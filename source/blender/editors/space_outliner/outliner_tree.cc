/* SPDX-FileCopyrightText: 2004 Blender Foundation
 *
 * SPDX-License-Identifier: GPL-2.0-or-later */

/** \file
 * \ingroup spoutliner
 */

#include <cmath>
#include <cstring>

#include "MEM_guardedalloc.h"

#include "DNA_collection_types.h"

#include "BLI_blenlib.h"
#include "BLI_fnmatch.h"
#include "BLI_listbase.h"
#include "BLI_mempool.h"
#include "BLI_utildefines.h"

#include "BKE_layer.h"
#include "BKE_main.h"
#include "BKE_modifier.h"
#include "BKE_outliner_treehash.hh"

#include "ED_screen.hh"

#include "UI_interface.hh"

#include "outliner_intern.hh"
#include "tree/common.hh"
#include "tree/tree_display.hh"
#include "tree/tree_element.hh"
#include "tree/tree_element_overrides.hh"

#ifdef WIN32
#  include "BLI_math_base.h" /* M_PI */
#endif

namespace blender::ed::outliner {

/* prototypes */
static int outliner_exclude_filter_get(const SpaceOutliner *space_outliner);

/* -------------------------------------------------------------------- */
/** \name Persistent Data
 * \{ */

static void outliner_storage_cleanup(SpaceOutliner *space_outliner)
{
  BLI_mempool *ts = space_outliner->treestore;

  if (ts) {
    TreeStoreElem *tselem;
    int unused = 0;

    /* each element used once, for ID blocks with more users to have each a treestore */
    BLI_mempool_iter iter;

    BLI_mempool_iternew(ts, &iter);
    while ((tselem = static_cast<TreeStoreElem *>(BLI_mempool_iterstep(&iter)))) {
      tselem->used = 0;
    }

    /* cleanup only after reading file or undo step, and always for
     * RNA data-blocks view in order to save memory */
    if (space_outliner->storeflag & SO_TREESTORE_CLEANUP) {
      space_outliner->storeflag &= ~SO_TREESTORE_CLEANUP;

      BLI_mempool_iternew(ts, &iter);
      while ((tselem = static_cast<TreeStoreElem *>(BLI_mempool_iterstep(&iter)))) {
        if (tselem->id == nullptr) {
          unused++;
        }
      }

      if (unused) {
        if (BLI_mempool_len(ts) == unused) {
          BLI_mempool_destroy(ts);
          space_outliner->treestore = nullptr;
          space_outliner->runtime->tree_hash = nullptr;
        }
        else {
          TreeStoreElem *tsenew;
          BLI_mempool *new_ts = BLI_mempool_create(
              sizeof(TreeStoreElem), BLI_mempool_len(ts) - unused, 512, BLI_MEMPOOL_ALLOW_ITER);
          BLI_mempool_iternew(ts, &iter);
          while ((tselem = static_cast<TreeStoreElem *>(BLI_mempool_iterstep(&iter)))) {
            if (tselem->id) {
              tsenew = static_cast<TreeStoreElem *>(BLI_mempool_alloc(new_ts));
              *tsenew = *tselem;
            }
          }
          BLI_mempool_destroy(ts);
          space_outliner->treestore = new_ts;
          if (space_outliner->runtime->tree_hash) {
            /* update hash table to fix broken pointers */
            space_outliner->runtime->tree_hash->rebuild_from_treestore(*space_outliner->treestore);
          }
        }
      }
    }
    else if (space_outliner->runtime->tree_hash) {
      space_outliner->runtime->tree_hash->clear_used();
    }
  }
}

static void check_persistent(
    SpaceOutliner *space_outliner, TreeElement *te, ID *id, short type, short nr)
{
  if (space_outliner->treestore == nullptr) {
    /* If treestore was not created in `readfile.cc`, create it here. */
    space_outliner->treestore = BLI_mempool_create(
        sizeof(TreeStoreElem), 1, 512, BLI_MEMPOOL_ALLOW_ITER);
  }
  if (space_outliner->runtime->tree_hash == nullptr) {
    space_outliner->runtime->tree_hash = treehash::TreeHash::create_from_treestore(
        *space_outliner->treestore);
  }

  /* find any unused tree element in treestore and mark it as used
   * (note that there may be multiple unused elements in case of linked objects) */
  TreeStoreElem *tselem = space_outliner->runtime->tree_hash->lookup_unused(type, nr, id);
  if (tselem) {
    te->store_elem = tselem;
    tselem->used = 1;
    return;
  }

  /* add 1 element to treestore */
  tselem = static_cast<TreeStoreElem *>(BLI_mempool_alloc(space_outliner->treestore));
  tselem->type = type;
  tselem->nr = type ? nr : 0;
  tselem->id = id;
  tselem->used = 0;
  tselem->flag = TSE_CLOSED;
  te->store_elem = tselem;
  space_outliner->runtime->tree_hash->add_element(*tselem);
}

/** \} */

/* -------------------------------------------------------------------- */
/** \name Tree Management
 * \{ */

void outliner_free_tree(ListBase *tree)
{
  LISTBASE_FOREACH_MUTABLE (TreeElement *, element, tree) {
    outliner_free_tree_element(element, tree);
  }
}

void outliner_cleanup_tree(SpaceOutliner *space_outliner)
{
  outliner_free_tree(&space_outliner->tree);
  outliner_storage_cleanup(space_outliner);
}

void outliner_free_tree_element(TreeElement *element, ListBase *parent_subtree)
{
  BLI_assert(BLI_findindex(parent_subtree, element) > -1);
  BLI_remlink(parent_subtree, element);

  outliner_free_tree(&element->subtree);

  if (element->flag & TE_FREE_NAME) {
    MEM_freeN((void *)element->name);
  }
  element->abstract_element = nullptr;
  MEM_delete(element);
}

/* ********************************************************* */

/* -------------------------------------------------------- */

bool outliner_requires_rebuild_on_select_or_active_change(const SpaceOutliner *space_outliner)
{
  int exclude_flags = outliner_exclude_filter_get(space_outliner);
  /* Need to rebuild tree to re-apply filter if select/active changed while filtering based on
   * select/active. */
  return exclude_flags & (SO_FILTER_OB_STATE_SELECTED | SO_FILTER_OB_STATE_ACTIVE);
}

#ifdef WITH_FREESTYLE
static void outliner_add_line_styles(SpaceOutliner *space_outliner,
                                     ListBase *lb,
                                     Scene *sce,
                                     TreeElement *te)
{
  ViewLayer *view_layer;
  FreestyleLineSet *lineset;

  for (view_layer = sce->view_layers.first; view_layer; view_layer = view_layer->next) {
    for (lineset = view_layer->freestyle_config.linesets.first; lineset; lineset = lineset->next) {
      FreestyleLineStyle *linestyle = lineset->linestyle;
      if (linestyle) {
        linestyle->id.tag |= LIB_TAG_DOIT;
      }
    }
  }
  for (view_layer = sce->view_layers.first; view_layer; view_layer = view_layer->next) {
    for (lineset = view_layer->freestyle_config.linesets.first; lineset; lineset = lineset->next) {
      FreestyleLineStyle *linestyle = lineset->linestyle;
      if (linestyle) {
        if (!(linestyle->id.tag & LIB_TAG_DOIT)) {
          continue;
        }
        linestyle->id.tag &= ~LIB_TAG_DOIT;
        outliner_add_element(space_outliner, lb, linestyle, te, TSE_SOME_ID, 0);
      }
    }
  }
}
#endif

TreeElement *outliner_add_element(SpaceOutliner *space_outliner,
                                  ListBase *lb,
                                  void *idv,
                                  TreeElement *parent,
                                  short type,
                                  short index,
                                  const bool expand)
{
  ID *id = static_cast<ID *>(idv);

  if (ELEM(type, TSE_RNA_STRUCT, TSE_RNA_PROPERTY, TSE_RNA_ARRAY_ELEM)) {
    id = ((PointerRNA *)idv)->owner_id;
    if (!id) {
      id = static_cast<ID *>(((PointerRNA *)idv)->data);
    }
  }
  else if (type == TSE_GP_LAYER) {
    /* idv is the layer itself */
    id = TREESTORE(parent)->id;
  }
  else if (ELEM(type, TSE_GENERIC_LABEL)) {
    id = nullptr;
  }
  else if (ELEM(type, TSE_LIBRARY_OVERRIDE, TSE_LIBRARY_OVERRIDE_OPERATION)) {
    id = &static_cast<TreeElementOverridesData *>(idv)->id;
  }
  else if (type == TSE_BONE) {
    id = static_cast<BoneElementCreateData *>(idv)->armature_id;
  }
  else if (type == TSE_EBONE) {
    id = static_cast<EditBoneElementCreateData *>(idv)->armature_id;
  }
  else if (type == TSE_GPENCIL_EFFECT) {
    id = &static_cast<GPencilEffectElementCreateData *>(idv)->object->id;
  }
  else if (type == TSE_DEFGROUP) {
    id = &static_cast<DeformGroupElementCreateData *>(idv)->object->id;
  }
  else if (type == TSE_LINKED_PSYS) {
    id = &static_cast<ParticleSystemElementCreateData *>(idv)->object->id;
  }
  else if (type == TSE_CONSTRAINT) {
    id = &static_cast<ConstraintElementCreateData *>(idv)->object->id;
  }
  else if (type == TSE_POSEGRP) {
    id = &static_cast<PoseGroupElementCreateData *>(idv)->object->id;
  }
  else if (type == TSE_R_LAYER) {
    id = &static_cast<ViewLayerElementCreateData *>(idv)->scene->id;
  }

  /* exceptions */
  if (ELEM(type, TSE_ID_BASE, TSE_GENERIC_LABEL)) {
    /* pass */
  }
  else if (id == nullptr) {
    return nullptr;
  }

  if (type == TSE_SOME_ID) {
    /* Real ID, ensure we do not get non-outliner ID types here... */
    BLI_assert(TREESTORE_ID_TYPE(id));
  }

  TreeElement *te = MEM_new<TreeElement>(__func__);
  /* add to the visual tree */
  BLI_addtail(lb, te);
  /* add to the storage */
  check_persistent(space_outliner, te, id, type, index);
  TreeStoreElem *tselem = TREESTORE(te);

  /* if we are searching for something expand to see child elements */
  if (SEARCHING_OUTLINER(space_outliner)) {
    tselem->flag |= TSE_CHILDSEARCH;
  }

  te->parent = parent;
  te->index = index; /* For data arrays. */

  /* New inheritance based element representation. Not all element types support this yet,
   * eventually it should replace #TreeElement entirely. */
  te->abstract_element = AbstractTreeElement::createFromType(type, *te, idv);
  if (te->abstract_element) {
    /* Element types ported to the new design are expected to have their name set at this point! */
    BLI_assert(te->name != nullptr);
  }

  if (ELEM(type, TSE_SEQUENCE, TSE_SEQ_STRIP, TSE_SEQUENCE_DUP)) {
    /* pass */
  }
  else if (ELEM(type, TSE_RNA_STRUCT, TSE_RNA_PROPERTY, TSE_RNA_ARRAY_ELEM)) {
    /* pass */
  }
  else if (ELEM(type, TSE_ANIM_DATA, TSE_NLA, TSE_NLA_TRACK, TSE_DRIVER_BASE)) {
    /* pass */
  }
  else if (type == TSE_GP_LAYER) {
    /* pass */
  }
  else if (ELEM(type, TSE_LAYER_COLLECTION, TSE_SCENE_COLLECTION_BASE, TSE_VIEW_COLLECTION_BASE)) {
    /* pass */
  }
  else if (ELEM(type, TSE_ID_BASE, TSE_GENERIC_LABEL)) {
    /* pass */
  }
  else if (ELEM(type, TSE_BONE, TSE_EBONE)) {
    /* pass */
  }
  else if (ELEM(type, TSE_GPENCIL_EFFECT_BASE, TSE_GPENCIL_EFFECT)) {
    /* pass */
  }
  else if (ELEM(type, TSE_DEFGROUP, TSE_DEFGROUP_BASE)) {
    /* pass */
  }
  else if (type == TSE_LINKED_PSYS) {
    /* pass */
  }
<<<<<<< HEAD
  else if (ELEM(type, TSE_CONSTRAINT, TSE_CONSTRAINT_BASE)) {
=======
  else if (type == TSE_POSE_BASE) {
>>>>>>> 485c98cc
    /* pass */
  }
  else if (ELEM(type, TSE_POSEGRP, TSE_POSEGRP_BASE)) {
    /* pass */
  }
  else if (ELEM(type, TSE_R_LAYER, TSE_R_LAYER_BASE)) {
    /* pass */
  }
  else if (type == TSE_SOME_ID) {
    if (!te->abstract_element) {
      BLI_assert_msg(0, "Expected this ID type to be ported to new Outliner tree-element design");
    }
  }
  else if (ELEM(type,
                TSE_LIBRARY_OVERRIDE_BASE,
                TSE_LIBRARY_OVERRIDE,
                TSE_LIBRARY_OVERRIDE_OPERATION))
  {
    if (!te->abstract_element) {
      BLI_assert_msg(0,
                     "Expected override types to be ported to new Outliner tree-element design");
    }
  }
  else {
    /* Other cases must be caught above. */
    BLI_assert(TSE_IS_REAL_ID(tselem));

    /* The new type design sets the name already, don't override that here. We need to figure out
     * how to deal with the idcode for non-TSE_SOME_ID types still. Some rely on it... */
    if (!te->abstract_element) {
      te->name = id->name + 2; /* Default, can be overridden by Library or non-ID data. */
    }
    te->idcode = GS(id->name);
  }

  if (!expand) {
    /* Pass */
  }
  else if (te->abstract_element) {
    tree_element_expand(*te->abstract_element, *space_outliner);
  }
  else if (ELEM(type,
                TSE_ANIM_DATA,
                TSE_BONE,
                TSE_DRIVER_BASE,
                TSE_EBONE,
                TSE_LINKED_PSYS,
                TSE_NLA,
                TSE_NLA_ACTION,
                TSE_NLA_TRACK,
                TSE_GP_LAYER,
                TSE_RNA_STRUCT,
                TSE_RNA_PROPERTY,
                TSE_RNA_ARRAY_ELEM,
                TSE_SEQUENCE,
                TSE_SEQ_STRIP,
                TSE_SEQUENCE_DUP,
                TSE_GENERIC_LABEL) ||
           ELEM(type,
                TSE_DEFGROUP,
                TSE_DEFGROUP_BASE,
                TSE_GPENCIL_EFFECT,
                TSE_GPENCIL_EFFECT_BASE,
<<<<<<< HEAD
                TSE_CONSTRAINT,
                TSE_CONSTRAINT_BASE,
=======
                TSE_POSE_BASE,
>>>>>>> 485c98cc
                TSE_POSEGRP,
                TSE_POSEGRP_BASE,
                TSE_R_LAYER,
                TSE_R_LAYER_BASE))
  {
    BLI_assert_msg(false, "Element type should already use new AbstractTreeElement design");
  }

  return te;
}

/* ======================================================= */

BLI_INLINE void outliner_add_collection_init(TreeElement *te, Collection *collection)
{
  te->name = BKE_collection_ui_name_get(collection);
  te->directdata = collection;
}

BLI_INLINE void outliner_add_collection_objects(SpaceOutliner *space_outliner,
                                                ListBase *tree,
                                                Collection *collection,
                                                TreeElement *parent)
{
  LISTBASE_FOREACH (CollectionObject *, cob, &collection->gobject) {
    outliner_add_element(space_outliner, tree, cob->ob, parent, TSE_SOME_ID, 0);
  }
}

TreeElement *outliner_add_collection_recursive(SpaceOutliner *space_outliner,
                                               Collection *collection,
                                               TreeElement *ten)
{
  outliner_add_collection_init(ten, collection);

  LISTBASE_FOREACH (CollectionChild *, child, &collection->children) {
    outliner_add_element(
        space_outliner, &ten->subtree, &child->collection->id, ten, TSE_SOME_ID, 0);
  }

  if (space_outliner->outlinevis != SO_SCENES) {
    outliner_add_collection_objects(space_outliner, &ten->subtree, collection, ten);
  }

  return ten;
}

/** \} */

/* ======================================================= */
/* Generic Tree Building helpers - order these are called is top to bottom */

/* -------------------------------------------------------------------- */
/** \name Tree Sorting Helper
 * \{ */

struct tTreeSort {
  TreeElement *te;
  ID *id;
  const char *name;
  short idcode;
};

/* alphabetical comparator, trying to put objects first */
static int treesort_alpha_ob(const void *v1, const void *v2)
{
  const tTreeSort *x1 = static_cast<const tTreeSort *>(v1);
  const tTreeSort *x2 = static_cast<const tTreeSort *>(v2);

  /* first put objects last (hierarchy) */
  int comp = (x1->idcode == ID_OB);
  if (x2->idcode == ID_OB) {
    comp += 2;
  }

  if (comp == 1) {
    return 1;
  }
  if (comp == 2) {
    return -1;
  }
  if (comp == 3) {
    /* Among objects first come the ones in the collection, followed by the ones not on it.
     * This way we can have the dashed lines in a separate style connecting the former. */
    if ((x1->te->flag & TE_CHILD_NOT_IN_COLLECTION) != (x2->te->flag & TE_CHILD_NOT_IN_COLLECTION))
    {
      return (x1->te->flag & TE_CHILD_NOT_IN_COLLECTION) ? 1 : -1;
    }

    comp = BLI_strcasecmp_natural(x1->name, x2->name);

    if (comp > 0) {
      return 1;
    }
    if (comp < 0) {
      return -1;
    }
    return 0;
  }
  return 0;
}

/* Move children that are not in the collection to the end of the list. */
static int treesort_child_not_in_collection(const void *v1, const void *v2)
{
  const tTreeSort *x1 = static_cast<const tTreeSort *>(v1);
  const tTreeSort *x2 = static_cast<const tTreeSort *>(v2);

  /* Among objects first come the ones in the collection, followed by the ones not on it.
   * This way we can have the dashed lines in a separate style connecting the former. */
  if ((x1->te->flag & TE_CHILD_NOT_IN_COLLECTION) != (x2->te->flag & TE_CHILD_NOT_IN_COLLECTION)) {
    return (x1->te->flag & TE_CHILD_NOT_IN_COLLECTION) ? 1 : -1;
  }
  return 0;
}

/* alphabetical comparator */
static int treesort_alpha(const void *v1, const void *v2)
{
  const tTreeSort *x1 = static_cast<const tTreeSort *>(v1);
  const tTreeSort *x2 = static_cast<const tTreeSort *>(v2);

  int comp = BLI_strcasecmp_natural(x1->name, x2->name);

  if (comp > 0) {
    return 1;
  }
  if (comp < 0) {
    return -1;
  }
  return 0;
}

/* this is nice option for later? doesn't look too useful... */
#if 0
static int treesort_obtype_alpha(const void *v1, const void *v2)
{
  const tTreeSort *x1 = v1, *x2 = v2;

  /* first put objects last (hierarchy) */
  if (x1->idcode == ID_OB && x2->idcode != ID_OB) {
    return 1;
  }
  else if (x2->idcode == ID_OB && x1->idcode != ID_OB) {
    return -1;
  }
  else {
    /* 2nd we check ob type */
    if (x1->idcode == ID_OB && x2->idcode == ID_OB) {
      if (((Object *)x1->id)->type > ((Object *)x2->id)->type) {
        return 1;
      }
      else if (((Object *)x1->id)->type > ((Object *)x2->id)->type) {
        return -1;
      }
      else {
        return 0;
      }
    }
    else {
      int comp = BLI_strcasecmp_natural(x1->name, x2->name);

      if (comp > 0) {
        return 1;
      }
      else if (comp < 0) {
        return -1;
      }
      return 0;
    }
  }
}
#endif

/* sort happens on each subtree individual */
static void outliner_sort(ListBase *lb)
{
  TreeElement *last_te = static_cast<TreeElement *>(lb->last);
  if (last_te == nullptr) {
    return;
  }
  TreeStoreElem *last_tselem = TREESTORE(last_te);

  /* Sorting rules; only object lists, ID lists, or deform-groups. */
  if (ELEM(last_tselem->type, TSE_DEFGROUP, TSE_ID_BASE) ||
      ((last_tselem->type == TSE_SOME_ID) && (last_te->idcode == ID_OB)))
  {
    int totelem = BLI_listbase_count(lb);

    if (totelem > 1) {
      tTreeSort *tear = static_cast<tTreeSort *>(
          MEM_mallocN(totelem * sizeof(tTreeSort), "tree sort array"));
      tTreeSort *tp = tear;
      int skip = 0;

      LISTBASE_FOREACH (TreeElement *, te, lb) {
        TreeStoreElem *tselem = TREESTORE(te);
        tp->te = te;
        tp->name = te->name;
        tp->idcode = te->idcode;

        if (!ELEM(tselem->type, TSE_SOME_ID, TSE_DEFGROUP)) {
          tp->idcode = 0; /* Don't sort this. */
        }
        if (tselem->type == TSE_ID_BASE) {
          tp->idcode = 1; /* Do sort this. */
        }

        tp->id = tselem->id;
        tp++;
      }

      /* just sort alphabetically */
      if (tear->idcode == 1) {
        qsort(tear, totelem, sizeof(tTreeSort), treesort_alpha);
      }
      else {
        /* keep beginning of list */
        for (tp = tear, skip = 0; skip < totelem; skip++, tp++) {
          if (tp->idcode) {
            break;
          }
        }

        if (skip < totelem) {
          qsort(tear + skip, totelem - skip, sizeof(tTreeSort), treesort_alpha_ob);
        }
      }

      BLI_listbase_clear(lb);
      tp = tear;
      while (totelem--) {
        BLI_addtail(lb, tp->te);
        tp++;
      }
      MEM_freeN(tear);
    }
  }

  LISTBASE_FOREACH (TreeElement *, te_iter, lb) {
    outliner_sort(&te_iter->subtree);
  }
}

static void outliner_collections_children_sort(ListBase *lb)
{
  TreeElement *last_te = static_cast<TreeElement *>(lb->last);
  if (last_te == nullptr) {
    return;
  }
  TreeStoreElem *last_tselem = TREESTORE(last_te);

  /* Sorting rules: only object lists. */
  if ((last_tselem->type == TSE_SOME_ID) && (last_te->idcode == ID_OB)) {
    int totelem = BLI_listbase_count(lb);

    if (totelem > 1) {
      tTreeSort *tear = static_cast<tTreeSort *>(
          MEM_mallocN(totelem * sizeof(tTreeSort), "tree sort array"));
      tTreeSort *tp = tear;

      LISTBASE_FOREACH (TreeElement *, te, lb) {
        TreeStoreElem *tselem = TREESTORE(te);
        tp->te = te;
        tp->name = te->name;
        tp->idcode = te->idcode;
        tp->id = tselem->id;
        tp++;
      }

      qsort(tear, totelem, sizeof(tTreeSort), treesort_child_not_in_collection);

      BLI_listbase_clear(lb);
      tp = tear;
      while (totelem--) {
        BLI_addtail(lb, tp->te);
        tp++;
      }
      MEM_freeN(tear);
    }
  }

  LISTBASE_FOREACH (TreeElement *, te_iter, lb) {
    outliner_collections_children_sort(&te_iter->subtree);
  }
}

/** \} */

/* -------------------------------------------------------------------- */
/** \name Tree Filtering Helper
 * \{ */

struct OutlinerTreeElementFocus {
  TreeStoreElem *tselem;
  int ys;
};

/**
 * Bring the outliner scrolling back to where it was in relation to the original focus element
 * Caller is expected to handle redrawing of ARegion.
 */
static void outliner_restore_scrolling_position(SpaceOutliner *space_outliner,
                                                ARegion *region,
                                                OutlinerTreeElementFocus *focus)
{
  View2D *v2d = &region->v2d;

  if (focus->tselem != nullptr) {
    outliner_set_coordinates(region, space_outliner);

    TreeElement *te_new = outliner_find_tree_element(&space_outliner->tree, focus->tselem);

    if (te_new != nullptr) {
      int ys_new = te_new->ys;
      int ys_old = focus->ys;

      float y_move = MIN2(ys_new - ys_old, -v2d->cur.ymax);
      BLI_rctf_translate(&v2d->cur, 0, y_move);
    }
    else {
      return;
    }
  }
}

static bool test_collection_callback(TreeElement *te)
{
  return outliner_is_collection_tree_element(te);
}

static bool test_object_callback(TreeElement *te)
{
  TreeStoreElem *tselem = TREESTORE(te);
  return ((tselem->type == TSE_SOME_ID) && (te->idcode == ID_OB));
}

/**
 * See if TreeElement or any of its children pass the callback_test.
 */
static TreeElement *outliner_find_first_desired_element_at_y_recursive(
    const SpaceOutliner *space_outliner,
    TreeElement *te,
    const float limit,
    bool (*callback_test)(TreeElement *))
{
  if (callback_test(te)) {
    return te;
  }

  if (TSELEM_OPEN(te->store_elem, space_outliner)) {
    LISTBASE_FOREACH (TreeElement *, te_iter, &te->subtree) {
      TreeElement *te_sub = outliner_find_first_desired_element_at_y_recursive(
          space_outliner, te_iter, limit, callback_test);
      if (te_sub != nullptr) {
        return te_sub;
      }
    }
  }

  return nullptr;
}

/**
 * Find the first element that passes a test starting from a reference vertical coordinate
 *
 * If the element that is in the position is not what we are looking for, keep looking for its
 * children, siblings, and eventually, aunts, cousins, distant families, ... etc.
 *
 * Basically we keep going up and down the outliner tree from that point forward, until we find
 * what we are looking for. If we are past the visible range and we can't find a valid element
 * we return nullptr.
 */
static TreeElement *outliner_find_first_desired_element_at_y(const SpaceOutliner *space_outliner,
                                                             const float view_co,
                                                             const float view_co_limit)
{
  TreeElement *te = outliner_find_item_at_y(space_outliner, &space_outliner->tree, view_co);

  bool (*callback_test)(TreeElement *);
  if ((space_outliner->outlinevis == SO_VIEW_LAYER) &&
      (space_outliner->filter & SO_FILTER_NO_COLLECTION))
  {
    callback_test = test_object_callback;
  }
  else {
    callback_test = test_collection_callback;
  }

  while (te != nullptr) {
    TreeElement *te_sub = outliner_find_first_desired_element_at_y_recursive(
        space_outliner, te, view_co_limit, callback_test);
    if (te_sub != nullptr) {
      /* Skip the element if it was not visible to start with. */
      if (te->ys + UI_UNIT_Y > view_co_limit) {
        return te_sub;
      }
      return nullptr;
    }

    if (te->next) {
      te = te->next;
      continue;
    }

    if (te->parent == nullptr) {
      break;
    }

    while (te->parent) {
      if (te->parent->next) {
        te = te->parent->next;
        break;
      }
      te = te->parent;
    }
  }

  return nullptr;
}

/**
 * Store information of current outliner scrolling status to be restored later.
 *
 * Finds the top-most collection visible in the outliner and populates the
 * #OutlinerTreeElementFocus struct to retrieve this element later to make sure it is in the same
 * original position as before filtering.
 */
static void outliner_store_scrolling_position(SpaceOutliner *space_outliner,
                                              ARegion *region,
                                              OutlinerTreeElementFocus *focus)
{
  float limit = region->v2d.cur.ymin;

  outliner_set_coordinates(region, space_outliner);

  TreeElement *te = outliner_find_first_desired_element_at_y(
      space_outliner, region->v2d.cur.ymax, limit);

  if (te != nullptr) {
    focus->tselem = TREESTORE(te);
    focus->ys = te->ys;
  }
  else {
    focus->tselem = nullptr;
  }
}

static int outliner_exclude_filter_get(const SpaceOutliner *space_outliner)
{
  int exclude_filter = space_outliner->filter & ~SO_FILTER_OB_STATE;

  if (space_outliner->search_string[0] != 0) {
    exclude_filter |= SO_FILTER_SEARCH;
  }
  else {
    exclude_filter &= ~SO_FILTER_SEARCH;
  }

  /* Let's have this for the collection options at first. */
  if (!SUPPORT_FILTER_OUTLINER(space_outliner)) {
    return (exclude_filter & SO_FILTER_SEARCH);
  }

  if (space_outliner->filter & SO_FILTER_NO_OBJECT) {
    exclude_filter |= SO_FILTER_OB_TYPE;
  }

  switch (space_outliner->filter_state) {
    case SO_FILTER_OB_VISIBLE:
      exclude_filter |= SO_FILTER_OB_STATE_VISIBLE;
      break;
    case SO_FILTER_OB_SELECTED:
      exclude_filter |= SO_FILTER_OB_STATE_SELECTED;
      break;
    case SO_FILTER_OB_ACTIVE:
      exclude_filter |= SO_FILTER_OB_STATE_ACTIVE;
      break;
    case SO_FILTER_OB_SELECTABLE:
      exclude_filter |= SO_FILTER_OB_STATE_SELECTABLE;
      break;
  }

  return exclude_filter;
}

static bool outliner_element_visible_get(const Scene *scene,
                                         ViewLayer *view_layer,
                                         TreeElement *te,
                                         const int exclude_filter)
{
  if ((exclude_filter & SO_FILTER_ANY) == 0) {
    return true;
  }

  TreeStoreElem *tselem = TREESTORE(te);
  if ((tselem->type == TSE_SOME_ID) && (te->idcode == ID_OB)) {
    if ((exclude_filter & SO_FILTER_OB_TYPE) == SO_FILTER_OB_TYPE) {
      return false;
    }

    Object *ob = (Object *)tselem->id;
    Base *base = (Base *)te->directdata;
    BLI_assert((base == nullptr) || (base->object == ob));

    if (exclude_filter & SO_FILTER_OB_TYPE) {
      switch (ob->type) {
        case OB_MESH:
          if (exclude_filter & SO_FILTER_NO_OB_MESH) {
            return false;
          }
          break;
        case OB_ARMATURE:
          if (exclude_filter & SO_FILTER_NO_OB_ARMATURE) {
            return false;
          }
          break;
        case OB_EMPTY:
          if (exclude_filter & SO_FILTER_NO_OB_EMPTY) {
            return false;
          }
          break;
        case OB_LAMP:
          if (exclude_filter & SO_FILTER_NO_OB_LAMP) {
            return false;
          }
          break;
        case OB_CAMERA:
          if (exclude_filter & SO_FILTER_NO_OB_CAMERA) {
            return false;
          }
          break;
        case OB_GPENCIL_LEGACY:
          if (exclude_filter & SO_FILTER_NO_OB_GPENCIL_LEGACY) {
            return false;
          }
          break;
        default:
          if (exclude_filter & SO_FILTER_NO_OB_OTHERS) {
            return false;
          }
          break;
      }
    }

    if (exclude_filter & SO_FILTER_OB_STATE) {
      if (base == nullptr) {
        BKE_view_layer_synced_ensure(scene, view_layer);
        base = BKE_view_layer_base_find(view_layer, ob);

        if (base == nullptr) {
          return false;
        }
      }

      bool is_visible = true;
      if (exclude_filter & SO_FILTER_OB_STATE_VISIBLE) {
        if ((base->flag & BASE_ENABLED_AND_VISIBLE_IN_DEFAULT_VIEWPORT) == 0) {
          is_visible = false;
        }
      }
      else if (exclude_filter & SO_FILTER_OB_STATE_SELECTED) {
        if ((base->flag & BASE_SELECTED) == 0) {
          is_visible = false;
        }
      }
      else if (exclude_filter & SO_FILTER_OB_STATE_SELECTABLE) {
        if ((base->flag & BASE_SELECTABLE) == 0) {
          is_visible = false;
        }
      }
      else {
        BLI_assert(exclude_filter & SO_FILTER_OB_STATE_ACTIVE);
        BKE_view_layer_synced_ensure(scene, view_layer);
        if (base != BKE_view_layer_active_base_get(view_layer)) {
          is_visible = false;
        }
      }

      if (exclude_filter & SO_FILTER_OB_STATE_INVERSE) {
        is_visible = !is_visible;
      }

      return is_visible;
    }

    if ((te->parent != nullptr) && (TREESTORE(te->parent)->type == TSE_SOME_ID) &&
        (te->parent->idcode == ID_OB))
    {
      if (exclude_filter & SO_FILTER_NO_CHILDREN) {
        return false;
      }
    }
  }
  else if ((te->parent != nullptr) && (TREESTORE(te->parent)->type == TSE_SOME_ID) &&
           (te->parent->idcode == ID_OB))
  {
    if (exclude_filter & SO_FILTER_NO_OB_CONTENT) {
      return false;
    }
  }

  return true;
}

static bool outliner_filter_has_name(TreeElement *te, const char *name, int flags)
{
  int fn_flag = 0;

  if ((flags & SO_FIND_CASE_SENSITIVE) == 0) {
    fn_flag |= FNM_CASEFOLD;
  }

  return fnmatch(name, te->name, fn_flag) == 0;
}

static bool outliner_element_is_collection_or_object(TreeElement *te)
{
  TreeStoreElem *tselem = TREESTORE(te);

  if ((tselem->type == TSE_SOME_ID) && (te->idcode == ID_OB)) {
    return true;
  }

  /* Collection instance datablocks should not be extracted. */
  if (outliner_is_collection_tree_element(te) && !(te->parent && te->parent->idcode == ID_OB)) {
    return true;
  }

  return false;
}

static TreeElement *outliner_extract_children_from_subtree(TreeElement *element,
                                                           ListBase *parent_subtree)
{
  TreeElement *te_next = element->next;

  if (outliner_element_is_collection_or_object(element)) {
    TreeElement *te_prev = nullptr;
    for (TreeElement *te = static_cast<TreeElement *>(element->subtree.last); te; te = te_prev) {
      te_prev = te->prev;

      if (!outliner_element_is_collection_or_object(te)) {
        continue;
      }

      te_next = te;
      BLI_remlink(&element->subtree, te);
      BLI_insertlinkafter(parent_subtree, element->prev, te);
      te->parent = element->parent;
    }
  }

  outliner_free_tree_element(element, parent_subtree);
  return te_next;
}

static int outliner_filter_subtree(SpaceOutliner *space_outliner,
                                   const Scene *scene,
                                   ViewLayer *view_layer,
                                   ListBase *lb,
                                   const char *search_string,
                                   const int exclude_filter)
{
  TreeElement *te, *te_next;
  TreeStoreElem *tselem;

  for (te = static_cast<TreeElement *>(lb->first); te; te = te_next) {
    te_next = te->next;
    if (outliner_element_visible_get(scene, view_layer, te, exclude_filter) == false) {
      /* Don't free the tree, but extract the children from the parent and add to this tree. */
      /* This also needs filtering the subtree prior (see #69246). */
      outliner_filter_subtree(
          space_outliner, scene, view_layer, &te->subtree, search_string, exclude_filter);
      te_next = outliner_extract_children_from_subtree(te, lb);
      continue;
    }
    if ((exclude_filter & SO_FILTER_SEARCH) == 0) {
      /* Filter subtree too. */
      outliner_filter_subtree(
          space_outliner, scene, view_layer, &te->subtree, search_string, exclude_filter);
      continue;
    }

    if (!outliner_filter_has_name(te, search_string, space_outliner->search_flags)) {
      /* item isn't something we're looking for, but...
       * - if the subtree is expanded, check if there are any matches that can be easily found
       *     so that searching for "cu" in the default scene will still match the Cube
       * - otherwise, we can't see within the subtree and the item doesn't match,
       *     so these can be safely ignored (i.e. the subtree can get freed)
       */
      tselem = TREESTORE(te);

      /* flag as not a found item */
      tselem->flag &= ~TSE_SEARCHMATCH;

      if (!TSELEM_OPEN(tselem, space_outliner) ||
          outliner_filter_subtree(
              space_outliner, scene, view_layer, &te->subtree, search_string, exclude_filter) == 0)
      {
        outliner_free_tree_element(te, lb);
      }
    }
    else {
      tselem = TREESTORE(te);

      /* flag as a found item - we can then highlight it */
      tselem->flag |= TSE_SEARCHMATCH;

      /* filter subtree too */
      outliner_filter_subtree(
          space_outliner, scene, view_layer, &te->subtree, search_string, exclude_filter);
    }
  }

  /* if there are still items in the list, that means that there were still some matches */
  return (BLI_listbase_is_empty(lb) == false);
}

static void outliner_filter_tree(SpaceOutliner *space_outliner,
                                 const Scene *scene,
                                 ViewLayer *view_layer)
{
  char search_buff[sizeof(SpaceOutliner::search_string) + 2];
  char *search_string;

  const int exclude_filter = outliner_exclude_filter_get(space_outliner);

  if (exclude_filter == 0) {
    return;
  }

  if (space_outliner->search_flags & SO_FIND_COMPLETE) {
    search_string = space_outliner->search_string;
  }
  else {
    /* Implicitly add heading/trailing wildcards if needed. */
    BLI_strncpy_ensure_pad(search_buff, space_outliner->search_string, '*', sizeof(search_buff));
    search_string = search_buff;
  }

  outliner_filter_subtree(
      space_outliner, scene, view_layer, &space_outliner->tree, search_string, exclude_filter);
}

static void outliner_clear_newid_from_main(Main *bmain)
{
  ID *id_iter;
  FOREACH_MAIN_ID_BEGIN (bmain, id_iter) {
    id_iter->newid = nullptr;
  }
  FOREACH_MAIN_ID_END;
}

/** \} */

/* -------------------------------------------------------------------- */
/** \name Main Tree Building API
 * \{ */

void outliner_build_tree(Main *mainvar,
                         Scene *scene,
                         ViewLayer *view_layer,
                         SpaceOutliner *space_outliner,
                         ARegion *region)
{
  /* Are we looking for something - we want to tag parents to filter child matches
   * - NOT in data-blocks view - searching all data-blocks takes way too long to be useful
   * - this variable is only set once per tree build */
  if (space_outliner->search_string[0] != 0 && space_outliner->outlinevis != SO_DATA_API) {
    space_outliner->search_flags |= SO_SEARCH_RECURSIVE;
  }
  else {
    space_outliner->search_flags &= ~SO_SEARCH_RECURSIVE;
  }

  if (space_outliner->runtime->tree_hash && (space_outliner->storeflag & SO_TREESTORE_REBUILD) &&
      space_outliner->treestore)
  {
    space_outliner->runtime->tree_hash->rebuild_from_treestore(*space_outliner->treestore);
  }
  space_outliner->storeflag &= ~SO_TREESTORE_REBUILD;

  if (region->do_draw & RGN_DRAW_NO_REBUILD) {
    BLI_assert_msg(space_outliner->runtime->tree_display != nullptr,
                   "Skipping rebuild before tree was built properly, a full redraw should be "
                   "triggered instead");
    return;
  }

  /* Enable for benchmarking. Starts a timer, results will be printed on function exit. */
  // SCOPED_TIMER("Outliner Rebuild");
  // SCOPED_TIMER_AVERAGED("Outliner Rebuild");

  OutlinerTreeElementFocus focus;
  outliner_store_scrolling_position(space_outliner, region, &focus);

  outliner_free_tree(&space_outliner->tree);
  outliner_storage_cleanup(space_outliner);

  space_outliner->runtime->tree_display = AbstractTreeDisplay::createFromDisplayMode(
      space_outliner->outlinevis, *space_outliner);

  /* All tree displays should be created as sub-classes of AbstractTreeDisplay. */
  BLI_assert(space_outliner->runtime->tree_display != nullptr);

  TreeSourceData source_data{*mainvar, *scene, *view_layer};
  space_outliner->tree = space_outliner->runtime->tree_display->buildTree(source_data);

  if ((space_outliner->flag & SO_SKIP_SORT_ALPHA) == 0) {
    outliner_sort(&space_outliner->tree);
  }
  else if ((space_outliner->filter & SO_FILTER_NO_CHILDREN) == 0) {
    /* We group the children that are in the collection before the ones that are not.
     * This way we can try to draw them in a different style altogether.
     * We also have to respect the original order of the elements in case alphabetical
     * sorting is not enabled. This keep object data and modifiers before its children. */
    outliner_collections_children_sort(&space_outliner->tree);
  }

  outliner_filter_tree(space_outliner, scene, view_layer);
  outliner_restore_scrolling_position(space_outliner, region, &focus);

  /* `ID.newid` pointer is abused when building tree, DO NOT call #BKE_main_id_newptr_and_tag_clear
   * as this expects valid IDs in this pointer, not random unknown data. */
  outliner_clear_newid_from_main(mainvar);
}

/** \} */

}  // namespace blender::ed::outliner<|MERGE_RESOLUTION|>--- conflicted
+++ resolved
@@ -334,11 +334,10 @@
   else if (type == TSE_LINKED_PSYS) {
     /* pass */
   }
-<<<<<<< HEAD
   else if (ELEM(type, TSE_CONSTRAINT, TSE_CONSTRAINT_BASE)) {
-=======
+    /* pass */
+  }
   else if (type == TSE_POSE_BASE) {
->>>>>>> 485c98cc
     /* pass */
   }
   else if (ELEM(type, TSE_POSEGRP, TSE_POSEGRP_BASE)) {
@@ -402,12 +401,9 @@
                 TSE_DEFGROUP_BASE,
                 TSE_GPENCIL_EFFECT,
                 TSE_GPENCIL_EFFECT_BASE,
-<<<<<<< HEAD
                 TSE_CONSTRAINT,
                 TSE_CONSTRAINT_BASE,
-=======
                 TSE_POSE_BASE,
->>>>>>> 485c98cc
                 TSE_POSEGRP,
                 TSE_POSEGRP_BASE,
                 TSE_R_LAYER,
