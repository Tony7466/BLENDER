--- conflicted
+++ resolved
@@ -271,13 +271,11 @@
   else if (type == TSE_R_LAYER) {
     id = &static_cast<ViewLayerElementCreateData *>(idv)->scene->id;
   }
-<<<<<<< HEAD
   else if (type == TSE_POSE_CHANNEL) {
     id = &static_cast<PoseChannelElementCreateData *>(idv)->object->id;
-=======
+  }
   else if (type == TSE_LAYER_COLLECTION) {
     id = &static_cast<LayerCollection *>(idv)->collection->id;
->>>>>>> fa09ffc5
   }
   else if (type == TSE_MODIFIER) {
     id = &static_cast<ModifierCreateElementData *>(idv)->object->id;
@@ -433,8 +431,8 @@
                 TSE_MODIFIER,
                 TSE_MODIFIER_BASE,
                 TSE_GREASE_PENCIL_NODE,
-                TSE_LINKED_OB,
-                TSE_LAYER_COLLECTION))
+                TSE_LINKED_OB) ||
+           ELEM(type, TSE_LAYER_COLLECTION))
   {
     BLI_assert_msg(false, "Element type should already use new AbstractTreeElement design");
   }
