--- conflicted
+++ resolved
@@ -258,13 +258,11 @@
   else if (type == TSE_LINKED_PSYS) {
     id = &static_cast<ParticleSystemElementCreateData *>(idv)->object->id;
   }
-<<<<<<< HEAD
   else if (type == TSE_POSEGRP) {
     id = &static_cast<PoseGroupElementCreateData *>(idv)->object->id;
-=======
+  }
   else if (type == TSE_R_LAYER) {
     id = &static_cast<ViewLayerElementCreateData *>(idv)->scene->id;
->>>>>>> e46f3acf
   }
 
   /* exceptions */
@@ -333,11 +331,10 @@
   else if (type == TSE_LINKED_PSYS) {
     /* pass */
   }
-<<<<<<< HEAD
   else if (ELEM(type, TSE_POSEGRP, TSE_POSEGRP_BASE)) {
-=======
+    /* pass */
+  }
   else if (ELEM(type, TSE_R_LAYER, TSE_R_LAYER_BASE)) {
->>>>>>> e46f3acf
     /* pass */
   }
   else if (type == TSE_SOME_ID) {
@@ -395,13 +392,10 @@
                 TSE_DEFGROUP_BASE,
                 TSE_GPENCIL_EFFECT,
                 TSE_GPENCIL_EFFECT_BASE,
-<<<<<<< HEAD
                 TSE_POSEGRP,
-                TSE_POSEGRP_BASE))
-=======
+                TSE_POSEGRP_BASE,
                 TSE_R_LAYER,
                 TSE_R_LAYER_BASE))
->>>>>>> e46f3acf
   {
     BLI_assert_msg(false, "Element type should already use new AbstractTreeElement design");
   }
