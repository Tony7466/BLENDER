/* SPDX-FileCopyrightText: 2008 Blender Foundation
 *
 * SPDX-License-Identifier: GPL-2.0-or-later */

/** \file
 * \ingroup edutil
 */

#include <math.h>
#include <stdlib.h>
#include <string.h>

#include "MEM_guardedalloc.h"

#include "BLI_listbase.h"
#include "BLI_path_util.h"
#include "BLI_rect.h"
#include "BLI_string.h"
#include "BLI_utildefines.h"

#include "BLT_translation.h"

#include "BKE_context.h"
#include "BKE_image.h"

#include "BLF_api.h"

#include "IMB_imbuf_types.h"
#include "IMB_metadata.h"

#include "ED_screen.h"
#include "ED_space_api.h"
#include "ED_util.h"

#include "GPU_immediate.h"
#include "GPU_matrix.h"
#include "GPU_state.h"

#include "UI_interface.h"
#include "UI_resources.h"

#include "RNA_access.h"
#include "WM_api.h"
#include "WM_types.h"

/* -------------------------------------------------------------------- */
/** \name Generic Slider
 *
 * The generic slider is supposed to be called during modal operations. It calculates a factor
 * value based on mouse position and draws a visual representation. In order to use it, you need to
 * store a reference to a #tSlider in your operator which you get by calling #ED_slider_create.
 * Then you need to update it during modal operations by calling #ED_slider_modal", which will
 * update #tSlider.factor for you to use. To remove drawing and free the memory, call
 * #ED_slider_destroy.
 * \{ */

#define SLIDE_PIXEL_DISTANCE (300.0f * UI_SCALE_FAC)
#define OVERSHOOT_RANGE_DELTA 0.2f
#define SLIDER_UNIT_STRING_SIZE 64

typedef struct tSlider {
  Scene *scene;
  ScrArea *area;

  /** Header of the region used for drawing the slider. */
  ARegion *region_header;

  /** Draw callback handler. */
  void *draw_handle;

  /** Accumulative factor (not clamped or rounded). */
  float raw_factor;

  /** Current value for determining the influence of whatever is relevant. */
  float factor;

  /** Last mouse cursor position used for mouse movement delta calculation. */
  float last_cursor[2];

  /** Range of the slider without overshoot. */
  float factor_bounds[2];

  /* How the factor number is drawn. When drawing percent it is factor*100. */
  SliderMode slider_mode;

  /* What unit to add to the slider. */
<<<<<<< HEAD
  const char *unit_string;
=======
  char unit_string[SLIDER_UNIT_STRING_SIZE];
>>>>>>> c7cca085

  /** Enable range beyond factor_bounds.
   * This is set by the code that uses the slider, as not all operations support
   * extrapolation. */
  bool allow_overshoot_lower;
  bool allow_overshoot_upper;

  /** Allow overshoot or clamp between factor_bounds.
   * This is set by the artist while using the slider. */
  bool overshoot;

  /** Whether keeping CTRL pressed will snap to 10% increments.
   * Default is true. Set to false if the CTRL key is needed for other means. */
  bool allow_increments;

  /** Move factor in 10% steps. */
  bool increments;

  /** Reduces factor delta from mouse movement. */
  bool precision;

} tSlider;

static void draw_overshoot_triangle(const uint8_t color[4],
                                    const bool facing_right,
                                    const float x,
                                    const float y)
{
  const uint shdr_pos_2d = GPU_vertformat_attr_add(
      immVertexFormat(), "pos", GPU_COMP_F32, 2, GPU_FETCH_FLOAT);
  immBindBuiltinProgram(GPU_SHADER_3D_UNIFORM_COLOR);
  GPU_blend(GPU_BLEND_ALPHA);
  GPU_polygon_smooth(true);
  immUniformColor3ubvAlpha(color, 225);
  const float triangle_side_length = facing_right ? 6 * U.pixelsize : -6 * U.pixelsize;
  const float triangle_offset = facing_right ? 2 * U.pixelsize : -2 * U.pixelsize;

  immBegin(GPU_PRIM_TRIS, 3);
  immVertex2f(shdr_pos_2d, x + triangle_offset + triangle_side_length, y);
  immVertex2f(shdr_pos_2d, x + triangle_offset, y + triangle_side_length / 2);
  immVertex2f(shdr_pos_2d, x + triangle_offset, y - triangle_side_length / 2);
  immEnd();

  GPU_polygon_smooth(false);
  GPU_blend(GPU_BLEND_NONE);
  immUnbindProgram();
}

static void draw_ticks(const float start_factor,
                       const float end_factor,
                       const float line_start[2],
                       const float base_tick_height,
                       const float line_width,
                       const uint8_t color_overshoot[4],
                       const uint8_t color_line[4])
{
  /* Use factor represented as 0-100 int to avoid floating point precision problems. */
  const int tick_increment = 10;

  /* Round initial_tick_factor up to the next tick_increment. */
  int tick_percentage = ceil((start_factor * 100) / tick_increment) * tick_increment;

  while (tick_percentage <= (int)(end_factor * 100)) {
    float tick_height;
    /* Different ticks have different heights. Multiples of 100% are the tallest, 50% is a bit
     * smaller and the rest is the minimum size. */
    if (tick_percentage % 100 == 0) {
      tick_height = base_tick_height;
    }
    else if (tick_percentage % 50 == 0) {
      tick_height = base_tick_height * 0.8;
    }
    else {
      tick_height = base_tick_height * 0.5;
    }

    const float x = line_start[0] +
                    (((float)tick_percentage / 100) - start_factor) * SLIDE_PIXEL_DISTANCE;
    const rctf tick_rect = {
        .xmin = x - (line_width / 2),
        .xmax = x + (line_width / 2),
        .ymin = line_start[1] - (tick_height / 2),
        .ymax = line_start[1] + (tick_height / 2),
    };

    if (tick_percentage < 0 || tick_percentage > 100) {
      UI_draw_roundbox_3ub_alpha(&tick_rect, true, 1, color_overshoot, 255);
    }
    else {
      UI_draw_roundbox_3ub_alpha(&tick_rect, true, 1, color_line, 255);
    }
    tick_percentage += tick_increment;
  }
}

static void draw_main_line(const rctf *main_line_rect,
                           const float factor,
                           const bool overshoot,
                           const uint8_t color_overshoot[4],
                           const uint8_t color_line[4])
{
  if (overshoot) {
    /* In overshoot mode, draw the 0-100% range differently to provide a visual reference. */
    const float line_zero_percent = main_line_rect->xmin -
                                    ((factor - 0.5f - OVERSHOOT_RANGE_DELTA) *
                                     SLIDE_PIXEL_DISTANCE);

    const float clamped_line_zero_percent = clamp_f(
        line_zero_percent, main_line_rect->xmin, main_line_rect->xmax);
    const float clamped_line_hundred_percent = clamp_f(
        line_zero_percent + SLIDE_PIXEL_DISTANCE, main_line_rect->xmin, main_line_rect->xmax);

    const rctf left_overshoot_line_rect = {
        .xmin = main_line_rect->xmin,
        .xmax = clamped_line_zero_percent,
        .ymin = main_line_rect->ymin,
        .ymax = main_line_rect->ymax,
    };
    const rctf right_overshoot_line_rect = {
        .xmin = clamped_line_hundred_percent,
        .xmax = main_line_rect->xmax,
        .ymin = main_line_rect->ymin,
        .ymax = main_line_rect->ymax,
    };
    UI_draw_roundbox_3ub_alpha(&left_overshoot_line_rect, true, 0, color_overshoot, 255);
    UI_draw_roundbox_3ub_alpha(&right_overshoot_line_rect, true, 0, color_overshoot, 255);

    const rctf non_overshoot_line_rect = {
        .xmin = clamped_line_zero_percent,
        .xmax = clamped_line_hundred_percent,
        .ymin = main_line_rect->ymin,
        .ymax = main_line_rect->ymax,
    };
    UI_draw_roundbox_3ub_alpha(&non_overshoot_line_rect, true, 0, color_line, 255);
  }
  else {
    UI_draw_roundbox_3ub_alpha(main_line_rect, true, 0, color_line, 255);
  }
}

static void draw_backdrop(const int fontid,
                          const rctf *main_line_rect,
                          const uint8_t color_bg[4],
                          const short region_y_size,
                          const float base_tick_height)
{
  float string_pixel_size[2];
  const char *percentage_string_placeholder = "000%%";
  BLF_width_and_height(fontid,
                       percentage_string_placeholder,
                       sizeof(percentage_string_placeholder),
                       &string_pixel_size[0],
                       &string_pixel_size[1]);
  const float pad[2] = {(region_y_size - base_tick_height) / 2, 2.0f * U.pixelsize};
  const rctf backdrop_rect = {
      .xmin = main_line_rect->xmin - string_pixel_size[0] - pad[0],
      .xmax = main_line_rect->xmax + pad[0],
      .ymin = pad[1],
      .ymax = region_y_size - pad[1],
  };
  UI_draw_roundbox_3ub_alpha(&backdrop_rect, true, 4.0f, color_bg, color_bg[3]);
}

/**
 * Draw an on screen Slider for a Pose Slide Operator.
 */
static void slider_draw(const bContext *UNUSED(C), ARegion *region, void *arg)
{
  tSlider *slider = arg;

  /* Only draw in region from which the Operator was started. */
  if (region != slider->region_header) {
    return;
  }

  uint8_t color_text[4];
  uint8_t color_line[4];
  uint8_t color_handle[4];
  uint8_t color_overshoot[4];
  uint8_t color_bg[4];

  /* Get theme colors. */
  UI_GetThemeColor4ubv(TH_HEADER_TEXT_HI, color_handle);
  UI_GetThemeColor4ubv(TH_HEADER_TEXT, color_text);
  UI_GetThemeColor4ubv(TH_HEADER_TEXT, color_line);
  UI_GetThemeColor4ubv(TH_HEADER_TEXT, color_overshoot);
  UI_GetThemeColor4ubv(TH_HEADER, color_bg);

  color_overshoot[0] = color_overshoot[0] * 0.8;
  color_overshoot[1] = color_overshoot[1] * 0.8;
  color_overshoot[2] = color_overshoot[2] * 0.8;
  color_bg[3] = 160;

  /* Get the default font. */
  const uiStyle *style = UI_style_get();
  const uiFontStyle *fstyle = &style->widget;
  const int fontid = fstyle->uifont_id;
  BLF_color3ubv(fontid, color_text);
  BLF_rotation(fontid, 0.0f);

  const float line_width = 1.5 * U.pixelsize;
  const float base_tick_height = 12.0 * U.pixelsize;
  const float line_y = region->winy / 2;

  rctf main_line_rect = {
      .xmin = (region->winx / 2) - (SLIDE_PIXEL_DISTANCE / 2),
      .xmax = (region->winx / 2) + (SLIDE_PIXEL_DISTANCE / 2),
      .ymin = line_y - line_width / 2,
      .ymax = line_y + line_width / 2,
  };
  float line_start_factor = 0;
  int handle_pos_x;
  if (slider->overshoot) {
    main_line_rect.xmin = main_line_rect.xmin - SLIDE_PIXEL_DISTANCE * OVERSHOOT_RANGE_DELTA;
    main_line_rect.xmax = main_line_rect.xmax + SLIDE_PIXEL_DISTANCE * OVERSHOOT_RANGE_DELTA;
    line_start_factor = slider->factor - 0.5f - OVERSHOOT_RANGE_DELTA;
    handle_pos_x = region->winx / 2;
  }
  else {
    const float total_range = slider->factor_bounds[1] - slider->factor_bounds[0];
    /* 0-1 value of the representing the position of the slider in the allowed range. */
    const float range_factor = (slider->factor - slider->factor_bounds[0]) / total_range;
    handle_pos_x = main_line_rect.xmin + SLIDE_PIXEL_DISTANCE * range_factor;
  }

  draw_backdrop(fontid, &main_line_rect, color_bg, slider->region_header->winy, base_tick_height);

  draw_main_line(&main_line_rect, slider->factor, slider->overshoot, color_overshoot, color_line);

  const float factor_range = slider->overshoot ? 1 + OVERSHOOT_RANGE_DELTA * 2 : 1;
  const float line_start_position[2] = {main_line_rect.xmin, line_y};
  draw_ticks(line_start_factor,
             line_start_factor + factor_range,
             line_start_position,
             base_tick_height,
             line_width,
             color_overshoot,
             color_line);

  /* Draw triangles at the ends of the line in overshoot mode to indicate direction of 0-100%
   * range. */
  if (slider->overshoot) {
    if (slider->factor > 1 + OVERSHOOT_RANGE_DELTA + 0.5) {
      draw_overshoot_triangle(color_line, false, main_line_rect.xmin, line_y);
    }
    if (slider->factor < 0 - OVERSHOOT_RANGE_DELTA - 0.5) {
      draw_overshoot_triangle(color_line, true, main_line_rect.xmax, line_y);
    }
  }

  /* Draw handle indicating current factor. */
  const rctf handle_rect = {
      .xmin = handle_pos_x - (line_width),
      .xmax = handle_pos_x + (line_width),
      .ymin = line_y - (base_tick_height / 2),
      .ymax = line_y + (base_tick_height / 2),
  };

  UI_draw_roundbox_3ub_alpha(&handle_rect, true, 1, color_handle, 255);

  char factor_string[256];
  switch (slider->slider_mode) {
    case SLIDER_MODE_PERCENT:
      SNPRINTF(factor_string, "%.0f %s", slider->factor * 100, slider->unit_string);
      break;
    case SLIDER_MODE_FLOAT:
      SNPRINTF(factor_string, "%.1f %s", slider->factor, slider->unit_string);
      break;
  }

  /* Draw factor string. */
<<<<<<< HEAD
  float percentage_string_pixel_size[2];
  BLF_width_and_height(fontid,
                       factor_string,
                       sizeof(factor_string),
                       &percentage_string_pixel_size[0],
                       &percentage_string_pixel_size[1]);

  BLF_position(fontid,
               main_line_rect.xmin - 6.0 * U.pixelsize - percentage_string_pixel_size[0],
               (region->winy / 2) - percentage_string_pixel_size[1] / 2,
=======
  float factor_string_pixel_size[2];
  BLF_width_and_height(fontid,
                       factor_string,
                       sizeof(factor_string),
                       &factor_string_pixel_size[0],
                       &factor_string_pixel_size[1]);

  BLF_position(fontid,
               main_line_rect.xmin - 24.0 * U.pixelsize - factor_string_pixel_size[0] / 2,
               (region->winy / 2) - factor_string_pixel_size[1] / 2,
>>>>>>> c7cca085
               0.0f);
  BLF_draw(fontid, factor_string, sizeof(factor_string));
}

static void slider_update_factor(tSlider *slider, const wmEvent *event)
{
<<<<<<< HEAD
=======
  /* Normalize so no matter the factor bounds, the mouse distance travelled from min to max is
   * constant. */
>>>>>>> c7cca085
  const float slider_range = slider->factor_bounds[1] - slider->factor_bounds[0];
  const float factor_delta = (event->xy[0] - slider->last_cursor[0]) /
                             (SLIDE_PIXEL_DISTANCE / slider_range);
  /* Reduced factor delta in precision mode (shift held). */
  slider->raw_factor += slider->precision ? (factor_delta / 8) : factor_delta;
  slider->factor = slider->raw_factor;
  copy_v2fl_v2i(slider->last_cursor, event->xy);

  if (!slider->overshoot) {
    slider->factor = clamp_f(slider->factor, slider->factor_bounds[0], slider->factor_bounds[1]);
  }
  else {
    if (!slider->allow_overshoot_lower) {
      slider->factor = max_ff(slider->factor, slider->factor_bounds[0]);
    }
    if (!slider->allow_overshoot_upper) {
      slider->factor = min_ff(slider->factor, slider->factor_bounds[1]);
    }
  }

  if (slider->increments) {
    slider->factor = round(slider->factor * 10) / 10;
  }
}

tSlider *ED_slider_create(bContext *C)
{
  tSlider *slider = MEM_callocN(sizeof(tSlider), "tSlider");
  slider->scene = CTX_data_scene(C);
  slider->area = CTX_wm_area(C);
  slider->region_header = CTX_wm_region(C);

  /* Default is true, caller needs to manually set to false. */
  slider->allow_overshoot_lower = true;
  slider->allow_overshoot_upper = true;
  slider->allow_increments = true;

  slider->factor_bounds[0] = 0;
  slider->factor_bounds[1] = 1;

<<<<<<< HEAD
  slider->unit_string = "%";
=======
  slider->unit_string[0] = '%';
>>>>>>> c7cca085

  slider->slider_mode = SLIDER_MODE_PERCENT;

  /* Set initial factor. */
  slider->raw_factor = 0.5f;
  slider->factor = 0.5;

  /* Add draw callback. Always in header. */
  if (slider->area) {
    LISTBASE_FOREACH (ARegion *, region, &slider->area->regionbase) {
      if (region->regiontype == RGN_TYPE_HEADER) {
        slider->region_header = region;
        slider->draw_handle = ED_region_draw_cb_activate(
            region->type, slider_draw, slider, REGION_DRAW_POST_PIXEL);
      }
    }
  }

  /* Hide the area menu bar contents, as the slider will be drawn on top. */
  ED_area_status_text(slider->area, "");

  return slider;
}

void ED_slider_init(tSlider *slider, const wmEvent *event)
{
  copy_v2fl_v2i(slider->last_cursor, event->xy);
}

bool ED_slider_modal(tSlider *slider, const wmEvent *event)
{
  bool event_handled = true;
  /* Handle key presses. */
  switch (event->type) {
    case EVT_EKEY:
      if (slider->allow_overshoot_lower || slider->allow_overshoot_upper) {
        slider->overshoot = event->val == KM_PRESS ? !slider->overshoot : slider->overshoot;
        slider_update_factor(slider, event);
      }
      break;
    case EVT_LEFTSHIFTKEY:
    case EVT_RIGHTSHIFTKEY:
      slider->precision = event->val == KM_PRESS;
      break;
    case EVT_LEFTCTRLKEY:
    case EVT_RIGHTCTRLKEY:
      slider->increments = slider->allow_increments && event->val == KM_PRESS;
      break;
    case MOUSEMOVE:;
      /* Update factor. */
      slider_update_factor(slider, event);
      break;
    default:
      event_handled = false;
      break;
  }

  ED_region_tag_redraw(slider->region_header);

  return event_handled;
}

void ED_slider_status_string_get(const tSlider *slider,
                                 char *status_string,
                                 const size_t size_of_status_string)
{
  /* 50 characters is enough to fit the individual setting strings. Extend if message is longer. */
  char overshoot_str[50];
  char precision_str[50];
  char increments_str[50];

  if (slider->allow_overshoot_lower || slider->allow_overshoot_upper) {
    if (slider->overshoot) {
      STRNCPY(overshoot_str, TIP_("[E] - Disable overshoot"));
    }
    else {
      STRNCPY(overshoot_str, TIP_("[E] - Enable overshoot"));
    }
  }
  else {
    STRNCPY(overshoot_str, TIP_("Overshoot disabled"));
  }

  if (slider->precision) {
    STRNCPY(precision_str, TIP_("[Shift] - Precision active"));
  }
  else {
    STRNCPY(precision_str, TIP_("Shift - Hold for precision"));
  }

  if (slider->allow_increments) {
    if (slider->increments) {
      STRNCPY(increments_str, TIP_(" | [Ctrl] - Increments active"));
    }
    else {
      STRNCPY(increments_str, TIP_(" | Ctrl - Hold for 10% increments"));
    }
  }
  else {
    increments_str[0] = '\0';
  }

  BLI_snprintf(status_string,
               size_of_status_string,
               "%s | %s%s",
               overshoot_str,
               precision_str,
               increments_str);
}

void ED_slider_destroy(bContext *C, tSlider *slider)
{
  /* Remove draw callback. */
  if (slider->draw_handle) {
    ED_region_draw_cb_exit(slider->region_header->type, slider->draw_handle);
  }
  ED_area_status_text(slider->area, NULL);
  ED_workspace_status_text(C, NULL);
  MEM_freeN(slider);
}

/* Setters & Getters */

float ED_slider_factor_get(tSlider *slider)
{
  return slider->factor;
}

void ED_slider_factor_set(tSlider *slider, const float factor)
{
  slider->raw_factor = factor;
  slider->factor = factor;
  if (!slider->overshoot) {
    slider->factor = clamp_f(slider->factor, 0, 1);
  }
}

void ED_slider_allow_overshoot_set(tSlider *slider, const bool lower, const bool upper)
{
  slider->allow_overshoot_lower = lower;
  slider->allow_overshoot_upper = upper;
}

bool ED_slider_allow_increments_get(tSlider *slider)
{
  return slider->allow_increments;
}

void ED_slider_allow_increments_set(tSlider *slider, const bool value)
{
  slider->allow_increments = value;
}

void ED_slider_factor_bounds_set(tSlider *slider,
                                 float factor_bound_lower,
                                 float factor_bound_upper)
{
  slider->factor_bounds[0] = factor_bound_lower;
  slider->factor_bounds[1] = factor_bound_upper;
}

void ED_slider_mode_set(tSlider *slider, SliderMode mode)
{
  slider->slider_mode = mode;
}

void ED_slider_unit_set(tSlider *slider, const char *unit)
{
<<<<<<< HEAD
  slider->unit_string = unit;
=======
  BLI_strncpy(slider->unit_string, unit, SLIDER_UNIT_STRING_SIZE);
>>>>>>> c7cca085
}

/** \} */

void ED_region_draw_mouse_line_cb(const bContext *C, ARegion *region, void *arg_info)
{
  wmWindow *win = CTX_wm_window(C);
  const float *mval_src = (float *)arg_info;
  const float mval_dst[2] = {
      win->eventstate->xy[0] - region->winrct.xmin,
      win->eventstate->xy[1] - region->winrct.ymin,
  };

  const uint shdr_pos = GPU_vertformat_attr_add(
      immVertexFormat(), "pos", GPU_COMP_F32, 2, GPU_FETCH_FLOAT);

  GPU_line_width(1.0f);

  immBindBuiltinProgram(GPU_SHADER_3D_LINE_DASHED_UNIFORM_COLOR);

  float viewport_size[4];
  GPU_viewport_size_get_f(viewport_size);
  immUniform2f("viewport_size", viewport_size[2] / UI_SCALE_FAC, viewport_size[3] / UI_SCALE_FAC);

  immUniform1i("colors_len", 0); /* "simple" mode */
  immUniformThemeColor3(TH_VIEW_OVERLAY);
  immUniform1f("dash_width", 6.0f);
  immUniform1f("udash_factor", 0.5f);

  immBegin(GPU_PRIM_LINES, 2);
  immVertex2fv(shdr_pos, mval_src);
  immVertex2fv(shdr_pos, mval_dst);
  immEnd();

  immUnbindProgram();
}

#define MAX_METADATA_STR 1024

static const char *meta_data_list[] = {
    "File",
    "Strip",
    "Date",
    "RenderTime",
    "Note",
    "Marker",
    "Time",
    "Frame",
    "Camera",
    "Scene",
};

BLI_INLINE bool metadata_is_valid(ImBuf *ibuf, char *r_str, short index, int offset)
{
  return (IMB_metadata_get_field(
              ibuf->metadata, meta_data_list[index], r_str + offset, MAX_METADATA_STR - offset) &&
          r_str[0]);
}

BLI_INLINE bool metadata_is_custom_drawable(const char *field)
{
  /* Metadata field stored by Blender for multi-layer EXR images. Is rather
   * useless to be viewed all the time. Can still be seen in the Metadata
   * panel. */
  if (STREQ(field, "BlenderMultiChannel")) {
    return false;
  }
  /* Is almost always has value "scanlineimage", also useless to be seen
   * all the time. */
  if (STREQ(field, "type")) {
    return false;
  }
  return !BKE_stamp_is_known_field(field);
}

typedef struct MetadataCustomDrawContext {
  int fontid;
  int xmin, ymin;
  int vertical_offset;
  int current_y;
} MetadataCustomDrawContext;

static void metadata_custom_draw_fields(const char *field, const char *value, void *ctx_v)
{
  if (!metadata_is_custom_drawable(field)) {
    return;
  }
  MetadataCustomDrawContext *ctx = (MetadataCustomDrawContext *)ctx_v;
  char temp_str[MAX_METADATA_STR];
  SNPRINTF(temp_str, "%s: %s", field, value);
  BLF_position(ctx->fontid, ctx->xmin, ctx->ymin + ctx->current_y, 0.0f);
  BLF_draw(ctx->fontid, temp_str, sizeof(temp_str));
  ctx->current_y += ctx->vertical_offset;
}

static void metadata_draw_imbuf(ImBuf *ibuf, const rctf *rect, int fontid, const bool is_top)
{
  char temp_str[MAX_METADATA_STR];
  int ofs_y = 0;
  const float height = BLF_height_max(fontid);
  const float margin = height / 8;
  const float vertical_offset = (height + margin);

  /* values taking margins into account */
  const float descender = BLF_descender(fontid);
  const float xmin = (rect->xmin + margin);
  const float xmax = (rect->xmax - margin);
  const float ymin = (rect->ymin + margin) - descender;
  const float ymax = (rect->ymax - margin) - descender;

  if (is_top) {
    for (int i = 0; i < 4; i++) {
      /* first line */
      if (i == 0) {
        bool do_newline = false;
        int len = SNPRINTF_RLEN(temp_str, "%s: ", meta_data_list[0]);
        if (metadata_is_valid(ibuf, temp_str, 0, len)) {
          BLF_position(fontid, xmin, ymax - vertical_offset, 0.0f);
          BLF_draw(fontid, temp_str, sizeof(temp_str));
          do_newline = true;
        }

        len = SNPRINTF_RLEN(temp_str, "%s: ", meta_data_list[1]);
        if (metadata_is_valid(ibuf, temp_str, 1, len)) {
          int line_width = BLF_width(fontid, temp_str, sizeof(temp_str));
          BLF_position(fontid, xmax - line_width, ymax - vertical_offset, 0.0f);
          BLF_draw(fontid, temp_str, sizeof(temp_str));
          do_newline = true;
        }

        if (do_newline) {
          ofs_y += vertical_offset;
        }
      } /* Strip */
      else if (ELEM(i, 1, 2)) {
        int len = SNPRINTF_RLEN(temp_str, "%s: ", meta_data_list[i + 1]);
        if (metadata_is_valid(ibuf, temp_str, i + 1, len)) {
          BLF_position(fontid, xmin, ymax - vertical_offset - ofs_y, 0.0f);
          BLF_draw(fontid, temp_str, sizeof(temp_str));
          ofs_y += vertical_offset;
        }
      } /* Note (wrapped) */
      else if (i == 3) {
        int len = SNPRINTF_RLEN(temp_str, "%s: ", meta_data_list[i + 1]);
        if (metadata_is_valid(ibuf, temp_str, i + 1, len)) {
          struct ResultBLF info;
          BLF_enable(fontid, BLF_WORD_WRAP);
          BLF_wordwrap(fontid, ibuf->x - (margin * 2));
          BLF_position(fontid, xmin, ymax - vertical_offset - ofs_y, 0.0f);
          BLF_draw_ex(fontid, temp_str, sizeof(temp_str), &info);
          BLF_wordwrap(fontid, 0);
          BLF_disable(fontid, BLF_WORD_WRAP);
          ofs_y += vertical_offset * info.lines;
        }
      }
      else {
        int len = SNPRINTF_RLEN(temp_str, "%s: ", meta_data_list[i + 1]);
        if (metadata_is_valid(ibuf, temp_str, i + 1, len)) {
          int line_width = BLF_width(fontid, temp_str, sizeof(temp_str));
          BLF_position(fontid, xmax - line_width, ymax - vertical_offset - ofs_y, 0.0f);
          BLF_draw(fontid, temp_str, sizeof(temp_str));
          ofs_y += vertical_offset;
        }
      }
    }
  }
  else {
    MetadataCustomDrawContext ctx;
    ctx.fontid = fontid;
    ctx.xmin = xmin;
    ctx.ymin = ymin;
    ctx.current_y = ofs_y;
    ctx.vertical_offset = vertical_offset;
    IMB_metadata_foreach(ibuf, metadata_custom_draw_fields, &ctx);
    int ofs_x = 0;
    ofs_y = ctx.current_y;
    for (int i = 5; i < 10; i++) {
      int len = SNPRINTF_RLEN(temp_str, "%s: ", meta_data_list[i]);
      if (metadata_is_valid(ibuf, temp_str, i, len)) {
        BLF_position(fontid, xmin + ofs_x, ymin + ofs_y, 0.0f);
        BLF_draw(fontid, temp_str, sizeof(temp_str));

        ofs_x += BLF_width(fontid, temp_str, sizeof(temp_str)) + UI_UNIT_X;
      }
    }
  }
}

typedef struct MetadataCustomCountContext {
  int count;
} MetadataCustomCountContext;

static void metadata_custom_count_fields(const char *field, const char *UNUSED(value), void *ctx_v)
{
  if (!metadata_is_custom_drawable(field)) {
    return;
  }
  MetadataCustomCountContext *ctx = (MetadataCustomCountContext *)ctx_v;
  ctx->count++;
}

static float metadata_box_height_get(ImBuf *ibuf, int fontid, const bool is_top)
{
  const float height = BLF_height_max(fontid);
  const float margin = (height / 8);
  char str[MAX_METADATA_STR] = "";
  short count = 0;

  if (is_top) {
    if (metadata_is_valid(ibuf, str, 0, 0) || metadata_is_valid(ibuf, str, 1, 0)) {
      count++;
    }
    for (int i = 2; i < 5; i++) {
      if (metadata_is_valid(ibuf, str, i, 0)) {
        if (i == 4) {
          struct {
            struct ResultBLF info;
            rcti rect;
          } wrap;

          BLF_enable(fontid, BLF_WORD_WRAP);
          BLF_wordwrap(fontid, ibuf->x - (margin * 2));
          BLF_boundbox_ex(fontid, str, sizeof(str), &wrap.rect, &wrap.info);
          BLF_wordwrap(fontid, 0);
          BLF_disable(fontid, BLF_WORD_WRAP);

          count += wrap.info.lines;
        }
        else {
          count++;
        }
      }
    }
  }
  else {
    for (int i = 5; i < 10; i++) {
      if (metadata_is_valid(ibuf, str, i, 0)) {
        count = 1;
        break;
      }
    }
    MetadataCustomCountContext ctx;
    ctx.count = 0;
    IMB_metadata_foreach(ibuf, metadata_custom_count_fields, &ctx);
    count += ctx.count;
  }

  if (count) {
    return (height + margin) * count;
  }

  return 0;
}

void ED_region_image_metadata_draw(
    int x, int y, ImBuf *ibuf, const rctf *frame, float zoomx, float zoomy)
{
  const uiStyle *style = UI_style_get_dpi();

  if (!ibuf->metadata) {
    return;
  }

  /* find window pixel coordinates of origin */
  GPU_matrix_push();

  /* Offset and zoom using GPU viewport. */
  GPU_matrix_translate_2f(x, y);
  GPU_matrix_scale_2f(zoomx, zoomy);

  BLF_size(blf_mono_font, style->widgetlabel.points * UI_SCALE_FAC);

  /* *** upper box*** */

  /* get needed box height */
  float box_y = metadata_box_height_get(ibuf, blf_mono_font, true);

  if (box_y) {
    /* set up rect */
    rctf rect;
    BLI_rctf_init(&rect, frame->xmin, frame->xmax, frame->ymax, frame->ymax + box_y);
    /* draw top box */
    GPUVertFormat *format = immVertexFormat();
    uint pos = GPU_vertformat_attr_add(format, "pos", GPU_COMP_F32, 2, GPU_FETCH_FLOAT);
    immBindBuiltinProgram(GPU_SHADER_3D_UNIFORM_COLOR);
    immUniformThemeColor(TH_METADATA_BG);
    immRectf(pos, rect.xmin, rect.ymin, rect.xmax, rect.ymax);
    immUnbindProgram();

    BLF_clipping(blf_mono_font, rect.xmin, rect.ymin, rect.xmax, rect.ymax);
    BLF_enable(blf_mono_font, BLF_CLIPPING);

    UI_FontThemeColor(blf_mono_font, TH_METADATA_TEXT);
    metadata_draw_imbuf(ibuf, &rect, blf_mono_font, true);

    BLF_disable(blf_mono_font, BLF_CLIPPING);
  }

  /* *** lower box*** */

  box_y = metadata_box_height_get(ibuf, blf_mono_font, false);

  if (box_y) {
    /* set up box rect */
    rctf rect;
    BLI_rctf_init(&rect, frame->xmin, frame->xmax, frame->ymin - box_y, frame->ymin);
    /* draw top box */
    GPUVertFormat *format = immVertexFormat();
    uint pos = GPU_vertformat_attr_add(format, "pos", GPU_COMP_F32, 2, GPU_FETCH_FLOAT);
    immBindBuiltinProgram(GPU_SHADER_3D_UNIFORM_COLOR);
    immUniformThemeColor(TH_METADATA_BG);
    immRectf(pos, rect.xmin, rect.ymin, rect.xmax, rect.ymax);
    immUnbindProgram();

    BLF_clipping(blf_mono_font, rect.xmin, rect.ymin, rect.xmax, rect.ymax);
    BLF_enable(blf_mono_font, BLF_CLIPPING);

    UI_FontThemeColor(blf_mono_font, TH_METADATA_TEXT);
    metadata_draw_imbuf(ibuf, &rect, blf_mono_font, false);

    BLF_disable(blf_mono_font, BLF_CLIPPING);
  }

  GPU_matrix_pop();
}

#undef MAX_METADATA_STR<|MERGE_RESOLUTION|>--- conflicted
+++ resolved
@@ -84,11 +84,7 @@
   SliderMode slider_mode;
 
   /* What unit to add to the slider. */
-<<<<<<< HEAD
-  const char *unit_string;
-=======
   char unit_string[SLIDER_UNIT_STRING_SIZE];
->>>>>>> c7cca085
 
   /** Enable range beyond factor_bounds.
    * This is set by the code that uses the slider, as not all operations support
@@ -360,18 +356,6 @@
   }
 
   /* Draw factor string. */
-<<<<<<< HEAD
-  float percentage_string_pixel_size[2];
-  BLF_width_and_height(fontid,
-                       factor_string,
-                       sizeof(factor_string),
-                       &percentage_string_pixel_size[0],
-                       &percentage_string_pixel_size[1]);
-
-  BLF_position(fontid,
-               main_line_rect.xmin - 6.0 * U.pixelsize - percentage_string_pixel_size[0],
-               (region->winy / 2) - percentage_string_pixel_size[1] / 2,
-=======
   float factor_string_pixel_size[2];
   BLF_width_and_height(fontid,
                        factor_string,
@@ -382,18 +366,14 @@
   BLF_position(fontid,
                main_line_rect.xmin - 24.0 * U.pixelsize - factor_string_pixel_size[0] / 2,
                (region->winy / 2) - factor_string_pixel_size[1] / 2,
->>>>>>> c7cca085
                0.0f);
   BLF_draw(fontid, factor_string, sizeof(factor_string));
 }
 
 static void slider_update_factor(tSlider *slider, const wmEvent *event)
 {
-<<<<<<< HEAD
-=======
   /* Normalize so no matter the factor bounds, the mouse distance travelled from min to max is
    * constant. */
->>>>>>> c7cca085
   const float slider_range = slider->factor_bounds[1] - slider->factor_bounds[0];
   const float factor_delta = (event->xy[0] - slider->last_cursor[0]) /
                              (SLIDE_PIXEL_DISTANCE / slider_range);
@@ -434,11 +414,7 @@
   slider->factor_bounds[0] = 0;
   slider->factor_bounds[1] = 1;
 
-<<<<<<< HEAD
-  slider->unit_string = "%";
-=======
   slider->unit_string[0] = '%';
->>>>>>> c7cca085
 
   slider->slider_mode = SLIDER_MODE_PERCENT;
 
@@ -607,11 +583,7 @@
 
 void ED_slider_unit_set(tSlider *slider, const char *unit)
 {
-<<<<<<< HEAD
-  slider->unit_string = unit;
-=======
   BLI_strncpy(slider->unit_string, unit, SLIDER_UNIT_STRING_SIZE);
->>>>>>> c7cca085
 }
 
 /** \} */
