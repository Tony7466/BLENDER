/* SPDX-License-Identifier: GPL-2.0-or-later
 * Copyright 2008 Blender Foundation. All rights reserved. */

/** \file
 * \ingroup spfile
 */

#include <cmath>
#include <cstdio>
#include <cstring>

#include <sys/stat.h>
#include <sys/types.h>

/* path/file handling stuff */
#ifdef WIN32
#  include "BLI_winstuff.h"
#  include <direct.h>
#  include <io.h>
#else
#  include <dirent.h>
#  include <sys/times.h>
#  include <unistd.h>
#endif

#include "AS_asset_representation.hh"

#include "DNA_screen_types.h"
#include "DNA_space_types.h"
#include "DNA_userdef_types.h"

#include "MEM_guardedalloc.h"

#include "BLI_blenlib.h"
#include "BLI_fnmatch.h"
#include "BLI_math_base.h"
#include "BLI_utildefines.h"

#include "BLO_readfile.h"

#include "BLT_translation.h"

#include "BKE_appdir.h"
#include "BKE_context.h"
#include "BKE_idtype.h"
#include "BKE_main.h"
#include "BKE_preferences.h"

#include "BLF_api.h"

#include "ED_fileselect.h"
#include "ED_screen.h"

#include "WM_api.h"
#include "WM_types.h"

#include "RNA_access.h"

#include "UI_interface.h"
#include "UI_interface_icons.h"
#include "UI_view2d.h"

#include "AS_asset_representation.h"
#include "AS_essentials_library.hh"

#include "file_intern.h"
#include "filelist.h"

#define VERTLIST_MAJORCOLUMN_WIDTH (25 * UI_UNIT_X)

static void fileselect_initialize_params_common(SpaceFile *sfile, FileSelectParams *params)
{
  const char *blendfile_path = BKE_main_blendfile_path_from_global();

  /* operator has no setting for this */
  params->active_file = -1;

  if (!params->dir[0]) {
    if (blendfile_path[0] != '\0') {
      BLI_split_dir_part(blendfile_path, params->dir, sizeof(params->dir));
    }
    else {
      const char *doc_path = BKE_appdir_folder_default();
      if (doc_path) {
        BLI_strncpy(params->dir, doc_path, sizeof(params->dir));
      }
    }
  }

  folder_history_list_ensure_for_active_browse_mode(sfile);
  folderlist_pushdir(sfile->folders_prev, params->dir);

  /* Switching thumbnails needs to recalc layout #28809. */
  if (sfile->layout) {
    sfile->layout->dirty = true;
  }
}

static void fileselect_ensure_updated_asset_params(SpaceFile *sfile)
{
  BLI_assert(sfile->browse_mode == FILE_BROWSE_MODE_ASSETS);
  BLI_assert(sfile->op == nullptr);

  FileAssetSelectParams *asset_params = sfile->asset_params;

  if (!asset_params) {
    asset_params = sfile->asset_params = static_cast<FileAssetSelectParams *>(
        MEM_callocN(sizeof(*asset_params), "FileAssetSelectParams"));
    asset_params->base_params.details_flags = U_default.file_space_data.details_flags;
    asset_params->asset_library_ref.type = ASSET_LIBRARY_ALL;
    asset_params->asset_library_ref.custom_library_index = -1;
    asset_params->import_type = FILE_ASSET_IMPORT_FOLLOW_PREFS;
  }

  FileSelectParams *base_params = &asset_params->base_params;
  base_params->file[0] = '\0';
  base_params->filter_glob[0] = '\0';
  base_params->flag |= U_default.file_space_data.flag | FILE_ASSETS_ONLY | FILE_FILTER;
  base_params->flag &= ~FILE_DIRSEL_ONLY;
  base_params->filter |= FILE_TYPE_BLENDERLIB;
  base_params->filter_id = FILTER_ID_ALL;
  base_params->display = FILE_IMGDISPLAY;
  base_params->sort = FILE_SORT_ALPHA;
  /* Asset libraries include all sub-directories, so enable maximal recursion. */
  base_params->recursion_level = FILE_SELECT_MAX_RECURSIONS;
  /* 'SMALL' size by default. More reasonable since this is typically used as regular editor,
   * space is more of an issue here. */
  base_params->thumbnail_size = 96;

  fileselect_initialize_params_common(sfile, base_params);
}

/**
 * \note RNA_struct_property_is_set_ex is used here because we want
 *       the previously used settings to be used here rather than overriding them */
static FileSelectParams *fileselect_ensure_updated_file_params(SpaceFile *sfile)
{
  BLI_assert(sfile->browse_mode == FILE_BROWSE_MODE_FILES);

  FileSelectParams *params;
  wmOperator *op = sfile->op;

  const char *blendfile_path = BKE_main_blendfile_path_from_global();

  /* create new parameters if necessary */
  if (!sfile->params) {
    sfile->params = static_cast<FileSelectParams *>(
        MEM_callocN(sizeof(FileSelectParams), "fileselparams"));
    /* set path to most recently opened .blend */
    BLI_split_dirfile(blendfile_path,
                      sfile->params->dir,
                      sfile->params->file,
                      sizeof(sfile->params->dir),
                      sizeof(sfile->params->file));
    sfile->params->filter_glob[0] = '\0';
    sfile->params->thumbnail_size = U_default.file_space_data.thumbnail_size;
    sfile->params->details_flags = U_default.file_space_data.details_flags;
    sfile->params->filter_id = U_default.file_space_data.filter_id;
  }

  params = sfile->params;

  /* set the parameters from the operator, if it exists */
  if (op) {
    PropertyRNA *prop;
    const bool is_files = (RNA_struct_find_property(op->ptr, "files") != nullptr);
    const bool is_filepath = (RNA_struct_find_property(op->ptr, "filepath") != nullptr);
    const bool is_filename = (RNA_struct_find_property(op->ptr, "filename") != nullptr);
    const bool is_directory = (RNA_struct_find_property(op->ptr, "directory") != nullptr);
    const bool is_relative_path = (RNA_struct_find_property(op->ptr, "relative_path") != nullptr);

    BLI_strncpy_utf8(
        params->title, WM_operatortype_name(op->type, op->ptr), sizeof(params->title));

    if ((prop = RNA_struct_find_property(op->ptr, "filemode"))) {
      params->type = RNA_property_int_get(op->ptr, prop);
    }
    else {
      params->type = FILE_SPECIAL;
    }

    if (is_filepath && RNA_struct_property_is_set_ex(op->ptr, "filepath", false)) {
      char name[FILE_MAX];
      RNA_string_get(op->ptr, "filepath", name);
      if (params->type == FILE_LOADLIB) {
        BLI_strncpy(params->dir, name, sizeof(params->dir));
        params->file[0] = '\0';
      }
      else {
        BLI_split_dirfile(
            name, params->dir, params->file, sizeof(params->dir), sizeof(params->file));
      }
    }
    else {
      if (is_directory && RNA_struct_property_is_set_ex(op->ptr, "directory", false)) {
        RNA_string_get(op->ptr, "directory", params->dir);
        params->file[0] = '\0';
      }

      if (is_filename && RNA_struct_property_is_set_ex(op->ptr, "filename", false)) {
        RNA_string_get(op->ptr, "filename", params->file);
      }
    }

    if (params->dir[0]) {
      BLI_path_normalize_dir(blendfile_path, params->dir, sizeof(params->dir));
      BLI_path_abs(params->dir, blendfile_path);
    }

    params->flag = 0;
    if (is_directory == true && is_filename == false && is_filepath == false &&
        is_files == false) {
      params->flag |= FILE_DIRSEL_ONLY;
    }
    if ((prop = RNA_struct_find_property(op->ptr, "check_existing"))) {
      params->flag |= RNA_property_boolean_get(op->ptr, prop) ? int(FILE_CHECK_EXISTING) : 0;
    }
    if ((prop = RNA_struct_find_property(op->ptr, "hide_props_region"))) {
      params->flag |= RNA_property_boolean_get(op->ptr, prop) ? int(FILE_HIDE_TOOL_PROPS) : 0;
    }

    params->filter = 0;
    if ((prop = RNA_struct_find_property(op->ptr, "filter_blender"))) {
      params->filter |= RNA_property_boolean_get(op->ptr, prop) ? int(FILE_TYPE_BLENDER) : 0;
    }
    if ((prop = RNA_struct_find_property(op->ptr, "filter_blenlib"))) {
      params->filter |= RNA_property_boolean_get(op->ptr, prop) ? int(FILE_TYPE_BLENDERLIB) : 0;
    }
    if ((prop = RNA_struct_find_property(op->ptr, "filter_backup"))) {
      params->filter |= RNA_property_boolean_get(op->ptr, prop) ? int(FILE_TYPE_BLENDER_BACKUP) :
                                                                  0;
    }
    if ((prop = RNA_struct_find_property(op->ptr, "filter_image"))) {
      params->filter |= RNA_property_boolean_get(op->ptr, prop) ? int(FILE_TYPE_IMAGE) : 0;
    }
    if ((prop = RNA_struct_find_property(op->ptr, "filter_movie"))) {
      params->filter |= RNA_property_boolean_get(op->ptr, prop) ? int(FILE_TYPE_MOVIE) : 0;
    }
    if ((prop = RNA_struct_find_property(op->ptr, "filter_python"))) {
      params->filter |= RNA_property_boolean_get(op->ptr, prop) ? int(FILE_TYPE_PYSCRIPT) : 0;
    }
    if ((prop = RNA_struct_find_property(op->ptr, "filter_font"))) {
      params->filter |= RNA_property_boolean_get(op->ptr, prop) ? int(FILE_TYPE_FTFONT) : 0;
    }
    if ((prop = RNA_struct_find_property(op->ptr, "filter_sound"))) {
      params->filter |= RNA_property_boolean_get(op->ptr, prop) ? int(FILE_TYPE_SOUND) : 0;
    }
    if ((prop = RNA_struct_find_property(op->ptr, "filter_text"))) {
      params->filter |= RNA_property_boolean_get(op->ptr, prop) ? int(FILE_TYPE_TEXT) : 0;
    }
    if ((prop = RNA_struct_find_property(op->ptr, "filter_archive"))) {
      params->filter |= RNA_property_boolean_get(op->ptr, prop) ? int(FILE_TYPE_ARCHIVE) : 0;
    }
    if ((prop = RNA_struct_find_property(op->ptr, "filter_folder"))) {
      params->filter |= RNA_property_boolean_get(op->ptr, prop) ? int(FILE_TYPE_FOLDER) : 0;
    }
    if ((prop = RNA_struct_find_property(op->ptr, "filter_btx"))) {
      params->filter |= RNA_property_boolean_get(op->ptr, prop) ? int(FILE_TYPE_BTX) : 0;
    }
    if ((prop = RNA_struct_find_property(op->ptr, "filter_collada"))) {
      params->filter |= RNA_property_boolean_get(op->ptr, prop) ? int(FILE_TYPE_COLLADA) : 0;
    }
    if ((prop = RNA_struct_find_property(op->ptr, "filter_alembic"))) {
      params->filter |= RNA_property_boolean_get(op->ptr, prop) ? int(FILE_TYPE_ALEMBIC) : 0;
    }
    if ((prop = RNA_struct_find_property(op->ptr, "filter_usd"))) {
      params->filter |= RNA_property_boolean_get(op->ptr, prop) ? int(FILE_TYPE_USD) : 0;
    }
    if ((prop = RNA_struct_find_property(op->ptr, "filter_obj"))) {
      params->filter |= RNA_property_boolean_get(op->ptr, prop) ? int(FILE_TYPE_OBJECT_IO) : 0;
    }
    if ((prop = RNA_struct_find_property(op->ptr, "filter_volume"))) {
      params->filter |= RNA_property_boolean_get(op->ptr, prop) ? int(FILE_TYPE_VOLUME) : 0;
    }
    if ((prop = RNA_struct_find_property(op->ptr, "filter_glob"))) {
      /* Protection against Python scripts not setting proper size limit. */
      char *tmp = RNA_property_string_get_alloc(
          op->ptr, prop, params->filter_glob, sizeof(params->filter_glob), nullptr);
      if (tmp != params->filter_glob) {
        BLI_strncpy(params->filter_glob, tmp, sizeof(params->filter_glob));
        MEM_freeN(tmp);

        /* Fix stupid things that truncating might have generated,
         * like last group being a 'match everything' wildcard-only one... */
        BLI_path_extension_glob_validate(params->filter_glob);
      }
      params->filter |= (FILE_TYPE_OPERATOR | FILE_TYPE_FOLDER);
    }
    else {
      params->filter_glob[0] = '\0';
    }

    if (params->filter != 0) {
      if (U.uiflag & USER_FILTERFILEEXTS) {
        params->flag |= FILE_FILTER;
      }
      else {
        params->flag &= ~FILE_FILTER;
      }
    }

    if (U.uiflag & USER_HIDE_DOT) {
      params->flag |= FILE_HIDE_DOT;
    }
    else {
      params->flag &= ~FILE_HIDE_DOT;
    }

    if (params->type == FILE_LOADLIB) {
      params->flag |= RNA_boolean_get(op->ptr, "link") ? FILE_LINK : 0;
      params->flag |= RNA_boolean_get(op->ptr, "autoselect") ? FILE_AUTOSELECT : 0;
      params->flag |= RNA_boolean_get(op->ptr, "active_collection") ? FILE_ACTIVE_COLLECTION : 0;
    }

    if ((prop = RNA_struct_find_property(op->ptr, "allow_path_tokens"))) {
      params->flag |= RNA_property_boolean_get(op->ptr, prop) ? FILE_PATH_TOKENS_ALLOW : 0;
    }

    if ((prop = RNA_struct_find_property(op->ptr, "display_type"))) {
      params->display = RNA_property_enum_get(op->ptr, prop);
    }

    if (params->display == FILE_DEFAULTDISPLAY) {
      params->display = U_default.file_space_data.display_type;
    }

    if ((prop = RNA_struct_find_property(op->ptr, "sort_method"))) {
      params->sort = RNA_property_enum_get(op->ptr, prop);
    }

    if (params->sort == FILE_SORT_DEFAULT) {
      params->sort = U_default.file_space_data.sort_type;
    }

    if (is_relative_path) {
      if ((prop = RNA_struct_find_property(op->ptr, "relative_path"))) {
        if (!RNA_property_is_set_ex(op->ptr, prop, false)) {
          RNA_property_boolean_set(op->ptr, prop, (U.flag & USER_RELPATHS) != 0);
        }
      }
    }
  }
  else {
    /* default values, if no operator */
    params->type = FILE_UNIX;
    params->flag |= U_default.file_space_data.flag;
    params->flag &= ~FILE_DIRSEL_ONLY;
    params->display = FILE_VERTICALDISPLAY;
    params->sort = FILE_SORT_ALPHA;
    params->filter = 0;
    params->filter_glob[0] = '\0';
  }

  fileselect_initialize_params_common(sfile, params);

  return params;
}

FileSelectParams *ED_fileselect_ensure_active_params(SpaceFile *sfile)
{
  switch ((eFileBrowse_Mode)sfile->browse_mode) {
    case FILE_BROWSE_MODE_FILES:
      if (!sfile->params) {
        fileselect_ensure_updated_file_params(sfile);
      }
      return sfile->params;
    case FILE_BROWSE_MODE_ASSETS:
      if (!sfile->asset_params) {
        fileselect_ensure_updated_asset_params(sfile);
      }
      return &sfile->asset_params->base_params;
  }

  BLI_assert_msg(0, "Invalid browse mode set in file space.");
  return nullptr;
}

FileSelectParams *ED_fileselect_get_active_params(const SpaceFile *sfile)
{
  if (!sfile) {
    /* Sometimes called in poll before space type was checked. */
    return nullptr;
  }

  switch ((eFileBrowse_Mode)sfile->browse_mode) {
    case FILE_BROWSE_MODE_FILES:
      return sfile->params;
    case FILE_BROWSE_MODE_ASSETS:
      return (FileSelectParams *)sfile->asset_params;
  }

  BLI_assert_msg(0, "Invalid browse mode set in file space.");
  return nullptr;
}

FileSelectParams *ED_fileselect_get_file_params(const SpaceFile *sfile)
{
  return (sfile->browse_mode == FILE_BROWSE_MODE_FILES) ? sfile->params : nullptr;
}

FileAssetSelectParams *ED_fileselect_get_asset_params(const SpaceFile *sfile)
{
  return (sfile->browse_mode == FILE_BROWSE_MODE_ASSETS) ? sfile->asset_params : nullptr;
}

bool ED_fileselect_is_local_asset_library(const SpaceFile *sfile)
{
  const FileAssetSelectParams *asset_params = ED_fileselect_get_asset_params(sfile);
  if (asset_params == nullptr) {
    return false;
  }
  return asset_params->asset_library_ref.type == ASSET_LIBRARY_LOCAL;
}

static void fileselect_refresh_asset_params(FileAssetSelectParams *asset_params)
{
  AssetLibraryReference *library = &asset_params->asset_library_ref;
  FileSelectParams *base_params = &asset_params->base_params;
  bUserAssetLibrary *user_library = nullptr;

  /* Ensure valid repository, or fall-back to local one. */
  if (library->type == ASSET_LIBRARY_CUSTOM) {
    BLI_assert(library->custom_library_index >= 0);

    user_library = BKE_preferences_asset_library_find_from_index(&U,
                                                                 library->custom_library_index);
    if (!user_library) {
      library->type = ASSET_LIBRARY_ALL;
    }
  }

  switch (eAssetLibraryType(library->type)) {
    case ASSET_LIBRARY_ESSENTIALS:
      BLI_strncpy(base_params->dir,
                  blender::asset_system::essentials_directory_path().c_str(),
                  sizeof(base_params->dir));
      base_params->type = FILE_ASSET_LIBRARY;
      break;
    case ASSET_LIBRARY_ALL:
      base_params->dir[0] = '\0';
      base_params->type = FILE_ASSET_LIBRARY_ALL;
      break;
    case ASSET_LIBRARY_LOCAL:
      base_params->dir[0] = '\0';
      base_params->type = FILE_MAIN_ASSET;
      break;
    case ASSET_LIBRARY_CUSTOM:
      BLI_assert(user_library);
      BLI_strncpy(base_params->dir, user_library->path, sizeof(base_params->dir));
      base_params->type = FILE_ASSET_LIBRARY;
      break;
  }
}

void fileselect_refresh_params(SpaceFile *sfile)
{
  FileAssetSelectParams *asset_params = ED_fileselect_get_asset_params(sfile);
  if (asset_params) {
    fileselect_refresh_asset_params(asset_params);
  }
}

bool ED_fileselect_is_file_browser(const SpaceFile *sfile)
{
  return (sfile->browse_mode == FILE_BROWSE_MODE_FILES);
}

bool ED_fileselect_is_asset_browser(const SpaceFile *sfile)
{
  return (sfile->browse_mode == FILE_BROWSE_MODE_ASSETS);
}

struct AssetLibrary *ED_fileselect_active_asset_library_get(const SpaceFile *sfile)
{
  if (!ED_fileselect_is_asset_browser(sfile) || !sfile->files) {
    return nullptr;
  }

  return filelist_asset_library(sfile->files);
}

struct ID *ED_fileselect_active_asset_get(const SpaceFile *sfile)
{
  if (!ED_fileselect_is_asset_browser(sfile)) {
    return nullptr;
  }

  FileSelectParams *params = ED_fileselect_get_active_params(sfile);
  const FileDirEntry *file = filelist_file(sfile->files, params->active_file);
  if (file == nullptr) {
    return nullptr;
  }

  return filelist_file_get_id(file);
}

void ED_fileselect_activate_asset_catalog(const SpaceFile *sfile, const bUUID catalog_id)
{
  if (!ED_fileselect_is_asset_browser(sfile)) {
    return;
  }

  FileAssetSelectParams *params = ED_fileselect_get_asset_params(sfile);
  params->asset_catalog_visibility = FILE_SHOW_ASSETS_FROM_CATALOG;
  params->catalog_id = catalog_id;
  WM_main_add_notifier(NC_SPACE | ND_SPACE_ASSET_PARAMS, nullptr);
}

int ED_fileselect_asset_import_method_get(const SpaceFile *sfile, const FileDirEntry *file)
{
  if (!ED_fileselect_is_asset_browser(sfile) || !file->asset) {
    return -1;
  }

<<<<<<< HEAD
  const FileAssetSelectParams *params = ED_fileselect_get_asset_params(sfile);

  if (params->import_type == FILE_ASSET_IMPORT_FOLLOW_PREFS) {
    std::optional import_method = AS_asset_representation_default_import_method_get(file->asset);
=======
  /* First handle the case where the asset system dictates a certain import method. */
  if (AS_asset_representation_may_override_import_method(file->asset) == false) {
    BLI_assert(AS_asset_representation_import_method_get(file->asset).has_value());

    return *AS_asset_representation_import_method_get(file->asset);
  }

  const FileAssetSelectParams *params = ED_fileselect_get_asset_params(sfile);

  if (params->import_type == FILE_ASSET_IMPORT_FOLLOW_PREFS) {
    std::optional import_method = AS_asset_representation_import_method_get(file->asset);
>>>>>>> ae84a295
    return import_method ? *import_method : -1;
  }

  switch (eFileAssetImportType(params->import_type)) {
    case FILE_ASSET_IMPORT_LINK:
      return ASSET_IMPORT_LINK;
    case FILE_ASSET_IMPORT_APPEND:
      return ASSET_IMPORT_APPEND;
    case FILE_ASSET_IMPORT_APPEND_REUSE:
      return ASSET_IMPORT_APPEND_REUSE;

      /* Should be handled above already. Break and fail below. */
    case FILE_ASSET_IMPORT_FOLLOW_PREFS:
      break;
  }

  BLI_assert_unreachable();
  return -1;
}

static void on_reload_activate_by_id(SpaceFile *sfile, onReloadFnData custom_data)
{
  ID *asset_id = (ID *)custom_data;
  ED_fileselect_activate_by_id(sfile, asset_id, false);
}

void ED_fileselect_activate_by_id(SpaceFile *sfile, ID *asset_id, const bool deferred)
{
  if (!ED_fileselect_is_asset_browser(sfile)) {
    return;
  }

  /* If there are filelist operations running now ("pending" true) or soon ("force reset" true),
   * there is a fair chance that the to-be-activated ID will only be present after these operations
   * have completed. Defer activation until then. */
  if (deferred || filelist_pending(sfile->files) || filelist_needs_force_reset(sfile->files)) {
    /* This should be thread-safe, as this function is likely called from the main thread, and
     * notifiers (which cause a call to the on-reload callback function) are handled on the main
     * thread as well. */
    file_on_reload_callback_register(sfile, on_reload_activate_by_id, asset_id);
    return;
  }

  FileSelectParams *params = ED_fileselect_get_active_params(sfile);
  struct FileList *files = sfile->files;

  const int file_index = filelist_file_find_id(files, asset_id);
  const FileDirEntry *file = filelist_file_ex(files, file_index, true);
  if (file == nullptr) {
    return;
  }

  params->active_file = file_index;
  filelist_entry_select_set(files, file, FILE_SEL_ADD, FILE_SEL_SELECTED, CHECK_ALL);

  WM_main_add_notifier(NC_ASSET | NA_ACTIVATED, nullptr);
  WM_main_add_notifier(NC_ASSET | NA_SELECTED, nullptr);
}

static void on_reload_select_by_relpath(SpaceFile *sfile, onReloadFnData custom_data)
{
  const char *relative_path = static_cast<const char *>(custom_data);
  ED_fileselect_activate_by_relpath(sfile, relative_path);
}

void ED_fileselect_activate_by_relpath(SpaceFile *sfile, const char *relative_path)
{
  /* If there are filelist operations running now ("pending" true) or soon ("force reset" true),
   * there is a fair chance that the to-be-activated file at relative_path will only be present
   * after these operations have completed. Defer activation until then. */
  struct FileList *files = sfile->files;
  if (files == nullptr || filelist_pending(files) || filelist_needs_force_reset(files)) {
    /* Casting away the constness of `relative_path` is safe here, because eventually it just ends
     * up in another call to this function, and then it's a const char* again. */
    file_on_reload_callback_register(sfile, on_reload_select_by_relpath, (char *)relative_path);
    return;
  }

  FileSelectParams *params = ED_fileselect_get_active_params(sfile);
  const int num_files_filtered = filelist_files_ensure(files);

  for (int file_index = 0; file_index < num_files_filtered; ++file_index) {
    const FileDirEntry *file = filelist_file(files, file_index);

    if (STREQ(file->relpath, relative_path)) {
      params->active_file = file_index;
      filelist_entry_select_set(files, file, FILE_SEL_ADD, FILE_SEL_SELECTED, CHECK_ALL);
    }
  }
  WM_main_add_notifier(NC_SPACE | ND_SPACE_FILE_PARAMS, nullptr);
}

void ED_fileselect_deselect_all(SpaceFile *sfile)
{
  file_select_deselect_all(sfile, FILE_SEL_SELECTED);
  WM_main_add_notifier(NC_SPACE | ND_SPACE_FILE_PARAMS, nullptr);
}

/* The subset of FileSelectParams.flag items we store into preferences. Note that FILE_SORT_ALPHA
 * may also be remembered, but only conditionally. */
#define PARAMS_FLAGS_REMEMBERED (FILE_HIDE_DOT)

void ED_fileselect_window_params_get(const wmWindow *win, int win_size[2], bool *is_maximized)
{
  /* Get DPI/pixel-size independent size to be stored in preferences. */
  WM_window_set_dpi(win); /* Ensure the DPI is taken from the right window. */

  win_size[0] = WM_window_pixels_x(win) / UI_DPI_FAC;
  win_size[1] = WM_window_pixels_y(win) / UI_DPI_FAC;

  *is_maximized = WM_window_is_maximized(win);
}

static bool file_select_use_default_display_type(const SpaceFile *sfile)
{
  PropertyRNA *prop;
  return (sfile->op == nullptr) ||
         !(prop = RNA_struct_find_property(sfile->op->ptr, "display_type")) ||
         (RNA_property_enum_get(sfile->op->ptr, prop) == FILE_DEFAULTDISPLAY);
}

static bool file_select_use_default_sort_type(const SpaceFile *sfile)
{
  PropertyRNA *prop;
  return (sfile->op == nullptr) ||
         !(prop = RNA_struct_find_property(sfile->op->ptr, "sort_method")) ||
         (RNA_property_enum_get(sfile->op->ptr, prop) == FILE_SORT_DEFAULT);
}

void ED_fileselect_set_params_from_userdef(SpaceFile *sfile)
{
  wmOperator *op = sfile->op;
  UserDef_FileSpaceData *sfile_udata = &U.file_space_data;

  sfile->browse_mode = FILE_BROWSE_MODE_FILES;

  FileSelectParams *params = fileselect_ensure_updated_file_params(sfile);
  if (!op) {
    return;
  }

  params->thumbnail_size = sfile_udata->thumbnail_size;
  params->details_flags = sfile_udata->details_flags;
  params->filter_id = sfile_udata->filter_id;

  /* Combine flags we take from params with the flags we take from userdef. */
  params->flag = (params->flag & ~PARAMS_FLAGS_REMEMBERED) |
                 (sfile_udata->flag & PARAMS_FLAGS_REMEMBERED);

  if (file_select_use_default_display_type(sfile)) {
    params->display = sfile_udata->display_type;
  }
  if (file_select_use_default_sort_type(sfile)) {
    params->sort = sfile_udata->sort_type;
    /* For the default sorting, also take invert flag from userdef. */
    params->flag = (params->flag & ~FILE_SORT_INVERT) | (sfile_udata->flag & FILE_SORT_INVERT);
  }
}

void ED_fileselect_params_to_userdef(SpaceFile *sfile,
                                     const int temp_win_size[2],
                                     const bool is_maximized)
{
  FileSelectParams *params = ED_fileselect_get_active_params(sfile);
  UserDef_FileSpaceData *sfile_udata_new = &U.file_space_data;
  UserDef_FileSpaceData sfile_udata_old = U.file_space_data;

  sfile_udata_new->thumbnail_size = params->thumbnail_size;
  sfile_udata_new->details_flags = params->details_flags;
  sfile_udata_new->flag = params->flag & PARAMS_FLAGS_REMEMBERED;
  sfile_udata_new->filter_id = params->filter_id;

  /* In some rare cases, operators ask for a specific display or sort type (e.g. chronological
   * sorting for "Recover Auto Save"). So the settings are optimized for a specific operation.
   * Don't let that change the userdef memory for more general cases. */
  if (file_select_use_default_display_type(sfile)) {
    sfile_udata_new->display_type = params->display;
  }
  if (file_select_use_default_sort_type(sfile)) {
    sfile_udata_new->sort_type = params->sort;
    /* In this case also remember the invert flag. */
    sfile_udata_new->flag = (sfile_udata_new->flag & ~FILE_SORT_INVERT) |
                            (params->flag & FILE_SORT_INVERT);
  }

  if (temp_win_size && !is_maximized) {
    sfile_udata_new->temp_win_sizex = temp_win_size[0];
    sfile_udata_new->temp_win_sizey = temp_win_size[1];
  }

  /* Tag prefs as dirty if something has changed. */
  if (memcmp(sfile_udata_new, &sfile_udata_old, sizeof(sfile_udata_old)) != 0) {
    U.runtime.is_dirty = true;
  }
}

void fileselect_file_set(struct bContext *C, SpaceFile *sfile, const int index)
{
  const struct FileDirEntry *file = filelist_file(sfile->files, index);
  if (file && file->relpath && file->relpath[0] && !(file->typeflag & FILE_TYPE_DIR)) {
    FileSelectParams *params = ED_fileselect_get_active_params(sfile);
    BLI_strncpy(params->file, file->relpath, FILE_MAXFILE);
    if (sfile->op) {
      /* Update the filepath properties of the operator. */
      Main *bmain = CTX_data_main(C);
      file_sfile_to_operator(C, bmain, sfile->op, sfile);
    }
  }
}

int ED_fileselect_layout_numfiles(FileLayout *layout, ARegion *region)
{
  int numfiles;

  /* Values in pixels.
   *
   * - *_item: size of each (row|col), (including padding)
   * - *_view: (x|y) size of the view.
   * - *_over: extra pixels, to take into account, when the fit isn't exact
   *   (needed since you may see the end of the previous column and the beginning of the next).
   *
   * Could be more clever and take scrolling into account,
   * but for now don't bother.
   */
  if (layout->flag & FILE_LAYOUT_HOR) {
    const int x_item = layout->tile_w + (2 * layout->tile_border_x);
    const int x_view = int(BLI_rctf_size_x(&region->v2d.cur));
    const int x_over = x_item - (x_view % x_item);
    numfiles = int(float(x_view + x_over) / float(x_item));
    return numfiles * layout->rows;
  }

  const int y_item = layout->tile_h + (2 * layout->tile_border_y);
  const int y_view = int(BLI_rctf_size_y(&region->v2d.cur)) - layout->offset_top;
  const int y_over = y_item - (y_view % y_item);
  numfiles = int(float(y_view + y_over) / float(y_item));
  return numfiles * layout->flow_columns;
}

static bool is_inside(int x, int y, int cols, int rows)
{
  return ((x >= 0) && (x < cols) && (y >= 0) && (y < rows));
}

FileSelection ED_fileselect_layout_offset_rect(FileLayout *layout, const rcti *rect)
{
  int colmin, colmax, rowmin, rowmax;
  FileSelection sel;
  sel.first = sel.last = -1;

  if (layout == nullptr) {
    return sel;
  }

  colmin = (rect->xmin) / (layout->tile_w + 2 * layout->tile_border_x);
  rowmin = (rect->ymin - layout->offset_top) / (layout->tile_h + 2 * layout->tile_border_y);
  colmax = (rect->xmax) / (layout->tile_w + 2 * layout->tile_border_x);
  rowmax = (rect->ymax - layout->offset_top) / (layout->tile_h + 2 * layout->tile_border_y);

  if (is_inside(colmin, rowmin, layout->flow_columns, layout->rows) ||
      is_inside(colmax, rowmax, layout->flow_columns, layout->rows)) {
    CLAMP(colmin, 0, layout->flow_columns - 1);
    CLAMP(rowmin, 0, layout->rows - 1);
    CLAMP(colmax, 0, layout->flow_columns - 1);
    CLAMP(rowmax, 0, layout->rows - 1);
  }

  if ((colmin > layout->flow_columns - 1) || (rowmin > layout->rows - 1)) {
    sel.first = -1;
  }
  else {
    if (layout->flag & FILE_LAYOUT_HOR) {
      sel.first = layout->rows * colmin + rowmin;
    }
    else {
      sel.first = colmin + layout->flow_columns * rowmin;
    }
  }
  if ((colmax > layout->flow_columns - 1) || (rowmax > layout->rows - 1)) {
    sel.last = -1;
  }
  else {
    if (layout->flag & FILE_LAYOUT_HOR) {
      sel.last = layout->rows * colmax + rowmax;
    }
    else {
      sel.last = colmax + layout->flow_columns * rowmax;
    }
  }

  return sel;
}

int ED_fileselect_layout_offset(FileLayout *layout, int x, int y)
{
  int offsetx, offsety;
  int active_file;

  if (layout == nullptr) {
    return -1;
  }

  offsetx = (x) / (layout->tile_w + 2 * layout->tile_border_x);
  offsety = (y - layout->offset_top) / (layout->tile_h + 2 * layout->tile_border_y);

  if (offsetx > layout->flow_columns - 1) {
    return -1;
  }
  if (offsety > layout->rows - 1) {
    return -1;
  }

  if (layout->flag & FILE_LAYOUT_HOR) {
    active_file = layout->rows * offsetx + offsety;
  }
  else {
    active_file = offsetx + layout->flow_columns * offsety;
  }
  return active_file;
}

void ED_fileselect_layout_maskrect(const FileLayout *layout, const View2D *v2d, rcti *r_rect)
{
  *r_rect = v2d->mask;
  r_rect->ymax -= layout->offset_top;
}

bool ED_fileselect_layout_is_inside_pt(const FileLayout *layout, const View2D *v2d, int x, int y)
{
  rcti maskrect;
  ED_fileselect_layout_maskrect(layout, v2d, &maskrect);
  return BLI_rcti_isect_pt(&maskrect, x, y);
}

bool ED_fileselect_layout_isect_rect(const FileLayout *layout,
                                     const View2D *v2d,
                                     const rcti *rect,
                                     rcti *r_dst)
{
  rcti maskrect;
  ED_fileselect_layout_maskrect(layout, v2d, &maskrect);
  return BLI_rcti_isect(&maskrect, rect, r_dst);
}

void ED_fileselect_layout_tilepos(const FileLayout *layout, int tile, int *x, int *y)
{
  if (layout->flag == FILE_LAYOUT_HOR) {
    *x = layout->tile_border_x +
         (tile / layout->rows) * (layout->tile_w + 2 * layout->tile_border_x);
    *y = layout->offset_top + layout->tile_border_y +
         (tile % layout->rows) * (layout->tile_h + 2 * layout->tile_border_y);
  }
  else {
    *x = layout->tile_border_x +
         ((tile) % layout->flow_columns) * (layout->tile_w + 2 * layout->tile_border_x);
    *y = layout->offset_top + layout->tile_border_y +
         ((tile) / layout->flow_columns) * (layout->tile_h + 2 * layout->tile_border_y);
  }
}

bool file_attribute_column_header_is_inside(const View2D *v2d,
                                            const FileLayout *layout,
                                            int x,
                                            int y)
{
  rcti header_rect = v2d->mask;
  header_rect.ymin = header_rect.ymax - layout->attribute_column_header_h;
  return BLI_rcti_isect_pt(&header_rect, x, y);
}

bool file_attribute_column_type_enabled(const FileSelectParams *params,
                                        FileAttributeColumnType column)
{
  switch (column) {
    case COLUMN_NAME:
      /* Always enabled */
      return true;
    case COLUMN_DATETIME:
      return (params->details_flags & FILE_DETAILS_DATETIME) != 0;
    case COLUMN_SIZE:
      return (params->details_flags & FILE_DETAILS_SIZE) != 0;
    default:
      return false;
  }
}

FileAttributeColumnType file_attribute_column_type_find_isect(const View2D *v2d,
                                                              const FileSelectParams *params,
                                                              FileLayout *layout,
                                                              int x)
{
  float mx, my;
  int offset_tile;

  UI_view2d_region_to_view(v2d, x, v2d->mask.ymax - layout->offset_top - 1, &mx, &my);
  offset_tile = ED_fileselect_layout_offset(
      layout, int(v2d->tot.xmin + mx), int(v2d->tot.ymax - my));
  if (offset_tile > -1) {
    int tile_x, tile_y;
    int pos_x = 0;
    int rel_x; /* x relative to the hovered tile */

    ED_fileselect_layout_tilepos(layout, offset_tile, &tile_x, &tile_y);
    /* Column header drawing doesn't use left tile border, so subtract it. */
    rel_x = mx - (tile_x - layout->tile_border_x);

    for (FileAttributeColumnType column = FileAttributeColumnType(0);
         column < ATTRIBUTE_COLUMN_MAX;
         column = FileAttributeColumnType(int(column) + 1)) {
      if (!file_attribute_column_type_enabled(params, column)) {
        continue;
      }
      const int width = layout->attribute_columns[column].width;

      if (IN_RANGE(rel_x, pos_x, pos_x + width)) {
        return column;
      }

      pos_x += width;
    }
  }

  return COLUMN_NONE;
}

float file_string_width(const char *str)
{
  const uiStyle *style = UI_style_get();
  UI_fontstyle_set(&style->widget);
  return BLF_width(style->widget.uifont_id, str, BLF_DRAW_STR_DUMMY_MAX);
}

float file_font_pointsize(void)
{
#if 0
  float s;
  char tmp[2] = "X";
  const uiStyle *style = UI_style_get();
  UI_fontstyle_set(&style->widget);
  s = BLF_height(style->widget.uifont_id, tmp);
  return style->widget.points;
#else
  const uiStyle *style = UI_style_get();
  UI_fontstyle_set(&style->widget);
  return style->widget.points * UI_DPI_FAC;
#endif
}

static void file_attribute_columns_widths(const FileSelectParams *params, FileLayout *layout)
{
  FileAttributeColumn *columns = layout->attribute_columns;
  const bool small_size = SMALL_SIZE_CHECK(params->thumbnail_size);
  const int pad = small_size ? 0 : ATTRIBUTE_COLUMN_PADDING * 2;

  for (int i = 0; i < ATTRIBUTE_COLUMN_MAX; i++) {
    layout->attribute_columns[i].width = 0;
  }

  /* Biggest possible reasonable values... */
  columns[COLUMN_DATETIME].width = file_string_width(small_size ? "23/08/89" :
                                                                  "23 Dec 6789, 23:59") +
                                   pad;
  columns[COLUMN_SIZE].width = file_string_width(small_size ? "98.7 M" : "098.7 MiB") + pad;
  if (params->display == FILE_IMGDISPLAY) {
    columns[COLUMN_NAME].width = (float(params->thumbnail_size) / 8.0f) * UI_UNIT_X;
  }
  /* Name column uses remaining width */
  else {
    int remwidth = layout->tile_w;
    for (FileAttributeColumnType column_type =
             FileAttributeColumnType(int(ATTRIBUTE_COLUMN_MAX) - 1);
         column_type >= 0;
         column_type = FileAttributeColumnType(int(column_type) - 1)) {
      if ((column_type == COLUMN_NAME) ||
          !file_attribute_column_type_enabled(params, column_type)) {
        continue;
      }
      remwidth -= columns[column_type].width;
    }
    columns[COLUMN_NAME].width = remwidth;
  }
}

static void file_attribute_columns_init(const FileSelectParams *params, FileLayout *layout)
{
  file_attribute_columns_widths(params, layout);

  layout->attribute_columns[COLUMN_NAME].name = N_("Name");
  layout->attribute_columns[COLUMN_NAME].sort_type = FILE_SORT_ALPHA;
  layout->attribute_columns[COLUMN_NAME].text_align = UI_STYLE_TEXT_LEFT;
  layout->attribute_columns[COLUMN_DATETIME].name = N_("Date Modified");
  layout->attribute_columns[COLUMN_DATETIME].sort_type = FILE_SORT_TIME;
  layout->attribute_columns[COLUMN_DATETIME].text_align = UI_STYLE_TEXT_LEFT;
  layout->attribute_columns[COLUMN_SIZE].name = N_("Size");
  layout->attribute_columns[COLUMN_SIZE].sort_type = FILE_SORT_SIZE;
  layout->attribute_columns[COLUMN_SIZE].text_align = UI_STYLE_TEXT_RIGHT;
}

void ED_fileselect_init_layout(struct SpaceFile *sfile, ARegion *region)
{
  FileSelectParams *params = ED_fileselect_get_active_params(sfile);
  /* Request a slightly more compact layout for asset browsing. */
  const bool compact = ED_fileselect_is_asset_browser(sfile);
  FileLayout *layout = nullptr;
  View2D *v2d = &region->v2d;
  int numfiles;
  int textheight;

  if (sfile->layout == nullptr) {
    sfile->layout = static_cast<struct FileLayout *>(
        MEM_callocN(sizeof(struct FileLayout), "file_layout"));
    sfile->layout->dirty = true;
  }
  else if (sfile->layout->dirty == false) {
    return;
  }

  numfiles = filelist_files_ensure(sfile->files);
  textheight = int(file_font_pointsize());
  layout = sfile->layout;
  layout->textheight = textheight;

  if (params->display == FILE_IMGDISPLAY) {
    const float pad_fac = compact ? 0.15f : 0.3f;
    /* Matches UI_preview_tile_size_x()/_y() by default. */
    layout->prv_w = (float(params->thumbnail_size) / 20.0f) * UI_UNIT_X;
    layout->prv_h = (float(params->thumbnail_size) / 20.0f) * UI_UNIT_Y;
    layout->tile_border_x = pad_fac * UI_UNIT_X;
    layout->tile_border_y = pad_fac * UI_UNIT_X;
    layout->prv_border_x = pad_fac * UI_UNIT_X;
    layout->prv_border_y = pad_fac * UI_UNIT_Y;
    layout->tile_w = layout->prv_w + 2 * layout->prv_border_x;
    layout->tile_h = layout->prv_h + 2 * layout->prv_border_y + textheight;
    layout->width = int(BLI_rctf_size_x(&v2d->cur) - 2 * layout->tile_border_x);
    layout->flow_columns = layout->width / (layout->tile_w + 2 * layout->tile_border_x);
    layout->attribute_column_header_h = 0;
    layout->offset_top = 0;
    if (layout->flow_columns > 0) {
      layout->rows = divide_ceil_u(numfiles, layout->flow_columns);
    }
    else {
      layout->flow_columns = 1;
      layout->rows = numfiles;
    }
    layout->height = sfile->layout->rows * (layout->tile_h + 2 * layout->tile_border_y) +
                     layout->tile_border_y * 2 - layout->offset_top;
    layout->flag = FILE_LAYOUT_VER;
  }
  else if (params->display == FILE_VERTICALDISPLAY) {
    int rowcount;

    /* Matches UI_preview_tile_size_x()/_y() by default. */
    layout->prv_w = (float(params->thumbnail_size) / 20.0f) * UI_UNIT_X;
    layout->prv_h = (float(params->thumbnail_size) / 20.0f) * UI_UNIT_Y;
    layout->tile_border_x = 0.4f * UI_UNIT_X;
    layout->tile_border_y = 0.1f * UI_UNIT_Y;
    layout->tile_h = textheight * 3 / 2;
    layout->width = int(BLI_rctf_size_x(&v2d->cur) - 2 * layout->tile_border_x);
    layout->tile_w = layout->width;
    layout->flow_columns = 1;
    layout->attribute_column_header_h = layout->tile_h * 1.2f + 2 * layout->tile_border_y;
    layout->offset_top = layout->attribute_column_header_h;
    rowcount = int(BLI_rctf_size_y(&v2d->cur) - layout->offset_top - 2 * layout->tile_border_y) /
               (layout->tile_h + 2 * layout->tile_border_y);
    file_attribute_columns_init(params, layout);

    layout->rows = MAX2(rowcount, numfiles);
    BLI_assert(layout->rows != 0);
    layout->height = sfile->layout->rows * (layout->tile_h + 2 * layout->tile_border_y) +
                     layout->tile_border_y * 2 + layout->offset_top;
    layout->flag = FILE_LAYOUT_VER;
  }
  else if (params->display == FILE_HORIZONTALDISPLAY) {
    /* Matches UI_preview_tile_size_x()/_y() by default. */
    layout->prv_w = (float(params->thumbnail_size) / 20.0f) * UI_UNIT_X;
    layout->prv_h = (float(params->thumbnail_size) / 20.0f) * UI_UNIT_Y;
    layout->tile_border_x = 0.4f * UI_UNIT_X;
    layout->tile_border_y = 0.1f * UI_UNIT_Y;
    layout->tile_h = textheight * 3 / 2;
    layout->attribute_column_header_h = 0;
    layout->offset_top = layout->attribute_column_header_h;
    layout->height = int(BLI_rctf_size_y(&v2d->cur) - 2 * layout->tile_border_y);
    /* Padding by full scroll-bar H is too much, can overlap tile border Y. */
    layout->rows = (layout->height - V2D_SCROLL_HEIGHT + layout->tile_border_y) /
                   (layout->tile_h + 2 * layout->tile_border_y);
    layout->tile_w = VERTLIST_MAJORCOLUMN_WIDTH;
    file_attribute_columns_init(params, layout);

    if (layout->rows > 0) {
      layout->flow_columns = divide_ceil_u(numfiles, layout->rows);
    }
    else {
      layout->rows = 1;
      layout->flow_columns = numfiles;
    }
    layout->width = sfile->layout->flow_columns * (layout->tile_w + 2 * layout->tile_border_x) +
                    layout->tile_border_x * 2;
    layout->flag = FILE_LAYOUT_HOR;
  }
  layout->dirty = false;
}

FileLayout *ED_fileselect_get_layout(struct SpaceFile *sfile, ARegion *region)
{
  if (!sfile->layout) {
    ED_fileselect_init_layout(sfile, region);
  }
  return sfile->layout;
}

void ED_file_change_dir_ex(bContext *C, ScrArea *area)
{
  /* May happen when manipulating non-active spaces. */
  if (UNLIKELY(area->spacetype != SPACE_FILE)) {
    return;
  }
  SpaceFile *sfile = static_cast<SpaceFile *>(area->spacedata.first);
  FileSelectParams *params = ED_fileselect_get_active_params(sfile);
  if (params) {
    wmWindowManager *wm = CTX_wm_manager(C);
    ED_fileselect_clear(wm, sfile);

    /* Clear search string, it is very rare to want to keep that filter while changing dir,
     * and usually very annoying to keep it actually! */
    params->filter_search[0] = '\0';
    params->active_file = -1;

    if (!filelist_is_dir(sfile->files, params->dir)) {
      BLI_strncpy(params->dir, filelist_dir(sfile->files), sizeof(params->dir));
      /* could return but just refresh the current dir */
    }
    filelist_setdir(sfile->files, params->dir);

    if (folderlist_clear_next(sfile)) {
      folderlist_free(sfile->folders_next);
    }

    folderlist_pushdir(sfile->folders_prev, params->dir);

    file_draw_check_ex(C, area);
  }
}

void ED_file_change_dir(bContext *C)
{
  ScrArea *area = CTX_wm_area(C);
  ED_file_change_dir_ex(C, area);
}

void file_select_deselect_all(SpaceFile *sfile, const eDirEntry_SelectFlag flag)
{
  FileSelection sel;
  sel.first = 0;
  sel.last = filelist_files_ensure(sfile->files) - 1;

  filelist_entries_select_index_range_set(sfile->files, &sel, FILE_SEL_REMOVE, flag, CHECK_ALL);
}

int file_select_match(struct SpaceFile *sfile, const char *pattern, char *matched_file)
{
  int match = 0;

  int n = filelist_files_ensure(sfile->files);

  /* select any file that matches the pattern, this includes exact match
   * if the user selects a single file by entering the filename
   */
  for (int i = 0; i < n; i++) {
    FileDirEntry *file = filelist_file(sfile->files, i);
    /* Do not check whether file is a file or dir here! Causes: #44243
     * (we do accept directories at this stage). */
    if (fnmatch(pattern, file->relpath, 0) == 0) {
      filelist_entry_select_set(sfile->files, file, FILE_SEL_ADD, FILE_SEL_SELECTED, CHECK_ALL);
      if (!match) {
        BLI_strncpy(matched_file, file->relpath, FILE_MAX);
      }
      match++;
    }
  }

  return match;
}

int autocomplete_directory(struct bContext *C, char *str, void * /*arg_v*/)
{
  SpaceFile *sfile = CTX_wm_space_file(C);
  int match = AUTOCOMPLETE_NO_MATCH;

  /* search if str matches the beginning of name */
  if (str[0] && sfile->files) {
    char dirname[FILE_MAX];

    DIR *dir;
    struct dirent *de;

    BLI_split_dir_part(str, dirname, sizeof(dirname));

    dir = opendir(dirname);

    if (dir) {
      AutoComplete *autocpl = UI_autocomplete_begin(str, FILE_MAX);

      while ((de = readdir(dir)) != nullptr) {
        if (FILENAME_IS_CURRPAR(de->d_name)) {
          /* pass */
        }
        else {
          char path[FILE_MAX];
          BLI_stat_t status;

          BLI_path_join(path, sizeof(path), dirname, de->d_name);

          if (BLI_stat(path, &status) == 0) {
            if (S_ISDIR(status.st_mode)) { /* is subdir */
              UI_autocomplete_update_name(autocpl, path);
            }
          }
        }
      }
      closedir(dir);

      match = UI_autocomplete_end(autocpl, str);
      if (match == AUTOCOMPLETE_FULL_MATCH) {
        BLI_path_slash_ensure(str, FILE_MAX);
      }
    }
  }

  return match;
}

int autocomplete_file(struct bContext *C, char *str, void * /*arg_v*/)
{
  SpaceFile *sfile = CTX_wm_space_file(C);
  int match = AUTOCOMPLETE_NO_MATCH;

  /* search if str matches the beginning of name */
  if (str[0] && sfile->files) {
    AutoComplete *autocpl = UI_autocomplete_begin(str, FILE_MAX);
    int nentries = filelist_files_ensure(sfile->files);

    for (int i = 0; i < nentries; i++) {
      FileDirEntry *file = filelist_file(sfile->files, i);
      UI_autocomplete_update_name(autocpl, file->relpath);
    }
    match = UI_autocomplete_end(autocpl, str);
  }

  return match;
}

void ED_fileselect_clear(wmWindowManager *wm, SpaceFile *sfile)
{
  /* Only null in rare cases, see: #29734. */
  if (sfile->files) {
    filelist_readjob_stop(sfile->files, wm);
    filelist_freelib(sfile->files);
    filelist_clear(sfile->files);
  }

  FileSelectParams *params = ED_fileselect_get_active_params(sfile);
  params->highlight_file = -1;
  WM_main_add_notifier(NC_SPACE | ND_SPACE_FILE_LIST, nullptr);
}

void ED_fileselect_exit(wmWindowManager *wm, SpaceFile *sfile)
{
  if (!sfile) {
    return;
  }
  if (sfile->op) {
    wmWindow *temp_win = (wm->winactive && WM_window_is_temp_screen(wm->winactive)) ?
                             wm->winactive :
                             nullptr;
    if (temp_win) {
      int win_size[2];
      bool is_maximized;

      ED_fileselect_window_params_get(temp_win, win_size, &is_maximized);
      ED_fileselect_params_to_userdef(sfile, win_size, is_maximized);
    }
    else {
      ED_fileselect_params_to_userdef(sfile, nullptr, false);
    }

    WM_event_fileselect_event(wm, sfile->op, EVT_FILESELECT_EXTERNAL_CANCEL);
    sfile->op = nullptr;
  }

  folder_history_list_free(sfile);

  if (sfile->files) {
    ED_fileselect_clear(wm, sfile);
    filelist_free(sfile->files);
    MEM_freeN(sfile->files);
    sfile->files = nullptr;
  }
}

void file_params_smoothscroll_timer_clear(wmWindowManager *wm, wmWindow *win, SpaceFile *sfile)
{
  WM_event_remove_timer(wm, win, sfile->smoothscroll_timer);
  sfile->smoothscroll_timer = nullptr;
}

void file_params_invoke_rename_postscroll(wmWindowManager *wm, wmWindow *win, SpaceFile *sfile)
{
  FileSelectParams *params = ED_fileselect_get_active_params(sfile);

  params->rename_flag = FILE_PARAMS_RENAME_POSTSCROLL_PENDING;

  if (sfile->smoothscroll_timer != nullptr) {
    file_params_smoothscroll_timer_clear(wm, win, sfile);
  }
  sfile->smoothscroll_timer = WM_event_add_timer(wm, win, TIMER1, 1.0 / 1000.0);
  sfile->scroll_offset = 0;
}

void file_params_rename_end(wmWindowManager *wm,
                            wmWindow *win,
                            SpaceFile *sfile,
                            FileDirEntry *rename_file)
{
  FileSelectParams *params = ED_fileselect_get_active_params(sfile);

  filelist_entry_select_set(
      sfile->files, rename_file, FILE_SEL_REMOVE, FILE_SEL_EDITING, CHECK_ALL);

  /* Ensure smooth-scroll timer is active, even if not needed, because that way rename state is
   * handled properly. */
  file_params_invoke_rename_postscroll(wm, win, sfile);
  /* Also always activate the rename file, even if renaming was canceled. */
  file_params_renamefile_activate(sfile, params);
}

void file_params_renamefile_clear(FileSelectParams *params)
{
  params->renamefile[0] = '\0';
  params->rename_id = nullptr;
  params->rename_flag = 0;
}

static int file_params_find_renamed(const FileSelectParams *params, struct FileList *filelist)
{
  /* Find the file either through the local ID/asset it represents or its relative path. */
  return (params->rename_id != nullptr) ? filelist_file_find_id(filelist, params->rename_id) :
                                          filelist_file_find_path(filelist, params->renamefile);
}

void file_params_renamefile_activate(SpaceFile *sfile, FileSelectParams *params)
{
  BLI_assert(params->rename_flag != 0);

  if ((params->rename_flag & (FILE_PARAMS_RENAME_ACTIVE | FILE_PARAMS_RENAME_POSTSCROLL_ACTIVE)) !=
      0) {
    return;
  }

  BLI_assert(params->renamefile[0] != '\0' || params->rename_id != nullptr);

  int idx = file_params_find_renamed(params, sfile->files);
  if (idx >= 0) {
    FileDirEntry *file = filelist_file(sfile->files, idx);
    BLI_assert(file != nullptr);

    params->active_file = idx;
    filelist_entry_select_set(sfile->files, file, FILE_SEL_ADD, FILE_SEL_SELECTED, CHECK_ALL);

    if ((params->rename_flag & FILE_PARAMS_RENAME_PENDING) != 0) {
      filelist_entry_select_set(sfile->files, file, FILE_SEL_ADD, FILE_SEL_EDITING, CHECK_ALL);
      params->rename_flag = FILE_PARAMS_RENAME_ACTIVE;
    }
    else if ((params->rename_flag & FILE_PARAMS_RENAME_POSTSCROLL_PENDING) != 0) {
      /* file_select_deselect_all() will resort and re-filter, so `idx` will probably have changed.
       * Need to get the correct #FileDirEntry again. */
      file_select_deselect_all(sfile, FILE_SEL_SELECTED);
      idx = file_params_find_renamed(params, sfile->files);
      file = filelist_file(sfile->files, idx);
      filelist_entry_select_set(
          sfile->files, file, FILE_SEL_ADD, FILE_SEL_SELECTED | FILE_SEL_HIGHLIGHTED, CHECK_ALL);
      params->active_file = idx;
      file_params_renamefile_clear(params);
      params->rename_flag = FILE_PARAMS_RENAME_POSTSCROLL_ACTIVE;
    }
  }
  /* File listing is now async, only reset renaming if matching entry is not found
   * when file listing is not done. */
  else if (filelist_is_ready(sfile->files)) {
    file_params_renamefile_clear(params);
  }
}

ScrArea *ED_fileselect_handler_area_find(const wmWindow *win, const wmOperator *file_operator)
{
  bScreen *screen = WM_window_get_active_screen(win);

  ED_screen_areas_iter (win, screen, area) {
    if (area->spacetype == SPACE_FILE) {
      SpaceFile *sfile = static_cast<SpaceFile *>(area->spacedata.first);

      if (sfile->op == file_operator) {
        return area;
      }
    }
  }

  return nullptr;
}

ScrArea *ED_fileselect_handler_area_find_any_with_op(const wmWindow *win)
{
  const bScreen *screen = WM_window_get_active_screen(win);

  ED_screen_areas_iter (win, screen, area) {
    if (area->spacetype != SPACE_FILE) {
      continue;
    }

    const SpaceFile *sfile = static_cast<SpaceFile *>(area->spacedata.first);
    if (sfile->op) {
      return area;
    }
  }

  return nullptr;
}

void ED_fileselect_ensure_default_filepath(struct bContext *C,
                                           struct wmOperator *op,
                                           const char *extension)
{
  if (!RNA_struct_property_is_set_ex(op->ptr, "filepath", false)) {
    struct Main *bmain = CTX_data_main(C);
    char filepath[FILE_MAX];
    const char *blendfile_path = BKE_main_blendfile_path(bmain);

    if (blendfile_path[0] == '\0') {
      BLI_strncpy(filepath, DATA_("untitled"), sizeof(filepath));
    }
    else {
      BLI_strncpy(filepath, blendfile_path, sizeof(filepath));
    }

    BLI_path_extension_replace(filepath, sizeof(filepath), extension);
    RNA_string_set(op->ptr, "filepath", filepath);
  }
}<|MERGE_RESOLUTION|>--- conflicted
+++ resolved
@@ -512,12 +512,6 @@
     return -1;
   }
 
-<<<<<<< HEAD
-  const FileAssetSelectParams *params = ED_fileselect_get_asset_params(sfile);
-
-  if (params->import_type == FILE_ASSET_IMPORT_FOLLOW_PREFS) {
-    std::optional import_method = AS_asset_representation_default_import_method_get(file->asset);
-=======
   /* First handle the case where the asset system dictates a certain import method. */
   if (AS_asset_representation_may_override_import_method(file->asset) == false) {
     BLI_assert(AS_asset_representation_import_method_get(file->asset).has_value());
@@ -529,7 +523,6 @@
 
   if (params->import_type == FILE_ASSET_IMPORT_FOLLOW_PREFS) {
     std::optional import_method = AS_asset_representation_import_method_get(file->asset);
->>>>>>> ae84a295
     return import_method ? *import_method : -1;
   }
 
