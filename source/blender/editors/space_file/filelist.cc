--- conflicted
+++ resolved
@@ -857,19 +857,8 @@
                                  const char * /*root*/,
                                  FileListFilter *filter)
 {
-<<<<<<< HEAD
-  if (root) {
-    char path[FILE_MAX_LIBEXTRA], dir[FILE_MAX_LIBEXTRA], *group, *name;
-
-    BLI_path_join(path, sizeof(path), root, file->relpath);
-
-    if (BLO_library_path_explode(path, dir, &group, &name)) {
-      return is_filtered_id_file_type(file, group, name, filter);
-    }
-=======
   if (file->typeflag & FILE_TYPE_BLENDERLIB) {
     return is_filtered_id_file_type(file, file->blentype, file->name, filter);
->>>>>>> 8cc55881
   }
 
   return is_filtered_file_type(file, filter);
