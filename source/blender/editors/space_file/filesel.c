/* SPDX-License-Identifier: GPL-2.0-or-later
 * Copyright 2008 Blender Foundation. All rights reserved. */

/** \file
 * \ingroup spfile
 */

#include <math.h>
#include <stdio.h>
#include <string.h>

#include <sys/stat.h>
#include <sys/types.h>

/* path/file handling stuff */
#ifdef WIN32
#  include "BLI_winstuff.h"
#  include <direct.h>
#  include <io.h>
#else
#  include <dirent.h>
#  include <sys/times.h>
#  include <unistd.h>
#endif

#include "DNA_screen_types.h"
#include "DNA_space_types.h"
#include "DNA_userdef_types.h"

#include "MEM_guardedalloc.h"

#include "BLI_blenlib.h"
#include "BLI_fnmatch.h"
#include "BLI_math_base.h"
#include "BLI_utildefines.h"

#include "BLO_readfile.h"

#include "BLT_translation.h"

#include "BKE_appdir.h"
#include "BKE_asset_library_custom.h"
#include "BKE_blender_project.h"
#include "BKE_context.h"
#include "BKE_idtype.h"
#include "BKE_main.h"

#include "BLF_api.h"

#include "ED_asset_library.h"
#include "ED_fileselect.h"
#include "ED_screen.h"

#include "WM_api.h"
#include "WM_types.h"

#include "RNA_access.h"

#include "UI_interface.h"
#include "UI_interface_icons.h"
#include "UI_view2d.h"

#include "file_intern.h"
#include "filelist.h"

#define VERTLIST_MAJORCOLUMN_WIDTH (25 * UI_UNIT_X)

static void fileselect_initialize_params_common(SpaceFile *sfile, FileSelectParams *params)
{
  const char *blendfile_path = BKE_main_blendfile_path_from_global();

  /* operator has no setting for this */
  params->active_file = -1;

  if (!params->dir[0]) {
    if (blendfile_path[0] != '\0') {
      BLI_split_dir_part(blendfile_path, params->dir, sizeof(params->dir));
    }
    else {
      const char *doc_path = BKE_appdir_folder_default();
      if (doc_path) {
        BLI_strncpy(params->dir, doc_path, sizeof(params->dir));
      }
    }
  }

  folder_history_list_ensure_for_active_browse_mode(sfile);
  folderlist_pushdir(sfile->folders_prev, params->dir);

  /* Switching thumbnails needs to recalc layout T28809. */
  if (sfile->layout) {
    sfile->layout->dirty = true;
  }
}

static void fileselect_ensure_updated_asset_params(SpaceFile *sfile)
{
  BLI_assert(sfile->browse_mode == FILE_BROWSE_MODE_ASSETS);
  BLI_assert(sfile->op == NULL);

  FileAssetSelectParams *asset_params = sfile->asset_params;

  if (!asset_params) {
    asset_params = sfile->asset_params = MEM_callocN(sizeof(*asset_params),
                                                     "FileAssetSelectParams");
    asset_params->base_params.details_flags = U_default.file_space_data.details_flags;
    asset_params->asset_library_ref.type = ASSET_LIBRARY_LOCAL;
    asset_params->asset_library_ref.custom_library_index = -1;
    asset_params->import_type = FILE_ASSET_IMPORT_APPEND_REUSE;
  }

  FileSelectParams *base_params = &asset_params->base_params;
  base_params->file[0] = '\0';
  base_params->filter_glob[0] = '\0';
  base_params->flag |= U_default.file_space_data.flag | FILE_ASSETS_ONLY | FILE_FILTER;
  base_params->flag &= ~FILE_DIRSEL_ONLY;
  base_params->filter |= FILE_TYPE_BLENDERLIB;
  base_params->filter_id = FILTER_ID_ALL;
  base_params->display = FILE_IMGDISPLAY;
  base_params->sort = FILE_SORT_ALPHA;
  /* Asset libraries include all sub-directories, so enable maximal recursion. */
  base_params->recursion_level = FILE_SELECT_MAX_RECURSIONS;
  /* 'SMALL' size by default. More reasonable since this is typically used as regular editor,
   * space is more of an issue here. */
  base_params->thumbnail_size = 96;

  fileselect_initialize_params_common(sfile, base_params);
}

/**
 * \note RNA_struct_property_is_set_ex is used here because we want
 *       the previously used settings to be used here rather than overriding them */
static FileSelectParams *fileselect_ensure_updated_file_params(SpaceFile *sfile)
{
  BLI_assert(sfile->browse_mode == FILE_BROWSE_MODE_FILES);

  FileSelectParams *params;
  wmOperator *op = sfile->op;

  const char *blendfile_path = BKE_main_blendfile_path_from_global();

  /* create new parameters if necessary */
  if (!sfile->params) {
    sfile->params = MEM_callocN(sizeof(FileSelectParams), "fileselparams");
    /* set path to most recently opened .blend */
    BLI_split_dirfile(blendfile_path,
                      sfile->params->dir,
                      sfile->params->file,
                      sizeof(sfile->params->dir),
                      sizeof(sfile->params->file));
    sfile->params->filter_glob[0] = '\0';
    sfile->params->thumbnail_size = U_default.file_space_data.thumbnail_size;
    sfile->params->details_flags = U_default.file_space_data.details_flags;
    sfile->params->filter_id = U_default.file_space_data.filter_id;
  }

  params = sfile->params;

  /* set the parameters from the operator, if it exists */
  if (op) {
    PropertyRNA *prop;
    const bool is_files = (RNA_struct_find_property(op->ptr, "files") != NULL);
    const bool is_filepath = (RNA_struct_find_property(op->ptr, "filepath") != NULL);
    const bool is_filename = (RNA_struct_find_property(op->ptr, "filename") != NULL);
    const bool is_directory = (RNA_struct_find_property(op->ptr, "directory") != NULL);
    const bool is_relative_path = (RNA_struct_find_property(op->ptr, "relative_path") != NULL);

    BLI_strncpy_utf8(
        params->title, WM_operatortype_name(op->type, op->ptr), sizeof(params->title));

    if ((prop = RNA_struct_find_property(op->ptr, "filemode"))) {
      params->type = RNA_property_int_get(op->ptr, prop);
    }
    else {
      params->type = FILE_SPECIAL;
    }

    if (is_filepath && RNA_struct_property_is_set_ex(op->ptr, "filepath", false)) {
      char name[FILE_MAX];
      RNA_string_get(op->ptr, "filepath", name);
      if (params->type == FILE_LOADLIB) {
        BLI_strncpy(params->dir, name, sizeof(params->dir));
        params->file[0] = '\0';
      }
      else {
        BLI_split_dirfile(
            name, params->dir, params->file, sizeof(params->dir), sizeof(params->file));
      }
    }
    else {
      if (is_directory && RNA_struct_property_is_set_ex(op->ptr, "directory", false)) {
        RNA_string_get(op->ptr, "directory", params->dir);
        params->file[0] = '\0';
      }

      if (is_filename && RNA_struct_property_is_set_ex(op->ptr, "filename", false)) {
        RNA_string_get(op->ptr, "filename", params->file);
      }
    }

    if (params->dir[0]) {
      BLI_path_normalize_dir(blendfile_path, params->dir, sizeof(params->dir));
      BLI_path_abs(params->dir, blendfile_path);
    }

    params->flag = 0;
    if (is_directory == true && is_filename == false && is_filepath == false &&
        is_files == false) {
      params->flag |= FILE_DIRSEL_ONLY;
    }
    if ((prop = RNA_struct_find_property(op->ptr, "check_existing"))) {
      params->flag |= RNA_property_boolean_get(op->ptr, prop) ? FILE_CHECK_EXISTING : 0;
    }
    if ((prop = RNA_struct_find_property(op->ptr, "hide_props_region"))) {
      params->flag |= RNA_property_boolean_get(op->ptr, prop) ? FILE_HIDE_TOOL_PROPS : 0;
    }

    params->filter = 0;
    if ((prop = RNA_struct_find_property(op->ptr, "filter_blender"))) {
      params->filter |= RNA_property_boolean_get(op->ptr, prop) ? FILE_TYPE_BLENDER : 0;
    }
    if ((prop = RNA_struct_find_property(op->ptr, "filter_blenlib"))) {
      params->filter |= RNA_property_boolean_get(op->ptr, prop) ? FILE_TYPE_BLENDERLIB : 0;
    }
    if ((prop = RNA_struct_find_property(op->ptr, "filter_backup"))) {
      params->filter |= RNA_property_boolean_get(op->ptr, prop) ? FILE_TYPE_BLENDER_BACKUP : 0;
    }
    if ((prop = RNA_struct_find_property(op->ptr, "filter_image"))) {
      params->filter |= RNA_property_boolean_get(op->ptr, prop) ? FILE_TYPE_IMAGE : 0;
    }
    if ((prop = RNA_struct_find_property(op->ptr, "filter_movie"))) {
      params->filter |= RNA_property_boolean_get(op->ptr, prop) ? FILE_TYPE_MOVIE : 0;
    }
    if ((prop = RNA_struct_find_property(op->ptr, "filter_python"))) {
      params->filter |= RNA_property_boolean_get(op->ptr, prop) ? FILE_TYPE_PYSCRIPT : 0;
    }
    if ((prop = RNA_struct_find_property(op->ptr, "filter_font"))) {
      params->filter |= RNA_property_boolean_get(op->ptr, prop) ? FILE_TYPE_FTFONT : 0;
    }
    if ((prop = RNA_struct_find_property(op->ptr, "filter_sound"))) {
      params->filter |= RNA_property_boolean_get(op->ptr, prop) ? FILE_TYPE_SOUND : 0;
    }
    if ((prop = RNA_struct_find_property(op->ptr, "filter_text"))) {
      params->filter |= RNA_property_boolean_get(op->ptr, prop) ? FILE_TYPE_TEXT : 0;
    }
    if ((prop = RNA_struct_find_property(op->ptr, "filter_archive"))) {
      params->filter |= RNA_property_boolean_get(op->ptr, prop) ? FILE_TYPE_ARCHIVE : 0;
    }
    if ((prop = RNA_struct_find_property(op->ptr, "filter_folder"))) {
      params->filter |= RNA_property_boolean_get(op->ptr, prop) ? FILE_TYPE_FOLDER : 0;
    }
    if ((prop = RNA_struct_find_property(op->ptr, "filter_btx"))) {
      params->filter |= RNA_property_boolean_get(op->ptr, prop) ? FILE_TYPE_BTX : 0;
    }
    if ((prop = RNA_struct_find_property(op->ptr, "filter_collada"))) {
      params->filter |= RNA_property_boolean_get(op->ptr, prop) ? FILE_TYPE_COLLADA : 0;
    }
    if ((prop = RNA_struct_find_property(op->ptr, "filter_alembic"))) {
      params->filter |= RNA_property_boolean_get(op->ptr, prop) ? FILE_TYPE_ALEMBIC : 0;
    }
    if ((prop = RNA_struct_find_property(op->ptr, "filter_usd"))) {
      params->filter |= RNA_property_boolean_get(op->ptr, prop) ? FILE_TYPE_USD : 0;
    }
    if ((prop = RNA_struct_find_property(op->ptr, "filter_obj"))) {
      params->filter |= RNA_property_boolean_get(op->ptr, prop) ? FILE_TYPE_OBJECT_IO : 0;
    }
    if ((prop = RNA_struct_find_property(op->ptr, "filter_volume"))) {
      params->filter |= RNA_property_boolean_get(op->ptr, prop) ? FILE_TYPE_VOLUME : 0;
    }
    if ((prop = RNA_struct_find_property(op->ptr, "filter_glob"))) {
      /* Protection against Python scripts not setting proper size limit. */
      char *tmp = RNA_property_string_get_alloc(
          op->ptr, prop, params->filter_glob, sizeof(params->filter_glob), NULL);
      if (tmp != params->filter_glob) {
        BLI_strncpy(params->filter_glob, tmp, sizeof(params->filter_glob));
        MEM_freeN(tmp);

        /* Fix stupid things that truncating might have generated,
         * like last group being a 'match everything' wildcard-only one... */
        BLI_path_extension_glob_validate(params->filter_glob);
      }
      params->filter |= (FILE_TYPE_OPERATOR | FILE_TYPE_FOLDER);
    }
    else {
      params->filter_glob[0] = '\0';
    }

    if (params->filter != 0) {
      if (U.uiflag & USER_FILTERFILEEXTS) {
        params->flag |= FILE_FILTER;
      }
      else {
        params->flag &= ~FILE_FILTER;
      }
    }

    if (U.uiflag & USER_HIDE_DOT) {
      params->flag |= FILE_HIDE_DOT;
    }
    else {
      params->flag &= ~FILE_HIDE_DOT;
    }

    if (params->type == FILE_LOADLIB) {
      params->flag |= RNA_boolean_get(op->ptr, "link") ? FILE_LINK : 0;
      params->flag |= RNA_boolean_get(op->ptr, "autoselect") ? FILE_AUTOSELECT : 0;
      params->flag |= RNA_boolean_get(op->ptr, "active_collection") ? FILE_ACTIVE_COLLECTION : 0;
    }

    if ((prop = RNA_struct_find_property(op->ptr, "allow_path_tokens"))) {
      params->flag |= RNA_property_boolean_get(op->ptr, prop) ? FILE_PATH_TOKENS_ALLOW : 0;
    }

    if ((prop = RNA_struct_find_property(op->ptr, "display_type"))) {
      params->display = RNA_property_enum_get(op->ptr, prop);
    }

    if (params->display == FILE_DEFAULTDISPLAY) {
      params->display = U_default.file_space_data.display_type;
    }

    if ((prop = RNA_struct_find_property(op->ptr, "sort_method"))) {
      params->sort = RNA_property_enum_get(op->ptr, prop);
    }

    if (params->sort == FILE_SORT_DEFAULT) {
      params->sort = U_default.file_space_data.sort_type;
    }

    if (is_relative_path) {
      if ((prop = RNA_struct_find_property(op->ptr, "relative_path"))) {
        if (!RNA_property_is_set_ex(op->ptr, prop, false)) {
          RNA_property_boolean_set(op->ptr, prop, (U.flag & USER_RELPATHS) != 0);
        }
      }
    }
  }
  else {
    /* default values, if no operator */
    params->type = FILE_UNIX;
    params->flag |= U_default.file_space_data.flag;
    params->flag &= ~FILE_DIRSEL_ONLY;
    params->display = FILE_VERTICALDISPLAY;
    params->sort = FILE_SORT_ALPHA;
    params->filter = 0;
    params->filter_glob[0] = '\0';
  }

  fileselect_initialize_params_common(sfile, params);

  return params;
}

FileSelectParams *ED_fileselect_ensure_active_params(SpaceFile *sfile)
{
  switch ((eFileBrowse_Mode)sfile->browse_mode) {
    case FILE_BROWSE_MODE_FILES:
      if (!sfile->params) {
        fileselect_ensure_updated_file_params(sfile);
      }
      return sfile->params;
    case FILE_BROWSE_MODE_ASSETS:
      if (!sfile->asset_params) {
        fileselect_ensure_updated_asset_params(sfile);
      }
      return &sfile->asset_params->base_params;
  }

  BLI_assert_msg(0, "Invalid browse mode set in file space.");
  return NULL;
}

FileSelectParams *ED_fileselect_get_active_params(const SpaceFile *sfile)
{
  if (!sfile) {
    /* Sometimes called in poll before space type was checked. */
    return NULL;
  }

  switch ((eFileBrowse_Mode)sfile->browse_mode) {
    case FILE_BROWSE_MODE_FILES:
      return sfile->params;
    case FILE_BROWSE_MODE_ASSETS:
      return (FileSelectParams *)sfile->asset_params;
  }

  BLI_assert_msg(0, "Invalid browse mode set in file space.");
  return NULL;
}

FileSelectParams *ED_fileselect_get_file_params(const SpaceFile *sfile)
{
  return (sfile->browse_mode == FILE_BROWSE_MODE_FILES) ? sfile->params : NULL;
}

FileAssetSelectParams *ED_fileselect_get_asset_params(const SpaceFile *sfile)
{
  return (sfile->browse_mode == FILE_BROWSE_MODE_ASSETS) ? sfile->asset_params : NULL;
}

bool ED_fileselect_is_local_asset_library(const SpaceFile *sfile)
{
  const FileAssetSelectParams *asset_params = ED_fileselect_get_asset_params(sfile);
  if (asset_params == NULL) {
    return false;
  }
  return asset_params->asset_library_ref.type == ASSET_LIBRARY_LOCAL;
}

static void fileselect_refresh_asset_params(FileAssetSelectParams *asset_params)
{
  AssetLibraryReference *library = &asset_params->asset_library_ref;
  FileSelectParams *base_params = &asset_params->base_params;
  CustomAssetLibraryDefinition *custom_library =
      ED_asset_library_find_custom_library_from_reference(library);

  /* Ensure valid asset library, or fall-back to local one. */
  if (!custom_library) {
    library->type = ASSET_LIBRARY_LOCAL;
  }

  switch (library->type) {
    case ASSET_LIBRARY_ALL:
      base_params->dir[0] = '\0';
      base_params->type = FILE_ASSET_LIBRARY_ALL;
      break;
    case ASSET_LIBRARY_LOCAL:
      base_params->dir[0] = '\0';
      base_params->type = FILE_MAIN_ASSET;
      break;
<<<<<<< HEAD
    case ASSET_LIBRARY_CUSTOM_FROM_PREFERENCES:
      BLI_assert(custom_library);
      BLI_strncpy(base_params->dir, custom_library->path, sizeof(base_params->dir));
=======
    case ASSET_LIBRARY_CUSTOM:
      BLI_assert(user_library);
      BLI_strncpy(base_params->dir, user_library->path, sizeof(base_params->dir));
      base_params->type = FILE_ASSET_LIBRARY;
>>>>>>> 66af1657
      break;
      /* Project asset libraries typically use relative paths (relative to project root directory).
       */
    case ASSET_LIBRARY_CUSTOM_FROM_PROJECT: {
      BlenderProject *project = CTX_wm_project();
      BLI_assert(custom_library);
      BLI_assert(project);

      if (BLI_path_is_rel(custom_library->path)) {
        const char *project_root_path = BKE_project_root_path_get(project);
        BLI_path_join(
            base_params->dir, sizeof(base_params->dir), project_root_path, custom_library->path);
      }
      else {
        BLI_strncpy(base_params->dir, custom_library->path, sizeof(base_params->dir));
      }
      break;
    }
  }
}

void fileselect_refresh_params(SpaceFile *sfile)
{
  FileAssetSelectParams *asset_params = ED_fileselect_get_asset_params(sfile);
  if (asset_params) {
    fileselect_refresh_asset_params(asset_params);
  }
}

bool ED_fileselect_is_file_browser(const SpaceFile *sfile)
{
  return (sfile->browse_mode == FILE_BROWSE_MODE_FILES);
}

bool ED_fileselect_is_asset_browser(const SpaceFile *sfile)
{
  return (sfile->browse_mode == FILE_BROWSE_MODE_ASSETS);
}

struct AssetLibrary *ED_fileselect_active_asset_library_get(const SpaceFile *sfile)
{
  if (!ED_fileselect_is_asset_browser(sfile) || !sfile->files) {
    return NULL;
  }

  return filelist_asset_library(sfile->files);
}

struct ID *ED_fileselect_active_asset_get(const SpaceFile *sfile)
{
  if (!ED_fileselect_is_asset_browser(sfile)) {
    return NULL;
  }

  FileSelectParams *params = ED_fileselect_get_active_params(sfile);
  const FileDirEntry *file = filelist_file(sfile->files, params->active_file);
  if (file == NULL) {
    return NULL;
  }

  return filelist_file_get_id(file);
}

void ED_fileselect_activate_asset_catalog(const SpaceFile *sfile, const bUUID catalog_id)
{
  if (!ED_fileselect_is_asset_browser(sfile)) {
    return;
  }

  FileAssetSelectParams *params = ED_fileselect_get_asset_params(sfile);
  params->asset_catalog_visibility = FILE_SHOW_ASSETS_FROM_CATALOG;
  params->catalog_id = catalog_id;
  WM_main_add_notifier(NC_SPACE | ND_SPACE_ASSET_PARAMS, NULL);
}

static void on_reload_activate_by_id(SpaceFile *sfile, onReloadFnData custom_data)
{
  ID *asset_id = (ID *)custom_data;
  ED_fileselect_activate_by_id(sfile, asset_id, false);
}

void ED_fileselect_activate_by_id(SpaceFile *sfile, ID *asset_id, const bool deferred)
{
  if (!ED_fileselect_is_asset_browser(sfile)) {
    return;
  }

  /* If there are filelist operations running now ("pending" true) or soon ("force reset" true),
   * there is a fair chance that the to-be-activated ID will only be present after these operations
   * have completed. Defer activation until then. */
  if (deferred || filelist_pending(sfile->files) || filelist_needs_force_reset(sfile->files)) {
    /* This should be thread-safe, as this function is likely called from the main thread, and
     * notifiers (which cause a call to the on-reload callback function) are handled on the main
     * thread as well. */
    file_on_reload_callback_register(sfile, on_reload_activate_by_id, asset_id);
    return;
  }

  FileSelectParams *params = ED_fileselect_get_active_params(sfile);
  struct FileList *files = sfile->files;

  const int file_index = filelist_file_find_id(files, asset_id);
  const FileDirEntry *file = filelist_file_ex(files, file_index, true);
  if (file == NULL) {
    return;
  }

  params->active_file = file_index;
  filelist_entry_select_set(files, file, FILE_SEL_ADD, FILE_SEL_SELECTED, CHECK_ALL);

  WM_main_add_notifier(NC_ASSET | NA_ACTIVATED, NULL);
  WM_main_add_notifier(NC_ASSET | NA_SELECTED, NULL);
}

static void on_reload_select_by_relpath(SpaceFile *sfile, onReloadFnData custom_data)
{
  const char *relative_path = custom_data;
  ED_fileselect_activate_by_relpath(sfile, relative_path);
}

void ED_fileselect_activate_by_relpath(SpaceFile *sfile, const char *relative_path)
{
  /* If there are filelist operations running now ("pending" true) or soon ("force reset" true),
   * there is a fair chance that the to-be-activated file at relative_path will only be present
   * after these operations have completed. Defer activation until then. */
  struct FileList *files = sfile->files;
  if (files == NULL || filelist_pending(files) || filelist_needs_force_reset(files)) {
    /* Casting away the constness of `relative_path` is safe here, because eventually it just ends
     * up in another call to this function, and then it's a const char* again. */
    file_on_reload_callback_register(sfile, on_reload_select_by_relpath, (char *)relative_path);
    return;
  }

  FileSelectParams *params = ED_fileselect_get_active_params(sfile);
  const int num_files_filtered = filelist_files_ensure(files);

  for (int file_index = 0; file_index < num_files_filtered; ++file_index) {
    const FileDirEntry *file = filelist_file(files, file_index);

    if (STREQ(file->relpath, relative_path)) {
      params->active_file = file_index;
      filelist_entry_select_set(files, file, FILE_SEL_ADD, FILE_SEL_SELECTED, CHECK_ALL);
    }
  }
  WM_main_add_notifier(NC_SPACE | ND_SPACE_FILE_PARAMS, NULL);
}

void ED_fileselect_deselect_all(SpaceFile *sfile)
{
  file_select_deselect_all(sfile, FILE_SEL_SELECTED);
  WM_main_add_notifier(NC_SPACE | ND_SPACE_FILE_PARAMS, NULL);
}

/* The subset of FileSelectParams.flag items we store into preferences. Note that FILE_SORT_ALPHA
 * may also be remembered, but only conditionally. */
#define PARAMS_FLAGS_REMEMBERED (FILE_HIDE_DOT)

void ED_fileselect_window_params_get(const wmWindow *win, int win_size[2], bool *is_maximized)
{
  /* Get DPI/pixel-size independent size to be stored in preferences. */
  WM_window_set_dpi(win); /* Ensure the DPI is taken from the right window. */

  win_size[0] = WM_window_pixels_x(win) / UI_DPI_FAC;
  win_size[1] = WM_window_pixels_y(win) / UI_DPI_FAC;

  *is_maximized = WM_window_is_maximized(win);
}

static bool file_select_use_default_display_type(const SpaceFile *sfile)
{
  PropertyRNA *prop;
  return (sfile->op == NULL) ||
         !(prop = RNA_struct_find_property(sfile->op->ptr, "display_type")) ||
         (RNA_property_enum_get(sfile->op->ptr, prop) == FILE_DEFAULTDISPLAY);
}

static bool file_select_use_default_sort_type(const SpaceFile *sfile)
{
  PropertyRNA *prop;
  return (sfile->op == NULL) ||
         !(prop = RNA_struct_find_property(sfile->op->ptr, "sort_method")) ||
         (RNA_property_enum_get(sfile->op->ptr, prop) == FILE_SORT_DEFAULT);
}

void ED_fileselect_set_params_from_userdef(SpaceFile *sfile)
{
  wmOperator *op = sfile->op;
  UserDef_FileSpaceData *sfile_udata = &U.file_space_data;

  sfile->browse_mode = FILE_BROWSE_MODE_FILES;

  FileSelectParams *params = fileselect_ensure_updated_file_params(sfile);
  if (!op) {
    return;
  }

  params->thumbnail_size = sfile_udata->thumbnail_size;
  params->details_flags = sfile_udata->details_flags;
  params->filter_id = sfile_udata->filter_id;

  /* Combine flags we take from params with the flags we take from userdef. */
  params->flag = (params->flag & ~PARAMS_FLAGS_REMEMBERED) |
                 (sfile_udata->flag & PARAMS_FLAGS_REMEMBERED);

  if (file_select_use_default_display_type(sfile)) {
    params->display = sfile_udata->display_type;
  }
  if (file_select_use_default_sort_type(sfile)) {
    params->sort = sfile_udata->sort_type;
    /* For the default sorting, also take invert flag from userdef. */
    params->flag = (params->flag & ~FILE_SORT_INVERT) | (sfile_udata->flag & FILE_SORT_INVERT);
  }
}

void ED_fileselect_params_to_userdef(SpaceFile *sfile,
                                     const int temp_win_size[2],
                                     const bool is_maximized)
{
  FileSelectParams *params = ED_fileselect_get_active_params(sfile);
  UserDef_FileSpaceData *sfile_udata_new = &U.file_space_data;
  UserDef_FileSpaceData sfile_udata_old = U.file_space_data;

  sfile_udata_new->thumbnail_size = params->thumbnail_size;
  sfile_udata_new->details_flags = params->details_flags;
  sfile_udata_new->flag = params->flag & PARAMS_FLAGS_REMEMBERED;
  sfile_udata_new->filter_id = params->filter_id;

  /* In some rare cases, operators ask for a specific display or sort type (e.g. chronological
   * sorting for "Recover Auto Save"). So the settings are optimized for a specific operation.
   * Don't let that change the userdef memory for more general cases. */
  if (file_select_use_default_display_type(sfile)) {
    sfile_udata_new->display_type = params->display;
  }
  if (file_select_use_default_sort_type(sfile)) {
    sfile_udata_new->sort_type = params->sort;
    /* In this case also remember the invert flag. */
    sfile_udata_new->flag = (sfile_udata_new->flag & ~FILE_SORT_INVERT) |
                            (params->flag & FILE_SORT_INVERT);
  }

  if (temp_win_size && !is_maximized) {
    sfile_udata_new->temp_win_sizex = temp_win_size[0];
    sfile_udata_new->temp_win_sizey = temp_win_size[1];
  }

  /* Tag prefs as dirty if something has changed. */
  if (memcmp(sfile_udata_new, &sfile_udata_old, sizeof(sfile_udata_old)) != 0) {
    U.runtime.is_dirty = true;
  }
}

void fileselect_file_set(struct bContext *C, SpaceFile *sfile, const int index)
{
  const struct FileDirEntry *file = filelist_file(sfile->files, index);
  if (file && file->relpath && file->relpath[0] && !(file->typeflag & FILE_TYPE_DIR)) {
    FileSelectParams *params = ED_fileselect_get_active_params(sfile);
    BLI_strncpy(params->file, file->relpath, FILE_MAXFILE);
    if (sfile->op) {
      /* Update the filepath properties of the operator. */
      Main *bmain = CTX_data_main(C);
      file_sfile_to_operator(C, bmain, sfile->op, sfile);
    }
  }
}

int ED_fileselect_layout_numfiles(FileLayout *layout, ARegion *region)
{
  int numfiles;

  /* Values in pixels.
   *
   * - *_item: size of each (row|col), (including padding)
   * - *_view: (x|y) size of the view.
   * - *_over: extra pixels, to take into account, when the fit isn't exact
   *   (needed since you may see the end of the previous column and the beginning of the next).
   *
   * Could be more clever and take scrolling into account,
   * but for now don't bother.
   */
  if (layout->flag & FILE_LAYOUT_HOR) {
    const int x_item = layout->tile_w + (2 * layout->tile_border_x);
    const int x_view = (int)BLI_rctf_size_x(&region->v2d.cur);
    const int x_over = x_item - (x_view % x_item);
    numfiles = (int)((float)(x_view + x_over) / (float)(x_item));
    return numfiles * layout->rows;
  }

  const int y_item = layout->tile_h + (2 * layout->tile_border_y);
  const int y_view = (int)BLI_rctf_size_y(&region->v2d.cur) - layout->offset_top;
  const int y_over = y_item - (y_view % y_item);
  numfiles = (int)((float)(y_view + y_over) / (float)(y_item));
  return numfiles * layout->flow_columns;
}

static bool is_inside(int x, int y, int cols, int rows)
{
  return ((x >= 0) && (x < cols) && (y >= 0) && (y < rows));
}

FileSelection ED_fileselect_layout_offset_rect(FileLayout *layout, const rcti *rect)
{
  int colmin, colmax, rowmin, rowmax;
  FileSelection sel;
  sel.first = sel.last = -1;

  if (layout == NULL) {
    return sel;
  }

  colmin = (rect->xmin) / (layout->tile_w + 2 * layout->tile_border_x);
  rowmin = (rect->ymin - layout->offset_top) / (layout->tile_h + 2 * layout->tile_border_y);
  colmax = (rect->xmax) / (layout->tile_w + 2 * layout->tile_border_x);
  rowmax = (rect->ymax - layout->offset_top) / (layout->tile_h + 2 * layout->tile_border_y);

  if (is_inside(colmin, rowmin, layout->flow_columns, layout->rows) ||
      is_inside(colmax, rowmax, layout->flow_columns, layout->rows)) {
    CLAMP(colmin, 0, layout->flow_columns - 1);
    CLAMP(rowmin, 0, layout->rows - 1);
    CLAMP(colmax, 0, layout->flow_columns - 1);
    CLAMP(rowmax, 0, layout->rows - 1);
  }

  if ((colmin > layout->flow_columns - 1) || (rowmin > layout->rows - 1)) {
    sel.first = -1;
  }
  else {
    if (layout->flag & FILE_LAYOUT_HOR) {
      sel.first = layout->rows * colmin + rowmin;
    }
    else {
      sel.first = colmin + layout->flow_columns * rowmin;
    }
  }
  if ((colmax > layout->flow_columns - 1) || (rowmax > layout->rows - 1)) {
    sel.last = -1;
  }
  else {
    if (layout->flag & FILE_LAYOUT_HOR) {
      sel.last = layout->rows * colmax + rowmax;
    }
    else {
      sel.last = colmax + layout->flow_columns * rowmax;
    }
  }

  return sel;
}

int ED_fileselect_layout_offset(FileLayout *layout, int x, int y)
{
  int offsetx, offsety;
  int active_file;

  if (layout == NULL) {
    return -1;
  }

  offsetx = (x) / (layout->tile_w + 2 * layout->tile_border_x);
  offsety = (y - layout->offset_top) / (layout->tile_h + 2 * layout->tile_border_y);

  if (offsetx > layout->flow_columns - 1) {
    return -1;
  }
  if (offsety > layout->rows - 1) {
    return -1;
  }

  if (layout->flag & FILE_LAYOUT_HOR) {
    active_file = layout->rows * offsetx + offsety;
  }
  else {
    active_file = offsetx + layout->flow_columns * offsety;
  }
  return active_file;
}

void ED_fileselect_layout_maskrect(const FileLayout *layout, const View2D *v2d, rcti *r_rect)
{
  *r_rect = v2d->mask;
  r_rect->ymax -= layout->offset_top;
}

bool ED_fileselect_layout_is_inside_pt(const FileLayout *layout, const View2D *v2d, int x, int y)
{
  rcti maskrect;
  ED_fileselect_layout_maskrect(layout, v2d, &maskrect);
  return BLI_rcti_isect_pt(&maskrect, x, y);
}

bool ED_fileselect_layout_isect_rect(const FileLayout *layout,
                                     const View2D *v2d,
                                     const rcti *rect,
                                     rcti *r_dst)
{
  rcti maskrect;
  ED_fileselect_layout_maskrect(layout, v2d, &maskrect);
  return BLI_rcti_isect(&maskrect, rect, r_dst);
}

void ED_fileselect_layout_tilepos(const FileLayout *layout, int tile, int *x, int *y)
{
  if (layout->flag == FILE_LAYOUT_HOR) {
    *x = layout->tile_border_x +
         (tile / layout->rows) * (layout->tile_w + 2 * layout->tile_border_x);
    *y = layout->offset_top + layout->tile_border_y +
         (tile % layout->rows) * (layout->tile_h + 2 * layout->tile_border_y);
  }
  else {
    *x = layout->tile_border_x +
         ((tile) % layout->flow_columns) * (layout->tile_w + 2 * layout->tile_border_x);
    *y = layout->offset_top + layout->tile_border_y +
         ((tile) / layout->flow_columns) * (layout->tile_h + 2 * layout->tile_border_y);
  }
}

bool file_attribute_column_header_is_inside(const View2D *v2d,
                                            const FileLayout *layout,
                                            int x,
                                            int y)
{
  rcti header_rect = v2d->mask;
  header_rect.ymin = header_rect.ymax - layout->attribute_column_header_h;
  return BLI_rcti_isect_pt(&header_rect, x, y);
}

bool file_attribute_column_type_enabled(const FileSelectParams *params,
                                        FileAttributeColumnType column)
{
  switch (column) {
    case COLUMN_NAME:
      /* Always enabled */
      return true;
    case COLUMN_DATETIME:
      return (params->details_flags & FILE_DETAILS_DATETIME) != 0;
    case COLUMN_SIZE:
      return (params->details_flags & FILE_DETAILS_SIZE) != 0;
    default:
      return false;
  }
}

FileAttributeColumnType file_attribute_column_type_find_isect(const View2D *v2d,
                                                              const FileSelectParams *params,
                                                              FileLayout *layout,
                                                              int x)
{
  float mx, my;
  int offset_tile;

  UI_view2d_region_to_view(v2d, x, v2d->mask.ymax - layout->offset_top - 1, &mx, &my);
  offset_tile = ED_fileselect_layout_offset(
      layout, (int)(v2d->tot.xmin + mx), (int)(v2d->tot.ymax - my));
  if (offset_tile > -1) {
    int tile_x, tile_y;
    int pos_x = 0;
    int rel_x; /* x relative to the hovered tile */

    ED_fileselect_layout_tilepos(layout, offset_tile, &tile_x, &tile_y);
    /* Column header drawing doesn't use left tile border, so subtract it. */
    rel_x = mx - (tile_x - layout->tile_border_x);

    for (FileAttributeColumnType column = 0; column < ATTRIBUTE_COLUMN_MAX; column++) {
      if (!file_attribute_column_type_enabled(params, column)) {
        continue;
      }
      const int width = layout->attribute_columns[column].width;

      if (IN_RANGE(rel_x, pos_x, pos_x + width)) {
        return column;
      }

      pos_x += width;
    }
  }

  return COLUMN_NONE;
}

float file_string_width(const char *str)
{
  const uiStyle *style = UI_style_get();
  UI_fontstyle_set(&style->widget);
  return BLF_width(style->widget.uifont_id, str, BLF_DRAW_STR_DUMMY_MAX);
}

float file_font_pointsize(void)
{
#if 0
  float s;
  char tmp[2] = "X";
  const uiStyle *style = UI_style_get();
  UI_fontstyle_set(&style->widget);
  s = BLF_height(style->widget.uifont_id, tmp);
  return style->widget.points;
#else
  const uiStyle *style = UI_style_get();
  UI_fontstyle_set(&style->widget);
  return style->widget.points * UI_DPI_FAC;
#endif
}

static void file_attribute_columns_widths(const FileSelectParams *params, FileLayout *layout)
{
  FileAttributeColumn *columns = layout->attribute_columns;
  const bool small_size = SMALL_SIZE_CHECK(params->thumbnail_size);
  const int pad = small_size ? 0 : ATTRIBUTE_COLUMN_PADDING * 2;

  for (int i = 0; i < ATTRIBUTE_COLUMN_MAX; i++) {
    layout->attribute_columns[i].width = 0;
  }

  /* Biggest possible reasonable values... */
  columns[COLUMN_DATETIME].width = file_string_width(small_size ? "23/08/89" :
                                                                  "23 Dec 6789, 23:59") +
                                   pad;
  columns[COLUMN_SIZE].width = file_string_width(small_size ? "98.7 M" : "098.7 MiB") + pad;
  if (params->display == FILE_IMGDISPLAY) {
    columns[COLUMN_NAME].width = ((float)params->thumbnail_size / 8.0f) * UI_UNIT_X;
  }
  /* Name column uses remaining width */
  else {
    int remwidth = layout->tile_w;
    for (FileAttributeColumnType column_type = ATTRIBUTE_COLUMN_MAX - 1; column_type >= 0;
         column_type--) {
      if ((column_type == COLUMN_NAME) ||
          !file_attribute_column_type_enabled(params, column_type)) {
        continue;
      }
      remwidth -= columns[column_type].width;
    }
    columns[COLUMN_NAME].width = remwidth;
  }
}

static void file_attribute_columns_init(const FileSelectParams *params, FileLayout *layout)
{
  file_attribute_columns_widths(params, layout);

  layout->attribute_columns[COLUMN_NAME].name = N_("Name");
  layout->attribute_columns[COLUMN_NAME].sort_type = FILE_SORT_ALPHA;
  layout->attribute_columns[COLUMN_NAME].text_align = UI_STYLE_TEXT_LEFT;
  layout->attribute_columns[COLUMN_DATETIME].name = N_("Date Modified");
  layout->attribute_columns[COLUMN_DATETIME].sort_type = FILE_SORT_TIME;
  layout->attribute_columns[COLUMN_DATETIME].text_align = UI_STYLE_TEXT_LEFT;
  layout->attribute_columns[COLUMN_SIZE].name = N_("Size");
  layout->attribute_columns[COLUMN_SIZE].sort_type = FILE_SORT_SIZE;
  layout->attribute_columns[COLUMN_SIZE].text_align = UI_STYLE_TEXT_RIGHT;
}

void ED_fileselect_init_layout(struct SpaceFile *sfile, ARegion *region)
{
  FileSelectParams *params = ED_fileselect_get_active_params(sfile);
  /* Request a slightly more compact layout for asset browsing. */
  const bool compact = ED_fileselect_is_asset_browser(sfile);
  FileLayout *layout = NULL;
  View2D *v2d = &region->v2d;
  int numfiles;
  int textheight;

  if (sfile->layout == NULL) {
    sfile->layout = MEM_callocN(sizeof(struct FileLayout), "file_layout");
    sfile->layout->dirty = true;
  }
  else if (sfile->layout->dirty == false) {
    return;
  }

  numfiles = filelist_files_ensure(sfile->files);
  textheight = (int)file_font_pointsize();
  layout = sfile->layout;
  layout->textheight = textheight;

  if (params->display == FILE_IMGDISPLAY) {
    const float pad_fac = compact ? 0.15f : 0.3f;
    /* Matches UI_preview_tile_size_x()/_y() by default. */
    layout->prv_w = ((float)params->thumbnail_size / 20.0f) * UI_UNIT_X;
    layout->prv_h = ((float)params->thumbnail_size / 20.0f) * UI_UNIT_Y;
    layout->tile_border_x = pad_fac * UI_UNIT_X;
    layout->tile_border_y = pad_fac * UI_UNIT_X;
    layout->prv_border_x = pad_fac * UI_UNIT_X;
    layout->prv_border_y = pad_fac * UI_UNIT_Y;
    layout->tile_w = layout->prv_w + 2 * layout->prv_border_x;
    layout->tile_h = layout->prv_h + 2 * layout->prv_border_y + textheight;
    layout->width = (int)(BLI_rctf_size_x(&v2d->cur) - 2 * layout->tile_border_x);
    layout->flow_columns = layout->width / (layout->tile_w + 2 * layout->tile_border_x);
    layout->attribute_column_header_h = 0;
    layout->offset_top = 0;
    if (layout->flow_columns > 0) {
      layout->rows = divide_ceil_u(numfiles, layout->flow_columns);
    }
    else {
      layout->flow_columns = 1;
      layout->rows = numfiles;
    }
    layout->height = sfile->layout->rows * (layout->tile_h + 2 * layout->tile_border_y) +
                     layout->tile_border_y * 2 - layout->offset_top;
    layout->flag = FILE_LAYOUT_VER;
  }
  else if (params->display == FILE_VERTICALDISPLAY) {
    int rowcount;

    /* Matches UI_preview_tile_size_x()/_y() by default. */
    layout->prv_w = ((float)params->thumbnail_size / 20.0f) * UI_UNIT_X;
    layout->prv_h = ((float)params->thumbnail_size / 20.0f) * UI_UNIT_Y;
    layout->tile_border_x = 0.4f * UI_UNIT_X;
    layout->tile_border_y = 0.1f * UI_UNIT_Y;
    layout->tile_h = textheight * 3 / 2;
    layout->width = (int)(BLI_rctf_size_x(&v2d->cur) - 2 * layout->tile_border_x);
    layout->tile_w = layout->width;
    layout->flow_columns = 1;
    layout->attribute_column_header_h = layout->tile_h * 1.2f + 2 * layout->tile_border_y;
    layout->offset_top = layout->attribute_column_header_h;
    rowcount = (int)(BLI_rctf_size_y(&v2d->cur) - layout->offset_top - 2 * layout->tile_border_y) /
               (layout->tile_h + 2 * layout->tile_border_y);
    file_attribute_columns_init(params, layout);

    layout->rows = MAX2(rowcount, numfiles);
    BLI_assert(layout->rows != 0);
    layout->height = sfile->layout->rows * (layout->tile_h + 2 * layout->tile_border_y) +
                     layout->tile_border_y * 2 + layout->offset_top;
    layout->flag = FILE_LAYOUT_VER;
  }
  else if (params->display == FILE_HORIZONTALDISPLAY) {
    /* Matches UI_preview_tile_size_x()/_y() by default. */
    layout->prv_w = ((float)params->thumbnail_size / 20.0f) * UI_UNIT_X;
    layout->prv_h = ((float)params->thumbnail_size / 20.0f) * UI_UNIT_Y;
    layout->tile_border_x = 0.4f * UI_UNIT_X;
    layout->tile_border_y = 0.1f * UI_UNIT_Y;
    layout->tile_h = textheight * 3 / 2;
    layout->attribute_column_header_h = 0;
    layout->offset_top = layout->attribute_column_header_h;
    layout->height = (int)(BLI_rctf_size_y(&v2d->cur) - 2 * layout->tile_border_y);
    /* Padding by full scroll-bar H is too much, can overlap tile border Y. */
    layout->rows = (layout->height - V2D_SCROLL_HEIGHT + layout->tile_border_y) /
                   (layout->tile_h + 2 * layout->tile_border_y);
    layout->tile_w = VERTLIST_MAJORCOLUMN_WIDTH;
    file_attribute_columns_init(params, layout);

    if (layout->rows > 0) {
      layout->flow_columns = divide_ceil_u(numfiles, layout->rows);
    }
    else {
      layout->rows = 1;
      layout->flow_columns = numfiles;
    }
    layout->width = sfile->layout->flow_columns * (layout->tile_w + 2 * layout->tile_border_x) +
                    layout->tile_border_x * 2;
    layout->flag = FILE_LAYOUT_HOR;
  }
  layout->dirty = false;
}

FileLayout *ED_fileselect_get_layout(struct SpaceFile *sfile, ARegion *region)
{
  if (!sfile->layout) {
    ED_fileselect_init_layout(sfile, region);
  }
  return sfile->layout;
}

void ED_file_change_dir_ex(bContext *C, ScrArea *area)
{
  /* May happen when manipulating non-active spaces. */
  if (UNLIKELY(area->spacetype != SPACE_FILE)) {
    return;
  }
  SpaceFile *sfile = area->spacedata.first;
  FileSelectParams *params = ED_fileselect_get_active_params(sfile);
  if (params) {
    wmWindowManager *wm = CTX_wm_manager(C);
    ED_fileselect_clear(wm, sfile);

    /* Clear search string, it is very rare to want to keep that filter while changing dir,
     * and usually very annoying to keep it actually! */
    params->filter_search[0] = '\0';
    params->active_file = -1;

    if (!filelist_is_dir(sfile->files, params->dir)) {
      BLI_strncpy(params->dir, filelist_dir(sfile->files), sizeof(params->dir));
      /* could return but just refresh the current dir */
    }
    filelist_setdir(sfile->files, params->dir);

    if (folderlist_clear_next(sfile)) {
      folderlist_free(sfile->folders_next);
    }

    folderlist_pushdir(sfile->folders_prev, params->dir);

    file_draw_check_ex(C, area);
  }
}

void ED_file_change_dir(bContext *C)
{
  ScrArea *area = CTX_wm_area(C);
  ED_file_change_dir_ex(C, area);
}

void file_select_deselect_all(SpaceFile *sfile, uint flag)
{
  FileSelection sel;
  sel.first = 0;
  sel.last = filelist_files_ensure(sfile->files) - 1;

  filelist_entries_select_index_range_set(sfile->files, &sel, FILE_SEL_REMOVE, flag, CHECK_ALL);
}

int file_select_match(struct SpaceFile *sfile, const char *pattern, char *matched_file)
{
  int match = 0;

  int n = filelist_files_ensure(sfile->files);

  /* select any file that matches the pattern, this includes exact match
   * if the user selects a single file by entering the filename
   */
  for (int i = 0; i < n; i++) {
    FileDirEntry *file = filelist_file(sfile->files, i);
    /* Do not check whether file is a file or dir here! Causes: T44243
     * (we do accept directories at this stage). */
    if (fnmatch(pattern, file->relpath, 0) == 0) {
      filelist_entry_select_set(sfile->files, file, FILE_SEL_ADD, FILE_SEL_SELECTED, CHECK_ALL);
      if (!match) {
        BLI_strncpy(matched_file, file->relpath, FILE_MAX);
      }
      match++;
    }
  }

  return match;
}

int autocomplete_directory(struct bContext *C, char *str, void *UNUSED(arg_v))
{
  SpaceFile *sfile = CTX_wm_space_file(C);
  int match = AUTOCOMPLETE_NO_MATCH;

  /* search if str matches the beginning of name */
  if (str[0] && sfile->files) {
    char dirname[FILE_MAX];

    DIR *dir;
    struct dirent *de;

    BLI_split_dir_part(str, dirname, sizeof(dirname));

    dir = opendir(dirname);

    if (dir) {
      AutoComplete *autocpl = UI_autocomplete_begin(str, FILE_MAX);

      while ((de = readdir(dir)) != NULL) {
        if (FILENAME_IS_CURRPAR(de->d_name)) {
          /* pass */
        }
        else {
          char path[FILE_MAX];
          BLI_stat_t status;

          BLI_path_join(path, sizeof(path), dirname, de->d_name);

          if (BLI_stat(path, &status) == 0) {
            if (S_ISDIR(status.st_mode)) { /* is subdir */
              UI_autocomplete_update_name(autocpl, path);
            }
          }
        }
      }
      closedir(dir);

      match = UI_autocomplete_end(autocpl, str);
      if (match == AUTOCOMPLETE_FULL_MATCH) {
        BLI_path_slash_ensure(str, FILE_MAX);
      }
    }
  }

  return match;
}

int autocomplete_file(struct bContext *C, char *str, void *UNUSED(arg_v))
{
  SpaceFile *sfile = CTX_wm_space_file(C);
  int match = AUTOCOMPLETE_NO_MATCH;

  /* search if str matches the beginning of name */
  if (str[0] && sfile->files) {
    AutoComplete *autocpl = UI_autocomplete_begin(str, FILE_MAX);
    int nentries = filelist_files_ensure(sfile->files);

    for (int i = 0; i < nentries; i++) {
      FileDirEntry *file = filelist_file(sfile->files, i);
      UI_autocomplete_update_name(autocpl, file->relpath);
    }
    match = UI_autocomplete_end(autocpl, str);
  }

  return match;
}

void ED_fileselect_clear(wmWindowManager *wm, SpaceFile *sfile)
{
  /* only NULL in rare cases - T29734. */
  if (sfile->files) {
    filelist_readjob_stop(sfile->files, wm);
    filelist_freelib(sfile->files);
    filelist_clear(sfile->files);
  }

  FileSelectParams *params = ED_fileselect_get_active_params(sfile);
  params->highlight_file = -1;
  WM_main_add_notifier(NC_SPACE | ND_SPACE_FILE_LIST, NULL);
}

void ED_fileselect_exit(wmWindowManager *wm, SpaceFile *sfile)
{
  if (!sfile) {
    return;
  }
  if (sfile->op) {
    wmWindow *temp_win = (wm->winactive && WM_window_is_temp_screen(wm->winactive)) ?
                             wm->winactive :
                             NULL;
    if (temp_win) {
      int win_size[2];
      bool is_maximized;

      ED_fileselect_window_params_get(temp_win, win_size, &is_maximized);
      ED_fileselect_params_to_userdef(sfile, win_size, is_maximized);
    }
    else {
      ED_fileselect_params_to_userdef(sfile, NULL, false);
    }

    WM_event_fileselect_event(wm, sfile->op, EVT_FILESELECT_EXTERNAL_CANCEL);
    sfile->op = NULL;
  }

  folder_history_list_free(sfile);

  if (sfile->files) {
    ED_fileselect_clear(wm, sfile);
    filelist_free(sfile->files);
    MEM_freeN(sfile->files);
    sfile->files = NULL;
  }
}

void file_params_smoothscroll_timer_clear(wmWindowManager *wm, wmWindow *win, SpaceFile *sfile)
{
  WM_event_remove_timer(wm, win, sfile->smoothscroll_timer);
  sfile->smoothscroll_timer = NULL;
}

void file_params_invoke_rename_postscroll(wmWindowManager *wm, wmWindow *win, SpaceFile *sfile)
{
  FileSelectParams *params = ED_fileselect_get_active_params(sfile);

  params->rename_flag = FILE_PARAMS_RENAME_POSTSCROLL_PENDING;

  if (sfile->smoothscroll_timer != NULL) {
    file_params_smoothscroll_timer_clear(wm, win, sfile);
  }
  sfile->smoothscroll_timer = WM_event_add_timer(wm, win, TIMER1, 1.0 / 1000.0);
  sfile->scroll_offset = 0;
}

void file_params_rename_end(wmWindowManager *wm,
                            wmWindow *win,
                            SpaceFile *sfile,
                            FileDirEntry *rename_file)
{
  FileSelectParams *params = ED_fileselect_get_active_params(sfile);

  filelist_entry_select_set(
      sfile->files, rename_file, FILE_SEL_REMOVE, FILE_SEL_EDITING, CHECK_ALL);

  /* Ensure smooth-scroll timer is active, even if not needed, because that way rename state is
   * handled properly. */
  file_params_invoke_rename_postscroll(wm, win, sfile);
  /* Also always activate the rename file, even if renaming was canceled. */
  file_params_renamefile_activate(sfile, params);
}

void file_params_renamefile_clear(FileSelectParams *params)
{
  params->renamefile[0] = '\0';
  params->rename_id = NULL;
  params->rename_flag = 0;
}

static int file_params_find_renamed(const FileSelectParams *params, struct FileList *filelist)
{
  /* Find the file either through the local ID/asset it represents or its relative path. */
  return (params->rename_id != NULL) ? filelist_file_find_id(filelist, params->rename_id) :
                                       filelist_file_find_path(filelist, params->renamefile);
}

void file_params_renamefile_activate(SpaceFile *sfile, FileSelectParams *params)
{
  BLI_assert(params->rename_flag != 0);

  if ((params->rename_flag & (FILE_PARAMS_RENAME_ACTIVE | FILE_PARAMS_RENAME_POSTSCROLL_ACTIVE)) !=
      0) {
    return;
  }

  BLI_assert(params->renamefile[0] != '\0' || params->rename_id != NULL);

  int idx = file_params_find_renamed(params, sfile->files);
  if (idx >= 0) {
    FileDirEntry *file = filelist_file(sfile->files, idx);
    BLI_assert(file != NULL);

    params->active_file = idx;
    filelist_entry_select_set(sfile->files, file, FILE_SEL_ADD, FILE_SEL_SELECTED, CHECK_ALL);

    if ((params->rename_flag & FILE_PARAMS_RENAME_PENDING) != 0) {
      filelist_entry_select_set(sfile->files, file, FILE_SEL_ADD, FILE_SEL_EDITING, CHECK_ALL);
      params->rename_flag = FILE_PARAMS_RENAME_ACTIVE;
    }
    else if ((params->rename_flag & FILE_PARAMS_RENAME_POSTSCROLL_PENDING) != 0) {
      /* file_select_deselect_all() will resort and re-filter, so `idx` will probably have changed.
       * Need to get the correct #FileDirEntry again. */
      file_select_deselect_all(sfile, FILE_SEL_SELECTED);
      idx = file_params_find_renamed(params, sfile->files);
      file = filelist_file(sfile->files, idx);
      filelist_entry_select_set(
          sfile->files, file, FILE_SEL_ADD, FILE_SEL_SELECTED | FILE_SEL_HIGHLIGHTED, CHECK_ALL);
      params->active_file = idx;
      file_params_renamefile_clear(params);
      params->rename_flag = FILE_PARAMS_RENAME_POSTSCROLL_ACTIVE;
    }
  }
  /* File listing is now async, only reset renaming if matching entry is not found
   * when file listing is not done. */
  else if (filelist_is_ready(sfile->files)) {
    file_params_renamefile_clear(params);
  }
}

ScrArea *ED_fileselect_handler_area_find(const wmWindow *win, const wmOperator *file_operator)
{
  bScreen *screen = WM_window_get_active_screen(win);

  ED_screen_areas_iter (win, screen, area) {
    if (area->spacetype == SPACE_FILE) {
      SpaceFile *sfile = area->spacedata.first;

      if (sfile->op == file_operator) {
        return area;
      }
    }
  }

  return NULL;
}

ScrArea *ED_fileselect_handler_area_find_any_with_op(const wmWindow *win)
{
  const bScreen *screen = WM_window_get_active_screen(win);

  ED_screen_areas_iter (win, screen, area) {
    if (area->spacetype != SPACE_FILE) {
      continue;
    }

    const SpaceFile *sfile = area->spacedata.first;
    if (sfile->op) {
      return area;
    }
  }

  return NULL;
}

void ED_fileselect_ensure_default_filepath(struct bContext *C,
                                           struct wmOperator *op,
                                           const char *extension)
{
  if (!RNA_struct_property_is_set_ex(op->ptr, "filepath", false)) {
    struct Main *bmain = CTX_data_main(C);
    char filepath[FILE_MAX];
    const char *blendfile_path = BKE_main_blendfile_path(bmain);

    if (blendfile_path[0] == '\0') {
      BLI_strncpy(filepath, DATA_("untitled"), sizeof(filepath));
    }
    else {
      BLI_strncpy(filepath, blendfile_path, sizeof(filepath));
    }

    BLI_path_extension_replace(filepath, sizeof(filepath), extension);
    RNA_string_set(op->ptr, "filepath", filepath);
  }
}<|MERGE_RESOLUTION|>--- conflicted
+++ resolved
@@ -428,16 +428,10 @@
       base_params->dir[0] = '\0';
       base_params->type = FILE_MAIN_ASSET;
       break;
-<<<<<<< HEAD
     case ASSET_LIBRARY_CUSTOM_FROM_PREFERENCES:
       BLI_assert(custom_library);
       BLI_strncpy(base_params->dir, custom_library->path, sizeof(base_params->dir));
-=======
-    case ASSET_LIBRARY_CUSTOM:
-      BLI_assert(user_library);
-      BLI_strncpy(base_params->dir, user_library->path, sizeof(base_params->dir));
       base_params->type = FILE_ASSET_LIBRARY;
->>>>>>> 66af1657
       break;
       /* Project asset libraries typically use relative paths (relative to project root directory).
        */
