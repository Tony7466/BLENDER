# SPDX-FileCopyrightText: 2023 Blender Foundation
#
# SPDX-License-Identifier: GPL-2.0-or-later

set(INC
  ../include
  ../../blenloader
  ../../blentranslation
  ../../bmesh
  ../../depsgraph
  ../../draw
  ../../gpu
  ../../imbuf
  ../../makesrna
  ../../nodes
  ../../render
  ../../sequencer
  ../../windowmanager
<<<<<<< HEAD
  ../../../../intern/guardedalloc
  ../../../../intern/atomic
=======
>>>>>>> c6adafd8
  # RNA_prototypes.h
  ${CMAKE_BINARY_DIR}/source/blender/makesrna
)

set(SRC
  render_internal.cc
  render_opengl.cc
  render_ops.cc
  render_preview.cc
  render_shading.cc
  render_update.cc
  render_view.cc

  render_intern.hh
)

set(LIB
  PRIVATE bf::blenkernel
  PRIVATE bf::blenlib
  PRIVATE bf::dna
  bf_draw
  PRIVATE bf::intern::guardedalloc
)

if(WITH_HEADLESS)
  add_definitions(-DWITH_HEADLESS)
else()
  list(APPEND LIB
    bf_editor_datafiles
  )
endif()


if(WITH_FREESTYLE)
  list(APPEND INC
    ../../freestyle
  )
  add_definitions(-DWITH_FREESTYLE)
endif()

if(WITH_TBB)
  list(APPEND INC_SYS
    ${TBB_INCLUDE_DIRS}
  )
  add_definitions(-DWITH_TBB)
  if(WIN32)
    # TBB includes Windows.h which will define min/max macros
    # that will collide with the stl versions.
    add_definitions(-DNOMINMAX)
  endif()
endif()

blender_add_lib(bf_editor_render "${SRC}" "${INC}" "${INC_SYS}" "${LIB}")

# RNA_prototypes.h
add_dependencies(bf_editor_render bf_rna)<|MERGE_RESOLUTION|>--- conflicted
+++ resolved
@@ -16,11 +16,6 @@
   ../../render
   ../../sequencer
   ../../windowmanager
-<<<<<<< HEAD
-  ../../../../intern/guardedalloc
-  ../../../../intern/atomic
-=======
->>>>>>> c6adafd8
   # RNA_prototypes.h
   ${CMAKE_BINARY_DIR}/source/blender/makesrna
 )
