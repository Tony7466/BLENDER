--- conflicted
+++ resolved
@@ -12,12 +12,8 @@
   ../../makesrna
   ../../windowmanager
   ../../../../intern/eigen
-<<<<<<< HEAD
   ../../../../intern/slim
-  # RNA_prototypes.h
-=======
   # RNA_prototypes.hh
->>>>>>> 3fcd80db
   ${CMAKE_BINARY_DIR}/source/blender/makesrna
 )
 
