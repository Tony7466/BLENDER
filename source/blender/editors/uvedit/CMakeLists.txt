# SPDX-FileCopyrightText: 2023 Blender Authors
#
# SPDX-License-Identifier: GPL-2.0-or-later

set(INC
  ../include
  ../../blenkernel
  ../../blentranslation
  ../../bmesh
  ../../depsgraph
  ../../geometry
  ../../gpu
  ../../makesrna
  ../../windowmanager
  ../../../../intern/eigen
<<<<<<< HEAD
  ../../../../intern/glew-mx
  ../../../../intern/guardedalloc
  ../../../../intern/slim
=======
>>>>>>> 794565ba
  # RNA_prototypes.h
  ${CMAKE_BINARY_DIR}/source/blender/makesrna
)

set(INC_SYS
)

set(SRC
  uvedit_buttons.cc
  uvedit_clipboard.cc
  uvedit_clipboard_graph_iso.cc
  uvedit_draw.cc
  uvedit_islands.cc
  uvedit_ops.cc
  uvedit_path.cc
  uvedit_rip.cc
  uvedit_select.cc
  uvedit_smart_stitch.cc
  uvedit_unwrap_ops.cc

  uvedit_clipboard_graph_iso.hh
  uvedit_intern.h
)

set(LIB
  PRIVATE bf::blenlib
  bf_bmesh
<<<<<<< HEAD
  bf_intern_slim
=======
  PRIVATE bf::dna
  PRIVATE bf::intern::guardedalloc
>>>>>>> 794565ba
)


blender_add_lib(bf_editor_uvedit "${SRC}" "${INC}" "${INC_SYS}" "${LIB}")

# RNA_prototypes.h
add_dependencies(bf_editor_uvedit bf_rna)<|MERGE_RESOLUTION|>--- conflicted
+++ resolved
@@ -13,12 +13,9 @@
   ../../makesrna
   ../../windowmanager
   ../../../../intern/eigen
-<<<<<<< HEAD
   ../../../../intern/glew-mx
   ../../../../intern/guardedalloc
   ../../../../intern/slim
-=======
->>>>>>> 794565ba
   # RNA_prototypes.h
   ${CMAKE_BINARY_DIR}/source/blender/makesrna
 )
@@ -46,12 +43,9 @@
 set(LIB
   PRIVATE bf::blenlib
   bf_bmesh
-<<<<<<< HEAD
   bf_intern_slim
-=======
   PRIVATE bf::dna
   PRIVATE bf::intern::guardedalloc
->>>>>>> 794565ba
 )
 
 
