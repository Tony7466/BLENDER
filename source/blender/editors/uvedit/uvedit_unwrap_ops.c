--- conflicted
+++ resolved
@@ -207,7 +207,8 @@
   bool fill_holes;
   /** Correct for mapped image texture aspect ratio. */
   bool correct_aspect;
-<<<<<<< HEAD
+  /** Treat unselected uvs as if they were pinned. */
+  bool pin_unselected;
 
   bool use_slim;
   bool use_abf;
@@ -217,10 +218,6 @@
   float relative_scale;
   int reflection_mode;
   int iterations;
-=======
-  /** Treat unselected uvs as if they were pinned. */
-  bool pin_unselected;
->>>>>>> 0f22b559
 } UnwrapOptions;
 
 
@@ -448,16 +445,11 @@
 static void construct_param_handle_face_add(ParamHandle *handle,
                                             const Scene *scene,
                                             BMFace *efa,
-<<<<<<< HEAD
-                                            int face_index,
+                                            ParamKey face_index,
+                                            const UnwrapOptions *options,
                                             const int cd_loop_uv_offset,
                                             const int cd_weight_offset,
 											                      const int cd_weight_index)
-=======
-                                            ParamKey face_index,
-                                            const UnwrapOptions *options,
-                                            const int cd_loop_uv_offset)
->>>>>>> 0f22b559
 {
   ParamKey *vkeys = BLI_array_alloca(vkeys, efa->len);
   bool *pin = BLI_array_alloca(pin, efa->len);
@@ -480,9 +472,11 @@
     uv[i] = luv->uv;
     pin[i] = (luv->flag & MLOOPUV_PINNED) != 0;
     select[i] = uvedit_uv_select_test(scene, l, cd_loop_uv_offset);
-<<<<<<< HEAD
-
-		/* optional vertex group weighting */
+    if (options->pin_unselected && !select[i]) {
+      pin[i] = true;
+    }
+
+  	/* optional vertex group weighting */
 		if (cd_weight_offset >= 0 && cd_weight_index >= 0) {
 			MDeformVert *dv = BM_ELEM_CD_GET_VOID_P(l->v, cd_weight_offset);
 			weight[i] = BKE_defvert_find_weight(dv, cd_weight_index);
@@ -492,15 +486,7 @@
 		}
   }
 
-  param_face_add(handle, key, i, vkeys, co, uv, weight, pin, select);
-=======
-    if (options->pin_unselected && !select[i]) {
-      pin[i] = true;
-    }
-  }
-
   GEO_uv_parametrizer_face_add(handle, face_index, i, vkeys, co, uv, pin, select);
->>>>>>> 0f22b559
 }
 
 /* Set seams on UV Parametrizer based on options. */
@@ -555,15 +541,11 @@
   BMIter iter;
   int i;
 
-<<<<<<< HEAD
   const int cd_loop_uv_offset = CustomData_get_offset(&bm->ldata, CD_MLOOPUV);
   const int cd_weight_offset = CustomData_get_offset(&bm->vdata, CD_MDEFORMVERT);
 	const int cd_weight_index = BKE_object_defgroup_name_index(ob, options->vertex_group);
 
-  handle = param_construct_begin();
-=======
   ParamHandle *handle = GEO_uv_parametrizer_construct_begin();
->>>>>>> 0f22b559
 
   if (options->correct_aspect) {
     float aspx, aspy;
@@ -583,16 +565,11 @@
     if (uvedit_is_face_affected(scene, efa, options, cd_loop_uv_offset)) {
       uvedit_prepare_pinned_indices(handle, scene, efa, options, cd_loop_uv_offset);
     }
-<<<<<<< HEAD
-
-    construct_param_handle_face_add(handle, scene, efa, i, cd_loop_uv_offset, cd_weight_offset, cd_weight_index);
-=======
->>>>>>> 0f22b559
   }
 
   BM_ITER_MESH_INDEX (efa, &iter, bm, BM_FACES_OF_MESH, i) {
     if (uvedit_is_face_affected(scene, efa, options, cd_loop_uv_offset)) {
-      construct_param_handle_face_add(handle, scene, efa, i, options, cd_loop_uv_offset);
+      construct_param_handle_face_add(handle, scene, efa, i, options, cd_loop_uv_offset, cd_weight_offset, cd_weight_index);
     }
   }
 
@@ -652,23 +629,12 @@
       if (uvedit_is_face_affected(scene, efa, options, cd_loop_uv_offset)) {
         uvedit_prepare_pinned_indices(handle, scene, efa, options, cd_loop_uv_offset);
       }
-<<<<<<< HEAD
-
-      construct_param_handle_face_add(handle,
-                                      scene,
-                                      efa,
-                                      i + offset,
-                                      cd_loop_uv_offset,
-                                      cd_weight_offset,
-                                      cd_weight_index);
-=======
->>>>>>> 0f22b559
     }
 
     BM_ITER_MESH_INDEX (efa, &iter, bm, BM_FACES_OF_MESH, i) {
       if (uvedit_is_face_affected(scene, efa, options, cd_loop_uv_offset)) {
         construct_param_handle_face_add(
-            handle, scene, efa, i + offset, options, cd_loop_uv_offset);
+            handle, scene, efa, i + offset, options, cd_loop_uv_offset, cd_weight_offset, cd_weight_index);
       }
     }
 
@@ -904,11 +870,7 @@
                                 &pin[3],
                                 &select[3]);
 
-<<<<<<< HEAD
-    param_face_add(handle, key, 4, vkeys, co, uv, weight, pin, select);
-=======
-    GEO_uv_parametrizer_face_add(handle, key, 4, vkeys, co, uv, pin, select);
->>>>>>> 0f22b559
+    GEO_uv_parametrizer_face_add(handle, key, 4, vkeys, co, uv, weight, pin, select);
   }
 
   /* these are calculated from original mesh too */
@@ -996,15 +958,6 @@
   ms->objects_edit = objects;
   ms->objects_len = objects_len;
   ms->blend = RNA_float_get(op->ptr, "blend");
-<<<<<<< HEAD
-	ms->fix_boundary = RNA_boolean_get(op->ptr, "fix_boundary");
-  ms->lasttime = PIL_check_seconds_timer();
-
-	SLIMMatrixTransfer *mt = slim_matrix_transfer(&options);
-	mt->is_minimize_stretch = true;
-	mt->skip_initialization = true;
-	mt->fixed_boundary = ms->fix_boundary;
-=======
   ms->iterations = RNA_int_get(op->ptr, "iterations");
   ms->i = 0;
   ms->handle = construct_param_handle_multi(scene, objects, objects_len, &options);
@@ -1014,7 +967,6 @@
   if (ms->blend != 0.0f) {
     GEO_uv_parametrizer_stretch_blend(ms->handle, ms->blend);
   }
->>>>>>> 0f22b559
 
 	param_slim_begin(ms->handle, mt);
 
@@ -1032,15 +984,11 @@
   ToolSettings *ts = scene->toolsettings;
   const bool synced_selection = (ts->uv_flag & UV_SYNC_SELECTION) != 0;
 
-<<<<<<< HEAD
-	param_slim_stretch_iteration(ms->handle, ms->blend);
-=======
   GEO_uv_parametrizer_stretch_blend(ms->handle, ms->blend);
   GEO_uv_parametrizer_stretch_iter(ms->handle);
 
   ms->i++;
   RNA_int_set(op->ptr, "iterations", ms->i);
->>>>>>> 0f22b559
 
   if (interactive && (PIL_check_seconds_timer() - ms->lasttime > 0.5)) {
     char str[UI_MAX_DRAW_STR];
@@ -1085,16 +1033,6 @@
     WM_event_remove_timer(CTX_wm_manager(C), CTX_wm_window(C), ms->timer);
   }
 
-<<<<<<< HEAD
-	param_slim_end(ms->handle);
-
-	if (cancel) {
-		param_flush_restore(ms->handle);
-	}
-  // SLIM TOCHECK: should use "else param_flush"?
-
-	param_delete(ms->handle);
-=======
   if (cancel) {
     GEO_uv_parametrizer_flush_restore(ms->handle);
   }
@@ -1104,7 +1042,6 @@
 
   GEO_uv_parametrizer_stretch_end(ms->handle);
   GEO_uv_parametrizer_delete(ms->handle);
->>>>>>> 0f22b559
 
   for (uint ob_index = 0; ob_index < ms->objects_len; ob_index++) {
     Object *obedit = ms->objects_edit[ob_index];
@@ -1459,20 +1396,10 @@
     return;
   }
 
-<<<<<<< HEAD
   UnwrapOptions options = unwrap_options_get(NULL, obedit);
   options.topology_from_uvs = false;
   options.only_selected_faces = false;
   options.only_selected_uvs = true;
-=======
-  const UnwrapOptions options = {
-      .topology_from_uvs = false,
-      .only_selected_faces = false,
-      .only_selected_uvs = false,
-      .fill_holes = (scene->toolsettings->uvcalc_flag & UVCALC_FILLHOLES) != 0,
-      .correct_aspect = (scene->toolsettings->uvcalc_flag & UVCALC_NO_ASPECT_CORRECT) == 0,
-  };
->>>>>>> 0f22b559
 
   if (options.use_subsurf) {
     handle = construct_param_handle_subsurfed(scene, obedit, em, &options, NULL);
@@ -1481,7 +1408,6 @@
     handle = construct_param_handle(scene, obedit, em->bm, &options, NULL);
   }
 
-<<<<<<< HEAD
 
   if (options.use_slim) {
 		SLIMMatrixTransfer *mt = slim_matrix_transfer(&options);
@@ -1490,11 +1416,8 @@
 		param_slim_begin(handle, mt);
 	}
 	else {
-		param_lscm_begin(handle, PARAM_TRUE, options.use_abf);
+		GEO_uv_parametrizer_lscm_begin(handle, true, abf);
 	}
-=======
-  GEO_uv_parametrizer_lscm_begin(handle, true, abf);
->>>>>>> 0f22b559
 
   /* Create or increase size of g_live_unwrap.handles array */
   if (g_live_unwrap.handles == NULL) {
@@ -1516,20 +1439,15 @@
 {
   if (g_live_unwrap.handles) {
     for (int i = 0; i < g_live_unwrap.len; i++) {
-<<<<<<< HEAD
       if (param_is_slim(g_live_unwrap.handles[i])) {
         slim_reload_all_uvs(g_live_unwrap.handles[i]);
         param_slim_solve_iteration(g_live_unwrap.handles[i]);
       }
       else {
-        param_lscm_solve(g_live_unwrap.handles[i], NULL, NULL);
-      }
-
-      param_flush(g_live_unwrap.handles[i]);
-=======
-      GEO_uv_parametrizer_lscm_solve(g_live_unwrap.handles[i], NULL, NULL);
+        GEO_uv_parametrizer_lscm_solve(g_live_unwrap.handles[i], NULL, NULL);
+      }
+
       GEO_uv_parametrizer_flush(g_live_unwrap.handles[i]);
->>>>>>> 0f22b559
     }
   }
 }
@@ -1538,17 +1456,13 @@
 {
   if (g_live_unwrap.handles) {
     for (int i = 0; i < g_live_unwrap.len; i++) {
-<<<<<<< HEAD
       if (param_is_slim(g_live_unwrap.handles[i])) {
         param_slim_end(g_live_unwrap.handles[i]);
       }
       else {
-        param_lscm_end(g_live_unwrap.handles[i]);
-      }
-
-=======
-      GEO_uv_parametrizer_lscm_end(g_live_unwrap.handles[i]);
->>>>>>> 0f22b559
+        GEO_uv_parametrizer_lscm_end(g_live_unwrap.handles[i]);
+      }
+
       if (cancel) {
         GEO_uv_parametrizer_flush_restore(g_live_unwrap.handles[i]);
       }
@@ -2069,7 +1983,6 @@
     handle = construct_param_handle(scene, obedit, em->bm, options, result_info);
   }
 
-<<<<<<< HEAD
   if (options->use_slim) {
 		SLIMMatrixTransfer *mt = slim_matrix_transfer(options);
 		mt->reflection_mode = options->reflection_mode;
@@ -2081,19 +1994,13 @@
                      result_info ? &result_info->count_failed : NULL);
 	}
 	else {
-		param_lscm_begin(handle, PARAM_FALSE, options->use_abf);
-    param_lscm_solve(handle,
-                     result_info ? &result_info->count_changed : NULL,
-                     result_info ? &result_info->count_failed : NULL);
-		param_lscm_end(handle);
+    GEO_uv_parametrizer_lscm_begin(handle, false, scene->toolsettings->unwrapper == 0);
+    GEO_uv_parametrizer_lscm_solve(handle,
+                                  result_info ? &result_info->count_changed : NULL,
+                                  result_info ? &result_info->count_failed : NULL);
+    GEO_uv_parametrizer_lscm_end(handle);
 	}
-=======
-  GEO_uv_parametrizer_lscm_begin(handle, false, scene->toolsettings->unwrapper == 0);
-  GEO_uv_parametrizer_lscm_solve(handle,
-                                 result_info ? &result_info->count_changed : NULL,
-                                 result_info ? &result_info->count_failed : NULL);
-  GEO_uv_parametrizer_lscm_end(handle);
->>>>>>> 0f22b559
+  
 
   GEO_uv_parametrizer_average(handle, true);
 
@@ -2119,7 +2026,6 @@
 void ED_uvedit_live_unwrap(const Scene *scene, Object **objects, int objects_len)
 {
   if (scene->toolsettings->edge_mode_live_unwrap) {
-<<<<<<< HEAD
     //const UnwrapOptions options = {
     //    .topology_from_uvs = false,
     //    .only_selected_faces = false,
@@ -2131,16 +2037,7 @@
     UnwrapOptions options = unwrap_options_get(NULL, NULL);
     options.topology_from_uvs = false;
     options.only_selected_faces = false;
-    options.only_selected_uvs = true;
-=======
-    const UnwrapOptions options = {
-        .topology_from_uvs = false,
-        .only_selected_faces = false,
-        .only_selected_uvs = false,
-        .fill_holes = (scene->toolsettings->uvcalc_flag & UVCALC_FILLHOLES) != 0,
-        .correct_aspect = (scene->toolsettings->uvcalc_flag & UVCALC_NO_ASPECT_CORRECT) == 0,
-    };
->>>>>>> 0f22b559
+    options.only_selected_uvs = false;
 
     bool rotate = true;
     bool ignore_pinned = true;
@@ -2166,24 +2063,14 @@
   Object **objects = BKE_view_layer_array_from_objects_in_edit_mode_unique_data(
       view_layer, CTX_wm_view3d(C), &objects_len);
 
-<<<<<<< HEAD
   UnwrapOptions options = unwrap_options_get(op, NULL);
   options.topology_from_uvs = false;
-  options.only_selected_faces = true;
-  options.only_selected_uvs = true;
+  options.only_selected_faces = false;
+  options.only_selected_uvs = false;
 
   /* We will report an error unless at least one object
    * has the subsurf modifier in the right place. */
   bool subsurf_error = options.use_subsurf;
-=======
-  UnwrapOptions options = {
-      .topology_from_uvs = false,
-      .only_selected_faces = false,
-      .only_selected_uvs = false,
-      .fill_holes = RNA_boolean_get(op->ptr, "fill_holes"),
-      .correct_aspect = RNA_boolean_get(op->ptr, "correct_aspect"),
-  };
->>>>>>> 0f22b559
 
   bool rotate = true;
   bool ignore_pinned = true;
