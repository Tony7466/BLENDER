--- conflicted
+++ resolved
@@ -392,18 +392,12 @@
 					break;
 			}
 			break;
-<<<<<<< HEAD
-		 case NC_SCREEN:
+		case NC_SCREEN:
 			 switch (wmn->data) {
 				case ND_ANIMPLAY:
 				case ND_GPENCIL:
 					ED_area_tag_redraw(sa);
 					break;
-=======
-		case NC_SCREEN:
-			if (wmn->data == ND_ANIMPLAY) {
-				ED_area_tag_redraw(sa);
->>>>>>> f43a733f
 			}
 			break;
 		case NC_SPACE:
