--- conflicted
+++ resolved
@@ -26,20 +26,6 @@
 )
 
 set(SRC
-<<<<<<< HEAD
-  clip_buttons.c
-  clip_dopesheet_draw.c
-  clip_dopesheet_ops.c
-  clip_draw.c
-  clip_editor.c
-  clip_graph_draw.c
-  clip_graph_ops.c
-  clip_ops.c
-  clip_utils.c
-  space_clip.c
-  tracking_ops.c
-  tracking_ops_detect.c
-=======
   clip_buttons.cc
   clip_dopesheet_draw.cc
   clip_dopesheet_ops.cc
@@ -48,12 +34,10 @@
   clip_graph_draw.cc
   clip_graph_ops.cc
   clip_ops.cc
-  clip_toolbar.cc
   clip_utils.cc
   space_clip.cc
   tracking_ops.cc
   tracking_ops_detect.cc
->>>>>>> 8f641541
   tracking_ops_orient.cc
   tracking_ops_plane.cc
   tracking_ops_solve.cc
