--- conflicted
+++ resolved
@@ -23,16 +23,15 @@
 #  include "RNA_access.hh"
 #  include "RNA_define.hh"
 
-<<<<<<< HEAD
 #  include "UI_interface.hh"
 #  include "UI_resources.hh"
 
 #  include "UI_interface.hh"
 #  include "UI_resources.hh"
 
-#  include "IO_orientation.hh"
-=======
->>>>>>> c73bdce8
+#  include "UI_interface.hh"
+#  include "UI_resources.hh"
+
 #  include "IO_stl.hh"
 #  include "io_stl_ops.hh"
 #  include "io_utils.hh"
