--- conflicted
+++ resolved
@@ -943,20 +943,6 @@
                "Custom Properties",
                "Behavior when importing USD attributes as Blender custom properties");
 
-<<<<<<< HEAD
-  RNA_def_boolean(ot->srna,
-                  "validate_meshes",
-                  false,
-                  "Validate Meshes",
-                  "Check imported mesh objects for invalid data (slow)");
-
-  RNA_def_boolean(ot->srna,
-                  "import_defined_only",
-                  true,
-                  "Defined Primitives Only",
-                  "Turn this off to allow importing USD primitives which are not defined, "
-                  "for example, to load overrides with the Path Mask");
-=======
   RNA_def_boolean(
       ot->srna,
       "validate_meshes",
@@ -964,7 +950,18 @@
       "Validate Meshes",
       "Ensure the data is valid "
       "(when disabled, data may be imported which causes crashes displaying or editing)");
->>>>>>> 9cb298f7
+  RNA_def_boolean(ot->srna,
+                  "validate_meshes",
+                  false,
+                  "Validate Meshes",
+                  "Check imported mesh objects for invalid data (slow)");
+
+  RNA_def_boolean(ot->srna,
+                  "import_defined_only",
+                  true,
+                  "Defined Primitives Only",
+                  "Turn this off to allow importing USD primitives which are not defined, "
+                  "for example, to load overrides with the Path Mask");
 }
 
 namespace blender::ed::io {
