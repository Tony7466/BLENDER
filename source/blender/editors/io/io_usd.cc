/* SPDX-FileCopyrightText: 2019 Blender Authors
 *
 * SPDX-License-Identifier: GPL-2.0-or-later */

/** \file
 * \ingroup editor/io
 */

#ifdef WITH_USD
#  include "DNA_modifier_types.h"
#  include "DNA_space_types.h"

#  include <cstring>

#  include "BKE_context.hh"
#  include "BKE_file_handler.hh"
#  include "BKE_report.hh"

#  include "BLI_path_util.h"
#  include "BLI_string.h"
#  include "BLI_utildefines.h"

#  include "BLT_translation.hh"

#  include "ED_fileselect.hh"
#  include "ED_object.hh"

#  include "MEM_guardedalloc.h"

#  include "RNA_access.hh"
#  include "RNA_define.hh"

#  include "UI_interface.hh"
#  include "UI_resources.hh"

#  include "WM_api.hh"
#  include "WM_types.hh"

#  include "DEG_depsgraph.hh"

#  include "IO_orientation.hh"
#  include "io_usd.hh"
#  include "io_utils.hh"
#  include "usd.hh"

#  include <cstdio>

using namespace blender::io::usd;

const EnumPropertyItem rna_enum_usd_export_evaluation_mode_items[] = {
    {DAG_EVAL_RENDER,
     "RENDER",
     0,
     "Render",
     "Use Render settings for object visibility, modifier settings, etc"},
    {DAG_EVAL_VIEWPORT,
     "VIEWPORT",
     0,
     "Viewport",
     "Use Viewport settings for object visibility, modifier settings, etc"},
    {0, nullptr, 0, nullptr, nullptr},
};

const EnumPropertyItem rna_enum_usd_mtl_name_collision_mode_items[] = {
    {USD_MTL_NAME_COLLISION_MAKE_UNIQUE,
     "MAKE_UNIQUE",
     0,
     "Make Unique",
     "Import each USD material as a unique Blender material"},
    {USD_MTL_NAME_COLLISION_REFERENCE_EXISTING,
     "REFERENCE_EXISTING",
     0,
     "Reference Existing",
     "If a material with the same name already exists, reference that instead of importing"},
    {0, nullptr, 0, nullptr, nullptr},
};

const EnumPropertyItem rna_enum_usd_attr_import_mode_items[] = {
    {USD_ATTR_IMPORT_NONE, "NONE", 0, "None", "Do not import USD custom attributes"},
    {USD_ATTR_IMPORT_USER,
     "USER",
     0,
     "User",
     "Import USD attributes in the 'userProperties' namespace as Blender custom "
     "properties. The namespace will be stripped from the property names"},
    {USD_ATTR_IMPORT_ALL,
     "ALL",
     0,
     "All Custom",
     "Import all USD custom attributes as Blender custom properties. "
     "Namespaces will be retained in the property names"},
    {0, nullptr, 0, nullptr, nullptr},
};

const EnumPropertyItem rna_enum_usd_tex_import_mode_items[] = {
    {USD_TEX_IMPORT_NONE, "IMPORT_NONE", 0, "None", "Don't import textures"},
    {USD_TEX_IMPORT_PACK, "IMPORT_PACK", 0, "Packed", "Import textures as packed data"},
    {USD_TEX_IMPORT_COPY, "IMPORT_COPY", 0, "Copy", "Copy files to textures directory"},
    {0, nullptr, 0, nullptr, nullptr},
};

const EnumPropertyItem rna_enum_usd_tex_name_collision_mode_items[] = {
    {USD_TEX_NAME_COLLISION_USE_EXISTING,
     "USE_EXISTING",
     0,
     "Use Existing",
     "If a file with the same name already exists, use that instead of copying"},
    {USD_TEX_NAME_COLLISION_OVERWRITE, "OVERWRITE", 0, "Overwrite", "Overwrite existing files"},
    {0, nullptr, 0, nullptr, nullptr},
};

const EnumPropertyItem rna_enum_usd_export_subdiv_mode_items[] = {
    {USD_SUBDIV_IGNORE,
     "IGNORE",
     0,
     "Ignore",
     "Subdivision scheme = None, export base mesh without subdivision"},
    {USD_SUBDIV_TESSELLATE,
     "TESSELLATE",
     0,
     "Tessellate",
     "Subdivision scheme = None, export subdivided mesh"},
    {USD_SUBDIV_BEST_MATCH,
     "BEST_MATCH",
     0,
     "Best Match",
     "Subdivision scheme = Catmull-Clark, when possible. "
     "Reverts to exporting the subdivided mesh for the Simple subdivision type"},
    {0, nullptr, 0, nullptr, nullptr},
};

const EnumPropertyItem prop_usdz_downscale_size[] = {
    {USD_TEXTURE_SIZE_KEEP, "KEEP", 0, "Keep", "Keep all current texture sizes"},
    {USD_TEXTURE_SIZE_256, "256", 0, "256", "Resize to a maximum of 256 pixels"},
    {USD_TEXTURE_SIZE_512, "512", 0, "512", "Resize to a maximum of 512 pixels"},
    {USD_TEXTURE_SIZE_1024, "1024", 0, "1024", "Resize to a maximum of 1024 pixels"},
    {USD_TEXTURE_SIZE_2048, "2048", 0, "2048", "Resize to a maximum of 256 pixels"},
    {USD_TEXTURE_SIZE_4096, "4096", 0, "4096", "Resize to a maximum of 256 pixels"},
    {USD_TEXTURE_SIZE_CUSTOM, "CUSTOM", 0, "Custom", "Specify a custom size"},
    {0, nullptr, 0, nullptr, nullptr},
};

/* Stored in the wmOperator's customdata field to indicate it should run as a background job.
 * This is set when the operator is invoked, and not set when it is only executed. */
enum { AS_BACKGROUND_JOB = 1 };
struct eUSDOperatorOptions {
  bool as_background_job;
};

/* Ensure that the prim_path is not set to
 * the absolute root path '/'. */
static void process_prim_path(char *prim_path)
{
  if (prim_path == nullptr || prim_path[0] == '\0') {
    return;
  }

  /* The absolute root "/" path indicates a no-op,
   * so clear the string. */
  if (prim_path[0] == '/' && prim_path[1] == '\0') {
    prim_path[0] = '\0';
  }

  /* If a prim path doesn't start with a "/" it
   * is invalid when creating the prim. */
  if (prim_path[0] != '/') {
    const std::string prim_path_copy = std::string(prim_path);
    BLI_snprintf(prim_path, FILE_MAX, "/%s", prim_path_copy.c_str());
  }
}

static int wm_usd_export_invoke(bContext *C, wmOperator *op, const wmEvent * /*event*/)
{
  eUSDOperatorOptions *options = MEM_cnew<eUSDOperatorOptions>("eUSDOperatorOptions");
  options->as_background_job = true;
  op->customdata = options;

  ED_fileselect_ensure_default_filepath(C, op, ".usdc");

  WM_event_add_fileselect(C, op);

  return OPERATOR_RUNNING_MODAL;
}

static int wm_usd_export_exec(bContext *C, wmOperator *op)
{
  if (!RNA_struct_property_is_set_ex(op->ptr, "filepath", false)) {
    BKE_report(op->reports, RPT_ERROR, "No filepath given");
    return OPERATOR_CANCELLED;
  }

  char filepath[FILE_MAX];
  RNA_string_get(op->ptr, "filepath", filepath);

  eUSDOperatorOptions *options = static_cast<eUSDOperatorOptions *>(op->customdata);
  const bool as_background_job = (options != nullptr && options->as_background_job);
  MEM_SAFE_FREE(op->customdata);

  const bool selected_objects_only = RNA_boolean_get(op->ptr, "selected_objects_only");
  const bool visible_objects_only = RNA_boolean_get(op->ptr, "visible_objects_only");
  const bool export_animation = RNA_boolean_get(op->ptr, "export_animation");
  const bool export_hair = RNA_boolean_get(op->ptr, "export_hair");
  const bool export_uvmaps = RNA_boolean_get(op->ptr, "export_uvmaps");
  const bool export_mesh_colors = RNA_boolean_get(op->ptr, "export_mesh_colors");
  const bool export_normals = RNA_boolean_get(op->ptr, "export_normals");
  const bool export_materials = RNA_boolean_get(op->ptr, "export_materials");
  const eSubdivExportMode export_subdiv = eSubdivExportMode(
      RNA_enum_get(op->ptr, "export_subdivision"));
  const bool use_instancing = RNA_boolean_get(op->ptr, "use_instancing");
  const bool evaluation_mode = RNA_enum_get(op->ptr, "evaluation_mode");

  const bool generate_preview_surface = RNA_boolean_get(op->ptr, "generate_preview_surface");
  const bool export_textures = RNA_boolean_get(op->ptr, "export_textures");
  const bool overwrite_textures = RNA_boolean_get(op->ptr, "overwrite_textures");
  const bool relative_paths = RNA_boolean_get(op->ptr, "relative_paths");

  const bool export_armatures = RNA_boolean_get(op->ptr, "export_armatures");
  const bool export_shapekeys = RNA_boolean_get(op->ptr, "export_shapekeys");
  const bool only_deform_bones = RNA_boolean_get(op->ptr, "only_deform_bones");

  const bool export_custom_properties = RNA_boolean_get(op->ptr, "export_custom_properties");
  const bool author_blender_name = RNA_boolean_get(op->ptr, "author_blender_name");

<<<<<<< HEAD
  const eUSDZTextureDownscaleSize usdz_downscale_size = eUSDZTextureDownscaleSize(
      RNA_enum_get(op->ptr, "usdz_downscale_size"));

  const int usdz_downscale_custom_size = RNA_int_get(op->ptr, "usdz_downscale_custom_size");
=======
  const bool convert_orientation = RNA_boolean_get(op->ptr, "convert_orientation");

  const int global_forward = RNA_enum_get(op->ptr, "export_global_forward_selection");
  const int global_up = RNA_enum_get(op->ptr, "export_global_up_selection");
>>>>>>> 9cb298f7

  char root_prim_path[FILE_MAX];
  RNA_string_get(op->ptr, "root_prim_path", root_prim_path);
  process_prim_path(root_prim_path);

  USDExportParams params = {
      export_animation,
      export_hair,
      export_uvmaps,
      export_normals,
      export_mesh_colors,
      export_materials,
      export_armatures,
      export_shapekeys,
      only_deform_bones,
      export_subdiv,
      selected_objects_only,
      visible_objects_only,
      use_instancing,
      eEvaluationMode(evaluation_mode),
      generate_preview_surface,
      export_textures,
      overwrite_textures,
      relative_paths,
      export_custom_properties,
      author_blender_name,
<<<<<<< HEAD
      usdz_downscale_size,
      usdz_downscale_custom_size,
=======
      convert_orientation,
      eIOAxis(global_forward),
      eIOAxis(global_up),
>>>>>>> 9cb298f7
  };

  STRNCPY(params.root_prim_path, root_prim_path);
  RNA_string_get(op->ptr, "collection", params.collection);

  bool ok = USD_export(C, filepath, &params, as_background_job, op->reports);

  return as_background_job || ok ? OPERATOR_FINISHED : OPERATOR_CANCELLED;
}

static void wm_usd_export_draw(bContext *C, wmOperator *op)
{
  uiLayout *layout = op->layout;
  uiLayout *col, *row;
  PointerRNA *ptr = op->ptr;

  uiLayoutSetPropSep(layout, true);

  uiLayout *box = uiLayoutBox(layout);

  if (CTX_wm_space_file(C)) {
    col = uiLayoutColumn(box, true);
    uiItemR(col, ptr, "selected_objects_only", UI_ITEM_NONE, nullptr, ICON_NONE);
    uiItemR(col, ptr, "visible_objects_only", UI_ITEM_NONE, nullptr, ICON_NONE);
  }

  col = uiLayoutColumn(box, true);
  uiItemR(col, ptr, "export_animation", UI_ITEM_NONE, nullptr, ICON_NONE);
  uiItemR(col, ptr, "export_hair", UI_ITEM_NONE, nullptr, ICON_NONE);
  uiItemR(col, ptr, "export_uvmaps", UI_ITEM_NONE, nullptr, ICON_NONE);
  uiItemR(col, ptr, "export_normals", UI_ITEM_NONE, nullptr, ICON_NONE);
  uiItemR(col, ptr, "export_materials", UI_ITEM_NONE, nullptr, ICON_NONE);
  uiItemR(col, ptr, "export_custom_properties", UI_ITEM_NONE, nullptr, ICON_NONE);
  row = uiLayoutRow(col, true);
  uiItemR(row, ptr, "author_blender_name", UI_ITEM_NONE, nullptr, ICON_NONE);
  uiLayoutSetActive(row, RNA_boolean_get(op->ptr, "export_custom_properties"));

  col = uiLayoutColumnWithHeading(box, true, IFACE_("Rigging"));
  uiItemR(col, ptr, "export_armatures", UI_ITEM_NONE, nullptr, ICON_NONE);
  row = uiLayoutRow(col, true);
  uiItemR(row, ptr, "only_deform_bones", UI_ITEM_NONE, nullptr, ICON_NONE);
  uiLayoutSetActive(row, RNA_boolean_get(ptr, "export_armatures"));
  uiItemR(col, ptr, "export_shapekeys", UI_ITEM_NONE, nullptr, ICON_NONE);

  col = uiLayoutColumn(box, true);
  uiItemR(col, ptr, "export_subdivision", UI_ITEM_NONE, nullptr, ICON_NONE);
  uiItemR(col, ptr, "root_prim_path", UI_ITEM_NONE, nullptr, ICON_NONE);

  uiItemR(col, ptr, "convert_orientation", UI_ITEM_NONE, nullptr, ICON_NONE);
  if (RNA_boolean_get(ptr, "convert_orientation")) {
    uiItemR(col, ptr, "export_global_forward_selection", UI_ITEM_NONE, nullptr, ICON_NONE);
    uiItemR(col, ptr, "export_global_up_selection", UI_ITEM_NONE, nullptr, ICON_NONE);
  }

  col = uiLayoutColumn(box, true);
  uiItemR(col, ptr, "evaluation_mode", UI_ITEM_NONE, nullptr, ICON_NONE);

  box = uiLayoutBox(layout);
  col = uiLayoutColumnWithHeading(box, true, IFACE_("Materials"));
  uiItemR(col, ptr, "generate_preview_surface", UI_ITEM_NONE, nullptr, ICON_NONE);
  const bool export_mtl = RNA_boolean_get(ptr, "export_materials");
  uiLayoutSetActive(col, export_mtl);

  row = uiLayoutRow(col, true);
  uiItemR(row, ptr, "export_textures", UI_ITEM_NONE, nullptr, ICON_NONE);
  const bool preview = RNA_boolean_get(ptr, "generate_preview_surface");
  uiLayoutSetActive(row, export_mtl && preview);

  uiLayout *col2 = uiLayoutColumn(col, true);
  uiLayoutSetPropSep(col2, true);
  uiLayoutSetEnabled(col2, RNA_boolean_get(ptr, "export_textures"));
  uiItemR(col2, ptr, "usdz_downscale_size", UI_ITEM_NONE, nullptr, ICON_NONE);
  if (RNA_enum_get(ptr, "usdz_downscale_size") == USD_TEXTURE_SIZE_CUSTOM) {
    uiItemR(col2, ptr, "usdz_downscale_custom_size", UI_ITEM_NONE, nullptr, ICON_NONE);
  }

  row = uiLayoutRow(col, true);
  uiItemR(row, ptr, "overwrite_textures", UI_ITEM_NONE, nullptr, ICON_NONE);
  const bool export_tex = RNA_boolean_get(ptr, "export_textures");
  uiLayoutSetActive(row, export_mtl && preview && export_tex);

  box = uiLayoutBox(layout);
  col = uiLayoutColumnWithHeading(box, true, IFACE_("File References"));
  uiItemR(col, ptr, "relative_paths", UI_ITEM_NONE, nullptr, ICON_NONE);

  box = uiLayoutBox(layout);
  col = uiLayoutColumnWithHeading(box, true, IFACE_("Experimental"));
  uiItemR(col, ptr, "use_instancing", UI_ITEM_NONE, nullptr, ICON_NONE);
}

static void free_operator_customdata(wmOperator *op)
{
  if (op->customdata) {
    MEM_freeN(op->customdata);
    op->customdata = nullptr;
  }
}

static void wm_usd_export_cancel(bContext * /*C*/, wmOperator *op)
{
  free_operator_customdata(op);
}

static bool wm_usd_export_check(bContext * /*C*/, wmOperator *op)
{
  char filepath[FILE_MAX];
  RNA_string_get(op->ptr, "filepath", filepath);

  if (!BLI_path_extension_check_n(filepath, ".usd", ".usda", ".usdc", ".usdz", nullptr)) {
    BLI_path_extension_ensure(filepath, FILE_MAX, ".usdc");
    RNA_string_set(op->ptr, "filepath", filepath);
    return true;
  }

  return false;
}

static void forward_axis_update(Main * /*main*/, Scene * /*scene*/, PointerRNA *ptr)
{
  int forward = RNA_enum_get(ptr, "forward_axis");
  int up = RNA_enum_get(ptr, "up_axis");
  if ((forward % 3) == (up % 3)) {
    RNA_enum_set(ptr, "up_axis", (up + 1) % 6);
  }
}

static void up_axis_update(Main * /*main*/, Scene * /*scene*/, PointerRNA *ptr)
{
  int forward = RNA_enum_get(ptr, "forward_axis");
  int up = RNA_enum_get(ptr, "up_axis");
  if ((forward % 3) == (up % 3)) {
    RNA_enum_set(ptr, "forward_axis", (forward + 1) % 6);
  }
}

void WM_OT_usd_export(wmOperatorType *ot)
{
  ot->name = "Export USD";
  ot->description = "Export current scene in a USD archive";
  ot->idname = "WM_OT_usd_export";

  ot->invoke = wm_usd_export_invoke;
  ot->exec = wm_usd_export_exec;
  ot->poll = WM_operator_winactive;
  ot->ui = wm_usd_export_draw;
  ot->cancel = wm_usd_export_cancel;
  ot->check = wm_usd_export_check;

  ot->flag = OPTYPE_REGISTER | OPTYPE_PRESET; /* No UNDO possible. */

  WM_operator_properties_filesel(ot,
                                 FILE_TYPE_FOLDER | FILE_TYPE_USD,
                                 FILE_BLENDER,
                                 FILE_SAVE,
                                 WM_FILESEL_FILEPATH | WM_FILESEL_SHOW_PROPS,
                                 FILE_DEFAULTDISPLAY,
                                 FILE_SORT_DEFAULT);

  PropertyRNA *prop = RNA_def_string(ot->srna, "filter_glob", "*.usd", 0, "", "");
  RNA_def_property_flag(prop, PROP_HIDDEN);

  RNA_def_boolean(ot->srna,
                  "selected_objects_only",
                  false,
                  "Selection Only",
                  "Only export selected objects. Unselected parents of selected objects are "
                  "exported as empty transform");

  RNA_def_boolean(ot->srna,
                  "visible_objects_only",
                  true,
                  "Visible Only",
                  "Only export visible objects. Invisible parents of exported objects are "
                  "exported as empty transforms");

  prop = RNA_def_string(ot->srna, "collection", nullptr, MAX_IDPROP_NAME, "Collection", nullptr);
  RNA_def_property_flag(prop, PROP_HIDDEN);

  RNA_def_boolean(
      ot->srna,
      "export_animation",
      false,
      "Animation",
      "Export all frames in the render frame range, rather than only the current frame");
  RNA_def_boolean(
      ot->srna, "export_hair", false, "Hair", "Export hair particle systems as USD curves");
  RNA_def_boolean(
      ot->srna, "export_uvmaps", true, "UV Maps", "Include all mesh UV maps in the export");
  RNA_def_boolean(ot->srna,
                  "export_mesh_colors",
                  true,
                  "Color Attributes",
                  "Include mesh color attributes in the export");
  RNA_def_boolean(ot->srna,
                  "export_normals",
                  true,
                  "Normals",
                  "Include normals of exported meshes in the export");
  RNA_def_boolean(ot->srna,
                  "export_materials",
                  true,
                  "Materials",
                  "Export viewport settings of materials as USD preview materials, and export "
                  "material assignments as geometry subsets");

  RNA_def_enum(ot->srna,
               "export_subdivision",
               rna_enum_usd_export_subdiv_mode_items,
               USD_SUBDIV_BEST_MATCH,
               "Subdivision Scheme",
               "Choose how subdivision modifiers will be mapped to the USD subdivision scheme "
               "during export");

  RNA_def_boolean(ot->srna,
                  "export_armatures",
                  true,
                  "Armatures",
                  "Export armatures and meshes with armature modifiers as USD skeletons and "
                  "skinned meshes");

  RNA_def_boolean(ot->srna,
                  "only_deform_bones",
                  false,
                  "Only Deform Bones",
                  "Only export deform bones and their parents");

  RNA_def_boolean(
      ot->srna, "export_shapekeys", true, "Shape Keys", "Export shape keys as USD blend shapes");

  RNA_def_boolean(ot->srna,
                  "use_instancing",
                  false,
                  "Instancing",
                  "Export instanced objects as references in USD rather than real objects");

  RNA_def_enum(ot->srna,
               "evaluation_mode",
               rna_enum_usd_export_evaluation_mode_items,
               DAG_EVAL_RENDER,
               "Use Settings for",
               "Determines visibility of objects, modifier settings, and other areas where there "
               "are different settings for viewport and rendering");

  RNA_def_boolean(ot->srna,
                  "generate_preview_surface",
                  true,
                  "To USD Preview Surface",
                  "Generate an approximate USD Preview Surface shader "
                  "representation of a Principled BSDF node network");

  RNA_def_boolean(ot->srna,
                  "convert_orientation",
                  false,
                  "Convert Orientation",
                  "The USD exporter will convert scene orientation axis");

  prop = RNA_def_enum(ot->srna,
                      "export_global_forward_selection",
                      io_transform_axis,
                      IO_AXIS_NEGATIVE_Z,
                      "Forward Axis",
                      "");
  RNA_def_property_update_runtime(prop, forward_axis_update);

  prop = RNA_def_enum(
      ot->srna, "export_global_up_selection", io_transform_axis, IO_AXIS_Y, "Up Axis", "");
  RNA_def_property_update_runtime(prop, up_axis_update);

  RNA_def_boolean(ot->srna,
                  "export_textures",
                  true,
                  "Export Textures",
                  "If exporting materials, export textures referenced by material nodes "
                  "to a 'textures' directory in the same directory as the USD file");

  RNA_def_boolean(ot->srna,
                  "overwrite_textures",
                  false,
                  "Overwrite Textures",
                  "Overwrite existing files when exporting textures");

  RNA_def_boolean(ot->srna,
                  "relative_paths",
                  true,
                  "Relative Paths",
                  "Use relative paths to reference external files (i.e. textures, volumes) in "
                  "USD, otherwise use absolute paths");

  RNA_def_string(ot->srna,
                 "root_prim_path",
                 "/root",
                 FILE_MAX,
                 "Root Prim",
                 "If set, add a transform primitive with the given path to the stage "
                 "as the parent of all exported data");

  RNA_def_boolean(ot->srna,
                  "export_custom_properties",
                  true,
                  "Custom Properties",
                  "Export custom properties as USD attributes in the 'userProperties' namespace");

  RNA_def_boolean(ot->srna,
                  "author_blender_name",
                  true,
                  "Blender Names",
                  "Author USD custom attributes containing the original Blender object and "
                  "object data names");

  RNA_def_enum(ot->srna,
               "usdz_downscale_size",
               prop_usdz_downscale_size,
               DAG_EVAL_VIEWPORT,
               "USDZ Texture Downsampling",
               "Choose a maximum size for all exported textures");

  RNA_def_int(ot->srna,
              "usdz_downscale_custom_size",
              128,
              128,
              16384,
              "USDZ Custom Downscale Size",
              "Custom size for downscaling exported textures",
              128,
              8192);
}

/* ====== USD Import ====== */

static int wm_usd_import_invoke(bContext *C, wmOperator *op, const wmEvent *event)
{
  eUSDOperatorOptions *options = MEM_cnew<eUSDOperatorOptions>("eUSDOperatorOptions");
  options->as_background_job = true;
  op->customdata = options;

  return blender::ed::io::filesel_drop_import_invoke(C, op, event);
}

static int wm_usd_import_exec(bContext *C, wmOperator *op)
{
  if (!RNA_struct_property_is_set_ex(op->ptr, "filepath", false)) {
    BKE_report(op->reports, RPT_ERROR, "No filepath given");
    return OPERATOR_CANCELLED;
  }

  char filepath[FILE_MAX];
  RNA_string_get(op->ptr, "filepath", filepath);

  eUSDOperatorOptions *options = static_cast<eUSDOperatorOptions *>(op->customdata);
  const bool as_background_job = (options != nullptr && options->as_background_job);
  MEM_SAFE_FREE(op->customdata);

  const float scale = RNA_float_get(op->ptr, "scale");

  const bool set_frame_range = RNA_boolean_get(op->ptr, "set_frame_range");

  const bool read_mesh_uvs = RNA_boolean_get(op->ptr, "read_mesh_uvs");
  const bool read_mesh_colors = RNA_boolean_get(op->ptr, "read_mesh_colors");
  const bool read_mesh_attributes = RNA_boolean_get(op->ptr, "read_mesh_attributes");

  char mesh_read_flag = MOD_MESHSEQ_READ_VERT | MOD_MESHSEQ_READ_POLY;
  if (read_mesh_uvs) {
    mesh_read_flag |= MOD_MESHSEQ_READ_UV;
  }
  if (read_mesh_colors) {
    mesh_read_flag |= MOD_MESHSEQ_READ_COLOR;
  }
  if (read_mesh_attributes) {
    mesh_read_flag |= MOD_MESHSEQ_READ_ATTRIBUTES;
  }

  const bool import_cameras = RNA_boolean_get(op->ptr, "import_cameras");
  const bool import_curves = RNA_boolean_get(op->ptr, "import_curves");
  const bool import_lights = RNA_boolean_get(op->ptr, "import_lights");
  const bool import_materials = RNA_boolean_get(op->ptr, "import_materials");
  const bool import_meshes = RNA_boolean_get(op->ptr, "import_meshes");
  const bool import_volumes = RNA_boolean_get(op->ptr, "import_volumes");
  const bool import_shapes = RNA_boolean_get(op->ptr, "import_shapes");
  const bool import_skeletons = RNA_boolean_get(op->ptr, "import_skeletons");
  const bool import_blendshapes = RNA_boolean_get(op->ptr, "import_blendshapes");
  const bool import_points = RNA_boolean_get(op->ptr, "import_points");

  const bool import_subdiv = RNA_boolean_get(op->ptr, "import_subdiv");

  const bool support_scene_instancing = RNA_boolean_get(op->ptr, "support_scene_instancing");

  const bool import_visible_only = RNA_boolean_get(op->ptr, "import_visible_only");

  const bool create_collection = RNA_boolean_get(op->ptr, "create_collection");

  char *prim_path_mask = RNA_string_get_alloc(op->ptr, "prim_path_mask", nullptr, 0, nullptr);

  const bool import_guide = RNA_boolean_get(op->ptr, "import_guide");
  const bool import_proxy = RNA_boolean_get(op->ptr, "import_proxy");
  const bool import_render = RNA_boolean_get(op->ptr, "import_render");

  const bool import_all_materials = RNA_boolean_get(op->ptr, "import_all_materials");

  const bool import_usd_preview = RNA_boolean_get(op->ptr, "import_usd_preview");
  const bool set_material_blend = RNA_boolean_get(op->ptr, "set_material_blend");

  const float light_intensity_scale = RNA_float_get(op->ptr, "light_intensity_scale");

  const eUSDMtlNameCollisionMode mtl_name_collision_mode = eUSDMtlNameCollisionMode(
      RNA_enum_get(op->ptr, "mtl_name_collision_mode"));

  const eUSDAttrImportMode attr_import_mode = eUSDAttrImportMode(
      RNA_enum_get(op->ptr, "attr_import_mode"));

  const bool validate_meshes = RNA_boolean_get(op->ptr, "validate_meshes");

  /* TODO(makowalski): Add support for sequences. */
  const bool is_sequence = false;
  int offset = 0;
  int sequence_len = 1;

  /* Switch out of edit mode to avoid being stuck in it (#54326). */
  Object *obedit = CTX_data_edit_object(C);
  if (obedit) {
    blender::ed::object::mode_set(C, OB_MODE_EDIT);
  }

  const bool use_instancing = false;

  const eUSDTexImportMode import_textures_mode = eUSDTexImportMode(
      RNA_enum_get(op->ptr, "import_textures_mode"));

  char import_textures_dir[FILE_MAXDIR];
  RNA_string_get(op->ptr, "import_textures_dir", import_textures_dir);

  const eUSDTexNameCollisionMode tex_name_collision_mode = eUSDTexNameCollisionMode(
      RNA_enum_get(op->ptr, "tex_name_collision_mode"));

  USDImportParams params{};
  params.scale = scale;
  params.is_sequence = is_sequence;
  params.set_frame_range = set_frame_range;
  params.sequence_len = sequence_len;
  params.offset = offset;
  params.validate_meshes = validate_meshes;
  params.mesh_read_flag = mesh_read_flag;
  params.import_cameras = import_cameras;
  params.import_curves = import_curves;
  params.import_lights = import_lights;
  params.import_materials = import_materials;
  params.import_meshes = import_meshes;
  params.import_volumes = import_volumes;
  params.import_shapes = import_shapes;
  params.import_skeletons = import_skeletons;
  params.import_blendshapes = import_blendshapes;
  params.import_points = import_points;
  params.prim_path_mask = prim_path_mask;
  params.import_subdiv = import_subdiv;
  params.support_scene_instancing = support_scene_instancing;
  params.create_collection = create_collection;
  params.import_guide = import_guide;
  params.import_proxy = import_proxy;
  params.import_render = import_render;
  params.import_visible_only = import_visible_only;
  params.use_instancing = use_instancing;
  params.import_usd_preview = import_usd_preview;
  params.set_material_blend = set_material_blend;
  params.light_intensity_scale = light_intensity_scale;
  params.mtl_name_collision_mode = mtl_name_collision_mode;
  params.import_textures_mode = import_textures_mode;
  params.tex_name_collision_mode = tex_name_collision_mode;
  params.import_all_materials = import_all_materials;
  params.attr_import_mode = attr_import_mode;

  STRNCPY(params.import_textures_dir, import_textures_dir);

  const bool ok = USD_import(C, filepath, &params, as_background_job, op->reports);

  return as_background_job || ok ? OPERATOR_FINISHED : OPERATOR_CANCELLED;
}

static void wm_usd_import_cancel(bContext * /*C*/, wmOperator *op)
{
  free_operator_customdata(op);
}

static void wm_usd_import_draw(bContext * /*C*/, wmOperator *op)
{
  uiLayout *layout = op->layout;
  PointerRNA *ptr = op->ptr;

  uiLayoutSetPropSep(layout, true);
  uiLayoutSetPropDecorate(layout, false);
  uiLayout *box = uiLayoutBox(layout);
  uiLayout *col = uiLayoutColumnWithHeading(box, true, IFACE_("Data Types"));
  uiItemR(col, ptr, "import_cameras", UI_ITEM_NONE, nullptr, ICON_NONE);
  uiItemR(col, ptr, "import_curves", UI_ITEM_NONE, nullptr, ICON_NONE);
  uiItemR(col, ptr, "import_lights", UI_ITEM_NONE, nullptr, ICON_NONE);
  uiItemR(col, ptr, "import_materials", UI_ITEM_NONE, nullptr, ICON_NONE);
  uiItemR(col, ptr, "import_meshes", UI_ITEM_NONE, nullptr, ICON_NONE);
  uiItemR(col, ptr, "import_volumes", UI_ITEM_NONE, nullptr, ICON_NONE);
  uiItemR(col, ptr, "import_shapes", UI_ITEM_NONE, nullptr, ICON_NONE);
  uiItemR(col, ptr, "import_skeletons", UI_ITEM_NONE, nullptr, ICON_NONE);
  uiItemR(col, ptr, "import_blendshapes", UI_ITEM_NONE, nullptr, ICON_NONE);
  uiItemR(col, ptr, "import_points", UI_ITEM_NONE, nullptr, ICON_NONE);
  uiItemR(box, ptr, "prim_path_mask", UI_ITEM_NONE, nullptr, ICON_NONE);
  uiItemR(box, ptr, "scale", UI_ITEM_NONE, nullptr, ICON_NONE);

  box = uiLayoutBox(layout);
  col = uiLayoutColumnWithHeading(box, true, IFACE_("Mesh Data"));
  uiItemR(col, ptr, "read_mesh_uvs", UI_ITEM_NONE, nullptr, ICON_NONE);
  uiItemR(col, ptr, "read_mesh_colors", UI_ITEM_NONE, nullptr, ICON_NONE);
  uiItemR(col, ptr, "read_mesh_attributes", UI_ITEM_NONE, nullptr, ICON_NONE);
  uiItemR(col, ptr, "validate_meshes", UI_ITEM_NONE, nullptr, ICON_NONE);
  col = uiLayoutColumnWithHeading(box, true, IFACE_("Include"));
  uiItemR(col, ptr, "import_subdiv", UI_ITEM_NONE, IFACE_("Subdivision"), ICON_NONE);
  uiItemR(col, ptr, "support_scene_instancing", UI_ITEM_NONE, nullptr, ICON_NONE);
  uiItemR(col, ptr, "import_visible_only", UI_ITEM_NONE, nullptr, ICON_NONE);
  uiItemR(col, ptr, "import_guide", UI_ITEM_NONE, nullptr, ICON_NONE);
  uiItemR(col, ptr, "import_proxy", UI_ITEM_NONE, nullptr, ICON_NONE);
  uiItemR(col, ptr, "import_render", UI_ITEM_NONE, nullptr, ICON_NONE);

  col = uiLayoutColumnWithHeading(box, true, IFACE_("Options"));
  uiItemR(col, ptr, "set_frame_range", UI_ITEM_NONE, nullptr, ICON_NONE);
  uiItemR(col, ptr, "relative_path", UI_ITEM_NONE, nullptr, ICON_NONE);
  uiItemR(col, ptr, "create_collection", UI_ITEM_NONE, nullptr, ICON_NONE);
  uiItemR(box, ptr, "light_intensity_scale", UI_ITEM_NONE, nullptr, ICON_NONE);
  uiItemR(col, ptr, "attr_import_mode", UI_ITEM_NONE, nullptr, ICON_NONE);

  box = uiLayoutBox(layout);
  col = uiLayoutColumnWithHeading(box, true, IFACE_("Materials"));
  uiItemR(col, ptr, "import_all_materials", UI_ITEM_NONE, nullptr, ICON_NONE);
  uiItemR(col, ptr, "import_usd_preview", UI_ITEM_NONE, nullptr, ICON_NONE);
  uiLayoutSetEnabled(col, RNA_boolean_get(ptr, "import_materials"));
  uiLayout *row = uiLayoutRow(col, true);
  uiItemR(row, ptr, "set_material_blend", UI_ITEM_NONE, nullptr, ICON_NONE);
  uiLayoutSetEnabled(row, RNA_boolean_get(ptr, "import_usd_preview"));
  uiItemR(col, ptr, "mtl_name_collision_mode", UI_ITEM_NONE, nullptr, ICON_NONE);

  box = uiLayoutBox(layout);
  col = uiLayoutColumn(box, true);
  uiItemR(col, ptr, "import_textures_mode", UI_ITEM_NONE, nullptr, ICON_NONE);
  bool copy_textures = RNA_enum_get(op->ptr, "import_textures_mode") == USD_TEX_IMPORT_COPY;
  row = uiLayoutRow(col, true);
  uiItemR(row, ptr, "import_textures_dir", UI_ITEM_NONE, nullptr, ICON_NONE);
  uiLayoutSetEnabled(row, copy_textures);
  row = uiLayoutRow(col, true);
  uiItemR(row, ptr, "tex_name_collision_mode", UI_ITEM_NONE, nullptr, ICON_NONE);
  uiLayoutSetEnabled(row, copy_textures);
  uiLayoutSetEnabled(col, RNA_boolean_get(ptr, "import_materials"));
}

void WM_OT_usd_import(wmOperatorType *ot)
{
  ot->name = "Import USD";
  ot->description = "Import USD stage into current scene";
  ot->idname = "WM_OT_usd_import";

  ot->invoke = wm_usd_import_invoke;
  ot->exec = wm_usd_import_exec;
  ot->cancel = wm_usd_import_cancel;
  ot->poll = WM_operator_winactive;
  ot->ui = wm_usd_import_draw;

  ot->flag = OPTYPE_UNDO | OPTYPE_PRESET;

  WM_operator_properties_filesel(ot,
                                 FILE_TYPE_FOLDER | FILE_TYPE_USD,
                                 FILE_BLENDER,
                                 FILE_OPENFILE,
                                 WM_FILESEL_FILEPATH | WM_FILESEL_RELPATH | WM_FILESEL_SHOW_PROPS,
                                 FILE_DEFAULTDISPLAY,
                                 FILE_SORT_DEFAULT);

  PropertyRNA *prop = RNA_def_string(ot->srna, "filter_glob", "*.usd", 0, "", "");
  RNA_def_property_flag(prop, PROP_HIDDEN);

  RNA_def_float(
      ot->srna,
      "scale",
      1.0f,
      0.0001f,
      1000.0f,
      "Scale",
      "Value by which to enlarge or shrink the objects with respect to the world's origin",
      0.0001f,
      1000.0f);

  RNA_def_boolean(ot->srna,
                  "set_frame_range",
                  true,
                  "Set Frame Range",
                  "Update the scene's start and end frame to match those of the USD archive");

  RNA_def_boolean(ot->srna, "import_cameras", true, "Cameras", "");
  RNA_def_boolean(ot->srna, "import_curves", true, "Curves", "");
  RNA_def_boolean(ot->srna, "import_lights", true, "Lights", "");
  RNA_def_boolean(ot->srna, "import_materials", true, "Materials", "");
  RNA_def_boolean(ot->srna, "import_meshes", true, "Meshes", "");
  RNA_def_boolean(ot->srna, "import_volumes", true, "Volumes", "");
  RNA_def_boolean(ot->srna, "import_shapes", true, "Shapes", "");
  RNA_def_boolean(ot->srna, "import_skeletons", true, "Skeletons", "");
  RNA_def_boolean(ot->srna, "import_blendshapes", true, "Blend Shapes", "");
  RNA_def_boolean(ot->srna, "import_points", true, "Point Clouds", "");

  RNA_def_boolean(ot->srna,
                  "import_subdiv",
                  false,
                  "Import Subdivision Scheme",
                  "Create subdivision surface modifiers based on the USD "
                  "SubdivisionScheme attribute");

  RNA_def_boolean(ot->srna,
                  "support_scene_instancing",
                  true,
                  "Scene Instancing",
                  "Import USD scene graph instances as collection instances");

  RNA_def_boolean(ot->srna,
                  "import_visible_only",
                  true,
                  "Visible Primitives Only",
                  "Do not import invisible USD primitives. "
                  "Only applies to primitives with a non-animated visibility attribute. "
                  "Primitives with animated visibility will always be imported");

  RNA_def_boolean(ot->srna,
                  "create_collection",
                  false,
                  "Create Collection",
                  "Add all imported objects to a new collection");

  RNA_def_boolean(ot->srna, "read_mesh_uvs", true, "UV Coordinates", "Read mesh UV coordinates");

  RNA_def_boolean(
      ot->srna, "read_mesh_colors", true, "Color Attributes", "Read mesh color attributes");

  RNA_def_boolean(ot->srna,
                  "read_mesh_attributes",
                  true,
                  "Mesh Attributes",
                  "Read USD Primvars as mesh attributes");

  RNA_def_string(ot->srna,
                 "prim_path_mask",
                 nullptr,
                 0,
                 "Path Mask",
                 "Import only the primitive at the given path and its descendants. "
                 "Multiple paths may be specified in a list delimited by commas or semicolons");

  RNA_def_boolean(ot->srna, "import_guide", false, "Guide", "Import guide geometry");

  RNA_def_boolean(ot->srna, "import_proxy", true, "Proxy", "Import proxy geometry");

  RNA_def_boolean(ot->srna, "import_render", true, "Render", "Import final render geometry");

  RNA_def_boolean(ot->srna,
                  "import_all_materials",
                  false,
                  "Import All Materials",
                  "Also import materials that are not used by any geometry. "
                  "Note that when this option is false, materials referenced "
                  "by geometry will still be imported");

  RNA_def_boolean(ot->srna,
                  "import_usd_preview",
                  true,
                  "Import USD Preview",
                  "Convert UsdPreviewSurface shaders to Principled BSDF shader networks");

  RNA_def_boolean(ot->srna,
                  "set_material_blend",
                  true,
                  "Set Material Blend",
                  "If the Import USD Preview option is enabled, "
                  "the material blend method will automatically be set based on the "
                  "shader's opacity and opacityThreshold inputs");

  RNA_def_float(ot->srna,
                "light_intensity_scale",
                1.0f,
                0.0001f,
                10000.0f,
                "Light Intensity Scale",
                "Scale for the intensity of imported lights",
                0.0001f,
                1000.0f);

  RNA_def_enum(
      ot->srna,
      "mtl_name_collision_mode",
      rna_enum_usd_mtl_name_collision_mode_items,
      USD_MTL_NAME_COLLISION_MAKE_UNIQUE,
      "Material Name Collision",
      "Behavior when the name of an imported material conflicts with an existing material");

  RNA_def_enum(ot->srna,
               "import_textures_mode",
               rna_enum_usd_tex_import_mode_items,
               USD_TEX_IMPORT_PACK,
               "Import Textures",
               "Behavior when importing textures from a USDZ archive");

  RNA_def_string(ot->srna,
                 "import_textures_dir",
                 "//textures/",
                 FILE_MAXDIR,
                 "Textures Directory",
                 "Path to the directory where imported textures will be copied");

  RNA_def_enum(
      ot->srna,
      "tex_name_collision_mode",
      rna_enum_usd_tex_name_collision_mode_items,
      USD_TEX_NAME_COLLISION_USE_EXISTING,
      "File Name Collision",
      "Behavior when the name of an imported texture file conflicts with an existing file");

  RNA_def_enum(ot->srna,
               "attr_import_mode",
               rna_enum_usd_attr_import_mode_items,
               USD_ATTR_IMPORT_ALL,
               "Custom Properties",
               "Behavior when importing USD attributes as Blender custom properties");

  RNA_def_boolean(
      ot->srna,
      "validate_meshes",
      false,
      "Validate Meshes",
      "Ensure the data is valid "
      "(when disabled, data may be imported which causes crashes displaying or editing)");
}

namespace blender::ed::io {
void usd_file_handler_add()
{
  auto fh = std::make_unique<blender::bke::FileHandlerType>();
  STRNCPY(fh->idname, "IO_FH_usd");
  STRNCPY(fh->import_operator, "WM_OT_usd_import");
  STRNCPY(fh->export_operator, "WM_OT_usd_export");
  STRNCPY(fh->label, "Universal Scene Description");
  STRNCPY(fh->file_extensions_str, ".usd;.usda;.usdc;.usdz");
  fh->poll_drop = poll_file_object_drop;
  bke::file_handler_add(std::move(fh));
}
}  // namespace blender::ed::io

#endif /* WITH_USD */<|MERGE_RESOLUTION|>--- conflicted
+++ resolved
@@ -221,17 +221,15 @@
   const bool export_custom_properties = RNA_boolean_get(op->ptr, "export_custom_properties");
   const bool author_blender_name = RNA_boolean_get(op->ptr, "author_blender_name");
 
-<<<<<<< HEAD
+  const bool convert_orientation = RNA_boolean_get(op->ptr, "convert_orientation");
+
+  const int global_forward = RNA_enum_get(op->ptr, "export_global_forward_selection");
+  const int global_up = RNA_enum_get(op->ptr, "export_global_up_selection");
+
   const eUSDZTextureDownscaleSize usdz_downscale_size = eUSDZTextureDownscaleSize(
       RNA_enum_get(op->ptr, "usdz_downscale_size"));
 
   const int usdz_downscale_custom_size = RNA_int_get(op->ptr, "usdz_downscale_custom_size");
-=======
-  const bool convert_orientation = RNA_boolean_get(op->ptr, "convert_orientation");
-
-  const int global_forward = RNA_enum_get(op->ptr, "export_global_forward_selection");
-  const int global_up = RNA_enum_get(op->ptr, "export_global_up_selection");
->>>>>>> 9cb298f7
 
   char root_prim_path[FILE_MAX];
   RNA_string_get(op->ptr, "root_prim_path", root_prim_path);
@@ -258,14 +256,11 @@
       relative_paths,
       export_custom_properties,
       author_blender_name,
-<<<<<<< HEAD
-      usdz_downscale_size,
-      usdz_downscale_custom_size,
-=======
       convert_orientation,
       eIOAxis(global_forward),
       eIOAxis(global_up),
->>>>>>> 9cb298f7
+      usdz_downscale_size,
+      usdz_downscale_custom_size,
   };
 
   STRNCPY(params.root_prim_path, root_prim_path);
