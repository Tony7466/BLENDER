--- conflicted
+++ resolved
@@ -465,12 +465,7 @@
 static void wm_obj_import_draw(bContext *C, wmOperator *op)
 {
   wmWindowManager *wm = CTX_wm_manager(C);
-<<<<<<< HEAD
-  RNA_pointer_create(&wm->id, op->type->srna, op->properties, &ptr);
-  files_drop_label_draw(C, op, ICON_FILE_3D, ".obj");
-=======
   PointerRNA ptr = RNA_pointer_create(&wm->id, op->type->srna, op->properties);
->>>>>>> d7f1e6fb
   ui_obj_import_settings(op->layout, &ptr);
 }
 
