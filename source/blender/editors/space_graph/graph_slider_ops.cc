/* SPDX-FileCopyrightText: 2020 Blender Foundation
 *
 * SPDX-License-Identifier: GPL-2.0-or-later */

/** \file
 * \ingroup spgraph
 *
 * Graph Slider Operators
 *
 * This file contains a collection of operators to modify keyframes in the graph editor.
 * All operators are modal and use a slider that allows the user to define a percentage
 * to modify the operator.
 */

#include <cfloat>
#include <cstring>

#include "MEM_guardedalloc.h"

#include "BLI_listbase.h"
#include "BLI_string.h"

#include "DNA_anim_types.h"
#include "DNA_scene_types.h"

#include "RNA_access.h"
#include "RNA_define.h"

#include "BLT_translation.h"

#include "BKE_context.h"

#include "UI_interface.hh"

#include "ED_anim_api.hh"
#include "ED_keyframes_edit.hh"
#include "ED_numinput.hh"
#include "ED_screen.hh"
#include "ED_util.hh"

#include "WM_api.hh"
#include "WM_types.hh"

#include "graph_intern.h"

/* -------------------------------------------------------------------- */
/** \name Internal Struct & Defines
 * \{ */

/* Used to obtain a list of animation channels for the operators to work on. */
#define OPERATOR_DATA_FILTER \
  (ANIMFILTER_DATA_VISIBLE | ANIMFILTER_CURVE_VISIBLE | ANIMFILTER_FCURVESONLY | \
   ANIMFILTER_FOREDIT | ANIMFILTER_SEL | ANIMFILTER_NODUPLIS)

/* This data type is only used for modal operation. */
struct tGraphSliderOp {
  bAnimContext ac;
  Scene *scene;
  ScrArea *area;
  ARegion *region;

  /** A 0-1 value for determining how much we should decimate. */
  PropertyRNA *factor_prop;

  /** The original bezt curve data (used for restoring fcurves). */
  ListBase bezt_arr_list;

  tSlider *slider;

  /* Each operator has a specific update function. */
  void (*modal_update)(bContext *, wmOperator *);

  /* If an operator stores custom data, it also needs to provide the function to clean it up. */
  void *operator_data;
  void (*free_operator_data)(void *operator_data);

  NumInput num;
};

struct tBeztCopyData {
  int tot_vert;
  BezTriple *bezt;
};

/** \} */

/* -------------------------------------------------------------------- */
/** \name Utility Functions
 * \{ */

/**
 * Helper function that iterates over all FCurves and selected segments and applies the given
 * function.
 */
static void apply_fcu_segment_function(bAnimContext *ac,
                                       const float factor,
                                       void (*segment_function)(FCurve *fcu,
                                                                FCurveSegment *segment,
                                                                const float factor))
{
  ListBase anim_data = {nullptr, nullptr};

  ANIM_animdata_filter(
      ac, &anim_data, OPERATOR_DATA_FILTER, ac->data, eAnimCont_Types(ac->datatype));
  LISTBASE_FOREACH (bAnimListElem *, ale, &anim_data) {
    FCurve *fcu = (FCurve *)ale->key_data;
    ListBase segments = find_fcurve_segments(fcu);

    LISTBASE_FOREACH (FCurveSegment *, segment, &segments) {
      segment_function(fcu, segment, factor);
    }

    ale->update |= ANIM_UPDATE_DEFAULT;
    BLI_freelistN(&segments);
  }

  ANIM_animdata_update(ac, &anim_data);
  ANIM_animdata_freelist(&anim_data);
}

static void common_draw_status_header(bContext *C, tGraphSliderOp *gso, const char *operator_name)
{
  char status_str[UI_MAX_DRAW_STR];
  char mode_str[32];
  char slider_string[UI_MAX_DRAW_STR];

  ED_slider_status_string_get(gso->slider, slider_string, UI_MAX_DRAW_STR);

  STRNCPY(mode_str, TIP_(operator_name));

  if (hasNumInput(&gso->num)) {
    char str_ofs[NUM_STR_REP_LEN];

    outputNumInput(&gso->num, str_ofs, &gso->scene->unit);

    SNPRINTF(status_str, "%s: %s", mode_str, str_ofs);
  }
  else {
    SNPRINTF(status_str, "%s: %s", mode_str, slider_string);
  }

  ED_workspace_status_text(C, status_str);
}

/**
 * Construct a list with the original bezt arrays so we can restore them during modal operation.
 * The data is stored on the struct that is passed.
 */
static void store_original_bezt_arrays(tGraphSliderOp *gso)
{
  ListBase anim_data = {nullptr, nullptr};
  bAnimContext *ac = &gso->ac;

  ANIM_animdata_filter(
      ac, &anim_data, OPERATOR_DATA_FILTER, ac->data, eAnimCont_Types(ac->datatype));

  /* Loop through filtered data and copy the curves. */
  LISTBASE_FOREACH (bAnimListElem *, ale, &anim_data) {
    FCurve *fcu = (FCurve *)ale->key_data;

    if (fcu->bezt == nullptr) {
      /* This curve is baked, skip it. */
      continue;
    }

    const int arr_size = sizeof(BezTriple) * fcu->totvert;

    tBeztCopyData *copy = static_cast<tBeztCopyData *>(
        MEM_mallocN(sizeof(tBeztCopyData), "bezts_copy"));
    BezTriple *bezts_copy = static_cast<BezTriple *>(MEM_mallocN(arr_size, "bezts_copy_array"));

    copy->tot_vert = fcu->totvert;
    memcpy(bezts_copy, fcu->bezt, arr_size);

    copy->bezt = bezts_copy;

    LinkData *link = nullptr;

    link = static_cast<LinkData *>(MEM_callocN(sizeof(LinkData), "Bezt Link"));
    link->data = copy;

    BLI_addtail(&gso->bezt_arr_list, link);
  }

  ANIM_animdata_freelist(&anim_data);
}

/* Overwrite the current bezts arrays with the original data. */
static void reset_bezts(tGraphSliderOp *gso)
{
  ListBase anim_data = {nullptr, nullptr};
  LinkData *link_bezt;
  bAnimListElem *ale;

  bAnimContext *ac = &gso->ac;

  /* Filter data. */
  ANIM_animdata_filter(
      ac, &anim_data, OPERATOR_DATA_FILTER, ac->data, eAnimCont_Types(ac->datatype));

  /* Loop through filtered data and reset bezts. */
  for (ale = static_cast<bAnimListElem *>(anim_data.first),
      link_bezt = static_cast<LinkData *>(gso->bezt_arr_list.first);
       ale;
       ale = ale->next)
  {
    FCurve *fcu = (FCurve *)ale->key_data;

    if (fcu->bezt == nullptr) {
      /* This curve is baked, skip it. */
      continue;
    }

    tBeztCopyData *data = static_cast<tBeztCopyData *>(link_bezt->data);

    const int arr_size = sizeof(BezTriple) * data->tot_vert;

    MEM_freeN(fcu->bezt);

    fcu->bezt = static_cast<BezTriple *>(MEM_mallocN(arr_size, __func__));
    fcu->totvert = data->tot_vert;

    memcpy(fcu->bezt, data->bezt, arr_size);

    link_bezt = link_bezt->next;
  }

  ANIM_animdata_freelist(&anim_data);
}

/**
 * Get factor value and store it in RNA property.
 * Custom data of #wmOperator needs to contain #tGraphSliderOp.
 */
static float slider_factor_get_and_remember(wmOperator *op)
{
  tGraphSliderOp *gso = static_cast<tGraphSliderOp *>(op->customdata);
  const float factor = ED_slider_factor_get(gso->slider);
  RNA_property_float_set(op->ptr, gso->factor_prop, factor);
  return factor;
}

/** \} */

/* -------------------------------------------------------------------- */
/** \name Common Modal Functions
 * \{ */

static void graph_slider_exit(bContext *C, wmOperator *op)
{
  tGraphSliderOp *gso = static_cast<tGraphSliderOp *>(op->customdata);
  wmWindow *win = CTX_wm_window(C);

  /* If data exists, clear its data and exit. */
  if (gso == nullptr) {
    return;
  }

  if (gso->free_operator_data != nullptr) {
    gso->free_operator_data(gso->operator_data);
  }

  ScrArea *area = gso->area;
  LinkData *link;

  ED_slider_destroy(C, gso->slider);

  for (link = static_cast<LinkData *>(gso->bezt_arr_list.first); link != nullptr;
       link = link->next) {
    tBeztCopyData *copy = static_cast<tBeztCopyData *>(link->data);
    MEM_freeN(copy->bezt);
    MEM_freeN(link->data);
  }

  BLI_freelistN(&gso->bezt_arr_list);
  MEM_freeN(gso);

  /* Return to normal cursor and header status. */
  WM_cursor_modal_restore(win);
  ED_area_status_text(area, nullptr);

  /* cleanup */
  op->customdata = nullptr;
}

static int graph_slider_modal(bContext *C, wmOperator *op, const wmEvent *event)
{
  tGraphSliderOp *gso = static_cast<tGraphSliderOp *>(op->customdata);

  const bool has_numinput = hasNumInput(&gso->num);

  ED_slider_modal(gso->slider, event);

  switch (event->type) {
    /* Confirm */
    case LEFTMOUSE:
    case EVT_RETKEY:
    case EVT_PADENTER: {
      if (event->val == KM_PRESS) {
        graph_slider_exit(C, op);

        return OPERATOR_FINISHED;
      }
      break;
    }

    /* Cancel */
    case EVT_ESCKEY:
    case RIGHTMOUSE: {
      if (event->val == KM_PRESS) {
        reset_bezts(gso);

        WM_event_add_notifier(C, NC_ANIMATION | ND_KEYFRAME | NA_EDITED, nullptr);

        graph_slider_exit(C, op);

        return OPERATOR_CANCELLED;
      }
      break;
    }

    /* When the mouse is moved, the percentage and the keyframes update. */
    case MOUSEMOVE: {
      if (has_numinput == false) {
        /* Do the update as specified by the operator. */
        gso->modal_update(C, op);
      }
      break;
    }
    default: {
      if ((event->val == KM_PRESS) && handleNumInput(C, &gso->num, event)) {
        float value;
        float percentage = RNA_property_float_get(op->ptr, gso->factor_prop);

        /* Grab percentage from numeric input, and store this new value for redo
         * NOTE: users see ints, while internally we use a 0-1 float.
         */
        value = percentage * 100.0f;
        applyNumInput(&gso->num, &value);

        percentage = value / 100.0f;
        ED_slider_factor_set(gso->slider, percentage);
        RNA_property_float_set(op->ptr, gso->factor_prop, percentage);

        gso->modal_update(C, op);
        break;
      }

      /* Unhandled event - maybe it was some view manipulation? */
      /* Allow to pass through. */
      return OPERATOR_RUNNING_MODAL | OPERATOR_PASS_THROUGH;
    }
  }

  return OPERATOR_RUNNING_MODAL;
}

/* Allocate tGraphSliderOp and assign to op->customdata. */
static int graph_slider_invoke(bContext *C, wmOperator *op, const wmEvent *event)
{
  tGraphSliderOp *gso;

  WM_cursor_modal_set(CTX_wm_window(C), WM_CURSOR_EW_SCROLL);

  /* Init slide-op data. */
  gso = static_cast<tGraphSliderOp *>(
      op->customdata = MEM_callocN(sizeof(tGraphSliderOp), "tGraphSliderOp"));

  /* Get editor data. */
  if (ANIM_animdata_get_context(C, &gso->ac) == 0) {
    graph_slider_exit(C, op);
    return OPERATOR_CANCELLED;
  }

  gso->scene = CTX_data_scene(C);
  gso->area = CTX_wm_area(C);
  gso->region = CTX_wm_region(C);

  store_original_bezt_arrays(gso);

  gso->slider = ED_slider_create(C);
  ED_slider_init(gso->slider, event);

  if (gso->bezt_arr_list.first == nullptr) {
    WM_report(RPT_ERROR, "Cannot find keys to operate on");
    graph_slider_exit(C, op);
    return OPERATOR_CANCELLED;
  }

  WM_event_add_modal_handler(C, op);
  return OPERATOR_RUNNING_MODAL;
}

/** \} */

/* -------------------------------------------------------------------- */
/** \name Decimate Keyframes Operator
 * \{ */

enum tDecimModes {
  DECIM_RATIO = 1,
  DECIM_ERROR,
};

static void decimate_graph_keys(bAnimContext *ac, float factor, float error_sq_max)
{
  ListBase anim_data = {nullptr, nullptr};

  /* Filter data. */
  ANIM_animdata_filter(
      ac, &anim_data, OPERATOR_DATA_FILTER, ac->data, eAnimCont_Types(ac->datatype));

  /* Loop through filtered data and clean curves. */
  LISTBASE_FOREACH (bAnimListElem *, ale, &anim_data) {
    if (!decimate_fcurve(ale, factor, error_sq_max)) {
      /* The selection contains unsupported keyframe types! */
      WM_report(RPT_WARNING, "Decimate: Skipping non linear/bezier keyframes!");
    }

    ale->update |= ANIM_UPDATE_DEFAULT;
  }

  ANIM_animdata_update(ac, &anim_data);
  ANIM_animdata_freelist(&anim_data);
}

/* Draw a percentage indicator in workspace footer. */
static void decimate_draw_status(bContext *C, tGraphSliderOp *gso)
{
  char status_str[UI_MAX_DRAW_STR];
  char mode_str[32];
  char slider_string[UI_MAX_DRAW_STR];

  ED_slider_status_string_get(gso->slider, slider_string, UI_MAX_DRAW_STR);

  STRNCPY(mode_str, TIP_("Decimate Keyframes"));

  if (hasNumInput(&gso->num)) {
    char str_ofs[NUM_STR_REP_LEN];

    outputNumInput(&gso->num, str_ofs, &gso->scene->unit);

    SNPRINTF(status_str, "%s: %s", mode_str, str_ofs);
  }
  else {
    SNPRINTF(status_str, "%s: %s", mode_str, slider_string);
  }

  ED_workspace_status_text(C, status_str);
}

static void decimate_modal_update(bContext *C, wmOperator *op)
{
  /* Perform decimate updates - in response to some user action
   * (e.g. pressing a key or moving the mouse). */
  tGraphSliderOp *gso = static_cast<tGraphSliderOp *>(op->customdata);

  decimate_draw_status(C, gso);

  /* Reset keyframe data (so we get back to the original state). */
  reset_bezts(gso);

  /* Apply... */
  const float factor = slider_factor_get_and_remember(op);
  /* We don't want to limit the decimation to a certain error margin. */
  const float error_sq_max = FLT_MAX;
  decimate_graph_keys(&gso->ac, factor, error_sq_max);
  WM_event_add_notifier(C, NC_ANIMATION | ND_KEYFRAME | NA_EDITED, nullptr);
}

static int decimate_invoke(bContext *C, wmOperator *op, const wmEvent *event)
{
  const int invoke_result = graph_slider_invoke(C, op, event);

  if (invoke_result == OPERATOR_CANCELLED) {
    return OPERATOR_CANCELLED;
  }

  tGraphSliderOp *gso = static_cast<tGraphSliderOp *>(op->customdata);
  gso->factor_prop = RNA_struct_find_property(op->ptr, "factor");
  gso->modal_update = decimate_modal_update;
  ED_slider_allow_overshoot_set(gso->slider, false, false);

  return invoke_result;
}

static int decimate_exec(bContext *C, wmOperator *op)
{
  bAnimContext ac;

  /* Get editor data. */
  if (ANIM_animdata_get_context(C, &ac) == 0) {
    return OPERATOR_CANCELLED;
  }

  tDecimModes mode = tDecimModes(RNA_enum_get(op->ptr, "mode"));
  /* We want to be able to work on all available keyframes. */
  float factor = 1.0f;
  /* We don't want to limit the decimation to a certain error margin. */
  float error_sq_max = FLT_MAX;

  switch (mode) {
    case DECIM_RATIO:
      factor = RNA_float_get(op->ptr, "factor");
      break;
    case DECIM_ERROR:
      error_sq_max = RNA_float_get(op->ptr, "remove_error_margin");
      /* The decimate algorithm expects the error to be squared. */
      error_sq_max *= error_sq_max;

      break;
  }

  if (factor == 0.0f || error_sq_max == 0.0f) {
    /* Nothing to remove. */
    return OPERATOR_FINISHED;
  }

  decimate_graph_keys(&ac, factor, error_sq_max);

  /* Set notifier that keyframes have changed. */
  WM_event_add_notifier(C, NC_ANIMATION | ND_KEYFRAME | NA_EDITED, nullptr);

  return OPERATOR_FINISHED;
}

static bool decimate_poll_property(const bContext * /*C*/, wmOperator *op, const PropertyRNA *prop)
{
  const char *prop_id = RNA_property_identifier(prop);
  const int mode = RNA_enum_get(op->ptr, "mode");

  if (STREQ(prop_id, "factor") && mode != DECIM_RATIO) {
    return false;
  }
  if (STREQ(prop_id, "remove_error_margin") && mode != DECIM_ERROR) {
    return false;
  }

  return true;
}

static char *decimate_desc(bContext * /*C*/, wmOperatorType * /*op*/, PointerRNA *ptr)
{

  if (RNA_enum_get(ptr, "mode") == DECIM_ERROR) {
    return BLI_strdup(
        TIP_("Decimate F-Curves by specifying how much they can deviate from the original curve"));
  }

  /* Use default description. */
  return nullptr;
}

static const EnumPropertyItem decimate_mode_items[] = {
    {DECIM_RATIO,
     "RATIO",
     0,
     "Ratio",
     "Use a percentage to specify how many keyframes you want to remove"},
    {DECIM_ERROR,
     "ERROR",
     0,
     "Error Margin",
     "Use an error margin to specify how much the curve is allowed to deviate from the original "
     "path"},
    {0, nullptr, 0, nullptr, nullptr},
};

void GRAPH_OT_decimate(wmOperatorType *ot)
{
  /* Identifiers */
  ot->name = "Decimate Keyframes";
  ot->idname = "GRAPH_OT_decimate";
  ot->description =
      "Decimate F-Curves by removing keyframes that influence the curve shape the least";

  /* API callbacks */
  ot->poll_property = decimate_poll_property;
  ot->get_description = decimate_desc;
  ot->invoke = decimate_invoke;
  ot->modal = graph_slider_modal;
  ot->exec = decimate_exec;
  ot->poll = graphop_editable_keyframes_poll;

  /* Flags */
  ot->flag = OPTYPE_REGISTER | OPTYPE_UNDO;

  /* Properties */
  RNA_def_enum(ot->srna,
               "mode",
               decimate_mode_items,
               DECIM_RATIO,
               "Mode",
               "Which mode to use for decimation");

  RNA_def_float_factor(ot->srna,
                       "factor",
                       1.0f / 3.0f,
                       0.0f,
                       1.0f,
                       "Remove",
                       "The ratio of remaining keyframes after the operation",
                       0.0f,
                       1.0f);
  RNA_def_float(ot->srna,
                "remove_error_margin",
                0.0f,
                0.0f,
                FLT_MAX,
                "Max Error Margin",
                "How much the new decimated curve is allowed to deviate from the original",
                0.0f,
                10.0f);
}

/** \} */

/* -------------------------------------------------------------------- */
/** \name Blend to Neighbor Operator
 * \{ */

static void blend_to_neighbor_graph_keys(bAnimContext *ac, const float factor)
{
  apply_fcu_segment_function(ac, factor, blend_to_neighbor_fcurve_segment);
}

static void blend_to_neighbor_modal_update(bContext *C, wmOperator *op)
{
  tGraphSliderOp *gso = static_cast<tGraphSliderOp *>(op->customdata);

  common_draw_status_header(C, gso, "Blend to Neighbor");

  /* Reset keyframe data to the state at invoke. */
  reset_bezts(gso);

  const float factor = slider_factor_get_and_remember(op);
  blend_to_neighbor_graph_keys(&gso->ac, factor);

  WM_event_add_notifier(C, NC_ANIMATION | ND_KEYFRAME | NA_EDITED, nullptr);
}

static int blend_to_neighbor_invoke(bContext *C, wmOperator *op, const wmEvent *event)
{
  const int invoke_result = graph_slider_invoke(C, op, event);

  if (invoke_result == OPERATOR_CANCELLED) {
    return invoke_result;
  }

  tGraphSliderOp *gso = static_cast<tGraphSliderOp *>(op->customdata);
  gso->modal_update = blend_to_neighbor_modal_update;
  gso->factor_prop = RNA_struct_find_property(op->ptr, "factor");
  common_draw_status_header(C, gso, "Blend to Neighbor");
  ED_slider_factor_bounds_set(gso->slider, -1, 1);
  ED_slider_factor_set(gso->slider, 0.0f);

  return invoke_result;
}

static int blend_to_neighbor_exec(bContext *C, wmOperator *op)
{
  bAnimContext ac;

  if (ANIM_animdata_get_context(C, &ac) == 0) {
    return OPERATOR_CANCELLED;
  }

  const float factor = RNA_float_get(op->ptr, "factor");

  blend_to_neighbor_graph_keys(&ac, factor);

  /* Set notifier that keyframes have changed. */
  WM_event_add_notifier(C, NC_ANIMATION | ND_KEYFRAME | NA_EDITED, nullptr);

  return OPERATOR_FINISHED;
}

void GRAPH_OT_blend_to_neighbor(wmOperatorType *ot)
{
  /* Identifiers. */
  ot->name = "Blend to Neighbor";
  ot->idname = "GRAPH_OT_blend_to_neighbor";
  ot->description = "Blend selected keyframes to their left or right neighbor";

  /* API callbacks. */
  ot->invoke = blend_to_neighbor_invoke;
  ot->modal = graph_slider_modal;
  ot->exec = blend_to_neighbor_exec;
  ot->poll = graphop_editable_keyframes_poll;

  /* Flags. */
  ot->flag = OPTYPE_REGISTER | OPTYPE_UNDO | OPTYPE_BLOCKING | OPTYPE_GRAB_CURSOR_X;

  RNA_def_float_factor(ot->srna,
                       "factor",
                       0.0f,
                       -FLT_MAX,
                       FLT_MAX,
                       "Blend",
                       "The blend factor with 0 being the current frame",
                       -1.0f,
                       1.0f);
}

/** \} */

/* -------------------------------------------------------------------- */
/** \name Breakdown Operator
 * \{ */

static void breakdown_graph_keys(bAnimContext *ac, float factor)
{
  apply_fcu_segment_function(ac, factor, breakdown_fcurve_segment);
}

static void breakdown_modal_update(bContext *C, wmOperator *op)
{
  tGraphSliderOp *gso = static_cast<tGraphSliderOp *>(op->customdata);

  common_draw_status_header(C, gso, "Breakdown");

  /* Reset keyframe data to the state at invoke. */
  reset_bezts(gso);
  const float factor = slider_factor_get_and_remember(op);
  breakdown_graph_keys(&gso->ac, factor);
  WM_event_add_notifier(C, NC_ANIMATION | ND_KEYFRAME | NA_EDITED, nullptr);
}

static int breakdown_invoke(bContext *C, wmOperator *op, const wmEvent *event)
{
  const int invoke_result = graph_slider_invoke(C, op, event);

  if (invoke_result == OPERATOR_CANCELLED) {
    return invoke_result;
  }

  tGraphSliderOp *gso = static_cast<tGraphSliderOp *>(op->customdata);
  gso->modal_update = breakdown_modal_update;
  gso->factor_prop = RNA_struct_find_property(op->ptr, "factor");
  common_draw_status_header(C, gso, "Breakdown");
  ED_slider_factor_bounds_set(gso->slider, -1, 1);
  ED_slider_factor_set(gso->slider, 0.0f);

  return invoke_result;
}

static int breakdown_exec(bContext *C, wmOperator *op)
{
  bAnimContext ac;

  if (ANIM_animdata_get_context(C, &ac) == 0) {
    return OPERATOR_CANCELLED;
  }

  const float factor = RNA_float_get(op->ptr, "factor");

  breakdown_graph_keys(&ac, factor);

  /* Set notifier that keyframes have changed. */
  WM_event_add_notifier(C, NC_ANIMATION | ND_KEYFRAME | NA_EDITED, nullptr);

  return OPERATOR_FINISHED;
}

void GRAPH_OT_breakdown(wmOperatorType *ot)
{
  /* Identifiers. */
  ot->name = "Breakdown";
  ot->idname = "GRAPH_OT_breakdown";
  ot->description = "Move selected keyframes to an inbetween position relative to adjacent keys";

  /* API callbacks. */
  ot->invoke = breakdown_invoke;
  ot->modal = graph_slider_modal;
  ot->exec = breakdown_exec;
  ot->poll = graphop_editable_keyframes_poll;

  /* Flags. */
  ot->flag = OPTYPE_REGISTER | OPTYPE_UNDO | OPTYPE_BLOCKING | OPTYPE_GRAB_CURSOR_X;

  RNA_def_float_factor(ot->srna,
                       "factor",
                       0.0f,
                       -FLT_MAX,
                       FLT_MAX,
                       "Factor",
                       "Favor either the left or the right key",
                       -1.0f,
                       1.0f);
}

/** \} */

/* -------------------------------------------------------------------- */
/** \name Blend to Default Value Operator
 * \{ */

static void blend_to_default_graph_keys(bAnimContext *ac, const float factor)
{
  ListBase anim_data = {nullptr, nullptr};
  ANIM_animdata_filter(
      ac, &anim_data, OPERATOR_DATA_FILTER, ac->data, eAnimCont_Types(ac->datatype));

  LISTBASE_FOREACH (bAnimListElem *, ale, &anim_data) {
    FCurve *fcu = (FCurve *)ale->key_data;

    /* Check if the curves actually have any points. */
    if (fcu == nullptr || fcu->bezt == nullptr || fcu->totvert == 0) {
      continue;
    }

    PointerRNA id_ptr;
    RNA_id_pointer_create(ale->id, &id_ptr);

    blend_to_default_fcurve(&id_ptr, fcu, factor);
    ale->update |= ANIM_UPDATE_DEFAULT;
  }

  ANIM_animdata_update(ac, &anim_data);
  ANIM_animdata_freelist(&anim_data);
}

static void blend_to_default_modal_update(bContext *C, wmOperator *op)
{
  tGraphSliderOp *gso = static_cast<tGraphSliderOp *>(op->customdata);

  common_draw_status_header(C, gso, "Blend to Default Value");

  /* Set notifier that keyframes have changed. */
  reset_bezts(gso);
  const float factor = ED_slider_factor_get(gso->slider);
  RNA_property_float_set(op->ptr, gso->factor_prop, factor);
  blend_to_default_graph_keys(&gso->ac, factor);
  WM_event_add_notifier(C, NC_ANIMATION | ND_KEYFRAME | NA_EDITED, nullptr);
}

static int blend_to_default_invoke(bContext *C, wmOperator *op, const wmEvent *event)
{
  const int invoke_result = graph_slider_invoke(C, op, event);

  if (invoke_result == OPERATOR_CANCELLED) {
    return invoke_result;
  }

  tGraphSliderOp *gso = static_cast<tGraphSliderOp *>(op->customdata);
  gso->modal_update = blend_to_default_modal_update;
  gso->factor_prop = RNA_struct_find_property(op->ptr, "factor");
  common_draw_status_header(C, gso, "Blend to Default Value");
  ED_slider_factor_set(gso->slider, 0.0f);

  return invoke_result;
}

static int blend_to_default_exec(bContext *C, wmOperator *op)
{
  bAnimContext ac;

  if (ANIM_animdata_get_context(C, &ac) == 0) {
    return OPERATOR_CANCELLED;
  }

  const float factor = RNA_float_get(op->ptr, "factor");

  blend_to_default_graph_keys(&ac, factor);

  /* Set notifier that keyframes have changed. */
  WM_event_add_notifier(C, NC_ANIMATION | ND_KEYFRAME | NA_EDITED, nullptr);

  return OPERATOR_FINISHED;
}

void GRAPH_OT_blend_to_default(wmOperatorType *ot)
{
  /* Identifiers. */
  ot->name = "Blend to Default Value";
  ot->idname = "GRAPH_OT_blend_to_default";
  ot->description = "Blend selected keys to their default value from their current position";

  /* API callbacks. */
  ot->invoke = blend_to_default_invoke;
  ot->modal = graph_slider_modal;
  ot->exec = blend_to_default_exec;
  ot->poll = graphop_editable_keyframes_poll;

  /* Flags. */
  ot->flag = OPTYPE_REGISTER | OPTYPE_UNDO | OPTYPE_BLOCKING | OPTYPE_GRAB_CURSOR_X;

  RNA_def_float_factor(ot->srna,
                       "factor",
                       0.0f,
                       -FLT_MAX,
                       FLT_MAX,
                       "Factor",
                       "How much to blend to the default value",
                       0.0f,
                       1.0f);
}
/** \} */

/* -------------------------------------------------------------------- */
/** \name Ease Operator
 * \{ */

static void ease_graph_keys(bAnimContext *ac, const float factor)
{
  apply_fcu_segment_function(ac, factor, ease_fcurve_segment);
}

static void ease_modal_update(bContext *C, wmOperator *op)
{
  tGraphSliderOp *gso = static_cast<tGraphSliderOp *>(op->customdata);

  common_draw_status_header(C, gso, "Ease Keys");

  /* Reset keyframes to the state at invoke. */
  reset_bezts(gso);
  const float factor = slider_factor_get_and_remember(op);
  ease_graph_keys(&gso->ac, factor);
  WM_event_add_notifier(C, NC_ANIMATION | ND_KEYFRAME | NA_EDITED, nullptr);
}

static int ease_invoke(bContext *C, wmOperator *op, const wmEvent *event)
{
  const int invoke_result = graph_slider_invoke(C, op, event);

  if (invoke_result == OPERATOR_CANCELLED) {
    return invoke_result;
  }

  tGraphSliderOp *gso = static_cast<tGraphSliderOp *>(op->customdata);
  gso->modal_update = ease_modal_update;
  gso->factor_prop = RNA_struct_find_property(op->ptr, "factor");
  common_draw_status_header(C, gso, "Ease Keys");
  ED_slider_factor_bounds_set(gso->slider, -1, 1);
  ED_slider_factor_set(gso->slider, 0.0f);

  return invoke_result;
}

static int ease_exec(bContext *C, wmOperator *op)
{
  bAnimContext ac;

  /* Get editor data. */
  if (ANIM_animdata_get_context(C, &ac) == 0) {
    return OPERATOR_CANCELLED;
  }

  const float factor = RNA_float_get(op->ptr, "factor");

  ease_graph_keys(&ac, factor);

  /* Set notifier that keyframes have changed. */
  WM_event_add_notifier(C, NC_ANIMATION | ND_KEYFRAME | NA_EDITED, nullptr);

  return OPERATOR_FINISHED;
}

void GRAPH_OT_ease(wmOperatorType *ot)
{
  /* Identifiers. */
  ot->name = "Ease Keyframes";
  ot->idname = "GRAPH_OT_ease";
  ot->description = "Align keyframes on a ease-in or ease-out curve";

  /* API callbacks. */
  ot->invoke = ease_invoke;
  ot->modal = graph_slider_modal;
  ot->exec = ease_exec;
  ot->poll = graphop_editable_keyframes_poll;

  /* Flags. */
  ot->flag = OPTYPE_REGISTER | OPTYPE_UNDO | OPTYPE_BLOCKING | OPTYPE_GRAB_CURSOR_X;

  RNA_def_float_factor(ot->srna,
                       "factor",
                       0.0f,
                       -FLT_MAX,
                       FLT_MAX,
                       "Curve Bend",
                       "Control the bend of the curve",
                       -1.0f,
                       1.0f);
}

/* -------------------------------------------------------------------- */
<<<<<<< HEAD
/** \name Blend to Infinity
 * \{ */

static void blend_to_infinity_graph_keys(bAnimContext *ac, const float factor)
{
  ListBase anim_data = {NULL, NULL};

  bool all_segments_valid = true;

  ANIM_animdata_filter(
      ac, &anim_data, OPERATOR_DATA_FILTER, ac->data, eAnimCont_Types(ac->datatype));
  LISTBASE_FOREACH (bAnimListElem *, ale, &anim_data) {
    FCurve *fcu = (FCurve *)ale->key_data;
    ListBase segments = find_fcurve_segments(fcu);

    LISTBASE_FOREACH (FCurveSegment *, segment, &segments) {
      all_segments_valid = blend_to_infinity_fcurve_segment(fcu, segment, factor);
    }

    ale->update |= ANIM_UPDATE_DEFAULT;
    BLI_freelistN(&segments);
  }

  if(!all_segments_valid) {
    if (factor >= 0){
      WM_report(RPT_WARNING, "You need at least 2 keys to the right side of the selection.");
    }
    else {
      WM_report(RPT_WARNING, "You need at least 2 keys to the left side of the selection.");
    }
  }
  
  ANIM_animdata_update(ac, &anim_data);
  ANIM_animdata_freelist(&anim_data);
}

static void blend_to_infinity_draw_status_header(bContext *C, tGraphSliderOp *gso)
{
  common_draw_status_header(C, gso, "Blend to Infinity Keys");
}

static void blend_to_infinity_modal_update(bContext *C, wmOperator *op)
{
  tGraphSliderOp *gso = static_cast<tGraphSliderOp *>(op->customdata);

  blend_to_infinity_draw_status_header(C, gso);
=======
/** \name Blend Offset Operator
 * \{ */

static void blend_offset_graph_keys(bAnimContext *ac, const float factor)
{
  apply_fcu_segment_function(ac, factor, blend_offset_fcurve_segment);
}

static void blend_offset_draw_status_header(bContext *C, tGraphSliderOp *gso)
{
  common_draw_status_header(C, gso, "Blend Offset Keys");
}

static void blend_offset_modal_update(bContext *C, wmOperator *op)
{
  tGraphSliderOp *gso = static_cast<tGraphSliderOp *>(op->customdata);

  blend_offset_draw_status_header(C, gso);
>>>>>>> b56fc47e

  /* Reset keyframes to the state at invoke. */
  reset_bezts(gso);
  const float factor = slider_factor_get_and_remember(op);
<<<<<<< HEAD
  blend_to_infinity_graph_keys(&gso->ac, factor);
  WM_event_add_notifier(C, NC_ANIMATION | ND_KEYFRAME | NA_EDITED, NULL);
}

static int blend_to_infinity_invoke(bContext *C, wmOperator *op, const wmEvent *event)
=======
  blend_offset_graph_keys(&gso->ac, factor);
  WM_event_add_notifier(C, NC_ANIMATION | ND_KEYFRAME | NA_EDITED, NULL);
}

static int blend_offset_invoke(bContext *C, wmOperator *op, const wmEvent *event)
>>>>>>> b56fc47e
{
  const int invoke_result = graph_slider_invoke(C, op, event);

  if (invoke_result == OPERATOR_CANCELLED) {
    return invoke_result;
  }

  tGraphSliderOp *gso = static_cast<tGraphSliderOp *>(op->customdata);
<<<<<<< HEAD
  gso->modal_update = blend_to_infinity_modal_update;
  gso->factor_prop = RNA_struct_find_property(op->ptr, "factor");
  blend_to_infinity_draw_status_header(C, gso);
  ED_slider_allow_overshoot_set(gso->slider, false, false);
=======
  gso->modal_update = blend_offset_modal_update;
  gso->factor_prop = RNA_struct_find_property(op->ptr, "factor");
  blend_offset_draw_status_header(C, gso);
>>>>>>> b56fc47e
  ED_slider_factor_bounds_set(gso->slider, -1, 1);
  ED_slider_factor_set(gso->slider, 0.0f);

  return invoke_result;
}

<<<<<<< HEAD
static int blend_to_infinity_exec(bContext *C, wmOperator *op)
=======
static int blend_offset_exec(bContext *C, wmOperator *op)
>>>>>>> b56fc47e
{
  bAnimContext ac;

  /* Get editor data. */
  if (ANIM_animdata_get_context(C, &ac) == 0) {
    return OPERATOR_CANCELLED;
  }

  const float factor = RNA_float_get(op->ptr, "factor");

<<<<<<< HEAD
  blend_to_infinity_graph_keys(&ac, factor);
=======
  blend_offset_graph_keys(&ac, factor);
>>>>>>> b56fc47e

  /* Set notifier that keyframes have changed. */
  WM_event_add_notifier(C, NC_ANIMATION | ND_KEYFRAME | NA_EDITED, NULL);

  return OPERATOR_FINISHED;
}

<<<<<<< HEAD
void GRAPH_OT_blend_to_infinity(wmOperatorType *ot)
{
  /* Identifiers. */
  ot->name = "Blend to Infinity Keyframes";
  ot->idname = "GRAPH_OT_blend_to_infinity";
  ot->description = "Blend selected keys to the slant of neighboring ones";

  /* API callbacks. */
  ot->invoke = blend_to_infinity_invoke;
  ot->modal = graph_slider_modal;
  ot->exec = blend_to_infinity_exec;
=======
void GRAPH_OT_blend_offset(wmOperatorType *ot)
{
  /* Identifiers. */
  ot->name = "Blend Offset Keyframes";
  ot->idname = "GRAPH_OT_blend_offset";
  ot->description = "Shift selected keys to the value of the neighboring keys as a block";

  /* API callbacks. */
  ot->invoke = blend_offset_invoke;
  ot->modal = graph_slider_modal;
  ot->exec = blend_offset_exec;
>>>>>>> b56fc47e
  ot->poll = graphop_editable_keyframes_poll;

  /* Flags. */
  ot->flag = OPTYPE_REGISTER | OPTYPE_UNDO;

  RNA_def_float_factor(ot->srna,
                       "factor",
                       0.0f,
                       -FLT_MAX,
                       FLT_MAX,
<<<<<<< HEAD
                       "Curve Bend",
                       "Control the bend of the curve",
=======
                       "Offset Factor",
                       "Control which key to offset towards and how far",
>>>>>>> b56fc47e
                       -1.0f,
                       1.0f);
}

/** \} */
/* -------------------------------------------------------------------- */
/** \name Gauss Smooth Operator
 * \{ */

/* It is necessary to store data for smoothing when running in modal, because the sampling of
 * FCurves shouldn't be done on every update. */
struct tGaussOperatorData {
  double *kernel;
  ListBase segment_links; /* tFCurveSegmentLink */
  ListBase anim_data;     /* bAnimListElem */
};

/* Store data to smooth an FCurve segment. */
struct tFCurveSegmentLink {
  tFCurveSegmentLink *next, *prev;
  FCurve *fcu;
  FCurveSegment *segment;
  float *samples; /* Array of y-values of the FCurve segment. */
  int sample_count;
};

static void gaussian_smooth_allocate_operator_data(tGraphSliderOp *gso,
                                                   const int filter_width,
                                                   const float sigma)
{
  tGaussOperatorData *operator_data = static_cast<tGaussOperatorData *>(
      MEM_callocN(sizeof(tGaussOperatorData), "tGaussOperatorData"));
  const int kernel_size = filter_width + 1;
  double *kernel = static_cast<double *>(
      MEM_callocN(sizeof(double) * kernel_size, "Gauss Kernel"));
  ED_ANIM_get_1d_gauss_kernel(sigma, kernel_size, kernel);
  operator_data->kernel = kernel;

  ListBase anim_data = {nullptr, nullptr};
  ANIM_animdata_filter(
      &gso->ac, &anim_data, OPERATOR_DATA_FILTER, gso->ac.data, eAnimCont_Types(gso->ac.datatype));

  ListBase segment_links = {nullptr, nullptr};
  LISTBASE_FOREACH (bAnimListElem *, ale, &anim_data) {
    FCurve *fcu = (FCurve *)ale->key_data;
    ListBase fcu_segments = find_fcurve_segments(fcu);
    LISTBASE_FOREACH (FCurveSegment *, segment, &fcu_segments) {
      tFCurveSegmentLink *segment_link = static_cast<tFCurveSegmentLink *>(
          MEM_callocN(sizeof(tFCurveSegmentLink), "FCurve Segment Link"));
      segment_link->fcu = fcu;
      segment_link->segment = segment;
      BezTriple left_bezt = fcu->bezt[segment->start_index];
      BezTriple right_bezt = fcu->bezt[segment->start_index + segment->length - 1];
      const int sample_count = int(right_bezt.vec[1][0] - left_bezt.vec[1][0]) +
                               (filter_width * 2 + 1);
      float *samples = static_cast<float *>(
          MEM_callocN(sizeof(float) * sample_count, "Smooth FCurve Op Samples"));
      sample_fcurve_segment(fcu, left_bezt.vec[1][0] - filter_width, 1, samples, sample_count);
      segment_link->samples = samples;
      BLI_addtail(&segment_links, segment_link);
    }
  }

  operator_data->anim_data = anim_data;
  operator_data->segment_links = segment_links;
  gso->operator_data = operator_data;
}

static void gaussian_smooth_free_operator_data(void *operator_data)
{
  tGaussOperatorData *gauss_data = (tGaussOperatorData *)operator_data;
  LISTBASE_FOREACH (tFCurveSegmentLink *, segment_link, &gauss_data->segment_links) {
    MEM_freeN(segment_link->samples);
    MEM_freeN(segment_link->segment);
  }
  MEM_freeN(gauss_data->kernel);
  BLI_freelistN(&gauss_data->segment_links);
  ANIM_animdata_freelist(&gauss_data->anim_data);
  MEM_freeN(gauss_data);
}

static void gaussian_smooth_modal_update(bContext *C, wmOperator *op)
{
  tGraphSliderOp *gso = static_cast<tGraphSliderOp *>(op->customdata);

  bAnimContext ac;

  if (ANIM_animdata_get_context(C, &ac) == 0) {
    return;
  }

  common_draw_status_header(C, gso, "Gaussian Smooth");

  const float factor = slider_factor_get_and_remember(op);
  tGaussOperatorData *operator_data = (tGaussOperatorData *)gso->operator_data;
  const int filter_width = RNA_int_get(op->ptr, "filter_width");

  LISTBASE_FOREACH (tFCurveSegmentLink *, segment, &operator_data->segment_links) {
    smooth_fcurve_segment(segment->fcu,
                          segment->segment,
                          segment->samples,
                          factor,
                          filter_width,
                          operator_data->kernel);
  }

  LISTBASE_FOREACH (bAnimListElem *, ale, &operator_data->anim_data) {
    ale->update |= ANIM_UPDATE_DEFAULT;
  }

  ANIM_animdata_update(&ac, &operator_data->anim_data);
  WM_event_add_notifier(C, NC_ANIMATION | ND_KEYFRAME | NA_EDITED, nullptr);
}

static int gaussian_smooth_invoke(bContext *C, wmOperator *op, const wmEvent *event)
{
  const int invoke_result = graph_slider_invoke(C, op, event);

  if (invoke_result == OPERATOR_CANCELLED) {
    return invoke_result;
  }

  tGraphSliderOp *gso = static_cast<tGraphSliderOp *>(op->customdata);
  gso->modal_update = gaussian_smooth_modal_update;
  gso->factor_prop = RNA_struct_find_property(op->ptr, "factor");

  const float sigma = RNA_float_get(op->ptr, "sigma");
  const int filter_width = RNA_int_get(op->ptr, "filter_width");

  gaussian_smooth_allocate_operator_data(gso, filter_width, sigma);
  gso->free_operator_data = gaussian_smooth_free_operator_data;

  ED_slider_allow_overshoot_set(gso->slider, false, false);
  ED_slider_factor_set(gso->slider, 0.0f);
  common_draw_status_header(C, gso, "Gaussian Smooth");

  return invoke_result;
}

static void gaussian_smooth_graph_keys(bAnimContext *ac,
                                       const float factor,
                                       double *kernel,
                                       const int filter_width)
{
  ListBase anim_data = {nullptr, nullptr};
  ANIM_animdata_filter(
      ac, &anim_data, OPERATOR_DATA_FILTER, ac->data, eAnimCont_Types(ac->datatype));

  LISTBASE_FOREACH (bAnimListElem *, ale, &anim_data) {
    FCurve *fcu = (FCurve *)ale->key_data;
    ListBase segments = find_fcurve_segments(fcu);

    LISTBASE_FOREACH (FCurveSegment *, segment, &segments) {
      BezTriple left_bezt = fcu->bezt[segment->start_index];
      BezTriple right_bezt = fcu->bezt[segment->start_index + segment->length - 1];
      const int sample_count = int(right_bezt.vec[1][0] - left_bezt.vec[1][0]) +
                               (filter_width * 2 + 1);
      float *samples = static_cast<float *>(
          MEM_callocN(sizeof(float) * sample_count, "Smooth FCurve Op Samples"));
      sample_fcurve_segment(fcu, left_bezt.vec[1][0] - filter_width, 1, samples, sample_count);
      smooth_fcurve_segment(fcu, segment, samples, factor, filter_width, kernel);
      MEM_freeN(samples);
    }

    BLI_freelistN(&segments);
    ale->update |= ANIM_UPDATE_DEFAULT;
  }

  ANIM_animdata_update(ac, &anim_data);
  ANIM_animdata_freelist(&anim_data);
}

static int gaussian_smooth_exec(bContext *C, wmOperator *op)
{
  bAnimContext ac;

  if (ANIM_animdata_get_context(C, &ac) == 0) {
    return OPERATOR_CANCELLED;
  }
  const float factor = RNA_float_get(op->ptr, "factor");
  const int filter_width = RNA_int_get(op->ptr, "filter_width");
  const int kernel_size = filter_width + 1;
  double *kernel = static_cast<double *>(
      MEM_callocN(sizeof(double) * kernel_size, "Gauss Kernel"));
  ED_ANIM_get_1d_gauss_kernel(RNA_float_get(op->ptr, "sigma"), kernel_size, kernel);

  gaussian_smooth_graph_keys(&ac, factor, kernel, filter_width);

  MEM_freeN(kernel);

  /* Set notifier that keyframes have changed. */
  WM_event_add_notifier(C, NC_ANIMATION | ND_KEYFRAME | NA_EDITED, nullptr);

  return OPERATOR_FINISHED;
}

void GRAPH_OT_gaussian_smooth(wmOperatorType *ot)
{
  /* Identifiers. */
  ot->name = "Gaussian Smooth";
  ot->idname = "GRAPH_OT_gaussian_smooth";
  ot->description = "Smooth the curve using a Gaussian filter";

  /* API callbacks. */
  ot->invoke = gaussian_smooth_invoke;
  ot->modal = graph_slider_modal;
  ot->exec = gaussian_smooth_exec;
  ot->poll = graphop_editable_keyframes_poll;

  /* Flags. */
  ot->flag = OPTYPE_REGISTER | OPTYPE_UNDO;

  RNA_def_float_factor(ot->srna,
                       "factor",
                       1.0f,
                       0.0f,
                       FLT_MAX,
                       "Factor",
                       "How much to blend to the default value",
                       0.0f,
                       1.0f);

  RNA_def_float(ot->srna,
                "sigma",
                0.33f,
                0.001f,
                FLT_MAX,
                "Sigma",
                "The shape of the gaussian distribution, lower values make it sharper",
                0.001f,
                100.0f);

  RNA_def_int(ot->srna,
              "filter_width",
              6,
              1,
              64,
              "Filter Width",
              "How far to each side the operator will average the key values",
              1,
              32);
}
/** \} */

/* -------------------------------------------------------------------- */
/** \name Butterworth Smooth Operator
 * \{ */

struct tBtwOperatorData {
  ButterworthCoefficients *coefficients;
  ListBase segment_links; /* tFCurveSegmentLink */
  ListBase anim_data;     /* bAnimListElem */
};

static int btw_calculate_sample_count(BezTriple *right_bezt,
                                      BezTriple *left_bezt,
                                      const int filter_order,
                                      const int samples_per_frame)
{
  /* Adding a constant 60 frames to combat the issue that the phase delay is shifting data out of
   * the sample count range. This becomes an issue when running the filter backwards. */
  const int sample_count = (int(right_bezt->vec[1][0] - left_bezt->vec[1][0]) + 1 +
                            (filter_order * 2)) *
                               samples_per_frame +
                           60;
  return sample_count;
}

static void btw_smooth_allocate_operator_data(tGraphSliderOp *gso,
                                              const int filter_order,
                                              const int samples_per_frame)
{
  tBtwOperatorData *operator_data = static_cast<tBtwOperatorData *>(
      MEM_callocN(sizeof(tBtwOperatorData), "tBtwOperatorData"));

  operator_data->coefficients = ED_anim_allocate_butterworth_coefficients(filter_order);

  ListBase anim_data = {nullptr, nullptr};
  ANIM_animdata_filter(
      &gso->ac, &anim_data, OPERATOR_DATA_FILTER, gso->ac.data, eAnimCont_Types(gso->ac.datatype));

  ListBase segment_links = {nullptr, nullptr};
  LISTBASE_FOREACH (bAnimListElem *, ale, &anim_data) {
    FCurve *fcu = (FCurve *)ale->key_data;
    ListBase fcu_segments = find_fcurve_segments(fcu);

    LISTBASE_FOREACH (FCurveSegment *, segment, &fcu_segments) {

      tFCurveSegmentLink *segment_link = static_cast<tFCurveSegmentLink *>(
          MEM_callocN(sizeof(tFCurveSegmentLink), "FCurve Segment Link"));
      segment_link->fcu = fcu;
      segment_link->segment = segment;
      BezTriple left_bezt = fcu->bezt[segment->start_index];
      BezTriple right_bezt = fcu->bezt[segment->start_index + segment->length - 1];
      const int sample_count = btw_calculate_sample_count(
          &right_bezt, &left_bezt, filter_order, samples_per_frame);
      float *samples = static_cast<float *>(
          MEM_callocN(sizeof(float) * sample_count, "Btw Smooth FCurve Op Samples"));
      sample_fcurve_segment(
          fcu, left_bezt.vec[1][0] - filter_order, samples_per_frame, samples, sample_count);
      segment_link->samples = samples;
      segment_link->sample_count = sample_count;
      BLI_addtail(&segment_links, segment_link);
    }
  }

  operator_data->anim_data = anim_data;
  operator_data->segment_links = segment_links;
  gso->operator_data = operator_data;
}

static void btw_smooth_free_operator_data(void *operator_data)
{
  tBtwOperatorData *btw_data = (tBtwOperatorData *)operator_data;
  LISTBASE_FOREACH (tFCurveSegmentLink *, segment_link, &btw_data->segment_links) {
    MEM_freeN(segment_link->samples);
    MEM_freeN(segment_link->segment);
  }
  ED_anim_free_butterworth_coefficients(btw_data->coefficients);
  BLI_freelistN(&btw_data->segment_links);
  ANIM_animdata_freelist(&btw_data->anim_data);
  MEM_freeN(btw_data);
}

static void btw_smooth_modal_update(bContext *C, wmOperator *op)
{
  tGraphSliderOp *gso = static_cast<tGraphSliderOp *>(op->customdata);

  bAnimContext ac;

  if (ANIM_animdata_get_context(C, &ac) == 0) {
    return;
  }

  common_draw_status_header(C, gso, "Butterworth Smooth");

  tBtwOperatorData *operator_data = (tBtwOperatorData *)gso->operator_data;

  const float frame_rate = float(ac.scene->r.frs_sec) / ac.scene->r.frs_sec_base;
  const int samples_per_frame = RNA_int_get(op->ptr, "samples_per_frame");
  const float sampling_frequency = frame_rate * samples_per_frame;

  const float cutoff_frequency = slider_factor_get_and_remember(op);
  const int blend_in_out = RNA_int_get(op->ptr, "blend_in_out");

  ED_anim_calculate_butterworth_coefficients(
      cutoff_frequency, sampling_frequency, operator_data->coefficients);

  LISTBASE_FOREACH (tFCurveSegmentLink *, segment, &operator_data->segment_links) {
    butterworth_smooth_fcurve_segment(segment->fcu,
                                      segment->segment,
                                      segment->samples,
                                      segment->sample_count,
                                      1,
                                      blend_in_out,
                                      samples_per_frame,
                                      operator_data->coefficients);
  }

  LISTBASE_FOREACH (bAnimListElem *, ale, &operator_data->anim_data) {
    ale->update |= ANIM_UPDATE_DEFAULT;
  }

  ANIM_animdata_update(&ac, &operator_data->anim_data);
  WM_event_add_notifier(C, NC_ANIMATION | ND_KEYFRAME | NA_EDITED, nullptr);
}

static int btw_smooth_invoke(bContext *C, wmOperator *op, const wmEvent *event)
{
  const int invoke_result = graph_slider_invoke(C, op, event);

  if (invoke_result == OPERATOR_CANCELLED) {
    return invoke_result;
  }

  tGraphSliderOp *gso = static_cast<tGraphSliderOp *>(op->customdata);
  gso->modal_update = btw_smooth_modal_update;
  gso->factor_prop = RNA_struct_find_property(op->ptr, "cutoff_frequency");

  const int filter_order = RNA_int_get(op->ptr, "filter_order");
  const int samples_per_frame = RNA_int_get(op->ptr, "samples_per_frame");

  btw_smooth_allocate_operator_data(gso, filter_order, samples_per_frame);
  gso->free_operator_data = btw_smooth_free_operator_data;

  const float frame_rate = float(gso->scene->r.frs_sec) / gso->scene->r.frs_sec_base;
  const float sampling_frequency = frame_rate * samples_per_frame;
  ED_slider_factor_bounds_set(gso->slider, 0, sampling_frequency / 2);
  ED_slider_factor_set(gso->slider, RNA_float_get(op->ptr, "cutoff_frequency"));
  ED_slider_allow_overshoot_set(gso->slider, false, false);
  ED_slider_mode_set(gso->slider, SLIDER_MODE_FLOAT);
  ED_slider_unit_set(gso->slider, "Hz");
  common_draw_status_header(C, gso, "Butterworth Smooth");

  return invoke_result;
}

static void btw_smooth_graph_keys(bAnimContext *ac,
                                  const float factor,
                                  const int blend_in_out,
                                  float cutoff_frequency,
                                  const int filter_order,
                                  const int samples_per_frame)
{
  ListBase anim_data = {nullptr, nullptr};
  ANIM_animdata_filter(
      ac, &anim_data, OPERATOR_DATA_FILTER, ac->data, eAnimCont_Types(ac->datatype));

  ButterworthCoefficients *bw_coeff = ED_anim_allocate_butterworth_coefficients(filter_order);

  const float frame_rate = float(ac->scene->r.frs_sec) / ac->scene->r.frs_sec_base;
  const float sampling_frequency = frame_rate * samples_per_frame;
  /* Clamp cutoff frequency to Nyquist Frequency. */
  cutoff_frequency = min_ff(cutoff_frequency, sampling_frequency / 2);
  ED_anim_calculate_butterworth_coefficients(cutoff_frequency, sampling_frequency, bw_coeff);

  LISTBASE_FOREACH (bAnimListElem *, ale, &anim_data) {
    FCurve *fcu = (FCurve *)ale->key_data;
    ListBase segments = find_fcurve_segments(fcu);

    LISTBASE_FOREACH (FCurveSegment *, segment, &segments) {
      BezTriple left_bezt = fcu->bezt[segment->start_index];
      BezTriple right_bezt = fcu->bezt[segment->start_index + segment->length - 1];
      const int sample_count = btw_calculate_sample_count(
          &right_bezt, &left_bezt, filter_order, samples_per_frame);
      float *samples = static_cast<float *>(
          MEM_callocN(sizeof(float) * sample_count, "Smooth FCurve Op Samples"));
      sample_fcurve_segment(
          fcu, left_bezt.vec[1][0] - filter_order, samples_per_frame, samples, sample_count);
      butterworth_smooth_fcurve_segment(
          fcu, segment, samples, sample_count, factor, blend_in_out, samples_per_frame, bw_coeff);
      MEM_freeN(samples);
    }

    BLI_freelistN(&segments);
    ale->update |= ANIM_UPDATE_DEFAULT;
  }

  ED_anim_free_butterworth_coefficients(bw_coeff);
  ANIM_animdata_update(ac, &anim_data);
  ANIM_animdata_freelist(&anim_data);
}

static int btw_smooth_exec(bContext *C, wmOperator *op)
{
  bAnimContext ac;

  if (ANIM_animdata_get_context(C, &ac) == 0) {
    return OPERATOR_CANCELLED;
  }
  const float blend = RNA_float_get(op->ptr, "blend");
  const float cutoff_frequency = RNA_float_get(op->ptr, "cutoff_frequency");
  const int filter_order = RNA_int_get(op->ptr, "filter_order");
  const int samples_per_frame = RNA_int_get(op->ptr, "samples_per_frame");
  const int blend_in_out = RNA_int_get(op->ptr, "blend_in_out");
  btw_smooth_graph_keys(
      &ac, blend, blend_in_out, cutoff_frequency, filter_order, samples_per_frame);

  /* Set notifier that keyframes have changed. */
  WM_event_add_notifier(C, NC_ANIMATION | ND_KEYFRAME | NA_EDITED, nullptr);

  return OPERATOR_FINISHED;
}

void GRAPH_OT_butterworth_smooth(wmOperatorType *ot)
{
  /* Identifiers. */
  ot->name = "Butterworth Smooth";
  ot->idname = "GRAPH_OT_butterworth_smooth";
  ot->description = "Smooth an F-Curve while maintaining the general shape of the curve";

  /* API callbacks. */
  ot->invoke = btw_smooth_invoke;
  ot->modal = graph_slider_modal;
  ot->exec = btw_smooth_exec;
  ot->poll = graphop_editable_keyframes_poll;

  /* Flags. */
  ot->flag = OPTYPE_REGISTER | OPTYPE_UNDO | OPTYPE_BLOCKING | OPTYPE_GRAB_CURSOR_X;

  RNA_def_float(ot->srna,
                "cutoff_frequency",
                3.0f,
                0.0f,
                FLT_MAX,
                "Frequency Cutoff (Hz)",
                "Lower values give a smoother curve",
                0.0f,
                FLT_MAX);

  RNA_def_int(ot->srna,
              "filter_order",
              4,
              1,
              32,
              "Filter Order",
              "Higher values produce a harder frequency cutoff",
              1,
              16);

  RNA_def_int(ot->srna,
              "samples_per_frame",
              1,
              1,
              64,
              "Samples per Frame",
              "How many samples to calculate per frame, helps with subframe data",
              1,
              16);

  RNA_def_float_factor(ot->srna,
                       "blend",
                       1.0f,
                       0,
                       FLT_MAX,
                       "Blend",
                       "How much to blend to the smoothed curve",
                       0.0f,
                       1.0f);

  RNA_def_int(ot->srna,
              "blend_in_out",
              1,
              0,
              INT_MAX,
              "Blend In/Out",
              "Linearly blend the smooth data to the border frames of the selection",
              0,
              128);
}
/** \} */<|MERGE_RESOLUTION|>--- conflicted
+++ resolved
@@ -984,7 +984,97 @@
 }
 
 /* -------------------------------------------------------------------- */
-<<<<<<< HEAD
+/** \name Blend Offset Operator
+ * \{ */
+
+static void blend_offset_graph_keys(bAnimContext *ac, const float factor)
+{
+  apply_fcu_segment_function(ac, factor, blend_offset_fcurve_segment);
+}
+
+static void blend_offset_draw_status_header(bContext *C, tGraphSliderOp *gso)
+{
+  common_draw_status_header(C, gso, "Blend Offset Keys");
+}
+
+static void blend_offset_modal_update(bContext *C, wmOperator *op)
+{
+  tGraphSliderOp *gso = static_cast<tGraphSliderOp *>(op->customdata);
+
+  blend_offset_draw_status_header(C, gso);
+
+  /* Reset keyframes to the state at invoke. */
+  reset_bezts(gso);
+  const float factor = slider_factor_get_and_remember(op);
+  blend_offset_graph_keys(&gso->ac, factor);
+  WM_event_add_notifier(C, NC_ANIMATION | ND_KEYFRAME | NA_EDITED, NULL);
+}
+
+static int blend_offset_invoke(bContext *C, wmOperator *op, const wmEvent *event)
+{
+  const int invoke_result = graph_slider_invoke(C, op, event);
+
+  if (invoke_result == OPERATOR_CANCELLED) {
+    return invoke_result;
+  }
+
+  tGraphSliderOp *gso = static_cast<tGraphSliderOp *>(op->customdata);
+  gso->modal_update = blend_offset_modal_update;
+  gso->factor_prop = RNA_struct_find_property(op->ptr, "factor");
+  blend_offset_draw_status_header(C, gso);
+  ED_slider_factor_bounds_set(gso->slider, -1, 1);
+  ED_slider_factor_set(gso->slider, 0.0f);
+
+  return invoke_result;
+}
+
+static int blend_offset_exec(bContext *C, wmOperator *op)
+{
+  bAnimContext ac;
+
+  /* Get editor data. */
+  if (ANIM_animdata_get_context(C, &ac) == 0) {
+    return OPERATOR_CANCELLED;
+  }
+
+  const float factor = RNA_float_get(op->ptr, "factor");
+
+  blend_offset_graph_keys(&ac, factor);
+
+  /* Set notifier that keyframes have changed. */
+  WM_event_add_notifier(C, NC_ANIMATION | ND_KEYFRAME | NA_EDITED, NULL);
+
+  return OPERATOR_FINISHED;
+}
+
+void GRAPH_OT_blend_offset(wmOperatorType *ot)
+{
+  /* Identifiers. */
+  ot->name = "Blend Offset Keyframes";
+  ot->idname = "GRAPH_OT_blend_offset";
+  ot->description = "Shift selected keys to the value of the neighboring keys as a block";
+
+  /* API callbacks. */
+  ot->invoke = blend_offset_invoke;
+  ot->modal = graph_slider_modal;
+  ot->exec = blend_offset_exec;
+  ot->poll = graphop_editable_keyframes_poll;
+
+  /* Flags. */
+  ot->flag = OPTYPE_REGISTER | OPTYPE_UNDO;
+
+  RNA_def_float_factor(ot->srna,
+                       "factor",
+                       0.0f,
+                       -FLT_MAX,
+                       FLT_MAX,
+                       "Offset Factor",
+                       "Control which key to offset towards and how far",
+                       -1.0f,
+                       1.0f);
+}
+
+/* -------------------------------------------------------------------- */
 /** \name Blend to Infinity
  * \{ */
 
@@ -1031,43 +1121,15 @@
   tGraphSliderOp *gso = static_cast<tGraphSliderOp *>(op->customdata);
 
   blend_to_infinity_draw_status_header(C, gso);
-=======
-/** \name Blend Offset Operator
- * \{ */
-
-static void blend_offset_graph_keys(bAnimContext *ac, const float factor)
-{
-  apply_fcu_segment_function(ac, factor, blend_offset_fcurve_segment);
-}
-
-static void blend_offset_draw_status_header(bContext *C, tGraphSliderOp *gso)
-{
-  common_draw_status_header(C, gso, "Blend Offset Keys");
-}
-
-static void blend_offset_modal_update(bContext *C, wmOperator *op)
-{
-  tGraphSliderOp *gso = static_cast<tGraphSliderOp *>(op->customdata);
-
-  blend_offset_draw_status_header(C, gso);
->>>>>>> b56fc47e
 
   /* Reset keyframes to the state at invoke. */
   reset_bezts(gso);
   const float factor = slider_factor_get_and_remember(op);
-<<<<<<< HEAD
   blend_to_infinity_graph_keys(&gso->ac, factor);
   WM_event_add_notifier(C, NC_ANIMATION | ND_KEYFRAME | NA_EDITED, NULL);
 }
 
 static int blend_to_infinity_invoke(bContext *C, wmOperator *op, const wmEvent *event)
-=======
-  blend_offset_graph_keys(&gso->ac, factor);
-  WM_event_add_notifier(C, NC_ANIMATION | ND_KEYFRAME | NA_EDITED, NULL);
-}
-
-static int blend_offset_invoke(bContext *C, wmOperator *op, const wmEvent *event)
->>>>>>> b56fc47e
 {
   const int invoke_result = graph_slider_invoke(C, op, event);
 
@@ -1076,27 +1138,17 @@
   }
 
   tGraphSliderOp *gso = static_cast<tGraphSliderOp *>(op->customdata);
-<<<<<<< HEAD
   gso->modal_update = blend_to_infinity_modal_update;
   gso->factor_prop = RNA_struct_find_property(op->ptr, "factor");
   blend_to_infinity_draw_status_header(C, gso);
   ED_slider_allow_overshoot_set(gso->slider, false, false);
-=======
-  gso->modal_update = blend_offset_modal_update;
-  gso->factor_prop = RNA_struct_find_property(op->ptr, "factor");
-  blend_offset_draw_status_header(C, gso);
->>>>>>> b56fc47e
   ED_slider_factor_bounds_set(gso->slider, -1, 1);
   ED_slider_factor_set(gso->slider, 0.0f);
 
   return invoke_result;
 }
 
-<<<<<<< HEAD
 static int blend_to_infinity_exec(bContext *C, wmOperator *op)
-=======
-static int blend_offset_exec(bContext *C, wmOperator *op)
->>>>>>> b56fc47e
 {
   bAnimContext ac;
 
@@ -1107,11 +1159,7 @@
 
   const float factor = RNA_float_get(op->ptr, "factor");
 
-<<<<<<< HEAD
   blend_to_infinity_graph_keys(&ac, factor);
-=======
-  blend_offset_graph_keys(&ac, factor);
->>>>>>> b56fc47e
 
   /* Set notifier that keyframes have changed. */
   WM_event_add_notifier(C, NC_ANIMATION | ND_KEYFRAME | NA_EDITED, NULL);
@@ -1119,7 +1167,6 @@
   return OPERATOR_FINISHED;
 }
 
-<<<<<<< HEAD
 void GRAPH_OT_blend_to_infinity(wmOperatorType *ot)
 {
   /* Identifiers. */
@@ -1131,19 +1178,6 @@
   ot->invoke = blend_to_infinity_invoke;
   ot->modal = graph_slider_modal;
   ot->exec = blend_to_infinity_exec;
-=======
-void GRAPH_OT_blend_offset(wmOperatorType *ot)
-{
-  /* Identifiers. */
-  ot->name = "Blend Offset Keyframes";
-  ot->idname = "GRAPH_OT_blend_offset";
-  ot->description = "Shift selected keys to the value of the neighboring keys as a block";
-
-  /* API callbacks. */
-  ot->invoke = blend_offset_invoke;
-  ot->modal = graph_slider_modal;
-  ot->exec = blend_offset_exec;
->>>>>>> b56fc47e
   ot->poll = graphop_editable_keyframes_poll;
 
   /* Flags. */
@@ -1154,13 +1188,8 @@
                        0.0f,
                        -FLT_MAX,
                        FLT_MAX,
-<<<<<<< HEAD
                        "Curve Bend",
                        "Control the bend of the curve",
-=======
-                       "Offset Factor",
-                       "Control which key to offset towards and how far",
->>>>>>> b56fc47e
                        -1.0f,
                        1.0f);
 }
