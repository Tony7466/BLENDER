--- conflicted
+++ resolved
@@ -2195,7 +2195,93 @@
 /** \} */
 
 /* -------------------------------------------------------------------- */
-<<<<<<< HEAD
+/** \name Push-Pull Operator
+ * \{ */
+
+static void push_pull_graph_keys(bAnimContext *ac, const float factor)
+{
+  apply_fcu_segment_function(ac, factor, push_pull_fcurve_segment);
+}
+
+static void push_pull_modal_update(bContext *C, wmOperator *op)
+{
+  tGraphSliderOp *gso = static_cast<tGraphSliderOp *>(op->customdata);
+
+  common_draw_status_header(C, gso, "Push Pull Keys");
+
+  /* Reset keyframes to the state at invoke. */
+  reset_bezts(gso);
+  const float factor = slider_factor_get_and_remember(op);
+  push_pull_graph_keys(&gso->ac, factor);
+  WM_event_add_notifier(C, NC_ANIMATION | ND_KEYFRAME | NA_EDITED, nullptr);
+}
+
+static int push_pull_invoke(bContext *C, wmOperator *op, const wmEvent *event)
+{
+  const int invoke_result = graph_slider_invoke(C, op, event);
+
+  if (invoke_result == OPERATOR_CANCELLED) {
+    return invoke_result;
+  }
+
+  tGraphSliderOp *gso = static_cast<tGraphSliderOp *>(op->customdata);
+  gso->modal_update = push_pull_modal_update;
+  gso->factor_prop = RNA_struct_find_property(op->ptr, "factor");
+  ED_slider_factor_bounds_set(gso->slider, 0, 2);
+  ED_slider_factor_set(gso->slider, 1);
+  common_draw_status_header(C, gso, "Push Pull Keys");
+
+  return invoke_result;
+}
+
+static int push_pull_exec(bContext *C, wmOperator *op)
+{
+  bAnimContext ac;
+
+  /* Get editor data. */
+  if (ANIM_animdata_get_context(C, &ac) == 0) {
+    return OPERATOR_CANCELLED;
+  }
+
+  const float factor = RNA_float_get(op->ptr, "factor");
+
+  push_pull_graph_keys(&ac, factor);
+
+  /* Set notifier that keyframes have changed. */
+  WM_event_add_notifier(C, NC_ANIMATION | ND_KEYFRAME | NA_EDITED, nullptr);
+
+  return OPERATOR_FINISHED;
+}
+
+void GRAPH_OT_push_pull(wmOperatorType *ot)
+{
+  /* Identifiers. */
+  ot->name = "Push Pull Keyframes";
+  ot->idname = "GRAPH_OT_push_pull";
+  ot->description = "Exaggerate or minimize the value of the selected keys";
+
+  /* API callbacks. */
+  ot->invoke = push_pull_invoke;
+  ot->modal = graph_slider_modal;
+  ot->exec = push_pull_exec;
+  ot->poll = graphop_editable_keyframes_poll;
+
+  /* Flags. */
+  ot->flag = OPTYPE_REGISTER | OPTYPE_UNDO | OPTYPE_BLOCKING | OPTYPE_GRAB_CURSOR_X;
+
+  RNA_def_float_factor(ot->srna,
+                       "factor",
+                       1.0f,
+                       -FLT_MAX,
+                       FLT_MAX,
+                       "Factor",
+                       "Control how far to push or pull the keys",
+                       0.0f,
+                       2.0f);
+}
+/** \} */
+
+/* -------------------------------------------------------------------- */
 /** \name Scale from Left Operator
  * \{ */
 
@@ -2239,26 +2325,10 @@
   tGraphSliderOp *gso = static_cast<tGraphSliderOp *>(op->customdata);
 
   scale_from_neighbor_draw_status_header(C, gso);
-=======
-/** \name Push-Pull Operator
- * \{ */
-
-static void push_pull_graph_keys(bAnimContext *ac, const float factor)
-{
-  apply_fcu_segment_function(ac, factor, push_pull_fcurve_segment);
-}
-
-static void push_pull_modal_update(bContext *C, wmOperator *op)
-{
-  tGraphSliderOp *gso = static_cast<tGraphSliderOp *>(op->customdata);
-
-  common_draw_status_header(C, gso, "Push Pull Keys");
->>>>>>> bc51f541
 
   /* Reset keyframes to the state at invoke. */
   reset_bezts(gso);
   const float factor = slider_factor_get_and_remember(op);
-<<<<<<< HEAD
   const FCurveSegmentAnchor anchor = FCurveSegmentAnchor(RNA_enum_get(op->ptr, "anchor"));
   scale_from_neighbor_graph_keys(&gso->ac, factor, anchor);
   WM_event_add_notifier(C, NC_ANIMATION | ND_KEYFRAME | NA_EDITED, NULL);
@@ -2292,13 +2362,6 @@
 }
 
 static int scale_from_neighbor_invoke(bContext *C, wmOperator *op, const wmEvent *event)
-=======
-  push_pull_graph_keys(&gso->ac, factor);
-  WM_event_add_notifier(C, NC_ANIMATION | ND_KEYFRAME | NA_EDITED, nullptr);
-}
-
-static int push_pull_invoke(bContext *C, wmOperator *op, const wmEvent *event)
->>>>>>> bc51f541
 {
   const int invoke_result = graph_slider_invoke(C, op, event);
 
@@ -2307,28 +2370,16 @@
   }
 
   tGraphSliderOp *gso = static_cast<tGraphSliderOp *>(op->customdata);
-<<<<<<< HEAD
   gso->modal_update = scale_from_neighbor_modal_update;
   gso->factor_prop = RNA_struct_find_property(op->ptr, "factor");
   scale_from_neighbor_draw_status_header(C, gso);
   ED_slider_factor_bounds_set(gso->slider, 0, 2);
   ED_slider_factor_set(gso->slider, 1.0f);
-=======
-  gso->modal_update = push_pull_modal_update;
-  gso->factor_prop = RNA_struct_find_property(op->ptr, "factor");
-  ED_slider_factor_bounds_set(gso->slider, 0, 2);
-  ED_slider_factor_set(gso->slider, 1);
-  common_draw_status_header(C, gso, "Push Pull Keys");
->>>>>>> bc51f541
 
   return invoke_result;
 }
 
-<<<<<<< HEAD
 static int scale_from_neighbor_exec(bContext *C, wmOperator *op)
-=======
-static int push_pull_exec(bContext *C, wmOperator *op)
->>>>>>> bc51f541
 {
   bAnimContext ac;
 
@@ -2339,23 +2390,15 @@
 
   const float factor = RNA_float_get(op->ptr, "factor");
 
-<<<<<<< HEAD
   const FCurveSegmentAnchor anchor = FCurveSegmentAnchor(RNA_enum_get(op->ptr, "anchor"));
   scale_from_neighbor_graph_keys(&ac, factor, anchor);
 
   /* Set notifier that keyframes have changed. */
   WM_event_add_notifier(C, NC_ANIMATION | ND_KEYFRAME | NA_EDITED, NULL);
-=======
-  push_pull_graph_keys(&ac, factor);
-
-  /* Set notifier that keyframes have changed. */
-  WM_event_add_notifier(C, NC_ANIMATION | ND_KEYFRAME | NA_EDITED, nullptr);
->>>>>>> bc51f541
 
   return OPERATOR_FINISHED;
 }
 
-<<<<<<< HEAD
 void GRAPH_OT_scale_from_neighbor(wmOperatorType *ot)
 {
   /* Identifiers. */
@@ -2369,19 +2412,6 @@
   ot->invoke = scale_from_neighbor_invoke;
   ot->modal = scale_from_neighbor_modal;
   ot->exec = scale_from_neighbor_exec;
-=======
-void GRAPH_OT_push_pull(wmOperatorType *ot)
-{
-  /* Identifiers. */
-  ot->name = "Push Pull Keyframes";
-  ot->idname = "GRAPH_OT_push_pull";
-  ot->description = "Exaggerate or minimize the value of the selected keys";
-
-  /* API callbacks. */
-  ot->invoke = push_pull_invoke;
-  ot->modal = graph_slider_modal;
-  ot->exec = push_pull_exec;
->>>>>>> bc51f541
   ot->poll = graphop_editable_keyframes_poll;
 
   /* Flags. */
@@ -2389,7 +2419,6 @@
 
   RNA_def_float_factor(ot->srna,
                        "factor",
-<<<<<<< HEAD
                        0.0f,
                        -FLT_MAX,
                        FLT_MAX,
@@ -2404,15 +2433,4 @@
                int(FCurveSegmentAnchor::LEFT),
                "Reference Key",
                "Which end of the segment to use as a reference to scale from");
-}
-=======
-                       1.0f,
-                       -FLT_MAX,
-                       FLT_MAX,
-                       "Factor",
-                       "Control how far to push or pull the keys",
-                       0.0f,
-                       2.0f);
-}
-/** \} */
->>>>>>> bc51f541
+}