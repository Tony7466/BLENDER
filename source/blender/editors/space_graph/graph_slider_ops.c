--- conflicted
+++ resolved
@@ -1060,7 +1060,6 @@
                        1.0f);
 }
 
-<<<<<<< HEAD
 /* -------------------------------------------------------------------- */
 /** \name Ease Ease Operator
  * \{ */
@@ -1970,7 +1969,349 @@
 {
   char status_str[UI_MAX_DRAW_STR];
   char mode_str[32];
-=======
+  char slider_string[UI_MAX_DRAW_STR];
+
+  ED_slider_status_string_get(gso->slider, slider_string, UI_MAX_DRAW_STR);
+
+  strcpy(mode_str, TIP_("Shear Left Keys"));
+
+  if (hasNumInput(&gso->num)) {
+    char str_ofs[NUM_STR_REP_LEN];
+
+    outputNumInput(&gso->num, str_ofs, &gso->scene->unit);
+
+    BLI_snprintf(status_str, sizeof(status_str), "%s: %s", mode_str, str_ofs);
+  }
+  else {
+    BLI_snprintf(status_str, sizeof(status_str), "%s: %s", mode_str, slider_string);
+  }
+
+  ED_workspace_status_text(C, status_str);
+}
+
+static void shear_left_modal_update(bContext *C, wmOperator *op)
+{
+  tGraphSliderOp *gso = op->customdata;
+
+  shear_left_draw_status_header(C, gso);
+
+  /* Reset keyframes to the state at invoke. */
+  reset_bezts(gso);
+  const float factor = slider_factor_get_and_remember(op);
+  shear_left_graph_keys(&gso->ac, factor);
+  WM_event_add_notifier(C, NC_ANIMATION | ND_KEYFRAME | NA_EDITED, NULL);
+}
+
+static int shear_left_invoke(bContext *C, wmOperator *op, const wmEvent *event)
+{
+  const int invoke_result = graph_slider_invoke(C, op, event);
+
+  if (invoke_result == OPERATOR_CANCELLED) {
+    return invoke_result;
+  }
+
+  tGraphSliderOp *gso = op->customdata;
+  gso->modal_update = shear_left_modal_update;
+  gso->factor_prop = RNA_struct_find_property(op->ptr, "factor");
+  shear_left_draw_status_header(C, gso);
+
+  return invoke_result;
+}
+
+static int shear_left_exec(bContext *C, wmOperator *op)
+{
+  bAnimContext ac;
+
+  /* Get editor data. */
+  if (ANIM_animdata_get_context(C, &ac) == 0) {
+    return OPERATOR_CANCELLED;
+  }
+
+  const float factor = RNA_float_get(op->ptr, "factor");
+
+  shear_left_graph_keys(&ac, factor);
+
+  /* Set notifier that keyframes have changed. */
+  WM_event_add_notifier(C, NC_ANIMATION | ND_KEYFRAME | NA_EDITED, NULL);
+
+  return OPERATOR_FINISHED;
+}
+
+void GRAPH_OT_shear_left(wmOperatorType *ot)
+{
+  /* Identifiers. */
+  ot->name = "Shear Left Keyframes";
+  ot->idname = "GRAPH_OT_shear_left";
+  ot->description = "Align keyframes on a ease-in or ease-out curve";
+
+  /* API callbacks. */
+  ot->invoke = shear_left_invoke;
+  ot->modal = graph_slider_modal;
+  ot->exec = shear_left_exec;
+  ot->poll = graphop_editable_keyframes_poll;
+
+  /* Flags. */
+  ot->flag = OPTYPE_REGISTER | OPTYPE_UNDO;
+
+  RNA_def_float_factor(ot->srna,
+                       "factor",
+                       0.5f,
+                       -FLT_MAX,
+                       FLT_MAX,
+                       "Curve Bend",
+                       "Control the bend of the curve",
+                       0.0f,
+                       1.0f);
+}
+
+/* -------------------------------------------------------------------- */
+/** \name Shear Right Operator
+ * \{ */
+
+static void shear_right_graph_keys(bAnimContext *ac, const float factor)
+{
+  ListBase anim_data = {NULL, NULL};
+
+  ANIM_animdata_filter(ac, &anim_data, OPERATOR_DATA_FILTER, ac->data, ac->datatype);
+  LISTBASE_FOREACH (bAnimListElem *, ale, &anim_data) {
+    FCurve *fcu = (FCurve *)ale->key_data;
+    ListBase segments = find_fcurve_segments(fcu);
+
+    LISTBASE_FOREACH (FCurveSegment *, segment, &segments) {
+      shear_right_fcurve_segment(fcu, segment, factor);
+    }
+
+    ale->update |= ANIM_UPDATE_DEFAULT;
+    BLI_freelistN(&segments);
+  }
+
+  ANIM_animdata_update(ac, &anim_data);
+  ANIM_animdata_freelist(&anim_data);
+}
+
+static void shear_right_draw_status_header(bContext *C, tGraphSliderOp *gso)
+{
+  char status_str[UI_MAX_DRAW_STR];
+  char mode_str[32];
+  char slider_string[UI_MAX_DRAW_STR];
+
+  ED_slider_status_string_get(gso->slider, slider_string, UI_MAX_DRAW_STR);
+
+  strcpy(mode_str, TIP_("Shear Right Keys"));
+
+  if (hasNumInput(&gso->num)) {
+    char str_ofs[NUM_STR_REP_LEN];
+
+    outputNumInput(&gso->num, str_ofs, &gso->scene->unit);
+
+    BLI_snprintf(status_str, sizeof(status_str), "%s: %s", mode_str, str_ofs);
+  }
+  else {
+    BLI_snprintf(status_str, sizeof(status_str), "%s: %s", mode_str, slider_string);
+  }
+
+  ED_workspace_status_text(C, status_str);
+}
+
+static void shear_right_modal_update(bContext *C, wmOperator *op)
+{
+  tGraphSliderOp *gso = op->customdata;
+
+  shear_right_draw_status_header(C, gso);
+
+  /* Reset keyframes to the state at invoke. */
+  reset_bezts(gso);
+  const float factor = slider_factor_get_and_remember(op);
+  shear_right_graph_keys(&gso->ac, factor);
+  WM_event_add_notifier(C, NC_ANIMATION | ND_KEYFRAME | NA_EDITED, NULL);
+}
+
+static int shear_right_invoke(bContext *C, wmOperator *op, const wmEvent *event)
+{
+  const int invoke_result = graph_slider_invoke(C, op, event);
+
+  if (invoke_result == OPERATOR_CANCELLED) {
+    return invoke_result;
+  }
+
+  tGraphSliderOp *gso = op->customdata;
+  gso->modal_update = shear_right_modal_update;
+  gso->factor_prop = RNA_struct_find_property(op->ptr, "factor");
+  shear_right_draw_status_header(C, gso);
+
+  return invoke_result;
+}
+
+static int shear_right_exec(bContext *C, wmOperator *op)
+{
+  bAnimContext ac;
+
+  /* Get editor data. */
+  if (ANIM_animdata_get_context(C, &ac) == 0) {
+    return OPERATOR_CANCELLED;
+  }
+
+  const float factor = RNA_float_get(op->ptr, "factor");
+
+  shear_right_graph_keys(&ac, factor);
+
+  /* Set notifier that keyframes have changed. */
+  WM_event_add_notifier(C, NC_ANIMATION | ND_KEYFRAME | NA_EDITED, NULL);
+
+  return OPERATOR_FINISHED;
+}
+
+void GRAPH_OT_shear_right(wmOperatorType *ot)
+{
+  /* Identifiers. */
+  ot->name = "Shear Right Keyframes";
+  ot->idname = "GRAPH_OT_shear_right";
+  ot->description = "Align keyframes on a ease-in or ease-out curve";
+
+  /* API callbacks. */
+  ot->invoke = shear_right_invoke;
+  ot->modal = graph_slider_modal;
+  ot->exec = shear_right_exec;
+  ot->poll = graphop_editable_keyframes_poll;
+
+  /* Flags. */
+  ot->flag = OPTYPE_REGISTER | OPTYPE_UNDO;
+
+  RNA_def_float_factor(ot->srna,
+                       "factor",
+                       0.5f,
+                       -FLT_MAX,
+                       FLT_MAX,
+                       "Curve Bend",
+                       "Control the bend of the curve",
+                       0.0f,
+                       1.0f);
+}
+
+/* -------------------------------------------------------------------- */
+/** \name Blend Infinity
+ * \{ */
+
+static void blend_infinity_graph_keys(bAnimContext *ac, const float factor)
+{
+  ListBase anim_data = {NULL, NULL};
+
+  ANIM_animdata_filter(ac, &anim_data, OPERATOR_DATA_FILTER, ac->data, ac->datatype);
+  LISTBASE_FOREACH (bAnimListElem *, ale, &anim_data) {
+    FCurve *fcu = (FCurve *)ale->key_data;
+    ListBase segments = find_fcurve_segments(fcu);
+
+    LISTBASE_FOREACH (FCurveSegment *, segment, &segments) {
+      blend_infinity_fcurve_segment(fcu, segment, factor);
+    }
+
+    ale->update |= ANIM_UPDATE_DEFAULT;
+    BLI_freelistN(&segments);
+  }
+
+  ANIM_animdata_update(ac, &anim_data);
+  ANIM_animdata_freelist(&anim_data);
+}
+
+static void blend_infinity_draw_status_header(bContext *C, tGraphSliderOp *gso)
+{
+  char status_str[UI_MAX_DRAW_STR];
+  char mode_str[32];
+  char slider_string[UI_MAX_DRAW_STR];
+
+  ED_slider_status_string_get(gso->slider, slider_string, UI_MAX_DRAW_STR);
+
+  strcpy(mode_str, TIP_("Blend Infinity Keys"));
+
+  if (hasNumInput(&gso->num)) {
+    char str_ofs[NUM_STR_REP_LEN];
+
+    outputNumInput(&gso->num, str_ofs, &gso->scene->unit);
+
+    BLI_snprintf(status_str, sizeof(status_str), "%s: %s", mode_str, str_ofs);
+  }
+  else {
+    BLI_snprintf(status_str, sizeof(status_str), "%s: %s", mode_str, slider_string);
+  }
+
+  ED_workspace_status_text(C, status_str);
+}
+
+static void blend_infinity_modal_update(bContext *C, wmOperator *op)
+{
+  tGraphSliderOp *gso = op->customdata;
+
+  blend_infinity_draw_status_header(C, gso);
+
+  /* Reset keyframes to the state at invoke. */
+  reset_bezts(gso);
+  const float factor = slider_factor_get_and_remember(op);
+  blend_infinity_graph_keys(&gso->ac, factor);
+  WM_event_add_notifier(C, NC_ANIMATION | ND_KEYFRAME | NA_EDITED, NULL);
+}
+
+static int blend_infinity_invoke(bContext *C, wmOperator *op, const wmEvent *event)
+{
+  const int invoke_result = graph_slider_invoke(C, op, event);
+
+  if (invoke_result == OPERATOR_CANCELLED) {
+    return invoke_result;
+  }
+
+  tGraphSliderOp *gso = op->customdata;
+  gso->modal_update = blend_infinity_modal_update;
+  gso->factor_prop = RNA_struct_find_property(op->ptr, "factor");
+  blend_infinity_draw_status_header(C, gso);
+
+  return invoke_result;
+}
+
+static int blend_infinity_exec(bContext *C, wmOperator *op)
+{
+  bAnimContext ac;
+
+  /* Get editor data. */
+  if (ANIM_animdata_get_context(C, &ac) == 0) {
+    return OPERATOR_CANCELLED;
+  }
+
+  const float factor = RNA_float_get(op->ptr, "factor");
+
+  blend_infinity_graph_keys(&ac, factor);
+
+  /* Set notifier that keyframes have changed. */
+  WM_event_add_notifier(C, NC_ANIMATION | ND_KEYFRAME | NA_EDITED, NULL);
+
+  return OPERATOR_FINISHED;
+}
+
+void GRAPH_OT_blend_infinity(wmOperatorType *ot)
+{
+  /* Identifiers. */
+  ot->name = "Blend Infinity Keyframes";
+  ot->idname = "GRAPH_OT_blend_infinity";
+  ot->description = "Align keyframes on a ease-in or ease-out curve";
+
+  /* API callbacks. */
+  ot->invoke = blend_infinity_invoke;
+  ot->modal = graph_slider_modal;
+  ot->exec = blend_infinity_exec;
+  ot->poll = graphop_editable_keyframes_poll;
+
+  /* Flags. */
+  ot->flag = OPTYPE_REGISTER | OPTYPE_UNDO;
+
+  RNA_def_float_factor(ot->srna,
+                       "factor",
+                       0.5f,
+                       -FLT_MAX,
+                       FLT_MAX,
+                       "Curve Bend",
+                       "Control the bend of the curve",
+                       0.0f,
+                       1.0f);
+}
+
 /** \} */
 /* -------------------------------------------------------------------- */
 /** \name Gauss Smooth Operator
@@ -2047,16 +2388,11 @@
 static void gaussian_smooth_draw_status_header(bContext *C, tGraphSliderOp *gso)
 {
   char status_str[UI_MAX_DRAW_STR];
->>>>>>> 9678e6e7
   char slider_string[UI_MAX_DRAW_STR];
 
   ED_slider_status_string_get(gso->slider, slider_string, UI_MAX_DRAW_STR);
 
-<<<<<<< HEAD
-  strcpy(mode_str, TIP_("Shear Left Keys"));
-=======
   const char *mode_str = TIP_("Gaussian Smooth");
->>>>>>> 9678e6e7
 
   if (hasNumInput(&gso->num)) {
     char str_ofs[NUM_STR_REP_LEN];
@@ -2072,146 +2408,6 @@
   ED_workspace_status_text(C, status_str);
 }
 
-<<<<<<< HEAD
-static void shear_left_modal_update(bContext *C, wmOperator *op)
-{
-  tGraphSliderOp *gso = op->customdata;
-
-  shear_left_draw_status_header(C, gso);
-
-  /* Reset keyframes to the state at invoke. */
-  reset_bezts(gso);
-  const float factor = slider_factor_get_and_remember(op);
-  shear_left_graph_keys(&gso->ac, factor);
-  WM_event_add_notifier(C, NC_ANIMATION | ND_KEYFRAME | NA_EDITED, NULL);
-}
-
-static int shear_left_invoke(bContext *C, wmOperator *op, const wmEvent *event)
-{
-  const int invoke_result = graph_slider_invoke(C, op, event);
-
-  if (invoke_result == OPERATOR_CANCELLED) {
-    return invoke_result;
-  }
-
-  tGraphSliderOp *gso = op->customdata;
-  gso->modal_update = shear_left_modal_update;
-  gso->factor_prop = RNA_struct_find_property(op->ptr, "factor");
-  shear_left_draw_status_header(C, gso);
-
-  return invoke_result;
-}
-
-static int shear_left_exec(bContext *C, wmOperator *op)
-{
-  bAnimContext ac;
-
-  /* Get editor data. */
-  if (ANIM_animdata_get_context(C, &ac) == 0) {
-    return OPERATOR_CANCELLED;
-  }
-
-  const float factor = RNA_float_get(op->ptr, "factor");
-
-  shear_left_graph_keys(&ac, factor);
-
-  /* Set notifier that keyframes have changed. */
-  WM_event_add_notifier(C, NC_ANIMATION | ND_KEYFRAME | NA_EDITED, NULL);
-
-  return OPERATOR_FINISHED;
-}
-
-void GRAPH_OT_shear_left(wmOperatorType *ot)
-{
-  /* Identifiers. */
-  ot->name = "Shear Left Keyframes";
-  ot->idname = "GRAPH_OT_shear_left";
-  ot->description = "Align keyframes on a ease-in or ease-out curve";
-
-  /* API callbacks. */
-  ot->invoke = shear_left_invoke;
-  ot->modal = graph_slider_modal;
-  ot->exec = shear_left_exec;
-  ot->poll = graphop_editable_keyframes_poll;
-
-  /* Flags. */
-  ot->flag = OPTYPE_REGISTER | OPTYPE_UNDO;
-
-  RNA_def_float_factor(ot->srna,
-                       "factor",
-                       0.5f,
-                       -FLT_MAX,
-                       FLT_MAX,
-                       "Curve Bend",
-                       "Control the bend of the curve",
-                       0.0f,
-                       1.0f);
-}
-
-/* -------------------------------------------------------------------- */
-/** \name Shear Right Operator
- * \{ */
-
-static void shear_right_graph_keys(bAnimContext *ac, const float factor)
-{
-  ListBase anim_data = {NULL, NULL};
-
-  ANIM_animdata_filter(ac, &anim_data, OPERATOR_DATA_FILTER, ac->data, ac->datatype);
-  LISTBASE_FOREACH (bAnimListElem *, ale, &anim_data) {
-    FCurve *fcu = (FCurve *)ale->key_data;
-    ListBase segments = find_fcurve_segments(fcu);
-
-    LISTBASE_FOREACH (FCurveSegment *, segment, &segments) {
-      shear_right_fcurve_segment(fcu, segment, factor);
-    }
-
-    ale->update |= ANIM_UPDATE_DEFAULT;
-    BLI_freelistN(&segments);
-  }
-
-  ANIM_animdata_update(ac, &anim_data);
-  ANIM_animdata_freelist(&anim_data);
-}
-
-static void shear_right_draw_status_header(bContext *C, tGraphSliderOp *gso)
-{
-  char status_str[UI_MAX_DRAW_STR];
-  char mode_str[32];
-  char slider_string[UI_MAX_DRAW_STR];
-
-  ED_slider_status_string_get(gso->slider, slider_string, UI_MAX_DRAW_STR);
-
-  strcpy(mode_str, TIP_("Shear Right Keys"));
-
-  if (hasNumInput(&gso->num)) {
-    char str_ofs[NUM_STR_REP_LEN];
-
-    outputNumInput(&gso->num, str_ofs, &gso->scene->unit);
-
-    BLI_snprintf(status_str, sizeof(status_str), "%s: %s", mode_str, str_ofs);
-  }
-  else {
-    BLI_snprintf(status_str, sizeof(status_str), "%s: %s", mode_str, slider_string);
-  }
-
-  ED_workspace_status_text(C, status_str);
-}
-
-static void shear_right_modal_update(bContext *C, wmOperator *op)
-{
-  tGraphSliderOp *gso = op->customdata;
-
-  shear_right_draw_status_header(C, gso);
-
-  /* Reset keyframes to the state at invoke. */
-  reset_bezts(gso);
-  const float factor = slider_factor_get_and_remember(op);
-  shear_right_graph_keys(&gso->ac, factor);
-  WM_event_add_notifier(C, NC_ANIMATION | ND_KEYFRAME | NA_EDITED, NULL);
-}
-
-static int shear_right_invoke(bContext *C, wmOperator *op, const wmEvent *event)
-=======
 static void gaussian_smooth_modal_update(bContext *C, wmOperator *op)
 {
   tGraphSliderOp *gso = op->customdata;
@@ -2246,7 +2442,6 @@
 }
 
 static int gaussian_smooth_invoke(bContext *C, wmOperator *op, const wmEvent *event)
->>>>>>> 9678e6e7
 {
   const int invoke_result = graph_slider_invoke(C, op, event);
 
@@ -2255,70 +2450,6 @@
   }
 
   tGraphSliderOp *gso = op->customdata;
-<<<<<<< HEAD
-  gso->modal_update = shear_right_modal_update;
-  gso->factor_prop = RNA_struct_find_property(op->ptr, "factor");
-  shear_right_draw_status_header(C, gso);
-
-  return invoke_result;
-}
-
-static int shear_right_exec(bContext *C, wmOperator *op)
-{
-  bAnimContext ac;
-
-  /* Get editor data. */
-  if (ANIM_animdata_get_context(C, &ac) == 0) {
-    return OPERATOR_CANCELLED;
-  }
-
-  const float factor = RNA_float_get(op->ptr, "factor");
-
-  shear_right_graph_keys(&ac, factor);
-
-  /* Set notifier that keyframes have changed. */
-  WM_event_add_notifier(C, NC_ANIMATION | ND_KEYFRAME | NA_EDITED, NULL);
-
-  return OPERATOR_FINISHED;
-}
-
-void GRAPH_OT_shear_right(wmOperatorType *ot)
-{
-  /* Identifiers. */
-  ot->name = "Shear Right Keyframes";
-  ot->idname = "GRAPH_OT_shear_right";
-  ot->description = "Align keyframes on a ease-in or ease-out curve";
-
-  /* API callbacks. */
-  ot->invoke = shear_right_invoke;
-  ot->modal = graph_slider_modal;
-  ot->exec = shear_right_exec;
-  ot->poll = graphop_editable_keyframes_poll;
-
-  /* Flags. */
-  ot->flag = OPTYPE_REGISTER | OPTYPE_UNDO;
-
-  RNA_def_float_factor(ot->srna,
-                       "factor",
-                       0.5f,
-                       -FLT_MAX,
-                       FLT_MAX,
-                       "Curve Bend",
-                       "Control the bend of the curve",
-                       0.0f,
-                       1.0f);
-}
-
-/* -------------------------------------------------------------------- */
-/** \name Blend Infinity
- * \{ */
-
-static void blend_infinity_graph_keys(bAnimContext *ac, const float factor)
-{
-  ListBase anim_data = {NULL, NULL};
-
-  ANIM_animdata_filter(ac, &anim_data, OPERATOR_DATA_FILTER, ac->data, ac->datatype);
-=======
   gso->modal_update = gaussian_smooth_modal_update;
   gso->factor_prop = RNA_struct_find_property(op->ptr, "factor");
 
@@ -2343,19 +2474,11 @@
   ListBase anim_data = {NULL, NULL};
   ANIM_animdata_filter(ac, &anim_data, OPERATOR_DATA_FILTER, ac->data, ac->datatype);
 
->>>>>>> 9678e6e7
   LISTBASE_FOREACH (bAnimListElem *, ale, &anim_data) {
     FCurve *fcu = (FCurve *)ale->key_data;
     ListBase segments = find_fcurve_segments(fcu);
 
     LISTBASE_FOREACH (FCurveSegment *, segment, &segments) {
-<<<<<<< HEAD
-      blend_infinity_fcurve_segment(fcu, segment, factor);
-    }
-
-    ale->update |= ANIM_UPDATE_DEFAULT;
-    BLI_freelistN(&segments);
-=======
       BezTriple left_bezt = fcu->bezt[segment->start_index];
       BezTriple right_bezt = fcu->bezt[segment->start_index + segment->length - 1];
       const int sample_count = (int)(right_bezt.vec[1][0] - left_bezt.vec[1][0]) +
@@ -2368,80 +2491,12 @@
 
     BLI_freelistN(&segments);
     ale->update |= ANIM_UPDATE_DEFAULT;
->>>>>>> 9678e6e7
   }
 
   ANIM_animdata_update(ac, &anim_data);
   ANIM_animdata_freelist(&anim_data);
 }
 
-<<<<<<< HEAD
-static void blend_infinity_draw_status_header(bContext *C, tGraphSliderOp *gso)
-{
-  char status_str[UI_MAX_DRAW_STR];
-  char mode_str[32];
-  char slider_string[UI_MAX_DRAW_STR];
-
-  ED_slider_status_string_get(gso->slider, slider_string, UI_MAX_DRAW_STR);
-
-  strcpy(mode_str, TIP_("Blend Infinity Keys"));
-
-  if (hasNumInput(&gso->num)) {
-    char str_ofs[NUM_STR_REP_LEN];
-
-    outputNumInput(&gso->num, str_ofs, &gso->scene->unit);
-
-    BLI_snprintf(status_str, sizeof(status_str), "%s: %s", mode_str, str_ofs);
-  }
-  else {
-    BLI_snprintf(status_str, sizeof(status_str), "%s: %s", mode_str, slider_string);
-  }
-
-  ED_workspace_status_text(C, status_str);
-}
-
-static void blend_infinity_modal_update(bContext *C, wmOperator *op)
-{
-  tGraphSliderOp *gso = op->customdata;
-
-  blend_infinity_draw_status_header(C, gso);
-
-  /* Reset keyframes to the state at invoke. */
-  reset_bezts(gso);
-  const float factor = slider_factor_get_and_remember(op);
-  blend_infinity_graph_keys(&gso->ac, factor);
-  WM_event_add_notifier(C, NC_ANIMATION | ND_KEYFRAME | NA_EDITED, NULL);
-}
-
-static int blend_infinity_invoke(bContext *C, wmOperator *op, const wmEvent *event)
-{
-  const int invoke_result = graph_slider_invoke(C, op, event);
-
-  if (invoke_result == OPERATOR_CANCELLED) {
-    return invoke_result;
-  }
-
-  tGraphSliderOp *gso = op->customdata;
-  gso->modal_update = blend_infinity_modal_update;
-  gso->factor_prop = RNA_struct_find_property(op->ptr, "factor");
-  blend_infinity_draw_status_header(C, gso);
-
-  return invoke_result;
-}
-
-static int blend_infinity_exec(bContext *C, wmOperator *op)
-{
-  bAnimContext ac;
-
-  /* Get editor data. */
-  if (ANIM_animdata_get_context(C, &ac) == 0) {
-    return OPERATOR_CANCELLED;
-  }
-
-  const float factor = RNA_float_get(op->ptr, "factor");
-
-  blend_infinity_graph_keys(&ac, factor);
-=======
 static int gaussian_smooth_exec(bContext *C, wmOperator *op)
 {
   bAnimContext ac;
@@ -2458,7 +2513,6 @@
   gaussian_smooth_graph_keys(&ac, factor, kernel, filter_width);
 
   MEM_freeN(kernel);
->>>>>>> 9678e6e7
 
   /* Set notifier that keyframes have changed. */
   WM_event_add_notifier(C, NC_ANIMATION | ND_KEYFRAME | NA_EDITED, NULL);
@@ -2466,19 +2520,6 @@
   return OPERATOR_FINISHED;
 }
 
-<<<<<<< HEAD
-void GRAPH_OT_blend_infinity(wmOperatorType *ot)
-{
-  /* Identifiers. */
-  ot->name = "Blend Infinity Keyframes";
-  ot->idname = "GRAPH_OT_blend_infinity";
-  ot->description = "Align keyframes on a ease-in or ease-out curve";
-
-  /* API callbacks. */
-  ot->invoke = blend_infinity_invoke;
-  ot->modal = graph_slider_modal;
-  ot->exec = blend_infinity_exec;
-=======
 void GRAPH_OT_gaussian_smooth(wmOperatorType *ot)
 {
   /* Identifiers. */
@@ -2490,7 +2531,6 @@
   ot->invoke = gaussian_smooth_invoke;
   ot->modal = graph_slider_modal;
   ot->exec = gaussian_smooth_exec;
->>>>>>> 9678e6e7
   ot->poll = graphop_editable_keyframes_poll;
 
   /* Flags. */
@@ -2498,17 +2538,6 @@
 
   RNA_def_float_factor(ot->srna,
                        "factor",
-<<<<<<< HEAD
-                       0.5f,
-                       -FLT_MAX,
-                       FLT_MAX,
-                       "Curve Bend",
-                       "Control the bend of the curve",
-                       0.0f,
-                       1.0f);
-}
-
-=======
                        1.0f,
                        0.0f,
                        FLT_MAX,
@@ -2537,5 +2566,4 @@
               1,
               32);
 }
->>>>>>> 9678e6e7
 /** \} */