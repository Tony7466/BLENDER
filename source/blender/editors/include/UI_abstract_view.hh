/* SPDX-FileCopyrightText: 2023 Blender Authors
 *
 * SPDX-License-Identifier: GPL-2.0-or-later */

/** \file
 * \ingroup editorui
 *
 * Base class for all views (UIs to display data sets) and view items, supporting common features.
 * https://developer.blender.org/docs/features/interface/views/
 *
 * One of the most important responsibilities of the base class is managing reconstruction,
 * enabling state that is persistent over reconstructions/redraws. Other features:
 * - Renaming
 * - Custom context menus
 * - Notifier listening
 * - Drag controllers (dragging view items)
 * - Drop targets (dropping onto/into view items)
 */

#pragma once

#include <array>
#include <memory>
#include <optional>
#include <string>

#include "DNA_defs.h"
#include "DNA_vec_types.h"

#include "BLI_span.hh"
#include "BLI_string_ref.hh"

#include "UI_interface.hh"

#include "WM_types.hh"

struct bContext;
struct uiBlock;
struct uiButViewItem;
struct uiLayout;
struct ViewLink;
struct wmDrag;
struct wmNotifier;

namespace blender::ui {

class AbstractViewItem;
class AbstractViewItemDragController;

class AbstractView {
  friend class AbstractViewItem;
  friend struct ::ViewLink;

  bool is_reconstructed_ = false;
  /**
   * Only one item can be renamed at a time. So rather than giving each item its own rename buffer
   * (which just adds unused memory in most cases), have one here that is managed by the view.
   *
   * This fixed-size buffer is needed because that's what the rename button requires. In future we
   * may be able to bind the button to a `std::string` or similar.
   */
  std::unique_ptr<std::array<char, MAX_NAME>> rename_buffer_;
  /* Search/filter string from the previous redraw, stored to detect changes. */
  std::string prev_filter_string_;

  bool needs_filtering_ = true;

  /* See #get_bounds(). */
  std::optional<rcti> bounds_;

  std::string context_menu_title;

 public:
  virtual ~AbstractView() = default;
  /**
   * If a view wants to support dropping data into it, it has to return a drop target here.
   * That is an object implementing #DropTargetInterface.
   *
   * \note This drop target may be requested for each event. The view doesn't keep the drop target
   *       around currently. So it cannot contain persistent state.
   */
  virtual std::unique_ptr<DropTargetInterface> create_drop_target();

  /** Listen to a notifier, returning true if a redraw is needed. */
  virtual bool listen(const wmNotifier &) const;

  /**
   * Enable filtering. Typically used to enable a filter text button. Triggered on Ctrl+F by
   * default.
   * \return True when filtering was enabled successfully.
   */
  virtual bool begin_filtering(const bContext &C) const;

  virtual void draw_overlays(const ARegion &region) const;

  virtual void foreach_view_item(FunctionRef<void(AbstractViewItem &)> iter_fn) const = 0;

  /**
   * Makes \a item valid for display in this view. Behavior is undefined for items not registered
   * with this.
   */
  void register_item(AbstractViewItem &item);

  /** Only one item can be renamed at a time. */
  bool is_renaming() const;
  /** \return If renaming was started successfully. */
  bool begin_renaming();
  void end_renaming();
  Span<char> get_rename_buffer() const;
  MutableSpan<char> get_rename_buffer();
  /**
   * Get the rectangle containing all the view items that are in the layout, in button space.
   * Updated as part of #UI_block_end(), before that it's unset.
   */
  std::optional<rcti> get_bounds() const;

  std::string get_context_menu_title() const;
  void set_context_menu_title(const std::string &title);

  void clear_search_highlight();

 protected:
  AbstractView() = default;

  /**
   * Items may want to do additional work when state changes. But these state changes can only be
   * reliably detected after the view has completed reconstruction (see #is_reconstructed()). So
   * the actual state changes are done in a delayed manner through this function.
   *
   * Overrides should call the base class implementation.
   */
  virtual void change_state_delayed();

  virtual void update_children_from_old(const AbstractView &old_view) = 0;

  /**
   * Match the view and its items against an earlier version of itself (if any) and copy the old UI
   * state (e.g. collapsed, active, selected, renaming, etc.) to the new one. See
   * #AbstractViewItem.update_from_old().
   * After this, reconstruction is complete (see #is_reconstructed()).
   */
  void update_from_old(uiBlock &new_block);
  /**
   * Check if the view is fully (re-)constructed. That means, both the build function and
   * #update_from_old() have finished.
   */
  bool is_reconstructed() const;

  void filter(std::optional<StringRef> str);
  const AbstractViewItem *search_highlight_item() const;
};

class AbstractViewItem {
  friend class AbstractView;
  friend class ViewItemAPIWrapper;

 protected:
  /**
   * The view this item is a part of, and was registered for using #AbstractView::register_item().
   * If this wasn't done, the behavior of items is undefined.
   */
  AbstractView *view_ = nullptr;
  /** See #view_item_button() */
  uiButViewItem *view_item_but_ = nullptr;
  bool is_activatable_ = true;
  bool is_interactive_ = true;
  bool is_active_ = false;
  bool is_renaming_ = false;
  /** See #is_search_highlight(). */
  bool is_highlighted_search_ = false;

  /** Cache filtered state here to avoid having to re-query. */
  bool is_filtered_visible_ = true;

 public:
  virtual ~AbstractViewItem() = default;

  virtual void build_context_menu(bContext &C, uiLayout &column) const;

  /**
   * Called when the view changes an item's state from inactive to active. Will only be called if
   * the state change is triggered through the view, not through external changes. E.g. a click on
   * an item calls it, a change in the value returned by #should_be_active() to reflect an external
   * state change does not.
   */
  virtual void on_activate(bContext &C);
  /**
   * If the result is not empty, it controls whether the item should be active or not, usually
   * depending on the data that the view represents. Note that since this is meant to reflect
   * externally managed state changes, #on_activate() will never be called if this returns true.
   */
  virtual std::optional<bool> should_be_active() const;

  /**
   * Queries if the view item supports renaming in principle. Renaming may still fail, e.g. if
   * another item is already being renamed.
   */
  virtual bool supports_renaming() const;
  /**
   * Try renaming the item, or the data it represents. Can assume
   * #AbstractViewItem::supports_renaming() returned true. Sub-classes that override this should
   * usually call this, unless they have a custom #AbstractViewItem.matches() implementation.
   *
   * \return True if the renaming was successful.
   */
  virtual bool rename(const bContext &C, StringRefNull new_name);
  /**
   * Get the string that should be used for renaming, typically the item's label. This string will
   * not be modified, but if the renaming is canceled, the value will be reset to this.
   */
  virtual StringRef get_rename_string() const;

  /**
   * If an item wants to support being dragged, it has to return a drag controller here.
   * That is an object implementing #AbstractViewItemDragController.
   */
  virtual std::unique_ptr<AbstractViewItemDragController> create_drag_controller() const;
  /**
   * If an item wants to support dropping data into it, it has to return a drop target here.
   * That is an object implementing #DropTargetInterface.
   *
   * \note This drop target may be requested for each event. The view doesn't keep a drop target
   *       around currently. So it can not contain persistent state.
   */
  virtual std::unique_ptr<DropTargetInterface> create_item_drop_target();

<<<<<<< HEAD
  bool is_filtered_visible() const;
=======
  /**
   * View types should implement this to return some name or identifier of the item, which is
   * helpful for debugging (there's nothing to identify the item just from the #AbstractViewItem
   * otherwise).
   */
  virtual std::optional<std::string> debug_name() const;

  /** Return the result of #is_filtered_visible(), but ensure the result is cached so it's only
   * queried once per redraw. */
  bool is_filtered_visible_cached() const;
>>>>>>> d5beb64a

  /** Get the view this item is registered for using #AbstractView::register_item(). */
  AbstractView &get_view() const;

  /**
   * Get the view item button (button of type #UI_BTYPE_VIEW_ITEM) created for this item. Every
   * visible item gets one during the layout building. Items that are not visible may not have one,
   * so null is a valid return value.
   */
  uiButViewItem *view_item_button() const;

  /** Disable the interacting with this item, meaning the buttons drawn will be disabled and there
   * will be no mouse hover feedback for the view row. */
  void disable_interaction();
  bool is_interactive() const;

  void disable_activatable();
  /**
   * Activates this item, deactivates other items, and calls the #AbstractViewItem::on_activate()
   * function. Should only be called when the item was activated through the view (e.g. through a
   * click), not if the view reflects an external change (e.g.
   * #AbstractViewItem::should_be_active() changes from returning false to returning true).
   *
   * Requires the view to have completed reconstruction, see #is_reconstructed(). Otherwise the
   * actual item state is unknown, possibly calling state-change update functions incorrectly.
   */
  void activate(bContext &C);
  void deactivate();
  /**
   * Requires the view to have completed reconstruction, see #is_reconstructed(). Otherwise we
   * can't be sure about the item state.
   */
  bool is_active() const;
  /**
   * Should this item be highlighted as matching search result? Only one item should be highlighted
   * this way at a time. Pressing enter will activate it.
   */
  bool is_search_highlight() const;

  bool is_renaming() const;
  void begin_renaming();
  void end_renaming();
  void rename_apply(const bContext &C);

 protected:
  AbstractViewItem() = default;

  /**
   * Compare this item's identity to \a other to check if they represent the same data.
   * Implementations can assume that the types match already (caller must check).
   *
   * Used to recognize an item from a previous redraw, to be able to keep its state (e.g. active,
   * renaming, etc.).
   */
  virtual bool matches(const AbstractViewItem &other) const = 0;

  /**
   * Copy persistent state (e.g. active, selection, etc.) from a matching item of
   * the last redraw to this item. If sub-classes introduce more advanced state they should
   * override this and make it update their state accordingly.
   *
   * \note Always call the base class implementation when overriding this!
   */
  virtual void update_from_old(const AbstractViewItem &old);

  /**
   * Like #activate() but does not call #on_activate(). Use it to reflect changes in the active
   * state that happened externally.
   * Can be overridden to customize behavior but should always call the base class implementation.
   * \return true of the item was activated.
   */
  virtual bool set_state_active();

  /**
   * See #AbstractView::change_state_delayed(). Overrides should call the base class
   * implementation.
   */
  virtual void change_state_delayed();

  /**
   * \note Do not call this directly to avoid constantly rechecking the filter state. Instead use
   *       #is_filtered_visible() for querying.
   */
  virtual bool should_be_filtered_visible(StringRefNull filter_string) const;

  /**
   * Add a text button for renaming the item to \a block. This must be used for the built-in
   * renaming to work. This button is meant to appear temporarily. It is removed when renaming is
   * done.
   */
  void add_rename_button(uiBlock &block);
};

/* ---------------------------------------------------------------------- */
/** \name Drag 'n Drop
 * \{ */

/**
 * Class to enable dragging a view item. An item can return a drag controller for itself by
 * implementing #AbstractViewItem::create_drag_controller().
 */
class AbstractViewItemDragController {
 protected:
  AbstractView &view_;

 public:
  AbstractViewItemDragController(AbstractView &view);
  virtual ~AbstractViewItemDragController() = default;

  virtual eWM_DragDataType get_drag_type() const = 0;
  virtual void *create_drag_data() const = 0;
  virtual void on_drag_start();

  /** Request the view the item is registered for as type #ViewType. Throws a `std::bad_cast`
   * exception if the view is not of the requested type. */
  template<class ViewType> inline ViewType &get_view() const;
};

template<class ViewType> ViewType &AbstractViewItemDragController::get_view() const
{
  static_assert(std::is_base_of<AbstractView, ViewType>::value,
                "Type must derive from and implement the ui::AbstractView interface");
  return dynamic_cast<ViewType &>(view_);
}

/** \} */

}  // namespace blender::ui<|MERGE_RESOLUTION|>--- conflicted
+++ resolved
@@ -224,9 +224,6 @@
    */
   virtual std::unique_ptr<DropTargetInterface> create_item_drop_target();
 
-<<<<<<< HEAD
-  bool is_filtered_visible() const;
-=======
   /**
    * View types should implement this to return some name or identifier of the item, which is
    * helpful for debugging (there's nothing to identify the item just from the #AbstractViewItem
@@ -234,10 +231,7 @@
    */
   virtual std::optional<std::string> debug_name() const;
 
-  /** Return the result of #is_filtered_visible(), but ensure the result is cached so it's only
-   * queried once per redraw. */
-  bool is_filtered_visible_cached() const;
->>>>>>> d5beb64a
+  bool is_filtered_visible() const;
 
   /** Get the view this item is registered for using #AbstractView::register_item(). */
   AbstractView &get_view() const;
