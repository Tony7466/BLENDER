--- conflicted
+++ resolved
@@ -7,17 +7,14 @@
 struct ID;
 struct SpaceSpreadsheet;
 
-<<<<<<< HEAD
 #define TOP_ROW_HEIGHT (UI_UNIT_Y * 1.1f)
 
-ID *ED_spreadsheet_get_current_id(const SpaceSpreadsheet *sspreadsheet);
-void ED_spreadsheet_layout_maskrect(const SpaceSpreadsheet *sspreadsheet,
-                                    const ARegion *region,
-                                    rcti *r_rect);
-=======
 namespace blender::ed::spreadsheet {
 
 ID *get_current_id(const SpaceSpreadsheet *sspreadsheet);
 
-}
->>>>>>> 7042db68
+void ED_spreadsheet_layout_maskrect(const SpaceSpreadsheet *sspreadsheet,
+                                    const ARegion *region,
+                                    rcti *r_rect);
+
+}