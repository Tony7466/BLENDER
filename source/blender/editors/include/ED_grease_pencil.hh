/* SPDX-FileCopyrightText: 2023 Blender Authors
 *
 * SPDX-License-Identifier: GPL-2.0-or-later */

/** \file
 * \ingroup editors
 */

#pragma once

#include "BKE_grease_pencil.hh"

#include "BLI_generic_span.hh"
#include "BLI_index_mask_fwd.hh"
#include "BLI_math_matrix_types.hh"

#include "ED_keyframes_edit.hh"

#include "WM_api.hh"

struct bContext;
struct Main;
struct Object;
struct KeyframeEditData;
struct wmKeyConfig;
struct wmOperator;
struct ToolSettings;
struct Scene;
struct UndoType;
struct ViewDepths;
struct View3D;
<<<<<<< HEAD
struct ARegion;
=======
namespace blender {
namespace bke {
enum class AttrDomain : int8_t;
}
}  // namespace blender
>>>>>>> 7669ba7a

enum {
  LAYER_REORDER_ABOVE,
  LAYER_REORDER_BELOW,
};

/* -------------------------------------------------------------------- */
/** \name C Wrappers
 * \{ */

void ED_operatortypes_grease_pencil();
void ED_operatortypes_grease_pencil_draw();
void ED_operatortypes_grease_pencil_frames();
void ED_operatortypes_grease_pencil_layers();
void ED_operatortypes_grease_pencil_select();
void ED_operatortypes_grease_pencil_edit();
void ED_operatortypes_grease_pencil_material();
void ED_operatormacros_grease_pencil();
void ED_keymap_grease_pencil(wmKeyConfig *keyconf);

void ED_undosys_type_grease_pencil(UndoType *undo_type);
/**
 * Get the selection mode for Grease Pencil selection operators: point, stroke, segment.
 */
blender::bke::AttrDomain ED_grease_pencil_selection_domain_get(const ToolSettings *tool_settings);

/** \} */

namespace blender::ed::greasepencil {

enum class DrawingPlacementDepth { ObjectOrigin, Cursor, Surface, NearestStroke };

enum class DrawingPlacementPlane { View, Front, Side, Top, Cursor };

class DrawingPlacement {
  const ARegion *region_;
  const View3D *view3d_;

  DrawingPlacementDepth depth_;
  DrawingPlacementPlane plane_;
  ViewDepths *depth_cache_ = nullptr;
  float surface_offset_;

  float3 placement_loc_;
  float3 placement_normal_;
  float4 placement_plane_;

  float4x4 layer_space_to_world_space_;
  float4x4 world_space_to_layer_space_;

 public:
  DrawingPlacement() = default;
<<<<<<< HEAD
  DrawingPlacement(const bContext *C);
=======
  DrawingPlacement(const Scene &scene,
                   const ARegion &region,
                   const View3D &view3d,
                   const Object &eval_object,
                   const bke::greasepencil::Layer &layer);
>>>>>>> 7669ba7a
  ~DrawingPlacement();

 public:
  bool use_project_to_surface() const;
  bool use_project_to_nearest_stroke() const;
  void set_origin_to_nearest_stroke(float2 co);

  /**
   * Projects a screen space coordinate to the local drawing space.
   */
  float3 project(float2 co) const;
  void project(Span<float2> src, MutableSpan<float3> dst) const;

 private:
  void cache_viewport_depths(const Depsgraph &depsgraph);
};

void set_selected_frames_type(bke::greasepencil::Layer &layer,
                              const eBezTriple_KeyframeType key_type);

bool snap_selected_frames(GreasePencil &grease_pencil,
                          bke::greasepencil::Layer &layer,
                          Scene &scene,
                          const eEditKeyframes_Snap mode);

bool mirror_selected_frames(GreasePencil &grease_pencil,
                            bke::greasepencil::Layer &layer,
                            Scene &scene,
                            const eEditKeyframes_Mirror mode);

/**
 * Creates duplicate frames for each selected frame in the layer.
 * The duplicates are stored in the LayerTransformData structure of the layer runtime data.
 * This function also deselects the selected frames, while keeping the duplicates selected.
 */
bool duplicate_selected_frames(GreasePencil &grease_pencil, bke::greasepencil::Layer &layer);

bool remove_all_selected_frames(GreasePencil &grease_pencil, bke::greasepencil::Layer &layer);

void select_layer_channel(GreasePencil &grease_pencil, bke::greasepencil::Layer *layer);

/**
 * Sets the selection flag, according to \a selection_mode to the frame at \a frame_number in the
 * \a layer if such frame exists. Returns false if no such frame exists.
 */
bool select_frame_at(bke::greasepencil::Layer &layer,
                     const int frame_number,
                     const short select_mode);

void select_frames_at(bke::greasepencil::LayerGroup &layer_group,
                      const int frame_number,
                      const short select_mode);

void select_all_frames(bke::greasepencil::Layer &layer, const short select_mode);

void select_frames_region(KeyframeEditData *ked,
                          bke::greasepencil::TreeNode &node,
                          const short tool,
                          const short select_mode);

void select_frames_range(bke::greasepencil::TreeNode &node,
                         const float min,
                         const float max,
                         const short select_mode);

/**
 * Returns true if any frame of the \a layer is selected.
 */
bool has_any_frame_selected(const bke::greasepencil::Layer &layer);

/**
 * Check for an active keyframe at the current scene time. When there is not,
 * create one when auto-key is on (taking additive drawing setting into account).
 * \return false when no keyframe could be found or created.
 */
bool ensure_active_keyframe(const Scene &scene, GreasePencil &grease_pencil);

void create_keyframe_edit_data_selected_frames_list(KeyframeEditData *ked,
                                                    const bke::greasepencil::Layer &layer);

bool active_grease_pencil_poll(bContext *C);
bool editable_grease_pencil_poll(bContext *C);
bool active_grease_pencil_layer_poll(bContext *C);
bool editable_grease_pencil_point_selection_poll(bContext *C);
bool grease_pencil_painting_poll(bContext *C);

struct DrawingInfo {
  const bke::greasepencil::Drawing &drawing;
  const int layer_index;
  const int frame_number;
};
struct MutableDrawingInfo {
  bke::greasepencil::Drawing &drawing;
  const int layer_index;
  const int frame_number;
  const float multi_frame_falloff;
};
Vector<MutableDrawingInfo> retrieve_editable_drawings(const Scene &scene,
                                                      GreasePencil &grease_pencil);
Vector<MutableDrawingInfo> retrieve_editable_drawings_with_falloff(const Scene &scene,
                                                                   GreasePencil &grease_pencil);
Vector<MutableDrawingInfo> retrieve_editable_drawings_from_layer(
    const Scene &scene, GreasePencil &grease_pencil, const bke::greasepencil::Layer &layer);
Vector<DrawingInfo> retrieve_visible_drawings(const Scene &scene,
                                              const GreasePencil &grease_pencil);

IndexMask retrieve_editable_strokes(Object &grease_pencil_object,
                                    const bke::greasepencil::Drawing &drawing,
                                    IndexMaskMemory &memory);
IndexMask retrieve_editable_strokes_by_material(Object &object,
                                                const bke::greasepencil::Drawing &drawing,
                                                const int mat_i,
                                                IndexMaskMemory &memory);
IndexMask retrieve_editable_points(Object &object,
                                   const bke::greasepencil::Drawing &drawing,
                                   IndexMaskMemory &memory);
IndexMask retrieve_editable_elements(Object &object,
                                     const bke::greasepencil::Drawing &drawing,
                                     bke::AttrDomain selection_domain,
                                     IndexMaskMemory &memory);

IndexMask retrieve_visible_strokes(Object &grease_pencil_object,
                                   const bke::greasepencil::Drawing &drawing,
                                   IndexMaskMemory &memory);

IndexMask retrieve_editable_and_selected_strokes(Object &grease_pencil_object,
                                                 const bke::greasepencil::Drawing &drawing,
                                                 IndexMaskMemory &memory);
IndexMask retrieve_editable_and_selected_points(Object &object,
                                                const bke::greasepencil::Drawing &drawing,
                                                IndexMaskMemory &memory);
IndexMask retrieve_editable_and_selected_elements(Object &object,
                                                  const bke::greasepencil::Drawing &drawing,
                                                  bke::AttrDomain selection_domain,
                                                  IndexMaskMemory &memory);

void create_blank(Main &bmain, Object &object, int frame_number);
void create_stroke(Main &bmain, Object &object, const float4x4 &matrix, int frame_number);
void create_suzanne(Main &bmain, Object &object, const float4x4 &matrix, int frame_number);

/**
 * An implementation of the Ramer-Douglas-Peucker algorithm.
 *
 * \param range: The range to simplify.
 * \param epsilon: The threshold distance from the coord between two points for when a point
 * in-between needs to be kept.
 * \param dist_function: A function that computes the distance to a point at an index in the range.
 * The IndexRange is a subrange of \a range and the index is an index relative to the subrange.
 * \param points_to_delete: Writes true to the indices for which the points should be removed.
 * \returns the total number of points to remove.
 */
int64_t ramer_douglas_peucker_simplify(IndexRange range,
                                       float epsilon,
                                       FunctionRef<float(int64_t, int64_t, int64_t)> dist_function,
                                       MutableSpan<bool> points_to_delete);

Array<float2> polyline_fit_curve(Span<float2> points,
                                 float error_threshold,
                                 const IndexMask &corner_mask);

IndexMask polyline_detect_corners(Span<float2> points,
                                  float radius_min,
                                  float radius_max,
                                  int samples_max,
                                  float angle_threshold,
                                  IndexMaskMemory &memory);

}  // namespace blender::ed::greasepencil<|MERGE_RESOLUTION|>--- conflicted
+++ resolved
@@ -29,15 +29,11 @@
 struct UndoType;
 struct ViewDepths;
 struct View3D;
-<<<<<<< HEAD
-struct ARegion;
-=======
 namespace blender {
 namespace bke {
 enum class AttrDomain : int8_t;
 }
 }  // namespace blender
->>>>>>> 7669ba7a
 
 enum {
   LAYER_REORDER_ABOVE,
@@ -90,15 +86,11 @@
 
  public:
   DrawingPlacement() = default;
-<<<<<<< HEAD
-  DrawingPlacement(const bContext *C);
-=======
   DrawingPlacement(const Scene &scene,
                    const ARegion &region,
                    const View3D &view3d,
                    const Object &eval_object,
                    const bke::greasepencil::Layer &layer);
->>>>>>> 7669ba7a
   ~DrawingPlacement();
 
  public:
