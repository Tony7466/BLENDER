--- conflicted
+++ resolved
@@ -209,27 +209,6 @@
 void create_stroke(Main &bmain, Object &object, float4x4 matrix, int frame_number);
 void create_suzanne(Main &bmain, Object &object, float4x4 matrix, int frame_number);
 
-<<<<<<< HEAD
-void gaussian_blur_1D(const GSpan src,
-                      int64_t iterations,
-                      float influence,
-                      bool smooth_ends,
-                      bool keep_shape,
-                      bool is_cyclic,
-                      GMutableSpan dst);
-
-void smooth_curve_attribute(const OffsetIndices<int> points_by_curve,
-                            const VArray<bool> &point_selection,
-                            const VArray<bool> &cyclic,
-                            const IndexMask &curves_to_smooth,
-                            const int64_t iterations,
-                            const float influence,
-                            const bool smooth_ends,
-                            const bool keep_shape,
-                            GMutableSpan data);
-
-=======
->>>>>>> 0192a955
 int64_t ramer_douglas_peucker_simplify(IndexRange range,
                                        float epsilon,
                                        FunctionRef<float(int64_t, int64_t, int64_t)> dist_function,
