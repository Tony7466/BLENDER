/* SPDX-FileCopyrightText: 2023 Blender Authors
 *
 * SPDX-License-Identifier: GPL-2.0-or-later */

/** \file
 * \ingroup editors
 */

#pragma once

#include "BKE_anonymous_attribute_id.hh"
#include "BKE_grease_pencil.hh"

#include "BLI_generic_span.hh"
#include "BLI_index_mask_fwd.hh"
#include "BLI_math_matrix_types.hh"
#include "BLI_set.hh"

#include "ED_keyframes_edit.hh"
#include "ED_select_utils.hh"

#include "WM_api.hh"

struct bContext;
struct Main;
struct Object;
struct KeyframeEditData;
struct wmKeyConfig;
struct wmOperator;
struct GPUOffScreen;
struct ToolSettings;
struct Scene;
struct UndoType;
struct ViewDepths;
struct View3D;
struct ViewContext;
struct BVHTree;
struct GreasePencilLineartModifierData;
namespace blender {
namespace bke {
enum class AttrDomain : int8_t;
class CurvesGeometry;
namespace crazyspace {
struct GeometryDeformation;
}
}  // namespace bke
}  // namespace blender

enum {
  LAYER_REORDER_ABOVE,
  LAYER_REORDER_BELOW,
};

/* -------------------------------------------------------------------- */
/** \name C Wrappers
 * \{ */

void ED_operatortypes_grease_pencil();
void ED_operatortypes_grease_pencil_draw();
void ED_operatortypes_grease_pencil_frames();
void ED_operatortypes_grease_pencil_layers();
void ED_operatortypes_grease_pencil_select();
void ED_operatortypes_grease_pencil_edit();
void ED_operatortypes_grease_pencil_material();
void ED_operatortypes_grease_pencil_primitives();
void ED_operatortypes_grease_pencil_weight_paint();
void ED_operatortypes_grease_pencil_interpolate();
void ED_operatortypes_grease_pencil_lineart();
void ED_operatortypes_grease_pencil_trace();
void ED_operatormacros_grease_pencil();
void ED_keymap_grease_pencil(wmKeyConfig *keyconf);
void ED_primitivetool_modal_keymap(wmKeyConfig *keyconf);
void ED_filltool_modal_keymap(wmKeyConfig *keyconf);
void ED_interpolatetool_modal_keymap(wmKeyConfig *keyconf);

void GREASE_PENCIL_OT_stroke_trim(wmOperatorType *ot);

void ED_undosys_type_grease_pencil(UndoType *undo_type);

/**
 * Get the selection mode for Grease Pencil selection operators: point, stroke, segment.
 */
blender::bke::AttrDomain ED_grease_pencil_selection_domain_get(const ToolSettings *tool_settings);
/**
 * True if segment selection is enabled.
 */
bool ED_grease_pencil_segment_selection_enabled(const ToolSettings *tool_settings);

/** \} */

namespace blender::ed::greasepencil {

enum class ReprojectMode : int8_t { Front, Side, Top, View, Cursor, Surface, Keep };

enum class DrawingPlacementDepth : int8_t { ObjectOrigin, Cursor, Surface, NearestStroke };

enum class DrawingPlacementPlane : int8_t { View, Front, Side, Top, Cursor };

class DrawingPlacement {
  const ARegion *region_;
  const View3D *view3d_;

  DrawingPlacementDepth depth_;
  DrawingPlacementPlane plane_;
  ViewDepths *depth_cache_ = nullptr;
  bool use_project_only_selected_ = false;
  float surface_offset_;

  float3 placement_loc_;
  float3 placement_normal_;
  float4 placement_plane_;

  float4x4 layer_space_to_world_space_;
  float4x4 world_space_to_layer_space_;

 public:
  DrawingPlacement() = default;
  DrawingPlacement(const Scene &scene,
                   const ARegion &region,
                   const View3D &view3d,
                   const Object &eval_object,
                   const bke::greasepencil::Layer *layer);

  /**
   * Construct the object based on a ReprojectMode enum instead of Scene values.
   */
  DrawingPlacement(const Scene &scene,
                   const ARegion &region,
                   const View3D &view3d,
                   const Object &eval_object,
                   const bke::greasepencil::Layer *layer,
                   ReprojectMode reproject_mode);
  DrawingPlacement(const DrawingPlacement &other);
  DrawingPlacement(DrawingPlacement &&other);
  DrawingPlacement &operator=(const DrawingPlacement &other);
  DrawingPlacement &operator=(DrawingPlacement &&other);
  ~DrawingPlacement();

 public:
  bool use_project_to_surface() const;
  bool use_project_to_nearest_stroke() const;

  void cache_viewport_depths(Depsgraph *depsgraph, ARegion *region, View3D *view3d);
  void set_origin_to_nearest_stroke(float2 co);

  /**
   * Projects a screen space coordinate to the local drawing space.
   */
  float3 project(float2 co) const;
  void project(Span<float2> src, MutableSpan<float3> dst) const;

  /**
   * Projects a 3D position (in local space) to the drawing plane.
   */
  float3 reproject(float3 pos) const;
  void reproject(Span<float3> src, MutableSpan<float3> dst) const;

  float4x4 to_world_space() const;

 private:
  float3 project_depth(float2 co) const;
};

void set_selected_frames_type(bke::greasepencil::Layer &layer,
                              const eBezTriple_KeyframeType key_type);

bool snap_selected_frames(GreasePencil &grease_pencil,
                          bke::greasepencil::Layer &layer,
                          Scene &scene,
                          const eEditKeyframes_Snap mode);

bool mirror_selected_frames(GreasePencil &grease_pencil,
                            bke::greasepencil::Layer &layer,
                            Scene &scene,
                            const eEditKeyframes_Mirror mode);

/**
 * Creates duplicate frames for each selected frame in the layer.
 * The duplicates are stored in the LayerTransformData structure of the layer runtime data.
 * This function also deselects the selected frames, while keeping the duplicates selected.
 */
bool duplicate_selected_frames(GreasePencil &grease_pencil, bke::greasepencil::Layer &layer);

bool remove_all_selected_frames(GreasePencil &grease_pencil, bke::greasepencil::Layer &layer);

void select_layer_channel(GreasePencil &grease_pencil, bke::greasepencil::Layer *layer);

struct KeyframeClipboard {
  /* Datatype for use in copy/paste buffer. */
  struct DrawingBufferItem {
    blender::bke::greasepencil::FramesMapKeyT frame_number;
    bke::greasepencil::Drawing drawing;
    int duration;
    eBezTriple_KeyframeType keytype;
  };

  struct LayerBufferItem {
    Vector<DrawingBufferItem> drawing_buffers;
    blender::bke::greasepencil::FramesMapKeyT first_frame;
    blender::bke::greasepencil::FramesMapKeyT last_frame;
  };

  Map<std::string, LayerBufferItem> copy_buffer{};
  int first_frame{std::numeric_limits<int>::max()};
  int last_frame{std::numeric_limits<int>::min()};
  int cfra{0};

  void clear()
  {
    copy_buffer.clear();
    first_frame = std::numeric_limits<int>::max();
    last_frame = std::numeric_limits<int>::min();
    cfra = 0;
  }
};

bool grease_pencil_copy_keyframes(bAnimContext *ac, KeyframeClipboard &clipboard);

bool grease_pencil_paste_keyframes(bAnimContext *ac,
                                   const eKeyPasteOffset offset_mode,
                                   const eKeyMergeMode merge_mode,
                                   const KeyframeClipboard &clipboard);

/**
 * Sets the selection flag, according to \a selection_mode to the frame at \a frame_number in the
 * \a layer if such frame exists. Returns false if no such frame exists.
 */
bool select_frame_at(bke::greasepencil::Layer &layer,
                     const int frame_number,
                     const short select_mode);

void select_frames_at(bke::greasepencil::LayerGroup &layer_group,
                      const int frame_number,
                      const short select_mode);

void select_all_frames(bke::greasepencil::Layer &layer, const short select_mode);

void select_frames_region(KeyframeEditData *ked,
                          bke::greasepencil::TreeNode &node,
                          const short tool,
                          const short select_mode);

void select_frames_range(bke::greasepencil::TreeNode &node,
                         const float min,
                         const float max,
                         const short select_mode);

/**
 * Returns true if any frame of the \a layer is selected.
 */
bool has_any_frame_selected(const bke::greasepencil::Layer &layer);

/**
 * Check for an active keyframe at the current scene time. When there is not,
 * create one when auto-key is on (taking additive drawing setting into account).
 * \return false when no keyframe could be found or created.
 */
bool ensure_active_keyframe(bContext *C,
                            GreasePencil &grease_pencil,
                            bool duplicate_previous_key,
                            bool &r_inserted_keyframe);

void create_keyframe_edit_data_selected_frames_list(KeyframeEditData *ked,
                                                    const bke::greasepencil::Layer &layer);

bool active_grease_pencil_poll(bContext *C);
bool editable_grease_pencil_poll(bContext *C);
bool active_grease_pencil_layer_poll(bContext *C);
bool editable_grease_pencil_point_selection_poll(bContext *C);
bool grease_pencil_painting_poll(bContext *C);
bool grease_pencil_sculpting_poll(bContext *C);
bool grease_pencil_weight_painting_poll(bContext *C);

float opacity_from_input_sample(const float pressure,
                                const Brush *brush,
                                const BrushGpencilSettings *settings);
float radius_from_input_sample(const RegionView3D *rv3d,
                               const ARegion *region,
                               const Brush *brush,
                               float pressure,
                               float3 location,
                               float4x4 to_world,
                               const BrushGpencilSettings *settings);
int grease_pencil_draw_operator_invoke(bContext *C,
                                       wmOperator *op,
                                       bool use_duplicate_previous_key);
float4x2 calculate_texture_space(const Scene *scene,
                                 const ARegion *region,
                                 const float2 &mouse,
                                 const DrawingPlacement &placement);

struct DrawingInfo {
  const bke::greasepencil::Drawing &drawing;
  const int layer_index;
  const int frame_number;
  /* This is used by the onion skinning system. A value of 0 means the drawing is on the current
   * frame. Negative values are before the current frame, positive values are drawings after the
   * current frame. The magnitude of the value indicates how far the drawing is from the current
   * frame (either in absolute frames, or in number of keyframes). */
  const int onion_id;
};
struct MutableDrawingInfo {
  bke::greasepencil::Drawing &drawing;
  const int layer_index;
  const int frame_number;
  const float multi_frame_falloff;
};
Vector<MutableDrawingInfo> retrieve_editable_drawings(const Scene &scene,
                                                      GreasePencil &grease_pencil);
Vector<MutableDrawingInfo> retrieve_editable_drawings_with_falloff(const Scene &scene,
                                                                   GreasePencil &grease_pencil);
Array<Vector<MutableDrawingInfo>> retrieve_editable_drawings_grouped_per_frame(
    const Scene &scene, GreasePencil &grease_pencil);
Vector<MutableDrawingInfo> retrieve_editable_drawings_from_layer(
    const Scene &scene, GreasePencil &grease_pencil, const bke::greasepencil::Layer &layer);
Vector<MutableDrawingInfo> retrieve_editable_drawings_from_layer_with_falloff(
    const Scene &scene, GreasePencil &grease_pencil, const bke::greasepencil::Layer &layer);
Vector<DrawingInfo> retrieve_visible_drawings(const Scene &scene,
                                              const GreasePencil &grease_pencil,
                                              bool do_onion_skinning);

IndexMask retrieve_editable_strokes(Object &grease_pencil_object,
                                    const bke::greasepencil::Drawing &drawing,
                                    int layer_index,
                                    IndexMaskMemory &memory);
IndexMask retrieve_editable_strokes_by_material(Object &object,
                                                const bke::greasepencil::Drawing &drawing,
                                                const int mat_i,
                                                IndexMaskMemory &memory);
IndexMask retrieve_editable_points(Object &object,
                                   const bke::greasepencil::Drawing &drawing,
                                   int layer_index,
                                   IndexMaskMemory &memory);
IndexMask retrieve_editable_elements(Object &object,
                                     const MutableDrawingInfo &info,
                                     bke::AttrDomain selection_domain,
                                     IndexMaskMemory &memory);

IndexMask retrieve_visible_strokes(Object &grease_pencil_object,
                                   const bke::greasepencil::Drawing &drawing,
                                   IndexMaskMemory &memory);
IndexMask retrieve_visible_points(Object &object,
                                  const bke::greasepencil::Drawing &drawing,
                                  IndexMaskMemory &memory);

IndexMask retrieve_visible_bezier_handle_points(Object &object,
                                                const bke::greasepencil::Drawing &drawing,
                                                int layer_index,
                                                IndexMaskMemory &memory);
IndexMask retrieve_visible_bezier_handle_elements(Object &object,
                                                  const bke::greasepencil::Drawing &drawing,
                                                  int layer_index,
                                                  bke::AttrDomain selection_domain,
                                                  IndexMaskMemory &memory);

IndexMask retrieve_editable_and_selected_strokes(Object &grease_pencil_object,
                                                 const bke::greasepencil::Drawing &drawing,
                                                 int layer_index,
                                                 IndexMaskMemory &memory);
IndexMask retrieve_editable_and_selected_points(Object &object,
                                                const bke::greasepencil::Drawing &drawing,
                                                int layer_index,
                                                IndexMaskMemory &memory);
IndexMask retrieve_editable_and_selected_elements(Object &object,
                                                  const bke::greasepencil::Drawing &drawing,
                                                  int layer_index,
                                                  bke::AttrDomain selection_domain,
                                                  IndexMaskMemory &memory);

void create_blank(Main &bmain, Object &object, int frame_number);
void create_stroke(Main &bmain, Object &object, const float4x4 &matrix, int frame_number);
void create_suzanne(Main &bmain, Object &object, const float4x4 &matrix, int frame_number);

/**
 * An implementation of the Ramer-Douglas-Peucker algorithm.
 *
 * \param range: The range to simplify.
 * \param epsilon: The threshold distance from the coord between two points for when a point
 * in-between needs to be kept.
 * \param dist_function: A function that computes the distance to a point at an index in the range.
 * The IndexRange is a subrange of \a range and the index is an index relative to the subrange.
 * \param points_to_delete: Writes true to the indices for which the points should be removed.
 * \returns the total number of points to remove.
 */
int64_t ramer_douglas_peucker_simplify(IndexRange range,
                                       float epsilon,
                                       FunctionRef<float(int64_t, int64_t, int64_t)> dist_function,
                                       MutableSpan<bool> points_to_delete);

Array<float2> polyline_fit_curve(Span<float2> points,
                                 float error_threshold,
                                 const IndexMask &corner_mask);

IndexMask polyline_detect_corners(Span<float2> points,
                                  float radius_min,
                                  float radius_max,
                                  int samples_max,
                                  float angle_threshold,
                                  IndexMaskMemory &memory);

/**
 * Merge points that are close together on each selected curve.
 * Points are not merged across curves.
 */
bke::CurvesGeometry curves_merge_by_distance(
    const bke::CurvesGeometry &src_curves,
    const float merge_distance,
    const IndexMask &selection,
    const bke::AnonymousAttributePropagationInfo &propagation_info);

/**
 * Merge points on the same curve that are close together.
 */
int curve_merge_by_distance(const IndexRange points,
                            const Span<float> distances,
                            const IndexMask &selection,
                            const float merge_distance,
                            MutableSpan<int> r_merge_indices);

/**
 * Connect selected curve endpoints with the closest endpoints of other curves.
 */
bke::CurvesGeometry curves_merge_endpoints_by_distance(
    const ARegion &region,
    const bke::CurvesGeometry &src_curves,
    const float4x4 &layer_to_world,
    const float merge_distance,
    const IndexMask &selection,
    const bke::AnonymousAttributePropagationInfo &propagation_info);

/**
 * Structure describing a point in the destination relatively to the source.
 * If a point in the destination \a is_src_point, then it corresponds
 * exactly to the point at \a src_point index in the source geometry.
 * Otherwise, it is a linear combination of points at \a src_point and \a src_next_point in the
 * source geometry, with the given \a factor.
 * A point in the destination is a \a cut if it splits the source curves geometry, meaning it is
 * the first point of a new curve in the destination.
 */
struct PointTransferData {
  int src_point;
  int src_next_point;
  float factor;
  bool is_src_point;
  bool is_cut;
  /* Additional attributes changes that can be stored to be used after a call to
   * compute_topology_change.
   * Note that they won't be automatically updated in the destination's attributes.
   */
  float opacity;

  /**
   * Source point is the last of the curve.
   */
  bool is_src_end_point() const
  {
    /* The src_next_point index increments for all points except the last, where it is set to the
     * first point index. This can be used to detect the curve end from the source index alone.
     */
    return is_src_point && src_point >= src_next_point;
  }
};

/**
 * Computes a \a dst curves geometry by applying a change of topology from a \a src curves
 * geometry.
 * The change of topology is described by \a src_to_dst_points, which size should be
 * equal to the number of points in the source.
 * For each point in the source, the corresponding vector in \a src_to_dst_points contains a set
 * of destination points (PointTransferData), which can correspond to points of the source, or
 * linear combination of them. Note that this vector can be empty, if we want to remove points
 * for example. Curves can also be split if a destination point is marked as a cut.
 *
 * \returns an array containing the same elements as \a src_to_dst_points, but in the destination
 * points domain.
 */
Array<PointTransferData> compute_topology_change(
    const bke::CurvesGeometry &src,
    bke::CurvesGeometry &dst,
    const Span<Vector<PointTransferData>> src_to_dst_points,
    const bool keep_caps);

/** Returns a set of vertex group names that are deformed by a bone in an armature. */
Set<std::string> get_bone_deformed_vertex_group_names(const Object &object);

/** For a point in a stroke, normalize the weights of vertex groups deformed by bones so that the
 * sum is 1.0f. */
void normalize_vertex_weights(MDeformVert &dvert,
                              int active_vertex_group,
                              Span<bool> vertex_group_is_locked,
                              Span<bool> vertex_group_is_bone_deformed);

void clipboard_free();
const bke::CurvesGeometry &clipboard_curves();
/**
 * Paste curves from the clipboard into the drawing.
 * \param paste_back: Render behind existing curves by inserting curves at the front.
 * \return Index range of the new curves in the drawing after pasting.
 */
IndexRange clipboard_paste_strokes(Main &bmain,
                                   Object &object,
                                   bke::greasepencil::Drawing &drawing,
                                   bool paste_back);

/**
 * Method used by the Fill tool to fit the render buffer to strokes.
 */
enum FillToolFitMethod {
  /* Use the current view projection unchanged. */
  None,
  /* Fit all strokes into the view (may change pixel size). */
  FitToView,
};

struct ExtensionData {
  struct {
    Vector<float3> starts;
    Vector<float3> ends;
  } lines;
  struct {
    Vector<float3> centers;
    Vector<float> radii;
  } circles;
};

/**
 * Fill tool for generating strokes in empty areas.
 *
 * This uses an approximate render of strokes and boundaries,
 * then fills the image starting from the mouse position.
 * The outlines of the filled pixel areas are returned as curves.
 *
 * \param layer: The layer containing the new stroke, used for reprojecting from images.
 * \param boundary_layers: Layers that are purely for boundaries, regular strokes are not rendered.
 * \param src_drawings: Drawings to include as boundary strokes.
 * \param invert: Construct boundary around empty areas instead.
 * \param alpha_threshold: Render transparent stroke where opacity is below the threshold.
 * \param fill_point: Point from which to start the bucket fill.
 * \param fit_method: View fitting method to include all strokes.
 * \param stroke_material_index: Material index to use for the new strokes.
 * \param keep_images: Keep the image data block after generating curves.
 */
bke::CurvesGeometry fill_strokes(const ViewContext &view_context,
                                 const Brush &brush,
                                 const Scene &scene,
                                 const bke::greasepencil::Layer &layer,
                                 const VArray<bool> &boundary_layers,
                                 Span<DrawingInfo> src_drawings,
                                 bool invert,
                                 const std::optional<float> alpha_threshold,
                                 const float2 &fill_point,
                                 const ExtensionData &extensions,
                                 FillToolFitMethod fit_method,
                                 int stroke_material_index,
                                 bool keep_images);

namespace image_render {

/** Region size to restore after rendering. */
struct RegionViewData {
  int2 region_winsize;
  rcti region_winrct;
};

/**
 * Set up region to match the render buffer size.
 */
RegionViewData region_init(ARegion &region, const int2 &win_size);
/**
 * Restore original region size after rendering.
 */
void region_reset(ARegion &region, const RegionViewData &data);

/**
 * Create and off-screen buffer for rendering.
 */
GPUOffScreen *image_render_begin(const int2 &win_size);
/**
 * Finish rendering and convert the off-screen buffer into an image.
 */
Image *image_render_end(Main &bmain, GPUOffScreen *buffer);

/**
 * Set up the view matrix for world space rendering.
 *
 * \param win_size: Size of the render window.
 * \param zoom: Zoom factor to render a smaller or larger part of the view.
 * \param offset: Offset of the view relative to the overall size.
 */
void compute_view_matrices(const ViewContext &view_context,
                           const Scene &scene,
                           const int2 &win_size,
                           const float2 &zoom,
                           const float2 &offset);

void set_view_matrix(const RegionView3D &rv3d);
void clear_view_matrix();
void set_projection_matrix(const RegionView3D &rv3d);
void clear_projection_matrix();

/**
 * Draw a dot with a given size and color.
 */
void draw_dot(const float4x4 &transform,
              const float3 &position,
              float point_size,
              const ColorGeometry4f &color);

/**
 * Draw a poly line from points.
 */
void draw_polyline(const float4x4 &transform,
                   IndexRange indices,
                   Span<float3> positions,
                   const VArray<ColorGeometry4f> &colors,
                   bool cyclic,
                   float line_width);

/**
 * Draw points as circles.
 */
void draw_circles(const float4x4 &transform,
                  const IndexRange indices,
                  Span<float3> centers,
                  const VArray<float> &radii,
                  const VArray<ColorGeometry4f> &colors,
                  const float2 &viewport_size,
                  const float line_width,
                  const bool fill);

/**
 * Draw lines with start and end points.
 */
void draw_lines(const float4x4 &transform,
                IndexRange indices,
                Span<float3> start_positions,
                Span<float3> end_positions,
                const VArray<ColorGeometry4f> &colors,
                float line_width);

/**
 * Draw curves geometry.
 * \param mode: Mode of \a eMaterialGPencilStyle_Mode.
 */
void draw_grease_pencil_strokes(const RegionView3D &rv3d,
                                const int2 &win_size,
                                const Object &object,
                                const bke::greasepencil::Drawing &drawing,
                                const float4x4 &transform,
                                const IndexMask &strokes_mask,
                                const VArray<ColorGeometry4f> &colors,
                                bool use_xray,
                                float radius_scale = 1.0f);

}  // namespace image_render

enum class InterpolateFlipMode : int8_t {
  /* No flip. */
  None = 0,
  /* Flip always. */
  Flip,
  /* Flip if needed. */
  FlipAuto,
};

enum class InterpolateLayerMode : int8_t {
  /* Only interpolate on the active layer. */
  Active = 0,
  /* Interpolate strokes on every layer. */
  All,
};

/**
 * Create new strokes tracing the rendered outline of existing strokes.
 * \param drawing: Drawing with input strokes.
 * \param strokes: Selection curves to trace.
 * \param transform: Transform to apply to strokes.
 * \param corner_subdivisions: Subdivisions for corners and start/end cap.
 * \param outline_radius: Radius of the new outline strokes.
 * \param outline_offset: Offset of the outline from the original stroke.
 * \param material_index: The material index for the new outline strokes.
 */
bke::CurvesGeometry create_curves_outline(const bke::greasepencil::Drawing &drawing,
                                          const IndexMask &strokes,
                                          const float4x4 &transform,
                                          int corner_subdivisions,
                                          float outline_radius,
                                          float outline_offset,
                                          int material_index);

<<<<<<< HEAD
namespace trim {
=======
/* Function that generates an update mask for a selection operation. */
using SelectionUpdateFunc = FunctionRef<IndexMask(const ed::greasepencil::MutableDrawingInfo &info,
                                                  const IndexMask &universe,
                                                  StringRef attribute_name,
                                                  IndexMaskMemory &memory)>;

bool selection_update(const ViewContext *vc,
                      const eSelectOp sel_op,
                      SelectionUpdateFunc select_operation);

/* BVHTree and associated data for 2D curve projection. */
struct Curves2DBVHTree {
  BVHTree *tree = nullptr;
  /* Projected coordinates for each tree element. */
  Array<float2> start_positions;
  Array<float2> end_positions;
  /* BVH element index range for each drawing. */
  Array<int> drawing_offsets;
};

/**
 * Construct a 2D BVH tree from the screen space line segments of visible curves.
 */
Curves2DBVHTree build_curves_2d_bvh_from_visible(const ViewContext &vc,
                                                 const Object &object,
                                                 const GreasePencil &grease_pencil,
                                                 Span<MutableDrawingInfo> drawings,
                                                 int frame_number);
void free_curves_2d_bvh_data(Curves2DBVHTree &data);

/**
 * Find intersections between curves and accurate cut positions.
 *
 * Note: Index masks for target and intersecting curves can have any amount of overlap,
 * including equal or fully separate masks. A curve can be self-intersecting by being in both
 * masks.
 *
 * \param curves: Curves geometry for both target and cutter curves.
 * \param screen_space_positions: Screen space positions computed in advance.
 * \param target_curves: Set of curves that will be intersected.
 * \param intersecting_curves: Set of curves that create cuts on target curves.
 * \param r_hits: True for points with at least one intersection.
 * \param r_first_intersect_factors: Smallest cut factor in the interval (optional).
 * \param r_last_intersect_factors: Largest cut factor in the interval (optional).
 */
void find_curve_intersections(const bke::CurvesGeometry &curves,
                              const IndexMask &curve_mask,
                              const Span<float2> screen_space_positions,
                              const Curves2DBVHTree &tree_data,
                              IndexRange tree_data_range,
                              MutableSpan<bool> r_hits,
                              std::optional<MutableSpan<float>> r_first_intersect_factors,
                              std::optional<MutableSpan<float>> r_last_intersect_factors);

/**
 * Segmentation of curves into fractional ranges.
 *
 * Segments are defined by a point index and a fraction of the following line segment. The actual
 * start point is found by interpolating between the start point and the next point on the curve. A
 * curve can have no segments at all, in which case the full curve is cyclic and has a single
 * segment. Segments can start and end on the same point, making them shorter than a line segment.
 * A curve is fully partitioned into segments, each segment ends at the start of the next segment
 * with no gaps. The last segment is wrapped around to connect to the first segment.
 *
 * curves:   0---------------1-----------------------2-------
 * points:   0       1       2       3       4       5
 * segments: ┌>0────>1──────┐┌──>2────────────>3──>4┐┌─────>┐
 *           └──────────────┘└──────────────────────┘└──────┘
 *
 * segment_offsets = [0, 2, 5]
 * segment_start_points = [0, 1, 2, 4, 4]
 * segment_start_fractions = [.25, .0, .5, .25, .75]
 */
struct CurveSegmentsData {
  /* Segment start index for each curve, can be used as \a OffsetIndices. */
  Array<int> segment_offsets;
  /* Point indices where new segments start. */
  Array<int> segment_start_points;
  /* Fraction of the start point on the line segment to the next point. */
  Array<float> segment_start_fractions;
};

/**
 * Find segments between intersections.
 *
 * Note: Index masks for target and intersecting curves can have any amount of overlap,
 * including equal or fully separate masks. A curve can be self-intersecting by being in both
 * masks.
 *
 * \param curves: Curves geometry for both target and cutter curves.
 * \param curve_mask: Set of curves that will be intersected.
 * \param screen_space_positions: Screen space positions computed in advance.
 * \param tree_data: Screen-space BVH tree of the intersecting curves.
 * \param r_curve_starts: Start index for segments of each curve.
 *        Shift the curve points index range to ensure contiguous segments with cyclic curves.
 * \param r_segments_by_curve: Offsets for segments in each curve.
 * \param r_points_by_segment: Offsets for point range of each segment. Index ranges can exceed
 *        original curve range and must be wrapped around.
 * \param r_start_factors: Factor (-1..0) previous segment to prepend.
 * \param r_end_factors: Factor (0..1) of last segment to append.
 */
CurveSegmentsData find_curve_segments(const bke::CurvesGeometry &curves,
                                      const IndexMask &curve_mask,
                                      const Span<float2> screen_space_positions,
                                      const Curves2DBVHTree &tree_data,
                                      IndexRange tree_data_range);

bool apply_mask_as_selection(bke::CurvesGeometry &curves,
                             const IndexMask &selection,
                             bke::AttrDomain selection_domain,
                             StringRef attribute_name,
                             GrainSize grain_size,
                             eSelectOp sel_op);

bool apply_mask_as_segment_selection(bke::CurvesGeometry &curves,
                                     const IndexMask &point_selection,
                                     StringRef attribute_name,
                                     const Curves2DBVHTree &tree_data,
                                     IndexRange tree_data_range,
                                     GrainSize grain_size,
                                     eSelectOp sel_op);

namespace cutter {
>>>>>>> de47fee2
bke::CurvesGeometry trim_curve_segments(const bke::CurvesGeometry &src,
                                        Span<float2> screen_space_positions,
                                        Span<rcti> screen_space_curve_bounds,
                                        const IndexMask &curve_selection,
                                        const Vector<Vector<int>> &selected_points_in_curves,
                                        bool keep_caps);
};  // namespace trim

/* Lineart */

/* Stores the maximum calculation range in the whole modifier stack for line art so the cache can
 * cover everything that will be visible. */
struct LineartLimitInfo {
  int16_t edge_types;
  uint8_t min_level;
  uint8_t max_level;
  uint8_t shadow_selection;
  uint8_t silhouette_selection;
};

void get_lineart_modifier_limits(const Object &ob, LineartLimitInfo &info);
void set_lineart_modifier_limits(GreasePencilLineartModifierData &lmd,
                                 const LineartLimitInfo &info,
                                 const bool is_first_lineart);

GreasePencilLineartModifierData *get_first_lineart_modifier(const Object &ob);

}  // namespace blender::ed::greasepencil<|MERGE_RESOLUTION|>--- conflicted
+++ resolved
@@ -688,9 +688,6 @@
                                           float outline_offset,
                                           int material_index);
 
-<<<<<<< HEAD
-namespace trim {
-=======
 /* Function that generates an update mask for a selection operation. */
 using SelectionUpdateFunc = FunctionRef<IndexMask(const ed::greasepencil::MutableDrawingInfo &info,
                                                   const IndexMask &universe,
@@ -813,8 +810,7 @@
                                      GrainSize grain_size,
                                      eSelectOp sel_op);
 
-namespace cutter {
->>>>>>> de47fee2
+namespace trim {
 bke::CurvesGeometry trim_curve_segments(const bke::CurvesGeometry &src,
                                         Span<float2> screen_space_positions,
                                         Span<rcti> screen_space_curve_bounds,
