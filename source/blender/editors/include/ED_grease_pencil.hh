/* SPDX-FileCopyrightText: 2023 Blender Authors
 *
 * SPDX-License-Identifier: GPL-2.0-or-later */

/** \file
 * \ingroup editors
 */

#pragma once

#include "BKE_grease_pencil.hh"

#include "BLI_generic_span.hh"
#include "BLI_index_mask_fwd.hh"
#include "BLI_math_matrix_types.hh"
#include "BLI_set.hh"

#include "ED_keyframes_edit.hh"

#include "WM_api.hh"

struct bContext;
struct Main;
struct Object;
struct KeyframeEditData;
struct wmKeyConfig;
struct wmOperator;
struct GPUOffScreen;
struct ToolSettings;
struct Scene;
struct UndoType;
struct ViewDepths;
struct View3D;
struct ViewContext;
namespace blender {
namespace bke {
enum class AttrDomain : int8_t;
}
}  // namespace blender

enum {
  LAYER_REORDER_ABOVE,
  LAYER_REORDER_BELOW,
};

/* -------------------------------------------------------------------- */
/** \name C Wrappers
 * \{ */

void ED_operatortypes_grease_pencil();
void ED_operatortypes_grease_pencil_draw();
void ED_operatortypes_grease_pencil_frames();
void ED_operatortypes_grease_pencil_layers();
void ED_operatortypes_grease_pencil_select();
void ED_operatortypes_grease_pencil_edit();
void ED_operatortypes_grease_pencil_material();
void ED_operatortypes_grease_pencil_primitives();
void ED_operatortypes_grease_pencil_weight_paint();
void ED_operatormacros_grease_pencil();
void ED_keymap_grease_pencil(wmKeyConfig *keyconf);
void ED_primitivetool_modal_keymap(wmKeyConfig *keyconf);

void GREASE_PENCIL_OT_stroke_cutter(wmOperatorType *ot);

void ED_undosys_type_grease_pencil(UndoType *undo_type);
/**
 * Get the selection mode for Grease Pencil selection operators: point, stroke, segment.
 */
blender::bke::AttrDomain ED_grease_pencil_selection_domain_get(const ToolSettings *tool_settings);

/** \} */

namespace blender::ed::greasepencil {

enum class DrawingPlacementDepth { ObjectOrigin, Cursor, Surface, NearestStroke };

enum class DrawingPlacementPlane { View, Front, Side, Top, Cursor };

class DrawingPlacement {
  const ARegion *region_;
  const View3D *view3d_;

  DrawingPlacementDepth depth_;
  DrawingPlacementPlane plane_;
  ViewDepths *depth_cache_ = nullptr;
  float surface_offset_;

  float3 placement_loc_;
  float3 placement_normal_;
  float4 placement_plane_;

  float4x4 layer_space_to_world_space_;
  float4x4 world_space_to_layer_space_;

 public:
  DrawingPlacement() = default;
  DrawingPlacement(const Scene &scene,
                   const ARegion &region,
                   const View3D &view3d,
                   const Object &eval_object,
                   const bke::greasepencil::Layer &layer);
  ~DrawingPlacement();

 public:
  bool use_project_to_surface() const;
  bool use_project_to_nearest_stroke() const;

  void cache_viewport_depths(Depsgraph *depsgraph, ARegion *region, View3D *view3d);
  void set_origin_to_nearest_stroke(float2 co);

  /**
   * Projects a screen space coordinate to the local drawing space.
   */
  float3 project(float2 co) const;
  void project(Span<float2> src, MutableSpan<float3> dst) const;
};

void set_selected_frames_type(bke::greasepencil::Layer &layer,
                              const eBezTriple_KeyframeType key_type);

bool snap_selected_frames(GreasePencil &grease_pencil,
                          bke::greasepencil::Layer &layer,
                          Scene &scene,
                          const eEditKeyframes_Snap mode);

bool mirror_selected_frames(GreasePencil &grease_pencil,
                            bke::greasepencil::Layer &layer,
                            Scene &scene,
                            const eEditKeyframes_Mirror mode);

/**
 * Creates duplicate frames for each selected frame in the layer.
 * The duplicates are stored in the LayerTransformData structure of the layer runtime data.
 * This function also deselects the selected frames, while keeping the duplicates selected.
 */
bool duplicate_selected_frames(GreasePencil &grease_pencil, bke::greasepencil::Layer &layer);

bool remove_all_selected_frames(GreasePencil &grease_pencil, bke::greasepencil::Layer &layer);

void select_layer_channel(GreasePencil &grease_pencil, bke::greasepencil::Layer *layer);

struct KeyframeClipboard {
  /* Datatype for use in copy/paste buffer. */
  struct DrawingBufferItem {
    blender::bke::greasepencil::FramesMapKey frame_number;
    bke::greasepencil::Drawing drawing;
    int duration;
  };

  struct LayerBufferItem {
    Vector<DrawingBufferItem> drawing_buffers;
    blender::bke::greasepencil::FramesMapKey first_frame;
    blender::bke::greasepencil::FramesMapKey last_frame;
  };

  Map<std::string, LayerBufferItem> copy_buffer{};
  int first_frame{std::numeric_limits<int>::max()};
  int last_frame{std::numeric_limits<int>::min()};
  int cfra{0};

  void clear()
  {
    copy_buffer.clear();
    first_frame = std::numeric_limits<int>::max();
    last_frame = std::numeric_limits<int>::min();
    cfra = 0;
  }
};

bool grease_pencil_copy_keyframes(bAnimContext *ac, KeyframeClipboard &clipboard);

bool grease_pencil_paste_keyframes(bAnimContext *ac,
                                   const eKeyPasteOffset offset_mode,
                                   const eKeyMergeMode merge_mode,
                                   const KeyframeClipboard &clipboard);

/**
 * Sets the selection flag, according to \a selection_mode to the frame at \a frame_number in the
 * \a layer if such frame exists. Returns false if no such frame exists.
 */
bool select_frame_at(bke::greasepencil::Layer &layer,
                     const int frame_number,
                     const short select_mode);

void select_frames_at(bke::greasepencil::LayerGroup &layer_group,
                      const int frame_number,
                      const short select_mode);

void select_all_frames(bke::greasepencil::Layer &layer, const short select_mode);

void select_frames_region(KeyframeEditData *ked,
                          bke::greasepencil::TreeNode &node,
                          const short tool,
                          const short select_mode);

void select_frames_range(bke::greasepencil::TreeNode &node,
                         const float min,
                         const float max,
                         const short select_mode);

/**
 * Returns true if any frame of the \a layer is selected.
 */
bool has_any_frame_selected(const bke::greasepencil::Layer &layer);

/**
 * Check for an active keyframe at the current scene time. When there is not,
 * create one when auto-key is on (taking additive drawing setting into account).
 * \return false when no keyframe could be found or created.
 */
bool ensure_active_keyframe(const Scene &scene, GreasePencil &grease_pencil);

void create_keyframe_edit_data_selected_frames_list(KeyframeEditData *ked,
                                                    const bke::greasepencil::Layer &layer);

bool active_grease_pencil_poll(bContext *C);
bool editable_grease_pencil_poll(bContext *C);
bool active_grease_pencil_layer_poll(bContext *C);
bool editable_grease_pencil_point_selection_poll(bContext *C);
bool grease_pencil_painting_poll(bContext *C);
bool grease_pencil_sculpting_poll(bContext *C);
bool grease_pencil_weight_painting_poll(bContext *C);

float opacity_from_input_sample(const float pressure,
                                const Brush *brush,
                                const Scene *scene,
                                const BrushGpencilSettings *settings);
float radius_from_input_sample(const float pressure,
                               const float3 location,
                               ViewContext vc,
                               const Brush *brush,
                               const Scene *scene,
                               const BrushGpencilSettings *settings);
int grease_pencil_draw_operator_invoke(bContext *C, wmOperator *op);

struct DrawingInfo {
  const bke::greasepencil::Drawing &drawing;
  const int layer_index;
  const int frame_number;
  /* This is used by the onion skinning system. A value of 0 means the drawing is on the current
   * frame. Negative values are before the current frame, positive values are drawings after the
   * current frame. The magnitude of the value indicates how far the drawing is from the current
   * frame (either in absolute frames, or in number of keyframes). */
  const int onion_id;
};
struct MutableDrawingInfo {
  bke::greasepencil::Drawing &drawing;
  const int layer_index;
  const int frame_number;
  const float multi_frame_falloff;
};
Vector<MutableDrawingInfo> retrieve_editable_drawings(const Scene &scene,
                                                      GreasePencil &grease_pencil);
Vector<MutableDrawingInfo> retrieve_editable_drawings_with_falloff(const Scene &scene,
                                                                   GreasePencil &grease_pencil);
Array<Vector<MutableDrawingInfo>> retrieve_editable_drawings_grouped_per_frame(
    const Scene &scene, GreasePencil &grease_pencil);
Vector<MutableDrawingInfo> retrieve_editable_drawings_from_layer(
    const Scene &scene, GreasePencil &grease_pencil, const bke::greasepencil::Layer &layer);
Vector<DrawingInfo> retrieve_visible_drawings(const Scene &scene,
                                              const GreasePencil &grease_pencil,
                                              bool do_onion_skinning);

IndexMask retrieve_editable_strokes(Object &grease_pencil_object,
                                    const bke::greasepencil::Drawing &drawing,
                                    IndexMaskMemory &memory);
IndexMask retrieve_editable_strokes_by_material(Object &object,
                                                const bke::greasepencil::Drawing &drawing,
                                                const int mat_i,
                                                IndexMaskMemory &memory);
IndexMask retrieve_editable_points(Object &object,
                                   const bke::greasepencil::Drawing &drawing,
                                   IndexMaskMemory &memory);
IndexMask retrieve_editable_elements(Object &object,
                                     const bke::greasepencil::Drawing &drawing,
                                     bke::AttrDomain selection_domain,
                                     IndexMaskMemory &memory);

IndexMask retrieve_visible_strokes(Object &grease_pencil_object,
                                   const bke::greasepencil::Drawing &drawing,
                                   IndexMaskMemory &memory);
IndexMask retrieve_visible_points(Object &object,
                                  const bke::greasepencil::Drawing &drawing,
                                  IndexMaskMemory &memory);

IndexMask retrieve_editable_and_selected_strokes(Object &grease_pencil_object,
                                                 const bke::greasepencil::Drawing &drawing,
                                                 IndexMaskMemory &memory);
IndexMask retrieve_editable_and_selected_points(Object &object,
                                                const bke::greasepencil::Drawing &drawing,
                                                IndexMaskMemory &memory);
IndexMask retrieve_editable_and_selected_elements(Object &object,
                                                  const bke::greasepencil::Drawing &drawing,
                                                  bke::AttrDomain selection_domain,
                                                  IndexMaskMemory &memory);

void create_blank(Main &bmain, Object &object, int frame_number);
void create_stroke(Main &bmain, Object &object, const float4x4 &matrix, int frame_number);
void create_suzanne(Main &bmain, Object &object, const float4x4 &matrix, int frame_number);

/**
 * An implementation of the Ramer-Douglas-Peucker algorithm.
 *
 * \param range: The range to simplify.
 * \param epsilon: The threshold distance from the coord between two points for when a point
 * in-between needs to be kept.
 * \param dist_function: A function that computes the distance to a point at an index in the range.
 * The IndexRange is a subrange of \a range and the index is an index relative to the subrange.
 * \param points_to_delete: Writes true to the indices for which the points should be removed.
 * \returns the total number of points to remove.
 */
int64_t ramer_douglas_peucker_simplify(IndexRange range,
                                       float epsilon,
                                       FunctionRef<float(int64_t, int64_t, int64_t)> dist_function,
                                       MutableSpan<bool> points_to_delete);

Array<float2> polyline_fit_curve(Span<float2> points,
                                 float error_threshold,
                                 const IndexMask &corner_mask);

IndexMask polyline_detect_corners(Span<float2> points,
                                  float radius_min,
                                  float radius_max,
                                  int samples_max,
                                  float angle_threshold,
                                  IndexMaskMemory &memory);

/**
 * Structure describing a point in the destination relatively to the source.
 * If a point in the destination \a is_src_point, then it corresponds
 * exactly to the point at \a src_point index in the source geometry.
 * Otherwise, it is a linear combination of points at \a src_point and \a src_next_point in the
 * source geometry, with the given \a factor.
 * A point in the destination is a \a cut if it splits the source curves geometry, meaning it is
 * the first point of a new curve in the destination.
 */
struct PointTransferData {
  int src_point;
  int src_next_point;
  float factor;
  bool is_src_point;
  bool is_cut;

  /**
   * Source point is the last of the curve.
   */
  bool is_src_end_point() const
  {
    /* The src_next_point index increments for all points except the last, where it is set to the
     * first point index. This can be used to detect the curve end from the source index alone.
     */
    return is_src_point && src_point >= src_next_point;
  }
};

/**
 * Computes a \a dst curves geometry by applying a change of topology from a \a src curves
 * geometry.
 * The change of topology is described by \a src_to_dst_points, which size should be
 * equal to the number of points in the source.
 * For each point in the source, the corresponding vector in \a src_to_dst_points contains a set
 * of destination points (PointTransferData), which can correspond to points of the source, or
 * linear combination of them. Note that this vector can be empty, if we want to remove points
 * for example. Curves can also be split if a destination point is marked as a cut.
 *
 * \returns an array containing the same elements as \a src_to_dst_points, but in the destination
 * points domain.
 */
Array<PointTransferData> compute_topology_change(
    const bke::CurvesGeometry &src,
    bke::CurvesGeometry &dst,
    const Span<Vector<PointTransferData>> src_to_dst_points,
    const bool keep_caps);

<<<<<<< HEAD
enum FillToolFitMethod {
  /* Use the current view projection unchanged. */
  None,
  /* Fit all strokes into the view (may change pixel size). */
  FitToView,
};

/**
 * Fill tool for generating strokes in empty areas.
 *
 * This uses an approximate render of strokes and boundaries,
 * then fills the image starting from the mouse position.
 * The outline of the filled pixel area is returned as a curve.
 *
 * \param layer The layer containing the new stroke, used for reprojecting from images.
 * \param boundary_layers Layers that are purely for boundaries, regular strokes are not rendered.
 * \param src_drawings Drawings to include as boundary strokes.
 * \param fill_point Point from which to start the bucket fill.
 * \param reports Reports list for errors.
 * \param keep_image Keep the image data block after generating curves.
 */
bke::CurvesGeometry fill_strokes(ARegion &region,
                                 View3D &view3d,
                                 RegionView3D &rv3d,
                                 Main &bmain,
                                 const Scene &scene,
                                 Depsgraph &depsgraph,
                                 Object &object,
                                 const bke::greasepencil::Layer &layer,
                                 const VArray<bool> &boundary_layers,
                                 Span<DrawingInfo> src_drawings,
                                 bool invert,
                                 const float2 &fill_point,
                                 FillToolFitMethod fit_method,
                                 bool keep_image,
                                 const bool use_onion_skinning,
                                 const bool allow_fill_material);

namespace image_render {

struct RegionViewData {
  int2 region_winsize;
  rcti region_winrct;
};

RegionViewData region_init(ARegion &region, const int2 &win_size);
void region_reset(ARegion &region, const RegionViewData &data);

GPUOffScreen *image_render_begin(const int2 &win_size);
Image *image_render_end(Main &bmain, GPUOffScreen *buffer);

void set_viewmat(ARegion &region,
                 View3D &view3d,
                 RegionView3D &rv3d,
                 Depsgraph &depsgraph,
                 const Scene &scene,
                 const int2 &win_size,
                 const float2 &zoom,
                 const float2 &offset);
void clear_viewmat();

void draw_dot(const float3 &position, const float point_size, const ColorGeometry4f &color);
/* Draw a line from points. */
void draw_curve(IndexRange indices,
                Span<float3> positions,
                const VArray<ColorGeometry4f> &colors,
                const float4x4 &layer_to_world,
                bool cyclic,
                float line_width);
/* Draw a full grease pencil stroke. */
void draw_grease_pencil_stroke(const RegionView3D &rv3d,
                               const int2 &win_size,
                               const Object &object,
                               IndexRange indices,
                               Span<float3> positions,
                               const VArray<float> &radii,
                               const VArray<ColorGeometry4f> &colors,
                               const float4x4 &layer_to_world,
                               bool cyclic,
                               eGPDstroke_Caps cap_start,
                               eGPDstroke_Caps cap_end,
                               bool fill_stroke);
/* Draw points as quads or circles. */
void draw_dots(IndexRange indices,
               Span<float3> positions,
               const VArray<float> &radii,
               const VArray<ColorGeometry4f> &colors,
               const float4x4 &layer_to_world);

/**
 * Draw curves geometry.
 * \param mode Mode of \a eMaterialGPencilStyle_Mode.
 */
void draw_grease_pencil_strokes(const RegionView3D &rv3d,
                                const int2 &win_size,
                                const Object &object,
                                const bke::greasepencil::Drawing &drawing,
                                const IndexMask &strokes_mask,
                                const VArray<ColorGeometry4f> &colors,
                                const float4x4 &layer_to_world,
                                int mode,
                                bool use_xray,
                                bool fill_strokes);

}  // namespace image_render
=======
/** Returns a set of vertex group names that are deformed by a bone in an armature. */
Set<std::string> get_bone_deformed_vertex_group_names(const Object &object);

/** For a point in a stroke, normalize the weights of vertex groups deformed by bones so that the
 * sum is 1.0f. */
void normalize_vertex_weights(MDeformVert &dvert,
                              int active_vertex_group,
                              Span<bool> vertex_group_is_locked,
                              Span<bool> vertex_group_is_bone_deformed);
>>>>>>> 2a65681d

}  // namespace blender::ed::greasepencil<|MERGE_RESOLUTION|>--- conflicted
+++ resolved
@@ -372,7 +372,16 @@
     const Span<Vector<PointTransferData>> src_to_dst_points,
     const bool keep_caps);
 
-<<<<<<< HEAD
+/** Returns a set of vertex group names that are deformed by a bone in an armature. */
+Set<std::string> get_bone_deformed_vertex_group_names(const Object &object);
+
+/** For a point in a stroke, normalize the weights of vertex groups deformed by bones so that the
+ * sum is 1.0f. */
+void normalize_vertex_weights(MDeformVert &dvert,
+                              int active_vertex_group,
+                              Span<bool> vertex_group_is_locked,
+                              Span<bool> vertex_group_is_bone_deformed);
+
 enum FillToolFitMethod {
   /* Use the current view projection unchanged. */
   None,
@@ -478,16 +487,5 @@
                                 bool fill_strokes);
 
 }  // namespace image_render
-=======
-/** Returns a set of vertex group names that are deformed by a bone in an armature. */
-Set<std::string> get_bone_deformed_vertex_group_names(const Object &object);
-
-/** For a point in a stroke, normalize the weights of vertex groups deformed by bones so that the
- * sum is 1.0f. */
-void normalize_vertex_weights(MDeformVert &dvert,
-                              int active_vertex_group,
-                              Span<bool> vertex_group_is_locked,
-                              Span<bool> vertex_group_is_bone_deformed);
->>>>>>> 2a65681d
 
 }  // namespace blender::ed::greasepencil