--- conflicted
+++ resolved
@@ -388,7 +388,18 @@
                               Span<bool> vertex_group_is_locked,
                               Span<bool> vertex_group_is_bone_deformed);
 
-<<<<<<< HEAD
+void clipboard_free();
+const bke::CurvesGeometry &clipboard_curves();
+/**
+ * Paste curves from the clipboard into the drawing.
+ * \param paste_back Render behind existing curves by inserting curves at the front.
+ * \return Index range of the new curves in the drawing after pasting.
+ */
+IndexRange clipboard_paste_strokes(Main &bmain,
+                                   Object &object,
+                                   bke::greasepencil::Drawing &drawing,
+                                   bool paste_back);
+
 enum FillToolFitMethod {
   /* Use the current view projection unchanged. */
   None,
@@ -494,18 +505,5 @@
                                 bool fill_strokes);
 
 }  // namespace image_render
-=======
-void clipboard_free();
-const bke::CurvesGeometry &clipboard_curves();
-/**
- * Paste curves from the clipboard into the drawing.
- * \param paste_back Render behind existing curves by inserting curves at the front.
- * \return Index range of the new curves in the drawing after pasting.
- */
-IndexRange clipboard_paste_strokes(Main &bmain,
-                                   Object &object,
-                                   bke::greasepencil::Drawing &drawing,
-                                   bool paste_back);
->>>>>>> 9209255f
 
 }  // namespace blender::ed::greasepencil