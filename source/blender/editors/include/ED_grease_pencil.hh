--- conflicted
+++ resolved
@@ -317,7 +317,53 @@
                                   IndexMaskMemory &memory);
 
 /**
-<<<<<<< HEAD
+ * Structure describing a point in the destination relatively to the source.
+ * If a point in the destination \a is_src_point, then it corresponds
+ * exactly to the point at \a src_point index in the source geometry.
+ * Otherwise, it is a linear combination of points at \a src_point and \a src_next_point in the
+ * source geometry, with the given \a factor.
+ * A point in the destination is a \a cut if it splits the source curves geometry, meaning it is
+ * the first point of a new curve in the destination.
+ */
+struct PointTransferData {
+  int src_point;
+  int src_next_point;
+  float factor;
+  bool is_src_point;
+  bool is_cut;
+
+  /**
+   * Source point is the last of the curve.
+   */
+  bool is_src_end_point() const
+  {
+    /* The src_next_point index increments for all points except the last, where it is set to the
+     * first point index. This can be used to detect the curve end from the source index alone.
+     */
+    return is_src_point && src_point >= src_next_point;
+  }
+};
+
+/**
+ * Computes a \a dst curves geometry by applying a change of topology from a \a src curves
+ * geometry.
+ * The change of topology is described by \a src_to_dst_points, which size should be
+ * equal to the number of points in the source.
+ * For each point in the source, the corresponding vector in \a src_to_dst_points contains a set
+ * of destination points (PointTransferData), which can correspond to points of the source, or
+ * linear combination of them. Note that this vector can be empty, if we want to remove points
+ * for example. Curves can also be split if a destination point is marked as a cut.
+ *
+ * \returns an array containing the same elements as \a src_to_dst_points, but in the destination
+ * points domain.
+ */
+Array<PointTransferData> compute_topology_change(
+    const bke::CurvesGeometry &src,
+    bke::CurvesGeometry &dst,
+    const Span<Vector<PointTransferData>> src_to_dst_points,
+    const bool keep_caps);
+
+/**
  * Fill tool for generating strokes in empty areas.
  *
  * This uses an approximate render of strokes and boundaries,
@@ -390,52 +436,5 @@
                           const bool use_xray);
 
 }  // namespace image_render
-=======
- * Structure describing a point in the destination relatively to the source.
- * If a point in the destination \a is_src_point, then it corresponds
- * exactly to the point at \a src_point index in the source geometry.
- * Otherwise, it is a linear combination of points at \a src_point and \a src_next_point in the
- * source geometry, with the given \a factor.
- * A point in the destination is a \a cut if it splits the source curves geometry, meaning it is
- * the first point of a new curve in the destination.
- */
-struct PointTransferData {
-  int src_point;
-  int src_next_point;
-  float factor;
-  bool is_src_point;
-  bool is_cut;
-
-  /**
-   * Source point is the last of the curve.
-   */
-  bool is_src_end_point() const
-  {
-    /* The src_next_point index increments for all points except the last, where it is set to the
-     * first point index. This can be used to detect the curve end from the source index alone.
-     */
-    return is_src_point && src_point >= src_next_point;
-  }
-};
-
-/**
- * Computes a \a dst curves geometry by applying a change of topology from a \a src curves
- * geometry.
- * The change of topology is described by \a src_to_dst_points, which size should be
- * equal to the number of points in the source.
- * For each point in the source, the corresponding vector in \a src_to_dst_points contains a set
- * of destination points (PointTransferData), which can correspond to points of the source, or
- * linear combination of them. Note that this vector can be empty, if we want to remove points
- * for example. Curves can also be split if a destination point is marked as a cut.
- *
- * \returns an array containing the same elements as \a src_to_dst_points, but in the destination
- * points domain.
- */
-Array<PointTransferData> compute_topology_change(
-    const bke::CurvesGeometry &src,
-    bke::CurvesGeometry &dst,
-    const Span<Vector<PointTransferData>> src_to_dst_points,
-    const bool keep_caps);
->>>>>>> c30647a6
 
 }  // namespace blender::ed::greasepencil