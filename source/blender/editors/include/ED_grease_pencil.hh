--- conflicted
+++ resolved
@@ -24,12 +24,12 @@
 struct Main;
 struct Object;
 struct KeyframeEditData;
-struct ViewContext;
 struct wmKeyConfig;
 struct wmOperator;
 struct ToolSettings;
 struct Scene;
 struct UndoType;
+struct ViewContext;
 struct ViewDepths;
 struct View3D;
 namespace blender {
@@ -53,12 +53,9 @@
 void ED_operatortypes_grease_pencil_layers();
 void ED_operatortypes_grease_pencil_select();
 void ED_operatortypes_grease_pencil_edit();
-<<<<<<< HEAD
+void ED_operatortypes_grease_pencil_material();
 void ED_operatortypes_grease_pencil_fill();
-=======
-void ED_operatortypes_grease_pencil_material();
 void ED_operatormacros_grease_pencil();
->>>>>>> 0ca9f633
 void ED_keymap_grease_pencil(wmKeyConfig *keyconf);
 
 void ED_undosys_type_grease_pencil(UndoType *undo_type);
@@ -192,15 +189,6 @@
   const int frame_number;
   const float multi_frame_falloff;
 };
-<<<<<<< HEAD
-Array<int> get_frame_numbers_for_layer(const bke::greasepencil::Layer &layer,
-                                       const int current_frame,
-                                       const bool use_multi_frame_editing);
-Array<MutableDrawingInfo> retrieve_editable_drawings(const Scene &scene,
-                                                     GreasePencil &grease_pencil);
-Array<DrawingInfo> retrieve_visible_drawings(const Scene &scene,
-                                             const GreasePencil &grease_pencil);
-=======
 Vector<MutableDrawingInfo> retrieve_editable_drawings(const Scene &scene,
                                                       GreasePencil &grease_pencil);
 Vector<MutableDrawingInfo> retrieve_editable_drawings_with_falloff(const Scene &scene,
@@ -239,7 +227,6 @@
                                                   const bke::greasepencil::Drawing &drawing,
                                                   bke::AttrDomain selection_domain,
                                                   IndexMaskMemory &memory);
->>>>>>> 0ca9f633
 
 void create_blank(Main &bmain, Object &object, int frame_number);
 void create_stroke(Main &bmain, Object &object, const float4x4 &matrix, int frame_number);
