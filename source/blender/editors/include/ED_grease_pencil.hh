--- conflicted
+++ resolved
@@ -53,13 +53,8 @@
 void ED_operatortypes_grease_pencil_material();
 void ED_operatormacros_grease_pencil();
 void ED_keymap_grease_pencil(wmKeyConfig *keyconf);
-<<<<<<< HEAD
-void GREASE_PENCIL_OT_stroke_cutter(wmOperatorType *ot);
-
-=======
 
 void ED_undosys_type_grease_pencil(UndoType *undo_type);
->>>>>>> ce80cc15
 /**
  * Get the selection mode for Grease Pencil selection operators: point, stroke, segment.
  */
@@ -190,14 +185,6 @@
   const int frame_number;
   const float multi_frame_falloff;
 };
-<<<<<<< HEAD
-Array<MutableDrawingInfo> retrieve_editable_drawings(const Scene &scene,
-                                                     GreasePencil &grease_pencil);
-Array<DrawingInfo> retrieve_visible_drawings(const Scene &scene,
-                                             const GreasePencil &grease_pencil);
-Array<MutableDrawingInfo> retrieve_editable_drawings_of_active_layer(const Scene &scene,
-                                                                     GreasePencil &grease_pencil);
-=======
 Vector<MutableDrawingInfo> retrieve_editable_drawings(const Scene &scene,
                                                       GreasePencil &grease_pencil);
 Vector<MutableDrawingInfo> retrieve_editable_drawings_with_falloff(const Scene &scene,
@@ -206,7 +193,6 @@
     const Scene &scene, GreasePencil &grease_pencil, const bke::greasepencil::Layer &layer);
 Vector<DrawingInfo> retrieve_visible_drawings(const Scene &scene,
                                               const GreasePencil &grease_pencil);
->>>>>>> ce80cc15
 
 IndexMask retrieve_editable_strokes(Object &grease_pencil_object,
                                     const bke::greasepencil::Drawing &drawing,
