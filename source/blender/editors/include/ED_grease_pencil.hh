/* SPDX-FileCopyrightText: 2023 Blender Authors
 *
 * SPDX-License-Identifier: GPL-2.0-or-later */

/** \file
 * \ingroup editors
 */

#pragma once

#include "BKE_anonymous_attribute_id.hh"
#include "BKE_grease_pencil.hh"

#include "BLI_generic_span.hh"
#include "BLI_index_mask_fwd.hh"
#include "BLI_math_matrix_types.hh"
#include "BLI_set.hh"

#include "ED_keyframes_edit.hh"

#include "WM_api.hh"

struct bContext;
struct Main;
struct Object;
struct KeyframeEditData;
struct wmKeyConfig;
struct wmOperator;
struct GPUOffScreen;
struct ToolSettings;
struct Scene;
struct UndoType;
struct ViewDepths;
struct View3D;
struct ViewContext;
struct GreasePencilLineartModifierData;
namespace blender {
namespace bke {
enum class AttrDomain : int8_t;
class CurvesGeometry;
}  // namespace bke
}  // namespace blender

enum {
  LAYER_REORDER_ABOVE,
  LAYER_REORDER_BELOW,
};

/* -------------------------------------------------------------------- */
/** \name C Wrappers
 * \{ */

void ED_operatortypes_grease_pencil();
void ED_operatortypes_grease_pencil_draw();
void ED_operatortypes_grease_pencil_frames();
void ED_operatortypes_grease_pencil_layers();
void ED_operatortypes_grease_pencil_select();
void ED_operatortypes_grease_pencil_edit();
void ED_operatortypes_grease_pencil_material();
void ED_operatortypes_grease_pencil_primitives();
void ED_operatortypes_grease_pencil_weight_paint();
void ED_operatortypes_grease_pencil_interpolate();
void ED_operatortypes_grease_pencil_lineart();
void ED_operatortypes_grease_pencil_trace();
void ED_operatormacros_grease_pencil();
void ED_keymap_grease_pencil(wmKeyConfig *keyconf);
void ED_primitivetool_modal_keymap(wmKeyConfig *keyconf);
void ED_filltool_modal_keymap(wmKeyConfig *keyconf);
void ED_interpolatetool_modal_keymap(wmKeyConfig *keyconf);

void GREASE_PENCIL_OT_stroke_cutter(wmOperatorType *ot);

void ED_undosys_type_grease_pencil(UndoType *undo_type);

/**
 * Get the selection mode for Grease Pencil selection operators: point, stroke, segment.
 */
blender::bke::AttrDomain ED_grease_pencil_selection_domain_get(const ToolSettings *tool_settings);

/** \} */

namespace blender::ed::greasepencil {

<<<<<<< HEAD
enum class ReprojectMode : int8_t { Front, Side, Top, View, Cursor, Surface, Keep };

enum class DrawingPlacementDepth { ObjectOrigin, Cursor, Surface, NearestStroke };
=======
enum class DrawingPlacementDepth : int8_t { ObjectOrigin, Cursor, Surface, NearestStroke };
>>>>>>> f6141b3f

enum class DrawingPlacementPlane : int8_t { View, Front, Side, Top, Cursor };

class DrawingPlacement {
  const ARegion *region_;
  const View3D *view3d_;

  DrawingPlacementDepth depth_;
  DrawingPlacementPlane plane_;
  ViewDepths *depth_cache_ = nullptr;
  bool use_project_only_selected_ = false;
  float surface_offset_;

  float3 placement_loc_;
  float3 placement_normal_;
  float4 placement_plane_;

  float4x4 layer_space_to_world_space_;
  float4x4 world_space_to_layer_space_;

 public:
  DrawingPlacement() = default;
  DrawingPlacement(const Scene &scene,
                   const ARegion &region,
                   const View3D &view3d,
                   const Object &eval_object,
                   const bke::greasepencil::Layer *layer);

  /**
   * Construct the object based on a ReprojectMode enum instead of Scene values.
   */
  DrawingPlacement(const Scene &scene,
                   const ARegion &region,
                   const View3D &view3d,
                   const Object &eval_object,
                   const bke::greasepencil::Layer *layer,
                   ReprojectMode reproject_mode);
  DrawingPlacement(const DrawingPlacement &other);
  DrawingPlacement(DrawingPlacement &&other);
  DrawingPlacement &operator=(const DrawingPlacement &other);
  DrawingPlacement &operator=(DrawingPlacement &&other);
  ~DrawingPlacement();

 public:
  bool use_project_to_surface() const;
  bool use_project_to_nearest_stroke() const;

  void cache_viewport_depths(Depsgraph *depsgraph, ARegion *region, View3D *view3d);
  void set_origin_to_nearest_stroke(float2 co);

  /**
   * Projects a screen space coordinate to the local drawing space.
   */
  float3 project(float2 co) const;
  void project(Span<float2> src, MutableSpan<float3> dst) const;

  /**
   * Projects a 3D position (in local space) to the drawing plane.
   */
  float3 reproject(float3 pos) const;
  void reproject(Span<float3> src, MutableSpan<float3> dst) const;

  float4x4 to_world_space() const;

 private:
  float3 project_depth(float2 co) const;
};

void set_selected_frames_type(bke::greasepencil::Layer &layer,
                              const eBezTriple_KeyframeType key_type);

bool snap_selected_frames(GreasePencil &grease_pencil,
                          bke::greasepencil::Layer &layer,
                          Scene &scene,
                          const eEditKeyframes_Snap mode);

bool mirror_selected_frames(GreasePencil &grease_pencil,
                            bke::greasepencil::Layer &layer,
                            Scene &scene,
                            const eEditKeyframes_Mirror mode);

/**
 * Creates duplicate frames for each selected frame in the layer.
 * The duplicates are stored in the LayerTransformData structure of the layer runtime data.
 * This function also deselects the selected frames, while keeping the duplicates selected.
 */
bool duplicate_selected_frames(GreasePencil &grease_pencil, bke::greasepencil::Layer &layer);

bool remove_all_selected_frames(GreasePencil &grease_pencil, bke::greasepencil::Layer &layer);

void select_layer_channel(GreasePencil &grease_pencil, bke::greasepencil::Layer *layer);

struct KeyframeClipboard {
  /* Datatype for use in copy/paste buffer. */
  struct DrawingBufferItem {
    blender::bke::greasepencil::FramesMapKeyT frame_number;
    bke::greasepencil::Drawing drawing;
    int duration;
    eBezTriple_KeyframeType keytype;
  };

  struct LayerBufferItem {
    Vector<DrawingBufferItem> drawing_buffers;
    blender::bke::greasepencil::FramesMapKeyT first_frame;
    blender::bke::greasepencil::FramesMapKeyT last_frame;
  };

  Map<std::string, LayerBufferItem> copy_buffer{};
  int first_frame{std::numeric_limits<int>::max()};
  int last_frame{std::numeric_limits<int>::min()};
  int cfra{0};

  void clear()
  {
    copy_buffer.clear();
    first_frame = std::numeric_limits<int>::max();
    last_frame = std::numeric_limits<int>::min();
    cfra = 0;
  }
};

bool grease_pencil_copy_keyframes(bAnimContext *ac, KeyframeClipboard &clipboard);

bool grease_pencil_paste_keyframes(bAnimContext *ac,
                                   const eKeyPasteOffset offset_mode,
                                   const eKeyMergeMode merge_mode,
                                   const KeyframeClipboard &clipboard);

/**
 * Sets the selection flag, according to \a selection_mode to the frame at \a frame_number in the
 * \a layer if such frame exists. Returns false if no such frame exists.
 */
bool select_frame_at(bke::greasepencil::Layer &layer,
                     const int frame_number,
                     const short select_mode);

void select_frames_at(bke::greasepencil::LayerGroup &layer_group,
                      const int frame_number,
                      const short select_mode);

void select_all_frames(bke::greasepencil::Layer &layer, const short select_mode);

void select_frames_region(KeyframeEditData *ked,
                          bke::greasepencil::TreeNode &node,
                          const short tool,
                          const short select_mode);

void select_frames_range(bke::greasepencil::TreeNode &node,
                         const float min,
                         const float max,
                         const short select_mode);

/**
 * Returns true if any frame of the \a layer is selected.
 */
bool has_any_frame_selected(const bke::greasepencil::Layer &layer);

/**
 * Check for an active keyframe at the current scene time. When there is not,
 * create one when auto-key is on (taking additive drawing setting into account).
 * \return false when no keyframe could be found or created.
 */
bool ensure_active_keyframe(bContext *C,
                            GreasePencil &grease_pencil,
                            bool duplicate_previous_key,
                            bool &r_inserted_keyframe);

void create_keyframe_edit_data_selected_frames_list(KeyframeEditData *ked,
                                                    const bke::greasepencil::Layer &layer);

bool active_grease_pencil_poll(bContext *C);
bool editable_grease_pencil_poll(bContext *C);
bool active_grease_pencil_layer_poll(bContext *C);
bool editable_grease_pencil_point_selection_poll(bContext *C);
bool grease_pencil_painting_poll(bContext *C);
bool grease_pencil_sculpting_poll(bContext *C);
bool grease_pencil_weight_painting_poll(bContext *C);

float opacity_from_input_sample(const float pressure,
                                const Brush *brush,
                                const BrushGpencilSettings *settings);
float radius_from_input_sample(const RegionView3D *rv3d,
                               const ARegion *region,
                               const Brush *brush,
                               float pressure,
                               float3 location,
                               float4x4 to_world,
                               const BrushGpencilSettings *settings);
int grease_pencil_draw_operator_invoke(bContext *C,
                                       wmOperator *op,
                                       bool use_duplicate_previous_key);
float4x2 calculate_texture_space(const Scene *scene,
                                 const ARegion *region,
                                 const float2 &mouse,
                                 const DrawingPlacement &placement);

struct DrawingInfo {
  const bke::greasepencil::Drawing &drawing;
  const int layer_index;
  const int frame_number;
  /* This is used by the onion skinning system. A value of 0 means the drawing is on the current
   * frame. Negative values are before the current frame, positive values are drawings after the
   * current frame. The magnitude of the value indicates how far the drawing is from the current
   * frame (either in absolute frames, or in number of keyframes). */
  const int onion_id;
};
struct MutableDrawingInfo {
  bke::greasepencil::Drawing &drawing;
  const int layer_index;
  const int frame_number;
  const float multi_frame_falloff;
};
Vector<MutableDrawingInfo> retrieve_editable_drawings(const Scene &scene,
                                                      GreasePencil &grease_pencil);
Vector<MutableDrawingInfo> retrieve_editable_drawings_with_falloff(const Scene &scene,
                                                                   GreasePencil &grease_pencil);
Array<Vector<MutableDrawingInfo>> retrieve_editable_drawings_grouped_per_frame(
    const Scene &scene, GreasePencil &grease_pencil);
Vector<MutableDrawingInfo> retrieve_editable_drawings_from_layer(
    const Scene &scene, GreasePencil &grease_pencil, const bke::greasepencil::Layer &layer);
Vector<MutableDrawingInfo> retrieve_editable_drawings_from_layer_with_falloff(
    const Scene &scene, GreasePencil &grease_pencil, const bke::greasepencil::Layer &layer);
Vector<DrawingInfo> retrieve_visible_drawings(const Scene &scene,
                                              const GreasePencil &grease_pencil,
                                              bool do_onion_skinning);

IndexMask retrieve_editable_strokes(Object &grease_pencil_object,
                                    const bke::greasepencil::Drawing &drawing,
                                    int layer_index,
                                    IndexMaskMemory &memory);
IndexMask retrieve_editable_strokes_by_material(Object &object,
                                                const bke::greasepencil::Drawing &drawing,
                                                const int mat_i,
                                                IndexMaskMemory &memory);
IndexMask retrieve_editable_points(Object &object,
                                   const bke::greasepencil::Drawing &drawing,
                                   int layer_index,
                                   IndexMaskMemory &memory);
IndexMask retrieve_editable_elements(Object &object,
                                     const MutableDrawingInfo &info,
                                     bke::AttrDomain selection_domain,
                                     IndexMaskMemory &memory);

IndexMask retrieve_visible_strokes(Object &grease_pencil_object,
                                   const bke::greasepencil::Drawing &drawing,
                                   IndexMaskMemory &memory);
IndexMask retrieve_visible_points(Object &object,
                                  const bke::greasepencil::Drawing &drawing,
                                  IndexMaskMemory &memory);

IndexMask retrieve_visible_bezier_handle_points(Object &object,
                                                const bke::greasepencil::Drawing &drawing,
                                                int layer_index,
                                                IndexMaskMemory &memory);
IndexMask retrieve_visible_bezier_handle_elements(Object &object,
                                                  const bke::greasepencil::Drawing &drawing,
                                                  int layer_index,
                                                  bke::AttrDomain selection_domain,
                                                  IndexMaskMemory &memory);

IndexMask retrieve_editable_and_selected_strokes(Object &grease_pencil_object,
                                                 const bke::greasepencil::Drawing &drawing,
                                                 int layer_index,
                                                 IndexMaskMemory &memory);
IndexMask retrieve_editable_and_selected_points(Object &object,
                                                const bke::greasepencil::Drawing &drawing,
                                                int layer_index,
                                                IndexMaskMemory &memory);
IndexMask retrieve_editable_and_selected_elements(Object &object,
                                                  const bke::greasepencil::Drawing &drawing,
                                                  int layer_index,
                                                  bke::AttrDomain selection_domain,
                                                  IndexMaskMemory &memory);

void create_blank(Main &bmain, Object &object, int frame_number);
void create_stroke(Main &bmain, Object &object, const float4x4 &matrix, int frame_number);
void create_suzanne(Main &bmain, Object &object, const float4x4 &matrix, int frame_number);

/**
 * An implementation of the Ramer-Douglas-Peucker algorithm.
 *
 * \param range: The range to simplify.
 * \param epsilon: The threshold distance from the coord between two points for when a point
 * in-between needs to be kept.
 * \param dist_function: A function that computes the distance to a point at an index in the range.
 * The IndexRange is a subrange of \a range and the index is an index relative to the subrange.
 * \param points_to_delete: Writes true to the indices for which the points should be removed.
 * \returns the total number of points to remove.
 */
int64_t ramer_douglas_peucker_simplify(IndexRange range,
                                       float epsilon,
                                       FunctionRef<float(int64_t, int64_t, int64_t)> dist_function,
                                       MutableSpan<bool> points_to_delete);

Array<float2> polyline_fit_curve(Span<float2> points,
                                 float error_threshold,
                                 const IndexMask &corner_mask);

IndexMask polyline_detect_corners(Span<float2> points,
                                  float radius_min,
                                  float radius_max,
                                  int samples_max,
                                  float angle_threshold,
                                  IndexMaskMemory &memory);

/**
 * Merge points that are close together on each selected curve.
 * Points are not merged across curves.
 */
bke::CurvesGeometry curves_merge_by_distance(
    const bke::CurvesGeometry &src_curves,
    const float merge_distance,
    const IndexMask &selection,
    const bke::AnonymousAttributePropagationInfo &propagation_info);

/**
 * Merge points on the same curve that are close together.
 */
int curve_merge_by_distance(const IndexRange points,
                            const Span<float> distances,
                            const IndexMask &selection,
                            const float merge_distance,
                            MutableSpan<int> r_merge_indices);

/**
 * Connect selected curve endpoints with the closest endpoints of other curves.
 */
bke::CurvesGeometry curves_merge_endpoints_by_distance(
    const ARegion &region,
    const bke::CurvesGeometry &src_curves,
    const float4x4 &layer_to_world,
    const float merge_distance,
    const IndexMask &selection,
    const bke::AnonymousAttributePropagationInfo &propagation_info);

/**
 * Structure describing a point in the destination relatively to the source.
 * If a point in the destination \a is_src_point, then it corresponds
 * exactly to the point at \a src_point index in the source geometry.
 * Otherwise, it is a linear combination of points at \a src_point and \a src_next_point in the
 * source geometry, with the given \a factor.
 * A point in the destination is a \a cut if it splits the source curves geometry, meaning it is
 * the first point of a new curve in the destination.
 */
struct PointTransferData {
  int src_point;
  int src_next_point;
  float factor;
  bool is_src_point;
  bool is_cut;

  /**
   * Source point is the last of the curve.
   */
  bool is_src_end_point() const
  {
    /* The src_next_point index increments for all points except the last, where it is set to the
     * first point index. This can be used to detect the curve end from the source index alone.
     */
    return is_src_point && src_point >= src_next_point;
  }
};

/**
 * Computes a \a dst curves geometry by applying a change of topology from a \a src curves
 * geometry.
 * The change of topology is described by \a src_to_dst_points, which size should be
 * equal to the number of points in the source.
 * For each point in the source, the corresponding vector in \a src_to_dst_points contains a set
 * of destination points (PointTransferData), which can correspond to points of the source, or
 * linear combination of them. Note that this vector can be empty, if we want to remove points
 * for example. Curves can also be split if a destination point is marked as a cut.
 *
 * \returns an array containing the same elements as \a src_to_dst_points, but in the destination
 * points domain.
 */
Array<PointTransferData> compute_topology_change(
    const bke::CurvesGeometry &src,
    bke::CurvesGeometry &dst,
    const Span<Vector<PointTransferData>> src_to_dst_points,
    const bool keep_caps);

/** Returns a set of vertex group names that are deformed by a bone in an armature. */
Set<std::string> get_bone_deformed_vertex_group_names(const Object &object);

/** For a point in a stroke, normalize the weights of vertex groups deformed by bones so that the
 * sum is 1.0f. */
void normalize_vertex_weights(MDeformVert &dvert,
                              int active_vertex_group,
                              Span<bool> vertex_group_is_locked,
                              Span<bool> vertex_group_is_bone_deformed);

void clipboard_free();
const bke::CurvesGeometry &clipboard_curves();
/**
 * Paste curves from the clipboard into the drawing.
 * \param paste_back: Render behind existing curves by inserting curves at the front.
 * \return Index range of the new curves in the drawing after pasting.
 */
IndexRange clipboard_paste_strokes(Main &bmain,
                                   Object &object,
                                   bke::greasepencil::Drawing &drawing,
                                   bool paste_back);

/**
 * Method used by the Fill tool to fit the render buffer to strokes.
 */
enum FillToolFitMethod {
  /* Use the current view projection unchanged. */
  None,
  /* Fit all strokes into the view (may change pixel size). */
  FitToView,
};

struct ExtensionData {
  struct {
    Vector<float3> starts;
    Vector<float3> ends;
  } lines;
  struct {
    Vector<float3> centers;
    Vector<float> radii;
  } circles;
};

/**
 * Fill tool for generating strokes in empty areas.
 *
 * This uses an approximate render of strokes and boundaries,
 * then fills the image starting from the mouse position.
 * The outlines of the filled pixel areas are returned as curves.
 *
 * \param layer: The layer containing the new stroke, used for reprojecting from images.
 * \param boundary_layers: Layers that are purely for boundaries, regular strokes are not rendered.
 * \param src_drawings: Drawings to include as boundary strokes.
 * \param invert: Construct boundary around empty areas instead.
 * \param alpha_threshold: Render transparent stroke where opacity is below the threshold.
 * \param fill_point: Point from which to start the bucket fill.
 * \param fit_method: View fitting method to include all strokes.
 * \param stroke_material_index: Material index to use for the new strokes.
 * \param keep_images: Keep the image data block after generating curves.
 */
bke::CurvesGeometry fill_strokes(const ViewContext &view_context,
                                 const Brush &brush,
                                 const Scene &scene,
                                 const bke::greasepencil::Layer &layer,
                                 const VArray<bool> &boundary_layers,
                                 Span<DrawingInfo> src_drawings,
                                 bool invert,
                                 const std::optional<float> alpha_threshold,
                                 const float2 &fill_point,
                                 const ExtensionData &extensions,
                                 FillToolFitMethod fit_method,
                                 int stroke_material_index,
                                 bool keep_images);

namespace image_render {

/** Region size to restore after rendering. */
struct RegionViewData {
  int2 region_winsize;
  rcti region_winrct;
};

/**
 * Set up region to match the render buffer size.
 */
RegionViewData region_init(ARegion &region, const int2 &win_size);
/**
 * Restore original region size after rendering.
 */
void region_reset(ARegion &region, const RegionViewData &data);

/**
 * Create and off-screen buffer for rendering.
 */
GPUOffScreen *image_render_begin(const int2 &win_size);
/**
 * Finish rendering and convert the off-screen buffer into an image.
 */
Image *image_render_end(Main &bmain, GPUOffScreen *buffer);

/**
 * Set up the view matrix for world space rendering.
 *
 * \param win_size: Size of the render window.
 * \param zoom: Zoom factor to render a smaller or larger part of the view.
 * \param offset: Offset of the view relative to the overall size.
 */
void compute_view_matrices(const ViewContext &view_context,
                           const Scene &scene,
                           const int2 &win_size,
                           const float2 &zoom,
                           const float2 &offset);

void set_view_matrix(const RegionView3D &rv3d);
void clear_view_matrix();
void set_projection_matrix(const RegionView3D &rv3d);
void clear_projection_matrix();

/**
 * Draw a dot with a given size and color.
 */
void draw_dot(const float4x4 &transform,
              const float3 &position,
              float point_size,
              const ColorGeometry4f &color);

/**
 * Draw a poly line from points.
 */
void draw_polyline(const float4x4 &transform,
                   IndexRange indices,
                   Span<float3> positions,
                   const VArray<ColorGeometry4f> &colors,
                   bool cyclic,
                   float line_width);

/**
 * Draw points as circles.
 */
void draw_circles(const float4x4 &transform,
                  const IndexRange indices,
                  Span<float3> centers,
                  const VArray<float> &radii,
                  const VArray<ColorGeometry4f> &colors,
                  const float2 &viewport_size,
                  const float line_width,
                  const bool fill);

/**
 * Draw lines with start and end points.
 */
void draw_lines(const float4x4 &transform,
                IndexRange indices,
                Span<float3> start_positions,
                Span<float3> end_positions,
                const VArray<ColorGeometry4f> &colors,
                float line_width);

/**
 * Draw curves geometry.
 * \param mode: Mode of \a eMaterialGPencilStyle_Mode.
 */
void draw_grease_pencil_strokes(const RegionView3D &rv3d,
                                const int2 &win_size,
                                const Object &object,
                                const bke::greasepencil::Drawing &drawing,
                                const float4x4 &transform,
                                const IndexMask &strokes_mask,
                                const VArray<ColorGeometry4f> &colors,
                                bool use_xray,
                                float radius_scale = 1.0f);

}  // namespace image_render

enum class InterpolateFlipMode : int8_t {
  /* No flip. */
  None = 0,
  /* Flip always. */
  Flip,
  /* Flip if needed. */
  FlipAuto,
};

enum class InterpolateLayerMode : int8_t {
  /* Only interpolate on the active layer. */
  Active = 0,
  /* Interpolate strokes on every layer. */
  All,
};

/**
 * Create new strokes tracing the rendered outline of existing strokes.
 * \param drawing: Drawing with input strokes.
 * \param strokes: Selection curves to trace.
 * \param transform: Transform to apply to strokes.
 * \param corner_subdivisions: Subdivisions for corners and start/end cap.
 * \param outline_radius: Radius of the new outline strokes.
 * \param outline_offset: Offset of the outline from the original stroke.
 * \param material_index: The material index for the new outline strokes.
 */
bke::CurvesGeometry create_curves_outline(const bke::greasepencil::Drawing &drawing,
                                          const IndexMask &strokes,
                                          const float4x4 &transform,
                                          int corner_subdivisions,
                                          float outline_radius,
                                          float outline_offset,
                                          int material_index);

namespace cutter {
bke::CurvesGeometry trim_curve_segments(const bke::CurvesGeometry &src,
                                        Span<float2> screen_space_positions,
                                        Span<rcti> screen_space_curve_bounds,
                                        const IndexMask &curve_selection,
                                        const Vector<Vector<int>> &selected_points_in_curves,
                                        bool keep_caps);
};  // namespace cutter

/* Lineart */

/* Stores the maximum calculation range in the whole modifier stack for line art so the cache can
 * cover everything that will be visible. */
struct LineartLimitInfo {
  int16_t edge_types;
  uint8_t min_level;
  uint8_t max_level;
  uint8_t shadow_selection;
  uint8_t silhouette_selection;
};

void get_lineart_modifier_limits(const Object &ob, LineartLimitInfo &info);
void set_lineart_modifier_limits(GreasePencilLineartModifierData &lmd,
                                 const LineartLimitInfo &info,
                                 const bool is_first_lineart);

GreasePencilLineartModifierData *get_first_lineart_modifier(const Object &ob);

}  // namespace blender::ed::greasepencil<|MERGE_RESOLUTION|>--- conflicted
+++ resolved
@@ -81,13 +81,9 @@
 
 namespace blender::ed::greasepencil {
 
-<<<<<<< HEAD
 enum class ReprojectMode : int8_t { Front, Side, Top, View, Cursor, Surface, Keep };
 
-enum class DrawingPlacementDepth { ObjectOrigin, Cursor, Surface, NearestStroke };
-=======
 enum class DrawingPlacementDepth : int8_t { ObjectOrigin, Cursor, Surface, NearestStroke };
->>>>>>> f6141b3f
 
 enum class DrawingPlacementPlane : int8_t { View, Front, Side, Top, Cursor };
 
