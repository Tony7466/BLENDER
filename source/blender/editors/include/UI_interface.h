--- conflicted
+++ resolved
@@ -136,10 +136,10 @@
 #define UI_ICON_SUBMENU	256
 #define UI_ICON_PREVIEW	512
 
-#define UI_TEXT_RIGHT		1024
-#define UI_BUT_NODE_LINK	2048
-#define UI_BUT_NODE_ACTIVE	4096
-#define UI_FLAG_UNUSED		8192
+#define UI_BUT_NODE_LINK	1024
+#define UI_BUT_NODE_ACTIVE	2048
+#define UI_FLAG_UNUSED		4096
+#define UI_FLAG_UNUSED2		8192
 
 	/* button align flag, for drawing groups together */
 #define UI_BUT_ALIGN		(UI_BUT_ALIGN_TOP|UI_BUT_ALIGN_LEFT|UI_BUT_ALIGN_RIGHT|UI_BUT_ALIGN_DOWN)
@@ -163,8 +163,6 @@
 
 #define UI_BUT_VEC_SIZE_LOCK (1<<30) /* used to flag if color hsv-circle should keep luminance */
 #define UI_BUT_COLOR_CUBIC	(1<<31) /* cubic saturation for the color wheel */
-#define UI_BUT_NODE_LINK	(1<<30) /* node link drawing hint for pulldowns */
-#define UI_BUT_NODE_ACTIVE	(1<<31) /* node link drawing hint for pulldowns */
 
 #define UI_PANEL_WIDTH			340
 #define UI_COMPACT_PANEL_WIDTH	160
@@ -761,11 +759,8 @@
 void uiTemplateList(uiLayout *layout, struct bContext *C, struct PointerRNA *ptr, const char *propname, struct PointerRNA *activeptr, const char *activeprop, const char *prop_list, int rows, int maxrows, int type);
 void uiTemplateNodeLink(uiLayout *layout, struct bNodeTree *ntree, struct bNode *node, struct bNodeSocket *input);
 void uiTemplateNodeView(uiLayout *layout, struct bContext *C, struct bNodeTree *ntree, struct bNode *node, struct bNodeSocket *input);
-<<<<<<< HEAD
 void uiTemplateTextureUser(uiLayout *layout, struct bContext *C);
 void uiTemplateTextureShow(uiLayout *layout, struct bContext *C, struct PointerRNA *ptr, struct PropertyRNA *prop);
-=======
->>>>>>> db75cc4c
 
 void uiTemplateMovieClip(struct uiLayout *layout, struct bContext *C, struct PointerRNA *ptr, const char *propname, int compact);
 void uiTemplateTrack(struct uiLayout *layout, struct PointerRNA *ptr, const char *propname);
