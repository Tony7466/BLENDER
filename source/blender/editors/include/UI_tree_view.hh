--- conflicted
+++ resolved
@@ -151,16 +151,11 @@
   void update_children_from_old(const AbstractView &old_view) override;
   static void update_children_from_old_recursive(const TreeViewOrItem &new_items,
                                                  const TreeViewOrItem &old_items);
-<<<<<<< HEAD
-  static AbstractTreeViewItem *find_matching_child(const AbstractTreeViewItem &lookup_item,
-                                                   const TreeViewOrItem &items);
-  std::optional<int> tot_visible_row_count() const;
-
-  bool supports_scrolling() const override;
-=======
   static AbstractTreeViewItem *find_matching_child(
       const AbstractTreeViewItem &lookup_item, const Span<AbstractTreeViewItem *> possible_items);
->>>>>>> a79f9100
+  std::optional<int> tot_visible_row_count() const;
+
+  bool supports_scrolling() const override;
 
   void draw_hierarchy_lines(const ARegion &region, const uiBlock &block) const;
   void get_hierarchy_lines(const ARegion &region,
