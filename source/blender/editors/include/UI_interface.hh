--- conflicted
+++ resolved
@@ -18,17 +18,10 @@
 struct GeometryAttributeInfo;
 }
 
-<<<<<<< HEAD
 struct bContext;
 struct StructRNA;
 struct uiBlock;
 struct uiBut;
-=======
-struct PointerRNA;
-struct StructRNA;
-struct uiBlock;
-struct uiList;
->>>>>>> 8f641541
 struct uiSearchItems;
 
 namespace blender::ui {
@@ -63,10 +56,6 @@
 
 }  // namespace blender::ui
 
-<<<<<<< HEAD
-void UI_but_func_set(uiBut *but, std::function<void(bContext &)> func);
-void UI_but_func_pushed_state_set(uiBut *but, std::function<bool(const uiBut &)> func);
-=======
 enum eUIListFilterResult {
   /** Never show this item, even when filter results are inverted (#UILST_FLT_EXCLUDE). */
   UI_LIST_ITEM_NEVER_SHOW,
@@ -120,7 +109,9 @@
                                    PointerRNA *dataptr,
                                    const char *propname,
                                    uiListItemGetNameFn get_name_fn = nullptr);
->>>>>>> 8f641541
+
+void UI_but_func_set(uiBut *but, std::function<void(bContext &)> func);
+void UI_but_func_pushed_state_set(uiBut *but, std::function<bool(const uiBut &)> func);
 
 /**
  * Override this for all available view types.
