--- conflicted
+++ resolved
@@ -38,12 +38,9 @@
  */
 void ED_curves_transverts_create(struct Curves *curves_id, struct TransVertStore *tvs);
 
-<<<<<<< HEAD
-=======
 /**
  * C wrapper for #CurvesGeometry::offsets_for_write().
  */
->>>>>>> 489651aa
 int *ED_curves_offsets_for_write(struct Curves *curves_id);
 
 /** \} */
