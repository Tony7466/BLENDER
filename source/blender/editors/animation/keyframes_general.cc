/* SPDX-FileCopyrightText: 2008 Blender Foundation
 *
 * SPDX-License-Identifier: GPL-2.0-or-later */

/** \file
 * \ingroup edanimation
 */

#include <cfloat>
#include <cmath>
#include <cstdlib>
#include <cstring>

#include "MEM_guardedalloc.h"

#include "BLI_blenlib.h"
#include "BLI_math_vector.h"
#include "BLI_string_utils.h"
#include "BLI_utildefines.h"

#include "DNA_anim_types.h"
#include "DNA_object_types.h"
#include "DNA_scene_types.h"
#include "DNA_space_types.h"

#include "BKE_action.h"
#include "BKE_curve.h"
#include "BKE_fcurve.h"
#include "BKE_main.h"
#include "BKE_report.h"
#include "BKE_scene.h"

#include "RNA_access.hh"
#include "RNA_enum_types.hh"
#include "RNA_path.hh"

#include "ED_anim_api.hh"
#include "ED_keyframes_edit.hh"
#include "ED_keyframing.hh"

/* This file contains code for various keyframe-editing tools which are 'destructive'
 * (i.e. they will modify the order of the keyframes, and change the size of the array).
 * While some of these tools may eventually be moved out into blenkernel, for now, it is
 * fine to have these calls here.
 *
 * There are also a few tools here which cannot be easily coded for in the other system (yet).
 * These may also be moved around at some point, but for now, they are best added here.
 *
 * - Joshua Leung, Dec 2008
 */

/* **************************************************** */

bool duplicate_fcurve_keys(FCurve *fcu)
{
  bool changed = false;

  /* this can only work when there is an F-Curve, and also when there are some BezTriples */
  if (ELEM(nullptr, fcu, fcu->bezt)) {
    return changed;
  }

  for (int i = 0; i < fcu->totvert; i++) {
    /* If a key is selected */
    if (fcu->bezt[i].f2 & SELECT) {
      /* Expand the list */
      BezTriple *newbezt = static_cast<BezTriple *>(
          MEM_callocN(sizeof(BezTriple) * (fcu->totvert + 1), "beztriple"));

      memcpy(newbezt, fcu->bezt, sizeof(BezTriple) * (i + 1));
      memcpy(newbezt + i + 1, fcu->bezt + i, sizeof(BezTriple));
      memcpy(newbezt + i + 2, fcu->bezt + i + 1, sizeof(BezTriple) * (fcu->totvert - (i + 1)));
      fcu->totvert++;
      changed = true;
      /* reassign pointers... (free old, and add new) */
      MEM_freeN(fcu->bezt);
      fcu->bezt = newbezt;

      /* Unselect the current key */
      BEZT_DESEL_ALL(&fcu->bezt[i]);
      i++;

      /* Select the copied key */
      BEZT_SEL_ALL(&fcu->bezt[i]);
    }
  }
  return changed;
}

/* -------------------------------------------------------------------- */
/** \name Various Tools
 * \{ */

void clean_fcurve(bAnimContext *ac, bAnimListElem *ale, float thresh, bool cleardefault)
{
  FCurve *fcu = (FCurve *)ale->key_data;
  BezTriple *old_bezts, *bezt, *beztn;
  BezTriple *lastb;
  int totCount, i;

  /* Check if any points. */
  if ((fcu == nullptr) || (fcu->bezt == nullptr) || (fcu->totvert == 0) ||
      (!cleardefault && fcu->totvert == 1))
  {
    return;
  }

  /* make a copy of the old BezTriples, and clear F-Curve */
  old_bezts = fcu->bezt;
  totCount = fcu->totvert;
  fcu->bezt = nullptr;
  fcu->totvert = 0;

  /* now insert first keyframe, as it should be ok */
  bezt = old_bezts;
  insert_bezt_fcurve(fcu, bezt, eInsertKeyFlags(0));
  if (!(bezt->f2 & SELECT)) {
    lastb = fcu->bezt;
    lastb->f1 = lastb->f2 = lastb->f3 = 0;
  }

  /* Loop through BezTriples, comparing them. Skip any that do
   * not fit the criteria for "ok" points.
   */
  for (i = 1; i < totCount; i++) {
    float prev[2], cur[2], next[2];

    /* get BezTriples and their values */
    if (i < (totCount - 1)) {
      beztn = (old_bezts + (i + 1));
      next[0] = beztn->vec[1][0];
      next[1] = beztn->vec[1][1];
    }
    else {
      beztn = nullptr;
      next[0] = next[1] = 0.0f;
    }
    lastb = (fcu->bezt + (fcu->totvert - 1));
    bezt = (old_bezts + i);

    /* get references for quicker access */
    prev[0] = lastb->vec[1][0];
    prev[1] = lastb->vec[1][1];
    cur[0] = bezt->vec[1][0];
    cur[1] = bezt->vec[1][1];

    if (!(bezt->f2 & SELECT)) {
      insert_bezt_fcurve(fcu, bezt, eInsertKeyFlags(0));
      lastb = (fcu->bezt + (fcu->totvert - 1));
      lastb->f1 = lastb->f2 = lastb->f3 = 0;
      continue;
    }

    /* check if current bezt occurs at same time as last ok */
    if (IS_EQT(cur[0], prev[0], thresh)) {
      /* If there is a next beztriple, and if occurs at the same time, only insert
       * if there is a considerable distance between the points, and also if the
       * current is further away than the next one is to the previous.
       */
      if (beztn && IS_EQT(cur[0], next[0], thresh) && (IS_EQT(next[1], prev[1], thresh) == 0)) {
        /* only add if current is further away from previous */
        if (cur[1] > next[1]) {
          if (IS_EQT(cur[1], prev[1], thresh) == 0) {
            /* add new keyframe */
            insert_bezt_fcurve(fcu, bezt, eInsertKeyFlags(0));
          }
        }
      }
      else {
        /* only add if values are a considerable distance apart */
        if (IS_EQT(cur[1], prev[1], thresh) == 0) {
          /* add new keyframe */
          insert_bezt_fcurve(fcu, bezt, eInsertKeyFlags(0));
        }
      }
    }
    else {
      /* checks required are dependent on whether this is last keyframe or not */
      if (beztn) {
        /* does current have same value as previous and next? */
        if (IS_EQT(cur[1], prev[1], thresh) == 0) {
          /* add new keyframe */
          insert_bezt_fcurve(fcu, bezt, eInsertKeyFlags(0));
        }
        else if (IS_EQT(cur[1], next[1], thresh) == 0) {
          /* add new keyframe */
          insert_bezt_fcurve(fcu, bezt, eInsertKeyFlags(0));
        }
      }
      else {
        /* add if value doesn't equal that of previous */
        if (IS_EQT(cur[1], prev[1], thresh) == 0) {
          /* add new keyframe */
          insert_bezt_fcurve(fcu, bezt, eInsertKeyFlags(0));
        }
      }
    }
  }

  /* now free the memory used by the old BezTriples */
  if (old_bezts) {
    MEM_freeN(old_bezts);
  }

  /* final step, if there is just one key in fcurve, check if it's
   * the default value and if is, remove fcurve completely. */
  if (cleardefault && fcu->totvert == 1) {
    float default_value = 0.0f;
    PointerRNA id_ptr, ptr;
    PropertyRNA *prop;
    RNA_id_pointer_create(ale->id, &id_ptr);

    /* get property to read from, and get value as appropriate */
    if (RNA_path_resolve_property(&id_ptr, fcu->rna_path, &ptr, &prop)) {
      if (RNA_property_type(prop) == PROP_FLOAT) {
        default_value = RNA_property_float_get_default_index(&ptr, prop, fcu->array_index);
      }
    }

    if (fcu->bezt->vec[1][1] == default_value) {
      BKE_fcurve_delete_keys_all(fcu);

      /* check if curve is really unused and if it is, return signal for deletion */
      if (BKE_fcurve_is_empty(fcu)) {
        AnimData *adt = ale->adt;
        ANIM_fcurve_delete_from_animdata(ac, adt, fcu);
        ale->key_data = nullptr;
      }
    }
  }
}

/**
 * Find the first segment of consecutive selected curve points, starting from \a start_index.
 * Keys that have BEZT_FLAG_IGNORE_TAG set are treated as unselected.
 * \param r_segment_start_idx: returns the start index of the segment.
 * \param r_segment_len: returns the number of curve points in the segment.
 * \return whether such a segment was found or not.
 */
static bool find_fcurve_segment(FCurve *fcu,
                                const int start_index,
                                int *r_segment_start_idx,
                                int *r_segment_len)
{
  *r_segment_start_idx = 0;
  *r_segment_len = 0;

  bool in_segment = false;

  for (int i = start_index; i < fcu->totvert; i++) {
    const bool point_is_selected = fcu->bezt[i].f2 & SELECT;
    const bool point_is_ignored = fcu->bezt[i].f2 & BEZT_FLAG_IGNORE_TAG;

    if (point_is_selected && !point_is_ignored) {
      if (!in_segment) {
        *r_segment_start_idx = i;
        in_segment = true;
      }
      (*r_segment_len)++;
    }
    else if (in_segment) {
      /* If the curve point is not selected then we have reached the end of the selected curve
       * segment. */
      return true; /* Segment found. */
    }
  }

  /* If the last curve point was in the segment, `r_segment_len` and `r_segment_start_idx`
   * are already updated and true is returned. */
  return in_segment;
}

ListBase find_fcurve_segments(FCurve *fcu)
{
  ListBase segments = {nullptr, nullptr};

  /* Ignore baked curves. */
  if (!fcu->bezt) {
    return segments;
  }

  int segment_start_idx = 0;
  int segment_len = 0;
  int current_index = 0;

  while (find_fcurve_segment(fcu, current_index, &segment_start_idx, &segment_len)) {
    FCurveSegment *segment;
    segment = static_cast<FCurveSegment *>(MEM_callocN(sizeof(*segment), "FCurveSegment"));
    segment->start_index = segment_start_idx;
    segment->length = segment_len;
    BLI_addtail(&segments, segment);
    current_index = segment_start_idx + segment_len;
  }
  return segments;
}

static const BezTriple *fcurve_segment_start_get(FCurve *fcu, int index)
{
  const BezTriple *start_bezt = index - 1 >= 0 ? &fcu->bezt[index - 1] : &fcu->bezt[index];
  return start_bezt;
}

static const BezTriple *fcurve_segment_end_get(FCurve *fcu, int index)
{
  const BezTriple *end_bezt = index < fcu->totvert ? &fcu->bezt[index] : &fcu->bezt[index - 1];
  return end_bezt;
}

/* ---------------- */

void blend_to_neighbor_fcurve_segment(FCurve *fcu, FCurveSegment *segment, const float factor)
{
  const BezTriple *target_bezt;
  /* Find which key to blend towards. */
  if (factor < 0) {
    target_bezt = fcurve_segment_start_get(fcu, segment->start_index);
  }
  else {
    target_bezt = fcurve_segment_end_get(fcu, segment->start_index + segment->length);
  }
  const float lerp_factor = fabs(factor);
  /* Blend each key individually. */
  for (int i = segment->start_index; i < segment->start_index + segment->length; i++) {
    const float key_y_value = interpf(target_bezt->vec[1][1], fcu->bezt[i].vec[1][1], lerp_factor);
    BKE_fcurve_keyframe_move_value_with_handles(&fcu->bezt[i], key_y_value);
  }
}

/* ---------------- */

float get_default_rna_value(FCurve *fcu, PropertyRNA *prop, PointerRNA *ptr)
{
  const int len = RNA_property_array_length(ptr, prop);

  float default_value = 0;
  /* Find the default value of that property. */
  switch (RNA_property_type(prop)) {
    case PROP_BOOLEAN:
      if (len) {
        default_value = RNA_property_boolean_get_default_index(ptr, prop, fcu->array_index);
      }
      else {
        default_value = RNA_property_boolean_get_default(ptr, prop);
      }
      break;
    case PROP_INT:
      if (len) {
        default_value = RNA_property_int_get_default_index(ptr, prop, fcu->array_index);
      }
      else {
        default_value = RNA_property_int_get_default(ptr, prop);
      }
      break;
    case PROP_FLOAT:
      if (len) {
        default_value = RNA_property_float_get_default_index(ptr, prop, fcu->array_index);
      }
      else {
        default_value = RNA_property_float_get_default(ptr, prop);
      }
      break;

    default:
      break;
  }
  return default_value;
}

void blend_to_default_fcurve(PointerRNA *id_ptr, FCurve *fcu, const float factor)
{
  PointerRNA ptr;
  PropertyRNA *prop;

  /* Check if path is valid. */
  if (!RNA_path_resolve_property(id_ptr, fcu->rna_path, &ptr, &prop)) {
    return;
  }

  const float default_value = get_default_rna_value(fcu, prop, &ptr);

  /* Blend selected keys to default. */
  for (int i = 0; i < fcu->totvert; i++) {
    if (!(fcu->bezt[i].f2 & SELECT)) {
      continue;
    }
    const float key_y_value = interpf(default_value, fcu->bezt[i].vec[1][1], factor);
    BKE_fcurve_keyframe_move_value_with_handles(&fcu->bezt[i], key_y_value);
  }
}

/* ---------------- */

struct ButterworthCoefficients {
  double *A, *d1, *d2;
  int filter_order;
};

ButterworthCoefficients *ED_anim_allocate_butterworth_coefficients(const int filter_order)
{
  ButterworthCoefficients *bw_coeff = static_cast<ButterworthCoefficients *>(
      MEM_callocN(sizeof(ButterworthCoefficients), "Butterworth Coefficients"));
  bw_coeff->filter_order = filter_order;
  bw_coeff->d1 = static_cast<double *>(
      MEM_callocN(sizeof(double) * filter_order, "coeff filtered"));
  bw_coeff->d2 = static_cast<double *>(
      MEM_callocN(sizeof(double) * filter_order, "coeff samples"));
  bw_coeff->A = static_cast<double *>(MEM_callocN(sizeof(double) * filter_order, "Butterworth A"));
  return bw_coeff;
}

void ED_anim_free_butterworth_coefficients(ButterworthCoefficients *bw_coeff)
{
  MEM_freeN(bw_coeff->d1);
  MEM_freeN(bw_coeff->d2);
  MEM_freeN(bw_coeff->A);
  MEM_freeN(bw_coeff);
}

void ED_anim_calculate_butterworth_coefficients(const float cutoff_frequency,
                                                const float sampling_frequency,
                                                ButterworthCoefficients *bw_coeff)
{
  double s = double(sampling_frequency);
  const double a = tan(M_PI * cutoff_frequency / s);
  const double a2 = a * a;
  double r;
  for (int i = 0; i < bw_coeff->filter_order; ++i) {
    r = sin(M_PI * (2.0 * i + 1.0) / (4.0 * bw_coeff->filter_order));
    s = a2 + 2.0 * a * r + 1.0;
    bw_coeff->A[i] = a2 / s;
    bw_coeff->d1[i] = 2.0 * (1 - a2) / s;
    bw_coeff->d2[i] = -(a2 - 2.0 * a * r + 1.0) / s;
  }
}

static double butterworth_filter_value(
    double x, double *w0, double *w1, double *w2, ButterworthCoefficients *bw_coeff)
{
  for (int i = 0; i < bw_coeff->filter_order; i++) {
    w0[i] = bw_coeff->d1[i] * w1[i] + bw_coeff->d2[i] * w2[i] + x;
    x = bw_coeff->A[i] * (w0[i] + 2.0 * w1[i] + w2[i]);
    w2[i] = w1[i];
    w1[i] = w0[i];
  }
  return x;
}

static float butterworth_calculate_blend_value(float *samples,
                                               float *filtered_values,
                                               const int start_index,
                                               const int end_index,
                                               const int sample_index,
                                               const int blend_in_out)
{
  if (start_index == end_index || blend_in_out == 0) {
    return samples[start_index];
  }

  const float blend_in_y_samples = samples[start_index];
  const float blend_out_y_samples = samples[end_index];

  const float blend_in_y_filtered = filtered_values[start_index + blend_in_out];
  const float blend_out_y_filtered = filtered_values[end_index - blend_in_out];

  const float slope_in_samples = samples[start_index] - samples[start_index - 1];
  const float slope_out_samples = samples[end_index] - samples[end_index + 1];
  const float slope_in_filtered = filtered_values[start_index + blend_in_out - 1] -
                                  filtered_values[start_index + blend_in_out];
  const float slope_out_filtered = filtered_values[end_index - blend_in_out] -
                                   filtered_values[end_index - blend_in_out - 1];

  if (sample_index - start_index <= blend_in_out) {
    const int blend_index = sample_index - start_index;
    const float blend_in_out_factor = clamp_f(float(blend_index) / blend_in_out, 0.0f, 1.0f);
    const float blend_value = interpf(blend_in_y_filtered +
                                          slope_in_filtered * (blend_in_out - blend_index),
                                      blend_in_y_samples + slope_in_samples * blend_index,
                                      blend_in_out_factor);
    return blend_value;
  }
  if (end_index - sample_index <= blend_in_out) {
    const int blend_index = end_index - sample_index;
    const float blend_in_out_factor = clamp_f(float(blend_index) / blend_in_out, 0.0f, 1.0f);
    const float blend_value = interpf(blend_out_y_filtered +
                                          slope_out_filtered * (blend_in_out - blend_index),
                                      blend_out_y_samples + slope_out_samples * blend_index,
                                      blend_in_out_factor);
    return blend_value;
  }
  return 0;
}

/**
 * \param samples: Are expected to start at the first frame of the segment with a buffer of size
 * `segment->filter_order` at the left.
 */
void butterworth_smooth_fcurve_segment(FCurve *fcu,
                                       FCurveSegment *segment,
                                       float *samples,
                                       const int sample_count,
                                       const float factor,
                                       const int blend_in_out,
                                       const int sample_rate,
                                       ButterworthCoefficients *bw_coeff)
{
  const int filter_order = bw_coeff->filter_order;

  float *filtered_values = static_cast<float *>(
      MEM_callocN(sizeof(float) * sample_count, "Butterworth Filtered FCurve Values"));

  double *w0 = static_cast<double *>(MEM_callocN(sizeof(double) * filter_order, "w0"));
  double *w1 = static_cast<double *>(MEM_callocN(sizeof(double) * filter_order, "w1"));
  double *w2 = static_cast<double *>(MEM_callocN(sizeof(double) * filter_order, "w2"));

  /* The values need to be offset so the first sample starts at 0. This avoids oscillations at the
   * start and end of the curve. */
  const float fwd_offset = samples[0];

  for (int i = 0; i < sample_count; i++) {
    const double x = double(samples[i] - fwd_offset);
    const double filtered_value = butterworth_filter_value(x, w0, w1, w2, bw_coeff);
    filtered_values[i] = float(filtered_value) + fwd_offset;
  }

  for (int i = 0; i < filter_order; i++) {
    w0[i] = 0.0;
    w1[i] = 0.0;
    w2[i] = 0.0;
  }

  const float bwd_offset = filtered_values[sample_count - 1];

  /* Run the filter backwards as well to remove phase offset. */
  for (int i = sample_count - 1; i >= 0; i--) {
    const double x = double(filtered_values[i] - bwd_offset);
    const double filtered_value = butterworth_filter_value(x, w0, w1, w2, bw_coeff);
    filtered_values[i] = float(filtered_value) + bwd_offset;
  }

  const int segment_end_index = segment->start_index + segment->length;
  BezTriple left_bezt = fcu->bezt[segment->start_index];
  BezTriple right_bezt = fcu->bezt[segment_end_index - 1];

  const int samples_start_index = filter_order * sample_rate;
  const int samples_end_index = int(right_bezt.vec[1][0] - left_bezt.vec[1][0] + filter_order) *
                                sample_rate;

  const int blend_in_out_clamped = min_ii(blend_in_out,
                                          (samples_end_index - samples_start_index) / 2);

  for (int i = segment->start_index; i < segment_end_index; i++) {
    float blend_in_out_factor;
    if (blend_in_out_clamped == 0) {
      blend_in_out_factor = 1;
    }
    else if (i < segment->start_index + segment->length / 2) {
      blend_in_out_factor = min_ff(float(i - segment->start_index) / blend_in_out_clamped, 1.0f);
    }
    else {
      blend_in_out_factor = min_ff(float(segment_end_index - i - 1) / blend_in_out_clamped, 1.0f);
    }

    const float x_delta = fcu->bezt[i].vec[1][0] - left_bezt.vec[1][0] + filter_order;
    /* Using round() instead of casting to int. Casting would introduce a stepping issue when the
     * x-value is just below a full frame. */
    const int filter_index = round(x_delta * sample_rate);
    const float blend_value = butterworth_calculate_blend_value(samples,
                                                                filtered_values,
                                                                samples_start_index,
                                                                samples_end_index,
                                                                filter_index,
                                                                blend_in_out_clamped);

    const float blended_value = interpf(
        filtered_values[filter_index], blend_value, blend_in_out_factor);
    const float key_y_value = interpf(blended_value, samples[filter_index], factor);

    BKE_fcurve_keyframe_move_value_with_handles(&fcu->bezt[i], key_y_value);
  }

  MEM_freeN(filtered_values);
  MEM_freeN(w0);
  MEM_freeN(w1);
  MEM_freeN(w2);
}

/* ---------------- */

void ED_ANIM_get_1d_gauss_kernel(const float sigma, const int kernel_size, double *r_kernel)
{
  BLI_assert(sigma > 0.0f);
  BLI_assert(kernel_size > 0);
  const double sigma_sq = 2.0 * sigma * sigma;
  double sum = 0.0;

  for (int i = 0; i < kernel_size; i++) {
    const double normalized_index = double(i) / (kernel_size - 1);
    r_kernel[i] = exp(-normalized_index * normalized_index / sigma_sq);
    if (i == 0) {
      sum += r_kernel[i];
    }
    else {
      /* We only calculate half the kernel,
       * the normalization needs to take that into account. */
      sum += r_kernel[i] * 2;
    }
  }

  /* Normalize kernel values. */
  for (int i = 0; i < kernel_size; i++) {
    r_kernel[i] /= sum;
  }
}

void smooth_fcurve_segment(FCurve *fcu,
                           FCurveSegment *segment,
                           float *samples,
                           const float factor,
                           const int kernel_size,
                           double *kernel)
{
  const int segment_end_index = segment->start_index + segment->length;
  const float segment_start_x = fcu->bezt[segment->start_index].vec[1][0];
  for (int i = segment->start_index; i < segment_end_index; i++) {
    /* Using round() instead of (int). The latter would create stepping on x-values that are just
     * below a full frame. */
    const int sample_index = round(fcu->bezt[i].vec[1][0] - segment_start_x) + kernel_size;
    /* Apply the kernel. */
    double filter_result = samples[sample_index] * kernel[0];
    for (int j = 1; j <= kernel_size; j++) {
      const double kernel_value = kernel[j];
      filter_result += samples[sample_index + j] * kernel_value;
      filter_result += samples[sample_index - j] * kernel_value;
    }
    const float key_y_value = interpf(float(filter_result), samples[sample_index], factor);
    BKE_fcurve_keyframe_move_value_with_handles(&fcu->bezt[i], key_y_value);
  }
}
/* ---------------- */

void ease_fcurve_segment(FCurve *fcu, FCurveSegment *segment, const float factor)
{
  const BezTriple *left_key = fcurve_segment_start_get(fcu, segment->start_index);
  const float left_x = left_key->vec[1][0];
  const float left_y = left_key->vec[1][1];

  const BezTriple *right_key = fcurve_segment_end_get(fcu, segment->start_index + segment->length);

  const float key_x_range = right_key->vec[1][0] - left_x;
  const float key_y_range = right_key->vec[1][1] - left_y;

  /* Happens if there is only 1 key on the FCurve. Needs to be skipped because it
   * would be a divide by 0. */
  if (IS_EQF(key_x_range, 0.0f)) {
    return;
  }

  /* In order to have a curve that favors the right key, the curve needs to be mirrored in x and y.
   * Having an exponent that is a fraction of 1 would produce a similar but inferior result. */
  const bool inverted = factor > 0;
  const float exponent = 1 + fabs(factor) * 4;

  for (int i = segment->start_index; i < segment->start_index + segment->length; i++) {
    /* For easy calculation of the curve, the  values are normalized. */
    const float normalized_x = (fcu->bezt[i].vec[1][0] - left_x) / key_x_range;

    float normalized_y = 0;
    if (inverted) {
      normalized_y = 1 - pow(1 - normalized_x, exponent);
    }
    else {
      normalized_y = pow(normalized_x, exponent);
    }

    const float key_y_value = left_y + normalized_y * key_y_range;
    BKE_fcurve_keyframe_move_value_with_handles(&fcu->bezt[i], key_y_value);
  }
}

/* ---------------- */

void blend_offset_fcurve_segment(FCurve *fcu, FCurveSegment *segment, const float factor)
{
  const BezTriple *left_key = fcurve_segment_start_get(fcu, segment->start_index);
  const BezTriple *right_key = fcurve_segment_end_get(fcu, segment->start_index + segment->length);

  float y_delta;

  if (factor > 0) {
    const BezTriple segment_last_key = fcu->bezt[segment->start_index + segment->length - 1];
    y_delta = right_key->vec[1][1] - segment_last_key.vec[1][1];
  }
  else {
    const BezTriple segment_first_key = fcu->bezt[segment->start_index];
    y_delta = left_key->vec[1][1] - segment_first_key.vec[1][1];
  }

  const float offset_value = y_delta * fabs(factor);
  for (int i = segment->start_index; i < segment->start_index + segment->length; i++) {
    const float key_y_value = fcu->bezt[i].vec[1][1] + offset_value;
    BKE_fcurve_keyframe_move_value_with_handles(&fcu->bezt[i], key_y_value);
  }
}

/* ---------------- */

<<<<<<< HEAD
bool match_slope_fcurve_segment(FCurve *fcu, FCurveSegment *segment, const float factor)
=======
static float s_curve(float x, float slope, float width, float height, float xshift, float yshift)
{
  /* Formula for 'S' curve we use for the "ease" sliders. The shift values move the curve verticaly
   * or horizontaly. The range of the curve used is from 0 to 1 on "x" and "y" so we can scale it
   * (width and height) and move it (xshift and y yshift) to crop the part of the curve we need.
   * Slope determins how curvy the shape is. */
  float y = height * pow((x - xshift), slope) /
                (pow((x - xshift), slope) + pow((width - (x - xshift)), slope)) +
            yshift;

  /* The curve doesn't do what we want beyond our margins so we clamp the values. */
  if (x > xshift + width) {
    y = height + yshift;
  }
  else if (x < xshift) {
    y = yshift;
  }
  return y;
}

void blend_to_ease_fcurve_segment(FCurve *fcu, FCurveSegment *segment, const float factor)
>>>>>>> e46f3acf
{
  const BezTriple *left_key = fcurve_segment_start_get(fcu, segment->start_index);
  const BezTriple *right_key = fcurve_segment_end_get(fcu, segment->start_index + segment->length);

<<<<<<< HEAD
  BezTriple beyond_key;
  const BezTriple *reference_key;

  if (factor >= 0) {
    /* Stop the function if there is no key beyond the the right neighboring one. */
    if (segment->start_index + segment->length >= fcu->totvert - 1) {
      return false;
    }
    reference_key = right_key;
    beyond_key = fcu->bezt[segment->start_index + segment->length + 1];
  }
  else {
    /* Stop the function if there is no key beyond the left neighboring one. */
    if (segment->start_index <= 1) {
      return false;
    }
    reference_key = left_key;
    beyond_key = fcu->bezt[segment->start_index - 2];
  }

  /* This delta values are used to get the relationship between the bookend keys and the
   * reference keys beyong those. */
  const float y_delta = beyond_key.vec[1][1] - reference_key->vec[1][1];
  const float x_delta = beyond_key.vec[1][0] - reference_key->vec[1][0];

  /* Avoids dividing by 0. */
  if (x_delta == 0) {
    return false;
=======
  const float key_x_range = right_key->vec[1][0] - left_key->vec[1][0];
  const float key_y_range = right_key->vec[1][1] - left_key->vec[1][1];

  /* Happens if there is only 1 key on the FCurve. Needs to be skipped because it
   * would be a divide by 0. */
  if (IS_EQF(key_x_range, 0.0f)) {
    return;
  }

  const float slope = 3.0;
  /* By doubling the size of the "S" curve we just one side of it, a "C" shape. */
  const float width = 2.0;
  const float height = 2.0;
  float xy_shift;

  /* Shifting the x and y values we can decide what side of the "S" shape to use. */
  if (factor > 0) {
    xy_shift = -1.0;
  }
  else {
    xy_shift = 0.0;
>>>>>>> e46f3acf
  }

  for (int i = segment->start_index; i < segment->start_index + segment->length; i++) {

<<<<<<< HEAD
    /* These new deltas are used to determine the relationship between the current key and the
     * bookend ones. */
    const float new_x_delta = fcu->bezt[i].vec[1][0] - reference_key->vec[1][0];
    const float new_y_delta = new_x_delta * y_delta / x_delta;

    const float delta = reference_key->vec[1][1] + new_y_delta - fcu->bezt[i].vec[1][1];

    const float key_y_value = fcu->bezt[i].vec[1][1] + delta * fabs(factor);
    BKE_fcurve_keyframe_move_value_with_handles(&fcu->bezt[i], key_y_value);
  }
  return true;
=======
    const float x = (fcu->bezt[i].vec[1][0] - left_key->vec[1][0]) / key_x_range;
    const float ease = s_curve(x, slope, width, height, xy_shift, xy_shift);
    const float base = left_key->vec[1][1] + key_y_range * ease;

    float y_delta;
    if (factor > 0) {
      y_delta = base - fcu->bezt[i].vec[1][1];
    }
    else {
      y_delta = fcu->bezt[i].vec[1][1] - base;
    }

    const float key_y_value = fcu->bezt[i].vec[1][1] + y_delta * factor;
    BKE_fcurve_keyframe_move_value_with_handles(&fcu->bezt[i], key_y_value);
  }
>>>>>>> e46f3acf
}

/* ---------------- */

void breakdown_fcurve_segment(FCurve *fcu, FCurveSegment *segment, const float factor)
{
  const BezTriple *left_bezt = fcurve_segment_start_get(fcu, segment->start_index);
  const BezTriple *right_bezt = fcurve_segment_end_get(fcu,
                                                       segment->start_index + segment->length);

  const float lerp_factor = (factor + 1) / 2;
  for (int i = segment->start_index; i < segment->start_index + segment->length; i++) {
    const float key_y_value = interpf(right_bezt->vec[1][1], left_bezt->vec[1][1], lerp_factor);
    BKE_fcurve_keyframe_move_value_with_handles(&fcu->bezt[i], key_y_value);
  }
}

/** \} */

/* -------------------------------------------------------------------- */
/** \name FCurve Decimate
 * \{ */

/* Check if the keyframe interpolation type is supported */
static bool prepare_for_decimate(FCurve *fcu, int i)
{
  switch (fcu->bezt[i].ipo) {
    case BEZT_IPO_BEZ:
      /* We do not need to do anything here as the keyframe already has the required setting.
       */
      return true;
    case BEZT_IPO_LIN:
      /* Convert to a linear bezt curve to be able to use the decimation algorithm. */
      fcu->bezt[i].ipo = BEZT_IPO_BEZ;
      fcu->bezt[i].h1 = HD_FREE;
      fcu->bezt[i].h2 = HD_FREE;

      if (i != 0) {
        float h1[3];
        sub_v3_v3v3(h1, fcu->bezt[i - 1].vec[1], fcu->bezt[i].vec[1]);
        mul_v3_fl(h1, 1.0f / 3.0f);
        add_v3_v3(h1, fcu->bezt[i].vec[1]);
        copy_v3_v3(fcu->bezt[i].vec[0], h1);
      }

      if (i + 1 != fcu->totvert) {
        float h2[3];
        sub_v3_v3v3(h2, fcu->bezt[i + 1].vec[1], fcu->bezt[i].vec[1]);
        mul_v3_fl(h2, 1.0f / 3.0f);
        add_v3_v3(h2, fcu->bezt[i].vec[1]);
        copy_v3_v3(fcu->bezt[i].vec[2], h2);
      }
      return true;
    default:
      /* These are unsupported. */
      return false;
  }
}

/* Decimate the given curve segment. */
static void decimate_fcurve_segment(FCurve *fcu,
                                    int bezt_segment_start_idx,
                                    int bezt_segment_len,
                                    float remove_ratio,
                                    float error_sq_max)
{
  int selected_len = bezt_segment_len;

  /* Make sure that we can remove the start/end point of the segment if they
   * are not the start/end point of the curve. BKE_curve_decimate_bezt_array
   * has a check that prevents removal of the first and last index in the
   * passed array. */
  if (bezt_segment_len + bezt_segment_start_idx != fcu->totvert &&
      prepare_for_decimate(fcu, bezt_segment_len + bezt_segment_start_idx))
  {
    bezt_segment_len++;
  }
  if (bezt_segment_start_idx != 0 && prepare_for_decimate(fcu, bezt_segment_start_idx - 1)) {
    bezt_segment_start_idx--;
    bezt_segment_len++;
  }

  const int target_fcurve_verts = ceil(bezt_segment_len - selected_len * remove_ratio);

  BKE_curve_decimate_bezt_array(&fcu->bezt[bezt_segment_start_idx],
                                bezt_segment_len,
                                12, /* The actual resolution displayed in the viewport is dynamic
                                     * so we just pick a value that preserves the curve shape. */
                                false,
                                SELECT,
                                BEZT_FLAG_TEMP_TAG,
                                error_sq_max,
                                target_fcurve_verts);
}

bool decimate_fcurve(bAnimListElem *ale, float remove_ratio, float error_sq_max)
{
  FCurve *fcu = (FCurve *)ale->key_data;
  /* Check if the curve actually has any points. */
  if (fcu == nullptr || fcu->bezt == nullptr || fcu->totvert == 0) {
    return true;
  }

  BezTriple *old_bezts = fcu->bezt;

  bool can_decimate_all_selected = true;

  for (int i = 0; i < fcu->totvert; i++) {
    /* Ignore keyframes that are not supported. */
    if (!prepare_for_decimate(fcu, i)) {
      can_decimate_all_selected = false;
      fcu->bezt[i].f2 |= BEZT_FLAG_IGNORE_TAG;
    }
    /* Make sure that the temp flag is unset as we use it to determine what to remove. */
    fcu->bezt[i].f2 &= ~BEZT_FLAG_TEMP_TAG;
  }

  ListBase segments = find_fcurve_segments(fcu);
  LISTBASE_FOREACH (FCurveSegment *, segment, &segments) {
    decimate_fcurve_segment(
        fcu, segment->start_index, segment->length, remove_ratio, error_sq_max);
  }
  BLI_freelistN(&segments);

  uint old_totvert = fcu->totvert;
  fcu->bezt = nullptr;
  fcu->totvert = 0;

  for (int i = 0; i < old_totvert; i++) {
    BezTriple *bezt = (old_bezts + i);
    bezt->f2 &= ~BEZT_FLAG_IGNORE_TAG;
    if ((bezt->f2 & BEZT_FLAG_TEMP_TAG) == 0) {
      insert_bezt_fcurve(fcu, bezt, eInsertKeyFlags(0));
    }
  }
  /* now free the memory used by the old BezTriples */
  if (old_bezts) {
    MEM_freeN(old_bezts);
  }

  return can_decimate_all_selected;
}

/** \} */

/* -------------------------------------------------------------------- */
/** \name FCurve Smooth
 * \{ */

/* temp struct used for smooth_fcurve */
struct tSmooth_Bezt {
  float *h1, *h2, *h3; /* bezt->vec[0,1,2][1] */
  float y1, y2, y3;    /* averaged before/new/after y-values */
};

void smooth_fcurve(FCurve *fcu)
{
  int totSel = 0;

  if (fcu->bezt == nullptr) {
    return;
  }

  /* first loop through - count how many verts are selected */
  BezTriple *bezt = fcu->bezt;
  for (int i = 0; i < fcu->totvert; i++, bezt++) {
    if (BEZT_ISSEL_ANY(bezt)) {
      totSel++;
    }
  }

  /* if any points were selected, allocate tSmooth_Bezt points to work on */
  if (totSel >= 3) {
    tSmooth_Bezt *tarray, *tsb;

    /* allocate memory in one go */
    tsb = tarray = static_cast<tSmooth_Bezt *>(
        MEM_callocN(totSel * sizeof(tSmooth_Bezt), "tSmooth_Bezt Array"));

    /* populate tarray with data of selected points */
    bezt = fcu->bezt;
    for (int i = 0, x = 0; (i < fcu->totvert) && (x < totSel); i++, bezt++) {
      if (BEZT_ISSEL_ANY(bezt)) {
        /* tsb simply needs pointer to vec, and index */
        tsb->h1 = &bezt->vec[0][1];
        tsb->h2 = &bezt->vec[1][1];
        tsb->h3 = &bezt->vec[2][1];

        /* advance to the next tsb to populate */
        if (x < totSel - 1) {
          tsb++;
        }
        else {
          break;
        }
      }
    }

    /* calculate the new smoothed F-Curve's with weighted averages:
     * - this is done with two passes to avoid progressive corruption errors
     * - uses 5 points for each operation (which stores in the relevant handles)
     * -   previous: w/a ratio = 3:5:2:1:1
     * -   next: w/a ratio = 1:1:2:5:3
     */

    /* round 1: calculate smoothing deltas and new values */
    tsb = tarray;
    for (int i = 0; i < totSel; i++, tsb++) {
      /* Don't touch end points (otherwise, curves slowly explode,
       * as we don't have enough data there). */
      if (ELEM(i, 0, (totSel - 1)) == 0) {
        const tSmooth_Bezt *tP1 = tsb - 1;
        const tSmooth_Bezt *tP2 = (i - 2 > 0) ? (tsb - 2) : (nullptr);
        const tSmooth_Bezt *tN1 = tsb + 1;
        const tSmooth_Bezt *tN2 = (i + 2 < totSel) ? (tsb + 2) : (nullptr);

        const float p1 = *tP1->h2;
        const float p2 = (tP2) ? (*tP2->h2) : (*tP1->h2);
        const float c1 = *tsb->h2;
        const float n1 = *tN1->h2;
        const float n2 = (tN2) ? (*tN2->h2) : (*tN1->h2);

        /* calculate previous and next, then new position by averaging these */
        tsb->y1 = (3 * p2 + 5 * p1 + 2 * c1 + n1 + n2) / 12;
        tsb->y3 = (p2 + p1 + 2 * c1 + 5 * n1 + 3 * n2) / 12;

        tsb->y2 = (tsb->y1 + tsb->y3) / 2;
      }
    }

    /* round 2: apply new values */
    tsb = tarray;
    for (int i = 0; i < totSel; i++, tsb++) {
      /* don't touch end points, as their values weren't touched above */
      if (ELEM(i, 0, (totSel - 1)) == 0) {
        /* y2 takes the average of the 2 points */
        *tsb->h2 = tsb->y2;

        /* handles are weighted between their original values and the averaged values */
        *tsb->h1 = ((*tsb->h1) * 0.7f) + (tsb->y1 * 0.3f);
        *tsb->h3 = ((*tsb->h3) * 0.7f) + (tsb->y3 * 0.3f);
      }
    }

    /* free memory required for tarray */
    MEM_freeN(tarray);
  }

  /* recalculate handles */
  BKE_fcurve_handles_recalc(fcu);
}

/** \} */

/* -------------------------------------------------------------------- */
/** \name FCurve Sample
 * \{ */

/* little cache for values... */
struct TempFrameValCache {
  float frame, val;
};

void sample_fcurve_segment(FCurve *fcu,
                           const float start_frame,
                           const int sample_rate,
                           float *samples,
                           const int sample_count)
{
  for (int i = 0; i < sample_count; i++) {
    const float evaluation_time = start_frame + (float(i) / sample_rate);
    samples[i] = evaluate_fcurve(fcu, evaluation_time);
  }
}

void sample_fcurve(FCurve *fcu)
{
  BezTriple *bezt, *start = nullptr, *end = nullptr;
  TempFrameValCache *value_cache, *fp;
  int sfra, range;
  int i, n;

  if (fcu->bezt == nullptr) { /* ignore baked */
    return;
  }

  /* Find selected keyframes... once pair has been found, add keyframes. */
  for (i = 0, bezt = fcu->bezt; i < fcu->totvert; i++, bezt++) {
    /* check if selected, and which end this is */
    if (BEZT_ISSEL_ANY(bezt)) {
      if (start) {
        /* If next bezt is also selected, don't start sampling yet,
         * but instead wait for that one to reconsider, to avoid
         * changing the curve when sampling consecutive segments
         * (#53229)
         */
        if (i < fcu->totvert - 1) {
          BezTriple *next = &fcu->bezt[i + 1];
          if (BEZT_ISSEL_ANY(next)) {
            continue;
          }
        }

        /* set end */
        end = bezt;

        /* cache values then add keyframes using these values, as adding
         * keyframes while sampling will affect the outcome...
         * - only start sampling+adding from index=1, so that we don't overwrite original keyframe
         */
        range = int(ceil(end->vec[1][0] - start->vec[1][0]));
        sfra = int(floor(start->vec[1][0]));

        if (range) {
          value_cache = static_cast<TempFrameValCache *>(
              MEM_callocN(sizeof(TempFrameValCache) * range, "IcuFrameValCache"));

          /* sample values */
          for (n = 1, fp = value_cache; n < range && fp; n++, fp++) {
            fp->frame = float(sfra + n);
            fp->val = evaluate_fcurve(fcu, fp->frame);
          }

          /* add keyframes with these, tagging as 'breakdowns' */
          for (n = 1, fp = value_cache; n < range && fp; n++, fp++) {
            insert_vert_fcurve(
                fcu, fp->frame, fp->val, BEZT_KEYTYPE_BREAKDOWN, eInsertKeyFlags(1));
          }

          /* free temp cache */
          MEM_freeN(value_cache);

          /* as we added keyframes, we need to compensate so that bezt is at the right place */
          bezt = fcu->bezt + i + range - 1;
          i += (range - 1);
        }

        /* the current selection island has ended, so start again from scratch */
        start = nullptr;
        end = nullptr;
      }
      else {
        /* just set start keyframe */
        start = bezt;
        end = nullptr;
      }
    }
  }

  /* recalculate channel's handles? */
  BKE_fcurve_handles_recalc(fcu);
}

/** \} */

/* -------------------------------------------------------------------- */
/** \name Copy/Paste Tools
 *
 * - The copy/paste buffer currently stores a set of temporary F-Curves containing only the
 *   keyframes that were selected in each of the original F-Curves.
 * - All pasted frames are offset by the same amount.
 *   This is calculated as the difference in the times of the current frame and the
 *   `first keyframe` (i.e. the earliest one in all channels).
 * - The earliest frame is calculated per copy operation.
 * \{ */

/* globals for copy/paste data (like for other copy/paste buffers) */
static ListBase animcopybuf = {nullptr, nullptr};
static float animcopy_firstframe = 999999999.0f;
static float animcopy_lastframe = -999999999.0f;
static float animcopy_cfra = 0.0;

/* datatype for use in copy/paste buffer */
struct tAnimCopybufItem {
  tAnimCopybufItem *next, *prev;

  ID *id;            /* ID which owns the curve */
  bActionGroup *grp; /* Action Group */
  char *rna_path;    /* RNA-Path */
  int array_index;   /* array index */

  int totvert;     /* number of keyframes stored for this channel */
  BezTriple *bezt; /* keyframes in buffer */

  short id_type; /* Result of `GS(id->name)`. */
  bool is_bone;  /* special flag for armature bones */
};

void ANIM_fcurves_copybuf_free()
{
  tAnimCopybufItem *aci, *acn;

  /* free each buffer element */
  for (aci = static_cast<tAnimCopybufItem *>(animcopybuf.first); aci; aci = acn) {
    acn = aci->next;

    /* free keyframes */
    if (aci->bezt) {
      MEM_freeN(aci->bezt);
    }

    /* free RNA-path */
    if (aci->rna_path) {
      MEM_freeN(aci->rna_path);
    }

    /* free ourself */
    BLI_freelinkN(&animcopybuf, aci);
  }

  /* restore initial state */
  BLI_listbase_clear(&animcopybuf);
  animcopy_firstframe = 999999999.0f;
  animcopy_lastframe = -999999999.0f;
}

/* ------------------- */

short copy_animedit_keys(bAnimContext *ac, ListBase *anim_data)
{
  Scene *scene = ac->scene;

  /* clear buffer first */
  ANIM_fcurves_copybuf_free();

  /* assume that each of these is an F-Curve */
  LISTBASE_FOREACH (bAnimListElem *, ale, anim_data) {
    FCurve *fcu = (FCurve *)ale->key_data;
    tAnimCopybufItem *aci;
    BezTriple *bezt, *nbezt, *newbuf;
    int i;

    /* firstly, check if F-Curve has any selected keyframes
     * - skip if no selected keyframes found (so no need to create unnecessary copy-buffer data)
     * - this check should also eliminate any problems associated with using sample-data
     */
    if (ANIM_fcurve_keyframes_loop(
            nullptr, fcu, nullptr, ANIM_editkeyframes_ok(BEZT_OK_SELECTED), nullptr) == 0)
    {
      continue;
    }

    /* init copybuf item info */
    aci = static_cast<tAnimCopybufItem *>(
        MEM_callocN(sizeof(tAnimCopybufItem), "AnimCopybufItem"));
    aci->id = ale->id;
    aci->id_type = GS(ale->id->name);
    aci->grp = fcu->grp;
    aci->rna_path = static_cast<char *>(MEM_dupallocN(fcu->rna_path));
    aci->array_index = fcu->array_index;

    /* Detect if this is a bone. We do that here rather than during pasting because ID pointers
     * will get invalidated if we undo.
     * Storing the relevant information here helps avoiding crashes if we undo-repaste. */
    if ((aci->id_type == ID_OB) && (((Object *)aci->id)->type == OB_ARMATURE) && aci->rna_path) {
      Object *ob = (Object *)aci->id;

      bPoseChannel *pchan;
      char bone_name[sizeof(pchan->name)];
      if (BLI_str_quoted_substr(aci->rna_path, "pose.bones[", bone_name, sizeof(bone_name))) {
        pchan = BKE_pose_channel_find_name(ob->pose, bone_name);
        if (pchan) {
          aci->is_bone = true;
        }
      }
    }

    BLI_addtail(&animcopybuf, aci);

    /* add selected keyframes to buffer */
    /* TODO: currently, we resize array every time we add a new vert -
     * this works ok as long as it is assumed only a few keys are copied */
    for (i = 0, bezt = fcu->bezt; i < fcu->totvert; i++, bezt++) {
      if (BEZT_ISSEL_ANY(bezt)) {
        /* add to buffer */
        newbuf = static_cast<BezTriple *>(
            MEM_callocN(sizeof(BezTriple) * (aci->totvert + 1), "copybuf beztriple"));

        /* assume that since we are just re-sizing the array, just copy all existing data across */
        if (aci->bezt) {
          memcpy(newbuf, aci->bezt, sizeof(BezTriple) * (aci->totvert));
        }

        /* copy current beztriple across too */
        nbezt = &newbuf[aci->totvert];
        *nbezt = *bezt;

        /* ensure copy buffer is selected so pasted keys are selected */
        BEZT_SEL_ALL(nbezt);

        /* free old array and set the new */
        if (aci->bezt) {
          MEM_freeN(aci->bezt);
        }
        aci->bezt = newbuf;
        aci->totvert++;

        /* check if this is the earliest frame encountered so far */
        if (bezt->vec[1][0] < animcopy_firstframe) {
          animcopy_firstframe = bezt->vec[1][0];
        }
        if (bezt->vec[1][0] > animcopy_lastframe) {
          animcopy_lastframe = bezt->vec[1][0];
        }
      }
    }
  }

  /* check if anything ended up in the buffer */
  if (ELEM(nullptr, animcopybuf.first, animcopybuf.last)) {
    return -1;
  }

  /* in case 'relative' paste method is used */
  animcopy_cfra = scene->r.cfra;

  /* everything went fine */
  return 0;
}

static void flip_names(tAnimCopybufItem *aci, char **r_name)
{
  if (!aci->is_bone) {
    return;
  }
  int ofs_start, ofs_end;
  if (!BLI_str_quoted_substr_range(aci->rna_path, "pose.bones[", &ofs_start, &ofs_end)) {
    return;
  }

  char *str_start = aci->rna_path + ofs_start;
  const char *str_end = aci->rna_path + ofs_end;

  /* Swap out the name.
   * NOTE: there is no need to un-escape the string to flip it.
   * However the buffer does need to be twice the size. */
  char bname_new[MAX_VGROUP_NAME * 2];
  char *str_iter;
  int len_old, prefix_l, postfix_l;

  prefix_l = str_start - aci->rna_path;

  len_old = str_end - str_start;
  postfix_l = strlen(str_end);

  /* Temporary substitute with nullptr terminator. */
  BLI_assert(str_start[len_old] == '\"');
  str_start[len_old] = 0;
  const int len_new = BLI_string_flip_side_name(bname_new, str_start, false, sizeof(bname_new));
  str_start[len_old] = '\"';

  str_iter = *r_name = static_cast<char *>(
      MEM_mallocN(sizeof(char) * (prefix_l + postfix_l + len_new + 1), "flipped_path"));

  memcpy(str_iter, aci->rna_path, prefix_l);
  str_iter += prefix_l;
  memcpy(str_iter, bname_new, len_new);
  str_iter += len_new;
  memcpy(str_iter, str_end, postfix_l);
  str_iter[postfix_l] = '\0';
}

/* ------------------- */

/* most strict method: exact matches only */
static tAnimCopybufItem *pastebuf_match_path_full(FCurve *fcu,
                                                  const short from_single,
                                                  const short to_simple,
                                                  bool flip)
{
  tAnimCopybufItem *aci;

  for (aci = static_cast<tAnimCopybufItem *>(animcopybuf.first); aci; aci = aci->next) {
    if (to_simple || (aci->rna_path && fcu->rna_path)) {
      if (!to_simple && flip && aci->is_bone && fcu->rna_path) {
        if ((from_single) || (aci->array_index == fcu->array_index)) {
          char *name = nullptr;
          flip_names(aci, &name);
          if (STREQ(name, fcu->rna_path)) {
            MEM_freeN(name);
            break;
          }
          MEM_freeN(name);
        }
      }
      else if (to_simple || STREQ(aci->rna_path, fcu->rna_path)) {
        if ((from_single) || (aci->array_index == fcu->array_index)) {
          break;
        }
      }
    }
  }

  return aci;
}

/* medium match strictness: path match only (i.e. ignore ID) */
static tAnimCopybufItem *pastebuf_match_path_property(Main *bmain,
                                                      FCurve *fcu,
                                                      const short from_single,
                                                      const short /*to_simple*/)
{
  tAnimCopybufItem *aci;

  for (aci = static_cast<tAnimCopybufItem *>(animcopybuf.first); aci; aci = aci->next) {
    /* check that paths exist */
    if (aci->rna_path && fcu->rna_path) {
      /* find the property of the fcurve and compare against the end of the tAnimCopybufItem
       * more involved since it needs to do path lookups.
       * This is not 100% reliable since the user could be editing the curves on a path that won't
       * resolve, or a bone could be renamed after copying for eg. but in normal copy & paste
       * this should work out ok.
       */
      if (BLI_findindex(which_libbase(bmain, aci->id_type), aci->id) == -1) {
        /* pedantic but the ID could have been removed, and beats crashing! */
        printf("paste_animedit_keys: error ID has been removed!\n");
      }
      else {
        PointerRNA id_ptr, rptr;
        PropertyRNA *prop;

        RNA_id_pointer_create(aci->id, &id_ptr);

        if (RNA_path_resolve_property(&id_ptr, aci->rna_path, &rptr, &prop)) {
          const char *identifier = RNA_property_identifier(prop);
          int len_id = strlen(identifier);
          int len_path = strlen(fcu->rna_path);
          if (len_id <= len_path) {
            /* NOTE: paths which end with "] will fail with this test - Animated ID Props. */
            if (STREQ(identifier, fcu->rna_path + (len_path - len_id))) {
              if ((from_single) || (aci->array_index == fcu->array_index)) {
                break;
              }
            }
          }
        }
        else {
          printf("paste_animedit_keys: failed to resolve path id:%s, '%s'!\n",
                 aci->id->name,
                 aci->rna_path);
        }
      }
    }
  }

  return aci;
}

/* least strict matching heuristic: indices only */
static tAnimCopybufItem *pastebuf_match_index_only(FCurve *fcu,
                                                   const short from_single,
                                                   const short /*to_simple*/)
{
  tAnimCopybufItem *aci;

  for (aci = static_cast<tAnimCopybufItem *>(animcopybuf.first); aci; aci = aci->next) {
    /* check that paths exist */
    if ((from_single) || (aci->array_index == fcu->array_index)) {
      break;
    }
  }

  return aci;
}

/* ................ */

static void do_curve_mirror_flippping(tAnimCopybufItem *aci, BezTriple *bezt)
{
  if (aci->is_bone) {
    const size_t slength = strlen(aci->rna_path);
    bool flip = false;
    if (BLI_strn_endswith(aci->rna_path, "location", slength) && aci->array_index == 0) {
      flip = true;
    }
    else if (BLI_strn_endswith(aci->rna_path, "rotation_quaternion", slength) &&
             ELEM(aci->array_index, 2, 3))
    {
      flip = true;
    }
    else if (BLI_strn_endswith(aci->rna_path, "rotation_euler", slength) &&
             ELEM(aci->array_index, 1, 2))
    {
      flip = true;
    }
    else if (BLI_strn_endswith(aci->rna_path, "rotation_axis_angle", slength) &&
             ELEM(aci->array_index, 2, 3))
    {
      flip = true;
    }

    if (flip) {
      bezt->vec[0][1] = -bezt->vec[0][1];
      bezt->vec[1][1] = -bezt->vec[1][1];
      bezt->vec[2][1] = -bezt->vec[2][1];
    }
  }
}

/* helper for paste_animedit_keys() - performs the actual pasting */
static void paste_animedit_keys_fcurve(
    FCurve *fcu, tAnimCopybufItem *aci, float offset[2], const eKeyMergeMode merge_mode, bool flip)
{
  BezTriple *bezt;
  int i;

  /* First de-select existing FCurve's keyframes */
  for (i = 0, bezt = fcu->bezt; i < fcu->totvert; i++, bezt++) {
    BEZT_DESEL_ALL(bezt);
  }

  /* mix mode with existing data */
  switch (merge_mode) {
    case KEYFRAME_PASTE_MERGE_MIX:
      /* do-nothing */
      break;

    case KEYFRAME_PASTE_MERGE_OVER:
      /* remove all keys */
      BKE_fcurve_delete_keys_all(fcu);
      break;

    case KEYFRAME_PASTE_MERGE_OVER_RANGE:
    case KEYFRAME_PASTE_MERGE_OVER_RANGE_ALL: {
      float f_min;
      float f_max;

      if (merge_mode == KEYFRAME_PASTE_MERGE_OVER_RANGE) {
        f_min = aci->bezt[0].vec[1][0] + offset[0];
        f_max = aci->bezt[aci->totvert - 1].vec[1][0] + offset[0];
      }
      else { /* Entire Range */
        f_min = animcopy_firstframe + offset[0];
        f_max = animcopy_lastframe + offset[0];
      }

      /* remove keys in range */
      if (f_min < f_max) {
        /* select verts in range for removal */
        for (i = 0, bezt = fcu->bezt; i < fcu->totvert; i++, bezt++) {
          if ((f_min < bezt[0].vec[1][0]) && (bezt[0].vec[1][0] < f_max)) {
            bezt->f2 |= SELECT;
          }
        }

        /* remove frames in the range */
        BKE_fcurve_delete_keys_selected(fcu);
      }
      break;
    }
  }

  /* just start pasting, with the first keyframe on the current frame, and so on */
  for (i = 0, bezt = aci->bezt; i < aci->totvert; i++, bezt++) {
    /* temporarily apply offset to src beztriple while copying */
    if (flip) {
      do_curve_mirror_flippping(aci, bezt);
    }

    add_v2_v2(bezt->vec[0], offset);
    add_v2_v2(bezt->vec[1], offset);
    add_v2_v2(bezt->vec[2], offset);

    /* insert the keyframe
     * NOTE: we do not want to inherit handles from existing keyframes in this case!
     */

    insert_bezt_fcurve(fcu, bezt, INSERTKEY_OVERWRITE_FULL);

    /* un-apply offset from src beztriple after copying */
    sub_v2_v2(bezt->vec[0], offset);
    sub_v2_v2(bezt->vec[1], offset);
    sub_v2_v2(bezt->vec[2], offset);

    if (flip) {
      do_curve_mirror_flippping(aci, bezt);
    }
  }

  /* recalculate F-Curve's handles? */
  BKE_fcurve_handles_recalc(fcu);
}

const EnumPropertyItem rna_enum_keyframe_paste_offset_items[] = {
    {KEYFRAME_PASTE_OFFSET_CFRA_START,
     "START",
     0,
     "Frame Start",
     "Paste keys starting at current frame"},
    {KEYFRAME_PASTE_OFFSET_CFRA_END, "END", 0, "Frame End", "Paste keys ending at current frame"},
    {KEYFRAME_PASTE_OFFSET_CFRA_RELATIVE,
     "RELATIVE",
     0,
     "Frame Relative",
     "Paste keys relative to the current frame when copying"},
    {KEYFRAME_PASTE_OFFSET_NONE, "NONE", 0, "No Offset", "Paste keys from original time"},
    {0, nullptr, 0, nullptr, nullptr},
};

const EnumPropertyItem rna_enum_keyframe_paste_offset_value[] = {
    {KEYFRAME_PASTE_VALUE_OFFSET_LEFT_KEY,
     "LEFT_KEY",
     0,
     "Left Key",
     "Paste keys with the first key matching the key left of the cursor"},
    {KEYFRAME_PASTE_VALUE_OFFSET_RIGHT_KEY,
     "RIGHT_KEY",
     0,
     "Right Key",
     "Paste keys with the last key matching the key right of the cursor"},
    {KEYFRAME_PASTE_VALUE_OFFSET_CFRA,
     "CURRENT_FRAME",
     0,
     "Current Frame Value",
     "Paste keys relative to the value of the curve under the cursor"},
    {KEYFRAME_PASTE_VALUE_OFFSET_CURSOR,
     "CURSOR_VALUE",
     0,
     "Cursor Value",
     "Paste keys relative to the Y-Position of the cursor"},
    {KEYFRAME_PASTE_VALUE_OFFSET_NONE,
     "NONE",
     0,
     "No Offset",
     "Paste keys with the same value as they were copied"},
    {0, nullptr, 0, nullptr, nullptr},
};

const EnumPropertyItem rna_enum_keyframe_paste_merge_items[] = {
    {KEYFRAME_PASTE_MERGE_MIX, "MIX", 0, "Mix", "Overlay existing with new keys"},
    {KEYFRAME_PASTE_MERGE_OVER, "OVER_ALL", 0, "Overwrite All", "Replace all keys"},
    {KEYFRAME_PASTE_MERGE_OVER_RANGE,
     "OVER_RANGE",
     0,
     "Overwrite Range",
     "Overwrite keys in pasted range"},
    {KEYFRAME_PASTE_MERGE_OVER_RANGE_ALL,
     "OVER_RANGE_ALL",
     0,
     "Overwrite Entire Range",
     "Overwrite keys in pasted range, using the range of all copied keys"},
    {0, nullptr, 0, nullptr, nullptr},
};

static float paste_get_y_offset(bAnimContext *ac,
                                tAnimCopybufItem *aci,
                                bAnimListElem *ale,
                                const eKeyPasteValueOffset value_offset_mode)
{
  FCurve *fcu = (FCurve *)ale->data;
  const float cfra = BKE_scene_frame_get(ac->scene);

  switch (value_offset_mode) {
    case KEYFRAME_PASTE_VALUE_OFFSET_CURSOR: {
      SpaceGraph *sipo = (SpaceGraph *)ac->sl;
      const float offset = sipo->cursorVal - aci->bezt[0].vec[1][1];
      return offset;
    }

    case KEYFRAME_PASTE_VALUE_OFFSET_CFRA: {
      const float cfra_y = evaluate_fcurve(fcu, cfra);
      const float offset = cfra_y - aci->bezt[0].vec[1][1];
      return offset;
    }

    case KEYFRAME_PASTE_VALUE_OFFSET_LEFT_KEY: {
      bool replace;
      const int fcu_index = BKE_fcurve_bezt_binarysearch_index(
          fcu->bezt, cfra, fcu->totvert, &replace);
      BezTriple left_key = fcu->bezt[max_ii(fcu_index - 1, 0)];
      const float offset = left_key.vec[1][1] - aci->bezt[0].vec[1][1];
      return offset;
    }

    case KEYFRAME_PASTE_VALUE_OFFSET_RIGHT_KEY: {
      bool replace;
      const int fcu_index = BKE_fcurve_bezt_binarysearch_index(
          fcu->bezt, cfra, fcu->totvert, &replace);
      BezTriple right_key = fcu->bezt[min_ii(fcu_index, fcu->totvert - 1)];
      const float offset = right_key.vec[1][1] - aci->bezt[aci->totvert - 1].vec[1][1];
      return offset;
    }

    case KEYFRAME_PASTE_VALUE_OFFSET_NONE:
      break;
  }

  return 0.0f;
}

eKeyPasteError paste_animedit_keys(bAnimContext *ac,
                                   ListBase *anim_data,
                                   const eKeyPasteOffset offset_mode,
                                   const eKeyPasteValueOffset value_offset_mode,
                                   const eKeyMergeMode merge_mode,
                                   bool flip)
{
  bAnimListElem *ale;

  const Scene *scene = (ac->scene);

  const bool from_single = BLI_listbase_is_single(&animcopybuf);
  const bool to_simple = BLI_listbase_is_single(anim_data);

  float offset[2];
  int pass;

  /* check if buffer is empty */
  if (BLI_listbase_is_empty(&animcopybuf)) {
    return KEYFRAME_PASTE_NOTHING_TO_PASTE;
  }

  if (BLI_listbase_is_empty(anim_data)) {
    return KEYFRAME_PASTE_NOWHERE_TO_PASTE;
  }

  /* methods of offset */
  switch (offset_mode) {
    case KEYFRAME_PASTE_OFFSET_CFRA_START:
      offset[0] = float(scene->r.cfra - animcopy_firstframe);
      break;
    case KEYFRAME_PASTE_OFFSET_CFRA_END:
      offset[0] = float(scene->r.cfra - animcopy_lastframe);
      break;
    case KEYFRAME_PASTE_OFFSET_CFRA_RELATIVE:
      offset[0] = float(scene->r.cfra - animcopy_cfra);
      break;
    case KEYFRAME_PASTE_OFFSET_NONE:
      offset[0] = 0.0f;
      break;
  }

  if (from_single && to_simple) {
    /* 1:1 match, no tricky checking, just paste */
    FCurve *fcu;
    tAnimCopybufItem *aci;

    ale = static_cast<bAnimListElem *>(anim_data->first);
    fcu = (FCurve *)ale->data; /* destination F-Curve */
    aci = static_cast<tAnimCopybufItem *>(animcopybuf.first);

    offset[1] = paste_get_y_offset(ac, aci, ale, value_offset_mode);
    paste_animedit_keys_fcurve(fcu, aci, offset, merge_mode, false);
    ale->update |= ANIM_UPDATE_DEFAULT;
  }
  else {
    /* from selected channels
     * This "passes" system aims to try to find "matching" channels to paste keyframes
     * into with increasingly loose matching heuristics. The process finishes when at least
     * one F-Curve has been pasted into.
     */
    for (pass = 0; pass < 3; pass++) {
      uint totmatch = 0;

      LISTBASE_FOREACH (bAnimListElem *, ale, anim_data) {
        /* Find buffer item to paste from:
         * - If names don't matter (i.e. only 1 channel in buffer), don't check id/group
         * - If names do matter, only check if id-type is ok for now
         *   (group check is not that important).
         * - Most importantly, rna-paths should match (array indices are unimportant for now)
         */
        AnimData *adt = ANIM_nla_mapping_get(ac, ale);
        FCurve *fcu = (FCurve *)ale->data; /* destination F-Curve */
        tAnimCopybufItem *aci = nullptr;

        switch (pass) {
          case 0:
            /* most strict, must be exact path match data_path & index */
            aci = pastebuf_match_path_full(fcu, from_single, to_simple, flip);
            break;

          case 1:
            /* less strict, just compare property names */
            aci = pastebuf_match_path_property(ac->bmain, fcu, from_single, to_simple);
            break;

          case 2:
            /* Comparing properties gave no results, so just do index comparisons */
            aci = pastebuf_match_index_only(fcu, from_single, to_simple);
            break;
        }

        /* copy the relevant data from the matching buffer curve */
        if (aci) {
          totmatch++;

          offset[1] = paste_get_y_offset(ac, aci, ale, value_offset_mode);
          if (adt) {
            ANIM_nla_mapping_apply_fcurve(adt, static_cast<FCurve *>(ale->key_data), false, false);
            paste_animedit_keys_fcurve(fcu, aci, offset, merge_mode, flip);
            ANIM_nla_mapping_apply_fcurve(adt, static_cast<FCurve *>(ale->key_data), true, false);
          }
          else {
            paste_animedit_keys_fcurve(fcu, aci, offset, merge_mode, flip);
          }
        }

        ale->update |= ANIM_UPDATE_DEFAULT;
      }

      /* don't continue if some fcurves were pasted */
      if (totmatch) {
        break;
      }
    }
  }

  ANIM_animdata_update(ac, anim_data);

  return KEYFRAME_PASTE_OK;
}

/** \} */<|MERGE_RESOLUTION|>--- conflicted
+++ resolved
@@ -704,9 +704,6 @@
 
 /* ---------------- */
 
-<<<<<<< HEAD
-bool match_slope_fcurve_segment(FCurve *fcu, FCurveSegment *segment, const float factor)
-=======
 static float s_curve(float x, float slope, float width, float height, float xshift, float yshift)
 {
   /* Formula for 'S' curve we use for the "ease" sliders. The shift values move the curve verticaly
@@ -728,41 +725,10 @@
 }
 
 void blend_to_ease_fcurve_segment(FCurve *fcu, FCurveSegment *segment, const float factor)
->>>>>>> e46f3acf
 {
   const BezTriple *left_key = fcurve_segment_start_get(fcu, segment->start_index);
   const BezTriple *right_key = fcurve_segment_end_get(fcu, segment->start_index + segment->length);
 
-<<<<<<< HEAD
-  BezTriple beyond_key;
-  const BezTriple *reference_key;
-
-  if (factor >= 0) {
-    /* Stop the function if there is no key beyond the the right neighboring one. */
-    if (segment->start_index + segment->length >= fcu->totvert - 1) {
-      return false;
-    }
-    reference_key = right_key;
-    beyond_key = fcu->bezt[segment->start_index + segment->length + 1];
-  }
-  else {
-    /* Stop the function if there is no key beyond the left neighboring one. */
-    if (segment->start_index <= 1) {
-      return false;
-    }
-    reference_key = left_key;
-    beyond_key = fcu->bezt[segment->start_index - 2];
-  }
-
-  /* This delta values are used to get the relationship between the bookend keys and the
-   * reference keys beyong those. */
-  const float y_delta = beyond_key.vec[1][1] - reference_key->vec[1][1];
-  const float x_delta = beyond_key.vec[1][0] - reference_key->vec[1][0];
-
-  /* Avoids dividing by 0. */
-  if (x_delta == 0) {
-    return false;
-=======
   const float key_x_range = right_key->vec[1][0] - left_key->vec[1][0];
   const float key_y_range = right_key->vec[1][1] - left_key->vec[1][1];
 
@@ -784,12 +750,66 @@
   }
   else {
     xy_shift = 0.0;
->>>>>>> e46f3acf
   }
 
   for (int i = segment->start_index; i < segment->start_index + segment->length; i++) {
 
-<<<<<<< HEAD
+    const float x = (fcu->bezt[i].vec[1][0] - left_key->vec[1][0]) / key_x_range;
+    const float ease = s_curve(x, slope, width, height, xy_shift, xy_shift);
+    const float base = left_key->vec[1][1] + key_y_range * ease;
+
+    float y_delta;
+    if (factor > 0) {
+      y_delta = base - fcu->bezt[i].vec[1][1];
+    }
+    else {
+      y_delta = fcu->bezt[i].vec[1][1] - base;
+    }
+
+    const float key_y_value = fcu->bezt[i].vec[1][1] + y_delta * factor;
+    BKE_fcurve_keyframe_move_value_with_handles(&fcu->bezt[i], key_y_value);
+  }
+}
+
+/* ---------------- */
+
+bool match_slope_fcurve_segment(FCurve *fcu, FCurveSegment *segment, const float factor)
+{
+  const BezTriple *left_key = fcurve_segment_start_get(fcu, segment->start_index);
+  const BezTriple *right_key = fcurve_segment_end_get(fcu, segment->start_index + segment->length);
+
+  BezTriple beyond_key;
+  const BezTriple *reference_key;
+
+  if (factor >= 0) {
+    /* Stop the function if there is no key beyond the the right neighboring one. */
+    if (segment->start_index + segment->length >= fcu->totvert - 1) {
+      return false;
+    }
+    reference_key = right_key;
+    beyond_key = fcu->bezt[segment->start_index + segment->length + 1];
+  }
+  else {
+    /* Stop the function if there is no key beyond the left neighboring one. */
+    if (segment->start_index <= 1) {
+      return false;
+    }
+    reference_key = left_key;
+    beyond_key = fcu->bezt[segment->start_index - 2];
+  }
+
+  /* This delta values are used to get the relationship between the bookend keys and the
+   * reference keys beyong those. */
+  const float y_delta = beyond_key.vec[1][1] - reference_key->vec[1][1];
+  const float x_delta = beyond_key.vec[1][0] - reference_key->vec[1][0];
+
+  /* Avoids dividing by 0. */
+  if (x_delta == 0) {
+    return false;
+  }
+
+  for (int i = segment->start_index; i < segment->start_index + segment->length; i++) {
+
     /* These new deltas are used to determine the relationship between the current key and the
      * bookend ones. */
     const float new_x_delta = fcu->bezt[i].vec[1][0] - reference_key->vec[1][0];
@@ -801,23 +821,6 @@
     BKE_fcurve_keyframe_move_value_with_handles(&fcu->bezt[i], key_y_value);
   }
   return true;
-=======
-    const float x = (fcu->bezt[i].vec[1][0] - left_key->vec[1][0]) / key_x_range;
-    const float ease = s_curve(x, slope, width, height, xy_shift, xy_shift);
-    const float base = left_key->vec[1][1] + key_y_range * ease;
-
-    float y_delta;
-    if (factor > 0) {
-      y_delta = base - fcu->bezt[i].vec[1][1];
-    }
-    else {
-      y_delta = fcu->bezt[i].vec[1][1] - base;
-    }
-
-    const float key_y_value = fcu->bezt[i].vec[1][1] + y_delta * factor;
-    BKE_fcurve_keyframe_move_value_with_handles(&fcu->bezt[i], key_y_value);
-  }
->>>>>>> e46f3acf
 }
 
 /* ---------------- */
