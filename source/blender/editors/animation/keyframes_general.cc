--- conflicted
+++ resolved
@@ -679,7 +679,31 @@
 
 /* ---------------- */
 
-<<<<<<< HEAD
+void blend_offset_fcurve_segment(FCurve *fcu, FCurveSegment *segment, const float factor)
+{
+  const BezTriple *left_key = fcurve_segment_start_get(fcu, segment->start_index);
+  const BezTriple *right_key = fcurve_segment_end_get(fcu, segment->start_index + segment->length);
+
+  float y_delta;
+
+  if (factor > 0) {
+    const BezTriple segment_last_key = fcu->bezt[segment->start_index + segment->length - 1];
+    y_delta = right_key->vec[1][1] - segment_last_key.vec[1][1];
+  }
+  else {
+    const BezTriple segment_first_key = fcu->bezt[segment->start_index];
+    y_delta = left_key->vec[1][1] - segment_first_key.vec[1][1];
+  }
+
+  const float offset_value = y_delta * fabs(factor);
+  for (int i = segment->start_index; i < segment->start_index + segment->length; i++) {
+    const float key_y_value = fcu->bezt[i].vec[1][1] + offset_value;
+    BKE_fcurve_keyframe_move_value_with_handles(&fcu->bezt[i], key_y_value);
+  }
+}
+
+/* ---------------- */
+
 static float s_curve(float x, float slope, float width, float height, float xshift, float yshift)
 {
   /* Formula for 'S' curve we use for the "ease" sliders. The shift values move the curve verticaly
@@ -701,14 +725,10 @@
 }
 
 void blend_to_ease_fcurve_segment(FCurve *fcu, FCurveSegment *segment, const float factor)
-=======
-void blend_offset_fcurve_segment(FCurve *fcu, FCurveSegment *segment, const float factor)
->>>>>>> a0aa5480
 {
   const BezTriple *left_key = fcurve_segment_start_get(fcu, segment->start_index);
   const BezTriple *right_key = fcurve_segment_end_get(fcu, segment->start_index + segment->length);
 
-<<<<<<< HEAD
   const float key_x_range = right_key->vec[1][0] - left_key->vec[1][0];
   const float key_y_range = right_key->vec[1][1] - left_key->vec[1][1];
 
@@ -747,22 +767,6 @@
     }
 
     const float key_y_value = fcu->bezt[i].vec[1][1] + y_delta * factor;
-=======
-  float y_delta;
-
-  if (factor > 0) {
-    const BezTriple segment_last_key = fcu->bezt[segment->start_index + segment->length - 1];
-    y_delta = right_key->vec[1][1] - segment_last_key.vec[1][1];
-  }
-  else {
-    const BezTriple segment_first_key = fcu->bezt[segment->start_index];
-    y_delta = left_key->vec[1][1] - segment_first_key.vec[1][1];
-  }
-
-  const float offset_value = y_delta * fabs(factor);
-  for (int i = segment->start_index; i < segment->start_index + segment->length; i++) {
-    const float key_y_value = fcu->bezt[i].vec[1][1] + offset_value;
->>>>>>> a0aa5480
     BKE_fcurve_keyframe_move_value_with_handles(&fcu->bezt[i], key_y_value);
   }
 }
