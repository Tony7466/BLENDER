/* SPDX-FileCopyrightText: 2008 Blender Authors, Joshua Leung. All rights reserved.
 *
 * SPDX-License-Identifier: GPL-2.0-or-later */

/** \file
 * \ingroup edanimation
 */

/* This file contains a system used to provide a layer of abstraction between sources
 * of animation data and tools in Animation Editors. The method used here involves
 * generating a list of edit structures which enable tools to naively perform the actions
 * they require without all the boiler-plate associated with loops within loops and checking
 * for cases to ignore.
 *
 * While this is primarily used for the Action/Dopesheet Editor (and its accessory modes),
 * the Graph Editor also uses this for its channel list and for determining which curves
 * are being edited. Likewise, the NLA Editor also uses this for its channel list and in
 * its operators.
 *
 * NOTE: much of the original system this was based on was built before the creation of the RNA
 * system. In future, it would be interesting to replace some parts of this code with RNA queries,
 * however, RNA does not eliminate some of the boiler-plate reduction benefits presented by this
 * system, so if any such work does occur, it should only be used for the internals used here...
 *
 * -- Joshua Leung, Dec 2008 (Last revision July 2009)
 */

#include <cstring>

#include "DNA_anim_types.h"
#include "DNA_armature_types.h"
#include "DNA_brush_types.h"
#include "DNA_cachefile_types.h"
#include "DNA_camera_types.h"
#include "DNA_curves_types.h"
#include "DNA_gpencil_legacy_types.h"
#include "DNA_grease_pencil_types.h"
#include "DNA_key_types.h"
#include "DNA_lattice_types.h"
#include "DNA_layer_types.h"
#include "DNA_light_types.h"
#include "DNA_linestyle_types.h"
#include "DNA_mask_types.h"
#include "DNA_material_types.h"
#include "DNA_mesh_types.h"
#include "DNA_meta_types.h"
#include "DNA_movieclip_types.h"
#include "DNA_node_types.h"
#include "DNA_object_force_types.h"
#include "DNA_object_types.h"
#include "DNA_particle_types.h"
#include "DNA_pointcloud_types.h"
#include "DNA_scene_types.h"
#include "DNA_screen_types.h"
#include "DNA_sequence_types.h"
#include "DNA_space_types.h"
#include "DNA_speaker_types.h"
#include "DNA_userdef_types.h"
#include "DNA_volume_types.h"
#include "DNA_world_types.h"

#include "MEM_guardedalloc.h"

#include "BLI_alloca.h"
#include "BLI_ghash.h"
#include "BLI_string.h"
#include "BLI_utildefines.h"

#include "BKE_action.h"
#include "BKE_anim_data.hh"
#include "BKE_collection.hh"
#include "BKE_context.hh"
#include "BKE_fcurve.hh"
#include "BKE_fcurve_driver.h"
#include "BKE_global.hh"
#include "BKE_grease_pencil.hh"
#include "BKE_key.hh"
#include "BKE_layer.hh"
#include "BKE_main.hh"
#include "BKE_mask.h"
#include "BKE_material.h"
#include "BKE_modifier.hh"
#include "BKE_node.hh"

#include "ED_anim_api.hh"
#include "ED_markers.hh"

#include "SEQ_sequencer.hh"
#include "SEQ_utils.hh"

#include "ANIM_action.hh"
#include "ANIM_bone_collections.hh"

using namespace blender;

/* ************************************************************ */
/* Blender Context <-> Animation Context mapping */

/* ----------- Private Stuff - Action Editor ------------- */

/* Get shapekey data being edited (for Action Editor -> ShapeKey mode) */
/* NOTE: there's a similar function in `key.cc` #BKE_key_from_object. */
static Key *actedit_get_shapekeys(bAnimContext *ac)
{
  Scene *scene = ac->scene;
  ViewLayer *view_layer = ac->view_layer;
  Object *ob;

  BKE_view_layer_synced_ensure(scene, view_layer);
  ob = BKE_view_layer_active_object_get(view_layer);
  if (ob == nullptr) {
    return nullptr;
  }

  /* XXX pinning is not available in 'ShapeKey' mode... */
  // if (saction->pin) { return nullptr; }

  /* shapekey data is stored with geometry data */
  return BKE_key_from_object(ob);
}

/* Get data being edited in Action Editor (depending on current 'mode') */
static bool actedit_get_context(bAnimContext *ac, SpaceAction *saction)
{
  /* get dopesheet */
  ac->ads = &saction->ads;

  /* sync settings with current view status, then return appropriate data */
  switch (saction->mode) {
    case SACTCONT_ACTION: /* 'Action Editor' */
      /* if not pinned, sync with active object */
      if (/* `saction->pin == 0` */ true) {
        if (ac->obact && ac->obact->adt) {
          saction->action = ac->obact->adt->action;
        }
        else {
          saction->action = nullptr;
        }
      }

      ac->datatype = ANIMCONT_ACTION;
      ac->data = saction->action;

      ac->mode = saction->mode;
      return true;

    case SACTCONT_SHAPEKEY: /* 'ShapeKey Editor' */
      ac->datatype = ANIMCONT_SHAPEKEY;
      ac->data = actedit_get_shapekeys(ac);

      /* if not pinned, sync with active object */
      if (/* `saction->pin == 0` */ true) {
        Key *key = (Key *)ac->data;

        if (key && key->adt) {
          saction->action = key->adt->action;
        }
        else {
          saction->action = nullptr;
        }
      }

      ac->mode = saction->mode;
      return true;

    case SACTCONT_GPENCIL: /* Grease Pencil */ /* XXX review how this mode is handled... */
      /* update scene-pointer (no need to check for pinning yet, as not implemented) */
      saction->ads.source = (ID *)ac->scene;

      ac->datatype = ANIMCONT_GPENCIL;
      ac->data = &saction->ads;

      ac->mode = saction->mode;
      return true;

    case SACTCONT_CACHEFILE: /* Cache File */ /* XXX review how this mode is handled... */
      /* update scene-pointer (no need to check for pinning yet, as not implemented) */
      saction->ads.source = (ID *)ac->scene;

      ac->datatype = ANIMCONT_CHANNEL;
      ac->data = &saction->ads;

      ac->mode = saction->mode;
      return true;

    case SACTCONT_MASK: /* Mask */ /* XXX: review how this mode is handled. */
    {
      /* TODO: other methods to get the mask. */
#if 0
      Sequence *seq = SEQ_select_active_get(ac->scene);
      MovieClip *clip = ac->scene->clip;
      struct Mask *mask = seq ? seq->mask : nullptr;
#endif

      /* update scene-pointer (no need to check for pinning yet, as not implemented) */
      saction->ads.source = (ID *)ac->scene;

      ac->datatype = ANIMCONT_MASK;
      ac->data = &saction->ads;

      ac->mode = saction->mode;
      return true;
    }

    case SACTCONT_DOPESHEET: /* DopeSheet */
      /* update scene-pointer (no need to check for pinning yet, as not implemented) */
      saction->ads.source = (ID *)ac->scene;

      ac->datatype = ANIMCONT_DOPESHEET;
      ac->data = &saction->ads;

      ac->mode = saction->mode;
      return true;

    case SACTCONT_TIMELINE: /* Timeline */
      /* update scene-pointer (no need to check for pinning yet, as not implemented) */
      saction->ads.source = (ID *)ac->scene;

      /* sync scene's "selected keys only" flag with our "only selected" flag
       *
       * XXX: This is a workaround for #55525. We shouldn't really be syncing the flags like this,
       * but it's a simpler fix for now than also figuring out how the next/prev keyframe
       * tools should work in the 3D View if we allowed full access to the timeline's
       * dopesheet filters (i.e. we'd have to figure out where to host those settings,
       * to be on a scene level like this flag currently is, along with several other unknowns).
       */
      if (ac->scene->flag & SCE_KEYS_NO_SELONLY) {
        saction->ads.filterflag &= ~ADS_FILTER_ONLYSEL;
      }
      else {
        saction->ads.filterflag |= ADS_FILTER_ONLYSEL;
      }

      ac->datatype = ANIMCONT_TIMELINE;
      ac->data = &saction->ads;

      ac->mode = saction->mode;
      return true;

    default: /* unhandled yet */
      ac->datatype = ANIMCONT_NONE;
      ac->data = nullptr;

      ac->mode = -1;
      return false;
  }
}

/* ----------- Private Stuff - Graph Editor ------------- */

/* Get data being edited in Graph Editor (depending on current 'mode') */
static bool graphedit_get_context(bAnimContext *ac, SpaceGraph *sipo)
{
  /* init dopesheet data if non-existent (i.e. for old files) */
  if (sipo->ads == nullptr) {
    sipo->ads = static_cast<bDopeSheet *>(MEM_callocN(sizeof(bDopeSheet), "GraphEdit DopeSheet"));
    sipo->ads->source = (ID *)ac->scene;
  }
  ac->ads = sipo->ads;

  /* set settings for Graph Editor - "Selected = Editable" */
  if (U.animation_flag & USER_ANIM_ONLY_SHOW_SELECTED_CURVE_KEYS) {
    sipo->ads->filterflag |= ADS_FILTER_SELEDIT;
  }
  else {
    sipo->ads->filterflag &= ~ADS_FILTER_SELEDIT;
  }

  /* sync settings with current view status, then return appropriate data */
  switch (sipo->mode) {
    case SIPO_MODE_ANIMATION: /* Animation F-Curve Editor */
      /* update scene-pointer (no need to check for pinning yet, as not implemented) */
      sipo->ads->source = (ID *)ac->scene;
      sipo->ads->filterflag &= ~ADS_FILTER_ONLYDRIVERS;

      ac->datatype = ANIMCONT_FCURVES;
      ac->data = sipo->ads;

      ac->mode = sipo->mode;
      return true;

    case SIPO_MODE_DRIVERS: /* Driver F-Curve Editor */
      /* update scene-pointer (no need to check for pinning yet, as not implemented) */
      sipo->ads->source = (ID *)ac->scene;
      sipo->ads->filterflag |= ADS_FILTER_ONLYDRIVERS;

      ac->datatype = ANIMCONT_DRIVERS;
      ac->data = sipo->ads;

      ac->mode = sipo->mode;
      return true;

    default: /* unhandled yet */
      ac->datatype = ANIMCONT_NONE;
      ac->data = nullptr;

      ac->mode = -1;
      return false;
  }
}

/* ----------- Private Stuff - NLA Editor ------------- */

/* Get data being edited in Graph Editor (depending on current 'mode') */
static bool nlaedit_get_context(bAnimContext *ac, SpaceNla *snla)
{
  /* init dopesheet data if non-existent (i.e. for old files) */
  if (snla->ads == nullptr) {
    snla->ads = static_cast<bDopeSheet *>(MEM_callocN(sizeof(bDopeSheet), "NlaEdit DopeSheet"));
  }
  ac->ads = snla->ads;

  /* sync settings with current view status, then return appropriate data */
  /* update scene-pointer (no need to check for pinning yet, as not implemented) */
  snla->ads->source = (ID *)ac->scene;
  snla->ads->filterflag |= ADS_FILTER_ONLYNLA;

  ac->datatype = ANIMCONT_NLA;
  ac->data = snla->ads;

  return true;
}

/* ----------- Public API --------------- */

bool ANIM_animdata_context_getdata(bAnimContext *ac)
{
  SpaceLink *sl = ac->sl;
  bool ok = false;

  /* context depends on editor we are currently in */
  if (sl) {
    switch (ac->spacetype) {
      case SPACE_ACTION: {
        SpaceAction *saction = (SpaceAction *)sl;
        ok = actedit_get_context(ac, saction);
        break;
      }
      case SPACE_GRAPH: {
        SpaceGraph *sipo = (SpaceGraph *)sl;
        ok = graphedit_get_context(ac, sipo);
        break;
      }
      case SPACE_NLA: {
        SpaceNla *snla = (SpaceNla *)sl;
        ok = nlaedit_get_context(ac, snla);
        break;
      }
    }
  }

  /* check if there's any valid data */
  return (ok && ac->data);
}

bool ANIM_animdata_get_context(const bContext *C, bAnimContext *ac)
{
  Main *bmain = CTX_data_main(C);
  ScrArea *area = CTX_wm_area(C);
  ARegion *region = CTX_wm_region(C);
  SpaceLink *sl = CTX_wm_space_data(C);
  Scene *scene = CTX_data_scene(C);

  /* clear old context info */
  if (ac == nullptr) {
    return false;
  }
  memset(ac, 0, sizeof(bAnimContext));

  /* get useful default context settings from context */
  ac->bmain = bmain;
  ac->scene = scene;
  ac->view_layer = CTX_data_view_layer(C);
  if (scene) {
    ac->markers = ED_context_get_markers(C);
    BKE_view_layer_synced_ensure(ac->scene, ac->view_layer);
  }
  ac->depsgraph = CTX_data_depsgraph_pointer(C);
  ac->obact = BKE_view_layer_active_object_get(ac->view_layer);
  ac->area = area;
  ac->region = region;
  ac->sl = sl;
  ac->spacetype = (area) ? area->spacetype : 0;
  ac->regiontype = (region) ? region->regiontype : 0;

  /* get data context info */
  /* XXX: if the below fails, try to grab this info from context instead...
   * (to allow for scripting). */
  return ANIM_animdata_context_getdata(ac);
}

bool ANIM_animdata_can_have_greasepencil(const eAnimCont_Types type)
{
  return ELEM(type, ANIMCONT_GPENCIL, ANIMCONT_DOPESHEET, ANIMCONT_TIMELINE);
}

/* ************************************************************ */
/* Blender Data <-- Filter --> Channels to be operated on */

/* macros to use before/after getting the sub-channels of some channel,
 * to abstract away some of the tricky logic involved
 *
 * cases:
 * 1) Graph Edit main area (just data) OR channels visible in Channel List
 * 2) If not showing channels, we're only interested in the data (Action Editor's editing)
 * 3) We don't care what data, we just care there is some (so that a collapsed
 *    channel can be kept around). No need to clear channels-flag in order to
 *    keep expander channels with no sub-data out, as those cases should get
 *    dealt with by the recursive detection idiom in place.
 *
 * Implementation NOTE:
 *  YES the _doSubChannels variable is NOT read anywhere. BUT, this is NOT an excuse
 *  to go steamrolling the logic into a single-line expression as from experience,
 *  those are notoriously difficult to read + debug when extending later on. The code
 *  below is purposefully laid out so that each case noted above corresponds clearly to
 *  one case below.
 */
#define BEGIN_ANIMFILTER_SUBCHANNELS(expanded_check) \
  { \
    const eAnimFilter_Flags _filter = filter_mode; \
    short _doSubChannels = 0; \
    if (!(filter_mode & ANIMFILTER_LIST_VISIBLE) || (expanded_check)) { \
      _doSubChannels = 1; \
    } \
    else if (!(filter_mode & ANIMFILTER_LIST_CHANNELS)) { \
      _doSubChannels = 2; \
    } \
    else { \
      filter_mode |= ANIMFILTER_TMP_PEEK; \
    } \
\
    { \
      (void)_doSubChannels; \
    }
/* ... standard sub-channel filtering can go on here now ... */
#define END_ANIMFILTER_SUBCHANNELS \
  filter_mode = _filter; \
  } \
  (void)0

/* ............................... */

/* Test whether AnimData has a usable Action. */
#define ANIMDATA_HAS_ACTION_LEGACY(id) \
  ((id)->adt && (id)->adt->action && (id)->adt->action->wrap().is_action_legacy())

#ifdef WITH_ANIM_BAKLAVA
#  define ANIMDATA_HAS_ACTION_LAYERED(id) \
    ((id)->adt && (id)->adt->action && (id)->adt->action->wrap().is_action_layered())
#else
#  define ANIMDATA_HAS_ACTION_LAYERED(id) false
#endif

/* quick macro to test if AnimData is usable for drivers */
#define ANIMDATA_HAS_DRIVERS(id) ((id)->adt && (id)->adt->drivers.first)

/* quick macro to test if AnimData is usable for NLA */
#define ANIMDATA_HAS_NLA(id) \
  ((id)->adt && (id)->adt->nla_tracks.first && \
   (!(id)->adt->action || (id)->adt->action->wrap().is_action_legacy()))

/**
 * Quick macro to test for all three above usability tests, performing the appropriate provided
 * action for each when the AnimData context is appropriate.
 *
 * Priority order for this goes (most important, to least):
 * AnimData blocks, NLA, Drivers, Keyframes.
 *
 * For this to work correctly,
 * a standard set of data needs to be available within the scope that this
 *
 * Gets called in:
 * - ListBase anim_data;
 * - bDopeSheet *ads;
 * - bAnimListElem *ale;
 * - size_t items;
 *
 * - id: ID block which should have an AnimData pointer following it immediately, to use
 * - adtOk: line or block of code to execute for AnimData-blocks case
 *   (usually #ANIMDATA_ADD_ANIMDATA).
 * - nlaOk: line or block of code to execute for NLA tracks+strips case
 * - driversOk: line or block of code to execute for Drivers case
 * - nlaKeysOk: line or block of code for NLA Strip Keyframes case
 * - keysOk: line or block of code for Keyframes case
 * - animOk: line or block of code for Keyframes from Animation data blocks case
 *
 * The checks for the various cases are as follows:
 * 0) top level: checks for animdata and also that all the F-Curves for the block will be visible
 * 1) animdata check: for filtering animdata blocks only
 * 2A) nla tracks: include animdata block's data as there are NLA tracks+strips there
 * 2B) actions to convert to nla: include animdata block's data as there is an action that can be
 *     converted to a new NLA strip, and the filtering options allow this
 * 2C) allow non-animated data-blocks to be included so that data-blocks can be added
 * 3) drivers: include drivers from animdata block (for Drivers mode in Graph Editor)
 * 4A) nla strip keyframes: these are the per-strip controls for time and influence
 * 4B) normal keyframes: only when there is an active action
 * 4C) normal keyframes: only when there is an Animation assigned
 */
#define ANIMDATA_FILTER_CASES( \
    id, adtOk, nlaOk, driversOk, nlaKeysOk, legacyActionOk, layeredActionOk) \
  { \
    if ((id)->adt) { \
      if (!(filter_mode & ANIMFILTER_CURVE_VISIBLE) || \
          !((id)->adt->flag & ADT_CURVES_NOT_VISIBLE)) { \
        if (filter_mode & ANIMFILTER_ANIMDATA) { \
          adtOk \
        } \
        else if (ac->ads->filterflag & ADS_FILTER_ONLYNLA) { \
          if (ANIMDATA_HAS_NLA(id)) { \
            nlaOk \
          } \
          else if (!(ac->ads->filterflag & ADS_FILTER_NLA_NOACT) || \
                   ANIMDATA_HAS_ACTION_LEGACY(id)) { \
            nlaOk \
          } \
        } \
        else if (ac->ads->filterflag & ADS_FILTER_ONLYDRIVERS) { \
          if (ANIMDATA_HAS_DRIVERS(id)) { \
            driversOk \
          } \
        } \
        else if (ANIMDATA_HAS_ACTION_LAYERED(id)) { \
          layeredActionOk \
        } \
        else { \
          if (ANIMDATA_HAS_NLA(id)) { \
            nlaKeysOk \
          } \
          if (ANIMDATA_HAS_ACTION_LEGACY(id)) { \
            legacyActionOk \
          } \
        } \
      } \
    } \
  } \
  (void)0

/* ............................... */

/**
 * Add a new animation channel, taking into account the "peek" flag, which is used to just check
 * whether any channels will be added (but without needing them to actually get created).
 *
 * \warning This causes the calling function to return early if we're only "peeking" for channels.
 *
 * XXX: ale_statement stuff is really a hack for one special case. It shouldn't really be needed.
 */
#define ANIMCHANNEL_NEW_CHANNEL_FULL( \
    channel_data, channel_type, owner_id, fcurve_owner_id, ale_statement) \
  if (filter_mode & ANIMFILTER_TMP_PEEK) { \
    return 1; \
  } \
  { \
    bAnimListElem *ale = make_new_animlistelem( \
        channel_data, channel_type, (ID *)owner_id, fcurve_owner_id); \
    if (ale) { \
      BLI_addtail(anim_data, ale); \
      items++; \
      ale_statement \
    } \
  } \
  (void)0

#define ANIMCHANNEL_NEW_CHANNEL(channel_data, channel_type, owner_id, fcurve_owner_id) \
  ANIMCHANNEL_NEW_CHANNEL_FULL(channel_data, channel_type, owner_id, fcurve_owner_id, {})

/* ............................... */

/* quick macro to test if an anim-channel representing an AnimData block is suitably active */
#define ANIMCHANNEL_ACTIVEOK(ale) \
  (!(filter_mode & ANIMFILTER_ACTIVE) || !(ale->adt) || (ale->adt->flag & ADT_UI_ACTIVE))

/* Quick macro to test if an anim-channel (F-Curve, Group, etc.)
 * is selected in an acceptable way. */
#define ANIMCHANNEL_SELOK(test_func) \
  (!(filter_mode & (ANIMFILTER_SEL | ANIMFILTER_UNSEL)) || \
   ((filter_mode & ANIMFILTER_SEL) && test_func) || \
   ((filter_mode & ANIMFILTER_UNSEL) && test_func == 0))

/**
 * Quick macro to test if an anim-channel (F-Curve) is selected ok for editing purposes
 * - `*_SELEDIT` means that only selected curves will have visible+editable key-frames.
 *
 * checks here work as follows:
 * 1) SELEDIT off - don't need to consider the implications of this option.
 * 2) FOREDIT off - we're not considering editing, so channel is ok still.
 * 3) test_func (i.e. selection test) - only if selected, this test will pass.
 */
#define ANIMCHANNEL_SELEDITOK(test_func) \
  (!(filter_mode & ANIMFILTER_SELEDIT) || !(filter_mode & ANIMFILTER_FOREDIT) || (test_func))

/* ----------- 'Private' Stuff --------------- */

/**
 * Set `ale` so that it points to the top-most 'summary' channel of the given `adt`.
 * So this is either the Animation or the Action, or empty.
 */
static void key_data_from_adt(bAnimListElem &ale, AnimData *adt)
{
  ale.adt = adt;

  if (!adt || !adt->action) {
    ale.key_data = nullptr;
    ale.datatype = ALE_NONE;
    return;
  }

  blender::animrig::Action &action = adt->action->wrap();
  ale.key_data = &action;
  ale.datatype = action.is_action_layered() ? ALE_ACTION_LAYERED : ALE_ACT;
}

/* this function allocates memory for a new bAnimListElem struct for the
 * provided animation channel-data.
 */
static bAnimListElem *make_new_animlistelem(void *data,
                                            const eAnim_ChannelType datatype,
                                            ID *owner_id,
                                            ID *fcurve_owner_id)
{
  bAnimListElem *ale = nullptr;

  /* only allocate memory if there is data to convert */
  if (data) {
    /* allocate and set generic data */
    ale = static_cast<bAnimListElem *>(MEM_callocN(sizeof(bAnimListElem), "bAnimListElem"));

    ale->data = data;
    ale->type = datatype;

    ale->id = owner_id;
    ale->adt = BKE_animdata_from_id(owner_id);
    ale->fcurve_owner_id = fcurve_owner_id;

    /* do specifics */
    switch (datatype) {
      case ANIMTYPE_SUMMARY: {
        /* Nothing to include for now... this is just a dummy wrapper around
         * all the other channels in the DopeSheet, and gets included at the start of the list. */
        ale->key_data = nullptr;
        ale->datatype = ALE_ALL;
        break;
      }
      case ANIMTYPE_SCENE: {
        Scene *sce = (Scene *)data;

        ale->flag = sce->flag;

        ale->key_data = sce;
        ale->datatype = ALE_SCE;

        ale->adt = BKE_animdata_from_id(static_cast<ID *>(data));
        break;
      }
      case ANIMTYPE_OBJECT: {
        Base *base = (Base *)data;
        Object *ob = base->object;

        ale->flag = ob->flag;

        ale->key_data = ob;
        ale->datatype = ALE_OB;

        ale->adt = BKE_animdata_from_id(&ob->id);
        break;
      }
      case ANIMTYPE_FILLACT_LAYERED: {
        bAction *action = (bAction *)data;

        ale->flag = action->flag;

        ale->key_data = action;
        ale->datatype = ALE_ACTION_LAYERED;
        break;
      }
      case ANIMTYPE_FILLACTD: {
        bAction *act = (bAction *)data;

        ale->flag = act->flag;

        ale->key_data = act;
        ale->datatype = ALE_ACT;
        break;
      }
      case ANIMTYPE_FILLDRIVERS: {
        AnimData *adt = (AnimData *)data;

        ale->flag = adt->flag;

        /* XXX drivers don't show summary for now. */
        ale->key_data = nullptr;
        ale->datatype = ALE_NONE;
        break;
      }
      case ANIMTYPE_DSMAT: {
        Material *ma = (Material *)data;
        ale->flag = FILTER_MAT_OBJD(ma);
        key_data_from_adt(*ale, ma->adt);
        break;
      }
      case ANIMTYPE_DSLAM: {
        Light *la = (Light *)data;
        ale->flag = FILTER_LAM_OBJD(la);
        key_data_from_adt(*ale, la->adt);
        break;
      }
      case ANIMTYPE_DSCAM: {
        Camera *ca = (Camera *)data;
        ale->flag = FILTER_CAM_OBJD(ca);
        key_data_from_adt(*ale, ca->adt);
        break;
      }
      case ANIMTYPE_DSCACHEFILE: {
        CacheFile *cache_file = (CacheFile *)data;
        ale->flag = FILTER_CACHEFILE_OBJD(cache_file);
        key_data_from_adt(*ale, cache_file->adt);
        break;
      }
      case ANIMTYPE_DSCUR: {
        Curve *cu = (Curve *)data;
        ale->flag = FILTER_CUR_OBJD(cu);
        key_data_from_adt(*ale, cu->adt);
        break;
      }
      case ANIMTYPE_DSARM: {
        bArmature *arm = (bArmature *)data;
        ale->flag = FILTER_ARM_OBJD(arm);
        key_data_from_adt(*ale, arm->adt);
        break;
      }
      case ANIMTYPE_DSMESH: {
        Mesh *mesh = (Mesh *)data;
        ale->flag = FILTER_MESH_OBJD(mesh);
        key_data_from_adt(*ale, mesh->adt);
        break;
      }
      case ANIMTYPE_DSLAT: {
        Lattice *lt = (Lattice *)data;
        ale->flag = FILTER_LATTICE_OBJD(lt);
        key_data_from_adt(*ale, lt->adt);
        break;
      }
      case ANIMTYPE_DSSPK: {
        Speaker *spk = (Speaker *)data;
        ale->flag = FILTER_SPK_OBJD(spk);
        key_data_from_adt(*ale, spk->adt);
        break;
      }
      case ANIMTYPE_DSHAIR: {
        Curves *curves = (Curves *)data;
        ale->flag = FILTER_CURVES_OBJD(curves);
        key_data_from_adt(*ale, curves->adt);
        break;
      }
      case ANIMTYPE_DSPOINTCLOUD: {
        PointCloud *pointcloud = (PointCloud *)data;
        ale->flag = FILTER_POINTS_OBJD(pointcloud);
        key_data_from_adt(*ale, pointcloud->adt);
        break;
      }
      case ANIMTYPE_DSVOLUME: {
        Volume *volume = (Volume *)data;
        ale->flag = FILTER_VOLUME_OBJD(volume);
        key_data_from_adt(*ale, volume->adt);
        break;
      }
      case ANIMTYPE_DSSKEY: {
        Key *key = (Key *)data;
        ale->flag = FILTER_SKE_OBJD(key);
        key_data_from_adt(*ale, key->adt);
        break;
      }
      case ANIMTYPE_DSWOR: {
        World *wo = (World *)data;
        ale->flag = FILTER_WOR_SCED(wo);
        key_data_from_adt(*ale, wo->adt);
        break;
      }
      case ANIMTYPE_DSNTREE: {
        bNodeTree *ntree = (bNodeTree *)data;
        ale->flag = FILTER_NTREE_DATA(ntree);
        key_data_from_adt(*ale, ntree->adt);
        break;
      }
      case ANIMTYPE_DSLINESTYLE: {
        FreestyleLineStyle *linestyle = (FreestyleLineStyle *)data;
        ale->flag = FILTER_LS_SCED(linestyle);
        key_data_from_adt(*ale, linestyle->adt);
        break;
      }
      case ANIMTYPE_DSPART: {
        ParticleSettings *part = (ParticleSettings *)ale->data;
        ale->flag = FILTER_PART_OBJD(part);
        key_data_from_adt(*ale, part->adt);
        break;
      }
      case ANIMTYPE_DSTEX: {
        Tex *tex = (Tex *)data;
        ale->flag = FILTER_TEX_DATA(tex);
        key_data_from_adt(*ale, tex->adt);
        break;
      }
      case ANIMTYPE_DSGPENCIL: {
        bGPdata *gpd = (bGPdata *)data;
        /* NOTE: we just reuse the same expand filter for this case */
        ale->flag = EXPANDED_GPD(gpd);

        /* XXX: currently, this is only used for access to its animation data */
        key_data_from_adt(*ale, gpd->adt);
        break;
      }
      case ANIMTYPE_DSMCLIP: {
        MovieClip *clip = (MovieClip *)data;
        ale->flag = EXPANDED_MCLIP(clip);
        key_data_from_adt(*ale, clip->adt);
        break;
      }
      case ANIMTYPE_NLACONTROLS: {
        AnimData *adt = (AnimData *)data;

        ale->flag = adt->flag;

        ale->key_data = nullptr;
        ale->datatype = ALE_NONE;
        break;
      }
      case ANIMTYPE_GROUP: {
        bActionGroup *agrp = (bActionGroup *)data;

        ale->flag = agrp->flag;

        ale->key_data = nullptr;
        ale->datatype = ALE_GROUP;
        break;
      }
      case ANIMTYPE_FCURVE:
      case ANIMTYPE_NLACURVE: /* practically the same as ANIMTYPE_FCURVE.
                               * Differences are applied post-creation */
      {
        FCurve *fcu = (FCurve *)data;

        ale->flag = fcu->flag;

        ale->key_data = fcu;
        ale->datatype = ALE_FCURVE;
        break;
      }
      case ANIMTYPE_SHAPEKEY: {
        KeyBlock *kb = (KeyBlock *)data;
        Key *key = (Key *)ale->id;

        ale->flag = kb->flag;

        /* whether we have keyframes depends on whether there is a Key block to find it from */
        if (key) {
          /* index of shapekey is defined by place in key's list */
          ale->index = BLI_findindex(&key->block, kb);

          /* the corresponding keyframes are from the animdata */
          if (ale->adt && ale->adt->action) {
            bAction *act = ale->adt->action;
            /* Try to find the F-Curve which corresponds to this exactly. */
            if (std::optional<std::string> rna_path = BKE_keyblock_curval_rnapath_get(key, kb)) {
              ale->key_data = (void *)BKE_fcurve_find(&act->curves, rna_path->c_str(), 0);
            }
          }
          ale->datatype = (ale->key_data) ? ALE_FCURVE : ALE_NONE;
        }
        break;
      }
      case ANIMTYPE_GPLAYER: {
        bGPDlayer *gpl = (bGPDlayer *)data;

        ale->flag = gpl->flag;

        ale->key_data = nullptr;
        ale->datatype = ALE_GPFRAME;
        break;
      }
      case ANIMTYPE_GREASE_PENCIL_LAYER: {
        GreasePencilLayer *layer = static_cast<GreasePencilLayer *>(data);

        ale->flag = layer->base.flag;

        ale->key_data = nullptr;
        ale->datatype = ALE_GREASE_PENCIL_CEL;
        break;
      }
      case ANIMTYPE_GREASE_PENCIL_LAYER_GROUP: {
        GreasePencilLayerTreeGroup *layer_group = static_cast<GreasePencilLayerTreeGroup *>(data);

        ale->flag = layer_group->base.flag;

        ale->key_data = nullptr;
        ale->datatype = ALE_GREASE_PENCIL_GROUP;
        break;
      }
      case ANIMTYPE_GREASE_PENCIL_DATABLOCK: {
        GreasePencil *grease_pencil = static_cast<GreasePencil *>(data);

        ale->flag = grease_pencil->flag;

        ale->key_data = nullptr;
        ale->datatype = ALE_GREASE_PENCIL_DATA;
        break;
      }
      case ANIMTYPE_MASKLAYER: {
        MaskLayer *masklay = (MaskLayer *)data;

        ale->flag = masklay->flag;

        ale->key_data = nullptr;
        ale->datatype = ALE_MASKLAY;
        break;
      }
      case ANIMTYPE_NLATRACK: {
        NlaTrack *nlt = (NlaTrack *)data;

        ale->flag = nlt->flag;

        ale->key_data = &nlt->strips;
        ale->datatype = ALE_NLASTRIP;
        break;
      }
      case ANIMTYPE_NLAACTION: {
        /* nothing to include for now... nothing editable from NLA-perspective here */
        ale->key_data = nullptr;
        ale->datatype = ALE_NONE;
        break;
      }

      case ANIMTYPE_NONE:
      case ANIMTYPE_ANIMDATA:
      case ANIMTYPE_SPECIALDATA__UNUSED:
      case ANIMTYPE_DSMBALL:
      case ANIMTYPE_GPDATABLOCK:
      case ANIMTYPE_MASKDATABLOCK:
      case ANIMTYPE_PALETTE:
      case ANIMTYPE_NUM_TYPES:
        break;
    }
  }

  /* return created datatype */
  return ale;
}

/* ----------------------------------------- */

/* 'Only Selected' selected data and/or 'Include Hidden' filtering
 * NOTE: when this function returns true, the F-Curve is to be skipped
 */
static bool skip_fcurve_selected_data(bAnimContext *ac,
                                      FCurve *fcu,
                                      ID *owner_id,
                                      const eAnimFilter_Flags filter_mode)
{
  if (fcu->grp != nullptr && fcu->grp->flag & ADT_CURVES_ALWAYS_VISIBLE) {
    return false;
  }
  /* hidden items should be skipped if we only care about visible data,
   * but we aren't interested in hidden stuff */
  const bool skip_hidden = (filter_mode & ANIMFILTER_DATA_VISIBLE) &&
                           !(ac->ads->filterflag & ADS_FILTER_INCL_HIDDEN);

  if (GS(owner_id->name) == ID_OB) {
    Object *ob = (Object *)owner_id;
    bPoseChannel *pchan = nullptr;
    char bone_name[sizeof(pchan->name)];

    /* Only consider if F-Curve involves `pose.bones`. */
    if (fcu->rna_path &&
        BLI_str_quoted_substr(fcu->rna_path, "pose.bones[", bone_name, sizeof(bone_name)))
    {
      /* Get bone-name, and check if this bone is selected. */
      pchan = BKE_pose_channel_find_name(ob->pose, bone_name);

      /* check whether to continue or skip */
      if (pchan && pchan->bone) {
        /* If only visible channels,
         * skip if bone not visible unless user wants channels from hidden data too. */
        if (skip_hidden) {
          bArmature *arm = (bArmature *)ob->data;

          /* skipping - not visible on currently visible layers */
          if (!ANIM_bonecoll_is_visible_pchan(arm, pchan)) {
            return true;
          }
          /* skipping - is currently hidden */
          if (pchan->bone->flag & BONE_HIDDEN_P) {
            return true;
          }
        }

        /* can only add this F-Curve if it is selected */
        if (ac->ads->filterflag & ADS_FILTER_ONLYSEL) {
          if ((pchan->bone->flag & BONE_SELECTED) == 0) {
            return true;
          }
        }
      }
    }
  }
  else if (GS(owner_id->name) == ID_SCE) {
    Scene *scene = (Scene *)owner_id;
    Sequence *seq = nullptr;
    char seq_name[sizeof(seq->name)];

    /* Only consider if F-Curve involves `sequence_editor.sequences`. */
    if (fcu->rna_path &&
        BLI_str_quoted_substr(fcu->rna_path, "sequences_all[", seq_name, sizeof(seq_name)))
    {
      /* Get strip name, and check if this strip is selected. */
      Editing *ed = SEQ_editing_get(scene);
      if (ed) {
        seq = SEQ_get_sequence_by_name(ed->seqbasep, seq_name, false);
      }

      /* Can only add this F-Curve if it is selected. */
      if (ac->ads->filterflag & ADS_FILTER_ONLYSEL) {

        /* NOTE(@ideasman42): The `seq == nullptr` check doesn't look right
         * (compared to other checks in this function which skip data that can't be found).
         *
         * This is done since the search for sequence strips doesn't use a global lookup:
         * - Nested meta-strips are excluded.
         * - When inside a meta-strip - strips outside the meta-strip excluded.
         *
         * Instead, only the strips directly visible to the user are considered for selection.
         * The nullptr check here means everything else is considered unselected and is not shown.
         *
         * There is a subtle difference between nodes, pose-bones ... etc
         * since data-paths that point to missing strips are not shown.
         * If this is an important difference, the nullptr case could perform a global lookup,
         * only returning `true` if the sequence strip exists elsewhere
         * (ignoring its selection state). */
        if (seq == nullptr) {
          return true;
        }

        if ((seq->flag & SELECT) == 0) {
          return true;
        }
      }
    }
  }
  else if (GS(owner_id->name) == ID_NT) {
    bNodeTree *ntree = (bNodeTree *)owner_id;
    bNode *node = nullptr;
    char node_name[sizeof(node->name)];

    /* Check for selected nodes. */
    if (fcu->rna_path &&
        BLI_str_quoted_substr(fcu->rna_path, "nodes[", node_name, sizeof(node_name)))
    {
      /* Get strip name, and check if this strip is selected. */
      node = bke::nodeFindNodebyName(ntree, node_name);

      /* Can only add this F-Curve if it is selected. */
      if (node) {
        if (ac->ads->filterflag & ADS_FILTER_ONLYSEL) {
          if ((node->flag & NODE_SELECT) == 0) {
            return true;
          }
        }
      }
    }
  }

  return false;
}

/* Helper for name-based filtering - Perform "partial/fuzzy matches" (as in 80a7efd) */
static bool name_matches_dopesheet_filter(bDopeSheet *ads, const char *name)
{
  if (ads->flag & ADS_FLAG_FUZZY_NAMES) {
    /* full fuzzy, multi-word, case insensitive matches */
    const size_t str_len = strlen(ads->searchstr);
    const int words_max = BLI_string_max_possible_word_count(str_len);

    int(*words)[2] = static_cast<int(*)[2]>(BLI_array_alloca(words, words_max));
    const int words_len = BLI_string_find_split_words(
        ads->searchstr, str_len, ' ', words, words_max);
    bool found = false;

    /* match name against all search words */
    for (int index = 0; index < words_len; index++) {
      if (BLI_strncasestr(name, ads->searchstr + words[index][0], words[index][1])) {
        found = true;
        break;
      }
    }

    /* if we have a match somewhere, this returns true */
    return ((ads->flag & ADS_FLAG_INVERT_FILTER) == 0) ? found : !found;
  }
  /* fallback/default - just case insensitive, but starts from start of word */
  bool found = BLI_strcasestr(name, ads->searchstr) != nullptr;
  return ((ads->flag & ADS_FLAG_INVERT_FILTER) == 0) ? found : !found;
}

/* (Display-)Name-based F-Curve filtering
 * NOTE: when this function returns true, the F-Curve is to be skipped
 */
static bool skip_fcurve_with_name(
    bAnimContext *ac, FCurve *fcu, eAnim_ChannelType channel_type, void *owner, ID *owner_id)
{
  bAnimListElem ale_dummy = {nullptr};
  const bAnimChannelType *acf;

  /* create a dummy wrapper for the F-Curve, so we can get typeinfo for it */
  ale_dummy.type = channel_type;
  ale_dummy.owner = owner;
  ale_dummy.id = owner_id;
  ale_dummy.data = fcu;

  /* get type info for channel */
  acf = ANIM_channel_get_typeinfo(&ale_dummy);
  if (acf && acf->name) {
    char name[256]; /* hopefully this will be enough! */

    /* get name */
    acf->name(&ale_dummy, name);

    /* check for partial match with the match string, assuming case insensitive filtering
     * if match, this channel shouldn't be ignored!
     */
    return !name_matches_dopesheet_filter(ac->ads, name);
  }

  /* just let this go... */
  return true;
}

/**
 * Check if F-Curve has errors and/or is disabled
 *
 * \return true if F-Curve has errors/is disabled
 */
static bool fcurve_has_errors(bAnimContext *ac, const FCurve *fcu)
{
  /* F-Curve disabled (path evaluation error). */
  if (fcu->flag & FCURVE_DISABLED) {
    return true;
  }

  /* driver? */
  if (fcu->driver) {
    const ChannelDriver *driver = fcu->driver;

    /* error flag on driver usually means that there is an error
     * BUT this may not hold with PyDrivers as this flag gets cleared
     *     if no critical errors prevent the driver from working...
     */
    if (driver->flag & DRIVER_FLAG_INVALID) {
      return true;
    }

    /* check variables for other things that need linting... */
    /* TODO: maybe it would be more efficient just to have a quick flag for this? */
    LISTBASE_FOREACH (DriverVar *, dvar, &driver->variables) {
      DRIVER_TARGETS_USED_LOOPER_BEGIN (dvar) {
        if (dtar->flag & DTAR_FLAG_INVALID) {
          return true;
        }

        if ((dtar->flag & DTAR_FLAG_FALLBACK_USED) &&
            (ac->ads->filterflag2 & ADS_FILTER_DRIVER_FALLBACK_AS_ERROR))
        {
          return true;
        }
      }
      DRIVER_TARGETS_LOOPER_END;
    }
  }

  /* no errors found */
  return false;
}

/* find the next F-Curve that is usable for inclusion */
static FCurve *animfilter_fcurve_next(bAnimContext *ac,
                                      FCurve *first,
                                      eAnim_ChannelType channel_type,
                                      const eAnimFilter_Flags filter_mode,
                                      void *owner,
                                      ID *owner_id)
{
  bActionGroup *grp = (channel_type == ANIMTYPE_FCURVE) ? static_cast<bActionGroup *>(owner) :
                                                          nullptr;
  FCurve *fcu = nullptr;

  /* Loop over F-Curves - assume that the caller of this has already checked
   * that these should be included.
   * NOTE: we need to check if the F-Curves belong to the same group,
   * as this gets called for groups too...
   */
  for (fcu = first; ((fcu) && (fcu->grp == grp)); fcu = fcu->next) {
    /* special exception for Pose-Channel/Sequence-Strip/Node Based F-Curves:
     * - The 'Only Selected' and 'Include Hidden' data filters should be applied to sub-ID data
     *   which can be independently selected/hidden, such as Pose-Channels, Sequence Strips,
     *   and Nodes. Since these checks were traditionally done as first check for objects,
     *   we do the same here.
     * - We currently use an 'approximate' method for getting these F-Curves that doesn't require
     *   carefully checking the entire path.
     * - This will also affect things like Drivers, and also works for Bone Constraints.
     */
    if (ac->ads && owner_id) {
      if ((filter_mode & ANIMFILTER_TMP_IGNORE_ONLYSEL) == 0) {
        if ((ac->ads->filterflag & ADS_FILTER_ONLYSEL) ||
            (ac->ads->filterflag & ADS_FILTER_INCL_HIDDEN) == 0)
        {
          if (skip_fcurve_selected_data(ac, fcu, owner_id, filter_mode)) {
            continue;
          }
        }
      }
    }

    /* only include if visible (Graph Editor check, not channels check) */
    if (!(filter_mode & ANIMFILTER_CURVE_VISIBLE) || (fcu->flag & FCURVE_VISIBLE)) {
      /* only work with this channel and its subchannels if it is editable */
      if (!(filter_mode & ANIMFILTER_FOREDIT) || EDITABLE_FCU(fcu)) {
        /* Only include this curve if selected in a way consistent
         * with the filtering requirements. */
        if (ANIMCHANNEL_SELOK(SEL_FCU(fcu)) && ANIMCHANNEL_SELEDITOK(SEL_FCU(fcu))) {
          /* only include if this curve is active */
          if (!(filter_mode & ANIMFILTER_ACTIVE) || (fcu->flag & FCURVE_ACTIVE)) {
            /* name based filtering... */
            if (((ac->ads) && (ac->ads->searchstr[0] != '\0')) && (owner_id)) {
              if (skip_fcurve_with_name(ac, fcu, channel_type, owner, owner_id)) {
                continue;
              }
            }

            /* error-based filtering... */
            if ((ac->ads) && (ac->ads->filterflag & ADS_FILTER_ONLY_ERRORS)) {
              /* skip if no errors... */
              if (!fcurve_has_errors(ac, fcu)) {
                continue;
              }
            }

            /* this F-Curve can be used, so return it */
            return fcu;
          }
        }
      }
    }
  }

  /* no (more) F-Curves from the list are suitable... */
  return nullptr;
}

static size_t animfilter_fcurves(bAnimContext *ac,
                                 ListBase *anim_data,
                                 FCurve *first,
                                 eAnim_ChannelType fcurve_type,
                                 const eAnimFilter_Flags filter_mode,
                                 void *owner,
                                 ID *owner_id,
                                 ID *fcurve_owner_id)
{
  FCurve *fcu;
  size_t items = 0;

  /* Loop over every F-Curve able to be included.
   *
   * This for-loop works like this:
   * 1) The starting F-Curve is assigned to the fcu pointer
   *    so that we have a starting point to search from.
   * 2) The first valid F-Curve to start from (which may include the one given as 'first')
   *    in the remaining list of F-Curves is found, and verified to be non-null.
   * 3) The F-Curve referenced by fcu pointer is added to the list
   * 4) The fcu pointer is set to the F-Curve after the one we just added,
   *    so that we can keep going through the rest of the F-Curve list without an eternal loop.
   *    Back to step 2 :)
   */
  for (fcu = first;
       (fcu = animfilter_fcurve_next(ac, fcu, fcurve_type, filter_mode, owner, owner_id));
       fcu = fcu->next)
  {
    if (UNLIKELY(fcurve_type == ANIMTYPE_NLACURVE)) {
      /* NLA Control Curve - Basically the same as normal F-Curves,
       * except we need to set some stuff differently */
      ANIMCHANNEL_NEW_CHANNEL_FULL(fcu, ANIMTYPE_NLACURVE, owner_id, fcurve_owner_id, {
        ale->owner = owner; /* strip */
        ale->adt = nullptr; /* to prevent time mapping from causing problems */
      });
    }
    else {
      /* Normal FCurve */
      ANIMCHANNEL_NEW_CHANNEL(fcu, ANIMTYPE_FCURVE, owner_id, fcurve_owner_id);
    }
  }

  /* return the number of items added to the list */
  return items;
}

static size_t animfilter_fcurves_span(bAnimContext * /*ac*/,
                                      ListBase * /*bAnimListElem*/ anim_data,
                                      Span<FCurve *> fcurves,
                                      const eAnimFilter_Flags filter_mode,
                                      ID *owner_id,
                                      ID *fcurve_owner_id)
{
  size_t num_items = 0;
  BLI_assert(owner_id);

  for (FCurve *fcu : fcurves) {
    /* make_new_animlistelem will return nullptr when fcu == nullptr, and that's
     * going to cause problems. */
    BLI_assert(fcu);

    /* TODO: deal with `filter_mode` and `ac->ads->filterflag`.
     * See `animfilter_fcurve_next()`. */

    if (filter_mode & ANIMFILTER_TMP_PEEK) {
      /* Found an animation channel, which is good enough for the 'TMP_PEEK' mode. */
      return 1;
    }

    bAnimListElem *ale = make_new_animlistelem(fcu, ANIMTYPE_FCURVE, owner_id, fcurve_owner_id);
    BLI_addtail(anim_data, ale);
    num_items++;
  }

  return num_items;
}

static size_t animfilter_act_group(bAnimContext *ac,
                                   ListBase *anim_data,
                                   bAction *act,
                                   bActionGroup *agrp,
                                   eAnimFilter_Flags filter_mode,
                                   ID *owner_id)
{
  ListBase tmp_data = {nullptr, nullptr};
  size_t tmp_items = 0;
  size_t items = 0;
  // int ofilter = filter_mode;

  /* if we care about the selection status of the channels,
   * but the group isn't expanded (1)...
   * (1) this only matters if we actually care about the hierarchy though.
   *     - Hierarchy matters: this hack should be applied
   *     - Hierarchy ignored: cases like #21276 won't work properly, unless we skip this hack
   */
  if (
      /* Care about hierarchy but group isn't expanded. */
      ((filter_mode & ANIMFILTER_LIST_VISIBLE) && EXPANDED_AGRP(ac, agrp) == 0) &&
      /* Care about selection status. */
      (filter_mode & (ANIMFILTER_SEL | ANIMFILTER_UNSEL)))
  {
    /* If the group itself isn't selected appropriately,
     * we shouldn't consider its children either. */
    if (ANIMCHANNEL_SELOK(SEL_AGRP(agrp)) == 0) {
      return 0;
    }

    /* if we're still here,
     * then the selection status of the curves within this group should not matter,
     * since this creates too much overhead for animators (i.e. making a slow workflow).
     *
     * Tools affected by this at time of coding (2010 Feb 09):
     * - Inserting keyframes on selected channels only.
     * - Pasting keyframes.
     * - Creating ghost curves in Graph Editor.
     */
    filter_mode &= ~(ANIMFILTER_SEL | ANIMFILTER_UNSEL | ANIMFILTER_LIST_VISIBLE);
  }

  /* add grouped F-Curves */
  BEGIN_ANIMFILTER_SUBCHANNELS (EXPANDED_AGRP(ac, agrp)) {
    /* special filter so that we can get just the F-Curves within the active group */
    if (!(filter_mode & ANIMFILTER_ACTGROUPED) || (agrp->flag & AGRP_ACTIVE)) {
      /* for the Graph Editor, curves may be set to not be visible in the view to lessen
       * clutter, but to do this, we need to check that the group doesn't have its
       * not-visible flag set preventing all its sub-curves to be shown
       */
      if (!(filter_mode & ANIMFILTER_CURVE_VISIBLE) || !(agrp->flag & AGRP_NOTVISIBLE)) {
        /* group must be editable for its children to be editable (if we care about this) */
        if (!(filter_mode & ANIMFILTER_FOREDIT) || EDITABLE_AGRP(agrp)) {
          /* get first F-Curve which can be used here */
          FCurve *first_fcu = animfilter_fcurve_next(ac,
                                                     static_cast<FCurve *>(agrp->channels.first),
                                                     ANIMTYPE_FCURVE,
                                                     filter_mode,
                                                     agrp,
                                                     owner_id);

          /* filter list, starting from this F-Curve */
          tmp_items += animfilter_fcurves(
              ac, &tmp_data, first_fcu, ANIMTYPE_FCURVE, filter_mode, agrp, owner_id, &act->id);
        }
      }
    }
  }
  END_ANIMFILTER_SUBCHANNELS;

  /* did we find anything? */
  if (tmp_items) {
    /* add this group as a channel first */
    if (filter_mode & ANIMFILTER_LIST_CHANNELS) {
      /* restore original filter mode so that this next step works ok... */
      // filter_mode = ofilter;

      /* filter selection of channel specially here again,
       * since may be open and not subject to previous test */
      if (ANIMCHANNEL_SELOK(SEL_AGRP(agrp))) {
        ANIMCHANNEL_NEW_CHANNEL(agrp, ANIMTYPE_GROUP, owner_id, &act->id);
      }
    }

    /* now add the list of collected channels */
    BLI_movelisttolist(anim_data, &tmp_data);
    BLI_assert(BLI_listbase_is_empty(&tmp_data));
    items += tmp_items;
  }

  /* return the number of items added to the list */
  return items;
}

static size_t animfilter_action(bAnimContext *ac,
                                ListBase *anim_data,
                                animrig::Action &action,
                                const animrig::binding_handle_t binding_handle,
                                const eAnimFilter_Flags filter_mode,
                                ID *owner_id)
{
  FCurve *lastchan = nullptr;
  size_t items = 0;

  if (action.is_empty()) {
    return 0;
  }

  /* don't include anything from this action if it is linked in from another file,
   * and we're getting stuff for editing...
   */
  if ((filter_mode & ANIMFILTER_FOREDIT) &&
      (!ID_IS_EDITABLE(&action) || ID_IS_OVERRIDE_LIBRARY(&action)))
  {
    return 0;
  }

  if (action.is_action_legacy()) {
    LISTBASE_FOREACH (bActionGroup *, agrp, &action.groups) {
      /* Store reference to last channel of group. */
      if (agrp->channels.last) {
        lastchan = static_cast<FCurve *>(agrp->channels.last);
      }

      items += animfilter_act_group(ac, anim_data, &action, agrp, filter_mode, owner_id);
    }

    /* Un-grouped F-Curves (only if we're not only considering those channels in
     * the active group) */
    if (!(filter_mode & ANIMFILTER_ACTGROUPED)) {
      FCurve *firstfcu = (lastchan) ? (lastchan->next) :
                                      static_cast<FCurve *>(action.curves.first);
      items += animfilter_fcurves(
          ac, anim_data, firstfcu, ANIMTYPE_FCURVE, filter_mode, nullptr, owner_id, &action.id);
    }

    return items;
  }

  /* For now we don't show layers anywhere, just the contained F-Curves. */
  Span<FCurve *> fcurves = animrig::fcurves_for_animation(action, binding_handle);
  return animfilter_fcurves_span(ac, anim_data, fcurves, filter_mode, owner_id, &action.id);
}

/* Include NLA-Data for NLA-Editor:
 * - When ANIMFILTER_LIST_CHANNELS is used, that means we should be filtering the list for display
 *   Although the evaluation order is from the first track to the last and then apply the
 *   Action on top, we present this in the UI as the Active Action followed by the last track
 *   to the first so that we get the evaluation order presented as per a stack.
 * - For normal filtering (i.e. for editing),
 *   we only need the NLA-tracks but they can be in 'normal' evaluation order, i.e. first to last.
 *   Otherwise, some tools may get screwed up.
 */
static size_t animfilter_nla(bAnimContext *ac,
                             ListBase *anim_data,
                             AnimData *adt,
                             const eAnimFilter_Flags filter_mode,
                             ID *owner_id)
{
  NlaTrack *nlt;
  NlaTrack *first = nullptr, *next = nullptr;
  size_t items = 0;

  /* if showing channels, include active action */
  if (filter_mode & ANIMFILTER_LIST_CHANNELS) {
    /* if NLA action-line filtering is off, don't show unless there are keyframes,
     * in order to keep things more compact for doing transforms
     */
    if (!(ac->ads->filterflag & ADS_FILTER_NLA_NOACT) || (adt->action)) {
      /* there isn't really anything editable here, so skip if need editable */
      if ((filter_mode & ANIMFILTER_FOREDIT) == 0) {
        /* Just add the action track now (this MUST appear for drawing):
         * - As AnimData may not have an action,
         *   we pass a dummy pointer just to get the list elem created,
         *   then overwrite this with the real value - REVIEW THIS.
         */
        ANIMCHANNEL_NEW_CHANNEL_FULL(
            (void *)(&adt->action), ANIMTYPE_NLAACTION, owner_id, nullptr, {
              ale->data = adt->action ? adt->action : nullptr;
            });
      }
    }

    /* first track to include will be the last one if we're filtering by channels */
    first = static_cast<NlaTrack *>(adt->nla_tracks.last);
  }
  else {
    /* first track to include will the first one (as per normal) */
    first = static_cast<NlaTrack *>(adt->nla_tracks.first);
  }

  /* loop over NLA Tracks -
   * assume that the caller of this has already checked that these should be included */
  for (nlt = first; nlt; nlt = next) {
    /* 'next' NLA-Track to use depends on whether we're filtering for drawing or not */
    if (filter_mode & ANIMFILTER_LIST_CHANNELS) {
      next = nlt->prev;
    }
    else {
      next = nlt->next;
    }

    /* only work with this channel and its subchannels if it is editable */
    if (!(filter_mode & ANIMFILTER_FOREDIT) || EDITABLE_NLT(nlt)) {
      /* only include this track if selected in a way consistent with the filtering requirements */
      if (ANIMCHANNEL_SELOK(SEL_NLT(nlt))) {
        /* only include if this track is active */
        if (!(filter_mode & ANIMFILTER_ACTIVE) || (nlt->flag & NLATRACK_ACTIVE)) {
          /* name based filtering... */
          if (((ac->ads) && (ac->ads->searchstr[0] != '\0')) && (owner_id)) {
            bool track_ok = false, strip_ok = false;

            /* check if the name of the track, or the strips it has are ok... */
            track_ok = name_matches_dopesheet_filter(ac->ads, nlt->name);

            if (track_ok == false) {
              LISTBASE_FOREACH (NlaStrip *, strip, &nlt->strips) {
                if (name_matches_dopesheet_filter(ac->ads, strip->name)) {
                  strip_ok = true;
                  break;
                }
              }
            }

            /* skip if both fail this test... */
            if (!track_ok && !strip_ok) {
              continue;
            }
          }

          /* add the track now that it has passed all our tests */
          ANIMCHANNEL_NEW_CHANNEL(nlt, ANIMTYPE_NLATRACK, owner_id, nullptr);
        }
      }
    }
  }

  /* return the number of items added to the list */
  return items;
}

/* Include the control FCurves per NLA Strip in the channel list
 * NOTE: This is includes the expander too...
 */
static size_t animfilter_nla_controls(bAnimContext *ac,
                                      ListBase *anim_data,
                                      AnimData *adt,
                                      eAnimFilter_Flags filter_mode,
                                      ID *owner_id)
{
  ListBase tmp_data = {nullptr, nullptr};
  size_t tmp_items = 0;
  size_t items = 0;

  /* add control curves from each NLA strip... */
  /* NOTE: ANIMTYPE_FCURVES are created here, to avoid duplicating the code needed */
  BEGIN_ANIMFILTER_SUBCHANNELS ((adt->flag & ADT_NLA_SKEYS_COLLAPSED) == 0) {
    /* for now, we only go one level deep - so controls on grouped FCurves are not handled */
    LISTBASE_FOREACH (NlaTrack *, nlt, &adt->nla_tracks) {
      LISTBASE_FOREACH (NlaStrip *, strip, &nlt->strips) {
        /* pass strip as the "owner",
         * so that the name lookups (used while filtering) will resolve */
        /* NLA tracks are coming from AnimData, so owner of f-curves
         * is the same as owner of animation data. */
        tmp_items += animfilter_fcurves(ac,
                                        &tmp_data,
                                        static_cast<FCurve *>(strip->fcurves.first),
                                        ANIMTYPE_NLACURVE,
                                        filter_mode,
                                        strip,
                                        owner_id,
                                        owner_id);
      }
    }
  }
  END_ANIMFILTER_SUBCHANNELS;

  /* did we find anything? */
  if (tmp_items) {
    /* add the expander as a channel first */
    if (filter_mode & ANIMFILTER_LIST_CHANNELS) {
      /* currently these channels cannot be selected, so they should be skipped */
      if ((filter_mode & (ANIMFILTER_SEL | ANIMFILTER_UNSEL)) == 0) {
        ANIMCHANNEL_NEW_CHANNEL(adt, ANIMTYPE_NLACONTROLS, owner_id, nullptr);
      }
    }

    /* now add the list of collected channels */
    BLI_movelisttolist(anim_data, &tmp_data);
    BLI_assert(BLI_listbase_is_empty(&tmp_data));
    items += tmp_items;
  }

  /* return the number of items added to the list */
  return items;
}

/* determine what animation data from AnimData block should get displayed */
static size_t animfilter_block_data(bAnimContext *ac,
                                    ListBase *anim_data,
                                    ID *id,
                                    const eAnimFilter_Flags filter_mode)
{
  AnimData *adt = BKE_animdata_from_id(id);
  size_t items = 0;

  /* image object data-blocks have no anim-data so check for nullptr */
  if (adt) {
    IdAdtTemplate *iat = (IdAdtTemplate *)id;

    /* NOTE: this macro is used instead of inlining the logic here,
     * since this sort of filtering is still needed in a few places in the rest of the code still -
     * notably for the few cases where special mode-based
     * different types of data expanders are required.
     */
    ANIMDATA_FILTER_CASES(
        iat,
        { /* AnimData */
          /* specifically filter animdata block */
          if (ANIMCHANNEL_SELOK(SEL_ANIMDATA(adt))) {
            ANIMCHANNEL_NEW_CHANNEL(adt, ANIMTYPE_ANIMDATA, id, nullptr);
          }
        },
        { /* NLA */
          items += animfilter_nla(ac, anim_data, adt, filter_mode, id);
        },
        { /* Drivers */
          items += animfilter_fcurves(ac,
                                      anim_data,
                                      static_cast<FCurve *>(adt->drivers.first),
                                      ANIMTYPE_FCURVE,
                                      filter_mode,
                                      nullptr,
                                      id,
                                      id);
        },
        { /* NLA Control Keyframes */
          items += animfilter_nla_controls(ac, anim_data, adt, filter_mode, id);
        },
        { /* Keyframes from legacy Action. */
          items += animfilter_action(
              ac, anim_data, adt->action->wrap(), adt->binding_handle, filter_mode, id);
        },
        { /* Keyframes from layered Action. */
          items += animfilter_action(
              ac, anim_data, adt->action->wrap(), adt->binding_handle, filter_mode, id);
        });
  }

  return items;
}

/* Include ShapeKey Data for ShapeKey Editor */
static size_t animdata_filter_shapekey(bAnimContext *ac,
                                       ListBase *anim_data,
                                       Key *key,
                                       const eAnimFilter_Flags filter_mode)
{
  size_t items = 0;

  /* check if channels or only F-Curves */
  if (filter_mode & ANIMFILTER_LIST_CHANNELS) {
    bDopeSheet *ads = ac->ads;

    if (key->type == KEY_RELATIVE) {
      /* TODO: This currently doesn't take into account the animatable "Range Min/Max" keys on the
       * key-blocks. */

      /* loop through the channels adding ShapeKeys as appropriate */
      LISTBASE_FOREACH (KeyBlock *, kb, &key->block) {
        /* skip the first one, since that's the non-animatable basis */
        if (kb == key->block.first) {
          continue;
        }

        /* Skip shapekey if the name doesn't match the filter string. */
        if (ads != nullptr && ads->searchstr[0] != '\0' &&
            name_matches_dopesheet_filter(ads, kb->name) == false)
        {
          continue;
        }

        /* only work with this channel and its subchannels if it is editable */
        if (!(filter_mode & ANIMFILTER_FOREDIT) || EDITABLE_SHAPEKEY(kb)) {
          /* Only include this track if selected in a way consistent
           * with the filtering requirements. */
          if (ANIMCHANNEL_SELOK(SEL_SHAPEKEY(kb))) {
            /* TODO: consider 'active' too? */

            /* owner-id here must be key so that the F-Curve can be resolved... */
            ANIMCHANNEL_NEW_CHANNEL(kb, ANIMTYPE_SHAPEKEY, key, nullptr);
          }
        }
      }
    }
    else {
      /* key->type == KEY_NORMAL */
      if (!key->adt || !key->adt->action) {
        return 0;
      }
      bAction *action = key->adt->action;
      FCurve *first_fcu = static_cast<FCurve *>(action->curves.first);
      for (FCurve *fcu = first_fcu;
           (fcu =
                animfilter_fcurve_next(ac, fcu, ANIMTYPE_FCURVE, filter_mode, nullptr, (ID *)key));
           fcu = fcu->next)
      {
        /* Check if this is a "KEY_NORMAL" type keyframe */
        if (STREQ(fcu->rna_path, "eval_time") || BLI_str_endswith(fcu->rna_path, ".interpolation"))
        {
          ANIMCHANNEL_NEW_CHANNEL(fcu, ANIMTYPE_FCURVE, (ID *)key, &action->id);
        }
      }
    }
  }
  else {
    /* just use the action associated with the shapekey */
    /* TODO: somehow manage to pass dopesheet info down here too? */
    if (key->adt) {
      if (filter_mode & ANIMFILTER_ANIMDATA) {
        if (ANIMCHANNEL_SELOK(SEL_ANIMDATA(key->adt))) {
          ANIMCHANNEL_NEW_CHANNEL(key->adt, ANIMTYPE_ANIMDATA, key, nullptr);
        }
      }
      else if (key->adt->action) {
        items = animfilter_action(ac,
                                  anim_data,
                                  key->adt->action->wrap(),
                                  key->adt->binding_handle,
                                  filter_mode,
                                  (ID *)key);
      }
    }
  }

  /* return the number of items added to the list */
  return items;
}

/* Helper for Grease Pencil - layers within a data-block. */

static size_t animdata_filter_grease_pencil_layer(bAnimContext * /*ac*/,
                                                  ListBase *anim_data,
                                                  GreasePencil *grease_pencil,
                                                  blender::bke::greasepencil::Layer &layer,
                                                  const eAnimFilter_Flags filter_mode)
{

  size_t items = 0;

  /* Only if the layer is selected. */
  if (!ANIMCHANNEL_SELOK(layer.is_selected())) {
    return items;
  }

  /* Only if the layer is editable. */
  if ((filter_mode & ANIMFILTER_FOREDIT) && layer.is_locked()) {
    return items;
  }

  /* Only if the layer is active. */
  if ((filter_mode & ANIMFILTER_ACTIVE) && grease_pencil->is_layer_active(&layer)) {
    return items;
  }

  /* Skip empty layers. */
  if (layer.is_empty()) {
    return items;
  }

  /* Add layer channel. */
  ANIMCHANNEL_NEW_CHANNEL(
      static_cast<void *>(&layer), ANIMTYPE_GREASE_PENCIL_LAYER, grease_pencil, nullptr);

  return items;
}

static size_t animdata_filter_grease_pencil_layer_node_recursive(
    bAnimContext *ac,
    ListBase *anim_data,
    GreasePencil *grease_pencil,
    blender::bke::greasepencil::TreeNode &node,
    eAnimFilter_Flags filter_mode)
{
  using namespace blender::bke::greasepencil;
  size_t items = 0;

  /* Skip node if the name doesn't match the filter string. */
  const bool name_search = (ac->ads->searchstr[0] != '\0');
  const bool skip_node = name_search &&
                         !name_matches_dopesheet_filter(ac->ads, node.name().c_str());

  if (node.is_layer() && !skip_node) {
    items += animdata_filter_grease_pencil_layer(
        ac, anim_data, grease_pencil, node.as_layer(), filter_mode);
  }
  else if (node.is_group()) {
    const LayerGroup &layer_group = node.as_group();

    ListBase tmp_data = {nullptr, nullptr};
    size_t tmp_items = 0;

    /* Add grease pencil layer channels. */
    BEGIN_ANIMFILTER_SUBCHANNELS (layer_group.base.flag &GP_LAYER_TREE_NODE_EXPANDED) {
      LISTBASE_FOREACH_BACKWARD (GreasePencilLayerTreeNode *, node_, &layer_group.children) {
        tmp_items += animdata_filter_grease_pencil_layer_node_recursive(
            ac, &tmp_data, grease_pencil, node_->wrap(), filter_mode);
      }
    }
    END_ANIMFILTER_SUBCHANNELS;

    if ((tmp_items == 0) && !name_search) {
      /* If no sub-channels, return early.
       * Except if the search by name is on, because we might want to display the layer group alone
       * in that case. */
      return items;
    }

    if ((filter_mode & ANIMFILTER_LIST_CHANNELS) && !skip_node) {
      /* Add data block container (if for drawing, and it contains sub-channels). */
      ANIMCHANNEL_NEW_CHANNEL(
          static_cast<void *>(&node), ANIMTYPE_GREASE_PENCIL_LAYER_GROUP, grease_pencil, nullptr);
    }

    /* Add the list of collected channels. */
    BLI_movelisttolist(anim_data, &tmp_data);
    BLI_assert(BLI_listbase_is_empty(&tmp_data));
    items += tmp_items;
  }
  return items;
}

static size_t animdata_filter_grease_pencil_layers_data(bAnimContext *ac,
                                                        ListBase *anim_data,
                                                        GreasePencil *grease_pencil,
                                                        const eAnimFilter_Flags filter_mode)
{
  size_t items = 0;

  LISTBASE_FOREACH_BACKWARD (
      GreasePencilLayerTreeNode *, node, &grease_pencil->root_group_ptr->children)
  {
    items += animdata_filter_grease_pencil_layer_node_recursive(
        ac, anim_data, grease_pencil, node->wrap(), filter_mode);
  }

  return items;
}

/* Helper for Grease Pencil - layers within a data-block. */
static size_t animdata_filter_gpencil_layers_data_legacy(bAnimContext *ac,
                                                         ListBase *anim_data,
                                                         bGPdata *gpd,
                                                         const eAnimFilter_Flags filter_mode)
{
  size_t items = 0;

  /* loop over layers as the conditions are acceptable (top-Down order) */
  LISTBASE_FOREACH_BACKWARD (bGPDlayer *, gpl, &gpd->layers) {
    /* only if selected */
    if (!ANIMCHANNEL_SELOK(SEL_GPL(gpl))) {
      continue;
    }

    /* only if editable */
    if ((filter_mode & ANIMFILTER_FOREDIT) && !EDITABLE_GPL(gpl)) {
      continue;
    }

    /* active... */
    if ((filter_mode & ANIMFILTER_ACTIVE) && (gpl->flag & GP_LAYER_ACTIVE) == 0) {
      continue;
    }

    /* skip layer if the name doesn't match the filter string */
    if (ac->ads != nullptr && ac->ads->searchstr[0] != '\0' &&
        name_matches_dopesheet_filter(ac->ads, gpl->info) == false)
    {
      continue;
    }

    /* Skip empty layers. */
    if (BLI_listbase_is_empty(&gpl->frames)) {
      continue;
    }

    /* add to list */
    ANIMCHANNEL_NEW_CHANNEL(gpl, ANIMTYPE_GPLAYER, gpd, nullptr);
  }

  return items;
}

static size_t animdata_filter_grease_pencil_data(bAnimContext *ac,
                                                 ListBase *anim_data,
                                                 GreasePencil *grease_pencil,
                                                 eAnimFilter_Flags filter_mode)
{
  using namespace blender;

  size_t items = 0;

  /* When asked from "AnimData" blocks (i.e. the top-level containers for normal animation),
   * for convenience, this will return grease pencil data-blocks instead.
   * This may cause issues down the track, but for now, this will do.
   */
  if (filter_mode & ANIMFILTER_ANIMDATA) {
    /* Just add data block container. */
    ANIMCHANNEL_NEW_CHANNEL(
        grease_pencil, ANIMTYPE_GREASE_PENCIL_DATABLOCK, grease_pencil, nullptr);
  }
  else {
    ListBase tmp_data = {nullptr, nullptr};
    size_t tmp_items = 0;

    if (!(filter_mode & ANIMFILTER_FCURVESONLY)) {
      /* Add grease pencil layer channels. */
      BEGIN_ANIMFILTER_SUBCHANNELS (grease_pencil->flag &GREASE_PENCIL_ANIM_CHANNEL_EXPANDED) {
        tmp_items += animdata_filter_grease_pencil_layers_data(
            ac, &tmp_data, grease_pencil, filter_mode);
      }
      END_ANIMFILTER_SUBCHANNELS;
    }

    if (tmp_items == 0) {
      /* If no sub-channels, return early. */
      return items;
    }

    if (filter_mode & ANIMFILTER_LIST_CHANNELS) {
      /* Add data block container (if for drawing, and it contains sub-channels). */
      ANIMCHANNEL_NEW_CHANNEL(
          grease_pencil, ANIMTYPE_GREASE_PENCIL_DATABLOCK, grease_pencil, nullptr);
    }

    /* Add the list of collected channels. */
    BLI_movelisttolist(anim_data, &tmp_data);
    BLI_assert(BLI_listbase_is_empty(&tmp_data));
    items += tmp_items;
  }

  return items;
}

<<<<<<< HEAD
/* Helper for Grease Pencil - Grease Pencil data-block - GP Frames. */
static size_t animdata_filter_gpencil_legacy_data(bAnimContext *ac,
                                                  ListBase *anim_data,
                                                  bGPdata *gpd,
                                                  eAnimFilter_Flags filter_mode)
{
  size_t items = 0;

  /* When asked from "AnimData" blocks (i.e. the top-level containers for normal animation),
   * for convenience, this will return GP Data-blocks instead.
   * This may cause issues down the track, but for now, this will do.
   */
  if (filter_mode & ANIMFILTER_ANIMDATA) {
    /* just add GPD as a channel - this will add everything needed */
    ANIMCHANNEL_NEW_CHANNEL(gpd, ANIMTYPE_GPDATABLOCK, gpd, nullptr);
  }
  else {
    ListBase tmp_data = {nullptr, nullptr};
    size_t tmp_items = 0;

    if (!(filter_mode & ANIMFILTER_FCURVESONLY)) {
      /* add gpencil animation channels */
      BEGIN_ANIMFILTER_SUBCHANNELS (EXPANDED_GPD(gpd)) {
        tmp_items += animdata_filter_gpencil_layers_data_legacy(ac, &tmp_data, gpd, filter_mode);
      }
      END_ANIMFILTER_SUBCHANNELS;
    }

    /* did we find anything? */
    if (tmp_items) {
      /* include data-expand widget first */
      if (filter_mode & ANIMFILTER_LIST_CHANNELS) {
        /* add gpd as channel too (if for drawing, and it has layers) */
        ANIMCHANNEL_NEW_CHANNEL(gpd, ANIMTYPE_GPDATABLOCK, nullptr, nullptr);
      }

      /* now add the list of collected channels */
      BLI_movelisttolist(anim_data, &tmp_data);
      BLI_assert(BLI_listbase_is_empty(&tmp_data));
      items += tmp_items;
    }
  }

  return items;
}

=======
>>>>>>> 3b5cdbad
static size_t animdata_filter_grease_pencil(bAnimContext *ac,
                                            ListBase *anim_data,
                                            const eAnimFilter_Flags filter_mode)
{
  size_t items = 0;
  Scene *scene = ac->scene;
  ViewLayer *view_layer = (ViewLayer *)ac->view_layer;
  bDopeSheet *ads = ac->ads;

  BKE_view_layer_synced_ensure(scene, view_layer);
  LISTBASE_FOREACH (Base *, base, BKE_view_layer_object_bases_get(view_layer)) {
    if (!base->object || (base->object->type != OB_GREASE_PENCIL)) {
      continue;
    }
    Object *ob = base->object;

    if ((filter_mode & ANIMFILTER_DATA_VISIBLE) && !(ac->ads->filterflag & ADS_FILTER_INCL_HIDDEN))
    {
      /* Layer visibility - we check both object and base,
       * since these may not be in sync yet. */
      if ((base->flag & BASE_ENABLED_AND_MAYBE_VISIBLE_IN_VIEWPORT) == 0 ||
          (base->flag & BASE_ENABLED_AND_VISIBLE_IN_DEFAULT_VIEWPORT) == 0)
      {
        continue;
      }

      /* Outliner restrict-flag */
      if (ob->visibility_flag & OB_HIDE_VIEWPORT) {
        continue;
      }
    }

    /* Check selection and object type filters */
    if ((ac->ads->filterflag & ADS_FILTER_ONLYSEL) && !(base->flag & BASE_SELECTED)) {
      /* Only selected should be shown */
      continue;
    }

    if (ads->filter_grp != nullptr) {
      if (BKE_collection_has_object_recursive(ads->filter_grp, ob) == 0) {
        continue;
      }
    }

    items += animdata_filter_grease_pencil_data(
        ac, anim_data, static_cast<GreasePencil *>(ob->data), filter_mode);
  }

  /* Return the number of items added to the list */
  return items;
}

<<<<<<< HEAD
/**
 * Grab all Grease Pencil data-blocks in file.
 *
 * TODO: should this be amalgamated with the dope-sheet filtering code?
 */
static size_t animdata_filter_gpencil_legacy(bAnimContext *ac,
                                             ListBase *anim_data,
                                             void * /*data*/,
                                             const eAnimFilter_Flags filter_mode)
{
  bDopeSheet *ads = ac->ads;
  size_t items = 0;

  Scene *scene = ac->scene;
  ViewLayer *view_layer = (ViewLayer *)ac->view_layer;

  /* Include all annotation datablocks. */
  if (((ac->ads->filterflag & ADS_FILTER_ONLYSEL) == 0) ||
      (ac->ads->filterflag & ADS_FILTER_INCL_HIDDEN))
  {
    LISTBASE_FOREACH (bGPdata *, gpd, &ac->bmain->gpencils) {
      if (gpd->flag & GP_DATA_ANNOTATIONS) {
        items += animdata_filter_gpencil_legacy_data(ac, anim_data, gpd, filter_mode);
      }
    }
  }
  /* Objects in the scene */
  BKE_view_layer_synced_ensure(scene, view_layer);
  LISTBASE_FOREACH (Base *, base, BKE_view_layer_object_bases_get(view_layer)) {
    /* Only consider this object if it has got some GP data (saving on all the other tests) */
    if (base->object && (base->object->type == OB_GPENCIL_LEGACY)) {
      Object *ob = base->object;

      /* firstly, check if object can be included, by the following factors:
       * - if only visible, must check for layer and also viewport visibility
       *   --> while tools may demand only visible, user setting takes priority
       *       as user option controls whether sets of channels get included while
       *       tool-flag takes into account collapsed/open channels too
       * - if only selected, must check if object is selected
       * - there must be animation data to edit (this is done recursively as we
       *   try to add the channels)
       */
      if ((filter_mode & ANIMFILTER_DATA_VISIBLE) &&
          !(ac->ads->filterflag & ADS_FILTER_INCL_HIDDEN))
      {
        /* Layer visibility - we check both object and base,
         * since these may not be in sync yet. */
        if ((base->flag & BASE_ENABLED_AND_MAYBE_VISIBLE_IN_VIEWPORT) == 0 ||
            (base->flag & BASE_ENABLED_AND_VISIBLE_IN_DEFAULT_VIEWPORT) == 0)
        {
          continue;
        }

        /* outliner restrict-flag */
        if (ob->visibility_flag & OB_HIDE_VIEWPORT) {
          continue;
        }
      }

      /* check selection and object type filters */
      if ((ac->ads->filterflag & ADS_FILTER_ONLYSEL) && !(base->flag & BASE_SELECTED)) {
        /* only selected should be shown */
        continue;
      }

      /* check if object belongs to the filtering group if option to filter
       * objects by the grouped status is on
       * - used to ease the process of doing multiple-character choreographies
       */
      if (ads->filter_grp != nullptr) {
        if (BKE_collection_has_object_recursive(ads->filter_grp, ob) == 0) {
          continue;
        }
      }

      /* finally, include this object's grease pencil data-block. */
      /* XXX: Should we store these under expanders per item? */
      items += animdata_filter_gpencil_legacy_data(
          ac, anim_data, static_cast<bGPdata *>(ob->data), filter_mode);
    }
  }

  /* return the number of items added to the list */
  return items;
}

=======
>>>>>>> 3b5cdbad
/* Helper for Grease Pencil data integrated with main DopeSheet */
static size_t animdata_filter_ds_gpencil(bAnimContext *ac,
                                         ListBase *anim_data,
                                         bGPdata *gpd,
                                         eAnimFilter_Flags filter_mode)
{
  ListBase tmp_data = {nullptr, nullptr};
  size_t tmp_items = 0;
  size_t items = 0;

  /* add relevant animation channels for Grease Pencil */
  BEGIN_ANIMFILTER_SUBCHANNELS (EXPANDED_GPD(gpd)) {
    /* add animation channels */
    tmp_items += animfilter_block_data(ac, &tmp_data, &gpd->id, filter_mode);

    /* add Grease Pencil layers */
    if (!(filter_mode & ANIMFILTER_FCURVESONLY)) {
      tmp_items += animdata_filter_gpencil_layers_data_legacy(ac, &tmp_data, gpd, filter_mode);
    }

    /* TODO: do these need a separate expander?
     * XXX:  what order should these go in? */
  }
  END_ANIMFILTER_SUBCHANNELS;

  /* did we find anything? */
  if (tmp_items) {
    /* include data-expand widget first */
    if (filter_mode & ANIMFILTER_LIST_CHANNELS) {
      /* check if filtering by active status */
      /* XXX: active check here needs checking */
      if (ANIMCHANNEL_ACTIVEOK(gpd)) {
        ANIMCHANNEL_NEW_CHANNEL(gpd, ANIMTYPE_DSGPENCIL, gpd, nullptr);
      }
    }

    /* now add the list of collected channels */
    BLI_movelisttolist(anim_data, &tmp_data);
    BLI_assert(BLI_listbase_is_empty(&tmp_data));
    items += tmp_items;
  }

  /* return the number of items added to the list */
  return items;
}

/* Helper for Cache File data integrated with main DopeSheet */
static size_t animdata_filter_ds_cachefile(bAnimContext *ac,
                                           ListBase *anim_data,
                                           CacheFile *cache_file,
                                           eAnimFilter_Flags filter_mode)
{
  ListBase tmp_data = {nullptr, nullptr};
  size_t tmp_items = 0;
  size_t items = 0;

  /* add relevant animation channels for Cache File */
  BEGIN_ANIMFILTER_SUBCHANNELS (FILTER_CACHEFILE_OBJD(cache_file)) {
    /* add animation channels */
    tmp_items += animfilter_block_data(ac, &tmp_data, &cache_file->id, filter_mode);
  }
  END_ANIMFILTER_SUBCHANNELS;

  /* did we find anything? */
  if (tmp_items) {
    /* include data-expand widget first */
    if (filter_mode & ANIMFILTER_LIST_CHANNELS) {
      /* check if filtering by active status */
      /* XXX: active check here needs checking */
      if (ANIMCHANNEL_ACTIVEOK(cache_file)) {
        ANIMCHANNEL_NEW_CHANNEL(cache_file, ANIMTYPE_DSCACHEFILE, cache_file, nullptr);
      }
    }

    /* now add the list of collected channels */
    BLI_movelisttolist(anim_data, &tmp_data);
    BLI_assert(BLI_listbase_is_empty(&tmp_data));
    items += tmp_items;
  }

  /* return the number of items added to the list */
  return items;
}

/* Helper for Mask Editing - mask layers */
static size_t animdata_filter_mask_data(ListBase *anim_data,
                                        Mask *mask,
                                        const eAnimFilter_Flags filter_mode)
{
  const MaskLayer *masklay_act = BKE_mask_layer_active(mask);
  size_t items = 0;

  LISTBASE_FOREACH (MaskLayer *, masklay, &mask->masklayers) {
    if (!ANIMCHANNEL_SELOK(SEL_MASKLAY(masklay))) {
      continue;
    }

    if ((filter_mode & ANIMFILTER_FOREDIT) && !EDITABLE_MASK(masklay)) {
      continue;
    }

    if ((filter_mode & ANIMFILTER_ACTIVE) & (masklay_act != masklay)) {
      continue;
    }

    ANIMCHANNEL_NEW_CHANNEL(masklay, ANIMTYPE_MASKLAYER, mask, nullptr);
  }

  return items;
}

/* Grab all mask data */
static size_t animdata_filter_mask(Main *bmain,
                                   ListBase *anim_data,
                                   void * /*data*/,
                                   eAnimFilter_Flags filter_mode)
{
  size_t items = 0;

  /* For now, grab mask data-blocks directly from main. */
  /* XXX: this is not good... */
  LISTBASE_FOREACH (Mask *, mask, &bmain->masks) {
    ListBase tmp_data = {nullptr, nullptr};
    size_t tmp_items = 0;

    /* only show if mask is used by something... */
    if (ID_REAL_USERS(mask) < 1) {
      continue;
    }

    /* add mask animation channels */
    if (!(filter_mode & ANIMFILTER_FCURVESONLY)) {
      BEGIN_ANIMFILTER_SUBCHANNELS (EXPANDED_MASK(mask)) {
        tmp_items += animdata_filter_mask_data(&tmp_data, mask, filter_mode);
      }
      END_ANIMFILTER_SUBCHANNELS;
    }

    /* did we find anything? */
    if (!tmp_items) {
      continue;
    }

    /* include data-expand widget first */
    if (filter_mode & ANIMFILTER_LIST_CHANNELS) {
      /* add mask data-block as channel too (if for drawing, and it has layers) */
      ANIMCHANNEL_NEW_CHANNEL(mask, ANIMTYPE_MASKDATABLOCK, nullptr, nullptr);
    }

    /* now add the list of collected channels */
    BLI_movelisttolist(anim_data, &tmp_data);
    BLI_assert(BLI_listbase_is_empty(&tmp_data));
    items += tmp_items;
  }

  /* return the number of items added to the list */
  return items;
}

/* NOTE: owner_id is scene, material, or texture block,
 * which is the direct owner of the node tree in question. */
static size_t animdata_filter_ds_nodetree_group(bAnimContext *ac,
                                                ListBase *anim_data,
                                                ID *owner_id,
                                                bNodeTree *ntree,
                                                eAnimFilter_Flags filter_mode)
{
  ListBase tmp_data = {nullptr, nullptr};
  size_t tmp_items = 0;
  size_t items = 0;

  /* add nodetree animation channels */
  BEGIN_ANIMFILTER_SUBCHANNELS (FILTER_NTREE_DATA(ntree)) {
    /* animation data filtering */
    tmp_items += animfilter_block_data(ac, &tmp_data, (ID *)ntree, filter_mode);
  }
  END_ANIMFILTER_SUBCHANNELS;

  /* did we find anything? */
  if (tmp_items) {
    /* include data-expand widget first */
    if (filter_mode & ANIMFILTER_LIST_CHANNELS) {
      /* check if filtering by active status */
      if (ANIMCHANNEL_ACTIVEOK(ntree)) {
        ANIMCHANNEL_NEW_CHANNEL(ntree, ANIMTYPE_DSNTREE, owner_id, nullptr);
      }
    }

    /* now add the list of collected channels */
    BLI_movelisttolist(anim_data, &tmp_data);
    BLI_assert(BLI_listbase_is_empty(&tmp_data));
    items += tmp_items;
  }

  /* return the number of items added to the list */
  return items;
}

static size_t animdata_filter_ds_nodetree(bAnimContext *ac,
                                          ListBase *anim_data,
                                          ID *owner_id,
                                          bNodeTree *ntree,
                                          const eAnimFilter_Flags filter_mode)
{
  size_t items = 0;

  items += animdata_filter_ds_nodetree_group(ac, anim_data, owner_id, ntree, filter_mode);

  LISTBASE_FOREACH (bNode *, node, &ntree->nodes) {
    if (node->type == NODE_GROUP) {
      if (node->id) {
        if ((ac->ads->filterflag & ADS_FILTER_ONLYSEL) && (node->flag & NODE_SELECT) == 0) {
          continue;
        }
        /* Recurse into the node group */
        items += animdata_filter_ds_nodetree(ac,
                                             anim_data,
                                             owner_id,
                                             (bNodeTree *)node->id,
                                             filter_mode | ANIMFILTER_TMP_IGNORE_ONLYSEL);
      }
    }
  }

  return items;
}

static size_t animdata_filter_ds_linestyle(bAnimContext *ac,
                                           ListBase *anim_data,
                                           Scene *sce,
                                           eAnimFilter_Flags filter_mode)
{
  size_t items = 0;

  LISTBASE_FOREACH (ViewLayer *, view_layer, &sce->view_layers) {
    LISTBASE_FOREACH (FreestyleLineSet *, lineset, &view_layer->freestyle_config.linesets) {
      if (lineset->linestyle) {
        lineset->linestyle->id.tag |= LIB_TAG_DOIT;
      }
    }
  }

  LISTBASE_FOREACH (ViewLayer *, view_layer, &sce->view_layers) {
    /* skip render layers without Freestyle enabled */
    if ((view_layer->flag & VIEW_LAYER_FREESTYLE) == 0) {
      continue;
    }

    /* loop over linesets defined in the render layer */
    LISTBASE_FOREACH (FreestyleLineSet *, lineset, &view_layer->freestyle_config.linesets) {
      FreestyleLineStyle *linestyle = lineset->linestyle;
      ListBase tmp_data = {nullptr, nullptr};
      size_t tmp_items = 0;

      if ((linestyle == nullptr) || !(linestyle->id.tag & LIB_TAG_DOIT)) {
        continue;
      }
      linestyle->id.tag &= ~LIB_TAG_DOIT;

      /* add scene-level animation channels */
      BEGIN_ANIMFILTER_SUBCHANNELS (FILTER_LS_SCED(linestyle)) {
        /* animation data filtering */
        tmp_items += animfilter_block_data(ac, &tmp_data, (ID *)linestyle, filter_mode);
      }
      END_ANIMFILTER_SUBCHANNELS;

      /* did we find anything? */
      if (tmp_items) {
        /* include anim-expand widget first */
        if (filter_mode & ANIMFILTER_LIST_CHANNELS) {
          /* check if filtering by active status */
          if (ANIMCHANNEL_ACTIVEOK(linestyle)) {
            ANIMCHANNEL_NEW_CHANNEL(linestyle, ANIMTYPE_DSLINESTYLE, sce, nullptr);
          }
        }

        /* now add the list of collected channels */
        BLI_movelisttolist(anim_data, &tmp_data);
        BLI_assert(BLI_listbase_is_empty(&tmp_data));
        items += tmp_items;
      }
    }
  }

  /* return the number of items added to the list */
  return items;
}

static size_t animdata_filter_ds_texture(
    bAnimContext *ac, ListBase *anim_data, Tex *tex, ID *owner_id, eAnimFilter_Flags filter_mode)
{
  ListBase tmp_data = {nullptr, nullptr};
  size_t tmp_items = 0;
  size_t items = 0;

  /* add texture's animation data to temp collection */
  BEGIN_ANIMFILTER_SUBCHANNELS (FILTER_TEX_DATA(tex)) {
    /* texture animdata */
    tmp_items += animfilter_block_data(ac, &tmp_data, (ID *)tex, filter_mode);

    /* nodes */
    if ((tex->nodetree) && !(ac->ads->filterflag & ADS_FILTER_NONTREE)) {
      /* owner_id as id instead of texture,
       * since it'll otherwise be impossible to track the depth. */

      /* FIXME: perhaps as a result, textures should NOT be included under materials,
       * but under their own section instead so that free-floating textures can also be animated.
       */
      tmp_items += animdata_filter_ds_nodetree(
          ac, &tmp_data, (ID *)tex, tex->nodetree, filter_mode);
    }
  }
  END_ANIMFILTER_SUBCHANNELS;

  /* did we find anything? */
  if (tmp_items) {
    /* include texture-expand widget? */
    if (filter_mode & ANIMFILTER_LIST_CHANNELS) {
      /* check if filtering by active status */
      if (ANIMCHANNEL_ACTIVEOK(tex)) {
        ANIMCHANNEL_NEW_CHANNEL(tex, ANIMTYPE_DSTEX, owner_id, nullptr);
      }
    }

    /* now add the list of collected channels */
    BLI_movelisttolist(anim_data, &tmp_data);
    BLI_assert(BLI_listbase_is_empty(&tmp_data));
    items += tmp_items;
  }

  /* return the number of items added to the list */
  return items;
}

/* NOTE: owner_id is the direct owner of the texture stack in question
 *       It used to be Material/Light/World before the Blender Internal removal for 2.8
 */
static size_t animdata_filter_ds_textures(bAnimContext *ac,
                                          ListBase *anim_data,
                                          ID *owner_id,
                                          const eAnimFilter_Flags filter_mode)
{
  MTex **mtex = nullptr;
  size_t items = 0;
  int a = 0;

  /* get datatype specific data first */
  if (owner_id == nullptr) {
    return 0;
  }

  switch (GS(owner_id->name)) {
    case ID_PA: {
      ParticleSettings *part = (ParticleSettings *)owner_id;
      mtex = (MTex **)(&part->mtex);
      break;
    }
    default: {
      /* invalid/unsupported option */
      if (G.debug & G_DEBUG) {
        printf("ERROR: Unsupported owner_id (i.e. texture stack) for filter textures - %s\n",
               owner_id->name);
      }
      return 0;
    }
  }

  /* Firstly check that we actually have some textures,
   * by gathering all textures in a temp list. */
  for (a = 0; a < MAX_MTEX; a++) {
    Tex *tex = (mtex[a]) ? mtex[a]->tex : nullptr;

    /* for now, if no texture returned, skip (this shouldn't confuse the user I hope) */
    if (tex == nullptr) {
      continue;
    }

    /* add texture's anim channels */
    items += animdata_filter_ds_texture(ac, anim_data, tex, owner_id, filter_mode);
  }

  /* return the number of items added to the list */
  return items;
}

static size_t animdata_filter_ds_material(bAnimContext *ac,
                                          ListBase *anim_data,
                                          Material *ma,
                                          eAnimFilter_Flags filter_mode)
{
  ListBase tmp_data = {nullptr, nullptr};
  size_t tmp_items = 0;
  size_t items = 0;

  /* add material's animation data to temp collection */
  BEGIN_ANIMFILTER_SUBCHANNELS (FILTER_MAT_OBJD(ma)) {
    /* material's animation data */
    tmp_items += animfilter_block_data(ac, &tmp_data, (ID *)ma, filter_mode);

    /* nodes */
    if ((ma->nodetree) && !(ac->ads->filterflag & ADS_FILTER_NONTREE)) {
      tmp_items += animdata_filter_ds_nodetree(ac, &tmp_data, (ID *)ma, ma->nodetree, filter_mode);
    }
  }
  END_ANIMFILTER_SUBCHANNELS;

  /* did we find anything? */
  if (tmp_items) {
    /* include material-expand widget first */
    if (filter_mode & ANIMFILTER_LIST_CHANNELS) {
      /* check if filtering by active status */
      if (ANIMCHANNEL_ACTIVEOK(ma)) {
        ANIMCHANNEL_NEW_CHANNEL(ma, ANIMTYPE_DSMAT, ma, nullptr);
      }
    }

    /* now add the list of collected channels */
    BLI_movelisttolist(anim_data, &tmp_data);
    BLI_assert(BLI_listbase_is_empty(&tmp_data));
    items += tmp_items;
  }

  return items;
}

static size_t animdata_filter_ds_materials(bAnimContext *ac,
                                           ListBase *anim_data,
                                           Object *ob,
                                           const eAnimFilter_Flags filter_mode)
{
  size_t items = 0;
  int a = 0;

  /* First pass: take the materials referenced via the Material slots of the object. */
  for (a = 1; a <= ob->totcol; a++) {
    Material *ma = BKE_object_material_get(ob, a);

    /* if material is valid, try to add relevant contents from here */
    if (ma) {
      /* add channels */
      items += animdata_filter_ds_material(ac, anim_data, ma, filter_mode);
    }
  }

  /* return the number of items added to the list */
  return items;
}

/* ............ */

/* Temporary context for modifier linked-data channel extraction */
struct tAnimFilterModifiersContext {
  bAnimContext *ac; /* anim editor context */
  bDopeSheet *ads;  /* dopesheet filtering settings */

  ListBase tmp_data; /* list of channels created (but not yet added to the main list) */
  size_t items;      /* number of channels created */

  eAnimFilter_Flags filter_mode; /* flags for stuff we want to filter */
};

/* dependency walker callback for modifier dependencies */
static void animfilter_modifier_idpoin_cb(void *afm_ptr, Object *ob, ID **idpoin, int /*cb_flag*/)
{
  tAnimFilterModifiersContext *afm = (tAnimFilterModifiersContext *)afm_ptr;
  ID *owner_id = &ob->id;
  ID *id = *idpoin;

  /* NOTE: the walker only guarantees to give us all the ID-ptr *slots*,
   * not just the ones which are actually used, so be careful!
   */
  if (id == nullptr) {
    return;
  }

  /* check if this is something we're interested in... */
  switch (GS(id->name)) {
    case ID_TE: /* Textures */
    {
      Tex *tex = (Tex *)id;
      if (!(afm->ac->ads->filterflag & ADS_FILTER_NOTEX)) {
        BLI_assert(afm->ac->ads == afm->ads);
        afm->items += animdata_filter_ds_texture(
            afm->ac, &afm->tmp_data, tex, owner_id, afm->filter_mode);
      }
      break;
    }
    case ID_NT: {
      bNodeTree *node_tree = (bNodeTree *)id;
      if (!(afm->ac->ads->filterflag & ADS_FILTER_NONTREE)) {
        BLI_assert(afm->ac->ads == afm->ads);
        afm->items += animdata_filter_ds_nodetree(
            afm->ac, &afm->tmp_data, owner_id, node_tree, afm->filter_mode);
      }
    }

    /* TODO: images? */
    default:
      break;
  }
}

/* animation linked to data used by modifiers
 * NOTE: strictly speaking, modifier animation is already included under Object level
 *       but for some modifiers (e.g. Displace), there can be linked data that has settings
 *       which would be nice to animate (i.e. texture parameters) but which are not actually
 *       attached to any other objects/materials/etc. in the scene
 */
/* TODO: do we want an expander for this? */
static size_t animdata_filter_ds_modifiers(bAnimContext *ac,
                                           ListBase *anim_data,
                                           Object *ob,
                                           const eAnimFilter_Flags filter_mode)
{
  tAnimFilterModifiersContext afm = {nullptr};
  size_t items = 0;

  /* 1) create a temporary "context" containing all the info we have here to pass to the callback
   *    use to walk through the dependencies of the modifiers
   *
   * Assumes that all other unspecified values (i.e. accumulation buffers)
   * are zero'd out properly!
   */
  afm.ac = ac;
  afm.ads = ac->ads; /* TODO: Remove this pointer from the struct and just use afm.ac->ads. */
  afm.filter_mode = filter_mode;

  /* 2) walk over dependencies */
  BKE_modifiers_foreach_ID_link(ob, animfilter_modifier_idpoin_cb, &afm);

  /* 3) extract data from the context, merging it back into the standard list */
  if (afm.items) {
    /* now add the list of collected channels */
    BLI_movelisttolist(anim_data, &afm.tmp_data);
    BLI_assert(BLI_listbase_is_empty(&afm.tmp_data));
    items += afm.items;
  }

  return items;
}

/* ............ */

static size_t animdata_filter_ds_particles(bAnimContext *ac,
                                           ListBase *anim_data,
                                           Object *ob,
                                           eAnimFilter_Flags filter_mode)
{
  size_t items = 0;

  LISTBASE_FOREACH (ParticleSystem *, psys, &ob->particlesystem) {
    ListBase tmp_data = {nullptr, nullptr};
    size_t tmp_items = 0;

    /* Note that when psys->part->adt is nullptr the textures can still be
     * animated. */
    if (psys->part == nullptr) {
      continue;
    }

    /* add particle-system's animation data to temp collection */
    BEGIN_ANIMFILTER_SUBCHANNELS (FILTER_PART_OBJD(psys->part)) {
      /* particle system's animation data */
      tmp_items += animfilter_block_data(ac, &tmp_data, (ID *)psys->part, filter_mode);

      /* textures */
      if (!(ac->ads->filterflag & ADS_FILTER_NOTEX)) {
        tmp_items += animdata_filter_ds_textures(ac, &tmp_data, (ID *)psys->part, filter_mode);
      }
    }
    END_ANIMFILTER_SUBCHANNELS;

    /* did we find anything? */
    if (tmp_items) {
      /* include particle-expand widget first */
      if (filter_mode & ANIMFILTER_LIST_CHANNELS) {
        /* check if filtering by active status */
        if (ANIMCHANNEL_ACTIVEOK(psys->part)) {
          ANIMCHANNEL_NEW_CHANNEL(psys->part, ANIMTYPE_DSPART, psys->part, nullptr);
        }
      }

      /* now add the list of collected channels */
      BLI_movelisttolist(anim_data, &tmp_data);
      BLI_assert(BLI_listbase_is_empty(&tmp_data));
      items += tmp_items;
    }
  }

  /* return the number of items added to the list */
  return items;
}

static size_t animdata_filter_ds_obdata(bAnimContext *ac,
                                        ListBase *anim_data,
                                        Object *ob,
                                        eAnimFilter_Flags filter_mode)
{
  ListBase tmp_data = {nullptr, nullptr};
  size_t tmp_items = 0;
  size_t items = 0;

  IdAdtTemplate *iat = static_cast<IdAdtTemplate *>(ob->data);
  eAnim_ChannelType type = ANIMTYPE_NONE;
  short expanded = 0;
  const eAnimFilter_Flags ads_filterflag = eAnimFilter_Flags(ac->ads->filterflag);
  const eDopeSheet_FilterFlag2 ads_filterflag2 = eDopeSheet_FilterFlag2(ac->ads->filterflag2);

  /* get settings based on data type */
  switch (ob->type) {
    case OB_CAMERA: /* ------- Camera ------------ */
    {
      Camera *ca = (Camera *)ob->data;

      if (ads_filterflag & ADS_FILTER_NOCAM) {
        return 0;
      }

      type = ANIMTYPE_DSCAM;
      expanded = FILTER_CAM_OBJD(ca);
      break;
    }
    case OB_LAMP: /* ---------- Light ----------- */
    {
      Light *la = (Light *)ob->data;

      if (ads_filterflag & ADS_FILTER_NOLAM) {
        return 0;
      }

      type = ANIMTYPE_DSLAM;
      expanded = FILTER_LAM_OBJD(la);
      break;
    }
    case OB_CURVES_LEGACY: /* ------- Curve ---------- */
    case OB_SURF:          /* ------- Nurbs Surface ---------- */
    case OB_FONT:          /* ------- Text Curve ---------- */
    {
      Curve *cu = (Curve *)ob->data;

      if (ads_filterflag & ADS_FILTER_NOCUR) {
        return 0;
      }

      type = ANIMTYPE_DSCUR;
      expanded = FILTER_CUR_OBJD(cu);
      break;
    }
    case OB_MBALL: /* ------- MetaBall ---------- */
    {
      MetaBall *mb = (MetaBall *)ob->data;

      if (ads_filterflag & ADS_FILTER_NOMBA) {
        return 0;
      }

      type = ANIMTYPE_DSMBALL;
      expanded = FILTER_MBALL_OBJD(mb);
      break;
    }
    case OB_ARMATURE: /* ------- Armature ---------- */
    {
      bArmature *arm = (bArmature *)ob->data;

      if (ads_filterflag & ADS_FILTER_NOARM) {
        return 0;
      }

      type = ANIMTYPE_DSARM;
      expanded = FILTER_ARM_OBJD(arm);
      break;
    }
    case OB_MESH: /* ------- Mesh ---------- */
    {
      Mesh *mesh = (Mesh *)ob->data;

      if (ads_filterflag & ADS_FILTER_NOMESH) {
        return 0;
      }

      type = ANIMTYPE_DSMESH;
      expanded = FILTER_MESH_OBJD(mesh);
      break;
    }
    case OB_LATTICE: /* ---- Lattice ---- */
    {
      Lattice *lt = (Lattice *)ob->data;

      if (ads_filterflag & ADS_FILTER_NOLAT) {
        return 0;
      }

      type = ANIMTYPE_DSLAT;
      expanded = FILTER_LATTICE_OBJD(lt);
      break;
    }
    case OB_SPEAKER: /* ---------- Speaker ----------- */
    {
      Speaker *spk = (Speaker *)ob->data;

      type = ANIMTYPE_DSSPK;
      expanded = FILTER_SPK_OBJD(spk);
      break;
    }
    case OB_CURVES: /* ---------- Curves ----------- */
    {
      Curves *curves = (Curves *)ob->data;

      if (ads_filterflag2 & ADS_FILTER_NOHAIR) {
        return 0;
      }

      type = ANIMTYPE_DSHAIR;
      expanded = FILTER_CURVES_OBJD(curves);
      break;
    }
    case OB_POINTCLOUD: /* ---------- PointCloud ----------- */
    {
      PointCloud *pointcloud = (PointCloud *)ob->data;

      if (ads_filterflag2 & ADS_FILTER_NOPOINTCLOUD) {
        return 0;
      }

      type = ANIMTYPE_DSPOINTCLOUD;
      expanded = FILTER_POINTS_OBJD(pointcloud);
      break;
    }
    case OB_VOLUME: /* ---------- Volume ----------- */
    {
      Volume *volume = (Volume *)ob->data;

      if (ads_filterflag2 & ADS_FILTER_NOVOLUME) {
        return 0;
      }

      type = ANIMTYPE_DSVOLUME;
      expanded = FILTER_VOLUME_OBJD(volume);
      break;
    }
  }

  /* add object data animation channels */
  BEGIN_ANIMFILTER_SUBCHANNELS (expanded) {
    /* animation data filtering */
    tmp_items += animfilter_block_data(ac, &tmp_data, (ID *)iat, filter_mode);

    /* sub-data filtering... */
    switch (ob->type) {
      case OB_LAMP: /* light - textures + nodetree */
      {
        Light *la = static_cast<Light *>(ob->data);
        bNodeTree *ntree = la->nodetree;

        /* nodetree */
        if ((ntree) && !(ads_filterflag & ADS_FILTER_NONTREE)) {
          tmp_items += animdata_filter_ds_nodetree(ac, &tmp_data, &la->id, ntree, filter_mode);
        }
        break;
      }
    }
  }
  END_ANIMFILTER_SUBCHANNELS;

  /* did we find anything? */
  if (tmp_items) {
    /* include data-expand widget first */
    if (filter_mode & ANIMFILTER_LIST_CHANNELS) {
      /* check if filtering by active status */
      if (ANIMCHANNEL_ACTIVEOK(iat)) {
        ANIMCHANNEL_NEW_CHANNEL(iat, type, iat, nullptr);
      }
    }

    /* now add the list of collected channels */
    BLI_movelisttolist(anim_data, &tmp_data);
    BLI_assert(BLI_listbase_is_empty(&tmp_data));
    items += tmp_items;
  }

  /* return the number of items added to the list */
  return items;
}

/* shapekey-level animation */
static size_t animdata_filter_ds_keyanim(
    bAnimContext *ac, ListBase *anim_data, Object *ob, Key *key, eAnimFilter_Flags filter_mode)
{
  ListBase tmp_data = {nullptr, nullptr};
  size_t tmp_items = 0;
  size_t items = 0;

  /* add shapekey-level animation channels */
  BEGIN_ANIMFILTER_SUBCHANNELS (FILTER_SKE_OBJD(key)) {
    /* animation data filtering */
    tmp_items += animfilter_block_data(ac, &tmp_data, (ID *)key, filter_mode);
  }
  END_ANIMFILTER_SUBCHANNELS;

  /* did we find anything? */
  if (tmp_items) {
    /* include key-expand widget first */
    if (filter_mode & ANIMFILTER_LIST_CHANNELS) {
      if (ANIMCHANNEL_ACTIVEOK(key)) {
        ANIMCHANNEL_NEW_CHANNEL(key, ANIMTYPE_DSSKEY, ob, nullptr);
      }
    }

    /* now add the list of collected channels */
    BLI_movelisttolist(anim_data, &tmp_data);
    BLI_assert(BLI_listbase_is_empty(&tmp_data));
    items += tmp_items;
  }

  /* return the number of items added to the list */
  return items;
}

/* object-level animation */
static size_t animdata_filter_ds_obanim(bAnimContext *ac,
                                        ListBase *anim_data,
                                        Object *ob,
                                        eAnimFilter_Flags filter_mode)
{
  ListBase tmp_data = {nullptr, nullptr};
  size_t tmp_items = 0;
  size_t items = 0;

  AnimData *adt = ob->adt;
  eAnim_ChannelType type = ANIMTYPE_NONE;
  short expanded = 1;
  void *cdata = nullptr;

  /* determine the type of expander channels to use */
  /* this is the best way to do this for now... */
  ANIMDATA_FILTER_CASES(
      ob, /* Some useless long comment to prevent wrapping by old clang-format versions... */
      {/* AnimData - no channel, but consider data */},
      {/* NLA - no channel, but consider data */},
      { /* Drivers */
        type = ANIMTYPE_FILLDRIVERS;
        cdata = adt;
        expanded = EXPANDED_DRVD(adt);
      },
      {/* NLA Strip Controls - no dedicated channel for now (XXX) */},
      { /* Keyframes from legacy Action. */
        type = ANIMTYPE_FILLACTD;
        cdata = adt->action;
        expanded = EXPANDED_ACTC(adt->action);
      },
      { /* Keyframes from layered action. */
        type = ANIMTYPE_FILLACT_LAYERED;
        cdata = adt->action;
        expanded = EXPANDED_ADT(adt);
      });

  /* add object-level animation channels */
  BEGIN_ANIMFILTER_SUBCHANNELS (expanded) {
    /* animation data filtering */
    tmp_items += animfilter_block_data(ac, &tmp_data, (ID *)ob, filter_mode);
  }
  END_ANIMFILTER_SUBCHANNELS;

  /* did we find anything? */
  if (tmp_items) {
    /* include anim-expand widget first */
    if (filter_mode & ANIMFILTER_LIST_CHANNELS) {
      if (type != ANIMTYPE_NONE) {
        /* NOTE: active-status (and the associated checks) don't apply here... */
        ANIMCHANNEL_NEW_CHANNEL(cdata, type, ob, nullptr);
      }
    }

    /* now add the list of collected channels */
    BLI_movelisttolist(anim_data, &tmp_data);
    BLI_assert(BLI_listbase_is_empty(&tmp_data));
    items += tmp_items;
  }

  /* return the number of items added to the list */
  return items;
}

/* get animation channels from object2 */
static size_t animdata_filter_dopesheet_ob(bAnimContext *ac,
                                           ListBase *anim_data,
                                           Base *base,
                                           eAnimFilter_Flags filter_mode)
{
  ListBase tmp_data = {nullptr, nullptr};
  Object *ob = base->object;
  size_t tmp_items = 0;
  size_t items = 0;
  const eAnimFilter_Flags ads_filterflag = eAnimFilter_Flags(ac->ads->filterflag);

  /* filter data contained under object first */
  BEGIN_ANIMFILTER_SUBCHANNELS (EXPANDED_OBJC(ob)) {
    Key *key = BKE_key_from_object(ob);

    /* object-level animation */
    if ((ob->adt) && !(ads_filterflag & ADS_FILTER_NOOBJ)) {
      tmp_items += animdata_filter_ds_obanim(ac, &tmp_data, ob, filter_mode);
    }

    /* particle deflector textures */
    if (ob->pd != nullptr && ob->pd->tex != nullptr && !(ads_filterflag & ADS_FILTER_NOTEX)) {
      tmp_items += animdata_filter_ds_texture(ac, &tmp_data, ob->pd->tex, &ob->id, filter_mode);
    }

    /* shape-key */
    if ((key && key->adt) && !(ads_filterflag & ADS_FILTER_NOSHAPEKEYS)) {
      tmp_items += animdata_filter_ds_keyanim(ac, &tmp_data, ob, key, filter_mode);
    }

    /* modifiers */
    if ((ob->modifiers.first) && !(ads_filterflag & ADS_FILTER_NOMODIFIERS)) {
      tmp_items += animdata_filter_ds_modifiers(ac, &tmp_data, ob, filter_mode);
    }

    /* materials */
    if ((ob->totcol) && !(ads_filterflag & ADS_FILTER_NOMAT)) {
      tmp_items += animdata_filter_ds_materials(ac, &tmp_data, ob, filter_mode);
    }

    /* object data */
    if ((ob->data) && (ob->type != OB_GPENCIL_LEGACY)) {
      tmp_items += animdata_filter_ds_obdata(ac, &tmp_data, ob, filter_mode);
    }

    /* particles */
    if ((ob->particlesystem.first) && !(ads_filterflag & ADS_FILTER_NOPART)) {
      tmp_items += animdata_filter_ds_particles(ac, &tmp_data, ob, filter_mode);
    }

    /* grease pencil */
    if ((ELEM(ob->type, OB_GREASE_PENCIL, OB_GPENCIL_LEGACY)) && (ob->data) &&
        !(ads_filterflag & ADS_FILTER_NOGPENCIL))
    {
      if ((ob->type == OB_GREASE_PENCIL)) {
        tmp_items += animdata_filter_grease_pencil_data(
            ac, &tmp_data, static_cast<GreasePencil *>(ob->data), filter_mode);
      }
<<<<<<< HEAD
      else {
        tmp_items += animdata_filter_ds_gpencil(
            ac, &tmp_data, static_cast<bGPdata *>(ob->data), filter_mode);
      }
=======
>>>>>>> 3b5cdbad
    }
  }
  END_ANIMFILTER_SUBCHANNELS;

  /* if we collected some channels, add these to the new list... */
  if (tmp_items) {
    /* firstly add object expander if required */
    if (filter_mode & ANIMFILTER_LIST_CHANNELS) {
      /* check if filtering by selection */
      /* XXX: double-check on this -
       * most of the time, a lot of tools need to filter out these channels! */
      if (ANIMCHANNEL_SELOK((base->flag & BASE_SELECTED))) {
        /* check if filtering by active status */
        if (ANIMCHANNEL_ACTIVEOK(ob)) {
          ANIMCHANNEL_NEW_CHANNEL(base, ANIMTYPE_OBJECT, ob, nullptr);
        }
      }
    }

    /* now add the list of collected channels */
    BLI_movelisttolist(anim_data, &tmp_data);
    BLI_assert(BLI_listbase_is_empty(&tmp_data));
    items += tmp_items;
  }

  /* return the number of items added */
  return items;
}

static size_t animdata_filter_ds_world(
    bAnimContext *ac, ListBase *anim_data, Scene *sce, World *wo, eAnimFilter_Flags filter_mode)
{
  ListBase tmp_data = {nullptr, nullptr};
  size_t tmp_items = 0;
  size_t items = 0;

  /* add world animation channels */
  BEGIN_ANIMFILTER_SUBCHANNELS (FILTER_WOR_SCED(wo)) {
    /* animation data filtering */
    tmp_items += animfilter_block_data(ac, &tmp_data, (ID *)wo, filter_mode);

    /* nodes */
    if ((wo->nodetree) && !(ac->ads->filterflag & ADS_FILTER_NONTREE)) {
      tmp_items += animdata_filter_ds_nodetree(ac, &tmp_data, (ID *)wo, wo->nodetree, filter_mode);
    }
  }
  END_ANIMFILTER_SUBCHANNELS;

  /* did we find anything? */
  if (tmp_items) {
    /* include data-expand widget first */
    if (filter_mode & ANIMFILTER_LIST_CHANNELS) {
      /* check if filtering by active status */
      if (ANIMCHANNEL_ACTIVEOK(wo)) {
        ANIMCHANNEL_NEW_CHANNEL(wo, ANIMTYPE_DSWOR, sce, nullptr);
      }
    }

    /* now add the list of collected channels */
    BLI_movelisttolist(anim_data, &tmp_data);
    BLI_assert(BLI_listbase_is_empty(&tmp_data));
    items += tmp_items;
  }

  /* return the number of items added to the list */
  return items;
}

static size_t animdata_filter_ds_scene(bAnimContext *ac,
                                       ListBase *anim_data,
                                       Scene *sce,
                                       eAnimFilter_Flags filter_mode)
{
  ListBase tmp_data = {nullptr, nullptr};
  size_t tmp_items = 0;
  size_t items = 0;

  AnimData *adt = sce->adt;
  eAnim_ChannelType type = ANIMTYPE_NONE;
  short expanded = 1;
  void *cdata = nullptr;

  /* determine the type of expander channels to use */
  /* this is the best way to do this for now... */
  ANIMDATA_FILTER_CASES(
      sce, /* Some useless long comment to prevent wrapping by old clang-format versions... */
      {/* AnimData - no channel, but consider data */},
      {/* NLA - no channel, but consider data */},
      { /* Drivers */
        type = ANIMTYPE_FILLDRIVERS;
        cdata = adt;
        expanded = EXPANDED_DRVD(adt);
      },
      {/* NLA Strip Controls - no dedicated channel for now (XXX) */},
      { /* Keyframes from legacy Action. */
        type = ANIMTYPE_FILLACTD;
        cdata = adt->action;
        expanded = EXPANDED_ACTC(adt->action);
      },
      { /* Keyframes from layered Action. */
        type = ANIMTYPE_FILLACT_LAYERED;
        cdata = adt->action;
        expanded = EXPANDED_ADT(adt);
      });

  /* add scene-level animation channels */
  BEGIN_ANIMFILTER_SUBCHANNELS (expanded) {
    /* animation data filtering */
    tmp_items += animfilter_block_data(ac, &tmp_data, (ID *)sce, filter_mode);
  }
  END_ANIMFILTER_SUBCHANNELS;

  /* did we find anything? */
  if (tmp_items) {
    /* include anim-expand widget first */
    if (filter_mode & ANIMFILTER_LIST_CHANNELS) {
      if (type != ANIMTYPE_NONE) {
        /* NOTE: active-status (and the associated checks) don't apply here... */
        ANIMCHANNEL_NEW_CHANNEL(cdata, type, sce, nullptr);
      }
    }

    /* now add the list of collected channels */
    BLI_movelisttolist(anim_data, &tmp_data);
    BLI_assert(BLI_listbase_is_empty(&tmp_data));
    items += tmp_items;
  }

  /* return the number of items added to the list */
  return items;
}

static size_t animdata_filter_dopesheet_scene(bAnimContext *ac,
                                              ListBase *anim_data,
                                              Scene *sce,
                                              eAnimFilter_Flags filter_mode)
{
  ListBase tmp_data = {nullptr, nullptr};
  size_t tmp_items = 0;
  size_t items = 0;

  /* filter data contained under object first */
  BEGIN_ANIMFILTER_SUBCHANNELS (EXPANDED_SCEC(sce)) {
    bNodeTree *ntree = sce->nodetree;
    bGPdata *gpd = sce->gpd;
    World *wo = sce->world;

    /* Action, Drivers, or NLA for Scene */
    if ((ac->ads->filterflag & ADS_FILTER_NOSCE) == 0) {
      tmp_items += animdata_filter_ds_scene(ac, &tmp_data, sce, filter_mode);
    }

    /* world */
    if ((wo) && !(ac->ads->filterflag & ADS_FILTER_NOWOR)) {
      tmp_items += animdata_filter_ds_world(ac, &tmp_data, sce, wo, filter_mode);
    }

    /* nodetree */
    if ((ntree) && !(ac->ads->filterflag & ADS_FILTER_NONTREE)) {
      tmp_items += animdata_filter_ds_nodetree(ac, &tmp_data, (ID *)sce, ntree, filter_mode);
    }

    /* line styles */
    if ((ac->ads->filterflag & ADS_FILTER_NOLINESTYLE) == 0) {
      tmp_items += animdata_filter_ds_linestyle(ac, &tmp_data, sce, filter_mode);
    }

    /* grease pencil */
    if ((gpd) && !(ac->ads->filterflag & ADS_FILTER_NOGPENCIL)) {
      tmp_items += animdata_filter_ds_gpencil(ac, &tmp_data, gpd, filter_mode);
    }

    /* TODO: one day, when sequencer becomes its own datatype,
     * perhaps it should be included here. */
  }
  END_ANIMFILTER_SUBCHANNELS;

  /* if we collected some channels, add these to the new list... */
  if (tmp_items) {
    /* firstly add object expander if required */
    if (filter_mode & ANIMFILTER_LIST_CHANNELS) {
      /* check if filtering by selection */
      if (ANIMCHANNEL_SELOK((sce->flag & SCE_DS_SELECTED))) {
        /* NOTE: active-status doesn't matter for this! */
        ANIMCHANNEL_NEW_CHANNEL(sce, ANIMTYPE_SCENE, sce, nullptr);
      }
    }

    /* now add the list of collected channels */
    BLI_movelisttolist(anim_data, &tmp_data);
    BLI_assert(BLI_listbase_is_empty(&tmp_data));
    items += tmp_items;
  }

  /* return the number of items added */
  return items;
}

static size_t animdata_filter_ds_movieclip(bAnimContext *ac,
                                           ListBase *anim_data,
                                           MovieClip *clip,
                                           eAnimFilter_Flags filter_mode)
{
  ListBase tmp_data = {nullptr, nullptr};
  size_t tmp_items = 0;
  size_t items = 0;
  /* add world animation channels */
  BEGIN_ANIMFILTER_SUBCHANNELS (EXPANDED_MCLIP(clip)) {
    /* animation data filtering */
    tmp_items += animfilter_block_data(ac, &tmp_data, (ID *)clip, filter_mode);
  }
  END_ANIMFILTER_SUBCHANNELS;
  /* did we find anything? */
  if (tmp_items) {
    /* include data-expand widget first */
    if (filter_mode & ANIMFILTER_LIST_CHANNELS) {
      /* check if filtering by active status */
      if (ANIMCHANNEL_ACTIVEOK(clip)) {
        ANIMCHANNEL_NEW_CHANNEL(clip, ANIMTYPE_DSMCLIP, clip, nullptr);
      }
    }
    /* now add the list of collected channels */
    BLI_movelisttolist(anim_data, &tmp_data);
    BLI_assert(BLI_listbase_is_empty(&tmp_data));
    items += tmp_items;
  }
  /* return the number of items added to the list */
  return items;
}

static size_t animdata_filter_dopesheet_movieclips(bAnimContext *ac,
                                                   ListBase *anim_data,
                                                   const eAnimFilter_Flags filter_mode)
{
  size_t items = 0;
  LISTBASE_FOREACH (MovieClip *, clip, &ac->bmain->movieclips) {
    /* only show if gpd is used by something... */
    if (ID_REAL_USERS(clip) < 1) {
      continue;
    }
    items += animdata_filter_ds_movieclip(ac, anim_data, clip, filter_mode);
  }
  /* return the number of items added to the list */
  return items;
}

/* Helper for animdata_filter_dopesheet() - For checking if an object should be included or not */
static bool animdata_filter_base_is_ok(bAnimContext *ac,
                                       Base *base,
                                       const eObjectMode object_mode,
                                       const eAnimFilter_Flags filter_mode)
{
  Object *ob = base->object;

  if (base->object == nullptr) {
    return false;
  }

  /* firstly, check if object can be included, by the following factors:
   * - if only visible, must check for layer and also viewport visibility
   *   --> while tools may demand only visible, user setting takes priority
   *       as user option controls whether sets of channels get included while
   *       tool-flag takes into account collapsed/open channels too
   * - if only selected, must check if object is selected
   * - there must be animation data to edit (this is done recursively as we
   *   try to add the channels)
   */
  if ((filter_mode & ANIMFILTER_DATA_VISIBLE) && !(ac->ads->filterflag & ADS_FILTER_INCL_HIDDEN)) {
    /* layer visibility - we check both object and base, since these may not be in sync yet */
    if ((base->flag & BASE_ENABLED_AND_MAYBE_VISIBLE_IN_VIEWPORT) == 0 ||
        (base->flag & BASE_ENABLED_AND_VISIBLE_IN_DEFAULT_VIEWPORT) == 0)
    {
      return false;
    }

    /* outliner restrict-flag */
    if (ob->visibility_flag & OB_HIDE_VIEWPORT) {
      return false;
    }
  }

  /* if only F-Curves with visible flags set can be shown, check that
   * data-block hasn't been set to invisible.
   */
  if (filter_mode & ANIMFILTER_CURVE_VISIBLE) {
    if ((ob->adt) && (ob->adt->flag & ADT_CURVES_NOT_VISIBLE)) {
      return false;
    }
  }

  /* Pinned curves are visible regardless of selection flags. */
  if ((ob->adt) && (ob->adt->flag & ADT_CURVES_ALWAYS_VISIBLE)) {
    return true;
  }

  /* Special case.
   * We don't do recursive checks for pin, but we need to deal with tricky
   * setup like animated camera lens without animated camera location.
   * Without such special handle here we wouldn't be able to bin such
   * camera data only animation to the editor.
   */
  if (ob->adt == nullptr && ob->data != nullptr) {
    AnimData *data_adt = BKE_animdata_from_id(static_cast<ID *>(ob->data));
    if (data_adt != nullptr && (data_adt->flag & ADT_CURVES_ALWAYS_VISIBLE)) {
      return true;
    }
  }

  /* check selection and object type filters */
  if (ac->ads->filterflag & ADS_FILTER_ONLYSEL) {
    if (object_mode & OB_MODE_POSE) {
      /* When in pose-mode handle all pose-mode objects.
       * This avoids problems with pose-mode where objects may be unselected,
       * where a selected bone of an unselected object would be hidden. see: #81922. */
      if (!(base->object->mode & object_mode)) {
        return false;
      }
    }
    else {
      /* only selected should be shown (ignore active) */
      if (!(base->flag & BASE_SELECTED)) {
        return false;
      }
    }
  }

  /* check if object belongs to the filtering group if option to filter
   * objects by the grouped status is on
   * - used to ease the process of doing multiple-character choreographies
   */
  if (ac->ads->filter_grp != nullptr) {
    if (BKE_collection_has_object_recursive(ac->ads->filter_grp, ob) == 0) {
      return false;
    }
  }

  /* no reason to exclude this object... */
  return true;
}

/* Helper for animdata_filter_ds_sorted_bases() - Comparison callback for two Base pointers... */
static int ds_base_sorting_cmp(const void *base1_ptr, const void *base2_ptr)
{
  const Base *b1 = *((const Base **)base1_ptr);
  const Base *b2 = *((const Base **)base2_ptr);

  return strcmp(b1->object->id.name + 2, b2->object->id.name + 2);
}

/* Get a sorted list of all the bases - for inclusion in dopesheet (when drawing channels) */
static Base **animdata_filter_ds_sorted_bases(bAnimContext *ac,
                                              const Scene *scene,
                                              ViewLayer *view_layer,
                                              const eAnimFilter_Flags filter_mode,
                                              size_t *r_usable_bases)
{
  /* Create an array with space for all the bases, but only containing the usable ones */
  BKE_view_layer_synced_ensure(scene, view_layer);
  ListBase *object_bases = BKE_view_layer_object_bases_get(view_layer);
  size_t tot_bases = BLI_listbase_count(object_bases);
  size_t num_bases = 0;

  Base **sorted_bases = MEM_cnew_array<Base *>(tot_bases, "Dopesheet Usable Sorted Bases");
  LISTBASE_FOREACH (Base *, base, object_bases) {
    if (animdata_filter_base_is_ok(ac, base, OB_MODE_OBJECT, filter_mode)) {
      sorted_bases[num_bases++] = base;
    }
  }

  /* Sort this list of pointers (based on the names) */
  qsort(sorted_bases, num_bases, sizeof(Base *), ds_base_sorting_cmp);

  /* Return list of sorted bases */
  *r_usable_bases = num_bases;
  return sorted_bases;
}

/* TODO: implement pinning...
 * (if and when pinning is done, what we need to do is to provide freeing mechanisms -
 * to protect against data that was deleted). */
static size_t animdata_filter_dopesheet(bAnimContext *ac,
                                        ListBase *anim_data,
                                        eAnimFilter_Flags filter_mode)
{
  bDopeSheet *ads = ac->ads;
  Scene *scene = (Scene *)ads->source;
  ViewLayer *view_layer = (ViewLayer *)ac->view_layer;
  size_t items = 0;

  /* check that we do indeed have a scene */
  if ((ads->source == nullptr) || (GS(ads->source->name) != ID_SCE)) {
    printf("Dope Sheet Error: No scene!\n");
    if (G.debug & G_DEBUG) {
      printf("\tPointer = %p, Name = '%s'\n",
             (void *)ads->source,
             (ads->source) ? ads->source->name : nullptr);
    }
    return 0;
  }

  /* augment the filter-flags with settings based on the dopesheet filterflags
   * so that some temp settings can get added automagically...
   */
  if (ac->ads->filterflag & ADS_FILTER_SELEDIT) {
    /* only selected F-Curves should get their keyframes considered for editability */
    filter_mode |= ANIMFILTER_SELEDIT;
  }

  /* Cache files level animations (frame duration and such). */
  if (!(ac->ads->filterflag2 & ADS_FILTER_NOCACHEFILES) &&
      !(ac->ads->filterflag & ADS_FILTER_ONLYSEL))
  {
    LISTBASE_FOREACH (CacheFile *, cache_file, &ac->bmain->cachefiles) {
      items += animdata_filter_ds_cachefile(ac, anim_data, cache_file, filter_mode);
    }
  }

  /* movie clip's animation */
  if (!(ac->ads->filterflag2 & ADS_FILTER_NOMOVIECLIPS) &&
      !(ac->ads->filterflag & ADS_FILTER_ONLYSEL))
  {
    items += animdata_filter_dopesheet_movieclips(ac, anim_data, filter_mode);
  }

  /* Scene-linked animation - e.g. world, compositing nodes, scene anim
   * (including sequencer currently). */
  items += animdata_filter_dopesheet_scene(ac, anim_data, scene, filter_mode);

  /* If filtering for channel drawing, we want the objects in alphabetical order,
   * to make it easier to predict where items are in the hierarchy
   * - This order only really matters
   *   if we need to show all channels in the list (e.g. for drawing).
   *   (XXX: What about lingering "active" flags? The order may now become unpredictable)
   * - Don't do this if this behavior has been turned off (i.e. due to it being too slow)
   * - Don't do this if there's just a single object
   */
  BKE_view_layer_synced_ensure(scene, view_layer);
  ListBase *object_bases = BKE_view_layer_object_bases_get(view_layer);
  if ((filter_mode & ANIMFILTER_LIST_CHANNELS) && !(ads->flag & ADS_FLAG_NO_DB_SORT) &&
      (object_bases->first != object_bases->last))
  {
    /* Filter list of bases (i.e. objects), sort them, then add their contents normally... */
    /* TODO: Cache the old sorted order - if the set of bases hasn't changed, don't re-sort... */
    Base **sorted_bases;
    size_t num_bases;

    sorted_bases = animdata_filter_ds_sorted_bases(ac, scene, view_layer, filter_mode, &num_bases);
    if (sorted_bases) {
      /* Add the necessary channels for these bases... */
      for (size_t i = 0; i < num_bases; i++) {
        items += animdata_filter_dopesheet_ob(ac, anim_data, sorted_bases[i], filter_mode);
      }

      /* TODO: store something to validate whether any changes are needed? */

      /* free temporary data */
      MEM_freeN(sorted_bases);
    }
  }
  else {
    /* Filter and add contents of each base (i.e. object) without them sorting first
     * NOTE: This saves performance in cases where order doesn't matter
     */
    Object *obact = BKE_view_layer_active_object_get(view_layer);
    const eObjectMode object_mode = (obact != nullptr) ? eObjectMode(obact->mode) : OB_MODE_OBJECT;
    LISTBASE_FOREACH (Base *, base, object_bases) {
      if (animdata_filter_base_is_ok(ac, base, object_mode, filter_mode)) {
        /* since we're still here, this object should be usable */
        items += animdata_filter_dopesheet_ob(ac, anim_data, base, filter_mode);
      }
    }
  }

  /* return the number of items in the list */
  return items;
}

/* Summary track for DopeSheet/Action Editor
 * - return code is whether the summary lets the other channels get drawn
 */
static short animdata_filter_dopesheet_summary(bAnimContext *ac,
                                               ListBase *anim_data,
                                               const eAnimFilter_Flags filter_mode,
                                               size_t *items)
{
  bDopeSheet *ads = nullptr;

  /* get the DopeSheet information to use
   * - we should only need to deal with the DopeSheet/Action Editor,
   *   since all the other Animation Editors won't have this concept
   *   being applicable.
   */
  if ((ac && ac->sl) && (ac->spacetype == SPACE_ACTION)) {
    SpaceAction *saction = (SpaceAction *)ac->sl;
    ads = &saction->ads;
  }
  else {
    /* invalid space type - skip this summary channels */
    return 1;
  }

  /* dopesheet summary
   * - only for drawing and/or selecting keyframes in channels, but not for real editing
   * - only useful for DopeSheet/Action/etc. editors where it is actually useful
   */
  if ((filter_mode & ANIMFILTER_LIST_CHANNELS) && (ac->ads->filterflag & ADS_FILTER_SUMMARY)) {
    bAnimListElem *ale = make_new_animlistelem(ac, ANIMTYPE_SUMMARY, nullptr, nullptr);
    if (ale) {
      BLI_addtail(anim_data, ale);
      (*items)++;
    }

    /* If summary is collapsed, don't show other channels beneath this - this check is put inside
     * the summary check so that it doesn't interfere with normal operation.
     */
    if (ads->flag & ADS_FLAG_SUMMARY_COLLAPSED) {
      return 0;
    }
  }

  /* the other channels beneath this can be shown */
  return 1;
}

/* ......................... */

/* filter data associated with a channel - usually for handling summary-channels in DopeSheet */
static size_t animdata_filter_animchan(bAnimContext *ac,
                                       ListBase *anim_data,
                                       bAnimListElem *channel,
                                       const eAnimFilter_Flags filter_mode)
{
  size_t items = 0;

  /* data to filter depends on channel type */
  /* NOTE: only common channel-types have been handled for now. More can be added as necessary */
  switch (channel->type) {
    case ANIMTYPE_SUMMARY:
      items += animdata_filter_dopesheet(ac, anim_data, filter_mode);
      break;

    case ANIMTYPE_SCENE:
      items += animdata_filter_dopesheet_scene(
          ac, anim_data, static_cast<Scene *>(channel->data), filter_mode);
      break;

    case ANIMTYPE_OBJECT:
      items += animdata_filter_dopesheet_ob(
          ac, anim_data, static_cast<Base *>(channel->data), filter_mode);
      break;

    case ANIMTYPE_DSCACHEFILE:
      items += animdata_filter_ds_cachefile(
          ac, anim_data, static_cast<CacheFile *>(channel->data), filter_mode);
      break;

    case ANIMTYPE_ANIMDATA:
      items += animfilter_block_data(ac, anim_data, channel->id, filter_mode);
      break;

    default:
      printf("ERROR: Unsupported channel type (%d) in animdata_filter_animchan()\n",
             channel->type);
      break;
  }

  return items;
}

/* ----------- Cleanup API --------------- */

/* Remove entries with invalid types in animation channel list */
static size_t animdata_filter_remove_invalid(ListBase *anim_data)
{
  size_t items = 0;

  /* only keep entries with valid types */
  LISTBASE_FOREACH_MUTABLE (bAnimListElem *, ale, anim_data) {
    if (ale->type == ANIMTYPE_NONE) {
      BLI_freelinkN(anim_data, ale);
    }
    else {
      items++;
    }
  }

  return items;
}

/* Remove duplicate entries in animation channel list */
static size_t animdata_filter_remove_duplis(ListBase *anim_data)
{
  GSet *gs;
  size_t items = 0;

  /* Build new hash-table to efficiently store and retrieve which entries have been
   * encountered already while searching. */
  gs = BLI_gset_ptr_new(__func__);

  /* loop through items, removing them from the list if a similar item occurs already */
  LISTBASE_FOREACH_MUTABLE (bAnimListElem *, ale, anim_data) {
    /* check if hash has any record of an entry like this
     * - just use ale->data for now, though it would be nicer to involve
     *   ale->type in combination too to capture corner cases
     *   (where same data performs differently)
     */
    if (BLI_gset_add(gs, ale->data)) {
      /* this entry is 'unique' and can be kept */
      items++;
    }
    else {
      /* this entry isn't needed anymore */
      BLI_freelinkN(anim_data, ale);
    }
  }

  /* free the hash... */
  BLI_gset_free(gs, nullptr);

  /* return the number of items still in the list */
  return items;
}

/* ----------- Public API --------------- */

size_t ANIM_animdata_filter(bAnimContext *ac,
                            ListBase *anim_data,
                            const eAnimFilter_Flags filter_mode,
                            void *data,
                            eAnimCont_Types datatype)
{
  if (!data || !anim_data) {
    return 0;
  }

  size_t items = 0;
  switch (datatype) {
    /* Action-Editing Modes */
    case ANIMCONT_ACTION: /* 'Action Editor' */
    {
      Object *obact = ac->obact;
      SpaceAction *saction = (SpaceAction *)ac->sl;
      bDopeSheet *ads = (saction) ? &saction->ads : nullptr;
      BLI_assert(ads == ac->ads);
      UNUSED_VARS_NDEBUG(ads);

      /* specially check for AnimData filter, see #36687. */
      if (UNLIKELY(filter_mode & ANIMFILTER_ANIMDATA)) {
        /* all channels here are within the same AnimData block, hence this special case */
        if (LIKELY(obact->adt)) {
          ANIMCHANNEL_NEW_CHANNEL(obact->adt, ANIMTYPE_ANIMDATA, (ID *)obact, nullptr);
        }
      }
      else {
        /* The check for the DopeSheet summary is included here
         * since the summary works here too. */
        if (animdata_filter_dopesheet_summary(ac, anim_data, filter_mode, &items)) {
          BLI_assert_msg(
              obact->adt && data == obact->adt->action,
              "This code assumes the Action editor shows the Action of the active object");

          animrig::Action &action = static_cast<bAction *>(data)->wrap();
          const animrig::binding_handle_t binding_handle = obact->adt->binding_handle;
          items += animfilter_action(
              ac, anim_data, action, binding_handle, filter_mode, (ID *)obact);
        }
      }

      break;
    }
    case ANIMCONT_SHAPEKEY: /* 'ShapeKey Editor' */
    {
      Key *key = (Key *)data;

      /* specially check for AnimData filter, see #36687. */
      if (UNLIKELY(filter_mode & ANIMFILTER_ANIMDATA)) {
        /* all channels here are within the same AnimData block, hence this special case */
        if (LIKELY(key->adt)) {
          ANIMCHANNEL_NEW_CHANNEL(key->adt, ANIMTYPE_ANIMDATA, (ID *)key, nullptr);
        }
      }
      else {
        /* The check for the DopeSheet summary is included here
         * since the summary works here too. */
        if (animdata_filter_dopesheet_summary(ac, anim_data, filter_mode, &items)) {
          items = animdata_filter_shapekey(ac, anim_data, key, filter_mode);
        }
      }

      break;
    }

    /* Modes for Specialty Data Types (i.e. not keyframes) */
    case ANIMCONT_GPENCIL: {
      if (animdata_filter_dopesheet_summary(ac, anim_data, filter_mode, &items)) {
        items = animdata_filter_grease_pencil(ac, anim_data, filter_mode);
      }
      break;
    }
    case ANIMCONT_MASK: {
      if (animdata_filter_dopesheet_summary(ac, anim_data, filter_mode, &items)) {
        items = animdata_filter_mask(ac->bmain, anim_data, data, filter_mode);
      }
      break;
    }

    /* DopeSheet Based Modes */
    case ANIMCONT_DOPESHEET: /* 'DopeSheet Editor' */
    {
      /* Due to code in `actedit_get_context()`, the equation below holds. The `data` pointer is no
       * longer used here, in favour of always passing `ac` down the call chain. The called code
       * can access it via `ac->ads`. Because the anim filtering code is quite complex, I (Sybren)
       * want to keep this assertion in place. */
      BLI_assert_msg(ac->ads == data, "ANIMCONT_DOPESHEET");

      /* the DopeSheet editor is the primary place where the DopeSheet summaries are useful */
      if (animdata_filter_dopesheet_summary(ac, anim_data, filter_mode, &items)) {
        items += animdata_filter_dopesheet(ac, anim_data, filter_mode);
      }
      break;
    }
    case ANIMCONT_FCURVES: /* Graph Editor -> F-Curves/Animation Editing */
    case ANIMCONT_DRIVERS: /* Graph Editor -> Drivers Editing */
    case ANIMCONT_NLA:     /* NLA Editor */
    {
      /* Due to code in `actedit_get_context()`, the equation below holds. The `data` pointer is no
       * longer used here, in favour of always passing `ac` down the call chain. The called code
       * can access it via `ac->ads`. Because the anim filtering code is quite complex, I (Sybren)
       * want to keep this assertion in place. */
      BLI_assert_msg(ac->ads == data, "ANIMCONT_FCURVES/DRIVERS/NLA");

      /* all of these editors use the basic DopeSheet data for filtering options,
       * but don't have all the same features */
      items = animdata_filter_dopesheet(ac, anim_data, filter_mode);
      break;
    }

    /* Timeline Mode - Basically the same as dopesheet,
     * except we only have the summary for now */
    case ANIMCONT_TIMELINE: {
      /* Due to code in `actedit_get_context()`, the equation below holds. The `data` pointer is no
       * longer used here, in favour of always passing `ac` down the call chain. The called code
       * can access it via `ac->ads`. Because the anim filtering code is quite complex, I (Sybren)
       * want to keep this assertion in place. */
      BLI_assert_msg(ac->ads == data, "ANIMCONT_TIMELINE");

      /* the DopeSheet editor is the primary place where the DopeSheet summaries are useful */
      if (animdata_filter_dopesheet_summary(ac, anim_data, filter_mode, &items)) {
        items += animdata_filter_dopesheet(ac, anim_data, filter_mode);
      }
      break;
    }

    /* Special/Internal Use */
    case ANIMCONT_CHANNEL: /* animation channel */
    {
      /* based on the channel type, filter relevant data for this */
      items = animdata_filter_animchan(
          ac, anim_data, static_cast<bAnimListElem *>(data), filter_mode);
      break;
    }

    case ANIMCONT_NONE:
      printf("ANIM_animdata_filter() - Invalid datatype argument ANIMCONT_NONE\n");
      break;
  }

  /* remove any 'weedy' entries */
  items = animdata_filter_remove_invalid(anim_data);

  /* remove duplicates (if required) */
  if (filter_mode & ANIMFILTER_NODUPLIS) {
    items = animdata_filter_remove_duplis(anim_data);
  }

  return items;
}

/* ************************************************************ */<|MERGE_RESOLUTION|>--- conflicted
+++ resolved
@@ -1974,55 +1974,6 @@
   return items;
 }
 
-<<<<<<< HEAD
-/* Helper for Grease Pencil - Grease Pencil data-block - GP Frames. */
-static size_t animdata_filter_gpencil_legacy_data(bAnimContext *ac,
-                                                  ListBase *anim_data,
-                                                  bGPdata *gpd,
-                                                  eAnimFilter_Flags filter_mode)
-{
-  size_t items = 0;
-
-  /* When asked from "AnimData" blocks (i.e. the top-level containers for normal animation),
-   * for convenience, this will return GP Data-blocks instead.
-   * This may cause issues down the track, but for now, this will do.
-   */
-  if (filter_mode & ANIMFILTER_ANIMDATA) {
-    /* just add GPD as a channel - this will add everything needed */
-    ANIMCHANNEL_NEW_CHANNEL(gpd, ANIMTYPE_GPDATABLOCK, gpd, nullptr);
-  }
-  else {
-    ListBase tmp_data = {nullptr, nullptr};
-    size_t tmp_items = 0;
-
-    if (!(filter_mode & ANIMFILTER_FCURVESONLY)) {
-      /* add gpencil animation channels */
-      BEGIN_ANIMFILTER_SUBCHANNELS (EXPANDED_GPD(gpd)) {
-        tmp_items += animdata_filter_gpencil_layers_data_legacy(ac, &tmp_data, gpd, filter_mode);
-      }
-      END_ANIMFILTER_SUBCHANNELS;
-    }
-
-    /* did we find anything? */
-    if (tmp_items) {
-      /* include data-expand widget first */
-      if (filter_mode & ANIMFILTER_LIST_CHANNELS) {
-        /* add gpd as channel too (if for drawing, and it has layers) */
-        ANIMCHANNEL_NEW_CHANNEL(gpd, ANIMTYPE_GPDATABLOCK, nullptr, nullptr);
-      }
-
-      /* now add the list of collected channels */
-      BLI_movelisttolist(anim_data, &tmp_data);
-      BLI_assert(BLI_listbase_is_empty(&tmp_data));
-      items += tmp_items;
-    }
-  }
-
-  return items;
-}
-
-=======
->>>>>>> 3b5cdbad
 static size_t animdata_filter_grease_pencil(bAnimContext *ac,
                                             ListBase *anim_data,
                                             const eAnimFilter_Flags filter_mode)
@@ -2075,95 +2026,6 @@
   return items;
 }
 
-<<<<<<< HEAD
-/**
- * Grab all Grease Pencil data-blocks in file.
- *
- * TODO: should this be amalgamated with the dope-sheet filtering code?
- */
-static size_t animdata_filter_gpencil_legacy(bAnimContext *ac,
-                                             ListBase *anim_data,
-                                             void * /*data*/,
-                                             const eAnimFilter_Flags filter_mode)
-{
-  bDopeSheet *ads = ac->ads;
-  size_t items = 0;
-
-  Scene *scene = ac->scene;
-  ViewLayer *view_layer = (ViewLayer *)ac->view_layer;
-
-  /* Include all annotation datablocks. */
-  if (((ac->ads->filterflag & ADS_FILTER_ONLYSEL) == 0) ||
-      (ac->ads->filterflag & ADS_FILTER_INCL_HIDDEN))
-  {
-    LISTBASE_FOREACH (bGPdata *, gpd, &ac->bmain->gpencils) {
-      if (gpd->flag & GP_DATA_ANNOTATIONS) {
-        items += animdata_filter_gpencil_legacy_data(ac, anim_data, gpd, filter_mode);
-      }
-    }
-  }
-  /* Objects in the scene */
-  BKE_view_layer_synced_ensure(scene, view_layer);
-  LISTBASE_FOREACH (Base *, base, BKE_view_layer_object_bases_get(view_layer)) {
-    /* Only consider this object if it has got some GP data (saving on all the other tests) */
-    if (base->object && (base->object->type == OB_GPENCIL_LEGACY)) {
-      Object *ob = base->object;
-
-      /* firstly, check if object can be included, by the following factors:
-       * - if only visible, must check for layer and also viewport visibility
-       *   --> while tools may demand only visible, user setting takes priority
-       *       as user option controls whether sets of channels get included while
-       *       tool-flag takes into account collapsed/open channels too
-       * - if only selected, must check if object is selected
-       * - there must be animation data to edit (this is done recursively as we
-       *   try to add the channels)
-       */
-      if ((filter_mode & ANIMFILTER_DATA_VISIBLE) &&
-          !(ac->ads->filterflag & ADS_FILTER_INCL_HIDDEN))
-      {
-        /* Layer visibility - we check both object and base,
-         * since these may not be in sync yet. */
-        if ((base->flag & BASE_ENABLED_AND_MAYBE_VISIBLE_IN_VIEWPORT) == 0 ||
-            (base->flag & BASE_ENABLED_AND_VISIBLE_IN_DEFAULT_VIEWPORT) == 0)
-        {
-          continue;
-        }
-
-        /* outliner restrict-flag */
-        if (ob->visibility_flag & OB_HIDE_VIEWPORT) {
-          continue;
-        }
-      }
-
-      /* check selection and object type filters */
-      if ((ac->ads->filterflag & ADS_FILTER_ONLYSEL) && !(base->flag & BASE_SELECTED)) {
-        /* only selected should be shown */
-        continue;
-      }
-
-      /* check if object belongs to the filtering group if option to filter
-       * objects by the grouped status is on
-       * - used to ease the process of doing multiple-character choreographies
-       */
-      if (ads->filter_grp != nullptr) {
-        if (BKE_collection_has_object_recursive(ads->filter_grp, ob) == 0) {
-          continue;
-        }
-      }
-
-      /* finally, include this object's grease pencil data-block. */
-      /* XXX: Should we store these under expanders per item? */
-      items += animdata_filter_gpencil_legacy_data(
-          ac, anim_data, static_cast<bGPdata *>(ob->data), filter_mode);
-    }
-  }
-
-  /* return the number of items added to the list */
-  return items;
-}
-
-=======
->>>>>>> 3b5cdbad
 /* Helper for Grease Pencil data integrated with main DopeSheet */
 static size_t animdata_filter_ds_gpencil(bAnimContext *ac,
                                          ListBase *anim_data,
@@ -3106,13 +2968,6 @@
         tmp_items += animdata_filter_grease_pencil_data(
             ac, &tmp_data, static_cast<GreasePencil *>(ob->data), filter_mode);
       }
-<<<<<<< HEAD
-      else {
-        tmp_items += animdata_filter_ds_gpencil(
-            ac, &tmp_data, static_cast<bGPdata *>(ob->data), filter_mode);
-      }
-=======
->>>>>>> 3b5cdbad
     }
   }
   END_ANIMFILTER_SUBCHANNELS;
