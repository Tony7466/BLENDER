--- conflicted
+++ resolved
@@ -196,10 +196,6 @@
     case ALE_ACT:
     case ALE_GROUP:
     case ALE_ACTION_LAYERED:
-<<<<<<< HEAD
-    case ALE_ACTION_BINDING:
-=======
->>>>>>> 53c2ee7e
     case ALE_GREASE_PENCIL_DATA:
     case ALE_GREASE_PENCIL_GROUP:
       return false;
@@ -313,10 +309,7 @@
       case ANIMTYPE_SUMMARY:
       case ANIMTYPE_SCENE:
       case ANIMTYPE_OBJECT:
-<<<<<<< HEAD
       case ANIMTYPE_ACTION_BINDING:
-=======
->>>>>>> 53c2ee7e
       case ANIMTYPE_NLACONTROLS:
       case ANIMTYPE_FILLDRIVERS:
       case ANIMTYPE_DSNTREE:
@@ -457,10 +450,7 @@
     case ANIMTYPE_SUMMARY:
     case ANIMTYPE_SCENE:
     case ANIMTYPE_OBJECT:
-<<<<<<< HEAD
     case ANIMTYPE_ACTION_BINDING:
-=======
->>>>>>> 53c2ee7e
     case ANIMTYPE_NLACONTROLS:
     case ANIMTYPE_FILLDRIVERS:
     case ANIMTYPE_SHAPEKEY:
@@ -2350,10 +2340,7 @@
       case ANIMTYPE_GROUP:
       case ANIMTYPE_NLACONTROLS:
       case ANIMTYPE_FILLACT_LAYERED:
-<<<<<<< HEAD
       case ANIMTYPE_ACTION_BINDING:  // TODO: Should it be possible to delete bindings like this?
-=======
->>>>>>> 53c2ee7e
       case ANIMTYPE_FILLACTD:
       case ANIMTYPE_FILLDRIVERS:
       case ANIMTYPE_DSMAT:
@@ -3182,10 +3169,7 @@
         case ANIMTYPE_NLACONTROLS:
         case ANIMTYPE_NLACURVE:
         case ANIMTYPE_FILLACT_LAYERED:
-<<<<<<< HEAD
         case ANIMTYPE_ACTION_BINDING:
-=======
->>>>>>> 53c2ee7e
         case ANIMTYPE_FILLACTD:
         case ANIMTYPE_FILLDRIVERS:
         case ANIMTYPE_DSMAT:
