--- conflicted
+++ resolved
@@ -5187,7 +5187,105 @@
                   "Bake Modifiers into keyframes and delete them after");
 }
 
-<<<<<<< HEAD
+#ifdef WITH_ANIM_BAKLAVA
+
+static int slot_channels_move_to_new_action_exec(bContext *C, wmOperator * /* op */)
+{
+  using namespace blender::animrig;
+  bAnimContext ac;
+
+  /* Get editor data. */
+  if (ANIM_animdata_get_context(C, &ac) == 0) {
+    return OPERATOR_CANCELLED;
+  }
+
+  ListBase anim_data = {nullptr, nullptr};
+  const eAnimFilter_Flags filter = (ANIMFILTER_SEL | ANIMFILTER_NODUPLIS |
+                                    ANIMFILTER_DATA_VISIBLE | ANIMFILTER_LIST_CHANNELS);
+
+  size_t anim_data_length = ANIM_animdata_filter(&ac, &anim_data, filter, ac.data, ac.datatype);
+
+  if (anim_data_length == 0) {
+    WM_report(RPT_WARNING, "No channels to operate on");
+    return OPERATOR_CANCELLED;
+  }
+
+  blender::Vector<std::pair<Slot *, bAction *>> slots;
+  LISTBASE_FOREACH (bAnimListElem *, ale, &anim_data) {
+    if (ale->type != ANIMTYPE_ACTION_SLOT) {
+      continue;
+    }
+    BLI_assert(GS(ale->fcurve_owner_id->name) == ID_AC);
+    bAction *owning_action = reinterpret_cast<bAction *>(ale->fcurve_owner_id);
+    slots.append({reinterpret_cast<Slot *>(ale->data), owning_action});
+  }
+  ANIM_animdata_freelist(&anim_data);
+
+  if (slots.size() == 0) {
+    WM_report(RPT_WARNING, "None of the selected channels is an Action Slot");
+    return OPERATOR_CANCELLED;
+  }
+
+  /* If multiple slots are selected they are moved to the new action together. In that case it is
+   * hard to determine a name, so a constant default is used. */
+  Action *target_action;
+  Main *bmain = CTX_data_main(C);
+  if (slots.size() == 1) {
+    char actname[MAX_ID_NAME - 2];
+    SNPRINTF(actname, DATA_("%sAction"), slots[0].first->name + 2);
+    target_action = &action_add(*bmain, actname);
+  }
+  else {
+    target_action = &action_add(*bmain, DATA_("CombinedAction"));
+  }
+
+  Layer &layer = target_action->layer_add(std::nullopt);
+  layer.strip_add(*target_action, Strip::Type::Keyframe);
+
+  for (std::pair<Slot *, bAction *> &slot_data : slots) {
+    Action &source_action = slot_data.second->wrap();
+    move_slot(*bmain, *slot_data.first, source_action, *target_action);
+    DEG_id_tag_update(&source_action.id, ID_RECALC_ANIMATION_NO_FLUSH);
+  }
+
+  DEG_id_tag_update(&target_action->id, ID_RECALC_ANIMATION_NO_FLUSH);
+  DEG_relations_tag_update(bmain);
+  WM_event_add_notifier(C, NC_ANIMATION | ND_NLA_ACTCHANGE | NA_EDITED, nullptr);
+
+  return OPERATOR_FINISHED;
+}
+
+static bool slot_channels_move_to_new_action_poll(bContext *C)
+{
+  SpaceAction *space_action = CTX_wm_space_action(C);
+  if (!space_action) {
+    return false;
+  }
+  if (!space_action->action) {
+    CTX_wm_operator_poll_msg_set(C, "No active action to operate on");
+    return false;
+  }
+  if (!space_action->action->wrap().is_action_layered()) {
+    CTX_wm_operator_poll_msg_set(C, "Active action is not layered");
+    return false;
+  }
+  return true;
+}
+
+static void ANIM_OT_slot_channels_move_to_new_action(wmOperatorType *ot)
+{
+  ot->name = "Move Slots to new Action";
+  ot->idname = "ANIM_OT_slot_channels_move_to_new_action";
+  ot->description = "Move the selected slots into a newly created action";
+
+  ot->exec = slot_channels_move_to_new_action_exec;
+  ot->poll = slot_channels_move_to_new_action_poll;
+
+  ot->flag = OPTYPE_REGISTER | OPTYPE_UNDO;
+}
+
+#endif /* WITH_ANIM_BAKLAVA */
+
 static int explode_action_exec(bContext *C, wmOperator * /* op */)
 {
   using namespace blender::animrig;
@@ -5214,77 +5312,10 @@
   DEG_relations_tag_update(CTX_data_main(C));
 
   WM_event_add_notifier(C, NC_ANIMATION | ND_KEYFRAME | NA_SELECTED, nullptr);
-=======
-#ifdef WITH_ANIM_BAKLAVA
-
-static int slot_channels_move_to_new_action_exec(bContext *C, wmOperator * /* op */)
-{
-  using namespace blender::animrig;
-  bAnimContext ac;
-
-  /* Get editor data. */
-  if (ANIM_animdata_get_context(C, &ac) == 0) {
-    return OPERATOR_CANCELLED;
-  }
-
-  ListBase anim_data = {nullptr, nullptr};
-  const eAnimFilter_Flags filter = (ANIMFILTER_SEL | ANIMFILTER_NODUPLIS |
-                                    ANIMFILTER_DATA_VISIBLE | ANIMFILTER_LIST_CHANNELS);
-
-  size_t anim_data_length = ANIM_animdata_filter(&ac, &anim_data, filter, ac.data, ac.datatype);
-
-  if (anim_data_length == 0) {
-    WM_report(RPT_WARNING, "No channels to operate on");
-    return OPERATOR_CANCELLED;
-  }
-
-  blender::Vector<std::pair<Slot *, bAction *>> slots;
-  LISTBASE_FOREACH (bAnimListElem *, ale, &anim_data) {
-    if (ale->type != ANIMTYPE_ACTION_SLOT) {
-      continue;
-    }
-    BLI_assert(GS(ale->fcurve_owner_id->name) == ID_AC);
-    bAction *owning_action = reinterpret_cast<bAction *>(ale->fcurve_owner_id);
-    slots.append({reinterpret_cast<Slot *>(ale->data), owning_action});
-  }
-  ANIM_animdata_freelist(&anim_data);
-
-  if (slots.size() == 0) {
-    WM_report(RPT_WARNING, "None of the selected channels is an Action Slot");
-    return OPERATOR_CANCELLED;
-  }
-
-  /* If multiple slots are selected they are moved to the new action together. In that case it is
-   * hard to determine a name, so a constant default is used. */
-  Action *target_action;
-  Main *bmain = CTX_data_main(C);
-  if (slots.size() == 1) {
-    char actname[MAX_ID_NAME - 2];
-    SNPRINTF(actname, DATA_("%sAction"), slots[0].first->name + 2);
-    target_action = &action_add(*bmain, actname);
-  }
-  else {
-    target_action = &action_add(*bmain, DATA_("CombinedAction"));
-  }
-
-  Layer &layer = target_action->layer_add(std::nullopt);
-  layer.strip_add(*target_action, Strip::Type::Keyframe);
-
-  for (std::pair<Slot *, bAction *> &slot_data : slots) {
-    Action &source_action = slot_data.second->wrap();
-    move_slot(*bmain, *slot_data.first, source_action, *target_action);
-    DEG_id_tag_update(&source_action.id, ID_RECALC_ANIMATION_NO_FLUSH);
-  }
-
-  DEG_id_tag_update(&target_action->id, ID_RECALC_ANIMATION_NO_FLUSH);
-  DEG_relations_tag_update(bmain);
-  WM_event_add_notifier(C, NC_ANIMATION | ND_NLA_ACTCHANGE | NA_EDITED, nullptr);
->>>>>>> 95b6cf00
 
   return OPERATOR_FINISHED;
 }
 
-<<<<<<< HEAD
 static bool explode_action_poll(bContext *C)
 {
   Object *active_object = CTX_data_active_object(C);
@@ -5297,26 +5328,11 @@
     return false;
   }
   if (!action->is_action_layered()) {
-=======
-static bool slot_channels_move_to_new_action_poll(bContext *C)
-{
-  SpaceAction *space_action = CTX_wm_space_action(C);
-  if (!space_action) {
     return false;
   }
-  if (!space_action->action) {
-    CTX_wm_operator_poll_msg_set(C, "No active action to operate on");
-    return false;
-  }
-  if (!space_action->action->wrap().is_action_layered()) {
-    CTX_wm_operator_poll_msg_set(C, "Active action is not layered");
->>>>>>> 95b6cf00
-    return false;
-  }
   return true;
 }
 
-<<<<<<< HEAD
 static void ANIM_OT_explode_action(wmOperatorType *ot)
 {
   ot->name = "Explode Action";
@@ -5328,25 +5344,10 @@
 
   ot->exec = explode_action_exec;
   ot->poll = explode_action_poll;
-=======
-static void ANIM_OT_slot_channels_move_to_new_action(wmOperatorType *ot)
-{
-  ot->name = "Move Slots to new Action";
-  ot->idname = "ANIM_OT_slot_channels_move_to_new_action";
-  ot->description = "Move the selected slots into a newly created action";
-
-  ot->exec = slot_channels_move_to_new_action_exec;
-  ot->poll = slot_channels_move_to_new_action_poll;
->>>>>>> 95b6cf00
 
   ot->flag = OPTYPE_REGISTER | OPTYPE_UNDO;
 }
 
-<<<<<<< HEAD
-=======
-#endif /* WITH_ANIM_BAKLAVA */
-
->>>>>>> 95b6cf00
 /**
  *  Find a Graph Editor area and set the context arguments accordingly.
  */
@@ -5729,13 +5730,11 @@
 
   WM_operatortype_append(ANIM_OT_channels_bake);
 
-<<<<<<< HEAD
-  WM_operatortype_append(ANIM_OT_explode_action);
-=======
 #ifdef WITH_ANIM_BAKLAVA
   WM_operatortype_append(ANIM_OT_slot_channels_move_to_new_action);
 #endif
->>>>>>> 95b6cf00
+
+  WM_operatortype_append(ANIM_OT_explode_action);
 }
 
 void ED_keymap_animchannels(wmKeyConfig *keyconf)
