/* SPDX-FileCopyrightText: 2009 Blender Authors, Joshua Leung. All rights reserved.
 *
 * SPDX-License-Identifier: GPL-2.0-or-later */

/** \file
 * \ingroup edanimation
 */

#include <cstdio>
#include <cstdlib>
#include <cstring>

#include "MEM_guardedalloc.h"

#include "BLI_blenlib.h"
#include "BLI_listbase.h"
#include "BLI_span.hh"
#include "BLI_utildefines.h"

#include "DNA_anim_types.h"
#include "DNA_gpencil_legacy_types.h"
#include "DNA_key_types.h"
#include "DNA_mask_types.h"
#include "DNA_object_types.h"
#include "DNA_scene_types.h"

#include "RNA_access.hh"
#include "RNA_define.hh"
#include "RNA_path.hh"

#include "BKE_action.h"
#include "BKE_anim_data.h"
#include "BKE_context.hh"
#include "BKE_fcurve.h"
#include "BKE_global.h"
#include "BKE_gpencil_legacy.h"
#include "BKE_grease_pencil.hh"
#include "BKE_layer.hh"
#include "BKE_lib_id.hh"
#include "BKE_mask.h"
#include "BKE_nla.h"
#include "BKE_scene.h"
#include "BKE_screen.hh"
#include "BKE_workspace.h"

#include "DEG_depsgraph.hh"
#include "DEG_depsgraph_build.hh"

#include "UI_interface.hh"
#include "UI_view2d.hh"

#include "ED_armature.hh"
#include "ED_keyframes_edit.hh" /* XXX move the select modes out of there! */
#include "ED_markers.hh"
#include "ED_object.hh"
#include "ED_screen.hh"
#include "ED_select_utils.hh"

#include "ANIM_animdata.hh"

#include "WM_api.hh"
#include "WM_types.hh"

/* -------------------------------------------------------------------- */
/** \name Channel helper functions
 * \{ */

static bool get_normalized_fcurve_bounds(FCurve *fcu,
                                         AnimData *anim_data,
                                         SpaceLink *space_link,
                                         Scene *scene,
                                         ID *id,
                                         const bool include_handles,
                                         const float range[2],
                                         rctf *r_bounds)
{
  const bool fcu_selection_only = false;
  const bool found_bounds = BKE_fcurve_calc_bounds(
      fcu, fcu_selection_only, include_handles, range, r_bounds);

  if (!found_bounds) {
    return false;
  }

  const short mapping_flag = ANIM_get_normalization_flags(space_link);

  float offset;
  const float unit_fac = ANIM_unit_mapping_get_factor(scene, id, fcu, mapping_flag, &offset);

  r_bounds->ymin = (r_bounds->ymin + offset) * unit_fac;
  r_bounds->ymax = (r_bounds->ymax + offset) * unit_fac;

  const float min_height = 0.01f;
  const float height = BLI_rctf_size_y(r_bounds);
  if (height < min_height) {
    r_bounds->ymin -= (min_height - height) / 2;
    r_bounds->ymax += (min_height - height) / 2;
  }
  r_bounds->xmin = BKE_nla_tweakedit_remap(anim_data, r_bounds->xmin, NLATIME_CONVERT_MAP);
  r_bounds->xmax = BKE_nla_tweakedit_remap(anim_data, r_bounds->xmax, NLATIME_CONVERT_MAP);

  return true;
}

static bool get_gpencil_bounds(bGPDlayer *gpl, const float range[2], rctf *r_bounds)
{
  bool found_start = false;
  int start_frame = 0;
  int end_frame = 1;
  LISTBASE_FOREACH (bGPDframe *, gpf, &gpl->frames) {
    if (gpf->framenum < range[0]) {
      continue;
    }
    if (gpf->framenum > range[1]) {
      break;
    }
    if (!found_start) {
      start_frame = gpf->framenum;
      found_start = true;
    }
    end_frame = gpf->framenum;
  }
  r_bounds->xmin = start_frame;
  r_bounds->xmax = end_frame;
  r_bounds->ymin = 0;
  r_bounds->ymax = 1;

  return found_start;
}

static bool get_grease_pencil_layer_bounds(const GreasePencilLayer *gplayer,
                                           const float range[2],
                                           rctf *r_bounds)
{
  using namespace blender::bke::greasepencil;
  const Layer &layer = gplayer->wrap();

  bool found_start = false;
  int start_frame = 0;
  int end_frame = 1;

  for (const FramesMapKey key : layer.sorted_keys()) {
    if (key < range[0]) {
      continue;
    }
    if (key > range[1]) {
      break;
    }

    if (!found_start) {
      start_frame = key;
      found_start = true;
    }
    end_frame = key;
  }
  r_bounds->xmin = start_frame;
  r_bounds->xmax = end_frame;
  r_bounds->ymin = 0;
  r_bounds->ymax = 1;

  return found_start;
}

static bool get_channel_bounds(bAnimContext *ac,
                               bAnimListElem *ale,
                               const float range[2],
                               const bool include_handles,
                               rctf *r_bounds)
{
  bool found_bounds = false;
  switch (ale->datatype) {
    case ALE_GPFRAME: {
      bGPDlayer *gpl = (bGPDlayer *)ale->data;
      found_bounds = get_gpencil_bounds(gpl, range, r_bounds);
      break;
    }
    case ALE_GREASE_PENCIL_CEL:
      found_bounds = get_grease_pencil_layer_bounds(
          static_cast<const GreasePencilLayer *>(ale->data), range, r_bounds);
      break;

    case ALE_FCURVE: {
      FCurve *fcu = (FCurve *)ale->key_data;
      AnimData *anim_data = ANIM_nla_mapping_get(ac, ale);
      found_bounds = get_normalized_fcurve_bounds(
          fcu, anim_data, ac->sl, ac->scene, ale->id, include_handles, range, r_bounds);
      break;
    }
  }
  return found_bounds;
}

/* Pad the given rctf with regions that could block the view.
 * For example Markers and Time Scrubbing. */
static void add_region_padding(bContext *C, ARegion *region, rctf *bounds)
{
  BLI_rctf_scale(bounds, 1.1f);

  const float pad_top = UI_TIME_SCRUB_MARGIN_Y;
  const float pad_bottom = BLI_listbase_is_empty(ED_context_get_markers(C)) ?
                               V2D_SCROLL_HANDLE_HEIGHT :
                               UI_MARKER_MARGIN_Y;
  BLI_rctf_pad_y(bounds, region->winy, pad_bottom, pad_top);
}

/** \} */

/* -------------------------------------------------------------------- */
/** \name Public Channel Selection API
 * \{ */

void ANIM_set_active_channel(bAnimContext *ac,
                             void *data,
                             eAnimCont_Types datatype,
                             eAnimFilter_Flags filter,
                             void *channel_data,
                             eAnim_ChannelType channel_type)
{
  /* TODO: extend for animdata types. */

  ListBase anim_data = {nullptr, nullptr};
  bAnimListElem *ale;

  /* try to build list of filtered items */
  ANIM_animdata_filter(ac, &anim_data, filter, data, datatype);
  if (BLI_listbase_is_empty(&anim_data)) {
    return;
  }

  /* only clear the 'active' flag for the channels of the same type */
  for (ale = static_cast<bAnimListElem *>(anim_data.first); ale; ale = ale->next) {
    /* skip if types don't match */
    if (channel_type != ale->type) {
      continue;
    }

    /* flag to set depends on type */
    switch (ale->type) {
      case ANIMTYPE_GROUP: {
        bActionGroup *agrp = (bActionGroup *)ale->data;

        ACHANNEL_SET_FLAG(agrp, ACHANNEL_SETFLAG_CLEAR, AGRP_ACTIVE);
        break;
      }
      case ANIMTYPE_FCURVE:
      case ANIMTYPE_NLACURVE: {
        FCurve *fcu = (FCurve *)ale->data;

        ACHANNEL_SET_FLAG(fcu, ACHANNEL_SETFLAG_CLEAR, FCURVE_ACTIVE);
        break;
      }
      case ANIMTYPE_NLATRACK: {
        NlaTrack *nlt = (NlaTrack *)ale->data;

        ACHANNEL_SET_FLAG(nlt, ACHANNEL_SETFLAG_CLEAR, NLATRACK_ACTIVE);
        break;
      }
      case ANIMTYPE_FILLACTD: /* Action Expander */
      case ANIMTYPE_DSMAT:    /* Datablock AnimData Expanders */
      case ANIMTYPE_DSLAM:
      case ANIMTYPE_DSCAM:
      case ANIMTYPE_DSCACHEFILE:
      case ANIMTYPE_DSCUR:
      case ANIMTYPE_DSSKEY:
      case ANIMTYPE_DSWOR:
      case ANIMTYPE_DSPART:
      case ANIMTYPE_DSMBALL:
      case ANIMTYPE_DSARM:
      case ANIMTYPE_DSMESH:
      case ANIMTYPE_DSTEX:
      case ANIMTYPE_DSLAT:
      case ANIMTYPE_DSLINESTYLE:
      case ANIMTYPE_DSSPK:
      case ANIMTYPE_DSGPENCIL:
      case ANIMTYPE_DSMCLIP:
      case ANIMTYPE_DSHAIR:
      case ANIMTYPE_DSPOINTCLOUD:
      case ANIMTYPE_DSVOLUME:
      case ANIMTYPE_NLAACTION: {
        /* need to verify that this data is valid for now */
        if (ale->adt) {
          ACHANNEL_SET_FLAG(ale->adt, ACHANNEL_SETFLAG_CLEAR, ADT_UI_ACTIVE);
        }
        break;
      }
      case ANIMTYPE_GPLAYER: {
        bGPDlayer *gpl = (bGPDlayer *)ale->data;

        ACHANNEL_SET_FLAG(gpl, ACHANNEL_SETFLAG_CLEAR, GP_LAYER_ACTIVE);
        break;
      }
    }
  }

  /* set active flag */
  if (channel_data) {
    switch (channel_type) {
      case ANIMTYPE_GROUP: {
        bActionGroup *agrp = (bActionGroup *)channel_data;
        agrp->flag |= AGRP_ACTIVE;
        break;
      }
      case ANIMTYPE_FCURVE:
      case ANIMTYPE_NLACURVE: {
        FCurve *fcu = (FCurve *)channel_data;
        fcu->flag |= FCURVE_ACTIVE;
        break;
      }
      case ANIMTYPE_NLATRACK: {
        NlaTrack *nlt = (NlaTrack *)channel_data;
        nlt->flag |= NLATRACK_ACTIVE;
        break;
      }
      case ANIMTYPE_FILLACTD: /* Action Expander */
      case ANIMTYPE_DSMAT:    /* Datablock AnimData Expanders */
      case ANIMTYPE_DSLAM:
      case ANIMTYPE_DSCAM:
      case ANIMTYPE_DSCACHEFILE:
      case ANIMTYPE_DSCUR:
      case ANIMTYPE_DSSKEY:
      case ANIMTYPE_DSWOR:
      case ANIMTYPE_DSPART:
      case ANIMTYPE_DSMBALL:
      case ANIMTYPE_DSARM:
      case ANIMTYPE_DSMESH:
      case ANIMTYPE_DSLAT:
      case ANIMTYPE_DSLINESTYLE:
      case ANIMTYPE_DSSPK:
      case ANIMTYPE_DSNTREE:
      case ANIMTYPE_DSTEX:
      case ANIMTYPE_DSGPENCIL:
      case ANIMTYPE_DSMCLIP:
      case ANIMTYPE_DSHAIR:
      case ANIMTYPE_DSPOINTCLOUD:
      case ANIMTYPE_DSVOLUME:
      case ANIMTYPE_NLAACTION: {
        /* need to verify that this data is valid for now */
        if (ale && ale->adt) {
          ale->adt->flag |= ADT_UI_ACTIVE;
        }
        break;
      }

      case ANIMTYPE_GPLAYER: {
        bGPDlayer *gpl = (bGPDlayer *)channel_data;
        gpl->flag |= GP_LAYER_ACTIVE;
        break;
      }
      /* unhandled currently, but may be interesting */
      case ANIMTYPE_MASKLAYER:
      case ANIMTYPE_SHAPEKEY:
        break;

      /* other types */
      default:
        break;
    }
  }

  /* clean up */
  ANIM_animdata_freelist(&anim_data);
}

bool ANIM_is_active_channel(bAnimListElem *ale)
{
  switch (ale->type) {
    case ANIMTYPE_FILLACTD: /* Action Expander */
    case ANIMTYPE_DSMAT:    /* Datablock AnimData Expanders */
    case ANIMTYPE_DSLAM:
    case ANIMTYPE_DSCAM:
    case ANIMTYPE_DSCACHEFILE:
    case ANIMTYPE_DSCUR:
    case ANIMTYPE_DSSKEY:
    case ANIMTYPE_DSWOR:
    case ANIMTYPE_DSPART:
    case ANIMTYPE_DSMBALL:
    case ANIMTYPE_DSARM:
    case ANIMTYPE_DSMESH:
    case ANIMTYPE_DSNTREE:
    case ANIMTYPE_DSTEX:
    case ANIMTYPE_DSLAT:
    case ANIMTYPE_DSLINESTYLE:
    case ANIMTYPE_DSSPK:
    case ANIMTYPE_DSGPENCIL:
    case ANIMTYPE_DSMCLIP:
    case ANIMTYPE_DSHAIR:
    case ANIMTYPE_DSPOINTCLOUD:
    case ANIMTYPE_DSVOLUME:
    case ANIMTYPE_NLAACTION: {
      return ale->adt && (ale->adt->flag & ADT_UI_ACTIVE);
    }
    case ANIMTYPE_GROUP: {
      bActionGroup *argp = (bActionGroup *)ale->data;
      return argp->flag & AGRP_ACTIVE;
    }
    case ANIMTYPE_FCURVE:
    case ANIMTYPE_NLACURVE: {
      FCurve *fcu = (FCurve *)ale->data;
      return fcu->flag & FCURVE_ACTIVE;
    }
    case ANIMTYPE_GPLAYER: {
      bGPDlayer *gpl = (bGPDlayer *)ale->data;
      return gpl->flag & GP_LAYER_ACTIVE;
    }
    case ANIMTYPE_GREASE_PENCIL_LAYER: {
      GreasePencil *grease_pencil = reinterpret_cast<GreasePencil *>(ale->id);
      return grease_pencil->is_layer_active(
          static_cast<blender::bke::greasepencil::Layer *>(ale->data));
    }
    /* These channel types do not have active flags. */
    case ANIMTYPE_MASKLAYER:
    case ANIMTYPE_SHAPEKEY:
      break;
  }
  return false;
}

/* change_active determines whether to change the active bone of the armature when selecting pose
 * channels. It is false during range selection otherwise true. */
static void select_pchan_for_action_group(bAnimContext *ac,
                                          bActionGroup *agrp,
                                          bAnimListElem *ale,
                                          const bool change_active)
{
  /* Armatures-Specific Feature:
   * See mouse_anim_channels() -> ANIMTYPE_GROUP case for more details (#38737)
   */
  if ((ac->ads->filterflag & ADS_FILTER_ONLYSEL) == 0) {
    if ((ale->id) && (GS(ale->id->name) == ID_OB)) {
      Object *ob = (Object *)ale->id;
      if (ob->type == OB_ARMATURE) {
        /* Assume for now that any group with corresponding name is what we want
         * (i.e. for an armature whose location is animated, things would break
         * if the user were to add a bone named "Location").
         *
         * TODO: check the first F-Curve or so to be sure...
         */
        bPoseChannel *pchan = BKE_pose_channel_find_name(ob->pose, agrp->name);

        if (agrp->flag & AGRP_SELECTED) {
          ED_pose_bone_select(ob, pchan, true, change_active);
        }
        else {
          ED_pose_bone_select(ob, pchan, false, change_active);
        }
      }
    }
  }
}

static ListBase /*bAnimListElem*/ anim_channels_for_selection(bAnimContext *ac)
{
  ListBase anim_data = {nullptr, nullptr};

  /* filter data */
  /* NOTE: no list visible, otherwise, we get dangling */
  const int filter = ANIMFILTER_DATA_VISIBLE | ANIMFILTER_LIST_CHANNELS;
  ANIM_animdata_filter(
      ac, &anim_data, eAnimFilter_Flags(filter), ac->data, eAnimCont_Types(ac->datatype));

  return anim_data;
}

static eAnimChannels_SetFlag anim_channels_selection_flag_for_toggle(const ListBase anim_data)
{
  /* See if we should be selecting or deselecting. */
  LISTBASE_FOREACH (bAnimListElem *, ale, &anim_data) {
    switch (ale->type) {
      case ANIMTYPE_SCENE:
        if (ale->flag & SCE_DS_SELECTED) {
          return ACHANNEL_SETFLAG_CLEAR;
        }
        break;
      case ANIMTYPE_OBJECT:
#if 0 /* for now, do not take object selection into account, since it gets too annoying */
        if (ale->flag & SELECT) {
          return ACHANNEL_SETFLAG_CLEAR;
        }
#endif
        break;
      case ANIMTYPE_GROUP:
        if (ale->flag & AGRP_SELECTED) {
          return ACHANNEL_SETFLAG_CLEAR;
        }
        break;
      case ANIMTYPE_FCURVE:
      case ANIMTYPE_NLACURVE:
        if (ale->flag & FCURVE_SELECTED) {
          return ACHANNEL_SETFLAG_CLEAR;
        }
        break;
      case ANIMTYPE_SHAPEKEY:
        if (ale->flag & KEYBLOCK_SEL) {
          return ACHANNEL_SETFLAG_CLEAR;
        }
        break;
      case ANIMTYPE_NLATRACK:
        if (ale->flag & NLATRACK_SELECTED) {
          return ACHANNEL_SETFLAG_CLEAR;
        }
        break;

      case ANIMTYPE_FILLACTD: /* Action Expander */
      case ANIMTYPE_DSMAT:    /* Datablock AnimData Expanders */
      case ANIMTYPE_DSLAM:
      case ANIMTYPE_DSCAM:
      case ANIMTYPE_DSCACHEFILE:
      case ANIMTYPE_DSCUR:
      case ANIMTYPE_DSSKEY:
      case ANIMTYPE_DSWOR:
      case ANIMTYPE_DSPART:
      case ANIMTYPE_DSMBALL:
      case ANIMTYPE_DSARM:
      case ANIMTYPE_DSMESH:
      case ANIMTYPE_DSNTREE:
      case ANIMTYPE_DSTEX:
      case ANIMTYPE_DSLAT:
      case ANIMTYPE_DSLINESTYLE:
      case ANIMTYPE_DSSPK:
      case ANIMTYPE_DSGPENCIL:
      case ANIMTYPE_DSMCLIP:
      case ANIMTYPE_DSHAIR:
      case ANIMTYPE_DSPOINTCLOUD:
      case ANIMTYPE_DSVOLUME:
      case ANIMTYPE_NLAACTION: {
        if ((ale->adt) && (ale->adt->flag & ADT_UI_SELECTED)) {
          return ACHANNEL_SETFLAG_CLEAR;
        }
        break;
      }
      case ANIMTYPE_GPLAYER:
        if (ale->flag & GP_LAYER_SELECT) {
          return ACHANNEL_SETFLAG_CLEAR;
        }
        break;
      case ANIMTYPE_MASKLAYER:
        if (ale->flag & MASK_LAYERFLAG_SELECT) {
          return ACHANNEL_SETFLAG_CLEAR;
        }
        break;
    }
  }

  return ACHANNEL_SETFLAG_ADD;
}

static void anim_channels_select_set(bAnimContext *ac,
                                     const ListBase anim_data,
                                     eAnimChannels_SetFlag sel)
{
  /* Boolean to keep active channel status during range selection. */
  const bool change_active = (sel != ACHANNEL_SETFLAG_EXTEND_RANGE);

  LISTBASE_FOREACH (bAnimListElem *, ale, &anim_data) {
    switch (ale->type) {
      case ANIMTYPE_SCENE: {
        if (change_active) {
          break;
        }
        Scene *scene = (Scene *)ale->data;

        ACHANNEL_SET_FLAG(scene, sel, SCE_DS_SELECTED);

        if (scene->adt) {
          ACHANNEL_SET_FLAG(scene, sel, ADT_UI_SELECTED);
        }
        break;
      }
      case ANIMTYPE_OBJECT: {
#if 0 /* for now, do not take object selection into account, since it gets too annoying */
        Base *base = (Base *)ale->data;
        Object *ob = base->object;

        ACHANNEL_SET_FLAG(base, sel, SELECT);
        ACHANNEL_SET_FLAG(ob, sel, SELECT);

        if (ob->adt) {
          ACHANNEL_SET_FLAG(ob, sel, ADT_UI_SELECTED);
        }
#endif
        break;
      }
      case ANIMTYPE_GROUP: {
        bActionGroup *agrp = (bActionGroup *)ale->data;
        ACHANNEL_SET_FLAG(agrp, sel, AGRP_SELECTED);
        select_pchan_for_action_group(ac, agrp, ale, change_active);
        if (change_active) {
          agrp->flag &= ~AGRP_ACTIVE;
        }
        break;
      }
      case ANIMTYPE_FCURVE:
      case ANIMTYPE_NLACURVE: {
        FCurve *fcu = (FCurve *)ale->data;

        ACHANNEL_SET_FLAG(fcu, sel, FCURVE_SELECTED);
        if (!(fcu->flag & FCURVE_SELECTED) && change_active) {
          /* Only erase the ACTIVE flag when deselecting. This ensures that "select all curves"
           * retains the currently active curve. */
          fcu->flag &= ~FCURVE_ACTIVE;
        }
        break;
      }
      case ANIMTYPE_SHAPEKEY: {
        KeyBlock *kb = (KeyBlock *)ale->data;

        ACHANNEL_SET_FLAG(kb, sel, KEYBLOCK_SEL);
        break;
      }
      case ANIMTYPE_NLATRACK: {
        NlaTrack *nlt = (NlaTrack *)ale->data;

        ACHANNEL_SET_FLAG(nlt, sel, NLATRACK_SELECTED);
        nlt->flag &= ~NLATRACK_ACTIVE;
        break;
      }
      case ANIMTYPE_FILLACTD: /* Action Expander */
      case ANIMTYPE_DSMAT:    /* Datablock AnimData Expanders */
      case ANIMTYPE_DSLAM:
      case ANIMTYPE_DSCAM:
      case ANIMTYPE_DSCACHEFILE:
      case ANIMTYPE_DSCUR:
      case ANIMTYPE_DSSKEY:
      case ANIMTYPE_DSWOR:
      case ANIMTYPE_DSPART:
      case ANIMTYPE_DSMBALL:
      case ANIMTYPE_DSARM:
      case ANIMTYPE_DSMESH:
      case ANIMTYPE_DSNTREE:
      case ANIMTYPE_DSTEX:
      case ANIMTYPE_DSLAT:
      case ANIMTYPE_DSLINESTYLE:
      case ANIMTYPE_DSSPK:
      case ANIMTYPE_DSGPENCIL:
      case ANIMTYPE_DSMCLIP:
      case ANIMTYPE_DSHAIR:
      case ANIMTYPE_DSPOINTCLOUD:
      case ANIMTYPE_DSVOLUME:
      case ANIMTYPE_NLAACTION: {
        /* need to verify that this data is valid for now */
        if (ale->adt) {
          ACHANNEL_SET_FLAG(ale->adt, sel, ADT_UI_SELECTED);
          if (change_active) {
            ale->adt->flag &= ~ADT_UI_ACTIVE;
          }
        }
        break;
      }
      case ANIMTYPE_GREASE_PENCIL_LAYER: {
        using namespace blender::bke::greasepencil;
        Layer *layer = static_cast<Layer *>(ale->data);
        ACHANNEL_SET_FLAG(&(layer->base), sel, GP_LAYER_TREE_NODE_SELECT);
        break;
      }
      case ANIMTYPE_GPLAYER: {
        bGPDlayer *gpl = (bGPDlayer *)ale->data;

        ACHANNEL_SET_FLAG(gpl, sel, GP_LAYER_SELECT);
        break;
      }
      case ANIMTYPE_MASKLAYER: {
        MaskLayer *masklay = (MaskLayer *)ale->data;

        ACHANNEL_SET_FLAG(masklay, sel, MASK_LAYERFLAG_SELECT);
        break;
      }
    }
  }
}

void ANIM_anim_channels_select_set(bAnimContext *ac, eAnimChannels_SetFlag sel)
{
  ListBase anim_data = anim_channels_for_selection(ac);
  anim_channels_select_set(ac, anim_data, sel);
  ANIM_animdata_freelist(&anim_data);
}

void ANIM_anim_channels_select_toggle(bAnimContext *ac)
{
  ListBase anim_data = anim_channels_for_selection(ac);
  const eAnimChannels_SetFlag sel = anim_channels_selection_flag_for_toggle(anim_data);
  anim_channels_select_set(ac, anim_data, sel);
  ANIM_animdata_freelist(&anim_data);
}

/** \} */

/* -------------------------------------------------------------------- */
/** \name Public Graph Editor API
 * \{ */

/* Copy a certain channel setting to parents of the modified channel. */
static void anim_flush_channel_setting_up(bAnimContext *ac,
                                          const eAnimChannel_Settings setting,
                                          const eAnimChannels_SetFlag mode,
                                          bAnimListElem *const match,
                                          const int matchLevel)
{
  /* flush up?
   *
   * For Visibility:
   * - only flush up if the current state is now enabled (positive 'on' state is default)
   *   (otherwise, it's too much work to force the parents to be inactive too)
   *
   * For everything else:
   * - only flush up if the current state is now disabled (negative 'off' state is default)
   *   (otherwise, it's too much work to force the parents to be active too)
   */
  if (setting == ACHANNEL_SETTING_VISIBLE) {
    if (mode == ACHANNEL_SETFLAG_CLEAR) {
      return;
    }
  }
  else {
    if (mode != ACHANNEL_SETFLAG_CLEAR) {
      return;
    }
  }

  /* Go backwards in the list, until the highest-ranking element
   * (by indentation has been covered). */
  int prevLevel = matchLevel;
  for (bAnimListElem *ale = match->prev; ale; ale = ale->prev) {
    const bAnimChannelType *acf = ANIM_channel_get_typeinfo(ale);

    /* if no channel info was found, skip, since this type might not have any useful info */
    if (acf == nullptr) {
      continue;
    }

    /* Get the level of the current channel traversed
     *   - we define the level as simply being the offset for the start of the channel
     */
    const int level = (acf->get_offset) ? acf->get_offset(ac, ale) : 0;

    if (level == prevLevel) {
      /* Don't influence siblings. */
      continue;
    }

    if (level > prevLevel) {
      /* If previous level was a base-level (i.e. 0 offset / root of one hierarchy), stop here. */
      if (prevLevel == 0) {
        return;
      }

      /* Otherwise, this level weaves into another sibling hierarchy to the previous one just
       * finished, so skip until we get to the parent of this level. */
      continue;
    }

    /* The level is 'less than' (i.e. more important) the level we're matching but also 'less
     * than' the level just tried (i.e. only the 1st group above grouped F-Curves, when toggling
     * visibility of F-Curves, gets flushed, which should happen if we don't let prevLevel get
     * updated below once the first 1st group is found). */
    ANIM_channel_setting_set(ac, ale, setting, mode);

    /* store this level as the 'old' level now */
    prevLevel = level;
  }
}

/* Copy a certain channel setting to children of the modified channel. */
static void anim_flush_channel_setting_down(bAnimContext *ac,
                                            const eAnimChannel_Settings setting,
                                            const eAnimChannels_SetFlag mode,
                                            bAnimListElem *const match,
                                            const int matchLevel)
{
  /* go forwards in the list, until the lowest-ranking element (by indentation has been covered) */
  for (bAnimListElem *ale = match->next; ale; ale = ale->next) {
    const bAnimChannelType *acf = ANIM_channel_get_typeinfo(ale);

    /* if no channel info was found, skip, since this type might not have any useful info */
    if (acf == nullptr) {
      continue;
    }

    /* get the level of the current channel traversed
     *   - we define the level as simply being the offset for the start of the channel
     */
    const int level = (acf->get_offset) ? acf->get_offset(ac, ale) : 0;

    /* if the level is 'greater than' (i.e. less important) the channel that was changed,
     * flush the new status...
     */
    if (level > matchLevel) {
      ANIM_channel_setting_set(ac, ale, setting, mode);
      /* however, if the level is 'less than or equal to' the channel that was changed,
       * (i.e. the current channel is as important if not more important than the changed
       * channel) then we should stop, since we've found the last one of the children we should
       * flush
       */
    }
    else {
      break;
    }
  }
}

void ANIM_flush_setting_anim_channels(bAnimContext *ac,
                                      ListBase *anim_data,
                                      bAnimListElem *ale_setting,
                                      eAnimChannel_Settings setting,
                                      eAnimChannels_SetFlag mode)
{
  bAnimListElem *match = nullptr;
  int matchLevel = 0;

  /* sanity check */
  if (ELEM(nullptr, anim_data, anim_data->first)) {
    return;
  }

  if (setting == ACHANNEL_SETTING_ALWAYS_VISIBLE) {
    return;
  }

  /* find the channel that got changed */
  LISTBASE_FOREACH (bAnimListElem *, ale, anim_data) {
    /* compare data, and type as main way of identifying the channel */
    if ((ale->data == ale_setting->data) && (ale->type == ale_setting->type)) {
      /* We also have to check the ID, this is assigned to,
       * since a block may have multiple users. */
      /* TODO: is the owner-data more revealing? */
      if (ale->id == ale_setting->id) {
        match = ale;
        break;
      }
    }
  }
  if (match == nullptr) {
    printf("ERROR: no channel matching the one changed was found\n");
    return;
  }

  {
    const bAnimChannelType *acf = ANIM_channel_get_typeinfo(ale_setting);
    if (acf == nullptr) {
      printf("ERROR: no channel info for the changed channel\n");
      return;
    }

    /* get the level of the channel that was affected
     *   - we define the level as simply being the offset for the start of the channel
     */
    matchLevel = (acf->get_offset) ? acf->get_offset(ac, ale_setting) : 0;
  }

  anim_flush_channel_setting_up(ac, setting, mode, match, matchLevel);
  anim_flush_channel_setting_down(ac, setting, mode, match, matchLevel);
}

void ANIM_frame_channel_y_extents(bContext *C, bAnimContext *ac)
{

  ARegion *window_region = BKE_area_find_region_type(ac->area, RGN_TYPE_WINDOW);

  if (!window_region) {
    return;
  }

  ListBase anim_data = {nullptr, nullptr};
  const int filter = (ANIMFILTER_DATA_VISIBLE | ANIMFILTER_LIST_VISIBLE | ANIMFILTER_NODUPLIS |
                      ANIMFILTER_FCURVESONLY | ANIMFILTER_CURVE_VISIBLE);
  ANIM_animdata_filter(
      ac, &anim_data, eAnimFilter_Flags(filter), ac->data, eAnimCont_Types(ac->datatype));

  rctf bounds{};
  bounds.xmin = FLT_MAX;
  bounds.xmax = -FLT_MAX;
  bounds.ymin = FLT_MAX;
  bounds.ymax = -FLT_MAX;
  const bool include_handles = false;
  float frame_range[2] = {window_region->v2d.cur.xmin, window_region->v2d.cur.xmax};
  if (ac->scene->r.flag & SCER_PRV_RANGE) {
    frame_range[0] = ac->scene->r.psfra;
    frame_range[1] = ac->scene->r.pefra;
  }

  LISTBASE_FOREACH (bAnimListElem *, ale, &anim_data) {
    rctf channel_bounds;
    const bool found_bounds = get_channel_bounds(
        ac, ale, frame_range, include_handles, &channel_bounds);
    if (found_bounds) {
      BLI_rctf_union(&bounds, &channel_bounds);
    }
  }

  if (!BLI_rctf_is_valid(&bounds)) {
    ANIM_animdata_freelist(&anim_data);
    return;
  }

  add_region_padding(C, window_region, &bounds);

  window_region->v2d.cur.ymin = bounds.ymin;
  window_region->v2d.cur.ymax = bounds.ymax;

  ANIM_animdata_freelist(&anim_data);
}

/** \} */

/* -------------------------------------------------------------------- */
/** \name Operator Utilities
 * \{ */

/* poll callback for being in an Animation Editor channels list region */
static bool animedit_poll_channels_active(bContext *C)
{
  ScrArea *area = CTX_wm_area(C);

  /* channels region test */
  /* TODO: could enhance with actually testing if channels region? */
  if (ELEM(nullptr, area, CTX_wm_region(C))) {
    return false;
  }
  /* animation editor test */
  if (ELEM(area->spacetype, SPACE_ACTION, SPACE_GRAPH, SPACE_NLA) == 0) {
    return false;
  }

  return true;
}

/* Poll callback for Animation Editor channels list region + not in NLA-tweak-mode for NLA. */
static bool animedit_poll_channels_nla_tweakmode_off(bContext *C)
{
  ScrArea *area = CTX_wm_area(C);
  Scene *scene = CTX_data_scene(C);

  /* channels region test */
  /* TODO: could enhance with actually testing if channels region? */
  if (ELEM(nullptr, area, CTX_wm_region(C))) {
    return false;
  }
  /* animation editor test */
  if (ELEM(area->spacetype, SPACE_ACTION, SPACE_GRAPH, SPACE_NLA) == 0) {
    return false;
  }

  /* NLA tweak-mode test. */
  if (area->spacetype == SPACE_NLA) {
    if ((scene == nullptr) || (scene->flag & SCE_NLA_EDIT_ON)) {
      return false;
    }
  }

  return true;
}

/** \} */

/* -------------------------------------------------------------------- */
/** \name Move (Rearrange) Channels Operator
 * \{ */

/* constants for channel rearranging */
/* WARNING: don't change existing ones without modifying rearrange func accordingly */
enum eRearrangeAnimChan_Mode {
  REARRANGE_ANIMCHAN_TOP = -2,
  REARRANGE_ANIMCHAN_UP = -1,
  REARRANGE_ANIMCHAN_DOWN = 1,
  REARRANGE_ANIMCHAN_BOTTOM = 2,
};

/* defines for rearranging channels */
static const EnumPropertyItem prop_animchannel_rearrange_types[] = {
    {REARRANGE_ANIMCHAN_TOP, "TOP", 0, "To Top", ""},
    {REARRANGE_ANIMCHAN_UP, "UP", 0, "Up", ""},
    {REARRANGE_ANIMCHAN_DOWN, "DOWN", 0, "Down", ""},
    {REARRANGE_ANIMCHAN_BOTTOM, "BOTTOM", 0, "To Bottom", ""},
    {0, nullptr, 0, nullptr, nullptr},
};

/* Reordering "Islands" Defines ----------------------------------- */

/* Island definition - just a listbase container */
struct tReorderChannelIsland {
  tReorderChannelIsland *next, *prev;

  ListBase channels; /* channels within this region with the same state */
  int flag;          /* eReorderIslandFlag */
};

/* flags for channel reordering islands */
enum eReorderIslandFlag {
  REORDER_ISLAND_SELECTED = (1 << 0),    /* island is selected */
  REORDER_ISLAND_UNTOUCHABLE = (1 << 1), /* island should be ignored */
  REORDER_ISLAND_MOVED = (1 << 2),       /* island has already been moved */
  REORDER_ISLAND_HIDDEN = (1 << 3),      /* island is not visible */
};

/* Rearrange Methods --------------------------------------------- */

static bool rearrange_island_ok(tReorderChannelIsland *island)
{
  /* island must not be untouchable */
  if (island->flag & REORDER_ISLAND_UNTOUCHABLE) {
    return false;
  }

  /* island should be selected to be moved */
  return (island->flag & REORDER_ISLAND_SELECTED) && !(island->flag & REORDER_ISLAND_MOVED);
}

/* ............................. */

static bool rearrange_island_top(ListBase *list, tReorderChannelIsland *island)
{
  if (rearrange_island_ok(island)) {
    /* remove from current position */
    BLI_remlink(list, island);

    /* make it first element */
    BLI_insertlinkbefore(list, list->first, island);

    return true;
  }

  return false;
}

static bool rearrange_island_up(ListBase *list, tReorderChannelIsland *island)
{
  if (rearrange_island_ok(island)) {
    /* moving up = moving before the previous island, otherwise we're in the same place */
    tReorderChannelIsland *prev = island->prev;

    /* Skip hidden islands! */
    while (prev && prev->flag & REORDER_ISLAND_HIDDEN) {
      prev = prev->prev;
    }

    if (prev) {
      /* remove from current position */
      BLI_remlink(list, island);

      /* push it up */
      BLI_insertlinkbefore(list, prev, island);

      return true;
    }
  }

  return false;
}

static bool rearrange_island_down(ListBase *list, tReorderChannelIsland *island)
{
  if (rearrange_island_ok(island)) {
    /* moving down = moving after the next island, otherwise we're in the same place */
    tReorderChannelIsland *next = island->next;

    /* Skip hidden islands! */
    while (next && next->flag & REORDER_ISLAND_HIDDEN) {
      next = next->next;
    }

    if (next) {
      /* can only move past if next is not untouchable (i.e. nothing can go after it) */
      if ((next->flag & REORDER_ISLAND_UNTOUCHABLE) == 0) {
        /* remove from current position */
        BLI_remlink(list, island);

        /* push it down */
        BLI_insertlinkafter(list, next, island);

        return true;
      }
    }
    /* else: no next channel, so we're at the bottom already, so can't move */
  }

  return false;
}

static bool rearrange_island_bottom(ListBase *list, tReorderChannelIsland *island)
{
  if (rearrange_island_ok(island)) {
    tReorderChannelIsland *last = static_cast<tReorderChannelIsland *>(list->last);

    /* remove island from current position */
    BLI_remlink(list, island);

    /* add before or after the last channel? */
    if ((last->flag & REORDER_ISLAND_UNTOUCHABLE) == 0) {
      /* can add after it */
      BLI_addtail(list, island);
    }
    else {
      /* can at most go just before it, since last cannot be moved */
      BLI_insertlinkbefore(list, last, island);
    }

    return true;
  }

  return false;
}

/* ............................. */

/**
 * typedef for channel rearranging function
 *
 * \param list: List of tReorderChannelIsland's that channels belong to
 * \param island: Island to be moved
 * \return Whether operation was a success
 */
using AnimChanRearrangeFp = bool (*)(ListBase *list, tReorderChannelIsland *island);

/* get rearranging function, given 'rearrange' mode */
static AnimChanRearrangeFp rearrange_get_mode_func(eRearrangeAnimChan_Mode mode)
{
  switch (mode) {
    case REARRANGE_ANIMCHAN_TOP:
      return rearrange_island_top;
    case REARRANGE_ANIMCHAN_UP:
      return rearrange_island_up;
    case REARRANGE_ANIMCHAN_DOWN:
      return rearrange_island_down;
    case REARRANGE_ANIMCHAN_BOTTOM:
      return rearrange_island_bottom;
    default:
      return nullptr;
  }
}

/* get rearranging function, given 'rearrange' mode (grease pencil is inverted) */
static AnimChanRearrangeFp rearrange_gpencil_get_mode_func(eRearrangeAnimChan_Mode mode)
{
  switch (mode) {
    case REARRANGE_ANIMCHAN_TOP:
      return rearrange_island_bottom;
    case REARRANGE_ANIMCHAN_UP:
      return rearrange_island_down;
    case REARRANGE_ANIMCHAN_DOWN:
      return rearrange_island_up;
    case REARRANGE_ANIMCHAN_BOTTOM:
      return rearrange_island_top;
    default:
      return nullptr;
  }
}

/* Rearrange Islands Generics ------------------------------------- */

/* add channel into list of islands */
static void rearrange_animchannel_add_to_islands(ListBase *islands,
                                                 ListBase *srcList,
                                                 Link *channel,
                                                 eAnim_ChannelType type,
                                                 const bool is_hidden)
{
  /* always try to add to last island if possible */
  tReorderChannelIsland *island = static_cast<tReorderChannelIsland *>(islands->last);
  bool is_sel = false, is_untouchable = false;

  /* get flags - selected and untouchable from the channel */
  switch (type) {
    case ANIMTYPE_GROUP: {
      bActionGroup *agrp = (bActionGroup *)channel;

      is_sel = SEL_AGRP(agrp);
      is_untouchable = (agrp->flag & AGRP_TEMP) != 0;
      break;
    }
    case ANIMTYPE_FCURVE:
    case ANIMTYPE_NLACURVE: {
      FCurve *fcu = (FCurve *)channel;

      is_sel = SEL_FCU(fcu);
      break;
    }
    case ANIMTYPE_NLATRACK: {
      NlaTrack *nlt = (NlaTrack *)channel;

      is_sel = SEL_NLT(nlt);
      break;
    }
    case ANIMTYPE_GPLAYER: {
      bGPDlayer *gpl = (bGPDlayer *)channel;

      is_sel = SEL_GPL(gpl);
      break;
    }
    default:
      printf(
          "rearrange_animchannel_add_to_islands(): don't know how to handle channels of type %d\n",
          type);
      return;
  }

  /* do we need to add to a new island? */
  if (/* 1) no islands yet */
      (island == nullptr) ||
      /* 2) unselected islands have single channels only - to allow up/down movement */
      ((island->flag & REORDER_ISLAND_SELECTED) == 0) ||
      /* 3) if channel is unselected, stop existing island
       * (it was either wrong sel status, or full already) */
      (is_sel == 0) ||
      /* 4) hidden status changes */
      (bool(island->flag & REORDER_ISLAND_HIDDEN) != is_hidden))
  {
    /* create a new island now */
    island = static_cast<tReorderChannelIsland *>(
        MEM_callocN(sizeof(tReorderChannelIsland), "tReorderChannelIsland"));
    BLI_addtail(islands, island);

    if (is_sel) {
      island->flag |= REORDER_ISLAND_SELECTED;
    }
    if (is_untouchable) {
      island->flag |= REORDER_ISLAND_UNTOUCHABLE;
    }
    if (is_hidden) {
      island->flag |= REORDER_ISLAND_HIDDEN;
    }
  }

  /* add channel to island - need to remove it from its existing list first though */
  BLI_remlink(srcList, channel);
  BLI_addtail(&island->channels, channel);
}

/* flatten islands out into a single list again */
static void rearrange_animchannel_flatten_islands(ListBase *islands, ListBase *srcList)
{
  tReorderChannelIsland *island, *isn = nullptr;

  /* make sure srcList is empty now */
  BLI_assert(BLI_listbase_is_empty(srcList));

  /* go through merging islands */
  for (island = static_cast<tReorderChannelIsland *>(islands->first); island; island = isn) {
    isn = island->next;

    /* merge island channels back to main list, then delete the island */
    BLI_movelisttolist(srcList, &island->channels);
    BLI_freelinkN(islands, island);
  }
}

/* ............................. */

/* get a list of all bAnimListElem's of a certain type which are currently visible */
static void rearrange_animchannels_filter_visible(ListBase *anim_data_visible,
                                                  bAnimContext *ac,
                                                  eAnim_ChannelType type)
{
  ListBase anim_data = {nullptr, nullptr};
  eAnimFilter_Flags filter = (ANIMFILTER_DATA_VISIBLE | ANIMFILTER_LIST_VISIBLE |
                              ANIMFILTER_LIST_CHANNELS);

  /* get all visible channels */
  ANIM_animdata_filter(ac, &anim_data, filter, ac->data, eAnimCont_Types(ac->datatype));

  /* now, only keep the ones that are of the types we are interested in */
  LISTBASE_FOREACH_MUTABLE (bAnimListElem *, ale, &anim_data) {
    if (ale->type != type) {
      BLI_freelinkN(&anim_data, ale);
      continue;
    }

    if (type == ANIMTYPE_NLATRACK) {
      NlaTrack *nlt = (NlaTrack *)ale->data;

      if (BKE_nlatrack_is_nonlocal_in_liboverride(ale->id, nlt)) {
        /* No re-arrangement of non-local tracks of override data. */
        BLI_freelinkN(&anim_data, ale);
        continue;
      }
    }
  }

  /* return cleaned up list */
  *anim_data_visible = anim_data;
}

/* performing rearranging of channels using islands */
static bool rearrange_animchannel_islands(ListBase *list,
                                          AnimChanRearrangeFp rearrange_func,
                                          eRearrangeAnimChan_Mode mode,
                                          eAnim_ChannelType type,
                                          ListBase *anim_data_visible)
{
  ListBase islands = {nullptr, nullptr};
  Link *channel, *chanNext = nullptr;
  bool done = false;

  /* don't waste effort on an empty list */
  if (BLI_listbase_is_empty(list)) {
    return false;
  }

  /* group channels into islands */
  for (channel = static_cast<Link *>(list->first); channel; channel = chanNext) {
    /* find out whether this channel is present in anim_data_visible or not! */
    const bool is_hidden =
        (BLI_findptr(anim_data_visible, channel, offsetof(bAnimListElem, data)) == nullptr);
    chanNext = channel->next;
    rearrange_animchannel_add_to_islands(&islands, list, channel, type, is_hidden);
  }

  /* Perform moving of selected islands now, but only if there is more than one of them
   * so that something will happen:
   *
   * - Scanning of the list is performed in the opposite direction
   *   to the direction we're moving things,
   *   so that we shouldn't need to encounter items we've moved already.
   */
  if (islands.first != islands.last) {
    tReorderChannelIsland *first = static_cast<tReorderChannelIsland *>(
        (mode > 0) ? islands.last : islands.first);
    tReorderChannelIsland *island, *isn = nullptr;

    for (island = first; island; island = isn) {
      isn = (mode > 0) ? island->prev : island->next;

      /* perform rearranging */
      if (rearrange_func(&islands, island)) {
        island->flag |= REORDER_ISLAND_MOVED;
        done = true;
      }
    }
  }

  /* ungroup islands */
  rearrange_animchannel_flatten_islands(&islands, list);

  /* did we do anything? */
  return done;
}

/* NLA Specific Stuff ----------------------------------------------------- */

/* Change the order NLA Tracks within NLA Stack
 * ! NLA tracks are displayed in opposite order, so directions need care
 * mode: REARRANGE_ANIMCHAN_*
 */
static void rearrange_nla_tracks(bAnimContext *ac, AnimData *adt, eRearrangeAnimChan_Mode mode)
{
  AnimChanRearrangeFp rearrange_func;
  ListBase anim_data_visible = {nullptr, nullptr};
  const bool is_liboverride = (ac->obact != nullptr) ? ID_IS_OVERRIDE_LIBRARY(ac->obact) : false;

  /* hack: invert mode so that functions will work in right order */
  mode = eRearrangeAnimChan_Mode(int(mode) * -1);

  /* get rearranging function */
  rearrange_func = rearrange_get_mode_func(mode);
  if (rearrange_func == nullptr) {
    return;
  }

  /* In liboverride case, we need to extract non-local NLA tracks from current anim data before we
   * can perform the move, and add then back afterwards. It's the only way to prevent them from
   * being affected by the reordering.
   *
   * Note that both override apply code for NLA tracks collection, and NLA editing code, are
   * responsible to ensure that non-local tracks always remain first in the list. */
  ListBase extracted_nonlocal_nla_tracks = {nullptr, nullptr};
  if (is_liboverride) {
    NlaTrack *nla_track;
    for (nla_track = static_cast<NlaTrack *>(adt->nla_tracks.first); nla_track != nullptr;
         nla_track = nla_track->next)
    {
      if (!BKE_nlatrack_is_nonlocal_in_liboverride(&ac->obact->id, nla_track)) {
        break;
      }
    }
    if (nla_track != nullptr && nla_track->prev != nullptr) {
      extracted_nonlocal_nla_tracks.first = adt->nla_tracks.first;
      extracted_nonlocal_nla_tracks.last = nla_track->prev;
      adt->nla_tracks.first = nla_track;
      nla_track->prev->next = nullptr;
      nla_track->prev = nullptr;
    }
  }

  /* Filter visible data. */
  rearrange_animchannels_filter_visible(&anim_data_visible, ac, ANIMTYPE_NLATRACK);

  /* perform rearranging on tracks list */
  rearrange_animchannel_islands(
      &adt->nla_tracks, rearrange_func, mode, ANIMTYPE_NLATRACK, &anim_data_visible);

  /* Add back non-local NLA tracks at the beginning of the animation data's list. */
  if (!BLI_listbase_is_empty(&extracted_nonlocal_nla_tracks)) {
    BLI_assert(is_liboverride);
    ((NlaTrack *)extracted_nonlocal_nla_tracks.last)->next = static_cast<NlaTrack *>(
        adt->nla_tracks.first);
    ((NlaTrack *)adt->nla_tracks.first)->prev = static_cast<NlaTrack *>(
        extracted_nonlocal_nla_tracks.last);
    adt->nla_tracks.first = extracted_nonlocal_nla_tracks.first;
  }

  /* free temp data */
  BLI_freelistN(&anim_data_visible);
}

/* Drivers Specific Stuff ------------------------------------------------- */

/* Change the order drivers within AnimData block
 * mode: REARRANGE_ANIMCHAN_*
 */
static void rearrange_driver_channels(bAnimContext *ac,
                                      AnimData *adt,
                                      eRearrangeAnimChan_Mode mode)
{
  /* get rearranging function */
  AnimChanRearrangeFp rearrange_func = rearrange_get_mode_func(mode);
  ListBase anim_data_visible = {nullptr, nullptr};

  if (rearrange_func == nullptr) {
    return;
  }

  /* only consider drivers if they're accessible */
  if (EXPANDED_DRVD(adt) == 0) {
    return;
  }

  /* Filter visible data. */
  rearrange_animchannels_filter_visible(&anim_data_visible, ac, ANIMTYPE_FCURVE);

  /* perform rearranging on drivers list (drivers are really just F-Curves) */
  rearrange_animchannel_islands(
      &adt->drivers, rearrange_func, mode, ANIMTYPE_FCURVE, &anim_data_visible);

  /* free temp data */
  BLI_freelistN(&anim_data_visible);
}

/* Action Specific Stuff ------------------------------------------------- */

/* make sure all action-channels belong to a group (and clear action's list) */
static void split_groups_action_temp(bAction *act, bActionGroup *tgrp)
{
  FCurve *fcu;

  if (act == nullptr) {
    return;
  }

  /* Separate F-Curves into lists per group */
  LISTBASE_FOREACH (bActionGroup *, agrp, &act->groups) {
    FCurve *const group_fcurves_first = static_cast<FCurve *>(agrp->channels.first);
    FCurve *const group_fcurves_last = static_cast<FCurve *>(agrp->channels.last);
    if (group_fcurves_first == nullptr) {
      /* Empty group. */
      continue;
    }

    if (group_fcurves_first == act->curves.first) {
      /* First of the action curves, update the start of the action curves. */
      BLI_assert(group_fcurves_first->prev == nullptr);
      act->curves.first = group_fcurves_last->next;
    }
    else {
      group_fcurves_first->prev->next = group_fcurves_last->next;
    }

    if (group_fcurves_last == act->curves.last) {
      /* Last of the action curves, update the end of the action curves. */
      BLI_assert(group_fcurves_last->next == nullptr);
      act->curves.last = group_fcurves_first->prev;
    }
    else {
      group_fcurves_last->next->prev = group_fcurves_first->prev;
    }

    /* Clear links pointing outside the per-group list. */
    group_fcurves_first->prev = group_fcurves_last->next = nullptr;
  }

  /* Initialize memory for temp-group */
  memset(tgrp, 0, sizeof(bActionGroup));
  tgrp->flag |= (AGRP_EXPANDED | AGRP_TEMP);
  STRNCPY(tgrp->name, "#TempGroup");

  /* Move any action-channels not already moved, to the temp group */
  if (act->curves.first) {
    /* start of list */
    fcu = static_cast<FCurve *>(act->curves.first);
    fcu->prev = nullptr;
    tgrp->channels.first = fcu;
    act->curves.first = nullptr;

    /* end of list */
    fcu = static_cast<FCurve *>(act->curves.last);
    fcu->next = nullptr;
    tgrp->channels.last = fcu;
    act->curves.last = nullptr;

    /* ensure that all of these get their group set to this temp group
     * (so that visibility filtering works)
     */
    LISTBASE_FOREACH (FCurve *, fcu, &tgrp->channels) {
      fcu->grp = tgrp;
    }
  }

  /* Add temp-group to list */
  BLI_addtail(&act->groups, tgrp);
}

/* link lists of channels that groups have */
static void join_groups_action_temp(bAction *act)
{
  LISTBASE_FOREACH (bActionGroup *, agrp, &act->groups) {
    /* add list of channels to action's channels */
    const ListBase group_channels = agrp->channels;
    BLI_movelisttolist(&act->curves, &agrp->channels);
    agrp->channels = group_channels;

    /* clear moved flag */
    agrp->flag &= ~AGRP_MOVED;

    /* if group was temporary one:
     * - unassign all FCurves which were temporarily added to it
     * - remove from list (but don't free as it's on the stack!)
     */
    if (agrp->flag & AGRP_TEMP) {
      LISTBASE_FOREACH (FCurve *, fcu, &agrp->channels) {
        fcu->grp = nullptr;
      }

      BLI_remlink(&act->groups, agrp);
      break;
    }
  }
}

/* Change the order of anim-channels within action
 * mode: REARRANGE_ANIMCHAN_*
 */
static void rearrange_action_channels(bAnimContext *ac, bAction *act, eRearrangeAnimChan_Mode mode)
{
  bActionGroup tgrp;
  ListBase anim_data_visible = {nullptr, nullptr};
  bool do_channels;

  /* get rearranging function */
  AnimChanRearrangeFp rearrange_func = rearrange_get_mode_func(mode);

  if (rearrange_func == nullptr) {
    return;
  }

  /* make sure we're only operating with groups (vs a mixture of groups+curves) */
  split_groups_action_temp(act, &tgrp);

  /* Filter visible data. */
  rearrange_animchannels_filter_visible(&anim_data_visible, ac, ANIMTYPE_GROUP);

  /* Rearrange groups first:
   * - The group's channels will only get considered
   *   if nothing happened when rearranging the groups
   *   i.e. the rearrange function returned 0.
   */
  do_channels = (rearrange_animchannel_islands(
                     &act->groups, rearrange_func, mode, ANIMTYPE_GROUP, &anim_data_visible) == 0);

  /* free temp data */
  BLI_freelistN(&anim_data_visible);

  if (do_channels) {
    /* Filter visible data. */
    rearrange_animchannels_filter_visible(&anim_data_visible, ac, ANIMTYPE_FCURVE);

    LISTBASE_FOREACH (bActionGroup *, agrp, &act->groups) {
      /* only consider F-Curves if they're visible (group expanded) */
      if (EXPANDED_AGRP(ac, agrp)) {
        rearrange_animchannel_islands(
            &agrp->channels, rearrange_func, mode, ANIMTYPE_FCURVE, &anim_data_visible);
      }
    }

    /* free temp data */
    BLI_freelistN(&anim_data_visible);
  }

  /* assemble lists into one list (and clear moved tags) */
  join_groups_action_temp(act);
}

/* ------------------- */

static void rearrange_nla_control_channels(bAnimContext *ac,
                                           AnimData *adt,
                                           eRearrangeAnimChan_Mode mode)
{
  ListBase anim_data_visible = {nullptr, nullptr};

  /* get rearranging function */
  AnimChanRearrangeFp rearrange_func = rearrange_get_mode_func(mode);

  if (rearrange_func == nullptr) {
    return;
  }

  /* skip if these curves aren't being shown */
  if (adt->flag & ADT_NLA_SKEYS_COLLAPSED) {
    return;
  }

  /* Filter visible data. */
  rearrange_animchannels_filter_visible(&anim_data_visible, ac, ANIMTYPE_NLACURVE);

  /* we cannot rearrange between strips, but within each strip, we can rearrange those curves */
  LISTBASE_FOREACH (NlaTrack *, nlt, &adt->nla_tracks) {
    LISTBASE_FOREACH (NlaStrip *, strip, &nlt->strips) {
      rearrange_animchannel_islands(
          &strip->fcurves, rearrange_func, mode, ANIMTYPE_NLACURVE, &anim_data_visible);
    }
  }

  /* free temp data */
  BLI_freelistN(&anim_data_visible);
}

/* ------------------- */

static void rearrange_grease_pencil_channels(bAnimContext *ac, eRearrangeAnimChan_Mode mode)
{
  using namespace blender::bke::greasepencil;
  ListBase anim_data = {nullptr, nullptr};
  blender::Vector<Layer *> layer_list;
  int filter = ANIMFILTER_DATA_VISIBLE;

  ANIM_animdata_filter(
      ac, &anim_data, eAnimFilter_Flags(filter), ac->data, eAnimCont_Types(ac->datatype));

  LISTBASE_FOREACH (bAnimListElem *, ale, &anim_data) {
    GreasePencil &grease_pencil = *reinterpret_cast<GreasePencil *>(ale->id);
    Layer *layer = static_cast<Layer *>(ale->data);

    switch (mode) {
      case REARRANGE_ANIMCHAN_TOP: {
        if (layer->is_selected()) {
          grease_pencil.move_node_top(layer->as_node());
        }
        break;
      }
      case REARRANGE_ANIMCHAN_UP: {
        if (layer->is_selected()) {
          grease_pencil.move_node_up(layer->as_node());
        }
        break;
      }
      case REARRANGE_ANIMCHAN_DOWN: {
        if (layer->is_selected()) {
          grease_pencil.move_node_down(layer->as_node());
        }
        break;
      }
      case REARRANGE_ANIMCHAN_BOTTOM: {
        if (layer->is_selected()) {
          grease_pencil.move_node_bottom(layer->as_node());
        }
        break;
      }
    }
  }

  BLI_freelistN(&anim_data);
}

static void rearrange_gpencil_channels(bAnimContext *ac, eRearrangeAnimChan_Mode mode)
{
  ListBase anim_data = {nullptr, nullptr};
  int filter;

  /* get rearranging function */
  AnimChanRearrangeFp rearrange_func = rearrange_gpencil_get_mode_func(mode);

  if (rearrange_func == nullptr) {
    return;
  }

  /* get Grease Pencil datablocks */
  filter = (ANIMFILTER_DATA_VISIBLE | ANIMFILTER_LIST_VISIBLE | ANIMFILTER_ANIMDATA |
            ANIMFILTER_LIST_CHANNELS);
  ANIM_animdata_filter(
      ac, &anim_data, eAnimFilter_Flags(filter), ac->data, eAnimCont_Types(ac->datatype));

  LISTBASE_FOREACH (bAnimListElem *, ale, &anim_data) {
    /* only consider grease pencil container channels */
    if (!ELEM(ale->type, ANIMTYPE_GPDATABLOCK, ANIMTYPE_DSGPENCIL)) {
      continue;
    }

    ListBase anim_data_visible = {nullptr, nullptr};
    bGPdata *gpd = static_cast<bGPdata *>(ale->data);

    /* only consider layers if this datablock is open */
    if ((gpd->flag & GP_DATA_EXPAND) == 0) {
      continue;
    }

    /* Filter visible data. */
    rearrange_animchannels_filter_visible(&anim_data_visible, ac, ANIMTYPE_GPLAYER);

    /* Rearrange data-block's layers. */
    rearrange_animchannel_islands(
        &gpd->layers, rearrange_func, mode, ANIMTYPE_GPLAYER, &anim_data_visible);

    /* free visible layers data */
    BLI_freelistN(&anim_data_visible);

    /* Tag to recalc geometry */
    DEG_id_tag_update(&gpd->id, ID_RECALC_TRANSFORM | ID_RECALC_GEOMETRY);
  }

  /* free GPD channel data */
  ANIM_animdata_freelist(&anim_data);

  WM_main_add_notifier(NC_GPENCIL | ND_DATA | NA_EDITED, nullptr);
}

/* ------------------- */

static int animchannels_rearrange_exec(bContext *C, wmOperator *op)
{
  bAnimContext ac;
  eRearrangeAnimChan_Mode mode;

  /* get editor data */
  if (ANIM_animdata_get_context(C, &ac) == 0) {
    return OPERATOR_CANCELLED;
  }

  /* get mode */
  mode = eRearrangeAnimChan_Mode(RNA_enum_get(op->ptr, "direction"));

  /* method to move channels depends on the editor */
  if (ac.datatype == ANIMCONT_GPENCIL) {
    /* Grease Pencil channels */
    if (U.experimental.use_grease_pencil_version3) {
      rearrange_grease_pencil_channels(&ac, mode);
    }
    else {
      rearrange_gpencil_channels(&ac, mode);
    }
  }
  else if (ac.datatype == ANIMCONT_MASK) {
    /* Grease Pencil channels */
    printf("Mask does not supported for moving yet\n");
  }
  else if (ac.datatype == ANIMCONT_ACTION) {
    /* Directly rearrange action's channels */
    rearrange_action_channels(&ac, static_cast<bAction *>(ac.data), mode);
  }
  else {
    ListBase anim_data = {nullptr, nullptr};
    int filter;

    if (ELEM(ac.datatype, ANIMCONT_DOPESHEET, ANIMCONT_TIMELINE)) {
      rearrange_gpencil_channels(&ac, mode);
    }

    /* get animdata blocks */
    filter = (ANIMFILTER_DATA_VISIBLE | ANIMFILTER_LIST_VISIBLE | ANIMFILTER_ANIMDATA |
              ANIMFILTER_FCURVESONLY);
    ANIM_animdata_filter(
        &ac, &anim_data, eAnimFilter_Flags(filter), ac.data, eAnimCont_Types(ac.datatype));

    LISTBASE_FOREACH (bAnimListElem *, ale, &anim_data) {
      AnimData *adt = static_cast<AnimData *>(ale->data);

      switch (ac.datatype) {
        case ANIMCONT_NLA: /* NLA-tracks only */
          rearrange_nla_tracks(&ac, adt, mode);
          DEG_id_tag_update(ale->id, ID_RECALC_ANIMATION);
          break;

        case ANIMCONT_DRIVERS: /* Drivers list only */
          rearrange_driver_channels(&ac, adt, mode);
          break;

        case ANIMCONT_ACTION:   /* Single Action only... */
        case ANIMCONT_SHAPEKEY: /* DOUBLE CHECK ME... */
        {
          if (adt->action) {
            rearrange_action_channels(&ac, adt->action, mode);
          }
          else if (G.debug & G_DEBUG) {
            printf("Animdata has no action\n");
          }
          break;
        }

        default: /* DopeSheet/Graph Editor - Some Actions + NLA Control Curves */
        {
          /* NLA Control Curves */
          if (adt->nla_tracks.first) {
            rearrange_nla_control_channels(&ac, adt, mode);
          }

          /* Action */
          if (adt->action) {
            rearrange_action_channels(&ac, adt->action, mode);
          }
          else if (G.debug & G_DEBUG) {
            printf("Animdata has no action\n");
          }
          break;
        }
      }
    }

    /* free temp data */
    ANIM_animdata_freelist(&anim_data);
  }

  /* send notifier that things have changed */
  WM_event_add_notifier(C, NC_ANIMATION | ND_ANIMCHAN | NA_EDITED, nullptr);
  WM_event_add_notifier(C, NC_ANIMATION | ND_NLA_ORDER, nullptr);

  return OPERATOR_FINISHED;
}

static void ANIM_OT_channels_move(wmOperatorType *ot)
{
  /* identifiers */
  ot->name = "Move Channels";
  ot->idname = "ANIM_OT_channels_move";
  ot->description = "Rearrange selected animation channels";

  /* api callbacks */
  ot->exec = animchannels_rearrange_exec;
  ot->poll = animedit_poll_channels_nla_tweakmode_off;

  /* flags */
  ot->flag = OPTYPE_REGISTER | OPTYPE_UNDO;

  /* props */
  ot->prop = RNA_def_enum(ot->srna,
                          "direction",
                          prop_animchannel_rearrange_types,
                          REARRANGE_ANIMCHAN_DOWN,
                          "Direction",
                          "");
}

/** \} */

/* -------------------------------------------------------------------- */
/** \name Group Channel Operator
 * \{ */

static bool animchannels_grouping_poll(bContext *C)
{
  ScrArea *area = CTX_wm_area(C);
  SpaceLink *sl;

  /* channels region test */
  /* TODO: could enhance with actually testing if channels region? */
  if (ELEM(nullptr, area, CTX_wm_region(C))) {
    return false;
  }

  /* animation editor test - must be suitable modes only */
  sl = CTX_wm_space_data(C);

  switch (area->spacetype) {
    /* supported... */
    case SPACE_ACTION: {
      SpaceAction *saction = (SpaceAction *)sl;

      /* dopesheet and action only - all others are for other datatypes or have no groups */
      if (ELEM(saction->mode, SACTCONT_ACTION, SACTCONT_DOPESHEET) == 0) {
        return false;
      }

      break;
    }
    case SPACE_GRAPH: {
      SpaceGraph *sipo = (SpaceGraph *)sl;

      /* drivers can't have groups... */
      if (sipo->mode != SIPO_MODE_ANIMATION) {
        return false;
      }

      break;
    }
    /* unsupported... */
    default:
      return false;
  }

  return true;
}

/* ----------------------------------------------------------- */

static void animchannels_group_channels(bAnimContext *ac,
                                        bAnimListElem *adt_ref,
                                        const char name[])
{
  AnimData *adt = adt_ref->adt;
  bAction *act = adt->action;

  if (act) {
    ListBase anim_data = {nullptr, nullptr};
    int filter;

    /* find selected F-Curves to re-group */
    filter = (ANIMFILTER_DATA_VISIBLE | ANIMFILTER_LIST_VISIBLE | ANIMFILTER_SEL |
              ANIMFILTER_FCURVESONLY);
    ANIM_animdata_filter(ac, &anim_data, eAnimFilter_Flags(filter), adt_ref, ANIMCONT_CHANNEL);

    if (anim_data.first) {
      bActionGroup *agrp;

      /* create new group, which should now be part of the action */
      agrp = action_groups_add_new(act, name);
      BLI_assert(agrp != nullptr);

      /* Transfer selected F-Curves across to new group. */
      LISTBASE_FOREACH (bAnimListElem *, ale, &anim_data) {
        FCurve *fcu = (FCurve *)ale->data;
        bActionGroup *grp = fcu->grp;

        /* remove F-Curve from group, then group too if it is now empty */
        action_groups_remove_channel(act, fcu);

        if ((grp) && BLI_listbase_is_empty(&grp->channels)) {
          BLI_freelinkN(&act->groups, grp);
        }

        /* add F-Curve to group */
        action_groups_add_channel(act, agrp, fcu);
      }
    }

    /* cleanup */
    ANIM_animdata_freelist(&anim_data);
  }
}

static int animchannels_group_exec(bContext *C, wmOperator *op)
{
  bAnimContext ac;
  char name[MAX_NAME];

  /* get editor data */
  if (ANIM_animdata_get_context(C, &ac) == 0) {
    return OPERATOR_CANCELLED;
  }

  /* get name for new group */
  RNA_string_get(op->ptr, "name", name);

  /* XXX: name for group should never be empty... */
  if (name[0]) {
    ListBase anim_data = {nullptr, nullptr};
    int filter;

    /* Handle each animdata block separately, so that the regrouping doesn't flow into blocks. */
    filter = (ANIMFILTER_DATA_VISIBLE | ANIMFILTER_LIST_VISIBLE | ANIMFILTER_ANIMDATA |
              ANIMFILTER_NODUPLIS | ANIMFILTER_FCURVESONLY);
    ANIM_animdata_filter(
        &ac, &anim_data, eAnimFilter_Flags(filter), ac.data, eAnimCont_Types(ac.datatype));

    LISTBASE_FOREACH (bAnimListElem *, ale, &anim_data) {
      animchannels_group_channels(&ac, ale, name);
    }

    /* free temp data */
    ANIM_animdata_freelist(&anim_data);

    /* Updates. */
    WM_event_add_notifier(C, NC_ANIMATION | ND_ANIMCHAN | NA_EDITED, nullptr);
  }

  return OPERATOR_FINISHED;
}

static void ANIM_OT_channels_group(wmOperatorType *ot)
{
  /* identifiers */
  ot->name = "Group Channels";
  ot->idname = "ANIM_OT_channels_group";
  ot->description = "Add selected F-Curves to a new group";

  /* callbacks */
  ot->invoke = WM_operator_props_popup;
  ot->exec = animchannels_group_exec;
  ot->poll = animchannels_grouping_poll;

  /* flags */
  ot->flag = OPTYPE_REGISTER | OPTYPE_UNDO;

  /* props */
  ot->prop = RNA_def_string(ot->srna,
                            "name",
                            "New Group",
                            sizeof(bActionGroup::name),
                            "Name",
                            "Name of newly created group");
  /* XXX: still not too sure about this - keeping same text is confusing... */
  // RNA_def_property_flag(ot->prop, PROP_SKIP_SAVE);
}

/** \} */

/* -------------------------------------------------------------------- */
/** \name Ungroup Channels Operator
 * \{ */

static int animchannels_ungroup_exec(bContext *C, wmOperator * /*op*/)
{
  bAnimContext ac;

  ListBase anim_data = {nullptr, nullptr};
  int filter;

  /* get editor data */
  if (ANIM_animdata_get_context(C, &ac) == 0) {
    return OPERATOR_CANCELLED;
  }

  /* just selected F-Curves... */
  filter = (ANIMFILTER_DATA_VISIBLE | ANIMFILTER_LIST_VISIBLE | ANIMFILTER_SEL |
            ANIMFILTER_NODUPLIS | ANIMFILTER_FCURVESONLY);
  ANIM_animdata_filter(
      &ac, &anim_data, eAnimFilter_Flags(filter), ac.data, eAnimCont_Types(ac.datatype));

  LISTBASE_FOREACH (bAnimListElem *, ale, &anim_data) {
    /* find action for this F-Curve... */
    if (ale->adt && ale->adt->action) {
      FCurve *fcu = (FCurve *)ale->data;
      bAction *act = ale->adt->action;

      /* only proceed to remove if F-Curve is in a group... */
      if (fcu->grp) {
        bActionGroup *agrp = fcu->grp;

        /* remove F-Curve from group and add at tail (ungrouped) */
        action_groups_remove_channel(act, fcu);
        BLI_addtail(&act->curves, fcu);

        /* delete group if it is now empty */
        if (BLI_listbase_is_empty(&agrp->channels)) {
          BLI_freelinkN(&act->groups, agrp);
        }
      }
    }
  }

  /* cleanup */
  ANIM_animdata_freelist(&anim_data);

  /* updates */
  WM_event_add_notifier(C, NC_ANIMATION | ND_ANIMCHAN | NA_EDITED, nullptr);

  return OPERATOR_FINISHED;
}

static void ANIM_OT_channels_ungroup(wmOperatorType *ot)
{
  /* identifiers */
  ot->name = "Ungroup Channels";
  ot->idname = "ANIM_OT_channels_ungroup";
  ot->description = "Remove selected F-Curves from their current groups";

  /* callbacks */
  ot->exec = animchannels_ungroup_exec;
  ot->poll = animchannels_grouping_poll;

  /* flags */
  ot->flag = OPTYPE_REGISTER | OPTYPE_UNDO;
}

/** \} */

/* -------------------------------------------------------------------- */
/** \name Delete Channel Operator
 * \{ */

static void tag_update_animation_element(bAnimListElem *ale)
{
  ID *id = ale->id;
  AnimData *adt = BKE_animdata_from_id(id);
  /* TODO(sergey): Technically, if the animation element is being deleted
   * from a driver we don't have to tag action. This is something we can check
   * for in the future. For now just do most reliable tag which was always happening. */
  if (adt != nullptr) {
    DEG_id_tag_update(id, ID_RECALC_ANIMATION);
    if (adt->action != nullptr) {
      DEG_id_tag_update(&adt->action->id, ID_RECALC_ANIMATION);
    }
  }
  /* Deals with NLA and drivers.
   * Doesn't cause overhead for action updates, since object will receive
   * animation update after dependency graph flushes update from action to
   * all its users. */
  DEG_id_tag_update(id, ID_RECALC_ANIMATION);
}

static int animchannels_delete_exec(bContext *C, wmOperator * /*op*/)
{
  bAnimContext ac;
  ListBase anim_data = {nullptr, nullptr};
  int filter;

  /* get editor data */
  if (ANIM_animdata_get_context(C, &ac) == 0) {
    return OPERATOR_CANCELLED;
  }

  /* cannot delete in shapekey */
  if (ac.datatype == ANIMCONT_SHAPEKEY) {
    return OPERATOR_CANCELLED;
  }

  /* do groups only first (unless in Drivers mode, where there are none) */
  if (ac.datatype != ANIMCONT_DRIVERS) {
    /* filter data */
    filter = (ANIMFILTER_DATA_VISIBLE | ANIMFILTER_LIST_VISIBLE | ANIMFILTER_SEL |
              ANIMFILTER_LIST_CHANNELS | ANIMFILTER_FOREDIT | ANIMFILTER_NODUPLIS);
    ANIM_animdata_filter(
        &ac, &anim_data, eAnimFilter_Flags(filter), ac.data, eAnimCont_Types(ac.datatype));

    /* delete selected groups and their associated channels */
    LISTBASE_FOREACH (bAnimListElem *, ale, &anim_data) {
      /* only groups - don't check other types yet, since they may no-longer exist */
      if (ale->type == ANIMTYPE_GROUP) {
        bActionGroup *agrp = (bActionGroup *)ale->data;
        AnimData *adt = ale->adt;
        FCurve *fcu, *fcn;

        /* skip this group if no AnimData available, as we can't safely remove the F-Curves */
        if (adt == nullptr) {
          continue;
        }

        /* delete all of the Group's F-Curves, but no others */
        for (fcu = static_cast<FCurve *>(agrp->channels.first); fcu && fcu->grp == agrp; fcu = fcn)
        {
          fcn = fcu->next;

          /* remove from group and action, then free */
          action_groups_remove_channel(adt->action, fcu);
          BKE_fcurve_free(fcu);
        }

        /* free the group itself */
        if (adt->action) {
          BLI_freelinkN(&adt->action->groups, agrp);
          DEG_id_tag_update_ex(CTX_data_main(C), &adt->action->id, ID_RECALC_ANIMATION);
        }
        else {
          MEM_freeN(agrp);
        }
      }
    }

    /* cleanup */
    ANIM_animdata_freelist(&anim_data);
  }

  /* filter data */
  filter = (ANIMFILTER_DATA_VISIBLE | ANIMFILTER_LIST_VISIBLE | ANIMFILTER_SEL |
            ANIMFILTER_FOREDIT | ANIMFILTER_NODUPLIS);
  ANIM_animdata_filter(
      &ac, &anim_data, eAnimFilter_Flags(filter), ac.data, eAnimCont_Types(ac.datatype));

  /* delete selected data channels */
  LISTBASE_FOREACH (bAnimListElem *, ale, &anim_data) {
    switch (ale->type) {
      case ANIMTYPE_FCURVE: {
        /* F-Curves if we can identify its parent */
        AnimData *adt = ale->adt;
        FCurve *fcu = (FCurve *)ale->data;

        /* try to free F-Curve */
        blender::animrig::animdata_fcurve_delete(&ac, adt, fcu);
        tag_update_animation_element(ale);
        break;
      }
      case ANIMTYPE_NLACURVE: {
        /* NLA Control Curve - Deleting it should disable the corresponding setting... */
        NlaStrip *strip = (NlaStrip *)ale->owner;
        FCurve *fcu = (FCurve *)ale->data;

        if (STREQ(fcu->rna_path, "strip_time")) {
          strip->flag &= ~NLASTRIP_FLAG_USR_TIME;
        }
        else if (STREQ(fcu->rna_path, "influence")) {
          strip->flag &= ~NLASTRIP_FLAG_USR_INFLUENCE;
        }
        else {
          printf("ERROR: Trying to delete NLA Control Curve for unknown property '%s'\n",
                 fcu->rna_path);
        }

        /* unlink and free the F-Curve */
        BLI_remlink(&strip->fcurves, fcu);
        BKE_fcurve_free(fcu);
        tag_update_animation_element(ale);
        break;
      }
      case ANIMTYPE_GPLAYER: {
        /* Grease Pencil layer */
        bGPdata *gpd = (bGPdata *)ale->id;
        bGPDlayer *gpl = (bGPDlayer *)ale->data;

        /* try to delete the layer's data and the layer itself */
        BKE_gpencil_layer_delete(gpd, gpl);
        ale->update = ANIM_UPDATE_DEPS;

        /* Free Grease Pencil data block when last annotation layer is removed, see: #112683. */
        if (gpd->flag & GP_DATA_ANNOTATIONS && gpd->layers.first == nullptr) {
          BKE_gpencil_free_data(gpd, true);

          Scene *scene = CTX_data_scene(C);
          scene->gpd = nullptr;

          Main *bmain = CTX_data_main(C);
          BKE_id_free_us(bmain, gpd);
        }
        break;
      }
      case ANIMTYPE_GREASE_PENCIL_LAYER: {
        using namespace blender::bke::greasepencil;
        GreasePencil *grease_pencil = reinterpret_cast<GreasePencil *>(ale->id);
        Layer *layer = static_cast<Layer *>(ale->data);
        grease_pencil->remove_layer(*layer);
        DEG_id_tag_update(&grease_pencil->id, ID_RECALC_GEOMETRY);
        break;
      }
      case ANIMTYPE_MASKLAYER: {
        /* Mask layer */
        Mask *mask = (Mask *)ale->id;
        MaskLayer *masklay = (MaskLayer *)ale->data;

        /* try to delete the layer's data and the layer itself */
        BKE_mask_layer_remove(mask, masklay);
        break;
      }
    }
  }

  ANIM_animdata_update(&ac, &anim_data);
  ANIM_animdata_freelist(&anim_data);

  /* send notifier that things have changed */
  WM_event_add_notifier(C, NC_ANIMATION | ND_ANIMCHAN | NA_EDITED, nullptr);
  WM_event_add_notifier(C, NC_ANIMATION | ND_KEYFRAME | NA_REMOVED, nullptr);
  DEG_relations_tag_update(CTX_data_main(C));

  return OPERATOR_FINISHED;
}

static void ANIM_OT_channels_delete(wmOperatorType *ot)
{
  /* identifiers */
  ot->name = "Delete Channels";
  ot->idname = "ANIM_OT_channels_delete";
  ot->description = "Delete all selected animation channels";

  /* api callbacks */
  ot->exec = animchannels_delete_exec;
  ot->poll = animedit_poll_channels_active;

  /* flags */
  ot->flag = OPTYPE_REGISTER | OPTYPE_UNDO;
}

/** \} */

/* -------------------------------------------------------------------- */
/** \name Set/Toggle Channel Flags Operator Utilities
 * \{ */

/* defines for setting animation-channel flags */
static const EnumPropertyItem prop_animchannel_setflag_types[] = {
    {ACHANNEL_SETFLAG_TOGGLE, "TOGGLE", 0, "Toggle", ""},
    {ACHANNEL_SETFLAG_CLEAR, "DISABLE", 0, "Disable", ""},
    {ACHANNEL_SETFLAG_ADD, "ENABLE", 0, "Enable", ""},
    {ACHANNEL_SETFLAG_INVERT, "INVERT", 0, "Invert", ""},
    {0, nullptr, 0, nullptr, nullptr},
};

/* defines for set animation-channel settings */
/* TODO: could add some more types, but those are really quite dependent on the mode... */
static const EnumPropertyItem prop_animchannel_settings_types[] = {
    {ACHANNEL_SETTING_PROTECT, "PROTECT", 0, "Protect", ""},
    {ACHANNEL_SETTING_MUTE, "MUTE", 0, "Mute", ""},
    {0, nullptr, 0, nullptr, nullptr},
};

/* ------------------- */

/**
 * Set/clear a particular flag (setting) for all selected + visible channels
 * \param setting: the setting to modify.
 * \param mode: eAnimChannels_SetFlag.
 * \param onlysel: only selected channels get the flag set.
 *
 * TODO: enable a setting which turns flushing on/off?
 */
static void setflag_anim_channels(bAnimContext *ac,
                                  eAnimChannel_Settings setting,
                                  eAnimChannels_SetFlag mode,
                                  bool onlysel,
                                  bool flush)
{
  ListBase anim_data = {nullptr, nullptr};
  ListBase all_data = {nullptr, nullptr};
  int filter;

  /* filter data that we need if flush is on */
  if (flush) {
    /* get list of all channels that selection may need to be flushed to
     * - hierarchy visibility needs to be ignored so that settings can get flushed
     *   "down" inside closed containers
     */
    filter = ANIMFILTER_DATA_VISIBLE | ANIMFILTER_LIST_CHANNELS;
    ANIM_animdata_filter(
        ac, &all_data, eAnimFilter_Flags(filter), ac->data, eAnimCont_Types(ac->datatype));
  }

  /* filter data that we're working on
   * - hierarchy matters if we're doing this from the channels region
   *   since we only want to apply this to channels we can "see",
   *   and have these affect their relatives
   * - but for Graph Editor, this gets used also from main region
   *   where hierarchy doesn't apply #21276.
   */
  if ((ac->spacetype == SPACE_GRAPH) && (ac->regiontype != RGN_TYPE_CHANNELS)) {
    /* graph editor (case 2) */
    filter = (ANIMFILTER_DATA_VISIBLE | ANIMFILTER_LIST_CHANNELS | ANIMFILTER_CURVE_VISIBLE |
              ANIMFILTER_FCURVESONLY | ANIMFILTER_NODUPLIS);
  }
  else {
    /* standard case */
    filter = (ANIMFILTER_DATA_VISIBLE | ANIMFILTER_LIST_VISIBLE | ANIMFILTER_LIST_CHANNELS |
              ANIMFILTER_NODUPLIS);
  }
  if (onlysel) {
    filter |= ANIMFILTER_SEL;
  }
  ANIM_animdata_filter(
      ac, &anim_data, eAnimFilter_Flags(filter), ac->data, eAnimCont_Types(ac->datatype));

  /* if toggling, check if disable or enable */
  if (mode == ACHANNEL_SETFLAG_TOGGLE) {
    /* default to turn all on, unless we encounter one that's on... */
    mode = ACHANNEL_SETFLAG_ADD;

    /* see if we should turn off instead... */
    LISTBASE_FOREACH (bAnimListElem *, ale, &anim_data) {
      /* set the setting in the appropriate way (if available) */
      if (ANIM_channel_setting_get(ac, ale, setting) > 0) {
        mode = ACHANNEL_SETFLAG_CLEAR;
        break;
      }
    }
  }

  /* apply the setting */
  LISTBASE_FOREACH (bAnimListElem *, ale, &anim_data) {
    /* skip channel if setting is not available */
    if (ANIM_channel_setting_get(ac, ale, setting) == -1) {
      continue;
    }

    /* set the setting in the appropriate way */
    ANIM_channel_setting_set(ac, ale, setting, mode);
    tag_update_animation_element(ale);

    /* if flush status... */
    if (flush) {
      ANIM_flush_setting_anim_channels(ac, &all_data, ale, setting, mode);
    }
  }

  ANIM_animdata_freelist(&anim_data);
  BLI_freelistN(&all_data);
}

/* ------------------- */

static int animchannels_setflag_exec(bContext *C, wmOperator *op)
{
  bAnimContext ac;
  eAnimChannel_Settings setting;
  eAnimChannels_SetFlag mode;
  bool flush = true;

  /* get editor data */
  if (ANIM_animdata_get_context(C, &ac) == 0) {
    return OPERATOR_CANCELLED;
  }

  /* mode (eAnimChannels_SetFlag), setting (eAnimChannel_Settings) */
  mode = eAnimChannels_SetFlag(RNA_enum_get(op->ptr, "mode"));
  setting = eAnimChannel_Settings(RNA_enum_get(op->ptr, "type"));

  /* check if setting is flushable */
  if (setting == ACHANNEL_SETTING_EXPAND) {
    flush = false;
  }

  /* modify setting
   * - only selected channels are affected
   */
  setflag_anim_channels(&ac, setting, mode, true, flush);

  /* send notifier that things have changed */
  WM_event_add_notifier(C, NC_ANIMATION | ND_ANIMCHAN | NA_EDITED, nullptr);

  return OPERATOR_FINISHED;
}

/* duplicate of 'ANIM_OT_channels_setting_toggle' for menu title only, weak! */
static void ANIM_OT_channels_setting_enable(wmOperatorType *ot)
{
  PropertyRNA *prop;

  /* identifiers */
  ot->name = "Enable Channel Setting";
  ot->idname = "ANIM_OT_channels_setting_enable";
  ot->description = "Enable specified setting on all selected animation channels";

  /* api callbacks */
  ot->invoke = WM_menu_invoke;
  ot->exec = animchannels_setflag_exec;
  ot->poll = animedit_poll_channels_active;

  /* flags */
  ot->flag = OPTYPE_REGISTER | OPTYPE_UNDO;

  /* props */
  /* flag-setting mode */
  prop = RNA_def_enum(
      ot->srna, "mode", prop_animchannel_setflag_types, ACHANNEL_SETFLAG_ADD, "Mode", "");
  RNA_def_property_flag(prop, PROP_HIDDEN);
  /* setting to set */
  ot->prop = RNA_def_enum(ot->srna, "type", prop_animchannel_settings_types, 0, "Type", "");
}
/* duplicate of 'ANIM_OT_channels_setting_toggle' for menu title only, weak! */
static void ANIM_OT_channels_setting_disable(wmOperatorType *ot)
{
  PropertyRNA *prop;

  /* identifiers */
  ot->name = "Disable Channel Setting";
  ot->idname = "ANIM_OT_channels_setting_disable";
  ot->description = "Disable specified setting on all selected animation channels";

  /* api callbacks */
  ot->invoke = WM_menu_invoke;
  ot->exec = animchannels_setflag_exec;
  ot->poll = animedit_poll_channels_active;

  /* flags */
  ot->flag = OPTYPE_REGISTER | OPTYPE_UNDO;

  /* props */
  /* flag-setting mode */
  prop = RNA_def_enum(
      ot->srna, "mode", prop_animchannel_setflag_types, ACHANNEL_SETFLAG_CLEAR, "Mode", "");
  RNA_def_property_flag(prop, PROP_HIDDEN); /* internal hack - don't expose */
  /* setting to set */
  ot->prop = RNA_def_enum(ot->srna, "type", prop_animchannel_settings_types, 0, "Type", "");
}

static void ANIM_OT_channels_setting_toggle(wmOperatorType *ot)
{
  PropertyRNA *prop;

  /* identifiers */
  ot->name = "Toggle Channel Setting";
  ot->idname = "ANIM_OT_channels_setting_toggle";
  ot->description = "Toggle specified setting on all selected animation channels";

  /* api callbacks */
  ot->invoke = WM_menu_invoke;
  ot->exec = animchannels_setflag_exec;
  ot->poll = animedit_poll_channels_active;

  /* flags */
  ot->flag = OPTYPE_REGISTER | OPTYPE_UNDO;

  /* props */
  /* flag-setting mode */
  prop = RNA_def_enum(
      ot->srna, "mode", prop_animchannel_setflag_types, ACHANNEL_SETFLAG_TOGGLE, "Mode", "");
  RNA_def_property_flag(prop, PROP_HIDDEN); /* internal hack - don't expose */
  /* setting to set */
  ot->prop = RNA_def_enum(ot->srna, "type", prop_animchannel_settings_types, 0, "Type", "");
}

static void ANIM_OT_channels_editable_toggle(wmOperatorType *ot)
{
  PropertyRNA *prop;

  /* identifiers */
  ot->name = "Toggle Channel Editability";
  ot->idname = "ANIM_OT_channels_editable_toggle";
  ot->description = "Toggle editability of selected channels";

  /* api callbacks */
  ot->exec = animchannels_setflag_exec;
  ot->poll = animedit_poll_channels_active;

  /* flags */
  ot->flag = OPTYPE_REGISTER | OPTYPE_UNDO;

  /* props */
  /* flag-setting mode */
  RNA_def_enum(
      ot->srna, "mode", prop_animchannel_setflag_types, ACHANNEL_SETFLAG_TOGGLE, "Mode", "");
  /* setting to set */
  prop = RNA_def_enum(
      ot->srna, "type", prop_animchannel_settings_types, ACHANNEL_SETTING_PROTECT, "Type", "");
  RNA_def_property_flag(prop, PROP_HIDDEN); /* internal hack - don't expose */
}

/** \} */

/* -------------------------------------------------------------------- */
/** \name Expand Channels Operator
 * \{ */

static int animchannels_expand_exec(bContext *C, wmOperator *op)
{
  bAnimContext ac;
  bool onlysel = true;

  /* get editor data */
  if (ANIM_animdata_get_context(C, &ac) == 0) {
    return OPERATOR_CANCELLED;
  }

  /* only affect selected channels? */
  if (RNA_boolean_get(op->ptr, "all")) {
    onlysel = false;
  }

  /* modify setting */
  setflag_anim_channels(&ac, ACHANNEL_SETTING_EXPAND, ACHANNEL_SETFLAG_ADD, onlysel, false);

  /* send notifier that things have changed */
  WM_event_add_notifier(C, NC_ANIMATION | ND_ANIMCHAN | NA_EDITED, nullptr);

  return OPERATOR_FINISHED;
}

static void ANIM_OT_channels_expand(wmOperatorType *ot)
{
  /* identifiers */
  ot->name = "Expand Channels";
  ot->idname = "ANIM_OT_channels_expand";
  ot->description = "Expand (open) all selected expandable animation channels";

  /* api callbacks */
  ot->exec = animchannels_expand_exec;
  ot->poll = animedit_poll_channels_active;

  /* flags */
  ot->flag = OPTYPE_REGISTER | OPTYPE_UNDO;

  /* props */
  ot->prop = RNA_def_boolean(
      ot->srna, "all", true, "All", "Expand all channels (not just selected ones)");
}

/** \} */

/* -------------------------------------------------------------------- */
/** \name Collapse Channels Operator
 * \{ */

static int animchannels_collapse_exec(bContext *C, wmOperator *op)
{
  bAnimContext ac;
  bool onlysel = true;

  /* get editor data */
  if (ANIM_animdata_get_context(C, &ac) == 0) {
    return OPERATOR_CANCELLED;
  }

  /* only affect selected channels? */
  if (RNA_boolean_get(op->ptr, "all")) {
    onlysel = false;
  }

  /* modify setting */
  setflag_anim_channels(&ac, ACHANNEL_SETTING_EXPAND, ACHANNEL_SETFLAG_CLEAR, onlysel, false);

  /* send notifier that things have changed */
  WM_event_add_notifier(C, NC_ANIMATION | ND_ANIMCHAN | NA_EDITED, nullptr);

  return OPERATOR_FINISHED;
}

static void ANIM_OT_channels_collapse(wmOperatorType *ot)
{
  /* identifiers */
  ot->name = "Collapse Channels";
  ot->idname = "ANIM_OT_channels_collapse";
  ot->description = "Collapse (close) all selected expandable animation channels";

  /* api callbacks */
  ot->exec = animchannels_collapse_exec;
  ot->poll = animedit_poll_channels_active;

  /* flags */
  ot->flag = OPTYPE_REGISTER | OPTYPE_UNDO;

  /* props */
  ot->prop = RNA_def_boolean(
      ot->srna, "all", true, "All", "Collapse all channels (not just selected ones)");
}

/** \} */

/* -------------------------------------------------------------------- */
/** \name Remove All "Empty" AnimData Blocks Operator
 *
 * We define "empty" AnimData blocks here as those which have all 3 of criteria:
 *
 * 1) No active action OR that active actions are empty
 *    Assuming that all legitimate entries will have an action,
 *    and that empty actions
 * 2) No NLA Tracks + NLA Strips
 *    Assuming that users haven't set up any of these as "placeholders"
 *    for convenience sake, and that most that exist were either unintentional
 *    or are no longer wanted
 * 3) No drivers
 * \{ */

static int animchannels_clean_empty_exec(bContext *C, wmOperator * /*op*/)
{
  bAnimContext ac;

  ListBase anim_data = {nullptr, nullptr};
  int filter;

  /* get editor data */
  if (ANIM_animdata_get_context(C, &ac) == 0) {
    return OPERATOR_CANCELLED;
  }

  /* get animdata blocks */
  filter = (ANIMFILTER_DATA_VISIBLE | ANIMFILTER_LIST_VISIBLE | ANIMFILTER_ANIMDATA |
            ANIMFILTER_NODUPLIS);
  ANIM_animdata_filter(
      &ac, &anim_data, eAnimFilter_Flags(filter), ac.data, eAnimCont_Types(ac.datatype));

  LISTBASE_FOREACH (bAnimListElem *, ale, &anim_data) {
    ID *id = ale->id;
    AnimData *adt = static_cast<AnimData *>(ale->data);

    bool action_empty = false;
    bool nla_empty = false;
    bool drivers_empty = false;

    /* sanity checks */
    BLI_assert((id != nullptr) && (adt != nullptr));

    /* check if this is "empty" and can be deleted */
    /* (For now, there are only these 3 criteria) */

    /* 1) Active Action is missing or empty */
    if (ELEM(nullptr, adt->action, adt->action->curves.first)) {
      action_empty = true;
    }
    else {
      /* TODO: check for keyframe + F-modifier data on these too. */
    }

    /* 2) No NLA Tracks and/or NLA Strips */
    if (adt->nla_tracks.first == nullptr) {
      nla_empty = true;
    }
    else {
      /* empty tracks? */
      LISTBASE_FOREACH (NlaTrack *, nlt, &adt->nla_tracks) {
        if (nlt->strips.first) {
          /* stop searching, as we found one that actually had stuff we don't want lost
           * NOTE: nla_empty gets reset to false, as a previous track may have been empty
           */
          nla_empty = false;
          break;
        }
        if (nlt->strips.first == nullptr) {
          /* this track is empty, but another one may still have stuff in it, so can't break yet */
          nla_empty = true;
        }
      }
    }

    /* 3) Drivers */
    drivers_empty = (adt->drivers.first == nullptr);

    /* remove AnimData? */
    if (action_empty && nla_empty && drivers_empty) {
      BKE_animdata_free(id, true);
    }
  }

  /* free temp data */
  ANIM_animdata_freelist(&anim_data);

  /* send notifier that things have changed */
  WM_event_add_notifier(C, NC_ANIMATION | ND_ANIMCHAN | NA_EDITED, nullptr);
  WM_event_add_notifier(C, NC_ANIMATION | ND_NLA | NA_REMOVED, nullptr);

  return OPERATOR_FINISHED;
}

static void ANIM_OT_channels_clean_empty(wmOperatorType *ot)
{
  /* identifiers */
  ot->name = "Remove Empty Animation Data";
  ot->idname = "ANIM_OT_channels_clean_empty";
  ot->description = "Delete all empty animation data containers from visible data-blocks";

  /* api callbacks */
  ot->exec = animchannels_clean_empty_exec;
  ot->poll = animedit_poll_channels_nla_tweakmode_off;

  /* flags */
  ot->flag = OPTYPE_REGISTER | OPTYPE_UNDO;
}

/** \} */

/* -------------------------------------------------------------------- */
/** \name Re-enable Disabled Operator
 * \{ */

static bool animchannels_enable_poll(bContext *C)
{
  ScrArea *area = CTX_wm_area(C);

  /* channels region test */
  /* TODO: could enhance with actually testing if channels region? */
  if (ELEM(nullptr, area, CTX_wm_region(C))) {
    return false;
  }

  /* animation editor test - Action/Dopesheet/etc. and Graph only */
  if (ELEM(area->spacetype, SPACE_ACTION, SPACE_GRAPH) == 0) {
    return false;
  }

  return true;
}

static int animchannels_enable_exec(bContext *C, wmOperator * /*op*/)
{
  bAnimContext ac;

  ListBase anim_data = {nullptr, nullptr};
  int filter;

  /* get editor data */
  if (ANIM_animdata_get_context(C, &ac) == 0) {
    return OPERATOR_CANCELLED;
  }

  /* filter data */
  filter = (ANIMFILTER_DATA_VISIBLE | ANIMFILTER_NODUPLIS | ANIMFILTER_FCURVESONLY);
  ANIM_animdata_filter(
      &ac, &anim_data, eAnimFilter_Flags(filter), ac.data, eAnimCont_Types(ac.datatype));

  /* loop through filtered data and clean curves */
  LISTBASE_FOREACH (bAnimListElem *, ale, &anim_data) {
    FCurve *fcu = (FCurve *)ale->data;

    /* remove disabled flags from F-Curves */
    fcu->flag &= ~FCURVE_DISABLED;

    /* for drivers, let's do the same too */
    if (fcu->driver) {
      fcu->driver->flag &= ~DRIVER_FLAG_INVALID;
    }

    /* tag everything for updates - in particular, this is needed to get drivers working again */
    ale->update |= ANIM_UPDATE_DEPS;
  }

  ANIM_animdata_update(&ac, &anim_data);
  ANIM_animdata_freelist(&anim_data);

  /* send notifier that things have changed */
  WM_event_add_notifier(C, NC_ANIMATION | ND_ANIMCHAN | NA_EDITED, nullptr);

  return OPERATOR_FINISHED;
}

static void ANIM_OT_channels_fcurves_enable(wmOperatorType *ot)
{
  /* identifiers */
  ot->name = "Revive Disabled F-Curves";
  ot->idname = "ANIM_OT_channels_fcurves_enable";
  ot->description = "Clear 'disabled' tag from all F-Curves to get broken F-Curves working again";

  /* api callbacks */
  ot->exec = animchannels_enable_exec;
  ot->poll = animchannels_enable_poll;

  /* flags */
  ot->flag = OPTYPE_REGISTER | OPTYPE_UNDO;
}

/** \} */

/* -------------------------------------------------------------------- */
/** \name Select Filter Text-box Operator
 * \{ */

/* XXX: make this generic? */
static bool animchannels_select_filter_poll(bContext *C)
{
  ScrArea *area = CTX_wm_area(C);

  if (area == nullptr) {
    return false;
  }

  /* animation editor with dopesheet */
  return ELEM(area->spacetype, SPACE_ACTION, SPACE_GRAPH, SPACE_NLA);
}

static int animchannels_select_filter_invoke(bContext *C,
                                             wmOperator *op,
                                             const wmEvent * /*event*/)
{
  ScrArea *area = CTX_wm_area(C);
  ARegion *region_ctx = CTX_wm_region(C);
  ARegion *region_channels = BKE_area_find_region_type(area, RGN_TYPE_CHANNELS);

  CTX_wm_region_set(C, region_channels);

  /* Show the channel region if it's hidden. This means that direct activation of the input field
   * is impossible, as it may not exist yet. For that reason, the actual activation is deferred to
   * the modal callback function; by the time it runs, the screen has been redrawn and the UI
   * element is there to activate. */
  if (region_channels->flag & RGN_FLAG_HIDDEN) {
    ED_region_toggle_hidden(C, region_channels);
    ED_region_tag_redraw(region_channels);
  }

  WM_event_add_modal_handler(C, op);

  CTX_wm_region_set(C, region_ctx);
  return OPERATOR_RUNNING_MODAL;
}

static int animchannels_select_filter_modal(bContext *C,
                                            wmOperator * /*op*/,
                                            const wmEvent * /*event*/)
{
  bAnimContext ac;
  if (ANIM_animdata_get_context(C, &ac) == 0) {
    return OPERATOR_CANCELLED;
  }

  ARegion *region = CTX_wm_region(C);
  if (UI_textbutton_activate_rna(C, region, ac.ads, "filter_text")) {
    /* Redraw to make sure it shows the cursor after activating */
    WM_event_add_notifier(C, NC_ANIMATION | ND_ANIMCHAN | NA_EDITED, nullptr);
  }

  return OPERATOR_FINISHED;
}

static void ANIM_OT_channels_select_filter(wmOperatorType *ot)
{
  /* identifiers */
  ot->name = "Filter Channels";
  ot->idname = "ANIM_OT_channels_select_filter";
  ot->description =
      "Start entering text which filters the set of channels shown to only include those with "
      "matching names";

  /* callbacks */
  ot->invoke = animchannels_select_filter_invoke;
  ot->modal = animchannels_select_filter_modal;
  ot->poll = animchannels_select_filter_poll;
}

/** \} */

/* -------------------------------------------------------------------- */
/** \name Select All Operator
 * \{ */

static int animchannels_selectall_exec(bContext *C, wmOperator *op)
{
  bAnimContext ac;

  /* get editor data */
  if (ANIM_animdata_get_context(C, &ac) == 0) {
    return OPERATOR_CANCELLED;
  }

  /* 'standard' behavior - check if selected, then apply relevant selection */
  const int action = RNA_enum_get(op->ptr, "action");
  switch (action) {
    case SEL_TOGGLE:
      ANIM_anim_channels_select_toggle(&ac);
      break;
    case SEL_SELECT:
      ANIM_anim_channels_select_set(&ac, ACHANNEL_SETFLAG_ADD);
      break;
    case SEL_DESELECT:
      ANIM_anim_channels_select_set(&ac, ACHANNEL_SETFLAG_CLEAR);
      break;
    case SEL_INVERT:
      ANIM_anim_channels_select_set(&ac, ACHANNEL_SETFLAG_INVERT);
      break;
    default:
      BLI_assert(0);
      break;
  }

  /* send notifier that things have changed */
  WM_event_add_notifier(C, NC_ANIMATION | ND_ANIMCHAN | NA_SELECTED, nullptr);

  return OPERATOR_FINISHED;
}

static void ANIM_OT_channels_select_all(wmOperatorType *ot)
{
  /* identifiers */
  ot->name = "Select All";
  ot->idname = "ANIM_OT_channels_select_all";
  ot->description = "Toggle selection of all animation channels";

  /* api callbacks */
  ot->exec = animchannels_selectall_exec;
  ot->poll = animedit_poll_channels_nla_tweakmode_off;

  /* flags */
  ot->flag = OPTYPE_REGISTER | OPTYPE_UNDO;

  /* properties */
  WM_operator_properties_select_all(ot);
}

/** \} */

/* -------------------------------------------------------------------- */
/** \name Box Select Operator
 * \{ */

static void box_select_anim_channels(bAnimContext *ac, rcti *rect, short selectmode)
{
  ListBase anim_data = {nullptr, nullptr};
  int filter;

  SpaceNla *snla = (SpaceNla *)ac->sl;
  View2D *v2d = &ac->region->v2d;
  rctf rectf;

  /* convert border-region to view coordinates */
  UI_view2d_region_to_view(v2d, rect->xmin, rect->ymin + 2, &rectf.xmin, &rectf.ymin);
  UI_view2d_region_to_view(v2d, rect->xmax, rect->ymax - 2, &rectf.xmax, &rectf.ymax);

  /* filter data */
  filter = (ANIMFILTER_DATA_VISIBLE | ANIMFILTER_LIST_VISIBLE | ANIMFILTER_LIST_CHANNELS);

  if (!ANIM_animdata_can_have_greasepencil(eAnimCont_Types(ac->datatype))) {
    filter |= ANIMFILTER_FCURVESONLY;
  }

  ANIM_animdata_filter(
      ac, &anim_data, eAnimFilter_Flags(filter), ac->data, eAnimCont_Types(ac->datatype));

  float ymax;
  if (ac->datatype == ANIMCONT_NLA) {
    ymax = NLATRACK_FIRST_TOP(ac);
  }
  else {
    ymax = ANIM_UI_get_first_channel_top(v2d);
  }

  /* loop over data, doing box select */
  LISTBASE_FOREACH (bAnimListElem *, ale, &anim_data) {
    float ymin;

    if (ale->type == ANIMTYPE_GPDATABLOCK) {
      ymax -= ANIM_UI_get_channel_step();
      continue;
    }

    if (ac->datatype == ANIMCONT_NLA) {
      ymin = ymax - NLATRACK_STEP(snla);
    }
    else {
      ymin = ymax - ANIM_UI_get_channel_step();
    }

    /* if channel is within border-select region, alter it */
    if (ymax >= rectf.ymin && ymin <= rectf.ymax) {
      /* set selection flags only */
      ANIM_channel_setting_set(
          ac, ale, ACHANNEL_SETTING_SELECT, eAnimChannels_SetFlag(selectmode));

      /* type specific actions */
      switch (ale->type) {
        case ANIMTYPE_GROUP: {
          bActionGroup *agrp = (bActionGroup *)ale->data;
          select_pchan_for_action_group(ac, agrp, ale, true);
          /* always clear active flag after doing this */
          agrp->flag &= ~AGRP_ACTIVE;
          break;
        }
        case ANIMTYPE_NLATRACK: {
          NlaTrack *nlt = (NlaTrack *)ale->data;

          /* for now, it's easier just to do this here manually, as defining a new type
           * currently adds complications when doing other stuff
           */
          ACHANNEL_SET_FLAG(nlt, selectmode, NLATRACK_SELECTED);
          break;
        }
      }
    }

    /* set minimum extent to be the maximum of the next channel */
    ymax = ymin;
  }

  /* cleanup */
  ANIM_animdata_freelist(&anim_data);
}

static int animchannels_box_select_exec(bContext *C, wmOperator *op)
{
  bAnimContext ac;
  rcti rect;
  short selectmode = 0;
  const bool select = !RNA_boolean_get(op->ptr, "deselect");
  const bool extend = RNA_boolean_get(op->ptr, "extend");

  /* get editor data */
  if (ANIM_animdata_get_context(C, &ac) == 0) {
    return OPERATOR_CANCELLED;
  }

  /* get settings from operator */
  WM_operator_properties_border_to_rcti(op, &rect);

  if (!extend) {
    ANIM_anim_channels_select_set(&ac, ACHANNEL_SETFLAG_CLEAR);
  }

  if (select) {
    selectmode = ACHANNEL_SETFLAG_ADD;
  }
  else {
    selectmode = ACHANNEL_SETFLAG_CLEAR;
  }

  /* apply box_select animation channels */
  box_select_anim_channels(&ac, &rect, selectmode);

  /* send notifier that things have changed */
  WM_event_add_notifier(C, NC_ANIMATION | ND_ANIMCHAN | NA_SELECTED, nullptr);

  return OPERATOR_FINISHED;
}

static void ANIM_OT_channels_select_box(wmOperatorType *ot)
{
  /* identifiers */
  ot->name = "Box Select";
  ot->idname = "ANIM_OT_channels_select_box";
  ot->description = "Select all animation channels within the specified region";

  /* api callbacks */
  ot->invoke = WM_gesture_box_invoke;
  ot->exec = animchannels_box_select_exec;
  ot->modal = WM_gesture_box_modal;
  ot->cancel = WM_gesture_box_cancel;

  ot->poll = animedit_poll_channels_nla_tweakmode_off;

  /* flags */
  ot->flag = OPTYPE_REGISTER | OPTYPE_UNDO;

  /* rna */
  WM_operator_properties_gesture_box_select(ot);
}

/** \} */

/* -------------------------------------------------------------------- */
/** \name Rename Channel Operator
 *
 * Allow renaming some channels by clicking on them.
 * \{ */

static bool rename_anim_channels(bAnimContext *ac, int channel_index)
{
  ListBase anim_data = {nullptr, nullptr};
  const bAnimChannelType *acf;
  bAnimListElem *ale;
  int filter;
  bool success = false;

  /* Filter relevant channels (note that grease-pencil/annotations are not displayed in Graph
   * Editor). */
  filter = (ANIMFILTER_DATA_VISIBLE | ANIMFILTER_LIST_VISIBLE | ANIMFILTER_LIST_CHANNELS);
  if (ELEM(ac->datatype, ANIMCONT_FCURVES, ANIMCONT_NLA)) {
    filter |= ANIMFILTER_FCURVESONLY;
  }
  ANIM_animdata_filter(
      ac, &anim_data, eAnimFilter_Flags(filter), ac->data, eAnimCont_Types(ac->datatype));

  /* Get channel that was clicked on from index. */
  ale = static_cast<bAnimListElem *>(BLI_findlink(&anim_data, channel_index));
  if (ale == nullptr) {
    /* channel not found */
    if (G.debug & G_DEBUG) {
      printf("Error: animation channel (index = %d) not found in rename_anim_channels()\n",
             channel_index);
    }

    ANIM_animdata_freelist(&anim_data);
    return false;
  }

  /* Don't allow renaming linked/liboverride channels. */
  if (ale->fcurve_owner_id != nullptr &&
      (ID_IS_LINKED(ale->fcurve_owner_id) || ID_IS_OVERRIDE_LIBRARY(ale->fcurve_owner_id)))
  {
    ANIM_animdata_freelist(&anim_data);
    return false;
  }
  if (ale->id != nullptr) {
    if (ID_IS_LINKED(ale->id)) {
      ANIM_animdata_freelist(&anim_data);
      return false;
    }
    /* There is one exception to not allowing renaming on liboverride channels: locally-inserted
     * NLA tracks. */
    if (ID_IS_OVERRIDE_LIBRARY(ale->id)) {
      switch (ale->type) {
        case ANIMTYPE_NLATRACK: {
          NlaTrack *nlt = (NlaTrack *)ale->data;
          if ((nlt->flag & NLATRACK_OVERRIDELIBRARY_LOCAL) == 0) {
            ANIM_animdata_freelist(&anim_data);
            return false;
          }
          break;
        }
        default:
          ANIM_animdata_freelist(&anim_data);
          return false;
      }
    }
  }

  /* check that channel can be renamed */
  acf = ANIM_channel_get_typeinfo(ale);
  if (acf && acf->name_prop) {
    PointerRNA ptr;
    PropertyRNA *prop;

    /* ok if we can get name property to edit from this channel */
    if (acf->name_prop(ale, &ptr, &prop)) {
      /* Actually showing the rename text-field is done on redraw,
       * so here we just store the index of this channel in the
       * dope-sheet data, which will get utilized when drawing the channel.
       *
       * +1 factor is for backwards compatibility issues. */
      if (ac->ads) {
        ac->ads->renameIndex = channel_index + 1;
        success = true;
      }
    }
  }

  /* free temp data and tag for refresh */
  ANIM_animdata_freelist(&anim_data);
  ED_region_tag_redraw(ac->region);
  return success;
}

static int animchannels_channel_get(bAnimContext *ac, const int mval[2])
{
  ARegion *region;
  View2D *v2d;
  int channel_index;
  float x, y;

  /* get useful pointers from animation context data */
  region = ac->region;
  v2d = &region->v2d;

  /* Figure out which channel user clicked in. */
  UI_view2d_region_to_view(v2d, mval[0], mval[1], &x, &y);

  if (ac->datatype == ANIMCONT_NLA) {
    SpaceNla *snla = (SpaceNla *)ac->sl;
    UI_view2d_listview_view_to_cell(NLATRACK_NAMEWIDTH,
                                    NLATRACK_STEP(snla),
                                    0,
                                    NLATRACK_FIRST_TOP(ac),
                                    x,
                                    y,
                                    nullptr,
                                    &channel_index);
  }
  else {
    UI_view2d_listview_view_to_cell(ANIM_UI_get_channel_name_width(),
                                    ANIM_UI_get_channel_step(),
                                    0,
                                    ANIM_UI_get_first_channel_top(v2d),
                                    x,
                                    y,
                                    nullptr,
                                    &channel_index);
  }

  return channel_index;
}

static int animchannels_rename_invoke(bContext *C, wmOperator * /*op*/, const wmEvent *event)
{
  bAnimContext ac;
  int channel_index;

  /* get editor data */
  if (ANIM_animdata_get_context(C, &ac) == 0) {
    return OPERATOR_CANCELLED;
  }

  channel_index = animchannels_channel_get(&ac, event->mval);

  /* handle click */
  if (rename_anim_channels(&ac, channel_index)) {
    WM_event_add_notifier(C, NC_ANIMATION | ND_ANIMCHAN | NA_RENAME, nullptr);
    return OPERATOR_FINISHED;
  }

  /* allow event to be handled by selectall operator */
  return OPERATOR_PASS_THROUGH;
}

static void ANIM_OT_channels_rename(wmOperatorType *ot)
{
  /* identifiers */
  ot->name = "Rename Channel";
  ot->idname = "ANIM_OT_channels_rename";
  ot->description = "Rename animation channel under mouse";

  /* api callbacks */
  ot->invoke = animchannels_rename_invoke;
  ot->poll = animedit_poll_channels_active;
}

/** \} */

/* -------------------------------------------------------------------- */
/** \name Select Channel Keyframes Operator (Internal Logic)
 * \{ */

/* Handle selection changes due to clicking on channels. Settings will get caught by UI code... */

static int click_select_channel_scene(bAnimListElem *ale,
                                      const short /* eEditKeyframes_Select or -1 */ selectmode)
{
  Scene *sce = (Scene *)ale->data;
  AnimData *adt = sce->adt;

  /* set selection status */
  if (selectmode == SELECT_INVERT) {
    /* swap select */
    sce->flag ^= SCE_DS_SELECTED;
    if (adt) {
      adt->flag ^= ADT_UI_SELECTED;
    }
  }
  else {
    sce->flag |= SCE_DS_SELECTED;
    if (adt) {
      adt->flag |= ADT_UI_SELECTED;
    }
  }
  return (ND_ANIMCHAN | NA_SELECTED);
}

/* Return whether active channel of given type is present. */
static bool animchannel_has_active_of_type(bAnimContext *ac, const eAnim_ChannelType type)
{
  ListBase anim_data = anim_channels_for_selection(ac);
  bool is_active_found = false;

  LISTBASE_FOREACH (bAnimListElem *, ale, &anim_data) {
    if (ale->type != type) {
      continue;
    }
    is_active_found = ANIM_is_active_channel(ale);
    if (is_active_found) {
      break;
    }
  }

  ANIM_animdata_freelist(&anim_data);
  return is_active_found;
}

/* Select channels that lies between active channel and cursor_elem. */
static void animchannel_select_range(bAnimContext *ac, bAnimListElem *cursor_elem)
{
  ListBase anim_data = anim_channels_for_selection(ac);
  bool in_selection_range = false;

  LISTBASE_FOREACH (bAnimListElem *, ale, &anim_data) {

    /* Allow selection when active channel and `cursor_elem` are of same type. */
    if (ale->type != cursor_elem->type) {
      continue;
    }

    const bool is_cursor_elem = (ale->data == cursor_elem->data);
    const bool is_active_elem = ANIM_is_active_channel(ale);

    /* Restrict selection when active element is not found and group-channels are excluded from the
     * selection. */
    if (is_active_elem || is_cursor_elem) {
      /* Select first and last element from the range. Reverse selection status on extremes. */
      ANIM_channel_setting_set(ac, ale, ACHANNEL_SETTING_SELECT, ACHANNEL_SETFLAG_ADD);
      in_selection_range = !in_selection_range;
      if (ale->type == ANIMTYPE_GROUP) {
        select_pchan_for_action_group(ac, (bActionGroup *)ale->data, ale, false);
      }
    }
    else if (in_selection_range) {
      /* Select elements between the range. */
      ANIM_channel_setting_set(ac, ale, ACHANNEL_SETTING_SELECT, ACHANNEL_SETFLAG_ADD);
      if (ale->type == ANIMTYPE_GROUP) {
        select_pchan_for_action_group(ac, (bActionGroup *)ale->data, ale, false);
      }
    }

    if (is_active_elem && is_cursor_elem) {
      /* Selection range is only one element when active channel and clicked channel are same. So
       * exit out of the loop when this condition is hit. */
      break;
    }
  }

  ANIM_animdata_freelist(&anim_data);
}

static int click_select_channel_object(bContext *C,
                                       bAnimContext *ac,
                                       bAnimListElem *ale,
                                       const short /* eEditKeyframes_Select or -1 */ selectmode)
{
  Scene *scene = ac->scene;
  ViewLayer *view_layer = ac->view_layer;
  Base *base = (Base *)ale->data;
  Object *ob = base->object;
  AnimData *adt = ob->adt;

  if ((base->flag & BASE_SELECTABLE) == 0) {
    return 0;
  }

  if (selectmode == SELECT_INVERT) {
    /* swap select */
    ED_object_base_select(base, BA_INVERT);

    if (adt) {
      adt->flag ^= ADT_UI_SELECTED;
    }
  }
  else if (selectmode == SELECT_EXTEND_RANGE) {
    ANIM_anim_channels_select_set(ac, ACHANNEL_SETFLAG_EXTEND_RANGE);
    animchannel_select_range(ac, ale);
  }
  else {
    /* deselect all */
    ANIM_anim_channels_select_set(ac, ACHANNEL_SETFLAG_CLEAR);
    BKE_view_layer_synced_ensure(scene, view_layer);
    /* TODO: should this deselect all other types of channels too? */
    LISTBASE_FOREACH (Base *, b, BKE_view_layer_object_bases_get(view_layer)) {
      ED_object_base_select(b, BA_DESELECT);
      if (b->object->adt) {
        b->object->adt->flag &= ~(ADT_UI_SELECTED | ADT_UI_ACTIVE);
      }
    }

    /* select object now */
    ED_object_base_select(base, BA_SELECT);
    if (adt) {
      adt->flag |= ADT_UI_SELECTED;
    }
  }

  /* Change active object - regardless of whether it is now selected, see: #37883.
   *
   * Ensure we exit edit-mode on whatever object was active before
   * to avoid getting stuck there, see: #48747. */
  ED_object_base_activate_with_mode_exit_if_needed(C, base); /* adds notifier */

  /* Similar to outliner, do not change active element when selecting elements in range. */
  if ((adt) && (adt->flag & ADT_UI_SELECTED) && (selectmode != SELECT_EXTEND_RANGE)) {
    adt->flag |= ADT_UI_ACTIVE;
  }

  return (ND_ANIMCHAN | NA_SELECTED);
}

static int click_select_channel_dummy(bAnimContext *ac,
                                      bAnimListElem *ale,
                                      const short /* eEditKeyframes_Select or -1 */ selectmode)
{
  if (ale->adt == nullptr) {
    return 0;
  }

  /* select/deselect */
  if (selectmode == SELECT_INVERT) {
    /* inverse selection status of this AnimData block only */
    ale->adt->flag ^= ADT_UI_SELECTED;
  }
  else if (selectmode == SELECT_EXTEND_RANGE) {
    ANIM_anim_channels_select_set(ac, ACHANNEL_SETFLAG_EXTEND_RANGE);
    animchannel_select_range(ac, ale);
  }
  else {
    /* select AnimData block by itself */
    ANIM_anim_channels_select_set(ac, ACHANNEL_SETFLAG_CLEAR);
    ale->adt->flag |= ADT_UI_SELECTED;
  }

  /* Similar to outliner, do not change active element when selecting elements in range. */
  if ((ale->adt->flag & ADT_UI_SELECTED) && (selectmode != SELECT_EXTEND_RANGE)) {
    ale->adt->flag |= ADT_UI_ACTIVE;
  }

  return (ND_ANIMCHAN | NA_SELECTED);
}

static int click_select_channel_group(bAnimContext *ac,
                                      bAnimListElem *ale,
                                      const short /* eEditKeyframes_Select or -1 */ selectmode,
                                      const int filter)
{
  bActionGroup *agrp = (bActionGroup *)ale->data;
  Object *ob = nullptr;
  bPoseChannel *pchan = nullptr;

  /* Armatures-Specific Feature:
   * Since groups are used to collect F-Curves of the same Bone by default
   * (via Keying Sets) so that they can be managed better, we try to make
   * things here easier for animators by mapping group selection to bone
   * selection.
   *
   * Only do this if "Only Selected" dopesheet filter is not active, or else it
   * becomes too unpredictable/tricky to manage
   */
  if ((ac->ads->filterflag & ADS_FILTER_ONLYSEL) == 0) {
    if ((ale->id) && (GS(ale->id->name) == ID_OB)) {
      ob = (Object *)ale->id;

      if (ob->type == OB_ARMATURE) {
        /* Assume for now that any group with corresponding name is what we want
         * (i.e. for an armature whose location is animated, things would break
         * if the user were to add a bone named "Location").
         *
         * TODO: check the first F-Curve or so to be sure...
         */
        pchan = BKE_pose_channel_find_name(ob->pose, agrp->name);
      }
    }
  }

  /* select/deselect group */
  if (selectmode == SELECT_INVERT) {
    /* inverse selection status of this group only */
    agrp->flag ^= AGRP_SELECTED;
  }
  else if (selectmode == SELECT_EXTEND_RANGE) {
    ANIM_anim_channels_select_set(ac, ACHANNEL_SETFLAG_EXTEND_RANGE);
    animchannel_select_range(ac, ale);
  }
  else if (selectmode == -1) {
    /* select all in group (and deselect everything else) */
    FCurve *fcu;

    /* deselect all other channels */
    ANIM_anim_channels_select_set(ac, ACHANNEL_SETFLAG_CLEAR);
    if (pchan) {
      ED_pose_deselect_all(ob, SEL_DESELECT, false);
    }

    /* only select channels in group and group itself */
    for (fcu = static_cast<FCurve *>(agrp->channels.first); fcu && fcu->grp == agrp;
         fcu = fcu->next)
    {
      fcu->flag |= FCURVE_SELECTED;
    }
    agrp->flag |= AGRP_SELECTED;
  }
  else {
    /* select group by itself */
    ANIM_anim_channels_select_set(ac, ACHANNEL_SETFLAG_CLEAR);
    if (pchan) {
      ED_pose_deselect_all(ob, SEL_DESELECT, false);
    }

    agrp->flag |= AGRP_SELECTED;
  }

  /* if group is selected now, make group the 'active' one in the visible list.
   * Similar to outliner, do not change active element when selecting elements in range. */
  if (agrp->flag & AGRP_SELECTED) {
    if (selectmode != SELECT_EXTEND_RANGE) {
      ANIM_set_active_channel(ac,
                              ac->data,
                              eAnimCont_Types(ac->datatype),
                              eAnimFilter_Flags(filter),
                              agrp,
                              ANIMTYPE_GROUP);
      if (pchan) {
        ED_pose_bone_select(ob, pchan, true, true);
      }
    }
  }
  else {
    if (selectmode != SELECT_EXTEND_RANGE) {
      ANIM_set_active_channel(ac,
                              ac->data,
                              eAnimCont_Types(ac->datatype),
                              eAnimFilter_Flags(filter),
                              nullptr,
                              ANIMTYPE_GROUP);
      if (pchan) {
        ED_pose_bone_select(ob, pchan, false, true);
      }
    }
  }

  return (ND_ANIMCHAN | NA_SELECTED);
}

static int click_select_channel_fcurve(bAnimContext *ac,
                                       bAnimListElem *ale,
                                       const short /* eEditKeyframes_Select or -1 */ selectmode,
                                       const int filter)
{
  FCurve *fcu = (FCurve *)ale->data;

  /* select/deselect */
  if (selectmode == SELECT_INVERT) {
    /* inverse selection status of this F-Curve only */
    fcu->flag ^= FCURVE_SELECTED;
  }
  else if (selectmode == SELECT_EXTEND_RANGE) {
    ANIM_anim_channels_select_set(ac, ACHANNEL_SETFLAG_EXTEND_RANGE);
    animchannel_select_range(ac, ale);
  }
  else {
    /* select F-Curve by itself */
    ANIM_anim_channels_select_set(ac, ACHANNEL_SETFLAG_CLEAR);
    fcu->flag |= FCURVE_SELECTED;
  }

  /* if F-Curve is selected now, make F-Curve the 'active' one in the visible list.
   * Similar to outliner, do not change active element when selecting elements in range. */
  if ((fcu->flag & FCURVE_SELECTED) && (selectmode != SELECT_EXTEND_RANGE)) {
    ANIM_set_active_channel(ac,
                            ac->data,
                            eAnimCont_Types(ac->datatype),
                            eAnimFilter_Flags(filter),
                            fcu,
                            eAnim_ChannelType(ale->type));
  }

  return (ND_ANIMCHAN | NA_SELECTED);
}

static int click_select_channel_shapekey(bAnimContext *ac,
                                         bAnimListElem *ale,
                                         const short /* eEditKeyframes_Select or -1 */ selectmode)
{
  KeyBlock *kb = (KeyBlock *)ale->data;

  /* select/deselect */
  if (selectmode == SELECT_INVERT) {
    /* inverse selection status of this ShapeKey only */
    kb->flag ^= KEYBLOCK_SEL;
  }
  else {
    /* select ShapeKey by itself */
    ANIM_anim_channels_select_set(ac, ACHANNEL_SETFLAG_CLEAR);
    kb->flag |= KEYBLOCK_SEL;
  }

  return (ND_ANIMCHAN | NA_SELECTED);
}

static int click_select_channel_nlacontrols(bAnimListElem *ale)
{
  AnimData *adt = (AnimData *)ale->data;

  /* Toggle expand:
   * - Although the triangle widget already allows this,
   *   since there's nothing else that can be done here now,
   *   let's just use it for easier expand/collapse for now.
   */
  adt->flag ^= ADT_NLA_SKEYS_COLLAPSED;

  return (ND_ANIMCHAN | NA_EDITED);
}

static int click_select_channel_gpdatablock(bAnimListElem *ale)
{
  bGPdata *gpd = (bGPdata *)ale->data;

  /* Toggle expand:
   * - Although the triangle widget already allows this,
   *   the whole channel can also be used for this purpose.
   */
  gpd->flag ^= GP_DATA_EXPAND;

  return (ND_ANIMCHAN | NA_EDITED);
}

static int click_select_channel_gplayer(bContext *C,
                                        bAnimContext *ac,
                                        bAnimListElem *ale,
                                        const short /* eEditKeyframes_Select or -1 */ selectmode,
                                        const int filter)
{
  bGPdata *gpd = (bGPdata *)ale->id;
  bGPDlayer *gpl = (bGPDlayer *)ale->data;

  /* select/deselect */
  if (selectmode == SELECT_INVERT) {
    /* invert selection status of this layer only */
    gpl->flag ^= GP_LAYER_SELECT;
  }
  else if (selectmode == SELECT_EXTEND_RANGE) {
    ANIM_anim_channels_select_set(ac, ACHANNEL_SETFLAG_EXTEND_RANGE);
    animchannel_select_range(ac, ale);
  }
  else {
    /* select layer by itself */
    ANIM_anim_channels_select_set(ac, ACHANNEL_SETFLAG_CLEAR);
    gpl->flag |= GP_LAYER_SELECT;
  }

  /* change active layer, if this is selected (since we must always have an active layer).
   * Similar to outliner, do not change active element when selecting elements in range. */
  if ((gpl->flag & GP_LAYER_SELECT) && (selectmode != SELECT_EXTEND_RANGE)) {
    ANIM_set_active_channel(ac,
                            ac->data,
                            eAnimCont_Types(ac->datatype),
                            eAnimFilter_Flags(filter),
                            gpl,
                            ANIMTYPE_GPLAYER);
    /* update other layer status */
    BKE_gpencil_layer_active_set(gpd, gpl);
    BKE_gpencil_layer_autolock_set(gpd, false);
    DEG_id_tag_update(&gpd->id, ID_RECALC_GEOMETRY);
  }

  /* Grease Pencil updates */
  WM_event_add_notifier(C, NC_GPENCIL | ND_DATA | NA_EDITED | ND_SPACE_PROPERTIES, nullptr);
  return (ND_ANIMCHAN | NA_EDITED); /* Animation Editors updates */
}

static int click_select_channel_grease_pencil_datablock(bAnimListElem *ale)
{
  GreasePencil *grease_pencil = static_cast<GreasePencil *>(ale->data);

  /* Toggle expand:
   * - Although the triangle widget already allows this,
   *   the whole channel can also be used for this purpose.
   */
  grease_pencil->flag ^= GREASE_PENCIL_ANIM_CHANNEL_EXPANDED;

  return (ND_ANIMCHAN | NA_EDITED);
}

static int click_select_channel_grease_pencil_layer_group(bAnimListElem *ale)
{
  GreasePencilLayerTreeGroup *layer_group = static_cast<GreasePencilLayerTreeGroup *>(ale->data);

  /* Toggle expand:
   * - Although the triangle widget already allows this,
   *   the whole channel can also be used for this purpose.
   */
  layer_group->base.flag ^= GP_LAYER_TREE_NODE_EXPANDED;

  return (ND_ANIMCHAN | NA_EDITED);
}

static int click_select_channel_grease_pencil_layer(bContext *C,
                                                    bAnimContext *ac,
                                                    bAnimListElem *ale,
                                                    const short selectmode,
                                                    const int /*filter*/)
{
  using namespace blender::bke::greasepencil;
  Layer *layer = static_cast<Layer *>(ale->data);
  GreasePencil *grease_pencil = reinterpret_cast<GreasePencil *>(ale->id);

  if (selectmode == SELECT_INVERT) {
    layer->set_selected(!layer->is_selected());
  }
  else if (selectmode == SELECT_EXTEND_RANGE) {
    ANIM_anim_channels_select_set(ac, ACHANNEL_SETFLAG_EXTEND_RANGE);
    animchannel_select_range(ac, ale);
  }
  else {
    ANIM_anim_channels_select_set(ac, ACHANNEL_SETFLAG_CLEAR);
    layer->set_selected(true);
  }

  /* Active channel is not changed during range select. */
  if (layer->is_selected() && (selectmode != SELECT_EXTEND_RANGE)) {
    grease_pencil->set_active_layer(layer);
  }

  WM_event_add_notifier(C, NC_GPENCIL | ND_DATA | NA_EDITED, nullptr);
  return (ND_ANIMCHAN | NA_EDITED);
}

static int click_select_channel_maskdatablock(bAnimListElem *ale)
{
  Mask *mask = (Mask *)ale->data;

  /* Toggle expand
   * - Although the triangle widget already allows this,
   *   the whole channel can also be used for this purpose.
   */
  mask->flag ^= MASK_ANIMF_EXPAND;

  return (ND_ANIMCHAN | NA_EDITED);
}

static int click_select_channel_masklayer(bAnimContext *ac,
                                          bAnimListElem *ale,
                                          const short /* eEditKeyframes_Select or -1 */ selectmode)
{
  MaskLayer *masklay = (MaskLayer *)ale->data;

  /* select/deselect */
  if (selectmode == SELECT_INVERT) {
    /* invert selection status of this layer only */
    masklay->flag ^= MASK_LAYERFLAG_SELECT;
  }
  else {
    /* select layer by itself */
    ANIM_anim_channels_select_set(ac, ACHANNEL_SETFLAG_CLEAR);
    masklay->flag |= MASK_LAYERFLAG_SELECT;
  }

  return (ND_ANIMCHAN | NA_EDITED);
}

static int mouse_anim_channels(bContext *C,
                               bAnimContext *ac,
                               const int channel_index,
                               short /* eEditKeyframes_Select or -1 */ selectmode)
{
  ListBase anim_data = {nullptr, nullptr};
  bAnimListElem *ale;
  int filter;
  int notifierFlags = 0;
  ScrArea *area = CTX_wm_area(C);

  /* get the channel that was clicked on */
  /* filter channels */
  filter = (ANIMFILTER_DATA_VISIBLE | ANIMFILTER_LIST_VISIBLE | ANIMFILTER_LIST_CHANNELS);
  if (ELEM(area->spacetype, SPACE_NLA, SPACE_GRAPH)) {
    filter |= ANIMFILTER_FCURVESONLY;
  }
  ANIM_animdata_filter(
      ac, &anim_data, eAnimFilter_Flags(filter), ac->data, eAnimCont_Types(ac->datatype));

  /* get channel from index */
  ale = static_cast<bAnimListElem *>(BLI_findlink(&anim_data, channel_index));
  if (ale == nullptr) {
    /* channel not found */
    if (G.debug & G_DEBUG) {
      printf("Error: animation channel (index = %d) not found in mouse_anim_channels()\n",
             channel_index);
    }

    ANIM_animdata_freelist(&anim_data);
    return 0;
  }

  /* selectmode -1 is a special case for ActionGroups only,
   * which selects all of the channels underneath it only. */
  /* TODO: should this feature be extended to work with other channel types too? */
  if ((selectmode == -1) && (ale->type != ANIMTYPE_GROUP)) {
    /* normal channels should not behave normally in this case */
    ANIM_animdata_freelist(&anim_data);
    return 0;
  }

  /* Change selection mode to single when no active element is found. */
  if ((selectmode == SELECT_EXTEND_RANGE) &&
      !animchannel_has_active_of_type(ac, eAnim_ChannelType(ale->type)))
  {
    selectmode = SELECT_INVERT;
  }

  /* action to take depends on what channel we've got */
  /* WARNING: must keep this in sync with the equivalent function in `nla_tracks.cc`. */
  switch (ale->type) {
    case ANIMTYPE_SCENE:
      notifierFlags |= click_select_channel_scene(ale, selectmode);
      break;
    case ANIMTYPE_OBJECT:
      notifierFlags |= click_select_channel_object(C, ac, ale, selectmode);
      break;
    case ANIMTYPE_FILLACTD: /* Action Expander */
    case ANIMTYPE_DSMAT:    /* Datablock AnimData Expanders */
    case ANIMTYPE_DSLAM:
    case ANIMTYPE_DSCAM:
    case ANIMTYPE_DSCACHEFILE:
    case ANIMTYPE_DSCUR:
    case ANIMTYPE_DSSKEY:
    case ANIMTYPE_DSWOR:
    case ANIMTYPE_DSPART:
    case ANIMTYPE_DSMBALL:
    case ANIMTYPE_DSARM:
    case ANIMTYPE_DSMESH:
    case ANIMTYPE_DSNTREE:
    case ANIMTYPE_DSTEX:
    case ANIMTYPE_DSLAT:
    case ANIMTYPE_DSLINESTYLE:
    case ANIMTYPE_DSSPK:
    case ANIMTYPE_DSGPENCIL:
    case ANIMTYPE_DSMCLIP:
    case ANIMTYPE_DSHAIR:
    case ANIMTYPE_DSPOINTCLOUD:
    case ANIMTYPE_DSVOLUME:
      notifierFlags |= click_select_channel_dummy(ac, ale, selectmode);
      break;
    case ANIMTYPE_GROUP:
      notifierFlags |= click_select_channel_group(ac, ale, selectmode, filter);
      break;
    case ANIMTYPE_FCURVE:
    case ANIMTYPE_NLACURVE:
      notifierFlags |= click_select_channel_fcurve(ac, ale, selectmode, filter);
      break;
    case ANIMTYPE_SHAPEKEY:
      notifierFlags |= click_select_channel_shapekey(ac, ale, selectmode);
      break;
    case ANIMTYPE_NLACONTROLS:
      notifierFlags |= click_select_channel_nlacontrols(ale);
      break;
    case ANIMTYPE_GPDATABLOCK:
      notifierFlags |= click_select_channel_gpdatablock(ale);
      break;
    case ANIMTYPE_GPLAYER:
      notifierFlags |= click_select_channel_gplayer(C, ac, ale, selectmode, filter);
      break;
    case ANIMTYPE_GREASE_PENCIL_DATABLOCK:
      notifierFlags |= click_select_channel_grease_pencil_datablock(ale);
      break;
    case ANIMTYPE_GREASE_PENCIL_LAYER_GROUP:
      notifierFlags |= click_select_channel_grease_pencil_layer_group(ale);
      break;
    case ANIMTYPE_GREASE_PENCIL_LAYER:
      notifierFlags |= click_select_channel_grease_pencil_layer(C, ac, ale, selectmode, filter);
      break;
    case ANIMTYPE_MASKDATABLOCK:
      notifierFlags |= click_select_channel_maskdatablock(ale);
      break;
    case ANIMTYPE_MASKLAYER:
      notifierFlags |= click_select_channel_masklayer(ac, ale, selectmode);
      break;
    default:
      if (G.debug & G_DEBUG) {
        printf("Error: Invalid channel type in mouse_anim_channels()\n");
      }
      break;
  }

  /* free channels */
  ANIM_animdata_freelist(&anim_data);

  /* return notifier flags */
  return notifierFlags;
}

/** \} */

/* -------------------------------------------------------------------- */
/** \name Select Channel Keyframes Operator
 * \{ */

/** Handle picking logic. */
static int animchannels_mouseclick_invoke(bContext *C, wmOperator *op, const wmEvent *event)
{
  bAnimContext ac;
  ARegion *region;
  View2D *v2d;
  int channel_index;
  int notifierFlags = 0;
  short selectmode;
  float x, y;

  /* get editor data */
  if (ANIM_animdata_get_context(C, &ac) == 0) {
    return OPERATOR_CANCELLED;
  }

  /* get useful pointers from animation context data */
  region = ac.region;
  v2d = &region->v2d;

  /* select mode is either replace (deselect all, then add) or add/extend */
  if (RNA_boolean_get(op->ptr, "extend")) {
    selectmode = SELECT_INVERT;
  }
  else if (RNA_boolean_get(op->ptr, "extend_range")) {
    selectmode = SELECT_EXTEND_RANGE;
  }
  else if (RNA_boolean_get(op->ptr, "children_only")) {
    /* this is a bit of a special case for ActionGroups only...
     * should it be removed or extended to all instead? */
    selectmode = -1;
  }
  else {
    selectmode = SELECT_REPLACE;
  }

  /* figure out which channel user clicked in */
  UI_view2d_region_to_view(v2d, event->mval[0], event->mval[1], &x, &y);
  UI_view2d_listview_view_to_cell(ANIM_UI_get_channel_name_width(),
                                  ANIM_UI_get_channel_step(),
                                  0,
                                  ANIM_UI_get_first_channel_top(v2d),
                                  x,
                                  y,
                                  nullptr,
                                  &channel_index);

  /* handle mouse-click in the relevant channel then */
  notifierFlags = mouse_anim_channels(C, &ac, channel_index, selectmode);

  /* set notifier that things have changed */
  WM_event_add_notifier(C, NC_ANIMATION | notifierFlags, nullptr);

  return WM_operator_flag_only_pass_through_on_press(OPERATOR_FINISHED | OPERATOR_PASS_THROUGH,
                                                     event);
}

static void ANIM_OT_channels_click(wmOperatorType *ot)
{
  PropertyRNA *prop;

  /* identifiers */
  ot->name = "Mouse Click on Channels";
  ot->idname = "ANIM_OT_channels_click";
  ot->description = "Handle mouse clicks over animation channels";

  /* api callbacks */
  ot->invoke = animchannels_mouseclick_invoke;
  ot->poll = animedit_poll_channels_active;

  /* flags */
  ot->flag = OPTYPE_UNDO;

  /* properties */
  /* NOTE: don't save settings, otherwise, can end up with some weird behavior (sticky extend)
   *
   * Key-map: Enable with `Shift`. */
  prop = RNA_def_boolean(ot->srna, "extend", false, "Extend Select", "");
  RNA_def_property_flag(prop, PROP_SKIP_SAVE);

  prop = RNA_def_boolean(ot->srna,
                         "extend_range",
                         false,
                         "Extend Range",
                         "Selection of active channel to clicked channel");
  RNA_def_property_flag(prop, PROP_SKIP_SAVE);

  /* Key-map: Enable with `Ctrl-Shift`. */
  prop = RNA_def_boolean(ot->srna, "children_only", false, "Select Children Only", "");
  RNA_def_property_flag(prop, PROP_SKIP_SAVE);
}

static bool select_anim_channel_keys(bAnimContext *ac, int channel_index, bool extend)
{
  ListBase anim_data = {nullptr, nullptr};
  bAnimListElem *ale;
  int filter;
  bool success = false;
  FCurve *fcu;
  int i;

  /* get the channel that was clicked on */
  /* filter channels */
  filter = (ANIMFILTER_DATA_VISIBLE | ANIMFILTER_LIST_VISIBLE | ANIMFILTER_LIST_CHANNELS |
            ANIMFILTER_FCURVESONLY);
  ANIM_animdata_filter(
      ac, &anim_data, eAnimFilter_Flags(filter), ac->data, eAnimCont_Types(ac->datatype));

  /* get channel from index */
  ale = static_cast<bAnimListElem *>(BLI_findlink(&anim_data, channel_index));
  if (ale == nullptr) {
    /* channel not found */
    if (G.debug & G_DEBUG) {
      printf("Error: animation channel (index = %d) not found in rename_anim_channels()\n",
             channel_index);
    }

    ANIM_animdata_freelist(&anim_data);
    return false;
  }

  fcu = (FCurve *)ale->key_data;
  success = (fcu != nullptr);

  ANIM_animdata_freelist(&anim_data);

  /* F-Curve may not have any keyframes */
  if (fcu && fcu->bezt) {
    BezTriple *bezt;

    if (!extend) {
      filter = (ANIMFILTER_DATA_VISIBLE);
      ANIM_animdata_filter(
          ac, &anim_data, eAnimFilter_Flags(filter), ac->data, eAnimCont_Types(ac->datatype));
      LISTBASE_FOREACH (bAnimListElem *, ale, &anim_data) {
        FCurve *fcu_inner = (FCurve *)ale->key_data;

        if (fcu_inner != nullptr && fcu_inner->bezt != nullptr) {
          for (i = 0, bezt = fcu_inner->bezt; i < fcu_inner->totvert; i++, bezt++) {
            bezt->f2 = bezt->f1 = bezt->f3 = 0;
          }
        }
      }

      ANIM_animdata_freelist(&anim_data);
    }

    for (i = 0, bezt = fcu->bezt; i < fcu->totvert; i++, bezt++) {
      bezt->f2 = bezt->f1 = bezt->f3 = SELECT;
    }
  }

  /* free temp data and tag for refresh */
  ED_region_tag_redraw(ac->region);
  return success;
}

static int animchannels_channel_select_keys_invoke(bContext *C,
                                                   wmOperator *op,
                                                   const wmEvent *event)
{
  bAnimContext ac;
  int channel_index;
  bool extend = RNA_boolean_get(op->ptr, "extend");

  /* get editor data */
  if (ANIM_animdata_get_context(C, &ac) == 0) {
    return OPERATOR_CANCELLED;
  }

  channel_index = animchannels_channel_get(&ac, event->mval);

  /* handle click */
  if (select_anim_channel_keys(&ac, channel_index, extend)) {
    WM_event_add_notifier(C, NC_ANIMATION | ND_KEYFRAME | NA_SELECTED, nullptr);
    return OPERATOR_FINISHED;
  }

  /* allow event to be handled by selectall operator */
  return OPERATOR_PASS_THROUGH;
}

static void ANIM_OT_channel_select_keys(wmOperatorType *ot)
{
  PropertyRNA *prop;

  /* identifiers */
  ot->name = "Select Channel Keyframes";
  ot->idname = "ANIM_OT_channel_select_keys";
  ot->description = "Select all keyframes of channel under mouse";

  /* api callbacks */
  ot->invoke = animchannels_channel_select_keys_invoke;
  ot->poll = animedit_poll_channels_active;

  ot->flag = OPTYPE_UNDO;

  prop = RNA_def_boolean(ot->srna, "extend", false, "Extend", "Extend selection");
  RNA_def_property_flag(prop, PROP_SKIP_SAVE);
}

/** \} */

/* -------------------------------------------------------------------- */
/** \name View Channel Operator
 * \{ */

static void get_view_range(Scene *scene, const bool use_preview_range, float r_range[2])
{
  if (use_preview_range && scene->r.flag & SCER_PRV_RANGE) {
    r_range[0] = scene->r.psfra;
    r_range[1] = scene->r.pefra;
  }
  else {
    r_range[0] = scene->r.sfra;
    r_range[1] = scene->r.efra;
  }
}

static int graphkeys_view_selected_channels_exec(bContext *C, wmOperator *op)
{
  bAnimContext ac;

  /* Get editor data. */
  if (ANIM_animdata_get_context(C, &ac) == 0) {
    return OPERATOR_CANCELLED;
  }
  ARegion *window_region = BKE_area_find_region_type(ac.area, RGN_TYPE_WINDOW);

  if (!window_region) {
    return OPERATOR_CANCELLED;
  }

  ListBase anim_data = {nullptr, nullptr};
  const int filter = (ANIMFILTER_SEL | ANIMFILTER_NODUPLIS | ANIMFILTER_DATA_VISIBLE |
                      ANIMFILTER_LIST_VISIBLE | ANIMFILTER_LIST_CHANNELS);
  size_t anim_data_length = ANIM_animdata_filter(
      &ac, &anim_data, eAnimFilter_Flags(filter), ac.data, eAnimCont_Types(ac.datatype));

  if (anim_data_length == 0) {
    WM_report(RPT_WARNING, "No channels to operate on");
    return OPERATOR_CANCELLED;
  }

  float range[2];
  const bool use_preview_range = RNA_boolean_get(op->ptr, "use_preview_range");
  get_view_range(ac.scene, use_preview_range, range);

  rctf bounds{};
  bounds.xmin = FLT_MAX;
  bounds.xmax = -FLT_MAX;
  bounds.ymin = FLT_MAX;
  bounds.ymax = -FLT_MAX;

  const bool include_handles = RNA_boolean_get(op->ptr, "include_handles");

  bool valid_bounds = false;
  LISTBASE_FOREACH (bAnimListElem *, ale, &anim_data) {
    rctf channel_bounds;
    const bool found_bounds = get_channel_bounds(
        &ac, ale, range, include_handles, &channel_bounds);
    if (found_bounds) {
      BLI_rctf_union(&bounds, &channel_bounds);
      valid_bounds = true;
    }
  }

  if (!valid_bounds) {
    ANIM_animdata_freelist(&anim_data);
    WM_report(RPT_WARNING, "No keyframes to focus on");
    return OPERATOR_CANCELLED;
  }

  add_region_padding(C, window_region, &bounds);

  if (ac.spacetype == SPACE_ACTION) {
    bounds.ymin = window_region->v2d.cur.ymin;
    bounds.ymax = window_region->v2d.cur.ymax;
  }

  const int smooth_viewtx = WM_operator_smooth_viewtx_get(op);
  UI_view2d_smooth_view(C, window_region, &bounds, smooth_viewtx);

  ANIM_animdata_freelist(&anim_data);

  return OPERATOR_FINISHED;
}

static bool channel_view_poll(bContext *C)
{
  return ED_operator_action_active(C) || ED_operator_graphedit_active(C);
}

static void ANIM_OT_channels_view_selected(wmOperatorType *ot)
{
  /* Identifiers */
  ot->name = "Frame Selected Channels";
  ot->idname = "ANIM_OT_channels_view_selected";
  ot->description = "Reset viewable area to show the selected channels";

  /* API callbacks */
  ot->exec = graphkeys_view_selected_channels_exec;
  ot->poll = channel_view_poll;

  ot->flag = 0;

  ot->prop = RNA_def_boolean(ot->srna,
                             "include_handles",
                             true,
                             "Include Handles",
                             "Include handles of keyframes when calculating extents");

  ot->prop = RNA_def_boolean(ot->srna,
                             "use_preview_range",
                             true,
                             "Use Preview Range",
                             "Ignore frames outside of the preview range");
}

static int graphkeys_channel_view_pick_invoke(bContext *C, wmOperator *op, const wmEvent *event)
{
  bAnimContext ac;

  if (ANIM_animdata_get_context(C, &ac) == 0) {
    return OPERATOR_CANCELLED;
  }

  ARegion *window_region = BKE_area_find_region_type(ac.area, RGN_TYPE_WINDOW);

  if (!window_region) {
    return OPERATOR_CANCELLED;
  }

  ListBase anim_data = {nullptr, nullptr};
  const int filter = (ANIMFILTER_DATA_VISIBLE | ANIMFILTER_LIST_VISIBLE | ANIMFILTER_NODUPLIS |
                      ANIMFILTER_LIST_CHANNELS);
  ANIM_animdata_filter(
      &ac, &anim_data, eAnimFilter_Flags(filter), ac.data, eAnimCont_Types(ac.datatype));

  bAnimListElem *ale;
  const int channel_index = animchannels_channel_get(&ac, event->mval);
  ale = static_cast<bAnimListElem *>(BLI_findlink(&anim_data, channel_index));
  if (ale == nullptr) {
    ANIM_animdata_freelist(&anim_data);
    return OPERATOR_CANCELLED;
  }

  float range[2];
  const bool use_preview_range = RNA_boolean_get(op->ptr, "use_preview_range");

  get_view_range(ac.scene, use_preview_range, range);

  rctf bounds;
  const bool include_handles = RNA_boolean_get(op->ptr, "include_handles");
  const bool found_bounds = get_channel_bounds(&ac, ale, range, include_handles, &bounds);

  if (!found_bounds) {
    ANIM_animdata_freelist(&anim_data);
    WM_report(RPT_WARNING, "No keyframes to focus on");
    return OPERATOR_CANCELLED;
  }

  add_region_padding(C, window_region, &bounds);

  if (ac.spacetype == SPACE_ACTION) {
    bounds.ymin = window_region->v2d.cur.ymin;
    bounds.ymax = window_region->v2d.cur.ymax;
  }

  const int smooth_viewtx = WM_operator_smooth_viewtx_get(op);
  UI_view2d_smooth_view(C, window_region, &bounds, smooth_viewtx);

  ANIM_animdata_freelist(&anim_data);

  return OPERATOR_FINISHED;
}

static void ANIM_OT_channel_view_pick(wmOperatorType *ot)
{
  /* Identifiers */
  ot->name = "Frame Channel Under Cursor";
  ot->idname = "ANIM_OT_channel_view_pick";
  ot->description = "Reset viewable area to show the channel under the cursor";

  /* API callbacks */
  ot->invoke = graphkeys_channel_view_pick_invoke;
  ot->poll = channel_view_poll;

  ot->flag = 0;

  ot->prop = RNA_def_boolean(ot->srna,
                             "include_handles",
                             true,
                             "Include Handles",
                             "Include handles of keyframes when calculating extents");

  ot->prop = RNA_def_boolean(ot->srna,
                             "use_preview_range",
                             true,
                             "Use Preview Range",
                             "Ignore frames outside of the preview range");
}

static const EnumPropertyItem channel_bake_key_options[] = {
    {BEZT_IPO_BEZ, "BEZIER", 0, "Bezier", "New keys will be beziers"},
    {BEZT_IPO_LIN, "LIN", 0, "Linear", "New keys will be linear"},
    {BEZT_IPO_CONST, "CONST", 0, "Constant", "New keys will be constant"},
    {0, nullptr, 0, nullptr, nullptr},
};

static int channels_bake_exec(bContext *C, wmOperator *op)
{
  bAnimContext ac;

  /* Get editor data. */
  if (ANIM_animdata_get_context(C, &ac) == 0) {
    return OPERATOR_CANCELLED;
  }

  ListBase anim_data = {nullptr, nullptr};
  const int filter = (ANIMFILTER_SEL | ANIMFILTER_NODUPLIS | ANIMFILTER_DATA_VISIBLE |
                      ANIMFILTER_LIST_VISIBLE | ANIMFILTER_FCURVESONLY);
  size_t anim_data_length = ANIM_animdata_filter(
      &ac, &anim_data, eAnimFilter_Flags(filter), ac.data, eAnimCont_Types(ac.datatype));

  if (anim_data_length == 0) {
    WM_report(RPT_WARNING, "No channels to operate on");
    return OPERATOR_CANCELLED;
  }

  Scene *scene = CTX_data_scene(C);

  /* The range will default to the scene or preview range, but only if it hasn't been set before.
   * If a range is set here, the redo panel wouldn't work properly because the range would
   * constantly be overridden. */
  blender::int2 frame_range;
  RNA_int_get_array(op->ptr, "range", frame_range);
  if (frame_range[1] < frame_range[0]) {
    frame_range[1] = frame_range[0];
  }
  const float step = RNA_float_get(op->ptr, "step");
  if (frame_range[0] == 0 && frame_range[1] == 0) {
    if (scene->r.flag & SCER_PRV_RANGE) {
      frame_range = {scene->r.psfra, scene->r.pefra};
    }
    else {
      frame_range = {scene->r.sfra, scene->r.efra};
    }
    RNA_int_set_array(op->ptr, "range", frame_range);
  }

  const bool remove_outside_range = RNA_boolean_get(op->ptr, "remove_outside_range");
  const BakeCurveRemove remove_existing = remove_outside_range ? BakeCurveRemove::REMOVE_ALL :
                                                                 BakeCurveRemove::REMOVE_IN_RANGE;
  const int interpolation_type = RNA_enum_get(op->ptr, "interpolation_type");
  const bool bake_modifiers = RNA_boolean_get(op->ptr, "bake_modifiers");

  LISTBASE_FOREACH (bAnimListElem *, ale, &anim_data) {
    FCurve *fcu = static_cast<FCurve *>(ale->data);
    if (!fcu->bezt) {
      continue;
    }
    AnimData *adt = ANIM_nla_mapping_get(&ac, ale);
    blender::int2 nla_mapped_range;
    nla_mapped_range[0] = int(BKE_nla_tweakedit_remap(adt, frame_range[0], NLATIME_CONVERT_UNMAP));
    nla_mapped_range[1] = int(BKE_nla_tweakedit_remap(adt, frame_range[1], NLATIME_CONVERT_UNMAP));
    /* Save current state of modifier flags so they can be reapplied after baking. */
    blender::Vector<short> modifier_flags;
    if (!bake_modifiers) {
      LISTBASE_FOREACH (FModifier *, modifier, &fcu->modifiers) {
        modifier_flags.append(modifier->flag);
        modifier->flag |= FMODIFIER_FLAG_MUTED;
      }
    }

    bool replace;
    const int last_index = BKE_fcurve_bezt_binarysearch_index(
        fcu->bezt, nla_mapped_range[1], fcu->totvert, &replace);

    /* Since the interpolation of a key defines the curve following it, the last key in the baked
     * segment needs to keep the interpolation mode that existed previously so the curve isn't
     * changed. */
    const char segment_end_interpolation = fcu->bezt[min_ii(last_index, fcu->totvert - 1)].ipo;

    bake_fcurve(fcu, nla_mapped_range, step, remove_existing);

    if (bake_modifiers) {
      free_fmodifiers(&fcu->modifiers);
    }
    else {
      int modifier_index = 0;
      LISTBASE_FOREACH (FModifier *, modifier, &fcu->modifiers) {
        modifier->flag = modifier_flags[modifier_index];
        modifier_index++;
      }
    }

    for (int i = 0; i < fcu->totvert; i++) {
      BezTriple *key = &fcu->bezt[i];
      if (key->vec[1][0] < nla_mapped_range[0]) {
        continue;
      }
      if (key->vec[1][0] > nla_mapped_range[1]) {
        fcu->bezt[max_ii(i - 1, 0)].ipo = segment_end_interpolation;
        break;
      }
      key->ipo = interpolation_type;
    }
  }

  ANIM_animdata_freelist(&anim_data);
  WM_event_add_notifier(C, NC_ANIMATION | ND_KEYFRAME | NA_SELECTED, nullptr);

  return OPERATOR_FINISHED;
}

static void ANIM_OT_channels_bake(wmOperatorType *ot)
{
  /* Identifiers */
  ot->name = "Bake Channels";
  ot->idname = "ANIM_OT_channels_bake";
  ot->description =
      "Create keyframes following the current shape of F-Curves of selected channels";

  /* API callbacks */
  ot->exec = channels_bake_exec;
  ot->poll = channel_view_poll;

  ot->flag = OPTYPE_REGISTER | OPTYPE_UNDO;
  RNA_def_int_array(ot->srna,
                    "range",
                    2,
                    nullptr,
                    INT_MIN,
                    INT_MAX,
                    "Frame Range",
                    "The range in which to create new keys",
                    0,
                    INT_MAX);

  RNA_def_float(ot->srna,
                "step",
                1.0f,
                0.01f,
                FLT_MAX,
                "Frame Step",
                "At which interval to add keys",
                1.0f,
                16.0f);

  RNA_def_boolean(ot->srna,
                  "remove_outside_range",
                  false,
                  "Remove Outside Range",
                  "Removes keys outside the given range, leaving only the newly baked");

  RNA_def_enum(ot->srna,
               "interpolation_type",
               channel_bake_key_options,
               BEZT_IPO_BEZ,
               "Interpolation Type",
               "Choose the interpolation type with which new keys will be added");

  RNA_def_boolean(ot->srna,
                  "bake_modifiers",
                  true,
                  "Bake Modifiers",
                  "Bake Modifiers into keyframes and delete them after");
}

/* Find a Graph Editor area and modify the given context to be the window region of it. */
static bool move_context_to_graph_editor(bContext *C)
{
  bool found_graph_editor = false;
  LISTBASE_FOREACH (wmWindow *, win, &CTX_wm_manager(C)->windows) {
    bScreen *screen = BKE_workspace_active_screen_get(win->workspace_hook);

    LISTBASE_FOREACH (ScrArea *, area, &screen->areabase) {
      if (area->spacetype != SPACE_GRAPH) {
        continue;
      }
      ARegion *window_region = BKE_area_find_region_type(area, RGN_TYPE_WINDOW);

      if (!window_region) {
        continue;
      }

      CTX_wm_window_set(C, win);
      CTX_wm_screen_set(C, screen);
      CTX_wm_area_set(C, area);
      CTX_wm_region_set(C, window_region);
      found_graph_editor = true;
      break;
    }

    if (found_graph_editor) {
      break;
    }
  }
  return found_graph_editor;
}

static void deselect_all_fcurves(bAnimContext *ac, const bool hide)
{
  ListBase anim_data = {nullptr, nullptr};
  const eAnimFilter_Flags filter = (ANIMFILTER_DATA_VISIBLE | ANIMFILTER_CURVE_VISIBLE |
                                    ANIMFILTER_FCURVESONLY | ANIMFILTER_NODUPLIS);
  ANIM_animdata_filter(ac, &anim_data, filter, ac->data, eAnimCont_Types(ac->datatype));

  LISTBASE_FOREACH (bAnimListElem *, ale, &anim_data) {
    FCurve *fcu = (FCurve *)ale->key_data;
    fcu->flag &= ~FCURVE_SELECTED;
    fcu->flag &= ~FCURVE_ACTIVE;
    if (hide) {
      fcu->flag &= ~FCURVE_VISIBLE;
    }
  }

  ANIM_animdata_freelist(&anim_data);
}

static rctf calculate_selection_fcurve_bounds_and_unhide(
    bContext *C,
    ListBase /* CollectionPointerLink */ *selection,
    PropertyRNA *prop,
    const blender::StringRefNull id_to_prop_path,
    const int index,
    const bool whole_array)
{
  rctf bounds;
  bounds.xmin = INFINITY;
  bounds.xmax = -INFINITY;
  bounds.ymin = INFINITY;
  bounds.ymax = -INFINITY;

  SpaceLink *ge_space_link = CTX_wm_space_data(C);
  if (ge_space_link->spacetype != SPACE_GRAPH) {
    return bounds;
  }

  Scene *scene = CTX_data_scene(C);
  const float frame_time = BKE_scene_frame_get(scene);
  float frame_range[2];
  get_view_range(scene, true, frame_range);
  const bool include_handles = false;

  LISTBASE_FOREACH (CollectionPointerLink *, selected, selection) {
    ID *selected_id = selected->ptr.owner_id;
    if (!BKE_animdata_id_is_animated(selected_id)) {
      continue;
    }
    PointerRNA resolved_ptr;
    PropertyRNA *resolved_prop;
    if (!id_to_prop_path.is_empty()) {
      const bool resolved = RNA_path_resolve_property(
          &selected->ptr, id_to_prop_path.c_str(), &resolved_ptr, &resolved_prop);
      if (!resolved) {
        continue;
      }
    }
    else {
      resolved_ptr = selected->ptr;
      resolved_prop = prop;
    }
    const std::optional<std::string> path = RNA_path_from_ID_to_property(&resolved_ptr,
                                                                         resolved_prop);

    AnimData *anim_data = BKE_animdata_from_id(selected_id);
    blender::Vector<FCurve *> fcurves;
    if (RNA_property_array_check(prop) && whole_array) {
      const int length = RNA_property_array_length(&selected->ptr, prop);
      for (int i = 0; i < length; i++) {
        FCurve *fcurve = BKE_animadata_fcurve_find_by_rna_path(
<<<<<<< HEAD
            selected_id, anim_data, frame_time, path, i, nullptr, nullptr);
=======
            anim_data, path->c_str(), i, nullptr, nullptr);
>>>>>>> 898ff6ce
        if (fcurve != nullptr) {
          fcurves.append(fcurve);
        }
      }
    }
    else {
      FCurve *fcurve = BKE_animadata_fcurve_find_by_rna_path(
<<<<<<< HEAD
          selected_id, anim_data, frame_time, path, index, nullptr, nullptr);
=======
          anim_data, path->c_str(), index, nullptr, nullptr);
>>>>>>> 898ff6ce
      if (fcurve != nullptr) {
        fcurves.append(fcurve);
      }
    }

    for (FCurve *fcurve : fcurves) {
      fcurve->flag |= (FCURVE_SELECTED | FCURVE_VISIBLE);
      rctf fcu_bounds;
      float mapped_frame_range[2];
      mapped_frame_range[0] = BKE_nla_tweakedit_remap(
          anim_data, frame_range[0], NLATIME_CONVERT_UNMAP);
      mapped_frame_range[1] = BKE_nla_tweakedit_remap(
          anim_data, frame_range[1], NLATIME_CONVERT_UNMAP);
      get_normalized_fcurve_bounds(fcurve,
                                   anim_data,
                                   ge_space_link,
                                   scene,
                                   selected_id,
                                   include_handles,
                                   mapped_frame_range,
                                   &fcu_bounds);
      BLI_rctf_union(&bounds, &fcu_bounds);
    }
  }

  return bounds;
}

static int view_curve_in_graph_editor_exec(bContext *C, wmOperator *op)
{
  PointerRNA ptr = {nullptr};
  PropertyRNA *prop = nullptr;
  uiBut *but;
  int index;

  if (!(but = UI_context_active_but_prop_get(C, &ptr, &prop, &index))) {
    /* Pass event on if no active button found. */
    return (OPERATOR_CANCELLED | OPERATOR_PASS_THROUGH);
  }

  ListBase selection = {nullptr, nullptr};

  bool path_from_id;
  std::optional<std::string> id_to_prop_path;
  const bool selected_list_success = UI_context_copy_to_selected_list(
      C, &ptr, prop, &selection, &path_from_id, &id_to_prop_path);

  if (BLI_listbase_is_empty(&selection) || !selected_list_success) {
    WM_report(RPT_ERROR, "Nothing selected");
    BLI_freelistN(&selection);
    return OPERATOR_CANCELLED;
  }

  const bool found_graph_editor = move_context_to_graph_editor(C);

  if (!found_graph_editor) {
    WM_report(RPT_WARNING, "No open Graph Editor window found");
    return OPERATOR_CANCELLED;
  }

  bAnimContext ac;
  if (!ANIM_animdata_get_context(C, &ac)) {
    /* This might never be called since we are manually setting the Graph Editor just before. */
    WM_report(RPT_ERROR, "Cannot create the Animation Context");
    return OPERATOR_CANCELLED;
  }

  const bool isolate = RNA_boolean_get(op->ptr, "isolate");
  deselect_all_fcurves(&ac, isolate);

  const bool whole_array = RNA_boolean_get(op->ptr, "all");

  rctf bounds = calculate_selection_fcurve_bounds_and_unhide(
      C, &selection, prop, id_to_prop_path.value_or(""), index, whole_array);

  BLI_freelistN(&selection);

  if (!BLI_rctf_is_valid(&bounds)) {
    WM_report(RPT_ERROR, "F-Curves have no valid size");
    return OPERATOR_CANCELLED;
  }

  ARegion *region = CTX_wm_region(C);
  add_region_padding(C, region, &bounds);

  const int smooth_viewtx = WM_operator_smooth_viewtx_get(op);
  UI_view2d_smooth_view(C, region, &bounds, smooth_viewtx);

  /* This ensures the channel list updates. */
  ED_area_tag_redraw(CTX_wm_area(C));

  return OPERATOR_FINISHED;
}

static void ANIM_OT_view_curve_in_graph_editor(wmOperatorType *ot)
{
  /* Identifiers */
  ot->name = "View In Graph Editor";
  ot->idname = "ANIM_OT_view_curve_in_graph_editor";
  ot->description = "Frame the property under the cursor in the Graph Editor";

  /* API callbacks */
  ot->exec = view_curve_in_graph_editor_exec;

  RNA_def_boolean(ot->srna,
                  "all",
                  false,
                  "Show All",
                  "Frame the whole array property instead of only the index under the cursor");

  RNA_def_boolean(ot->srna,
                  "isolate",
                  false,
                  "Isolate",
                  "Hides all F-Curves other than the ones being framed");
}

/** \} */

/* -------------------------------------------------------------------- */
/** \name Operator Registration
 * \{ */

void ED_operatortypes_animchannels()
{
  WM_operatortype_append(ANIM_OT_channels_select_all);
  WM_operatortype_append(ANIM_OT_channels_select_box);

  WM_operatortype_append(ANIM_OT_channels_click);
  WM_operatortype_append(ANIM_OT_channel_select_keys);
  WM_operatortype_append(ANIM_OT_channels_rename);

  WM_operatortype_append(ANIM_OT_channels_select_filter);

  WM_operatortype_append(ANIM_OT_channels_setting_enable);
  WM_operatortype_append(ANIM_OT_channels_setting_disable);
  WM_operatortype_append(ANIM_OT_channels_setting_toggle);

  WM_operatortype_append(ANIM_OT_channel_view_pick);
  WM_operatortype_append(ANIM_OT_channels_view_selected);
  WM_operatortype_append(ANIM_OT_view_curve_in_graph_editor);

  WM_operatortype_append(ANIM_OT_channels_delete);

  /* XXX does this need to be a separate operator? */
  WM_operatortype_append(ANIM_OT_channels_editable_toggle);

  WM_operatortype_append(ANIM_OT_channels_move);

  WM_operatortype_append(ANIM_OT_channels_expand);
  WM_operatortype_append(ANIM_OT_channels_collapse);

  WM_operatortype_append(ANIM_OT_channels_fcurves_enable);

  WM_operatortype_append(ANIM_OT_channels_clean_empty);

  WM_operatortype_append(ANIM_OT_channels_group);
  WM_operatortype_append(ANIM_OT_channels_ungroup);

  WM_operatortype_append(ANIM_OT_channels_bake);
}

void ED_keymap_animchannels(wmKeyConfig *keyconf)
{
  /* TODO: check on a poll callback for this, to get hotkeys into menus. */

  WM_keymap_ensure(keyconf, "Animation Channels", SPACE_EMPTY, RGN_TYPE_WINDOW);
}

/** \} */<|MERGE_RESOLUTION|>--- conflicted
+++ resolved
@@ -4581,11 +4581,7 @@
       const int length = RNA_property_array_length(&selected->ptr, prop);
       for (int i = 0; i < length; i++) {
         FCurve *fcurve = BKE_animadata_fcurve_find_by_rna_path(
-<<<<<<< HEAD
-            selected_id, anim_data, frame_time, path, i, nullptr, nullptr);
-=======
-            anim_data, path->c_str(), i, nullptr, nullptr);
->>>>>>> 898ff6ce
+            selected_id, anim_data, frame_time, path->c_str(), i, nullptr, nullptr);
         if (fcurve != nullptr) {
           fcurves.append(fcurve);
         }
@@ -4593,11 +4589,7 @@
     }
     else {
       FCurve *fcurve = BKE_animadata_fcurve_find_by_rna_path(
-<<<<<<< HEAD
-          selected_id, anim_data, frame_time, path, index, nullptr, nullptr);
-=======
-          anim_data, path->c_str(), index, nullptr, nullptr);
->>>>>>> 898ff6ce
+          selected_id, anim_data, frame_time, path->c_str(), index, nullptr, nullptr);
       if (fcurve != nullptr) {
         fcurves.append(fcurve);
       }
