/* SPDX-License-Identifier: GPL-2.0-or-later
 * Copyright 2008 Blender Foundation */

/** \file
 * \ingroup edanimation
 */

#include <float.h>
#include <math.h>
#include <stdlib.h>
#include <string.h>

#include "MEM_guardedalloc.h"

#include "BLI_blenlib.h"
#include "BLI_math.h"
#include "BLI_string_utils.h"
#include "BLI_utildefines.h"

#include "DNA_anim_types.h"
#include "DNA_object_types.h"
#include "DNA_scene_types.h"
#include "DNA_space_types.h"

#include "BKE_action.h"
#include "BKE_curve.h"
#include "BKE_fcurve.h"
#include "BKE_main.h"
#include "BKE_report.h"
#include "BKE_scene.h"

#include "RNA_access.h"
#include "RNA_enum_types.h"
#include "RNA_path.h"

#include "ED_anim_api.h"
#include "ED_keyframes_edit.h"
#include "ED_keyframing.h"

/* This file contains code for various keyframe-editing tools which are 'destructive'
 * (i.e. they will modify the order of the keyframes, and change the size of the array).
 * While some of these tools may eventually be moved out into blenkernel, for now, it is
 * fine to have these calls here.
 *
 * There are also a few tools here which cannot be easily coded for in the other system (yet).
 * These may also be moved around at some point, but for now, they are best added here.
 *
 * - Joshua Leung, Dec 2008
 */

/* **************************************************** */

bool duplicate_fcurve_keys(FCurve *fcu)
{
  bool changed = false;

  /* this can only work when there is an F-Curve, and also when there are some BezTriples */
  if (ELEM(NULL, fcu, fcu->bezt)) {
    return changed;
  }

  for (int i = 0; i < fcu->totvert; i++) {
    /* If a key is selected */
    if (fcu->bezt[i].f2 & SELECT) {
      /* Expand the list */
      BezTriple *newbezt = MEM_callocN(sizeof(BezTriple) * (fcu->totvert + 1), "beztriple");

      memcpy(newbezt, fcu->bezt, sizeof(BezTriple) * (i + 1));
      memcpy(newbezt + i + 1, fcu->bezt + i, sizeof(BezTriple));
      memcpy(newbezt + i + 2, fcu->bezt + i + 1, sizeof(BezTriple) * (fcu->totvert - (i + 1)));
      fcu->totvert++;
      changed = true;
      /* reassign pointers... (free old, and add new) */
      MEM_freeN(fcu->bezt);
      fcu->bezt = newbezt;

      /* Unselect the current key */
      BEZT_DESEL_ALL(&fcu->bezt[i]);
      i++;

      /* Select the copied key */
      BEZT_SEL_ALL(&fcu->bezt[i]);
    }
  }
  return changed;
}

/* -------------------------------------------------------------------- */
/** \name Various Tools
 * \{ */

void clean_fcurve(struct bAnimContext *ac, bAnimListElem *ale, float thresh, bool cleardefault)
{
  FCurve *fcu = (FCurve *)ale->key_data;
  BezTriple *old_bezts, *bezt, *beztn;
  BezTriple *lastb;
  int totCount, i;

  /* Check if any points. */
  if ((fcu == NULL) || (fcu->bezt == NULL) || (fcu->totvert == 0) ||
      (!cleardefault && fcu->totvert == 1))
  {
    return;
  }

  /* make a copy of the old BezTriples, and clear F-Curve */
  old_bezts = fcu->bezt;
  totCount = fcu->totvert;
  fcu->bezt = NULL;
  fcu->totvert = 0;

  /* now insert first keyframe, as it should be ok */
  bezt = old_bezts;
  insert_bezt_fcurve(fcu, bezt, 0);
  if (!(bezt->f2 & SELECT)) {
    lastb = fcu->bezt;
    lastb->f1 = lastb->f2 = lastb->f3 = 0;
  }

  /* Loop through BezTriples, comparing them. Skip any that do
   * not fit the criteria for "ok" points.
   */
  for (i = 1; i < totCount; i++) {
    float prev[2], cur[2], next[2];

    /* get BezTriples and their values */
    if (i < (totCount - 1)) {
      beztn = (old_bezts + (i + 1));
      next[0] = beztn->vec[1][0];
      next[1] = beztn->vec[1][1];
    }
    else {
      beztn = NULL;
      next[0] = next[1] = 0.0f;
    }
    lastb = (fcu->bezt + (fcu->totvert - 1));
    bezt = (old_bezts + i);

    /* get references for quicker access */
    prev[0] = lastb->vec[1][0];
    prev[1] = lastb->vec[1][1];
    cur[0] = bezt->vec[1][0];
    cur[1] = bezt->vec[1][1];

    if (!(bezt->f2 & SELECT)) {
      insert_bezt_fcurve(fcu, bezt, 0);
      lastb = (fcu->bezt + (fcu->totvert - 1));
      lastb->f1 = lastb->f2 = lastb->f3 = 0;
      continue;
    }

    /* check if current bezt occurs at same time as last ok */
    if (IS_EQT(cur[0], prev[0], thresh)) {
      /* If there is a next beztriple, and if occurs at the same time, only insert
       * if there is a considerable distance between the points, and also if the
       * current is further away than the next one is to the previous.
       */
      if (beztn && IS_EQT(cur[0], next[0], thresh) && (IS_EQT(next[1], prev[1], thresh) == 0)) {
        /* only add if current is further away from previous */
        if (cur[1] > next[1]) {
          if (IS_EQT(cur[1], prev[1], thresh) == 0) {
            /* add new keyframe */
            insert_bezt_fcurve(fcu, bezt, 0);
          }
        }
      }
      else {
        /* only add if values are a considerable distance apart */
        if (IS_EQT(cur[1], prev[1], thresh) == 0) {
          /* add new keyframe */
          insert_bezt_fcurve(fcu, bezt, 0);
        }
      }
    }
    else {
      /* checks required are dependent on whether this is last keyframe or not */
      if (beztn) {
        /* does current have same value as previous and next? */
        if (IS_EQT(cur[1], prev[1], thresh) == 0) {
          /* add new keyframe */
          insert_bezt_fcurve(fcu, bezt, 0);
        }
        else if (IS_EQT(cur[1], next[1], thresh) == 0) {
          /* add new keyframe */
          insert_bezt_fcurve(fcu, bezt, 0);
        }
      }
      else {
        /* add if value doesn't equal that of previous */
        if (IS_EQT(cur[1], prev[1], thresh) == 0) {
          /* add new keyframe */
          insert_bezt_fcurve(fcu, bezt, 0);
        }
      }
    }
  }

  /* now free the memory used by the old BezTriples */
  if (old_bezts) {
    MEM_freeN(old_bezts);
  }

  /* final step, if there is just one key in fcurve, check if it's
   * the default value and if is, remove fcurve completely. */
  if (cleardefault && fcu->totvert == 1) {
    float default_value = 0.0f;
    PointerRNA id_ptr, ptr;
    PropertyRNA *prop;
    RNA_id_pointer_create(ale->id, &id_ptr);

    /* get property to read from, and get value as appropriate */
    if (RNA_path_resolve_property(&id_ptr, fcu->rna_path, &ptr, &prop)) {
      if (RNA_property_type(prop) == PROP_FLOAT) {
        default_value = RNA_property_float_get_default_index(&ptr, prop, fcu->array_index);
      }
    }

    if (fcu->bezt->vec[1][1] == default_value) {
      BKE_fcurve_delete_keys_all(fcu);

      /* check if curve is really unused and if it is, return signal for deletion */
      if (BKE_fcurve_is_empty(fcu)) {
        AnimData *adt = ale->adt;
        ANIM_fcurve_delete_from_animdata(ac, adt, fcu);
        ale->key_data = NULL;
      }
    }
  }
}

/**
 * Find the first segment of consecutive selected curve points, starting from \a start_index.
 * Keys that have BEZT_FLAG_IGNORE_TAG set are treated as unselected.
 * \param r_segment_start_idx: returns the start index of the segment.
 * \param r_segment_len: returns the number of curve points in the segment.
 * \return whether such a segment was found or not.
 */
static bool find_fcurve_segment(FCurve *fcu,
                                const int start_index,
                                int *r_segment_start_idx,
                                int *r_segment_len)
{
  *r_segment_start_idx = 0;
  *r_segment_len = 0;

  bool in_segment = false;

  for (int i = start_index; i < fcu->totvert; i++) {
    const bool point_is_selected = fcu->bezt[i].f2 & SELECT;
    const bool point_is_ignored = fcu->bezt[i].f2 & BEZT_FLAG_IGNORE_TAG;

    if (point_is_selected && !point_is_ignored) {
      if (!in_segment) {
        *r_segment_start_idx = i;
        in_segment = true;
      }
      (*r_segment_len)++;
    }
    else if (in_segment) {
      /* If the curve point is not selected then we have reached the end of the selected curve
       * segment. */
      return true; /* Segment found. */
    }
  }

  /* If the last curve point was in the segment, `r_segment_len` and `r_segment_start_idx`
   * are already updated and true is returned. */
  return in_segment;
}

ListBase find_fcurve_segments(FCurve *fcu)
{
  ListBase segments = {NULL, NULL};

  /* Ignore baked curves. */
  if (!fcu->bezt) {
    return segments;
  }

  int segment_start_idx = 0;
  int segment_len = 0;
  int current_index = 0;

  while (find_fcurve_segment(fcu, current_index, &segment_start_idx, &segment_len)) {
    FCurveSegment *segment;
    segment = MEM_callocN(sizeof(*segment), "FCurveSegment");
    segment->start_index = segment_start_idx;
    segment->length = segment_len;
    BLI_addtail(&segments, segment);
    current_index = segment_start_idx + segment_len;
  }
  return segments;
}

static const BezTriple *fcurve_segment_start_get(FCurve *fcu, int index)
{
  const BezTriple *start_bezt = index - 1 >= 0 ? &fcu->bezt[index - 1] : &fcu->bezt[index];
  return start_bezt;
}

static const BezTriple *fcurve_segment_end_get(FCurve *fcu, int index)
{
  const BezTriple *end_bezt = index < fcu->totvert ? &fcu->bezt[index] : &fcu->bezt[index - 1];
  return end_bezt;
}

/* ---------------- */

void blend_to_neighbor_fcurve_segment(FCurve *fcu, FCurveSegment *segment, const float factor)
{
  const BezTriple *target_bezt;
  /* Find which key to blend towards. */
  if (factor < 0) {
    target_bezt = fcurve_segment_start_get(fcu, segment->start_index);
  }
  else {
    target_bezt = fcurve_segment_end_get(fcu, segment->start_index + segment->length);
  }
  const float lerp_factor = fabs(factor);
  /* Blend each key individually. */
  for (int i = segment->start_index; i < segment->start_index + segment->length; i++) {
<<<<<<< HEAD
    const float key_y_value = interpf(target_bezt->vec[1][1], fcu->bezt[i].vec[1][1], lerp_factor);
    move_key(&fcu->bezt[i], key_y_value);
=======
    const float key_y_value = interpf(
        target_bezt->vec[1][1], fcu->bezt[i].vec[1][1], blend_factor);
    BKE_fcurve_keyframe_move_value_with_handles(&fcu->bezt[i], key_y_value);
>>>>>>> d9293ca4
  }
}

/* ---------------- */

float get_default_rna_value(FCurve *fcu, PropertyRNA *prop, PointerRNA *ptr)
{
  const int len = RNA_property_array_length(ptr, prop);

  float default_value = 0;
  /* Find the default value of that property. */
  switch (RNA_property_type(prop)) {
    case PROP_BOOLEAN:
      if (len) {
        default_value = RNA_property_boolean_get_default_index(ptr, prop, fcu->array_index);
      }
      else {
        default_value = RNA_property_boolean_get_default(ptr, prop);
      }
      break;
    case PROP_INT:
      if (len) {
        default_value = RNA_property_int_get_default_index(ptr, prop, fcu->array_index);
      }
      else {
        default_value = RNA_property_int_get_default(ptr, prop);
      }
      break;
    case PROP_FLOAT:
      if (len) {
        default_value = RNA_property_float_get_default_index(ptr, prop, fcu->array_index);
      }
      else {
        default_value = RNA_property_float_get_default(ptr, prop);
      }
      break;

    default:
      break;
  }
  return default_value;
}

void blend_to_default_fcurve(PointerRNA *id_ptr, FCurve *fcu, const float factor)
{
  PointerRNA ptr;
  PropertyRNA *prop;

  /* Check if path is valid. */
  if (!RNA_path_resolve_property(id_ptr, fcu->rna_path, &ptr, &prop)) {
    return;
  }

  const float default_value = get_default_rna_value(fcu, prop, &ptr);

  /* Blend selected keys to default. */
  for (int i = 0; i < fcu->totvert; i++) {
    if (!(fcu->bezt[i].f2 & SELECT)) {
      continue;
    }
    const float key_y_value = interpf(default_value, fcu->bezt[i].vec[1][1], factor);
    BKE_fcurve_keyframe_move_value_with_handles(&fcu->bezt[i], key_y_value);
  }
}
/* ---------------- */

void ED_ANIM_get_1d_gauss_kernel(const float sigma, const int kernel_size, double *r_kernel)
{
  BLI_assert(sigma > 0.0f);
  BLI_assert(kernel_size > 0);
  const double sigma_sq = 2.0 * sigma * sigma;
  double sum = 0.0;

  for (int i = 0; i < kernel_size; i++) {
    const double normalized_index = (double)i / (kernel_size - 1);
    r_kernel[i] = exp(-normalized_index * normalized_index / sigma_sq);
    if (i == 0) {
      sum += r_kernel[i];
    }
    else {
      /* We only calculate half the kernel,
       * the normalization needs to take that into account. */
      sum += r_kernel[i] * 2;
    }
  }

  /* Normalize kernel values. */
  for (int i = 0; i < kernel_size; i++) {
    r_kernel[i] /= sum;
  }
}

void smooth_fcurve_segment(FCurve *fcu,
                           FCurveSegment *segment,
                           float *samples,
                           const float factor,
                           const int kernel_size,
                           double *kernel)
{
  const int segment_end_index = segment->start_index + segment->length;
  const int segment_start_x = fcu->bezt[segment->start_index].vec[1][0];
  for (int i = segment->start_index; i < segment_end_index; i++) {
    const int sample_index = (int)(fcu->bezt[i].vec[1][0] - segment_start_x) + kernel_size;
    /* Apply the kernel. */
    double filter_result = samples[sample_index] * kernel[0];
    for (int j = 1; j <= kernel_size; j++) {
      const double kernel_value = kernel[j];
      filter_result += samples[sample_index + j] * kernel_value;
      filter_result += samples[sample_index - j] * kernel_value;
    }
    const float key_y_value = interpf((float)filter_result, samples[sample_index], factor);
    BKE_fcurve_keyframe_move_value_with_handles(&fcu->bezt[i], key_y_value);
  }
}
/* ---------------- */

void ease_fcurve_segment(FCurve *fcu, FCurveSegment *segment, const float factor)
{
  const BezTriple *left_key = fcurve_segment_start_get(fcu, segment->start_index);
  const float left_x = left_key->vec[1][0];
  const float left_y = left_key->vec[1][1];

  const BezTriple *right_key = fcurve_segment_end_get(fcu, segment->start_index + segment->length);

  const float key_x_range = right_key->vec[1][0] - left_x;
  const float key_y_range = right_key->vec[1][1] - left_y;

  /* Happens if there is only 1 key on the FCurve. Needs to be skipped because it
   * would be a divide by 0. */
  if (IS_EQF(key_x_range, 0.0f)) {
    return;
  }

  /* In order to have a curve that favors the right key, the curve needs to be mirrored in x and y.
   * Having an exponent that is a fraction of 1 would produce a similar but inferior result. */
  const bool inverted = factor > 0;
  const float exponent = 1 + fabs(factor) * 4;

  for (int i = segment->start_index; i < segment->start_index + segment->length; i++) {
    /* For easy calculation of the curve, the  values are normalized. */
    const float normalized_x = (fcu->bezt[i].vec[1][0] - left_x) / key_x_range;

    float normalized_y = 0;
    if (inverted) {
      normalized_y = 1 - pow(1 - normalized_x, exponent);
    }
    else {
      normalized_y = pow(normalized_x, exponent);
    }

    const float key_y_value = left_y + normalized_y * key_y_range;
    BKE_fcurve_keyframe_move_value_with_handles(&fcu->bezt[i], key_y_value);
  }
}

/* ---------------- */

void breakdown_fcurve_segment(FCurve *fcu, FCurveSegment *segment, const float factor)
{
  const BezTriple *left_bezt = fcurve_segment_start_get(fcu, segment->start_index);
  const BezTriple *right_bezt = fcurve_segment_end_get(fcu,
                                                       segment->start_index + segment->length);

  const float lerp_factor = (factor + 1) / 2;
  for (int i = segment->start_index; i < segment->start_index + segment->length; i++) {
<<<<<<< HEAD
    const float key_y_value = interpf(right_bezt->vec[1][1], left_bezt->vec[1][1], lerp_factor);
    move_key(&fcu->bezt[i], key_y_value);
=======
    const float key_y_value = interpf(right_bezt->vec[1][1], left_bezt->vec[1][1], factor);
    BKE_fcurve_keyframe_move_value_with_handles(&fcu->bezt[i], key_y_value);
>>>>>>> d9293ca4
  }
}

/** \} */

/* -------------------------------------------------------------------- */
/** \name FCurve Decimate
 * \{ */

/* Check if the keyframe interpolation type is supported */
static bool prepare_for_decimate(FCurve *fcu, int i)
{
  switch (fcu->bezt[i].ipo) {
    case BEZT_IPO_BEZ:
      /* We do not need to do anything here as the keyframe already has the required setting.
       */
      return true;
    case BEZT_IPO_LIN:
      /* Convert to a linear bezt curve to be able to use the decimation algorithm. */
      fcu->bezt[i].ipo = BEZT_IPO_BEZ;
      fcu->bezt[i].h1 = HD_FREE;
      fcu->bezt[i].h2 = HD_FREE;

      if (i != 0) {
        float h1[3];
        sub_v3_v3v3(h1, fcu->bezt[i - 1].vec[1], fcu->bezt[i].vec[1]);
        mul_v3_fl(h1, 1.0f / 3.0f);
        add_v3_v3(h1, fcu->bezt[i].vec[1]);
        copy_v3_v3(fcu->bezt[i].vec[0], h1);
      }

      if (i + 1 != fcu->totvert) {
        float h2[3];
        sub_v3_v3v3(h2, fcu->bezt[i + 1].vec[1], fcu->bezt[i].vec[1]);
        mul_v3_fl(h2, 1.0f / 3.0f);
        add_v3_v3(h2, fcu->bezt[i].vec[1]);
        copy_v3_v3(fcu->bezt[i].vec[2], h2);
      }
      return true;
    default:
      /* These are unsupported. */
      return false;
  }
}

/* Decimate the given curve segment. */
static void decimate_fcurve_segment(FCurve *fcu,
                                    int bezt_segment_start_idx,
                                    int bezt_segment_len,
                                    float remove_ratio,
                                    float error_sq_max)
{
  int selected_len = bezt_segment_len;

  /* Make sure that we can remove the start/end point of the segment if they
   * are not the start/end point of the curve. BKE_curve_decimate_bezt_array
   * has a check that prevents removal of the first and last index in the
   * passed array. */
  if (bezt_segment_len + bezt_segment_start_idx != fcu->totvert &&
      prepare_for_decimate(fcu, bezt_segment_len + bezt_segment_start_idx))
  {
    bezt_segment_len++;
  }
  if (bezt_segment_start_idx != 0 && prepare_for_decimate(fcu, bezt_segment_start_idx - 1)) {
    bezt_segment_start_idx--;
    bezt_segment_len++;
  }

  const int target_fcurve_verts = ceil(bezt_segment_len - selected_len * remove_ratio);

  BKE_curve_decimate_bezt_array(&fcu->bezt[bezt_segment_start_idx],
                                bezt_segment_len,
                                12, /* The actual resolution displayed in the viewport is dynamic
                                     * so we just pick a value that preserves the curve shape. */
                                false,
                                SELECT,
                                BEZT_FLAG_TEMP_TAG,
                                error_sq_max,
                                target_fcurve_verts);
}

bool decimate_fcurve(bAnimListElem *ale, float remove_ratio, float error_sq_max)
{
  FCurve *fcu = (FCurve *)ale->key_data;
  /* Check if the curve actually has any points. */
  if (fcu == NULL || fcu->bezt == NULL || fcu->totvert == 0) {
    return true;
  }

  BezTriple *old_bezts = fcu->bezt;

  bool can_decimate_all_selected = true;

  for (int i = 0; i < fcu->totvert; i++) {
    /* Ignore keyframes that are not supported. */
    if (!prepare_for_decimate(fcu, i)) {
      can_decimate_all_selected = false;
      fcu->bezt[i].f2 |= BEZT_FLAG_IGNORE_TAG;
    }
    /* Make sure that the temp flag is unset as we use it to determine what to remove. */
    fcu->bezt[i].f2 &= ~BEZT_FLAG_TEMP_TAG;
  }

  ListBase segments = find_fcurve_segments(fcu);
  LISTBASE_FOREACH (FCurveSegment *, segment, &segments) {
    decimate_fcurve_segment(
        fcu, segment->start_index, segment->length, remove_ratio, error_sq_max);
  }
  BLI_freelistN(&segments);

  uint old_totvert = fcu->totvert;
  fcu->bezt = NULL;
  fcu->totvert = 0;

  for (int i = 0; i < old_totvert; i++) {
    BezTriple *bezt = (old_bezts + i);
    bezt->f2 &= ~BEZT_FLAG_IGNORE_TAG;
    if ((bezt->f2 & BEZT_FLAG_TEMP_TAG) == 0) {
      insert_bezt_fcurve(fcu, bezt, 0);
    }
  }
  /* now free the memory used by the old BezTriples */
  if (old_bezts) {
    MEM_freeN(old_bezts);
  }

  return can_decimate_all_selected;
}

/** \} */

/* -------------------------------------------------------------------- */
/** \name FCurve Smooth
 * \{ */

/* temp struct used for smooth_fcurve */
typedef struct tSmooth_Bezt {
  float *h1, *h2, *h3; /* bezt->vec[0,1,2][1] */
  float y1, y2, y3;    /* averaged before/new/after y-values */
} tSmooth_Bezt;

void smooth_fcurve(FCurve *fcu)
{
  int totSel = 0;

  if (fcu->bezt == NULL) {
    return;
  }

  /* first loop through - count how many verts are selected */
  BezTriple *bezt = fcu->bezt;
  for (int i = 0; i < fcu->totvert; i++, bezt++) {
    if (BEZT_ISSEL_ANY(bezt)) {
      totSel++;
    }
  }

  /* if any points were selected, allocate tSmooth_Bezt points to work on */
  if (totSel >= 3) {
    tSmooth_Bezt *tarray, *tsb;

    /* allocate memory in one go */
    tsb = tarray = MEM_callocN(totSel * sizeof(tSmooth_Bezt), "tSmooth_Bezt Array");

    /* populate tarray with data of selected points */
    bezt = fcu->bezt;
    for (int i = 0, x = 0; (i < fcu->totvert) && (x < totSel); i++, bezt++) {
      if (BEZT_ISSEL_ANY(bezt)) {
        /* tsb simply needs pointer to vec, and index */
        tsb->h1 = &bezt->vec[0][1];
        tsb->h2 = &bezt->vec[1][1];
        tsb->h3 = &bezt->vec[2][1];

        /* advance to the next tsb to populate */
        if (x < totSel - 1) {
          tsb++;
        }
        else {
          break;
        }
      }
    }

    /* calculate the new smoothed F-Curve's with weighted averages:
     * - this is done with two passes to avoid progressive corruption errors
     * - uses 5 points for each operation (which stores in the relevant handles)
     * -   previous: w/a ratio = 3:5:2:1:1
     * -   next: w/a ratio = 1:1:2:5:3
     */

    /* round 1: calculate smoothing deltas and new values */
    tsb = tarray;
    for (int i = 0; i < totSel; i++, tsb++) {
      /* Don't touch end points (otherwise, curves slowly explode,
       * as we don't have enough data there). */
      if (ELEM(i, 0, (totSel - 1)) == 0) {
        const tSmooth_Bezt *tP1 = tsb - 1;
        const tSmooth_Bezt *tP2 = (i - 2 > 0) ? (tsb - 2) : (NULL);
        const tSmooth_Bezt *tN1 = tsb + 1;
        const tSmooth_Bezt *tN2 = (i + 2 < totSel) ? (tsb + 2) : (NULL);

        const float p1 = *tP1->h2;
        const float p2 = (tP2) ? (*tP2->h2) : (*tP1->h2);
        const float c1 = *tsb->h2;
        const float n1 = *tN1->h2;
        const float n2 = (tN2) ? (*tN2->h2) : (*tN1->h2);

        /* calculate previous and next, then new position by averaging these */
        tsb->y1 = (3 * p2 + 5 * p1 + 2 * c1 + n1 + n2) / 12;
        tsb->y3 = (p2 + p1 + 2 * c1 + 5 * n1 + 3 * n2) / 12;

        tsb->y2 = (tsb->y1 + tsb->y3) / 2;
      }
    }

    /* round 2: apply new values */
    tsb = tarray;
    for (int i = 0; i < totSel; i++, tsb++) {
      /* don't touch end points, as their values weren't touched above */
      if (ELEM(i, 0, (totSel - 1)) == 0) {
        /* y2 takes the average of the 2 points */
        *tsb->h2 = tsb->y2;

        /* handles are weighted between their original values and the averaged values */
        *tsb->h1 = ((*tsb->h1) * 0.7f) + (tsb->y1 * 0.3f);
        *tsb->h3 = ((*tsb->h3) * 0.7f) + (tsb->y3 * 0.3f);
      }
    }

    /* free memory required for tarray */
    MEM_freeN(tarray);
  }

  /* recalculate handles */
  BKE_fcurve_handles_recalc(fcu);
}

/** \} */

/* -------------------------------------------------------------------- */
/** \name FCurve Sample
 * \{ */

/* little cache for values... */
typedef struct TempFrameValCache {
  float frame, val;
} TempFrameValCache;

void sample_fcurve_segment(FCurve *fcu,
                           const float start_frame,
                           float *samples,
                           const int sample_count)
{
  for (int i = 0; i < sample_count; i++) {
    samples[i] = evaluate_fcurve(fcu, start_frame + i);
  }
}

void sample_fcurve(FCurve *fcu)
{
  BezTriple *bezt, *start = NULL, *end = NULL;
  TempFrameValCache *value_cache, *fp;
  int sfra, range;
  int i, n;

  if (fcu->bezt == NULL) { /* ignore baked */
    return;
  }

  /* Find selected keyframes... once pair has been found, add keyframes. */
  for (i = 0, bezt = fcu->bezt; i < fcu->totvert; i++, bezt++) {
    /* check if selected, and which end this is */
    if (BEZT_ISSEL_ANY(bezt)) {
      if (start) {
        /* If next bezt is also selected, don't start sampling yet,
         * but instead wait for that one to reconsider, to avoid
         * changing the curve when sampling consecutive segments
         * (#53229)
         */
        if (i < fcu->totvert - 1) {
          BezTriple *next = &fcu->bezt[i + 1];
          if (BEZT_ISSEL_ANY(next)) {
            continue;
          }
        }

        /* set end */
        end = bezt;

        /* cache values then add keyframes using these values, as adding
         * keyframes while sampling will affect the outcome...
         * - only start sampling+adding from index=1, so that we don't overwrite original keyframe
         */
        range = (int)ceil(end->vec[1][0] - start->vec[1][0]);
        sfra = (int)floor(start->vec[1][0]);

        if (range) {
          value_cache = MEM_callocN(sizeof(TempFrameValCache) * range, "IcuFrameValCache");

          /* sample values */
          for (n = 1, fp = value_cache; n < range && fp; n++, fp++) {
            fp->frame = (float)(sfra + n);
            fp->val = evaluate_fcurve(fcu, fp->frame);
          }

          /* add keyframes with these, tagging as 'breakdowns' */
          for (n = 1, fp = value_cache; n < range && fp; n++, fp++) {
            insert_vert_fcurve(fcu, fp->frame, fp->val, BEZT_KEYTYPE_BREAKDOWN, 1);
          }

          /* free temp cache */
          MEM_freeN(value_cache);

          /* as we added keyframes, we need to compensate so that bezt is at the right place */
          bezt = fcu->bezt + i + range - 1;
          i += (range - 1);
        }

        /* the current selection island has ended, so start again from scratch */
        start = NULL;
        end = NULL;
      }
      else {
        /* just set start keyframe */
        start = bezt;
        end = NULL;
      }
    }
  }

  /* recalculate channel's handles? */
  BKE_fcurve_handles_recalc(fcu);
}

/** \} */

/* -------------------------------------------------------------------- */
/** \name Copy/Paste Tools
 *
 * - The copy/paste buffer currently stores a set of temporary F-Curves containing only the
 *   keyframes that were selected in each of the original F-Curves.
 * - All pasted frames are offset by the same amount.
 *   This is calculated as the difference in the times of the current frame and the
 *   `first keyframe` (i.e. the earliest one in all channels).
 * - The earliest frame is calculated per copy operation.
 * \{ */

/* globals for copy/paste data (like for other copy/paste buffers) */
static ListBase animcopybuf = {NULL, NULL};
static float animcopy_firstframe = 999999999.0f;
static float animcopy_lastframe = -999999999.0f;
static float animcopy_cfra = 0.0;

/* datatype for use in copy/paste buffer */
typedef struct tAnimCopybufItem {
  struct tAnimCopybufItem *next, *prev;

  ID *id;            /* ID which owns the curve */
  bActionGroup *grp; /* Action Group */
  char *rna_path;    /* RNA-Path */
  int array_index;   /* array index */

  int totvert;     /* number of keyframes stored for this channel */
  BezTriple *bezt; /* keyframes in buffer */

  short id_type; /* Result of `GS(id->name)`. */
  bool is_bone;  /* special flag for armature bones */
} tAnimCopybufItem;

void ANIM_fcurves_copybuf_free(void)
{
  tAnimCopybufItem *aci, *acn;

  /* free each buffer element */
  for (aci = animcopybuf.first; aci; aci = acn) {
    acn = aci->next;

    /* free keyframes */
    if (aci->bezt) {
      MEM_freeN(aci->bezt);
    }

    /* free RNA-path */
    if (aci->rna_path) {
      MEM_freeN(aci->rna_path);
    }

    /* free ourself */
    BLI_freelinkN(&animcopybuf, aci);
  }

  /* restore initial state */
  BLI_listbase_clear(&animcopybuf);
  animcopy_firstframe = 999999999.0f;
  animcopy_lastframe = -999999999.0f;
}

/* ------------------- */

short copy_animedit_keys(bAnimContext *ac, ListBase *anim_data)
{
  bAnimListElem *ale;
  Scene *scene = ac->scene;

  /* clear buffer first */
  ANIM_fcurves_copybuf_free();

  /* assume that each of these is an F-Curve */
  for (ale = anim_data->first; ale; ale = ale->next) {
    FCurve *fcu = (FCurve *)ale->key_data;
    tAnimCopybufItem *aci;
    BezTriple *bezt, *nbezt, *newbuf;
    int i;

    /* firstly, check if F-Curve has any selected keyframes
     * - skip if no selected keyframes found (so no need to create unnecessary copy-buffer data)
     * - this check should also eliminate any problems associated with using sample-data
     */
    if (ANIM_fcurve_keyframes_loop(
            NULL, fcu, NULL, ANIM_editkeyframes_ok(BEZT_OK_SELECTED), NULL) == 0)
    {
      continue;
    }

    /* init copybuf item info */
    aci = MEM_callocN(sizeof(tAnimCopybufItem), "AnimCopybufItem");
    aci->id = ale->id;
    aci->id_type = GS(ale->id->name);
    aci->grp = fcu->grp;
    aci->rna_path = MEM_dupallocN(fcu->rna_path);
    aci->array_index = fcu->array_index;

    /* Detect if this is a bone. We do that here rather than during pasting because ID pointers
     * will get invalidated if we undo.
     * Storing the relevant information here helps avoiding crashes if we undo-repaste. */
    if ((aci->id_type == ID_OB) && (((Object *)aci->id)->type == OB_ARMATURE) && aci->rna_path) {
      Object *ob = (Object *)aci->id;

      bPoseChannel *pchan;
      char bone_name[sizeof(pchan->name)];
      if (BLI_str_quoted_substr(aci->rna_path, "pose.bones[", bone_name, sizeof(bone_name))) {
        pchan = BKE_pose_channel_find_name(ob->pose, bone_name);
        if (pchan) {
          aci->is_bone = true;
        }
      }
    }

    BLI_addtail(&animcopybuf, aci);

    /* add selected keyframes to buffer */
    /* TODO: currently, we resize array every time we add a new vert -
     * this works ok as long as it is assumed only a few keys are copied */
    for (i = 0, bezt = fcu->bezt; i < fcu->totvert; i++, bezt++) {
      if (BEZT_ISSEL_ANY(bezt)) {
        /* add to buffer */
        newbuf = MEM_callocN(sizeof(BezTriple) * (aci->totvert + 1), "copybuf beztriple");

        /* assume that since we are just re-sizing the array, just copy all existing data across */
        if (aci->bezt) {
          memcpy(newbuf, aci->bezt, sizeof(BezTriple) * (aci->totvert));
        }

        /* copy current beztriple across too */
        nbezt = &newbuf[aci->totvert];
        *nbezt = *bezt;

        /* ensure copy buffer is selected so pasted keys are selected */
        BEZT_SEL_ALL(nbezt);

        /* free old array and set the new */
        if (aci->bezt) {
          MEM_freeN(aci->bezt);
        }
        aci->bezt = newbuf;
        aci->totvert++;

        /* check if this is the earliest frame encountered so far */
        if (bezt->vec[1][0] < animcopy_firstframe) {
          animcopy_firstframe = bezt->vec[1][0];
        }
        if (bezt->vec[1][0] > animcopy_lastframe) {
          animcopy_lastframe = bezt->vec[1][0];
        }
      }
    }
  }

  /* check if anything ended up in the buffer */
  if (ELEM(NULL, animcopybuf.first, animcopybuf.last)) {
    return -1;
  }

  /* in case 'relative' paste method is used */
  animcopy_cfra = scene->r.cfra;

  /* everything went fine */
  return 0;
}

static void flip_names(tAnimCopybufItem *aci, char **r_name)
{
  if (aci->is_bone) {
    int ofs_start;
    int ofs_end;

    if (BLI_str_quoted_substr_range(aci->rna_path, "pose.bones[", &ofs_start, &ofs_end)) {
      char *str_start = aci->rna_path + ofs_start;
      const char *str_end = aci->rna_path + ofs_end;

      /* Swap out the name.
       * Note that there is no need to un-escape the string to flip it. */
      char bname_new[MAX_VGROUP_NAME];
      char *str_iter;
      int length, prefix_l, postfix_l;

      prefix_l = str_start - aci->rna_path;

      length = str_end - str_start;
      postfix_l = strlen(str_end);

      /* Temporary substitute with NULL terminator. */
      BLI_assert(str_start[length] == '\"');
      str_start[length] = 0;
      BLI_string_flip_side_name(bname_new, str_start, false, sizeof(bname_new));
      str_start[length] = '\"';

      str_iter = *r_name = MEM_mallocN(sizeof(char) * (prefix_l + postfix_l + length + 1),
                                       "flipped_path");

      BLI_strncpy(str_iter, aci->rna_path, prefix_l + 1);
      str_iter += prefix_l;
      BLI_strncpy(str_iter, bname_new, length + 1);
      str_iter += length;
      BLI_strncpy(str_iter, str_end, postfix_l + 1);
      str_iter[postfix_l] = '\0';
    }
  }
}

/* ------------------- */

/* most strict method: exact matches only */
static tAnimCopybufItem *pastebuf_match_path_full(FCurve *fcu,
                                                  const short from_single,
                                                  const short to_simple,
                                                  bool flip)
{
  tAnimCopybufItem *aci;

  for (aci = animcopybuf.first; aci; aci = aci->next) {
    if (to_simple || (aci->rna_path && fcu->rna_path)) {
      if (!to_simple && flip && aci->is_bone && fcu->rna_path) {
        if ((from_single) || (aci->array_index == fcu->array_index)) {
          char *name = NULL;
          flip_names(aci, &name);
          if (STREQ(name, fcu->rna_path)) {
            MEM_freeN(name);
            break;
          }
          MEM_freeN(name);
        }
      }
      else if (to_simple || STREQ(aci->rna_path, fcu->rna_path)) {
        if ((from_single) || (aci->array_index == fcu->array_index)) {
          break;
        }
      }
    }
  }

  return aci;
}

/* medium match strictness: path match only (i.e. ignore ID) */
static tAnimCopybufItem *pastebuf_match_path_property(Main *bmain,
                                                      FCurve *fcu,
                                                      const short from_single,
                                                      const short UNUSED(to_simple))
{
  tAnimCopybufItem *aci;

  for (aci = animcopybuf.first; aci; aci = aci->next) {
    /* check that paths exist */
    if (aci->rna_path && fcu->rna_path) {
      /* find the property of the fcurve and compare against the end of the tAnimCopybufItem
       * more involved since it needs to do path lookups.
       * This is not 100% reliable since the user could be editing the curves on a path that won't
       * resolve, or a bone could be renamed after copying for eg. but in normal copy & paste
       * this should work out ok.
       */
      if (BLI_findindex(which_libbase(bmain, aci->id_type), aci->id) == -1) {
        /* pedantic but the ID could have been removed, and beats crashing! */
        printf("paste_animedit_keys: error ID has been removed!\n");
      }
      else {
        PointerRNA id_ptr, rptr;
        PropertyRNA *prop;

        RNA_id_pointer_create(aci->id, &id_ptr);

        if (RNA_path_resolve_property(&id_ptr, aci->rna_path, &rptr, &prop)) {
          const char *identifier = RNA_property_identifier(prop);
          int len_id = strlen(identifier);
          int len_path = strlen(fcu->rna_path);
          if (len_id <= len_path) {
            /* NOTE: paths which end with "] will fail with this test - Animated ID Props. */
            if (STREQ(identifier, fcu->rna_path + (len_path - len_id))) {
              if ((from_single) || (aci->array_index == fcu->array_index)) {
                break;
              }
            }
          }
        }
        else {
          printf("paste_animedit_keys: failed to resolve path id:%s, '%s'!\n",
                 aci->id->name,
                 aci->rna_path);
        }
      }
    }
  }

  return aci;
}

/* least strict matching heuristic: indices only */
static tAnimCopybufItem *pastebuf_match_index_only(FCurve *fcu,
                                                   const short from_single,
                                                   const short UNUSED(to_simple))
{
  tAnimCopybufItem *aci;

  for (aci = animcopybuf.first; aci; aci = aci->next) {
    /* check that paths exist */
    if ((from_single) || (aci->array_index == fcu->array_index)) {
      break;
    }
  }

  return aci;
}

/* ................ */

static void do_curve_mirror_flippping(tAnimCopybufItem *aci, BezTriple *bezt)
{
  if (aci->is_bone) {
    const size_t slength = strlen(aci->rna_path);
    bool flip = false;
    if (BLI_strn_endswith(aci->rna_path, "location", slength) && aci->array_index == 0) {
      flip = true;
    }
    else if (BLI_strn_endswith(aci->rna_path, "rotation_quaternion", slength) &&
             ELEM(aci->array_index, 2, 3))
    {
      flip = true;
    }
    else if (BLI_strn_endswith(aci->rna_path, "rotation_euler", slength) &&
             ELEM(aci->array_index, 1, 2))
    {
      flip = true;
    }
    else if (BLI_strn_endswith(aci->rna_path, "rotation_axis_angle", slength) &&
             ELEM(aci->array_index, 2, 3))
    {
      flip = true;
    }

    if (flip) {
      bezt->vec[0][1] = -bezt->vec[0][1];
      bezt->vec[1][1] = -bezt->vec[1][1];
      bezt->vec[2][1] = -bezt->vec[2][1];
    }
  }
}

/* helper for paste_animedit_keys() - performs the actual pasting */
static void paste_animedit_keys_fcurve(
    FCurve *fcu, tAnimCopybufItem *aci, float offset[2], const eKeyMergeMode merge_mode, bool flip)
{
  BezTriple *bezt;
  int i;

  /* First de-select existing FCurve's keyframes */
  for (i = 0, bezt = fcu->bezt; i < fcu->totvert; i++, bezt++) {
    BEZT_DESEL_ALL(bezt);
  }

  /* mix mode with existing data */
  switch (merge_mode) {
    case KEYFRAME_PASTE_MERGE_MIX:
      /* do-nothing */
      break;

    case KEYFRAME_PASTE_MERGE_OVER:
      /* remove all keys */
      BKE_fcurve_delete_keys_all(fcu);
      break;

    case KEYFRAME_PASTE_MERGE_OVER_RANGE:
    case KEYFRAME_PASTE_MERGE_OVER_RANGE_ALL: {
      float f_min;
      float f_max;

      if (merge_mode == KEYFRAME_PASTE_MERGE_OVER_RANGE) {
        f_min = aci->bezt[0].vec[1][0] + offset[0];
        f_max = aci->bezt[aci->totvert - 1].vec[1][0] + offset[0];
      }
      else { /* Entire Range */
        f_min = animcopy_firstframe + offset[0];
        f_max = animcopy_lastframe + offset[0];
      }

      /* remove keys in range */
      if (f_min < f_max) {
        /* select verts in range for removal */
        for (i = 0, bezt = fcu->bezt; i < fcu->totvert; i++, bezt++) {
          if ((f_min < bezt[0].vec[1][0]) && (bezt[0].vec[1][0] < f_max)) {
            bezt->f2 |= SELECT;
          }
        }

        /* remove frames in the range */
        BKE_fcurve_delete_keys_selected(fcu);
      }
      break;
    }
  }

  /* just start pasting, with the first keyframe on the current frame, and so on */
  for (i = 0, bezt = aci->bezt; i < aci->totvert; i++, bezt++) {
    /* temporarily apply offset to src beztriple while copying */
    if (flip) {
      do_curve_mirror_flippping(aci, bezt);
    }

    add_v2_v2(bezt->vec[0], offset);
    add_v2_v2(bezt->vec[1], offset);
    add_v2_v2(bezt->vec[2], offset);

    /* insert the keyframe
     * NOTE: we do not want to inherit handles from existing keyframes in this case!
     */

    insert_bezt_fcurve(fcu, bezt, INSERTKEY_OVERWRITE_FULL);

    /* un-apply offset from src beztriple after copying */
    sub_v2_v2(bezt->vec[0], offset);
    sub_v2_v2(bezt->vec[1], offset);
    sub_v2_v2(bezt->vec[2], offset);

    if (flip) {
      do_curve_mirror_flippping(aci, bezt);
    }
  }

  /* recalculate F-Curve's handles? */
  BKE_fcurve_handles_recalc(fcu);
}

const EnumPropertyItem rna_enum_keyframe_paste_offset_items[] = {
    {KEYFRAME_PASTE_OFFSET_CFRA_START,
     "START",
     0,
     "Frame Start",
     "Paste keys starting at current frame"},
    {KEYFRAME_PASTE_OFFSET_CFRA_END, "END", 0, "Frame End", "Paste keys ending at current frame"},
    {KEYFRAME_PASTE_OFFSET_CFRA_RELATIVE,
     "RELATIVE",
     0,
     "Frame Relative",
     "Paste keys relative to the current frame when copying"},
    {KEYFRAME_PASTE_OFFSET_NONE, "NONE", 0, "No Offset", "Paste keys from original time"},
    {0, NULL, 0, NULL, NULL},
};

const EnumPropertyItem rna_enum_keyframe_paste_offset_value[] = {
    {KEYFRAME_PASTE_VALUE_OFFSET_LEFT_KEY,
     "LEFT_KEY",
     0,
     "Left Key",
     "Paste keys with the first key matching the key left of the cursor"},
    {KEYFRAME_PASTE_VALUE_OFFSET_RIGHT_KEY,
     "RIGHT_KEY",
     0,
     "Right Key",
     "Paste keys with the last key matching the key right of the cursor"},
    {KEYFRAME_PASTE_VALUE_OFFSET_CFRA,
     "CURRENT_FRAME",
     0,
     "Current Frame Value",
     "Paste keys relative to the value of the curve under the cursor"},
    {KEYFRAME_PASTE_VALUE_OFFSET_CURSOR,
     "CURSOR_VALUE",
     0,
     "Cursor Value",
     "Paste keys relative to the Y-Position of the cursor"},
    {KEYFRAME_PASTE_VALUE_OFFSET_NONE,
     "NONE",
     0,
     "No Offset",
     "Paste keys with the same value as they were copied"},
    {0, NULL, 0, NULL, NULL},
};

const EnumPropertyItem rna_enum_keyframe_paste_merge_items[] = {
    {KEYFRAME_PASTE_MERGE_MIX, "MIX", 0, "Mix", "Overlay existing with new keys"},
    {KEYFRAME_PASTE_MERGE_OVER, "OVER_ALL", 0, "Overwrite All", "Replace all keys"},
    {KEYFRAME_PASTE_MERGE_OVER_RANGE,
     "OVER_RANGE",
     0,
     "Overwrite Range",
     "Overwrite keys in pasted range"},
    {KEYFRAME_PASTE_MERGE_OVER_RANGE_ALL,
     "OVER_RANGE_ALL",
     0,
     "Overwrite Entire Range",
     "Overwrite keys in pasted range, using the range of all copied keys"},
    {0, NULL, 0, NULL, NULL},
};

static float paste_get_y_offset(bAnimContext *ac,
                                tAnimCopybufItem *aci,
                                bAnimListElem *ale,
                                const eKeyPasteValueOffset value_offset_mode)
{
  FCurve *fcu = (FCurve *)ale->data;
  const float cfra = BKE_scene_frame_get(ac->scene);

  switch (value_offset_mode) {
    case KEYFRAME_PASTE_VALUE_OFFSET_CURSOR: {
      SpaceGraph *sipo = (SpaceGraph *)ac->sl;
      const float offset = sipo->cursorVal - aci->bezt[0].vec[1][1];
      return offset;
    }

    case KEYFRAME_PASTE_VALUE_OFFSET_CFRA: {
      const float cfra_y = evaluate_fcurve(fcu, cfra);
      const float offset = cfra_y - aci->bezt[0].vec[1][1];
      return offset;
    }

    case KEYFRAME_PASTE_VALUE_OFFSET_LEFT_KEY: {
      bool replace;
      const int fcu_index = BKE_fcurve_bezt_binarysearch_index(
          fcu->bezt, cfra, fcu->totvert, &replace);
      BezTriple left_key = fcu->bezt[max_ii(fcu_index - 1, 0)];
      const float offset = left_key.vec[1][1] - aci->bezt[0].vec[1][1];
      return offset;
    }

    case KEYFRAME_PASTE_VALUE_OFFSET_RIGHT_KEY: {
      bool replace;
      const int fcu_index = BKE_fcurve_bezt_binarysearch_index(
          fcu->bezt, cfra, fcu->totvert, &replace);
      BezTriple right_key = fcu->bezt[min_ii(fcu_index, fcu->totvert - 1)];
      const float offset = right_key.vec[1][1] - aci->bezt[aci->totvert - 1].vec[1][1];
      return offset;
    }

    case KEYFRAME_PASTE_VALUE_OFFSET_NONE:
      break;
  }

  return 0.0f;
}

eKeyPasteError paste_animedit_keys(bAnimContext *ac,
                                   ListBase *anim_data,
                                   const eKeyPasteOffset offset_mode,
                                   const eKeyPasteValueOffset value_offset_mode,
                                   const eKeyMergeMode merge_mode,
                                   bool flip)
{
  bAnimListElem *ale;

  const Scene *scene = (ac->scene);

  const bool from_single = BLI_listbase_is_single(&animcopybuf);
  const bool to_simple = BLI_listbase_is_single(anim_data);

  float offset[2];
  int pass;

  /* check if buffer is empty */
  if (BLI_listbase_is_empty(&animcopybuf)) {
    return KEYFRAME_PASTE_NOTHING_TO_PASTE;
  }

  if (BLI_listbase_is_empty(anim_data)) {
    return KEYFRAME_PASTE_NOWHERE_TO_PASTE;
  }

  /* methods of offset */
  switch (offset_mode) {
    case KEYFRAME_PASTE_OFFSET_CFRA_START:
      offset[0] = (float)(scene->r.cfra - animcopy_firstframe);
      break;
    case KEYFRAME_PASTE_OFFSET_CFRA_END:
      offset[0] = (float)(scene->r.cfra - animcopy_lastframe);
      break;
    case KEYFRAME_PASTE_OFFSET_CFRA_RELATIVE:
      offset[0] = (float)(scene->r.cfra - animcopy_cfra);
      break;
    case KEYFRAME_PASTE_OFFSET_NONE:
      offset[0] = 0.0f;
      break;
  }

  if (from_single && to_simple) {
    /* 1:1 match, no tricky checking, just paste */
    FCurve *fcu;
    tAnimCopybufItem *aci;

    ale = anim_data->first;
    fcu = (FCurve *)ale->data; /* destination F-Curve */
    aci = animcopybuf.first;

    offset[1] = paste_get_y_offset(ac, aci, ale, value_offset_mode);
    paste_animedit_keys_fcurve(fcu, aci, offset, merge_mode, false);
    ale->update |= ANIM_UPDATE_DEFAULT;
  }
  else {
    /* from selected channels
     * This "passes" system aims to try to find "matching" channels to paste keyframes
     * into with increasingly loose matching heuristics. The process finishes when at least
     * one F-Curve has been pasted into.
     */
    for (pass = 0; pass < 3; pass++) {
      uint totmatch = 0;

      for (ale = anim_data->first; ale; ale = ale->next) {
        /* Find buffer item to paste from:
         * - If names don't matter (i.e. only 1 channel in buffer), don't check id/group
         * - If names do matter, only check if id-type is ok for now
         *   (group check is not that important).
         * - Most importantly, rna-paths should match (array indices are unimportant for now)
         */
        AnimData *adt = ANIM_nla_mapping_get(ac, ale);
        FCurve *fcu = (FCurve *)ale->data; /* destination F-Curve */
        tAnimCopybufItem *aci = NULL;

        switch (pass) {
          case 0:
            /* most strict, must be exact path match data_path & index */
            aci = pastebuf_match_path_full(fcu, from_single, to_simple, flip);
            break;

          case 1:
            /* less strict, just compare property names */
            aci = pastebuf_match_path_property(ac->bmain, fcu, from_single, to_simple);
            break;

          case 2:
            /* Comparing properties gave no results, so just do index comparisons */
            aci = pastebuf_match_index_only(fcu, from_single, to_simple);
            break;
        }

        /* copy the relevant data from the matching buffer curve */
        if (aci) {
          totmatch++;

          offset[1] = paste_get_y_offset(ac, aci, ale, value_offset_mode);
          if (adt) {
            ANIM_nla_mapping_apply_fcurve(adt, ale->key_data, 0, 0);
            paste_animedit_keys_fcurve(fcu, aci, offset, merge_mode, flip);
            ANIM_nla_mapping_apply_fcurve(adt, ale->key_data, 1, 0);
          }
          else {
            paste_animedit_keys_fcurve(fcu, aci, offset, merge_mode, flip);
          }
        }

        ale->update |= ANIM_UPDATE_DEFAULT;
      }

      /* don't continue if some fcurves were pasted */
      if (totmatch) {
        break;
      }
    }
  }

  ANIM_animdata_update(ac, anim_data);

  return KEYFRAME_PASTE_OK;
}

/** \} */<|MERGE_RESOLUTION|>--- conflicted
+++ resolved
@@ -319,14 +319,8 @@
   const float lerp_factor = fabs(factor);
   /* Blend each key individually. */
   for (int i = segment->start_index; i < segment->start_index + segment->length; i++) {
-<<<<<<< HEAD
     const float key_y_value = interpf(target_bezt->vec[1][1], fcu->bezt[i].vec[1][1], lerp_factor);
-    move_key(&fcu->bezt[i], key_y_value);
-=======
-    const float key_y_value = interpf(
-        target_bezt->vec[1][1], fcu->bezt[i].vec[1][1], blend_factor);
     BKE_fcurve_keyframe_move_value_with_handles(&fcu->bezt[i], key_y_value);
->>>>>>> d9293ca4
   }
 }
 
@@ -492,13 +486,8 @@
 
   const float lerp_factor = (factor + 1) / 2;
   for (int i = segment->start_index; i < segment->start_index + segment->length; i++) {
-<<<<<<< HEAD
     const float key_y_value = interpf(right_bezt->vec[1][1], left_bezt->vec[1][1], lerp_factor);
-    move_key(&fcu->bezt[i], key_y_value);
-=======
-    const float key_y_value = interpf(right_bezt->vec[1][1], left_bezt->vec[1][1], factor);
     BKE_fcurve_keyframe_move_value_with_handles(&fcu->bezt[i], key_y_value);
->>>>>>> d9293ca4
   }
 }
 
