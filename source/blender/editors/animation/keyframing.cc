/* SPDX-FileCopyrightText: 2009 Blender Authors, Joshua Leung. All rights reserved.
 *
 * SPDX-License-Identifier: GPL-2.0-or-later */

/** \file
 * \ingroup edanimation
 */

#include <cstddef>
#include <cstdio>

#include "MEM_guardedalloc.h"

#include "BLI_blenlib.h"

#include "BLT_translation.h"

#include "DNA_ID.h"
#include "DNA_action_types.h"
#include "DNA_anim_types.h"
#include "DNA_armature_types.h"
#include "DNA_constraint_types.h"
#include "DNA_key_types.h"
#include "DNA_material_types.h"
#include "DNA_object_types.h"
#include "DNA_scene_types.h"

#include "BKE_action.h"
#include "BKE_anim_data.h"
#include "BKE_animsys.h"
#include "BKE_armature.hh"
#include "BKE_context.hh"
#include "BKE_fcurve.h"
#include "BKE_global.h"
#include "BKE_idtype.h"
#include "BKE_lib_id.h"
#include "BKE_nla.h"
#include "BKE_report.h"
#include "BKE_scene.h"

#include "DEG_depsgraph.hh"
#include "DEG_depsgraph_build.hh"

#include "ED_keyframing.hh"
#include "ED_object.hh"
#include "ED_screen.hh"

#include "ANIM_animdata.hh"
#include "ANIM_bone_collections.h"
#include "ANIM_fcurve.hh"
#include "ANIM_keyframing.hh"
#include "ANIM_rna.hh"
#include "ANIM_visualkey.hh"

#include "UI_interface.hh"
#include "UI_resources.hh"

#include "WM_api.hh"
#include "WM_types.hh"

#include "RNA_access.hh"
#include "RNA_define.hh"
#include "RNA_enum_types.hh"
#include "RNA_path.hh"
#include "RNA_prototypes.h"

#include "anim_intern.h"

static KeyingSet *keyingset_get_from_op_with_error(wmOperator *op,
                                                   PropertyRNA *prop,
                                                   Scene *scene);

static int delete_key_using_keying_set(bContext *C, wmOperator *op, KeyingSet *ks);

/* ************************************************** */
/* Keyframing Setting Wrangling */

eInsertKeyFlags ANIM_get_keyframing_flags(Scene *scene)
{
  using namespace blender::animrig;
  eInsertKeyFlags flag = INSERTKEY_NOFLAGS;

<<<<<<< HEAD
  /* Visual keying. */
  if (is_autokey_flag(scene, KEYING_FLAG_VISUALKEY)) {
    flag |= INSERTKEY_MATRIX;
  }

  /* Cycle-aware keyframe insertion - preserve cycle period and flow. */
  if (is_autokey_flag(scene, KEYING_FLAG_CYCLEAWARE)) {
    flag |= INSERTKEY_CYCLE_AWARE;
=======
  /* standard flags */
  {
    /* visual keying */
    if (is_autokey_flag(scene, AUTOKEY_FLAG_VISUALKEY)) {
      flag |= INSERTKEY_MATRIX;
    }

    /* only needed */
    if (is_autokey_flag(scene, AUTOKEY_FLAG_INSERTNEEDED)) {
      flag |= INSERTKEY_NEEDED;
    }
>>>>>>> e3b3399b
  }

  if (is_autokey_flag(scene, MANUALKEY_FLAG_INSERTNEEDED)) {
    flag |= INSERTKEY_NEEDED;
  }

  /* Default F-Curve color mode - RGB from XYZ indices. */
  if (is_autokey_flag(scene, KEYING_FLAG_XYZ2RGB)) {
    flag |= INSERTKEY_XYZ2RGB;
  }

  return flag;
}

/* ******************************************* */
/* Animation Data Validation */

bAction *ED_id_action_ensure(Main *bmain, ID *id)
{
  AnimData *adt;

  /* init animdata if none available yet */
  adt = BKE_animdata_from_id(id);
  if (adt == nullptr) {
    adt = BKE_animdata_ensure_id(id);
  }
  if (adt == nullptr) {
    /* if still none (as not allowed to add, or ID doesn't have animdata for some reason) */
    printf("ERROR: Couldn't add AnimData (ID = %s)\n", (id) ? (id->name) : "<None>");
    return nullptr;
  }

  /* init action if none available yet */
  /* TODO: need some wizardry to handle NLA stuff correct */
  if (adt->action == nullptr) {
    /* init action name from name of ID block */
    char actname[sizeof(id->name) - 2];
    SNPRINTF(actname, "%sAction", id->name + 2);

    /* create action */
    adt->action = BKE_action_add(bmain, actname);

    /* set ID-type from ID-block that this is going to be assigned to
     * so that users can't accidentally break actions by assigning them
     * to the wrong places
     */
    BKE_animdata_action_ensure_idroot(id, adt->action);

    /* Tag depsgraph to be rebuilt to include time dependency. */
    DEG_relations_tag_update(bmain);
  }

  DEG_id_tag_update(&adt->action->id, ID_RECALC_ANIMATION_NO_FLUSH);

  /* return the action */
  return adt->action;
}

/** Helper for #update_autoflags_fcurve(). */
void update_autoflags_fcurve_direct(FCurve *fcu, PropertyRNA *prop)
{
  /* set additional flags for the F-Curve (i.e. only integer values) */
  fcu->flag &= ~(FCURVE_INT_VALUES | FCURVE_DISCRETE_VALUES);
  switch (RNA_property_type(prop)) {
    case PROP_FLOAT:
      /* do nothing */
      break;
    case PROP_INT:
      /* do integer (only 'whole' numbers) interpolation between all points */
      fcu->flag |= FCURVE_INT_VALUES;
      break;
    default:
      /* do 'discrete' (i.e. enum, boolean values which cannot take any intermediate
       * values at all) interpolation between all points
       *    - however, we must also ensure that evaluated values are only integers still
       */
      fcu->flag |= (FCURVE_DISCRETE_VALUES | FCURVE_INT_VALUES);
      break;
  }
}

void update_autoflags_fcurve(FCurve *fcu, bContext *C, ReportList *reports, PointerRNA *ptr)
{
  PointerRNA tmp_ptr;
  PropertyRNA *prop;
  int old_flag = fcu->flag;

  if ((ptr->owner_id == nullptr) && (ptr->data == nullptr)) {
    BKE_report(reports, RPT_ERROR, "No RNA pointer available to retrieve values for this F-curve");
    return;
  }

  /* try to get property we should be affecting */
  if (RNA_path_resolve_property(ptr, fcu->rna_path, &tmp_ptr, &prop) == false) {
    /* property not found... */
    const char *idname = (ptr->owner_id) ? ptr->owner_id->name : TIP_("<No ID pointer>");

    BKE_reportf(reports,
                RPT_ERROR,
                "Could not update flags for this F-curve, as RNA path is invalid for the given ID "
                "(ID = %s, path = %s)",
                idname,
                fcu->rna_path);
    return;
  }

  /* update F-Curve flags */
  update_autoflags_fcurve_direct(fcu, prop);

  if (old_flag != fcu->flag) {
    /* Same as if keyframes had been changed */
    WM_event_add_notifier(C, NC_ANIMATION | ND_KEYFRAME | NA_EDITED, nullptr);
  }
}

/* ------------------------- Insert Key API ------------------------- */

void ED_keyframes_add(FCurve *fcu, int num_keys_to_add)
{
  BLI_assert_msg(num_keys_to_add >= 0, "cannot remove keyframes with this function");

  if (num_keys_to_add == 0) {
    return;
  }

  fcu->bezt = static_cast<BezTriple *>(
      MEM_recallocN(fcu->bezt, sizeof(BezTriple) * (fcu->totvert + num_keys_to_add)));
  BezTriple *bezt = fcu->bezt + fcu->totvert; /* Pointer to the first new one. '*/

  fcu->totvert += num_keys_to_add;

  /* Iterate over the new keys to update their settings. */
  while (num_keys_to_add--) {
    /* Defaults, ignoring user-preference gives predictable results for API. */
    bezt->f1 = bezt->f2 = bezt->f3 = SELECT;
    bezt->ipo = BEZT_IPO_BEZ;
    bezt->h1 = bezt->h2 = HD_AUTO_ANIM;
    bezt++;
  }
}

/* ******************************************* */
/* KEYFRAME MODIFICATION */

/* mode for commonkey_modifykey */
enum {
  COMMONKEY_MODE_INSERT = 0,
  COMMONKEY_MODE_DELETE,
} /*eCommonModifyKey_Modes*/;

/**
 * Polling callback for use with `ANIM_*_keyframe()` operators
 * This is based on the standard ED_operator_areaactive callback,
 * except that it does special checks for a few space-types too.
 */
static bool modify_key_op_poll(bContext *C)
{
  ScrArea *area = CTX_wm_area(C);
  Scene *scene = CTX_data_scene(C);

  /* if no area or active scene */
  if (ELEM(nullptr, area, scene)) {
    return false;
  }

  /* should be fine */
  return true;
}

/* Insert Key Operator ------------------------ */

static int insert_key_with_keyingset(bContext *C, wmOperator *op, KeyingSet *ks)
{
  Scene *scene = CTX_data_scene(C);
  Object *obedit = CTX_data_edit_object(C);
  bool ob_edit_mode = false;

  const float cfra = BKE_scene_frame_get(scene);
  const bool confirm = op->flag & OP_IS_INVOKE;
  /* exit the edit mode to make sure that those object data properties that have been
   * updated since the last switching to the edit mode will be keyframed correctly
   */
  if (obedit && ANIM_keyingset_find_id(ks, (ID *)obedit->data)) {
    ED_object_mode_set(C, OB_MODE_OBJECT);
    ob_edit_mode = true;
  }

  /* try to insert keyframes for the channels specified by KeyingSet */
  const int num_channels = ANIM_apply_keyingset(C, nullptr, ks, MODIFYKEY_MODE_INSERT, cfra);
  if (G.debug & G_DEBUG) {
    BKE_reportf(op->reports,
                RPT_INFO,
                "Keying set '%s' - successfully added %d keyframes",
                ks->name,
                num_channels);
  }

  /* restore the edit mode if necessary */
  if (ob_edit_mode) {
    ED_object_mode_set(C, OB_MODE_EDIT);
  }

  /* report failure or do updates? */
  if (num_channels < 0) {
    BKE_report(op->reports, RPT_ERROR, "No suitable context info for active keying set");
    return OPERATOR_CANCELLED;
  }

  if (num_channels > 0) {
    /* send notifiers that keyframes have been changed */
    WM_event_add_notifier(C, NC_ANIMATION | ND_KEYFRAME | NA_ADDED, nullptr);
  }

  if (confirm) {
    /* if called by invoke (from the UI), make a note that we've inserted keyframes */
    if (num_channels > 0) {
      BKE_reportf(op->reports,
                  RPT_INFO,
                  "Successfully added %d keyframes for keying set '%s'",
                  num_channels,
                  ks->name);
    }
    else {
      BKE_report(op->reports, RPT_WARNING, "Keying set failed to insert any keyframes");
    }
  }

  return OPERATOR_FINISHED;
}

static blender::Vector<std::string> construct_rna_paths(PointerRNA *ptr)
{
  eRotationModes rotation_mode;
  IDProperty *properties;
  blender::Vector<std::string> paths;

  if (ptr->type == &RNA_PoseBone) {
    bPoseChannel *pchan = static_cast<bPoseChannel *>(ptr->data);
    rotation_mode = eRotationModes(pchan->rotmode);
    properties = pchan->prop;
  }
  else if (ptr->type == &RNA_Object) {
    Object *ob = static_cast<Object *>(ptr->data);
    rotation_mode = eRotationModes(ob->rotmode);
    properties = ob->id.properties;
  }
  else {
    /* Pointer type not supported. */
    return paths;
  }

  eKeyInsertChannels insert_channel_flags = eKeyInsertChannels(U.key_insert_channels);
  if (insert_channel_flags & USER_ANIM_KEY_CHANNEL_LOCATION) {
    paths.append("location");
  }
  if (insert_channel_flags & USER_ANIM_KEY_CHANNEL_ROTATION) {
    switch (rotation_mode) {
      case ROT_MODE_QUAT:
        paths.append("rotation_quaternion");
        break;
      case ROT_MODE_AXISANGLE:
        paths.append("rotation_axis_angle");
        break;
      case ROT_MODE_XYZ:
      case ROT_MODE_XZY:
      case ROT_MODE_YXZ:
      case ROT_MODE_YZX:
      case ROT_MODE_ZXY:
      case ROT_MODE_ZYX:
        paths.append("rotation_euler");
      default:
        break;
    }
  }
  if (insert_channel_flags & USER_ANIM_KEY_CHANNEL_SCALE) {
    paths.append("scale");
  }
  if (insert_channel_flags & USER_ANIM_KEY_CHANNEL_ROTATION_MODE) {
    paths.append("rotation_mode");
  }
  if (insert_channel_flags & USER_ANIM_KEY_CHANNEL_CUSTOM_PROPERTIES) {
    if (properties) {
      LISTBASE_FOREACH (IDProperty *, prop, &properties->data.group) {
        std::string name = prop->name;
        std::string rna_path = "[\"" + name + "\"]";
        paths.append(rna_path);
      }
    }
  }
  return paths;
}

/* Fill the list with CollectionPointerLink depending on the mode of the context. */
static bool get_selection(bContext *C, ListBase *r_selection)
{
  const eContextObjectMode context_mode = CTX_data_mode_enum(C);

  switch (context_mode) {
    case CTX_MODE_OBJECT: {
      CTX_data_selected_objects(C, r_selection);
      break;
    }
    case CTX_MODE_POSE: {
      CTX_data_selected_pose_bones(C, r_selection);
      break;
    }
    default:
      return false;
  }

  return true;
}

static int insert_key(bContext *C, wmOperator *op)
{
  using namespace blender;

  ListBase selection = {nullptr, nullptr};
  const bool found_selection = get_selection(C, &selection);
  if (!found_selection) {
    BKE_reportf(op->reports, RPT_ERROR, "Unsupported context mode");
  }

  Main *bmain = CTX_data_main(C);
  Scene *scene = CTX_data_scene(C);
  const float scene_frame = BKE_scene_frame_get(scene);

  const eInsertKeyFlags insert_key_flags = ANIM_get_keyframing_flags(scene);
  const eBezTriple_KeyframeType key_type = eBezTriple_KeyframeType(
      scene->toolsettings->keyframe_type);

  LISTBASE_FOREACH (CollectionPointerLink *, collection_ptr_link, &selection) {
    ID *selected_id = collection_ptr_link->ptr.owner_id;
    if (!BKE_id_is_editable(bmain, selected_id)) {
      BKE_reportf(op->reports, RPT_ERROR, "'%s' is not editable", selected_id->name + 2);
      continue;
    }
    PointerRNA id_ptr = collection_ptr_link->ptr;
    Vector<std::string> rna_paths = construct_rna_paths(&collection_ptr_link->ptr);

    animrig::insert_key_rna(
        &id_ptr, rna_paths.as_span(), scene_frame, insert_key_flags, key_type, bmain, op->reports);
  }

  WM_event_add_notifier(C, NC_ANIMATION | ND_KEYFRAME | NA_ADDED, nullptr);
  BLI_freelistN(&selection);

  return OPERATOR_FINISHED;
}

static int insert_key_exec(bContext *C, wmOperator *op)
{
  Scene *scene = CTX_data_scene(C);
  /* Use the active keying set if there is one. */
  KeyingSet *ks = ANIM_keyingset_get_from_enum_type(scene, scene->active_keyingset);
  if (ks) {
    return insert_key_with_keyingset(C, op, ks);
  }
  return insert_key(C, op);
}

void ANIM_OT_keyframe_insert(wmOperatorType *ot)
{
  /* identifiers */
  ot->name = "Insert Keyframe";
  ot->idname = "ANIM_OT_keyframe_insert";
  ot->description =
      "Insert keyframes on the current frame using either the active keying set, or the user "
      "preferences if no keying set is active";

  /* callbacks */
  ot->exec = insert_key_exec;
  ot->poll = modify_key_op_poll;

  /* flags */
  ot->flag = OPTYPE_REGISTER | OPTYPE_UNDO;
}

static int keyframe_insert_with_keyingset_exec(bContext *C, wmOperator *op)
{
  Scene *scene = CTX_data_scene(C);
  KeyingSet *ks = keyingset_get_from_op_with_error(op, op->type->prop, scene);
  if (ks == nullptr) {
    return OPERATOR_CANCELLED;
  }
  return insert_key_with_keyingset(C, op, ks);
}

void ANIM_OT_keyframe_insert_by_name(wmOperatorType *ot)
{
  PropertyRNA *prop;

  /* identifiers */
  ot->name = "Insert Keyframe (by name)";
  ot->idname = "ANIM_OT_keyframe_insert_by_name";
  ot->description = "Alternate access to 'Insert Keyframe' for keymaps to use";

  /* callbacks */
  ot->exec = keyframe_insert_with_keyingset_exec;
  ot->poll = modify_key_op_poll;

  /* flags */
  ot->flag = OPTYPE_REGISTER | OPTYPE_UNDO;

  /* keyingset to use (idname) */
  prop = RNA_def_string(
      ot->srna, "type", nullptr, MAX_ID_NAME - 2, "Keying Set", "The Keying Set to use");
  RNA_def_property_string_search_func_runtime(
      prop, ANIM_keyingset_visit_for_search_no_poll, PROP_STRING_SEARCH_SUGGESTION);
  RNA_def_property_flag(prop, PROP_HIDDEN);
  ot->prop = prop;
}

/* Insert Key Operator (With Menu) ------------------------ */
/* This operator checks if a menu should be shown for choosing the KeyingSet to use,
 * then calls the menu if necessary before
 */

static int insert_key_menu_invoke(bContext *C, wmOperator *op, const wmEvent * /*event*/)
{
  Scene *scene = CTX_data_scene(C);

  /* When there is an active keying set and no request to prompt, keyframe immediately. */
  if ((scene->active_keyingset != 0) && !RNA_boolean_get(op->ptr, "always_prompt")) {
    /* Just call the exec() on the active keying-set. */
    RNA_enum_set(op->ptr, "type", 0);
    return op->type->exec(C, op);
  }

  /* Show a menu listing all keying-sets, the enum is expanded here to make use of the
   * operator that accesses the keying-set by name. This is important for the ability
   * to assign shortcuts to arbitrarily named keying sets. See #89560.
   * These menu items perform the key-frame insertion (not this operator)
   * hence the #OPERATOR_INTERFACE return. */
  uiPopupMenu *pup = UI_popup_menu_begin(
      C, WM_operatortype_name(op->type, op->ptr).c_str(), ICON_NONE);
  uiLayout *layout = UI_popup_menu_layout(pup);

  /* Even though `ANIM_OT_keyframe_insert_menu` can show a menu in one line,
   * prefer `ANIM_OT_keyframe_insert_by_name` so users can bind keys to specific
   * keying sets by name in the key-map instead of the index which isn't stable. */
  PropertyRNA *prop = RNA_struct_find_property(op->ptr, "type");
  const EnumPropertyItem *item_array = nullptr;
  int totitem;
  bool free;

  RNA_property_enum_items_gettexted(C, op->ptr, prop, &item_array, &totitem, &free);

  for (int i = 0; i < totitem; i++) {
    const EnumPropertyItem *item = &item_array[i];
    if (item->identifier[0] != '\0') {
      uiItemStringO(layout,
                    item->name,
                    item->icon,
                    "ANIM_OT_keyframe_insert_by_name",
                    "type",
                    item->identifier);
    }
    else {
      /* This enum shouldn't contain headings, assert there are none.
       * NOTE: If in the future the enum includes them, additional layout code can be
       * added to show them - although that doesn't seem likely. */
      BLI_assert(item->name == nullptr);
      uiItemS(layout);
    }
  }

  if (free) {
    MEM_freeN((void *)item_array);
  }

  UI_popup_menu_end(C, pup);

  return OPERATOR_INTERFACE;
}

void ANIM_OT_keyframe_insert_menu(wmOperatorType *ot)
{
  PropertyRNA *prop;

  /* identifiers */
  ot->name = "Insert Keyframe Menu";
  ot->idname = "ANIM_OT_keyframe_insert_menu";
  ot->description =
      "Insert Keyframes for specified Keying Set, with menu of available Keying Sets if undefined";

  /* callbacks */
  ot->invoke = insert_key_menu_invoke;
  ot->exec = keyframe_insert_with_keyingset_exec;
  ot->poll = ED_operator_areaactive;

  /* flags */
  ot->flag = OPTYPE_REGISTER | OPTYPE_UNDO;

  /* keyingset to use (dynamic enum) */
  prop = RNA_def_enum(
      ot->srna, "type", rna_enum_dummy_DEFAULT_items, 0, "Keying Set", "The Keying Set to use");
  RNA_def_enum_funcs(prop, ANIM_keying_sets_enum_itemf);
  RNA_def_property_flag(prop, PROP_HIDDEN);
  ot->prop = prop;

  /* whether the menu should always be shown
   * - by default, the menu should only be shown when there is no active Keying Set (2.5 behavior),
   *   although in some cases it might be useful to always shown (pre 2.5 behavior)
   */
  prop = RNA_def_boolean(ot->srna, "always_prompt", false, "Always Show Menu", "");
  RNA_def_property_flag(prop, PROP_HIDDEN);
}

/* Delete Key Operator ------------------------ */

static int delete_key_exec(bContext *C, wmOperator *op)
{
  Scene *scene = CTX_data_scene(C);
  KeyingSet *ks = keyingset_get_from_op_with_error(op, op->type->prop, scene);
  if (ks == nullptr) {
    return OPERATOR_CANCELLED;
  }

  return delete_key_using_keying_set(C, op, ks);
}

static int delete_key_using_keying_set(bContext *C, wmOperator *op, KeyingSet *ks)
{
  Scene *scene = CTX_data_scene(C);
  float cfra = BKE_scene_frame_get(scene);
  int num_channels;
  const bool confirm = op->flag & OP_IS_INVOKE;

  /* try to delete keyframes for the channels specified by KeyingSet */
  num_channels = ANIM_apply_keyingset(C, nullptr, ks, MODIFYKEY_MODE_DELETE, cfra);
  if (G.debug & G_DEBUG) {
    printf("KeyingSet '%s' - Successfully removed %d Keyframes\n", ks->name, num_channels);
  }

  /* report failure or do updates? */
  if (num_channels < 0) {
    BKE_report(op->reports, RPT_ERROR, "No suitable context info for active keying set");
    return OPERATOR_CANCELLED;
  }

  if (num_channels > 0) {
    WM_event_add_notifier(C, NC_ANIMATION | ND_KEYFRAME | NA_REMOVED, nullptr);
  }

  if (confirm) {
    /* if called by invoke (from the UI), make a note that we've removed keyframes */
    if (num_channels > 0) {
      BKE_reportf(op->reports,
                  RPT_INFO,
                  "Successfully removed %d keyframes for keying set '%s'",
                  num_channels,
                  ks->name);
    }
    else {
      BKE_report(op->reports, RPT_WARNING, "Keying set failed to remove any keyframes");
    }
  }
  return OPERATOR_FINISHED;
}

void ANIM_OT_keyframe_delete(wmOperatorType *ot)
{
  PropertyRNA *prop;

  /* identifiers */
  ot->name = "Delete Keying-Set Keyframe";
  ot->idname = "ANIM_OT_keyframe_delete";
  ot->description =
      "Delete keyframes on the current frame for all properties in the specified Keying Set";

  /* callbacks */
  ot->exec = delete_key_exec;
  ot->poll = modify_key_op_poll;

  /* flags */
  ot->flag = OPTYPE_REGISTER | OPTYPE_UNDO;

  /* keyingset to use (dynamic enum) */
  prop = RNA_def_enum(
      ot->srna, "type", rna_enum_dummy_DEFAULT_items, 0, "Keying Set", "The Keying Set to use");
  RNA_def_enum_funcs(prop, ANIM_keying_sets_enum_itemf);
  RNA_def_property_flag(prop, PROP_HIDDEN);
  ot->prop = prop;
}

void ANIM_OT_keyframe_delete_by_name(wmOperatorType *ot)
{
  PropertyRNA *prop;

  /* identifiers */
  ot->name = "Delete Keying-Set Keyframe (by name)";
  ot->idname = "ANIM_OT_keyframe_delete_by_name";
  ot->description = "Alternate access to 'Delete Keyframe' for keymaps to use";

  /* callbacks */
  ot->exec = delete_key_exec;
  ot->poll = modify_key_op_poll;

  /* flags */
  ot->flag = OPTYPE_REGISTER | OPTYPE_UNDO;

  /* keyingset to use (idname) */
  prop = RNA_def_string(
      ot->srna, "type", nullptr, MAX_ID_NAME - 2, "Keying Set", "The Keying Set to use");
  RNA_def_property_string_search_func_runtime(
      prop, ANIM_keyingset_visit_for_search_no_poll, PROP_STRING_SEARCH_SUGGESTION);
  RNA_def_property_flag(prop, PROP_HIDDEN);
  ot->prop = prop;
}

/* Delete Key Operator ------------------------ */
/* NOTE: Although this version is simpler than the more generic version for KeyingSets,
 * it is more useful for animators working in the 3D view.
 */

static int clear_anim_v3d_exec(bContext *C, wmOperator * /*op*/)
{
  bool changed = false;

  CTX_DATA_BEGIN (C, Object *, ob, selected_objects) {
    /* just those in active action... */
    if ((ob->adt) && (ob->adt->action)) {
      AnimData *adt = ob->adt;
      bAction *act = adt->action;
      FCurve *fcu, *fcn;

      for (fcu = static_cast<FCurve *>(act->curves.first); fcu; fcu = fcn) {
        bool can_delete = false;

        fcn = fcu->next;

        /* in pose mode, only delete the F-Curve if it belongs to a selected bone */
        if (ob->mode & OB_MODE_POSE) {
          if (fcu->rna_path) {
            /* Get bone-name, and check if this bone is selected. */
            bPoseChannel *pchan = nullptr;
            char bone_name[sizeof(pchan->name)];
            if (BLI_str_quoted_substr(fcu->rna_path, "pose.bones[", bone_name, sizeof(bone_name)))
            {
              pchan = BKE_pose_channel_find_name(ob->pose, bone_name);
              /* Delete if bone is selected. */
              if ((pchan) && (pchan->bone)) {
                if (pchan->bone->flag & BONE_SELECTED) {
                  can_delete = true;
                }
              }
            }
          }
        }
        else {
          /* object mode - all of Object's F-Curves are affected */
          can_delete = true;
        }

        /* delete F-Curve completely */
        if (can_delete) {
          blender::animrig::animdata_fcurve_delete(nullptr, adt, fcu);
          DEG_id_tag_update(&ob->id, ID_RECALC_TRANSFORM);
          changed = true;
        }
      }

      /* Delete the action itself if it is empty. */
      if (blender::animrig::animdata_remove_empty_action(adt)) {
        changed = true;
      }
    }
  }
  CTX_DATA_END;

  if (!changed) {
    return OPERATOR_CANCELLED;
  }

  /* send updates */
  WM_event_add_notifier(C, NC_OBJECT | ND_KEYS, nullptr);

  return OPERATOR_FINISHED;
}

void ANIM_OT_keyframe_clear_v3d(wmOperatorType *ot)
{
  /* identifiers */
  ot->name = "Remove Animation";
  ot->description = "Remove all keyframe animation for selected objects";
  ot->idname = "ANIM_OT_keyframe_clear_v3d";

  /* callbacks */
  ot->invoke = WM_operator_confirm_or_exec;
  ot->exec = clear_anim_v3d_exec;

  ot->poll = ED_operator_areaactive;

  /* flags */
  ot->flag = OPTYPE_REGISTER | OPTYPE_UNDO;
  WM_operator_properties_confirm_or_exec(ot);
}

static int delete_key_v3d_without_keying_set(bContext *C, wmOperator *op)
{
  Scene *scene = CTX_data_scene(C);
  const float cfra = BKE_scene_frame_get(scene);

  int selected_objects_len = 0;
  int selected_objects_success_len = 0;
  int success_multi = 0;

  const bool confirm = op->flag & OP_IS_INVOKE;

  CTX_DATA_BEGIN (C, Object *, ob, selected_objects) {
    ID *id = &ob->id;
    int success = 0;

    selected_objects_len += 1;

    /* just those in active action... */
    if ((ob->adt) && (ob->adt->action)) {
      AnimData *adt = ob->adt;
      bAction *act = adt->action;
      FCurve *fcu, *fcn;
      const float cfra_unmap = BKE_nla_tweakedit_remap(adt, cfra, NLATIME_CONVERT_UNMAP);

      for (fcu = static_cast<FCurve *>(act->curves.first); fcu; fcu = fcn) {
        fcn = fcu->next;

        /* don't touch protected F-Curves */
        if (BKE_fcurve_is_protected(fcu)) {
          BKE_reportf(op->reports,
                      RPT_WARNING,
                      "Not deleting keyframe for locked F-Curve '%s', object '%s'",
                      fcu->rna_path,
                      id->name + 2);
          continue;
        }

        /* Special exception for bones, as this makes this operator more convenient to use
         * NOTE: This is only done in pose mode.
         * In object mode, we're dealing with the entire object.
         */
        if (ob->mode & OB_MODE_POSE) {
          bPoseChannel *pchan = nullptr;

          /* Get bone-name, and check if this bone is selected. */
          char bone_name[sizeof(pchan->name)];
          if (!BLI_str_quoted_substr(fcu->rna_path, "pose.bones[", bone_name, sizeof(bone_name))) {
            continue;
          }
          pchan = BKE_pose_channel_find_name(ob->pose, bone_name);

          /* skip if bone is not selected */
          if ((pchan) && (pchan->bone)) {
            /* bones are only selected/editable if visible... */
            bArmature *arm = (bArmature *)ob->data;

            /* skipping - not visible on currently visible layers */
            if (!ANIM_bonecoll_is_visible_pchan(arm, pchan)) {
              continue;
            }
            /* skipping - is currently hidden */
            if (pchan->bone->flag & BONE_HIDDEN_P) {
              continue;
            }

            /* selection flag... */
            if ((pchan->bone->flag & BONE_SELECTED) == 0) {
              continue;
            }
          }
        }

        /* delete keyframes on current frame
         * WARNING: this can delete the next F-Curve, hence the "fcn" copying
         */
        success += blender::animrig::delete_keyframe_fcurve(adt, fcu, cfra_unmap);
      }
      DEG_id_tag_update(&ob->adt->action->id, ID_RECALC_ANIMATION_NO_FLUSH);
    }

    /* Only for reporting. */
    if (success) {
      selected_objects_success_len += 1;
      success_multi += success;
    }

    DEG_id_tag_update(&ob->id, ID_RECALC_TRANSFORM);
  }
  CTX_DATA_END;

  if (selected_objects_success_len) {
    /* send updates */
    WM_event_add_notifier(C, NC_OBJECT | ND_KEYS, nullptr);
  }

  if (confirm) {
    /* if called by invoke (from the UI), make a note that we've removed keyframes */
    if (selected_objects_success_len) {
      BKE_reportf(op->reports,
                  RPT_INFO,
                  "%d object(s) successfully had %d keyframes removed",
                  selected_objects_success_len,
                  success_multi);
    }
    else {
      BKE_reportf(
          op->reports, RPT_ERROR, "No keyframes removed from %d object(s)", selected_objects_len);
    }
  }
  return OPERATOR_FINISHED;
}

static int delete_key_v3d_exec(bContext *C, wmOperator *op)
{
  Scene *scene = CTX_data_scene(C);
  KeyingSet *ks = ANIM_scene_get_active_keyingset(scene);

  if (ks == nullptr) {
    return delete_key_v3d_without_keying_set(C, op);
  }

  return delete_key_using_keying_set(C, op, ks);
}

void ANIM_OT_keyframe_delete_v3d(wmOperatorType *ot)
{
  /* identifiers */
  ot->name = "Delete Keyframe";
  ot->description = "Remove keyframes on current frame for selected objects and bones";
  ot->idname = "ANIM_OT_keyframe_delete_v3d";

  /* callbacks */
  ot->invoke = WM_operator_confirm_or_exec;
  ot->exec = delete_key_v3d_exec;

  ot->poll = ED_operator_areaactive;

  /* flags */
  ot->flag = OPTYPE_REGISTER | OPTYPE_UNDO;
  WM_operator_properties_confirm_or_exec(ot);
}

/* Insert Key Button Operator ------------------------ */

static int insert_key_button_exec(bContext *C, wmOperator *op)
{
  Main *bmain = CTX_data_main(C);
  Scene *scene = CTX_data_scene(C);
  ToolSettings *ts = scene->toolsettings;
  PointerRNA ptr = {nullptr};
  PropertyRNA *prop = nullptr;
  char *path;
  uiBut *but;
  const AnimationEvalContext anim_eval_context = BKE_animsys_eval_context_construct(
      CTX_data_depsgraph_pointer(C), BKE_scene_frame_get(scene));
  bool changed = false;
  int index;
  const bool all = RNA_boolean_get(op->ptr, "all");
  eInsertKeyFlags flag = INSERTKEY_NOFLAGS;

  flag = ANIM_get_keyframing_flags(scene);

  if (!(but = UI_context_active_but_prop_get(C, &ptr, &prop, &index))) {
    /* pass event on if no active button found */
    return (OPERATOR_CANCELLED | OPERATOR_PASS_THROUGH);
  }

  if ((ptr.owner_id && ptr.data && prop) && RNA_property_animateable(&ptr, prop)) {
    if (ptr.type == &RNA_NlaStrip) {
      /* Handle special properties for NLA Strips, whose F-Curves are stored on the
       * strips themselves. These are stored separately or else the properties will
       * not have any effect.
       */
      NlaStrip *strip = static_cast<NlaStrip *>(ptr.data);
      FCurve *fcu = BKE_fcurve_find(&strip->fcurves, RNA_property_identifier(prop), index);

      if (fcu) {
        changed = blender::animrig::insert_keyframe_direct(
            op->reports,
            ptr,
            prop,
            fcu,
            &anim_eval_context,
            eBezTriple_KeyframeType(ts->keyframe_type),
            nullptr,
            eInsertKeyFlags(0));
      }
      else {
        BKE_report(op->reports,
                   RPT_ERROR,
                   "This property cannot be animated as it will not get updated correctly");
      }
    }
    else if (UI_but_flag_is_set(but, UI_BUT_DRIVEN)) {
      /* Driven property - Find driver */
      FCurve *fcu;
      bool driven, special;

      fcu = BKE_fcurve_find_by_rna_context_ui(
          C, &ptr, prop, index, nullptr, nullptr, &driven, &special);

      if (fcu && driven) {
        changed = blender::animrig::insert_keyframe_direct(
            op->reports,
            ptr,
            prop,
            fcu,
            &anim_eval_context,
            eBezTriple_KeyframeType(ts->keyframe_type),
            nullptr,
            INSERTKEY_DRIVER);
      }
    }
    else {
      /* standard properties */
      path = RNA_path_from_ID_to_property(&ptr, prop);

      if (path) {
        const char *identifier = RNA_property_identifier(prop);
        const char *group = nullptr;

        /* Special exception for keyframing transforms:
         * Set "group" for this manually, instead of having them appearing at the bottom
         * (ungrouped) part of the channels list.
         * Leaving these ungrouped is not a nice user behavior in this case.
         *
         * TODO: Perhaps we can extend this behavior in future for other properties...
         */
        if (ptr.type == &RNA_PoseBone) {
          bPoseChannel *pchan = static_cast<bPoseChannel *>(ptr.data);
          group = pchan->name;
        }
        else if ((ptr.type == &RNA_Object) &&
                 (strstr(identifier, "location") || strstr(identifier, "rotation") ||
                  strstr(identifier, "scale")))
        {
          /* NOTE: Keep this label in sync with the "ID" case in
           * keyingsets_utils.py :: get_transform_generators_base_info()
           */
          group = "Object Transforms";
        }

        if (all) {
          /* -1 indicates operating on the entire array (or the property itself otherwise) */
          index = -1;
        }

        changed = (blender::animrig::insert_keyframe(bmain,
                                                     op->reports,
                                                     ptr.owner_id,
                                                     nullptr,
                                                     group,
                                                     path,
                                                     index,
                                                     &anim_eval_context,
                                                     eBezTriple_KeyframeType(ts->keyframe_type),
                                                     flag) != 0);

        MEM_freeN(path);
      }
      else {
        BKE_report(op->reports,
                   RPT_WARNING,
                   "Failed to resolve path to property, "
                   "try manually specifying this using a Keying Set instead");
      }
    }
  }
  else {
    if (prop && !RNA_property_animateable(&ptr, prop)) {
      BKE_reportf(op->reports,
                  RPT_WARNING,
                  "\"%s\" property cannot be animated",
                  RNA_property_identifier(prop));
    }
    else {
      BKE_reportf(op->reports,
                  RPT_WARNING,
                  "Button doesn't appear to have any property information attached (ptr.data = "
                  "%p, prop = %p)",
                  ptr.data,
                  (void *)prop);
    }
  }

  if (changed) {
    ID *id = ptr.owner_id;
    AnimData *adt = BKE_animdata_from_id(id);
    if (adt->action != nullptr) {
      DEG_id_tag_update(&adt->action->id, ID_RECALC_ANIMATION_NO_FLUSH);
    }
    DEG_id_tag_update(id, ID_RECALC_ANIMATION_NO_FLUSH);

    /* send updates */
    UI_context_update_anim_flag(C);

    /* send notifiers that keyframes have been changed */
    WM_event_add_notifier(C, NC_ANIMATION | ND_KEYFRAME | NA_ADDED, nullptr);
  }

  return (changed) ? OPERATOR_FINISHED : OPERATOR_CANCELLED;
}

void ANIM_OT_keyframe_insert_button(wmOperatorType *ot)
{
  /* identifiers */
  ot->name = "Insert Keyframe (Buttons)";
  ot->idname = "ANIM_OT_keyframe_insert_button";
  ot->description = "Insert a keyframe for current UI-active property";

  /* callbacks */
  ot->exec = insert_key_button_exec;
  ot->poll = modify_key_op_poll;

  /* flags */
  ot->flag = OPTYPE_UNDO | OPTYPE_INTERNAL;

  /* properties */
  RNA_def_boolean(ot->srna, "all", true, "All", "Insert a keyframe for all element of the array");
}

/* Delete Key Button Operator ------------------------ */

static int delete_key_button_exec(bContext *C, wmOperator *op)
{
  Scene *scene = CTX_data_scene(C);
  PointerRNA ptr = {nullptr};
  PropertyRNA *prop = nullptr;
  Main *bmain = CTX_data_main(C);
  char *path;
  const float cfra = BKE_scene_frame_get(scene);
  bool changed = false;
  int index;
  const bool all = RNA_boolean_get(op->ptr, "all");

  if (!UI_context_active_but_prop_get(C, &ptr, &prop, &index)) {
    /* pass event on if no active button found */
    return (OPERATOR_CANCELLED | OPERATOR_PASS_THROUGH);
  }

  if (ptr.owner_id && ptr.data && prop) {
    if (BKE_nlastrip_has_curves_for_property(&ptr, prop)) {
      /* Handle special properties for NLA Strips, whose F-Curves are stored on the
       * strips themselves. These are stored separately or else the properties will
       * not have any effect.
       */
      ID *id = ptr.owner_id;
      NlaStrip *strip = static_cast<NlaStrip *>(ptr.data);
      FCurve *fcu = BKE_fcurve_find(&strip->fcurves, RNA_property_identifier(prop), 0);

      if (fcu) {
        if (BKE_fcurve_is_protected(fcu)) {
          BKE_reportf(
              op->reports,
              RPT_WARNING,
              "Not deleting keyframe for locked F-Curve for NLA Strip influence on %s - %s '%s'",
              strip->name,
              BKE_idtype_idcode_to_name(GS(id->name)),
              id->name + 2);
        }
        else {
          /* remove the keyframe directly
           * NOTE: cannot use delete_keyframe_fcurve(), as that will free the curve,
           *       and delete_keyframe() expects the FCurve to be part of an action
           */
          bool found = false;
          int i;

          /* try to find index of beztriple to get rid of */
          i = BKE_fcurve_bezt_binarysearch_index(fcu->bezt, cfra, fcu->totvert, &found);
          if (found) {
            /* delete the key at the index (will sanity check + do recalc afterwards) */
            BKE_fcurve_delete_key(fcu, i);
            BKE_fcurve_handles_recalc(fcu);
            changed = true;
          }
        }
      }
    }
    else {
      /* standard properties */
      path = RNA_path_from_ID_to_property(&ptr, prop);

      if (path) {
        if (all) {
          /* -1 indicates operating on the entire array (or the property itself otherwise) */
          index = -1;
        }

        changed = blender::animrig::delete_keyframe(
                      bmain, op->reports, ptr.owner_id, nullptr, path, index, cfra) != 0;
        MEM_freeN(path);
      }
      else if (G.debug & G_DEBUG) {
        printf("Button Delete-Key: no path to property\n");
      }
    }
  }
  else if (G.debug & G_DEBUG) {
    printf("ptr.data = %p, prop = %p\n", ptr.data, (void *)prop);
  }

  if (changed) {
    /* send updates */
    UI_context_update_anim_flag(C);

    /* send notifiers that keyframes have been changed */
    WM_event_add_notifier(C, NC_ANIMATION | ND_KEYFRAME | NA_REMOVED, nullptr);
  }

  return (changed) ? OPERATOR_FINISHED : OPERATOR_CANCELLED;
}

void ANIM_OT_keyframe_delete_button(wmOperatorType *ot)
{
  /* identifiers */
  ot->name = "Delete Keyframe (Buttons)";
  ot->idname = "ANIM_OT_keyframe_delete_button";
  ot->description = "Delete current keyframe of current UI-active property";

  /* callbacks */
  ot->exec = delete_key_button_exec;
  ot->poll = modify_key_op_poll;

  /* flags */
  ot->flag = OPTYPE_UNDO | OPTYPE_INTERNAL;

  /* properties */
  RNA_def_boolean(ot->srna, "all", true, "All", "Delete keyframes from all elements of the array");
}

/* Clear Key Button Operator ------------------------ */

static int clear_key_button_exec(bContext *C, wmOperator *op)
{
  PointerRNA ptr = {nullptr};
  PropertyRNA *prop = nullptr;
  Main *bmain = CTX_data_main(C);
  char *path;
  bool changed = false;
  int index;
  const bool all = RNA_boolean_get(op->ptr, "all");

  if (!UI_context_active_but_prop_get(C, &ptr, &prop, &index)) {
    /* pass event on if no active button found */
    return (OPERATOR_CANCELLED | OPERATOR_PASS_THROUGH);
  }

  if (ptr.owner_id && ptr.data && prop) {
    path = RNA_path_from_ID_to_property(&ptr, prop);

    if (path) {
      if (all) {
        /* -1 indicates operating on the entire array (or the property itself otherwise) */
        index = -1;
      }

      changed |=
          (blender::animrig::clear_keyframe(
               bmain, op->reports, ptr.owner_id, nullptr, path, index, eInsertKeyFlags(0)) != 0);
      MEM_freeN(path);
    }
    else if (G.debug & G_DEBUG) {
      printf("Button Clear-Key: no path to property\n");
    }
  }
  else if (G.debug & G_DEBUG) {
    printf("ptr.data = %p, prop = %p\n", ptr.data, (void *)prop);
  }

  if (changed) {
    /* send updates */
    UI_context_update_anim_flag(C);

    /* send notifiers that keyframes have been changed */
    WM_event_add_notifier(C, NC_ANIMATION | ND_KEYFRAME | NA_REMOVED, nullptr);
  }

  return (changed) ? OPERATOR_FINISHED : OPERATOR_CANCELLED;
}

void ANIM_OT_keyframe_clear_button(wmOperatorType *ot)
{
  /* identifiers */
  ot->name = "Clear Keyframe (Buttons)";
  ot->idname = "ANIM_OT_keyframe_clear_button";
  ot->description = "Clear all keyframes on the currently active property";

  /* callbacks */
  ot->exec = clear_key_button_exec;
  ot->poll = modify_key_op_poll;

  /* flags */
  ot->flag = OPTYPE_UNDO | OPTYPE_INTERNAL;

  /* properties */
  RNA_def_boolean(ot->srna, "all", true, "All", "Clear keyframes from all elements of the array");
}

/* ******************************************* */
/* KEYFRAME DETECTION */

/* --------------- API/Per-Datablock Handling ------------------- */

bool fcurve_frame_has_keyframe(const FCurve *fcu, float frame)
{
  /* quick sanity check */
  if (ELEM(nullptr, fcu, fcu->bezt)) {
    return false;
  }

  if ((fcu->flag & FCURVE_MUTED) == 0) {
    bool replace;
    int i = BKE_fcurve_bezt_binarysearch_index(fcu->bezt, frame, fcu->totvert, &replace);

    /* BKE_fcurve_bezt_binarysearch_index will set replace to be 0 or 1
     * - obviously, 1 represents a match
     */
    if (replace) {
      /* sanity check: 'i' may in rare cases exceed arraylen */
      if ((i >= 0) && (i < fcu->totvert)) {
        return true;
      }
    }
  }

  return false;
}

bool fcurve_is_changed(PointerRNA ptr,
                       PropertyRNA *prop,
                       FCurve *fcu,
                       const AnimationEvalContext *anim_eval_context)
{
  PathResolvedRNA anim_rna;
  anim_rna.ptr = ptr;
  anim_rna.prop = prop;
  anim_rna.prop_index = fcu->array_index;

  int index = fcu->array_index;
  blender::Vector<float> values = blender::animrig::get_rna_values(&ptr, prop);

  float fcurve_val = calculate_fcurve(&anim_rna, fcu, anim_eval_context);
  float cur_val = (index >= 0 && index < values.size()) ? values[index] : 0.0f;

  return !compare_ff_relative(fcurve_val, cur_val, FLT_EPSILON, 64);
}

/**
 * Checks whether an Action has a keyframe for a given frame
 * Since we're only concerned whether a keyframe exists,
 * we can simply loop until a match is found.
 */
static bool action_frame_has_keyframe(bAction *act, float frame)
{
  /* can only find if there is data */
  if (act == nullptr) {
    return false;
  }

  if (act->flag & ACT_MUTED) {
    return false;
  }

  /* loop over F-Curves, using binary-search to try to find matches
   * - this assumes that keyframes are only beztriples
   */
  LISTBASE_FOREACH (FCurve *, fcu, &act->curves) {
    /* only check if there are keyframes (currently only of type BezTriple) */
    if (fcu->bezt && fcu->totvert) {
      if (fcurve_frame_has_keyframe(fcu, frame)) {
        return true;
      }
    }
  }

  /* nothing found */
  return false;
}

/* Checks whether an Object has a keyframe for a given frame */
static bool object_frame_has_keyframe(Object *ob, float frame)
{
  /* error checking */
  if (ob == nullptr) {
    return false;
  }

  /* check own animation data - specifically, the action it contains */
  if ((ob->adt) && (ob->adt->action)) {
    /* #41525 - When the active action is a NLA strip being edited,
     * we need to correct the frame number to "look inside" the
     * remapped action
     */
    float ob_frame = BKE_nla_tweakedit_remap(ob->adt, frame, NLATIME_CONVERT_UNMAP);

    if (action_frame_has_keyframe(ob->adt->action, ob_frame)) {
      return true;
    }
  }

  /* nothing found */
  return false;
}

/* --------------- API ------------------- */

bool id_frame_has_keyframe(ID *id, float frame)
{
  /* sanity checks */
  if (id == nullptr) {
    return false;
  }

  /* perform special checks for 'macro' types */
  switch (GS(id->name)) {
    case ID_OB: /* object */
      return object_frame_has_keyframe((Object *)id, frame);
#if 0
    /* XXX TODO... for now, just use 'normal' behavior */
    case ID_SCE: /* scene */
      break;
#endif
    default: /* 'normal type' */
    {
      AnimData *adt = BKE_animdata_from_id(id);

      /* only check keyframes in active action */
      if (adt) {
        return action_frame_has_keyframe(adt->action, frame);
      }
      break;
    }
  }

  /* no keyframe found */
  return false;
}

/* -------------------------------------------------------------------- */
/** \name Internal Utilities
 * \{ */

/** Use for insert/delete key-frame. */
static KeyingSet *keyingset_get_from_op_with_error(wmOperator *op, PropertyRNA *prop, Scene *scene)
{
  KeyingSet *ks = nullptr;
  const int prop_type = RNA_property_type(prop);
  if (prop_type == PROP_ENUM) {
    int type = RNA_property_enum_get(op->ptr, prop);
    ks = ANIM_keyingset_get_from_enum_type(scene, type);
    if (ks == nullptr) {
      BKE_report(op->reports, RPT_ERROR, "No active Keying Set");
    }
  }
  else if (prop_type == PROP_STRING) {
    char type_id[MAX_ID_NAME - 2];
    RNA_property_string_get(op->ptr, prop, type_id);
    ks = ANIM_keyingset_get_from_idname(scene, type_id);

    if (ks == nullptr) {
      BKE_reportf(op->reports, RPT_ERROR, "Keying set '%s' not found", type_id);
    }
  }
  else {
    BLI_assert(0);
  }
  return ks;
}

/** \} */<|MERGE_RESOLUTION|>--- conflicted
+++ resolved
@@ -80,7 +80,6 @@
   using namespace blender::animrig;
   eInsertKeyFlags flag = INSERTKEY_NOFLAGS;
 
-<<<<<<< HEAD
   /* Visual keying. */
   if (is_autokey_flag(scene, KEYING_FLAG_VISUALKEY)) {
     flag |= INSERTKEY_MATRIX;
@@ -89,28 +88,10 @@
   /* Cycle-aware keyframe insertion - preserve cycle period and flow. */
   if (is_autokey_flag(scene, KEYING_FLAG_CYCLEAWARE)) {
     flag |= INSERTKEY_CYCLE_AWARE;
-=======
-  /* standard flags */
-  {
-    /* visual keying */
-    if (is_autokey_flag(scene, AUTOKEY_FLAG_VISUALKEY)) {
-      flag |= INSERTKEY_MATRIX;
-    }
-
-    /* only needed */
-    if (is_autokey_flag(scene, AUTOKEY_FLAG_INSERTNEEDED)) {
-      flag |= INSERTKEY_NEEDED;
-    }
->>>>>>> e3b3399b
   }
 
   if (is_autokey_flag(scene, MANUALKEY_FLAG_INSERTNEEDED)) {
     flag |= INSERTKEY_NEEDED;
-  }
-
-  /* Default F-Curve color mode - RGB from XYZ indices. */
-  if (is_autokey_flag(scene, KEYING_FLAG_XYZ2RGB)) {
-    flag |= INSERTKEY_XYZ2RGB;
   }
 
   return flag;
