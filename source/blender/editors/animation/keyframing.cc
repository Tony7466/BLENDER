/* SPDX-FileCopyrightText: 2009 Blender Authors, Joshua Leung. All rights reserved.
 *
 * SPDX-License-Identifier: GPL-2.0-or-later */

/** \file
 * \ingroup edanimation
 */

#include <cstddef>
#include <cstdio>

#include "MEM_guardedalloc.h"

#include "BLI_blenlib.h"

#include "BLT_translation.hh"

#include "DNA_ID.h"
#include "DNA_action_types.h"
#include "DNA_anim_types.h"
#include "DNA_armature_types.h"
#include "DNA_object_types.h"
#include "DNA_scene_types.h"

#include "BKE_action.h"
#include "BKE_anim_data.hh"
#include "BKE_animsys.h"
#include "BKE_armature.hh"
#include "BKE_context.hh"
#include "BKE_fcurve.hh"
#include "BKE_global.hh"
#include "BKE_idtype.hh"
#include "BKE_lib_id.hh"
#include "BKE_nla.h"
#include "BKE_report.hh"
#include "BKE_scene.hh"

#include "DEG_depsgraph.hh"

#include "ED_keyframing.hh"
#include "ED_object.hh"
#include "ED_screen.hh"

#include "ANIM_animdata.hh"
#include "ANIM_bone_collections.hh"
#include "ANIM_driver.hh"
#include "ANIM_fcurve.hh"
#include "ANIM_keyframing.hh"
#include "ANIM_rna.hh"

#include "UI_interface.hh"
#include "UI_resources.hh"

#include "WM_api.hh"
#include "WM_types.hh"

#include "RNA_access.hh"
#include "RNA_define.hh"
#include "RNA_enum_types.hh"
#include "RNA_path.hh"
#include "RNA_prototypes.h"

#include "anim_intern.hh"

static KeyingSet *keyingset_get_from_op_with_error(wmOperator *op,
                                                   PropertyRNA *prop,
                                                   Scene *scene);

static int delete_key_using_keying_set(bContext *C, wmOperator *op, KeyingSet *ks);

/* ************************************************** */
/* Keyframing Setting Wrangling */

eInsertKeyFlags ANIM_get_keyframing_flags(Scene *scene)
{
  using namespace blender::animrig;
  eInsertKeyFlags flag = INSERTKEY_NOFLAGS;

  /* Visual keying. */
  if (is_keying_flag(scene, KEYING_FLAG_VISUALKEY)) {
    flag |= INSERTKEY_MATRIX;
  }

  /* Cycle-aware keyframe insertion - preserve cycle period and flow. */
  if (is_keying_flag(scene, KEYING_FLAG_CYCLEAWARE)) {
    flag |= INSERTKEY_CYCLE_AWARE;
  }

  if (is_keying_flag(scene, MANUALKEY_FLAG_INSERTNEEDED)) {
    flag |= INSERTKEY_NEEDED;
  }

  return flag;
}

/* ******************************************* */
/* Animation Data Validation */

void update_autoflags_fcurve(FCurve *fcu, bContext *C, ReportList *reports, PointerRNA *ptr)
{
  PointerRNA tmp_ptr;
  PropertyRNA *prop;
  int old_flag = fcu->flag;

  if ((ptr->owner_id == nullptr) && (ptr->data == nullptr)) {
    BKE_report(reports, RPT_ERROR, "No RNA pointer available to retrieve values for this F-curve");
    return;
  }

  /* try to get property we should be affecting */
  if (RNA_path_resolve_property(ptr, fcu->rna_path, &tmp_ptr, &prop) == false) {
    /* property not found... */
    const char *idname = (ptr->owner_id) ? ptr->owner_id->name : RPT_("<No ID pointer>");

    BKE_reportf(reports,
                RPT_ERROR,
                "Could not update flags for this F-curve, as RNA path is invalid for the given ID "
                "(ID = %s, path = %s)",
                idname,
                fcu->rna_path);
    return;
  }

  /* update F-Curve flags */
  blender::animrig::update_autoflags_fcurve_direct(fcu, prop);

  if (old_flag != fcu->flag) {
    /* Same as if keyframes had been changed */
    WM_event_add_notifier(C, NC_ANIMATION | ND_KEYFRAME | NA_EDITED, nullptr);
  }
}

/* ------------------------- Insert Key API ------------------------- */

void ED_keyframes_add(FCurve *fcu, int num_keys_to_add)
{
  BLI_assert_msg(num_keys_to_add >= 0, "cannot remove keyframes with this function");

  if (num_keys_to_add == 0) {
    return;
  }

  fcu->bezt = static_cast<BezTriple *>(
      MEM_recallocN(fcu->bezt, sizeof(BezTriple) * (fcu->totvert + num_keys_to_add)));
  BezTriple *bezt = fcu->bezt + fcu->totvert; /* Pointer to the first new one. '*/

  fcu->totvert += num_keys_to_add;

  /* Iterate over the new keys to update their settings. */
  while (num_keys_to_add--) {
    /* Defaults, ignoring user-preference gives predictable results for API. */
    bezt->f1 = bezt->f2 = bezt->f3 = SELECT;
    bezt->ipo = BEZT_IPO_BEZ;
    bezt->h1 = bezt->h2 = HD_AUTO_ANIM;
    bezt++;
  }
}

/* ******************************************* */
/* KEYFRAME MODIFICATION */

/* mode for commonkey_modifykey */
enum {
  COMMONKEY_MODE_INSERT = 0,
  COMMONKEY_MODE_DELETE,
} /*eCommonModifyKey_Modes*/;

/**
 * Polling callback for use with `ANIM_*_keyframe()` operators
 * This is based on the standard ED_operator_areaactive callback,
 * except that it does special checks for a few space-types too.
 */
static bool modify_key_op_poll(bContext *C)
{
  ScrArea *area = CTX_wm_area(C);
  Scene *scene = CTX_data_scene(C);

  /* if no area or active scene */
  if (ELEM(nullptr, area, scene)) {
    return false;
  }

  /* should be fine */
  return true;
}

/* Insert Key Operator ------------------------ */

static int insert_key_with_keyingset(bContext *C, wmOperator *op, KeyingSet *ks)
{
  Scene *scene = CTX_data_scene(C);
  Object *obedit = CTX_data_edit_object(C);
  bool ob_edit_mode = false;

  const float cfra = BKE_scene_frame_get(scene);
  const bool confirm = op->flag & OP_IS_INVOKE;
  /* exit the edit mode to make sure that those object data properties that have been
   * updated since the last switching to the edit mode will be keyframed correctly
   */
  if (obedit && ANIM_keyingset_find_id(ks, (ID *)obedit->data)) {
    blender::ed::object::mode_set(C, OB_MODE_OBJECT);
    ob_edit_mode = true;
  }

  /* try to insert keyframes for the channels specified by KeyingSet */
  const int num_channels = ANIM_apply_keyingset(C, nullptr, ks, MODIFYKEY_MODE_INSERT, cfra);
  if (G.debug & G_DEBUG) {
    BKE_reportf(op->reports,
                RPT_INFO,
                "Keying set '%s' - successfully added %d keyframes",
                ks->name,
                num_channels);
  }

  /* restore the edit mode if necessary */
  if (ob_edit_mode) {
    blender::ed::object::mode_set(C, OB_MODE_EDIT);
  }

  /* report failure or do updates? */
  if (num_channels < 0) {
    BKE_report(op->reports, RPT_ERROR, "No suitable context info for active keying set");
    return OPERATOR_CANCELLED;
  }

  if (num_channels > 0) {
    /* send notifiers that keyframes have been changed */
    WM_event_add_notifier(C, NC_ANIMATION | ND_KEYFRAME | NA_ADDED, nullptr);
  }

  if (confirm) {
    /* if called by invoke (from the UI), make a note that we've inserted keyframes */
    if (num_channels > 0) {
      BKE_reportf(op->reports,
                  RPT_INFO,
                  "Successfully added %d keyframes for keying set '%s'",
                  num_channels,
                  ks->name);
    }
    else {
      BKE_report(op->reports, RPT_WARNING, "Keying set failed to insert any keyframes");
    }
  }

  return OPERATOR_FINISHED;
}

static blender::Vector<std::string> construct_rna_paths(PointerRNA *ptr)
{
  eRotationModes rotation_mode;
  IDProperty *properties;
  blender::Vector<std::string> paths;

  if (ptr->type == &RNA_PoseBone) {
    bPoseChannel *pchan = static_cast<bPoseChannel *>(ptr->data);
    rotation_mode = eRotationModes(pchan->rotmode);
    properties = pchan->prop;
  }
  else if (ptr->type == &RNA_Object) {
    Object *ob = static_cast<Object *>(ptr->data);
    rotation_mode = eRotationModes(ob->rotmode);
    properties = ob->id.properties;
  }
  else {
    /* Pointer type not supported. */
    return paths;
  }

  eKeyInsertChannels insert_channel_flags = eKeyInsertChannels(U.key_insert_channels);
  if (insert_channel_flags & USER_ANIM_KEY_CHANNEL_LOCATION) {
    paths.append("location");
  }
  if (insert_channel_flags & USER_ANIM_KEY_CHANNEL_ROTATION) {
    switch (rotation_mode) {
      case ROT_MODE_QUAT:
        paths.append("rotation_quaternion");
        break;
      case ROT_MODE_AXISANGLE:
        paths.append("rotation_axis_angle");
        break;
      case ROT_MODE_XYZ:
      case ROT_MODE_XZY:
      case ROT_MODE_YXZ:
      case ROT_MODE_YZX:
      case ROT_MODE_ZXY:
      case ROT_MODE_ZYX:
        paths.append("rotation_euler");
      default:
        break;
    }
  }
  if (insert_channel_flags & USER_ANIM_KEY_CHANNEL_SCALE) {
    paths.append("scale");
  }
  if (insert_channel_flags & USER_ANIM_KEY_CHANNEL_ROTATION_MODE) {
    paths.append("rotation_mode");
  }
  if (insert_channel_flags & USER_ANIM_KEY_CHANNEL_CUSTOM_PROPERTIES) {
    if (properties) {
      LISTBASE_FOREACH (IDProperty *, prop, &properties->data.group) {
        std::string name = prop->name;
        std::string rna_path = "[\"" + name + "\"]";
        paths.append(rna_path);
      }
    }
  }
  return paths;
}

/* Fill the list with items depending on the mode of the context. */
static bool get_selection(bContext *C, blender::Vector<PointerRNA> *r_selection)
{
  const eContextObjectMode context_mode = CTX_data_mode_enum(C);

  switch (context_mode) {
    case CTX_MODE_OBJECT: {
      CTX_data_selected_objects(C, r_selection);
      break;
    }
    case CTX_MODE_POSE: {
      CTX_data_selected_pose_bones(C, r_selection);
      break;
    }
    default:
      return false;
  }

  return true;
}

static int insert_key(bContext *C, wmOperator *op)
{
  using namespace blender;

  blender::Vector<PointerRNA> selection;
  const bool found_selection = get_selection(C, &selection);
  if (!found_selection) {
    BLI_freelistN(&selection);
    BKE_reportf(op->reports, RPT_ERROR, "Unsupported context mode");
    return OPERATOR_CANCELLED;
  }

  if (BLI_listbase_is_empty(&selection)) {
    BKE_reportf(op->reports, RPT_WARNING, "Nothing selected to key");
    BLI_freelistN(&selection);
    return OPERATOR_CANCELLED;
  }

  Main *bmain = CTX_data_main(C);
  Scene *scene = CTX_data_scene(C);
  const float scene_frame = BKE_scene_frame_get(scene);

  const eInsertKeyFlags insert_key_flags = ANIM_get_keyframing_flags(scene);
  const eBezTriple_KeyframeType key_type = eBezTriple_KeyframeType(
      scene->toolsettings->keyframe_type);
  Depsgraph *depsgraph = CTX_data_depsgraph_pointer(C);
  const AnimationEvalContext anim_eval_context = BKE_animsys_eval_context_construct(
      depsgraph, BKE_scene_frame_get(scene));

<<<<<<< HEAD
  animrig::CombinedKeyingResult combined_result;
  LISTBASE_FOREACH (CollectionPointerLink *, collection_ptr_link, &selection) {
    ID *selected_id = collection_ptr_link->ptr.owner_id;
    if (!id_can_have_animdata(selected_id)) {
      BKE_reportf(op->reports,
                  RPT_ERROR,
                  "Could not insert keyframe, as this type does not support animation data (ID = "
                  "%s)",
                  selected_id->name);
      continue;
    }
=======
  for (PointerRNA &id_ptr : selection) {
    ID *selected_id = id_ptr.owner_id;
>>>>>>> 362d381a
    if (!BKE_id_is_editable(bmain, selected_id)) {
      BKE_reportf(op->reports, RPT_ERROR, "'%s' is not editable", selected_id->name + 2);
      continue;
    }
<<<<<<< HEAD

    PointerRNA id_ptr = collection_ptr_link->ptr;
    Vector<std::string> rna_paths = construct_rna_paths(&collection_ptr_link->ptr);
=======
    Vector<std::string> rna_paths = construct_rna_paths(&id_ptr);
>>>>>>> 362d381a

    combined_result.merge(animrig::insert_key_rna(&id_ptr,
                                                  rna_paths.as_span(),
                                                  scene_frame,
                                                  insert_key_flags,
                                                  key_type,
                                                  bmain,
                                                  anim_eval_context));
  }

  if (combined_result.get_count(animrig::SingleKeyingResult::SUCCESS) == 0) {
    combined_result.generate_reports(op->reports);
  }

  WM_event_add_notifier(C, NC_ANIMATION | ND_KEYFRAME | NA_ADDED, nullptr);

  return OPERATOR_FINISHED;
}

static int insert_key_exec(bContext *C, wmOperator *op)
{
  Scene *scene = CTX_data_scene(C);
  /* Use the active keying set if there is one. */
  const int type = RNA_enum_get(op->ptr, "type");
  KeyingSet *ks = ANIM_keyingset_get_from_enum_type(scene, type);
  if (ks) {
    return insert_key_with_keyingset(C, op, ks);
  }
  return insert_key(C, op);
}

void ANIM_OT_keyframe_insert(wmOperatorType *ot)
{
  /* identifiers */
  ot->name = "Insert Keyframe";
  ot->idname = "ANIM_OT_keyframe_insert";
  ot->description =
      "Insert keyframes on the current frame using either the active keying set, or the user "
      "preferences if no keying set is active";

  /* callbacks */
  ot->exec = insert_key_exec;
  ot->poll = modify_key_op_poll;

  /* flags */
  ot->flag = OPTYPE_REGISTER | OPTYPE_UNDO;

  /* Allows passing in a keying set when using the Python operator. */
  PropertyRNA *prop = RNA_def_enum(
      ot->srna, "type", rna_enum_dummy_DEFAULT_items, 0, "Keying Set", "The Keying Set to use");
  RNA_def_enum_funcs(prop, ANIM_keying_sets_enum_itemf);
  RNA_def_property_flag(prop, PROP_HIDDEN);
  ot->prop = prop;
}

static int keyframe_insert_with_keyingset_exec(bContext *C, wmOperator *op)
{
  Scene *scene = CTX_data_scene(C);
  KeyingSet *ks = keyingset_get_from_op_with_error(op, op->type->prop, scene);
  if (ks == nullptr) {
    return OPERATOR_CANCELLED;
  }
  return insert_key_with_keyingset(C, op, ks);
}

void ANIM_OT_keyframe_insert_by_name(wmOperatorType *ot)
{
  PropertyRNA *prop;

  /* identifiers */
  ot->name = "Insert Keyframe (by name)";
  ot->idname = "ANIM_OT_keyframe_insert_by_name";
  ot->description = "Alternate access to 'Insert Keyframe' for keymaps to use";

  /* callbacks */
  ot->exec = keyframe_insert_with_keyingset_exec;
  ot->poll = modify_key_op_poll;

  /* flags */
  ot->flag = OPTYPE_REGISTER | OPTYPE_UNDO;

  /* keyingset to use (idname) */
  prop = RNA_def_string(
      ot->srna, "type", nullptr, MAX_ID_NAME - 2, "Keying Set", "The Keying Set to use");
  RNA_def_property_string_search_func_runtime(
      prop, ANIM_keyingset_visit_for_search_no_poll, PROP_STRING_SEARCH_SUGGESTION);
  RNA_def_property_flag(prop, PROP_HIDDEN);
  ot->prop = prop;
}

/* Insert Key Operator (With Menu) ------------------------ */
/* This operator checks if a menu should be shown for choosing the KeyingSet to use,
 * then calls the menu if necessary before
 */

static int insert_key_menu_invoke(bContext *C, wmOperator *op, const wmEvent * /*event*/)
{
  Scene *scene = CTX_data_scene(C);

  /* When there is an active keying set and no request to prompt, keyframe immediately. */
  if ((scene->active_keyingset != 0) && !RNA_boolean_get(op->ptr, "always_prompt")) {
    /* Just call the exec() on the active keying-set. */
    RNA_enum_set(op->ptr, "type", 0);
    return op->type->exec(C, op);
  }

  /* Show a menu listing all keying-sets, the enum is expanded here to make use of the
   * operator that accesses the keying-set by name. This is important for the ability
   * to assign shortcuts to arbitrarily named keying sets. See #89560.
   * These menu items perform the key-frame insertion (not this operator)
   * hence the #OPERATOR_INTERFACE return. */
  uiPopupMenu *pup = UI_popup_menu_begin(
      C, WM_operatortype_name(op->type, op->ptr).c_str(), ICON_NONE);
  uiLayout *layout = UI_popup_menu_layout(pup);

  /* Even though `ANIM_OT_keyframe_insert_menu` can show a menu in one line,
   * prefer `ANIM_OT_keyframe_insert_by_name` so users can bind keys to specific
   * keying sets by name in the key-map instead of the index which isn't stable. */
  PropertyRNA *prop = RNA_struct_find_property(op->ptr, "type");
  const EnumPropertyItem *item_array = nullptr;
  int totitem;
  bool free;

  RNA_property_enum_items_gettexted(C, op->ptr, prop, &item_array, &totitem, &free);

  for (int i = 0; i < totitem; i++) {
    const EnumPropertyItem *item = &item_array[i];
    if (item->identifier[0] != '\0') {
      uiItemStringO(layout,
                    item->name,
                    item->icon,
                    "ANIM_OT_keyframe_insert_by_name",
                    "type",
                    item->identifier);
    }
    else {
      /* This enum shouldn't contain headings, assert there are none.
       * NOTE: If in the future the enum includes them, additional layout code can be
       * added to show them - although that doesn't seem likely. */
      BLI_assert(item->name == nullptr);
      uiItemS(layout);
    }
  }

  if (free) {
    MEM_freeN((void *)item_array);
  }

  UI_popup_menu_end(C, pup);

  return OPERATOR_INTERFACE;
}

void ANIM_OT_keyframe_insert_menu(wmOperatorType *ot)
{
  PropertyRNA *prop;

  /* identifiers */
  ot->name = "Insert Keyframe Menu";
  ot->idname = "ANIM_OT_keyframe_insert_menu";
  ot->description =
      "Insert Keyframes for specified Keying Set, with menu of available Keying Sets if undefined";

  /* callbacks */
  ot->invoke = insert_key_menu_invoke;
  ot->exec = keyframe_insert_with_keyingset_exec;
  ot->poll = ED_operator_areaactive;

  /* flags */
  ot->flag = OPTYPE_REGISTER | OPTYPE_UNDO;

  /* keyingset to use (dynamic enum) */
  prop = RNA_def_enum(
      ot->srna, "type", rna_enum_dummy_DEFAULT_items, 0, "Keying Set", "The Keying Set to use");
  RNA_def_enum_funcs(prop, ANIM_keying_sets_enum_itemf);
  RNA_def_property_flag(prop, PROP_HIDDEN);
  ot->prop = prop;

  /* whether the menu should always be shown
   * - by default, the menu should only be shown when there is no active Keying Set (2.5 behavior),
   *   although in some cases it might be useful to always shown (pre 2.5 behavior)
   */
  prop = RNA_def_boolean(ot->srna, "always_prompt", false, "Always Show Menu", "");
  RNA_def_property_flag(prop, PROP_HIDDEN);
}

/* Delete Key Operator ------------------------ */

static int delete_key_exec(bContext *C, wmOperator *op)
{
  Scene *scene = CTX_data_scene(C);
  KeyingSet *ks = keyingset_get_from_op_with_error(op, op->type->prop, scene);
  if (ks == nullptr) {
    return OPERATOR_CANCELLED;
  }

  return delete_key_using_keying_set(C, op, ks);
}

static int delete_key_using_keying_set(bContext *C, wmOperator *op, KeyingSet *ks)
{
  Scene *scene = CTX_data_scene(C);
  float cfra = BKE_scene_frame_get(scene);
  int num_channels;
  const bool confirm = op->flag & OP_IS_INVOKE;

  /* try to delete keyframes for the channels specified by KeyingSet */
  num_channels = ANIM_apply_keyingset(C, nullptr, ks, MODIFYKEY_MODE_DELETE, cfra);
  if (G.debug & G_DEBUG) {
    printf("KeyingSet '%s' - Successfully removed %d Keyframes\n", ks->name, num_channels);
  }

  /* report failure or do updates? */
  if (num_channels < 0) {
    BKE_report(op->reports, RPT_ERROR, "No suitable context info for active keying set");
    return OPERATOR_CANCELLED;
  }

  if (num_channels > 0) {
    WM_event_add_notifier(C, NC_ANIMATION | ND_KEYFRAME | NA_REMOVED, nullptr);
  }

  if (confirm) {
    /* if called by invoke (from the UI), make a note that we've removed keyframes */
    if (num_channels > 0) {
      BKE_reportf(op->reports,
                  RPT_INFO,
                  "Successfully removed %d keyframes for keying set '%s'",
                  num_channels,
                  ks->name);
    }
    else {
      BKE_report(op->reports, RPT_WARNING, "Keying set failed to remove any keyframes");
    }
  }
  return OPERATOR_FINISHED;
}

void ANIM_OT_keyframe_delete(wmOperatorType *ot)
{
  PropertyRNA *prop;

  /* identifiers */
  ot->name = "Delete Keying-Set Keyframe";
  ot->idname = "ANIM_OT_keyframe_delete";
  ot->description =
      "Delete keyframes on the current frame for all properties in the specified Keying Set";

  /* callbacks */
  ot->exec = delete_key_exec;
  ot->poll = modify_key_op_poll;

  /* flags */
  ot->flag = OPTYPE_REGISTER | OPTYPE_UNDO;

  /* keyingset to use (dynamic enum) */
  prop = RNA_def_enum(
      ot->srna, "type", rna_enum_dummy_DEFAULT_items, 0, "Keying Set", "The Keying Set to use");
  RNA_def_enum_funcs(prop, ANIM_keying_sets_enum_itemf);
  RNA_def_property_flag(prop, PROP_HIDDEN);
  ot->prop = prop;
}

void ANIM_OT_keyframe_delete_by_name(wmOperatorType *ot)
{
  PropertyRNA *prop;

  /* identifiers */
  ot->name = "Delete Keying-Set Keyframe (by name)";
  ot->idname = "ANIM_OT_keyframe_delete_by_name";
  ot->description = "Alternate access to 'Delete Keyframe' for keymaps to use";

  /* callbacks */
  ot->exec = delete_key_exec;
  ot->poll = modify_key_op_poll;

  /* flags */
  ot->flag = OPTYPE_REGISTER | OPTYPE_UNDO;

  /* keyingset to use (idname) */
  prop = RNA_def_string(
      ot->srna, "type", nullptr, MAX_ID_NAME - 2, "Keying Set", "The Keying Set to use");
  RNA_def_property_string_search_func_runtime(
      prop, ANIM_keyingset_visit_for_search_no_poll, PROP_STRING_SEARCH_SUGGESTION);
  RNA_def_property_flag(prop, PROP_HIDDEN);
  ot->prop = prop;
}

/* Delete Key Operator ------------------------ */
/* NOTE: Although this version is simpler than the more generic version for KeyingSets,
 * it is more useful for animators working in the 3D view.
 */

static int clear_anim_v3d_exec(bContext *C, wmOperator * /*op*/)
{
  bool changed = false;

  CTX_DATA_BEGIN (C, Object *, ob, selected_objects) {
    /* just those in active action... */
    if ((ob->adt) && (ob->adt->action)) {
      AnimData *adt = ob->adt;
      bAction *act = adt->action;
      FCurve *fcu, *fcn;

      for (fcu = static_cast<FCurve *>(act->curves.first); fcu; fcu = fcn) {
        bool can_delete = false;

        fcn = fcu->next;

        /* in pose mode, only delete the F-Curve if it belongs to a selected bone */
        if (ob->mode & OB_MODE_POSE) {
          if (fcu->rna_path) {
            /* Get bone-name, and check if this bone is selected. */
            bPoseChannel *pchan = nullptr;
            char bone_name[sizeof(pchan->name)];
            if (BLI_str_quoted_substr(fcu->rna_path, "pose.bones[", bone_name, sizeof(bone_name)))
            {
              pchan = BKE_pose_channel_find_name(ob->pose, bone_name);
              /* Delete if bone is selected. */
              if ((pchan) && (pchan->bone)) {
                if (pchan->bone->flag & BONE_SELECTED) {
                  can_delete = true;
                }
              }
            }
          }
        }
        else {
          /* object mode - all of Object's F-Curves are affected */
          can_delete = true;
        }

        /* delete F-Curve completely */
        if (can_delete) {
          blender::animrig::animdata_fcurve_delete(nullptr, adt, fcu);
          DEG_id_tag_update(&ob->id, ID_RECALC_TRANSFORM);
          changed = true;
        }
      }

      /* Delete the action itself if it is empty. */
      if (blender::animrig::animdata_remove_empty_action(adt)) {
        changed = true;
      }
    }
  }
  CTX_DATA_END;

  if (!changed) {
    return OPERATOR_CANCELLED;
  }

  /* send updates */
  WM_event_add_notifier(C, NC_OBJECT | ND_KEYS, nullptr);

  return OPERATOR_FINISHED;
}

static int clear_anim_v3d_invoke(bContext *C, wmOperator *op, const wmEvent * /*event*/)
{
  if (RNA_boolean_get(op->ptr, "confirm")) {
    return WM_operator_confirm_ex(C,
                                  op,
                                  IFACE_("Remove animation from selected objects?"),
                                  nullptr,
                                  IFACE_("Remove"),
                                  ALERT_ICON_NONE,
                                  false);
  }
  return clear_anim_v3d_exec(C, op);
}

void ANIM_OT_keyframe_clear_v3d(wmOperatorType *ot)
{
  /* identifiers */
  ot->name = "Remove Animation";
  ot->description = "Remove all keyframe animation for selected objects";
  ot->idname = "ANIM_OT_keyframe_clear_v3d";

  /* callbacks */
  ot->invoke = clear_anim_v3d_invoke;
  ot->exec = clear_anim_v3d_exec;

  ot->poll = ED_operator_areaactive;

  /* flags */
  ot->flag = OPTYPE_REGISTER | OPTYPE_UNDO;
  WM_operator_properties_confirm_or_exec(ot);
}

static int delete_key_v3d_without_keying_set(bContext *C, wmOperator *op)
{
  Scene *scene = CTX_data_scene(C);
  const float cfra = BKE_scene_frame_get(scene);

  int selected_objects_len = 0;
  int selected_objects_success_len = 0;
  int success_multi = 0;

  const bool confirm = op->flag & OP_IS_INVOKE;

  CTX_DATA_BEGIN (C, Object *, ob, selected_objects) {
    ID *id = &ob->id;
    int success = 0;

    selected_objects_len += 1;

    /* just those in active action... */
    if ((ob->adt) && (ob->adt->action)) {
      AnimData *adt = ob->adt;
      bAction *act = adt->action;
      FCurve *fcu, *fcn;
      const float cfra_unmap = BKE_nla_tweakedit_remap(adt, cfra, NLATIME_CONVERT_UNMAP);

      for (fcu = static_cast<FCurve *>(act->curves.first); fcu; fcu = fcn) {
        fcn = fcu->next;

        /* don't touch protected F-Curves */
        if (BKE_fcurve_is_protected(fcu)) {
          BKE_reportf(op->reports,
                      RPT_WARNING,
                      "Not deleting keyframe for locked F-Curve '%s', object '%s'",
                      fcu->rna_path,
                      id->name + 2);
          continue;
        }

        /* Special exception for bones, as this makes this operator more convenient to use
         * NOTE: This is only done in pose mode.
         * In object mode, we're dealing with the entire object.
         */
        if (ob->mode & OB_MODE_POSE) {
          bPoseChannel *pchan = nullptr;

          /* Get bone-name, and check if this bone is selected. */
          char bone_name[sizeof(pchan->name)];
          if (!BLI_str_quoted_substr(fcu->rna_path, "pose.bones[", bone_name, sizeof(bone_name))) {
            continue;
          }
          pchan = BKE_pose_channel_find_name(ob->pose, bone_name);

          /* skip if bone is not selected */
          if ((pchan) && (pchan->bone)) {
            /* bones are only selected/editable if visible... */
            bArmature *arm = (bArmature *)ob->data;

            /* skipping - not visible on currently visible layers */
            if (!ANIM_bonecoll_is_visible_pchan(arm, pchan)) {
              continue;
            }
            /* skipping - is currently hidden */
            if (pchan->bone->flag & BONE_HIDDEN_P) {
              continue;
            }

            /* selection flag... */
            if ((pchan->bone->flag & BONE_SELECTED) == 0) {
              continue;
            }
          }
        }

        /* delete keyframes on current frame
         * WARNING: this can delete the next F-Curve, hence the "fcn" copying
         */
        success += blender::animrig::delete_keyframe_fcurve(adt, fcu, cfra_unmap);
      }
      DEG_id_tag_update(&ob->adt->action->id, ID_RECALC_ANIMATION_NO_FLUSH);
    }

    /* Only for reporting. */
    if (success) {
      selected_objects_success_len += 1;
      success_multi += success;
    }

    DEG_id_tag_update(&ob->id, ID_RECALC_TRANSFORM);
  }
  CTX_DATA_END;

  if (selected_objects_success_len) {
    /* send updates */
    WM_event_add_notifier(C, NC_OBJECT | ND_KEYS, nullptr);
  }

  if (confirm) {
    /* if called by invoke (from the UI), make a note that we've removed keyframes */
    if (selected_objects_success_len) {
      BKE_reportf(op->reports,
                  RPT_INFO,
                  "%d object(s) successfully had %d keyframes removed",
                  selected_objects_success_len,
                  success_multi);
    }
    else {
      BKE_reportf(
          op->reports, RPT_ERROR, "No keyframes removed from %d object(s)", selected_objects_len);
    }
  }
  return OPERATOR_FINISHED;
}

static int delete_key_v3d_exec(bContext *C, wmOperator *op)
{
  Scene *scene = CTX_data_scene(C);
  KeyingSet *ks = ANIM_scene_get_active_keyingset(scene);

  if (ks == nullptr) {
    return delete_key_v3d_without_keying_set(C, op);
  }

  return delete_key_using_keying_set(C, op, ks);
}

static int delete_key_v3d_invoke(bContext *C, wmOperator *op, const wmEvent * /*event*/)
{
  if (RNA_boolean_get(op->ptr, "confirm")) {
    return WM_operator_confirm_ex(C,
                                  op,
                                  IFACE_("Delete keyframes from selected objects?"),
                                  nullptr,
                                  IFACE_("Delete"),
                                  ALERT_ICON_NONE,
                                  false);
  }
  return delete_key_v3d_exec(C, op);
}

void ANIM_OT_keyframe_delete_v3d(wmOperatorType *ot)
{
  /* identifiers */
  ot->name = "Delete Keyframe";
  ot->description = "Remove keyframes on current frame for selected objects and bones";
  ot->idname = "ANIM_OT_keyframe_delete_v3d";

  /* callbacks */
  ot->invoke = delete_key_v3d_invoke;
  ot->exec = delete_key_v3d_exec;

  ot->poll = ED_operator_areaactive;

  /* flags */
  ot->flag = OPTYPE_REGISTER | OPTYPE_UNDO;
  WM_operator_properties_confirm_or_exec(ot);
}

/* Insert Key Button Operator ------------------------ */

static int insert_key_button_exec(bContext *C, wmOperator *op)
{
  Main *bmain = CTX_data_main(C);
  Scene *scene = CTX_data_scene(C);
  ToolSettings *ts = scene->toolsettings;
  PointerRNA ptr = {nullptr};
  PropertyRNA *prop = nullptr;
  uiBut *but;
  const AnimationEvalContext anim_eval_context = BKE_animsys_eval_context_construct(
      CTX_data_depsgraph_pointer(C), BKE_scene_frame_get(scene));
  bool changed = false;
  int index;
  const bool all = RNA_boolean_get(op->ptr, "all");
  eInsertKeyFlags flag = INSERTKEY_NOFLAGS;

  flag = ANIM_get_keyframing_flags(scene);

  if (!(but = UI_context_active_but_prop_get(C, &ptr, &prop, &index))) {
    /* pass event on if no active button found */
    return (OPERATOR_CANCELLED | OPERATOR_PASS_THROUGH);
  }

  if ((ptr.owner_id && ptr.data && prop) && RNA_property_anim_editable(&ptr, prop)) {
    if (ptr.type == &RNA_NlaStrip) {
      /* Handle special properties for NLA Strips, whose F-Curves are stored on the
       * strips themselves. These are stored separately or else the properties will
       * not have any effect.
       */
      NlaStrip *strip = static_cast<NlaStrip *>(ptr.data);
      FCurve *fcu = BKE_fcurve_find(&strip->fcurves, RNA_property_identifier(prop), index);

      if (fcu) {
        changed = blender::animrig::insert_keyframe_direct(
            op->reports,
            ptr,
            prop,
            fcu,
            &anim_eval_context,
            eBezTriple_KeyframeType(ts->keyframe_type),
            nullptr,
            eInsertKeyFlags(0));
      }
      else {
        BKE_report(op->reports,
                   RPT_ERROR,
                   "This property cannot be animated as it will not get updated correctly");
      }
    }
    else if (UI_but_flag_is_set(but, UI_BUT_DRIVEN)) {
      /* Driven property - Find driver */
      FCurve *fcu;
      bool driven, special;

      fcu = BKE_fcurve_find_by_rna_context_ui(
          C, &ptr, prop, index, nullptr, nullptr, &driven, &special);

      if (fcu && driven) {
        const float driver_frame = blender::animrig::evaluate_driver_from_rna_pointer(
            &anim_eval_context, &ptr, prop, fcu);
        AnimationEvalContext remapped_context = BKE_animsys_eval_context_construct(
            CTX_data_depsgraph_pointer(C), driver_frame);
        changed = blender::animrig::insert_keyframe_direct(
            op->reports,
            ptr,
            prop,
            fcu,
            &remapped_context,
            eBezTriple_KeyframeType(ts->keyframe_type),
            nullptr,
            INSERTKEY_NOFLAGS);
      }
    }
    else {
      /* standard properties */
      if (const std::optional<std::string> path = RNA_path_from_ID_to_property(&ptr, prop)) {
        const char *identifier = RNA_property_identifier(prop);
        const char *group = nullptr;

        /* Special exception for keyframing transforms:
         * Set "group" for this manually, instead of having them appearing at the bottom
         * (ungrouped) part of the channels list.
         * Leaving these ungrouped is not a nice user behavior in this case.
         *
         * TODO: Perhaps we can extend this behavior in future for other properties...
         */
        if (ptr.type == &RNA_PoseBone) {
          bPoseChannel *pchan = static_cast<bPoseChannel *>(ptr.data);
          group = pchan->name;
        }
        else if ((ptr.type == &RNA_Object) &&
                 (strstr(identifier, "location") || strstr(identifier, "rotation") ||
                  strstr(identifier, "scale")))
        {
          /* NOTE: Keep this label in sync with the "ID" case in
           * keyingsets_utils.py :: get_transform_generators_base_info()
           */
          group = "Object Transforms";
        }

        if (all) {
          /* -1 indicates operating on the entire array (or the property itself otherwise) */
          index = -1;
        }

        changed = (blender::animrig::insert_keyframe(bmain,
                                                     op->reports,
                                                     ptr.owner_id,
                                                     group,
                                                     path->c_str(),
                                                     index,
                                                     &anim_eval_context,
                                                     eBezTriple_KeyframeType(ts->keyframe_type),
                                                     flag) != 0);
      }
      else {
        BKE_report(op->reports,
                   RPT_WARNING,
                   "Failed to resolve path to property, "
                   "try manually specifying this using a Keying Set instead");
      }
    }
  }
  else {
    if (prop && !RNA_property_anim_editable(&ptr, prop)) {
      BKE_reportf(op->reports,
                  RPT_WARNING,
                  "\"%s\" property cannot be animated",
                  RNA_property_identifier(prop));
    }
    else {
      BKE_reportf(op->reports,
                  RPT_WARNING,
                  "Button doesn't appear to have any property information attached (ptr.data = "
                  "%p, prop = %p)",
                  ptr.data,
                  (void *)prop);
    }
  }

  if (changed) {
    ID *id = ptr.owner_id;
    AnimData *adt = BKE_animdata_from_id(id);
    if (adt->action != nullptr) {
      DEG_id_tag_update(&adt->action->id, ID_RECALC_ANIMATION_NO_FLUSH);
    }
    DEG_id_tag_update(id, ID_RECALC_ANIMATION_NO_FLUSH);

    /* send updates */
    UI_context_update_anim_flag(C);

    /* send notifiers that keyframes have been changed */
    WM_event_add_notifier(C, NC_ANIMATION | ND_KEYFRAME | NA_ADDED, nullptr);
  }

  return (changed) ? OPERATOR_FINISHED : OPERATOR_CANCELLED;
}

void ANIM_OT_keyframe_insert_button(wmOperatorType *ot)
{
  /* identifiers */
  ot->name = "Insert Keyframe (Buttons)";
  ot->idname = "ANIM_OT_keyframe_insert_button";
  ot->description = "Insert a keyframe for current UI-active property";

  /* callbacks */
  ot->exec = insert_key_button_exec;
  ot->poll = modify_key_op_poll;

  /* flags */
  ot->flag = OPTYPE_UNDO | OPTYPE_INTERNAL;

  /* properties */
  RNA_def_boolean(ot->srna, "all", true, "All", "Insert a keyframe for all element of the array");
}

/* Delete Key Button Operator ------------------------ */

static int delete_key_button_exec(bContext *C, wmOperator *op)
{
  Scene *scene = CTX_data_scene(C);
  PointerRNA ptr = {nullptr};
  PropertyRNA *prop = nullptr;
  Main *bmain = CTX_data_main(C);
  const float cfra = BKE_scene_frame_get(scene);
  bool changed = false;
  int index;
  const bool all = RNA_boolean_get(op->ptr, "all");

  if (!UI_context_active_but_prop_get(C, &ptr, &prop, &index)) {
    /* pass event on if no active button found */
    return (OPERATOR_CANCELLED | OPERATOR_PASS_THROUGH);
  }

  if (ptr.owner_id && ptr.data && prop) {
    if (BKE_nlastrip_has_curves_for_property(&ptr, prop)) {
      /* Handle special properties for NLA Strips, whose F-Curves are stored on the
       * strips themselves. These are stored separately or else the properties will
       * not have any effect.
       */
      ID *id = ptr.owner_id;
      NlaStrip *strip = static_cast<NlaStrip *>(ptr.data);
      FCurve *fcu = BKE_fcurve_find(&strip->fcurves, RNA_property_identifier(prop), 0);

      if (fcu) {
        if (BKE_fcurve_is_protected(fcu)) {
          BKE_reportf(
              op->reports,
              RPT_WARNING,
              "Not deleting keyframe for locked F-Curve for NLA Strip influence on %s - %s '%s'",
              strip->name,
              BKE_idtype_idcode_to_name(GS(id->name)),
              id->name + 2);
        }
        else {
          /* remove the keyframe directly
           * NOTE: cannot use delete_keyframe_fcurve(), as that will free the curve,
           *       and delete_keyframe() expects the FCurve to be part of an action
           */
          bool found = false;
          int i;

          /* try to find index of beztriple to get rid of */
          i = BKE_fcurve_bezt_binarysearch_index(fcu->bezt, cfra, fcu->totvert, &found);
          if (found) {
            /* delete the key at the index (will sanity check + do recalc afterwards) */
            BKE_fcurve_delete_key(fcu, i);
            BKE_fcurve_handles_recalc(fcu);
            changed = true;
          }
        }
      }
    }
    else {
      /* standard properties */
      if (const std::optional<std::string> path = RNA_path_from_ID_to_property(&ptr, prop)) {
        if (all) {
          /* -1 indicates operating on the entire array (or the property itself otherwise) */
          index = -1;
        }

        changed = blender::animrig::delete_keyframe(
                      bmain, op->reports, ptr.owner_id, nullptr, path->c_str(), index, cfra) != 0;
      }
      else if (G.debug & G_DEBUG) {
        printf("Button Delete-Key: no path to property\n");
      }
    }
  }
  else if (G.debug & G_DEBUG) {
    printf("ptr.data = %p, prop = %p\n", ptr.data, (void *)prop);
  }

  if (changed) {
    /* send updates */
    UI_context_update_anim_flag(C);

    /* send notifiers that keyframes have been changed */
    WM_event_add_notifier(C, NC_ANIMATION | ND_KEYFRAME | NA_REMOVED, nullptr);
  }

  return (changed) ? OPERATOR_FINISHED : OPERATOR_CANCELLED;
}

void ANIM_OT_keyframe_delete_button(wmOperatorType *ot)
{
  /* identifiers */
  ot->name = "Delete Keyframe (Buttons)";
  ot->idname = "ANIM_OT_keyframe_delete_button";
  ot->description = "Delete current keyframe of current UI-active property";

  /* callbacks */
  ot->exec = delete_key_button_exec;
  ot->poll = modify_key_op_poll;

  /* flags */
  ot->flag = OPTYPE_UNDO | OPTYPE_INTERNAL;

  /* properties */
  RNA_def_boolean(ot->srna, "all", true, "All", "Delete keyframes from all elements of the array");
}

/* Clear Key Button Operator ------------------------ */

static int clear_key_button_exec(bContext *C, wmOperator *op)
{
  PointerRNA ptr = {nullptr};
  PropertyRNA *prop = nullptr;
  Main *bmain = CTX_data_main(C);
  bool changed = false;
  int index;
  const bool all = RNA_boolean_get(op->ptr, "all");

  if (!UI_context_active_but_prop_get(C, &ptr, &prop, &index)) {
    /* pass event on if no active button found */
    return (OPERATOR_CANCELLED | OPERATOR_PASS_THROUGH);
  }

  if (ptr.owner_id && ptr.data && prop) {
    if (const std::optional<std::string> path = RNA_path_from_ID_to_property(&ptr, prop)) {
      if (all) {
        /* -1 indicates operating on the entire array (or the property itself otherwise) */
        index = -1;
      }

      changed |= (blender::animrig::clear_keyframe(bmain,
                                                   op->reports,
                                                   ptr.owner_id,
                                                   nullptr,
                                                   path->c_str(),
                                                   index,
                                                   eInsertKeyFlags(0)) != 0);
    }
    else if (G.debug & G_DEBUG) {
      printf("Button Clear-Key: no path to property\n");
    }
  }
  else if (G.debug & G_DEBUG) {
    printf("ptr.data = %p, prop = %p\n", ptr.data, (void *)prop);
  }

  if (changed) {
    /* send updates */
    UI_context_update_anim_flag(C);

    /* send notifiers that keyframes have been changed */
    WM_event_add_notifier(C, NC_ANIMATION | ND_KEYFRAME | NA_REMOVED, nullptr);
  }

  return (changed) ? OPERATOR_FINISHED : OPERATOR_CANCELLED;
}

void ANIM_OT_keyframe_clear_button(wmOperatorType *ot)
{
  /* identifiers */
  ot->name = "Clear Keyframe (Buttons)";
  ot->idname = "ANIM_OT_keyframe_clear_button";
  ot->description = "Clear all keyframes on the currently active property";

  /* callbacks */
  ot->exec = clear_key_button_exec;
  ot->poll = modify_key_op_poll;

  /* flags */
  ot->flag = OPTYPE_UNDO | OPTYPE_INTERNAL;

  /* properties */
  RNA_def_boolean(ot->srna, "all", true, "All", "Clear keyframes from all elements of the array");
}

/* ******************************************* */
/* KEYFRAME DETECTION */

/* --------------- API/Per-Datablock Handling ------------------- */

bool fcurve_frame_has_keyframe(const FCurve *fcu, float frame)
{
  /* quick sanity check */
  if (ELEM(nullptr, fcu, fcu->bezt)) {
    return false;
  }

  if ((fcu->flag & FCURVE_MUTED) == 0) {
    bool replace;
    int i = BKE_fcurve_bezt_binarysearch_index(fcu->bezt, frame, fcu->totvert, &replace);

    /* BKE_fcurve_bezt_binarysearch_index will set replace to be 0 or 1
     * - obviously, 1 represents a match
     */
    if (replace) {
      /* sanity check: 'i' may in rare cases exceed arraylen */
      if ((i >= 0) && (i < fcu->totvert)) {
        return true;
      }
    }
  }

  return false;
}

bool fcurve_is_changed(PointerRNA ptr,
                       PropertyRNA *prop,
                       FCurve *fcu,
                       const AnimationEvalContext *anim_eval_context)
{
  PathResolvedRNA anim_rna;
  anim_rna.ptr = ptr;
  anim_rna.prop = prop;
  anim_rna.prop_index = fcu->array_index;

  int index = fcu->array_index;
  blender::Vector<float> values = blender::animrig::get_rna_values(&ptr, prop);

  float fcurve_val = calculate_fcurve(&anim_rna, fcu, anim_eval_context);
  float cur_val = (index >= 0 && index < values.size()) ? values[index] : 0.0f;

  return !compare_ff_relative(fcurve_val, cur_val, FLT_EPSILON, 64);
}

/**
 * Checks whether an Action has a keyframe for a given frame
 * Since we're only concerned whether a keyframe exists,
 * we can simply loop until a match is found.
 */
static bool action_frame_has_keyframe(bAction *act, float frame)
{
  /* can only find if there is data */
  if (act == nullptr) {
    return false;
  }

  if (act->flag & ACT_MUTED) {
    return false;
  }

  /* loop over F-Curves, using binary-search to try to find matches
   * - this assumes that keyframes are only beztriples
   */
  LISTBASE_FOREACH (FCurve *, fcu, &act->curves) {
    /* only check if there are keyframes (currently only of type BezTriple) */
    if (fcu->bezt && fcu->totvert) {
      if (fcurve_frame_has_keyframe(fcu, frame)) {
        return true;
      }
    }
  }

  /* nothing found */
  return false;
}

/* Checks whether an Object has a keyframe for a given frame */
static bool object_frame_has_keyframe(Object *ob, float frame)
{
  /* error checking */
  if (ob == nullptr) {
    return false;
  }

  /* check its own animation data - specifically, the action it contains */
  if ((ob->adt) && (ob->adt->action)) {
    /* #41525 - When the active action is a NLA strip being edited,
     * we need to correct the frame number to "look inside" the
     * remapped action
     */
    float ob_frame = BKE_nla_tweakedit_remap(ob->adt, frame, NLATIME_CONVERT_UNMAP);

    if (action_frame_has_keyframe(ob->adt->action, ob_frame)) {
      return true;
    }
  }

  /* nothing found */
  return false;
}

/* --------------- API ------------------- */

bool id_frame_has_keyframe(ID *id, float frame)
{
  /* sanity checks */
  if (id == nullptr) {
    return false;
  }

  /* perform special checks for 'macro' types */
  switch (GS(id->name)) {
    case ID_OB: /* object */
      return object_frame_has_keyframe((Object *)id, frame);
#if 0
    /* XXX TODO... for now, just use 'normal' behavior */
    case ID_SCE: /* scene */
      break;
#endif
    default: /* 'normal type' */
    {
      AnimData *adt = BKE_animdata_from_id(id);

      /* only check keyframes in active action */
      if (adt) {
        return action_frame_has_keyframe(adt->action, frame);
      }
      break;
    }
  }

  /* no keyframe found */
  return false;
}

/* -------------------------------------------------------------------- */
/** \name Internal Utilities
 * \{ */

/** Use for insert/delete key-frame. */
static KeyingSet *keyingset_get_from_op_with_error(wmOperator *op, PropertyRNA *prop, Scene *scene)
{
  KeyingSet *ks = nullptr;
  const int prop_type = RNA_property_type(prop);
  if (prop_type == PROP_ENUM) {
    int type = RNA_property_enum_get(op->ptr, prop);
    ks = ANIM_keyingset_get_from_enum_type(scene, type);
    if (ks == nullptr) {
      BKE_report(op->reports, RPT_ERROR, "No active Keying Set");
    }
  }
  else if (prop_type == PROP_STRING) {
    char type_id[MAX_ID_NAME - 2];
    RNA_property_string_get(op->ptr, prop, type_id);

    if (STREQ(type_id, "__ACTIVE__")) {
      ks = ANIM_keyingset_get_from_enum_type(scene, scene->active_keyingset);
    }
    else {
      ks = ANIM_keyingset_get_from_idname(scene, type_id);
    }

    if (ks == nullptr) {
      BKE_reportf(op->reports, RPT_ERROR, "Keying set '%s' not found", type_id);
    }
  }
  else {
    BLI_assert(0);
  }
  return ks;
}

/** \} */<|MERGE_RESOLUTION|>--- conflicted
+++ resolved
@@ -357,10 +357,9 @@
   const AnimationEvalContext anim_eval_context = BKE_animsys_eval_context_construct(
       depsgraph, BKE_scene_frame_get(scene));
 
-<<<<<<< HEAD
   animrig::CombinedKeyingResult combined_result;
-  LISTBASE_FOREACH (CollectionPointerLink *, collection_ptr_link, &selection) {
-    ID *selected_id = collection_ptr_link->ptr.owner_id;
+  for (PointerRNA &id_ptr : selection) {
+    ID *selected_id = id_ptr.owner_id;
     if (!id_can_have_animdata(selected_id)) {
       BKE_reportf(op->reports,
                   RPT_ERROR,
@@ -369,21 +368,11 @@
                   selected_id->name);
       continue;
     }
-=======
-  for (PointerRNA &id_ptr : selection) {
-    ID *selected_id = id_ptr.owner_id;
->>>>>>> 362d381a
     if (!BKE_id_is_editable(bmain, selected_id)) {
       BKE_reportf(op->reports, RPT_ERROR, "'%s' is not editable", selected_id->name + 2);
       continue;
     }
-<<<<<<< HEAD
-
-    PointerRNA id_ptr = collection_ptr_link->ptr;
-    Vector<std::string> rna_paths = construct_rna_paths(&collection_ptr_link->ptr);
-=======
     Vector<std::string> rna_paths = construct_rna_paths(&id_ptr);
->>>>>>> 362d381a
 
     combined_result.merge(animrig::insert_key_rna(&id_ptr,
                                                   rna_paths.as_span(),
