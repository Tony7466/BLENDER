--- conflicted
+++ resolved
@@ -14,11 +14,6 @@
   ../../imbuf
   ../../makesrna
   ../../windowmanager
-<<<<<<< HEAD
-  ../../../../intern/atomic
-  ../../../../intern/guardedalloc
-=======
->>>>>>> main
 
   # RNA_prototypes.h
   ${CMAKE_BINARY_DIR}/source/blender/makesrna
