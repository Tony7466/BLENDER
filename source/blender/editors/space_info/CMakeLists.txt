--- conflicted
+++ resolved
@@ -14,11 +14,7 @@
   ../../makesdna
   ../../makesrna
   ../../windowmanager
-<<<<<<< HEAD
-  ../../../../intern/glew-mx
   ../../../../intern/atomic
-=======
->>>>>>> b37954d0
   ../../../../intern/guardedalloc
   # RNA_prototypes.h
   ${CMAKE_BINARY_DIR}/source/blender/makesrna
