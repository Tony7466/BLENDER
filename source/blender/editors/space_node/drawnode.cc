--- conflicted
+++ resolved
@@ -1200,11 +1200,8 @@
     {0.62, 0.31, 0.64, 1.0}, /* SOCK_TEXTURE */
     {0.92, 0.46, 0.51, 1.0}, /* SOCK_MATERIAL */
     {0.65, 0.39, 0.78, 1.0}, /* SOCK_ROTATION */
-<<<<<<< HEAD
+    {0.40, 0.40, 0.40, 1.0}, /* SOCK_MENU */
     {0.72, 0.20, 0.52, 1.0}, /* SOCK_MATRIX */
-=======
-    {0.40, 0.40, 0.40, 1.0}, /* SOCK_MENU */
->>>>>>> 6aaa74cd
 };
 
 /* Callback for colors that does not depend on the socket pointer argument to get the type. */
@@ -1239,11 +1236,8 @@
     std_node_socket_color_fn<SOCK_TEXTURE>,
     std_node_socket_color_fn<SOCK_MATERIAL>,
     std_node_socket_color_fn<SOCK_ROTATION>,
-<<<<<<< HEAD
+    std_node_socket_color_fn<SOCK_MENU>,
     std_node_socket_color_fn<SOCK_MATRIX>,
-=======
-    std_node_socket_color_fn<SOCK_MENU>,
->>>>>>> 6aaa74cd
 };
 
 /* draw function for file output node sockets,
