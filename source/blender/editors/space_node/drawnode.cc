--- conflicted
+++ resolved
@@ -1479,15 +1479,9 @@
   col = uiLayoutColumn(layout, false);
   uiItemR(col, &ptr, "hide_value", DEFAULT_FLAGS, nullptr, 0);
 
-<<<<<<< HEAD
   const bNodeTree *node_tree = reinterpret_cast<const bNodeTree *>(id);
   if (interface_socket->flag & NODE_INTERFACE_SOCKET_INPUT && node_tree->type == NTREE_GEOMETRY) {
     uiItemR(col, &ptr, "hide_in_modifier", DEFAULT_FLAGS, nullptr, 0);
-=======
-  const bNodeTree *node_tree = reinterpret_cast<const bNodeTree *>(ptr->owner_id);
-  if (sock->in_out == SOCK_IN && node_tree->type == NTREE_GEOMETRY) {
-    uiItemR(col, ptr, "hide_in_modifier", DEFAULT_FLAGS, nullptr, 0);
->>>>>>> 14bc0970
   }
 }
 
