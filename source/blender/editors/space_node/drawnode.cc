--- conflicted
+++ resolved
@@ -1354,20 +1354,6 @@
       break;
     }
     case SOCK_STRING: {
-<<<<<<< HEAD
-      if (sock->typeinfo->subtype == PROP_FILEPATH) {
-        uiItemR(layout, ptr, "default_value", DEFAULT_FLAGS, "", ICON_NONE);
-      }
-      else {
-        uiLayout *row = uiLayoutSplit(layout, 0.4f, false);
-        uiItemL(row, text, ICON_NONE);
-
-        if (socket_needs_attribute_search(*node, *sock)) {
-          node_geometry_add_attribute_search_button(*C, *node, *ptr, *row);
-        }
-        else {
-          uiItemR(row, ptr, "default_value", DEFAULT_FLAGS, "", ICON_NONE);
-=======
       if (socket_needs_attribute_search(*node, *sock)) {
         if (text[0] == '\0') {
           node_geometry_add_attribute_search_button(*C, *node, *ptr, *layout);
@@ -1385,7 +1371,6 @@
         else {
           uiLayout *row = uiLayoutSplit(layout, 0.4f, false);
           uiItemL(row, text, ICON_NONE);
->>>>>>> 49d85666
         }
       }
       break;
