/* SPDX-FileCopyrightText: 2005 Blender Authors
 *
 * SPDX-License-Identifier: GPL-2.0-or-later */

/** \file
 * \ingroup spnode
 * \brief lower level node drawing for nodes (boarders, headers etc), also node layout.
 */

#include "BLI_color.hh"
#include "BLI_string.h"
#include "BLI_system.h"
#include "BLI_threads.h"

#include "DNA_node_types.h"
#include "DNA_object_types.h"
#include "DNA_screen_types.h"
#include "DNA_space_types.h"
#include "DNA_userdef_types.h"

#include "BKE_context.hh"
#include "BKE_curve.hh"
#include "BKE_image.h"
#include "BKE_main.hh"
#include "BKE_node.hh"
#include "BKE_node_enum.hh"
#include "BKE_node_runtime.hh"
#include "BKE_node_tree_update.hh"
#include "BKE_scene.hh"
#include "BKE_tracking.h"

#include "BLF_api.hh"
#include "BLT_translation.hh"

#include "BIF_glutil.hh"

#include "GPU_batch.hh"
#include "GPU_batch_presets.hh"
#include "GPU_framebuffer.hh"
#include "GPU_immediate.hh"
#include "GPU_matrix.hh"
#include "GPU_platform.hh"
#include "GPU_shader_shared.hh"
#include "GPU_state.hh"
#include "GPU_uniform_buffer.hh"

#include "DRW_engine.hh"

#include "RNA_access.hh"
#include "RNA_define.hh"
#include "RNA_prototypes.h"

#include "ED_node.hh"
#include "ED_space_api.hh"

#include "WM_api.hh"
#include "WM_types.hh"

#include "UI_resources.hh"
#include "UI_view2d.hh"

#include "IMB_colormanagement.hh"
#include "IMB_imbuf_types.hh"

#include "NOD_composite.hh"
#include "NOD_geometry.hh"
#include "NOD_node_declaration.hh"
#include "NOD_shader.h"
#include "NOD_socket.hh"
#include "NOD_texture.h"
#include "node_intern.hh" /* own include */

namespace blender::ed::space_node {

/* Default flags for uiItemR(). Name is kept short since this is used a lot in this file. */
#define DEFAULT_FLAGS UI_ITEM_R_SPLIT_EMPTY_NAME

/* ****************** SOCKET BUTTON DRAW FUNCTIONS ***************** */

static void node_socket_button_label(bContext * /*C*/,
                                     uiLayout *layout,
                                     PointerRNA * /*ptr*/,
                                     PointerRNA * /*node_ptr*/,
                                     const char *text)
{
  uiItemL(layout, text, ICON_NONE);
}

/* ****************** BUTTON CALLBACKS FOR ALL TREES ***************** */

static void node_buts_value(uiLayout *layout, bContext * /*C*/, PointerRNA *ptr)
{
  bNode *node = (bNode *)ptr->data;
  /* first output stores value */
  bNodeSocket *output = (bNodeSocket *)node->outputs.first;
  PointerRNA sockptr = RNA_pointer_create(ptr->owner_id, &RNA_NodeSocket, output);

  uiLayout *row = uiLayoutRow(layout, true);
  uiItemR(row, &sockptr, "default_value", DEFAULT_FLAGS, "", ICON_NONE);
}

static void node_buts_rgb(uiLayout *layout, bContext * /*C*/, PointerRNA *ptr)
{
  bNode *node = (bNode *)ptr->data;
  /* first output stores value */
  bNodeSocket *output = (bNodeSocket *)node->outputs.first;
  uiLayout *col;
  PointerRNA sockptr = RNA_pointer_create(ptr->owner_id, &RNA_NodeSocket, output);

  col = uiLayoutColumn(layout, false);
  uiTemplateColorPicker(col, &sockptr, "default_value", true, false, false, false);
  uiItemR(col, &sockptr, "default_value", DEFAULT_FLAGS | UI_ITEM_R_SLIDER, "", ICON_NONE);
}

static void node_buts_mix_rgb(uiLayout *layout, bContext * /*C*/, PointerRNA *ptr)
{
  bNodeTree *ntree = (bNodeTree *)ptr->owner_id;

  uiLayout *col = uiLayoutColumn(layout, false);
  uiLayout *row = uiLayoutRow(col, true);
  uiItemR(row, ptr, "blend_type", DEFAULT_FLAGS, "", ICON_NONE);
  if (ELEM(ntree->type, NTREE_COMPOSIT, NTREE_TEXTURE)) {
    uiItemR(row, ptr, "use_alpha", DEFAULT_FLAGS, "", ICON_IMAGE_RGB_ALPHA);
  }

  uiItemR(col, ptr, "use_clamp", DEFAULT_FLAGS, nullptr, ICON_NONE);
}

static void node_buts_time(uiLayout *layout, bContext * /*C*/, PointerRNA *ptr)
{
  uiTemplateCurveMapping(layout, ptr, "curve", 's', false, false, false, false);

  uiLayout *col = uiLayoutColumn(layout, true);
  uiItemR(col, ptr, "frame_start", DEFAULT_FLAGS, IFACE_("Start"), ICON_NONE);
  uiItemR(col, ptr, "frame_end", DEFAULT_FLAGS, IFACE_("End"), ICON_NONE);
}

static void node_buts_colorramp(uiLayout *layout, bContext * /*C*/, PointerRNA *ptr)
{
  uiTemplateColorRamp(layout, ptr, "color_ramp", false);
}

static void node_buts_curvevec(uiLayout *layout, bContext * /*C*/, PointerRNA *ptr)
{
  uiTemplateCurveMapping(layout, ptr, "mapping", 'v', false, false, false, false);
}

static void node_buts_curvefloat(uiLayout *layout, bContext * /*C*/, PointerRNA *ptr)
{
  uiTemplateCurveMapping(layout, ptr, "mapping", 0, false, false, false, false);
}

}  // namespace blender::ed::space_node

#define SAMPLE_FLT_ISNONE FLT_MAX
/* Bad! 2.5 will do better? ... no it won't! */
static float _sample_col[4] = {SAMPLE_FLT_ISNONE};
void ED_node_sample_set(const float col[4])
{
  if (col) {
    copy_v4_v4(_sample_col, col);
  }
  else {
    copy_v4_fl(_sample_col, SAMPLE_FLT_ISNONE);
  }
}

namespace blender::ed::space_node {

static void node_buts_curvecol(uiLayout *layout, bContext * /*C*/, PointerRNA *ptr)
{
  bNode *node = (bNode *)ptr->data;
  CurveMapping *cumap = (CurveMapping *)node->storage;

  if (_sample_col[0] != SAMPLE_FLT_ISNONE) {
    cumap->flag |= CUMA_DRAW_SAMPLE;
    copy_v3_v3(cumap->sample, _sample_col);
  }
  else {
    cumap->flag &= ~CUMA_DRAW_SAMPLE;
  }

  /* "Tone" (Standard/Film-like) only used in the Compositor. */
  bNodeTree *ntree = (bNodeTree *)ptr->owner_id;
  uiTemplateCurveMapping(
      layout, ptr, "mapping", 'c', false, false, false, (ntree->type == NTREE_COMPOSIT));
}

static void node_buts_normal(uiLayout *layout, bContext * /*C*/, PointerRNA *ptr)
{
  bNode *node = (bNode *)ptr->data;
  /* first output stores normal */
  bNodeSocket *output = (bNodeSocket *)node->outputs.first;
  PointerRNA sockptr = RNA_pointer_create(ptr->owner_id, &RNA_NodeSocket, output);

  uiItemR(layout, &sockptr, "default_value", DEFAULT_FLAGS, "", ICON_NONE);
}

static void node_buts_texture(uiLayout *layout, bContext * /*C*/, PointerRNA *ptr)
{
  bNode *node = (bNode *)ptr->data;

  short multi = (node->id && ((Tex *)node->id)->use_nodes && (node->type != CMP_NODE_TEXTURE) &&
                 (node->type != TEX_NODE_TEXTURE));

  uiItemR(layout, ptr, "texture", DEFAULT_FLAGS, "", ICON_NONE);

  if (multi) {
    /* Number Drawing not optimal here, better have a list. */
    uiItemR(layout, ptr, "node_output", DEFAULT_FLAGS, "", ICON_NONE);
  }
}

static void node_buts_math(uiLayout *layout, bContext * /*C*/, PointerRNA *ptr)
{
  uiItemR(layout, ptr, "operation", DEFAULT_FLAGS, "", ICON_NONE);
  uiItemR(layout, ptr, "use_clamp", DEFAULT_FLAGS, nullptr, ICON_NONE);
}

static void node_buts_combsep_color(uiLayout *layout, bContext * /*C*/, PointerRNA *ptr)
{
  uiItemR(layout, ptr, "mode", DEFAULT_FLAGS, "", ICON_NONE);
}

NodeResizeDirection node_get_resize_direction(const SpaceNode &snode,
                                              const bNode *node,
                                              const int x,
                                              const int y)
{
  const float size = NODE_RESIZE_MARGIN * math::max(snode.runtime->aspect, 1.0f);

  if (node->type == NODE_FRAME) {
    NodeFrame *data = (NodeFrame *)node->storage;

    /* shrinking frame size is determined by child nodes */
    if (!(data->flag & NODE_FRAME_RESIZEABLE)) {
      return NODE_RESIZE_NONE;
    }

    NodeResizeDirection dir = NODE_RESIZE_NONE;

    const rctf &totr = node->runtime->totr;

    if (x > totr.xmax - size && x <= totr.xmax && y >= totr.ymin && y < totr.ymax) {
      dir |= NODE_RESIZE_RIGHT;
    }
    if (x >= totr.xmin && x < totr.xmin + size && y >= totr.ymin && y < totr.ymax) {
      dir |= NODE_RESIZE_LEFT;
    }
    if (x >= totr.xmin && x < totr.xmax && y >= totr.ymax - size && y < totr.ymax) {
      dir |= NODE_RESIZE_TOP;
    }
    if (x >= totr.xmin && x < totr.xmax && y >= totr.ymin && y < totr.ymin + size) {
      dir |= NODE_RESIZE_BOTTOM;
    }

    return dir;
  }

  if (node->flag & NODE_HIDDEN) {
    /* right part of node */
    rctf totr = node->runtime->totr;
    totr.xmin = node->runtime->totr.xmax - 1.0f * U.widget_unit;
    if (BLI_rctf_isect_pt(&totr, x, y)) {
      return NODE_RESIZE_RIGHT;
    }

    return NODE_RESIZE_NONE;
  }

  const rctf &totr = node->runtime->totr;
  NodeResizeDirection dir = NODE_RESIZE_NONE;

  if (x >= totr.xmax - size && x < totr.xmax && y >= totr.ymin && y < totr.ymax) {
    dir |= NODE_RESIZE_RIGHT;
  }
  if (x >= totr.xmin && x < totr.xmin + size && y >= totr.ymin && y < totr.ymax) {
    dir |= NODE_RESIZE_LEFT;
  }
  return dir;
}

/* ****************** BUTTON CALLBACKS FOR COMMON NODES ***************** */

static void node_draw_buttons_group(uiLayout *layout, bContext *C, PointerRNA *ptr)
{
  uiTemplateIDBrowse(
      layout, C, ptr, "node_tree", nullptr, nullptr, nullptr, UI_TEMPLATE_ID_FILTER_ALL, nullptr);
}

static void node_buts_frame_ex(uiLayout *layout, bContext * /*C*/, PointerRNA *ptr)
{
  uiItemR(layout, ptr, "label_size", DEFAULT_FLAGS, IFACE_("Label Size"), ICON_NONE);
  uiItemR(layout, ptr, "shrink", DEFAULT_FLAGS, IFACE_("Shrink"), ICON_NONE);
  uiItemR(layout, ptr, "text", DEFAULT_FLAGS, nullptr, ICON_NONE);
}

static void node_common_set_butfunc(blender::bke::bNodeType *ntype)
{
  switch (ntype->type) {
    case NODE_GROUP:
      ntype->draw_buttons = node_draw_buttons_group;
      break;
    case NODE_FRAME:
      ntype->draw_buttons_ex = node_buts_frame_ex;
      break;
  }
}

/* ****************** BUTTON CALLBACKS FOR SHADER NODES ***************** */

static void node_buts_image_user(uiLayout *layout,
                                 bContext *C,
                                 PointerRNA *ptr,
                                 PointerRNA *imaptr,
                                 PointerRNA *iuserptr,
                                 const bool show_layer_selection,
                                 const bool show_color_management)
{
  Image *image = (Image *)imaptr->data;
  if (!image) {
    return;
  }
  ImageUser *iuser = (ImageUser *)iuserptr->data;

  uiLayout *col = uiLayoutColumn(layout, false);

  uiItemR(col, imaptr, "source", DEFAULT_FLAGS, "", ICON_NONE);

  const int source = RNA_enum_get(imaptr, "source");

  if (source == IMA_SRC_SEQUENCE) {
    /* don't use iuser->framenr directly
     * because it may not be updated if auto-refresh is off */
    Scene *scene = CTX_data_scene(C);

    char numstr[32];
    const int framenr = BKE_image_user_frame_get(iuser, scene->r.cfra, nullptr);
    SNPRINTF(numstr, IFACE_("Frame: %d"), framenr);
    uiItemL(layout, numstr, ICON_NONE);
  }

  if (ELEM(source, IMA_SRC_SEQUENCE, IMA_SRC_MOVIE)) {
    col = uiLayoutColumn(layout, true);
    uiItemR(col, ptr, "frame_duration", DEFAULT_FLAGS, nullptr, ICON_NONE);
    uiItemR(col, ptr, "frame_start", DEFAULT_FLAGS, nullptr, ICON_NONE);
    uiItemR(col, ptr, "frame_offset", DEFAULT_FLAGS, nullptr, ICON_NONE);
    uiItemR(col, ptr, "use_cyclic", DEFAULT_FLAGS, nullptr, ICON_NONE);
    uiItemR(col, ptr, "use_auto_refresh", DEFAULT_FLAGS, nullptr, ICON_NONE);
  }

  if (show_layer_selection && RNA_enum_get(imaptr, "type") == IMA_TYPE_MULTILAYER &&
      RNA_boolean_get(ptr, "has_layers"))
  {
    col = uiLayoutColumn(layout, false);
    uiItemR(col, ptr, "layer", DEFAULT_FLAGS, nullptr, ICON_NONE);
  }

  if (show_color_management) {
    uiLayout *split = uiLayoutSplit(layout, 0.33f, true);
    PointerRNA colorspace_settings_ptr = RNA_pointer_get(imaptr, "colorspace_settings");
    uiItemL(split, IFACE_("Color Space"), ICON_NONE);
    uiItemR(split, &colorspace_settings_ptr, "name", DEFAULT_FLAGS, "", ICON_NONE);

    if (image->source != IMA_SRC_GENERATED) {
      split = uiLayoutSplit(layout, 0.33f, true);
      uiItemL(split, IFACE_("Alpha"), ICON_NONE);
      uiItemR(split, imaptr, "alpha_mode", DEFAULT_FLAGS, "", ICON_NONE);

      bool is_data = IMB_colormanagement_space_name_is_data(image->colorspace_settings.name);
      uiLayoutSetActive(split, !is_data);
    }

    /* Avoid losing changes image is painted. */
    if (BKE_image_is_dirty((Image *)imaptr->data)) {
      uiLayoutSetEnabled(split, false);
    }
  }
}

static void node_shader_buts_tex_image(uiLayout *layout, bContext *C, PointerRNA *ptr)
{
  PointerRNA imaptr = RNA_pointer_get(ptr, "image");
  PointerRNA iuserptr = RNA_pointer_get(ptr, "image_user");

  uiLayoutSetContextPointer(layout, "image_user", &iuserptr);
  uiTemplateID(layout,
               C,
               ptr,
               "image",
               "IMAGE_OT_new",
               "IMAGE_OT_open",
               nullptr,
               UI_TEMPLATE_ID_FILTER_ALL,
               false,
               nullptr);
  uiItemR(layout, ptr, "interpolation", DEFAULT_FLAGS, "", ICON_NONE);
  uiItemR(layout, ptr, "projection", DEFAULT_FLAGS, "", ICON_NONE);

  if (RNA_enum_get(ptr, "projection") == SHD_PROJ_BOX) {
    uiItemR(layout, ptr, "projection_blend", DEFAULT_FLAGS, "Blend", ICON_NONE);
  }

  uiItemR(layout, ptr, "extension", DEFAULT_FLAGS, "", ICON_NONE);

  /* NOTE: image user properties used directly here, unlike compositor image node,
   * which redefines them in the node struct RNA to get proper updates.
   */
  node_buts_image_user(layout, C, &iuserptr, &imaptr, &iuserptr, false, true);
}

static void node_shader_buts_tex_image_ex(uiLayout *layout, bContext *C, PointerRNA *ptr)
{
  PointerRNA iuserptr = RNA_pointer_get(ptr, "image_user");
  uiTemplateImage(layout, C, ptr, "image", &iuserptr, false, false);
}

static void node_shader_buts_tex_environment(uiLayout *layout, bContext *C, PointerRNA *ptr)
{
  PointerRNA imaptr = RNA_pointer_get(ptr, "image");
  PointerRNA iuserptr = RNA_pointer_get(ptr, "image_user");

  uiLayoutSetContextPointer(layout, "image_user", &iuserptr);
  uiTemplateID(layout,
               C,
               ptr,
               "image",
               "IMAGE_OT_new",
               "IMAGE_OT_open",
               nullptr,
               UI_TEMPLATE_ID_FILTER_ALL,
               false,
               nullptr);

  uiItemR(layout, ptr, "interpolation", DEFAULT_FLAGS, "", ICON_NONE);
  uiItemR(layout, ptr, "projection", DEFAULT_FLAGS, "", ICON_NONE);

  node_buts_image_user(layout, C, &iuserptr, &imaptr, &iuserptr, false, true);
}

static void node_shader_buts_tex_environment_ex(uiLayout *layout, bContext *C, PointerRNA *ptr)
{
  PointerRNA iuserptr = RNA_pointer_get(ptr, "image_user");
  uiTemplateImage(layout, C, ptr, "image", &iuserptr, false, false);

  uiItemR(layout, ptr, "interpolation", DEFAULT_FLAGS, IFACE_("Interpolation"), ICON_NONE);
  uiItemR(layout, ptr, "projection", DEFAULT_FLAGS, IFACE_("Projection"), ICON_NONE);
}

static void node_shader_buts_displacement(uiLayout *layout, bContext * /*C*/, PointerRNA *ptr)
{
  uiItemR(layout, ptr, "space", DEFAULT_FLAGS, "", ICON_NONE);
}

static void node_shader_buts_glossy(uiLayout *layout, bContext * /*C*/, PointerRNA *ptr)
{
  uiItemR(layout, ptr, "distribution", DEFAULT_FLAGS, "", ICON_NONE);
}

static void node_buts_output_shader(uiLayout *layout, bContext * /*C*/, PointerRNA *ptr)
{
  uiItemR(layout, ptr, "target", DEFAULT_FLAGS, "", ICON_NONE);
}

/* only once called */
static void node_shader_set_butfunc(blender::bke::bNodeType *ntype)
{
  switch (ntype->type) {
    case SH_NODE_NORMAL:
      ntype->draw_buttons = node_buts_normal;
      break;
    case SH_NODE_CURVE_VEC:
      ntype->draw_buttons = node_buts_curvevec;
      break;
    case SH_NODE_CURVE_RGB:
      ntype->draw_buttons = node_buts_curvecol;
      break;
    case SH_NODE_CURVE_FLOAT:
      ntype->draw_buttons = node_buts_curvefloat;
      break;
    case SH_NODE_VALUE:
      ntype->draw_buttons = node_buts_value;
      break;
    case SH_NODE_RGB:
      ntype->draw_buttons = node_buts_rgb;
      break;
    case SH_NODE_MIX_RGB_LEGACY:
      ntype->draw_buttons = node_buts_mix_rgb;
      break;
    case SH_NODE_VALTORGB:
      ntype->draw_buttons = node_buts_colorramp;
      break;
    case SH_NODE_MATH:
      ntype->draw_buttons = node_buts_math;
      break;
    case SH_NODE_COMBINE_COLOR:
    case SH_NODE_SEPARATE_COLOR:
      ntype->draw_buttons = node_buts_combsep_color;
      break;
    case SH_NODE_TEX_IMAGE:
      ntype->draw_buttons = node_shader_buts_tex_image;
      ntype->draw_buttons_ex = node_shader_buts_tex_image_ex;
      break;
    case SH_NODE_TEX_ENVIRONMENT:
      ntype->draw_buttons = node_shader_buts_tex_environment;
      ntype->draw_buttons_ex = node_shader_buts_tex_environment_ex;
      break;
    case SH_NODE_DISPLACEMENT:
    case SH_NODE_VECTOR_DISPLACEMENT:
      ntype->draw_buttons = node_shader_buts_displacement;
      break;
    case SH_NODE_BSDF_GLASS:
    case SH_NODE_BSDF_REFRACTION:
      ntype->draw_buttons = node_shader_buts_glossy;
      break;
    case SH_NODE_OUTPUT_MATERIAL:
    case SH_NODE_OUTPUT_LIGHT:
    case SH_NODE_OUTPUT_WORLD:
      ntype->draw_buttons = node_buts_output_shader;
      break;
  }
}

/* ****************** BUTTON CALLBACKS FOR COMPOSITE NODES ***************** */

static void node_buts_image_views(uiLayout *layout,
                                  bContext * /*C*/,
                                  PointerRNA *ptr,
                                  PointerRNA *imaptr)
{
  uiLayout *col;

  if (!imaptr->data) {
    return;
  }

  col = uiLayoutColumn(layout, false);

  if (RNA_boolean_get(ptr, "has_views")) {
    if (RNA_enum_get(ptr, "view") == 0) {
      uiItemR(col, ptr, "view", DEFAULT_FLAGS, nullptr, ICON_CAMERA_STEREO);
    }
    else {
      uiItemR(col, ptr, "view", DEFAULT_FLAGS, nullptr, ICON_SCENE);
    }
  }
}

static void node_composit_buts_image(uiLayout *layout, bContext *C, PointerRNA *ptr)
{
  bNode *node = (bNode *)ptr->data;

  PointerRNA iuserptr = RNA_pointer_create(ptr->owner_id, &RNA_ImageUser, node->storage);
  uiLayoutSetContextPointer(layout, "image_user", &iuserptr);
  uiTemplateID(layout,
               C,
               ptr,
               "image",
               "IMAGE_OT_new",
               "IMAGE_OT_open",
               nullptr,
               UI_TEMPLATE_ID_FILTER_ALL,
               false,
               nullptr);
  if (!node->id) {
    return;
  }

  PointerRNA imaptr = RNA_pointer_get(ptr, "image");

  node_buts_image_user(layout, C, ptr, &imaptr, &iuserptr, true, true);

  node_buts_image_views(layout, C, ptr, &imaptr);
}

static void node_composit_buts_image_ex(uiLayout *layout, bContext *C, PointerRNA *ptr)
{
  bNode *node = (bNode *)ptr->data;

  PointerRNA iuserptr = RNA_pointer_create(ptr->owner_id, &RNA_ImageUser, node->storage);
  uiLayoutSetContextPointer(layout, "image_user", &iuserptr);
  uiTemplateImage(layout, C, ptr, "image", &iuserptr, false, true);
}

static void node_composit_buts_huecorrect(uiLayout *layout, bContext * /*C*/, PointerRNA *ptr)
{
  bNode *node = (bNode *)ptr->data;
  CurveMapping *cumap = (CurveMapping *)node->storage;

  if (_sample_col[0] != SAMPLE_FLT_ISNONE) {
    cumap->flag |= CUMA_DRAW_SAMPLE;
    copy_v3_v3(cumap->sample, _sample_col);
  }
  else {
    cumap->flag &= ~CUMA_DRAW_SAMPLE;
  }

  uiTemplateCurveMapping(layout, ptr, "mapping", 'h', false, false, false, false);
}

static void node_composit_buts_ycc(uiLayout *layout, bContext * /*C*/, PointerRNA *ptr)
{
  uiItemR(layout, ptr, "mode", DEFAULT_FLAGS, "", ICON_NONE);
}

static void node_composit_buts_combsep_color(uiLayout *layout, bContext * /*C*/, PointerRNA *ptr)
{
  bNode *node = (bNode *)ptr->data;
  NodeCMPCombSepColor *storage = (NodeCMPCombSepColor *)node->storage;

  uiItemR(layout, ptr, "mode", DEFAULT_FLAGS, "", ICON_NONE);
  if (storage->mode == CMP_NODE_COMBSEP_COLOR_YCC) {
    uiItemR(layout, ptr, "ycc_mode", DEFAULT_FLAGS, "", ICON_NONE);
  }
}

static void node_composit_backdrop_boxmask(
    SpaceNode *snode, ImBuf *backdrop, bNode *node, int x, int y)
{
  NodeBoxMask *boxmask = (NodeBoxMask *)node->storage;
  const float backdropWidth = backdrop->x;
  const float backdropHeight = backdrop->y;
  const float aspect = backdropWidth / backdropHeight;
  const float rad = -boxmask->rotation;
  const float cosine = cosf(rad);
  const float sine = sinf(rad);
  const float halveBoxWidth = backdropWidth * (boxmask->width / 2.0f);
  const float halveBoxHeight = backdropHeight * (boxmask->height / 2.0f) * aspect;

  float cx, cy, x1, x2, x3, x4;
  float y1, y2, y3, y4;

  cx = x + snode->zoom * backdropWidth * boxmask->x;
  cy = y + snode->zoom * backdropHeight * boxmask->y;

  x1 = cx - (cosine * halveBoxWidth + sine * halveBoxHeight) * snode->zoom;
  x2 = cx - (cosine * -halveBoxWidth + sine * halveBoxHeight) * snode->zoom;
  x3 = cx - (cosine * -halveBoxWidth + sine * -halveBoxHeight) * snode->zoom;
  x4 = cx - (cosine * halveBoxWidth + sine * -halveBoxHeight) * snode->zoom;
  y1 = cy - (-sine * halveBoxWidth + cosine * halveBoxHeight) * snode->zoom;
  y2 = cy - (-sine * -halveBoxWidth + cosine * halveBoxHeight) * snode->zoom;
  y3 = cy - (-sine * -halveBoxWidth + cosine * -halveBoxHeight) * snode->zoom;
  y4 = cy - (-sine * halveBoxWidth + cosine * -halveBoxHeight) * snode->zoom;

  GPUVertFormat *format = immVertexFormat();
  uint pos = GPU_vertformat_attr_add(format, "pos", GPU_COMP_F32, 2, GPU_FETCH_FLOAT);

  immBindBuiltinProgram(GPU_SHADER_3D_UNIFORM_COLOR);

  immUniformColor3f(1.0f, 1.0f, 1.0f);

  immBegin(GPU_PRIM_LINE_LOOP, 4);
  immVertex2f(pos, x1, y1);
  immVertex2f(pos, x2, y2);
  immVertex2f(pos, x3, y3);
  immVertex2f(pos, x4, y4);
  immEnd();

  immUnbindProgram();
}

static void node_composit_backdrop_ellipsemask(
    SpaceNode *snode, ImBuf *backdrop, bNode *node, int x, int y)
{
  NodeEllipseMask *ellipsemask = (NodeEllipseMask *)node->storage;
  const float backdropWidth = backdrop->x;
  const float backdropHeight = backdrop->y;
  const float aspect = backdropWidth / backdropHeight;
  const float rad = -ellipsemask->rotation;
  const float cosine = cosf(rad);
  const float sine = sinf(rad);
  const float halveBoxWidth = backdropWidth * (ellipsemask->width / 2.0f);
  const float halveBoxHeight = backdropHeight * (ellipsemask->height / 2.0f) * aspect;

  float cx, cy, x1, x2, x3, x4;
  float y1, y2, y3, y4;

  cx = x + snode->zoom * backdropWidth * ellipsemask->x;
  cy = y + snode->zoom * backdropHeight * ellipsemask->y;

  x1 = cx - (cosine * halveBoxWidth + sine * halveBoxHeight) * snode->zoom;
  x2 = cx - (cosine * -halveBoxWidth + sine * halveBoxHeight) * snode->zoom;
  x3 = cx - (cosine * -halveBoxWidth + sine * -halveBoxHeight) * snode->zoom;
  x4 = cx - (cosine * halveBoxWidth + sine * -halveBoxHeight) * snode->zoom;
  y1 = cy - (-sine * halveBoxWidth + cosine * halveBoxHeight) * snode->zoom;
  y2 = cy - (-sine * -halveBoxWidth + cosine * halveBoxHeight) * snode->zoom;
  y3 = cy - (-sine * -halveBoxWidth + cosine * -halveBoxHeight) * snode->zoom;
  y4 = cy - (-sine * halveBoxWidth + cosine * -halveBoxHeight) * snode->zoom;

  GPUVertFormat *format = immVertexFormat();
  uint pos = GPU_vertformat_attr_add(format, "pos", GPU_COMP_F32, 2, GPU_FETCH_FLOAT);

  immBindBuiltinProgram(GPU_SHADER_3D_UNIFORM_COLOR);

  immUniformColor3f(1.0f, 1.0f, 1.0f);

  immBegin(GPU_PRIM_LINE_LOOP, 4);
  immVertex2f(pos, x1, y1);
  immVertex2f(pos, x2, y2);
  immVertex2f(pos, x3, y3);
  immVertex2f(pos, x4, y4);
  immEnd();

  immUnbindProgram();
}

static void node_composit_buts_cryptomatte_legacy(uiLayout *layout,
                                                  bContext * /*C*/,
                                                  PointerRNA *ptr)
{
  uiLayout *col = uiLayoutColumn(layout, true);

  uiItemL(col, IFACE_("Matte Objects:"), ICON_NONE);

  uiLayout *row = uiLayoutRow(col, true);
  uiTemplateCryptoPicker(row, ptr, "add", ICON_ADD);
  uiTemplateCryptoPicker(row, ptr, "remove", ICON_REMOVE);

  uiItemR(col, ptr, "matte_id", DEFAULT_FLAGS, "", ICON_NONE);
}

static void node_composit_buts_cryptomatte_legacy_ex(uiLayout *layout,
                                                     bContext * /*C*/,
                                                     PointerRNA * /*ptr*/)
{
  uiItemO(layout, IFACE_("Add Crypto Layer"), ICON_ADD, "NODE_OT_cryptomatte_layer_add");
  uiItemO(layout, IFACE_("Remove Crypto Layer"), ICON_REMOVE, "NODE_OT_cryptomatte_layer_remove");
}

static void node_composit_buts_cryptomatte(uiLayout *layout, bContext *C, PointerRNA *ptr)
{
  bNode *node = (bNode *)ptr->data;

  uiLayout *row = uiLayoutRow(layout, true);
  uiItemR(row, ptr, "source", DEFAULT_FLAGS | UI_ITEM_R_EXPAND, nullptr, ICON_NONE);

  uiLayout *col = uiLayoutColumn(layout, false);
  if (node->custom1 == CMP_NODE_CRYPTOMATTE_SOURCE_RENDER) {
    uiTemplateID(col,
                 C,
                 ptr,
                 "scene",
                 nullptr,
                 nullptr,
                 nullptr,
                 UI_TEMPLATE_ID_FILTER_ALL,
                 false,
                 nullptr);
  }
  else {
    uiTemplateID(col,
                 C,
                 ptr,
                 "image",
                 nullptr,
                 "IMAGE_OT_open",
                 nullptr,
                 UI_TEMPLATE_ID_FILTER_ALL,
                 false,
                 nullptr);

    NodeCryptomatte *crypto = (NodeCryptomatte *)node->storage;
    PointerRNA imaptr = RNA_pointer_get(ptr, "image");
    PointerRNA iuserptr = RNA_pointer_create((ID *)ptr->owner_id, &RNA_ImageUser, &crypto->iuser);
    uiLayoutSetContextPointer(layout, "image_user", &iuserptr);

    node_buts_image_user(col, C, ptr, &imaptr, &iuserptr, false, false);
    node_buts_image_views(col, C, ptr, &imaptr);
  }

  col = uiLayoutColumn(layout, true);
  uiItemR(col, ptr, "layer_name", UI_ITEM_NONE, "", ICON_NONE);
  uiItemL(col, IFACE_("Matte ID:"), ICON_NONE);

  row = uiLayoutRow(col, true);
  uiItemR(row, ptr, "matte_id", DEFAULT_FLAGS, "", ICON_NONE);
  uiTemplateCryptoPicker(row, ptr, "add", ICON_ADD);
  uiTemplateCryptoPicker(row, ptr, "remove", ICON_REMOVE);
}

/* only once called */
static void node_composit_set_butfunc(blender::bke::bNodeType *ntype)
{
  switch (ntype->type) {
    case CMP_NODE_IMAGE:
      ntype->draw_buttons = node_composit_buts_image;
      ntype->draw_buttons_ex = node_composit_buts_image_ex;
      break;
    case CMP_NODE_NORMAL:
      ntype->draw_buttons = node_buts_normal;
      break;
    case CMP_NODE_CURVE_RGB:
      ntype->draw_buttons = node_buts_curvecol;
      break;
    case CMP_NODE_VALUE:
      ntype->draw_buttons = node_buts_value;
      break;
    case CMP_NODE_RGB:
      ntype->draw_buttons = node_buts_rgb;
      break;
    case CMP_NODE_MIX_RGB:
      ntype->draw_buttons = node_buts_mix_rgb;
      break;
    case CMP_NODE_VALTORGB:
      ntype->draw_buttons = node_buts_colorramp;
      break;
    case CMP_NODE_TIME:
      ntype->draw_buttons = node_buts_time;
      break;
    case CMP_NODE_TEXTURE:
      ntype->draw_buttons = node_buts_texture;
      break;
    case CMP_NODE_MATH:
      ntype->draw_buttons = node_buts_math;
      break;
    case CMP_NODE_HUECORRECT:
      ntype->draw_buttons = node_composit_buts_huecorrect;
      break;
    case CMP_NODE_COMBINE_COLOR:
    case CMP_NODE_SEPARATE_COLOR:
      ntype->draw_buttons = node_composit_buts_combsep_color;
      break;
    case CMP_NODE_COMBYCCA_LEGACY:
    case CMP_NODE_SEPYCCA_LEGACY:
      ntype->draw_buttons = node_composit_buts_ycc;
      break;
    case CMP_NODE_MASK_BOX:
      ntype->draw_backdrop = node_composit_backdrop_boxmask;
      break;
    case CMP_NODE_MASK_ELLIPSE:
      ntype->draw_backdrop = node_composit_backdrop_ellipsemask;
      break;
    case CMP_NODE_CRYPTOMATTE:
      ntype->draw_buttons = node_composit_buts_cryptomatte;
      break;
    case CMP_NODE_CRYPTOMATTE_LEGACY:
      ntype->draw_buttons = node_composit_buts_cryptomatte_legacy;
      ntype->draw_buttons_ex = node_composit_buts_cryptomatte_legacy_ex;
      break;
  }
}

/* ****************** BUTTON CALLBACKS FOR TEXTURE NODES ***************** */

static void node_texture_buts_bricks(uiLayout *layout, bContext * /*C*/, PointerRNA *ptr)
{
  uiLayout *col;

  col = uiLayoutColumn(layout, true);
  uiItemR(col, ptr, "offset", DEFAULT_FLAGS | UI_ITEM_R_SLIDER, IFACE_("Offset"), ICON_NONE);
  uiItemR(col, ptr, "offset_frequency", DEFAULT_FLAGS, IFACE_("Frequency"), ICON_NONE);

  col = uiLayoutColumn(layout, true);
  uiItemR(col, ptr, "squash", DEFAULT_FLAGS, IFACE_("Squash"), ICON_NONE);
  uiItemR(col, ptr, "squash_frequency", DEFAULT_FLAGS, IFACE_("Frequency"), ICON_NONE);
}

static void node_texture_buts_proc(uiLayout *layout, bContext * /*C*/, PointerRNA *ptr)
{
  bNode *node = (bNode *)ptr->data;
  ID *id = ptr->owner_id;
  Tex *tex = (Tex *)node->storage;
  uiLayout *col, *row;

  PointerRNA tex_ptr = RNA_pointer_create(id, &RNA_Texture, tex);

  col = uiLayoutColumn(layout, false);

  switch (tex->type) {
    case TEX_BLEND:
      uiItemR(col, &tex_ptr, "progression", DEFAULT_FLAGS, "", ICON_NONE);
      row = uiLayoutRow(col, false);
      uiItemR(
          row, &tex_ptr, "use_flip_axis", DEFAULT_FLAGS | UI_ITEM_R_EXPAND, nullptr, ICON_NONE);
      break;

    case TEX_MARBLE:
      row = uiLayoutRow(col, false);
      uiItemR(row, &tex_ptr, "marble_type", DEFAULT_FLAGS | UI_ITEM_R_EXPAND, nullptr, ICON_NONE);
      row = uiLayoutRow(col, false);
      uiItemR(row, &tex_ptr, "noise_type", DEFAULT_FLAGS | UI_ITEM_R_EXPAND, nullptr, ICON_NONE);
      row = uiLayoutRow(col, false);
      uiItemR(row, &tex_ptr, "noise_basis", DEFAULT_FLAGS, "", ICON_NONE);
      row = uiLayoutRow(col, false);
      uiItemR(
          row, &tex_ptr, "noise_basis_2", DEFAULT_FLAGS | UI_ITEM_R_EXPAND, nullptr, ICON_NONE);
      break;

    case TEX_MAGIC:
      uiItemR(col, &tex_ptr, "noise_depth", DEFAULT_FLAGS, nullptr, ICON_NONE);
      break;

    case TEX_STUCCI:
      row = uiLayoutRow(col, false);
      uiItemR(row, &tex_ptr, "stucci_type", DEFAULT_FLAGS | UI_ITEM_R_EXPAND, nullptr, ICON_NONE);
      row = uiLayoutRow(col, false);
      uiItemR(row, &tex_ptr, "noise_type", DEFAULT_FLAGS | UI_ITEM_R_EXPAND, nullptr, ICON_NONE);
      uiItemR(col, &tex_ptr, "noise_basis", DEFAULT_FLAGS, "", ICON_NONE);
      break;

    case TEX_WOOD:
      uiItemR(col, &tex_ptr, "noise_basis", DEFAULT_FLAGS, "", ICON_NONE);
      uiItemR(col, &tex_ptr, "wood_type", DEFAULT_FLAGS, "", ICON_NONE);
      row = uiLayoutRow(col, false);
      uiItemR(
          row, &tex_ptr, "noise_basis_2", DEFAULT_FLAGS | UI_ITEM_R_EXPAND, nullptr, ICON_NONE);
      row = uiLayoutRow(col, false);
      uiLayoutSetActive(row, !ELEM(tex->stype, TEX_BAND, TEX_RING));
      uiItemR(row, &tex_ptr, "noise_type", DEFAULT_FLAGS | UI_ITEM_R_EXPAND, nullptr, ICON_NONE);
      break;

    case TEX_CLOUDS:
      uiItemR(col, &tex_ptr, "noise_basis", DEFAULT_FLAGS, "", ICON_NONE);
      row = uiLayoutRow(col, false);
      uiItemR(row, &tex_ptr, "cloud_type", DEFAULT_FLAGS | UI_ITEM_R_EXPAND, nullptr, ICON_NONE);
      row = uiLayoutRow(col, false);
      uiItemR(row, &tex_ptr, "noise_type", DEFAULT_FLAGS | UI_ITEM_R_EXPAND, nullptr, ICON_NONE);
      uiItemR(col,
              &tex_ptr,
              "noise_depth",
              DEFAULT_FLAGS | UI_ITEM_R_EXPAND,
              IFACE_("Depth"),
              ICON_NONE);
      break;

    case TEX_DISTNOISE:
      uiItemR(col, &tex_ptr, "noise_basis", DEFAULT_FLAGS, "", ICON_NONE);
      uiItemR(col, &tex_ptr, "noise_distortion", DEFAULT_FLAGS, "", ICON_NONE);
      break;

    case TEX_MUSGRAVE:
      uiItemR(col, &tex_ptr, "musgrave_type", DEFAULT_FLAGS, "", ICON_NONE);
      uiItemR(col, &tex_ptr, "noise_basis", DEFAULT_FLAGS, "", ICON_NONE);
      break;
    case TEX_VORONOI:
      uiItemR(col, &tex_ptr, "distance_metric", DEFAULT_FLAGS, "", ICON_NONE);
      if (tex->vn_distm == TEX_MINKOVSKY) {
        uiItemR(col, &tex_ptr, "minkovsky_exponent", DEFAULT_FLAGS, nullptr, ICON_NONE);
      }
      uiItemR(col, &tex_ptr, "color_mode", DEFAULT_FLAGS, "", ICON_NONE);
      break;
  }
}

static void node_texture_buts_image(uiLayout *layout, bContext *C, PointerRNA *ptr)
{
  uiTemplateID(layout,
               C,
               ptr,
               "image",
               "IMAGE_OT_new",
               "IMAGE_OT_open",
               nullptr,
               UI_TEMPLATE_ID_FILTER_ALL,
               false,
               nullptr);
}

static void node_texture_buts_image_ex(uiLayout *layout, bContext *C, PointerRNA *ptr)
{
  bNode *node = (bNode *)ptr->data;
  PointerRNA iuserptr = RNA_pointer_create(ptr->owner_id, &RNA_ImageUser, node->storage);
  uiTemplateImage(layout, C, ptr, "image", &iuserptr, false, false);
}

static void node_texture_buts_output(uiLayout *layout, bContext * /*C*/, PointerRNA *ptr)
{
  uiItemR(layout, ptr, "filepath", DEFAULT_FLAGS, "", ICON_NONE);
}

static void node_texture_buts_combsep_color(uiLayout *layout, bContext * /*C*/, PointerRNA *ptr)
{
  uiItemR(layout, ptr, "mode", DEFAULT_FLAGS, "", ICON_NONE);
}

/* only once called */
static void node_texture_set_butfunc(blender::bke::bNodeType *ntype)
{
  if (ntype->type >= TEX_NODE_PROC && ntype->type < TEX_NODE_PROC_MAX) {
    ntype->draw_buttons = node_texture_buts_proc;
  }
  else {
    switch (ntype->type) {

      case TEX_NODE_MATH:
        ntype->draw_buttons = node_buts_math;
        break;

      case TEX_NODE_MIX_RGB:
        ntype->draw_buttons = node_buts_mix_rgb;
        break;

      case TEX_NODE_VALTORGB:
        ntype->draw_buttons = node_buts_colorramp;
        break;

      case TEX_NODE_CURVE_RGB:
        ntype->draw_buttons = node_buts_curvecol;
        break;

      case TEX_NODE_CURVE_TIME:
        ntype->draw_buttons = node_buts_time;
        break;

      case TEX_NODE_TEXTURE:
        ntype->draw_buttons = node_buts_texture;
        break;

      case TEX_NODE_BRICKS:
        ntype->draw_buttons = node_texture_buts_bricks;
        break;

      case TEX_NODE_IMAGE:
        ntype->draw_buttons = node_texture_buts_image;
        ntype->draw_buttons_ex = node_texture_buts_image_ex;
        break;

      case TEX_NODE_OUTPUT:
        ntype->draw_buttons = node_texture_buts_output;
        break;

      case TEX_NODE_COMBINE_COLOR:
      case TEX_NODE_SEPARATE_COLOR:
        ntype->draw_buttons = node_texture_buts_combsep_color;
        break;
    }
  }
}

/* -------------------------------------------------------------------- */
/** \name Init Draw Callbacks For All Tree Types
 *
 * Only called on node initialization, once.
 * \{ */

static void node_property_update_default(Main *bmain, Scene * /*scene*/, PointerRNA *ptr)
{
  bNodeTree *ntree = (bNodeTree *)ptr->owner_id;
  bNode *node = (bNode *)ptr->data;
  BKE_ntree_update_tag_node_property(ntree, node);
  ED_node_tree_propagate_change(nullptr, bmain, ntree);
}

static void node_socket_template_properties_update(blender::bke::bNodeType *ntype,
                                                   blender::bke::bNodeSocketTemplate *stemp)
{
  StructRNA *srna = ntype->rna_ext.srna;
  PropertyRNA *prop = RNA_struct_type_find_property(srna, stemp->identifier);

  if (prop) {
    RNA_def_property_update_runtime(prop, node_property_update_default);
  }
}

static void node_template_properties_update(blender::bke::bNodeType *ntype)
{
  blender::bke::bNodeSocketTemplate *stemp;

  if (ntype->inputs) {
    for (stemp = ntype->inputs; stemp->type >= 0; stemp++) {
      node_socket_template_properties_update(ntype, stemp);
    }
  }
  if (ntype->outputs) {
    for (stemp = ntype->outputs; stemp->type >= 0; stemp++) {
      node_socket_template_properties_update(ntype, stemp);
    }
  }
}

static void node_socket_undefined_draw(bContext * /*C*/,
                                       uiLayout *layout,
                                       PointerRNA * /*ptr*/,
                                       PointerRNA * /*node_ptr*/,
                                       const char * /*text*/)
{
  uiItemL(layout, IFACE_("Undefined Socket Type"), ICON_ERROR);
}

static void node_socket_undefined_draw_color(bContext * /*C*/,
                                             PointerRNA * /*ptr*/,
                                             PointerRNA * /*node_ptr*/,
                                             float *r_color)
{
  r_color[0] = 1.0f;
  r_color[1] = 0.0f;
  r_color[2] = 0.0f;
  r_color[3] = 1.0f;
}

static void node_socket_undefined_draw_color_simple(const bke::bNodeSocketType * /*type*/,
                                                    float *r_color)
{
  r_color[0] = 1.0f;
  r_color[1] = 0.0f;
  r_color[2] = 0.0f;
  r_color[3] = 1.0f;
}

static void node_socket_undefined_interface_draw(ID * /*id*/,
                                                 bNodeTreeInterfaceSocket * /*interface_socket*/,
                                                 bContext * /*C*/,
                                                 uiLayout *layout)
{
  uiItemL(layout, IFACE_("Undefined Socket Type"), ICON_ERROR);
}

/** \} */

}  // namespace blender::ed::space_node

void ED_node_init_butfuncs()
{
  using namespace blender::ed::space_node;

  /* Fallback types for undefined tree, nodes, sockets
   * Defined in blenkernel, but not registered in type hashes.
   */

  using blender::bke::NodeSocketTypeUndefined;
  using blender::bke::NodeTypeUndefined;

  NodeTypeUndefined.draw_buttons = nullptr;
  NodeTypeUndefined.draw_buttons_ex = nullptr;

  NodeSocketTypeUndefined.draw = node_socket_undefined_draw;
  NodeSocketTypeUndefined.draw_color = node_socket_undefined_draw_color;
  NodeSocketTypeUndefined.draw_color_simple = node_socket_undefined_draw_color_simple;
  NodeSocketTypeUndefined.interface_draw = node_socket_undefined_interface_draw;

  /* node type ui functions */
  NODE_TYPES_BEGIN (ntype) {
    node_common_set_butfunc(ntype);

    node_composit_set_butfunc(ntype);
    node_shader_set_butfunc(ntype);
    node_texture_set_butfunc(ntype);

    /* define update callbacks for socket properties */
    node_template_properties_update(ntype);
  }
  NODE_TYPES_END;
}

void ED_init_custom_node_type(blender::bke::bNodeType * /*ntype*/) {}

void ED_init_custom_node_socket_type(blender::bke::bNodeSocketType *stype)
{
  stype->draw = blender::ed::space_node::node_socket_button_label;
}

namespace blender::ed::space_node {

static const float virtual_node_socket_color[4] = {0.2, 0.2, 0.2, 1.0};

/* maps standard socket integer type to a color */
static const float std_node_socket_colors[][4] = {
    {0.63, 0.63, 0.63, 1.0}, /* SOCK_FLOAT */
    {0.39, 0.39, 0.78, 1.0}, /* SOCK_VECTOR */
    {0.78, 0.78, 0.16, 1.0}, /* SOCK_RGBA */
    {0.39, 0.78, 0.39, 1.0}, /* SOCK_SHADER */
    {0.80, 0.65, 0.84, 1.0}, /* SOCK_BOOLEAN */
    {0.0, 0.0, 0.0, 0.0},    /* UNUSED */
    {0.35, 0.55, 0.36, 1.0}, /* SOCK_INT */
    {0.44, 0.70, 1.00, 1.0}, /* SOCK_STRING */
    {0.93, 0.62, 0.36, 1.0}, /* SOCK_OBJECT */
    {0.39, 0.22, 0.39, 1.0}, /* SOCK_IMAGE */
    {0.00, 0.84, 0.64, 1.0}, /* SOCK_GEOMETRY */
    {0.96, 0.96, 0.96, 1.0}, /* SOCK_COLLECTION */
    {0.62, 0.31, 0.64, 1.0}, /* SOCK_TEXTURE */
    {0.92, 0.46, 0.51, 1.0}, /* SOCK_MATERIAL */
    {0.65, 0.39, 0.78, 1.0}, /* SOCK_ROTATION */
    {0.40, 0.40, 0.40, 1.0}, /* SOCK_MENU */
    {0.72, 0.20, 0.52, 1.0}, /* SOCK_MATRIX */
};

/* Callback for colors that does not depend on the socket pointer argument to get the type. */
template<int socket_type>
void std_node_socket_color_fn(bContext * /*C*/,
                              PointerRNA * /*ptr*/,
                              PointerRNA * /*node_ptr*/,
                              float *r_color)
{
  copy_v4_v4(r_color, std_node_socket_colors[socket_type]);
};
static void std_node_socket_color_simple_fn(const bke::bNodeSocketType *type, float *r_color)
{
  copy_v4_v4(r_color, std_node_socket_colors[type->type]);
};

using SocketColorFn = void (*)(bContext *C, PointerRNA *ptr, PointerRNA *node_ptr, float *r_color);
/* Callbacks for all built-in socket types. */
static const SocketColorFn std_node_socket_color_funcs[] = {
    std_node_socket_color_fn<SOCK_FLOAT>,
    std_node_socket_color_fn<SOCK_VECTOR>,
    std_node_socket_color_fn<SOCK_RGBA>,
    std_node_socket_color_fn<SOCK_SHADER>,
    std_node_socket_color_fn<SOCK_BOOLEAN>,
    nullptr /* UNUSED. */,
    std_node_socket_color_fn<SOCK_INT>,
    std_node_socket_color_fn<SOCK_STRING>,
    std_node_socket_color_fn<SOCK_OBJECT>,
    std_node_socket_color_fn<SOCK_IMAGE>,
    std_node_socket_color_fn<SOCK_GEOMETRY>,
    std_node_socket_color_fn<SOCK_COLLECTION>,
    std_node_socket_color_fn<SOCK_TEXTURE>,
    std_node_socket_color_fn<SOCK_MATERIAL>,
    std_node_socket_color_fn<SOCK_ROTATION>,
    std_node_socket_color_fn<SOCK_MENU>,
    std_node_socket_color_fn<SOCK_MATRIX>,
};

/* draw function for file output node sockets,
 * displays only sub-path and format, no value button */
static void node_file_output_socket_draw(bContext *C,
                                         uiLayout *layout,
                                         PointerRNA *ptr,
                                         PointerRNA *node_ptr)
{
  bNodeTree *ntree = (bNodeTree *)ptr->owner_id;
  bNodeSocket *sock = (bNodeSocket *)ptr->data;
  uiLayout *row;
  PointerRNA inputptr;

  row = uiLayoutRow(layout, false);

  PointerRNA imfptr = RNA_pointer_get(node_ptr, "format");
  int imtype = RNA_enum_get(&imfptr, "file_format");

  if (imtype == R_IMF_IMTYPE_MULTILAYER) {
    NodeImageMultiFileSocket *input = (NodeImageMultiFileSocket *)sock->storage;
    inputptr = RNA_pointer_create(&ntree->id, &RNA_NodeOutputFileSlotLayer, input);

    uiItemL(row, input->layer, ICON_NONE);
  }
  else {
    NodeImageMultiFileSocket *input = (NodeImageMultiFileSocket *)sock->storage;
    uiBlock *block;
    inputptr = RNA_pointer_create(&ntree->id, &RNA_NodeOutputFileSlotFile, input);

    uiItemL(row, input->path, ICON_NONE);

    if (!RNA_boolean_get(&inputptr, "use_node_format")) {
      imfptr = RNA_pointer_get(&inputptr, "format");
    }

    const char *imtype_name;
    PropertyRNA *imtype_prop = RNA_struct_find_property(&imfptr, "file_format");
    RNA_property_enum_name((bContext *)C,
                           &imfptr,
                           imtype_prop,
                           RNA_property_enum_get(&imfptr, imtype_prop),
                           &imtype_name);
    block = uiLayoutGetBlock(row);
    UI_block_emboss_set(block, UI_EMBOSS_PULLDOWN);
    uiItemL(row, imtype_name, ICON_NONE);
    UI_block_emboss_set(block, UI_EMBOSS_NONE);
  }
}

static bool socket_needs_attribute_search(bNode &node, bNodeSocket &socket)
{
  const nodes::NodeDeclaration *node_decl = node.declaration();
  if (node_decl == nullptr) {
    return false;
  }
  if (node_decl->skip_updating_sockets) {
    return false;
  }
  if (socket.in_out == SOCK_OUT) {
    return false;
  }
  const int socket_index = BLI_findindex(&node.inputs, &socket);
  return node_decl->inputs[socket_index]->is_attribute_name;
}

<<<<<<< HEAD
static void draw_gizmo_icon(uiLayout *layout,
                            PointerRNA *socket_ptr,
                            const bool valid,
                            const bool editable)
{
  if (valid) {
    if (editable) {
      uiItemR(layout, socket_ptr, "pin_gizmo", UI_ITEM_NONE, "", ICON_GIZMO);
    }
    else {
      uiItemL(layout, "", ICON_GIZMO);
    }
  }
  else {
    uiLayout *row = uiLayoutRow(layout, true);
    uiLayoutSetEnabled(row, false);
    uiItemL(row, "", ICON_GIZMO);
  }
=======
static void draw_node_socket_without_value(uiLayout *layout, bNodeSocket *sock, const char *text)
{
  if (sock->runtime->declaration) {
    if (sock->runtime->declaration->socket_name_rna) {
      uiLayoutSetEmboss(layout, UI_EMBOSS_NONE);
      uiItemR(layout,
              const_cast<PointerRNA *>(&sock->runtime->declaration->socket_name_rna->owner),
              sock->runtime->declaration->socket_name_rna->property_name.c_str(),
              UI_ITEM_NONE,
              "",
              ICON_NONE);
      return;
    }
  }
  uiItemL(layout, text, ICON_NONE);
>>>>>>> 22d30bc7
}

static void std_node_socket_draw(
    bContext *C, uiLayout *layout, PointerRNA *ptr, PointerRNA *node_ptr, const char *text)
{
  bNode *node = (bNode *)node_ptr->data;
  bNodeSocket *sock = (bNodeSocket *)ptr->data;
  int type = sock->typeinfo->type;
  // int subtype = sock->typeinfo->subtype;

  /* XXX not nice, eventually give this node its own socket type ... */
  if (node->type == CMP_NODE_OUTPUT_FILE) {
    node_file_output_socket_draw(C, layout, ptr, node_ptr);
    return;
  }

  const bool has_gizmo = sock->runtime->has_gizmo;
  const bool gizmo_valid = sock->runtime->gizmo_valid;

  if (sock->in_out == SOCK_OUT && has_gizmo &&
      ELEM(node->type, SH_NODE_VALUE, FN_NODE_INPUT_VECTOR, FN_NODE_INPUT_INT, NODE_GROUP_INPUT))
  {
    uiLayout *row = uiLayoutRow(layout, false);
    uiLayoutSetAlignment(row, UI_LAYOUT_ALIGN_RIGHT);
    node_socket_button_label(C, row, ptr, node_ptr, text);
    draw_gizmo_icon(row, ptr, true, node->type != NODE_GROUP_INPUT);
    return;
  }

  if ((sock->in_out == SOCK_OUT) || (sock->flag & SOCK_HIDE_VALUE) ||
      ((sock->flag & SOCK_IS_LINKED) && !all_links_muted(*sock)))
  {
<<<<<<< HEAD
    node_socket_button_label(C, layout, ptr, node_ptr, text);
    if (sock->in_out == SOCK_IN && has_gizmo) {
      draw_gizmo_icon(layout, ptr, gizmo_valid, false);
    }
=======
    draw_node_socket_without_value(layout, sock, text);
>>>>>>> 22d30bc7
    return;
  }

  text = (sock->flag & SOCK_HIDE_LABEL) ? "" : text;

  bool gizmo_handled = false;

  switch (type) {
    case SOCK_FLOAT:
    case SOCK_INT:
    case SOCK_BOOLEAN:
      uiItemR(layout, ptr, "default_value", DEFAULT_FLAGS, text, ICON_NONE);
      break;
    case SOCK_VECTOR:
      if (sock->flag & SOCK_COMPACT) {
        uiTemplateComponentMenu(layout, ptr, "default_value", text);
      }
      else {
        if (sock->typeinfo->subtype == PROP_DIRECTION) {
          uiItemR(layout, ptr, "default_value", DEFAULT_FLAGS, "", ICON_NONE);
        }
        else {
          uiLayout *column = uiLayoutColumn(layout, false);
          {
            uiLayout *row = uiLayoutRow(column, true);
            uiItemL(row, text, ICON_NONE);
            if (has_gizmo) {
              draw_gizmo_icon(row, ptr, gizmo_valid, true);
              gizmo_handled = true;
            }
          }
          uiItemR(column, ptr, "default_value", DEFAULT_FLAGS, "", ICON_NONE);
        }
      }
      break;
    case SOCK_ROTATION: {
      uiLayout *column = uiLayoutColumn(layout, true);
      uiItemR(column, ptr, "default_value", DEFAULT_FLAGS, text, ICON_NONE);
      break;
    }
    case SOCK_MATRIX: {
      uiItemL(layout, text, ICON_NONE);
      break;
    }
    case SOCK_RGBA: {
      if (text[0] == '\0') {
        uiItemR(layout, ptr, "default_value", DEFAULT_FLAGS, "", ICON_NONE);
      }
      else {
        uiLayout *row = uiLayoutSplit(layout, 0.4f, false);
        uiItemL(row, text, ICON_NONE);
        uiItemR(row, ptr, "default_value", DEFAULT_FLAGS, "", ICON_NONE);
      }
      break;
    }
    case SOCK_STRING: {
      uiLayout *row = uiLayoutSplit(layout, 0.4f, false);
      uiItemL(row, text, ICON_NONE);

      if (socket_needs_attribute_search(*node, *sock)) {
        node_geometry_add_attribute_search_button(*C, *node, *ptr, *row);
      }
      else {
        uiItemR(row, ptr, "default_value", DEFAULT_FLAGS, "", ICON_NONE);
      }

      break;
    }
    case SOCK_MENU: {
      const bNodeSocketValueMenu *default_value =
          sock->default_value_typed<bNodeSocketValueMenu>();
      if (default_value->enum_items) {
        if (default_value->enum_items->items.is_empty()) {
          uiLayout *row = uiLayoutSplit(layout, 0.4f, false);
          uiItemL(row, text, ICON_NONE);
          uiItemL(row, "No Items", ICON_NONE);
        }
        else {
          uiItemR(layout, ptr, "default_value", DEFAULT_FLAGS, "", ICON_NONE);
        }
      }
      else if (default_value->has_conflict()) {
        uiItemL(layout, IFACE_("Menu Error"), ICON_ERROR);
      }
      else {
        uiItemL(layout, IFACE_("Menu Undefined"), ICON_QUESTION);
      }
      break;
    }
    case SOCK_OBJECT: {
      uiItemR(layout, ptr, "default_value", DEFAULT_FLAGS, text, ICON_NONE);
      break;
    }
    case SOCK_IMAGE: {
      const bNodeTree *node_tree = (const bNodeTree *)node_ptr->owner_id;
      if (node_tree->type == NTREE_GEOMETRY) {
        if (text[0] == '\0') {
          uiTemplateID(layout,
                       C,
                       ptr,
                       "default_value",
                       "image.new",
                       "image.open",
                       nullptr,
                       0,
                       ICON_NONE,
                       nullptr);
        }
        else {
          /* 0.3 split ratio is inconsistent, but use it here because the "New" button is large. */
          uiLayout *row = uiLayoutSplit(layout, 0.3f, false);
          uiItemL(row, text, ICON_NONE);
          uiTemplateID(row,
                       C,
                       ptr,
                       "default_value",
                       "image.new",
                       "image.open",
                       nullptr,
                       0,
                       ICON_NONE,
                       nullptr);
        }
      }
      else {
        uiItemR(layout, ptr, "default_value", DEFAULT_FLAGS, text, ICON_NONE);
      }
      break;
    }
    case SOCK_COLLECTION: {
      uiItemR(layout, ptr, "default_value", DEFAULT_FLAGS, text, ICON_NONE);
      break;
    }
    case SOCK_TEXTURE: {
      if (text[0] == '\0') {
        uiTemplateID(layout,
                     C,
                     ptr,
                     "default_value",
                     "texture.new",
                     nullptr,
                     nullptr,
                     0,
                     ICON_NONE,
                     nullptr);
      }
      else {
        /* 0.3 split ratio is inconsistent, but use it here because the "New" button is large. */
        uiLayout *row = uiLayoutSplit(layout, 0.3f, false);
        uiItemL(row, text, ICON_NONE);
        uiTemplateID(
            row, C, ptr, "default_value", "texture.new", nullptr, nullptr, 0, ICON_NONE, nullptr);
      }

      break;
    }
    case SOCK_MATERIAL: {
      uiItemR(layout, ptr, "default_value", DEFAULT_FLAGS, text, ICON_NONE);
      break;
    }
    default:
      draw_node_socket_without_value(layout, sock, text);
      break;
  }

  if (has_gizmo && !gizmo_handled) {
    draw_gizmo_icon(layout, ptr, true, true);
  }
}

static void std_node_socket_interface_draw(ID *id,
                                           bNodeTreeInterfaceSocket *interface_socket,
                                           bContext * /*C*/,
                                           uiLayout *layout)
{
  PointerRNA ptr = RNA_pointer_create(id, &RNA_NodeTreeInterfaceSocket, interface_socket);

  const bke::bNodeSocketType *typeinfo = interface_socket->socket_typeinfo();
  BLI_assert(typeinfo != nullptr);
  eNodeSocketDatatype type = eNodeSocketDatatype(typeinfo->type);

  uiLayout *col = uiLayoutColumn(layout, false);

  switch (type) {
    case SOCK_FLOAT: {
      uiItemR(col, &ptr, "subtype", DEFAULT_FLAGS, IFACE_("Subtype"), ICON_NONE);
      uiItemR(col, &ptr, "default_value", DEFAULT_FLAGS, IFACE_("Default"), ICON_NONE);
      uiLayout *sub = uiLayoutColumn(col, true);
      uiItemR(sub, &ptr, "min_value", DEFAULT_FLAGS, IFACE_("Min"), ICON_NONE);
      uiItemR(sub, &ptr, "max_value", DEFAULT_FLAGS, IFACE_("Max"), ICON_NONE);
      break;
    }
    case SOCK_INT: {
      uiItemR(col, &ptr, "subtype", DEFAULT_FLAGS, IFACE_("Subtype"), ICON_NONE);
      uiItemR(col, &ptr, "default_value", DEFAULT_FLAGS, IFACE_("Default"), ICON_NONE);
      uiLayout *sub = uiLayoutColumn(col, true);
      uiItemR(sub, &ptr, "min_value", DEFAULT_FLAGS, IFACE_("Min"), ICON_NONE);
      uiItemR(sub, &ptr, "max_value", DEFAULT_FLAGS, IFACE_("Max"), ICON_NONE);
      break;
    }
    case SOCK_VECTOR: {
      uiItemR(col, &ptr, "subtype", DEFAULT_FLAGS, IFACE_("Subtype"), ICON_NONE);
      uiItemR(col, &ptr, "default_value", UI_ITEM_R_EXPAND, IFACE_("Default"), ICON_NONE);
      uiLayout *sub = uiLayoutColumn(col, true);
      uiItemR(sub, &ptr, "min_value", DEFAULT_FLAGS, IFACE_("Min"), ICON_NONE);
      uiItemR(sub, &ptr, "max_value", DEFAULT_FLAGS, IFACE_("Max"), ICON_NONE);
      break;
    }
    case SOCK_BOOLEAN:
    case SOCK_ROTATION:
    case SOCK_RGBA:
    case SOCK_STRING:
    case SOCK_OBJECT:
    case SOCK_COLLECTION:
    case SOCK_IMAGE:
    case SOCK_TEXTURE:
    case SOCK_MATERIAL: {
      uiItemR(col, &ptr, "default_value", DEFAULT_FLAGS, IFACE_("Default"), ICON_NONE);
      break;
    }
    case SOCK_MENU: {
      uiItemR(col, &ptr, "default_value", DEFAULT_FLAGS, IFACE_("Default"), ICON_NONE);
      break;
    }
    case SOCK_SHADER:
    case SOCK_GEOMETRY:
    case SOCK_MATRIX:
      break;

    case SOCK_CUSTOM:
      BLI_assert_unreachable();
      break;
  }

  col = uiLayoutColumn(layout, false);

  const bNodeTree *node_tree = reinterpret_cast<const bNodeTree *>(id);
  if (interface_socket->flag & NODE_INTERFACE_SOCKET_INPUT && node_tree->type == NTREE_GEOMETRY) {
    if (ELEM(type, SOCK_INT, SOCK_VECTOR, SOCK_MATRIX)) {
      uiItemR(col, &ptr, "default_input", DEFAULT_FLAGS, nullptr, ICON_NONE);
    }
  }

  {
    uiLayout *sub = uiLayoutColumn(col, false);
    uiLayoutSetActive(sub, interface_socket->default_input == NODE_INPUT_DEFAULT_VALUE);
    uiItemR(sub, &ptr, "hide_value", DEFAULT_FLAGS, nullptr, ICON_NONE);
  }

  if (interface_socket->flag & NODE_INTERFACE_SOCKET_INPUT && node_tree->type == NTREE_GEOMETRY) {
    if (U.experimental.use_grease_pencil_version3) {
      if (type == SOCK_BOOLEAN) {
        uiItemR(col, &ptr, "layer_selection_field", DEFAULT_FLAGS, nullptr, ICON_NONE);
      }
    }
    uiLayout *sub = uiLayoutColumn(col, false);
    uiLayoutSetActive(sub, !is_layer_selection_field(*interface_socket));
    uiItemR(sub, &ptr, "hide_in_modifier", DEFAULT_FLAGS, nullptr, ICON_NONE);
    if (nodes::socket_type_supports_fields(type)) {
      uiLayout *sub_sub = uiLayoutColumn(col, false);
      uiLayoutSetActive(sub_sub,
                        (interface_socket->default_input == NODE_INPUT_DEFAULT_VALUE) &&
                            !is_layer_selection_field(*interface_socket));
      uiItemR(sub_sub, &ptr, "force_non_field", DEFAULT_FLAGS, nullptr, ICON_NONE);
    }
  }
}

static void node_socket_virtual_draw_color(bContext * /*C*/,
                                           PointerRNA * /*ptr*/,
                                           PointerRNA * /*node_ptr*/,
                                           float *r_color)
{
  copy_v4_v4(r_color, virtual_node_socket_color);
}

static void node_socket_virtual_draw_color_simple(const bke::bNodeSocketType * /*type*/,
                                                  float *r_color)
{
  copy_v4_v4(r_color, virtual_node_socket_color);
}

}  // namespace blender::ed::space_node

void ED_init_standard_node_socket_type(blender::bke::bNodeSocketType *stype)
{
  using namespace blender::ed::space_node;
  stype->draw = std_node_socket_draw;
  stype->draw_color = std_node_socket_color_funcs[stype->type];
  stype->draw_color_simple = std_node_socket_color_simple_fn;
  stype->interface_draw = std_node_socket_interface_draw;
}

void ED_init_node_socket_type_virtual(blender::bke::bNodeSocketType *stype)
{
  using namespace blender::ed::space_node;
  stype->draw = node_socket_button_label;
  stype->draw_color = node_socket_virtual_draw_color;
  stype->draw_color_simple = node_socket_virtual_draw_color_simple;
}

void ED_node_type_draw_color(const char *idname, float *r_color)
{
  using namespace blender::ed::space_node;

  const blender::bke::bNodeSocketType *typeinfo = blender::bke::nodeSocketTypeFind(idname);
  if (!typeinfo || typeinfo->type == SOCK_CUSTOM) {
    r_color[0] = 0.0f;
    r_color[1] = 0.0f;
    r_color[2] = 0.0f;
    r_color[3] = 0.0f;
    return;
  }

  BLI_assert(typeinfo->type < ARRAY_SIZE(std_node_socket_colors));
  copy_v4_v4(r_color, std_node_socket_colors[typeinfo->type]);
}

namespace blender::ed::space_node {

/* ************** Generic drawing ************** */

void draw_nodespace_back_pix(const bContext &C,
                             ARegion &region,
                             SpaceNode &snode,
                             bNodeInstanceKey parent_key)
{
  Main *bmain = CTX_data_main(&C);
  bNodeInstanceKey active_viewer_key = (snode.nodetree ? snode.nodetree->active_viewer_key :
                                                         bke::NODE_INSTANCE_KEY_NONE);
  GPU_matrix_push_projection();
  GPU_matrix_push();
  wmOrtho2_region_pixelspace(&region);
  GPU_matrix_identity_set();
  ED_region_draw_cb_draw(&C, &region, REGION_DRAW_BACKDROP);
  GPU_matrix_pop_projection();
  GPU_matrix_pop();

  if (!(snode.flag & SNODE_BACKDRAW) || !ED_node_is_compositor(&snode)) {
    return;
  }

  if (parent_key.value != active_viewer_key.value) {
    return;
  }

  GPU_matrix_push_projection();
  GPU_matrix_push();

  /* The draw manager is used to draw the backdrop image. */
  GPUFrameBuffer *old_fb = GPU_framebuffer_active_get();
  GPU_framebuffer_restore();
  BLI_thread_lock(LOCK_DRAW_IMAGE);
  DRW_draw_view(&C);
  BLI_thread_unlock(LOCK_DRAW_IMAGE);
  GPU_framebuffer_bind_no_srgb(old_fb);
  /* Draw manager changes the depth state. Set it back to NONE. Without this the
   * node preview images aren't drawn correctly. */
  GPU_depth_test(GPU_DEPTH_NONE);

  void *lock;
  Image *ima = BKE_image_ensure_viewer(bmain, IMA_TYPE_COMPOSITE, "Viewer Node");
  ImBuf *ibuf = BKE_image_acquire_ibuf(ima, nullptr, &lock);
  if (ibuf) {
    /* somehow the offset has to be calculated inverse */
    wmOrtho2_region_pixelspace(&region);
    const float offset_x = snode.xof + ima->runtime.backdrop_offset[0] * snode.zoom;
    const float offset_y = snode.yof + ima->runtime.backdrop_offset[1] * snode.zoom;
    const float x = (region.winx - snode.zoom * ibuf->x) / 2 + offset_x;
    const float y = (region.winy - snode.zoom * ibuf->y) / 2 + offset_y;

    /** \note draw selected info on backdrop
     */
    if (snode.edittree) {
      bNode *node = (bNode *)snode.edittree->nodes.first;
      rctf *viewer_border = &snode.nodetree->viewer_border;
      while (node) {
        if (node->flag & NODE_SELECT) {
          if (node->typeinfo->draw_backdrop) {
            node->typeinfo->draw_backdrop(&snode, ibuf, node, x, y);
          }
        }
        node = node->next;
      }

      if ((snode.nodetree->flag & NTREE_VIEWER_BORDER) &&
          viewer_border->xmin < viewer_border->xmax && viewer_border->ymin < viewer_border->ymax)
      {
        rcti pixel_border;
        BLI_rcti_init(&pixel_border,
                      x + snode.zoom * viewer_border->xmin * ibuf->x,
                      x + snode.zoom * viewer_border->xmax * ibuf->x,
                      y + snode.zoom * viewer_border->ymin * ibuf->y,
                      y + snode.zoom * viewer_border->ymax * ibuf->y);

        uint pos = GPU_vertformat_attr_add(
            immVertexFormat(), "pos", GPU_COMP_F32, 2, GPU_FETCH_FLOAT);
        immBindBuiltinProgram(GPU_SHADER_3D_UNIFORM_COLOR);
        immUniformThemeColor(TH_ACTIVE);

        immDrawBorderCorners(pos, &pixel_border, 1.0f, 1.0f);

        immUnbindProgram();
      }
    }
  }

  BKE_image_release_ibuf(ima, ibuf, lock);
  GPU_matrix_pop_projection();
  GPU_matrix_pop();
}

static float2 socket_link_connection_location(const bNode &node,
                                              const bNodeSocket &socket,
                                              const bNodeLink &link)
{
  const float2 socket_location = socket.runtime->location;
  if (socket.is_multi_input() && socket.is_input() && !(node.flag & NODE_HIDDEN)) {
    /* For internal link case, handle number of links as at least 1. */
    const int clamped_total_inputs = math::max<int>(1, socket.runtime->total_inputs);
    return node_link_calculate_multi_input_position(
        socket_location, link.multi_input_sort_id, clamped_total_inputs);
  }
  return socket_location;
}

static void calculate_inner_link_bezier_points(std::array<float2, 4> &points)
{
  const int curving = UI_GetThemeValueType(TH_NODE_CURVING, SPACE_NODE);
  if (curving == 0) {
    /* Straight line: align all points. */
    points[1] = math::interpolate(points[0], points[3], 1.0f / 3.0f);
    points[2] = math::interpolate(points[0], points[3], 2.0f / 3.0f);
  }
  else {
    const float dist_x = math::distance(points[0].x, points[3].x);
    const float dist_y = math::distance(points[0].y, points[3].y);

    /* Reduce the handle offset when the link endpoints are close to horizontal. */
    const float slope = math::safe_divide(dist_y, dist_x);
    const float clamp_factor = math::min(1.0f, slope * (4.5f - 0.25f * float(curving)));

    const float handle_offset = curving * 0.1f * dist_x * clamp_factor;

    points[1].x = points[0].x + handle_offset;
    points[1].y = points[0].y;

    points[2].x = points[3].x - handle_offset;
    points[2].y = points[3].y;
  }
}

static std::array<float2, 4> node_link_bezier_points(const bNodeLink &link)
{
  std::array<float2, 4> points;
  points[0] = socket_link_connection_location(*link.fromnode, *link.fromsock, link);
  points[3] = socket_link_connection_location(*link.tonode, *link.tosock, link);
  calculate_inner_link_bezier_points(points);
  return points;
}

static bool node_link_draw_is_visible(const View2D &v2d, const std::array<float2, 4> &points)
{
  if (min_ffff(points[0].x, points[1].x, points[2].x, points[3].x) > v2d.cur.xmax) {
    return false;
  }
  if (max_ffff(points[0].x, points[1].x, points[2].x, points[3].x) < v2d.cur.xmin) {
    return false;
  }
  return true;
}

void node_link_bezier_points_evaluated(const bNodeLink &link,
                                       std::array<float2, NODE_LINK_RESOL + 1> &coords)
{
  const std::array<float2, 4> points = node_link_bezier_points(link);

  /* The extra +1 in size is required by these functions and would be removed ideally. */
  BKE_curve_forward_diff_bezier(points[0].x,
                                points[1].x,
                                points[2].x,
                                points[3].x,
                                &coords[0].x,
                                NODE_LINK_RESOL,
                                sizeof(float2));
  BKE_curve_forward_diff_bezier(points[0].y,
                                points[1].y,
                                points[2].y,
                                points[3].y,
                                &coords[0].y,
                                NODE_LINK_RESOL,
                                sizeof(float2));
}

#define NODELINK_GROUP_SIZE 256
#define LINK_RESOL 24
#define LINK_WIDTH 2.5f
#define ARROW_SIZE (7 * UI_SCALE_FAC)

/* Reroute arrow shape and mute bar. These are expanded here and shrunk in the GLSL code.
 * See: `gpu_shader_2D_nodelink_vert.glsl`. */
static float arrow_verts[3][2] = {{-1.0f, 1.0f}, {0.0f, 0.0f}, {-1.0f, -1.0f}};
static float arrow_expand_axis[3][2] = {{0.7071f, 0.7071f}, {M_SQRT2, 0.0f}, {0.7071f, -0.7071f}};
static float mute_verts[3][2] = {{0.7071f, 1.0f}, {0.7071f, 0.0f}, {0.7071f, -1.0f}};
static float mute_expand_axis[3][2] = {{1.0f, 0.0f}, {1.0f, 0.0f}, {1.0f, -0.0f}};

/* Is zero initialized because it is static data. */
static struct {
  gpu::Batch *batch;        /* for batching line together */
  gpu::Batch *batch_single; /* for single line */
  gpu::VertBuf *inst_vbo;
  uint p0_id, p1_id, p2_id, p3_id;
  uint colid_id, muted_id, start_color_id, end_color_id;
  uint dim_factor_id;
  uint thickness_id;
  uint dash_params_id;
  GPUVertBufRaw p0_step, p1_step, p2_step, p3_step;
  GPUVertBufRaw colid_step, muted_step, start_color_step, end_color_step;
  GPUVertBufRaw dim_factor_step;
  GPUVertBufRaw thickness_step;
  GPUVertBufRaw dash_params_step;
  uint count;
  bool enabled;
} g_batch_link;

static void nodelink_batch_reset()
{
  GPU_vertbuf_attr_get_raw_data(g_batch_link.inst_vbo, g_batch_link.p0_id, &g_batch_link.p0_step);
  GPU_vertbuf_attr_get_raw_data(g_batch_link.inst_vbo, g_batch_link.p1_id, &g_batch_link.p1_step);
  GPU_vertbuf_attr_get_raw_data(g_batch_link.inst_vbo, g_batch_link.p2_id, &g_batch_link.p2_step);
  GPU_vertbuf_attr_get_raw_data(g_batch_link.inst_vbo, g_batch_link.p3_id, &g_batch_link.p3_step);
  GPU_vertbuf_attr_get_raw_data(
      g_batch_link.inst_vbo, g_batch_link.colid_id, &g_batch_link.colid_step);
  GPU_vertbuf_attr_get_raw_data(
      g_batch_link.inst_vbo, g_batch_link.muted_id, &g_batch_link.muted_step);
  GPU_vertbuf_attr_get_raw_data(
      g_batch_link.inst_vbo, g_batch_link.dim_factor_id, &g_batch_link.dim_factor_step);
  GPU_vertbuf_attr_get_raw_data(
      g_batch_link.inst_vbo, g_batch_link.thickness_id, &g_batch_link.thickness_step);
  GPU_vertbuf_attr_get_raw_data(
      g_batch_link.inst_vbo, g_batch_link.dash_params_id, &g_batch_link.dash_params_step);
  GPU_vertbuf_attr_get_raw_data(
      g_batch_link.inst_vbo, g_batch_link.start_color_id, &g_batch_link.start_color_step);
  GPU_vertbuf_attr_get_raw_data(
      g_batch_link.inst_vbo, g_batch_link.end_color_id, &g_batch_link.end_color_step);
  g_batch_link.count = 0;
}

static void set_nodelink_vertex(gpu::VertBuf *vbo,
                                uint uv_id,
                                uint pos_id,
                                uint exp_id,
                                uint v,
                                const uchar uv[2],
                                const float pos[2],
                                const float exp[2])
{
  GPU_vertbuf_attr_set(vbo, uv_id, v, uv);
  GPU_vertbuf_attr_set(vbo, pos_id, v, pos);
  GPU_vertbuf_attr_set(vbo, exp_id, v, exp);
}

static void nodelink_batch_init()
{
  GPUVertFormat format = {0};
  uint uv_id = GPU_vertformat_attr_add(&format, "uv", GPU_COMP_U8, 2, GPU_FETCH_INT_TO_FLOAT_UNIT);
  uint pos_id = GPU_vertformat_attr_add(&format, "pos", GPU_COMP_F32, 2, GPU_FETCH_FLOAT);
  uint expand_id = GPU_vertformat_attr_add(&format, "expand", GPU_COMP_F32, 2, GPU_FETCH_FLOAT);
  gpu::VertBuf *vbo = GPU_vertbuf_create_with_format_ex(format, GPU_USAGE_STATIC);
  int vcount = LINK_RESOL * 2; /* curve */
  vcount += 2;                 /* restart strip */
  vcount += 3 * 2;             /* arrow */
  vcount += 2;                 /* restart strip */
  vcount += 3 * 2;             /* mute */
  vcount *= 2;                 /* shadow */
  vcount += 2;                 /* restart strip */
  GPU_vertbuf_data_alloc(*vbo, vcount);
  int v = 0;

  for (int k = 0; k < 2; k++) {
    uchar uv[2] = {0, 0};
    float pos[2] = {0.0f, 0.0f};
    float exp[2] = {0.0f, 1.0f};

    /* restart */
    if (k == 1) {
      set_nodelink_vertex(vbo, uv_id, pos_id, expand_id, v++, uv, pos, exp);
    }

    /* curve strip */
    for (int i = 0; i < LINK_RESOL; i++) {
      uv[0] = 255 * (i / float(LINK_RESOL - 1));
      uv[1] = 0;
      set_nodelink_vertex(vbo, uv_id, pos_id, expand_id, v++, uv, pos, exp);
      uv[1] = 255;
      set_nodelink_vertex(vbo, uv_id, pos_id, expand_id, v++, uv, pos, exp);
    }
    /* restart */
    set_nodelink_vertex(vbo, uv_id, pos_id, expand_id, v++, uv, pos, exp);

    uv[0] = 127;
    uv[1] = 0;
    copy_v2_v2(pos, arrow_verts[0]);
    copy_v2_v2(exp, arrow_expand_axis[0]);
    set_nodelink_vertex(vbo, uv_id, pos_id, expand_id, v++, uv, pos, exp);
    /* arrow */
    for (int i = 0; i < 3; i++) {
      uv[1] = 0;
      copy_v2_v2(pos, arrow_verts[i]);
      copy_v2_v2(exp, arrow_expand_axis[i]);
      set_nodelink_vertex(vbo, uv_id, pos_id, expand_id, v++, uv, pos, exp);

      uv[1] = 255;
      set_nodelink_vertex(vbo, uv_id, pos_id, expand_id, v++, uv, pos, exp);
    }

    /* restart */
    set_nodelink_vertex(vbo, uv_id, pos_id, expand_id, v++, uv, pos, exp);

    uv[0] = 127;
    uv[1] = 0;
    copy_v2_v2(pos, mute_verts[0]);
    copy_v2_v2(exp, mute_expand_axis[0]);
    set_nodelink_vertex(vbo, uv_id, pos_id, expand_id, v++, uv, pos, exp);
    /* bar */
    for (int i = 0; i < 3; ++i) {
      uv[1] = 0;
      copy_v2_v2(pos, mute_verts[i]);
      copy_v2_v2(exp, mute_expand_axis[i]);
      set_nodelink_vertex(vbo, uv_id, pos_id, expand_id, v++, uv, pos, exp);

      uv[1] = 255;
      set_nodelink_vertex(vbo, uv_id, pos_id, expand_id, v++, uv, pos, exp);
    }

    /* restart */
    if (k == 0) {
      set_nodelink_vertex(vbo, uv_id, pos_id, expand_id, v++, uv, pos, exp);
    }
  }

  g_batch_link.batch = GPU_batch_create_ex(GPU_PRIM_TRI_STRIP, vbo, nullptr, GPU_BATCH_OWNS_VBO);
  gpu_batch_presets_register(g_batch_link.batch);

  g_batch_link.batch_single = GPU_batch_create_ex(
      GPU_PRIM_TRI_STRIP, vbo, nullptr, GPU_BATCH_INVALID);
  gpu_batch_presets_register(g_batch_link.batch_single);

  /* Instances data */
  GPUVertFormat format_inst = {0};
  g_batch_link.p0_id = GPU_vertformat_attr_add(
      &format_inst, "P0", GPU_COMP_F32, 2, GPU_FETCH_FLOAT);
  g_batch_link.p1_id = GPU_vertformat_attr_add(
      &format_inst, "P1", GPU_COMP_F32, 2, GPU_FETCH_FLOAT);
  g_batch_link.p2_id = GPU_vertformat_attr_add(
      &format_inst, "P2", GPU_COMP_F32, 2, GPU_FETCH_FLOAT);
  g_batch_link.p3_id = GPU_vertformat_attr_add(
      &format_inst, "P3", GPU_COMP_F32, 2, GPU_FETCH_FLOAT);
  g_batch_link.colid_id = GPU_vertformat_attr_add(
      &format_inst, "colid_doarrow", GPU_COMP_U8, 4, GPU_FETCH_INT);
  g_batch_link.start_color_id = GPU_vertformat_attr_add(
      &format_inst, "start_color", GPU_COMP_F32, 4, GPU_FETCH_FLOAT);
  g_batch_link.end_color_id = GPU_vertformat_attr_add(
      &format_inst, "end_color", GPU_COMP_F32, 4, GPU_FETCH_FLOAT);
  g_batch_link.muted_id = GPU_vertformat_attr_add(
      &format_inst, "domuted", GPU_COMP_U8, 2, GPU_FETCH_INT);
  g_batch_link.dim_factor_id = GPU_vertformat_attr_add(
      &format_inst, "dim_factor", GPU_COMP_F32, 1, GPU_FETCH_FLOAT);
  g_batch_link.thickness_id = GPU_vertformat_attr_add(
      &format_inst, "thickness", GPU_COMP_F32, 1, GPU_FETCH_FLOAT);
  g_batch_link.dash_params_id = GPU_vertformat_attr_add(
      &format_inst, "dash_params", GPU_COMP_F32, 3, GPU_FETCH_FLOAT);
  g_batch_link.inst_vbo = GPU_vertbuf_create_with_format_ex(format_inst, GPU_USAGE_STREAM);
  /* Alloc max count but only draw the range we need. */
  GPU_vertbuf_data_alloc(*g_batch_link.inst_vbo, NODELINK_GROUP_SIZE);

  GPU_batch_instbuf_set(g_batch_link.batch, g_batch_link.inst_vbo, true);

  nodelink_batch_reset();
}

static char nodelink_get_color_id(int th_col)
{
  switch (th_col) {
    case TH_WIRE:
      return 1;
    case TH_WIRE_INNER:
      return 2;
    case TH_ACTIVE:
      return 3;
    case TH_EDGE_SELECT:
      return 4;
    case TH_REDALERT:
      return 5;
  }
  return 0;
}

static void nodelink_batch_draw(const SpaceNode &snode)
{
  if (g_batch_link.count == 0) {
    return;
  }

  GPU_blend(GPU_BLEND_ALPHA);
  NodeLinkInstanceData node_link_data;

  UI_GetThemeColor4fv(TH_WIRE_INNER, node_link_data.colors[nodelink_get_color_id(TH_WIRE_INNER)]);
  UI_GetThemeColor4fv(TH_WIRE, node_link_data.colors[nodelink_get_color_id(TH_WIRE)]);
  UI_GetThemeColor4fv(TH_ACTIVE, node_link_data.colors[nodelink_get_color_id(TH_ACTIVE)]);
  UI_GetThemeColor4fv(TH_EDGE_SELECT,
                      node_link_data.colors[nodelink_get_color_id(TH_EDGE_SELECT)]);
  UI_GetThemeColor4fv(TH_REDALERT, node_link_data.colors[nodelink_get_color_id(TH_REDALERT)]);
  node_link_data.aspect = snode.runtime->aspect;
  node_link_data.arrowSize = ARROW_SIZE;

  GPUUniformBuf *ubo = GPU_uniformbuf_create_ex(sizeof(node_link_data), &node_link_data, __func__);

  GPU_vertbuf_data_len_set(*g_batch_link.inst_vbo, g_batch_link.count);
  GPU_vertbuf_use(g_batch_link.inst_vbo); /* force update. */

  GPU_batch_program_set_builtin(g_batch_link.batch, GPU_SHADER_2D_NODELINK_INST);
  GPU_batch_uniformbuf_bind(g_batch_link.batch, "node_link_data", ubo);
  GPU_batch_draw(g_batch_link.batch);

  GPU_uniformbuf_unbind(ubo);
  GPU_uniformbuf_free(ubo);

  nodelink_batch_reset();

  GPU_blend(GPU_BLEND_NONE);
}

void nodelink_batch_start(SpaceNode & /*snode*/)
{
  g_batch_link.enabled = true;
}

void nodelink_batch_end(SpaceNode &snode)
{
  nodelink_batch_draw(snode);
  g_batch_link.enabled = false;
}

struct NodeLinkDrawConfig {
  int th_col1;
  int th_col2;
  int th_col3;

  ColorTheme4f start_color;
  ColorTheme4f end_color;
  ColorTheme4f outline_color;

  bool drawarrow;
  bool drawmuted;
  bool highlighted;

  float dim_factor;
  float thickness;
  float dash_length;
  float dash_factor;
  float dash_alpha;
};

static void nodelink_batch_add_link(const SpaceNode &snode,
                                    const std::array<float2, 4> &points,
                                    const NodeLinkDrawConfig &draw_config)
{
  /* Only allow these colors. If more is needed, you need to modify the shader accordingly. */
  BLI_assert(
      ELEM(draw_config.th_col1, TH_WIRE_INNER, TH_WIRE, TH_ACTIVE, TH_EDGE_SELECT, TH_REDALERT));
  BLI_assert(
      ELEM(draw_config.th_col2, TH_WIRE_INNER, TH_WIRE, TH_ACTIVE, TH_EDGE_SELECT, TH_REDALERT));
  BLI_assert(ELEM(draw_config.th_col3, TH_WIRE, TH_REDALERT, -1));

  g_batch_link.count++;
  copy_v2_v2((float *)GPU_vertbuf_raw_step(&g_batch_link.p0_step), points[0]);
  copy_v2_v2((float *)GPU_vertbuf_raw_step(&g_batch_link.p1_step), points[1]);
  copy_v2_v2((float *)GPU_vertbuf_raw_step(&g_batch_link.p2_step), points[2]);
  copy_v2_v2((float *)GPU_vertbuf_raw_step(&g_batch_link.p3_step), points[3]);
  char *colid = (char *)GPU_vertbuf_raw_step(&g_batch_link.colid_step);
  colid[0] = nodelink_get_color_id(draw_config.th_col1);
  colid[1] = nodelink_get_color_id(draw_config.th_col2);
  colid[2] = nodelink_get_color_id(draw_config.th_col3);
  colid[3] = draw_config.drawarrow;
  copy_v4_v4((float *)GPU_vertbuf_raw_step(&g_batch_link.start_color_step),
             draw_config.start_color);
  copy_v4_v4((float *)GPU_vertbuf_raw_step(&g_batch_link.end_color_step), draw_config.end_color);
  char *muted = (char *)GPU_vertbuf_raw_step(&g_batch_link.muted_step);
  muted[0] = draw_config.drawmuted;
  *(float *)GPU_vertbuf_raw_step(&g_batch_link.dim_factor_step) = draw_config.dim_factor;
  *(float *)GPU_vertbuf_raw_step(&g_batch_link.thickness_step) = draw_config.thickness;
  float3 dash_params(draw_config.dash_length, draw_config.dash_factor, draw_config.dash_alpha);
  copy_v3_v3((float *)GPU_vertbuf_raw_step(&g_batch_link.dash_params_step), dash_params);

  if (g_batch_link.count == NODELINK_GROUP_SIZE) {
    nodelink_batch_draw(snode);
  }
}

static void node_draw_link_end_marker(const float2 center,
                                      const float radius,
                                      const ColorTheme4f &color)
{
  rctf rect;
  BLI_rctf_init(&rect, center.x - radius, center.x + radius, center.y - radius, center.y + radius);

  UI_draw_roundbox_corner_set(UI_CNR_ALL);
  UI_draw_roundbox_4fv(&rect, true, radius, color);
  /* Round-box disables alpha. Re-enable it for node links that are drawn after this one. */
  GPU_blend(GPU_BLEND_ALPHA);
}

static void node_draw_link_end_markers(const bNodeLink &link,
                                       const NodeLinkDrawConfig &draw_config,
                                       const std::array<float2, 4> &points,
                                       const bool outline)
{
  const float radius = (outline ? 0.65f : 0.45f) * NODE_SOCKSIZE;
  if (link.fromsock) {
    node_draw_link_end_marker(
        points[0], radius, outline ? draw_config.outline_color : draw_config.start_color);
  }
  if (link.tosock) {
    node_draw_link_end_marker(
        points[3], radius, outline ? draw_config.outline_color : draw_config.end_color);
  }
}

static bool node_link_is_field_link(const SpaceNode &snode, const bNodeLink &link)
{
  if (snode.edittree->type != NTREE_GEOMETRY) {
    return false;
  }
  if (link.fromsock && link.fromsock->display_shape == SOCK_DISPLAY_SHAPE_DIAMOND) {
    return true;
  }
  return false;
}

static NodeLinkDrawConfig nodelink_get_draw_config(const bContext &C,
                                                   const View2D &v2d,
                                                   const SpaceNode &snode,
                                                   const bNodeLink &link,
                                                   const int th_col1,
                                                   const int th_col2,
                                                   const int th_col3,
                                                   const bool selected)
{
  NodeLinkDrawConfig draw_config;

  draw_config.th_col1 = th_col1;
  draw_config.th_col2 = th_col2;
  draw_config.th_col3 = th_col3;

  draw_config.dim_factor = selected ? 1.0f : node_link_dim_factor(v2d, link);

  bTheme *btheme = UI_GetTheme();
  draw_config.dash_alpha = btheme->space_node.dash_alpha;

  const bool field_link = node_link_is_field_link(snode, link);

  draw_config.dash_factor = field_link ? 0.75f : 1.0f;
  draw_config.dash_length = 10.0f * UI_SCALE_FAC;

  const float scale = UI_view2d_scale_get_x(&v2d);
  /* Clamp the thickness to make the links more readable when zooming out. */
  draw_config.thickness = LINK_WIDTH * max_ff(UI_SCALE_FAC * scale, 1.0f) *
                          (field_link ? 0.7f : 1.0f);
  draw_config.highlighted = link.flag & NODE_LINK_TEMP_HIGHLIGHT;
  draw_config.drawarrow = ((link.tonode && (link.tonode->type == NODE_REROUTE)) &&
                           (link.fromnode && (link.fromnode->type == NODE_REROUTE)));
  draw_config.drawmuted = (link.flag & NODE_LINK_MUTED);

  UI_GetThemeColor4fv(th_col3, draw_config.outline_color);

  if (snode.overlay.flag & SN_OVERLAY_SHOW_OVERLAYS &&
      snode.overlay.flag & SN_OVERLAY_SHOW_WIRE_COLORS)
  {
    const bNodeTree &node_tree = *snode.edittree;
    PointerRNA from_node_ptr = RNA_pointer_create(
        &const_cast<ID &>(node_tree.id), &RNA_Node, link.fromnode);
    PointerRNA to_node_ptr = RNA_pointer_create(
        &const_cast<ID &>(node_tree.id), &RNA_Node, link.tonode);

    if (link.fromsock) {
      node_socket_color_get(C, node_tree, from_node_ptr, *link.fromsock, draw_config.start_color);
    }
    else {
      node_socket_color_get(C, node_tree, to_node_ptr, *link.tosock, draw_config.start_color);
    }

    if (link.tosock) {
      node_socket_color_get(C, node_tree, to_node_ptr, *link.tosock, draw_config.end_color);
    }
    else {
      node_socket_color_get(C, node_tree, from_node_ptr, *link.fromsock, draw_config.end_color);
    }
  }
  else {
    UI_GetThemeColor4fv(th_col1, draw_config.start_color);
    UI_GetThemeColor4fv(th_col2, draw_config.end_color);
  }

  /* Highlight links connected to selected nodes. */
  if (selected) {
    ColorTheme4f color_selected;
    UI_GetThemeColor4fv(TH_EDGE_SELECT, color_selected);
    const float alpha = color_selected.a;

    /* Interpolate color if highlight color is not fully transparent. */
    if (alpha != 0.0) {
      if (link.fromsock) {
        interp_v3_v3v3(draw_config.start_color, draw_config.start_color, color_selected, alpha);
      }
      if (link.tosock) {
        interp_v3_v3v3(draw_config.end_color, draw_config.end_color, color_selected, alpha);
      }
    }
  }

  if (draw_config.highlighted) {
    ColorTheme4f link_preselection_highlight_color;
    UI_GetThemeColor4fv(TH_SELECT, link_preselection_highlight_color);
    /* Multi sockets can only be inputs. So we only have to highlight the end of the link. */
    copy_v4_v4(draw_config.end_color, link_preselection_highlight_color);
  }

  return draw_config;
}

static void node_draw_link_bezier_ex(const SpaceNode &snode,
                                     const NodeLinkDrawConfig &draw_config,
                                     const std::array<float2, 4> &points)
{
  if (g_batch_link.batch == nullptr) {
    nodelink_batch_init();
  }

  if (g_batch_link.enabled && !draw_config.highlighted) {
    /* Add link to batch. */
    nodelink_batch_add_link(snode, points, draw_config);
  }
  else {
    NodeLinkData node_link_data;
    for (const int i : IndexRange(points.size())) {
      copy_v2_v2(node_link_data.bezierPts[i], points[i]);
    }

    copy_v4_v4(node_link_data.colors[0], draw_config.outline_color);
    copy_v4_v4(node_link_data.colors[1], draw_config.start_color);
    copy_v4_v4(node_link_data.colors[2], draw_config.end_color);

    node_link_data.doArrow = draw_config.drawarrow;
    node_link_data.doMuted = draw_config.drawmuted;
    node_link_data.dim_factor = draw_config.dim_factor;
    node_link_data.thickness = draw_config.thickness;
    node_link_data.dash_params[0] = draw_config.dash_length;
    node_link_data.dash_params[1] = draw_config.dash_factor;
    node_link_data.dash_params[2] = draw_config.dash_alpha;
    node_link_data.aspect = snode.runtime->aspect;
    node_link_data.arrowSize = ARROW_SIZE;

    gpu::Batch *batch = g_batch_link.batch_single;
    GPUUniformBuf *ubo = GPU_uniformbuf_create_ex(sizeof(NodeLinkData), &node_link_data, __func__);

    GPU_batch_program_set_builtin(batch, GPU_SHADER_2D_NODELINK);
    GPU_batch_uniformbuf_bind(batch, "node_link_data", ubo);
    GPU_batch_draw(batch);

    GPU_uniformbuf_unbind(ubo);
    GPU_uniformbuf_free(ubo);
  }
}

void node_draw_link_bezier(const bContext &C,
                           const View2D &v2d,
                           const SpaceNode &snode,
                           const bNodeLink &link,
                           const int th_col1,
                           const int th_col2,
                           const int th_col3,
                           const bool selected)
{
  const std::array<float2, 4> points = node_link_bezier_points(link);
  if (!node_link_draw_is_visible(v2d, points)) {
    return;
  }
  const NodeLinkDrawConfig draw_config = nodelink_get_draw_config(
      C, v2d, snode, link, th_col1, th_col2, th_col3, selected);

  node_draw_link_bezier_ex(snode, draw_config, points);
}

void node_draw_link(const bContext &C,
                    const View2D &v2d,
                    const SpaceNode &snode,
                    const bNodeLink &link,
                    const bool selected)
{
  int th_col1 = TH_WIRE_INNER, th_col2 = TH_WIRE_INNER, th_col3 = TH_WIRE;

  if (link.fromsock == nullptr && link.tosock == nullptr) {
    return;
  }

  /* going to give issues once... */
  if (link.tosock->flag & SOCK_UNAVAIL) {
    return;
  }
  if (link.fromsock->flag & SOCK_UNAVAIL) {
    return;
  }

  if (link.flag & NODE_LINK_VALID) {
    /* special indicated link, on drop-node */
    if (link.flag & NODE_LINK_INSERT_TARGET && !(link.flag & NODE_LINK_INSERT_TARGET_INVALID)) {
      th_col1 = th_col2 = TH_ACTIVE;
    }
    else if (link.flag & NODE_LINK_MUTED) {
      th_col1 = th_col2 = TH_REDALERT;
    }
  }
  else {
    /* Invalid link. */
    th_col1 = th_col2 = th_col3 = TH_REDALERT;
    // th_col3 = -1; /* no shadow */
  }

  node_draw_link_bezier(C, v2d, snode, link, th_col1, th_col2, th_col3, selected);
}

std::array<float2, 4> node_link_bezier_points_dragged(const SpaceNode &snode,
                                                      const bNodeLink &link)
{
  const float2 cursor = snode.runtime->cursor * UI_SCALE_FAC;
  std::array<float2, 4> points;
  points[0] = link.fromsock ?
                  socket_link_connection_location(*link.fromnode, *link.fromsock, link) :
                  cursor;
  points[3] = link.tosock ? socket_link_connection_location(*link.tonode, *link.tosock, link) :
                            cursor;
  calculate_inner_link_bezier_points(points);
  return points;
}

void node_draw_link_dragged(const bContext &C,
                            const View2D &v2d,
                            const SpaceNode &snode,
                            const bNodeLink &link)
{
  if (link.fromsock == nullptr && link.tosock == nullptr) {
    return;
  }

  const std::array<float2, 4> points = node_link_bezier_points_dragged(snode, link);

  const NodeLinkDrawConfig draw_config = nodelink_get_draw_config(
      C, v2d, snode, link, TH_ACTIVE, TH_ACTIVE, TH_WIRE, true);
  /* End marker outline. */
  node_draw_link_end_markers(link, draw_config, points, true);
  /* Link. */
  node_draw_link_bezier_ex(snode, draw_config, points);
  /* End marker fill. */
  node_draw_link_end_markers(link, draw_config, points, false);
}

}  // namespace blender::ed::space_node

void ED_node_draw_snap(View2D *v2d, const float cent[2], float size, NodeBorder border, uint pos)
{
  immBegin(GPU_PRIM_LINES, 4);

  if (border & (NODE_LEFT | NODE_RIGHT)) {
    immVertex2f(pos, cent[0], v2d->cur.ymin);
    immVertex2f(pos, cent[0], v2d->cur.ymax);
  }
  else {
    immVertex2f(pos, cent[0], cent[1] - size);
    immVertex2f(pos, cent[0], cent[1] + size);
  }

  if (border & (NODE_TOP | NODE_BOTTOM)) {
    immVertex2f(pos, v2d->cur.xmin, cent[1]);
    immVertex2f(pos, v2d->cur.xmax, cent[1]);
  }
  else {
    immVertex2f(pos, cent[0] - size, cent[1]);
    immVertex2f(pos, cent[0] + size, cent[1]);
  }

  immEnd();
}<|MERGE_RESOLUTION|>--- conflicted
+++ resolved
@@ -1274,7 +1274,6 @@
   return node_decl->inputs[socket_index]->is_attribute_name;
 }
 
-<<<<<<< HEAD
 static void draw_gizmo_icon(uiLayout *layout,
                             PointerRNA *socket_ptr,
                             const bool valid,
@@ -1293,7 +1292,8 @@
     uiLayoutSetEnabled(row, false);
     uiItemL(row, "", ICON_GIZMO);
   }
-=======
+}
+
 static void draw_node_socket_without_value(uiLayout *layout, bNodeSocket *sock, const char *text)
 {
   if (sock->runtime->declaration) {
@@ -1309,7 +1309,6 @@
     }
   }
   uiItemL(layout, text, ICON_NONE);
->>>>>>> 22d30bc7
 }
 
 static void std_node_socket_draw(
@@ -1342,14 +1341,10 @@
   if ((sock->in_out == SOCK_OUT) || (sock->flag & SOCK_HIDE_VALUE) ||
       ((sock->flag & SOCK_IS_LINKED) && !all_links_muted(*sock)))
   {
-<<<<<<< HEAD
-    node_socket_button_label(C, layout, ptr, node_ptr, text);
+    draw_node_socket_without_value(layout, sock, text);
     if (sock->in_out == SOCK_IN && has_gizmo) {
       draw_gizmo_icon(layout, ptr, gizmo_valid, false);
     }
-=======
-    draw_node_socket_without_value(layout, sock, text);
->>>>>>> 22d30bc7
     return;
   }
 
