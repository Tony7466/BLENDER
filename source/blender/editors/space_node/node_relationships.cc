--- conflicted
+++ resolved
@@ -90,11 +90,7 @@
     oplink.tonode = &node;
     oplink.tosock = &socket;
   }
-<<<<<<< HEAD
-  oplink->flag |= NODE_LINK_VALID;
-=======
   oplink.flag |= NODE_LINK_VALID;
->>>>>>> d9398bb5
   return oplink;
 }
 
@@ -166,13 +162,8 @@
     link_to_pick->flag |= NODE_LINK_TEMP_HIGHLIGHT;
     ED_area_tag_redraw(CTX_wm_area(&C));
 
-<<<<<<< HEAD
-    if (!node_find_indicated_socket(*snode, &node, &socket, cursor, SOCK_IN)) {
-      pick_link(nldrag, *snode, node, *link_to_pick);
-=======
     if (!node_find_indicated_socket(*snode, cursor, SOCK_IN)) {
       pick_link(nldrag, *snode, &node, *link_to_pick);
->>>>>>> d9398bb5
     }
   }
 }
@@ -1012,31 +1003,6 @@
   ARegion &region = *CTX_wm_region(&C);
   SpaceNode &snode = *CTX_wm_space_node(&C);
   bNodeTree &ntree = *snode.edittree;
-<<<<<<< HEAD
-
-  for (bNodeLink *link : nldrag.links) {
-    if (!link->tosock || !link->fromsock) {
-      MEM_freeN(link);
-      continue;
-    }
-
-    /* before actually adding the link,
-     * let nodes perform special link insertion handling
-     */
-    if (link->fromnode->typeinfo->insert_link) {
-      link->fromnode->typeinfo->insert_link(&ntree, link->fromnode, link);
-    }
-    if (link->tonode->typeinfo->insert_link) {
-      link->tonode->typeinfo->insert_link(&ntree, link->tonode, link);
-    }
-
-    /* add link to the node tree */
-    BLI_addtail(&ntree.links, link);
-    BKE_ntree_update_tag_link_added(&ntree, link);
-
-    /* we might need to remove a link */
-    node_remove_extra_links(snode, *link);
-=======
 
   /* Handle node links already occupying the socket. */
   if (const bNodeSocket *linked_socket = nldrag.hovered_socket) {
@@ -1079,7 +1045,6 @@
 
     BLI_addtail(&ntree.links, new_link);
     BKE_ntree_update_tag_link_added(&ntree, new_link);
->>>>>>> d9398bb5
   }
 
   ED_node_tree_propagate_change(&C, bmain, &ntree);
@@ -1100,12 +1065,6 @@
   bNodeLinkDrag *nldrag = (bNodeLinkDrag *)op->customdata;
   draw_draglink_tooltip_deactivate(*CTX_wm_region(C), *nldrag);
   UI_view2d_edge_pan_cancel(C, &nldrag->pan_data);
-<<<<<<< HEAD
-  for (bNodeLink *link : nldrag->links) {
-    MEM_freeN(link);
-  }
-=======
->>>>>>> d9398bb5
   snode->runtime->linkdrag.reset();
   clear_picking_highlight(&snode->edittree->links);
 }
@@ -1190,8 +1149,6 @@
   }
 }
 
-<<<<<<< HEAD
-=======
 enum class NodeLinkAction : int {
   Begin,
   Cancel,
@@ -1223,7 +1180,6 @@
   return keymap;
 }
 
->>>>>>> d9398bb5
 static int node_link_modal(bContext *C, wmOperator *op, const wmEvent *event)
 {
   bNodeLinkDrag &nldrag = *static_cast<bNodeLinkDrag *>(op->customdata);
@@ -1234,25 +1190,8 @@
 
   float2 cursor;
   UI_view2d_region_to_view(&region->v2d, event->mval[0], event->mval[1], &cursor.x, &cursor.y);
-<<<<<<< HEAD
-  nldrag->cursor[0] = event->mval[0];
-  nldrag->cursor[1] = event->mval[1];
-
-  switch (event->type) {
-    case MOUSEMOVE:
-      if (nldrag->start_socket->is_multi_input() && nldrag->links.is_empty()) {
-        pick_input_link_by_link_intersect(*C, *op, *nldrag, cursor);
-      }
-      else {
-        node_link_find_socket(*C, *op, cursor);
-
-        node_link_update_header(C, nldrag);
-        ED_region_tag_redraw(region);
-      }
-=======
   nldrag.cursor[0] = event->mval[0];
   nldrag.cursor[1] = event->mval[1];
->>>>>>> d9398bb5
 
   if (event->type == EVT_MODAL_MAP) {
     switch (event->val) {
@@ -1270,21 +1209,10 @@
             invoke_node_link_drag_add_menu(*C, *link.tonode, *link.tosock, cursor);
           }
         }
-<<<<<<< HEAD
-
-        add_dragged_links_to_tree(*C, *nldrag);
-        return OPERATOR_FINISHED;
-      }
-      break;
-    case RIGHTMOUSE:
-    case MIDDLEMOUSE: {
-      if (event->val == KM_RELEASE) {
-=======
         add_dragged_links_to_tree(*C, nldrag);
         return OPERATOR_FINISHED;
       }
       case int(NodeLinkAction::Cancel): {
->>>>>>> d9398bb5
         node_link_cancel(C, op);
         return OPERATOR_CANCELLED;
       }
@@ -1297,11 +1225,6 @@
         }
         return OPERATOR_RUNNING_MODAL;
     }
-<<<<<<< HEAD
-    case EVT_ESCKEY: {
-      node_link_cancel(C, op);
-      return OPERATOR_CANCELLED;
-=======
   }
   else if (event->type == MOUSEMOVE) {
     if (nldrag.start_socket->is_multi_input() && nldrag.links.is_empty()) {
@@ -1317,7 +1240,6 @@
     }
     else {
       draw_draglink_tooltip_deactivate(*region, nldrag);
->>>>>>> d9398bb5
     }
   }
 
@@ -1342,16 +1264,9 @@
       /* Detach current links and store them in the operator data. */
       LISTBASE_FOREACH_MUTABLE (bNodeLink *, link, &snode.edittree->links) {
         if (link->fromsock == sock) {
-<<<<<<< HEAD
-          bNodeLink *oplink = MEM_cnew<bNodeLink>("drag link op link");
-          *oplink = *link;
-          oplink->next = oplink->prev = nullptr;
-          oplink->flag |= NODE_LINK_VALID;
-=======
           bNodeLink oplink = *link;
           oplink.next = oplink.prev = nullptr;
           oplink.flag |= NODE_LINK_VALID;
->>>>>>> d9398bb5
 
           nldrag->links.append(oplink);
           nodeRemLink(snode.edittree, link);
@@ -1361,11 +1276,7 @@
     else {
       /* Dragged links are fixed on output side. */
       nldrag->in_out = SOCK_OUT;
-<<<<<<< HEAD
-      nldrag->links.append(create_drag_link(*node, *sock));
-=======
       nldrag->links.append(create_drag_link(node, *sock));
->>>>>>> d9398bb5
     }
     return nldrag;
   }
@@ -1390,16 +1301,9 @@
       }
 
       if (link_to_pick != nullptr && !nldrag->start_socket->is_multi_input()) {
-<<<<<<< HEAD
-        bNodeLink *oplink = MEM_cnew<bNodeLink>("drag link op link");
-        *oplink = *link_to_pick;
-        oplink->next = oplink->prev = nullptr;
-        oplink->flag |= NODE_LINK_VALID;
-=======
         bNodeLink oplink = *link_to_pick;
         oplink.next = oplink.prev = nullptr;
         oplink.flag |= NODE_LINK_VALID;
->>>>>>> d9398bb5
 
         nldrag->links.append(oplink);
         nodeRemLink(snode.edittree, link_to_pick);
@@ -1411,11 +1315,7 @@
     else {
       /* Dragged links are fixed on input side. */
       nldrag->in_out = SOCK_IN;
-<<<<<<< HEAD
-      nldrag->links.append(create_drag_link(*node, *sock));
-=======
       nldrag->links.append(create_drag_link(node, *sock));
->>>>>>> d9398bb5
     }
     return nldrag;
   }
@@ -1447,13 +1347,8 @@
 
   UI_view2d_edge_pan_operator_init(C, &nldrag->pan_data, op);
 
-<<<<<<< HEAD
-  /* Add "+" icon when the link is dragged in empty space. */
-  if (should_create_drag_link_search_menu(*snode.edittree, *nldrag)) {
-=======
   /* Add icons at the cursor when the link is dragged in empty space. */
   if (need_drag_link_tooltip(*snode.edittree, *nldrag)) {
->>>>>>> d9398bb5
     draw_draglink_tooltip_activate(*CTX_wm_region(C), *nldrag);
   }
   snode.runtime->linkdrag = std::move(nldrag);
