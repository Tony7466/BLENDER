--- conflicted
+++ resolved
@@ -1212,13 +1212,9 @@
     }
 
     /* Before actually adding the link let nodes perform special link insertion handling. */
-<<<<<<< HEAD
-    bNodeLink *new_link = MEM_cnew<bNodeLink>(__func__, link);
-=======
 
     bNodeLink *new_link = static_cast<bNodeLink *>(MEM_mallocN(sizeof(bNodeLink), __func__));
     *new_link = link;
->>>>>>> 91db715a
     if (link.fromnode->typeinfo->insert_link) {
       if (!link.fromnode->typeinfo->insert_link(&ntree, link.fromnode, new_link)) {
         MEM_freeN(new_link);
