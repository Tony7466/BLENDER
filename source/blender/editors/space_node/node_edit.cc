/* SPDX-FileCopyrightText: 2005 Blender Foundation
 *
 * SPDX-License-Identifier: GPL-2.0-or-later */

/** \file
 * \ingroup spnode
 */

#include <algorithm>

#include "MEM_guardedalloc.h"

#include "DNA_light_types.h"
#include "DNA_material_types.h"
#include "DNA_node_types.h"
#include "DNA_text_types.h"
#include "DNA_world_types.h"

#include "BKE_callbacks.h"
#include "BKE_context.h"
#include "BKE_global.h"
#include "BKE_image.h"
#include "BKE_image_format.h"
#include "BKE_lib_id.h"
#include "BKE_main.h"
#include "BKE_material.h"
#include "BKE_node.hh"
#include "BKE_node_runtime.hh"
#include "BKE_node_tree_update.h"
#include "BKE_report.h"
#include "BKE_scene.h"
#include "BKE_workspace.h"

#include "BLI_set.hh"
#include "BLI_string_utf8.h"

#include "BLT_translation.h"

#include "DEG_depsgraph.h"
#include "DEG_depsgraph_build.h"
#include "DEG_depsgraph_query.h"

#include "RE_engine.h"
#include "RE_pipeline.h"

#include "ED_image.hh"
#include "ED_node.hh" /* own include */
#include "ED_render.hh"
#include "ED_screen.hh"
#include "ED_select_utils.hh"
#include "ED_viewer_path.hh"

#include "RNA_access.h"
#include "RNA_define.h"
#include "RNA_enum_types.h"
#include "RNA_prototypes.h"

#include "WM_api.hh"
#include "WM_types.hh"

#include "UI_view2d.hh"

#include "GPU_material.h"

#include "IMB_imbuf_types.h"

#include "NOD_composite.h"
#include "NOD_geometry.hh"
#include "NOD_shader.h"
#include "NOD_socket.hh"
#include "NOD_texture.h"
#include "node_intern.hh" /* own include */

namespace blender::ed::space_node {

#define USE_ESC_COMPO

/* -------------------------------------------------------------------- */
/** \name Composite Job Manager
 * \{ */

enum {
  COM_RECALC_COMPOSITE = 1,
  COM_RECALC_VIEWER = 2,
};

struct CompoJob {
  /* Input parameters. */
  Main *bmain;
  Scene *scene;
  ViewLayer *view_layer;
  bNodeTree *ntree;
  int recalc_flags;
  /* Evaluated state/ */
  Depsgraph *compositor_depsgraph;
  bNodeTree *localtree;
  /* Render instance. */
  Render *re;
  /* Job system integration. */
  const bool *stop;
  bool *do_update;
  float *progress;
  bool cancelled;
};

float node_socket_calculate_height(const bNodeSocket &socket)
{
  float sock_height = NODE_SOCKSIZE * NODE_SOCKSIZE_DRAW_MULIPLIER;
  if (socket.flag & SOCK_MULTI_INPUT) {
    sock_height += max_ii(NODE_MULTI_INPUT_LINK_GAP * 0.5f * socket.runtime->total_inputs,
                          NODE_SOCKSIZE);
  }
  return sock_height;
}

float2 node_link_calculate_multi_input_position(const float2 &socket_position,
                                                const int index,
                                                const int total_inputs)
{
  const float offset = (total_inputs * NODE_MULTI_INPUT_LINK_GAP - NODE_MULTI_INPUT_LINK_GAP) *
                       0.5f;
  return {socket_position.x, socket_position.y - offset + index * NODE_MULTI_INPUT_LINK_GAP};
}

static void compo_tag_output_nodes(bNodeTree *nodetree, int recalc_flags)
{
  for (bNode *node : nodetree->all_nodes()) {
    if (node->type == CMP_NODE_COMPOSITE) {
      if (recalc_flags & COM_RECALC_COMPOSITE) {
        node->flag |= NODE_DO_OUTPUT_RECALC;
      }
    }
    else if (ELEM(node->type, CMP_NODE_VIEWER, CMP_NODE_SPLITVIEWER)) {
      if (recalc_flags & COM_RECALC_VIEWER) {
        node->flag |= NODE_DO_OUTPUT_RECALC;
      }
    }
    else if (node->type == NODE_GROUP) {
      if (node->id) {
        compo_tag_output_nodes((bNodeTree *)node->id, recalc_flags);
      }
    }
  }
}

static int compo_get_recalc_flags(const bContext *C)
{
  wmWindowManager *wm = CTX_wm_manager(C);
  int recalc_flags = 0;

  LISTBASE_FOREACH (wmWindow *, win, &wm->windows) {
    const bScreen *screen = WM_window_get_active_screen(win);

    LISTBASE_FOREACH (ScrArea *, area, &screen->areabase) {
      if (area->spacetype == SPACE_IMAGE) {
        SpaceImage *sima = (SpaceImage *)area->spacedata.first;
        if (sima->image) {
          if (sima->image->type == IMA_TYPE_R_RESULT) {
            recalc_flags |= COM_RECALC_COMPOSITE;
          }
          else if (sima->image->type == IMA_TYPE_COMPOSITE) {
            recalc_flags |= COM_RECALC_VIEWER;
          }
        }
      }
      else if (area->spacetype == SPACE_NODE) {
        SpaceNode *snode = (SpaceNode *)area->spacedata.first;
        if (snode->flag & SNODE_BACKDRAW) {
          recalc_flags |= COM_RECALC_VIEWER;
        }
      }
    }
  }

  return recalc_flags;
}

/* Called by compositor, only to check job 'stop' value. */
static bool compo_breakjob(void *cjv)
{
  CompoJob *cj = (CompoJob *)cjv;

  /* Without G.is_break 'ESC' won't quit - which annoys users. */
  return (*(cj->stop)
#ifdef USE_ESC_COMPO
          || G.is_break
#endif
  );
}

/* Called by compositor, #wmJob sends notifier. */
static void compo_statsdrawjob(void *cjv, const char * /*str*/)
{
  CompoJob *cj = (CompoJob *)cjv;

  *(cj->do_update) = true;
}

/* Called by compositor, wmJob sends notifier. */
static void compo_redrawjob(void *cjv)
{
  CompoJob *cj = (CompoJob *)cjv;

  *(cj->do_update) = true;
}

static void compo_freejob(void *cjv)
{
  CompoJob *cj = (CompoJob *)cjv;

  if (cj->localtree) {
    /* Merge back node previews, only for completed jobs. */
    if (!cj->cancelled) {
      bke::ntreeLocalMerge(cj->bmain, cj->localtree, cj->ntree);
    }

    bke::ntreeFreeTree(cj->localtree);
    MEM_freeN(cj->localtree);
  }
  if (cj->compositor_depsgraph != nullptr) {
    DEG_graph_free(cj->compositor_depsgraph);
  }
  MEM_freeN(cj);
}

/* Only now we copy the nodetree, so adding many jobs while
 * sliding buttons doesn't frustrate. */
static void compo_initjob(void *cjv)
{
  CompoJob *cj = (CompoJob *)cjv;
  Main *bmain = cj->bmain;
  Scene *scene = cj->scene;
  ViewLayer *view_layer = cj->view_layer;

  cj->compositor_depsgraph = DEG_graph_new(bmain, scene, view_layer, DAG_EVAL_RENDER);
  DEG_graph_build_for_compositor_preview(cj->compositor_depsgraph, cj->ntree);

  /* NOTE: Don't update animation to preserve unkeyed changes, this means can not use
   * evaluate_on_framechange. */
  DEG_evaluate_on_refresh(cj->compositor_depsgraph);

  bNodeTree *ntree_eval = (bNodeTree *)DEG_get_evaluated_id(cj->compositor_depsgraph,
                                                            &cj->ntree->id);

  cj->localtree = ntreeLocalize(ntree_eval);

  if (cj->recalc_flags) {
    compo_tag_output_nodes(cj->localtree, cj->recalc_flags);
  }

  cj->re = RE_NewSceneRender(scene);
  RE_system_gpu_context_ensure(cj->re);
}

/* Called before redraw notifiers, it moves finished previews over. */
static void compo_updatejob(void * /*cjv*/)
{
  WM_main_add_notifier(NC_SCENE | ND_COMPO_RESULT, nullptr);
}

static void compo_progressjob(void *cjv, float progress)
{
  CompoJob *cj = (CompoJob *)cjv;

  *(cj->progress) = progress;
}

/* Only this runs inside thread. */
static void compo_startjob(void *cjv,
                           /* Cannot be const, this function implements wm_jobs_start_callback.
                            * NOLINTNEXTLINE: readability-non-const-parameter. */
                           bool *stop,
                           bool *do_update,
                           float *progress)
{
  CompoJob *cj = (CompoJob *)cjv;
  bNodeTree *ntree = cj->localtree;
  Scene *scene = cj->scene;

  if (scene->use_nodes == false) {
    return;
  }

  cj->stop = stop;
  cj->do_update = do_update;
  cj->progress = progress;

  ntree->runtime->test_break = compo_breakjob;
  ntree->runtime->tbh = cj;
  ntree->runtime->stats_draw = compo_statsdrawjob;
  ntree->runtime->sdh = cj;
  ntree->runtime->progress = compo_progressjob;
  ntree->runtime->prh = cj;
  ntree->runtime->update_draw = compo_redrawjob;
  ntree->runtime->udh = cj;

  BKE_callback_exec_id(cj->bmain, &scene->id, BKE_CB_EVT_COMPOSITE_PRE);

  if ((cj->scene->r.scemode & R_MULTIVIEW) == 0) {
    ntreeCompositExecTree(cj->re, cj->scene, ntree, &cj->scene->r, false, true, "");
  }
  else {
    LISTBASE_FOREACH (SceneRenderView *, srv, &scene->r.views) {
      if (BKE_scene_multiview_is_render_view_active(&scene->r, srv) == false) {
        continue;
      }
      ntreeCompositExecTree(cj->re, cj->scene, ntree, &cj->scene->r, false, true, srv->name);
    }
  }

  ntree->runtime->test_break = nullptr;
  ntree->runtime->stats_draw = nullptr;
  ntree->runtime->progress = nullptr;
}

static void compo_canceljob(void *cjv)
{
  CompoJob *cj = (CompoJob *)cjv;
  Main *bmain = cj->bmain;
  Scene *scene = cj->scene;
  BKE_callback_exec_id(bmain, &scene->id, BKE_CB_EVT_COMPOSITE_CANCEL);
  cj->cancelled = true;
}

static void compo_completejob(void *cjv)
{
  CompoJob *cj = (CompoJob *)cjv;
  Main *bmain = cj->bmain;
  Scene *scene = cj->scene;
  BKE_callback_exec_id(bmain, &scene->id, BKE_CB_EVT_COMPOSITE_POST);
}

/** \} */

}  // namespace blender::ed::space_node

/* -------------------------------------------------------------------- */
/** \name Composite Job C API
 * \{ */

void ED_node_composite_job(const bContext *C, bNodeTree *nodetree, Scene *scene_owner)
{
  using namespace blender::ed::space_node;

  Main *bmain = CTX_data_main(C);
  Scene *scene = CTX_data_scene(C);
  ViewLayer *view_layer = CTX_data_view_layer(C);

  /* See #32272. */
  if (G.is_rendering) {
    return;
  }

#ifdef USE_ESC_COMPO
  G.is_break = false;
#endif

  BKE_image_backup_render(
      scene, BKE_image_ensure_viewer(bmain, IMA_TYPE_R_RESULT, "Render Result"), false);

  wmJob *wm_job = WM_jobs_get(CTX_wm_manager(C),
                              CTX_wm_window(C),
                              scene_owner,
                              "Compositing",
                              WM_JOB_EXCL_RENDER | WM_JOB_PROGRESS,
                              WM_JOB_TYPE_COMPOSITE);
  CompoJob *cj = MEM_cnew<CompoJob>("compo job");

  /* Custom data for preview thread. */
  cj->bmain = bmain;
  cj->scene = scene;
  cj->view_layer = view_layer;
  cj->ntree = nodetree;
  cj->recalc_flags = compo_get_recalc_flags(C);

  /* Set up job. */
  WM_jobs_customdata_set(wm_job, cj, compo_freejob);
  WM_jobs_timer(wm_job, 0.1, NC_SCENE | ND_COMPO_RESULT, NC_SCENE | ND_COMPO_RESULT);
  WM_jobs_callbacks_ex(wm_job,
                       compo_startjob,
                       compo_initjob,
                       compo_updatejob,
                       nullptr,
                       compo_completejob,
                       compo_canceljob);

  WM_jobs_start(CTX_wm_manager(C), wm_job);
}

/** \} */

namespace blender::ed::space_node {

/* -------------------------------------------------------------------- */
/** \name Composite Poll & Utility Functions
 * \{ */

bool composite_node_active(bContext *C)
{
  if (ED_operator_node_active(C)) {
    SpaceNode *snode = CTX_wm_space_node(C);
    if (ED_node_is_compositor(snode)) {
      return true;
    }
  }
  return false;
}

bool composite_node_editable(bContext *C)
{
  if (ED_operator_node_editable(C)) {
    SpaceNode *snode = CTX_wm_space_node(C);
    if (ED_node_is_compositor(snode)) {
      return true;
    }
  }
  return false;
}

static void send_notifiers_after_tree_change(ID *id, bNodeTree *ntree)
{
  WM_main_add_notifier(NC_NODE | NA_EDITED, nullptr);

  if (ntree->type == NTREE_SHADER && id != nullptr) {
    if (GS(id->name) == ID_MA) {
      WM_main_add_notifier(NC_MATERIAL | ND_SHADING, id);
    }
    else if (GS(id->name) == ID_LA) {
      WM_main_add_notifier(NC_LAMP | ND_LIGHTING, id);
    }
    else if (GS(id->name) == ID_WO) {
      WM_main_add_notifier(NC_WORLD | ND_WORLD, id);
    }
  }
  else if (ntree->type == NTREE_COMPOSIT) {
    WM_main_add_notifier(NC_SCENE | ND_NODES, id);
  }
  else if (ntree->type == NTREE_TEXTURE) {
    WM_main_add_notifier(NC_TEXTURE | ND_NODES, id);
  }
  else if (ntree->type == NTREE_GEOMETRY) {
    WM_main_add_notifier(NC_OBJECT | ND_MODIFIER, id);
  }
}

/** \} */

}  // namespace blender::ed::space_node

/* -------------------------------------------------------------------- */
/** \name Node Editor Public API Functions
 * \{ */

void ED_node_tree_propagate_change(const bContext *C, Main *bmain, bNodeTree *root_ntree)
{
  if (C != nullptr) {
    SpaceNode *snode = CTX_wm_space_node(C);
    if (snode != nullptr && root_ntree != nullptr) {
      blender::ed::space_node::send_notifiers_after_tree_change(snode->id, root_ntree);
    }
  }

  NodeTreeUpdateExtraParams params = {nullptr};
  params.tree_changed_fn = [](ID *id, bNodeTree *ntree, void * /*user_data*/) {
    blender::ed::space_node::send_notifiers_after_tree_change(id, ntree);
    DEG_id_tag_update(&ntree->id, ID_RECALC_COPY_ON_WRITE);
  };
  params.tree_output_changed_fn = [](ID * /*id*/, bNodeTree *ntree, void * /*user_data*/) {
    DEG_id_tag_update(&ntree->id, ID_RECALC_NTREE_OUTPUT);
  };

  BKE_ntree_update_main_tree(bmain, root_ntree, &params);
}

void ED_node_set_tree_type(SpaceNode *snode, bNodeTreeType *typeinfo)
{
  if (typeinfo) {
    STRNCPY(snode->tree_idname, typeinfo->idname);
  }
  else {
    snode->tree_idname[0] = '\0';
  }
}

bool ED_node_is_compositor(SpaceNode *snode)
{
  return STREQ(snode->tree_idname, ntreeType_Composite->idname);
}

bool ED_node_is_shader(SpaceNode *snode)
{
  return STREQ(snode->tree_idname, ntreeType_Shader->idname);
}

bool ED_node_is_texture(SpaceNode *snode)
{
  return STREQ(snode->tree_idname, ntreeType_Texture->idname);
}

bool ED_node_is_geometry(SpaceNode *snode)
{
  return STREQ(snode->tree_idname, ntreeType_Geometry->idname);
}

bool ED_node_supports_preview(SpaceNode *snode)
{
<<<<<<< HEAD
  return ED_node_is_compositor(snode) || ED_node_is_shader(snode);
=======
  return ED_node_is_compositor(snode) ||
         (U.experimental.use_shader_node_previews && ED_node_is_shader(snode));
>>>>>>> 36cd1755
}

void ED_node_shader_default(const bContext *C, ID *id)
{
  Main *bmain = CTX_data_main(C);

  if (GS(id->name) == ID_MA) {
    /* Materials */
    Object *ob = CTX_data_active_object(C);
    Material *ma = (Material *)id;
    Material *ma_default;

    if (ob && ob->type == OB_VOLUME) {
      ma_default = BKE_material_default_volume();
    }
    else {
      ma_default = BKE_material_default_surface();
    }

    ma->nodetree = blender::bke::ntreeCopyTree(bmain, ma_default->nodetree);
    ma->nodetree->owner_id = &ma->id;
    for (bNode *node_iter : ma->nodetree->all_nodes()) {
      STRNCPY_UTF8(node_iter->name, DATA_(node_iter->name));
      nodeUniqueName(ma->nodetree, node_iter);
    }

    BKE_ntree_update_main_tree(bmain, ma->nodetree, nullptr);
  }
  else if (ELEM(GS(id->name), ID_WO, ID_LA)) {
    /* Emission */
    bNodeTree *ntree = blender::bke::ntreeAddTreeEmbedded(
        nullptr, id, "Shader Nodetree", ntreeType_Shader->idname);
    bNode *shader, *output;

    if (GS(id->name) == ID_WO) {
      World *world = (World *)id;

      shader = nodeAddStaticNode(nullptr, ntree, SH_NODE_BACKGROUND);
      output = nodeAddStaticNode(nullptr, ntree, SH_NODE_OUTPUT_WORLD);
      nodeAddLink(ntree,
                  shader,
                  nodeFindSocket(shader, SOCK_OUT, "Background"),
                  output,
                  nodeFindSocket(output, SOCK_IN, "Surface"));

      bNodeSocket *color_sock = nodeFindSocket(shader, SOCK_IN, "Color");
      copy_v3_v3(((bNodeSocketValueRGBA *)color_sock->default_value)->value, &world->horr);
    }
    else {
      shader = nodeAddStaticNode(nullptr, ntree, SH_NODE_EMISSION);
      output = nodeAddStaticNode(nullptr, ntree, SH_NODE_OUTPUT_LIGHT);
      nodeAddLink(ntree,
                  shader,
                  nodeFindSocket(shader, SOCK_OUT, "Emission"),
                  output,
                  nodeFindSocket(output, SOCK_IN, "Surface"));
    }

    shader->locx = 10.0f;
    shader->locy = 300.0f;
    output->locx = 300.0f;
    output->locy = 300.0f;
    nodeSetActive(ntree, output);
    BKE_ntree_update_main_tree(bmain, ntree, nullptr);
  }
  else {
    printf("ED_node_shader_default called on wrong ID type.\n");
    return;
  }
}

void ED_node_composit_default(const bContext *C, Scene *sce)
{
  /* but lets check it anyway */
  if (sce->nodetree) {
    if (G.debug & G_DEBUG) {
      printf("error in composite initialize\n");
    }
    return;
  }

  sce->nodetree = blender::bke::ntreeAddTreeEmbedded(
      nullptr, &sce->id, "Compositing Nodetree", ntreeType_Composite->idname);

  sce->nodetree->chunksize = 256;
  sce->nodetree->edit_quality = NTREE_QUALITY_HIGH;
  sce->nodetree->render_quality = NTREE_QUALITY_HIGH;

  bNode *out = nodeAddStaticNode(C, sce->nodetree, CMP_NODE_COMPOSITE);
  out->locx = 300.0f;
  out->locy = 400.0f;

  bNode *in = nodeAddStaticNode(C, sce->nodetree, CMP_NODE_R_LAYERS);
  in->locx = 10.0f;
  in->locy = 400.0f;
  nodeSetActive(sce->nodetree, in);

  /* Links from color to color. */
  bNodeSocket *fromsock = (bNodeSocket *)in->outputs.first;
  bNodeSocket *tosock = (bNodeSocket *)out->inputs.first;
  nodeAddLink(sce->nodetree, in, fromsock, out, tosock);

  BKE_ntree_update_main_tree(CTX_data_main(C), sce->nodetree, nullptr);
}

void ED_node_texture_default(const bContext *C, Tex *tex)
{
  if (tex->nodetree) {
    if (G.debug & G_DEBUG) {
      printf("error in texture initialize\n");
    }
    return;
  }

  tex->nodetree = blender::bke::ntreeAddTreeEmbedded(
      nullptr, &tex->id, "Texture Nodetree", ntreeType_Texture->idname);

  bNode *out = nodeAddStaticNode(C, tex->nodetree, TEX_NODE_OUTPUT);
  out->locx = 300.0f;
  out->locy = 300.0f;

  bNode *in = nodeAddStaticNode(C, tex->nodetree, TEX_NODE_CHECKER);
  in->locx = 10.0f;
  in->locy = 300.0f;
  nodeSetActive(tex->nodetree, in);

  bNodeSocket *fromsock = (bNodeSocket *)in->outputs.first;
  bNodeSocket *tosock = (bNodeSocket *)out->inputs.first;
  nodeAddLink(tex->nodetree, in, fromsock, out, tosock);

  BKE_ntree_update_main_tree(CTX_data_main(C), tex->nodetree, nullptr);
}

namespace blender::ed::space_node {

/**
 * Here we set the active tree(s), even called for each redraw now, so keep it fast :)
 */
void snode_set_context(const bContext &C)
{
  SpaceNode *snode = CTX_wm_space_node(&C);
  bNodeTreeType *treetype = ntreeTypeFind(snode->tree_idname);
  bNodeTree *ntree = snode->nodetree;
  ID *id = snode->id, *from = snode->from;

  /* Check the tree type. */
  if (!treetype || (treetype->poll && !treetype->poll(&C, treetype))) {
    /* Invalid tree type, skip.
     * NOTE: not resetting the node path here, invalid #bNodeTreeType
     * may still be registered at a later point. */
    return;
  }

  if (snode->nodetree && !STREQ(snode->nodetree->idname, snode->tree_idname)) {
    /* Current tree does not match selected type, clear tree path. */
    ntree = nullptr;
    id = nullptr;
    from = nullptr;
  }

  if (!(snode->flag & SNODE_PIN) || ntree == nullptr) {
    if (treetype->get_from_context) {
      /* Reset and update from context. */
      ntree = nullptr;
      id = nullptr;
      from = nullptr;

      treetype->get_from_context(&C, treetype, &ntree, &id, &from);
    }
  }

  if (snode->nodetree != ntree || snode->id != id || snode->from != from ||
      (snode->treepath.last == nullptr && ntree))
  {
    ED_node_tree_start(snode, ntree, id, from);
  }
}

}  // namespace blender::ed::space_node

void ED_node_set_active(
    Main *bmain, SpaceNode *snode, bNodeTree *ntree, bNode *node, bool *r_active_texture_changed)
{
  const bool was_active_texture = (node->flag & NODE_ACTIVE_TEXTURE) != 0;
  if (r_active_texture_changed) {
    *r_active_texture_changed = false;
  }

  nodeSetActive(ntree, node);
  if (node->type == NODE_GROUP) {
    return;
  }

  const bool was_output = (node->flag & NODE_DO_OUTPUT) != 0;
  bool do_update = false;

  /* Generic node group output: set node as active output. */
  if (node->type == NODE_GROUP_OUTPUT) {
    for (bNode *node_iter : ntree->all_nodes()) {
      if (node_iter->type == NODE_GROUP_OUTPUT) {
        node_iter->flag &= ~NODE_DO_OUTPUT;
      }
    }

    node->flag |= NODE_DO_OUTPUT;
    if (!was_output) {
      do_update = true;
      BKE_ntree_update_tag_active_output_changed(ntree);
    }
  }

  /* Tree specific activate calls. */
  if (ntree->type == NTREE_SHADER) {
    if (ELEM(node->type,
             SH_NODE_OUTPUT_MATERIAL,
             SH_NODE_OUTPUT_WORLD,
             SH_NODE_OUTPUT_LIGHT,
             SH_NODE_OUTPUT_LINESTYLE))
    {
      for (bNode *node_iter : ntree->all_nodes()) {
        if (node_iter->type == node->type) {
          node_iter->flag &= ~NODE_DO_OUTPUT;
        }
      }

      node->flag |= NODE_DO_OUTPUT;
      BKE_ntree_update_tag_active_output_changed(ntree);
    }

    ED_node_tree_propagate_change(nullptr, bmain, ntree);

    if ((node->flag & NODE_ACTIVE_TEXTURE) && !was_active_texture) {
      /* If active texture changed, free glsl materials. */
      LISTBASE_FOREACH (Material *, ma, &bmain->materials) {
        if (ma->nodetree && ma->use_nodes && ntreeContainsTree(ma->nodetree, ntree)) {
          GPU_material_free(&ma->gpumaterial);

          /* Sync to active texpaint slot, otherwise we can end up painting on a different slot
           * than we are looking at. */
          if (ma->texpaintslot) {
            if (node->id != nullptr && GS(node->id->name) == ID_IM) {
              Image *image = (Image *)node->id;
              for (int i = 0; i < ma->tot_slots; i++) {
                if (ma->texpaintslot[i].ima == image) {
                  ma->paint_active_slot = i;
                }
              }
            }
          }
        }
      }

      LISTBASE_FOREACH (World *, wo, &bmain->worlds) {
        if (wo->nodetree && wo->use_nodes && ntreeContainsTree(wo->nodetree, ntree)) {
          GPU_material_free(&wo->gpumaterial);
        }
      }

      /* Sync to Image Editor under the following conditions:
       * - current image is not pinned
       * - current image is not a Render Result or ViewerNode (want to keep looking at these) */
      if (node->id != nullptr && GS(node->id->name) == ID_IM) {
        Image *image = (Image *)node->id;
        ED_space_image_sync(bmain, image, true);
      }

      if (r_active_texture_changed) {
        *r_active_texture_changed = true;
      }
      ED_node_tree_propagate_change(nullptr, bmain, ntree);
      WM_main_add_notifier(NC_IMAGE, nullptr);
    }

    WM_main_add_notifier(NC_MATERIAL | ND_NODES, node->id);
  }
  else if (ntree->type == NTREE_COMPOSIT) {
    /* Make active viewer, currently only one is supported. */
    if (ELEM(node->type, CMP_NODE_VIEWER, CMP_NODE_SPLITVIEWER)) {
      for (bNode *node_iter : ntree->all_nodes()) {
        if (ELEM(node_iter->type, CMP_NODE_VIEWER, CMP_NODE_SPLITVIEWER)) {
          node_iter->flag &= ~NODE_DO_OUTPUT;
        }
      }

      node->flag |= NODE_DO_OUTPUT;
      if (was_output == 0) {
        BKE_ntree_update_tag_active_output_changed(ntree);
        ED_node_tree_propagate_change(nullptr, bmain, ntree);
      }

      /* Adding a node doesn't link this yet. */
      node->id = (ID *)BKE_image_ensure_viewer(bmain, IMA_TYPE_COMPOSITE, "Viewer Node");
    }
    else if (node->type == CMP_NODE_COMPOSITE) {
      if (was_output == 0) {
        for (bNode *node_iter : ntree->all_nodes()) {
          if (node_iter->type == CMP_NODE_COMPOSITE) {
            node_iter->flag &= ~NODE_DO_OUTPUT;
          }
        }

        node->flag |= NODE_DO_OUTPUT;
        BKE_ntree_update_tag_active_output_changed(ntree);
        ED_node_tree_propagate_change(nullptr, bmain, ntree);
      }
    }
    else if (do_update) {
      ED_node_tree_propagate_change(nullptr, bmain, ntree);
    }
  }
  else if (ntree->type == NTREE_GEOMETRY) {
    if (node->type == GEO_NODE_VIEWER) {
      if ((node->flag & NODE_DO_OUTPUT) == 0) {
        for (bNode *node_iter : ntree->all_nodes()) {
          if (node_iter->type == GEO_NODE_VIEWER) {
            node_iter->flag &= ~NODE_DO_OUTPUT;
          }
        }
        node->flag |= NODE_DO_OUTPUT;
      }
      blender::ed::viewer_path::activate_geometry_node(*bmain, *snode, *node);
    }
  }
}

void ED_node_post_apply_transform(bContext * /*C*/, bNodeTree * /*ntree*/)
{
  /* XXX This does not work due to layout functions relying on node->block,
   * which only exists during actual drawing. Can we rely on valid totr rects?
   */
  /* make sure nodes have correct bounding boxes after transform */
  // node_update_nodetree(C, ntree, 0.0f, 0.0f);
}

/** \} */

namespace blender::ed::space_node {

/* -------------------------------------------------------------------- */
/** \name Node Generic
 * \{ */

static bool socket_is_occluded(const float2 &location,
                               const bNode &node_the_socket_belongs_to,
                               const SpaceNode &snode)
{
  LISTBASE_FOREACH_BACKWARD (bNode *, node, &snode.edittree->nodes) {
    if (node == &node_the_socket_belongs_to) {
      /* Nodes after this one are underneath and can't occlude the socket. */
      return false;
    }

    rctf socket_hitbox;
    const float socket_hitbox_radius = NODE_SOCKSIZE - 0.1f * U.widget_unit;
    BLI_rctf_init_pt_radius(&socket_hitbox, location, socket_hitbox_radius);
    if (BLI_rctf_inside_rctf(&node->runtime->totr, &socket_hitbox)) {
      return true;
    }
  }
  return false;
}

/** \} */

/* -------------------------------------------------------------------- */
/** \name Node Size Widget Operator
 * \{ */

struct NodeSizeWidget {
  float mxstart, mystart;
  float oldlocx, oldlocy;
  float oldoffsetx, oldoffsety;
  float oldwidth, oldheight;
  int directions;
};

static void node_resize_init(
    bContext *C, wmOperator *op, const float2 &cursor, const bNode *node, NodeResizeDirection dir)
{
  NodeSizeWidget *nsw = MEM_cnew<NodeSizeWidget>(__func__);

  op->customdata = nsw;

  nsw->mxstart = cursor.x;
  nsw->mystart = cursor.y;

  /* store old */
  nsw->oldlocx = node->locx;
  nsw->oldlocy = node->locy;
  nsw->oldoffsetx = node->offsetx;
  nsw->oldoffsety = node->offsety;
  nsw->oldwidth = node->width;
  nsw->oldheight = node->height;
  nsw->directions = dir;

  WM_cursor_modal_set(CTX_wm_window(C), node_get_resize_cursor(dir));
  /* add modal handler */
  WM_event_add_modal_handler(C, op);
}

static void node_resize_exit(bContext *C, wmOperator *op, bool cancel)
{
  WM_cursor_modal_restore(CTX_wm_window(C));

  /* Restore old data on cancel. */
  if (cancel) {
    SpaceNode *snode = CTX_wm_space_node(C);
    bNode *node = nodeGetActive(snode->edittree);
    NodeSizeWidget *nsw = (NodeSizeWidget *)op->customdata;

    node->locx = nsw->oldlocx;
    node->locy = nsw->oldlocy;
    node->offsetx = nsw->oldoffsetx;
    node->offsety = nsw->oldoffsety;
    node->width = nsw->oldwidth;
    node->height = nsw->oldheight;
  }

  MEM_freeN(op->customdata);
  op->customdata = nullptr;
}

static int node_resize_modal(bContext *C, wmOperator *op, const wmEvent *event)
{
  SpaceNode *snode = CTX_wm_space_node(C);
  ARegion *region = CTX_wm_region(C);
  bNode *node = nodeGetActive(snode->edittree);
  NodeSizeWidget *nsw = (NodeSizeWidget *)op->customdata;

  switch (event->type) {
    case MOUSEMOVE: {
      int2 mval;
      WM_event_drag_start_mval(event, region, mval);
      float mx, my;
      UI_view2d_region_to_view(&region->v2d, mval.x, mval.y, &mx, &my);
      const float dx = (mx - nsw->mxstart) / UI_SCALE_FAC;
      const float dy = (my - nsw->mystart) / UI_SCALE_FAC;

      if (node) {
        float *pwidth = &node->width;
        float oldwidth = nsw->oldwidth;
        float widthmin = node->typeinfo->minwidth;
        float widthmax = node->typeinfo->maxwidth;

        {
          if (nsw->directions & NODE_RESIZE_RIGHT) {
            *pwidth = oldwidth + dx;
            CLAMP(*pwidth, widthmin, widthmax);
          }
          if (nsw->directions & NODE_RESIZE_LEFT) {
            float locmax = nsw->oldlocx + oldwidth;

            node->locx = nsw->oldlocx + dx;
            CLAMP(node->locx, locmax - widthmax, locmax - widthmin);
            *pwidth = locmax - node->locx;
          }
        }

        /* Height works the other way round. */
        {
          float heightmin = UI_SCALE_FAC * node->typeinfo->minheight;
          float heightmax = UI_SCALE_FAC * node->typeinfo->maxheight;
          if (nsw->directions & NODE_RESIZE_TOP) {
            float locmin = nsw->oldlocy - nsw->oldheight;

            node->locy = nsw->oldlocy + dy;
            CLAMP(node->locy, locmin + heightmin, locmin + heightmax);
            node->height = node->locy - locmin;
          }
          if (nsw->directions & NODE_RESIZE_BOTTOM) {
            node->height = nsw->oldheight - dy;
            CLAMP(node->height, heightmin, heightmax);
          }
        }

        if (node->type == NODE_FRAME) {
          /* Keep the offset symmetric around center point. */
          if (nsw->directions & NODE_RESIZE_LEFT) {
            node->locx = nsw->oldlocx + 0.5f * dx;
            node->offsetx = nsw->oldoffsetx + 0.5f * dx;
          }
          if (nsw->directions & NODE_RESIZE_RIGHT) {
            node->locx = nsw->oldlocx + 0.5f * dx;
            node->offsetx = nsw->oldoffsetx - 0.5f * dx;
          }
          if (nsw->directions & NODE_RESIZE_TOP) {
            node->locy = nsw->oldlocy + 0.5f * dy;
            node->offsety = nsw->oldoffsety + 0.5f * dy;
          }
          if (nsw->directions & NODE_RESIZE_BOTTOM) {
            node->locy = nsw->oldlocy + 0.5f * dy;
            node->offsety = nsw->oldoffsety - 0.5f * dy;
          }
        }
      }

      ED_region_tag_redraw(region);

      break;
    }
    case LEFTMOUSE:
    case MIDDLEMOUSE:
    case RIGHTMOUSE: {
      if (event->val == KM_RELEASE) {
        node_resize_exit(C, op, false);
        ED_node_post_apply_transform(C, snode->edittree);

        return OPERATOR_FINISHED;
      }
      if (event->val == KM_PRESS) {
        node_resize_exit(C, op, true);
        ED_region_tag_redraw(region);

        return OPERATOR_CANCELLED;
      }
      break;
    }
    case EVT_ESCKEY:
      node_resize_exit(C, op, true);
      ED_region_tag_redraw(region);
      return OPERATOR_CANCELLED;
  }

  return OPERATOR_RUNNING_MODAL;
}

static int node_resize_invoke(bContext *C, wmOperator *op, const wmEvent *event)
{
  SpaceNode *snode = CTX_wm_space_node(C);
  ARegion *region = CTX_wm_region(C);
  const bNode *node = nodeGetActive(snode->edittree);

  if (node == nullptr) {
    return OPERATOR_CANCELLED | OPERATOR_PASS_THROUGH;
  }

  /* Convert mouse coordinates to `v2d` space. */
  float2 cursor;
  int2 mval;
  WM_event_drag_start_mval(event, region, mval);
  UI_view2d_region_to_view(&region->v2d, mval.x, mval.y, &cursor.x, &cursor.y);
  const NodeResizeDirection dir = node_get_resize_direction(*snode, node, cursor.x, cursor.y);
  if (dir == NODE_RESIZE_NONE) {
    return OPERATOR_CANCELLED | OPERATOR_PASS_THROUGH;
  }

  node_resize_init(C, op, cursor, node, dir);
  return OPERATOR_RUNNING_MODAL;
}

static void node_resize_cancel(bContext *C, wmOperator *op)
{
  node_resize_exit(C, op, true);
}

void NODE_OT_resize(wmOperatorType *ot)
{
  /* identifiers */
  ot->name = "Resize Node";
  ot->idname = "NODE_OT_resize";
  ot->description = "Resize a node";

  /* api callbacks */
  ot->invoke = node_resize_invoke;
  ot->modal = node_resize_modal;
  ot->poll = ED_operator_node_active;
  ot->cancel = node_resize_cancel;

  /* flags */
  ot->flag = OPTYPE_BLOCKING;
}

/** \} */

/* -------------------------------------------------------------------- */
/** \name Node Hidden Sockets
 * \{ */

bool node_has_hidden_sockets(bNode *node)
{
  LISTBASE_FOREACH (bNodeSocket *, sock, &node->inputs) {
    if (sock->flag & SOCK_HIDDEN) {
      return true;
    }
  }
  LISTBASE_FOREACH (bNodeSocket *, sock, &node->outputs) {
    if (sock->flag & SOCK_HIDDEN) {
      return true;
    }
  }
  return false;
}

void node_set_hidden_sockets(bNode *node, int set)
{
  if (set == 0) {
    LISTBASE_FOREACH (bNodeSocket *, sock, &node->inputs) {
      sock->flag &= ~SOCK_HIDDEN;
    }
    LISTBASE_FOREACH (bNodeSocket *, sock, &node->outputs) {
      sock->flag &= ~SOCK_HIDDEN;
    }
  }
  else {
    /* Hide unused sockets. */
    LISTBASE_FOREACH (bNodeSocket *, sock, &node->inputs) {
      if (sock->link == nullptr) {
        sock->flag |= SOCK_HIDDEN;
      }
    }
    LISTBASE_FOREACH (bNodeSocket *, sock, &node->outputs) {
      if ((sock->flag & SOCK_IS_LINKED) == 0) {
        sock->flag |= SOCK_HIDDEN;
      }
    }
  }
}

bool node_is_previewable(const bNodeTree &ntree, const bNode &node)
{
  if (ntree.type == NTREE_SHADER) {
<<<<<<< HEAD
    return !(node.is_frame() || node.is_group_input() || node.is_group_output() ||
=======
    return U.experimental.use_shader_node_previews &&
           !(node.is_frame() || node.is_group_input() || node.is_group_output() ||
>>>>>>> 36cd1755
             node.type == SH_NODE_OUTPUT_MATERIAL);
  }
  return node.typeinfo->flag & NODE_PREVIEW;
}

static bool cursor_isect_multi_input_socket(const float2 &cursor, const bNodeSocket &socket)
{
  const float node_socket_height = node_socket_calculate_height(socket);
  const float2 location = socket.runtime->location;
  /* `.xmax = socket->locx + NODE_SOCKSIZE * 5.5f`
   * would be the same behavior as for regular sockets.
   * But keep it smaller because for multi-input socket you
   * sometimes want to drag the link to the other side, if you may
   * accidentally pick the wrong link otherwise. */
  rctf multi_socket_rect;
  BLI_rctf_init(&multi_socket_rect,
                location.x - NODE_SOCKSIZE * 4.0f,
                location.x + NODE_SOCKSIZE * 2.0f,
                location.y - node_socket_height,
                location.y + node_socket_height);
  if (BLI_rctf_isect_pt(&multi_socket_rect, cursor.x, cursor.y)) {
    return true;
  }
  return false;
}

bNodeSocket *node_find_indicated_socket(SpaceNode &snode,
                                        const float2 &cursor,
                                        const eNodeSocketInOut in_out)
{
  rctf rect;
  const float size_sock_padded = NODE_SOCKSIZE + 4;

  bNodeTree &node_tree = *snode.edittree;
  node_tree.ensure_topology_cache();
  const Span<bNode *> nodes = node_tree.all_nodes();
  if (nodes.is_empty()) {
    return nullptr;
  }

  for (int i = nodes.index_range().last(); i >= 0; i--) {
    bNode &node = *nodes[i];

    BLI_rctf_init_pt_radius(&rect, cursor, size_sock_padded);
    if (!(node.flag & NODE_HIDDEN)) {
      /* Extra padding inside and out - allow dragging on the text areas too. */
      if (in_out == SOCK_IN) {
        rect.xmax += NODE_SOCKSIZE;
        rect.xmin -= NODE_SOCKSIZE * 4;
      }
      else if (in_out == SOCK_OUT) {
        rect.xmax += NODE_SOCKSIZE * 4;
        rect.xmin -= NODE_SOCKSIZE;
      }
    }

    if (in_out & SOCK_IN) {
      for (bNodeSocket *sock : node.input_sockets()) {
        if (sock->is_visible()) {
          const float2 location = sock->runtime->location;
          if (sock->flag & SOCK_MULTI_INPUT && !(node.flag & NODE_HIDDEN)) {
            if (cursor_isect_multi_input_socket(cursor, *sock)) {
              if (!socket_is_occluded(location, node, snode)) {
                return sock;
              }
            }
          }
          else if (BLI_rctf_isect_pt(&rect, location.x, location.y)) {
            if (!socket_is_occluded(location, node, snode)) {
              return sock;
            }
          }
        }
      }
    }
    if (in_out & SOCK_OUT) {
      for (bNodeSocket *sock : node.output_sockets()) {
        if (sock->is_visible()) {
          const float2 location = sock->runtime->location;
          if (BLI_rctf_isect_pt(&rect, location.x, location.y)) {
            if (!socket_is_occluded(location, node, snode)) {
              return sock;
            }
          }
        }
      }
    }
  }

  return nullptr;
}

/** \} */

/* -------------------------------------------------------------------- */
/** \name Node Link Dimming
 * \{ */

float node_link_dim_factor(const View2D &v2d, const bNodeLink &link)
{
  if (link.fromsock == nullptr || link.tosock == nullptr) {
    return 1.0f;
  }

  const float2 from = link.fromsock->runtime->location;
  const float2 to = link.tosock->runtime->location;

  const float min_endpoint_distance = std::min(
      std::max(BLI_rctf_length_x(&v2d.cur, from.x), BLI_rctf_length_y(&v2d.cur, from.y)),
      std::max(BLI_rctf_length_x(&v2d.cur, to.x), BLI_rctf_length_y(&v2d.cur, to.y)));

  if (min_endpoint_distance == 0.0f) {
    return 1.0f;
  }
  const float viewport_width = BLI_rctf_size_x(&v2d.cur);
  return std::clamp(1.0f - min_endpoint_distance / viewport_width * 10.0f, 0.05f, 1.0f);
}

bool node_link_is_hidden_or_dimmed(const View2D &v2d, const bNodeLink &link)
{
  return nodeLinkIsHidden(&link) || node_link_dim_factor(v2d, link) < 0.5f;
}

/** \} */

/* -------------------------------------------------------------------- */
/** \name Node Duplicate Operator
 * \{ */

static void node_duplicate_reparent_recursive(bNodeTree *ntree,
                                              const Map<bNode *, bNode *> &node_map,
                                              bNode *node)
{
  bNode *parent;

  node->flag |= NODE_TEST;

  /* Find first selected parent. */
  for (parent = node->parent; parent; parent = parent->parent) {
    if (parent->flag & SELECT) {
      if (!(parent->flag & NODE_TEST)) {
        node_duplicate_reparent_recursive(ntree, node_map, parent);
      }
      break;
    }
  }
  /* Reparent node copy to parent copy. */
  if (parent) {
    nodeDetachNode(ntree, node_map.lookup(node));
    nodeAttachNode(ntree, node_map.lookup(node), node_map.lookup(parent));
  }
}

void remap_node_pairing(bNodeTree &dst_tree, const Map<const bNode *, bNode *> &node_map)
{
  /* We don't have the old tree for looking up output nodes by ID,
   * so we have to build a map first to find copied output nodes in the new tree. */
  Map<int32_t, bNode *> dst_output_node_map;
  for (const auto &item : node_map.items()) {
    if (ELEM(item.key->type, GEO_NODE_SIMULATION_OUTPUT, GEO_NODE_REPEAT_OUTPUT)) {
      dst_output_node_map.add_new(item.key->identifier, item.value);
    }
  }

  for (bNode *dst_node : node_map.values()) {
    switch (dst_node->type) {
      case GEO_NODE_SIMULATION_INPUT: {
        NodeGeometrySimulationInput *data = static_cast<NodeGeometrySimulationInput *>(
            dst_node->storage);
        if (const bNode *output_node = dst_output_node_map.lookup_default(data->output_node_id,
                                                                          nullptr)) {
          data->output_node_id = output_node->identifier;
        }
        else {
          data->output_node_id = 0;
          blender::nodes::update_node_declaration_and_sockets(dst_tree, *dst_node);
        }
        break;
      }
      case GEO_NODE_REPEAT_INPUT: {
        NodeGeometryRepeatInput *data = static_cast<NodeGeometryRepeatInput *>(dst_node->storage);
        if (const bNode *output_node = dst_output_node_map.lookup_default(data->output_node_id,
                                                                          nullptr)) {
          data->output_node_id = output_node->identifier;
        }
        else {
          data->output_node_id = 0;
          blender::nodes::update_node_declaration_and_sockets(dst_tree, *dst_node);
        }
        break;
      }
    }
  }
}

static int node_duplicate_exec(bContext *C, wmOperator *op)
{
  Main *bmain = CTX_data_main(C);
  SpaceNode *snode = CTX_wm_space_node(C);
  bNodeTree *ntree = snode->edittree;
  const bool keep_inputs = RNA_boolean_get(op->ptr, "keep_inputs");
  bool linked = RNA_boolean_get(op->ptr, "linked") || ((U.dupflag & USER_DUP_NTREE) == 0);
  const bool dupli_node_tree = !linked;

  ED_preview_kill_jobs(CTX_wm_manager(C), bmain);

  Map<bNode *, bNode *> node_map;
  Map<const bNodeSocket *, bNodeSocket *> socket_map;
  Map<const ID *, ID *> duplicated_node_groups;

  for (bNode *node : get_selected_nodes(*ntree)) {
    bNode *new_node = bke::node_copy_with_mapping(
        ntree, *node, LIB_ID_COPY_DEFAULT, true, socket_map);
    node_map.add_new(node, new_node);

    if (node->id && dupli_node_tree) {
      ID *new_group = duplicated_node_groups.lookup_or_add_cb(node->id, [&]() {
        ID *new_group = BKE_id_copy(bmain, node->id);
        /* Remove user added by copying. */
        id_us_min(new_group);
        return new_group;
      });
      id_us_plus(new_group);
      id_us_min(new_node->id);
      new_node->id = new_group;
    }
  }

  if (node_map.is_empty()) {
    return OPERATOR_CANCELLED;
  }

  /* Copy links between selected nodes. */
  bNodeLink *lastlink = (bNodeLink *)ntree->links.last;
  LISTBASE_FOREACH (bNodeLink *, link, &ntree->links) {
    /* This creates new links between copied nodes. If keep_inputs is set, also copies input links
     * from unselected (when fromnode is null)! */
    if (link->tonode && (link->tonode->flag & NODE_SELECT) &&
        (keep_inputs || (link->fromnode && (link->fromnode->flag & NODE_SELECT))))
    {
      bNodeLink *newlink = MEM_cnew<bNodeLink>("bNodeLink");
      newlink->flag = link->flag;
      newlink->tonode = node_map.lookup(link->tonode);
      newlink->tosock = socket_map.lookup(link->tosock);

      if (link->tosock->flag & SOCK_MULTI_INPUT) {
        newlink->multi_input_socket_index = link->multi_input_socket_index;
      }

      if (link->fromnode && (link->fromnode->flag & NODE_SELECT)) {
        newlink->fromnode = node_map.lookup(link->fromnode);
        newlink->fromsock = socket_map.lookup(link->fromsock);
      }
      else {
        /* Input node not copied, this keeps the original input linked. */
        newlink->fromnode = link->fromnode;
        newlink->fromsock = link->fromsock;
      }

      BLI_addtail(&ntree->links, newlink);
    }

    /* Make sure we don't copy new links again. */
    if (link == lastlink) {
      break;
    }
  }

  for (bNode *node : node_map.values()) {
    blender::bke::nodeDeclarationEnsure(ntree, node);
  }

  /* Clear flags for recursive depth-first iteration. */
  for (bNode *node : ntree->all_nodes()) {
    node->flag &= ~NODE_TEST;
  }
  /* Reparent copied nodes. */
  for (bNode *node : node_map.keys()) {
    if (!(node->flag & NODE_TEST)) {
      node_duplicate_reparent_recursive(ntree, node_map, node);
    }
  }

  {
    /* Use temporary map that has const key, because that's what the function below expects. */
    Map<const bNode *, bNode *> const_node_map;
    for (const auto item : node_map.items()) {
      const_node_map.add(item.key, item.value);
    }
    remap_node_pairing(*ntree, const_node_map);
  }

  /* Deselect old nodes, select the copies instead. */
  for (const auto item : node_map.items()) {
    bNode *src_node = item.key;
    bNode *dst_node = item.value;

    nodeSetSelected(src_node, false);
    src_node->flag &= ~(NODE_ACTIVE | NODE_ACTIVE_TEXTURE);
    nodeSetSelected(dst_node, true);
  }

  ED_node_tree_propagate_change(C, bmain, snode->edittree);
  return OPERATOR_FINISHED;
}

void NODE_OT_duplicate(wmOperatorType *ot)
{
  PropertyRNA *prop;

  /* identifiers */
  ot->name = "Duplicate Nodes";
  ot->description = "Duplicate selected nodes";
  ot->idname = "NODE_OT_duplicate";

  /* api callbacks */
  ot->exec = node_duplicate_exec;
  ot->poll = ED_operator_node_editable;

  /* flags */
  ot->flag = OPTYPE_REGISTER | OPTYPE_UNDO;

  RNA_def_boolean(
      ot->srna, "keep_inputs", false, "Keep Inputs", "Keep the input links to duplicated nodes");

  prop = RNA_def_boolean(ot->srna,
                         "linked",
                         true,
                         "Linked",
                         "Duplicate node but not node trees, linking to the original data");
  RNA_def_property_flag(prop, PROP_SKIP_SAVE);
}

/* Goes over all scenes, reads render layers. */
static int node_read_viewlayers_exec(bContext *C, wmOperator * /*op*/)
{
  Main *bmain = CTX_data_main(C);
  SpaceNode *snode = CTX_wm_space_node(C);
  Scene *curscene = CTX_data_scene(C);
  bNodeTree &edit_tree = *snode->edittree;

  ED_preview_kill_jobs(CTX_wm_manager(C), bmain);

  /* first tag scenes unread */
  LISTBASE_FOREACH (Scene *, scene, &bmain->scenes) {
    scene->id.tag |= LIB_TAG_DOIT;
  }

  for (bNode *node : edit_tree.all_nodes()) {
    if ((node->type == CMP_NODE_R_LAYERS) ||
        (node->type == CMP_NODE_CRYPTOMATTE && node->custom1 == CMP_CRYPTOMATTE_SRC_RENDER))
    {
      ID *id = node->id;
      if (id == nullptr) {
        continue;
      }
      if (id->tag & LIB_TAG_DOIT) {
        RE_ReadRenderResult(curscene, (Scene *)id);
        ntreeCompositTagRender((Scene *)id);
        id->tag &= ~LIB_TAG_DOIT;
      }
    }
  }

  ED_node_tree_propagate_change(C, bmain, &edit_tree);

  return OPERATOR_FINISHED;
}

void NODE_OT_read_viewlayers(wmOperatorType *ot)
{
  ot->name = "Read View Layers";
  ot->idname = "NODE_OT_read_viewlayers";
  ot->description = "Read all render layers of all used scenes";

  ot->exec = node_read_viewlayers_exec;

  ot->poll = composite_node_active;
}

int node_render_changed_exec(bContext *C, wmOperator * /*op*/)
{
  Scene *sce = CTX_data_scene(C);

  /* This is actually a test whether scene is used by the compositor or not.
   * All the nodes are using same render result, so there is no need to do
   * anything smart about check how exactly scene is used. */
  bNode *node = nullptr;
  for (bNode *node_iter : sce->nodetree->all_nodes()) {
    if (node_iter->id == (ID *)sce) {
      node = node_iter;
      break;
    }
  }

  if (node) {
    ViewLayer *view_layer = (ViewLayer *)BLI_findlink(&sce->view_layers, node->custom1);

    if (view_layer) {
      PointerRNA op_ptr;

      WM_operator_properties_create(&op_ptr, "RENDER_OT_render");
      RNA_string_set(&op_ptr, "layer", view_layer->name);
      RNA_string_set(&op_ptr, "scene", sce->id.name + 2);

      /* To keep keyframe positions. */
      sce->r.scemode |= R_NO_FRAME_UPDATE;

      WM_operator_name_call(C, "RENDER_OT_render", WM_OP_INVOKE_DEFAULT, &op_ptr, nullptr);

      WM_operator_properties_free(&op_ptr);

      return OPERATOR_FINISHED;
    }
  }
  return OPERATOR_CANCELLED;
}

void NODE_OT_render_changed(wmOperatorType *ot)
{
  ot->name = "Render Changed Layer";
  ot->idname = "NODE_OT_render_changed";
  ot->description = "Render current scene, when input node's layer has been changed";

  ot->exec = node_render_changed_exec;

  ot->poll = composite_node_active;

  /* flags */
  ot->flag = 0;
}

/** \} */

/* -------------------------------------------------------------------- */
/** \name Node Hide Operator
 * \{ */

/**
 * Toggles the flag on all selected nodes. If the flag is set on all nodes it is unset.
 * If the flag is not set on all nodes, it is set.
 */
static void node_flag_toggle_exec(SpaceNode *snode, int toggle_flag)
{
  int tot_eq = 0, tot_neq = 0;

  for (bNode *node : snode->edittree->all_nodes()) {
    if (node->flag & SELECT) {

      if (toggle_flag == NODE_PREVIEW && !node_is_previewable(*snode->edittree, *node)) {
        continue;
      }
      if (toggle_flag == NODE_OPTIONS &&
          !(node->typeinfo->draw_buttons || node->typeinfo->draw_buttons_ex))
      {
        continue;
      }

      if (node->flag & toggle_flag) {
        tot_eq++;
      }
      else {
        tot_neq++;
      }
    }
  }
  for (bNode *node : snode->edittree->all_nodes()) {
    if (node->flag & SELECT) {

      if (toggle_flag == NODE_PREVIEW && !node_is_previewable(*snode->edittree, *node)) {
        continue;
      }
      if (toggle_flag == NODE_OPTIONS &&
          !(node->typeinfo->draw_buttons || node->typeinfo->draw_buttons_ex))
      {
        continue;
      }

      if ((tot_eq && tot_neq) || tot_eq == 0) {
        node->flag |= toggle_flag;
      }
      else {
        node->flag &= ~toggle_flag;
      }
    }
  }
}

static int node_hide_toggle_exec(bContext *C, wmOperator * /*op*/)
{
  SpaceNode *snode = CTX_wm_space_node(C);

  /* Sanity checking (poll callback checks this already). */
  if ((snode == nullptr) || (snode->edittree == nullptr)) {
    return OPERATOR_CANCELLED;
  }

  node_flag_toggle_exec(snode, NODE_HIDDEN);

  WM_event_add_notifier(C, NC_NODE | ND_DISPLAY, nullptr);

  return OPERATOR_FINISHED;
}

void NODE_OT_hide_toggle(wmOperatorType *ot)
{
  /* identifiers */
  ot->name = "Hide";
  ot->description = "Toggle hiding of selected nodes";
  ot->idname = "NODE_OT_hide_toggle";

  /* callbacks */
  ot->exec = node_hide_toggle_exec;
  ot->poll = ED_operator_node_active;

  /* flags */
  ot->flag = OPTYPE_REGISTER | OPTYPE_UNDO;
}

static int node_preview_toggle_exec(bContext *C, wmOperator * /*op*/)
{
  SpaceNode *snode = CTX_wm_space_node(C);

  /* Sanity checking (poll callback checks this already). */
  if ((snode == nullptr) || (snode->edittree == nullptr)) {
    return OPERATOR_CANCELLED;
  }

  node_flag_toggle_exec(snode, NODE_PREVIEW);
  snode->edittree->runtime->any_node_dirtystate.make_dirty();

  ED_node_tree_propagate_change(C, CTX_data_main(C), snode->edittree);

  return OPERATOR_FINISHED;
}

static bool node_previewable(bContext *C)
{
  if (ED_operator_node_active(C)) {
    SpaceNode *snode = CTX_wm_space_node(C);
    if (ED_node_supports_preview(snode)) {
      return true;
    }
  }
  return false;
}

void NODE_OT_preview_toggle(wmOperatorType *ot)
{
  /* identifiers */
  ot->name = "Toggle Node Preview";
  ot->description = "Toggle preview display for selected nodes";
  ot->idname = "NODE_OT_preview_toggle";

  /* callbacks */
  ot->exec = node_preview_toggle_exec;
  ot->poll = node_previewable;

  /* flags */
  ot->flag = OPTYPE_REGISTER | OPTYPE_UNDO;
}

static int node_deactivate_viewer_exec(bContext *C, wmOperator * /*op*/)
{
  SpaceNode &snode = *CTX_wm_space_node(C);
  WorkSpace &workspace = *CTX_wm_workspace(C);

  bNode *active_viewer = viewer_path::find_geometry_nodes_viewer(workspace.viewer_path, snode);

  for (bNode *node : snode.edittree->all_nodes()) {
    if (node->type != GEO_NODE_VIEWER) {
      continue;
    }
    if (!(node->flag & SELECT)) {
      continue;
    }
    if (node == active_viewer) {
      node->flag &= ~NODE_DO_OUTPUT;
      BKE_ntree_update_tag_node_property(snode.edittree, node);
    }
  }

  ED_node_tree_propagate_change(C, CTX_data_main(C), snode.edittree);

  return OPERATOR_FINISHED;
}

void NODE_OT_deactivate_viewer(wmOperatorType *ot)
{
  /* identifiers */
  ot->name = "Deactivate Viewer Node";
  ot->description = "Deactivate selected viewer node in geometry nodes";
  ot->idname = __func__;

  /* callbacks */
  ot->exec = node_deactivate_viewer_exec;
  ot->poll = ED_operator_node_active;

  /* flags */
  ot->flag = OPTYPE_REGISTER | OPTYPE_UNDO;
}

static int node_options_toggle_exec(bContext *C, wmOperator * /*op*/)
{
  SpaceNode *snode = CTX_wm_space_node(C);

  /* Sanity checking (poll callback checks this already). */
  if ((snode == nullptr) || (snode->edittree == nullptr)) {
    return OPERATOR_CANCELLED;
  }

  node_flag_toggle_exec(snode, NODE_OPTIONS);

  WM_event_add_notifier(C, NC_NODE | ND_DISPLAY, nullptr);

  return OPERATOR_FINISHED;
}

void NODE_OT_options_toggle(wmOperatorType *ot)
{
  /* identifiers */
  ot->name = "Toggle Node Options";
  ot->description = "Toggle option buttons display for selected nodes";
  ot->idname = "NODE_OT_options_toggle";

  /* callbacks */
  ot->exec = node_options_toggle_exec;
  ot->poll = ED_operator_node_active;

  /* flags */
  ot->flag = OPTYPE_REGISTER | OPTYPE_UNDO;
}

static int node_socket_toggle_exec(bContext *C, wmOperator * /*op*/)
{
  SpaceNode *snode = CTX_wm_space_node(C);

  /* Sanity checking (poll callback checks this already). */
  if ((snode == nullptr) || (snode->edittree == nullptr)) {
    return OPERATOR_CANCELLED;
  }

  ED_preview_kill_jobs(CTX_wm_manager(C), CTX_data_main(C));

  /* Toggle for all selected nodes */
  bool hidden = false;
  for (bNode *node : snode->edittree->all_nodes()) {
    if (node->flag & SELECT) {
      if (node_has_hidden_sockets(node)) {
        hidden = true;
        break;
      }
    }
  }

  for (bNode *node : snode->edittree->all_nodes()) {
    if (node->flag & SELECT) {
      node_set_hidden_sockets(node, !hidden);
    }
  }

  ED_node_tree_propagate_change(C, CTX_data_main(C), snode->edittree);

  WM_event_add_notifier(C, NC_NODE | ND_DISPLAY, nullptr);

  return OPERATOR_FINISHED;
}

void NODE_OT_hide_socket_toggle(wmOperatorType *ot)
{
  /* identifiers */
  ot->name = "Toggle Hidden Node Sockets";
  ot->description = "Toggle unused node socket display";
  ot->idname = "NODE_OT_hide_socket_toggle";

  /* callbacks */
  ot->exec = node_socket_toggle_exec;
  ot->poll = ED_operator_node_active;

  /* flags */
  ot->flag = OPTYPE_REGISTER | OPTYPE_UNDO;
}

/** \} */

/* -------------------------------------------------------------------- */
/** \name Node Mute Operator
 * \{ */

static int node_mute_exec(bContext *C, wmOperator * /*op*/)
{
  Main *bmain = CTX_data_main(C);
  SpaceNode *snode = CTX_wm_space_node(C);

  ED_preview_kill_jobs(CTX_wm_manager(C), bmain);

  for (bNode *node : snode->edittree->all_nodes()) {
    if ((node->flag & SELECT) && !node->typeinfo->no_muting) {
      node->flag ^= NODE_MUTED;
      BKE_ntree_update_tag_node_mute(snode->edittree, node);
    }
  }

  ED_node_tree_propagate_change(C, bmain, snode->edittree);

  return OPERATOR_FINISHED;
}

void NODE_OT_mute_toggle(wmOperatorType *ot)
{
  /* identifiers */
  ot->name = "Toggle Node Mute";
  ot->description = "Toggle muting of selected nodes";
  ot->idname = "NODE_OT_mute_toggle";

  /* callbacks */
  ot->exec = node_mute_exec;
  ot->poll = ED_operator_node_editable;

  /* flags */
  ot->flag = OPTYPE_REGISTER | OPTYPE_UNDO;
}

/** \} */

/* -------------------------------------------------------------------- */
/** \name Node Delete Operator
 * \{ */

static int node_delete_exec(bContext *C, wmOperator * /*op*/)
{
  Main *bmain = CTX_data_main(C);
  SpaceNode *snode = CTX_wm_space_node(C);

  ED_preview_kill_jobs(CTX_wm_manager(C), bmain);

  /* Delete paired nodes as well. */
  node_select_paired(*snode->edittree);

  LISTBASE_FOREACH_MUTABLE (bNode *, node, &snode->edittree->nodes) {
    if (node->flag & SELECT) {
      nodeRemoveNode(bmain, snode->edittree, node, true);
    }
  }

  ED_node_tree_propagate_change(C, bmain, snode->edittree);

  return OPERATOR_FINISHED;
}

void NODE_OT_delete(wmOperatorType *ot)
{
  /* identifiers */
  ot->name = "Delete";
  ot->description = "Remove selected nodes";
  ot->idname = "NODE_OT_delete";

  /* api callbacks */
  ot->exec = node_delete_exec;
  ot->poll = ED_operator_node_editable;

  /* flags */
  ot->flag = OPTYPE_REGISTER | OPTYPE_UNDO;
}

/** \} */

/* -------------------------------------------------------------------- */
/** \name Node Switch View
 * \{ */

static bool node_switch_view_poll(bContext *C)
{
  SpaceNode *snode = CTX_wm_space_node(C);

  if (snode && snode->edittree) {
    return true;
  }

  return false;
}

static int node_switch_view_exec(bContext *C, wmOperator * /*op*/)
{
  SpaceNode *snode = CTX_wm_space_node(C);

  LISTBASE_FOREACH_MUTABLE (bNode *, node, &snode->edittree->nodes) {
    if (node->flag & SELECT) {
      /* Call the update function from the Switch View node. */
      node->runtime->update = NODE_UPDATE_OPERATOR;
    }
  }

  ED_node_tree_propagate_change(C, CTX_data_main(C), snode->edittree);

  return OPERATOR_FINISHED;
}

void NODE_OT_switch_view_update(wmOperatorType *ot)
{
  /* identifiers */
  ot->name = "Update Views";
  ot->description = "Update views of selected node";
  ot->idname = "NODE_OT_switch_view_update";

  /* api callbacks */
  ot->exec = node_switch_view_exec;
  ot->poll = node_switch_view_poll;

  /* flags */
  ot->flag = OPTYPE_REGISTER | OPTYPE_UNDO;
}

/** \} */

/* -------------------------------------------------------------------- */
/** \name Node Delete with Reconnect Operator
 * \{ */

static int node_delete_reconnect_exec(bContext *C, wmOperator * /*op*/)
{
  Main *bmain = CTX_data_main(C);
  SpaceNode *snode = CTX_wm_space_node(C);

  ED_preview_kill_jobs(CTX_wm_manager(C), CTX_data_main(C));

  /* Delete paired nodes as well. */
  node_select_paired(*snode->edittree);

  LISTBASE_FOREACH_MUTABLE (bNode *, node, &snode->edittree->nodes) {
    if (node->flag & SELECT) {
      blender::bke::nodeInternalRelink(snode->edittree, node);
      nodeRemoveNode(bmain, snode->edittree, node, true);
    }
  }

  ED_node_tree_propagate_change(C, bmain, snode->edittree);

  return OPERATOR_FINISHED;
}

void NODE_OT_delete_reconnect(wmOperatorType *ot)
{
  /* identifiers */
  ot->name = "Delete with Reconnect";
  ot->description = "Remove nodes and reconnect nodes as if deletion was muted";
  ot->idname = "NODE_OT_delete_reconnect";

  /* api callbacks */
  ot->exec = node_delete_reconnect_exec;
  ot->poll = ED_operator_node_editable;

  /* flags */
  ot->flag = OPTYPE_REGISTER | OPTYPE_UNDO;
}

/** \} */

/* -------------------------------------------------------------------- */
/** \name Node File Output Add Socket Operator
 * \{ */

static int node_output_file_add_socket_exec(bContext *C, wmOperator *op)
{
  Scene *scene = CTX_data_scene(C);
  SpaceNode *snode = CTX_wm_space_node(C);
  PointerRNA ptr = CTX_data_pointer_get(C, "node");
  bNodeTree *ntree = nullptr;
  bNode *node = nullptr;
  char file_path[MAX_NAME];

  if (ptr.data) {
    node = (bNode *)ptr.data;
    ntree = (bNodeTree *)ptr.owner_id;
  }
  else if (snode && snode->edittree) {
    ntree = snode->edittree;
    node = nodeGetActive(snode->edittree);
  }

  if (!node || node->type != CMP_NODE_OUTPUT_FILE) {
    return OPERATOR_CANCELLED;
  }

  RNA_string_get(op->ptr, "file_path", file_path);
  ntreeCompositOutputFileAddSocket(ntree, node, file_path, &scene->r.im_format);

  ED_node_tree_propagate_change(C, CTX_data_main(C), snode->edittree);

  return OPERATOR_FINISHED;
}

void NODE_OT_output_file_add_socket(wmOperatorType *ot)
{
  /* identifiers */
  ot->name = "Add File Node Socket";
  ot->description = "Add a new input to a file output node";
  ot->idname = "NODE_OT_output_file_add_socket";

  /* callbacks */
  ot->exec = node_output_file_add_socket_exec;
  ot->poll = composite_node_editable;

  /* flags */
  ot->flag = OPTYPE_REGISTER | OPTYPE_UNDO;

  RNA_def_string(
      ot->srna, "file_path", "Image", MAX_NAME, "File Path", "Subpath of the output file");
}

/** \} */

/* -------------------------------------------------------------------- */
/** \name Node Multi File Output Remove Socket Operator
 * \{ */

static int node_output_file_remove_active_socket_exec(bContext *C, wmOperator * /*op*/)
{
  SpaceNode *snode = CTX_wm_space_node(C);
  PointerRNA ptr = CTX_data_pointer_get(C, "node");
  bNodeTree *ntree = nullptr;
  bNode *node = nullptr;

  if (ptr.data) {
    node = (bNode *)ptr.data;
    ntree = (bNodeTree *)ptr.owner_id;
  }
  else if (snode && snode->edittree) {
    ntree = snode->edittree;
    node = nodeGetActive(snode->edittree);
  }

  if (!node || node->type != CMP_NODE_OUTPUT_FILE) {
    return OPERATOR_CANCELLED;
  }

  if (!ntreeCompositOutputFileRemoveActiveSocket(ntree, node)) {
    return OPERATOR_CANCELLED;
  }

  ED_node_tree_propagate_change(C, CTX_data_main(C), ntree);

  return OPERATOR_FINISHED;
}

void NODE_OT_output_file_remove_active_socket(wmOperatorType *ot)
{
  /* identifiers */
  ot->name = "Remove File Node Socket";
  ot->description = "Remove the active input from a file output node";
  ot->idname = "NODE_OT_output_file_remove_active_socket";

  /* callbacks */
  ot->exec = node_output_file_remove_active_socket_exec;
  ot->poll = composite_node_editable;

  /* flags */
  ot->flag = OPTYPE_REGISTER | OPTYPE_UNDO;
}

/** \} */

/* -------------------------------------------------------------------- */
/** \name Node Multi File Output Move Socket Node
 * \{ */

static int node_output_file_move_active_socket_exec(bContext *C, wmOperator *op)
{
  SpaceNode *snode = CTX_wm_space_node(C);
  PointerRNA ptr = CTX_data_pointer_get(C, "node");
  bNode *node = nullptr;

  if (ptr.data) {
    node = (bNode *)ptr.data;
  }
  else if (snode && snode->edittree) {
    node = nodeGetActive(snode->edittree);
  }

  if (!node || node->type != CMP_NODE_OUTPUT_FILE) {
    return OPERATOR_CANCELLED;
  }

  NodeImageMultiFile *nimf = (NodeImageMultiFile *)node->storage;

  bNodeSocket *sock = (bNodeSocket *)BLI_findlink(&node->inputs, nimf->active_input);
  if (!sock) {
    return OPERATOR_CANCELLED;
  }

  int direction = RNA_enum_get(op->ptr, "direction");

  if (direction == 1) {
    bNodeSocket *before = sock->prev;
    if (!before) {
      return OPERATOR_CANCELLED;
    }
    BLI_remlink(&node->inputs, sock);
    BLI_insertlinkbefore(&node->inputs, before, sock);
    nimf->active_input--;
  }
  else {
    bNodeSocket *after = sock->next;
    if (!after) {
      return OPERATOR_CANCELLED;
    }
    BLI_remlink(&node->inputs, sock);
    BLI_insertlinkafter(&node->inputs, after, sock);
    nimf->active_input++;
  }

  BKE_ntree_update_tag_node_property(snode->edittree, node);
  ED_node_tree_propagate_change(C, CTX_data_main(C), snode->edittree);

  return OPERATOR_FINISHED;
}

void NODE_OT_output_file_move_active_socket(wmOperatorType *ot)
{
  static const EnumPropertyItem direction_items[] = {
      {1, "UP", 0, "Up", ""}, {2, "DOWN", 0, "Down", ""}, {0, nullptr, 0, nullptr, nullptr}};

  /* identifiers */
  ot->name = "Move File Node Socket";
  ot->description = "Move the active input of a file output node up or down the list";
  ot->idname = "NODE_OT_output_file_move_active_socket";

  /* callbacks */
  ot->exec = node_output_file_move_active_socket_exec;
  ot->poll = composite_node_editable;

  /* flags */
  ot->flag = OPTYPE_REGISTER | OPTYPE_UNDO;

  RNA_def_enum(ot->srna, "direction", direction_items, 2, "Direction", "");
}

/** \} */

/* -------------------------------------------------------------------- */
/** \name Node Copy Node Color Operator
 * \{ */

static int node_copy_color_exec(bContext *C, wmOperator * /*op*/)
{
  SpaceNode &snode = *CTX_wm_space_node(C);
  bNodeTree &ntree = *snode.edittree;

  bNode *active_node = nodeGetActive(&ntree);
  if (!active_node) {
    return OPERATOR_CANCELLED;
  }

  for (bNode *node : ntree.all_nodes()) {
    if (node->flag & NODE_SELECT && node != active_node) {
      if (active_node->flag & NODE_CUSTOM_COLOR) {
        node->flag |= NODE_CUSTOM_COLOR;
        copy_v3_v3(node->color, active_node->color);
      }
      else {
        node->flag &= ~NODE_CUSTOM_COLOR;
      }
    }
  }

  WM_event_add_notifier(C, NC_NODE | ND_DISPLAY, nullptr);

  return OPERATOR_FINISHED;
}

void NODE_OT_node_copy_color(wmOperatorType *ot)
{
  /* identifiers */
  ot->name = "Copy Color";
  ot->description = "Copy color to all selected nodes";
  ot->idname = "NODE_OT_node_copy_color";

  /* api callbacks */
  ot->exec = node_copy_color_exec;
  ot->poll = ED_operator_node_editable;

  /* flags */
  ot->flag = OPTYPE_REGISTER | OPTYPE_UNDO;
}

/** \} */

/* -------------------------------------------------------------------- */
/** \name Node-Tree Add Interface Socket Operator
 * \{ */

static bNodeSocket *ntree_get_active_interface_socket(const ListBase *lb)
{
  LISTBASE_FOREACH (bNodeSocket *, socket, lb) {
    if (socket->flag & SELECT) {
      return socket;
    }
  }
  return nullptr;
}

static int ntree_socket_add_exec(bContext *C, wmOperator *op)
{
  SpaceNode *snode = CTX_wm_space_node(C);
  bNodeTree *ntree = snode->edittree;

  PointerRNA ntree_ptr;
  RNA_id_pointer_create((ID *)ntree, &ntree_ptr);

  const eNodeSocketInOut in_out = (eNodeSocketInOut)RNA_enum_get(op->ptr, "in_out");
  ListBase *sockets = (in_out == SOCK_IN) ? &ntree->inputs : &ntree->outputs;

  const char *default_name = (in_out == SOCK_IN) ? DATA_("Input") : DATA_("Output");
  bNodeSocket *active_sock = ntree_get_active_interface_socket(sockets);

  bNodeSocket *sock;
  if (active_sock) {
    /* Insert a copy of the active socket right after it. */
    sock = blender::bke::ntreeInsertSocketInterface(
        ntree, in_out, active_sock->idname, active_sock->next, active_sock->name);
    /* XXX this only works for actual sockets, not interface templates! */
    // nodeSocketCopyValue(sock, &ntree_ptr, active_sock, &ntree_ptr);
  }
  else {
    /* XXX TODO: define default socket type for a tree! */
    sock = ntreeAddSocketInterface(ntree, in_out, "NodeSocketFloat", default_name);
  }

  /* Deactivate sockets. */
  LISTBASE_FOREACH (bNodeSocket *, socket_iter, sockets) {
    socket_iter->flag &= ~SELECT;
  }
  /* Make the new socket selected. */
  sock->flag |= SELECT;

  ED_node_tree_propagate_change(C, CTX_data_main(C), snode->edittree);

  WM_event_add_notifier(C, NC_NODE | ND_DISPLAY, nullptr);

  return OPERATOR_FINISHED;
}

void NODE_OT_tree_socket_add(wmOperatorType *ot)
{
  /* identifiers */
  ot->name = "Add Node Tree Interface Socket";
  ot->description = "Add an input or output to the active node tree";
  ot->idname = "NODE_OT_tree_socket_add";

  /* api callbacks */
  ot->exec = ntree_socket_add_exec;
  ot->poll = ED_operator_node_editable;

  /* flags */
  ot->flag = OPTYPE_REGISTER | OPTYPE_UNDO;

  RNA_def_enum(ot->srna, "in_out", rna_enum_node_socket_in_out_items, SOCK_IN, "Socket Type", "");
}

/** \} */

/* -------------------------------------------------------------------- */
/** \name Node-Tree Remove Interface Socket Operator
 * \{ */

static int ntree_socket_remove_exec(bContext *C, wmOperator *op)
{
  SpaceNode *snode = CTX_wm_space_node(C);
  bNodeTree *ntree = snode->edittree;
  const eNodeSocketInOut in_out = (eNodeSocketInOut)RNA_enum_get(op->ptr, "in_out");

  bNodeSocket *iosock = ntree_get_active_interface_socket(in_out == SOCK_IN ? &ntree->inputs :
                                                                              &ntree->outputs);
  if (iosock == nullptr) {
    return OPERATOR_CANCELLED;
  }

  /* Preferably next socket becomes active, otherwise try previous socket. */
  bNodeSocket *active_sock = (iosock->next ? iosock->next : iosock->prev);
  ntreeRemoveSocketInterface(ntree, iosock);

  /* Set active socket. */
  if (active_sock) {
    active_sock->flag |= SELECT;
  }

  ED_node_tree_propagate_change(C, CTX_data_main(C), ntree);

  WM_event_add_notifier(C, NC_NODE | ND_DISPLAY, nullptr);

  return OPERATOR_FINISHED;
}

void NODE_OT_tree_socket_remove(wmOperatorType *ot)
{
  /* identifiers */
  ot->name = "Remove Node Tree Interface Socket";
  ot->description = "Remove an input or output from the active node tree";
  ot->idname = "NODE_OT_tree_socket_remove";

  /* api callbacks */
  ot->exec = ntree_socket_remove_exec;
  ot->poll = ED_operator_node_editable;

  /* flags */
  ot->flag = OPTYPE_REGISTER | OPTYPE_UNDO;
  RNA_def_enum(ot->srna, "in_out", rna_enum_node_socket_in_out_items, SOCK_IN, "Socket Type", "");
}

/** \} */

/* -------------------------------------------------------------------- */
/** \name Node-Tree Change Interface Socket Type Operator
 * \{ */

static int ntree_socket_change_type_exec(bContext *C, wmOperator *op)
{
  SpaceNode *snode = CTX_wm_space_node(C);
  bNodeTree *ntree = snode->edittree;
  const eNodeSocketInOut in_out = (eNodeSocketInOut)RNA_enum_get(op->ptr, "in_out");
  const bNodeSocketType *socket_type = rna_node_socket_type_from_enum(
      RNA_enum_get(op->ptr, "socket_type"));
  ListBase *sockets = (in_out == SOCK_IN) ? &ntree->inputs : &ntree->outputs;

  Main *main = CTX_data_main(C);

  bNodeSocket *iosock = ntree_get_active_interface_socket(sockets);
  if (iosock == nullptr) {
    return OPERATOR_CANCELLED;
  }

  /* The type remains the same, so we don't need to change anything. */
  if (iosock->typeinfo == socket_type) {
    return OPERATOR_FINISHED;
  }

  blender::bke::nodeModifySocketType(ntree, nullptr, iosock, socket_type->idname);

  /* Need the extra update here because the loop above does not check for valid links in the node
   * group we're currently editing. */
  BKE_ntree_update_tag_interface(ntree);

  /* Deactivate sockets. */
  LISTBASE_FOREACH (bNodeSocket *, socket_iter, sockets) {
    socket_iter->flag &= ~SELECT;
  }
  /* Make the new socket active. */
  iosock->flag |= SELECT;

  ED_node_tree_propagate_change(C, main, ntree);

  WM_event_add_notifier(C, NC_NODE | ND_DISPLAY, nullptr);

  return OPERATOR_FINISHED;
}

static bool socket_change_poll_type(void *userdata, bNodeSocketType *socket_type)
{
  /* Check if the node tree supports the socket type. */
  bNodeTreeType *ntreetype = (bNodeTreeType *)userdata;
  if (ntreetype->valid_socket_type && !ntreetype->valid_socket_type(ntreetype, socket_type)) {
    return false;
  }

  /* Only use basic socket types for this enum. */
  if (socket_type->subtype != PROP_NONE) {
    return false;
  }

  if (!U.experimental.use_rotation_socket && socket_type->type == SOCK_ROTATION) {
    return false;
  }

  return true;
}

static const EnumPropertyItem *socket_change_type_itemf(bContext *C,
                                                        PointerRNA * /*ptr*/,
                                                        PropertyRNA * /*prop*/,
                                                        bool *r_free)
{
  if (!C) {
    return DummyRNA_NULL_items;
  }

  SpaceNode *snode = CTX_wm_space_node(C);
  if (!snode || !snode->edittree) {
    return DummyRNA_NULL_items;
  }

  return rna_node_socket_type_itemf(snode->edittree->typeinfo, socket_change_poll_type, r_free);
}

void NODE_OT_tree_socket_change_type(wmOperatorType *ot)
{
  PropertyRNA *prop;

  /* identifiers */
  ot->name = "Change Node Tree Interface Socket Type";
  ot->description = "Change the type of an input or output of the active node tree";
  ot->idname = "NODE_OT_tree_socket_change_type";

  /* api callbacks */
  ot->invoke = WM_menu_invoke;
  ot->exec = ntree_socket_change_type_exec;
  ot->poll = ED_operator_node_editable;

  /* flags */
  ot->flag = OPTYPE_REGISTER | OPTYPE_UNDO;

  RNA_def_enum(ot->srna, "in_out", rna_enum_node_socket_in_out_items, SOCK_IN, "Socket Type", "");
  prop = RNA_def_enum(ot->srna, "socket_type", DummyRNA_DEFAULT_items, 0, "Socket Type", "");
  RNA_def_enum_funcs(prop, socket_change_type_itemf);
  ot->prop = prop;
}

/** \} */

/* -------------------------------------------------------------------- */
/** \name Node-Tree Change Interface Socket Subtype Operator
 * \{ */

static int ntree_socket_change_subtype_exec(bContext *C, wmOperator *op)
{
  Main *main = CTX_data_main(C);
  const int socket_subtype = RNA_enum_get(op->ptr, "socket_subtype");

  PointerRNA io_socket_ptr = CTX_data_pointer_get_type(
      C, "interface_socket", &RNA_NodeSocketInterface);
  bNodeSocket *io_socket = static_cast<bNodeSocket *>(io_socket_ptr.data);
  if (!io_socket) {
    return OPERATOR_CANCELLED;
  }

  bNodeTree &node_tree = *reinterpret_cast<bNodeTree *>(io_socket_ptr.owner_id);

  ListBase *sockets;
  if (node_tree.interface_inputs().contains(io_socket)) {
    sockets = &node_tree.inputs;
  }
  else if (node_tree.interface_outputs().contains(io_socket)) {
    sockets = &node_tree.outputs;
  }
  else {
    /* The interface socket should be in the inputs or outputs. */
    BLI_assert_unreachable();
    return OPERATOR_CANCELLED;
  }

  nodeModifySocketTypeStatic(&node_tree, nullptr, io_socket, io_socket->type, socket_subtype);

  /* Deactivate sockets. */
  LISTBASE_FOREACH (bNodeSocket *, socket_iter, sockets) {
    socket_iter->flag &= ~SELECT;
  }
  /* Make the new socket active. */
  io_socket->flag |= SELECT;

  BKE_ntree_update_tag_interface(&node_tree);
  ED_node_tree_propagate_change(C, main, &node_tree);

  return OPERATOR_FINISHED;
}

static Set<int> socket_type_get_subtypes(const eNodeSocketDatatype type)
{
  switch (type) {
    case SOCK_FLOAT:
      return {PROP_PERCENTAGE,
              PROP_FACTOR,
              PROP_ANGLE,
              PROP_TIME,
              PROP_TIME_ABSOLUTE,
              PROP_DISTANCE,
              PROP_NONE};
    case SOCK_INT:
      return {PROP_PERCENTAGE, PROP_FACTOR, PROP_NONE};
    case SOCK_VECTOR:
      return {PROP_TRANSLATION,
              /* Direction doesn't seem to work. */
              // PROP_DIRECTION,
              PROP_VELOCITY,
              PROP_ACCELERATION,
              PROP_EULER,
              PROP_XYZ,
              PROP_NONE};
    default:
      return {};
  }
}

static const EnumPropertyItem *socket_change_subtype_itemf(bContext *C,
                                                           PointerRNA * /*ptr*/,
                                                           PropertyRNA * /*prop*/,
                                                           bool *r_free)
{
  if (!C) {
    return DummyRNA_NULL_items;
  }
  SpaceNode *snode = CTX_wm_space_node(C);
  if (!snode || !snode->edittree) {
    return DummyRNA_NULL_items;
  }

  PointerRNA active_socket_ptr = CTX_data_pointer_get_type(
      C, "interface_socket", &RNA_NodeSocketInterface);
  const bNodeSocket *active_socket = static_cast<const bNodeSocket *>(active_socket_ptr.data);
  if (!active_socket) {
    return DummyRNA_NULL_items;
  }

  const Set<int> subtypes = socket_type_get_subtypes(eNodeSocketDatatype(active_socket->type));
  if (subtypes.is_empty()) {
    return DummyRNA_NULL_items;
  }

  EnumPropertyItem *items = nullptr;
  int items_count = 0;
  for (const EnumPropertyItem *item = rna_enum_property_subtype_items; item->name != nullptr;
       item++) {
    if (subtypes.contains(item->value)) {
      RNA_enum_item_add(&items, &items_count, item);
    }
  }

  if (items_count == 0) {
    return DummyRNA_NULL_items;
  }

  RNA_enum_item_end(&items, &items_count);
  *r_free = true;
  return items;
}

static bool ntree_socket_change_subtype_poll(bContext *C)
{
  if (!ED_operator_node_editable(C)) {
    return false;
  }
  PointerRNA io_socket_ptr = CTX_data_pointer_get_type(
      C, "interface_socket", &RNA_NodeSocketInterface);
  const bNodeSocket *io_socket = static_cast<const bNodeSocket *>(io_socket_ptr.data);
  if (!io_socket) {
    return false;
  }
  return !socket_type_get_subtypes(eNodeSocketDatatype(io_socket->type)).is_empty();
}

void NODE_OT_tree_socket_change_subtype(wmOperatorType *ot)
{
  ot->name = "Change Node Tree Socket Subtype";
  ot->description = "Change the subtype of a socket of the active node tree";
  ot->idname = "NODE_OT_tree_socket_change_subtype";

  ot->invoke = WM_menu_invoke;
  ot->exec = ntree_socket_change_subtype_exec;
  ot->poll = ntree_socket_change_subtype_poll;

  ot->flag = OPTYPE_REGISTER | OPTYPE_UNDO;

  ot->prop = RNA_def_enum(
      ot->srna, "socket_subtype", DummyRNA_DEFAULT_items, 0, "Socket Subtype", "");
  RNA_def_enum_funcs(ot->prop, socket_change_subtype_itemf);
}

/** \} */

/* -------------------------------------------------------------------- */
/** \name Node-Tree Move Interface Socket Operator
 * \{ */

static const EnumPropertyItem move_direction_items[] = {
    {1, "UP", 0, "Up", ""},
    {2, "DOWN", 0, "Down", ""},
    {0, nullptr, 0, nullptr, nullptr},
};

static int ntree_socket_move_exec(bContext *C, wmOperator *op)
{
  SpaceNode *snode = CTX_wm_space_node(C);
  bNodeTree *ntree = snode->edittree;
  int direction = RNA_enum_get(op->ptr, "direction");

  const eNodeSocketInOut in_out = (eNodeSocketInOut)RNA_enum_get(op->ptr, "in_out");
  ListBase *sockets = in_out == SOCK_IN ? &ntree->inputs : &ntree->outputs;

  bNodeSocket *iosock = ntree_get_active_interface_socket(sockets);

  if (iosock == nullptr) {
    return OPERATOR_CANCELLED;
  }

  switch (direction) {
    case 1: { /* up */
      bNodeSocket *before = iosock->prev;
      BLI_remlink(sockets, iosock);
      if (before) {
        BLI_insertlinkbefore(sockets, before, iosock);
      }
      else {
        BLI_addhead(sockets, iosock);
      }
      break;
    }
    case 2: { /* down */
      bNodeSocket *after = iosock->next;
      BLI_remlink(sockets, iosock);
      if (after) {
        BLI_insertlinkafter(sockets, after, iosock);
      }
      else {
        BLI_addtail(sockets, iosock);
      }
      break;
    }
  }

  BKE_ntree_update_tag_interface(ntree);
  ED_node_tree_propagate_change(C, CTX_data_main(C), ntree);

  WM_event_add_notifier(C, NC_NODE | ND_DISPLAY, nullptr);

  return OPERATOR_FINISHED;
}

void NODE_OT_tree_socket_move(wmOperatorType *ot)
{
  /* identifiers */
  ot->name = "Move Node Tree Socket";
  ot->description = "Move a socket up or down in the active node tree's interface";
  ot->idname = "NODE_OT_tree_socket_move";

  /* api callbacks */
  ot->exec = ntree_socket_move_exec;
  ot->poll = ED_operator_node_editable;

  /* flags */
  ot->flag = OPTYPE_REGISTER | OPTYPE_UNDO;

  RNA_def_enum(ot->srna, "direction", move_direction_items, 1, "Direction", "");
  RNA_def_enum(ot->srna, "in_out", rna_enum_node_socket_in_out_items, SOCK_IN, "Socket Type", "");
}

/** \} */

/* -------------------------------------------------------------------- */
/** \name Node Shader Script Update
 * \{ */

static bool node_shader_script_update_poll(bContext *C)
{
  Scene *scene = CTX_data_scene(C);
  const RenderEngineType *type = RE_engines_find(scene->r.engine);
  SpaceNode *snode = CTX_wm_space_node(C);

  /* Test if we have a render engine that supports shaders scripts. */
  if (!(type && type->update_script_node)) {
    return false;
  }

  /* See if we have a shader script node in context. */
  bNode *node = (bNode *)CTX_data_pointer_get_type(C, "node", &RNA_ShaderNodeScript).data;

  if (!node && snode && snode->edittree) {
    node = nodeGetActive(snode->edittree);
  }

  if (node && node->type == SH_NODE_SCRIPT) {
    NodeShaderScript *nss = (NodeShaderScript *)node->storage;

    if (node->id || nss->filepath[0]) {
      return ED_operator_node_editable(C);
    }
  }

  /* See if we have a text datablock in context. */
  Text *text = (Text *)CTX_data_pointer_get_type(C, "edit_text", &RNA_Text).data;
  if (text) {
    return true;
  }

  /* We don't check if text datablock is actually in use, too slow for poll. */

  return false;
}

/* recursively check for script nodes in groups using this text and update */
static bool node_shader_script_update_text_recursive(RenderEngine *engine,
                                                     RenderEngineType *type,
                                                     bNodeTree *ntree,
                                                     Text *text,
                                                     VectorSet<bNodeTree *> &done_trees)
{
  bool found = false;

  done_trees.add_new(ntree);

  /* Update each script that is using this text datablock. */
  for (bNode *node : ntree->all_nodes()) {
    if (node->type == NODE_GROUP) {
      bNodeTree *ngroup = (bNodeTree *)node->id;
      if (ngroup && !done_trees.contains(ngroup)) {
        found |= node_shader_script_update_text_recursive(engine, type, ngroup, text, done_trees);
      }
    }
    else if (node->type == SH_NODE_SCRIPT && node->id == &text->id) {
      type->update_script_node(engine, ntree, node);
      found = true;
    }
  }

  return found;
}

static int node_shader_script_update_exec(bContext *C, wmOperator *op)
{
  Main *bmain = CTX_data_main(C);
  Scene *scene = CTX_data_scene(C);
  SpaceNode *snode = CTX_wm_space_node(C);
  PointerRNA nodeptr = CTX_data_pointer_get_type(C, "node", &RNA_ShaderNodeScript);
  bool found = false;

  /* setup render engine */
  RenderEngineType *type = RE_engines_find(scene->r.engine);
  RenderEngine *engine = RE_engine_create(type);
  engine->reports = op->reports;

  bNodeTree *ntree_base = nullptr;
  bNode *node = nullptr;
  if (nodeptr.data) {
    ntree_base = (bNodeTree *)nodeptr.owner_id;
    node = (bNode *)nodeptr.data;
  }
  else if (snode && snode->edittree) {
    ntree_base = snode->edittree;
    node = nodeGetActive(snode->edittree);
  }

  if (node) {
    /* Update single node. */
    type->update_script_node(engine, ntree_base, node);

    found = true;
  }
  else {
    /* Update all nodes using text datablock. */
    Text *text = (Text *)CTX_data_pointer_get_type(C, "edit_text", &RNA_Text).data;

    if (text) {

      VectorSet<bNodeTree *> done_trees;

      FOREACH_NODETREE_BEGIN (bmain, ntree, id) {
        if (ntree->type == NTREE_SHADER) {
          if (!done_trees.contains(ntree)) {
            found |= node_shader_script_update_text_recursive(
                engine, type, ntree, text, done_trees);
          }
        }
      }
      FOREACH_NODETREE_END;

      if (!found) {
        BKE_report(op->reports, RPT_INFO, "Text not used by any node, no update done");
      }
    }
  }

  RE_engine_free(engine);

  return (found) ? OPERATOR_FINISHED : OPERATOR_CANCELLED;
}

void NODE_OT_shader_script_update(wmOperatorType *ot)
{
  /* identifiers */
  ot->name = "Script Node Update";
  ot->description = "Update shader script node with new sockets and options from the script";
  ot->idname = "NODE_OT_shader_script_update";

  /* api callbacks */
  ot->exec = node_shader_script_update_exec;
  ot->poll = node_shader_script_update_poll;

  /* flags */
  ot->flag = OPTYPE_REGISTER | OPTYPE_UNDO;
}

/** \} */

/* -------------------------------------------------------------------- */
/** \name Node Viewer Border
 * \{ */

static void viewer_border_corner_to_backdrop(SpaceNode *snode,
                                             ARegion *region,
                                             int x,
                                             int y,
                                             int backdrop_width,
                                             int backdrop_height,
                                             float *fx,
                                             float *fy)
{
  float bufx = backdrop_width * snode->zoom;
  float bufy = backdrop_height * snode->zoom;

  *fx = (bufx > 0.0f ? (float(x) - 0.5f * region->winx - snode->xof) / bufx + 0.5f : 0.0f);
  *fy = (bufy > 0.0f ? (float(y) - 0.5f * region->winy - snode->yof) / bufy + 0.5f : 0.0f);
}

static int viewer_border_exec(bContext *C, wmOperator *op)
{
  Main *bmain = CTX_data_main(C);
  void *lock;

  ED_preview_kill_jobs(CTX_wm_manager(C), bmain);

  Image *ima = BKE_image_ensure_viewer(bmain, IMA_TYPE_COMPOSITE, "Viewer Node");
  ImBuf *ibuf = BKE_image_acquire_ibuf(ima, nullptr, &lock);

  if (ibuf) {
    ARegion *region = CTX_wm_region(C);
    SpaceNode *snode = CTX_wm_space_node(C);
    bNodeTree *btree = snode->nodetree;
    rcti rect;
    rctf rectf;

    /* Get border from operator. */
    WM_operator_properties_border_to_rcti(op, &rect);

    /* Convert border to unified space within backdrop image. */
    viewer_border_corner_to_backdrop(
        snode, region, rect.xmin, rect.ymin, ibuf->x, ibuf->y, &rectf.xmin, &rectf.ymin);

    viewer_border_corner_to_backdrop(
        snode, region, rect.xmax, rect.ymax, ibuf->x, ibuf->y, &rectf.xmax, &rectf.ymax);

    /* Clamp coordinates. */
    rectf.xmin = max_ff(rectf.xmin, 0.0f);
    rectf.ymin = max_ff(rectf.ymin, 0.0f);
    rectf.xmax = min_ff(rectf.xmax, 1.0f);
    rectf.ymax = min_ff(rectf.ymax, 1.0f);

    if (rectf.xmin < rectf.xmax && rectf.ymin < rectf.ymax) {
      btree->viewer_border = rectf;

      if (rectf.xmin == 0.0f && rectf.ymin == 0.0f && rectf.xmax == 1.0f && rectf.ymax == 1.0f) {
        btree->flag &= ~NTREE_VIEWER_BORDER;
      }
      else {
        btree->flag |= NTREE_VIEWER_BORDER;
      }

      ED_node_tree_propagate_change(C, bmain, btree);
      WM_event_add_notifier(C, NC_NODE | ND_DISPLAY, nullptr);
    }
    else {
      btree->flag &= ~NTREE_VIEWER_BORDER;
    }
  }

  BKE_image_release_ibuf(ima, ibuf, lock);

  return OPERATOR_FINISHED;
}

void NODE_OT_viewer_border(wmOperatorType *ot)
{
  /* identifiers */
  ot->name = "Viewer Region";
  ot->description = "Set the boundaries for viewer operations";
  ot->idname = "NODE_OT_viewer_border";

  /* api callbacks */
  ot->invoke = WM_gesture_box_invoke;
  ot->exec = viewer_border_exec;
  ot->modal = WM_gesture_box_modal;
  ot->cancel = WM_gesture_box_cancel;
  ot->poll = composite_node_active;

  /* flags */
  ot->flag = OPTYPE_REGISTER | OPTYPE_UNDO;

  /* properties */
  WM_operator_properties_gesture_box(ot);
}

static int clear_viewer_border_exec(bContext *C, wmOperator * /*op*/)
{
  SpaceNode *snode = CTX_wm_space_node(C);
  bNodeTree *btree = snode->nodetree;

  btree->flag &= ~NTREE_VIEWER_BORDER;
  ED_node_tree_propagate_change(C, CTX_data_main(C), btree);
  WM_event_add_notifier(C, NC_NODE | ND_DISPLAY, nullptr);

  return OPERATOR_FINISHED;
}

void NODE_OT_clear_viewer_border(wmOperatorType *ot)
{
  /* identifiers */
  ot->name = "Clear Viewer Region";
  ot->description = "Clear the boundaries for viewer operations";
  ot->idname = "NODE_OT_clear_viewer_border";

  /* api callbacks */
  ot->exec = clear_viewer_border_exec;
  ot->poll = composite_node_active;

  /* flags */
  ot->flag = OPTYPE_REGISTER | OPTYPE_UNDO;
}

/** \} */

/* -------------------------------------------------------------------- */
/** \name Cryptomatte Add Socket
 * \{ */

static int node_cryptomatte_add_socket_exec(bContext *C, wmOperator * /*op*/)
{
  SpaceNode *snode = CTX_wm_space_node(C);
  PointerRNA ptr = CTX_data_pointer_get(C, "node");
  bNodeTree *ntree = nullptr;
  bNode *node = nullptr;

  if (ptr.data) {
    node = (bNode *)ptr.data;
    ntree = (bNodeTree *)ptr.owner_id;
  }
  else if (snode && snode->edittree) {
    ntree = snode->edittree;
    node = nodeGetActive(snode->edittree);
  }

  if (!node || node->type != CMP_NODE_CRYPTOMATTE_LEGACY) {
    return OPERATOR_CANCELLED;
  }

  ntreeCompositCryptomatteAddSocket(ntree, node);

  ED_node_tree_propagate_change(C, CTX_data_main(C), ntree);

  return OPERATOR_FINISHED;
}

void NODE_OT_cryptomatte_layer_add(wmOperatorType *ot)
{
  /* identifiers */
  ot->name = "Add Cryptomatte Socket";
  ot->description = "Add a new input layer to a Cryptomatte node";
  ot->idname = "NODE_OT_cryptomatte_layer_add";

  /* callbacks */
  ot->exec = node_cryptomatte_add_socket_exec;
  ot->poll = composite_node_editable;

  /* flags */
  ot->flag = OPTYPE_REGISTER | OPTYPE_UNDO;
}

/** \} */

/* -------------------------------------------------------------------- */
/** \name Cryptomatte Remove Socket
 * \{ */

static int node_cryptomatte_remove_socket_exec(bContext *C, wmOperator * /*op*/)
{
  SpaceNode *snode = CTX_wm_space_node(C);
  PointerRNA ptr = CTX_data_pointer_get(C, "node");
  bNodeTree *ntree = nullptr;
  bNode *node = nullptr;

  if (ptr.data) {
    node = (bNode *)ptr.data;
    ntree = (bNodeTree *)ptr.owner_id;
  }
  else if (snode && snode->edittree) {
    ntree = snode->edittree;
    node = nodeGetActive(snode->edittree);
  }

  if (!node || node->type != CMP_NODE_CRYPTOMATTE_LEGACY) {
    return OPERATOR_CANCELLED;
  }

  if (!ntreeCompositCryptomatteRemoveSocket(ntree, node)) {
    return OPERATOR_CANCELLED;
  }

  ED_node_tree_propagate_change(C, CTX_data_main(C), ntree);

  return OPERATOR_FINISHED;
}

void NODE_OT_cryptomatte_layer_remove(wmOperatorType *ot)
{
  /* identifiers */
  ot->name = "Remove Cryptomatte Socket";
  ot->description = "Remove layer from a Cryptomatte node";
  ot->idname = "NODE_OT_cryptomatte_layer_remove";

  /* callbacks */
  ot->exec = node_cryptomatte_remove_socket_exec;
  ot->poll = composite_node_editable;

  /* flags */
  ot->flag = OPTYPE_REGISTER | OPTYPE_UNDO;
}

/** \} */

}  // namespace blender::ed::space_node<|MERGE_RESOLUTION|>--- conflicted
+++ resolved
@@ -504,12 +504,8 @@
 
 bool ED_node_supports_preview(SpaceNode *snode)
 {
-<<<<<<< HEAD
-  return ED_node_is_compositor(snode) || ED_node_is_shader(snode);
-=======
   return ED_node_is_compositor(snode) ||
          (U.experimental.use_shader_node_previews && ED_node_is_shader(snode));
->>>>>>> 36cd1755
 }
 
 void ED_node_shader_default(const bContext *C, ID *id)
@@ -1131,12 +1127,8 @@
 bool node_is_previewable(const bNodeTree &ntree, const bNode &node)
 {
   if (ntree.type == NTREE_SHADER) {
-<<<<<<< HEAD
-    return !(node.is_frame() || node.is_group_input() || node.is_group_output() ||
-=======
     return U.experimental.use_shader_node_previews &&
            !(node.is_frame() || node.is_group_input() || node.is_group_output() ||
->>>>>>> 36cd1755
              node.type == SH_NODE_OUTPUT_MATERIAL);
   }
   return node.typeinfo->flag & NODE_PREVIEW;
