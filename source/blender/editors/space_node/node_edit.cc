/* SPDX-FileCopyrightText: 2005 Blender Authors
 *
 * SPDX-License-Identifier: GPL-2.0-or-later */

/** \file
 * \ingroup spnode
 */

#include <algorithm>

#include "MEM_guardedalloc.h"

#include "DNA_material_types.h"
#include "DNA_node_types.h"
#include "DNA_text_types.h"
#include "DNA_world_types.h"

#include "BKE_callbacks.hh"
#include "BKE_context.hh"
#include "BKE_global.hh"
#include "BKE_image.h"
#include "BKE_lib_id.hh"
#include "BKE_main.hh"
#include "BKE_material.h"
#include "BKE_node.hh"
#include "BKE_node_runtime.hh"
#include "BKE_node_tree_update.hh"
#include "BKE_report.hh"
#include "BKE_scene.hh"
#include "BKE_scene_runtime.hh"

#include "BLI_string.h"
#include "BLI_string_utf8.h"

#include "BLT_translation.hh"

#include "DEG_depsgraph.hh"
#include "DEG_depsgraph_build.hh"
#include "DEG_depsgraph_debug.hh"
#include "DEG_depsgraph_query.hh"

#include "RE_engine.h"
#include "RE_pipeline.h"

#include "ED_image.hh"
#include "ED_node.hh" /* own include */
#include "ED_render.hh"
#include "ED_screen.hh"
#include "ED_viewer_path.hh"

#include "RNA_access.hh"
#include "RNA_define.hh"
#include "RNA_prototypes.h"

#include "WM_api.hh"
#include "WM_types.hh"

#include "UI_view2d.hh"

#include "GPU_capabilities.hh"
#include "GPU_material.hh"

#include "IMB_imbuf_types.hh"

#include "NOD_composite.hh"
#include "NOD_geometry.hh"
#include "NOD_shader.h"
#include "NOD_socket.hh"
#include "NOD_texture.h"
#include "node_intern.hh" /* own include */

#include "COM_profiler.hh"

namespace blender::ed::space_node {

#define USE_ESC_COMPO

/* -------------------------------------------------------------------- */
/** \name Composite Job Manager
 * \{ */

enum {
  COM_RECALC_COMPOSITE = 1,
  COM_RECALC_VIEWER = 2,
};

struct CompoJob {
  /* Input parameters. */
  Main *bmain;
  Scene *scene;
  ViewLayer *view_layer;
  bNodeTree *ntree;
  int recalc_flags;
  /* Evaluated state/ */
  Depsgraph *compositor_depsgraph;
  bNodeTree *localtree;
  /* Render instance. */
  Render *re;
  /* Job system integration. */
  const bool *stop;
  bool *do_update;
  float *progress;
  bool cancelled;

  realtime_compositor::Profiler profiler;
};

float node_socket_calculate_height(const bNodeSocket &socket)
{
  float sock_height = NODE_SOCKSIZE * NODE_SOCKSIZE_DRAW_MULIPLIER;
  if (socket.flag & SOCK_MULTI_INPUT) {
    sock_height += max_ii(NODE_MULTI_INPUT_LINK_GAP * 0.5f * socket.runtime->total_inputs,
                          NODE_SOCKSIZE);
  }
  return sock_height;
}

float2 node_link_calculate_multi_input_position(const float2 &socket_position,
                                                const int index,
                                                const int total_inputs)
{
  const float offset = (total_inputs * NODE_MULTI_INPUT_LINK_GAP - NODE_MULTI_INPUT_LINK_GAP) *
                       0.5f;
  return {socket_position.x, socket_position.y - offset + index * NODE_MULTI_INPUT_LINK_GAP};
}

static void compo_tag_output_nodes(bNodeTree *nodetree, int recalc_flags)
{
  for (bNode *node : nodetree->all_nodes()) {
    if (node->type == CMP_NODE_COMPOSITE) {
      if (recalc_flags & COM_RECALC_COMPOSITE) {
        node->flag |= NODE_DO_OUTPUT_RECALC;
      }
    }
    else if (node->type == CMP_NODE_VIEWER) {
      if (recalc_flags & COM_RECALC_VIEWER) {
        node->flag |= NODE_DO_OUTPUT_RECALC;
      }
    }
    else if (node->type == NODE_GROUP) {
      if (node->id) {
        compo_tag_output_nodes((bNodeTree *)node->id, recalc_flags);
      }
    }
  }
}

static int compo_get_recalc_flags(const bContext *C)
{
  wmWindowManager *wm = CTX_wm_manager(C);
  int recalc_flags = 0;

  LISTBASE_FOREACH (wmWindow *, win, &wm->windows) {
    const bScreen *screen = WM_window_get_active_screen(win);

    LISTBASE_FOREACH (ScrArea *, area, &screen->areabase) {
      if (area->spacetype == SPACE_IMAGE) {
        SpaceImage *sima = (SpaceImage *)area->spacedata.first;
        if (sima->image) {
          if (sima->image->type == IMA_TYPE_R_RESULT) {
            recalc_flags |= COM_RECALC_COMPOSITE;
          }
          else if (sima->image->type == IMA_TYPE_COMPOSITE) {
            recalc_flags |= COM_RECALC_VIEWER;
          }
        }
      }
      else if (area->spacetype == SPACE_NODE) {
        SpaceNode *snode = (SpaceNode *)area->spacedata.first;
        if (snode->flag & SNODE_BACKDRAW) {
          recalc_flags |= COM_RECALC_VIEWER;
        }
      }
    }
  }

  return recalc_flags;
}

/* Called by compositor, only to check job 'stop' value. */
static bool compo_breakjob(void *cjv)
{
  CompoJob *cj = (CompoJob *)cjv;

  /* Without G.is_break 'ESC' won't quit - which annoys users. */
  return (*(cj->stop)
#ifdef USE_ESC_COMPO
          || G.is_break
#endif
  );
}

/* Called by compositor, #wmJob sends notifier. */
static void compo_statsdrawjob(void *cjv, const char * /*str*/)
{
  CompoJob *cj = (CompoJob *)cjv;

  *(cj->do_update) = true;
}

/* Called by compositor, wmJob sends notifier. */
static void compo_redrawjob(void *cjv)
{
  CompoJob *cj = (CompoJob *)cjv;

  *(cj->do_update) = true;
}

static void compo_freejob(void *cjv)
{
  CompoJob *cj = (CompoJob *)cjv;

  if (cj->localtree) {
    /* Merge back node previews, only for completed jobs. */
    if (!cj->cancelled) {
      bke::ntreeLocalMerge(cj->bmain, cj->localtree, cj->ntree);
    }

    bke::ntreeFreeTree(cj->localtree);
    MEM_freeN(cj->localtree);
  }
  if (cj->compositor_depsgraph != nullptr) {
    DEG_graph_free(cj->compositor_depsgraph);
  }

  MEM_delete(cj);
}

/* Only now we copy the nodetree, so adding many jobs while
 * sliding buttons doesn't frustrate. */
static void compo_initjob(void *cjv)
{
  CompoJob *cj = (CompoJob *)cjv;
  Main *bmain = cj->bmain;
  Scene *scene = cj->scene;
  ViewLayer *view_layer = cj->view_layer;

  cj->compositor_depsgraph = DEG_graph_new(bmain, scene, view_layer, DAG_EVAL_RENDER);
  DEG_debug_name_set(cj->compositor_depsgraph, "COMPOSITOR");
  DEG_graph_build_for_compositor_preview(cj->compositor_depsgraph, cj->ntree);

  /* NOTE: Don't update animation to preserve unkeyed changes, this means can not use
   * evaluate_on_framechange. */
  DEG_evaluate_on_refresh(cj->compositor_depsgraph);

  bNodeTree *ntree_eval = (bNodeTree *)DEG_get_evaluated_id(cj->compositor_depsgraph,
                                                            &cj->ntree->id);

  cj->localtree = bke::ntreeLocalize(ntree_eval, nullptr);

  if (cj->recalc_flags) {
    compo_tag_output_nodes(cj->localtree, cj->recalc_flags);
  }

<<<<<<< HEAD
  if (scene->r.compositor_device == SCE_COMPOSITOR_DEVICE_GPU) {
    cj->re = RE_NewRender(COMPOSITOR_RENDER_NAME);
=======
  cj->re = RE_NewSceneRender(scene);
  if (scene->r.compositor_device == SCE_COMPOSITOR_DEVICE_GPU) {
>>>>>>> f9ea64b0
    RE_system_gpu_context_ensure(cj->re);
  }
}

/* Called before redraw notifiers, it moves finished previews over. */
static void compo_updatejob(void * /*cjv*/)
{
  WM_main_add_notifier(NC_SCENE | ND_COMPO_RESULT, nullptr);
}

static void compo_progressjob(void *cjv, float progress)
{
  CompoJob *cj = (CompoJob *)cjv;

  *(cj->progress) = progress;
}

/* Only this runs inside thread. */
static void compo_startjob(void *cjv, wmJobWorkerStatus *worker_status)
{
  CompoJob *cj = (CompoJob *)cjv;
  bNodeTree *ntree = cj->localtree;
  Scene *scene = cj->scene;

  if (scene->use_nodes == false) {
    return;
  }

  cj->stop = &worker_status->stop;
  cj->do_update = &worker_status->do_update;
  cj->progress = &worker_status->progress;

  ntree->runtime->test_break = compo_breakjob;
  ntree->runtime->tbh = cj;
  ntree->runtime->stats_draw = compo_statsdrawjob;
  ntree->runtime->sdh = cj;
  ntree->runtime->progress = compo_progressjob;
  ntree->runtime->prh = cj;
  ntree->runtime->update_draw = compo_redrawjob;
  ntree->runtime->udh = cj;

  BKE_callback_exec_id(cj->bmain, &scene->id, BKE_CB_EVT_COMPOSITE_PRE);

  if ((cj->scene->r.scemode & R_MULTIVIEW) == 0) {
    ntreeCompositExecTree(cj->re, cj->scene, ntree, &cj->scene->r, "", nullptr, &cj->profiler);
  }
  else {
    LISTBASE_FOREACH (SceneRenderView *, srv, &scene->r.views) {
      if (BKE_scene_multiview_is_render_view_active(&scene->r, srv) == false) {
        continue;
      }
      ntreeCompositExecTree(
          cj->re, cj->scene, ntree, &cj->scene->r, srv->name, nullptr, &cj->profiler);
    }
  }

  ntree->runtime->test_break = nullptr;
  ntree->runtime->stats_draw = nullptr;
  ntree->runtime->progress = nullptr;
}

static void compo_canceljob(void *cjv)
{
  CompoJob *cj = (CompoJob *)cjv;
  Main *bmain = cj->bmain;
  Scene *scene = cj->scene;
  BKE_callback_exec_id(bmain, &scene->id, BKE_CB_EVT_COMPOSITE_CANCEL);
  cj->cancelled = true;

  scene->runtime->compositor.per_node_execution_time = cj->profiler.get_nodes_evaluation_times();
}

static void compo_completejob(void *cjv)
{
  CompoJob *cj = (CompoJob *)cjv;
  Main *bmain = cj->bmain;
  Scene *scene = cj->scene;
  BKE_callback_exec_id(bmain, &scene->id, BKE_CB_EVT_COMPOSITE_POST);

  scene->runtime->compositor.per_node_execution_time = cj->profiler.get_nodes_evaluation_times();
}

/** \} */

}  // namespace blender::ed::space_node

/* -------------------------------------------------------------------- */
/** \name Composite Job C API
 * \{ */

/* Identify if the compositor can run. Currently, this only checks if the compositor is set to GPU
 * and the render size exceeds what can be allocated as a texture in it. */
static bool is_compositing_possible(const bContext *C)
{
  Scene *scene = CTX_data_scene(C);
  /* CPU compositor can always run. */
  if (scene->r.compositor_device != SCE_COMPOSITOR_DEVICE_GPU) {
    return true;
  }

  int width, height;
  BKE_render_resolution(&scene->r, false, &width, &height);
  const int max_texture_size = GPU_max_texture_size();

  /* There is no way to know if the render size is too large except if we actually allocate a test
   * texture, which we want to avoid due its cost. So we employ a heuristic that so far has worked
   * with all known GPU drivers. */
  if (size_t(width) * height > (size_t(max_texture_size) * max_texture_size) / 4) {
    WM_report(RPT_ERROR, "Render size too large for GPU, use CPU compositor instead");
    return false;
  }

  return true;
}

void ED_node_composite_job(const bContext *C, bNodeTree *nodetree, Scene *scene_owner)
{
  using namespace blender::ed::space_node;

  Main *bmain = CTX_data_main(C);
  Scene *scene = CTX_data_scene(C);
  ViewLayer *view_layer = CTX_data_view_layer(C);

  if (!is_compositing_possible(C)) {
    return;
  }

  /* See #32272. */
  if (G.is_rendering) {
    return;
  }

#ifdef USE_ESC_COMPO
  G.is_break = false;
#endif

  BKE_image_backup_render(
      scene, BKE_image_ensure_viewer(bmain, IMA_TYPE_R_RESULT, "Render Result"), false);

  wmJob *wm_job = WM_jobs_get(CTX_wm_manager(C),
                              CTX_wm_window(C),
                              scene_owner,
                              "Compositing",
                              WM_JOB_EXCL_RENDER | WM_JOB_PROGRESS,
                              WM_JOB_TYPE_COMPOSITE);
  CompoJob *cj = MEM_new<CompoJob>("compo job");

  /* Custom data for preview thread. */
  cj->bmain = bmain;
  cj->scene = scene;
  cj->view_layer = view_layer;
  cj->ntree = nodetree;
  cj->recalc_flags = compo_get_recalc_flags(C);

  /* Set up job. */
  WM_jobs_customdata_set(wm_job, cj, compo_freejob);
  WM_jobs_timer(wm_job, 0.1, NC_SCENE | ND_COMPO_RESULT, NC_SCENE | ND_COMPO_RESULT);
  WM_jobs_callbacks_ex(wm_job,
                       compo_startjob,
                       compo_initjob,
                       compo_updatejob,
                       nullptr,
                       compo_completejob,
                       compo_canceljob);

  WM_jobs_start(CTX_wm_manager(C), wm_job);
}

/** \} */

namespace blender::ed::space_node {

/* -------------------------------------------------------------------- */
/** \name Composite Poll & Utility Functions
 * \{ */

bool composite_node_active(bContext *C)
{
  if (ED_operator_node_active(C)) {
    SpaceNode *snode = CTX_wm_space_node(C);
    if (ED_node_is_compositor(snode)) {
      return true;
    }
  }
  return false;
}

bool composite_node_editable(bContext *C)
{
  if (ED_operator_node_editable(C)) {
    SpaceNode *snode = CTX_wm_space_node(C);
    if (ED_node_is_compositor(snode)) {
      return true;
    }
  }
  return false;
}

static void send_notifiers_after_tree_change(ID *id, bNodeTree *ntree)
{
  WM_main_add_notifier(NC_NODE | NA_EDITED, id);

  if (ntree->type == NTREE_SHADER && id != nullptr) {
    if (GS(id->name) == ID_MA) {
      WM_main_add_notifier(NC_MATERIAL | ND_SHADING, id);
    }
    else if (GS(id->name) == ID_LA) {
      WM_main_add_notifier(NC_LAMP | ND_LIGHTING, id);
    }
    else if (GS(id->name) == ID_WO) {
      WM_main_add_notifier(NC_WORLD | ND_WORLD, id);
    }
  }
  else if (ntree->type == NTREE_COMPOSIT) {
    WM_main_add_notifier(NC_SCENE | ND_NODES, id);
  }
  else if (ntree->type == NTREE_TEXTURE) {
    WM_main_add_notifier(NC_TEXTURE | ND_NODES, id);
  }
  else if (ntree->type == NTREE_GEOMETRY) {
    WM_main_add_notifier(NC_OBJECT | ND_MODIFIER, id);
  }
}

/** \} */

}  // namespace blender::ed::space_node

/* -------------------------------------------------------------------- */
/** \name Node Editor Public API Functions
 * \{ */

void ED_node_tree_propagate_change(const bContext *C, Main *bmain, bNodeTree *root_ntree)
{
  if (C != nullptr) {
    SpaceNode *snode = CTX_wm_space_node(C);
    if (snode != nullptr && root_ntree != nullptr) {
      blender::ed::space_node::send_notifiers_after_tree_change(snode->id, root_ntree);
    }
  }

  NodeTreeUpdateExtraParams params = {nullptr};
  params.tree_changed_fn = [](ID *id, bNodeTree *ntree, void * /*user_data*/) {
    blender::ed::space_node::send_notifiers_after_tree_change(id, ntree);
    DEG_id_tag_update(&ntree->id, ID_RECALC_SYNC_TO_EVAL);
  };
  params.tree_output_changed_fn = [](ID * /*id*/, bNodeTree *ntree, void * /*user_data*/) {
    DEG_id_tag_update(&ntree->id, ID_RECALC_NTREE_OUTPUT);
  };

  BKE_ntree_update_main_tree(bmain, root_ntree, &params);
}

void ED_node_set_tree_type(SpaceNode *snode, blender::bke::bNodeTreeType *typeinfo)
{
  if (typeinfo) {
    STRNCPY(snode->tree_idname, typeinfo->idname);
  }
  else {
    snode->tree_idname[0] = '\0';
  }
}

bool ED_node_is_compositor(const SpaceNode *snode)
{
  return STREQ(snode->tree_idname, ntreeType_Composite->idname);
}

bool ED_node_is_shader(SpaceNode *snode)
{
  return STREQ(snode->tree_idname, ntreeType_Shader->idname);
}

bool ED_node_is_texture(SpaceNode *snode)
{
  return STREQ(snode->tree_idname, ntreeType_Texture->idname);
}

bool ED_node_is_geometry(SpaceNode *snode)
{
  return STREQ(snode->tree_idname, ntreeType_Geometry->idname);
}

bool ED_node_supports_preview(SpaceNode *snode)
{
  return ED_node_is_compositor(snode) ||
         (U.experimental.use_shader_node_previews && ED_node_is_shader(snode));
}

void ED_node_shader_default(const bContext *C, ID *id)
{
  Main *bmain = CTX_data_main(C);

  if (GS(id->name) == ID_MA) {
    /* Materials */
    Object *ob = CTX_data_active_object(C);
    Material *ma = (Material *)id;
    Material *ma_default;

    if (ob && ob->type == OB_VOLUME) {
      ma_default = BKE_material_default_volume();
    }
    else {
      ma_default = BKE_material_default_surface();
    }

    ma->nodetree = blender::bke::ntreeCopyTree(bmain, ma_default->nodetree);
    ma->nodetree->owner_id = &ma->id;
    for (bNode *node_iter : ma->nodetree->all_nodes()) {
      STRNCPY_UTF8(node_iter->name, DATA_(node_iter->name));
      blender::bke::nodeUniqueName(ma->nodetree, node_iter);
    }

    BKE_ntree_update_main_tree(bmain, ma->nodetree, nullptr);
  }
  else if (ELEM(GS(id->name), ID_WO, ID_LA)) {
    /* Emission */
    bNodeTree *ntree = blender::bke::ntreeAddTreeEmbedded(
        nullptr, id, "Shader Nodetree", ntreeType_Shader->idname);
    bNode *shader, *output;

    if (GS(id->name) == ID_WO) {
      World *world = (World *)id;

      shader = blender::bke::nodeAddStaticNode(nullptr, ntree, SH_NODE_BACKGROUND);
      output = blender::bke::nodeAddStaticNode(nullptr, ntree, SH_NODE_OUTPUT_WORLD);
      blender::bke::nodeAddLink(ntree,
                                shader,
                                blender::bke::nodeFindSocket(shader, SOCK_OUT, "Background"),
                                output,
                                blender::bke::nodeFindSocket(output, SOCK_IN, "Surface"));

      bNodeSocket *color_sock = blender::bke::nodeFindSocket(shader, SOCK_IN, "Color");
      copy_v3_v3(((bNodeSocketValueRGBA *)color_sock->default_value)->value, &world->horr);
    }
    else {
      shader = blender::bke::nodeAddStaticNode(nullptr, ntree, SH_NODE_EMISSION);
      output = blender::bke::nodeAddStaticNode(nullptr, ntree, SH_NODE_OUTPUT_LIGHT);
      blender::bke::nodeAddLink(ntree,
                                shader,
                                blender::bke::nodeFindSocket(shader, SOCK_OUT, "Emission"),
                                output,
                                blender::bke::nodeFindSocket(output, SOCK_IN, "Surface"));
    }

    shader->locx = 10.0f;
    shader->locy = 300.0f;
    output->locx = 300.0f;
    output->locy = 300.0f;
    blender::bke::nodeSetActive(ntree, output);
    BKE_ntree_update_main_tree(bmain, ntree, nullptr);
  }
  else {
    printf("ED_node_shader_default called on wrong ID type.\n");
    return;
  }
}

void ED_node_composit_default(const bContext *C, Scene *sce)
{
  /* but lets check it anyway */
  if (sce->nodetree) {
    if (G.debug & G_DEBUG) {
      printf("error in composite initialize\n");
    }
    return;
  }

  sce->nodetree = blender::bke::ntreeAddTreeEmbedded(
      nullptr, &sce->id, "Compositing Nodetree", ntreeType_Composite->idname);

  bNode *out = blender::bke::nodeAddStaticNode(C, sce->nodetree, CMP_NODE_COMPOSITE);
  out->locx = 200.0f;
  out->locy = 200.0f;

  bNode *in = blender::bke::nodeAddStaticNode(C, sce->nodetree, CMP_NODE_R_LAYERS);
  in->locx = -200.0f;
  in->locy = 200.0f;
  blender::bke::nodeSetActive(sce->nodetree, in);

  /* Links from color to color. */
  bNodeSocket *fromsock = (bNodeSocket *)in->outputs.first;
  bNodeSocket *tosock = (bNodeSocket *)out->inputs.first;
  blender::bke::nodeAddLink(sce->nodetree, in, fromsock, out, tosock);

  BKE_ntree_update_main_tree(CTX_data_main(C), sce->nodetree, nullptr);
}

void ED_node_texture_default(const bContext *C, Tex *tex)
{
  if (tex->nodetree) {
    if (G.debug & G_DEBUG) {
      printf("error in texture initialize\n");
    }
    return;
  }

  tex->nodetree = blender::bke::ntreeAddTreeEmbedded(
      nullptr, &tex->id, "Texture Nodetree", ntreeType_Texture->idname);

  bNode *out = blender::bke::nodeAddStaticNode(C, tex->nodetree, TEX_NODE_OUTPUT);
  out->locx = 300.0f;
  out->locy = 300.0f;

  bNode *in = blender::bke::nodeAddStaticNode(C, tex->nodetree, TEX_NODE_CHECKER);
  in->locx = 10.0f;
  in->locy = 300.0f;
  blender::bke::nodeSetActive(tex->nodetree, in);

  bNodeSocket *fromsock = (bNodeSocket *)in->outputs.first;
  bNodeSocket *tosock = (bNodeSocket *)out->inputs.first;
  blender::bke::nodeAddLink(tex->nodetree, in, fromsock, out, tosock);

  BKE_ntree_update_main_tree(CTX_data_main(C), tex->nodetree, nullptr);
}

namespace blender::ed::space_node {

/**
 * Here we set the active tree(s), even called for each redraw now, so keep it fast :)
 */
void snode_set_context(const bContext &C)
{
  SpaceNode *snode = CTX_wm_space_node(&C);
  bke::bNodeTreeType *treetype = bke::ntreeTypeFind(snode->tree_idname);
  bNodeTree *ntree = snode->nodetree;
  ID *id = snode->id, *from = snode->from;

  /* Check the tree type. */
  if (!treetype || (treetype->poll && !treetype->poll(&C, treetype))) {
    /* Invalid tree type, skip.
     * NOTE: not resetting the node path here, invalid #bNodeTreeType
     * may still be registered at a later point. */
    return;
  }

  if (snode->nodetree && !STREQ(snode->nodetree->idname, snode->tree_idname)) {
    /* Current tree does not match selected type, clear tree path. */
    ntree = nullptr;
    id = nullptr;
    from = nullptr;
  }

  if (!(snode->flag & SNODE_PIN) || ntree == nullptr) {
    if (treetype->get_from_context) {
      /* Reset and update from context. */
      ntree = nullptr;
      id = nullptr;
      from = nullptr;

      treetype->get_from_context(&C, treetype, &ntree, &id, &from);
    }
  }

  if (snode->nodetree != ntree || snode->id != id || snode->from != from ||
      (snode->treepath.last == nullptr && ntree))
  {
    ED_node_tree_start(snode, ntree, id, from);
  }
}

}  // namespace blender::ed::space_node

void ED_node_set_active(
    Main *bmain, SpaceNode *snode, bNodeTree *ntree, bNode *node, bool *r_active_texture_changed)
{
  const bool was_active_texture = (node->flag & NODE_ACTIVE_TEXTURE) != 0;
  if (r_active_texture_changed) {
    *r_active_texture_changed = false;
  }

  blender::bke::nodeSetActive(ntree, node);
  if (node->type == NODE_GROUP) {
    return;
  }

  const bool was_output = (node->flag & NODE_DO_OUTPUT) != 0;
  bool do_update = false;

  /* Generic node group output: set node as active output. */
  if (node->type == NODE_GROUP_OUTPUT) {
    for (bNode *node_iter : ntree->all_nodes()) {
      if (node_iter->type == NODE_GROUP_OUTPUT) {
        node_iter->flag &= ~NODE_DO_OUTPUT;
      }
    }

    node->flag |= NODE_DO_OUTPUT;
    if (!was_output) {
      do_update = true;
      BKE_ntree_update_tag_active_output_changed(ntree);
    }
  }

  /* Tree specific activate calls. */
  if (ntree->type == NTREE_SHADER) {
    if (ELEM(node->type,
             SH_NODE_OUTPUT_MATERIAL,
             SH_NODE_OUTPUT_WORLD,
             SH_NODE_OUTPUT_LIGHT,
             SH_NODE_OUTPUT_LINESTYLE))
    {
      for (bNode *node_iter : ntree->all_nodes()) {
        if (node_iter->type == node->type) {
          node_iter->flag &= ~NODE_DO_OUTPUT;
        }
      }

      node->flag |= NODE_DO_OUTPUT;
      BKE_ntree_update_tag_active_output_changed(ntree);
    }

    ED_node_tree_propagate_change(nullptr, bmain, ntree);

    if ((node->flag & NODE_ACTIVE_TEXTURE) && !was_active_texture) {
      /* If active texture changed, free GLSL materials. */
      LISTBASE_FOREACH (Material *, ma, &bmain->materials) {
        if (ma->nodetree && ma->use_nodes && blender::bke::ntreeContainsTree(ma->nodetree, ntree))
        {
          GPU_material_free(&ma->gpumaterial);

          /* Sync to active texpaint slot, otherwise we can end up painting on a different slot
           * than we are looking at. */
          if (ma->texpaintslot) {
            if (node->id != nullptr && GS(node->id->name) == ID_IM) {
              Image *image = (Image *)node->id;
              for (int i = 0; i < ma->tot_slots; i++) {
                if (ma->texpaintslot[i].ima == image) {
                  ma->paint_active_slot = i;
                }
              }
            }
          }
        }
      }

      LISTBASE_FOREACH (World *, wo, &bmain->worlds) {
        if (wo->nodetree && wo->use_nodes && blender::bke::ntreeContainsTree(wo->nodetree, ntree))
        {
          GPU_material_free(&wo->gpumaterial);
        }
      }

      /* Sync to Image Editor under the following conditions:
       * - current image is not pinned
       * - current image is not a Render Result or ViewerNode (want to keep looking at these) */
      if (node->id != nullptr && GS(node->id->name) == ID_IM) {
        Image *image = (Image *)node->id;
        ED_space_image_sync(bmain, image, true);
      }

      if (r_active_texture_changed) {
        *r_active_texture_changed = true;
      }
      ED_node_tree_propagate_change(nullptr, bmain, ntree);
      WM_main_add_notifier(NC_IMAGE, nullptr);
    }

    WM_main_add_notifier(NC_MATERIAL | ND_NODES, node->id);
  }
  else if (ntree->type == NTREE_COMPOSIT) {
    /* Make active viewer, currently only one is supported. */
    if (node->type == CMP_NODE_VIEWER) {
      for (bNode *node_iter : ntree->all_nodes()) {
        if (node_iter->type == CMP_NODE_VIEWER) {
          node_iter->flag &= ~NODE_DO_OUTPUT;
        }
      }

      node->flag |= NODE_DO_OUTPUT;
      if (was_output == 0) {
        BKE_ntree_update_tag_active_output_changed(ntree);
        ED_node_tree_propagate_change(nullptr, bmain, ntree);
      }

      /* Adding a node doesn't link this yet. */
      node->id = (ID *)BKE_image_ensure_viewer(bmain, IMA_TYPE_COMPOSITE, "Viewer Node");
    }
    else if (node->type == CMP_NODE_COMPOSITE) {
      if (was_output == 0) {
        for (bNode *node_iter : ntree->all_nodes()) {
          if (node_iter->type == CMP_NODE_COMPOSITE) {
            node_iter->flag &= ~NODE_DO_OUTPUT;
          }
        }

        node->flag |= NODE_DO_OUTPUT;
        BKE_ntree_update_tag_active_output_changed(ntree);
        ED_node_tree_propagate_change(nullptr, bmain, ntree);
      }
    }
    else if (do_update) {
      ED_node_tree_propagate_change(nullptr, bmain, ntree);
    }
  }
  else if (ntree->type == NTREE_GEOMETRY) {
    if (node->type == GEO_NODE_VIEWER) {
      if ((node->flag & NODE_DO_OUTPUT) == 0) {
        for (bNode *node_iter : ntree->all_nodes()) {
          if (node_iter->type == GEO_NODE_VIEWER) {
            node_iter->flag &= ~NODE_DO_OUTPUT;
          }
        }
        node->flag |= NODE_DO_OUTPUT;
      }
      blender::ed::viewer_path::activate_geometry_node(*bmain, *snode, *node);
    }
  }
}

void ED_node_post_apply_transform(bContext * /*C*/, bNodeTree * /*ntree*/)
{
  /* XXX This does not work due to layout functions relying on node->block,
   * which only exists during actual drawing. Can we rely on valid totr rects?
   */
  /* make sure nodes have correct bounding boxes after transform */
  // node_update_nodetree(C, ntree, 0.0f, 0.0f);
}

/** \} */

namespace blender::ed::space_node {

/* -------------------------------------------------------------------- */
/** \name Node Generic
 * \{ */

static bool socket_is_occluded(const float2 &location,
                               const bNode &node_the_socket_belongs_to,
                               const Span<bNode *> sorted_nodes)
{
  for (bNode *node : sorted_nodes) {
    if (node == &node_the_socket_belongs_to) {
      /* Nodes after this one are underneath and can't occlude the socket. */
      return false;
    }

    rctf socket_hitbox;
    const float socket_hitbox_radius = NODE_SOCKSIZE - 0.1f * U.widget_unit;
    BLI_rctf_init_pt_radius(&socket_hitbox, location, socket_hitbox_radius);
    if (BLI_rctf_inside_rctf(&node->runtime->totr, &socket_hitbox)) {
      return true;
    }
  }
  return false;
}

/** \} */

/* -------------------------------------------------------------------- */
/** \name Node Size Widget Operator
 * \{ */

struct NodeSizeWidget {
  float mxstart, mystart;
  float oldlocx, oldlocy;
  float oldoffsetx, oldoffsety;
  float oldwidth, oldheight;
  int directions;
};

static void node_resize_init(
    bContext *C, wmOperator *op, const float2 &cursor, const bNode *node, NodeResizeDirection dir)
{
  NodeSizeWidget *nsw = MEM_cnew<NodeSizeWidget>(__func__);

  op->customdata = nsw;

  nsw->mxstart = cursor.x;
  nsw->mystart = cursor.y;

  /* store old */
  nsw->oldlocx = node->locx;
  nsw->oldlocy = node->locy;
  nsw->oldoffsetx = node->offsetx;
  nsw->oldoffsety = node->offsety;
  nsw->oldwidth = node->width;
  nsw->oldheight = node->height;
  nsw->directions = dir;

  WM_cursor_modal_set(CTX_wm_window(C), node_get_resize_cursor(dir));
  /* add modal handler */
  WM_event_add_modal_handler(C, op);
}

static void node_resize_exit(bContext *C, wmOperator *op, bool cancel)
{
  WM_cursor_modal_restore(CTX_wm_window(C));

  /* Restore old data on cancel. */
  if (cancel) {
    SpaceNode *snode = CTX_wm_space_node(C);
    bNode *node = bke::nodeGetActive(snode->edittree);
    NodeSizeWidget *nsw = (NodeSizeWidget *)op->customdata;

    node->locx = nsw->oldlocx;
    node->locy = nsw->oldlocy;
    node->offsetx = nsw->oldoffsetx;
    node->offsety = nsw->oldoffsety;
    node->width = nsw->oldwidth;
    node->height = nsw->oldheight;
  }

  MEM_freeN(op->customdata);
  op->customdata = nullptr;
}

static int node_resize_modal(bContext *C, wmOperator *op, const wmEvent *event)
{
  SpaceNode *snode = CTX_wm_space_node(C);
  ARegion *region = CTX_wm_region(C);
  bNode *node = bke::nodeGetActive(snode->edittree);
  NodeSizeWidget *nsw = (NodeSizeWidget *)op->customdata;

  switch (event->type) {
    case MOUSEMOVE: {
      int2 mval;
      WM_event_drag_start_mval(event, region, mval);
      float mx, my;
      UI_view2d_region_to_view(&region->v2d, mval.x, mval.y, &mx, &my);
      const float dx = (mx - nsw->mxstart) / UI_SCALE_FAC;
      const float dy = (my - nsw->mystart) / UI_SCALE_FAC;

      if (node) {
        float *pwidth = &node->width;
        float oldwidth = nsw->oldwidth;
        float widthmin = node->typeinfo->minwidth;
        float widthmax = node->typeinfo->maxwidth;

        {
          if (nsw->directions & NODE_RESIZE_RIGHT) {
            *pwidth = oldwidth + dx;
            CLAMP(*pwidth, widthmin, widthmax);
          }
          if (nsw->directions & NODE_RESIZE_LEFT) {
            float locmax = nsw->oldlocx + oldwidth;

            node->locx = nsw->oldlocx + dx;
            CLAMP(node->locx, locmax - widthmax, locmax - widthmin);
            *pwidth = locmax - node->locx;
          }
        }

        /* Height works the other way round. */
        {
          float heightmin = UI_SCALE_FAC * node->typeinfo->minheight;
          float heightmax = UI_SCALE_FAC * node->typeinfo->maxheight;
          if (nsw->directions & NODE_RESIZE_TOP) {
            float locmin = nsw->oldlocy - nsw->oldheight;

            node->locy = nsw->oldlocy + dy;
            CLAMP(node->locy, locmin + heightmin, locmin + heightmax);
            node->height = node->locy - locmin;
          }
          if (nsw->directions & NODE_RESIZE_BOTTOM) {
            node->height = nsw->oldheight - dy;
            CLAMP(node->height, heightmin, heightmax);
          }
        }

        if (node->type == NODE_FRAME) {
          /* Keep the offset symmetric around center point. */
          if (nsw->directions & NODE_RESIZE_LEFT) {
            node->locx = nsw->oldlocx + 0.5f * dx;
            node->offsetx = nsw->oldoffsetx + 0.5f * dx;
          }
          if (nsw->directions & NODE_RESIZE_RIGHT) {
            node->locx = nsw->oldlocx + 0.5f * dx;
            node->offsetx = nsw->oldoffsetx - 0.5f * dx;
          }
          if (nsw->directions & NODE_RESIZE_TOP) {
            node->locy = nsw->oldlocy + 0.5f * dy;
            node->offsety = nsw->oldoffsety + 0.5f * dy;
          }
          if (nsw->directions & NODE_RESIZE_BOTTOM) {
            node->locy = nsw->oldlocy + 0.5f * dy;
            node->offsety = nsw->oldoffsety - 0.5f * dy;
          }
        }
      }

      ED_region_tag_redraw(region);

      break;
    }
    case LEFTMOUSE:
    case MIDDLEMOUSE:
    case RIGHTMOUSE: {
      if (event->val == KM_RELEASE) {
        node_resize_exit(C, op, false);
        ED_node_post_apply_transform(C, snode->edittree);

        return OPERATOR_FINISHED;
      }
      if (event->val == KM_PRESS) {
        node_resize_exit(C, op, true);
        ED_region_tag_redraw(region);

        return OPERATOR_CANCELLED;
      }
      break;
    }
    case EVT_ESCKEY:
      node_resize_exit(C, op, true);
      ED_region_tag_redraw(region);
      return OPERATOR_CANCELLED;
  }

  return OPERATOR_RUNNING_MODAL;
}

static int node_resize_invoke(bContext *C, wmOperator *op, const wmEvent *event)
{
  SpaceNode *snode = CTX_wm_space_node(C);
  ARegion *region = CTX_wm_region(C);
  const bNode *node = bke::nodeGetActive(snode->edittree);

  if (node == nullptr) {
    return OPERATOR_CANCELLED | OPERATOR_PASS_THROUGH;
  }

  /* Convert mouse coordinates to `v2d` space. */
  float2 cursor;
  int2 mval;
  WM_event_drag_start_mval(event, region, mval);
  UI_view2d_region_to_view(&region->v2d, mval.x, mval.y, &cursor.x, &cursor.y);
  const NodeResizeDirection dir = node_get_resize_direction(*snode, node, cursor.x, cursor.y);
  if (dir == NODE_RESIZE_NONE) {
    return OPERATOR_CANCELLED | OPERATOR_PASS_THROUGH;
  }

  node_resize_init(C, op, cursor, node, dir);
  return OPERATOR_RUNNING_MODAL;
}

static void node_resize_cancel(bContext *C, wmOperator *op)
{
  node_resize_exit(C, op, true);
}

void NODE_OT_resize(wmOperatorType *ot)
{
  /* identifiers */
  ot->name = "Resize Node";
  ot->idname = "NODE_OT_resize";
  ot->description = "Resize a node";

  /* api callbacks */
  ot->invoke = node_resize_invoke;
  ot->modal = node_resize_modal;
  ot->poll = ED_operator_node_active;
  ot->cancel = node_resize_cancel;

  /* flags */
  ot->flag = OPTYPE_BLOCKING;
}

/** \} */

/* -------------------------------------------------------------------- */
/** \name Node Hidden Sockets
 * \{ */

bool node_has_hidden_sockets(bNode *node)
{
  LISTBASE_FOREACH (bNodeSocket *, sock, &node->inputs) {
    if (sock->flag & SOCK_HIDDEN) {
      return true;
    }
  }
  LISTBASE_FOREACH (bNodeSocket *, sock, &node->outputs) {
    if (sock->flag & SOCK_HIDDEN) {
      return true;
    }
  }
  return false;
}

void node_set_hidden_sockets(bNode *node, int set)
{
  /* The Reroute node is the socket itself, do not hide this. */
  if (node->is_reroute()) {
    return;
  }

  if (set == 0) {
    LISTBASE_FOREACH (bNodeSocket *, sock, &node->inputs) {
      sock->flag &= ~SOCK_HIDDEN;
    }
    LISTBASE_FOREACH (bNodeSocket *, sock, &node->outputs) {
      sock->flag &= ~SOCK_HIDDEN;
    }
  }
  else {
    /* Hide unused sockets. */
    LISTBASE_FOREACH (bNodeSocket *, sock, &node->inputs) {
      if (sock->link == nullptr) {
        sock->flag |= SOCK_HIDDEN;
      }
    }
    LISTBASE_FOREACH (bNodeSocket *, sock, &node->outputs) {
      if ((sock->flag & SOCK_IS_LINKED) == 0) {
        sock->flag |= SOCK_HIDDEN;
      }
    }
  }
}

bool node_is_previewable(const SpaceNode &snode, const bNodeTree &ntree, const bNode &node)
{
  if (!(snode.overlay.flag & SN_OVERLAY_SHOW_OVERLAYS) ||
      !(snode.overlay.flag & SN_OVERLAY_SHOW_PREVIEWS))
  {
    return false;
  }
  if (ntree.type == NTREE_SHADER) {
    return U.experimental.use_shader_node_previews && !node.is_frame();
  }
  return node.typeinfo->flag & NODE_PREVIEW;
}

static bool cursor_isect_multi_input_socket(const float2 &cursor, const bNodeSocket &socket)
{
  const float node_socket_height = node_socket_calculate_height(socket);
  const float2 location = socket.runtime->location;
  /* `.xmax = socket->locx + NODE_SOCKSIZE * 5.5f`
   * would be the same behavior as for regular sockets.
   * But keep it smaller because for multi-input socket you
   * sometimes want to drag the link to the other side, if you may
   * accidentally pick the wrong link otherwise. */
  rctf multi_socket_rect;
  BLI_rctf_init(&multi_socket_rect,
                location.x - NODE_SOCKSIZE * 4.0f,
                location.x + NODE_SOCKSIZE * 2.0f,
                location.y - node_socket_height,
                location.y + node_socket_height);
  if (BLI_rctf_isect_pt(&multi_socket_rect, cursor.x, cursor.y)) {
    return true;
  }
  return false;
}

bNodeSocket *node_find_indicated_socket(SpaceNode &snode,
                                        ARegion &region,
                                        const float2 &cursor,
                                        const eNodeSocketInOut in_out)
{
  const float view2d_scale = UI_view2d_scale_get_x(&region.v2d);
  const float max_distance = NODE_SOCKSIZE + std::clamp(20.0f / view2d_scale, 5.0f, 30.0f);
  const float padded_socket_size = NODE_SOCKSIZE + 4;

  bNodeTree &tree = *snode.edittree;
  tree.ensure_topology_cache();

  const Array<bNode *> sorted_nodes = tree_draw_order_calc_nodes_reversed(tree);
  if (sorted_nodes.is_empty()) {
    return nullptr;
  }

  float best_distance = FLT_MAX;
  bNodeSocket *best_socket = nullptr;

  auto update_best_socket = [&](bNodeSocket *socket, const float distance) {
    if (socket_is_occluded(socket->runtime->location, socket->owner_node(), sorted_nodes)) {
      return;
    }
    if (distance < best_distance) {
      best_distance = distance;
      best_socket = socket;
    }
  };

  for (bNode *node : sorted_nodes) {
    const bool node_hidden = node->flag & NODE_HIDDEN;
    if (!node->is_reroute() && !node_hidden && node->runtime->totr.ymax - cursor.y < NODE_DY) {
      /* Don't pick socket when cursor is over node header. This allows the user to always resize
       * by dragging on the left and right side of the header. */
      continue;
    }
    if (in_out & SOCK_IN) {
      for (bNodeSocket *sock : node->input_sockets()) {
        if (!node->is_socket_icon_drawn(*sock)) {
          continue;
        }
        const float2 location = sock->runtime->location;
        const float distance = math::distance(location, cursor);
        if (sock->flag & SOCK_MULTI_INPUT && !node_hidden) {
          if (cursor_isect_multi_input_socket(cursor, *sock)) {
            update_best_socket(sock, distance);
            continue;
          }
        }
        if (distance < max_distance) {
          update_best_socket(sock, distance);
        }
      }
    }
    if (in_out & SOCK_OUT) {
      for (bNodeSocket *sock : node->output_sockets()) {
        if (!node->is_socket_icon_drawn(*sock)) {
          continue;
        }
        const float2 location = sock->runtime->location;
        const float distance = math::distance(location, cursor);
        if (distance < max_distance) {
          if (node_hidden) {
            if (location.x - cursor.x > padded_socket_size) {
              /* Needed to be able to resize collapsed nodes. */
              continue;
            }
          }
          update_best_socket(sock, distance);
        }
      }
    }
  }

  return best_socket;
}

/** \} */

/* -------------------------------------------------------------------- */
/** \name Node Link Dimming
 * \{ */

float node_link_dim_factor(const View2D &v2d, const bNodeLink &link)
{
  if (link.fromsock == nullptr || link.tosock == nullptr) {
    return 1.0f;
  }
  if (link.flag & NODE_LINK_INSERT_TARGET_INVALID) {
    return 0.2f;
  }

  const float2 from = link.fromsock->runtime->location;
  const float2 to = link.tosock->runtime->location;

  const float min_endpoint_distance = std::min(
      std::max(BLI_rctf_length_x(&v2d.cur, from.x), BLI_rctf_length_y(&v2d.cur, from.y)),
      std::max(BLI_rctf_length_x(&v2d.cur, to.x), BLI_rctf_length_y(&v2d.cur, to.y)));

  if (min_endpoint_distance == 0.0f) {
    return 1.0f;
  }
  const float viewport_width = BLI_rctf_size_x(&v2d.cur);
  return std::clamp(1.0f - min_endpoint_distance / viewport_width * 10.0f, 0.05f, 1.0f);
}

bool node_link_is_hidden_or_dimmed(const View2D &v2d, const bNodeLink &link)
{
  return bke::nodeLinkIsHidden(&link) || node_link_dim_factor(v2d, link) < 0.5f;
}

/** \} */

/* -------------------------------------------------------------------- */
/** \name Node Duplicate Operator
 * \{ */

static void node_duplicate_reparent_recursive(bNodeTree *ntree,
                                              const Map<bNode *, bNode *> &node_map,
                                              bNode *node)
{
  bNode *parent;

  node->flag |= NODE_TEST;

  /* Find first selected parent. */
  for (parent = node->parent; parent; parent = parent->parent) {
    if (parent->flag & SELECT) {
      if (!(parent->flag & NODE_TEST)) {
        node_duplicate_reparent_recursive(ntree, node_map, parent);
      }
      break;
    }
  }
  /* Reparent node copy to parent copy. */
  if (parent) {
    bke::nodeDetachNode(ntree, node_map.lookup(node));
    bke::nodeAttachNode(ntree, node_map.lookup(node), node_map.lookup(parent));
  }
}

void remap_node_pairing(bNodeTree &dst_tree, const Map<const bNode *, bNode *> &node_map)
{
  /* We don't have the old tree for looking up output nodes by ID,
   * so we have to build a map first to find copied output nodes in the new tree. */
  Map<int32_t, bNode *> dst_output_node_map;
  for (const auto &item : node_map.items()) {
    if (bke::all_zone_output_node_types().contains(item.key->type)) {
      dst_output_node_map.add_new(item.key->identifier, item.value);
    }
  }

  for (bNode *dst_node : node_map.values()) {
    if (bke::all_zone_input_node_types().contains(dst_node->type)) {
      const bke::bNodeZoneType &zone_type = *bke::zone_type_by_node_type(dst_node->type);
      int &output_node_id = zone_type.get_corresponding_output_id(*dst_node);
      if (const bNode *output_node = dst_output_node_map.lookup_default(output_node_id, nullptr)) {
        output_node_id = output_node->identifier;
      }
      else {
        output_node_id = 0;
        blender::nodes::update_node_declaration_and_sockets(dst_tree, *dst_node);
      }
    }
  }
}

static int node_duplicate_exec(bContext *C, wmOperator *op)
{
  Main *bmain = CTX_data_main(C);
  SpaceNode *snode = CTX_wm_space_node(C);
  bNodeTree *ntree = snode->edittree;
  const bool keep_inputs = RNA_boolean_get(op->ptr, "keep_inputs");
  bool linked = RNA_boolean_get(op->ptr, "linked") || ((U.dupflag & USER_DUP_NTREE) == 0);
  const bool dupli_node_tree = !linked;

  ED_preview_kill_jobs(CTX_wm_manager(C), bmain);

  Map<bNode *, bNode *> node_map;
  Map<const bNodeSocket *, bNodeSocket *> socket_map;
  Map<const ID *, ID *> duplicated_node_groups;

  for (bNode *node : get_selected_nodes(*ntree)) {
    bNode *new_node = bke::node_copy_with_mapping(
        ntree, *node, LIB_ID_COPY_DEFAULT, true, socket_map);
    node_map.add_new(node, new_node);

    if (node->id && dupli_node_tree) {
      ID *new_group = duplicated_node_groups.lookup_or_add_cb(node->id, [&]() {
        ID *new_group = BKE_id_copy(bmain, node->id);
        /* Remove user added by copying. */
        id_us_min(new_group);
        return new_group;
      });
      id_us_plus(new_group);
      id_us_min(new_node->id);
      new_node->id = new_group;
    }
  }

  if (node_map.is_empty()) {
    return OPERATOR_CANCELLED;
  }

  /* Copy links between selected nodes. */
  bNodeLink *lastlink = (bNodeLink *)ntree->links.last;
  LISTBASE_FOREACH (bNodeLink *, link, &ntree->links) {
    /* This creates new links between copied nodes. If keep_inputs is set, also copies input links
     * from unselected (when fromnode is null)! */
    if (link->tonode && (link->tonode->flag & NODE_SELECT) &&
        (keep_inputs || (link->fromnode && (link->fromnode->flag & NODE_SELECT))))
    {
      bNodeLink *newlink = MEM_cnew<bNodeLink>("bNodeLink");
      newlink->flag = link->flag;
      newlink->tonode = node_map.lookup(link->tonode);
      newlink->tosock = socket_map.lookup(link->tosock);

      if (link->tosock->flag & SOCK_MULTI_INPUT) {
        newlink->multi_input_sort_id = link->multi_input_sort_id;
      }

      if (link->fromnode && (link->fromnode->flag & NODE_SELECT)) {
        newlink->fromnode = node_map.lookup(link->fromnode);
        newlink->fromsock = socket_map.lookup(link->fromsock);
      }
      else {
        /* Input node not copied, this keeps the original input linked. */
        newlink->fromnode = link->fromnode;
        newlink->fromsock = link->fromsock;
      }

      BLI_addtail(&ntree->links, newlink);
    }

    /* Make sure we don't copy new links again. */
    if (link == lastlink) {
      break;
    }
  }

  for (bNode *node : node_map.values()) {
    blender::bke::nodeDeclarationEnsure(ntree, node);
  }

  ntree->ensure_topology_cache();
  for (bNode *node : node_map.values()) {
    update_multi_input_indices_for_removed_links(*node);
  }

  /* Clear flags for recursive depth-first iteration. */
  for (bNode *node : ntree->all_nodes()) {
    node->flag &= ~NODE_TEST;
  }
  /* Reparent copied nodes. */
  for (bNode *node : node_map.keys()) {
    if (!(node->flag & NODE_TEST)) {
      node_duplicate_reparent_recursive(ntree, node_map, node);
    }
  }

  {
    /* Use temporary map that has const key, because that's what the function below expects. */
    Map<const bNode *, bNode *> const_node_map;
    for (const auto item : node_map.items()) {
      const_node_map.add(item.key, item.value);
    }
    remap_node_pairing(*ntree, const_node_map);
  }

  /* Deselect old nodes, select the copies instead. */
  for (const auto item : node_map.items()) {
    bNode *src_node = item.key;
    bNode *dst_node = item.value;

    bke::nodeSetSelected(src_node, false);
    src_node->flag &= ~(NODE_ACTIVE | NODE_ACTIVE_TEXTURE);
    bke::nodeSetSelected(dst_node, true);
  }

  tree_draw_order_update(*snode->edittree);
  ED_node_tree_propagate_change(C, bmain, snode->edittree);
  return OPERATOR_FINISHED;
}

void NODE_OT_duplicate(wmOperatorType *ot)
{
  PropertyRNA *prop;

  /* identifiers */
  ot->name = "Duplicate Nodes";
  ot->description = "Duplicate selected nodes";
  ot->idname = "NODE_OT_duplicate";

  /* api callbacks */
  ot->exec = node_duplicate_exec;
  ot->poll = ED_operator_node_editable;

  /* flags */
  ot->flag = OPTYPE_REGISTER | OPTYPE_UNDO;

  RNA_def_boolean(
      ot->srna, "keep_inputs", false, "Keep Inputs", "Keep the input links to duplicated nodes");

  prop = RNA_def_boolean(ot->srna,
                         "linked",
                         true,
                         "Linked",
                         "Duplicate node but not node trees, linking to the original data");
  RNA_def_property_flag(prop, PROP_SKIP_SAVE);
}

/* Goes over all scenes, reads render layers. */
static int node_read_viewlayers_exec(bContext *C, wmOperator * /*op*/)
{
  Main *bmain = CTX_data_main(C);
  SpaceNode *snode = CTX_wm_space_node(C);
  Scene *curscene = CTX_data_scene(C);
  bNodeTree &edit_tree = *snode->edittree;

  ED_preview_kill_jobs(CTX_wm_manager(C), bmain);

  /* first tag scenes unread */
  LISTBASE_FOREACH (Scene *, scene, &bmain->scenes) {
    scene->id.tag |= LIB_TAG_DOIT;
  }

  for (bNode *node : edit_tree.all_nodes()) {
    if ((node->type == CMP_NODE_R_LAYERS) || (node->type == CMP_NODE_CRYPTOMATTE &&
                                              node->custom1 == CMP_NODE_CRYPTOMATTE_SOURCE_RENDER))
    {
      ID *id = node->id;
      if (id == nullptr) {
        continue;
      }
      if (id->tag & LIB_TAG_DOIT) {
        RE_ReadRenderResult(curscene, (Scene *)id);
        ntreeCompositTagRender((Scene *)id);
        id->tag &= ~LIB_TAG_DOIT;
      }
    }
  }

  ED_node_tree_propagate_change(C, bmain, &edit_tree);

  return OPERATOR_FINISHED;
}

void NODE_OT_read_viewlayers(wmOperatorType *ot)
{
  ot->name = "Read View Layers";
  ot->idname = "NODE_OT_read_viewlayers";
  ot->description = "Read all render layers of all used scenes";

  ot->exec = node_read_viewlayers_exec;

  ot->poll = composite_node_active;
}

int node_render_changed_exec(bContext *C, wmOperator * /*op*/)
{
  Scene *sce = CTX_data_scene(C);

  /* This is actually a test whether scene is used by the compositor or not.
   * All the nodes are using same render result, so there is no need to do
   * anything smart about check how exactly scene is used. */
  bNode *node = nullptr;
  for (bNode *node_iter : sce->nodetree->all_nodes()) {
    if (node_iter->id == (ID *)sce) {
      node = node_iter;
      break;
    }
  }

  if (node) {
    ViewLayer *view_layer = (ViewLayer *)BLI_findlink(&sce->view_layers, node->custom1);

    if (view_layer) {
      PointerRNA op_ptr;

      WM_operator_properties_create(&op_ptr, "RENDER_OT_render");
      RNA_string_set(&op_ptr, "layer", view_layer->name);
      RNA_string_set(&op_ptr, "scene", sce->id.name + 2);

      /* To keep keyframe positions. */
      sce->r.scemode |= R_NO_FRAME_UPDATE;

      WM_operator_name_call(C, "RENDER_OT_render", WM_OP_INVOKE_DEFAULT, &op_ptr, nullptr);

      WM_operator_properties_free(&op_ptr);

      return OPERATOR_FINISHED;
    }
  }
  return OPERATOR_CANCELLED;
}

void NODE_OT_render_changed(wmOperatorType *ot)
{
  ot->name = "Render Changed Layer";
  ot->idname = "NODE_OT_render_changed";
  ot->description = "Render current scene, when input node's layer has been changed";

  ot->exec = node_render_changed_exec;

  ot->poll = composite_node_active;

  /* flags */
  ot->flag = 0;
}

/** \} */

/* -------------------------------------------------------------------- */
/** \name Node Hide Operator
 * \{ */

/**
 * Toggles the flag on all selected nodes. If the flag is set on all nodes it is unset.
 * If the flag is not set on all nodes, it is set.
 */
static void node_flag_toggle_exec(SpaceNode *snode, int toggle_flag)
{
  int tot_eq = 0, tot_neq = 0;

  for (bNode *node : snode->edittree->all_nodes()) {
    if (node->flag & SELECT) {

      if (toggle_flag == NODE_PREVIEW && !node_is_previewable(*snode, *snode->edittree, *node)) {
        continue;
      }
      if (toggle_flag == NODE_OPTIONS &&
          !(node->typeinfo->draw_buttons || node->typeinfo->draw_buttons_ex))
      {
        continue;
      }

      if (node->flag & toggle_flag) {
        tot_eq++;
      }
      else {
        tot_neq++;
      }
    }
  }
  for (bNode *node : snode->edittree->all_nodes()) {
    if (node->flag & SELECT) {

      if (toggle_flag == NODE_PREVIEW && !node_is_previewable(*snode, *snode->edittree, *node)) {
        continue;
      }
      if (toggle_flag == NODE_OPTIONS &&
          !(node->typeinfo->draw_buttons || node->typeinfo->draw_buttons_ex))
      {
        continue;
      }

      if ((tot_eq && tot_neq) || tot_eq == 0) {
        node->flag |= toggle_flag;
      }
      else {
        node->flag &= ~toggle_flag;
      }
    }
  }
}

static int node_hide_toggle_exec(bContext *C, wmOperator * /*op*/)
{
  SpaceNode *snode = CTX_wm_space_node(C);

  /* Sanity checking (poll callback checks this already). */
  if ((snode == nullptr) || (snode->edittree == nullptr)) {
    return OPERATOR_CANCELLED;
  }

  node_flag_toggle_exec(snode, NODE_HIDDEN);

  WM_event_add_notifier(C, NC_NODE | ND_DISPLAY, nullptr);

  return OPERATOR_FINISHED;
}

void NODE_OT_hide_toggle(wmOperatorType *ot)
{
  /* identifiers */
  ot->name = "Hide";
  ot->description = "Toggle hiding of selected nodes";
  ot->idname = "NODE_OT_hide_toggle";

  /* callbacks */
  ot->exec = node_hide_toggle_exec;
  ot->poll = ED_operator_node_active;

  /* flags */
  ot->flag = OPTYPE_REGISTER | OPTYPE_UNDO;
}

static int node_preview_toggle_exec(bContext *C, wmOperator * /*op*/)
{
  SpaceNode *snode = CTX_wm_space_node(C);

  /* Sanity checking (poll callback checks this already). */
  if ((snode == nullptr) || (snode->edittree == nullptr)) {
    return OPERATOR_CANCELLED;
  }

  node_flag_toggle_exec(snode, NODE_PREVIEW);

  ED_node_tree_propagate_change(C, CTX_data_main(C), snode->edittree);

  return OPERATOR_FINISHED;
}

static bool node_previewable(bContext *C)
{
  if (ED_operator_node_active(C)) {
    SpaceNode *snode = CTX_wm_space_node(C);
    if (ED_node_supports_preview(snode)) {
      return true;
    }
  }
  return false;
}

void NODE_OT_preview_toggle(wmOperatorType *ot)
{
  /* identifiers */
  ot->name = "Toggle Node Preview";
  ot->description = "Toggle preview display for selected nodes";
  ot->idname = "NODE_OT_preview_toggle";

  /* callbacks */
  ot->exec = node_preview_toggle_exec;
  ot->poll = node_previewable;

  /* flags */
  ot->flag = OPTYPE_REGISTER | OPTYPE_UNDO;
}

static int node_deactivate_viewer_exec(bContext *C, wmOperator * /*op*/)
{
  SpaceNode &snode = *CTX_wm_space_node(C);
  WorkSpace &workspace = *CTX_wm_workspace(C);

  bNode *active_viewer = viewer_path::find_geometry_nodes_viewer(workspace.viewer_path, snode);

  for (bNode *node : snode.edittree->all_nodes()) {
    if (node->type != GEO_NODE_VIEWER) {
      continue;
    }
    if (!(node->flag & SELECT)) {
      continue;
    }
    if (node == active_viewer) {
      node->flag &= ~NODE_DO_OUTPUT;
      BKE_ntree_update_tag_node_property(snode.edittree, node);
    }
  }

  ED_node_tree_propagate_change(C, CTX_data_main(C), snode.edittree);

  return OPERATOR_FINISHED;
}

void NODE_OT_deactivate_viewer(wmOperatorType *ot)
{
  /* identifiers */
  ot->name = "Deactivate Viewer Node";
  ot->description = "Deactivate selected viewer node in geometry nodes";
  ot->idname = __func__;

  /* callbacks */
  ot->exec = node_deactivate_viewer_exec;
  ot->poll = ED_operator_node_active;

  /* flags */
  ot->flag = OPTYPE_REGISTER | OPTYPE_UNDO;
}

static int node_options_toggle_exec(bContext *C, wmOperator * /*op*/)
{
  SpaceNode *snode = CTX_wm_space_node(C);

  /* Sanity checking (poll callback checks this already). */
  if ((snode == nullptr) || (snode->edittree == nullptr)) {
    return OPERATOR_CANCELLED;
  }

  node_flag_toggle_exec(snode, NODE_OPTIONS);

  WM_event_add_notifier(C, NC_NODE | ND_DISPLAY, nullptr);

  return OPERATOR_FINISHED;
}

void NODE_OT_options_toggle(wmOperatorType *ot)
{
  /* identifiers */
  ot->name = "Toggle Node Options";
  ot->description = "Toggle option buttons display for selected nodes";
  ot->idname = "NODE_OT_options_toggle";

  /* callbacks */
  ot->exec = node_options_toggle_exec;
  ot->poll = ED_operator_node_active;

  /* flags */
  ot->flag = OPTYPE_REGISTER | OPTYPE_UNDO;
}

static int node_socket_toggle_exec(bContext *C, wmOperator * /*op*/)
{
  SpaceNode *snode = CTX_wm_space_node(C);

  /* Sanity checking (poll callback checks this already). */
  if ((snode == nullptr) || (snode->edittree == nullptr)) {
    return OPERATOR_CANCELLED;
  }

  ED_preview_kill_jobs(CTX_wm_manager(C), CTX_data_main(C));

  /* Toggle for all selected nodes */
  bool hidden = false;
  for (bNode *node : snode->edittree->all_nodes()) {
    if (node->flag & SELECT) {
      if (node_has_hidden_sockets(node)) {
        hidden = true;
        break;
      }
    }
  }

  for (bNode *node : snode->edittree->all_nodes()) {
    if (node->flag & SELECT) {
      node_set_hidden_sockets(node, !hidden);
    }
  }

  ED_node_tree_propagate_change(C, CTX_data_main(C), snode->edittree);

  WM_event_add_notifier(C, NC_NODE | ND_DISPLAY, nullptr);
  /* Hack to force update of the button state after drawing, see #112462. */
  WM_event_add_mousemove(CTX_wm_window(C));

  return OPERATOR_FINISHED;
}

void NODE_OT_hide_socket_toggle(wmOperatorType *ot)
{
  /* identifiers */
  ot->name = "Toggle Hidden Node Sockets";
  ot->description = "Toggle unused node socket display";
  ot->idname = "NODE_OT_hide_socket_toggle";

  /* callbacks */
  ot->exec = node_socket_toggle_exec;
  ot->poll = ED_operator_node_active;

  /* flags */
  ot->flag = OPTYPE_REGISTER | OPTYPE_UNDO;
}

/** \} */

/* -------------------------------------------------------------------- */
/** \name Node Mute Operator
 * \{ */

static int node_mute_exec(bContext *C, wmOperator * /*op*/)
{
  Main *bmain = CTX_data_main(C);
  SpaceNode *snode = CTX_wm_space_node(C);

  ED_preview_kill_jobs(CTX_wm_manager(C), bmain);

  for (bNode *node : snode->edittree->all_nodes()) {
    if ((node->flag & SELECT) && !node->typeinfo->no_muting) {
      node->flag ^= NODE_MUTED;
      BKE_ntree_update_tag_node_mute(snode->edittree, node);
    }
  }

  ED_node_tree_propagate_change(C, bmain, snode->edittree);

  return OPERATOR_FINISHED;
}

void NODE_OT_mute_toggle(wmOperatorType *ot)
{
  /* identifiers */
  ot->name = "Toggle Node Mute";
  ot->description = "Toggle muting of selected nodes";
  ot->idname = "NODE_OT_mute_toggle";

  /* callbacks */
  ot->exec = node_mute_exec;
  ot->poll = ED_operator_node_editable;

  /* flags */
  ot->flag = OPTYPE_REGISTER | OPTYPE_UNDO;
}

/** \} */

/* -------------------------------------------------------------------- */
/** \name Node Delete Operator
 * \{ */

static int node_delete_exec(bContext *C, wmOperator * /*op*/)
{
  Main *bmain = CTX_data_main(C);
  SpaceNode *snode = CTX_wm_space_node(C);

  ED_preview_kill_jobs(CTX_wm_manager(C), bmain);

  /* Delete paired nodes as well. */
  node_select_paired(*snode->edittree);

  LISTBASE_FOREACH_MUTABLE (bNode *, node, &snode->edittree->nodes) {
    if (node->flag & SELECT) {
      bke::nodeRemoveNode(bmain, snode->edittree, node, true);
    }
  }

  ED_node_tree_propagate_change(C, bmain, snode->edittree);

  return OPERATOR_FINISHED;
}

void NODE_OT_delete(wmOperatorType *ot)
{
  /* identifiers */
  ot->name = "Delete";
  ot->description = "Remove selected nodes";
  ot->idname = "NODE_OT_delete";

  /* api callbacks */
  ot->exec = node_delete_exec;
  ot->poll = ED_operator_node_editable;

  /* flags */
  ot->flag = OPTYPE_REGISTER | OPTYPE_UNDO;
}

/** \} */

/* -------------------------------------------------------------------- */
/** \name Node Delete with Reconnect Operator
 * \{ */

static int node_delete_reconnect_exec(bContext *C, wmOperator * /*op*/)
{
  Main *bmain = CTX_data_main(C);
  SpaceNode *snode = CTX_wm_space_node(C);

  ED_preview_kill_jobs(CTX_wm_manager(C), CTX_data_main(C));

  /* Delete paired nodes as well. */
  node_select_paired(*snode->edittree);

  LISTBASE_FOREACH_MUTABLE (bNode *, node, &snode->edittree->nodes) {
    if (node->flag & SELECT) {
      blender::bke::nodeInternalRelink(snode->edittree, node);
      bke::nodeRemoveNode(bmain, snode->edittree, node, true);
    }
  }

  ED_node_tree_propagate_change(C, bmain, snode->edittree);

  return OPERATOR_FINISHED;
}

void NODE_OT_delete_reconnect(wmOperatorType *ot)
{
  /* identifiers */
  ot->name = "Delete with Reconnect";
  ot->description = "Remove nodes and reconnect nodes as if deletion was muted";
  ot->idname = "NODE_OT_delete_reconnect";

  /* api callbacks */
  ot->exec = node_delete_reconnect_exec;
  ot->poll = ED_operator_node_editable;

  /* flags */
  ot->flag = OPTYPE_REGISTER | OPTYPE_UNDO;
}

/** \} */

/* -------------------------------------------------------------------- */
/** \name Node File Output Add Socket Operator
 * \{ */

static int node_output_file_add_socket_exec(bContext *C, wmOperator *op)
{
  Scene *scene = CTX_data_scene(C);
  SpaceNode *snode = CTX_wm_space_node(C);
  PointerRNA ptr = CTX_data_pointer_get(C, "node");
  bNodeTree *ntree = nullptr;
  bNode *node = nullptr;
  char file_path[MAX_NAME];

  if (ptr.data) {
    node = (bNode *)ptr.data;
    ntree = (bNodeTree *)ptr.owner_id;
  }
  else if (snode && snode->edittree) {
    ntree = snode->edittree;
    node = bke::nodeGetActive(snode->edittree);
  }

  if (!node || node->type != CMP_NODE_OUTPUT_FILE) {
    return OPERATOR_CANCELLED;
  }

  RNA_string_get(op->ptr, "file_path", file_path);
  ntreeCompositOutputFileAddSocket(ntree, node, file_path, &scene->r.im_format);

  ED_node_tree_propagate_change(C, CTX_data_main(C), snode->edittree);

  return OPERATOR_FINISHED;
}

void NODE_OT_output_file_add_socket(wmOperatorType *ot)
{
  /* identifiers */
  ot->name = "Add File Node Socket";
  ot->description = "Add a new input to a file output node";
  ot->idname = "NODE_OT_output_file_add_socket";

  /* callbacks */
  ot->exec = node_output_file_add_socket_exec;
  ot->poll = composite_node_editable;

  /* flags */
  ot->flag = OPTYPE_REGISTER | OPTYPE_UNDO;

  RNA_def_string(
      ot->srna, "file_path", "Image", MAX_NAME, "File Path", "Subpath of the output file");
}

/** \} */

/* -------------------------------------------------------------------- */
/** \name Node Multi File Output Remove Socket Operator
 * \{ */

static int node_output_file_remove_active_socket_exec(bContext *C, wmOperator * /*op*/)
{
  SpaceNode *snode = CTX_wm_space_node(C);
  PointerRNA ptr = CTX_data_pointer_get(C, "node");
  bNodeTree *ntree = nullptr;
  bNode *node = nullptr;

  if (ptr.data) {
    node = (bNode *)ptr.data;
    ntree = (bNodeTree *)ptr.owner_id;
  }
  else if (snode && snode->edittree) {
    ntree = snode->edittree;
    node = bke::nodeGetActive(snode->edittree);
  }

  if (!node || node->type != CMP_NODE_OUTPUT_FILE) {
    return OPERATOR_CANCELLED;
  }

  if (!ntreeCompositOutputFileRemoveActiveSocket(ntree, node)) {
    return OPERATOR_CANCELLED;
  }

  ED_node_tree_propagate_change(C, CTX_data_main(C), ntree);

  return OPERATOR_FINISHED;
}

void NODE_OT_output_file_remove_active_socket(wmOperatorType *ot)
{
  /* identifiers */
  ot->name = "Remove File Node Socket";
  ot->description = "Remove the active input from a file output node";
  ot->idname = "NODE_OT_output_file_remove_active_socket";

  /* callbacks */
  ot->exec = node_output_file_remove_active_socket_exec;
  ot->poll = composite_node_editable;

  /* flags */
  ot->flag = OPTYPE_REGISTER | OPTYPE_UNDO;
}

/** \} */

/* -------------------------------------------------------------------- */
/** \name Node Multi File Output Move Socket Node
 * \{ */

static int node_output_file_move_active_socket_exec(bContext *C, wmOperator *op)
{
  SpaceNode *snode = CTX_wm_space_node(C);
  PointerRNA ptr = CTX_data_pointer_get(C, "node");
  bNode *node = nullptr;

  if (ptr.data) {
    node = (bNode *)ptr.data;
  }
  else if (snode && snode->edittree) {
    node = bke::nodeGetActive(snode->edittree);
  }

  if (!node || node->type != CMP_NODE_OUTPUT_FILE) {
    return OPERATOR_CANCELLED;
  }

  NodeImageMultiFile *nimf = (NodeImageMultiFile *)node->storage;

  bNodeSocket *sock = (bNodeSocket *)BLI_findlink(&node->inputs, nimf->active_input);
  if (!sock) {
    return OPERATOR_CANCELLED;
  }

  int direction = RNA_enum_get(op->ptr, "direction");

  if (direction == 1) {
    bNodeSocket *before = sock->prev;
    if (!before) {
      return OPERATOR_CANCELLED;
    }
    BLI_remlink(&node->inputs, sock);
    BLI_insertlinkbefore(&node->inputs, before, sock);
    nimf->active_input--;
  }
  else {
    bNodeSocket *after = sock->next;
    if (!after) {
      return OPERATOR_CANCELLED;
    }
    BLI_remlink(&node->inputs, sock);
    BLI_insertlinkafter(&node->inputs, after, sock);
    nimf->active_input++;
  }

  BKE_ntree_update_tag_node_property(snode->edittree, node);
  ED_node_tree_propagate_change(C, CTX_data_main(C), snode->edittree);

  return OPERATOR_FINISHED;
}

void NODE_OT_output_file_move_active_socket(wmOperatorType *ot)
{
  static const EnumPropertyItem direction_items[] = {
      {1, "UP", 0, "Up", ""}, {2, "DOWN", 0, "Down", ""}, {0, nullptr, 0, nullptr, nullptr}};

  /* identifiers */
  ot->name = "Move File Node Socket";
  ot->description = "Move the active input of a file output node up or down the list";
  ot->idname = "NODE_OT_output_file_move_active_socket";

  /* callbacks */
  ot->exec = node_output_file_move_active_socket_exec;
  ot->poll = composite_node_editable;

  /* flags */
  ot->flag = OPTYPE_REGISTER | OPTYPE_UNDO;

  RNA_def_enum(ot->srna, "direction", direction_items, 2, "Direction", "");
}

/** \} */

/* -------------------------------------------------------------------- */
/** \name Node Copy Node Color Operator
 * \{ */

static int node_copy_color_exec(bContext *C, wmOperator * /*op*/)
{
  SpaceNode &snode = *CTX_wm_space_node(C);
  bNodeTree &ntree = *snode.edittree;

  bNode *active_node = bke::nodeGetActive(&ntree);
  if (!active_node) {
    return OPERATOR_CANCELLED;
  }

  for (bNode *node : ntree.all_nodes()) {
    if (node->flag & NODE_SELECT && node != active_node) {
      if (active_node->flag & NODE_CUSTOM_COLOR) {
        node->flag |= NODE_CUSTOM_COLOR;
        copy_v3_v3(node->color, active_node->color);
      }
      else {
        node->flag &= ~NODE_CUSTOM_COLOR;
      }
    }
  }

  WM_event_add_notifier(C, NC_NODE | ND_DISPLAY, nullptr);

  return OPERATOR_FINISHED;
}

void NODE_OT_node_copy_color(wmOperatorType *ot)
{
  /* identifiers */
  ot->name = "Copy Color";
  ot->description = "Copy color to all selected nodes";
  ot->idname = "NODE_OT_node_copy_color";

  /* api callbacks */
  ot->exec = node_copy_color_exec;
  ot->poll = ED_operator_node_editable;

  /* flags */
  ot->flag = OPTYPE_REGISTER | OPTYPE_UNDO;
}

/** \} */

/* -------------------------------------------------------------------- */
/** \name Node Shader Script Update
 * \{ */

static bool node_shader_script_update_poll(bContext *C)
{
  Scene *scene = CTX_data_scene(C);
  const RenderEngineType *type = RE_engines_find(scene->r.engine);
  SpaceNode *snode = CTX_wm_space_node(C);

  /* Test if we have a render engine that supports shaders scripts. */
  if (!(type && type->update_script_node)) {
    return false;
  }

  /* See if we have a shader script node in context. */
  bNode *node = (bNode *)CTX_data_pointer_get_type(C, "node", &RNA_ShaderNodeScript).data;

  if (!node && snode && snode->edittree) {
    node = bke::nodeGetActive(snode->edittree);
  }

  if (node && node->type == SH_NODE_SCRIPT) {
    NodeShaderScript *nss = (NodeShaderScript *)node->storage;

    if (node->id || nss->filepath[0]) {
      return ED_operator_node_editable(C);
    }
  }

  /* See if we have a text datablock in context. */
  Text *text = (Text *)CTX_data_pointer_get_type(C, "edit_text", &RNA_Text).data;
  if (text) {
    return true;
  }

  /* We don't check if text datablock is actually in use, too slow for poll. */

  return false;
}

/* recursively check for script nodes in groups using this text and update */
static bool node_shader_script_update_text_recursive(RenderEngine *engine,
                                                     RenderEngineType *type,
                                                     bNodeTree *ntree,
                                                     Text *text,
                                                     VectorSet<bNodeTree *> &done_trees)
{
  bool found = false;

  done_trees.add_new(ntree);

  /* Update each script that is using this text datablock. */
  for (bNode *node : ntree->all_nodes()) {
    if (node->type == NODE_GROUP) {
      bNodeTree *ngroup = (bNodeTree *)node->id;
      if (ngroup && !done_trees.contains(ngroup)) {
        found |= node_shader_script_update_text_recursive(engine, type, ngroup, text, done_trees);
      }
    }
    else if (node->type == SH_NODE_SCRIPT && node->id == &text->id) {
      type->update_script_node(engine, ntree, node);
      found = true;
    }
  }

  return found;
}

static int node_shader_script_update_exec(bContext *C, wmOperator *op)
{
  Main *bmain = CTX_data_main(C);
  Scene *scene = CTX_data_scene(C);
  SpaceNode *snode = CTX_wm_space_node(C);
  PointerRNA nodeptr = CTX_data_pointer_get_type(C, "node", &RNA_ShaderNodeScript);
  bool found = false;

  /* setup render engine */
  RenderEngineType *type = RE_engines_find(scene->r.engine);
  RenderEngine *engine = RE_engine_create(type);
  engine->reports = op->reports;

  bNodeTree *ntree_base = nullptr;
  bNode *node = nullptr;
  if (nodeptr.data) {
    ntree_base = (bNodeTree *)nodeptr.owner_id;
    node = (bNode *)nodeptr.data;
  }
  else if (snode && snode->edittree) {
    ntree_base = snode->edittree;
    node = bke::nodeGetActive(snode->edittree);
  }

  if (node) {
    /* Update single node. */
    type->update_script_node(engine, ntree_base, node);

    found = true;
  }
  else {
    /* Update all nodes using text datablock. */
    Text *text = (Text *)CTX_data_pointer_get_type(C, "edit_text", &RNA_Text).data;

    if (text) {

      VectorSet<bNodeTree *> done_trees;

      FOREACH_NODETREE_BEGIN (bmain, ntree, id) {
        if (ntree->type == NTREE_SHADER) {
          if (!done_trees.contains(ntree)) {
            found |= node_shader_script_update_text_recursive(
                engine, type, ntree, text, done_trees);
          }
        }
      }
      FOREACH_NODETREE_END;

      if (!found) {
        BKE_report(op->reports, RPT_INFO, "Text not used by any node, no update done");
      }
    }
  }

  RE_engine_free(engine);

  return (found) ? OPERATOR_FINISHED : OPERATOR_CANCELLED;
}

void NODE_OT_shader_script_update(wmOperatorType *ot)
{
  /* identifiers */
  ot->name = "Script Node Update";
  ot->description = "Update shader script node with new sockets and options from the script";
  ot->idname = "NODE_OT_shader_script_update";

  /* api callbacks */
  ot->exec = node_shader_script_update_exec;
  ot->poll = node_shader_script_update_poll;

  /* flags */
  ot->flag = OPTYPE_REGISTER | OPTYPE_UNDO;
}

/** \} */

/* -------------------------------------------------------------------- */
/** \name Node Viewer Border
 * \{ */

static void viewer_border_corner_to_backdrop(SpaceNode *snode,
                                             ARegion *region,
                                             int x,
                                             int y,
                                             int backdrop_width,
                                             int backdrop_height,
                                             float *fx,
                                             float *fy)
{
  float bufx = backdrop_width * snode->zoom;
  float bufy = backdrop_height * snode->zoom;

  *fx = (bufx > 0.0f ? (float(x) - 0.5f * region->winx - snode->xof) / bufx + 0.5f : 0.0f);
  *fy = (bufy > 0.0f ? (float(y) - 0.5f * region->winy - snode->yof) / bufy + 0.5f : 0.0f);
}

static int viewer_border_exec(bContext *C, wmOperator *op)
{
  Main *bmain = CTX_data_main(C);
  void *lock;

  ED_preview_kill_jobs(CTX_wm_manager(C), bmain);

  Image *ima = BKE_image_ensure_viewer(bmain, IMA_TYPE_COMPOSITE, "Viewer Node");
  ImBuf *ibuf = BKE_image_acquire_ibuf(ima, nullptr, &lock);

  if (ibuf) {
    ARegion *region = CTX_wm_region(C);
    SpaceNode *snode = CTX_wm_space_node(C);
    bNodeTree *btree = snode->nodetree;
    rcti rect;
    rctf rectf;

    /* Get border from operator. */
    WM_operator_properties_border_to_rcti(op, &rect);

    /* Convert border to unified space within backdrop image. */
    viewer_border_corner_to_backdrop(
        snode, region, rect.xmin, rect.ymin, ibuf->x, ibuf->y, &rectf.xmin, &rectf.ymin);

    viewer_border_corner_to_backdrop(
        snode, region, rect.xmax, rect.ymax, ibuf->x, ibuf->y, &rectf.xmax, &rectf.ymax);

    /* Clamp coordinates. */
    rectf.xmin = max_ff(rectf.xmin, 0.0f);
    rectf.ymin = max_ff(rectf.ymin, 0.0f);
    rectf.xmax = min_ff(rectf.xmax, 1.0f);
    rectf.ymax = min_ff(rectf.ymax, 1.0f);

    if (rectf.xmin < rectf.xmax && rectf.ymin < rectf.ymax) {
      btree->viewer_border = rectf;

      if (rectf.xmin == 0.0f && rectf.ymin == 0.0f && rectf.xmax == 1.0f && rectf.ymax == 1.0f) {
        btree->flag &= ~NTREE_VIEWER_BORDER;
      }
      else {
        btree->flag |= NTREE_VIEWER_BORDER;
      }

      ED_node_tree_propagate_change(C, bmain, btree);
      WM_event_add_notifier(C, NC_NODE | ND_DISPLAY, nullptr);
    }
    else {
      btree->flag &= ~NTREE_VIEWER_BORDER;
    }
  }

  BKE_image_release_ibuf(ima, ibuf, lock);

  return OPERATOR_FINISHED;
}

void NODE_OT_viewer_border(wmOperatorType *ot)
{
  /* identifiers */
  ot->name = "Viewer Region";
  ot->description = "Set the boundaries for viewer operations";
  ot->idname = "NODE_OT_viewer_border";

  /* api callbacks */
  ot->invoke = WM_gesture_box_invoke;
  ot->exec = viewer_border_exec;
  ot->modal = WM_gesture_box_modal;
  ot->cancel = WM_gesture_box_cancel;
  ot->poll = composite_node_active;

  /* flags */
  ot->flag = OPTYPE_REGISTER | OPTYPE_UNDO;

  /* properties */
  WM_operator_properties_gesture_box(ot);
}

static int clear_viewer_border_exec(bContext *C, wmOperator * /*op*/)
{
  SpaceNode *snode = CTX_wm_space_node(C);
  bNodeTree *btree = snode->nodetree;

  btree->flag &= ~NTREE_VIEWER_BORDER;
  ED_node_tree_propagate_change(C, CTX_data_main(C), btree);
  WM_event_add_notifier(C, NC_NODE | ND_DISPLAY, nullptr);

  return OPERATOR_FINISHED;
}

void NODE_OT_clear_viewer_border(wmOperatorType *ot)
{
  /* identifiers */
  ot->name = "Clear Viewer Region";
  ot->description = "Clear the boundaries for viewer operations";
  ot->idname = "NODE_OT_clear_viewer_border";

  /* api callbacks */
  ot->exec = clear_viewer_border_exec;
  ot->poll = composite_node_active;

  /* flags */
  ot->flag = OPTYPE_REGISTER | OPTYPE_UNDO;
}

/** \} */

/* -------------------------------------------------------------------- */
/** \name Cryptomatte Add Socket
 * \{ */

static int node_cryptomatte_add_socket_exec(bContext *C, wmOperator * /*op*/)
{
  SpaceNode *snode = CTX_wm_space_node(C);
  PointerRNA ptr = CTX_data_pointer_get(C, "node");
  bNodeTree *ntree = nullptr;
  bNode *node = nullptr;

  if (ptr.data) {
    node = (bNode *)ptr.data;
    ntree = (bNodeTree *)ptr.owner_id;
  }
  else if (snode && snode->edittree) {
    ntree = snode->edittree;
    node = bke::nodeGetActive(snode->edittree);
  }

  if (!node || node->type != CMP_NODE_CRYPTOMATTE_LEGACY) {
    return OPERATOR_CANCELLED;
  }

  ntreeCompositCryptomatteAddSocket(ntree, node);

  ED_node_tree_propagate_change(C, CTX_data_main(C), ntree);

  return OPERATOR_FINISHED;
}

void NODE_OT_cryptomatte_layer_add(wmOperatorType *ot)
{
  /* identifiers */
  ot->name = "Add Cryptomatte Socket";
  ot->description = "Add a new input layer to a Cryptomatte node";
  ot->idname = "NODE_OT_cryptomatte_layer_add";

  /* callbacks */
  ot->exec = node_cryptomatte_add_socket_exec;
  ot->poll = composite_node_editable;

  /* flags */
  ot->flag = OPTYPE_REGISTER | OPTYPE_UNDO;
}

/** \} */

/* -------------------------------------------------------------------- */
/** \name Cryptomatte Remove Socket
 * \{ */

static int node_cryptomatte_remove_socket_exec(bContext *C, wmOperator * /*op*/)
{
  SpaceNode *snode = CTX_wm_space_node(C);
  PointerRNA ptr = CTX_data_pointer_get(C, "node");
  bNodeTree *ntree = nullptr;
  bNode *node = nullptr;

  if (ptr.data) {
    node = (bNode *)ptr.data;
    ntree = (bNodeTree *)ptr.owner_id;
  }
  else if (snode && snode->edittree) {
    ntree = snode->edittree;
    node = bke::nodeGetActive(snode->edittree);
  }

  if (!node || node->type != CMP_NODE_CRYPTOMATTE_LEGACY) {
    return OPERATOR_CANCELLED;
  }

  if (!ntreeCompositCryptomatteRemoveSocket(ntree, node)) {
    return OPERATOR_CANCELLED;
  }

  ED_node_tree_propagate_change(C, CTX_data_main(C), ntree);

  return OPERATOR_FINISHED;
}

void NODE_OT_cryptomatte_layer_remove(wmOperatorType *ot)
{
  /* identifiers */
  ot->name = "Remove Cryptomatte Socket";
  ot->description = "Remove layer from a Cryptomatte node";
  ot->idname = "NODE_OT_cryptomatte_layer_remove";

  /* callbacks */
  ot->exec = node_cryptomatte_remove_socket_exec;
  ot->poll = composite_node_editable;

  /* flags */
  ot->flag = OPTYPE_REGISTER | OPTYPE_UNDO;
}

/** \} */

}  // namespace blender::ed::space_node<|MERGE_RESOLUTION|>--- conflicted
+++ resolved
@@ -252,13 +252,8 @@
     compo_tag_output_nodes(cj->localtree, cj->recalc_flags);
   }
 
-<<<<<<< HEAD
   if (scene->r.compositor_device == SCE_COMPOSITOR_DEVICE_GPU) {
     cj->re = RE_NewRender(COMPOSITOR_RENDER_NAME);
-=======
-  cj->re = RE_NewSceneRender(scene);
-  if (scene->r.compositor_device == SCE_COMPOSITOR_DEVICE_GPU) {
->>>>>>> f9ea64b0
     RE_system_gpu_context_ensure(cj->re);
   }
 }
