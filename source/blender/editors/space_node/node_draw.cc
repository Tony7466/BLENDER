/* SPDX-FileCopyrightText: 2008 Blender Authors
 *
 * SPDX-License-Identifier: GPL-2.0-or-later */

/** \file
 * \ingroup spnode
 * \brief higher level node drawing for the node editor.
 */

#include <iomanip>

#include "MEM_guardedalloc.h"

#include "DNA_light_types.h"
#include "DNA_linestyle_types.h"
#include "DNA_material_types.h"
#include "DNA_modifier_types.h"
#include "DNA_node_types.h"
#include "DNA_screen_types.h"
#include "DNA_space_types.h"
#include "DNA_text_types.h"
#include "DNA_texture_types.h"
#include "DNA_world_types.h"

#include "BLI_array.hh"
#include "BLI_bounds.hh"
#include "BLI_convexhull_2d.h"
#include "BLI_map.hh"
#include "BLI_set.hh"
#include "BLI_span.hh"
#include "BLI_string.h"
#include "BLI_string_ref.hh"
#include "BLI_vector.hh"

#include "BLT_translation.hh"

#include "BKE_compute_contexts.hh"
#include "BKE_context.hh"
#include "BKE_curves.hh"
#include "BKE_global.hh"
#include "BKE_idtype.hh"
#include "BKE_lib_id.hh"
#include "BKE_main.hh"
#include "BKE_node.hh"
#include "BKE_node_enum.hh"
#include "BKE_node_runtime.hh"
#include "BKE_node_tree_update.hh"
#include "BKE_node_tree_zones.hh"
#include "BKE_object.hh"
#include "BKE_scene.hh"
#include "BKE_scene_runtime.hh"
#include "BKE_type_conversions.hh"

#include "IMB_imbuf.hh"

#include "DEG_depsgraph.hh"

#include "BLF_api.hh"

#include "BIF_glutil.hh"

#include "GPU_framebuffer.hh"
#include "GPU_immediate.hh"
#include "GPU_immediate_util.hh"
#include "GPU_matrix.hh"
#include "GPU_shader_shared.hh"
#include "GPU_state.hh"
#include "GPU_viewport.hh"

#include "WM_api.hh"
#include "WM_types.hh"

#include "ED_gpencil_legacy.hh"
#include "ED_node.hh"
#include "ED_node_preview.hh"
#include "ED_screen.hh"
#include "ED_space_api.hh"
#include "ED_viewer_path.hh"

#include "UI_interface.hh"
#include "UI_resources.hh"
#include "UI_view2d.hh"

#include "RNA_access.hh"
#include "RNA_prototypes.h"

#include "NOD_geometry_exec.hh"
#include "NOD_geometry_nodes_log.hh"
#include "NOD_node_declaration.hh"
#include "NOD_node_extra_info.hh"
#include "NOD_socket_declarations_geometry.hh"

#include "FN_field.hh"

#include "GEO_fillet_curves.hh"

#include "node_intern.hh" /* own include */

#include <fmt/format.h>
#include <sstream>

namespace geo_log = blender::nodes::geo_eval_log;
using blender::bke::bNodeTreeZone;
using blender::bke::bNodeTreeZones;
using blender::ed::space_node::NestedTreePreviews;
using blender::nodes::NodeExtraInfoRow;

/**
 * This is passed to many functions which draw the node editor.
 */
struct TreeDrawContext {
  /**
   * Whether a viewer node is active in geometry nodes can not be determined by a flag on the node
   * alone. That's because if the node group with the viewer is used multiple times, it's only
   * active in one of these cases.
   * The active node is cached here to avoid doing the more expensive check for every viewer node
   * in the tree.
   */
  const bNode *active_geometry_nodes_viewer = nullptr;
  /**
   * Geometry nodes logs various data during execution. The logged data that corresponds to the
   * currently drawn node tree can be retrieved from the log below.
   */
  blender::Map<const bNodeTreeZone *, geo_log::GeoTreeLog *> geo_log_by_zone;

  NestedTreePreviews *nested_group_infos = nullptr;
  /**
   * True if there is an active realtime compositor using the node tree, false otherwise.
   */
  bool used_by_realtime_compositor = false;

  blender::Map<bNodeInstanceKey, blender::timeit::Nanoseconds>
      *compositor_per_node_execution_time = nullptr;
};

float ED_node_grid_size()
{
  return NODE_GRID_STEP_SIZE;
}

void ED_node_tree_update(const bContext *C)
{
  using namespace blender::ed::space_node;

  SpaceNode *snode = CTX_wm_space_node(C);
  if (snode) {
    snode_set_context(*C);

    if (snode->nodetree) {
      id_us_ensure_real(&snode->nodetree->id);
    }
  }
}

/* id is supposed to contain a node tree */
static bNodeTree *node_tree_from_ID(ID *id)
{
  if (id) {
    if (GS(id->name) == ID_NT) {
      return (bNodeTree *)id;
    }
    return blender::bke::ntreeFromID(id);
  }

  return nullptr;
}

void ED_node_tag_update_id(ID *id)
{
  bNodeTree *ntree = node_tree_from_ID(id);
  if (id == nullptr || ntree == nullptr) {
    return;
  }

  /* TODO(sergey): With the new dependency graph it should be just enough to only tag ntree itself.
   * All the users of this tree will have update flushed from the tree. */
  DEG_id_tag_update(&ntree->id, 0);

  if (ntree->type == NTREE_SHADER) {
    DEG_id_tag_update(id, 0);

    if (GS(id->name) == ID_MA) {
      WM_main_add_notifier(NC_MATERIAL | ND_SHADING, id);
    }
    else if (GS(id->name) == ID_LA) {
      WM_main_add_notifier(NC_LAMP | ND_LIGHTING, id);
    }
    else if (GS(id->name) == ID_WO) {
      WM_main_add_notifier(NC_WORLD | ND_WORLD, id);
    }
  }
  else if (ntree->type == NTREE_COMPOSIT) {
    WM_main_add_notifier(NC_SCENE | ND_NODES, id);
  }
  else if (ntree->type == NTREE_TEXTURE) {
    DEG_id_tag_update(id, 0);
    WM_main_add_notifier(NC_TEXTURE | ND_NODES, id);
  }
  else if (ntree->type == NTREE_GEOMETRY) {
    WM_main_add_notifier(NC_OBJECT | ND_MODIFIER, id);
  }
  else if (id == &ntree->id) {
    /* Node groups. */
    DEG_id_tag_update(id, 0);
  }
}

namespace blender::ed::space_node {

static std::string node_socket_get_tooltip(const SpaceNode *snode,
                                           const bNodeTree &ntree,
                                           const bNodeSocket &socket);

static const char *node_socket_get_translation_context(const bNodeSocket &socket)
{
  /* The node is not explicitly defined. */
  if (socket.runtime->declaration == nullptr) {
    return nullptr;
  }

  blender::StringRefNull translation_context = socket.runtime->declaration->translation_context;

  /* Default context. */
  if (translation_context.is_empty()) {
    return nullptr;
  }

  return translation_context.data();
}

static void node_socket_add_tooltip_in_node_editor(const bNodeSocket &sock, uiLayout &layout);

/** Return true when \a a should be behind \a b and false otherwise. */
static bool compare_node_depth(const bNode *a, const bNode *b)
{
  /* These tell if either the node or any of the parent nodes is selected.
   * A selected parent means an unselected node is also in foreground! */
  bool a_select = (a->flag & NODE_SELECT) != 0, b_select = (b->flag & NODE_SELECT) != 0;
  bool a_active = (a->flag & NODE_ACTIVE) != 0, b_active = (b->flag & NODE_ACTIVE) != 0;

  /* If one is an ancestor of the other. */
  /* XXX there might be a better sorting algorithm for stable topological sort,
   * this is O(n^2) worst case. */
  for (bNode *parent = a->parent; parent; parent = parent->parent) {
    /* If B is an ancestor, it is always behind A. */
    if (parent == b) {
      return false;
    }
    /* Any selected ancestor moves the node forward. */
    if (parent->flag & NODE_ACTIVE) {
      a_active = true;
    }
    if (parent->flag & NODE_SELECT) {
      a_select = true;
    }
  }
  for (bNode *parent = b->parent; parent; parent = parent->parent) {
    /* If A is an ancestor, it is always behind B. */
    if (parent == a) {
      return true;
    }
    /* Any selected ancestor moves the node forward. */
    if (parent->flag & NODE_ACTIVE) {
      b_active = true;
    }
    if (parent->flag & NODE_SELECT) {
      b_select = true;
    }
  }

  /* One of the nodes is in the background and the other not. */
  if ((a->flag & NODE_BACKGROUND) && !(b->flag & NODE_BACKGROUND)) {
    return true;
  }
  if ((b->flag & NODE_BACKGROUND) && !(a->flag & NODE_BACKGROUND)) {
    return false;
  }

  /* One has a higher selection state (active > selected > nothing). */
  if (a_active && !b_active) {
    return false;
  }
  if (b_active && !a_active) {
    return true;
  }
  if (!b_select && (a_active || a_select)) {
    return false;
  }
  if (!a_select && (b_active || b_select)) {
    return true;
  }

  return false;
}

void tree_draw_order_update(bNodeTree &ntree)
{
  Array<bNode *> sort_nodes = ntree.all_nodes();
  std::sort(sort_nodes.begin(), sort_nodes.end(), [](bNode *a, bNode *b) {
    return a->ui_order < b->ui_order;
  });
  std::stable_sort(sort_nodes.begin(), sort_nodes.end(), compare_node_depth);
  for (const int i : sort_nodes.index_range()) {
    sort_nodes[i]->ui_order = i;
  }
}

Array<bNode *> tree_draw_order_calc_nodes(bNodeTree &ntree)
{
  Array<bNode *> nodes = ntree.all_nodes();
  if (nodes.is_empty()) {
    return {};
  }
  std::sort(nodes.begin(), nodes.end(), [](const bNode *a, const bNode *b) {
    return a->ui_order < b->ui_order;
  });
  return nodes;
}

Array<bNode *> tree_draw_order_calc_nodes_reversed(bNodeTree &ntree)
{
  Array<bNode *> nodes = ntree.all_nodes();
  if (nodes.is_empty()) {
    return {};
  }
  std::sort(nodes.begin(), nodes.end(), [](const bNode *a, const bNode *b) {
    return a->ui_order > b->ui_order;
  });
  return nodes;
}

static Array<uiBlock *> node_uiblocks_init(const bContext &C, const Span<bNode *> nodes)
{
  Array<uiBlock *> blocks(nodes.size());
  /* Add node uiBlocks in drawing order - prevents events going to overlapping nodes. */
  for (const int i : nodes.index_range()) {
    std::string block_name = "node_" + std::string(nodes[i]->name);
    blocks[i] = UI_block_begin(&C, CTX_wm_region(&C), std::move(block_name), UI_EMBOSS);
    /* This cancels events for background nodes. */
    UI_block_flag_enable(blocks[i], UI_BLOCK_CLIP_EVENTS);
  }

  return blocks;
}

float2 node_to_view(const bNode &node, const float2 &co)
{
  const float2 node_location = bke::nodeToView(&node, co);
  return node_location * UI_SCALE_FAC;
}

void node_to_updated_rect(const bNode &node, rctf &r_rect)
{
  const float2 xmin_ymax = node_to_view(node, {node.offsetx, node.offsety});
  r_rect.xmin = xmin_ymax.x;
  r_rect.ymax = xmin_ymax.y;
  const float2 xmax_ymin = node_to_view(node,
                                        {node.offsetx + node.width, node.offsety - node.height});
  r_rect.xmax = xmax_ymin.x;
  r_rect.ymin = xmax_ymin.y;
}

float2 node_from_view(const bNode &node, const float2 &co)
{
  const float2 node_location = co / UI_SCALE_FAC;
  return bke::nodeFromView(&node, node_location);
}

static bool is_node_panels_supported(const bNode &node)
{
  return node.declaration() && node.declaration()->use_custom_socket_order;
}

/* Draw UI for options, buttons, and previews. */
static bool node_update_basis_buttons(const bContext &C,
                                      bNodeTree &ntree,
                                      bNode &node,
                                      nodes::PanelDrawButtonsFunction draw_buttons,
                                      uiBlock &block,
                                      int &dy)
{
  /* Buttons rect? */
  const bool node_options = draw_buttons && (node.flag & NODE_OPTIONS);
  if (!node_options) {
    return false;
  }

  PointerRNA nodeptr = RNA_pointer_create(&ntree.id, &RNA_Node, &node);

  /* Get "global" coordinates. */
  float2 loc = node_to_view(node, float2(0));
  /* Round the node origin because text contents are always pixel-aligned. */
  loc.x = round(loc.x);
  loc.y = round(loc.y);

  dy -= NODE_DYS / 4;

  uiLayout *layout = UI_block_layout(&block,
                                     UI_LAYOUT_VERTICAL,
                                     UI_LAYOUT_PANEL,
                                     loc.x + NODE_DYS,
                                     dy,
                                     NODE_WIDTH(node) - NODE_DY,
                                     0,
                                     0,
                                     UI_style_get_dpi());

  if (node.flag & NODE_MUTED) {
    uiLayoutSetActive(layout, false);
  }

  uiLayoutSetContextPointer(layout, "node", &nodeptr);

  draw_buttons(layout, (bContext *)&C, &nodeptr);

  UI_block_align_end(&block);
  int buty;
  UI_block_layout_resolve(&block, nullptr, &buty);

  dy = buty - NODE_DYS / 4;
  return true;
}

const char *node_socket_get_label(const bNodeSocket *socket, const char *panel_label)
{
  /* Get the short label if possible. This is used when grouping sockets under panels,
   * to avoid redundancy in the label. */
  const char *socket_short_label = bke::nodeSocketShortLabel(socket);
  const char *socket_translation_context = node_socket_get_translation_context(*socket);

  if (socket_short_label) {
    return CTX_IFACE_(socket_translation_context, socket_short_label);
  }

  const char *socket_label = bke::nodeSocketLabel(socket);
  const char *translated_socket_label = CTX_IFACE_(socket_translation_context, socket_label);

  /* Shorten socket label if it begins with the panel label. */
  if (panel_label) {
    const int len_prefix = strlen(panel_label);
    if (STREQLEN(translated_socket_label, panel_label, len_prefix) &&
        translated_socket_label[len_prefix] == ' ')
    {
      return translated_socket_label + len_prefix + 1;
    }
  }

  /* Full label. */
  return translated_socket_label;
}

static bool node_update_basis_socket(const bContext &C,
                                     bNodeTree &ntree,
                                     bNode &node,
                                     const char *panel_label,
                                     bNodeSocket *input_socket,
                                     bNodeSocket *output_socket,
                                     uiBlock &block,
                                     const int &locx,
                                     int &locy)
{
  if ((!input_socket || !input_socket->is_visible()) &&
      (!output_socket || !output_socket->is_visible()))
  {
    return false;
  }

  const int topy = locy;

  /* Add the half the height of a multi-input socket to cursor Y
   * to account for the increased height of the taller sockets. */
  const bool is_multi_input = (input_socket ? input_socket->flag & SOCK_MULTI_INPUT : false);
  const float multi_input_socket_offset = is_multi_input ?
                                              std::max(input_socket->runtime->total_inputs - 2,
                                                       0) *
                                                  NODE_MULTI_INPUT_LINK_GAP :
                                              0.0f;
  locy -= multi_input_socket_offset * 0.5f;

  uiLayout *layout = UI_block_layout(&block,
                                     UI_LAYOUT_VERTICAL,
                                     UI_LAYOUT_PANEL,
                                     locx + NODE_DYS,
                                     locy,
                                     NODE_WIDTH(node) - NODE_DY,
                                     NODE_DY,
                                     0,
                                     UI_style_get_dpi());

  if (node.flag & NODE_MUTED) {
    uiLayoutSetActive(layout, false);
  }

  uiLayout *row = uiLayoutRow(layout, true);
  PointerRNA nodeptr = RNA_pointer_create(&ntree.id, &RNA_Node, &node);
  uiLayoutSetContextPointer(row, "node", &nodeptr);

  if (input_socket) {
    /* Context pointers for current node and socket. */
    PointerRNA sockptr = RNA_pointer_create(&ntree.id, &RNA_NodeSocket, input_socket);
    uiLayoutSetContextPointer(row, "socket", &sockptr);

    uiLayoutSetAlignment(row, UI_LAYOUT_ALIGN_EXPAND);

    input_socket->typeinfo->draw(
        (bContext *)&C, row, &sockptr, &nodeptr, node_socket_get_label(input_socket, panel_label));
  }
  else {
    /* Context pointers for current node and socket. */
    PointerRNA sockptr = RNA_pointer_create(&ntree.id, &RNA_NodeSocket, output_socket);
    uiLayoutSetContextPointer(row, "socket", &sockptr);

    /* Align output buttons to the right. */
    uiLayoutSetAlignment(row, UI_LAYOUT_ALIGN_RIGHT);

    output_socket->typeinfo->draw((bContext *)&C,
                                  row,
                                  &sockptr,
                                  &nodeptr,
                                  node_socket_get_label(output_socket, panel_label));
  }

  if (input_socket) {
    node_socket_add_tooltip_in_node_editor(*input_socket, *row);
    /* Round the socket location to stop it from jiggling. */
    input_socket->runtime->location = float2(round(locx), round(locy - NODE_DYS));
  }
  if (output_socket) {
    node_socket_add_tooltip_in_node_editor(*output_socket, *row);
    /* Round the socket location to stop it from jiggling. */
    output_socket->runtime->location = float2(round(locx + NODE_WIDTH(node)),
                                              round(locy - NODE_DYS));
  }

  UI_block_align_end(&block);

  int buty;
  UI_block_layout_resolve(&block, nullptr, &buty);
  /* Ensure minimum socket height in case layout is empty. */
  buty = min_ii(buty, topy - NODE_DY);
  locy = buty - multi_input_socket_offset * 0.5;
  return true;
}

struct NodeInterfaceItemData {
  /* Declaration of a socket (only for socket items). */
  const nodes::SocketDeclaration *socket_decl = nullptr;
  bNodeSocket *input = nullptr;
  bNodeSocket *output = nullptr;

  /* Declaration of a panel (only for panel items). */
  const nodes::PanelDeclaration *panel_decl = nullptr;
  /* State of the panel instance on the node.
   * Mutable so that panel visibility can be updated. */
  bNodePanelState *state = nullptr;
  /* Runtime panel state for draw locations. */
  bke::bNodePanelRuntime *runtime = nullptr;

  NodeInterfaceItemData(const nodes::SocketDeclaration *_socket_decl,
                        bNodeSocket *_input,
                        bNodeSocket *_output)
      : socket_decl(_socket_decl), input(_input), output(_output)
  {
  }
  NodeInterfaceItemData(const nodes::PanelDeclaration *_panel_decl,
                        bNodePanelState *_state,
                        bke::bNodePanelRuntime *_runtime)
      : panel_decl(_panel_decl), state(_state), runtime(_runtime)
  {
  }

  bool is_valid_socket() const
  {
    /* At least one socket pointer must be valid. */
    return this->socket_decl && (input || output);
  }

  bool is_valid_panel() const
  {
    /* Panel can only be drawn when state data is available. */
    return this->panel_decl && this->state && this->runtime;
  }
};

/* Compile relevant socket and panel pointer data into a vector.
 * This helps ensure correct pointer access in complex situations like inlined sockets.
 */
static Vector<NodeInterfaceItemData> node_build_item_data(bNode &node)
{
  namespace nodes = blender::nodes;
  using ItemDeclIterator = blender::Span<nodes::ItemDeclarationPtr>::iterator;
  using SocketIterator = blender::Span<bNodeSocket *>::iterator;
  using PanelStateIterator = blender::MutableSpan<bNodePanelState>::iterator;
  using PanelRuntimeIterator = blender::MutableSpan<bke::bNodePanelRuntime>::iterator;

  BLI_assert(is_node_panels_supported(node));
  BLI_assert(node.runtime->panels.size() == node.num_panel_states);

  ItemDeclIterator item_decl = node.declaration()->items.begin();
  SocketIterator input = node.input_sockets().begin();
  SocketIterator output = node.output_sockets().begin();
  PanelStateIterator panel_state = node.panel_states().begin();
  PanelRuntimeIterator panel_runtime = node.runtime->panels.begin();
  const ItemDeclIterator item_decl_end = node.declaration()->items.end();
  const SocketIterator input_end = node.input_sockets().end();
  const SocketIterator output_end = node.output_sockets().end();
  const PanelStateIterator panel_state_end = node.panel_states().end();
  const PanelRuntimeIterator panel_runtime_end = node.runtime->panels.end();
  UNUSED_VARS_NDEBUG(input_end, output_end, panel_state_end, panel_runtime_end);

  Vector<NodeInterfaceItemData> result;
  result.reserve(node.declaration()->items.size());

  while (item_decl != item_decl_end) {
    if (const nodes::SocketDeclaration *socket_decl =
            dynamic_cast<const nodes::SocketDeclaration *>(item_decl->get()))
    {
      if (socket_decl->align_with_previous_socket) {
        NodeInterfaceItemData &last_item = result.last();
        switch (socket_decl->in_out) {
          case SOCK_IN:
            BLI_assert(input != input_end);
            BLI_assert(last_item.input == nullptr);
            last_item.input = *input;
            ++input;
            break;
          case SOCK_OUT:
            BLI_assert(output != output_end);
            BLI_assert(last_item.output == nullptr);
            last_item.output = *output;
            ++output;
            break;
        }
      }
      else {
        switch (socket_decl->in_out) {
          case SOCK_IN:
            BLI_assert(input != input_end);
            result.append({socket_decl, *input, nullptr});
            ++input;
            break;
          case SOCK_OUT:
            BLI_assert(output != output_end);
            result.append({socket_decl, nullptr, *output});
            ++output;
            break;
        }
      }
      ++item_decl;
    }
    else if (const nodes::PanelDeclaration *panel_decl =
                 dynamic_cast<const nodes::PanelDeclaration *>(item_decl->get()))
    {
      BLI_assert(panel_state != panel_state_end);
      BLI_assert(panel_runtime != panel_runtime_end);
      result.append({panel_decl, panel_state, panel_runtime});
      ++item_decl;
      ++panel_state;
      ++panel_runtime;
    }
  }
  return result;
}

using ItemIterator = Vector<NodeInterfaceItemData>::const_iterator;

struct VisibilityUpdateState {
  ItemIterator item_iter;
  const ItemIterator item_end;

  explicit VisibilityUpdateState(const Span<NodeInterfaceItemData> items)
      : item_iter(items.begin()), item_end(items.end())
  {
  }
};

/* Recursive function to determine visibility of items before drawing. */
static void node_update_panel_items_visibility_recursive(int num_items,
                                                         const bool is_parent_collapsed,
                                                         bNodePanelState &parent_state,
                                                         VisibilityUpdateState &state)
{
  parent_state.flag &= ~NODE_PANEL_CONTENT_VISIBLE;
  while (state.item_iter != state.item_end) {
    /* Stop after adding the expected number of items.
     * Root panel consumes all remaining items (num_items == -1). */
    if (num_items == 0) {
      break;
    }
    else if (num_items > 0) {
      --num_items;
    }
    /* Consume item. */
    const NodeInterfaceItemData &item = *state.item_iter++;

    if (item.is_valid_panel()) {
      SET_FLAG_FROM_TEST(item.state->flag, is_parent_collapsed, NODE_PANEL_PARENT_COLLAPSED);
      /* New top panel is collapsed if self or parent is collapsed. */
      const bool is_collapsed = is_parent_collapsed || item.state->is_collapsed();

      node_update_panel_items_visibility_recursive(
          item.panel_decl->num_child_decls, is_collapsed, *item.state, state);
      if (item.panel_decl->draw_buttons) {
        item.state->flag |= NODE_PANEL_CONTENT_VISIBLE;
      }
      if (item.state->flag & NODE_PANEL_CONTENT_VISIBLE) {
        /* If child panel is visible so is the parent panel. */
        parent_state.flag |= NODE_PANEL_CONTENT_VISIBLE;
      }
    }
    else if (item.is_valid_socket()) {
      if (item.input) {
        SET_FLAG_FROM_TEST(item.input->flag, is_parent_collapsed, SOCK_PANEL_COLLAPSED);
        if (item.input->is_visible()) {
          parent_state.flag |= NODE_PANEL_CONTENT_VISIBLE;
        }
      }
      if (item.output) {
        SET_FLAG_FROM_TEST(item.output->flag, is_parent_collapsed, SOCK_PANEL_COLLAPSED);
        if (item.output->is_visible()) {
          parent_state.flag |= NODE_PANEL_CONTENT_VISIBLE;
        }
      }
    }
    else {
      /* Should not happen. */
      BLI_assert_unreachable();
    }
  }
}

struct LocationUpdateState {
  ItemIterator item_iter;
  const ItemIterator item_end;

  /* Checked at various places to avoid adding duplicate spacers without anything in between. */
  bool need_spacer_after_item = false;
  /* Makes sure buttons are only drawn once. */
  bool buttons_drawn = false;
  /* Only true for the first item in the layout. */
  bool is_first = true;

  explicit LocationUpdateState(const Span<NodeInterfaceItemData> items)
      : item_iter(items.begin()), item_end(items.end())
  {
  }
};

/* Recursive function that adds the expected number of items in a panel and advances the
 * iterator. */
static void add_panel_items_recursive(const bContext &C,
                                      bNodeTree &ntree,
                                      bNode &node,
                                      uiBlock &block,
                                      const int locx,
                                      int &locy,
                                      int num_items,
                                      const bool is_parent_collapsed,
                                      const char *parent_label,
                                      bke::bNodePanelRuntime *parent_runtime,
                                      LocationUpdateState &state)
{
  while (state.item_iter != state.item_end) {
    /* Stop after adding the expected number of items.
     * Root panel consumes all remaining items (num_items == -1). */
    if (num_items == 0) {
      break;
    }
    else if (num_items > 0) {
      --num_items;
    }
    /* Consume item. */
    const NodeInterfaceItemData &item = *state.item_iter++;

    if (item.is_valid_panel()) {
      /* Draw buttons before the first panel. */
      if (!state.buttons_drawn) {
        state.buttons_drawn = true;
        state.need_spacer_after_item = node_update_basis_buttons(
            C, ntree, node, node.typeinfo->draw_buttons, block, locy);
      }

      /* Panel visible if any content is visible. */
      if (item.state->has_visible_content()) {
        if (!is_parent_collapsed) {
          locy -= NODE_DY;
          state.is_first = false;
        }

        /* New top panel is collapsed if self or parent is collapsed. */
        const bool is_collapsed = is_parent_collapsed || item.state->is_collapsed();

        /* Round the socket location to stop it from jiggling. */
        item.runtime->location_y = round(locy + NODE_DYS);
        if (is_collapsed) {
          item.runtime->max_content_y = item.runtime->min_content_y = round(locy);
        }
        else {
          locy -= NODE_ITEM_SPACING_Y / 2; /* Space at bottom of panel header. */
          item.runtime->max_content_y = item.runtime->min_content_y = round(locy);
          locy -= NODE_ITEM_SPACING_Y; /* Space at top of panel contents. */

          node_update_basis_buttons(C, ntree, node, item.panel_decl->draw_buttons, block, locy);
        }

        add_panel_items_recursive(C,
                                  ntree,
                                  node,
                                  block,
                                  locx,
                                  locy,
                                  item.panel_decl->num_child_decls,
                                  is_collapsed,
                                  item.panel_decl->name.c_str(),
                                  item.runtime,
                                  state);
      }
    }
    else if (item.is_valid_socket()) {
      if (item.input) {
        /* Draw buttons before the first input. */
        if (!state.buttons_drawn) {
          state.buttons_drawn = true;
          state.need_spacer_after_item = node_update_basis_buttons(
              C, ntree, node, node.typeinfo->draw_buttons, block, locy);
        }

        if (is_parent_collapsed) {
          item.input->runtime->location = float2(locx, round(locy + NODE_DYS));
        }
        else {
          /* Space between items. */
          if (!state.is_first && item.input->is_visible()) {
            locy -= NODE_ITEM_SPACING_Y;
          }
        }
      }
      if (item.output) {
        if (is_parent_collapsed) {
          item.output->runtime->location = float2(round(locx + NODE_WIDTH(node)),
                                                  round(locy + NODE_DYS));
        }
        else {
          /* Space between items. */
          if (!state.is_first && item.output->is_visible()) {
            locy -= NODE_ITEM_SPACING_Y;
          }
        }
      }

      if (!is_parent_collapsed &&
          node_update_basis_socket(
              C, ntree, node, parent_label, item.input, item.output, block, locx, locy))
      {
        state.is_first = false;
        state.need_spacer_after_item = true;
      }
    }
    else {
      /* Should not happen. */
      BLI_assert_unreachable();
    }
  }

  /* Finalize the vertical extent of the content. */
  if (!is_parent_collapsed) {
    if (parent_runtime) {
      locy -= 2 * NODE_ITEM_SPACING_Y; /* Space at bottom of panel contents. */
      parent_runtime->min_content_y = round(locy);
    }
    locy -= NODE_ITEM_SPACING_Y / 2; /* Space at top of next panel header. */
  }
}

/* Advanced drawing with panels and arbitrary input/output ordering. */
static void node_update_basis_from_declaration(
    const bContext &C, bNodeTree &ntree, bNode &node, uiBlock &block, const int locx, int &locy)
{
  namespace nodes = blender::nodes;

  BLI_assert(is_node_panels_supported(node));
  BLI_assert(node.runtime->panels.size() == node.num_panel_states);

  const Vector<NodeInterfaceItemData> item_data = node_build_item_data(node);

  /* Update item visibility flags first. */
  VisibilityUpdateState visibility_state(item_data);
  /* Dummy state item to write into, unused. */
  bNodePanelState root_panel_state;
  node_update_panel_items_visibility_recursive(-1, false, root_panel_state, visibility_state);

  /* Space at the top. */
  locy -= NODE_DYS / 2;

  /* Start by adding root panel items. */
  LocationUpdateState location_state(item_data);
  add_panel_items_recursive(
      C, ntree, node, block, locx, locy, -1, false, "", nullptr, location_state);

  /* Draw buttons at the bottom if no inputs exist. */
  if (!location_state.buttons_drawn) {
    location_state.need_spacer_after_item = node_update_basis_buttons(
        C, ntree, node, node.typeinfo->draw_buttons, block, locy);
  }

  if (location_state.need_spacer_after_item) {
    locy -= NODE_DYS / 2;
  }
}

/* Conventional drawing in outputs/buttons/inputs order. */
static void node_update_basis_from_socket_lists(
    const bContext &C, bNodeTree &ntree, bNode &node, uiBlock &block, const int locx, int &locy)
{
  /* Space at the top. */
  locy -= NODE_DYS / 2;

  /* Output sockets. */
  bool add_output_space = false;

  for (bNodeSocket *socket : node.output_sockets()) {
    /* Clear flag, conventional drawing does not support panels. */
    socket->flag &= ~SOCK_PANEL_COLLAPSED;

    if (node_update_basis_socket(C, ntree, node, nullptr, nullptr, socket, block, locx, locy)) {
      if (socket->next) {
        locy -= NODE_ITEM_SPACING_Y;
      }
      add_output_space = true;
    }
  }

  if (add_output_space) {
    locy -= NODE_DY / 4;
  }

  const bool add_button_space = node_update_basis_buttons(
      C, ntree, node, node.typeinfo->draw_buttons, block, locy);

  bool add_input_space = false;

  /* Input sockets. */
  for (bNodeSocket *socket : node.input_sockets()) {
    /* Clear flag, conventional drawing does not support panels. */
    socket->flag &= ~SOCK_PANEL_COLLAPSED;

    if (node_update_basis_socket(C, ntree, node, nullptr, socket, nullptr, block, locx, locy)) {
      if (socket->next) {
        locy -= NODE_ITEM_SPACING_Y;
      }
      add_input_space = true;
    }
  }

  /* Little bit of padding at the bottom. */
  if (add_input_space || add_button_space) {
    locy -= NODE_DYS / 2;
  }
}

/**
 * Based on settings and sockets in node, set drawing rect info.
 */
static void node_update_basis(const bContext &C,
                              const TreeDrawContext & /*tree_draw_ctx*/,
                              bNodeTree &ntree,
                              bNode &node,
                              uiBlock &block)
{
  /* Get "global" coordinates. */
  float2 loc = node_to_view(node, float2(0));
  /* Round the node origin because text contents are always pixel-aligned. */
  loc.x = round(loc.x);
  loc.y = round(loc.y);

  int dy = loc.y;

  /* Header. */
  dy -= NODE_DY;

  if (is_node_panels_supported(node)) {
    node_update_basis_from_declaration(C, ntree, node, block, loc.x, dy);
  }
  else {
    node_update_basis_from_socket_lists(C, ntree, node, block, loc.x, dy);
  }

  node.runtime->totr.xmin = loc.x;
  node.runtime->totr.xmax = loc.x + NODE_WIDTH(node);
  node.runtime->totr.ymax = loc.y;
  node.runtime->totr.ymin = min_ff(dy, loc.y - 2 * NODE_DY);

  /* Set the block bounds to clip mouse events from underlying nodes.
   * Add a margin for sockets on each side. */
  UI_block_bounds_set_explicit(&block,
                               node.runtime->totr.xmin - NODE_SOCKSIZE,
                               node.runtime->totr.ymin,
                               node.runtime->totr.xmax + NODE_SOCKSIZE,
                               node.runtime->totr.ymax);
}

/**
 * Based on settings in node, sets drawing rect info.
 */
static void node_update_hidden(bNode &node, uiBlock &block)
{
  int totin = 0, totout = 0;

  /* Get "global" coordinates. */
  float2 loc = node_to_view(node, float2(0));
  /* Round the node origin because text contents are always pixel-aligned. */
  loc.x = round(loc.x);
  loc.y = round(loc.y);

  /* Calculate minimal radius. */
  for (const bNodeSocket *socket : node.input_sockets()) {
    if (socket->is_visible()) {
      totin++;
    }
  }
  for (const bNodeSocket *socket : node.output_sockets()) {
    if (socket->is_visible()) {
      totout++;
    }
  }

  float hiddenrad = HIDDEN_RAD;
  float tot = std::max(totin, totout);
  if (tot > 4) {
    hiddenrad += 5.0f * float(tot - 4);
  }

  node.runtime->totr.xmin = loc.x;
  node.runtime->totr.xmax = loc.x + max_ff(NODE_WIDTH(node), 2 * hiddenrad);
  node.runtime->totr.ymax = loc.y + (hiddenrad - 0.5f * NODE_DY);
  node.runtime->totr.ymin = node.runtime->totr.ymax - 2 * hiddenrad;

  /* Output sockets. */
  float rad = float(M_PI) / (1.0f + float(totout));
  float drad = rad;

  for (bNodeSocket *socket : node.output_sockets()) {
    if (socket->is_visible()) {
      /* Round the socket location to stop it from jiggling. */
      socket->runtime->location = {
          round(node.runtime->totr.xmax - hiddenrad + sinf(rad) * hiddenrad),
          round(node.runtime->totr.ymin + hiddenrad + cosf(rad) * hiddenrad)};
      rad += drad;
    }
  }

  /* Input sockets. */
  rad = drad = -float(M_PI) / (1.0f + float(totin));

  for (bNodeSocket *socket : node.input_sockets()) {
    if (socket->is_visible()) {
      /* Round the socket location to stop it from jiggling. */
      socket->runtime->location = {
          round(node.runtime->totr.xmin + hiddenrad + sinf(rad) * hiddenrad),
          round(node.runtime->totr.ymin + hiddenrad + cosf(rad) * hiddenrad)};
      rad += drad;
    }
  }

  /* Set the block bounds to clip mouse events from underlying nodes.
   * Add a margin for sockets on each side. */
  UI_block_bounds_set_explicit(&block,
                               node.runtime->totr.xmin - NODE_SOCKSIZE,
                               node.runtime->totr.ymin,
                               node.runtime->totr.xmax + NODE_SOCKSIZE,
                               node.runtime->totr.ymax);
}

static int node_get_colorid(TreeDrawContext &tree_draw_ctx, const bNode &node)
{
  const int nclass = (node.typeinfo->ui_class == nullptr) ? node.typeinfo->nclass :
                                                            node.typeinfo->ui_class(&node);
  switch (nclass) {
    case NODE_CLASS_INPUT:
      return TH_NODE_INPUT;
    case NODE_CLASS_OUTPUT: {
      if (node.type == GEO_NODE_VIEWER) {
        return &node == tree_draw_ctx.active_geometry_nodes_viewer ? TH_NODE_OUTPUT : TH_NODE;
      }
      return (node.flag & NODE_DO_OUTPUT) ? TH_NODE_OUTPUT : TH_NODE;
    }
    case NODE_CLASS_CONVERTER:
      return TH_NODE_CONVERTER;
    case NODE_CLASS_OP_COLOR:
      return TH_NODE_COLOR;
    case NODE_CLASS_OP_VECTOR:
      return TH_NODE_VECTOR;
    case NODE_CLASS_OP_FILTER:
      return TH_NODE_FILTER;
    case NODE_CLASS_GROUP:
      return TH_NODE_GROUP;
    case NODE_CLASS_INTERFACE:
      return TH_NODE_INTERFACE;
    case NODE_CLASS_MATTE:
      return TH_NODE_MATTE;
    case NODE_CLASS_DISTORT:
      return TH_NODE_DISTORT;
    case NODE_CLASS_TEXTURE:
      return TH_NODE_TEXTURE;
    case NODE_CLASS_SHADER:
      return TH_NODE_SHADER;
    case NODE_CLASS_SCRIPT:
      return TH_NODE_SCRIPT;
    case NODE_CLASS_PATTERN:
      return TH_NODE_PATTERN;
    case NODE_CLASS_LAYOUT:
      return TH_NODE_LAYOUT;
    case NODE_CLASS_GEOMETRY:
      return TH_NODE_GEOMETRY;
    case NODE_CLASS_ATTRIBUTE:
      return TH_NODE_ATTRIBUTE;
    default:
      return TH_NODE;
  }
}

static void node_draw_mute_line(const bContext &C,
                                const View2D &v2d,
                                const SpaceNode &snode,
                                const bNode &node)
{
  GPU_blend(GPU_BLEND_ALPHA);

  for (const bNodeLink &link : node.internal_links()) {
    if (!bke::nodeLinkIsHidden(&link)) {
      node_draw_link_bezier(C, v2d, snode, link, TH_WIRE_INNER, TH_WIRE_INNER, TH_WIRE, false);
    }
  }

  GPU_blend(GPU_BLEND_NONE);
}

<<<<<<< HEAD
=======
static void node_socket_draw(const bNodeSocket &sock,
                             const float color[4],
                             const float color_outline[4],
                             const float size,
                             const float locx,
                             const float locy,
                             uint pos_id,
                             uint col_id,
                             uint shape_id,
                             uint size_id,
                             uint outline_col_id)
{
  int flags;

  /* Set shape flags. */
  switch (sock.display_shape) {
    case SOCK_DISPLAY_SHAPE_DIAMOND:
    case SOCK_DISPLAY_SHAPE_DIAMOND_DOT:
      flags = GPU_KEYFRAME_SHAPE_DIAMOND;
      break;
    case SOCK_DISPLAY_SHAPE_SQUARE:
    case SOCK_DISPLAY_SHAPE_SQUARE_DOT:
      flags = GPU_KEYFRAME_SHAPE_SQUARE;
      break;
    default:
    case SOCK_DISPLAY_SHAPE_CIRCLE:
    case SOCK_DISPLAY_SHAPE_CIRCLE_DOT:
      flags = GPU_KEYFRAME_SHAPE_CIRCLE;
      break;
  }

  if (ELEM(sock.display_shape,
           SOCK_DISPLAY_SHAPE_DIAMOND_DOT,
           SOCK_DISPLAY_SHAPE_SQUARE_DOT,
           SOCK_DISPLAY_SHAPE_CIRCLE_DOT))
  {
    flags |= GPU_KEYFRAME_SHAPE_INNER_DOT;
  }

  immAttr4fv(col_id, color);
  immAttr1u(shape_id, flags);
  immAttr1f(size_id, size);
  immAttr4fv(outline_col_id, color_outline);
  immVertex2f(pos_id, locx, locy);
}

static void node_socket_tooltip_set(uiBlock &block,
                                    const int socket_index_in_tree,
                                    const float2 location,
                                    const float2 size)
{
  /* Ideally sockets themselves should be buttons, but they aren't currently. So add an invisible
   * button on top of them for the tooltip. */
  const eUIEmbossType old_emboss = UI_block_emboss_get(&block);
  UI_block_emboss_set(&block, UI_EMBOSS_NONE);
  uiBut *but = uiDefIconBut(&block,
                            UI_BTYPE_BUT,
                            0,
                            ICON_NONE,
                            location.x - size.x / 2.0f,
                            location.y - size.y / 2.0f,
                            size.x,
                            size.y,
                            nullptr,
                            0,
                            0,
                            nullptr);

  UI_but_func_tooltip_set(
      but,
      [](bContext *C, void *argN, const char * /*tip*/) {
        const SpaceNode &snode = *CTX_wm_space_node(C);
        const bNodeTree &ntree = *snode.edittree;
        const int index_in_tree = POINTER_AS_INT(argN);
        ntree.ensure_topology_cache();
        return node_socket_get_tooltip(&snode, ntree, *ntree.all_sockets()[index_in_tree]);
      },
      POINTER_FROM_INT(socket_index_in_tree),
      nullptr);
  /* Disable the button so that clicks on it are ignored the link operator still works. */
  UI_but_flag_enable(but, UI_BUT_DISABLED);
  UI_block_emboss_set(&block, old_emboss);
}

static void node_socket_draw_multi_input(uiBlock &block,
                                         const int index_in_tree,
                                         const float2 location,
                                         const float2 draw_size,
                                         const float color[4],
                                         const float color_outline[4],
                                         const float2 tooltip_size)
{
  /* The other sockets are drawn with the keyframe shader. There, the outline has a base
   * thickness that can be varied but always scales with the size the socket is drawn at. Using
   * `UI_SCALE_FAC` has the same effect here. It scales the outline correctly across different
   * screen DPI's and UI scales without being affected by the 'line-width'. */
  const float half_outline_width = NODE_SOCK_OUTLINE_SCALE * UI_SCALE_FAC * 0.5f;

  /* UI_draw_roundbox draws the outline on the outer side, so compensate for the outline width.
   */
  const rctf rect = {
      location.x - draw_size.x + half_outline_width,
      location.x + draw_size.x + half_outline_width,
      location.y - draw_size.y + half_outline_width,
      location.y + draw_size.y + half_outline_width,
  };

  UI_draw_roundbox_corner_set(UI_CNR_ALL);
  UI_draw_roundbox_4fv_ex(&rect,
                          color,
                          nullptr,
                          1.0f,
                          color_outline,
                          half_outline_width * 2.0f,
                          draw_size.x - half_outline_width);

  node_socket_tooltip_set(block, index_in_tree, location, tooltip_size);
}

>>>>>>> 8db709e1
static const float virtual_node_socket_outline_color[4] = {0.5, 0.5, 0.5, 1.0};

static void node_socket_outline_color_get(const bool selected,
                                          const int socket_type,
                                          float r_outline_color[4])
{
  if (selected) {
    UI_GetThemeColor4fv(TH_ACTIVE, r_outline_color);
  }
  else if (socket_type == SOCK_CUSTOM) {
    /* Until there is a better place for per socket color,
     * the outline color for virtual sockets is set here. */
    copy_v4_v4(r_outline_color, virtual_node_socket_outline_color);
  }
  else {
    UI_GetThemeColor4fv(TH_WIRE, r_outline_color);
    r_outline_color[3] = 1.0f;
  }
}

void node_socket_color_get(const bContext &C,
                           const bNodeTree &ntree,
                           PointerRNA &node_ptr,
                           const bNodeSocket &sock,
                           float r_color[4])
{
  if (!sock.typeinfo->draw_color) {
    /* Fallback to the simple variant. If not defined either, fallback to a magenta color. */
    if (sock.typeinfo->draw_color_simple) {
      sock.typeinfo->draw_color_simple(sock.typeinfo, r_color);
    }
    else {
      copy_v4_v4(r_color, float4(1.0f, 0.0f, 1.0f, 1.0f));
    }
    return;
  }

  BLI_assert(RNA_struct_is_a(node_ptr.type, &RNA_Node));
  PointerRNA ptr = RNA_pointer_create(
      &const_cast<ID &>(ntree.id), &RNA_NodeSocket, &const_cast<bNodeSocket &>(sock));
  sock.typeinfo->draw_color((bContext *)&C, &ptr, &node_ptr, r_color);
}

static void create_inspection_string_for_generic_value(const bNodeSocket &socket,
                                                       const GPointer value,
                                                       fmt::memory_buffer &buf)
{
  auto id_to_inspection_string = [&](const ID *id, const short idcode) {
    fmt::format_to(fmt::appender(buf), (id ? id->name + 2 : TIP_("None")));
    fmt::format_to(fmt::appender(buf), " (");
    fmt::format_to(fmt::appender(buf), TIP_(BKE_idtype_idcode_to_name(idcode)));
    fmt::format_to(fmt::appender(buf), ")");
  };

  const CPPType &value_type = *value.type();
  const void *buffer = value.get();
  if (value_type.is<Object *>()) {
    id_to_inspection_string(*static_cast<const ID *const *>(buffer), ID_OB);
    return;
  }
  if (value_type.is<Material *>()) {
    id_to_inspection_string(*static_cast<const ID *const *>(buffer), ID_MA);
    return;
  }
  if (value_type.is<Tex *>()) {
    id_to_inspection_string(*static_cast<const ID *const *>(buffer), ID_TE);
    return;
  }
  if (value_type.is<Image *>()) {
    id_to_inspection_string(*static_cast<const ID *const *>(buffer), ID_IM);
    return;
  }
  if (value_type.is<Collection *>()) {
    id_to_inspection_string(*static_cast<const ID *const *>(buffer), ID_GR);
    return;
  }
  if (value_type.is<std::string>()) {
    fmt::format_to(
        fmt::appender(buf), TIP_("{} (String)"), *static_cast<const std::string *>(buffer));
    return;
  }

  const CPPType &socket_type = *socket.typeinfo->base_cpp_type;

  if (socket.type == SOCK_MENU) {
    if (!value_type.is<int>()) {
      return;
    }
    const int item_identifier = *static_cast<const int *>(buffer);
    const auto *socket_storage = socket.default_value_typed<bNodeSocketValueMenu>();
    if (!socket_storage->enum_items) {
      return;
    }
    if (socket_storage->has_conflict()) {
      return;
    }
    const bke::RuntimeNodeEnumItem *enum_item =
        socket_storage->enum_items->find_item_by_identifier(item_identifier);
    if (!enum_item) {
      return;
    }
    fmt::format_to(fmt::appender(buf), TIP_("{} (Menu)"), enum_item->name);
    return;
  }

  const bke::DataTypeConversions &convert = bke::get_implicit_type_conversions();
  if (value_type != socket_type) {
    if (!convert.is_convertible(value_type, socket_type)) {
      return;
    }
  }
  BUFFER_FOR_CPP_TYPE_VALUE(socket_type, socket_value);
  /* This will just copy the value if the types are equal. */
  convert.convert_to_uninitialized(value_type, socket_type, buffer, socket_value);
  BLI_SCOPED_DEFER([&]() { socket_type.destruct(socket_value); });

  if (socket_type.is<int>()) {
    fmt::format_to(fmt::appender(buf), TIP_("{} (Integer)"), *static_cast<int *>(socket_value));
  }
  else if (socket_type.is<float>()) {
    const float float_value = *static_cast<float *>(socket_value);
    /* Above that threshold floats can't represent fractions anymore. */
    if (std::abs(float_value) > (1 << 24)) {
      /* Use higher precision to display correct integer value instead of one that is rounded to
       * fewer significant digits. */
      fmt::format_to(fmt::appender(buf), TIP_("{:.10} (Float)"), float_value);
    }
    else {
      fmt::format_to(fmt::appender(buf), TIP_("{} (Float)"), float_value);
    }
  }
  else if (socket_type.is<blender::float3>()) {
    const blender::float3 &vector = *static_cast<blender::float3 *>(socket_value);
    fmt::format_to(
        fmt::appender(buf), TIP_("({}, {}, {}) (Vector)"), vector.x, vector.y, vector.z);
  }
  else if (socket_type.is<blender::ColorGeometry4f>()) {
    const blender::ColorGeometry4f &color = *static_cast<blender::ColorGeometry4f *>(socket_value);
    fmt::format_to(
        fmt::appender(buf), TIP_("({}, {}, {}, {}) (Color)"), color.r, color.g, color.b, color.a);
  }
  else if (socket_type.is<math::Quaternion>()) {
    const math::Quaternion &rotation = *static_cast<math::Quaternion *>(socket_value);
    const math::EulerXYZ euler = math::to_euler(rotation);
    fmt::format_to(fmt::appender(buf),
                   ("({}" BLI_STR_UTF8_DEGREE_SIGN ", {}" BLI_STR_UTF8_DEGREE_SIGN
                    ", {}" BLI_STR_UTF8_DEGREE_SIGN ")"),
                   euler.x().degree(),
                   euler.y().degree(),
                   euler.z().degree());
    fmt::format_to(fmt::appender(buf), TIP_("(Rotation)"));
  }
  else if (socket_type.is<bool>()) {
    fmt::format_to(fmt::appender(buf),
                   TIP_("{} (Boolean)"),
                   ((*static_cast<bool *>(socket_value)) ? TIP_("True") : TIP_("False")));
  }
  else if (socket_type.is<float4x4>()) {
    /* Transpose to be able to print row by row. */
    const float4x4 value = math::transpose(*static_cast<const float4x4 *>(socket_value));
    std::stringstream ss;
    ss << value[0] << ",\n";
    ss << value[1] << ",\n";
    ss << value[2] << ",\n";
    ss << value[3] << ",\n";
    buf.append(ss.str());
    fmt::format_to(fmt::appender(buf), TIP_("(Matrix)"));
  }
}

static void create_inspection_string_for_field_info(const bNodeSocket &socket,
                                                    const geo_log::FieldInfoLog &value_log,
                                                    fmt::memory_buffer &buf)
{
  const CPPType &socket_type = *socket.typeinfo->base_cpp_type;
  const Span<std::string> input_tooltips = value_log.input_tooltips;

  if (input_tooltips.is_empty()) {
    /* Should have been logged as constant value. */
    BLI_assert_unreachable();
    fmt::format_to(fmt::appender(buf), TIP_("Value has not been logged"));
  }
  else {
    if (socket_type.is<int>()) {
      fmt::format_to(fmt::appender(buf), TIP_("Integer field based on:"));
    }
    else if (socket_type.is<float>()) {
      fmt::format_to(fmt::appender(buf), TIP_("Float field based on:"));
    }
    else if (socket_type.is<blender::float3>()) {
      fmt::format_to(fmt::appender(buf), TIP_("Vector field based on:"));
    }
    else if (socket_type.is<bool>()) {
      fmt::format_to(fmt::appender(buf), TIP_("Boolean field based on:"));
    }
    else if (socket_type.is<std::string>()) {
      fmt::format_to(fmt::appender(buf), TIP_("String field based on:"));
    }
    else if (socket_type.is<blender::ColorGeometry4f>()) {
      fmt::format_to(fmt::appender(buf), TIP_("Color field based on:"));
    }
    else if (socket_type.is<math::Quaternion>()) {
      fmt::format_to(fmt::appender(buf), TIP_("Rotation field based on:"));
    }
    fmt::format_to(fmt::appender(buf), "\n");

    for (const int i : input_tooltips.index_range()) {
      const blender::StringRefNull tooltip = input_tooltips[i];
      fmt::format_to(fmt::appender(buf), TIP_("\u2022 {}"), TIP_(tooltip.c_str()));
      if (i < input_tooltips.size() - 1) {
        fmt::format_to(fmt::appender(buf), ".\n");
      }
    }
  }
}

static void create_inspection_string_for_geometry_info(const geo_log::GeometryInfoLog &value_log,
                                                       fmt::memory_buffer &buf)
{
  auto to_string = [](int value) {
    char str[BLI_STR_FORMAT_INT32_GROUPED_SIZE];
    BLI_str_format_int_grouped(str, value);
    return std::string(str);
  };

  if (value_log.grid_info) {
    const geo_log::GeometryInfoLog::GridInfo &grid_info = *value_log.grid_info;
    fmt::format_to(fmt::appender(buf),
                   grid_info.is_empty ? TIP_("Empty Grid") : TIP_("\u2022 Grid"));
    return;
  }

  Span<bke::GeometryComponent::Type> component_types = value_log.component_types;
  if (component_types.is_empty()) {
    fmt::format_to(fmt::appender(buf), TIP_("Empty Geometry"));
    return;
  }

  fmt::format_to(fmt::appender(buf), TIP_("Geometry:"));
  fmt::format_to(fmt::appender(buf), "\n");
  for (bke::GeometryComponent::Type type : component_types) {
    switch (type) {
      case bke::GeometryComponent::Type::Mesh: {
        const geo_log::GeometryInfoLog::MeshInfo &mesh_info = *value_log.mesh_info;
        fmt::format_to(fmt::appender(buf),
                       TIP_("\u2022 Mesh: {} vertices, {} edges, {} faces"),
                       to_string(mesh_info.verts_num),
                       to_string(mesh_info.edges_num),
                       to_string(mesh_info.faces_num));
        break;
      }
      case bke::GeometryComponent::Type::PointCloud: {
        const geo_log::GeometryInfoLog::PointCloudInfo &pointcloud_info =
            *value_log.pointcloud_info;
        fmt::format_to(fmt::appender(buf),
                       TIP_("\u2022 Point Cloud: {} points"),
                       to_string(pointcloud_info.points_num));
        break;
      }
      case bke::GeometryComponent::Type::Curve: {
        const geo_log::GeometryInfoLog::CurveInfo &curve_info = *value_log.curve_info;
        fmt::format_to(fmt::appender(buf),
                       TIP_("\u2022 Curve: {} points,{} splines"),
                       to_string(curve_info.points_num),
                       to_string(curve_info.splines_num));
        break;
      }
      case bke::GeometryComponent::Type::Instance: {
        const geo_log::GeometryInfoLog::InstancesInfo &instances_info = *value_log.instances_info;
        fmt::format_to(fmt::appender(buf),
                       TIP_("\u2022 Instances: {}"),
                       to_string(instances_info.instances_num));
        break;
      }
      case bke::GeometryComponent::Type::Volume: {
        const geo_log::GeometryInfoLog::VolumeInfo &volume_info = *value_log.volume_info;
        fmt::format_to(fmt::appender(buf), TIP_("\u2022 Volume: {} grids"), volume_info.grids_num);
        break;
      }
      case bke::GeometryComponent::Type::Edit: {
        if (value_log.edit_data_info.has_value()) {
          const geo_log::GeometryInfoLog::EditDataInfo &edit_info = *value_log.edit_data_info;
          fmt::format_to(fmt::appender(buf),
                         TIP_("\u2022 Edit Curves: {}, {}"),
                         edit_info.has_deformed_positions ? TIP_("positions") :
                                                            TIP_("no positions"),
                         edit_info.has_deform_matrices ? TIP_("matrices") : TIP_("no matrices"));
        }
        break;
      }
      case bke::GeometryComponent::Type::GreasePencil: {
        if (U.experimental.use_grease_pencil_version3) {
          const geo_log::GeometryInfoLog::GreasePencilInfo &grease_pencil_info =
              *value_log.grease_pencil_info;
          fmt::format_to(fmt::appender(buf),
                         TIP_("\u2022 Grease Pencil: {} layers"),
                         to_string(grease_pencil_info.layers_num));
          break;
        }
      }
    }
    if (type != component_types.last()) {
      fmt::format_to(fmt::appender(buf), ".\n");
    }
  }
}

static void create_inspection_string_for_geometry_socket(fmt::memory_buffer &buf,
                                                         const nodes::decl::Geometry *socket_decl)
{
  /* If the geometry declaration is null, as is the case for input to group output,
   * or it is an output socket don't show supported types. */
  if (socket_decl == nullptr || socket_decl->in_out == SOCK_OUT) {
    return;
  }

  Span<bke::GeometryComponent::Type> supported_types = socket_decl->supported_types();
  if (supported_types.is_empty()) {
    fmt::format_to(fmt::appender(buf), TIP_("Supported: All Types"));
    return;
  }

  fmt::format_to(fmt::appender(buf), TIP_("Supported: "));
  for (bke::GeometryComponent::Type type : supported_types) {
    switch (type) {
      case bke::GeometryComponent::Type::Mesh: {
        fmt::format_to(fmt::appender(buf), TIP_("Mesh"));
        break;
      }
      case bke::GeometryComponent::Type::PointCloud: {
        fmt::format_to(fmt::appender(buf), TIP_("Point Cloud"));
        break;
      }
      case bke::GeometryComponent::Type::Curve: {
        fmt::format_to(fmt::appender(buf), TIP_("Curve"));
        break;
      }
      case bke::GeometryComponent::Type::Instance: {
        fmt::format_to(fmt::appender(buf), TIP_("Instances"));
        break;
      }
      case bke::GeometryComponent::Type::Volume: {
        fmt::format_to(fmt::appender(buf), CTX_TIP_(BLT_I18NCONTEXT_ID_ID, "Volume"));
        break;
      }
      case bke::GeometryComponent::Type::Edit: {
        break;
      }
      case bke::GeometryComponent::Type::GreasePencil: {
        fmt::format_to(fmt::appender(buf), TIP_("Grease Pencil"));
        break;
      }
    }
    if (type != supported_types.last()) {
      fmt::format_to(fmt::appender(buf), ", ");
    }
  }
}

static void create_inspection_string_for_default_socket_value(const bNodeSocket &socket,
                                                              fmt::memory_buffer &buf)
{
  if (!socket.is_input()) {
    return;
  }
  if (socket.is_multi_input()) {
    return;
  }
  if (socket.owner_node().is_reroute()) {
    return;
  }
  const Span<const bNodeSocket *> connected_sockets = socket.directly_linked_sockets();
  if (!connected_sockets.is_empty() && !connected_sockets[0]->owner_node().is_dangling_reroute()) {
    return;
  }
  if (const nodes::SocketDeclaration *socket_decl = socket.runtime->declaration) {
    if (socket_decl->input_field_type == nodes::InputSocketFieldType::Implicit) {
      return;
    }
  }
  if (socket.typeinfo->base_cpp_type == nullptr) {
    return;
  }

  const CPPType &value_type = *socket.typeinfo->base_cpp_type;
  BUFFER_FOR_CPP_TYPE_VALUE(value_type, socket_value);
  socket.typeinfo->get_base_cpp_value(socket.default_value, socket_value);
  create_inspection_string_for_generic_value(socket, GPointer(value_type, socket_value), buf);
  value_type.destruct(socket_value);
}

static std::optional<std::string> create_description_inspection_string(const bNodeSocket &socket)
{
  if (socket.runtime->declaration == nullptr) {
    return std::nullopt;
  }
  const blender::nodes::SocketDeclaration &socket_decl = *socket.runtime->declaration;
  blender::StringRefNull description = socket_decl.description;
  if (description.is_empty()) {
    return std::nullopt;
  }

  return TIP_(description.c_str());
}

static std::optional<std::string> create_log_inspection_string(geo_log::GeoTreeLog *geo_tree_log,
                                                               const bNodeSocket &socket)
{
  using namespace blender::nodes::geo_eval_log;

  if (geo_tree_log == nullptr) {
    return std::nullopt;
  }
  if (socket.typeinfo->base_cpp_type == nullptr) {
    return std::nullopt;
  }

  geo_tree_log->ensure_socket_values();
  ValueLog *value_log = geo_tree_log->find_socket_value_log(socket);
  fmt::memory_buffer buf;
  if (const geo_log::GenericValueLog *generic_value_log =
          dynamic_cast<const geo_log::GenericValueLog *>(value_log))
  {
    create_inspection_string_for_generic_value(socket, generic_value_log->value, buf);
  }
  else if (const geo_log::FieldInfoLog *gfield_value_log =
               dynamic_cast<const geo_log::FieldInfoLog *>(value_log))
  {
    create_inspection_string_for_field_info(socket, *gfield_value_log, buf);
  }
  else if (const geo_log::GeometryInfoLog *geo_value_log =
               dynamic_cast<const geo_log::GeometryInfoLog *>(value_log))
  {
    create_inspection_string_for_geometry_info(*geo_value_log, buf);
  }

  std::string str = fmt::to_string(buf);
  if (str.empty()) {
    return std::nullopt;
  }
  return str;
}

static std::optional<std::string> create_declaration_inspection_string(const bNodeSocket &socket)
{
  fmt::memory_buffer buf;
  if (const nodes::decl::Geometry *socket_decl = dynamic_cast<const nodes::decl::Geometry *>(
          socket.runtime->declaration))
  {
    create_inspection_string_for_geometry_socket(buf, socket_decl);
  }

  std::string str = fmt::to_string(buf);
  if (str.empty()) {
    return std::nullopt;
  }
  return str;
}

static geo_log::GeoTreeLog *geo_tree_log_for_socket(const bNodeTree &ntree,
                                                    const bNodeSocket &socket,
                                                    TreeDrawContext &tree_draw_ctx)
{
  const bNodeTreeZones *zones = ntree.zones();
  if (!zones) {
    return nullptr;
  }
  const bNodeTreeZone *zone = zones->get_zone_by_socket(socket);
  return tree_draw_ctx.geo_log_by_zone.lookup_default(zone, nullptr);
}

static Vector<std::string> lines_of_text(std::string text)
{
  Vector<std::string> result;
  std::istringstream text_stream(text);
  for (std::string line; std::getline(text_stream, line);) {
    result.append(line);
  }
  return result;
}

static std::optional<std::string> create_multi_input_log_inspection_string(
    const bNodeTree &ntree, const bNodeSocket &socket, TreeDrawContext &tree_draw_ctx)
{
  if (!socket.is_multi_input()) {
    return std::nullopt;
  }

  Vector<std::pair<int, std::string>, 8> numerated_info;

  const Span<const bNodeLink *> connected_links = socket.directly_linked_links();
  for (const int index : connected_links.index_range()) {
    const bNodeLink *link = connected_links[index];
    const int connection_number = index + 1;
    if (!link->is_used()) {
      continue;
    }
    if (!(link->flag & NODE_LINK_VALID)) {
      continue;
    }
    if (link->fromnode->is_dangling_reroute()) {
      continue;
    }
    const bNodeSocket &connected_socket = *link->fromsock;
    geo_log::GeoTreeLog *geo_tree_log = geo_tree_log_for_socket(
        ntree, connected_socket, tree_draw_ctx);
    const std::optional<std::string> input_log = create_log_inspection_string(geo_tree_log,
                                                                              connected_socket);
    if (!input_log.has_value()) {
      continue;
    }
    numerated_info.append({connection_number, std::move(*input_log)});
  }

  if (numerated_info.is_empty()) {
    return std::nullopt;
  }

  fmt::memory_buffer buf;
  for (const std::pair<int, std::string> &info : numerated_info) {
    const Vector<std::string> lines = lines_of_text(info.second);
    fmt::format_to(fmt::appender(buf), "{}", info.first);
    fmt::format_to(fmt::appender(buf), ". ");
    fmt::format_to(fmt::appender(buf), lines.first());
    for (const std::string &line : lines.as_span().drop_front(1)) {
      fmt::format_to(fmt::appender(buf), "\n  {}", line);
    }
    if (&info != &numerated_info.last()) {
      buf.append(StringRef(".\n"));
    }
  }

  const std::string str = fmt::to_string(buf);
  if (str.empty()) {
    return std::nullopt;
  }

  return str;
}

static std::optional<std::string> create_default_value_inspection_string(const bNodeSocket &socket)
{
  fmt::memory_buffer buf;
  create_inspection_string_for_default_socket_value(socket, buf);

  std::string str = fmt::to_string(buf);
  if (str.empty()) {
    return std::nullopt;
  }
  return str;
}

static const bNodeSocket *target_for_reroute(const bNodeSocket &reroute_output)
{
  const bNodeSocket *output = &reroute_output;
  Set<const bNode *> visited_nodes;
  visited_nodes.add(&reroute_output.owner_node());
  while (true) {
    const Span<const bNodeSocket *> linked_sockets = output->directly_linked_sockets();
    if (linked_sockets.size() != 1) {
      return nullptr;
    }
    const bNode &target_node = linked_sockets[0]->owner_node();
    if (!visited_nodes.add(&target_node)) {
      return nullptr;
    }
    if (!target_node.is_dangling_reroute()) {
      return linked_sockets[0];
    }
    output = target_node.output_sockets()[0];
  }
}

static std::optional<std::string> create_dangling_reroute_inspection_string(
    const bNodeTree &ntree, const bNodeSocket &socket)
{
  if (ntree.type != NTREE_GEOMETRY) {
    return std::nullopt;
  }

  const bNode &node = socket.owner_node();
  if (!node.is_dangling_reroute()) {
    return std::nullopt;
  }

  const bNodeSocket &output_socket = *node.output_sockets()[0];
  const bNodeSocket *target_socket = target_for_reroute(output_socket);

  if (target_socket == nullptr) {
    if (!output_socket.directly_linked_sockets().is_empty()) {
      return TIP_("Dangling reroute is ignored by all targets");
    }
    return std::nullopt;
  }

  if (target_socket->is_multi_input()) {
    return TIP_("Dangling reroute branch is ignored by multi input socket");
  }

  fmt::memory_buffer buf;
  create_inspection_string_for_default_socket_value(*target_socket, buf);
  std::string str = fmt::to_string(buf);
  if (str.empty()) {
    return TIP_("Dangling reroute is ignored");
  }
  fmt::format_to(fmt::appender(buf), ".\n\n");
  fmt::format_to(fmt::appender(buf),
                 TIP_("Dangling reroute is ignored, default value of target socket is used"));
  return str;
}

static std::string node_socket_get_tooltip(const SpaceNode *snode,
                                           const bNodeTree &ntree,
                                           const bNodeSocket &socket)
{
  TreeDrawContext tree_draw_ctx;
  if (snode != nullptr) {
    if (ntree.type == NTREE_GEOMETRY) {
      tree_draw_ctx.geo_log_by_zone =
          geo_log::GeoModifierLog::get_tree_log_by_zone_for_node_editor(*snode);
    }
  }

  geo_log::GeoTreeLog *geo_tree_log = geo_tree_log_for_socket(ntree, socket, tree_draw_ctx);

  Vector<std::string> inspection_strings;

  if (std::optional<std::string> info = create_description_inspection_string(socket)) {
    inspection_strings.append(std::move(*info));
  }
  if (std::optional<std::string> info = create_log_inspection_string(geo_tree_log, socket)) {
    inspection_strings.append(std::move(*info));
  }
  else if (std::optional<std::string> info = create_dangling_reroute_inspection_string(ntree,
                                                                                       socket))
  {
    inspection_strings.append(std::move(*info));
  }
  else if (std::optional<std::string> info = create_default_value_inspection_string(socket)) {
    inspection_strings.append(std::move(*info));
  }
  else if (std::optional<std::string> info = create_multi_input_log_inspection_string(
               ntree, socket, tree_draw_ctx))
  {
    inspection_strings.append(std::move(*info));
  }
  if (std::optional<std::string> info = create_declaration_inspection_string(socket)) {
    inspection_strings.append(std::move(*info));
  }

  std::stringstream output;
  for (const std::string &info : inspection_strings) {
    output << info;
    if (&info != &inspection_strings.last()) {
      output << ".\n\n";
    }
  }

  if (inspection_strings.is_empty()) {
    const bool is_extend = StringRef(socket.idname) == "NodeSocketVirtual";
    const bNode &node = socket.owner_node();
    if (node.is_reroute()) {
      char reroute_name[MAX_NAME];
      bke::nodeLabel(&ntree, &node, reroute_name, sizeof(reroute_name));
      output << reroute_name;
    }
    else if (is_extend) {
      output << TIP_("Connect a link to create a new socket");
    }
    else {
      output << bke::nodeSocketLabel(&socket);
    }

    if (ntree.type == NTREE_GEOMETRY && !is_extend) {
      output << ".\n\n";
      output << TIP_(
          "Unknown socket value. Either the socket was not used or its value was not logged "
          "during the last evaluation");
    }
  }

  return output.str();
}

static void node_socket_add_tooltip_in_node_editor(const bNodeSocket &sock, uiLayout &layout)
{
  uiLayoutSetTooltipFunc(
      &layout,
      [](bContext *C, void *argN, const char * /*tip*/) {
        const SpaceNode &snode = *CTX_wm_space_node(C);
        const bNodeTree &ntree = *snode.edittree;
        const int index_in_tree = POINTER_AS_INT(argN);
        ntree.ensure_topology_cache();
        return node_socket_get_tooltip(&snode, ntree, *ntree.all_sockets()[index_in_tree]);
      },
      POINTER_FROM_INT(sock.index_in_tree()),
      nullptr,
      nullptr);
}

void node_socket_add_tooltip(const bNodeTree &ntree, const bNodeSocket &sock, uiLayout &layout)
{
  struct SocketTooltipData {
    const bNodeTree *ntree;
    const bNodeSocket *socket;
  };

  SocketTooltipData *data = MEM_cnew<SocketTooltipData>(__func__);
  data->ntree = &ntree;
  data->socket = &sock;

  uiLayoutSetTooltipFunc(
      &layout,
      [](bContext *C, void *argN, const char * /*tip*/) {
        SocketTooltipData *data = static_cast<SocketTooltipData *>(argN);
        const SpaceNode *snode = CTX_wm_space_node(C);
        return node_socket_get_tooltip(snode, *data->ntree, *data->socket);
      },
      data,
      MEM_dupallocN,
      MEM_freeN);
}

<<<<<<< HEAD
#define NODE_SOCKET_OUTLINE U.pixelsize
#define NODE_SOCKET_DOT U.scale_factor
=======
static void node_socket_draw_nested(const bContext &C,
                                    const bNodeTree &ntree,
                                    PointerRNA &node_ptr,
                                    uiBlock &block,
                                    const bNodeSocket &sock,
                                    const uint pos_id,
                                    const uint col_id,
                                    const uint shape_id,
                                    const uint size_id,
                                    const uint outline_col_id,
                                    const float size,
                                    const bool selected)
{
  const float2 location = sock.runtime->location;

  float color[4];
  float outline_color[4];
  node_socket_color_get(C, ntree, node_ptr, sock, color);
  node_socket_outline_color_get(selected, sock.type, outline_color);

  node_socket_draw(sock,
                   color,
                   outline_color,
                   size,
                   location.x,
                   location.y,
                   pos_id,
                   col_id,
                   shape_id,
                   size_id,
                   outline_col_id);

  node_socket_tooltip_set(block, sock.index_in_tree(), location, float2(size, size));
}
>>>>>>> 8db709e1

void node_socket_draw(bNodeSocket *sock, const rcti *rect, const float color[4], float scale)
{
  const float radius = NODE_SOCKSIZE * scale;
  const float2 center = {BLI_rcti_cent_x_fl(rect), BLI_rcti_cent_y_fl(rect)};
  const rctf draw_rect = {
      center.x - radius,
      center.x + radius,
      center.y - radius,
      center.y + radius,
  };
  float outline_color[4] = {0};

  node_draw_nodesocket(&draw_rect,
                       color,
                       outline_color,
                       NODE_SOCKET_OUTLINE * scale,
                       0.0f,
                       NODE_SOCKET_DOT * scale,
                       sock->display_shape);
}

static void node_draw_preview_background(rctf *rect)
{
  GPUVertFormat *format = immVertexFormat();
  uint pos = GPU_vertformat_attr_add(format, "pos", GPU_COMP_F32, 2, GPU_FETCH_FLOAT);

  immBindBuiltinProgram(GPU_SHADER_2D_CHECKER);

  /* Drawing the checkerboard. */
  const float checker_dark = UI_ALPHA_CHECKER_DARK / 255.0f;
  const float checker_light = UI_ALPHA_CHECKER_LIGHT / 255.0f;
  immUniform4f("color1", checker_dark, checker_dark, checker_dark, 1.0f);
  immUniform4f("color2", checker_light, checker_light, checker_light, 1.0f);
  immUniform1i("size", 8);
  immRectf(pos, rect->xmin, rect->ymin, rect->xmax, rect->ymax);
  immUnbindProgram();
}

/* Not a callback. */
static void node_draw_preview(const Scene *scene, ImBuf *preview, rctf *prv)
{
  float xrect = BLI_rctf_size_x(prv);
  float yrect = BLI_rctf_size_y(prv);
  float xscale = xrect / float(preview->x);
  float yscale = yrect / float(preview->y);
  float scale;

  /* Uniform scale and offset. */
  rctf draw_rect = *prv;
  if (xscale < yscale) {
    float offset = 0.5f * (yrect - float(preview->y) * xscale);
    draw_rect.ymin += offset;
    draw_rect.ymax -= offset;
    scale = xscale;
  }
  else {
    float offset = 0.5f * (xrect - float(preview->x) * yscale);
    draw_rect.xmin += offset;
    draw_rect.xmax -= offset;
    scale = yscale;
  }

  node_draw_preview_background(&draw_rect);

  GPU_blend(GPU_BLEND_ALPHA);
  /* Pre-multiply graphics. */
  GPU_blend(GPU_BLEND_ALPHA);

  ED_draw_imbuf(preview,
                draw_rect.xmin,
                draw_rect.ymin,
                false,
                &scene->view_settings,
                &scene->display_settings,
                scale,
                scale);

  GPU_blend(GPU_BLEND_NONE);

  float black[4] = {0.0f, 0.0f, 0.0f, 1.0f};
  UI_draw_roundbox_corner_set(UI_CNR_ALL);
  const float outline_width = 1.0f;
  draw_rect.xmin -= outline_width;
  draw_rect.xmax += outline_width;
  draw_rect.ymin -= outline_width;
  draw_rect.ymax += outline_width;
  UI_draw_roundbox_4fv(&draw_rect, false, BASIS_RAD / 2, black);
}

/* Common handle function for operator buttons that need to select the node first. */
static void node_toggle_button_cb(bContext *C, void *node_argv, void *op_argv)
{
  SpaceNode &snode = *CTX_wm_space_node(C);
  bNodeTree &node_tree = *snode.edittree;
  bNode &node = *node_tree.node_by_id(POINTER_AS_INT(node_argv));
  const char *opname = (const char *)op_argv;

  /* Select & activate only the button's node. */
  node_select_single(*C, node);

  WM_operator_name_call(C, opname, WM_OP_INVOKE_DEFAULT, nullptr, nullptr);
}

static void node_draw_shadow(const SpaceNode &snode,
                             const bNode &node,
                             const float radius,
                             const float alpha)
{
  const rctf &rct = node.runtime->totr;
  UI_draw_roundbox_corner_set(UI_CNR_ALL);

  const float shadow_width = 0.6f * U.widget_unit;
  const float shadow_alpha = 0.5f * alpha;

  ui_draw_dropshadow(&rct, radius, shadow_width, snode.runtime->aspect, shadow_alpha);

  /* Outline emphasis. Slight darkening _inside_ the outline. */
  const float color[4] = {0.0f, 0.0f, 0.0f, 0.4f};
  rctf rect{};
  rect.xmin = rct.xmin - 0.5f;
  rect.xmax = rct.xmax + 0.5f;
  rect.ymin = rct.ymin - 0.5f;
  rect.ymax = rct.ymax + 0.5f;
  UI_draw_roundbox_4fv(&rect, false, radius + 0.5f, color);
}

static void node_draw_socket(const bContext &C,
                             const bNodeTree &ntree,
                             const bNode &node,
                             PointerRNA &node_ptr,
                             const bNodeSocket &sock,
                             const float outline_thickness,
                             const float outline_offset,
                             const float dot_radius,
                             const bool selected)
{
  const float half_width = NODE_SOCKSIZE;

  const bool multi_socket = (sock.flag & SOCK_MULTI_INPUT) && !(node.flag & NODE_HIDDEN);
  float half_height = multi_socket ? node_socket_calculate_height(sock) : half_width;

  ColorTheme4f socket_color;
  ColorTheme4f outline_color;
  node_socket_color_get(C, ntree, node_ptr, sock, socket_color);
  node_socket_outline_color_get(selected, sock.type, outline_color);

  const float2 socket_location = sock.runtime->location;

  const rctf rect = {
      socket_location.x - half_width,
      socket_location.x + half_width,
      socket_location.y - half_height,
      socket_location.y + half_height,
  };

  node_draw_nodesocket(&rect,
                       socket_color,
                       outline_color,
                       outline_thickness,
                       outline_offset,
                       dot_radius,
                       sock.display_shape);
}

/* Some elements of the node tree like labels or node sockets are hardly visible when zoomed
 * out and can slow down the drawing quite a bit.
 * This function can be used to check if it's worth to draw those details and return
 * early. */
static bool draw_node_details(const View2D &v2d)
{
  float scale;
  UI_view2d_scale_get(&v2d, &scale, nullptr);
  return scale > 0.2f * UI_INV_SCALE_FAC;
}

void node_draw_sockets(const View2D &v2d, const bContext &C, bNodeTree &ntree, const bNode &node)
{
  if (!draw_node_details(v2d)) {
    return;
  }

  if (node.input_sockets().is_empty() && node.output_sockets().is_empty()) {
    return;
  }

  PointerRNA nodeptr = RNA_pointer_create(
      const_cast<ID *>(&ntree.id), &RNA_Node, const_cast<bNode *>(&node));

  const float outline_thickness = NODE_SOCKET_OUTLINE;
  const float border_offset = 0.0f;
  const float dot_radius = NODE_SOCKET_DOT;

  nodesocket_batch_start();
  /* Input sockets. */
  for (const bNodeSocket *sock : node.input_sockets()) {
    if (!node.is_socket_icon_drawn(*sock)) {
      continue;
    }
    const bool selected = (sock->flag & SELECT);
    node_draw_socket(
        C, ntree, node, nodeptr, *sock, outline_thickness, border_offset, dot_radius, selected);
  }

  /* Output sockets. */
  for (const bNodeSocket *sock : node.output_sockets()) {
    if (!node.is_socket_icon_drawn(*sock)) {
      continue;
    }
<<<<<<< HEAD
    const bool selected = (sock->flag & SELECT);
    node_draw_socket(
        C, ntree, node, nodeptr, *sock, outline_thickness, border_offset, dot_radius, selected);
=======

    const bool is_node_hidden = (node.flag & NODE_HIDDEN);
    const float width = 0.5f * socket_draw_size;
    float height = is_node_hidden ? width : node_socket_calculate_height(*socket) - width;

    float color[4];
    float outline_color[4];
    node_socket_color_get(C, ntree, node_ptr, *socket, color);
    node_socket_outline_color_get(socket->flag & SELECT, socket->type, outline_color);

    const int index_in_tree = socket->index_in_tree();
    const float2 location = socket->runtime->location;
    const float2 draw_size(width, height);
    const float2 tooltip_size(scale, height * 2.0f - socket_draw_size + scale);
    node_socket_draw_multi_input(
        block, index_in_tree, location, draw_size, color, outline_color, tooltip_size);
>>>>>>> 8db709e1
  }
  nodesocket_batch_end();
}

static void node_panel_toggle_button_cb(bContext *C, void *panel_state_argv, void *ntree_argv)
{
  Main *bmain = CTX_data_main(C);
  bNodePanelState *panel_state = static_cast<bNodePanelState *>(panel_state_argv);
  bNodeTree *ntree = static_cast<bNodeTree *>(ntree_argv);

  panel_state->flag ^= NODE_PANEL_COLLAPSED;

  ED_node_tree_propagate_change(C, bmain, ntree);
}

/* Draw panel backgrounds first, so other node elements can be rendered on top. */
static void node_draw_panels_background(const bNode &node, uiBlock &block)
{
  namespace nodes = blender::nodes;

  BLI_assert(is_node_panels_supported(node));
  BLI_assert(node.runtime->panels.size() == node.panel_states().size());

  const nodes::NodeDeclaration &decl = *node.declaration();
  const rctf &rct = node.runtime->totr;
  float color_panel[4];
  UI_GetThemeColorShade4fv(TH_NODE, -15, color_panel);

  /* True if the last panel is open, draw bottom gap as background. */
  bool is_last_panel_visible = false;
  float last_panel_content_y = 0.0f;

  int panel_i = 0;
  for (const nodes::ItemDeclarationPtr &item_decl : decl.items) {
    const nodes::PanelDeclaration *panel_decl = dynamic_cast<nodes::PanelDeclaration *>(
        item_decl.get());
    if (panel_decl == nullptr) {
      /* Not a panel. */
      continue;
    }

    const bNodePanelState &state = node.panel_states()[panel_i];
    const bke::bNodePanelRuntime &runtime = node.runtime->panels[panel_i];

    /* Don't draw hidden or collapsed panels. */
    const bool is_background_visible = state.has_visible_content() &&
                                       !(state.is_collapsed() || state.is_parent_collapsed());
    is_last_panel_visible = is_background_visible;
    last_panel_content_y = runtime.max_content_y;
    if (!is_background_visible) {
      ++panel_i;
      continue;
    }

    UI_block_emboss_set(&block, UI_EMBOSS_NONE);

    /* Panel background. */
    const rctf content_rect = {rct.xmin, rct.xmax, runtime.min_content_y, runtime.max_content_y};
    UI_draw_roundbox_corner_set(UI_CNR_NONE);
    UI_draw_roundbox_4fv(&content_rect, true, BASIS_RAD, color_panel);

    UI_block_emboss_set(&block, UI_EMBOSS);

    ++panel_i;
  }

  /* If last item is an open panel, extend the panel background to cover the bottom border. */
  if (is_last_panel_visible) {
    UI_block_emboss_set(&block, UI_EMBOSS_NONE);

    const rctf content_rect = {rct.xmin, rct.xmax, rct.ymin, last_panel_content_y};
    UI_draw_roundbox_corner_set(UI_CNR_BOTTOM_RIGHT | UI_CNR_BOTTOM_LEFT);
    UI_draw_roundbox_4fv(&content_rect, true, BASIS_RAD, color_panel);

    UI_block_emboss_set(&block, UI_EMBOSS);
  }
}

static void node_draw_panels(bNodeTree &ntree, const bNode &node, uiBlock &block)
{
  namespace nodes = blender::nodes;

  BLI_assert(is_node_panels_supported(node));
  BLI_assert(node.runtime->panels.size() == node.panel_states().size());

  const nodes::NodeDeclaration &decl = *node.declaration();
  const rctf &rct = node.runtime->totr;

  int panel_i = 0;
  for (const nodes::ItemDeclarationPtr &item_decl : decl.items) {
    const nodes::PanelDeclaration *panel_decl = dynamic_cast<nodes::PanelDeclaration *>(
        item_decl.get());
    if (panel_decl == nullptr) {
      /* Not a panel. */
      continue;
    }

    const bNodePanelState &state = node.panel_states()[panel_i];
    /* Don't draw hidden panels. */
    const bool is_header_visible = state.has_visible_content() && !state.is_parent_collapsed();
    if (!is_header_visible) {
      ++panel_i;
      continue;
    }
    const bke::bNodePanelRuntime &runtime = node.runtime->panels[panel_i];

    const rctf rect = {
        rct.xmin,
        rct.xmax,
        runtime.location_y - NODE_DYS,
        runtime.location_y + NODE_DYS,
    };

    UI_block_emboss_set(&block, UI_EMBOSS_NONE);

    /* Collapse/expand icon. */
    const int but_size = U.widget_unit * 0.8f;
    uiDefIconBut(&block,
                 UI_BTYPE_BUT_TOGGLE,
                 0,
                 state.is_collapsed() ? ICON_RIGHTARROW : ICON_DOWNARROW_HLT,
                 rct.xmin + (NODE_MARGIN_X / 3),
                 runtime.location_y - but_size / 2,
                 but_size,
                 but_size,
                 nullptr,
                 0.0f,
                 0.0f,
                 "");

    /* Panel label. */
    uiBut *but = uiDefBut(&block,
                          UI_BTYPE_LABEL,
                          0,
                          IFACE_(panel_decl->name.c_str()),
                          int(rct.xmin + NODE_MARGIN_X + 0.4f),
                          int(runtime.location_y - NODE_DYS),
                          short(rct.xmax - rct.xmin - (30.0f * UI_SCALE_FAC)),
                          short(NODE_DY),
                          nullptr,
                          0,
                          0,
                          "");
    if (node.flag & NODE_MUTED) {
      UI_but_flag_enable(but, UI_BUT_INACTIVE);
    }

    /* Invisible button covering the entire header for collapsing/expanding. */
    const int header_but_margin = NODE_MARGIN_X / 3;
    but = uiDefIconBut(&block,
                       UI_BTYPE_BUT_TOGGLE,
                       0,
                       ICON_NONE,
                       rect.xmin + header_but_margin,
                       rect.ymin,
                       std::max(int(rect.xmax - rect.xmin - 2 * header_but_margin), 0),
                       rect.ymax - rect.ymin,
                       nullptr,
                       0.0f,
                       0.0f,
                       "");
    UI_but_func_pushed_state_set(but, [&state](const uiBut &) { return state.is_collapsed(); });
    UI_but_func_set(
        but, node_panel_toggle_button_cb, const_cast<bNodePanelState *>(&state), &ntree);

    UI_block_emboss_set(&block, UI_EMBOSS);

    ++panel_i;
  }
}

static int node_error_type_to_icon(const geo_log::NodeWarningType type)
{
  switch (type) {
    case geo_log::NodeWarningType::Error:
      return ICON_ERROR;
    case geo_log::NodeWarningType::Warning:
      return ICON_ERROR;
    case geo_log::NodeWarningType::Info:
      return ICON_INFO;
  }

  BLI_assert(false);
  return ICON_ERROR;
}

static uint8_t node_error_type_priority(const geo_log::NodeWarningType type)
{
  switch (type) {
    case geo_log::NodeWarningType::Error:
      return 3;
    case geo_log::NodeWarningType::Warning:
      return 2;
    case geo_log::NodeWarningType::Info:
      return 1;
  }

  BLI_assert(false);
  return 0;
}

static geo_log::NodeWarningType node_error_highest_priority(Span<geo_log::NodeWarning> warnings)
{
  uint8_t highest_priority = 0;
  geo_log::NodeWarningType highest_priority_type = geo_log::NodeWarningType::Info;
  for (const geo_log::NodeWarning &warning : warnings) {
    const uint8_t priority = node_error_type_priority(warning.type);
    if (priority > highest_priority) {
      highest_priority = priority;
      highest_priority_type = warning.type;
    }
  }
  return highest_priority_type;
}

struct NodeErrorsTooltipData {
  Span<geo_log::NodeWarning> warnings;
};

static std::string node_errors_tooltip_fn(bContext * /*C*/, void *argN, const char * /*tip*/)
{
  NodeErrorsTooltipData &data = *(NodeErrorsTooltipData *)argN;

  std::string complete_string;

  for (const geo_log::NodeWarning &warning : data.warnings.drop_back(1)) {
    complete_string += warning.message;
    /* Adding the period is not ideal for multi-line messages, but it is consistent
     * with other tooltip implementations in Blender, so it is added here. */
    complete_string += '.';
    complete_string += '\n';
  }

  /* Let the tooltip system automatically add the last period. */
  complete_string += data.warnings.last().message;

  return complete_string;
}

#define NODE_HEADER_ICON_SIZE (0.8f * U.widget_unit)

static void node_add_unsupported_compositor_operation_error_message_button(const bNode &node,
                                                                           uiBlock &block,
                                                                           const rctf &rect,
                                                                           float &icon_offset)
{
  icon_offset -= NODE_HEADER_ICON_SIZE;
  UI_block_emboss_set(&block, UI_EMBOSS_NONE);
  uiDefIconBut(&block,
               UI_BTYPE_BUT,
               0,
               ICON_ERROR,
               icon_offset,
               rect.ymax - NODE_DY,
               NODE_HEADER_ICON_SIZE,
               UI_UNIT_Y,
               nullptr,
               0,
               0,
               TIP_(node.typeinfo->realtime_compositor_unsupported_message));
  UI_block_emboss_set(&block, UI_EMBOSS);
}

static void node_add_error_message_button(const TreeDrawContext &tree_draw_ctx,
                                          const bNode &node,
                                          uiBlock &block,
                                          const rctf &rect,
                                          float &icon_offset)
{
  if (tree_draw_ctx.used_by_realtime_compositor &&
      node.typeinfo->realtime_compositor_unsupported_message)
  {
    node_add_unsupported_compositor_operation_error_message_button(node, block, rect, icon_offset);
    return;
  }

  geo_log::GeoTreeLog *geo_tree_log = [&]() -> geo_log::GeoTreeLog * {
    const bNodeTreeZones *zones = node.owner_tree().zones();
    if (!zones) {
      return nullptr;
    }
    const bNodeTreeZone *zone = zones->get_zone_by_node(node.identifier);
    if (zone && ELEM(&node, zone->input_node, zone->output_node)) {
      zone = zone->parent_zone;
    }
    return tree_draw_ctx.geo_log_by_zone.lookup_default(zone, nullptr);
  }();

  Span<geo_log::NodeWarning> warnings;
  if (geo_tree_log) {
    geo_log::GeoNodeLog *node_log = geo_tree_log->nodes.lookup_ptr(node.identifier);
    if (node_log != nullptr) {
      warnings = node_log->warnings;
    }
  }
  if (warnings.is_empty()) {
    return;
  }

  const geo_log::NodeWarningType display_type = node_error_highest_priority(warnings);
  NodeErrorsTooltipData *tooltip_data = MEM_new<NodeErrorsTooltipData>(__func__);
  tooltip_data->warnings = warnings;

  icon_offset -= NODE_HEADER_ICON_SIZE;
  UI_block_emboss_set(&block, UI_EMBOSS_NONE);
  uiBut *but = uiDefIconBut(&block,
                            UI_BTYPE_BUT,
                            0,
                            node_error_type_to_icon(display_type),
                            icon_offset,
                            rect.ymax - NODE_DY,
                            NODE_HEADER_ICON_SIZE,
                            UI_UNIT_Y,
                            nullptr,
                            0,
                            0,
                            nullptr);
  UI_but_func_tooltip_set(but, node_errors_tooltip_fn, tooltip_data, [](void *arg) {
    MEM_delete(static_cast<NodeErrorsTooltipData *>(arg));
  });
  UI_block_emboss_set(&block, UI_EMBOSS);
}

static std::optional<std::chrono::nanoseconds> geo_node_get_execution_time(
    const TreeDrawContext &tree_draw_ctx, const SpaceNode &snode, const bNode &node)
{
  const bNodeTree &ntree = *snode.edittree;

  geo_log::GeoTreeLog *tree_log = [&]() -> geo_log::GeoTreeLog * {
    const bNodeTreeZones *zones = ntree.zones();
    if (!zones) {
      return nullptr;
    }
    const bNodeTreeZone *zone = zones->get_zone_by_node(node.identifier);
    return tree_draw_ctx.geo_log_by_zone.lookup_default(zone, nullptr);
  }();

  if (tree_log == nullptr) {
    return std::nullopt;
  }
  if (node.type == NODE_GROUP_OUTPUT) {
    return tree_log->run_time_sum;
  }
  if (node.is_frame()) {
    /* Could be cached in the future if this recursive code turns out to be slow. */
    std::chrono::nanoseconds run_time{0};
    bool found_node = false;

    for (const bNode *tnode : node.direct_children_in_frame()) {
      if (tnode->is_frame()) {
        std::optional<std::chrono::nanoseconds> sub_frame_run_time = geo_node_get_execution_time(
            tree_draw_ctx, snode, *tnode);
        if (sub_frame_run_time.has_value()) {
          run_time += *sub_frame_run_time;
          found_node = true;
        }
      }
      else {
        if (const geo_log::GeoNodeLog *node_log = tree_log->nodes.lookup_ptr_as(tnode->identifier))
        {
          found_node = true;
          run_time += node_log->run_time;
        }
      }
    }
    if (found_node) {
      return run_time;
    }
    return std::nullopt;
  }
  if (const geo_log::GeoNodeLog *node_log = tree_log->nodes.lookup_ptr(node.identifier)) {
    return node_log->run_time;
  }
  return std::nullopt;
}

/* Create node key instance, assuming the node comes from the currently edited node tree. */
static bNodeInstanceKey current_node_instance_key(const SpaceNode &snode, const bNode &node)
{
  const bNodeTreePath *path = static_cast<const bNodeTreePath *>(snode.treepath.last);

  /* Some code in this file checks for the non-null elements of the tree path. However, if we did
   * iterate into a node it is expected that there is a tree, and it should be in the path.
   * Otherwise something else went wrong. */
  BLI_assert(path);

  /* Assume that the currently editing tree is the last in the path. */
  BLI_assert(snode.edittree == path->nodetree);

  return bke::BKE_node_instance_key(path->parent_key, snode.edittree, &node);
}

static std::optional<std::chrono::nanoseconds> compositor_accumulate_frame_node_execution_time(
    const TreeDrawContext &tree_draw_ctx, const SpaceNode &snode, const bNode &node)
{
  BLI_assert(tree_draw_ctx.compositor_per_node_execution_time);

  timeit::Nanoseconds frame_execution_time(0);
  bool has_any_execution_time = false;

  for (const bNode *current_node : node.direct_children_in_frame()) {
    const bNodeInstanceKey key = current_node_instance_key(snode, *current_node);
    if (const timeit::Nanoseconds *node_execution_time =
            tree_draw_ctx.compositor_per_node_execution_time->lookup_ptr(key))
    {
      frame_execution_time += *node_execution_time;
      has_any_execution_time = true;
    }
  }

  if (!has_any_execution_time) {
    return std::nullopt;
  }

  return frame_execution_time;
}

static std::optional<std::chrono::nanoseconds> compositor_node_get_execution_time(
    const TreeDrawContext &tree_draw_ctx, const SpaceNode &snode, const bNode &node)
{
  BLI_assert(tree_draw_ctx.compositor_per_node_execution_time);

  /* For the frame nodes accumulate execution time of its children. */
  if (node.is_frame()) {
    return compositor_accumulate_frame_node_execution_time(tree_draw_ctx, snode, node);
  }

  /* For other nodes simply lookup execution time.
   * The group node instances have their own entries in the execution times map. */
  const bNodeInstanceKey key = current_node_instance_key(snode, node);
  if (const timeit::Nanoseconds *execution_time =
          tree_draw_ctx.compositor_per_node_execution_time->lookup_ptr(key))
  {
    return *execution_time;
  }

  return std::nullopt;
}

static std::optional<std::chrono::nanoseconds> node_get_execution_time(
    const TreeDrawContext &tree_draw_ctx, const SpaceNode &snode, const bNode &node)
{
  switch (snode.edittree->type) {
    case NTREE_GEOMETRY:
      return geo_node_get_execution_time(tree_draw_ctx, snode, node);
    case NTREE_COMPOSIT:
      return compositor_node_get_execution_time(tree_draw_ctx, snode, node);
  }
  return std::nullopt;
}

static std::string node_get_execution_time_label(TreeDrawContext &tree_draw_ctx,
                                                 const SpaceNode &snode,
                                                 const bNode &node)
{
  const std::optional<std::chrono::nanoseconds> exec_time = node_get_execution_time(
      tree_draw_ctx, snode, node);

  if (!exec_time.has_value()) {
    return std::string("");
  }

  const uint64_t exec_time_us =
      std::chrono::duration_cast<std::chrono::microseconds>(*exec_time).count();

  /* Don't show time if execution time is 0 microseconds. */
  if (exec_time_us == 0) {
    return std::string("-");
  }
  if (exec_time_us < 100) {
    return std::string("< 0.1 ms");
  }

  int precision = 0;
  /* Show decimal if value is below 1ms */
  if (exec_time_us < 1000) {
    precision = 2;
  }
  else if (exec_time_us < 10000) {
    precision = 1;
  }

  std::stringstream stream;
  stream << std::fixed << std::setprecision(precision) << (exec_time_us / 1000.0f);
  return stream.str() + " ms";
}

struct NamedAttributeTooltipArg {
  Map<StringRefNull, geo_log::NamedAttributeUsage> usage_by_attribute;
};

static std::string named_attribute_tooltip(bContext * /*C*/, void *argN, const char * /*tip*/)
{
  NamedAttributeTooltipArg &arg = *static_cast<NamedAttributeTooltipArg *>(argN);

  fmt::memory_buffer buf;
  fmt::format_to(fmt::appender(buf), TIP_("Accessed named attributes:"));
  fmt::format_to(fmt::appender(buf), "\n");

  struct NameWithUsage {
    StringRefNull name;
    geo_log::NamedAttributeUsage usage;
  };

  Vector<NameWithUsage> sorted_used_attribute;
  for (auto &&item : arg.usage_by_attribute.items()) {
    sorted_used_attribute.append({item.key, item.value});
  }
  std::sort(sorted_used_attribute.begin(),
            sorted_used_attribute.end(),
            [](const NameWithUsage &a, const NameWithUsage &b) {
              return BLI_strcasecmp_natural(a.name.c_str(), b.name.c_str()) < 0;
            });

  for (const NameWithUsage &attribute : sorted_used_attribute) {
    const StringRefNull name = attribute.name;
    const geo_log::NamedAttributeUsage usage = attribute.usage;
    fmt::format_to(fmt::appender(buf), TIP_("  \u2022 \"{}\": "), name);
    Vector<std::string> usages;
    if ((usage & geo_log::NamedAttributeUsage::Read) != geo_log::NamedAttributeUsage::None) {
      usages.append(TIP_("read"));
    }
    if ((usage & geo_log::NamedAttributeUsage::Write) != geo_log::NamedAttributeUsage::None) {
      usages.append(TIP_("write"));
    }
    if ((usage & geo_log::NamedAttributeUsage::Remove) != geo_log::NamedAttributeUsage::None) {
      usages.append(TIP_("remove"));
    }
    for (const int i : usages.index_range()) {
      fmt::format_to(fmt::appender(buf), usages[i]);
      if (i < usages.size() - 1) {
        fmt::format_to(fmt::appender(buf), ", ");
      }
    }
    fmt::format_to(fmt::appender(buf), "\n");
  }
  fmt::format_to(fmt::appender(buf), "\n");
  fmt::format_to(fmt::appender(buf),
                 TIP_("Attributes with these names used within the group may conflict with "
                      "existing attributes"));
  return fmt::to_string(buf);
}

static NodeExtraInfoRow row_from_used_named_attribute(
    const Map<StringRefNull, geo_log::NamedAttributeUsage> &usage_by_attribute_name)
{
  const int attributes_num = usage_by_attribute_name.size();

  NodeExtraInfoRow row;
  row.text = std::to_string(attributes_num) +
             (attributes_num == 1 ? RPT_(" Named Attribute") : RPT_(" Named Attributes"));
  row.icon = ICON_SPREADSHEET;
  row.tooltip_fn = named_attribute_tooltip;
  row.tooltip_fn_arg = new NamedAttributeTooltipArg{usage_by_attribute_name};
  row.tooltip_fn_free_arg = [](void *arg) { delete static_cast<NamedAttributeTooltipArg *>(arg); };
  return row;
}

static std::optional<NodeExtraInfoRow> node_get_accessed_attributes_row(
    TreeDrawContext &tree_draw_ctx, const bNode &node)
{
  geo_log::GeoTreeLog *geo_tree_log = [&]() -> geo_log::GeoTreeLog * {
    const bNodeTreeZones *zones = node.owner_tree().zones();
    if (!zones) {
      return nullptr;
    }
    const bNodeTreeZone *zone = zones->get_zone_by_node(node.identifier);
    return tree_draw_ctx.geo_log_by_zone.lookup_default(zone, nullptr);
  }();
  if (geo_tree_log == nullptr) {
    return std::nullopt;
  }
  if (ELEM(node.type,
           GEO_NODE_STORE_NAMED_ATTRIBUTE,
           GEO_NODE_REMOVE_ATTRIBUTE,
           GEO_NODE_INPUT_NAMED_ATTRIBUTE))
  {
    /* Only show the overlay when the name is passed in from somewhere else. */
    for (const bNodeSocket *socket : node.input_sockets()) {
      if (STREQ(socket->name, "Name")) {
        if (!socket->is_directly_linked()) {
          return std::nullopt;
        }
      }
    }
  }
  geo_tree_log->ensure_used_named_attributes();
  geo_log::GeoNodeLog *node_log = geo_tree_log->nodes.lookup_ptr(node.identifier);
  if (node_log == nullptr) {
    return std::nullopt;
  }
  if (node_log->used_named_attributes.is_empty()) {
    return std::nullopt;
  }
  return row_from_used_named_attribute(node_log->used_named_attributes);
}

static std::optional<NodeExtraInfoRow> node_get_execution_time_label_row(
    TreeDrawContext &tree_draw_ctx, const SpaceNode &snode, const bNode &node)
{
  NodeExtraInfoRow row;
  row.text = node_get_execution_time_label(tree_draw_ctx, snode, node);
  if (row.text.empty()) {
    return std::nullopt;
  }
  row.tooltip = TIP_(
      "The execution time from the node tree's latest evaluation. For frame and group "
      "nodes, the time for all sub-nodes");
  row.icon = ICON_PREVIEW_RANGE;
  return row;
}

static void node_get_compositor_extra_info(TreeDrawContext &tree_draw_ctx,
                                           const SpaceNode &snode,
                                           const bNode &node,
                                           Vector<NodeExtraInfoRow> &rows)
{
  if (snode.overlay.flag & SN_OVERLAY_SHOW_TIMINGS) {
    std::optional<NodeExtraInfoRow> row = node_get_execution_time_label_row(
        tree_draw_ctx, snode, node);
    if (row.has_value()) {
      rows.append(std::move(*row));
    }
  }
}

static void node_get_invalid_links_extra_info(const SpaceNode &snode,
                                              const bNode &node,
                                              Vector<NodeExtraInfoRow> &rows)
{
  const bNodeTree &tree = *snode.edittree;
  const Span<bke::NodeLinkError> link_errors = tree.runtime->link_errors_by_target_node.lookup(
      node.identifier);
  if (link_errors.is_empty()) {
    return;
  }
  NodeExtraInfoRow row;
  row.text = IFACE_("Invalid Link");

  row.tooltip_fn = [](bContext *C, void *arg, const char * /*tip*/) {
    const bNodeTree &tree = *CTX_wm_space_node(C)->edittree;
    const bNode &node = *static_cast<const bNode *>(arg);
    const Span<bke::NodeLinkError> link_errors = tree.runtime->link_errors_by_target_node.lookup(
        node.identifier);
    std::stringstream ss;
    Set<StringRef> already_added_errors;
    for (const int i : link_errors.index_range()) {
      const StringRefNull tooltip = link_errors[i].tooltip;
      if (already_added_errors.add_as(tooltip)) {
        ss << "\u2022 " << tooltip << "\n";
      }
    }
    ss << "\n";
    ss << "Any invalid links are highlighted";
    return ss.str();
  };
  row.tooltip_fn_arg = const_cast<bNode *>(&node);
  row.icon = ICON_ERROR;
  rows.append(std::move(row));
}

static Vector<NodeExtraInfoRow> node_get_extra_info(const bContext &C,
                                                    TreeDrawContext &tree_draw_ctx,
                                                    const SpaceNode &snode,
                                                    const bNode &node)
{
  Vector<NodeExtraInfoRow> rows;

  if (node.typeinfo->get_extra_info) {
    nodes::NodeExtraInfoParams params{rows, node, C};
    node.typeinfo->get_extra_info(params);
  }

  if (node.typeinfo->deprecation_notice) {
    NodeExtraInfoRow row;
    row.text = IFACE_("Deprecated");
    row.icon = ICON_INFO;
    row.tooltip = TIP_(node.typeinfo->deprecation_notice);
    rows.append(std::move(row));
  }

  node_get_invalid_links_extra_info(snode, node, rows);

  if (snode.edittree->type == NTREE_COMPOSIT) {
    node_get_compositor_extra_info(tree_draw_ctx, snode, node, rows);
    return rows;
  }

  if (!(snode.edittree->type == NTREE_GEOMETRY)) {
    /* Currently geometry and compositor nodes are the only nodes to have extra info per nodes. */
    return rows;
  }

  if (snode.overlay.flag & SN_OVERLAY_SHOW_NAMED_ATTRIBUTES) {
    if (std::optional<NodeExtraInfoRow> row = node_get_accessed_attributes_row(tree_draw_ctx,
                                                                               node))
    {
      rows.append(std::move(*row));
    }
  }

  if (snode.overlay.flag & SN_OVERLAY_SHOW_TIMINGS &&
      (ELEM(node.typeinfo->nclass, NODE_CLASS_GEOMETRY, NODE_CLASS_GROUP, NODE_CLASS_ATTRIBUTE) ||
       ELEM(node.type, NODE_FRAME, NODE_GROUP_OUTPUT)))
  {
    std::optional<NodeExtraInfoRow> row = node_get_execution_time_label_row(
        tree_draw_ctx, snode, node);
    if (row.has_value()) {
      rows.append(std::move(*row));
    }
  }

  geo_log::GeoTreeLog *tree_log = [&]() -> geo_log::GeoTreeLog * {
    const bNodeTreeZones *tree_zones = node.owner_tree().zones();
    if (!tree_zones) {
      return nullptr;
    }
    const bNodeTreeZone *zone = tree_zones->get_zone_by_node(node.identifier);
    return tree_draw_ctx.geo_log_by_zone.lookup_default(zone, nullptr);
  }();

  if (tree_log) {
    tree_log->ensure_debug_messages();
    const geo_log::GeoNodeLog *node_log = tree_log->nodes.lookup_ptr(node.identifier);
    if (node_log != nullptr) {
      for (const StringRef message : node_log->debug_messages) {
        NodeExtraInfoRow row;
        row.text = message;
        row.icon = ICON_INFO;
        rows.append(std::move(row));
      }
    }
  }

  return rows;
}

static void node_draw_extra_info_row(const bNode &node,
                                     uiBlock &block,
                                     const rctf &rect,
                                     const int row,
                                     const NodeExtraInfoRow &extra_info_row)
{
  const float but_icon_left = rect.xmin + 6.0f * UI_SCALE_FAC;
  const float but_icon_width = NODE_HEADER_ICON_SIZE * 0.8f;
  const float but_icon_right = but_icon_left + but_icon_width;

  UI_block_emboss_set(&block, UI_EMBOSS_NONE);
  uiBut *but_icon = uiDefIconBut(&block,
                                 UI_BTYPE_BUT,
                                 0,
                                 extra_info_row.icon,
                                 int(but_icon_left),
                                 int(rect.ymin + row * (20.0f * UI_SCALE_FAC)),
                                 but_icon_width,
                                 UI_UNIT_Y,
                                 nullptr,
                                 0,
                                 0,
                                 extra_info_row.tooltip);
  if (extra_info_row.tooltip_fn != nullptr) {
    UI_but_func_tooltip_set(but_icon,
                            extra_info_row.tooltip_fn,
                            extra_info_row.tooltip_fn_arg,
                            extra_info_row.tooltip_fn_free_arg);
  }
  UI_block_emboss_set(&block, UI_EMBOSS);

  const float but_text_left = but_icon_right + 6.0f * UI_SCALE_FAC;
  const float but_text_right = rect.xmax;
  const float but_text_width = but_text_right - but_text_left;

  uiBut *but_text = uiDefBut(&block,
                             UI_BTYPE_LABEL,
                             0,
                             extra_info_row.text.c_str(),
                             int(but_text_left),
                             int(rect.ymin + row * (20.0f * UI_SCALE_FAC)),
                             short(but_text_width),
                             short(NODE_DY),
                             nullptr,
                             0,
                             0,
                             extra_info_row.tooltip);

  if (extra_info_row.tooltip_fn != nullptr) {
    /* Don't pass tooltip free function because it's already used on the uiBut above. */
    UI_but_func_tooltip_set(
        but_text, extra_info_row.tooltip_fn, extra_info_row.tooltip_fn_arg, nullptr);
  }

  if (node.flag & NODE_MUTED) {
    UI_but_flag_enable(but_text, UI_BUT_INACTIVE);
    UI_but_flag_enable(but_icon, UI_BUT_INACTIVE);
  }
}

static void node_draw_extra_info_panel_back(const bNode &node, const rctf &extra_info_rect)
{
  const rctf &node_rect = node.runtime->totr;
  rctf panel_back_rect = extra_info_rect;
  /* Extend the panel behind hidden nodes to accommodate the large rounded corners. */
  if (node.flag & NODE_HIDDEN) {
    panel_back_rect.ymin = BLI_rctf_cent_y(&node_rect);
  }

  ColorTheme4f color;
  if (node.flag & NODE_MUTED) {
    UI_GetThemeColorBlend4f(TH_BACK, TH_NODE, 0.2f, color);
  }
  else {
    UI_GetThemeColorBlend4f(TH_BACK, TH_NODE, 0.75f, color);
  }
  color.a -= 0.35f;

  ColorTheme4f color_outline;
  UI_GetThemeColorBlendShade4fv(TH_BACK, TH_NODE, 0.4f, -20, color_outline);

  const float outline_width = U.pixelsize;
  BLI_rctf_pad(&panel_back_rect, outline_width, outline_width);

  UI_draw_roundbox_corner_set(UI_CNR_TOP_LEFT | UI_CNR_TOP_RIGHT);
  UI_draw_roundbox_4fv_ex(
      &panel_back_rect, color, nullptr, 0.0f, color_outline, outline_width, BASIS_RAD);
}

static void node_draw_extra_info_panel(const bContext &C,
                                       TreeDrawContext &tree_draw_ctx,
                                       const SpaceNode &snode,
                                       const bNode &node,
                                       ImBuf *preview,
                                       uiBlock &block)
{
  const Scene *scene = CTX_data_scene(&C);
  if (!(snode.overlay.flag & SN_OVERLAY_SHOW_OVERLAYS)) {
    return;
  }
  if (preview && !(preview->x > 0 && preview->y > 0)) {
    /* If the preview has an non-drawable size, just don't draw it. */
    preview = nullptr;
  }
  Vector<NodeExtraInfoRow> extra_info_rows = node_get_extra_info(C, tree_draw_ctx, snode, node);
  if (extra_info_rows.is_empty() && !preview) {
    return;
  }

  const rctf &rct = node.runtime->totr;
  rctf extra_info_rect;

  if (node.is_frame()) {
    extra_info_rect.xmin = rct.xmin;
    extra_info_rect.xmax = rct.xmin + 95.0f * UI_SCALE_FAC;
    extra_info_rect.ymin = rct.ymin + 2.0f * UI_SCALE_FAC;
    extra_info_rect.ymax = rct.ymin + 2.0f * UI_SCALE_FAC;
  }
  else {
    const float padding = 3.0f * UI_SCALE_FAC;

    extra_info_rect.xmin = rct.xmin + padding;
    extra_info_rect.xmax = rct.xmax - padding;
    extra_info_rect.ymin = rct.ymax;
    extra_info_rect.ymax = rct.ymax + extra_info_rows.size() * (20.0f * UI_SCALE_FAC);

    float preview_height = 0.0f;
    rctf preview_rect;
    if (preview) {
      const float width = BLI_rctf_size_x(&extra_info_rect);
      if (preview->x > preview->y) {
        preview_height = (width - 2.0f * padding) * float(preview->y) / float(preview->x) +
                         2.0f * padding;
        preview_rect.ymin = extra_info_rect.ymin + padding;
        preview_rect.ymax = extra_info_rect.ymin + preview_height - padding;
        preview_rect.xmin = extra_info_rect.xmin + padding;
        preview_rect.xmax = extra_info_rect.xmax - padding;
        extra_info_rect.ymax += preview_height;
      }
      else {
        preview_height = width;
        const float preview_width = (width - 2.0f * padding) * float(preview->x) /
                                        float(preview->y) +
                                    2.0f * padding;
        preview_rect.ymin = extra_info_rect.ymin + padding;
        preview_rect.ymax = extra_info_rect.ymin + preview_height - padding;
        preview_rect.xmin = extra_info_rect.xmin + padding + (width - preview_width) / 2;
        preview_rect.xmax = extra_info_rect.xmax - padding - (width - preview_width) / 2;
        extra_info_rect.ymax += preview_height;
      }
    }

    node_draw_extra_info_panel_back(node, extra_info_rect);

    if (preview) {
      node_draw_preview(scene, preview, &preview_rect);
    }

    /* Resize the rect to draw the textual infos on top of the preview. */
    extra_info_rect.ymin += preview_height;
  }

  for (int row : extra_info_rows.index_range()) {
    node_draw_extra_info_row(node, block, extra_info_rect, row, extra_info_rows[row]);
  }
}

static void node_draw_basis(const bContext &C,
                            TreeDrawContext &tree_draw_ctx,
                            const View2D &v2d,
                            const SpaceNode &snode,
                            bNodeTree &ntree,
                            const bNode &node,
                            uiBlock &block,
                            bNodeInstanceKey key)
{
  const float iconbutw = NODE_HEADER_ICON_SIZE;
  const bool show_preview = (snode.overlay.flag & SN_OVERLAY_SHOW_OVERLAYS) &&
                            (snode.overlay.flag & SN_OVERLAY_SHOW_PREVIEWS) &&
                            (node.flag & NODE_PREVIEW) &&
                            (U.experimental.use_shader_node_previews ||
                             ntree.type != NTREE_SHADER);

  /* Skip if out of view. */
  rctf rect_with_preview = node.runtime->totr;
  if (show_preview) {
    rect_with_preview.ymax += NODE_WIDTH(node);
  }
  if (BLI_rctf_isect(&rect_with_preview, &v2d.cur, nullptr) == false) {
    UI_block_end(&C, &block);
    return;
  }

  /* Shadow. */
  if (!bke::all_zone_node_types().contains(node.type)) {
    node_draw_shadow(snode, node, BASIS_RAD, 1.0f);
  }

  const rctf &rct = node.runtime->totr;
  float color[4];
  int color_id = node_get_colorid(tree_draw_ctx, node);

  GPU_line_width(1.0f);

  /* Overlay atop the node. */
  {
    bool drawn_with_previews = false;

    if (show_preview) {
      bke::bNodeInstanceHash *previews_compo = static_cast<bke::bNodeInstanceHash *>(
          CTX_data_pointer_get(&C, "node_previews").data);
      NestedTreePreviews *previews_shader = tree_draw_ctx.nested_group_infos;

      if (previews_shader) {
        ImBuf *preview = node_preview_acquire_ibuf(ntree, *previews_shader, node);
        node_draw_extra_info_panel(C, tree_draw_ctx, snode, node, preview, block);
        node_release_preview_ibuf(*previews_shader);
        drawn_with_previews = true;
      }
      else if (previews_compo) {
        bNodePreview *preview_compositor = static_cast<bNodePreview *>(
            bke::BKE_node_instance_hash_lookup(previews_compo, key));
        if (preview_compositor) {
          node_draw_extra_info_panel(
              C, tree_draw_ctx, snode, node, preview_compositor->ibuf, block);
          drawn_with_previews = true;
        }
      }
    }

    if (drawn_with_previews == false) {
      node_draw_extra_info_panel(C, tree_draw_ctx, snode, node, nullptr, block);
    }
  }

  const float padding = 0.5f;
  const float corner_radius = BASIS_RAD + padding;
  /* Header. */
  {
    /* Add some padding to prevent transparent gaps with the outline. */
    const rctf rect = {
        rct.xmin - padding,
        rct.xmax + padding,
        rct.ymax - NODE_DY - padding,
        rct.ymax + padding,
    };

    float color_header[4];

    /* Muted nodes get a mix of the background with the node color. */
    if (node.flag & NODE_MUTED) {
      UI_GetThemeColorBlend4f(TH_BACK, color_id, 0.1f, color_header);
    }
    else {
      UI_GetThemeColorBlend4f(TH_NODE, color_id, 0.4f, color_header);
    }

    UI_draw_roundbox_corner_set(UI_CNR_TOP_LEFT | UI_CNR_TOP_RIGHT);
    UI_draw_roundbox_4fv(&rect, true, corner_radius, color_header);
  }

  /* Show/hide icons. */
  float iconofs = rct.xmax - 0.35f * U.widget_unit;

  /* Group edit. This icon should be the first for the node groups. */
  if (node.type == NODE_GROUP) {
    iconofs -= iconbutw;
    UI_block_emboss_set(&block, UI_EMBOSS_NONE);
    uiBut *but = uiDefIconBut(&block,
                              UI_BTYPE_BUT_TOGGLE,
                              0,
                              ICON_NODETREE,
                              iconofs,
                              rct.ymax - NODE_DY,
                              iconbutw,
                              UI_UNIT_Y,
                              nullptr,
                              0,
                              0,
                              "");
    UI_but_func_set(but,
                    node_toggle_button_cb,
                    POINTER_FROM_INT(node.identifier),
                    (void *)"NODE_OT_group_edit");
    if (node.id) {
      UI_but_icon_indicator_number_set(but, ID_REAL_USERS(node.id));
    }
    UI_block_emboss_set(&block, UI_EMBOSS);
  }
  /* Preview. */
  if (node_is_previewable(snode, ntree, node)) {
    iconofs -= iconbutw;
    UI_block_emboss_set(&block, UI_EMBOSS_NONE);
    uiBut *but = uiDefIconBut(&block,
                              UI_BTYPE_BUT_TOGGLE,
                              0,
                              ICON_MATERIAL,
                              iconofs,
                              rct.ymax - NODE_DY,
                              iconbutw,
                              UI_UNIT_Y,
                              nullptr,
                              0,
                              0,
                              "");
    UI_but_func_set(but,
                    node_toggle_button_cb,
                    POINTER_FROM_INT(node.identifier),
                    (void *)"NODE_OT_preview_toggle");
    UI_block_emboss_set(&block, UI_EMBOSS);
  }
  if (node.type == NODE_CUSTOM && node.typeinfo->ui_icon != ICON_NONE) {
    iconofs -= iconbutw;
    UI_block_emboss_set(&block, UI_EMBOSS_NONE);
    uiDefIconBut(&block,
                 UI_BTYPE_BUT,
                 0,
                 node.typeinfo->ui_icon,
                 iconofs,
                 rct.ymax - NODE_DY,
                 iconbutw,
                 UI_UNIT_Y,
                 nullptr,
                 0,
                 0,
                 "");
    UI_block_emboss_set(&block, UI_EMBOSS);
  }
  if (node.type == GEO_NODE_VIEWER) {
    const bool is_active = &node == tree_draw_ctx.active_geometry_nodes_viewer;
    iconofs -= iconbutw;
    UI_block_emboss_set(&block, UI_EMBOSS_NONE);
    uiBut *but = uiDefIconBut(&block,
                              UI_BTYPE_BUT,
                              0,
                              is_active ? ICON_HIDE_OFF : ICON_HIDE_ON,
                              iconofs,
                              rct.ymax - NODE_DY,
                              iconbutw,
                              UI_UNIT_Y,
                              nullptr,
                              0,
                              0,
                              "");
    /* Selection implicitly activates the node. */
    const char *operator_idname = is_active ? "NODE_OT_deactivate_viewer" : "NODE_OT_select";
    UI_but_func_set(
        but, node_toggle_button_cb, POINTER_FROM_INT(node.identifier), (void *)operator_idname);
    UI_block_emboss_set(&block, UI_EMBOSS);
  }

  node_add_error_message_button(tree_draw_ctx, node, block, rct, iconofs);

  /* Title. */
  if (node.flag & SELECT) {
    UI_GetThemeColor4fv(TH_SELECT, color);
  }
  else {
    UI_GetThemeColorBlendShade4fv(TH_SELECT, color_id, 0.4f, 10, color);
  }

  /* Collapse/expand icon. */
  {
    const int but_size = U.widget_unit * 0.8f;
    UI_block_emboss_set(&block, UI_EMBOSS_NONE);

    uiBut *but = uiDefIconBut(&block,
                              UI_BTYPE_BUT_TOGGLE,
                              0,
                              ICON_DOWNARROW_HLT,
                              rct.xmin + (NODE_MARGIN_X / 3),
                              rct.ymax - NODE_DY / 2.2f - but_size / 2,
                              but_size,
                              but_size,
                              nullptr,
                              0.0f,
                              0.0f,
                              "");

    UI_but_func_set(but,
                    node_toggle_button_cb,
                    POINTER_FROM_INT(node.identifier),
                    (void *)"NODE_OT_hide_toggle");
    UI_block_emboss_set(&block, UI_EMBOSS);
  }

  char showname[128];
  bke::nodeLabel(&ntree, &node, showname, sizeof(showname));

  uiBut *but = uiDefBut(&block,
                        UI_BTYPE_LABEL,
                        0,
                        showname,
                        int(rct.xmin + NODE_MARGIN_X + 0.4f),
                        int(rct.ymax - NODE_DY),
                        short(iconofs - rct.xmin - (18.0f * UI_SCALE_FAC)),
                        short(NODE_DY),
                        nullptr,
                        0,
                        0,
                        TIP_(node.typeinfo->ui_description));
  UI_but_func_tooltip_set(
      but,
      [](bContext * /*C*/, void *arg, const char *tip) -> std::string {
        const bNode &node = *static_cast<const bNode *>(arg);
        if (node.typeinfo->ui_description_fn) {
          return node.typeinfo->ui_description_fn(node);
        }
        return StringRef(tip);
      },
      const_cast<bNode *>(&node),
      nullptr);

  if (node.flag & NODE_MUTED) {
    UI_but_flag_enable(but, UI_BUT_INACTIVE);
  }

  /* Wire across the node when muted/disabled. */
  if (node.flag & NODE_MUTED) {
    node_draw_mute_line(C, v2d, snode, node);
  }

  /* Body. */
  const float outline_width = U.pixelsize;
  {
    /* Use warning color to indicate undefined types. */
    if (bke::node_type_is_undefined(&node)) {
      UI_GetThemeColorBlend4f(TH_REDALERT, TH_NODE, 0.4f, color);
    }
    /* Muted nodes get a mix of the background with the node color. */
    else if (node.flag & NODE_MUTED) {
      UI_GetThemeColorBlend4f(TH_BACK, TH_NODE, 0.2f, color);
    }
    else if (node.flag & NODE_CUSTOM_COLOR) {
      rgba_float_args_set(color, node.color[0], node.color[1], node.color[2], 1.0f);
    }
    else {
      UI_GetThemeColor4fv(TH_NODE, color);
    }

    /* Draw selected nodes fully opaque. */
    if (node.flag & SELECT) {
      color[3] = 1.0f;
    }

    /* Draw muted nodes slightly transparent so the wires inside are visible. */
    if (node.flag & NODE_MUTED) {
      color[3] -= 0.2f;
    }

    /* Add some padding to prevent transparent gaps with the outline. */
    const rctf rect = {
        rct.xmin - padding,
        rct.xmax + padding,
        rct.ymin - padding,
        rct.ymax - (NODE_DY + outline_width) + padding,
    };

    UI_draw_roundbox_corner_set(UI_CNR_BOTTOM_LEFT | UI_CNR_BOTTOM_RIGHT);
    UI_draw_roundbox_4fv(&rect, true, corner_radius, color);

    if (is_node_panels_supported(node)) {
      node_draw_panels_background(node, block);
    }
  }

  /* Header underline. */
  {
    float color_underline[4];

    if (node.flag & NODE_MUTED) {
      UI_GetThemeColorBlend4f(TH_BACK, color_id, 0.05f, color_underline);
      color_underline[3] = 1.0f;
    }
    else {
      UI_GetThemeColorBlend4f(TH_BACK, color_id, 0.2f, color_underline);
    }

    const rctf rect = {
        rct.xmin,
        rct.xmax,
        rct.ymax - (NODE_DY + outline_width),
        rct.ymax - NODE_DY,
    };

    UI_draw_roundbox_corner_set(UI_CNR_NONE);
    UI_draw_roundbox_4fv(&rect, true, 0.0f, color_underline);
  }

  /* Outline. */
  {
    const rctf rect = {
        rct.xmin - outline_width,
        rct.xmax + outline_width,
        rct.ymin - outline_width,
        rct.ymax + outline_width,
    };

    /* Color the outline according to active, selected, or undefined status. */
    float color_outline[4];

    if (node.flag & SELECT) {
      UI_GetThemeColor4fv((node.flag & NODE_ACTIVE) ? TH_ACTIVE : TH_SELECT, color_outline);
    }
    else if (bke::node_type_is_undefined(&node)) {
      UI_GetThemeColor4fv(TH_REDALERT, color_outline);
    }
    else if (const bke::bNodeZoneType *zone_type = bke::zone_type_by_node_type(node.type)) {
      UI_GetThemeColor4fv(zone_type->theme_id, color_outline);
      color_outline[3] = 1.0f;
    }
    else {
      UI_GetThemeColorBlendShade4fv(TH_BACK, TH_NODE, 0.4f, -20, color_outline);
    }

    UI_draw_roundbox_corner_set(UI_CNR_ALL);
    UI_draw_roundbox_4fv(&rect, false, BASIS_RAD + outline_width, color_outline);
  }

  node_draw_sockets(v2d, C, ntree, node);

  if (is_node_panels_supported(node)) {
    node_draw_panels(ntree, node, block);
  }

  UI_block_end(&C, &block);
  UI_block_draw(&C, &block);
}

static void node_draw_hidden(const bContext &C,
                             TreeDrawContext &tree_draw_ctx,
                             const View2D &v2d,
                             const SpaceNode &snode,
                             bNodeTree &ntree,
                             bNode &node,
                             uiBlock &block)
{
  const rctf &rct = node.runtime->totr;
  float centy = BLI_rctf_cent_y(&rct);
  float hiddenrad = BLI_rctf_size_y(&rct) / 2.0f;

  float scale;
  UI_view2d_scale_get(&v2d, &scale, nullptr);

  const int color_id = node_get_colorid(tree_draw_ctx, node);

  node_draw_extra_info_panel(C, tree_draw_ctx, snode, node, nullptr, block);

  /* Shadow. */
  node_draw_shadow(snode, node, hiddenrad, 1.0f);

  /* Wire across the node when muted/disabled. */
  if (node.flag & NODE_MUTED) {
    node_draw_mute_line(C, v2d, snode, node);
  }

  /* Body. */
  float color[4];
  {
    if (bke::node_type_is_undefined(&node)) {
      /* Use warning color to indicate undefined types. */
      UI_GetThemeColorBlend4f(TH_REDALERT, TH_NODE, 0.4f, color);
    }
    else if (node.flag & NODE_MUTED) {
      /* Muted nodes get a mix of the background with the node color. */
      UI_GetThemeColorBlendShade4fv(TH_BACK, color_id, 0.1f, 0, color);
    }
    else if (node.flag & NODE_CUSTOM_COLOR) {
      rgba_float_args_set(color, node.color[0], node.color[1], node.color[2], 1.0f);
    }
    else {
      UI_GetThemeColorBlend4f(TH_NODE, color_id, 0.4f, color);
    }

    /* Draw selected nodes fully opaque. */
    if (node.flag & SELECT) {
      color[3] = 1.0f;
    }

    /* Draw muted nodes slightly transparent so the wires inside are visible. */
    if (node.flag & NODE_MUTED) {
      color[3] -= 0.2f;
    }

    /* Add some padding to prevent transparent gaps with the outline. */
    const float padding = 0.5f;
    const rctf rect = {
        rct.xmin - padding,
        rct.xmax + padding,
        rct.ymin - padding,
        rct.ymax + padding,
    };

    UI_draw_roundbox_4fv(&rect, true, hiddenrad + padding, color);
  }

  /* Title. */
  if (node.flag & SELECT) {
    UI_GetThemeColor4fv(TH_SELECT, color);
  }
  else {
    UI_GetThemeColorBlendShade4fv(TH_SELECT, color_id, 0.4f, 10, color);
  }

  /* Collapse/expand icon. */
  {
    const int but_size = U.widget_unit * 1.0f;
    UI_block_emboss_set(&block, UI_EMBOSS_NONE);

    uiBut *but = uiDefIconBut(&block,
                              UI_BTYPE_BUT_TOGGLE,
                              0,
                              ICON_RIGHTARROW,
                              rct.xmin + (NODE_MARGIN_X / 3),
                              centy - but_size / 2,
                              but_size,
                              but_size,
                              nullptr,
                              0.0f,
                              0.0f,
                              "");

    UI_but_func_set(but,
                    node_toggle_button_cb,
                    POINTER_FROM_INT(node.identifier),
                    (void *)"NODE_OT_hide_toggle");
    UI_block_emboss_set(&block, UI_EMBOSS);
  }

  char showname[128];
  bke::nodeLabel(&ntree, &node, showname, sizeof(showname));

  uiBut *but = uiDefBut(&block,
                        UI_BTYPE_LABEL,
                        0,
                        showname,
                        round_fl_to_int(rct.xmin + NODE_MARGIN_X),
                        round_fl_to_int(centy - NODE_DY * 0.5f),
                        short(BLI_rctf_size_x(&rct) - ((18.0f + 12.0f) * UI_SCALE_FAC)),
                        short(NODE_DY),
                        nullptr,
                        0,
                        0,
                        TIP_(node.typeinfo->ui_description));

  /* Outline. */
  {
    const float outline_width = U.pixelsize;
    const rctf rect = {
        rct.xmin - outline_width,
        rct.xmax + outline_width,
        rct.ymin - outline_width,
        rct.ymax + outline_width,
    };

    /* Color the outline according to active, selected, or undefined status. */
    float color_outline[4];

    if (node.flag & SELECT) {
      UI_GetThemeColor4fv((node.flag & NODE_ACTIVE) ? TH_ACTIVE : TH_SELECT, color_outline);
    }
    else if (bke::node_type_is_undefined(&node)) {
      UI_GetThemeColor4fv(TH_REDALERT, color_outline);
    }
    else {
      UI_GetThemeColorBlendShade4fv(TH_BACK, TH_NODE, 0.4f, -20, color_outline);
    }

    UI_draw_roundbox_corner_set(UI_CNR_ALL);
    UI_draw_roundbox_4fv(&rect, false, hiddenrad + outline_width, color_outline);
  }

  if (node.flag & NODE_MUTED) {
    UI_but_flag_enable(but, UI_BUT_INACTIVE);
  }

  /* Scale widget thing. */
  uint pos = GPU_vertformat_attr_add(immVertexFormat(), "pos", GPU_COMP_F32, 2, GPU_FETCH_FLOAT);
  GPU_blend(GPU_BLEND_ALPHA);
  immBindBuiltinProgram(GPU_SHADER_3D_UNIFORM_COLOR);

  immUniformThemeColorShadeAlpha(TH_TEXT, -40, -180);
  float dx = 0.5f * U.widget_unit;
  const float dx2 = 0.15f * U.widget_unit * snode.runtime->aspect;
  const float dy = 0.2f * U.widget_unit;

  immBegin(GPU_PRIM_LINES, 4);
  immVertex2f(pos, rct.xmax - dx, centy - dy);
  immVertex2f(pos, rct.xmax - dx, centy + dy);

  immVertex2f(pos, rct.xmax - dx - dx2, centy - dy);
  immVertex2f(pos, rct.xmax - dx - dx2, centy + dy);
  immEnd();

  immUniformThemeColorShadeAlpha(TH_TEXT, 0, -180);
  dx -= snode.runtime->aspect;

  immBegin(GPU_PRIM_LINES, 4);
  immVertex2f(pos, rct.xmax - dx, centy - dy);
  immVertex2f(pos, rct.xmax - dx, centy + dy);

  immVertex2f(pos, rct.xmax - dx - dx2, centy - dy);
  immVertex2f(pos, rct.xmax - dx - dx2, centy + dy);
  immEnd();

  immUnbindProgram();
  GPU_blend(GPU_BLEND_NONE);

  node_draw_sockets(v2d, C, ntree, node);

  UI_block_end(&C, &block);
  UI_block_draw(&C, &block);
}

int node_get_resize_cursor(NodeResizeDirection directions)
{
  if (directions == 0) {
    return WM_CURSOR_DEFAULT;
  }
  if ((directions & ~(NODE_RESIZE_TOP | NODE_RESIZE_BOTTOM)) == 0) {
    return WM_CURSOR_Y_MOVE;
  }
  if ((directions & ~(NODE_RESIZE_RIGHT | NODE_RESIZE_LEFT)) == 0) {
    return WM_CURSOR_X_MOVE;
  }
  return WM_CURSOR_EDIT;
}

static const bNode *find_node_under_cursor(SpaceNode &snode, const float2 &cursor)
{
  for (const bNode *node : tree_draw_order_calc_nodes_reversed(*snode.edittree)) {
    if (BLI_rctf_isect_pt(&node->runtime->totr, cursor[0], cursor[1])) {
      return node;
    }
  }
  return nullptr;
}

void node_set_cursor(wmWindow &win, ARegion &region, SpaceNode &snode, const float2 &cursor)
{
  const bNodeTree *ntree = snode.edittree;
  if (ntree == nullptr) {
    WM_cursor_set(&win, WM_CURSOR_DEFAULT);
    return;
  }
  if (node_find_indicated_socket(snode, region, cursor, SOCK_IN | SOCK_OUT)) {
    WM_cursor_set(&win, WM_CURSOR_DEFAULT);
    return;
  }
  const bNode *node = find_node_under_cursor(snode, cursor);
  if (!node) {
    WM_cursor_set(&win, WM_CURSOR_DEFAULT);
    return;
  }
  const NodeResizeDirection dir = node_get_resize_direction(snode, node, cursor[0], cursor[1]);
  if (node->is_frame() && dir == NODE_RESIZE_NONE) {
    /* Indicate that frame nodes can be moved/selected on their borders. */
    const rctf frame_inside = node_frame_rect_inside(snode, *node);
    if (!BLI_rctf_isect_pt(&frame_inside, cursor[0], cursor[1])) {
      WM_cursor_set(&win, WM_CURSOR_NSEW_SCROLL);
      return;
    }
    WM_cursor_set(&win, WM_CURSOR_DEFAULT);
    return;
  }

  WM_cursor_set(&win, node_get_resize_cursor(dir));
}

static void count_multi_input_socket_links(bNodeTree &ntree, SpaceNode &snode)
{
  for (bNode *node : ntree.all_nodes()) {
    for (bNodeSocket *socket : node->input_sockets()) {
      if (socket->is_multi_input()) {
        socket->runtime->total_inputs = socket->directly_linked_links().size();
      }
    }
  }
  /* Count temporary links going into this socket. */
  if (snode.runtime->linkdrag) {
    for (const bNodeLink &link : snode.runtime->linkdrag->links) {
      if (link.tosock && (link.tosock->flag & SOCK_MULTI_INPUT)) {
        link.tosock->runtime->total_inputs++;
      }
    }
  }
}

static float frame_node_label_height(const NodeFrame &frame_data)
{
  return frame_data.label_size * UI_SCALE_FAC;
}

#define NODE_FRAME_MARGIN (1.5f * U.widget_unit)

/* XXX Does a bounding box update by iterating over all children.
 * Not ideal to do this in every draw call, but doing as transform callback doesn't work,
 * since the child node totr rects are not updated properly at that point. */
static void frame_node_prepare_for_draw(bNode &node, Span<bNode *> nodes)
{
  NodeFrame *data = (NodeFrame *)node.storage;

  const float margin = NODE_FRAME_MARGIN;
  const float has_label = node.label[0] != '\0';

  const float label_height = frame_node_label_height(*data);
  /* Add an additional 25% to account for the glyphs descender.
   * This works well in most cases. */
  const float margin_top = 0.5f * margin + (has_label ? 1.25f * label_height : 0.5f * margin);

  /* Initialize rect from current frame size. */
  rctf rect;
  node_to_updated_rect(node, rect);

  /* Frame can be resized manually only if shrinking is disabled or no children are attached. */
  data->flag |= NODE_FRAME_RESIZEABLE;
  /* For shrinking bounding box, initialize the rect from first child node. */
  bool bbinit = (data->flag & NODE_FRAME_SHRINK);
  /* Fit bounding box to all children. */
  for (const bNode *tnode : nodes) {
    if (tnode->parent != &node) {
      continue;
    }

    /* Add margin to node rect. */
    rctf noderect = tnode->runtime->totr;
    noderect.xmin -= margin;
    noderect.xmax += margin;
    noderect.ymin -= margin;
    noderect.ymax += margin_top;

    /* First child initializes frame. */
    if (bbinit) {
      bbinit = false;
      rect = noderect;
      data->flag &= ~NODE_FRAME_RESIZEABLE;
    }
    else {
      BLI_rctf_union(&rect, &noderect);
    }
  }

  /* Now adjust the frame size from view-space bounding box. */
  const float2 offset = node_from_view(node, {rect.xmin, rect.ymax});
  node.offsetx = offset.x;
  node.offsety = offset.y;
  const float2 max = node_from_view(node, {rect.xmax, rect.ymin});
  node.width = max.x - node.offsetx;
  node.height = -max.y + node.offsety;

  node.runtime->totr = rect;
}

static void reroute_node_prepare_for_draw(bNode &node)
{
  const float2 loc = node_to_view(node, float2(0));

  /* When the node is hidden, the input and output socket are both in the same place. */
  node.input_socket(0).runtime->location = loc;
  node.output_socket(0).runtime->location = loc;

  const float radius = NODE_SOCKSIZE;
  node.width = radius * 2;
  node.runtime->totr.xmin = loc.x - radius;
  node.runtime->totr.xmax = loc.x + radius;
  node.runtime->totr.ymax = loc.y + radius;
  node.runtime->totr.ymin = loc.y - radius;
}

static void node_update_nodetree(const bContext &C,
                                 TreeDrawContext &tree_draw_ctx,
                                 bNodeTree &ntree,
                                 Span<bNode *> nodes,
                                 Span<uiBlock *> blocks)
{
  /* Make sure socket "used" tags are correct, for displaying value buttons. */
  SpaceNode *snode = CTX_wm_space_node(&C);

  count_multi_input_socket_links(ntree, *snode);

  for (const int i : nodes.index_range()) {
    bNode &node = *nodes[i];
    uiBlock &block = *blocks[i];
    if (node.is_frame()) {
      /* Frame sizes are calculated after all other nodes have calculating their #totr. */
      continue;
    }

    if (node.is_reroute()) {
      reroute_node_prepare_for_draw(node);
    }
    else {
      if (node.flag & NODE_HIDDEN) {
        node_update_hidden(node, block);
      }
      else {
        node_update_basis(C, tree_draw_ctx, ntree, node, block);
      }
    }
  }

  /* Now calculate the size of frame nodes, which can depend on the size of other nodes.
   * Update nodes in reverse, so children sizes get updated before parents. */
  for (int i = nodes.size() - 1; i >= 0; i--) {
    if (nodes[i]->is_frame()) {
      frame_node_prepare_for_draw(*nodes[i], nodes);
    }
  }
}

static void frame_node_draw_label(TreeDrawContext &tree_draw_ctx,
                                  const bNodeTree &ntree,
                                  const bNode &node,
                                  const SpaceNode &snode)
{
  const float aspect = snode.runtime->aspect;
  /* XXX font id is crap design */
  const int fontid = UI_style_get()->widgetlabel.uifont_id;
  const NodeFrame *data = (const NodeFrame *)node.storage;
  const float font_size = data->label_size / aspect;

  char label[MAX_NAME];
  bke::nodeLabel(&ntree, &node, label, sizeof(label));

  BLF_enable(fontid, BLF_ASPECT);
  BLF_aspect(fontid, aspect, aspect, 1.0f);
  BLF_size(fontid, font_size * UI_SCALE_FAC);

  /* Title color. */
  int color_id = node_get_colorid(tree_draw_ctx, node);
  uchar color[3];
  UI_GetThemeColorBlendShade3ubv(TH_TEXT, color_id, 0.4f, 10, color);
  BLF_color3ubv(fontid, color);

  const float margin = NODE_FRAME_MARGIN;
  const float width = BLF_width(fontid, label, sizeof(label));
  const int label_height = frame_node_label_height(*data);

  const rctf &rct = node.runtime->totr;
  const float label_x = BLI_rctf_cent_x(&rct) - (0.5f * width);
  const float label_y = rct.ymax - label_height - (0.5f * margin);

  /* Label. */
  const bool has_label = node.label[0] != '\0';
  if (has_label) {
    BLF_position(fontid, label_x, label_y, 0);
    BLF_draw(fontid, label, sizeof(label));
  }

  /* Draw text body. */
  if (node.id) {
    const Text *text = (const Text *)node.id;
    const int line_height_max = BLF_height_max(fontid);
    const float line_spacing = (line_height_max * aspect);
    const float line_width = (BLI_rctf_size_x(&rct) - 2 * margin) / aspect;

    const float x = rct.xmin + margin;
    float y = rct.ymax - label_height - (has_label ? line_spacing + margin : 0);

    const int y_min = rct.ymin + margin;

    BLF_enable(fontid, BLF_CLIPPING | BLF_WORD_WRAP);
    BLF_clipping(fontid, rct.xmin, rct.ymin + margin, rct.xmax, rct.ymax);

    BLF_wordwrap(fontid, line_width);

    LISTBASE_FOREACH (const TextLine *, line, &text->lines) {
      if (line->line[0]) {
        BLF_position(fontid, x, y, 0);
        ResultBLF info;
        BLF_draw(fontid, line->line, line->len, &info);
        y -= line_spacing * info.lines;
      }
      else {
        y -= line_spacing;
      }
      if (y < y_min) {
        break;
      }
    }

    BLF_disable(fontid, BLF_CLIPPING | BLF_WORD_WRAP);
  }

  BLF_disable(fontid, BLF_ASPECT);
}

static void frame_node_draw(const bContext &C,
                            TreeDrawContext &tree_draw_ctx,
                            const ARegion &region,
                            const SpaceNode &snode,
                            bNodeTree &ntree,
                            bNode &node,
                            uiBlock &block)
{
  /* Skip if out of view. */
  if (BLI_rctf_isect(&node.runtime->totr, &region.v2d.cur, nullptr) == false) {
    UI_block_end(&C, &block);
    return;
  }

  float color[4];
  UI_GetThemeColor4fv(TH_NODE_FRAME, color);
  const float alpha = color[3];

  node_draw_shadow(snode, node, BASIS_RAD, alpha);

  if (node.flag & NODE_CUSTOM_COLOR) {
    rgba_float_args_set(color, node.color[0], node.color[1], node.color[2], alpha);
  }
  else {
    UI_GetThemeColor4fv(TH_NODE_FRAME, color);
  }

  const rctf &rct = node.runtime->totr;
  UI_draw_roundbox_corner_set(UI_CNR_ALL);
  UI_draw_roundbox_4fv(&rct, true, BASIS_RAD, color);

  /* Outline active and selected emphasis. */
  if (node.flag & SELECT) {
    if (node.flag & NODE_ACTIVE) {
      UI_GetThemeColorShadeAlpha4fv(TH_ACTIVE, 0, -40, color);
    }
    else {
      UI_GetThemeColorShadeAlpha4fv(TH_SELECT, 0, -40, color);
    }

    UI_draw_roundbox_aa(&rct, false, BASIS_RAD, color);
  }

  /* Label and text. */
  frame_node_draw_label(tree_draw_ctx, ntree, node, snode);

  node_draw_extra_info_panel(C, tree_draw_ctx, snode, node, nullptr, block);

  UI_block_end(&C, &block);
  UI_block_draw(&C, &block);
}

void reroute_node_draw_body(const bContext &C,
                            const bNodeTree &ntree,
                            const bNode &node,
                            const bool selected)
{
  BLI_assert(node.is_reroute());

  bNodeSocket &sock = *static_cast<bNodeSocket *>(node.inputs.first);

  PointerRNA nodeptr = RNA_pointer_create(
      const_cast<ID *>(&ntree.id), &RNA_Node, const_cast<bNode *>(&node));

  ColorTheme4f socket_color;
  ColorTheme4f outline_color;

  node_socket_color_get(C, ntree, nodeptr, sock, socket_color);
  node_socket_outline_color_get(selected, sock.type, outline_color);

  node_draw_nodesocket(&node.runtime->totr,
                       socket_color,
                       outline_color,
                       NODE_SOCKET_OUTLINE,
                       0.0f,
                       NODE_SOCKET_DOT,
                       sock.display_shape);
}

static void reroute_node_draw_label(const bNode &node, uiBlock &block)
{
  /* Draw title (node label). */
  char showname[128]; /* 128 used below */
  STRNCPY(showname, node.label);
  const short width = 512;
  const int x = BLI_rctf_cent_x(&node.runtime->totr) - (width / 2);
  const int y = node.runtime->totr.ymax;

  uiBut *label_but = uiDefBut(
      &block, UI_BTYPE_LABEL, 0, showname, x, y, width, short(NODE_DY), nullptr, 0, 0, nullptr);

  UI_but_drawflag_disable(label_but, UI_BUT_TEXT_LEFT);
}

static void reroute_node_draw(
    const bContext &C, ARegion &region, const bNodeTree &ntree, const bNode &node, uiBlock &block)
{
  const rctf &rct = node.runtime->totr;
  const View2D &v2d = region.v2d;

  /* Skip if out of view. */
  if (rct.xmax < v2d.cur.xmin || rct.xmin > v2d.cur.xmax || rct.ymax < v2d.cur.ymin ||
      node.runtime->totr.ymin > v2d.cur.ymax)
  {
    UI_block_end(&C, &block);
    return;
  }

  if (draw_node_details(v2d)) {
    if (node.label[0] != '\n') {
      reroute_node_draw_label(node, block);
    }
  }

  /* Only draw the input socket, since all sockets are at the same location. */
  const bool selected = node.flag & NODE_SELECT;
  reroute_node_draw_body(C, ntree, node, selected);

  UI_block_end(&C, &block);
  UI_block_draw(&C, &block);
}

static void node_draw(const bContext &C,
                      TreeDrawContext &tree_draw_ctx,
                      ARegion &region,
                      const SpaceNode &snode,
                      bNodeTree &ntree,
                      bNode &node,
                      uiBlock &block,
                      bNodeInstanceKey key)
{
  if (node.is_frame()) {
    frame_node_draw(C, tree_draw_ctx, region, snode, ntree, node, block);
  }
  else if (node.is_reroute()) {
    reroute_node_draw(C, region, ntree, node, block);
  }
  else {
    const View2D &v2d = region.v2d;
    if (node.flag & NODE_HIDDEN) {
      node_draw_hidden(C, tree_draw_ctx, v2d, snode, ntree, node, block);
    }
    else {
      node_draw_basis(C, tree_draw_ctx, v2d, snode, ntree, node, block, key);
    }
  }
}

static void add_rect_corner_positions(Vector<float2> &positions, const rctf &rect)
{
  positions.append({rect.xmin, rect.ymin});
  positions.append({rect.xmin, rect.ymax});
  positions.append({rect.xmax, rect.ymin});
  positions.append({rect.xmax, rect.ymax});
}

static void find_bounds_by_zone_recursive(const SpaceNode &snode,
                                          const bNodeTreeZone &zone,
                                          const Span<std::unique_ptr<bNodeTreeZone>> all_zones,
                                          MutableSpan<Vector<float2>> r_bounds_by_zone)
{
  const float node_padding = UI_UNIT_X;
  const float zone_padding = 0.3f * UI_UNIT_X;

  Vector<float2> &bounds = r_bounds_by_zone[zone.index];
  if (!bounds.is_empty()) {
    return;
  }

  Vector<float2> possible_bounds;
  for (const bNodeTreeZone *child_zone : zone.child_zones) {
    find_bounds_by_zone_recursive(snode, *child_zone, all_zones, r_bounds_by_zone);
    const Span<float2> child_bounds = r_bounds_by_zone[child_zone->index];
    for (const float2 &pos : child_bounds) {
      rctf rect;
      BLI_rctf_init_pt_radius(&rect, pos, zone_padding);
      add_rect_corner_positions(possible_bounds, rect);
    }
  }
  for (const bNode *child_node : zone.child_nodes) {
    rctf rect = child_node->runtime->totr;
    BLI_rctf_pad(&rect, node_padding, node_padding);
    add_rect_corner_positions(possible_bounds, rect);
  }
  if (zone.input_node) {
    const rctf &totr = zone.input_node->runtime->totr;
    rctf rect = totr;
    BLI_rctf_pad(&rect, node_padding, node_padding);
    rect.xmin = math::interpolate(totr.xmin, totr.xmax, 0.25f);
    add_rect_corner_positions(possible_bounds, rect);
  }
  if (zone.output_node) {
    const rctf &totr = zone.output_node->runtime->totr;
    rctf rect = totr;
    BLI_rctf_pad(&rect, node_padding, node_padding);
    rect.xmax = math::interpolate(totr.xmin, totr.xmax, 0.75f);
    add_rect_corner_positions(possible_bounds, rect);
  }

  if (snode.runtime->linkdrag) {
    for (const bNodeLink &link : snode.runtime->linkdrag->links) {
      if (link.fromnode == nullptr) {
        continue;
      }
      if (zone.contains_node_recursively(*link.fromnode) && zone.output_node != link.fromnode) {
        const float2 pos = node_link_bezier_points_dragged(snode, link)[3];
        rctf rect;
        BLI_rctf_init_pt_radius(&rect, pos, node_padding);
        add_rect_corner_positions(possible_bounds, rect);
      }
    }
  }

  Vector<int> convex_indices(possible_bounds.size());
  const int convex_positions_num = BLI_convexhull_2d(
      reinterpret_cast<float(*)[2]>(possible_bounds.data()),
      possible_bounds.size(),
      convex_indices.data());
  convex_indices.resize(convex_positions_num);

  for (const int i : convex_indices) {
    bounds.append(possible_bounds[i]);
  }
}

static void node_draw_zones(TreeDrawContext & /*tree_draw_ctx*/,
                            const ARegion &region,
                            const SpaceNode &snode,
                            const bNodeTree &ntree)
{
  const bNodeTreeZones *zones = ntree.zones();
  if (zones == nullptr) {
    return;
  }

  Array<Vector<float2>> bounds_by_zone(zones->zones.size());
  Array<bke::CurvesGeometry> fillet_curve_by_zone(zones->zones.size());
  /* Bounding box area of zones is used to determine draw order. */
  Array<float> bounding_box_area_by_zone(zones->zones.size());

  for (const int zone_i : zones->zones.index_range()) {
    const bNodeTreeZone &zone = *zones->zones[zone_i];

    find_bounds_by_zone_recursive(snode, zone, zones->zones, bounds_by_zone);
    const Span<float2> boundary_positions = bounds_by_zone[zone_i];
    const int boundary_positions_num = boundary_positions.size();

    const Bounds<float2> bounding_box = *bounds::min_max(boundary_positions);
    const float bounding_box_area = (bounding_box.max.x - bounding_box.min.x) *
                                    (bounding_box.max.y - bounding_box.min.y);
    bounding_box_area_by_zone[zone_i] = bounding_box_area;

    bke::CurvesGeometry boundary_curve(boundary_positions_num, 1);
    boundary_curve.cyclic_for_write().first() = true;
    boundary_curve.fill_curve_types(CURVE_TYPE_POLY);
    MutableSpan<float3> boundary_curve_positions = boundary_curve.positions_for_write();
    boundary_curve.offsets_for_write().copy_from({0, boundary_positions_num});
    for (const int i : boundary_positions.index_range()) {
      boundary_curve_positions[i] = float3(boundary_positions[i], 0.0f);
    }

    fillet_curve_by_zone[zone_i] = geometry::fillet_curves_poly(
        boundary_curve,
        IndexRange(1),
        VArray<float>::ForSingle(BASIS_RAD, boundary_positions_num),
        VArray<int>::ForSingle(5, boundary_positions_num),
        true,
        {});
  }

  const View2D &v2d = region.v2d;
  float scale;
  UI_view2d_scale_get(&v2d, &scale, nullptr);
  float line_width = 1.0f * scale;
  float viewport[4] = {};
  GPU_viewport_size_get_f(viewport);

  const auto get_theme_id = [&](const int zone_i) {
    const bNode *node = zones->zones[zone_i]->output_node;
    return bke::zone_type_by_node_type(node->type)->theme_id;
  };

  const uint pos = GPU_vertformat_attr_add(
      immVertexFormat(), "pos", GPU_COMP_F32, 3, GPU_FETCH_FLOAT);

  Vector<int> zone_draw_order;
  for (const int zone_i : zones->zones.index_range()) {
    zone_draw_order.append(zone_i);
  }
  std::sort(zone_draw_order.begin(), zone_draw_order.end(), [&](const int a, const int b) {
    /* Draw zones with smaller bounding box on top to make them visible. */
    return bounding_box_area_by_zone[a] > bounding_box_area_by_zone[b];
  });

  /* Draw all the contour lines after to prevent them from getting hidden by overlapping zones.
   */
  for (const int zone_i : zone_draw_order) {
    float zone_color[4];
    UI_GetThemeColor4fv(get_theme_id(zone_i), zone_color);
    if (zone_color[3] == 0.0f) {
      break;
    }
    const Span<float3> fillet_boundary_positions = fillet_curve_by_zone[zone_i].positions();
    /* Draw the background. */
    immBindBuiltinProgram(GPU_SHADER_3D_UNIFORM_COLOR);
    immUniformThemeColorBlend(TH_BACK, get_theme_id(zone_i), zone_color[3]);

    immBegin(GPU_PRIM_TRI_FAN, fillet_boundary_positions.size() + 1);
    for (const float3 &p : fillet_boundary_positions) {
      immVertex3fv(pos, p);
    }
    immVertex3fv(pos, fillet_boundary_positions[0]);
    immEnd();

    immUnbindProgram();
  }

  for (const int zone_i : zone_draw_order) {
    const Span<float3> fillet_boundary_positions = fillet_curve_by_zone[zone_i].positions();
    /* Draw the contour lines. */
    immBindBuiltinProgram(GPU_SHADER_3D_POLYLINE_UNIFORM_COLOR);

    immUniform2fv("viewportSize", &viewport[2]);
    immUniform1f("lineWidth", line_width * U.pixelsize);

    immUniformThemeColorAlpha(get_theme_id(zone_i), 1.0f);
    immBegin(GPU_PRIM_LINE_STRIP, fillet_boundary_positions.size() + 1);
    for (const float3 &p : fillet_boundary_positions) {
      immVertex3fv(pos, p);
    }
    immVertex3fv(pos, fillet_boundary_positions[0]);
    immEnd();

    immUnbindProgram();
  }
}

#define USE_DRAW_TOT_UPDATE

static void node_draw_nodetree(const bContext &C,
                               TreeDrawContext &tree_draw_ctx,
                               ARegion &region,
                               SpaceNode &snode,
                               bNodeTree &ntree,
                               Span<bNode *> nodes,
                               Span<uiBlock *> blocks,
                               bNodeInstanceKey parent_key)
{
#ifdef USE_DRAW_TOT_UPDATE
  BLI_rctf_init_minmax(&region.v2d.tot);
#endif

  /* Draw background nodes, last nodes in front. */
  for (const int i : nodes.index_range()) {
#ifdef USE_DRAW_TOT_UPDATE
    /* Unrelated to background nodes, update the v2d->tot,
     * can be anywhere before we draw the scroll bars. */
    BLI_rctf_union(&region.v2d.tot, &nodes[i]->runtime->totr);
#endif

    if (!(nodes[i]->flag & NODE_BACKGROUND)) {
      continue;
    }

    const bNodeInstanceKey key = bke::BKE_node_instance_key(parent_key, &ntree, nodes[i]);
    node_draw(C, tree_draw_ctx, region, snode, ntree, *nodes[i], *blocks[i], key);
  }

  /* Node lines. */
  GPU_blend(GPU_BLEND_ALPHA);
  nodelink_batch_start(snode);

  for (const bNodeLink *link : ntree.all_links()) {
    if (!bke::nodeLinkIsHidden(link) && !bke::nodeLinkIsSelected(link)) {
      node_draw_link(C, region.v2d, snode, *link, false);
    }
  }

  /* Draw selected node links after the unselected ones, so they are shown on top. */
  for (const bNodeLink *link : ntree.all_links()) {
    if (!bke::nodeLinkIsHidden(link) && bke::nodeLinkIsSelected(link)) {
      node_draw_link(C, region.v2d, snode, *link, true);
    }
  }

  nodelink_batch_end(snode);
  GPU_blend(GPU_BLEND_NONE);

  /* Draw foreground nodes, last nodes in front. */
  for (const int i : nodes.index_range()) {
    if (nodes[i]->flag & NODE_BACKGROUND) {
      continue;
    }

    const bNodeInstanceKey key = bke::BKE_node_instance_key(parent_key, &ntree, nodes[i]);
    node_draw(C, tree_draw_ctx, region, snode, ntree, *nodes[i], *blocks[i], key);
  }
}

/* Draw the breadcrumb on the top of the editor. */
static void draw_tree_path(const bContext &C, ARegion &region)
{
  GPU_matrix_push_projection();
  wmOrtho2_region_pixelspace(&region);

  const rcti *rect = ED_region_visible_rect(&region);

  const uiStyle *style = UI_style_get_dpi();
  const float padding_x = 16 * UI_SCALE_FAC;
  const int x = rect->xmin + padding_x;
  const int y = region.winy - UI_UNIT_Y * 0.6f;
  const int width = BLI_rcti_size_x(rect) - 2 * padding_x;

  uiBlock *block = UI_block_begin(&C, &region, __func__, UI_EMBOSS_NONE);
  uiLayout *layout = UI_block_layout(
      block, UI_LAYOUT_VERTICAL, UI_LAYOUT_PANEL, x, y, width, 1, 0, style);

  const Vector<ui::ContextPathItem> context_path = ed::space_node::context_path_for_space_node(C);
  ui::template_breadcrumbs(*layout, context_path);

  UI_block_layout_resolve(block, nullptr, nullptr);
  UI_block_end(&C, block);
  UI_block_draw(&C, block);

  GPU_matrix_pop_projection();
}

static void snode_setup_v2d(SpaceNode &snode, ARegion &region, const float2 &center)
{
  View2D &v2d = region.v2d;

  /* Shift view to node tree center. */
  UI_view2d_center_set(&v2d, center[0], center[1]);
  UI_view2d_view_ortho(&v2d);

  snode.runtime->aspect = BLI_rctf_size_x(&v2d.cur) / float(region.winx);
}

/* Similar to is_compositor_enabled() in `draw_manager.cc` but checks all 3D views. */
static bool realtime_compositor_is_in_use(const bContext &context)
{
  const Scene *scene = CTX_data_scene(&context);
  if (!scene->use_nodes) {
    return false;
  }

  if (!scene->nodetree) {
    return false;
  }

  if (scene->r.compositor_device == SCE_COMPOSITOR_DEVICE_GPU) {
    return true;
  }

  wmWindowManager *wm = CTX_wm_manager(&context);
  LISTBASE_FOREACH (const wmWindow *, win, &wm->windows) {
    const bScreen *screen = WM_window_get_active_screen(win);
    LISTBASE_FOREACH (const ScrArea *, area, &screen->areabase) {
      const SpaceLink &space = *static_cast<const SpaceLink *>(area->spacedata.first);
      if (space.spacetype == SPACE_VIEW3D) {
        const View3D &view_3d = reinterpret_cast<const View3D &>(space);

        if (view_3d.shading.use_compositor == V3D_SHADING_USE_COMPOSITOR_DISABLED) {
          continue;
        }

        if (!(view_3d.shading.type >= OB_MATERIAL)) {
          continue;
        }

        return true;
      }
    }
  }

  return false;
}

static void draw_nodetree(const bContext &C,
                          ARegion &region,
                          bNodeTree &ntree,
                          bNodeInstanceKey parent_key)
{
  SpaceNode *snode = CTX_wm_space_node(&C);
  ntree.ensure_topology_cache();

  Array<bNode *> nodes = tree_draw_order_calc_nodes(ntree);

  Array<uiBlock *> blocks = node_uiblocks_init(C, nodes);

  TreeDrawContext tree_draw_ctx;
  if (ntree.type == NTREE_GEOMETRY) {
    tree_draw_ctx.geo_log_by_zone = geo_log::GeoModifierLog::get_tree_log_by_zone_for_node_editor(
        *snode);
    for (geo_log::GeoTreeLog *log : tree_draw_ctx.geo_log_by_zone.values()) {
      log->ensure_node_warnings();
      log->ensure_node_run_time();
    }
    const WorkSpace *workspace = CTX_wm_workspace(&C);
    tree_draw_ctx.active_geometry_nodes_viewer = viewer_path::find_geometry_nodes_viewer(
        workspace->viewer_path, *snode);
  }
  else if (ntree.type == NTREE_COMPOSIT) {
    const Scene *scene = CTX_data_scene(&C);
    tree_draw_ctx.used_by_realtime_compositor = realtime_compositor_is_in_use(C);
    tree_draw_ctx.compositor_per_node_execution_time =
        &scene->runtime->compositor.per_node_execution_time;
  }
  else if (ntree.type == NTREE_SHADER && U.experimental.use_shader_node_previews &&
           BKE_scene_uses_shader_previews(CTX_data_scene(&C)) &&
           snode->overlay.flag & SN_OVERLAY_SHOW_OVERLAYS &&
           snode->overlay.flag & SN_OVERLAY_SHOW_PREVIEWS)
  {
    tree_draw_ctx.nested_group_infos = get_nested_previews(C, *snode);
  }

  node_update_nodetree(C, tree_draw_ctx, ntree, nodes, blocks);
  node_draw_zones(tree_draw_ctx, region, *snode, ntree);
  node_draw_nodetree(C, tree_draw_ctx, region, *snode, ntree, nodes, blocks, parent_key);
}

/**
 * Make the background slightly brighter to indicate that users are inside a node-group.
 */
static void draw_background_color(const SpaceNode &snode)
{
  const int max_tree_length = 3;
  const float bright_factor = 0.25f;

  /* We ignore the first element of the path since it is the top-most tree and it doesn't need to
   * be brighter. We also set a cap to how many levels we want to set apart, to avoid the
   * background from getting too bright. */
  const int clamped_tree_path_length = BLI_listbase_count_at_most(&snode.treepath,
                                                                  max_tree_length);
  const int depth = max_ii(0, clamped_tree_path_length - 1);

  float color[3];
  UI_GetThemeColor3fv(TH_BACK, color);
  mul_v3_fl(color, 1.0f + bright_factor * depth);
  GPU_clear_color(color[0], color[1], color[2], 1.0);
}

void node_draw_space(const bContext &C, ARegion &region)
{
  wmWindow *win = CTX_wm_window(&C);
  SpaceNode &snode = *CTX_wm_space_node(&C);
  View2D &v2d = region.v2d;

  /* Setup off-screen buffers. */
  GPUViewport *viewport = WM_draw_region_get_viewport(&region);

  GPUFrameBuffer *framebuffer_overlay = GPU_viewport_framebuffer_overlay_get(viewport);
  GPU_framebuffer_bind_no_srgb(framebuffer_overlay);

  UI_view2d_view_ortho(&v2d);
  draw_background_color(snode);
  GPU_depth_test(GPU_DEPTH_NONE);
  GPU_scissor_test(true);

  /* XXX `snode->runtime->cursor` set in coordinate-space for placing new nodes,
   * used for drawing noodles too. */
  UI_view2d_region_to_view(&region.v2d,
                           win->eventstate->xy[0] - region.winrct.xmin,
                           win->eventstate->xy[1] - region.winrct.ymin,
                           &snode.runtime->cursor[0],
                           &snode.runtime->cursor[1]);
  snode.runtime->cursor[0] /= UI_SCALE_FAC;
  snode.runtime->cursor[1] /= UI_SCALE_FAC;

  ED_region_draw_cb_draw(&C, &region, REGION_DRAW_PRE_VIEW);

  /* Only set once. */
  GPU_blend(GPU_BLEND_ALPHA);

  /* Nodes. */
  snode_set_context(C);

  const int grid_levels = UI_GetThemeValueType(TH_NODE_GRID_LEVELS, SPACE_NODE);
  UI_view2d_dot_grid_draw(&v2d, TH_GRID, NODE_GRID_STEP_SIZE, grid_levels);

  /* Draw parent node trees. */
  if (snode.treepath.last) {
    bNodeTreePath *path = (bNodeTreePath *)snode.treepath.last;

    /* Update tree path name (drawn in the bottom left). */
    ID *name_id = (path->nodetree && path->nodetree != snode.nodetree) ? &path->nodetree->id :
                                                                         snode.id;

    if (name_id && UNLIKELY(!STREQ(path->display_name, name_id->name + 2))) {
      STRNCPY(path->display_name, name_id->name + 2);
    }

    /* Current View2D center, will be set temporarily for parent node trees. */
    float2 center;
    UI_view2d_center_get(&v2d, &center.x, &center.y);

    /* Store new view center in path and current edit tree. */
    copy_v2_v2(path->view_center, center);
    if (snode.edittree) {
      copy_v2_v2(snode.edittree->view_center, center);
    }

    /* Top-level edit tree. */
    bNodeTree *ntree = path->nodetree;
    if (ntree) {
      snode_setup_v2d(snode, region, center);

      /* Backdrop. */
      draw_nodespace_back_pix(C, region, snode, path->parent_key);

      {
        float original_proj[4][4];
        GPU_matrix_projection_get(original_proj);

        GPU_matrix_push();
        GPU_matrix_identity_set();

        wmOrtho2_pixelspace(region.winx, region.winy);

        WM_gizmomap_draw(region.gizmo_map, &C, WM_GIZMOMAP_DRAWSTEP_2D);

        GPU_matrix_pop();
        GPU_matrix_projection_set(original_proj);
      }

      draw_nodetree(C, region, *ntree, path->parent_key);
    }

    /* Temporary links. */
    GPU_blend(GPU_BLEND_ALPHA);
    GPU_line_smooth(true);
    if (snode.runtime->linkdrag) {
      for (const bNodeLink &link : snode.runtime->linkdrag->links) {
        node_draw_link_dragged(C, v2d, snode, link);
      }
    }
    GPU_line_smooth(false);
    GPU_blend(GPU_BLEND_NONE);

    if (snode.overlay.flag & SN_OVERLAY_SHOW_OVERLAYS && snode.flag & SNODE_SHOW_GPENCIL) {
      /* Draw grease-pencil annotations. */
      ED_annotation_draw_view2d(&C, true);
    }
  }
  else {

    /* Backdrop. */
    draw_nodespace_back_pix(C, region, snode, bke::NODE_INSTANCE_KEY_NONE);
  }

  ED_region_draw_cb_draw(&C, &region, REGION_DRAW_POST_VIEW);

  /* Reset view matrix. */
  UI_view2d_view_restore(&C);

  if (snode.overlay.flag & SN_OVERLAY_SHOW_OVERLAYS) {
    if (snode.flag & SNODE_SHOW_GPENCIL && snode.treepath.last) {
      /* Draw grease-pencil (screen strokes, and also paint-buffer). */
      ED_annotation_draw_view2d(&C, false);
    }

    /* Draw context path. */
    if (snode.overlay.flag & SN_OVERLAY_SHOW_PATH && snode.edittree) {
      draw_tree_path(C, region);
    }
  }

  /* Scrollers. */
  UI_view2d_scrollers_draw(&v2d, nullptr);
}

}  // namespace blender::ed::space_node<|MERGE_RESOLUTION|>--- conflicted
+++ resolved
@@ -1135,128 +1135,6 @@
   GPU_blend(GPU_BLEND_NONE);
 }
 
-<<<<<<< HEAD
-=======
-static void node_socket_draw(const bNodeSocket &sock,
-                             const float color[4],
-                             const float color_outline[4],
-                             const float size,
-                             const float locx,
-                             const float locy,
-                             uint pos_id,
-                             uint col_id,
-                             uint shape_id,
-                             uint size_id,
-                             uint outline_col_id)
-{
-  int flags;
-
-  /* Set shape flags. */
-  switch (sock.display_shape) {
-    case SOCK_DISPLAY_SHAPE_DIAMOND:
-    case SOCK_DISPLAY_SHAPE_DIAMOND_DOT:
-      flags = GPU_KEYFRAME_SHAPE_DIAMOND;
-      break;
-    case SOCK_DISPLAY_SHAPE_SQUARE:
-    case SOCK_DISPLAY_SHAPE_SQUARE_DOT:
-      flags = GPU_KEYFRAME_SHAPE_SQUARE;
-      break;
-    default:
-    case SOCK_DISPLAY_SHAPE_CIRCLE:
-    case SOCK_DISPLAY_SHAPE_CIRCLE_DOT:
-      flags = GPU_KEYFRAME_SHAPE_CIRCLE;
-      break;
-  }
-
-  if (ELEM(sock.display_shape,
-           SOCK_DISPLAY_SHAPE_DIAMOND_DOT,
-           SOCK_DISPLAY_SHAPE_SQUARE_DOT,
-           SOCK_DISPLAY_SHAPE_CIRCLE_DOT))
-  {
-    flags |= GPU_KEYFRAME_SHAPE_INNER_DOT;
-  }
-
-  immAttr4fv(col_id, color);
-  immAttr1u(shape_id, flags);
-  immAttr1f(size_id, size);
-  immAttr4fv(outline_col_id, color_outline);
-  immVertex2f(pos_id, locx, locy);
-}
-
-static void node_socket_tooltip_set(uiBlock &block,
-                                    const int socket_index_in_tree,
-                                    const float2 location,
-                                    const float2 size)
-{
-  /* Ideally sockets themselves should be buttons, but they aren't currently. So add an invisible
-   * button on top of them for the tooltip. */
-  const eUIEmbossType old_emboss = UI_block_emboss_get(&block);
-  UI_block_emboss_set(&block, UI_EMBOSS_NONE);
-  uiBut *but = uiDefIconBut(&block,
-                            UI_BTYPE_BUT,
-                            0,
-                            ICON_NONE,
-                            location.x - size.x / 2.0f,
-                            location.y - size.y / 2.0f,
-                            size.x,
-                            size.y,
-                            nullptr,
-                            0,
-                            0,
-                            nullptr);
-
-  UI_but_func_tooltip_set(
-      but,
-      [](bContext *C, void *argN, const char * /*tip*/) {
-        const SpaceNode &snode = *CTX_wm_space_node(C);
-        const bNodeTree &ntree = *snode.edittree;
-        const int index_in_tree = POINTER_AS_INT(argN);
-        ntree.ensure_topology_cache();
-        return node_socket_get_tooltip(&snode, ntree, *ntree.all_sockets()[index_in_tree]);
-      },
-      POINTER_FROM_INT(socket_index_in_tree),
-      nullptr);
-  /* Disable the button so that clicks on it are ignored the link operator still works. */
-  UI_but_flag_enable(but, UI_BUT_DISABLED);
-  UI_block_emboss_set(&block, old_emboss);
-}
-
-static void node_socket_draw_multi_input(uiBlock &block,
-                                         const int index_in_tree,
-                                         const float2 location,
-                                         const float2 draw_size,
-                                         const float color[4],
-                                         const float color_outline[4],
-                                         const float2 tooltip_size)
-{
-  /* The other sockets are drawn with the keyframe shader. There, the outline has a base
-   * thickness that can be varied but always scales with the size the socket is drawn at. Using
-   * `UI_SCALE_FAC` has the same effect here. It scales the outline correctly across different
-   * screen DPI's and UI scales without being affected by the 'line-width'. */
-  const float half_outline_width = NODE_SOCK_OUTLINE_SCALE * UI_SCALE_FAC * 0.5f;
-
-  /* UI_draw_roundbox draws the outline on the outer side, so compensate for the outline width.
-   */
-  const rctf rect = {
-      location.x - draw_size.x + half_outline_width,
-      location.x + draw_size.x + half_outline_width,
-      location.y - draw_size.y + half_outline_width,
-      location.y + draw_size.y + half_outline_width,
-  };
-
-  UI_draw_roundbox_corner_set(UI_CNR_ALL);
-  UI_draw_roundbox_4fv_ex(&rect,
-                          color,
-                          nullptr,
-                          1.0f,
-                          color_outline,
-                          half_outline_width * 2.0f,
-                          draw_size.x - half_outline_width);
-
-  node_socket_tooltip_set(block, index_in_tree, location, tooltip_size);
-}
-
->>>>>>> 8db709e1
 static const float virtual_node_socket_outline_color[4] = {0.5, 0.5, 0.5, 1.0};
 
 static void node_socket_outline_color_get(const bool selected,
@@ -1980,45 +1858,8 @@
       MEM_freeN);
 }
 
-<<<<<<< HEAD
 #define NODE_SOCKET_OUTLINE U.pixelsize
 #define NODE_SOCKET_DOT U.scale_factor
-=======
-static void node_socket_draw_nested(const bContext &C,
-                                    const bNodeTree &ntree,
-                                    PointerRNA &node_ptr,
-                                    uiBlock &block,
-                                    const bNodeSocket &sock,
-                                    const uint pos_id,
-                                    const uint col_id,
-                                    const uint shape_id,
-                                    const uint size_id,
-                                    const uint outline_col_id,
-                                    const float size,
-                                    const bool selected)
-{
-  const float2 location = sock.runtime->location;
-
-  float color[4];
-  float outline_color[4];
-  node_socket_color_get(C, ntree, node_ptr, sock, color);
-  node_socket_outline_color_get(selected, sock.type, outline_color);
-
-  node_socket_draw(sock,
-                   color,
-                   outline_color,
-                   size,
-                   location.x,
-                   location.y,
-                   pos_id,
-                   col_id,
-                   shape_id,
-                   size_id,
-                   outline_col_id);
-
-  node_socket_tooltip_set(block, sock.index_in_tree(), location, float2(size, size));
-}
->>>>>>> 8db709e1
 
 void node_socket_draw(bNodeSocket *sock, const rcti *rect, const float color[4], float scale)
 {
@@ -2228,28 +2069,9 @@
     if (!node.is_socket_icon_drawn(*sock)) {
       continue;
     }
-<<<<<<< HEAD
     const bool selected = (sock->flag & SELECT);
     node_draw_socket(
         C, ntree, node, nodeptr, *sock, outline_thickness, border_offset, dot_radius, selected);
-=======
-
-    const bool is_node_hidden = (node.flag & NODE_HIDDEN);
-    const float width = 0.5f * socket_draw_size;
-    float height = is_node_hidden ? width : node_socket_calculate_height(*socket) - width;
-
-    float color[4];
-    float outline_color[4];
-    node_socket_color_get(C, ntree, node_ptr, *socket, color);
-    node_socket_outline_color_get(socket->flag & SELECT, socket->type, outline_color);
-
-    const int index_in_tree = socket->index_in_tree();
-    const float2 location = socket->runtime->location;
-    const float2 draw_size(width, height);
-    const float2 tooltip_size(scale, height * 2.0f - socket_draw_size + scale);
-    node_socket_draw_multi_input(
-        block, index_in_tree, location, draw_size, color, outline_color, tooltip_size);
->>>>>>> 8db709e1
   }
   nodesocket_batch_end();
 }
