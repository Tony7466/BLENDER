--- conflicted
+++ resolved
@@ -3428,12 +3428,7 @@
     uiBut *but = uiDefIconBut(&block,
                               UI_BTYPE_BUT_TOGGLE,
                               0,
-<<<<<<< HEAD
-                              // todo: toggle on/off
-                              ICON_HIDE_OFF,
-=======
                               is_active ? ICON_HIDE_OFF : ICON_HIDE_ON,
->>>>>>> 2ddc574a
                               iconofs,
                               rct.ymax - NODE_DY,
                               iconbutw,
