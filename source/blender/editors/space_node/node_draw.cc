--- conflicted
+++ resolved
@@ -984,13 +984,8 @@
         char line[256];
         BLI_snprintf(line,
                      sizeof(line),
-<<<<<<< HEAD
-                     TIP_("%s\u2022 Curve: %s splines"),
-                     tab_space,
-=======
                      TIP_("\u2022 Curve: %s points, %s splines"),
                      to_string(curve_info.points_num).c_str(),
->>>>>>> b5e00a14
                      to_string(curve_info.splines_num).c_str());
         ss << line;
         break;
