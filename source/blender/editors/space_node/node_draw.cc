/* SPDX-FileCopyrightText: 2008 Blender Authors
 *
 * SPDX-License-Identifier: GPL-2.0-or-later */

/** \file
 * \ingroup spnode
 * \brief higher level node drawing for the node editor.
 */

#include <iomanip>

#include "MEM_guardedalloc.h"

#include "DNA_light_types.h"
#include "DNA_linestyle_types.h"
#include "DNA_material_types.h"
#include "DNA_modifier_types.h"
#include "DNA_node_types.h"
#include "DNA_screen_types.h"
#include "DNA_space_types.h"
#include "DNA_text_types.h"
#include "DNA_texture_types.h"
#include "DNA_world_types.h"

#include "BLI_array.hh"
#include "BLI_bounds.hh"
#include "BLI_convexhull_2d.h"
#include "BLI_map.hh"
#include "BLI_set.hh"
#include "BLI_span.hh"
#include "BLI_string.h"
#include "BLI_string_ref.hh"
#include "BLI_vector.hh"

#include "BLT_translation.hh"

#include "BKE_compute_contexts.hh"
#include "BKE_context.hh"
#include "BKE_curves.hh"
#include "BKE_global.hh"
#include "BKE_idtype.hh"
#include "BKE_lib_id.hh"
#include "BKE_main.hh"
#include "BKE_node.hh"
#include "BKE_node_runtime.hh"
#include "BKE_node_tree_update.hh"
#include "BKE_node_tree_zones.hh"
#include "BKE_object.hh"
#include "BKE_scene.hh"
#include "BKE_scene_runtime.hh"
#include "BKE_type_conversions.hh"

#include "IMB_imbuf.hh"

#include "DEG_depsgraph.hh"

#include "BLF_api.hh"

#include "BIF_glutil.hh"

#include "GPU_framebuffer.hh"
#include "GPU_immediate.hh"
#include "GPU_immediate_util.hh"
#include "GPU_matrix.hh"
#include "GPU_shader_shared.hh"
#include "GPU_state.hh"
#include "GPU_viewport.hh"

#include "WM_api.hh"
#include "WM_types.hh"

#include "ED_gpencil_legacy.hh"
#include "ED_node.hh"
#include "ED_node_preview.hh"
#include "ED_screen.hh"
#include "ED_space_api.hh"
#include "ED_viewer_path.hh"

#include "UI_interface.hh"
#include "UI_resources.hh"
#include "UI_view2d.hh"

#include "RNA_access.hh"
#include "RNA_prototypes.h"

#include "NOD_geometry_exec.hh"
#include "NOD_geometry_nodes_log.hh"
#include "NOD_node_declaration.hh"
#include "NOD_node_extra_info.hh"
#include "NOD_socket_declarations_geometry.hh"

#include "FN_field.hh"

#include "GEO_fillet_curves.hh"

#include "COM_profile.hh"

#include "node_intern.hh" /* own include */

#include <fmt/format.h>
#include <sstream>

namespace geo_log = blender::nodes::geo_eval_log;
using blender::bke::bNodeTreeZone;
using blender::bke::bNodeTreeZones;
using blender::ed::space_node::NestedTreePreviews;
using blender::nodes::NodeExtraInfoRow;

/**
 * This is passed to many functions which draw the node editor.
 */
struct TreeDrawContext {
  /**
   * Whether a viewer node is active in geometry nodes can not be determined by a flag on the node
   * alone. That's because if the node group with the viewer is used multiple times, it's only
   * active in one of these cases.
   * The active node is cached here to avoid doing the more expensive check for every viewer node
   * in the tree.
   */
  const bNode *active_geometry_nodes_viewer = nullptr;
  /**
   * Geometry nodes logs various data during execution. The logged data that corresponds to the
   * currently drawn node tree can be retrieved from the log below.
   */
  blender::Map<const bNodeTreeZone *, geo_log::GeoTreeLog *> geo_log_by_zone;

  NestedTreePreviews *nested_group_infos = nullptr;
  /**
   * True if there is an active realtime compositor using the node tree, false otherwise.
   */
  bool used_by_realtime_compositor = false;

  blender::Map<bNodeInstanceKey, blender::timeit::Nanoseconds>
      *compositor_per_node_execution_time = nullptr;
};

float ED_node_grid_size()
{
  return NODE_GRID_STEP_SIZE;
}

void ED_node_tree_update(const bContext *C)
{
  using namespace blender::ed::space_node;

  SpaceNode *snode = CTX_wm_space_node(C);
  if (snode) {
    snode_set_context(*C);

    if (snode->nodetree) {
      id_us_ensure_real(&snode->nodetree->id);
    }
  }
}

/* id is supposed to contain a node tree */
static bNodeTree *node_tree_from_ID(ID *id)
{
  if (id) {
    if (GS(id->name) == ID_NT) {
      return (bNodeTree *)id;
    }
    return ntreeFromID(id);
  }

  return nullptr;
}

void ED_node_tag_update_id(ID *id)
{
  bNodeTree *ntree = node_tree_from_ID(id);
  if (id == nullptr || ntree == nullptr) {
    return;
  }

  /* TODO(sergey): With the new dependency graph it should be just enough to only tag ntree itself.
   * All the users of this tree will have update flushed from the tree. */
  DEG_id_tag_update(&ntree->id, 0);

  if (ntree->type == NTREE_SHADER) {
    DEG_id_tag_update(id, 0);

    if (GS(id->name) == ID_MA) {
      WM_main_add_notifier(NC_MATERIAL | ND_SHADING, id);
    }
    else if (GS(id->name) == ID_LA) {
      WM_main_add_notifier(NC_LAMP | ND_LIGHTING, id);
    }
    else if (GS(id->name) == ID_WO) {
      WM_main_add_notifier(NC_WORLD | ND_WORLD, id);
    }
  }
  else if (ntree->type == NTREE_COMPOSIT) {
    WM_main_add_notifier(NC_SCENE | ND_NODES, id);
  }
  else if (ntree->type == NTREE_TEXTURE) {
    DEG_id_tag_update(id, 0);
    WM_main_add_notifier(NC_TEXTURE | ND_NODES, id);
  }
  else if (ntree->type == NTREE_GEOMETRY) {
    WM_main_add_notifier(NC_OBJECT | ND_MODIFIER, id);
  }
  else if (id == &ntree->id) {
    /* Node groups. */
    DEG_id_tag_update(id, 0);
  }
}

namespace blender::ed::space_node {

static std::string node_socket_get_tooltip(const SpaceNode *snode,
                                           const bNodeTree &ntree,
                                           const bNodeSocket &socket);

static const char *node_socket_get_translation_context(const bNodeSocket &socket)
{
  /* The node is not explicitly defined. */
  if (socket.runtime->declaration == nullptr) {
    return nullptr;
  }

  blender::StringRefNull translation_context = socket.runtime->declaration->translation_context;

  /* Default context. */
  if (translation_context.is_empty()) {
    return nullptr;
  }

  return translation_context.data();
}

static void node_socket_add_tooltip_in_node_editor(const bNodeSocket &sock, uiLayout &layout);

/** Return true when \a a should be behind \a b and false otherwise. */
static bool compare_node_depth(const bNode *a, const bNode *b)
{
  /* These tell if either the node or any of the parent nodes is selected.
   * A selected parent means an unselected node is also in foreground! */
  bool a_select = (a->flag & NODE_SELECT) != 0, b_select = (b->flag & NODE_SELECT) != 0;
  bool a_active = (a->flag & NODE_ACTIVE) != 0, b_active = (b->flag & NODE_ACTIVE) != 0;

  /* If one is an ancestor of the other. */
  /* XXX there might be a better sorting algorithm for stable topological sort,
   * this is O(n^2) worst case. */
  for (bNode *parent = a->parent; parent; parent = parent->parent) {
    /* If B is an ancestor, it is always behind A. */
    if (parent == b) {
      return false;
    }
    /* Any selected ancestor moves the node forward. */
    if (parent->flag & NODE_ACTIVE) {
      a_active = true;
    }
    if (parent->flag & NODE_SELECT) {
      a_select = true;
    }
  }
  for (bNode *parent = b->parent; parent; parent = parent->parent) {
    /* If A is an ancestor, it is always behind B. */
    if (parent == a) {
      return true;
    }
    /* Any selected ancestor moves the node forward. */
    if (parent->flag & NODE_ACTIVE) {
      b_active = true;
    }
    if (parent->flag & NODE_SELECT) {
      b_select = true;
    }
  }

  /* One of the nodes is in the background and the other not. */
  if ((a->flag & NODE_BACKGROUND) && !(b->flag & NODE_BACKGROUND)) {
    return true;
  }
  if ((b->flag & NODE_BACKGROUND) && !(a->flag & NODE_BACKGROUND)) {
    return false;
  }

  /* One has a higher selection state (active > selected > nothing). */
  if (a_active && !b_active) {
    return false;
  }
  if (b_active && !a_active) {
    return true;
  }
  if (!b_select && (a_active || a_select)) {
    return false;
  }
  if (!a_select && (b_active || b_select)) {
    return true;
  }

  return false;
}

void tree_draw_order_update(bNodeTree &ntree)
{
  Array<bNode *> sort_nodes = ntree.all_nodes();
  std::sort(sort_nodes.begin(), sort_nodes.end(), [](bNode *a, bNode *b) {
    return a->ui_order < b->ui_order;
  });
  std::stable_sort(sort_nodes.begin(), sort_nodes.end(), compare_node_depth);
  for (const int i : sort_nodes.index_range()) {
    sort_nodes[i]->ui_order = i;
  }
}

Array<bNode *> tree_draw_order_calc_nodes(bNodeTree &ntree)
{
  Array<bNode *> nodes = ntree.all_nodes();
  if (nodes.is_empty()) {
    return {};
  }
  std::sort(nodes.begin(), nodes.end(), [](const bNode *a, const bNode *b) {
    return a->ui_order < b->ui_order;
  });
  return nodes;
}

Array<bNode *> tree_draw_order_calc_nodes_reversed(bNodeTree &ntree)
{
  Array<bNode *> nodes = ntree.all_nodes();
  if (nodes.is_empty()) {
    return {};
  }
  std::sort(nodes.begin(), nodes.end(), [](const bNode *a, const bNode *b) {
    return a->ui_order > b->ui_order;
  });
  return nodes;
}

static Array<uiBlock *> node_uiblocks_init(const bContext &C, const Span<bNode *> nodes)
{
  Array<uiBlock *> blocks(nodes.size());
  /* Add node uiBlocks in drawing order - prevents events going to overlapping nodes. */
  for (const int i : nodes.index_range()) {
    std::string block_name = "node_" + std::string(nodes[i]->name);
    blocks[i] = UI_block_begin(&C, CTX_wm_region(&C), std::move(block_name), UI_EMBOSS);
    /* This cancels events for background nodes. */
    UI_block_flag_enable(blocks[i], UI_BLOCK_CLIP_EVENTS);
  }

  return blocks;
}

float2 node_to_view(const bNode &node, const float2 &co)
{
  const float2 node_location = bke::nodeToView(&node, co);
  return node_location * UI_SCALE_FAC;
}

void node_to_updated_rect(const bNode &node, rctf &r_rect)
{
  const float2 xmin_ymax = node_to_view(node, {node.offsetx, node.offsety});
  r_rect.xmin = xmin_ymax.x;
  r_rect.ymax = xmin_ymax.y;
  const float2 xmax_ymin = node_to_view(node,
                                        {node.offsetx + node.width, node.offsety - node.height});
  r_rect.xmax = xmax_ymin.x;
  r_rect.ymin = xmax_ymin.y;
}

float2 node_from_view(const bNode &node, const float2 &co)
{
  const float2 node_location = co / UI_SCALE_FAC;
  return bke::nodeFromView(&node, node_location);
}

static bool is_node_panels_supported(const bNode &node)
{
  return node.declaration() && node.declaration()->use_custom_socket_order;
}

/* Draw UI for options, buttons, and previews. */
static bool node_update_basis_buttons(const bContext &C,
                                      bNodeTree &ntree,
                                      bNode &node,
                                      nodes::PanelDrawButtonsFunction draw_buttons,
                                      uiBlock &block,
                                      int &dy)
{
  /* Buttons rect? */
  const bool node_options = draw_buttons && (node.flag & NODE_OPTIONS);
  if (!node_options) {
    return false;
  }

  PointerRNA nodeptr = RNA_pointer_create(&ntree.id, &RNA_Node, &node);

  /* Get "global" coordinates. */
  float2 loc = node_to_view(node, float2(0));
  /* Round the node origin because text contents are always pixel-aligned. */
  loc.x = round(loc.x);
  loc.y = round(loc.y);

  dy -= NODE_DYS / 4;

  uiLayout *layout = UI_block_layout(&block,
                                     UI_LAYOUT_VERTICAL,
                                     UI_LAYOUT_PANEL,
                                     loc.x + NODE_DYS,
                                     dy,
                                     NODE_WIDTH(node) - NODE_DY,
                                     0,
                                     0,
                                     UI_style_get_dpi());

  if (node.flag & NODE_MUTED) {
    uiLayoutSetActive(layout, false);
  }

  uiLayoutSetContextPointer(layout, "node", &nodeptr);

  draw_buttons(layout, (bContext *)&C, &nodeptr);

  UI_block_align_end(&block);
  int buty;
  UI_block_layout_resolve(&block, nullptr, &buty);

  dy = buty - NODE_DYS / 4;
  return true;
}

const char *node_socket_get_label(const bNodeSocket *socket, const char *panel_label)
{
  /* Get the short label if possible. This is used when grouping sockets under panels,
   * to avoid redundancy in the label. */
  const char *socket_short_label = bke::nodeSocketShortLabel(socket);
  const char *socket_translation_context = node_socket_get_translation_context(*socket);

  if (socket_short_label) {
    return CTX_IFACE_(socket_translation_context, socket_short_label);
  }

  const char *socket_label = bke::nodeSocketLabel(socket);
  const char *translated_socket_label = CTX_IFACE_(socket_translation_context, socket_label);

  /* Shorten socket label if it begins with the panel label. */
  if (panel_label) {
    const int len_prefix = strlen(panel_label);
    if (STREQLEN(translated_socket_label, panel_label, len_prefix) &&
        translated_socket_label[len_prefix] == ' ')
    {
      return translated_socket_label + len_prefix + 1;
    }
  }

  /* Full label. */
  return translated_socket_label;
}

static bool node_update_basis_socket(const bContext &C,
                                     bNodeTree &ntree,
                                     bNode &node,
                                     const char *panel_label,
                                     bNodeSocket *input_socket,
                                     bNodeSocket *output_socket,
                                     uiBlock &block,
                                     const int &locx,
                                     int &locy)
{
  if ((!input_socket || !input_socket->is_visible()) &&
      (!output_socket || !output_socket->is_visible()))
  {
    return false;
  }

  const int topy = locy;

  /* Add the half the height of a multi-input socket to cursor Y
   * to account for the increased height of the taller sockets. */
  const bool is_multi_input = (input_socket ? input_socket->flag & SOCK_MULTI_INPUT : false);
  const float multi_input_socket_offset = is_multi_input ?
                                              std::max(input_socket->runtime->total_inputs - 2,
                                                       0) *
                                                  NODE_MULTI_INPUT_LINK_GAP :
                                              0.0f;
  locy -= multi_input_socket_offset * 0.5f;

  uiLayout *layout = UI_block_layout(&block,
                                     UI_LAYOUT_VERTICAL,
                                     UI_LAYOUT_PANEL,
                                     locx + NODE_DYS,
                                     locy,
                                     NODE_WIDTH(node) - NODE_DY,
                                     NODE_DY,
                                     0,
                                     UI_style_get_dpi());

  if (node.flag & NODE_MUTED) {
    uiLayoutSetActive(layout, false);
  }

  uiLayout *row = uiLayoutRow(layout, true);
  PointerRNA nodeptr = RNA_pointer_create(&ntree.id, &RNA_Node, &node);
  uiLayoutSetContextPointer(row, "node", &nodeptr);

  if (input_socket) {
    /* Context pointers for current node and socket. */
    PointerRNA sockptr = RNA_pointer_create(&ntree.id, &RNA_NodeSocket, input_socket);
    uiLayoutSetContextPointer(row, "socket", &sockptr);

    uiLayoutSetAlignment(row, UI_LAYOUT_ALIGN_EXPAND);

    input_socket->typeinfo->draw(
        (bContext *)&C, row, &sockptr, &nodeptr, node_socket_get_label(input_socket, panel_label));
  }
  else {
    /* Context pointers for current node and socket. */
    PointerRNA sockptr = RNA_pointer_create(&ntree.id, &RNA_NodeSocket, output_socket);
    uiLayoutSetContextPointer(row, "socket", &sockptr);

    /* Align output buttons to the right. */
    uiLayoutSetAlignment(row, UI_LAYOUT_ALIGN_RIGHT);

    output_socket->typeinfo->draw((bContext *)&C,
                                  row,
                                  &sockptr,
                                  &nodeptr,
                                  node_socket_get_label(output_socket, panel_label));
  }

  if (input_socket) {
    node_socket_add_tooltip_in_node_editor(*input_socket, *row);
    /* Round the socket location to stop it from jiggling. */
    input_socket->runtime->location = float2(round(locx), round(locy - NODE_DYS));
  }
  if (output_socket) {
    node_socket_add_tooltip_in_node_editor(*output_socket, *row);
    /* Round the socket location to stop it from jiggling. */
    output_socket->runtime->location = float2(round(locx + NODE_WIDTH(node)),
                                              round(locy - NODE_DYS));
  }

  UI_block_align_end(&block);

  int buty;
  UI_block_layout_resolve(&block, nullptr, &buty);
  /* Ensure minimum socket height in case layout is empty. */
  buty = min_ii(buty, topy - NODE_DY);
  locy = buty - multi_input_socket_offset * 0.5;
  return true;
}

struct NodeInterfaceItemData {
  /* Declaration of a socket (only for socket items). */
  const nodes::SocketDeclaration *socket_decl = nullptr;
  bNodeSocket *input = nullptr;
  bNodeSocket *output = nullptr;

  /* Declaration of a panel (only for panel items). */
  const nodes::PanelDeclaration *panel_decl = nullptr;
  /* State of the panel instance on the node.
   * Mutable so that panel visibility can be updated. */
  bNodePanelState *state = nullptr;
  /* Runtime panel state for draw locations. */
  bke::bNodePanelRuntime *runtime = nullptr;

  NodeInterfaceItemData(const nodes::SocketDeclaration *_socket_decl,
                        bNodeSocket *_input,
                        bNodeSocket *_output)
      : socket_decl(_socket_decl), input(_input), output(_output)
  {
  }
  NodeInterfaceItemData(const nodes::PanelDeclaration *_panel_decl,
                        bNodePanelState *_state,
                        bke::bNodePanelRuntime *_runtime)
      : panel_decl(_panel_decl), state(_state), runtime(_runtime)
  {
  }

  bool is_valid_socket() const
  {
    /* At least one socket pointer must be valid. */
    return this->socket_decl && (input || output);
  }

  bool is_valid_panel() const
  {
    /* Panel can only be drawn when state data is available. */
    return this->panel_decl && this->state && this->runtime;
  }
};

/* Compile relevant socket and panel pointer data into a vector.
 * This helps ensure correct pointer access in complex situations like inlined sockets.
 */
static Vector<NodeInterfaceItemData> node_build_item_data(bNode &node)
{
  namespace nodes = blender::nodes;
  using ItemDeclIterator = blender::Span<nodes::ItemDeclarationPtr>::iterator;
  using SocketIterator = blender::Span<bNodeSocket *>::iterator;
  using PanelStateIterator = blender::MutableSpan<bNodePanelState>::iterator;
  using PanelRuntimeIterator = blender::MutableSpan<bke::bNodePanelRuntime>::iterator;

  BLI_assert(is_node_panels_supported(node));
  BLI_assert(node.runtime->panels.size() == node.num_panel_states);

  ItemDeclIterator item_decl = node.declaration()->items.begin();
  SocketIterator input = node.input_sockets().begin();
  SocketIterator output = node.output_sockets().begin();
  PanelStateIterator panel_state = node.panel_states().begin();
  PanelRuntimeIterator panel_runtime = node.runtime->panels.begin();
  const ItemDeclIterator item_decl_end = node.declaration()->items.end();
  const SocketIterator input_end = node.input_sockets().end();
  const SocketIterator output_end = node.output_sockets().end();
  const PanelStateIterator panel_state_end = node.panel_states().end();
  const PanelRuntimeIterator panel_runtime_end = node.runtime->panels.end();
  UNUSED_VARS_NDEBUG(input_end, output_end, panel_state_end, panel_runtime_end);

  Vector<NodeInterfaceItemData> result;
  result.reserve(node.declaration()->items.size());

  while (item_decl != item_decl_end) {
    if (const nodes::SocketDeclaration *socket_decl =
            dynamic_cast<const nodes::SocketDeclaration *>(item_decl->get()))
    {
      if (socket_decl->align_with_previous_socket) {
        NodeInterfaceItemData &last_item = result.last();
        switch (socket_decl->in_out) {
          case SOCK_IN:
            BLI_assert(input != input_end);
            BLI_assert(last_item.input == nullptr);
            last_item.input = *input;
            ++input;
            break;
          case SOCK_OUT:
            BLI_assert(output != output_end);
            BLI_assert(last_item.output == nullptr);
            last_item.output = *output;
            ++output;
            break;
        }
      }
      else {
        switch (socket_decl->in_out) {
          case SOCK_IN:
            BLI_assert(input != input_end);
            result.append({socket_decl, *input, nullptr});
            ++input;
            break;
          case SOCK_OUT:
            BLI_assert(output != output_end);
            result.append({socket_decl, nullptr, *output});
            ++output;
            break;
        }
      }
      ++item_decl;
    }
    else if (const nodes::PanelDeclaration *panel_decl =
                 dynamic_cast<const nodes::PanelDeclaration *>(item_decl->get()))
    {
      BLI_assert(panel_state != panel_state_end);
      BLI_assert(panel_runtime != panel_runtime_end);
      result.append({panel_decl, panel_state, panel_runtime});
      ++item_decl;
      ++panel_state;
      ++panel_runtime;
    }
  }
  return result;
}

using ItemIterator = Vector<NodeInterfaceItemData>::const_iterator;

struct VisibilityUpdateState {
  ItemIterator item_iter;
  const ItemIterator item_end;

  explicit VisibilityUpdateState(const Span<NodeInterfaceItemData> items)
      : item_iter(items.begin()), item_end(items.end())
  {
  }
};

/* Recursive function to determine visibility of items before drawing. */
static void node_update_panel_items_visibility_recursive(int num_items,
                                                         const bool is_parent_collapsed,
                                                         bNodePanelState &parent_state,
                                                         VisibilityUpdateState &state)
{
  parent_state.flag &= ~NODE_PANEL_CONTENT_VISIBLE;
  while (state.item_iter != state.item_end) {
    /* Stop after adding the expected number of items.
     * Root panel consumes all remaining items (num_items == -1). */
    if (num_items == 0) {
      break;
    }
    else if (num_items > 0) {
      --num_items;
    }
    /* Consume item. */
    const NodeInterfaceItemData &item = *state.item_iter++;

    if (item.is_valid_panel()) {
      SET_FLAG_FROM_TEST(item.state->flag, is_parent_collapsed, NODE_PANEL_PARENT_COLLAPSED);
      /* New top panel is collapsed if self or parent is collapsed. */
      const bool is_collapsed = is_parent_collapsed || item.state->is_collapsed();

      node_update_panel_items_visibility_recursive(
          item.panel_decl->num_child_decls, is_collapsed, *item.state, state);
      if (item.panel_decl->draw_buttons) {
        item.state->flag |= NODE_PANEL_CONTENT_VISIBLE;
      }
      if (item.state->flag & NODE_PANEL_CONTENT_VISIBLE) {
        /* If child panel is visible so is the parent panel. */
        parent_state.flag |= NODE_PANEL_CONTENT_VISIBLE;
      }
    }
    else if (item.is_valid_socket()) {
      if (item.input) {
        SET_FLAG_FROM_TEST(item.input->flag, is_parent_collapsed, SOCK_PANEL_COLLAPSED);
        if (item.input->is_visible()) {
          parent_state.flag |= NODE_PANEL_CONTENT_VISIBLE;
        }
      }
      if (item.output) {
        SET_FLAG_FROM_TEST(item.output->flag, is_parent_collapsed, SOCK_PANEL_COLLAPSED);
        if (item.output->is_visible()) {
          parent_state.flag |= NODE_PANEL_CONTENT_VISIBLE;
        }
      }
    }
    else {
      /* Should not happen. */
      BLI_assert_unreachable();
    }
  }
}

struct LocationUpdateState {
  ItemIterator item_iter;
  const ItemIterator item_end;

  /* Checked at various places to avoid adding duplicate spacers without anything in between. */
  bool need_spacer_after_item = false;
  /* Makes sure buttons are only drawn once. */
  bool buttons_drawn = false;
  /* Only true for the first item in the layout. */
  bool is_first = true;

  explicit LocationUpdateState(const Span<NodeInterfaceItemData> items)
      : item_iter(items.begin()), item_end(items.end())
  {
  }
};

/* Recursive function that adds the expected number of items in a panel and advances the
 * iterator. */
static void add_panel_items_recursive(const bContext &C,
                                      bNodeTree &ntree,
                                      bNode &node,
                                      uiBlock &block,
                                      const int locx,
                                      int &locy,
                                      int num_items,
                                      const bool is_parent_collapsed,
                                      const char *parent_label,
                                      bke::bNodePanelRuntime *parent_runtime,
                                      LocationUpdateState &state)
{
  while (state.item_iter != state.item_end) {
    /* Stop after adding the expected number of items.
     * Root panel consumes all remaining items (num_items == -1). */
    if (num_items == 0) {
      break;
    }
    else if (num_items > 0) {
      --num_items;
    }
    /* Consume item. */
    const NodeInterfaceItemData &item = *state.item_iter++;

    if (item.is_valid_panel()) {
      /* Draw buttons before the first panel. */
      if (!state.buttons_drawn) {
        state.buttons_drawn = true;
        state.need_spacer_after_item = node_update_basis_buttons(
            C, ntree, node, node.typeinfo->draw_buttons, block, locy);
      }

      /* Panel visible if any content is visible. */
      if (item.state->has_visible_content()) {
        if (!is_parent_collapsed) {
          locy -= NODE_DY;
          state.is_first = false;
        }

        /* New top panel is collapsed if self or parent is collapsed. */
        const bool is_collapsed = is_parent_collapsed || item.state->is_collapsed();

        /* Round the socket location to stop it from jiggling. */
        item.runtime->location_y = round(locy + NODE_DYS);
        if (is_collapsed) {
          item.runtime->max_content_y = item.runtime->min_content_y = round(locy);
        }
        else {
          locy -= NODE_ITEM_SPACING_Y / 2; /* Space at bottom of panel header. */
          item.runtime->max_content_y = item.runtime->min_content_y = round(locy);
          locy -= NODE_ITEM_SPACING_Y; /* Space at top of panel contents. */

          node_update_basis_buttons(C, ntree, node, item.panel_decl->draw_buttons, block, locy);
        }

        add_panel_items_recursive(C,
                                  ntree,
                                  node,
                                  block,
                                  locx,
                                  locy,
                                  item.panel_decl->num_child_decls,
                                  is_collapsed,
                                  item.panel_decl->name.c_str(),
                                  item.runtime,
                                  state);
      }
    }
    else if (item.is_valid_socket()) {
      if (item.input) {
        /* Draw buttons before the first input. */
        if (!state.buttons_drawn) {
          state.buttons_drawn = true;
          state.need_spacer_after_item = node_update_basis_buttons(
              C, ntree, node, node.typeinfo->draw_buttons, block, locy);
        }

        if (is_parent_collapsed) {
          item.input->runtime->location = float2(locx, round(locy + NODE_DYS));
        }
        else {
          /* Space between items. */
          if (!state.is_first && item.input->is_visible()) {
            locy -= NODE_ITEM_SPACING_Y;
          }
        }
      }
      if (item.output) {
        if (is_parent_collapsed) {
          item.output->runtime->location = float2(round(locx + NODE_WIDTH(node)),
                                                  round(locy + NODE_DYS));
        }
        else {
          /* Space between items. */
          if (!state.is_first && item.output->is_visible()) {
            locy -= NODE_ITEM_SPACING_Y;
          }
        }
      }

      if (!is_parent_collapsed &&
          node_update_basis_socket(
              C, ntree, node, parent_label, item.input, item.output, block, locx, locy))
      {
        state.is_first = false;
        state.need_spacer_after_item = true;
      }
    }
    else {
      /* Should not happen. */
      BLI_assert_unreachable();
    }
  }

  /* Finalize the vertical extent of the content. */
  if (!is_parent_collapsed) {
    if (parent_runtime) {
      locy -= 2 * NODE_ITEM_SPACING_Y; /* Space at bottom of panel contents. */
      parent_runtime->min_content_y = round(locy);
    }
    locy -= NODE_ITEM_SPACING_Y / 2; /* Space at top of next panel header. */
  }
}

/* Advanced drawing with panels and arbitrary input/output ordering. */
static void node_update_basis_from_declaration(
    const bContext &C, bNodeTree &ntree, bNode &node, uiBlock &block, const int locx, int &locy)
{
  namespace nodes = blender::nodes;

  BLI_assert(is_node_panels_supported(node));
  BLI_assert(node.runtime->panels.size() == node.num_panel_states);

  const Vector<NodeInterfaceItemData> item_data = node_build_item_data(node);

  /* Update item visibility flags first. */
  VisibilityUpdateState visibility_state(item_data);
  /* Dummy state item to write into, unused. */
  bNodePanelState root_panel_state;
  node_update_panel_items_visibility_recursive(-1, false, root_panel_state, visibility_state);

  /* Space at the top. */
  locy -= NODE_DYS / 2;

  /* Start by adding root panel items. */
  LocationUpdateState location_state(item_data);
  add_panel_items_recursive(
      C, ntree, node, block, locx, locy, -1, false, "", nullptr, location_state);

  /* Draw buttons at the bottom if no inputs exist. */
  if (!location_state.buttons_drawn) {
    location_state.need_spacer_after_item = node_update_basis_buttons(
        C, ntree, node, node.typeinfo->draw_buttons, block, locy);
  }

  if (location_state.need_spacer_after_item) {
    locy -= NODE_DYS / 2;
  }
}

/* Conventional drawing in outputs/buttons/inputs order. */
static void node_update_basis_from_socket_lists(
    const bContext &C, bNodeTree &ntree, bNode &node, uiBlock &block, const int locx, int &locy)
{
  /* Space at the top. */
  locy -= NODE_DYS / 2;

  /* Output sockets. */
  bool add_output_space = false;

  for (bNodeSocket *socket : node.output_sockets()) {
    /* Clear flag, conventional drawing does not support panels. */
    socket->flag &= ~SOCK_PANEL_COLLAPSED;

    if (node_update_basis_socket(C, ntree, node, nullptr, nullptr, socket, block, locx, locy)) {
      if (socket->next) {
        locy -= NODE_ITEM_SPACING_Y;
      }
      add_output_space = true;
    }
  }

  if (add_output_space) {
    locy -= NODE_DY / 4;
  }

  const bool add_button_space = node_update_basis_buttons(
      C, ntree, node, node.typeinfo->draw_buttons, block, locy);

  bool add_input_space = false;

  /* Input sockets. */
  for (bNodeSocket *socket : node.input_sockets()) {
    /* Clear flag, conventional drawing does not support panels. */
    socket->flag &= ~SOCK_PANEL_COLLAPSED;

    if (node_update_basis_socket(C, ntree, node, nullptr, socket, nullptr, block, locx, locy)) {
      if (socket->next) {
        locy -= NODE_ITEM_SPACING_Y;
      }
      add_input_space = true;
    }
  }

  /* Little bit of padding at the bottom. */
  if (add_input_space || add_button_space) {
    locy -= NODE_DYS / 2;
  }
}

/**
 * Based on settings and sockets in node, set drawing rect info.
 */
static void node_update_basis(const bContext &C,
                              const TreeDrawContext & /*tree_draw_ctx*/,
                              bNodeTree &ntree,
                              bNode &node,
                              uiBlock &block)
{
  /* Get "global" coordinates. */
  float2 loc = node_to_view(node, float2(0));
  /* Round the node origin because text contents are always pixel-aligned. */
  loc.x = round(loc.x);
  loc.y = round(loc.y);

  int dy = loc.y;

  /* Header. */
  dy -= NODE_DY;

  if (is_node_panels_supported(node)) {
    node_update_basis_from_declaration(C, ntree, node, block, loc.x, dy);
  }
  else {
    node_update_basis_from_socket_lists(C, ntree, node, block, loc.x, dy);
  }

  node.runtime->totr.xmin = loc.x;
  node.runtime->totr.xmax = loc.x + NODE_WIDTH(node);
  node.runtime->totr.ymax = loc.y;
  node.runtime->totr.ymin = min_ff(dy, loc.y - 2 * NODE_DY);

  /* Set the block bounds to clip mouse events from underlying nodes.
   * Add a margin for sockets on each side. */
  UI_block_bounds_set_explicit(&block,
                               node.runtime->totr.xmin - NODE_SOCKSIZE,
                               node.runtime->totr.ymin,
                               node.runtime->totr.xmax + NODE_SOCKSIZE,
                               node.runtime->totr.ymax);
}

/**
 * Based on settings in node, sets drawing rect info.
 */
static void node_update_hidden(bNode &node, uiBlock &block)
{
  int totin = 0, totout = 0;

  /* Get "global" coordinates. */
  float2 loc = node_to_view(node, float2(0));
  /* Round the node origin because text contents are always pixel-aligned. */
  loc.x = round(loc.x);
  loc.y = round(loc.y);

  /* Calculate minimal radius. */
  for (const bNodeSocket *socket : node.input_sockets()) {
    if (socket->is_visible()) {
      totin++;
    }
  }
  for (const bNodeSocket *socket : node.output_sockets()) {
    if (socket->is_visible()) {
      totout++;
    }
  }

  float hiddenrad = HIDDEN_RAD;
  float tot = std::max(totin, totout);
  if (tot > 4) {
    hiddenrad += 5.0f * float(tot - 4);
  }

  node.runtime->totr.xmin = loc.x;
  node.runtime->totr.xmax = loc.x + max_ff(NODE_WIDTH(node), 2 * hiddenrad);
  node.runtime->totr.ymax = loc.y + (hiddenrad - 0.5f * NODE_DY);
  node.runtime->totr.ymin = node.runtime->totr.ymax - 2 * hiddenrad;

  /* Output sockets. */
  float rad = float(M_PI) / (1.0f + float(totout));
  float drad = rad;

  for (bNodeSocket *socket : node.output_sockets()) {
    if (socket->is_visible()) {
      /* Round the socket location to stop it from jiggling. */
      socket->runtime->location = {
          round(node.runtime->totr.xmax - hiddenrad + sinf(rad) * hiddenrad),
          round(node.runtime->totr.ymin + hiddenrad + cosf(rad) * hiddenrad)};
      rad += drad;
    }
  }

  /* Input sockets. */
  rad = drad = -float(M_PI) / (1.0f + float(totin));

  for (bNodeSocket *socket : node.input_sockets()) {
    if (socket->is_visible()) {
      /* Round the socket location to stop it from jiggling. */
      socket->runtime->location = {
          round(node.runtime->totr.xmin + hiddenrad + sinf(rad) * hiddenrad),
          round(node.runtime->totr.ymin + hiddenrad + cosf(rad) * hiddenrad)};
      rad += drad;
    }
  }

  /* Set the block bounds to clip mouse events from underlying nodes.
   * Add a margin for sockets on each side. */
  UI_block_bounds_set_explicit(&block,
                               node.runtime->totr.xmin - NODE_SOCKSIZE,
                               node.runtime->totr.ymin,
                               node.runtime->totr.xmax + NODE_SOCKSIZE,
                               node.runtime->totr.ymax);
}

static int node_get_colorid(TreeDrawContext &tree_draw_ctx, const bNode &node)
{
  const int nclass = (node.typeinfo->ui_class == nullptr) ? node.typeinfo->nclass :
                                                            node.typeinfo->ui_class(&node);
  switch (nclass) {
    case NODE_CLASS_INPUT:
      return TH_NODE_INPUT;
    case NODE_CLASS_OUTPUT: {
      if (node.type == GEO_NODE_VIEWER) {
        return &node == tree_draw_ctx.active_geometry_nodes_viewer ? TH_NODE_OUTPUT : TH_NODE;
      }
      return (node.flag & NODE_DO_OUTPUT) ? TH_NODE_OUTPUT : TH_NODE;
    }
    case NODE_CLASS_CONVERTER:
      return TH_NODE_CONVERTER;
    case NODE_CLASS_OP_COLOR:
      return TH_NODE_COLOR;
    case NODE_CLASS_OP_VECTOR:
      return TH_NODE_VECTOR;
    case NODE_CLASS_OP_FILTER:
      return TH_NODE_FILTER;
    case NODE_CLASS_GROUP:
      return TH_NODE_GROUP;
    case NODE_CLASS_INTERFACE:
      return TH_NODE_INTERFACE;
    case NODE_CLASS_MATTE:
      return TH_NODE_MATTE;
    case NODE_CLASS_DISTORT:
      return TH_NODE_DISTORT;
    case NODE_CLASS_TEXTURE:
      return TH_NODE_TEXTURE;
    case NODE_CLASS_SHADER:
      return TH_NODE_SHADER;
    case NODE_CLASS_SCRIPT:
      return TH_NODE_SCRIPT;
    case NODE_CLASS_PATTERN:
      return TH_NODE_PATTERN;
    case NODE_CLASS_LAYOUT:
      return TH_NODE_LAYOUT;
    case NODE_CLASS_GEOMETRY:
      return TH_NODE_GEOMETRY;
    case NODE_CLASS_ATTRIBUTE:
      return TH_NODE_ATTRIBUTE;
    default:
      return TH_NODE;
  }
}

static void node_draw_mute_line(const bContext &C,
                                const View2D &v2d,
                                const SpaceNode &snode,
                                const bNode &node)
{
  GPU_blend(GPU_BLEND_ALPHA);

  for (const bNodeLink &link : node.internal_links()) {
    if (!nodeLinkIsHidden(&link)) {
      node_draw_link_bezier(C, v2d, snode, link, TH_WIRE_INNER, TH_WIRE_INNER, TH_WIRE, false);
    }
  }

  GPU_blend(GPU_BLEND_NONE);
}

static void node_socket_draw(const bNodeSocket &sock,
                             const float color[4],
                             const float color_outline[4],
                             const float size,
                             const float locx,
                             const float locy,
                             uint pos_id,
                             uint col_id,
                             uint shape_id,
                             uint size_id,
                             uint outline_col_id)
{
  int flags;

  /* Set shape flags. */
  switch (sock.display_shape) {
    case SOCK_DISPLAY_SHAPE_DIAMOND:
    case SOCK_DISPLAY_SHAPE_DIAMOND_DOT:
      flags = GPU_KEYFRAME_SHAPE_DIAMOND;
      break;
    case SOCK_DISPLAY_SHAPE_SQUARE:
    case SOCK_DISPLAY_SHAPE_SQUARE_DOT:
      flags = GPU_KEYFRAME_SHAPE_SQUARE;
      break;
    default:
    case SOCK_DISPLAY_SHAPE_CIRCLE:
    case SOCK_DISPLAY_SHAPE_CIRCLE_DOT:
      flags = GPU_KEYFRAME_SHAPE_CIRCLE;
      break;
  }

  if (ELEM(sock.display_shape,
           SOCK_DISPLAY_SHAPE_DIAMOND_DOT,
           SOCK_DISPLAY_SHAPE_SQUARE_DOT,
           SOCK_DISPLAY_SHAPE_CIRCLE_DOT))
  {
    flags |= GPU_KEYFRAME_SHAPE_INNER_DOT;
  }

  immAttr4fv(col_id, color);
  immAttr1u(shape_id, flags);
  immAttr1f(size_id, size);
  immAttr4fv(outline_col_id, color_outline);
  immVertex2f(pos_id, locx, locy);
}

/* Ideally sockets themselves should be buttons, but they aren't currently. So add an invisible
 * button on top of them for the tooltip. */
static void node_socket_tooltip_set(uiBlock &block,
                                    const int socket_index_in_tree,
                                    const float2 location,
                                    const float2 size)
{
  /* Ideally sockets themselves should be buttons, but they aren't currently. So add an invisible
   * button on top of them for the tooltip. */
  const eUIEmbossType old_emboss = UI_block_emboss_get(&block);
  UI_block_emboss_set(&block, UI_EMBOSS_NONE);
  uiBut *but = uiDefIconBut(&block,
                            UI_BTYPE_BUT,
                            0,
                            ICON_NONE,
                            location.x - size.x / 2.0f,
                            location.y - size.y / 2.0f,
                            size.x,
                            size.y,
                            nullptr,
                            0,
                            0,
                            nullptr);

  UI_but_func_tooltip_set(
      but,
      [](bContext *C, void *argN, const char * /*tip*/) {
        const SpaceNode &snode = *CTX_wm_space_node(C);
        const bNodeTree &ntree = *snode.edittree;
        const int index_in_tree = POINTER_AS_INT(argN);
        ntree.ensure_topology_cache();
        return node_socket_get_tooltip(&snode, ntree, *ntree.all_sockets()[index_in_tree]);
      },
      POINTER_FROM_INT(socket_index_in_tree),
      nullptr);
  /* Disable the button so that clicks on it are ignored the link operator still works. */
  UI_but_flag_enable(but, UI_BUT_DISABLED);
  UI_block_emboss_set(&block, old_emboss);
}

static void node_socket_draw_multi_input(uiBlock &block,
                                         const int index_in_tree,
                                         const float2 location,
                                         const float2 draw_size,
                                         const float color[4],
                                         const float color_outline[4],
                                         const float2 tooltip_size,
                                         const bool has_tooltip)
{
  /* The other sockets are drawn with the keyframe shader. There, the outline has a base
   * thickness that can be varied but always scales with the size the socket is drawn at. Using
   * `UI_SCALE_FAC` has the same effect here. It scales the outline correctly across different
   * screen DPI's and UI scales without being affected by the 'line-width'. */
  const float half_outline_width = NODE_SOCK_OUTLINE_SCALE * UI_SCALE_FAC * 0.5f;

  /* UI_draw_roundbox draws the outline on the outer side, so compensate for the outline width.
   */
  const rctf rect = {
      location.x - draw_size.x + half_outline_width,
      location.x + draw_size.x + half_outline_width,
      location.y - draw_size.y + half_outline_width,
      location.y + draw_size.y + half_outline_width,
  };

  UI_draw_roundbox_corner_set(UI_CNR_ALL);
  UI_draw_roundbox_4fv_ex(&rect,
                          color,
                          nullptr,
                          1.0f,
                          color_outline,
                          half_outline_width * 2.0f,
                          draw_size.x - half_outline_width);

  if (has_tooltip) {
    node_socket_tooltip_set(block, index_in_tree, location, tooltip_size);
  }
}

static const float virtual_node_socket_outline_color[4] = {0.5, 0.5, 0.5, 1.0};

static void node_socket_outline_color_get(const bool selected,
                                          const int socket_type,
                                          float r_outline_color[4])
{
  if (selected) {
    UI_GetThemeColor4fv(TH_ACTIVE, r_outline_color);
  }
  else if (socket_type == SOCK_CUSTOM) {
    /* Until there is a better place for per socket color,
     * the outline color for virtual sockets is set here. */
    copy_v4_v4(r_outline_color, virtual_node_socket_outline_color);
  }
  else {
    UI_GetThemeColor4fv(TH_WIRE, r_outline_color);
    r_outline_color[3] = 1.0f;
  }
}

void node_socket_color_get(const bContext &C,
                           const bNodeTree &ntree,
                           PointerRNA &node_ptr,
                           const bNodeSocket &sock,
                           float r_color[4])
{
  if (!sock.typeinfo->draw_color) {
    /* Fallback to the simple variant. If not defined either, fallback to a magenta color. */
    if (sock.typeinfo->draw_color_simple) {
      sock.typeinfo->draw_color_simple(sock.typeinfo, r_color);
    }
    else {
      copy_v4_v4(r_color, float4(1.0f, 0.0f, 1.0f, 1.0f));
    }
    return;
  }

  BLI_assert(RNA_struct_is_a(node_ptr.type, &RNA_Node));
  PointerRNA ptr = RNA_pointer_create(
      &const_cast<ID &>(ntree.id), &RNA_NodeSocket, &const_cast<bNodeSocket &>(sock));
  sock.typeinfo->draw_color((bContext *)&C, &ptr, &node_ptr, r_color);
}

static void create_inspection_string_for_generic_value(const bNodeSocket &socket,
                                                       const GPointer value,
                                                       std::stringstream &ss)
{
  auto id_to_inspection_string = [&](const ID *id, const short idcode) {
    ss << (id ? id->name + 2 : TIP_("None")) << " (" << TIP_(BKE_idtype_idcode_to_name(idcode))
       << ")";
  };

  const CPPType &value_type = *value.type();
  const void *buffer = value.get();
  if (value_type.is<Object *>()) {
    id_to_inspection_string(*static_cast<const ID *const *>(buffer), ID_OB);
    return;
  }
  if (value_type.is<Material *>()) {
    id_to_inspection_string(*static_cast<const ID *const *>(buffer), ID_MA);
    return;
  }
  if (value_type.is<Tex *>()) {
    id_to_inspection_string(*static_cast<const ID *const *>(buffer), ID_TE);
    return;
  }
  if (value_type.is<Image *>()) {
    id_to_inspection_string(*static_cast<const ID *const *>(buffer), ID_IM);
    return;
  }
  if (value_type.is<Collection *>()) {
    id_to_inspection_string(*static_cast<const ID *const *>(buffer), ID_GR);
    return;
  }
  if (value_type.is<std::string>()) {
    ss << fmt::format(TIP_("{} (String)"), *static_cast<const std::string *>(buffer));
    return;
  }

  const CPPType &socket_type = *socket.typeinfo->base_cpp_type;
  const bke::DataTypeConversions &convert = bke::get_implicit_type_conversions();
  if (value_type != socket_type) {
    if (!convert.is_convertible(value_type, socket_type)) {
      return;
    }
  }
  BUFFER_FOR_CPP_TYPE_VALUE(socket_type, socket_value);
  /* This will just copy the value if the types are equal. */
  convert.convert_to_uninitialized(value_type, socket_type, buffer, socket_value);
  BLI_SCOPED_DEFER([&]() { socket_type.destruct(socket_value); });

  if (socket_type.is<int>()) {
    ss << fmt::format(TIP_("{} (Integer)"), *static_cast<int *>(socket_value));
  }
  else if (socket_type.is<float>()) {
    const float float_value = *static_cast<float *>(socket_value);
    /* Above that threshold floats can't represent fractions anymore. */
    if (std::abs(float_value) > (1 << 24)) {
      /* Use higher precision to display correct integer value instead of one that is rounded to
       * fewer significant digits. */
      ss << fmt::format(TIP_("{:.10} (Float)"), float_value);
    }
    else {
      ss << fmt::format(TIP_("{} (Float)"), float_value);
    }
  }
  else if (socket_type.is<blender::float3>()) {
    const blender::float3 &vector = *static_cast<blender::float3 *>(socket_value);
    ss << fmt::format(TIP_("({}, {}, {}) (Vector)"), vector.x, vector.y, vector.z);
  }
  else if (socket_type.is<blender::ColorGeometry4f>()) {
    const blender::ColorGeometry4f &color = *static_cast<blender::ColorGeometry4f *>(socket_value);
    ss << fmt::format(TIP_("({}, {}, {}, {}) (Color)"), color.r, color.g, color.b, color.a);
  }
  else if (socket_type.is<math::Quaternion>()) {
    const math::Quaternion &rotation = *static_cast<math::Quaternion *>(socket_value);
    const math::EulerXYZ euler = math::to_euler(rotation);
    ss << fmt::format(TIP_("({}" BLI_STR_UTF8_DEGREE_SIGN ", {}" BLI_STR_UTF8_DEGREE_SIGN
                           ", {}" BLI_STR_UTF8_DEGREE_SIGN ") (Rotation)"),
                      euler.x().degree(),
                      euler.y().degree(),
                      euler.z().degree());
  }
  else if (socket_type.is<bool>()) {
    ss << fmt::format(TIP_("{} (Boolean)"),
                      ((*static_cast<bool *>(socket_value)) ? TIP_("True") : TIP_("False")));
  }
  else if (socket_type.is<float4x4>()) {
    const float4x4 &value = *static_cast<const float4x4 *>(socket_value);
    ss << value[0] << ",\n";
    ss << value[1] << ",\n";
    ss << value[2] << ",\n";
    ss << value[3] << ",\n";
    ss << TIP_("(Matrix)");
  }
}

static void create_inspection_string_for_field_info(const bNodeSocket &socket,
                                                    const geo_log::FieldInfoLog &value_log,
                                                    std::stringstream &ss)
{
  const CPPType &socket_type = *socket.typeinfo->base_cpp_type;
  const Span<std::string> input_tooltips = value_log.input_tooltips;

  if (input_tooltips.is_empty()) {
    /* Should have been logged as constant value. */
    BLI_assert_unreachable();
    ss << TIP_("Value has not been logged");
  }
  else {
    if (socket_type.is<int>()) {
      ss << TIP_("Integer field based on:");
    }
    else if (socket_type.is<float>()) {
      ss << TIP_("Float field based on:");
    }
    else if (socket_type.is<blender::float3>()) {
      ss << TIP_("Vector field based on:");
    }
    else if (socket_type.is<bool>()) {
      ss << TIP_("Boolean field based on:");
    }
    else if (socket_type.is<std::string>()) {
      ss << TIP_("String field based on:");
    }
    else if (socket_type.is<blender::ColorGeometry4f>()) {
      ss << TIP_("Color field based on:");
    }
    else if (socket_type.is<math::Quaternion>()) {
      ss << TIP_("Rotation field based on:");
    }
    ss << "\n";

    for (const int i : input_tooltips.index_range()) {
      const blender::StringRef tooltip = input_tooltips[i];
      ss << fmt::format(TIP_("\u2022 {}"), TIP_(tooltip.data()));
      if (i < input_tooltips.size() - 1) {
        ss << ".\n";
      }
    }
  }
}

static void create_inspection_string_for_geometry_info(const geo_log::GeometryInfoLog &value_log,
                                                       std::stringstream &ss)
{
  Span<bke::GeometryComponent::Type> component_types = value_log.component_types;
  if (component_types.is_empty()) {
    ss << TIP_("Empty Geometry");
    return;
  }

  auto to_string = [](int value) {
    char str[BLI_STR_FORMAT_INT32_GROUPED_SIZE];
    BLI_str_format_int_grouped(str, value);
    return std::string(str);
  };

  ss << TIP_("Geometry:") << "\n";
  for (bke::GeometryComponent::Type type : component_types) {
    switch (type) {
      case bke::GeometryComponent::Type::Mesh: {
        const geo_log::GeometryInfoLog::MeshInfo &mesh_info = *value_log.mesh_info;
        char line[256];
        SNPRINTF(line,
                 TIP_("\u2022 Mesh: %s vertices, %s edges, %s faces"),
                 to_string(mesh_info.verts_num).c_str(),
                 to_string(mesh_info.edges_num).c_str(),
                 to_string(mesh_info.faces_num).c_str());
        ss << line;
        break;
      }
      case bke::GeometryComponent::Type::PointCloud: {
        const geo_log::GeometryInfoLog::PointCloudInfo &pointcloud_info =
            *value_log.pointcloud_info;
        char line[256];
        SNPRINTF(line,
                 TIP_("\u2022 Point Cloud: %s points"),
                 to_string(pointcloud_info.points_num).c_str());
        ss << line;
        break;
      }
      case bke::GeometryComponent::Type::Curve: {
        const geo_log::GeometryInfoLog::CurveInfo &curve_info = *value_log.curve_info;
        char line[256];
        SNPRINTF(line,
                 TIP_("\u2022 Curve: %s points, %s splines"),
                 to_string(curve_info.points_num).c_str(),
                 to_string(curve_info.splines_num).c_str());
        ss << line;
        break;
      }
      case bke::GeometryComponent::Type::Instance: {
        const geo_log::GeometryInfoLog::InstancesInfo &instances_info = *value_log.instances_info;
        char line[256];
        SNPRINTF(
            line, TIP_("\u2022 Instances: %s"), to_string(instances_info.instances_num).c_str());
        ss << line;
        break;
      }
      case bke::GeometryComponent::Type::Volume: {
        ss << TIP_("\u2022 Volume");
        break;
      }
      case bke::GeometryComponent::Type::Edit: {
        if (value_log.edit_data_info.has_value()) {
          const geo_log::GeometryInfoLog::EditDataInfo &edit_info = *value_log.edit_data_info;
          char line[256];
          SNPRINTF(line,
                   TIP_("\u2022 Edit Curves: %s, %s"),
                   edit_info.has_deformed_positions ? TIP_("positions") : TIP_("no positions"),
                   edit_info.has_deform_matrices ? TIP_("matrices") : TIP_("no matrices"));
          ss << line;
        }
        break;
      }
      case bke::GeometryComponent::Type::GreasePencil: {
        const geo_log::GeometryInfoLog::GreasePencilInfo &grease_pencil_info =
            *value_log.grease_pencil_info;
        char line[256];
        SNPRINTF(line,
                 TIP_("\u2022 Grease Pencil: %s layers"),
                 to_string(grease_pencil_info.layers_num).c_str());
        ss << line;
        break;
        break;
      }
    }
    if (type != component_types.last()) {
      ss << ".\n";
    }
  }
}

static void create_inspection_string_for_geometry_socket(std::stringstream &ss,
                                                         const nodes::decl::Geometry *socket_decl,
                                                         const bool after_log)
{
  /* If the geometry declaration is null, as is the case for input to group output,
   * or it is an output socket don't show supported types. */
  if (socket_decl == nullptr || socket_decl->in_out == SOCK_OUT) {
    return;
  }

  if (after_log) {
    ss << ".\n\n";
  }

  Span<bke::GeometryComponent::Type> supported_types = socket_decl->supported_types();
  if (supported_types.is_empty()) {
    ss << TIP_("Supported: All Types");
    return;
  }

  ss << TIP_("Supported: ");
  for (bke::GeometryComponent::Type type : supported_types) {
    switch (type) {
      case bke::GeometryComponent::Type::Mesh: {
        ss << TIP_("Mesh");
        break;
      }
      case bke::GeometryComponent::Type::PointCloud: {
        ss << TIP_("Point Cloud");
        break;
      }
      case bke::GeometryComponent::Type::Curve: {
        ss << TIP_("Curve");
        break;
      }
      case bke::GeometryComponent::Type::Instance: {
        ss << TIP_("Instances");
        break;
      }
      case bke::GeometryComponent::Type::Volume: {
        ss << CTX_TIP_(BLT_I18NCONTEXT_ID_ID, "Volume");
        break;
      }
      case bke::GeometryComponent::Type::Edit: {
        break;
      }
      case bke::GeometryComponent::Type::GreasePencil: {
        ss << TIP_("Grease Pencil");
        break;
      }
    }
    if (type != supported_types.last()) {
      ss << ", ";
    }
  }
}

static std::optional<std::string> create_socket_inspection_string(
    geo_log::GeoTreeLog &geo_tree_log, const bNodeSocket &socket)
{
  using namespace blender::nodes::geo_eval_log;

  if (socket.typeinfo->base_cpp_type == nullptr) {
    return std::nullopt;
  }

  geo_tree_log.ensure_socket_values();
  ValueLog *value_log = geo_tree_log.find_socket_value_log(socket);
  std::stringstream ss;
  if (const geo_log::GenericValueLog *generic_value_log =
          dynamic_cast<const geo_log::GenericValueLog *>(value_log))
  {
    create_inspection_string_for_generic_value(socket, generic_value_log->value, ss);
  }
  else if (const geo_log::FieldInfoLog *gfield_value_log =
               dynamic_cast<const geo_log::FieldInfoLog *>(value_log))
  {
    create_inspection_string_for_field_info(socket, *gfield_value_log, ss);
  }
  else if (const geo_log::GeometryInfoLog *geo_value_log =
               dynamic_cast<const geo_log::GeometryInfoLog *>(value_log))
  {
    create_inspection_string_for_geometry_info(*geo_value_log, ss);
  }

  if (const nodes::decl::Geometry *socket_decl = dynamic_cast<const nodes::decl::Geometry *>(
          socket.runtime->declaration))
  {
    const bool after_log = value_log != nullptr;
    create_inspection_string_for_geometry_socket(ss, socket_decl, after_log);
  }

  std::string str = ss.str();
  if (str.empty()) {
    return std::nullopt;
  }
  return str;
}

<<<<<<< HEAD
static bool node_socket_has_tooltip(const bNodeTree &ntree, const bNodeSocket &socket)
{
  return true;
}

static geo_log::GeoTreeLog *geo_tree_log_for_socket(const bNodeTree &ntree,
                                                    const bNodeSocket &socket,
                                                    TreeDrawContext &tree_draw_ctx)
{
  const bNodeTreeZones *zones = ntree.zones();
  if (!zones) {
    return nullptr;
  }
  const bNodeTreeZone *zone = zones->get_zone_by_socket(socket);
  return tree_draw_ctx.geo_log_by_zone.lookup_default(zone, nullptr);
}

=======
>>>>>>> 19e94bf9
static std::string node_socket_get_tooltip(const SpaceNode *snode,
                                           const bNodeTree &ntree,
                                           const bNodeSocket &socket)
{
  TreeDrawContext tree_draw_ctx;
  if (snode != nullptr) {
    if (ntree.type == NTREE_GEOMETRY) {
      tree_draw_ctx.geo_log_by_zone =
          geo_log::GeoModifierLog::get_tree_log_by_zone_for_node_editor(*snode);
    }
  }

  std::stringstream output;
  if (socket.runtime->declaration != nullptr) {
    const blender::nodes::SocketDeclaration &socket_decl = *socket.runtime->declaration;
    blender::StringRef description = socket_decl.description;
    if (!description.is_empty()) {
      output << TIP_(description.data());
    }
  }

  geo_log::GeoTreeLog *geo_tree_log = geo_tree_log_for_socket(ntree, socket, tree_draw_ctx);

  if (ntree.type == NTREE_GEOMETRY && geo_tree_log != nullptr) {
    if (!output.str().empty()) {
      output << ".\n\n";
    }

    std::optional<std::string> socket_inspection_str = create_socket_inspection_string(
        *geo_tree_log, socket);
    if (socket_inspection_str.has_value()) {
      output << *socket_inspection_str;
    }
    else {
      output << TIP_(
          "Unknown socket value. Either the socket was not used or its value was not logged "
          "during the last evaluation");
    }
  }

  if (output.str().empty()) {
    output << bke::nodeSocketLabel(&socket);
  }

  return output.str();
}

static void node_socket_add_tooltip_in_node_editor(const bNodeSocket &sock, uiLayout &layout)
{
  uiLayoutSetTooltipFunc(
      &layout,
      [](bContext *C, void *argN, const char * /*tip*/) {
        const SpaceNode &snode = *CTX_wm_space_node(C);
        const bNodeTree &ntree = *snode.edittree;
        const int index_in_tree = POINTER_AS_INT(argN);
        ntree.ensure_topology_cache();
        return node_socket_get_tooltip(&snode, ntree, *ntree.all_sockets()[index_in_tree]);
      },
      POINTER_FROM_INT(sock.index_in_tree()),
      nullptr,
      nullptr);
}

void node_socket_add_tooltip(const bNodeTree &ntree, const bNodeSocket &sock, uiLayout &layout)
{
  struct SocketTooltipData {
    const bNodeTree *ntree;
    const bNodeSocket *socket;
  };

  SocketTooltipData *data = MEM_cnew<SocketTooltipData>(__func__);
  data->ntree = &ntree;
  data->socket = &sock;

  uiLayoutSetTooltipFunc(
      &layout,
      [](bContext *C, void *argN, const char * /*tip*/) {
        SocketTooltipData *data = static_cast<SocketTooltipData *>(argN);
        const SpaceNode *snode = CTX_wm_space_node(C);
        return node_socket_get_tooltip(snode, *data->ntree, *data->socket);
      },
      data,
      MEM_dupallocN,
      MEM_freeN);
}

static void node_socket_draw_nested(const bContext &C,
                                    const bNodeTree &ntree,
                                    PointerRNA &node_ptr,
                                    uiBlock &block,
                                    const bNodeSocket &sock,
                                    const uint pos_id,
                                    const uint col_id,
                                    const uint shape_id,
                                    const uint size_id,
                                    const uint outline_col_id,
                                    const float size,
                                    const bool selected)
{
  const float2 location = sock.runtime->location;

  float color[4];
  float outline_color[4];
  node_socket_color_get(C, ntree, node_ptr, sock, color);
  node_socket_outline_color_get(selected, sock.type, outline_color);

  node_socket_draw(sock,
                   color,
                   outline_color,
                   size,
                   location.x,
                   location.y,
                   pos_id,
                   col_id,
                   shape_id,
                   size_id,
                   outline_col_id);

<<<<<<< HEAD
  if (node_socket_has_tooltip(ntree, sock)) {
    node_socket_tooltip_set(block, sock.index_in_tree(), location, float2(size, size));
  }
=======
  /* Ideally sockets themselves should be buttons, but they aren't currently. So add an invisible
   * button on top of them for the tooltip. */
  const eUIEmbossType old_emboss = UI_block_emboss_get(&block);
  UI_block_emboss_set(&block, UI_EMBOSS_NONE);
  uiBut *but = uiDefIconBut(&block,
                            UI_BTYPE_BUT,
                            0,
                            ICON_NONE,
                            location.x - size / 2.0f,
                            location.y - size / 2.0f,
                            size,
                            size,
                            nullptr,
                            0,
                            0,
                            nullptr);

  UI_but_func_tooltip_set(
      but,
      [](bContext *C, void *argN, const char * /*tip*/) {
        const SpaceNode &snode = *CTX_wm_space_node(C);
        const bNodeTree &ntree = *snode.edittree;
        const int index_in_tree = POINTER_AS_INT(argN);
        ntree.ensure_topology_cache();
        return node_socket_get_tooltip(&snode, ntree, *ntree.all_sockets()[index_in_tree]);
      },
      POINTER_FROM_INT(sock.index_in_tree()),
      nullptr);
  /* Disable the button so that clicks on it are ignored the link operator still works. */
  UI_but_flag_enable(but, UI_BUT_DISABLED);
  UI_block_emboss_set(&block, old_emboss);
>>>>>>> 19e94bf9
}

void node_socket_draw(bNodeSocket *sock, const rcti *rect, const float color[4], float scale)
{
  const float size = NODE_SOCKSIZE_DRAW_MULIPLIER * NODE_SOCKSIZE * scale;
  rcti draw_rect = *rect;
  float outline_color[4] = {0};

  node_socket_outline_color_get(sock->flag & SELECT, sock->type, outline_color);

  BLI_rcti_resize(&draw_rect, size, size);

  GPUVertFormat *format = immVertexFormat();
  uint pos_id = GPU_vertformat_attr_add(format, "pos", GPU_COMP_F32, 2, GPU_FETCH_FLOAT);
  uint col_id = GPU_vertformat_attr_add(format, "color", GPU_COMP_F32, 4, GPU_FETCH_FLOAT);
  uint shape_id = GPU_vertformat_attr_add(format, "flags", GPU_COMP_U32, 1, GPU_FETCH_INT);
  uint size_id = GPU_vertformat_attr_add(format, "size", GPU_COMP_F32, 1, GPU_FETCH_FLOAT);
  uint outline_col_id = GPU_vertformat_attr_add(
      format, "outlineColor", GPU_COMP_F32, 4, GPU_FETCH_FLOAT);

  eGPUBlend state = GPU_blend_get();
  GPU_blend(GPU_BLEND_ALPHA);
  GPU_program_point_size(true);

  immBindBuiltinProgram(GPU_SHADER_KEYFRAME_SHAPE);
  immUniform1f("outline_scale", NODE_SOCK_OUTLINE_SCALE);
  immUniform2f("ViewportSize", -1.0f, -1.0f);

  /* Single point. */
  immBegin(GPU_PRIM_POINTS, 1);
  node_socket_draw(*sock,
                   color,
                   outline_color,
                   BLI_rcti_size_y(&draw_rect),
                   BLI_rcti_cent_x(&draw_rect),
                   BLI_rcti_cent_y(&draw_rect),
                   pos_id,
                   col_id,
                   shape_id,
                   size_id,
                   outline_col_id);
  immEnd();

  immUnbindProgram();
  GPU_program_point_size(false);

  /* Restore. */
  GPU_blend(state);
}

static void node_draw_preview_background(rctf *rect)
{
  GPUVertFormat *format = immVertexFormat();
  uint pos = GPU_vertformat_attr_add(format, "pos", GPU_COMP_F32, 2, GPU_FETCH_FLOAT);

  immBindBuiltinProgram(GPU_SHADER_2D_CHECKER);

  /* Drawing the checkerboard. */
  const float checker_dark = UI_ALPHA_CHECKER_DARK / 255.0f;
  const float checker_light = UI_ALPHA_CHECKER_LIGHT / 255.0f;
  immUniform4f("color1", checker_dark, checker_dark, checker_dark, 1.0f);
  immUniform4f("color2", checker_light, checker_light, checker_light, 1.0f);
  immUniform1i("size", 8);
  immRectf(pos, rect->xmin, rect->ymin, rect->xmax, rect->ymax);
  immUnbindProgram();
}

/* Not a callback. */
static void node_draw_preview(const Scene *scene, ImBuf *preview, rctf *prv)
{
  float xrect = BLI_rctf_size_x(prv);
  float yrect = BLI_rctf_size_y(prv);
  float xscale = xrect / float(preview->x);
  float yscale = yrect / float(preview->y);
  float scale;

  /* Uniform scale and offset. */
  rctf draw_rect = *prv;
  if (xscale < yscale) {
    float offset = 0.5f * (yrect - float(preview->y) * xscale);
    draw_rect.ymin += offset;
    draw_rect.ymax -= offset;
    scale = xscale;
  }
  else {
    float offset = 0.5f * (xrect - float(preview->x) * yscale);
    draw_rect.xmin += offset;
    draw_rect.xmax -= offset;
    scale = yscale;
  }

  node_draw_preview_background(&draw_rect);

  GPU_blend(GPU_BLEND_ALPHA);
  /* Premul graphics. */
  GPU_blend(GPU_BLEND_ALPHA);

  ED_draw_imbuf(preview,
                draw_rect.xmin,
                draw_rect.ymin,
                false,
                &scene->view_settings,
                &scene->display_settings,
                scale,
                scale);

  GPU_blend(GPU_BLEND_NONE);

  float black[4] = {0.0f, 0.0f, 0.0f, 1.0f};
  UI_draw_roundbox_corner_set(UI_CNR_ALL);
  const float outline_width = 1.0f;
  draw_rect.xmin -= outline_width;
  draw_rect.xmax += outline_width;
  draw_rect.ymin -= outline_width;
  draw_rect.ymax += outline_width;
  UI_draw_roundbox_4fv(&draw_rect, false, BASIS_RAD / 2, black);
}

/* Common handle function for operator buttons that need to select the node first. */
static void node_toggle_button_cb(bContext *C, void *node_argv, void *op_argv)
{
  SpaceNode &snode = *CTX_wm_space_node(C);
  bNodeTree &node_tree = *snode.edittree;
  bNode &node = *node_tree.node_by_id(POINTER_AS_INT(node_argv));
  const char *opname = (const char *)op_argv;

  /* Select & activate only the button's node. */
  node_select_single(*C, node);

  WM_operator_name_call(C, opname, WM_OP_INVOKE_DEFAULT, nullptr, nullptr);
}

static void node_draw_shadow(const SpaceNode &snode,
                             const bNode &node,
                             const float radius,
                             const float alpha)
{
  const rctf &rct = node.runtime->totr;
  UI_draw_roundbox_corner_set(UI_CNR_ALL);

  const float shadow_width = 0.6f * U.widget_unit;
  const float shadow_alpha = 0.5f * alpha;

  ui_draw_dropshadow(&rct, radius, shadow_width, snode.runtime->aspect, shadow_alpha);

  /* Outline emphasis. Slight darkening _inside_ the outline. */
  const float color[4] = {0.0f, 0.0f, 0.0f, 0.4f};
  rctf rect{};
  rect.xmin = rct.xmin - 0.5f;
  rect.xmax = rct.xmax + 0.5f;
  rect.ymin = rct.ymin - 0.5f;
  rect.ymax = rct.ymax + 0.5f;
  UI_draw_roundbox_4fv(&rect, false, radius + 0.5f, color);
}

static void node_draw_sockets(const View2D &v2d,
                              const bContext &C,
                              const bNodeTree &ntree,
                              const bNode &node,
                              uiBlock &block,
                              const bool draw_outputs,
                              const bool select_all)
{
  if (node.input_sockets().is_empty() && node.output_sockets().is_empty()) {
    return;
  }

  bool selected = false;

  GPUVertFormat *format = immVertexFormat();
  uint pos_id = GPU_vertformat_attr_add(format, "pos", GPU_COMP_F32, 2, GPU_FETCH_FLOAT);
  uint col_id = GPU_vertformat_attr_add(format, "color", GPU_COMP_F32, 4, GPU_FETCH_FLOAT);
  uint shape_id = GPU_vertformat_attr_add(format, "flags", GPU_COMP_U32, 1, GPU_FETCH_INT);
  uint size_id = GPU_vertformat_attr_add(format, "size", GPU_COMP_F32, 1, GPU_FETCH_FLOAT);
  uint outline_col_id = GPU_vertformat_attr_add(
      format, "outlineColor", GPU_COMP_F32, 4, GPU_FETCH_FLOAT);

  GPU_blend(GPU_BLEND_ALPHA);
  GPU_program_point_size(true);
  immBindBuiltinProgram(GPU_SHADER_KEYFRAME_SHAPE);
  immUniform1f("outline_scale", NODE_SOCK_OUTLINE_SCALE);
  immUniform2f("ViewportSize", -1.0f, -1.0f);

  /* Set handle size. */
  const float socket_draw_size = NODE_SOCKSIZE * NODE_SOCKSIZE_DRAW_MULIPLIER;
  float scale;
  UI_view2d_scale_get(&v2d, &scale, nullptr);
  scale *= socket_draw_size;

  if (!select_all) {
    immBeginAtMost(GPU_PRIM_POINTS, node.input_sockets().size() + node.output_sockets().size());
  }

  PointerRNA node_ptr = RNA_pointer_create(
      &const_cast<ID &>(ntree.id), &RNA_Node, &const_cast<bNode &>(node));

  /* Socket inputs. */
  int selected_input_len = 0;
  for (const bNodeSocket *sock : node.input_sockets()) {
    /* In "hidden" nodes: draw sockets even when panels are collapsed. */
    if (!node.is_socket_icon_drawn(*sock)) {
      continue;
    }
    if (select_all || (sock->flag & SELECT)) {
      if (!(sock->flag & SOCK_MULTI_INPUT)) {
        /* Don't add multi-input sockets here since they are drawn in a different batch. */
        selected_input_len++;
      }
      continue;
    }
    /* Don't draw multi-input sockets here since they are drawn in a different batch. */
    if (sock->flag & SOCK_MULTI_INPUT) {
      continue;
    }

    node_socket_draw_nested(C,
                            ntree,
                            node_ptr,
                            block,
                            *sock,
                            pos_id,
                            col_id,
                            shape_id,
                            size_id,
                            outline_col_id,
                            scale,
                            selected);
  }

  /* Socket outputs. */
  int selected_output_len = 0;
  if (draw_outputs) {
    for (const bNodeSocket *sock : node.output_sockets()) {
      /* In "hidden" nodes: draw sockets even when panels are collapsed. */
      if (!node.is_socket_icon_drawn(*sock)) {
        continue;
      }
      if (select_all || (sock->flag & SELECT)) {
        selected_output_len++;
        continue;
      }

      node_socket_draw_nested(C,
                              ntree,
                              node_ptr,
                              block,
                              *sock,
                              pos_id,
                              col_id,
                              shape_id,
                              size_id,
                              outline_col_id,
                              scale,
                              selected);
    }
  }

  if (!select_all) {
    immEnd();
  }

  /* Go back and draw selected sockets. */
  if (selected_input_len + selected_output_len > 0) {
    /* Outline for selected sockets. */

    selected = true;

    immBegin(GPU_PRIM_POINTS, selected_input_len + selected_output_len);

    if (selected_input_len) {
      /* Socket inputs. */
      for (const bNodeSocket *sock : node.input_sockets()) {
        if (!node.is_socket_icon_drawn(*sock)) {
          continue;
        }
        /* Don't draw multi-input sockets here since they are drawn in a different batch. */
        if (sock->flag & SOCK_MULTI_INPUT) {
          continue;
        }
        if (select_all || (sock->flag & SELECT)) {
          node_socket_draw_nested(C,
                                  ntree,
                                  node_ptr,
                                  block,
                                  *sock,
                                  pos_id,
                                  col_id,
                                  shape_id,
                                  size_id,
                                  outline_col_id,
                                  scale,
                                  selected);
          if (--selected_input_len == 0) {
            /* Stop as soon as last one is drawn. */
            break;
          }
        }
      }
    }

    if (selected_output_len) {
      /* Socket outputs. */
      for (const bNodeSocket *sock : node.output_sockets()) {
        if (!node.is_socket_icon_drawn(*sock)) {
          continue;
        }
        if (select_all || (sock->flag & SELECT)) {
          node_socket_draw_nested(C,
                                  ntree,
                                  node_ptr,
                                  block,
                                  *sock,
                                  pos_id,
                                  col_id,
                                  shape_id,
                                  size_id,
                                  outline_col_id,
                                  scale,
                                  selected);
          if (--selected_output_len == 0) {
            /* Stop as soon as last one is drawn. */
            break;
          }
        }
      }
    }

    immEnd();
  }

  immUnbindProgram();

  GPU_program_point_size(false);
  GPU_blend(GPU_BLEND_NONE);

  /* Draw multi-input sockets after the others because they are drawn with `UI_draw_roundbox`
   * rather than with `GL_POINT`. */
  for (const bNodeSocket *socket : node.input_sockets()) {
    if (!node.is_socket_icon_drawn(*socket)) {
      continue;
    }
    if (!(socket->flag & SOCK_MULTI_INPUT)) {
      continue;
    }

    const bool is_node_hidden = (node.flag & NODE_HIDDEN);
    const float width = 0.5f * socket_draw_size;
    float height = is_node_hidden ? width : node_socket_calculate_height(*socket) - width;

    float color[4];
    float outline_color[4];
    node_socket_color_get(C, ntree, node_ptr, *socket, color);
    node_socket_outline_color_get(socket->flag & SELECT, socket->type, outline_color);

    const int index_in_tree = socket->index_in_tree();
    const float2 location = socket->runtime->location;
    const float2 draw_size(width, height);
    const float2 tooltip_size(scale, height * 2.0f - socket_draw_size + scale);
    const bool has_tooltip = node_socket_has_tooltip(ntree, *socket);
    node_socket_draw_multi_input(block,
                                 index_in_tree,
                                 location,
                                 draw_size,
                                 color,
                                 outline_color,
                                 tooltip_size,
                                 has_tooltip);
  }
}

static void node_panel_toggle_button_cb(bContext *C, void *panel_state_argv, void *ntree_argv)
{
  Main *bmain = CTX_data_main(C);
  bNodePanelState *panel_state = static_cast<bNodePanelState *>(panel_state_argv);
  bNodeTree *ntree = static_cast<bNodeTree *>(ntree_argv);

  panel_state->flag ^= NODE_PANEL_COLLAPSED;

  ED_node_tree_propagate_change(C, bmain, ntree);
}

/* Draw panel backgrounds first, so other node elements can be rendered on top. */
static void node_draw_panels_background(const bNode &node, uiBlock &block)
{
  namespace nodes = blender::nodes;

  BLI_assert(is_node_panels_supported(node));
  BLI_assert(node.runtime->panels.size() == node.panel_states().size());

  const nodes::NodeDeclaration &decl = *node.declaration();
  const rctf &rct = node.runtime->totr;
  float color_panel[4];
  UI_GetThemeColorShade4fv(TH_NODE, -15, color_panel);

  /* True if the last panel is open, draw bottom gap as background. */
  bool is_last_panel_visible = false;
  float last_panel_content_y = 0.0f;

  int panel_i = 0;
  for (const nodes::ItemDeclarationPtr &item_decl : decl.items) {
    const nodes::PanelDeclaration *panel_decl = dynamic_cast<nodes::PanelDeclaration *>(
        item_decl.get());
    if (panel_decl == nullptr) {
      /* Not a panel. */
      continue;
    }

    const bNodePanelState &state = node.panel_states()[panel_i];
    const bke::bNodePanelRuntime &runtime = node.runtime->panels[panel_i];

    /* Don't draw hidden or collapsed panels. */
    const bool is_background_visible = state.has_visible_content() &&
                                       !(state.is_collapsed() || state.is_parent_collapsed());
    is_last_panel_visible = is_background_visible;
    last_panel_content_y = runtime.max_content_y;
    if (!is_background_visible) {
      ++panel_i;
      continue;
    }

    UI_block_emboss_set(&block, UI_EMBOSS_NONE);

    /* Panel background. */
    const rctf content_rect = {rct.xmin, rct.xmax, runtime.min_content_y, runtime.max_content_y};
    UI_draw_roundbox_corner_set(UI_CNR_NONE);
    UI_draw_roundbox_4fv(&content_rect, true, BASIS_RAD, color_panel);

    UI_block_emboss_set(&block, UI_EMBOSS);

    ++panel_i;
  }

  /* If last item is an open panel, extend the panel background to cover the bottom border. */
  if (is_last_panel_visible) {
    UI_block_emboss_set(&block, UI_EMBOSS_NONE);

    const rctf content_rect = {rct.xmin, rct.xmax, rct.ymin, last_panel_content_y};
    UI_draw_roundbox_corner_set(UI_CNR_BOTTOM_RIGHT | UI_CNR_BOTTOM_LEFT);
    UI_draw_roundbox_4fv(&content_rect, true, BASIS_RAD, color_panel);

    UI_block_emboss_set(&block, UI_EMBOSS);
  }
}

static void node_draw_panels(bNodeTree &ntree, const bNode &node, uiBlock &block)
{
  namespace nodes = blender::nodes;

  BLI_assert(is_node_panels_supported(node));
  BLI_assert(node.runtime->panels.size() == node.panel_states().size());

  const nodes::NodeDeclaration &decl = *node.declaration();
  const rctf &rct = node.runtime->totr;

  int panel_i = 0;
  for (const nodes::ItemDeclarationPtr &item_decl : decl.items) {
    const nodes::PanelDeclaration *panel_decl = dynamic_cast<nodes::PanelDeclaration *>(
        item_decl.get());
    if (panel_decl == nullptr) {
      /* Not a panel. */
      continue;
    }

    const bNodePanelState &state = node.panel_states()[panel_i];
    /* Don't draw hidden panels. */
    const bool is_header_visible = state.has_visible_content() && !state.is_parent_collapsed();
    if (!is_header_visible) {
      ++panel_i;
      continue;
    }
    const bke::bNodePanelRuntime &runtime = node.runtime->panels[panel_i];

    const rctf rect = {
        rct.xmin,
        rct.xmax,
        runtime.location_y - NODE_DYS,
        runtime.location_y + NODE_DYS,
    };

    UI_block_emboss_set(&block, UI_EMBOSS_NONE);

    /* Collapse/expand icon. */
    const int but_size = U.widget_unit * 0.8f;
    uiDefIconBut(&block,
                 UI_BTYPE_BUT_TOGGLE,
                 0,
                 state.is_collapsed() ? ICON_RIGHTARROW : ICON_DOWNARROW_HLT,
                 rct.xmin + (NODE_MARGIN_X / 3),
                 runtime.location_y - but_size / 2,
                 but_size,
                 but_size,
                 nullptr,
                 0.0f,
                 0.0f,
                 "");

    /* Panel label. */
    uiBut *but = uiDefBut(&block,
                          UI_BTYPE_LABEL,
                          0,
                          IFACE_(panel_decl->name.c_str()),
                          int(rct.xmin + NODE_MARGIN_X + 0.4f),
                          int(runtime.location_y - NODE_DYS),
                          short(rct.xmax - rct.xmin - (30.0f * UI_SCALE_FAC)),
                          short(NODE_DY),
                          nullptr,
                          0,
                          0,
                          "");
    if (node.flag & NODE_MUTED) {
      UI_but_flag_enable(but, UI_BUT_INACTIVE);
    }

    /* Invisible button covering the entire header for collapsing/expanding. */
    const int header_but_margin = NODE_MARGIN_X / 3;
    but = uiDefIconBut(&block,
                       UI_BTYPE_BUT_TOGGLE,
                       0,
                       ICON_NONE,
                       rect.xmin + header_but_margin,
                       rect.ymin,
                       std::max(int(rect.xmax - rect.xmin - 2 * header_but_margin), 0),
                       rect.ymax - rect.ymin,
                       nullptr,
                       0.0f,
                       0.0f,
                       "");
    UI_but_func_pushed_state_set(but, [&state](const uiBut &) { return state.is_collapsed(); });
    UI_but_func_set(
        but, node_panel_toggle_button_cb, const_cast<bNodePanelState *>(&state), &ntree);

    UI_block_emboss_set(&block, UI_EMBOSS);

    ++panel_i;
  }
}

static int node_error_type_to_icon(const geo_log::NodeWarningType type)
{
  switch (type) {
    case geo_log::NodeWarningType::Error:
      return ICON_ERROR;
    case geo_log::NodeWarningType::Warning:
      return ICON_ERROR;
    case geo_log::NodeWarningType::Info:
      return ICON_INFO;
  }

  BLI_assert(false);
  return ICON_ERROR;
}

static uint8_t node_error_type_priority(const geo_log::NodeWarningType type)
{
  switch (type) {
    case geo_log::NodeWarningType::Error:
      return 3;
    case geo_log::NodeWarningType::Warning:
      return 2;
    case geo_log::NodeWarningType::Info:
      return 1;
  }

  BLI_assert(false);
  return 0;
}

static geo_log::NodeWarningType node_error_highest_priority(Span<geo_log::NodeWarning> warnings)
{
  uint8_t highest_priority = 0;
  geo_log::NodeWarningType highest_priority_type = geo_log::NodeWarningType::Info;
  for (const geo_log::NodeWarning &warning : warnings) {
    const uint8_t priority = node_error_type_priority(warning.type);
    if (priority > highest_priority) {
      highest_priority = priority;
      highest_priority_type = warning.type;
    }
  }
  return highest_priority_type;
}

struct NodeErrorsTooltipData {
  Span<geo_log::NodeWarning> warnings;
};

static std::string node_errors_tooltip_fn(bContext * /*C*/, void *argN, const char * /*tip*/)
{
  NodeErrorsTooltipData &data = *(NodeErrorsTooltipData *)argN;

  std::string complete_string;

  for (const geo_log::NodeWarning &warning : data.warnings.drop_back(1)) {
    complete_string += warning.message;
    /* Adding the period is not ideal for multi-line messages, but it is consistent
     * with other tooltip implementations in Blender, so it is added here. */
    complete_string += '.';
    complete_string += '\n';
  }

  /* Let the tooltip system automatically add the last period. */
  complete_string += data.warnings.last().message;

  return complete_string;
}

#define NODE_HEADER_ICON_SIZE (0.8f * U.widget_unit)

static void node_add_unsupported_compositor_operation_error_message_button(const bNode &node,
                                                                           uiBlock &block,
                                                                           const rctf &rect,
                                                                           float &icon_offset)
{
  icon_offset -= NODE_HEADER_ICON_SIZE;
  UI_block_emboss_set(&block, UI_EMBOSS_NONE);
  uiDefIconBut(&block,
               UI_BTYPE_BUT,
               0,
               ICON_ERROR,
               icon_offset,
               rect.ymax - NODE_DY,
               NODE_HEADER_ICON_SIZE,
               UI_UNIT_Y,
               nullptr,
               0,
               0,
               TIP_(node.typeinfo->realtime_compositor_unsupported_message));
  UI_block_emboss_set(&block, UI_EMBOSS);
}

static void node_add_error_message_button(const TreeDrawContext &tree_draw_ctx,
                                          const bNode &node,
                                          uiBlock &block,
                                          const rctf &rect,
                                          float &icon_offset)
{
  if (tree_draw_ctx.used_by_realtime_compositor &&
      node.typeinfo->realtime_compositor_unsupported_message)
  {
    node_add_unsupported_compositor_operation_error_message_button(node, block, rect, icon_offset);
    return;
  }

  geo_log::GeoTreeLog *geo_tree_log = [&]() -> geo_log::GeoTreeLog * {
    const bNodeTreeZones *zones = node.owner_tree().zones();
    if (!zones) {
      return nullptr;
    }
    const bNodeTreeZone *zone = zones->get_zone_by_node(node.identifier);
    if (zone && ELEM(&node, zone->input_node, zone->output_node)) {
      zone = zone->parent_zone;
    }
    return tree_draw_ctx.geo_log_by_zone.lookup_default(zone, nullptr);
  }();

  Span<geo_log::NodeWarning> warnings;
  if (geo_tree_log) {
    geo_log::GeoNodeLog *node_log = geo_tree_log->nodes.lookup_ptr(node.identifier);
    if (node_log != nullptr) {
      warnings = node_log->warnings;
    }
  }
  if (warnings.is_empty()) {
    return;
  }

  const geo_log::NodeWarningType display_type = node_error_highest_priority(warnings);
  NodeErrorsTooltipData *tooltip_data = MEM_new<NodeErrorsTooltipData>(__func__);
  tooltip_data->warnings = warnings;

  icon_offset -= NODE_HEADER_ICON_SIZE;
  UI_block_emboss_set(&block, UI_EMBOSS_NONE);
  uiBut *but = uiDefIconBut(&block,
                            UI_BTYPE_BUT,
                            0,
                            node_error_type_to_icon(display_type),
                            icon_offset,
                            rect.ymax - NODE_DY,
                            NODE_HEADER_ICON_SIZE,
                            UI_UNIT_Y,
                            nullptr,
                            0,
                            0,
                            nullptr);
  UI_but_func_tooltip_set(but, node_errors_tooltip_fn, tooltip_data, [](void *arg) {
    MEM_delete(static_cast<NodeErrorsTooltipData *>(arg));
  });
  UI_block_emboss_set(&block, UI_EMBOSS);
}

static std::optional<std::chrono::nanoseconds> geo_node_get_execution_time(
    const TreeDrawContext &tree_draw_ctx, const SpaceNode &snode, const bNode &node)
{
  const bNodeTree &ntree = *snode.edittree;

  geo_log::GeoTreeLog *tree_log = [&]() -> geo_log::GeoTreeLog * {
    const bNodeTreeZones *zones = ntree.zones();
    if (!zones) {
      return nullptr;
    }
    const bNodeTreeZone *zone = zones->get_zone_by_node(node.identifier);
    return tree_draw_ctx.geo_log_by_zone.lookup_default(zone, nullptr);
  }();

  if (tree_log == nullptr) {
    return std::nullopt;
  }
  if (node.type == NODE_GROUP_OUTPUT) {
    return tree_log->run_time_sum;
  }
  if (node.is_frame()) {
    /* Could be cached in the future if this recursive code turns out to be slow. */
    std::chrono::nanoseconds run_time{0};
    bool found_node = false;

    for (const bNode *tnode : node.direct_children_in_frame()) {
      if (tnode->is_frame()) {
        std::optional<std::chrono::nanoseconds> sub_frame_run_time = geo_node_get_execution_time(
            tree_draw_ctx, snode, *tnode);
        if (sub_frame_run_time.has_value()) {
          run_time += *sub_frame_run_time;
          found_node = true;
        }
      }
      else {
        if (const geo_log::GeoNodeLog *node_log = tree_log->nodes.lookup_ptr_as(tnode->identifier))
        {
          found_node = true;
          run_time += node_log->run_time;
        }
      }
    }
    if (found_node) {
      return run_time;
    }
    return std::nullopt;
  }
  if (const geo_log::GeoNodeLog *node_log = tree_log->nodes.lookup_ptr(node.identifier)) {
    return node_log->run_time;
  }
  return std::nullopt;
}

/* Create node key instance, assuming the node comes from the currently edited node tree. */
static bNodeInstanceKey current_node_instance_key(const SpaceNode &snode, const bNode &node)
{
  const bNodeTreePath *path = static_cast<const bNodeTreePath *>(snode.treepath.last);

  /* Some code in this file checks for the non-null elements of the tree path. However, if we did
   * iterate into a node it is expected that there is a tree, and it should be in the path.
   * Otherwise something else went wrong. */
  BLI_assert(path);

  /* Assume that the currently editing tree is the last in the path. */
  BLI_assert(snode.edittree == path->nodetree);

  return BKE_node_instance_key(path->parent_key, snode.edittree, &node);
}

static std::optional<std::chrono::nanoseconds> compositor_accumulate_frame_node_execution_time(
    const TreeDrawContext &tree_draw_ctx, const SpaceNode &snode, const bNode &node)
{
  BLI_assert(tree_draw_ctx.compositor_per_node_execution_time);

  timeit::Nanoseconds frame_execution_time(0);
  bool has_any_execution_time = false;

  for (const bNode *current_node : node.direct_children_in_frame()) {
    const bNodeInstanceKey key = current_node_instance_key(snode, *current_node);
    if (const timeit::Nanoseconds *node_execution_time =
            tree_draw_ctx.compositor_per_node_execution_time->lookup_ptr(key))
    {
      frame_execution_time += *node_execution_time;
      has_any_execution_time = true;
    }
  }

  if (!has_any_execution_time) {
    return std::nullopt;
  }

  return frame_execution_time;
}

static std::optional<std::chrono::nanoseconds> compositor_node_get_execution_time(
    const TreeDrawContext &tree_draw_ctx, const SpaceNode &snode, const bNode &node)
{
  BLI_assert(tree_draw_ctx.compositor_per_node_execution_time);

  /* For the frame nodes accumulate execution time of its children. */
  if (node.is_frame()) {
    return compositor_accumulate_frame_node_execution_time(tree_draw_ctx, snode, node);
  }

  /* For other nodes simply lookup execution time.
   * The group node instances have their own entries in the execution times map. */
  const bNodeInstanceKey key = current_node_instance_key(snode, node);
  if (const timeit::Nanoseconds *execution_time =
          tree_draw_ctx.compositor_per_node_execution_time->lookup_ptr(key))
  {
    return *execution_time;
  }

  return std::nullopt;
}

static std::optional<std::chrono::nanoseconds> node_get_execution_time(
    const TreeDrawContext &tree_draw_ctx, const SpaceNode &snode, const bNode &node)
{
  switch (snode.edittree->type) {
    case NTREE_GEOMETRY:
      return geo_node_get_execution_time(tree_draw_ctx, snode, node);
    case NTREE_COMPOSIT:
      return compositor_node_get_execution_time(tree_draw_ctx, snode, node);
  }
  return std::nullopt;
}

static std::string node_get_execution_time_label(TreeDrawContext &tree_draw_ctx,
                                                 const SpaceNode &snode,
                                                 const bNode &node)
{
  const std::optional<std::chrono::nanoseconds> exec_time = node_get_execution_time(
      tree_draw_ctx, snode, node);

  if (!exec_time.has_value()) {
    return std::string("");
  }

  const uint64_t exec_time_us =
      std::chrono::duration_cast<std::chrono::microseconds>(*exec_time).count();

  /* Don't show time if execution time is 0 microseconds. */
  if (exec_time_us == 0) {
    return std::string("-");
  }
  if (exec_time_us < 100) {
    return std::string("< 0.1 ms");
  }

  int precision = 0;
  /* Show decimal if value is below 1ms */
  if (exec_time_us < 1000) {
    precision = 2;
  }
  else if (exec_time_us < 10000) {
    precision = 1;
  }

  std::stringstream stream;
  stream << std::fixed << std::setprecision(precision) << (exec_time_us / 1000.0f);
  return stream.str() + " ms";
}

struct NamedAttributeTooltipArg {
  Map<StringRefNull, geo_log::NamedAttributeUsage> usage_by_attribute;
};

static std::string named_attribute_tooltip(bContext * /*C*/, void *argN, const char * /*tip*/)
{
  NamedAttributeTooltipArg &arg = *static_cast<NamedAttributeTooltipArg *>(argN);

  std::stringstream ss;
  ss << TIP_("Accessed named attributes:") << "\n";

  struct NameWithUsage {
    StringRefNull name;
    geo_log::NamedAttributeUsage usage;
  };

  Vector<NameWithUsage> sorted_used_attribute;
  for (auto &&item : arg.usage_by_attribute.items()) {
    sorted_used_attribute.append({item.key, item.value});
  }
  std::sort(sorted_used_attribute.begin(),
            sorted_used_attribute.end(),
            [](const NameWithUsage &a, const NameWithUsage &b) {
              return BLI_strcasecmp_natural(a.name.c_str(), b.name.c_str()) < 0;
            });

  for (const NameWithUsage &attribute : sorted_used_attribute) {
    const StringRefNull name = attribute.name;
    const geo_log::NamedAttributeUsage usage = attribute.usage;
    ss << fmt::format(TIP_("  \u2022 \"{}\": "), name);
    Vector<std::string> usages;
    if ((usage & geo_log::NamedAttributeUsage::Read) != geo_log::NamedAttributeUsage::None) {
      usages.append(TIP_("read"));
    }
    if ((usage & geo_log::NamedAttributeUsage::Write) != geo_log::NamedAttributeUsage::None) {
      usages.append(TIP_("write"));
    }
    if ((usage & geo_log::NamedAttributeUsage::Remove) != geo_log::NamedAttributeUsage::None) {
      usages.append(TIP_("remove"));
    }
    for (const int i : usages.index_range()) {
      ss << usages[i];
      if (i < usages.size() - 1) {
        ss << ", ";
      }
    }
    ss << "\n";
  }
  ss << "\n";
  ss << TIP_(
      "Attributes with these names used within the group may conflict with existing attributes");
  return ss.str();
}

static NodeExtraInfoRow row_from_used_named_attribute(
    const Map<StringRefNull, geo_log::NamedAttributeUsage> &usage_by_attribute_name)
{
  const int attributes_num = usage_by_attribute_name.size();

  NodeExtraInfoRow row;
  row.text = std::to_string(attributes_num) +
             (attributes_num == 1 ? RPT_(" Named Attribute") : RPT_(" Named Attributes"));
  row.icon = ICON_SPREADSHEET;
  row.tooltip_fn = named_attribute_tooltip;
  row.tooltip_fn_arg = new NamedAttributeTooltipArg{usage_by_attribute_name};
  row.tooltip_fn_free_arg = [](void *arg) { delete static_cast<NamedAttributeTooltipArg *>(arg); };
  return row;
}

static std::optional<NodeExtraInfoRow> node_get_accessed_attributes_row(
    TreeDrawContext &tree_draw_ctx, const bNode &node)
{
  geo_log::GeoTreeLog *geo_tree_log = [&]() -> geo_log::GeoTreeLog * {
    const bNodeTreeZones *zones = node.owner_tree().zones();
    if (!zones) {
      return nullptr;
    }
    const bNodeTreeZone *zone = zones->get_zone_by_node(node.identifier);
    return tree_draw_ctx.geo_log_by_zone.lookup_default(zone, nullptr);
  }();
  if (geo_tree_log == nullptr) {
    return std::nullopt;
  }
  if (ELEM(node.type,
           GEO_NODE_STORE_NAMED_ATTRIBUTE,
           GEO_NODE_REMOVE_ATTRIBUTE,
           GEO_NODE_INPUT_NAMED_ATTRIBUTE))
  {
    /* Only show the overlay when the name is passed in from somewhere else. */
    for (const bNodeSocket *socket : node.input_sockets()) {
      if (STREQ(socket->name, "Name")) {
        if (!socket->is_directly_linked()) {
          return std::nullopt;
        }
      }
    }
  }
  geo_tree_log->ensure_used_named_attributes();
  geo_log::GeoNodeLog *node_log = geo_tree_log->nodes.lookup_ptr(node.identifier);
  if (node_log == nullptr) {
    return std::nullopt;
  }
  if (node_log->used_named_attributes.is_empty()) {
    return std::nullopt;
  }
  return row_from_used_named_attribute(node_log->used_named_attributes);
}

static std::optional<NodeExtraInfoRow> node_get_execution_time_label_row(
    TreeDrawContext &tree_draw_ctx, const SpaceNode &snode, const bNode &node)
{
  NodeExtraInfoRow row;
  row.text = node_get_execution_time_label(tree_draw_ctx, snode, node);
  if (row.text.empty()) {
    return std::nullopt;
  }
  row.tooltip = TIP_(
      "The execution time from the node tree's latest evaluation. For frame and group "
      "nodes, the time for all sub-nodes");
  row.icon = ICON_PREVIEW_RANGE;
  return row;
}

static void node_get_compositor_extra_info(TreeDrawContext &tree_draw_ctx,
                                           const SpaceNode &snode,
                                           const bNode &node,
                                           Vector<NodeExtraInfoRow> &rows)
{
  if (snode.overlay.flag & SN_OVERLAY_SHOW_TIMINGS) {
    std::optional<NodeExtraInfoRow> row = node_get_execution_time_label_row(
        tree_draw_ctx, snode, node);
    if (row.has_value()) {
      rows.append(std::move(*row));
    }
  }
}

static Vector<NodeExtraInfoRow> node_get_extra_info(const bContext &C,
                                                    TreeDrawContext &tree_draw_ctx,
                                                    const SpaceNode &snode,
                                                    const bNode &node)
{
  Vector<NodeExtraInfoRow> rows;

  if (node.typeinfo->get_extra_info) {
    nodes::NodeExtraInfoParams params{rows, node, C};
    node.typeinfo->get_extra_info(params);
  }

  if (node.typeinfo->deprecation_notice) {
    NodeExtraInfoRow row;
    row.text = IFACE_("Deprecated");
    row.icon = ICON_INFO;
    row.tooltip = TIP_(node.typeinfo->deprecation_notice);
    rows.append(std::move(row));
  }

  if (snode.edittree->type == NTREE_COMPOSIT) {
    node_get_compositor_extra_info(tree_draw_ctx, snode, node, rows);
    return rows;
  }

  if (!(snode.edittree->type == NTREE_GEOMETRY)) {
    /* Currently geometry and compositor nodes are the only nodes to have extra info per nodes. */
    return rows;
  }

  if (snode.overlay.flag & SN_OVERLAY_SHOW_NAMED_ATTRIBUTES) {
    if (std::optional<NodeExtraInfoRow> row = node_get_accessed_attributes_row(tree_draw_ctx,
                                                                               node))
    {
      rows.append(std::move(*row));
    }
  }

  if (snode.overlay.flag & SN_OVERLAY_SHOW_TIMINGS &&
      (ELEM(node.typeinfo->nclass, NODE_CLASS_GEOMETRY, NODE_CLASS_GROUP, NODE_CLASS_ATTRIBUTE) ||
       ELEM(node.type, NODE_FRAME, NODE_GROUP_OUTPUT)))
  {
    std::optional<NodeExtraInfoRow> row = node_get_execution_time_label_row(
        tree_draw_ctx, snode, node);
    if (row.has_value()) {
      rows.append(std::move(*row));
    }
  }

  geo_log::GeoTreeLog *tree_log = [&]() -> geo_log::GeoTreeLog * {
    const bNodeTreeZones *tree_zones = node.owner_tree().zones();
    if (!tree_zones) {
      return nullptr;
    }
    const bNodeTreeZone *zone = tree_zones->get_zone_by_node(node.identifier);
    return tree_draw_ctx.geo_log_by_zone.lookup_default(zone, nullptr);
  }();

  if (tree_log) {
    tree_log->ensure_debug_messages();
    const geo_log::GeoNodeLog *node_log = tree_log->nodes.lookup_ptr(node.identifier);
    if (node_log != nullptr) {
      for (const StringRef message : node_log->debug_messages) {
        NodeExtraInfoRow row;
        row.text = message;
        row.icon = ICON_INFO;
        rows.append(std::move(row));
      }
    }
  }

  return rows;
}

static void node_draw_extra_info_row(const bNode &node,
                                     uiBlock &block,
                                     const rctf &rect,
                                     const int row,
                                     const NodeExtraInfoRow &extra_info_row)
{
  const float but_icon_left = rect.xmin + 6.0f * UI_SCALE_FAC;
  const float but_icon_width = NODE_HEADER_ICON_SIZE * 0.8f;
  const float but_icon_right = but_icon_left + but_icon_width;

  UI_block_emboss_set(&block, UI_EMBOSS_NONE);
  uiBut *but_icon = uiDefIconBut(&block,
                                 UI_BTYPE_BUT,
                                 0,
                                 extra_info_row.icon,
                                 int(but_icon_left),
                                 int(rect.ymin + row * (20.0f * UI_SCALE_FAC)),
                                 but_icon_width,
                                 UI_UNIT_Y,
                                 nullptr,
                                 0,
                                 0,
                                 extra_info_row.tooltip);
  if (extra_info_row.tooltip_fn != nullptr) {
    UI_but_func_tooltip_set(but_icon,
                            extra_info_row.tooltip_fn,
                            extra_info_row.tooltip_fn_arg,
                            extra_info_row.tooltip_fn_free_arg);
  }
  UI_block_emboss_set(&block, UI_EMBOSS);

  const float but_text_left = but_icon_right + 6.0f * UI_SCALE_FAC;
  const float but_text_right = rect.xmax;
  const float but_text_width = but_text_right - but_text_left;

  uiBut *but_text = uiDefBut(&block,
                             UI_BTYPE_LABEL,
                             0,
                             extra_info_row.text.c_str(),
                             int(but_text_left),
                             int(rect.ymin + row * (20.0f * UI_SCALE_FAC)),
                             short(but_text_width),
                             short(NODE_DY),
                             nullptr,
                             0,
                             0,
                             "");

  if (node.flag & NODE_MUTED) {
    UI_but_flag_enable(but_text, UI_BUT_INACTIVE);
    UI_but_flag_enable(but_icon, UI_BUT_INACTIVE);
  }
}

static void node_draw_extra_info_panel_back(const bNode &node, const rctf &extra_info_rect)
{
  const rctf &node_rect = node.runtime->totr;
  rctf panel_back_rect = extra_info_rect;
  /* Extend the panel behind hidden nodes to accommodate the large rounded corners. */
  if (node.flag & NODE_HIDDEN) {
    panel_back_rect.ymin = BLI_rctf_cent_y(&node_rect);
  }

  ColorTheme4f color;
  if (node.flag & NODE_MUTED) {
    UI_GetThemeColorBlend4f(TH_BACK, TH_NODE, 0.2f, color);
  }
  else {
    UI_GetThemeColorBlend4f(TH_BACK, TH_NODE, 0.75f, color);
  }
  color.a -= 0.35f;

  ColorTheme4f color_outline;
  UI_GetThemeColorBlendShade4fv(TH_BACK, TH_NODE, 0.4f, -20, color_outline);

  const float outline_width = U.pixelsize;
  BLI_rctf_pad(&panel_back_rect, outline_width, outline_width);

  UI_draw_roundbox_corner_set(UI_CNR_TOP_LEFT | UI_CNR_TOP_RIGHT);
  UI_draw_roundbox_4fv_ex(
      &panel_back_rect, color, nullptr, 0.0f, color_outline, outline_width, BASIS_RAD);
}

static void node_draw_extra_info_panel(const bContext &C,
                                       TreeDrawContext &tree_draw_ctx,
                                       const SpaceNode &snode,
                                       const bNode &node,
                                       ImBuf *preview,
                                       uiBlock &block)
{
  const Scene *scene = CTX_data_scene(&C);
  if (!(snode.overlay.flag & SN_OVERLAY_SHOW_OVERLAYS)) {
    return;
  }
  if (preview && !(preview->x > 0 && preview->y > 0)) {
    /* If the preview has an non-drawable size, just don't draw it. */
    preview = nullptr;
  }
  Vector<NodeExtraInfoRow> extra_info_rows = node_get_extra_info(C, tree_draw_ctx, snode, node);
  if (extra_info_rows.is_empty() && !preview) {
    return;
  }

  const rctf &rct = node.runtime->totr;
  rctf extra_info_rect;

  if (node.is_frame()) {
    extra_info_rect.xmin = rct.xmin;
    extra_info_rect.xmax = rct.xmin + 95.0f * UI_SCALE_FAC;
    extra_info_rect.ymin = rct.ymin + 2.0f * UI_SCALE_FAC;
    extra_info_rect.ymax = rct.ymin + 2.0f * UI_SCALE_FAC;
  }
  else {
    const float padding = 3.0f * UI_SCALE_FAC;

    extra_info_rect.xmin = rct.xmin + padding;
    extra_info_rect.xmax = rct.xmax - padding;
    extra_info_rect.ymin = rct.ymax;
    extra_info_rect.ymax = rct.ymax + extra_info_rows.size() * (20.0f * UI_SCALE_FAC);

    float preview_height = 0.0f;
    rctf preview_rect;
    if (preview) {
      const float width = BLI_rctf_size_x(&extra_info_rect);
      if (preview->x > preview->y) {
        preview_height = (width - 2.0f * padding) * float(preview->y) / float(preview->x) +
                         2.0f * padding;
        preview_rect.ymin = extra_info_rect.ymin + padding;
        preview_rect.ymax = extra_info_rect.ymin + preview_height - padding;
        preview_rect.xmin = extra_info_rect.xmin + padding;
        preview_rect.xmax = extra_info_rect.xmax - padding;
        extra_info_rect.ymax += preview_height;
      }
      else {
        preview_height = width;
        const float preview_width = (width - 2.0f * padding) * float(preview->x) /
                                        float(preview->y) +
                                    2.0f * padding;
        preview_rect.ymin = extra_info_rect.ymin + padding;
        preview_rect.ymax = extra_info_rect.ymin + preview_height - padding;
        preview_rect.xmin = extra_info_rect.xmin + padding + (width - preview_width) / 2;
        preview_rect.xmax = extra_info_rect.xmax - padding - (width - preview_width) / 2;
        extra_info_rect.ymax += preview_height;
      }
    }

    node_draw_extra_info_panel_back(node, extra_info_rect);

    if (preview) {
      node_draw_preview(scene, preview, &preview_rect);
    }

    /* Resize the rect to draw the textual infos on top of the preview. */
    extra_info_rect.ymin += preview_height;
  }

  for (int row : extra_info_rows.index_range()) {
    node_draw_extra_info_row(node, block, extra_info_rect, row, extra_info_rows[row]);
  }
}

static void node_draw_basis(const bContext &C,
                            TreeDrawContext &tree_draw_ctx,
                            const View2D &v2d,
                            const SpaceNode &snode,
                            bNodeTree &ntree,
                            const bNode &node,
                            uiBlock &block,
                            bNodeInstanceKey key)
{
  const float iconbutw = NODE_HEADER_ICON_SIZE;
  const bool show_preview = (snode.overlay.flag & SN_OVERLAY_SHOW_OVERLAYS) &&
                            (snode.overlay.flag & SN_OVERLAY_SHOW_PREVIEWS) &&
                            (node.flag & NODE_PREVIEW) &&
                            (U.experimental.use_shader_node_previews ||
                             ntree.type != NTREE_SHADER);

  /* Skip if out of view. */
  rctf rect_with_preview = node.runtime->totr;
  if (show_preview) {
    rect_with_preview.ymax += NODE_WIDTH(node);
  }
  if (BLI_rctf_isect(&rect_with_preview, &v2d.cur, nullptr) == false) {
    UI_block_end(&C, &block);
    return;
  }

  /* Shadow. */
  if (!bke::all_zone_node_types().contains(node.type)) {
    node_draw_shadow(snode, node, BASIS_RAD, 1.0f);
  }

  const rctf &rct = node.runtime->totr;
  float color[4];
  int color_id = node_get_colorid(tree_draw_ctx, node);

  GPU_line_width(1.0f);

  /* Overlay atop the node. */
  {
    bool drawn_with_previews = false;

    if (show_preview) {
      bNodeInstanceHash *previews_compo = static_cast<bNodeInstanceHash *>(
          CTX_data_pointer_get(&C, "node_previews").data);
      NestedTreePreviews *previews_shader = tree_draw_ctx.nested_group_infos;

      if (previews_shader) {
        ImBuf *preview = node_preview_acquire_ibuf(ntree, *previews_shader, node);
        node_draw_extra_info_panel(C, tree_draw_ctx, snode, node, preview, block);
        node_release_preview_ibuf(*previews_shader);
        drawn_with_previews = true;
      }
      else if (previews_compo) {
        bNodePreview *preview_compositor = static_cast<bNodePreview *>(
            BKE_node_instance_hash_lookup(previews_compo, key));
        if (preview_compositor) {
          node_draw_extra_info_panel(
              C, tree_draw_ctx, snode, node, preview_compositor->ibuf, block);
          drawn_with_previews = true;
        }
      }
    }

    if (drawn_with_previews == false) {
      node_draw_extra_info_panel(C, tree_draw_ctx, snode, node, nullptr, block);
    }
  }

  const float padding = 0.5f;
  const float corner_radius = BASIS_RAD + padding;
  /* Header. */
  {
    /* Add some padding to prevent transparent gaps with the outline. */
    const rctf rect = {
        rct.xmin - padding,
        rct.xmax + padding,
        rct.ymax - NODE_DY - padding,
        rct.ymax + padding,
    };

    float color_header[4];

    /* Muted nodes get a mix of the background with the node color. */
    if (node.flag & NODE_MUTED) {
      UI_GetThemeColorBlend4f(TH_BACK, color_id, 0.1f, color_header);
    }
    else {
      UI_GetThemeColorBlend4f(TH_NODE, color_id, 0.4f, color_header);
    }

    UI_draw_roundbox_corner_set(UI_CNR_TOP_LEFT | UI_CNR_TOP_RIGHT);
    UI_draw_roundbox_4fv(&rect, true, corner_radius, color_header);
  }

  /* Show/hide icons. */
  float iconofs = rct.xmax - 0.35f * U.widget_unit;

  /* Group edit. This icon should be the first for the node groups. */
  if (node.type == NODE_GROUP) {
    iconofs -= iconbutw;
    UI_block_emboss_set(&block, UI_EMBOSS_NONE);
    uiBut *but = uiDefIconBut(&block,
                              UI_BTYPE_BUT_TOGGLE,
                              0,
                              ICON_NODETREE,
                              iconofs,
                              rct.ymax - NODE_DY,
                              iconbutw,
                              UI_UNIT_Y,
                              nullptr,
                              0,
                              0,
                              "");
    UI_but_func_set(but,
                    node_toggle_button_cb,
                    POINTER_FROM_INT(node.identifier),
                    (void *)"NODE_OT_group_edit");
    if (node.id) {
      UI_but_icon_indicator_number_set(but, ID_REAL_USERS(node.id));
    }
    UI_block_emboss_set(&block, UI_EMBOSS);
  }
  /* Preview. */
  if (node_is_previewable(snode, ntree, node)) {
    iconofs -= iconbutw;
    UI_block_emboss_set(&block, UI_EMBOSS_NONE);
    uiBut *but = uiDefIconBut(&block,
                              UI_BTYPE_BUT_TOGGLE,
                              0,
                              ICON_MATERIAL,
                              iconofs,
                              rct.ymax - NODE_DY,
                              iconbutw,
                              UI_UNIT_Y,
                              nullptr,
                              0,
                              0,
                              "");
    UI_but_func_set(but,
                    node_toggle_button_cb,
                    POINTER_FROM_INT(node.identifier),
                    (void *)"NODE_OT_preview_toggle");
    UI_block_emboss_set(&block, UI_EMBOSS);
  }
  if (node.type == NODE_CUSTOM && node.typeinfo->ui_icon != ICON_NONE) {
    iconofs -= iconbutw;
    UI_block_emboss_set(&block, UI_EMBOSS_NONE);
    uiDefIconBut(&block,
                 UI_BTYPE_BUT,
                 0,
                 node.typeinfo->ui_icon,
                 iconofs,
                 rct.ymax - NODE_DY,
                 iconbutw,
                 UI_UNIT_Y,
                 nullptr,
                 0,
                 0,
                 "");
    UI_block_emboss_set(&block, UI_EMBOSS);
  }
  if (node.type == GEO_NODE_VIEWER) {
    const bool is_active = &node == tree_draw_ctx.active_geometry_nodes_viewer;
    iconofs -= iconbutw;
    UI_block_emboss_set(&block, UI_EMBOSS_NONE);
    uiBut *but = uiDefIconBut(&block,
                              UI_BTYPE_BUT,
                              0,
                              is_active ? ICON_HIDE_OFF : ICON_HIDE_ON,
                              iconofs,
                              rct.ymax - NODE_DY,
                              iconbutw,
                              UI_UNIT_Y,
                              nullptr,
                              0,
                              0,
                              "");
    /* Selection implicitly activates the node. */
    const char *operator_idname = is_active ? "NODE_OT_deactivate_viewer" : "NODE_OT_select";
    UI_but_func_set(
        but, node_toggle_button_cb, POINTER_FROM_INT(node.identifier), (void *)operator_idname);
    UI_block_emboss_set(&block, UI_EMBOSS);
  }

  node_add_error_message_button(tree_draw_ctx, node, block, rct, iconofs);

  /* Title. */
  if (node.flag & SELECT) {
    UI_GetThemeColor4fv(TH_SELECT, color);
  }
  else {
    UI_GetThemeColorBlendShade4fv(TH_SELECT, color_id, 0.4f, 10, color);
  }

  /* Collapse/expand icon. */
  {
    const int but_size = U.widget_unit * 0.8f;
    UI_block_emboss_set(&block, UI_EMBOSS_NONE);

    uiBut *but = uiDefIconBut(&block,
                              UI_BTYPE_BUT_TOGGLE,
                              0,
                              ICON_DOWNARROW_HLT,
                              rct.xmin + (NODE_MARGIN_X / 3),
                              rct.ymax - NODE_DY / 2.2f - but_size / 2,
                              but_size,
                              but_size,
                              nullptr,
                              0.0f,
                              0.0f,
                              "");

    UI_but_func_set(but,
                    node_toggle_button_cb,
                    POINTER_FROM_INT(node.identifier),
                    (void *)"NODE_OT_hide_toggle");
    UI_block_emboss_set(&block, UI_EMBOSS);
  }

  char showname[128];
  bke::nodeLabel(&ntree, &node, showname, sizeof(showname));

  uiBut *but = uiDefBut(&block,
                        UI_BTYPE_LABEL,
                        0,
                        showname,
                        int(rct.xmin + NODE_MARGIN_X + 0.4f),
                        int(rct.ymax - NODE_DY),
                        short(iconofs - rct.xmin - (18.0f * UI_SCALE_FAC)),
                        short(NODE_DY),
                        nullptr,
                        0,
                        0,
                        "");
  if (node.flag & NODE_MUTED) {
    UI_but_flag_enable(but, UI_BUT_INACTIVE);
  }

  /* Wire across the node when muted/disabled. */
  if (node.flag & NODE_MUTED) {
    node_draw_mute_line(C, v2d, snode, node);
  }

  /* Body. */
  const float outline_width = U.pixelsize;
  {
    /* Use warning color to indicate undefined types. */
    if (bke::node_type_is_undefined(&node)) {
      UI_GetThemeColorBlend4f(TH_REDALERT, TH_NODE, 0.4f, color);
    }
    /* Muted nodes get a mix of the background with the node color. */
    else if (node.flag & NODE_MUTED) {
      UI_GetThemeColorBlend4f(TH_BACK, TH_NODE, 0.2f, color);
    }
    else if (node.flag & NODE_CUSTOM_COLOR) {
      rgba_float_args_set(color, node.color[0], node.color[1], node.color[2], 1.0f);
    }
    else {
      UI_GetThemeColor4fv(TH_NODE, color);
    }

    /* Draw selected nodes fully opaque. */
    if (node.flag & SELECT) {
      color[3] = 1.0f;
    }

    /* Draw muted nodes slightly transparent so the wires inside are visible. */
    if (node.flag & NODE_MUTED) {
      color[3] -= 0.2f;
    }

    /* Add some padding to prevent transparent gaps with the outline. */
    const rctf rect = {
        rct.xmin - padding,
        rct.xmax + padding,
        rct.ymin - padding,
        rct.ymax - (NODE_DY + outline_width) + padding,
    };

    UI_draw_roundbox_corner_set(UI_CNR_BOTTOM_LEFT | UI_CNR_BOTTOM_RIGHT);
    UI_draw_roundbox_4fv(&rect, true, corner_radius, color);

    if (is_node_panels_supported(node)) {
      node_draw_panels_background(node, block);
    }
  }

  /* Header underline. */
  {
    float color_underline[4];

    if (node.flag & NODE_MUTED) {
      UI_GetThemeColorBlend4f(TH_BACK, color_id, 0.05f, color_underline);
      color_underline[3] = 1.0f;
    }
    else {
      UI_GetThemeColorBlend4f(TH_BACK, color_id, 0.2f, color_underline);
    }

    const rctf rect = {
        rct.xmin,
        rct.xmax,
        rct.ymax - (NODE_DY + outline_width),
        rct.ymax - NODE_DY,
    };

    UI_draw_roundbox_corner_set(UI_CNR_NONE);
    UI_draw_roundbox_4fv(&rect, true, 0.0f, color_underline);
  }

  /* Outline. */
  {
    const rctf rect = {
        rct.xmin - outline_width,
        rct.xmax + outline_width,
        rct.ymin - outline_width,
        rct.ymax + outline_width,
    };

    /* Color the outline according to active, selected, or undefined status. */
    float color_outline[4];

    if (node.flag & SELECT) {
      UI_GetThemeColor4fv((node.flag & NODE_ACTIVE) ? TH_ACTIVE : TH_SELECT, color_outline);
    }
    else if (bke::node_type_is_undefined(&node)) {
      UI_GetThemeColor4fv(TH_REDALERT, color_outline);
    }
    else if (const bke::bNodeZoneType *zone_type = bke::zone_type_by_node_type(node.type)) {
      UI_GetThemeColor4fv(zone_type->theme_id, color_outline);
      color_outline[3] = 1.0f;
    }
    else {
      UI_GetThemeColorBlendShade4fv(TH_BACK, TH_NODE, 0.4f, -20, color_outline);
    }

    UI_draw_roundbox_corner_set(UI_CNR_ALL);
    UI_draw_roundbox_4fv(&rect, false, BASIS_RAD + outline_width, color_outline);
  }

  float scale;
  UI_view2d_scale_get(&v2d, &scale, nullptr);

  /* Skip slow socket drawing if zoom is small. */
  if (scale > 0.2f) {
    node_draw_sockets(v2d, C, ntree, node, block, true, false);
  }

  if (is_node_panels_supported(node)) {
    node_draw_panels(ntree, node, block);
  }

  UI_block_end(&C, &block);
  UI_block_draw(&C, &block);
}

static void node_draw_hidden(const bContext &C,
                             TreeDrawContext &tree_draw_ctx,
                             const View2D &v2d,
                             const SpaceNode &snode,
                             bNodeTree &ntree,
                             bNode &node,
                             uiBlock &block)
{
  const rctf &rct = node.runtime->totr;
  float centy = BLI_rctf_cent_y(&rct);
  float hiddenrad = BLI_rctf_size_y(&rct) / 2.0f;

  float scale;
  UI_view2d_scale_get(&v2d, &scale, nullptr);

  const int color_id = node_get_colorid(tree_draw_ctx, node);

  node_draw_extra_info_panel(C, tree_draw_ctx, snode, node, nullptr, block);

  /* Shadow. */
  node_draw_shadow(snode, node, hiddenrad, 1.0f);

  /* Wire across the node when muted/disabled. */
  if (node.flag & NODE_MUTED) {
    node_draw_mute_line(C, v2d, snode, node);
  }

  /* Body. */
  float color[4];
  {
    if (bke::node_type_is_undefined(&node)) {
      /* Use warning color to indicate undefined types. */
      UI_GetThemeColorBlend4f(TH_REDALERT, TH_NODE, 0.4f, color);
    }
    else if (node.flag & NODE_MUTED) {
      /* Muted nodes get a mix of the background with the node color. */
      UI_GetThemeColorBlendShade4fv(TH_BACK, color_id, 0.1f, 0, color);
    }
    else if (node.flag & NODE_CUSTOM_COLOR) {
      rgba_float_args_set(color, node.color[0], node.color[1], node.color[2], 1.0f);
    }
    else {
      UI_GetThemeColorBlend4f(TH_NODE, color_id, 0.4f, color);
    }

    /* Draw selected nodes fully opaque. */
    if (node.flag & SELECT) {
      color[3] = 1.0f;
    }

    /* Draw muted nodes slightly transparent so the wires inside are visible. */
    if (node.flag & NODE_MUTED) {
      color[3] -= 0.2f;
    }

    /* Add some padding to prevent transparent gaps with the outline. */
    const float padding = 0.5f;
    const rctf rect = {
        rct.xmin - padding,
        rct.xmax + padding,
        rct.ymin - padding,
        rct.ymax + padding,
    };

    UI_draw_roundbox_4fv(&rect, true, hiddenrad + padding, color);
  }

  /* Title. */
  if (node.flag & SELECT) {
    UI_GetThemeColor4fv(TH_SELECT, color);
  }
  else {
    UI_GetThemeColorBlendShade4fv(TH_SELECT, color_id, 0.4f, 10, color);
  }

  /* Collapse/expand icon. */
  {
    const int but_size = U.widget_unit * 1.0f;
    UI_block_emboss_set(&block, UI_EMBOSS_NONE);

    uiBut *but = uiDefIconBut(&block,
                              UI_BTYPE_BUT_TOGGLE,
                              0,
                              ICON_RIGHTARROW,
                              rct.xmin + (NODE_MARGIN_X / 3),
                              centy - but_size / 2,
                              but_size,
                              but_size,
                              nullptr,
                              0.0f,
                              0.0f,
                              "");

    UI_but_func_set(but,
                    node_toggle_button_cb,
                    POINTER_FROM_INT(node.identifier),
                    (void *)"NODE_OT_hide_toggle");
    UI_block_emboss_set(&block, UI_EMBOSS);
  }

  char showname[128];
  bke::nodeLabel(&ntree, &node, showname, sizeof(showname));

  uiBut *but = uiDefBut(&block,
                        UI_BTYPE_LABEL,
                        0,
                        showname,
                        round_fl_to_int(rct.xmin + NODE_MARGIN_X),
                        round_fl_to_int(centy - NODE_DY * 0.5f),
                        short(BLI_rctf_size_x(&rct) - ((18.0f + 12.0f) * UI_SCALE_FAC)),
                        short(NODE_DY),
                        nullptr,
                        0,
                        0,
                        "");

  /* Outline. */
  {
    const float outline_width = U.pixelsize;
    const rctf rect = {
        rct.xmin - outline_width,
        rct.xmax + outline_width,
        rct.ymin - outline_width,
        rct.ymax + outline_width,
    };

    /* Color the outline according to active, selected, or undefined status. */
    float color_outline[4];

    if (node.flag & SELECT) {
      UI_GetThemeColor4fv((node.flag & NODE_ACTIVE) ? TH_ACTIVE : TH_SELECT, color_outline);
    }
    else if (bke::node_type_is_undefined(&node)) {
      UI_GetThemeColor4fv(TH_REDALERT, color_outline);
    }
    else {
      UI_GetThemeColorBlendShade4fv(TH_BACK, TH_NODE, 0.4f, -20, color_outline);
    }

    UI_draw_roundbox_corner_set(UI_CNR_ALL);
    UI_draw_roundbox_4fv(&rect, false, hiddenrad + outline_width, color_outline);
  }

  if (node.flag & NODE_MUTED) {
    UI_but_flag_enable(but, UI_BUT_INACTIVE);
  }

  /* Scale widget thing. */
  uint pos = GPU_vertformat_attr_add(immVertexFormat(), "pos", GPU_COMP_F32, 2, GPU_FETCH_FLOAT);
  GPU_blend(GPU_BLEND_ALPHA);
  immBindBuiltinProgram(GPU_SHADER_3D_UNIFORM_COLOR);

  immUniformThemeColorShadeAlpha(TH_TEXT, -40, -180);
  float dx = 0.5f * U.widget_unit;
  const float dx2 = 0.15f * U.widget_unit * snode.runtime->aspect;
  const float dy = 0.2f * U.widget_unit;

  immBegin(GPU_PRIM_LINES, 4);
  immVertex2f(pos, rct.xmax - dx, centy - dy);
  immVertex2f(pos, rct.xmax - dx, centy + dy);

  immVertex2f(pos, rct.xmax - dx - dx2, centy - dy);
  immVertex2f(pos, rct.xmax - dx - dx2, centy + dy);
  immEnd();

  immUniformThemeColorShadeAlpha(TH_TEXT, 0, -180);
  dx -= snode.runtime->aspect;

  immBegin(GPU_PRIM_LINES, 4);
  immVertex2f(pos, rct.xmax - dx, centy - dy);
  immVertex2f(pos, rct.xmax - dx, centy + dy);

  immVertex2f(pos, rct.xmax - dx - dx2, centy - dy);
  immVertex2f(pos, rct.xmax - dx - dx2, centy + dy);
  immEnd();

  immUnbindProgram();
  GPU_blend(GPU_BLEND_NONE);

  node_draw_sockets(v2d, C, ntree, node, block, true, false);

  UI_block_end(&C, &block);
  UI_block_draw(&C, &block);
}

int node_get_resize_cursor(NodeResizeDirection directions)
{
  if (directions == 0) {
    return WM_CURSOR_DEFAULT;
  }
  if ((directions & ~(NODE_RESIZE_TOP | NODE_RESIZE_BOTTOM)) == 0) {
    return WM_CURSOR_Y_MOVE;
  }
  if ((directions & ~(NODE_RESIZE_RIGHT | NODE_RESIZE_LEFT)) == 0) {
    return WM_CURSOR_X_MOVE;
  }
  return WM_CURSOR_EDIT;
}

static const bNode *find_node_under_cursor(SpaceNode &snode, const float2 &cursor)
{
  for (const bNode *node : tree_draw_order_calc_nodes_reversed(*snode.edittree)) {
    if (BLI_rctf_isect_pt(&node->runtime->totr, cursor[0], cursor[1])) {
      return node;
    }
  }
  return nullptr;
}

void node_set_cursor(wmWindow &win, ARegion &region, SpaceNode &snode, const float2 &cursor)
{
  const bNodeTree *ntree = snode.edittree;
  if (ntree == nullptr) {
    WM_cursor_set(&win, WM_CURSOR_DEFAULT);
    return;
  }
  if (node_find_indicated_socket(snode, region, cursor, SOCK_IN | SOCK_OUT)) {
    WM_cursor_set(&win, WM_CURSOR_DEFAULT);
    return;
  }
  const bNode *node = find_node_under_cursor(snode, cursor);
  if (!node) {
    WM_cursor_set(&win, WM_CURSOR_DEFAULT);
    return;
  }
  const NodeResizeDirection dir = node_get_resize_direction(snode, node, cursor[0], cursor[1]);
  if (node->is_frame() && dir == NODE_RESIZE_NONE) {
    /* Indicate that frame nodes can be moved/selected on their borders. */
    const rctf frame_inside = node_frame_rect_inside(snode, *node);
    if (!BLI_rctf_isect_pt(&frame_inside, cursor[0], cursor[1])) {
      WM_cursor_set(&win, WM_CURSOR_NSEW_SCROLL);
      return;
    }
    WM_cursor_set(&win, WM_CURSOR_DEFAULT);
    return;
  }

  WM_cursor_set(&win, node_get_resize_cursor(dir));
}

static void count_multi_input_socket_links(bNodeTree &ntree, SpaceNode &snode)
{
  for (bNode *node : ntree.all_nodes()) {
    for (bNodeSocket *socket : node->input_sockets()) {
      if (socket->is_multi_input()) {
        socket->runtime->total_inputs = socket->directly_linked_links().size();
      }
    }
  }
  /* Count temporary links going into this socket. */
  if (snode.runtime->linkdrag) {
    for (const bNodeLink &link : snode.runtime->linkdrag->links) {
      if (link.tosock && (link.tosock->flag & SOCK_MULTI_INPUT)) {
        link.tosock->runtime->total_inputs++;
      }
    }
  }
}

static float frame_node_label_height(const NodeFrame &frame_data)
{
  return frame_data.label_size * UI_SCALE_FAC;
}

#define NODE_FRAME_MARGIN (1.5f * U.widget_unit)

/* XXX Does a bounding box update by iterating over all children.
 * Not ideal to do this in every draw call, but doing as transform callback doesn't work,
 * since the child node totr rects are not updated properly at that point. */
static void frame_node_prepare_for_draw(bNode &node, Span<bNode *> nodes)
{
  NodeFrame *data = (NodeFrame *)node.storage;

  const float margin = NODE_FRAME_MARGIN;
  const float has_label = node.label[0] != '\0';

  const float label_height = frame_node_label_height(*data);
  /* Add an additional 25% to account for the glyphs descender.
   * This works well in most cases. */
  const float margin_top = 0.5f * margin + (has_label ? 1.25f * label_height : 0.5f * margin);

  /* Initialize rect from current frame size. */
  rctf rect;
  node_to_updated_rect(node, rect);

  /* Frame can be resized manually only if shrinking is disabled or no children are attached. */
  data->flag |= NODE_FRAME_RESIZEABLE;
  /* For shrinking bounding box, initialize the rect from first child node. */
  bool bbinit = (data->flag & NODE_FRAME_SHRINK);
  /* Fit bounding box to all children. */
  for (const bNode *tnode : nodes) {
    if (tnode->parent != &node) {
      continue;
    }

    /* Add margin to node rect. */
    rctf noderect = tnode->runtime->totr;
    noderect.xmin -= margin;
    noderect.xmax += margin;
    noderect.ymin -= margin;
    noderect.ymax += margin_top;

    /* First child initializes frame. */
    if (bbinit) {
      bbinit = false;
      rect = noderect;
      data->flag &= ~NODE_FRAME_RESIZEABLE;
    }
    else {
      BLI_rctf_union(&rect, &noderect);
    }
  }

  /* Now adjust the frame size from view-space bounding box. */
  const float2 offset = node_from_view(node, {rect.xmin, rect.ymax});
  node.offsetx = offset.x;
  node.offsety = offset.y;
  const float2 max = node_from_view(node, {rect.xmax, rect.ymin});
  node.width = max.x - node.offsetx;
  node.height = -max.y + node.offsety;

  node.runtime->totr = rect;
}

static void reroute_node_prepare_for_draw(bNode &node)
{
  const float2 loc = node_to_view(node, float2(0));

  /* Reroute node has exactly one input and one output, both in the same place. */
  node.input_socket(0).runtime->location = loc;
  node.output_socket(0).runtime->location = loc;

  const float size = 8.0f;
  node.width = size * 2;
  node.runtime->totr.xmin = loc.x - size;
  node.runtime->totr.xmax = loc.x + size;
  node.runtime->totr.ymax = loc.y + size;
  node.runtime->totr.ymin = loc.y - size;
}

static void node_update_nodetree(const bContext &C,
                                 TreeDrawContext &tree_draw_ctx,
                                 bNodeTree &ntree,
                                 Span<bNode *> nodes,
                                 Span<uiBlock *> blocks)
{
  /* Make sure socket "used" tags are correct, for displaying value buttons. */
  SpaceNode *snode = CTX_wm_space_node(&C);

  count_multi_input_socket_links(ntree, *snode);

  for (const int i : nodes.index_range()) {
    bNode &node = *nodes[i];
    uiBlock &block = *blocks[i];
    if (node.is_frame()) {
      /* Frame sizes are calculated after all other nodes have calculating their #totr. */
      continue;
    }

    if (node.is_reroute()) {
      reroute_node_prepare_for_draw(node);
    }
    else {
      if (node.flag & NODE_HIDDEN) {
        node_update_hidden(node, block);
      }
      else {
        node_update_basis(C, tree_draw_ctx, ntree, node, block);
      }
    }
  }

  /* Now calculate the size of frame nodes, which can depend on the size of other nodes.
   * Update nodes in reverse, so children sizes get updated before parents. */
  for (int i = nodes.size() - 1; i >= 0; i--) {
    if (nodes[i]->is_frame()) {
      frame_node_prepare_for_draw(*nodes[i], nodes);
    }
  }
}

static void frame_node_draw_label(TreeDrawContext &tree_draw_ctx,
                                  const bNodeTree &ntree,
                                  const bNode &node,
                                  const SpaceNode &snode)
{
  const float aspect = snode.runtime->aspect;
  /* XXX font id is crap design */
  const int fontid = UI_style_get()->widgetlabel.uifont_id;
  const NodeFrame *data = (const NodeFrame *)node.storage;
  const float font_size = data->label_size / aspect;

  char label[MAX_NAME];
  bke::nodeLabel(&ntree, &node, label, sizeof(label));

  BLF_enable(fontid, BLF_ASPECT);
  BLF_aspect(fontid, aspect, aspect, 1.0f);
  BLF_size(fontid, font_size * UI_SCALE_FAC);

  /* Title color. */
  int color_id = node_get_colorid(tree_draw_ctx, node);
  uchar color[3];
  UI_GetThemeColorBlendShade3ubv(TH_TEXT, color_id, 0.4f, 10, color);
  BLF_color3ubv(fontid, color);

  const float margin = NODE_FRAME_MARGIN;
  const float width = BLF_width(fontid, label, sizeof(label));
  const int label_height = frame_node_label_height(*data);

  const rctf &rct = node.runtime->totr;
  const float label_x = BLI_rctf_cent_x(&rct) - (0.5f * width);
  const float label_y = rct.ymax - label_height - (0.5f * margin);

  /* Label. */
  const bool has_label = node.label[0] != '\0';
  if (has_label) {
    BLF_position(fontid, label_x, label_y, 0);
    BLF_draw(fontid, label, sizeof(label));
  }

  /* Draw text body. */
  if (node.id) {
    const Text *text = (const Text *)node.id;
    const int line_height_max = BLF_height_max(fontid);
    const float line_spacing = (line_height_max * aspect);
    const float line_width = (BLI_rctf_size_x(&rct) - 2 * margin) / aspect;

    const float x = rct.xmin + margin;
    float y = rct.ymax - label_height - (has_label ? line_spacing + margin : 0);

    const int y_min = rct.ymin + margin;

    BLF_enable(fontid, BLF_CLIPPING | BLF_WORD_WRAP);
    BLF_clipping(fontid, rct.xmin, rct.ymin + margin, rct.xmax, rct.ymax);

    BLF_wordwrap(fontid, line_width);

    LISTBASE_FOREACH (const TextLine *, line, &text->lines) {
      if (line->line[0]) {
        BLF_position(fontid, x, y, 0);
        ResultBLF info;
        BLF_draw(fontid, line->line, line->len, &info);
        y -= line_spacing * info.lines;
      }
      else {
        y -= line_spacing;
      }
      if (y < y_min) {
        break;
      }
    }

    BLF_disable(fontid, BLF_CLIPPING | BLF_WORD_WRAP);
  }

  BLF_disable(fontid, BLF_ASPECT);
}

static void frame_node_draw(const bContext &C,
                            TreeDrawContext &tree_draw_ctx,
                            const ARegion &region,
                            const SpaceNode &snode,
                            bNodeTree &ntree,
                            bNode &node,
                            uiBlock &block)
{
  /* Skip if out of view. */
  if (BLI_rctf_isect(&node.runtime->totr, &region.v2d.cur, nullptr) == false) {
    UI_block_end(&C, &block);
    return;
  }

  float color[4];
  UI_GetThemeColor4fv(TH_NODE_FRAME, color);
  const float alpha = color[3];

  node_draw_shadow(snode, node, BASIS_RAD, alpha);

  if (node.flag & NODE_CUSTOM_COLOR) {
    rgba_float_args_set(color, node.color[0], node.color[1], node.color[2], alpha);
  }
  else {
    UI_GetThemeColor4fv(TH_NODE_FRAME, color);
  }

  const rctf &rct = node.runtime->totr;
  UI_draw_roundbox_corner_set(UI_CNR_ALL);
  UI_draw_roundbox_4fv(&rct, true, BASIS_RAD, color);

  /* Outline active and selected emphasis. */
  if (node.flag & SELECT) {
    if (node.flag & NODE_ACTIVE) {
      UI_GetThemeColorShadeAlpha4fv(TH_ACTIVE, 0, -40, color);
    }
    else {
      UI_GetThemeColorShadeAlpha4fv(TH_SELECT, 0, -40, color);
    }

    UI_draw_roundbox_aa(&rct, false, BASIS_RAD, color);
  }

  /* Label and text. */
  frame_node_draw_label(tree_draw_ctx, ntree, node, snode);

  node_draw_extra_info_panel(C, tree_draw_ctx, snode, node, nullptr, block);

  UI_block_end(&C, &block);
  UI_block_draw(&C, &block);
}

static void reroute_node_draw(
    const bContext &C, ARegion &region, bNodeTree &ntree, const bNode &node, uiBlock &block)
{
  /* Skip if out of view. */
  const rctf &rct = node.runtime->totr;
  if (rct.xmax < region.v2d.cur.xmin || rct.xmin > region.v2d.cur.xmax ||
      rct.ymax < region.v2d.cur.ymin || node.runtime->totr.ymin > region.v2d.cur.ymax)
  {
    UI_block_end(&C, &block);
    return;
  }

  if (node.label[0] != '\0') {
    /* Draw title (node label). */
    char showname[128]; /* 128 used below */
    STRNCPY(showname, node.label);
    const short width = 512;
    const int x = BLI_rctf_cent_x(&node.runtime->totr) - (width / 2);
    const int y = node.runtime->totr.ymax;

    uiBut *label_but = uiDefBut(
        &block, UI_BTYPE_LABEL, 0, showname, x, y, width, short(NODE_DY), nullptr, 0, 0, nullptr);

    UI_but_drawflag_disable(label_but, UI_BUT_TEXT_LEFT);
  }

  /* Only draw input socket as they all are placed on the same position highlight
   * if node itself is selected, since we don't display the node body separately. */
  node_draw_sockets(region.v2d, C, ntree, node, block, false, node.flag & SELECT);

  UI_block_end(&C, &block);
  UI_block_draw(&C, &block);
}

static void node_draw(const bContext &C,
                      TreeDrawContext &tree_draw_ctx,
                      ARegion &region,
                      const SpaceNode &snode,
                      bNodeTree &ntree,
                      bNode &node,
                      uiBlock &block,
                      bNodeInstanceKey key)
{
  if (node.is_frame()) {
    frame_node_draw(C, tree_draw_ctx, region, snode, ntree, node, block);
  }
  else if (node.is_reroute()) {
    reroute_node_draw(C, region, ntree, node, block);
  }
  else {
    const View2D &v2d = region.v2d;
    if (node.flag & NODE_HIDDEN) {
      node_draw_hidden(C, tree_draw_ctx, v2d, snode, ntree, node, block);
    }
    else {
      node_draw_basis(C, tree_draw_ctx, v2d, snode, ntree, node, block, key);
    }
  }
}

static void add_rect_corner_positions(Vector<float2> &positions, const rctf &rect)
{
  positions.append({rect.xmin, rect.ymin});
  positions.append({rect.xmin, rect.ymax});
  positions.append({rect.xmax, rect.ymin});
  positions.append({rect.xmax, rect.ymax});
}

static void find_bounds_by_zone_recursive(const SpaceNode &snode,
                                          const bNodeTreeZone &zone,
                                          const Span<std::unique_ptr<bNodeTreeZone>> all_zones,
                                          MutableSpan<Vector<float2>> r_bounds_by_zone)
{
  const float node_padding = UI_UNIT_X;
  const float zone_padding = 0.3f * UI_UNIT_X;

  Vector<float2> &bounds = r_bounds_by_zone[zone.index];
  if (!bounds.is_empty()) {
    return;
  }

  Vector<float2> possible_bounds;
  for (const bNodeTreeZone *child_zone : zone.child_zones) {
    find_bounds_by_zone_recursive(snode, *child_zone, all_zones, r_bounds_by_zone);
    const Span<float2> child_bounds = r_bounds_by_zone[child_zone->index];
    for (const float2 &pos : child_bounds) {
      rctf rect;
      BLI_rctf_init_pt_radius(&rect, pos, zone_padding);
      add_rect_corner_positions(possible_bounds, rect);
    }
  }
  for (const bNode *child_node : zone.child_nodes) {
    rctf rect = child_node->runtime->totr;
    BLI_rctf_pad(&rect, node_padding, node_padding);
    add_rect_corner_positions(possible_bounds, rect);
  }
  if (zone.input_node) {
    const rctf &totr = zone.input_node->runtime->totr;
    rctf rect = totr;
    BLI_rctf_pad(&rect, node_padding, node_padding);
    rect.xmin = math::interpolate(totr.xmin, totr.xmax, 0.25f);
    add_rect_corner_positions(possible_bounds, rect);
  }
  if (zone.output_node) {
    const rctf &totr = zone.output_node->runtime->totr;
    rctf rect = totr;
    BLI_rctf_pad(&rect, node_padding, node_padding);
    rect.xmax = math::interpolate(totr.xmin, totr.xmax, 0.75f);
    add_rect_corner_positions(possible_bounds, rect);
  }

  if (snode.runtime->linkdrag) {
    for (const bNodeLink &link : snode.runtime->linkdrag->links) {
      if (link.fromnode == nullptr) {
        continue;
      }
      if (zone.contains_node_recursively(*link.fromnode) && zone.output_node != link.fromnode) {
        const float2 pos = node_link_bezier_points_dragged(snode, link)[3];
        rctf rect;
        BLI_rctf_init_pt_radius(&rect, pos, node_padding);
        add_rect_corner_positions(possible_bounds, rect);
      }
    }
  }

  Vector<int> convex_indices(possible_bounds.size());
  const int convex_positions_num = BLI_convexhull_2d(
      reinterpret_cast<float(*)[2]>(possible_bounds.data()),
      possible_bounds.size(),
      convex_indices.data());
  convex_indices.resize(convex_positions_num);

  for (const int i : convex_indices) {
    bounds.append(possible_bounds[i]);
  }
}

static void node_draw_zones(TreeDrawContext & /*tree_draw_ctx*/,
                            const ARegion &region,
                            const SpaceNode &snode,
                            const bNodeTree &ntree)
{
  const bNodeTreeZones *zones = ntree.zones();
  if (zones == nullptr) {
    return;
  }

  Array<Vector<float2>> bounds_by_zone(zones->zones.size());
  Array<bke::CurvesGeometry> fillet_curve_by_zone(zones->zones.size());
  /* Bounding box area of zones is used to determine draw order. */
  Array<float> bounding_box_area_by_zone(zones->zones.size());

  for (const int zone_i : zones->zones.index_range()) {
    const bNodeTreeZone &zone = *zones->zones[zone_i];

    find_bounds_by_zone_recursive(snode, zone, zones->zones, bounds_by_zone);
    const Span<float2> boundary_positions = bounds_by_zone[zone_i];
    const int boundary_positions_num = boundary_positions.size();

    const Bounds<float2> bounding_box = *bounds::min_max(boundary_positions);
    const float bounding_box_area = (bounding_box.max.x - bounding_box.min.x) *
                                    (bounding_box.max.y - bounding_box.min.y);
    bounding_box_area_by_zone[zone_i] = bounding_box_area;

    bke::CurvesGeometry boundary_curve(boundary_positions_num, 1);
    boundary_curve.cyclic_for_write().first() = true;
    boundary_curve.fill_curve_types(CURVE_TYPE_POLY);
    MutableSpan<float3> boundary_curve_positions = boundary_curve.positions_for_write();
    boundary_curve.offsets_for_write().copy_from({0, boundary_positions_num});
    for (const int i : boundary_positions.index_range()) {
      boundary_curve_positions[i] = float3(boundary_positions[i], 0.0f);
    }

    fillet_curve_by_zone[zone_i] = geometry::fillet_curves_poly(
        boundary_curve,
        IndexRange(1),
        VArray<float>::ForSingle(BASIS_RAD, boundary_positions_num),
        VArray<int>::ForSingle(5, boundary_positions_num),
        true,
        {});
  }

  const View2D &v2d = region.v2d;
  float scale;
  UI_view2d_scale_get(&v2d, &scale, nullptr);
  float line_width = 1.0f * scale;
  float viewport[4] = {};
  GPU_viewport_size_get_f(viewport);

  const auto get_theme_id = [&](const int zone_i) {
    const bNode *node = zones->zones[zone_i]->output_node;
    return bke::zone_type_by_node_type(node->type)->theme_id;
  };

  const uint pos = GPU_vertformat_attr_add(
      immVertexFormat(), "pos", GPU_COMP_F32, 3, GPU_FETCH_FLOAT);

  Vector<int> zone_draw_order;
  for (const int zone_i : zones->zones.index_range()) {
    zone_draw_order.append(zone_i);
  }
  std::sort(zone_draw_order.begin(), zone_draw_order.end(), [&](const int a, const int b) {
    /* Draw zones with smaller bounding box on top to make them visible. */
    return bounding_box_area_by_zone[a] > bounding_box_area_by_zone[b];
  });

  /* Draw all the contour lines after to prevent them from getting hidden by overlapping zones.
   */
  for (const int zone_i : zone_draw_order) {
    float zone_color[4];
    UI_GetThemeColor4fv(get_theme_id(zone_i), zone_color);
    if (zone_color[3] == 0.0f) {
      break;
    }
    const Span<float3> fillet_boundary_positions = fillet_curve_by_zone[zone_i].positions();
    /* Draw the background. */
    immBindBuiltinProgram(GPU_SHADER_3D_UNIFORM_COLOR);
    immUniformThemeColorBlend(TH_BACK, get_theme_id(zone_i), zone_color[3]);

    immBegin(GPU_PRIM_TRI_FAN, fillet_boundary_positions.size() + 1);
    for (const float3 &p : fillet_boundary_positions) {
      immVertex3fv(pos, p);
    }
    immVertex3fv(pos, fillet_boundary_positions[0]);
    immEnd();

    immUnbindProgram();
  }

  for (const int zone_i : zone_draw_order) {
    const Span<float3> fillet_boundary_positions = fillet_curve_by_zone[zone_i].positions();
    /* Draw the contour lines. */
    immBindBuiltinProgram(GPU_SHADER_3D_POLYLINE_UNIFORM_COLOR);

    immUniform2fv("viewportSize", &viewport[2]);
    immUniform1f("lineWidth", line_width * U.pixelsize);

    immUniformThemeColorAlpha(get_theme_id(zone_i), 1.0f);
    immBegin(GPU_PRIM_LINE_STRIP, fillet_boundary_positions.size() + 1);
    for (const float3 &p : fillet_boundary_positions) {
      immVertex3fv(pos, p);
    }
    immVertex3fv(pos, fillet_boundary_positions[0]);
    immEnd();

    immUnbindProgram();
  }
}

#define USE_DRAW_TOT_UPDATE

static void node_draw_nodetree(const bContext &C,
                               TreeDrawContext &tree_draw_ctx,
                               ARegion &region,
                               SpaceNode &snode,
                               bNodeTree &ntree,
                               Span<bNode *> nodes,
                               Span<uiBlock *> blocks,
                               bNodeInstanceKey parent_key)
{
#ifdef USE_DRAW_TOT_UPDATE
  BLI_rctf_init_minmax(&region.v2d.tot);
#endif

  /* Draw background nodes, last nodes in front. */
  for (const int i : nodes.index_range()) {
#ifdef USE_DRAW_TOT_UPDATE
    /* Unrelated to background nodes, update the v2d->tot,
     * can be anywhere before we draw the scroll bars. */
    BLI_rctf_union(&region.v2d.tot, &nodes[i]->runtime->totr);
#endif

    if (!(nodes[i]->flag & NODE_BACKGROUND)) {
      continue;
    }

    const bNodeInstanceKey key = BKE_node_instance_key(parent_key, &ntree, nodes[i]);
    node_draw(C, tree_draw_ctx, region, snode, ntree, *nodes[i], *blocks[i], key);
  }

  /* Node lines. */
  GPU_blend(GPU_BLEND_ALPHA);
  nodelink_batch_start(snode);

  for (const bNodeLink *link : ntree.all_links()) {
    if (!nodeLinkIsHidden(link) && !bke::nodeLinkIsSelected(link)) {
      node_draw_link(C, region.v2d, snode, *link, false);
    }
  }

  /* Draw selected node links after the unselected ones, so they are shown on top. */
  for (const bNodeLink *link : ntree.all_links()) {
    if (!nodeLinkIsHidden(link) && bke::nodeLinkIsSelected(link)) {
      node_draw_link(C, region.v2d, snode, *link, true);
    }
  }

  nodelink_batch_end(snode);
  GPU_blend(GPU_BLEND_NONE);

  /* Draw foreground nodes, last nodes in front. */
  for (const int i : nodes.index_range()) {
    if (nodes[i]->flag & NODE_BACKGROUND) {
      continue;
    }

    const bNodeInstanceKey key = BKE_node_instance_key(parent_key, &ntree, nodes[i]);
    node_draw(C, tree_draw_ctx, region, snode, ntree, *nodes[i], *blocks[i], key);
  }
}

/* Draw the breadcrumb on the top of the editor. */
static void draw_tree_path(const bContext &C, ARegion &region)
{
  GPU_matrix_push_projection();
  wmOrtho2_region_pixelspace(&region);

  const rcti *rect = ED_region_visible_rect(&region);

  const uiStyle *style = UI_style_get_dpi();
  const float padding_x = 16 * UI_SCALE_FAC;
  const int x = rect->xmin + padding_x;
  const int y = region.winy - UI_UNIT_Y * 0.6f;
  const int width = BLI_rcti_size_x(rect) - 2 * padding_x;

  uiBlock *block = UI_block_begin(&C, &region, __func__, UI_EMBOSS_NONE);
  uiLayout *layout = UI_block_layout(
      block, UI_LAYOUT_VERTICAL, UI_LAYOUT_PANEL, x, y, width, 1, 0, style);

  const Vector<ui::ContextPathItem> context_path = ed::space_node::context_path_for_space_node(C);
  ui::template_breadcrumbs(*layout, context_path);

  UI_block_layout_resolve(block, nullptr, nullptr);
  UI_block_end(&C, block);
  UI_block_draw(&C, block);

  GPU_matrix_pop_projection();
}

static void snode_setup_v2d(SpaceNode &snode, ARegion &region, const float2 &center)
{
  View2D &v2d = region.v2d;

  /* Shift view to node tree center. */
  UI_view2d_center_set(&v2d, center[0], center[1]);
  UI_view2d_view_ortho(&v2d);

  snode.runtime->aspect = BLI_rctf_size_x(&v2d.cur) / float(region.winx);
}

/* Similar to is_compositor_enabled() in `draw_manager.cc` but checks all 3D views. */
static bool realtime_compositor_is_in_use(const bContext &context)
{
  const Scene *scene = CTX_data_scene(&context);
  if (!scene->use_nodes) {
    return false;
  }

  if (!scene->nodetree) {
    return false;
  }

  if (U.experimental.use_full_frame_compositor &&
      scene->nodetree->execution_mode == NTREE_EXECUTION_MODE_GPU)
  {
    return true;
  }

  wmWindowManager *wm = CTX_wm_manager(&context);
  LISTBASE_FOREACH (const wmWindow *, win, &wm->windows) {
    const bScreen *screen = WM_window_get_active_screen(win);
    LISTBASE_FOREACH (const ScrArea *, area, &screen->areabase) {
      const SpaceLink &space = *static_cast<const SpaceLink *>(area->spacedata.first);
      if (space.spacetype == SPACE_VIEW3D) {
        const View3D &view_3d = reinterpret_cast<const View3D &>(space);

        if (view_3d.shading.use_compositor == V3D_SHADING_USE_COMPOSITOR_DISABLED) {
          continue;
        }

        if (!(view_3d.shading.type >= OB_MATERIAL)) {
          continue;
        }

        return true;
      }
    }
  }

  return false;
}

static void draw_nodetree(const bContext &C,
                          ARegion &region,
                          bNodeTree &ntree,
                          bNodeInstanceKey parent_key)
{
  SpaceNode *snode = CTX_wm_space_node(&C);
  ntree.ensure_topology_cache();

  Array<bNode *> nodes = tree_draw_order_calc_nodes(ntree);

  Array<uiBlock *> blocks = node_uiblocks_init(C, nodes);

  TreeDrawContext tree_draw_ctx;
  if (ntree.type == NTREE_GEOMETRY) {
    tree_draw_ctx.geo_log_by_zone = geo_log::GeoModifierLog::get_tree_log_by_zone_for_node_editor(
        *snode);
    for (geo_log::GeoTreeLog *log : tree_draw_ctx.geo_log_by_zone.values()) {
      log->ensure_node_warnings();
      log->ensure_node_run_time();
    }
    const WorkSpace *workspace = CTX_wm_workspace(&C);
    tree_draw_ctx.active_geometry_nodes_viewer = viewer_path::find_geometry_nodes_viewer(
        workspace->viewer_path, *snode);
  }
  else if (ntree.type == NTREE_COMPOSIT) {
    const Scene *scene = CTX_data_scene(&C);
    tree_draw_ctx.used_by_realtime_compositor = realtime_compositor_is_in_use(C);
    tree_draw_ctx.compositor_per_node_execution_time =
        &scene->runtime->compositor.per_node_execution_time;
  }
  else if (ntree.type == NTREE_SHADER && U.experimental.use_shader_node_previews &&
           BKE_scene_uses_shader_previews(CTX_data_scene(&C)) &&
           snode->overlay.flag & SN_OVERLAY_SHOW_OVERLAYS &&
           snode->overlay.flag & SN_OVERLAY_SHOW_PREVIEWS)
  {
    tree_draw_ctx.nested_group_infos = get_nested_previews(C, *snode);
  }

  node_update_nodetree(C, tree_draw_ctx, ntree, nodes, blocks);
  node_draw_zones(tree_draw_ctx, region, *snode, ntree);
  node_draw_nodetree(C, tree_draw_ctx, region, *snode, ntree, nodes, blocks, parent_key);
}

/**
 * Make the background slightly brighter to indicate that users are inside a node-group.
 */
static void draw_background_color(const SpaceNode &snode)
{
  const int max_tree_length = 3;
  const float bright_factor = 0.25f;

  /* We ignore the first element of the path since it is the top-most tree and it doesn't need to
   * be brighter. We also set a cap to how many levels we want to set apart, to avoid the
   * background from getting too bright. */
  const int clamped_tree_path_length = BLI_listbase_count_at_most(&snode.treepath,
                                                                  max_tree_length);
  const int depth = max_ii(0, clamped_tree_path_length - 1);

  float color[3];
  UI_GetThemeColor3fv(TH_BACK, color);
  mul_v3_fl(color, 1.0f + bright_factor * depth);
  GPU_clear_color(color[0], color[1], color[2], 1.0);
}

void node_draw_space(const bContext &C, ARegion &region)
{
  wmWindow *win = CTX_wm_window(&C);
  SpaceNode &snode = *CTX_wm_space_node(&C);
  View2D &v2d = region.v2d;

  /* Setup off-screen buffers. */
  GPUViewport *viewport = WM_draw_region_get_viewport(&region);

  GPUFrameBuffer *framebuffer_overlay = GPU_viewport_framebuffer_overlay_get(viewport);
  GPU_framebuffer_bind_no_srgb(framebuffer_overlay);

  UI_view2d_view_ortho(&v2d);
  draw_background_color(snode);
  GPU_depth_test(GPU_DEPTH_NONE);
  GPU_scissor_test(true);

  /* XXX `snode->runtime->cursor` set in coordinate-space for placing new nodes,
   * used for drawing noodles too. */
  UI_view2d_region_to_view(&region.v2d,
                           win->eventstate->xy[0] - region.winrct.xmin,
                           win->eventstate->xy[1] - region.winrct.ymin,
                           &snode.runtime->cursor[0],
                           &snode.runtime->cursor[1]);
  snode.runtime->cursor[0] /= UI_SCALE_FAC;
  snode.runtime->cursor[1] /= UI_SCALE_FAC;

  ED_region_draw_cb_draw(&C, &region, REGION_DRAW_PRE_VIEW);

  /* Only set once. */
  GPU_blend(GPU_BLEND_ALPHA);

  /* Nodes. */
  snode_set_context(C);

  const int grid_levels = UI_GetThemeValueType(TH_NODE_GRID_LEVELS, SPACE_NODE);
  UI_view2d_dot_grid_draw(&v2d, TH_GRID, NODE_GRID_STEP_SIZE, grid_levels);

  /* Draw parent node trees. */
  if (snode.treepath.last) {
    bNodeTreePath *path = (bNodeTreePath *)snode.treepath.last;

    /* Update tree path name (drawn in the bottom left). */
    ID *name_id = (path->nodetree && path->nodetree != snode.nodetree) ? &path->nodetree->id :
                                                                         snode.id;

    if (name_id && UNLIKELY(!STREQ(path->display_name, name_id->name + 2))) {
      STRNCPY(path->display_name, name_id->name + 2);
    }

    /* Current View2D center, will be set temporarily for parent node trees. */
    float2 center;
    UI_view2d_center_get(&v2d, &center.x, &center.y);

    /* Store new view center in path and current edit tree. */
    copy_v2_v2(path->view_center, center);
    if (snode.edittree) {
      copy_v2_v2(snode.edittree->view_center, center);
    }

    /* Top-level edit tree. */
    bNodeTree *ntree = path->nodetree;
    if (ntree) {
      snode_setup_v2d(snode, region, center);

      /* Backdrop. */
      draw_nodespace_back_pix(C, region, snode, path->parent_key);

      {
        float original_proj[4][4];
        GPU_matrix_projection_get(original_proj);

        GPU_matrix_push();
        GPU_matrix_identity_set();

        wmOrtho2_pixelspace(region.winx, region.winy);

        WM_gizmomap_draw(region.gizmo_map, &C, WM_GIZMOMAP_DRAWSTEP_2D);

        GPU_matrix_pop();
        GPU_matrix_projection_set(original_proj);
      }

      draw_nodetree(C, region, *ntree, path->parent_key);
    }

    /* Temporary links. */
    GPU_blend(GPU_BLEND_ALPHA);
    GPU_line_smooth(true);
    if (snode.runtime->linkdrag) {
      for (const bNodeLink &link : snode.runtime->linkdrag->links) {
        node_draw_link_dragged(C, v2d, snode, link);
      }
    }
    GPU_line_smooth(false);
    GPU_blend(GPU_BLEND_NONE);

    if (snode.overlay.flag & SN_OVERLAY_SHOW_OVERLAYS && snode.flag & SNODE_SHOW_GPENCIL) {
      /* Draw grease-pencil annotations. */
      ED_annotation_draw_view2d(&C, true);
    }
  }
  else {

    /* Backdrop. */
    draw_nodespace_back_pix(C, region, snode, NODE_INSTANCE_KEY_NONE);
  }

  ED_region_draw_cb_draw(&C, &region, REGION_DRAW_POST_VIEW);

  /* Reset view matrix. */
  UI_view2d_view_restore(&C);

  if (snode.overlay.flag & SN_OVERLAY_SHOW_OVERLAYS) {
    if (snode.flag & SNODE_SHOW_GPENCIL && snode.treepath.last) {
      /* Draw grease-pencil (screen strokes, and also paint-buffer). */
      ED_annotation_draw_view2d(&C, false);
    }

    /* Draw context path. */
    if (snode.overlay.flag & SN_OVERLAY_SHOW_PATH && snode.edittree) {
      draw_tree_path(C, region);
    }
  }

  /* Scrollers. */
  UI_view2d_scrollers_draw(&v2d, nullptr);
}

}  // namespace blender::ed::space_node<|MERGE_RESOLUTION|>--- conflicted
+++ resolved
@@ -1228,8 +1228,7 @@
                                          const float2 draw_size,
                                          const float color[4],
                                          const float color_outline[4],
-                                         const float2 tooltip_size,
-                                         const bool has_tooltip)
+                                         const float2 tooltip_size)
 {
   /* The other sockets are drawn with the keyframe shader. There, the outline has a base
    * thickness that can be varied but always scales with the size the socket is drawn at. Using
@@ -1255,9 +1254,7 @@
                           half_outline_width * 2.0f,
                           draw_size.x - half_outline_width);
 
-  if (has_tooltip) {
-    node_socket_tooltip_set(block, index_in_tree, location, tooltip_size);
-  }
+  node_socket_tooltip_set(block, index_in_tree, location, tooltip_size);
 }
 
 static const float virtual_node_socket_outline_color[4] = {0.5, 0.5, 0.5, 1.0};
@@ -1633,12 +1630,6 @@
   return str;
 }
 
-<<<<<<< HEAD
-static bool node_socket_has_tooltip(const bNodeTree &ntree, const bNodeSocket &socket)
-{
-  return true;
-}
-
 static geo_log::GeoTreeLog *geo_tree_log_for_socket(const bNodeTree &ntree,
                                                     const bNodeSocket &socket,
                                                     TreeDrawContext &tree_draw_ctx)
@@ -1651,8 +1642,6 @@
   return tree_draw_ctx.geo_log_by_zone.lookup_default(zone, nullptr);
 }
 
-=======
->>>>>>> 19e94bf9
 static std::string node_socket_get_tooltip(const SpaceNode *snode,
                                            const bNodeTree &ntree,
                                            const bNodeSocket &socket)
@@ -1771,43 +1760,7 @@
                    size_id,
                    outline_col_id);
 
-<<<<<<< HEAD
-  if (node_socket_has_tooltip(ntree, sock)) {
-    node_socket_tooltip_set(block, sock.index_in_tree(), location, float2(size, size));
-  }
-=======
-  /* Ideally sockets themselves should be buttons, but they aren't currently. So add an invisible
-   * button on top of them for the tooltip. */
-  const eUIEmbossType old_emboss = UI_block_emboss_get(&block);
-  UI_block_emboss_set(&block, UI_EMBOSS_NONE);
-  uiBut *but = uiDefIconBut(&block,
-                            UI_BTYPE_BUT,
-                            0,
-                            ICON_NONE,
-                            location.x - size / 2.0f,
-                            location.y - size / 2.0f,
-                            size,
-                            size,
-                            nullptr,
-                            0,
-                            0,
-                            nullptr);
-
-  UI_but_func_tooltip_set(
-      but,
-      [](bContext *C, void *argN, const char * /*tip*/) {
-        const SpaceNode &snode = *CTX_wm_space_node(C);
-        const bNodeTree &ntree = *snode.edittree;
-        const int index_in_tree = POINTER_AS_INT(argN);
-        ntree.ensure_topology_cache();
-        return node_socket_get_tooltip(&snode, ntree, *ntree.all_sockets()[index_in_tree]);
-      },
-      POINTER_FROM_INT(sock.index_in_tree()),
-      nullptr);
-  /* Disable the button so that clicks on it are ignored the link operator still works. */
-  UI_but_flag_enable(but, UI_BUT_DISABLED);
-  UI_block_emboss_set(&block, old_emboss);
->>>>>>> 19e94bf9
+  node_socket_tooltip_set(block, sock.index_in_tree(), location, float2(size, size));
 }
 
 void node_socket_draw(bNodeSocket *sock, const rcti *rect, const float color[4], float scale)
@@ -2166,15 +2119,8 @@
     const float2 location = socket->runtime->location;
     const float2 draw_size(width, height);
     const float2 tooltip_size(scale, height * 2.0f - socket_draw_size + scale);
-    const bool has_tooltip = node_socket_has_tooltip(ntree, *socket);
-    node_socket_draw_multi_input(block,
-                                 index_in_tree,
-                                 location,
-                                 draw_size,
-                                 color,
-                                 outline_color,
-                                 tooltip_size,
-                                 has_tooltip);
+    node_socket_draw_multi_input(
+        block, index_in_tree, location, draw_size, color, outline_color, tooltip_size);
   }
 }
 
