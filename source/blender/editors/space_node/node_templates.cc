--- conflicted
+++ resolved
@@ -610,12 +610,8 @@
   uiLayout *split, *column;
   NodeLinkArg *arg = (NodeLinkArg *)but->func_argN;
   bNodeSocket *sock = arg->sock;
-<<<<<<< HEAD
-  bNodeTreeType *ntreetype = arg->ntree->typeinfo;
+  bke::bNodeTreeType *ntreetype = arg->ntree->typeinfo;
   Main *bmain = CTX_data_main_from_id(C, &arg->ntree->id);
-=======
-  bke::bNodeTreeType *ntreetype = arg->ntree->typeinfo;
->>>>>>> ea5e1fef
 
   UI_block_layout_set_current(block, layout);
   split = uiLayoutSplit(layout, 0.0f, false);
