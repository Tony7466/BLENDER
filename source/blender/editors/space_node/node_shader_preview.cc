--- conflicted
+++ resolved
@@ -376,12 +376,8 @@
       output_node->flag |= NODE_DO_OUTPUT;
     }
 
-<<<<<<< HEAD
     nested_nt->tree_interface.add_socket(
-        nested_node.name, "", nested_socket_iter->idname, NODE_INTERFACE_SOCKET_OUTPUT, nullptr);
-=======
-    ntreeAddSocketInterface(nested_nt, SOCK_OUT, nested_socket_iter->idname, route_name);
->>>>>>> 8275674c
+        route_name, "", nested_socket_iter->idname, NODE_INTERFACE_SOCKET_OUTPUT, nullptr);
     BKE_ntree_update_main_tree(G.pr_main, nested_nt, nullptr);
     bNodeSocket *out_socket = blender::bke::node_find_enabled_input_socket(*output_node,
                                                                            route_name);
