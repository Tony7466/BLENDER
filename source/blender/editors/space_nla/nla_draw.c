--- conflicted
+++ resolved
@@ -487,12 +487,8 @@
   }
 
   /* draw 'inside' of strip itself */
-<<<<<<< HEAD
-  if (non_solo == 0 && is_nlastrip_enabled(adt, nlt, strip) &&
+  if (solo && is_nlastrip_enabled(adt, nlt, strip) &&
       !(strip->flag & NLASTRIP_FLAG_INVALID_LOCATION)) {
-=======
-  if (solo && is_nlastrip_enabled(adt, nlt, strip)) {
->>>>>>> 7d548b57
     immUnbindProgram();
 
     /* strip is in normal track */
