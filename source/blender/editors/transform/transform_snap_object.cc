--- conflicted
+++ resolved
@@ -1785,22 +1785,13 @@
                              params->use_backface_culling,
                              &nearest2d);
 
-<<<<<<< HEAD
     const blender::IndexRange poly = mesh->polys()[sctx->ret.index];
-=======
-    const MPoly &poly = mesh->polys()[sctx->ret.index];
->>>>>>> a8fc9871
 
     if (sctx->runtime.snap_to_flag & SCE_SNAP_MODE_EDGE) {
       elem = SCE_SNAP_MODE_EDGE;
       BLI_assert(nearest2d.edge != nullptr);
-<<<<<<< HEAD
       const int *poly_edges = &nearest2d.corner_edges[poly.start()];
       for (int i = poly.size(); i--;) {
-=======
-      const int *poly_edges = &nearest2d.corner_edges[poly.loopstart];
-      for (int i = poly.totloop; i--;) {
->>>>>>> a8fc9871
         cb_snap_edge(&nearest2d,
                      poly_edges[i],
                      &neasrest_precalc,
@@ -1811,13 +1802,8 @@
     }
     else {
       elem = SCE_SNAP_MODE_VERTEX;
-<<<<<<< HEAD
       const int *poly_verts = &nearest2d.corner_verts[poly.start()];
       for (int i = poly.size(); i--;) {
-=======
-      const int *poly_verts = &nearest2d.corner_verts[poly.loopstart];
-      for (int i = poly.totloop; i--;) {
->>>>>>> a8fc9871
         cb_snap_vert(&nearest2d,
                      poly_verts[i],
                      &neasrest_precalc,
