/**
* $Id:
 *
 * ***** BEGIN GPL LICENSE BLOCK *****
 *
 * This program is free software; you can redistribute it and/or
 * modify it under the terms of the GNU General Public License
 * as published by the Free Software Foundation; either version 2
 * of the License, or (at your option) any later version.
 *
 * This program is distributed in the hope that it will be useful,
 * but WITHOUT ANY WARRANTY; without even the implied warranty of
 * MERCHANTABILITY or FITNESS FOR A PARTICULAR PURPOSE.  See the
 * GNU General Public License for more details.
 *
 * You should have received a copy of the GNU General Public License
 * along with this program; if not, write to the Free Software Foundation,
 * Inc., 59 Temple Place - Suite 330, Boston, MA  02111-1307, USA.
 *
 * The Original Code is Copyright (C) 2005 Blender Foundation
 * All rights reserved.
 *
 * The Original Code is: all of this file.
 *
 * Contributor(s): none yet.
 *
 * ***** END GPL LICENSE BLOCK *****
 */

#include <stdlib.h>
#include <string.h>
#include <math.h>

#ifndef WIN32
#include <unistd.h>
#else
#include <io.h>
#endif

#include "MEM_guardedalloc.h"

#include "DNA_armature_types.h"
#include "DNA_action_types.h"
#include "DNA_curve_types.h"
#include "DNA_lattice_types.h"
#include "DNA_mesh_types.h"
#include "DNA_meta_types.h"
#include "DNA_object_types.h"
#include "DNA_particle_types.h"
#include "DNA_screen_types.h"
#include "DNA_scene_types.h"
#include "DNA_space_types.h"
#include "DNA_userdef_types.h"
#include "DNA_view3d_types.h"

#include "RNA_access.h"

#include "BKE_action.h"
#include "BKE_armature.h"
#include "BKE_context.h"
#include "BKE_global.h"
#include "BKE_lattice.h"
#include "BKE_mesh.h"
#include "BKE_object.h"
#include "BKE_particle.h"
#include "BKE_pointcache.h"
#include "BKE_utildefines.h"
#include "BKE_tessmesh.h"

#include "BLI_arithb.h"
#include "BLI_editVert.h"

#include "BIF_gl.h"

#include "WM_api.h"
#include "WM_types.h"

#include "ED_armature.h"
#include "ED_mesh.h"
#include "ED_particle.h"
#include "ED_space_api.h"
#include "ED_transform.h"
#include "ED_view3d.h"

#include "UI_resources.h"

/* local module include */
#include "transform.h"

/* return codes for select, and drawing flags */

#define MAN_TRANS_X		1
#define MAN_TRANS_Y		2
#define MAN_TRANS_Z		4
#define MAN_TRANS_C		7

#define MAN_ROT_X		8
#define MAN_ROT_Y		16
#define MAN_ROT_Z		32
#define MAN_ROT_V		64
#define MAN_ROT_T		128
#define MAN_ROT_C		248

#define MAN_SCALE_X		256
#define MAN_SCALE_Y		512
#define MAN_SCALE_Z		1024
#define MAN_SCALE_C		1792

/* color codes */

#define MAN_RGB		0
#define MAN_GHOST	1
#define MAN_MOVECOL	2


static int is_mat4_flipped(float mat[][4])
{
	float vec[3];

	Crossf(vec, mat[0], mat[1]);
	if( Inpf(vec, mat[2]) < 0.0 ) return 1;
	return 0;
}

/* transform widget center calc helper for below */
static void calc_tw_center(Scene *scene, float *co)
{
	float *twcent= scene->twcent;
	float *min= scene->twmin;
	float *max= scene->twmax;

	DO_MINMAX(co, min, max);
	VecAddf(twcent, twcent, co);
}

static void protectflag_to_drawflags(short protectflag, short *drawflags)
{
	if(protectflag & OB_LOCK_LOCX)
		*drawflags &= ~MAN_TRANS_X;
	if(protectflag & OB_LOCK_LOCY)
		*drawflags &= ~MAN_TRANS_Y;
	if(protectflag & OB_LOCK_LOCZ)
		*drawflags &= ~MAN_TRANS_Z;

	if(protectflag & OB_LOCK_ROTX)
		*drawflags &= ~MAN_ROT_X;
	if(protectflag & OB_LOCK_ROTY)
		*drawflags &= ~MAN_ROT_Y;
	if(protectflag & OB_LOCK_ROTZ)
		*drawflags &= ~MAN_ROT_Z;

	if(protectflag & OB_LOCK_SCALEX)
		*drawflags &= ~MAN_SCALE_X;
	if(protectflag & OB_LOCK_SCALEY)
		*drawflags &= ~MAN_SCALE_Y;
	if(protectflag & OB_LOCK_SCALEZ)
		*drawflags &= ~MAN_SCALE_Z;
}

/* for pose mode */
static void stats_pose(Scene *scene, View3D *v3d, bPoseChannel *pchan)
{
	Bone *bone= pchan->bone;

	if(bone) {
		if (bone->flag & BONE_TRANSFORM) {
			calc_tw_center(scene, pchan->pose_head);
			protectflag_to_drawflags(pchan->protectflag, &v3d->twdrawflag);
		}
	}
}

/* for editmode*/
static void stats_editbone(View3D *v3d, EditBone *ebo)
{
	if (ebo->flag & BONE_EDITMODE_LOCKED)
		protectflag_to_drawflags(OB_LOCK_LOC|OB_LOCK_ROT|OB_LOCK_SCALE, &v3d->twdrawflag);
}


static int test_rotmode_euler(short rotmode)
{
	return (ELEM(rotmode, ROT_MODE_AXISANGLE, ROT_MODE_QUAT)) ? 0:1;
}

void gimbal_axis(Object *ob, float gmat[][3])
{
	if(ob->mode & OB_MODE_POSE)
	{
		bPoseChannel *pchan= get_active_posechannel(ob);

		if(pchan && test_rotmode_euler(pchan->rotmode)) {
			float mat[3][3], tmat[3][3], obmat[3][3];

			EulToGimbalAxis(mat, pchan->eul, pchan->rotmode);

			/* apply bone transformation */
			Mat3MulMat3(tmat, pchan->bone->bone_mat, mat);
			
			if (pchan->parent)
			{
				float parent_mat[3][3];

				Mat3CpyMat4(parent_mat, pchan->parent->pose_mat);
				Mat3MulMat3(mat, parent_mat, tmat);

				/* needed if object transformation isn't identity */
				Mat3CpyMat4(obmat, ob->obmat);
				Mat3MulMat3(gmat, obmat, mat);
			}
			else
			{
				/* needed if object transformation isn't identity */
				Mat3CpyMat4(obmat, ob->obmat);
				Mat3MulMat3(gmat, obmat, tmat);
			}

			Mat3Ortho(gmat);
		}
	}
	else {
		if(test_rotmode_euler(ob->rotmode)) {
			
			
			if (ob->parent)
			{
				float parent_mat[3][3], amat[3][3];
				
				EulToGimbalAxis(amat, ob->rot, ob->rotmode);
				Mat3CpyMat4(parent_mat, ob->parent->obmat);
				Mat3Ortho(parent_mat);
				Mat3MulMat3(gmat, parent_mat, amat);
			}
			else
			{
				EulToGimbalAxis(gmat, ob->rot, ob->rotmode);
			}
		}
	}
}


/* centroid, boundbox, of selection */
/* returns total items selected */
int calc_manipulator_stats(const bContext *C)
{
	ScrArea *sa= CTX_wm_area(C);
	ARegion *ar= CTX_wm_region(C);
	Scene *scene= CTX_data_scene(C);
	Object *obedit= CTX_data_edit_object(C);
	View3D *v3d= sa->spacedata.first;
	RegionView3D *rv3d= ar->regiondata;
	Base *base;
	Object *ob= OBACT;
	int a, totsel= 0;

	/* transform widget matrix */
	Mat4One(rv3d->twmat);

	v3d->twdrawflag= 0xFFFF;

	/* transform widget centroid/center */
	scene->twcent[0]= scene->twcent[1]= scene->twcent[2]= 0.0f;
	INIT_MINMAX(scene->twmin, scene->twmax);

	if(obedit) {
		ob= obedit;
		if((ob->lay & v3d->lay)==0) return 0;

		if(obedit->type==OB_MESH) {
			BMEditMesh *em = ((Mesh*)obedit->data)->edit_btmesh;
			BMesh *bm = em->bm;
			BMVert *eve;
			BMEditSelection ese;
			BMIter iter;
			float vec[3]= {0,0,0};

			/* USE LAST SELECTE WITH ACTIVE */
			if (v3d->around==V3D_ACTIVE && EDBM_get_actSelection(em, &ese)) {
				EDBM_editselection_center(em, vec, &ese);
				calc_tw_center(scene, vec);
				totsel= 1;
			} else {
				/* do vertices for center, and if still no normal found, use vertex normals */
				BM_ITER(eve, &iter, bm, BM_VERTS_OF_MESH, NULL) {
					if(BM_TestHFlag(eve, BM_SELECT)) {
						totsel++;
						calc_tw_center(scene, eve->co);
					}
				}
			}
		} /* end editmesh */
		else if (obedit->type==OB_ARMATURE){
			bArmature *arm= obedit->data;
			EditBone *ebo;
			for (ebo= arm->edbo->first; ebo; ebo=ebo->next){
				if(ebo->layer & arm->layer) {
					if (ebo->flag & BONE_TIPSEL) {
						calc_tw_center(scene, ebo->tail);
						totsel++;
					}
					if (ebo->flag & BONE_ROOTSEL) {
						calc_tw_center(scene, ebo->head);
						totsel++;
					}
					if (ebo->flag & BONE_SELECTED) {
						stats_editbone(v3d, ebo);
					}
				}
			}
		}
		else if ELEM(obedit->type, OB_CURVE, OB_SURF) {
			Curve *cu= obedit->data;
			Nurb *nu;
			BezTriple *bezt;
			BPoint *bp;

			nu= cu->editnurb->first;
			while(nu) {
				if(nu->type == CU_BEZIER) {
					bezt= nu->bezt;
					a= nu->pntsu;
					while(a--) {
						/* exceptions
						 * if handles are hidden then only check the center points.
						 * If 2 or more are selected then only use the center point too.
						 */
						if (cu->drawflag & CU_HIDE_HANDLES) {
							if (bezt->f2 & SELECT) {
								calc_tw_center(scene, bezt->vec[1]);
								totsel++;
							}
						}
						else if ( (bezt->f1 & SELECT) + (bezt->f2 & SELECT) + (bezt->f3 & SELECT) > SELECT ) {
							calc_tw_center(scene, bezt->vec[1]);
							totsel++;
						}
						else {
							if(bezt->f1) {
								calc_tw_center(scene, bezt->vec[0]);
								totsel++;
							}
							if(bezt->f2) {
								calc_tw_center(scene, bezt->vec[1]);
								totsel++;
							}
							if(bezt->f3) {
								calc_tw_center(scene, bezt->vec[2]);
								totsel++;
							}
						}
						bezt++;
					}
				}
				else {
					bp= nu->bp;
					a= nu->pntsu*nu->pntsv;
					while(a--) {
						if(bp->f1 & SELECT) {
							calc_tw_center(scene, bp->vec);
							totsel++;
						}
						bp++;
					}
				}
				nu= nu->next;
			}
		}
		else if(obedit->type==OB_MBALL) {
			MetaBall *mb = (MetaBall*)obedit->data;
			MetaElem *ml, *ml_sel=NULL;

			ml= mb->editelems->first;
			while(ml) {
				if(ml->flag & SELECT) {
					calc_tw_center(scene, &ml->x);
					ml_sel = ml;
					totsel++;
				}
				ml= ml->next;
			}
		}
		else if(obedit->type==OB_LATTICE) {
			BPoint *bp;
			Lattice *lt= obedit->data;

			bp= lt->editlatt->def;

			a= lt->editlatt->pntsu*lt->editlatt->pntsv*lt->editlatt->pntsw;
			while(a--) {
				if(bp->f1 & SELECT) {
					calc_tw_center(scene, bp->vec);
					totsel++;
				}
				bp++;
			}
		}

		/* selection center */
		if(totsel) {
			VecMulf(scene->twcent, 1.0f/(float)totsel);	// centroid!
			Mat4MulVecfl(obedit->obmat, scene->twcent);
			Mat4MulVecfl(obedit->obmat, scene->twmin);
			Mat4MulVecfl(obedit->obmat, scene->twmax);
		}
	}
	else if(ob && (ob->mode & OB_MODE_POSE)) {
		bPoseChannel *pchan;
		int mode = TFM_ROTATION; // mislead counting bones... bah. We don't know the manipulator mode, could be mixed

		if((ob->lay & v3d->lay)==0) return 0;

		totsel = count_set_pose_transflags(&mode, 0, ob);

		if(totsel) {
			/* use channels to get stats */
			for(pchan= ob->pose->chanbase.first; pchan; pchan= pchan->next) {
				stats_pose(scene, v3d, pchan);
			}

			VecMulf(scene->twcent, 1.0f/(float)totsel);	// centroid!
			Mat4MulVecfl(ob->obmat, scene->twcent);
			Mat4MulVecfl(ob->obmat, scene->twmin);
			Mat4MulVecfl(ob->obmat, scene->twmax);
		}
	}
	else if(ob && (ob->mode & (OB_MODE_SCULPT|OB_MODE_VERTEX_PAINT|OB_MODE_WEIGHT_PAINT|OB_MODE_TEXTURE_PAINT))) {
		;
	}
	else if(ob && ob->mode & OB_MODE_PARTICLE_EDIT) {
		PTCacheEdit *edit= PE_get_current(scene, ob);
		PTCacheEditPoint *point;
		PTCacheEditKey *ek;
		int k;

		if(edit) {
			point = edit->points;
			for(a=0; a<edit->totpoint; a++,point++) {
				if(point->flag & PEP_HIDE) continue;

				for(k=0, ek=point->keys; k<point->totkey; k++, ek++) {
					if(ek->flag & PEK_SELECT) {
						calc_tw_center(scene, ek->flag & PEK_USE_WCO ? ek->world_co : ek->co);
						totsel++;
					}
				}
			}

			/* selection center */
			if(totsel)
				VecMulf(scene->twcent, 1.0f/(float)totsel);	// centroid!
		}
	}
	else {

		/* we need the one selected object, if its not active */
		ob= OBACT;
		if(ob && !(ob->flag & SELECT)) ob= NULL;

		for(base= scene->base.first; base; base= base->next) {
			if TESTBASELIB(scene, base) {
				if(ob==NULL)
					ob= base->object;
				calc_tw_center(scene, base->object->obmat[3]);
				protectflag_to_drawflags(base->object->protectflag, &v3d->twdrawflag);
				totsel++;
			}
		}

		/* selection center */
		if(totsel) {
			VecMulf(scene->twcent, 1.0f/(float)totsel);	// centroid!
		}
	}

	/* global, local or normal orientation? */
	if(ob && totsel) {

		switch(v3d->twmode) {
		
		case V3D_MANIP_GLOBAL:
			break; /* nothing to do */

		case V3D_MANIP_GIMBAL:
		{
				float mat[3][3];
			Mat3One(mat);
			gimbal_axis(ob, mat);
			Mat4CpyMat3(rv3d->twmat, mat);
						break;
						}
		case V3D_MANIP_NORMAL:
			if(obedit || ob->mode & OB_MODE_POSE) {
<<<<<<< HEAD
				getTransformOrientationMatrix(C, rv3d->twmat, (v3d->around == V3D_ACTIVE));
						break;
						}
=======
				float mat[3][3];
				ED_getTransformOrientationMatrix(C, mat, (v3d->around == V3D_ACTIVE));
				Mat4CpyMat3(rv3d->twmat, mat);
				break;
			}
>>>>>>> 4617bb68
			/* no break we define 'normal' as 'local' in Object mode */
		case V3D_MANIP_LOCAL:
			Mat4CpyMat4(rv3d->twmat, ob->obmat);
			Mat4Ortho(rv3d->twmat);
			break;

		case V3D_MANIP_VIEW:
			{
				float mat[3][3];
				Mat3CpyMat4(mat, rv3d->viewinv);
				Mat3Ortho(mat);
				Mat4CpyMat3(rv3d->twmat, mat);
			}
			break;
		default: /* V3D_MANIP_CUSTOM */
			{
				float mat[3][3];
				applyTransformOrientation(C, mat, NULL);
				Mat4CpyMat3(rv3d->twmat, mat);
				break;
			}
		}

	}

	return totsel;
}

/* ******************** DRAWING STUFFIES *********** */

static float screen_aligned(RegionView3D *rv3d, float mat[][4])
{
	float vec[3], size;

	VECCOPY(vec, mat[0]);
	size= Normalize(vec);

	glTranslatef(mat[3][0], mat[3][1], mat[3][2]);

	/* sets view screen aligned */
	glRotatef( -360.0f*saacos(rv3d->viewquat[0])/(float)M_PI, rv3d->viewquat[1], rv3d->viewquat[2], rv3d->viewquat[3]);

	return size;
}


/* radring = radius of donut rings
   radhole = radius hole
   start = starting segment (based on nrings)
   end   = end segment
   nsides = amount of points in ring
   nrigns = amount of rings
*/
static void partial_donut(float radring, float radhole, int start, int end, int nsides, int nrings)
{
	float theta, phi, theta1;
	float cos_theta, sin_theta;
	float cos_theta1, sin_theta1;
	float ring_delta, side_delta;
	int i, j, docaps= 1;

	if(start==0 && end==nrings) docaps= 0;

	ring_delta= 2.0f*(float)M_PI/(float)nrings;
	side_delta= 2.0f*(float)M_PI/(float)nsides;

	theta= (float)M_PI+0.5f*ring_delta;
	cos_theta= (float)cos(theta);
	sin_theta= (float)sin(theta);

	for(i= nrings - 1; i >= 0; i--) {
		theta1= theta + ring_delta;
		cos_theta1= (float)cos(theta1);
		sin_theta1= (float)sin(theta1);

		if(docaps && i==start) {	// cap
			glBegin(GL_POLYGON);
			phi= 0.0;
			for(j= nsides; j >= 0; j--) {
				float cos_phi, sin_phi, dist;

				phi += side_delta;
				cos_phi= (float)cos(phi);
				sin_phi= (float)sin(phi);
				dist= radhole + radring * cos_phi;

				glVertex3f(cos_theta1 * dist, -sin_theta1 * dist,  radring * sin_phi);
			}
			glEnd();
		}
		if(i>=start && i<=end) {
			glBegin(GL_QUAD_STRIP);
			phi= 0.0;
			for(j= nsides; j >= 0; j--) {
				float cos_phi, sin_phi, dist;

				phi += side_delta;
				cos_phi= (float)cos(phi);
				sin_phi= (float)sin(phi);
				dist= radhole + radring * cos_phi;

				glVertex3f(cos_theta1 * dist, -sin_theta1 * dist, radring * sin_phi);
				glVertex3f(cos_theta * dist, -sin_theta * dist,  radring * sin_phi);
			}
			glEnd();
		}

		if(docaps && i==end) {	// cap
			glBegin(GL_POLYGON);
			phi= 0.0;
			for(j= nsides; j >= 0; j--) {
				float cos_phi, sin_phi, dist;

				phi -= side_delta;
				cos_phi= (float)cos(phi);
				sin_phi= (float)sin(phi);
				dist= radhole + radring * cos_phi;

				glVertex3f(cos_theta * dist, -sin_theta * dist,  radring * sin_phi);
			}
			glEnd();
		}


		theta= theta1;
		cos_theta= cos_theta1;
		sin_theta= sin_theta1;
	}
}

/* three colors can be set;
   grey for ghosting
   moving: in transform theme color
   else the red/green/blue
*/
static void manipulator_setcolor(View3D *v3d, char axis, int colcode)
{
	float vec[4];
	char col[4];

	vec[3]= 0.7f; // alpha set on 0.5, can be glEnabled or not

	if(colcode==MAN_GHOST) {
		glColor4ub(0, 0, 0, 70);
	}
	else if(colcode==MAN_MOVECOL) {
		UI_GetThemeColor3ubv(TH_TRANSFORM, col);
		glColor4ub(col[0], col[1], col[2], 128);
	}
	else {
		switch(axis) {
		case 'c':
			UI_GetThemeColor3ubv(TH_TRANSFORM, col);
			if(v3d->twmode == V3D_MANIP_LOCAL) {
				col[0]= col[0]>200?255:col[0]+55;
				col[1]= col[1]>200?255:col[1]+55;
				col[2]= col[2]>200?255:col[2]+55;
			}
			else if(v3d->twmode == V3D_MANIP_NORMAL) {
				col[0]= col[0]<55?0:col[0]-55;
				col[1]= col[1]<55?0:col[1]-55;
				col[2]= col[2]<55?0:col[2]-55;
			}
			glColor4ub(col[0], col[1], col[2], 128);
			break;
		case 'x':
			glColor4ub(220, 0, 0, 128);
			break;
		case 'y':
			glColor4ub(0, 220, 0, 128);
			break;
		case 'z':
			glColor4ub(30, 30, 220, 128);
			break;
		}
	}
}

/* viewmatrix should have been set OK, also no shademode! */
static void draw_manipulator_axes(View3D *v3d, int colcode, int flagx, int flagy, int flagz)
{

	/* axes */
	if(flagx) {
		manipulator_setcolor(v3d, 'x', colcode);
		if(flagx & MAN_SCALE_X) glLoadName(MAN_SCALE_X);
		else if(flagx & MAN_TRANS_X) glLoadName(MAN_TRANS_X);
		glBegin(GL_LINES);
		glVertex3f(0.2f, 0.0f, 0.0f);
		glVertex3f(1.0f, 0.0f, 0.0f);
		glEnd();
	}
	if(flagy) {
		if(flagy & MAN_SCALE_Y) glLoadName(MAN_SCALE_Y);
		else if(flagy & MAN_TRANS_Y) glLoadName(MAN_TRANS_Y);
		manipulator_setcolor(v3d, 'y', colcode);
		glBegin(GL_LINES);
		glVertex3f(0.0f, 0.2f, 0.0f);
		glVertex3f(0.0f, 1.0f, 0.0f);
		glEnd();
	}
	if(flagz) {
		if(flagz & MAN_SCALE_Z) glLoadName(MAN_SCALE_Z);
		else if(flagz & MAN_TRANS_Z) glLoadName(MAN_TRANS_Z);
		manipulator_setcolor(v3d, 'z', colcode);
		glBegin(GL_LINES);
		glVertex3f(0.0f, 0.0f, 0.2f);
		glVertex3f(0.0f, 0.0f, 1.0f);
		glEnd();
	}
}

static void preOrtho(int ortho, float twmat[][4], int axis)
{
	if (ortho == 0) {
		float omat[4][4];
		Mat4CpyMat4(omat, twmat);
		Mat4Orthogonal(omat, axis);
		glPushMatrix();
		wmMultMatrix(omat);
	}
}

static void preOrthoFront(int ortho, float twmat[][4], int axis)
{
	if (ortho == 0) {
		float omat[4][4];
		Mat4CpyMat4(omat, twmat);
		Mat4Orthogonal(omat, axis);
		glPushMatrix();
		wmMultMatrix(omat);
		glFrontFace( is_mat4_flipped(omat)?GL_CW:GL_CCW);
	}
}

static void postOrtho(int ortho)
{
	if (ortho == 0) {
		glPopMatrix();
	}
}

/* only called while G.moving */
static void draw_manipulator_rotate_ghost(View3D *v3d, RegionView3D *rv3d, int drawflags)
{
	GLUquadricObj *qobj;
	float size, phi, startphi, vec[3], svec[3], matt[4][4], cross[3], tmat[3][3];
	int arcs= (G.rt!=2);
	int ortho;

	glDisable(GL_DEPTH_TEST);

	qobj= gluNewQuadric();
	gluQuadricDrawStyle(qobj, GLU_FILL);

	glColor4ub(0,0,0,64);
	glBlendFunc(GL_SRC_ALPHA,GL_ONE_MINUS_SRC_ALPHA);
	glEnable(GL_BLEND);

	/* we need both [4][4] transforms, t->mat seems to be premul, not post for mat[][4] */
	Mat4CpyMat4(matt, rv3d->twmat); // to copy the parts outside of [3][3]
// XXX	Mat4MulMat34(matt, t->mat, rv3d->twmat);

	/* Screen aligned view rot circle */
	if(drawflags & MAN_ROT_V) {

		/* prepare for screen aligned draw */
		glPushMatrix();
		size= screen_aligned(rv3d, rv3d->twmat);

		vec[0]= 0; // XXX (float)(t->con.imval[0] - t->center2d[0]);
		vec[1]= 0; // XXX (float)(t->con.imval[1] - t->center2d[1]);
		vec[2]= 0.0f;
		Normalize(vec);

		startphi= saacos( vec[1] );
		if(vec[0]<0.0) startphi= -startphi;

		phi= 0; // XXX (float)fmod(180.0*t->val/M_PI, 360.0);
		if(phi > 180.0) phi-= 360.0;
		else if(phi<-180.0) phi+= 360.0;

		gluPartialDisk(qobj, 0.0, size, 32, 1, 180.0*startphi/M_PI, phi);

		glPopMatrix();
	}
	else if(arcs) {
		float imat[3][3], ivmat[3][3];
		/* try to get the start rotation */

		svec[0]= 0; // XXX (float)(t->con.imval[0] - t->center2d[0]);
		svec[1]= 0; // XXX (float)(t->con.imval[1] - t->center2d[1]);
		svec[2]= 0.0f;

		/* screen aligned vec transform back to manipulator space */
		Mat3CpyMat4(ivmat, rv3d->viewinv);
		Mat3CpyMat4(tmat, rv3d->twmat);
		Mat3Inv(imat, tmat);
		Mat3MulMat3(tmat, imat, ivmat);

		Mat3MulVecfl(tmat, svec);	// tmat is used further on
		Normalize(svec);
	}
	
	ortho = IsMat4Orthogonal(rv3d->twmat);

	if (ortho) {
	wmMultMatrix(rv3d->twmat);	// aligns with original widget
	}
	

	/* Z disk */
	if(drawflags & MAN_ROT_Z) {
		preOrtho(ortho, rv3d->twmat, 2);
		
		if(arcs) {
			/* correct for squeezed arc */
			svec[0]+= tmat[2][0];
			svec[1]+= tmat[2][1];
			Normalize(svec);

			startphi= (float)atan2(svec[0], svec[1]);
		}
		else startphi= 0.5f*(float)M_PI;

		VECCOPY(vec, rv3d->twmat[0]);	// use x axis to detect rotation
		Normalize(vec);
		Normalize(matt[0]);
		phi= saacos( Inpf(vec, matt[0]) );
		if(phi!=0.0) {
			Crossf(cross, vec, matt[0]);	// results in z vector
			if(Inpf(cross, rv3d->twmat[2]) > 0.0) phi= -phi;
			gluPartialDisk(qobj, 0.0, 1.0, 32, 1, 180.0*startphi/M_PI, 180.0*(phi)/M_PI);
		}

		postOrtho(ortho);
	}
	/* X disk */
	if(drawflags & MAN_ROT_X) {
		preOrtho(ortho, rv3d->twmat, 0);
		
		if(arcs) {
			/* correct for squeezed arc */
			svec[1]+= tmat[2][1];
			svec[2]+= tmat[2][2];
			Normalize(svec);

			startphi= (float)(M_PI + atan2(svec[2], -svec[1]));
		}
		else startphi= 0.0f;

		VECCOPY(vec, rv3d->twmat[1]);	// use y axis to detect rotation
		Normalize(vec);
		Normalize(matt[1]);
		phi= saacos( Inpf(vec, matt[1]) );
		if(phi!=0.0) {
			Crossf(cross, vec, matt[1]);	// results in x vector
			if(Inpf(cross, rv3d->twmat[0]) > 0.0) phi= -phi;
			glRotatef(90.0, 0.0, 1.0, 0.0);
			gluPartialDisk(qobj, 0.0, 1.0, 32, 1, 180.0*startphi/M_PI, 180.0*phi/M_PI);
			glRotatef(-90.0, 0.0, 1.0, 0.0);
		}

		postOrtho(ortho);
	}
	/* Y circle */
	if(drawflags & MAN_ROT_Y) {
		preOrtho(ortho, rv3d->twmat, 1);
		
		if(arcs) {
			/* correct for squeezed arc */
			svec[0]+= tmat[2][0];
			svec[2]+= tmat[2][2];
			Normalize(svec);

			startphi= (float)(M_PI + atan2(-svec[0], svec[2]));
		}
		else startphi= (float)M_PI;

		VECCOPY(vec, rv3d->twmat[2]);	// use z axis to detect rotation
		Normalize(vec);
		Normalize(matt[2]);
		phi= saacos( Inpf(vec, matt[2]) );
		if(phi!=0.0) {
			Crossf(cross, vec, matt[2]);	// results in y vector
			if(Inpf(cross, rv3d->twmat[1]) > 0.0) phi= -phi;
			glRotatef(-90.0, 1.0, 0.0, 0.0);
			gluPartialDisk(qobj, 0.0, 1.0, 32, 1, 180.0*startphi/M_PI, 180.0*phi/M_PI);
			glRotatef(90.0, 1.0, 0.0, 0.0);
		}

		postOrtho(ortho);
	}

	glDisable(GL_BLEND);
	wmLoadMatrix(rv3d->viewmat);
}

static void draw_manipulator_rotate(View3D *v3d, RegionView3D *rv3d, int moving, int drawflags, int combo)
{
	GLUquadricObj *qobj;
	double plane[4];
	float matt[4][4];
	float size, vec[3], unitmat[4][4];
	float cywid= 0.33f*0.01f*(float)U.tw_handlesize;
	float cusize= cywid*0.65f;
	int arcs= (G.rt!=2);
	int colcode;
	int ortho;

	if(moving) colcode= MAN_MOVECOL;
	else colcode= MAN_RGB;

	/* when called while moving in mixed mode, do not draw when... */
	if((drawflags & MAN_ROT_C)==0) return;

	/* Init stuff */
	glDisable(GL_DEPTH_TEST);
	Mat4One(unitmat);

	qobj= gluNewQuadric();
	gluQuadricDrawStyle(qobj, GLU_FILL);

	/* prepare for screen aligned draw */
	VECCOPY(vec, rv3d->twmat[0]);
	size= Normalize(vec);
	glPushMatrix();
	glTranslatef(rv3d->twmat[3][0], rv3d->twmat[3][1], rv3d->twmat[3][2]);

	if(arcs) {
		/* clipplane makes nice handles, calc here because of multmatrix but with translate! */
		VECCOPY(plane, rv3d->viewinv[2]);
		plane[3]= -0.02*size; // clip just a bit more
		glClipPlane(GL_CLIP_PLANE0, plane);
	}
	/* sets view screen aligned */
	glRotatef( -360.0f*saacos(rv3d->viewquat[0])/(float)M_PI, rv3d->viewquat[1], rv3d->viewquat[2], rv3d->viewquat[3]);

	/* Screen aligned help circle */
	if(arcs) {
		if((G.f & G_PICKSEL)==0) {
			UI_ThemeColorShade(TH_BACK, -30);
			drawcircball(GL_LINE_LOOP, unitmat[3], size, unitmat);
		}
	}

	/* Screen aligned trackball rot circle */
	if(drawflags & MAN_ROT_T) {
		if(G.f & G_PICKSEL) glLoadName(MAN_ROT_T);

		UI_ThemeColor(TH_TRANSFORM);
		drawcircball(GL_LINE_LOOP, unitmat[3], 0.2f*size, unitmat);
	}

	/* Screen aligned view rot circle */
	if(drawflags & MAN_ROT_V) {
		if(G.f & G_PICKSEL) glLoadName(MAN_ROT_V);
		UI_ThemeColor(TH_TRANSFORM);
		drawcircball(GL_LINE_LOOP, unitmat[3], 1.2f*size, unitmat);

		if(moving) {
			float vec[3];
			vec[0]= 0; // XXX (float)(t->imval[0] - t->center2d[0]);
			vec[1]= 0; // XXX (float)(t->imval[1] - t->center2d[1]);
			vec[2]= 0.0f;
			Normalize(vec);
			VecMulf(vec, 1.2f*size);
			glBegin(GL_LINES);
			glVertex3f(0.0f, 0.0f, 0.0f);
			glVertex3fv(vec);
			glEnd();
		}
	}
	glPopMatrix();


	ortho = IsMat4Orthogonal(rv3d->twmat);
	
	/* apply the transform delta */
	if(moving) {
		Mat4CpyMat4(matt, rv3d->twmat); // to copy the parts outside of [3][3]
		// XXX Mat4MulMat34(matt, t->mat, rv3d->twmat);
		if (ortho) {
		wmMultMatrix(matt);
		glFrontFace( is_mat4_flipped(matt)?GL_CW:GL_CCW);
	}
	}
	else {
		if (ortho) {
		glFrontFace( is_mat4_flipped(rv3d->twmat)?GL_CW:GL_CCW);
		wmMultMatrix(rv3d->twmat);
	}
	}

	/* axes */
	if(arcs==0) {
		if(!(G.f & G_PICKSEL)) {
			if( (combo & V3D_MANIP_SCALE)==0) {
				/* axis */
				if( (drawflags & MAN_ROT_X) || (moving && (drawflags & MAN_ROT_Z)) ) {
					preOrthoFront(ortho, rv3d->twmat, 2);
					manipulator_setcolor(v3d, 'x', colcode);
					glBegin(GL_LINES);
					glVertex3f(0.2f, 0.0f, 0.0f);
					glVertex3f(1.0f, 0.0f, 0.0f);
					glEnd();
					postOrtho(ortho);
				}
				if( (drawflags & MAN_ROT_Y) || (moving && (drawflags & MAN_ROT_X)) ) {
					preOrthoFront(ortho, rv3d->twmat, 0);
					manipulator_setcolor(v3d, 'y', colcode);
					glBegin(GL_LINES);
					glVertex3f(0.0f, 0.2f, 0.0f);
					glVertex3f(0.0f, 1.0f, 0.0f);
					glEnd();
					postOrtho(ortho);
				}
				if( (drawflags & MAN_ROT_Z) || (moving && (drawflags & MAN_ROT_Y)) ) {
					preOrthoFront(ortho, rv3d->twmat, 1);
					manipulator_setcolor(v3d, 'z', colcode);
					glBegin(GL_LINES);
					glVertex3f(0.0f, 0.0f, 0.2f);
					glVertex3f(0.0f, 0.0f, 1.0f);
				glEnd();
					postOrtho(ortho);
			}
		}
	}
	}

	if(arcs==0 && moving) {

		/* Z circle */
		if(drawflags & MAN_ROT_Z) {
			preOrthoFront(ortho, matt, 2);
			if(G.f & G_PICKSEL) glLoadName(MAN_ROT_Z);
			manipulator_setcolor(v3d, 'z', colcode);
			drawcircball(GL_LINE_LOOP, unitmat[3], 1.0, unitmat);
			postOrtho(ortho);
		}
		/* X circle */
		if(drawflags & MAN_ROT_X) {
			preOrthoFront(ortho, matt, 0);
			if(G.f & G_PICKSEL) glLoadName(MAN_ROT_X);
			glRotatef(90.0, 0.0, 1.0, 0.0);
			manipulator_setcolor(v3d, 'x', colcode);
			drawcircball(GL_LINE_LOOP, unitmat[3], 1.0, unitmat);
			glRotatef(-90.0, 0.0, 1.0, 0.0);
			postOrtho(ortho);
		}
		/* Y circle */
		if(drawflags & MAN_ROT_Y) {
			preOrthoFront(ortho, matt, 1);
			if(G.f & G_PICKSEL) glLoadName(MAN_ROT_Y);
			glRotatef(-90.0, 1.0, 0.0, 0.0);
			manipulator_setcolor(v3d, 'y', colcode);
			drawcircball(GL_LINE_LOOP, unitmat[3], 1.0, unitmat);
			glRotatef(90.0, 1.0, 0.0, 0.0);
			postOrtho(ortho);
		}

		if(arcs) glDisable(GL_CLIP_PLANE0);
	}
	// donut arcs
	if(arcs) {
		glEnable(GL_CLIP_PLANE0);

		/* Z circle */
		if(drawflags & MAN_ROT_Z) {
			preOrthoFront(ortho, rv3d->twmat, 2);
			if(G.f & G_PICKSEL) glLoadName(MAN_ROT_Z);
			manipulator_setcolor(v3d, 'z', colcode);
			partial_donut(cusize/4.0f, 1.0f, 0, 48, 8, 48);
			postOrtho(ortho);
		}
		/* X circle */
		if(drawflags & MAN_ROT_X) {
			preOrthoFront(ortho, rv3d->twmat, 0);
			if(G.f & G_PICKSEL) glLoadName(MAN_ROT_X);
			glRotatef(90.0, 0.0, 1.0, 0.0);
			manipulator_setcolor(v3d, 'x', colcode);
			partial_donut(cusize/4.0f, 1.0f, 0, 48, 8, 48);
			glRotatef(-90.0, 0.0, 1.0, 0.0);
			postOrtho(ortho);
		}
		/* Y circle */
		if(drawflags & MAN_ROT_Y) {
			preOrthoFront(ortho, rv3d->twmat, 1);
			if(G.f & G_PICKSEL) glLoadName(MAN_ROT_Y);
			glRotatef(-90.0, 1.0, 0.0, 0.0);
			manipulator_setcolor(v3d, 'y', colcode);
			partial_donut(cusize/4.0f, 1.0f, 0, 48, 8, 48);
			glRotatef(90.0, 1.0, 0.0, 0.0);
			postOrtho(ortho);
		}

		glDisable(GL_CLIP_PLANE0);
	}

	if(arcs==0) {

		/* Z handle on X axis */
		if(drawflags & MAN_ROT_Z) {
			preOrthoFront(ortho, rv3d->twmat, 2);
			glPushMatrix();
			if(G.f & G_PICKSEL) glLoadName(MAN_ROT_Z);
			manipulator_setcolor(v3d, 'z', colcode);

			partial_donut(0.7f*cusize, 1.0f, 31, 33, 8, 64);

			glPopMatrix();
			postOrtho(ortho);
		}

		/* Y handle on X axis */
		if(drawflags & MAN_ROT_Y) {
			preOrthoFront(ortho, rv3d->twmat, 1);
			glPushMatrix();
			if(G.f & G_PICKSEL) glLoadName(MAN_ROT_Y);
			manipulator_setcolor(v3d, 'y', colcode);

			glRotatef(90.0, 1.0, 0.0, 0.0);
			glRotatef(90.0, 0.0, 0.0, 1.0);
			partial_donut(0.7f*cusize, 1.0f, 31, 33, 8, 64);

			glPopMatrix();
			postOrtho(ortho);
		}

		/* X handle on Z axis */
		if(drawflags & MAN_ROT_X) {
			preOrthoFront(ortho, rv3d->twmat, 0);
			glPushMatrix();
			if(G.f & G_PICKSEL) glLoadName(MAN_ROT_X);
			manipulator_setcolor(v3d, 'x', colcode);

			glRotatef(-90.0, 0.0, 1.0, 0.0);
			glRotatef(90.0, 0.0, 0.0, 1.0);
			partial_donut(0.7f*cusize, 1.0f, 31, 33, 8, 64);

			glPopMatrix();
			postOrtho(ortho);
		}

	}

	/* restore */
	wmLoadMatrix(rv3d->viewmat);
	gluDeleteQuadric(qobj);
	if(v3d->zbuf) glEnable(GL_DEPTH_TEST);

}

static void drawsolidcube(float size)
{
	static float cube[8][3] = {
	{-1.0, -1.0, -1.0},
	{-1.0, -1.0,  1.0},
	{-1.0,  1.0,  1.0},
	{-1.0,  1.0, -1.0},
	{ 1.0, -1.0, -1.0},
	{ 1.0, -1.0,  1.0},
	{ 1.0,  1.0,  1.0},
	{ 1.0,  1.0, -1.0},	};
	float n[3];

	glPushMatrix();
	glScalef(size, size, size);

	n[0]=0; n[1]=0; n[2]=0;
	glBegin(GL_QUADS);
	n[0]= -1.0;
	glNormal3fv(n);
	glVertex3fv(cube[0]); glVertex3fv(cube[1]); glVertex3fv(cube[2]); glVertex3fv(cube[3]);
	n[0]=0;
	glEnd();

	glBegin(GL_QUADS);
	n[1]= -1.0;
	glNormal3fv(n);
	glVertex3fv(cube[0]); glVertex3fv(cube[4]); glVertex3fv(cube[5]); glVertex3fv(cube[1]);
	n[1]=0;
	glEnd();

	glBegin(GL_QUADS);
	n[0]= 1.0;
	glNormal3fv(n);
	glVertex3fv(cube[4]); glVertex3fv(cube[7]); glVertex3fv(cube[6]); glVertex3fv(cube[5]);
	n[0]=0;
	glEnd();

	glBegin(GL_QUADS);
	n[1]= 1.0;
	glNormal3fv(n);
	glVertex3fv(cube[7]); glVertex3fv(cube[3]); glVertex3fv(cube[2]); glVertex3fv(cube[6]);
	n[1]=0;
	glEnd();

	glBegin(GL_QUADS);
	n[2]= 1.0;
	glNormal3fv(n);
	glVertex3fv(cube[1]); glVertex3fv(cube[5]); glVertex3fv(cube[6]); glVertex3fv(cube[2]);
	n[2]=0;
	glEnd();

	glBegin(GL_QUADS);
	n[2]= -1.0;
	glNormal3fv(n);
	glVertex3fv(cube[7]); glVertex3fv(cube[4]); glVertex3fv(cube[0]); glVertex3fv(cube[3]);
	glEnd();

	glPopMatrix();
}


static void draw_manipulator_scale(View3D *v3d, RegionView3D *rv3d, int moving, int drawflags, int combo, int colcode)
{
	float cywid= 0.25f*0.01f*(float)U.tw_handlesize;
	float cusize= cywid*0.75f, dz;

	/* when called while moving in mixed mode, do not draw when... */
	if((drawflags & MAN_SCALE_C)==0) return;

	glDisable(GL_DEPTH_TEST);

	/* not in combo mode */
	if( (combo & (V3D_MANIP_TRANSLATE|V3D_MANIP_ROTATE))==0) {
		float size, unitmat[4][4];
		int shift= 0; // XXX

		/* center circle, do not add to selection when shift is pressed (planar constraint)  */
		if( (G.f & G_PICKSEL) && shift==0) glLoadName(MAN_SCALE_C);

		manipulator_setcolor(v3d, 'c', colcode);
		glPushMatrix();
		size= screen_aligned(rv3d, rv3d->twmat);
		Mat4One(unitmat);
		drawcircball(GL_LINE_LOOP, unitmat[3], 0.2f*size, unitmat);
		glPopMatrix();

		dz= 1.0;
	}
	else dz= 1.0f-4.0f*cusize;

	if(moving) {
		float matt[4][4];

		Mat4CpyMat4(matt, rv3d->twmat); // to copy the parts outside of [3][3]
		// XXX Mat4MulMat34(matt, t->mat, rv3d->twmat);
		wmMultMatrix(matt);
		glFrontFace( is_mat4_flipped(matt)?GL_CW:GL_CCW);
	}
	else {
		wmMultMatrix(rv3d->twmat);
		glFrontFace( is_mat4_flipped(rv3d->twmat)?GL_CW:GL_CCW);
	}

	/* axis */

	/* in combo mode, this is always drawn as first type */
	draw_manipulator_axes(v3d, colcode, drawflags & MAN_SCALE_X, drawflags & MAN_SCALE_Y, drawflags & MAN_SCALE_Z);

	/* Z cube */
	glTranslatef(0.0, 0.0, dz);
	if(drawflags & MAN_SCALE_Z) {
		if(G.f & G_PICKSEL) glLoadName(MAN_SCALE_Z);
		manipulator_setcolor(v3d, 'z', colcode);
		drawsolidcube(cusize);
	}
	/* X cube */
	glTranslatef(dz, 0.0, -dz);
	if(drawflags & MAN_SCALE_X) {
		if(G.f & G_PICKSEL) glLoadName(MAN_SCALE_X);
		manipulator_setcolor(v3d, 'x', colcode);
		drawsolidcube(cusize);
	}
	/* Y cube */
	glTranslatef(-dz, dz, 0.0);
	if(drawflags & MAN_SCALE_Y) {
		if(G.f & G_PICKSEL) glLoadName(MAN_SCALE_Y);
		manipulator_setcolor(v3d, 'y', colcode);
		drawsolidcube(cusize);
	}

	/* if shiftkey, center point as last, for selectbuffer order */
	if(G.f & G_PICKSEL) {
		int shift= 0; // XXX

		if(shift) {
			glTranslatef(0.0, -dz, 0.0);
			glLoadName(MAN_SCALE_C);
			glBegin(GL_POINTS);
			glVertex3f(0.0, 0.0, 0.0);
			glEnd();
		}
	}

	/* restore */
	wmLoadMatrix(rv3d->viewmat);

	if(v3d->zbuf) glEnable(GL_DEPTH_TEST);
	glFrontFace(GL_CCW);
}


static void draw_cone(GLUquadricObj *qobj, float len, float width)
{
	glTranslatef(0.0, 0.0, -0.5f*len);
	gluCylinder(qobj, width, 0.0, len, 8, 1);
	gluQuadricOrientation(qobj, GLU_INSIDE);
	gluDisk(qobj, 0.0, width, 8, 1);
	gluQuadricOrientation(qobj, GLU_OUTSIDE);
	glTranslatef(0.0, 0.0, 0.5f*len);
}

static void draw_cylinder(GLUquadricObj *qobj, float len, float width)
{

	width*= 0.8f;	// just for beauty

	glTranslatef(0.0, 0.0, -0.5f*len);
	gluCylinder(qobj, width, width, len, 8, 1);
	gluQuadricOrientation(qobj, GLU_INSIDE);
	gluDisk(qobj, 0.0, width, 8, 1);
	gluQuadricOrientation(qobj, GLU_OUTSIDE);
	glTranslatef(0.0, 0.0, len);
	gluDisk(qobj, 0.0, width, 8, 1);
	glTranslatef(0.0, 0.0, -0.5f*len);
}


static void draw_manipulator_translate(View3D *v3d, RegionView3D *rv3d, int moving, int drawflags, int combo, int colcode)
{
	GLUquadricObj *qobj;
	float cylen= 0.01f*(float)U.tw_handlesize;
	float cywid= 0.25f*cylen, dz, size;
	float unitmat[4][4];
	int shift= 0; // XXX

	/* when called while moving in mixed mode, do not draw when... */
	if((drawflags & MAN_TRANS_C)==0) return;

	// XXX if(moving) glTranslatef(t->vec[0], t->vec[1], t->vec[2]);
	glDisable(GL_DEPTH_TEST);

	qobj= gluNewQuadric();
	gluQuadricDrawStyle(qobj, GLU_FILL);

	/* center circle, do not add to selection when shift is pressed (planar constraint) */
	if( (G.f & G_PICKSEL) && shift==0) glLoadName(MAN_TRANS_C);

	manipulator_setcolor(v3d, 'c', colcode);
	glPushMatrix();
	size= screen_aligned(rv3d, rv3d->twmat);
	Mat4One(unitmat);
	drawcircball(GL_LINE_LOOP, unitmat[3], 0.2f*size, unitmat);
	glPopMatrix();

	/* and now apply matrix, we move to local matrix drawing */
	wmMultMatrix(rv3d->twmat);

	/* axis */
	glLoadName(-1);

	// translate drawn as last, only axis when no combo with scale, or for ghosting
	if((combo & V3D_MANIP_SCALE)==0 || colcode==MAN_GHOST)
		draw_manipulator_axes(v3d, colcode, drawflags & MAN_TRANS_X, drawflags & MAN_TRANS_Y, drawflags & MAN_TRANS_Z);


	/* offset in combo mode, for rotate a bit more */
	if(combo & (V3D_MANIP_ROTATE)) dz= 1.0f+2.0f*cylen;
	else if(combo & (V3D_MANIP_SCALE)) dz= 1.0f+0.5f*cylen;
	else dz= 1.0f;

	/* Z Cone */
	glTranslatef(0.0, 0.0, dz);
	if(drawflags & MAN_TRANS_Z) {
		if(G.f & G_PICKSEL) glLoadName(MAN_TRANS_Z);
		manipulator_setcolor(v3d, 'z', colcode);
		draw_cone(qobj, cylen, cywid);
	}
	/* X Cone */
	glTranslatef(dz, 0.0, -dz);
	if(drawflags & MAN_TRANS_X) {
		if(G.f & G_PICKSEL) glLoadName(MAN_TRANS_X);
		glRotatef(90.0, 0.0, 1.0, 0.0);
		manipulator_setcolor(v3d, 'x', colcode);
		draw_cone(qobj, cylen, cywid);
		glRotatef(-90.0, 0.0, 1.0, 0.0);
	}
	/* Y Cone */
	glTranslatef(-dz, dz, 0.0);
	if(drawflags & MAN_TRANS_Y) {
		if(G.f & G_PICKSEL) glLoadName(MAN_TRANS_Y);
		glRotatef(-90.0, 1.0, 0.0, 0.0);
		manipulator_setcolor(v3d, 'y', colcode);
		draw_cone(qobj, cylen, cywid);
	}

	gluDeleteQuadric(qobj);
	wmLoadMatrix(rv3d->viewmat);

	if(v3d->zbuf) glEnable(GL_DEPTH_TEST);

}

static void draw_manipulator_rotate_cyl(View3D *v3d, RegionView3D *rv3d, int moving, int drawflags, int combo, int colcode)
{
	GLUquadricObj *qobj;
	float size;
	float cylen= 0.01f*(float)U.tw_handlesize;
	float cywid= 0.25f*cylen;

	/* when called while moving in mixed mode, do not draw when... */
	if((drawflags & MAN_ROT_C)==0) return;

	/* prepare for screen aligned draw */
	glPushMatrix();
	size= screen_aligned(rv3d, rv3d->twmat);

	glDisable(GL_DEPTH_TEST);

	qobj= gluNewQuadric();

	/* Screen aligned view rot circle */
	if(drawflags & MAN_ROT_V) {
		float unitmat[4][4];
		Mat4One(unitmat);

		if(G.f & G_PICKSEL) glLoadName(MAN_ROT_V);
		UI_ThemeColor(TH_TRANSFORM);
		drawcircball(GL_LINE_LOOP, unitmat[3], 1.2f*size, unitmat);

		if(moving) {
			float vec[3];
			vec[0]= 0; // XXX (float)(t->imval[0] - t->center2d[0]);
			vec[1]= 0; // XXX (float)(t->imval[1] - t->center2d[1]);
			vec[2]= 0.0f;
			Normalize(vec);
			VecMulf(vec, 1.2f*size);
			glBegin(GL_LINES);
			glVertex3f(0.0, 0.0, 0.0);
			glVertex3fv(vec);
			glEnd();
		}
	}
	glPopMatrix();

	/* apply the transform delta */
	if(moving) {
		float matt[4][4];
		Mat4CpyMat4(matt, rv3d->twmat); // to copy the parts outside of [3][3]
		// XXX 		if (t->flag & T_USES_MANIPULATOR) {
		// XXX 			Mat4MulMat34(matt, t->mat, rv3d->twmat);
		// XXX }
		wmMultMatrix(matt);
	}
	else {
		wmMultMatrix(rv3d->twmat);
	}

	glFrontFace( is_mat4_flipped(rv3d->twmat)?GL_CW:GL_CCW);

	/* axis */
	if( (G.f & G_PICKSEL)==0 ) {

		// only draw axis when combo didn't draw scale axes
		if((combo & V3D_MANIP_SCALE)==0)
			draw_manipulator_axes(v3d, colcode, drawflags & MAN_ROT_X, drawflags & MAN_ROT_Y, drawflags & MAN_ROT_Z);

		/* only has to be set when not in picking */
		gluQuadricDrawStyle(qobj, GLU_FILL);
	}

	/* Z cyl */
	glTranslatef(0.0, 0.0, 1.0);
	if(drawflags & MAN_ROT_Z) {
		if(G.f & G_PICKSEL) glLoadName(MAN_ROT_Z);
		manipulator_setcolor(v3d, 'z', colcode);
		draw_cylinder(qobj, cylen, cywid);
	}
	/* X cyl */
	glTranslatef(1.0, 0.0, -1.0);
	if(drawflags & MAN_ROT_X) {
		if(G.f & G_PICKSEL) glLoadName(MAN_ROT_X);
		glRotatef(90.0, 0.0, 1.0, 0.0);
		manipulator_setcolor(v3d, 'x', colcode);
		draw_cylinder(qobj, cylen, cywid);
		glRotatef(-90.0, 0.0, 1.0, 0.0);
	}
	/* Y cylinder */
	glTranslatef(-1.0, 1.0, 0.0);
	if(drawflags & MAN_ROT_Y) {
		if(G.f & G_PICKSEL) glLoadName(MAN_ROT_Y);
		glRotatef(-90.0, 1.0, 0.0, 0.0);
		manipulator_setcolor(v3d, 'y', colcode);
		draw_cylinder(qobj, cylen, cywid);
	}

	/* restore */

	gluDeleteQuadric(qobj);
	wmLoadMatrix(rv3d->viewmat);

	if(v3d->zbuf) glEnable(GL_DEPTH_TEST);

}


/* ********************************************* */

static float get_manipulator_drawsize(ARegion *ar)
{
	RegionView3D *rv3d= ar->regiondata;
	float size = get_drawsize(ar, rv3d->twmat[3]);

	size*= (float)U.tw_size;

	return size;
}


/* main call, does calc centers & orientation too */
/* uses global G.moving */
static int drawflags= 0xFFFF;		// only for the calls below, belongs in scene...?

void BIF_draw_manipulator(const bContext *C)
{
	ScrArea *sa= CTX_wm_area(C);
	ARegion *ar= CTX_wm_region(C);
	Scene *scene= CTX_data_scene(C);
	View3D *v3d= sa->spacedata.first;
	RegionView3D *rv3d= ar->regiondata;
	int totsel;

	if(!(v3d->twflag & V3D_USE_MANIPULATOR)) return;
//	if(G.moving && (G.moving & G_TRANSFORM_MANIP)==0) return;

//	if(G.moving==0) {
	{
		v3d->twflag &= ~V3D_DRAW_MANIPULATOR;

		totsel= calc_manipulator_stats(C);
		if(totsel==0) return;
		drawflags= v3d->twdrawflag;	/* set in calc_manipulator_stats */

		v3d->twflag |= V3D_DRAW_MANIPULATOR;

		/* now we can define center */
		switch(v3d->around) {
		case V3D_CENTER:
		case V3D_ACTIVE:
			rv3d->twmat[3][0]= (scene->twmin[0] + scene->twmax[0])/2.0f;
			rv3d->twmat[3][1]= (scene->twmin[1] + scene->twmax[1])/2.0f;
			rv3d->twmat[3][2]= (scene->twmin[2] + scene->twmax[2])/2.0f;
			if(v3d->around==V3D_ACTIVE && scene->obedit==NULL) {
				Object *ob= OBACT;
				if(ob && !(ob->mode & OB_MODE_POSE))
					VECCOPY(rv3d->twmat[3], ob->obmat[3]);
			}
			break;
		case V3D_LOCAL:
		case V3D_CENTROID:
			VECCOPY(rv3d->twmat[3], scene->twcent);
			break;
		case V3D_CURSOR:
			VECCOPY(rv3d->twmat[3], give_cursor(scene, v3d));
			break;
		}

		Mat4MulFloat3((float *)rv3d->twmat, get_manipulator_drawsize(ar));
	}

	if(v3d->twflag & V3D_DRAW_MANIPULATOR) {

		if(v3d->twtype & V3D_MANIP_ROTATE) {

			/* rotate has special ghosting draw, for pie chart */
			if(G.moving) draw_manipulator_rotate_ghost(v3d, rv3d, drawflags);

			if(G.moving) glEnable(GL_BLEND);

			if(G.rt==3) {
				if(G.moving) draw_manipulator_rotate_cyl(v3d, rv3d, 1, drawflags, v3d->twtype, MAN_MOVECOL);
				else draw_manipulator_rotate_cyl(v3d, rv3d, 0, drawflags, v3d->twtype, MAN_RGB);
			}
			else
				draw_manipulator_rotate(v3d, rv3d, 0 /* G.moving*/, drawflags, v3d->twtype);

			glDisable(GL_BLEND);
		}
		if(v3d->twtype & V3D_MANIP_SCALE) {
			if(G.moving) {
				glEnable(GL_BLEND);
				draw_manipulator_scale(v3d, rv3d, 0, drawflags, v3d->twtype, MAN_GHOST);
				draw_manipulator_scale(v3d, rv3d, 1, drawflags, v3d->twtype, MAN_MOVECOL);
				glDisable(GL_BLEND);
			}
			else draw_manipulator_scale(v3d, rv3d, 0, drawflags, v3d->twtype, MAN_RGB);
		}
		if(v3d->twtype & V3D_MANIP_TRANSLATE) {
			if(G.moving) {
				glEnable(GL_BLEND);
				draw_manipulator_translate(v3d, rv3d, 0, drawflags, v3d->twtype, MAN_GHOST);
				draw_manipulator_translate(v3d, rv3d, 1, drawflags, v3d->twtype, MAN_MOVECOL);
				glDisable(GL_BLEND);
			}
			else draw_manipulator_translate(v3d, rv3d, 0, drawflags, v3d->twtype, MAN_RGB);
		}
	}
}

static int manipulator_selectbuf(ScrArea *sa, ARegion *ar, short *mval, float hotspot)
{
	View3D *v3d= sa->spacedata.first;
	RegionView3D *rv3d= ar->regiondata;
	rctf rect;
	GLuint buffer[64];		// max 4 items per select, so large enuf
	short hits;
	extern void setwinmatrixview3d(ARegion *ar, View3D *v3d, rctf *rect); // XXX check a bit later on this... (ton)

	G.f |= G_PICKSEL;

	rect.xmin= mval[0]-hotspot;
	rect.xmax= mval[0]+hotspot;
	rect.ymin= mval[1]-hotspot;
	rect.ymax= mval[1]+hotspot;

	setwinmatrixview3d(ar, v3d, &rect);
	Mat4MulMat4(rv3d->persmat, rv3d->viewmat, rv3d->winmat);

	glSelectBuffer( 64, buffer);
	glRenderMode(GL_SELECT);
	glInitNames();	/* these two calls whatfor? It doesnt work otherwise */
	glPushName(-2);

	/* do the drawing */
	if(v3d->twtype & V3D_MANIP_ROTATE) {
		if(G.rt==3) draw_manipulator_rotate_cyl(v3d, rv3d, 0, MAN_ROT_C & v3d->twdrawflag, v3d->twtype, MAN_RGB);
		else draw_manipulator_rotate(v3d, rv3d, 0, MAN_ROT_C & v3d->twdrawflag, v3d->twtype);
	}
	if(v3d->twtype & V3D_MANIP_SCALE)
		draw_manipulator_scale(v3d, rv3d, 0, MAN_SCALE_C & v3d->twdrawflag, v3d->twtype, MAN_RGB);
	if(v3d->twtype & V3D_MANIP_TRANSLATE)
		draw_manipulator_translate(v3d, rv3d, 0, MAN_TRANS_C & v3d->twdrawflag, v3d->twtype, MAN_RGB);

	glPopName();
	hits= glRenderMode(GL_RENDER);

	G.f &= ~G_PICKSEL;
	setwinmatrixview3d(ar, v3d, NULL);
	Mat4MulMat4(rv3d->persmat, rv3d->viewmat, rv3d->winmat);

	if(hits==1) return buffer[3];
	else if(hits>1) {
		GLuint val, dep, mindep=0, mindeprot=0, minval=0, minvalrot=0;
		int a;

		/* we compare the hits in buffer, but value centers highest */
		/* we also store the rotation hits separate (because of arcs) and return hits on other widgets if there are */

		for(a=0; a<hits; a++) {
			dep= buffer[4*a + 1];
			val= buffer[4*a + 3];

			if(val==MAN_TRANS_C) return MAN_TRANS_C;
			else if(val==MAN_SCALE_C) return MAN_SCALE_C;
			else {
				if(val & MAN_ROT_C) {
					if(minvalrot==0 || dep<mindeprot) {
						mindeprot= dep;
						minvalrot= val;
					}
				}
				else {
					if(minval==0 || dep<mindep) {
						mindep= dep;
						minval= val;
					}
				}
			}
		}

		if(minval)
			return minval;
		else
			return minvalrot;
	}
	return 0;
}

/* return 0; nothing happened */
int BIF_do_manipulator(bContext *C, struct wmEvent *event, wmOperator *op)
{
	ScrArea *sa= CTX_wm_area(C);
	View3D *v3d= sa->spacedata.first;
	ARegion *ar= CTX_wm_region(C);
	int constraint_axis[3] = {0, 0, 0};
	int val;
	int shift = event->shift;

	if(!(v3d->twflag & V3D_USE_MANIPULATOR)) return 0;
	if(!(v3d->twflag & V3D_DRAW_MANIPULATOR)) return 0;

	// find the hotspots first test narrow hotspot
	val= manipulator_selectbuf(sa, ar, event->mval, 0.5f*(float)U.tw_hotspot);
	if(val) {

		// drawflags still global, for drawing call above
		drawflags= manipulator_selectbuf(sa, ar, event->mval, 0.2f*(float)U.tw_hotspot);
		if(drawflags==0) drawflags= val;

		if (drawflags & MAN_TRANS_C) {
			switch(drawflags) {
			case MAN_TRANS_C:
				break;
			case MAN_TRANS_X:
				if(shift) {
					constraint_axis[1] = 1;
					constraint_axis[2] = 1;
				}
				else
					constraint_axis[0] = 1;
				break;
			case MAN_TRANS_Y:
				if(shift) {
					constraint_axis[0] = 1;
					constraint_axis[2] = 1;
				}
				else
					constraint_axis[1] = 1;
				break;
			case MAN_TRANS_Z:
				if(shift) {
					constraint_axis[0] = 1;
					constraint_axis[1] = 1;
				}
				else
					constraint_axis[2] = 1;
				break;
			}
			RNA_boolean_set_array(op->ptr, "constraint_axis", constraint_axis);
			WM_operator_name_call(C, "TFM_OT_translate", WM_OP_INVOKE_DEFAULT, op->ptr);
		}
		else if (drawflags & MAN_SCALE_C) {
			switch(drawflags) {
			case MAN_SCALE_X:
				if(shift) {
					constraint_axis[1] = 1;
					constraint_axis[2] = 1;
				}
				else
					constraint_axis[0] = 1;
				break;
			case MAN_SCALE_Y:
				if(shift) {
					constraint_axis[0] = 1;
					constraint_axis[2] = 1;
				}
				else
					constraint_axis[1] = 1;
				break;
			case MAN_SCALE_Z:
				if(shift) {
					constraint_axis[0] = 1;
					constraint_axis[1] = 1;
				}
				else
					constraint_axis[2] = 1;
				break;
			}
			RNA_boolean_set_array(op->ptr, "constraint_axis", constraint_axis);
			WM_operator_name_call(C, "TFM_OT_resize", WM_OP_INVOKE_DEFAULT, op->ptr);
		}
		else if (drawflags == MAN_ROT_T) { /* trackball need special case, init is different */
			WM_operator_name_call(C, "TFM_OT_trackball", WM_OP_INVOKE_DEFAULT, op->ptr);
		}
		else if (drawflags & MAN_ROT_C) {
			switch(drawflags) {
			case MAN_ROT_X:
				constraint_axis[0] = 1;
				break;
			case MAN_ROT_Y:
				constraint_axis[1] = 1;
				break;
			case MAN_ROT_Z:
				constraint_axis[2] = 1;
				break;
			}
			RNA_boolean_set_array(op->ptr, "constraint_axis", constraint_axis);
			WM_operator_name_call(C, "TFM_OT_rotate", WM_OP_INVOKE_DEFAULT, op->ptr);
		}
	}
	/* after transform, restore drawflags */
	drawflags= 0xFFFF;

	return val;
}
<|MERGE_RESOLUTION|>--- conflicted
+++ resolved
@@ -491,17 +491,11 @@
 						}
 		case V3D_MANIP_NORMAL:
 			if(obedit || ob->mode & OB_MODE_POSE) {
-<<<<<<< HEAD
-				getTransformOrientationMatrix(C, rv3d->twmat, (v3d->around == V3D_ACTIVE));
-						break;
-						}
-=======
 				float mat[3][3];
 				ED_getTransformOrientationMatrix(C, mat, (v3d->around == V3D_ACTIVE));
 				Mat4CpyMat3(rv3d->twmat, mat);
-				break;
-			}
->>>>>>> 4617bb68
+						break;
+						}
 			/* no break we define 'normal' as 'local' in Object mode */
 		case V3D_MANIP_LOCAL:
 			Mat4CpyMat4(rv3d->twmat, ob->obmat);
