/* SPDX-License-Identifier: GPL-2.0-or-later
 * Copyright 2001-2002 NaN Holding BV. All rights reserved. */

/** \file
 * \ingroup edtransform
 */

#include <stdlib.h>

#include "BLI_math.h"
#include "BLI_task.h"

#include "BKE_context.h"
#include "BKE_image.h"
#include "BKE_unit.h"

#include "ED_screen.h"

#include "UI_interface.h"

#include "transform.h"
#include "transform_constraints.h"
#include "transform_convert.h"
#include "transform_mode.h"
#include "transform_snap.h"

/* -------------------------------------------------------------------- */
/** \name Transform (Resize) Element
 * \{ */

struct ElemResizeData {
  const TransInfo *t;
  const TransDataContainer *tc;
  float mat[3][3];
};

static void element_resize_fn(void *__restrict iter_data_v,
                              const int iter,
                              const TaskParallelTLS *__restrict UNUSED(tls))
{
  struct ElemResizeData *data = iter_data_v;
  TransData *td = &data->tc->data[iter];
  if (td->flag & TD_SKIP) {
    return;
  }
  ElementResize(data->t, data->tc, td, data->mat);
}

/** \} */

/* -------------------------------------------------------------------- */
/** \name Transform (Resize)
 * \{ */

static float ResizeBetween(TransInfo *t, const float p1[3], const float p2[3])
{
  float d1[3], d2[3], len_d1;

  sub_v3_v3v3(d1, p1, t->center_global);
  sub_v3_v3v3(d2, p2, t->center_global);

  if (t->con.applyRot != NULL && (t->con.mode & CON_APPLY)) {
    mul_m3_v3(t->con.pmtx, d1);
    mul_m3_v3(t->con.pmtx, d2);
  }

  project_v3_v3v3(d1, d1, d2);

  len_d1 = len_v3(d1);

  /* Use 'invalid' dist when `center == p1` (after projecting),
   * in this case scale will _never_ move the point in relation to the center,
   * so it makes no sense to take it into account when scaling. see: #46503 */
  return len_d1 != 0.0f ? len_v3(d2) / len_d1 : TRANSFORM_DIST_INVALID;
}

static void ApplySnapResize(TransInfo *t, float vec[3])
{
  float point[3];
  getSnapPoint(t, point);

  float dist = ResizeBetween(t, t->tsnap.snap_source, point);
  if (dist != TRANSFORM_DIST_INVALID) {
    copy_v3_fl(vec, dist);
  }
}

/**
 * Find the correction for the scaling factor when "Constrain to Bounds" is active.
 * \param numerator: How far the UV boundary (unit square) is from the origin of the scale.
 * \param denominator: How far the AABB is from the origin of the scale.
 * \param scale: Scale parameter to update.
 */
static void constrain_scale_to_boundary(const float numerator,
                                        const float denominator,
                                        float *scale)
{
  /* It's possible the numerator or denominator can be very close to zero due to so-called
<<<<<<< HEAD
   * "catastrophic cancellation". See T102923 for an example. We use epsilon tests here to
=======
   * "catastrophic cancellation". See #102923 for an example. We use epsilon tests here to
>>>>>>> d9398bb5
   * distinguish between genuine negative coordinates versus coordinates that should be rounded off
   * to zero. */
  const float epsilon = 0.25f / 65536.0f; /* i.e. Quarter of a texel on a 65536 x 65536 texture. */
  if (fabsf(denominator) < epsilon) {
    /* The origin of the scale is very near the edge of the boundary. */
    if (numerator < -epsilon) {
      /* Negative scale will wrap around and put us outside the boundary. */
      *scale = 0.0f; /* Hold at the boundary instead. */
    }
    return; /* Nothing else we can do without more info. */
  }

  const float correction = numerator / denominator;
  if (correction < 0.0f || !isfinite(correction)) {
    /* TODO: Correction is negative or invalid, but we lack context to fix `*scale`. */
    return;
  }

  if (denominator < 0.0f) {
    /* Scale origin is outside boundary, only make scale bigger. */
    if (*scale < correction) {
      *scale = correction;
    }
    return;
  }

  /* Scale origin is inside boundary, the "regular" case, limit maximum scale. */
  if (*scale > correction) {
    *scale = correction;
  }
}

static bool clip_uv_transform_resize(TransInfo *t, float vec[2])
{

  /* Stores the coordinates of the closest UDIM tile.
   * Also acts as an offset to the tile from the origin of UV space. */
  float base_offset[2] = {0.0f, 0.0f};

  /* If tiled image then constrain to correct/closest UDIM tile, else 0-1 UV space. */
  const SpaceImage *sima = t->area->spacedata.first;
  BKE_image_find_nearest_tile_with_offset(sima->image, t->center_global, base_offset);

  /* Assume no change is required. */
  float scale = 1.0f;

  /* Are we scaling U and V together, or just one axis? */
  const bool adjust_u = !(t->con.mode & CON_AXIS1);
  const bool adjust_v = !(t->con.mode & CON_AXIS0);
  const bool use_local_center = transdata_check_local_center(t, t->around);
  FOREACH_TRANS_DATA_CONTAINER (t, tc) {
    for (TransData *td = tc->data; td < tc->data + tc->data_len; td++) {

      /* Get scale origin. */
      const float *scale_origin = use_local_center ? td->center : t->center_global;

      /* Alias td->loc as min and max just in case we need to optimize later. */
      const float *min = td->loc;
      const float *max = td->loc;

      if (adjust_u) {
        /* Update U against the left border. */
        constrain_scale_to_boundary(
            scale_origin[0] - base_offset[0], scale_origin[0] - min[0], &scale);

        /* Now the right border, negated, because `-1.0 / -1.0 = 1.0` */
        constrain_scale_to_boundary(
            base_offset[0] + t->aspect[0] - scale_origin[0], max[0] - scale_origin[0], &scale);
      }

      /* Do the same for the V co-ordinate. */
      if (adjust_v) {
        constrain_scale_to_boundary(
            scale_origin[1] - base_offset[1], scale_origin[1] - min[1], &scale);

        constrain_scale_to_boundary(
            base_offset[1] + t->aspect[1] - scale_origin[1], max[1] - scale_origin[1], &scale);
      }
    }
  }
  vec[0] *= scale;
  vec[1] *= scale;
  return scale != 1.0f;
}

static void applyResize(TransInfo *t, const int UNUSED(mval[2]))
{
  float mat[3][3];
  int i;
  char str[UI_MAX_DRAW_STR];

  if (t->flag & T_INPUT_IS_VALUES_FINAL) {
    copy_v3_v3(t->values_final, t->values);
  }
  else {
    float ratio = t->values[0];

    copy_v3_fl(t->values_final, ratio);
    add_v3_v3(t->values_final, t->values_modal_offset);

    transform_snap_increment(t, t->values_final);

    if (applyNumInput(&t->num, t->values_final)) {
      constraintNumInput(t, t->values_final);
    }

    transform_snap_mixed_apply(t, t->values_final);
  }

  size_to_mat3(mat, t->values_final);
  if (t->con.mode & CON_APPLY) {
    t->con.applySize(t, NULL, NULL, mat);

    /* Only so we have re-usable value with redo. */
    float pvec[3] = {0.0f, 0.0f, 0.0f};
    int j = 0;
    for (i = 0; i < 3; i++) {
      if (!(t->con.mode & (CON_AXIS0 << i))) {
        t->values_final[i] = 1.0f;
      }
      else {
        pvec[j++] = t->values_final[i];
      }
    }
    headerResize(t, pvec, str, sizeof(str));
  }
  else {
    headerResize(t, t->values_final, str, sizeof(str));
  }

  copy_m3_m3(t->mat, mat); /* used in gizmo */

  FOREACH_TRANS_DATA_CONTAINER (t, tc) {

    if (tc->data_len < TRANSDATA_THREAD_LIMIT) {
      TransData *td = tc->data;
      for (i = 0; i < tc->data_len; i++, td++) {
        if (td->flag & TD_SKIP) {
          continue;
        }

        ElementResize(t, tc, td, mat);
      }
    }
    else {
      struct ElemResizeData data = {
          .t = t,
          .tc = tc,
      };
      copy_m3_m3(data.mat, mat);

      TaskParallelSettings settings;
      BLI_parallel_range_settings_defaults(&settings);
      BLI_task_parallel_range(0, tc->data_len, &data, element_resize_fn, &settings);
    }
  }

  /* Evil hack - redo resize if clipping needed. */
  if (t->flag & T_CLIP_UV && clip_uv_transform_resize(t, t->values_final)) {
    size_to_mat3(mat, t->values_final);

    if (t->con.mode & CON_APPLY) {
      t->con.applySize(t, NULL, NULL, mat);
    }

    FOREACH_TRANS_DATA_CONTAINER (t, tc) {
      TransData *td = tc->data;
      for (i = 0; i < tc->data_len; i++, td++) {
        ElementResize(t, tc, td, mat);
      }

      /* XXX(@dg): In proportional edit it can happen that vertices
       * in the radius of the brush end outside the clipping area. */
      if (t->flag & T_PROP_EDIT) {
        clipUVData(t);
      }
    }
  }

  recalcData(t);

  ED_area_status_text(t->area, str);
}

void initResize(TransInfo *t, float mouse_dir_constraint[3])
{
  t->mode = TFM_RESIZE;
  t->transform = applyResize;
  t->transform_matrix = NULL;
  t->tsnap.snap_mode_apply_fn = ApplySnapResize;
  t->tsnap.snap_mode_distance_fn = ResizeBetween;

  if (is_zero_v3(mouse_dir_constraint)) {
    initMouseInputMode(t, &t->mouse, INPUT_SPRING_FLIP);
  }
  else {
    int mval_start[2], mval_end[2];
    float mval_dir[3], t_mval[2];
    float viewmat[3][3];

    copy_m3_m4(viewmat, t->viewmat);
    mul_v3_m3v3(mval_dir, viewmat, mouse_dir_constraint);
    normalize_v2(mval_dir);
    if (is_zero_v2(mval_dir)) {
      /* The screen space direction is orthogonal to the view.
       * Fall back to constraining on the Y axis. */
      mval_dir[0] = 0;
      mval_dir[1] = 1;
    }

    mval_start[0] = t->center2d[0];
    mval_start[1] = t->center2d[1];

    t_mval[0] = t->mval[0] - mval_start[0];
    t_mval[1] = t->mval[1] - mval_start[1];
    project_v2_v2v2(mval_dir, t_mval, mval_dir);

    mval_end[0] = t->center2d[0] + mval_dir[0];
    mval_end[1] = t->center2d[1] + mval_dir[1];

    setCustomPoints(t, &t->mouse, mval_end, mval_start);

    initMouseInputMode(t, &t->mouse, INPUT_CUSTOM_RATIO);
  }

  t->flag |= T_NULL_ONE;
  t->num.val_flag[0] |= NUM_NULL_ONE;
  t->num.val_flag[1] |= NUM_NULL_ONE;
  t->num.val_flag[2] |= NUM_NULL_ONE;
  t->num.flag |= NUM_AFFECT_ALL;
  if ((t->flag & T_EDIT) == 0) {
#ifdef USE_NUM_NO_ZERO
    t->num.val_flag[0] |= NUM_NO_ZERO;
    t->num.val_flag[1] |= NUM_NO_ZERO;
    t->num.val_flag[2] |= NUM_NO_ZERO;
#endif
  }

  t->idx_max = 2;
  t->num.idx_max = 2;
  t->snap[0] = 0.1f;
  t->snap[1] = t->snap[0] * 0.1f;

  copy_v3_fl(t->num.val_inc, t->snap[0]);
  t->num.unit_sys = t->scene->unit.system;
  t->num.unit_type[0] = B_UNIT_NONE;
  t->num.unit_type[1] = B_UNIT_NONE;
  t->num.unit_type[2] = B_UNIT_NONE;

  transform_mode_default_modal_orientation_set(t, V3D_ORIENT_GLOBAL);
}

/** \} */<|MERGE_RESOLUTION|>--- conflicted
+++ resolved
@@ -96,11 +96,7 @@
                                         float *scale)
 {
   /* It's possible the numerator or denominator can be very close to zero due to so-called
-<<<<<<< HEAD
-   * "catastrophic cancellation". See T102923 for an example. We use epsilon tests here to
-=======
    * "catastrophic cancellation". See #102923 for an example. We use epsilon tests here to
->>>>>>> d9398bb5
    * distinguish between genuine negative coordinates versus coordinates that should be rounded off
    * to zero. */
   const float epsilon = 0.25f / 65536.0f; /* i.e. Quarter of a texel on a 65536 x 65536 texture. */
