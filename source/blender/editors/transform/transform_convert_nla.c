/* SPDX-License-Identifier: GPL-2.0-or-later
 * Copyright 2001-2002 NaN Holding BV. All rights reserved. */

/** \file
 * \ingroup edtransform
 */

#include <stdio.h>

#include "DNA_anim_types.h"
#include "DNA_space_types.h"

#include "MEM_guardedalloc.h"

#include "BLI_listbase.h"
#include "BLI_math.h"

#include "BKE_anim_data.h"
#include "BKE_context.h"
#include "BKE_nla.h"

#include "ED_anim_api.h"
#include "ED_markers.h"

#include "WM_api.h"
#include "WM_types.h"

#include "RNA_access.h"
#include "RNA_prototypes.h"

#include "transform.h"
#include "transform_convert.h"
#include "transform_mode.h"
#include "transform_snap.h"

/** Used for NLA transform (stored in #TransData.extra pointer). */
typedef struct TransDataNla {
  /** ID-block NLA-data is attached to. */
  ID *id;

  /** Original NLA-Track that the strip belongs to. */
  struct NlaTrack *oldTrack;
  /** Current NLA-Track that the strip belongs to. */
  struct NlaTrack *nlt;

  /** NLA-strip this data represents. */
  struct NlaStrip *strip;

  /* dummy values for transform to write in - must have 3 elements... */
  /** start handle. */
  float h1[3];
  /** end handle. */
  float h2[3];

  /** index of track that strip is currently in. */
  int trackIndex;
  /** handle-index: 0 for dummy entry, -1 for start, 1 for end, 2 for both ends. */
  int handle;
} TransDataNla;

static bool is_overlap(const float left_bound_a,
                       const float right_bound_a,
                       const float left_bound_b,
                       const float right_bound_b)
{
  return (left_bound_a < right_bound_b) && (right_bound_a > left_bound_b);
}

static bool nlastrip_is_overlap(const NlaStrip *strip_a,
                                const float offset_a,
                                const NlaStrip *strip_b,
                                const float offset_b)
{
  return is_overlap(strip_a->start + offset_a,
                    strip_a->end + offset_a,
                    strip_b->start + offset_b,
                    strip_b->end + offset_b);
}

<<<<<<< HEAD
/** Assumes strips to horizontally translate (shuffle) are tagged with
 * NLASTRIP_FLAG_INVALID_LOCATION.
=======
/** Assumes strips to shuffle are tagged with NLASTRIP_FLAG_INVALID_LOCATION.
>>>>>>> 2c6d0570
 *
 * \returns The total sided offset that results in no overlaps between tagged strips and non-tagged
 * strips.
 */
static float transdata_get_time_shuffle_offset_side(ListBase *trans_datas, const bool shuffle_left)
{
  float total_offset = 0;

  float offset;
  do {
    offset = 0;

    LISTBASE_FOREACH (LinkData *, link, trans_datas) {
      TransDataNla *trans_data = (TransDataNla *)link->data;
      NlaStrip *xformed_strip = trans_data->strip;

      LISTBASE_FOREACH (NlaStrip *, non_xformed_strip, &trans_data->nlt->strips) {
<<<<<<< HEAD
        if (non_xformed_strip->flag & NLASTRIP_FLAG_INVALID_LOCATION ||
            non_xformed_strip->type & NLASTRIP_TYPE_TRANSITION) {
=======
        if (non_xformed_strip->flag & NLASTRIP_FLAG_INVALID_LOCATION) {
>>>>>>> 2c6d0570
          continue;
        }

        /* Allow overlap with transitions. */
        if (non_xformed_strip->type & NLASTRIP_TYPE_TRANSITION) {
          continue;
        }

        if (!nlastrip_is_overlap(non_xformed_strip, 0, xformed_strip, total_offset)) {
          continue;
        }

        offset = shuffle_left ?
                     fmin(offset, non_xformed_strip->start - (xformed_strip->end + total_offset)) :
                     fmax(offset, non_xformed_strip->end - (xformed_strip->start + total_offset));
      }
    }

    total_offset += offset;
  } while (!IS_EQF(offset, 0.0f));

  return total_offset;
}

<<<<<<< HEAD
/** Assumes strips to horizontally translate (shuffle) are tagged with
 * NLASTRIP_FLAG_INVALID_LOCATION.
=======
/** Assumes strips to shuffle are tagged with NLASTRIP_FLAG_INVALID_LOCATION.
>>>>>>> 2c6d0570
 *
 * \returns The minimal total signed offset that results in no overlaps between tagged strips and
 * non-tagged strips.
 */
static float transdata_get_time_shuffle_offset(ListBase *trans_datas)
{
  const float offset_left = transdata_get_time_shuffle_offset_side(trans_datas, true);
  const float offset_right = transdata_get_time_shuffle_offset_side(trans_datas, false);
  BLI_assert(offset_left <= 0);
  BLI_assert(offset_right >= 0);

<<<<<<< HEAD
  return -offset_left < offset_right ? offset_left : offset_right;
=======
  if (-offset_left < offset_right) {
    return offset_left;
  }
  else {
    return offset_right;
  }
>>>>>>> 2c6d0570
}

/* -------------------------------------------------------------------- */
/** \name Transform application to NLA strips
 * \{ */

/**
 * \brief Applies a translation to the given #NlaStrip.
 * \param strip_rna_ptr: The RNA pointer of the NLA strip to modify.
 * \param transdata: The transformation info structure.
 */
static void applyTransformNLA_translation(PointerRNA *strip_rna_ptr, const TransDataNla *transdata)
{
  /* NOTE: we write these twice to avoid truncation errors which can arise when
   * moving the strips a large distance using numeric input #33852.
   */
  RNA_float_set(strip_rna_ptr, "frame_start", transdata->h1[0]);
  RNA_float_set(strip_rna_ptr, "frame_end", transdata->h2[0]);

  RNA_float_set(strip_rna_ptr, "frame_start", transdata->h1[0]);
  RNA_float_set(strip_rna_ptr, "frame_end", transdata->h2[0]);
}

static void applyTransformNLA_timeScale(PointerRNA *strip_rna_ptr, const float value)
{
  RNA_float_set(strip_rna_ptr, "scale", value);
}

/** Reorder strips for proper nla stack evaluation while dragging. */
static void nlastrip_overlap_reorder(TransDataNla *tdn, NlaStrip *strip)
{
  while (strip->prev != NULL && tdn->h1[0] < strip->prev->start) {
    BLI_listbase_swaplinks(&tdn->nlt->strips, strip, strip->prev);
  }
  while (strip->next != NULL && tdn->h1[0] > strip->next->start) {
    BLI_listbase_swaplinks(&tdn->nlt->strips, strip, strip->next);
  }
}

/** Flag overlaps with adjacent strips.
 *
 * Since the strips are re-ordered as they're transformed, we only have to check adjacent
 * strips for overlap instead of all of them. */
static void nlastrip_flag_overlaps(NlaStrip *strip)
{
  {
    NlaStrip *adj_strip = strip->prev;
    if (adj_strip != NULL && !(adj_strip->flag & NLASTRIP_FLAG_SELECT) &&
        nlastrip_is_overlap(strip, 0, adj_strip, 0)) {
      strip->flag |= NLASTRIP_FLAG_INVALID_LOCATION;
    }
    adj_strip = strip->next;
    if (adj_strip != NULL && !(adj_strip->flag & NLASTRIP_FLAG_SELECT) &&
        nlastrip_is_overlap(strip, 0, adj_strip, 0)) {
      strip->flag |= NLASTRIP_FLAG_INVALID_LOCATION;
    }
  }
}

static void nlastrip_fix_overlapping(TransInfo *t,
                                     TransDataNla *tdn,
                                     NlaStrip *strip,
                                     PointerRNA strip_ptr)
{
  /* firstly, check if the proposed transform locations would overlap with any neighboring
   * strips (barring transitions) which are absolute barriers since they are not being moved
   *
   * this is done as a iterative procedure (done 5 times max for now)
   */
  NlaStrip *prev = BKE_nlastrip_prev_in_track(strip, true);
  NlaStrip *next = BKE_nlastrip_next_in_track(strip, true);

  for (short iter = 0; iter < 5; iter++) {
    const bool pExceeded = (prev != NULL) && (tdn->h1[0] < prev->end);
    const bool nExceeded = (next != NULL) && (tdn->h2[0] > next->start);

    if ((pExceeded && nExceeded) || (iter == 4)) {
      /* both endpoints exceeded (or iteration ping-pong'd meaning that we need a
       * compromise)
       * - Simply crop strip to fit within the bounds of the strips bounding it
       * - If there were no neighbors, clear the transforms
       *   (make it default to the strip's current values).
       */
      if (prev && next) {
        tdn->h1[0] = prev->end;
        tdn->h2[0] = next->start;
      }
      else {
        tdn->h1[0] = strip->start;
        tdn->h2[0] = strip->end;
      }
    }
    else if (nExceeded) {
      /* move backwards */
      float offset = tdn->h2[0] - next->start;

      tdn->h1[0] -= offset;
      tdn->h2[0] -= offset;
    }
    else if (pExceeded) {
      /* more forwards */
      float offset = prev->end - tdn->h1[0];

      tdn->h1[0] += offset;
      tdn->h2[0] += offset;
    }
    else { /* all is fine and well */
      break;
    }
  }

  /* Use RNA to write the values to ensure that constraints on these are obeyed
   * (e.g. for transition strips, the values are taken from the neighbors)
   */
  RNA_pointer_create(NULL, &RNA_NlaStrip, strip, &strip_ptr);

  switch (t->mode) {
    case TFM_TIME_EXTEND:
    case TFM_TIME_SCALE: {
      /* The final scale is the product of the original strip scale (from before the
       * transform operation started) and the current scale value of this transform
       * operation. */
      const float originalStripScale = tdn->h1[2];
      const float newStripScale = originalStripScale * t->values_final[0];
      applyTransformNLA_timeScale(&strip_ptr, newStripScale);
      applyTransformNLA_translation(&strip_ptr, tdn);
      break;
    }
    case TFM_TRANSLATION:
      applyTransformNLA_translation(&strip_ptr, tdn);
      break;
    default:
      printf("recalcData_nla: unsupported NLA transformation mode %d\n", t->mode);
      break;
  }
}

/** \} */

/* -------------------------------------------------------------------- */
/** \name NLA Transform Creation
 * \{ */

static void createTransNlaData(bContext *C, TransInfo *t)
{
  Scene *scene = t->scene;
  SpaceNla *snla = NULL;
  TransData *td = NULL;
  TransDataNla *tdn = NULL;

  bAnimContext ac;
  ListBase anim_data = {NULL, NULL};
  bAnimListElem *ale;
  int filter;

  int count = 0;

  TransDataContainer *tc = TRANS_DATA_CONTAINER_FIRST_SINGLE(t);

  /* determine what type of data we are operating on */
  if (ANIM_animdata_get_context(C, &ac) == 0) {
    return;
  }
  snla = (SpaceNla *)ac.sl;

  /* filter data */
  filter = (ANIMFILTER_DATA_VISIBLE | ANIMFILTER_LIST_VISIBLE | ANIMFILTER_FOREDIT |
            ANIMFILTER_FCURVESONLY);
  ANIM_animdata_filter(&ac, &anim_data, filter, ac.data, ac.datatype);

  /* which side of the current frame should be allowed */
  if (t->mode == TFM_TIME_EXTEND) {
    t->frame_side = transform_convert_frame_side_dir_get(t, (float)scene->r.cfra);
  }
  else {
    /* normal transform - both sides of current frame are considered */
    t->frame_side = 'B';
  }

  /* loop 1: count how many strips are selected (consider each strip as 2 points) */
  for (ale = anim_data.first; ale; ale = ale->next) {
    NlaTrack *nlt = (NlaTrack *)ale->data;
    NlaStrip *strip;

    /* make some meta-strips for chains of selected strips */
    BKE_nlastrips_make_metas(&nlt->strips, 1);

    /* only consider selected strips */
    for (strip = nlt->strips.first; strip; strip = strip->next) {
      /* TODO: we can make strips have handles later on. */
      /* transition strips can't get directly transformed */
      if (strip->type != NLASTRIP_TYPE_TRANSITION) {
        if (strip->flag & NLASTRIP_FLAG_SELECT) {
          if (FrameOnMouseSide(t->frame_side, strip->start, (float)scene->r.cfra)) {
            count++;
          }
          if (FrameOnMouseSide(t->frame_side, strip->end, (float)scene->r.cfra)) {
            count++;
          }
        }
      }
    }
  }

  /* stop if trying to build list if nothing selected */
  if (count == 0) {
    /* clear temp metas that may have been created but aren't needed now
     * because they fell on the wrong side of scene->r.cfra
     */
    for (ale = anim_data.first; ale; ale = ale->next) {
      NlaTrack *nlt = (NlaTrack *)ale->data;
      BKE_nlastrips_clear_metas(&nlt->strips, 0, 1);
    }

    /* cleanup temp list */
    ANIM_animdata_freelist(&anim_data);
    return;
  }

  /* allocate memory for data */
  tc->data_len = count;

  tc->data = MEM_callocN(tc->data_len * sizeof(TransData), "TransData(NLA Editor)");
  td = tc->data;
  tc->custom.type.data = tdn = MEM_callocN(tc->data_len * sizeof(TransDataNla),
                                           "TransDataNla (NLA Editor)");
  tc->custom.type.use_free = true;

  /* loop 2: build transdata array */
  for (ale = anim_data.first; ale; ale = ale->next) {
    /* only if a real NLA-track */
    if (ale->type == ANIMTYPE_NLATRACK) {
      AnimData *adt = ale->adt;
      NlaTrack *nlt = (NlaTrack *)ale->data;
      NlaStrip *strip;

      /* only consider selected strips */
      for (strip = nlt->strips.first; strip; strip = strip->next) {
        /* TODO: we can make strips have handles later on. */
        /* transition strips can't get directly transformed */
        if (strip->type != NLASTRIP_TYPE_TRANSITION) {
          if (strip->flag & NLASTRIP_FLAG_SELECT) {
            /* our transform data is constructed as follows:
             * - only the handles on the right side of the current-frame get included
             * - td structs are transform-elements operated on by the transform system
             *   and represent a single handle. The storage/pointer used (val or loc) depends
             * on whether we're scaling or transforming. Ultimately though, the handles the td
             * writes to will simply be a dummy in tdn
             * - for each strip being transformed, a single tdn struct is used, so in some
             *   cases, there will need to be 1 of these tdn elements in the array skipped...
             */
            float center[3], yval;

            /* firstly, init tdn settings */
            tdn->id = ale->id;
            tdn->oldTrack = tdn->nlt = nlt;
            tdn->strip = strip;
            tdn->trackIndex = BLI_findindex(&adt->nla_tracks, nlt);

            yval = (float)(tdn->trackIndex * NLACHANNEL_STEP(snla));

            tdn->h1[0] = strip->start;
            tdn->h1[1] = yval;
            tdn->h2[0] = strip->end;
            tdn->h2[1] = yval;
            tdn->h1[2] = tdn->h2[2] = strip->scale;

            center[0] = (float)scene->r.cfra;
            center[1] = yval;
            center[2] = 0.0f;

            /* set td's based on which handles are applicable */
            if (FrameOnMouseSide(t->frame_side, strip->start, (float)scene->r.cfra)) {
              /* just set tdn to assume that it only has one handle for now */
              tdn->handle = -1;

              /* Now, link the transform data up to this data. */
              td->loc = tdn->h1;
              copy_v3_v3(td->iloc, tdn->h1);

              if (ELEM(t->mode, TFM_TRANSLATION, TFM_TIME_EXTEND)) {
                /* Store all the other gunk that is required by transform. */
                copy_v3_v3(td->center, center);
                td->axismtx[2][2] = 1.0f;
                td->flag |= TD_SELECTED;
                unit_m3(td->mtx);
                unit_m3(td->smtx);
              }

              td->extra = tdn;
              td++;
            }
            if (FrameOnMouseSide(t->frame_side, strip->end, (float)scene->r.cfra)) {
              /* if tdn is already holding the start handle,
               * then we're doing both, otherwise, only end */
              tdn->handle = (tdn->handle) ? 2 : 1;

              /* Now, link the transform data up to this data. */
              td->loc = tdn->h2;
              copy_v3_v3(td->iloc, tdn->h2);

              if (ELEM(t->mode, TFM_TRANSLATION, TFM_TIME_EXTEND)) {
                /* Store all the other gunk that is required by transform. */
                copy_v3_v3(td->center, center);
                td->axismtx[2][2] = 1.0f;
                td->flag |= TD_SELECTED;
                unit_m3(td->mtx);
                unit_m3(td->smtx);
              }

              td->extra = tdn;
              td++;
            }

            /* If both handles were used, skip the next tdn (i.e. leave it blank)
             * since the counting code is dumb.
             * Otherwise, just advance to the next one.
             */
            if (tdn->handle == 2) {
              tdn += 2;
            }
            else {
              tdn++;
            }
          }
        }
      }
    }
  }

  /* cleanup temp list */
  ANIM_animdata_freelist(&anim_data);
}

static void recalcData_nla(TransInfo *t)
{
  SpaceNla *snla = (SpaceNla *)t->area->spacedata.first;

  const bool is_translating = ELEM(t->mode, TFM_TRANSLATION);

  TransDataContainer *tc = TRANS_DATA_CONTAINER_FIRST_SINGLE(t);

  /* handle auto-snapping
   * NOTE: only do this when transform is still running, or we can't restore
   */
  if (t->state != TRANS_CANCEL) {
    const short autosnap = getAnimEdit_SnapMode(t);
    if (autosnap != SACTSNAP_OFF) {
      TransData *td = tc->data;
      for (int i = 0; i < tc->data_len; i++, td++) {
        transform_snap_anim_flush_data(t, td, autosnap, td->loc);
      }
    }
  }

  /* For each strip we've got, perform some additional validation of the values
   * that got set before using RNA to set the value (which does some special
   * operations when setting these values to make sure that everything works ok).
   */
  TransDataNla *tdn = tc->custom.type.data;
  for (int i = 0; i < tc->data_len; i++, tdn++) {
    NlaStrip *strip = tdn->strip;
    PointerRNA strip_ptr;
    int delta_y1, delta_y2;

    /* if this tdn has no handles, that means it is just a dummy that should be skipped */
    if (tdn->handle == 0) {
      continue;
    }
    strip->flag &= ~NLASTRIP_FLAG_INVALID_LOCATION;

    /* set refresh tags for objects using this animation,
     * BUT only if realtime updates are enabled
     */
    if ((snla->flag & SNLA_NOREALTIMEUPDATES) == 0) {
      ANIM_id_update(CTX_data_main(t->context), tdn->id);
    }

    /* if canceling transform, just write the values without validating, then move on */
    if (t->state == TRANS_CANCEL) {
      /* clear the values by directly overwriting the originals, but also need to restore
       * endpoints of neighboring transition-strips
       */

      /* start */
      strip->start = tdn->h1[0];

      if ((strip->prev) && (strip->prev->type == NLASTRIP_TYPE_TRANSITION)) {
        strip->prev->end = tdn->h1[0];
      }

      /* end */
      strip->end = tdn->h2[0];

      if ((strip->next) && (strip->next->type == NLASTRIP_TYPE_TRANSITION)) {
        strip->next->start = tdn->h2[0];
      }

      strip->scale = tdn->h1[2];

      /* flush transforms to child strips (since this should be a meta) */
      BKE_nlameta_flush_transforms(strip);

      /* restore to original track (if needed) */
      if (tdn->oldTrack != tdn->nlt) {
        /* Just append to end of list for now,
         * since strips get sorted in special_aftertrans_update(). */
        BLI_remlink(&tdn->nlt->strips, strip);
        BLI_addtail(&tdn->oldTrack->strips, strip);
      }

      continue;
    }

    const bool nlatrack_isliboverride = BKE_nlatrack_is_nonlocal_in_liboverride(tdn->id, tdn->nlt);
    const bool allow_overlap = !nlatrack_isliboverride && is_translating;
<<<<<<< HEAD

    if (allow_overlap) {
      nlastrip_overlap_reorder(tdn, strip);

=======

    if (allow_overlap) {
      /** Reorder strips for proper nla stack evaluation while dragging. */
      while (strip->prev != NULL && tdn->h1[0] < strip->prev->start) {
        BLI_listbase_swaplinks(&tdn->nlt->strips, strip, strip->prev);
      }
      while (strip->next != NULL && tdn->h1[0] > strip->next->start) {
        BLI_listbase_swaplinks(&tdn->nlt->strips, strip, strip->next);
      }
    }
    else {
      /* firstly, check if the proposed transform locations would overlap with any neighboring
       * strips (barring transitions) which are absolute barriers since they are not being moved
       *
       * this is done as a iterative procedure (done 5 times max for now)
       */
      NlaStrip *prev = BKE_nlastrip_prev_in_track(strip, true);
      NlaStrip *next = BKE_nlastrip_next_in_track(strip, true);

      for (short iter = 0; iter < 5; iter++) {
        const bool pExceeded = (prev != NULL) && (tdn->h1[0] < prev->end);
        const bool nExceeded = (next != NULL) && (tdn->h2[0] > next->start);

        if ((pExceeded && nExceeded) || (iter == 4)) {
          /* both endpoints exceeded (or iteration ping-pong'd meaning that we need a
           * compromise)
           * - Simply crop strip to fit within the bounds of the strips bounding it
           * - If there were no neighbors, clear the transforms
           *   (make it default to the strip's current values).
           */
          if (prev && next) {
            tdn->h1[0] = prev->end;
            tdn->h2[0] = next->start;
          }
          else {
            tdn->h1[0] = strip->start;
            tdn->h2[0] = strip->end;
          }
        }
        else if (nExceeded) {
          /* move backwards */
          float offset = tdn->h2[0] - next->start;

          tdn->h1[0] -= offset;
          tdn->h2[0] -= offset;
        }
        else if (pExceeded) {
          /* more forwards */
          float offset = prev->end - tdn->h1[0];

          tdn->h1[0] += offset;
          tdn->h2[0] += offset;
        }
        else { /* all is fine and well */
          break;
        }
      }
    }

    if (allow_overlap) {
>>>>>>> 2c6d0570
      /* Directly flush. */
      strip->start = tdn->h1[0];
      strip->end = tdn->h2[0];
    }
    else {
<<<<<<< HEAD
      nlastrip_fix_overlapping(t, tdn, strip, strip_ptr);
=======

      /* Use RNA to write the values to ensure that constraints on these are obeyed
       * (e.g. for transition strips, the values are taken from the neighbors)
       */
      RNA_pointer_create(NULL, &RNA_NlaStrip, strip, &strip_ptr);

      switch (t->mode) {
        case TFM_TIME_EXTEND:
        case TFM_TIME_SCALE: {
          /* The final scale is the product of the original strip scale (from before the
           * transform operation started) and the current scale value of this transform
           * operation. */
          const float originalStripScale = tdn->h1[2];
          const float newStripScale = originalStripScale * t->values_final[0];
          applyTransformNLA_timeScale(&strip_ptr, newStripScale);
          applyTransformNLA_translation(&strip_ptr, tdn);
          break;
        }
        case TFM_TRANSLATION:
          applyTransformNLA_translation(&strip_ptr, tdn);
          break;
        default:
          printf("recalcData_nla: unsupported NLA transformation mode %d\n", t->mode);
          continue;
      }
>>>>>>> 2c6d0570
    }

    /* flush transforms to child strips (since this should be a meta) */
    BKE_nlameta_flush_transforms(strip);

    /* Now, check if we need to try and move track:
     * - we need to calculate both,
     *   as only one may have been altered by transform if only 1 handle moved.
     */
    /* In LibOverride case, we cannot move strips across tracks that come from the linked data.
     */
    const bool is_liboverride = ID_IS_OVERRIDE_LIBRARY(tdn->id);
    if (nlatrack_isliboverride) {
      continue;
    }

    delta_y1 = ((int)tdn->h1[1] / NLACHANNEL_STEP(snla) - tdn->trackIndex);
    delta_y2 = ((int)tdn->h2[1] / NLACHANNEL_STEP(snla) - tdn->trackIndex);

    if (delta_y1 || delta_y2) {
      NlaTrack *track;
      int delta = (delta_y2) ? delta_y2 : delta_y1;
      int n;

      /* Move in the requested direction,
       * checking at each layer if there's space for strip to pass through,
       * stopping on the last track available or that we're able to fit in.
       */
      if (delta > 0) {
        for (track = tdn->nlt->next, n = 0; (track) && (n < delta); track = track->next, n++) {
          /* check if space in this track for the strip */
          if (BKE_nlatrack_has_space(track, strip->start, strip->end) &&
              !BKE_nlatrack_is_nonlocal_in_liboverride(tdn->id, track)) {
            /* move strip to this track */
            BKE_nlatrack_remove_strip(tdn->nlt, strip);
            BKE_nlatrack_add_strip(track, strip, is_liboverride);

            tdn->nlt = track;
            tdn->trackIndex++;
          }
          else { /* can't move any further */
            break;
          }
        }
      }
      else {
        /* make delta 'positive' before using it, since we now know to go backwards */
        delta = -delta;

        for (track = tdn->nlt->prev, n = 0; (track) && (n < delta); track = track->prev, n++) {
          /* check if space in this track for the strip */
          if (BKE_nlatrack_has_space(track, strip->start, strip->end) &&
              !BKE_nlatrack_is_nonlocal_in_liboverride(tdn->id, track)) {
            /* move strip to this track */
            BKE_nlatrack_remove_strip(tdn->nlt, strip);
            BKE_nlatrack_add_strip(track, strip, is_liboverride);

            tdn->nlt = track;
            tdn->trackIndex--;
          }
          else { /* can't move any further */
            break;
          }
        }
      }
    }
<<<<<<< HEAD

    nlastrip_flag_overlaps(strip);
=======
    /** Flag overlaps with adjacent strips.
     *
     * Since the strips are re-ordered as they're transformed, we only have to check adjacent
     * strips for overlap instead of all of them. */
    {
      NlaStrip *adj_strip = strip->prev;
      if (adj_strip != NULL && !(adj_strip->flag & NLASTRIP_FLAG_SELECT) &&
          nlastrip_is_overlap(strip, 0, adj_strip, 0)) {
        strip->flag |= NLASTRIP_FLAG_INVALID_LOCATION;
      }
      adj_strip = strip->next;
      if (adj_strip != NULL && !(adj_strip->flag & NLASTRIP_FLAG_SELECT) &&
          nlastrip_is_overlap(strip, 0, adj_strip, 0)) {
        strip->flag |= NLASTRIP_FLAG_INVALID_LOCATION;
      }
    }
>>>>>>> 2c6d0570
  }
}

/** \} */

/* -------------------------------------------------------------------- */
/** \name Special After Transform NLA
 * \{ */

typedef struct IDGroupedTransData {
  struct IDGroupedTransData *next, *prev;

  ID *id;
  ListBase trans_datas;
} IDGroupedTransData;

<<<<<<< HEAD
static void nlastrip_shuffle_transformed(TransDataContainer *tc, TransDataNla *first_trans_data)
{
  /** Element: (IDGroupedTransData*) */
  ListBase grouped_trans_datas = {NULL, NULL};

  /** Flag all non-library-override transformed strips so we can distinguish them when
   * shuffling.
   *
   * Group trans_datas by ID so shuffling is unique per ID.
   */
  {
    TransDataNla *tdn = first_trans_data;
    for (int i = 0; i < tc->data_len; i++, tdn++) {

      /* Skip dummy handles. */
      if (tdn->handle == 0) {
        continue;
      }

      /* For strips within library override tracks, don't do any shuffling at all. Unsure how
       * library overrides should behave so, for now, they're treated as mostly immutable. */
      if ((tdn->nlt->flag & NLATRACK_OVERRIDELIBRARY_LOCAL) == 0) {
        continue;
      }

      tdn->strip->flag |= NLASTRIP_FLAG_INVALID_LOCATION;

      IDGroupedTransData *dst_group = NULL;
      /* Find dst_group with matching ID. */
      LISTBASE_FOREACH (IDGroupedTransData *, group, &grouped_trans_datas) {
        if (group->id == tdn->id) {
          dst_group = group;
          break;
        }
      }
      if (dst_group == NULL) {
        dst_group = MEM_callocN(sizeof(IDGroupedTransData), __func__);
        dst_group->id = tdn->id;
        BLI_addhead(&grouped_trans_datas, dst_group);
      }

      BLI_addtail(&dst_group->trans_datas, BLI_genericNodeN(tdn));
    }
  }

  /** Apply shuffling. */
  LISTBASE_FOREACH (IDGroupedTransData *, group, &grouped_trans_datas) {
    ListBase *trans_datas = &group->trans_datas;

    /** Apply horizontal shuffle. */
    const float minimum_time_offset = transdata_get_time_shuffle_offset(trans_datas);
    LISTBASE_FOREACH (LinkData *, link, trans_datas) {
      TransDataNla *trans_data = (TransDataNla *)link->data;
      NlaStrip *strip = trans_data->strip;

      strip->start += minimum_time_offset;
      strip->end += minimum_time_offset;
      BKE_nlameta_flush_transforms(strip);
    }
  }

  /** Memory cleanup. */
  LISTBASE_FOREACH (IDGroupedTransData *, group, &grouped_trans_datas) {
    BLI_freelistN(&group->trans_datas);
  }
  BLI_freelistN(&grouped_trans_datas);
}

=======
>>>>>>> 2c6d0570
static void special_aftertrans_update__nla(bContext *C, TransInfo *t)
{
  bAnimContext ac;

  /* initialize relevant anim-context 'context' data */
  if (ANIM_animdata_get_context(C, &ac) == 0) {
    return;
  }

  if (!ac.datatype) {
    return;
  }
<<<<<<< HEAD

  TransDataContainer *tc = TRANS_DATA_CONTAINER_FIRST_SINGLE(t);
  TransDataNla *first_trans_data = tc->custom.type.data;
  const bool is_translating = ELEM(t->mode, TFM_TRANSLATION);

  /** Shuffle transformed strips. */
  if (is_translating) {
    nlastrip_shuffle_transformed(tc, first_trans_data);
  }

  /** Clear NLASTRIP_FLAG_INVALID_LOCATION flag. */
  TransDataNla *tdn = first_trans_data;
  for (int i = 0; i < tc->data_len; i++, tdn++) {
    if (tdn->strip == NULL) {
      continue;
    }

    tdn->strip->flag &= ~NLASTRIP_FLAG_INVALID_LOCATION;
  }

  ListBase anim_data = {NULL, NULL};
  bAnimListElem *ale;
  short filter = (ANIMFILTER_DATA_VISIBLE | ANIMFILTER_FOREDIT | ANIMFILTER_FCURVESONLY);

  /* get channels to work on */
  ANIM_animdata_filter(&ac, &anim_data, filter, ac.data, ac.datatype);

  for (ale = anim_data.first; ale; ale = ale->next) {
    NlaTrack *nlt = (NlaTrack *)ale->data;

    /* make sure strips are in order again */
    BKE_nlatrack_sort_strips(nlt);

    /* remove the temp metas */
    BKE_nlastrips_clear_metas(&nlt->strips, 0, 1);
  }

=======

  TransDataContainer *tc = TRANS_DATA_CONTAINER_FIRST_SINGLE(t);
  TransDataNla *first_trans_data = tc->custom.type.data;
  const bool is_translating = ELEM(t->mode, TFM_TRANSLATION);

  /** Shuffle transformed strips. */
  if (is_translating) {

    /** Element: (IDGroupedTransData*) */
    ListBase grouped_trans_datas = {NULL, NULL};

    /** Flag all non-library-override transformed strips so we can distinguish them when
     * shuffling.
     *
     * Group trans_datas by ID so shuffling is unique per ID.
     */
    {
      TransDataNla *tdn = first_trans_data;
      for (int i = 0; i < tc->data_len; i++, tdn++) {

        /* Skip dummy handles. */
        if (tdn->handle == 0) {
          continue;
        }

        /* For strips within library override tracks, don't do any shuffling at all. Unsure how
         * library overrides should behave so, for now, they're treated as mostly immutable. */
        if ((tdn->nlt->flag & NLATRACK_OVERRIDELIBRARY_LOCAL) == 0) {
          continue;
        }

        tdn->strip->flag |= NLASTRIP_FLAG_INVALID_LOCATION;

        IDGroupedTransData *dst_group = NULL;
        /* Find dst_group with matching ID. */
        LISTBASE_FOREACH (IDGroupedTransData *, group, &grouped_trans_datas) {
          if (group->id == tdn->id) {
            dst_group = group;
            break;
          }
        }
        if (dst_group == NULL) {
          dst_group = MEM_callocN(sizeof(IDGroupedTransData), __func__);
          dst_group->id = tdn->id;
          BLI_addhead(&grouped_trans_datas, dst_group);
        }

        BLI_addtail(&dst_group->trans_datas, BLI_genericNodeN(tdn));
      }
    }

    /** Apply shuffling. */
    LISTBASE_FOREACH (IDGroupedTransData *, group, &grouped_trans_datas) {
      ListBase *trans_datas = &group->trans_datas;

      /** Apply horizontal shuffle. */
      const float minimum_time_offset = transdata_get_time_shuffle_offset(trans_datas);
      LISTBASE_FOREACH (LinkData *, link, trans_datas) {
        TransDataNla *trans_data = (TransDataNla *)link->data;
        NlaStrip *strip = trans_data->strip;

        strip->start += minimum_time_offset;
        strip->end += minimum_time_offset;
        BKE_nlameta_flush_transforms(strip);
      }
    }

    /** Memory cleanup. */
    LISTBASE_FOREACH (IDGroupedTransData *, group, &grouped_trans_datas) {
      BLI_freelistN(&group->trans_datas);
    }
    BLI_freelistN(&grouped_trans_datas);
  }

  /** Clear NLASTRIP_FLAG_INVALID_LOCATION flag. */
  TransDataNla *tdn = first_trans_data;
  for (int i = 0; i < tc->data_len; i++, tdn++) {
    if (tdn->strip == NULL) {
      continue;
    }

    tdn->strip->flag &= ~NLASTRIP_FLAG_INVALID_LOCATION;
  }

  ListBase anim_data = {NULL, NULL};
  bAnimListElem *ale;
  short filter = (ANIMFILTER_DATA_VISIBLE | ANIMFILTER_FOREDIT | ANIMFILTER_FCURVESONLY);

  /* get channels to work on */
  ANIM_animdata_filter(&ac, &anim_data, filter, ac.data, ac.datatype);

  for (ale = anim_data.first; ale; ale = ale->next) {
    NlaTrack *nlt = (NlaTrack *)ale->data;

    /* make sure strips are in order again */
    BKE_nlatrack_sort_strips(nlt);

    /* remove the temp metas */
    BKE_nlastrips_clear_metas(&nlt->strips, 0, 1);
  }

>>>>>>> 2c6d0570
  /* General refresh for the outliner because the following might have happened:
   * - strips moved between tracks
   * - strips swapped order
   * - duplicate-move moves to different track. */
  WM_event_add_notifier(C, NC_ANIMATION | ND_NLA | NA_ADDED, NULL);

  /* free temp memory */
  ANIM_animdata_freelist(&anim_data);

  /* Perform after-transform validation. */
  ED_nla_postop_refresh(&ac);
}

/** \} */

TransConvertTypeInfo TransConvertType_NLA = {
    /*flags*/ (T_POINTS | T_2D_EDIT),
    /*createTransData*/ createTransNlaData,
    /*recalcData*/ recalcData_nla,
    /*special_aftertrans_update*/ special_aftertrans_update__nla,
};<|MERGE_RESOLUTION|>--- conflicted
+++ resolved
@@ -57,107 +57,6 @@
   /** handle-index: 0 for dummy entry, -1 for start, 1 for end, 2 for both ends. */
   int handle;
 } TransDataNla;
-
-static bool is_overlap(const float left_bound_a,
-                       const float right_bound_a,
-                       const float left_bound_b,
-                       const float right_bound_b)
-{
-  return (left_bound_a < right_bound_b) && (right_bound_a > left_bound_b);
-}
-
-static bool nlastrip_is_overlap(const NlaStrip *strip_a,
-                                const float offset_a,
-                                const NlaStrip *strip_b,
-                                const float offset_b)
-{
-  return is_overlap(strip_a->start + offset_a,
-                    strip_a->end + offset_a,
-                    strip_b->start + offset_b,
-                    strip_b->end + offset_b);
-}
-
-<<<<<<< HEAD
-/** Assumes strips to horizontally translate (shuffle) are tagged with
- * NLASTRIP_FLAG_INVALID_LOCATION.
-=======
-/** Assumes strips to shuffle are tagged with NLASTRIP_FLAG_INVALID_LOCATION.
->>>>>>> 2c6d0570
- *
- * \returns The total sided offset that results in no overlaps between tagged strips and non-tagged
- * strips.
- */
-static float transdata_get_time_shuffle_offset_side(ListBase *trans_datas, const bool shuffle_left)
-{
-  float total_offset = 0;
-
-  float offset;
-  do {
-    offset = 0;
-
-    LISTBASE_FOREACH (LinkData *, link, trans_datas) {
-      TransDataNla *trans_data = (TransDataNla *)link->data;
-      NlaStrip *xformed_strip = trans_data->strip;
-
-      LISTBASE_FOREACH (NlaStrip *, non_xformed_strip, &trans_data->nlt->strips) {
-<<<<<<< HEAD
-        if (non_xformed_strip->flag & NLASTRIP_FLAG_INVALID_LOCATION ||
-            non_xformed_strip->type & NLASTRIP_TYPE_TRANSITION) {
-=======
-        if (non_xformed_strip->flag & NLASTRIP_FLAG_INVALID_LOCATION) {
->>>>>>> 2c6d0570
-          continue;
-        }
-
-        /* Allow overlap with transitions. */
-        if (non_xformed_strip->type & NLASTRIP_TYPE_TRANSITION) {
-          continue;
-        }
-
-        if (!nlastrip_is_overlap(non_xformed_strip, 0, xformed_strip, total_offset)) {
-          continue;
-        }
-
-        offset = shuffle_left ?
-                     fmin(offset, non_xformed_strip->start - (xformed_strip->end + total_offset)) :
-                     fmax(offset, non_xformed_strip->end - (xformed_strip->start + total_offset));
-      }
-    }
-
-    total_offset += offset;
-  } while (!IS_EQF(offset, 0.0f));
-
-  return total_offset;
-}
-
-<<<<<<< HEAD
-/** Assumes strips to horizontally translate (shuffle) are tagged with
- * NLASTRIP_FLAG_INVALID_LOCATION.
-=======
-/** Assumes strips to shuffle are tagged with NLASTRIP_FLAG_INVALID_LOCATION.
->>>>>>> 2c6d0570
- *
- * \returns The minimal total signed offset that results in no overlaps between tagged strips and
- * non-tagged strips.
- */
-static float transdata_get_time_shuffle_offset(ListBase *trans_datas)
-{
-  const float offset_left = transdata_get_time_shuffle_offset_side(trans_datas, true);
-  const float offset_right = transdata_get_time_shuffle_offset_side(trans_datas, false);
-  BLI_assert(offset_left <= 0);
-  BLI_assert(offset_right >= 0);
-
-<<<<<<< HEAD
-  return -offset_left < offset_right ? offset_left : offset_right;
-=======
-  if (-offset_left < offset_right) {
-    return offset_left;
-  }
-  else {
-    return offset_right;
-  }
->>>>>>> 2c6d0570
-}
 
 /* -------------------------------------------------------------------- */
 /** \name Transform application to NLA strips
@@ -571,109 +470,75 @@
       continue;
     }
 
-    const bool nlatrack_isliboverride = BKE_nlatrack_is_nonlocal_in_liboverride(tdn->id, tdn->nlt);
-    const bool allow_overlap = !nlatrack_isliboverride && is_translating;
-<<<<<<< HEAD
-
-    if (allow_overlap) {
-      nlastrip_overlap_reorder(tdn, strip);
-
-=======
-
-    if (allow_overlap) {
-      /** Reorder strips for proper nla stack evaluation while dragging. */
-      while (strip->prev != NULL && tdn->h1[0] < strip->prev->start) {
-        BLI_listbase_swaplinks(&tdn->nlt->strips, strip, strip->prev);
-      }
-      while (strip->next != NULL && tdn->h1[0] > strip->next->start) {
-        BLI_listbase_swaplinks(&tdn->nlt->strips, strip, strip->next);
-      }
-    }
-    else {
-      /* firstly, check if the proposed transform locations would overlap with any neighboring
-       * strips (barring transitions) which are absolute barriers since they are not being moved
-       *
-       * this is done as a iterative procedure (done 5 times max for now)
-       */
-      NlaStrip *prev = BKE_nlastrip_prev_in_track(strip, true);
-      NlaStrip *next = BKE_nlastrip_next_in_track(strip, true);
-
-      for (short iter = 0; iter < 5; iter++) {
-        const bool pExceeded = (prev != NULL) && (tdn->h1[0] < prev->end);
-        const bool nExceeded = (next != NULL) && (tdn->h2[0] > next->start);
-
-        if ((pExceeded && nExceeded) || (iter == 4)) {
-          /* both endpoints exceeded (or iteration ping-pong'd meaning that we need a
-           * compromise)
-           * - Simply crop strip to fit within the bounds of the strips bounding it
-           * - If there were no neighbors, clear the transforms
-           *   (make it default to the strip's current values).
-           */
-          if (prev && next) {
-            tdn->h1[0] = prev->end;
-            tdn->h2[0] = next->start;
-          }
-          else {
-            tdn->h1[0] = strip->start;
-            tdn->h2[0] = strip->end;
-          }
+    /* firstly, check if the proposed transform locations would overlap with any neighboring strips
+     * (barring transitions) which are absolute barriers since they are not being moved
+     *
+     * this is done as a iterative procedure (done 5 times max for now)
+     */
+    NlaStrip *prev = BKE_nlastrip_prev_in_track(strip, true);
+    NlaStrip *next = BKE_nlastrip_next_in_track(strip, true);
+
+    for (short iter = 0; iter < 5; iter++) {
+      const bool pExceeded = (prev != NULL) && (tdn->h1[0] < prev->end);
+      const bool nExceeded = (next != NULL) && (tdn->h2[0] > next->start);
+
+      if ((pExceeded && nExceeded) || (iter == 4)) {
+        /* both endpoints exceeded (or iteration ping-pong'd meaning that we need a
+         * compromise)
+         * - Simply crop strip to fit within the bounds of the strips bounding it
+         * - If there were no neighbors, clear the transforms
+         *   (make it default to the strip's current values).
+         */
+        if (prev && next) {
+          tdn->h1[0] = prev->end;
+          tdn->h2[0] = next->start;
         }
-        else if (nExceeded) {
-          /* move backwards */
-          float offset = tdn->h2[0] - next->start;
-
-          tdn->h1[0] -= offset;
-          tdn->h2[0] -= offset;
+        else {
+          tdn->h1[0] = strip->start;
+          tdn->h2[0] = strip->end;
         }
-        else if (pExceeded) {
-          /* more forwards */
-          float offset = prev->end - tdn->h1[0];
-
-          tdn->h1[0] += offset;
-          tdn->h2[0] += offset;
-        }
-        else { /* all is fine and well */
-          break;
-        }
-      }
-    }
-
-    if (allow_overlap) {
->>>>>>> 2c6d0570
-      /* Directly flush. */
-      strip->start = tdn->h1[0];
-      strip->end = tdn->h2[0];
-    }
-    else {
-<<<<<<< HEAD
-      nlastrip_fix_overlapping(t, tdn, strip, strip_ptr);
-=======
-
-      /* Use RNA to write the values to ensure that constraints on these are obeyed
-       * (e.g. for transition strips, the values are taken from the neighbors)
-       */
-      RNA_pointer_create(NULL, &RNA_NlaStrip, strip, &strip_ptr);
-
-      switch (t->mode) {
-        case TFM_TIME_EXTEND:
-        case TFM_TIME_SCALE: {
-          /* The final scale is the product of the original strip scale (from before the
-           * transform operation started) and the current scale value of this transform
-           * operation. */
-          const float originalStripScale = tdn->h1[2];
-          const float newStripScale = originalStripScale * t->values_final[0];
-          applyTransformNLA_timeScale(&strip_ptr, newStripScale);
-          applyTransformNLA_translation(&strip_ptr, tdn);
-          break;
-        }
-        case TFM_TRANSLATION:
-          applyTransformNLA_translation(&strip_ptr, tdn);
-          break;
-        default:
-          printf("recalcData_nla: unsupported NLA transformation mode %d\n", t->mode);
-          continue;
-      }
->>>>>>> 2c6d0570
+      }
+      else if (nExceeded) {
+        /* move backwards */
+        float offset = tdn->h2[0] - next->start;
+
+        tdn->h1[0] -= offset;
+        tdn->h2[0] -= offset;
+      }
+      else if (pExceeded) {
+        /* more forwards */
+        float offset = prev->end - tdn->h1[0];
+
+        tdn->h1[0] += offset;
+        tdn->h2[0] += offset;
+      }
+      else { /* all is fine and well */
+        break;
+      }
+    }
+
+    /* Use RNA to write the values to ensure that constraints on these are obeyed
+     * (e.g. for transition strips, the values are taken from the neighbors)
+     */
+    RNA_pointer_create(NULL, &RNA_NlaStrip, strip, &strip_ptr);
+
+    switch (t->mode) {
+      case TFM_TIME_EXTEND:
+      case TFM_TIME_SCALE: {
+        /* The final scale is the product of the original strip scale (from before the transform
+         * operation started) and the current scale value of this transform operation. */
+        const float originalStripScale = tdn->h1[2];
+        const float newStripScale = originalStripScale * t->values_final[0];
+        applyTransformNLA_timeScale(&strip_ptr, newStripScale);
+        applyTransformNLA_translation(&strip_ptr, tdn);
+        break;
+      }
+      case TFM_TRANSLATION:
+        applyTransformNLA_translation(&strip_ptr, tdn);
+        break;
+      default:
+        printf("recalcData_nla: unsupported NLA transformation mode %d\n", t->mode);
+        continue;
     }
 
     /* flush transforms to child strips (since this should be a meta) */
@@ -740,27 +605,6 @@
         }
       }
     }
-<<<<<<< HEAD
-
-    nlastrip_flag_overlaps(strip);
-=======
-    /** Flag overlaps with adjacent strips.
-     *
-     * Since the strips are re-ordered as they're transformed, we only have to check adjacent
-     * strips for overlap instead of all of them. */
-    {
-      NlaStrip *adj_strip = strip->prev;
-      if (adj_strip != NULL && !(adj_strip->flag & NLASTRIP_FLAG_SELECT) &&
-          nlastrip_is_overlap(strip, 0, adj_strip, 0)) {
-        strip->flag |= NLASTRIP_FLAG_INVALID_LOCATION;
-      }
-      adj_strip = strip->next;
-      if (adj_strip != NULL && !(adj_strip->flag & NLASTRIP_FLAG_SELECT) &&
-          nlastrip_is_overlap(strip, 0, adj_strip, 0)) {
-        strip->flag |= NLASTRIP_FLAG_INVALID_LOCATION;
-      }
-    }
->>>>>>> 2c6d0570
   }
 }
 
@@ -770,85 +614,7 @@
 /** \name Special After Transform NLA
  * \{ */
 
-typedef struct IDGroupedTransData {
-  struct IDGroupedTransData *next, *prev;
-
-  ID *id;
-  ListBase trans_datas;
-} IDGroupedTransData;
-
-<<<<<<< HEAD
-static void nlastrip_shuffle_transformed(TransDataContainer *tc, TransDataNla *first_trans_data)
-{
-  /** Element: (IDGroupedTransData*) */
-  ListBase grouped_trans_datas = {NULL, NULL};
-
-  /** Flag all non-library-override transformed strips so we can distinguish them when
-   * shuffling.
-   *
-   * Group trans_datas by ID so shuffling is unique per ID.
-   */
-  {
-    TransDataNla *tdn = first_trans_data;
-    for (int i = 0; i < tc->data_len; i++, tdn++) {
-
-      /* Skip dummy handles. */
-      if (tdn->handle == 0) {
-        continue;
-      }
-
-      /* For strips within library override tracks, don't do any shuffling at all. Unsure how
-       * library overrides should behave so, for now, they're treated as mostly immutable. */
-      if ((tdn->nlt->flag & NLATRACK_OVERRIDELIBRARY_LOCAL) == 0) {
-        continue;
-      }
-
-      tdn->strip->flag |= NLASTRIP_FLAG_INVALID_LOCATION;
-
-      IDGroupedTransData *dst_group = NULL;
-      /* Find dst_group with matching ID. */
-      LISTBASE_FOREACH (IDGroupedTransData *, group, &grouped_trans_datas) {
-        if (group->id == tdn->id) {
-          dst_group = group;
-          break;
-        }
-      }
-      if (dst_group == NULL) {
-        dst_group = MEM_callocN(sizeof(IDGroupedTransData), __func__);
-        dst_group->id = tdn->id;
-        BLI_addhead(&grouped_trans_datas, dst_group);
-      }
-
-      BLI_addtail(&dst_group->trans_datas, BLI_genericNodeN(tdn));
-    }
-  }
-
-  /** Apply shuffling. */
-  LISTBASE_FOREACH (IDGroupedTransData *, group, &grouped_trans_datas) {
-    ListBase *trans_datas = &group->trans_datas;
-
-    /** Apply horizontal shuffle. */
-    const float minimum_time_offset = transdata_get_time_shuffle_offset(trans_datas);
-    LISTBASE_FOREACH (LinkData *, link, trans_datas) {
-      TransDataNla *trans_data = (TransDataNla *)link->data;
-      NlaStrip *strip = trans_data->strip;
-
-      strip->start += minimum_time_offset;
-      strip->end += minimum_time_offset;
-      BKE_nlameta_flush_transforms(strip);
-    }
-  }
-
-  /** Memory cleanup. */
-  LISTBASE_FOREACH (IDGroupedTransData *, group, &grouped_trans_datas) {
-    BLI_freelistN(&group->trans_datas);
-  }
-  BLI_freelistN(&grouped_trans_datas);
-}
-
-=======
->>>>>>> 2c6d0570
-static void special_aftertrans_update__nla(bContext *C, TransInfo *t)
+static void special_aftertrans_update__nla(bContext *C, TransInfo *UNUSED(t))
 {
   bAnimContext ac;
 
@@ -857,168 +623,42 @@
     return;
   }
 
-  if (!ac.datatype) {
-    return;
-  }
-<<<<<<< HEAD
-
-  TransDataContainer *tc = TRANS_DATA_CONTAINER_FIRST_SINGLE(t);
-  TransDataNla *first_trans_data = tc->custom.type.data;
-  const bool is_translating = ELEM(t->mode, TFM_TRANSLATION);
-
-  /** Shuffle transformed strips. */
-  if (is_translating) {
-    nlastrip_shuffle_transformed(tc, first_trans_data);
-  }
-
-  /** Clear NLASTRIP_FLAG_INVALID_LOCATION flag. */
-  TransDataNla *tdn = first_trans_data;
-  for (int i = 0; i < tc->data_len; i++, tdn++) {
-    if (tdn->strip == NULL) {
-      continue;
-    }
-
-    tdn->strip->flag &= ~NLASTRIP_FLAG_INVALID_LOCATION;
-  }
-
-  ListBase anim_data = {NULL, NULL};
-  bAnimListElem *ale;
-  short filter = (ANIMFILTER_DATA_VISIBLE | ANIMFILTER_FOREDIT | ANIMFILTER_FCURVESONLY);
-
-  /* get channels to work on */
-  ANIM_animdata_filter(&ac, &anim_data, filter, ac.data, ac.datatype);
-
-  for (ale = anim_data.first; ale; ale = ale->next) {
-    NlaTrack *nlt = (NlaTrack *)ale->data;
-
-    /* make sure strips are in order again */
-    BKE_nlatrack_sort_strips(nlt);
-
-    /* remove the temp metas */
-    BKE_nlastrips_clear_metas(&nlt->strips, 0, 1);
-  }
-
-=======
-
-  TransDataContainer *tc = TRANS_DATA_CONTAINER_FIRST_SINGLE(t);
-  TransDataNla *first_trans_data = tc->custom.type.data;
-  const bool is_translating = ELEM(t->mode, TFM_TRANSLATION);
-
-  /** Shuffle transformed strips. */
-  if (is_translating) {
-
-    /** Element: (IDGroupedTransData*) */
-    ListBase grouped_trans_datas = {NULL, NULL};
-
-    /** Flag all non-library-override transformed strips so we can distinguish them when
-     * shuffling.
-     *
-     * Group trans_datas by ID so shuffling is unique per ID.
-     */
-    {
-      TransDataNla *tdn = first_trans_data;
-      for (int i = 0; i < tc->data_len; i++, tdn++) {
-
-        /* Skip dummy handles. */
-        if (tdn->handle == 0) {
-          continue;
-        }
-
-        /* For strips within library override tracks, don't do any shuffling at all. Unsure how
-         * library overrides should behave so, for now, they're treated as mostly immutable. */
-        if ((tdn->nlt->flag & NLATRACK_OVERRIDELIBRARY_LOCAL) == 0) {
-          continue;
-        }
-
-        tdn->strip->flag |= NLASTRIP_FLAG_INVALID_LOCATION;
-
-        IDGroupedTransData *dst_group = NULL;
-        /* Find dst_group with matching ID. */
-        LISTBASE_FOREACH (IDGroupedTransData *, group, &grouped_trans_datas) {
-          if (group->id == tdn->id) {
-            dst_group = group;
-            break;
-          }
-        }
-        if (dst_group == NULL) {
-          dst_group = MEM_callocN(sizeof(IDGroupedTransData), __func__);
-          dst_group->id = tdn->id;
-          BLI_addhead(&grouped_trans_datas, dst_group);
-        }
-
-        BLI_addtail(&dst_group->trans_datas, BLI_genericNodeN(tdn));
-      }
-    }
-
-    /** Apply shuffling. */
-    LISTBASE_FOREACH (IDGroupedTransData *, group, &grouped_trans_datas) {
-      ListBase *trans_datas = &group->trans_datas;
-
-      /** Apply horizontal shuffle. */
-      const float minimum_time_offset = transdata_get_time_shuffle_offset(trans_datas);
-      LISTBASE_FOREACH (LinkData *, link, trans_datas) {
-        TransDataNla *trans_data = (TransDataNla *)link->data;
-        NlaStrip *strip = trans_data->strip;
-
-        strip->start += minimum_time_offset;
-        strip->end += minimum_time_offset;
-        BKE_nlameta_flush_transforms(strip);
-      }
-    }
-
-    /** Memory cleanup. */
-    LISTBASE_FOREACH (IDGroupedTransData *, group, &grouped_trans_datas) {
-      BLI_freelistN(&group->trans_datas);
-    }
-    BLI_freelistN(&grouped_trans_datas);
-  }
-
-  /** Clear NLASTRIP_FLAG_INVALID_LOCATION flag. */
-  TransDataNla *tdn = first_trans_data;
-  for (int i = 0; i < tc->data_len; i++, tdn++) {
-    if (tdn->strip == NULL) {
-      continue;
-    }
-
-    tdn->strip->flag &= ~NLASTRIP_FLAG_INVALID_LOCATION;
-  }
-
-  ListBase anim_data = {NULL, NULL};
-  bAnimListElem *ale;
-  short filter = (ANIMFILTER_DATA_VISIBLE | ANIMFILTER_FOREDIT | ANIMFILTER_FCURVESONLY);
-
-  /* get channels to work on */
-  ANIM_animdata_filter(&ac, &anim_data, filter, ac.data, ac.datatype);
-
-  for (ale = anim_data.first; ale; ale = ale->next) {
-    NlaTrack *nlt = (NlaTrack *)ale->data;
-
-    /* make sure strips are in order again */
-    BKE_nlatrack_sort_strips(nlt);
-
-    /* remove the temp metas */
-    BKE_nlastrips_clear_metas(&nlt->strips, 0, 1);
-  }
-
->>>>>>> 2c6d0570
-  /* General refresh for the outliner because the following might have happened:
-   * - strips moved between tracks
-   * - strips swapped order
-   * - duplicate-move moves to different track. */
-  WM_event_add_notifier(C, NC_ANIMATION | ND_NLA | NA_ADDED, NULL);
-
-  /* free temp memory */
-  ANIM_animdata_freelist(&anim_data);
-
-  /* Perform after-transform validation. */
-  ED_nla_postop_refresh(&ac);
-}
-
-/** \} */
-
-TransConvertTypeInfo TransConvertType_NLA = {
-    /*flags*/ (T_POINTS | T_2D_EDIT),
-    /*createTransData*/ createTransNlaData,
-    /*recalcData*/ recalcData_nla,
-    /*special_aftertrans_update*/ special_aftertrans_update__nla,
-};+  if (ac.datatype) {
+    ListBase anim_data = {NULL, NULL};
+    bAnimListElem *ale;
+    short filter = (ANIMFILTER_DATA_VISIBLE | ANIMFILTER_FOREDIT | ANIMFILTER_FCURVESONLY);
+
+    /* get channels to work on */
+    ANIM_animdata_filter(&ac, &anim_data, filter, ac.data, ac.datatype);
+
+    for (ale = anim_data.first; ale; ale = ale->next) {
+      NlaTrack *nlt = (NlaTrack *)ale->data;
+
+      /* make sure strips are in order again */
+      BKE_nlatrack_sort_strips(nlt);
+
+      /* remove the temp metas */
+      BKE_nlastrips_clear_metas(&nlt->strips, 0, 1);
+    }
+
+    /* General refresh for the outliner because the following might have happened:
+     * - strips moved between tracks
+     * - strips swapped order
+     * - duplicate-move moves to different track. */
+    WM_event_add_notifier(C, NC_ANIMATION | ND_NLA | NA_ADDED, NULL);
+
+    /* free temp memory */
+    ANIM_animdata_freelist(&anim_data);
+
+    /* Perform after-transform validation. */
+    ED_nla_postop_refresh(&ac);
+  }
+
+  /** \} */
+
+  TransConvertTypeInfo TransConvertType_NLA = {
+      /*flags*/ (T_POINTS | T_2D_EDIT),
+      /*createTransData*/ createTransNlaData,
+      /*recalcData*/ recalcData_nla,
+      /*special_aftertrans_update*/ special_aftertrans_update__nla,
+  };