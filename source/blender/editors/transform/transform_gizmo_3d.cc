--- conflicted
+++ resolved
@@ -785,15 +785,9 @@
         const IndexMask selected_points = ed::curves::retrieve_selected_points(curves, memory);
         const Span<float3> positions = deformation.positions;
         totsel += selected_points.size();
-<<<<<<< HEAD
         selected_points.foreach_index([&](const int point_i) {
-          calc_tw_center_with_matrix(tbounds, positions[point_i], use_mat_local, mat_local.ptr());
+          run_coord_with_matrix(positions[point_i], use_mat_local, mat_local.ptr());
         });
-=======
-        for (const int point_i : selected_points) {
-          run_coord_with_matrix(positions[point_i], use_mat_local, mat_local.ptr());
-        }
->>>>>>> 70504a35
       }
       FOREACH_EDIT_OBJECT_END();
     }
