--- conflicted
+++ resolved
@@ -1525,11 +1525,7 @@
 
   /* Save proportional edit settings.
    * Skip saving proportional edit if it was not actually used.
-<<<<<<< HEAD
-   * Note that this value is being saved even if the operation is cancelled. This is to maintain a
-=======
    * Note that this value is being saved even if the operation is canceled. This is to maintain a
->>>>>>> 9d6659bf
    * behavior already used by users. */
   if (!(t->options & CTX_NO_PET)) {
     if (t->flag & T_PROP_EDIT_ALL) {
