--- conflicted
+++ resolved
@@ -644,7 +644,6 @@
   return false;
 }
 
-<<<<<<< HEAD
 static void invert_snap(eSnapMode &snap_mode)
 {
   if (snap_mode & SCE_SNAP_TO_FRAME) {
@@ -657,10 +656,7 @@
   }
 }
 
-/* This function is called on recalcData to apply the transforms applied
-=======
 /* This function is called on recalc_data to apply the transforms applied
->>>>>>> e604f3db
  * to the transdata on to the actual keyframe data
  */
 static void flushTransGraphData(TransInfo *t)
