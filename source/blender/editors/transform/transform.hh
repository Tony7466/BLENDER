/* SPDX-FileCopyrightText: 2001-2002 NaN Holding BV. All rights reserved.
 *
 * SPDX-License-Identifier: GPL-2.0-or-later */

/** \file
 * \ingroup edtransform
 */

#pragma once

#include "BLI_math_vector_types.hh"

#include "ED_numinput.hh"
#include "ED_transform.hh"
#include "ED_view3d.hh"

#include "DNA_listBase.h"
#include "DNA_object_enums.h"
#include "DNA_scene_types.h"

#include "DEG_depsgraph.hh"

#include "transform_data.hh"

/* -------------------------------------------------------------------- */
/** \name Types/
 * \{ */

struct ARegion;
struct Depsgraph;
struct NumInput;
struct Object;
struct RNG;
struct ReportList;
struct Scene;
struct ScrArea;
struct SnapObjectContext;
struct TransConvertTypeInfo;
struct TransDataContainer;
struct TransInfo;
struct TransModeInfo;
struct TransSeqSnapData;
struct TransSnap;
struct ViewLayer;
struct ViewOpsData;
struct bContext;
struct wmEvent;
struct wmKeyConfig;
struct wmKeyMap;
struct wmMsgBus;
struct wmOperator;
struct wmTimer;

/** \} */

/* -------------------------------------------------------------------- */
/** \name Enums and Flags
 * \{ */

/** #TransInfo.options */
enum eTContext {
  CTX_NONE = 0,

  /* These are similar to TransInfo::data_type. */
  CTX_CAMERA = (1 << 0),
  CTX_CURSOR = (1 << 1),
  CTX_EDGE_DATA = (1 << 2),
  CTX_GPENCIL_STROKES = (1 << 3),
  CTX_MASK = (1 << 4),
  CTX_MOVIECLIP = (1 << 5),
  CTX_OBJECT = (1 << 6),
  CTX_PAINT_CURVE = (1 << 7),
  CTX_POSE_BONE = (1 << 8),
  CTX_TEXTURE_SPACE = (1 << 9),
  CTX_SEQUENCER_IMAGE = (1 << 10),

  CTX_NO_PET = (1 << 11),
  CTX_AUTOCONFIRM = (1 << 12),
  /** When transforming object's, adjust the object data so it stays in the same place. */
  CTX_OBMODE_XFORM_OBDATA = (1 << 13),
  /** Transform object parents without moving their children. */
  CTX_OBMODE_XFORM_SKIP_CHILDREN = (1 << 14),
  /** Enable edge scrolling in 2D views */
  CTX_VIEW2D_EDGE_PAN = (1 << 15),
};
ENUM_OPERATORS(eTContext, CTX_VIEW2D_EDGE_PAN)

/** #TransInfo.flag */
enum eTFlag {
  /** \note We could remove 'T_EDIT' and use 'obedit_type', for now ensure they're in sync. */
  T_EDIT = 1 << 0,
  /** Transform points, having no rotation/scale. */
  T_POINTS = 1 << 1,
  /** restrictions flags */
  T_NO_CONSTRAINT = 1 << 2,
  T_NULL_ONE = 1 << 3,

  T_PROP_EDIT = 1 << 4,
  T_PROP_CONNECTED = 1 << 5,
  T_PROP_PROJECTED = 1 << 6,

  T_V3D_ALIGN = 1 << 7,
  /** For 2D views such as UV or f-curve. */
  T_2D_EDIT = 1 << 8,
  T_CLIP_UV = 1 << 9,

  /** Auto-IK is on. */
  T_AUTOIK = 1 << 10,

  /** Don't use mirror even if the data-block option is set. */
  T_NO_MIRROR = 1 << 11,

  /** To indicate that the value set in the `value` parameter is the final
   * value of the transformation, modified only by the constrain. */
  T_INPUT_IS_VALUES_FINAL = 1 << 12,

  /** To specify if we save back settings at the end. */
  T_MODAL = 1 << 13,

  /** No re-topology (projection). */
  T_NO_PROJECT = 1 << 14,

  T_RELEASE_CONFIRM = 1 << 15,

  /** Alternative transformation. used to add offset to tracking markers. */
  T_ALT_TRANSFORM = 1 << 16,

  /** #TransInfo.center has been set, don't change it. */
  T_OVERRIDE_CENTER = 1 << 17,

  T_MODAL_CURSOR_SET = 1 << 18,

  T_CLNOR_REBUILD = 1 << 19,

  /** Merges unselected into selected after transforming (runs after transforming). */
  T_AUTOMERGE = 1 << 20,
  /** Runs auto-merge & splits. */
  T_AUTOSPLIT = 1 << 21,

  /** Use drag-start position of the event, otherwise use the cursor coordinates (unmodified). */
  T_EVENT_DRAG_START = 1 << 22,

  /** No cursor wrapping on region bounds */
  T_NO_CURSOR_WRAP = 1 << 23,

  /** Do not display Xform gizmo even though it is available. */
  T_NO_GIZMO = 1 << 24,

  T_DRAW_SNAP_SOURCE = 1 << 25,

  /** Special flag for when the transform code is called after keys have been duplicated. */
  T_DUPLICATED_KEYFRAMES = 1 << 26,
};
ENUM_OPERATORS(eTFlag, T_DUPLICATED_KEYFRAMES);

#define T_ALL_RESTRICTIONS (T_NO_CONSTRAINT | T_NULL_ONE)
#define T_PROP_EDIT_ALL (T_PROP_EDIT | T_PROP_CONNECTED | T_PROP_PROJECTED)

/** #TransInfo.modifiers */
enum eTModifier {
  MOD_CONSTRAINT_SELECT_AXIS = 1 << 0,
  MOD_PRECISION = 1 << 1,
  MOD_SNAP = 1 << 2,
  MOD_SNAP_INVERT = 1 << 3,
  MOD_CONSTRAINT_SELECT_PLANE = 1 << 4,
  MOD_NODE_LINK_ATTACH = 1 << 5,
  MOD_NODE_FRAME_DETACH = 1 << 6,
  MOD_SNAP_FORCED = 1 << 7,
  MOD_EDIT_SNAP_SOURCE = 1 << 8,
};
ENUM_OPERATORS(eTModifier, MOD_EDIT_SNAP_SOURCE)

/** #TransSnap.status */
enum eTSnap {
  SNAP_RESETTED = 0,
  SNAP_SOURCE_FOUND = 1 << 0,
  /* Special flag for snap to grid. */
  SNAP_TARGET_GRID_FOUND = 1 << 1,
  SNAP_TARGET_FOUND = 1 << 2,
  SNAP_MULTI_POINTS = 1 << 3,
};
ENUM_OPERATORS(eTSnap, SNAP_MULTI_POINTS)

/** #TransCon.mode, #TransInfo.con.mode */
enum eTConstraint {
  /** When set constraints are in use. */
  CON_APPLY = 1 << 0,
  /** These are only used for modal execution. */
  CON_AXIS0 = 1 << 1,
  CON_AXIS1 = 1 << 2,
  CON_AXIS2 = 1 << 3,
  CON_SELECT = 1 << 4,
  /** Does not reorient vector to face viewport when on. */
  CON_NOFLIP = 1 << 5,
  CON_USER = 1 << 6,
};
ENUM_OPERATORS(eTConstraint, CON_USER)

/** #TransInfo.state */
enum eTState {
  TRANS_STARTING = 0,
  TRANS_RUNNING = 1,
  TRANS_CONFIRM = 2,
  TRANS_CANCEL = 3,
};

/** #TransInfo.redraw */
enum eRedrawFlag {
  TREDRAW_NOTHING = 0,
  TREDRAW_SOFT = (1 << 0),
  TREDRAW_HARD = (1 << 1) | TREDRAW_SOFT,
};
ENUM_OPERATORS(eRedrawFlag, TREDRAW_HARD)

/** #TransInfo.helpline */
enum eTHelpline {
  HLP_NONE = 0,
  HLP_SPRING = 1,
  HLP_ANGLE = 2,
  HLP_HARROW = 3,
  HLP_VARROW = 4,
  HLP_CARROW = 5,
  HLP_TRACKBALL = 6,
};

enum eTOType {
  O_DEFAULT = 0,
  O_SCENE,
  O_SET,
};

/** \} */

/* -------------------------------------------------------------------- */
/** \name Keymap Modal Items
 *
 * \note these values are saved in key-map files, do not change then but just add new ones.
 * \{ */

enum {
  TFM_MODAL_CANCEL = 1,
  TFM_MODAL_CONFIRM = 2,
  TFM_MODAL_TRANSLATE = 3,
  TFM_MODAL_ROTATE = 4,
  TFM_MODAL_RESIZE = 5,
  TFM_MODAL_SNAP_INV_ON = 6,
  TFM_MODAL_SNAP_INV_OFF = 7,
  TFM_MODAL_SNAP_TOGGLE = 8,
  TFM_MODAL_AXIS_X = 9,
  TFM_MODAL_AXIS_Y = 10,
  TFM_MODAL_AXIS_Z = 11,
  TFM_MODAL_PLANE_X = 12,
  TFM_MODAL_PLANE_Y = 13,
  TFM_MODAL_PLANE_Z = 14,
  TFM_MODAL_CONS_OFF = 15,
  TFM_MODAL_ADD_SNAP = 16,
  TFM_MODAL_REMOVE_SNAP = 17,

  /* 18 and 19 used by number-input, defined in `ED_numinput.hh`. */
  // NUM_MODAL_INCREMENT_UP = 18,
  // NUM_MODAL_INCREMENT_DOWN = 19,

  TFM_MODAL_PROPSIZE_UP = 20,
  TFM_MODAL_PROPSIZE_DOWN = 21,
  TFM_MODAL_AUTOIK_LEN_INC = 22,
  TFM_MODAL_AUTOIK_LEN_DEC = 23,

  TFM_MODAL_NODE_LINK_ATTACH_ON = 24,
  TFM_MODAL_NODE_LINK_ATTACH_OFF = 25,

  /** For analog input, like track-pad. */
  TFM_MODAL_PROPSIZE = 26,
  /** Node editor insert offset (also called auto-offset) direction toggle. */
  TFM_MODAL_INSERTOFS_TOGGLE_DIR = 27,

  TFM_MODAL_AUTOCONSTRAINT = 28,
  TFM_MODAL_AUTOCONSTRAINTPLANE = 29,

  TFM_MODAL_PRECISION = 30,

  TFM_MODAL_VERT_EDGE_SLIDE = 31,
  TFM_MODAL_TRACKBALL = 32,
  TFM_MODAL_ROTATE_NORMALS = 33,

  TFM_MODAL_EDIT_SNAP_SOURCE_ON = 34,
  TFM_MODAL_EDIT_SNAP_SOURCE_OFF = 35,

<<<<<<< HEAD
  TFM_MODAL_NODE_FRAME_DETACH_ON = 36,
  TFM_MODAL_NODE_FRAME_DETACH_OFF = 37,
=======
  TFM_MODAL_PASSTHROUGH_NAVIGATE = 36,
>>>>>>> cda62403
};

/** \} */

/* -------------------------------------------------------------------- */
/** \name Transform Types
 * \{ */

struct TransSnapPoint {
  TransSnapPoint *next, *prev;
  float co[3];
};

struct TransSnap {
  /* Snapping options stored as flags */
  eSnapFlag flag;
  /* Method(s) used for snapping source to target */
  eSnapMode mode;
  /* Part of source to snap to target */
  eSnapSourceOP source_operation;
  /* Determines which objects are possible target */
  eSnapTargetOP target_operation;
  short face_nearest_steps;
  eTSnap status;
  /* Snapped Element Type (currently for objects only). */
  eSnapMode source_type;
  eSnapMode target_type;
  /** snapping from this point (in global-space). */
  float snap_source[3];
  /** to this point (in global-space). */
  float snap_target[3];
  float snap_target_grid[3];
  float snapNormal[3];
  char snapNodeBorder;
  ListBase points;
  TransSnapPoint *selectedPoint;
  double last;
  void (*snap_target_fn)(TransInfo *, float *);
  void (*snap_source_fn)(TransInfo *);

  /**
   * Re-usable snap context data.
   */
  union {
    SnapObjectContext *object_context;
    TransSeqSnapData *seq_context;
  };
};

struct TransCon {
  /** Description of the constraint for header_print. */
  char text[50];
  /** Projection constraint matrix (same as #imtx with some axis == 0). */
  float pmtx[3][3];
  /** Mode flags of the constraint. */
  eTConstraint mode;
  void (*drawExtra)(TransInfo *t);

  /* NOTE: if 'tc' is NULL, 'td' must also be NULL.
   * For constraints that needs to draw differently from the other
   * uses this instead of the generic draw function. */

  /** Apply function pointer for linear vectorial transformation
   * The last three parameters are pointers to the in/out/printable vectors. */
  void (*applyVec)(const TransInfo *t,
                   const TransDataContainer *tc,
                   const TransData *td,
                   const float in[3],
                   float r_out[3]);
  /** Apply function pointer for size transformation. */
  void (*applySize)(const TransInfo *t,
                    const TransDataContainer *tc,
                    const TransData *td,
                    float r_smat[3][3]);
  /** Apply function pointer for rotation transformation */
  void (*applyRot)(const TransInfo *t,
                   const TransDataContainer *tc,
                   const TransData *td,
                   float r_axis[3],
                   float *r_angle);
};

struct MouseInput {
  void (*apply)(TransInfo *t, MouseInput *mi, const double mval[2], float output[3]);
  void (*post)(TransInfo *t, float values[3]);

  /** Initial mouse position. */
  blender::float2 imval;
  blender::float2 center;
  float factor;
  float precision_factor;
  bool precision;

  /** Additional data, if needed by the particular function. */
  void *data;

  /**
   * Use virtual cursor, which takes precision into account
   * keeping track of the cursors 'virtual' location,
   * to avoid jumping values when its toggled.
   *
   * This works well for scaling drag motion,
   * but not for rotating around a point (rotation needs its own custom accumulator)
   */
  bool use_virtual_mval;
  struct {
    double prev[2];
    double accum[2];
  } virtual_mval;
};

struct TransCustomData {
  void *data;
  void (*free_cb)(TransInfo *, TransDataContainer *tc, TransCustomData *custom_data);
  unsigned int use_free : 1;
};

/**
 * Rule of thumb for choosing between mode/type:
 * - If transform mode uses the data, assign to `mode`
 *   (typically in `transform.cc`).
 * - If conversion uses the data as an extension to the #TransData, assign to `type`
 *   (typically in transform_conversion.c).
 */
struct TransCustomDataContainer {
  /** Owned by the mode (grab, scale, bend... ). */
  union {
    TransCustomData mode, first_elem;
  };
  TransCustomData type;
};
#define TRANS_CUSTOM_DATA_ELEM_MAX (sizeof(TransCustomDataContainer) / sizeof(TransCustomData))

/**
 * Container for Transform Data
 *
 * Used to implement multi-object modes, so each object can have its
 * own data array as well as object matrix, local center etc.
 *
 * Anything that can't be shared between all objects
 * and doesn't make sense to store for every vertex (in the #TransDataContainer.data).
 *
 * \note at some point this could be used to store non object containers
 * although this only makes sense if each container has its own matrices,
 * otherwise all elements may as well be stored in one array (#TransDataContainer.data),
 * as is already done for curve-objects, f-curves. etc.
 */
struct TransDataContainer {
  /** Transformed data (array). */
  TransData *data;
  /** Transformed data extension (array). */
  TransDataExtension *data_ext;
  /** Transformed data for 2d (array). */
  TransData2D *data_2d;
  /** Transformed data for mirror elements (array). */
  TransDataMirror *data_mirror;

  /** Total number of transformed data, data_ext, data_2d. */
  int data_len;
  /** Total number of transformed data_mirror. */
  int data_mirror_len;
  /** Total number of transformed gp-frames. */
  int data_gpf_len;

  Object *obedit;

  float mat[4][4];
  float imat[4][4];
  /** 3x3 copies of matrices above. */
  float mat3[3][3];
  float imat3[3][3];

  /** Normalized 'mat3' */
  float mat3_unit[3][3];

  /** if 't->flag & T_POSE', this denotes pose object */
  Object *poseobj;

  /** Center of transformation (in local-space), Calculated from #TransInfo.center_global. */
  float center_local[3];

  /**
   * Use for cases we care about the active, eg: active vert of active mesh.
   * if set this will _always_ be the first item in the array.
   */
  bool is_active;

  /**
   * Store matrix, this avoids having to have duplicate check all over
   * Typically: 'obedit->object_to_world' or 'poseobj->object_to_world', but may be used elsewhere
   * too.
   */
  bool use_local_mat;

  /** Mirror option. */
  union {
    struct {
      uint use_mirror_axis_x : 1;
      uint use_mirror_axis_y : 1;
      uint use_mirror_axis_z : 1;
    };
    /* For easy checking. */
    char use_mirror_axis_any;
  };

  TransCustomDataContainer custom;
};

struct TransInfo {
  TransDataContainer *data_container;
  int data_container_len;

  /** Combine length of all #TransDataContainer.data_len
   * Use to check if nothing is selected or if we have a single selection. */
  int data_len_all;

  /** TODO: It should be a member of #TransDataContainer. */
  TransConvertTypeInfo *data_type;

  /** Mode indicator as set for the operator.
   * NOTE: A same `mode_info` can have different `mode`s. */
  eTfmMode mode;
  TransModeInfo *mode_info;

  /** Current context/options for transform. */
  eTContext options;
  /** Generic flags for special behaviors. */
  eTFlag flag;
  /** Special modifiers, by function, not key. */
  eTModifier modifiers;
  /** Current state (running, canceled. */
  eTState state;
  /** Redraw flag. */
  eRedrawFlag redraw;
  /** Choice of custom cursor with or without a help line from the gizmo to the mouse position. */
  eTHelpline helpline;

  /** Constraint Data. */
  TransCon con;

  /** Snap Data. */
  TransSnap tsnap;

  /** Numerical input. */
  NumInput num;

  /** Mouse input. */
  MouseInput mouse;

  /** proportional circle radius. */
  float prop_size;
  /** proportional falloff text. */
  char proptext[20];
  /**
   * Spaces using non 1:1 aspect, (UV's, F-curve, movie-clip... etc).
   * use for conversion and snapping.
   */
  float aspect[3];
  /** center of transformation (in global-space) */
  float center_global[3];
  /** center in screen coordinates. */
  float center2d[2];
  /** maximum index on the input vector. */
  short idx_max;
  /** Snapping Gears. */
  float snap[2];
  /** Spatial snapping gears(even when rotating, scaling... etc). */
  float snap_spatial[3];
  /**
   * Precision factor that is multiplied to snap_spatial when precision
   * modifier is enabled for snap to grid or incremental snap.
   */
  float snap_spatial_precision;
  /** Mouse side of the current frame, 'L', 'R' or 'B' */
  char frame_side;

  /** copy from #RegionView3D, prevents feedback. */
  float viewmat[4][4];
  /** and to make sure we don't have to. */
  float viewinv[4][4];
  /** Access #RegionView3D from other space types. */
  float persmat[4][4];
  float persinv[4][4];
  short persp;
  short around;
  /** space-type where transforming is. */
  char spacetype;
  /** Type of active object being edited. */
  short obedit_type;

  /** translation, to show for widget. */
  float vec[3];
  /** Rotate/re-scale, to show for widget. */
  float mat[3][3];

  /** orientation matrix of the current space. */
  float spacemtx[3][3];
  float spacemtx_inv[3][3];
  /** name of the current space, MAX_NAME. */
  char spacename[64];

  /*************** NEW STUFF *********************/
  /** event type used to launch transform. */
  short launch_event;
  /**
   * Is the actual launch event a drag event?
   * (`launch_event` is set to the corresponding mouse button then.)
   */
  bool is_launch_event_drag;

  bool is_orient_default_overwrite;

  struct {
    short type;
    float matrix[3][3];
  } orient[3];

  eTOType orient_curr;

  /**
   * All values from `TransInfo.orient[].type` converted into a flag
   * to allow quickly checking which orientation types are used.
   */
  int orient_type_mask;

  short prop_mode;

  /** Value taken as input, either through mouse coordinates or entered as a parameter. */
  float values[4];

  /** Offset applied on top of modal input. */
  float values_modal_offset[4];

  /** Final value of the transformation (displayed in the redo panel).
   * If the operator is executed directly (not modal), this value is usually the
   * value of the input parameter, except when a constrain is entered. */
  float values_final[4];

  /** Cache safe value for constraints that require iteration or are slow to calculate. */
  float values_inside_constraints[4];

  /* Axis members for modes that use an axis separate from the orientation (rotate & shear). */

  /** Primary axis, rotate only uses this. */
  int orient_axis;
  /** Secondary axis, shear uses this. */
  int orient_axis_ortho;

  /** remove elements if operator is canceled. */
  bool remove_on_cancel;

  void *view;
  /** Only valid (non null) during an operator called function. */
  bContext *context;
  wmMsgBus *mbus;
  ScrArea *area;
  ARegion *region;
  Depsgraph *depsgraph;
  Scene *scene;
  ViewLayer *view_layer;
  ToolSettings *settings;
  wmTimer *animtimer;
  /** Needed so we can perform a look up for header text. */
  wmKeyMap *keymap;
  /** assign from the operator, or can be NULL. */
  ReportList *reports;
  /** current mouse position. */
  blender::float2 mval;
  /** use for 3d view. */
  float zfac;
  void *draw_handle_view;
  void *draw_handle_pixel;
  void *draw_handle_cursor;

  /** Currently only used for random curve of proportional editing. */
  RNG *rng;

  ViewOpsData *vod;

  /** Typically for mode settings. */
  TransCustomDataContainer custom;

  /* Needed for sculpt transform. */
  const char *undo_name;
};

/** \} */

/* -------------------------------------------------------------------- */
/** \name Public Transform API
 * \{ */

/**
 * \note Caller needs to free `t` on a 0 return.
 * \warning \a event might be NULL (when tweaking from redo panel)
 * \see #saveTransform which writes these values back.
 */
bool initTransform(bContext *C, TransInfo *t, wmOperator *op, const wmEvent *event, int mode);
/**
 * \see #initTransform which reads values from the operator.
 */
void saveTransform(bContext *C, TransInfo *t, wmOperator *op);
int transformEvent(TransInfo *t, const wmEvent *event);
void transformApply(bContext *C, TransInfo *t);
int transformEnd(bContext *C, TransInfo *t);

void setTransformViewMatrices(TransInfo *t);
void setTransformViewAspect(TransInfo *t, float r_aspect[3]);
void convertViewVec(TransInfo *t, float r_vec[3], double dx, double dy);
void projectIntViewEx(TransInfo *t, const float vec[3], int adr[2], eV3DProjTest flag);
void projectIntView(TransInfo *t, const float vec[3], int adr[2]);
void projectFloatViewEx(TransInfo *t, const float vec[3], float adr[2], eV3DProjTest flag);
void projectFloatView(TransInfo *t, const float vec[3], float adr[2]);

void applyAspectRatio(TransInfo *t, float vec[2]);
void removeAspectRatio(TransInfo *t, float vec[2]);

/**
 * Called in `transform_ops.cc`, on each regeneration of key-maps.
 */
wmKeyMap *transform_modal_keymap(wmKeyConfig *keyconf);

/**
 * Transform a single matrix using the current `t->final_values`.
 */
bool transform_apply_matrix(TransInfo *t, float mat[4][4]);
void transform_final_value_get(const TransInfo *t, float *value, int value_num);

/** \} */

/* -------------------------------------------------------------------- */
/** \name TransData Creation and General Handling
 * \{ */

bool transdata_check_local_islands(TransInfo *t, short around);

/** \} */

/* -------------------------------------------------------------------- */
/** \name Mouse Input
 * \{ */

enum MouseInputMode {
  INPUT_NONE,
  INPUT_VECTOR,
  INPUT_SPRING,
  INPUT_SPRING_FLIP,
  INPUT_SPRING_DELTA,
  INPUT_ANGLE,
  INPUT_ANGLE_SPRING,
  INPUT_TRACKBALL,
  INPUT_HORIZONTAL_RATIO,
  INPUT_HORIZONTAL_ABSOLUTE,
  INPUT_VERTICAL_RATIO,
  INPUT_VERTICAL_ABSOLUTE,
  INPUT_CUSTOM_RATIO,
  INPUT_CUSTOM_RATIO_FLIP,
};

void initMouseInput(TransInfo *t,
                    MouseInput *mi,
                    const blender::float2 &center,
                    const blender::float2 &mval,
                    bool precision);
void initMouseInputMode(TransInfo *t, MouseInput *mi, MouseInputMode mode);
void applyMouseInput(TransInfo *t, MouseInput *mi, const blender::float2 &mval, float output[3]);
void transform_input_update(TransInfo *t, const float fac);
void transform_input_virtual_mval_reset(TransInfo *t);
void transform_input_reset(TransInfo *t, const blender::float2 &mval);

void setCustomPoints(TransInfo *t, MouseInput *mi, const int start[2], const int end[2]);
void setCustomPointsFromDirection(TransInfo *t, MouseInput *mi, const blender::float2 &dir);
void setInputPostFct(MouseInput *mi, void (*post)(TransInfo *t, float values[3]));

/** \} */

/* -------------------------------------------------------------------- */
/** \name Generics
 * \{ */

/**
 * Setup internal data, mouse, vectors
 *
 * \note \a op and \a event can be NULL
 *
 * \see #saveTransform does the reverse.
 */
void initTransInfo(bContext *C, TransInfo *t, wmOperator *op, const wmEvent *event);
/**
 * Needed for mode switching.
 */
void freeTransCustomDataForMode(TransInfo *t);
/**
 * Here I would suggest only #TransInfo related issues, like free data & reset vars. Not redraws.
 */
void postTrans(bContext *C, TransInfo *t);
/**
 * Free data before switching to another mode.
 */
void resetTransModal(TransInfo *t);
void resetTransRestrictions(TransInfo *t);

/* DRAWLINE options flags */
#define DRAWLIGHT 1

void applyTransObjects(TransInfo *t);
void restoreTransObjects(TransInfo *t);

void calculateCenter2D(TransInfo *t);
void calculateCenterLocal(TransInfo *t, const float center_global[3]);

void calculateCenter(TransInfo *t);
/**
 * Called every time the view changes due to navigation.
 * Adjusts the mouse position relative to the object.
 */
void tranformViewUpdate(TransInfo *t);

/* API functions for getting center points */
void calculateCenterBound(TransInfo *t, float r_center[3]);
void calculateCenterMedian(TransInfo *t, float r_center[3]);
void calculateCenterCursor(TransInfo *t, float r_center[3]);
void calculateCenterCursor2D(TransInfo *t, float r_center[2]);
void calculateCenterCursorGraph2D(TransInfo *t, float r_center[2]);
/**
 * \param select_only: only get active center from data being transformed.
 */
bool calculateCenterActive(TransInfo *t, bool select_only, float r_center[3]);

void calculatePropRatio(TransInfo *t);

/**
 * Rotate an element, low level code, ignore protected channels.
 * (use for objects or pose-bones)
 * Similar to #ElementRotation.
 */
void transform_data_ext_rotate(TransData *td, float mat[3][3], bool use_drot);

Object *transform_object_deform_pose_armature_get(const TransInfo *t, Object *ob);

void freeCustomNormalArray(TransInfo *t, TransDataContainer *tc, TransCustomData *custom_data);

/* TODO: move to: `transform_query.c`. */
bool checkUseAxisMatrix(TransInfo *t);

#define TRANSFORM_SNAP_MAX_PX 100.0f
#define TRANSFORM_DIST_INVALID -FLT_MAX

/* Temp macros. */

#define TRANS_DATA_CONTAINER_FIRST_OK(t) (&(t)->data_container[0])
/* For cases we _know_ there is only one handle. */
#define TRANS_DATA_CONTAINER_FIRST_SINGLE(t) \
  (BLI_assert((t)->data_container_len == 1), (&(t)->data_container[0]))

#define FOREACH_TRANS_DATA_CONTAINER(t, th) \
  for (TransDataContainer *tc = (t)->data_container, \
                          *tc_end = (t)->data_container + (t)->data_container_len; \
       th != tc_end; \
       th++)

#define FOREACH_TRANS_DATA_CONTAINER_INDEX(t, th, i) \
  for (TransDataContainer *tc = ((i = 0), (t)->data_container), \
                          *tc_end = (t)->data_container + (t)->data_container_len; \
       th != tc_end; \
       th++, i++)

/** \} */<|MERGE_RESOLUTION|>--- conflicted
+++ resolved
@@ -285,12 +285,10 @@
   TFM_MODAL_EDIT_SNAP_SOURCE_ON = 34,
   TFM_MODAL_EDIT_SNAP_SOURCE_OFF = 35,
 
-<<<<<<< HEAD
-  TFM_MODAL_NODE_FRAME_DETACH_ON = 36,
-  TFM_MODAL_NODE_FRAME_DETACH_OFF = 37,
-=======
   TFM_MODAL_PASSTHROUGH_NAVIGATE = 36,
->>>>>>> cda62403
+
+  TFM_MODAL_NODE_FRAME_DETACH_ON = 37,
+  TFM_MODAL_NODE_FRAME_DETACH_OFF = 38,
 };
 
 /** \} */
