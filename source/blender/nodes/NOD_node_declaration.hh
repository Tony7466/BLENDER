/* SPDX-FileCopyrightText: 2023 Blender Authors
 *
 * SPDX-License-Identifier: GPL-2.0-or-later */

#pragma once

#include <cstdint>
#include <functional>
#include <type_traits>

#include "BLI_string_ref.hh"
#include "BLI_utildefines.h"
#include "BLI_vector.hh"

#include "BLT_translation.hh"

#include "DNA_node_types.h"

struct bContext;
struct bNode;
struct PointerRNA;
struct uiLayout;

namespace blender::nodes {

class NodeDeclarationBuilder;

enum class InputSocketFieldType {
  /** The input is required to be a single value. */
  None,
  /** The input can be a field. */
  IsSupported,
  /** The input can be a field and is a field implicitly if nothing is connected. */
  Implicit,
};

enum class OutputSocketFieldType {
  /** The output is always a single value. */
  None,
  /** The output is always a field, independent of the inputs. */
  FieldSource,
  /** If any input is a field, this output will be a field as well. */
  DependentField,
  /** If any of a subset of inputs is a field, this out will be a field as well.
   * The subset is defined by the vector of indices. */
  PartiallyDependent,
};

/**
 * A bit-field that maps to the realtime_compositor::InputRealizationOptions.
 */
enum class CompositorInputRealizationOptions : uint8_t {
  None = 0,
  RealizeOnOperationDomain = (1 << 0),
};
ENUM_OPERATORS(CompositorInputRealizationOptions,
               CompositorInputRealizationOptions::RealizeOnOperationDomain)

/**
 * Contains information about how a node output's field state depends on inputs of the same node.
 */
class OutputFieldDependency {
 private:
  OutputSocketFieldType type_ = OutputSocketFieldType::None;
  Vector<int> linked_input_indices_;

 public:
  static OutputFieldDependency ForFieldSource();
  static OutputFieldDependency ForDataSource();
  static OutputFieldDependency ForDependentField();
  static OutputFieldDependency ForPartiallyDependentField(Vector<int> indices);

  OutputSocketFieldType field_type() const;
  Span<int> linked_input_indices() const;

  BLI_STRUCT_EQUALITY_OPERATORS_2(OutputFieldDependency, type_, linked_input_indices_)
};

/**
 * Information about how a node interacts with fields.
 */
struct FieldInferencingInterface {
  Vector<InputSocketFieldType> inputs;
  Vector<OutputFieldDependency> outputs;

  BLI_STRUCT_EQUALITY_OPERATORS_2(FieldInferencingInterface, inputs, outputs)
};

namespace anonymous_attribute_lifetime {

/**
 * Attributes can be propagated from an input geometry to an output geometry.
 */
struct PropagateRelation {
  int from_geometry_input;
  int to_geometry_output;

  BLI_STRUCT_EQUALITY_OPERATORS_2(PropagateRelation, from_geometry_input, to_geometry_output)
};

/**
 * References to attributes can be propagated from an input field to an output field.
 */
struct ReferenceRelation {
  int from_field_input;
  int to_field_output;

  BLI_STRUCT_EQUALITY_OPERATORS_2(ReferenceRelation, from_field_input, to_field_output)
};

/**
 * An input field is evaluated on an input geometry.
 */
struct EvalRelation {
  int field_input;
  int geometry_input;

  BLI_STRUCT_EQUALITY_OPERATORS_2(EvalRelation, field_input, geometry_input)
};

/**
 * An output field is available on an output geometry.
 */
struct AvailableRelation {
  int field_output;
  int geometry_output;

  BLI_STRUCT_EQUALITY_OPERATORS_2(AvailableRelation, field_output, geometry_output)
};

struct RelationsInNode {
  Vector<PropagateRelation> propagate_relations;
  Vector<ReferenceRelation> reference_relations;
  Vector<EvalRelation> eval_relations;
  Vector<AvailableRelation> available_relations;
  Vector<int> available_on_none;

  BLI_STRUCT_EQUALITY_OPERATORS_5(RelationsInNode,
                                  propagate_relations,
                                  reference_relations,
                                  eval_relations,
                                  available_relations,
                                  available_on_none)
};

std::ostream &operator<<(std::ostream &stream, const RelationsInNode &relations);

}  // namespace anonymous_attribute_lifetime
namespace aal = anonymous_attribute_lifetime;

using ImplicitInputValueFn = std::function<void(const bNode &node, void *r_value)>;

/* Socket or panel declaration. */
class ItemDeclaration {
 public:
  virtual ~ItemDeclaration() = default;
};

using ItemDeclarationPtr = std::unique_ptr<ItemDeclaration>;

/**
 * Describes a single input or output socket. This is subclassed for different socket types.
 */
class SocketDeclaration : public ItemDeclaration {
 public:
  std::string name;
  std::string short_label;
  std::string identifier;
  std::string description;
  std::string translation_context;
  /** Defined by whether the socket is part of the node's input or
   * output socket declaration list. Included here for convenience. */
  eNodeSocketInOut in_out;
  /** Socket type that corresponds to this socket declaration. */
  eNodeSocketDatatype socket_type;
  bool hide_label = false;
  bool hide_value = false;
  bool compact = false;
  bool is_multi_input = false;
  bool no_mute_links = false;
  bool is_unavailable = false;
  bool is_attribute_name = false;
  bool is_default_link_socket = false;
  /** Puts this socket on the same line as the previous one in the UI. */
  bool align_with_previous_socket = false;

  InputSocketFieldType input_field_type = InputSocketFieldType::None;
  OutputFieldDependency output_field_dependency;

 private:
  CompositorInputRealizationOptions compositor_realization_options_ =
      CompositorInputRealizationOptions::RealizeOnOperationDomain;

  /** The priority of the input for determining the domain of the node. See
   * realtime_compositor::InputDescriptor for more information. */
  int compositor_domain_priority_ = 0;

  /** This input expects a single value and can't operate on non-single values. See
   * realtime_compositor::InputDescriptor for more information. */
  bool compositor_expects_single_value_ = false;

  /** Utility method to make the socket available if there is a straightforward way to do so. */
  std::function<void(bNode &)> make_available_fn_;

 public:
  /** Some input sockets can have non-trivial values in the case when they are unlinked. This
   * callback computes the default input of a values in geometry nodes when nothing is linked. */
  std::unique_ptr<ImplicitInputValueFn> implicit_input_fn;

  friend NodeDeclarationBuilder;
  friend class BaseSocketDeclarationBuilder;
  template<typename SocketDecl> friend class SocketDeclarationBuilder;

 public:
  virtual ~SocketDeclaration() = default;

  virtual bNodeSocket &build(bNodeTree &ntree, bNode &node) const = 0;
  virtual bool matches(const bNodeSocket &socket) const = 0;
  virtual bNodeSocket &update_or_build(bNodeTree &ntree, bNode &node, bNodeSocket &socket) const;

  /**
   * Determine if a new socket described by this declaration could have a valid connection
   * the other socket.
   */
  virtual bool can_connect(const bNodeSocket &socket) const = 0;

  /**
   * Change the node such that the socket will become visible. The node type's update method
   * should be called afterwards.
   * \note this is not necessarily implemented for all node types.
   */
  void make_available(bNode &node) const;

  const CompositorInputRealizationOptions &compositor_realization_options() const;
  int compositor_domain_priority() const;
  bool compositor_expects_single_value() const;

 protected:
  void set_common_flags(bNodeSocket &socket) const;
  bool matches_common_data(const bNodeSocket &socket) const;
};

class NodeDeclarationBuilder;

class BaseSocketDeclarationBuilder {
 protected:
  /* Index of the socket in the list of inputs or outputs. */
  int index_ = -1;
  bool reference_pass_all_ = false;
  bool field_on_all_ = false;
  bool propagate_from_all_ = false;
  NodeDeclarationBuilder *node_decl_builder_ = nullptr;
  SocketDeclaration *decl_base_ = nullptr;

  friend class NodeDeclarationBuilder;

 public:
  virtual ~BaseSocketDeclarationBuilder() = default;

  BaseSocketDeclarationBuilder &hide_label(bool value = true);

  BaseSocketDeclarationBuilder &hide_value(bool value = true);

  BaseSocketDeclarationBuilder &multi_input(bool value = true);

  BaseSocketDeclarationBuilder &short_label(std::string value = "");

  BaseSocketDeclarationBuilder &description(std::string value = "");

  BaseSocketDeclarationBuilder &translation_context(std::string value = BLT_I18NCONTEXT_DEFAULT);

  BaseSocketDeclarationBuilder &no_muted_links(bool value = true);

  /**
   * Used for sockets that are always unavailable and should not be seen by the user.
   * Ideally, no new calls to this method should be added over time.
   */
  BaseSocketDeclarationBuilder &unavailable(bool value = true);

  BaseSocketDeclarationBuilder &is_attribute_name(bool value = true);

  BaseSocketDeclarationBuilder &is_default_link_socket(bool value = true);

  /** The input socket allows passing in a field. */
  BaseSocketDeclarationBuilder &supports_field();

  /**
   * For inputs this means that the input field is evaluated on all geometry inputs. For outputs
   * it means that this contains an anonymous attribute reference that is available on all geometry
   * outputs. This sockets value does not have to be output manually in the node. It's done
   * automatically by #LazyFunctionForGeometryNode. This allows outputting this field even if the
   * geometry output does not have to be computed.
   */
  BaseSocketDeclarationBuilder &field_on_all();

  /** The output is always a field, regardless of any inputs. */
  BaseSocketDeclarationBuilder &field_source();

  /** The input supports a field and is a field by default when nothing is connected. */
  BaseSocketDeclarationBuilder &implicit_field(ImplicitInputValueFn fn);

  /** The input is an implicit field that is evaluated on all geometry inputs. */
  BaseSocketDeclarationBuilder &implicit_field_on_all(ImplicitInputValueFn fn);

  /** The input is evaluated on a subset of the geometry inputs. */
  BaseSocketDeclarationBuilder &implicit_field_on(ImplicitInputValueFn fn,
                                                  Span<int> input_indices);

  /** For inputs that are evaluated or available on a subset of the geometry sockets. */
  BaseSocketDeclarationBuilder &field_on(Span<int> indices);

  /** The output is a field if any of the inputs are a field. */
  BaseSocketDeclarationBuilder &dependent_field();

  /** The output is a field if any of the inputs with indices in the given list is a field. */
  BaseSocketDeclarationBuilder &dependent_field(Vector<int> input_dependencies);

  /**
   * For outputs that combine all input fields into a new field. The output is a field even if none
   * of the inputs is a field.
   */
  BaseSocketDeclarationBuilder &field_source_reference_all();

  /**
   * For outputs that combine a subset of input fields into a new field.
   */
  BaseSocketDeclarationBuilder &reference_pass(Span<int> input_indices);

  /**
   * For outputs that combine all input fields into a new field.
   */
  BaseSocketDeclarationBuilder &reference_pass_all();

  /** Attributes from the all geometry inputs can be propagated. */
  BaseSocketDeclarationBuilder &propagate_all();

  BaseSocketDeclarationBuilder &compositor_realization_options(
      CompositorInputRealizationOptions value);

  /**
   * The priority of the input for determining the domain of the node. See
   * realtime_compositor::InputDescriptor for more information.
   */
  BaseSocketDeclarationBuilder &compositor_domain_priority(int priority);

  /**
   * This input expects a single value and can't operate on non-single values. See
   * realtime_compositor::InputDescriptor for more information.
   */
  BaseSocketDeclarationBuilder &compositor_expects_single_value(bool value = true);

  /**
   * Pass a function that sets properties on the node required to make the corresponding socket
   * available, if it is not available on the default state of the node. The function is allowed to
   * make other sockets unavailable, since it is meant to be called when the node is first added.
   * The node type's update function is called afterwards.
   */
  BaseSocketDeclarationBuilder &make_available(std::function<void(bNode &)> fn);

  /**
   * Puts this socket on the same row as the previous socket. This only works when one of them is
   * an input and the other is an output.
   */
  BaseSocketDeclarationBuilder &align_with_previous(bool value = true);

  /** Index in the list of inputs or outputs. */
  int index() const;

  bool is_input() const;
  bool is_output() const;
};

/**
 * Wraps a #SocketDeclaration and provides methods to set it up correctly.
 * This is separate from #SocketDeclaration, because it allows separating the API used by nodes to
 * declare themselves from how the declaration is stored internally.
 */
template<typename SocketDecl>
class SocketDeclarationBuilder : public BaseSocketDeclarationBuilder {
 protected:
  using Self = typename SocketDecl::Builder;
  static_assert(std::is_base_of_v<SocketDeclaration, SocketDecl>);
  SocketDecl *decl_;

  friend class NodeDeclarationBuilder;
};

using SocketDeclarationPtr = std::unique_ptr<SocketDeclaration>;

using PanelDrawButtonsFunction = void (*)(uiLayout *, bContext *, PointerRNA *);

/**
 * Describes a panel containing sockets or other panels.
 */
class PanelDeclaration : public ItemDeclaration {
 public:
  int identifier;
  std::string name;
  std::string description;
  std::string translation_context;
  bool default_collapsed = false;
  int num_child_decls = 0;
  PanelDrawButtonsFunction draw_buttons = nullptr;

 private:
  friend NodeDeclarationBuilder;
  friend class PanelDeclarationBuilder;

 public:
  virtual ~PanelDeclaration() = default;

  void build(bNodePanelState &panel) const;
  bool matches(const bNodePanelState &panel) const;
  void update_or_build(const bNodePanelState &old_panel, bNodePanelState &new_panel) const;
};

class PanelDeclarationBuilder {
 protected:
  using Self = PanelDeclarationBuilder;
  NodeDeclarationBuilder *node_decl_builder_ = nullptr;
  PanelDeclaration *decl_;
  /**
   * Panel is complete once items are added after it.
   * Completed panels are locked and no more items can be added.
   */
  bool is_complete_ = false;

  friend class NodeDeclarationBuilder;

 public:
  Self &description(std::string value = "");
  Self &default_closed(bool closed);
  Self &draw_buttons(PanelDrawButtonsFunction func);

  template<typename DeclType>
  typename DeclType::Builder &add_input(StringRef name, StringRef identifier = "");
  template<typename DeclType>
  typename DeclType::Builder &add_output(StringRef name, StringRef identifier = "");
};

using PanelDeclarationPtr = std::unique_ptr<PanelDeclaration>;

class NodeDeclaration {
 public:
  /* Combined list of socket and panel declarations.
   * This determines order of sockets in the UI and panel content. */
  Vector<ItemDeclarationPtr> items;
  /* NOTE: inputs and outputs pointers are owned by the items list. */
  Vector<SocketDeclaration *> inputs;
  Vector<SocketDeclaration *> outputs;
  std::unique_ptr<aal::RelationsInNode> anonymous_attribute_relations_;

  /** Leave the sockets in place, even if they don't match the declaration. Used for dynamic
   * declarations when the information used to build the declaration is missing, but might become
   * available again in the future. */
  bool skip_updating_sockets = false;

  /** Use order of socket declarations for socket order instead of conventional
   * outputs | buttons | inputs order. Panels are only supported when using custom socket order. */
  bool use_custom_socket_order = false;

  /** Usually output sockets come before input sockets currently. Only some specific nodes are
   * exempt from that rule for now. */
  bool allow_any_socket_order = false;

  /**
   * True if any context was used to build this declaration.
   */
  bool is_context_dependent = false;

  friend NodeDeclarationBuilder;

  /** Returns true if the declaration is considered valid. */
  bool is_valid() const;

  bool matches(const bNode &node) const;
  Span<SocketDeclaration *> sockets(eNodeSocketInOut in_out) const;

  const aal::RelationsInNode *anonymous_attribute_relations() const
  {
    return anonymous_attribute_relations_.get();
  }

  MEM_CXX_CLASS_ALLOC_FUNCS("NodeDeclaration")
};

class NodeDeclarationBuilder {
 private:
  NodeDeclaration &declaration_;
  const bNodeTree *ntree_ = nullptr;
  const bNode *node_ = nullptr;
  Vector<std::unique_ptr<BaseSocketDeclarationBuilder>> socket_builders_;
  Vector<BaseSocketDeclarationBuilder *> input_socket_builders_;
  Vector<BaseSocketDeclarationBuilder *> output_socket_builders_;
  Vector<std::unique_ptr<PanelDeclarationBuilder>> panel_builders_;
  bool is_function_node_ = false;

 private:
  friend PanelDeclarationBuilder;

 public:
  NodeDeclarationBuilder(NodeDeclaration &declaration,
                         const bNodeTree *ntree = nullptr,
                         const bNode *node = nullptr);

  const bNode *node_or_null() const
  {
    declaration_.is_context_dependent = true;
    return node_;
  }

  const bNodeTree *tree_or_null() const
  {
    declaration_.is_context_dependent = true;
    return ntree_;
  }

  /**
   * All inputs support fields, and all outputs are fields if any of the inputs is a field.
   * Calling field status definitions on each socket is unnecessary.
   */
  void is_function_node()
  {
    is_function_node_ = true;
  }

  void finalize();

  void use_custom_socket_order(bool enable = true);
  void allow_any_socket_order(bool enable = true);

  template<typename DeclType>
  typename DeclType::Builder &add_input(StringRef name, StringRef identifier = "");
  template<typename DeclType>
  typename DeclType::Builder &add_output(StringRef name, StringRef identifier = "");
  PanelDeclarationBuilder &add_panel(StringRef name, int identifier = -1);

  BaseSocketDeclarationBuilder &add_input(eNodeSocketDatatype socket_type,
                                          StringRef name,
                                          StringRef identifier = "");
  BaseSocketDeclarationBuilder &add_input(eCustomDataType data_type,
                                          StringRef name,
                                          StringRef identifier = "");
  BaseSocketDeclarationBuilder &add_output(eNodeSocketDatatype socket_type,
                                           StringRef name,
                                           StringRef identifier = "");
  BaseSocketDeclarationBuilder &add_output(eCustomDataType data_type,
                                           StringRef name,
                                           StringRef identifier = "");

  aal::RelationsInNode &get_anonymous_attribute_relations()
  {
    if (!declaration_.anonymous_attribute_relations_) {
      declaration_.anonymous_attribute_relations_ = std::make_unique<aal::RelationsInNode>();
    }
    return *declaration_.anonymous_attribute_relations_;
  }

  NodeDeclaration &declaration()
  {
    return declaration_;
  }

 private:
  template<typename DeclType>
  typename DeclType::Builder &add_socket(StringRef name,
                                         StringRef identifier_in,
                                         StringRef identifier_out,
                                         eNodeSocketInOut in_out);

  /* Mark the most recent builder as 'complete' when changing builders
   * so no more items can be added. */
  void set_active_panel_builder(const PanelDeclarationBuilder *panel_builder);

  void build_remaining_anonymous_attribute_relations();
};

namespace implicit_field_inputs {
void position(const bNode &node, void *r_value);
void normal(const bNode &node, void *r_value);
void index(const bNode &node, void *r_value);
void id_or_index(const bNode &node, void *r_value);
<<<<<<< HEAD
void transform(const bNode &node, void *r_value);
=======
void instance_transform(const bNode &node, void *r_value);
>>>>>>> 794df958
}  // namespace implicit_field_inputs

void build_node_declaration(const bNodeType &typeinfo,
                            NodeDeclaration &r_declaration,
                            const bNodeTree *ntree,
                            const bNode *node);

std::unique_ptr<SocketDeclaration> make_declaration_for_socket_type(
    eNodeSocketDatatype socket_type);

/* -------------------------------------------------------------------- */
/** \name #PanelDeclarationBuilder Inline Methods
 * \{ */

template<typename DeclType>
typename DeclType::Builder &PanelDeclarationBuilder::add_input(StringRef name,
                                                               StringRef identifier)
{
  if (is_complete_) {
    static typename DeclType::Builder dummy_builder = {};
    BLI_assert_unreachable();
    return dummy_builder;
  }
  ++this->decl_->num_child_decls;
  return node_decl_builder_->add_socket<DeclType>(name, identifier, "", SOCK_IN);
}

template<typename DeclType>
typename DeclType::Builder &PanelDeclarationBuilder::add_output(StringRef name,
                                                                StringRef identifier)
{
  if (is_complete_) {
    static typename DeclType::Builder dummy_builder = {};
    BLI_assert_unreachable();
    return dummy_builder;
  }
  ++this->decl_->num_child_decls;
  return node_decl_builder_->add_socket<DeclType>(name, "", identifier, SOCK_OUT);
}

/** \} */

/* -------------------------------------------------------------------- */
/** \name #BaseSocketDeclarationBuilder Inline Methods
 * \{ */

inline int BaseSocketDeclarationBuilder::index() const
{
  return index_;
}

inline bool BaseSocketDeclarationBuilder::is_input() const
{
  return decl_base_->in_out == SOCK_IN;
}

inline bool BaseSocketDeclarationBuilder::is_output() const
{
  return decl_base_->in_out == SOCK_OUT;
}

/** \} */

/* -------------------------------------------------------------------- */
/** \name #NodeDeclarationBuilder Inline Methods
 * \{ */

template<typename DeclType>
inline typename DeclType::Builder &NodeDeclarationBuilder::add_input(StringRef name,
                                                                     StringRef identifier)
{
  set_active_panel_builder(nullptr);
  return this->add_socket<DeclType>(name, identifier, "", SOCK_IN);
}

template<typename DeclType>
inline typename DeclType::Builder &NodeDeclarationBuilder::add_output(StringRef name,
                                                                      StringRef identifier)
{
  set_active_panel_builder(nullptr);
  return this->add_socket<DeclType>(name, "", identifier, SOCK_OUT);
}

template<typename DeclType>
inline typename DeclType::Builder &NodeDeclarationBuilder::add_socket(StringRef name,
                                                                      StringRef identifier_in,
                                                                      StringRef identifier_out,
                                                                      eNodeSocketInOut in_out)
{
  static_assert(std::is_base_of_v<SocketDeclaration, DeclType>);
  using Builder = typename DeclType::Builder;

  BLI_assert(ELEM(in_out, SOCK_IN, SOCK_OUT));

  std::unique_ptr<Builder> socket_decl_builder = std::make_unique<Builder>();
  socket_decl_builder->node_decl_builder_ = this;

  if (in_out & SOCK_IN) {
    std::unique_ptr<DeclType> socket_decl = std::make_unique<DeclType>();
    socket_decl_builder->decl_ = &*socket_decl;
    socket_decl_builder->decl_base_ = &*socket_decl;
    socket_decl->name = name;
    socket_decl->identifier = identifier_in.is_empty() ? name : identifier_in;
    socket_decl->in_out = SOCK_IN;
    socket_decl->socket_type = DeclType::static_socket_type;
    socket_decl_builder->index_ = declaration_.inputs.append_and_get_index(socket_decl.get());
    declaration_.items.append(std::move(socket_decl));
    input_socket_builders_.append(&*socket_decl_builder);
  }
  if (in_out & SOCK_OUT) {
    std::unique_ptr<DeclType> socket_decl = std::make_unique<DeclType>();
    socket_decl_builder->decl_ = &*socket_decl;
    socket_decl_builder->decl_base_ = &*socket_decl;
    socket_decl->name = name;
    socket_decl->identifier = identifier_out.is_empty() ? name : identifier_out;
    socket_decl->in_out = SOCK_OUT;
    socket_decl->socket_type = DeclType::static_socket_type;
    socket_decl_builder->index_ = declaration_.outputs.append_and_get_index(socket_decl.get());
    declaration_.items.append(std::move(socket_decl));
    output_socket_builders_.append(&*socket_decl_builder);
  }

  if (is_function_node_) {
    if (in_out == SOCK_IN) {
      socket_decl_builder->supports_field();
    }
    else {
      socket_decl_builder->dependent_field();
    }
  }

  Builder &socket_decl_builder_ref = *socket_decl_builder;
  socket_builders_.append(std::move(socket_decl_builder));

  return socket_decl_builder_ref;
}

/** \} */

}  // namespace blender::nodes<|MERGE_RESOLUTION|>--- conflicted
+++ resolved
@@ -580,11 +580,7 @@
 void normal(const bNode &node, void *r_value);
 void index(const bNode &node, void *r_value);
 void id_or_index(const bNode &node, void *r_value);
-<<<<<<< HEAD
-void transform(const bNode &node, void *r_value);
-=======
 void instance_transform(const bNode &node, void *r_value);
->>>>>>> 794df958
 }  // namespace implicit_field_inputs
 
 void build_node_declaration(const bNodeType &typeinfo,
