/* SPDX-FileCopyrightText: 2023 Blender Authors
 *
 * SPDX-License-Identifier: GPL-2.0-or-later */

#pragma once

/**
 * For evaluation, geometry node groups are converted to a lazy-function graph. The generated graph
 * is cached per node group, so it only has to be generated once after a change.
 *
 * Node groups are *not* inlined into the lazy-function graph. This could be added in the future as
 * it might improve performance in some cases, but generally does not seem necessary. Inlining node
 * groups also has disadvantages like making per-node-group caches less useful, resulting in more
 * overhead.
 *
 * Instead, group nodes are just like all other nodes in the lazy-function graph. What makes them
 * special is that they reference the lazy-function graph of the group they reference.
 *
 * During lazy-function graph generation, a mapping between the #bNodeTree and
 * #lazy_function::Graph is build that can be used when evaluating the graph (e.g. for logging).
 */

#include <variant>

#include "FN_lazy_function_graph.hh"
#include "FN_lazy_function_graph_executor.hh"

#include "NOD_geometry_nodes_log.hh"
#include "NOD_multi_function.hh"

#include "BLI_compute_context.hh"

#include "BKE_bake_items.hh"
#include "BKE_node_tree_zones.hh"

struct Object;
struct Depsgraph;
struct Scene;

namespace blender::nodes {

using lf::LazyFunction;
using mf::MultiFunction;

/** The structs in here describe the different possible behaviors of a simulation input node. */
namespace sim_input {

/**
 * The data is just passed through the node. Data that is incompatible with simulations (like
 * anonymous attributes), is removed though.
 */
struct PassThrough {};

/**
 * The input is not evaluated, instead the values provided here are output by the node.
 */
struct OutputCopy {
  float delta_time;
  bke::bake::BakeStateRef state;
};

/**
 * Same as above, but the values can be output by move, instead of copy. This can reduce the amount
 * of unnecessary copies, when the old simulation state is not needed anymore.
 */
struct OutputMove {
  float delta_time;
  bke::bake::BakeState state;
};

using Behavior = std::variant<PassThrough, OutputCopy, OutputMove>;

}  // namespace sim_input

/** The structs in here describe the different possible behaviors of a simulation output node. */
namespace sim_output {

/**
 * Output the data that comes from the corresponding simulation input node, ignoring the nodes in
 * the zone.
 */
struct PassThrough {};

/**
 * Computes the simulation step and calls the given function to cache the new simulation state.
 * The new simulation state is the output of the node.
 */
struct StoreNewState {
  std::function<void(bke::bake::BakeState state)> store_fn;
};

/**
 * The inputs are not evaluated, instead the given cached items are output directly.
 */
struct ReadSingle {
  bke::bake::BakeStateRef state;
};

/**
 * The inputs are not evaluated, instead of a mix of the two given states is output.
 */
struct ReadInterpolated {
  /** Factor between 0 and 1 that determines the influence of the two simulation states. */
  float mix_factor;
  bke::bake::BakeStateRef prev_state;
  bke::bake::BakeStateRef next_state;
};

/**
 * Used when there was some issue loading the baked data from disk.
 */
struct ReadError {
  std::string message;
};

using Behavior = std::variant<PassThrough, StoreNewState, ReadSingle, ReadInterpolated, ReadError>;

}  // namespace sim_output

/** Controls the behavior of one simulation zone. */
struct SimulationZoneBehavior {
  sim_input::Behavior input;
  sim_output::Behavior output;
  bke::bake::BakeDataBlockMap *data_block_map = nullptr;
};

class GeoNodesSimulationParams {
 public:
  /**
   * Get the expected behavior for the simulation zone with the given id (see #bNestedNodeRef).
   * It's possible that this method called multiple times for the same id. In this case, the same
   * pointer should be returned in each call.
   */
  virtual SimulationZoneBehavior *get(const int zone_id) const = 0;
};

struct BakeNodeBehavior {
  /** The set of possible behaviors are the same for both of these nodes currently. */
  sim_output::Behavior behavior;
  bke::bake::BakeDataBlockMap *data_block_map = nullptr;
};

class GeoNodesBakeParams {
 public:
  virtual BakeNodeBehavior *get(const int id) const = 0;
};

struct GeoNodesSideEffectNodes {
  MultiValueMap<ComputeContextHash, const lf::FunctionNode *> nodes_by_context;
  /**
   * The repeat zone is identified by the compute context of the parent and the identifier of the
   * repeat output node.
   */
  MultiValueMap<std::pair<ComputeContextHash, int32_t>, int> iterations_by_repeat_zone;
};

/**
 * Data that is passed into geometry nodes evaluation from the modifier.
 */
struct GeoNodesModifierData {
  /** Object that is currently evaluated. */
  const Object *self_object = nullptr;
  /** Depsgraph that is evaluating the modifier. */
  Depsgraph *depsgraph = nullptr;
};

struct GeoNodesOperatorDepsgraphs {
  /** Current evaluated depsgraph from the viewport. Shouldn't be null. */
  const Depsgraph *active = nullptr;
  /**
   * Depsgraph containing IDs referenced by the node tree and the node tree itself and from node
   * group inputs (the redo panel).
   */
  Depsgraph *extra = nullptr;

  ~GeoNodesOperatorDepsgraphs();

  /**
   * The evaluated data-block might be in the scene's active despgraph, in that case we should use
   * it directly. Otherwise retrieve it from the extra depsgraph that was built for all other
   * data-blocks. Return null if it isn't found, generally geometry nodes can handle null ID
   * pointers.
   */
  const ID *get_evaluated_id(const ID &id_orig) const;
};

struct GeoNodesOperatorData {
  eObjectMode mode;
  /** The object currently effected by the operator. */
<<<<<<< HEAD
  const Object *self_object = nullptr;
  /** Current evaluated depsgraph. */
  Depsgraph *depsgraph = nullptr;
  const RegionView3D *rv3d = nullptr;
  Scene *scene = nullptr;
=======
  const Object *self_object_orig = nullptr;
  const GeoNodesOperatorDepsgraphs *depsgraphs = nullptr;
  Scene *scene_orig = nullptr;
>>>>>>> b3ecfcd7
};

struct GeoNodesCallData {
  /**
   * Top-level node tree of the current evaluation.
   */
  const bNodeTree *root_ntree = nullptr;
  /**
   * Optional logger that keeps track of data generated during evaluation to allow for better
   * debugging afterwards.
   */
  geo_eval_log::GeoModifierLog *eval_log = nullptr;
  /**
   * Optional injected behavior for simulations.
   */
  GeoNodesSimulationParams *simulation_params = nullptr;
  /**
   * Optional injected behavior for bake nodes.
   */
  GeoNodesBakeParams *bake_params = nullptr;
  /**
   * Some nodes should be executed even when their output is not used (e.g. active viewer nodes and
   * the node groups they are contained in).
   */
  const GeoNodesSideEffectNodes *side_effect_nodes = nullptr;
  /**
   * Controls in which compute contexts we want to log socket values. Logging them in all contexts
   * can result in slowdowns. In the majority of cases, the logged socket values are freed without
   * being looked at anyway.
   *
   * If this is null, all socket values will be logged.
   */
  const Set<ComputeContextHash> *socket_log_contexts = nullptr;

  /**
   * Data from the modifier that is being evaluated.
   */
  GeoNodesModifierData *modifier_data = nullptr;
  /**
   * Data from execution as operator in 3D viewport.
   */
  GeoNodesOperatorData *operator_data = nullptr;

  /**
   * Self object has slightly different semantics depending on how geometry nodes is called.
   * Therefor, it is not stored directly in the global data.
   */
  const Object *self_object() const;
};

/**
 * Custom user data that is passed to every geometry nodes related lazy-function evaluation.
 */
struct GeoNodesLFUserData : public lf::UserData {
  /**
   * Data provided by the root caller of geometry nodes.
   */
  const GeoNodesCallData *call_data = nullptr;
  /**
   * Current compute context. This is different depending in the (nested) node group that is being
   * evaluated.
   */
  const ComputeContext *compute_context = nullptr;
  /**
   * Log socket values in the current compute context. Child contexts might use logging again.
   */
  bool log_socket_values = true;

  destruct_ptr<lf::LocalUserData> get_local(LinearAllocator<> &allocator) override;
};

struct GeoNodesLFLocalUserData : public lf::LocalUserData {
 private:
  /**
   * Thread-local logger for the current node tree in the current compute context. It is only
   * instantiated when it is actually used and then cached for the current thread.
   */
  mutable std::optional<geo_eval_log::GeoTreeLogger *> tree_logger_;

 public:
  GeoNodesLFLocalUserData(GeoNodesLFUserData & /*user_data*/) {}

  /**
   * Get the current tree logger. This method is not thread-safe, each thread is supposed to have
   * a separate logger.
   */
  geo_eval_log::GeoTreeLogger *try_get_tree_logger(const GeoNodesLFUserData &user_data) const
  {
    if (!tree_logger_.has_value()) {
      this->ensure_tree_logger(user_data);
    }
    return *tree_logger_;
  }

 private:
  void ensure_tree_logger(const GeoNodesLFUserData &user_data) const;
};

/**
 * In the general case, this is #DynamicSocket. That means that to determine if a node group will
 * use a particular input, it has to be partially executed.
 *
 * In other cases, it's not necessary to look into the node group to determine if an input is
 * necessary.
 */
enum class InputUsageHintType {
  /** The input socket is never used. */
  Never,
  /** The input socket is used when a subset of the outputs is used. */
  DependsOnOutput,
  /** Can't determine statically if the input is used, check the corresponding output socket. */
  DynamicSocket,
};

struct InputUsageHint {
  InputUsageHintType type = InputUsageHintType::DependsOnOutput;
  /** Used in depends-on-output mode. */
  Vector<int> output_dependencies;
};

/**
 * Contains the mapping between the #bNodeTree and the corresponding lazy-function graph.
 * This is *not* a one-to-one mapping.
 */
struct GeometryNodeLazyFunctionGraphMapping {
  /**
   * This is an optimization to avoid partially evaluating a node group just to figure out which
   * inputs are needed.
   */
  Vector<InputUsageHint> group_input_usage_hints;
  /**
   * A mapping used for logging intermediate values.
   */
  MultiValueMap<const lf::Socket *, const bNodeSocket *> bsockets_by_lf_socket_map;
  /**
   * Mappings for some special node types. Generally, this mapping does not exist for all node
   * types, so better have more specialized mappings for now.
   */
  Map<const bNode *, const lf::FunctionNode *> group_node_map;
  Map<const bNode *, const lf::FunctionNode *> possible_side_effect_node_map;
  Map<const bke::bNodeTreeZone *, const lf::FunctionNode *> zone_node_map;

  /* Indexed by #bNodeSocket::index_in_all_outputs. */
  Array<int> lf_input_index_for_output_bsocket_usage;
  /* Indexed by #bNodeSocket::index_in_all_outputs. */
  Array<int> lf_input_index_for_attribute_propagation_to_output;
  /* Indexed by #bNodeSocket::index_in_tree. */
  Array<int> lf_index_by_bsocket;
};

/**
 * Contains the information that is necessary to execute a geometry node tree.
 */
struct GeometryNodesGroupFunction {
  /**
   * The lazy-function that does what the node group does. Its inputs and outputs are described
   * below.
   */
  const LazyFunction *function = nullptr;

  struct {
    /**
     * Main input values that come out of the Group Input node.
     */
    IndexRange main;
    /**
     * A boolean for every group output that indicates whether that output is needed. It's ok if
     * those are set to true even when an output is not used, but the other way around will lead to
     * bugs. The node group uses those values to compute the lifetimes of anonymous attributes.
     */
    IndexRange output_usages;
    /**
     * Some node groups can propagate attributes from a geometry input to a geometry output. In
     * those cases, the caller of the node group has to decide which anonymous attributes have to
     * be kept alive on the geometry because the caller requires them.
     */
    struct {
      IndexRange range;
      Vector<int> geometry_outputs;
    } attributes_to_propagate;
  } inputs;

  struct {
    /**
     * Main output values that are passed into the Group Output node.
     */
    IndexRange main;
    /**
     * A boolean for every group input that indicates whether this input will be used. Oftentimes
     * this can be determined without actually computing much. This is used to compute anonymous
     * attribute lifetimes.
     */
    IndexRange input_usages;
  } outputs;
};

/**
 * Data that is cached for every #bNodeTree.
 */
struct GeometryNodesLazyFunctionGraphInfo {
  /**
   * Contains resources that need to be freed when the graph is not needed anymore.
   */
  ResourceScope scope;
  GeometryNodesGroupFunction function;
  /**
   * The actual lazy-function graph.
   */
  lf::Graph graph;
  /**
   * Mappings between the lazy-function graph and the #bNodeTree.
   */
  GeometryNodeLazyFunctionGraphMapping mapping;
  /**
   * Approximate number of nodes in the graph if all sub-graphs were inlined.
   * This can be used as a simple heuristic for the complexity of the node group.
   */
  int num_inline_nodes_approximate = 0;
};

std::unique_ptr<LazyFunction> get_simulation_output_lazy_function(
    const bNode &node, GeometryNodesLazyFunctionGraphInfo &own_lf_graph_info);
std::unique_ptr<LazyFunction> get_simulation_input_lazy_function(
    const bNodeTree &node_tree,
    const bNode &node,
    GeometryNodesLazyFunctionGraphInfo &own_lf_graph_info);
std::unique_ptr<LazyFunction> get_switch_node_lazy_function(const bNode &node);
std::unique_ptr<LazyFunction> get_index_switch_node_lazy_function(
    const bNode &node, GeometryNodesLazyFunctionGraphInfo &lf_graph_info);
std::unique_ptr<LazyFunction> get_bake_lazy_function(
    const bNode &node, GeometryNodesLazyFunctionGraphInfo &own_lf_graph_info);
std::unique_ptr<LazyFunction> get_menu_switch_node_lazy_function(
    const bNode &node, GeometryNodesLazyFunctionGraphInfo &lf_graph_info);
std::unique_ptr<LazyFunction> get_menu_switch_node_socket_usage_lazy_function(const bNode &node);

/**
 * Outputs the default value of each output socket that has not been output yet. This needs the
 * #bNode because otherwise the default values for the outputs are not known. The lazy-function
 * parameters do not differentiate between e.g. float and vector sockets. The #SocketValueVariant
 * type is used for both.
 */
void set_default_remaining_node_outputs(lf::Params &params, const bNode &node);

struct FoundNestedNodeID {
  int id;
  bool is_in_simulation = false;
  bool is_in_loop = false;
};

std::optional<FoundNestedNodeID> find_nested_node_id(const GeoNodesLFUserData &user_data,
                                                     const int node_id);

/**
 * An anonymous attribute created by a node.
 */
class NodeAnonymousAttributeID : public bke::AnonymousAttributeID {
  std::string long_name_;
  std::string socket_name_;

 public:
  NodeAnonymousAttributeID(const Object &object,
                           const ComputeContext &compute_context,
                           const bNode &bnode,
                           const StringRef identifier,
                           const StringRef name);

  std::string user_name() const override;
};

/**
 * Main function that converts a #bNodeTree into a lazy-function graph. If the graph has been
 * generated already, nothing is done. Under some circumstances a valid graph cannot be created. In
 * those cases null is returned.
 */
const GeometryNodesLazyFunctionGraphInfo *ensure_geometry_nodes_lazy_function_graph(
    const bNodeTree &btree);

}  // namespace blender::nodes<|MERGE_RESOLUTION|>--- conflicted
+++ resolved
@@ -187,17 +187,10 @@
 struct GeoNodesOperatorData {
   eObjectMode mode;
   /** The object currently effected by the operator. */
-<<<<<<< HEAD
-  const Object *self_object = nullptr;
-  /** Current evaluated depsgraph. */
-  Depsgraph *depsgraph = nullptr;
-  const RegionView3D *rv3d = nullptr;
-  Scene *scene = nullptr;
-=======
   const Object *self_object_orig = nullptr;
   const GeoNodesOperatorDepsgraphs *depsgraphs = nullptr;
   Scene *scene_orig = nullptr;
->>>>>>> b3ecfcd7
+  const RegionView3D *rv3d = nullptr;
 };
 
 struct GeoNodesCallData {
