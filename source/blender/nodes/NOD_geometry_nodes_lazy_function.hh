/* SPDX-License-Identifier: GPL-2.0-or-later */

#pragma once

/**
 * For evaluation, geometry node groups are converted to a lazy-function graph. The generated graph
 * is cached per node group, so it only has to be generated once after a change.
 *
 * Node groups are *not* inlined into the lazy-function graph. This could be added in the future as
 * it might improve performance in some cases, but generally does not seem necessary. Inlining node
 * groups also has disadvantages like making per-node-group caches less useful, resulting in more
 * overhead.
 *
 * Instead, group nodes are just like all other nodes in the lazy-function graph. What makes them
 * special is that they reference the lazy-function graph of the group they reference.
 *
 * During lazy-function graph generation, a mapping between the #bNodeTree and
 * #lazy_function::Graph is build that can be used when evaluating the graph (e.g. for logging).
 */

#include "FN_lazy_function_graph.hh"
#include "FN_lazy_function_graph_executor.hh"

#include "NOD_geometry_nodes_log.hh"
#include "NOD_multi_function.hh"

#include "BLI_compute_context.hh"

#include "BKE_simulation_state.hh"

struct Object;
struct Depsgraph;

namespace blender::nodes {

using lf::LazyFunction;
using mf::MultiFunction;

/**
 * Data that is passed into geometry nodes evaluation from the modifier.
 */
struct GeoNodesModifierData {
  /** Object that is currently evaluated. */
  const Object *self_object = nullptr;
  /** Depsgraph that is evaluating the modifier. */
  Depsgraph *depsgraph = nullptr;
  /** Optional logger. */
  geo_eval_log::GeoModifierLog *eval_log = nullptr;

  const bke::sim::ModifierSimulationState *prev_simulation_state = nullptr;
  const bke::sim::ModifierSimulationState *current_simulation_state = nullptr;
  bke::sim::ModifierSimulationState *current_simulation_state_for_write = nullptr;
  float simulation_time_delta = 0.0f;

  /**
   * Some nodes should be executed even when their output is not used (e.g. active viewer nodes and
   * the node groups they are contained in).
   */
  const MultiValueMap<ComputeContextHash, const lf::FunctionNode *> *side_effect_nodes = nullptr;
  /**
   * Controls in which compute contexts we want to log socket values. Logging them in all contexts
   * can result in slowdowns. In the majority of cases, the logged socket values are freed without
   * being looked at anyway.
   *
   * If this is null, all socket values will be logged.
   */
  const Set<ComputeContextHash> *socket_log_contexts = nullptr;
};

/**
 * Custom user data that is passed to every geometry nodes related lazy-function evaluation.
 */
struct GeoNodesLFUserData : public lf::UserData {
  /**
   * Data from the modifier that is being evaluated.
   */
  GeoNodesModifierData *modifier_data = nullptr;
  /**
   * Current compute context. This is different depending in the (nested) node group that is being
   * evaluated.
   */
  const ComputeContext *compute_context = nullptr;
  /**
   * Log socket values in the current compute context. Child contexts might use logging again.
   */
  bool log_socket_values = true;
};

/**
 * In the general case, this is #DynamicSocket. That means that to determine if a node group will
 * use a particular input, it has to be partially executed.
 *
 * In other cases, it's not necessary to look into the node group to determine if an input is
 * necessary.
 */
enum class InputUsageHintType {
  /** The input socket is never used. */
  Never,
  /** The input socket is used when a subset of the outputs is used. */
  DependsOnOutput,
  /** Can't determine statically if the input is used, check the corresponding output socket. */
  DynamicSocket,
};

struct InputUsageHint {
  InputUsageHintType type = InputUsageHintType::DependsOnOutput;
  /** Used in depends-on-output mode. */
  Vector<int> output_dependencies;
};

/**
 * Contains the mapping between the #bNodeTree and the corresponding lazy-function graph.
 * This is *not* a one-to-one mapping.
 */
struct GeometryNodeLazyFunctionGraphMapping {
  /**
   * Contains mapping of sockets for special nodes like group input and group output.
   */
  Map<const bNodeSocket *, lf::Socket *> dummy_socket_map;
  /**
   * The inputs sockets in the graph. Multiple group input nodes are combined into one in the
   * lazy-function graph.
   */
  Vector<const lf::OutputSocket *> group_input_sockets;
  /**
   * Dummy output sockets that correspond to the active group output node. If there is no such
   * node, defaulted fallback outputs are created.
   */
  Vector<const lf::InputSocket *> standard_group_output_sockets;
  /**
   * Dummy boolean sockets that have to be passed in from the outside and indicate whether a
   * specific output will be used.
   */
  Vector<const lf::OutputSocket *> group_output_used_sockets;
  /**
   * Dummy boolean sockets that can be used as group output that indicate whether a specific input
   * will be used (this may depend on the used outputs as well as other inputs).
   */
  Vector<const lf::InputSocket *> group_input_usage_sockets;
  /**
   * This is an optimization to avoid partially evaluating a node group just to figure out which
   * inputs are needed.
   */
  Vector<InputUsageHint> group_input_usage_hints;
  /**
   * If the node group propagates attributes from an input geometry to the output, it has to know
   * which attributes should be propagated and which can be removed (for optimization purposes).
   */
  Map<int, const lf::OutputSocket *> attribute_set_by_geometry_output;
  /**
   * A mapping used for logging intermediate values.
   */
  MultiValueMap<const lf::Socket *, const bNodeSocket *> bsockets_by_lf_socket_map;
  /**
   * Mappings for some special node types. Generally, this mapping does not exist for all node
   * types, so better have more specialized mappings for now.
   */
  Map<const bNode *, const lf::FunctionNode *> group_node_map;
  Map<const bNode *, const lf::FunctionNode *> viewer_node_map;
<<<<<<< HEAD
  Map<const bNode *, const lf::FunctionNode *> sim_output_node_map;
=======

  /* Indexed by #bNodeSocket::index_in_all_outputs. */
  Array<int> lf_input_index_for_output_bsocket_usage;
  /* Indexed by #bNodeSocket::index_in_all_outputs. */
  Array<int> lf_input_index_for_attribute_propagation_to_output;
>>>>>>> 15f9e42c
};

/**
 * Data that is cached for every #bNodeTree.
 */
struct GeometryNodesLazyFunctionGraphInfo {
  /**
   * Allocator used for many things contained in this struct.
   */
  LinearAllocator<> allocator;
  /**
   * Many nodes are implemented as multi-functions. So this contains a mapping from nodes to their
   * corresponding multi-functions.
   */
  std::unique_ptr<NodeMultiFunctions> node_multi_functions;
  /**
   * Many lazy-functions are build for the lazy-function graph. Since the graph does not own them,
   * we have to keep track of them separately.
   */
  Vector<std::unique_ptr<LazyFunction>> functions;
  /**
   * Debug info that has to be destructed when the graph is not used anymore.
   */
  Vector<std::unique_ptr<lf::DummyDebugInfo>> dummy_debug_infos_;
  /**
   * Many sockets have default values. Since those are not owned by the lazy-function graph, we
   * have to keep track of them separately. This only owns the values, the memory is owned by the
   * allocator above.
   */
  Vector<GMutablePointer> values_to_destruct;
  /**
   * The actual lazy-function graph.
   */
  lf::Graph graph;
  /**
   * Mappings between the lazy-function graph and the #bNodeTree.
   */
  GeometryNodeLazyFunctionGraphMapping mapping;
  /**
   * Approximate number of nodes in the graph if all sub-graphs were inlined.
   * This can be used as a simple heuristic for the complexity of the node group.
   */
  int num_inline_nodes_approximate = 0;

  GeometryNodesLazyFunctionGraphInfo();
  ~GeometryNodesLazyFunctionGraphInfo();
};

/**
 * Logs intermediate values from the lazy-function graph evaluation into #GeoModifierLog based on
 * the mapping between the lazy-function graph and the corresponding #bNodeTree.
 */
class GeometryNodesLazyFunctionLogger : public fn::lazy_function::GraphExecutor::Logger {
 private:
  const GeometryNodesLazyFunctionGraphInfo &lf_graph_info_;

 public:
  GeometryNodesLazyFunctionLogger(const GeometryNodesLazyFunctionGraphInfo &lf_graph_info);
  void log_socket_value(const fn::lazy_function::Socket &lf_socket,
                        GPointer value,
                        const fn::lazy_function::Context &context) const override;
  void dump_when_outputs_are_missing(const lf::FunctionNode &node,
                                     Span<const lf::OutputSocket *> missing_sockets,
                                     const lf::Context &context) const override;
  void dump_when_input_is_set_twice(const lf::InputSocket &target_socket,
                                    const lf::OutputSocket &from_socket,
                                    const lf::Context &context) const override;
  void log_before_node_execute(const lf::FunctionNode &node,
                               const lf::Params &params,
                               const lf::Context &context) const override;
};

std::unique_ptr<LazyFunction> get_simulation_output_lazy_function(const bNode &node);
std::unique_ptr<LazyFunction> get_simulation_input_lazy_function(const bNodeTree &node_tree,
                                                                 const bNode &node);
std::unique_ptr<LazyFunction> get_switch_node_lazy_function(const bNode &node);

bke::sim::SimulationZoneID get_simulation_zone_id(const ComputeContext &context,
                                                  const int output_node_id);

/**
 * Tells the lazy-function graph evaluator which nodes have side effects based on the current
 * context. For example, the same viewer node can have side effects in one context, but not in
 * another (depending on e.g. which tree path is currently viewed in the node editor).
 */
class GeometryNodesLazyFunctionSideEffectProvider
    : public fn::lazy_function::GraphExecutor::SideEffectProvider {
 public:
  Vector<const lf::FunctionNode *> get_nodes_with_side_effects(
      const lf::Context &context) const override;
};

/**
 * Main function that converts a #bNodeTree into a lazy-function graph. If the graph has been
 * generated already, nothing is done. Under some circumstances a valid graph cannot be created. In
 * those cases null is returned.
 */
const GeometryNodesLazyFunctionGraphInfo *ensure_geometry_nodes_lazy_function_graph(
    const bNodeTree &btree);

}  // namespace blender::nodes<|MERGE_RESOLUTION|>--- conflicted
+++ resolved
@@ -157,15 +157,12 @@
    */
   Map<const bNode *, const lf::FunctionNode *> group_node_map;
   Map<const bNode *, const lf::FunctionNode *> viewer_node_map;
-<<<<<<< HEAD
   Map<const bNode *, const lf::FunctionNode *> sim_output_node_map;
-=======
 
   /* Indexed by #bNodeSocket::index_in_all_outputs. */
   Array<int> lf_input_index_for_output_bsocket_usage;
   /* Indexed by #bNodeSocket::index_in_all_outputs. */
   Array<int> lf_input_index_for_attribute_propagation_to_output;
->>>>>>> 15f9e42c
 };
 
 /**
