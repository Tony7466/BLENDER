--- conflicted
+++ resolved
@@ -256,13 +256,8 @@
     GeometryNodesLazyFunctionGraphInfo &own_lf_graph_info);
 std::unique_ptr<LazyFunction> get_switch_node_lazy_function(const bNode &node);
 
-<<<<<<< HEAD
-std::optional<bke::sim::SimulationZoneID> get_simulation_zone_id(const ComputeContext &context,
-                                                                 const int output_node_id);
-=======
-bke::sim::SimulationZoneID get_simulation_zone_id(const GeoNodesLFUserData &user_data,
-                                                  const int output_node_id);
->>>>>>> f33d7bb5
+std::optional<bke::sim::SimulationZoneID> get_simulation_zone_id(
+    const GeoNodesLFUserData &user_data, const int output_node_id);
 
 /**
  * An anonymous attribute created by a node.
