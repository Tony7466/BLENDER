--- conflicted
+++ resolved
@@ -190,12 +190,9 @@
   const Object *self_object_orig = nullptr;
   const GeoNodesOperatorDepsgraphs *depsgraphs = nullptr;
   Scene *scene_orig = nullptr;
-<<<<<<< HEAD
   int2 mouse_position;
   int2 region_size;
-=======
   const RegionView3D *rv3d = nullptr;
->>>>>>> 83ed92d5
 };
 
 struct GeoNodesCallData {
