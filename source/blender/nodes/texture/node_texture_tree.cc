/* SPDX-FileCopyrightText: 2007 Blender Authors
 *
 * SPDX-License-Identifier: GPL-2.0-or-later */

/** \file
 * \ingroup nodes
 */

#include <cstring>

#include "DNA_node_types.h"
#include "DNA_space_types.h"
#include "DNA_texture_types.h"

#include "BLI_listbase.h"
#include "BLI_string.h"
#include "BLI_threads.h"
#include "BLI_utildefines.h"

#include "BKE_context.hh"
#include "BKE_layer.hh"
#include "BKE_linestyle.h"
#include "BKE_node.hh"
#include "BKE_node_runtime.hh"
#include "BKE_paint.hh"
#include "BKE_texture.h"

#include "NOD_texture.h"
#include "node_common.h"
#include "node_exec.hh"
#include "node_texture_util.hh"
#include "node_util.hh"

#include "RNA_prototypes.h"

#include "UI_resources.hh"

static void texture_get_from_context(
    const bContext *C, blender::bke::bNodeTreeType * /*treetype*/, bNodeTree **r_ntree, ID **r_id, ID **r_from)
{
  SpaceNode *snode = CTX_wm_space_node(C);
  Scene *scene = CTX_data_scene(C);
  ViewLayer *view_layer = CTX_data_view_layer(C);
  BKE_view_layer_synced_ensure(scene, view_layer);
  Object *ob = BKE_view_layer_active_object_get(view_layer);
  Tex *tx = nullptr;

  if (snode->texfrom == SNODE_TEX_BRUSH) {
    Brush *brush = nullptr;

    if (ob && (ob->mode & OB_MODE_SCULPT)) {
      brush = BKE_paint_brush(&scene->toolsettings->sculpt->paint);
    }
    else {
      brush = BKE_paint_brush(&scene->toolsettings->imapaint.paint);
    }

    if (brush) {
      *r_from = (ID *)brush;
      tx = give_current_brush_texture(brush);
      if (tx) {
        *r_id = &tx->id;
        *r_ntree = tx->nodetree;
      }
    }
  }
  else if (snode->texfrom == SNODE_TEX_LINESTYLE) {
    FreestyleLineStyle *linestyle = BKE_linestyle_active_from_view_layer(view_layer);
    if (linestyle) {
      *r_from = (ID *)linestyle;
      tx = give_current_linestyle_texture(linestyle);
      if (tx) {
        *r_id = &tx->id;
        *r_ntree = tx->nodetree;
      }
    }
  }
}

<<<<<<< HEAD
static void foreach_nodeclass(Scene * /*scene*/, void *calldata, blender::bke::bNodeClassCallback func)
=======
static void foreach_nodeclass(void *calldata, bNodeClassCallback func)
>>>>>>> 0d4e4e3f
{
  func(calldata, NODE_CLASS_INPUT, N_("Input"));
  func(calldata, NODE_CLASS_OUTPUT, N_("Output"));
  func(calldata, NODE_CLASS_OP_COLOR, N_("Color"));
  func(calldata, NODE_CLASS_PATTERN, N_("Patterns"));
  func(calldata, NODE_CLASS_TEXTURE, N_("Textures"));
  func(calldata, NODE_CLASS_CONVERTER, N_("Converter"));
  func(calldata, NODE_CLASS_DISTORT, N_("Distort"));
  func(calldata, NODE_CLASS_GROUP, N_("Group"));
  func(calldata, NODE_CLASS_INTERFACE, N_("Interface"));
  func(calldata, NODE_CLASS_LAYOUT, N_("Layout"));
}

/* XXX muting disabled in previews because of threading issues with the main execution
 * it works here, but disabled for consistency
 */
#if 1
static void localize(bNodeTree *localtree, bNodeTree * /*ntree*/)
{
  bNode *node, *node_next;

  /* replace muted nodes and reroute nodes by internal links */
  for (node = static_cast<bNode *>(localtree->nodes.first); node; node = node_next) {
    node_next = node->next;

    if (node->flag & NODE_MUTED || node->type == NODE_REROUTE) {
      blender::bke::nodeInternalRelink(localtree, node);
      blender::bke::ntreeFreeLocalNode(localtree, node);
    }
  }
}
#else
static void localize(bNodeTree * /*localtree*/, bNodeTree * /*ntree*/) {}
#endif

static void update(bNodeTree *ntree)
{
  ntree_update_reroute_nodes(ntree);
}

static bool texture_node_tree_socket_type_valid(blender::bke::bNodeTreeType * /*ntreetype*/,
                                                blender::bke::bNodeSocketType *socket_type)
{
  return blender::bke::nodeIsStaticSocketType(socket_type) &&
         ELEM(socket_type->type, SOCK_FLOAT, SOCK_VECTOR, SOCK_RGBA);
}

blender::bke::bNodeTreeType *ntreeType_Texture;

void register_node_tree_type_tex()
{
  blender::bke::bNodeTreeType *tt = ntreeType_Texture = MEM_cnew<blender::bke::bNodeTreeType>("texture node tree type");

  tt->type = NTREE_TEXTURE;
  STRNCPY(tt->idname, "TextureNodeTree");
  STRNCPY(tt->group_idname, "TextureNodeGroup");
  STRNCPY(tt->ui_name, N_("Texture Node Editor"));
  tt->ui_icon = ICON_NODE_TEXTURE; /* Defined in `drawnode.cc`. */
  STRNCPY(tt->ui_description, N_("Texture nodes"));

  tt->foreach_nodeclass = foreach_nodeclass;
  tt->update = update;
  tt->localize = localize;
  tt->get_from_context = texture_get_from_context;
  tt->valid_socket_type = texture_node_tree_socket_type_valid;

  tt->rna_ext.srna = &RNA_TextureNodeTree;

  blender::bke::ntreeTypeAdd(tt);
}

/**** Material/Texture trees ****/

bNodeThreadStack *ntreeGetThreadStack(bNodeTreeExec *exec, int thread)
{
  ListBase *lb = &exec->threadstack[thread];
  bNodeThreadStack *nts;

  for (nts = (bNodeThreadStack *)lb->first; nts; nts = nts->next) {
    if (!nts->used) {
      nts->used = true;
      break;
    }
  }

  if (!nts) {
    nts = MEM_cnew<bNodeThreadStack>("bNodeThreadStack");
    nts->stack = (bNodeStack *)MEM_dupallocN(exec->stack);
    nts->used = true;
    BLI_addtail(lb, nts);
  }

  return nts;
}

void ntreeReleaseThreadStack(bNodeThreadStack *nts)
{
  nts->used = false;
}

bool ntreeExecThreadNodes(bNodeTreeExec *exec, bNodeThreadStack *nts, void *callerdata, int thread)
{
  bNodeStack *nsin[MAX_SOCKET] = {nullptr};  /* arbitrary... watch this */
  bNodeStack *nsout[MAX_SOCKET] = {nullptr}; /* arbitrary... watch this */
  bNodeExec *nodeexec;
  bNode *node;
  int n;

  /* nodes are presorted, so exec is in order of list */

  for (n = 0, nodeexec = exec->nodeexec; n < exec->totnodes; n++, nodeexec++) {
    node = nodeexec->node;
    if (node->runtime->need_exec) {
      node_get_stack(node, nts->stack, nsin, nsout);
      /* Handle muted nodes...
       * If the mute func is not set, assume the node should never be muted,
       * and hence execute it!
       */
      if (node->typeinfo->exec_fn && !(node->flag & NODE_MUTED)) {
        node->typeinfo->exec_fn(callerdata, thread, node, &nodeexec->data, nsin, nsout);
      }
    }
  }

  /* signal to that all went OK, for render */
  return true;
}

bNodeTreeExec *ntreeTexBeginExecTree_internal(bNodeExecContext *context,
                                              bNodeTree *ntree,
                                              bNodeInstanceKey parent_key)
{
  bNodeTreeExec *exec;

  /* common base initialization */
  exec = ntree_exec_begin(context, ntree, parent_key);

  /* allocate the thread stack listbase array */
  exec->threadstack = MEM_cnew_array<ListBase>(BLENDER_MAX_THREADS, "thread stack array");

  LISTBASE_FOREACH (bNode *, node, &exec->nodetree->nodes) {
    node->runtime->need_exec = 1;
  }

  return exec;
}

bNodeTreeExec *ntreeTexBeginExecTree(bNodeTree *ntree)
{
  bNodeExecContext context;
  bNodeTreeExec *exec;

  /* XXX hack: prevent exec data from being generated twice.
   * this should be handled by the renderer!
   */
  if (ntree->runtime->execdata) {
    return ntree->runtime->execdata;
  }

  context.previews = ntree->previews;

  exec = ntreeTexBeginExecTree_internal(&context, ntree, blender::bke::NODE_INSTANCE_KEY_BASE);

  /* XXX this should not be necessary, but is still used for compositor/shading/texture nodes,
   * which only store the ntree pointer. Should be fixed at some point!
   */
  ntree->runtime->execdata = exec;

  return exec;
}

/* free texture delegates */
static void tex_free_delegates(bNodeTreeExec *exec)
{
  bNodeStack *ns;
  int th, a;

  for (th = 0; th < BLENDER_MAX_THREADS; th++) {
    LISTBASE_FOREACH (bNodeThreadStack *, nts, &exec->threadstack[th]) {
      for (ns = nts->stack, a = 0; a < exec->stacksize; a++, ns++) {
        if (ns->data && !ns->is_copy) {
          MEM_freeN(ns->data);
        }
      }
    }
  }
}

void ntreeTexEndExecTree_internal(bNodeTreeExec *exec)
{
  int a;

  if (exec->threadstack) {
    tex_free_delegates(exec);

    for (a = 0; a < BLENDER_MAX_THREADS; a++) {
      LISTBASE_FOREACH (bNodeThreadStack *, nts, &exec->threadstack[a]) {
        if (nts->stack) {
          MEM_freeN(nts->stack);
        }
      }
      BLI_freelistN(&exec->threadstack[a]);
    }

    MEM_freeN(exec->threadstack);
    exec->threadstack = nullptr;
  }

  ntree_exec_end(exec);
}

void ntreeTexEndExecTree(bNodeTreeExec *exec)
{
  if (exec) {
    /* exec may get freed, so assign ntree */
    bNodeTree *ntree = exec->nodetree;
    ntreeTexEndExecTree_internal(exec);

    /* XXX: clear node-tree back-pointer to exec data,
     * same problem as noted in #ntreeBeginExecTree. */
    ntree->runtime->execdata = nullptr;
  }
}

int ntreeTexExecTree(bNodeTree *ntree,
                     TexResult *target,
                     const float co[3],
                     float dxt[3],
                     float dyt[3],
                     int osatex,
                     const short thread,
                     const Tex * /*tex*/,
                     short which_output,
                     int cfra,
                     int preview,
                     MTex *mtex)
{
  TexCallData data;
  int retval = TEX_INT;
  bNodeThreadStack *nts = nullptr;
  bNodeTreeExec *exec = ntree->runtime->execdata;

  data.co = co;
  data.dxt = dxt;
  data.dyt = dyt;
  data.osatex = osatex;
  data.target = target;
  data.do_preview = preview;
  data.do_manage = true;
  data.thread = thread;
  data.which_output = which_output;
  data.cfra = cfra;
  data.mtex = mtex;

  /* ensure execdata is only initialized once */
  if (!exec) {
    BLI_thread_lock(LOCK_NODES);
    if (!ntree->runtime->execdata) {
      ntreeTexBeginExecTree(ntree);
    }
    BLI_thread_unlock(LOCK_NODES);

    exec = ntree->runtime->execdata;
  }

  nts = ntreeGetThreadStack(exec, thread);
  ntreeExecThreadNodes(exec, nts, &data, thread);
  ntreeReleaseThreadStack(nts);

  retval |= TEX_RGB;

  return retval;
}<|MERGE_RESOLUTION|>--- conflicted
+++ resolved
@@ -35,8 +35,11 @@
 
 #include "UI_resources.hh"
 
-static void texture_get_from_context(
-    const bContext *C, blender::bke::bNodeTreeType * /*treetype*/, bNodeTree **r_ntree, ID **r_id, ID **r_from)
+static void texture_get_from_context(const bContext *C,
+                                     blender::bke::bNodeTreeType * /*treetype*/,
+                                     bNodeTree **r_ntree,
+                                     ID **r_id,
+                                     ID **r_from)
 {
   SpaceNode *snode = CTX_wm_space_node(C);
   Scene *scene = CTX_data_scene(C);
@@ -77,11 +80,7 @@
   }
 }
 
-<<<<<<< HEAD
-static void foreach_nodeclass(Scene * /*scene*/, void *calldata, blender::bke::bNodeClassCallback func)
-=======
-static void foreach_nodeclass(void *calldata, bNodeClassCallback func)
->>>>>>> 0d4e4e3f
+static void foreach_nodeclass(void *calldata, blender::bke::bNodeClassCallback func)
 {
   func(calldata, NODE_CLASS_INPUT, N_("Input"));
   func(calldata, NODE_CLASS_OUTPUT, N_("Output"));
@@ -133,7 +132,8 @@
 
 void register_node_tree_type_tex()
 {
-  blender::bke::bNodeTreeType *tt = ntreeType_Texture = MEM_cnew<blender::bke::bNodeTreeType>("texture node tree type");
+  blender::bke::bNodeTreeType *tt = ntreeType_Texture = MEM_cnew<blender::bke::bNodeTreeType>(
+      "texture node tree type");
 
   tt->type = NTREE_TEXTURE;
   STRNCPY(tt->idname, "TextureNodeTree");
