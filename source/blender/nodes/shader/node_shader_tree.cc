--- conflicted
+++ resolved
@@ -62,8 +62,11 @@
           !BKE_scene_use_shading_nodes_custom(scene));
 }
 
-static void shader_get_from_context(
-    const bContext *C, blender::bke::bNodeTreeType * /*treetype*/, bNodeTree **r_ntree, ID **r_id, ID **r_from)
+static void shader_get_from_context(const bContext *C,
+                                    blender::bke::bNodeTreeType * /*treetype*/,
+                                    bNodeTree **r_ntree,
+                                    ID **r_id,
+                                    ID **r_from)
 {
   SpaceNode *snode = CTX_wm_space_node(C);
   Scene *scene = CTX_data_scene(C);
@@ -106,11 +109,7 @@
   }
 }
 
-<<<<<<< HEAD
-static void foreach_nodeclass(Scene * /*scene*/, void *calldata, blender::bke::bNodeClassCallback func)
-=======
-static void foreach_nodeclass(void *calldata, bNodeClassCallback func)
->>>>>>> 0d4e4e3f
+static void foreach_nodeclass(void *calldata, blender::bke::bNodeClassCallback func)
 {
   func(calldata, NODE_CLASS_INPUT, N_("Input"));
   func(calldata, NODE_CLASS_OUTPUT, N_("Output"));
@@ -169,7 +168,8 @@
 
 void register_node_tree_type_sh()
 {
-  blender::bke::bNodeTreeType *tt = ntreeType_Shader = MEM_cnew<blender::bke::bNodeTreeType>("shader node tree type");
+  blender::bke::bNodeTreeType *tt = ntreeType_Shader = MEM_cnew<blender::bke::bNodeTreeType>(
+      "shader node tree type");
 
   tt->type = NTREE_SHADER;
   STRNCPY(tt->idname, "ShaderNodeTree");
@@ -390,22 +390,24 @@
             if (link->fromsock->type == SOCK_RGBA) {
               bNode *tmp = blender::bke::nodeAddStaticNode(nullptr, localtree, SH_NODE_RGBTOBW);
               blender::bke::nodeAddLink(localtree,
-                          link->fromnode,
-                          link->fromsock,
-                          tmp,
-                          static_cast<bNodeSocket *>(tmp->inputs.first));
+                                        link->fromnode,
+                                        link->fromsock,
+                                        tmp,
+                                        static_cast<bNodeSocket *>(tmp->inputs.first));
               blender::bke::nodeAddLink(
                   localtree, tmp, static_cast<bNodeSocket *>(tmp->outputs.first), node, socket);
             }
             else if (link->fromsock->type == SOCK_VECTOR) {
-              bNode *tmp = blender::bke::nodeAddStaticNode(nullptr, localtree, SH_NODE_VECTOR_MATH);
+              bNode *tmp = blender::bke::nodeAddStaticNode(
+                  nullptr, localtree, SH_NODE_VECTOR_MATH);
               tmp->custom1 = NODE_VECTOR_MATH_DOT_PRODUCT;
               bNodeSocket *dot_input1 = static_cast<bNodeSocket *>(tmp->inputs.first);
               bNodeSocket *dot_input2 = static_cast<bNodeSocket *>(dot_input1->next);
               bNodeSocketValueVector *input2_socket_value = static_cast<bNodeSocketValueVector *>(
                   dot_input2->default_value);
               copy_v3_fl(input2_socket_value->value, 1.0f / 3.0f);
-              blender::bke::nodeAddLink(localtree, link->fromnode, link->fromsock, tmp, dot_input1);
+              blender::bke::nodeAddLink(
+                  localtree, link->fromnode, link->fromsock, tmp, dot_input1);
               blender::bke::nodeAddLink(
                   localtree, tmp, static_cast<bNodeSocket *>(tmp->outputs.last), node, socket);
             }
@@ -493,7 +495,8 @@
              tlink = tlink->next)
         {
           if (tlink->tonode == gnode && STREQ(tlink->tosock->identifier, identifier)) {
-            blender::bke::nodeAddLink(ntree, tlink->fromnode, tlink->fromsock, link->tonode, link->tosock);
+            blender::bke::nodeAddLink(
+                ntree, tlink->fromnode, tlink->fromsock, link->tonode, link->tosock);
           }
         }
       }
@@ -512,7 +515,8 @@
           /* only use active output node */
           if (link->tonode->type == NODE_GROUP_OUTPUT && (link->tonode->flag & NODE_DO_OUTPUT)) {
             if (STREQ(link->tosock->identifier, identifier)) {
-              blender::bke::nodeAddLink(ntree, link->fromnode, link->fromsock, tlink->tonode, tlink->tosock);
+              blender::bke::nodeAddLink(
+                  ntree, link->fromnode, link->fromsock, tlink->tonode, tlink->tosock);
             }
           }
         }
@@ -635,27 +639,29 @@
     if (from_copy && to_copy) {
       bNode *from_node = nodes_copy[link->fromnode->runtime->tmp_flag];
       bNode *to_node = nodes_copy[link->tonode->runtime->tmp_flag];
-      blender::bke::nodeAddLink(ntree,
-                  from_node,
-                  ntree_shader_node_find_output(from_node, link->fromsock->identifier),
-                  to_node,
-                  ntree_shader_node_find_input(to_node, link->tosock->identifier));
+      blender::bke::nodeAddLink(
+          ntree,
+          from_node,
+          ntree_shader_node_find_output(from_node, link->fromsock->identifier),
+          to_node,
+          ntree_shader_node_find_input(to_node, link->tosock->identifier));
     }
     else if (to_copy) {
       bNode *to_node = nodes_copy[link->tonode->runtime->tmp_flag];
       blender::bke::nodeAddLink(ntree,
-                  link->fromnode,
-                  link->fromsock,
-                  to_node,
-                  ntree_shader_node_find_input(to_node, link->tosock->identifier));
+                                link->fromnode,
+                                link->fromsock,
+                                to_node,
+                                ntree_shader_node_find_input(to_node, link->tosock->identifier));
     }
     else if (from_copy && branch_nodes.contains(link->tonode)) {
       bNode *from_node = nodes_copy[link->fromnode->runtime->tmp_flag];
-      blender::bke::nodeAddLink(ntree,
-                  from_node,
-                  ntree_shader_node_find_output(from_node, link->fromsock->identifier),
-                  link->tonode,
-                  link->tosock);
+      blender::bke::nodeAddLink(
+          ntree,
+          from_node,
+          ntree_shader_node_find_output(from_node, link->fromsock->identifier),
+          link->tonode,
+          link->tosock);
       blender::bke::nodeRemLink(ntree, link);
     }
   }
