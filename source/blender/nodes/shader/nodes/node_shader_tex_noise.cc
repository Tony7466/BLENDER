--- conflicted
+++ resolved
@@ -74,15 +74,10 @@
 static void node_shader_buts_tex_noise(uiLayout *layout, bContext * /*C*/, PointerRNA *ptr)
 {
   uiItemR(layout, ptr, "noise_dimensions", UI_ITEM_R_SPLIT_EMPTY_NAME, "", ICON_NONE);
-<<<<<<< HEAD
-  uiItemR(layout, ptr, "normalize", UI_ITEM_R_SPLIT_EMPTY_NAME, nullptr, ICON_NONE);
-  uiItemR(layout, ptr, "hard", UI_ITEM_R_SPLIT_EMPTY_NAME, nullptr, ICON_NONE);
-=======
   uiItemR(layout, ptr, "noise_type", UI_ITEM_R_SPLIT_EMPTY_NAME, "", ICON_NONE);
   if (ELEM(RNA_enum_get(ptr, "noise_type"), SHD_NOISE_FBM)) {
     uiItemR(layout, ptr, "normalize", UI_ITEM_R_SPLIT_EMPTY_NAME, nullptr, ICON_NONE);
   }
->>>>>>> 21b820cd
 }
 
 static void node_shader_init_tex_noise(bNodeTree * /*ntree*/, bNode *node)
@@ -93,7 +88,6 @@
   tex->dimensions = 3;
   tex->type = SHD_NOISE_FBM;
   tex->normalize = true;
-  tex->hard = false;
 
   node->storage = tex;
 }
@@ -144,15 +138,9 @@
 
   const NodeTexNoise &storage = node_storage(*node);
   float normalize = storage.normalize;
-  float hard = storage.hard;
-
-<<<<<<< HEAD
-  const char *name = gpu_shader_get_name(storage.dimensions);
-  return GPU_stack_link(mat, node, name, in, out, GPU_constant(&normalize), GPU_constant(&hard));
-=======
+
   const char *name = gpu_shader_get_name(storage.dimensions, storage.type);
   return GPU_stack_link(mat, node, name, in, out, GPU_constant(&normalize));
->>>>>>> 21b820cd
 }
 
 static void node_shader_update_tex_noise(bNodeTree *ntree, bNode *node)
@@ -181,16 +169,10 @@
   int dimensions_;
   int type_;
   bool normalize_;
-  bool hard_;
 
  public:
-<<<<<<< HEAD
-  NoiseFunction(int dimensions, bool normalize, bool hard)
-      : dimensions_(dimensions), normalize_(normalize), hard_(hard)
-=======
   NoiseFunction(int dimensions, int type, bool normalize)
       : dimensions_(dimensions), type_(type), normalize_(normalize)
->>>>>>> 21b820cd
   {
     BLI_assert(dimensions >= 1 && dimensions <= 4);
     BLI_assert(type >= 0 && type <= 4);
@@ -294,14 +276,6 @@
           mask.foreach_index([&](const int64_t i) {
             const float position = w[i] * scale[i];
             r_factor[i] = noise::perlin_fractal_distorted(position,
-<<<<<<< HEAD
-                                                          detail[i],
-                                                          roughness[i],
-                                                          lacunarity[i],
-                                                          distortion[i],
-                                                          normalize_,
-                                                          hard_);
-=======
                                                           math::clamp(detail[i], 0.0f, 15.0f),
                                                           math::max(roughness[i], 0.0f),
                                                           lacunarity[i],
@@ -310,21 +284,11 @@
                                                           distortion[i],
                                                           type_,
                                                           normalize_);
->>>>>>> 21b820cd
           });
         }
         if (compute_color) {
           mask.foreach_index([&](const int64_t i) {
             const float position = w[i] * scale[i];
-<<<<<<< HEAD
-            const float3 c = noise::perlin_float3_fractal_distorted(position,
-                                                                    detail[i],
-                                                                    roughness[i],
-                                                                    lacunarity[i],
-                                                                    distortion[i],
-                                                                    normalize_,
-                                                                    hard_);
-=======
             const float3 c = noise::perlin_float3_fractal_distorted(
                 position,
                 math::clamp(detail[i], 0.0f, 15.0f),
@@ -335,7 +299,6 @@
                 distortion[i],
                 type_,
                 normalize_);
->>>>>>> 21b820cd
             r_color[i] = ColorGeometry4f(c[0], c[1], c[2], 1.0f);
           });
         }
@@ -347,14 +310,6 @@
           mask.foreach_index([&](const int64_t i) {
             const float2 position = float2(vector[i] * scale[i]);
             r_factor[i] = noise::perlin_fractal_distorted(position,
-<<<<<<< HEAD
-                                                          detail[i],
-                                                          roughness[i],
-                                                          lacunarity[i],
-                                                          distortion[i],
-                                                          normalize_,
-                                                          hard_);
-=======
                                                           math::clamp(detail[i], 0.0f, 15.0f),
                                                           math::max(roughness[i], 0.0f),
                                                           lacunarity[i],
@@ -363,21 +318,11 @@
                                                           distortion[i],
                                                           type_,
                                                           normalize_);
->>>>>>> 21b820cd
           });
         }
         if (compute_color) {
           mask.foreach_index([&](const int64_t i) {
             const float2 position = float2(vector[i] * scale[i]);
-<<<<<<< HEAD
-            const float3 c = noise::perlin_float3_fractal_distorted(position,
-                                                                    detail[i],
-                                                                    roughness[i],
-                                                                    lacunarity[i],
-                                                                    distortion[i],
-                                                                    normalize_,
-                                                                    hard_);
-=======
             const float3 c = noise::perlin_float3_fractal_distorted(
                 position,
                 math::clamp(detail[i], 0.0f, 15.0f),
@@ -388,7 +333,6 @@
                 distortion[i],
                 type_,
                 normalize_);
->>>>>>> 21b820cd
             r_color[i] = ColorGeometry4f(c[0], c[1], c[2], 1.0f);
           });
         }
@@ -400,14 +344,6 @@
           mask.foreach_index([&](const int64_t i) {
             const float3 position = vector[i] * scale[i];
             r_factor[i] = noise::perlin_fractal_distorted(position,
-<<<<<<< HEAD
-                                                          detail[i],
-                                                          roughness[i],
-                                                          lacunarity[i],
-                                                          distortion[i],
-                                                          normalize_,
-                                                          hard_);
-=======
                                                           math::clamp(detail[i], 0.0f, 15.0f),
                                                           math::max(roughness[i], 0.0f),
                                                           lacunarity[i],
@@ -416,21 +352,11 @@
                                                           distortion[i],
                                                           type_,
                                                           normalize_);
->>>>>>> 21b820cd
           });
         }
         if (compute_color) {
           mask.foreach_index([&](const int64_t i) {
             const float3 position = vector[i] * scale[i];
-<<<<<<< HEAD
-            const float3 c = noise::perlin_float3_fractal_distorted(position,
-                                                                    detail[i],
-                                                                    roughness[i],
-                                                                    lacunarity[i],
-                                                                    distortion[i],
-                                                                    normalize_,
-                                                                    hard_);
-=======
             const float3 c = noise::perlin_float3_fractal_distorted(
                 position,
                 math::clamp(detail[i], 0.0f, 15.0f),
@@ -441,7 +367,6 @@
                 distortion[i],
                 type_,
                 normalize_);
->>>>>>> 21b820cd
             r_color[i] = ColorGeometry4f(c[0], c[1], c[2], 1.0f);
           });
         }
@@ -457,14 +382,6 @@
             const float4 position{
                 position_vector[0], position_vector[1], position_vector[2], position_w};
             r_factor[i] = noise::perlin_fractal_distorted(position,
-<<<<<<< HEAD
-                                                          detail[i],
-                                                          roughness[i],
-                                                          lacunarity[i],
-                                                          distortion[i],
-                                                          normalize_,
-                                                          hard_);
-=======
                                                           math::clamp(detail[i], 0.0f, 15.0f),
                                                           math::max(roughness[i], 0.0f),
                                                           lacunarity[i],
@@ -473,7 +390,6 @@
                                                           distortion[i],
                                                           type_,
                                                           normalize_);
->>>>>>> 21b820cd
           });
         }
         if (compute_color) {
@@ -482,15 +398,6 @@
             const float position_w = w[i] * scale[i];
             const float4 position{
                 position_vector[0], position_vector[1], position_vector[2], position_w};
-<<<<<<< HEAD
-            const float3 c = noise::perlin_float3_fractal_distorted(position,
-                                                                    detail[i],
-                                                                    roughness[i],
-                                                                    lacunarity[i],
-                                                                    distortion[i],
-                                                                    normalize_,
-                                                                    hard_);
-=======
             const float3 c = noise::perlin_float3_fractal_distorted(
                 position,
                 math::clamp(detail[i], 0.0f, 15.0f),
@@ -501,7 +408,6 @@
                 distortion[i],
                 type_,
                 normalize_);
->>>>>>> 21b820cd
             r_color[i] = ColorGeometry4f(c[0], c[1], c[2], 1.0f);
           });
         }
@@ -523,9 +429,6 @@
 {
   const NodeTexNoise &storage = node_storage(builder.node());
   builder.construct_and_set_matching_fn<NoiseFunction>(
-<<<<<<< HEAD
-      storage.dimensions, storage.normalize, storage.hard);
-=======
       storage.dimensions, storage.type, storage.normalize);
 }
 
@@ -546,7 +449,6 @@
                      {{"position", position},
                       {"octaves", val(int(detail.value->asA<float>()))},
                       {"lacunarity", lacunarity}});
->>>>>>> 21b820cd
 }
 #endif
 NODE_SHADER_MATERIALX_END
