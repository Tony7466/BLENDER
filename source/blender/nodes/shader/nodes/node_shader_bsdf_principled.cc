/* SPDX-FileCopyrightText: 2005 Blender Authors
 *
 * SPDX-License-Identifier: GPL-2.0-or-later */

#include "node_shader_util.hh"

#include "UI_interface.hh"
#include "UI_resources.hh"

#include "BKE_node_runtime.hh"

namespace blender::nodes::node_shader_bsdf_principled_cc {

static void node_declare(NodeDeclarationBuilder &b)
{
  /**
   * Define static socket numbers to avoid string based lookups for GPU material creation as these
   * could run on animated materials.
   */
  b.add_input<decl::Color>("Base Color").default_value({0.8f, 0.8f, 0.8f, 1.0f});
#define SOCK_BASE_COLOR_ID 0
  b.add_input<decl::Float>("Subsurface")
      .default_value(0.0f)
      .min(0.0f)
      .max(1.0f)
      .subtype(PROP_FACTOR);
#define SOCK_SUBSURFACE_ID 1
  b.add_input<decl::Vector>("Subsurface Radius")
      .default_value({1.0f, 0.2f, 0.1f})
      .min(0.0f)
      .max(100.0f)
      .compact();
#define SOCK_SUBSURFACE_RADIUS_ID 2
  b.add_input<decl::Color>("Subsurface Color").default_value({0.8f, 0.8f, 0.8f, 1.0f});
#define SOCK_SUBSURFACE_COLOR_ID 3
  b.add_input<decl::Float>("Subsurface IOR")
      .default_value(1.4f)
      .min(1.01f)
      .max(3.8f)
      .subtype(PROP_FACTOR);
#define SOCK_SUBSURFACE_IOR_ID 4
  b.add_input<decl::Float>("Subsurface Anisotropy")
      .default_value(0.0f)
      .min(0.0f)
      .max(1.0f)
      .subtype(PROP_FACTOR);
#define SOCK_SUBSURFACE_ANISOTROPY_ID 5
  b.add_input<decl::Float>("Metallic")
      .default_value(0.0f)
      .min(0.0f)
      .max(1.0f)
      .subtype(PROP_FACTOR);
#define SOCK_METALLIC_ID 6
  b.add_input<decl::Float>("Specular")
      .default_value(0.5f)
      .min(0.0f)
      .max(1.0f)
      .subtype(PROP_FACTOR);
#define SOCK_SPECULAR_ID 7
  b.add_input<decl::Float>("Specular Tint")
      .default_value(0.0f)
      .min(0.0f)
      .max(1.0f)
      .subtype(PROP_FACTOR);
#define SOCK_SPECULAR_TINT_ID 8
  b.add_input<decl::Float>("Roughness")
      .default_value(0.5f)
      .min(0.0f)
      .max(1.0f)
      .subtype(PROP_FACTOR);
#define SOCK_ROUGHNESS_ID 9
  b.add_input<decl::Float>("Anisotropic")
      .default_value(0.0f)
      .min(0.0f)
      .max(1.0f)
      .subtype(PROP_FACTOR);
#define SOCK_ANISOTROPIC_ID 10
  b.add_input<decl::Float>("Anisotropic Rotation")
      .default_value(0.0f)
      .min(0.0f)
      .max(1.0f)
      .subtype(PROP_FACTOR);
#define SOCK_ANISOTROPIC_ROTATION_ID 11
  b.add_input<decl::Float>("Sheen").default_value(0.0f).min(0.0f).max(1.0f).subtype(PROP_FACTOR);
#define SOCK_SHEEN_ID 12
  b.add_input<decl::Float>("Sheen Roughness")
      .default_value(0.5f)
      .min(0.0f)
      .max(1.0f)
      .subtype(PROP_FACTOR);
#define SOCK_SHEEN_ROUGHNESS_ID 13
  b.add_input<decl::Color>("Sheen Tint").default_value({1.0f, 1.0f, 1.0f, 1.0f});
#define SOCK_SHEEN_TINT_ID 14
  b.add_input<decl::Float>("Coat")
      .default_value(0.0f)
      .min(0.0f)
      .max(1.0f)
      .subtype(PROP_FACTOR)
      .description(
          "Controls the intensity of the coat layer, both the reflection and the tinting. "
          "Typically should be zero or one for physically-based materials");
#define SOCK_COAT_ID 15
  b.add_input<decl::Float>("Coat Roughness")
      .default_value(0.03f)
      .min(0.0f)
      .max(1.0f)
<<<<<<< HEAD
      .subtype(PROP_FACTOR)
      .description("The roughness of the coat layer");
#define SOCK_COAT_ROUGHNESS_ID 16
  b.add_input<decl::Float>("Coat IOR")
      .default_value(1.5f)
      .min(0.0f)
      .max(4.0f)
      .description(
          "The index of refraction of the coat layer (affects its reflectivity as well "
          "as the falloff of coat tinting)");
#define SOCK_COAT_IOR_ID 17
  b.add_input<decl::Color>("Coat Tint")
      .default_value({1.0f, 1.0f, 1.0f, 1.0f})
      .description(
          "Adds a colored tint to the coat layer by modeling absorption in the layer. "
          "Saturation increases at shallower angles, as the light travels farther through the "
          "medium "
          "(depending on the Coat IOR)");
#define SOCK_COAT_TINT_ID 18
  b.add_input<decl::Float>("IOR").default_value(1.45f).min(0.0f).max(1000.0f);
#define SOCK_IOR_ID 19
=======
      .subtype(PROP_FACTOR);
#define SOCK_CLEARCOAT_ROUGHNESS_ID 16
  b.add_input<decl::Float>("IOR").default_value(1.45f).min(1.0f).max(1000.0f);
#define SOCK_IOR_ID 17
>>>>>>> b45dd4cf
  b.add_input<decl::Float>("Transmission")
      .default_value(0.0f)
      .min(0.0f)
      .max(1.0f)
      .subtype(PROP_FACTOR);
#define SOCK_TRANSMISSION_ID 20
  b.add_input<decl::Color>("Emission").default_value({0.0f, 0.0f, 0.0f, 1.0f});
#define SOCK_EMISSION_ID 21
  b.add_input<decl::Float>("Emission Strength").default_value(1.0).min(0.0f).max(1000000.0f);
#define SOCK_EMISSION_STRENGTH_ID 22
  b.add_input<decl::Float>("Alpha").default_value(1.0f).min(0.0f).max(1.0f).subtype(PROP_FACTOR);
#define SOCK_ALPHA_ID 23
  b.add_input<decl::Vector>("Normal").hide_value();
#define SOCK_NORMAL_ID 24
  b.add_input<decl::Vector>("Coat Normal").hide_value();
#define SOCK_COAT_NORMAL_ID 25
  b.add_input<decl::Vector>("Tangent").hide_value();
#define SOCK_TANGENT_ID 26
  b.add_input<decl::Float>("Weight").unavailable();
#define SOCK_WEIGHT_ID 27
  b.add_output<decl::Shader>("BSDF");
#define SOCK_BSDF_ID 28
}

static void node_shader_buts_principled(uiLayout *layout, bContext * /*C*/, PointerRNA *ptr)
{
  uiItemR(layout, ptr, "distribution", UI_ITEM_R_SPLIT_EMPTY_NAME, "", ICON_NONE);
  uiItemR(layout, ptr, "subsurface_method", UI_ITEM_R_SPLIT_EMPTY_NAME, "", ICON_NONE);
}

static void node_shader_init_principled(bNodeTree * /*ntree*/, bNode *node)
{
  node->custom1 = SHD_GLOSSY_MULTI_GGX;
  node->custom2 = SHD_SUBSURFACE_RANDOM_WALK;
}

#define socket_not_zero(sock) (in[sock].link || (clamp_f(in[sock].vec[0], 0.0f, 1.0f) > 1e-5f))
#define socket_not_one(sock) \
  (in[sock].link || (clamp_f(in[sock].vec[0], 0.0f, 1.0f) < 1.0f - 1e-5f))

static int node_shader_gpu_bsdf_principled(GPUMaterial *mat,
                                           bNode *node,
                                           bNodeExecData * /*execdata*/,
                                           GPUNodeStack *in,
                                           GPUNodeStack *out)
{
  /* Normals */
  if (!in[SOCK_NORMAL_ID].link) {
    GPU_link(mat, "world_normals_get", &in[SOCK_NORMAL_ID].link);
  }

  /* Coat Normals */
  if (!in[SOCK_COAT_NORMAL_ID].link) {
    GPU_link(mat, "world_normals_get", &in[SOCK_COAT_NORMAL_ID].link);
  }

#if 0 /* Not used at the moment. */
  /* Tangents */
  if (!in[SOCK_TANGENT_ID].link) {
    GPUNodeLink *orco = GPU_attribute(CD_ORCO, "");
    GPU_link(mat, "tangent_orco_z", orco, &in[SOCK_TANGENT_ID].link);
    GPU_link(mat, "node_tangent", in[SOCK_TANGENT_ID].link, &in[SOCK_TANGENT_ID].link);
  }
#endif

  bool use_diffuse = socket_not_zero(SOCK_SHEEN_ID) ||
                     (socket_not_one(SOCK_METALLIC_ID) && socket_not_one(SOCK_TRANSMISSION_ID));
  bool use_subsurf = socket_not_zero(SOCK_SUBSURFACE_ID) && use_diffuse;
  bool use_refract = socket_not_one(SOCK_METALLIC_ID) && socket_not_zero(SOCK_TRANSMISSION_ID);
  bool use_transparency = socket_not_one(SOCK_ALPHA_ID);
  bool use_clear = socket_not_zero(SOCK_COAT_ID);

  eGPUMaterialFlag flag = GPU_MATFLAG_GLOSSY;
  if (use_diffuse) {
    flag |= GPU_MATFLAG_DIFFUSE;
  }
  if (use_refract) {
    flag |= GPU_MATFLAG_REFRACT;
  }
  if (use_subsurf) {
    flag |= GPU_MATFLAG_SUBSURFACE;
  }
  if (use_transparency) {
    flag |= GPU_MATFLAG_TRANSPARENT;
  }
  if (use_clear) {
    flag |= GPU_MATFLAG_COAT;
  }

  /* Ref. #98190: Defines are optimizations for old compilers.
   * Might become unnecessary with EEVEE-Next. */
  if (use_diffuse == false && use_refract == false && use_clear == true) {
    flag |= GPU_MATFLAG_PRINCIPLED_COAT;
  }
  else if (use_diffuse == false && use_refract == false && use_clear == false) {
    flag |= GPU_MATFLAG_PRINCIPLED_METALLIC;
  }
  else if (use_diffuse == true && use_refract == false && use_clear == false) {
    flag |= GPU_MATFLAG_PRINCIPLED_DIELECTRIC;
  }
  else if (use_diffuse == false && use_refract == true && use_clear == false) {
    flag |= GPU_MATFLAG_PRINCIPLED_GLASS;
  }
  else {
    flag |= GPU_MATFLAG_PRINCIPLED_ANY;
  }

  if (use_subsurf) {
    bNodeSocket *socket = (bNodeSocket *)BLI_findlink(&node->runtime->original->inputs,
                                                      SOCK_SUBSURFACE_RADIUS_ID);
    bNodeSocketValueRGBA *socket_data = (bNodeSocketValueRGBA *)socket->default_value;
    /* For some reason it seems that the socket value is in ARGB format. */
    use_subsurf = GPU_material_sss_profile_create(mat, &socket_data->value[1]);
  }

  float use_multi_scatter = (node->custom1 == SHD_GLOSSY_MULTI_GGX) ? 1.0f : 0.0f;
  float use_sss = (use_subsurf) ? 1.0f : 0.0f;
  float use_diffuse_f = (use_diffuse) ? 1.0f : 0.0f;
  float use_clear_f = (use_clear) ? 1.0f : 0.0f;
  float use_refract_f = (use_refract) ? 1.0f : 0.0f;

  GPU_material_flag_set(mat, flag);

  return GPU_stack_link(mat,
                        node,
                        "node_bsdf_principled",
                        in,
                        out,
                        GPU_constant(&use_diffuse_f),
                        GPU_constant(&use_clear_f),
                        GPU_constant(&use_refract_f),
                        GPU_constant(&use_multi_scatter),
                        GPU_uniform(&use_sss));
}

static void node_shader_update_principled(bNodeTree *ntree, bNode *node)
{
  const int sss_method = node->custom2;

  LISTBASE_FOREACH (bNodeSocket *, sock, &node->inputs) {
    if (STR_ELEM(sock->name, "Subsurface IOR", "Subsurface Anisotropy")) {
      bke::nodeSetSocketAvailability(ntree, sock, sss_method != SHD_SUBSURFACE_BURLEY);
    }
  }
}

}  // namespace blender::nodes::node_shader_bsdf_principled_cc

/* node type definition */
void register_node_type_sh_bsdf_principled()
{
  namespace file_ns = blender::nodes::node_shader_bsdf_principled_cc;

  static bNodeType ntype;

  sh_node_type_base(&ntype, SH_NODE_BSDF_PRINCIPLED, "Principled BSDF", NODE_CLASS_SHADER);
  ntype.declare = file_ns::node_declare;
  ntype.add_ui_poll = object_shader_nodes_poll;
  ntype.draw_buttons = file_ns::node_shader_buts_principled;
  blender::bke::node_type_size_preset(&ntype, blender::bke::eNodeSizePreset::LARGE);
  ntype.initfunc = file_ns::node_shader_init_principled;
  ntype.gpu_fn = file_ns::node_shader_gpu_bsdf_principled;
  ntype.updatefunc = file_ns::node_shader_update_principled;

  nodeRegisterType(&ntype);
}<|MERGE_RESOLUTION|>--- conflicted
+++ resolved
@@ -104,7 +104,7 @@
       .default_value(0.03f)
       .min(0.0f)
       .max(1.0f)
-<<<<<<< HEAD
+
       .subtype(PROP_FACTOR)
       .description("The roughness of the coat layer");
 #define SOCK_COAT_ROUGHNESS_ID 16
@@ -124,14 +124,8 @@
           "medium "
           "(depending on the Coat IOR)");
 #define SOCK_COAT_TINT_ID 18
-  b.add_input<decl::Float>("IOR").default_value(1.45f).min(0.0f).max(1000.0f);
+  b.add_input<decl::Float>("IOR").default_value(1.45f).min(1.0f).max(1000.0f);
 #define SOCK_IOR_ID 19
-=======
-      .subtype(PROP_FACTOR);
-#define SOCK_CLEARCOAT_ROUGHNESS_ID 16
-  b.add_input<decl::Float>("IOR").default_value(1.45f).min(1.0f).max(1000.0f);
-#define SOCK_IOR_ID 17
->>>>>>> b45dd4cf
   b.add_input<decl::Float>("Transmission")
       .default_value(0.0f)
       .min(0.0f)
@@ -202,7 +196,7 @@
   bool use_subsurf = socket_not_zero(SOCK_SUBSURFACE_ID) && use_diffuse;
   bool use_refract = socket_not_one(SOCK_METALLIC_ID) && socket_not_zero(SOCK_TRANSMISSION_ID);
   bool use_transparency = socket_not_one(SOCK_ALPHA_ID);
-  bool use_clear = socket_not_zero(SOCK_COAT_ID);
+  bool use_coat = socket_not_zero(SOCK_COAT_ID);
 
   eGPUMaterialFlag flag = GPU_MATFLAG_GLOSSY;
   if (use_diffuse) {
@@ -217,22 +211,22 @@
   if (use_transparency) {
     flag |= GPU_MATFLAG_TRANSPARENT;
   }
-  if (use_clear) {
+  if (use_coat) {
     flag |= GPU_MATFLAG_COAT;
   }
 
   /* Ref. #98190: Defines are optimizations for old compilers.
    * Might become unnecessary with EEVEE-Next. */
-  if (use_diffuse == false && use_refract == false && use_clear == true) {
+  if (use_diffuse == false && use_refract == false && use_coat == true) {
     flag |= GPU_MATFLAG_PRINCIPLED_COAT;
   }
-  else if (use_diffuse == false && use_refract == false && use_clear == false) {
+  else if (use_diffuse == false && use_refract == false && use_coat == false) {
     flag |= GPU_MATFLAG_PRINCIPLED_METALLIC;
   }
-  else if (use_diffuse == true && use_refract == false && use_clear == false) {
+  else if (use_diffuse == true && use_refract == false && use_coat == false) {
     flag |= GPU_MATFLAG_PRINCIPLED_DIELECTRIC;
   }
-  else if (use_diffuse == false && use_refract == true && use_clear == false) {
+  else if (use_diffuse == false && use_refract == true && use_coat == false) {
     flag |= GPU_MATFLAG_PRINCIPLED_GLASS;
   }
   else {
@@ -250,7 +244,7 @@
   float use_multi_scatter = (node->custom1 == SHD_GLOSSY_MULTI_GGX) ? 1.0f : 0.0f;
   float use_sss = (use_subsurf) ? 1.0f : 0.0f;
   float use_diffuse_f = (use_diffuse) ? 1.0f : 0.0f;
-  float use_clear_f = (use_clear) ? 1.0f : 0.0f;
+  float use_coat_f = (use_coat) ? 1.0f : 0.0f;
   float use_refract_f = (use_refract) ? 1.0f : 0.0f;
 
   GPU_material_flag_set(mat, flag);
@@ -261,7 +255,7 @@
                         in,
                         out,
                         GPU_constant(&use_diffuse_f),
-                        GPU_constant(&use_clear_f),
+                        GPU_constant(&use_coat_f),
                         GPU_constant(&use_refract_f),
                         GPU_constant(&use_multi_scatter),
                         GPU_uniform(&use_sss));
