--- conflicted
+++ resolved
@@ -303,11 +303,7 @@
     return signature;
   }
 
-<<<<<<< HEAD
-  void call(IndexMask mask, mf::Params mf_params, mf::Context /*context*/) const override
-=======
-  void call(const IndexMask &mask, mf::Params params, mf::Context /*context*/) const override
->>>>>>> 0a004fba
+  void call(const IndexMask &mask, mf::Params mf_params, mf::Context /*context*/) const override
   {
     auto get_vector = [&](int param_index) -> VArray<float3> {
       return mf_params.readonly_single_input<float3>(param_index, "Vector");
@@ -385,7 +381,7 @@
     noise::VoronoiOutput output;
     switch (dimensions_) {
       case 1: {
-        for (int64_t i : mask) {
+        mask.foreach_index([&](const int64_t i) {
           params.scale = scale[i];
           params.detail = detail[i];
           params.roughness = roughness[i];
@@ -408,12 +404,11 @@
           if (calc_w) {
             r_w[i] = output.position.w;
           }
-        }
+        });
         break;
       }
       case 2: {
-<<<<<<< HEAD
-        for (int64_t i : mask) {
+        mask.foreach_index([&](const int64_t i) {
           params.scale = scale[i];
           params.detail = detail[i];
           params.roughness = roughness[i];
@@ -441,114 +436,12 @@
           }
           if (calc_position) {
             r_position[i] = float3{output.position.x, output.position.y, 0.0f};
-=======
-        switch (feature_) {
-          case SHD_VORONOI_F1: {
-            const VArray<float3> &vector = get_vector(param++);
-            const VArray<float> &scale = get_scale(param++);
-            const VArray<float> &exponent = get_exponent(param++);
-            const VArray<float> &randomness = get_randomness(param++);
-            MutableSpan<float> r_distance = get_r_distance(param++);
-            MutableSpan<ColorGeometry4f> r_color = get_r_color(param++);
-            MutableSpan<float3> r_position = get_r_position(param++);
-            const bool calc_distance = !r_distance.is_empty();
-            const bool calc_color = !r_color.is_empty();
-            const bool calc_position = !r_position.is_empty();
-            mask.foreach_index([&](const int64_t i) {
-              const float rand = std::min(std::max(randomness[i], 0.0f), 1.0f);
-              float3 col;
-              float2 pos;
-              noise::voronoi_f1(float2(vector[i].x, vector[i].y) * scale[i],
-                                exponent[i],
-                                rand,
-                                SHD_VORONOI_MINKOWSKI,
-                                calc_distance ? &r_distance[i] : nullptr,
-                                calc_color ? &col : nullptr,
-                                calc_position ? &pos : nullptr);
-              if (calc_color) {
-                r_color[i] = ColorGeometry4f(col[0], col[1], col[2], 1.0f);
-              }
-              if (calc_position) {
-                pos = math::safe_divide(pos, scale[i]);
-                r_position[i] = float3(pos.x, pos.y, 0.0f);
-              }
-            });
-            break;
-          }
-          case SHD_VORONOI_F2: {
-            const VArray<float3> &vector = get_vector(param++);
-            const VArray<float> &scale = get_scale(param++);
-            const VArray<float> &exponent = get_exponent(param++);
-            const VArray<float> &randomness = get_randomness(param++);
-            MutableSpan<float> r_distance = get_r_distance(param++);
-            MutableSpan<ColorGeometry4f> r_color = get_r_color(param++);
-            MutableSpan<float3> r_position = get_r_position(param++);
-            const bool calc_distance = !r_distance.is_empty();
-            const bool calc_color = !r_color.is_empty();
-            const bool calc_position = !r_position.is_empty();
-            mask.foreach_index([&](const int64_t i) {
-              const float rand = std::min(std::max(randomness[i], 0.0f), 1.0f);
-              float3 col;
-              float2 pos;
-              noise::voronoi_f2(float2(vector[i].x, vector[i].y) * scale[i],
-                                exponent[i],
-                                rand,
-                                SHD_VORONOI_MINKOWSKI,
-                                calc_distance ? &r_distance[i] : nullptr,
-                                calc_color ? &col : nullptr,
-                                calc_position ? &pos : nullptr);
-              if (calc_color) {
-                r_color[i] = ColorGeometry4f(col[0], col[1], col[2], 1.0f);
-              }
-              if (calc_position) {
-                pos = math::safe_divide(pos, scale[i]);
-                r_position[i] = float3(pos.x, pos.y, 0.0f);
-              }
-            });
-            break;
-          }
-          case SHD_VORONOI_SMOOTH_F1: {
-            const VArray<float3> &vector = get_vector(param++);
-            const VArray<float> &scale = get_scale(param++);
-            const VArray<float> &smoothness = get_smoothness(param++);
-            const VArray<float> &exponent = get_exponent(param++);
-            const VArray<float> &randomness = get_randomness(param++);
-            MutableSpan<float> r_distance = get_r_distance(param++);
-            MutableSpan<ColorGeometry4f> r_color = get_r_color(param++);
-            MutableSpan<float3> r_position = get_r_position(param++);
-            const bool calc_distance = !r_distance.is_empty();
-            const bool calc_color = !r_color.is_empty();
-            const bool calc_position = !r_position.is_empty();
-            mask.foreach_index([&](const int64_t i) {
-              const float smth = std::min(std::max(smoothness[i] / 2.0f, 0.0f), 0.5f);
-              const float rand = std::min(std::max(randomness[i], 0.0f), 1.0f);
-              float3 col;
-              float2 pos;
-              noise::voronoi_smooth_f1(float2(vector[i].x, vector[i].y) * scale[i],
-                                       smth,
-                                       exponent[i],
-                                       rand,
-                                       SHD_VORONOI_MINKOWSKI,
-                                       calc_distance ? &r_distance[i] : nullptr,
-                                       calc_color ? &col : nullptr,
-                                       calc_position ? &pos : nullptr);
-              if (calc_color) {
-                r_color[i] = ColorGeometry4f(col[0], col[1], col[2], 1.0f);
-              }
-              if (calc_position) {
-                pos = math::safe_divide(pos, scale[i]);
-                r_position[i] = float3(pos.x, pos.y, 0.0f);
-              }
-            });
-            break;
->>>>>>> 0a004fba
-          }
-        }
+          }
+        });
         break;
       }
       case 3: {
-<<<<<<< HEAD
-        for (int64_t i : mask) {
+        mask.foreach_index([&](const int64_t i) {
           params.scale = scale[i];
           params.detail = detail[i];
           params.roughness = roughness[i];
@@ -576,108 +469,12 @@
           }
           if (calc_position) {
             r_position[i] = float3{output.position.x, output.position.y, output.position.z};
-=======
-        switch (feature_) {
-          case SHD_VORONOI_F1: {
-            const VArray<float3> &vector = get_vector(param++);
-            const VArray<float> &scale = get_scale(param++);
-            const VArray<float> &exponent = get_exponent(param++);
-            const VArray<float> &randomness = get_randomness(param++);
-            MutableSpan<float> r_distance = get_r_distance(param++);
-            MutableSpan<ColorGeometry4f> r_color = get_r_color(param++);
-            MutableSpan<float3> r_position = get_r_position(param++);
-            const bool calc_distance = !r_distance.is_empty();
-            const bool calc_color = !r_color.is_empty();
-            const bool calc_position = !r_position.is_empty();
-            mask.foreach_index([&](const int64_t i) {
-              const float rand = std::min(std::max(randomness[i], 0.0f), 1.0f);
-              float3 col;
-              noise::voronoi_f1(vector[i] * scale[i],
-                                exponent[i],
-                                rand,
-                                SHD_VORONOI_MINKOWSKI,
-                                calc_distance ? &r_distance[i] : nullptr,
-                                calc_color ? &col : nullptr,
-                                calc_position ? &r_position[i] : nullptr);
-              if (calc_color) {
-                r_color[i] = ColorGeometry4f(col[0], col[1], col[2], 1.0f);
-              }
-              if (calc_position) {
-                r_position[i] = math::safe_divide(r_position[i], scale[i]);
-              }
-            });
-            break;
-          }
-          case SHD_VORONOI_F2: {
-            const VArray<float3> &vector = get_vector(param++);
-            const VArray<float> &scale = get_scale(param++);
-            const VArray<float> &exponent = get_exponent(param++);
-            const VArray<float> &randomness = get_randomness(param++);
-            MutableSpan<float> r_distance = get_r_distance(param++);
-            MutableSpan<ColorGeometry4f> r_color = get_r_color(param++);
-            MutableSpan<float3> r_position = get_r_position(param++);
-            const bool calc_distance = !r_distance.is_empty();
-            const bool calc_color = !r_color.is_empty();
-            const bool calc_position = !r_position.is_empty();
-            mask.foreach_index([&](const int64_t i) {
-              const float rand = std::min(std::max(randomness[i], 0.0f), 1.0f);
-              float3 col;
-              noise::voronoi_f2(vector[i] * scale[i],
-                                exponent[i],
-                                rand,
-                                SHD_VORONOI_MINKOWSKI,
-                                calc_distance ? &r_distance[i] : nullptr,
-                                calc_color ? &col : nullptr,
-                                calc_position ? &r_position[i] : nullptr);
-              if (calc_color) {
-                r_color[i] = ColorGeometry4f(col[0], col[1], col[2], 1.0f);
-              }
-              if (calc_position) {
-                r_position[i] = math::safe_divide(r_position[i], scale[i]);
-              }
-            });
-            break;
-          }
-          case SHD_VORONOI_SMOOTH_F1: {
-            const VArray<float3> &vector = get_vector(param++);
-            const VArray<float> &scale = get_scale(param++);
-            const VArray<float> &smoothness = get_smoothness(param++);
-            const VArray<float> &exponent = get_exponent(param++);
-            const VArray<float> &randomness = get_randomness(param++);
-            MutableSpan<float> r_distance = get_r_distance(param++);
-            MutableSpan<ColorGeometry4f> r_color = get_r_color(param++);
-            MutableSpan<float3> r_position = get_r_position(param++);
-            const bool calc_distance = !r_distance.is_empty();
-            const bool calc_color = !r_color.is_empty();
-            const bool calc_position = !r_position.is_empty();
-            mask.foreach_index([&](const int64_t i) {
-              const float smth = std::min(std::max(smoothness[i] / 2.0f, 0.0f), 0.5f);
-              const float rand = std::min(std::max(randomness[i], 0.0f), 1.0f);
-              float3 col;
-              noise::voronoi_smooth_f1(vector[i] * scale[i],
-                                       smth,
-                                       exponent[i],
-                                       rand,
-                                       SHD_VORONOI_MINKOWSKI,
-                                       calc_distance ? &r_distance[i] : nullptr,
-                                       calc_color ? &col : nullptr,
-                                       calc_position ? &r_position[i] : nullptr);
-              if (calc_color) {
-                r_color[i] = ColorGeometry4f(col[0], col[1], col[2], 1.0f);
-              }
-              if (calc_position) {
-                r_position[i] = math::safe_divide(r_position[i], scale[i]);
-              }
-            });
-            break;
->>>>>>> 0a004fba
-          }
-        }
+          }
+        });
         break;
       }
       case 4: {
-<<<<<<< HEAD
-        for (int64_t i : mask) {
+        mask.foreach_index([&](const int64_t i) {
           params.scale = scale[i];
           params.detail = detail[i];
           params.roughness = roughness[i];
@@ -710,136 +507,8 @@
           }
           if (calc_w) {
             r_w[i] = output.position.w;
-=======
-        switch (feature_) {
-          case SHD_VORONOI_F1: {
-            const VArray<float3> &vector = get_vector(param++);
-            const VArray<float> &w = get_w(param++);
-            const VArray<float> &scale = get_scale(param++);
-            const VArray<float> &exponent = get_exponent(param++);
-            const VArray<float> &randomness = get_randomness(param++);
-            MutableSpan<float> r_distance = get_r_distance(param++);
-            MutableSpan<ColorGeometry4f> r_color = get_r_color(param++);
-            MutableSpan<float3> r_position = get_r_position(param++);
-            MutableSpan<float> r_w = get_r_w(param++);
-            const bool calc_distance = !r_distance.is_empty();
-            const bool calc_color = !r_color.is_empty();
-            const bool calc_position = !r_position.is_empty();
-            const bool calc_w = !r_w.is_empty();
-            mask.foreach_index([&](const int64_t i) {
-              const float rand = std::min(std::max(randomness[i], 0.0f), 1.0f);
-              const float4 p = float4(vector[i].x, vector[i].y, vector[i].z, w[i]) * scale[i];
-              float3 col;
-              float4 pos;
-              noise::voronoi_f1(p,
-                                exponent[i],
-                                rand,
-                                SHD_VORONOI_F1,
-                                calc_distance ? &r_distance[i] : nullptr,
-                                calc_color ? &col : nullptr,
-                                calc_position || calc_w ? &pos : nullptr);
-              if (calc_color) {
-                r_color[i] = ColorGeometry4f(col[0], col[1], col[2], 1.0f);
-              }
-              if (calc_position || calc_w) {
-                pos = math::safe_divide(pos, scale[i]);
-                if (calc_position) {
-                  r_position[i] = float3(pos.x, pos.y, pos.z);
-                }
-                if (calc_w) {
-                  r_w[i] = pos.w;
-                }
-              }
-            });
-            break;
-          }
-          case SHD_VORONOI_F2: {
-            const VArray<float3> &vector = get_vector(param++);
-            const VArray<float> &w = get_w(param++);
-            const VArray<float> &scale = get_scale(param++);
-            const VArray<float> &exponent = get_exponent(param++);
-            const VArray<float> &randomness = get_randomness(param++);
-            MutableSpan<float> r_distance = get_r_distance(param++);
-            MutableSpan<ColorGeometry4f> r_color = get_r_color(param++);
-            MutableSpan<float3> r_position = get_r_position(param++);
-            MutableSpan<float> r_w = get_r_w(param++);
-            const bool calc_distance = !r_distance.is_empty();
-            const bool calc_color = !r_color.is_empty();
-            const bool calc_position = !r_position.is_empty();
-            const bool calc_w = !r_w.is_empty();
-            mask.foreach_index([&](const int64_t i) {
-              const float rand = std::min(std::max(randomness[i], 0.0f), 1.0f);
-              const float4 p = float4(vector[i].x, vector[i].y, vector[i].z, w[i]) * scale[i];
-              float3 col;
-              float4 pos;
-              noise::voronoi_f2(p,
-                                exponent[i],
-                                rand,
-                                SHD_VORONOI_MINKOWSKI,
-                                calc_distance ? &r_distance[i] : nullptr,
-                                calc_color ? &col : nullptr,
-                                calc_position || calc_w ? &pos : nullptr);
-              if (calc_color) {
-                r_color[i] = ColorGeometry4f(col[0], col[1], col[2], 1.0f);
-              }
-              if (calc_position || calc_w) {
-                pos = math::safe_divide(pos, scale[i]);
-                if (calc_position) {
-                  r_position[i] = float3(pos.x, pos.y, pos.z);
-                }
-                if (calc_w) {
-                  r_w[i] = pos.w;
-                }
-              }
-            });
-            break;
-          }
-          case SHD_VORONOI_SMOOTH_F1: {
-            const VArray<float3> &vector = get_vector(param++);
-            const VArray<float> &w = get_w(param++);
-            const VArray<float> &scale = get_scale(param++);
-            const VArray<float> &smoothness = get_smoothness(param++);
-            const VArray<float> &exponent = get_exponent(param++);
-            const VArray<float> &randomness = get_randomness(param++);
-            MutableSpan<float> r_distance = get_r_distance(param++);
-            MutableSpan<ColorGeometry4f> r_color = get_r_color(param++);
-            MutableSpan<float3> r_position = get_r_position(param++);
-            MutableSpan<float> r_w = get_r_w(param++);
-            const bool calc_distance = !r_distance.is_empty();
-            const bool calc_color = !r_color.is_empty();
-            const bool calc_position = !r_position.is_empty();
-            const bool calc_w = !r_w.is_empty();
-            mask.foreach_index([&](const int64_t i) {
-              const float smth = std::min(std::max(smoothness[i] / 2.0f, 0.0f), 0.5f);
-              const float rand = std::min(std::max(randomness[i], 0.0f), 1.0f);
-              const float4 p = float4(vector[i].x, vector[i].y, vector[i].z, w[i]) * scale[i];
-              float3 col;
-              float4 pos;
-              noise::voronoi_smooth_f1(p,
-                                       smth,
-                                       exponent[i],
-                                       rand,
-                                       SHD_VORONOI_MINKOWSKI,
-                                       calc_distance ? &r_distance[i] : nullptr,
-                                       calc_color ? &col : nullptr,
-                                       calc_position || calc_w ? &pos : nullptr);
-              if (calc_color) {
-                r_color[i] = ColorGeometry4f(col[0], col[1], col[2], 1.0f);
-              }
-              if (calc_position || calc_w) {
-                pos = math::safe_divide(pos, scale[i]);
-                if (calc_position) {
-                  r_position[i] = float3(pos.x, pos.y, pos.z);
-                }
-                if (calc_w) {
-                  r_w[i] = pos.w;
-                }
-              }
-            });
-            break;
->>>>>>> 0a004fba
-          }
-        }
+          }
+        });
         break;
       }
     }
@@ -892,11 +561,7 @@
     return signature;
   }
 
-<<<<<<< HEAD
-  void call(IndexMask mask, mf::Params mf_params, mf::Context /*context*/) const override
-=======
-  void call(const IndexMask &mask, mf::Params params, mf::Context /*context*/) const override
->>>>>>> 0a004fba
+  void call(const IndexMask &mask, mf::Params mf_params, mf::Context /*context*/) const override
   {
     auto get_vector = [&](int param_index) -> VArray<float3> {
       return mf_params.readonly_single_input<float3>(param_index, "Vector");
@@ -940,8 +605,7 @@
 
     switch (dimensions_) {
       case 1: {
-<<<<<<< HEAD
-        for (int64_t i : mask) {
+        mask.foreach_index([&](const int64_t i) {
           params.scale = scale[i];
           params.detail = detail[i];
           params.roughness = roughness[i];
@@ -950,102 +614,11 @@
 
           r_distance[i] = noise::fractal_voronoi_distance_to_edge<float>(params,
                                                                          w[i] * params.scale);
-=======
-        switch (feature_) {
-          case SHD_VORONOI_F1: {
-            const VArray<float> &w = get_w(param++);
-            const VArray<float> &scale = get_scale(param++);
-            const VArray<float> &randomness = get_randomness(param++);
-            MutableSpan<float> r_distance = get_r_distance(param++);
-            MutableSpan<ColorGeometry4f> r_color = get_r_color(param++);
-            MutableSpan<float> r_w = get_r_w(param++);
-            const bool calc_distance = !r_distance.is_empty();
-            const bool calc_color = !r_color.is_empty();
-            const bool calc_w = !r_w.is_empty();
-            mask.foreach_index([&](const int64_t i) {
-              const float p = w[i] * scale[i];
-              const float rand = std::min(std::max(randomness[i], 0.0f), 1.0f);
-              float3 col;
-              noise::voronoi_f1(p,
-                                rand,
-                                calc_distance ? &r_distance[i] : nullptr,
-                                calc_color ? &col : nullptr,
-                                calc_w ? &r_w[i] : nullptr);
-              if (calc_color) {
-                r_color[i] = ColorGeometry4f(col[0], col[1], col[2], 1.0f);
-              }
-              if (calc_w) {
-                r_w[i] = safe_divide(r_w[i], scale[i]);
-              }
-            });
-            break;
-          }
-          case SHD_VORONOI_F2: {
-            const VArray<float> &w = get_w(param++);
-            const VArray<float> &scale = get_scale(param++);
-            const VArray<float> &randomness = get_randomness(param++);
-            MutableSpan<float> r_distance = get_r_distance(param++);
-            MutableSpan<ColorGeometry4f> r_color = get_r_color(param++);
-            MutableSpan<float> r_w = get_r_w(param++);
-            const bool calc_distance = !r_distance.is_empty();
-            const bool calc_color = !r_color.is_empty();
-            const bool calc_w = !r_w.is_empty();
-            mask.foreach_index([&](const int64_t i) {
-              const float p = w[i] * scale[i];
-              const float rand = std::min(std::max(randomness[i], 0.0f), 1.0f);
-              float3 col;
-              noise::voronoi_f2(p,
-                                rand,
-                                calc_distance ? &r_distance[i] : nullptr,
-                                calc_color ? &col : nullptr,
-                                calc_w ? &r_w[i] : nullptr);
-              if (calc_color) {
-                r_color[i] = ColorGeometry4f(col[0], col[1], col[2], 1.0f);
-              }
-              if (calc_w) {
-                r_w[i] = safe_divide(r_w[i], scale[i]);
-              }
-            });
-            break;
-          }
-          case SHD_VORONOI_SMOOTH_F1: {
-            const VArray<float> &w = get_w(param++);
-            const VArray<float> &scale = get_scale(param++);
-            const VArray<float> &smoothness = get_smoothness(param++);
-            const VArray<float> &randomness = get_randomness(param++);
-            MutableSpan<float> r_distance = get_r_distance(param++);
-            MutableSpan<ColorGeometry4f> r_color = get_r_color(param++);
-            MutableSpan<float> r_w = get_r_w(param++);
-            const bool calc_distance = !r_distance.is_empty();
-            const bool calc_color = !r_color.is_empty();
-            const bool calc_w = !r_w.is_empty();
-            mask.foreach_index([&](const int64_t i) {
-              const float p = w[i] * scale[i];
-              const float smth = std::min(std::max(smoothness[i] / 2.0f, 0.0f), 0.5f);
-              const float rand = std::min(std::max(randomness[i], 0.0f), 1.0f);
-              float3 col;
-              noise::voronoi_smooth_f1(p,
-                                       smth,
-                                       rand,
-                                       calc_distance ? &r_distance[i] : nullptr,
-                                       calc_color ? &col : nullptr,
-                                       calc_w ? &r_w[i] : nullptr);
-              if (calc_color) {
-                r_color[i] = ColorGeometry4f(col[0], col[1], col[2], 1.0f);
-              }
-              if (calc_w) {
-                r_w[i] = safe_divide(r_w[i], scale[i]);
-              }
-            });
-            break;
-          }
->>>>>>> 0a004fba
-        }
+        });
         break;
       }
       case 2: {
-<<<<<<< HEAD
-        for (int64_t i : mask) {
+        mask.foreach_index([&](const int64_t i) {
           params.scale = scale[i];
           params.detail = detail[i];
           params.roughness = roughness[i];
@@ -1054,111 +627,11 @@
 
           r_distance[i] = noise::fractal_voronoi_distance_to_edge<float2>(
               params, float2{vector[i].x, vector[i].y} * params.scale);
-=======
-        switch (feature_) {
-          case SHD_VORONOI_F1: {
-            const VArray<float3> &vector = get_vector(param++);
-            const VArray<float> &scale = get_scale(param++);
-            const VArray<float> &randomness = get_randomness(param++);
-            MutableSpan<float> r_distance = get_r_distance(param++);
-            MutableSpan<ColorGeometry4f> r_color = get_r_color(param++);
-            MutableSpan<float3> r_position = get_r_position(param++);
-            const bool calc_distance = !r_distance.is_empty();
-            const bool calc_color = !r_color.is_empty();
-            const bool calc_position = !r_position.is_empty();
-            mask.foreach_index([&](const int64_t i) {
-              const float rand = std::min(std::max(randomness[i], 0.0f), 1.0f);
-              float3 col;
-              float2 pos;
-              noise::voronoi_f1(float2(vector[i].x, vector[i].y) * scale[i],
-                                0.0f,
-                                rand,
-                                metric_,
-                                calc_distance ? &r_distance[i] : nullptr,
-                                calc_color ? &col : nullptr,
-                                calc_position ? &pos : nullptr);
-              if (calc_color) {
-                r_color[i] = ColorGeometry4f(col[0], col[1], col[2], 1.0f);
-              }
-              if (calc_position) {
-                pos = math::safe_divide(pos, scale[i]);
-                r_position[i] = float3(pos.x, pos.y, 0.0f);
-              }
-            });
-            break;
-          }
-          case SHD_VORONOI_F2: {
-            const VArray<float3> &vector = get_vector(param++);
-            const VArray<float> &scale = get_scale(param++);
-            const VArray<float> &randomness = get_randomness(param++);
-            MutableSpan<float> r_distance = get_r_distance(param++);
-            MutableSpan<ColorGeometry4f> r_color = get_r_color(param++);
-            MutableSpan<float3> r_position = get_r_position(param++);
-            const bool calc_distance = !r_distance.is_empty();
-            const bool calc_color = !r_color.is_empty();
-            const bool calc_position = !r_position.is_empty();
-            mask.foreach_index([&](const int64_t i) {
-              const float rand = std::min(std::max(randomness[i], 0.0f), 1.0f);
-              float3 col;
-              float2 pos;
-              noise::voronoi_f2(float2(vector[i].x, vector[i].y) * scale[i],
-                                0.0f,
-                                rand,
-                                metric_,
-                                calc_distance ? &r_distance[i] : nullptr,
-                                calc_color ? &col : nullptr,
-                                calc_position ? &pos : nullptr);
-              if (calc_color) {
-                r_color[i] = ColorGeometry4f(col[0], col[1], col[2], 1.0f);
-              }
-              if (calc_position) {
-                pos = math::safe_divide(pos, scale[i]);
-                r_position[i] = float3(pos.x, pos.y, 0.0f);
-              }
-            });
-            break;
-          }
-          case SHD_VORONOI_SMOOTH_F1: {
-            const VArray<float3> &vector = get_vector(param++);
-            const VArray<float> &scale = get_scale(param++);
-            const VArray<float> &smoothness = get_smoothness(param++);
-            const VArray<float> &randomness = get_randomness(param++);
-            MutableSpan<float> r_distance = get_r_distance(param++);
-            MutableSpan<ColorGeometry4f> r_color = get_r_color(param++);
-            MutableSpan<float3> r_position = get_r_position(param++);
-            const bool calc_distance = !r_distance.is_empty();
-            const bool calc_color = !r_color.is_empty();
-            const bool calc_position = !r_position.is_empty();
-            mask.foreach_index([&](const int64_t i) {
-              const float smth = std::min(std::max(smoothness[i] / 2.0f, 0.0f), 0.5f);
-              const float rand = std::min(std::max(randomness[i], 0.0f), 1.0f);
-              float3 col;
-              float2 pos;
-              noise::voronoi_smooth_f1(float2(vector[i].x, vector[i].y) * scale[i],
-                                       smth,
-                                       0.0f,
-                                       rand,
-                                       metric_,
-                                       calc_distance ? &r_distance[i] : nullptr,
-                                       calc_color ? &col : nullptr,
-                                       calc_position ? &pos : nullptr);
-              if (calc_color) {
-                r_color[i] = ColorGeometry4f(col[0], col[1], col[2], 1.0f);
-              }
-              if (calc_position) {
-                pos = math::safe_divide(pos, scale[i]);
-                r_position[i] = float3(pos.x, pos.y, 0.0f);
-              }
-            });
-            break;
-          }
->>>>>>> 0a004fba
-        }
+        });
         break;
       }
       case 3: {
-<<<<<<< HEAD
-        for (int64_t i : mask) {
+        mask.foreach_index([&](const int64_t i) {
           params.scale = scale[i];
           params.detail = detail[i];
           params.roughness = roughness[i];
@@ -1167,108 +640,11 @@
 
           r_distance[i] = noise::fractal_voronoi_distance_to_edge<float3>(
               params, vector[i] * params.scale);
-=======
-        switch (feature_) {
-          case SHD_VORONOI_F1: {
-            const VArray<float3> &vector = get_vector(param++);
-            const VArray<float> &scale = get_scale(param++);
-            const VArray<float> &randomness = get_randomness(param++);
-            MutableSpan<float> r_distance = get_r_distance(param++);
-            MutableSpan<ColorGeometry4f> r_color = get_r_color(param++);
-            MutableSpan<float3> r_position = get_r_position(param++);
-            const bool calc_distance = !r_distance.is_empty();
-            const bool calc_color = !r_color.is_empty();
-            const bool calc_position = !r_position.is_empty();
-            mask.foreach_index([&](const int64_t i) {
-              const float rand = std::min(std::max(randomness[i], 0.0f), 1.0f);
-              float3 col;
-              noise::voronoi_f1(vector[i] * scale[i],
-                                0.0f,
-                                rand,
-                                metric_,
-                                calc_distance ? &r_distance[i] : nullptr,
-                                calc_color ? &col : nullptr,
-                                calc_position ? &r_position[i] : nullptr);
-              if (calc_color) {
-                r_color[i] = ColorGeometry4f(col[0], col[1], col[2], 1.0f);
-              }
-              if (calc_position) {
-                r_position[i] = math::safe_divide(r_position[i], scale[i]);
-              }
-            });
-            break;
-          }
-          case SHD_VORONOI_F2: {
-            const VArray<float3> &vector = get_vector(param++);
-            const VArray<float> &scale = get_scale(param++);
-            const VArray<float> &randomness = get_randomness(param++);
-            MutableSpan<float> r_distance = get_r_distance(param++);
-            MutableSpan<ColorGeometry4f> r_color = get_r_color(param++);
-            MutableSpan<float3> r_position = get_r_position(param++);
-            const bool calc_distance = !r_distance.is_empty();
-            const bool calc_color = !r_color.is_empty();
-            const bool calc_position = !r_position.is_empty();
-            mask.foreach_index([&](const int64_t i) {
-              const float rand = std::min(std::max(randomness[i], 0.0f), 1.0f);
-              float3 col;
-              noise::voronoi_f2(vector[i] * scale[i],
-                                0.0f,
-                                rand,
-                                metric_,
-                                calc_distance ? &r_distance[i] : nullptr,
-                                calc_color ? &col : nullptr,
-                                calc_position ? &r_position[i] : nullptr);
-              if (calc_color) {
-                r_color[i] = ColorGeometry4f(col[0], col[1], col[2], 1.0f);
-              }
-              if (calc_position) {
-                r_position[i] = math::safe_divide(r_position[i], scale[i]);
-              }
-            });
-            break;
-          }
-          case SHD_VORONOI_SMOOTH_F1: {
-            const VArray<float3> &vector = get_vector(param++);
-            const VArray<float> &scale = get_scale(param++);
-            const VArray<float> &smoothness = get_smoothness(param++);
-            const VArray<float> &randomness = get_randomness(param++);
-            MutableSpan<float> r_distance = get_r_distance(param++);
-            MutableSpan<ColorGeometry4f> r_color = get_r_color(param++);
-            MutableSpan<float3> r_position = get_r_position(param++);
-            const bool calc_distance = !r_distance.is_empty();
-            const bool calc_color = !r_color.is_empty();
-            const bool calc_position = !r_position.is_empty();
-            {
-              mask.foreach_index([&](const int64_t i) {
-                const float smth = std::min(std::max(smoothness[i] / 2.0f, 0.0f), 0.5f);
-                const float rand = std::min(std::max(randomness[i], 0.0f), 1.0f);
-                float3 col;
-                noise::voronoi_smooth_f1(vector[i] * scale[i],
-                                         smth,
-                                         0.0f,
-                                         rand,
-                                         metric_,
-                                         calc_distance ? &r_distance[i] : nullptr,
-                                         calc_color ? &col : nullptr,
-                                         calc_position ? &r_position[i] : nullptr);
-                if (calc_color) {
-                  r_color[i] = ColorGeometry4f(col[0], col[1], col[2], 1.0f);
-                }
-                if (calc_position) {
-                  r_position[i] = math::safe_divide(r_position[i], scale[i]);
-                }
-              });
-            }
-
-            break;
-          }
->>>>>>> 0a004fba
-        }
+        });
         break;
       }
       case 4: {
-<<<<<<< HEAD
-        for (int64_t i : mask) {
+        mask.foreach_index([&](const int64_t i) {
           params.scale = scale[i];
           params.detail = detail[i];
           params.roughness = roughness[i];
@@ -1277,133 +653,7 @@
 
           r_distance[i] = noise::fractal_voronoi_distance_to_edge<float4>(
               params, float4{vector[i].x, vector[i].y, vector[i].z, w[i]} * params.scale);
-=======
-        switch (feature_) {
-          case SHD_VORONOI_F1: {
-            const VArray<float3> &vector = get_vector(param++);
-            const VArray<float> &w = get_w(param++);
-            const VArray<float> &scale = get_scale(param++);
-            const VArray<float> &randomness = get_randomness(param++);
-            MutableSpan<float> r_distance = get_r_distance(param++);
-            MutableSpan<ColorGeometry4f> r_color = get_r_color(param++);
-            MutableSpan<float3> r_position = get_r_position(param++);
-            MutableSpan<float> r_w = get_r_w(param++);
-            const bool calc_distance = !r_distance.is_empty();
-            const bool calc_color = !r_color.is_empty();
-            const bool calc_position = !r_position.is_empty();
-            const bool calc_w = !r_w.is_empty();
-            mask.foreach_index([&](const int64_t i) {
-              const float rand = std::min(std::max(randomness[i], 0.0f), 1.0f);
-              const float4 p = float4(vector[i].x, vector[i].y, vector[i].z, w[i]) * scale[i];
-              float3 col;
-              float4 pos;
-              noise::voronoi_f1(p,
-                                0.0f,
-                                rand,
-                                metric_,
-                                calc_distance ? &r_distance[i] : nullptr,
-                                calc_color ? &col : nullptr,
-                                calc_position || calc_w ? &pos : nullptr);
-              if (calc_color) {
-                r_color[i] = ColorGeometry4f(col[0], col[1], col[2], 1.0f);
-              }
-              if (calc_position || calc_w) {
-                pos = math::safe_divide(pos, scale[i]);
-                if (calc_position) {
-                  r_position[i] = float3(pos.x, pos.y, pos.z);
-                }
-                if (calc_w) {
-                  r_w[i] = pos.w;
-                }
-              }
-            });
-            break;
-          }
-          case SHD_VORONOI_F2: {
-            const VArray<float3> &vector = get_vector(param++);
-            const VArray<float> &w = get_w(param++);
-            const VArray<float> &scale = get_scale(param++);
-            const VArray<float> &randomness = get_randomness(param++);
-            MutableSpan<float> r_distance = get_r_distance(param++);
-            MutableSpan<ColorGeometry4f> r_color = get_r_color(param++);
-            MutableSpan<float3> r_position = get_r_position(param++);
-            MutableSpan<float> r_w = get_r_w(param++);
-            const bool calc_distance = !r_distance.is_empty();
-            const bool calc_color = !r_color.is_empty();
-            const bool calc_position = !r_position.is_empty();
-            const bool calc_w = !r_w.is_empty();
-            mask.foreach_index([&](const int64_t i) {
-              const float rand = std::min(std::max(randomness[i], 0.0f), 1.0f);
-              const float4 p = float4(vector[i].x, vector[i].y, vector[i].z, w[i]) * scale[i];
-              float3 col;
-              float4 pos;
-              noise::voronoi_f2(p,
-                                0.0f,
-                                rand,
-                                metric_,
-                                calc_distance ? &r_distance[i] : nullptr,
-                                calc_color ? &col : nullptr,
-                                calc_position || calc_w ? &pos : nullptr);
-              if (calc_color) {
-                r_color[i] = ColorGeometry4f(col[0], col[1], col[2], 1.0f);
-              }
-              if (calc_position || calc_w) {
-                pos = math::safe_divide(pos, scale[i]);
-                if (calc_position) {
-                  r_position[i] = float3(pos.x, pos.y, pos.z);
-                }
-                if (calc_w) {
-                  r_w[i] = pos.w;
-                }
-              }
-            });
-            break;
-          }
-          case SHD_VORONOI_SMOOTH_F1: {
-            const VArray<float3> &vector = get_vector(param++);
-            const VArray<float> &w = get_w(param++);
-            const VArray<float> &scale = get_scale(param++);
-            const VArray<float> &smoothness = get_smoothness(param++);
-            const VArray<float> &randomness = get_randomness(param++);
-            MutableSpan<float> r_distance = get_r_distance(param++);
-            MutableSpan<ColorGeometry4f> r_color = get_r_color(param++);
-            MutableSpan<float3> r_position = get_r_position(param++);
-            MutableSpan<float> r_w = get_r_w(param++);
-            const bool calc_distance = !r_distance.is_empty();
-            const bool calc_color = !r_color.is_empty();
-            const bool calc_position = !r_position.is_empty();
-            const bool calc_w = !r_w.is_empty();
-            mask.foreach_index([&](const int64_t i) {
-              const float smth = std::min(std::max(smoothness[i] / 2.0f, 0.0f), 0.5f);
-              const float rand = std::min(std::max(randomness[i], 0.0f), 1.0f);
-              const float4 p = float4(vector[i].x, vector[i].y, vector[i].z, w[i]) * scale[i];
-              float3 col;
-              float4 pos;
-              noise::voronoi_smooth_f1(p,
-                                       smth,
-                                       0.0f,
-                                       rand,
-                                       metric_,
-                                       calc_distance ? &r_distance[i] : nullptr,
-                                       calc_color ? &col : nullptr,
-                                       calc_position || calc_w ? &pos : nullptr);
-              if (calc_color) {
-                r_color[i] = ColorGeometry4f(col[0], col[1], col[2], 1.0f);
-              }
-              if (calc_position || calc_w) {
-                pos = math::safe_divide(pos, scale[i]);
-                if (calc_position) {
-                  r_position[i] = float3(pos.x, pos.y, pos.z);
-                }
-                if (calc_w) {
-                  r_w[i] = pos.w;
-                }
-              }
-            });
-            break;
-          }
->>>>>>> 0a004fba
-        }
+        });
         break;
       }
     }
@@ -1451,11 +701,7 @@
     return signature;
   }
 
-<<<<<<< HEAD
-  void call(IndexMask mask, mf::Params mf_params, mf::Context /*context*/) const override
-=======
-  void call(const IndexMask &mask, mf::Params params, mf::Context /*context*/) const override
->>>>>>> 0a004fba
+  void call(const IndexMask &mask, mf::Params mf_params, mf::Context /*context*/) const override
   {
     auto get_vector = [&](int param_index) -> VArray<float3> {
       return mf_params.readonly_single_input<float3>(param_index, "Vector");
@@ -1486,136 +732,37 @@
 
     switch (dimensions_) {
       case 1: {
-<<<<<<< HEAD
-        for (int64_t i : mask) {
+        mask.foreach_index([&](const int64_t i) {
           params.scale = scale[i];
           params.randomness = std::min(std::max(randomness[i], 0.0f), 1.0f);
           r_radius[i] = noise::voronoi_n_sphere_radius(params, w[i] * params.scale);
-=======
-        const VArray<float> &w = get_w(param++);
-        const VArray<float> &scale = get_scale(param++);
-        const VArray<float> &randomness = get_randomness(param++);
-        switch (feature_) {
-          case SHD_VORONOI_DISTANCE_TO_EDGE: {
-            MutableSpan<float> r_distance = get_r_distance(param++);
-            mask.foreach_index([&](const int64_t i) {
-              const float rand = std::min(std::max(randomness[i], 0.0f), 1.0f);
-              const float p = w[i] * scale[i];
-              noise::voronoi_distance_to_edge(p, rand, &r_distance[i]);
-            });
-            break;
-          }
-          case SHD_VORONOI_N_SPHERE_RADIUS: {
-            MutableSpan<float> r_radius = get_r_radius(param++);
-            mask.foreach_index([&](const int64_t i) {
-              const float rand = std::min(std::max(randomness[i], 0.0f), 1.0f);
-              const float p = w[i] * scale[i];
-              noise::voronoi_n_sphere_radius(p, rand, &r_radius[i]);
-            });
-            break;
-          }
->>>>>>> 0a004fba
-        }
+        });
         break;
       }
       case 2: {
-<<<<<<< HEAD
-        for (int64_t i : mask) {
+        mask.foreach_index([&](const int64_t i) {
           params.scale = scale[i];
           params.randomness = std::min(std::max(randomness[i], 0.0f), 1.0f);
           r_radius[i] = noise::voronoi_n_sphere_radius(
               params, float2{vector[i].x, vector[i].y} * params.scale);
-=======
-        const VArray<float3> &vector = get_vector(param++);
-        const VArray<float> &scale = get_scale(param++);
-        const VArray<float> &randomness = get_randomness(param++);
-        switch (feature_) {
-          case SHD_VORONOI_DISTANCE_TO_EDGE: {
-            MutableSpan<float> r_distance = get_r_distance(param++);
-            mask.foreach_index([&](const int64_t i) {
-              const float rand = std::min(std::max(randomness[i], 0.0f), 1.0f);
-              const float2 p = float2(vector[i].x, vector[i].y) * scale[i];
-              noise::voronoi_distance_to_edge(p, rand, &r_distance[i]);
-            });
-            break;
-          }
-          case SHD_VORONOI_N_SPHERE_RADIUS: {
-            MutableSpan<float> r_radius = get_r_radius(param++);
-            mask.foreach_index([&](const int64_t i) {
-              const float rand = std::min(std::max(randomness[i], 0.0f), 1.0f);
-              const float2 p = float2(vector[i].x, vector[i].y) * scale[i];
-              noise::voronoi_n_sphere_radius(p, rand, &r_radius[i]);
-            });
-            break;
-          }
->>>>>>> 0a004fba
-        }
+        });
         break;
       }
       case 3: {
-<<<<<<< HEAD
-        for (int64_t i : mask) {
+        mask.foreach_index([&](const int64_t i) {
           params.scale = scale[i];
           params.randomness = std::min(std::max(randomness[i], 0.0f), 1.0f);
           r_radius[i] = noise::voronoi_n_sphere_radius(params, vector[i] * params.scale);
-=======
-        const VArray<float3> &vector = get_vector(param++);
-        const VArray<float> &scale = get_scale(param++);
-        const VArray<float> &randomness = get_randomness(param++);
-        switch (feature_) {
-          case SHD_VORONOI_DISTANCE_TO_EDGE: {
-            MutableSpan<float> r_distance = get_r_distance(param++);
-            mask.foreach_index([&](const int64_t i) {
-              const float rand = std::min(std::max(randomness[i], 0.0f), 1.0f);
-              noise::voronoi_distance_to_edge(vector[i] * scale[i], rand, &r_distance[i]);
-            });
-            break;
-          }
-          case SHD_VORONOI_N_SPHERE_RADIUS: {
-            MutableSpan<float> r_radius = get_r_radius(param++);
-            mask.foreach_index([&](const int64_t i) {
-              const float rand = std::min(std::max(randomness[i], 0.0f), 1.0f);
-              noise::voronoi_n_sphere_radius(vector[i] * scale[i], rand, &r_radius[i]);
-            });
-            break;
-          }
->>>>>>> 0a004fba
-        }
+        });
         break;
       }
       case 4: {
-<<<<<<< HEAD
-        for (int64_t i : mask) {
+        mask.foreach_index([&](const int64_t i) {
           params.scale = scale[i];
           params.randomness = std::min(std::max(randomness[i], 0.0f), 1.0f);
           r_radius[i] = noise::voronoi_n_sphere_radius(
               params, float4{vector[i].x, vector[i].y, vector[i].z, w[i]} * params.scale);
-=======
-        const VArray<float3> &vector = get_vector(param++);
-        const VArray<float> &w = get_w(param++);
-        const VArray<float> &scale = get_scale(param++);
-        const VArray<float> &randomness = get_randomness(param++);
-        switch (feature_) {
-          case SHD_VORONOI_DISTANCE_TO_EDGE: {
-            MutableSpan<float> r_distance = get_r_distance(param++);
-            mask.foreach_index([&](const int64_t i) {
-              const float rand = std::min(std::max(randomness[i], 0.0f), 1.0f);
-              const float4 p = float4(vector[i].x, vector[i].y, vector[i].z, w[i]) * scale[i];
-              noise::voronoi_distance_to_edge(p, rand, &r_distance[i]);
-            });
-            break;
-          }
-          case SHD_VORONOI_N_SPHERE_RADIUS: {
-            MutableSpan<float> r_radius = get_r_radius(param++);
-            mask.foreach_index([&](const int64_t i) {
-              const float rand = std::min(std::max(randomness[i], 0.0f), 1.0f);
-              const float4 p = float4(vector[i].x, vector[i].y, vector[i].z, w[i]) * scale[i];
-              noise::voronoi_n_sphere_radius(p, rand, &r_radius[i]);
-            });
-            break;
-          }
->>>>>>> 0a004fba
-        }
+        });
         break;
       }
     }
