--- conflicted
+++ resolved
@@ -6,11 +6,8 @@
  * \ingroup cmpnodes
  */
 
-<<<<<<< HEAD
+#include "BLI_math_vector.hh"
 #include "BLI_math_vector_types.hh"
-=======
-#include "BLI_math_vector.hh"
->>>>>>> aa674289
 
 #include "FN_multi_function_builder.hh"
 
