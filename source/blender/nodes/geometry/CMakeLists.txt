--- conflicted
+++ resolved
@@ -20,14 +20,11 @@
   ../../modifiers
   ../../render
   ../../windowmanager
-<<<<<<< HEAD
+  ../../io/common
+  ../../io/stl
   ../../../../extern/fmtlib/include
   ../../../../intern/guardedalloc
   ../../../../intern/slim
-=======
-  ../../io/common
-  ../../io/stl
->>>>>>> 9ffb277e
   # RNA_prototypes.h
   ${CMAKE_BINARY_DIR}/source/blender/makesrna
 )
