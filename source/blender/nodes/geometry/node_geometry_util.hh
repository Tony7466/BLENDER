--- conflicted
+++ resolved
@@ -139,15 +139,9 @@
                                               NodeDeclaration &r_declaration);
 const CPPType &get_simulation_item_cpp_type(eNodeSocketDatatype socket_type);
 const CPPType &get_simulation_item_cpp_type(const NodeSimulationItem &item);
-<<<<<<< HEAD
-/** \warning Return value will be reallocated when items are added or removed. */
-NodeSimulationItem *simulation_item_add_from_socket(NodeGeometrySimulationOutput &storage,
-                                                    const bNodeSocket &socket);
 void copy_simulation_state_to_output_param(lf::Params &params,
                                            int index,
                                            eNodeSocketDatatype socket_type,
                                            const bke::sim::SimulationStateItem &state_item);
-=======
->>>>>>> 8446b2ca
 
 }  // namespace blender::nodes