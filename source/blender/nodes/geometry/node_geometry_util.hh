/* SPDX-License-Identifier: GPL-2.0-or-later */

#pragma once

#include <string.h>

#include "BLI_bounds_types.hh"
#include "BLI_math_matrix_types.hh"
#include "BLI_math_vector_types.hh"
#include "BLI_utildefines.h"

#include "MEM_guardedalloc.h"

#include "DNA_node_types.h"

#include "BKE_node.h"

#include "BLT_translation.h"

#include "NOD_geometry.h"
#include "NOD_geometry_exec.hh"
#include "NOD_socket_declarations.hh"
#include "NOD_socket_declarations_geometry.hh"

#include "RNA_access.h"

#include "node_geometry_register.hh"
#include "node_util.h"

#ifdef WITH_OPENVDB
#  include <openvdb/Types.h>
#endif

struct BVHTreeFromMesh;

void geo_node_type_base(struct bNodeType *ntype, int type, const char *name, short nclass);
bool geo_node_poll_default(const struct bNodeType *ntype,
                           const struct bNodeTree *ntree,
                           const char **r_disabled_hint);

namespace blender::nodes {

void transform_mesh(Mesh &mesh,
                    const float3 translation,
                    const float3 rotation,
                    const float3 scale);

void transform_geometry_set(GeoNodeExecParams &params,
                            GeometrySet &geometry,
                            const float4x4 &transform,
                            const Depsgraph &depsgraph);

Mesh *create_line_mesh(const float3 start, const float3 delta, int count);

Mesh *create_grid_mesh(
    int verts_x, int verts_y, float size_x, float size_y, const AttributeIDRef &uv_map_id);

struct ConeAttributeOutputs {
  AnonymousAttributeIDPtr top_id;
  AnonymousAttributeIDPtr bottom_id;
  AnonymousAttributeIDPtr side_id;
  AnonymousAttributeIDPtr uv_map_id;
};

Mesh *create_cylinder_or_cone_mesh(float radius_top,
                                   float radius_bottom,
                                   float depth,
                                   int circle_segments,
                                   int side_segments,
                                   int fill_segments,
                                   GeometryNodeMeshCircleFillType fill_type,
                                   ConeAttributeOutputs &attribute_outputs);

/**
 * Calculates the bounds of a radial primitive.
 * The algorithm assumes X-axis symmetry of primitives.
 */
Bounds<float3> calculate_bounds_radial_primitive(float radius_top,
                                                 float radius_bottom,
                                                 int segments,
                                                 float height);

/**
 * Returns the parts of the geometry that are on the selection for the given domain. If the domain
 * is not applicable for the component, e.g. face domain for point cloud, nothing happens to that
 * component. If no component can work with the domain, then `error_message` is set to true.
 */
void separate_geometry(GeometrySet &geometry_set,
                       eAttrDomain domain,
                       GeometryNodeDeleteGeometryMode mode,
                       const Field<bool> &selection_field,
                       const AnonymousAttributePropagationInfo &propagation_info,
                       bool &r_is_error);

void get_closest_in_bvhtree(BVHTreeFromMesh &tree_data,
                            const VArray<float3> &positions,
                            const IndexMask mask,
                            const MutableSpan<int> r_indices,
                            const MutableSpan<float> r_distances_sq,
                            const MutableSpan<float3> r_positions);

int apply_offset_in_cyclic_range(IndexRange range, int start_index, int offset);

std::optional<eCustomDataType> node_data_type_to_custom_data_type(eNodeSocketDatatype type);
std::optional<eCustomDataType> node_socket_to_custom_data_type(const bNodeSocket &socket);

#ifdef WITH_OPENVDB
/**
 * Initializes the VolumeComponent of a GeometrySet with a new Volume from points.
 * The grid class should be either openvdb::GRID_FOG_VOLUME or openvdb::GRID_LEVEL_SET.
 */
void initialize_volume_component_from_points(GeoNodeExecParams &params,
                                             const NodeGeometryPointsToVolume &storage,
                                             GeometrySet &r_geometry_set,
                                             openvdb::GridClass gridClass);
#endif

class FieldAtIndexInput final : public bke::GeometryFieldInput {
 private:
  Field<int> index_field_;
  GField value_field_;
  eAttrDomain value_field_domain_;

 public:
  FieldAtIndexInput(Field<int> index_field, GField value_field, eAttrDomain value_field_domain);

  GVArray get_varray_for_context(const bke::GeometryFieldContext &context,
                                 const IndexMask mask) const final;

  std::optional<eAttrDomain> preferred_domain(const GeometryComponent & /*component*/) const final
  {
    return value_field_domain_;
  }
};

<<<<<<< HEAD
void socket_declarations_for_simulation_items(Span<NodeSimulationItem> items,
                                              NodeDeclaration &r_declaration);
const CPPType &get_simulation_item_cpp_type(const NodeSimulationItem &item);
/** \warning Return value will be reallocated when items are added or removed. */
NodeSimulationItem *simulation_item_add_from_socket(NodeGeometrySimulationOutput &storage,
                                                    const bNodeSocket &socket);
=======
std::string socket_identifier_for_simulation_item(const NodeSimulationItem &item);

void socket_declarations_for_simulation_items(Span<NodeSimulationItem> items,
                                              NodeDeclaration &r_declaration);
const CPPType &get_simulation_item_cpp_type(eNodeSocketDatatype socket_type);
const CPPType &get_simulation_item_cpp_type(const NodeSimulationItem &item);
void copy_simulation_state_to_output_param(lf::Params &params,
                                           int index,
                                           eNodeSocketDatatype socket_type,
                                           const bke::sim::SimulationStateItem &state_item);
>>>>>>> c13005fe

}  // namespace blender::nodes<|MERGE_RESOLUTION|>--- conflicted
+++ resolved
@@ -133,14 +133,6 @@
   }
 };
 
-<<<<<<< HEAD
-void socket_declarations_for_simulation_items(Span<NodeSimulationItem> items,
-                                              NodeDeclaration &r_declaration);
-const CPPType &get_simulation_item_cpp_type(const NodeSimulationItem &item);
-/** \warning Return value will be reallocated when items are added or removed. */
-NodeSimulationItem *simulation_item_add_from_socket(NodeGeometrySimulationOutput &storage,
-                                                    const bNodeSocket &socket);
-=======
 std::string socket_identifier_for_simulation_item(const NodeSimulationItem &item);
 
 void socket_declarations_for_simulation_items(Span<NodeSimulationItem> items,
@@ -151,6 +143,5 @@
                                            int index,
                                            eNodeSocketDatatype socket_type,
                                            const bke::sim::SimulationStateItem &state_item);
->>>>>>> c13005fe
 
 }  // namespace blender::nodes