/* SPDX-License-Identifier: GPL-2.0-or-later */

#pragma once

#include <string.h>

#include "BLI_bounds_types.hh"
#include "BLI_math_matrix_types.hh"
#include "BLI_math_vector_types.hh"
#include "BLI_utildefines.h"

#include "MEM_guardedalloc.h"

#include "DNA_node_types.h"

#include "BKE_node.h"

#include "BLT_translation.h"

#include "NOD_geometry.h"
#include "NOD_geometry_exec.hh"
#include "NOD_socket_declarations.hh"
#include "NOD_socket_declarations_geometry.hh"

#include "RNA_access.h"

#include "node_geometry_register.hh"
#include "node_util.h"

#ifdef WITH_OPENVDB
#  include <openvdb/Types.h>
#endif

struct BVHTreeFromMesh;

void geo_node_type_base(struct bNodeType *ntype, int type, const char *name, short nclass);
bool geo_node_poll_default(const struct bNodeType *ntype,
                           const struct bNodeTree *ntree,
                           const char **r_disabled_hint);

namespace blender::nodes {

void transform_mesh(Mesh &mesh,
                    const float3 translation,
                    const float3 rotation,
                    const float3 scale);

void transform_geometry_set(GeoNodeExecParams &params,
                            GeometrySet &geometry,
                            const float4x4 &transform,
                            const Depsgraph &depsgraph);

Mesh *create_line_mesh(const float3 start, const float3 delta, int count);

Mesh *create_grid_mesh(
    int verts_x, int verts_y, float size_x, float size_y, const AttributeIDRef &uv_map_id);

struct ConeAttributeOutputs {
  AnonymousAttributeIDPtr top_id;
  AnonymousAttributeIDPtr bottom_id;
  AnonymousAttributeIDPtr side_id;
  AnonymousAttributeIDPtr uv_map_id;
};

Mesh *create_cylinder_or_cone_mesh(float radius_top,
                                   float radius_bottom,
                                   float depth,
                                   int circle_segments,
                                   int side_segments,
                                   int fill_segments,
                                   GeometryNodeMeshCircleFillType fill_type,
                                   ConeAttributeOutputs &attribute_outputs);

/**
 * Calculates the bounds of a radial primitive.
 * The algorithm assumes X-axis symmetry of primitives.
 */
Bounds<float3> calculate_bounds_radial_primitive(float radius_top,
                                                 float radius_bottom,
                                                 int segments,
                                                 float height);

/**
 * Returns the parts of the geometry that are on the selection for the given domain. If the domain
 * is not applicable for the component, e.g. face domain for point cloud, nothing happens to that
 * component. If no component can work with the domain, then `error_message` is set to true.
 */
void separate_geometry(GeometrySet &geometry_set,
                       eAttrDomain domain,
                       GeometryNodeDeleteGeometryMode mode,
                       const Field<bool> &selection_field,
                       const AnonymousAttributePropagationInfo &propagation_info,
                       bool &r_is_error);

void get_closest_in_bvhtree(BVHTreeFromMesh &tree_data,
                            const VArray<float3> &positions,
                            const IndexMask mask,
                            const MutableSpan<int> r_indices,
                            const MutableSpan<float> r_distances_sq,
                            const MutableSpan<float3> r_positions);

int apply_offset_in_cyclic_range(IndexRange range, int start_index, int offset);

std::optional<eCustomDataType> node_data_type_to_custom_data_type(eNodeSocketDatatype type);
std::optional<eCustomDataType> node_socket_to_custom_data_type(const bNodeSocket &socket);

#ifdef WITH_OPENVDB
/**
 * Initializes the VolumeComponent of a GeometrySet with a new Volume from points.
 * The grid class should be either openvdb::GRID_FOG_VOLUME or openvdb::GRID_LEVEL_SET.
 */
void initialize_volume_component_from_points(GeoNodeExecParams &params,
                                             const NodeGeometryPointsToVolume &storage,
                                             GeometrySet &r_geometry_set,
                                             openvdb::GridClass gridClass);
#endif

class FieldAtIndexInput final : public bke::GeometryFieldInput {
 private:
  Field<int> index_field_;
  GField value_field_;
  eAttrDomain value_field_domain_;

 public:
  FieldAtIndexInput(Field<int> index_field, GField value_field, eAttrDomain value_field_domain);

  GVArray get_varray_for_context(const bke::GeometryFieldContext &context,
                                 const IndexMask mask) const final;

  std::optional<eAttrDomain> preferred_domain(const GeometryComponent & /*component*/) const final
  {
    return value_field_domain_;
  }
};

<<<<<<< HEAD
bool is_simulation_item_type_supported(eNodeSocketDatatype socket_type);

=======
std::string socket_identifier_for_simulation_item(const NodeSimulationItem &item);
>>>>>>> abac1198
void socket_declarations_for_simulation_items(Span<NodeSimulationItem> items,
                                              NodeDeclaration &r_declaration);
const CPPType &get_simulation_item_cpp_type(eNodeSocketDatatype socket_type);
const CPPType &get_simulation_item_cpp_type(const NodeSimulationItem &item);
void copy_simulation_state_to_output_param(lf::Params &params,
                                           int index,
                                           eNodeSocketDatatype socket_type,
                                           const bke::sim::SimulationStateItem &state_item);

}  // namespace blender::nodes<|MERGE_RESOLUTION|>--- conflicted
+++ resolved
@@ -133,12 +133,8 @@
   }
 };
 
-<<<<<<< HEAD
-bool is_simulation_item_type_supported(eNodeSocketDatatype socket_type);
+std::string socket_identifier_for_simulation_item(const NodeSimulationItem &item);
 
-=======
-std::string socket_identifier_for_simulation_item(const NodeSimulationItem &item);
->>>>>>> abac1198
 void socket_declarations_for_simulation_items(Span<NodeSimulationItem> items,
                                               NodeDeclaration &r_declaration);
 const CPPType &get_simulation_item_cpp_type(eNodeSocketDatatype socket_type);
