--- conflicted
+++ resolved
@@ -118,25 +118,6 @@
 static bool geometry_node_tree_socket_type_valid(blender::bke::bNodeTreeType * /*treetype*/,
                                                  blender::bke::bNodeSocketType *socket_type)
 {
-<<<<<<< HEAD
-  return blender::bke::nodeIsStaticSocketType(socket_type) && ELEM(socket_type->type,
-                                                                   SOCK_FLOAT,
-                                                                   SOCK_VECTOR,
-                                                                   SOCK_RGBA,
-                                                                   SOCK_BOOLEAN,
-                                                                   SOCK_ROTATION,
-                                                                   SOCK_MATRIX,
-                                                                   SOCK_INT,
-                                                                   SOCK_STRING,
-                                                                   SOCK_OBJECT,
-                                                                   SOCK_GEOMETRY,
-                                                                   SOCK_COLLECTION,
-                                                                   SOCK_TEXTURE,
-                                                                   SOCK_IMAGE,
-                                                                   SOCK_MATERIAL,
-                                                                   SOCK_SOUND,
-                                                                   SOCK_MENU);
-=======
   return blender::bke::node_is_static_socket_type(socket_type) && ELEM(socket_type->type,
                                                                        SOCK_FLOAT,
                                                                        SOCK_VECTOR,
@@ -152,8 +133,8 @@
                                                                        SOCK_TEXTURE,
                                                                        SOCK_IMAGE,
                                                                        SOCK_MATERIAL,
+                                                                       SOCK_SOUND,
                                                                        SOCK_MENU);
->>>>>>> 9dd2d7bd
 }
 
 void register_node_tree_type_geo()
