/* SPDX-FileCopyrightText: 2023 Blender Foundation
 *
 * SPDX-License-Identifier: GPL-2.0-or-later */

#include "GEO_uv_parametrizer.hh"

#include "DNA_mesh_types.h"
#include "DNA_meshdata_types.h"

#include "BKE_mesh.hh"

#include "NOD_rna_define.hh"

#include "UI_interface.hh"
#include "UI_resources.hh"

#include "NOD_rna_define.hh"

#include "node_geometry_util.hh"

namespace blender::nodes::node_geo_uv_unwrap_cc {

NODE_STORAGE_FUNCS(NodeGeometryUVUnwrap)

static void node_declare(NodeDeclarationBuilder &b)
{
  b.add_input<decl::Bool>("Selection")
      .default_value(true)
      .hide_value()
      .supports_field()
      .description("Faces to participate in the unwrap operation");
  b.add_input<decl::Bool>("Seam").hide_value().supports_field().description(
      "Edges to mark where the mesh is \"cut\" for the purposes of unwrapping");
  b.add_input<decl::Float>("Margin").default_value(0.001f).min(0.0f).max(1.0f).description(
      "Space between islands");
  b.add_input<decl::Bool>("Fill Holes")
      .default_value(true)
      .description(
          "Virtually fill holes in mesh before unwrapping, to better avoid overlaps "
          "and preserve symmetry");
  b.add_output<decl::Vector>("UV").field_source_reference_all().description(
      "UV coordinates between 0 and 1 for each face corner in the selected faces");
}

static void node_layout(uiLayout *layout, bContext * /*C*/, PointerRNA *ptr)
{
  uiLayoutSetPropSep(layout, true);
  uiLayoutSetPropDecorate(layout, false);
  uiItemR(layout, ptr, "method", UI_ITEM_NONE, "", ICON_NONE);
}

static void node_init(bNodeTree * /*tree*/, bNode *node)
{
  NodeGeometryUVUnwrap *data = MEM_cnew<NodeGeometryUVUnwrap>(__func__);
  data->method = GEO_NODE_UV_UNWRAP_METHOD_ANGLE_BASED;
  node->storage = data;
}

static VArray<float3> construct_uv_gvarray(const Mesh &mesh,
                                           const Field<bool> selection_field,
                                           const Field<bool> seam_field,
                                           const bool fill_holes,
                                           const float margin,
                                           const GeometryNodeUVUnwrapMethod method,
                                           const eAttrDomain domain)
{
  const Span<float3> positions = mesh.vert_positions();
  const Span<int2> edges = mesh.edges();
  const OffsetIndices faces = mesh.faces();
  const Span<int> corner_verts = mesh.corner_verts();

  const bke::MeshFieldContext face_context{mesh, ATTR_DOMAIN_FACE};
  FieldEvaluator face_evaluator{face_context, faces.size()};
  face_evaluator.add(selection_field);
  face_evaluator.evaluate();
  const IndexMask selection = face_evaluator.get_evaluated_as_mask(0);
  if (selection.is_empty()) {
    return {};
  }

  const bke::MeshFieldContext edge_context{mesh, ATTR_DOMAIN_EDGE};
  FieldEvaluator edge_evaluator{edge_context, edges.size()};
  edge_evaluator.add(seam_field);
  edge_evaluator.evaluate();
  const IndexMask seam = edge_evaluator.get_evaluated_as_mask(0);

  Array<float3> uv(corner_verts.size(), float3(0));

  geometry::ParamHandle *handle = new geometry::ParamHandle();
  selection.foreach_index([&](const int face_index) {
    const IndexRange face = faces[face_index];
    Array<geometry::ParamKey, 16> mp_vkeys(face.size());
    Array<bool, 16> mp_pin(face.size());
    Array<bool, 16> mp_select(face.size());
    Array<const float *, 16> mp_co(face.size());
    Array<float *, 16> mp_uv(face.size());
    for (const int i : IndexRange(face.size())) {
      const int corner = face[i];
      const int vert = corner_verts[corner];
      mp_vkeys[i] = vert;
      mp_co[i] = positions[vert];
      mp_uv[i] = uv[corner];
      mp_pin[i] = false;
      mp_select[i] = false;
    }
    geometry::uv_parametrizer_face_add(handle,
                                       face_index,
                                       face.size(),
                                       mp_vkeys.data(),
                                       mp_co.data(),
                                       mp_uv.data(),
                                       mp_pin.data(),
                                       mp_select.data());
  });

  seam.foreach_index([&](const int i) {
    geometry::ParamKey vkeys[2]{uint(edges[i][0]), uint(edges[i][1])};
    geometry::uv_parametrizer_edge_set_seam(handle, vkeys);
  });

  /* TODO: once field input nodes are able to emit warnings (#94039), emit a
   * warning if we fail to solve an island. */
  geometry::uv_parametrizer_construct_end(handle, fill_holes, false, nullptr);

  geometry::uv_parametrizer_lscm_begin(
      handle, false, method == GEO_NODE_UV_UNWRAP_METHOD_ANGLE_BASED);
  geometry::uv_parametrizer_lscm_solve(handle, nullptr, nullptr);
  geometry::uv_parametrizer_lscm_end(handle);
  geometry::uv_parametrizer_average(handle, true, false, false);
  geometry::uv_parametrizer_pack(handle, margin, true, true);
  geometry::uv_parametrizer_flush(handle);
  delete (handle);

  return mesh.attributes().adapt_domain<float3>(
      VArray<float3>::ForContainer(std::move(uv)), ATTR_DOMAIN_CORNER, domain);
}

class UnwrapFieldInput final : public bke::MeshFieldInput {
 private:
  const Field<bool> selection_;
  const Field<bool> seam_;
  const bool fill_holes_;
  const float margin_;
  const GeometryNodeUVUnwrapMethod method_;

 public:
  UnwrapFieldInput(const Field<bool> selection,
                   const Field<bool> seam,
                   const bool fill_holes,
                   const float margin,
                   const GeometryNodeUVUnwrapMethod method)
      : bke::MeshFieldInput(CPPType::get<float3>(), "UV Unwrap Field"),
        selection_(selection),
        seam_(seam),
        fill_holes_(fill_holes),
        margin_(margin),
        method_(method)
  {
    category_ = Category::Generated;
  }

  GVArray get_varray_for_context(const Mesh &mesh,
                                 const eAttrDomain domain,
                                 const IndexMask & /*mask*/) const final
  {
    return construct_uv_gvarray(mesh, selection_, seam_, fill_holes_, margin_, method_, domain);
  }

  void for_each_field_input_recursive(FunctionRef<void(const FieldInput &)> fn) const override
  {
    selection_.node().for_each_field_input_recursive(fn);
    seam_.node().for_each_field_input_recursive(fn);
  }

  std::optional<eAttrDomain> preferred_domain(const Mesh & /*mesh*/) const override
  {
    return ATTR_DOMAIN_CORNER;
  }
};

static void node_geo_exec(GeoNodeExecParams params)
{
  const NodeGeometryUVUnwrap &storage = node_storage(params.node());
  const GeometryNodeUVUnwrapMethod method = (GeometryNodeUVUnwrapMethod)storage.method;
  const Field<bool> selection_field = params.extract_input<Field<bool>>("Selection");
  const Field<bool> seam_field = params.extract_input<Field<bool>>("Seam");
  const bool fill_holes = params.extract_input<bool>("Fill Holes");
  const float margin = params.extract_input<float>("Margin");
  params.set_output("UV",
                    Field<float3>(std::make_shared<UnwrapFieldInput>(
                        selection_field, seam_field, fill_holes, margin, method)));
}

static void node_rna(StructRNA *srna)
{
<<<<<<< HEAD
  PropertyRNA *prop;

  static EnumPropertyItem rna_node_geometry_uv_unwrap_method_items[] = {
=======
  static EnumPropertyItem method_items[] = {
>>>>>>> 09d2108b
      {GEO_NODE_UV_UNWRAP_METHOD_ANGLE_BASED,
       "ANGLE_BASED",
       0,
       "Angle Based",
       "This method gives a good 2D representation of a mesh"},
      {GEO_NODE_UV_UNWRAP_METHOD_CONFORMAL,
       "CONFORMAL",
       0,
       "Conformal",
       "Uses LSCM (Least Squares Conformal Mapping). This usually gives a less accurate UV "
       "mapping than Angle Based, but works better for simpler objects"},
      {0, nullptr, 0, nullptr, nullptr},
  };

<<<<<<< HEAD
  RNA_def_struct_sdna_from(srna, "NodeGeometryUVUnwrap", "storage");

  prop = RNA_def_property(srna, "method", PROP_ENUM, PROP_NONE);
  RNA_def_property_enum_items(prop, rna_node_geometry_uv_unwrap_method_items);
  RNA_def_property_ui_text(prop, "Method", "");
  RNA_def_property_update(prop, NC_NODE | NA_EDITED, "rna_Node_update");
=======
  RNA_def_node_enum(
      srna, "method", "Method", "", method_items, NOD_storage_enum_accessors(method));
>>>>>>> 09d2108b
}

static void node_register()
{
  static bNodeType ntype;

  geo_node_type_base(&ntype, GEO_NODE_UV_UNWRAP, "UV Unwrap", NODE_CLASS_CONVERTER);
  ntype.initfunc = node_init;
  node_type_storage(
      &ntype, "NodeGeometryUVUnwrap", node_free_standard_storage, node_copy_standard_storage);
  ntype.declare = node_declare;
  ntype.geometry_node_execute = node_geo_exec;
  ntype.draw_buttons = node_layout;
  nodeRegisterType(&ntype);
<<<<<<< HEAD
=======

>>>>>>> 09d2108b
  node_rna(ntype.rna_ext.srna);
}
NOD_REGISTER_NODE(node_register)

}  // namespace blender::nodes::node_geo_uv_unwrap_cc<|MERGE_RESOLUTION|>--- conflicted
+++ resolved
@@ -8,8 +8,6 @@
 #include "DNA_meshdata_types.h"
 
 #include "BKE_mesh.hh"
-
-#include "NOD_rna_define.hh"
 
 #include "UI_interface.hh"
 #include "UI_resources.hh"
@@ -193,13 +191,7 @@
 
 static void node_rna(StructRNA *srna)
 {
-<<<<<<< HEAD
-  PropertyRNA *prop;
-
-  static EnumPropertyItem rna_node_geometry_uv_unwrap_method_items[] = {
-=======
   static EnumPropertyItem method_items[] = {
->>>>>>> 09d2108b
       {GEO_NODE_UV_UNWRAP_METHOD_ANGLE_BASED,
        "ANGLE_BASED",
        0,
@@ -214,17 +206,8 @@
       {0, nullptr, 0, nullptr, nullptr},
   };
 
-<<<<<<< HEAD
-  RNA_def_struct_sdna_from(srna, "NodeGeometryUVUnwrap", "storage");
-
-  prop = RNA_def_property(srna, "method", PROP_ENUM, PROP_NONE);
-  RNA_def_property_enum_items(prop, rna_node_geometry_uv_unwrap_method_items);
-  RNA_def_property_ui_text(prop, "Method", "");
-  RNA_def_property_update(prop, NC_NODE | NA_EDITED, "rna_Node_update");
-=======
   RNA_def_node_enum(
       srna, "method", "Method", "", method_items, NOD_storage_enum_accessors(method));
->>>>>>> 09d2108b
 }
 
 static void node_register()
@@ -239,10 +222,7 @@
   ntype.geometry_node_execute = node_geo_exec;
   ntype.draw_buttons = node_layout;
   nodeRegisterType(&ntype);
-<<<<<<< HEAD
-=======
-
->>>>>>> 09d2108b
+
   node_rna(ntype.rna_ext.srna);
 }
 NOD_REGISTER_NODE(node_register)
