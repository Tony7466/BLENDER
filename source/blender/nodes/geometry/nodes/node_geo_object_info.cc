--- conflicted
+++ resolved
@@ -146,13 +146,7 @@
     else {
       instances->add_instance(handle, float4x4::identity());
     }
-<<<<<<< HEAD
-    geometry_set.name = object->id.name + 2;
-
-    params.set_output("Geometry", geometry_set);
-=======
     geometry_set = GeometrySet::from_instances(instances.release());
->>>>>>> b42f2b76
   }
   else {
     geometry_set = bke::object_get_evaluated_geometry_set(*object);
@@ -161,6 +155,7 @@
     }
   }
 
+  geometry_set.name = object->id.name + 2;
   params.set_output("Geometry", geometry_set);
 }
 
