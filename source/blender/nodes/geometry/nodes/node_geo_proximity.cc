--- conflicted
+++ resolved
@@ -41,7 +41,7 @@
 }
 
 static bool calculate_mesh_proximity(const VArray<float3> &positions,
-                                     const IndexMask &mask,
+                                     const IndexMask mask,
                                      const Mesh &mesh,
                                      const GeometryNodeProximityTargetType type,
                                      const MutableSpan<float> r_distances,
@@ -91,7 +91,7 @@
 }
 
 static bool calculate_pointcloud_proximity(const VArray<float3> &positions,
-                                           const IndexMask &mask,
+                                           const IndexMask mask,
                                            const PointCloud &pointcloud,
                                            MutableSpan<float> r_distances,
                                            MutableSpan<float3> r_locations)
@@ -150,7 +150,7 @@
     this->set_signature(&signature);
   }
 
-  void call(const IndexMask &mask, mf::Params params, mf::Context /*context*/) const override
+  void call(IndexMask mask, mf::Params params, mf::Context /*context*/) const override
   {
     const VArray<float3> &src_positions = params.readonly_single_input<float3>(0,
                                                                                "Source Position");
@@ -162,11 +162,7 @@
      * comparison per vertex, so it's likely not worth it. */
     MutableSpan<float> distances = params.uninitialized_single_output<float>(2, "Distance");
 
-<<<<<<< HEAD
-    index_mask::masked_fill(distances, FLT_MAX, mask);
-=======
     distances.fill_indices(mask.indices(), FLT_MAX);
->>>>>>> 4cf7b95a
 
     bool success = false;
     if (target_.has_mesh()) {
@@ -181,17 +177,10 @@
 
     if (!success) {
       if (!positions.is_empty()) {
-<<<<<<< HEAD
-        index_mask::masked_fill(positions, float3(0), mask);
-      }
-      if (!distances.is_empty()) {
-        index_mask::masked_fill(distances, 0.0f, mask);
-=======
         positions.fill_indices(mask.indices(), float3(0));
       }
       if (!distances.is_empty()) {
         distances.fill_indices(mask.indices(), 0.0f);
->>>>>>> 4cf7b95a
       }
       return;
     }
