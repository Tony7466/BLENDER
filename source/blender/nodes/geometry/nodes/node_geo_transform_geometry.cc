/* SPDX-FileCopyrightText: 2023 Blender Authors
 *
 * SPDX-License-Identifier: GPL-2.0-or-later */

#ifdef WITH_OPENVDB
#  include <openvdb/openvdb.h>
#endif

#include "BLI_math_matrix.h"
#include "BLI_math_matrix.hh"
#include "BLI_math_rotation.hh"
#include "BLI_task.hh"

#include "DNA_mesh_types.h"
#include "DNA_pointcloud_types.h"
#include "DNA_volume_types.h"

#include "BKE_curves.hh"
#include "BKE_grease_pencil.hh"
#include "BKE_instances.hh"
#include "BKE_mesh.hh"
#include "BKE_pointcloud.h"
#include "BKE_volume.hh"

#include "DEG_depsgraph_query.hh"

#include "node_geometry_util.hh"

namespace blender::nodes {

static bool use_translate(const math::Quaternion &rotation, const float3 scale)
{
  if (math::angle_of(rotation).radian() > 1e-7f) {
    return false;
  }
  if (compare_ff(scale.x, 1.0f, 1e-9f) != 1 || compare_ff(scale.y, 1.0f, 1e-9f) != 1 ||
      compare_ff(scale.z, 1.0f, 1e-9f) != 1)
  {
    return false;
  }
  return true;
}

static void translate_positions(MutableSpan<float3> positions, const float3 &translation)
{
  threading::parallel_for(positions.index_range(), 2048, [&](const IndexRange range) {
    for (float3 &position : positions.slice(range)) {
      position += translation;
    }
  });
}

static void transform_positions(MutableSpan<float3> positions, const float4x4 &matrix)
{
  threading::parallel_for(positions.index_range(), 1024, [&](const IndexRange range) {
    for (float3 &position : positions.slice(range)) {
      position = math::transform_point(matrix, position);
    }
  });
}

static void transform_mesh(Mesh &mesh, const float4x4 &transform)
{
  transform_positions(mesh.vert_positions_for_write(), transform);
  mesh.tag_positions_changed();
}

static void translate_pointcloud(PointCloud &pointcloud, const float3 translation)
{
  if (math::is_zero(translation)) {
    return;
  }

  std::optional<Bounds<float3>> bounds;
  if (pointcloud.runtime->bounds_cache.is_cached()) {
    bounds = pointcloud.runtime->bounds_cache.data();
  }

  MutableAttributeAccessor attributes = pointcloud.attributes_for_write();
  SpanAttributeWriter position = attributes.lookup_or_add_for_write_span<float3>(
      "position", AttrDomain::Point);
  translate_positions(position.span, translation);
  position.finish();

  if (bounds) {
    bounds->min += translation;
    bounds->max += translation;
    pointcloud.runtime->bounds_cache.ensure([&](Bounds<float3> &r_data) { r_data = *bounds; });
  }
}

static void transform_pointcloud(PointCloud &pointcloud, const float4x4 &transform)
{
  MutableAttributeAccessor attributes = pointcloud.attributes_for_write();
  SpanAttributeWriter position = attributes.lookup_or_add_for_write_span<float3>(
      "position", AttrDomain::Point);
  transform_positions(position.span, transform);
  position.finish();
}

static void translate_greasepencil(GreasePencil &grease_pencil, const float3 translation)
{
  using namespace blender::bke::greasepencil;
  for (const int layer_index : grease_pencil.layers().index_range()) {
    if (Drawing *drawing = get_eval_grease_pencil_layer_drawing_for_write(grease_pencil,
                                                                          layer_index))
    {
      drawing->strokes_for_write().translate(translation);
    }
  }
}

static void transform_greasepencil(GreasePencil &grease_pencil, const float4x4 &transform)
{
  using namespace blender::bke::greasepencil;
  for (const int layer_index : grease_pencil.layers().index_range()) {
    if (Drawing *drawing = get_eval_grease_pencil_layer_drawing_for_write(grease_pencil,
                                                                          layer_index))
    {
      drawing->strokes_for_write().transform(transform);
    }
  }
}

static void translate_instances(bke::Instances &instances, const float3 translation)
{
  MutableSpan<float4x4> transforms = instances.transforms();
  threading::parallel_for(transforms.index_range(), 1024, [&](const IndexRange range) {
    for (float4x4 &instance_transform : transforms.slice(range)) {
      add_v3_v3(instance_transform.ptr()[3], translation);
    }
  });
}

static void transform_instances(bke::Instances &instances, const float4x4 &transform)
{
  MutableSpan<float4x4> transforms = instances.transforms();
  threading::parallel_for(transforms.index_range(), 1024, [&](const IndexRange range) {
    for (float4x4 &instance_transform : transforms.slice(range)) {
      instance_transform = transform * instance_transform;
    }
  });
}

static void transform_volume(GeoNodeExecParams &params,
                             Volume &volume,
                             const float4x4 &transform,
                             const Depsgraph &depsgraph)
{
#ifdef WITH_OPENVDB
  const Main *bmain = DEG_get_bmain(&depsgraph);
  BKE_volume_load(&volume, bmain);

  openvdb::Mat4s vdb_matrix;
  memcpy(vdb_matrix.asPointer(), &transform, sizeof(float[4][4]));
  openvdb::Mat4d vdb_matrix_d{vdb_matrix};

  bool found_too_small_scale = false;
  const int grids_num = BKE_volume_num_grids(&volume);
  for (const int i : IndexRange(grids_num)) {
<<<<<<< HEAD
    VolumeGrid *volume_grid = BKE_volume_grid_get_for_write(&volume, i);

    float4x4 grid_matrix;
    BKE_volume_grid_transform_matrix(volume_grid, grid_matrix.ptr());
=======
    bke::VolumeGridData *volume_grid = BKE_volume_grid_get_for_write(&volume, i);

    float4x4 grid_matrix = bke::volume_grid::get_transform_matrix(*volume_grid);
>>>>>>> d0969271
    grid_matrix = transform * grid_matrix;
    const float determinant = math::determinant(grid_matrix);
    if (!BKE_volume_grid_determinant_valid(determinant)) {
      found_too_small_scale = true;
      /* Clear the tree because it is too small. */
      bke::volume_grid::clear_tree(*volume_grid);
      if (determinant == 0) {
        /* Reset rotation and scale. */
        grid_matrix.x_axis() = float3(1, 0, 0);
        grid_matrix.y_axis() = float3(0, 1, 0);
        grid_matrix.z_axis() = float3(0, 0, 1);
      }
      else {
        /* Keep rotation but reset scale. */
        grid_matrix.x_axis() = math::normalize(grid_matrix.x_axis());
        grid_matrix.y_axis() = math::normalize(grid_matrix.y_axis());
        grid_matrix.z_axis() = math::normalize(grid_matrix.z_axis());
      }
    }
    bke::volume_grid::set_transform_matrix(*volume_grid, grid_matrix);
  }
  if (found_too_small_scale) {
    params.error_message_add(NodeWarningType::Warning,
                             TIP_("Volume scale is lower than permitted by OpenVDB"));
  }
#else
  UNUSED_VARS(params, volume, transform, depsgraph);
#endif
}

static void translate_volume(GeoNodeExecParams &params,
                             Volume &volume,
                             const float3 translation,
                             const Depsgraph &depsgraph)
{
  transform_volume(params, volume, math::from_location<float4x4>(translation), depsgraph);
}

static void transform_curve_edit_hints(bke::CurvesEditHints &edit_hints, const float4x4 &transform)
{
  if (edit_hints.positions.has_value()) {
    transform_positions(*edit_hints.positions, transform);
  }
  float3x3 deform_mat;
  copy_m3_m4(deform_mat.ptr(), transform.ptr());
  if (edit_hints.deform_mats.has_value()) {
    MutableSpan<float3x3> deform_mats = *edit_hints.deform_mats;
    threading::parallel_for(deform_mats.index_range(), 1024, [&](const IndexRange range) {
      for (const int64_t i : range) {
        deform_mats[i] = deform_mat * deform_mats[i];
      }
    });
  }
  else {
    edit_hints.deform_mats.emplace(edit_hints.curves_id_orig.geometry.point_num, deform_mat);
  }
}

static void translate_curve_edit_hints(bke::CurvesEditHints &edit_hints, const float3 &translation)
{
  if (edit_hints.positions.has_value()) {
    translate_positions(*edit_hints.positions, translation);
  }
}

static void translate_geometry_set(GeoNodeExecParams &params,
                                   GeometrySet &geometry,
                                   const float3 translation,
                                   const Depsgraph &depsgraph)
{
  if (Curves *curves = geometry.get_curves_for_write()) {
    curves->geometry.wrap().translate(translation);
  }
  if (Mesh *mesh = geometry.get_mesh_for_write()) {
    BKE_mesh_translate(mesh, translation, false);
  }
  if (PointCloud *pointcloud = geometry.get_pointcloud_for_write()) {
    translate_pointcloud(*pointcloud, translation);
  }
  if (GreasePencil *grease_pencil = geometry.get_grease_pencil_for_write()) {
    translate_greasepencil(*grease_pencil, translation);
  }
  if (Volume *volume = geometry.get_volume_for_write()) {
    translate_volume(params, *volume, translation, depsgraph);
  }
  if (bke::Instances *instances = geometry.get_instances_for_write()) {
    translate_instances(*instances, translation);
  }
  if (bke::CurvesEditHints *curve_edit_hints = geometry.get_curve_edit_hints_for_write()) {
    translate_curve_edit_hints(*curve_edit_hints, translation);
  }
}

void transform_geometry_set(GeoNodeExecParams &params,
                            GeometrySet &geometry,
                            const float4x4 &transform,
                            const Depsgraph &depsgraph)
{
  if (Curves *curves = geometry.get_curves_for_write()) {
    curves->geometry.wrap().transform(transform);
  }
  if (Mesh *mesh = geometry.get_mesh_for_write()) {
    transform_mesh(*mesh, transform);
  }
  if (PointCloud *pointcloud = geometry.get_pointcloud_for_write()) {
    transform_pointcloud(*pointcloud, transform);
  }
  if (GreasePencil *grease_pencil = geometry.get_grease_pencil_for_write()) {
    transform_greasepencil(*grease_pencil, transform);
  }
  if (Volume *volume = geometry.get_volume_for_write()) {
    transform_volume(params, *volume, transform, depsgraph);
  }
  if (bke::Instances *instances = geometry.get_instances_for_write()) {
    transform_instances(*instances, transform);
  }
  if (bke::CurvesEditHints *curve_edit_hints = geometry.get_curve_edit_hints_for_write()) {
    transform_curve_edit_hints(*curve_edit_hints, transform);
  }
}

void transform_mesh(Mesh &mesh,
                    const float3 translation,
                    const math::Quaternion rotation,
                    const float3 scale)
{
  const float4x4 matrix = math::from_loc_rot_scale<float4x4>(translation, rotation, scale);
  transform_mesh(mesh, matrix);
}

}  // namespace blender::nodes

namespace blender::nodes::node_geo_transform_geometry_cc {

static void node_declare(NodeDeclarationBuilder &b)
{
  b.add_input<decl::Geometry>("Geometry");
  b.add_input<decl::Vector>("Translation").subtype(PROP_TRANSLATION);
  b.add_input<decl::Rotation>("Rotation");
  b.add_input<decl::Vector>("Scale").default_value({1, 1, 1}).subtype(PROP_XYZ);
  b.add_output<decl::Geometry>("Geometry").propagate_all();
}

static void node_geo_exec(GeoNodeExecParams params)
{
  GeometrySet geometry_set = params.extract_input<GeometrySet>("Geometry");
  const float3 translation = params.extract_input<float3>("Translation");
  const math::Quaternion rotation = params.extract_input<math::Quaternion>("Rotation");
  const float3 scale = params.extract_input<float3>("Scale");

  /* Use only translation if rotation and scale don't apply. */
  if (use_translate(rotation, scale)) {
    translate_geometry_set(params, geometry_set, translation, *params.depsgraph());
  }
  else {
    transform_geometry_set(params,
                           geometry_set,
                           math::from_loc_rot_scale<float4x4>(translation, rotation, scale),
                           *params.depsgraph());
  }

  params.set_output("Geometry", std::move(geometry_set));
}

static void register_node()
{
  static bNodeType ntype;

  geo_node_type_base(
      &ntype, GEO_NODE_TRANSFORM_GEOMETRY, "Transform Geometry", NODE_CLASS_GEOMETRY);
  ntype.declare = node_declare;
  ntype.geometry_node_execute = node_geo_exec;
  nodeRegisterType(&ntype);
}
NOD_REGISTER_NODE(register_node)

}  // namespace blender::nodes::node_geo_transform_geometry_cc<|MERGE_RESOLUTION|>--- conflicted
+++ resolved
@@ -158,16 +158,9 @@
   bool found_too_small_scale = false;
   const int grids_num = BKE_volume_num_grids(&volume);
   for (const int i : IndexRange(grids_num)) {
-<<<<<<< HEAD
-    VolumeGrid *volume_grid = BKE_volume_grid_get_for_write(&volume, i);
-
-    float4x4 grid_matrix;
-    BKE_volume_grid_transform_matrix(volume_grid, grid_matrix.ptr());
-=======
     bke::VolumeGridData *volume_grid = BKE_volume_grid_get_for_write(&volume, i);
 
     float4x4 grid_matrix = bke::volume_grid::get_transform_matrix(*volume_grid);
->>>>>>> d0969271
     grid_matrix = transform * grid_matrix;
     const float determinant = math::determinant(grid_matrix);
     if (!BKE_volume_grid_determinant_valid(determinant)) {
