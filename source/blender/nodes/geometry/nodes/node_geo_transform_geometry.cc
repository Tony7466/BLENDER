/* SPDX-FileCopyrightText: 2023 Blender Authors
 *
 * SPDX-License-Identifier: GPL-2.0-or-later */

#include "BLI_math_matrix.hh"
#include "BLI_math_rotation.hh"
#include "BLI_task.hh"

#include "NOD_rna_define.hh"

#include "GEO_transform.hh"

#include "UI_interface.hh"
#include "UI_resources.hh"

#include "node_geometry_util.hh"

namespace blender::nodes::node_geo_transform_geometry_cc {

static void node_declare(NodeDeclarationBuilder &b)
{
  b.add_input<decl::Geometry>("Geometry");
  b.add_input<decl::Vector>("Translation").subtype(PROP_TRANSLATION);
  b.add_input<decl::Rotation>("Rotation");
  b.add_input<decl::Vector>("Scale").default_value({1, 1, 1}).subtype(PROP_XYZ);
  b.add_input<decl::Matrix>("Transform");
  b.add_output<decl::Geometry>("Geometry").propagate_all();
}

static void node_update(bNodeTree *tree, bNode *node)
{
  bNodeSocket *translation_socket = static_cast<bNodeSocket *>(node->inputs.first)->next;
  bNodeSocket *rotation_socket = translation_socket->next;
  bNodeSocket *scale_socket = rotation_socket->next;
  bNodeSocket *transform_socket = scale_socket->next;

  const bool use_matrix = node->custom1 == GEO_NODE_TRANSFORM_MODE_MATRIX;

  bke::nodeSetSocketAvailability(tree, translation_socket, !use_matrix);
  bke::nodeSetSocketAvailability(tree, rotation_socket, !use_matrix);
  bke::nodeSetSocketAvailability(tree, scale_socket, !use_matrix);
  bke::nodeSetSocketAvailability(tree, transform_socket, use_matrix);
}

static void node_layout(uiLayout *layout, bContext * /*C*/, PointerRNA *ptr)
{
  uiLayoutSetPropSep(layout, true);
  uiLayoutSetPropDecorate(layout, false);
  uiItemR(layout, ptr, "mode", UI_ITEM_NONE, "", ICON_NONE);
}

static bool use_translate(const math::Quaternion &rotation, const float3 scale)
{
  if (math::angle_of(rotation).radian() > 1e-7f) {
    return false;
  }
  if (compare_ff(scale.x, 1.0f, 1e-9f) != 1 || compare_ff(scale.y, 1.0f, 1e-9f) != 1 ||
      compare_ff(scale.z, 1.0f, 1e-9f) != 1)
  {
    return false;
  }
  return true;
}

static void report_errors(GeoNodeExecParams &params,
                          const geometry::TransformGeometryErrors &errors)
{
  if (errors.volume_too_small) {
    params.error_message_add(NodeWarningType::Warning,
                             TIP_("Volume scale is lower than permitted by OpenVDB"));
  }
}

static void node_geo_exec(GeoNodeExecParams params)
{
  const bool use_matrix = params.node().custom1 == GEO_NODE_TRANSFORM_MODE_MATRIX;
  GeometrySet geometry_set = params.extract_input<GeometrySet>("Geometry");

  if (use_matrix) {
    const float4x4 transform = params.extract_input<float4x4>("Transform");
    if (auto errors = geometry::transform_geometry(geometry_set, transform)) {
      report_errors(params, *errors);
    }
  }
  else {
    const float3 translation = params.extract_input<float3>("Translation");
    const math::Quaternion rotation = params.extract_input<math::Quaternion>("Rotation");
    const float3 scale = params.extract_input<float3>("Scale");

    /* Use only translation if rotation and scale don't apply. */
    if (use_translate(rotation, scale)) {
      geometry::translate_geometry(geometry_set, translation);
    }
    else {
      if (auto errors = geometry::transform_geometry(
              geometry_set, math::from_loc_rot_scale<float4x4>(translation, rotation, scale)))
      {
        report_errors(params, *errors);
      }
    }
  }

  params.set_output("Geometry", std::move(geometry_set));
}

static void node_rna(StructRNA *srna)
{
  static EnumPropertyItem mode_items[] = {
      {GEO_NODE_TRANSFORM_MODE_COMPONENTS,
       "COMPONENTS",
       0,
       "Components",
       "Provide separate location, rotation and scale"},
      {GEO_NODE_TRANSFORM_MODE_MATRIX, "MATRIX", 0, "Matrix", "Use a transformation matrix"},
      {0, nullptr, 0, nullptr, nullptr},
  };

  RNA_def_node_enum(srna,
                    "mode",
                    "Mode",
                    "How the transformation is specified",
                    mode_items,
                    NOD_inline_enum_accessors(custom1));
}

static void register_node()
{
  static blender::bke::bNodeType ntype;

  geo_node_type_base(
      &ntype, GEO_NODE_TRANSFORM_GEOMETRY, "Transform Geometry", NODE_CLASS_GEOMETRY);
  ntype.declare = node_declare;
  ntype.updatefunc = node_update;
  ntype.geometry_node_execute = node_geo_exec;
<<<<<<< HEAD
  blender::bke::nodeRegisterType(&ntype);
=======
  ntype.draw_buttons = node_layout;
  nodeRegisterType(&ntype);

  node_rna(ntype.rna_ext.srna);
>>>>>>> 2fb752b1
}
NOD_REGISTER_NODE(register_node)

}  // namespace blender::nodes::node_geo_transform_geometry_cc<|MERGE_RESOLUTION|>--- conflicted
+++ resolved
@@ -132,14 +132,10 @@
   ntype.declare = node_declare;
   ntype.updatefunc = node_update;
   ntype.geometry_node_execute = node_geo_exec;
-<<<<<<< HEAD
+  ntype.draw_buttons = node_layout;
   blender::bke::nodeRegisterType(&ntype);
-=======
-  ntype.draw_buttons = node_layout;
-  nodeRegisterType(&ntype);
 
   node_rna(ntype.rna_ext.srna);
->>>>>>> 2fb752b1
 }
 NOD_REGISTER_NODE(register_node)
 
