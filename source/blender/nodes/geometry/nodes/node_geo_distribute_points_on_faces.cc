/* SPDX-License-Identifier: GPL-2.0-or-later */

#include "BLI_kdtree.h"
#include "BLI_noise.hh"
#include "BLI_rand.hh"
#include "BLI_task.hh"
#include "BLI_timeit.hh"

#include "DNA_mesh_types.h"
#include "DNA_meshdata_types.h"
#include "DNA_pointcloud_types.h"

#include "BKE_attribute_math.hh"
#include "BKE_bvhutils.h"
#include "BKE_mesh.hh"
#include "BKE_mesh_runtime.h"
#include "BKE_mesh_sample.hh"
#include "BKE_pointcloud.h"

#include "UI_interface.h"
#include "UI_resources.h"

#include "node_geometry_util.hh"

namespace blender::nodes::node_geo_distribute_points_on_faces_cc {

static void node_declare(NodeDeclarationBuilder &b)
{
  auto enable_random = [](bNode &node) {
    node.custom1 = GEO_NODE_POINT_DISTRIBUTE_POINTS_ON_FACES_RANDOM;
  };
  auto enable_poisson = [](bNode &node) {
    node.custom1 = GEO_NODE_POINT_DISTRIBUTE_POINTS_ON_FACES_POISSON;
  };

  b.add_input<decl::Geometry>(N_("Mesh")).supported_type(GEO_COMPONENT_TYPE_MESH);
  b.add_input<decl::Bool>(N_("Selection")).default_value(true).hide_value().field_on_all();
  b.add_input<decl::Float>(N_("Distance Min"))
      .min(0.0f)
      .subtype(PROP_DISTANCE)
      .make_available(enable_poisson);
  b.add_input<decl::Float>(N_("Density Max"))
      .default_value(10.0f)
      .min(0.0f)
      .make_available(enable_poisson);
  b.add_input<decl::Float>(N_("Density"))
      .default_value(10.0f)
      .min(0.0f)
      .field_on_all()
      .make_available(enable_random);
  b.add_input<decl::Float>(N_("Density Factor"))
      .default_value(1.0f)
      .min(0.0f)
      .max(1.0f)
      .subtype(PROP_FACTOR)
      .field_on_all()
      .make_available(enable_poisson);
  b.add_input<decl::Int>(N_("Seed"));

  b.add_output<decl::Geometry>(N_("Points")).propagate_all();
  b.add_output<decl::Vector>(N_("Normal")).field_on_all();
  b.add_output<decl::Vector>(N_("Rotation")).subtype(PROP_EULER).field_on_all();
}

static void node_layout(uiLayout *layout, bContext * /*C*/, PointerRNA *ptr)
{
  uiItemR(layout, ptr, "distribute_method", 0, "", ICON_NONE);
}

static void node_layout_ex(uiLayout *layout, bContext * /*C*/, PointerRNA *ptr)
{
  uiItemR(layout, ptr, "use_legacy_normal", 0, nullptr, ICON_NONE);
}

static void node_point_distribute_points_on_faces_update(bNodeTree *ntree, bNode *node)
{
  bNodeSocket *sock_distance_min = static_cast<bNodeSocket *>(BLI_findlink(&node->inputs, 2));
  bNodeSocket *sock_density_max = static_cast<bNodeSocket *>(sock_distance_min->next);
  bNodeSocket *sock_density = sock_density_max->next;
  bNodeSocket *sock_density_factor = sock_density->next;
  nodeSetSocketAvailability(ntree,
                            sock_distance_min,
                            node->custom1 == GEO_NODE_POINT_DISTRIBUTE_POINTS_ON_FACES_POISSON);
  nodeSetSocketAvailability(
      ntree, sock_density_max, node->custom1 == GEO_NODE_POINT_DISTRIBUTE_POINTS_ON_FACES_POISSON);
  nodeSetSocketAvailability(
      ntree, sock_density, node->custom1 == GEO_NODE_POINT_DISTRIBUTE_POINTS_ON_FACES_RANDOM);
  nodeSetSocketAvailability(ntree,
                            sock_density_factor,
                            node->custom1 == GEO_NODE_POINT_DISTRIBUTE_POINTS_ON_FACES_POISSON);
}

/**
 * Use an arbitrary choice of axes for a usable rotation attribute directly out of this node.
 */
static float3 normal_to_euler_rotation(const float3 normal)
{
  float quat[4];
  vec_to_quat(quat, normal, OB_NEGZ, OB_POSY);
  float3 rotation;
  quat_to_eul(rotation, quat);
  return rotation;
}

static void sample_mesh_surface(const Mesh &mesh,
                                const float base_density,
                                const Span<float> density_factors,
                                const int seed,
                                Vector<float3> &r_positions,
                                Vector<float3> &r_bary_coords,
                                Vector<int> &r_looptri_indices)
{
  const Span<float3> positions = mesh.vert_positions();
  const Span<int> corner_verts = mesh.corner_verts();
  const Span<MLoopTri> looptris = mesh.looptris();

  for (const int looptri_index : looptris.index_range()) {
    const MLoopTri &looptri = looptris[looptri_index];
    const int v0_loop = looptri.tri[0];
    const int v1_loop = looptri.tri[1];
    const int v2_loop = looptri.tri[2];
    const float3 &v0_pos = positions[corner_verts[v0_loop]];
    const float3 &v1_pos = positions[corner_verts[v1_loop]];
    const float3 &v2_pos = positions[corner_verts[v2_loop]];

    float looptri_density_factor = 1.0f;
    if (!density_factors.is_empty()) {
      const float v0_density_factor = std::max(0.0f, density_factors[v0_loop]);
      const float v1_density_factor = std::max(0.0f, density_factors[v1_loop]);
      const float v2_density_factor = std::max(0.0f, density_factors[v2_loop]);
      looptri_density_factor = (v0_density_factor + v1_density_factor + v2_density_factor) / 3.0f;
    }
    const float area = area_tri_v3(v0_pos, v1_pos, v2_pos);

    const int looptri_seed = noise::hash(looptri_index, seed);
    RandomNumberGenerator looptri_rng(looptri_seed);

    const int point_amount = looptri_rng.round_probabilistic(area * base_density *
                                                             looptri_density_factor);

    for (int i = 0; i < point_amount; i++) {
      const float3 bary_coord = looptri_rng.get_barycentric_coordinates();
      float3 point_pos;
      interp_v3_v3v3v3(point_pos, v0_pos, v1_pos, v2_pos, bary_coord);
      r_positions.append(point_pos);
      r_bary_coords.append(bary_coord);
      r_looptri_indices.append(looptri_index);
    }
  }
}

BLI_NOINLINE static KDTree_3d *build_kdtree(Span<float3> positions)
{
  KDTree_3d *kdtree = BLI_kdtree_3d_new(positions.size());

  int i_point = 0;
  for (const float3 position : positions) {
    BLI_kdtree_3d_insert(kdtree, i_point, position);
    i_point++;
  }

  BLI_kdtree_3d_balance(kdtree);
  return kdtree;
}

BLI_NOINLINE static void update_elimination_mask_for_close_points(
    Span<float3> positions, const float minimum_distance, MutableSpan<bool> elimination_mask)
{
  if (minimum_distance <= 0.0f) {
    return;
  }

  KDTree_3d *kdtree = build_kdtree(positions);
  BLI_SCOPED_DEFER([&]() { BLI_kdtree_3d_free(kdtree); });

  for (const int i : positions.index_range()) {
    if (elimination_mask[i]) {
      continue;
    }

    struct CallbackData {
      int index;
      MutableSpan<bool> elimination_mask;
    } callback_data = {i, elimination_mask};

    BLI_kdtree_3d_range_search_cb(
        kdtree,
        positions[i],
        minimum_distance,
        [](void *user_data, int index, const float * /*co*/, float /*dist_sq*/) {
          CallbackData &callback_data = *static_cast<CallbackData *>(user_data);
          if (index != callback_data.index) {
            callback_data.elimination_mask[index] = true;
          }
          return true;
        },
        &callback_data);
  }
}

BLI_NOINLINE static void update_elimination_mask_based_on_density_factors(
    const Mesh &mesh,
    const Span<float> density_factors,
    const Span<float3> bary_coords,
    const Span<int> looptri_indices,
    const MutableSpan<bool> elimination_mask)
{
  const Span<MLoopTri> looptris = mesh.looptris();
  for (const int i : bary_coords.index_range()) {
    if (elimination_mask[i]) {
      continue;
    }

    const MLoopTri &looptri = looptris[looptri_indices[i]];
    const float3 bary_coord = bary_coords[i];

    const int v0_loop = looptri.tri[0];
    const int v1_loop = looptri.tri[1];
    const int v2_loop = looptri.tri[2];

    const float v0_density_factor = std::max(0.0f, density_factors[v0_loop]);
    const float v1_density_factor = std::max(0.0f, density_factors[v1_loop]);
    const float v2_density_factor = std::max(0.0f, density_factors[v2_loop]);

    const float probability = v0_density_factor * bary_coord.x + v1_density_factor * bary_coord.y +
                              v2_density_factor * bary_coord.z;

    const float hash = noise::hash_float_to_float(bary_coord);
    if (hash > probability) {
      elimination_mask[i] = true;
    }
  }
}

BLI_NOINLINE static void eliminate_points_based_on_mask(const Span<bool> elimination_mask,
                                                        Vector<float3> &positions,
                                                        Vector<float3> &bary_coords,
                                                        Vector<int> &looptri_indices)
{
  for (int i = positions.size() - 1; i >= 0; i--) {
    if (elimination_mask[i]) {
      positions.remove_and_reorder(i);
      bary_coords.remove_and_reorder(i);
      looptri_indices.remove_and_reorder(i);
    }
  }
}

BLI_NOINLINE static void interpolate_attribute(const Mesh &mesh,
                                               const Span<float3> bary_coords,
                                               const Span<int> looptri_indices,
                                               const eAttrDomain source_domain,
                                               const GVArray &source_data,
                                               GMutableSpan output_data)
{
  switch (source_domain) {
    case ATTR_DOMAIN_POINT: {
      bke::mesh_surface_sample::sample_point_attribute(mesh.corner_verts(),
                                                       mesh.looptris(),
                                                       looptri_indices,
                                                       bary_coords,
                                                       source_data,
                                                       IndexMask(output_data.size()),
                                                       output_data);
      break;
    }
    case ATTR_DOMAIN_CORNER: {
      bke::mesh_surface_sample::sample_corner_attribute(mesh.looptris(),
                                                        looptri_indices,
                                                        bary_coords,
                                                        source_data,
                                                        IndexMask(output_data.size()),
                                                        output_data);
      break;
    }
    case ATTR_DOMAIN_FACE: {
      bke::mesh_surface_sample::sample_face_attribute(mesh.looptris(),
                                                      looptri_indices,
                                                      source_data,
                                                      IndexMask(output_data.size()),
                                                      output_data);
      break;
    }
    default: {
      /* Not supported currently. */
      return;
    }
  }
}

BLI_NOINLINE static void propagate_existing_attributes(
    const Mesh &mesh,
    const Map<AttributeIDRef, AttributeKind> &attributes,
    PointCloud &points,
    const Span<float3> bary_coords,
    const Span<int> looptri_indices)
{
  const AttributeAccessor mesh_attributes = mesh.attributes();
  MutableAttributeAccessor point_attributes = points.attributes_for_write();

  for (MapItem<AttributeIDRef, AttributeKind> entry : attributes.items()) {
    const AttributeIDRef attribute_id = entry.key;
    const eCustomDataType output_data_type = entry.value.data_type;

    GAttributeReader src = mesh_attributes.lookup(attribute_id);
    if (!src) {
      continue;
    }

    GSpanAttributeWriter dst = point_attributes.lookup_or_add_for_write_only_span(
        attribute_id, ATTR_DOMAIN_POINT, output_data_type);
    if (!dst) {
      continue;
    }

    interpolate_attribute(mesh, bary_coords, looptri_indices, src.domain, src.varray, dst.span);
    dst.finish();
  }
}

namespace {
struct AttributeOutputs {
  AnonymousAttributeIDPtr normal_id;
  AnonymousAttributeIDPtr rotation_id;
};
}  // namespace

static void compute_normal_outputs(const Mesh &mesh,
                                   const Span<float3> bary_coords,
                                   const Span<int> looptri_indices,
                                   MutableSpan<float3> r_normals)
{
<<<<<<< HEAD
  switch (mesh.normal_domain_all_info()) {
    case ATTR_DOMAIN_POINT: {
      bke::mesh_surface_sample::sample_point_normals(mesh.corner_verts(),
                                                     mesh.looptris(),
                                                     looptri_indices,
                                                     bary_coords,
                                                     mesh.vert_normals(),
                                                     IndexMask(looptri_indices.index_range()),
                                                     r_normals);

      break;
    }
    case ATTR_DOMAIN_FACE: {
      const Span<float3> poly_normals = mesh.poly_normals();
      bke::mesh_surface_sample::sample_face_attribute(mesh,
                                                      looptri_indices,
                                                      VArray<float3>::ForSpan(poly_normals),
                                                      IndexMask(looptri_indices.index_range()),
                                                      r_normals);
      break;
    }
    case ATTR_DOMAIN_CORNER: {
      bke::mesh_surface_sample::sample_corner_normals(mesh.looptris(),
                                                      looptri_indices,
                                                      bary_coords,
                                                      mesh.corner_normals(),
                                                      IndexMask(looptri_indices.index_range()),
                                                      r_normals);
      break;
    }
    default:
      BLI_assert_unreachable();
  }
=======
  Array<float3> corner_normals(mesh.totloop);
  BKE_mesh_calc_normals_split_ex(
      const_cast<Mesh *>(&mesh), nullptr, reinterpret_cast<float(*)[3]>(corner_normals.data()));

  const Span<MLoopTri> looptris = mesh.looptris();
  threading::parallel_for(bary_coords.index_range(), 512, [&](const IndexRange range) {
    bke::mesh_surface_sample::sample_corner_normals(
        looptris, looptri_indices, bary_coords, corner_normals, range, r_normals);
  });
>>>>>>> 96fd14a6
}

static void compute_legacy_normal_outputs(const Mesh &mesh,
                                          const Span<float3> bary_coords,
                                          const Span<int> looptri_indices,
                                          MutableSpan<float3> r_normals)
{
  const Span<float3> positions = mesh.vert_positions();
  const Span<int> corner_verts = mesh.corner_verts();
  const Span<MLoopTri> looptris = mesh.looptris();

  for (const int i : bary_coords.index_range()) {
    const int looptri_index = looptri_indices[i];
    const MLoopTri &looptri = looptris[looptri_index];

    const int v0_index = corner_verts[looptri.tri[0]];
    const int v1_index = corner_verts[looptri.tri[1]];
    const int v2_index = corner_verts[looptri.tri[2]];
    const float3 v0_pos = positions[v0_index];
    const float3 v1_pos = positions[v1_index];
    const float3 v2_pos = positions[v2_index];

    float3 normal;
    normal_tri_v3(normal, v0_pos, v1_pos, v2_pos);
    r_normals[i] = normal;
  }
}

static void compute_rotation_output(const Span<float3> normals, MutableSpan<float3> r_rotations)
{
  threading::parallel_for(normals.index_range(), 256, [&](const IndexRange range) {
    for (const int i : range) {
      r_rotations[i] = normal_to_euler_rotation(normals[i]);
    }
  });
}

BLI_NOINLINE static void compute_attribute_outputs(const Mesh &mesh,
                                                   PointCloud &points,
                                                   const Span<float3> bary_coords,
                                                   const Span<int> looptri_indices,
                                                   const AttributeOutputs &attribute_outputs,
                                                   const bool use_legacy_normal)
{
  MutableAttributeAccessor point_attributes = points.attributes_for_write();

  SpanAttributeWriter<int> ids = point_attributes.lookup_or_add_for_write_only_span<int>(
      "id", ATTR_DOMAIN_POINT);

  SpanAttributeWriter<float3> normals;
  SpanAttributeWriter<float3> rotations;

  if (attribute_outputs.normal_id) {
    normals = point_attributes.lookup_or_add_for_write_only_span<float3>(
        attribute_outputs.normal_id.get(), ATTR_DOMAIN_POINT);
  }
  if (attribute_outputs.rotation_id) {
    rotations = point_attributes.lookup_or_add_for_write_only_span<float3>(
        attribute_outputs.rotation_id.get(), ATTR_DOMAIN_POINT);
  }

  threading::parallel_for(bary_coords.index_range(), 1024, [&](const IndexRange range) {
    for (const int i : range) {
      const int looptri_index = looptri_indices[i];
      const float3 &bary_coord = bary_coords[i];
      ids.span[i] = noise::hash(noise::hash_float(bary_coord), looptri_index);
    }
  });

  if (normals) {
    if (use_legacy_normal) {
      compute_legacy_normal_outputs(mesh, bary_coords, looptri_indices, normals.span);
    }
    else {
      compute_normal_outputs(mesh, bary_coords, looptri_indices, normals.span);
    }

    if (rotations) {
      compute_rotation_output(normals.span, rotations.span);
    }
  }

  ids.finish();
  normals.finish();
  rotations.finish();
}

static Array<float> calc_full_density_factors_with_selection(const Mesh &mesh,
                                                             const Field<float> &density_field,
                                                             const Field<bool> &selection_field)
{
  const eAttrDomain domain = ATTR_DOMAIN_CORNER;
  const int domain_size = mesh.attributes().domain_size(domain);
  Array<float> densities(domain_size, 0.0f);

  const bke::MeshFieldContext field_context{mesh, domain};
  fn::FieldEvaluator evaluator{field_context, domain_size};
  evaluator.set_selection(selection_field);
  evaluator.add_with_destination(density_field, densities.as_mutable_span());
  evaluator.evaluate();
  return densities;
}

static void distribute_points_random(const Mesh &mesh,
                                     const Field<float> &density_field,
                                     const Field<bool> &selection_field,
                                     const int seed,
                                     Vector<float3> &positions,
                                     Vector<float3> &bary_coords,
                                     Vector<int> &looptri_indices)
{
  const Array<float> densities = calc_full_density_factors_with_selection(
      mesh, density_field, selection_field);
  sample_mesh_surface(mesh, 1.0f, densities, seed, positions, bary_coords, looptri_indices);
}

static void distribute_points_poisson_disk(const Mesh &mesh,
                                           const float minimum_distance,
                                           const float max_density,
                                           const Field<float> &density_factor_field,
                                           const Field<bool> &selection_field,
                                           const int seed,
                                           Vector<float3> &positions,
                                           Vector<float3> &bary_coords,
                                           Vector<int> &looptri_indices)
{
  sample_mesh_surface(mesh, max_density, {}, seed, positions, bary_coords, looptri_indices);

  Array<bool> elimination_mask(positions.size(), false);
  update_elimination_mask_for_close_points(positions, minimum_distance, elimination_mask);

  const Array<float> density_factors = calc_full_density_factors_with_selection(
      mesh, density_factor_field, selection_field);

  update_elimination_mask_based_on_density_factors(
      mesh, density_factors, bary_coords, looptri_indices, elimination_mask.as_mutable_span());

  eliminate_points_based_on_mask(
      elimination_mask.as_span(), positions, bary_coords, looptri_indices);
}

static void point_distribution_calculate(GeometrySet &geometry_set,
                                         const Field<bool> selection_field,
                                         const GeometryNodeDistributePointsOnFacesMode method,
                                         const int seed,
                                         const AttributeOutputs &attribute_outputs,
                                         const GeoNodeExecParams &params)
{
  if (!geometry_set.has_mesh()) {
    return;
  }

  const Mesh &mesh = *geometry_set.get_mesh_for_read();

  Vector<float3> positions;
  Vector<float3> bary_coords;
  Vector<int> looptri_indices;

  switch (method) {
    case GEO_NODE_POINT_DISTRIBUTE_POINTS_ON_FACES_RANDOM: {
      const Field<float> density_field = params.get_input<Field<float>>("Density");
      distribute_points_random(
          mesh, density_field, selection_field, seed, positions, bary_coords, looptri_indices);
      break;
    }
    case GEO_NODE_POINT_DISTRIBUTE_POINTS_ON_FACES_POISSON: {
      const float minimum_distance = params.get_input<float>("Distance Min");
      const float density_max = params.get_input<float>("Density Max");
      const Field<float> density_factors_field = params.get_input<Field<float>>("Density Factor");
      distribute_points_poisson_disk(mesh,
                                     minimum_distance,
                                     density_max,
                                     density_factors_field,
                                     selection_field,
                                     seed,
                                     positions,
                                     bary_coords,
                                     looptri_indices);
      break;
    }
  }

  if (positions.is_empty()) {
    return;
  }

  PointCloud *pointcloud = BKE_pointcloud_new_nomain(positions.size());
  bke::MutableAttributeAccessor point_attributes = pointcloud->attributes_for_write();
  bke::SpanAttributeWriter<float> point_radii =
      point_attributes.lookup_or_add_for_write_only_span<float>("radius", ATTR_DOMAIN_POINT);
  pointcloud->positions_for_write().copy_from(positions);
  point_radii.span.fill(0.05f);
  point_radii.finish();

  geometry_set.replace_pointcloud(pointcloud);

  Map<AttributeIDRef, AttributeKind> attributes;
  geometry_set.gather_attributes_for_propagation({GEO_COMPONENT_TYPE_MESH},
                                                 GEO_COMPONENT_TYPE_POINT_CLOUD,
                                                 false,
                                                 params.get_output_propagation_info("Points"),
                                                 attributes);

  /* Position is set separately. */
  attributes.remove("position");

  propagate_existing_attributes(mesh, attributes, *pointcloud, bary_coords, looptri_indices);

  const bool use_legacy_normal = params.node().custom2 != 0;
  compute_attribute_outputs(
      mesh, *pointcloud, bary_coords, looptri_indices, attribute_outputs, use_legacy_normal);
}

static void node_geo_exec(GeoNodeExecParams params)
{
  GeometrySet geometry_set = params.extract_input<GeometrySet>("Mesh");

  const GeometryNodeDistributePointsOnFacesMode method = GeometryNodeDistributePointsOnFacesMode(
      params.node().custom1);

  const int seed = params.get_input<int>("Seed") * 5383843;
  const Field<bool> selection_field = params.extract_input<Field<bool>>("Selection");

  AttributeOutputs attribute_outputs;
  attribute_outputs.rotation_id = params.get_output_anonymous_attribute_id_if_needed("Rotation");
  attribute_outputs.normal_id = params.get_output_anonymous_attribute_id_if_needed(
      "Normal", bool(attribute_outputs.rotation_id));

  lazy_threading::send_hint();

  geometry_set.modify_geometry_sets([&](GeometrySet &geometry_set) {
    point_distribution_calculate(
        geometry_set, selection_field, method, seed, attribute_outputs, params);
    /* Keep instances because the original geometry set may contain instances that are processed as
     * well. */
    geometry_set.keep_only_during_modify({GEO_COMPONENT_TYPE_POINT_CLOUD});
  });

  params.set_output("Points", std::move(geometry_set));
}

}  // namespace blender::nodes::node_geo_distribute_points_on_faces_cc

void register_node_type_geo_distribute_points_on_faces()
{
  namespace file_ns = blender::nodes::node_geo_distribute_points_on_faces_cc;

  static bNodeType ntype;

  geo_node_type_base(&ntype,
                     GEO_NODE_DISTRIBUTE_POINTS_ON_FACES,
                     "Distribute Points on Faces",
                     NODE_CLASS_GEOMETRY);
  ntype.updatefunc = file_ns::node_point_distribute_points_on_faces_update;
  node_type_size(&ntype, 170, 100, 320);
  ntype.declare = file_ns::node_declare;
  ntype.geometry_node_execute = file_ns::node_geo_exec;
  ntype.draw_buttons = file_ns::node_layout;
  ntype.draw_buttons_ex = file_ns::node_layout_ex;
  nodeRegisterType(&ntype);
}<|MERGE_RESOLUTION|>--- conflicted
+++ resolved
@@ -330,7 +330,6 @@
                                    const Span<int> looptri_indices,
                                    MutableSpan<float3> r_normals)
 {
-<<<<<<< HEAD
   switch (mesh.normal_domain_all_info()) {
     case ATTR_DOMAIN_POINT: {
       bke::mesh_surface_sample::sample_point_normals(mesh.corner_verts(),
@@ -340,12 +339,11 @@
                                                      mesh.vert_normals(),
                                                      IndexMask(looptri_indices.index_range()),
                                                      r_normals);
-
       break;
     }
     case ATTR_DOMAIN_FACE: {
       const Span<float3> poly_normals = mesh.poly_normals();
-      bke::mesh_surface_sample::sample_face_attribute(mesh,
+      bke::mesh_surface_sample::sample_face_attribute(mesh.looptris(),
                                                       looptri_indices,
                                                       VArray<float3>::ForSpan(poly_normals),
                                                       IndexMask(looptri_indices.index_range()),
@@ -364,17 +362,6 @@
     default:
       BLI_assert_unreachable();
   }
-=======
-  Array<float3> corner_normals(mesh.totloop);
-  BKE_mesh_calc_normals_split_ex(
-      const_cast<Mesh *>(&mesh), nullptr, reinterpret_cast<float(*)[3]>(corner_normals.data()));
-
-  const Span<MLoopTri> looptris = mesh.looptris();
-  threading::parallel_for(bary_coords.index_range(), 512, [&](const IndexRange range) {
-    bke::mesh_surface_sample::sample_corner_normals(
-        looptris, looptri_indices, bary_coords, corner_normals, range, r_normals);
-  });
->>>>>>> 96fd14a6
 }
 
 static void compute_legacy_normal_outputs(const Mesh &mesh,
