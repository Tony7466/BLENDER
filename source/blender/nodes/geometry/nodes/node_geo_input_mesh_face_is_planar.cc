--- conflicted
+++ resolved
@@ -37,11 +37,7 @@
                                  const eAttrDomain domain,
                                  IndexMask /*mask*/) const final
   {
-<<<<<<< HEAD
-    const Span<float3> positions = mesh.positions();
-=======
     const Span<float3> positions = mesh.vert_positions();
->>>>>>> a7e1815c
     const Span<MPoly> polys = mesh.polys();
     const Span<int> corner_verts = mesh.corner_verts();
     const Span<float3> poly_normals = mesh.poly_normals();
@@ -52,12 +48,8 @@
     evaluator.evaluate();
     const VArray<float> thresholds = evaluator.get_evaluated<float>(0);
 
-<<<<<<< HEAD
     auto planar_fn =
         [positions, polys, corner_verts, thresholds, poly_normals](const int i) -> bool {
-=======
-    auto planar_fn = [positions, polys, loops, thresholds, poly_normals](const int i) -> bool {
->>>>>>> a7e1815c
       const MPoly &poly = polys[i];
       if (poly.totloop <= 3) {
         return true;
@@ -67,14 +59,8 @@
       float min = FLT_MAX;
       float max = -FLT_MAX;
 
-<<<<<<< HEAD
       for (const int vert_i : corner_verts.slice(poly.loopstart, poly.totloop)) {
         float dot = math::dot(reference_normal, positions[vert_i]);
-=======
-      for (const int i_loop : poly_loops.index_range()) {
-        const float3 &vert = positions[poly_loops[i_loop].v];
-        float dot = math::dot(reference_normal, vert);
->>>>>>> a7e1815c
         if (dot > max) {
           max = dot;
         }
