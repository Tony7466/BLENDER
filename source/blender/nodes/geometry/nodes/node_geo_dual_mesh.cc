/* SPDX-License-Identifier: GPL-2.0-or-later */

#include "BLI_array_utils.hh"
#include "BLI_task.hh"

#include "DNA_mesh_types.h"
#include "DNA_meshdata_types.h"

#include "BKE_attribute_math.hh"
#include "BKE_mesh.h"
#include "BKE_mesh_mapping.h"

#include "node_geometry_util.hh"

namespace blender::nodes::node_geo_dual_mesh_cc {

static void node_declare(NodeDeclarationBuilder &b)
{
  b.add_input<decl::Geometry>("Mesh").supported_type(GEO_COMPONENT_TYPE_MESH);
  b.add_input<decl::Bool>("Keep Boundaries")
      .default_value(false)
      .description(
          "Keep non-manifold boundaries of the input mesh in place by avoiding the dual "
          "transformation there");
  b.add_output<decl::Geometry>("Dual Mesh");
}

enum class EdgeType : int8_t {
  Loose = 0,       /* No polygons connected to it. */
  Boundary = 1,    /* An edge connected to exactly one polygon. */
  Normal = 2,      /* A normal edge (connected to two polygons). */
  NonManifold = 3, /* An edge connected to more than two polygons. */
};

static EdgeType get_edge_type_with_added_neighbor(EdgeType old_type)
{
  switch (old_type) {
    case EdgeType::Loose:
      return EdgeType::Boundary;
    case EdgeType::Boundary:
      return EdgeType::Normal;
    case EdgeType::Normal:
    case EdgeType::NonManifold:
      return EdgeType::NonManifold;
  }
  BLI_assert_unreachable();
  return EdgeType::Loose;
}

enum class VertexType : int8_t {
  Loose = 0,       /* Either no edges connected or only loose edges connected. */
  Normal = 1,      /* A normal vertex. */
  Boundary = 2,    /* A vertex on a boundary edge. */
  NonManifold = 3, /* A vertex on a non-manifold edge. */
};

static VertexType get_vertex_type_with_added_neighbor(VertexType old_type)
{
  switch (old_type) {
    case VertexType::Loose:
      return VertexType::Normal;
    case VertexType::Normal:
      return VertexType::Boundary;
    case VertexType::Boundary:
    case VertexType::NonManifold:
      return VertexType::NonManifold;
  }
  BLI_assert_unreachable();
  return VertexType::Loose;
}

/* Copy only where vertex_types is 'normal'. If keep boundaries is selected, also copy from
 * boundary vertices. */
template<typename T>
static void copy_data_based_on_vertex_types(Span<T> data,
                                            MutableSpan<T> r_data,
                                            const Span<VertexType> vertex_types,
                                            const bool keep_boundaries)
{
  if (keep_boundaries) {
    int out_i = 0;
    for (const int i : data.index_range()) {
      if (ELEM(vertex_types[i], VertexType::Normal, VertexType::Boundary)) {
        r_data[out_i] = data[i];
        out_i++;
      }
    }
  }
  else {
    int out_i = 0;
    for (const int i : data.index_range()) {
      if (vertex_types[i] == VertexType::Normal) {
        r_data[out_i] = data[i];
        out_i++;
      }
    }
  }
}

template<typename T>
static void copy_data_based_on_pairs(Span<T> data,
                                     MutableSpan<T> r_data,
                                     const Span<std::pair<int, int>> new_to_old_map)
{
  for (const std::pair<int, int> &pair : new_to_old_map) {
    r_data[pair.first] = data[pair.second];
  }
}

/**
 * Transfers the attributes from the original mesh to the new mesh using the following logic:
 * - If the attribute was on the face domain it is now on the point domain, and this is true
 *   for all faces, so we can just copy these.
 * - If the attribute was on the vertex domain there are three cases:
 *   - It was a 'bad' vertex so it is not in the dual mesh, and we can just ignore it
 *   - It was a normal vertex so it has a corresponding face in the dual mesh to which we can
 *     transfer.
 *   - It was a boundary vertex so it has a corresponding face, if keep_boundaries is true.
 *     Otherwise we can just ignore it.
 * - If the attribute was on the edge domain we lookup for the new edges which edge it originated
 *   from using `new_to_old_edges_map`. We have to do it in this reverse order, because there can
 *   be more edges in the new mesh if keep boundaries is on.
 * - We do the same thing for face corners as we do for edges.
 *
 * Some of the vertices (on the boundary) in the dual mesh don't come from faces, but from edges or
 * vertices. For these the `boundary_vertex_to_relevant_face_map` is used, which maps them to the
 * closest face.
 */
static void transfer_attributes(
    const Span<VertexType> vertex_types,
    const bool keep_boundaries,
    const Span<int> new_to_old_edges_map,
    const Span<int> new_to_old_face_corners_map,
    const Span<std::pair<int, int>> boundary_vertex_to_relevant_face_map,
    const AttributeAccessor src_attributes,
    MutableAttributeAccessor dst_attributes)
{
  /* Retrieve all attributes except for position which is handled manually.
   * Remove anonymous attributes that don't need to be propagated. */
  Set<AttributeIDRef> attribute_ids = src_attributes.all_ids();
  attribute_ids.remove("position");
  attribute_ids.remove(".corner_vert");
  attribute_ids.remove(".corner_edge");
  attribute_ids.remove_if([](const AttributeIDRef &id) { return !id.should_be_kept(); });

  for (const AttributeIDRef &id : attribute_ids) {
    GAttributeReader src_attribute = src_attributes.lookup(id);

    eAttrDomain out_domain;
    if (src_attribute.domain == ATTR_DOMAIN_FACE) {
      out_domain = ATTR_DOMAIN_POINT;
    }
    else if (src_attribute.domain == ATTR_DOMAIN_POINT) {
      out_domain = ATTR_DOMAIN_FACE;
    }
    else {
      /* Edges and Face Corners. */
      out_domain = src_attribute.domain;
    }
    const eCustomDataType data_type = bke::cpp_type_to_custom_data_type(
        src_attribute.varray.type());
    GSpanAttributeWriter dst_attribute = dst_attributes.lookup_or_add_for_write_only_span(
        id, out_domain, data_type);
    if (!dst_attribute) {
      continue;
    }

    attribute_math::convert_to_static_type(data_type, [&](auto dummy) {
      using T = decltype(dummy);
      VArraySpan<T> span{src_attribute.varray.typed<T>()};
      MutableSpan<T> dst_span = dst_attribute.span.typed<T>();
      switch (src_attribute.domain) {
        case ATTR_DOMAIN_POINT:
          copy_data_based_on_vertex_types(span, dst_span, vertex_types, keep_boundaries);
          break;
        case ATTR_DOMAIN_EDGE:
          array_utils::gather(span, new_to_old_edges_map, dst_span);
          break;
        case ATTR_DOMAIN_FACE:
          dst_span.take_front(span.size()).copy_from(span);
          if (keep_boundaries) {
            copy_data_based_on_pairs(span, dst_span, boundary_vertex_to_relevant_face_map);
          }
          break;
        case ATTR_DOMAIN_CORNER:
          array_utils::gather(span, new_to_old_face_corners_map, dst_span);
          break;
        default:
          BLI_assert_unreachable();
      }
    });
    dst_attribute.finish();
  }
}

/**
 * Calculates the boundaries of the mesh. Boundary polygons are not computed since we don't need
 * them later on. We use the following definitions:
 * - An edge is on a boundary if it is connected to only one polygon.
 * - A vertex is on a boundary if it is on an edge on a boundary.
 */
static void calc_boundaries(const Mesh &mesh,
                            MutableSpan<VertexType> r_vertex_types,
                            MutableSpan<EdgeType> r_edge_types)
{
  BLI_assert(r_vertex_types.size() == mesh.totvert);
  BLI_assert(r_edge_types.size() == mesh.totedge);
  const Span<MEdge> edges = mesh.edges();
  const Span<MPoly> polys = mesh.polys();
  const Span<int> corner_edges = mesh.corner_edges();

  r_vertex_types.fill(VertexType::Loose);
  r_edge_types.fill(EdgeType::Loose);

  /* Add up the number of polys connected to each edge. */
  for (const int i : IndexRange(mesh.totpoly)) {
    const MPoly &poly = polys[i];
    for (const int edge_i : corner_edges.slice(poly.loopstart, poly.totloop)) {
      r_edge_types[edge_i] = get_edge_type_with_added_neighbor(r_edge_types[edge_i]);
    }
  }

  /* Update vertices. */
  for (const int i : IndexRange(mesh.totedge)) {
    const EdgeType edge_type = r_edge_types[i];
    if (edge_type == EdgeType::Loose) {
      continue;
    }
    const MEdge &edge = edges[i];
    if (edge_type == EdgeType::Boundary) {
      r_vertex_types[edge.v1] = get_vertex_type_with_added_neighbor(r_vertex_types[edge.v1]);
      r_vertex_types[edge.v2] = get_vertex_type_with_added_neighbor(r_vertex_types[edge.v2]);
    }
    else if (edge_type >= EdgeType::NonManifold) {
      r_vertex_types[edge.v1] = VertexType::NonManifold;
      r_vertex_types[edge.v2] = VertexType::NonManifold;
    }
  }

  /* Normal verts are on a normal edge, and not on boundary edges or non-manifold edges. */
  for (const int i : IndexRange(mesh.totedge)) {
    const EdgeType edge_type = r_edge_types[i];
    if (edge_type == EdgeType::Normal) {
      const MEdge &edge = edges[i];
      if (r_vertex_types[edge.v1] == VertexType::Loose) {
        r_vertex_types[edge.v1] = VertexType::Normal;
      }
      if (r_vertex_types[edge.v2] == VertexType::Loose) {
        r_vertex_types[edge.v2] = VertexType::Normal;
      }
    }
  }
}

/**
 * Sorts the polygons connected to the given vertex based on polygon adjacency. The ordering is
 * so such that the normals point in the same way as the original mesh. If the vertex is a
 * boundary vertex, the first and last polygon have a boundary edge connected to the vertex. The
 * `r_shared_edges` array at index i is set to the index of the shared edge between the i-th and
 * `(i+1)-th` sorted polygon. Similarly the `r_sorted_corners` array at index i is set to the
 * corner in the i-th sorted polygon. If the polygons couldn't be sorted, `false` is returned.
 *
 * How the faces are sorted (see diagrams below):
 * (For this explanation we'll assume all faces are oriented clockwise)
 * (The vertex whose connected polygons we need to sort is "v0")
 *
 * \code{.unparsed}
 *     Normal case:                    Boundary Vertex case:
 *       v1 ----- v2 ----- v3              |       |             |
 *       |   f3   |   f0   |               v2 ---- v4 --------- v3---
 *       |        |        |               |      /          ,-' |
 *       v8 ----- v0 ----- v4              | f0  /   f1   ,-'    |
 *       |   f2   |   f1   |               |    /      ,-'       |
 *       |        |        |               |   /    ,-'          |
 *       v7 ----- v6 ----- v5              |  /  ,-'     f2      |
 *                                         | /,-'                |
 *                                         v0 ------------------ v1---
 * \endcode
 *
 * - First we get the two corners of each face that have an edge which contains v0. A corner is
 *   simply a vertex followed by an edge. In this case for the face "f0" for example, we'd end up
 *   with the corners (v: v4, e: v4<->v0) and (v: v0, e: v0<->v2). Note that if the face was
 *   oriented counter-clockwise we'd end up with the corners (v: v0, e: v0<->v4) and (v: v2, e:
 *   v0<->v2) instead.
 * - Then we need to choose one polygon as our first. If "v0" is not on a boundary we can just
 *   choose any polygon. If it is on a boundary some more care needs to be taken. Here we need to
 *   pick a polygon which lies on the boundary (in the diagram either f0 or f2). To choose between
 *   the two we need the next step.
 * - In the normal case we use this polygon to set `shared_edge_i` which indicates the index of the
 *   shared edge between this polygon and the next one. There are two possible choices: v0<->v4 and
 *   v2<->v0. To choose we look at the corners. Since the edge v0<->v2 lies on the corner which has
 *   v0, we set `shared_edge_i` to the other edge (v0<->v4), such that the next face will be "f1"
 *   which is the next face in clockwise order.
 * - In the boundary vertex case, we do something similar, but we are also forced to choose the
 *   edge which is not on the boundary. If this doesn't line up with orientation of the polygon, we
 *   know we'll need to choose the other boundary polygon as our first polygon. If the orientations
 *   don't line up there as well, it means that the mesh normals are not consistent, and we just
 *   have to force an orientation for ourselves. (Imagine if f0 is oriented counter-clockwise and
 *   f2 is oriented clockwise for example)
 * - Next comes a loop where we look at the other faces and find the one which has the shared
 *   edge. Then we set the next shared edge to the other edge on the polygon connected to "v0", and
 *   continue. Because of the way we've chosen the first shared edge the order of the faces will
 *   have the same orientation as that of the first polygon.
 *   (In this case we'd have f0 -> f1 -> f2 -> f3 which also goes around clockwise).
 * - Every time we determine a shared edge, we can also add a corner to `r_sorted_corners`. This
 *   will simply be the corner which doesn't contain the shared edge.
 * - Finally if we are in the normal case we also need to add the last "shared edge" to close the
 *   loop.
 */
static bool sort_vertex_polys(const Span<MEdge> edges,
                              const Span<MPoly> polys,
                              const Span<int> corner_verts,
                              const Span<int> corner_edges,
                              const int vertex_index,
                              const bool boundary_vertex,
                              const Span<EdgeType> edge_types,
                              MutableSpan<int> connected_polys,
                              MutableSpan<int> r_shared_edges,
                              MutableSpan<int> r_sorted_corners)
{
  if (connected_polys.size() <= 2 && (!boundary_vertex || connected_polys.size() == 0)) {
    return true;
  }

  /* For each polygon store the two corners whose edge contains the vertex. */
  Array<std::pair<int, int>> poly_vertex_corners(connected_polys.size());
  for (const int i : connected_polys.index_range()) {
    const MPoly &poly = polys[connected_polys[i]];
    bool first_edge_done = false;
    for (const int corner : IndexRange(poly.loopstart, poly.totloop)) {
      const int edge_i = corner_edges[corner];
      if (edges[edge_i].v1 == vertex_index || edges[edge_i].v2 == vertex_index) {
        if (!first_edge_done) {
          poly_vertex_corners[i].first = corner;
          first_edge_done = true;
        }
        else {
          poly_vertex_corners[i].second = corner;
          break;
        }
      }
    }
  }

  int shared_edge_i = -1;
  /* Determine first polygon and orientation. For now the orientation of the whole loop depends
   * on the one polygon we chose as first. It's probably not worth it to check every polygon in
   * the loop to determine the 'average' orientation. */
  if (boundary_vertex) {
    /* Our first polygon needs to be one which has a boundary edge. */
    for (const int i : connected_polys.index_range()) {
      const int corner_1 = poly_vertex_corners[i].first;
      const int corner_2 = poly_vertex_corners[i].second;
      if (edge_types[corner_edges[corner_1]] == EdgeType::Boundary &&
          corner_verts[corner_1] == vertex_index) {
        shared_edge_i = corner_edges[corner_2];
        r_sorted_corners[0] = poly_vertex_corners[i].first;
        std::swap(connected_polys[i], connected_polys[0]);
        std::swap(poly_vertex_corners[i], poly_vertex_corners[0]);
        break;
      }
      if (edge_types[corner_edges[corner_2]] == EdgeType::Boundary &&
          corner_verts[corner_2] == vertex_index) {
        shared_edge_i = corner_edges[corner_1];
        r_sorted_corners[0] = poly_vertex_corners[i].second;
        std::swap(connected_polys[i], connected_polys[0]);
        std::swap(poly_vertex_corners[i], poly_vertex_corners[0]);
        break;
      }
    }
    if (shared_edge_i == -1) {
      /* The rotation is inconsistent between the two polygons on the boundary. Just choose one
       * of the polygon's orientation. */
      for (const int i : connected_polys.index_range()) {
        const int corner_1 = poly_vertex_corners[i].first;
        const int corner_2 = poly_vertex_corners[i].second;
        if (edge_types[corner_edges[corner_1]] == EdgeType::Boundary) {
          shared_edge_i = corner_edges[corner_2];
          r_sorted_corners[0] = poly_vertex_corners[i].first;
          std::swap(connected_polys[i], connected_polys[0]);
          std::swap(poly_vertex_corners[i], poly_vertex_corners[0]);
          break;
        }
        if (edge_types[corner_edges[corner_2]] == EdgeType::Boundary) {
          shared_edge_i = corner_edges[corner_1];
          r_sorted_corners[0] = poly_vertex_corners[i].second;
          std::swap(connected_polys[i], connected_polys[0]);
          std::swap(poly_vertex_corners[i], poly_vertex_corners[0]);
          break;
        }
      }
    }
  }
  else {
    /* Any polygon can be the first. Just need to check the orientation. */
    const int corner_1 = poly_vertex_corners.first().first;
    const int corner_2 = poly_vertex_corners.first().second;
    if (corner_verts[corner_1] == vertex_index) {
      shared_edge_i = corner_edges[corner_2];
      r_sorted_corners[0] = poly_vertex_corners[0].first;
    }
    else {
      r_sorted_corners[0] = poly_vertex_corners[0].second;
      shared_edge_i = corner_edges[corner_1];
    }
  }
  BLI_assert(shared_edge_i != -1);

  for (const int i : IndexRange(connected_polys.size() - 1)) {
    r_shared_edges[i] = shared_edge_i;

    /* Look at the other polys to see if it has this shared edge. */
    int j = i + 1;
    for (; j < connected_polys.size(); ++j) {
      const int corner_1 = poly_vertex_corners[j].first;
      const int corner_2 = poly_vertex_corners[j].second;

      if (corner_edges[corner_1] == shared_edge_i) {
        r_sorted_corners[i + 1] = poly_vertex_corners[j].first;
        shared_edge_i = corner_edges[corner_2];
        break;
      }
      if (corner_edges[corner_2] == shared_edge_i) {
        r_sorted_corners[i + 1] = poly_vertex_corners[j].second;
        shared_edge_i = corner_edges[corner_1];
        break;
      }
    }
    if (j == connected_polys.size()) {
      /* The vertex is not manifold because the polygons around the vertex don't form a loop, and
       * hence can't be sorted. */
      return false;
    }

    std::swap(connected_polys[i + 1], connected_polys[j]);
    std::swap(poly_vertex_corners[i + 1], poly_vertex_corners[j]);
  }

  if (!boundary_vertex) {
    /* Shared edge between first and last polygon. */
    r_shared_edges.last() = shared_edge_i;
  }
  return true;
}

/**
 * Get the edge on the poly that contains the given vertex and is a boundary edge.
 */
static void boundary_edge_on_poly(const MPoly &poly,
                                  const Span<MEdge> edges,
                                  const Span<int> corner_edges,
                                  const int vertex_index,
                                  const Span<EdgeType> edge_types,
                                  int &r_edge)
{
  for (const int edge_i : corner_edges.slice(poly.loopstart, poly.totloop)) {
    if (edge_types[edge_i] == EdgeType::Boundary) {
      const MEdge &edge = edges[edge_i];
      if (edge.v1 == vertex_index || edge.v2 == vertex_index) {
        r_edge = edge_i;
        return;
      }
    }
  }
}

/**
 * Get the two edges on the poly that contain the given vertex and are boundary edges. The
 * orientation of the poly is taken into account.
 */
static void boundary_edges_on_poly(const MPoly &poly,
                                   const Span<MEdge> edges,
                                   const Span<int> corner_verts,
                                   const Span<int> corner_edges,
                                   const int vertex_index,
                                   const Span<EdgeType> edge_types,
                                   int &r_edge1,
                                   int &r_edge2)
{
  bool edge1_done = false;
  /* This is set to true if the order in which we encounter the two edges is inconsistent with the
   * orientation of the polygon. */
  bool needs_swap = false;
  for (const int corner : IndexRange(poly.loopstart, poly.totloop)) {
    const int edge_i = corner_edges[corner];
    if (edge_types[edge_i] == EdgeType::Boundary) {
      const MEdge &edge = edges[edge_i];
      if (edge.v1 == vertex_index || edge.v2 == vertex_index) {
        if (edge1_done) {
          if (needs_swap) {
            r_edge2 = r_edge1;
            r_edge1 = edge_i;
          }
          else {
            r_edge2 = edge_i;
          }
          return;
        }
        r_edge1 = edge_i;
        edge1_done = true;
        if (corner_verts[corner] == vertex_index) {
          needs_swap = true;
        }
      }
    }
  }
}

static void add_edge(const Span<MEdge> src_edges,
                     const int old_edge_i,
                     const int v1,
                     const int v2,
                     Vector<int> &new_to_old_edges_map,
                     Vector<MEdge> &new_edges,
                     Vector<int> &loop_edges)
{
  MEdge new_edge = src_edges[old_edge_i];
  new_edge.v1 = v1;
  new_edge.v2 = v2;
  const int new_edge_i = new_edges.size();
  new_to_old_edges_map.append(old_edge_i);
  new_edges.append(new_edge);
  loop_edges.append(new_edge_i);
}

/* Returns true if the vertex is connected only to the two polygons and is not on the boundary. */
static bool vertex_needs_dissolving(const int vertex,
                                    const int first_poly_index,
                                    const int second_poly_index,
                                    const Span<VertexType> vertex_types,
                                    const Span<Vector<int>> vert_to_poly_map)
{
  /* Order is guaranteed to be the same because 2poly verts that are not on the boundary are
   * ignored in `sort_vertex_polys`. */
  return (vertex_types[vertex] != VertexType::Boundary && vert_to_poly_map[vertex].size() == 2 &&
          vert_to_poly_map[vertex][0] == first_poly_index &&
          vert_to_poly_map[vertex][1] == second_poly_index);
}

/**
 * Finds 'normal' vertices which are connected to only two polygons and marks them to not be
 * used in the data-structures derived from the mesh. For each pair of polygons which has such a
 * vertex, an edge is created for the dual mesh between the centers of those two polygons. All
 * edges in the input mesh which contain such a vertex are marked as 'done' to prevent duplicate
 * edges being created. (See T94144)
 */
static void dissolve_redundant_verts(const Span<MEdge> edges,
                                     const Span<MPoly> polys,
                                     const Span<int> corner_edges,
                                     const Span<Vector<int>> vert_to_poly_map,
                                     MutableSpan<VertexType> vertex_types,
                                     MutableSpan<int> old_to_new_edges_map,
                                     Vector<MEdge> &new_edges,
                                     Vector<int> &new_to_old_edges_map)
{
  const int vertex_num = vertex_types.size();
  for (const int vert_i : IndexRange(vertex_num)) {
    if (vert_to_poly_map[vert_i].size() != 2 || vertex_types[vert_i] != VertexType::Normal) {
      continue;
    }
    const int first_poly_index = vert_to_poly_map[vert_i][0];
    const int second_poly_index = vert_to_poly_map[vert_i][1];
    const int new_edge_index = new_edges.size();
    bool edge_created = false;
    const MPoly &poly = polys[first_poly_index];
    for (const int edge_i : corner_edges.slice(poly.loopstart, poly.totloop)) {
      const MEdge &edge = edges[edge_i];
      const int v1 = edge.v1;
      const int v2 = edge.v2;
      bool mark_edge = false;
      if (vertex_needs_dissolving(
              v1, first_poly_index, second_poly_index, vertex_types, vert_to_poly_map)) {
        /* This vertex is now 'removed' and should be ignored elsewhere. */
        vertex_types[v1] = VertexType::Loose;
        mark_edge = true;
      }
      if (vertex_needs_dissolving(
              v2, first_poly_index, second_poly_index, vertex_types, vert_to_poly_map)) {
        /* This vertex is now 'removed' and should be ignored elsewhere. */
        vertex_types[v2] = VertexType::Loose;
        mark_edge = true;
      }
      if (mark_edge) {
        if (!edge_created) {
          MEdge new_edge = MEdge(edge);
          /* The vertex indices in the dual mesh are the polygon indices of the input mesh. */
          new_edge.v1 = first_poly_index;
          new_edge.v2 = second_poly_index;
          new_to_old_edges_map.append(edge_i);
          new_edges.append(new_edge);
          edge_created = true;
        }
        old_to_new_edges_map[edge_i] = new_edge_index;
      }
    }
  }
}

/**
 * Calculate the barycentric dual of a mesh. The dual is only "dual" in terms of connectivity,
 * i.e. applying the function twice will give the same vertices, edges, and faces, but not the
 * same positions. When the option "Keep Boundaries" is selected the connectivity is no
 * longer dual.
 *
 * For the dual mesh of a manifold input mesh:
 * - The vertices are at the centers of the faces of the input mesh.
 * - The edges connect the two vertices created from the two faces next to the edge in the input
 *   mesh.
 * - The faces are at the vertices of the input mesh.
 *
 * Some special cases are needed for boundaries and non-manifold geometry.
 */
static Mesh *calc_dual_mesh(const Mesh &src_mesh, const bool keep_boundaries)
{
<<<<<<< HEAD
  const Span<float3> src_positions = src_mesh.positions();
=======
  const Span<float3> src_positions = src_mesh.vert_positions();
>>>>>>> a7e1815c
  const Span<MEdge> src_edges = src_mesh.edges();
  const Span<MPoly> src_polys = src_mesh.polys();
  const Span<int> src_corner_verts = src_mesh.corner_verts();
  const Span<int> src_corner_edges = src_mesh.corner_edges();

  Array<VertexType> vertex_types(src_mesh.totvert);
  Array<EdgeType> edge_types(src_mesh.totedge);
  calc_boundaries(src_mesh, vertex_types, edge_types);
  /* Stores the indices of the polygons connected to the vertex. Because the polygons are looped
   * over in order of their indices, the polygon's indices will be sorted in ascending order.
   * (This can change once they are sorted using `sort_vertex_polys`). */
  Array<Vector<int>> vert_to_poly_map = bke::mesh_topology::build_vert_to_poly_map(
<<<<<<< HEAD
      src_polys, src_corner_verts, src_positions.size());
=======
      src_polys, src_loops, src_positions.size());
>>>>>>> a7e1815c
  Array<Array<int>> vertex_shared_edges(src_mesh.totvert);
  Array<Array<int>> vertex_corners(src_mesh.totvert);
  threading::parallel_for(vert_to_poly_map.index_range(), 512, [&](IndexRange range) {
    for (const int i : range) {
      if (vertex_types[i] == VertexType::Loose || vertex_types[i] >= VertexType::NonManifold ||
          (!keep_boundaries && vertex_types[i] == VertexType::Boundary)) {
        /* Bad vertex that we can't work with. */
        continue;
      }
      MutableSpan<int> loop_indices = vert_to_poly_map[i];
      Array<int> sorted_corners(loop_indices.size());
      bool vertex_ok = true;
      if (vertex_types[i] == VertexType::Normal) {
        Array<int> shared_edges(loop_indices.size());
        vertex_ok = sort_vertex_polys(src_edges,
                                      src_polys,
                                      src_corner_verts,
                                      src_corner_edges,
                                      i,
                                      false,
                                      edge_types,
                                      loop_indices,
                                      shared_edges,
                                      sorted_corners);
        vertex_shared_edges[i] = std::move(shared_edges);
      }
      else {
        Array<int> shared_edges(loop_indices.size() - 1);
        vertex_ok = sort_vertex_polys(src_edges,
                                      src_polys,
                                      src_corner_verts,
                                      src_corner_edges,
                                      i,
                                      true,
                                      edge_types,
                                      loop_indices,
                                      shared_edges,
                                      sorted_corners);
        vertex_shared_edges[i] = std::move(shared_edges);
      }
      if (!vertex_ok) {
        /* The sorting failed which means that the vertex is non-manifold and should be ignored
         * further on. */
        vertex_types[i] = VertexType::NonManifold;
        continue;
      }
      vertex_corners[i] = std::move(sorted_corners);
    }
  });

  Vector<float3> vertex_positions(src_mesh.totpoly);
  for (const int i : IndexRange(src_mesh.totpoly)) {
    const MPoly &poly = src_polys[i];
    BKE_mesh_calc_poly_center(&poly,
<<<<<<< HEAD
                              &src_corner_verts[poly.loopstart],
=======
                              &src_loops[poly.loopstart],
>>>>>>> a7e1815c
                              reinterpret_cast<const float(*)[3]>(src_positions.data()),
                              vertex_positions[i]);
  }

  Array<int> boundary_edge_midpoint_index;
  if (keep_boundaries) {
    /* Only initialize when we actually need it. */
    boundary_edge_midpoint_index.reinitialize(src_mesh.totedge);
    /* We need to add vertices at the centers of boundary edges. */
    for (const int i : IndexRange(src_mesh.totedge)) {
      if (edge_types[i] == EdgeType::Boundary) {
        const MEdge &edge = src_edges[i];
        const float3 mid = math::midpoint(src_positions[edge.v1], src_positions[edge.v2]);
        boundary_edge_midpoint_index[i] = vertex_positions.size();
        vertex_positions.append(mid);
      }
    }
  }

  Vector<int> loop_lengths;
  Vector<int> loops;
  Vector<int> loop_edges;
  Vector<MEdge> new_edges;
  /* These are used to transfer attributes. */
  Vector<int> new_to_old_face_corners_map;
  Vector<int> new_to_old_edges_map;
  /* Stores the index of the vertex in the dual and the face it should get the attribute from. */
  Vector<std::pair<int, int>> boundary_vertex_to_relevant_face_map;
  /* Since each edge in the dual (except the ones created with keep boundaries) comes from
   * exactly one edge in the original, we can use this array to keep track of whether it still
   * needs to be created or not. If it's not -1 it gives the index in `new_edges` of the dual
   * edge. The edges coming from preserving the boundaries only get added once anyway, so we
   * don't need a hash-map for that. */
  Array<int> old_to_new_edges_map(src_mesh.totedge);
  old_to_new_edges_map.fill(-1);

  /* This is necessary to prevent duplicate edges from being created, but will likely not do
   * anything for most meshes. */
  dissolve_redundant_verts(src_edges,
                           src_polys,
                           src_corner_edges,
                           vert_to_poly_map,
                           vertex_types,
                           old_to_new_edges_map,
                           new_edges,
                           new_to_old_edges_map);

  for (const int i : IndexRange(src_mesh.totvert)) {
    if (vertex_types[i] == VertexType::Loose || vertex_types[i] >= VertexType::NonManifold ||
        (!keep_boundaries && vertex_types[i] == VertexType::Boundary)) {
      /* Bad vertex that we can't work with. */
      continue;
    }

    Vector<int> loop_indices = vert_to_poly_map[i];
    Span<int> shared_edges = vertex_shared_edges[i];
    Span<int> sorted_corners = vertex_corners[i];
    if (vertex_types[i] == VertexType::Normal) {
      if (loop_indices.size() <= 2) {
        /* We can't make a polygon from 2 vertices. */
        continue;
      }

      /* Add edges in the loop. */
      for (const int i : shared_edges.index_range()) {
        const int old_edge_i = shared_edges[i];
        if (old_to_new_edges_map[old_edge_i] == -1) {
          /* This edge has not been created yet. */
          MEdge new_edge = src_edges[old_edge_i];
          new_edge.v1 = loop_indices[i];
          new_edge.v2 = loop_indices[(i + 1) % loop_indices.size()];
          new_to_old_edges_map.append(old_edge_i);
          old_to_new_edges_map[old_edge_i] = new_edges.size();
          new_edges.append(new_edge);
        }
        loop_edges.append(old_to_new_edges_map[old_edge_i]);
      }

      new_to_old_face_corners_map.extend(sorted_corners);
    }
    else {
      /**
       * The code handles boundary vertices like the vertex marked "V" in the diagram below.
       * The first thing that happens is ordering the faces f1,f2 and f3 (stored in
       * loop_indices), together with their shared edges e3 and e4 (which get stored in
       * shared_edges). The ordering could end up being clockwise or counterclockwise, for this
       * we'll assume that the ordering f1->f2->f3 is chosen. After that we add the edges in
       * between the polygons, in this case the edges f1--f2, and f2--f3. Now we need to merge
       * these with the boundary edges e1 and e2. To do this we create an edge from f3 to the
       * midpoint of e2 (computed in a previous step), from this midpoint to V, from V to the
       * midpoint of e1 and from the midpoint of e1 to f1.
       *
       * \code{.unparsed}
       *       |       |             |                    |       |            |
       *       v2 ---- v3 --------- v4---                 v2 ---- v3 -------- v4---
       *       | f3   /          ,-' |                    |      /          ,-'|
       *       |     /   f2   ,-'    |                    |     /        ,-'   |
       *    e2 |    /e3    ,-' e4    |       ====>       M1-f3-/--f2-.,-'      |
       *       |   /    ,-'          |       ====>        |   /    ,-'\        |
       *       |  /  ,-'     f1      |                    |  /  ,-'    f1      |
       *       | /,-'                |                    | /,-'        |      |
       *       V-------------------- v5---                V------------M2----- v5---
       * \endcode
       */

      /* Add the edges in between the polys. */
      for (const int i : shared_edges.index_range()) {
        const int old_edge_i = shared_edges[i];
        if (old_to_new_edges_map[old_edge_i] == -1) {
          /* This edge has not been created yet. */
          MEdge new_edge = src_edges[old_edge_i];
          new_edge.v1 = loop_indices[i];
          new_edge.v2 = loop_indices[i + 1];
          new_to_old_edges_map.append(old_edge_i);
          old_to_new_edges_map[old_edge_i] = new_edges.size();
          new_edges.append(new_edge);
        }
        loop_edges.append(old_to_new_edges_map[old_edge_i]);
      }

      new_to_old_face_corners_map.extend(sorted_corners);

      /* Add the vertex and the midpoints of the two boundary edges to the loop. */

      /* Get the boundary edges. */
      int edge1;
      int edge2;
      if (loop_indices.size() >= 2) {
        /* The first boundary edge is at the end of the chain of polygons. */
        boundary_edge_on_poly(
            src_polys[loop_indices.last()], src_edges, src_corner_edges, i, edge_types, edge1);
        boundary_edge_on_poly(
            src_polys[loop_indices.first()], src_edges, src_corner_edges, i, edge_types, edge2);
      }
      else {
        /* If there is only one polygon both edges are in that polygon. */
        boundary_edges_on_poly(src_polys[loop_indices[0]],
                               src_edges,
                               src_corner_verts,
                               src_corner_edges,
                               i,
                               edge_types,
                               edge1,
                               edge2);
      }

      const int last_face_center = loop_indices.last();
      loop_indices.append(boundary_edge_midpoint_index[edge1]);
      new_to_old_face_corners_map.append(sorted_corners.last());
      const int first_midpoint = loop_indices.last();
      if (old_to_new_edges_map[edge1] == -1) {
        add_edge(src_edges,
                 edge1,
                 last_face_center,
                 first_midpoint,
                 new_to_old_edges_map,
                 new_edges,
                 loop_edges);
        old_to_new_edges_map[edge1] = new_edges.size() - 1;
        boundary_vertex_to_relevant_face_map.append(std::pair(first_midpoint, last_face_center));
      }
      else {
        loop_edges.append(old_to_new_edges_map[edge1]);
      }
      loop_indices.append(vertex_positions.size());
      /* This is sort of arbitrary, but interpolating would be a lot harder to do. */
      new_to_old_face_corners_map.append(sorted_corners.first());
      boundary_vertex_to_relevant_face_map.append(
          std::pair(loop_indices.last(), last_face_center));
      vertex_positions.append(src_positions[i]);
      const int boundary_vertex = loop_indices.last();
      add_edge(src_edges,
               edge1,
               first_midpoint,
               boundary_vertex,
               new_to_old_edges_map,
               new_edges,
               loop_edges);

      loop_indices.append(boundary_edge_midpoint_index[edge2]);
      new_to_old_face_corners_map.append(sorted_corners.first());
      const int second_midpoint = loop_indices.last();
      add_edge(src_edges,
               edge2,
               boundary_vertex,
               second_midpoint,
               new_to_old_edges_map,
               new_edges,
               loop_edges);

      if (old_to_new_edges_map[edge2] == -1) {
        const int first_face_center = loop_indices.first();
        add_edge(src_edges,
                 edge2,
                 second_midpoint,
                 first_face_center,
                 new_to_old_edges_map,
                 new_edges,
                 loop_edges);
        old_to_new_edges_map[edge2] = new_edges.size() - 1;
        boundary_vertex_to_relevant_face_map.append(std::pair(second_midpoint, first_face_center));
      }
      else {
        loop_edges.append(old_to_new_edges_map[edge2]);
      }
    }

    loop_lengths.append(loop_indices.size());
    for (const int j : loop_indices) {
      loops.append(j);
    }
  }
  Mesh *mesh_out = BKE_mesh_new_nomain(
      vertex_positions.size(), new_edges.size(), 0, loops.size(), loop_lengths.size());

  transfer_attributes(vertex_types,
                      keep_boundaries,
                      new_to_old_edges_map,
                      new_to_old_face_corners_map,
                      boundary_vertex_to_relevant_face_map,
                      src_mesh.attributes(),
                      mesh_out->attributes_for_write());

<<<<<<< HEAD
  mesh_out->positions_for_write().copy_from(vertex_positions);
=======
  mesh_out->vert_positions_for_write().copy_from(vertex_positions);
>>>>>>> a7e1815c
  MutableSpan<MEdge> dst_edges = mesh_out->edges_for_write();
  MutableSpan<MPoly> dst_polys = mesh_out->polys_for_write();

  int loop_start = 0;
  for (const int i : IndexRange(mesh_out->totpoly)) {
    dst_polys[i].loopstart = loop_start;
    dst_polys[i].totloop = loop_lengths[i];
    loop_start += loop_lengths[i];
  }
<<<<<<< HEAD
  mesh_out->corner_verts_for_write().copy_from(loops);
  mesh_out->corner_edges_for_write().copy_from(loop_edges);

=======
  for (const int i : IndexRange(mesh_out->totloop)) {
    dst_loops[i].v = loops[i];
    dst_loops[i].e = loop_edges[i];
  }
>>>>>>> a7e1815c
  dst_edges.copy_from(new_edges);
  return mesh_out;
}

static void node_geo_exec(GeoNodeExecParams params)
{
  GeometrySet geometry_set = params.extract_input<GeometrySet>("Mesh");
  const bool keep_boundaries = params.extract_input<bool>("Keep Boundaries");
  geometry_set.modify_geometry_sets([&](GeometrySet &geometry_set) {
    if (const Mesh *mesh = geometry_set.get_mesh_for_read()) {
      Mesh *new_mesh = calc_dual_mesh(*mesh, keep_boundaries);
      geometry_set.replace_mesh(new_mesh);
    }
  });
  params.set_output("Dual Mesh", std::move(geometry_set));
}

}  // namespace blender::nodes::node_geo_dual_mesh_cc

void register_node_type_geo_dual_mesh()
{
  namespace file_ns = blender::nodes::node_geo_dual_mesh_cc;

  static bNodeType ntype;
  geo_node_type_base(&ntype, GEO_NODE_DUAL_MESH, "Dual Mesh", NODE_CLASS_GEOMETRY);
  ntype.declare = file_ns::node_declare;
  ntype.geometry_node_execute = file_ns::node_geo_exec;
  nodeRegisterType(&ntype);
}<|MERGE_RESOLUTION|>--- conflicted
+++ resolved
@@ -612,11 +612,7 @@
  */
 static Mesh *calc_dual_mesh(const Mesh &src_mesh, const bool keep_boundaries)
 {
-<<<<<<< HEAD
-  const Span<float3> src_positions = src_mesh.positions();
-=======
   const Span<float3> src_positions = src_mesh.vert_positions();
->>>>>>> a7e1815c
   const Span<MEdge> src_edges = src_mesh.edges();
   const Span<MPoly> src_polys = src_mesh.polys();
   const Span<int> src_corner_verts = src_mesh.corner_verts();
@@ -629,11 +625,7 @@
    * over in order of their indices, the polygon's indices will be sorted in ascending order.
    * (This can change once they are sorted using `sort_vertex_polys`). */
   Array<Vector<int>> vert_to_poly_map = bke::mesh_topology::build_vert_to_poly_map(
-<<<<<<< HEAD
       src_polys, src_corner_verts, src_positions.size());
-=======
-      src_polys, src_loops, src_positions.size());
->>>>>>> a7e1815c
   Array<Array<int>> vertex_shared_edges(src_mesh.totvert);
   Array<Array<int>> vertex_corners(src_mesh.totvert);
   threading::parallel_for(vert_to_poly_map.index_range(), 512, [&](IndexRange range) {
@@ -688,11 +680,7 @@
   for (const int i : IndexRange(src_mesh.totpoly)) {
     const MPoly &poly = src_polys[i];
     BKE_mesh_calc_poly_center(&poly,
-<<<<<<< HEAD
                               &src_corner_verts[poly.loopstart],
-=======
-                              &src_loops[poly.loopstart],
->>>>>>> a7e1815c
                               reinterpret_cast<const float(*)[3]>(src_positions.data()),
                               vertex_positions[i]);
   }
@@ -916,11 +904,7 @@
                       src_mesh.attributes(),
                       mesh_out->attributes_for_write());
 
-<<<<<<< HEAD
-  mesh_out->positions_for_write().copy_from(vertex_positions);
-=======
   mesh_out->vert_positions_for_write().copy_from(vertex_positions);
->>>>>>> a7e1815c
   MutableSpan<MEdge> dst_edges = mesh_out->edges_for_write();
   MutableSpan<MPoly> dst_polys = mesh_out->polys_for_write();
 
@@ -930,16 +914,9 @@
     dst_polys[i].totloop = loop_lengths[i];
     loop_start += loop_lengths[i];
   }
-<<<<<<< HEAD
   mesh_out->corner_verts_for_write().copy_from(loops);
   mesh_out->corner_edges_for_write().copy_from(loop_edges);
 
-=======
-  for (const int i : IndexRange(mesh_out->totloop)) {
-    dst_loops[i].v = loops[i];
-    dst_loops[i].e = loop_edges[i];
-  }
->>>>>>> a7e1815c
   dst_edges.copy_from(new_edges);
   return mesh_out;
 }
