/* SPDX-FileCopyrightText: 2023 Blender Authors
 *
 * SPDX-License-Identifier: GPL-2.0-or-later */

#include "BLI_math_color.hh"
#include "BLI_math_quaternion.hh"
#include "BLI_math_vector.hh"

#include "BLI_generic_array.hh"
#include "BLI_length_parameterize.hh"

#include "BKE_curves.hh"

#include "UI_interface.hh"
#include "UI_resources.hh"

#include "NOD_socket_search_link.hh"

#include "node_geometry_util.hh"

namespace blender::nodes::node_geo_curve_sample_cc {

NODE_STORAGE_FUNCS(NodeGeometryCurveSample)

static void node_declare_dynamic(const bNodeTree & /*node_tree*/,
                                 const bNode &node,
                                 NodeDeclarationBuilder &b)
{
  const NodeGeometryCurveSample &storage = node_storage(node);
  const GeometryNodeCurveSampleMode mode = (GeometryNodeCurveSampleMode)storage.mode;
  const eCustomDataType data_type = eCustomDataType(storage.data_type);

  b.add_input<decl::Geometry>("Curves").only_realized_data().supported_type(
      GeometryComponent::Type::Curve);
  b.add_input(data_type, "Value").hide_value().field_on_all();
  switch (mode) {
    case GEO_NODE_CURVE_SAMPLE_FACTOR:
      b.add_input<decl::Float>("Factor")
          .min(0.0f)
          .max(1.0f)
          .subtype(PROP_FACTOR)
          .field_on_all()
          .make_available(
              [](bNode &node) { node_storage(node).mode = GEO_NODE_CURVE_SAMPLE_FACTOR; });
      break;
    case GEO_NODE_CURVE_SAMPLE_LENGTH:
      b.add_input<decl::Float>("Length")
          .min(0.0f)
          .subtype(PROP_DISTANCE)
          .field_on_all()
          .make_available(
              [](bNode &node) { node_storage(node).mode = GEO_NODE_CURVE_SAMPLE_LENGTH; });
      break;
    default:
      BLI_assert_unreachable();
      break;
  }
  b.add_input<decl::Int>("Curve Index").field_on_all().make_available([](bNode &node) {
    node_storage(node).use_all_curves = false;
  });

  b.add_output(data_type, "Value").dependent_field({2, 3});
  b.add_output<decl::Vector>("Position").dependent_field({2, 3});
  b.add_output<decl::Vector>("Tangent").dependent_field({2, 3});
  b.add_output<decl::Vector>("Normal").dependent_field({2, 3});
}

static void node_layout(uiLayout *layout, bContext * /*C*/, PointerRNA *ptr)
{
  uiItemR(layout, ptr, "data_type", UI_ITEM_NONE, "", ICON_NONE);
  uiItemR(layout, ptr, "mode", UI_ITEM_R_EXPAND, nullptr, ICON_NONE);
  uiItemR(layout, ptr, "use_all_curves", UI_ITEM_NONE, nullptr, ICON_NONE);
}

static void node_init(bNodeTree * /*tree*/, bNode *node)
{
  NodeGeometryCurveSample *data = MEM_cnew<NodeGeometryCurveSample>(__func__);
  data->mode = GEO_NODE_CURVE_SAMPLE_FACTOR;
  data->use_all_curves = false;
  data->data_type = CD_PROP_FLOAT;
  node->storage = data;
}

<<<<<<< HEAD
static void node_gather_link_searches(GatherLinkSearchOpParams &params) {}
=======
static void node_update(bNodeTree *ntree, bNode *node)
{
  const NodeGeometryCurveSample &storage = node_storage(*node);
  const GeometryNodeCurveSampleMode mode = (GeometryNodeCurveSampleMode)storage.mode;
  const eCustomDataType data_type = eCustomDataType(storage.data_type);

  bNodeSocket *in_socket_float = static_cast<bNodeSocket *>(node->inputs.first)->next;
  bNodeSocket *in_socket_int32 = in_socket_float->next;
  bNodeSocket *in_socket_vector = in_socket_int32->next;
  bNodeSocket *in_socket_color4f = in_socket_vector->next;
  bNodeSocket *in_socket_bool = in_socket_color4f->next;
  bNodeSocket *in_socket_quat = in_socket_bool->next;

  bNodeSocket *factor = in_socket_quat->next;
  bNodeSocket *length = factor->next;
  bNodeSocket *curve_index = length->next;

  bke::nodeSetSocketAvailability(ntree, factor, mode == GEO_NODE_CURVE_SAMPLE_FACTOR);
  bke::nodeSetSocketAvailability(ntree, length, mode == GEO_NODE_CURVE_SAMPLE_LENGTH);
  bke::nodeSetSocketAvailability(ntree, curve_index, !storage.use_all_curves);

  bke::nodeSetSocketAvailability(ntree, in_socket_vector, data_type == CD_PROP_FLOAT3);
  bke::nodeSetSocketAvailability(ntree, in_socket_float, data_type == CD_PROP_FLOAT);
  bke::nodeSetSocketAvailability(ntree, in_socket_color4f, data_type == CD_PROP_COLOR);
  bke::nodeSetSocketAvailability(ntree, in_socket_bool, data_type == CD_PROP_BOOL);
  bke::nodeSetSocketAvailability(ntree, in_socket_int32, data_type == CD_PROP_INT32);
  bke::nodeSetSocketAvailability(ntree, in_socket_quat, data_type == CD_PROP_QUATERNION);

  bNodeSocket *out_socket_float = static_cast<bNodeSocket *>(node->outputs.first);
  bNodeSocket *out_socket_int32 = out_socket_float->next;
  bNodeSocket *out_socket_vector = out_socket_int32->next;
  bNodeSocket *out_socket_color4f = out_socket_vector->next;
  bNodeSocket *out_socket_bool = out_socket_color4f->next;
  bNodeSocket *out_socket_quat = out_socket_bool->next;

  bke::nodeSetSocketAvailability(ntree, out_socket_vector, data_type == CD_PROP_FLOAT3);
  bke::nodeSetSocketAvailability(ntree, out_socket_float, data_type == CD_PROP_FLOAT);
  bke::nodeSetSocketAvailability(ntree, out_socket_color4f, data_type == CD_PROP_COLOR);
  bke::nodeSetSocketAvailability(ntree, out_socket_bool, data_type == CD_PROP_BOOL);
  bke::nodeSetSocketAvailability(ntree, out_socket_int32, data_type == CD_PROP_INT32);
  bke::nodeSetSocketAvailability(ntree, out_socket_quat, data_type == CD_PROP_QUATERNION);
}

static void node_gather_link_searches(GatherLinkSearchOpParams &params)
{
  const NodeDeclaration &declaration = *params.node_type().static_declaration;
  search_link_ops_for_declarations(params, declaration.inputs.as_span().take_front(4));
  search_link_ops_for_declarations(params, declaration.outputs.as_span().take_front(3));

  const std::optional<eCustomDataType> type = bke::socket_type_to_custom_data_type(
      eNodeSocketDatatype(params.other_socket().type));
  if (type && *type != CD_PROP_STRING) {
    /* The input and output sockets have the same name. */
    params.add_item(IFACE_("Value"), [type](LinkSearchOpParams &params) {
      bNode &node = params.add_node("GeometryNodeSampleCurve");
      node_storage(node).data_type = *type;
      params.update_and_connect_available_socket(node, "Value");
    });
  }
}
>>>>>>> fb57767f

static void sample_indices_and_lengths(const Span<float> accumulated_lengths,
                                       const Span<float> sample_lengths,
                                       const GeometryNodeCurveSampleMode length_mode,
                                       const IndexMask &mask,
                                       MutableSpan<int> r_segment_indices,
                                       MutableSpan<float> r_length_in_segment)
{
  const float total_length = accumulated_lengths.last();
  length_parameterize::SampleSegmentHint hint;

  mask.foreach_index_optimized<int>([&](const int i) {
    const float sample_length = length_mode == GEO_NODE_CURVE_SAMPLE_FACTOR ?
                                    sample_lengths[i] * total_length :
                                    sample_lengths[i];
    int segment_i;
    float factor_in_segment;
    length_parameterize::sample_at_length(accumulated_lengths,
                                          std::clamp(sample_length, 0.0f, total_length),
                                          segment_i,
                                          factor_in_segment,
                                          &hint);
    const float segment_start = segment_i == 0 ? 0.0f : accumulated_lengths[segment_i - 1];
    const float segment_end = accumulated_lengths[segment_i];
    const float segment_length = segment_end - segment_start;

    r_segment_indices[i] = segment_i;
    r_length_in_segment[i] = factor_in_segment * segment_length;
  });
}

static void sample_indices_and_factors_to_compressed(const Span<float> accumulated_lengths,
                                                     const Span<float> sample_lengths,
                                                     const GeometryNodeCurveSampleMode length_mode,
                                                     const IndexMask &mask,
                                                     MutableSpan<int> r_segment_indices,
                                                     MutableSpan<float> r_factor_in_segment)
{
  const float total_length = accumulated_lengths.last();
  length_parameterize::SampleSegmentHint hint;

  switch (length_mode) {
    case GEO_NODE_CURVE_SAMPLE_FACTOR:
      mask.foreach_index_optimized<int>([&](const int i, const int pos) {
        const float length = sample_lengths[i] * total_length;
        length_parameterize::sample_at_length(accumulated_lengths,
                                              std::clamp(length, 0.0f, total_length),
                                              r_segment_indices[pos],
                                              r_factor_in_segment[pos],
                                              &hint);
      });
      break;
    case GEO_NODE_CURVE_SAMPLE_LENGTH:
      mask.foreach_index_optimized<int>([&](const int i, const int pos) {
        const float length = sample_lengths[i];
        length_parameterize::sample_at_length(accumulated_lengths,
                                              std::clamp(length, 0.0f, total_length),
                                              r_segment_indices[pos],
                                              r_factor_in_segment[pos],
                                              &hint);
      });
      break;
  }
}

/**
 * Given an array of accumulated lengths, find the segment indices that
 * sample lengths lie on, and how far along the segment they are.
 */
class SampleFloatSegmentsFunction : public mf::MultiFunction {
 private:
  Array<float> accumulated_lengths_;
  GeometryNodeCurveSampleMode length_mode_;

 public:
  SampleFloatSegmentsFunction(Array<float> accumulated_lengths,
                              const GeometryNodeCurveSampleMode length_mode)
      : accumulated_lengths_(std::move(accumulated_lengths)), length_mode_(length_mode)
  {
    static const mf::Signature signature = []() {
      mf::Signature signature;
      mf::SignatureBuilder builder{"Sample Curve Index", signature};
      builder.single_input<float>("Length");

      builder.single_output<int>("Curve Index");
      builder.single_output<float>("Length in Curve");
      return signature;
    }();
    this->set_signature(&signature);
  }

  void call(const IndexMask &mask, mf::Params params, mf::Context /*context*/) const override
  {
    const VArraySpan<float> lengths = params.readonly_single_input<float>(0, "Length");
    MutableSpan<int> indices = params.uninitialized_single_output<int>(1, "Curve Index");
    MutableSpan<float> lengths_in_segments = params.uninitialized_single_output<float>(
        2, "Length in Curve");

    sample_indices_and_lengths(
        accumulated_lengths_, lengths, length_mode_, mask, indices, lengths_in_segments);
  }
};

class SampleCurveFunction : public mf::MultiFunction {
 private:
  /**
   * The function holds a geometry set instead of curves or a curve component reference in order
   * to maintain a ownership of the geometry while the field tree is being built and used, so
   * that the curve is not freed before the function can execute.
   */
  GeometrySet geometry_set_;
  GField src_field_;
  GeometryNodeCurveSampleMode length_mode_;

  mf::Signature signature_;

  std::optional<bke::CurvesFieldContext> source_context_;
  std::unique_ptr<FieldEvaluator> source_evaluator_;
  const GVArray *source_data_;

 public:
  SampleCurveFunction(GeometrySet geometry_set,
                      const GeometryNodeCurveSampleMode length_mode,
                      const GField &src_field)
      : geometry_set_(std::move(geometry_set)), src_field_(src_field), length_mode_(length_mode)
  {
    mf::SignatureBuilder builder{"Sample Curve", signature_};
    builder.single_input<int>("Curve Index");
    builder.single_input<float>("Length");
    builder.single_output<float3>("Position", mf::ParamFlag::SupportsUnusedOutput);
    builder.single_output<float3>("Tangent", mf::ParamFlag::SupportsUnusedOutput);
    builder.single_output<float3>("Normal", mf::ParamFlag::SupportsUnusedOutput);
    builder.single_output("Value", src_field_.cpp_type(), mf::ParamFlag::SupportsUnusedOutput);
    this->set_signature(&signature_);

    this->evaluate_source();
  }

  void call(const IndexMask &mask, mf::Params params, mf::Context /*context*/) const override
  {
    MutableSpan<float3> sampled_positions = params.uninitialized_single_output_if_required<float3>(
        2, "Position");
    MutableSpan<float3> sampled_tangents = params.uninitialized_single_output_if_required<float3>(
        3, "Tangent");
    MutableSpan<float3> sampled_normals = params.uninitialized_single_output_if_required<float3>(
        4, "Normal");
    GMutableSpan sampled_values = params.uninitialized_single_output_if_required(5, "Value");

    auto return_default = [&]() {
      if (!sampled_positions.is_empty()) {
        index_mask::masked_fill(sampled_positions, {0, 0, 0}, mask);
      }
      if (!sampled_tangents.is_empty()) {
        index_mask::masked_fill(sampled_tangents, {0, 0, 0}, mask);
      }
      if (!sampled_normals.is_empty()) {
        index_mask::masked_fill(sampled_normals, {0, 0, 0}, mask);
      }
    };

    if (!geometry_set_.has_curves()) {
      return return_default();
    }

    const Curves &curves_id = *geometry_set_.get_curves();
    const bke::CurvesGeometry &curves = curves_id.geometry.wrap();
    if (curves.points_num() == 0) {
      return return_default();
    }
    curves.ensure_can_interpolate_to_evaluated();
    Span<float3> evaluated_positions = curves.evaluated_positions();
    Span<float3> evaluated_tangents;
    Span<float3> evaluated_normals;
    if (!sampled_tangents.is_empty()) {
      evaluated_tangents = curves.evaluated_tangents();
    }
    if (!sampled_normals.is_empty()) {
      evaluated_normals = curves.evaluated_normals();
    }

    const OffsetIndices points_by_curve = curves.points_by_curve();
    const OffsetIndices evaluated_points_by_curve = curves.evaluated_points_by_curve();
    const VArray<int> curve_indices = params.readonly_single_input<int>(0, "Curve Index");
    const VArraySpan<float> lengths = params.readonly_single_input<float>(1, "Length");
    const VArray<bool> cyclic = curves.cyclic();

    Array<int> indices;
    Array<float> factors;
    GArray<> src_original_values(source_data_->type());
    GArray<> src_evaluated_values(source_data_->type());

    auto fill_invalid = [&](const IndexMask &mask) {
      if (!sampled_positions.is_empty()) {
        index_mask::masked_fill(sampled_positions, float3(0), mask);
      }
      if (!sampled_tangents.is_empty()) {
        index_mask::masked_fill(sampled_tangents, float3(0), mask);
      }
      if (!sampled_normals.is_empty()) {
        index_mask::masked_fill(sampled_normals, float3(0), mask);
      }
      if (!sampled_values.is_empty()) {
        bke::attribute_math::convert_to_static_type(source_data_->type(), [&](auto dummy) {
          using T = decltype(dummy);
          index_mask::masked_fill<T>(sampled_values.typed<T>(), {}, mask);
        });
      }
    };

    auto sample_curve = [&](const int curve_i, const IndexMask &mask) {
      const Span<float> accumulated_lengths = curves.evaluated_lengths_for_curve(curve_i,
                                                                                 cyclic[curve_i]);
      if (accumulated_lengths.is_empty()) {
        fill_invalid(mask);
        return;
      }
      /* Store the sampled indices and factors in arrays the size of the mask.
       * Then, during interpolation, move the results back to the masked indices. */
      indices.reinitialize(mask.size());
      factors.reinitialize(mask.size());
      sample_indices_and_factors_to_compressed(
          accumulated_lengths, lengths, length_mode_, mask, indices, factors);

      const IndexRange evaluated_points = evaluated_points_by_curve[curve_i];
      if (!sampled_positions.is_empty()) {
        length_parameterize::interpolate_to_masked<float3>(
            evaluated_positions.slice(evaluated_points),
            indices,
            factors,
            mask,
            sampled_positions);
      }
      if (!sampled_tangents.is_empty()) {
        length_parameterize::interpolate_to_masked<float3>(
            evaluated_tangents.slice(evaluated_points), indices, factors, mask, sampled_tangents);
        mask.foreach_index(
            [&](const int i) { sampled_tangents[i] = math::normalize(sampled_tangents[i]); });
      }
      if (!sampled_normals.is_empty()) {
        length_parameterize::interpolate_to_masked<float3>(
            evaluated_normals.slice(evaluated_points), indices, factors, mask, sampled_normals);
        mask.foreach_index(
            [&](const int i) { sampled_normals[i] = math::normalize(sampled_normals[i]); });
      }
      if (!sampled_values.is_empty()) {
        const IndexRange points = points_by_curve[curve_i];
        src_original_values.reinitialize(points.size());
        source_data_->materialize_compressed_to_uninitialized(points, src_original_values.data());
        src_evaluated_values.reinitialize(evaluated_points.size());
        curves.interpolate_to_evaluated(curve_i, src_original_values, src_evaluated_values);
        bke::attribute_math::convert_to_static_type(source_data_->type(), [&](auto dummy) {
          using T = decltype(dummy);
          const Span<T> src_evaluated_values_typed = src_evaluated_values.as_span().typed<T>();
          MutableSpan<T> sampled_values_typed = sampled_values.typed<T>();
          length_parameterize::interpolate_to_masked<T>(
              src_evaluated_values_typed, indices, factors, mask, sampled_values_typed);
        });
      }
    };

    if (const std::optional<int> curve_i = curve_indices.get_if_single()) {
      if (curves.curves_range().contains(*curve_i)) {
        sample_curve(*curve_i, mask);
      }
      else {
        fill_invalid(mask);
      }
    }
    else {
      Vector<int> valid_indices;
      Vector<int> invalid_indices;
      VectorSet<int> used_curves;
      devirtualize_varray(curve_indices, [&](const auto curve_indices) {
        mask.foreach_index([&](const int i) {
          const int curve_i = curve_indices[i];
          if (curves.curves_range().contains(curve_i)) {
            used_curves.add(curve_i);
            valid_indices.append(i);
          }
          else {
            invalid_indices.append(i);
          }
        });
      });

      IndexMaskMemory memory;
      const IndexMask valid_indices_mask = valid_indices.size() == mask.size() ?
                                               mask :
                                               IndexMask::from_indices(valid_indices.as_span(),
                                                                       memory);
      Array<IndexMask> mask_by_curve(used_curves.size());
      IndexMask::from_groups<int>(
          valid_indices_mask,
          memory,
          [&](const int i) { return used_curves.index_of(curve_indices[i]); },
          mask_by_curve);

      for (const int i : mask_by_curve.index_range()) {
        sample_curve(used_curves[i], mask_by_curve[i]);
      }
      fill_invalid(IndexMask::from_indices<int>(invalid_indices, memory));
    }
  }

 private:
  void evaluate_source()
  {
    const Curves &curves_id = *geometry_set_.get_curves();
    const bke::CurvesGeometry &curves = curves_id.geometry.wrap();
    source_context_.emplace(bke::CurvesFieldContext{curves, ATTR_DOMAIN_POINT});
    source_evaluator_ = std::make_unique<FieldEvaluator>(*source_context_, curves.points_num());
    source_evaluator_->add(src_field_);
    source_evaluator_->evaluate();
    source_data_ = &source_evaluator_->get_evaluated(0);
  }
};

static Array<float> curve_accumulated_lengths(const bke::CurvesGeometry &curves)
{

  Array<float> curve_lengths(curves.curves_num());
  const VArray<bool> cyclic = curves.cyclic();
  float length = 0.0f;
  for (const int i : curves.curves_range()) {
    length += curves.evaluated_length_total_for_curve(i, cyclic[i]);
    curve_lengths[i] = length;
  }
  return curve_lengths;
}

<<<<<<< HEAD
=======
static GField get_input_attribute_field(GeoNodeExecParams &params, const eCustomDataType data_type)
{
  switch (data_type) {
    case CD_PROP_FLOAT:
      return params.extract_input<GField>("Value_Float");
    case CD_PROP_FLOAT3:
      return params.extract_input<GField>("Value_Vector");
    case CD_PROP_COLOR:
      return params.extract_input<GField>("Value_Color");
    case CD_PROP_BOOL:
      return params.extract_input<GField>("Value_Bool");
    case CD_PROP_INT32:
      return params.extract_input<GField>("Value_Int");
    case CD_PROP_QUATERNION:
      return params.extract_input<GField>("Value_Rotation");
    default:
      BLI_assert_unreachable();
  }
  return {};
}

static void output_attribute_field(GeoNodeExecParams &params, GField field)
{
  switch (bke::cpp_type_to_custom_data_type(field.cpp_type())) {
    case CD_PROP_FLOAT: {
      params.set_output("Value_Float", field);
      break;
    }
    case CD_PROP_FLOAT3: {
      params.set_output("Value_Vector", field);
      break;
    }
    case CD_PROP_COLOR: {
      params.set_output("Value_Color", field);
      break;
    }
    case CD_PROP_BOOL: {
      params.set_output("Value_Bool", field);
      break;
    }
    case CD_PROP_INT32: {
      params.set_output("Value_Int", field);
      break;
    }
    case CD_PROP_QUATERNION: {
      params.set_output("Value_Rotation", field);
      break;
    }
    default:
      break;
  }
}

>>>>>>> fb57767f
static void node_geo_exec(GeoNodeExecParams params)
{
  GeometrySet geometry_set = params.extract_input<GeometrySet>("Curves");
  if (!geometry_set.has_curves()) {
    params.set_default_remaining_outputs();
    return;
  }

  const Curves &curves_id = *geometry_set.get_curves();
  const bke::CurvesGeometry &curves = curves_id.geometry.wrap();
  if (curves.points_num() == 0) {
    params.set_default_remaining_outputs();
    return;
  }

  curves.ensure_evaluated_lengths();

  const NodeGeometryCurveSample &storage = node_storage(params.node());
  const GeometryNodeCurveSampleMode mode = (GeometryNodeCurveSampleMode)storage.mode;
  const eCustomDataType data_type = eCustomDataType(storage.data_type);

  Field<float> length_field = params.extract_input<Field<float>>(
      mode == GEO_NODE_CURVE_SAMPLE_FACTOR ? "Factor" : "Length");
  GField src_values_field = params.extract_input<GField>("Value");

  std::shared_ptr<FieldOperation> sample_op;
  if (curves.curves_num() == 1) {
    sample_op = FieldOperation::Create(
        std::make_unique<SampleCurveFunction>(
            std::move(geometry_set), mode, std::move(src_values_field)),
        {fn::make_constant_field<int>(0), std::move(length_field)});
  }
  else {
    if (storage.use_all_curves) {
      auto index_fn = std::make_unique<SampleFloatSegmentsFunction>(
          curve_accumulated_lengths(curves), mode);
      auto index_op = FieldOperation::Create(std::move(index_fn), {std::move(length_field)});
      Field<int> curve_index = Field<int>(index_op, 0);
      Field<float> length_in_curve = Field<float>(index_op, 1);
      sample_op = FieldOperation::Create(
          std::make_unique<SampleCurveFunction>(
              std::move(geometry_set), GEO_NODE_CURVE_SAMPLE_LENGTH, std::move(src_values_field)),
          {std::move(curve_index), std::move(length_in_curve)});
    }
    else {
      Field<int> curve_index = params.extract_input<Field<int>>("Curve Index");
      Field<float> length_in_curve = std::move(length_field);
      sample_op = FieldOperation::Create(
          std::make_unique<SampleCurveFunction>(
              std::move(geometry_set), mode, std::move(src_values_field)),
          {std::move(curve_index), std::move(length_in_curve)});
    }
  }

  params.set_output("Position", Field<float3>(sample_op, 0));
  params.set_output("Tangent", Field<float3>(sample_op, 1));
  params.set_output("Normal", Field<float3>(sample_op, 2));
  params.set_output("Value", GField(sample_op, 3));
}

static void node_register()
{
  static bNodeType ntype;

  geo_node_type_base(&ntype, GEO_NODE_SAMPLE_CURVE, "Sample Curve", NODE_CLASS_GEOMETRY);
  ntype.geometry_node_execute = node_geo_exec;
  ntype.declare_dynamic = node_declare_dynamic;
  ntype.initfunc = node_init;
  node_type_storage(
      &ntype, "NodeGeometryCurveSample", node_free_standard_storage, node_copy_standard_storage);
  ntype.draw_buttons = node_layout;
  ntype.gather_link_search_ops = node_gather_link_searches;
  nodeRegisterType(&ntype);
}
NOD_REGISTER_NODE(node_register)

}  // namespace blender::nodes::node_geo_curve_sample_cc<|MERGE_RESOLUTION|>--- conflicted
+++ resolved
@@ -22,44 +22,50 @@
 
 NODE_STORAGE_FUNCS(NodeGeometryCurveSample)
 
-static void node_declare_dynamic(const bNodeTree & /*node_tree*/,
-                                 const bNode &node,
-                                 NodeDeclarationBuilder &b)
-{
-  const NodeGeometryCurveSample &storage = node_storage(node);
-  const GeometryNodeCurveSampleMode mode = (GeometryNodeCurveSampleMode)storage.mode;
-  const eCustomDataType data_type = eCustomDataType(storage.data_type);
+static void node_declare(NodeDeclarationBuilder &b)
+{
+  const bNode *node = b.node_or_null();
 
   b.add_input<decl::Geometry>("Curves").only_realized_data().supported_type(
       GeometryComponent::Type::Curve);
-  b.add_input(data_type, "Value").hide_value().field_on_all();
-  switch (mode) {
-    case GEO_NODE_CURVE_SAMPLE_FACTOR:
-      b.add_input<decl::Float>("Factor")
-          .min(0.0f)
-          .max(1.0f)
-          .subtype(PROP_FACTOR)
-          .field_on_all()
-          .make_available(
-              [](bNode &node) { node_storage(node).mode = GEO_NODE_CURVE_SAMPLE_FACTOR; });
-      break;
-    case GEO_NODE_CURVE_SAMPLE_LENGTH:
-      b.add_input<decl::Float>("Length")
-          .min(0.0f)
-          .subtype(PROP_DISTANCE)
-          .field_on_all()
-          .make_available(
-              [](bNode &node) { node_storage(node).mode = GEO_NODE_CURVE_SAMPLE_LENGTH; });
-      break;
-    default:
-      BLI_assert_unreachable();
-      break;
+  if (node != nullptr) {
+    const eCustomDataType data_type = eCustomDataType(node_storage(*node).data_type);
+    b.add_input(data_type, "Value").hide_value().field_on_all();
+  }
+  if (node != nullptr) {
+    const GeometryNodeCurveSampleMode mode = GeometryNodeCurveSampleMode(node_storage(*node).mode);
+    switch (mode) {
+      case GEO_NODE_CURVE_SAMPLE_FACTOR:
+        b.add_input<decl::Float>("Factor")
+            .min(0.0f)
+            .max(1.0f)
+            .subtype(PROP_FACTOR)
+            .field_on_all()
+            .make_available(
+                [](bNode &node) { node_storage(node).mode = GEO_NODE_CURVE_SAMPLE_FACTOR; });
+        break;
+      case GEO_NODE_CURVE_SAMPLE_LENGTH:
+        b.add_input<decl::Float>("Length")
+            .min(0.0f)
+            .subtype(PROP_DISTANCE)
+            .field_on_all()
+            .make_available(
+                [](bNode &node) { node_storage(node).mode = GEO_NODE_CURVE_SAMPLE_LENGTH; });
+        break;
+      default:
+        BLI_assert_unreachable();
+        break;
+    }
   }
   b.add_input<decl::Int>("Curve Index").field_on_all().make_available([](bNode &node) {
     node_storage(node).use_all_curves = false;
   });
 
-  b.add_output(data_type, "Value").dependent_field({2, 3});
+  if (node != nullptr) {
+    const eCustomDataType data_type = eCustomDataType(node_storage(*node).data_type);
+    /* TODO: Same as in raycast! */
+    b.add_output(data_type, "Value").dependent_field({2, 3});
+  }
   b.add_output<decl::Vector>("Position").dependent_field({2, 3});
   b.add_output<decl::Vector>("Tangent").dependent_field({2, 3});
   b.add_output<decl::Vector>("Normal").dependent_field({2, 3});
@@ -79,52 +85,6 @@
   data->use_all_curves = false;
   data->data_type = CD_PROP_FLOAT;
   node->storage = data;
-}
-
-<<<<<<< HEAD
-static void node_gather_link_searches(GatherLinkSearchOpParams &params) {}
-=======
-static void node_update(bNodeTree *ntree, bNode *node)
-{
-  const NodeGeometryCurveSample &storage = node_storage(*node);
-  const GeometryNodeCurveSampleMode mode = (GeometryNodeCurveSampleMode)storage.mode;
-  const eCustomDataType data_type = eCustomDataType(storage.data_type);
-
-  bNodeSocket *in_socket_float = static_cast<bNodeSocket *>(node->inputs.first)->next;
-  bNodeSocket *in_socket_int32 = in_socket_float->next;
-  bNodeSocket *in_socket_vector = in_socket_int32->next;
-  bNodeSocket *in_socket_color4f = in_socket_vector->next;
-  bNodeSocket *in_socket_bool = in_socket_color4f->next;
-  bNodeSocket *in_socket_quat = in_socket_bool->next;
-
-  bNodeSocket *factor = in_socket_quat->next;
-  bNodeSocket *length = factor->next;
-  bNodeSocket *curve_index = length->next;
-
-  bke::nodeSetSocketAvailability(ntree, factor, mode == GEO_NODE_CURVE_SAMPLE_FACTOR);
-  bke::nodeSetSocketAvailability(ntree, length, mode == GEO_NODE_CURVE_SAMPLE_LENGTH);
-  bke::nodeSetSocketAvailability(ntree, curve_index, !storage.use_all_curves);
-
-  bke::nodeSetSocketAvailability(ntree, in_socket_vector, data_type == CD_PROP_FLOAT3);
-  bke::nodeSetSocketAvailability(ntree, in_socket_float, data_type == CD_PROP_FLOAT);
-  bke::nodeSetSocketAvailability(ntree, in_socket_color4f, data_type == CD_PROP_COLOR);
-  bke::nodeSetSocketAvailability(ntree, in_socket_bool, data_type == CD_PROP_BOOL);
-  bke::nodeSetSocketAvailability(ntree, in_socket_int32, data_type == CD_PROP_INT32);
-  bke::nodeSetSocketAvailability(ntree, in_socket_quat, data_type == CD_PROP_QUATERNION);
-
-  bNodeSocket *out_socket_float = static_cast<bNodeSocket *>(node->outputs.first);
-  bNodeSocket *out_socket_int32 = out_socket_float->next;
-  bNodeSocket *out_socket_vector = out_socket_int32->next;
-  bNodeSocket *out_socket_color4f = out_socket_vector->next;
-  bNodeSocket *out_socket_bool = out_socket_color4f->next;
-  bNodeSocket *out_socket_quat = out_socket_bool->next;
-
-  bke::nodeSetSocketAvailability(ntree, out_socket_vector, data_type == CD_PROP_FLOAT3);
-  bke::nodeSetSocketAvailability(ntree, out_socket_float, data_type == CD_PROP_FLOAT);
-  bke::nodeSetSocketAvailability(ntree, out_socket_color4f, data_type == CD_PROP_COLOR);
-  bke::nodeSetSocketAvailability(ntree, out_socket_bool, data_type == CD_PROP_BOOL);
-  bke::nodeSetSocketAvailability(ntree, out_socket_int32, data_type == CD_PROP_INT32);
-  bke::nodeSetSocketAvailability(ntree, out_socket_quat, data_type == CD_PROP_QUATERNION);
 }
 
 static void node_gather_link_searches(GatherLinkSearchOpParams &params)
@@ -144,7 +104,6 @@
     });
   }
 }
->>>>>>> fb57767f
 
 static void sample_indices_and_lengths(const Span<float> accumulated_lengths,
                                        const Span<float> sample_lengths,
@@ -475,62 +434,6 @@
   return curve_lengths;
 }
 
-<<<<<<< HEAD
-=======
-static GField get_input_attribute_field(GeoNodeExecParams &params, const eCustomDataType data_type)
-{
-  switch (data_type) {
-    case CD_PROP_FLOAT:
-      return params.extract_input<GField>("Value_Float");
-    case CD_PROP_FLOAT3:
-      return params.extract_input<GField>("Value_Vector");
-    case CD_PROP_COLOR:
-      return params.extract_input<GField>("Value_Color");
-    case CD_PROP_BOOL:
-      return params.extract_input<GField>("Value_Bool");
-    case CD_PROP_INT32:
-      return params.extract_input<GField>("Value_Int");
-    case CD_PROP_QUATERNION:
-      return params.extract_input<GField>("Value_Rotation");
-    default:
-      BLI_assert_unreachable();
-  }
-  return {};
-}
-
-static void output_attribute_field(GeoNodeExecParams &params, GField field)
-{
-  switch (bke::cpp_type_to_custom_data_type(field.cpp_type())) {
-    case CD_PROP_FLOAT: {
-      params.set_output("Value_Float", field);
-      break;
-    }
-    case CD_PROP_FLOAT3: {
-      params.set_output("Value_Vector", field);
-      break;
-    }
-    case CD_PROP_COLOR: {
-      params.set_output("Value_Color", field);
-      break;
-    }
-    case CD_PROP_BOOL: {
-      params.set_output("Value_Bool", field);
-      break;
-    }
-    case CD_PROP_INT32: {
-      params.set_output("Value_Int", field);
-      break;
-    }
-    case CD_PROP_QUATERNION: {
-      params.set_output("Value_Rotation", field);
-      break;
-    }
-    default:
-      break;
-  }
-}
-
->>>>>>> fb57767f
 static void node_geo_exec(GeoNodeExecParams params)
 {
   GeometrySet geometry_set = params.extract_input<GeometrySet>("Curves");
@@ -597,7 +500,7 @@
 
   geo_node_type_base(&ntype, GEO_NODE_SAMPLE_CURVE, "Sample Curve", NODE_CLASS_GEOMETRY);
   ntype.geometry_node_execute = node_geo_exec;
-  ntype.declare_dynamic = node_declare_dynamic;
+  ntype.declare = node_declare;
   ntype.initfunc = node_init;
   node_type_storage(
       &ntype, "NodeGeometryCurveSample", node_free_standard_storage, node_copy_standard_storage);
