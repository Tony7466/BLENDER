--- conflicted
+++ resolved
@@ -699,11 +699,7 @@
   MutableSpan<float3> positions = mesh->vert_positions_for_write();
   MutableSpan<MEdge> edges = mesh->edges_for_write();
   MutableSpan<MPoly> polys = mesh->polys_for_write();
-<<<<<<< HEAD
-  MutableSpan<MLoop> loops = mesh->loops_for_write();
   BKE_mesh_smooth_flag_set(mesh, false);
-=======
->>>>>>> 95915484
 
   calculate_cone_verts(config, positions);
   calculate_cone_edges(config, edges);
