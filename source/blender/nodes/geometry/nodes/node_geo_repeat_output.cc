/* SPDX-FileCopyrightText: 2023 Blender Authors
 *
 * SPDX-License-Identifier: GPL-2.0-or-later */

#include "BLI_string.h"

#include "BKE_compute_contexts.hh"
#include "BKE_scene.h"

#include "DEG_depsgraph_query.hh"

#include "UI_interface.hh"
#include "UI_resources.hh"

#include "NOD_geometry.hh"
#include "NOD_socket.hh"
#include "NOD_zone_socket_items.hh"

#include "BLI_string_utils.h"

#include "node_geometry_util.hh"

<<<<<<< HEAD
namespace blender::nodes {

static std::unique_ptr<SocketDeclaration> socket_declaration_for_repeat_item(
    const bNode &output_node,
    const NodeRepeatItem &item,
    const eNodeSocketInOut in_out,
    const int corresponding_input = -1)
{
  const eNodeSocketDatatype socket_type = eNodeSocketDatatype(item.socket_type);
  BLI_assert(RepeatItemsAccessor::supports_socket_type(output_node, socket_type));
  UNUSED_VARS_NDEBUG(output_node);

  std::unique_ptr<SocketDeclaration> decl = make_declaration_for_socket_type(socket_type);
  BLI_assert(decl);

  if (socket_type_supports_fields(socket_type)) {
    if (in_out == SOCK_IN) {
      decl->input_field_type = InputSocketFieldType::IsSupported;
    }
    else {
      decl->output_field_dependency = OutputFieldDependency::ForPartiallyDependentField(
          {corresponding_input});
    }
  }

  decl->name = item.name ? item.name : "";
  decl->identifier = RepeatItemsAccessor::socket_identifier_for_item(item);
  decl->in_out = in_out;
  return decl;
}

void socket_declarations_for_repeat_items(const bNode &output_node,
                                          const Span<NodeRepeatItem> items,
                                          NodeDeclaration &r_declaration)
{
  for (const int i : items.index_range()) {
    const NodeRepeatItem &item = items[i];
    SocketDeclarationPtr input_decl = socket_declaration_for_repeat_item(
        output_node, item, SOCK_IN);
    r_declaration.inputs.append(input_decl.get());
    r_declaration.items.append(std::move(input_decl));

    SocketDeclarationPtr output_decl = socket_declaration_for_repeat_item(
        output_node, item, SOCK_OUT, r_declaration.inputs.size() - 1);
    r_declaration.outputs.append(output_decl.get());
    r_declaration.items.append(std::move(output_decl));
  }
  SocketDeclarationPtr input_extend_decl = decl::create_extend_declaration(SOCK_IN);
  r_declaration.inputs.append(input_extend_decl.get());
  r_declaration.items.append(std::move(input_extend_decl));

  SocketDeclarationPtr output_extend_decl = decl::create_extend_declaration(SOCK_OUT);
  r_declaration.outputs.append(output_extend_decl.get());
  r_declaration.items.append(std::move(output_extend_decl));
}
}  // namespace blender::nodes
=======
>>>>>>> 58303166
namespace blender::nodes::node_geo_repeat_output_cc {

NODE_STORAGE_FUNCS(NodeGeometryRepeatOutput);

static void node_declare_dynamic(const bNodeTree & /*node_tree*/,
                                 const bNode &node,
                                 NodeDeclarationBuilder &b)
{
  const NodeGeometryRepeatOutput &storage = node_storage(node);
<<<<<<< HEAD
  socket_declarations_for_repeat_items(node, storage.items_span(), r_declaration);
=======
  for (const int i : IndexRange(storage.items_num)) {
    const NodeRepeatItem &item = storage.items[i];
    const eNodeSocketDatatype socket_type = eNodeSocketDatatype(item.socket_type);
    const StringRef name = item.name ? item.name : "";
    const std::string identifier = RepeatItemsAccessor::socket_identifier_for_item(item);
    auto &input_decl = b.add_input(socket_type, name, identifier);
    auto &output_decl = b.add_output(socket_type, name, identifier);
    if (socket_type_supports_fields(socket_type)) {
      input_decl.supports_field();
      output_decl.dependent_field({input_decl.input_index()});
    }
  }
  b.add_input<decl::Extend>("", "__extend__");
  b.add_output<decl::Extend>("", "__extend__");
>>>>>>> 58303166
}

static void node_init(bNodeTree * /*tree*/, bNode *node)
{
  NodeGeometryRepeatOutput *data = MEM_cnew<NodeGeometryRepeatOutput>(__func__);

  data->next_identifier = 0;

  data->items = MEM_cnew_array<NodeRepeatItem>(1, __func__);
  data->items[0].name = BLI_strdup(DATA_("Geometry"));
  data->items[0].socket_type = SOCK_GEOMETRY;
  data->items[0].identifier = data->next_identifier++;
  data->items_num = 1;

  node->storage = data;
}

static void node_free_storage(bNode *node)
{
  socket_items::destruct_array<RepeatItemsAccessor>(*node);
  MEM_freeN(node->storage);
}

static void node_copy_storage(bNodeTree * /*dst_tree*/, bNode *dst_node, const bNode *src_node)
{
  const NodeGeometryRepeatOutput &src_storage = node_storage(*src_node);
  auto *dst_storage = MEM_new<NodeGeometryRepeatOutput>(__func__, src_storage);
  dst_node->storage = dst_storage;

  socket_items::copy_array<RepeatItemsAccessor>(*src_node, *dst_node);
}

static bool node_insert_link(bNodeTree *ntree, bNode *node, bNodeLink *link)
{
  return socket_items::try_add_item_via_any_extend_socket<RepeatItemsAccessor>(
      *ntree, *node, *node, *link);
}

static void node_register()
{
  static bNodeType ntype;
  geo_node_type_base(&ntype, GEO_NODE_REPEAT_OUTPUT, "Repeat Output", NODE_CLASS_INTERFACE);
  ntype.initfunc = node_init;
  ntype.declare_dynamic = node_declare_dynamic;
  ntype.insert_link = node_insert_link;
  node_type_storage(&ntype, "NodeGeometryRepeatOutput", node_free_storage, node_copy_storage);
  nodeRegisterType(&ntype);
}
NOD_REGISTER_NODE(node_register)

}  // namespace blender::nodes::node_geo_repeat_output_cc

blender::Span<NodeRepeatItem> NodeGeometryRepeatOutput::items_span() const
{
  return blender::Span<NodeRepeatItem>(items, items_num);
}

blender::MutableSpan<NodeRepeatItem> NodeGeometryRepeatOutput::items_span()
{
  return blender::MutableSpan<NodeRepeatItem>(items, items_num);
}<|MERGE_RESOLUTION|>--- conflicted
+++ resolved
@@ -20,65 +20,6 @@
 
 #include "node_geometry_util.hh"
 
-<<<<<<< HEAD
-namespace blender::nodes {
-
-static std::unique_ptr<SocketDeclaration> socket_declaration_for_repeat_item(
-    const bNode &output_node,
-    const NodeRepeatItem &item,
-    const eNodeSocketInOut in_out,
-    const int corresponding_input = -1)
-{
-  const eNodeSocketDatatype socket_type = eNodeSocketDatatype(item.socket_type);
-  BLI_assert(RepeatItemsAccessor::supports_socket_type(output_node, socket_type));
-  UNUSED_VARS_NDEBUG(output_node);
-
-  std::unique_ptr<SocketDeclaration> decl = make_declaration_for_socket_type(socket_type);
-  BLI_assert(decl);
-
-  if (socket_type_supports_fields(socket_type)) {
-    if (in_out == SOCK_IN) {
-      decl->input_field_type = InputSocketFieldType::IsSupported;
-    }
-    else {
-      decl->output_field_dependency = OutputFieldDependency::ForPartiallyDependentField(
-          {corresponding_input});
-    }
-  }
-
-  decl->name = item.name ? item.name : "";
-  decl->identifier = RepeatItemsAccessor::socket_identifier_for_item(item);
-  decl->in_out = in_out;
-  return decl;
-}
-
-void socket_declarations_for_repeat_items(const bNode &output_node,
-                                          const Span<NodeRepeatItem> items,
-                                          NodeDeclaration &r_declaration)
-{
-  for (const int i : items.index_range()) {
-    const NodeRepeatItem &item = items[i];
-    SocketDeclarationPtr input_decl = socket_declaration_for_repeat_item(
-        output_node, item, SOCK_IN);
-    r_declaration.inputs.append(input_decl.get());
-    r_declaration.items.append(std::move(input_decl));
-
-    SocketDeclarationPtr output_decl = socket_declaration_for_repeat_item(
-        output_node, item, SOCK_OUT, r_declaration.inputs.size() - 1);
-    r_declaration.outputs.append(output_decl.get());
-    r_declaration.items.append(std::move(output_decl));
-  }
-  SocketDeclarationPtr input_extend_decl = decl::create_extend_declaration(SOCK_IN);
-  r_declaration.inputs.append(input_extend_decl.get());
-  r_declaration.items.append(std::move(input_extend_decl));
-
-  SocketDeclarationPtr output_extend_decl = decl::create_extend_declaration(SOCK_OUT);
-  r_declaration.outputs.append(output_extend_decl.get());
-  r_declaration.items.append(std::move(output_extend_decl));
-}
-}  // namespace blender::nodes
-=======
->>>>>>> 58303166
 namespace blender::nodes::node_geo_repeat_output_cc {
 
 NODE_STORAGE_FUNCS(NodeGeometryRepeatOutput);
@@ -88,9 +29,6 @@
                                  NodeDeclarationBuilder &b)
 {
   const NodeGeometryRepeatOutput &storage = node_storage(node);
-<<<<<<< HEAD
-  socket_declarations_for_repeat_items(node, storage.items_span(), r_declaration);
-=======
   for (const int i : IndexRange(storage.items_num)) {
     const NodeRepeatItem &item = storage.items[i];
     const eNodeSocketDatatype socket_type = eNodeSocketDatatype(item.socket_type);
@@ -105,7 +43,6 @@
   }
   b.add_input<decl::Extend>("", "__extend__");
   b.add_output<decl::Extend>("", "__extend__");
->>>>>>> 58303166
 }
 
 static void node_init(bNodeTree * /*tree*/, bNode *node)
