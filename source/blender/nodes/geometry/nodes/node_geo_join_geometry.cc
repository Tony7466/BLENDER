--- conflicted
+++ resolved
@@ -102,27 +102,17 @@
   std::unique_ptr<bke::Instances> dst_instances = std::make_unique<bke::Instances>();
 
   int tot_instances = 0;
-<<<<<<< HEAD
   for (const GeometryComponent *src_component : src_components) {
-    const InstancesComponent &src_instance_component = dynamic_cast<const InstancesComponent &>(
+    const InstancesComponent &src_instance_component = static_cast<const InstancesComponent &>(
         *src_component);
-    tot_instances += src_instance_component.get_for_read()->instances_num();
+    tot_instances += src_instance_component.get()->instances_num();
   }
   dst_instances->reserve(tot_instances);
 
   for (const GeometryComponent *src_component : src_components) {
-    const InstancesComponent &src_instance_component = dynamic_cast<const InstancesComponent &>(
+    const InstancesComponent &src_instance_component = static_cast<const InstancesComponent &>(
         *src_component);
-    const bke::Instances &src_instances = *src_instance_component.get_for_read();
-=======
-  for (const InstancesComponent *src_component : src_components) {
-    tot_instances += src_component->get()->instances_num();
-  }
-  dst_instances->reserve(tot_instances);
-
-  for (const InstancesComponent *src_component : src_components) {
-    const bke::Instances &src_instances = *src_component->get();
->>>>>>> b6c014c7
+    const bke::Instances &src_instances = *src_instance_component.get();
 
     const Span<bke::InstanceReference> src_references = src_instances.references();
     Array<int> handle_map(src_references.size());
@@ -160,11 +150,7 @@
 {
   Vector<const GeometryComponent *> components;
   for (const GeometrySet &geometry_set : src_geometry_sets) {
-<<<<<<< HEAD
-    const GeometryComponent *component = geometry_set.get_component_for_read(component_type);
-=======
-    const Component *component = geometry_set.get_component<Component>();
->>>>>>> b6c014c7
+    const GeometryComponent *component = geometry_set.get_component(component_type);
     if (component != nullptr && !component->is_empty()) {
       components.append(component);
     }
@@ -189,22 +175,12 @@
       break;
   }
 
-<<<<<<< HEAD
   std::unique_ptr<bke::Instances> instances = std::make_unique<bke::Instances>();
   for (const GeometryComponent *component : components) {
     GeometrySet tmp_geo;
     tmp_geo.add(*component);
     const int handle = instances->add_reference(bke::InstanceReference{tmp_geo});
     instances->add_instance(handle, float4x4::identity());
-=======
-    geometry::RealizeInstancesOptions options;
-    options.keep_original_ids = true;
-    options.realize_instance_attributes = false;
-    options.propagation_info = propagation_info;
-    GeometrySet joined_components = geometry::realize_instances(
-        GeometrySet::from_instances(instances.release()), options);
-    result.add(joined_components.get_component_for_write<Component>());
->>>>>>> b6c014c7
   }
 
   geometry::RealizeInstancesOptions options;
@@ -212,7 +188,7 @@
   options.realize_instance_attributes = false;
   options.propagation_info = propagation_info;
   GeometrySet joined_components = geometry::realize_instances(
-      GeometrySet::create_with_instances(instances.release()), options);
+      GeometrySet::from_instances(instances.release()), options);
   result.add(joined_components.get_component_for_write(component_type));
 }
 
@@ -228,22 +204,16 @@
   }
 
   GeometrySet geometry_set_result;
-  join_component_type(
-      bke::GeometryComponent::Type::Mesh, geometry_sets, propagation_info, geometry_set_result);
-  join_component_type(bke::GeometryComponent::Type::PointCloud,
-                      geometry_sets,
-                      propagation_info,
-                      geometry_set_result);
-  join_component_type(bke::GeometryComponent::Type::Instance,
-                      geometry_sets,
-                      propagation_info,
-                      geometry_set_result);
-  join_component_type(
-      bke::GeometryComponent::Type::Volume, geometry_sets, propagation_info, geometry_set_result);
-  join_component_type(
-      bke::GeometryComponent::Type::Curve, geometry_sets, propagation_info, geometry_set_result);
-  join_component_type(
-      bke::GeometryComponent::Type::Edit, geometry_sets, propagation_info, geometry_set_result);
+  static const Array<bke::GeometryComponent::Type> supported_types(
+      {bke::GeometryComponent::Type::Mesh,
+       bke::GeometryComponent::Type::PointCloud,
+       bke::GeometryComponent::Type::Instance,
+       bke::GeometryComponent::Type::Volume,
+       bke::GeometryComponent::Type::Curve,
+       bke::GeometryComponent::Type::Edit});
+  for (const bke::GeometryComponent::Type type : supported_types) {
+    join_component_type(type, geometry_sets, propagation_info, geometry_set_result);
+  }
 
   params.set_output("Geometry", std::move(geometry_set_result));
 }
