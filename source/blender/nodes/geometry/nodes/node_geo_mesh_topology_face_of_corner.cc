/* SPDX-FileCopyrightText: 2023 Blender Authors
 *
 * SPDX-License-Identifier: GPL-2.0-or-later */

#include "BKE_mesh.hh"
#include "BKE_mesh_mapping.hh"

#include "node_geometry_util.hh"

namespace blender::nodes::node_geo_mesh_topology_face_of_corner_cc {

static void node_declare(NodeDeclarationBuilder &b)
{
  b.add_input<decl::Int>("Corner Index")
      .implicit_field(implicit_field_inputs::index)
      .description("The corner to retrieve data from. Defaults to the corner from the context");
  b.add_output<decl::Int>("Face Index")
      .field_source_reference_all()
      .description("The index of the face the corner is a part of");
  b.add_output<decl::Int>("Index in Face")
      .field_source_reference_all()
      .description("The index of the corner starting from the first corner in the face");
}

class CornerFaceIndexInput final : public bke::MeshFieldInput {
 public:
  CornerFaceIndexInput() : bke::MeshFieldInput(CPPType::get<int>(), "Corner Face Index")
  {
    category_ = Category::Generated;
  }

  GVArray get_varray_for_context(const Mesh &mesh,
                                 const eAttrDomain domain,
                                 const IndexMask & /*mask*/) const final
  {
    if (domain != ATTR_DOMAIN_CORNER) {
      return {};
    }
<<<<<<< HEAD
    return VArray<int>::ForSpan(mesh.corner_to_poly_map());
=======
    return VArray<int>::ForContainer(bke::mesh::build_loop_to_face_map(mesh.faces()));
>>>>>>> 0b23816d
  }

  uint64_t hash() const final
  {
    return 2348712958475728;
  }

  bool is_equal_to(const fn::FieldNode &other) const final
  {
    return dynamic_cast<const CornerFaceIndexInput *>(&other) != nullptr;
  }
};

class CornerIndexInFaceInput final : public bke::MeshFieldInput {
 public:
  CornerIndexInFaceInput() : bke::MeshFieldInput(CPPType::get<int>(), "Corner Index In Face")
  {
    category_ = Category::Generated;
  }

  GVArray get_varray_for_context(const Mesh &mesh,
                                 const eAttrDomain domain,
                                 const IndexMask & /*mask*/) const final
  {
    if (domain != ATTR_DOMAIN_CORNER) {
      return {};
    }
<<<<<<< HEAD
    const OffsetIndices polys = mesh.polys();
    const Span<int> loop_to_poly_map = mesh.corner_to_poly_map();
    return VArray<int>::ForFunc(mesh.totloop, [polys, loop_to_poly_map](const int corner_i) {
      const int poly_i = loop_to_poly_map[corner_i];
      return corner_i - polys[poly_i].start();
    });
=======
    const OffsetIndices faces = mesh.faces();
    Array<int> loop_to_face_map = bke::mesh::build_loop_to_face_map(faces);
    return VArray<int>::ForFunc(
        mesh.totloop, [faces, loop_to_face_map = std::move(loop_to_face_map)](const int corner_i) {
          const int face_i = loop_to_face_map[corner_i];
          return corner_i - faces[face_i].start();
        });
>>>>>>> 0b23816d
  }

  uint64_t hash() const final
  {
    return 97837176448;
  }

  bool is_equal_to(const fn::FieldNode &other) const final
  {
    return dynamic_cast<const CornerIndexInFaceInput *>(&other) != nullptr;
  }

  std::optional<eAttrDomain> preferred_domain(const Mesh & /*mesh*/) const final
  {
    return ATTR_DOMAIN_CORNER;
  }
};

static void node_geo_exec(GeoNodeExecParams params)
{
  const Field<int> corner_index = params.extract_input<Field<int>>("Corner Index");
  if (params.output_is_required("Face Index")) {
    params.set_output("Face Index",
                      Field<int>(std::make_shared<EvaluateAtIndexInput>(
                          corner_index,
                          Field<int>(std::make_shared<CornerFaceIndexInput>()),
                          ATTR_DOMAIN_CORNER)));
  }
  if (params.output_is_required("Index in Face")) {
    params.set_output("Index in Face",
                      Field<int>(std::make_shared<EvaluateAtIndexInput>(
                          corner_index,
                          Field<int>(std::make_shared<CornerIndexInFaceInput>()),
                          ATTR_DOMAIN_CORNER)));
  }
}

static void node_register()
{
  static bNodeType ntype;
  geo_node_type_base(
      &ntype, GEO_NODE_MESH_TOPOLOGY_FACE_OF_CORNER, "Face of Corner", NODE_CLASS_INPUT);
  ntype.geometry_node_execute = node_geo_exec;
  ntype.declare = node_declare;
  nodeRegisterType(&ntype);
}
NOD_REGISTER_NODE(node_register)

}  // namespace blender::nodes::node_geo_mesh_topology_face_of_corner_cc<|MERGE_RESOLUTION|>--- conflicted
+++ resolved
@@ -36,11 +36,7 @@
     if (domain != ATTR_DOMAIN_CORNER) {
       return {};
     }
-<<<<<<< HEAD
-    return VArray<int>::ForSpan(mesh.corner_to_poly_map());
-=======
-    return VArray<int>::ForContainer(bke::mesh::build_loop_to_face_map(mesh.faces()));
->>>>>>> 0b23816d
+    return VArray<int>::ForSpan(mesh.corner_to_face_map());
   }
 
   uint64_t hash() const final
@@ -68,22 +64,12 @@
     if (domain != ATTR_DOMAIN_CORNER) {
       return {};
     }
-<<<<<<< HEAD
-    const OffsetIndices polys = mesh.polys();
-    const Span<int> loop_to_poly_map = mesh.corner_to_poly_map();
-    return VArray<int>::ForFunc(mesh.totloop, [polys, loop_to_poly_map](const int corner_i) {
-      const int poly_i = loop_to_poly_map[corner_i];
-      return corner_i - polys[poly_i].start();
+    const OffsetIndices faces = mesh.faces();
+    const Span<int> loop_to_face_map = mesh.corner_to_face_map();
+    return VArray<int>::ForFunc(mesh.totloop, [faces, loop_to_face_map](const int corner_i) {
+      const int face_i = loop_to_face_map[corner_i];
+      return corner_i - faces[face_i].start();
     });
-=======
-    const OffsetIndices faces = mesh.faces();
-    Array<int> loop_to_face_map = bke::mesh::build_loop_to_face_map(faces);
-    return VArray<int>::ForFunc(
-        mesh.totloop, [faces, loop_to_face_map = std::move(loop_to_face_map)](const int corner_i) {
-          const int face_i = loop_to_face_map[corner_i];
-          return corner_i - faces[face_i].start();
-        });
->>>>>>> 0b23816d
   }
 
   uint64_t hash() const final
