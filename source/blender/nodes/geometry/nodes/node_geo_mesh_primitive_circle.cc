--- conflicted
+++ resolved
@@ -109,11 +109,7 @@
                                    circle_corner_total(fill_type, verts_num),
                                    circle_face_total(fill_type, verts_num));
   BKE_id_material_eval_ensure_default_slot(&mesh->id);
-<<<<<<< HEAD
-  MutableSpan<float3> positions = mesh->positions_for_write();
-=======
   MutableSpan<float3> positions = mesh->vert_positions_for_write();
->>>>>>> a7e1815c
   MutableSpan<MEdge> edges = mesh->edges_for_write();
   MutableSpan<MPoly> polys = mesh->polys_for_write();
   MutableSpan<int> corner_verts = mesh->corner_verts_for_write();
