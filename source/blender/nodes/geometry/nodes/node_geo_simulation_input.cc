--- conflicted
+++ resolved
@@ -77,31 +77,18 @@
       return;
     }
 
-<<<<<<< HEAD
-    const bke::sim::SimulationZoneState *prev_zone_state =
-        modifier_data.prev_simulation_state == nullptr ?
-            nullptr :
-            modifier_data.prev_simulation_state->get_zone_state(*zone_id);
-
-    std::optional<bke::sim::SimulationZoneState> initial_prev_zone_state;
-    if (prev_zone_state == nullptr) {
-      Array<void *> input_values(simulation_items_.size(), nullptr);
-      for (const int i : simulation_items_.index_range()) {
-        input_values[i] = params.try_get_input_data_ptr_or_request(i);
-=======
     /* When caching is turned off and the old state doesn't need to persist, moving data
      * from the last state instead of copying it can avoid copies of geometry data arrays. */
     if (auto *state = modifier_data.prev_simulation_state_mutable) {
-      if (bke::sim::SimulationZoneState *zone = state->get_zone_state(zone_id)) {
+      if (bke::sim::SimulationZoneState *zone = state->get_zone_state(*zone_id)) {
         this->output_simulation_state_move(params, user_data, *zone);
         return;
->>>>>>> 282993e7
       }
     }
 
     /* If there is a read-only state from the last frame, output that directly. */
     if (const auto *state = modifier_data.prev_simulation_state) {
-      if (const bke::sim::SimulationZoneState *zone = state->get_zone_state(zone_id)) {
+      if (const bke::sim::SimulationZoneState *zone = state->get_zone_state(*zone_id)) {
         this->output_simulation_state_copy(params, user_data, *zone);
         return;
       }
