/* SPDX-License-Identifier: GPL-2.0-or-later */

#include "DNA_mesh_types.h"
#include "DNA_meshdata_types.h"

#include "BKE_mesh.h"

#include "node_geometry_util.hh"

namespace blender::nodes::node_geo_input_mesh_edge_vertices_cc {

static void node_declare(NodeDeclarationBuilder &b)
{
  b.add_output<decl::Int>(N_("Vertex Index 1"))
      .field_source()
      .description(N_("The index of the first vertex in the edge"));
  b.add_output<decl::Int>(N_("Vertex Index 2"))
      .field_source()
      .description(N_("The index of the second vertex in the edge"));
  b.add_output<decl::Vector>(N_("Position 1"))
      .field_source()
      .description(N_("The position of the first vertex in the edge"));
  b.add_output<decl::Vector>(N_("Position 2"))
      .field_source()
      .description(N_("The position of the second vertex in the edge"));
}

enum class VertNumber { V1, V2 };

static VArray<int> construct_edge_verts_gvarray(const Mesh &mesh,
                                                const VertNumber vertex,
                                                const eAttrDomain domain)
{
  const Span<MEdge> edges = mesh.edges();
  if (domain == ATTR_DOMAIN_EDGE) {
    if (vertex == VertNumber::V1) {
      return VArray<int>::ForFunc(edges.size(),
                                  [edges](const int i) -> int { return edges[i].v1; });
    }
    return VArray<int>::ForFunc(edges.size(), [edges](const int i) -> int { return edges[i].v2; });
  }
  return {};
}

class EdgeVertsInput final : public bke::MeshFieldInput {
 private:
  VertNumber vertex_;

 public:
  EdgeVertsInput(VertNumber vertex)
      : bke::MeshFieldInput(CPPType::get<int>(), "Edge Vertices Field"), vertex_(vertex)
  {
    category_ = Category::Generated;
  }

  GVArray get_varray_for_context(const Mesh &mesh,
                                 const eAttrDomain domain,
                                 const IndexMask /*mask*/) const final
  {
    return construct_edge_verts_gvarray(mesh, vertex_, domain);
  }

  uint64_t hash() const override
  {
    return vertex_ == VertNumber::V1 ? 23847562893465 : 92384598734567;
  }

  bool is_equal_to(const fn::FieldNode &other) const override
  {
    if (const EdgeVertsInput *other_field = dynamic_cast<const EdgeVertsInput *>(&other)) {
      return vertex_ == other_field->vertex_;
    }
    return false;
  }

  std::optional<eAttrDomain> preferred_domain(const Mesh & /*mesh*/) const override
  {
    return ATTR_DOMAIN_EDGE;
  }
};

static VArray<float3> construct_edge_positions_gvarray(const Mesh &mesh,
                                                       const VertNumber vertex,
                                                       const eAttrDomain domain)
{
<<<<<<< HEAD
  const Span<float3> positions = mesh.positions();
=======
  const Span<float3> positions = mesh.vert_positions();
>>>>>>> a7e1815c
  const Span<MEdge> edges = mesh.edges();

  if (vertex == VertNumber::V1) {
    return mesh.attributes().adapt_domain<float3>(
        VArray<float3>::ForFunc(
            edges.size(), [positions, edges](const int i) { return positions[edges[i].v1]; }),
        ATTR_DOMAIN_EDGE,
        domain);
  }
  return mesh.attributes().adapt_domain<float3>(
      VArray<float3>::ForFunc(edges.size(),
                              [positions, edges](const int i) { return positions[edges[i].v2]; }),
      ATTR_DOMAIN_EDGE,
      domain);
}

class EdgePositionFieldInput final : public bke::MeshFieldInput {
 private:
  VertNumber vertex_;

 public:
  EdgePositionFieldInput(VertNumber vertex)
      : bke::MeshFieldInput(CPPType::get<float3>(), "Edge Position Field"), vertex_(vertex)
  {
    category_ = Category::Generated;
  }

  GVArray get_varray_for_context(const Mesh &mesh,
                                 const eAttrDomain domain,
                                 IndexMask /*mask*/) const final
  {
    return construct_edge_positions_gvarray(mesh, vertex_, domain);
  }

  uint64_t hash() const override
  {
    return vertex_ == VertNumber::V1 ? 987456978362 : 374587679866;
  }

  bool is_equal_to(const fn::FieldNode &other) const override
  {
    if (const EdgePositionFieldInput *other_field = dynamic_cast<const EdgePositionFieldInput *>(
            &other)) {
      return vertex_ == other_field->vertex_;
    }
    return false;
  }

  std::optional<eAttrDomain> preferred_domain(const Mesh & /*mesh*/) const override
  {
    return ATTR_DOMAIN_EDGE;
  }
};

static void node_geo_exec(GeoNodeExecParams params)
{
  Field<int> vertex_field_1{std::make_shared<EdgeVertsInput>(VertNumber::V1)};
  Field<int> vertex_field_2{std::make_shared<EdgeVertsInput>(VertNumber::V2)};
  Field<float3> position_field_1{std::make_shared<EdgePositionFieldInput>(VertNumber::V1)};
  Field<float3> position_field_2{std::make_shared<EdgePositionFieldInput>(VertNumber::V2)};

  params.set_output("Vertex Index 1", std::move(vertex_field_1));
  params.set_output("Vertex Index 2", std::move(vertex_field_2));
  params.set_output("Position 1", std::move(position_field_1));
  params.set_output("Position 2", std::move(position_field_2));
}

}  // namespace blender::nodes::node_geo_input_mesh_edge_vertices_cc

void register_node_type_geo_input_mesh_edge_vertices()
{
  namespace file_ns = blender::nodes::node_geo_input_mesh_edge_vertices_cc;

  static bNodeType ntype;
  geo_node_type_base(&ntype, GEO_NODE_INPUT_MESH_EDGE_VERTICES, "Edge Vertices", NODE_CLASS_INPUT);
  ntype.declare = file_ns::node_declare;
  ntype.geometry_node_execute = file_ns::node_geo_exec;
  nodeRegisterType(&ntype);
}<|MERGE_RESOLUTION|>--- conflicted
+++ resolved
@@ -83,11 +83,7 @@
                                                        const VertNumber vertex,
                                                        const eAttrDomain domain)
 {
-<<<<<<< HEAD
-  const Span<float3> positions = mesh.positions();
-=======
   const Span<float3> positions = mesh.vert_positions();
->>>>>>> a7e1815c
   const Span<MEdge> edges = mesh.edges();
 
   if (vertex == VertNumber::V1) {
