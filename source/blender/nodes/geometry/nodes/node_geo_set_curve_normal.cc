--- conflicted
+++ resolved
@@ -71,13 +71,8 @@
 
   geometry_set.modify_geometry_sets([&](GeometrySet &geometry_set) {
     if (Curves *curves_id = geometry_set.get_curves_for_write()) {
-<<<<<<< HEAD
-      bke::CurvesGeometry &curves = bke::CurvesGeometry::wrap(curves_id->geometry);
+      bke::CurvesGeometry &curves = curves_id->geometry.wrap();
       set_normal_mode_and_weight(curves, mode, selection_field, weight_field);
-=======
-      bke::CurvesGeometry &curves = curves_id->geometry.wrap();
-      set_normal_mode(curves, mode, selection_field);
->>>>>>> c26566ad
     }
   });
 
