--- conflicted
+++ resolved
@@ -81,13 +81,8 @@
     return VArray<int>::ForFunc(
         mesh.totloop,
         [polys, corner_edges, loop_to_poly_map = std::move(loop_to_poly_map)](const int corner_i) {
-<<<<<<< HEAD
-          return corner_edges[bke::mesh_topology::poly_loop_prev(polys[loop_to_poly_map[corner_i]],
-                                                                 corner_i)];
-=======
-          const MPoly &poly = polys[loop_to_poly_map[corner_i]];
-          return corner_edges[bke::mesh::poly_corner_prev(poly, corner_i)];
->>>>>>> ce140c1b
+          return corner_edges[bke::mesh::poly_corner_prev(polys[loop_to_poly_map[corner_i]],
+                                                          corner_i)];
         });
   }
 
