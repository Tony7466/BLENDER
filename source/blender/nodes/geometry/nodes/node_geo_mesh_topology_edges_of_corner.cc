--- conflicted
+++ resolved
@@ -75,22 +75,12 @@
     }
     const OffsetIndices faces = mesh.faces();
     const Span<int> corner_edges = mesh.corner_edges();
-<<<<<<< HEAD
-    const Span<int> loop_to_poly_map = mesh.corner_to_poly_map();
+    const Span<int> loop_to_face_map = mesh.corner_to_face_map();
     return VArray<int>::ForFunc(mesh.totloop,
-                                [polys, corner_edges, loop_to_poly_map](const int corner_i) {
-                                  return corner_edges[bke::mesh::poly_corner_prev(
-                                      polys[loop_to_poly_map[corner_i]], corner_i)];
+                                [faces, corner_edges, loop_to_face_map](const int corner_i) {
+                                  return corner_edges[bke::mesh::face_corner_prev(
+                                      faces[loop_to_face_map[corner_i]], corner_i)];
                                 });
-=======
-    Array<int> loop_to_face_map = bke::mesh::build_loop_to_face_map(faces);
-    return VArray<int>::ForFunc(
-        mesh.totloop,
-        [faces, corner_edges, loop_to_face_map = std::move(loop_to_face_map)](const int corner_i) {
-          return corner_edges[bke::mesh::face_corner_prev(faces[loop_to_face_map[corner_i]],
-                                                          corner_i)];
-        });
->>>>>>> 0b23816d
   }
 
   uint64_t hash() const final
