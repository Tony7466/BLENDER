/* SPDX-FileCopyrightText: 2023 Blender Authors
 *
 * SPDX-License-Identifier: GPL-2.0-or-later */

#include <algorithm>
#include <numeric>

#include "NOD_rna_define.hh"

#include "UI_interface.hh"
#include "UI_resources.hh"

#include "BLI_array_utils.hh"
#include "BLI_math_base_safe.h"

#include "NOD_socket_search_link.hh"

#include "RNA_enum_types.hh"

#include "node_geometry_util.hh"

namespace blender::nodes::node_geo_attribute_statistic_cc {

static void node_declare_dynamic(const bNodeTree & /*node_tree*/,
                                 const bNode &node,
                                 NodeDeclarationBuilder &b)
{
  const eCustomDataType data_type = eCustomDataType(node.custom1);

  b.add_input<decl::Geometry>("Geometry");
  b.add_input<decl::Bool>("Selection").default_value(true).field_on_all().hide_value();
  b.add_input(data_type, "Attribute").hide_value().field_on_all();

  b.add_output(data_type, "Mean");
  b.add_output(data_type, "Median");
  b.add_output(data_type, "Sum");
  b.add_output(data_type, "Min");
  b.add_output(data_type, "Max");
  b.add_output(data_type, "Range");
  b.add_output(data_type, "Standard Deviation");
  b.add_output(data_type, "Variance");
}

static void node_layout(uiLayout *layout, bContext * /*C*/, PointerRNA *ptr)
{
  uiItemR(layout, ptr, "data_type", UI_ITEM_NONE, "", ICON_NONE);
  uiItemR(layout, ptr, "domain", UI_ITEM_NONE, "", ICON_NONE);
}

static void node_init(bNodeTree * /*tree*/, bNode *node)
{
  node->custom1 = CD_PROP_FLOAT;
  node->custom2 = ATTR_DOMAIN_POINT;
}

static std::optional<eCustomDataType> node_type_from_other_socket(const bNodeSocket &socket)
{
  switch (socket.type) {
    case SOCK_FLOAT:
    case SOCK_BOOLEAN:
    case SOCK_INT:
      return CD_PROP_FLOAT;
    case SOCK_VECTOR:
    case SOCK_RGBA:
      return CD_PROP_FLOAT3;
    default:
      return {};
  }
}

<<<<<<< HEAD
static void node_gather_link_searches(GatherLinkSearchOpParams &params) {}
=======
static void node_gather_link_searches(GatherLinkSearchOpParams &params)
{
  const bNodeType &node_type = params.node_type();
  const NodeDeclaration &declaration = *params.node_type().static_declaration;
  search_link_ops_for_declarations(params, declaration.inputs.as_span().take_front(2));

  const std::optional<eCustomDataType> type = node_type_from_other_socket(params.other_socket());
  if (!type) {
    return;
  }

  if (params.in_out() == SOCK_IN) {
    params.add_item(IFACE_("Attribute"), [node_type, type](LinkSearchOpParams &params) {
      bNode &node = params.add_node(node_type);
      node.custom1 = *type;
      params.update_and_connect_available_socket(node, "Attribute");
    });
  }
  else {
    for (const StringRefNull name :
         {"Mean", "Median", "Sum", "Min", "Max", "Range", "Standard Deviation", "Variance"})
    {
      params.add_item(IFACE_(name.c_str()), [node_type, name, type](LinkSearchOpParams &params) {
        bNode &node = params.add_node(node_type);
        node.custom1 = *type;
        params.update_and_connect_available_socket(node, name);
      });
    }
  }
}
>>>>>>> fb57767f

template<typename T> static T compute_sum(const Span<T> data)
{
  return std::accumulate(data.begin(), data.end(), T());
}

static float compute_variance(const Span<float> data, const float mean)
{
  if (data.size() <= 1) {
    return 0.0f;
  }

  float sum_of_squared_differences = std::accumulate(
      data.begin(), data.end(), 0.0f, [mean](float accumulator, float value) {
        float difference = mean - value;
        return accumulator + difference * difference;
      });

  return sum_of_squared_differences / data.size();
}

static float median_of_sorted_span(const Span<float> data)
{
  if (data.is_empty()) {
    return 0.0f;
  }

  const float median = data[data.size() / 2];

  /* For spans of even length, the median is the average of the middle two elements. */
  if (data.size() % 2 == 0) {
    return (median + data[data.size() / 2 - 1]) * 0.5f;
  }
  return median;
}

static void node_geo_exec(GeoNodeExecParams params)
{
  GeometrySet geometry_set = params.get_input<GeometrySet>("Geometry");
  const bNode &node = params.node();
  const eCustomDataType data_type = eCustomDataType(node.custom1);
  const eAttrDomain domain = eAttrDomain(node.custom2);
  Vector<const GeometryComponent *> components = geometry_set.get_components();

  const Field<bool> selection_field = params.get_input<Field<bool>>("Selection");

  switch (data_type) {
    case CD_PROP_FLOAT: {
      const Field<float> input_field = params.get_input<Field<float>>("Attribute");
      Vector<float> data;
      for (const GeometryComponent *component : components) {
        const std::optional<AttributeAccessor> attributes = component->attributes();
        if (!attributes.has_value()) {
          continue;
        }
        if (attributes->domain_supported(domain)) {
          const bke::GeometryFieldContext field_context{*component, domain};
          fn::FieldEvaluator data_evaluator{field_context, attributes->domain_size(domain)};
          data_evaluator.add(input_field);
          data_evaluator.set_selection(selection_field);
          data_evaluator.evaluate();
          const VArray<float> component_data = data_evaluator.get_evaluated<float>(0);
          const IndexMask selection = data_evaluator.get_evaluated_selection_as_mask();

          const int next_data_index = data.size();
          data.resize(next_data_index + selection.size());
          MutableSpan<float> selected_data = data.as_mutable_span().slice(next_data_index,
                                                                          selection.size());
          array_utils::gather(component_data, selection, selected_data);
        }
      }

      float mean = 0.0f;
      float median = 0.0f;
      float sum = 0.0f;
      float min = 0.0f;
      float max = 0.0f;
      float range = 0.0f;
      float standard_deviation = 0.0f;
      float variance = 0.0f;
      const bool sort_required = params.output_is_required("Min") ||
                                 params.output_is_required("Max") ||
                                 params.output_is_required("Range") ||
                                 params.output_is_required("Median");
      const bool sum_required = params.output_is_required("Sum") ||
                                params.output_is_required("Mean");
      const bool variance_required = params.output_is_required("Standard Deviation") ||
                                     params.output_is_required("Variance");

      if (data.size() != 0) {
        if (sort_required) {
          std::sort(data.begin(), data.end());
          median = median_of_sorted_span(data);

          min = data.first();
          max = data.last();
          range = max - min;
        }
        if (sum_required || variance_required) {
          sum = compute_sum<float>(data);
          mean = sum / data.size();

          if (variance_required) {
            variance = compute_variance(data, mean);
            standard_deviation = std::sqrt(variance);
          }
        }
      }

      if (sum_required) {
        params.set_output("Sum", sum);
        params.set_output("Mean", mean);
      }
      if (sort_required) {
        params.set_output("Min", min);
        params.set_output("Max", max);
        params.set_output("Range", range);
        params.set_output("Median", median);
      }
      if (variance_required) {
        params.set_output("Standard Deviation", standard_deviation);
        params.set_output("Variance", variance);
      }
      break;
    }
    case CD_PROP_FLOAT3: {
      const Field<float3> input_field = params.get_input<Field<float3>>("Attribute");
      Vector<float3> data;
      for (const GeometryComponent *component : components) {
        const std::optional<AttributeAccessor> attributes = component->attributes();
        if (!attributes.has_value()) {
          continue;
        }
        if (attributes->domain_supported(domain)) {
          const bke::GeometryFieldContext field_context{*component, domain};
          fn::FieldEvaluator data_evaluator{field_context, attributes->domain_size(domain)};
          data_evaluator.add(input_field);
          data_evaluator.set_selection(selection_field);
          data_evaluator.evaluate();
          const VArray<float3> component_data = data_evaluator.get_evaluated<float3>(0);
          const IndexMask selection = data_evaluator.get_evaluated_selection_as_mask();

          const int next_data_index = data.size();
          data.resize(data.size() + selection.size());
          MutableSpan<float3> selected_data = data.as_mutable_span().slice(next_data_index,
                                                                           selection.size());
          array_utils::gather(component_data, selection, selected_data);
        }
      }

      float3 median{0};
      float3 min{0};
      float3 max{0};
      float3 range{0};
      float3 sum{0};
      float3 mean{0};
      float3 variance{0};
      float3 standard_deviation{0};
      const bool sort_required = params.output_is_required("Min") ||
                                 params.output_is_required("Max") ||
                                 params.output_is_required("Range") ||
                                 params.output_is_required("Median");
      const bool sum_required = params.output_is_required("Sum") ||
                                params.output_is_required("Mean");
      const bool variance_required = params.output_is_required("Standard Deviation") ||
                                     params.output_is_required("Variance");

      Array<float> data_x;
      Array<float> data_y;
      Array<float> data_z;
      if (sort_required || variance_required) {
        data_x.reinitialize(data.size());
        data_y.reinitialize(data.size());
        data_z.reinitialize(data.size());
        for (const int i : data.index_range()) {
          data_x[i] = data[i].x;
          data_y[i] = data[i].y;
          data_z[i] = data[i].z;
        }
      }

      if (data.size() != 0) {
        if (sort_required) {
          std::sort(data_x.begin(), data_x.end());
          std::sort(data_y.begin(), data_y.end());
          std::sort(data_z.begin(), data_z.end());

          const float x_median = median_of_sorted_span(data_x);
          const float y_median = median_of_sorted_span(data_y);
          const float z_median = median_of_sorted_span(data_z);
          median = float3(x_median, y_median, z_median);

          min = float3(data_x.first(), data_y.first(), data_z.first());
          max = float3(data_x.last(), data_y.last(), data_z.last());
          range = max - min;
        }
        if (sum_required || variance_required) {
          sum = compute_sum(data.as_span());
          mean = sum / data.size();

          if (variance_required) {
            const float x_variance = compute_variance(data_x, mean.x);
            const float y_variance = compute_variance(data_y, mean.y);
            const float z_variance = compute_variance(data_z, mean.z);
            variance = float3(x_variance, y_variance, z_variance);
            standard_deviation = float3(
                std::sqrt(variance.x), std::sqrt(variance.y), std::sqrt(variance.z));
          }
        }
      }

      if (sum_required) {
        params.set_output("Sum", sum);
        params.set_output("Mean", mean);
      }
      if (sort_required) {
        params.set_output("Min", min);
        params.set_output("Max", max);
        params.set_output("Range", range);
        params.set_output("Median", median);
      }
      if (variance_required) {
        params.set_output("Standard Deviation", standard_deviation);
        params.set_output("Variance", variance);
      }
      break;
    }
    default:
      break;
  }
}

static void node_rna(StructRNA *srna)
{
  RNA_def_node_enum(
      srna,
      "data_type",
      "Data Type",
      "The data type the attribute is converted to before calculating the results",
      rna_enum_attribute_type_items,
      NOD_inline_enum_accessors(custom1),
      CD_PROP_FLOAT,
      [](bContext * /*C*/, PointerRNA * /*ptr*/, PropertyRNA * /*prop*/, bool *r_free) {
        *r_free = true;
        return enum_items_filter(rna_enum_attribute_type_items, [](const EnumPropertyItem &item) {
          return ELEM(item.value, CD_PROP_FLOAT, CD_PROP_FLOAT3);
        });
      });

  RNA_def_node_enum(srna,
                    "domain",
                    "Domain",
                    "Which domain to read the data from",
                    rna_enum_attribute_domain_items,
                    NOD_inline_enum_accessors(custom2),
                    ATTR_DOMAIN_POINT,
                    enums::domain_experimental_grease_pencil_version3_fn);
}

static void node_register()
{
  static bNodeType ntype;

  geo_node_type_base(
      &ntype, GEO_NODE_ATTRIBUTE_STATISTIC, "Attribute Statistic", NODE_CLASS_ATTRIBUTE);

  ntype.initfunc = node_init;
  ntype.declare_dynamic = node_declare_dynamic;
  ntype.geometry_node_execute = node_geo_exec;
  ntype.draw_buttons = node_layout;
  ntype.gather_link_search_ops = node_gather_link_searches;
  nodeRegisterType(&ntype);

  node_rna(ntype.rna_ext.srna);
}
NOD_REGISTER_NODE(node_register)

}  // namespace blender::nodes::node_geo_attribute_statistic_cc<|MERGE_RESOLUTION|>--- conflicted
+++ resolved
@@ -21,24 +21,26 @@
 
 namespace blender::nodes::node_geo_attribute_statistic_cc {
 
-static void node_declare_dynamic(const bNodeTree & /*node_tree*/,
-                                 const bNode &node,
-                                 NodeDeclarationBuilder &b)
-{
-  const eCustomDataType data_type = eCustomDataType(node.custom1);
+static void node_declare(NodeDeclarationBuilder &b)
+{
+  const bNode *node = b.node_or_null();
 
   b.add_input<decl::Geometry>("Geometry");
   b.add_input<decl::Bool>("Selection").default_value(true).field_on_all().hide_value();
-  b.add_input(data_type, "Attribute").hide_value().field_on_all();
-
-  b.add_output(data_type, "Mean");
-  b.add_output(data_type, "Median");
-  b.add_output(data_type, "Sum");
-  b.add_output(data_type, "Min");
-  b.add_output(data_type, "Max");
-  b.add_output(data_type, "Range");
-  b.add_output(data_type, "Standard Deviation");
-  b.add_output(data_type, "Variance");
+
+  if (node != nullptr) {
+    const eCustomDataType data_type = eCustomDataType(node->custom1);
+    b.add_input(data_type, "Attribute").hide_value().field_on_all();
+
+    b.add_output(data_type, "Mean");
+    b.add_output(data_type, "Median");
+    b.add_output(data_type, "Sum");
+    b.add_output(data_type, "Min");
+    b.add_output(data_type, "Max");
+    b.add_output(data_type, "Range");
+    b.add_output(data_type, "Standard Deviation");
+    b.add_output(data_type, "Variance");
+  }
 }
 
 static void node_layout(uiLayout *layout, bContext * /*C*/, PointerRNA *ptr)
@@ -68,9 +70,6 @@
   }
 }
 
-<<<<<<< HEAD
-static void node_gather_link_searches(GatherLinkSearchOpParams &params) {}
-=======
 static void node_gather_link_searches(GatherLinkSearchOpParams &params)
 {
   const bNodeType &node_type = params.node_type();
@@ -101,7 +100,6 @@
     }
   }
 }
->>>>>>> fb57767f
 
 template<typename T> static T compute_sum(const Span<T> data)
 {
@@ -369,7 +367,7 @@
       &ntype, GEO_NODE_ATTRIBUTE_STATISTIC, "Attribute Statistic", NODE_CLASS_ATTRIBUTE);
 
   ntype.initfunc = node_init;
-  ntype.declare_dynamic = node_declare_dynamic;
+  ntype.declare = node_declare;
   ntype.geometry_node_execute = node_geo_exec;
   ntype.draw_buttons = node_layout;
   ntype.gather_link_search_ops = node_gather_link_searches;
