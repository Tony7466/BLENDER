--- conflicted
+++ resolved
@@ -33,16 +33,6 @@
   MutableSpan<int> corner_verts = mesh.corner_verts_for_write();
   MutableSpan<int> corner_edges = mesh.corner_edges_for_write();
 
-<<<<<<< HEAD
-  for (const int i : selection.index_range()) {
-    const MPoly &poly = polys[selection[i]];
-    int start = poly.loopstart;
-    for (const int j : IndexRange(poly.totloop / 2)) {
-      const int index1 = start + j + 1;
-      const int index2 = start + poly.totloop - j - 1;
-      std::swap(corner_verts[index1], corner_verts[index2]);
-      std::swap(corner_edges[index1 - 1], corner_edges[index2]);
-=======
   threading::parallel_for(selection.index_range(), 1024, [&](const IndexRange range) {
     for (const int i : selection.slice(range)) {
       const IndexRange poly(polys[i].loopstart, polys[i].totloop);
@@ -50,10 +40,9 @@
       for (const int j : IndexRange(poly.size() / 2)) {
         const int index1 = start + j + 1;
         const int index2 = start + poly.size() - j - 1;
-        std::swap(loops[index1].v, loops[index2].v);
-        std::swap(loops[index1 - 1].e, loops[index2].e);
+        std::swap(corner_verts[index1], corner_verts[index2]);
+        std::swap(corner_edges[index1 - 1], corner_edges[index2]);
       }
->>>>>>> 79053a6f
     }
   });
 
