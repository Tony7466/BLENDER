--- conflicted
+++ resolved
@@ -31,51 +31,7 @@
   evaluator.evaluate();
   const IndexMask selection = evaluator.get_evaluated_as_mask(0);
 
-<<<<<<< HEAD
-  const OffsetIndices polys = mesh.polys();
-  MutableSpan<int> corner_verts = mesh.corner_verts_for_write();
-  MutableSpan<int> corner_edges = mesh.corner_edges_for_write();
-
-  threading::parallel_for(selection.index_range(), 1024, [&](const IndexRange range) {
-    for (const int i : selection.slice(range)) {
-      const IndexRange poly = polys[i];
-      for (const int j : IndexRange(poly.size() / 2)) {
-        const int a = poly[j + 1];
-        const int b = poly.last(j);
-        std::swap(corner_verts[a], corner_verts[b]);
-        std::swap(corner_edges[a - 1], corner_edges[b]);
-      }
-    }
-  });
-
-  MutableAttributeAccessor attributes = mesh.attributes_for_write();
-  attributes.for_all(
-      [&](const bke::AttributeIDRef &attribute_id, const AttributeMetaData &meta_data) {
-        if (meta_data.data_type == CD_PROP_STRING) {
-          return true;
-        }
-        if (meta_data.domain != ATTR_DOMAIN_CORNER) {
-          return true;
-        }
-        if (ELEM(attribute_id.name(), ".corner_vert", ".corner_edge")) {
-          return true;
-        }
-        GSpanAttributeWriter attribute = attributes.lookup_for_write_span(attribute_id);
-        attribute_math::convert_to_static_type(meta_data.data_type, [&](auto dummy) {
-          using T = decltype(dummy);
-          MutableSpan<T> dst_span = attribute.span.typed<T>();
-          threading::parallel_for(selection.index_range(), 1024, [&](const IndexRange range) {
-            for (const int i : selection.slice(range)) {
-              dst_span.slice(polys[i].drop_front(1)).reverse();
-            }
-          });
-        });
-        attribute.finish();
-        return true;
-      });
-=======
   geometry::flip_faces(mesh, selection);
->>>>>>> 55d642ba
 }
 
 static void node_geo_exec(GeoNodeExecParams params)
