/* SPDX-License-Identifier: GPL-2.0-or-later */

#include "DNA_mesh_types.h"
#include "DNA_meshdata_types.h"

#include "BKE_mesh.h"

#include "node_geometry_util.hh"

namespace blender::nodes::node_geo_input_mesh_face_area_cc {

static void node_declare(NodeDeclarationBuilder &b)
{
  b.add_output<decl::Float>(N_("Area"))
      .field_source()
      .description(N_("The surface area of each of the mesh's faces"));
}

static VArray<float> construct_face_area_varray(const Mesh &mesh, const eAttrDomain domain)
{
  const Span<float3> positions = mesh.vert_positions();
  const Span<MPoly> polys = mesh.polys();
  const Span<int> corner_verts = mesh.corner_verts();

<<<<<<< HEAD
  auto area_fn = [positions, polys, corner_verts](const int i) -> float {
    const MPoly &poly = polys[i];
    return BKE_mesh_calc_poly_area(
        &poly, &corner_verts[poly.loopstart], reinterpret_cast<const float(*)[3]>(positions.data()));
=======
  auto area_fn = [positions, polys, loops](const int i) -> float {
    const MPoly &poly = polys[i];
    return BKE_mesh_calc_poly_area(
        &poly, &loops[poly.loopstart], reinterpret_cast<const float(*)[3]>(positions.data()));
>>>>>>> aaaa75f9
  };

  return mesh.attributes().adapt_domain<float>(
      VArray<float>::ForFunc(polys.size(), area_fn), ATTR_DOMAIN_FACE, domain);
}

class FaceAreaFieldInput final : public bke::MeshFieldInput {
 public:
  FaceAreaFieldInput() : bke::MeshFieldInput(CPPType::get<float>(), "Face Area Field")
  {
    category_ = Category::Generated;
  }

  GVArray get_varray_for_context(const Mesh &mesh,
                                 const eAttrDomain domain,
                                 const IndexMask /*mask*/) const final
  {
    return construct_face_area_varray(mesh, domain);
  }

  uint64_t hash() const override
  {
    /* Some random constant hash. */
    return 1346334523;
  }

  bool is_equal_to(const fn::FieldNode &other) const override
  {
    return dynamic_cast<const FaceAreaFieldInput *>(&other) != nullptr;
  }

  std::optional<eAttrDomain> preferred_domain(const Mesh & /*mesh*/) const override
  {
    return ATTR_DOMAIN_FACE;
  }
};

static void node_geo_exec(GeoNodeExecParams params)
{
  params.set_output("Area", Field<float>(std::make_shared<FaceAreaFieldInput>()));
}

}  // namespace blender::nodes::node_geo_input_mesh_face_area_cc

void register_node_type_geo_input_mesh_face_area()
{
  namespace file_ns = blender::nodes::node_geo_input_mesh_face_area_cc;

  static bNodeType ntype;
  geo_node_type_base(&ntype, GEO_NODE_INPUT_MESH_FACE_AREA, "Face Area", NODE_CLASS_INPUT);
  ntype.declare = file_ns::node_declare;
  ntype.geometry_node_execute = file_ns::node_geo_exec;
  nodeRegisterType(&ntype);
}<|MERGE_RESOLUTION|>--- conflicted
+++ resolved
@@ -22,17 +22,11 @@
   const Span<MPoly> polys = mesh.polys();
   const Span<int> corner_verts = mesh.corner_verts();
 
-<<<<<<< HEAD
   auto area_fn = [positions, polys, corner_verts](const int i) -> float {
     const MPoly &poly = polys[i];
-    return BKE_mesh_calc_poly_area(
-        &poly, &corner_verts[poly.loopstart], reinterpret_cast<const float(*)[3]>(positions.data()));
-=======
-  auto area_fn = [positions, polys, loops](const int i) -> float {
-    const MPoly &poly = polys[i];
-    return BKE_mesh_calc_poly_area(
-        &poly, &loops[poly.loopstart], reinterpret_cast<const float(*)[3]>(positions.data()));
->>>>>>> aaaa75f9
+    return BKE_mesh_calc_poly_area(&poly,
+                                   &corner_verts[poly.loopstart],
+                                   reinterpret_cast<const float(*)[3]>(positions.data()));
   };
 
   return mesh.attributes().adapt_domain<float>(
