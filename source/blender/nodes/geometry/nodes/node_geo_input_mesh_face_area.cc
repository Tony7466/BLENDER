/* SPDX-License-Identifier: GPL-2.0-or-later */

#include "DNA_mesh_types.h"
#include "DNA_meshdata_types.h"

#include "BKE_mesh.hh"

#include "node_geometry_util.hh"

namespace blender::nodes::node_geo_input_mesh_face_area_cc {

static void node_declare(NodeDeclarationBuilder &b)
{
  b.add_output<decl::Float>(N_("Area"))
      .field_source()
      .description(N_("The surface area of each of the mesh's faces"));
}

static VArray<float> construct_face_area_varray(const Mesh &mesh, const eAttrDomain domain)
{
  const Span<float3> positions = mesh.vert_positions();
  const Span<MPoly> polys = mesh.polys();
  const Span<int> corner_verts = mesh.corner_verts();

  auto area_fn = [positions, polys, corner_verts](const int i) -> float {
    const MPoly &poly = polys[i];
<<<<<<< HEAD
    return BKE_mesh_calc_poly_area(&poly,
                                   &corner_verts[poly.loopstart],
                                   reinterpret_cast<const float(*)[3]>(positions.data()));
=======
    return bke::mesh::poly_area_calc(positions, loops.slice(poly.loopstart, poly.totloop));
>>>>>>> cbc73a1e
  };

  return mesh.attributes().adapt_domain<float>(
      VArray<float>::ForFunc(polys.size(), area_fn), ATTR_DOMAIN_FACE, domain);
}

class FaceAreaFieldInput final : public bke::MeshFieldInput {
 public:
  FaceAreaFieldInput() : bke::MeshFieldInput(CPPType::get<float>(), "Face Area Field")
  {
    category_ = Category::Generated;
  }

  GVArray get_varray_for_context(const Mesh &mesh,
                                 const eAttrDomain domain,
                                 const IndexMask /*mask*/) const final
  {
    return construct_face_area_varray(mesh, domain);
  }

  uint64_t hash() const override
  {
    /* Some random constant hash. */
    return 1346334523;
  }

  bool is_equal_to(const fn::FieldNode &other) const override
  {
    return dynamic_cast<const FaceAreaFieldInput *>(&other) != nullptr;
  }

  std::optional<eAttrDomain> preferred_domain(const Mesh & /*mesh*/) const override
  {
    return ATTR_DOMAIN_FACE;
  }
};

static void node_geo_exec(GeoNodeExecParams params)
{
  params.set_output("Area", Field<float>(std::make_shared<FaceAreaFieldInput>()));
}

}  // namespace blender::nodes::node_geo_input_mesh_face_area_cc

void register_node_type_geo_input_mesh_face_area()
{
  namespace file_ns = blender::nodes::node_geo_input_mesh_face_area_cc;

  static bNodeType ntype;
  geo_node_type_base(&ntype, GEO_NODE_INPUT_MESH_FACE_AREA, "Face Area", NODE_CLASS_INPUT);
  ntype.declare = file_ns::node_declare;
  ntype.geometry_node_execute = file_ns::node_geo_exec;
  nodeRegisterType(&ntype);
}<|MERGE_RESOLUTION|>--- conflicted
+++ resolved
@@ -24,13 +24,7 @@
 
   auto area_fn = [positions, polys, corner_verts](const int i) -> float {
     const MPoly &poly = polys[i];
-<<<<<<< HEAD
-    return BKE_mesh_calc_poly_area(&poly,
-                                   &corner_verts[poly.loopstart],
-                                   reinterpret_cast<const float(*)[3]>(positions.data()));
-=======
-    return bke::mesh::poly_area_calc(positions, loops.slice(poly.loopstart, poly.totloop));
->>>>>>> cbc73a1e
+    return bke::mesh::poly_area_calc(positions, corner_verts.slice(poly.loopstart, poly.totloop));
   };
 
   return mesh.attributes().adapt_domain<float>(
