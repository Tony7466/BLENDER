/* SPDX-License-Identifier: GPL-2.0-or-later */

#include "DNA_mesh_types.h"
#include "DNA_meshdata_types.h"

#include "BKE_mesh.h"

#include "node_geometry_util.hh"

namespace blender::nodes::node_geo_input_mesh_face_area_cc {

static void node_declare(NodeDeclarationBuilder &b)
{
  b.add_output<decl::Float>(N_("Area"))
      .field_source()
      .description(N_("The surface area of each of the mesh's faces"));
}

static VArray<float> construct_face_area_varray(const Mesh &mesh, const eAttrDomain domain)
{
<<<<<<< HEAD
  const Span<float3> positions = mesh.positions();
=======
  const Span<float3> positions = mesh.vert_positions();
>>>>>>> a7e1815c
  const Span<MPoly> polys = mesh.polys();
  const Span<int> corner_verts = mesh.corner_verts();

<<<<<<< HEAD
  auto area_fn = [positions, polys, corner_verts](const int i) -> float {
    const MPoly &poly = polys[i];
    return BKE_mesh_calc_poly_area(
        &poly, &corner_verts[poly.loopstart], reinterpret_cast<const float(*)[3]>(positions.data()));
=======
  auto area_fn = [positions, polys, loops](const int i) -> float {
    const MPoly &poly = polys[i];
    return BKE_mesh_calc_poly_area(
        &poly, &loops[poly.loopstart], reinterpret_cast<const float(*)[3]>(positions.data()));
>>>>>>> a7e1815c
  };

  return mesh.attributes().adapt_domain<float>(
      VArray<float>::ForFunc(polys.size(), area_fn), ATTR_DOMAIN_FACE, domain);
}

class FaceAreaFieldInput final : public bke::MeshFieldInput {
 public:
  FaceAreaFieldInput() : bke::MeshFieldInput(CPPType::get<float>(), "Face Area Field")
  {
    category_ = Category::Generated;
  }

  GVArray get_varray_for_context(const Mesh &mesh,
                                 const eAttrDomain domain,
                                 const IndexMask /*mask*/) const final
  {
    return construct_face_area_varray(mesh, domain);
  }

  uint64_t hash() const override
  {
    /* Some random constant hash. */
    return 1346334523;
  }

  bool is_equal_to(const fn::FieldNode &other) const override
  {
    return dynamic_cast<const FaceAreaFieldInput *>(&other) != nullptr;
  }

  std::optional<eAttrDomain> preferred_domain(const Mesh & /*mesh*/) const override
  {
    return ATTR_DOMAIN_FACE;
  }
};

static void node_geo_exec(GeoNodeExecParams params)
{
  params.set_output("Area", Field<float>(std::make_shared<FaceAreaFieldInput>()));
}

}  // namespace blender::nodes::node_geo_input_mesh_face_area_cc

void register_node_type_geo_input_mesh_face_area()
{
  namespace file_ns = blender::nodes::node_geo_input_mesh_face_area_cc;

  static bNodeType ntype;
  geo_node_type_base(&ntype, GEO_NODE_INPUT_MESH_FACE_AREA, "Face Area", NODE_CLASS_INPUT);
  ntype.declare = file_ns::node_declare;
  ntype.geometry_node_execute = file_ns::node_geo_exec;
  nodeRegisterType(&ntype);
}<|MERGE_RESOLUTION|>--- conflicted
+++ resolved
@@ -18,25 +18,14 @@
 
 static VArray<float> construct_face_area_varray(const Mesh &mesh, const eAttrDomain domain)
 {
-<<<<<<< HEAD
-  const Span<float3> positions = mesh.positions();
-=======
   const Span<float3> positions = mesh.vert_positions();
->>>>>>> a7e1815c
   const Span<MPoly> polys = mesh.polys();
   const Span<int> corner_verts = mesh.corner_verts();
 
-<<<<<<< HEAD
   auto area_fn = [positions, polys, corner_verts](const int i) -> float {
     const MPoly &poly = polys[i];
     return BKE_mesh_calc_poly_area(
         &poly, &corner_verts[poly.loopstart], reinterpret_cast<const float(*)[3]>(positions.data()));
-=======
-  auto area_fn = [positions, polys, loops](const int i) -> float {
-    const MPoly &poly = polys[i];
-    return BKE_mesh_calc_poly_area(
-        &poly, &loops[poly.loopstart], reinterpret_cast<const float(*)[3]>(positions.data()));
->>>>>>> a7e1815c
   };
 
   return mesh.attributes().adapt_domain<float>(
