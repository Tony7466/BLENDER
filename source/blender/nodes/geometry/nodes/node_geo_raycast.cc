--- conflicted
+++ resolved
@@ -118,25 +118,10 @@
   }
 }
 
-<<<<<<< HEAD
-static eAttributeMapMode get_map_mode(GeometryNodeRaycastMapMode map_mode)
-{
-  switch (map_mode) {
-    case GEO_NODE_RAYCAST_INTERPOLATED:
-      return eAttributeMapMode::INTERPOLATED;
-    default:
-    case GEO_NODE_RAYCAST_NEAREST:
-      return eAttributeMapMode::NEAREST;
-  }
-}
-
 enum BVHType { Classic, Embree };
 
 static void raycast_to_mesh(BVHType bvh_type,
                             IndexMask mask,
-=======
-static void raycast_to_mesh(IndexMask mask,
->>>>>>> 7f4aa0b5
                             const Mesh &mesh,
                             const VArray<float3> &ray_origins,
                             const VArray<float3> &ray_directions,
@@ -147,7 +132,6 @@
                             const MutableSpan<float3> r_hit_normals,
                             const MutableSpan<float> r_hit_distances)
 {
-<<<<<<< HEAD
   switch (bvh_type) {
     case BVHType::Classic: {
       BVHTreeFromMesh tree_data;
@@ -156,40 +140,6 @@
 
       if (tree_data.tree == nullptr) {
         return;
-=======
-  BVHTreeFromMesh tree_data;
-  BKE_bvhtree_from_mesh_get(&tree_data, &mesh, BVHTREE_FROM_LOOPTRI, 4);
-  BLI_SCOPED_DEFER([&]() { free_bvhtree_from_mesh(&tree_data); });
-
-  if (tree_data.tree == nullptr) {
-    return;
-  }
-  /* We shouldn't be rebuilding the BVH tree when calling this function in parallel. */
-  BLI_assert(tree_data.cached);
-
-  for (const int i : mask) {
-    const float ray_length = ray_lengths[i];
-    const float3 ray_origin = ray_origins[i];
-    const float3 ray_direction = ray_directions[i];
-
-    BVHTreeRayHit hit;
-    hit.index = -1;
-    hit.dist = ray_length;
-    if (BLI_bvhtree_ray_cast(tree_data.tree,
-                             ray_origin,
-                             ray_direction,
-                             0.0f,
-                             &hit,
-                             tree_data.raycast_callback,
-                             &tree_data) != -1)
-    {
-      if (!r_hit.is_empty()) {
-        r_hit[i] = hit.index >= 0;
-      }
-      if (!r_hit_indices.is_empty()) {
-        /* The caller must be able to handle invalid indices anyway, so don't clamp this value. */
-        r_hit_indices[i] = hit.index;
->>>>>>> 7f4aa0b5
       }
       /* We shouldn't be rebuilding the BVH tree when calling this function in parallel. */
       BLI_assert(tree_data.cached);
@@ -197,7 +147,7 @@
       for (const int i : mask) {
         const float ray_length = ray_lengths[i];
         const float3 ray_origin = ray_origins[i];
-        const float3 ray_direction = math::normalize(ray_directions[i]);
+        const float3 ray_direction = ray_directions[i];
 
         BVHTreeRayHit hit;
         hit.index = -1;
@@ -208,8 +158,8 @@
                                  0.0f,
                                  &hit,
                                  tree_data.raycast_callback,
-                                 &tree_data) != -1) {
-          hit_count++;
+                                 &tree_data) != -1)
+        {
           if (!r_hit.is_empty()) {
             r_hit[i] = hit.index >= 0;
           }
@@ -255,7 +205,7 @@
       for (const int i : mask) {
         bvh::BVHRay ray;
         ray.origin = ray_origins[i];
-        ray.direction = math::normalize(ray_directions[i]);
+        ray.direction = ray_directions[i];
         ray.dist_max = ray_lengths[i];
 
         bvh::BVHRayHit hit;
@@ -308,17 +258,7 @@
   GeometrySet target_;
 
  public:
-<<<<<<< HEAD
-  RaycastFunction(BVHType bvh_type,
-                  GeometrySet target,
-                  GField src_field,
-                  GeometryNodeRaycastMapMode mapping)
-      : bvh_type_(bvh_type),
-        target_(std::move(target)),
-        mapping_((GeometryNodeRaycastMapMode)mapping)
-=======
-  RaycastFunction(GeometrySet target) : target_(std::move(target))
->>>>>>> 7f4aa0b5
+  RaycastFunction(BVHType bvh_type, GeometrySet target) : bvh_type_(bvh_type), target_(std::move(target))
   {
     target_.ensure_owns_direct_data();
     static const mf::Signature signature = []() {
@@ -342,13 +282,8 @@
     BLI_assert(target_.has_mesh());
     const Mesh &mesh = *target_.get_mesh_for_read();
 
-<<<<<<< HEAD
-    int hit_count = 0;
     raycast_to_mesh(bvh_type_,
                     mask,
-=======
-    raycast_to_mesh(mask,
->>>>>>> 7f4aa0b5
                     mesh,
                     params.readonly_single_input<float3>(0, "Source Position"),
                     params.readonly_single_input<float3>(1, "Ray Direction"),
@@ -453,18 +388,10 @@
   auto direction_op = FieldOperation::Create(
       normalize_fn, {params.extract_input<Field<float3>>("Ray Direction")});
 
-<<<<<<< HEAD
-  auto fn = std::make_unique<RaycastFunction>(
-      bvh_type, std::move(target), std::move(field), mapping);
-  auto op = std::make_shared<FieldOperation>(FieldOperation(
-      std::move(fn),
-      {std::move(position_field), std::move(direction_field), std::move(length_field)}));
-=======
-  auto op = FieldOperation::Create(std::make_unique<RaycastFunction>(target),
+  auto op = FieldOperation::Create(std::make_unique<RaycastFunction>(bvh_type, target),
                                    {params.extract_input<Field<float3>>("Source Position"),
                                     Field<float3>(direction_op),
                                     params.extract_input<Field<float>>("Ray Length")});
->>>>>>> 7f4aa0b5
 
   Field<float3> hit_position(op, 1);
   params.set_output("Is Hit", Field<bool>(op, 0));
