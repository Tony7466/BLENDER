--- conflicted
+++ resolved
@@ -155,10 +155,6 @@
                              tree_data.raycast_callback,
                              &tree_data) != -1)
     {
-<<<<<<< HEAD
-      hit_count++;
-=======
->>>>>>> 9d6659bf
       if (!r_hit.is_empty()) {
         r_hit[i] = hit.index >= 0;
       }
