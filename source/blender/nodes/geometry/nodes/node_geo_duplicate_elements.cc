--- conflicted
+++ resolved
@@ -181,11 +181,7 @@
   for (auto &attribute : bke::retrieve_attributes_for_transfer(
            src_attributes, dst_attributes, ATTR_DOMAIN_AS_MASK(domain), propagation_info, {"id"}))
   {
-<<<<<<< HEAD
-    attribute_math::convert_to_static_type(attribute.src.type(), [&](auto dummy) {
-=======
     bke::attribute_math::convert_to_static_type(attribute.src.type(), [&](auto dummy) {
->>>>>>> 9d6659bf
       using T = decltype(dummy);
       const Span<T> src = attribute.src.typed<T>();
       MutableSpan<T> dst = attribute.dst.span.typed<T>();
@@ -221,11 +217,7 @@
                                                                propagation_info,
                                                                {"id"}))
   {
-<<<<<<< HEAD
-    attribute_math::convert_to_static_type(attribute.src.type(), [&](auto dummy) {
-=======
     bke::attribute_math::convert_to_static_type(attribute.src.type(), [&](auto dummy) {
->>>>>>> 9d6659bf
       using T = decltype(dummy);
       const Span<T> src = attribute.src.typed<T>();
       MutableSpan<T> dst = attribute.dst.span.typed<T>();
@@ -403,11 +395,7 @@
            propagation_info,
            {"id", ".corner_vert", ".corner_edge", ".edge_verts"}))
   {
-<<<<<<< HEAD
-    attribute_math::convert_to_static_type(attribute.src.type(), [&](auto dummy) {
-=======
     bke::attribute_math::convert_to_static_type(attribute.src.type(), [&](auto dummy) {
->>>>>>> 9d6659bf
       using T = decltype(dummy);
       const Span<T> src = attribute.src.typed<T>();
       MutableSpan<T> dst = attribute.dst.span.typed<T>();
@@ -618,11 +606,7 @@
                                              propagation_info,
                                              {"id", ".edge_verts"}))
   {
-<<<<<<< HEAD
-    attribute_math::convert_to_static_type(attribute.src.type(), [&](auto dummy) {
-=======
     bke::attribute_math::convert_to_static_type(attribute.src.type(), [&](auto dummy) {
->>>>>>> 9d6659bf
       using T = decltype(dummy);
       const Span<T> src = attribute.src.typed<T>();
       MutableSpan<T> dst = attribute.dst.span.typed<T>();
@@ -811,11 +795,7 @@
                                                                propagation_info,
                                                                {"id"}))
   {
-<<<<<<< HEAD
-    attribute_math::convert_to_static_type(attribute.src.type(), [&](auto dummy) {
-=======
     bke::attribute_math::convert_to_static_type(attribute.src.type(), [&](auto dummy) {
->>>>>>> 9d6659bf
       using T = decltype(dummy);
       const Span<T> src = attribute.src.typed<T>();
       MutableSpan<T> dst = attribute.dst.span.typed<T>();
