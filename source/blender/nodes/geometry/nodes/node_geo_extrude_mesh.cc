--- conflicted
+++ resolved
@@ -283,24 +283,6 @@
   BKE_mesh_runtime_clear_cache(&mesh);
 }
 
-<<<<<<< HEAD
-static Array<Vector<int, 2>> mesh_calculate_polys_of_edge(const Mesh &mesh)
-{
-  const OffsetIndices polys = mesh.polys();
-  const Span<int> corner_edges = mesh.corner_edges();
-  Array<Vector<int, 2>> polys_of_edge(mesh.totedge);
-
-  for (const int i_poly : polys.index_range()) {
-    for (const int edge : corner_edges.slice(polys[i_poly])) {
-      polys_of_edge[edge].append(i_poly);
-    }
-  }
-
-  return polys_of_edge;
-}
-
-=======
->>>>>>> 79a03329
 static void fill_quad_consistent_direction(const Span<int> other_poly_verts,
                                            const Span<int> other_poly_edges,
                                            MutableSpan<int> new_corner_verts,
