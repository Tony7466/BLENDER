/* SPDX-License-Identifier: GPL-2.0-or-later */

#include "BLI_array_utils.hh"
#include "BLI_disjoint_set.hh"
#include "BLI_task.hh"
#include "BLI_vector_set.hh"

#include "DNA_mesh_types.h"
#include "DNA_meshdata_types.h"

#include "BKE_attribute_math.hh"
#include "BKE_mesh.hh"
#include "BKE_mesh_mapping.h"
#include "BKE_mesh_runtime.h"

#include "UI_interface.h"
#include "UI_resources.h"

#include "node_geometry_util.hh"

namespace blender::nodes::node_geo_extrude_mesh_cc {

NODE_STORAGE_FUNCS(NodeGeometryExtrudeMesh)

static void node_declare(NodeDeclarationBuilder &b)
{
  b.add_input<decl::Geometry>("Mesh").supported_type(GEO_COMPONENT_TYPE_MESH);
  b.add_input<decl::Bool>(N_("Selection")).default_value(true).field_on_all().hide_value();
  b.add_input<decl::Vector>(N_("Offset"))
      .subtype(PROP_TRANSLATION)
      .implicit_field_on_all(implicit_field_inputs::normal)
      .hide_value();
  b.add_input<decl::Float>(N_("Offset Scale")).default_value(1.0f).field_on_all();
  b.add_input<decl::Bool>(N_("Individual")).default_value(true).make_available([](bNode &node) {
    node_storage(node).mode = GEO_NODE_EXTRUDE_MESH_FACES;
  });
  b.add_output<decl::Geometry>("Mesh").propagate_all();
  b.add_output<decl::Bool>(N_("Top")).field_on_all();
  b.add_output<decl::Bool>(N_("Side")).field_on_all();
}

static void node_layout(uiLayout *layout, bContext * /*C*/, PointerRNA *ptr)
{
  uiLayoutSetPropSep(layout, true);
  uiLayoutSetPropDecorate(layout, false);
  uiItemR(layout, ptr, "mode", 0, "", ICON_NONE);
}

static void node_init(bNodeTree * /*tree*/, bNode *node)
{
  NodeGeometryExtrudeMesh *data = MEM_cnew<NodeGeometryExtrudeMesh>(__func__);
  data->mode = GEO_NODE_EXTRUDE_MESH_FACES;
  node->storage = data;
}

static void node_update(bNodeTree *ntree, bNode *node)
{
  const NodeGeometryExtrudeMesh &storage = node_storage(*node);
  const GeometryNodeExtrudeMeshMode mode = GeometryNodeExtrudeMeshMode(storage.mode);

  bNodeSocket *individual_socket = static_cast<bNodeSocket *>(node->inputs.last);

  nodeSetSocketAvailability(ntree, individual_socket, mode == GEO_NODE_EXTRUDE_MESH_FACES);
}

struct AttributeOutputs {
  AnonymousAttributeIDPtr top_id;
  AnonymousAttributeIDPtr side_id;
};

static void save_selection_as_attribute(Mesh &mesh,
                                        const AnonymousAttributeID *id,
                                        const eAttrDomain domain,
                                        const IndexMask selection)
{
  MutableAttributeAccessor attributes = mesh.attributes_for_write();
  BLI_assert(!attributes.contains(id));

  SpanAttributeWriter<bool> attribute = attributes.lookup_or_add_for_write_span<bool>(id, domain);
  /* Rely on the new attribute being zeroed by default. */
  BLI_assert(!attribute.span.as_span().contains(true));

  if (selection.is_range()) {
    attribute.span.slice(selection.as_range()).fill(true);
  }
  else {
    attribute.span.fill_indices(selection.indices(), true);
  }

  attribute.finish();
}

static void remove_non_propagated_attributes(
    MutableAttributeAccessor attributes, const AnonymousAttributePropagationInfo &propagation_info)
{
  if (propagation_info.propagate_all) {
    return;
  }
  Set<AttributeIDRef> ids_to_remove = attributes.all_ids();
  ids_to_remove.remove_if([&](const AttributeIDRef &id) {
    if (!id.is_anonymous()) {
      return true;
    }
    if (propagation_info.propagate(id.anonymous_id())) {
      return true;
    }
    return false;
  });
  for (const AttributeIDRef &id : ids_to_remove) {
    attributes.remove(id);
  }
}

static void expand_mesh(Mesh &mesh,
                        const int vert_expand,
                        const int edge_expand,
                        const int poly_expand,
                        const int loop_expand)
{
  /* Remove types that aren't supported for interpolation in this node. */
  if (vert_expand != 0) {
    CustomData_free_layers(&mesh.vdata, CD_ORCO, mesh.totvert);
    CustomData_free_layers(&mesh.vdata, CD_BWEIGHT, mesh.totvert);
    CustomData_free_layers(&mesh.vdata, CD_SHAPEKEY, mesh.totvert);
    CustomData_free_layers(&mesh.vdata, CD_CLOTH_ORCO, mesh.totvert);
    CustomData_free_layers(&mesh.vdata, CD_MVERT_SKIN, mesh.totvert);
    const int old_verts_num = mesh.totvert;
    mesh.totvert += vert_expand;
    CustomData_realloc(&mesh.vdata, old_verts_num, mesh.totvert);
  }
  if (edge_expand != 0) {
    CustomData_free_layers(&mesh.edata, CD_BWEIGHT, mesh.totedge);
    CustomData_free_layers(&mesh.edata, CD_FREESTYLE_EDGE, mesh.totedge);
    const int old_edges_num = mesh.totedge;
    mesh.totedge += edge_expand;
    CustomData_realloc(&mesh.edata, old_edges_num, mesh.totedge);
  }
  if (poly_expand != 0) {
    CustomData_free_layers(&mesh.pdata, CD_FACEMAP, mesh.totpoly);
    CustomData_free_layers(&mesh.pdata, CD_FREESTYLE_FACE, mesh.totpoly);
    const int old_polys_num = mesh.totpoly;
    mesh.totpoly += poly_expand;
    CustomData_realloc(&mesh.pdata, old_polys_num, mesh.totpoly);
    implicit_sharing::resize_trivial_array(&mesh.poly_offset_indices,
                                           &mesh.runtime->poly_offsets_sharing_info,
                                           old_polys_num == 0 ? 0 : (old_polys_num + 1),
                                           mesh.totpoly + 1);
    /* Set common values for convenience. */
    mesh.poly_offset_indices[0] = 0;
    mesh.poly_offset_indices[mesh.totpoly] = mesh.totloop + loop_expand;
  }
  if (loop_expand != 0) {
    CustomData_free_layers(&mesh.ldata, CD_NORMAL, mesh.totloop);
    CustomData_free_layers(&mesh.ldata, CD_MDISPS, mesh.totloop);
    CustomData_free_layers(&mesh.ldata, CD_TANGENT, mesh.totloop);
    CustomData_free_layers(&mesh.ldata, CD_PAINT_MASK, mesh.totloop);
    CustomData_free_layers(&mesh.ldata, CD_MLOOPTANGENT, mesh.totloop);
    CustomData_free_layers(&mesh.ldata, CD_GRID_PAINT_MASK, mesh.totloop);
    CustomData_free_layers(&mesh.ldata, CD_CUSTOMLOOPNORMAL, mesh.totloop);
    const int old_loops_num = mesh.totloop;
    mesh.totloop += loop_expand;
    CustomData_realloc(&mesh.ldata, old_loops_num, mesh.totloop);
  }
}

static CustomData &mesh_custom_data_for_domain(Mesh &mesh, const eAttrDomain domain)
{
  switch (domain) {
    case ATTR_DOMAIN_POINT:
      return mesh.vdata;
    case ATTR_DOMAIN_EDGE:
      return mesh.edata;
    case ATTR_DOMAIN_FACE:
      return mesh.pdata;
    case ATTR_DOMAIN_CORNER:
      return mesh.ldata;
    default:
      BLI_assert_unreachable();
      return mesh.vdata;
  }
}

/**
 * \note The result may be an empty span.
 */
static MutableSpan<int> get_orig_index_layer(Mesh &mesh, const eAttrDomain domain)
{
  const bke::AttributeAccessor attributes = mesh.attributes();
  CustomData &custom_data = mesh_custom_data_for_domain(mesh, domain);
  if (int *orig_indices = static_cast<int *>(CustomData_get_layer_for_write(
          &custom_data, CD_ORIGINDEX, attributes.domain_size(domain))))
  {
    return {orig_indices, attributes.domain_size(domain)};
  }
  return {};
}

/**
 * \param get_mix_indices_fn: Returns a Span of indices of the source points to mix for every
 * result point.
 */
template<typename T>
void copy_with_mixing(const Span<T> src,
                      const FunctionRef<Span<int>(int)> get_mix_indices_fn,
                      MutableSpan<T> dst)
{
  threading::parallel_for(dst.index_range(), 512, [&](const IndexRange range) {
    bke::attribute_math::DefaultPropagationMixer<T> mixer{dst.slice(range)};
    for (const int i_dst : IndexRange(range.size())) {
      const Span<int> indices = get_mix_indices_fn(range[i_dst]);
      for (const int i_src : indices) {
        mixer.mix_in(i_dst, src[i_src]);
      }
    }
    mixer.finalize();
  });
}

static void copy_with_mixing(const GSpan src,
                             const FunctionRef<Span<int>(int)> get_mix_indices_fn,
                             GMutableSpan dst)
{
  bke::attribute_math::convert_to_static_type(src.type(), [&](auto dummy) {
    using T = decltype(dummy);
    copy_with_mixing(src.typed<T>(), get_mix_indices_fn, dst.typed<T>());
  });
}

static Array<Vector<int>> create_vert_to_edge_map(const int vert_size,
                                                  const Span<int2> edges,
                                                  const int vert_offset = 0)
{
  Array<Vector<int>> vert_to_edge_map(vert_size);
  for (const int i : edges.index_range()) {
    vert_to_edge_map[edges[i][0] - vert_offset].append(i);
    vert_to_edge_map[edges[i][1] - vert_offset].append(i);
  }
  return vert_to_edge_map;
}

static void extrude_mesh_vertices(Mesh &mesh,
                                  const Field<bool> &selection_field,
                                  const Field<float3> &offset_field,
                                  const AttributeOutputs &attribute_outputs,
                                  const AnonymousAttributePropagationInfo &propagation_info)
{
  const int orig_vert_size = mesh.totvert;
  const int orig_edge_size = mesh.totedge;

  /* Use an array for the result of the evaluation because the mesh is reallocated before
   * the vertices are moved, and the evaluated result might reference an attribute. */
  Array<float3> offsets(orig_vert_size);
  const bke::MeshFieldContext context{mesh, ATTR_DOMAIN_POINT};
  FieldEvaluator evaluator{context, mesh.totvert};
  evaluator.add_with_destination(offset_field, offsets.as_mutable_span());
  evaluator.set_selection(selection_field);
  evaluator.evaluate();
  const IndexMask selection = evaluator.get_evaluated_selection_as_mask();

  remove_non_propagated_attributes(mesh.attributes_for_write(), propagation_info);

  Set<AttributeIDRef> point_ids;
  Set<AttributeIDRef> edge_ids;
  mesh.attributes().for_all([&](const AttributeIDRef &id, const AttributeMetaData meta_data) {
    if (meta_data.data_type == CD_PROP_STRING) {
      return true;
    }
    if (meta_data.domain == ATTR_DOMAIN_POINT) {
      if (id.name() != "position") {
        point_ids.add(id);
      }
    }
    else if (meta_data.domain == ATTR_DOMAIN_EDGE) {
      if (id.name() != ".edge_verts") {
        edge_ids.add(id);
      }
    }
    return true;
  });

  /* This allows parallelizing attribute mixing for new edges. */
  Array<Vector<int>> vert_to_edge_map;
  if (!edge_ids.is_empty()) {
    vert_to_edge_map = create_vert_to_edge_map(orig_vert_size, mesh.edges());
  }

  expand_mesh(mesh, selection.size(), selection.size(), 0, 0);

  const IndexRange new_vert_range{orig_vert_size, selection.size()};
  const IndexRange new_edge_range{orig_edge_size, selection.size()};

  MutableSpan<int2> new_edges = mesh.edges_for_write().slice(new_edge_range);
  for (const int i_selection : selection.index_range()) {
    new_edges[i_selection] = int2(selection[i_selection], new_vert_range[i_selection]);
  }

  MutableAttributeAccessor attributes = mesh.attributes_for_write();

  /* New vertices copy the attribute values from their source vertex. */
  for (const AttributeIDRef &id : point_ids) {
    GSpanAttributeWriter attribute = attributes.lookup_for_write_span(id);
    array_utils::gather(attribute.span, selection, attribute.span.slice(new_vert_range));
    attribute.finish();
  }

  /* New edge values are mixed from of all the edges connected to the source vertex. */
  for (const AttributeIDRef &id : edge_ids) {
    GSpanAttributeWriter attribute = attributes.lookup_for_write_span(id);
    copy_with_mixing(
        attribute.span,
        [&](const int i) { return vert_to_edge_map[selection[i]].as_span(); },
        attribute.span.slice(new_edge_range));
    attribute.finish();
  }

  MutableSpan<float3> positions = mesh.vert_positions_for_write();
  MutableSpan<float3> new_positions = positions.slice(new_vert_range);
  threading::parallel_for(selection.index_range(), 1024, [&](const IndexRange range) {
    for (const int i : range) {
      new_positions[i] = positions[selection[i]] + offsets[selection[i]];
    }
  });

  MutableSpan<int> vert_orig_indices = get_orig_index_layer(mesh, ATTR_DOMAIN_POINT);
  if (!vert_orig_indices.is_empty()) {
    array_utils::gather(
        vert_orig_indices.as_span(), selection, vert_orig_indices.slice(new_vert_range));
  }

  MutableSpan<int> new_edge_orig_indices = get_orig_index_layer(mesh, ATTR_DOMAIN_EDGE);
  new_edge_orig_indices.slice_safe(new_edge_range).fill(ORIGINDEX_NONE);

  if (attribute_outputs.top_id) {
    save_selection_as_attribute(
        mesh, attribute_outputs.top_id.get(), ATTR_DOMAIN_POINT, new_vert_range);
  }
  if (attribute_outputs.side_id) {
    save_selection_as_attribute(
        mesh, attribute_outputs.side_id.get(), ATTR_DOMAIN_EDGE, new_edge_range);
  }

  BKE_mesh_runtime_clear_cache(&mesh);
}

static void fill_quad_consistent_direction(const Span<int> other_poly_verts,
                                           const Span<int> other_poly_edges,
                                           MutableSpan<int> new_corner_verts,
                                           MutableSpan<int> new_corner_edges,
                                           const int vert_connected_to_poly_1,
                                           const int vert_connected_to_poly_2,
                                           const int vert_across_from_poly_1,
                                           const int vert_across_from_poly_2,
                                           const int edge_connected_to_poly,
                                           const int connecting_edge_1,
                                           const int edge_across_from_poly,
                                           const int connecting_edge_2)
{
  /* Find the loop on the polygon connected to the new quad that uses the duplicate edge. */
  bool start_with_connecting_edge = true;
  for (const int i : other_poly_edges.index_range()) {
    if (other_poly_edges[i] == edge_connected_to_poly) {
      start_with_connecting_edge = other_poly_verts[i] == vert_connected_to_poly_1;
      break;
    }
  }
  if (start_with_connecting_edge) {
    new_corner_verts[0] = vert_connected_to_poly_1;
    new_corner_edges[0] = connecting_edge_1;
    new_corner_verts[1] = vert_across_from_poly_1;
    new_corner_edges[1] = edge_across_from_poly;
    new_corner_verts[2] = vert_across_from_poly_2;
    new_corner_edges[2] = connecting_edge_2;
    new_corner_verts[3] = vert_connected_to_poly_2;
    new_corner_edges[3] = edge_connected_to_poly;
  }
  else {
    new_corner_verts[0] = vert_connected_to_poly_1;
    new_corner_edges[0] = edge_connected_to_poly;
    new_corner_verts[1] = vert_connected_to_poly_2;
    new_corner_edges[1] = connecting_edge_2;
    new_corner_verts[2] = vert_across_from_poly_2;
    new_corner_edges[2] = edge_across_from_poly;
    new_corner_verts[3] = vert_across_from_poly_1;
    new_corner_edges[3] = connecting_edge_1;
  }
}

template<typename T>
static VectorSet<int> vert_indices_from_edges(const Mesh &mesh, const Span<T> edge_indices)
{
  static_assert(is_same_any_v<T, int, int64_t>);
  const Span<int2> edges = mesh.edges();

  VectorSet<int> vert_indices;
  vert_indices.reserve(edge_indices.size());
  for (const T i_edge : edge_indices) {
    const int2 &edge = edges[i_edge];
    vert_indices.add(edge[0]);
    vert_indices.add(edge[1]);
  }
  return vert_indices;
}

static void extrude_mesh_edges(Mesh &mesh,
                               const Field<bool> &selection_field,
                               const Field<float3> &offset_field,
                               const AttributeOutputs &attribute_outputs,
                               const AnonymousAttributePropagationInfo &propagation_info)
{
  const int orig_vert_size = mesh.totvert;
  const Span<int2> orig_edges = mesh.edges();
  const OffsetIndices orig_polys = mesh.polys();
  const int orig_loop_size = mesh.totloop;

  const bke::MeshFieldContext edge_context{mesh, ATTR_DOMAIN_EDGE};
  FieldEvaluator edge_evaluator{edge_context, mesh.totedge};
  edge_evaluator.set_selection(selection_field);
  edge_evaluator.add(offset_field);
  edge_evaluator.evaluate();
  const IndexMask edge_selection = edge_evaluator.get_evaluated_selection_as_mask();
  const VArray<float3> edge_offsets = edge_evaluator.get_evaluated<float3>(0);
  if (edge_selection.is_empty()) {
    return;
  }

  Array<int> edge_to_poly_offsets;
  Array<int> edge_to_poly_indices;
  const GroupedSpan<int> edge_to_poly_map = bke::mesh::build_edge_to_poly_map(
      orig_polys, mesh.corner_edges(), mesh.totedge, edge_to_poly_offsets, edge_to_poly_indices);

  /* Find the offsets on the vertex domain for translation. This must be done before the mesh's
   * custom data layers are reallocated, in case the virtual array references one of them. */
  Array<float3> vert_offsets;
  if (!edge_offsets.is_single()) {
    vert_offsets.reinitialize(orig_vert_size);
    bke::attribute_math::DefaultPropagationMixer<float3> mixer(vert_offsets);
    for (const int i_edge : edge_selection) {
      const int2 &edge = orig_edges[i_edge];
      const float3 offset = edge_offsets[i_edge];
      mixer.mix_in(edge[0], offset);
      mixer.mix_in(edge[1], offset);
    }
    mixer.finalize();
  }

  const VectorSet<int> new_vert_indices = vert_indices_from_edges(mesh, edge_selection.indices());

  const IndexRange new_vert_range{orig_vert_size, new_vert_indices.size()};
  /* The extruded edges connect the original and duplicate edges. */
  const IndexRange connect_edge_range{orig_edges.size(), new_vert_range.size()};
  /* The duplicate edges are extruded copies of the selected edges. */
  const IndexRange duplicate_edge_range = connect_edge_range.after(edge_selection.size());
  /* There is a new polygon for every selected edge. */
  const IndexRange new_poly_range{orig_polys.size(), edge_selection.size()};
  /* Every new polygon is a quad with four corners. */
  const IndexRange new_loop_range{orig_loop_size, new_poly_range.size() * 4};

  remove_non_propagated_attributes(mesh.attributes_for_write(), propagation_info);
  expand_mesh(mesh,
              new_vert_range.size(),
              connect_edge_range.size() + duplicate_edge_range.size(),
              new_poly_range.size(),
              new_loop_range.size());

  MutableSpan<int2> edges = mesh.edges_for_write();
  MutableSpan<int2> connect_edges = edges.slice(connect_edge_range);
  MutableSpan<int2> duplicate_edges = edges.slice(duplicate_edge_range);
  MutableSpan<int> poly_offsets = mesh.poly_offsets_for_write();
  MutableSpan<int> new_poly_offsets = poly_offsets.slice(new_poly_range);
  MutableSpan<int> corner_verts = mesh.corner_verts_for_write();
  MutableSpan<int> new_corner_verts = corner_verts.slice(new_loop_range);
  MutableSpan<int> corner_edges = mesh.corner_edges_for_write();
  MutableSpan<int> new_corner_edges = corner_edges.slice(new_loop_range);

  new_poly_offsets.fill(4);
  offset_indices::accumulate_counts_to_offsets(new_poly_offsets, orig_loop_size);
  const OffsetIndices polys = mesh.polys();

  for (const int i : connect_edges.index_range()) {
    connect_edges[i] = int2(new_vert_indices[i], new_vert_range[i]);
  }

  for (const int i : duplicate_edges.index_range()) {
    const int2 &orig_edge = edges[edge_selection[i]];
    const int i_new_vert_1 = new_vert_indices.index_of(orig_edge[0]);
    const int i_new_vert_2 = new_vert_indices.index_of(orig_edge[1]);
    duplicate_edges[i] = int2(new_vert_range[i_new_vert_1], new_vert_range[i_new_vert_2]);
  }

  for (const int i : edge_selection.index_range()) {
    const int orig_edge_index = edge_selection[i];

    const int2 &duplicate_edge = duplicate_edges[i];
    const int new_vert_1 = duplicate_edge[0];
    const int new_vert_2 = duplicate_edge[1];
    const int extrude_index_1 = new_vert_1 - orig_vert_size;
    const int extrude_index_2 = new_vert_2 - orig_vert_size;

    const Span<int> connected_polys = edge_to_poly_map[orig_edge_index];

    /* When there was a single polygon connected to the new polygon, we can use the old one to keep
     * the face direction consistent. When there is more than one connected edge, the new face
     * direction is totally arbitrary and the only goal for the behavior is to be deterministic. */
    Span<int> connected_poly_verts = {};
    Span<int> connected_poly_edges = {};
    if (connected_polys.size() == 1) {
      const IndexRange connected_poly = polys[connected_polys.first()];
      connected_poly_verts = corner_verts.slice(connected_poly);
      connected_poly_edges = corner_edges.slice(connected_poly);
    }
    fill_quad_consistent_direction(connected_poly_verts,
                                   connected_poly_edges,
                                   new_corner_verts.slice(4 * i, 4),
                                   new_corner_edges.slice(4 * i, 4),
                                   new_vert_indices[extrude_index_1],
                                   new_vert_indices[extrude_index_2],
                                   new_vert_1,
                                   new_vert_2,
                                   orig_edge_index,
                                   connect_edge_range[extrude_index_1],
                                   duplicate_edge_range[i],
                                   connect_edge_range[extrude_index_2]);
  }

  /* Create a map of indices in the extruded vertices array to all of the indices of edges
   * in the duplicate edges array that connect to that vertex. This can be used to simplify the
   * mixing of attribute data for the connecting edges. */
  const Array<Vector<int>> new_vert_to_duplicate_edge_map = create_vert_to_edge_map(
      new_vert_range.size(), duplicate_edges, orig_vert_size);

  MutableAttributeAccessor attributes = mesh.attributes_for_write();

  attributes.for_all([&](const AttributeIDRef &id, const AttributeMetaData meta_data) {
    if (meta_data.data_type == CD_PROP_STRING) {
      return true;
    }
    if (ELEM(id.name(), ".corner_vert", ".corner_edge", ".edge_verts")) {
      return true;
    }
    GSpanAttributeWriter attribute = attributes.lookup_for_write_span(id);

<<<<<<< HEAD
    bke::attribute_math::convert_to_static_type(meta_data.data_type, [&](auto dummy) {
      using T = decltype(dummy);
      MutableSpan<T> data = attribute.span.typed<T>();
      switch (attribute.domain) {
        case ATTR_DOMAIN_POINT: {
          /* New vertices copy the attribute values from their source vertex. */
          array_utils::gather(
              data.as_span(), new_vert_indices.as_span(), data.slice(new_vert_range));
          break;
        }
        case ATTR_DOMAIN_EDGE: {
          /* Edges parallel to original edges copy the edge attributes from the original edges. */
          MutableSpan<T> duplicate_data = data.slice(duplicate_edge_range);
          array_utils::gather(data.as_span(), edge_selection, duplicate_data);

          /* Edges connected to original vertices mix values of selected connected edges. */
          copy_with_mixing(
              duplicate_data.as_span(),
              [&](const int i) { return new_vert_to_duplicate_edge_map[i].as_span(); },
              data.slice(connect_edge_range));
          break;
        }
        case ATTR_DOMAIN_FACE: {
          /* Attribute values for new faces are a mix of the values of faces connected to the its
           * original edge. */
          copy_with_mixing(
              data.as_span(),
              [&](const int i) { return edge_to_poly_map[edge_selection[i]]; },
              data.slice(new_poly_range));

          break;
        }
        case ATTR_DOMAIN_CORNER: {
          /* New corners get the average value of all adjacent corners on original faces connected
           * to the original edge of their face. */
=======
    switch (attribute.domain) {
      case ATTR_DOMAIN_POINT: {
        /* New vertices copy the attribute values from their source vertex. */
        bke::attribute_math::gather(
            attribute.span, new_vert_indices, attribute.span.slice(new_vert_range));
        break;
      }
      case ATTR_DOMAIN_EDGE: {
        /* Edges parallel to original edges copy the edge attributes from the original edges. */
        GMutableSpan duplicate_data = attribute.span.slice(duplicate_edge_range);
        array_utils::gather(attribute.span, edge_selection, duplicate_data);

        /* Edges connected to original vertices mix values of selected connected edges. */
        copy_with_mixing(
            duplicate_data,
            [&](const int i) { return new_vert_to_duplicate_edge_map[i].as_span(); },
            attribute.span.slice(connect_edge_range));
        break;
      }
      case ATTR_DOMAIN_FACE: {
        /* Attribute values for new faces are a mix of the values of faces connected to the its
         * original edge. */
        copy_with_mixing(
            attribute.span,
            [&](const int i) { return edge_to_poly_map[edge_selection[i]].as_span(); },
            attribute.span.slice(new_poly_range));
        break;
      }
      case ATTR_DOMAIN_CORNER: {
        /* New corners get the average value of all adjacent corners on original faces connected
         * to the original edge of their face. */
        bke::attribute_math::convert_to_static_type(meta_data.data_type, [&](auto dummy) {
          using T = decltype(dummy);
          MutableSpan<T> data = attribute.span.typed<T>();
>>>>>>> f5e3ed77
          MutableSpan<T> new_data = data.slice(new_loop_range);
          threading::parallel_for(edge_selection.index_range(), 256, [&](const IndexRange range) {
            for (const int i_edge_selection : range) {
              const int orig_edge_index = edge_selection[i_edge_selection];

              const Span<int> connected_polys = edge_to_poly_map[orig_edge_index];
              if (connected_polys.is_empty()) {
                /* If there are no connected polygons, there is no corner data to
                 * interpolate. */
                new_data.slice(4 * i_edge_selection, 4).fill(T());
                continue;
              }

              /* Both corners on each vertical edge of the side polygon get the same value,
               * so there are only two unique values to mix. */
              Array<T> side_poly_corner_data(2);
              bke::attribute_math::DefaultPropagationMixer<T> mixer{side_poly_corner_data};

              const int2 &duplicate_edge = duplicate_edges[i_edge_selection];
              const int new_vert_1 = duplicate_edge[0];
              const int new_vert_2 = duplicate_edge[1];
              const int orig_vert_1 = new_vert_indices[new_vert_1 - orig_vert_size];
              const int orig_vert_2 = new_vert_indices[new_vert_2 - orig_vert_size];

              /* Average the corner data from the corners that share a vertex from the
               * polygons that share an edge with the extruded edge. */
              for (const int i_connected_poly : connected_polys.index_range()) {
                const IndexRange connected_poly = polys[connected_polys[i_connected_poly]];
                for (const int i_loop : IndexRange(connected_poly)) {
                  if (corner_verts[i_loop] == orig_vert_1) {
                    mixer.mix_in(0, data[i_loop]);
                  }
                  if (corner_verts[i_loop] == orig_vert_2) {
                    mixer.mix_in(1, data[i_loop]);
                  }
                }
              }

              mixer.finalize();

              /* Instead of replicating the order in #fill_quad_consistent_direction here, it's
               * simpler (though probably slower) to just match the corner data based on the vertex
               * indices. */
              for (const int i : IndexRange(4 * i_edge_selection, 4)) {
                if (ELEM(new_corner_verts[i], new_vert_1, orig_vert_1)) {
                  new_data[i] = side_poly_corner_data.first();
                }
                else if (ELEM(new_corner_verts[i], new_vert_2, orig_vert_2)) {
                  new_data[i] = side_poly_corner_data.last();
                }
              }
            }
          });
        });
        break;
      }
      default:
        BLI_assert_unreachable();
    }

    attribute.finish();
    return true;
  });

  MutableSpan<float3> new_positions = mesh.vert_positions_for_write().slice(new_vert_range);
  if (edge_offsets.is_single()) {
    const float3 offset = edge_offsets.get_internal_single();
    threading::parallel_for(new_positions.index_range(), 1024, [&](const IndexRange range) {
      for (const int i : range) {
        new_positions[i] += offset;
      }
    });
  }
  else {
    threading::parallel_for(new_positions.index_range(), 1024, [&](const IndexRange range) {
      for (const int i : range) {
        new_positions[i] += vert_offsets[new_vert_indices[i]];
      }
    });
  }

  MutableSpan<int> vert_orig_indices = get_orig_index_layer(mesh, ATTR_DOMAIN_POINT);
  if (!vert_orig_indices.is_empty()) {
    array_utils::gather(vert_orig_indices.as_span(),
                        new_vert_indices.as_span(),
                        vert_orig_indices.slice(new_vert_range));
  }

  MutableSpan<int> edge_orig_indices = get_orig_index_layer(mesh, ATTR_DOMAIN_EDGE);
  if (!edge_orig_indices.is_empty()) {
    edge_orig_indices.slice(connect_edge_range).fill(ORIGINDEX_NONE);
    array_utils::gather(edge_orig_indices.as_span(),
                        edge_selection,
                        edge_orig_indices.slice(duplicate_edge_range));
  }

  MutableSpan<int> poly_orig_indices = get_orig_index_layer(mesh, ATTR_DOMAIN_FACE);
  poly_orig_indices.slice_safe(new_poly_range).fill(ORIGINDEX_NONE);

  if (attribute_outputs.top_id) {
    save_selection_as_attribute(
        mesh, attribute_outputs.top_id.get(), ATTR_DOMAIN_EDGE, duplicate_edge_range);
  }
  if (attribute_outputs.side_id) {
    save_selection_as_attribute(
        mesh, attribute_outputs.side_id.get(), ATTR_DOMAIN_FACE, new_poly_range);
  }

  BKE_mesh_runtime_clear_cache(&mesh);
}

/**
 * Edges connected to one selected face are on the boundary of a region and will be duplicated into
 * a "side face". Edges inside a region will be duplicated to leave any original faces unchanged.
 */
static void extrude_mesh_face_regions(Mesh &mesh,
                                      const Field<bool> &selection_field,
                                      const Field<float3> &offset_field,
                                      const AttributeOutputs &attribute_outputs,
                                      const AnonymousAttributePropagationInfo &propagation_info)
{
  const int orig_vert_size = mesh.totvert;
  const Span<int2> orig_edges = mesh.edges();
  const OffsetIndices orig_polys = mesh.polys();
  const Span<int> orig_corner_verts = mesh.corner_verts();
  const int orig_loop_size = orig_corner_verts.size();

  const bke::MeshFieldContext poly_context{mesh, ATTR_DOMAIN_FACE};
  FieldEvaluator poly_evaluator{poly_context, mesh.totpoly};
  poly_evaluator.set_selection(selection_field);
  poly_evaluator.add(offset_field);
  poly_evaluator.evaluate();
  const IndexMask poly_selection = poly_evaluator.get_evaluated_selection_as_mask();
  const VArray<float3> poly_position_offsets = poly_evaluator.get_evaluated<float3>(0);
  if (poly_selection.is_empty()) {
    return;
  }

  Array<bool> poly_selection_array(orig_polys.size(), false);
  for (const int i_poly : poly_selection) {
    poly_selection_array[i_poly] = true;
  }

  /* Mix the offsets from the face domain to the vertex domain. Evaluate on the face domain above
   * in order to be consistent with the selection, and to use the face normals rather than vertex
   * normals as an offset, for example. */
  Array<float3> vert_offsets;
  if (!poly_position_offsets.is_single()) {
    vert_offsets.reinitialize(orig_vert_size);
    bke::attribute_math::DefaultPropagationMixer<float3> mixer(vert_offsets);
    for (const int i_poly : poly_selection) {
      const float3 offset = poly_position_offsets[i_poly];
      for (const int vert : orig_corner_verts.slice(orig_polys[i_poly])) {
        mixer.mix_in(vert, offset);
      }
    }
    mixer.finalize();
  }

  /* All of the faces (selected and deselected) connected to each edge. */
  Array<int> edge_to_poly_offsets;
  Array<int> edge_to_poly_indices;
  const GroupedSpan<int> edge_to_poly_map = bke::mesh::build_edge_to_poly_map(
      orig_polys, mesh.corner_edges(), mesh.totedge, edge_to_poly_offsets, edge_to_poly_indices);

  /* All vertices that are connected to the selected polygons.
   * Start the size at one vert per poly to reduce unnecessary reallocation. */
  VectorSet<int> all_selected_verts;
  all_selected_verts.reserve(orig_polys.size());
  for (const int i_poly : poly_selection) {
    for (const int vert : orig_corner_verts.slice(orig_polys[i_poly])) {
      all_selected_verts.add(vert);
    }
  }

  /* Edges inside of an extruded region that are also attached to deselected edges. They must be
   * duplicated in order to leave the old edge attached to the unchanged deselected faces. */
  VectorSet<int> new_inner_edge_indices;
  /* Edges inside of an extruded region. Their vertices should be translated
   * with the offset, but the edges themselves should not be duplicated. */
  Vector<int> inner_edge_indices;
  /* The extruded face corresponding to each boundary edge (and each boundary face). */
  Vector<int> edge_extruded_face_indices;
  /* Edges on the outside of selected regions, either because there are no
   * other connected faces, or because all of the other faces aren't selected. */
  VectorSet<int> boundary_edge_indices;
  for (const int i_edge : orig_edges.index_range()) {
    const Span<int> polys = edge_to_poly_map[i_edge];

    int i_selected_poly = -1;
    int deselected_poly_count = 0;
    int selected_poly_count = 0;
    for (const int i_other_poly : polys) {
      if (poly_selection_array[i_other_poly]) {
        selected_poly_count++;
        i_selected_poly = i_other_poly;
      }
      else {
        deselected_poly_count++;
      }
    }

    if (selected_poly_count == 1) {
      /* If there is only one selected polygon connected to the edge,
       * the edge should be extruded to form a "side face". */
      boundary_edge_indices.add_new(i_edge);
      edge_extruded_face_indices.append(i_selected_poly);
    }
    else if (selected_poly_count > 1) {
      /* The edge is inside an extruded region of faces. */
      if (deselected_poly_count > 0) {
        /* Add edges that are also connected to deselected edges to a separate list. */
        new_inner_edge_indices.add_new(i_edge);
      }
      else {
        /* Otherwise, just keep track of edges inside the region so that
         * we can reattach them to duplicated vertices if necessary. */
        inner_edge_indices.append(i_edge);
      }
    }
  }

  VectorSet<int> new_vert_indices = vert_indices_from_edges(mesh, boundary_edge_indices.as_span());
  /* Before adding the rest of the new vertices from the new inner edges, store the number
   * of new vertices from the boundary edges, since this is the number of connecting edges. */
  const int extruded_vert_size = new_vert_indices.size();

  /* The vertices attached to duplicate inner edges also have to be duplicated. */
  for (const int i_edge : new_inner_edge_indices) {
    const int2 &edge = orig_edges[i_edge];
    new_vert_indices.add(edge[0]);
    new_vert_indices.add(edge[1]);
  }

  /* New vertices forming the duplicated boundary edges and the ends of the new inner edges. */
  const IndexRange new_vert_range{orig_vert_size, new_vert_indices.size()};
  /* One edge connects each selected vertex to a new vertex on the extruded polygons. */
  const IndexRange connect_edge_range{orig_edges.size(), extruded_vert_size};
  /* Each selected edge is duplicated to form a single edge on the extrusion. */
  const IndexRange boundary_edge_range = connect_edge_range.after(boundary_edge_indices.size());
  /* Duplicated edges inside regions that were connected to deselected faces. */
  const IndexRange new_inner_edge_range = boundary_edge_range.after(new_inner_edge_indices.size());
  /* Each edge selected for extrusion is extruded into a single face. */
  const IndexRange side_poly_range{orig_polys.size(), boundary_edge_indices.size()};
  /* The loops that form the new side faces. */
  const IndexRange side_loop_range{orig_corner_verts.size(), side_poly_range.size() * 4};

  remove_non_propagated_attributes(mesh.attributes_for_write(), propagation_info);
  expand_mesh(mesh,
              new_vert_range.size(),
              connect_edge_range.size() + boundary_edge_range.size() + new_inner_edge_range.size(),
              side_poly_range.size(),
              side_loop_range.size());

  MutableSpan<int2> edges = mesh.edges_for_write();
  MutableSpan<int2> connect_edges = edges.slice(connect_edge_range);
  MutableSpan<int2> boundary_edges = edges.slice(boundary_edge_range);
  MutableSpan<int2> new_inner_edges = edges.slice(new_inner_edge_range);
  MutableSpan<int> poly_offsets = mesh.poly_offsets_for_write();
  MutableSpan<int> new_poly_offsets = poly_offsets.slice(side_poly_range);
  MutableSpan<int> corner_verts = mesh.corner_verts_for_write();
  MutableSpan<int> new_corner_verts = corner_verts.slice(side_loop_range);
  MutableSpan<int> corner_edges = mesh.corner_edges_for_write();
  MutableSpan<int> new_corner_edges = corner_edges.slice(side_loop_range);

  /* Initialize the new side polygons. */
  if (!new_poly_offsets.is_empty()) {
    new_poly_offsets.fill(4);
    offset_indices::accumulate_counts_to_offsets(new_poly_offsets, orig_loop_size);
  }
  const OffsetIndices polys = mesh.polys();

  /* Initialize the edges that form the sides of the extrusion. */
  for (const int i : connect_edges.index_range()) {
    connect_edges[i] = int2(new_vert_indices[i], new_vert_range[i]);
  }

  /* Initialize the edges that form the top of the extrusion. */
  for (const int i : boundary_edges.index_range()) {
    const int2 &orig_edge = edges[boundary_edge_indices[i]];
    const int i_new_vert_1 = new_vert_indices.index_of(orig_edge[0]);
    const int i_new_vert_2 = new_vert_indices.index_of(orig_edge[1]);
    boundary_edges[i] = int2(new_vert_range[i_new_vert_1], new_vert_range[i_new_vert_2]);
  }

  /* Initialize the new edges inside of extrude regions. */
  for (const int i : new_inner_edge_indices.index_range()) {
    const int2 &orig_edge = edges[new_inner_edge_indices[i]];
    const int i_new_vert_1 = new_vert_indices.index_of(orig_edge[0]);
    const int i_new_vert_2 = new_vert_indices.index_of(orig_edge[1]);
    new_inner_edges[i] = int2(new_vert_range[i_new_vert_1], new_vert_range[i_new_vert_2]);
  }

  /* Connect original edges inside face regions to any new vertices, if necessary. */
  for (const int i : inner_edge_indices) {
    int2 &edge = edges[i];
    const int i_new_vert_1 = new_vert_indices.index_of_try(edge[0]);
    const int i_new_vert_2 = new_vert_indices.index_of_try(edge[1]);
    if (i_new_vert_1 != -1) {
      edge[0] = new_vert_range[i_new_vert_1];
    }
    if (i_new_vert_2 != -1) {
      edge[1] = new_vert_range[i_new_vert_2];
    }
  }

  /* Connect the selected faces to the extruded or duplicated edges and the new vertices. */
  for (const int i_poly : poly_selection) {
    for (const int corner : polys[i_poly]) {
      const int i_new_vert = new_vert_indices.index_of_try(corner_verts[corner]);
      if (i_new_vert != -1) {
        corner_verts[corner] = new_vert_range[i_new_vert];
      }
      const int i_boundary_edge = boundary_edge_indices.index_of_try(corner_edges[corner]);
      if (i_boundary_edge != -1) {
        corner_edges[corner] = boundary_edge_range[i_boundary_edge];
        /* Skip the next check, an edge cannot be both a boundary edge and an inner edge. */
        continue;
      }
      const int i_new_inner_edge = new_inner_edge_indices.index_of_try(corner_edges[corner]);
      if (i_new_inner_edge != -1) {
        corner_edges[corner] = new_inner_edge_range[i_new_inner_edge];
      }
    }
  }

  /* Create the faces on the sides of extruded regions. */
  for (const int i : boundary_edge_indices.index_range()) {
    const int2 &boundary_edge = boundary_edges[i];
    const int new_vert_1 = boundary_edge[0];
    const int new_vert_2 = boundary_edge[1];
    const int extrude_index_1 = new_vert_1 - orig_vert_size;
    const int extrude_index_2 = new_vert_2 - orig_vert_size;

    const IndexRange extrude_poly = polys[edge_extruded_face_indices[i]];

    fill_quad_consistent_direction(corner_verts.slice(extrude_poly),
                                   corner_edges.slice(extrude_poly),
                                   new_corner_verts.slice(4 * i, 4),
                                   new_corner_edges.slice(4 * i, 4),
                                   new_vert_1,
                                   new_vert_2,
                                   new_vert_indices[extrude_index_1],
                                   new_vert_indices[extrude_index_2],
                                   boundary_edge_range[i],
                                   connect_edge_range[extrude_index_1],
                                   boundary_edge_indices[i],
                                   connect_edge_range[extrude_index_2]);
  }

  /* Create a map of indices in the extruded vertices array to all of the indices of edges
   * in the duplicate edges array that connect to that vertex. This can be used to simplify the
   * mixing of attribute data for the connecting edges. */
  const Array<Vector<int>> new_vert_to_duplicate_edge_map = create_vert_to_edge_map(
      new_vert_range.size(), boundary_edges, orig_vert_size);

  MutableAttributeAccessor attributes = mesh.attributes_for_write();

  attributes.for_all([&](const AttributeIDRef &id, const AttributeMetaData meta_data) {
    if (meta_data.data_type == CD_PROP_STRING) {
      return true;
    }
    if (ELEM(id.name(), ".corner_vert", ".corner_edge", ".edge_verts")) {
      return true;
    }
    GSpanAttributeWriter attribute = attributes.lookup_for_write_span(id);

    switch (attribute.domain) {
      case ATTR_DOMAIN_POINT: {
        /* New vertices copy the attributes from their original vertices. */
        bke::attribute_math::gather(
            attribute.span, new_vert_indices, attribute.span.slice(new_vert_range));
        break;
      }
      case ATTR_DOMAIN_EDGE: {
        /* Edges parallel to original edges copy the edge attributes from the original edges. */
        GMutableSpan boundary_data = attribute.span.slice(boundary_edge_range);
        bke::attribute_math::gather(attribute.span, boundary_edge_indices, boundary_data);

        /* Edges inside of face regions also just duplicate their source data. */
        GMutableSpan new_inner_data = attribute.span.slice(new_inner_edge_range);
        bke::attribute_math::gather(attribute.span, new_inner_edge_indices, new_inner_data);

        /* Edges connected to original vertices mix values of selected connected edges. */
        copy_with_mixing(
            boundary_data,
            [&](const int i) { return new_vert_to_duplicate_edge_map[i].as_span(); },
            attribute.span.slice(connect_edge_range));
        break;
      }
      case ATTR_DOMAIN_FACE: {
        /* New faces on the side of extrusions get the values from the corresponding selected
         * face. */
        GMutableSpan side_data = attribute.span.slice(side_poly_range);
        bke::attribute_math::gather(attribute.span, edge_extruded_face_indices, side_data);
        break;
      }
      case ATTR_DOMAIN_CORNER: {
        /* New corners get the values from the corresponding corner on the extruded face. */
        bke::attribute_math::convert_to_static_type(meta_data.data_type, [&](auto dummy) {
          using T = decltype(dummy);
          MutableSpan<T> data = attribute.span.typed<T>();
          MutableSpan<T> new_data = data.slice(side_loop_range);
          threading::parallel_for(
              boundary_edge_indices.index_range(), 256, [&](const IndexRange range) {
                for (const int i_boundary_edge : range) {
                  const int2 &boundary_edge = boundary_edges[i_boundary_edge];
                  const int new_vert_1 = boundary_edge[0];
                  const int new_vert_2 = boundary_edge[1];
                  const int orig_vert_1 = new_vert_indices[new_vert_1 - orig_vert_size];
                  const int orig_vert_2 = new_vert_indices[new_vert_2 - orig_vert_size];

                  /* Retrieve the data for the first two sides of the quad from the extruded
                   * polygon, which we generally expect to have just a small amount of sides. This
                   * loop could be eliminated by adding a cache of connected loops (which would
                   * also simplify some of the other code to find the correct loops on the extruded
                   * face). */
                  T data_1;
                  T data_2;
                  for (const int i_loop : polys[edge_extruded_face_indices[i_boundary_edge]]) {
                    if (corner_verts[i_loop] == new_vert_1) {
                      data_1 = data[i_loop];
                    }
                    if (corner_verts[i_loop] == new_vert_2) {
                      data_2 = data[i_loop];
                    }
                  }

                  /* Instead of replicating the order in #fill_quad_consistent_direction here, it's
                   * simpler (though probably slower) to just match the corner data based on the
                   * vertex indices. */
                  for (const int i : IndexRange(4 * i_boundary_edge, 4)) {
                    if (ELEM(new_corner_verts[i], new_vert_1, orig_vert_1)) {
                      new_data[i] = data_1;
                    }
                    else if (ELEM(new_corner_verts[i], new_vert_2, orig_vert_2)) {
                      new_data[i] = data_2;
                    }
                  }
                }
              });
        });
        break;
      }
      default:
        BLI_assert_unreachable();
    }

    attribute.finish();
    return true;
  });

  /* Translate vertices based on the offset. If the vertex is used by a selected edge, it will
   * have been duplicated and only the new vertex should use the offset. Otherwise the vertex might
   * still need an offset, but it was reused on the inside of a region of extruded faces. */
  MutableSpan<float3> positions = mesh.vert_positions_for_write();
  if (poly_position_offsets.is_single()) {
    const float3 offset = poly_position_offsets.get_internal_single();
    threading::parallel_for(
        IndexRange(all_selected_verts.size()), 1024, [&](const IndexRange range) {
          for (const int i_orig : all_selected_verts.as_span().slice(range)) {
            const int i_new = new_vert_indices.index_of_try(i_orig);
            if (i_new == -1) {
              positions[i_orig] += offset;
            }
            else {
              positions[new_vert_range[i_new]] += offset;
            }
          }
        });
  }
  else {
    threading::parallel_for(
        IndexRange(all_selected_verts.size()), 1024, [&](const IndexRange range) {
          for (const int i_orig : all_selected_verts.as_span().slice(range)) {
            const int i_new = new_vert_indices.index_of_try(i_orig);
            const float3 offset = vert_offsets[i_orig];
            if (i_new == -1) {
              positions[i_orig] += offset;
            }
            else {
              positions[new_vert_range[i_new]] += offset;
            }
          }
        });
  }

  MutableSpan<int> vert_orig_indices = get_orig_index_layer(mesh, ATTR_DOMAIN_POINT);
  if (!vert_orig_indices.is_empty()) {
    array_utils::gather(vert_orig_indices.as_span(),
                        new_vert_indices.as_span(),
                        vert_orig_indices.slice(new_vert_range));
  }

  MutableSpan<int> edge_orig_indices = get_orig_index_layer(mesh, ATTR_DOMAIN_EDGE);
  if (!edge_orig_indices.is_empty()) {
    edge_orig_indices.slice(connect_edge_range).fill(ORIGINDEX_NONE);
    array_utils::gather(edge_orig_indices.as_span(),
                        new_inner_edge_indices.as_span(),
                        edge_orig_indices.slice(new_inner_edge_range));
    array_utils::gather(edge_orig_indices.as_span(),
                        boundary_edge_indices.as_span(),
                        edge_orig_indices.slice(boundary_edge_range));
  }

  MutableSpan<int> poly_orig_indices = get_orig_index_layer(mesh, ATTR_DOMAIN_FACE);
  if (!poly_orig_indices.is_empty()) {
    array_utils::gather(poly_orig_indices.as_span(),
                        edge_extruded_face_indices.as_span(),
                        poly_orig_indices.slice(side_poly_range));
  }

  if (attribute_outputs.top_id) {
    save_selection_as_attribute(
        mesh, attribute_outputs.top_id.get(), ATTR_DOMAIN_FACE, poly_selection);
  }
  if (attribute_outputs.side_id) {
    save_selection_as_attribute(
        mesh, attribute_outputs.side_id.get(), ATTR_DOMAIN_FACE, side_poly_range);
  }

  BKE_mesh_runtime_clear_cache(&mesh);
}

static void extrude_individual_mesh_faces(
    Mesh &mesh,
    const Field<bool> &selection_field,
    const Field<float3> &offset_field,
    const AttributeOutputs &attribute_outputs,
    const AnonymousAttributePropagationInfo &propagation_info)
{
  const int orig_vert_size = mesh.totvert;
  const int orig_edge_size = mesh.totedge;
  const OffsetIndices orig_polys = mesh.polys();
  const Span<int> orig_corner_verts = mesh.corner_verts();
  const int orig_loop_size = orig_corner_verts.size();

  /* Use an array for the result of the evaluation because the mesh is reallocated before
   * the vertices are moved, and the evaluated result might reference an attribute. */
  Array<float3> poly_offset(orig_polys.size());
  const bke::MeshFieldContext poly_context{mesh, ATTR_DOMAIN_FACE};
  FieldEvaluator poly_evaluator{poly_context, mesh.totpoly};
  poly_evaluator.set_selection(selection_field);
  poly_evaluator.add_with_destination(offset_field, poly_offset.as_mutable_span());
  poly_evaluator.evaluate();
  const IndexMask poly_selection = poly_evaluator.get_evaluated_selection_as_mask();
  if (poly_selection.is_empty()) {
    return;
  }

  /* Build an array of offsets into the new data for each polygon. This is used to facilitate
   * parallelism later on by avoiding the need to keep track of an offset when iterating through
   * all polygons. */
  int extrude_corner_size = 0;
  Array<int> group_per_face_data(poly_selection.size() + 1);
  for (const int i_selection : poly_selection.index_range()) {
    group_per_face_data[i_selection] = extrude_corner_size;
    extrude_corner_size += orig_polys[poly_selection[i_selection]].size();
  }
  group_per_face_data.last() = extrude_corner_size;
  const OffsetIndices<int> group_per_face(group_per_face_data);

  const IndexRange new_vert_range{orig_vert_size, extrude_corner_size};
  /* One edge connects each selected vertex to a new vertex on the extruded polygons. */
  const IndexRange connect_edge_range{orig_edge_size, extrude_corner_size};
  /* Each selected edge is duplicated to form a single edge on the extrusion. */
  const IndexRange duplicate_edge_range = connect_edge_range.after(extrude_corner_size);
  /* Each edge selected for extrusion is extruded into a single face. */
  const IndexRange side_poly_range{orig_polys.size(), duplicate_edge_range.size()};
  const IndexRange side_loop_range{orig_loop_size, side_poly_range.size() * 4};

  remove_non_propagated_attributes(mesh.attributes_for_write(), propagation_info);
  expand_mesh(mesh,
              new_vert_range.size(),
              connect_edge_range.size() + duplicate_edge_range.size(),
              side_poly_range.size(),
              side_loop_range.size());

  MutableSpan<float3> new_positions = mesh.vert_positions_for_write().slice(new_vert_range);
  MutableSpan<int2> edges = mesh.edges_for_write();
  MutableSpan<int2> connect_edges = edges.slice(connect_edge_range);
  MutableSpan<int2> duplicate_edges = edges.slice(duplicate_edge_range);
  MutableSpan<int> poly_offsets = mesh.poly_offsets_for_write();
  MutableSpan<int> new_poly_offsets = poly_offsets.slice(side_poly_range);
  MutableSpan<int> corner_verts = mesh.corner_verts_for_write();
  MutableSpan<int> corner_edges = mesh.corner_edges_for_write();

  new_poly_offsets.fill(4);
  offset_indices::accumulate_counts_to_offsets(new_poly_offsets, orig_loop_size);
  const OffsetIndices polys = mesh.polys();

  /* For every selected polygon, change it to use the new extruded vertices and the duplicate
   * edges, and build the faces that form the sides of the extrusion. Build "original index"
   * arrays for the new vertices and edges so they can be accessed later.
   *
   * Filling some of this data like the new edges or polygons could be easily split into
   * separate loops, which may or may not be faster, but would involve more duplication. */
  Array<int> new_vert_indices(extrude_corner_size);
  Array<int> duplicate_edge_indices(extrude_corner_size);
  threading::parallel_for(poly_selection.index_range(), 256, [&](const IndexRange range) {
    for (const int i_selection : range) {
      const IndexRange extrude_range = group_per_face[i_selection];

      const IndexRange poly = polys[poly_selection[i_selection]];
      MutableSpan<int> poly_verts = corner_verts.slice(poly);
      MutableSpan<int> poly_edges = corner_edges.slice(poly);

      for (const int i : IndexRange(poly.size())) {
        const int i_extrude = extrude_range[i];
        new_vert_indices[i_extrude] = poly_verts[i];
        duplicate_edge_indices[i_extrude] = poly_edges[i];

        poly_verts[i] = new_vert_range[i_extrude];
        poly_edges[i] = duplicate_edge_range[i_extrude];
      }

      for (const int i : IndexRange(poly.size())) {
        const int i_next = (i == poly.size() - 1) ? 0 : i + 1;
        const int i_extrude = extrude_range[i];
        const int i_extrude_next = extrude_range[i_next];

        const int i_duplicate_edge = duplicate_edge_range[i_extrude];
        const int new_vert = new_vert_range[i_extrude];
        const int new_vert_next = new_vert_range[i_extrude_next];

        const int orig_edge = duplicate_edge_indices[i_extrude];

        const int orig_vert = new_vert_indices[i_extrude];
        const int orig_vert_next = new_vert_indices[i_extrude_next];

        duplicate_edges[i_extrude] = int2(new_vert, new_vert_next);

        MutableSpan<int> side_poly_verts = corner_verts.slice(side_loop_range[i_extrude * 4], 4);
        MutableSpan<int> side_poly_edges = corner_edges.slice(side_loop_range[i_extrude * 4], 4);
        side_poly_verts[0] = new_vert_next;
        side_poly_edges[0] = i_duplicate_edge;
        side_poly_verts[1] = new_vert;
        side_poly_edges[1] = connect_edge_range[i_extrude];
        side_poly_verts[2] = orig_vert;
        side_poly_edges[2] = orig_edge;
        side_poly_verts[3] = orig_vert_next;
        side_poly_edges[3] = connect_edge_range[i_extrude_next];

        connect_edges[i_extrude] = int2(orig_vert, new_vert);
      }
    }
  });

  MutableAttributeAccessor attributes = mesh.attributes_for_write();

  attributes.for_all([&](const AttributeIDRef &id, const AttributeMetaData meta_data) {
    if (meta_data.data_type == CD_PROP_STRING) {
      return true;
    }
    if (ELEM(id.name(), ".corner_vert", ".corner_edge", ".edge_verts")) {
      return true;
    }
    GSpanAttributeWriter attribute = attributes.lookup_for_write_span(id);

    switch (attribute.domain) {
      case ATTR_DOMAIN_POINT: {
        /* New vertices copy the attributes from their original vertices. */
        GMutableSpan new_data = attribute.span.slice(new_vert_range);
        bke::attribute_math::gather(attribute.span, new_vert_indices, new_data);
        break;
      }
      case ATTR_DOMAIN_EDGE: {
        /* The data for the duplicate edge is simply a copy of the original edge's data. */
        GMutableSpan duplicate_data = attribute.span.slice(duplicate_edge_range);
        bke::attribute_math::gather(attribute.span, duplicate_edge_indices, duplicate_data);

        bke::attribute_math::convert_to_static_type(meta_data.data_type, [&](auto dummy) {
          using T = decltype(dummy);
          MutableSpan<T> data = attribute.span.typed<T>();
          MutableSpan<T> connect_data = data.slice(connect_edge_range);
          threading::parallel_for(poly_selection.index_range(), 512, [&](const IndexRange range) {
            for (const int i_selection : range) {
              const IndexRange poly = polys[poly_selection[i_selection]];
              const IndexRange extrude_range = group_per_face[i_selection];

              /* For the extruded edges, mix the data from the two neighboring original edges of
               * the extruded polygon. */
              for (const int i : IndexRange(poly.size())) {
                const int i_prev = (i == 0) ? poly.size() - 1 : i - 1;
                const int i_extrude = extrude_range[i];
                const int i_extrude_prev = extrude_range[i_prev];

                const int orig_edge = duplicate_edge_indices[i_extrude];
                const int orig_edge_prev = duplicate_edge_indices[i_extrude_prev];
                if constexpr (std::is_same_v<T, bool>) {
                  /* Propagate selections with "or" instead of "at least half". */
                  connect_data[i_extrude] = data[orig_edge] || data[orig_edge_prev];
                }
                else {
                  connect_data[i_extrude] = bke::attribute_math::mix2(
                      0.5f, data[orig_edge], data[orig_edge_prev]);
                }
              }
            }
          });
        });
        break;
      }
      case ATTR_DOMAIN_FACE: {
        /* Each side face gets the values from the corresponding new face. */
        bke::attribute_math::convert_to_static_type(meta_data.data_type, [&](auto dummy) {
          using T = decltype(dummy);
          MutableSpan<T> data = attribute.span.typed<T>();
          MutableSpan<T> new_data = data.slice(side_poly_range);
          threading::parallel_for(poly_selection.index_range(), 1024, [&](const IndexRange range) {
            for (const int i_selection : range) {
              const int poly_index = poly_selection[i_selection];
              const IndexRange extrude_range = group_per_face[i_selection];
              new_data.slice(extrude_range).fill(data[poly_index]);
            }
          });
        });
        break;
      }
      case ATTR_DOMAIN_CORNER: {
        /* Each corner on a side face gets its value from the matching corner on an extruded
         * face. */
        bke::attribute_math::convert_to_static_type(meta_data.data_type, [&](auto dummy) {
          using T = decltype(dummy);
          MutableSpan<T> data = attribute.span.typed<T>();
          MutableSpan<T> new_data = data.slice(side_loop_range);
          threading::parallel_for(poly_selection.index_range(), 256, [&](const IndexRange range) {
            for (const int i_selection : range) {
              const IndexRange poly = polys[poly_selection[i_selection]];
              const Span<T> poly_loop_data = data.slice(poly);
              const IndexRange extrude_range = group_per_face[i_selection];

              for (const int i : IndexRange(poly.size())) {
                const int i_next = (i == poly.size() - 1) ? 0 : i + 1;
                const int i_extrude = extrude_range[i];

                MutableSpan<T> side_loop_data = new_data.slice(i_extrude * 4, 4);

                /* The two corners on each side of the side polygon get the data from the matching
                 * corners of the extruded polygon. This order depends on the loop filling the loop
                 * indices. */
                side_loop_data[0] = poly_loop_data[i_next];
                side_loop_data[1] = poly_loop_data[i];
                side_loop_data[2] = poly_loop_data[i];
                side_loop_data[3] = poly_loop_data[i_next];
              }
            }
          });
        });
        break;
      }
      default:
        BLI_assert_unreachable();
    }

    attribute.finish();
    return true;
  });

  /* Offset the new vertices. */
  threading::parallel_for(poly_selection.index_range(), 1024, [&](const IndexRange range) {
    for (const int i_selection : range) {
      const IndexRange extrude_range = group_per_face[i_selection];
      for (float3 &position : new_positions.slice(extrude_range)) {
        position += poly_offset[poly_selection[i_selection]];
      }
    }
  });

  MutableSpan<int> vert_orig_indices = get_orig_index_layer(mesh, ATTR_DOMAIN_POINT);
  if (!vert_orig_indices.is_empty()) {
    array_utils::gather(vert_orig_indices.as_span(),
                        new_vert_indices.as_span(),
                        vert_orig_indices.slice(new_vert_range));
  }

  MutableSpan<int> edge_orig_indices = get_orig_index_layer(mesh, ATTR_DOMAIN_EDGE);
  if (!edge_orig_indices.is_empty()) {
    edge_orig_indices.slice(connect_edge_range).fill(ORIGINDEX_NONE);
    array_utils::gather(edge_orig_indices.as_span(),
                        duplicate_edge_indices.as_span(),
                        edge_orig_indices.slice(duplicate_edge_range));
  }

  MutableSpan<int> poly_orig_indices = get_orig_index_layer(mesh, ATTR_DOMAIN_FACE);
  if (!poly_orig_indices.is_empty()) {
    MutableSpan<int> new_poly_orig_indices = poly_orig_indices.slice(side_poly_range);
    threading::parallel_for(poly_selection.index_range(), 1024, [&](const IndexRange range) {
      for (const int selection_i : range) {
        const int poly_i = poly_selection[selection_i];
        const IndexRange extrude_range = group_per_face[selection_i];
        new_poly_orig_indices.slice(extrude_range).fill(poly_orig_indices[poly_i]);
      }
    });
  }

  if (attribute_outputs.top_id) {
    save_selection_as_attribute(
        mesh, attribute_outputs.top_id.get(), ATTR_DOMAIN_FACE, poly_selection);
  }
  if (attribute_outputs.side_id) {
    save_selection_as_attribute(
        mesh, attribute_outputs.side_id.get(), ATTR_DOMAIN_FACE, side_poly_range);
  }

  BKE_mesh_runtime_clear_cache(&mesh);
}

static void node_geo_exec(GeoNodeExecParams params)
{
  GeometrySet geometry_set = params.extract_input<GeometrySet>("Mesh");
  Field<bool> selection = params.extract_input<Field<bool>>("Selection");
  Field<float3> offset_field = params.extract_input<Field<float3>>("Offset");
  Field<float> scale_field = params.extract_input<Field<float>>("Offset Scale");
  const NodeGeometryExtrudeMesh &storage = node_storage(params.node());
  GeometryNodeExtrudeMeshMode mode = GeometryNodeExtrudeMeshMode(storage.mode);

  /* Create a combined field from the offset and the scale so the field evaluator
   * can take care of the multiplication and to simplify each extrude function. */
  static auto multiply_fn = mf::build::SI2_SO<float3, float, float3>(
      "Scale",
      [](const float3 &offset, const float scale) { return offset * scale; },
      mf::build::exec_presets::AllSpanOrSingle());
  const Field<float3> final_offset{
      FieldOperation::Create(multiply_fn, {std::move(offset_field), std::move(scale_field)})};

  AttributeOutputs attribute_outputs;
  attribute_outputs.top_id = params.get_output_anonymous_attribute_id_if_needed("Top");
  attribute_outputs.side_id = params.get_output_anonymous_attribute_id_if_needed("Side");

  const bool extrude_individual = mode == GEO_NODE_EXTRUDE_MESH_FACES &&
                                  params.extract_input<bool>("Individual");

  const AnonymousAttributePropagationInfo &propagation_info = params.get_output_propagation_info(
      "Mesh");

  geometry_set.modify_geometry_sets([&](GeometrySet &geometry_set) {
    if (Mesh *mesh = geometry_set.get_mesh_for_write()) {

      switch (mode) {
        case GEO_NODE_EXTRUDE_MESH_VERTICES:
          extrude_mesh_vertices(
              *mesh, selection, final_offset, attribute_outputs, propagation_info);
          break;
        case GEO_NODE_EXTRUDE_MESH_EDGES:
          extrude_mesh_edges(*mesh, selection, final_offset, attribute_outputs, propagation_info);
          break;
        case GEO_NODE_EXTRUDE_MESH_FACES: {
          if (extrude_individual) {
            extrude_individual_mesh_faces(
                *mesh, selection, final_offset, attribute_outputs, propagation_info);
          }
          else {
            extrude_mesh_face_regions(
                *mesh, selection, final_offset, attribute_outputs, propagation_info);
          }
          break;
        }
      }
    }
  });

  params.set_output("Mesh", std::move(geometry_set));
}

}  // namespace blender::nodes::node_geo_extrude_mesh_cc

void register_node_type_geo_extrude_mesh()
{
  namespace file_ns = blender::nodes::node_geo_extrude_mesh_cc;

  static bNodeType ntype;
  geo_node_type_base(&ntype, GEO_NODE_EXTRUDE_MESH, "Extrude Mesh", NODE_CLASS_GEOMETRY);
  ntype.declare = file_ns::node_declare;
  ntype.initfunc = file_ns::node_init;
  ntype.updatefunc = file_ns::node_update;
  ntype.geometry_node_execute = file_ns::node_geo_exec;
  node_type_storage(
      &ntype, "NodeGeometryExtrudeMesh", node_free_standard_storage, node_copy_standard_storage);
  ntype.draw_buttons = file_ns::node_layout;
  nodeRegisterType(&ntype);
}<|MERGE_RESOLUTION|>--- conflicted
+++ resolved
@@ -539,43 +539,6 @@
     }
     GSpanAttributeWriter attribute = attributes.lookup_for_write_span(id);
 
-<<<<<<< HEAD
-    bke::attribute_math::convert_to_static_type(meta_data.data_type, [&](auto dummy) {
-      using T = decltype(dummy);
-      MutableSpan<T> data = attribute.span.typed<T>();
-      switch (attribute.domain) {
-        case ATTR_DOMAIN_POINT: {
-          /* New vertices copy the attribute values from their source vertex. */
-          array_utils::gather(
-              data.as_span(), new_vert_indices.as_span(), data.slice(new_vert_range));
-          break;
-        }
-        case ATTR_DOMAIN_EDGE: {
-          /* Edges parallel to original edges copy the edge attributes from the original edges. */
-          MutableSpan<T> duplicate_data = data.slice(duplicate_edge_range);
-          array_utils::gather(data.as_span(), edge_selection, duplicate_data);
-
-          /* Edges connected to original vertices mix values of selected connected edges. */
-          copy_with_mixing(
-              duplicate_data.as_span(),
-              [&](const int i) { return new_vert_to_duplicate_edge_map[i].as_span(); },
-              data.slice(connect_edge_range));
-          break;
-        }
-        case ATTR_DOMAIN_FACE: {
-          /* Attribute values for new faces are a mix of the values of faces connected to the its
-           * original edge. */
-          copy_with_mixing(
-              data.as_span(),
-              [&](const int i) { return edge_to_poly_map[edge_selection[i]]; },
-              data.slice(new_poly_range));
-
-          break;
-        }
-        case ATTR_DOMAIN_CORNER: {
-          /* New corners get the average value of all adjacent corners on original faces connected
-           * to the original edge of their face. */
-=======
     switch (attribute.domain) {
       case ATTR_DOMAIN_POINT: {
         /* New vertices copy the attribute values from their source vertex. */
@@ -600,7 +563,7 @@
          * original edge. */
         copy_with_mixing(
             attribute.span,
-            [&](const int i) { return edge_to_poly_map[edge_selection[i]].as_span(); },
+            [&](const int i) { return edge_to_poly_map[edge_selection[i]]; },
             attribute.span.slice(new_poly_range));
         break;
       }
@@ -610,7 +573,6 @@
         bke::attribute_math::convert_to_static_type(meta_data.data_type, [&](auto dummy) {
           using T = decltype(dummy);
           MutableSpan<T> data = attribute.span.typed<T>();
->>>>>>> f5e3ed77
           MutableSpan<T> new_data = data.slice(new_loop_range);
           threading::parallel_for(edge_selection.index_range(), 256, [&](const IndexRange range) {
             for (const int i_edge_selection : range) {
