--- conflicted
+++ resolved
@@ -70,31 +70,14 @@
       mp_pin[i] = false;
       mp_select[i] = false;
     }
-<<<<<<< HEAD
-    GEO_uv_parametrizer_face_add(handle,
-                                 mp_index,
-                                 mp.totloop,
-                                 mp_vkeys.data(),
-                                 mp_co.data(),
-                                 mp_uv.data(),
-                                 NULL,
-                                 mp_pin.data(),
-                                 mp_select.data());
-  }
-  GEO_uv_parametrizer_construct_end(handle, true, true, nullptr);
 
-  GEO_uv_parametrizer_pack(handle, margin, rotate, true);
-  GEO_uv_parametrizer_flush(handle);
-  GEO_uv_parametrizer_delete(handle);
-
-  return component.attributes()->adapt_domain<float3>(
-=======
     geometry::uv_parametrizer_face_add(handle,
                                        face_index,
                                        face.size(),
                                        mp_vkeys.data(),
                                        mp_co.data(),
                                        mp_uv.data(),
+                                       NULL,
                                        mp_pin.data(),
                                        mp_select.data());
   });
@@ -105,7 +88,6 @@
   delete (handle);
 
   return mesh.attributes().adapt_domain<float3>(
->>>>>>> 794565ba
       VArray<float3>::ForContainer(std::move(uv)), ATTR_DOMAIN_CORNER, domain);
 }
 
