/* SPDX-License-Identifier: GPL-2.0-or-later */

#include "GEO_uv_parametrizer.hh"

#include "DNA_mesh_types.h"
#include "DNA_meshdata_types.h"

#include "BKE_mesh.hh"

#include "node_geometry_util.hh"

namespace blender::nodes::node_geo_uv_pack_islands_cc {

static void node_declare(NodeDeclarationBuilder &b)
{
  b.add_input<decl::Vector>(N_("UV")).hide_value().supports_field();
  b.add_input<decl::Bool>(N_("Selection"))
      .default_value(true)
      .hide_value()
      .supports_field()
      .description(N_("Faces to consider when packing islands"));
  b.add_input<decl::Float>(N_("Margin"))
      .default_value(0.001f)
      .min(0.0f)
      .max(1.0f)
      .description(N_("Space between islands"));
  b.add_input<decl::Bool>(N_("Rotate"))
      .default_value(true)
      .description(N_("Rotate islands for best fit"));
  b.add_output<decl::Vector>(N_("UV")).field_source_reference_all();
}

static VArray<float3> construct_uv_gvarray(const Mesh &mesh,
                                           const Field<bool> selection_field,
                                           const Field<float3> uv_field,
                                           const bool rotate,
                                           const float margin,
                                           const eAttrDomain domain)
{
  const Span<float3> positions = mesh.vert_positions();
  const OffsetIndices polys = mesh.polys();
  const Span<int> corner_verts = mesh.corner_verts();

  bke::MeshFieldContext face_context{mesh, ATTR_DOMAIN_FACE};
  FieldEvaluator face_evaluator{face_context, polys.size()};
  face_evaluator.add(selection_field);
  face_evaluator.evaluate();
  const IndexMask selection = face_evaluator.get_evaluated_as_mask(0);
  if (selection.is_empty()) {
    return {};
  }

  bke::MeshFieldContext corner_context{mesh, ATTR_DOMAIN_CORNER};
  FieldEvaluator evaluator{corner_context, mesh.totloop};
  Array<float3> uv(mesh.totloop);
  evaluator.add_with_destination(uv_field, uv.as_mutable_span());
  evaluator.evaluate();

  geometry::ParamHandle *handle = geometry::uv_parametrizer_construct_begin();
<<<<<<< HEAD
  selection.foreach_index([&](const int poly_index) {
    const MPoly &poly = polys[poly_index];
    Array<geometry::ParamKey, 16> mp_vkeys(poly.totloop);
    Array<bool, 16> mp_pin(poly.totloop);
    Array<bool, 16> mp_select(poly.totloop);
    Array<const float *, 16> mp_co(poly.totloop);
    Array<float *, 16> mp_uv(poly.totloop);
    for (const int i : IndexRange(poly.totloop)) {
      const int corner = poly.loopstart + i;
=======
  for (const int poly_index : selection) {
    const IndexRange poly = polys[poly_index];
    Array<geometry::ParamKey, 16> mp_vkeys(poly.size());
    Array<bool, 16> mp_pin(poly.size());
    Array<bool, 16> mp_select(poly.size());
    Array<const float *, 16> mp_co(poly.size());
    Array<float *, 16> mp_uv(poly.size());
    for (const int i : IndexRange(poly.size())) {
      const int corner = poly[i];
>>>>>>> 70504a35
      const int vert = corner_verts[corner];
      mp_vkeys[i] = vert;
      mp_co[i] = positions[vert];
      mp_uv[i] = uv[corner];
      mp_pin[i] = false;
      mp_select[i] = false;
    }
    geometry::uv_parametrizer_face_add(handle,
                                       poly_index,
                                       poly.size(),
                                       mp_vkeys.data(),
                                       mp_co.data(),
                                       mp_uv.data(),
                                       mp_pin.data(),
                                       mp_select.data());
  });
  geometry::uv_parametrizer_construct_end(handle, true, true, nullptr);

  geometry::uv_parametrizer_pack(handle, margin, rotate, true);
  geometry::uv_parametrizer_flush(handle);
  geometry::uv_parametrizer_delete(handle);

  return mesh.attributes().adapt_domain<float3>(
      VArray<float3>::ForContainer(std::move(uv)), ATTR_DOMAIN_CORNER, domain);
}

class PackIslandsFieldInput final : public bke::MeshFieldInput {
 private:
  const Field<bool> selection_field_;
  const Field<float3> uv_field_;
  const bool rotate_;
  const float margin_;

 public:
  PackIslandsFieldInput(const Field<bool> selection_field,
                        const Field<float3> uv_field,
                        const bool rotate,
                        const float margin)
      : bke::MeshFieldInput(CPPType::get<float3>(), "Pack UV Islands Field"),
        selection_field_(selection_field),
        uv_field_(uv_field),
        rotate_(rotate),
        margin_(margin)
  {
    category_ = Category::Generated;
  }

  GVArray get_varray_for_context(const Mesh &mesh,
                                 const eAttrDomain domain,
                                 const IndexMask & /*mask*/) const final
  {
    return construct_uv_gvarray(mesh, selection_field_, uv_field_, rotate_, margin_, domain);
  }

  void for_each_field_input_recursive(FunctionRef<void(const FieldInput &)> fn) const override
  {
    selection_field_.node().for_each_field_input_recursive(fn);
    uv_field_.node().for_each_field_input_recursive(fn);
  }

  std::optional<eAttrDomain> preferred_domain(const Mesh & /*mesh*/) const override
  {
    return ATTR_DOMAIN_CORNER;
  }
};

static void node_geo_exec(GeoNodeExecParams params)
{
  const Field<bool> selection_field = params.extract_input<Field<bool>>("Selection");
  const Field<float3> uv_field = params.extract_input<Field<float3>>("UV");
  const bool rotate = params.extract_input<bool>("Rotate");
  const float margin = params.extract_input<float>("Margin");
  params.set_output("UV",
                    Field<float3>(std::make_shared<PackIslandsFieldInput>(
                        selection_field, uv_field, rotate, margin)));
}

}  // namespace blender::nodes::node_geo_uv_pack_islands_cc

void register_node_type_geo_uv_pack_islands()
{
  namespace file_ns = blender::nodes::node_geo_uv_pack_islands_cc;

  static bNodeType ntype;

  geo_node_type_base(&ntype, GEO_NODE_UV_PACK_ISLANDS, "Pack UV Islands", NODE_CLASS_CONVERTER);
  ntype.declare = file_ns::node_declare;
  ntype.geometry_node_execute = file_ns::node_geo_exec;
  nodeRegisterType(&ntype);
}<|MERGE_RESOLUTION|>--- conflicted
+++ resolved
@@ -57,18 +57,7 @@
   evaluator.evaluate();
 
   geometry::ParamHandle *handle = geometry::uv_parametrizer_construct_begin();
-<<<<<<< HEAD
   selection.foreach_index([&](const int poly_index) {
-    const MPoly &poly = polys[poly_index];
-    Array<geometry::ParamKey, 16> mp_vkeys(poly.totloop);
-    Array<bool, 16> mp_pin(poly.totloop);
-    Array<bool, 16> mp_select(poly.totloop);
-    Array<const float *, 16> mp_co(poly.totloop);
-    Array<float *, 16> mp_uv(poly.totloop);
-    for (const int i : IndexRange(poly.totloop)) {
-      const int corner = poly.loopstart + i;
-=======
-  for (const int poly_index : selection) {
     const IndexRange poly = polys[poly_index];
     Array<geometry::ParamKey, 16> mp_vkeys(poly.size());
     Array<bool, 16> mp_pin(poly.size());
@@ -77,7 +66,6 @@
     Array<float *, 16> mp_uv(poly.size());
     for (const int i : IndexRange(poly.size())) {
       const int corner = poly[i];
->>>>>>> 70504a35
       const int vert = corner_verts[corner];
       mp_vkeys[i] = vert;
       mp_co[i] = positions[vert];
