/* SPDX-FileCopyrightText: 2023 Blender Authors
 *
 * SPDX-License-Identifier: GPL-2.0-or-later */

#include <queue>

<<<<<<< HEAD
#include "BLI_generic_array.hh"
=======
#include "BLI_array_utils.hh"
>>>>>>> 08bd7e29
#include "BLI_map.hh"
#include "BLI_math_vector_types.hh"
#include "BLI_set.hh"
#include "BLI_task.hh"

#include "BKE_mesh.hh"
#include "BKE_mesh_mapping.hh"
#include "BKE_type_conversions.hh"

#include "node_geometry_util.hh"

namespace blender::nodes::node_geo_input_shortest_edge_paths_cc {

static void node_declare(NodeDeclarationBuilder &b)
{
  b.add_input<decl::Bool>("End Vertex").default_value(false).hide_value().supports_field();
  b.add_input<decl::Float>("Edge Cost").default_value(1.0f).hide_value().supports_field();
  b.add_output<decl::Int>("Next Vertex Index").reference_pass_all();
  b.add_output<decl::Float>("Total Cost").reference_pass_all();
}

using VertPriorityUniform = std::pair<int, int>;

static void shortest_paths_uniform(const Mesh &mesh,
                                   const GroupedSpan<int> vert_to_edge,
                                   const IndexMask end_selection,
                                   MutableSpan<int> r_next_index,
                                   MutableSpan<int> r_cost)
{
  const Span<int2> edges = mesh.edges();
  Array<bool> visited(mesh.totvert, false);

  std::priority_queue<VertPriorityUniform,
                      std::vector<VertPriorityUniform>,
                      std::greater<VertPriorityUniform>>
      queue;

  end_selection.foreach_index([&](const int start_vert_i) {
    r_cost[start_vert_i] = 0;
    queue.emplace(0, start_vert_i);
  });

  Array<int> other_vertex(vert_to_edge.data.size());
  threading::parallel_for(vert_to_edge.index_range(), 2048, [&](const IndexRange range) {
    for (const int vert_i : range) {
      for (const int edge_i : vert_to_edge.offsets[vert_i]) {
        other_vertex[edge_i] = bke::mesh::edge_other_vert(edges[vert_to_edge.data[edge_i]],
                                                          vert_i);
      }
    }
  });
  const GroupedSpan<int> other_verts(vert_to_edge.offsets, other_vertex);

  while (!queue.empty()) {
    const int cost_i = queue.top().first;
    const int vert_i = queue.top().second;
    queue.pop();
    if (visited[vert_i]) {
      continue;
    }
    visited[vert_i] = true;
    for (const int neighbor_vert_i : other_verts[vert_i]) {
      if (visited[neighbor_vert_i]) {
        continue;
      }
      const int new_neighbour_cost = cost_i + 1;
      if (new_neighbour_cost < r_cost[neighbor_vert_i]) {
        r_cost[neighbor_vert_i] = new_neighbour_cost;
        r_next_index[neighbor_vert_i] = vert_i;
        queue.emplace(new_neighbour_cost, neighbor_vert_i);
      }
    }
  }
}

using VertPriority = std::pair<float, int>;

static void shortest_paths(const Mesh &mesh,
                           const GroupedSpan<int> vert_to_edge,
                           const IndexMask end_selection,
                           const VArray<float> &input_cost,
                           MutableSpan<int> r_next_index,
                           MutableSpan<float> r_cost)
{
  const Span<int2> edges = mesh.edges();
  Array<bool> visited(mesh.totvert, false);

  std::priority_queue<VertPriority, std::vector<VertPriority>, std::greater<VertPriority>> queue;

  end_selection.foreach_index([&](const int start_vert_i) {
    r_cost[start_vert_i] = 0.0f;
    queue.emplace(0.0f, start_vert_i);
  });

  Array<int> other_vertex(vert_to_edge.data.size());
  threading::parallel_for(vert_to_edge.index_range(), 2048, [&](const IndexRange range) {
    for (const int vert_i : range) {
      for (const int edge_i : vert_to_edge.offsets[vert_i]) {
        other_vertex[edge_i] = bke::mesh::edge_other_vert(edges[vert_to_edge.data[edge_i]],
                                                          vert_i);
      }
    }
  });

  while (!queue.empty()) {
    const float cost_i = queue.top().first;
    const int vert_i = queue.top().second;
    queue.pop();
    if (visited[vert_i]) {
      continue;
    }
    visited[vert_i] = true;
    for (const int index : vert_to_edge.offsets[vert_i]) {
      const int edge_i = vert_to_edge.data[index];
      const int neighbor_vert_i = other_vertex[index];
      if (visited[neighbor_vert_i]) {
        continue;
      }
      const float edge_cost = std::max(0.0f, input_cost[edge_i]);
      const float new_neighbour_cost = cost_i + edge_cost;
      if (new_neighbour_cost < r_cost[neighbor_vert_i]) {
        r_cost[neighbor_vert_i] = new_neighbour_cost;
        r_next_index[neighbor_vert_i] = vert_i;
        queue.emplace(new_neighbour_cost, neighbor_vert_i);
      }
    }
  }
}

template<typename T>
static void replace(MutableSpan<T> values, const T old_value, const T new_value)
{
  threading::parallel_for(values.index_range(), 1024, [&](const IndexRange range) {
    MutableSpan<T> values_slice = values.slice(range);
    std::replace(values_slice.begin(), values_slice.end(), old_value, new_value);
  });
}

class ShortestEdgePathsNextVertFieldInput final : public bke::MeshFieldInput {
 private:
  Field<bool> end_selection_;
  Field<float> cost_;

 public:
  ShortestEdgePathsNextVertFieldInput(Field<bool> end_selection, Field<float> cost)
      : bke::MeshFieldInput(CPPType::get<int>(), "Shortest Edge Paths Next Vertex Field"),
        end_selection_(end_selection),
        cost_(cost)
  {
    category_ = Category::Generated;
  }

  GVArray get_varray_for_context(const Mesh &mesh,
                                 const eAttrDomain domain,
                                 const IndexMask & /*mask*/) const final
  {
    const bke::MeshFieldContext edge_context{mesh, ATTR_DOMAIN_EDGE};
    fn::FieldEvaluator edge_evaluator{edge_context, mesh.totedge};
    edge_evaluator.add(cost_);
    edge_evaluator.evaluate();
    const VArray<float> input_cost = edge_evaluator.get_evaluated<float>(0);

    const bke::MeshFieldContext point_context{mesh, ATTR_DOMAIN_POINT};
    fn::FieldEvaluator point_evaluator{point_context, mesh.totvert};
    point_evaluator.add(end_selection_);
    point_evaluator.evaluate();
    const IndexMask end_selection = point_evaluator.get_evaluated_as_mask(0);

    Array<int> next_index(mesh.totvert, -1);
<<<<<<< HEAD
=======
    Array<float> cost(mesh.totvert, FLT_MAX);
>>>>>>> 08bd7e29

    if (end_selection.is_empty()) {
      array_utils::fill_index_range<int>(next_index);
      return mesh.attributes().adapt_domain<int>(
          VArray<int>::ForContainer(std::move(next_index)), ATTR_DOMAIN_POINT, domain);
<<<<<<< HEAD
    }

    const Span<int2> edges = mesh.edges();
    Array<int> vert_to_edge_offset_data;
    Array<int> vert_to_edge_indices;
    const GroupedSpan<int> vert_to_edge = bke::mesh::build_vert_to_edge_map(
        edges, mesh.totvert, vert_to_edge_offset_data, vert_to_edge_indices);

    if (input_cost.is_single()) {
      Array<int> cost(mesh.totvert, std::numeric_limits<int>::max());
      shortest_paths_uniform(mesh, vert_to_edge, end_selection, next_index, cost);
    }
    else {
      Array<float> cost(mesh.totvert, std::numeric_limits<float>::max());
      shortest_paths(mesh, vert_to_edge, end_selection, input_cost, next_index, cost);
    }

=======
    }

    const Span<int2> edges = mesh.edges();
    Array<int> vert_to_edge_offset_data;
    Array<int> vert_to_edge_indices;
    const GroupedSpan<int> vert_to_edge = bke::mesh::build_vert_to_edge_map(
        edges, mesh.totvert, vert_to_edge_offset_data, vert_to_edge_indices);
    shortest_paths(mesh, vert_to_edge, end_selection, input_cost, next_index, cost);

>>>>>>> 08bd7e29
    threading::parallel_for(next_index.index_range(), 1024, [&](const IndexRange range) {
      for (const int i : range) {
        if (next_index[i] == -1) {
          next_index[i] = i;
        }
      }
    });

    return mesh.attributes().adapt_domain<int>(
        VArray<int>::ForContainer(std::move(next_index)), ATTR_DOMAIN_POINT, domain);
  }

  void for_each_field_input_recursive(FunctionRef<void(const FieldInput &)> fn) const override
  {
    end_selection_.node().for_each_field_input_recursive(fn);
    cost_.node().for_each_field_input_recursive(fn);
  }

  uint64_t hash() const override
  {
    /* Some random constant hash. */
    return 8466507837;
  }

  bool is_equal_to(const fn::FieldNode &other) const override
  {
    if (const ShortestEdgePathsNextVertFieldInput *other_field =
            dynamic_cast<const ShortestEdgePathsNextVertFieldInput *>(&other))
    {
      return other_field->end_selection_ == end_selection_ && other_field->cost_ == cost_;
    }
    return false;
  }

  std::optional<eAttrDomain> preferred_domain(const Mesh & /*mesh*/) const override
  {
    return ATTR_DOMAIN_POINT;
  }
};

class ShortestEdgePathsCostFieldInput final : public bke::MeshFieldInput {
 private:
  Field<bool> end_selection_;
  Field<float> cost_;

 public:
  ShortestEdgePathsCostFieldInput(Field<bool> end_selection, Field<float> cost)
      : bke::MeshFieldInput(CPPType::get<float>(), "Shortest Edge Paths Cost Field"),
        end_selection_(end_selection),
        cost_(cost)
  {
    category_ = Category::Generated;
  }

  GVArray get_varray_for_context(const Mesh &mesh,
                                 const eAttrDomain domain,
                                 const IndexMask & /*mask*/) const final
  {
    const bke::MeshFieldContext edge_context{mesh, ATTR_DOMAIN_EDGE};
    fn::FieldEvaluator edge_evaluator{edge_context, mesh.totedge};
    edge_evaluator.add(cost_);
    edge_evaluator.evaluate();
    const VArray<float> input_cost = edge_evaluator.get_evaluated<float>(0);

    const bke::MeshFieldContext point_context{mesh, ATTR_DOMAIN_POINT};
    fn::FieldEvaluator point_evaluator{point_context, mesh.totvert};
    point_evaluator.add(end_selection_);
    point_evaluator.evaluate();
    const IndexMask end_selection = point_evaluator.get_evaluated_as_mask(0);

    if (end_selection.is_empty()) {
      return mesh.attributes().adapt_domain<float>(
          VArray<float>::ForSingle(0.0f, mesh.totvert), ATTR_DOMAIN_POINT, domain);
    }

    Array<int> next_index(mesh.totvert, -1);
<<<<<<< HEAD
    GArray<> cost;
=======
    Array<float> cost(mesh.totvert, FLT_MAX);
>>>>>>> 08bd7e29

    const Span<int2> edges = mesh.edges();
    Array<int> vert_to_edge_offset_data;
    Array<int> vert_to_edge_indices;
    const GroupedSpan<int> vert_to_edge = bke::mesh::build_vert_to_edge_map(
        edges, mesh.totvert, vert_to_edge_offset_data, vert_to_edge_indices);
<<<<<<< HEAD

    if (input_cost.is_single()) {
      cost = GArray<>(CPPType::get<int>(), mesh.totvert);
      MutableSpan<int> typed_cost = cost.as_mutable_span().typed<int>();
      typed_cost.fill(std::numeric_limits<int>::max());
      shortest_paths_uniform(mesh, vert_to_edge, end_selection, next_index, typed_cost);
      replace(typed_cost, std::numeric_limits<int>::max(), 0);
    }
    else {
      cost = GArray<>(CPPType::get<float>(), mesh.totvert);
      MutableSpan<float> typed_cost = cost.as_mutable_span().typed<float>();
      typed_cost.fill(std::numeric_limits<float>::max());
      shortest_paths(mesh, vert_to_edge, end_selection, input_cost, next_index, typed_cost);
      replace(typed_cost, std::numeric_limits<float>::max(), 0.0f);
    }

    const bke::DataTypeConversions &conversion = bke::get_implicit_type_conversions();
    GVArray result_cost = conversion.try_convert(GVArray::ForGArray(std::move(cost)),
                                                 CPPType::get<float>());
    return mesh.attributes().adapt_domain(std::move(result_cost), ATTR_DOMAIN_POINT, domain);
=======
    shortest_paths(mesh, vert_to_edge, end_selection, input_cost, next_index, cost);

    threading::parallel_for(cost.index_range(), 1024, [&](const IndexRange range) {
      for (const int i : range) {
        if (cost[i] == FLT_MAX) {
          cost[i] = 0;
        }
      }
    });
    return mesh.attributes().adapt_domain<float>(
        VArray<float>::ForContainer(std::move(cost)), ATTR_DOMAIN_POINT, domain);
>>>>>>> 08bd7e29
  }

  void for_each_field_input_recursive(FunctionRef<void(const FieldInput &)> fn) const override
  {
    end_selection_.node().for_each_field_input_recursive(fn);
    cost_.node().for_each_field_input_recursive(fn);
  }

  uint64_t hash() const override
  {
    return get_default_hash_2(end_selection_, cost_);
  }

  bool is_equal_to(const fn::FieldNode &other) const override
  {
    if (const ShortestEdgePathsCostFieldInput *other_field =
            dynamic_cast<const ShortestEdgePathsCostFieldInput *>(&other))
    {
      return other_field->end_selection_ == end_selection_ && other_field->cost_ == cost_;
    }
    return false;
  }

  std::optional<eAttrDomain> preferred_domain(const Mesh & /*mesh*/) const override
  {
    return ATTR_DOMAIN_POINT;
  }
};

static void node_geo_exec(GeoNodeExecParams params)
{
  Field<bool> end_selection = params.extract_input<Field<bool>>("End Vertex");
  Field<float> cost = params.extract_input<Field<float>>("Edge Cost");

  Field<int> next_vert_field{
      std::make_shared<ShortestEdgePathsNextVertFieldInput>(end_selection, cost)};
  Field<float> cost_field{std::make_shared<ShortestEdgePathsCostFieldInput>(end_selection, cost)};
  params.set_output("Next Vertex Index", std::move(next_vert_field));
  params.set_output("Total Cost", std::move(cost_field));
}

static void node_register()
{
  static bNodeType ntype;

  geo_node_type_base(
      &ntype, GEO_NODE_INPUT_SHORTEST_EDGE_PATHS, "Shortest Edge Paths", NODE_CLASS_INPUT);
  ntype.declare = node_declare;
  ntype.geometry_node_execute = node_geo_exec;
  nodeRegisterType(&ntype);
}
NOD_REGISTER_NODE(node_register)

}  // namespace blender::nodes::node_geo_input_shortest_edge_paths_cc<|MERGE_RESOLUTION|>--- conflicted
+++ resolved
@@ -4,11 +4,8 @@
 
 #include <queue>
 
-<<<<<<< HEAD
+#include "BLI_array_utils.hh"
 #include "BLI_generic_array.hh"
-=======
-#include "BLI_array_utils.hh"
->>>>>>> 08bd7e29
 #include "BLI_map.hh"
 #include "BLI_math_vector_types.hh"
 #include "BLI_set.hh"
@@ -29,6 +26,9 @@
   b.add_output<decl::Int>("Next Vertex Index").reference_pass_all();
   b.add_output<decl::Float>("Total Cost").reference_pass_all();
 }
+
+template<typename T>
+using priority_queue = std::priority_queue<T, std::vector<T>, std::greater<T>>;
 
 using VertPriorityUniform = std::pair<int, int>;
 
@@ -41,10 +41,7 @@
   const Span<int2> edges = mesh.edges();
   Array<bool> visited(mesh.totvert, false);
 
-  std::priority_queue<VertPriorityUniform,
-                      std::vector<VertPriorityUniform>,
-                      std::greater<VertPriorityUniform>>
-      queue;
+  priority_queue<VertPriorityUniform> queue;
 
   end_selection.foreach_index([&](const int start_vert_i) {
     r_cost[start_vert_i] = 0;
@@ -96,7 +93,7 @@
   const Span<int2> edges = mesh.edges();
   Array<bool> visited(mesh.totvert, false);
 
-  std::priority_queue<VertPriority, std::vector<VertPriority>, std::greater<VertPriority>> queue;
+  priority_queue<VertPriority> queue;
 
   end_selection.foreach_index([&](const int start_vert_i) {
     r_cost[start_vert_i] = 0.0f;
@@ -178,16 +175,11 @@
     const IndexMask end_selection = point_evaluator.get_evaluated_as_mask(0);
 
     Array<int> next_index(mesh.totvert, -1);
-<<<<<<< HEAD
-=======
-    Array<float> cost(mesh.totvert, FLT_MAX);
->>>>>>> 08bd7e29
 
     if (end_selection.is_empty()) {
       array_utils::fill_index_range<int>(next_index);
       return mesh.attributes().adapt_domain<int>(
           VArray<int>::ForContainer(std::move(next_index)), ATTR_DOMAIN_POINT, domain);
-<<<<<<< HEAD
     }
 
     const Span<int2> edges = mesh.edges();
@@ -205,138 +197,110 @@
       shortest_paths(mesh, vert_to_edge, end_selection, input_cost, next_index, cost);
     }
 
-=======
-    }
+    threading::parallel_for(next_index.index_range(), 1024, [&](const IndexRange range) {
+      for (const int i : range) {
+        if (next_index[i] == -1) {
+          next_index[i] = i;
+        }
+      }
+    });
+
+    return mesh.attributes().adapt_domain<int>(
+        VArray<int>::ForContainer(std::move(next_index)), ATTR_DOMAIN_POINT, domain);
+  }
+
+  void for_each_field_input_recursive(FunctionRef<void(const FieldInput &)> fn) const override
+  {
+    end_selection_.node().for_each_field_input_recursive(fn);
+    cost_.node().for_each_field_input_recursive(fn);
+  }
+
+  uint64_t hash() const override
+  {
+    /* Some random constant hash. */
+    return 8466507837;
+  }
+
+  bool is_equal_to(const fn::FieldNode &other) const override
+  {
+    if (const ShortestEdgePathsNextVertFieldInput *other_field =
+            dynamic_cast<const ShortestEdgePathsNextVertFieldInput *>(&other))
+    {
+      return other_field->end_selection_ == end_selection_ && other_field->cost_ == cost_;
+    }
+    return false;
+  }
+
+  std::optional<eAttrDomain> preferred_domain(const Mesh & /*mesh*/) const override
+  {
+    return ATTR_DOMAIN_POINT;
+  }
+};
+
+class ShortestEdgePathsCostFieldInput final : public bke::MeshFieldInput {
+ private:
+  Field<bool> end_selection_;
+  Field<float> cost_;
+
+ public:
+  ShortestEdgePathsCostFieldInput(Field<bool> end_selection, Field<float> cost)
+      : bke::MeshFieldInput(CPPType::get<float>(), "Shortest Edge Paths Cost Field"),
+        end_selection_(end_selection),
+        cost_(cost)
+  {
+    category_ = Category::Generated;
+  }
+
+  GVArray get_varray_for_context(const Mesh &mesh,
+                                 const eAttrDomain domain,
+                                 const IndexMask & /*mask*/) const final
+  {
+    const bke::MeshFieldContext edge_context{mesh, ATTR_DOMAIN_EDGE};
+    fn::FieldEvaluator edge_evaluator{edge_context, mesh.totedge};
+    edge_evaluator.add(cost_);
+    edge_evaluator.evaluate();
+    const VArray<float> input_cost = edge_evaluator.get_evaluated<float>(0);
+
+    const bke::MeshFieldContext point_context{mesh, ATTR_DOMAIN_POINT};
+    fn::FieldEvaluator point_evaluator{point_context, mesh.totvert};
+    point_evaluator.add(end_selection_);
+    point_evaluator.evaluate();
+    const IndexMask end_selection = point_evaluator.get_evaluated_as_mask(0);
+
+    if (end_selection.is_empty()) {
+      return mesh.attributes().adapt_domain<float>(
+          VArray<float>::ForSingle(0.0f, mesh.totvert), ATTR_DOMAIN_POINT, domain);
+    }
+
+    Array<int> next_index(mesh.totvert, -1);
 
     const Span<int2> edges = mesh.edges();
     Array<int> vert_to_edge_offset_data;
     Array<int> vert_to_edge_indices;
     const GroupedSpan<int> vert_to_edge = bke::mesh::build_vert_to_edge_map(
         edges, mesh.totvert, vert_to_edge_offset_data, vert_to_edge_indices);
-    shortest_paths(mesh, vert_to_edge, end_selection, input_cost, next_index, cost);
-
->>>>>>> 08bd7e29
-    threading::parallel_for(next_index.index_range(), 1024, [&](const IndexRange range) {
-      for (const int i : range) {
-        if (next_index[i] == -1) {
-          next_index[i] = i;
-        }
-      }
-    });
-
-    return mesh.attributes().adapt_domain<int>(
-        VArray<int>::ForContainer(std::move(next_index)), ATTR_DOMAIN_POINT, domain);
-  }
-
-  void for_each_field_input_recursive(FunctionRef<void(const FieldInput &)> fn) const override
-  {
-    end_selection_.node().for_each_field_input_recursive(fn);
-    cost_.node().for_each_field_input_recursive(fn);
-  }
-
-  uint64_t hash() const override
-  {
-    /* Some random constant hash. */
-    return 8466507837;
-  }
-
-  bool is_equal_to(const fn::FieldNode &other) const override
-  {
-    if (const ShortestEdgePathsNextVertFieldInput *other_field =
-            dynamic_cast<const ShortestEdgePathsNextVertFieldInput *>(&other))
-    {
-      return other_field->end_selection_ == end_selection_ && other_field->cost_ == cost_;
-    }
-    return false;
-  }
-
-  std::optional<eAttrDomain> preferred_domain(const Mesh & /*mesh*/) const override
-  {
-    return ATTR_DOMAIN_POINT;
-  }
-};
-
-class ShortestEdgePathsCostFieldInput final : public bke::MeshFieldInput {
- private:
-  Field<bool> end_selection_;
-  Field<float> cost_;
-
- public:
-  ShortestEdgePathsCostFieldInput(Field<bool> end_selection, Field<float> cost)
-      : bke::MeshFieldInput(CPPType::get<float>(), "Shortest Edge Paths Cost Field"),
-        end_selection_(end_selection),
-        cost_(cost)
-  {
-    category_ = Category::Generated;
-  }
-
-  GVArray get_varray_for_context(const Mesh &mesh,
-                                 const eAttrDomain domain,
-                                 const IndexMask & /*mask*/) const final
-  {
-    const bke::MeshFieldContext edge_context{mesh, ATTR_DOMAIN_EDGE};
-    fn::FieldEvaluator edge_evaluator{edge_context, mesh.totedge};
-    edge_evaluator.add(cost_);
-    edge_evaluator.evaluate();
-    const VArray<float> input_cost = edge_evaluator.get_evaluated<float>(0);
-
-    const bke::MeshFieldContext point_context{mesh, ATTR_DOMAIN_POINT};
-    fn::FieldEvaluator point_evaluator{point_context, mesh.totvert};
-    point_evaluator.add(end_selection_);
-    point_evaluator.evaluate();
-    const IndexMask end_selection = point_evaluator.get_evaluated_as_mask(0);
-
-    if (end_selection.is_empty()) {
-      return mesh.attributes().adapt_domain<float>(
-          VArray<float>::ForSingle(0.0f, mesh.totvert), ATTR_DOMAIN_POINT, domain);
-    }
-
-    Array<int> next_index(mesh.totvert, -1);
-<<<<<<< HEAD
-    GArray<> cost;
-=======
-    Array<float> cost(mesh.totvert, FLT_MAX);
->>>>>>> 08bd7e29
-
-    const Span<int2> edges = mesh.edges();
-    Array<int> vert_to_edge_offset_data;
-    Array<int> vert_to_edge_indices;
-    const GroupedSpan<int> vert_to_edge = bke::mesh::build_vert_to_edge_map(
-        edges, mesh.totvert, vert_to_edge_offset_data, vert_to_edge_indices);
-<<<<<<< HEAD
-
-    if (input_cost.is_single()) {
-      cost = GArray<>(CPPType::get<int>(), mesh.totvert);
-      MutableSpan<int> typed_cost = cost.as_mutable_span().typed<int>();
-      typed_cost.fill(std::numeric_limits<int>::max());
-      shortest_paths_uniform(mesh, vert_to_edge, end_selection, next_index, typed_cost);
-      replace(typed_cost, std::numeric_limits<int>::max(), 0);
-    }
-    else {
-      cost = GArray<>(CPPType::get<float>(), mesh.totvert);
+
+    GArray<> cost = [&]() {
+      if (input_cost.is_single()) {
+        GArray<> cost(CPPType::get<int>(), mesh.totvert);
+        MutableSpan<int> typed_cost = cost.as_mutable_span().typed<int>();
+        typed_cost.fill(std::numeric_limits<int>::max());
+        shortest_paths_uniform(mesh, vert_to_edge, end_selection, next_index, typed_cost);
+        replace(typed_cost, std::numeric_limits<int>::max(), 0);
+        return cost;
+      }
+      GArray<> cost(CPPType::get<float>(), mesh.totvert);
       MutableSpan<float> typed_cost = cost.as_mutable_span().typed<float>();
       typed_cost.fill(std::numeric_limits<float>::max());
       shortest_paths(mesh, vert_to_edge, end_selection, input_cost, next_index, typed_cost);
       replace(typed_cost, std::numeric_limits<float>::max(), 0.0f);
-    }
+      return cost;
+    }();
 
     const bke::DataTypeConversions &conversion = bke::get_implicit_type_conversions();
     GVArray result_cost = conversion.try_convert(GVArray::ForGArray(std::move(cost)),
                                                  CPPType::get<float>());
     return mesh.attributes().adapt_domain(std::move(result_cost), ATTR_DOMAIN_POINT, domain);
-=======
-    shortest_paths(mesh, vert_to_edge, end_selection, input_cost, next_index, cost);
-
-    threading::parallel_for(cost.index_range(), 1024, [&](const IndexRange range) {
-      for (const int i : range) {
-        if (cost[i] == FLT_MAX) {
-          cost[i] = 0;
-        }
-      }
-    });
-    return mesh.attributes().adapt_domain<float>(
-        VArray<float>::ForContainer(std::move(cost)), ATTR_DOMAIN_POINT, domain);
->>>>>>> 08bd7e29
   }
 
   void for_each_field_input_recursive(FunctionRef<void(const FieldInput &)> fn) const override
