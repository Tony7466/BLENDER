/* SPDX-FileCopyrightText: 2023 Blender Authors
 *
 * SPDX-License-Identifier: GPL-2.0-or-later */

#include <queue>

#include "BLI_array_utils.hh"
#include "BLI_map.hh"
#include "BLI_math_vector_types.hh"
#include "BLI_set.hh"
#include "BLI_task.hh"

#include "BKE_mesh.hh"
#include "BKE_mesh_mapping.hh"

#include "node_geometry_util.hh"

namespace blender::nodes::node_geo_input_shortest_edge_paths_cc {

static void node_declare(NodeDeclarationBuilder &b)
{
  b.add_input<decl::Bool>("End Vertex").default_value(false).hide_value().supports_field();
  b.add_input<decl::Float>("Edge Cost").default_value(1.0f).hide_value().supports_field();
  b.add_output<decl::Int>("Next Vertex Index").reference_pass_all();
  b.add_output<decl::Float>("Total Cost").reference_pass_all();
}

using VertPriority = std::pair<float, int>;

static void shortest_paths(const Mesh &mesh,
                           const GroupedSpan<int> vert_to_edge,
                           const IndexMask end_selection,
                           const VArray<float> &input_cost,
                           MutableSpan<int> r_next_index,
                           MutableSpan<float> r_cost)
{
  const Span<int2> edges = mesh.edges();
  Array<bool> visited(mesh.totvert, false);

  std::priority_queue<VertPriority, std::vector<VertPriority>, std::greater<VertPriority>> queue;

  end_selection.foreach_index([&](const int start_vert_i) {
    r_cost[start_vert_i] = 0.0f;
    queue.emplace(0.0f, start_vert_i);
  });

  while (!queue.empty()) {
    const float cost_i = queue.top().first;
    const int vert_i = queue.top().second;
    queue.pop();
    if (visited[vert_i]) {
      continue;
    }
    visited[vert_i] = true;
    for (const int edge_i : vert_to_edge[vert_i]) {
      const int2 &edge = edges[edge_i];
      const int neighbor_vert_i = edge[0] + edge[1] - vert_i;
      if (visited[neighbor_vert_i]) {
        continue;
      }
      const float edge_cost = std::max(0.0f, input_cost[edge_i]);
      const float new_neighbour_cost = cost_i + edge_cost;
      if (new_neighbour_cost < r_cost[neighbor_vert_i]) {
        r_cost[neighbor_vert_i] = new_neighbour_cost;
        r_next_index[neighbor_vert_i] = vert_i;
        queue.emplace(new_neighbour_cost, neighbor_vert_i);
      }
    }
  }
}

class ShortestEdgePathsNextVertFieldInput final : public bke::MeshFieldInput {
 private:
  Field<bool> end_selection_;
  Field<float> cost_;

 public:
  ShortestEdgePathsNextVertFieldInput(Field<bool> end_selection, Field<float> cost)
      : bke::MeshFieldInput(CPPType::get<int>(), "Shortest Edge Paths Next Vertex Field"),
        end_selection_(end_selection),
        cost_(cost)
  {
    category_ = Category::Generated;
  }

  GVArray get_varray_for_context(const Mesh &mesh,
                                 const eAttrDomain domain,
                                 const IndexMask & /*mask*/) const final
  {
    const bke::MeshFieldContext edge_context{mesh, ATTR_DOMAIN_EDGE};
    fn::FieldEvaluator edge_evaluator{edge_context, mesh.totedge};
    edge_evaluator.add(cost_);
    edge_evaluator.evaluate();
    const VArray<float> input_cost = edge_evaluator.get_evaluated<float>(0);

    const bke::MeshFieldContext point_context{mesh, ATTR_DOMAIN_POINT};
    fn::FieldEvaluator point_evaluator{point_context, mesh.totvert};
    point_evaluator.add(end_selection_);
    point_evaluator.evaluate();
    const IndexMask end_selection = point_evaluator.get_evaluated_as_mask(0);

    Array<int> next_index(mesh.totvert, -1);
    Array<float> cost(mesh.totvert, FLT_MAX);

<<<<<<< HEAD
    if (end_selection.is_empty()) {
      array_utils::fill_index_range<int>(next_index);
      return mesh.attributes().adapt_domain<int>(
          VArray<int>::ForContainer(std::move(next_index)), ATTR_DOMAIN_POINT, domain);
=======
    if (!end_selection.is_empty()) {
      const Span<int2> edges = mesh.edges();
      Array<int> vert_to_edge_offset_data;
      Array<int> vert_to_edge_indices;
      const GroupedSpan<int> vert_to_edge = bke::mesh::build_vert_to_edge_map(
          edges, mesh.totvert, vert_to_edge_offset_data, vert_to_edge_indices);
      shortest_paths(mesh, vert_to_edge, end_selection, input_cost, next_index, cost);
>>>>>>> eaef9144
    }

    EdgeVertMap maps(mesh);
    shortest_paths(mesh, maps, end_selection, input_cost, next_index, cost);
    threading::parallel_for(next_index.index_range(), 1024, [&](const IndexRange range) {
      for (const int i : range) {
        if (next_index[i] == -1) {
          next_index[i] = i;
        }
      }
    });
    return mesh.attributes().adapt_domain<int>(
        VArray<int>::ForContainer(std::move(next_index)), ATTR_DOMAIN_POINT, domain);
  }

  void for_each_field_input_recursive(FunctionRef<void(const FieldInput &)> fn) const override
  {
    end_selection_.node().for_each_field_input_recursive(fn);
    cost_.node().for_each_field_input_recursive(fn);
  }

  uint64_t hash() const override
  {
    /* Some random constant hash. */
    return 8466507837;
  }

  bool is_equal_to(const fn::FieldNode &other) const override
  {
    if (const ShortestEdgePathsNextVertFieldInput *other_field =
            dynamic_cast<const ShortestEdgePathsNextVertFieldInput *>(&other))
    {
      return other_field->end_selection_ == end_selection_ && other_field->cost_ == cost_;
    }
    return false;
  }

  std::optional<eAttrDomain> preferred_domain(const Mesh & /*mesh*/) const override
  {
    return ATTR_DOMAIN_POINT;
  }
};

class ShortestEdgePathsCostFieldInput final : public bke::MeshFieldInput {
 private:
  Field<bool> end_selection_;
  Field<float> cost_;

 public:
  ShortestEdgePathsCostFieldInput(Field<bool> end_selection, Field<float> cost)
      : bke::MeshFieldInput(CPPType::get<float>(), "Shortest Edge Paths Cost Field"),
        end_selection_(end_selection),
        cost_(cost)
  {
    category_ = Category::Generated;
  }

  GVArray get_varray_for_context(const Mesh &mesh,
                                 const eAttrDomain domain,
                                 const IndexMask & /*mask*/) const final
  {
    const bke::MeshFieldContext edge_context{mesh, ATTR_DOMAIN_EDGE};
    fn::FieldEvaluator edge_evaluator{edge_context, mesh.totedge};
    edge_evaluator.add(cost_);
    edge_evaluator.evaluate();
    const VArray<float> input_cost = edge_evaluator.get_evaluated<float>(0);

    const bke::MeshFieldContext point_context{mesh, ATTR_DOMAIN_POINT};
    fn::FieldEvaluator point_evaluator{point_context, mesh.totvert};
    point_evaluator.add(end_selection_);
    point_evaluator.evaluate();
    const IndexMask end_selection = point_evaluator.get_evaluated_as_mask(0);

    if (end_selection.is_empty()) {
      return mesh.attributes().adapt_domain<float>(
          VArray<float>::ForSingle(0.0f, mesh.totvert), ATTR_DOMAIN_POINT, domain);
    }

    Array<int> next_index(mesh.totvert, -1);
    Array<float> cost(mesh.totvert, FLT_MAX);

<<<<<<< HEAD
    EdgeVertMap maps(mesh);
    shortest_paths(mesh, maps, end_selection, input_cost, next_index, cost);
=======
    if (!end_selection.is_empty()) {
      const Span<int2> edges = mesh.edges();
      Array<int> vert_to_edge_offset_data;
      Array<int> vert_to_edge_indices;
      const GroupedSpan<int> vert_to_edge = bke::mesh::build_vert_to_edge_map(
          edges, mesh.totvert, vert_to_edge_offset_data, vert_to_edge_indices);
      shortest_paths(mesh, vert_to_edge, end_selection, input_cost, next_index, cost);
    }
>>>>>>> eaef9144
    threading::parallel_for(cost.index_range(), 1024, [&](const IndexRange range) {
      for (const int i : range) {
        if (cost[i] == FLT_MAX) {
          cost[i] = 0;
        }
      }
    });
    return mesh.attributes().adapt_domain<float>(
        VArray<float>::ForContainer(std::move(cost)), ATTR_DOMAIN_POINT, domain);
  }

  void for_each_field_input_recursive(FunctionRef<void(const FieldInput &)> fn) const override
  {
    end_selection_.node().for_each_field_input_recursive(fn);
    cost_.node().for_each_field_input_recursive(fn);
  }

  uint64_t hash() const override
  {
    return get_default_hash_2(end_selection_, cost_);
  }

  bool is_equal_to(const fn::FieldNode &other) const override
  {
    if (const ShortestEdgePathsCostFieldInput *other_field =
            dynamic_cast<const ShortestEdgePathsCostFieldInput *>(&other))
    {
      return other_field->end_selection_ == end_selection_ && other_field->cost_ == cost_;
    }
    return false;
  }

  std::optional<eAttrDomain> preferred_domain(const Mesh & /*mesh*/) const override
  {
    return ATTR_DOMAIN_POINT;
  }
};

static void node_geo_exec(GeoNodeExecParams params)
{
  Field<bool> end_selection = params.extract_input<Field<bool>>("End Vertex");
  Field<float> cost = params.extract_input<Field<float>>("Edge Cost");

  Field<int> next_vert_field{
      std::make_shared<ShortestEdgePathsNextVertFieldInput>(end_selection, cost)};
  Field<float> cost_field{std::make_shared<ShortestEdgePathsCostFieldInput>(end_selection, cost)};
  params.set_output("Next Vertex Index", std::move(next_vert_field));
  params.set_output("Total Cost", std::move(cost_field));
}

static void node_register()
{
  static bNodeType ntype;

  geo_node_type_base(
      &ntype, GEO_NODE_INPUT_SHORTEST_EDGE_PATHS, "Shortest Edge Paths", NODE_CLASS_INPUT);
  ntype.declare = node_declare;
  ntype.geometry_node_execute = node_geo_exec;
  nodeRegisterType(&ntype);
}
NOD_REGISTER_NODE(node_register)

}  // namespace blender::nodes::node_geo_input_shortest_edge_paths_cc<|MERGE_RESOLUTION|>--- conflicted
+++ resolved
@@ -102,24 +102,19 @@
     Array<int> next_index(mesh.totvert, -1);
     Array<float> cost(mesh.totvert, FLT_MAX);
 
-<<<<<<< HEAD
     if (end_selection.is_empty()) {
       array_utils::fill_index_range<int>(next_index);
       return mesh.attributes().adapt_domain<int>(
           VArray<int>::ForContainer(std::move(next_index)), ATTR_DOMAIN_POINT, domain);
-=======
-    if (!end_selection.is_empty()) {
-      const Span<int2> edges = mesh.edges();
-      Array<int> vert_to_edge_offset_data;
-      Array<int> vert_to_edge_indices;
-      const GroupedSpan<int> vert_to_edge = bke::mesh::build_vert_to_edge_map(
-          edges, mesh.totvert, vert_to_edge_offset_data, vert_to_edge_indices);
-      shortest_paths(mesh, vert_to_edge, end_selection, input_cost, next_index, cost);
->>>>>>> eaef9144
-    }
-
-    EdgeVertMap maps(mesh);
-    shortest_paths(mesh, maps, end_selection, input_cost, next_index, cost);
+    }
+
+    const Span<int2> edges = mesh.edges();
+    Array<int> vert_to_edge_offset_data;
+    Array<int> vert_to_edge_indices;
+    const GroupedSpan<int> vert_to_edge = bke::mesh::build_vert_to_edge_map(
+        edges, mesh.totvert, vert_to_edge_offset_data, vert_to_edge_indices);
+    shortest_paths(mesh, vert_to_edge, end_selection, input_cost, next_index, cost);
+
     threading::parallel_for(next_index.index_range(), 1024, [&](const IndexRange range) {
       for (const int i : range) {
         if (next_index[i] == -1) {
@@ -197,19 +192,13 @@
     Array<int> next_index(mesh.totvert, -1);
     Array<float> cost(mesh.totvert, FLT_MAX);
 
-<<<<<<< HEAD
-    EdgeVertMap maps(mesh);
-    shortest_paths(mesh, maps, end_selection, input_cost, next_index, cost);
-=======
-    if (!end_selection.is_empty()) {
-      const Span<int2> edges = mesh.edges();
-      Array<int> vert_to_edge_offset_data;
-      Array<int> vert_to_edge_indices;
-      const GroupedSpan<int> vert_to_edge = bke::mesh::build_vert_to_edge_map(
-          edges, mesh.totvert, vert_to_edge_offset_data, vert_to_edge_indices);
-      shortest_paths(mesh, vert_to_edge, end_selection, input_cost, next_index, cost);
-    }
->>>>>>> eaef9144
+    const Span<int2> edges = mesh.edges();
+    Array<int> vert_to_edge_offset_data;
+    Array<int> vert_to_edge_indices;
+    const GroupedSpan<int> vert_to_edge = bke::mesh::build_vert_to_edge_map(
+        edges, mesh.totvert, vert_to_edge_offset_data, vert_to_edge_indices);
+    shortest_paths(mesh, vert_to_edge, end_selection, input_cost, next_index, cost);
+
     threading::parallel_for(cost.index_range(), 1024, [&](const IndexRange range) {
       for (const int i : range) {
         if (cost[i] == FLT_MAX) {
