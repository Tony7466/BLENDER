/* SPDX-FileCopyrightText: 2023 Blender Foundation
 *
 * SPDX-License-Identifier: GPL-2.0-or-later */

#include "BLI_math_matrix.hh"
#include "BLI_string_utils.h"
#include "BLI_task.hh"

#include "BKE_attribute_math.hh"
#include "BKE_compute_contexts.hh"
#include "BKE_curves.hh"
#include "BKE_instances.hh"
#include "BKE_scene.h"

#include "DEG_depsgraph_query.h"

#include "UI_interface.h"

#include "NOD_common.h"
#include "NOD_socket.h"

#include "FN_field_cpp_type.hh"

#include "DNA_curves_types.h"
#include "DNA_mesh_types.h"
#include "DNA_pointcloud_types.h"

#include "NOD_add_node_search.hh"

#include "node_geometry_util.hh"

namespace blender::nodes {

std::string socket_identifier_for_simulation_item(const NodeSimulationItem &item)
{
  return "Item_" + std::to_string(item.identifier);
}

static std::unique_ptr<SocketDeclaration> socket_declaration_for_simulation_item(
    const NodeSimulationItem &item, const eNodeSocketInOut in_out, const int index)
{
  const eNodeSocketDatatype socket_type = eNodeSocketDatatype(item.socket_type);
  BLI_assert(NOD_geometry_simulation_output_item_socket_type_supported(socket_type));

  std::unique_ptr<SocketDeclaration> decl;
  switch (socket_type) {
    case SOCK_FLOAT:
      decl = std::make_unique<decl::Float>();
      decl->input_field_type = InputSocketFieldType::IsSupported;
      decl->output_field_dependency = OutputFieldDependency::ForPartiallyDependentField({index});
      break;
    case SOCK_VECTOR:
      decl = std::make_unique<decl::Vector>();
      decl->input_field_type = InputSocketFieldType::IsSupported;
      decl->output_field_dependency = OutputFieldDependency::ForPartiallyDependentField({index});
      break;
    case SOCK_RGBA:
      decl = std::make_unique<decl::Color>();
      decl->input_field_type = InputSocketFieldType::IsSupported;
      decl->output_field_dependency = OutputFieldDependency::ForPartiallyDependentField({index});
      break;
    case SOCK_BOOLEAN:
      decl = std::make_unique<decl::Bool>();
      decl->input_field_type = InputSocketFieldType::IsSupported;
      decl->output_field_dependency = OutputFieldDependency::ForPartiallyDependentField({index});
      break;
    case SOCK_ROTATION:
      decl = std::make_unique<decl::Rotation>();
      decl->input_field_type = InputSocketFieldType::IsSupported;
      decl->output_field_dependency = OutputFieldDependency::ForPartiallyDependentField({index});
      break;
    case SOCK_INT:
      decl = std::make_unique<decl::Int>();
      decl->input_field_type = InputSocketFieldType::IsSupported;
      decl->output_field_dependency = OutputFieldDependency::ForPartiallyDependentField({index});
      break;
    case SOCK_STRING:
      decl = std::make_unique<decl::String>();
      break;
    case SOCK_GEOMETRY:
      decl = std::make_unique<decl::Geometry>();
      break;
    default:
      BLI_assert_unreachable();
  }

  decl->name = item.name ? item.name : "";
  decl->identifier = socket_identifier_for_simulation_item(item);
  decl->in_out = in_out;
  return decl;
}

void socket_declarations_for_simulation_items(const Span<NodeSimulationItem> items,
                                              NodeDeclaration &r_declaration)
{
  for (const int i : items.index_range()) {
    const NodeSimulationItem &item = items[i];
    r_declaration.inputs.append(socket_declaration_for_simulation_item(item, SOCK_IN, i));
    r_declaration.outputs.append(socket_declaration_for_simulation_item(item, SOCK_OUT, i));
  }
  r_declaration.inputs.append(decl::create_extend_declaration(SOCK_IN));
  r_declaration.outputs.append(decl::create_extend_declaration(SOCK_OUT));
}

struct SimulationItemsUniqueNameArgs {
  NodeGeometrySimulationOutput *sim;
  const NodeSimulationItem *item;
};

static bool simulation_items_unique_name_check(void *arg, const char *name)
{
  const SimulationItemsUniqueNameArgs &args = *static_cast<const SimulationItemsUniqueNameArgs *>(
      arg);
  for (const NodeSimulationItem &item : args.sim->items_span()) {
    if (&item != args.item) {
      if (STREQ(item.name, name)) {
        return true;
      }
    }
  }
  if (STREQ(name, "Delta Time")) {
    return true;
  }
  return false;
}

const CPPType &get_simulation_item_cpp_type(const eNodeSocketDatatype socket_type)
{
  const char *socket_idname = nodeStaticSocketType(socket_type, 0);
  const bNodeSocketType *typeinfo = nodeSocketTypeFind(socket_idname);
  BLI_assert(typeinfo);
  BLI_assert(typeinfo->geometry_nodes_cpp_type);
  return *typeinfo->geometry_nodes_cpp_type;
}

const CPPType &get_simulation_item_cpp_type(const NodeSimulationItem &item)
{
  return get_simulation_item_cpp_type(eNodeSocketDatatype(item.socket_type));
}

static void remove_materials(Material ***materials, short *materials_num)
{
  MEM_SAFE_FREE(*materials);
  *materials_num = 0;
}

/**
 * Removes parts of the geometry that can't be stored in the simulation state:
 * - Anonymous attributes can't be stored because it is not known which of them will or will not be
 *   used in the future.
 * - Materials can't be stored directly, because they are linked ID data blocks that can't be
 *   restored from baked data currently.
 */
static void cleanup_geometry_for_simulation_state(GeometrySet &main_geometry)
{
  main_geometry.modify_geometry_sets([&](GeometrySet &geometry) {
    if (Mesh *mesh = geometry.get_mesh_for_write()) {
      mesh->attributes_for_write().remove_anonymous();
      remove_materials(&mesh->mat, &mesh->totcol);
    }
    if (Curves *curves = geometry.get_curves_for_write()) {
      curves->geometry.wrap().attributes_for_write().remove_anonymous();
      remove_materials(&curves->mat, &curves->totcol);
    }
    if (PointCloud *pointcloud = geometry.get_pointcloud_for_write()) {
      pointcloud->attributes_for_write().remove_anonymous();
      remove_materials(&pointcloud->mat, &pointcloud->totcol);
    }
    if (bke::Instances *instances = geometry.get_instances_for_write()) {
      instances->attributes_for_write().remove_anonymous();
    }
    geometry.keep_only_during_modify({GeometryComponent::Type::Mesh,
                                      GeometryComponent::Type::Curve,
                                      GeometryComponent::Type::PointCloud,
                                      GeometryComponent::Type::Instance});
  });
}

void simulation_state_to_values(const Span<NodeSimulationItem> node_simulation_items,
                                const bke::sim::SimulationZoneState &zone_state,
                                const Object &self_object,
                                const ComputeContext &compute_context,
                                const bNode &node,
                                Span<void *> r_output_values)
{
  /* Some attributes stored in the simulation state become anonymous attributes in geometry nodes.
   * This maps attribute names to their corresponding anonymous attribute ids. */
  Map<std::string, AnonymousAttributeIDPtr> attribute_map;
  Vector<GeometrySet *> geometries;

  for (const int i : node_simulation_items.index_range()) {
    const NodeSimulationItem &item = node_simulation_items[i];
    const eNodeSocketDatatype socket_type = eNodeSocketDatatype(item.socket_type);
    const CPPType &cpp_type = get_simulation_item_cpp_type(socket_type);

    void *r_output_value = r_output_values[i];

    if (!zone_state.item_by_identifier.contains(item.identifier)) {
      cpp_type.value_initialize(r_output_value);
      continue;
    }
    const bke::sim::SimulationStateItem &state_item = *zone_state.item_by_identifier.lookup(
        item.identifier);

    switch (socket_type) {
      case SOCK_GEOMETRY: {
        if (const auto *geo_state_item =
                dynamic_cast<const bke::sim::GeometrySimulationStateItem *>(&state_item))
        {
          GeometrySet *geometry = new (r_output_value) GeometrySet(geo_state_item->geometry);
          geometries.append(geometry);
        }
        else {
          cpp_type.value_initialize(r_output_value);
        }
        break;
      }
      case SOCK_FLOAT:
      case SOCK_VECTOR:
      case SOCK_INT:
      case SOCK_BOOLEAN:
      case SOCK_ROTATION:
      case SOCK_RGBA: {
        const fn::ValueOrFieldCPPType &value_or_field_type =
            *fn::ValueOrFieldCPPType::get_from_self(cpp_type);
        if (const auto *primitive_state_item =
                dynamic_cast<const bke::sim::PrimitiveSimulationStateItem *>(&state_item))
        {
          if (primitive_state_item->type() == value_or_field_type.value) {
            value_or_field_type.construct_from_value(r_output_value,
                                                     primitive_state_item->value());
          }
          else {
            cpp_type.value_initialize(r_output_value);
          }
        }
        else if (const auto *attribute_state_item =
                     dynamic_cast<const bke::sim::AttributeSimulationStateItem *>(&state_item))
        {
          AnonymousAttributeIDPtr attribute_id = MEM_new<NodeAnonymousAttributeID>(
              __func__,
              self_object,
              compute_context,
              node,
              std::to_string(item.identifier),
              item.name);
          GField field{std::make_shared<AnonymousAttributeFieldInput>(
              attribute_id, value_or_field_type.value, node.label_or_name())};
          value_or_field_type.construct_from_field(r_output_value, std::move(field));
          attribute_map.add(attribute_state_item->name(), std::move(attribute_id));
        }
        else {
          cpp_type.value_initialize(r_output_value);
        }
        break;
      }
      case SOCK_STRING: {
        if (const auto *string_state_item =
                dynamic_cast<const bke::sim::StringSimulationStateItem *>(&state_item))
        {
          new (r_output_value) ValueOrField<std::string>(string_state_item->value());
        }
        else {
          cpp_type.value_initialize(r_output_value);
        }
        break;
      }
      default: {
        cpp_type.value_initialize(r_output_value);
        break;
      }
    }
  }

  /* Make some attributes anonymous. */
  for (GeometrySet *geometry : geometries) {
    for (const GeometryComponent::Type type : {GeometryComponent::Type::Mesh,
                                               GeometryComponent::Type::Curve,
                                               GeometryComponent::Type::PointCloud,
                                               GeometryComponent::Type::Instance})
    {
      if (!geometry->has(type)) {
        continue;
      }
      GeometryComponent &component = geometry->get_component_for_write(type);
      MutableAttributeAccessor attributes = *component.attributes_for_write();
      for (const MapItem<std::string, AnonymousAttributeIDPtr> &attribute_item :
           attribute_map.items()) {
        attributes.rename(attribute_item.key, *attribute_item.value);
      }
    }
  }
}

void values_to_simulation_state(const Span<NodeSimulationItem> node_simulation_items,
                                const Span<void *> input_values,
                                bke::sim::SimulationZoneState &r_zone_state)
{
  Vector<GeometrySet *> stored_geometries;

  for (const int i : node_simulation_items.index_range()) {
    const NodeSimulationItem &item = node_simulation_items[i];
    const eNodeSocketDatatype socket_type = eNodeSocketDatatype(item.socket_type);
    void *input_value = input_values[i];

    std::unique_ptr<bke::sim::SimulationStateItem> state_item;
    switch (socket_type) {
      case SOCK_GEOMETRY: {
        GeometrySet &geometry = *static_cast<GeometrySet *>(input_value);
        auto geometry_state_item = std::make_unique<bke::sim::GeometrySimulationStateItem>(
            std::move(geometry));
        stored_geometries.append(&geometry_state_item->geometry);
        state_item = std::move(geometry_state_item);
        break;
      }
      case SOCK_FLOAT:
      case SOCK_VECTOR:
      case SOCK_INT:
      case SOCK_BOOLEAN:
      case SOCK_ROTATION:
      case SOCK_RGBA: {
        const CPPType &type = get_simulation_item_cpp_type(item);
        const fn::ValueOrFieldCPPType &value_or_field_type =
            *fn::ValueOrFieldCPPType::get_from_self(type);
        if (value_or_field_type.is_field(input_value)) {
          /* Fields are evaluated and stored as attributes. */
          if (!stored_geometries.is_empty()) {
            /* Possible things to consider:
             * - Store attributes on multiple/all geometries.
             * - If the attribute is an anonymous attribute, just rename it for the simulation
             *   state, without considering the domain. This would allow e.g. having the attribute
             *   only on some parts of the geometry set.
             */
            GeometrySet &geometry = *stored_geometries.last();
            const GField &field = *value_or_field_type.get_field_ptr(input_value);
            const eAttrDomain domain = eAttrDomain(item.attribute_domain);
            const std::string attribute_name = ".sim_" + std::to_string(item.identifier);
            if (geometry.has_pointcloud()) {
              PointCloudComponent &component =
                  geometry.get_component_for_write<PointCloudComponent>();
              bke::try_capture_field_on_geometry(component, attribute_name, domain, field);
            }
            if (geometry.has_mesh()) {
              MeshComponent &component = geometry.get_component_for_write<MeshComponent>();
              bke::try_capture_field_on_geometry(component, attribute_name, domain, field);
            }
            if (geometry.has_curves()) {
              CurveComponent &component = geometry.get_component_for_write<CurveComponent>();
              bke::try_capture_field_on_geometry(component, attribute_name, domain, field);
            }
            if (geometry.has_instances()) {
              InstancesComponent &component =
                  geometry.get_component_for_write<InstancesComponent>();
              bke::try_capture_field_on_geometry(component, attribute_name, domain, field);
            }
            state_item = std::make_unique<bke::sim::AttributeSimulationStateItem>(attribute_name);
          }
        }
        else {
          const void *value = value_or_field_type.get_value_ptr(input_value);
          state_item = std::make_unique<bke::sim::PrimitiveSimulationStateItem>(
              value_or_field_type.value, value);
        }
        break;
      }
      case SOCK_STRING: {
        const ValueOrField<std::string> &value = *static_cast<const ValueOrField<std::string> *>(
            input_value);
        state_item = std::make_unique<bke::sim::StringSimulationStateItem>(value.as_value());
        break;
      }
      default:
        break;
    }

    if (state_item) {
      r_zone_state.item_by_identifier.add_new(item.identifier, std::move(state_item));
    }
  }

  for (GeometrySet *geometry : stored_geometries) {
    cleanup_geometry_for_simulation_state(*geometry);
    geometry->ensure_owns_all_data();
  }
}

}  // namespace blender::nodes

namespace blender::nodes::node_geo_simulation_output_cc {

NODE_STORAGE_FUNCS(NodeGeometrySimulationOutput);

struct EvalData {
  bool is_first_evaluation = true;
};

static bool sharing_info_equal(const ImplicitSharingInfo *a, const ImplicitSharingInfo *b)
{
  if (!a || !b) {
    return false;
  }
  return a == b;
}

template<typename T>
void mix_with_indices(MutableSpan<T> prev,
                      const VArray<T> &next,
                      const Span<int> index_map,
                      const float factor)
{
  threading::parallel_for(prev.index_range(), 1024, [&](const IndexRange range) {
    devirtualize_varray(next, [&](const auto next) {
      for (const int i : range) {
        if (index_map[i] != -1) {
          prev[i] = bke::attribute_math::mix2(factor, prev[i], next[index_map[i]]);
        }
      }
    });
  });
}

static void mix_with_indices(GMutableSpan prev,
                             const GVArray &next,
                             const Span<int> index_map,
                             const float factor)
{
  bke::attribute_math::convert_to_static_type(prev.type(), [&](auto dummy) {
    using T = decltype(dummy);
    mix_with_indices(prev.typed<T>(), next.typed<T>(), index_map, factor);
  });
}

template<typename T> void mix(MutableSpan<T> prev, const VArray<T> &next, const float factor)
{
  threading::parallel_for(prev.index_range(), 1024, [&](const IndexRange range) {
    devirtualize_varray(next, [&](const auto next) {
      for (const int i : range) {
        prev[i] = bke::attribute_math::mix2(factor, prev[i], next[i]);
      }
    });
  });
}

static void mix(GMutableSpan prev, const GVArray &next, const float factor)
{
  bke::attribute_math::convert_to_static_type(prev.type(), [&](auto dummy) {
    using T = decltype(dummy);
    mix(prev.typed<T>(), next.typed<T>(), factor);
  });
}

static void mix(MutableSpan<float4x4> prev, const Span<float4x4> next, const float factor)
{
  threading::parallel_for(prev.index_range(), 1024, [&](const IndexRange range) {
    for (const int i : range) {
      prev[i] = math::interpolate(prev[i], next[i], factor);
    }
  });
}

static void mix_with_indices(MutableSpan<float4x4> prev,
                             const Span<float4x4> next,
                             const Span<int> index_map,
                             const float factor)
{
  threading::parallel_for(prev.index_range(), 1024, [&](const IndexRange range) {
    for (const int i : range) {
      if (index_map[i] != -1) {
        prev[i] = math::interpolate(prev[i], next[index_map[i]], factor);
      }
    }
  });
}

static void mix_attributes(MutableAttributeAccessor prev_attributes,
                           const AttributeAccessor next_attributes,
                           const Span<int> index_map,
                           const eAttrDomain mix_domain,
                           const float factor,
                           const Set<std::string> &names_to_skip = {})
{
  Set<AttributeIDRef> ids = prev_attributes.all_ids();
  ids.remove("id");
  for (const StringRef name : names_to_skip) {
    ids.remove(name);
  }

  for (const AttributeIDRef &id : ids) {
    const GAttributeReader prev = prev_attributes.lookup(id);
    const eAttrDomain domain = prev.domain;
    if (domain != mix_domain) {
      continue;
    }
    const eCustomDataType type = bke::cpp_type_to_custom_data_type(prev.varray.type());
    if (ELEM(type, CD_PROP_STRING, CD_PROP_BOOL)) {
      /* String attributes can't be mixed, and there's no point in mixing boolean attributes. */
      continue;
    }
    const GAttributeReader next = next_attributes.lookup(id, prev.domain, type);
    if (sharing_info_equal(prev.sharing_info, next.sharing_info)) {
      continue;
    }
    GSpanAttributeWriter dst = prev_attributes.lookup_for_write_span(id);
    if (!index_map.is_empty()) {
      /* If there's an ID attribute, use its values to mix with potentially changed indices. */
      mix_with_indices(dst.span, *next, index_map, factor);
    }
    else if (prev_attributes.domain_size(domain) == next_attributes.domain_size(domain)) {
      /* With no ID attribute to find matching elements, we can only support mixing when the domain
       * size (topology) is the same. Other options like mixing just the start of arrays might work
       * too, but give bad results too. */
      mix(dst.span, next.varray, factor);
    }
    dst.finish();
  }
}

static Map<int, int> create_value_to_first_index_map(const Span<int> values)
{
  Map<int, int> map;
  map.reserve(values.size());
  for (const int i : values.index_range()) {
    map.add(values[i], i);
  }
  return map;
}

static Array<int> create_id_index_map(const AttributeAccessor prev_attributes,
                                      const AttributeAccessor next_attributes)
{
  const AttributeReader<int> prev_ids = prev_attributes.lookup<int>("id");
  const AttributeReader<int> next_ids = next_attributes.lookup<int>("id");
  if (!prev_ids || !next_ids) {
    return {};
  }
  if (sharing_info_equal(prev_ids.sharing_info, next_ids.sharing_info)) {
    return {};
  }

  const VArraySpan prev(*prev_ids);
  const VArraySpan next(*next_ids);

  const Map<int, int> next_id_map = create_value_to_first_index_map(VArraySpan(*next_ids));
  Array<int> index_map(prev.size());
  threading::parallel_for(prev.index_range(), 1024, [&](const IndexRange range) {
    for (const int i : range) {
      index_map[i] = next_id_map.lookup_default(prev[i], -1);
    }
  });
  return index_map;
}

static void mix_geometries(GeometrySet &prev, const GeometrySet &next, const float factor)
{
  if (Mesh *mesh_prev = prev.get_mesh_for_write()) {
    if (const Mesh *mesh_next = next.get_mesh_for_read()) {
      Array<int> vert_map = create_id_index_map(mesh_prev->attributes(), mesh_next->attributes());
      mix_attributes(mesh_prev->attributes_for_write(),
                     mesh_next->attributes(),
                     vert_map,
                     ATTR_DOMAIN_POINT,
                     factor,
                     {});
    }
  }
  if (PointCloud *points_prev = prev.get_pointcloud_for_write()) {
    if (const PointCloud *points_next = next.get_pointcloud_for_read()) {
      const Array<int> index_map = create_id_index_map(points_prev->attributes(),
                                                       points_next->attributes());
      mix_attributes(points_prev->attributes_for_write(),
                     points_next->attributes(),
                     index_map,
                     ATTR_DOMAIN_POINT,
                     factor);
    }
  }
  if (Curves *curves_prev = prev.get_curves_for_write()) {
    if (const Curves *curves_next = next.get_curves_for_read()) {
      MutableAttributeAccessor prev = curves_prev->geometry.wrap().attributes_for_write();
      const AttributeAccessor next = curves_next->geometry.wrap().attributes();
      const Array<int> index_map = create_id_index_map(prev, next);
      mix_attributes(prev,
                     next,
                     index_map,
                     ATTR_DOMAIN_POINT,
                     factor,
                     {"handle_type_left", "handle_type_right"});
    }
  }
  if (bke::Instances *instances_prev = prev.get_instances_for_write()) {
    if (const bke::Instances *instances_next = next.get_instances_for_read()) {
      const Array<int> index_map = create_id_index_map(instances_prev->attributes(),
                                                       instances_next->attributes());
      mix_attributes(instances_prev->attributes_for_write(),
                     instances_next->attributes(),
                     index_map,
                     ATTR_DOMAIN_INSTANCE,
                     factor,
                     {"position"});
      if (index_map.is_empty()) {
        mix(instances_prev->transforms(), instances_next->transforms(), factor);
      }
      else {
        mix_with_indices(
            instances_prev->transforms(), instances_next->transforms(), index_map, factor);
      }
    }
  }
}

static void mix_simulation_state(const NodeSimulationItem &item,
                                 void *prev,
                                 const void *next,
                                 const float factor)
{
  switch (eNodeSocketDatatype(item.socket_type)) {
    case SOCK_GEOMETRY: {
      mix_geometries(
          *static_cast<GeometrySet *>(prev), *static_cast<const GeometrySet *>(next), factor);
      break;
    }
    case SOCK_FLOAT:
    case SOCK_VECTOR:
    case SOCK_INT:
    case SOCK_BOOLEAN:
    case SOCK_ROTATION:
    case SOCK_RGBA: {
      const CPPType &type = get_simulation_item_cpp_type(item);
      const fn::ValueOrFieldCPPType &value_or_field_type = *fn::ValueOrFieldCPPType::get_from_self(
          type);
      if (value_or_field_type.is_field(prev) || value_or_field_type.is_field(next)) {
        /* Fields are evaluated on geometries and are mixed there. */
        break;
      }

      void *prev_value = value_or_field_type.get_value_ptr(prev);
      const void *next_value = value_or_field_type.get_value_ptr(next);
      bke::attribute_math::convert_to_static_type(value_or_field_type.value, [&](auto dummy) {
        using T = decltype(dummy);
        *static_cast<T *>(prev_value) = bke::attribute_math::mix2(
            factor, *static_cast<T *>(prev_value), *static_cast<const T *>(next_value));
      });
      break;
    }
    default:
      break;
  }
}

class LazyFunctionForSimulationOutputNode final : public LazyFunction {
  const bNode &node_;
  Span<NodeSimulationItem> simulation_items_;

 public:
  LazyFunctionForSimulationOutputNode(const bNode &node,
                                      GeometryNodesLazyFunctionGraphInfo &own_lf_graph_info)
      : node_(node)
  {
    debug_name_ = "Simulation Output";
    const NodeGeometrySimulationOutput &storage = node_storage(node);
    simulation_items_ = {storage.items, storage.items_num};

    MutableSpan<int> lf_index_by_bsocket = own_lf_graph_info.mapping.lf_index_by_bsocket;

    for (const int i : simulation_items_.index_range()) {
      const NodeSimulationItem &item = simulation_items_[i];
      const bNodeSocket &input_bsocket = node.input_socket(i);
      const bNodeSocket &output_bsocket = node.output_socket(i);

      const CPPType &type = get_simulation_item_cpp_type(item);

      lf_index_by_bsocket[input_bsocket.index_in_tree()] = inputs_.append_and_get_index_as(
          item.name, type, lf::ValueUsage::Maybe);
      lf_index_by_bsocket[output_bsocket.index_in_tree()] = outputs_.append_and_get_index_as(
          item.name, type);
    }
  }

  void *init_storage(LinearAllocator<> &allocator) const
  {
    return allocator.construct<EvalData>().release();
  }

  void destruct_storage(void *storage) const
  {
    std::destroy_at(static_cast<EvalData *>(storage));
  }

  void execute_impl(lf::Params &params, const lf::Context &context) const final
  {
    GeoNodesLFUserData &user_data = *static_cast<GeoNodesLFUserData *>(context.user_data);
    GeoNodesModifierData &modifier_data = *user_data.modifier_data;
    EvalData &eval_data = *static_cast<EvalData *>(context.storage);
    BLI_SCOPED_DEFER([&]() { eval_data.is_first_evaluation = false; });

<<<<<<< HEAD
    const std::optional<bke::sim::SimulationZoneID> zone_id = get_simulation_zone_id(
        *user_data.compute_context, node_.identifier);
    if (!zone_id) {
      params.set_default_remaining_outputs();
      return;
    }
=======
    const bke::sim::SimulationZoneID zone_id = get_simulation_zone_id(user_data, node_.identifier);
>>>>>>> f33d7bb5

    const bke::sim::SimulationZoneState *current_zone_state =
        modifier_data.current_simulation_state ?
            modifier_data.current_simulation_state->get_zone_state(*zone_id) :
            nullptr;
    if (eval_data.is_first_evaluation && current_zone_state != nullptr) {
      /* Common case when data is cached already. */
      this->output_cached_state(
          params, *modifier_data.self_object, *user_data.compute_context, *current_zone_state);
      return;
    }

    if (modifier_data.current_simulation_state_for_write == nullptr) {
      const bke::sim::SimulationZoneState *prev_zone_state =
          modifier_data.prev_simulation_state ?
              modifier_data.prev_simulation_state->get_zone_state(*zone_id) :
              nullptr;
      if (prev_zone_state == nullptr) {
        /* There is no previous simulation state and we also don't create a new one, so just
         * output defaults. */
        params.set_default_remaining_outputs();
        return;
      }
      const bke::sim::SimulationZoneState *next_zone_state =
          modifier_data.next_simulation_state ?
              modifier_data.next_simulation_state->get_zone_state(*zone_id) :
              nullptr;
      if (next_zone_state == nullptr) {
        /* Output the last cached simulation state. */
        this->output_cached_state(
            params, *modifier_data.self_object, *user_data.compute_context, *prev_zone_state);
        return;
      }
      /* A previous and next frame is cached already, but the current frame is not. */
      this->output_mixed_cached_state(params,
                                      *modifier_data.self_object,
                                      *user_data.compute_context,
                                      *prev_zone_state,
                                      *next_zone_state,
                                      modifier_data.simulation_state_mix_factor);
      return;
    }

    bke::sim::SimulationZoneState &new_zone_state =
        modifier_data.current_simulation_state_for_write->get_zone_state_for_write(*zone_id);
    if (eval_data.is_first_evaluation) {
      new_zone_state.item_by_identifier.clear();
    }

    Array<void *> input_values(simulation_items_.size(), nullptr);
    for (const int i : simulation_items_.index_range()) {
      input_values[i] = params.try_get_input_data_ptr_or_request(i);
    }
    if (input_values.as_span().contains(nullptr)) {
      /* Wait until all inputs are available. */
      return;
    }
    values_to_simulation_state(simulation_items_, input_values, new_zone_state);
    this->output_cached_state(
        params, *modifier_data.self_object, *user_data.compute_context, new_zone_state);
  }

  void output_cached_state(lf::Params &params,
                           const Object &self_object,
                           const ComputeContext &compute_context,
                           const bke::sim::SimulationZoneState &state) const
  {
    Array<void *> output_values(simulation_items_.size());
    for (const int i : simulation_items_.index_range()) {
      output_values[i] = params.get_output_data_ptr(i);
    }
    simulation_state_to_values(
        simulation_items_, state, self_object, compute_context, node_, output_values);
    for (const int i : simulation_items_.index_range()) {
      params.output_set(i);
    }
  }

  void output_mixed_cached_state(lf::Params &params,
                                 const Object &self_object,
                                 const ComputeContext &compute_context,
                                 const bke::sim::SimulationZoneState &prev_state,
                                 const bke::sim::SimulationZoneState &next_state,
                                 const float mix_factor) const
  {
    Array<void *> output_values(simulation_items_.size());
    for (const int i : simulation_items_.index_range()) {
      output_values[i] = params.get_output_data_ptr(i);
    }
    simulation_state_to_values(
        simulation_items_, prev_state, self_object, compute_context, node_, output_values);

    Array<void *> next_values(simulation_items_.size());
    LinearAllocator<> allocator;
    for (const int i : simulation_items_.index_range()) {
      const CPPType &type = *outputs_[i].type;
      next_values[i] = allocator.allocate(type.size(), type.alignment());
    }
    simulation_state_to_values(
        simulation_items_, next_state, self_object, compute_context, node_, next_values);

    for (const int i : simulation_items_.index_range()) {
      mix_simulation_state(simulation_items_[i], output_values[i], next_values[i], mix_factor);
    }

    for (const int i : simulation_items_.index_range()) {
      const CPPType &type = *outputs_[i].type;
      type.destruct(next_values[i]);
    }

    for (const int i : simulation_items_.index_range()) {
      params.output_set(i);
    }
  }
};

}  // namespace blender::nodes::node_geo_simulation_output_cc

namespace blender::nodes {

std::unique_ptr<LazyFunction> get_simulation_output_lazy_function(
    const bNode &node, GeometryNodesLazyFunctionGraphInfo &own_lf_graph_info)
{
  namespace file_ns = blender::nodes::node_geo_simulation_output_cc;
  BLI_assert(node.type == GEO_NODE_SIMULATION_OUTPUT);
  return std::make_unique<file_ns::LazyFunctionForSimulationOutputNode>(node, own_lf_graph_info);
}

<<<<<<< HEAD
std::optional<bke::sim::SimulationZoneID> get_simulation_zone_id(
    const ComputeContext &compute_context, const int output_node_id)
=======
bke::sim::SimulationZoneID get_simulation_zone_id(const GeoNodesLFUserData &user_data,
                                                  const int output_node_id)
>>>>>>> f33d7bb5
{
  Vector<int> node_ids;
  for (const ComputeContext *context = user_data.compute_context; context != nullptr;
       context = context->parent())
  {
    if (const auto *node_context = dynamic_cast<const bke::NodeGroupComputeContext *>(context)) {
      node_ids.append(node_context->node_id());
    }
    else if (dynamic_cast<const bke::SerialLoopZoneComputeContext *>(context) != nullptr) {
      /* Simulation can't be used in a loop. */
      return std::nullopt;
    }
  }
  std::reverse(node_ids.begin(), node_ids.end());
  node_ids.append(output_node_id);
  const bNestedNodeRef *nested_node_ref = user_data.root_ntree->nested_node_ref_from_node_id_path(
      node_ids);
  bke::sim::SimulationZoneID zone_id;
  zone_id.nested_node_id = nested_node_ref->id;
  return zone_id;
}

}  // namespace blender::nodes

namespace blender::nodes::node_geo_simulation_output_cc {

static void node_declare_dynamic(const bNodeTree & /*node_tree*/,
                                 const bNode &node,
                                 NodeDeclaration &r_declaration)
{
  const NodeGeometrySimulationOutput &storage = node_storage(node);
  socket_declarations_for_simulation_items({storage.items, storage.items_num}, r_declaration);
}

static void search_node_add_ops(GatherAddNodeSearchParams &params)
{
  AddNodeItem item;
  item.ui_name = IFACE_("Simulation Zone");
  item.description = TIP_("Add a new simulation input and output nodes to the node tree");
  item.add_fn = [](const bContext &C, bNodeTree &node_tree, float2 cursor) {
    bNode *input = nodeAddNode(&C, &node_tree, "GeometryNodeSimulationInput");
    bNode *output = nodeAddNode(&C, &node_tree, "GeometryNodeSimulationOutput");
    static_cast<NodeGeometrySimulationInput *>(input->storage)->output_node_id =
        output->identifier;

    NodeSimulationItem &item = node_storage(*output).items[0];

    update_node_declaration_and_sockets(node_tree, *input);
    update_node_declaration_and_sockets(node_tree, *output);

    nodeAddLink(
        &node_tree,
        input,
        nodeFindSocket(input, SOCK_OUT, socket_identifier_for_simulation_item(item).c_str()),
        output,
        nodeFindSocket(output, SOCK_IN, socket_identifier_for_simulation_item(item).c_str()));

    input->locx = cursor.x / UI_SCALE_FAC - 150;
    input->locy = cursor.y / UI_SCALE_FAC + 20;
    output->locx = cursor.x / UI_SCALE_FAC + 150;
    output->locy = cursor.y / UI_SCALE_FAC + 20;

    return Vector<bNode *>({input, output});
  };
  params.add_item(std::move(item));
}

static void node_init(bNodeTree * /*tree*/, bNode *node)
{
  NodeGeometrySimulationOutput *data = MEM_cnew<NodeGeometrySimulationOutput>(__func__);

  data->next_identifier = 0;

  data->items = MEM_cnew_array<NodeSimulationItem>(1, __func__);
  data->items[0].name = BLI_strdup(DATA_("Geometry"));
  data->items[0].socket_type = SOCK_GEOMETRY;
  data->items[0].identifier = data->next_identifier++;
  data->items_num = 1;

  node->storage = data;
}

static void node_free_storage(bNode *node)
{
  if (!node->storage) {
    return;
  }
  NodeGeometrySimulationOutput &storage = node_storage(*node);
  for (NodeSimulationItem &item : MutableSpan(storage.items, storage.items_num)) {
    MEM_SAFE_FREE(item.name);
  }
  MEM_SAFE_FREE(storage.items);
  MEM_freeN(node->storage);
}

static void node_copy_storage(bNodeTree * /*dst_tree*/, bNode *dst_node, const bNode *src_node)
{
  const NodeGeometrySimulationOutput &src_storage = node_storage(*src_node);
  NodeGeometrySimulationOutput *dst_storage = MEM_cnew<NodeGeometrySimulationOutput>(__func__);

  dst_storage->items = MEM_cnew_array<NodeSimulationItem>(src_storage.items_num, __func__);
  dst_storage->items_num = src_storage.items_num;
  dst_storage->active_index = src_storage.active_index;
  dst_storage->next_identifier = src_storage.next_identifier;
  for (const int i : IndexRange(src_storage.items_num)) {
    if (char *name = src_storage.items[i].name) {
      dst_storage->items[i].identifier = src_storage.items[i].identifier;
      dst_storage->items[i].name = BLI_strdup(name);
      dst_storage->items[i].socket_type = src_storage.items[i].socket_type;
      dst_storage->items[i].attribute_domain = src_storage.items[i].attribute_domain;
    }
  }

  dst_node->storage = dst_storage;
}

static bool node_insert_link(bNodeTree *ntree, bNode *node, bNodeLink *link)
{
  NodeGeometrySimulationOutput &storage = node_storage(*node);
  if (link->tonode == node) {
    if (link->tosock->identifier == StringRef("__extend__")) {
      if (const NodeSimulationItem *item = NOD_geometry_simulation_output_add_item_from_socket(
              &storage, link->fromnode, link->fromsock))
      {
        update_node_declaration_and_sockets(*ntree, *node);
        link->tosock = nodeFindSocket(
            node, SOCK_IN, socket_identifier_for_simulation_item(*item).c_str());
      }
      else {
        return false;
      }
    }
  }
  else {
    BLI_assert(link->fromnode == node);
    if (link->fromsock->identifier == StringRef("__extend__")) {
      if (const NodeSimulationItem *item = NOD_geometry_simulation_output_add_item_from_socket(
              &storage, link->fromnode, link->tosock))
      {
        update_node_declaration_and_sockets(*ntree, *node);
        link->fromsock = nodeFindSocket(
            node, SOCK_OUT, socket_identifier_for_simulation_item(*item).c_str());
      }
      else {
        return false;
      }
    }
  }
  return true;
}

}  // namespace blender::nodes::node_geo_simulation_output_cc

void register_node_type_geo_simulation_output()
{
  namespace file_ns = blender::nodes::node_geo_simulation_output_cc;

  static bNodeType ntype;

  geo_node_type_base(
      &ntype, GEO_NODE_SIMULATION_OUTPUT, "Simulation Output", NODE_CLASS_INTERFACE);
  ntype.initfunc = file_ns::node_init;
  ntype.declare_dynamic = file_ns::node_declare_dynamic;
  ntype.gather_add_node_search_ops = file_ns::search_node_add_ops;
  ntype.gather_link_search_ops = nullptr;
  ntype.insert_link = file_ns::node_insert_link;
  node_type_storage(&ntype,
                    "NodeGeometrySimulationOutput",
                    file_ns::node_free_storage,
                    file_ns::node_copy_storage);
  nodeRegisterType(&ntype);
}

blender::Span<NodeSimulationItem> NodeGeometrySimulationOutput::items_span() const
{
  return blender::Span<NodeSimulationItem>(items, items_num);
}

blender::MutableSpan<NodeSimulationItem> NodeGeometrySimulationOutput::items_span()
{
  return blender::MutableSpan<NodeSimulationItem>(items, items_num);
}

blender::IndexRange NodeGeometrySimulationOutput::items_range() const
{
  return blender::IndexRange(items_num);
}

bool NOD_geometry_simulation_output_item_socket_type_supported(
    const eNodeSocketDatatype socket_type)
{
  return ELEM(socket_type,
              SOCK_FLOAT,
              SOCK_VECTOR,
              SOCK_RGBA,
              SOCK_BOOLEAN,
              SOCK_ROTATION,
              SOCK_INT,
              SOCK_STRING,
              SOCK_GEOMETRY);
}

bNode *NOD_geometry_simulation_output_find_node_by_item(bNodeTree *ntree,
                                                        const NodeSimulationItem *item)
{
  ntree->ensure_topology_cache();
  for (bNode *node : ntree->nodes_by_type("GeometryNodeSimulationOutput")) {
    NodeGeometrySimulationOutput *sim = static_cast<NodeGeometrySimulationOutput *>(node->storage);
    if (sim->items_span().contains_ptr(item)) {
      return node;
    }
  }
  return nullptr;
}

bool NOD_geometry_simulation_output_item_set_unique_name(NodeGeometrySimulationOutput *sim,
                                                         NodeSimulationItem *item,
                                                         const char *name,
                                                         const char *defname)
{
  char unique_name[MAX_NAME + 4];
  STRNCPY(unique_name, name);

  blender::nodes::SimulationItemsUniqueNameArgs args{sim, item};
  const bool name_changed = BLI_uniquename_cb(blender::nodes::simulation_items_unique_name_check,
                                              &args,
                                              defname,
                                              '.',
                                              unique_name,
                                              ARRAY_SIZE(unique_name));
  MEM_delete(item->name);
  item->name = BLI_strdup(unique_name);
  return name_changed;
}

bool NOD_geometry_simulation_output_contains_item(NodeGeometrySimulationOutput *sim,
                                                  const NodeSimulationItem *item)
{
  return sim->items_span().contains_ptr(item);
}

NodeSimulationItem *NOD_geometry_simulation_output_get_active_item(
    NodeGeometrySimulationOutput *sim)
{
  if (!sim->items_range().contains(sim->active_index)) {
    return nullptr;
  }
  return &sim->items[sim->active_index];
}

void NOD_geometry_simulation_output_set_active_item(NodeGeometrySimulationOutput *sim,
                                                    NodeSimulationItem *item)
{
  if (sim->items_span().contains_ptr(item)) {
    sim->active_index = item - sim->items;
  }
}

NodeSimulationItem *NOD_geometry_simulation_output_find_item(NodeGeometrySimulationOutput *sim,
                                                             const char *name)
{
  for (NodeSimulationItem &item : sim->items_span()) {
    if (STREQ(item.name, name)) {
      return &item;
    }
  }
  return nullptr;
}

NodeSimulationItem *NOD_geometry_simulation_output_add_item(NodeGeometrySimulationOutput *sim,
                                                            const short socket_type,
                                                            const char *name)
{
  return NOD_geometry_simulation_output_insert_item(sim, socket_type, name, sim->items_num);
}

NodeSimulationItem *NOD_geometry_simulation_output_insert_item(NodeGeometrySimulationOutput *sim,
                                                               const short socket_type,
                                                               const char *name,
                                                               int index)
{
  if (!NOD_geometry_simulation_output_item_socket_type_supported(eNodeSocketDatatype(socket_type)))
  {
    return nullptr;
  }

  NodeSimulationItem *old_items = sim->items;
  sim->items = MEM_cnew_array<NodeSimulationItem>(sim->items_num + 1, __func__);
  for (const int i : blender::IndexRange(index)) {
    sim->items[i] = old_items[i];
  }
  for (const int i : blender::IndexRange(index, sim->items_num - index)) {
    sim->items[i + 1] = old_items[i];
  }

  const char *defname = nodeStaticSocketLabel(socket_type, 0);
  NodeSimulationItem &added_item = sim->items[index];
  added_item.identifier = sim->next_identifier++;
  NOD_geometry_simulation_output_item_set_unique_name(sim, &added_item, name, defname);
  added_item.socket_type = socket_type;

  sim->items_num++;
  MEM_SAFE_FREE(old_items);

  return &added_item;
}

NodeSimulationItem *NOD_geometry_simulation_output_add_item_from_socket(
    NodeGeometrySimulationOutput *sim, const bNode * /*from_node*/, const bNodeSocket *from_sock)
{
  return NOD_geometry_simulation_output_insert_item(
      sim, from_sock->type, from_sock->name, sim->items_num);
}

NodeSimulationItem *NOD_geometry_simulation_output_insert_item_from_socket(
    NodeGeometrySimulationOutput *sim,
    const bNode * /*from_node*/,
    const bNodeSocket *from_sock,
    int index)
{
  return NOD_geometry_simulation_output_insert_item(sim, from_sock->type, from_sock->name, index);
}

void NOD_geometry_simulation_output_remove_item(NodeGeometrySimulationOutput *sim,
                                                NodeSimulationItem *item)
{
  const int index = item - sim->items;
  if (index < 0 || index >= sim->items_num) {
    return;
  }

  NodeSimulationItem *old_items = sim->items;
  sim->items = MEM_cnew_array<NodeSimulationItem>(sim->items_num - 1, __func__);
  for (const int i : blender::IndexRange(index)) {
    sim->items[i] = old_items[i];
  }
  for (const int i : blender::IndexRange(index, sim->items_num - index).drop_front(1)) {
    sim->items[i - 1] = old_items[i];
  }

  MEM_SAFE_FREE(old_items[index].name);

  sim->items_num--;
  MEM_SAFE_FREE(old_items);
}

void NOD_geometry_simulation_output_clear_items(NodeGeometrySimulationOutput *sim)
{
  for (NodeSimulationItem &item : sim->items_span()) {
    MEM_SAFE_FREE(item.name);
  }
  MEM_SAFE_FREE(sim->items);
  sim->items = nullptr;
  sim->items_num = 0;
}

void NOD_geometry_simulation_output_move_item(NodeGeometrySimulationOutput *sim,
                                              int from_index,
                                              int to_index)
{
  BLI_assert(from_index >= 0 && from_index < sim->items_num);
  BLI_assert(to_index >= 0 && to_index < sim->items_num);

  if (from_index == to_index) {
    return;
  }

  if (from_index < to_index) {
    const NodeSimulationItem tmp = sim->items[from_index];
    for (int i = from_index; i < to_index; ++i) {
      sim->items[i] = sim->items[i + 1];
    }
    sim->items[to_index] = tmp;
  }
  else /* from_index > to_index */ {
    const NodeSimulationItem tmp = sim->items[from_index];
    for (int i = from_index; i > to_index; --i) {
      sim->items[i] = sim->items[i - 1];
    }
    sim->items[to_index] = tmp;
  }
}<|MERGE_RESOLUTION|>--- conflicted
+++ resolved
@@ -693,16 +693,12 @@
     EvalData &eval_data = *static_cast<EvalData *>(context.storage);
     BLI_SCOPED_DEFER([&]() { eval_data.is_first_evaluation = false; });
 
-<<<<<<< HEAD
     const std::optional<bke::sim::SimulationZoneID> zone_id = get_simulation_zone_id(
-        *user_data.compute_context, node_.identifier);
+        user_data, node_.identifier);
     if (!zone_id) {
       params.set_default_remaining_outputs();
       return;
     }
-=======
-    const bke::sim::SimulationZoneID zone_id = get_simulation_zone_id(user_data, node_.identifier);
->>>>>>> f33d7bb5
 
     const bke::sim::SimulationZoneState *current_zone_state =
         modifier_data.current_simulation_state ?
@@ -831,13 +827,8 @@
   return std::make_unique<file_ns::LazyFunctionForSimulationOutputNode>(node, own_lf_graph_info);
 }
 
-<<<<<<< HEAD
 std::optional<bke::sim::SimulationZoneID> get_simulation_zone_id(
-    const ComputeContext &compute_context, const int output_node_id)
-=======
-bke::sim::SimulationZoneID get_simulation_zone_id(const GeoNodesLFUserData &user_data,
-                                                  const int output_node_id)
->>>>>>> f33d7bb5
+    const GeoNodesLFUserData &user_data, const int output_node_id)
 {
   Vector<int> node_ids;
   for (const ComputeContext *context = user_data.compute_context; context != nullptr;
