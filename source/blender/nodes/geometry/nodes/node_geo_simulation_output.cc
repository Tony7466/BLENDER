/* SPDX-FileCopyrightText: 2023 Blender Authors
 *
 * SPDX-License-Identifier: GPL-2.0-or-later */

#include "BLI_math_matrix.hh"
#include "BLI_string.h"
#include "BLI_string_utils.h"
#include "BLI_task.hh"

#include "BKE_attribute_math.hh"
#include "BKE_bake_geometry_nodes_modifier.hh"
#include "BKE_bake_items_socket.hh"
#include "BKE_compute_contexts.hh"
#include "BKE_context.h"
#include "BKE_curves.hh"
#include "BKE_instances.hh"
#include "BKE_modifier.h"
#include "BKE_object.h"
#include "BKE_scene.h"

#include "DEG_depsgraph_query.hh"

#include "UI_interface.hh"

#include "NOD_common.h"
#include "NOD_geometry.hh"
#include "NOD_socket.hh"
#include "NOD_zone_socket_items.hh"

#include "FN_field_cpp_type.hh"

#include "DNA_curves_types.h"
#include "DNA_mesh_types.h"
#include "DNA_modifier_types.h"
#include "DNA_pointcloud_types.h"
#include "DNA_space_types.h"

#include "ED_node.hh"

#include "RNA_access.hh"
#include "RNA_prototypes.h"

#include "MOD_nodes.hh"

#include "BLT_translation.h"

#include "WM_api.hh"

#include "node_geometry_util.hh"

namespace blender::nodes {

<<<<<<< HEAD
std::string socket_identifier_for_simulation_item(const NodeSimulationItem &item)
{
  return SimulationItemsAccessor::socket_identifier_for_item(item);
}

static std::unique_ptr<SocketDeclaration> socket_declaration_for_simulation_item(
    const bNode &output_node,
    const NodeSimulationItem &item,
    const eNodeSocketInOut in_out,
    const int corresponding_input = -1)
{
  const eNodeSocketDatatype socket_type = eNodeSocketDatatype(item.socket_type);
  BLI_assert(SimulationItemsAccessor::supports_socket_type(output_node, socket_type));
  UNUSED_VARS_NDEBUG(output_node);

  std::unique_ptr<SocketDeclaration> decl = make_declaration_for_socket_type(socket_type);
  BLI_assert(decl);

  if (socket_type_supports_fields(socket_type)) {
    if (in_out == SOCK_IN) {
      decl->input_field_type = InputSocketFieldType::IsSupported;
    }
    else {
      decl->output_field_dependency = OutputFieldDependency::ForPartiallyDependentField(
          {corresponding_input});
    }
  }

  decl->name = item.name ? item.name : "";
  decl->identifier = socket_identifier_for_simulation_item(item);
  decl->in_out = in_out;
  return decl;
}

void socket_declarations_for_simulation_items(const bNode &output_node,
                                              const Span<NodeSimulationItem> items,
                                              NodeDeclaration &r_declaration)
{
  const int inputs_offset = r_declaration.inputs.size();
  for (const int i : items.index_range()) {
    const NodeSimulationItem &item = items[i];
    SocketDeclarationPtr input_decl = socket_declaration_for_simulation_item(
        output_node, item, SOCK_IN);
    SocketDeclarationPtr output_decl = socket_declaration_for_simulation_item(
        output_node, item, SOCK_OUT, inputs_offset + i);
    r_declaration.inputs.append(input_decl.get());
    r_declaration.items.append(std::move(input_decl));
    r_declaration.outputs.append(output_decl.get());
    r_declaration.items.append(std::move(output_decl));
  }
  SocketDeclarationPtr input_extend_decl = decl::create_extend_declaration(SOCK_IN);
  SocketDeclarationPtr output_extend_decl = decl::create_extend_declaration(SOCK_OUT);
  r_declaration.inputs.append(input_extend_decl.get());
  r_declaration.items.append(std::move(input_extend_decl));
  r_declaration.outputs.append(output_extend_decl.get());
  r_declaration.items.append(std::move(output_extend_decl));
}

=======
>>>>>>> 58303166
const CPPType &get_simulation_item_cpp_type(const eNodeSocketDatatype socket_type)
{
  const char *socket_idname = nodeStaticSocketType(socket_type, 0);
  const bNodeSocketType *typeinfo = nodeSocketTypeFind(socket_idname);
  BLI_assert(typeinfo);
  BLI_assert(typeinfo->geometry_nodes_cpp_type);
  return *typeinfo->geometry_nodes_cpp_type;
}

const CPPType &get_simulation_item_cpp_type(const NodeSimulationItem &item)
{
  return get_simulation_item_cpp_type(eNodeSocketDatatype(item.socket_type));
}

static bke::bake::BakeSocketConfig make_bake_socket_config(
    const Span<NodeSimulationItem> node_simulation_items)
{
  bke::bake::BakeSocketConfig config;
  const int items_num = node_simulation_items.size();
  config.domains.resize(items_num);
  config.types.resize(items_num);
  config.geometries_by_attribute.resize(items_num);

  int last_geometry_index = -1;
  for (const int item_i : node_simulation_items.index_range()) {
    const NodeSimulationItem &item = node_simulation_items[item_i];
    config.types[item_i] = eNodeSocketDatatype(item.socket_type);
    config.domains[item_i] = eAttrDomain(item.attribute_domain);
    if (item.socket_type == SOCK_GEOMETRY) {
      last_geometry_index = item_i;
    }
    else if (last_geometry_index != -1) {
      config.geometries_by_attribute[item_i].append(last_geometry_index);
    }
  }
  return config;
}

static std::shared_ptr<AnonymousAttributeFieldInput> make_attribute_field(
    const Object &self_object,
    const ComputeContext &compute_context,
    const bNode &node,
    const NodeSimulationItem &item,
    const CPPType &type)
{
  AnonymousAttributeIDPtr attribute_id = MEM_new<NodeAnonymousAttributeID>(
      __func__, self_object, compute_context, node, std::to_string(item.identifier), item.name);
  return std::make_shared<AnonymousAttributeFieldInput>(attribute_id, type, node.label_or_name());
}

void move_simulation_state_to_values(const Span<NodeSimulationItem> node_simulation_items,
                                     bke::bake::BakeState zone_state,
                                     const Object &self_object,
                                     const ComputeContext &compute_context,
                                     const bNode &node,
                                     Span<void *> r_output_values)
{
  const bke::bake::BakeSocketConfig config = make_bake_socket_config(node_simulation_items);
  Vector<bke::bake::BakeItem *> bake_items;
  for (const NodeSimulationItem &item : node_simulation_items) {
    std::unique_ptr<bke::bake::BakeItem> *bake_item = zone_state.items_by_id.lookup_ptr(
        item.identifier);
    bake_items.append(bake_item ? bake_item->get() : nullptr);
  }

  bke::bake::move_bake_items_to_socket_values(
      bake_items,
      config,
      [&](const int i, const CPPType &type) {
        return make_attribute_field(
            self_object, compute_context, node, node_simulation_items[i], type);
      },
      r_output_values);
}

void copy_simulation_state_to_values(const Span<NodeSimulationItem> node_simulation_items,
                                     const bke::bake::BakeStateRef &zone_state,
                                     const Object &self_object,
                                     const ComputeContext &compute_context,
                                     const bNode &node,
                                     Span<void *> r_output_values)
{
  const bke::bake::BakeSocketConfig config = make_bake_socket_config(node_simulation_items);
  Vector<const bke::bake::BakeItem *> bake_items;
  for (const NodeSimulationItem &item : node_simulation_items) {
    const bke::bake::BakeItem *const *bake_item = zone_state.items_by_id.lookup_ptr(
        item.identifier);
    bake_items.append(bake_item ? *bake_item : nullptr);
  }

  bke::bake::copy_bake_items_to_socket_values(
      bake_items,
      config,
      [&](const int i, const CPPType &type) {
        return make_attribute_field(
            self_object, compute_context, node, node_simulation_items[i], type);
      },
      r_output_values);
}

bke::bake::BakeState move_values_to_simulation_state(
    const Span<NodeSimulationItem> node_simulation_items, const Span<void *> input_values)
{
  const bke::bake::BakeSocketConfig config = make_bake_socket_config(node_simulation_items);

  Array<std::unique_ptr<bke::bake::BakeItem>> bake_items =
      bke::bake::move_socket_values_to_bake_items(input_values, config);

  bke::bake::BakeState bake_state;
  for (const int i : node_simulation_items.index_range()) {
    const NodeSimulationItem &item = node_simulation_items[i];
    std::unique_ptr<bke::bake::BakeItem> &bake_item = bake_items[i];
    if (bake_item) {
      bake_state.items_by_id.add_new(item.identifier, std::move(bake_item));
    }
  }
  return bake_state;
}

}  // namespace blender::nodes

namespace blender::nodes::node_geo_simulation_output_cc {

NODE_STORAGE_FUNCS(NodeGeometrySimulationOutput);

static bool sharing_info_equal(const ImplicitSharingInfo *a, const ImplicitSharingInfo *b)
{
  if (!a || !b) {
    return false;
  }
  return a == b;
}

template<typename T>
void mix_with_indices(MutableSpan<T> prev,
                      const VArray<T> &next,
                      const Span<int> index_map,
                      const float factor)
{
  threading::parallel_for(prev.index_range(), 1024, [&](const IndexRange range) {
    devirtualize_varray(next, [&](const auto next) {
      for (const int i : range) {
        if (index_map[i] != -1) {
          prev[i] = bke::attribute_math::mix2(factor, prev[i], next[index_map[i]]);
        }
      }
    });
  });
}

static void mix_with_indices(GMutableSpan prev,
                             const GVArray &next,
                             const Span<int> index_map,
                             const float factor)
{
  bke::attribute_math::convert_to_static_type(prev.type(), [&](auto dummy) {
    using T = decltype(dummy);
    mix_with_indices(prev.typed<T>(), next.typed<T>(), index_map, factor);
  });
}

template<typename T> void mix(MutableSpan<T> prev, const VArray<T> &next, const float factor)
{
  threading::parallel_for(prev.index_range(), 1024, [&](const IndexRange range) {
    devirtualize_varray(next, [&](const auto next) {
      for (const int i : range) {
        prev[i] = bke::attribute_math::mix2(factor, prev[i], next[i]);
      }
    });
  });
}

static void mix(GMutableSpan prev, const GVArray &next, const float factor)
{
  bke::attribute_math::convert_to_static_type(prev.type(), [&](auto dummy) {
    using T = decltype(dummy);
    mix(prev.typed<T>(), next.typed<T>(), factor);
  });
}

static void mix(MutableSpan<float4x4> prev, const Span<float4x4> next, const float factor)
{
  threading::parallel_for(prev.index_range(), 1024, [&](const IndexRange range) {
    for (const int i : range) {
      prev[i] = math::interpolate(prev[i], next[i], factor);
    }
  });
}

static void mix_with_indices(MutableSpan<float4x4> prev,
                             const Span<float4x4> next,
                             const Span<int> index_map,
                             const float factor)
{
  threading::parallel_for(prev.index_range(), 1024, [&](const IndexRange range) {
    for (const int i : range) {
      if (index_map[i] != -1) {
        prev[i] = math::interpolate(prev[i], next[index_map[i]], factor);
      }
    }
  });
}

static void mix_attributes(MutableAttributeAccessor prev_attributes,
                           const AttributeAccessor next_attributes,
                           const Span<int> index_map,
                           const eAttrDomain mix_domain,
                           const float factor,
                           const Set<std::string> &names_to_skip = {})
{
  Set<AttributeIDRef> ids = prev_attributes.all_ids();
  ids.remove("id");
  for (const StringRef name : names_to_skip) {
    ids.remove(name);
  }

  for (const AttributeIDRef &id : ids) {
    const GAttributeReader prev = prev_attributes.lookup(id);
    const eAttrDomain domain = prev.domain;
    if (domain != mix_domain) {
      continue;
    }
    const eCustomDataType type = bke::cpp_type_to_custom_data_type(prev.varray.type());
    if (ELEM(type, CD_PROP_STRING, CD_PROP_BOOL)) {
      /* String attributes can't be mixed, and there's no point in mixing boolean attributes. */
      continue;
    }
    const GAttributeReader next = next_attributes.lookup(id, prev.domain, type);
    if (sharing_info_equal(prev.sharing_info, next.sharing_info)) {
      continue;
    }
    GSpanAttributeWriter dst = prev_attributes.lookup_for_write_span(id);
    if (!index_map.is_empty()) {
      /* If there's an ID attribute, use its values to mix with potentially changed indices. */
      mix_with_indices(dst.span, *next, index_map, factor);
    }
    else if (prev_attributes.domain_size(domain) == next_attributes.domain_size(domain)) {
      /* With no ID attribute to find matching elements, we can only support mixing when the domain
       * size (topology) is the same. Other options like mixing just the start of arrays might work
       * too, but give bad results too. */
      mix(dst.span, next.varray, factor);
    }
    dst.finish();
  }
}

static Map<int, int> create_value_to_first_index_map(const Span<int> values)
{
  Map<int, int> map;
  map.reserve(values.size());
  for (const int i : values.index_range()) {
    map.add(values[i], i);
  }
  return map;
}

static Array<int> create_id_index_map(const AttributeAccessor prev_attributes,
                                      const AttributeAccessor next_attributes)
{
  const AttributeReader<int> prev_ids = prev_attributes.lookup<int>("id");
  const AttributeReader<int> next_ids = next_attributes.lookup<int>("id");
  if (!prev_ids || !next_ids) {
    return {};
  }
  if (sharing_info_equal(prev_ids.sharing_info, next_ids.sharing_info)) {
    return {};
  }

  const VArraySpan prev(*prev_ids);
  const VArraySpan next(*next_ids);

  const Map<int, int> next_id_map = create_value_to_first_index_map(VArraySpan(*next_ids));
  Array<int> index_map(prev.size());
  threading::parallel_for(prev.index_range(), 1024, [&](const IndexRange range) {
    for (const int i : range) {
      index_map[i] = next_id_map.lookup_default(prev[i], -1);
    }
  });
  return index_map;
}

static void mix_geometries(GeometrySet &prev, const GeometrySet &next, const float factor)
{
  if (Mesh *mesh_prev = prev.get_mesh_for_write()) {
    if (const Mesh *mesh_next = next.get_mesh()) {
      Array<int> vert_map = create_id_index_map(mesh_prev->attributes(), mesh_next->attributes());
      mix_attributes(mesh_prev->attributes_for_write(),
                     mesh_next->attributes(),
                     vert_map,
                     ATTR_DOMAIN_POINT,
                     factor,
                     {});
    }
  }
  if (PointCloud *points_prev = prev.get_pointcloud_for_write()) {
    if (const PointCloud *points_next = next.get_pointcloud()) {
      const Array<int> index_map = create_id_index_map(points_prev->attributes(),
                                                       points_next->attributes());
      mix_attributes(points_prev->attributes_for_write(),
                     points_next->attributes(),
                     index_map,
                     ATTR_DOMAIN_POINT,
                     factor);
    }
  }
  if (Curves *curves_prev = prev.get_curves_for_write()) {
    if (const Curves *curves_next = next.get_curves()) {
      MutableAttributeAccessor prev = curves_prev->geometry.wrap().attributes_for_write();
      const AttributeAccessor next = curves_next->geometry.wrap().attributes();
      const Array<int> index_map = create_id_index_map(prev, next);
      mix_attributes(prev,
                     next,
                     index_map,
                     ATTR_DOMAIN_POINT,
                     factor,
                     {"handle_type_left", "handle_type_right"});
    }
  }
  if (bke::Instances *instances_prev = prev.get_instances_for_write()) {
    if (const bke::Instances *instances_next = next.get_instances()) {
      const Array<int> index_map = create_id_index_map(instances_prev->attributes(),
                                                       instances_next->attributes());
      mix_attributes(instances_prev->attributes_for_write(),
                     instances_next->attributes(),
                     index_map,
                     ATTR_DOMAIN_INSTANCE,
                     factor,
                     {"position"});
      if (index_map.is_empty()) {
        mix(instances_prev->transforms(), instances_next->transforms(), factor);
      }
      else {
        mix_with_indices(
            instances_prev->transforms(), instances_next->transforms(), index_map, factor);
      }
    }
  }
}

static void mix_simulation_state(const NodeSimulationItem &item,
                                 void *prev,
                                 const void *next,
                                 const float factor)
{
  switch (eNodeSocketDatatype(item.socket_type)) {
    case SOCK_GEOMETRY: {
      mix_geometries(
          *static_cast<GeometrySet *>(prev), *static_cast<const GeometrySet *>(next), factor);
      break;
    }
    case SOCK_FLOAT:
    case SOCK_VECTOR:
    case SOCK_INT:
    case SOCK_BOOLEAN:
    case SOCK_ROTATION:
    case SOCK_RGBA: {
      const CPPType &type = get_simulation_item_cpp_type(item);
      const fn::ValueOrFieldCPPType &value_or_field_type = *fn::ValueOrFieldCPPType::get_from_self(
          type);
      if (value_or_field_type.is_field(prev) || value_or_field_type.is_field(next)) {
        /* Fields are evaluated on geometries and are mixed there. */
        break;
      }

      void *prev_value = value_or_field_type.get_value_ptr(prev);
      const void *next_value = value_or_field_type.get_value_ptr(next);
      bke::attribute_math::convert_to_static_type(value_or_field_type.value, [&](auto dummy) {
        using T = decltype(dummy);
        *static_cast<T *>(prev_value) = bke::attribute_math::mix2(
            factor, *static_cast<T *>(prev_value), *static_cast<const T *>(next_value));
      });
      break;
    }
    default:
      break;
  }
}

class LazyFunctionForSimulationOutputNode final : public LazyFunction {
  const bNode &node_;
  Span<NodeSimulationItem> simulation_items_;
  int skip_input_index_;
  /**
   * Start index of the simulation state inputs that are used when the simulation is skipped. Those
   * inputs are linked directly to the simulation input node. Those inputs only exist internally,
   * but not in the UI.
   */
  int skip_inputs_offset_;
  /**
   * Start index of the simulation state inputs that are used when the simulation is actually
   * computed. Those correspond to the sockets that are visible in the UI.
   */
  int solve_inputs_offset_;

 public:
  LazyFunctionForSimulationOutputNode(const bNode &node,
                                      GeometryNodesLazyFunctionGraphInfo &own_lf_graph_info)
      : node_(node)
  {
    debug_name_ = "Simulation Output";
    const NodeGeometrySimulationOutput &storage = node_storage(node);
    simulation_items_ = {storage.items, storage.items_num};

    MutableSpan<int> lf_index_by_bsocket = own_lf_graph_info.mapping.lf_index_by_bsocket;

    const bNodeSocket &skip_bsocket = node.input_socket(0);
    skip_input_index_ = inputs_.append_and_get_index_as(
        "Skip", *skip_bsocket.typeinfo->geometry_nodes_cpp_type, lf::ValueUsage::Maybe);
    lf_index_by_bsocket[skip_bsocket.index_in_tree()] = skip_input_index_;

    skip_inputs_offset_ = inputs_.size();

    /* Add the skip inputs that are linked to the simulation input node. */
    for (const int i : simulation_items_.index_range()) {
      const NodeSimulationItem &item = simulation_items_[i];
      const CPPType &type = get_simulation_item_cpp_type(item);
      inputs_.append_as(item.name, type, lf::ValueUsage::Maybe);
    }

    solve_inputs_offset_ = inputs_.size();

    /* Add the solve inputs that correspond to the simulation state inputs in the UI. */
    for (const int i : simulation_items_.index_range()) {
      const NodeSimulationItem &item = simulation_items_[i];
      const bNodeSocket &input_bsocket = node.input_socket(i + 1);
      const bNodeSocket &output_bsocket = node.output_socket(i);

      const CPPType &type = get_simulation_item_cpp_type(item);

      lf_index_by_bsocket[input_bsocket.index_in_tree()] = inputs_.append_and_get_index_as(
          item.name, type, lf::ValueUsage::Maybe);
      lf_index_by_bsocket[output_bsocket.index_in_tree()] = outputs_.append_and_get_index_as(
          item.name, type);
    }
  }

  void execute_impl(lf::Params &params, const lf::Context &context) const final
  {
    GeoNodesLFUserData &user_data = *static_cast<GeoNodesLFUserData *>(context.user_data);
    if (!user_data.modifier_data) {
      params.set_default_remaining_outputs();
      return;
    }
    const GeoNodesModifierData &modifier_data = *user_data.modifier_data;
    if (!modifier_data.simulation_params) {
      params.set_default_remaining_outputs();
      return;
    }
    std::optional<FoundNestedNodeID> found_id = find_nested_node_id(user_data, node_.identifier);
    if (!found_id) {
      params.set_default_remaining_outputs();
      return;
    }
    if (found_id->is_in_loop) {
      params.set_default_remaining_outputs();
      return;
    }
    SimulationZoneBehavior *zone_behavior = modifier_data.simulation_params->get(found_id->id);
    if (!zone_behavior) {
      params.set_default_remaining_outputs();
      return;
    }
    sim_output::Behavior &output_behavior = zone_behavior->output;
    if (auto *info = std::get_if<sim_output::ReadSingle>(&output_behavior)) {
      this->output_cached_state(params, user_data, info->state);
    }
    else if (auto *info = std::get_if<sim_output::ReadInterpolated>(&output_behavior)) {
      this->output_mixed_cached_state(params,
                                      *modifier_data.self_object,
                                      *user_data.compute_context,
                                      info->prev_state,
                                      info->next_state,
                                      info->mix_factor);
    }
    else if (std::get_if<sim_output::PassThrough>(&output_behavior)) {
      this->pass_through(params, user_data);
    }
    else if (auto *info = std::get_if<sim_output::StoreNewState>(&output_behavior)) {
      this->store_new_state(params, user_data, *info);
    }
    else {
      BLI_assert_unreachable();
    }
  }

  void output_cached_state(lf::Params &params,
                           GeoNodesLFUserData &user_data,
                           const bke::bake::BakeStateRef &state) const
  {
    Array<void *> output_values(simulation_items_.size());
    for (const int i : simulation_items_.index_range()) {
      output_values[i] = params.get_output_data_ptr(i);
    }
    copy_simulation_state_to_values(simulation_items_,
                                    state,
                                    *user_data.modifier_data->self_object,
                                    *user_data.compute_context,
                                    node_,
                                    output_values);
    for (const int i : simulation_items_.index_range()) {
      params.output_set(i);
    }
  }

  void output_mixed_cached_state(lf::Params &params,
                                 const Object &self_object,
                                 const ComputeContext &compute_context,
                                 const bke::bake::BakeStateRef &prev_state,
                                 const bke::bake::BakeStateRef &next_state,
                                 const float mix_factor) const
  {
    Array<void *> output_values(simulation_items_.size());
    for (const int i : simulation_items_.index_range()) {
      output_values[i] = params.get_output_data_ptr(i);
    }
    copy_simulation_state_to_values(
        simulation_items_, prev_state, self_object, compute_context, node_, output_values);

    Array<void *> next_values(simulation_items_.size());
    LinearAllocator<> allocator;
    for (const int i : simulation_items_.index_range()) {
      const CPPType &type = *outputs_[i].type;
      next_values[i] = allocator.allocate(type.size(), type.alignment());
    }
    copy_simulation_state_to_values(
        simulation_items_, next_state, self_object, compute_context, node_, next_values);

    for (const int i : simulation_items_.index_range()) {
      mix_simulation_state(simulation_items_[i], output_values[i], next_values[i], mix_factor);
    }

    for (const int i : simulation_items_.index_range()) {
      const CPPType &type = *outputs_[i].type;
      type.destruct(next_values[i]);
    }

    for (const int i : simulation_items_.index_range()) {
      params.output_set(i);
    }
  }

  void pass_through(lf::Params &params, GeoNodesLFUserData &user_data) const
  {
    std::optional<bke::bake::BakeState> bake_state = this->get_bake_state_from_inputs(params,
                                                                                      true);
    if (!bake_state) {
      /* Wait for inputs to be computed. */
      return;
    }

    Array<void *> output_values(simulation_items_.size());
    for (const int i : simulation_items_.index_range()) {
      output_values[i] = params.get_output_data_ptr(i);
    }
    move_simulation_state_to_values(simulation_items_,
                                    std::move(*bake_state),
                                    *user_data.modifier_data->self_object,
                                    *user_data.compute_context,
                                    node_,
                                    output_values);
    for (const int i : simulation_items_.index_range()) {
      params.output_set(i);
    }
  }

  void store_new_state(lf::Params &params,
                       GeoNodesLFUserData &user_data,
                       const sim_output::StoreNewState &info) const
  {
    const bool *skip = params.try_get_input_data_ptr_or_request<bool>(skip_input_index_);
    if (skip == nullptr) {
      /* Wait for skip input to be computed. */
      return;
    }

    /* Instead of outputting the values directly, convert them to a bake state and then back. This
     * ensures that some geometry processing happens on the data consistently (e.g. removing
     * anonymous attributes). */
    std::optional<bke::bake::BakeState> bake_state = this->get_bake_state_from_inputs(params,
                                                                                      *skip);
    if (!bake_state) {
      /* Wait for inputs to be computed. */
      return;
    }
    this->output_cached_state(params, user_data, *bake_state);
    info.store_fn(std::move(*bake_state));
  }

  std::optional<bke::bake::BakeState> get_bake_state_from_inputs(lf::Params &params,
                                                                 const bool skip) const
  {
    /* Choose which set of input parameters to use. The others are ignored. */
    const int params_offset = skip ? skip_inputs_offset_ : solve_inputs_offset_;
    Array<void *> input_values(simulation_items_.size());
    for (const int i : simulation_items_.index_range()) {
      input_values[i] = params.try_get_input_data_ptr_or_request(i + params_offset);
    }
    if (input_values.as_span().contains(nullptr)) {
      /* Wait for inputs to be computed. */
      return std::nullopt;
    }

    return move_values_to_simulation_state(simulation_items_, input_values);
  }
};

}  // namespace blender::nodes::node_geo_simulation_output_cc

namespace blender::nodes {

std::unique_ptr<LazyFunction> get_simulation_output_lazy_function(
    const bNode &node, GeometryNodesLazyFunctionGraphInfo &own_lf_graph_info)
{
  namespace file_ns = blender::nodes::node_geo_simulation_output_cc;
  BLI_assert(node.type == GEO_NODE_SIMULATION_OUTPUT);
  return std::make_unique<file_ns::LazyFunctionForSimulationOutputNode>(node, own_lf_graph_info);
}

}  // namespace blender::nodes

namespace blender::nodes::node_geo_simulation_output_cc {

static void node_declare_dynamic(const bNodeTree & /*node_tree*/,
                                 const bNode &node,
                                 NodeDeclarationBuilder &b)
{
  const NodeGeometrySimulationOutput &storage = node_storage(node);

  b.add_input<decl::Bool>("Skip").description(
      "Forward the output of the simulation input node directly to the output node and ignore "
      "the nodes in the simulation zone");

  for (const int i : IndexRange(storage.items_num)) {
    const NodeSimulationItem &item = storage.items[i];
    const eNodeSocketDatatype socket_type = eNodeSocketDatatype(item.socket_type);
    const StringRef name = item.name;
    const std::string identifier = SimulationItemsAccessor::socket_identifier_for_item(item);
    auto &input_decl = b.add_input(socket_type, name, identifier);
    auto &output_decl = b.add_output(socket_type, name, identifier);
    if (socket_type_supports_fields(socket_type)) {
      input_decl.supports_field();
      output_decl.dependent_field({input_decl.input_index()});
    }
  }
<<<<<<< HEAD
  socket_declarations_for_simulation_items(
      node, {storage.items, storage.items_num}, r_declaration);
=======
  b.add_input<decl::Extend>("", "__extend__");
  b.add_output<decl::Extend>("", "__extend__");
>>>>>>> 58303166
}

static void node_init(bNodeTree * /*tree*/, bNode *node)
{
  NodeGeometrySimulationOutput *data = MEM_cnew<NodeGeometrySimulationOutput>(__func__);

  data->next_identifier = 0;

  data->items = MEM_cnew_array<NodeSimulationItem>(1, __func__);
  data->items[0].name = BLI_strdup(DATA_("Geometry"));
  data->items[0].socket_type = SOCK_GEOMETRY;
  data->items[0].identifier = data->next_identifier++;
  data->items_num = 1;

  node->storage = data;
}

static void node_free_storage(bNode *node)
{
  socket_items::destruct_array<SimulationItemsAccessor>(*node);
  MEM_freeN(node->storage);
}

static void node_copy_storage(bNodeTree * /*dst_tree*/, bNode *dst_node, const bNode *src_node)
{
  const NodeGeometrySimulationOutput &src_storage = node_storage(*src_node);
  auto *dst_storage = MEM_new<NodeGeometrySimulationOutput>(__func__, src_storage);
  dst_node->storage = dst_storage;

  socket_items::copy_array<SimulationItemsAccessor>(*src_node, *dst_node);
}

static void node_layout_ex(uiLayout *layout, bContext *C, PointerRNA *ptr)
{
  const bNode *node = static_cast<bNode *>(ptr->data);
  Scene *scene = CTX_data_scene(C);
  SpaceNode *snode = CTX_wm_space_node(C);
  if (snode == nullptr) {
    return;
  }
  std::optional<ed::space_node::ObjectAndModifier> object_and_modifier =
      ed::space_node::get_modifier_for_node_editor(*snode);
  if (!object_and_modifier.has_value()) {
    return;
  }
  const Object &object = *object_and_modifier->object;
  const NodesModifierData &nmd = *object_and_modifier->nmd;
  const std::optional<int32_t> bake_id = ed::space_node::find_nested_node_id_in_root(*snode,
                                                                                     *node);
  if (!bake_id.has_value()) {
    return;
  }
  const NodesModifierBake *bake = nullptr;
  for (const NodesModifierBake &iter_bake : Span{nmd.bakes, nmd.bakes_num}) {
    if (iter_bake.id == *bake_id) {
      bake = &iter_bake;
      break;
    }
  }
  if (bake == nullptr) {
    return;
  }

  PointerRNA bake_rna = RNA_pointer_create(
      const_cast<ID *>(&object.id), &RNA_NodesModifierBake, (void *)bake);

  const std::optional<IndexRange> simulation_range = bke::bake::get_node_bake_frame_range(
      *scene, object, nmd, *bake_id);

  std::optional<IndexRange> baked_range;
  if (nmd.runtime->cache) {
    const bke::bake::ModifierCache &cache = *nmd.runtime->cache;
    std::lock_guard lock{cache.mutex};
    if (const std::unique_ptr<bke::bake::NodeCache> *node_cache_ptr = cache.cache_by_id.lookup_ptr(
            *bake_id))
    {
      const bke::bake::NodeCache &node_cache = **node_cache_ptr;
      if (node_cache.cache_status == bke::bake::CacheStatus::Baked &&
          !node_cache.frame_caches.is_empty())
      {
        const int first_frame = node_cache.frame_caches.first()->frame.frame();
        const int last_frame = node_cache.frame_caches.last()->frame.frame();
        baked_range = IndexRange(first_frame, last_frame - first_frame + 1);
      }
    }
  }
  bool is_baked = baked_range.has_value();

  uiLayoutSetPropSep(layout, true);
  uiLayoutSetPropDecorate(layout, false);

  {
    uiLayout *col = uiLayoutColumn(layout, false);
    uiLayout *row = uiLayoutRow(col, true);
    {
      char bake_label[1024] = N_("Bake");

      PointerRNA ptr;
      uiItemFullO(row,
                  "OBJECT_OT_simulation_nodes_cache_bake_single",
                  bake_label,
                  ICON_NONE,
                  nullptr,
                  WM_OP_INVOKE_DEFAULT,
                  UI_ITEM_NONE,
                  &ptr);
      WM_operator_properties_id_lookup_set_from_id(&ptr, &object.id);
      RNA_string_set(&ptr, "modifier_name", nmd.modifier.name);
      RNA_int_set(&ptr, "bake_id", bake->id);
    }
    {
      PointerRNA ptr;
      uiItemFullO(row,
                  "OBJECT_OT_simulation_nodes_cache_delete_single",
                  "",
                  ICON_TRASH,
                  nullptr,
                  WM_OP_INVOKE_DEFAULT,
                  UI_ITEM_NONE,
                  &ptr);
      WM_operator_properties_id_lookup_set_from_id(&ptr, &object.id);
      RNA_string_set(&ptr, "modifier_name", nmd.modifier.name);
      RNA_int_set(&ptr, "bake_id", bake->id);
    }
    if (is_baked) {
      char baked_range_label[64];
      SNPRINTF(baked_range_label,
               N_("Baked %d - %d"),
               int(baked_range->first()),
               int(baked_range->last()));
      uiItemL(layout, baked_range_label, ICON_NONE);
    }
    else if (simulation_range.has_value()) {
      char simulation_range_label[64];
      SNPRINTF(simulation_range_label,
               N_("Frames %d - %d"),
               int(simulation_range->first()),
               int(simulation_range->last()));
      uiItemL(layout, simulation_range_label, ICON_NONE);
    }
  }
  {
    uiLayout *settings_col = uiLayoutColumn(layout, false);
    uiLayoutSetActive(settings_col, !is_baked);
    {
      uiLayout *col = uiLayoutColumn(settings_col, true);
      uiLayoutSetActive(col, !is_baked);
      uiItemR(col, &bake_rna, "use_custom_path", UI_ITEM_NONE, "Custom Path", ICON_NONE);
      uiLayout *subcol = uiLayoutColumn(col, true);
      uiLayoutSetActive(subcol, bake->flag & NODES_MODIFIER_BAKE_CUSTOM_PATH);
      uiItemR(subcol, &bake_rna, "directory", UI_ITEM_NONE, "Path", ICON_NONE);
    }
    {
      uiLayout *col = uiLayoutColumn(settings_col, true);
      uiItemR(col,
              &bake_rna,
              "use_custom_simulation_frame_range",
              UI_ITEM_NONE,
              "Custom Range",
              ICON_NONE);
      uiLayout *subcol = uiLayoutColumn(col, true);
      uiLayoutSetActive(subcol, bake->flag & NODES_MODIFIER_BAKE_CUSTOM_SIMULATION_FRAME_RANGE);
      uiItemR(subcol, &bake_rna, "frame_start", UI_ITEM_NONE, "Start", ICON_NONE);
      uiItemR(subcol, &bake_rna, "frame_end", UI_ITEM_NONE, "End", ICON_NONE);
    }
  }
}

static bool node_insert_link(bNodeTree *ntree, bNode *node, bNodeLink *link)
{
  return socket_items::try_add_item_via_any_extend_socket<SimulationItemsAccessor>(
      *ntree, *node, *node, *link);
}

static void node_register()
{
  static bNodeType ntype;

  geo_node_type_base(
      &ntype, GEO_NODE_SIMULATION_OUTPUT, "Simulation Output", NODE_CLASS_INTERFACE);
  ntype.initfunc = node_init;
  ntype.declare_dynamic = node_declare_dynamic;
  ntype.gather_link_search_ops = nullptr;
  ntype.insert_link = node_insert_link;
  ntype.draw_buttons_ex = node_layout_ex;
  node_type_storage(&ntype, "NodeGeometrySimulationOutput", node_free_storage, node_copy_storage);
  nodeRegisterType(&ntype);
}
NOD_REGISTER_NODE(node_register)

}  // namespace blender::nodes::node_geo_simulation_output_cc

blender::Span<NodeSimulationItem> NodeGeometrySimulationOutput::items_span() const
{
  return blender::Span<NodeSimulationItem>(items, items_num);
}

blender::MutableSpan<NodeSimulationItem> NodeGeometrySimulationOutput::items_span()
{
  return blender::MutableSpan<NodeSimulationItem>(items, items_num);
}<|MERGE_RESOLUTION|>--- conflicted
+++ resolved
@@ -50,67 +50,6 @@
 
 namespace blender::nodes {
 
-<<<<<<< HEAD
-std::string socket_identifier_for_simulation_item(const NodeSimulationItem &item)
-{
-  return SimulationItemsAccessor::socket_identifier_for_item(item);
-}
-
-static std::unique_ptr<SocketDeclaration> socket_declaration_for_simulation_item(
-    const bNode &output_node,
-    const NodeSimulationItem &item,
-    const eNodeSocketInOut in_out,
-    const int corresponding_input = -1)
-{
-  const eNodeSocketDatatype socket_type = eNodeSocketDatatype(item.socket_type);
-  BLI_assert(SimulationItemsAccessor::supports_socket_type(output_node, socket_type));
-  UNUSED_VARS_NDEBUG(output_node);
-
-  std::unique_ptr<SocketDeclaration> decl = make_declaration_for_socket_type(socket_type);
-  BLI_assert(decl);
-
-  if (socket_type_supports_fields(socket_type)) {
-    if (in_out == SOCK_IN) {
-      decl->input_field_type = InputSocketFieldType::IsSupported;
-    }
-    else {
-      decl->output_field_dependency = OutputFieldDependency::ForPartiallyDependentField(
-          {corresponding_input});
-    }
-  }
-
-  decl->name = item.name ? item.name : "";
-  decl->identifier = socket_identifier_for_simulation_item(item);
-  decl->in_out = in_out;
-  return decl;
-}
-
-void socket_declarations_for_simulation_items(const bNode &output_node,
-                                              const Span<NodeSimulationItem> items,
-                                              NodeDeclaration &r_declaration)
-{
-  const int inputs_offset = r_declaration.inputs.size();
-  for (const int i : items.index_range()) {
-    const NodeSimulationItem &item = items[i];
-    SocketDeclarationPtr input_decl = socket_declaration_for_simulation_item(
-        output_node, item, SOCK_IN);
-    SocketDeclarationPtr output_decl = socket_declaration_for_simulation_item(
-        output_node, item, SOCK_OUT, inputs_offset + i);
-    r_declaration.inputs.append(input_decl.get());
-    r_declaration.items.append(std::move(input_decl));
-    r_declaration.outputs.append(output_decl.get());
-    r_declaration.items.append(std::move(output_decl));
-  }
-  SocketDeclarationPtr input_extend_decl = decl::create_extend_declaration(SOCK_IN);
-  SocketDeclarationPtr output_extend_decl = decl::create_extend_declaration(SOCK_OUT);
-  r_declaration.inputs.append(input_extend_decl.get());
-  r_declaration.items.append(std::move(input_extend_decl));
-  r_declaration.outputs.append(output_extend_decl.get());
-  r_declaration.items.append(std::move(output_extend_decl));
-}
-
-=======
->>>>>>> 58303166
 const CPPType &get_simulation_item_cpp_type(const eNodeSocketDatatype socket_type)
 {
   const char *socket_idname = nodeStaticSocketType(socket_type, 0);
@@ -755,13 +694,8 @@
       output_decl.dependent_field({input_decl.input_index()});
     }
   }
-<<<<<<< HEAD
-  socket_declarations_for_simulation_items(
-      node, {storage.items, storage.items_num}, r_declaration);
-=======
   b.add_input<decl::Extend>("", "__extend__");
   b.add_output<decl::Extend>("", "__extend__");
->>>>>>> 58303166
 }
 
 static void node_init(bNodeTree * /*tree*/, bNode *node)
