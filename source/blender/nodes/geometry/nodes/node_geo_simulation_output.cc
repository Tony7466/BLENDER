/* SPDX-FileCopyrightText: 2023 Blender Authors
 *
 * SPDX-License-Identifier: GPL-2.0-or-later */

#include "BLI_math_matrix.hh"
#include "BLI_string.h"
#include "BLI_string_utils.h"
#include "BLI_task.hh"

#include "BKE_attribute_math.hh"
#include "BKE_bake_items_socket.hh"
#include "BKE_compute_contexts.hh"
#include "BKE_curves.hh"
#include "BKE_idprop.hh"
#include "BKE_instances.hh"
#include "BKE_material.h"
#include "BKE_scene.h"

#include "DEG_depsgraph_query.h"

#include "UI_interface.hh"

#include "NOD_common.h"
#include "NOD_geometry.hh"
#include "NOD_socket.hh"

#include "FN_field_cpp_type.hh"

#include "DNA_curves_types.h"
#include "DNA_material_types.h"
#include "DNA_mesh_types.h"
#include "DNA_pointcloud_types.h"

#include "NOD_add_node_search.hh"

#include "node_geometry_util.hh"

namespace blender::nodes {

std::string socket_identifier_for_simulation_item(const NodeSimulationItem &item)
{
  return "Item_" + std::to_string(item.identifier);
}

static std::unique_ptr<SocketDeclaration> socket_declaration_for_simulation_item(
    const NodeSimulationItem &item, const eNodeSocketInOut in_out, const int index)
{
  const eNodeSocketDatatype socket_type = eNodeSocketDatatype(item.socket_type);
  BLI_assert(NOD_geometry_simulation_output_item_socket_type_supported(socket_type));

  std::unique_ptr<SocketDeclaration> decl;
  switch (socket_type) {
    case SOCK_FLOAT:
      decl = std::make_unique<decl::Float>();
      decl->input_field_type = InputSocketFieldType::IsSupported;
      decl->output_field_dependency = OutputFieldDependency::ForPartiallyDependentField({index});
      break;
    case SOCK_VECTOR:
      decl = std::make_unique<decl::Vector>();
      decl->input_field_type = InputSocketFieldType::IsSupported;
      decl->output_field_dependency = OutputFieldDependency::ForPartiallyDependentField({index});
      break;
    case SOCK_RGBA:
      decl = std::make_unique<decl::Color>();
      decl->input_field_type = InputSocketFieldType::IsSupported;
      decl->output_field_dependency = OutputFieldDependency::ForPartiallyDependentField({index});
      break;
    case SOCK_BOOLEAN:
      decl = std::make_unique<decl::Bool>();
      decl->input_field_type = InputSocketFieldType::IsSupported;
      decl->output_field_dependency = OutputFieldDependency::ForPartiallyDependentField({index});
      break;
    case SOCK_ROTATION:
      decl = std::make_unique<decl::Rotation>();
      decl->input_field_type = InputSocketFieldType::IsSupported;
      decl->output_field_dependency = OutputFieldDependency::ForPartiallyDependentField({index});
      break;
    case SOCK_INT:
      decl = std::make_unique<decl::Int>();
      decl->input_field_type = InputSocketFieldType::IsSupported;
      decl->output_field_dependency = OutputFieldDependency::ForPartiallyDependentField({index});
      break;
    case SOCK_STRING:
      decl = std::make_unique<decl::String>();
      break;
    case SOCK_GEOMETRY:
      decl = std::make_unique<decl::Geometry>();
      break;
    default:
      BLI_assert_unreachable();
  }

  decl->name = item.name ? item.name : "";
  decl->identifier = socket_identifier_for_simulation_item(item);
  decl->in_out = in_out;
  return decl;
}

void socket_declarations_for_simulation_items(const Span<NodeSimulationItem> items,
                                              NodeDeclaration &r_declaration)
{
  for (const int i : items.index_range()) {
    const NodeSimulationItem &item = items[i];
    SocketDeclarationPtr input_decl = socket_declaration_for_simulation_item(item, SOCK_IN, i);
    SocketDeclarationPtr output_decl = socket_declaration_for_simulation_item(item, SOCK_OUT, i);
    r_declaration.inputs.append(input_decl.get());
    r_declaration.items.append(std::move(input_decl));
    r_declaration.outputs.append(output_decl.get());
    r_declaration.items.append(std::move(output_decl));
  }
  SocketDeclarationPtr input_extend_decl = decl::create_extend_declaration(SOCK_IN);
  SocketDeclarationPtr output_extend_decl = decl::create_extend_declaration(SOCK_OUT);
  r_declaration.inputs.append(input_extend_decl.get());
  r_declaration.items.append(std::move(input_extend_decl));
  r_declaration.outputs.append(output_extend_decl.get());
  r_declaration.items.append(std::move(output_extend_decl));
}

struct SimulationItemsUniqueNameArgs {
  NodeGeometrySimulationOutput *sim;
  const NodeSimulationItem *item;
};

static bool simulation_items_unique_name_check(void *arg, const char *name)
{
  const SimulationItemsUniqueNameArgs &args = *static_cast<const SimulationItemsUniqueNameArgs *>(
      arg);
  for (const NodeSimulationItem &item : args.sim->items_span()) {
    if (&item != args.item) {
      if (STREQ(item.name, name)) {
        return true;
      }
    }
  }
  if (STREQ(name, "Delta Time")) {
    return true;
  }
  return false;
}

const CPPType &get_simulation_item_cpp_type(const eNodeSocketDatatype socket_type)
{
  const char *socket_idname = nodeStaticSocketType(socket_type, 0);
  const bNodeSocketType *typeinfo = nodeSocketTypeFind(socket_idname);
  BLI_assert(typeinfo);
  BLI_assert(typeinfo->geometry_nodes_cpp_type);
  return *typeinfo->geometry_nodes_cpp_type;
}

const CPPType &get_simulation_item_cpp_type(const NodeSimulationItem &item)
{
  return get_simulation_item_cpp_type(eNodeSocketDatatype(item.socket_type));
}

static bke::bake::BakeSocketConfig make_bake_socket_config(
    const Span<NodeSimulationItem> node_simulation_items)
{
<<<<<<< HEAD
  MEM_SAFE_FREE(*materials);
  *materials_num = 0;
}

static void store_materials_as_id_properties(ID &id)
{
  Material ***materials = BKE_id_material_array_p(&id);
  short *materials_num = BKE_id_material_len_p(&id);
  if (*materials_num == 0) {
    return;
  }

  IDProperty *materials_prop = IDP_NewIDPArray(".materials");
  for (const int i : IndexRange(*materials_num)) {
    const Material *material = (*materials)[i];
    IDProperty *material_prop = bke::idprop::create_group(std::to_string(i)).release();
    if (material != nullptr) {
      IDP_AddToGroup(material_prop, IDP_NewString(material->id.name + 2, "id_name"));
      if (material->id.lib != nullptr) {
        IDP_AddToGroup(material_prop, IDP_NewString(material->id.lib->id.name + 2, "lib_name"));
      }
    }
    IDP_AppendArray(materials_prop, material_prop);
    /* IDP_AppendArray does a shallow copy. */
    MEM_freeN(material_prop);
  }
  IDProperty *id_properties = IDP_GetProperties(&id, true);
  IDP_ReplaceInGroup(id_properties, materials_prop);

  remove_materials(materials, materials_num);
}

/**
 * Removes parts of the geometry that can't be stored in the simulation state:
 * - Anonymous attributes can't be stored because it is not known which of them will or will not be
 *   used in the future.
 * - Materials can't be stored directly, because they are linked ID data blocks that can't be
 *   restored from baked data currently.
 */
static void cleanup_geometry_for_simulation_state(GeometrySet &main_geometry)
{
  main_geometry.modify_geometry_sets([&](GeometrySet &geometry) {
    if (Mesh *mesh = geometry.get_mesh_for_write()) {
      mesh->attributes_for_write().remove_anonymous();
      store_materials_as_id_properties(mesh->id);
    }
    if (Curves *curves = geometry.get_curves_for_write()) {
      curves->geometry.wrap().attributes_for_write().remove_anonymous();
      store_materials_as_id_properties(curves->id);
    }
    if (PointCloud *pointcloud = geometry.get_pointcloud_for_write()) {
      pointcloud->attributes_for_write().remove_anonymous();
      store_materials_as_id_properties(pointcloud->id);
    }
    if (bke::Instances *instances = geometry.get_instances_for_write()) {
      instances->attributes_for_write().remove_anonymous();
    }
    geometry.keep_only_during_modify({GeometryComponent::Type::Mesh,
                                      GeometryComponent::Type::Curve,
                                      GeometryComponent::Type::PointCloud,
                                      GeometryComponent::Type::Instance});
  });
}

static void restore_materials(ID &id,
                              const bke::BakeIDMapping &id_mapping,
                              bke::BakeIDMappingIssuesLog *id_mapping_issues)
{
  if (id.properties == nullptr) {
    return;
  }
  Material ***materials = BKE_id_material_array_p(&id);
  short *materials_num = BKE_id_material_len_p(&id);

  IDProperty *materials_prop = IDP_GetPropertyFromGroup(id.properties, ".materials");
  if (materials_prop == nullptr) {
    return;
  }
  if (materials_prop->type != IDP_IDPARRAY) {
    return;
  }
  if (materials_prop->len == 0) {
    return;
  }

  *materials_num = materials_prop->len;
  *materials = MEM_cnew_array<Material *>(*materials_num, __func__);
  for (const int i : IndexRange(materials_prop->len)) {
    IDProperty *material_prop = IDP_GetIndexArray(materials_prop, i);
    bke::BakeIDMappingKey key;
    if (IDProperty *id_name_prop = IDP_GetPropertyFromGroup(material_prop, "id_name")) {
      if (id_name_prop->type == IDP_STRING) {
        key.id_name = IDP_String(id_name_prop);
      }
    }
    if (IDProperty *lib_name_prop = IDP_GetPropertyFromGroup(material_prop, "lib_name")) {
      if (lib_name_prop->type == IDP_STRING) {
        key.lib_name = IDP_String(lib_name_prop);
      }
    }
    if (key.id_name.is_empty()) {
      continue;
    }
    Material *material = reinterpret_cast<Material *>(id_mapping.get(key, ID_MA));
    if (material) {
      (*materials)[i] = material;
    }
    else if (id_mapping_issues) {
      id_mapping_issues->add(key, ID_MA);
    }
  }
  IDP_RemoveFromGroup(id.properties, materials_prop);
  IDP_FreeProperty(materials_prop);
}

static void restore_geometry_set_materials(GeometrySet &geometry_set,
                                           const bke::BakeIDMapping &id_mapping,
                                           bke::BakeIDMappingIssuesLog *id_mapping_issues)
{
  geometry_set.modify_geometry_sets([&](GeometrySet &geometry) {
    if (Mesh *mesh = geometry.get_mesh_for_write()) {
      restore_materials(mesh->id, id_mapping, id_mapping_issues);
    }
    if (PointCloud *pointcloud = geometry.get_pointcloud_for_write()) {
      restore_materials(pointcloud->id, id_mapping, id_mapping_issues);
    }
    if (Curves *curves = geometry.get_curves_for_write()) {
      restore_materials(curves->id, id_mapping, id_mapping_issues);
    }
  });
}

/**
 * Some attributes stored in the simulation state become anonymous attributes in geometry nodes.
 * This maps attribute names to their corresponding anonymous attribute ids.
 */
static void rename_attributes(const Span<GeometrySet *> geometries,
                              const Map<std::string, AnonymousAttributeIDPtr> &attribute_map)
{
  for (GeometrySet *geometry : geometries) {
    for (const GeometryComponent::Type type : {GeometryComponent::Type::Mesh,
                                               GeometryComponent::Type::Curve,
                                               GeometryComponent::Type::PointCloud,
                                               GeometryComponent::Type::Instance})
    {
      if (!geometry->has(type)) {
        continue;
      }
      /* Avoid write access on the geometry when unnecessary to avoid copying data-blocks. */
      const AttributeAccessor attributes_read_only =
          *geometry->get_component_for_read(type)->attributes();
      if (std::none_of(attribute_map.keys().begin(),
                       attribute_map.keys().end(),
                       [&](const StringRef name) { return attributes_read_only.contains(name); }))
      {
        continue;
      }

      GeometryComponent &component = geometry->get_component_for_write(type);
      MutableAttributeAccessor attributes = *component.attributes_for_write();
      for (const MapItem<std::string, AnonymousAttributeIDPtr> &attribute_item :
           attribute_map.items()) {
        attributes.rename(attribute_item.key, *attribute_item.value);
      }
=======
  bke::bake::BakeSocketConfig config;
  const int items_num = node_simulation_items.size();
  config.domains.resize(items_num);
  config.types.resize(items_num);
  config.geometries_by_attribute.resize(items_num);

  int last_geometry_index = -1;
  for (const int item_i : node_simulation_items.index_range()) {
    const NodeSimulationItem &item = node_simulation_items[item_i];
    config.types[item_i] = eNodeSocketDatatype(item.socket_type);
    config.domains[item_i] = eAttrDomain(item.attribute_domain);
    if (item.socket_type == SOCK_GEOMETRY) {
      last_geometry_index = item_i;
    }
    else if (last_geometry_index != -1) {
      config.geometries_by_attribute[item_i].append(last_geometry_index);
>>>>>>> a41da206
    }
  }
  return config;
}

static std::shared_ptr<AnonymousAttributeFieldInput> make_attribute_field(
    const Object &self_object,
    const ComputeContext &compute_context,
    const bNode &node,
<<<<<<< HEAD
    const NodeSimulationItem &sim_item,
    const CPPType &cpp_type,
    const bke::sim::SimulationStateItem &state_item,
    const bke::BakeIDMapping &id_mapping,
    bke::BakeIDMappingIssuesLog *id_mapping_issues,
    Vector<GeometrySet *> &r_geometries,
    Map<std::string, AnonymousAttributeIDPtr> &r_attribute_map,
    void *r_output_value)
{
  switch (eNodeSocketDatatype(sim_item.socket_type)) {
    case SOCK_GEOMETRY: {
      if (const auto *item = dynamic_cast<const bke::sim::GeometrySimulationStateItem *>(
              &state_item)) {
        GeometrySet *geometry = new (r_output_value) GeometrySet(item->geometry);
        restore_geometry_set_materials(*geometry, id_mapping, id_mapping_issues);
        r_geometries.append(geometry);
        return true;
      }
      break;
    }
    case SOCK_FLOAT:
    case SOCK_VECTOR:
    case SOCK_INT:
    case SOCK_BOOLEAN:
    case SOCK_ROTATION:
    case SOCK_RGBA: {
      const fn::ValueOrFieldCPPType &value_or_field_type = *fn::ValueOrFieldCPPType::get_from_self(
          cpp_type);
      if (const auto *item = dynamic_cast<const bke::sim::PrimitiveSimulationStateItem *>(
              &state_item)) {
        if (item->type() == value_or_field_type.value) {
          value_or_field_type.construct_from_value(r_output_value, item->value());
          return true;
        }
      }
      if (const auto *item = dynamic_cast<const bke::sim::AttributeSimulationStateItem *>(
              &state_item)) {
        AnonymousAttributeIDPtr attribute_id = MEM_new<NodeAnonymousAttributeID>(
            __func__,
            self_object,
            compute_context,
            node,
            std::to_string(sim_item.identifier),
            sim_item.name);
        GField field{std::make_shared<AnonymousAttributeFieldInput>(
            attribute_id, value_or_field_type.value, node.label_or_name())};
        value_or_field_type.construct_from_field(r_output_value, std::move(field));
        r_attribute_map.add(item->name(), std::move(attribute_id));
        return true;
      }
      break;
    }
    case SOCK_STRING: {
      if (const auto *item = dynamic_cast<const bke::sim::StringSimulationStateItem *>(
              &state_item)) {
        new (r_output_value) ValueOrField<std::string>(item->value());
        return true;
      }
      break;
    }
    default:
      break;
  }
  return false;
=======
    const NodeSimulationItem &item,
    const CPPType &type)
{
  AnonymousAttributeIDPtr attribute_id = MEM_new<NodeAnonymousAttributeID>(
      __func__, self_object, compute_context, node, std::to_string(item.identifier), item.name);
  return std::make_shared<AnonymousAttributeFieldInput>(attribute_id, type, node.label_or_name());
>>>>>>> a41da206
}

void move_simulation_state_to_values(const Span<NodeSimulationItem> node_simulation_items,
                                     bke::bake::BakeState zone_state,
                                     const Object &self_object,
                                     const ComputeContext &compute_context,
                                     const bNode &node,
                                     const bke::BakeIDMapping &id_mapping,
                                     bke::BakeIDMappingIssuesLog *id_mapping_issues,
                                     Span<void *> r_output_values)
{
<<<<<<< HEAD
  Map<std::string, AnonymousAttributeIDPtr> attribute_map;
  Vector<GeometrySet *> geometries;

  for (const int i : node_simulation_items.index_range()) {
    const NodeSimulationItem &sim_item = node_simulation_items[i];
    const eNodeSocketDatatype socket_type = eNodeSocketDatatype(sim_item.socket_type);
    const CPPType &cpp_type = get_simulation_item_cpp_type(socket_type);
    const std::unique_ptr<bke::sim::SimulationStateItem> *state_item =
        zone_state.item_by_identifier.lookup_ptr(sim_item.identifier);
    if (!state_item) {
      cpp_type.value_initialize(r_output_values[i]);
      continue;
    }

    if (socket_type == SOCK_GEOMETRY) {
      if (auto *item = dynamic_cast<bke::sim::GeometrySimulationStateItem *>(state_item->get())) {
        GeometrySet *geometry = new (r_output_values[i]) GeometrySet(std::move(item->geometry));
        restore_geometry_set_materials(*geometry, id_mapping, id_mapping_issues);
        geometries.append(geometry);
      }
      else {
        cpp_type.value_initialize(r_output_values[i]);
      }
    }
    else {
      if (!copy_value_or_field_simulation_state_to_value(self_object,
                                                         compute_context,
                                                         node,
                                                         sim_item,
                                                         cpp_type,
                                                         *state_item->get(),
                                                         id_mapping,
                                                         id_mapping_issues,
                                                         geometries,
                                                         attribute_map,
                                                         r_output_values[i]))
      {
        cpp_type.value_initialize(r_output_values[i]);
      }
    }
=======
  const bke::bake::BakeSocketConfig config = make_bake_socket_config(node_simulation_items);
  Vector<bke::bake::BakeItem *> bake_items;
  for (const NodeSimulationItem &item : node_simulation_items) {
    std::unique_ptr<bke::bake::BakeItem> *bake_item = zone_state.items_by_id.lookup_ptr(
        item.identifier);
    bake_items.append(bake_item ? bake_item->get() : nullptr);
>>>>>>> a41da206
  }

  bke::bake::move_bake_items_to_socket_values(
      bake_items,
      config,
      [&](const int i, const CPPType &type) {
        return make_attribute_field(
            self_object, compute_context, node, node_simulation_items[i], type);
      },
      r_output_values);
}

void copy_simulation_state_to_values(const Span<NodeSimulationItem> node_simulation_items,
                                     const bke::bake::BakeStateRef &zone_state,
                                     const Object &self_object,
                                     const ComputeContext &compute_context,
                                     const bNode &node,
                                     const bke::BakeIDMapping &id_mapping,
                                     bke::BakeIDMappingIssuesLog *id_mapping_issues,
                                     Span<void *> r_output_values)
{
<<<<<<< HEAD
  Map<std::string, AnonymousAttributeIDPtr> attribute_map;
  Vector<GeometrySet *> geometries;

  for (const int i : node_simulation_items.index_range()) {
    const NodeSimulationItem &sim_item = node_simulation_items[i];
    const eNodeSocketDatatype socket_type = eNodeSocketDatatype(sim_item.socket_type);
    const CPPType &cpp_type = get_simulation_item_cpp_type(socket_type);
    const std::unique_ptr<bke::sim::SimulationStateItem> *state_item =
        zone_state.item_by_identifier.lookup_ptr(sim_item.identifier);
    if (!state_item) {
      cpp_type.value_initialize(r_output_values[i]);
      continue;
    }
    if (!copy_value_or_field_simulation_state_to_value(self_object,
                                                       compute_context,
                                                       node,
                                                       sim_item,
                                                       cpp_type,
                                                       *state_item->get(),
                                                       id_mapping,
                                                       id_mapping_issues,
                                                       geometries,
                                                       attribute_map,
                                                       r_output_values[i]))
    {
      cpp_type.value_initialize(r_output_values[i]);
    }
=======
  const bke::bake::BakeSocketConfig config = make_bake_socket_config(node_simulation_items);
  Vector<const bke::bake::BakeItem *> bake_items;
  for (const NodeSimulationItem &item : node_simulation_items) {
    const bke::bake::BakeItem *const *bake_item = zone_state.items_by_id.lookup_ptr(
        item.identifier);
    bake_items.append(bake_item ? *bake_item : nullptr);
>>>>>>> a41da206
  }

  bke::bake::copy_bake_items_to_socket_values(
      bake_items,
      config,
      [&](const int i, const CPPType &type) {
        return make_attribute_field(
            self_object, compute_context, node, node_simulation_items[i], type);
      },
      r_output_values);
}

bke::bake::BakeState move_values_to_simulation_state(
    const Span<NodeSimulationItem> node_simulation_items, const Span<void *> input_values)
{
  const bke::bake::BakeSocketConfig config = make_bake_socket_config(node_simulation_items);

  Array<std::unique_ptr<bke::bake::BakeItem>> bake_items =
      bke::bake::move_socket_values_to_bake_items(input_values, config);

  bke::bake::BakeState bake_state;
  for (const int i : node_simulation_items.index_range()) {
    const NodeSimulationItem &item = node_simulation_items[i];
    std::unique_ptr<bke::bake::BakeItem> &bake_item = bake_items[i];
    if (bake_item) {
      bake_state.items_by_id.add_new(item.identifier, std::move(bake_item));
    }
  }
  return bake_state;
}

}  // namespace blender::nodes

namespace blender::nodes::node_geo_simulation_output_cc {

NODE_STORAGE_FUNCS(NodeGeometrySimulationOutput);

static bool sharing_info_equal(const ImplicitSharingInfo *a, const ImplicitSharingInfo *b)
{
  if (!a || !b) {
    return false;
  }
  return a == b;
}

template<typename T>
void mix_with_indices(MutableSpan<T> prev,
                      const VArray<T> &next,
                      const Span<int> index_map,
                      const float factor)
{
  threading::parallel_for(prev.index_range(), 1024, [&](const IndexRange range) {
    devirtualize_varray(next, [&](const auto next) {
      for (const int i : range) {
        if (index_map[i] != -1) {
          prev[i] = bke::attribute_math::mix2(factor, prev[i], next[index_map[i]]);
        }
      }
    });
  });
}

static void mix_with_indices(GMutableSpan prev,
                             const GVArray &next,
                             const Span<int> index_map,
                             const float factor)
{
  bke::attribute_math::convert_to_static_type(prev.type(), [&](auto dummy) {
    using T = decltype(dummy);
    mix_with_indices(prev.typed<T>(), next.typed<T>(), index_map, factor);
  });
}

template<typename T> void mix(MutableSpan<T> prev, const VArray<T> &next, const float factor)
{
  threading::parallel_for(prev.index_range(), 1024, [&](const IndexRange range) {
    devirtualize_varray(next, [&](const auto next) {
      for (const int i : range) {
        prev[i] = bke::attribute_math::mix2(factor, prev[i], next[i]);
      }
    });
  });
}

static void mix(GMutableSpan prev, const GVArray &next, const float factor)
{
  bke::attribute_math::convert_to_static_type(prev.type(), [&](auto dummy) {
    using T = decltype(dummy);
    mix(prev.typed<T>(), next.typed<T>(), factor);
  });
}

static void mix(MutableSpan<float4x4> prev, const Span<float4x4> next, const float factor)
{
  threading::parallel_for(prev.index_range(), 1024, [&](const IndexRange range) {
    for (const int i : range) {
      prev[i] = math::interpolate(prev[i], next[i], factor);
    }
  });
}

static void mix_with_indices(MutableSpan<float4x4> prev,
                             const Span<float4x4> next,
                             const Span<int> index_map,
                             const float factor)
{
  threading::parallel_for(prev.index_range(), 1024, [&](const IndexRange range) {
    for (const int i : range) {
      if (index_map[i] != -1) {
        prev[i] = math::interpolate(prev[i], next[index_map[i]], factor);
      }
    }
  });
}

static void mix_attributes(MutableAttributeAccessor prev_attributes,
                           const AttributeAccessor next_attributes,
                           const Span<int> index_map,
                           const eAttrDomain mix_domain,
                           const float factor,
                           const Set<std::string> &names_to_skip = {})
{
  Set<AttributeIDRef> ids = prev_attributes.all_ids();
  ids.remove("id");
  for (const StringRef name : names_to_skip) {
    ids.remove(name);
  }

  for (const AttributeIDRef &id : ids) {
    const GAttributeReader prev = prev_attributes.lookup(id);
    const eAttrDomain domain = prev.domain;
    if (domain != mix_domain) {
      continue;
    }
    const eCustomDataType type = bke::cpp_type_to_custom_data_type(prev.varray.type());
    if (ELEM(type, CD_PROP_STRING, CD_PROP_BOOL)) {
      /* String attributes can't be mixed, and there's no point in mixing boolean attributes. */
      continue;
    }
    const GAttributeReader next = next_attributes.lookup(id, prev.domain, type);
    if (sharing_info_equal(prev.sharing_info, next.sharing_info)) {
      continue;
    }
    GSpanAttributeWriter dst = prev_attributes.lookup_for_write_span(id);
    if (!index_map.is_empty()) {
      /* If there's an ID attribute, use its values to mix with potentially changed indices. */
      mix_with_indices(dst.span, *next, index_map, factor);
    }
    else if (prev_attributes.domain_size(domain) == next_attributes.domain_size(domain)) {
      /* With no ID attribute to find matching elements, we can only support mixing when the domain
       * size (topology) is the same. Other options like mixing just the start of arrays might work
       * too, but give bad results too. */
      mix(dst.span, next.varray, factor);
    }
    dst.finish();
  }
}

static Map<int, int> create_value_to_first_index_map(const Span<int> values)
{
  Map<int, int> map;
  map.reserve(values.size());
  for (const int i : values.index_range()) {
    map.add(values[i], i);
  }
  return map;
}

static Array<int> create_id_index_map(const AttributeAccessor prev_attributes,
                                      const AttributeAccessor next_attributes)
{
  const AttributeReader<int> prev_ids = prev_attributes.lookup<int>("id");
  const AttributeReader<int> next_ids = next_attributes.lookup<int>("id");
  if (!prev_ids || !next_ids) {
    return {};
  }
  if (sharing_info_equal(prev_ids.sharing_info, next_ids.sharing_info)) {
    return {};
  }

  const VArraySpan prev(*prev_ids);
  const VArraySpan next(*next_ids);

  const Map<int, int> next_id_map = create_value_to_first_index_map(VArraySpan(*next_ids));
  Array<int> index_map(prev.size());
  threading::parallel_for(prev.index_range(), 1024, [&](const IndexRange range) {
    for (const int i : range) {
      index_map[i] = next_id_map.lookup_default(prev[i], -1);
    }
  });
  return index_map;
}

static void mix_geometries(GeometrySet &prev, const GeometrySet &next, const float factor)
{
  if (Mesh *mesh_prev = prev.get_mesh_for_write()) {
    if (const Mesh *mesh_next = next.get_mesh()) {
      Array<int> vert_map = create_id_index_map(mesh_prev->attributes(), mesh_next->attributes());
      mix_attributes(mesh_prev->attributes_for_write(),
                     mesh_next->attributes(),
                     vert_map,
                     ATTR_DOMAIN_POINT,
                     factor,
                     {});
    }
  }
  if (PointCloud *points_prev = prev.get_pointcloud_for_write()) {
    if (const PointCloud *points_next = next.get_pointcloud()) {
      const Array<int> index_map = create_id_index_map(points_prev->attributes(),
                                                       points_next->attributes());
      mix_attributes(points_prev->attributes_for_write(),
                     points_next->attributes(),
                     index_map,
                     ATTR_DOMAIN_POINT,
                     factor);
    }
  }
  if (Curves *curves_prev = prev.get_curves_for_write()) {
    if (const Curves *curves_next = next.get_curves()) {
      MutableAttributeAccessor prev = curves_prev->geometry.wrap().attributes_for_write();
      const AttributeAccessor next = curves_next->geometry.wrap().attributes();
      const Array<int> index_map = create_id_index_map(prev, next);
      mix_attributes(prev,
                     next,
                     index_map,
                     ATTR_DOMAIN_POINT,
                     factor,
                     {"handle_type_left", "handle_type_right"});
    }
  }
  if (bke::Instances *instances_prev = prev.get_instances_for_write()) {
    if (const bke::Instances *instances_next = next.get_instances()) {
      const Array<int> index_map = create_id_index_map(instances_prev->attributes(),
                                                       instances_next->attributes());
      mix_attributes(instances_prev->attributes_for_write(),
                     instances_next->attributes(),
                     index_map,
                     ATTR_DOMAIN_INSTANCE,
                     factor,
                     {"position"});
      if (index_map.is_empty()) {
        mix(instances_prev->transforms(), instances_next->transforms(), factor);
      }
      else {
        mix_with_indices(
            instances_prev->transforms(), instances_next->transforms(), index_map, factor);
      }
    }
  }
}

static void mix_simulation_state(const NodeSimulationItem &item,
                                 void *prev,
                                 const void *next,
                                 const float factor)
{
  switch (eNodeSocketDatatype(item.socket_type)) {
    case SOCK_GEOMETRY: {
      mix_geometries(
          *static_cast<GeometrySet *>(prev), *static_cast<const GeometrySet *>(next), factor);
      break;
    }
    case SOCK_FLOAT:
    case SOCK_VECTOR:
    case SOCK_INT:
    case SOCK_BOOLEAN:
    case SOCK_ROTATION:
    case SOCK_RGBA: {
      const CPPType &type = get_simulation_item_cpp_type(item);
      const fn::ValueOrFieldCPPType &value_or_field_type = *fn::ValueOrFieldCPPType::get_from_self(
          type);
      if (value_or_field_type.is_field(prev) || value_or_field_type.is_field(next)) {
        /* Fields are evaluated on geometries and are mixed there. */
        break;
      }

      void *prev_value = value_or_field_type.get_value_ptr(prev);
      const void *next_value = value_or_field_type.get_value_ptr(next);
      bke::attribute_math::convert_to_static_type(value_or_field_type.value, [&](auto dummy) {
        using T = decltype(dummy);
        *static_cast<T *>(prev_value) = bke::attribute_math::mix2(
            factor, *static_cast<T *>(prev_value), *static_cast<const T *>(next_value));
      });
      break;
    }
    default:
      break;
  }
}

class LazyFunctionForSimulationOutputNode final : public LazyFunction {
  const bNode &node_;
  Span<NodeSimulationItem> simulation_items_;

 public:
  LazyFunctionForSimulationOutputNode(const bNode &node,
                                      GeometryNodesLazyFunctionGraphInfo &own_lf_graph_info)
      : node_(node)
  {
    debug_name_ = "Simulation Output";
    const NodeGeometrySimulationOutput &storage = node_storage(node);
    simulation_items_ = {storage.items, storage.items_num};

    MutableSpan<int> lf_index_by_bsocket = own_lf_graph_info.mapping.lf_index_by_bsocket;

    for (const int i : simulation_items_.index_range()) {
      const NodeSimulationItem &item = simulation_items_[i];
      const bNodeSocket &input_bsocket = node.input_socket(i);
      const bNodeSocket &output_bsocket = node.output_socket(i);

      const CPPType &type = get_simulation_item_cpp_type(item);

      lf_index_by_bsocket[input_bsocket.index_in_tree()] = inputs_.append_and_get_index_as(
          item.name, type, lf::ValueUsage::Maybe);
      lf_index_by_bsocket[output_bsocket.index_in_tree()] = outputs_.append_and_get_index_as(
          item.name, type);
    }
  }

  void execute_impl(lf::Params &params, const lf::Context &context) const final
  {
    GeoNodesLFUserData &user_data = *static_cast<GeoNodesLFUserData *>(context.user_data);
    if (!user_data.modifier_data) {
      params.set_default_remaining_outputs();
      return;
    }
    const GeoNodesModifierData &modifier_data = *user_data.modifier_data;
    if (!modifier_data.simulation_params) {
      params.set_default_remaining_outputs();
      return;
    }
    std::optional<FoundNestedNodeID> found_id = find_nested_node_id(user_data, node_.identifier);
    if (!found_id) {
      params.set_default_remaining_outputs();
      return;
    }
    if (found_id->is_in_loop) {
      params.set_default_remaining_outputs();
      return;
    }
    SimulationZoneBehavior *zone_behavior = modifier_data.simulation_params->get(found_id->id);
    if (!zone_behavior) {
      params.set_default_remaining_outputs();
      return;
    }
    sim_output::Behavior &output_behavior = zone_behavior->output;
    if (auto *info = std::get_if<sim_output::ReadSingle>(&output_behavior)) {
      this->output_cached_state(params, user_data, info->state);
    }
    else if (auto *info = std::get_if<sim_output::ReadInterpolated>(&output_behavior)) {
      this->output_mixed_cached_state(params,
<<<<<<< HEAD
                                      user_data,
                                      *prev_zone_state,
                                      *next_zone_state,
                                      modifier_data.simulation_state_mix_factor);
      return;
=======
                                      *modifier_data.self_object,
                                      *user_data.compute_context,
                                      info->prev_state,
                                      info->next_state,
                                      info->mix_factor);
>>>>>>> a41da206
    }
    else if (std::get_if<sim_output::PassThrough>(&output_behavior)) {
      this->pass_through(params, user_data);
    }
    else if (auto *info = std::get_if<sim_output::StoreAndPassThrough>(&output_behavior)) {
      this->store_and_pass_through(params, user_data, *info);
    }
    else {
      BLI_assert_unreachable();
    }
  }

  void output_cached_state(lf::Params &params,
                           GeoNodesLFUserData &user_data,
                           const bke::bake::BakeStateRef &state) const
  {
    Array<void *> output_values(simulation_items_.size());
    for (const int i : simulation_items_.index_range()) {
      output_values[i] = params.get_output_data_ptr(i);
    }
    copy_simulation_state_to_values(simulation_items_,
                                    state,
                                    *user_data.modifier_data->self_object,
                                    *user_data.compute_context,
                                    node_,
                                    user_data.modifier_data->id_mapping,
                                    user_data.modifier_data->id_mapping_issues,
                                    output_values);
    for (const int i : simulation_items_.index_range()) {
      params.output_set(i);
    }
  }

  void output_mixed_cached_state(lf::Params &params,
<<<<<<< HEAD
                                 const GeoNodesLFUserData &user_data,
                                 const bke::sim::SimulationZoneState &prev_state,
                                 const bke::sim::SimulationZoneState &next_state,
=======
                                 const Object &self_object,
                                 const ComputeContext &compute_context,
                                 const bke::bake::BakeStateRef &prev_state,
                                 const bke::bake::BakeStateRef &next_state,
>>>>>>> a41da206
                                 const float mix_factor) const
  {
    Array<void *> output_values(simulation_items_.size());
    for (const int i : simulation_items_.index_range()) {
      output_values[i] = params.get_output_data_ptr(i);
    }
    copy_simulation_state_to_values(simulation_items_,
                                    prev_state,
                                    *user_data.modifier_data->self_object,
                                    *user_data.compute_context,
                                    node_,
                                    user_data.modifier_data->id_mapping,
                                    user_data.modifier_data->id_mapping_issues,
                                    output_values);

    Array<void *> next_values(simulation_items_.size());
    LinearAllocator<> allocator;
    for (const int i : simulation_items_.index_range()) {
      const CPPType &type = *outputs_[i].type;
      next_values[i] = allocator.allocate(type.size(), type.alignment());
    }
    copy_simulation_state_to_values(simulation_items_,
                                    next_state,
                                    *user_data.modifier_data->self_object,
                                    *user_data.compute_context,
                                    node_,
                                    user_data.modifier_data->id_mapping,
                                    user_data.modifier_data->id_mapping_issues,
                                    next_values);

    for (const int i : simulation_items_.index_range()) {
      mix_simulation_state(simulation_items_[i], output_values[i], next_values[i], mix_factor);
    }

    for (const int i : simulation_items_.index_range()) {
      const CPPType &type = *outputs_[i].type;
      type.destruct(next_values[i]);
    }

    for (const int i : simulation_items_.index_range()) {
      params.output_set(i);
    }
  }

  void pass_through(lf::Params &params, GeoNodesLFUserData &user_data) const
  {
    /* Instead of outputting the initial values directly, convert them to a simulation state and
     * then back. This ensures that some geometry processing happens on the data consistently (e.g.
     * removing anonymous attributes). */
    std::optional<bke::bake::BakeState> bake_state = this->get_bake_state_from_inputs(params);
    if (!bake_state) {
      /* Wait for inputs to be computed. */
      return;
    }

    Array<void *> output_values(simulation_items_.size());
    for (const int i : simulation_items_.index_range()) {
      output_values[i] = params.get_output_data_ptr(i);
    }
    move_simulation_state_to_values(simulation_items_,
                                    std::move(*bake_state),
                                    *user_data.modifier_data->self_object,
                                    *user_data.compute_context,
                                    node_,
                                    output_values);
    for (const int i : simulation_items_.index_range()) {
      params.output_set(i);
    }
  }

  void store_and_pass_through(lf::Params &params,
                              GeoNodesLFUserData &user_data,
                              const sim_output::StoreAndPassThrough &info) const
  {
    std::optional<bke::bake::BakeState> bake_state = this->get_bake_state_from_inputs(params);
    if (!bake_state) {
      /* Wait for inputs to be computed. */
      return;
    }
    this->output_cached_state(params, user_data, *bake_state);
    info.store_fn(std::move(*bake_state));
  }

  std::optional<bke::bake::BakeState> get_bake_state_from_inputs(lf::Params &params) const
  {
    Array<void *> input_values(inputs_.size());
    for (const int i : inputs_.index_range()) {
      input_values[i] = params.try_get_input_data_ptr_or_request(i);
    }
    if (input_values.as_span().contains(nullptr)) {
      /* Wait for inputs to be computed. */
      return std::nullopt;
    }

    return move_values_to_simulation_state(simulation_items_, input_values);
  }
};

}  // namespace blender::nodes::node_geo_simulation_output_cc

namespace blender::nodes {

std::unique_ptr<LazyFunction> get_simulation_output_lazy_function(
    const bNode &node, GeometryNodesLazyFunctionGraphInfo &own_lf_graph_info)
{
  namespace file_ns = blender::nodes::node_geo_simulation_output_cc;
  BLI_assert(node.type == GEO_NODE_SIMULATION_OUTPUT);
  return std::make_unique<file_ns::LazyFunctionForSimulationOutputNode>(node, own_lf_graph_info);
}

}  // namespace blender::nodes

namespace blender::nodes::node_geo_simulation_output_cc {

static void node_declare_dynamic(const bNodeTree & /*node_tree*/,
                                 const bNode &node,
                                 NodeDeclaration &r_declaration)
{
  const NodeGeometrySimulationOutput &storage = node_storage(node);
  socket_declarations_for_simulation_items({storage.items, storage.items_num}, r_declaration);
}

static void search_node_add_ops(GatherAddNodeSearchParams &params)
{
  AddNodeItem item;
  item.ui_name = IFACE_("Simulation Zone");
  item.description = TIP_("Add a new simulation input and output nodes to the node tree");
  item.add_fn = [](const bContext &C, bNodeTree &node_tree, float2 cursor) {
    bNode *input = nodeAddNode(&C, &node_tree, "GeometryNodeSimulationInput");
    bNode *output = nodeAddNode(&C, &node_tree, "GeometryNodeSimulationOutput");
    static_cast<NodeGeometrySimulationInput *>(input->storage)->output_node_id =
        output->identifier;

    NodeSimulationItem &item = node_storage(*output).items[0];

    update_node_declaration_and_sockets(node_tree, *input);
    update_node_declaration_and_sockets(node_tree, *output);

    nodeAddLink(
        &node_tree,
        input,
        nodeFindSocket(input, SOCK_OUT, socket_identifier_for_simulation_item(item).c_str()),
        output,
        nodeFindSocket(output, SOCK_IN, socket_identifier_for_simulation_item(item).c_str()));

    input->locx = cursor.x / UI_SCALE_FAC - 150;
    input->locy = cursor.y / UI_SCALE_FAC + 20;
    output->locx = cursor.x / UI_SCALE_FAC + 150;
    output->locy = cursor.y / UI_SCALE_FAC + 20;

    return Vector<bNode *>({input, output});
  };
  params.add_item(std::move(item));
}

static void node_init(bNodeTree * /*tree*/, bNode *node)
{
  NodeGeometrySimulationOutput *data = MEM_cnew<NodeGeometrySimulationOutput>(__func__);

  data->next_identifier = 0;

  data->items = MEM_cnew_array<NodeSimulationItem>(1, __func__);
  data->items[0].name = BLI_strdup(DATA_("Geometry"));
  data->items[0].socket_type = SOCK_GEOMETRY;
  data->items[0].identifier = data->next_identifier++;
  data->items_num = 1;

  node->storage = data;
}

static void node_free_storage(bNode *node)
{
  if (!node->storage) {
    return;
  }
  NodeGeometrySimulationOutput &storage = node_storage(*node);
  for (NodeSimulationItem &item : MutableSpan(storage.items, storage.items_num)) {
    MEM_SAFE_FREE(item.name);
  }
  MEM_SAFE_FREE(storage.items);
  MEM_freeN(node->storage);
}

static void node_copy_storage(bNodeTree * /*dst_tree*/, bNode *dst_node, const bNode *src_node)
{
  const NodeGeometrySimulationOutput &src_storage = node_storage(*src_node);
  NodeGeometrySimulationOutput *dst_storage = MEM_cnew<NodeGeometrySimulationOutput>(__func__);

  dst_storage->items = MEM_cnew_array<NodeSimulationItem>(src_storage.items_num, __func__);
  dst_storage->items_num = src_storage.items_num;
  dst_storage->active_index = src_storage.active_index;
  dst_storage->next_identifier = src_storage.next_identifier;
  for (const int i : IndexRange(src_storage.items_num)) {
    if (char *name = src_storage.items[i].name) {
      dst_storage->items[i].identifier = src_storage.items[i].identifier;
      dst_storage->items[i].name = BLI_strdup(name);
      dst_storage->items[i].socket_type = src_storage.items[i].socket_type;
      dst_storage->items[i].attribute_domain = src_storage.items[i].attribute_domain;
    }
  }

  dst_node->storage = dst_storage;
}

static bool node_insert_link(bNodeTree *ntree, bNode *node, bNodeLink *link)
{
  NodeGeometrySimulationOutput &storage = node_storage(*node);
  if (link->tonode == node) {
    if (link->tosock->identifier == StringRef("__extend__")) {
      if (const NodeSimulationItem *item = NOD_geometry_simulation_output_add_item_from_socket(
              &storage, link->fromnode, link->fromsock))
      {
        update_node_declaration_and_sockets(*ntree, *node);
        link->tosock = nodeFindSocket(
            node, SOCK_IN, socket_identifier_for_simulation_item(*item).c_str());
      }
      else {
        return false;
      }
    }
  }
  else {
    BLI_assert(link->fromnode == node);
    if (link->fromsock->identifier == StringRef("__extend__")) {
      if (const NodeSimulationItem *item = NOD_geometry_simulation_output_add_item_from_socket(
              &storage, link->fromnode, link->tosock))
      {
        update_node_declaration_and_sockets(*ntree, *node);
        link->fromsock = nodeFindSocket(
            node, SOCK_OUT, socket_identifier_for_simulation_item(*item).c_str());
      }
      else {
        return false;
      }
    }
  }
  return true;
}

static void node_register()
{
  static bNodeType ntype;

  geo_node_type_base(
      &ntype, GEO_NODE_SIMULATION_OUTPUT, "Simulation Output", NODE_CLASS_INTERFACE);
  ntype.initfunc = node_init;
  ntype.declare_dynamic = node_declare_dynamic;
  ntype.gather_add_node_search_ops = search_node_add_ops;
  ntype.gather_link_search_ops = nullptr;
  ntype.insert_link = node_insert_link;
  node_type_storage(&ntype, "NodeGeometrySimulationOutput", node_free_storage, node_copy_storage);
  nodeRegisterType(&ntype);
}
NOD_REGISTER_NODE(node_register)

}  // namespace blender::nodes::node_geo_simulation_output_cc

blender::Span<NodeSimulationItem> NodeGeometrySimulationOutput::items_span() const
{
  return blender::Span<NodeSimulationItem>(items, items_num);
}

blender::MutableSpan<NodeSimulationItem> NodeGeometrySimulationOutput::items_span()
{
  return blender::MutableSpan<NodeSimulationItem>(items, items_num);
}

blender::IndexRange NodeGeometrySimulationOutput::items_range() const
{
  return blender::IndexRange(items_num);
}

bool NOD_geometry_simulation_output_item_socket_type_supported(
    const eNodeSocketDatatype socket_type)
{
  return ELEM(socket_type,
              SOCK_FLOAT,
              SOCK_VECTOR,
              SOCK_RGBA,
              SOCK_BOOLEAN,
              SOCK_ROTATION,
              SOCK_INT,
              SOCK_STRING,
              SOCK_GEOMETRY);
}

bNode *NOD_geometry_simulation_output_find_node_by_item(bNodeTree *ntree,
                                                        const NodeSimulationItem *item)
{
  ntree->ensure_topology_cache();
  for (bNode *node : ntree->nodes_by_type("GeometryNodeSimulationOutput")) {
    NodeGeometrySimulationOutput *sim = static_cast<NodeGeometrySimulationOutput *>(node->storage);
    if (sim->items_span().contains_ptr(item)) {
      return node;
    }
  }
  return nullptr;
}

bool NOD_geometry_simulation_output_item_set_unique_name(NodeGeometrySimulationOutput *sim,
                                                         NodeSimulationItem *item,
                                                         const char *name,
                                                         const char *defname)
{
  char unique_name[MAX_NAME + 4];
  STRNCPY(unique_name, name);

  blender::nodes::SimulationItemsUniqueNameArgs args{sim, item};
  const bool name_changed = BLI_uniquename_cb(blender::nodes::simulation_items_unique_name_check,
                                              &args,
                                              defname,
                                              '.',
                                              unique_name,
                                              ARRAY_SIZE(unique_name));
  MEM_delete(item->name);
  item->name = BLI_strdup(unique_name);
  return name_changed;
}

bool NOD_geometry_simulation_output_contains_item(NodeGeometrySimulationOutput *sim,
                                                  const NodeSimulationItem *item)
{
  return sim->items_span().contains_ptr(item);
}

NodeSimulationItem *NOD_geometry_simulation_output_get_active_item(
    NodeGeometrySimulationOutput *sim)
{
  if (!sim->items_range().contains(sim->active_index)) {
    return nullptr;
  }
  return &sim->items[sim->active_index];
}

void NOD_geometry_simulation_output_set_active_item(NodeGeometrySimulationOutput *sim,
                                                    NodeSimulationItem *item)
{
  if (sim->items_span().contains_ptr(item)) {
    sim->active_index = item - sim->items;
  }
}

NodeSimulationItem *NOD_geometry_simulation_output_find_item(NodeGeometrySimulationOutput *sim,
                                                             const char *name)
{
  for (NodeSimulationItem &item : sim->items_span()) {
    if (STREQ(item.name, name)) {
      return &item;
    }
  }
  return nullptr;
}

NodeSimulationItem *NOD_geometry_simulation_output_add_item(NodeGeometrySimulationOutput *sim,
                                                            const short socket_type,
                                                            const char *name)
{
  return NOD_geometry_simulation_output_insert_item(sim, socket_type, name, sim->items_num);
}

NodeSimulationItem *NOD_geometry_simulation_output_insert_item(NodeGeometrySimulationOutput *sim,
                                                               const short socket_type,
                                                               const char *name,
                                                               int index)
{
  if (!NOD_geometry_simulation_output_item_socket_type_supported(eNodeSocketDatatype(socket_type)))
  {
    return nullptr;
  }

  NodeSimulationItem *old_items = sim->items;
  sim->items = MEM_cnew_array<NodeSimulationItem>(sim->items_num + 1, __func__);
  for (const int i : blender::IndexRange(index)) {
    sim->items[i] = old_items[i];
  }
  for (const int i : blender::IndexRange(index, sim->items_num - index)) {
    sim->items[i + 1] = old_items[i];
  }

  const char *defname = nodeStaticSocketLabel(socket_type, 0);
  NodeSimulationItem &added_item = sim->items[index];
  added_item.identifier = sim->next_identifier++;
  NOD_geometry_simulation_output_item_set_unique_name(sim, &added_item, name, defname);
  added_item.socket_type = socket_type;

  sim->items_num++;
  MEM_SAFE_FREE(old_items);

  return &added_item;
}

NodeSimulationItem *NOD_geometry_simulation_output_add_item_from_socket(
    NodeGeometrySimulationOutput *sim, const bNode * /*from_node*/, const bNodeSocket *from_sock)
{
  return NOD_geometry_simulation_output_insert_item(
      sim, from_sock->type, from_sock->name, sim->items_num);
}

NodeSimulationItem *NOD_geometry_simulation_output_insert_item_from_socket(
    NodeGeometrySimulationOutput *sim,
    const bNode * /*from_node*/,
    const bNodeSocket *from_sock,
    int index)
{
  return NOD_geometry_simulation_output_insert_item(sim, from_sock->type, from_sock->name, index);
}

void NOD_geometry_simulation_output_remove_item(NodeGeometrySimulationOutput *sim,
                                                NodeSimulationItem *item)
{
  const int index = item - sim->items;
  if (index < 0 || index >= sim->items_num) {
    return;
  }

  NodeSimulationItem *old_items = sim->items;
  sim->items = MEM_cnew_array<NodeSimulationItem>(sim->items_num - 1, __func__);
  for (const int i : blender::IndexRange(index)) {
    sim->items[i] = old_items[i];
  }
  for (const int i : blender::IndexRange(index, sim->items_num - index).drop_front(1)) {
    sim->items[i - 1] = old_items[i];
  }

  MEM_SAFE_FREE(old_items[index].name);

  sim->items_num--;
  MEM_SAFE_FREE(old_items);
}

void NOD_geometry_simulation_output_clear_items(NodeGeometrySimulationOutput *sim)
{
  for (NodeSimulationItem &item : sim->items_span()) {
    MEM_SAFE_FREE(item.name);
  }
  MEM_SAFE_FREE(sim->items);
  sim->items = nullptr;
  sim->items_num = 0;
}

void NOD_geometry_simulation_output_move_item(NodeGeometrySimulationOutput *sim,
                                              int from_index,
                                              int to_index)
{
  BLI_assert(from_index >= 0 && from_index < sim->items_num);
  BLI_assert(to_index >= 0 && to_index < sim->items_num);

  if (from_index == to_index) {
    return;
  }

  if (from_index < to_index) {
    const NodeSimulationItem tmp = sim->items[from_index];
    for (int i = from_index; i < to_index; ++i) {
      sim->items[i] = sim->items[i + 1];
    }
    sim->items[to_index] = tmp;
  }
  else /* from_index > to_index */ {
    const NodeSimulationItem tmp = sim->items[from_index];
    for (int i = from_index; i > to_index; --i) {
      sim->items[i] = sim->items[i - 1];
    }
    sim->items[to_index] = tmp;
  }
}<|MERGE_RESOLUTION|>--- conflicted
+++ resolved
@@ -155,172 +155,6 @@
 static bke::bake::BakeSocketConfig make_bake_socket_config(
     const Span<NodeSimulationItem> node_simulation_items)
 {
-<<<<<<< HEAD
-  MEM_SAFE_FREE(*materials);
-  *materials_num = 0;
-}
-
-static void store_materials_as_id_properties(ID &id)
-{
-  Material ***materials = BKE_id_material_array_p(&id);
-  short *materials_num = BKE_id_material_len_p(&id);
-  if (*materials_num == 0) {
-    return;
-  }
-
-  IDProperty *materials_prop = IDP_NewIDPArray(".materials");
-  for (const int i : IndexRange(*materials_num)) {
-    const Material *material = (*materials)[i];
-    IDProperty *material_prop = bke::idprop::create_group(std::to_string(i)).release();
-    if (material != nullptr) {
-      IDP_AddToGroup(material_prop, IDP_NewString(material->id.name + 2, "id_name"));
-      if (material->id.lib != nullptr) {
-        IDP_AddToGroup(material_prop, IDP_NewString(material->id.lib->id.name + 2, "lib_name"));
-      }
-    }
-    IDP_AppendArray(materials_prop, material_prop);
-    /* IDP_AppendArray does a shallow copy. */
-    MEM_freeN(material_prop);
-  }
-  IDProperty *id_properties = IDP_GetProperties(&id, true);
-  IDP_ReplaceInGroup(id_properties, materials_prop);
-
-  remove_materials(materials, materials_num);
-}
-
-/**
- * Removes parts of the geometry that can't be stored in the simulation state:
- * - Anonymous attributes can't be stored because it is not known which of them will or will not be
- *   used in the future.
- * - Materials can't be stored directly, because they are linked ID data blocks that can't be
- *   restored from baked data currently.
- */
-static void cleanup_geometry_for_simulation_state(GeometrySet &main_geometry)
-{
-  main_geometry.modify_geometry_sets([&](GeometrySet &geometry) {
-    if (Mesh *mesh = geometry.get_mesh_for_write()) {
-      mesh->attributes_for_write().remove_anonymous();
-      store_materials_as_id_properties(mesh->id);
-    }
-    if (Curves *curves = geometry.get_curves_for_write()) {
-      curves->geometry.wrap().attributes_for_write().remove_anonymous();
-      store_materials_as_id_properties(curves->id);
-    }
-    if (PointCloud *pointcloud = geometry.get_pointcloud_for_write()) {
-      pointcloud->attributes_for_write().remove_anonymous();
-      store_materials_as_id_properties(pointcloud->id);
-    }
-    if (bke::Instances *instances = geometry.get_instances_for_write()) {
-      instances->attributes_for_write().remove_anonymous();
-    }
-    geometry.keep_only_during_modify({GeometryComponent::Type::Mesh,
-                                      GeometryComponent::Type::Curve,
-                                      GeometryComponent::Type::PointCloud,
-                                      GeometryComponent::Type::Instance});
-  });
-}
-
-static void restore_materials(ID &id,
-                              const bke::BakeIDMapping &id_mapping,
-                              bke::BakeIDMappingIssuesLog *id_mapping_issues)
-{
-  if (id.properties == nullptr) {
-    return;
-  }
-  Material ***materials = BKE_id_material_array_p(&id);
-  short *materials_num = BKE_id_material_len_p(&id);
-
-  IDProperty *materials_prop = IDP_GetPropertyFromGroup(id.properties, ".materials");
-  if (materials_prop == nullptr) {
-    return;
-  }
-  if (materials_prop->type != IDP_IDPARRAY) {
-    return;
-  }
-  if (materials_prop->len == 0) {
-    return;
-  }
-
-  *materials_num = materials_prop->len;
-  *materials = MEM_cnew_array<Material *>(*materials_num, __func__);
-  for (const int i : IndexRange(materials_prop->len)) {
-    IDProperty *material_prop = IDP_GetIndexArray(materials_prop, i);
-    bke::BakeIDMappingKey key;
-    if (IDProperty *id_name_prop = IDP_GetPropertyFromGroup(material_prop, "id_name")) {
-      if (id_name_prop->type == IDP_STRING) {
-        key.id_name = IDP_String(id_name_prop);
-      }
-    }
-    if (IDProperty *lib_name_prop = IDP_GetPropertyFromGroup(material_prop, "lib_name")) {
-      if (lib_name_prop->type == IDP_STRING) {
-        key.lib_name = IDP_String(lib_name_prop);
-      }
-    }
-    if (key.id_name.is_empty()) {
-      continue;
-    }
-    Material *material = reinterpret_cast<Material *>(id_mapping.get(key, ID_MA));
-    if (material) {
-      (*materials)[i] = material;
-    }
-    else if (id_mapping_issues) {
-      id_mapping_issues->add(key, ID_MA);
-    }
-  }
-  IDP_RemoveFromGroup(id.properties, materials_prop);
-  IDP_FreeProperty(materials_prop);
-}
-
-static void restore_geometry_set_materials(GeometrySet &geometry_set,
-                                           const bke::BakeIDMapping &id_mapping,
-                                           bke::BakeIDMappingIssuesLog *id_mapping_issues)
-{
-  geometry_set.modify_geometry_sets([&](GeometrySet &geometry) {
-    if (Mesh *mesh = geometry.get_mesh_for_write()) {
-      restore_materials(mesh->id, id_mapping, id_mapping_issues);
-    }
-    if (PointCloud *pointcloud = geometry.get_pointcloud_for_write()) {
-      restore_materials(pointcloud->id, id_mapping, id_mapping_issues);
-    }
-    if (Curves *curves = geometry.get_curves_for_write()) {
-      restore_materials(curves->id, id_mapping, id_mapping_issues);
-    }
-  });
-}
-
-/**
- * Some attributes stored in the simulation state become anonymous attributes in geometry nodes.
- * This maps attribute names to their corresponding anonymous attribute ids.
- */
-static void rename_attributes(const Span<GeometrySet *> geometries,
-                              const Map<std::string, AnonymousAttributeIDPtr> &attribute_map)
-{
-  for (GeometrySet *geometry : geometries) {
-    for (const GeometryComponent::Type type : {GeometryComponent::Type::Mesh,
-                                               GeometryComponent::Type::Curve,
-                                               GeometryComponent::Type::PointCloud,
-                                               GeometryComponent::Type::Instance})
-    {
-      if (!geometry->has(type)) {
-        continue;
-      }
-      /* Avoid write access on the geometry when unnecessary to avoid copying data-blocks. */
-      const AttributeAccessor attributes_read_only =
-          *geometry->get_component_for_read(type)->attributes();
-      if (std::none_of(attribute_map.keys().begin(),
-                       attribute_map.keys().end(),
-                       [&](const StringRef name) { return attributes_read_only.contains(name); }))
-      {
-        continue;
-      }
-
-      GeometryComponent &component = geometry->get_component_for_write(type);
-      MutableAttributeAccessor attributes = *component.attributes_for_write();
-      for (const MapItem<std::string, AnonymousAttributeIDPtr> &attribute_item :
-           attribute_map.items()) {
-        attributes.rename(attribute_item.key, *attribute_item.value);
-      }
-=======
   bke::bake::BakeSocketConfig config;
   const int items_num = node_simulation_items.size();
   config.domains.resize(items_num);
@@ -337,7 +171,6 @@
     }
     else if (last_geometry_index != -1) {
       config.geometries_by_attribute[item_i].append(last_geometry_index);
->>>>>>> a41da206
     }
   }
   return config;
@@ -347,79 +180,12 @@
     const Object &self_object,
     const ComputeContext &compute_context,
     const bNode &node,
-<<<<<<< HEAD
-    const NodeSimulationItem &sim_item,
-    const CPPType &cpp_type,
-    const bke::sim::SimulationStateItem &state_item,
-    const bke::BakeIDMapping &id_mapping,
-    bke::BakeIDMappingIssuesLog *id_mapping_issues,
-    Vector<GeometrySet *> &r_geometries,
-    Map<std::string, AnonymousAttributeIDPtr> &r_attribute_map,
-    void *r_output_value)
-{
-  switch (eNodeSocketDatatype(sim_item.socket_type)) {
-    case SOCK_GEOMETRY: {
-      if (const auto *item = dynamic_cast<const bke::sim::GeometrySimulationStateItem *>(
-              &state_item)) {
-        GeometrySet *geometry = new (r_output_value) GeometrySet(item->geometry);
-        restore_geometry_set_materials(*geometry, id_mapping, id_mapping_issues);
-        r_geometries.append(geometry);
-        return true;
-      }
-      break;
-    }
-    case SOCK_FLOAT:
-    case SOCK_VECTOR:
-    case SOCK_INT:
-    case SOCK_BOOLEAN:
-    case SOCK_ROTATION:
-    case SOCK_RGBA: {
-      const fn::ValueOrFieldCPPType &value_or_field_type = *fn::ValueOrFieldCPPType::get_from_self(
-          cpp_type);
-      if (const auto *item = dynamic_cast<const bke::sim::PrimitiveSimulationStateItem *>(
-              &state_item)) {
-        if (item->type() == value_or_field_type.value) {
-          value_or_field_type.construct_from_value(r_output_value, item->value());
-          return true;
-        }
-      }
-      if (const auto *item = dynamic_cast<const bke::sim::AttributeSimulationStateItem *>(
-              &state_item)) {
-        AnonymousAttributeIDPtr attribute_id = MEM_new<NodeAnonymousAttributeID>(
-            __func__,
-            self_object,
-            compute_context,
-            node,
-            std::to_string(sim_item.identifier),
-            sim_item.name);
-        GField field{std::make_shared<AnonymousAttributeFieldInput>(
-            attribute_id, value_or_field_type.value, node.label_or_name())};
-        value_or_field_type.construct_from_field(r_output_value, std::move(field));
-        r_attribute_map.add(item->name(), std::move(attribute_id));
-        return true;
-      }
-      break;
-    }
-    case SOCK_STRING: {
-      if (const auto *item = dynamic_cast<const bke::sim::StringSimulationStateItem *>(
-              &state_item)) {
-        new (r_output_value) ValueOrField<std::string>(item->value());
-        return true;
-      }
-      break;
-    }
-    default:
-      break;
-  }
-  return false;
-=======
     const NodeSimulationItem &item,
     const CPPType &type)
 {
   AnonymousAttributeIDPtr attribute_id = MEM_new<NodeAnonymousAttributeID>(
       __func__, self_object, compute_context, node, std::to_string(item.identifier), item.name);
   return std::make_shared<AnonymousAttributeFieldInput>(attribute_id, type, node.label_or_name());
->>>>>>> a41da206
 }
 
 void move_simulation_state_to_values(const Span<NodeSimulationItem> node_simulation_items,
@@ -431,55 +197,12 @@
                                      bke::BakeIDMappingIssuesLog *id_mapping_issues,
                                      Span<void *> r_output_values)
 {
-<<<<<<< HEAD
-  Map<std::string, AnonymousAttributeIDPtr> attribute_map;
-  Vector<GeometrySet *> geometries;
-
-  for (const int i : node_simulation_items.index_range()) {
-    const NodeSimulationItem &sim_item = node_simulation_items[i];
-    const eNodeSocketDatatype socket_type = eNodeSocketDatatype(sim_item.socket_type);
-    const CPPType &cpp_type = get_simulation_item_cpp_type(socket_type);
-    const std::unique_ptr<bke::sim::SimulationStateItem> *state_item =
-        zone_state.item_by_identifier.lookup_ptr(sim_item.identifier);
-    if (!state_item) {
-      cpp_type.value_initialize(r_output_values[i]);
-      continue;
-    }
-
-    if (socket_type == SOCK_GEOMETRY) {
-      if (auto *item = dynamic_cast<bke::sim::GeometrySimulationStateItem *>(state_item->get())) {
-        GeometrySet *geometry = new (r_output_values[i]) GeometrySet(std::move(item->geometry));
-        restore_geometry_set_materials(*geometry, id_mapping, id_mapping_issues);
-        geometries.append(geometry);
-      }
-      else {
-        cpp_type.value_initialize(r_output_values[i]);
-      }
-    }
-    else {
-      if (!copy_value_or_field_simulation_state_to_value(self_object,
-                                                         compute_context,
-                                                         node,
-                                                         sim_item,
-                                                         cpp_type,
-                                                         *state_item->get(),
-                                                         id_mapping,
-                                                         id_mapping_issues,
-                                                         geometries,
-                                                         attribute_map,
-                                                         r_output_values[i]))
-      {
-        cpp_type.value_initialize(r_output_values[i]);
-      }
-    }
-=======
   const bke::bake::BakeSocketConfig config = make_bake_socket_config(node_simulation_items);
   Vector<bke::bake::BakeItem *> bake_items;
   for (const NodeSimulationItem &item : node_simulation_items) {
     std::unique_ptr<bke::bake::BakeItem> *bake_item = zone_state.items_by_id.lookup_ptr(
         item.identifier);
     bake_items.append(bake_item ? bake_item->get() : nullptr);
->>>>>>> a41da206
   }
 
   bke::bake::move_bake_items_to_socket_values(
@@ -501,42 +224,12 @@
                                      bke::BakeIDMappingIssuesLog *id_mapping_issues,
                                      Span<void *> r_output_values)
 {
-<<<<<<< HEAD
-  Map<std::string, AnonymousAttributeIDPtr> attribute_map;
-  Vector<GeometrySet *> geometries;
-
-  for (const int i : node_simulation_items.index_range()) {
-    const NodeSimulationItem &sim_item = node_simulation_items[i];
-    const eNodeSocketDatatype socket_type = eNodeSocketDatatype(sim_item.socket_type);
-    const CPPType &cpp_type = get_simulation_item_cpp_type(socket_type);
-    const std::unique_ptr<bke::sim::SimulationStateItem> *state_item =
-        zone_state.item_by_identifier.lookup_ptr(sim_item.identifier);
-    if (!state_item) {
-      cpp_type.value_initialize(r_output_values[i]);
-      continue;
-    }
-    if (!copy_value_or_field_simulation_state_to_value(self_object,
-                                                       compute_context,
-                                                       node,
-                                                       sim_item,
-                                                       cpp_type,
-                                                       *state_item->get(),
-                                                       id_mapping,
-                                                       id_mapping_issues,
-                                                       geometries,
-                                                       attribute_map,
-                                                       r_output_values[i]))
-    {
-      cpp_type.value_initialize(r_output_values[i]);
-    }
-=======
   const bke::bake::BakeSocketConfig config = make_bake_socket_config(node_simulation_items);
   Vector<const bke::bake::BakeItem *> bake_items;
   for (const NodeSimulationItem &item : node_simulation_items) {
     const bke::bake::BakeItem *const *bake_item = zone_state.items_by_id.lookup_ptr(
         item.identifier);
     bake_items.append(bake_item ? *bake_item : nullptr);
->>>>>>> a41da206
   }
 
   bke::bake::copy_bake_items_to_socket_values(
@@ -888,19 +581,11 @@
     }
     else if (auto *info = std::get_if<sim_output::ReadInterpolated>(&output_behavior)) {
       this->output_mixed_cached_state(params,
-<<<<<<< HEAD
-                                      user_data,
-                                      *prev_zone_state,
-                                      *next_zone_state,
-                                      modifier_data.simulation_state_mix_factor);
-      return;
-=======
                                       *modifier_data.self_object,
                                       *user_data.compute_context,
                                       info->prev_state,
                                       info->next_state,
                                       info->mix_factor);
->>>>>>> a41da206
     }
     else if (std::get_if<sim_output::PassThrough>(&output_behavior)) {
       this->pass_through(params, user_data);
@@ -935,16 +620,10 @@
   }
 
   void output_mixed_cached_state(lf::Params &params,
-<<<<<<< HEAD
-                                 const GeoNodesLFUserData &user_data,
-                                 const bke::sim::SimulationZoneState &prev_state,
-                                 const bke::sim::SimulationZoneState &next_state,
-=======
                                  const Object &self_object,
                                  const ComputeContext &compute_context,
                                  const bke::bake::BakeStateRef &prev_state,
                                  const bke::bake::BakeStateRef &next_state,
->>>>>>> a41da206
                                  const float mix_factor) const
   {
     Array<void *> output_values(simulation_items_.size());
