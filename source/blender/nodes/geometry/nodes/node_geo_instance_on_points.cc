/* SPDX-FileCopyrightText: 2023 Blender Authors
 *
 * SPDX-License-Identifier: GPL-2.0-or-later */

#include <atomic>

#include "BLI_array_utils.hh"
#include "BLI_math_matrix.h"
#include "BLI_math_matrix.hh"
#include "BLI_task.hh"

#include "BKE_attribute_math.hh"
#include "BKE_curves.hh"
#include "BKE_grease_pencil.hh"
#include "BKE_instances.hh"

#include "node_geometry_util.hh"

namespace blender::nodes::node_geo_instance_on_points_cc {

static void node_declare(NodeDeclarationBuilder &b)
{
  b.add_input<decl::Geometry>("Points").description("Points to instance on");
  b.add_input<decl::Bool>("Selection").default_value(true).field_on({0}).hide_value();
  b.add_input<decl::Geometry>("Instance").description("Geometry that is instanced on the points");
  b.add_input<decl::Bool>("Pick Instance")
      .field_on({0})
      .description(
          "Choose instances from the \"Instance\" input at each point instead of instancing the "
          "entire geometry");
  b.add_input<decl::Int>("Instance Index")
      .implicit_field_on(implicit_field_inputs::id_or_index, {0})
      .description(
          "Index of the instance used for each point. This is only used when Pick Instances "
          "is on. By default the point index is used");
  b.add_input<decl::Rotation>("Rotation").field_on({0}).description("Rotation of the instances");
  b.add_input<decl::Vector>("Scale")
      .default_value({1.0f, 1.0f, 1.0f})
      .subtype(PROP_XYZ)
      .field_on({0})
      .description("Scale of the instances");

  b.add_output<decl::Geometry>("Instances").propagate_all();
}

void gather_attributes(const bke::AttributeAccessor src_attributes,
                       const AttrDomain src_domain,
                       const AttrDomain dst_domain,
                       const Map<AttributeIDRef, AttributeKind> &attributes_to_propagate,
                       const Span<int> dst_to_src_mapping,
                       bke::MutableAttributeAccessor dst_attributes)
{
  for (const auto item : attributes_to_propagate.items()) {
    const AttributeIDRef &id = item.key;
    const eCustomDataType data_type = item.value.data_type;

    const GAttributeReader src = src_attributes.lookup(id, src_domain, data_type);
    if (!src) {
      continue;
    }
    bke::GSpanAttributeWriter dst = dst_attributes.lookup_or_add_for_write_only_span(
        id, dst_domain, data_type);
    if (!dst) {
      continue;
    }
    bke::attribute_math::convert_to_static_type(src.varray.type(), [&](auto dymmu) {
      using T = decltype(dymmu);
      array_utils::gather<T>(src.varray.typed<T>(),
                             dst_to_src_mapping,
                             dst.span.typed<T>().take_back(dst_to_src_mapping.size()));
    });
    dst.finish();
    continue;
  }
}

static void gather_transform_apply(const Span<float4x4> to_apply,
                                   const Span<int> indices,
                                   MutableSpan<float4x4> original)
{
  BLI_assert(indices.size() == original.size());
  threading::parallel_for(original.index_range(), 4096, [&](const IndexRange range) {
    for (const int i : range) {
      original[i] *= to_apply[indices[i]];
    }
  });
}

static void wrap_indices(const int total, MutableSpan<int> indices)
{
  threading::parallel_for(indices.index_range(), 4096, [&](const IndexRange range) {
    for (const int i : range) {
      indices[i] = mod_i(indices[i], total);
    }
  });
}

static void added_mapped_instances_from_component(const GeometrySet &instance,
                                                  VArray<int> indices,
                                                  const IndexMask &pick_instance_mask,
                                                  const IndexMask &top_level_instances_mask,
                                                  bke::Instances &dst_component,
                                                  Array<int> &r_dst_to_src_mapping)
{
  const bke::Instances *src_instances = instance.get_instances();
  const bool has_picked_instance = src_instances != nullptr && src_instances->instances_num() > 0;
  const int total_new_instances = top_level_instances_mask.size() +
                                  int(has_picked_instance) * pick_instance_mask.size();
  dst_component.resize(dst_component.instances_num() + total_new_instances);
  MutableSpan<int> dst_handles = dst_component.reference_handles_for_write().take_back(
      total_new_instances);
  MutableSpan<float4x4> dst_transforms = dst_component.transforms_for_write().take_back(
      total_new_instances);

  if (!top_level_instances_mask.is_empty()) {
    const int single_handler_i = dst_component.add_reference(instance);
    dst_handles.take_back(top_level_instances_mask.size()).fill(single_handler_i);
    dst_transforms.take_back(top_level_instances_mask.size()).fill(float4x4::identity());
  }

  r_dst_to_src_mapping.reinitialize(total_new_instances);
  top_level_instances_mask.to_indices(
      r_dst_to_src_mapping.as_mutable_span().take_back(top_level_instances_mask.size()));
  if (!has_picked_instance) {
    return;
  }
  pick_instance_mask.to_indices(
      r_dst_to_src_mapping.as_mutable_span().take_front(pick_instance_mask.size()));

  Array<int> src_in_dst_mapping(pick_instance_mask.size());
  array_utils::gather(indices, pick_instance_mask, src_in_dst_mapping.as_mutable_span());
  wrap_indices(src_instances->instances_num(), src_in_dst_mapping);
  array_utils::gather(src_instances->reference_handles(),
                      src_in_dst_mapping.as_span(),
                      src_in_dst_mapping.as_mutable_span());

  const Span<bke::InstanceReference> src_references = src_instances->references();
  VectorSet<int> unique_handlers(src_in_dst_mapping);
  Array<int> unique_handler_indices(unique_handlers.size());
  for (const int unique_handler_i : unique_handlers.index_range()) {
    const int unique_handler_index = unique_handlers[unique_handler_i];
    const bke::InstanceReference &reference = src_references[unique_handler_index];
    unique_handler_indices[unique_handler_i] = dst_component.add_reference(reference);
  }

  pick_instance_mask.foreach_index(GrainSize(4096), [&](const int /*index*/, const int pos) {
    dst_handles[pos] = unique_handler_indices[unique_handlers.index_of(src_in_dst_mapping[pos])];
  });

  const Span<float4x4> src_transforms = src_instances->transforms();
  array_utils::gather<float4x4>(src_transforms,
                                src_in_dst_mapping.as_span(),
                                dst_transforms.take_front(pick_instance_mask.size()));
}

static bool add_instances_from_points(
    const GeometryComponent &src_component,
    const GeometrySet &instance,
    const Map<AttributeIDRef, AttributeKind> &attributes_to_propagate,
    const Field<bool> &selection_field,
    const Field<bool> &pick_instance_field,
    const Field<int> &indices_field,
    const Field<math::Quaternion> &rotations_field,
    const Field<float3> &scales_field,
    bke::Instances &dst_component)
{
  const bke::GeometryFieldContext field_context(src_component, AttrDomain::Point);
  fn::FieldEvaluator evaluator(field_context,
                               src_component.attribute_domain_size(AttrDomain::Point));

  evaluator.set_selection(selection_field);
  evaluator.add(pick_instance_field);
  evaluator.add(indices_field);
  evaluator.add(rotations_field);
  evaluator.add(scales_field);

  evaluator.evaluate();

  const VArray<bool> pick_instance = evaluator.get_evaluated<bool>(0);
  const VArray<int> indices = evaluator.get_evaluated<int>(1);
  const VArray<math::Quaternion> rotations = evaluator.get_evaluated<math::Quaternion>(2);
  const VArray<float3> scales = evaluator.get_evaluated<float3>(3);

  const IndexMask selection = evaluator.get_evaluated_selection_as_mask();
  if (selection.is_empty()) {
    return false;
  }

  IndexMaskMemory memory;
  const IndexMask picked_instances = IndexMask::from_bools(selection, pick_instance, memory);
  const IndexMask top_level_instances = picked_instances.complement(selection, memory);

  Array<int> dst_to_src_mapping;
  added_mapped_instances_from_component(
      instance, indices, picked_instances, top_level_instances, dst_component, dst_to_src_mapping);

  gather_attributes(*src_component.attributes(),
                    AttrDomain::Point,
                    AttrDomain::Instance,
                    attributes_to_propagate,
                    dst_to_src_mapping,
                    dst_component.attributes_for_write());

  MutableSpan<float4x4> dst_transforms = dst_component.transforms_for_write().take_back(
      selection.size());
  const VArraySpan<float3> positions = *src_component.attributes()->lookup<float3>("position");

  threading::parallel_for(dst_to_src_mapping.index_range(), 4096, [&](const IndexRange range) {
    for (const int dst_index : range) {
      const int src_index = dst_to_src_mapping[dst_index];
      const float4x4 user_transform = math::from_loc_rot_scale<float4x4>(
          positions[src_index], rotations[src_index], scales[src_index]);
      dst_transforms[dst_index] = user_transform * dst_transforms[dst_index];
    }
  });

  return pick_instance.is_single() && pick_instance.get_internal_single() &&
         instance.has_realized_data();
}

static void node_geo_exec(GeoNodeExecParams params)
{
  GeometrySet geometry_set = params.extract_input<GeometrySet>("Points");
  GeometrySet instance = params.extract_input<GeometrySet>("Instance");
  instance.ensure_owns_direct_data();
  const AnonymousAttributePropagationInfo &propagation_info = params.get_output_propagation_info(
      "Instances");

  const Field<bool> selection_field = params.get_input<Field<bool>>("Selection");
  const Field<bool> pick_instance_field = params.get_input<Field<bool>>("Pick Instance");
  const Field<int> indices_field = params.get_input<Field<int>>("Instance Index");
  const Field<math::Quaternion> rotations_field = params.get_input<Field<math::Quaternion>>(
      "Rotation");
  const Field<float3> scales_field = params.get_input<Field<float3>>("Scale");

  std::atomic<bool> has_skiped_realized_instances = false;

  geometry_set.modify_geometry_sets([&](GeometrySet &geometry_set) {
    /* It's important not to invalidate the existing #InstancesComponent because it owns references
     * to other geometry sets that are processed by this node. */
    InstancesComponent &instances_component =
        geometry_set.get_component_for_write<InstancesComponent>();
    bke::Instances *dst_instances = instances_component.get_for_write();
    if (dst_instances == nullptr) {
      dst_instances = new bke::Instances();
      instances_component.replace(dst_instances);
    }

    const static std::array<GeometryComponent::Type, 3> types = {
        GeometryComponent::Type::Mesh,
        GeometryComponent::Type::PointCloud,
        GeometryComponent::Type::Curve};

    Map<AttributeIDRef, AttributeKind> attributes_to_propagate;
    geometry_set.gather_attributes_for_propagation(types,
                                                   GeometryComponent::Type::Instance,
                                                   false,
                                                   propagation_info,
                                                   attributes_to_propagate);
    attributes_to_propagate.remove("position");
    attributes_to_propagate.remove(".reference_index");

    for (const GeometryComponent::Type type : types) {
      if (geometry_set.has(type)) {
        const GeometryComponent &component = *geometry_set.get_component(type);
        if (add_instances_from_points(component,
                                      instance,
                                      attributes_to_propagate,
                                      selection_field,
                                      pick_instance_field,
                                      indices_field,
                                      rotations_field,
                                      scales_field,
                                      *dst_instances))
        {
          has_skiped_realized_instances = true;
        }
      }
    }
    if (geometry_set.has_grease_pencil()) {
      using namespace bke::greasepencil;
      /*
      const GreasePencil &grease_pencil = *geometry_set.get_grease_pencil();
      for (const int layer_index : grease_pencil.layers().index_range()) {
        const Drawing *drawing = grease_pencil.get_eval_drawing(*grease_pencil.layer(layer_index));
        if (drawing == nullptr) {
          continue;
        }
        const bke::CurvesGeometry &src_curves = drawing->strokes();
        if (src_curves.curves_num() == 0) {
          /* Add an empty reference so the number of layers and instances match.
           * This makes it easy to reconstruct the layers afterwards and keep their attributes.
           * Although in this particular case we don't propagate the attributes. */ /*
          const int handle = dst_instances->add_reference(bke::InstanceReference());
          dst_instances->add_instance(handle, float4x4::identity());
          continue;
        }
        /* TODO: Attributes are not propagating from the curves or the points. */ /*
        bke::Instances *instances = new bke::Instances();
        const bke::GreasePencilLayerFieldContext field_context(
            grease_pencil, AttrDomain::Point, layer_index);
        add_instances_from_component(*instances,
                                     src_curves.attributes(),
                                     instance,
                                     field_context,
                                     params,
                                     attributes_to_propagate);
        GeometrySet temp_set = GeometrySet::from_instances(instances);
        const int handle = dst_instances->add_reference(bke::InstanceReference{temp_set});
        dst_instances->add_instance(handle, float4x4::identity());
      }
      if (geometry_set.has_instances()) {
        bke::copy_attributes(geometry_set.get_grease_pencil()->attributes(),
                             bke::AttrDomain::Layer,
                             bke::AttrDomain::Instance,
                             propagation_info,
                             {},
                             geometry_set.get_instances_for_write()->attributes_for_write());
      }
<<<<<<< HEAD
      geometry_set.replace_grease_pencil(nullptr);
      
      */
=======
>>>>>>> 25cdafa8
    }
    geometry_set.remove_geometry_during_modify();
  });

  if (has_skiped_realized_instances) {
    params.error_message_add(NodeWarningType::Info,
                             TIP_("Realized geometry is not used when pick instances is true"));
  }

  /* Unused references may have been added above. Remove those now so that other nodes don't
   * process them needlessly.
   * This should eventually be moved into the loop above, but currently this is quite tricky
   * because it might remove references that the loop still wants to iterate over. */
  if (bke::Instances *instances = geometry_set.get_instances_for_write()) {
    instances->remove_unused_references();
  }

  params.set_output("Instances", std::move(geometry_set));
}

static void node_register()
{
  static blender::bke::bNodeType ntype;

  geo_node_type_base(
      &ntype, GEO_NODE_INSTANCE_ON_POINTS, "Instance on Points", NODE_CLASS_GEOMETRY);
  ntype.declare = node_declare;
  ntype.geometry_node_execute = node_geo_exec;
  blender::bke::node_register_type(&ntype);
}
NOD_REGISTER_NODE(node_register)

}  // namespace blender::nodes::node_geo_instance_on_points_cc<|MERGE_RESOLUTION|>--- conflicted
+++ resolved
@@ -279,7 +279,6 @@
     }
     if (geometry_set.has_grease_pencil()) {
       using namespace bke::greasepencil;
-      /*
       const GreasePencil &grease_pencil = *geometry_set.get_grease_pencil();
       for (const int layer_index : grease_pencil.layers().index_range()) {
         const Drawing *drawing = grease_pencil.get_eval_drawing(*grease_pencil.layer(layer_index));
@@ -290,12 +289,12 @@
         if (src_curves.curves_num() == 0) {
           /* Add an empty reference so the number of layers and instances match.
            * This makes it easy to reconstruct the layers afterwards and keep their attributes.
-           * Although in this particular case we don't propagate the attributes. */ /*
+           * Although in this particular case we don't propagate the attributes. */
           const int handle = dst_instances->add_reference(bke::InstanceReference());
           dst_instances->add_instance(handle, float4x4::identity());
           continue;
         }
-        /* TODO: Attributes are not propagating from the curves or the points. */ /*
+        /* TODO: Attributes are not propagating from the curves or the points. */
         bke::Instances *instances = new bke::Instances();
         const bke::GreasePencilLayerFieldContext field_context(
             grease_pencil, AttrDomain::Point, layer_index);
@@ -317,12 +316,6 @@
                              {},
                              geometry_set.get_instances_for_write()->attributes_for_write());
       }
-<<<<<<< HEAD
-      geometry_set.replace_grease_pencil(nullptr);
-      
-      */
-=======
->>>>>>> 25cdafa8
     }
     geometry_set.remove_geometry_during_modify();
   });
