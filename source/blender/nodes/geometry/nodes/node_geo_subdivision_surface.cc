/* SPDX-FileCopyrightText: 2023 Blender Foundation
 *
 * SPDX-License-Identifier: GPL-2.0-or-later */

#include "BLI_array_utils.hh"
#include "BLI_task.hh"

#include "DNA_modifier_types.h"

#include "BKE_attribute.hh"
#include "BKE_lib_id.h"
#include "BKE_mesh.hh"
#include "BKE_subdiv.hh"
#include "BKE_subdiv_mesh.hh"

#include "UI_interface.hh"
#include "UI_resources.hh"

#include "RNA_enum_types.h"

#include "NOD_rna_define.hh"

#include "node_geometry_util.hh"

namespace blender::nodes::node_geo_subdivision_surface_cc {

NODE_STORAGE_FUNCS(NodeGeometrySubdivisionSurface)

static void node_declare(NodeDeclarationBuilder &b)
{
  b.add_input<decl::Geometry>("Mesh").supported_type(GeometryComponent::Type::Mesh);
  b.add_input<decl::Int>("Level").default_value(1).min(0).max(6);
  b.add_input<decl::Float>("Edge Crease")
      .default_value(0.0f)
      .min(0.0f)
      .max(1.0f)
      .field_on_all()
      .subtype(PROP_FACTOR);
  b.add_input<decl::Float>("Vertex Crease")
      .default_value(0.0f)
      .min(0.0f)
      .max(1.0f)
      .field_on_all()
      .subtype(PROP_FACTOR);
  b.add_output<decl::Geometry>("Mesh").propagate_all();
}

static void node_layout(uiLayout *layout, bContext * /*C*/, PointerRNA *ptr)
{
  uiItemR(layout, ptr, "uv_smooth", UI_ITEM_NONE, "", ICON_NONE);
  uiItemR(layout, ptr, "boundary_smooth", UI_ITEM_NONE, "", ICON_NONE);
}

static void node_init(bNodeTree * /*tree*/, bNode *node)
{
  NodeGeometrySubdivisionSurface *data = MEM_cnew<NodeGeometrySubdivisionSurface>(__func__);
  data->uv_smooth = SUBSURF_UV_SMOOTH_PRESERVE_BOUNDARIES;
  data->boundary_smooth = SUBSURF_BOUNDARY_SMOOTH_ALL;
  node->storage = data;
}

#ifdef WITH_OPENSUBDIV

static void write_vert_creases(Mesh &mesh, const VArray<float> &creases)
{
  bke::MutableAttributeAccessor attributes = mesh.attributes_for_write();
  attributes.remove("crease_vert");
  attributes.add<float>("crease_vert", ATTR_DOMAIN_POINT, bke::AttributeInitVArray(creases));
}

static void write_edge_creases(Mesh &mesh, const VArray<float> &creases)
{
  bke::MutableAttributeAccessor attributes = mesh.attributes_for_write();
  attributes.remove("crease_edge");
  attributes.add<float>("crease_edge", ATTR_DOMAIN_EDGE, bke::AttributeInitVArray(creases));
}

static bool varray_is_single_zero(const VArray<float> &varray)
{
  if (const std::optional<float> value = varray.get_if_single()) {
    return *value == 0.0f;
  }
  return false;
}

static fn::Field<float> clamp_crease(fn::Field<float> crease_field)
{
  static auto clamp_fn = mf::build::SI1_SO<float, float>(
      "Clamp",
      [](float value) { return std::clamp(value, 0.0f, 1.0f); },
      mf::build::exec_presets::AllSpanOrSingle());
  return fn::Field<float>(fn::FieldOperation::Create(clamp_fn, {std::move(crease_field)}));
}

static Mesh *mesh_subsurf_calc(const Mesh *mesh,
                               const int level,
                               const Field<float> &vert_crease_field,
                               const Field<float> &edge_crease_field,
                               const int boundary_smooth,
                               const int uv_smooth)
{
  const bke::MeshFieldContext point_context{*mesh, ATTR_DOMAIN_POINT};
  FieldEvaluator point_evaluator(point_context, mesh->totvert);
  point_evaluator.add(clamp_crease(vert_crease_field));
  point_evaluator.evaluate();

  const bke::MeshFieldContext edge_context{*mesh, ATTR_DOMAIN_EDGE};
  FieldEvaluator edge_evaluator(edge_context, mesh->totedge);
  edge_evaluator.add(clamp_crease(edge_crease_field));
  edge_evaluator.evaluate();

  const VArray<float> vert_creases = point_evaluator.get_evaluated<float>(0);
  const VArray<float> edge_creases = edge_evaluator.get_evaluated<float>(0);
  const bool use_creases = !varray_is_single_zero(vert_creases) ||
                           !varray_is_single_zero(edge_creases);

  Mesh *mesh_copy = nullptr;
  if (use_creases) {
    /* Due to the "BKE_subdiv" API, the crease layers must be on the input mesh. But in this node
     * they are provided as separate inputs, not as custom data layers. When needed, retrieve the
     * mesh with write access and store the new crease values there. */
    mesh_copy = BKE_mesh_copy_for_eval(mesh);
    write_vert_creases(*mesh_copy, vert_creases);
    write_edge_creases(*mesh_copy, edge_creases);
    mesh = mesh_copy;
  }

  SubdivToMeshSettings mesh_settings;
  mesh_settings.resolution = (1 << level) + 1;
  mesh_settings.use_optimal_display = false;

  SubdivSettings subdiv_settings;
  subdiv_settings.is_simple = false;
  subdiv_settings.is_adaptive = false;
  subdiv_settings.use_creases = use_creases;
  subdiv_settings.level = level;
  subdiv_settings.vtx_boundary_interpolation = BKE_subdiv_vtx_boundary_interpolation_from_subsurf(
      boundary_smooth);
  subdiv_settings.fvar_linear_interpolation = BKE_subdiv_fvar_interpolation_from_uv_smooth(
      uv_smooth);

  Subdiv *subdiv = BKE_subdiv_new_from_mesh(&subdiv_settings, mesh);
  if (!subdiv) {
    return nullptr;
  }

  Mesh *result = BKE_subdiv_to_mesh(subdiv, &mesh_settings, mesh);
  BKE_subdiv_free(subdiv);

  if (use_creases) {
    /* Remove the layer in case it was created by the node from the field input. The fact
     * that this node uses attributes to input creases to the subdivision code is meant to be
     * an implementation detail ideally. */
    result->attributes_for_write().remove("crease_vert");
    result->attributes_for_write().remove("crease_edge");
  }

  if (mesh_copy) {
    BKE_id_free(nullptr, mesh_copy);
  }

  return result;
}

#endif

static void node_geo_exec(GeoNodeExecParams params)
{
  GeometrySet geometry_set = params.extract_input<GeometrySet>("Mesh");
#ifdef WITH_OPENSUBDIV
  const Field<float> vert_crease = params.extract_input<Field<float>>("Vertex Crease");
  const Field<float> edge_crease = params.extract_input<Field<float>>("Edge Crease");

  const NodeGeometrySubdivisionSurface &storage = node_storage(params.node());
  const int uv_smooth = storage.uv_smooth;
  const int boundary_smooth = storage.boundary_smooth;
  const int level = std::clamp(params.extract_input<int>("Level"), 0, 11);
  if (level == 0) {
    params.set_output("Mesh", std::move(geometry_set));
    return;
  }

  geometry_set.modify_geometry_sets([&](GeometrySet &geometry_set) {
    if (const Mesh *mesh = geometry_set.get_mesh()) {
      geometry_set.replace_mesh(
          mesh_subsurf_calc(mesh, level, vert_crease, edge_crease, boundary_smooth, uv_smooth));
    }
  });
#else
  params.error_message_add(NodeWarningType::Error,
                           TIP_("Disabled, Blender was compiled without OpenSubdiv"));

#endif
  params.set_output("Mesh", std::move(geometry_set));
}

<<<<<<< HEAD
static void node_register()
=======
static void node_rna(StructRNA *srna)
{
  PropertyRNA *prop;

  prop = RNA_def_property(srna, "uv_smooth", PROP_ENUM, PROP_NONE);
  RNA_def_property_enum_node_storage(prop, uv_smooth);
  RNA_def_property_enum_items(prop, rna_enum_subdivision_uv_smooth_items);
  RNA_def_property_enum_default(prop, SUBSURF_UV_SMOOTH_PRESERVE_BOUNDARIES);
  RNA_def_property_ui_text(prop, "UV Smooth", "Controls how smoothing is applied to UVs");
  RNA_def_property_update_runtime(prop, (void *)rna_Node_update);
  RNA_def_property_update_notifier(prop, NC_NODE | NA_EDITED);

  prop = RNA_def_property(srna, "boundary_smooth", PROP_ENUM, PROP_NONE);
  RNA_def_property_enum_node_storage(prop, boundary_smooth);
  RNA_def_property_enum_items(prop, rna_enum_subdivision_boundary_smooth_items);
  RNA_def_property_enum_default(prop, SUBSURF_BOUNDARY_SMOOTH_ALL);
  RNA_def_property_ui_text(prop, "Boundary Smooth", "Controls how open boundaries are smoothed");
  RNA_def_property_update_runtime(prop, (void *)rna_Node_update);
  RNA_def_property_update_notifier(prop, NC_NODE | NA_EDITED);
}

}  // namespace blender::nodes::node_geo_subdivision_surface_cc

void register_node_type_geo_subdivision_surface()
>>>>>>> f7c0ef1f
{
  static bNodeType ntype;

  geo_node_type_base(
      &ntype, GEO_NODE_SUBDIVISION_SURFACE, "Subdivision Surface", NODE_CLASS_GEOMETRY);
  ntype.declare = node_declare;
  ntype.geometry_node_execute = node_geo_exec;
  ntype.draw_buttons = node_layout;
  ntype.initfunc = node_init;
  blender::bke::node_type_size_preset(&ntype, blender::bke::eNodeSizePreset::MIDDLE);
  node_type_storage(&ntype,
                    "NodeGeometrySubdivisionSurface",
                    node_free_standard_storage,
                    node_copy_standard_storage);
  nodeRegisterType(&ntype);
<<<<<<< HEAD
}
NOD_REGISTER_NODE(node_register)

}  // namespace blender::nodes::node_geo_subdivision_surface_cc
=======

  file_ns::node_rna(ntype.rna_ext.srna);
}
>>>>>>> f7c0ef1f
<|MERGE_RESOLUTION|>--- conflicted
+++ resolved
@@ -194,9 +194,6 @@
   params.set_output("Mesh", std::move(geometry_set));
 }
 
-<<<<<<< HEAD
-static void node_register()
-=======
 static void node_rna(StructRNA *srna)
 {
   PropertyRNA *prop;
@@ -218,10 +215,7 @@
   RNA_def_property_update_notifier(prop, NC_NODE | NA_EDITED);
 }
 
-}  // namespace blender::nodes::node_geo_subdivision_surface_cc
-
-void register_node_type_geo_subdivision_surface()
->>>>>>> f7c0ef1f
+static void node_register()
 {
   static bNodeType ntype;
 
@@ -237,13 +231,9 @@
                     node_free_standard_storage,
                     node_copy_standard_storage);
   nodeRegisterType(&ntype);
-<<<<<<< HEAD
+
+  node_rna(ntype.rna_ext.srna);
 }
 NOD_REGISTER_NODE(node_register)
 
-}  // namespace blender::nodes::node_geo_subdivision_surface_cc
-=======
-
-  file_ns::node_rna(ntype.rna_ext.srna);
-}
->>>>>>> f7c0ef1f
+}  // namespace blender::nodes::node_geo_subdivision_surface_cc