--- conflicted
+++ resolved
@@ -94,35 +94,16 @@
   Curves *curves_id = bke::curves_new_nomain_single(domain_size, CURVE_TYPE_POLY);
   bke::CurvesGeometry &curves = curves_id->geometry.wrap();
   if (weights_varray.is_single()) {
-<<<<<<< HEAD
-    bke::copy_attributes(attributes,
-                         AttrDomain::Point,
-                         AttrDomain::Point,
-                         propagation_info,
-                         {},
-                         curves.attributes_for_write());
-=======
     bke::copy_attributes(
         attributes, AttrDomain::Point, attribute_filter, curves.attributes_for_write());
->>>>>>> 2ddc574a
     return curves_id;
   }
   Array<int> indices(domain_size);
   array_utils::fill_index_range<int>(indices);
   const VArraySpan<float> weights(weights_varray);
   grouped_sort(OffsetIndices<int>({0, domain_size}), weights, indices);
-<<<<<<< HEAD
-  bke::gather_attributes(attributes,
-                         AttrDomain::Point,
-                         AttrDomain::Point,
-                         propagation_info,
-                         {},
-                         indices,
-                         curves.attributes_for_write());
-=======
   bke::gather_attributes(
       attributes, AttrDomain::Point, attribute_filter, indices, curves.attributes_for_write());
->>>>>>> 2ddc574a
   return curves_id;
 }
 
@@ -171,13 +152,7 @@
   }
   bke::gather_attributes(points.attributes(),
                          AttrDomain::Point,
-<<<<<<< HEAD
-                         AttrDomain::Point,
-                         propagation_info,
-                         {},
-=======
                          attribute_filter,
->>>>>>> 2ddc574a
                          indices,
                          curves.attributes_for_write());
 
