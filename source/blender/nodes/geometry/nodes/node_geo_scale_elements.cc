/* SPDX-License-Identifier: GPL-2.0-or-later */

#include "BLI_array.hh"
#include "BLI_disjoint_set.hh"
#include "BLI_math_matrix.hh"
#include "BLI_task.hh"
#include "BLI_vector.hh"
#include "BLI_vector_set.hh"

#include "DNA_mesh_types.h"
#include "DNA_meshdata_types.h"

#include "UI_interface.h"
#include "UI_resources.h"

#include "BKE_mesh.hh"

#include "node_geometry_util.hh"

namespace blender::nodes::node_geo_scale_elements_cc {

static void node_declare(NodeDeclarationBuilder &b)
{
  b.add_input<decl::Geometry>(N_("Geometry")).supported_type(GEO_COMPONENT_TYPE_MESH);
  b.add_input<decl::Bool>(N_("Selection")).default_value(true).hide_value().field_on_all();
  b.add_input<decl::Float>(N_("Scale"), "Scale").default_value(1.0f).min(0.0f).field_on_all();
  b.add_input<decl::Vector>(N_("Center"))
      .subtype(PROP_TRANSLATION)
      .implicit_field_on_all(implicit_field_inputs::position)
      .description(N_("Origin of the scaling for each element. If multiple elements are "
                      "connected, their center is averaged"));
  b.add_input<decl::Vector>(N_("Axis"))
      .default_value({1.0f, 0.0f, 0.0f})
      .field_on_all()
      .description(N_("Direction in which to scale the element"))
      .make_available([](bNode &node) { node.custom2 = GEO_NODE_SCALE_ELEMENTS_SINGLE_AXIS; });
  b.add_output<decl::Geometry>(N_("Geometry")).propagate_all();
};

static void node_layout(uiLayout *layout, bContext * /*C*/, PointerRNA *ptr)
{
  uiItemR(layout, ptr, "domain", 0, "", ICON_NONE);
  uiItemR(layout, ptr, "scale_mode", 0, "", ICON_NONE);
}

static void node_init(bNodeTree * /*tree*/, bNode *node)
{
  node->custom1 = ATTR_DOMAIN_FACE;
  node->custom2 = GEO_NODE_SCALE_ELEMENTS_UNIFORM;
}

static void node_update(bNodeTree *ntree, bNode *node)
{
  bNodeSocket *geometry_socket = static_cast<bNodeSocket *>(node->inputs.first);
  bNodeSocket *selection_socket = geometry_socket->next;
  bNodeSocket *scale_float_socket = selection_socket->next;
  bNodeSocket *center_socket = scale_float_socket->next;
  bNodeSocket *axis_socket = center_socket->next;

  const GeometryNodeScaleElementsMode mode = GeometryNodeScaleElementsMode(node->custom2);
  const bool use_single_axis = mode == GEO_NODE_SCALE_ELEMENTS_SINGLE_AXIS;

  nodeSetSocketAvailability(ntree, axis_socket, use_single_axis);
}

struct UniformScaleFields {
  Field<bool> selection;
  Field<float> scale;
  Field<float3> center;
};

struct UniformScaleParams {
  IndexMask selection;
  VArray<float> scales;
  VArray<float3> centers;
};

struct AxisScaleFields {
  Field<bool> selection;
  Field<float> scale;
  Field<float3> center;
  Field<float3> axis;
};

struct AxisScaleParams {
  IndexMask selection;
  VArray<float> scales;
  VArray<float3> centers;
  VArray<float3> axis_vectors;
};

/**
 * When multiple elements share the same vertices, they are scaled together.
 */
struct ElementIsland {
  /* Either face or edge indices. */
  Vector<int> element_indices;
};

static float3 transform_with_uniform_scale(const float3 &position,
                                           const float3 &center,
                                           const float scale)
{
  const float3 diff = position - center;
  const float3 scaled_diff = scale * diff;
  const float3 new_position = center + scaled_diff;
  return new_position;
}

static float4x4 create_single_axis_transform(const float3 &center,
                                             const float3 &axis,
                                             const float scale)
{
  /* Scale along x axis. The other axis need to be orthogonal, but their specific value does not
   * matter. */
  const float3 x_axis = math::normalize(axis);
  float3 y_axis = math::cross(x_axis, float3(0.0f, 0.0f, 1.0f));
  if (math::is_zero(y_axis)) {
    y_axis = math::cross(x_axis, float3(0.0f, 1.0f, 0.0f));
  }
  y_axis = math::normalize(y_axis);
  const float3 z_axis = math::cross(x_axis, y_axis);

  float4x4 transform = float4x4::identity();

  /* Move scaling center to the origin. */
  transform.location() -= center;

  /* `base_change` and `base_change_inv` are used to rotate space so that scaling along the
   * provided axis is the same as scaling along the x axis. */
  float4x4 base_change = float4x4::identity();
  base_change.x_axis() = x_axis;
  base_change.y_axis() = y_axis;
  base_change.z_axis() = z_axis;

  /* Can invert by transposing, because the matrix is orthonormal. */
  float4x4 base_change_inv = math::transpose(base_change);

  float4x4 scale_transform = float4x4::identity();
  scale_transform[0][0] = scale;

  transform = base_change * scale_transform * base_change_inv * transform;

  /* Move scaling center back to where it was. */
  transform.location() += center;

  return transform;
}

using GetVertexIndicesFn = FunctionRef<void(Span<MEdge> edges,
                                            Span<MPoly> polys,
                                            Span<int> corner_verts,
                                            int element_index,
                                            VectorSet<int> &r_vertex_indices)>;

static void scale_vertex_islands_uniformly(Mesh &mesh,
                                           const Span<ElementIsland> islands,
                                           const UniformScaleParams &params,
                                           const GetVertexIndicesFn get_vertex_indices)
{
  MutableSpan<float3> positions = mesh.vert_positions_for_write();
  const Span<MEdge> edges = mesh.edges();
  const Span<MPoly> polys = mesh.polys();
  const Span<int> corner_verts = mesh.corner_verts();

  threading::parallel_for(islands.index_range(), 256, [&](const IndexRange range) {
    for (const int island_index : range) {
      const ElementIsland &island = islands[island_index];

      float scale = 0.0f;
      float3 center = {0.0f, 0.0f, 0.0f};

      VectorSet<int> vertex_indices;
      for (const int poly_index : island.element_indices) {
        get_vertex_indices(edges, polys, corner_verts, poly_index, vertex_indices);
        center += params.centers[poly_index];
        scale += params.scales[poly_index];
      }

      /* Divide by number of elements to get the average. */
      const float f = 1.0f / island.element_indices.size();
      scale *= f;
      center *= f;

      for (const int vert_index : vertex_indices) {
        positions[vert_index] = transform_with_uniform_scale(positions[vert_index], center, scale);
      }
    }
  });

  BKE_mesh_tag_positions_changed(&mesh);
}

static void scale_vertex_islands_on_axis(Mesh &mesh,
                                         const Span<ElementIsland> islands,
                                         const AxisScaleParams &params,
                                         const GetVertexIndicesFn get_vertex_indices)
{
  MutableSpan<float3> positions = mesh.vert_positions_for_write();
  const Span<MEdge> edges = mesh.edges();
  const Span<MPoly> polys = mesh.polys();
  const Span<int> corner_verts = mesh.corner_verts();

  threading::parallel_for(islands.index_range(), 256, [&](const IndexRange range) {
    for (const int island_index : range) {
      const ElementIsland &island = islands[island_index];

      float scale = 0.0f;
      float3 center = {0.0f, 0.0f, 0.0f};
      float3 axis = {0.0f, 0.0f, 0.0f};

      VectorSet<int> vertex_indices;
      for (const int poly_index : island.element_indices) {
        get_vertex_indices(edges, polys, corner_verts, poly_index, vertex_indices);
        center += params.centers[poly_index];
        scale += params.scales[poly_index];
        axis += params.axis_vectors[poly_index];
      }

      /* Divide by number of elements to get the average. */
      const float f = 1.0f / island.element_indices.size();
      scale *= f;
      center *= f;
      axis *= f;

      if (math::is_zero(axis)) {
        axis = float3(1.0f, 0.0f, 0.0f);
      }

      const float4x4 transform = create_single_axis_transform(center, axis, scale);
      for (const int vert_index : vertex_indices) {
        positions[vert_index] = math::transform_point(transform, positions[vert_index]);
      }
    }
  });

  BKE_mesh_tag_positions_changed(&mesh);
}

static Vector<ElementIsland> prepare_face_islands(const Mesh &mesh, const IndexMask face_selection)
{
  const Span<MPoly> polys = mesh.polys();
  const Span<int> corner_verts = mesh.corner_verts();

  /* Use the disjoint set data structure to determine which vertices have to be scaled together. */
  DisjointSet<int> disjoint_set(mesh.totvert);
  face_selection.foreach_index([&](const int poly_index) {
    const MPoly &poly = polys[poly_index];
    const Span<int> poly_verts = corner_verts.slice(poly.loopstart, poly.totloop);
    for (const int loop_index : IndexRange(poly.totloop - 1)) {
      const int v1 = poly_verts[loop_index];
      const int v2 = poly_verts[loop_index + 1];
      disjoint_set.join(v1, v2);
    }
<<<<<<< HEAD
    disjoint_set.join(poly_loops.first().v, poly_loops.last().v);
  });
=======
    disjoint_set.join(poly_verts.first(), poly_verts.last());
  }
>>>>>>> 0323f8d1

  VectorSet<int> island_ids;
  Vector<ElementIsland> islands;
  /* There are at most as many islands as there are selected faces. */
  islands.reserve(face_selection.size());

  /* Gather all of the face indices in each island into separate vectors. */
  face_selection.foreach_index([&](const int poly_index) {
    const MPoly &poly = polys[poly_index];
    const Span<int> poly_verts = corner_verts.slice(poly.loopstart, poly.totloop);
    const int island_id = disjoint_set.find_root(poly_verts[0]);
    const int island_index = island_ids.index_of_or_add(island_id);
    if (island_index == islands.size()) {
      islands.append_as();
    }
    ElementIsland &island = islands[island_index];
    island.element_indices.append(poly_index);
  });

  return islands;
}

static void get_face_verts(const Span<MEdge> /*edges*/,
                           const Span<MPoly> polys,
                           const Span<int> corner_verts,
                           int face_index,
                           VectorSet<int> &r_vertex_indices)
{
  const MPoly &poly = polys[face_index];
  r_vertex_indices.add_multiple(corner_verts.slice(poly.loopstart, poly.totloop));
}

static AxisScaleParams evaluate_axis_scale_fields(FieldEvaluator &evaluator,
                                                  const AxisScaleFields &fields)
{
  AxisScaleParams out;
  evaluator.set_selection(fields.selection);
  evaluator.add(fields.scale, &out.scales);
  evaluator.add(fields.center, &out.centers);
  evaluator.add(fields.axis, &out.axis_vectors);
  evaluator.evaluate();
  out.selection = evaluator.get_evaluated_selection_as_mask();
  return out;
}

static void scale_faces_on_axis(Mesh &mesh, const AxisScaleFields &fields)
{
  bke::MeshFieldContext field_context{mesh, ATTR_DOMAIN_FACE};
  FieldEvaluator evaluator{field_context, mesh.totpoly};
  AxisScaleParams params = evaluate_axis_scale_fields(evaluator, fields);

  Vector<ElementIsland> island = prepare_face_islands(mesh, params.selection);
  scale_vertex_islands_on_axis(mesh, island, params, get_face_verts);
}

static UniformScaleParams evaluate_uniform_scale_fields(FieldEvaluator &evaluator,
                                                        const UniformScaleFields &fields)
{
  UniformScaleParams out;
  evaluator.set_selection(fields.selection);
  evaluator.add(fields.scale, &out.scales);
  evaluator.add(fields.center, &out.centers);
  evaluator.evaluate();
  out.selection = evaluator.get_evaluated_selection_as_mask();
  return out;
}

static void scale_faces_uniformly(Mesh &mesh, const UniformScaleFields &fields)
{
  bke::MeshFieldContext field_context{mesh, ATTR_DOMAIN_FACE};
  FieldEvaluator evaluator{field_context, mesh.totpoly};
  UniformScaleParams params = evaluate_uniform_scale_fields(evaluator, fields);

  Vector<ElementIsland> island = prepare_face_islands(mesh, params.selection);
  scale_vertex_islands_uniformly(mesh, island, params, get_face_verts);
}

static Vector<ElementIsland> prepare_edge_islands(const Mesh &mesh, const IndexMask edge_selection)
{
  const Span<MEdge> edges = mesh.edges();

  /* Use the disjoint set data structure to determine which vertices have to be scaled together. */
  DisjointSet<int> disjoint_set(mesh.totvert);
  edge_selection.foreach_index([&](const int edge_index) {
    const MEdge &edge = edges[edge_index];
    disjoint_set.join(edge.v1, edge.v2);
  });

  VectorSet<int> island_ids;
  Vector<ElementIsland> islands;
  /* There are at most as many islands as there are selected edges. */
  islands.reserve(edge_selection.size());

  /* Gather all of the edge indices in each island into separate vectors. */
  edge_selection.foreach_index([&](const int edge_index) {
    const MEdge &edge = edges[edge_index];
    const int island_id = disjoint_set.find_root(edge.v1);
    const int island_index = island_ids.index_of_or_add(island_id);
    if (island_index == islands.size()) {
      islands.append_as();
    }
    ElementIsland &island = islands[island_index];
    island.element_indices.append(edge_index);
  });

  return islands;
}

static void get_edge_verts(const Span<MEdge> edges,
                           const Span<MPoly> /*polys*/,
                           const Span<int> /*corner_verts*/,
                           int edge_index,
                           VectorSet<int> &r_vertex_indices)
{
  const MEdge &edge = edges[edge_index];
  r_vertex_indices.add(edge.v1);
  r_vertex_indices.add(edge.v2);
}

static void scale_edges_uniformly(Mesh &mesh, const UniformScaleFields &fields)
{
  bke::MeshFieldContext field_context{mesh, ATTR_DOMAIN_EDGE};
  FieldEvaluator evaluator{field_context, mesh.totedge};
  UniformScaleParams params = evaluate_uniform_scale_fields(evaluator, fields);

  Vector<ElementIsland> island = prepare_edge_islands(mesh, params.selection);
  scale_vertex_islands_uniformly(mesh, island, params, get_edge_verts);
}

static void scale_edges_on_axis(Mesh &mesh, const AxisScaleFields &fields)
{
  bke::MeshFieldContext field_context{mesh, ATTR_DOMAIN_EDGE};
  FieldEvaluator evaluator{field_context, mesh.totedge};
  AxisScaleParams params = evaluate_axis_scale_fields(evaluator, fields);

  Vector<ElementIsland> island = prepare_edge_islands(mesh, params.selection);
  scale_vertex_islands_on_axis(mesh, island, params, get_edge_verts);
}

static void node_geo_exec(GeoNodeExecParams params)
{
  const bNode &node = params.node();
  const eAttrDomain domain = eAttrDomain(node.custom1);
  const GeometryNodeScaleElementsMode scale_mode = GeometryNodeScaleElementsMode(node.custom2);

  GeometrySet geometry = params.extract_input<GeometrySet>("Geometry");

  Field<bool> selection_field = params.get_input<Field<bool>>("Selection");
  Field<float> scale_field = params.get_input<Field<float>>("Scale");
  Field<float3> center_field = params.get_input<Field<float3>>("Center");
  Field<float3> axis_field;
  if (scale_mode == GEO_NODE_SCALE_ELEMENTS_SINGLE_AXIS) {
    axis_field = params.get_input<Field<float3>>("Axis");
  }

  geometry.modify_geometry_sets([&](GeometrySet &geometry) {
    if (Mesh *mesh = geometry.get_mesh_for_write()) {
      switch (domain) {
        case ATTR_DOMAIN_FACE: {
          switch (scale_mode) {
            case GEO_NODE_SCALE_ELEMENTS_UNIFORM: {
              scale_faces_uniformly(*mesh, {selection_field, scale_field, center_field});
              break;
            }
            case GEO_NODE_SCALE_ELEMENTS_SINGLE_AXIS: {
              scale_faces_on_axis(*mesh, {selection_field, scale_field, center_field, axis_field});
              break;
            }
          }
          break;
        }
        case ATTR_DOMAIN_EDGE: {
          switch (scale_mode) {
            case GEO_NODE_SCALE_ELEMENTS_UNIFORM: {
              scale_edges_uniformly(*mesh, {selection_field, scale_field, center_field});
              break;
            }
            case GEO_NODE_SCALE_ELEMENTS_SINGLE_AXIS: {
              scale_edges_on_axis(*mesh, {selection_field, scale_field, center_field, axis_field});
              break;
            }
          }
          break;
        }
        default:
          BLI_assert_unreachable();
          break;
      }
    }
  });

  params.set_output("Geometry", std::move(geometry));
}

}  // namespace blender::nodes::node_geo_scale_elements_cc

void register_node_type_geo_scale_elements()
{
  namespace file_ns = blender::nodes::node_geo_scale_elements_cc;

  static bNodeType ntype;

  geo_node_type_base(&ntype, GEO_NODE_SCALE_ELEMENTS, "Scale Elements", NODE_CLASS_GEOMETRY);
  ntype.geometry_node_execute = file_ns::node_geo_exec;
  ntype.declare = file_ns::node_declare;
  ntype.draw_buttons = file_ns::node_layout;
  ntype.initfunc = file_ns::node_init;
  ntype.updatefunc = file_ns::node_update;
  nodeRegisterType(&ntype);
}<|MERGE_RESOLUTION|>--- conflicted
+++ resolved
@@ -252,13 +252,8 @@
       const int v2 = poly_verts[loop_index + 1];
       disjoint_set.join(v1, v2);
     }
-<<<<<<< HEAD
-    disjoint_set.join(poly_loops.first().v, poly_loops.last().v);
-  });
-=======
     disjoint_set.join(poly_verts.first(), poly_verts.last());
-  }
->>>>>>> 0323f8d1
+  });
 
   VectorSet<int> island_ids;
   Vector<ElementIsland> islands;
