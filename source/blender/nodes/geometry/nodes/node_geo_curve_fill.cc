--- conflicted
+++ resolved
@@ -85,11 +85,7 @@
   MutableSpan<MLoop> loops = mesh->loops_for_write();
 
   for (const int i : IndexRange(result.vert.size())) {
-<<<<<<< HEAD
-    positions[i] = float3((float)result.vert[i].x, (float)result.vert[i].y, 0.0f);
-=======
-    copy_v3_v3(verts[i].co, float3(float(result.vert[i].x), float(result.vert[i].y), 0.0f));
->>>>>>> 788f3d72
+    positions[i] = float3(float(result.vert[i].x), float(result.vert[i].y), 0.0f);
   }
   for (const int i : IndexRange(result.edge.size())) {
     edges[i].v1 = result.edge[i].first;
