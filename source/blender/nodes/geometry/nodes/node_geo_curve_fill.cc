--- conflicted
+++ resolved
@@ -79,11 +79,7 @@
   }
 
   Mesh *mesh = BKE_mesh_new_nomain(vert_len, edge_len, 0, loop_len, poly_len);
-<<<<<<< HEAD
-  MutableSpan<float3> positions = mesh->positions_for_write();
-=======
   MutableSpan<float3> positions = mesh->vert_positions_for_write();
->>>>>>> a7e1815c
   MutableSpan<MEdge> edges = mesh->edges_for_write();
   MutableSpan<MPoly> polys = mesh->polys_for_write();
   MutableSpan<int> corner_verts = mesh->corner_verts_for_write();
