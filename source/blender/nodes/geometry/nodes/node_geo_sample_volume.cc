/* SPDX-FileCopyrightText: 2023 Blender Foundation
 *
 * SPDX-License-Identifier: GPL-2.0-or-later */

#include "DEG_depsgraph_query.h"

#include "BKE_type_conversions.hh"
#include "BKE_volume.h"
#include "BKE_volume_openvdb.hh"

#include "BLI_virtual_array.hh"

#include "NOD_add_node_search.hh"
#include "NOD_socket_search_link.hh"

#include "node_geometry_util.hh"

#include "UI_interface.h"
#include "UI_resources.h"

#ifdef WITH_OPENVDB
#  include <openvdb/openvdb.h>
#  include <openvdb/tools/Interpolation.h>
#endif

namespace blender::nodes::node_geo_sample_volume_cc {

NODE_STORAGE_FUNCS(NodeGeometrySampleVolume)

static void node_declare(NodeDeclarationBuilder &b)
{
  b.add_input<decl::Geometry>(CTX_N_(BLT_I18NCONTEXT_ID_ID, "Volume"))
      .translation_context(BLT_I18NCONTEXT_ID_ID)
      .supported_type(GeometryComponent::Type::Volume);

  std::string grid_socket_description = N_(
      "Expects a Named Attribute with the name of a Grid in the Volume");

  b.add_input<decl::Vector>(N_("Grid"), "Grid_Vector")
      .field_on_all()
      .hide_value()
      .description(grid_socket_description);
  b.add_input<decl::Float>(N_("Grid"), "Grid_Float")
      .field_on_all()
      .hide_value()
      .description(grid_socket_description);
  b.add_input<decl::Bool>(N_("Grid"), "Grid_Bool")
      .field_on_all()
      .hide_value()
      .description(grid_socket_description);
  b.add_input<decl::Int>(N_("Grid"), "Grid_Int")
      .field_on_all()
      .hide_value()
      .description(grid_socket_description);

  b.add_input<decl::Vector>(N_("Position")).implicit_field(implicit_field_inputs::position);

  b.add_output<decl::Vector>(N_("Value"), "Value_Vector").dependent_field({5});
  b.add_output<decl::Float>(N_("Value"), "Value_Float").dependent_field({5});
  b.add_output<decl::Bool>(N_("Value"), "Value_Bool").dependent_field({5});
  b.add_output<decl::Int>(N_("Value"), "Value_Int").dependent_field({5});
}

static void search_node_add_ops(GatherAddNodeSearchParams &params)
{
  if (!U.experimental.use_new_volume_nodes) {
    return;
  }
  blender::nodes::search_node_add_ops_for_basic_node(params);
}

static std::optional<eCustomDataType> other_socket_type_to_grid_type(
    const eNodeSocketDatatype type)
{
  switch (type) {
    case SOCK_FLOAT:
      return CD_PROP_FLOAT;
    case SOCK_VECTOR:
    case SOCK_RGBA:
      return CD_PROP_FLOAT3;
    case SOCK_BOOLEAN:
      return CD_PROP_BOOL;
    case SOCK_INT:
      return CD_PROP_INT32;
    default:
      return std::nullopt;
  }
}

static void search_link_ops(GatherLinkSearchOpParams &params)
{
  if (!U.experimental.use_new_volume_nodes) {
    return;
  }
  const NodeDeclaration &declaration = *params.node_type().fixed_declaration;
  search_link_ops_for_declarations(params, declaration.inputs.as_span().take_back(1));
  search_link_ops_for_declarations(params, declaration.inputs.as_span().take_front(1));

<<<<<<< HEAD
  const std::optional<eCustomDataType> type = node_data_type_to_custom_data_type(
      (eNodeSocketDatatype)params.other_socket().type);
  if (type && *type != CD_PROP_STRING) {
    /* The input and output sockets have the same name. */
    params.add_item(N_("Grid"), [type](LinkSearchOpParams &params) {
      bNode &node = params.add_node("GeometryNodeSampleVolume");
      node_storage(node).grid_type = *type;
      params.update_and_connect_available_socket(node, "Grid");
    });
=======
  const std::optional<eCustomDataType> type = other_socket_type_to_grid_type(
      eNodeSocketDatatype(params.other_socket().type));
  if (!type) {
    return;
>>>>>>> 445d71a5
  }
  /* The input and output sockets have the same name. */
  params.add_item(IFACE_("Grid"), [type](LinkSearchOpParams &params) {
    bNode &node = params.add_node("GeometryNodeSampleVolume");
    node_storage(node).grid_type = *type;
    params.update_and_connect_available_socket(node, "Grid");
  });
}

static void node_layout(uiLayout *layout, bContext * /*C*/, PointerRNA *ptr)
{
  uiLayoutSetPropSep(layout, true);
  uiLayoutSetPropDecorate(layout, false);
  uiItemR(layout, ptr, "grid_type", 0, "", ICON_NONE);
  uiItemR(layout, ptr, "interpolation_mode", 0, "", ICON_NONE);
}

static void node_init(bNodeTree * /*tree*/, bNode *node)
{
  NodeGeometrySampleVolume *data = MEM_cnew<NodeGeometrySampleVolume>(__func__);
  data->grid_type = CD_PROP_FLOAT;
  data->interpolation_mode = GEO_NODE_SAMPLE_VOLUME_INTERPOLATION_MODE_TRILINEAR;
  node->storage = data;
}

static void node_update(bNodeTree *ntree, bNode *node)
{
  const NodeGeometrySampleVolume &storage = node_storage(*node);
  const eCustomDataType grid_type = eCustomDataType(storage.grid_type);

  bNodeSocket *socket_value_geometry = static_cast<bNodeSocket *>(node->inputs.first);
  bNodeSocket *socket_value_vector = socket_value_geometry->next;
  bNodeSocket *socket_value_float = socket_value_vector->next;
  bNodeSocket *socket_value_boolean = socket_value_float->next;
  bNodeSocket *socket_value_int32 = socket_value_boolean->next;

  bke::nodeSetSocketAvailability(ntree, socket_value_vector, grid_type == CD_PROP_FLOAT3);
  bke::nodeSetSocketAvailability(ntree, socket_value_float, grid_type == CD_PROP_FLOAT);
  bke::nodeSetSocketAvailability(ntree, socket_value_boolean, grid_type == CD_PROP_BOOL);
  bke::nodeSetSocketAvailability(ntree, socket_value_int32, grid_type == CD_PROP_INT32);

  bNodeSocket *out_socket_value_vector = static_cast<bNodeSocket *>(node->outputs.first);
  bNodeSocket *out_socket_value_float = out_socket_value_vector->next;
  bNodeSocket *out_socket_value_boolean = out_socket_value_float->next;
  bNodeSocket *out_socket_value_int32 = out_socket_value_boolean->next;

  bke::nodeSetSocketAvailability(ntree, out_socket_value_vector, grid_type == CD_PROP_FLOAT3);
  bke::nodeSetSocketAvailability(ntree, out_socket_value_float, grid_type == CD_PROP_FLOAT);
  bke::nodeSetSocketAvailability(ntree, out_socket_value_boolean, grid_type == CD_PROP_BOOL);
  bke::nodeSetSocketAvailability(ntree, out_socket_value_int32, grid_type == CD_PROP_INT32);
}

#ifdef WITH_OPENVDB

static const StringRefNull get_grid_name(GField &field)
{
  if (const auto *attribute_field_input = dynamic_cast<const AttributeFieldInput *>(&field.node()))
  {
    return attribute_field_input->attribute_name();
  }
  return "";
}

static const blender::CPPType *vdb_grid_type_to_cpp_type(const VolumeGridType grid_type)
{
  switch (grid_type) {
    case VOLUME_GRID_FLOAT:
      return &CPPType::get<float>();
    case VOLUME_GRID_VECTOR_FLOAT:
      return &CPPType::get<float3>();
    case VOLUME_GRID_INT:
      return &CPPType::get<int>();
    case VOLUME_GRID_BOOLEAN:
      return &CPPType::get<bool>();
    default:
      break;
  }
  return nullptr;
}

template<typename GridT>
void sample_grid(openvdb::GridBase::ConstPtr base_grid,
                 const Span<float3> positions,
                 const IndexMask &mask,
                 GMutableSpan dst,
                 const GeometryNodeSampleVolumeInterpolationMode interpolation_mode)
{
  using ValueT = typename GridT::ValueType;
  using AccessorT = typename GridT::ConstAccessor;
  const typename GridT::ConstPtr grid = openvdb::gridConstPtrCast<GridT>(base_grid);
  AccessorT accessor = grid->getConstAccessor();

  auto sample_data = [&](auto sampler) {
    mask.foreach_index([&](const int64_t i) {
      const float3 &pos = positions[i];
      ValueT value = sampler.wsSample(openvdb::Vec3R(pos.x, pos.y, pos.z));

      /* Special case for vector. */
      if constexpr (std::is_same_v<GridT, openvdb::VectorGrid>) {
        openvdb::Vec3f vec = static_cast<openvdb::Vec3f>(value);
        dst.typed<float3>()[i] = float3(vec.asV());
      }
      else {
        dst.typed<ValueT>()[i] = value;
      }
    });
  };

  switch (interpolation_mode) {
    case GEO_NODE_SAMPLE_VOLUME_INTERPOLATION_MODE_TRILINEAR: {
      openvdb::tools::GridSampler<AccessorT, openvdb::tools::BoxSampler> sampler(
          accessor, grid->transform());
      sample_data(sampler);
      break;
    }
    case GEO_NODE_SAMPLE_VOLUME_INTERPOLATION_MODE_TRIQUADRATIC: {
      openvdb::tools::GridSampler<AccessorT, openvdb::tools::QuadraticSampler> sampler(
          accessor, grid->transform());
      sample_data(sampler);
      break;
    }
    case GEO_NODE_SAMPLE_VOLUME_INTERPOLATION_MODE_NEAREST:
    default: {
      openvdb::tools::GridSampler<AccessorT, openvdb::tools::PointSampler> sampler(
          accessor, grid->transform());
      sample_data(sampler);
      break;
    }
  }
}

class SampleVolumeFunction : public mf::MultiFunction {
  openvdb::GridBase::ConstPtr base_grid_;
  VolumeGridType grid_type_;
  GeometryNodeSampleVolumeInterpolationMode interpolation_mode_;
  mf::Signature signature_;

 public:
  SampleVolumeFunction(openvdb::GridBase::ConstPtr base_grid,
                       GeometryNodeSampleVolumeInterpolationMode interpolation_mode)
      : base_grid_(std::move(base_grid)), interpolation_mode_(interpolation_mode)
  {
    grid_type_ = BKE_volume_grid_type_openvdb(*base_grid_);
    const CPPType *grid_cpp_type = vdb_grid_type_to_cpp_type(grid_type_);
    BLI_assert(grid_cpp_type != nullptr);
    mf::SignatureBuilder builder{"Sample Volume", signature_};
    builder.single_input<float3>("Position");
    builder.single_output("Value", *grid_cpp_type);
    this->set_signature(&signature_);
  }

  void call(const IndexMask &mask, mf::Params params, mf::Context /*context*/) const override
  {
    const VArraySpan<float3> positions = params.readonly_single_input<float3>(0, "Position");
    GMutableSpan dst = params.uninitialized_single_output(1, "Value");

    switch (grid_type_) {
      case VOLUME_GRID_FLOAT:
        sample_grid<openvdb::FloatGrid>(base_grid_, positions, mask, dst, interpolation_mode_);
        break;
      case VOLUME_GRID_INT:
        sample_grid<openvdb::Int32Grid>(base_grid_, positions, mask, dst, interpolation_mode_);
        break;
      case VOLUME_GRID_BOOLEAN:
        sample_grid<openvdb::BoolGrid>(base_grid_, positions, mask, dst, interpolation_mode_);
        break;
      case VOLUME_GRID_VECTOR_FLOAT:
        sample_grid<openvdb::VectorGrid>(base_grid_, positions, mask, dst, interpolation_mode_);
        break;
      default:
        BLI_assert_unreachable();
        break;
    }
  }
};

static GField get_input_attribute_field(GeoNodeExecParams &params, const eCustomDataType data_type)
{
  switch (data_type) {
    case CD_PROP_FLOAT:
      return params.extract_input<Field<float>>("Grid_Float");
    case CD_PROP_FLOAT3:
      return params.extract_input<Field<float3>>("Grid_Vector");
    case CD_PROP_BOOL:
      return params.extract_input<Field<bool>>("Grid_Bool");
    case CD_PROP_INT32:
      return params.extract_input<Field<int>>("Grid_Int");
    default:
      BLI_assert_unreachable();
  }
  return {};
}

static void output_attribute_field(GeoNodeExecParams &params, GField field)
{
  switch (bke::cpp_type_to_custom_data_type(field.cpp_type())) {
    case CD_PROP_FLOAT:
      params.set_output("Value_Float", Field<float>(field));
      break;
    case CD_PROP_FLOAT3:
      params.set_output("Value_Vector", Field<float3>(field));
      break;
    case CD_PROP_BOOL:
      params.set_output("Value_Bool", Field<bool>(field));
      break;
    case CD_PROP_INT32:
      params.set_output("Value_Int", Field<int>(field));
      break;
    default:
      break;
  }
}

#endif /* WITH_OPENVDB */

static void node_geo_exec(GeoNodeExecParams params)
{
#ifdef WITH_OPENVDB
  GeometrySet geometry_set = params.extract_input<GeometrySet>("Volume");
  if (!geometry_set.has_volume()) {
    params.set_default_remaining_outputs();
    return;
  }
  const NodeGeometrySampleVolume &storage = node_storage(params.node());
  const eCustomDataType output_field_type = eCustomDataType(storage.grid_type);
  auto interpolation_mode = GeometryNodeSampleVolumeInterpolationMode(storage.interpolation_mode);

  GField grid_field = get_input_attribute_field(params, output_field_type);
  const StringRefNull grid_name = get_grid_name(grid_field);
  if (grid_name == "") {
    params.error_message_add(NodeWarningType::Error, TIP_("Grid name needs to be specified"));
    params.set_default_remaining_outputs();
    return;
  }

  const VolumeComponent *component = geometry_set.get_component_for_read<VolumeComponent>();
  const Volume *volume = component->get_for_read();
  BKE_volume_load(volume, DEG_get_bmain(params.depsgraph()));
  const VolumeGrid *volume_grid = BKE_volume_grid_find_for_read(volume, grid_name.c_str());
  if (volume_grid == nullptr) {
    params.set_default_remaining_outputs();
    return;
  }
  openvdb::GridBase::ConstPtr base_grid = BKE_volume_grid_openvdb_for_read(volume, volume_grid);
  const VolumeGridType grid_type = BKE_volume_grid_type_openvdb(*base_grid);

  /* Check that the grid type is supported. */
  const CPPType *grid_cpp_type = vdb_grid_type_to_cpp_type(grid_type);
  if (grid_cpp_type == nullptr) {
    params.set_default_remaining_outputs();
    params.error_message_add(NodeWarningType::Error, TIP_("The grid type is unsupported"));
    return;
  }

  /* Use to the Nearest Neighbor sampler for Bool grids (no interpolation). */
  if (grid_type == VOLUME_GRID_BOOLEAN &&
      interpolation_mode != GEO_NODE_SAMPLE_VOLUME_INTERPOLATION_MODE_NEAREST)
  {
    interpolation_mode = GEO_NODE_SAMPLE_VOLUME_INTERPOLATION_MODE_NEAREST;
  }

  Field<float3> position_field = params.extract_input<Field<float3>>("Position");
  auto fn = std::make_shared<SampleVolumeFunction>(std::move(base_grid), interpolation_mode);
  auto op = FieldOperation::Create(std::move(fn), {position_field});
  GField output_field = GField(std::move(op));

  output_field = bke::get_implicit_type_conversions().try_convert(
      output_field, *bke::custom_data_type_to_cpp_type(output_field_type));

  output_attribute_field(params, std::move(output_field));
#else
  params.set_default_remaining_outputs();
  params.error_message_add(NodeWarningType::Error,
                           TIP_("Disabled, Blender was compiled without OpenVDB"));
#endif
}

}  // namespace blender::nodes::node_geo_sample_volume_cc

void register_node_type_geo_sample_volume()
{
  namespace file_ns = blender::nodes::node_geo_sample_volume_cc;

  static bNodeType ntype;

  geo_node_type_base(&ntype, GEO_NODE_SAMPLE_VOLUME, "Sample Volume", NODE_CLASS_CONVERTER);
  node_type_storage(
      &ntype, "NodeGeometrySampleVolume", node_free_standard_storage, node_copy_standard_storage);
  ntype.initfunc = file_ns::node_init;
  ntype.updatefunc = file_ns::node_update;
  ntype.declare = file_ns::node_declare;
  ntype.geometry_node_execute = file_ns::node_geo_exec;
  ntype.draw_buttons = file_ns::node_layout;
  ntype.gather_add_node_search_ops = file_ns::search_node_add_ops;
  ntype.gather_link_search_ops = file_ns::search_link_ops;
  ntype.geometry_node_execute = file_ns::node_geo_exec;
  nodeRegisterType(&ntype);
}<|MERGE_RESOLUTION|>--- conflicted
+++ resolved
@@ -96,25 +96,13 @@
   search_link_ops_for_declarations(params, declaration.inputs.as_span().take_back(1));
   search_link_ops_for_declarations(params, declaration.inputs.as_span().take_front(1));
 
-<<<<<<< HEAD
-  const std::optional<eCustomDataType> type = node_data_type_to_custom_data_type(
-      (eNodeSocketDatatype)params.other_socket().type);
-  if (type && *type != CD_PROP_STRING) {
-    /* The input and output sockets have the same name. */
-    params.add_item(N_("Grid"), [type](LinkSearchOpParams &params) {
-      bNode &node = params.add_node("GeometryNodeSampleVolume");
-      node_storage(node).grid_type = *type;
-      params.update_and_connect_available_socket(node, "Grid");
-    });
-=======
   const std::optional<eCustomDataType> type = other_socket_type_to_grid_type(
       eNodeSocketDatatype(params.other_socket().type));
   if (!type) {
     return;
->>>>>>> 445d71a5
   }
   /* The input and output sockets have the same name. */
-  params.add_item(IFACE_("Grid"), [type](LinkSearchOpParams &params) {
+  params.add_item(N_("Grid"), [type](LinkSearchOpParams &params) {
     bNode &node = params.add_node("GeometryNodeSampleVolume");
     node_storage(node).grid_type = *type;
     params.update_and_connect_available_socket(node, "Grid");
