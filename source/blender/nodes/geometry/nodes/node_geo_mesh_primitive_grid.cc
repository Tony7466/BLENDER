--- conflicted
+++ resolved
@@ -16,13 +16,8 @@
 namespace blender::nodes {
 
 static void calculate_uvs(Mesh *mesh,
-<<<<<<< HEAD
                           const Span<float3> positions,
                           const Span<int> corner_verts,
-=======
-                          Span<float3> positions,
-                          Span<MLoop> loops,
->>>>>>> a7e1815c
                           const float size_x,
                           const float size_y,
                           const AttributeIDRef &uv_map_id)
@@ -36,11 +31,7 @@
   const float dy = (size_y == 0.0f) ? 0.0f : 1.0f / size_y;
   threading::parallel_for(corner_verts.index_range(), 1024, [&](IndexRange range) {
     for (const int i : range) {
-<<<<<<< HEAD
       const float3 &co = positions[corner_verts[i]];
-=======
-      const float3 &co = positions[loops[i].v];
->>>>>>> a7e1815c
       uv_attribute.span[i].x = (co.x + size_x * 0.5f) * dx;
       uv_attribute.span[i].y = (co.y + size_y * 0.5f) * dy;
     }
@@ -63,11 +54,7 @@
                                    0,
                                    edges_x * edges_y * 4,
                                    edges_x * edges_y);
-<<<<<<< HEAD
-  MutableSpan<float3> positions = mesh->positions_for_write();
-=======
   MutableSpan<float3> positions = mesh->vert_positions_for_write();
->>>>>>> a7e1815c
   MutableSpan<MEdge> edges = mesh->edges_for_write();
   MutableSpan<MPoly> polys = mesh->polys_for_write();
   MutableSpan<int> corner_verts = mesh->corner_verts_for_write();
@@ -158,11 +145,7 @@
   });
 
   if (uv_map_id && mesh->totpoly != 0) {
-<<<<<<< HEAD
     calculate_uvs(mesh, positions, corner_verts, size_x, size_y, uv_map_id);
-=======
-    calculate_uvs(mesh, positions, loops, size_x, size_y, uv_map_id);
->>>>>>> a7e1815c
   }
 
   mesh->loose_edges_tag_none();
