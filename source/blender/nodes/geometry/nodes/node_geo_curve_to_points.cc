/* SPDX-FileCopyrightText: 2023 Blender Authors
 *
 * SPDX-License-Identifier: GPL-2.0-or-later */

#include "BLI_array.hh"
#include "BLI_math_matrix.hh"
#include "BLI_task.hh"

#include "DNA_pointcloud_types.h"

#include "BKE_customdata.hh"
#include "BKE_grease_pencil.hh"
#include "BKE_instances.hh"
#include "BKE_pointcloud.hh"

#include "GEO_resample_curves.hh"

#include "NOD_rna_define.hh"

#include "UI_interface.hh"
#include "UI_resources.hh"

#include "node_geometry_util.hh"

namespace blender::nodes::node_geo_curve_to_points_cc {

NODE_STORAGE_FUNCS(NodeGeometryCurveToPoints)

static void node_declare(NodeDeclarationBuilder &b)
{
  b.add_input<decl::Geometry>("Curve").supported_type(
      {GeometryComponent::Type::Curve, GeometryComponent::Type::GreasePencil});
  auto &count = b.add_input<decl::Int>("Count")
                    .default_value(10)
                    .min(2)
                    .max(100000)
                    .field_on_all()
                    .make_available([](bNode &node) {
                      node_storage(node).mode = GEO_NODE_CURVE_RESAMPLE_COUNT;
                    });
  auto &length = b.add_input<decl::Float>("Length")
                     .default_value(0.1f)
                     .min(0.001f)
                     .subtype(PROP_DISTANCE)
                     .make_available([](bNode &node) {
                       node_storage(node).mode = GEO_NODE_CURVE_RESAMPLE_LENGTH;
                     });
  b.add_output<decl::Geometry>("Points").propagate_all();
  b.add_output<decl::Vector>("Tangent").field_on_all();
  b.add_output<decl::Vector>("Normal").field_on_all();
  b.add_output<decl::Rotation>("Rotation").field_on_all();

  const bNode *node = b.node_or_null();
  if (node != nullptr) {
    const NodeGeometryCurveToPoints &storage = node_storage(*node);
    const GeometryNodeCurveResampleMode mode = GeometryNodeCurveResampleMode(storage.mode);

    count.available(mode == GEO_NODE_CURVE_RESAMPLE_COUNT);
    length.available(mode == GEO_NODE_CURVE_RESAMPLE_LENGTH);
  }
}

static void node_layout(uiLayout *layout, bContext * /*C*/, PointerRNA *ptr)
{
  uiItemR(layout, ptr, "mode", UI_ITEM_NONE, "", ICON_NONE);
}

static void node_init(bNodeTree * /*tree*/, bNode *node)
{
  NodeGeometryCurveToPoints *data = MEM_cnew<NodeGeometryCurveToPoints>(__func__);

  data->mode = GEO_NODE_CURVE_RESAMPLE_COUNT;
  node->storage = data;
}

static void fill_rotation_attribute(const Span<float3> tangents,
                                    const Span<float3> normals,
                                    MutableSpan<math::Quaternion> rotations)
{
  threading::parallel_for(IndexRange(rotations.size()), 512, [&](IndexRange range) {
    for (const int i : range) {
      rotations[i] = math::to_quaternion(
          math::from_orthonormal_axes<float4x4>(normals[i], tangents[i]));
    }
  });
}

<<<<<<< HEAD
static PointCloud *pointcloud_from_curves(const bke::CurvesGeometry curves,
=======
static void copy_curve_domain_attributes(const AttributeAccessor curve_attributes,
                                         MutableAttributeAccessor point_attributes)
{
  curve_attributes.foreach_attribute([&](const bke::AttributeIter &iter) {
    if (iter.is_builtin) {
      return;
    }
    if (iter.domain != AttrDomain::Curve) {
      return;
    }
    if (iter.data_type == CD_PROP_STRING) {
      return;
    }
    point_attributes.add(iter.name,
                         AttrDomain::Point,
                         iter.data_type,
                         bke::AttributeInitVArray(*iter.get(AttrDomain::Point)));
  });
}

static PointCloud *pointcloud_from_curves(bke::CurvesGeometry curves,
>>>>>>> ed1c7086
                                          const std::optional<StringRef> &tangent_id,
                                          const std::optional<StringRef> &normal_id,
                                          const std::optional<StringRef> &rotation_id)
{
  PointCloud *pointcloud = bke::pointcloud_new_no_attributes(curves.points_num());
  MutableAttributeAccessor dst_attributes = pointcloud->attributes_for_write();

  bke::copy_attributes(curves.attributes(),
                       bke::AttrDomain::Point,
                       bke::AttrDomain::Point,
                       AttributeFilter::default_filter(),
                       dst_attributes);
  bke::copy_attributes(curves.attributes(),
                       bke::AttrDomain::Curve,
                       bke::AttrDomain::Point,
                       AttributeFilter::default_filter(),
                       dst_attributes);

  if (rotation_id) {
    const AttributeAccessor attributes = curves.attributes();
    const VArraySpan tangents = *attributes.lookup<float3>(*tangent_id, AttrDomain::Point);
    const VArraySpan normals = *attributes.lookup<float3>(*normal_id, AttrDomain::Point);
    SpanAttributeWriter<math::Quaternion> rotations =
        dst_attributes.lookup_or_add_for_write_only_span<math::Quaternion>(*rotation_id,
                                                                           AttrDomain::Point);
    fill_rotation_attribute(tangents, normals, rotations.span);
    rotations.finish();
  }
  return pointcloud;
}

static void curve_to_points(GeometrySet &geometry_set,
                            GeoNodeExecParams params,
                            const GeometryNodeCurveResampleMode mode,
                            geometry::ResampleCurvesOutputAttributeIDs resample_attributes,
                            const std::optional<StringRef> &rotation_anonymous_id)
{
  switch (mode) {
    case GEO_NODE_CURVE_RESAMPLE_COUNT: {
      Field<int> count = params.extract_input<Field<int>>("Count");
      geometry_set.modify_geometry_sets([&](GeometrySet &geometry) {
        if (const Curves *src_curves_id = geometry.get_curves()) {
          const bke::CurvesGeometry &src_curves = src_curves_id->geometry.wrap();
          const bke::CurvesFieldContext field_context{*src_curves_id, AttrDomain::Curve};
          bke::CurvesGeometry dst_curves = geometry::resample_to_count(
              src_curves,
              field_context,
              fn::make_constant_field<bool>(true),
              count,
              resample_attributes);
          PointCloud *pointcloud = pointcloud_from_curves(std::move(dst_curves),
                                                          resample_attributes.tangent_id,
                                                          resample_attributes.normal_id,
                                                          rotation_anonymous_id);
          geometry.remove_geometry_during_modify();
          geometry.replace_pointcloud(pointcloud);
        }
      });
      break;
    }
    case GEO_NODE_CURVE_RESAMPLE_LENGTH: {
      Field<float> length = params.extract_input<Field<float>>("Length");
      geometry_set.modify_geometry_sets([&](GeometrySet &geometry) {
        if (const Curves *src_curves_id = geometry.get_curves()) {
          const bke::CurvesGeometry &src_curves = src_curves_id->geometry.wrap();
          const bke::CurvesFieldContext field_context{*src_curves_id, AttrDomain::Curve};
          bke::CurvesGeometry dst_curves = geometry::resample_to_length(
              src_curves,
              field_context,
              fn::make_constant_field<bool>(true),
              length,
              resample_attributes);
          PointCloud *pointcloud = pointcloud_from_curves(std::move(dst_curves),
                                                          resample_attributes.tangent_id,
                                                          resample_attributes.normal_id,
                                                          rotation_anonymous_id);
          geometry.remove_geometry_during_modify();
          geometry.replace_pointcloud(pointcloud);
        }
      });
      break;
    }
    case GEO_NODE_CURVE_RESAMPLE_EVALUATED: {
      geometry_set.modify_geometry_sets([&](GeometrySet &geometry) {
        if (const Curves *src_curves_id = geometry.get_curves()) {
          const bke::CurvesGeometry &src_curves = src_curves_id->geometry.wrap();
          const bke::CurvesFieldContext field_context{*src_curves_id, AttrDomain::Curve};
          bke::CurvesGeometry dst_curves = geometry::resample_to_evaluated(
              src_curves, field_context, fn::make_constant_field<bool>(true), resample_attributes);
          PointCloud *pointcloud = pointcloud_from_curves(std::move(dst_curves),
                                                          resample_attributes.tangent_id,
                                                          resample_attributes.normal_id,
                                                          rotation_anonymous_id);
          geometry.remove_geometry_during_modify();
          geometry.replace_pointcloud(pointcloud);
        }
      });
      break;
    }
  }
}

static void grease_pencil_to_points(GeometrySet &geometry_set,
                                    GeoNodeExecParams params,
                                    const GeometryNodeCurveResampleMode mode,
                                    geometry::ResampleCurvesOutputAttributeIDs resample_attributes,
                                    const std::optional<StringRef> &rotation_anonymous_id,
                                    const AttributeFilter &attribute_filter)
{
  Field<int> count;
  Field<float> length;

  switch (mode) {
    case GEO_NODE_CURVE_RESAMPLE_COUNT:
      count = params.extract_input<Field<int>>("Count");
      break;
    case GEO_NODE_CURVE_RESAMPLE_LENGTH:
      length = params.extract_input<Field<float>>("Length");
      break;
    case GEO_NODE_CURVE_RESAMPLE_EVALUATED:
      break;
  }

  geometry_set.modify_geometry_sets([&](GeometrySet &geometry) {
    using namespace blender::bke::greasepencil;
    if (geometry.has_grease_pencil()) {
      const GreasePencil &grease_pencil = *geometry.get_grease_pencil();
      Vector<PointCloud *> pointcloud_by_layer(grease_pencil.layers().size(), nullptr);
      for (const int layer_index : grease_pencil.layers().index_range()) {
        const Drawing *drawing = grease_pencil.get_eval_drawing(grease_pencil.layer(layer_index));
        if (drawing == nullptr) {
          continue;
        }
        const bke::CurvesGeometry &src_curves = drawing->strokes();
        bke::GreasePencilLayerFieldContext field_context(
            grease_pencil, AttrDomain::Curve, layer_index);

        bke::CurvesGeometry dst_curves;
        switch (mode) {
          case GEO_NODE_CURVE_RESAMPLE_COUNT: {
            dst_curves = geometry::resample_to_count(src_curves,
                                                     field_context,
                                                     fn::make_constant_field<bool>(true),
                                                     count,
                                                     resample_attributes);
            break;
          }
          case GEO_NODE_CURVE_RESAMPLE_LENGTH: {
            dst_curves = geometry::resample_to_length(src_curves,
                                                      field_context,
                                                      fn::make_constant_field<bool>(true),
                                                      length,
                                                      resample_attributes);
            break;
          }
          case GEO_NODE_CURVE_RESAMPLE_EVALUATED: {
            dst_curves = geometry::resample_to_evaluated(src_curves,
                                                         field_context,
                                                         fn::make_constant_field<bool>(true),
                                                         resample_attributes);
            break;
          }
        }
        pointcloud_by_layer[layer_index] = pointcloud_from_curves(std::move(dst_curves),
                                                                  resample_attributes.tangent_id,
                                                                  resample_attributes.normal_id,
                                                                  rotation_anonymous_id);
      }
      if (!pointcloud_by_layer.is_empty()) {
        InstancesComponent &instances_component =
            geometry_set.get_component_for_write<InstancesComponent>();
        bke::Instances *instances = instances_component.get_for_write();
        if (instances == nullptr) {
          instances = new bke::Instances();
          instances_component.replace(instances);
        }
        for (PointCloud *pointcloud : pointcloud_by_layer) {
          if (!pointcloud) {
            /* Add an empty reference so the number of layers and instances match.
             * This makes it easy to reconstruct the layers afterwards and keep their
             * attributes. */
            const int handle = instances->add_reference(bke::InstanceReference());
            instances->add_instance(handle, float4x4::identity());
            continue;
          }
          GeometrySet temp_set = GeometrySet::from_pointcloud(pointcloud);
          const int handle = instances->add_reference(bke::InstanceReference{temp_set});
          instances->add_instance(handle, float4x4::identity());
        }
        GeometrySet::propagate_attributes_from_layer_to_instances(
            geometry.get_grease_pencil()->attributes(),
            geometry.get_instances_for_write()->attributes_for_write(),
            attribute_filter);
      }
    }
  });
  geometry_set.replace_grease_pencil(nullptr);
}

static void node_geo_exec(GeoNodeExecParams params)
{
  const NodeGeometryCurveToPoints &storage = node_storage(params.node());
  const GeometryNodeCurveResampleMode mode = (GeometryNodeCurveResampleMode)storage.mode;
  GeometrySet geometry_set = params.extract_input<GeometrySet>("Curve");

  GeometryComponentEditData::remember_deformed_positions_if_necessary(geometry_set);

  std::optional<std::string> rotation_anonymous_id =
      params.get_output_anonymous_attribute_id_if_needed("Rotation");
  const bool need_tangent_and_normal = bool(rotation_anonymous_id);
  std::optional<std::string> tangent_anonymous_id =
      params.get_output_anonymous_attribute_id_if_needed("Tangent", need_tangent_and_normal);
  std::optional<std::string> normal_anonymous_id =
      params.get_output_anonymous_attribute_id_if_needed("Normal", need_tangent_and_normal);

  geometry::ResampleCurvesOutputAttributeIDs resample_attributes;
  resample_attributes.tangent_id = tangent_anonymous_id;
  resample_attributes.normal_id = normal_anonymous_id;
  const NodeAttributeFilter &attribute_filter = params.get_attribute_filter("Points");

  if (geometry_set.has_curves()) {
    curve_to_points(geometry_set, params, mode, resample_attributes, rotation_anonymous_id);
  }
  if (geometry_set.has_grease_pencil()) {
    grease_pencil_to_points(
        geometry_set, params, mode, resample_attributes, rotation_anonymous_id, attribute_filter);
  }

  params.set_output("Points", std::move(geometry_set));
}

static void node_rna(StructRNA *srna)
{
  static EnumPropertyItem mode_items[] = {
      {GEO_NODE_CURVE_RESAMPLE_EVALUATED,
       "EVALUATED",
       0,
       "Evaluated",
       "Create points from the curve's evaluated points, based on the resolution attribute for "
       "NURBS and Bézier splines"},
      {GEO_NODE_CURVE_RESAMPLE_COUNT,
       "COUNT",
       0,
       "Count",
       "Sample each spline by evenly distributing the specified number of points"},
      {GEO_NODE_CURVE_RESAMPLE_LENGTH,
       "LENGTH",
       0,
       "Length",
       "Sample each spline by splitting it into segments with the specified length"},
      {0, nullptr, 0, nullptr, nullptr},
  };

  RNA_def_node_enum(srna,
                    "mode",
                    "Mode",
                    "How to generate points from the input curve",
                    mode_items,
                    NOD_storage_enum_accessors(mode),
                    GEO_NODE_CURVE_RESAMPLE_COUNT);
}

static void node_register()
{
  static blender::bke::bNodeType ntype;

  geo_node_type_base(&ntype, GEO_NODE_CURVE_TO_POINTS, "Curve to Points", NODE_CLASS_GEOMETRY);
  ntype.declare = node_declare;
  ntype.geometry_node_execute = node_geo_exec;
  ntype.draw_buttons = node_layout;
  blender::bke::node_type_storage(
      &ntype, "NodeGeometryCurveToPoints", node_free_standard_storage, node_copy_standard_storage);
  ntype.initfunc = node_init;
  blender::bke::node_register_type(&ntype);

  node_rna(ntype.rna_ext.srna);
}
NOD_REGISTER_NODE(node_register)

}  // namespace blender::nodes::node_geo_curve_to_points_cc<|MERGE_RESOLUTION|>--- conflicted
+++ resolved
@@ -85,31 +85,7 @@
   });
 }
 
-<<<<<<< HEAD
-static PointCloud *pointcloud_from_curves(const bke::CurvesGeometry curves,
-=======
-static void copy_curve_domain_attributes(const AttributeAccessor curve_attributes,
-                                         MutableAttributeAccessor point_attributes)
-{
-  curve_attributes.foreach_attribute([&](const bke::AttributeIter &iter) {
-    if (iter.is_builtin) {
-      return;
-    }
-    if (iter.domain != AttrDomain::Curve) {
-      return;
-    }
-    if (iter.data_type == CD_PROP_STRING) {
-      return;
-    }
-    point_attributes.add(iter.name,
-                         AttrDomain::Point,
-                         iter.data_type,
-                         bke::AttributeInitVArray(*iter.get(AttrDomain::Point)));
-  });
-}
-
-static PointCloud *pointcloud_from_curves(bke::CurvesGeometry curves,
->>>>>>> ed1c7086
+static PointCloud *pointcloud_from_curves(const bke::CurvesGeometry &curves,
                                           const std::optional<StringRef> &tangent_id,
                                           const std::optional<StringRef> &normal_id,
                                           const std::optional<StringRef> &rotation_id)
