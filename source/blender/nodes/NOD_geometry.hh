--- conflicted
+++ resolved
@@ -15,26 +15,6 @@
 /** \name Simulation Input Node
  * \{ */
 
-<<<<<<< HEAD
-bNode *NOD_geometry_simulation_input_get_paired_output(bNodeTree *node_tree,
-                                                       const bNode *simulation_input_node);
-
-/**
- * Pair a simulation input node with an output node.
- * \return True if pairing the node was successful.
- */
-bool NOD_geometry_simulation_input_pair_with_output(const bNodeTree *node_tree,
-                                                    bNode *simulation_input_node,
-                                                    const bNode *simulation_output_node);
-bool NOD_geometry_repeat_input_pair_with_output(const bNodeTree *node_tree,
-                                                bNode *repeat_input_node,
-                                                const bNode *repeat_output_node);
-bool NOD_geometry_foreach_input_pair_with_output(const bNodeTree *node_tree,
-                                                 bNode *foreach_input_node,
-                                                 const bNode *foreach_output_node);
-
-=======
->>>>>>> 6d756490
 /** \} */
 
 /* -------------------------------------------------------------------- */
