/* SPDX-FileCopyrightText: 2023 Blender Foundation
 *
 * SPDX-License-Identifier: GPL-2.0-or-later */

/** \file
 * \ingroup nodes
 */

<<<<<<< HEAD
=======
#include "BLI_math_euler.hh"
>>>>>>> 41f5ed97
#include "BLI_math_quaternion.hh"

#include "NOD_geometry_nodes_execute.hh"
#include "NOD_geometry_nodes_lazy_function.hh"
#include "NOD_node_declaration.hh"

#include "BKE_compute_contexts.hh"
#include "BKE_geometry_fields.hh"
#include "BKE_geometry_set.hh"
#include "BKE_idprop.hh"
#include "BKE_node_runtime.hh"
#include "BKE_type_conversions.hh"

#include "FN_field_cpp_type.hh"
#include "FN_lazy_function_execute.hh"

namespace lf = blender::fn::lazy_function;
namespace geo_log = blender::nodes::geo_eval_log;

namespace blender::nodes {

StringRef input_use_attribute_suffix()
{
  return "_use_attribute";
}

StringRef input_attribute_name_suffix()
{
  return "_attribute_name";
}

bool socket_type_has_attribute_toggle(const bNodeSocket &socket)
{
  return ELEM(
      socket.type, SOCK_FLOAT, SOCK_VECTOR, SOCK_BOOLEAN, SOCK_RGBA, SOCK_INT, SOCK_ROTATION);
}

bool input_has_attribute_toggle(const bNodeTree &node_tree, const int socket_index)
{
  BLI_assert(node_tree.runtime->field_inferencing_interface);
  const nodes::FieldInferencingInterface &field_interface =
      *node_tree.runtime->field_inferencing_interface;
  return field_interface.inputs[socket_index] != nodes::InputSocketFieldType::None;
}

std::unique_ptr<IDProperty, bke::idprop::IDPropertyDeleter> id_property_create_from_socket(
    const bNodeSocket &socket)
{
  switch (socket.type) {
    case SOCK_FLOAT: {
      const bNodeSocketValueFloat *value = static_cast<const bNodeSocketValueFloat *>(
          socket.default_value);
      auto property = bke::idprop::create(socket.identifier, value->value);
      IDPropertyUIDataFloat *ui_data = (IDPropertyUIDataFloat *)IDP_ui_data_ensure(property.get());
      ui_data->base.rna_subtype = value->subtype;
      ui_data->soft_min = double(value->min);
      ui_data->soft_max = double(value->max);
      ui_data->default_value = value->value;
      return property;
    }
    case SOCK_INT: {
      const bNodeSocketValueInt *value = static_cast<const bNodeSocketValueInt *>(
          socket.default_value);
      auto property = bke::idprop::create(socket.identifier, value->value);
      IDPropertyUIDataInt *ui_data = (IDPropertyUIDataInt *)IDP_ui_data_ensure(property.get());
      ui_data->base.rna_subtype = value->subtype;
      ui_data->soft_min = value->min;
      ui_data->soft_max = value->max;
      ui_data->default_value = value->value;
      return property;
    }
    case SOCK_VECTOR: {
      const bNodeSocketValueVector *value = static_cast<const bNodeSocketValueVector *>(
          socket.default_value);
      auto property = bke::idprop::create(
          socket.identifier, Span<float>{value->value[0], value->value[1], value->value[2]});
      IDPropertyUIDataFloat *ui_data = (IDPropertyUIDataFloat *)IDP_ui_data_ensure(property.get());
      ui_data->base.rna_subtype = value->subtype;
      ui_data->soft_min = double(value->min);
      ui_data->soft_max = double(value->max);
      ui_data->default_array = (double *)MEM_mallocN(sizeof(double[3]), "mod_prop_default");
      ui_data->default_array_len = 3;
      for (const int i : IndexRange(3)) {
        ui_data->default_array[i] = double(value->value[i]);
      }
      return property;
    }
    case SOCK_RGBA: {
      const bNodeSocketValueRGBA *value = static_cast<const bNodeSocketValueRGBA *>(
          socket.default_value);
      auto property = bke::idprop::create(
          socket.identifier,
          Span<float>{value->value[0], value->value[1], value->value[2], value->value[3]});
      IDPropertyUIDataFloat *ui_data = (IDPropertyUIDataFloat *)IDP_ui_data_ensure(property.get());
      ui_data->base.rna_subtype = PROP_COLOR;
      ui_data->default_array = (double *)MEM_mallocN(sizeof(double[4]), __func__);
      ui_data->default_array_len = 4;
      ui_data->min = 0.0;
      ui_data->max = FLT_MAX;
      ui_data->soft_min = 0.0;
      ui_data->soft_max = 1.0;
      for (const int i : IndexRange(4)) {
        ui_data->default_array[i] = double(value->value[i]);
      }
      return property;
    }
    case SOCK_BOOLEAN: {
      const bNodeSocketValueBoolean *value = static_cast<const bNodeSocketValueBoolean *>(
          socket.default_value);
      auto property = bke::idprop::create_bool(socket.identifier, value->value);
      IDPropertyUIDataBool *ui_data = (IDPropertyUIDataBool *)IDP_ui_data_ensure(property.get());
      ui_data->default_value = value->value != 0;
      return property;
    }
    case SOCK_ROTATION: {
<<<<<<< HEAD
      return nullptr;
=======
      const bNodeSocketValueRotation *value = static_cast<const bNodeSocketValueRotation *>(
          socket.default_value);
      auto property = bke::idprop::create(
          socket.identifier,
          Span<float>{value->value_euler[0], value->value_euler[1], value->value_euler[2]});
      IDPropertyUIDataFloat *ui_data = reinterpret_cast<IDPropertyUIDataFloat *>(
          IDP_ui_data_ensure(property.get()));
      ui_data->base.rna_subtype = PROP_EULER;
      return property;
>>>>>>> 41f5ed97
    }
    case SOCK_STRING: {
      const bNodeSocketValueString *value = static_cast<const bNodeSocketValueString *>(
          socket.default_value);
      auto property = bke::idprop::create(socket.identifier, value->value);
      IDPropertyUIDataString *ui_data = (IDPropertyUIDataString *)IDP_ui_data_ensure(
          property.get());
      ui_data->default_value = BLI_strdup(value->value);
      return property;
    }
    case SOCK_OBJECT: {
      const bNodeSocketValueObject *value = static_cast<const bNodeSocketValueObject *>(
          socket.default_value);
      auto property = bke::idprop::create(socket.identifier, reinterpret_cast<ID *>(value->value));
      IDPropertyUIDataID *ui_data = (IDPropertyUIDataID *)IDP_ui_data_ensure(property.get());
      ui_data->id_type = ID_OB;
      return property;
    }
    case SOCK_COLLECTION: {
      const bNodeSocketValueCollection *value = static_cast<const bNodeSocketValueCollection *>(
          socket.default_value);
      return bke::idprop::create(socket.identifier, reinterpret_cast<ID *>(value->value));
    }
    case SOCK_TEXTURE: {
      const bNodeSocketValueTexture *value = static_cast<const bNodeSocketValueTexture *>(
          socket.default_value);
      return bke::idprop::create(socket.identifier, reinterpret_cast<ID *>(value->value));
    }
    case SOCK_IMAGE: {
      const bNodeSocketValueImage *value = static_cast<const bNodeSocketValueImage *>(
          socket.default_value);
      return bke::idprop::create(socket.identifier, reinterpret_cast<ID *>(value->value));
    }
    case SOCK_MATERIAL: {
      const bNodeSocketValueMaterial *value = static_cast<const bNodeSocketValueMaterial *>(
          socket.default_value);
      return bke::idprop::create(socket.identifier, reinterpret_cast<ID *>(value->value));
    }
  }
  return nullptr;
}

bool id_property_type_matches_socket(const bNodeSocket &socket, const IDProperty &property)
{
  switch (socket.type) {
    case SOCK_FLOAT:
      return ELEM(property.type, IDP_FLOAT, IDP_DOUBLE);
    case SOCK_INT:
      return property.type == IDP_INT;
    case SOCK_VECTOR:
    case SOCK_ROTATION:
      return property.type == IDP_ARRAY && property.subtype == IDP_FLOAT && property.len == 3;
    case SOCK_RGBA:
    case SOCK_ROTATION:
      return property.type == IDP_ARRAY && property.subtype == IDP_FLOAT && property.len == 4;
    case SOCK_BOOLEAN:
      return property.type == IDP_BOOLEAN;
    case SOCK_STRING:
      return property.type == IDP_STRING;
    case SOCK_OBJECT:
    case SOCK_COLLECTION:
    case SOCK_TEXTURE:
    case SOCK_IMAGE:
    case SOCK_MATERIAL:
      return property.type == IDP_ID;
  }
  BLI_assert_unreachable();
  return false;
}

static void init_socket_cpp_value_from_property(const IDProperty &property,
                                                const eNodeSocketDatatype socket_value_type,
                                                void *r_value)
{
  switch (socket_value_type) {
    case SOCK_FLOAT: {
      float value = 0.0f;
      if (property.type == IDP_FLOAT) {
        value = IDP_Float(&property);
      }
      else if (property.type == IDP_DOUBLE) {
        value = float(IDP_Double(&property));
      }
      new (r_value) fn::ValueOrField<float>(value);
      break;
    }
    case SOCK_INT: {
      int value = IDP_Int(&property);
      new (r_value) fn::ValueOrField<int>(value);
      break;
    }
    case SOCK_VECTOR: {
      float3 value = (const float *)IDP_Array(&property);
      new (r_value) fn::ValueOrField<float3>(value);
      break;
    }
    case SOCK_RGBA: {
      ColorGeometry4f value = (const float *)IDP_Array(&property);
      new (r_value) fn::ValueOrField<ColorGeometry4f>(value);
      break;
    }
    case SOCK_BOOLEAN: {
      const bool value = IDP_Bool(&property);
      new (r_value) fn::ValueOrField<bool>(value);
      break;
    }
    case SOCK_ROTATION: {
<<<<<<< HEAD
      const math::Quaternion value = math::Quaternion(
          float4(static_cast<const float *>(IDP_Array(&property))));
      new (r_value) fn::ValueOrField<math::Quaternion>(value);
=======
      const math::EulerXYZ euler_value = math::EulerXYZ(
          float3(static_cast<const float *>(IDP_Array(&property))));
      new (r_value) fn::ValueOrField<math::Quaternion>(math::to_quaternion(euler_value));
>>>>>>> 41f5ed97
      break;
    }
    case SOCK_STRING: {
      std::string value = IDP_String(&property);
      new (r_value) fn::ValueOrField<std::string>(std::move(value));
      break;
    }
    case SOCK_OBJECT: {
      ID *id = IDP_Id(&property);
      Object *object = (id && GS(id->name) == ID_OB) ? (Object *)id : nullptr;
      *(Object **)r_value = object;
      break;
    }
    case SOCK_COLLECTION: {
      ID *id = IDP_Id(&property);
      Collection *collection = (id && GS(id->name) == ID_GR) ? (Collection *)id : nullptr;
      *(Collection **)r_value = collection;
      break;
    }
    case SOCK_TEXTURE: {
      ID *id = IDP_Id(&property);
      Tex *texture = (id && GS(id->name) == ID_TE) ? (Tex *)id : nullptr;
      *(Tex **)r_value = texture;
      break;
    }
    case SOCK_IMAGE: {
      ID *id = IDP_Id(&property);
      Image *image = (id && GS(id->name) == ID_IM) ? (Image *)id : nullptr;
      *(Image **)r_value = image;
      break;
    }
    case SOCK_MATERIAL: {
      ID *id = IDP_Id(&property);
      Material *material = (id && GS(id->name) == ID_MA) ? (Material *)id : nullptr;
      *(Material **)r_value = material;
      break;
    }
    default: {
      BLI_assert_unreachable();
      break;
    }
  }
}

static void initialize_group_input(const bNodeTree &tree,
                                   const IDProperty *properties,
                                   const int input_index,
                                   void *r_value)
{
  const bNodeSocket &io_input = *tree.interface_inputs()[input_index];
  const bNodeSocketType &socket_type = *io_input.typeinfo;
  const eNodeSocketDatatype socket_data_type = static_cast<eNodeSocketDatatype>(io_input.type);
  if (properties == nullptr) {
    socket_type.get_geometry_nodes_cpp_value(io_input, r_value);
    return;
  }
  const IDProperty *property = IDP_GetPropertyFromGroup(properties, io_input.identifier);
  if (property == nullptr) {
    socket_type.get_geometry_nodes_cpp_value(io_input, r_value);
    return;
  }
  if (!id_property_type_matches_socket(io_input, *property)) {
    socket_type.get_geometry_nodes_cpp_value(io_input, r_value);
    return;
  }

  if (!input_has_attribute_toggle(tree, input_index)) {
    init_socket_cpp_value_from_property(*property, socket_data_type, r_value);
    return;
  }

  const IDProperty *property_use_attribute = IDP_GetPropertyFromGroup(
      properties, (io_input.identifier + input_use_attribute_suffix()).c_str());
  const IDProperty *property_attribute_name = IDP_GetPropertyFromGroup(
      properties, (io_input.identifier + input_attribute_name_suffix()).c_str());
  if (property_use_attribute == nullptr || property_attribute_name == nullptr) {
    init_socket_cpp_value_from_property(*property, socket_data_type, r_value);
    return;
  }

  const bool use_attribute = IDP_Int(property_use_attribute) != 0;
  if (use_attribute) {
    const StringRef attribute_name{IDP_String(property_attribute_name)};
    if (!bke::allow_procedural_attribute_access(attribute_name)) {
      init_socket_cpp_value_from_property(*property, socket_data_type, r_value);
      return;
    }
    fn::GField attribute_field = bke::AttributeFieldInput::Create(attribute_name,
                                                                  *socket_type.base_cpp_type);
    const auto *value_or_field_cpp_type = fn::ValueOrFieldCPPType::get_from_self(
        *socket_type.geometry_nodes_cpp_type);
    BLI_assert(value_or_field_cpp_type != nullptr);
    value_or_field_cpp_type->construct_from_field(r_value, std::move(attribute_field));
  }
  else {
    init_socket_cpp_value_from_property(*property, socket_data_type, r_value);
  }
}

struct OutputAttributeInfo {
  fn::GField field;
  StringRefNull name;
};

struct OutputAttributeToStore {
  GeometryComponentType component_type;
  eAttrDomain domain;
  StringRefNull name;
  GMutableSpan data;
};

/**
 * The output attributes are organized based on their domain, because attributes on the same domain
 * can be evaluated together.
 */
static MultiValueMap<eAttrDomain, OutputAttributeInfo> find_output_attributes_to_store(
    const bNodeTree &tree, const IDProperty *properties, Span<GMutablePointer> output_values)
{
  const bNode &output_node = *tree.group_output_node();
  MultiValueMap<eAttrDomain, OutputAttributeInfo> outputs_by_domain;
  for (const bNodeSocket *socket : output_node.input_sockets().drop_front(1).drop_back(1)) {
    if (!socket_type_has_attribute_toggle(*socket)) {
      continue;
    }

    const std::string prop_name = socket->identifier + input_attribute_name_suffix();
    const IDProperty *prop = IDP_GetPropertyFromGroup(properties, prop_name.c_str());
    if (prop == nullptr) {
      continue;
    }
    const StringRefNull attribute_name = IDP_String(prop);
    if (attribute_name.is_empty()) {
      continue;
    }
    if (!bke::allow_procedural_attribute_access(attribute_name)) {
      continue;
    }

    const int index = socket->index();
    const GPointer value = output_values[index];
    const auto *value_or_field_type = fn::ValueOrFieldCPPType::get_from_self(*value.type());
    BLI_assert(value_or_field_type != nullptr);
    const fn::GField field = value_or_field_type->as_field(value.get());

    const bNodeSocket *interface_socket = (const bNodeSocket *)BLI_findlink(&tree.outputs, index);
    const eAttrDomain domain = (eAttrDomain)interface_socket->attribute_domain;
    OutputAttributeInfo output_info;
    output_info.field = std::move(field);
    output_info.name = attribute_name;
    outputs_by_domain.add(domain, std::move(output_info));
  }
  return outputs_by_domain;
}

/**
 * The computed values are stored in newly allocated arrays. They still have to be moved to the
 * actual geometry.
 */
static Vector<OutputAttributeToStore> compute_attributes_to_store(
    const GeometrySet &geometry,
    const MultiValueMap<eAttrDomain, OutputAttributeInfo> &outputs_by_domain)
{
  Vector<OutputAttributeToStore> attributes_to_store;
  for (const GeometryComponentType component_type : {GEO_COMPONENT_TYPE_MESH,
                                                     GEO_COMPONENT_TYPE_POINT_CLOUD,
                                                     GEO_COMPONENT_TYPE_CURVE,
                                                     GEO_COMPONENT_TYPE_INSTANCES})
  {
    if (!geometry.has(component_type)) {
      continue;
    }
    const GeometryComponent &component = *geometry.get_component_for_read(component_type);
    const bke::AttributeAccessor attributes = *component.attributes();
    for (const auto item : outputs_by_domain.items()) {
      const eAttrDomain domain = item.key;
      const Span<OutputAttributeInfo> outputs_info = item.value;
      if (!attributes.domain_supported(domain)) {
        continue;
      }
      const int domain_size = attributes.domain_size(domain);
      bke::GeometryFieldContext field_context{component, domain};
      fn::FieldEvaluator field_evaluator{field_context, domain_size};
      for (const OutputAttributeInfo &output_info : outputs_info) {
        const CPPType &type = output_info.field.cpp_type();
        const bke::AttributeValidator validator = attributes.lookup_validator(output_info.name);
        OutputAttributeToStore store{
            component_type,
            domain,
            output_info.name,
            GMutableSpan{
                type, MEM_malloc_arrayN(domain_size, type.size(), __func__), domain_size}};
        fn::GField field = validator.validate_field_if_necessary(output_info.field);
        field_evaluator.add_with_destination(std::move(field), store.data);
        attributes_to_store.append(store);
      }
      field_evaluator.evaluate();
    }
  }
  return attributes_to_store;
}

static void store_computed_output_attributes(
    GeometrySet &geometry, const Span<OutputAttributeToStore> attributes_to_store)
{
  for (const OutputAttributeToStore &store : attributes_to_store) {
    GeometryComponent &component = geometry.get_component_for_write(store.component_type);
    bke::MutableAttributeAccessor attributes = *component.attributes_for_write();

    const eCustomDataType data_type = bke::cpp_type_to_custom_data_type(store.data.type());
    const std::optional<bke::AttributeMetaData> meta_data = attributes.lookup_meta_data(
        store.name);

    /* Attempt to remove the attribute if it already exists but the domain and type don't match.
     * Removing the attribute won't succeed if it is built in and non-removable. */
    if (meta_data.has_value() &&
        (meta_data->domain != store.domain || meta_data->data_type != data_type))
    {
      attributes.remove(store.name);
    }

    /* Try to create the attribute reusing the stored buffer. This will only succeed if the
     * attribute didn't exist before, or if it existed but was removed above. */
    if (attributes.add(store.name,
                       store.domain,
                       bke::cpp_type_to_custom_data_type(store.data.type()),
                       bke::AttributeInitMoveArray(store.data.data())))
    {
      continue;
    }

    bke::GAttributeWriter attribute = attributes.lookup_or_add_for_write(
        store.name, store.domain, data_type);
    if (attribute) {
      attribute.varray.set_all(store.data.data());
      attribute.finish();
    }

    /* We were unable to reuse the data, so it must be destructed and freed. */
    store.data.type().destruct_n(store.data.data(), store.data.size());
    MEM_freeN(store.data.data());
  }
}

static void store_output_attributes(GeometrySet &geometry,
                                    const bNodeTree &tree,
                                    const IDProperty *properties,
                                    Span<GMutablePointer> output_values)
{
  /* All new attribute values have to be computed before the geometry is actually changed. This is
   * necessary because some fields might depend on attributes that are overwritten. */
  MultiValueMap<eAttrDomain, OutputAttributeInfo> outputs_by_domain =
      find_output_attributes_to_store(tree, properties, output_values);
  Vector<OutputAttributeToStore> attributes_to_store = compute_attributes_to_store(
      geometry, outputs_by_domain);
  store_computed_output_attributes(geometry, attributes_to_store);
}

GeometrySet execute_geometry_nodes_on_geometry(
    const bNodeTree &btree,
    const IDProperty *properties,
    const ComputeContext &base_compute_context,
    GeometrySet input_geometry,
    const FunctionRef<void(nodes::GeoNodesLFUserData &)> fill_user_data)
{
  const nodes::GeometryNodesLazyFunctionGraphInfo &lf_graph_info =
      *nodes::ensure_geometry_nodes_lazy_function_graph(btree);
  const nodes::GeometryNodeLazyFunctionGraphMapping &mapping = lf_graph_info.mapping;

  Vector<const lf::OutputSocket *> graph_inputs = mapping.group_input_sockets;
  graph_inputs.extend(mapping.group_output_used_sockets);
  graph_inputs.extend(mapping.attribute_set_by_geometry_output.values().begin(),
                      mapping.attribute_set_by_geometry_output.values().end());
  Vector<const lf::InputSocket *> graph_outputs = mapping.standard_group_output_sockets;

  Array<GMutablePointer> param_inputs(graph_inputs.size());
  Array<GMutablePointer> param_outputs(graph_outputs.size());
  Array<std::optional<lf::ValueUsage>> param_input_usages(graph_inputs.size());
  Array<lf::ValueUsage> param_output_usages(graph_outputs.size(), lf::ValueUsage::Used);
  Array<bool> param_set_outputs(graph_outputs.size(), false);

  nodes::GeometryNodesLazyFunctionLogger lf_logger(lf_graph_info);
  nodes::GeometryNodesLazyFunctionSideEffectProvider lf_side_effect_provider;

  lf::GraphExecutor graph_executor{
      lf_graph_info.graph, graph_inputs, graph_outputs, &lf_logger, &lf_side_effect_provider};

  nodes::GeoNodesLFUserData user_data;
  fill_user_data(user_data);
  user_data.compute_context = &base_compute_context;

  LinearAllocator<> allocator;
  Vector<GMutablePointer> inputs_to_destruct;

  int input_index = -1;
  for (const int i : btree.interface_inputs().index_range()) {
    input_index++;
    const bNodeSocket &interface_socket = *btree.interface_inputs()[i];
    if (interface_socket.type == SOCK_GEOMETRY && input_index == 0) {
      param_inputs[input_index] = &input_geometry;
      continue;
    }

    const CPPType *type = interface_socket.typeinfo->geometry_nodes_cpp_type;
    BLI_assert(type != nullptr);
    void *value = allocator.allocate(type->size(), type->alignment());
    initialize_group_input(btree, properties, i, value);
    param_inputs[input_index] = {type, value};
    inputs_to_destruct.append({type, value});
  }

  Array<bool> output_used_inputs(btree.interface_outputs().size(), true);
  for (const int i : btree.interface_outputs().index_range()) {
    input_index++;
    param_inputs[input_index] = &output_used_inputs[i];
  }

  Array<bke::AnonymousAttributeSet> attributes_to_propagate(
      mapping.attribute_set_by_geometry_output.size());
  for (const int i : attributes_to_propagate.index_range()) {
    input_index++;
    param_inputs[input_index] = &attributes_to_propagate[i];
  }

  for (const int i : graph_outputs.index_range()) {
    const lf::InputSocket &socket = *graph_outputs[i];
    const CPPType &type = socket.type();
    void *buffer = allocator.allocate(type.size(), type.alignment());
    param_outputs[i] = {type, buffer};
  }

  nodes::GeoNodesLFLocalUserData local_user_data(user_data);

  lf::Context lf_context(graph_executor.init_storage(allocator), &user_data, &local_user_data);
  lf::BasicParams lf_params{graph_executor,
                            param_inputs,
                            param_outputs,
                            param_input_usages,
                            param_output_usages,
                            param_set_outputs};
  graph_executor.execute(lf_params, lf_context);
  graph_executor.destruct_storage(lf_context.storage);

  for (GMutablePointer &ptr : inputs_to_destruct) {
    ptr.destruct();
  }

  GeometrySet output_geometry = std::move(*param_outputs[0].get<GeometrySet>());
  store_output_attributes(output_geometry, btree, properties, param_outputs);

  for (GMutablePointer &ptr : param_outputs) {
    ptr.destruct();
  }

  return output_geometry;
}

void update_input_properties_from_node_tree(const bNodeTree &tree,
                                            const IDProperty *old_properties,
                                            IDProperty &properties)
{
  tree.ensure_topology_cache();
  const Span<const bNodeSocket *> tree_inputs = tree.interface_inputs();
  for (const int i : tree_inputs.index_range()) {
    const bNodeSocket &socket = *tree_inputs[i];
    IDProperty *new_prop = nodes::id_property_create_from_socket(socket).release();
    if (new_prop == nullptr) {
      /* Out of the set of supported input sockets, only
       * geometry sockets aren't added to the modifier. */
      BLI_assert(socket.type == SOCK_GEOMETRY);
      continue;
    }

    new_prop->flag |= IDP_FLAG_OVERRIDABLE_LIBRARY;
    if (socket.description[0] != '\0') {
      IDPropertyUIData *ui_data = IDP_ui_data_ensure(new_prop);
      ui_data->description = BLI_strdup(socket.description);
    }
    IDP_AddToGroup(&properties, new_prop);

    if (old_properties != nullptr) {
      const IDProperty *old_prop = IDP_GetPropertyFromGroup(old_properties, socket.identifier);
      if (old_prop != nullptr) {
        if (nodes::id_property_type_matches_socket(socket, *old_prop)) {
          /* #IDP_CopyPropertyContent replaces the UI data as well, which we don't (we only
           * want to replace the values). So release it temporarily and replace it after. */
          IDPropertyUIData *ui_data = new_prop->ui_data;
          new_prop->ui_data = nullptr;
          IDP_CopyPropertyContent(new_prop, old_prop);
          if (new_prop->ui_data != nullptr) {
            IDP_ui_data_free(new_prop);
          }
          new_prop->ui_data = ui_data;
        }
        else if (old_prop->type == IDP_INT && new_prop->type == IDP_BOOLEAN) {
          /* Support versioning from integer to boolean property values. The actual value is stored
           * in the same variable for both types. */
          new_prop->data.val = old_prop->data.val != 0;
        }
      }
    }

    if (nodes::socket_type_has_attribute_toggle(socket)) {
      const std::string use_attribute_id = socket.identifier + input_use_attribute_suffix();
      const std::string attribute_name_id = socket.identifier + input_attribute_name_suffix();

      IDPropertyTemplate idprop = {0};
      IDProperty *use_attribute_prop = IDP_New(IDP_INT, &idprop, use_attribute_id.c_str());
      IDP_AddToGroup(&properties, use_attribute_prop);

      IDProperty *attribute_prop = IDP_New(IDP_STRING, &idprop, attribute_name_id.c_str());
      IDP_AddToGroup(&properties, attribute_prop);

      if (old_properties == nullptr) {
        if (socket.default_attribute_name && socket.default_attribute_name[0] != '\0') {
          IDP_AssignStringMaxSize(attribute_prop, socket.default_attribute_name, MAX_NAME);
          IDP_Int(use_attribute_prop) = 1;
        }
      }
      else {
        IDProperty *old_prop_use_attribute = IDP_GetPropertyFromGroup(old_properties,
                                                                      use_attribute_id.c_str());
        if (old_prop_use_attribute != nullptr) {
          IDP_CopyPropertyContent(use_attribute_prop, old_prop_use_attribute);
        }

        IDProperty *old_attribute_name_prop = IDP_GetPropertyFromGroup(old_properties,
                                                                       attribute_name_id.c_str());
        if (old_attribute_name_prop != nullptr) {
          IDP_CopyPropertyContent(attribute_prop, old_attribute_name_prop);
        }
      }
    }
  }
}

void update_output_properties_from_node_tree(const bNodeTree &tree,
                                             const IDProperty *old_properties,
                                             IDProperty &properties)
{
  tree.ensure_topology_cache();
  const Span<const bNodeSocket *> tree_outputs = tree.interface_outputs();
  for (const int i : tree_outputs.index_range()) {
    const bNodeSocket &socket = *tree_outputs[i];
    if (!nodes::socket_type_has_attribute_toggle(socket)) {
      continue;
    }

    const std::string idprop_name = socket.identifier + input_attribute_name_suffix();
    IDProperty *new_prop = IDP_NewStringMaxSize("", idprop_name.c_str(), MAX_NAME);
    if (socket.description[0] != '\0') {
      IDPropertyUIData *ui_data = IDP_ui_data_ensure(new_prop);
      ui_data->description = BLI_strdup(socket.description);
    }
    IDP_AddToGroup(&properties, new_prop);

    if (old_properties == nullptr) {
      if (socket.default_attribute_name && socket.default_attribute_name[0] != '\0') {
        IDP_AssignStringMaxSize(new_prop, socket.default_attribute_name, MAX_NAME);
      }
    }
    else {
      IDProperty *old_prop = IDP_GetPropertyFromGroup(old_properties, idprop_name.c_str());
      if (old_prop != nullptr) {
        /* #IDP_CopyPropertyContent replaces the UI data as well, which we don't (we only
         * want to replace the values). So release it temporarily and replace it after. */
        IDPropertyUIData *ui_data = new_prop->ui_data;
        new_prop->ui_data = nullptr;
        IDP_CopyPropertyContent(new_prop, old_prop);
        if (new_prop->ui_data != nullptr) {
          IDP_ui_data_free(new_prop);
        }
        new_prop->ui_data = ui_data;
      }
    }
  }
}

}  // namespace blender::nodes<|MERGE_RESOLUTION|>--- conflicted
+++ resolved
@@ -6,10 +6,7 @@
  * \ingroup nodes
  */
 
-<<<<<<< HEAD
-=======
 #include "BLI_math_euler.hh"
->>>>>>> 41f5ed97
 #include "BLI_math_quaternion.hh"
 
 #include "NOD_geometry_nodes_execute.hh"
@@ -125,9 +122,6 @@
       return property;
     }
     case SOCK_ROTATION: {
-<<<<<<< HEAD
-      return nullptr;
-=======
       const bNodeSocketValueRotation *value = static_cast<const bNodeSocketValueRotation *>(
           socket.default_value);
       auto property = bke::idprop::create(
@@ -137,7 +131,6 @@
           IDP_ui_data_ensure(property.get()));
       ui_data->base.rna_subtype = PROP_EULER;
       return property;
->>>>>>> 41f5ed97
     }
     case SOCK_STRING: {
       const bNodeSocketValueString *value = static_cast<const bNodeSocketValueString *>(
@@ -245,15 +238,9 @@
       break;
     }
     case SOCK_ROTATION: {
-<<<<<<< HEAD
-      const math::Quaternion value = math::Quaternion(
-          float4(static_cast<const float *>(IDP_Array(&property))));
-      new (r_value) fn::ValueOrField<math::Quaternion>(value);
-=======
       const math::EulerXYZ euler_value = math::EulerXYZ(
           float3(static_cast<const float *>(IDP_Array(&property))));
       new (r_value) fn::ValueOrField<math::Quaternion>(math::to_quaternion(euler_value));
->>>>>>> 41f5ed97
       break;
     }
     case SOCK_STRING: {
