/* SPDX-FileCopyrightText: 2023 Blender Authors
 *
 * SPDX-License-Identifier: GPL-2.0-or-later */

/** \file
 * \ingroup nodes
 *
 * This file mainly converts a #bNodeTree into a lazy-function graph, that can then be evaluated to
 * execute geometry nodes. This generally works by creating a lazy-function for every node, which
 * is then put into the lazy-function graph. Then the nodes in the new graph are linked based on
 * links in the original #bNodeTree. Some additional nodes are inserted for things like type
 * conversions and multi-input sockets.
 *
 * If the #bNodeTree contains zones, those are turned into separate lazy-functions first.
 * Essentially, a separate lazy-function graph is created for every zone that is than called by the
 * parent zone or by the root graph.
 *
 * Currently, lazy-functions are even created for nodes that don't strictly require it, like
 * reroutes or muted nodes. In the future we could avoid that at the cost of additional code
 * complexity. So far, this does not seem to be a performance issue.
 */

#include "NOD_geometry_exec.hh"
#include "NOD_geometry_nodes_lazy_function.hh"
#include "NOD_multi_function.hh"
#include "NOD_node_declaration.hh"

#include "BLI_array_utils.hh"
#include "BLI_bit_group_vector.hh"
#include "BLI_bit_span_ops.hh"
#include "BLI_cpp_types.hh"
#include "BLI_dot_export.hh"
#include "BLI_hash.h"
#include "BLI_hash_md5.h"
#include "BLI_lazy_threading.hh"
#include "BLI_map.hh"

#include "DNA_ID.h"

#include "GEO_join_geometries.hh"

#include "BKE_compute_contexts.hh"
#include "BKE_geometry_set.hh"
#include "BKE_node_tree_anonymous_attributes.hh"
#include "BKE_node_tree_zones.hh"
#include "BKE_type_conversions.hh"

#include "FN_field_cpp_type.hh"
#include "FN_lazy_function_execute.hh"
#include "FN_lazy_function_graph_executor.hh"

#include "DEG_depsgraph_query.hh"

#include <fmt/format.h>
#include <sstream>

namespace blender::nodes {

namespace aai = bke::anonymous_attribute_inferencing;
using bke::bNodeTreeZone;
using bke::bNodeTreeZones;
using fn::ValueOrField;
using fn::ValueOrFieldCPPType;

static const CPPType *get_socket_cpp_type(const bNodeSocketType &typeinfo)
{
  const CPPType *type = typeinfo.geometry_nodes_cpp_type;
  if (type == nullptr) {
    return nullptr;
  }
  BLI_assert(type->has_special_member_functions());
  return type;
}

static const CPPType *get_socket_cpp_type(const bNodeSocket &socket)
{
  return get_socket_cpp_type(*socket.typeinfo);
}

static const CPPType *get_vector_type(const CPPType &type)
{
  const VectorCPPType *vector_type = VectorCPPType::get_from_value(type);
  if (vector_type == nullptr) {
    return nullptr;
  }
  return &vector_type->self;
}

/**
 * Checks which sockets of the node are available and creates corresponding inputs/outputs on the
 * lazy-function.
 */
static void lazy_function_interface_from_node(const bNode &node,
                                              Vector<lf::Input> &r_inputs,
                                              Vector<lf::Output> &r_outputs,
                                              MutableSpan<int> r_lf_index_by_bsocket)
{
  const bool is_muted = node.is_muted();
  const lf::ValueUsage input_usage = lf::ValueUsage::Used;
  for (const bNodeSocket *socket : node.input_sockets()) {
    if (!socket->is_available()) {
      continue;
    }
    const CPPType *type = get_socket_cpp_type(*socket);
    if (type == nullptr) {
      continue;
    }
    if (socket->is_multi_input() && !is_muted) {
      type = get_vector_type(*type);
    }
    r_lf_index_by_bsocket[socket->index_in_tree()] = r_inputs.append_and_get_index_as(
        socket->name, *type, input_usage);
  }
  for (const bNodeSocket *socket : node.output_sockets()) {
    if (!socket->is_available()) {
      continue;
    }
    const CPPType *type = get_socket_cpp_type(*socket);
    if (type == nullptr) {
      continue;
    }
    r_lf_index_by_bsocket[socket->index_in_tree()] = r_outputs.append_and_get_index_as(
        socket->name, *type);
  }
}

NodeAnonymousAttributeID::NodeAnonymousAttributeID(const Object &object,
                                                   const ComputeContext &compute_context,
                                                   const bNode &bnode,
                                                   const StringRef identifier,
                                                   const StringRef name)
    : socket_name_(name)
{
  const ComputeContextHash &hash = compute_context.hash();
  {
    std::stringstream ss;
    ss << hash << "_" << object.id.name << "_" << bnode.identifier << "_" << identifier;
    long_name_ = ss.str();
  }
  {
    uint64_t hash_result[2];
    BLI_hash_md5_buffer(long_name_.data(), long_name_.size(), hash_result);
    std::stringstream ss;
    ss << ".a_" << std::hex << hash_result[0] << hash_result[1];
    name_ = ss.str();
    BLI_assert(name_.size() < MAX_CUSTOMDATA_LAYER_NAME);
  }
}

std::string NodeAnonymousAttributeID::user_name() const
{
  return socket_name_;
}

/**
 * Used for most normal geometry nodes like Subdivision Surface and Set Position.
 */
class LazyFunctionForGeometryNode : public LazyFunction {
 private:
  const bNode &node_;
  const GeometryNodesLazyFunctionGraphInfo &own_lf_graph_info_;
  /**
   * A bool for every output bsocket. If true, the socket just outputs a field containing an
   * anonymous attribute id. If only such outputs are requested by other nodes, the node itself
   * does not have to execute.
   */
  Vector<bool> is_attribute_output_bsocket_;

  struct OutputAttributeID {
    int bsocket_index;
    AnonymousAttributeIDPtr attribute_id;
  };

  struct Storage {
    Vector<OutputAttributeID, 1> attributes;
  };

 public:
  LazyFunctionForGeometryNode(const bNode &node,
                              GeometryNodesLazyFunctionGraphInfo &own_lf_graph_info)
      : node_(node),
        own_lf_graph_info_(own_lf_graph_info),
        is_attribute_output_bsocket_(node.output_sockets().size(), false)
  {
    BLI_assert(node.typeinfo->geometry_node_execute != nullptr);
    debug_name_ = node.name;
    lazy_function_interface_from_node(
        node, inputs_, outputs_, own_lf_graph_info.mapping.lf_index_by_bsocket);

    const NodeDeclaration &node_decl = *node.declaration();
    const aal::RelationsInNode *relations = node_decl.anonymous_attribute_relations();
    if (relations == nullptr) {
      return;
    }
    if (!relations->available_relations.is_empty()) {
      /* Inputs are only used when an output is used that is not just outputting an anonymous
       * attribute field. */
      for (lf::Input &input : inputs_) {
        input.usage = lf::ValueUsage::Maybe;
      }
      for (const aal::AvailableRelation &relation : relations->available_relations) {
        is_attribute_output_bsocket_[relation.field_output] = true;
      }
    }
    Vector<const bNodeSocket *> handled_field_outputs;
    for (const aal::AvailableRelation &relation : relations->available_relations) {
      const bNodeSocket &output_bsocket = node.output_socket(relation.field_output);
      if (output_bsocket.is_available() && !handled_field_outputs.contains(&output_bsocket)) {
        handled_field_outputs.append(&output_bsocket);
        const int lf_index = inputs_.append_and_get_index_as("Output Used", CPPType::get<bool>());
        own_lf_graph_info.mapping
            .lf_input_index_for_output_bsocket_usage[output_bsocket.index_in_all_outputs()] =
            lf_index;
      }
    }

    Vector<const bNodeSocket *> handled_geometry_outputs;
    for (const aal::PropagateRelation &relation : relations->propagate_relations) {
      const bNodeSocket &output_bsocket = node.output_socket(relation.to_geometry_output);
      if (output_bsocket.is_available() && !handled_geometry_outputs.contains(&output_bsocket)) {
        handled_geometry_outputs.append(&output_bsocket);
        const int lf_index = inputs_.append_and_get_index_as(
            "Propagate to Output", CPPType::get<bke::AnonymousAttributeSet>());
        own_lf_graph_info.mapping.lf_input_index_for_attribute_propagation_to_output
            [output_bsocket.index_in_all_outputs()] = lf_index;
      }
    }
  }

  void *init_storage(LinearAllocator<> &allocator) const override
  {
    return allocator.construct<Storage>().release();
  }

  void destruct_storage(void *storage) const override
  {
    Storage *s = static_cast<Storage *>(storage);
    std::destroy_at(s);
  }

  static const Object *get_self_object(const GeoNodesLFUserData &user_data)
  {
    if (user_data.modifier_data) {
      return user_data.modifier_data->self_object;
    }
    if (user_data.operator_data) {
      return user_data.operator_data->self_object;
    }
    BLI_assert_unreachable();
    return nullptr;
  }

  void execute_impl(lf::Params &params, const lf::Context &context) const override
  {
    Storage *storage = static_cast<Storage *>(context.storage);
    GeoNodesLFUserData *user_data = dynamic_cast<GeoNodesLFUserData *>(context.user_data);
    BLI_assert(user_data != nullptr);
    const auto &local_user_data = *static_cast<GeoNodesLFLocalUserData *>(context.local_user_data);

    /* Lazily create the required anonymous attribute ids. */
    auto get_output_attribute_id = [&](const int output_bsocket_index) -> AnonymousAttributeIDPtr {
      for (const OutputAttributeID &node_output_attribute : storage->attributes) {
        if (node_output_attribute.bsocket_index == output_bsocket_index) {
          return node_output_attribute.attribute_id;
        }
      }
      const bNodeSocket &bsocket = node_.output_socket(output_bsocket_index);
      AnonymousAttributeIDPtr attribute_id = MEM_new<NodeAnonymousAttributeID>(
          __func__,
          *this->get_self_object(*user_data),
          *user_data->compute_context,
          node_,
          bsocket.identifier,
          bsocket.name);
      storage->attributes.append({output_bsocket_index, attribute_id});
      return attribute_id;
    };

    bool used_non_attribute_output_exists = false;
    for (const int output_bsocket_index : node_.output_sockets().index_range()) {
      const bNodeSocket &output_bsocket = node_.output_socket(output_bsocket_index);
      const int lf_index =
          own_lf_graph_info_.mapping.lf_index_by_bsocket[output_bsocket.index_in_tree()];
      if (lf_index == -1) {
        continue;
      }
      const lf::ValueUsage output_usage = params.get_output_usage(lf_index);
      if (output_usage == lf::ValueUsage::Unused) {
        continue;
      }
      if (is_attribute_output_bsocket_[output_bsocket_index]) {
        if (params.output_was_set(lf_index)) {
          continue;
        }
        this->output_anonymous_attribute_field(
            params, lf_index, get_output_attribute_id(output_bsocket_index));
      }
      else {
        if (output_usage == lf::ValueUsage::Used) {
          used_non_attribute_output_exists = true;
        }
      }
    }

    if (!used_non_attribute_output_exists) {
      /* Only attribute outputs are used currently, no need to evaluate the full node and its
       * inputs. */
      return;
    }

    bool missing_input = false;
    for (const int lf_index : inputs_.index_range()) {
      if (params.try_get_input_data_ptr_or_request(lf_index) == nullptr) {
        missing_input = true;
      }
    }
    if (missing_input) {
      /* Wait until all inputs are available. */
      return;
    }

    GeoNodeExecParams geo_params{
        node_,
        params,
        context,
        own_lf_graph_info_.mapping.lf_input_index_for_output_bsocket_usage,
        own_lf_graph_info_.mapping.lf_input_index_for_attribute_propagation_to_output,
        get_output_attribute_id};

    geo_eval_log::TimePoint start_time = geo_eval_log::Clock::now();
    node_.typeinfo->geometry_node_execute(geo_params);
    geo_eval_log::TimePoint end_time = geo_eval_log::Clock::now();

    if (geo_eval_log::GeoTreeLogger *tree_logger = local_user_data.try_get_tree_logger(*user_data))
    {
      tree_logger->node_execution_times.append({node_.identifier, start_time, end_time});
    }
  }

  /**
   * Output the given anonymous attribute id as a field.
   */
  void output_anonymous_attribute_field(lf::Params &params,
                                        const int lf_index,
                                        AnonymousAttributeIDPtr attribute_id) const
  {
    const ValueOrFieldCPPType &value_or_field_cpp_type = *ValueOrFieldCPPType::get_from_self(
        *outputs_[lf_index].type);
    GField output_field{std::make_shared<AnonymousAttributeFieldInput>(
        std::move(attribute_id),
        value_or_field_cpp_type.value,
        fmt::format(TIP_("{} node"), std::string_view(node_.label_or_name())))};
    void *r_value = params.get_output_data_ptr(lf_index);
    value_or_field_cpp_type.construct_from_field(r_value, std::move(output_field));
    params.output_set(lf_index);
  }

  std::string input_name(const int index) const override
  {
    for (const bNodeSocket *bsocket : node_.output_sockets()) {
      {
        const int lf_index =
            own_lf_graph_info_.mapping
                .lf_input_index_for_output_bsocket_usage[bsocket->index_in_all_outputs()];
        if (index == lf_index) {
          return StringRef("Use Output '") + bsocket->name + "'";
        }
      }
      {
        const int lf_index =
            own_lf_graph_info_.mapping.lf_input_index_for_attribute_propagation_to_output
                [bsocket->index_in_all_outputs()];
        if (index == lf_index) {
          return StringRef("Propagate to '") + bsocket->name + "'";
        }
      }
    }
    return inputs_[index].debug_name;
  }

  std::string output_name(const int index) const override
  {
    return outputs_[index].debug_name;
  }
};

/**
 * Used to gather all inputs of a multi-input socket. A separate node is necessary because
 * multi-inputs are not supported in lazy-function graphs.
 */
class LazyFunctionForMultiInput : public LazyFunction {
 private:
  const CPPType *base_type_;

 public:
  LazyFunctionForMultiInput(const bNodeSocket &socket)
  {
    debug_name_ = "Multi Input";
    base_type_ = get_socket_cpp_type(socket);
    BLI_assert(base_type_ != nullptr);
    BLI_assert(socket.is_multi_input());
    const bNodeTree &btree = socket.owner_tree();
    for (const bNodeLink *link : socket.directly_linked_links()) {
      if (link->is_muted() || !link->fromsock->is_available() ||
          bke::nodeIsDanglingReroute(&btree, link->fromnode))
      {
        continue;
      }
      inputs_.append({"Input", *base_type_});
    }
    const CPPType *vector_type = get_vector_type(*base_type_);
    BLI_assert(vector_type != nullptr);
    outputs_.append({"Output", *vector_type});
  }

  void execute_impl(lf::Params &params, const lf::Context & /*context*/) const override
  {
    /* Currently we only have multi-inputs for geometry and string sockets. This could be
     * generalized in the future. */
    base_type_->to_static_type_tag<GeometrySet, ValueOrField<std::string>>([&](auto type_tag) {
      using T = typename decltype(type_tag)::type;
      if constexpr (std::is_void_v<T>) {
        /* This type is not supported in this node for now. */
        BLI_assert_unreachable();
      }
      else {
        void *output_ptr = params.get_output_data_ptr(0);
        Vector<T> &values = *new (output_ptr) Vector<T>();
        for (const int i : inputs_.index_range()) {
          values.append(params.extract_input<T>(i));
        }
        params.output_set(0);
      }
    });
  }
};

/**
 * Simple lazy-function that just forwards the input.
 */
class LazyFunctionForRerouteNode : public LazyFunction {
 public:
  LazyFunctionForRerouteNode(const CPPType &type)
  {
    debug_name_ = "Reroute";
    inputs_.append({"Input", type});
    outputs_.append({"Output", type});
  }

  void execute_impl(lf::Params &params, const lf::Context & /*context*/) const override
  {
    void *input_value = params.try_get_input_data_ptr(0);
    void *output_value = params.get_output_data_ptr(0);
    BLI_assert(input_value != nullptr);
    BLI_assert(output_value != nullptr);
    const CPPType &type = *inputs_[0].type;
    type.move_construct(input_value, output_value);
    params.output_set(0);
  }
};

/**
 * Lazy functions for nodes whose type cannot be found. An undefined function just outputs default
 * values. It's useful to have so other parts of the conversion don't have to care about undefined
 * nodes.
 */
class LazyFunctionForUndefinedNode : public LazyFunction {
 public:
  LazyFunctionForUndefinedNode(const bNode &node, MutableSpan<int> r_lf_index_by_bsocket)
  {
    debug_name_ = "Undefined";
    Vector<lf::Input> dummy_inputs;
    lazy_function_interface_from_node(node, dummy_inputs, outputs_, r_lf_index_by_bsocket);
  }

  void execute_impl(lf::Params &params, const lf::Context & /*context*/) const override
  {
    params.set_default_remaining_outputs();
  }
};

/**
 * Executes a multi-function. If all inputs are single values, the results will also be single
 * values. If any input is a field, the outputs will also be fields.
 */
static void execute_multi_function_on_value_or_field(
    const MultiFunction &fn,
    const std::shared_ptr<MultiFunction> &owned_fn,
    const Span<const ValueOrFieldCPPType *> input_types,
    const Span<const ValueOrFieldCPPType *> output_types,
    const Span<const void *> input_values,
    const Span<void *> output_values)
{
  BLI_assert(fn.param_amount() == input_types.size() + output_types.size());
  BLI_assert(input_types.size() == input_values.size());
  BLI_assert(output_types.size() == output_values.size());

  /* Check if any input is a field. */
  bool any_input_is_field = false;
  for (const int i : input_types.index_range()) {
    const ValueOrFieldCPPType &type = *input_types[i];
    const void *value_or_field = input_values[i];
    if (type.is_field(value_or_field)) {
      any_input_is_field = true;
      break;
    }
  }

  if (any_input_is_field) {
    /* Convert all inputs into fields, so that they can be used as input in the new field. */
    Vector<GField> input_fields;
    for (const int i : input_types.index_range()) {
      const ValueOrFieldCPPType &type = *input_types[i];
      const void *value_or_field = input_values[i];
      input_fields.append(type.as_field(value_or_field));
    }

    /* Construct the new field node. */
    std::shared_ptr<fn::FieldOperation> operation;
    if (owned_fn) {
      operation = fn::FieldOperation::Create(owned_fn, std::move(input_fields));
    }
    else {
      operation = fn::FieldOperation::Create(fn, std::move(input_fields));
    }

    /* Store the new fields in the output. */
    for (const int i : output_types.index_range()) {
      const ValueOrFieldCPPType &type = *output_types[i];
      void *value_or_field = output_values[i];
      type.construct_from_field(value_or_field, GField{operation, i});
    }
  }
  else {
    /* In this case, the multi-function is evaluated directly. */
    const IndexMask mask(1);
    mf::ParamsBuilder params{fn, &mask};
    mf::ContextBuilder context;

    for (const int i : input_types.index_range()) {
      const ValueOrFieldCPPType &type = *input_types[i];
      const void *value_or_field = input_values[i];
      const void *value = type.get_value_ptr(value_or_field);
      params.add_readonly_single_input(GPointer{type.value, value});
    }
    for (const int i : output_types.index_range()) {
      const ValueOrFieldCPPType &type = *output_types[i];
      void *value_or_field = output_values[i];
      type.self.default_construct(value_or_field);
      void *value = type.get_value_ptr(value_or_field);
      type.value.destruct(value);
      params.add_uninitialized_single_output(GMutableSpan{type.value, value, 1});
    }
    fn.call(mask, params, context);
  }
}

/**
 * Behavior of muted nodes:
 * - Some inputs are forwarded to outputs without changes.
 * - Some inputs are converted to a different type which becomes the output.
 * - Some outputs are value initialized because they don't have a corresponding input.
 */
class LazyFunctionForMutedNode : public LazyFunction {
 private:
  Array<int> input_by_output_index_;

 public:
  LazyFunctionForMutedNode(const bNode &node, MutableSpan<int> r_lf_index_by_bsocket)
  {
    debug_name_ = "Muted";
    lazy_function_interface_from_node(node, inputs_, outputs_, r_lf_index_by_bsocket);
    for (lf::Input &fn_input : inputs_) {
      fn_input.usage = lf::ValueUsage::Maybe;
    }

    for (lf::Input &fn_input : inputs_) {
      fn_input.usage = lf::ValueUsage::Unused;
    }

    input_by_output_index_.reinitialize(outputs_.size());
    input_by_output_index_.fill(-1);
    for (const bNodeLink &internal_link : node.internal_links()) {
      const int input_i = r_lf_index_by_bsocket[internal_link.fromsock->index_in_tree()];
      const int output_i = r_lf_index_by_bsocket[internal_link.tosock->index_in_tree()];
      if (ELEM(-1, input_i, output_i)) {
        continue;
      }
      input_by_output_index_[output_i] = input_i;
      inputs_[input_i].usage = lf::ValueUsage::Maybe;
    }
  }

  void execute_impl(lf::Params &params, const lf::Context & /*context*/) const override
  {
    for (const int output_i : outputs_.index_range()) {
      if (params.output_was_set(output_i)) {
        continue;
      }
      if (params.get_output_usage(output_i) != lf::ValueUsage::Used) {
        continue;
      }
      const CPPType &output_type = *outputs_[output_i].type;
      void *output_value = params.get_output_data_ptr(output_i);
      const int input_i = input_by_output_index_[output_i];
      if (input_i == -1) {
        /* The output does not have a corresponding input. */
        output_type.value_initialize(output_value);
        params.output_set(output_i);
        continue;
      }
      const void *input_value = params.try_get_input_data_ptr_or_request(input_i);
      if (input_value == nullptr) {
        continue;
      }
      const CPPType &input_type = *inputs_[input_i].type;
      if (input_type == output_type) {
        /* Forward the value as is. */
        input_type.copy_construct(input_value, output_value);
        params.output_set(output_i);
        continue;
      }
      /* Perform a type conversion and then format the value. */
      const bke::DataTypeConversions &conversions = bke::get_implicit_type_conversions();
      const auto *from_type = ValueOrFieldCPPType::get_from_self(input_type);
      const auto *to_type = ValueOrFieldCPPType::get_from_self(output_type);
      if (from_type != nullptr && to_type != nullptr) {
        if (conversions.is_convertible(from_type->value, to_type->value)) {
          const MultiFunction &multi_fn = *conversions.get_conversion_multi_function(
              mf::DataType::ForSingle(from_type->value), mf::DataType::ForSingle(to_type->value));
          execute_multi_function_on_value_or_field(
              multi_fn, {}, {from_type}, {to_type}, {input_value}, {output_value});
        }
        params.output_set(output_i);
        continue;
      }
      /* Use a value initialization if the conversion does not work. */
      output_type.value_initialize(output_value);
      params.output_set(output_i);
    }
  }
};

/**
 * Type conversions are generally implemented as multi-functions. This node checks if the input is
 * a field or single value and outputs a field or single value respectively.
 */
class LazyFunctionForMultiFunctionConversion : public LazyFunction {
 private:
  const MultiFunction &fn_;
  const ValueOrFieldCPPType &from_type_;
  const ValueOrFieldCPPType &to_type_;

 public:
  LazyFunctionForMultiFunctionConversion(const MultiFunction &fn,
                                         const ValueOrFieldCPPType &from,
                                         const ValueOrFieldCPPType &to)
      : fn_(fn), from_type_(from), to_type_(to)
  {
    debug_name_ = "Convert";
    inputs_.append({"From", from.self});
    outputs_.append({"To", to.self});
  }

  void execute_impl(lf::Params &params, const lf::Context & /*context*/) const override
  {
    const void *from_value = params.try_get_input_data_ptr(0);
    void *to_value = params.get_output_data_ptr(0);
    BLI_assert(from_value != nullptr);
    BLI_assert(to_value != nullptr);

    execute_multi_function_on_value_or_field(
        fn_, {}, {&from_type_}, {&to_type_}, {from_value}, {to_value});

    params.output_set(0);
  }
};

/**
 * This lazy-function wraps nodes that are implemented as multi-function (mostly math nodes).
 */
class LazyFunctionForMultiFunctionNode : public LazyFunction {
 private:
  const NodeMultiFunctions::Item fn_item_;
  Vector<const ValueOrFieldCPPType *> input_types_;
  Vector<const ValueOrFieldCPPType *> output_types_;

 public:
  LazyFunctionForMultiFunctionNode(const bNode &node,
                                   NodeMultiFunctions::Item fn_item,
                                   MutableSpan<int> r_lf_index_by_bsocket)
      : fn_item_(std::move(fn_item))
  {
    BLI_assert(fn_item_.fn != nullptr);
    debug_name_ = node.name;
    lazy_function_interface_from_node(node, inputs_, outputs_, r_lf_index_by_bsocket);
    for (const lf::Input &fn_input : inputs_) {
      input_types_.append(ValueOrFieldCPPType::get_from_self(*fn_input.type));
    }
    for (const lf::Output &fn_output : outputs_) {
      output_types_.append(ValueOrFieldCPPType::get_from_self(*fn_output.type));
    }
  }

  void execute_impl(lf::Params &params, const lf::Context & /*context*/) const override
  {
    Vector<const void *> input_values(inputs_.size());
    Vector<void *> output_values(outputs_.size());
    for (const int i : inputs_.index_range()) {
      input_values[i] = params.try_get_input_data_ptr(i);
    }
    for (const int i : outputs_.index_range()) {
      output_values[i] = params.get_output_data_ptr(i);
    }
    execute_multi_function_on_value_or_field(
        *fn_item_.fn, fn_item_.owned_fn, input_types_, output_types_, input_values, output_values);
    for (const int i : outputs_.index_range()) {
      params.output_set(i);
    }
  }
};

/**
 * Some sockets have non-trivial implicit inputs (e.g. the Position input of the Set Position
 * node). Those are implemented as a separate node that outputs the value.
 */
class LazyFunctionForImplicitInput : public LazyFunction {
 private:
  /**
   * The function that generates the implicit input. The passed in memory is uninitialized.
   */
  std::function<void(void *)> init_fn_;

 public:
  LazyFunctionForImplicitInput(const CPPType &type, std::function<void(void *)> init_fn)
      : init_fn_(std::move(init_fn))
  {
    debug_name_ = "Input";
    outputs_.append({"Output", type});
  }

  void execute_impl(lf::Params &params, const lf::Context & /*context*/) const override
  {
    void *value = params.get_output_data_ptr(0);
    init_fn_(value);
    params.output_set(0);
  }
};

/**
 * The viewer node does not have outputs. Instead it is executed because the executor knows that it
 * has side effects. The side effect is that the inputs to the viewer are logged.
 */
class LazyFunctionForViewerNode : public LazyFunction {
 private:
  const bNode &bnode_;
  /** The field is only logged when it is linked. */
  bool use_field_input_ = true;

 public:
  LazyFunctionForViewerNode(const bNode &bnode, MutableSpan<int> r_lf_index_by_bsocket)
      : bnode_(bnode)
  {
    debug_name_ = "Viewer";
    lazy_function_interface_from_node(bnode, inputs_, outputs_, r_lf_index_by_bsocket);

    /* Remove field input if it is not used. */
    for (const bNodeSocket *bsocket : bnode.input_sockets().drop_front(1)) {
      if (!bsocket->is_available()) {
        continue;
      }
      const Span<const bNodeLink *> links = bsocket->directly_linked_links();
      if (links.is_empty() ||
          bke::nodeIsDanglingReroute(&bnode.owner_tree(), links.first()->fromnode)) {
        use_field_input_ = false;
        inputs_.pop_last();
        r_lf_index_by_bsocket[bsocket->index_in_tree()] = -1;
      }
    }
  }

  void execute_impl(lf::Params &params, const lf::Context &context) const override
  {
    const auto &user_data = *static_cast<GeoNodesLFUserData *>(context.user_data);
    const auto &local_user_data = *static_cast<GeoNodesLFLocalUserData *>(context.local_user_data);
    geo_eval_log::GeoTreeLogger *tree_logger = local_user_data.try_get_tree_logger(user_data);
    if (tree_logger == nullptr) {
      return;
    }

    GeometrySet geometry = params.extract_input<GeometrySet>(0);
    const NodeGeometryViewer *storage = static_cast<NodeGeometryViewer *>(bnode_.storage);

    if (use_field_input_) {
      const void *value_or_field = params.try_get_input_data_ptr(1);
      BLI_assert(value_or_field != nullptr);
      const auto &value_or_field_type = *ValueOrFieldCPPType::get_from_self(*inputs_[1].type);
      GField field = value_or_field_type.as_field(value_or_field);
      const eAttrDomain domain = eAttrDomain(storage->domain);
      const StringRefNull viewer_attribute_name = ".viewer";
      if (domain == ATTR_DOMAIN_INSTANCE) {
        if (geometry.has_instances()) {
          GeometryComponent &component = geometry.get_component_for_write(
              bke::GeometryComponent::Type::Instance);
          bke::try_capture_field_on_geometry(
              component, viewer_attribute_name, ATTR_DOMAIN_INSTANCE, field);
        }
      }
      else {
        geometry.modify_geometry_sets([&](GeometrySet &geometry) {
          for (const bke::GeometryComponent::Type type : {bke::GeometryComponent::Type::Mesh,
                                                          bke::GeometryComponent::Type::PointCloud,
                                                          bke::GeometryComponent::Type::Curve})
          {
            if (geometry.has(type)) {
              GeometryComponent &component = geometry.get_component_for_write(type);
              eAttrDomain used_domain = domain;
              if (used_domain == ATTR_DOMAIN_AUTO) {
                if (const std::optional<eAttrDomain> detected_domain =
                        bke::try_detect_field_domain(component, field))
                {
                  used_domain = *detected_domain;
                }
                else {
                  used_domain = ATTR_DOMAIN_POINT;
                }
              }
              bke::try_capture_field_on_geometry(
                  component, viewer_attribute_name, used_domain, field);
            }
          }
        });
      }
    }

    tree_logger->log_viewer_node(bnode_, std::move(geometry));
  }
};

/**
 * Outputs true when a specific viewer node is used in the current context and false otherwise.
 */
class LazyFunctionForViewerInputUsage : public LazyFunction {
 private:
  const lf::FunctionNode &lf_viewer_node_;

 public:
  LazyFunctionForViewerInputUsage(const lf::FunctionNode &lf_viewer_node)
      : lf_viewer_node_(lf_viewer_node)
  {
    debug_name_ = "Viewer Input Usage";
    outputs_.append_as("Viewer is Used", CPPType::get<bool>());
  }

  void execute_impl(lf::Params &params, const lf::Context &context) const override
  {
    GeoNodesLFUserData *user_data = dynamic_cast<GeoNodesLFUserData *>(context.user_data);
    BLI_assert(user_data != nullptr);
    if (!user_data->modifier_data) {
      params.set_default_remaining_outputs();
      return;
    }
    const ComputeContextHash &context_hash = user_data->compute_context->hash();
    const GeoNodesModifierData &modifier_data = *user_data->modifier_data;
    const Span<const lf::FunctionNode *> nodes_with_side_effects =
        modifier_data.side_effect_nodes->nodes_by_context.lookup(context_hash);

    const bool viewer_is_used = nodes_with_side_effects.contains(&lf_viewer_node_);
    params.set_output(0, viewer_is_used);
  }
};

class LazyFunctionForSimulationInputsUsage : public LazyFunction {
 private:
  const bNode *output_bnode_;

 public:
  LazyFunctionForSimulationInputsUsage(const bNode &output_bnode) : output_bnode_(&output_bnode)
  {
    debug_name_ = "Simulation Inputs Usage";
    outputs_.append_as("Need Input Inputs", CPPType::get<bool>());
    outputs_.append_as("Need Output Inputs", CPPType::get<bool>());
  }

  void execute_impl(lf::Params &params, const lf::Context &context) const override
  {
    const GeoNodesLFUserData &user_data = *static_cast<GeoNodesLFUserData *>(context.user_data);
    if (!user_data.modifier_data) {
      params.set_default_remaining_outputs();
      return;
    }
    const GeoNodesModifierData &modifier_data = *user_data.modifier_data;
    if (!modifier_data.simulation_params) {
      params.set_default_remaining_outputs();
      return;
    }
    const std::optional<FoundNestedNodeID> found_id = find_nested_node_id(
        user_data, output_bnode_->identifier);
    if (!found_id) {
      params.set_default_remaining_outputs();
      return;
    }
    if (found_id->is_in_loop) {
      params.set_default_remaining_outputs();
      return;
    }
    SimulationZoneBehavior *zone_behavior = modifier_data.simulation_params->get(found_id->id);
    if (!zone_behavior) {
      params.set_default_remaining_outputs();
      return;
    }

    bool solve_contains_side_effect = false;
    if (modifier_data.side_effect_nodes) {
      const Span<const lf::FunctionNode *> side_effect_nodes =
          modifier_data.side_effect_nodes->nodes_by_context.lookup(
              user_data.compute_context->hash());
      solve_contains_side_effect = !side_effect_nodes.is_empty();
    }

    params.set_output(0, std::holds_alternative<sim_input::PassThrough>(zone_behavior->input));
    params.set_output(
        1,
        solve_contains_side_effect ||
            std::holds_alternative<sim_output::StoreNewState>(zone_behavior->output));
  }
};

/**
 * This lazy-function wraps a group node. Internally it just executes the lazy-function graph of
 * the referenced group.
 */
class LazyFunctionForGroupNode : public LazyFunction {
 private:
  const bNode &group_node_;
  const LazyFunction &group_lazy_function_;
  bool has_many_nodes_ = false;

  struct Storage {
    void *group_storage = nullptr;
    /* To avoid computing the hash more than once. */
    std::optional<ComputeContextHash> context_hash_cache;
  };

 public:
  LazyFunctionForGroupNode(const bNode &group_node,
                           const GeometryNodesLazyFunctionGraphInfo &group_lf_graph_info,
                           GeometryNodesLazyFunctionGraphInfo &own_lf_graph_info)
      : group_node_(group_node), group_lazy_function_(*group_lf_graph_info.function.function)
  {
    debug_name_ = group_node.name;
    allow_missing_requested_inputs_ = true;

    /* This wrapper has the same interface as the actual underlying node group. */
    inputs_ = group_lf_graph_info.function.function->inputs();
    outputs_ = group_lf_graph_info.function.function->outputs();

    has_many_nodes_ = group_lf_graph_info.num_inline_nodes_approximate > 1000;

    /* Add a boolean input for every output bsocket that indicates whether that socket is used. */
    for (const int i : group_node.output_sockets().index_range()) {
      own_lf_graph_info.mapping.lf_input_index_for_output_bsocket_usage
          [group_node.output_socket(i).index_in_all_outputs()] =
          group_lf_graph_info.function.inputs.output_usages[i];
    }

    /* Add an attribute set input for every output geometry socket that can propagate attributes
     * from inputs. */
    for (const int i : group_lf_graph_info.function.inputs.attributes_to_propagate.geometry_outputs
                           .index_range())
    {
      const int lf_index = group_lf_graph_info.function.inputs.attributes_to_propagate.range[i];
      const int output_index =
          group_lf_graph_info.function.inputs.attributes_to_propagate.geometry_outputs[i];
      const bNodeSocket &output_bsocket = group_node_.output_socket(output_index);
      own_lf_graph_info.mapping.lf_input_index_for_attribute_propagation_to_output
          [output_bsocket.index_in_all_outputs()] = lf_index;
    }
  }

  void execute_impl(lf::Params &params, const lf::Context &context) const override
  {
    GeoNodesLFUserData *user_data = dynamic_cast<GeoNodesLFUserData *>(context.user_data);
    BLI_assert(user_data != nullptr);

    if (has_many_nodes_) {
      /* If the called node group has many nodes, it's likely that executing it takes a while even
       * if every individual node is very small. */
      lazy_threading::send_hint();
    }

    Storage *storage = static_cast<Storage *>(context.storage);

    /* The compute context changes when entering a node group. */
    bke::NodeGroupComputeContext compute_context{
        user_data->compute_context, group_node_.identifier, storage->context_hash_cache};
    storage->context_hash_cache = compute_context.hash();

    GeoNodesLFUserData group_user_data = *user_data;
    group_user_data.compute_context = &compute_context;
    if (user_data->modifier_data && user_data->modifier_data->socket_log_contexts) {
      group_user_data.log_socket_values = user_data->modifier_data->socket_log_contexts->contains(
          compute_context.hash());
    }

    GeoNodesLFLocalUserData group_local_user_data{group_user_data};

    lf::Context group_context{storage->group_storage, &group_user_data, &group_local_user_data};

    group_lazy_function_.execute(params, group_context);
  }

  void *init_storage(LinearAllocator<> &allocator) const override
  {
    Storage *s = allocator.construct<Storage>().release();
    s->group_storage = group_lazy_function_.init_storage(allocator);
    return s;
  }

  void destruct_storage(void *storage) const override
  {
    Storage *s = static_cast<Storage *>(storage);
    group_lazy_function_.destruct_storage(s->group_storage);
    std::destroy_at(s);
  }

  std::string name() const override
  {
    return fmt::format(TIP_("Group '{}' ({})"), group_node_.id->name + 2, group_node_.name);
  }

  std::string input_name(const int i) const override
  {
    return group_lazy_function_.input_name(i);
  }

  std::string output_name(const int i) const override
  {
    return group_lazy_function_.output_name(i);
  }
};

static GMutablePointer get_socket_default_value(LinearAllocator<> &allocator,
                                                const bNodeSocket &bsocket)
{
  const bNodeSocketType &typeinfo = *bsocket.typeinfo;
  const CPPType *type = get_socket_cpp_type(typeinfo);
  if (type == nullptr) {
    return {};
  }
  void *buffer = allocator.allocate(type->size(), type->alignment());
  typeinfo.get_geometry_nodes_cpp_value(bsocket.default_value, buffer);
  return {type, buffer};
}

/**
 * Computes the logical or of the inputs and supports short-circuit evaluation (i.e. if the first
 * input is true already, the other inputs are not checked).
 */
class LazyFunctionForLogicalOr : public lf::LazyFunction {
 public:
  LazyFunctionForLogicalOr(const int inputs_num)
  {
    debug_name_ = "Logical Or";
    for ([[maybe_unused]] const int i : IndexRange(inputs_num)) {
      inputs_.append_as("Input", CPPType::get<bool>(), lf::ValueUsage::Maybe);
    }
    outputs_.append_as("Output", CPPType::get<bool>());
  }

  void execute_impl(lf::Params &params, const lf::Context & /*context*/) const override
  {
    int first_unavailable_input = -1;
    for (const int i : inputs_.index_range()) {
      if (const bool *value = params.try_get_input_data_ptr<bool>(i)) {
        if (*value) {
          params.set_output(0, true);
          return;
        }
      }
      else {
        first_unavailable_input = i;
      }
    }
    if (first_unavailable_input == -1) {
      params.set_output(0, false);
      return;
    }
    params.try_get_input_data_ptr_or_request(first_unavailable_input);
  }
};

/**
 * Outputs booleans that indicate which inputs of a switch node are used. Note that it's possible
 * that both inputs are used when the condition is a field.
 */
class LazyFunctionForSwitchSocketUsage : public lf::LazyFunction {
 public:
  LazyFunctionForSwitchSocketUsage()
  {
    debug_name_ = "Switch Socket Usage";
    inputs_.append_as("Condition", CPPType::get<ValueOrField<bool>>());
    outputs_.append_as("False", CPPType::get<bool>());
    outputs_.append_as("True", CPPType::get<bool>());
  }

  void execute_impl(lf::Params &params, const lf::Context & /*context*/) const override
  {
    const ValueOrField<bool> &condition = params.get_input<ValueOrField<bool>>(0);
    if (condition.is_field()) {
      params.set_output(0, true);
      params.set_output(1, true);
    }
    else {
      const bool value = condition.as_value();
      params.set_output(0, !value);
      params.set_output(1, value);
    }
  }
};

/**
 * Takes a field as input and extracts the set of anonymous attributes that it references.
 */
class LazyFunctionForAnonymousAttributeSetExtract : public lf::LazyFunction {
 private:
  const ValueOrFieldCPPType &type_;

 public:
  LazyFunctionForAnonymousAttributeSetExtract(const ValueOrFieldCPPType &type) : type_(type)
  {
    debug_name_ = "Extract Attribute Set";
    inputs_.append_as("Use", CPPType::get<bool>());
    inputs_.append_as("Field", type.self, lf::ValueUsage::Maybe);
    outputs_.append_as("Attributes", CPPType::get<bke::AnonymousAttributeSet>());
  }

  void execute_impl(lf::Params &params, const lf::Context & /*context*/) const override
  {
    const bool use = params.get_input<bool>(0);
    if (!use) {
      params.set_output<bke::AnonymousAttributeSet>(0, {});
      return;
    }
    const void *value_or_field = params.try_get_input_data_ptr_or_request(1);
    if (value_or_field == nullptr) {
      /* Wait until the field is computed. */
      return;
    }

    bke::AnonymousAttributeSet attributes;
    if (type_.is_field(value_or_field)) {
      const GField &field = *type_.get_field_ptr(value_or_field);
      field.node().for_each_field_input_recursive([&](const FieldInput &field_input) {
        if (const auto *attr_field_input = dynamic_cast<const AnonymousAttributeFieldInput *>(
                &field_input))
        {
          if (!attributes.names) {
            attributes.names = std::make_shared<Set<std::string>>();
          }
          attributes.names->add_as(attr_field_input->anonymous_id()->name());
        }
      });
    }
    params.set_output(0, std::move(attributes));
  }
};

/**
 * Conditionally joins multiple attribute sets. Each input attribute set can be disabled with a
 * corresponding boolean input.
 */
class LazyFunctionForAnonymousAttributeSetJoin : public lf::LazyFunction {
  const int amount_;

 public:
  LazyFunctionForAnonymousAttributeSetJoin(const int amount) : amount_(amount)
  {
    debug_name_ = "Join Attribute Sets";
    for ([[maybe_unused]] const int i : IndexRange(amount)) {
      inputs_.append_as("Use", CPPType::get<bool>());
      inputs_.append_as(
          "Attribute Set", CPPType::get<bke::AnonymousAttributeSet>(), lf::ValueUsage::Maybe);
    }
    outputs_.append_as("Attribute Set", CPPType::get<bke::AnonymousAttributeSet>());
  }

  void execute_impl(lf::Params &params, const lf::Context & /*context*/) const override
  {
    Vector<bke::AnonymousAttributeSet *> sets;
    bool set_is_missing = false;
    for (const int i : IndexRange(amount_)) {
      if (params.get_input<bool>(this->get_use_input(i))) {
        if (bke::AnonymousAttributeSet *set =
                params.try_get_input_data_ptr_or_request<bke::AnonymousAttributeSet>(
                    this->get_attribute_set_input(i)))
        {
          sets.append(set);
        }
        else {
          set_is_missing = true;
        }
      }
    }
    if (set_is_missing) {
      return;
    }
    bke::AnonymousAttributeSet joined_set;
    if (sets.is_empty()) {
      /* Nothing to do. */
    }
    else if (sets.size() == 1) {
      joined_set.names = std::move(sets[0]->names);
    }
    else {
      joined_set.names = std::make_shared<Set<std::string>>();
      for (const bke::AnonymousAttributeSet *set : sets) {
        if (set->names) {
          for (const std::string &name : *set->names) {
            joined_set.names->add(name);
          }
        }
      }
    }
    params.set_output(0, std::move(joined_set));
  }

  int get_use_input(const int i) const
  {
    return 2 * i;
  }

  int get_attribute_set_input(const int i) const
  {
    return 2 * i + 1;
  }

  /**
   * Cache for functions small amounts to avoid to avoid building them many times.
   */
  static const LazyFunctionForAnonymousAttributeSetJoin &get_cached(const int amount,
                                                                    ResourceScope &scope)
  {
    constexpr int cache_amount = 16;
    static std::array<LazyFunctionForAnonymousAttributeSetJoin, cache_amount> cached_functions =
        get_cache(std::make_index_sequence<cache_amount>{});
    if (amount < cached_functions.size()) {
      return cached_functions[amount];
    }

    return scope.construct<LazyFunctionForAnonymousAttributeSetJoin>(amount);
  }

 private:
  template<size_t... I>
  static std::array<LazyFunctionForAnonymousAttributeSetJoin, sizeof...(I)> get_cache(
      std::index_sequence<I...> /*indices*/)
  {
    return {LazyFunctionForAnonymousAttributeSetJoin(I)...};
  }
};

class LazyFunctionForSimulationZone : public LazyFunction {
 private:
  const bNode &sim_output_bnode_;
  const LazyFunction &fn_;

 public:
  LazyFunctionForSimulationZone(const bNode &sim_output_bnode, const LazyFunction &fn)
      : sim_output_bnode_(sim_output_bnode), fn_(fn)
  {
    debug_name_ = "Simulation Zone";
    inputs_ = fn.inputs();
    outputs_ = fn.outputs();
  }

  void execute_impl(lf::Params &params, const lf::Context &context) const override
  {
    GeoNodesLFUserData &user_data = *static_cast<GeoNodesLFUserData *>(context.user_data);

    bke::SimulationZoneComputeContext compute_context{user_data.compute_context,
                                                      sim_output_bnode_};

    GeoNodesLFUserData zone_user_data = user_data;
    zone_user_data.compute_context = &compute_context;
    if (user_data.modifier_data && user_data.modifier_data->socket_log_contexts) {
      zone_user_data.log_socket_values = user_data.modifier_data->socket_log_contexts->contains(
          compute_context.hash());
    }
    GeoNodesLFLocalUserData zone_local_user_data{zone_user_data};

    lf::Context zone_context{context.storage, &zone_user_data, &zone_local_user_data};
    fn_.execute(params, zone_context);
  }

  void *init_storage(LinearAllocator<> &allocator) const override
  {
    return fn_.init_storage(allocator);
  }

  void destruct_storage(void *storage) const override
  {
    fn_.destruct_storage(storage);
  }

  std::string input_name(const int i) const override
  {
    return fn_.input_name(i);
  }

  std::string output_name(const int i) const override
  {
    return fn_.output_name(i);
  }
};

using JoinAttributeSetsCache = Map<Vector<lf::OutputSocket *>, lf::OutputSocket *>;

struct BuildGraphParams {
  /** Lazy-function graph that nodes and links should be inserted into. */
  lf::Graph &lf_graph;
  /** Map #bNodeSocket to newly generated sockets. Those maps are later used to insert links. */
  MultiValueMap<const bNodeSocket *, lf::InputSocket *> lf_inputs_by_bsocket;
  Map<const bNodeSocket *, lf::OutputSocket *> lf_output_by_bsocket;
  /**
   * Maps sockets to corresponding generated boolean sockets that indicate whether the socket is
   * used or not.
   */
  Map<const bNodeSocket *, lf::OutputSocket *> usage_by_bsocket;
  /**
   * Nodes that propagate anonymous attributes have to know which of those attributes to propagate.
   * For that they have an attribute set input for each geometry output.
   */
  Map<const bNodeSocket *, lf::InputSocket *> lf_attribute_set_input_by_output_geometry_bsocket;
  /**
   * Multi-input sockets are split into a separate node that collects all the individual values and
   * then passes them to the main node function as list.
   */
  Map<const bNodeSocket *, lf::Node *> multi_input_socket_nodes;
  /**
   * This is similar to #lf_inputs_by_bsocket but contains more relevant information when border
   * links are linked to multi-input sockets.
   */
  Map<const bNodeLink *, lf::InputSocket *> lf_input_by_border_link;
  /**
   * Keeps track of all boolean inputs that indicate whether a socket is used. Links to those
   * sockets may be replaced with a constant-true if necessary to break dependency cycles in
   * #fix_link_cycles.
   */
  Set<lf::InputSocket *> socket_usage_inputs;
  /**
   * Collect input sockets that anonymous attribute sets based on fields or group inputs have to be
   * linked to later.
   */
  MultiValueMap<int, lf::InputSocket *> lf_attribute_set_input_by_field_source_index;
  MultiValueMap<int, lf::InputSocket *> lf_attribute_set_input_by_caller_propagation_index;
  /**  */
  /** Cache to avoid building the same socket combinations multiple times. */
  Map<Vector<lf::OutputSocket *>, lf::OutputSocket *> socket_usages_combination_cache;
};

struct ZoneFunctionIndices {
  struct {
    IndexRange main;
    IndexRange border_links;
    IndexRange output_usages;
    /**
     * Some attribute sets are input into the body of a zone from the outside. These two
     * maps indicate which zone function inputs corresponds to attribute set. Attribute sets are
     * identified by either a "field source index" or "caller propagation index".
     */
    Map<int, int> attributes_by_field_source_index;
    Map<int, int> attributes_by_caller_propagation_index;
  } inputs;
  struct {
    IndexRange main;
    IndexRange border_link_usages;
    IndexRange input_usages;
  } outputs;
};

struct ZoneBuildInfo {
  /** The lazy function that contains the zone. */
  const LazyFunction *lazy_function = nullptr;

  /** Information about what the various inputs and outputs of the lazy-function are. */
  ZoneFunctionIndices indices;
};

/**
 * Contains the lazy-function for the "body" of a zone. It contains all the nodes inside of the
 * zone. The "body" function is wrapped by another lazy-function which represents the zone as a
 * hole. The wrapper function might invoke the zone body multiple times (like for repeat zones).
 */
struct ZoneBodyFunction {
  const LazyFunction *function = nullptr;
  ZoneFunctionIndices indices;
};

/**
 * Wraps the execution of a repeat loop body. The purpose is to setup the correct #ComputeContext
 * inside of the loop body. This is necessary to support correct logging inside of a repeat zone.
 * An alternative would be to use a separate `LazyFunction` for every iteration, but that would
 * have higher overhead.
 */
class RepeatBodyNodeExecuteWrapper : public lf::GraphExecutorNodeExecuteWrapper {
 public:
  const bNode *repeat_output_bnode_ = nullptr;
  VectorSet<lf::FunctionNode *> *lf_body_nodes_ = nullptr;

  void execute_node(const lf::FunctionNode &node,
                    lf::Params &params,
                    const lf::Context &context) const
  {
    GeoNodesLFUserData &user_data = *static_cast<GeoNodesLFUserData *>(context.user_data);
    const int iteration = lf_body_nodes_->index_of_try(const_cast<lf::FunctionNode *>(&node));
    const LazyFunction &fn = node.function();
    if (iteration == -1) {
      /* The node is not a loop body node, just execute it normally. */
      fn.execute(params, context);
      return;
    }

    /* Setup context for the loop body evaluation. */
    bke::RepeatZoneComputeContext body_compute_context{
        user_data.compute_context, *repeat_output_bnode_, iteration};
    GeoNodesLFUserData body_user_data = user_data;
    body_user_data.compute_context = &body_compute_context;
    if (user_data.modifier_data && user_data.modifier_data->socket_log_contexts) {
      body_user_data.log_socket_values = user_data.modifier_data->socket_log_contexts->contains(
          body_compute_context.hash());
    }
    GeoNodesLFLocalUserData body_local_user_data{body_user_data};
    lf::Context body_context{context.storage, &body_user_data, &body_local_user_data};

    /* Actually execute the loop body. */
    fn.execute(params, body_context);
  }
};

/**
 * Knows which iterations of the loop evaluation have side effects.
 */
class RepeatZoneSideEffectProvider : public lf::GraphExecutorSideEffectProvider {
 public:
  const bNode *repeat_output_bnode_ = nullptr;
  Span<lf::FunctionNode *> lf_body_nodes_;

  Vector<const lf::FunctionNode *> get_nodes_with_side_effects(
      const lf::Context &context) const override
  {
    GeoNodesLFUserData &user_data = *static_cast<GeoNodesLFUserData *>(context.user_data);
    if (!user_data.modifier_data) {
      return {};
    }
    if (!user_data.modifier_data->side_effect_nodes) {
      return {};
    }
    const ComputeContextHash &context_hash = user_data.compute_context->hash();
    const Span<int> iterations_with_side_effects =
        user_data.modifier_data->side_effect_nodes->iterations_by_repeat_zone.lookup(
            {context_hash, repeat_output_bnode_->identifier});

    Vector<const lf::FunctionNode *> lf_nodes;
    for (const int i : iterations_with_side_effects) {
      if (i >= 0 && i < lf_body_nodes_.size()) {
        lf_nodes.append(lf_body_nodes_[i]);
      }
    }
    return lf_nodes;
  }
};

struct RepeatEvalStorage {
  LinearAllocator<> allocator;
  VectorSet<lf::FunctionNode *> lf_body_nodes;
  lf::Graph graph;
  std::optional<LazyFunctionForLogicalOr> or_function;
  std::optional<RepeatZoneSideEffectProvider> side_effect_provider;
  std::optional<RepeatBodyNodeExecuteWrapper> body_execute_wrapper;
  std::optional<lf::GraphExecutor> graph_executor;
  void *graph_executor_storage = nullptr;
  bool multi_threading_enabled = false;
  Vector<int> input_index_map;
  Vector<int> output_index_map;
};

<<<<<<< HEAD
class ParamsForRepeatZoneGraph : public lf::Params {
 private:
  lf::Params &zone_params_;
  RepeatEvalStorage &eval_storage_;

 public:
  ParamsForRepeatZoneGraph(RepeatEvalStorage &eval_storage, lf::Params &zone_params)
      : lf::Params(*eval_storage.graph_executor, eval_storage.multi_threading_enabled),
        zone_params_{zone_params},
        eval_storage_(eval_storage)
  {
  }

  int map_input_index(const int index) const
  {
    return eval_storage_.input_index_map[index];
  }

  int map_output_index(const int index) const
  {
    return eval_storage_.output_index_map[index];
  }

  void *try_get_input_data_ptr_impl(const int index) const
  {
    return zone_params_.try_get_input_data_ptr(this->map_input_index(index));
  }

  void *try_get_input_data_ptr_or_request_impl(const int index)
  {
    return zone_params_.try_get_input_data_ptr_or_request(this->map_input_index(index));
  }
  void *get_output_data_ptr_impl(const int index)
  {
    return zone_params_.get_output_data_ptr(this->map_output_index(index));
  }
  void output_set_impl(const int index)
  {
    return zone_params_.output_set(this->map_output_index(index));
  }
  bool output_was_set_impl(const int index) const
  {
    return zone_params_.output_was_set(this->map_output_index(index));
  }
  lf::ValueUsage get_output_usage_impl(const int index) const
  {
    return zone_params_.get_output_usage(this->map_output_index(index));
  }
  void set_input_unused_impl(const int index)
  {
    return zone_params_.set_input_unused(this->map_input_index(index));
  }
  bool try_enable_multi_threading_impl()
  {
    if (eval_storage_.multi_threading_enabled) {
      return true;
    }
    if (zone_params_.try_enable_multi_threading()) {
      eval_storage_.multi_threading_enabled = true;
      return true;
    }
    return false;
  }
};

static void build_interface_for_zone_function(const bNodeTreeZone &zone,
                                              const ZoneBodyFunction &body_fn,
                                              ZoneBuildInfo &r_zone_info,
                                              Vector<lf::Input> &r_inputs,
                                              Vector<lf::Output> &r_outputs)
{
  for (const bNodeSocket *socket : zone.input_node->input_sockets()) {
    if (socket->typeinfo->geometry_nodes_cpp_type == nullptr) {
      /* Skip "empty" sockets. */
      continue;
    }
    r_inputs.append_as(
        socket->name, *socket->typeinfo->geometry_nodes_cpp_type, lf::ValueUsage::Maybe);
  }
  r_zone_info.indices.inputs.main = r_inputs.index_range();

  for (const bNodeLink *link : zone.border_links) {
    r_inputs.append_as(link->fromsock->name,
                       *link->tosock->typeinfo->geometry_nodes_cpp_type,
                       lf::ValueUsage::Maybe);
  }
  r_zone_info.indices.inputs.border_links = r_inputs.index_range().take_back(
      zone.border_links.size());

  for (const bNodeSocket *socket : zone.output_node->output_sockets()) {
    if (socket->typeinfo->geometry_nodes_cpp_type == nullptr) {
      continue;
    }
    r_inputs.append_as("Usage", CPPType::get<bool>(), lf::ValueUsage::Maybe);
    r_outputs.append_as(socket->name, *socket->typeinfo->geometry_nodes_cpp_type);
  }
  r_zone_info.indices.outputs.main = r_outputs.index_range();
  r_zone_info.indices.inputs.output_usages = r_inputs.index_range().take_back(
      r_zone_info.indices.outputs.main.size());

  for ([[maybe_unused]] const bNodeSocket *socket : zone.input_node->input_sockets()) {
    if (socket->typeinfo->geometry_nodes_cpp_type == nullptr) {
      continue;
    }
    r_outputs.append_as("Usage", CPPType::get<bool>());
  }
  r_zone_info.indices.outputs.input_usages = r_outputs.index_range().take_back(
      r_zone_info.indices.inputs.main.size());
  for ([[maybe_unused]] const bNodeLink *link : zone.border_links) {
    r_outputs.append_as("Border Link Usage", CPPType::get<bool>());
  }
  r_zone_info.indices.outputs.border_link_usages = r_outputs.index_range().take_back(
      zone.border_links.size());

  for (const auto item : body_fn.indices.inputs.attributes_by_field_source_index.items()) {
    const int index = r_inputs.append_and_get_index_as(
        "Attribute Set", CPPType::get<bke::AnonymousAttributeSet>(), lf::ValueUsage::Maybe);
    r_zone_info.indices.inputs.attributes_by_field_source_index.add_new(item.key, index);
  }
  for (const auto item : body_fn.indices.inputs.attributes_by_caller_propagation_index.items()) {
    const int index = r_inputs.append_and_get_index_as(
        "Attribute Set", CPPType::get<bke::AnonymousAttributeSet>(), lf::ValueUsage::Maybe);
    r_zone_info.indices.inputs.attributes_by_caller_propagation_index.add_new(item.key, index);
  }
}

=======
>>>>>>> 144a5aa5
class LazyFunctionForRepeatZone : public LazyFunction {
 private:
  const bNodeTreeZone &zone_;
  const bNode &repeat_output_bnode_;
  const ZoneBuildInfo &zone_info_;
  const ZoneBodyFunction &body_fn_;

 public:
  LazyFunctionForRepeatZone(const bNodeTreeZone &zone,
                            ZoneBuildInfo &zone_info,
                            const ZoneBodyFunction &body_fn)
      : zone_(zone),
        repeat_output_bnode_(*zone.output_node),
        zone_info_(zone_info),
        body_fn_(body_fn)
  {
    debug_name_ = "Repeat Zone";
    build_interface_for_zone_function(zone, body_fn, zone_info, inputs_, outputs_);

    /* Iterations input is always used. */
    inputs_[zone_info.indices.inputs.main[0]].usage = lf::ValueUsage::Used;
  }

  void *init_storage(LinearAllocator<> &allocator) const override
  {
    return allocator.construct<RepeatEvalStorage>().release();
  }

  void destruct_storage(void *storage) const override
  {
    RepeatEvalStorage *s = static_cast<RepeatEvalStorage *>(storage);
    if (s->graph_executor_storage) {
      s->graph_executor->destruct_storage(s->graph_executor_storage);
    }
    std::destroy_at(s);
  }

  void execute_impl(lf::Params &params, const lf::Context &context) const override
  {
    auto &user_data = *static_cast<GeoNodesLFUserData *>(context.user_data);
    auto &local_user_data = *static_cast<GeoNodesLFLocalUserData *>(context.local_user_data);

    const NodeGeometryRepeatOutput &node_storage = *static_cast<const NodeGeometryRepeatOutput *>(
        repeat_output_bnode_.storage);
    RepeatEvalStorage &eval_storage = *static_cast<RepeatEvalStorage *>(context.storage);

    const int iterations_usage_index = zone_info_.indices.outputs.input_usages[0];
    if (params.output_was_set(iterations_usage_index)) {
      /* The iterations input is always used. */
      params.set_output(iterations_usage_index, true);
    }

    if (!eval_storage.graph_executor) {
      /* Create the execution graph in the first evaluation. */
      this->initialize_execution_graph(
          params, eval_storage, node_storage, user_data, local_user_data);
    }

    /* Execute the graph for the repeat zone. */
    lf::RemappedParams eval_graph_params{*eval_storage.graph_executor,
                                         params,
                                         eval_storage.input_index_map,
                                         eval_storage.output_index_map,
                                         eval_storage.multi_threading_enabled};
    lf::Context eval_graph_context{
        eval_storage.graph_executor_storage, context.user_data, context.local_user_data};
    eval_storage.graph_executor->execute(eval_graph_params, eval_graph_context);
  }

  /**
   * Generate a lazy-function graph that contains the loop body (`body_fn_`) as many times
   * as there are iterations. Since this graph depends on the number of iterations, it can't be
   * reused in general. We could consider caching a version of this graph per number of iterations,
   * but right now that doesn't seem worth it. In practice, it takes much less time to create the
   * graph than to execute it (for intended use cases of this generic implementation, more special
   * case repeat loop evaluations could be implemented separately).
   */
  void initialize_execution_graph(lf::Params &params,
                                  RepeatEvalStorage &eval_storage,
                                  const NodeGeometryRepeatOutput &node_storage,
                                  GeoNodesLFUserData &user_data,
                                  GeoNodesLFLocalUserData &local_user_data) const
  {
    const int num_repeat_items = node_storage.items_num;
    const int num_border_links = body_fn_.indices.inputs.border_links.size();

    /* Number of iterations to evaluate. */
    const int iterations = std::max<int>(
        0, params.get_input<ValueOrField<int>>(zone_info_.indices.inputs.main[0]).as_value());

    /* Show a warning when the inspection index is out of range. */
    if (node_storage.inspection_index < 0 || node_storage.inspection_index >= iterations) {
      if (geo_eval_log::GeoTreeLogger *tree_logger = local_user_data.try_get_tree_logger(
              user_data)) {
        tree_logger->node_warnings.append(
            {repeat_output_bnode_.identifier,
             {NodeWarningType::Info, N_("Inspection index is out of range")}});
      }
    }

    /* Take iterations input into account. */
    const int main_inputs_offset = 1;

    lf::Graph &lf_graph = eval_storage.graph;

    Vector<lf::GraphInputSocket *> lf_inputs;
    Vector<lf::GraphOutputSocket *> lf_outputs;

    for (const int i : inputs_.index_range()) {
      const lf::Input &input = inputs_[i];
      lf_inputs.append(&lf_graph.add_input(*input.type, input.debug_name));
    }
    for (const int i : outputs_.index_range()) {
      const lf::Output &output = outputs_[i];
      lf_outputs.append(&lf_graph.add_output(*output.type, output.debug_name));
    }

    /* Create body nodes. */
    VectorSet<lf::FunctionNode *> &lf_body_nodes = eval_storage.lf_body_nodes;
    for ([[maybe_unused]] const int i : IndexRange(iterations)) {
      lf::FunctionNode &lf_node = lf_graph.add_function(*body_fn_.function);
      lf_body_nodes.add_new(&lf_node);
    }

    /* Create nodes for combining border link usages. A border link is used when any of the loop
     * bodies uses the border link, so an "or" node is necessary. */
    Array<lf::FunctionNode *> lf_border_link_usage_or_nodes(num_border_links);
    eval_storage.or_function.emplace(iterations);
    for (const int i : IndexRange(num_border_links)) {
      lf::FunctionNode &lf_node = lf_graph.add_function(*eval_storage.or_function);
      lf_border_link_usage_or_nodes[i] = &lf_node;
    }

    /* Handle body nodes one by one. */
    for (const int iter_i : lf_body_nodes.index_range()) {
      lf::FunctionNode &lf_node = *lf_body_nodes[iter_i];
      for (const int i : IndexRange(num_border_links)) {
        lf_graph.add_link(*lf_inputs[zone_info_.indices.inputs.border_links[i]],
                          lf_node.input(body_fn_.indices.inputs.border_links[i]));
        lf_graph.add_link(lf_node.output(body_fn_.indices.outputs.border_link_usages[i]),
                          lf_border_link_usage_or_nodes[i]->input(iter_i));
      }
      for (const auto item : body_fn_.indices.inputs.attributes_by_field_source_index.items()) {
        lf_graph.add_link(
            *lf_inputs[zone_info_.indices.inputs.attributes_by_field_source_index.lookup(
                item.key)],
            lf_node.input(item.value));
      }
      for (const auto item :
           body_fn_.indices.inputs.attributes_by_caller_propagation_index.items()) {
        lf_graph.add_link(
            *lf_inputs[zone_info_.indices.inputs.attributes_by_caller_propagation_index.lookup(
                item.key)],
            lf_node.input(item.value));
      }
    }

    /* Handle body nodes pair-wise. */
    for (const int iter_i : lf_body_nodes.index_range().drop_back(1)) {
      lf::FunctionNode &lf_node = *lf_body_nodes[iter_i];
      lf::FunctionNode &lf_next_node = *lf_body_nodes[iter_i + 1];
      for (const int i : IndexRange(num_repeat_items)) {
        lf_graph.add_link(lf_node.output(body_fn_.indices.outputs.main[i]),
                          lf_next_node.input(body_fn_.indices.inputs.main[i]));
        /* TODO: Add back-link after being able to check for cyclic dependencies. */
        // lf_graph.add_link(lf_next_node.output(body_fn_.indices.outputs.input_usages[i]),
        //                   lf_node.input(body_fn_.indices.inputs.output_usages[i]));
        static bool static_true = true;
        lf_node.input(body_fn_.indices.inputs.output_usages[i]).set_default_value(&static_true);
      }
    }

    /* Handle border link usage outputs. */
    for (const int i : IndexRange(num_border_links)) {
      lf_graph.add_link(lf_border_link_usage_or_nodes[i]->output(0),
                        *lf_outputs[zone_info_.indices.outputs.border_link_usages[i]]);
    }

    if (iterations > 0) {
      {
        /* Link first body node to input/output nodes. */
        lf::FunctionNode &lf_first_body_node = *lf_body_nodes[0];
        for (const int i : IndexRange(num_repeat_items)) {
          lf_graph.add_link(*lf_inputs[zone_info_.indices.inputs.main[i + main_inputs_offset]],
                            lf_first_body_node.input(body_fn_.indices.inputs.main[i]));
          lf_graph.add_link(
              lf_first_body_node.output(body_fn_.indices.outputs.input_usages[i]),
              *lf_outputs[zone_info_.indices.outputs.input_usages[i + main_inputs_offset]]);
        }
      }
      {
        /* Link last body node to input/output nodes. */
        lf::FunctionNode &lf_last_body_node = *lf_body_nodes.as_span().last();
        for (const int i : IndexRange(num_repeat_items)) {
          lf_graph.add_link(lf_last_body_node.output(body_fn_.indices.outputs.main[i]),
                            *lf_outputs[zone_info_.indices.outputs.main[i]]);
          lf_graph.add_link(*lf_inputs[zone_info_.indices.inputs.output_usages[i]],
                            lf_last_body_node.input(body_fn_.indices.inputs.output_usages[i]));
        }
      }
    }
    else {
      /* There are no iterations, just link the input directly to the output. */
      for (const int i : IndexRange(num_repeat_items)) {
        lf_graph.add_link(*lf_inputs[zone_info_.indices.inputs.main[i + main_inputs_offset]],
                          *lf_outputs[zone_info_.indices.outputs.main[i]]);
        lf_graph.add_link(
            *lf_inputs[zone_info_.indices.inputs.output_usages[i]],
            *lf_outputs[zone_info_.indices.outputs.input_usages[i + main_inputs_offset]]);
      }
      for (const int i : IndexRange(num_border_links)) {
        static bool static_false = false;
        lf_outputs[zone_info_.indices.outputs.border_link_usages[i]]->set_default_value(
            &static_false);
      }
    }

    /* The graph is ready, update the node indices which are required by the executor. */
    lf_graph.update_node_indices();

    // std::cout << "\n\n" << lf_graph.to_dot() << "\n\n";

    /* Create a mapping from parameter indices inside of this graph to parameters of the repeat
     * zone. The main complexity below stems from the fact that the iterations input is handled
     * outside of this graph. */
    eval_storage.output_index_map.reinitialize(outputs_.size() - 1);
    eval_storage.input_index_map.resize(inputs_.size() - 1);
    array_utils::fill_index_range<int>(eval_storage.input_index_map, 1);

    Vector<const lf::GraphInputSocket *> lf_graph_inputs = lf_inputs.as_span().drop_front(1);

    const int iteration_usage_index = zone_info_.indices.outputs.input_usages[0];
    array_utils::fill_index_range<int>(
        eval_storage.output_index_map.as_mutable_span().take_front(iteration_usage_index));
    array_utils::fill_index_range<int>(
        eval_storage.output_index_map.as_mutable_span().drop_front(iteration_usage_index),
        iteration_usage_index + 1);

    Vector<const lf::GraphOutputSocket *> lf_graph_outputs = lf_outputs.as_span().take_front(
        iteration_usage_index);
    lf_graph_outputs.extend(lf_outputs.as_span().drop_front(iteration_usage_index + 1));

    eval_storage.body_execute_wrapper.emplace();
    eval_storage.body_execute_wrapper->repeat_output_bnode_ = &repeat_output_bnode_;
    eval_storage.body_execute_wrapper->lf_body_nodes_ = &lf_body_nodes;
    eval_storage.side_effect_provider.emplace();
    eval_storage.side_effect_provider->repeat_output_bnode_ = &repeat_output_bnode_;
    eval_storage.side_effect_provider->lf_body_nodes_ = lf_body_nodes;

    eval_storage.graph_executor.emplace(lf_graph,
                                        std::move(lf_graph_inputs),
                                        std::move(lf_graph_outputs),
                                        nullptr,
                                        &*eval_storage.side_effect_provider,
                                        &*eval_storage.body_execute_wrapper);
    eval_storage.graph_executor_storage = eval_storage.graph_executor->init_storage(
        eval_storage.allocator);
  }

  std::string input_name(const int i) const override
  {
    if (zone_info_.indices.inputs.output_usages.contains(i)) {
      const bNodeSocket &bsocket = zone_.output_node->output_socket(
          i - zone_info_.indices.inputs.output_usages.first());
      return "Usage: " + StringRef(bsocket.name);
    }
    return inputs_[i].debug_name;
  }

  std::string output_name(const int i) const override
  {
    if (zone_info_.indices.outputs.input_usages.contains(i)) {
      const bNodeSocket &bsocket = zone_.input_node->input_socket(
          i - zone_info_.indices.outputs.input_usages.first());
      return "Usage: " + StringRef(bsocket.name);
    }
    return outputs_[i].debug_name;
  }
};

class LazyFunctionForIndexInput : public lf::LazyFunction {
 private:
  const int amount_;

 public:
  LazyFunctionForIndexInput(const int amount) : amount_(amount)
  {
    const CPPType &type = CPPType::get<ValueOrField<int>>();
    outputs_.resize(amount, lf::Output("Index", type));
  }

  void execute_impl(lf::Params &params, const lf::Context & /*context*/) const override
  {
    for (const int i : IndexRange(amount_)) {
      params.set_output(i, ValueOrField<int>(i));
    }
  }
};

class LazyFunctionForReduce : public lf::LazyFunction {
 private:
  const int amount_;

 public:
  LazyFunctionForReduce(const int amount) : amount_(amount)
  {
    debug_name_ = "Reduce";
    const CPPType &geo_cpp_type = CPPType::get<GeometrySet>();
    for ([[maybe_unused]] const int i : IndexRange(amount)) {
      inputs_.append_as("Geometry", geo_cpp_type);
    }
    outputs_.append_as("Geometry", geo_cpp_type);
  }

  void execute_impl(lf::Params &params, const lf::Context & /*context*/) const override
  {
    Vector<GeometrySet> geometries(amount_);
    for (const int i : IndexRange(amount_)) {
      geometries[i] = params.extract_input<GeometrySet>(i);
    }
    GeometrySet joined_geometries = geometry::join_geometries(geometries, {});
    params.set_output(0, std::move(joined_geometries));
  }
};

struct ForEachEvalStorage {
  LinearAllocator<> allocator;
  lf::Graph graph;
  std::optional<lf::GraphExecutor> graph_executor;
  std::optional<LazyFunctionForIndexInput> index_input_fn;
  std::optional<LazyFunctionForLogicalOr> or_fn;
  std::optional<LazyFunctionForReduce> reduce_fn;
};

class LazyFunctionForForeachZone : public LazyFunction {
 private:
  const bNodeTreeZone &zone_;
  const ZoneBuildInfo &zone_info_;
  const ZoneBodyFunction &body_fn_;

 public:
  LazyFunctionForForeachZone(const bNodeTreeZone &zone,
                             ZoneBuildInfo &zone_info,
                             const ZoneBodyFunction &body_fn)
      : zone_(zone), zone_info_(zone_info), body_fn_(body_fn)
  {
    debug_name_ = "For-Each Zone";
    build_interface_for_zone_function(zone, body_fn, zone_info, inputs_, outputs_);
    /* The Amount input is always used. */
    inputs_[zone_info.indices.inputs.main[0]].usage = lf::ValueUsage::Used;
  }

  void *init_storage(LinearAllocator<> &allocator) const override
  {
    return allocator.construct<ForEachEvalStorage>().release();
  }
  void destruct_storage(void *storage) const override
  {
    ForEachEvalStorage *s = static_cast<ForEachEvalStorage *>(storage);
    std::destroy_at(s);
  }

  void execute_impl(lf::Params &params, const lf::Context &context) const override
  {
    auto &user_data = *static_cast<GeoNodesLFUserData *>(context.user_data);
    auto &local_user_data = *static_cast<GeoNodesLFLocalUserData *>(context.local_user_data);

    const auto &node_storage = *static_cast<const NodeGeometryForEachOutput *>(
        zone_.output_node->storage);
    ForEachEvalStorage &eval_storage = *static_cast<ForEachEvalStorage *>(context.storage);

    if (!eval_storage.graph_executor) {
      this->initialize_execution_graph(
          params, eval_storage, node_storage, user_data, local_user_data);
    }

    params.set_default_remaining_outputs();
  }

  void initialize_execution_graph(lf::Params &params,
                                  ForEachEvalStorage &eval_storage,
                                  const NodeGeometryForEachOutput &node_storage,
                                  GeoNodesLFUserData &user_data,
                                  GeoNodesLFLocalUserData &local_user_data) const
  {
    UNUSED_VARS(params, eval_storage, node_storage, user_data, local_user_data);

    const int amount = params.get_input<ValueOrField<int>>(0).as_value();
    std::cout << amount << "\n";

    lf::Graph &lf_graph = eval_storage.graph;

    Vector<lf::GraphInputSocket *> lf_graph_inputs;
    Vector<lf::GraphOutputSocket *> lf_graph_outputs;

    for (const int i : inputs_.index_range()) {
      const lf::Input &input = inputs_[i];
      lf_graph_inputs.append(&lf_graph.add_input(*input.type, input.debug_name));
    }
    for (const int i : outputs_.index_range()) {
      const lf::Output &output = outputs_[i];
      lf_graph_outputs.append(&lf_graph.add_output(*output.type, output.debug_name));
    }

    VectorSet<lf::FunctionNode *> lf_body_nodes;
    for ([[maybe_unused]] const int i : IndexRange(amount)) {
      lf::FunctionNode &lf_node = lf_graph.add_function(*body_fn_.function);
      lf_body_nodes.add_new(&lf_node);
    }

    eval_storage.index_input_fn.emplace(amount);
    lf::FunctionNode &lf_index_input_node = lf_graph.add_function(*eval_storage.index_input_fn);

    eval_storage.or_fn.emplace(amount);
    lf::FunctionNode &lf_or_node = lf_graph.add_function(*eval_storage.or_fn);

    eval_storage.reduce_fn.emplace(amount);
    lf::FunctionNode &lf_reduce_node = lf_graph.add_function(*eval_storage.reduce_fn);

    for (const int i : IndexRange(amount)) {
      lf::FunctionNode &lf_body_node = *lf_body_nodes[i];
      lf_graph.add_link(lf_index_input_node.output(i), lf_body_node.input(0));
      lf_graph.add_link(*lf_graph_inputs[1], lf_body_node.input(1));
      lf_graph.add_link(lf_body_node.output(0), lf_or_node.input(i));
      lf_graph.add_link(lf_body_node.output(1), lf_reduce_node.input(i));
    }

    lf_graph.add_link(lf_reduce_node.output(0), *lf_graph_outputs[0]);
    lf_graph.add_link(lf_or_node.output(0), *lf_graph_outputs[1]);

    std::cout << "\n\n" << lf_graph.to_dot() << "\n\n";
  }

  std::string input_name(const int i) const override
  {
    if (zone_info_.indices.inputs.output_usages.contains(i)) {
      const bNodeSocket &bsocket = zone_.output_node->output_socket(
          i - zone_info_.indices.inputs.output_usages.first());
      return "Usage: " + StringRef(bsocket.name);
    }
    return inputs_[i].debug_name;
  }

  std::string output_name(const int i) const override
  {
    if (zone_info_.indices.outputs.input_usages.contains(i)) {
      const bNodeSocket &bsocket = zone_.input_node->input_socket(
          i - zone_info_.indices.outputs.input_usages.first());
      return "Usage: " + StringRef(bsocket.name);
    }
    return outputs_[i].debug_name;
  }
};

/**
 * Logs intermediate values from the lazy-function graph evaluation into #GeoModifierLog based on
 * the mapping between the lazy-function graph and the corresponding #bNodeTree.
 */
class GeometryNodesLazyFunctionLogger : public lf::GraphExecutor::Logger {
 private:
  const GeometryNodesLazyFunctionGraphInfo &lf_graph_info_;

 public:
  GeometryNodesLazyFunctionLogger(const GeometryNodesLazyFunctionGraphInfo &lf_graph_info)
      : lf_graph_info_(lf_graph_info)
  {
  }

  void log_socket_value(const lf::Socket &lf_socket,
                        const GPointer value,
                        const lf::Context &context) const override
  {
    auto &user_data = *static_cast<GeoNodesLFUserData *>(context.user_data);
    if (!user_data.log_socket_values) {
      return;
    }
    auto &local_user_data = *static_cast<GeoNodesLFLocalUserData *>(context.local_user_data);
    geo_eval_log::GeoTreeLogger *tree_logger = local_user_data.try_get_tree_logger(user_data);
    if (tree_logger == nullptr) {
      return;
    }

    const Span<const bNodeSocket *> bsockets =
        lf_graph_info_.mapping.bsockets_by_lf_socket_map.lookup(&lf_socket);
    if (bsockets.is_empty()) {
      return;
    }

    for (const bNodeSocket *bsocket : bsockets) {
      /* Avoid logging to some sockets when the same value will also be logged to a linked socket.
       * This reduces the number of logged values without losing information. */
      if (bsocket->is_input() && bsocket->is_directly_linked()) {
        continue;
      }
      const bNode &bnode = bsocket->owner_node();
      if (bnode.is_reroute()) {
        continue;
      }
      tree_logger->log_value(bsocket->owner_node(), *bsocket, value);
    }
  }

  static inline std::mutex dump_error_context_mutex;

  void dump_when_outputs_are_missing(const lf::FunctionNode &node,
                                     Span<const lf::OutputSocket *> missing_sockets,
                                     const lf::Context &context) const override
  {
    std::lock_guard lock{dump_error_context_mutex};

    GeoNodesLFUserData *user_data = dynamic_cast<GeoNodesLFUserData *>(context.user_data);
    BLI_assert(user_data != nullptr);
    user_data->compute_context->print_stack(std::cout, node.name());
    std::cout << "Missing outputs:\n";
    for (const lf::OutputSocket *socket : missing_sockets) {
      std::cout << "  " << socket->name() << "\n";
    }
  }

  void dump_when_input_is_set_twice(const lf::InputSocket &target_socket,
                                    const lf::OutputSocket &from_socket,
                                    const lf::Context &context) const override
  {
    std::lock_guard lock{dump_error_context_mutex};

    std::stringstream ss;
    ss << from_socket.node().name() << ":" << from_socket.name() << " -> "
       << target_socket.node().name() << ":" << target_socket.name();

    GeoNodesLFUserData *user_data = dynamic_cast<GeoNodesLFUserData *>(context.user_data);
    BLI_assert(user_data != nullptr);
    user_data->compute_context->print_stack(std::cout, ss.str());
  }

  void log_before_node_execute(const lf::FunctionNode &node,
                               const lf::Params & /*params*/,
                               const lf::Context &context) const override
  {
    /* Enable this to see the threads that invoked a node. */
    if constexpr (false) {
      this->add_thread_id_debug_message(node, context);
    }
  }

  void add_thread_id_debug_message(const lf::FunctionNode &node, const lf::Context &context) const
  {
    static std::atomic<int> thread_id_source = 0;
    static thread_local const int thread_id = thread_id_source.fetch_add(1);
    static thread_local const std::string thread_id_str = "Thread: " + std::to_string(thread_id);

    const auto &user_data = *static_cast<GeoNodesLFUserData *>(context.user_data);
    const auto &local_user_data = *static_cast<GeoNodesLFLocalUserData *>(context.local_user_data);
    geo_eval_log::GeoTreeLogger *tree_logger = local_user_data.try_get_tree_logger(user_data);
    if (tree_logger == nullptr) {
      return;
    }

    /* Find corresponding node based on the socket mapping. */
    auto check_sockets = [&](const Span<const lf::Socket *> lf_sockets) {
      for (const lf::Socket *lf_socket : lf_sockets) {
        const Span<const bNodeSocket *> bsockets =
            lf_graph_info_.mapping.bsockets_by_lf_socket_map.lookup(lf_socket);
        if (!bsockets.is_empty()) {
          const bNodeSocket &bsocket = *bsockets[0];
          const bNode &bnode = bsocket.owner_node();
          tree_logger->debug_messages.append({bnode.identifier, thread_id_str});
          return true;
        }
      }
      return false;
    };

    if (check_sockets(node.inputs().cast<const lf::Socket *>())) {
      return;
    }
    check_sockets(node.outputs().cast<const lf::Socket *>());
  }
};

/**
 * Tells the lazy-function graph evaluator which nodes have side effects based on the current
 * context. For example, the same viewer node can have side effects in one context, but not in
 * another (depending on e.g. which tree path is currently viewed in the node editor).
 */
class GeometryNodesLazyFunctionSideEffectProvider : public lf::GraphExecutor::SideEffectProvider {
 public:
  Vector<const lf::FunctionNode *> get_nodes_with_side_effects(
      const lf::Context &context) const override
  {
    GeoNodesLFUserData *user_data = dynamic_cast<GeoNodesLFUserData *>(context.user_data);
    BLI_assert(user_data != nullptr);
    if (!user_data->modifier_data) {
      return {};
    }
    const ComputeContextHash &context_hash = user_data->compute_context->hash();
    const GeoNodesModifierData &modifier_data = *user_data->modifier_data;
    return modifier_data.side_effect_nodes->nodes_by_context.lookup(context_hash);
  }
};

/**
 * Utility class to build a lazy-function based on a geometry nodes tree.
 * This is mainly a separate class because it makes it easier to have variables that can be
 * accessed by many functions.
 */
struct GeometryNodesLazyFunctionBuilder {
 private:
  const bNodeTree &btree_;
  const aai::AnonymousAttributeInferencingResult &attribute_inferencing_;
  ResourceScope &scope_;
  NodeMultiFunctions &node_multi_functions_;
  GeometryNodesLazyFunctionGraphInfo *lf_graph_info_;
  GeometryNodeLazyFunctionGraphMapping *mapping_;
  const bke::DataTypeConversions *conversions_;

  /**
   * A #LazyFunctionForSimulationInputsUsage for each simulation zone.
   */
  Map<const bNode *, lf::Node *> simulation_inputs_usage_nodes_;

  const bNodeTreeZones *tree_zones_;
  MutableSpan<ZoneBuildInfo> zone_build_infos_;

  /**
   * The inputs sockets in the graph. Multiple group input nodes are combined into one in the
   * lazy-function graph.
   */
  Vector<const lf::GraphInputSocket *> group_input_sockets_;
  /**
   * Interface output sockets that correspond to the active group output node. If there is no such
   * node, defaulted fallback outputs are created.
   */
  Vector<const lf::GraphOutputSocket *> standard_group_output_sockets_;
  /**
   * Interface boolean sockets that have to be passed in from the outside and indicate whether a
   * specific output will be used.
   */
  Vector<const lf::GraphInputSocket *> group_output_used_sockets_;
  /**
   * Interface boolean sockets that can be used as group output that indicate whether a specific
   * input will be used (this may depend on the used outputs as well as other inputs).
   */
  Vector<const lf::GraphOutputSocket *> group_input_usage_sockets_;
  /**
   * If the node group propagates attributes from an input geometry to the output, it has to know
   * which attributes should be propagated and which can be removed (for optimization purposes).
   */
  Map<int, const lf::GraphInputSocket *> attribute_set_by_geometry_output_;

  friend class UsedSocketVisualizeOptions;

 public:
  GeometryNodesLazyFunctionBuilder(const bNodeTree &btree,
                                   GeometryNodesLazyFunctionGraphInfo &lf_graph_info)
      : btree_(btree),
        attribute_inferencing_(*btree.runtime->anonymous_attribute_inferencing),
        scope_(lf_graph_info.scope),
        node_multi_functions_(lf_graph_info.scope.construct<NodeMultiFunctions>(btree)),
        lf_graph_info_(&lf_graph_info)
  {
  }

  void build()
  {
    btree_.ensure_topology_cache();
    btree_.ensure_interface_cache();

    mapping_ = &lf_graph_info_->mapping;
    conversions_ = &bke::get_implicit_type_conversions();
    tree_zones_ = btree_.zones();

    this->initialize_mapping_arrays();
    this->build_zone_functions();
    this->build_root_graph();
    this->build_geometry_nodes_group_function();
  }

 private:
  void initialize_mapping_arrays()
  {
    mapping_->lf_input_index_for_output_bsocket_usage.reinitialize(
        btree_.all_output_sockets().size());
    mapping_->lf_input_index_for_output_bsocket_usage.fill(-1);
    mapping_->lf_input_index_for_attribute_propagation_to_output.reinitialize(
        btree_.all_output_sockets().size());
    mapping_->lf_input_index_for_attribute_propagation_to_output.fill(-1);
    mapping_->lf_index_by_bsocket.reinitialize(btree_.all_sockets().size());
    mapping_->lf_index_by_bsocket.fill(-1);
  }

  /**
   * Builds lazy-functions for all zones in the node tree.
   */
  void build_zone_functions()
  {
    zone_build_infos_ = scope_.linear_allocator().construct_array<ZoneBuildInfo>(
        tree_zones_->zones.size());

    const Array<int> zone_build_order = this->compute_zone_build_order();

    for (const int zone_i : zone_build_order) {
      const bNodeTreeZone &zone = *tree_zones_->zones[zone_i];
      switch (zone.output_node->type) {
        case GEO_NODE_SIMULATION_OUTPUT: {
          this->build_simulation_zone_function(zone);
          break;
        }
        case GEO_NODE_REPEAT_OUTPUT: {
          this->build_repeat_zone_function(zone);
          break;
        }
        case GEO_NODE_FOR_EACH_OUTPUT: {
          this->build_foreach_zone_function(zone);
          break;
        }
        default: {
          BLI_assert_unreachable();
          break;
        }
      }
    }
  }

  Array<int> compute_zone_build_order()
  {
    /* Build nested zones first. */
    Array<int> zone_build_order(tree_zones_->zones.size());
    array_utils::fill_index_range<int>(zone_build_order);
    std::sort(
        zone_build_order.begin(), zone_build_order.end(), [&](const int zone_a, const int zone_b) {
          return tree_zones_->zones[zone_a]->depth > tree_zones_->zones[zone_b]->depth;
        });
    return zone_build_order;
  }

  /**
   * Builds a lazy-function for a simulation zone.
   * Internally, the generated lazy-function is just another graph.
   */
  void build_simulation_zone_function(const bNodeTreeZone &zone)
  {
    const int zone_i = zone.index;
    ZoneBuildInfo &zone_info = zone_build_infos_[zone_i];
    lf::Graph &lf_graph = scope_.construct<lf::Graph>();
    const auto &sim_output_storage = *static_cast<const NodeGeometrySimulationOutput *>(
        zone.output_node->storage);

    Vector<lf::GraphInputSocket *> lf_zone_main_inputs;
    Vector<lf::GraphOutputSocket *> lf_zone_main_input_usages;
    if (zone.input_node != nullptr) {
      for (const bNodeSocket *bsocket : zone.input_node->input_sockets().drop_back(1)) {
        lf_zone_main_inputs.append(
            &lf_graph.add_input(*bsocket->typeinfo->geometry_nodes_cpp_type, bsocket->name));
        lf_zone_main_input_usages.append(
            &lf_graph.add_output(CPPType::get<bool>(), "Usage: " + StringRef(bsocket->name)));
      }
    }
    Vector<lf::GraphInputSocket *> lf_border_link_inputs = this->build_zone_border_links_inputs(
        zone, lf_graph);

    Vector<lf::GraphOutputSocket *> lf_zone_main_outputs;
    Vector<lf::GraphInputSocket *> lf_zone_main_output_usages;
    for (const bNodeSocket *bsocket : zone.output_node->output_sockets().drop_back(1)) {
      lf_zone_main_outputs.append(
          &lf_graph.add_output(*bsocket->typeinfo->geometry_nodes_cpp_type, bsocket->name));
      lf_zone_main_output_usages.append(
          &lf_graph.add_input(CPPType::get<bool>(), "Usage: " + StringRef(bsocket->name)));
    }

    Vector<lf::GraphOutputSocket *> lf_border_link_usages =
        this->build_zone_border_link_input_usages(zone, lf_graph);

    lf::Node &lf_simulation_usage_node = [&]() -> lf::Node & {
      auto &lazy_function = scope_.construct<LazyFunctionForSimulationInputsUsage>(
          *zone.output_node);
      lf::Node &lf_node = lf_graph.add_function(lazy_function);

      for (const int i : lf_zone_main_input_usages.index_range()) {
        lf_graph.add_link(lf_node.output(0), *lf_zone_main_input_usages[i]);
      }

      return lf_node;
    }();

    BuildGraphParams graph_params{lf_graph};

    lf::FunctionNode *lf_simulation_input = nullptr;
    if (zone.input_node) {
      lf_simulation_input = this->insert_simulation_input_node(
          btree_, *zone.input_node, graph_params);
    }
    lf::FunctionNode &lf_simulation_output = this->insert_simulation_output_node(*zone.output_node,
                                                                                 graph_params);

    for (const bNodeSocket *bsocket : zone.output_node->input_sockets().drop_back(1)) {
      graph_params.usage_by_bsocket.add(bsocket, &lf_simulation_usage_node.output(1));
    }

    /* Link simulation input node directly to simulation output node for skip behavior. */
    for (const int i : IndexRange(sim_output_storage.items_num)) {
      lf::InputSocket &lf_to = lf_simulation_output.input(i + 1);
      if (lf_simulation_input) {
        lf::OutputSocket &lf_from = lf_simulation_input->output(i + 1);
        lf_graph.add_link(lf_from, lf_to);
      }
      else {
        lf_to.set_default_value(lf_to.type().default_value());
      }
    }

    this->insert_nodes_and_zones(zone.child_nodes, zone.child_zones, graph_params);

    if (zone.input_node) {
      this->build_output_socket_usages(*zone.input_node, graph_params);
    }
    for (const auto item : graph_params.lf_output_by_bsocket.items()) {
      this->insert_links_from_socket(*item.key, *item.value, graph_params);
    }

    this->link_border_link_inputs_and_usages(
        zone, lf_border_link_inputs, lf_border_link_usages, graph_params);

    for (const int i : lf_zone_main_inputs.index_range()) {
      lf_graph.add_link(*lf_zone_main_inputs[i], lf_simulation_input->input(i));
    }

    for (const int i : lf_zone_main_outputs.index_range()) {
      lf_graph.add_link(lf_simulation_output.output(i), *lf_zone_main_outputs[i]);
    }

    this->add_default_inputs(graph_params);

    Vector<const lf::GraphInputSocket *, 16> lf_zone_inputs;
    lf_zone_inputs.extend(lf_zone_main_inputs);
    zone_info.indices.inputs.main = lf_zone_inputs.index_range();
    lf_zone_inputs.extend(lf_border_link_inputs);
    zone_info.indices.inputs.border_links = lf_zone_inputs.index_range().take_back(
        lf_border_link_inputs.size());

    lf_zone_inputs.extend(lf_zone_main_output_usages);
    zone_info.indices.inputs.output_usages = lf_zone_inputs.index_range().take_back(
        lf_zone_main_output_usages.size());

    Map<int, lf::OutputSocket *> lf_attribute_set_by_field_source_index;
    Map<int, lf::OutputSocket *> lf_attribute_set_by_caller_propagation_index;
    this->build_attribute_set_inputs_for_zone(graph_params,
                                              lf_attribute_set_by_field_source_index,
                                              lf_attribute_set_by_caller_propagation_index);
    for (const auto item : lf_attribute_set_by_field_source_index.items()) {
      lf::OutputSocket &lf_attribute_set_socket = *item.value;
      if (lf_attribute_set_socket.node().is_interface()) {
        const int zone_input_index = lf_zone_inputs.append_and_get_index(&lf_attribute_set_socket);
        zone_info.indices.inputs.attributes_by_field_source_index.add_new(item.key,
                                                                          zone_input_index);
      }
    }
    for (const auto item : lf_attribute_set_by_caller_propagation_index.items()) {
      lf::OutputSocket &lf_attribute_set_socket = *item.value;
      if (lf_attribute_set_socket.node().is_interface()) {
        const int zone_input_index = lf_zone_inputs.append_and_get_index(&lf_attribute_set_socket);
        zone_info.indices.inputs.attributes_by_caller_propagation_index.add_new(item.key,
                                                                                zone_input_index);
      }
    }
    this->link_attribute_set_inputs(lf_graph,
                                    graph_params,
                                    lf_attribute_set_by_field_source_index,
                                    lf_attribute_set_by_caller_propagation_index);
    this->fix_link_cycles(lf_graph, graph_params.socket_usage_inputs);

    Vector<const lf::GraphOutputSocket *, 16> lf_zone_outputs;
    lf_zone_outputs.extend(lf_zone_main_outputs);
    zone_info.indices.outputs.main = lf_zone_outputs.index_range();

    lf_zone_outputs.extend(lf_zone_main_input_usages);
    zone_info.indices.outputs.input_usages = lf_zone_outputs.index_range().take_back(
        lf_zone_main_input_usages.size());

    lf_zone_outputs.extend(lf_border_link_usages);
    zone_info.indices.outputs.border_link_usages = lf_zone_outputs.index_range().take_back(
        lf_border_link_usages.size());

    lf_graph.update_node_indices();

    auto &logger = scope_.construct<GeometryNodesLazyFunctionLogger>(*lf_graph_info_);
    auto &side_effect_provider = scope_.construct<GeometryNodesLazyFunctionSideEffectProvider>();

    const auto &lf_graph_fn = scope_.construct<lf::GraphExecutor>(
        lf_graph, lf_zone_inputs, lf_zone_outputs, &logger, &side_effect_provider, nullptr);
    const auto &zone_function = scope_.construct<LazyFunctionForSimulationZone>(*zone.output_node,
                                                                                lf_graph_fn);
    zone_info.lazy_function = &zone_function;

    // std::cout << "\n\n" << lf_graph.to_dot() << "\n\n";
  }

  /**
   * Builds a #LazyFunction for a repeat zone.
   */
  void build_repeat_zone_function(const bNodeTreeZone &zone)
  {
    ZoneBuildInfo &zone_info = zone_build_infos_[zone.index];
    /* Build a function for the loop body. */
    ZoneBodyFunction &body_fn = this->build_zone_body_function(zone);
    /* Wrap the loop body by another function that implements the repeat behavior. */
    auto &zone_fn = scope_.construct<LazyFunctionForRepeatZone>(zone, zone_info, body_fn);
    zone_info.lazy_function = &zone_fn;
  }

  void build_foreach_zone_function(const bNodeTreeZone &zone)
  {
    ZoneBuildInfo &zone_info = zone_build_infos_[zone.index];
    ZoneBodyFunction &body_fn = this->build_zone_body_function(zone);
    auto &zone_fn = scope_.construct<LazyFunctionForForeachZone>(zone, zone_info, body_fn);
    zone_info.lazy_function = &zone_fn;
  }

  /**
   * Build a lazy-function for the "body" of a zone, i.e. for all the nodes within the zone.
   */
  ZoneBodyFunction &build_zone_body_function(const bNodeTreeZone &zone)
  {
    lf::Graph &lf_body_graph = scope_.construct<lf::Graph>();

    BuildGraphParams graph_params{lf_body_graph};

    Vector<const lf::GraphInputSocket *, 16> lf_body_inputs;
    Vector<const lf::GraphOutputSocket *, 16> lf_body_outputs;
    ZoneBodyFunction &body_fn = scope_.construct<ZoneBodyFunction>();

    Vector<lf::GraphInputSocket *> lf_main_inputs;
    Vector<lf::GraphOutputSocket *> lf_main_input_usages;

    for (const bNodeSocket *bsocket : zone.input_node->output_sockets()) {
      if (bsocket->typeinfo->geometry_nodes_cpp_type == nullptr) {
        /* Skip empty sockets. */
        continue;
      }
      lf::GraphInputSocket &lf_input = lf_body_graph.add_input(
          *bsocket->typeinfo->geometry_nodes_cpp_type, bsocket->name);
      lf::GraphOutputSocket &lf_input_usage = lf_body_graph.add_output(
          CPPType::get<bool>(), "Usage: " + StringRef(bsocket->name));
      lf_main_inputs.append(&lf_input);
      lf_main_input_usages.append(&lf_input_usage);
      graph_params.lf_output_by_bsocket.add_new(bsocket, &lf_input);
    }

    lf_body_inputs.extend(lf_main_inputs);
    body_fn.indices.inputs.main = lf_body_inputs.index_range().take_back(lf_main_inputs.size());

    lf_body_outputs.extend(lf_main_input_usages);
    body_fn.indices.outputs.input_usages = lf_body_outputs.index_range().take_back(
        lf_main_input_usages.size());

    Vector<lf::GraphOutputSocket *> lf_main_outputs;
    Vector<lf::GraphInputSocket *> lf_main_output_usages;

    for (const bNodeSocket *bsocket : zone.output_node->input_sockets()) {
      if (bsocket->typeinfo->geometry_nodes_cpp_type == nullptr) {
        /* Skip empty sockets. */
        continue;
      }
      lf::GraphOutputSocket &lf_output = lf_body_graph.add_output(
          *bsocket->typeinfo->geometry_nodes_cpp_type, bsocket->name);
      lf::GraphInputSocket &lf_output_usage = lf_body_graph.add_input(
          CPPType::get<bool>(), "Usage: " + StringRef(bsocket->name));
      graph_params.lf_inputs_by_bsocket.add(bsocket, &lf_output);
      graph_params.usage_by_bsocket.add(bsocket, &lf_output_usage);
      lf_main_outputs.append(&lf_output);
      lf_main_output_usages.append(&lf_output_usage);
    }

    lf_body_outputs.extend(lf_main_outputs);
    body_fn.indices.outputs.main = lf_body_outputs.index_range().take_back(lf_main_outputs.size());

    lf_body_inputs.extend(lf_main_output_usages);
    body_fn.indices.inputs.output_usages = lf_body_inputs.index_range().take_back(
        lf_main_output_usages.size());

    Vector<lf::GraphInputSocket *> lf_border_link_inputs = this->build_zone_border_links_inputs(
        zone, lf_body_graph);
    lf_body_inputs.extend(lf_border_link_inputs);
    body_fn.indices.inputs.border_links = lf_body_inputs.index_range().take_back(
        lf_border_link_inputs.size());

    Vector<lf::GraphOutputSocket *> lf_border_link_usages =
        this->build_zone_border_link_input_usages(zone, lf_body_graph);
    lf_body_outputs.extend(lf_border_link_usages);
    body_fn.indices.outputs.border_link_usages = lf_body_outputs.index_range().take_back(
        lf_border_link_usages.size());

    this->insert_nodes_and_zones(zone.child_nodes, zone.child_zones, graph_params);

    this->build_output_socket_usages(*zone.input_node, graph_params);
    int lf_input_index = 0;
    for (const bNodeSocket *bsocket : zone.input_node->output_sockets()) {
      if (bsocket->typeinfo->geometry_nodes_cpp_type == nullptr) {
        /* Skip empty socket. */
        continue;
      }
      lf::OutputSocket *lf_usage = graph_params.usage_by_bsocket.lookup_default(bsocket, nullptr);
      lf::GraphOutputSocket &lf_usage_output = *lf_main_input_usages[lf_input_index];
      if (lf_usage) {
        lf_body_graph.add_link(*lf_usage, lf_usage_output);
      }
      else {
        static const bool static_false = false;
        lf_usage_output.set_default_value(&static_false);
      }
      lf_input_index++;
    }

    for (const auto item : graph_params.lf_output_by_bsocket.items()) {
      this->insert_links_from_socket(*item.key, *item.value, graph_params);
    }

    this->link_border_link_inputs_and_usages(
        zone, lf_border_link_inputs, lf_border_link_usages, graph_params);

    this->add_default_inputs(graph_params);

    Map<int, lf::OutputSocket *> lf_attribute_set_by_field_source_index;
    Map<int, lf::OutputSocket *> lf_attribute_set_by_caller_propagation_index;

    this->build_attribute_set_inputs_for_zone(graph_params,
                                              lf_attribute_set_by_field_source_index,
                                              lf_attribute_set_by_caller_propagation_index);
    for (const auto item : lf_attribute_set_by_field_source_index.items()) {
      lf::OutputSocket &lf_attribute_set_socket = *item.value;
      if (lf_attribute_set_socket.node().is_interface()) {
        const int body_input_index = lf_body_inputs.append_and_get_index(&lf_attribute_set_socket);
        body_fn.indices.inputs.attributes_by_field_source_index.add_new(item.key,
                                                                        body_input_index);
      }
    }
    for (const auto item : lf_attribute_set_by_caller_propagation_index.items()) {
      lf::OutputSocket &lf_attribute_set_socket = *item.value;
      if (lf_attribute_set_socket.node().is_interface()) {
        const int body_input_index = lf_body_inputs.append_and_get_index(&lf_attribute_set_socket);
        body_fn.indices.inputs.attributes_by_caller_propagation_index.add_new(item.key,
                                                                              body_input_index);
      }
    }
    this->link_attribute_set_inputs(lf_body_graph,
                                    graph_params,
                                    lf_attribute_set_by_field_source_index,
                                    lf_attribute_set_by_caller_propagation_index);
    this->fix_link_cycles(lf_body_graph, graph_params.socket_usage_inputs);

    lf_body_graph.update_node_indices();

    auto &logger = scope_.construct<GeometryNodesLazyFunctionLogger>(*lf_graph_info_);
    auto &side_effect_provider = scope_.construct<GeometryNodesLazyFunctionSideEffectProvider>();
    body_fn.function = &scope_.construct<lf::GraphExecutor>(
        lf_body_graph, lf_body_inputs, lf_body_outputs, &logger, &side_effect_provider, nullptr);

    // std::cout << "\n\n" << lf_body_graph.to_dot() << "\n\n";

    return body_fn;
  }

  Vector<lf::GraphInputSocket *> build_zone_border_links_inputs(const bNodeTreeZone &zone,
                                                                lf::Graph &lf_graph)
  {
    Vector<lf::GraphInputSocket *> lf_graph_inputs;
    for (const bNodeLink *border_link : zone.border_links) {
      lf_graph_inputs.append(
          &lf_graph.add_input(*border_link->tosock->typeinfo->geometry_nodes_cpp_type,
                              StringRef("Link from ") + border_link->fromsock->name));
    }
    return lf_graph_inputs;
  }

  Vector<lf::GraphOutputSocket *> build_zone_border_link_input_usages(const bNodeTreeZone &zone,
                                                                      lf::Graph &lf_graph)
  {
    Vector<lf::GraphOutputSocket *> lf_graph_outputs;
    for (const bNodeLink *border_link : zone.border_links) {
      lf_graph_outputs.append(&lf_graph.add_output(
          CPPType::get<bool>(), StringRef("Usage: Link from ") + border_link->fromsock->name));
    }
    return lf_graph_outputs;
  }

  void build_attribute_set_inputs_for_zone(
      BuildGraphParams &graph_params,
      Map<int, lf::OutputSocket *> &lf_attribute_set_by_field_source_index,
      Map<int, lf::OutputSocket *> &lf_attribute_set_by_caller_propagation_index)
  {
    const Vector<int> all_required_field_sources = this->find_all_required_field_source_indices(
        graph_params.lf_attribute_set_input_by_output_geometry_bsocket,
        graph_params.lf_attribute_set_input_by_field_source_index);
    const Vector<int> all_required_caller_propagation_indices =
        this->find_all_required_caller_propagation_indices(
            graph_params.lf_attribute_set_input_by_output_geometry_bsocket,
            graph_params.lf_attribute_set_input_by_caller_propagation_index);

    Map<int, int> input_by_field_source_index;

    for (const int field_source_index : all_required_field_sources) {
      const aai::FieldSource &field_source =
          attribute_inferencing_.all_field_sources[field_source_index];
      if ([[maybe_unused]] const auto *input_field_source = std::get_if<aai::InputFieldSource>(
              &field_source.data))
      {
        input_by_field_source_index.add_new(field_source_index,
                                            input_by_field_source_index.size());
      }
      else {
        const auto &socket_field_source = std::get<aai::SocketFieldSource>(field_source.data);
        const bNodeSocket &bsocket = *socket_field_source.socket;
        if (lf::OutputSocket *lf_field_socket = graph_params.lf_output_by_bsocket.lookup_default(
                &bsocket, nullptr))
        {
          lf::OutputSocket *lf_usage_socket = graph_params.usage_by_bsocket.lookup_default(
              &bsocket, nullptr);
          lf::OutputSocket &lf_attribute_set_socket = this->get_extracted_attributes(
              *lf_field_socket,
              lf_usage_socket,
              graph_params.lf_graph,
              graph_params.socket_usage_inputs);
          lf_attribute_set_by_field_source_index.add(field_source_index, &lf_attribute_set_socket);
        }
        else {
          input_by_field_source_index.add_new(field_source_index,
                                              input_by_field_source_index.size());
        }
      }
    }

    {
      Vector<lf::GraphInputSocket *> attribute_set_inputs;
      const int num = input_by_field_source_index.size() +
                      all_required_caller_propagation_indices.size();
      for ([[maybe_unused]] const int i : IndexRange(num)) {
        attribute_set_inputs.append(&graph_params.lf_graph.add_input(
            CPPType::get<bke::AnonymousAttributeSet>(), "Attribute Set"));
      }

      for (const auto item : input_by_field_source_index.items()) {
        const int field_source_index = item.key;
        const int attribute_set_index = item.value;
        lf::GraphInputSocket &lf_attribute_set_socket = *attribute_set_inputs[attribute_set_index];
        lf_attribute_set_by_field_source_index.add(field_source_index, &lf_attribute_set_socket);
      }
      for (const int i : all_required_caller_propagation_indices.index_range()) {
        const int caller_propagation_index = all_required_caller_propagation_indices[i];
        lf::GraphInputSocket &lf_attribute_set_socket =
            *attribute_set_inputs[input_by_field_source_index.size() + i];
        lf_attribute_set_by_caller_propagation_index.add_new(caller_propagation_index,
                                                             &lf_attribute_set_socket);
      }
    }
  }

  /**
   * Build the graph that contains all nodes that are not contained in any zone. This graph is
   * called when this geometry nodes node group is evaluated.
   */
  void build_root_graph()
  {
    lf::Graph &lf_graph = lf_graph_info_->graph;

    this->build_group_input_node(lf_graph);
    if (btree_.group_output_node() == nullptr) {
      this->build_fallback_output_node(lf_graph);
    }

    for (const bNodeTreeInterfaceSocket *interface_input : btree_.interface_inputs()) {
      lf::GraphOutputSocket &lf_socket = lf_graph.add_output(
          CPPType::get<bool>(), StringRef("Usage: ") + interface_input->name);
      group_input_usage_sockets_.append(&lf_socket);
    }

    Vector<lf::GraphInputSocket *> lf_output_usages;
    for (const bNodeTreeInterfaceSocket *interface_output : btree_.interface_outputs()) {
      lf::GraphInputSocket &lf_socket = lf_graph.add_input(
          CPPType::get<bool>(), StringRef("Usage: ") + interface_output->name);
      group_output_used_sockets_.append(&lf_socket);
      lf_output_usages.append(&lf_socket);
    }

    BuildGraphParams graph_params{lf_graph};
    if (const bNode *group_output_bnode = btree_.group_output_node()) {
      for (const bNodeSocket *bsocket : group_output_bnode->input_sockets().drop_back(1)) {
        graph_params.usage_by_bsocket.add(bsocket, lf_output_usages[bsocket->index()]);
      }
    }

    this->insert_nodes_and_zones(
        tree_zones_->nodes_outside_zones, tree_zones_->root_zones, graph_params);

    for (const auto item : graph_params.lf_output_by_bsocket.items()) {
      this->insert_links_from_socket(*item.key, *item.value, graph_params);
    }
    this->build_group_input_usages(graph_params);
    this->add_default_inputs(graph_params);

    this->build_attribute_propagation_input_node(lf_graph);

    Map<int, lf::OutputSocket *> lf_attribute_set_by_field_source_index;
    Map<int, lf::OutputSocket *> lf_attribute_set_by_caller_propagation_index;
    this->build_attribute_set_inputs_outside_of_zones(
        graph_params,
        lf_attribute_set_by_field_source_index,
        lf_attribute_set_by_caller_propagation_index);
    this->link_attribute_set_inputs(lf_graph,
                                    graph_params,
                                    lf_attribute_set_by_field_source_index,
                                    lf_attribute_set_by_caller_propagation_index);

    this->fix_link_cycles(lf_graph, graph_params.socket_usage_inputs);

    // std::cout << "\n\n" << lf_graph.to_dot() << "\n\n";

    lf_graph.update_node_indices();
    lf_graph_info_->num_inline_nodes_approximate += lf_graph.nodes().size();
  }

  /**
   * Build a lazy-function from the generated graph. This is then the lazy-function that must be
   * executed by others to run a geometry node group.
   */
  void build_geometry_nodes_group_function()
  {
    GeometryNodesGroupFunction &function = lf_graph_info_->function;

    Vector<const lf::GraphInputSocket *> lf_graph_inputs;
    Vector<const lf::GraphOutputSocket *> lf_graph_outputs;

    lf_graph_inputs.extend(group_input_sockets_);
    function.inputs.main = lf_graph_inputs.index_range().take_back(group_input_sockets_.size());

    lf_graph_inputs.extend(group_output_used_sockets_);
    function.inputs.output_usages = lf_graph_inputs.index_range().take_back(
        group_output_used_sockets_.size());

    for (auto [output_index, lf_socket] : attribute_set_by_geometry_output_.items()) {
      lf_graph_inputs.append(lf_socket);
      function.inputs.attributes_to_propagate.geometry_outputs.append(output_index);
    }
    function.inputs.attributes_to_propagate.range = lf_graph_inputs.index_range().take_back(
        attribute_set_by_geometry_output_.size());

    lf_graph_outputs.extend(standard_group_output_sockets_);
    function.outputs.main = lf_graph_outputs.index_range().take_back(
        standard_group_output_sockets_.size());

    lf_graph_outputs.extend(group_input_usage_sockets_);
    function.outputs.input_usages = lf_graph_outputs.index_range().take_back(
        group_input_usage_sockets_.size());

    function.function = &scope_.construct<lf::GraphExecutor>(
        lf_graph_info_->graph,
        std::move(lf_graph_inputs),
        std::move(lf_graph_outputs),
        &scope_.construct<GeometryNodesLazyFunctionLogger>(*lf_graph_info_),
        &scope_.construct<GeometryNodesLazyFunctionSideEffectProvider>(),
        nullptr);
  }

  void build_attribute_set_inputs_outside_of_zones(
      BuildGraphParams &graph_params,
      Map<int, lf::OutputSocket *> &lf_attribute_set_by_field_source_index,
      Map<int, lf::OutputSocket *> &lf_attribute_set_by_caller_propagation_index)
  {
    const Vector<int> all_required_field_sources = this->find_all_required_field_source_indices(
        graph_params.lf_attribute_set_input_by_output_geometry_bsocket,
        graph_params.lf_attribute_set_input_by_field_source_index);

    for (const int field_source_index : all_required_field_sources) {
      const aai::FieldSource &field_source =
          attribute_inferencing_.all_field_sources[field_source_index];
      lf::OutputSocket *lf_attribute_set_socket;
      if (const auto *input_field_source = std::get_if<aai::InputFieldSource>(&field_source.data))
      {
        const int input_index = input_field_source->input_index;
        lf::OutputSocket &lf_field_socket = const_cast<lf::OutputSocket &>(
            *group_input_sockets_[input_index]);
        lf::OutputSocket *lf_usage_socket = const_cast<lf::OutputSocket *>(
            group_input_usage_sockets_[input_index]->origin());
        lf_attribute_set_socket = &this->get_extracted_attributes(
            lf_field_socket,
            lf_usage_socket,
            graph_params.lf_graph,
            graph_params.socket_usage_inputs);
      }
      else {
        const auto &socket_field_source = std::get<aai::SocketFieldSource>(field_source.data);
        const bNodeSocket &bsocket = *socket_field_source.socket;
        lf::OutputSocket &lf_field_socket = *graph_params.lf_output_by_bsocket.lookup(&bsocket);
        lf::OutputSocket *lf_usage_socket = graph_params.usage_by_bsocket.lookup_default(&bsocket,
                                                                                         nullptr);
        lf_attribute_set_socket = &this->get_extracted_attributes(
            lf_field_socket,
            lf_usage_socket,
            graph_params.lf_graph,
            graph_params.socket_usage_inputs);
      }
      lf_attribute_set_by_field_source_index.add_new(field_source_index, lf_attribute_set_socket);
    }

    for (const int caller_propagation_index :
         attribute_inferencing_.propagated_output_geometry_indices.index_range())
    {
      const int group_output_index =
          attribute_inferencing_.propagated_output_geometry_indices[caller_propagation_index];
      lf::OutputSocket &lf_attribute_set_socket = const_cast<lf::OutputSocket &>(
          *attribute_set_by_geometry_output_.lookup(group_output_index));
      lf_attribute_set_by_caller_propagation_index.add(caller_propagation_index,
                                                       &lf_attribute_set_socket);
    }
  }

  Vector<int> find_all_required_field_source_indices(
      const Map<const bNodeSocket *, lf::InputSocket *>
          &lf_attribute_set_input_by_output_geometry_bsocket,
      const MultiValueMap<int, lf::InputSocket *> &lf_attribute_set_input_by_field_source_index)
  {
    BitVector<> all_required_field_sources(attribute_inferencing_.all_field_sources.size(), false);
    for (const bNodeSocket *geometry_output_bsocket :
         lf_attribute_set_input_by_output_geometry_bsocket.keys())
    {
      all_required_field_sources |=
          attribute_inferencing_
              .required_fields_by_geometry_socket[geometry_output_bsocket->index_in_tree()];
    }
    for (const int field_source_index : lf_attribute_set_input_by_field_source_index.keys()) {
      all_required_field_sources[field_source_index].set();
    }

    Vector<int> indices;
    bits::foreach_1_index(all_required_field_sources, [&](const int i) { indices.append(i); });
    return indices;
  }

  Vector<int> find_all_required_caller_propagation_indices(
      const Map<const bNodeSocket *, lf::InputSocket *>
          &lf_attribute_set_input_by_output_geometry_bsocket,
      const MultiValueMap<int, lf::InputSocket *>
          &lf_attribute_set_input_by_caller_propagation_index)
  {
    BitVector<> all_required_caller_propagation_indices(
        attribute_inferencing_.propagated_output_geometry_indices.size(), false);
    for (const bNodeSocket *geometry_output_bs :
         lf_attribute_set_input_by_output_geometry_bsocket.keys())
    {
      all_required_caller_propagation_indices |=
          attribute_inferencing_
              .propagate_to_output_by_geometry_socket[geometry_output_bs->index_in_tree()];
    }
    for (const int caller_propagation_index :
         lf_attribute_set_input_by_caller_propagation_index.keys())
    {
      all_required_caller_propagation_indices[caller_propagation_index].set();
    }

    Vector<int> indices;
    bits::foreach_1_index(all_required_caller_propagation_indices,
                          [&](const int i) { indices.append(i); });
    return indices;
  }

  void link_attribute_set_inputs(
      lf::Graph &lf_graph,
      BuildGraphParams &graph_params,
      const Map<int, lf::OutputSocket *> &lf_attribute_set_by_field_source_index,
      const Map<int, lf::OutputSocket *> &lf_attribute_set_by_caller_propagation_index)
  {
    JoinAttributeSetsCache join_attribute_sets_cache;

    for (const MapItem<const bNodeSocket *, lf::InputSocket *> item :
         graph_params.lf_attribute_set_input_by_output_geometry_bsocket.items())
    {
      const bNodeSocket &geometry_output_bsocket = *item.key;
      lf::InputSocket &lf_attribute_set_input = *item.value;

      Vector<lf::OutputSocket *> lf_attribute_set_sockets;

      const BoundedBitSpan required_fields =
          attribute_inferencing_
              .required_fields_by_geometry_socket[geometry_output_bsocket.index_in_tree()];
      bits::foreach_1_index(required_fields, [&](const int field_source_index) {
        const auto &field_source = attribute_inferencing_.all_field_sources[field_source_index];
        if (const auto *socket_field_source = std::get_if<aai::SocketFieldSource>(
                &field_source.data)) {
          if (&socket_field_source->socket->owner_node() == &geometry_output_bsocket.owner_node())
          {
            return;
          }
        }
        lf_attribute_set_sockets.append(
            lf_attribute_set_by_field_source_index.lookup(field_source_index));
      });

      const BoundedBitSpan required_caller_propagations =
          attribute_inferencing_
              .propagate_to_output_by_geometry_socket[geometry_output_bsocket.index_in_tree()];
      bits::foreach_1_index(required_caller_propagations, [&](const int caller_propagation_index) {
        lf_attribute_set_sockets.append(
            lf_attribute_set_by_caller_propagation_index.lookup(caller_propagation_index));
      });

      if (lf::OutputSocket *lf_attribute_set = this->join_attribute_sets(
              lf_attribute_set_sockets,
              join_attribute_sets_cache,
              lf_graph,
              graph_params.socket_usage_inputs))
      {
        lf_graph.add_link(*lf_attribute_set, lf_attribute_set_input);
      }
      else {
        static const bke::AnonymousAttributeSet empty_set;
        lf_attribute_set_input.set_default_value(&empty_set);
      }
    }

    for (const auto item : graph_params.lf_attribute_set_input_by_field_source_index.items()) {
      const int field_source_index = item.key;
      lf::OutputSocket &lf_attribute_set_socket = *lf_attribute_set_by_field_source_index.lookup(
          field_source_index);
      for (lf::InputSocket *lf_attribute_set_input : item.value) {
        lf_graph.add_link(lf_attribute_set_socket, *lf_attribute_set_input);
      }
    }
    for (const auto item : graph_params.lf_attribute_set_input_by_caller_propagation_index.items())
    {
      const int caller_propagation_index = item.key;
      lf::OutputSocket &lf_attribute_set_socket =
          *lf_attribute_set_by_caller_propagation_index.lookup(caller_propagation_index);
      for (lf::InputSocket *lf_attribute_set_input : item.value) {
        lf_graph.add_link(lf_attribute_set_socket, *lf_attribute_set_input);
      }
    }
  }

  void insert_nodes_and_zones(const Span<const bNode *> bnodes,
                              const Span<const bNodeTreeZone *> zones,
                              BuildGraphParams &graph_params)
  {
    Vector<const bNode *> nodes_to_insert = bnodes;
    Map<const bNode *, const bNodeTreeZone *> zone_by_output;
    for (const bNodeTreeZone *zone : zones) {
      nodes_to_insert.append(zone->output_node);
      zone_by_output.add(zone->output_node, zone);
    }
    /* Insert nodes from right to left so that usage sockets can be build in the same pass. */
    std::sort(nodes_to_insert.begin(), nodes_to_insert.end(), [](const bNode *a, const bNode *b) {
      return a->runtime->toposort_right_to_left_index < b->runtime->toposort_right_to_left_index;
    });

    for (const bNode *bnode : nodes_to_insert) {
      this->build_output_socket_usages(*bnode, graph_params);
      if (const bNodeTreeZone *zone = zone_by_output.lookup_default(bnode, nullptr)) {
        this->insert_child_zone_node(*zone, graph_params);
      }
      else {
        this->insert_node_in_graph(*bnode, graph_params);
      }
    }
  }

  void link_border_link_inputs_and_usages(
      const bNodeTreeZone &zone,
      const Span<lf::GraphInputSocket *> lf_border_link_inputs,
      const Span<lf::GraphOutputSocket *> lf_border_link_usages,
      BuildGraphParams &graph_params)
  {
    lf::Graph &lf_graph = graph_params.lf_graph;
    for (const int border_link_i : zone.border_links.index_range()) {
      const bNodeLink &border_link = *zone.border_links[border_link_i];
      lf::GraphInputSocket &lf_from = *lf_border_link_inputs[border_link_i];
      const Vector<lf::InputSocket *> lf_link_targets = this->find_link_targets(border_link,
                                                                                graph_params);
      for (lf::InputSocket *lf_to : lf_link_targets) {
        lf_graph.add_link(lf_from, *lf_to);
      }
      lf::GraphOutputSocket &lf_usage_output = *lf_border_link_usages[border_link_i];
      if (lf::OutputSocket *lf_usage = graph_params.usage_by_bsocket.lookup_default(
              border_link.tosock, nullptr))
      {
        lf_graph.add_link(*lf_usage, lf_usage_output);
      }
      else {
        static const bool static_false = false;
        lf_usage_output.set_default_value(&static_false);
      }
    }
  }

  lf::OutputSocket &get_extracted_attributes(lf::OutputSocket &lf_field_socket,
                                             lf::OutputSocket *lf_usage_socket,
                                             lf::Graph &lf_graph,
                                             Set<lf::InputSocket *> &socket_usage_inputs)
  {
    const ValueOrFieldCPPType &type = *ValueOrFieldCPPType::get_from_self(lf_field_socket.type());
    auto &lazy_function = scope_.construct<LazyFunctionForAnonymousAttributeSetExtract>(type);
    lf::Node &lf_node = lf_graph.add_function(lazy_function);
    lf::InputSocket &lf_use_input = lf_node.input(0);
    lf::InputSocket &lf_field_input = lf_node.input(1);
    socket_usage_inputs.add_new(&lf_use_input);
    if (lf_usage_socket) {
      lf_graph.add_link(*lf_usage_socket, lf_use_input);
    }
    else {
      static const bool static_false = false;
      lf_use_input.set_default_value(&static_false);
    }
    lf_graph.add_link(lf_field_socket, lf_field_input);
    return lf_node.output(0);
  }

  /**
   * Join multiple attributes set into a single attribute set that can be passed into a node.
   */
  lf::OutputSocket *join_attribute_sets(const Span<lf::OutputSocket *> lf_attribute_set_sockets,
                                        JoinAttributeSetsCache &cache,
                                        lf::Graph &lf_graph,
                                        Set<lf::InputSocket *> &socket_usage_inputs)
  {
    if (lf_attribute_set_sockets.is_empty()) {
      return nullptr;
    }
    if (lf_attribute_set_sockets.size() == 1) {
      return lf_attribute_set_sockets[0];
    }

    Vector<lf::OutputSocket *, 16> key = lf_attribute_set_sockets;
    std::sort(key.begin(), key.end());
    return cache.lookup_or_add_cb(key, [&]() {
      const auto &lazy_function = LazyFunctionForAnonymousAttributeSetJoin::get_cached(
          lf_attribute_set_sockets.size(), scope_);
      lf::Node &lf_node = lf_graph.add_function(lazy_function);
      for (const int i : lf_attribute_set_sockets.index_range()) {
        lf::OutputSocket &lf_attribute_set_socket = *lf_attribute_set_sockets[i];
        lf::InputSocket &lf_use_input = lf_node.input(lazy_function.get_use_input(i));

        /* Some attribute sets could potentially be set unused in the future based on more dynamic
         * analysis of the node tree. */
        static const bool static_true = true;
        lf_use_input.set_default_value(&static_true);

        socket_usage_inputs.add(&lf_use_input);
        lf::InputSocket &lf_attribute_set_input = lf_node.input(
            lazy_function.get_attribute_set_input(i));
        lf_graph.add_link(lf_attribute_set_socket, lf_attribute_set_input);
      }
      return &lf_node.output(0);
    });
  }

  void insert_child_zone_node(const bNodeTreeZone &child_zone, BuildGraphParams &graph_params)
  {
    const int child_zone_i = child_zone.index;
    ZoneBuildInfo &child_zone_info = zone_build_infos_[child_zone_i];
    lf::FunctionNode &child_zone_node = graph_params.lf_graph.add_function(
        *child_zone_info.lazy_function);
    mapping_->zone_node_map.add_new(&child_zone, &child_zone_node);

    /* TODO: Handle "empty" sockets that are not at the end. */
    for (const int i : child_zone_info.indices.inputs.main.index_range()) {
      const bNodeSocket &bsocket = child_zone.input_node->input_socket(i);
      lf::InputSocket &lf_input_socket = child_zone_node.input(
          child_zone_info.indices.inputs.main[i]);
      lf::OutputSocket &lf_usage_socket = child_zone_node.output(
          child_zone_info.indices.outputs.input_usages[i]);
      mapping_->bsockets_by_lf_socket_map.add(&lf_input_socket, &bsocket);
      graph_params.lf_inputs_by_bsocket.add(&bsocket, &lf_input_socket);
      graph_params.usage_by_bsocket.add(&bsocket, &lf_usage_socket);
    }
    for (const int i : child_zone_info.indices.outputs.main.index_range()) {
      const bNodeSocket &bsocket = child_zone.output_node->output_socket(i);
      lf::OutputSocket &lf_output_socket = child_zone_node.output(
          child_zone_info.indices.outputs.main[i]);
      lf::InputSocket &lf_usage_input = child_zone_node.input(
          child_zone_info.indices.inputs.output_usages[i]);
      mapping_->bsockets_by_lf_socket_map.add(&lf_output_socket, &bsocket);
      graph_params.lf_output_by_bsocket.add(&bsocket, &lf_output_socket);
      graph_params.socket_usage_inputs.add(&lf_usage_input);
      if (lf::OutputSocket *lf_usage = graph_params.usage_by_bsocket.lookup_default(&bsocket,
                                                                                    nullptr)) {
        graph_params.lf_graph.add_link(*lf_usage, lf_usage_input);
      }
      else {
        static const bool static_false = false;
        lf_usage_input.set_default_value(&static_false);
      }
    }

    const Span<const bNodeLink *> child_border_links = child_zone.border_links;
    for (const int child_border_link_i : child_border_links.index_range()) {
      lf::InputSocket &child_border_link_input = child_zone_node.input(
          child_zone_info.indices.inputs.border_links[child_border_link_i]);
      const bNodeLink &link = *child_border_links[child_border_link_i];
      graph_params.lf_input_by_border_link.add(&link, &child_border_link_input);
      lf::OutputSocket &lf_usage = child_zone_node.output(
          child_zone_info.indices.outputs.border_link_usages[child_border_link_i]);
      graph_params.lf_inputs_by_bsocket.add(link.tosock, &child_border_link_input);
      graph_params.usage_by_bsocket.add(link.tosock, &lf_usage);
    }

    for (const auto item : child_zone_info.indices.inputs.attributes_by_field_source_index.items())
    {
      const int field_source_index = item.key;
      const int child_zone_input_index = item.value;
      lf::InputSocket &lf_attribute_set_input = child_zone_node.input(child_zone_input_index);
      graph_params.lf_attribute_set_input_by_field_source_index.add(field_source_index,
                                                                    &lf_attribute_set_input);
    }
    for (const auto item :
         child_zone_info.indices.inputs.attributes_by_caller_propagation_index.items())
    {
      const int caller_propagation_index = item.key;
      const int child_zone_input_index = item.value;
      lf::InputSocket &lf_attribute_set_input = child_zone_node.input(child_zone_input_index);
      BLI_assert(lf_attribute_set_input.type().is<bke::AnonymousAttributeSet>());
      graph_params.lf_attribute_set_input_by_caller_propagation_index.add(caller_propagation_index,
                                                                          &lf_attribute_set_input);
    }
  }

  void build_group_input_node(lf::Graph &lf_graph)
  {
    const Span<const bNodeTreeInterfaceSocket *> interface_inputs = btree_.interface_inputs();
    for (const bNodeTreeInterfaceSocket *interface_input : interface_inputs) {
      const bNodeSocketType *typeinfo = interface_input->socket_typeinfo();
      lf::GraphInputSocket &lf_socket = lf_graph.add_input(*typeinfo->geometry_nodes_cpp_type,
                                                           interface_input->name);
      group_input_sockets_.append(&lf_socket);
    }
  }

  /**
   * Build an output node that just outputs default values in the case when there is no Group
   * Output node in the tree.
   */
  void build_fallback_output_node(lf::Graph &lf_graph)
  {
    for (const bNodeTreeInterfaceSocket *interface_output : btree_.interface_outputs()) {
      const bNodeSocketType *typeinfo = interface_output->socket_typeinfo();
      const CPPType &type = *typeinfo->geometry_nodes_cpp_type;
      lf::GraphOutputSocket &lf_socket = lf_graph.add_output(type, interface_output->name);
      lf_socket.set_default_value(type.default_value());
      standard_group_output_sockets_.append(&lf_socket);
    }
  }

  void insert_node_in_graph(const bNode &bnode, BuildGraphParams &graph_params)
  {
    const bNodeType *node_type = bnode.typeinfo;
    if (node_type == nullptr) {
      return;
    }
    if (bnode.is_muted()) {
      this->build_muted_node(bnode, graph_params);
      return;
    }
    switch (node_type->type) {
      case NODE_FRAME: {
        /* Ignored. */
        break;
      }
      case NODE_REROUTE: {
        this->build_reroute_node(bnode, graph_params);
        break;
      }
      case NODE_GROUP_INPUT: {
        this->handle_group_input_node(bnode, graph_params);
        break;
      }
      case NODE_GROUP_OUTPUT: {
        this->build_group_output_node(bnode, graph_params);
        break;
      }
      case NODE_CUSTOM_GROUP:
      case NODE_GROUP: {
        this->build_group_node(bnode, graph_params);
        break;
      }
      case GEO_NODE_VIEWER: {
        this->build_viewer_node(bnode, graph_params);
        break;
      }
      case GEO_NODE_SWITCH: {
        this->build_switch_node(bnode, graph_params);
        break;
      }
      default: {
        if (node_type->geometry_node_execute) {
          this->build_geometry_node(bnode, graph_params);
          break;
        }
        const NodeMultiFunctions::Item &fn_item = node_multi_functions_.try_get(bnode);
        if (fn_item.fn != nullptr) {
          this->build_multi_function_node(bnode, fn_item, graph_params);
          break;
        }
        if (node_type == &bke::NodeTypeUndefined) {
          this->build_undefined_node(bnode, graph_params);
          break;
        }
        /* Nodes that don't match any of the criteria above are just ignored. */
        break;
      }
    }
  }

  void build_muted_node(const bNode &bnode, BuildGraphParams &graph_params)
  {
    auto &lazy_function = scope_.construct<LazyFunctionForMutedNode>(
        bnode, mapping_->lf_index_by_bsocket);
    lf::Node &lf_node = graph_params.lf_graph.add_function(lazy_function);
    for (const bNodeSocket *bsocket : bnode.input_sockets()) {
      const int lf_index = mapping_->lf_index_by_bsocket[bsocket->index_in_tree()];
      if (lf_index == -1) {
        continue;
      }
      lf::InputSocket &lf_socket = lf_node.input(lf_index);
      graph_params.lf_inputs_by_bsocket.add(bsocket, &lf_socket);
      mapping_->bsockets_by_lf_socket_map.add(&lf_socket, bsocket);
    }
    for (const bNodeSocket *bsocket : bnode.output_sockets()) {
      const int lf_index = mapping_->lf_index_by_bsocket[bsocket->index_in_tree()];
      if (lf_index == -1) {
        continue;
      }
      lf::OutputSocket &lf_socket = lf_node.output(lf_index);
      graph_params.lf_output_by_bsocket.add_new(bsocket, &lf_socket);
      mapping_->bsockets_by_lf_socket_map.add(&lf_socket, bsocket);
    }

    this->build_muted_node_usages(bnode, graph_params);
  }

  /**
   * An input of a muted node is used when any of its internally linked outputs is used.
   */
  void build_muted_node_usages(const bNode &bnode, BuildGraphParams &graph_params)
  {
    /* Find all outputs that use a specific input. */
    MultiValueMap<const bNodeSocket *, const bNodeSocket *> outputs_by_input;
    for (const bNodeLink &blink : bnode.internal_links()) {
      outputs_by_input.add(blink.fromsock, blink.tosock);
    }
    for (const auto item : outputs_by_input.items()) {
      const bNodeSocket &input_bsocket = *item.key;
      const Span<const bNodeSocket *> output_bsockets = item.value;

      /* The input is used if any of the internally linked outputs is used. */
      Vector<lf::OutputSocket *> lf_socket_usages;
      for (const bNodeSocket *output_bsocket : output_bsockets) {
        if (lf::OutputSocket *lf_socket = graph_params.usage_by_bsocket.lookup_default(
                output_bsocket, nullptr))
        {
          lf_socket_usages.append(lf_socket);
        }
      }
      graph_params.usage_by_bsocket.add(&input_bsocket,
                                        this->or_socket_usages(lf_socket_usages, graph_params));
    }
  }

  void build_reroute_node(const bNode &bnode, BuildGraphParams &graph_params)
  {
    const bNodeSocket &input_bsocket = bnode.input_socket(0);
    const bNodeSocket &output_bsocket = bnode.output_socket(0);
    const CPPType *type = get_socket_cpp_type(input_bsocket);
    if (type == nullptr) {
      return;
    }

    auto &lazy_function = scope_.construct<LazyFunctionForRerouteNode>(*type);
    lf::Node &lf_node = graph_params.lf_graph.add_function(lazy_function);

    lf::InputSocket &lf_input = lf_node.input(0);
    lf::OutputSocket &lf_output = lf_node.output(0);
    graph_params.lf_inputs_by_bsocket.add(&input_bsocket, &lf_input);
    graph_params.lf_output_by_bsocket.add_new(&output_bsocket, &lf_output);
    mapping_->bsockets_by_lf_socket_map.add(&lf_input, &input_bsocket);
    mapping_->bsockets_by_lf_socket_map.add(&lf_output, &output_bsocket);

    if (lf::OutputSocket *lf_usage = graph_params.usage_by_bsocket.lookup_default(
            &bnode.output_socket(0), nullptr))
    {
      graph_params.usage_by_bsocket.add(&bnode.input_socket(0), lf_usage);
    }
  }

  void handle_group_input_node(const bNode &bnode, BuildGraphParams &graph_params)
  {
    for (const int i : btree_.interface_inputs().index_range()) {
      const bNodeSocket &bsocket = bnode.output_socket(i);
      lf::GraphInputSocket &lf_socket = *const_cast<lf::GraphInputSocket *>(
          group_input_sockets_[i]);
      graph_params.lf_output_by_bsocket.add_new(&bsocket, &lf_socket);
      mapping_->bsockets_by_lf_socket_map.add(&lf_socket, &bsocket);
    }
  }

  void build_group_output_node(const bNode &bnode, BuildGraphParams &graph_params)
  {
    Vector<lf::GraphOutputSocket *> lf_graph_outputs;

    for (const int i : btree_.interface_outputs().index_range()) {
      const bNodeTreeInterfaceSocket &interface_output = *btree_.interface_outputs()[i];
      const bNodeSocket &bsocket = bnode.input_socket(i);
      const bNodeSocketType *typeinfo = interface_output.socket_typeinfo();
      const CPPType &type = *typeinfo->geometry_nodes_cpp_type;
      lf::GraphOutputSocket &lf_socket = graph_params.lf_graph.add_output(type,
                                                                          interface_output.name);
      lf_graph_outputs.append(&lf_socket);
      graph_params.lf_inputs_by_bsocket.add(&bsocket, &lf_socket);
      mapping_->bsockets_by_lf_socket_map.add(&lf_socket, &bsocket);
    }

    if (&bnode == btree_.group_output_node()) {
      standard_group_output_sockets_ = lf_graph_outputs.as_span();
    }
  }

  void build_group_node(const bNode &bnode, BuildGraphParams &graph_params)
  {
    const bNodeTree *group_btree = reinterpret_cast<bNodeTree *>(bnode.id);
    if (group_btree == nullptr) {
      return;
    }
    const GeometryNodesLazyFunctionGraphInfo *group_lf_graph_info =
        ensure_geometry_nodes_lazy_function_graph(*group_btree);
    if (group_lf_graph_info == nullptr) {
      return;
    }

    auto &lazy_function = scope_.construct<LazyFunctionForGroupNode>(
        bnode, *group_lf_graph_info, *lf_graph_info_);
    lf::FunctionNode &lf_node = graph_params.lf_graph.add_function(lazy_function);

    for (const int i : bnode.input_sockets().index_range()) {
      const bNodeSocket &bsocket = bnode.input_socket(i);
      BLI_assert(!bsocket.is_multi_input());
      lf::InputSocket &lf_socket = lf_node.input(i);
      graph_params.lf_inputs_by_bsocket.add(&bsocket, &lf_socket);
      mapping_->bsockets_by_lf_socket_map.add(&lf_socket, &bsocket);
    }
    for (const int i : bnode.output_sockets().index_range()) {
      const bNodeSocket &bsocket = bnode.output_socket(i);
      lf::OutputSocket &lf_socket = lf_node.output(i);
      graph_params.lf_output_by_bsocket.add_new(&bsocket, &lf_socket);
      mapping_->bsockets_by_lf_socket_map.add(&lf_socket, &bsocket);
    }
    mapping_->group_node_map.add(&bnode, &lf_node);
    lf_graph_info_->num_inline_nodes_approximate +=
        group_lf_graph_info->num_inline_nodes_approximate;
    static const bool static_false = false;
    for (const bNodeSocket *bsocket : bnode.output_sockets()) {
      {
        const int lf_input_index =
            mapping_->lf_input_index_for_output_bsocket_usage[bsocket->index_in_all_outputs()];
        if (lf_input_index != -1) {
          lf::InputSocket &lf_input = lf_node.input(lf_input_index);
          lf_input.set_default_value(&static_false);
          graph_params.socket_usage_inputs.add(&lf_input);
        }
      }
      {
        /* Keep track of attribute set inputs that need to be populated later. */
        const int lf_input_index = mapping_->lf_input_index_for_attribute_propagation_to_output
                                       [bsocket->index_in_all_outputs()];
        if (lf_input_index != -1) {
          lf::InputSocket &lf_input = lf_node.input(lf_input_index);
          graph_params.lf_attribute_set_input_by_output_geometry_bsocket.add(bsocket, &lf_input);
        }
      }
    }

    this->build_group_node_socket_usage(bnode, lf_node, graph_params, *group_lf_graph_info);
  }

  void build_group_node_socket_usage(const bNode &bnode,
                                     lf::FunctionNode &lf_group_node,
                                     BuildGraphParams &graph_params,
                                     const GeometryNodesLazyFunctionGraphInfo &group_lf_graph_info)
  {
    for (const bNodeSocket *input_bsocket : bnode.input_sockets()) {
      const int input_index = input_bsocket->index();
      const InputUsageHint &input_usage_hint =
          group_lf_graph_info.mapping.group_input_usage_hints[input_index];
      switch (input_usage_hint.type) {
        case InputUsageHintType::Never: {
          /* Nothing to do. */
          break;
        }
        case InputUsageHintType::DependsOnOutput: {
          Vector<lf::OutputSocket *> output_usages;
          for (const int i : input_usage_hint.output_dependencies) {
            if (lf::OutputSocket *lf_socket = graph_params.usage_by_bsocket.lookup_default(
                    &bnode.output_socket(i), nullptr))
            {
              output_usages.append(lf_socket);
            }
          }
          graph_params.usage_by_bsocket.add(input_bsocket,
                                            this->or_socket_usages(output_usages, graph_params));
          break;
        }
        case InputUsageHintType::DynamicSocket: {
          graph_params.usage_by_bsocket.add(
              input_bsocket,
              &lf_group_node.output(
                  group_lf_graph_info.function.outputs.input_usages[input_index]));
          break;
        }
      }
    }

    for (const bNodeSocket *output_bsocket : bnode.output_sockets()) {
      const int lf_input_index =
          mapping_
              ->lf_input_index_for_output_bsocket_usage[output_bsocket->index_in_all_outputs()];
      BLI_assert(lf_input_index >= 0);
      lf::InputSocket &lf_socket = lf_group_node.input(lf_input_index);
      if (lf::OutputSocket *lf_output_is_used = graph_params.usage_by_bsocket.lookup_default(
              output_bsocket, nullptr))
      {
        graph_params.lf_graph.add_link(*lf_output_is_used, lf_socket);
      }
      else {
        static const bool static_false = false;
        lf_socket.set_default_value(&static_false);
      }
    }
  }

  void build_geometry_node(const bNode &bnode, BuildGraphParams &graph_params)
  {
    auto &lazy_function = scope_.construct<LazyFunctionForGeometryNode>(bnode, *lf_graph_info_);
    lf::Node &lf_node = graph_params.lf_graph.add_function(lazy_function);

    for (const bNodeSocket *bsocket : bnode.input_sockets()) {
      const int lf_index = mapping_->lf_index_by_bsocket[bsocket->index_in_tree()];
      if (lf_index == -1) {
        continue;
      }
      lf::InputSocket &lf_socket = lf_node.input(lf_index);

      if (bsocket->is_multi_input()) {
        auto &multi_input_lazy_function = scope_.construct<LazyFunctionForMultiInput>(*bsocket);
        lf::Node &lf_multi_input_node = graph_params.lf_graph.add_function(
            multi_input_lazy_function);
        graph_params.lf_graph.add_link(lf_multi_input_node.output(0), lf_socket);
        graph_params.multi_input_socket_nodes.add_new(bsocket, &lf_multi_input_node);
        for (lf::InputSocket *lf_multi_input_socket : lf_multi_input_node.inputs()) {
          mapping_->bsockets_by_lf_socket_map.add(lf_multi_input_socket, bsocket);
          const void *default_value = lf_multi_input_socket->type().default_value();
          lf_multi_input_socket->set_default_value(default_value);
        }
      }
      else {
        graph_params.lf_inputs_by_bsocket.add(bsocket, &lf_socket);
        mapping_->bsockets_by_lf_socket_map.add(&lf_socket, bsocket);
      }
    }
    for (const bNodeSocket *bsocket : bnode.output_sockets()) {
      const int lf_index = mapping_->lf_index_by_bsocket[bsocket->index_in_tree()];
      if (lf_index == -1) {
        continue;
      }
      lf::OutputSocket &lf_socket = lf_node.output(lf_index);
      graph_params.lf_output_by_bsocket.add_new(bsocket, &lf_socket);
      mapping_->bsockets_by_lf_socket_map.add(&lf_socket, bsocket);
    }

    for (const bNodeSocket *bsocket : bnode.output_sockets()) {
      {
        const int lf_input_index =
            mapping_->lf_input_index_for_output_bsocket_usage[bsocket->index_in_all_outputs()];
        if (lf_input_index != -1) {
          lf::InputSocket &lf_input_socket = lf_node.input(lf_input_index);
          if (lf::OutputSocket *lf_usage = graph_params.usage_by_bsocket.lookup_default(bsocket,
                                                                                        nullptr)) {
            graph_params.lf_graph.add_link(*lf_usage, lf_input_socket);
          }
          else {
            static const bool static_false = false;
            lf_input_socket.set_default_value(&static_false);
          }
          graph_params.socket_usage_inputs.add_new(&lf_node.input(lf_input_index));
        }
      }
      {
        /* Keep track of attribute set inputs that need to be populated later. */
        const int lf_input_index = mapping_->lf_input_index_for_attribute_propagation_to_output
                                       [bsocket->index_in_all_outputs()];
        if (lf_input_index != -1) {
          graph_params.lf_attribute_set_input_by_output_geometry_bsocket.add(
              bsocket, &lf_node.input(lf_input_index));
        }
      }
    }

    this->build_standard_node_input_socket_usage(bnode, graph_params);
  }

  void build_standard_node_input_socket_usage(const bNode &bnode, BuildGraphParams &graph_params)
  {
    if (bnode.input_sockets().is_empty()) {
      return;
    }

    Vector<lf::OutputSocket *> output_usages;
    for (const bNodeSocket *output_socket : bnode.output_sockets()) {
      if (!output_socket->is_available()) {
        continue;
      }
      if (lf::OutputSocket *is_used_socket = graph_params.usage_by_bsocket.lookup_default(
              output_socket, nullptr))
      {
        output_usages.append_non_duplicates(is_used_socket);
      }
    }

    /* Assume every input is used when any output is used. */
    lf::OutputSocket *lf_usage = this->or_socket_usages(output_usages, graph_params);
    if (lf_usage == nullptr) {
      return;
    }

    for (const bNodeSocket *input_socket : bnode.input_sockets()) {
      if (input_socket->is_available()) {
        graph_params.usage_by_bsocket.add(input_socket, lf_usage);
      }
    }
  }

  void build_multi_function_node(const bNode &bnode,
                                 const NodeMultiFunctions::Item &fn_item,
                                 BuildGraphParams &graph_params)
  {
    auto &lazy_function = scope_.construct<LazyFunctionForMultiFunctionNode>(
        bnode, fn_item, mapping_->lf_index_by_bsocket);
    lf::Node &lf_node = graph_params.lf_graph.add_function(lazy_function);

    for (const bNodeSocket *bsocket : bnode.input_sockets()) {
      const int lf_index = mapping_->lf_index_by_bsocket[bsocket->index_in_tree()];
      if (lf_index == -1) {
        continue;
      }
      BLI_assert(!bsocket->is_multi_input());
      lf::InputSocket &lf_socket = lf_node.input(lf_index);
      graph_params.lf_inputs_by_bsocket.add(bsocket, &lf_socket);
      mapping_->bsockets_by_lf_socket_map.add(&lf_socket, bsocket);
    }
    for (const bNodeSocket *bsocket : bnode.output_sockets()) {
      const int lf_index = mapping_->lf_index_by_bsocket[bsocket->index_in_tree()];
      if (lf_index == -1) {
        continue;
      }
      lf::OutputSocket &lf_socket = lf_node.output(lf_index);
      graph_params.lf_output_by_bsocket.add(bsocket, &lf_socket);
      mapping_->bsockets_by_lf_socket_map.add(&lf_socket, bsocket);
    }

    this->build_standard_node_input_socket_usage(bnode, graph_params);
  }

  void build_viewer_node(const bNode &bnode, BuildGraphParams &graph_params)
  {
    auto &lazy_function = scope_.construct<LazyFunctionForViewerNode>(
        bnode, mapping_->lf_index_by_bsocket);
    lf::FunctionNode &lf_viewer_node = graph_params.lf_graph.add_function(lazy_function);

    for (const bNodeSocket *bsocket : bnode.input_sockets()) {
      const int lf_index = mapping_->lf_index_by_bsocket[bsocket->index_in_tree()];
      if (lf_index == -1) {
        continue;
      }
      lf::InputSocket &lf_socket = lf_viewer_node.input(lf_index);
      graph_params.lf_inputs_by_bsocket.add(bsocket, &lf_socket);
      mapping_->bsockets_by_lf_socket_map.add(&lf_socket, bsocket);
    }

    mapping_->possible_side_effect_node_map.add(&bnode, &lf_viewer_node);

    {
      auto &usage_lazy_function = scope_.construct<LazyFunctionForViewerInputUsage>(
          lf_viewer_node);
      lf::FunctionNode &lf_usage_node = graph_params.lf_graph.add_function(usage_lazy_function);

      for (const bNodeSocket *bsocket : bnode.input_sockets()) {
        if (bsocket->is_available()) {
          graph_params.usage_by_bsocket.add(bsocket, &lf_usage_node.output(0));
        }
      }
    }
  }

  lf::FunctionNode *insert_simulation_input_node(const bNodeTree &node_tree,
                                                 const bNode &bnode,
                                                 BuildGraphParams &graph_params)
  {
    const NodeGeometrySimulationInput *storage = static_cast<const NodeGeometrySimulationInput *>(
        bnode.storage);
    if (node_tree.node_by_id(storage->output_node_id) == nullptr) {
      return nullptr;
    }

    std::unique_ptr<LazyFunction> lazy_function = get_simulation_input_lazy_function(
        node_tree, bnode, *lf_graph_info_);
    lf::FunctionNode &lf_node = graph_params.lf_graph.add_function(*lazy_function);
    scope_.add(std::move(lazy_function));

    for (const int i : bnode.input_sockets().index_range().drop_back(1)) {
      const bNodeSocket &bsocket = bnode.input_socket(i);
      lf::InputSocket &lf_socket = lf_node.input(
          mapping_->lf_index_by_bsocket[bsocket.index_in_tree()]);
      graph_params.lf_inputs_by_bsocket.add(&bsocket, &lf_socket);
      mapping_->bsockets_by_lf_socket_map.add(&lf_socket, &bsocket);
    }
    for (const int i : bnode.output_sockets().index_range().drop_back(1)) {
      const bNodeSocket &bsocket = bnode.output_socket(i);
      lf::OutputSocket &lf_socket = lf_node.output(
          mapping_->lf_index_by_bsocket[bsocket.index_in_tree()]);
      graph_params.lf_output_by_bsocket.add(&bsocket, &lf_socket);
      mapping_->bsockets_by_lf_socket_map.add(&lf_socket, &bsocket);
    }
    return &lf_node;
  }

  lf::FunctionNode &insert_simulation_output_node(const bNode &bnode,
                                                  BuildGraphParams &graph_params)
  {
    std::unique_ptr<LazyFunction> lazy_function = get_simulation_output_lazy_function(
        bnode, *lf_graph_info_);
    lf::FunctionNode &lf_node = graph_params.lf_graph.add_function(*lazy_function);
    scope_.add(std::move(lazy_function));

    for (const int i : bnode.input_sockets().index_range().drop_back(1)) {
      const bNodeSocket &bsocket = bnode.input_socket(i);
      lf::InputSocket &lf_socket = lf_node.input(
          mapping_->lf_index_by_bsocket[bsocket.index_in_tree()]);
      graph_params.lf_inputs_by_bsocket.add(&bsocket, &lf_socket);
      mapping_->bsockets_by_lf_socket_map.add(&lf_socket, &bsocket);
    }
    for (const int i : bnode.output_sockets().index_range().drop_back(1)) {
      const bNodeSocket &bsocket = bnode.output_socket(i);
      lf::OutputSocket &lf_socket = lf_node.output(
          mapping_->lf_index_by_bsocket[bsocket.index_in_tree()]);
      graph_params.lf_output_by_bsocket.add(&bsocket, &lf_socket);
      mapping_->bsockets_by_lf_socket_map.add(&lf_socket, &bsocket);
    }
    return lf_node;
  }

  void build_switch_node(const bNode &bnode, BuildGraphParams &graph_params)
  {
    std::unique_ptr<LazyFunction> lazy_function = get_switch_node_lazy_function(bnode);
    lf::FunctionNode &lf_node = graph_params.lf_graph.add_function(*lazy_function);
    scope_.add(std::move(lazy_function));

    int input_index = 0;
    for (const bNodeSocket *bsocket : bnode.input_sockets()) {
      if (bsocket->is_available()) {
        lf::InputSocket &lf_socket = lf_node.input(input_index);
        graph_params.lf_inputs_by_bsocket.add(bsocket, &lf_socket);
        mapping_->bsockets_by_lf_socket_map.add(&lf_socket, bsocket);
        input_index++;
      }
    }
    for (const bNodeSocket *bsocket : bnode.output_sockets()) {
      if (bsocket->is_available()) {
        lf::OutputSocket &lf_socket = lf_node.output(0);
        graph_params.lf_output_by_bsocket.add(bsocket, &lf_socket);
        mapping_->bsockets_by_lf_socket_map.add(&lf_socket, bsocket);
        break;
      }
    }

    this->build_switch_node_socket_usage(bnode, graph_params);
  }

  void build_switch_node_socket_usage(const bNode &bnode, BuildGraphParams &graph_params)
  {
    const bNodeSocket *switch_input_bsocket = nullptr;
    const bNodeSocket *false_input_bsocket = nullptr;
    const bNodeSocket *true_input_bsocket = nullptr;
    const bNodeSocket *output_bsocket = nullptr;
    for (const bNodeSocket *socket : bnode.input_sockets()) {
      if (!socket->is_available()) {
        continue;
      }
      if (socket->name == StringRef("Switch")) {
        switch_input_bsocket = socket;
      }
      else if (socket->name == StringRef("False")) {
        false_input_bsocket = socket;
      }
      else if (socket->name == StringRef("True")) {
        true_input_bsocket = socket;
      }
    }
    for (const bNodeSocket *socket : bnode.output_sockets()) {
      if (socket->is_available()) {
        output_bsocket = socket;
        break;
      }
    }
    lf::OutputSocket *output_is_used_socket = graph_params.usage_by_bsocket.lookup_default(
        output_bsocket, nullptr);
    if (output_is_used_socket == nullptr) {
      return;
    }
    graph_params.usage_by_bsocket.add(switch_input_bsocket, output_is_used_socket);
    if (switch_input_bsocket->is_directly_linked()) {
      /* The condition input is dynamic, so the usage of the other inputs is as well. */
      static const LazyFunctionForSwitchSocketUsage switch_socket_usage_fn;
      lf::Node &lf_node = graph_params.lf_graph.add_function(switch_socket_usage_fn);
      graph_params.lf_inputs_by_bsocket.add(switch_input_bsocket, &lf_node.input(0));
      graph_params.usage_by_bsocket.add(false_input_bsocket, &lf_node.output(0));
      graph_params.usage_by_bsocket.add(true_input_bsocket, &lf_node.output(1));
    }
    else {
      if (switch_input_bsocket->default_value_typed<bNodeSocketValueBoolean>()->value) {
        graph_params.usage_by_bsocket.add(true_input_bsocket, output_is_used_socket);
      }
      else {
        graph_params.usage_by_bsocket.add(false_input_bsocket, output_is_used_socket);
      }
    }
  }

  void build_undefined_node(const bNode &bnode, BuildGraphParams &graph_params)
  {
    auto &lazy_function = scope_.construct<LazyFunctionForUndefinedNode>(
        bnode, mapping_->lf_index_by_bsocket);
    lf::FunctionNode &lf_node = graph_params.lf_graph.add_function(lazy_function);

    for (const bNodeSocket *bsocket : bnode.output_sockets()) {
      const int lf_index = mapping_->lf_index_by_bsocket[bsocket->index_in_tree()];
      if (lf_index == -1) {
        continue;
      }
      lf::OutputSocket &lf_socket = lf_node.output(lf_index);
      graph_params.lf_output_by_bsocket.add(bsocket, &lf_socket);
      mapping_->bsockets_by_lf_socket_map.add(&lf_socket, bsocket);
    }
  }

  struct TypeWithLinks {
    const CPPType *type;
    Vector<const bNodeLink *> links;
  };

  void insert_links_from_socket(const bNodeSocket &from_bsocket,
                                lf::OutputSocket &from_lf_socket,
                                BuildGraphParams &graph_params)
  {
    if (bke::nodeIsDanglingReroute(&btree_, &from_bsocket.owner_node())) {
      return;
    }

    /* Group available target sockets by type so that they can be handled together. */
    const Vector<TypeWithLinks> types_with_links = this->group_link_targets_by_type(from_bsocket);

    for (const TypeWithLinks &type_with_links : types_with_links) {
      const CPPType &to_type = *type_with_links.type;
      const Span<const bNodeLink *> links = type_with_links.links;

      lf::OutputSocket *converted_from_lf_socket = this->insert_type_conversion_if_necessary(
          from_lf_socket, to_type, graph_params.lf_graph);

      for (const bNodeLink *link : links) {
        const Vector<lf::InputSocket *> lf_link_targets = this->find_link_targets(*link,
                                                                                  graph_params);
        if (converted_from_lf_socket == nullptr) {
          const void *default_value = to_type.default_value();
          for (lf::InputSocket *to_lf_socket : lf_link_targets) {
            to_lf_socket->set_default_value(default_value);
          }
        }
        else {
          for (lf::InputSocket *to_lf_socket : lf_link_targets) {
            graph_params.lf_graph.add_link(*converted_from_lf_socket, *to_lf_socket);
          }
        }
      }
    }
  }

  Vector<TypeWithLinks> group_link_targets_by_type(const bNodeSocket &from_bsocket)
  {
    const Span<const bNodeLink *> links_from_bsocket = from_bsocket.directly_linked_links();
    Vector<TypeWithLinks> types_with_links;
    for (const bNodeLink *link : links_from_bsocket) {
      if (link->is_muted()) {
        continue;
      }
      if (!link->is_available()) {
        continue;
      }
      const bNodeSocket &to_bsocket = *link->tosock;
      const CPPType *to_type = get_socket_cpp_type(to_bsocket);
      if (to_type == nullptr) {
        continue;
      }
      bool inserted = false;
      for (TypeWithLinks &types_with_links : types_with_links) {
        if (types_with_links.type == to_type) {
          types_with_links.links.append(link);
          inserted = true;
          break;
        }
      }
      if (inserted) {
        continue;
      }
      types_with_links.append({to_type, {link}});
    }
    return types_with_links;
  }

  Vector<lf::InputSocket *> find_link_targets(const bNodeLink &link,
                                              const BuildGraphParams &graph_params)
  {
    if (lf::InputSocket *lf_input_socket = graph_params.lf_input_by_border_link.lookup_default(
            &link, nullptr))
    {
      return {lf_input_socket};
    }

    const bNodeSocket &to_bsocket = *link.tosock;
    if (to_bsocket.is_multi_input()) {
      /* TODO: Cache this index on the link. */
      int link_index = 0;
      for (const bNodeLink *multi_input_link : to_bsocket.directly_linked_links()) {
        if (multi_input_link == &link) {
          break;
        }
        if (multi_input_link->is_muted() || !multi_input_link->fromsock->is_available() ||
            bke::nodeIsDanglingReroute(&btree_, multi_input_link->fromnode))
        {
          continue;
        }
        link_index++;
      }
      if (to_bsocket.owner_node().is_muted()) {
        if (link_index == 0) {
          return Vector<lf::InputSocket *>(graph_params.lf_inputs_by_bsocket.lookup(&to_bsocket));
        }
      }
      else {
        lf::Node *multi_input_lf_node = graph_params.multi_input_socket_nodes.lookup_default(
            &to_bsocket, nullptr);
        if (multi_input_lf_node == nullptr) {
          return {};
        }
        return {&multi_input_lf_node->input(link_index)};
      }
    }
    else {
      return Vector<lf::InputSocket *>(graph_params.lf_inputs_by_bsocket.lookup(&to_bsocket));
    }
    return {};
  }

  lf::OutputSocket *insert_type_conversion_if_necessary(lf::OutputSocket &from_socket,
                                                        const CPPType &to_type,
                                                        lf::Graph &lf_graph)
  {
    const CPPType &from_type = from_socket.type();
    if (from_type == to_type) {
      return &from_socket;
    }
    const auto *from_field_type = ValueOrFieldCPPType::get_from_self(from_type);
    const auto *to_field_type = ValueOrFieldCPPType::get_from_self(to_type);
    if (from_field_type != nullptr && to_field_type != nullptr) {
      if (conversions_->is_convertible(from_field_type->value, to_field_type->value)) {
        const MultiFunction &multi_fn = *conversions_->get_conversion_multi_function(
            mf::DataType::ForSingle(from_field_type->value),
            mf::DataType::ForSingle(to_field_type->value));
        auto &fn = scope_.construct<LazyFunctionForMultiFunctionConversion>(
            multi_fn, *from_field_type, *to_field_type);
        lf::Node &conversion_node = lf_graph.add_function(fn);
        lf_graph.add_link(from_socket, conversion_node.input(0));
        return &conversion_node.output(0);
      }
    }
    return nullptr;
  }

  void add_default_inputs(BuildGraphParams &graph_params)
  {
    for (auto item : graph_params.lf_inputs_by_bsocket.items()) {
      const bNodeSocket &bsocket = *item.key;
      const Span<lf::InputSocket *> lf_sockets = item.value;
      for (lf::InputSocket *lf_socket : lf_sockets) {
        if (lf_socket->origin() != nullptr) {
          /* Is linked already. */
          continue;
        }
        this->add_default_input(bsocket, *lf_socket, graph_params);
      }
    }
  }

  void add_default_input(const bNodeSocket &input_bsocket,
                         lf::InputSocket &input_lf_socket,
                         BuildGraphParams &graph_params)
  {
    if (this->try_add_implicit_input(input_bsocket, input_lf_socket, graph_params)) {
      return;
    }
    GMutablePointer value = get_socket_default_value(scope_.linear_allocator(), input_bsocket);
    if (value.get() == nullptr) {
      /* Not possible to add a default value. */
      return;
    }
    input_lf_socket.set_default_value(value.get());
    if (!value.type()->is_trivially_destructible()) {
      scope_.add_destruct_call([value]() mutable { value.destruct(); });
    }
  }

  bool try_add_implicit_input(const bNodeSocket &input_bsocket,
                              lf::InputSocket &input_lf_socket,
                              BuildGraphParams &graph_params)
  {
    const bNode &bnode = input_bsocket.owner_node();
    const SocketDeclaration *socket_decl = input_bsocket.runtime->declaration;
    if (socket_decl == nullptr) {
      return false;
    }
    if (socket_decl->input_field_type != InputSocketFieldType::Implicit) {
      return false;
    }
    const ImplicitInputValueFn *implicit_input_fn = socket_decl->implicit_input_fn();
    if (implicit_input_fn == nullptr) {
      return false;
    }
    std::function<void(void *)> init_fn = [&bnode, implicit_input_fn](void *r_value) {
      (*implicit_input_fn)(bnode, r_value);
    };
    const CPPType &type = input_lf_socket.type();
    auto &lazy_function = scope_.construct<LazyFunctionForImplicitInput>(type, std::move(init_fn));
    lf::Node &lf_node = graph_params.lf_graph.add_function(lazy_function);
    graph_params.lf_graph.add_link(lf_node.output(0), input_lf_socket);
    return true;
  }

  /**
   * Every output geometry socket that may propagate attributes has to know which attributes
   * should be propagated. Therefore, every one of these outputs gets a corresponding attribute
   * set input.
   */
  void build_attribute_propagation_input_node(lf::Graph &lf_graph)
  {
    const aal::RelationsInNode &tree_relations =
        btree_.runtime->anonymous_attribute_inferencing->tree_relations;
    Vector<int> output_indices;
    for (const aal::PropagateRelation &relation : tree_relations.propagate_relations) {
      output_indices.append_non_duplicates(relation.to_geometry_output);
    }

    for (const int i : output_indices.index_range()) {
      const int output_index = output_indices[i];
      lf::GraphInputSocket &lf_socket = lf_graph.add_input(
          CPPType::get<bke::AnonymousAttributeSet>(),
          StringRef("Propagate: ") + btree_.interface_outputs()[output_index]->name);
      attribute_set_by_geometry_output_.add(output_index, &lf_socket);
    }
  }

  /**
   * Combine multiple socket usages with a logical or. Inserts a new node for that purpose if
   * necessary.
   */
  lf::OutputSocket *or_socket_usages(MutableSpan<lf::OutputSocket *> usages,
                                     BuildGraphParams &graph_params)
  {
    if (usages.is_empty()) {
      return nullptr;
    }
    if (usages.size() == 1) {
      return usages[0];
    }

    std::sort(usages.begin(), usages.end());
    return graph_params.socket_usages_combination_cache.lookup_or_add_cb_as(usages, [&]() {
      auto &logical_or_fn = scope_.construct<LazyFunctionForLogicalOr>(usages.size());
      lf::Node &logical_or_node = graph_params.lf_graph.add_function(logical_or_fn);

      for (const int i : usages.index_range()) {
        graph_params.lf_graph.add_link(*usages[i], logical_or_node.input(i));
      }
      return &logical_or_node.output(0);
    });
  }

  void build_output_socket_usages(const bNode &bnode, BuildGraphParams &graph_params)
  {
    /* Output sockets are used when any of their linked inputs are used. */
    for (const bNodeSocket *socket : bnode.output_sockets()) {
      if (!socket->is_available()) {
        continue;
      }
      /* Determine when linked target sockets are used. */
      Vector<lf::OutputSocket *> target_usages;
      for (const bNodeLink *link : socket->directly_linked_links()) {
        if (!link->is_used()) {
          continue;
        }
        const bNodeSocket &target_socket = *link->tosock;
        if (lf::OutputSocket *is_used_socket = graph_params.usage_by_bsocket.lookup_default(
                &target_socket, nullptr))
        {
          target_usages.append_non_duplicates(is_used_socket);
        }
      }
      /* Combine target socket usages into the usage of the current socket. */
      graph_params.usage_by_bsocket.add(socket,
                                        this->or_socket_usages(target_usages, graph_params));
    }
  }

  void build_group_input_usages(BuildGraphParams &graph_params)
  {
    const Span<const bNode *> group_input_nodes = btree_.group_input_nodes();
    for (const int i : btree_.interface_inputs().index_range()) {
      Vector<lf::OutputSocket *> target_usages;
      for (const bNode *group_input_node : group_input_nodes) {
        if (lf::OutputSocket *lf_socket = graph_params.usage_by_bsocket.lookup_default(
                &group_input_node->output_socket(i), nullptr))
        {
          target_usages.append_non_duplicates(lf_socket);
        }
      }

      lf::OutputSocket *lf_socket = this->or_socket_usages(target_usages, graph_params);
      lf::InputSocket *lf_group_output = const_cast<lf::InputSocket *>(
          group_input_usage_sockets_[i]);
      InputUsageHint input_usage_hint;
      if (lf_socket == nullptr) {
        static const bool static_false = false;
        lf_group_output->set_default_value(&static_false);
        input_usage_hint.type = InputUsageHintType::Never;
      }
      else {
        graph_params.lf_graph.add_link(*lf_socket, *lf_group_output);
        if (lf_socket->node().is_interface()) {
          /* Can support slightly more complex cases where it depends on more than one output in
           * the future. */
          input_usage_hint.type = InputUsageHintType::DependsOnOutput;
          input_usage_hint.output_dependencies = {
              group_output_used_sockets_.first_index_of(lf_socket)};
        }
        else {
          input_usage_hint.type = InputUsageHintType::DynamicSocket;
        }
      }
      lf_graph_info_->mapping.group_input_usage_hints.append(std::move(input_usage_hint));
    }
  }

  /**
   * By depending on "the future" (whether a specific socket is used in the future), it is
   * possible to introduce cycles in the graph. This function finds those cycles and breaks them
   * by removing specific links.
   *
   * Example for a cycle: There is a `Distribute Points on Faces` node and its `Normal` output is
   * only used when the number of generated points is larger than 1000 because of some switch
   * node later in the tree. In this case, to know whether the `Normal` output is needed, one
   * first has to compute the points, but for that one has to know whether the normal information
   * has to be added to the points. The fix is to always add the normal information in this case.
   */
  void fix_link_cycles(lf::Graph &lf_graph, const Set<lf::InputSocket *> &socket_usage_inputs)
  {
    lf_graph.update_socket_indices();
    const int sockets_num = lf_graph.socket_num();

    struct SocketState {
      bool done = false;
      bool in_stack = false;
    };

    Array<SocketState> socket_states(sockets_num);

    Vector<lf::Socket *> lf_sockets_to_check;
    for (lf::Node *lf_node : lf_graph.nodes()) {
      if (lf_node->is_function()) {
        for (lf::OutputSocket *lf_socket : lf_node->outputs()) {
          if (lf_socket->targets().is_empty()) {
            lf_sockets_to_check.append(lf_socket);
          }
        }
      }
      if (lf_node->outputs().is_empty()) {
        for (lf::InputSocket *lf_socket : lf_node->inputs()) {
          lf_sockets_to_check.append(lf_socket);
        }
      }
    }
    Vector<lf::Socket *> lf_socket_stack;
    while (!lf_sockets_to_check.is_empty()) {
      lf::Socket *lf_inout_socket = lf_sockets_to_check.last();
      lf::Node &lf_node = lf_inout_socket->node();
      SocketState &state = socket_states[lf_inout_socket->index_in_graph()];

      if (!state.in_stack) {
        lf_socket_stack.append(lf_inout_socket);
        state.in_stack = true;
      }

      Vector<lf::Socket *, 16> lf_origin_sockets;
      if (lf_inout_socket->is_input()) {
        lf::InputSocket &lf_input_socket = lf_inout_socket->as_input();
        if (lf::OutputSocket *lf_origin_socket = lf_input_socket.origin()) {
          lf_origin_sockets.append(lf_origin_socket);
        }
      }
      else {
        lf::OutputSocket &lf_output_socket = lf_inout_socket->as_output();
        if (lf_node.is_function()) {
          lf::FunctionNode &lf_function_node = static_cast<lf::FunctionNode &>(lf_node);
          const lf::LazyFunction &fn = lf_function_node.function();
          fn.possible_output_dependencies(
              lf_output_socket.index(), [&](const Span<int> input_indices) {
                for (const int input_index : input_indices) {
                  lf_origin_sockets.append(&lf_node.input(input_index));
                }
              });
        }
      }

      bool pushed_socket = false;
      bool detected_cycle = false;
      for (lf::Socket *lf_origin_socket : lf_origin_sockets) {
        if (socket_states[lf_origin_socket->index_in_graph()].in_stack) {
          /* A cycle has been detected. The cycle is broken by removing a link and replacing it
           * with a constant "true" input. This can only affect inputs which determine whether a
           * specific value is used. Therefore, setting it to a constant true can result in more
           * computation later, but does not change correctness.
           *
           * After the cycle is broken, the cycle-detection is "rolled back" to the socket where
           * the first socket of the cycle was found. This is necessary in case another cycle
           * goes through this socket. */

          detected_cycle = true;
          const int index_in_socket_stack = lf_socket_stack.first_index_of(lf_origin_socket);
          const int index_in_sockets_to_check = lf_sockets_to_check.first_index_of(
              lf_origin_socket);
          const Span<lf::Socket *> cycle = lf_socket_stack.as_span().drop_front(
              index_in_socket_stack);

          bool broke_cycle = false;
          for (lf::Socket *lf_cycle_socket : cycle) {
            if (lf_cycle_socket->is_input() &&
                socket_usage_inputs.contains(&lf_cycle_socket->as_input())) {
              lf::InputSocket &lf_cycle_input_socket = lf_cycle_socket->as_input();
              lf_graph.clear_origin(lf_cycle_input_socket);
              static const bool static_true = true;
              lf_cycle_input_socket.set_default_value(&static_true);
              broke_cycle = true;
            }
            /* This is actually removed from the stack when it is resized below. */
            SocketState &lf_cycle_socket_state = socket_states[lf_cycle_socket->index_in_graph()];
            lf_cycle_socket_state.in_stack = false;
          }
          if (!broke_cycle) {
            BLI_assert_unreachable();
          }
          /* Roll back algorithm by removing the sockets that corresponded to the cycle from the
           * stacks. */
          lf_socket_stack.resize(index_in_socket_stack);
          /* The +1 is there so that the socket itself is not removed. */
          lf_sockets_to_check.resize(index_in_sockets_to_check + 1);
          break;
        }
        else if (!socket_states[lf_origin_socket->index_in_graph()].done) {
          lf_sockets_to_check.append(lf_origin_socket);
          pushed_socket = true;
        }
      }
      if (detected_cycle) {
        continue;
      }
      if (pushed_socket) {
        continue;
      }

      state.done = true;
      state.in_stack = false;
      lf_sockets_to_check.pop_last();
      lf_socket_stack.pop_last();
    }
  }
};

const GeometryNodesLazyFunctionGraphInfo *ensure_geometry_nodes_lazy_function_graph(
    const bNodeTree &btree)
{
  btree.ensure_topology_cache();
  btree.ensure_interface_cache();
  if (btree.has_available_link_cycle()) {
    return nullptr;
  }
  const bNodeTreeZones *tree_zones = btree.zones();
  if (tree_zones == nullptr) {
    return nullptr;
  }
  for (const std::unique_ptr<bNodeTreeZone> &zone : tree_zones->zones) {
    if (zone->input_node == nullptr || zone->output_node == nullptr) {
      /* Simulations and repeats need input and output nodes. */
      return nullptr;
    }
  }
  if (const ID *id_orig = DEG_get_original_id(const_cast<ID *>(&btree.id))) {
    if (id_orig->tag & LIB_TAG_MISSING) {
      return nullptr;
    }
  }
  for (const bNodeTreeInterfaceSocket *interface_bsocket : btree.interface_inputs()) {
    const bNodeSocketType *typeinfo = interface_bsocket->socket_typeinfo();
    if (typeinfo->geometry_nodes_cpp_type == nullptr) {
      return nullptr;
    }
  }
  for (const bNodeTreeInterfaceSocket *interface_bsocket : btree.interface_outputs()) {
    const bNodeSocketType *typeinfo = interface_bsocket->socket_typeinfo();
    if (typeinfo->geometry_nodes_cpp_type == nullptr) {
      return nullptr;
    }
  }

  std::unique_ptr<GeometryNodesLazyFunctionGraphInfo> &lf_graph_info_ptr =
      btree.runtime->geometry_nodes_lazy_function_graph_info;

  if (lf_graph_info_ptr) {
    return lf_graph_info_ptr.get();
  }
  std::lock_guard lock{btree.runtime->geometry_nodes_lazy_function_graph_info_mutex};
  if (lf_graph_info_ptr) {
    return lf_graph_info_ptr.get();
  }

  auto lf_graph_info = std::make_unique<GeometryNodesLazyFunctionGraphInfo>();
  GeometryNodesLazyFunctionBuilder builder{btree, *lf_graph_info};
  builder.build();

  lf_graph_info_ptr = std::move(lf_graph_info);
  return lf_graph_info_ptr.get();
}

destruct_ptr<lf::LocalUserData> GeoNodesLFUserData::get_local(LinearAllocator<> &allocator)
{
  return allocator.construct<GeoNodesLFLocalUserData>(*this);
}

void GeoNodesLFLocalUserData::ensure_tree_logger(const GeoNodesLFUserData &user_data) const
{
  if (user_data.modifier_data == nullptr) {
    tree_logger_.emplace(nullptr);
    return;
  }
  if (user_data.modifier_data->eval_log != nullptr) {
    tree_logger_.emplace(
        &user_data.modifier_data->eval_log->get_local_tree_logger(*user_data.compute_context));
    return;
  }
  this->tree_logger_.emplace(nullptr);
}

std::optional<FoundNestedNodeID> find_nested_node_id(const GeoNodesLFUserData &user_data,
                                                     const int node_id)
{
  FoundNestedNodeID found;
  Vector<int> node_ids;
  for (const ComputeContext *context = user_data.compute_context; context != nullptr;
       context = context->parent())
  {
    if (const auto *node_context = dynamic_cast<const bke::NodeGroupComputeContext *>(context)) {
      node_ids.append(node_context->node_id());
    }
    else if (dynamic_cast<const bke::RepeatZoneComputeContext *>(context) != nullptr) {
      found.is_in_loop = true;
    }
    else if (dynamic_cast<const bke::SimulationZoneComputeContext *>(context) != nullptr) {
      found.is_in_simulation = true;
    }
  }
  std::reverse(node_ids.begin(), node_ids.end());
  node_ids.append(node_id);
  const bNestedNodeRef *nested_node_ref = user_data.root_ntree->nested_node_ref_from_node_id_path(
      node_ids);
  if (nested_node_ref == nullptr) {
    return std::nullopt;
  }
  found.id = nested_node_ref->id;
  return found;
}

}  // namespace blender::nodes<|MERGE_RESOLUTION|>--- conflicted
+++ resolved
@@ -1485,72 +1485,6 @@
   Vector<int> output_index_map;
 };
 
-<<<<<<< HEAD
-class ParamsForRepeatZoneGraph : public lf::Params {
- private:
-  lf::Params &zone_params_;
-  RepeatEvalStorage &eval_storage_;
-
- public:
-  ParamsForRepeatZoneGraph(RepeatEvalStorage &eval_storage, lf::Params &zone_params)
-      : lf::Params(*eval_storage.graph_executor, eval_storage.multi_threading_enabled),
-        zone_params_{zone_params},
-        eval_storage_(eval_storage)
-  {
-  }
-
-  int map_input_index(const int index) const
-  {
-    return eval_storage_.input_index_map[index];
-  }
-
-  int map_output_index(const int index) const
-  {
-    return eval_storage_.output_index_map[index];
-  }
-
-  void *try_get_input_data_ptr_impl(const int index) const
-  {
-    return zone_params_.try_get_input_data_ptr(this->map_input_index(index));
-  }
-
-  void *try_get_input_data_ptr_or_request_impl(const int index)
-  {
-    return zone_params_.try_get_input_data_ptr_or_request(this->map_input_index(index));
-  }
-  void *get_output_data_ptr_impl(const int index)
-  {
-    return zone_params_.get_output_data_ptr(this->map_output_index(index));
-  }
-  void output_set_impl(const int index)
-  {
-    return zone_params_.output_set(this->map_output_index(index));
-  }
-  bool output_was_set_impl(const int index) const
-  {
-    return zone_params_.output_was_set(this->map_output_index(index));
-  }
-  lf::ValueUsage get_output_usage_impl(const int index) const
-  {
-    return zone_params_.get_output_usage(this->map_output_index(index));
-  }
-  void set_input_unused_impl(const int index)
-  {
-    return zone_params_.set_input_unused(this->map_input_index(index));
-  }
-  bool try_enable_multi_threading_impl()
-  {
-    if (eval_storage_.multi_threading_enabled) {
-      return true;
-    }
-    if (zone_params_.try_enable_multi_threading()) {
-      eval_storage_.multi_threading_enabled = true;
-      return true;
-    }
-    return false;
-  }
-};
-
 static void build_interface_for_zone_function(const bNodeTreeZone &zone,
                                               const ZoneBodyFunction &body_fn,
                                               ZoneBuildInfo &r_zone_info,
@@ -1612,8 +1546,6 @@
   }
 }
 
-=======
->>>>>>> 144a5aa5
 class LazyFunctionForRepeatZone : public LazyFunction {
  private:
   const bNodeTreeZone &zone_;
