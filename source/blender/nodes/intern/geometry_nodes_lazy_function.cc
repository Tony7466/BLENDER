--- conflicted
+++ resolved
@@ -1811,15 +1811,12 @@
 
   void handle_simulation_input_node(const bNodeTree &node_tree, const bNode &bnode)
   {
-<<<<<<< HEAD
-=======
     const NodeGeometrySimulationInput *storage = static_cast<const NodeGeometrySimulationInput *>(
         bnode.storage);
     if (node_tree.node_by_id(storage->output_node_id) == nullptr) {
       return;
     }
 
->>>>>>> c13005fe
     std::unique_ptr<LazyFunction> lazy_function = get_simulation_input_lazy_function(node_tree,
                                                                                      bnode);
     lf::FunctionNode &lf_node = lf_graph_->add_function(*lazy_function);
