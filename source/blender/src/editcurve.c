--- conflicted
+++ resolved
@@ -3287,20 +3287,10 @@
 	float imat[4][4], cmat[4][4];
 	int a;
 	
-<<<<<<< HEAD
-	if(G.obedit) return;
-	
-=======
->>>>>>> 14d5cd1c
 	ob= OBACT;
 	if(ob->type!=type) return 0;
 	if(ob->lay & G.vd->lay); else return 0;
 	tempbase.first= tempbase.last= 0;
-	
-	if(type==OB_SURF) {
-		if(okee("Join selected NURBS")==0) return;
-	}
-	else if(okee("Join selected curves")==0) return;
 	
 	/* trasnform all selected curves inverse in obact */
 	Mat4Invert(imat, ob->obmat);
