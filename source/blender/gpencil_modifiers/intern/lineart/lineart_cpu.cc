--- conflicted
+++ resolved
@@ -1479,11 +1479,7 @@
   blender::Span<MEdge> edges;
   blender::Span<int> corner_verts;
   blender::Span<int> corner_edges;
-<<<<<<< HEAD
   blender::OffsetIndices<int> polys;
-=======
-  blender::Span<MPoly> polys;
->>>>>>> 4e60ed79
   LineartTriangle *tri_array;
   blender::VArray<bool> sharp_edges;
   blender::VArray<bool> sharp_faces;
