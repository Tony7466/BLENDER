/* SPDX-FileCopyrightText: 2021 Blender Foundation
 *
 * SPDX-License-Identifier: GPL-2.0-or-later */

#include "draw_subdivision.h"

#include "DNA_mesh_types.h"
#include "DNA_object_types.h"
#include "DNA_scene_types.h"

#include "BKE_attribute.hh"
#include "BKE_editmesh.h"
#include "BKE_mesh.hh"
#include "BKE_mesh_mapping.hh"
#include "BKE_modifier.h"
#include "BKE_object.h"
#include "BKE_scene.h"
#include "BKE_subdiv.hh"
#include "BKE_subdiv_eval.hh"
#include "BKE_subdiv_foreach.hh"
#include "BKE_subdiv_mesh.hh"
#include "BKE_subdiv_modifier.hh"

#include "BLI_linklist.h"
#include "BLI_string.h"
#include "BLI_string_utils.h"
#include "BLI_virtual_array.hh"

#include "PIL_time.h"

#include "DRW_engine.h"
#include "DRW_render.h"

#include "GPU_capabilities.h"
#include "GPU_compute.h"
#include "GPU_index_buffer.h"
#include "GPU_state.h"
#include "GPU_vertex_buffer.h"

#include "opensubdiv_capi.h"
#include "opensubdiv_capi_type.h"
#include "opensubdiv_converter_capi.h"
#include "opensubdiv_evaluator_capi.h"
#include "opensubdiv_topology_refiner_capi.h"

#include "draw_cache_extract.hh"
#include "draw_cache_impl.hh"
#include "draw_cache_inline.h"
#include "mesh_extractors/extract_mesh.hh"

using blender::Span;

extern "C" char datatoc_common_subdiv_custom_data_interp_comp_glsl[];
extern "C" char datatoc_common_subdiv_ibo_lines_comp_glsl[];
extern "C" char datatoc_common_subdiv_ibo_tris_comp_glsl[];
extern "C" char datatoc_common_subdiv_lib_glsl[];
extern "C" char datatoc_common_subdiv_normals_accumulate_comp_glsl[];
extern "C" char datatoc_common_subdiv_normals_finalize_comp_glsl[];
extern "C" char datatoc_common_subdiv_patch_evaluation_comp_glsl[];
extern "C" char datatoc_common_subdiv_vbo_edge_fac_comp_glsl[];
extern "C" char datatoc_common_subdiv_vbo_lnor_comp_glsl[];
extern "C" char datatoc_common_subdiv_vbo_sculpt_data_comp_glsl[];
extern "C" char datatoc_common_subdiv_vbo_edituv_strech_angle_comp_glsl[];
extern "C" char datatoc_common_subdiv_vbo_edituv_strech_area_comp_glsl[];

enum {
  SHADER_BUFFER_LINES,
  SHADER_BUFFER_LINES_LOOSE,
  SHADER_BUFFER_EDGE_FAC,
  SHADER_BUFFER_LNOR,
  SHADER_BUFFER_TRIS,
  SHADER_BUFFER_TRIS_MULTIPLE_MATERIALS,
  SHADER_BUFFER_NORMALS_ACCUMULATE,
  SHADER_BUFFER_NORMALS_FINALIZE,
  SHADER_BUFFER_CUSTOM_NORMALS_FINALIZE,
  SHADER_PATCH_EVALUATION,
  SHADER_PATCH_EVALUATION_FVAR,
  SHADER_PATCH_EVALUATION_FACE_DOTS,
  SHADER_PATCH_EVALUATION_FACE_DOTS_WITH_NORMALS,
  SHADER_PATCH_EVALUATION_ORCO,
  SHADER_COMP_CUSTOM_DATA_INTERP_1D,
  SHADER_COMP_CUSTOM_DATA_INTERP_2D,
  SHADER_COMP_CUSTOM_DATA_INTERP_3D,
  SHADER_COMP_CUSTOM_DATA_INTERP_4D,
  SHADER_BUFFER_SCULPT_DATA,
  SHADER_BUFFER_UV_STRETCH_ANGLE,
  SHADER_BUFFER_UV_STRETCH_AREA,

  NUM_SHADERS,
};

static GPUShader *g_subdiv_shaders[NUM_SHADERS];

#define SHADER_CUSTOM_DATA_INTERP_MAX_DIMENSIONS 4
static GPUShader
    *g_subdiv_custom_data_shaders[SHADER_CUSTOM_DATA_INTERP_MAX_DIMENSIONS][GPU_COMP_MAX];

static const char *get_shader_code(int shader_type)
{
  switch (shader_type) {
    case SHADER_BUFFER_LINES:
    case SHADER_BUFFER_LINES_LOOSE: {
      return datatoc_common_subdiv_ibo_lines_comp_glsl;
    }
    case SHADER_BUFFER_EDGE_FAC: {
      return datatoc_common_subdiv_vbo_edge_fac_comp_glsl;
    }
    case SHADER_BUFFER_LNOR: {
      return datatoc_common_subdiv_vbo_lnor_comp_glsl;
    }
    case SHADER_BUFFER_TRIS:
    case SHADER_BUFFER_TRIS_MULTIPLE_MATERIALS: {
      return datatoc_common_subdiv_ibo_tris_comp_glsl;
    }
    case SHADER_BUFFER_NORMALS_ACCUMULATE: {
      return datatoc_common_subdiv_normals_accumulate_comp_glsl;
    }
    case SHADER_BUFFER_NORMALS_FINALIZE:
    case SHADER_BUFFER_CUSTOM_NORMALS_FINALIZE: {
      return datatoc_common_subdiv_normals_finalize_comp_glsl;
    }
    case SHADER_PATCH_EVALUATION:
    case SHADER_PATCH_EVALUATION_FVAR:
    case SHADER_PATCH_EVALUATION_FACE_DOTS:
    case SHADER_PATCH_EVALUATION_FACE_DOTS_WITH_NORMALS:
    case SHADER_PATCH_EVALUATION_ORCO: {
      return datatoc_common_subdiv_patch_evaluation_comp_glsl;
    }
    case SHADER_COMP_CUSTOM_DATA_INTERP_1D:
    case SHADER_COMP_CUSTOM_DATA_INTERP_2D:
    case SHADER_COMP_CUSTOM_DATA_INTERP_3D:
    case SHADER_COMP_CUSTOM_DATA_INTERP_4D: {
      return datatoc_common_subdiv_custom_data_interp_comp_glsl;
    }
    case SHADER_BUFFER_SCULPT_DATA: {
      return datatoc_common_subdiv_vbo_sculpt_data_comp_glsl;
    }
    case SHADER_BUFFER_UV_STRETCH_ANGLE: {
      return datatoc_common_subdiv_vbo_edituv_strech_angle_comp_glsl;
    }
    case SHADER_BUFFER_UV_STRETCH_AREA: {
      return datatoc_common_subdiv_vbo_edituv_strech_area_comp_glsl;
    }
  }
  return nullptr;
}

static const char *get_shader_name(int shader_type)
{
  switch (shader_type) {
    case SHADER_BUFFER_LINES: {
      return "subdiv lines build";
    }
    case SHADER_BUFFER_LINES_LOOSE: {
      return "subdiv lines loose build";
    }
    case SHADER_BUFFER_LNOR: {
      return "subdiv lnor build";
    }
    case SHADER_BUFFER_EDGE_FAC: {
      return "subdiv edge fac build";
    }
    case SHADER_BUFFER_TRIS:
    case SHADER_BUFFER_TRIS_MULTIPLE_MATERIALS: {
      return "subdiv tris";
    }
    case SHADER_BUFFER_NORMALS_ACCUMULATE: {
      return "subdiv normals accumulate";
    }
    case SHADER_BUFFER_NORMALS_FINALIZE: {
      return "subdiv normals finalize";
    }
    case SHADER_PATCH_EVALUATION: {
      return "subdiv patch evaluation";
    }
    case SHADER_PATCH_EVALUATION_FVAR: {
      return "subdiv patch evaluation face-varying";
    }
    case SHADER_PATCH_EVALUATION_FACE_DOTS: {
      return "subdiv patch evaluation face dots";
    }
    case SHADER_PATCH_EVALUATION_FACE_DOTS_WITH_NORMALS: {
      return "subdiv patch evaluation face dots with normals";
    }
    case SHADER_PATCH_EVALUATION_ORCO: {
      return "subdiv patch evaluation orco";
    }
    case SHADER_COMP_CUSTOM_DATA_INTERP_1D: {
      return "subdiv custom data interp 1D";
    }
    case SHADER_COMP_CUSTOM_DATA_INTERP_2D: {
      return "subdiv custom data interp 2D";
    }
    case SHADER_COMP_CUSTOM_DATA_INTERP_3D: {
      return "subdiv custom data interp 3D";
    }
    case SHADER_COMP_CUSTOM_DATA_INTERP_4D: {
      return "subdiv custom data interp 4D";
    }
    case SHADER_BUFFER_SCULPT_DATA: {
      return "subdiv sculpt data";
    }
    case SHADER_BUFFER_UV_STRETCH_ANGLE: {
      return "subdiv uv stretch angle";
    }
    case SHADER_BUFFER_UV_STRETCH_AREA: {
      return "subdiv uv stretch area";
    }
  }
  return nullptr;
}

static GPUShader *get_patch_evaluation_shader(int shader_type)
{
  if (g_subdiv_shaders[shader_type] == nullptr) {
    const char *compute_code = get_shader_code(shader_type);

    const char *defines = nullptr;
    if (shader_type == SHADER_PATCH_EVALUATION) {
      defines =
          "#define OSD_PATCH_BASIS_GLSL\n"
          "#define OPENSUBDIV_GLSL_COMPUTE_USE_1ST_DERIVATIVES\n";
    }
    else if (shader_type == SHADER_PATCH_EVALUATION_FVAR) {
      defines =
          "#define OSD_PATCH_BASIS_GLSL\n"
          "#define OPENSUBDIV_GLSL_COMPUTE_USE_1ST_DERIVATIVES\n"
          "#define FVAR_EVALUATION\n";
    }
    else if (shader_type == SHADER_PATCH_EVALUATION_FACE_DOTS) {
      defines =
          "#define OSD_PATCH_BASIS_GLSL\n"
          "#define OPENSUBDIV_GLSL_COMPUTE_USE_1ST_DERIVATIVES\n"
          "#define FDOTS_EVALUATION\n";
    }
    else if (shader_type == SHADER_PATCH_EVALUATION_FACE_DOTS_WITH_NORMALS) {
      defines =
          "#define OSD_PATCH_BASIS_GLSL\n"
          "#define OPENSUBDIV_GLSL_COMPUTE_USE_1ST_DERIVATIVES\n"
          "#define FDOTS_EVALUATION\n"
          "#define FDOTS_NORMALS\n";
    }
    else if (shader_type == SHADER_PATCH_EVALUATION_ORCO) {
      defines =
          "#define OSD_PATCH_BASIS_GLSL\n"
          "#define OPENSUBDIV_GLSL_COMPUTE_USE_1ST_DERIVATIVES\n"
          "#define ORCO_EVALUATION\n";
    }
    else {
      BLI_assert_unreachable();
    }

    /* Merge OpenSubdiv library code with our own library code. */
    const char *patch_basis_source = openSubdiv_getGLSLPatchBasisSource();
    const char *subdiv_lib_code = datatoc_common_subdiv_lib_glsl;
    char *library_code = BLI_string_joinN(patch_basis_source, subdiv_lib_code);
    g_subdiv_shaders[shader_type] = GPU_shader_create_compute(
        compute_code, library_code, defines, get_shader_name(shader_type));
    MEM_freeN(library_code);
  }

  return g_subdiv_shaders[shader_type];
}

static GPUShader *get_subdiv_shader(int shader_type)
{
  if (ELEM(shader_type,
           SHADER_PATCH_EVALUATION,
           SHADER_PATCH_EVALUATION_FVAR,
           SHADER_PATCH_EVALUATION_FACE_DOTS,
           SHADER_PATCH_EVALUATION_ORCO))
  {
    return get_patch_evaluation_shader(shader_type);
  }

  BLI_assert(!ELEM(shader_type,
                   SHADER_COMP_CUSTOM_DATA_INTERP_1D,
                   SHADER_COMP_CUSTOM_DATA_INTERP_2D,
                   SHADER_COMP_CUSTOM_DATA_INTERP_3D,
                   SHADER_COMP_CUSTOM_DATA_INTERP_4D));

  if (g_subdiv_shaders[shader_type] == nullptr) {
    const char *compute_code = get_shader_code(shader_type);
    const char *defines = nullptr;

    if (ELEM(shader_type,
             SHADER_BUFFER_LINES,
             SHADER_BUFFER_LNOR,
             SHADER_BUFFER_TRIS_MULTIPLE_MATERIALS,
             SHADER_BUFFER_UV_STRETCH_AREA))
    {
      defines = "#define SUBDIV_POLYGON_OFFSET\n";
    }
    else if (shader_type == SHADER_BUFFER_TRIS) {
      defines =
          "#define SUBDIV_POLYGON_OFFSET\n"
          "#define SINGLE_MATERIAL\n";
    }
    else if (shader_type == SHADER_BUFFER_LINES_LOOSE) {
      defines = "#define LINES_LOOSE\n";
    }
    else if (shader_type == SHADER_BUFFER_EDGE_FAC) {
      /* No separate shader for the AMD driver case as we assume that the GPU will not change
       * during the execution of the program. */
      defines = GPU_crappy_amd_driver() ? "#define GPU_AMD_DRIVER_BYTE_BUG\n" : nullptr;
    }
    else if (shader_type == SHADER_BUFFER_CUSTOM_NORMALS_FINALIZE) {
      defines = "#define CUSTOM_NORMALS\n";
    }

    g_subdiv_shaders[shader_type] = GPU_shader_create_compute(
        compute_code, datatoc_common_subdiv_lib_glsl, defines, get_shader_name(shader_type));
  }
  return g_subdiv_shaders[shader_type];
}

static GPUShader *get_subdiv_custom_data_shader(int comp_type, int dimensions)
{
  BLI_assert(dimensions >= 1 && dimensions <= SHADER_CUSTOM_DATA_INTERP_MAX_DIMENSIONS);
  if (comp_type == GPU_COMP_U16) {
    BLI_assert(dimensions == 4);
  }

  GPUShader *&shader = g_subdiv_custom_data_shaders[dimensions - 1][comp_type];

  if (shader == nullptr) {
    const char *compute_code = get_shader_code(SHADER_COMP_CUSTOM_DATA_INTERP_1D + dimensions - 1);

    int shader_type = SHADER_COMP_CUSTOM_DATA_INTERP_1D + dimensions - 1;

    std::string defines = "#define SUBDIV_POLYGON_OFFSET\n";
    defines += "#define DIMENSIONS " + std::to_string(dimensions) + "\n";
    switch (comp_type) {
      case GPU_COMP_U16:
        defines += "#define GPU_COMP_U16\n";
        break;
      case GPU_COMP_I32:
        defines += "#define GPU_COMP_I32\n";
        break;
      case GPU_COMP_F32:
        /* float is the default */
        break;
      default:
        BLI_assert_unreachable();
        break;
    }

    shader = GPU_shader_create_compute(compute_code,
                                       datatoc_common_subdiv_lib_glsl,
                                       defines.c_str(),
                                       get_shader_name(shader_type));
  }
  return shader;
}

/* -------------------------------------------------------------------- */
/** Vertex formats used for data transfer from OpenSubdiv, and for data processing on our side.
 * \{ */

static GPUVertFormat *get_uvs_format()
{
  static GPUVertFormat format = {0};
  if (format.attr_len == 0) {
    GPU_vertformat_attr_add(&format, "uvs", GPU_COMP_F32, 2, GPU_FETCH_FLOAT);
  }
  return &format;
}

/* Vertex format for `OpenSubdiv::Osd::PatchArray`. */
static GPUVertFormat *get_patch_array_format()
{
  static GPUVertFormat format = {0};
  if (format.attr_len == 0) {
    GPU_vertformat_attr_add(&format, "regDesc", GPU_COMP_I32, 1, GPU_FETCH_INT);
    GPU_vertformat_attr_add(&format, "desc", GPU_COMP_I32, 1, GPU_FETCH_INT);
    GPU_vertformat_attr_add(&format, "numPatches", GPU_COMP_I32, 1, GPU_FETCH_INT);
    GPU_vertformat_attr_add(&format, "indexBase", GPU_COMP_I32, 1, GPU_FETCH_INT);
    GPU_vertformat_attr_add(&format, "stride", GPU_COMP_I32, 1, GPU_FETCH_INT);
    GPU_vertformat_attr_add(&format, "primitiveIdBase", GPU_COMP_I32, 1, GPU_FETCH_INT);
  }
  return &format;
}

/* Vertex format used for the `PatchTable::PatchHandle`. */
static GPUVertFormat *get_patch_handle_format()
{
  static GPUVertFormat format = {0};
  if (format.attr_len == 0) {
    GPU_vertformat_attr_add(&format, "vertex_index", GPU_COMP_I32, 1, GPU_FETCH_INT);
    GPU_vertformat_attr_add(&format, "array_index", GPU_COMP_I32, 1, GPU_FETCH_INT);
    GPU_vertformat_attr_add(&format, "patch_index", GPU_COMP_I32, 1, GPU_FETCH_INT);
  }
  return &format;
}

/* Vertex format used for the quad-tree nodes of the PatchMap. */
static GPUVertFormat *get_quadtree_format()
{
  static GPUVertFormat format = {0};
  if (format.attr_len == 0) {
    GPU_vertformat_attr_add(&format, "child", GPU_COMP_U32, 4, GPU_FETCH_INT);
  }
  return &format;
}

/* Vertex format for `OpenSubdiv::Osd::PatchParam`, not really used, it is only for making sure
 * that the #GPUVertBuf used to wrap the OpenSubdiv patch param buffer is valid. */
static GPUVertFormat *get_patch_param_format()
{
  static GPUVertFormat format = {0};
  if (format.attr_len == 0) {
    GPU_vertformat_attr_add(&format, "data", GPU_COMP_F32, 3, GPU_FETCH_FLOAT);
  }
  return &format;
}

/* Vertex format for the patches' vertices index buffer. */
static GPUVertFormat *get_patch_index_format()
{
  static GPUVertFormat format = {0};
  if (format.attr_len == 0) {
    GPU_vertformat_attr_add(&format, "data", GPU_COMP_I32, 1, GPU_FETCH_INT);
  }
  return &format;
}

/* Vertex format for the OpenSubdiv vertex buffer. */
static GPUVertFormat *get_subdiv_vertex_format()
{
  static GPUVertFormat format = {0};
  if (format.attr_len == 0) {
    /* We use 4 components for the vectors to account for padding in the compute shaders, where
     * vec3 is promoted to vec4. */
    GPU_vertformat_attr_add(&format, "pos", GPU_COMP_F32, 4, GPU_FETCH_FLOAT);
  }
  return &format;
}

struct CompressedPatchCoord {
  int ptex_face_index;
  /* UV coordinate encoded as u << 16 | v, where u and v are quantized on 16-bits. */
  uint encoded_uv;
};

MINLINE CompressedPatchCoord make_patch_coord(int ptex_face_index, float u, float v)
{
  CompressedPatchCoord patch_coord = {
      ptex_face_index,
      (uint(u * 65535.0f) << 16) | uint(v * 65535.0f),
  };
  return patch_coord;
}

/* Vertex format used for the #CompressedPatchCoord. */
static GPUVertFormat *get_blender_patch_coords_format()
{
  static GPUVertFormat format = {0};
  if (format.attr_len == 0) {
    /* WARNING! Adjust #CompressedPatchCoord accordingly. */
    GPU_vertformat_attr_add(&format, "ptex_face_index", GPU_COMP_U32, 1, GPU_FETCH_INT);
    GPU_vertformat_attr_add(&format, "uv", GPU_COMP_U32, 1, GPU_FETCH_INT);
  }
  return &format;
}

static GPUVertFormat *get_origindex_format()
{
  static GPUVertFormat format;
  if (format.attr_len == 0) {
    GPU_vertformat_attr_add(&format, "index", GPU_COMP_I32, 1, GPU_FETCH_INT);
  }
  return &format;
}

GPUVertFormat *draw_subdiv_get_pos_nor_format()
{
  static GPUVertFormat format = {0};
  if (format.attr_len == 0) {
    GPU_vertformat_attr_add(&format, "pos", GPU_COMP_F32, 3, GPU_FETCH_FLOAT);
    GPU_vertformat_attr_add(&format, "nor", GPU_COMP_F32, 4, GPU_FETCH_FLOAT);
    GPU_vertformat_alias_add(&format, "vnor");
  }
  return &format;
}

/** \} */

/* -------------------------------------------------------------------- */
/** \name Utilities to initialize a OpenSubdiv_Buffer for a GPUVertBuf.
 * \{ */

static void vertbuf_bind_gpu(const OpenSubdiv_Buffer *buffer)
{
  GPUVertBuf *verts = (GPUVertBuf *)(buffer->data);
  GPU_vertbuf_use(verts);
}

static void *vertbuf_alloc(const OpenSubdiv_Buffer *interface, const uint len)
{
  GPUVertBuf *verts = (GPUVertBuf *)(interface->data);
  GPU_vertbuf_data_alloc(verts, len);
  return GPU_vertbuf_get_data(verts);
}

static void vertbuf_device_alloc(const OpenSubdiv_Buffer *interface, const uint len)
{
  GPUVertBuf *verts = (GPUVertBuf *)(interface->data);
  /* This assumes that GPU_USAGE_DEVICE_ONLY was used, which won't allocate host memory. */
  // BLI_assert(GPU_vertbuf_get_usage(verts) == GPU_USAGE_DEVICE_ONLY);
  GPU_vertbuf_data_alloc(verts, len);
}

static void vertbuf_wrap_device_handle(const OpenSubdiv_Buffer *interface, uint64_t handle)
{
  GPUVertBuf *verts = (GPUVertBuf *)(interface->data);
  GPU_vertbuf_wrap_handle(verts, handle);
}

static void vertbuf_update_data(const OpenSubdiv_Buffer *interface,
                                uint start,
                                uint len,
                                const void *data)
{
  GPUVertBuf *verts = (GPUVertBuf *)(interface->data);
  GPU_vertbuf_update_sub(verts, start, len, data);
}

static void opensubdiv_gpu_buffer_init(OpenSubdiv_Buffer *buffer_interface, GPUVertBuf *vertbuf)
{
  buffer_interface->data = vertbuf;
  buffer_interface->bind_gpu = vertbuf_bind_gpu;
  buffer_interface->buffer_offset = 0;
  buffer_interface->wrap_device_handle = vertbuf_wrap_device_handle;
  buffer_interface->alloc = vertbuf_alloc;
  buffer_interface->device_alloc = vertbuf_device_alloc;
  buffer_interface->device_update = vertbuf_update_data;
}

static GPUVertBuf *create_buffer_and_interface(OpenSubdiv_Buffer *interface, GPUVertFormat *format)
{
  GPUVertBuf *buffer = GPU_vertbuf_calloc();
  GPU_vertbuf_init_with_format_ex(buffer, format, GPU_USAGE_DEVICE_ONLY);
  opensubdiv_gpu_buffer_init(interface, buffer);
  return buffer;
}

/** \} */

// --------------------------------------------------------

static uint tris_count_from_number_of_loops(const uint number_of_loops)
{
  const uint32_t number_of_quads = number_of_loops / 4;
  return number_of_quads * 2;
}

/* -------------------------------------------------------------------- */
/** \name Utilities to build a GPUVertBuf from an origindex buffer.
 * \{ */

void draw_subdiv_init_origindex_buffer(GPUVertBuf *buffer,
                                       int32_t *vert_origindex,
                                       uint num_loops,
                                       uint loose_len)
{
  GPU_vertbuf_init_with_format_ex(buffer, get_origindex_format(), GPU_USAGE_STATIC);
  GPU_vertbuf_data_alloc(buffer, num_loops + loose_len);

  int32_t *vbo_data = (int32_t *)GPU_vertbuf_get_data(buffer);
  memcpy(vbo_data, vert_origindex, num_loops * sizeof(int32_t));
}

GPUVertBuf *draw_subdiv_build_origindex_buffer(int *vert_origindex, uint num_loops)
{
  GPUVertBuf *buffer = GPU_vertbuf_calloc();
  draw_subdiv_init_origindex_buffer(buffer, vert_origindex, num_loops, 0);
  return buffer;
}

/** \} */

/* -------------------------------------------------------------------- */
/** \name Utilities for DRWPatchMap.
 * \{ */

static void draw_patch_map_build(DRWPatchMap *gpu_patch_map, Subdiv *subdiv)
{
  GPUVertBuf *patch_map_handles = GPU_vertbuf_calloc();
  GPU_vertbuf_init_with_format_ex(patch_map_handles, get_patch_handle_format(), GPU_USAGE_STATIC);

  GPUVertBuf *patch_map_quadtree = GPU_vertbuf_calloc();
  GPU_vertbuf_init_with_format_ex(patch_map_quadtree, get_quadtree_format(), GPU_USAGE_STATIC);

  OpenSubdiv_Buffer patch_map_handles_interface;
  opensubdiv_gpu_buffer_init(&patch_map_handles_interface, patch_map_handles);

  OpenSubdiv_Buffer patch_map_quad_tree_interface;
  opensubdiv_gpu_buffer_init(&patch_map_quad_tree_interface, patch_map_quadtree);

  int min_patch_face = 0;
  int max_patch_face = 0;
  int max_depth = 0;
  int patches_are_triangular = 0;

  OpenSubdiv_Evaluator *evaluator = subdiv->evaluator;
  evaluator->getPatchMap(evaluator,
                         &patch_map_handles_interface,
                         &patch_map_quad_tree_interface,
                         &min_patch_face,
                         &max_patch_face,
                         &max_depth,
                         &patches_are_triangular);

  gpu_patch_map->patch_map_handles = patch_map_handles;
  gpu_patch_map->patch_map_quadtree = patch_map_quadtree;
  gpu_patch_map->min_patch_face = min_patch_face;
  gpu_patch_map->max_patch_face = max_patch_face;
  gpu_patch_map->max_depth = max_depth;
  gpu_patch_map->patches_are_triangular = patches_are_triangular;
}

static void draw_patch_map_free(DRWPatchMap *gpu_patch_map)
{
  GPU_VERTBUF_DISCARD_SAFE(gpu_patch_map->patch_map_handles);
  GPU_VERTBUF_DISCARD_SAFE(gpu_patch_map->patch_map_quadtree);
  gpu_patch_map->min_patch_face = 0;
  gpu_patch_map->max_patch_face = 0;
  gpu_patch_map->max_depth = 0;
  gpu_patch_map->patches_are_triangular = 0;
}

/** \} */

/* -------------------------------------------------------------------- */
/** \name DRWSubdivCache
 * \{ */

static bool draw_subdiv_cache_need_face_data(const DRWSubdivCache &cache)
{
  return cache.subdiv && cache.subdiv->evaluator && cache.num_subdiv_loops != 0;
}

static void draw_subdiv_cache_free_material_data(DRWSubdivCache &cache)
{
  GPU_VERTBUF_DISCARD_SAFE(cache.face_mat_offset);
  MEM_SAFE_FREE(cache.mat_start);
  MEM_SAFE_FREE(cache.mat_end);
}

static void draw_subdiv_free_edit_mode_cache(DRWSubdivCache &cache)
{
  GPU_VERTBUF_DISCARD_SAFE(cache.verts_orig_index);
  GPU_VERTBUF_DISCARD_SAFE(cache.edges_orig_index);
  GPU_VERTBUF_DISCARD_SAFE(cache.edges_draw_flag);
  GPU_VERTBUF_DISCARD_SAFE(cache.fdots_patch_coords);
}

void draw_subdiv_cache_free(DRWSubdivCache &cache)
{
  GPU_VERTBUF_DISCARD_SAFE(cache.patch_coords);
  GPU_VERTBUF_DISCARD_SAFE(cache.corner_patch_coords);
  GPU_VERTBUF_DISCARD_SAFE(cache.face_ptex_offset_buffer);
  GPU_VERTBUF_DISCARD_SAFE(cache.subdiv_face_offset_buffer);
  GPU_VERTBUF_DISCARD_SAFE(cache.extra_coarse_face_data);
  MEM_SAFE_FREE(cache.subdiv_loop_subdiv_vert_index);
  MEM_SAFE_FREE(cache.subdiv_loop_subdiv_edge_index);
  MEM_SAFE_FREE(cache.subdiv_loop_face_index);
  MEM_SAFE_FREE(cache.subdiv_face_offset);
  GPU_VERTBUF_DISCARD_SAFE(cache.subdiv_vertex_face_adjacency_offsets);
  GPU_VERTBUF_DISCARD_SAFE(cache.subdiv_vertex_face_adjacency);
  cache.resolution = 0;
  cache.num_subdiv_loops = 0;
  cache.num_subdiv_edges = 0;
  cache.num_subdiv_verts = 0;
  cache.num_subdiv_triangles = 0;
  cache.num_coarse_faces = 0;
  cache.num_subdiv_quads = 0;
  cache.may_have_loose_geom = false;
  draw_subdiv_free_edit_mode_cache(cache);
  draw_subdiv_cache_free_material_data(cache);
  draw_patch_map_free(&cache.gpu_patch_map);
  if (cache.ubo) {
    GPU_uniformbuf_free(cache.ubo);
    cache.ubo = nullptr;
  }
  MEM_SAFE_FREE(cache.loose_geom.edges);
  MEM_SAFE_FREE(cache.loose_geom.verts);
  cache.loose_geom.edge_len = 0;
  cache.loose_geom.vert_len = 0;
  cache.loose_geom.loop_len = 0;
}

/* Flags used in #DRWSubdivCache.extra_coarse_face_data. The flags are packed in the upper bits of
 * each uint (one per coarse face), #SUBDIV_COARSE_FACE_FLAG_OFFSET tells where they are in the
 * packed bits. */
#define SUBDIV_COARSE_FACE_FLAG_SMOOTH 1u
#define SUBDIV_COARSE_FACE_FLAG_SELECT 2u
#define SUBDIV_COARSE_FACE_FLAG_ACTIVE 4u
#define SUBDIV_COARSE_FACE_FLAG_HIDDEN 8u

#define SUBDIV_COARSE_FACE_FLAG_OFFSET 28u

#define SUBDIV_COARSE_FACE_FLAG_SMOOTH_MASK \
  (SUBDIV_COARSE_FACE_FLAG_SMOOTH << SUBDIV_COARSE_FACE_FLAG_OFFSET)
#define SUBDIV_COARSE_FACE_FLAG_SELECT_MASK \
  (SUBDIV_COARSE_FACE_FLAG_SELECT << SUBDIV_COARSE_FACE_FLAG_OFFSET)
#define SUBDIV_COARSE_FACE_FLAG_ACTIVE_MASK \
  (SUBDIV_COARSE_FACE_FLAG_ACTIVE << SUBDIV_COARSE_FACE_FLAG_OFFSET)
#define SUBDIV_COARSE_FACE_FLAG_HIDDEN_MASK \
  (SUBDIV_COARSE_FACE_FLAG_HIDDEN << SUBDIV_COARSE_FACE_FLAG_OFFSET)

#define SUBDIV_COARSE_FACE_LOOP_START_MASK \
  ~((SUBDIV_COARSE_FACE_FLAG_SMOOTH | SUBDIV_COARSE_FACE_FLAG_SELECT | \
     SUBDIV_COARSE_FACE_FLAG_ACTIVE | SUBDIV_COARSE_FACE_FLAG_HIDDEN) \
    << SUBDIV_COARSE_FACE_FLAG_OFFSET)

static uint32_t compute_coarse_face_flag_bm(BMFace *f, BMFace *efa_act)
{
  uint32_t flag = 0;
  if (BM_elem_flag_test(f, BM_ELEM_SELECT)) {
    flag |= SUBDIV_COARSE_FACE_FLAG_SELECT;
  }
  if (BM_elem_flag_test(f, BM_ELEM_HIDDEN)) {
    flag |= SUBDIV_COARSE_FACE_FLAG_HIDDEN;
  }
  if (f == efa_act) {
    flag |= SUBDIV_COARSE_FACE_FLAG_ACTIVE;
  }
  return flag;
}

static void draw_subdiv_cache_extra_coarse_face_data_bm(BMesh *bm,
                                                        BMFace *efa_act,
                                                        uint32_t *flags_data)
{
  BMFace *f;
  BMIter iter;

  BM_ITER_MESH (f, &iter, bm, BM_FACES_OF_MESH) {
    const int index = BM_elem_index_get(f);
    uint32_t flag = compute_coarse_face_flag_bm(f, efa_act);
    if (BM_elem_flag_test(f, BM_ELEM_SMOOTH)) {
      flag |= SUBDIV_COARSE_FACE_FLAG_SMOOTH;
    }
    const int loopstart = BM_elem_index_get(f->l_first);
    flags_data[index] = uint(loopstart) | (flag << SUBDIV_COARSE_FACE_FLAG_OFFSET);
  }
}

static void draw_subdiv_cache_extra_coarse_face_data_mesh(const MeshRenderData &mr,
                                                          Mesh *mesh,
                                                          uint32_t *flags_data)
{
  const blender::OffsetIndices faces = mesh->faces();
  for (const int i : faces.index_range()) {
    uint32_t flag = 0;
    if (!(mr.sharp_faces && mr.sharp_faces[i])) {
      flag |= SUBDIV_COARSE_FACE_FLAG_SMOOTH;
    }
    if (mr.select_poly && mr.select_poly[i]) {
      flag |= SUBDIV_COARSE_FACE_FLAG_SELECT;
    }
    if (mr.hide_poly && mr.hide_poly[i]) {
      flag |= SUBDIV_COARSE_FACE_FLAG_HIDDEN;
    }
    flags_data[i] = uint(faces[i].start()) | (flag << SUBDIV_COARSE_FACE_FLAG_OFFSET);
  }
}

static void draw_subdiv_cache_extra_coarse_face_data_mapped(Mesh *mesh,
                                                            BMesh *bm,
                                                            MeshRenderData &mr,
                                                            uint32_t *flags_data)
{
  if (bm == nullptr) {
    draw_subdiv_cache_extra_coarse_face_data_mesh(mr, mesh, flags_data);
    return;
  }

  const blender::OffsetIndices faces = mesh->faces();
  for (const int i : faces.index_range()) {
    BMFace *f = bm_original_face_get(mr, i);
    /* Selection and hiding from bmesh. */
    uint32_t flag = (f) ? compute_coarse_face_flag_bm(f, mr.efa_act) : 0;
    /* Smooth from mesh. */
    if (!(mr.sharp_faces && mr.sharp_faces[i])) {
      flag |= SUBDIV_COARSE_FACE_FLAG_SMOOTH;
    }
    flags_data[i] = uint(faces[i].start()) | (flag << SUBDIV_COARSE_FACE_FLAG_OFFSET);
  }
}

static void draw_subdiv_cache_update_extra_coarse_face_data(DRWSubdivCache &cache,
                                                            Mesh *mesh,
                                                            MeshRenderData &mr)
{
  if (cache.extra_coarse_face_data == nullptr) {
    cache.extra_coarse_face_data = GPU_vertbuf_calloc();
    static GPUVertFormat format;
    if (format.attr_len == 0) {
      GPU_vertformat_attr_add(&format, "data", GPU_COMP_U32, 1, GPU_FETCH_INT);
    }
    GPU_vertbuf_init_with_format_ex(cache.extra_coarse_face_data, &format, GPU_USAGE_DYNAMIC);
    GPU_vertbuf_data_alloc(cache.extra_coarse_face_data,
                           mr.extract_type == MR_EXTRACT_BMESH ? cache.bm->totface :
                                                                 mesh->faces_num);
  }

  uint32_t *flags_data = (uint32_t *)GPU_vertbuf_get_data(cache.extra_coarse_face_data);

  if (mr.extract_type == MR_EXTRACT_BMESH) {
    draw_subdiv_cache_extra_coarse_face_data_bm(cache.bm, mr.efa_act, flags_data);
  }
  else if (mr.p_origindex != nullptr) {
    draw_subdiv_cache_extra_coarse_face_data_mapped(mesh, cache.bm, mr, flags_data);
  }
  else {
    draw_subdiv_cache_extra_coarse_face_data_mesh(mr, mesh, flags_data);
  }

  /* Make sure updated data is re-uploaded. */
  GPU_vertbuf_tag_dirty(cache.extra_coarse_face_data);
}

static DRWSubdivCache &mesh_batch_cache_ensure_subdiv_cache(MeshBatchCache &mbc)
{
  DRWSubdivCache *subdiv_cache = mbc.subdiv_cache;
  if (subdiv_cache == nullptr) {
    subdiv_cache = static_cast<DRWSubdivCache *>(
        MEM_callocN(sizeof(DRWSubdivCache), "DRWSubdivCache"));
  }
  mbc.subdiv_cache = subdiv_cache;
  return *subdiv_cache;
}

static void draw_subdiv_invalidate_evaluator_for_orco(Subdiv *subdiv, Mesh *mesh)
{
  if (!(subdiv && subdiv->evaluator)) {
    return;
  }

  const bool has_orco = CustomData_has_layer(&mesh->vert_data, CD_ORCO);
  if (has_orco && !subdiv->evaluator->hasVertexData(subdiv->evaluator)) {
    /* If we suddenly have/need original coordinates, recreate the evaluator if the extra
     * source was not created yet. The refiner also has to be recreated as refinement for source
     * and vertex data is done only once. */
    openSubdiv_deleteEvaluator(subdiv->evaluator);
    subdiv->evaluator = nullptr;

    if (subdiv->topology_refiner != nullptr) {
      openSubdiv_deleteTopologyRefiner(subdiv->topology_refiner);
      subdiv->topology_refiner = nullptr;
    }
  }
}

/** \} */

/* -------------------------------------------------------------------- */
/** \name Subdivision grid traversal.
 *
 * Traverse the uniform subdivision grid over coarse faces and gather useful information for
 * building the draw buffers on the GPU. We primarily gather the patch coordinates for all
 * subdivision faces, as well as the original coarse indices for each subdivision element (vertex,
 * face, or edge) which directly maps to its coarse counterpart (note that all subdivision faces
 * map to a coarse face). This information will then be cached in #DRWSubdivCache for subsequent
 * reevaluations, as long as the topology does not change.
 * \{ */

struct DRWCacheBuildingContext {
  const Mesh *coarse_mesh;
  const Subdiv *subdiv;
  const SubdivToMeshSettings *settings;

  DRWSubdivCache *cache;

  /* Pointers into #DRWSubdivCache buffers for easier access during traversal. */
  CompressedPatchCoord *patch_coords;
  int *subdiv_loop_vert_index;
  int *subdiv_loop_subdiv_vert_index;
  int *subdiv_loop_edge_index;
  int *subdiv_loop_edge_draw_flag;
  int *subdiv_loop_subdiv_edge_index;
  int *subdiv_loop_face_index;

  /* Temporary buffers used during traversal. */
  int *vert_origindex_map;
  int *edge_draw_flag_map;
  int *edge_origindex_map;

  /* #CD_ORIGINDEX layers from the mesh to directly look up during traversal the original-index
   * from the base mesh for edit data so that we do not have to handle yet another GPU buffer and
   * do this in the shaders. */
  const int *v_origindex;
  const int *e_origindex;
};

static bool draw_subdiv_topology_info_cb(const SubdivForeachContext *foreach_context,
                                         const int num_verts,
                                         const int num_edges,
                                         const int num_loops,
                                         const int num_faces,
                                         const int *subdiv_face_offset)
{
  /* num_loops does not take into account meshes with only loose geometry, which might be meshes
   * used as custom bone shapes, so let's check the num_verts also. */
  if (num_verts == 0 && num_loops == 0) {
    return false;
  }

  DRWCacheBuildingContext *ctx = (DRWCacheBuildingContext *)(foreach_context->user_data);
  DRWSubdivCache *cache = ctx->cache;

  /* Set topology information only if we have loops. */
  if (num_loops != 0) {
    cache->num_subdiv_edges = uint(num_edges);
    cache->num_subdiv_loops = uint(num_loops);
    cache->num_subdiv_verts = uint(num_verts);
    cache->num_subdiv_quads = uint(num_faces);
    cache->subdiv_face_offset = static_cast<int *>(MEM_dupallocN(subdiv_face_offset));
  }

  cache->may_have_loose_geom = num_verts != 0 || num_edges != 0;

  /* Initialize cache buffers, prefer dynamic usage so we can reuse memory on the host even after
   * it was sent to the device, since we may use the data while building other buffers on the CPU
   * side. */
  cache->patch_coords = GPU_vertbuf_calloc();
  GPU_vertbuf_init_with_format_ex(
      cache->patch_coords, get_blender_patch_coords_format(), GPU_USAGE_DYNAMIC);
  GPU_vertbuf_data_alloc(cache->patch_coords, cache->num_subdiv_loops);

  cache->corner_patch_coords = GPU_vertbuf_calloc();
  GPU_vertbuf_init_with_format_ex(
      cache->corner_patch_coords, get_blender_patch_coords_format(), GPU_USAGE_DYNAMIC);
  GPU_vertbuf_data_alloc(cache->corner_patch_coords, cache->num_subdiv_loops);

  cache->verts_orig_index = GPU_vertbuf_calloc();
  GPU_vertbuf_init_with_format_ex(
      cache->verts_orig_index, get_origindex_format(), GPU_USAGE_DYNAMIC);
  GPU_vertbuf_data_alloc(cache->verts_orig_index, cache->num_subdiv_loops);

  cache->edges_orig_index = GPU_vertbuf_calloc();
  GPU_vertbuf_init_with_format_ex(
      cache->edges_orig_index, get_origindex_format(), GPU_USAGE_DYNAMIC);
  GPU_vertbuf_data_alloc(cache->edges_orig_index, cache->num_subdiv_loops);

  cache->edges_draw_flag = GPU_vertbuf_calloc();
  GPU_vertbuf_init_with_format_ex(
      cache->edges_draw_flag, get_origindex_format(), GPU_USAGE_DYNAMIC);
  GPU_vertbuf_data_alloc(cache->edges_draw_flag, cache->num_subdiv_loops);

  cache->subdiv_loop_subdiv_vert_index = static_cast<int *>(
      MEM_mallocN(cache->num_subdiv_loops * sizeof(int), "subdiv_loop_subdiv_vert_index"));

  cache->subdiv_loop_subdiv_edge_index = static_cast<int *>(
      MEM_mallocN(cache->num_subdiv_loops * sizeof(int), "subdiv_loop_subdiv_edge_index"));

  cache->subdiv_loop_face_index = static_cast<int *>(
      MEM_mallocN(cache->num_subdiv_loops * sizeof(int), "subdiv_loop_face_index"));

  /* Initialize context pointers and temporary buffers. */
  ctx->patch_coords = (CompressedPatchCoord *)GPU_vertbuf_get_data(cache->patch_coords);
  ctx->subdiv_loop_vert_index = (int *)GPU_vertbuf_get_data(cache->verts_orig_index);
  ctx->subdiv_loop_edge_index = (int *)GPU_vertbuf_get_data(cache->edges_orig_index);
  ctx->subdiv_loop_edge_draw_flag = (int *)GPU_vertbuf_get_data(cache->edges_draw_flag);
  ctx->subdiv_loop_subdiv_vert_index = cache->subdiv_loop_subdiv_vert_index;
  ctx->subdiv_loop_subdiv_edge_index = cache->subdiv_loop_subdiv_edge_index;
  ctx->subdiv_loop_face_index = cache->subdiv_loop_face_index;

  ctx->v_origindex = static_cast<const int *>(
      CustomData_get_layer(&ctx->coarse_mesh->vert_data, CD_ORIGINDEX));

  ctx->e_origindex = static_cast<const int *>(
      CustomData_get_layer(&ctx->coarse_mesh->edge_data, CD_ORIGINDEX));

  if (cache->num_subdiv_verts) {
    ctx->vert_origindex_map = static_cast<int *>(
        MEM_mallocN(cache->num_subdiv_verts * sizeof(int), "subdiv_vert_origindex_map"));
    for (int i = 0; i < num_verts; i++) {
      ctx->vert_origindex_map[i] = -1;
    }
  }

  if (cache->num_subdiv_edges) {
    ctx->edge_origindex_map = static_cast<int *>(
        MEM_mallocN(cache->num_subdiv_edges * sizeof(int), "subdiv_edge_origindex_map"));
    for (int i = 0; i < num_edges; i++) {
      ctx->edge_origindex_map[i] = -1;
    }
    ctx->edge_draw_flag_map = static_cast<int *>(
        MEM_callocN(cache->num_subdiv_edges * sizeof(int), "subdiv_edge_draw_flag_map"));
  }

  return true;
}

static void draw_subdiv_vertex_corner_cb(const SubdivForeachContext *foreach_context,
                                         void * /*tls*/,
                                         const int /*ptex_face_index*/,
                                         const float /*u*/,
                                         const float /*v*/,
                                         const int coarse_vertex_index,
                                         const int /*coarse_face_index*/,
                                         const int /*coarse_corner*/,
                                         const int subdiv_vertex_index)
{
  BLI_assert(coarse_vertex_index != ORIGINDEX_NONE);
  DRWCacheBuildingContext *ctx = (DRWCacheBuildingContext *)(foreach_context->user_data);
  ctx->vert_origindex_map[subdiv_vertex_index] = coarse_vertex_index;
}

static void draw_subdiv_vertex_edge_cb(const SubdivForeachContext * /*foreach_context*/,
                                       void * /*tls_v*/,
                                       const int /*ptex_face_index*/,
                                       const float /*u*/,
                                       const float /*v*/,
                                       const int /*coarse_edge_index*/,
                                       const int /*coarse_face_index*/,
                                       const int /*coarse_corner*/,
                                       const int /*subdiv_vertex_index*/)
{
  /* Required if SubdivForeachContext.vertex_corner is also set. */
}

static void draw_subdiv_edge_cb(const SubdivForeachContext *foreach_context,
                                void * /*tls*/,
                                const int coarse_edge_index,
                                const int subdiv_edge_index,
                                const bool /*is_loose*/,
                                const int /*subdiv_v1*/,
                                const int /*subdiv_v2*/)
{
  DRWCacheBuildingContext *ctx = (DRWCacheBuildingContext *)(foreach_context->user_data);

  if (!ctx->edge_origindex_map) {
    return;
  }

  if (coarse_edge_index == ORIGINDEX_NONE) {
    /* Not mapped to edge in the subdivision base mesh. */
    ctx->edge_origindex_map[subdiv_edge_index] = ORIGINDEX_NONE;
    if (!ctx->cache->optimal_display) {
      ctx->edge_draw_flag_map[subdiv_edge_index] = 1;
    }
  }
  else {
    if (ctx->e_origindex) {
      const int origindex = ctx->e_origindex[coarse_edge_index];
      ctx->edge_origindex_map[subdiv_edge_index] = origindex;
      if (!(origindex == ORIGINDEX_NONE && ctx->cache->hide_unmapped_edges)) {
        /* Not mapped to edge in original mesh (generated by a preceding modifier). */
        ctx->edge_draw_flag_map[subdiv_edge_index] = 1;
      }
    }
    else {
      ctx->edge_origindex_map[subdiv_edge_index] = coarse_edge_index;
      ctx->edge_draw_flag_map[subdiv_edge_index] = 1;
    }
  }
}

static void draw_subdiv_loop_cb(const SubdivForeachContext *foreach_context,
                                void * /*tls_v*/,
                                const int ptex_face_index,
                                const float u,
                                const float v,
                                const int /*coarse_loop_index*/,
                                const int coarse_face_index,
                                const int /*coarse_corner*/,
                                const int subdiv_loop_index,
                                const int subdiv_vertex_index,
                                const int subdiv_edge_index)
{
  DRWCacheBuildingContext *ctx = (DRWCacheBuildingContext *)(foreach_context->user_data);
  ctx->patch_coords[subdiv_loop_index] = make_patch_coord(ptex_face_index, u, v);

  int coarse_vertex_index = ctx->vert_origindex_map[subdiv_vertex_index];

  ctx->subdiv_loop_subdiv_vert_index[subdiv_loop_index] = subdiv_vertex_index;
  ctx->subdiv_loop_subdiv_edge_index[subdiv_loop_index] = subdiv_edge_index;
  ctx->subdiv_loop_face_index[subdiv_loop_index] = coarse_face_index;
  ctx->subdiv_loop_vert_index[subdiv_loop_index] = coarse_vertex_index;
}

static void draw_subdiv_foreach_callbacks(SubdivForeachContext *foreach_context)
{
  memset(foreach_context, 0, sizeof(*foreach_context));
  foreach_context->topology_info = draw_subdiv_topology_info_cb;
  foreach_context->loop = draw_subdiv_loop_cb;
  foreach_context->edge = draw_subdiv_edge_cb;
  foreach_context->vertex_corner = draw_subdiv_vertex_corner_cb;
  foreach_context->vertex_edge = draw_subdiv_vertex_edge_cb;
}

static void do_subdiv_traversal(DRWCacheBuildingContext *cache_building_context, Subdiv *subdiv)
{
  SubdivForeachContext foreach_context;
  draw_subdiv_foreach_callbacks(&foreach_context);
  foreach_context.user_data = cache_building_context;

  BKE_subdiv_foreach_subdiv_geometry(subdiv,
                                     &foreach_context,
                                     cache_building_context->settings,
                                     cache_building_context->coarse_mesh);

  /* Now that traversal is done, we can set up the right original indices for the
   * subdiv-loop-to-coarse-edge map.
   */
  for (int i = 0; i < cache_building_context->cache->num_subdiv_loops; i++) {
    const int edge_index = cache_building_context->subdiv_loop_subdiv_edge_index[i];
    cache_building_context->subdiv_loop_edge_index[i] =
        cache_building_context->edge_origindex_map[edge_index];
    cache_building_context->subdiv_loop_edge_draw_flag[i] =
        cache_building_context->edge_draw_flag_map[edge_index];
  }
}

static GPUVertBuf *gpu_vertbuf_create_from_format(GPUVertFormat *format, uint len)
{
  GPUVertBuf *verts = GPU_vertbuf_calloc();
  GPU_vertbuf_init_with_format(verts, format);
  GPU_vertbuf_data_alloc(verts, len);
  return verts;
}

/* Build maps to hold enough information to tell which face is adjacent to which vertex; those will
 * be used for computing normals if limit surfaces are unavailable. */
static void build_vertex_face_adjacency_maps(DRWSubdivCache &cache)
{
  /* +1 so that we do not require a special case for the last vertex, this extra offset will
   * contain the total number of adjacent faces. */
  cache.subdiv_vertex_face_adjacency_offsets = gpu_vertbuf_create_from_format(
      get_origindex_format(), cache.num_subdiv_verts + 1);

  blender::MutableSpan<int> vertex_offsets(
      static_cast<int *>(GPU_vertbuf_get_data(cache.subdiv_vertex_face_adjacency_offsets)),
      cache.num_subdiv_verts + 1);
  vertex_offsets.fill(0);

  blender::offset_indices::build_reverse_offsets(
      {cache.subdiv_loop_subdiv_vert_index, cache.num_subdiv_loops}, vertex_offsets);

  cache.subdiv_vertex_face_adjacency = gpu_vertbuf_create_from_format(get_origindex_format(),
                                                                      cache.num_subdiv_loops);
  int *adjacent_faces = (int *)GPU_vertbuf_get_data(cache.subdiv_vertex_face_adjacency);
  int *tmp_set_faces = static_cast<int *>(
      MEM_callocN(sizeof(int) * cache.num_subdiv_verts, "tmp subdiv vertex offset"));

  for (int i = 0; i < cache.num_subdiv_loops / 4; i++) {
    for (int j = 0; j < 4; j++) {
      const int subdiv_vertex = cache.subdiv_loop_subdiv_vert_index[i * 4 + j];
      int first_face_offset = vertex_offsets[subdiv_vertex] + tmp_set_faces[subdiv_vertex];
      adjacent_faces[first_face_offset] = i;
      tmp_set_faces[subdiv_vertex] += 1;
    }
  }

  MEM_freeN(tmp_set_faces);
}

static bool draw_subdiv_build_cache(DRWSubdivCache &cache,
                                    Subdiv *subdiv,
                                    Mesh *mesh_eval,
                                    const SubsurfRuntimeData *runtime_data)
{
  SubdivToMeshSettings to_mesh_settings;
  to_mesh_settings.resolution = runtime_data->resolution;
  to_mesh_settings.use_optimal_display = false;

  if (cache.resolution != to_mesh_settings.resolution) {
    /* Resolution changed, we need to rebuild, free any existing cached data. */
    draw_subdiv_cache_free(cache);
  }

  /* If the resolution between the cache and the settings match for some reason, check if the patch
   * coordinates were not already generated. Those coordinates are specific to the resolution, so
   * they should be null either after initialization, or after freeing if the resolution (or some
   * other subdivision setting) changed.
   */
  if (cache.patch_coords != nullptr) {
    return true;
  }

  DRWCacheBuildingContext cache_building_context;
  memset(&cache_building_context, 0, sizeof(DRWCacheBuildingContext));
  cache_building_context.coarse_mesh = mesh_eval;
  cache_building_context.settings = &to_mesh_settings;
  cache_building_context.cache = &cache;

  do_subdiv_traversal(&cache_building_context, subdiv);
  if (cache.num_subdiv_loops == 0 && cache.num_subdiv_verts == 0 && !cache.may_have_loose_geom) {
    /* Either the traversal failed, or we have an empty mesh, either way we cannot go any further.
     * The subdiv_face_offset cannot then be reliably stored in the cache, so free it directly.
     */
    MEM_SAFE_FREE(cache.subdiv_face_offset);
    return false;
  }

  /* Only build face related data if we have polygons. */
  const blender::OffsetIndices faces = mesh_eval->faces();
  if (cache.num_subdiv_loops != 0) {
    /* Build buffers for the PatchMap. */
    draw_patch_map_build(&cache.gpu_patch_map, subdiv);

    cache.face_ptex_offset = BKE_subdiv_face_ptex_offset_get(subdiv);

    /* Build patch coordinates for all the face dots. */
    cache.fdots_patch_coords = gpu_vertbuf_create_from_format(get_blender_patch_coords_format(),
                                                              mesh_eval->faces_num);
    CompressedPatchCoord *blender_fdots_patch_coords = (CompressedPatchCoord *)
        GPU_vertbuf_get_data(cache.fdots_patch_coords);
    for (int i = 0; i < mesh_eval->faces_num; i++) {
      const int ptex_face_index = cache.face_ptex_offset[i];
      if (faces[i].size() == 4) {
        /* For quads, the center coordinate of the coarse face has `u = v = 0.5`. */
        blender_fdots_patch_coords[i] = make_patch_coord(ptex_face_index, 0.5f, 0.5f);
      }
      else {
        /* For N-gons, since they are split into quads from the center, and since the center is
         * chosen to be the top right corner of each quad, the center coordinate of the coarse face
         * is any one of those top right corners with `u = v = 1.0`. */
        blender_fdots_patch_coords[i] = make_patch_coord(ptex_face_index, 1.0f, 1.0f);
      }
    }

    cache.subdiv_face_offset_buffer = draw_subdiv_build_origindex_buffer(cache.subdiv_face_offset,
                                                                         faces.size());

    cache.face_ptex_offset_buffer = draw_subdiv_build_origindex_buffer(cache.face_ptex_offset,
                                                                       faces.size() + 1);

    build_vertex_face_adjacency_maps(cache);
  }

  cache.resolution = to_mesh_settings.resolution;
  cache.num_coarse_faces = faces.size();

  /* To avoid floating point precision issues when evaluating patches at patch boundaries,
   * ensure that all loops sharing a vertex use the same patch coordinate. This could cause
   * the mesh to not be watertight, leading to shadowing artifacts (see #97877). */
  blender::Vector<int> first_loop_index(cache.num_subdiv_verts, -1);

  /* Save coordinates for corners, as attributes may vary for each loop connected to the same
   * vertex. */
  memcpy(GPU_vertbuf_get_data(cache.corner_patch_coords),
         cache_building_context.patch_coords,
         sizeof(CompressedPatchCoord) * cache.num_subdiv_loops);

  for (int i = 0; i < cache.num_subdiv_loops; i++) {
    const int vertex = cache_building_context.subdiv_loop_subdiv_vert_index[i];
    if (first_loop_index[vertex] != -1) {
      continue;
    }
    first_loop_index[vertex] = i;
  }

  for (int i = 0; i < cache.num_subdiv_loops; i++) {
    const int vertex = cache_building_context.subdiv_loop_subdiv_vert_index[i];
    cache_building_context.patch_coords[i] =
        cache_building_context.patch_coords[first_loop_index[vertex]];
  }

  /* Cleanup. */
  MEM_SAFE_FREE(cache_building_context.vert_origindex_map);
  MEM_SAFE_FREE(cache_building_context.edge_origindex_map);
  MEM_SAFE_FREE(cache_building_context.edge_draw_flag_map);

  return true;
}

/** \} */

/* -------------------------------------------------------------------- */
/** \name DRWSubdivUboStorage.
 *
 * Common uniforms for the various shaders.
 * \{ */

struct DRWSubdivUboStorage {
  /* Offsets in the buffers data where the source and destination data start. */
  int src_offset;
  int dst_offset;

  /* Parameters for the DRWPatchMap. */
  int min_patch_face;
  int max_patch_face;
  int max_depth;
  int patches_are_triangular;

  /* Coarse topology information. */
  int coarse_face_count;
  uint edge_loose_offset;

  /* Refined topology information. */
  uint num_subdiv_loops;

  /* The sculpt mask data layer may be null. */
  int has_sculpt_mask;

  /* Masks for the extra coarse face data. */
  uint coarse_face_select_mask;
  uint coarse_face_smooth_mask;
  uint coarse_face_active_mask;
  uint coarse_face_hidden_mask;
  uint coarse_face_loopstart_mask;

  /* Number of elements to process in the compute shader (can be the coarse quad count, or the
   * final vertex count, depending on which compute pass we do). This is used to early out in case
   * of out of bond accesses as compute dispatch are of fixed size. */
  uint total_dispatch_size;

  int is_edit_mode;
  int use_hide;
  int _pad3;
  int _pad4;
};

static_assert((sizeof(DRWSubdivUboStorage) % 16) == 0,
              "DRWSubdivUboStorage is not padded to a multiple of the size of vec4");

static void draw_subdiv_init_ubo_storage(const DRWSubdivCache &cache,
                                         DRWSubdivUboStorage *ubo,
                                         const int src_offset,
                                         const int dst_offset,
                                         const uint total_dispatch_size,
                                         const bool has_sculpt_mask)
{
  ubo->src_offset = src_offset;
  ubo->dst_offset = dst_offset;
  ubo->min_patch_face = cache.gpu_patch_map.min_patch_face;
  ubo->max_patch_face = cache.gpu_patch_map.max_patch_face;
  ubo->max_depth = cache.gpu_patch_map.max_depth;
  ubo->patches_are_triangular = cache.gpu_patch_map.patches_are_triangular;
  ubo->coarse_face_count = cache.num_coarse_faces;
  ubo->num_subdiv_loops = cache.num_subdiv_loops;
  ubo->edge_loose_offset = cache.num_subdiv_loops * 2;
  ubo->has_sculpt_mask = has_sculpt_mask;
  ubo->coarse_face_smooth_mask = SUBDIV_COARSE_FACE_FLAG_SMOOTH_MASK;
  ubo->coarse_face_select_mask = SUBDIV_COARSE_FACE_FLAG_SELECT_MASK;
  ubo->coarse_face_active_mask = SUBDIV_COARSE_FACE_FLAG_ACTIVE_MASK;
  ubo->coarse_face_hidden_mask = SUBDIV_COARSE_FACE_FLAG_HIDDEN_MASK;
  ubo->coarse_face_loopstart_mask = SUBDIV_COARSE_FACE_LOOP_START_MASK;
  ubo->total_dispatch_size = total_dispatch_size;
  ubo->is_edit_mode = cache.is_edit_mode;
  ubo->use_hide = cache.use_hide;
}

static void draw_subdiv_ubo_update_and_bind(const DRWSubdivCache &cache,
                                            GPUShader *shader,
                                            const int src_offset,
                                            const int dst_offset,
                                            const uint total_dispatch_size,
                                            const bool has_sculpt_mask = false)
{
  DRWSubdivUboStorage storage;
  draw_subdiv_init_ubo_storage(
      cache, &storage, src_offset, dst_offset, total_dispatch_size, has_sculpt_mask);

  if (!cache.ubo) {
    const_cast<DRWSubdivCache *>(&cache)->ubo = GPU_uniformbuf_create_ex(
        sizeof(DRWSubdivUboStorage), &storage, "DRWSubdivUboStorage");
  }

  GPU_uniformbuf_update(cache.ubo, &storage);

  const int binding = GPU_shader_get_ubo_binding(shader, "shader_data");
  GPU_uniformbuf_bind(cache.ubo, binding);
}

/** \} */

// --------------------------------------------------------

#define SUBDIV_LOCAL_WORK_GROUP_SIZE 64
static uint get_dispatch_size(uint elements)
{
  return divide_ceil_u(elements, SUBDIV_LOCAL_WORK_GROUP_SIZE);
}

/**
 * Helper to ensure that the UBO is always initialized before dispatching computes and that the
 * same number of elements that need to be processed is used for the UBO and the dispatch size.
 * Use this instead of a raw call to #GPU_compute_dispatch.
 */
static void drw_subdiv_compute_dispatch(const DRWSubdivCache &cache,
                                        GPUShader *shader,
                                        const int src_offset,
                                        const int dst_offset,
                                        uint total_dispatch_size,
                                        const bool has_sculpt_mask = false)
{
  const uint max_res_x = uint(GPU_max_work_group_count(0));

  const uint dispatch_size = get_dispatch_size(total_dispatch_size);
  uint dispatch_rx = dispatch_size;
  uint dispatch_ry = 1u;
  if (dispatch_rx > max_res_x) {
    /* Since there are some limitations with regards to the maximum work group size (could be as
     * low as 64k elements per call), we split the number elements into a "2d" number, with the
     * final index being computed as `res_x + res_y * max_work_group_size`. Even with a maximum
     * work group size of 64k, that still leaves us with roughly `64k * 64k = 4` billion elements
     * total, which should be enough. If not, we could also use the 3rd dimension. */
    /* TODO(fclem): We could dispatch fewer groups if we compute the prime factorization and
     * get the smallest rect fitting the requirements. */
    dispatch_rx = dispatch_ry = ceilf(sqrtf(dispatch_size));
    /* Avoid a completely empty dispatch line caused by rounding. */
    if ((dispatch_rx * (dispatch_ry - 1)) >= dispatch_size) {
      dispatch_ry -= 1;
    }
  }

  /* X and Y dimensions may have different limits so the above computation may not be right, but
   * even with the standard 64k minimum on all dimensions we still have a lot of room. Therefore,
   * we presume it all fits. */
  BLI_assert(dispatch_ry < uint(GPU_max_work_group_count(1)));

  draw_subdiv_ubo_update_and_bind(
      cache, shader, src_offset, dst_offset, total_dispatch_size, has_sculpt_mask);

  GPU_compute_dispatch(shader, dispatch_rx, dispatch_ry, 1);
}

void draw_subdiv_extract_pos_nor(const DRWSubdivCache &cache,
                                 GPUVertBuf *flags_buffer,
                                 GPUVertBuf *pos_nor,
                                 GPUVertBuf *orco)
{
  if (!draw_subdiv_cache_need_face_data(cache)) {
    /* Happens on meshes with only loose geometry. */
    return;
  }

  Subdiv *subdiv = cache.subdiv;
  OpenSubdiv_Evaluator *evaluator = subdiv->evaluator;

  OpenSubdiv_Buffer src_buffer_interface;
  GPUVertBuf *src_buffer = create_buffer_and_interface(&src_buffer_interface,
                                                       get_subdiv_vertex_format());
  evaluator->wrapSrcBuffer(evaluator, &src_buffer_interface);

  GPUVertBuf *src_extra_buffer = nullptr;
  if (orco) {
    OpenSubdiv_Buffer src_extra_buffer_interface;
    src_extra_buffer = create_buffer_and_interface(&src_extra_buffer_interface,
                                                   get_subdiv_vertex_format());
    evaluator->wrapSrcVertexDataBuffer(evaluator, &src_extra_buffer_interface);
  }

  OpenSubdiv_Buffer patch_arrays_buffer_interface;
  GPUVertBuf *patch_arrays_buffer = create_buffer_and_interface(&patch_arrays_buffer_interface,
                                                                get_patch_array_format());
  evaluator->fillPatchArraysBuffer(evaluator, &patch_arrays_buffer_interface);

  OpenSubdiv_Buffer patch_index_buffer_interface;
  GPUVertBuf *patch_index_buffer = create_buffer_and_interface(&patch_index_buffer_interface,
                                                               get_patch_index_format());
  evaluator->wrapPatchIndexBuffer(evaluator, &patch_index_buffer_interface);

  OpenSubdiv_Buffer patch_param_buffer_interface;
  GPUVertBuf *patch_param_buffer = create_buffer_and_interface(&patch_param_buffer_interface,
                                                               get_patch_param_format());
  evaluator->wrapPatchParamBuffer(evaluator, &patch_param_buffer_interface);

  GPUShader *shader = get_patch_evaluation_shader(orco ? SHADER_PATCH_EVALUATION_ORCO :
                                                         SHADER_PATCH_EVALUATION);
  GPU_shader_bind(shader);

  int binding_point = 0;
  GPU_vertbuf_bind_as_ssbo(src_buffer, binding_point++);
  GPU_vertbuf_bind_as_ssbo(cache.gpu_patch_map.patch_map_handles, binding_point++);
  GPU_vertbuf_bind_as_ssbo(cache.gpu_patch_map.patch_map_quadtree, binding_point++);
  GPU_vertbuf_bind_as_ssbo(cache.patch_coords, binding_point++);
  GPU_vertbuf_bind_as_ssbo(cache.verts_orig_index, binding_point++);
  GPU_vertbuf_bind_as_ssbo(patch_arrays_buffer, binding_point++);
  GPU_vertbuf_bind_as_ssbo(patch_index_buffer, binding_point++);
  GPU_vertbuf_bind_as_ssbo(patch_param_buffer, binding_point++);
  if (flags_buffer) {
    GPU_vertbuf_bind_as_ssbo(flags_buffer, binding_point);
  }
  binding_point++;
  GPU_vertbuf_bind_as_ssbo(pos_nor, binding_point++);
  if (orco) {
    GPU_vertbuf_bind_as_ssbo(src_extra_buffer, binding_point++);
    GPU_vertbuf_bind_as_ssbo(orco, binding_point++);
  }
  BLI_assert(binding_point <= MAX_GPU_SUBDIV_SSBOS);

  drw_subdiv_compute_dispatch(cache, shader, 0, 0, cache.num_subdiv_quads);

  /* This generates a vertex buffer, so we need to put a barrier on the vertex attribute array.
   * We also need it for subsequent compute shaders, so a barrier on the shader storage is also
   * needed. */
  GPU_memory_barrier(GPU_BARRIER_SHADER_STORAGE | GPU_BARRIER_VERTEX_ATTRIB_ARRAY);

  /* Cleanup. */
  GPU_shader_unbind();

  GPU_vertbuf_discard(patch_index_buffer);
  GPU_vertbuf_discard(patch_param_buffer);
  GPU_vertbuf_discard(patch_arrays_buffer);
  GPU_vertbuf_discard(src_buffer);
  GPU_VERTBUF_DISCARD_SAFE(src_extra_buffer);
}

void draw_subdiv_extract_uvs(const DRWSubdivCache &cache,
                             GPUVertBuf *uvs,
                             const int face_varying_channel,
                             const int dst_offset)
{
  if (!draw_subdiv_cache_need_face_data(cache)) {
    /* Happens on meshes with only loose geometry. */
    return;
  }

  Subdiv *subdiv = cache.subdiv;
  OpenSubdiv_Evaluator *evaluator = subdiv->evaluator;

  OpenSubdiv_Buffer src_buffer_interface;
  GPUVertBuf *src_buffer = create_buffer_and_interface(&src_buffer_interface, get_uvs_format());
  evaluator->wrapFVarSrcBuffer(evaluator, face_varying_channel, &src_buffer_interface);

  OpenSubdiv_Buffer patch_arrays_buffer_interface;
  GPUVertBuf *patch_arrays_buffer = create_buffer_and_interface(&patch_arrays_buffer_interface,
                                                                get_patch_array_format());
  evaluator->fillFVarPatchArraysBuffer(
      evaluator, face_varying_channel, &patch_arrays_buffer_interface);

  OpenSubdiv_Buffer patch_index_buffer_interface;
  GPUVertBuf *patch_index_buffer = create_buffer_and_interface(&patch_index_buffer_interface,
                                                               get_patch_index_format());
  evaluator->wrapFVarPatchIndexBuffer(
      evaluator, face_varying_channel, &patch_index_buffer_interface);

  OpenSubdiv_Buffer patch_param_buffer_interface;
  GPUVertBuf *patch_param_buffer = create_buffer_and_interface(&patch_param_buffer_interface,
                                                               get_patch_param_format());
  evaluator->wrapFVarPatchParamBuffer(
      evaluator, face_varying_channel, &patch_param_buffer_interface);

  GPUShader *shader = get_patch_evaluation_shader(SHADER_PATCH_EVALUATION_FVAR);
  GPU_shader_bind(shader);

  int binding_point = 0;
  GPU_vertbuf_bind_as_ssbo(src_buffer, binding_point++);
  GPU_vertbuf_bind_as_ssbo(cache.gpu_patch_map.patch_map_handles, binding_point++);
  GPU_vertbuf_bind_as_ssbo(cache.gpu_patch_map.patch_map_quadtree, binding_point++);
  GPU_vertbuf_bind_as_ssbo(cache.corner_patch_coords, binding_point++);
  GPU_vertbuf_bind_as_ssbo(cache.verts_orig_index, binding_point++);
  GPU_vertbuf_bind_as_ssbo(patch_arrays_buffer, binding_point++);
  GPU_vertbuf_bind_as_ssbo(patch_index_buffer, binding_point++);
  GPU_vertbuf_bind_as_ssbo(patch_param_buffer, binding_point++);
  GPU_vertbuf_bind_as_ssbo(uvs, binding_point++);
  BLI_assert(binding_point <= MAX_GPU_SUBDIV_SSBOS);

  /* The buffer offset has the stride baked in (which is 2 as we have UVs) so remove the stride by
   * dividing by 2 */
  const int src_offset = src_buffer_interface.buffer_offset / 2;
  drw_subdiv_compute_dispatch(cache, shader, src_offset, dst_offset, cache.num_subdiv_quads);

  /* This generates a vertex buffer, so we need to put a barrier on the vertex attribute array.
   * Since it may also be used for computing UV stretches, we also need a barrier on the shader
   * storage. */
  GPU_memory_barrier(GPU_BARRIER_VERTEX_ATTRIB_ARRAY | GPU_BARRIER_SHADER_STORAGE);

  /* Cleanup. */
  GPU_shader_unbind();

  GPU_vertbuf_discard(patch_index_buffer);
  GPU_vertbuf_discard(patch_param_buffer);
  GPU_vertbuf_discard(patch_arrays_buffer);
  GPU_vertbuf_discard(src_buffer);
}

void draw_subdiv_interp_custom_data(const DRWSubdivCache &cache,
                                    GPUVertBuf *src_data,
                                    GPUVertBuf *dst_data,
                                    int comp_type, /*GPUVertCompType*/
                                    int dimensions,
                                    int dst_offset)
{
  if (!draw_subdiv_cache_need_face_data(cache)) {
    /* Happens on meshes with only loose geometry. */
    return;
  }

  GPUShader *shader = get_subdiv_custom_data_shader(comp_type, dimensions);
  GPU_shader_bind(shader);

  int binding_point = 0;
  /* subdiv_face_offset is always at binding point 0 for each shader using it. */
  GPU_vertbuf_bind_as_ssbo(cache.subdiv_face_offset_buffer, binding_point++);
  GPU_vertbuf_bind_as_ssbo(src_data, binding_point++);
  GPU_vertbuf_bind_as_ssbo(cache.face_ptex_offset_buffer, binding_point++);
  GPU_vertbuf_bind_as_ssbo(cache.corner_patch_coords, binding_point++);
  GPU_vertbuf_bind_as_ssbo(cache.extra_coarse_face_data, binding_point++);
  GPU_vertbuf_bind_as_ssbo(dst_data, binding_point++);
  BLI_assert(binding_point <= MAX_GPU_SUBDIV_SSBOS);

  drw_subdiv_compute_dispatch(cache, shader, 0, dst_offset, cache.num_subdiv_quads);

  /* This generates a vertex buffer, so we need to put a barrier on the vertex attribute array. Put
   * a barrier on the shader storage as we may use the result in another compute shader. */
  GPU_memory_barrier(GPU_BARRIER_SHADER_STORAGE | GPU_BARRIER_VERTEX_ATTRIB_ARRAY);

  /* Cleanup. */
  GPU_shader_unbind();
}

void draw_subdiv_build_sculpt_data_buffer(const DRWSubdivCache &cache,
                                          GPUVertBuf *mask_vbo,
                                          GPUVertBuf *face_set_vbo,
                                          GPUVertBuf *sculpt_data)
{
  GPUShader *shader = get_subdiv_shader(SHADER_BUFFER_SCULPT_DATA);
  GPU_shader_bind(shader);

  /* Mask VBO is always at binding point 0. */
  if (mask_vbo) {
    GPU_vertbuf_bind_as_ssbo(mask_vbo, 0);
  }

  int binding_point = 1;
  GPU_vertbuf_bind_as_ssbo(face_set_vbo, binding_point++);
  GPU_vertbuf_bind_as_ssbo(sculpt_data, binding_point++);
  BLI_assert(binding_point <= MAX_GPU_SUBDIV_SSBOS);

  drw_subdiv_compute_dispatch(cache, shader, 0, 0, cache.num_subdiv_quads, mask_vbo != nullptr);

  /* This generates a vertex buffer, so we need to put a barrier on the vertex attribute array. */
  GPU_memory_barrier(GPU_BARRIER_VERTEX_ATTRIB_ARRAY);

  /* Cleanup. */
  GPU_shader_unbind();
}

void draw_subdiv_accumulate_normals(const DRWSubdivCache &cache,
                                    GPUVertBuf *pos_nor,
                                    GPUVertBuf *face_adjacency_offsets,
                                    GPUVertBuf *face_adjacency_lists,
                                    GPUVertBuf *vertex_loop_map,
                                    GPUVertBuf *vert_normals)
{
  GPUShader *shader = get_subdiv_shader(SHADER_BUFFER_NORMALS_ACCUMULATE);
  GPU_shader_bind(shader);

  int binding_point = 0;

  GPU_vertbuf_bind_as_ssbo(pos_nor, binding_point++);
  GPU_vertbuf_bind_as_ssbo(face_adjacency_offsets, binding_point++);
  GPU_vertbuf_bind_as_ssbo(face_adjacency_lists, binding_point++);
  GPU_vertbuf_bind_as_ssbo(vertex_loop_map, binding_point++);
  GPU_vertbuf_bind_as_ssbo(vert_normals, binding_point++);
  BLI_assert(binding_point <= MAX_GPU_SUBDIV_SSBOS);

  drw_subdiv_compute_dispatch(cache, shader, 0, 0, cache.num_subdiv_verts);

  /* This generates a vertex buffer, so we need to put a barrier on the vertex attribute array.
   * We also need it for subsequent compute shaders, so a barrier on the shader storage is also
   * needed. */
  GPU_memory_barrier(GPU_BARRIER_SHADER_STORAGE | GPU_BARRIER_VERTEX_ATTRIB_ARRAY);

  /* Cleanup. */
  GPU_shader_unbind();
}

void draw_subdiv_finalize_normals(const DRWSubdivCache &cache,
                                  GPUVertBuf *vert_normals,
                                  GPUVertBuf *subdiv_loop_subdiv_vert_index,
                                  GPUVertBuf *pos_nor)
{
  GPUShader *shader = get_subdiv_shader(SHADER_BUFFER_NORMALS_FINALIZE);
  GPU_shader_bind(shader);

  int binding_point = 0;
  GPU_vertbuf_bind_as_ssbo(vert_normals, binding_point++);
  GPU_vertbuf_bind_as_ssbo(subdiv_loop_subdiv_vert_index, binding_point++);
  GPU_vertbuf_bind_as_ssbo(pos_nor, binding_point++);
  BLI_assert(binding_point <= MAX_GPU_SUBDIV_SSBOS);

  drw_subdiv_compute_dispatch(cache, shader, 0, 0, cache.num_subdiv_quads);

  /* This generates a vertex buffer, so we need to put a barrier on the vertex attribute array.
   * We also need it for subsequent compute shaders, so a barrier on the shader storage is also
   * needed. */
  GPU_memory_barrier(GPU_BARRIER_SHADER_STORAGE | GPU_BARRIER_VERTEX_ATTRIB_ARRAY);

  /* Cleanup. */
  GPU_shader_unbind();
}

void draw_subdiv_finalize_custom_normals(const DRWSubdivCache &cache,
                                         GPUVertBuf *src_custom_normals,
                                         GPUVertBuf *pos_nor)
{
  GPUShader *shader = get_subdiv_shader(SHADER_BUFFER_CUSTOM_NORMALS_FINALIZE);
  GPU_shader_bind(shader);

  int binding_point = 0;
  GPU_vertbuf_bind_as_ssbo(src_custom_normals, binding_point++);
  /* outputPosNor is bound at index 2 in the base shader. */
  binding_point = 2;
  GPU_vertbuf_bind_as_ssbo(pos_nor, binding_point++);
  BLI_assert(binding_point <= MAX_GPU_SUBDIV_SSBOS);

  drw_subdiv_compute_dispatch(cache, shader, 0, 0, cache.num_subdiv_quads);

  /* This generates a vertex buffer, so we need to put a barrier on the vertex attribute array.
   * We also need it for subsequent compute shaders, so a barrier on the shader storage is also
   * needed. */
  GPU_memory_barrier(GPU_BARRIER_SHADER_STORAGE | GPU_BARRIER_VERTEX_ATTRIB_ARRAY);

  /* Cleanup. */
  GPU_shader_unbind();
}

void draw_subdiv_build_tris_buffer(const DRWSubdivCache &cache,
                                   GPUIndexBuf *subdiv_tris,
                                   const int material_count)
{
  if (!draw_subdiv_cache_need_face_data(cache)) {
    /* Happens on meshes with only loose geometry. */
    return;
  }

  const bool do_single_material = material_count <= 1;

  GPUShader *shader = get_subdiv_shader(
      do_single_material ? SHADER_BUFFER_TRIS : SHADER_BUFFER_TRIS_MULTIPLE_MATERIALS);
  GPU_shader_bind(shader);

  int binding_point = 0;

  /* subdiv_face_offset is always at binding point 0 for each shader using it. */
  GPU_vertbuf_bind_as_ssbo(cache.subdiv_face_offset_buffer, binding_point++);
  GPU_vertbuf_bind_as_ssbo(cache.extra_coarse_face_data, binding_point++);

  /* Outputs */
  GPU_indexbuf_bind_as_ssbo(subdiv_tris, binding_point++);

  if (!do_single_material) {
    GPU_vertbuf_bind_as_ssbo(cache.face_mat_offset, binding_point++);
  }

  BLI_assert(binding_point <= MAX_GPU_SUBDIV_SSBOS);

  drw_subdiv_compute_dispatch(cache, shader, 0, 0, cache.num_subdiv_quads);

  /* This generates an index buffer, so we need to put a barrier on the element array. */
  GPU_memory_barrier(GPU_BARRIER_ELEMENT_ARRAY);

  /* Cleanup. */
  GPU_shader_unbind();
}

void draw_subdiv_build_fdots_buffers(const DRWSubdivCache &cache,
                                     GPUVertBuf *fdots_pos,
                                     GPUVertBuf *fdots_nor,
                                     GPUIndexBuf *fdots_indices)
{
  if (!draw_subdiv_cache_need_face_data(cache)) {
    /* Happens on meshes with only loose geometry. */
    return;
  }

  Subdiv *subdiv = cache.subdiv;
  OpenSubdiv_Evaluator *evaluator = subdiv->evaluator;

  OpenSubdiv_Buffer src_buffer_interface;
  GPUVertBuf *src_buffer = create_buffer_and_interface(&src_buffer_interface,
                                                       get_subdiv_vertex_format());
  evaluator->wrapSrcBuffer(evaluator, &src_buffer_interface);

  OpenSubdiv_Buffer patch_arrays_buffer_interface;
  GPUVertBuf *patch_arrays_buffer = create_buffer_and_interface(&patch_arrays_buffer_interface,
                                                                get_patch_array_format());
  opensubdiv_gpu_buffer_init(&patch_arrays_buffer_interface, patch_arrays_buffer);
  evaluator->fillPatchArraysBuffer(evaluator, &patch_arrays_buffer_interface);

  OpenSubdiv_Buffer patch_index_buffer_interface;
  GPUVertBuf *patch_index_buffer = create_buffer_and_interface(&patch_index_buffer_interface,
                                                               get_patch_index_format());
  evaluator->wrapPatchIndexBuffer(evaluator, &patch_index_buffer_interface);

  OpenSubdiv_Buffer patch_param_buffer_interface;
  GPUVertBuf *patch_param_buffer = create_buffer_and_interface(&patch_param_buffer_interface,
                                                               get_patch_param_format());
  evaluator->wrapPatchParamBuffer(evaluator, &patch_param_buffer_interface);

  GPUShader *shader = get_patch_evaluation_shader(
      fdots_nor ? SHADER_PATCH_EVALUATION_FACE_DOTS_WITH_NORMALS :
                  SHADER_PATCH_EVALUATION_FACE_DOTS);
  GPU_shader_bind(shader);

  int binding_point = 0;
  GPU_vertbuf_bind_as_ssbo(src_buffer, binding_point++);
  GPU_vertbuf_bind_as_ssbo(cache.gpu_patch_map.patch_map_handles, binding_point++);
  GPU_vertbuf_bind_as_ssbo(cache.gpu_patch_map.patch_map_quadtree, binding_point++);
  GPU_vertbuf_bind_as_ssbo(cache.fdots_patch_coords, binding_point++);
  GPU_vertbuf_bind_as_ssbo(cache.verts_orig_index, binding_point++);
  GPU_vertbuf_bind_as_ssbo(patch_arrays_buffer, binding_point++);
  GPU_vertbuf_bind_as_ssbo(patch_index_buffer, binding_point++);
  GPU_vertbuf_bind_as_ssbo(patch_param_buffer, binding_point++);
  GPU_vertbuf_bind_as_ssbo(fdots_pos, binding_point++);
  /* F-dots normals may not be requested, still reserve the binding point. */
  if (fdots_nor) {
    GPU_vertbuf_bind_as_ssbo(fdots_nor, binding_point);
  }
  binding_point++;
  GPU_indexbuf_bind_as_ssbo(fdots_indices, binding_point++);
  GPU_vertbuf_bind_as_ssbo(cache.extra_coarse_face_data, binding_point++);
  BLI_assert(binding_point <= MAX_GPU_SUBDIV_SSBOS);

  drw_subdiv_compute_dispatch(cache, shader, 0, 0, cache.num_coarse_faces);

  /* This generates two vertex buffers and an index buffer, so we need to put a barrier on the
   * vertex attributes and element arrays. */
  GPU_memory_barrier(GPU_BARRIER_VERTEX_ATTRIB_ARRAY | GPU_BARRIER_ELEMENT_ARRAY);

  /* Cleanup. */
  GPU_shader_unbind();

  GPU_vertbuf_discard(patch_index_buffer);
  GPU_vertbuf_discard(patch_param_buffer);
  GPU_vertbuf_discard(patch_arrays_buffer);
  GPU_vertbuf_discard(src_buffer);
}

void draw_subdiv_build_lines_buffer(const DRWSubdivCache &cache, GPUIndexBuf *lines_indices)
{
  GPUShader *shader = get_subdiv_shader(SHADER_BUFFER_LINES);
  GPU_shader_bind(shader);

  int binding_point = 0;
  GPU_vertbuf_bind_as_ssbo(cache.subdiv_face_offset_buffer, binding_point++);
  GPU_vertbuf_bind_as_ssbo(cache.edges_draw_flag, binding_point++);
  GPU_vertbuf_bind_as_ssbo(cache.extra_coarse_face_data, binding_point++);
  GPU_indexbuf_bind_as_ssbo(lines_indices, binding_point++);
  BLI_assert(binding_point <= MAX_GPU_SUBDIV_SSBOS);

  drw_subdiv_compute_dispatch(cache, shader, 0, 0, cache.num_subdiv_quads);

  /* This generates an index buffer, so we need to put a barrier on the element array. */
  GPU_memory_barrier(GPU_BARRIER_ELEMENT_ARRAY);

  /* Cleanup. */
  GPU_shader_unbind();
}

void draw_subdiv_build_lines_loose_buffer(const DRWSubdivCache &cache,
                                          GPUIndexBuf *lines_indices,
                                          GPUVertBuf *lines_flags,
                                          uint num_loose_edges)
{
  GPUShader *shader = get_subdiv_shader(SHADER_BUFFER_LINES_LOOSE);
  GPU_shader_bind(shader);

  GPU_indexbuf_bind_as_ssbo(lines_indices, 3);
  GPU_vertbuf_bind_as_ssbo(lines_flags, 4);

  drw_subdiv_compute_dispatch(cache, shader, 0, 0, num_loose_edges);

  /* This generates an index buffer, so we need to put a barrier on the element array. */
  GPU_memory_barrier(GPU_BARRIER_ELEMENT_ARRAY);

  /* Cleanup. */
  GPU_shader_unbind();
}

void draw_subdiv_build_edge_fac_buffer(const DRWSubdivCache &cache,
                                       GPUVertBuf *pos_nor,
                                       GPUVertBuf *edge_draw_flag,
                                       GPUVertBuf *poly_other_map,
                                       GPUVertBuf *edge_fac)
{
  GPUShader *shader = get_subdiv_shader(SHADER_BUFFER_EDGE_FAC);
  GPU_shader_bind(shader);

  int binding_point = 0;
  GPU_vertbuf_bind_as_ssbo(pos_nor, binding_point++);
  GPU_vertbuf_bind_as_ssbo(edge_draw_flag, binding_point++);
  GPU_vertbuf_bind_as_ssbo(poly_other_map, binding_point++);
  GPU_vertbuf_bind_as_ssbo(edge_fac, binding_point++);
  BLI_assert(binding_point <= MAX_GPU_SUBDIV_SSBOS);

  drw_subdiv_compute_dispatch(cache, shader, 0, 0, cache.num_subdiv_quads);

  /* This generates a vertex buffer, so we need to put a barrier on the vertex attribute array. */
  GPU_memory_barrier(GPU_BARRIER_VERTEX_ATTRIB_ARRAY);

  /* Cleanup. */
  GPU_shader_unbind();
}

void draw_subdiv_build_lnor_buffer(const DRWSubdivCache &cache,
                                   GPUVertBuf *pos_nor,
                                   GPUVertBuf *lnor)
{
  if (!draw_subdiv_cache_need_face_data(cache)) {
    /* Happens on meshes with only loose geometry. */
    return;
  }

  GPUShader *shader = get_subdiv_shader(SHADER_BUFFER_LNOR);
  GPU_shader_bind(shader);

  int binding_point = 0;
  /* Inputs */
  /* subdiv_face_offset is always at binding point 0 for each shader using it. */
  GPU_vertbuf_bind_as_ssbo(cache.subdiv_face_offset_buffer, binding_point++);
  GPU_vertbuf_bind_as_ssbo(pos_nor, binding_point++);
  GPU_vertbuf_bind_as_ssbo(cache.extra_coarse_face_data, binding_point++);
  GPU_vertbuf_bind_as_ssbo(cache.verts_orig_index, binding_point++);

  /* Outputs */
  GPU_vertbuf_bind_as_ssbo(lnor, binding_point++);
  BLI_assert(binding_point <= MAX_GPU_SUBDIV_SSBOS);

  drw_subdiv_compute_dispatch(cache, shader, 0, 0, cache.num_subdiv_quads);

  /* This generates a vertex buffer, so we need to put a barrier on the vertex attribute array. */
  GPU_memory_barrier(GPU_BARRIER_VERTEX_ATTRIB_ARRAY);

  /* Cleanup. */
  GPU_shader_unbind();
}

void draw_subdiv_build_edituv_stretch_area_buffer(const DRWSubdivCache &cache,
                                                  GPUVertBuf *coarse_data,
                                                  GPUVertBuf *subdiv_data)
{
  GPUShader *shader = get_subdiv_shader(SHADER_BUFFER_UV_STRETCH_AREA);
  GPU_shader_bind(shader);

  int binding_point = 0;
  /* Inputs */
  /* subdiv_face_offset is always at binding point 0 for each shader using it. */
  GPU_vertbuf_bind_as_ssbo(cache.subdiv_face_offset_buffer, binding_point++);
  GPU_vertbuf_bind_as_ssbo(coarse_data, binding_point++);

  /* Outputs */
  GPU_vertbuf_bind_as_ssbo(subdiv_data, binding_point++);
  BLI_assert(binding_point <= MAX_GPU_SUBDIV_SSBOS);

  drw_subdiv_compute_dispatch(cache, shader, 0, 0, cache.num_subdiv_quads);

  /* This generates a vertex buffer, so we need to put a barrier on the vertex attribute array. */
  GPU_memory_barrier(GPU_BARRIER_VERTEX_ATTRIB_ARRAY);

  /* Cleanup. */
  GPU_shader_unbind();
}

void draw_subdiv_build_edituv_stretch_angle_buffer(const DRWSubdivCache &cache,
                                                   GPUVertBuf *pos_nor,
                                                   GPUVertBuf *uvs,
                                                   int uvs_offset,
                                                   GPUVertBuf *stretch_angles)
{
  GPUShader *shader = get_subdiv_shader(SHADER_BUFFER_UV_STRETCH_ANGLE);
  GPU_shader_bind(shader);

  int binding_point = 0;
  /* Inputs */
  GPU_vertbuf_bind_as_ssbo(pos_nor, binding_point++);
  GPU_vertbuf_bind_as_ssbo(uvs, binding_point++);

  /* Outputs */
  GPU_vertbuf_bind_as_ssbo(stretch_angles, binding_point++);
  BLI_assert(binding_point <= MAX_GPU_SUBDIV_SSBOS);

  drw_subdiv_compute_dispatch(cache, shader, uvs_offset, 0, cache.num_subdiv_quads);

  /* This generates a vertex buffer, so we need to put a barrier on the vertex attribute array. */
  GPU_memory_barrier(GPU_BARRIER_VERTEX_ATTRIB_ARRAY);

  /* Cleanup. */
  GPU_shader_unbind();
}

/* -------------------------------------------------------------------- */

/**
 * For material assignments we want indices for triangles that share a common material to be laid
 * out contiguously in memory. To achieve this, we sort the indices based on which material the
 * coarse face was assigned. The sort is performed by offsetting the loops indices so that they
 * are directly assigned to the right sorted indices.
 *
 * \code{.unparsed}
 * Here is a visual representation, considering four quads:
 * +---------+---------+---------+---------+
 * | 3     2 | 7     6 | 11   10 | 15   14 |
 * |         |         |         |         |
 * | 0     1 | 4     5 | 8     9 | 12   13 |
 * +---------+---------+---------+---------+
 *
 * If the first and third quads have the same material, we should have:
 * +---------+---------+---------+---------+
 * | 3     2 | 11   10 | 7     6 | 15   14 |
 * |         |         |         |         |
 * | 0     1 | 8     9 | 4     5 | 12   13 |
 * +---------+---------+---------+---------+
 *
 * So the offsets would be:
 * +---------+---------+---------+---------+
 * | 0     0 | 4     4 | -4   -4 | 0     0 |
 * |         |         |         |         |
 * | 0     0 | 4     4 | -4   -4 | 0     0 |
 * +---------+---------+---------+---------+
 * \endcode
 *
 * The offsets are computed not based on the loops indices, but on the number of subdivided
 * polygons for each coarse face. We then only store a single offset for each coarse face,
 * since all sub-faces are contiguous, they all share the same offset.
 */
static void draw_subdiv_cache_ensure_mat_offsets(DRWSubdivCache &cache,
                                                 Mesh *mesh_eval,
                                                 uint mat_len)
{
  draw_subdiv_cache_free_material_data(cache);

  const int number_of_quads = cache.num_subdiv_loops / 4;

  if (mat_len == 1) {
    cache.mat_start = static_cast<int *>(MEM_callocN(sizeof(int), "subdiv mat_end"));
    cache.mat_end = static_cast<int *>(MEM_callocN(sizeof(int), "subdiv mat_end"));
    cache.mat_start[0] = 0;
    cache.mat_end[0] = number_of_quads;
    return;
  }

  const blender::bke::AttributeAccessor attributes = mesh_eval->attributes();
  const blender::VArraySpan<int> material_indices = *attributes.lookup_or_default<int>(
      "material_index", ATTR_DOMAIN_FACE, 0);

  /* Count number of subdivided polygons for each material. */
  int *mat_start = static_cast<int *>(MEM_callocN(sizeof(int) * mat_len, "subdiv mat_start"));
  int *subdiv_face_offset = cache.subdiv_face_offset;

  /* TODO: parallel_reduce? */
  for (int i = 0; i < mesh_eval->faces_num; i++) {
    const int next_offset = (i == mesh_eval->faces_num - 1) ? number_of_quads :
                                                              subdiv_face_offset[i + 1];
    const int quad_count = next_offset - subdiv_face_offset[i];
    const int mat_index = material_indices[i];
    mat_start[mat_index] += quad_count;
  }

  /* Accumulate offsets. */
  int ofs = mat_start[0];
  mat_start[0] = 0;
  for (uint i = 1; i < mat_len; i++) {
    int tmp = mat_start[i];
    mat_start[i] = ofs;
    ofs += tmp;
  }

  /* Compute per face offsets. */
  int *mat_end = static_cast<int *>(MEM_dupallocN(mat_start));
  int *per_face_mat_offset = static_cast<int *>(
      MEM_mallocN(sizeof(int) * mesh_eval->faces_num, "per_face_mat_offset"));

  for (int i = 0; i < mesh_eval->faces_num; i++) {
    const int mat_index = material_indices[i];
    const int single_material_index = subdiv_face_offset[i];
    const int material_offset = mat_end[mat_index];
    const int next_offset = (i == mesh_eval->faces_num - 1) ? number_of_quads :
                                                              subdiv_face_offset[i + 1];
    const int quad_count = next_offset - subdiv_face_offset[i];
    mat_end[mat_index] += quad_count;

    per_face_mat_offset[i] = material_offset - single_material_index;
  }

  cache.face_mat_offset = draw_subdiv_build_origindex_buffer(per_face_mat_offset,
                                                             mesh_eval->faces_num);
  cache.mat_start = mat_start;
  cache.mat_end = mat_end;

  MEM_freeN(per_face_mat_offset);
}

static bool draw_subdiv_create_requested_buffers(Object *ob,
                                                 Mesh *mesh,
                                                 MeshBatchCache &batch_cache,
                                                 MeshBufferCache &mbc,
                                                 const bool is_editmode,
                                                 const bool is_paint_mode,
                                                 const bool is_mode_active,
                                                 const float obmat[4][4],
                                                 const bool do_final,
                                                 const bool do_uvedit,
                                                 const bool do_cage,
                                                 const ToolSettings *ts,
                                                 const bool use_hide,
                                                 OpenSubdiv_EvaluatorCache *evaluator_cache)
{
  SubsurfRuntimeData *runtime_data = mesh->runtime->subsurf_runtime_data;
  BLI_assert(runtime_data && runtime_data->has_gpu_subdiv);

  if (runtime_data->settings.level == 0) {
    return false;
  }

  Mesh *mesh_eval = mesh;
  BMesh *bm = nullptr;
  if (mesh->edit_mesh) {
    mesh_eval = BKE_object_get_editmesh_eval_final(ob);
    bm = mesh->edit_mesh->bm;
  }

  draw_subdiv_invalidate_evaluator_for_orco(runtime_data->subdiv_gpu, mesh_eval);

  Subdiv *subdiv = BKE_subsurf_modifier_subdiv_descriptor_ensure(runtime_data, mesh_eval, true);
  if (!subdiv) {
    return false;
  }

  if (!BKE_subdiv_eval_begin_from_mesh(
          subdiv, mesh_eval, nullptr, SUBDIV_EVALUATOR_TYPE_GPU, evaluator_cache))
  {
    /* This could happen in two situations:
     * - OpenSubdiv is disabled.
     * - Something totally bad happened, and OpenSubdiv rejected our
     *   topology.
     * In either way, we can't safely continue. However, we still have to handle potential loose
     * geometry, which is done separately. */
    if (mesh_eval->faces_num) {
      return false;
    }
  }

  DRWSubdivCache &draw_cache = mesh_batch_cache_ensure_subdiv_cache(batch_cache);

  draw_cache.optimal_display = runtime_data->use_optimal_display;
  /* If there is no distinct cage, hide unmapped edges that can't be selected. */
  draw_cache.hide_unmapped_edges = is_editmode && !do_cage;
  draw_cache.bm = bm;
  draw_cache.mesh = mesh_eval;
  draw_cache.subdiv = subdiv;

  if (!draw_subdiv_build_cache(draw_cache, subdiv, mesh_eval, runtime_data)) {
    return false;
  }

  draw_cache.num_subdiv_triangles = tris_count_from_number_of_loops(draw_cache.num_subdiv_loops);

  /* Copy topology information for stats display. */
  runtime_data->stats_totvert = draw_cache.num_subdiv_verts;
  runtime_data->stats_totedge = draw_cache.num_subdiv_edges;
  runtime_data->stats_faces_num = draw_cache.num_subdiv_quads;
  runtime_data->stats_totloop = draw_cache.num_subdiv_loops;

<<<<<<< HEAD
  draw_cache->use_custom_loop_normals = (runtime_data->use_loop_normals) &&
                                        mesh_eval->normal_domain_all_info() == ATTR_DOMAIN_CORNER;
=======
  draw_cache.use_custom_loop_normals = (runtime_data->use_loop_normals) &&
                                       (mesh_eval->flag & ME_AUTOSMOOTH) &&
                                       CustomData_has_layer(&mesh_eval->loop_data,
                                                            CD_CUSTOMLOOPNORMAL);
>>>>>>> d0d21f29

  if (DRW_ibo_requested(mbc.buff.ibo.tris)) {
    draw_subdiv_cache_ensure_mat_offsets(draw_cache, mesh_eval, batch_cache.mat_len);
  }

  MeshRenderData *mr = mesh_render_data_create(
      ob, mesh, is_editmode, is_paint_mode, is_mode_active, obmat, do_final, do_uvedit, ts);
  mr->use_hide = use_hide;
  draw_cache.use_hide = use_hide;

  /* Used for setting loop normals flags. Mapped extraction is only used during edit mode.
   * See comments in #extract_lnor_iter_face_mesh.
   */
  draw_cache.is_edit_mode = mr->edit_bmesh != nullptr;

  draw_subdiv_cache_update_extra_coarse_face_data(draw_cache, mesh_eval, *mr);

  blender::draw::mesh_buffer_cache_create_requested_subdiv(batch_cache, mbc, draw_cache, *mr);

  mesh_render_data_free(mr);

  return true;
}

void DRW_subdivide_loose_geom(DRWSubdivCache *subdiv_cache, MeshBufferCache *cache)
{
  const int coarse_loose_vert_len = cache->loose_geom.verts.size();
  const int coarse_loose_edge_len = cache->loose_geom.edges.size();

  if (coarse_loose_vert_len == 0 && coarse_loose_edge_len == 0) {
    /* Nothing to do. */
    return;
  }

  if (subdiv_cache->loose_geom.edges || subdiv_cache->loose_geom.verts) {
    /* Already processed. */
    return;
  }

  const Mesh *coarse_mesh = subdiv_cache->mesh;
  const bool is_simple = subdiv_cache->subdiv->settings.is_simple;
  const int resolution = subdiv_cache->resolution;
  const int resolution_1 = resolution - 1;
  const float inv_resolution_1 = 1.0f / float(resolution_1);
  const int num_subdiv_vertices_per_coarse_edge = resolution - 2;

  const int num_subdivided_edge = coarse_loose_edge_len *
                                  (num_subdiv_vertices_per_coarse_edge + 1);

  /* Each edge will store data for its 2 verts, that way we can keep the overall logic simple, here
   * and in the buffer extractors. Although it duplicates memory (and work), the buffers also store
   * duplicate values. */
  const int num_subdivided_verts = num_subdivided_edge * 2;

  DRWSubdivLooseEdge *loose_subd_edges = static_cast<DRWSubdivLooseEdge *>(
      MEM_callocN(sizeof(DRWSubdivLooseEdge) * num_subdivided_edge, "DRWSubdivLooseEdge"));

  DRWSubdivLooseVertex *loose_subd_verts = static_cast<DRWSubdivLooseVertex *>(
      MEM_callocN(sizeof(DRWSubdivLooseVertex) * (num_subdivided_verts + coarse_loose_vert_len),
                  "DRWSubdivLooseEdge"));

  int subd_edge_offset = 0;
  int subd_vert_offset = 0;

  /* Subdivide each loose coarse edge. */
  const Span<float3> coarse_positions = coarse_mesh->vert_positions();
  const Span<int2> coarse_edges = coarse_mesh->edges();

  blender::Array<int> vert_to_edge_offsets;
  blender::Array<int> vert_to_edge_indices;
  const blender::GroupedSpan<int> vert_to_edge_map = blender::bke::mesh::build_vert_to_edge_map(
      coarse_edges, coarse_mesh->totvert, vert_to_edge_offsets, vert_to_edge_indices);

  for (int i = 0; i < coarse_loose_edge_len; i++) {
    const int coarse_edge_index = cache->loose_geom.edges[i];
    const blender::int2 &coarse_edge = coarse_edges[cache->loose_geom.edges[i]];

    /* Perform interpolation of each vertex. */
    for (int i = 0; i < resolution - 1; i++, subd_edge_offset++) {
      DRWSubdivLooseEdge &subd_edge = loose_subd_edges[subd_edge_offset];
      subd_edge.coarse_edge_index = coarse_edge_index;

      /* First vert. */
      DRWSubdivLooseVertex &subd_v1 = loose_subd_verts[subd_vert_offset];
      subd_v1.coarse_vertex_index = (i == 0) ? coarse_edge[0] : -1u;
      const float u1 = i * inv_resolution_1;
      BKE_subdiv_mesh_interpolate_position_on_edge(
          reinterpret_cast<const float(*)[3]>(coarse_positions.data()),
          coarse_edges.data(),
          vert_to_edge_map,
          coarse_edge_index,
          is_simple,
          u1,
          subd_v1.co);

      subd_edge.loose_subdiv_v1_index = subd_vert_offset++;

      /* Second vert. */
      DRWSubdivLooseVertex &subd_v2 = loose_subd_verts[subd_vert_offset];
      subd_v2.coarse_vertex_index = ((i + 1) == resolution - 1) ? coarse_edge[1] : -1u;
      const float u2 = (i + 1) * inv_resolution_1;
      BKE_subdiv_mesh_interpolate_position_on_edge(
          reinterpret_cast<const float(*)[3]>(coarse_positions.data()),
          coarse_edges.data(),
          vert_to_edge_map,
          coarse_edge_index,
          is_simple,
          u2,
          subd_v2.co);

      subd_edge.loose_subdiv_v2_index = subd_vert_offset++;
    }
  }

  /* Copy the remaining loose_verts. */
  for (int i = 0; i < coarse_loose_vert_len; i++) {
    const int coarse_vertex_index = cache->loose_geom.verts[i];

    DRWSubdivLooseVertex &subd_v = loose_subd_verts[subd_vert_offset++];
    subd_v.coarse_vertex_index = cache->loose_geom.verts[i];
    copy_v3_v3(subd_v.co, coarse_positions[coarse_vertex_index]);
  }

  subdiv_cache->loose_geom.edges = loose_subd_edges;
  subdiv_cache->loose_geom.verts = loose_subd_verts;
  subdiv_cache->loose_geom.edge_len = num_subdivided_edge;
  subdiv_cache->loose_geom.vert_len = coarse_loose_vert_len;
  subdiv_cache->loose_geom.loop_len = num_subdivided_edge * 2 + coarse_loose_vert_len;
}

blender::Span<DRWSubdivLooseEdge> draw_subdiv_cache_get_loose_edges(const DRWSubdivCache &cache)
{
  return {cache.loose_geom.edges, int64_t(cache.loose_geom.edge_len)};
}

blender::Span<DRWSubdivLooseVertex> draw_subdiv_cache_get_loose_verts(const DRWSubdivCache &cache)
{
  return {cache.loose_geom.verts + cache.loose_geom.edge_len * 2,
          int64_t(cache.loose_geom.vert_len)};
}

static OpenSubdiv_EvaluatorCache *g_evaluator_cache = nullptr;

void DRW_create_subdivision(Object *ob,
                            Mesh *mesh,
                            MeshBatchCache &batch_cache,
                            MeshBufferCache *mbc,
                            const bool is_editmode,
                            const bool is_paint_mode,
                            const bool is_mode_active,
                            const float obmat[4][4],
                            const bool do_final,
                            const bool do_uvedit,
                            const bool do_cage,
                            const ToolSettings *ts,
                            const bool use_hide)
{
  if (g_evaluator_cache == nullptr) {
    g_evaluator_cache = openSubdiv_createEvaluatorCache(OPENSUBDIV_EVALUATOR_GPU);
  }

#undef TIME_SUBDIV

#ifdef TIME_SUBDIV
  const double begin_time = PIL_check_seconds_timer();
#endif

  if (!draw_subdiv_create_requested_buffers(ob,
                                            mesh,
                                            batch_cache,
                                            *mbc,
                                            is_editmode,
                                            is_paint_mode,
                                            is_mode_active,
                                            obmat,
                                            do_final,
                                            do_uvedit,
                                            do_cage,
                                            ts,
                                            use_hide,
                                            g_evaluator_cache))
  {
    return;
  }

#ifdef TIME_SUBDIV
  const double end_time = PIL_check_seconds_timer();
  fprintf(stderr, "Time to update subdivision: %f\n", end_time - begin_time);
  fprintf(stderr, "Maximum FPS: %f\n", 1.0 / (end_time - begin_time));
#endif
}

void DRW_subdiv_free()
{
  for (int i = 0; i < NUM_SHADERS; ++i) {
    GPU_shader_free(g_subdiv_shaders[i]);
  }

  DRW_cache_free_old_subdiv();

  if (g_evaluator_cache) {
    openSubdiv_deleteEvaluatorCache(g_evaluator_cache);
    g_evaluator_cache = nullptr;
  }
}

static LinkNode *gpu_subdiv_free_queue = nullptr;
static ThreadMutex gpu_subdiv_queue_mutex = BLI_MUTEX_INITIALIZER;

void DRW_subdiv_cache_free(Subdiv *subdiv)
{
  BLI_mutex_lock(&gpu_subdiv_queue_mutex);
  BLI_linklist_prepend(&gpu_subdiv_free_queue, subdiv);
  BLI_mutex_unlock(&gpu_subdiv_queue_mutex);
}

void DRW_cache_free_old_subdiv()
{
  if (gpu_subdiv_free_queue == nullptr) {
    return;
  }

  BLI_mutex_lock(&gpu_subdiv_queue_mutex);

  while (gpu_subdiv_free_queue != nullptr) {
    Subdiv *subdiv = static_cast<Subdiv *>(BLI_linklist_pop(&gpu_subdiv_free_queue));
    /* Set the type to CPU so that we do actually free the cache. */
    subdiv->evaluator->type = OPENSUBDIV_EVALUATOR_CPU;
    BKE_subdiv_free(subdiv);
  }

  BLI_mutex_unlock(&gpu_subdiv_queue_mutex);
}<|MERGE_RESOLUTION|>--- conflicted
+++ resolved
@@ -2151,15 +2151,8 @@
   runtime_data->stats_faces_num = draw_cache.num_subdiv_quads;
   runtime_data->stats_totloop = draw_cache.num_subdiv_loops;
 
-<<<<<<< HEAD
-  draw_cache->use_custom_loop_normals = (runtime_data->use_loop_normals) &&
-                                        mesh_eval->normal_domain_all_info() == ATTR_DOMAIN_CORNER;
-=======
   draw_cache.use_custom_loop_normals = (runtime_data->use_loop_normals) &&
-                                       (mesh_eval->flag & ME_AUTOSMOOTH) &&
-                                       CustomData_has_layer(&mesh_eval->loop_data,
-                                                            CD_CUSTOMLOOPNORMAL);
->>>>>>> d0d21f29
+                                       mesh_eval->normal_domain_all_info() == ATTR_DOMAIN_CORNER;
 
   if (DRW_ibo_requested(mbc.buff.ibo.tris)) {
     draw_subdiv_cache_ensure_mat_offsets(draw_cache, mesh_eval, batch_cache.mat_len);
