/* SPDX-FileCopyrightText: 2017 Blender Authors
 *
 * SPDX-License-Identifier: GPL-2.0-or-later */

/** \file
 * \ingroup draw
 *
 * \brief Contains procedural GPU hair drawing methods.
 */

#include "BLI_string_utils.hh"
#include "BLI_utildefines.h"

#include "DNA_curves_types.h"

#include "BKE_attribute.hh"
#include "BKE_curves.hh"

#include "GPU_batch.hh"
#include "GPU_capabilities.hh"
#include "GPU_compute.hh"
#include "GPU_material.hh"
#include "GPU_shader.hh"
#include "GPU_texture.hh"
#include "GPU_vertex_buffer.hh"

#include "DRW_gpu_wrapper.hh"
#include "DRW_render.hh"

#include "draw_cache_impl.hh"
#include "draw_common.hh"
#include "draw_curves_private.hh"
#include "draw_hair_private.hh"
#include "draw_manager_c.hh"
#include "draw_shader.hh"

namespace blender::draw {

struct CurvesEvalCall {
  CurvesEvalCall *next;
  gpu::VertBuf *vbo;
  DRWShadingGroup *shgrp;
  uint vert_len;
};

static gpu::VertBuf *g_dummy_vbo = nullptr;
static DRWPass *g_tf_pass; /* XXX can be a problem with multiple DRWManager in the future */

using CurvesInfosBuf = UniformBuffer<CurvesInfos>;

struct CurvesUniformBufPool {
  Vector<std::unique_ptr<CurvesInfosBuf>> ubos;
  int used = 0;

  void reset()
  {
    used = 0;
  }

  CurvesInfosBuf &alloc()
  {
    if (used >= ubos.size()) {
      ubos.append(std::make_unique<CurvesInfosBuf>());
      return *ubos.last();
    }
    return *ubos[used++];
  }
};

static void drw_curves_ensure_dummy_vbo()
{
  if (g_dummy_vbo != nullptr) {
    return;
  }
  /* initialize vertex format */
  GPUVertFormat format = {0};
  uint dummy_id = GPU_vertformat_attr_add(&format, "dummy", GPU_COMP_F32, 4, GPU_FETCH_FLOAT);

  g_dummy_vbo = GPU_vertbuf_create_with_format_ex(
      &format, GPU_USAGE_STATIC | GPU_USAGE_FLAG_BUFFER_TEXTURE_ONLY);

  const float vert[4] = {0.0f, 0.0f, 0.0f, 0.0f};
  GPU_vertbuf_data_alloc(g_dummy_vbo, 1);
  GPU_vertbuf_attr_fill(g_dummy_vbo, dummy_id, vert);
  /* Create vbo immediately to bind to texture buffer. */
  GPU_vertbuf_use(g_dummy_vbo);
}

void DRW_curves_init(DRWData *drw_data)
{
  /* Initialize legacy hair too, to avoid verbosity in callers. */
  DRW_hair_init();

  if (drw_data->curves_ubos == nullptr) {
    drw_data->curves_ubos = MEM_new<CurvesUniformBufPool>("CurvesUniformBufPool");
  }
  CurvesUniformBufPool *pool = drw_data->curves_ubos;
  pool->reset();

  if (GPU_transform_feedback_support() || GPU_compute_shader_support()) {
    g_tf_pass = DRW_pass_create("Update Curves Pass", (DRWState)0);
  }
  else {
    g_tf_pass = DRW_pass_create("Update Curves Pass", DRW_STATE_WRITE_COLOR);
  }

  drw_curves_ensure_dummy_vbo();
}

void DRW_curves_ubos_pool_free(CurvesUniformBufPool *pool)
{
  MEM_delete(pool);
}

static void drw_curves_cache_shgrp_attach_resources(DRWShadingGroup *shgrp,
                                                    CurvesEvalCache *cache,
<<<<<<< HEAD
                                                    gpu::VertBuf *point_buf,
                                                    const int subdiv)
=======
                                                    GPUVertBuf *point_buf)
>>>>>>> 84c6ead7
{
  DRW_shgroup_buffer_texture(shgrp, "hairPointBuffer", point_buf);
  DRW_shgroup_buffer_texture(shgrp, "hairStrandBuffer", cache->proc_strand_buf);
  DRW_shgroup_buffer_texture(shgrp, "hairStrandSegBuffer", cache->proc_strand_seg_buf);
  DRW_shgroup_uniform_int(shgrp, "hairStrandsRes", &cache->final.resolution, 1);
}

static void drw_curves_cache_update_compute(CurvesEvalCache *cache,
                                            const int curves_num,
                                            gpu::VertBuf *output_buf,
                                            gpu::VertBuf *input_buf)
{
  GPUShader *shader = DRW_shader_curves_refine_get(CURVES_EVAL_CATMULL_ROM);
  DRWShadingGroup *shgrp = DRW_shgroup_create(shader, g_tf_pass);
  drw_curves_cache_shgrp_attach_resources(shgrp, cache, input_buf);
  DRW_shgroup_vertex_buffer(shgrp, "posTime", output_buf);

  const int max_strands_per_call = GPU_max_work_group_count(0);
  int strands_start = 0;
  while (strands_start < curves_num) {
    int batch_strands_len = std::min(curves_num - strands_start, max_strands_per_call);
    DRWShadingGroup *subgroup = DRW_shgroup_create_sub(shgrp);
    DRW_shgroup_uniform_int_copy(subgroup, "hairStrandOffset", strands_start);
    DRW_shgroup_call_compute(subgroup, batch_strands_len, cache->final.resolution, 1);
    strands_start += batch_strands_len;
  }
}

static void drw_curves_cache_update_compute(CurvesEvalCache *cache)
{
  const int curves_num = cache->curves_num;
  const int final_points_len = cache->final.resolution * curves_num;
  if (final_points_len == 0) {
    return;
  }

  drw_curves_cache_update_compute(cache, curves_num, cache->final.proc_buf, cache->proc_point_buf);

  const DRW_Attributes &attrs = cache->final.attr_used;
  for (int i = 0; i < attrs.num_requests; i++) {
    /* Only refine point attributes. */
    if (attrs.requests[i].domain == bke::AttrDomain::Curve) {
      continue;
    }

    drw_curves_cache_update_compute(
        cache, curves_num, cache->final.attributes_buf[i], cache->proc_attributes_buf[i]);
  }
}

static CurvesEvalCache *drw_curves_cache_get(Curves &curves,
                                             GPUMaterial *gpu_material,
                                             int subdiv,
                                             int thickness_res)
{
  CurvesEvalCache *cache;
  const bool update = curves_ensure_procedural_data(
      &curves, &cache, gpu_material, subdiv, thickness_res);

  if (update) {
    drw_curves_cache_update_compute(cache);
  }
  return cache;
}

gpu::VertBuf *DRW_curves_pos_buffer_get(Object *object)
{
  const DRWContextState *draw_ctx = DRW_context_state_get();
  const Scene *scene = draw_ctx->scene;

  const int subdiv = scene->r.hair_subdiv;
  const int thickness_res = (scene->r.hair_type == SCE_HAIR_SHAPE_STRAND) ? 1 : 2;

  Curves &curves = *static_cast<Curves *>(object->data);
  CurvesEvalCache *cache = drw_curves_cache_get(curves, nullptr, subdiv, thickness_res);

  return cache->final.proc_buf;
}

static int attribute_index_in_material(GPUMaterial *gpu_material, const char *name)
{
  if (!gpu_material) {
    return -1;
  }

  int index = 0;

  ListBase gpu_attrs = GPU_material_attributes(gpu_material);
  LISTBASE_FOREACH (GPUMaterialAttribute *, gpu_attr, &gpu_attrs) {
    if (STREQ(gpu_attr->name, name)) {
      return index;
    }

    index++;
  }

  return -1;
}

DRWShadingGroup *DRW_shgroup_curves_create_sub(Object *object,
                                               DRWShadingGroup *shgrp_parent,
                                               GPUMaterial *gpu_material)
{
  const DRWContextState *draw_ctx = DRW_context_state_get();
  const Scene *scene = draw_ctx->scene;
  CurvesUniformBufPool *pool = DST.vmempool->curves_ubos;
  CurvesInfosBuf &curves_infos = pool->alloc();
  Curves &curves_id = *static_cast<Curves *>(object->data);

  const int subdiv = scene->r.hair_subdiv;
  const int thickness_res = (scene->r.hair_type == SCE_HAIR_SHAPE_STRAND) ? 1 : 2;

  CurvesEvalCache *curves_cache = drw_curves_cache_get(
      curves_id, gpu_material, subdiv, thickness_res);

  DRWShadingGroup *shgrp = DRW_shgroup_create_sub(shgrp_parent);

  /* Fix issue with certain driver not drawing anything if there is nothing bound to
   * "ac", "au", "u" or "c". */
  DRW_shgroup_buffer_texture(shgrp, "u", g_dummy_vbo);
  DRW_shgroup_buffer_texture(shgrp, "au", g_dummy_vbo);
  DRW_shgroup_buffer_texture(shgrp, "c", g_dummy_vbo);
  DRW_shgroup_buffer_texture(shgrp, "ac", g_dummy_vbo);

  /* TODO: Generalize radius implementation for curves data type. */
  float hair_rad_shape = 0.0f;
  float hair_rad_root = 0.005f;
  float hair_rad_tip = 0.0f;
  bool hair_close_tip = true;

  /* Use the radius of the root and tip of the first curve for now. This is a workaround that we
   * use for now because we can't use a per-point radius yet. */
  const bke::CurvesGeometry &curves = curves_id.geometry.wrap();
  if (curves.curves_num() >= 1) {
    VArray<float> radii = *curves.attributes().lookup_or_default(
        "radius", bke::AttrDomain::Point, 0.005f);
    const IndexRange first_curve_points = curves.points_by_curve()[0];
    const float first_radius = radii[first_curve_points.first()];
    const float last_radius = radii[first_curve_points.last()];
    const float middle_radius = radii[first_curve_points.size() / 2];
    hair_rad_root = radii[first_curve_points.first()];
    hair_rad_tip = radii[first_curve_points.last()];
    hair_rad_shape = std::clamp(
        math::safe_divide(middle_radius - first_radius, last_radius - first_radius) * 2.0f - 1.0f,
        -1.0f,
        1.0f);
  }

  DRW_shgroup_buffer_texture(shgrp, "hairPointBuffer", curves_cache->final.proc_buf);
  if (curves_cache->proc_length_buf) {
    DRW_shgroup_buffer_texture(shgrp, "hairLen", curves_cache->proc_length_buf);
  }

  const DRW_Attributes &attrs = curves_cache->final.attr_used;
  for (int i = 0; i < attrs.num_requests; i++) {
    const DRW_AttributeRequest &request = attrs.requests[i];

    char sampler_name[32];
    drw_curves_get_attribute_sampler_name(request.attribute_name, sampler_name);

    if (request.domain == bke::AttrDomain::Curve) {
      if (!curves_cache->proc_attributes_buf[i]) {
        continue;
      }

      DRW_shgroup_buffer_texture(shgrp, sampler_name, curves_cache->proc_attributes_buf[i]);
    }
    else {
      if (!curves_cache->final.attributes_buf[i]) {
        continue;
      }
      DRW_shgroup_buffer_texture(shgrp, sampler_name, curves_cache->final.attributes_buf[i]);
    }

    /* Some attributes may not be used in the shader anymore and were not garbage collected yet, so
     * we need to find the right index for this attribute as uniforms defining the scope of the
     * attributes are based on attribute loading order, which is itself based on the material's
     * attributes. */
    const int index = attribute_index_in_material(gpu_material, request.attribute_name);
    if (index != -1) {
      curves_infos.is_point_attribute[index][0] = request.domain == bke::AttrDomain::Point;
    }
  }

  curves_infos.push_update();

  DRW_shgroup_uniform_block(shgrp, "drw_curves", curves_infos);

  DRW_shgroup_uniform_int(shgrp, "hairStrandsRes", &curves_cache->final.resolution, 1);
  DRW_shgroup_uniform_int_copy(shgrp, "hairThicknessRes", thickness_res);
  DRW_shgroup_uniform_float_copy(shgrp, "hairRadShape", hair_rad_shape);
  DRW_shgroup_uniform_mat4_copy(shgrp, "hairDupliMatrix", object->object_to_world().ptr());
  DRW_shgroup_uniform_float_copy(shgrp, "hairRadRoot", hair_rad_root);
  DRW_shgroup_uniform_float_copy(shgrp, "hairRadTip", hair_rad_tip);
  DRW_shgroup_uniform_bool_copy(shgrp, "hairCloseTip", hair_close_tip);
  if (gpu_material) {
    /* NOTE: This needs to happen before the drawcall to allow correct attribute extraction.
     * (see #101896) */
    DRW_shgroup_add_material_resources(shgrp, gpu_material);
  }
  /* TODO(fclem): Until we have a better way to cull the curves and render with orco, bypass
   * culling test. */
  GPUBatch *geom = curves_cache->final.proc_hairs;
  DRW_shgroup_call_no_cull(shgrp, geom, object);

  return shgrp;
}

void DRW_curves_update()
{

  /* Ensure there's a valid active view.
   * "Next" engines use this function, but this still uses the old Draw Manager. */
  if (DRW_view_default_get() == nullptr) {
    /* Create a dummy default view, it's not really used. */
    DRW_view_default_set(DRW_view_create(
        float4x4::identity().ptr(), float4x4::identity().ptr(), nullptr, nullptr, nullptr));
  }
  if (DRW_view_get_active() == nullptr) {
    DRW_view_set_active(DRW_view_default_get());
  }

  /* Update legacy hair too, to avoid verbosity in callers. */
  DRW_hair_update();

  DRW_draw_pass(g_tf_pass);
  GPU_memory_barrier(GPU_BARRIER_SHADER_STORAGE);
}

void DRW_curves_free()
{
  DRW_hair_free();

  GPU_VERTBUF_DISCARD_SAFE(g_dummy_vbo);
}

/* New Draw Manager. */

static PassSimple *g_pass = nullptr;

void curves_init()
{
  if (!g_pass) {
    g_pass = MEM_new<PassSimple>("drw_curves g_pass", "Update Curves Pass");
  }
  g_pass->init();
  g_pass->state_set(DRW_STATE_NO_DRAW);
}

static CurvesEvalCache *curves_cache_get(Curves &curves,
                                         GPUMaterial *gpu_material,
                                         int subdiv,
                                         int thickness_res)
{
  CurvesEvalCache *cache;
  const bool update = curves_ensure_procedural_data(
      &curves, &cache, gpu_material, subdiv, thickness_res);

  if (!update) {
    return cache;
  }

  const int curves_num = cache->curves_num;
  const int final_points_len = cache->final.resolution * curves_num;

  auto cache_update = [&](gpu::VertBuf *output_buf, gpu::VertBuf *input_buf) {
    PassSimple::Sub &ob_ps = g_pass->sub("Object Pass");

    ob_ps.shader_set(DRW_shader_curves_refine_get(CURVES_EVAL_CATMULL_ROM));

    ob_ps.bind_texture("hairPointBuffer", input_buf);
    ob_ps.bind_texture("hairStrandBuffer", cache->proc_strand_buf);
    ob_ps.bind_texture("hairStrandSegBuffer", cache->proc_strand_seg_buf);
    ob_ps.push_constant("hairStrandsRes", &cache->final.resolution);
    ob_ps.bind_ssbo("posTime", output_buf);

    const int max_strands_per_call = GPU_max_work_group_count(0);
    int strands_start = 0;
    while (strands_start < curves_num) {
      int batch_strands_len = std::min(curves_num - strands_start, max_strands_per_call);
      PassSimple::Sub &sub_ps = ob_ps.sub("Sub Pass");
      sub_ps.push_constant("hairStrandOffset", strands_start);
      sub_ps.dispatch(int3(batch_strands_len, cache->final.resolution, 1));
      strands_start += batch_strands_len;
    }
  };

  if (final_points_len > 0) {
    cache_update(cache->final.proc_buf, cache->proc_point_buf);

    const DRW_Attributes &attrs = cache->final.attr_used;
    for (int i : IndexRange(attrs.num_requests)) {
      /* Only refine point attributes. */
      if (attrs.requests[i].domain != bke::AttrDomain::Curve) {
        cache_update(cache->final.attributes_buf[i], cache->proc_attributes_buf[i]);
      }
    }
  }

  return cache;
}

gpu::VertBuf *curves_pos_buffer_get(Scene *scene, Object *object)
{
  const int subdiv = scene->r.hair_subdiv;
  const int thickness_res = (scene->r.hair_type == SCE_HAIR_SHAPE_STRAND) ? 1 : 2;

  Curves &curves = *static_cast<Curves *>(object->data);
  CurvesEvalCache *cache = curves_cache_get(curves, nullptr, subdiv, thickness_res);

  return cache->final.proc_buf;
}

void curves_update(Manager &manager)
{
  manager.submit(*g_pass);
  GPU_memory_barrier(GPU_BARRIER_SHADER_STORAGE);
}

void curves_free()
{
  MEM_delete(g_pass);
  g_pass = nullptr;
}

template<typename PassT>
GPUBatch *curves_sub_pass_setup_implementation(PassT &sub_ps,
                                               const Scene *scene,
                                               Object *ob,
                                               GPUMaterial *gpu_material)
{
  /** NOTE: This still relies on the old DRW_curves implementation. */

  CurvesUniformBufPool *pool = DST.vmempool->curves_ubos;
  CurvesInfosBuf &curves_infos = pool->alloc();
  BLI_assert(ob->type == OB_CURVES);
  Curves &curves_id = *static_cast<Curves *>(ob->data);

  const int subdiv = scene->r.hair_subdiv;
  const int thickness_res = (scene->r.hair_type == SCE_HAIR_SHAPE_STRAND) ? 1 : 2;

  CurvesEvalCache *curves_cache = drw_curves_cache_get(
      curves_id, gpu_material, subdiv, thickness_res);

  /* Fix issue with certain driver not drawing anything if there is nothing bound to
   * "ac", "au", "u" or "c". */
  sub_ps.bind_texture("u", g_dummy_vbo);
  sub_ps.bind_texture("au", g_dummy_vbo);
  sub_ps.bind_texture("c", g_dummy_vbo);
  sub_ps.bind_texture("ac", g_dummy_vbo);

  /* TODO: Generalize radius implementation for curves data type. */
  float hair_rad_shape = 0.0f;
  float hair_rad_root = 0.005f;
  float hair_rad_tip = 0.0f;
  bool hair_close_tip = true;

  /* Use the radius of the root and tip of the first curve for now. This is a workaround that we
   * use for now because we can't use a per-point radius yet. */
  const bke::CurvesGeometry &curves = curves_id.geometry.wrap();
  if (curves.curves_num() >= 1) {
    VArray<float> radii = *curves.attributes().lookup_or_default(
        "radius", bke::AttrDomain::Point, 0.005f);
    const IndexRange first_curve_points = curves.points_by_curve()[0];
    const float first_radius = radii[first_curve_points.first()];
    const float last_radius = radii[first_curve_points.last()];
    const float middle_radius = radii[first_curve_points.size() / 2];
    hair_rad_root = radii[first_curve_points.first()];
    hair_rad_tip = radii[first_curve_points.last()];
    hair_rad_shape = std::clamp(
        math::safe_divide(middle_radius - first_radius, last_radius - first_radius) * 2.0f - 1.0f,
        -1.0f,
        1.0f);
  }

  sub_ps.bind_texture("hairPointBuffer", curves_cache->final.proc_buf);
  if (curves_cache->proc_length_buf) {
    sub_ps.bind_texture("hairLen", curves_cache->proc_length_buf);
  }

  const DRW_Attributes &attrs = curves_cache->final.attr_used;
  for (int i = 0; i < attrs.num_requests; i++) {
    const DRW_AttributeRequest &request = attrs.requests[i];

    char sampler_name[32];
    drw_curves_get_attribute_sampler_name(request.attribute_name, sampler_name);

    if (request.domain == bke::AttrDomain::Curve) {
      if (!curves_cache->proc_attributes_buf[i]) {
        continue;
      }
      sub_ps.bind_texture(sampler_name, curves_cache->proc_attributes_buf[i]);
    }
    else {
      if (!curves_cache->final.attributes_buf[i]) {
        continue;
      }
      sub_ps.bind_texture(sampler_name, curves_cache->final.attributes_buf[i]);
    }

    /* Some attributes may not be used in the shader anymore and were not garbage collected yet, so
     * we need to find the right index for this attribute as uniforms defining the scope of the
     * attributes are based on attribute loading order, which is itself based on the material's
     * attributes. */
    const int index = attribute_index_in_material(gpu_material, request.attribute_name);
    if (index != -1) {
      curves_infos.is_point_attribute[index][0] = request.domain == bke::AttrDomain::Point;
    }
  }

  curves_infos.push_update();

  sub_ps.bind_ubo("drw_curves", curves_infos);

  sub_ps.push_constant("hairStrandsRes", &curves_cache->final.resolution, 1);
  sub_ps.push_constant("hairThicknessRes", thickness_res);
  sub_ps.push_constant("hairRadShape", hair_rad_shape);
  sub_ps.push_constant("hairDupliMatrix", ob->object_to_world());
  sub_ps.push_constant("hairRadRoot", hair_rad_root);
  sub_ps.push_constant("hairRadTip", hair_rad_tip);
  sub_ps.push_constant("hairCloseTip", hair_close_tip);

  return curves_cache->final.proc_hairs;
}

GPUBatch *curves_sub_pass_setup(PassMain::Sub &ps,
                                const Scene *scene,
                                Object *ob,
                                GPUMaterial *gpu_material)
{
  return curves_sub_pass_setup_implementation(ps, scene, ob, gpu_material);
}

GPUBatch *curves_sub_pass_setup(PassSimple::Sub &ps,
                                const Scene *scene,
                                Object *ob,
                                GPUMaterial *gpu_material)
{
  return curves_sub_pass_setup_implementation(ps, scene, ob, gpu_material);
}

}  // namespace blender::draw<|MERGE_RESOLUTION|>--- conflicted
+++ resolved
@@ -114,12 +114,7 @@
 
 static void drw_curves_cache_shgrp_attach_resources(DRWShadingGroup *shgrp,
                                                     CurvesEvalCache *cache,
-<<<<<<< HEAD
-                                                    gpu::VertBuf *point_buf,
-                                                    const int subdiv)
-=======
-                                                    GPUVertBuf *point_buf)
->>>>>>> 84c6ead7
+                                                    gpu::VertBuf *point_buf)
 {
   DRW_shgroup_buffer_texture(shgrp, "hairPointBuffer", point_buf);
   DRW_shgroup_buffer_texture(shgrp, "hairStrandBuffer", cache->proc_strand_buf);
