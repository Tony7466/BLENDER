/* SPDX-License-Identifier: GPL-2.0-or-later
 * Copyright 2021 Blender Foundation. All rights reserved. */

/** \file
 * \ingroup draw
 */

#include "BLI_bitmap.h"

#include "extract_mesh.hh"

namespace blender::draw {
/* ---------------------------------------------------------------------- */
/** \name Extract Face-dots Indices
 * \{ */

static void extract_fdots_init(const MeshRenderData *mr,
                               MeshBatchCache * /*cache*/,
                               void * /*buf*/,
                               void *tls_data)
{
  GPUIndexBufBuilder *elb = static_cast<GPUIndexBufBuilder *>(tls_data);
  GPU_indexbuf_init(elb, GPU_PRIM_POINTS, mr->poly_len, mr->poly_len);
}

static void extract_fdots_iter_poly_bm(const MeshRenderData * /*mr*/,
                                       const BMFace *f,
                                       const int f_index,
                                       void *_userdata)
{
  GPUIndexBufBuilder *elb = static_cast<GPUIndexBufBuilder *>(_userdata);
  if (!BM_elem_flag_test(f, BM_ELEM_HIDDEN)) {
    GPU_indexbuf_set_point_vert(elb, f_index, f_index);
  }
  else {
    GPU_indexbuf_set_point_restart(elb, f_index);
  }
}

static void extract_fdots_iter_poly_mesh(const MeshRenderData *mr,
                                         const MPoly *poly,
                                         const int poly_index,
                                         void *_userdata)
{
  const bool hidden = mr->use_hide && mr->hide_poly && mr->hide_poly[poly_index];

  GPUIndexBufBuilder *elb = static_cast<GPUIndexBufBuilder *>(_userdata);
  if (mr->use_subsurf_fdots) {
    const BitSpan facedot_tags = mr->me->runtime->subsurf_face_dot_tags;

<<<<<<< HEAD
    const int ml_index_end = mp->loopstart + mp->totloop;
    for (int ml_index = mp->loopstart; ml_index < ml_index_end; ml_index += 1) {
      const int vert = mr->corner_verts[ml_index];
      if (facedot_tags[vert] && !hidden) {
        GPU_indexbuf_set_point_vert(elb, mp_index, mp_index);
=======
    const int ml_index_end = poly->loopstart + poly->totloop;
    for (int ml_index = poly->loopstart; ml_index < ml_index_end; ml_index += 1) {
      const MLoop *ml = &mr->loops[ml_index];
      if (facedot_tags[ml->v] && !hidden) {
        GPU_indexbuf_set_point_vert(elb, poly_index, poly_index);
>>>>>>> 2a9f792c
        return;
      }
    }
    GPU_indexbuf_set_point_restart(elb, poly_index);
  }
  else {
    if (!hidden) {
      GPU_indexbuf_set_point_vert(elb, poly_index, poly_index);
    }
    else {
      GPU_indexbuf_set_point_restart(elb, poly_index);
    }
  }
}

static void extract_fdots_finish(const MeshRenderData * /*mr*/,
                                 MeshBatchCache * /*cache*/,
                                 void *buf,
                                 void *_userdata)
{
  GPUIndexBufBuilder *elb = static_cast<GPUIndexBufBuilder *>(_userdata);
  GPUIndexBuf *ibo = static_cast<GPUIndexBuf *>(buf);
  GPU_indexbuf_build_in_place(elb, ibo);
}

constexpr MeshExtract create_extractor_fdots()
{
  MeshExtract extractor = {nullptr};
  extractor.init = extract_fdots_init;
  extractor.iter_poly_bm = extract_fdots_iter_poly_bm;
  extractor.iter_poly_mesh = extract_fdots_iter_poly_mesh;
  extractor.finish = extract_fdots_finish;
  extractor.data_type = MR_DATA_NONE;
  extractor.data_size = sizeof(GPUIndexBufBuilder);
  extractor.use_threading = false;
  extractor.mesh_buffer_offset = offsetof(MeshBufferList, ibo.fdots);
  return extractor;
}

/** \} */

}  // namespace blender::draw

const MeshExtract extract_fdots = blender::draw::create_extractor_fdots();<|MERGE_RESOLUTION|>--- conflicted
+++ resolved
@@ -48,19 +48,11 @@
   if (mr->use_subsurf_fdots) {
     const BitSpan facedot_tags = mr->me->runtime->subsurf_face_dot_tags;
 
-<<<<<<< HEAD
-    const int ml_index_end = mp->loopstart + mp->totloop;
-    for (int ml_index = mp->loopstart; ml_index < ml_index_end; ml_index += 1) {
+    const int ml_index_end = poly->loopstart + poly->totloop;
+    for (int ml_index = poly->loopstart; ml_index < ml_index_end; ml_index += 1) {
       const int vert = mr->corner_verts[ml_index];
       if (facedot_tags[vert] && !hidden) {
-        GPU_indexbuf_set_point_vert(elb, mp_index, mp_index);
-=======
-    const int ml_index_end = poly->loopstart + poly->totloop;
-    for (int ml_index = poly->loopstart; ml_index < ml_index_end; ml_index += 1) {
-      const MLoop *ml = &mr->loops[ml_index];
-      if (facedot_tags[ml->v] && !hidden) {
         GPU_indexbuf_set_point_vert(elb, poly_index, poly_index);
->>>>>>> 2a9f792c
         return;
       }
     }
