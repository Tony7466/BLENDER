--- conflicted
+++ resolved
@@ -50,13 +50,8 @@
 
     const int ml_index_end = mp->loopstart + mp->totloop;
     for (int ml_index = mp->loopstart; ml_index < ml_index_end; ml_index += 1) {
-<<<<<<< HEAD
-      const int vert_i = mr->corner_verts[ml_index];
-      if (BLI_BITMAP_TEST(facedot_tags, vert_i) && !hidden) {
-=======
-      const MLoop *ml = &mloop[ml_index];
-      if (facedot_tags[ml->v] && !hidden) {
->>>>>>> d3500c48
+      const int vert = mr->corner_verts[ml_index];
+      if (facedot_tags[vert] && !hidden) {
         GPU_indexbuf_set_point_vert(elb, mp_index, mp_index);
         return;
       }
