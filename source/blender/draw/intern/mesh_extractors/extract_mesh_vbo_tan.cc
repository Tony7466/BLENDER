--- conflicted
+++ resolved
@@ -114,16 +114,9 @@
                                      &tangent_mask);
     }
     else {
-<<<<<<< HEAD
-      BKE_mesh_calc_loop_tangent_ex(reinterpret_cast<const float(*)[3]>(mr->vert_positions),
+      BKE_mesh_calc_loop_tangent_ex(reinterpret_cast<const float(*)[3]>(mr->vert_positions.data()),
                                     mr->polys,
-                                    mr->corner_verts,
-=======
-      BKE_mesh_calc_loop_tangent_ex(reinterpret_cast<const float(*)[3]>(mr->vert_positions.data()),
-                                    mr->polys.data(),
-                                    mr->polys.size(),
                                     mr->corner_verts.data(),
->>>>>>> a8fc9871
                                     mr->looptris.data(),
                                     mr->tri_len,
                                     mr->sharp_faces,
