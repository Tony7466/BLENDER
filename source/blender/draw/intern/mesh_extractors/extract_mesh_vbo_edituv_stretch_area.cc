/* SPDX-License-Identifier: GPL-2.0-or-later
 * Copyright 2021 Blender Foundation. All rights reserved. */

/** \file
 * \ingroup draw
 */

#include "BLI_math_vector_types.hh"

#include "MEM_guardedalloc.h"

#include "BKE_mesh.h"

#include "extract_mesh.hh"

#include "draw_subdivision.h"

namespace blender::draw {

/* ---------------------------------------------------------------------- */
/** \name Extract Edit UV area stretch
 * \{ */

static void extract_edituv_stretch_area_init(const MeshRenderData *mr,
                                             MeshBatchCache * /*cache*/,
                                             void *buf,
                                             void * /*tls_data*/)
{
  GPUVertBuf *vbo = static_cast<GPUVertBuf *>(buf);
  static GPUVertFormat format = {0};
  if (format.attr_len == 0) {
    GPU_vertformat_attr_add(&format, "ratio", GPU_COMP_F32, 1, GPU_FETCH_FLOAT);
  }

  GPU_vertbuf_init_with_format(vbo, &format);
  GPU_vertbuf_data_alloc(vbo, mr->loop_len);
}

BLI_INLINE float area_ratio_get(float area, float uvarea)
{
  if (area >= FLT_EPSILON && uvarea >= FLT_EPSILON) {
    return uvarea / area;
  }
  return 0.0f;
}

BLI_INLINE float area_ratio_to_stretch(float ratio, float tot_ratio)
{
  ratio *= tot_ratio;
  return (ratio > 1.0f) ? (1.0f / ratio) : ratio;
}

static void compute_area_ratio(const MeshRenderData *mr,
                               float *r_area_ratio,
                               float &r_tot_area,
                               float &r_tot_uv_area)
{
  float tot_area = 0.0f, tot_uv_area = 0.0f;

  if (mr->extract_type == MR_EXTRACT_BMESH) {
    CustomData *cd_ldata = &mr->bm->ldata;
    int uv_ofs = CustomData_get_offset(cd_ldata, CD_PROP_FLOAT2);

    BMFace *efa;
    BMIter f_iter;
    int f;
    BM_ITER_MESH_INDEX (efa, &f_iter, mr->bm, BM_FACES_OF_MESH, f) {
      float area = BM_face_calc_area(efa);
      float uvarea = BM_face_calc_area_uv(efa, uv_ofs);
      tot_area += area;
      tot_uv_area += uvarea;
      r_area_ratio[f] = area_ratio_get(area, uvarea);
    }
  }
  else {
    BLI_assert(mr->extract_type == MR_EXTRACT_MESH);
    const float2 *uv_data = (const float2 *)CustomData_get_layer(&mr->me->ldata, CD_PROP_FLOAT2);
    for (int poly_index = 0; poly_index < mr->poly_len; poly_index++) {
      const MPoly &poly = mr->polys[poly_index];
      float area = BKE_mesh_calc_poly_area(
<<<<<<< HEAD
          mp,
          &mr->corner_verts[mp->loopstart],
          reinterpret_cast<const float(*)[3]>(mr->vert_positions));
      float uvarea = area_poly_v2(reinterpret_cast<const float(*)[2]>(&uv_data[mp->loopstart]),
                                  mp->totloop);
=======
          &poly,
          &mr->loops[poly.loopstart],
          reinterpret_cast<const float(*)[3]>(mr->vert_positions.data()));
      float uvarea = area_poly_v2(reinterpret_cast<const float(*)[2]>(&uv_data[poly.loopstart]),
                                  poly.totloop);
>>>>>>> 2a9f792c
      tot_area += area;
      tot_uv_area += uvarea;
      r_area_ratio[poly_index] = area_ratio_get(area, uvarea);
    }
  }

  r_tot_area = tot_area;
  r_tot_uv_area = tot_uv_area;
}

static void extract_edituv_stretch_area_finish(const MeshRenderData *mr,
                                               MeshBatchCache *cache,
                                               void *buf,
                                               void * /*data*/)
{
  GPUVertBuf *vbo = static_cast<GPUVertBuf *>(buf);
  float *area_ratio = static_cast<float *>(MEM_mallocN(sizeof(float) * mr->poly_len, __func__));
  compute_area_ratio(mr, area_ratio, cache->tot_area, cache->tot_uv_area);

  /* Copy face data for each loop. */
  float *loop_stretch = (float *)GPU_vertbuf_get_data(vbo);

  if (mr->extract_type == MR_EXTRACT_BMESH) {
    BMFace *efa;
    BMIter f_iter;
    int f, l_index = 0;
    BM_ITER_MESH_INDEX (efa, &f_iter, mr->bm, BM_FACES_OF_MESH, f) {
      for (int i = 0; i < efa->len; i++, l_index++) {
        loop_stretch[l_index] = area_ratio[f];
      }
    }
  }
  else {
    BLI_assert(mr->extract_type == MR_EXTRACT_MESH);
    const MPoly *poly = mr->polys.data();
    for (int poly_index = 0, l_index = 0; poly_index < mr->poly_len; poly_index++, poly++) {
      for (int i = 0; i < poly->totloop; i++, l_index++) {
        loop_stretch[l_index] = area_ratio[poly_index];
      }
    }
  }

  MEM_freeN(area_ratio);
}

static void extract_edituv_stretch_area_init_subdiv(const DRWSubdivCache *subdiv_cache,
                                                    const MeshRenderData *mr,
                                                    MeshBatchCache *cache,
                                                    void *buffer,
                                                    void * /*data*/)
{

  /* Initialize final buffer. */
  GPUVertBuf *vbo = static_cast<GPUVertBuf *>(buffer);
  static GPUVertFormat format = {0};
  if (format.attr_len == 0) {
    GPU_vertformat_attr_add(&format, "ratio", GPU_COMP_F32, 1, GPU_FETCH_FLOAT);
  }

  GPU_vertbuf_init_build_on_device(vbo, &format, subdiv_cache->num_subdiv_loops);

  /* Initialize coarse data buffer. */

  GPUVertBuf *coarse_data = GPU_vertbuf_calloc();

  /* We use the same format as we just copy data around. */
  GPU_vertbuf_init_with_format(coarse_data, &format);
  GPU_vertbuf_data_alloc(coarse_data, mr->loop_len);

  compute_area_ratio(mr,
                     static_cast<float *>(GPU_vertbuf_get_data(coarse_data)),
                     cache->tot_area,
                     cache->tot_uv_area);

  draw_subdiv_build_edituv_stretch_area_buffer(subdiv_cache, coarse_data, vbo);

  GPU_vertbuf_discard(coarse_data);
}

constexpr MeshExtract create_extractor_edituv_stretch_area()
{
  MeshExtract extractor = {nullptr};
  extractor.init = extract_edituv_stretch_area_init;
  extractor.finish = extract_edituv_stretch_area_finish;
  extractor.init_subdiv = extract_edituv_stretch_area_init_subdiv;
  extractor.data_type = MR_DATA_NONE;
  extractor.data_size = 0;
  extractor.use_threading = false;
  extractor.mesh_buffer_offset = offsetof(MeshBufferList, vbo.edituv_stretch_area);
  return extractor;
}

/** \} */

}  // namespace blender::draw

const MeshExtract extract_edituv_stretch_area =
    blender::draw::create_extractor_edituv_stretch_area();<|MERGE_RESOLUTION|>--- conflicted
+++ resolved
@@ -78,19 +78,11 @@
     for (int poly_index = 0; poly_index < mr->poly_len; poly_index++) {
       const MPoly &poly = mr->polys[poly_index];
       float area = BKE_mesh_calc_poly_area(
-<<<<<<< HEAD
-          mp,
-          &mr->corner_verts[mp->loopstart],
-          reinterpret_cast<const float(*)[3]>(mr->vert_positions));
-      float uvarea = area_poly_v2(reinterpret_cast<const float(*)[2]>(&uv_data[mp->loopstart]),
-                                  mp->totloop);
-=======
           &poly,
-          &mr->loops[poly.loopstart],
+          &mr->corner_verts[poly.loopstart],
           reinterpret_cast<const float(*)[3]>(mr->vert_positions.data()));
       float uvarea = area_poly_v2(reinterpret_cast<const float(*)[2]>(&uv_data[poly.loopstart]),
                                   poly.totloop);
->>>>>>> 2a9f792c
       tot_area += area;
       tot_uv_area += uvarea;
       r_area_ratio[poly_index] = area_ratio_get(area, uvarea);
