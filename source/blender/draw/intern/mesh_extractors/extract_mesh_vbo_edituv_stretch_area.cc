/* SPDX-License-Identifier: GPL-2.0-or-later
 * Copyright 2021 Blender Foundation. All rights reserved. */

/** \file
 * \ingroup draw
 */

#include "BLI_math_vector_types.hh"

#include "MEM_guardedalloc.h"

#include "BKE_mesh.h"

#include "extract_mesh.hh"

#include "draw_subdivision.h"

namespace blender::draw {

/* ---------------------------------------------------------------------- */
/** \name Extract Edit UV area stretch
 * \{ */

static void extract_edituv_stretch_area_init(const MeshRenderData *mr,
                                             MeshBatchCache * /*cache*/,
                                             void *buf,
                                             void * /*tls_data*/)
{
  GPUVertBuf *vbo = static_cast<GPUVertBuf *>(buf);
  static GPUVertFormat format = {0};
  if (format.attr_len == 0) {
    GPU_vertformat_attr_add(&format, "ratio", GPU_COMP_F32, 1, GPU_FETCH_FLOAT);
  }

  GPU_vertbuf_init_with_format(vbo, &format);
  GPU_vertbuf_data_alloc(vbo, mr->loop_len);
}

BLI_INLINE float area_ratio_get(float area, float uvarea)
{
  if (area >= FLT_EPSILON && uvarea >= FLT_EPSILON) {
    return uvarea / area;
  }
  return 0.0f;
}

BLI_INLINE float area_ratio_to_stretch(float ratio, float tot_ratio)
{
  ratio *= tot_ratio;
  return (ratio > 1.0f) ? (1.0f / ratio) : ratio;
}

static void compute_area_ratio(const MeshRenderData *mr,
                               float *r_area_ratio,
                               float &r_tot_area,
                               float &r_tot_uv_area)
{
  float tot_area = 0.0f, tot_uv_area = 0.0f;

  if (mr->extract_type == MR_EXTRACT_BMESH) {
    CustomData *cd_ldata = &mr->bm->ldata;
    int uv_ofs = CustomData_get_offset(cd_ldata, CD_PROP_FLOAT2);

    BMFace *efa;
    BMIter f_iter;
    int f;
    BM_ITER_MESH_INDEX (efa, &f_iter, mr->bm, BM_FACES_OF_MESH, f) {
      float area = BM_face_calc_area(efa);
      float uvarea = BM_face_calc_area_uv(efa, uv_ofs);
      tot_area += area;
      tot_uv_area += uvarea;
      r_area_ratio[f] = area_ratio_get(area, uvarea);
    }
  }
  else {
    BLI_assert(mr->extract_type == MR_EXTRACT_MESH);
    const float2 *uv_data = (const float2 *)CustomData_get_layer(&mr->me->ldata, CD_PROP_FLOAT2);
<<<<<<< HEAD
    const Span<int> corner_verts(mr->corner_verts, mr->loop_len);
    for (int mp_index = 0; mp_index < mr->poly_len; mp_index++) {
      const IndexRange poly = mr->polys[mp_index];

      float area = BKE_mesh_calc_poly_area(
          corner_verts.slice(poly), reinterpret_cast<const float(*)[3]>(mr->vert_positions));
      float uvarea = area_poly_v2(reinterpret_cast<const float(*)[2]>(&uv_data[poly.start()]),
                                  poly.size());
=======
    for (int poly_index = 0; poly_index < mr->poly_len; poly_index++) {
      const MPoly &poly = mr->polys[poly_index];
      float area = BKE_mesh_calc_poly_area(
          &poly,
          &mr->corner_verts[poly.loopstart],
          reinterpret_cast<const float(*)[3]>(mr->vert_positions.data()));
      float uvarea = area_poly_v2(reinterpret_cast<const float(*)[2]>(&uv_data[poly.loopstart]),
                                  poly.totloop);
>>>>>>> a8fc9871
      tot_area += area;
      tot_uv_area += uvarea;
      r_area_ratio[poly_index] = area_ratio_get(area, uvarea);
    }
  }

  r_tot_area = tot_area;
  r_tot_uv_area = tot_uv_area;
}

static void extract_edituv_stretch_area_finish(const MeshRenderData *mr,
                                               MeshBatchCache *cache,
                                               void *buf,
                                               void * /*data*/)
{
  GPUVertBuf *vbo = static_cast<GPUVertBuf *>(buf);
  float *area_ratio = static_cast<float *>(MEM_mallocN(sizeof(float) * mr->poly_len, __func__));
  compute_area_ratio(mr, area_ratio, cache->tot_area, cache->tot_uv_area);

  /* Copy face data for each loop. */
  float *loop_stretch = (float *)GPU_vertbuf_get_data(vbo);

  if (mr->extract_type == MR_EXTRACT_BMESH) {
    BMFace *efa;
    BMIter f_iter;
    int f, l_index = 0;
    BM_ITER_MESH_INDEX (efa, &f_iter, mr->bm, BM_FACES_OF_MESH, f) {
      for (int i = 0; i < efa->len; i++, l_index++) {
        loop_stretch[l_index] = area_ratio[f];
      }
    }
  }
  else {
    BLI_assert(mr->extract_type == MR_EXTRACT_MESH);
<<<<<<< HEAD
    for (int mp_index = 0; mp_index < mr->poly_len; mp_index++) {
      for (const int l_index : mr->polys[mp_index]) {
        loop_stretch[l_index] = area_ratio[mp_index];
=======
    for (const int poly_i : mr->polys.index_range()) {
      const MPoly &poly = mr->polys[poly_i];
      for (const int loop_i : IndexRange(poly.loopstart, poly.totloop)) {
        loop_stretch[loop_i] = area_ratio[poly_i];
>>>>>>> a8fc9871
      }
    }
  }

  MEM_freeN(area_ratio);
}

static void extract_edituv_stretch_area_init_subdiv(const DRWSubdivCache *subdiv_cache,
                                                    const MeshRenderData *mr,
                                                    MeshBatchCache *cache,
                                                    void *buffer,
                                                    void * /*data*/)
{

  /* Initialize final buffer. */
  GPUVertBuf *vbo = static_cast<GPUVertBuf *>(buffer);
  static GPUVertFormat format = {0};
  if (format.attr_len == 0) {
    GPU_vertformat_attr_add(&format, "ratio", GPU_COMP_F32, 1, GPU_FETCH_FLOAT);
  }

  GPU_vertbuf_init_build_on_device(vbo, &format, subdiv_cache->num_subdiv_loops);

  /* Initialize coarse data buffer. */

  GPUVertBuf *coarse_data = GPU_vertbuf_calloc();

  /* We use the same format as we just copy data around. */
  GPU_vertbuf_init_with_format(coarse_data, &format);
  GPU_vertbuf_data_alloc(coarse_data, mr->loop_len);

  compute_area_ratio(mr,
                     static_cast<float *>(GPU_vertbuf_get_data(coarse_data)),
                     cache->tot_area,
                     cache->tot_uv_area);

  draw_subdiv_build_edituv_stretch_area_buffer(subdiv_cache, coarse_data, vbo);

  GPU_vertbuf_discard(coarse_data);
}

constexpr MeshExtract create_extractor_edituv_stretch_area()
{
  MeshExtract extractor = {nullptr};
  extractor.init = extract_edituv_stretch_area_init;
  extractor.finish = extract_edituv_stretch_area_finish;
  extractor.init_subdiv = extract_edituv_stretch_area_init_subdiv;
  extractor.data_type = MR_DATA_NONE;
  extractor.data_size = 0;
  extractor.use_threading = false;
  extractor.mesh_buffer_offset = offsetof(MeshBufferList, vbo.edituv_stretch_area);
  return extractor;
}

/** \} */

}  // namespace blender::draw

const MeshExtract extract_edituv_stretch_area =
    blender::draw::create_extractor_edituv_stretch_area();<|MERGE_RESOLUTION|>--- conflicted
+++ resolved
@@ -75,25 +75,14 @@
   else {
     BLI_assert(mr->extract_type == MR_EXTRACT_MESH);
     const float2 *uv_data = (const float2 *)CustomData_get_layer(&mr->me->ldata, CD_PROP_FLOAT2);
-<<<<<<< HEAD
-    const Span<int> corner_verts(mr->corner_verts, mr->loop_len);
-    for (int mp_index = 0; mp_index < mr->poly_len; mp_index++) {
-      const IndexRange poly = mr->polys[mp_index];
+    for (int poly_index = 0; poly_index < mr->poly_len; poly_index++) {
+      const IndexRange poly = mr->polys[poly_index];
 
       float area = BKE_mesh_calc_poly_area(
-          corner_verts.slice(poly), reinterpret_cast<const float(*)[3]>(mr->vert_positions));
+          mr->corner_verts.slice(poly),
+          reinterpret_cast<const float(*)[3]>(mr->vert_positions.data()));
       float uvarea = area_poly_v2(reinterpret_cast<const float(*)[2]>(&uv_data[poly.start()]),
                                   poly.size());
-=======
-    for (int poly_index = 0; poly_index < mr->poly_len; poly_index++) {
-      const MPoly &poly = mr->polys[poly_index];
-      float area = BKE_mesh_calc_poly_area(
-          &poly,
-          &mr->corner_verts[poly.loopstart],
-          reinterpret_cast<const float(*)[3]>(mr->vert_positions.data()));
-      float uvarea = area_poly_v2(reinterpret_cast<const float(*)[2]>(&uv_data[poly.loopstart]),
-                                  poly.totloop);
->>>>>>> a8fc9871
       tot_area += area;
       tot_uv_area += uvarea;
       r_area_ratio[poly_index] = area_ratio_get(area, uvarea);
@@ -128,16 +117,9 @@
   }
   else {
     BLI_assert(mr->extract_type == MR_EXTRACT_MESH);
-<<<<<<< HEAD
-    for (int mp_index = 0; mp_index < mr->poly_len; mp_index++) {
-      for (const int l_index : mr->polys[mp_index]) {
-        loop_stretch[l_index] = area_ratio[mp_index];
-=======
-    for (const int poly_i : mr->polys.index_range()) {
-      const MPoly &poly = mr->polys[poly_i];
-      for (const int loop_i : IndexRange(poly.loopstart, poly.totloop)) {
-        loop_stretch[loop_i] = area_ratio[poly_i];
->>>>>>> a8fc9871
+    for (int poly_index = 0; poly_index < mr->poly_len; poly_index++) {
+      for (const int l_index : mr->polys[poly_index]) {
+        loop_stretch[l_index] = area_ratio[poly_index];
       }
     }
   }
