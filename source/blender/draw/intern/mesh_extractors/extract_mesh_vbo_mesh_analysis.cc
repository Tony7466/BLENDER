--- conflicted
+++ resolved
@@ -217,15 +217,9 @@
     const Span<MLoopTri> looptris = mr->looptris;
     for (const int i : looptris.index_range()) {
       const int index = looptris[i].poly;
-<<<<<<< HEAD
       const float *cos[3] = {mr->vert_positions[mr->corner_verts[looptris[i].tri[0]]],
                              mr->vert_positions[mr->corner_verts[looptris[i].tri[1]]],
                              mr->vert_positions[mr->corner_verts[looptris[i].tri[2]]]};
-=======
-      const float *cos[3] = {mr->vert_positions[mr->loops[looptris[i].tri[0]].v],
-                             mr->vert_positions[mr->loops[looptris[i].tri[1]].v],
-                             mr->vert_positions[mr->loops[looptris[i].tri[2]].v]};
->>>>>>> 2a9f792c
       float ray_co[3];
       float ray_no[3];
 
@@ -265,13 +259,8 @@
 }
 
 struct BVHTree_OverlapData {
-<<<<<<< HEAD
-  const float3 *positions;
-  const int *corner_verts;
-=======
   Span<float3> positions;
-  Span<MLoop> loops;
->>>>>>> 2a9f792c
+  Span<int> corner_verts;
   Span<MLoopTri> looptris;
   float epsilon;
 };
@@ -354,11 +343,7 @@
 
     struct BVHTree_OverlapData data = {};
     data.positions = mr->vert_positions;
-<<<<<<< HEAD
     data.corner_verts = mr->corner_verts;
-=======
-    data.loops = mr->loops;
->>>>>>> 2a9f792c
     data.looptris = mr->looptris;
     data.epsilon = BLI_bvhtree_get_epsilon(tree);
 
@@ -463,17 +448,10 @@
         const float *f_no = mr->poly_normals[poly_index];
         fac = 0.0f;
 
-<<<<<<< HEAD
-        for (int i = 1; i <= mp->totloop; i++) {
-          const int corner_prev = mp->loopstart + (i - 1) % mp->totloop;
-          const int corner_curr = mp->loopstart + (i + 0) % mp->totloop;
-          const int corner_next = mp->loopstart + (i + 1) % mp->totloop;
-=======
         for (int i = 1; i <= poly->totloop; i++) {
-          const MLoop *l_prev = &mr->loops[poly->loopstart + (i - 1) % poly->totloop];
-          const MLoop *l_curr = &mr->loops[poly->loopstart + (i + 0) % poly->totloop];
-          const MLoop *l_next = &mr->loops[poly->loopstart + (i + 1) % poly->totloop];
->>>>>>> 2a9f792c
+          const int corner_prev = poly->loopstart + (i - 1) % poly->totloop;
+          const int corner_curr = poly->loopstart + (i + 0) % poly->totloop;
+          const int corner_next = poly->loopstart + (i + 1) % poly->totloop;
           float no_corner[3];
           normal_tri_v3(no_corner,
                         mr->vert_positions[mr->corner_verts[corner_prev]],
@@ -552,17 +530,10 @@
 
     EdgeHash *eh = BLI_edgehash_new_ex(__func__, mr->edge_len);
 
-<<<<<<< HEAD
-    for (int mp_index = 0; mp_index < mr->poly_len; mp_index++, mp++) {
-      for (int i = 0; i < mp->totloop; i++) {
-        const int vert_curr = mr->corner_verts[mp->loopstart + (i + 0) % mp->totloop];
-        const int vert_next = mr->corner_verts[mp->loopstart + (i + 1) % mp->totloop];
-=======
     for (int poly_index = 0; poly_index < mr->poly_len; poly_index++, poly++) {
       for (int i = 0; i < poly->totloop; i++) {
-        const MLoop *l_curr = &mr->loops[poly->loopstart + (i + 0) % poly->totloop];
-        const MLoop *l_next = &mr->loops[poly->loopstart + (i + 1) % poly->totloop];
->>>>>>> 2a9f792c
+        const int vert_curr = mr->corner_verts[poly->loopstart + (i + 0) % poly->totloop];
+        const int vert_next = mr->corner_verts[poly->loopstart + (i + 1) % poly->totloop];
         float angle;
         void **pval;
         bool value_is_init = BLI_edgehash_ensure_p(eh, vert_curr, vert_next, &pval);
@@ -608,15 +579,9 @@
     BLI_edgehashIterator_free(ehi);
     BLI_edgehash_free(eh, nullptr);
 
-<<<<<<< HEAD
     for (int l_index = 0; l_index < mr->loop_len; l_index++) {
       const int vert = mr->corner_verts[l_index];
       r_sharp[l_index] = sharp_remap(vert_angles[vert], min, max, minmax_irange);
-=======
-    const MLoop *ml = mr->loops.data();
-    for (int l_index = 0; l_index < mr->loop_len; l_index++, ml++) {
-      r_sharp[l_index] = sharp_remap(vert_angles[ml->v], min, max, minmax_irange);
->>>>>>> 2a9f792c
     }
   }
 
