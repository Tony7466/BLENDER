/* SPDX-FileCopyrightText: 2021 Blender Foundation
 *
 * SPDX-License-Identifier: GPL-2.0-or-later */

/** \file
 * \ingroup draw
 */

#include "MEM_guardedalloc.h"

#include "BLI_edgehash.h"
#include "BLI_jitter_2d.h"

#include "BKE_bvhutils.h"
#include "BKE_editmesh_bvh.h"
#include "BKE_editmesh_cache.hh"

#include "extract_mesh.hh"

namespace blender::draw {

/* ---------------------------------------------------------------------- */
/** \name Extract Edit Mesh Analysis Colors
 * \{ */

static void extract_mesh_analysis_init(const MeshRenderData *mr,
                                       MeshBatchCache * /*cache*/,
                                       void *buf,
                                       void * /*tls_data*/)
{
  GPUVertBuf *vbo = static_cast<GPUVertBuf *>(buf);
  static GPUVertFormat format = {0};
  if (format.attr_len == 0) {
    GPU_vertformat_attr_add(&format, "weight", GPU_COMP_F32, 1, GPU_FETCH_FLOAT);
  }

  GPU_vertbuf_init_with_format(vbo, &format);
  GPU_vertbuf_data_alloc(vbo, mr->loop_len);
}

static void axis_from_enum_v3(float v[3], const char axis)
{
  zero_v3(v);
  if (axis < 3) {
    v[axis] = 1.0f;
  }
  else {
    v[axis - 3] = -1.0f;
  }
}

BLI_INLINE float overhang_remap(float fac, float min, float max, float minmax_irange)
{
  if (fac < min) {
    fac = 1.0f;
  }
  else if (fac > max) {
    fac = -1.0f;
  }
  else {
    fac = (fac - min) * minmax_irange;
    fac = 1.0f - fac;
    CLAMP(fac, 0.0f, 1.0f);
  }
  return fac;
}

static void statvis_calc_overhang(const MeshRenderData *mr, float *r_overhang)
{
  const MeshStatVis *statvis = &mr->toolsettings->statvis;
  const float min = statvis->overhang_min / float(M_PI);
  const float max = statvis->overhang_max / float(M_PI);
  const char axis = statvis->overhang_axis;
  BMEditMesh *em = mr->edit_bmesh;
  BMIter iter;
  BMesh *bm = em->bm;
  BMFace *f;
  float dir[3];
  const float minmax_irange = 1.0f / (max - min);

  BLI_assert(min <= max);

  axis_from_enum_v3(dir, axis);

  /* now convert into global space */
  mul_transposed_mat3_m4_v3(mr->obmat, dir);
  normalize_v3(dir);

  if (mr->extract_type == MR_EXTRACT_BMESH) {
    int l_index = 0;
    BM_ITER_MESH (f, &iter, bm, BM_FACES_OF_MESH) {
      float fac = angle_normalized_v3v3(bm_face_no_get(mr, f), dir) / float(M_PI);
      fac = overhang_remap(fac, min, max, minmax_irange);
      for (int i = 0; i < f->len; i++, l_index++) {
        r_overhang[l_index] = fac;
      }
    }
  }
  else {
    for (const int face_i : mr->faces.index_range()) {
      float fac = angle_normalized_v3v3(mr->face_normals[face_i], dir) / float(M_PI);
      fac = overhang_remap(fac, min, max, minmax_irange);
      for (const int loop_i : mr->faces[face_i]) {
        r_overhang[loop_i] = fac;
      }
    }
  }
}

/**
 * Needed so we can use jitter values for face interpolation.
 */
static void uv_from_jitter_v2(float uv[2])
{
  uv[0] += 0.5f;
  uv[1] += 0.5f;
  if (uv[0] + uv[1] > 1.0f) {
    uv[0] = 1.0f - uv[0];
    uv[1] = 1.0f - uv[1];
  }

  clamp_v2(uv, 0.0f, 1.0f);
}

BLI_INLINE float thickness_remap(float fac, float min, float max, float minmax_irange)
{
  /* important not '<=' */
  if (fac < max) {
    fac = (fac - min) * minmax_irange;
    fac = 1.0f - fac;
    CLAMP(fac, 0.0f, 1.0f);
  }
  else {
    fac = -1.0f;
  }
  return fac;
}

static void statvis_calc_thickness(const MeshRenderData *mr, float *r_thickness)
{
  const float eps_offset = 0.00002f; /* values <= 0.00001 give errors */
  /* cheating to avoid another allocation */
  float *face_dists = r_thickness + (mr->loop_len - mr->face_len);
  BMEditMesh *em = mr->edit_bmesh;
  const float scale = 1.0f / mat4_to_scale(mr->obmat);
  const MeshStatVis *statvis = &mr->toolsettings->statvis;
  const float min = statvis->thickness_min * scale;
  const float max = statvis->thickness_max * scale;
  const float minmax_irange = 1.0f / (max - min);
  const int samples = statvis->thickness_samples;
  float jit_ofs[32][2];
  BLI_assert(samples <= 32);
  BLI_assert(min <= max);

  copy_vn_fl(face_dists, mr->face_len, max);

  BLI_jitter_init(jit_ofs, samples);
  for (int j = 0; j < samples; j++) {
    uv_from_jitter_v2(jit_ofs[j]);
  }

  if (mr->extract_type == MR_EXTRACT_BMESH) {
    BMesh *bm = em->bm;
    BM_mesh_elem_index_ensure(bm, BM_FACE);

    BMBVHTree *bmtree = BKE_bmbvh_new_from_editmesh(em, 0, nullptr, false);
    BMLoop *(*looptris)[3] = em->looptris;
    for (int i = 0; i < mr->tri_len; i++) {
      BMLoop **ltri = looptris[i];
      const int index = BM_elem_index_get(ltri[0]->f);
      const float *cos[3] = {
          bm_vert_co_get(mr, ltri[0]->v),
          bm_vert_co_get(mr, ltri[1]->v),
          bm_vert_co_get(mr, ltri[2]->v),
      };
      float ray_co[3];
      float ray_no[3];

      normal_tri_v3(ray_no, cos[2], cos[1], cos[0]);

      for (int j = 0; j < samples; j++) {
        float dist = face_dists[index];
        interp_v3_v3v3v3_uv(ray_co, cos[0], cos[1], cos[2], jit_ofs[j]);
        madd_v3_v3fl(ray_co, ray_no, eps_offset);

        BMFace *f_hit = BKE_bmbvh_ray_cast(bmtree, ray_co, ray_no, 0.0f, &dist, nullptr, nullptr);
        if (f_hit && dist < face_dists[index]) {
          float angle_fac = fabsf(
              dot_v3v3(bm_face_no_get(mr, ltri[0]->f), bm_face_no_get(mr, f_hit)));
          angle_fac = 1.0f - angle_fac;
          angle_fac = angle_fac * angle_fac * angle_fac;
          angle_fac = 1.0f - angle_fac;
          dist /= angle_fac;
          if (dist < face_dists[index]) {
            face_dists[index] = dist;
          }
        }
      }
    }
    BKE_bmbvh_free(bmtree);

    BMIter iter;
    BMFace *f;
    int l_index = 0;
    BM_ITER_MESH (f, &iter, bm, BM_FACES_OF_MESH) {
      float fac = face_dists[BM_elem_index_get(f)];
      fac = thickness_remap(fac, min, max, minmax_irange);
      for (int i = 0; i < f->len; i++, l_index++) {
        r_thickness[l_index] = fac;
      }
    }
  }
  else {
    BVHTreeFromMesh treeData = {nullptr};

    BVHTree *tree = BKE_bvhtree_from_mesh_get(&treeData, mr->me, BVHTREE_FROM_LOOPTRI, 4);
    const Span<MLoopTri> looptris = mr->looptris;
    const Span<int> looptri_faces = mr->looptri_faces;
    for (const int i : looptris.index_range()) {
      const int index = looptri_faces[i];
      const float *cos[3] = {mr->vert_positions[mr->corner_verts[looptris[i].tri[0]]],
                             mr->vert_positions[mr->corner_verts[looptris[i].tri[1]]],
                             mr->vert_positions[mr->corner_verts[looptris[i].tri[2]]]};
      float ray_co[3];
      float ray_no[3];

      normal_tri_v3(ray_no, cos[2], cos[1], cos[0]);

      for (int j = 0; j < samples; j++) {
        interp_v3_v3v3v3_uv(ray_co, cos[0], cos[1], cos[2], jit_ofs[j]);
        madd_v3_v3fl(ray_co, ray_no, eps_offset);

        BVHTreeRayHit hit;
        hit.index = -1;
        hit.dist = face_dists[index];
        if ((BLI_bvhtree_ray_cast(
                 tree, ray_co, ray_no, 0.0f, &hit, treeData.raycast_callback, &treeData) != -1) &&
            hit.dist < face_dists[index])
        {
          float angle_fac = fabsf(dot_v3v3(mr->face_normals[index], hit.no));
          angle_fac = 1.0f - angle_fac;
          angle_fac = angle_fac * angle_fac * angle_fac;
          angle_fac = 1.0f - angle_fac;
          hit.dist /= angle_fac;
          if (hit.dist < face_dists[index]) {
            face_dists[index] = hit.dist;
          }
        }
      }
    }

    for (const int face_i : mr->faces.index_range()) {
      float fac = face_dists[face_i];
      fac = thickness_remap(fac, min, max, minmax_irange);
      for (const int loop_i : mr->faces[face_i]) {
        r_thickness[loop_i] = fac;
      }
    }
  }
}

struct BVHTree_OverlapData {
  Span<float3> positions;
  Span<int> corner_verts;
  Span<MLoopTri> looptris;
  Span<int> looptri_faces;
  float epsilon;
};

static bool bvh_overlap_cb(void *userdata, int index_a, int index_b, int /*thread*/)
{
  BVHTree_OverlapData *data = static_cast<BVHTree_OverlapData *>(userdata);

  if (UNLIKELY(data->looptri_faces[index_a] == data->looptri_faces[index_b])) {
    return false;
  }

  const MLoopTri *tri_a = &data->looptris[index_a];
  const MLoopTri *tri_b = &data->looptris[index_b];

  const float *tri_a_co[3] = {data->positions[data->corner_verts[tri_a->tri[0]]],
                              data->positions[data->corner_verts[tri_a->tri[1]]],
                              data->positions[data->corner_verts[tri_a->tri[2]]]};
  const float *tri_b_co[3] = {data->positions[data->corner_verts[tri_b->tri[0]]],
                              data->positions[data->corner_verts[tri_b->tri[1]]],
                              data->positions[data->corner_verts[tri_b->tri[2]]]};
  float ix_pair[2][3];
  int verts_shared = 0;

  verts_shared = (ELEM(tri_a_co[0], UNPACK3(tri_b_co)) + ELEM(tri_a_co[1], UNPACK3(tri_b_co)) +
                  ELEM(tri_a_co[2], UNPACK3(tri_b_co)));

  /* if 2 points are shared, bail out */
  if (verts_shared >= 2) {
    return false;
  }

  return (isect_tri_tri_v3(UNPACK3(tri_a_co), UNPACK3(tri_b_co), ix_pair[0], ix_pair[1]) &&
          /* if we share a vertex, check the intersection isn't a 'point' */
          ((verts_shared == 0) || (len_squared_v3v3(ix_pair[0], ix_pair[1]) > data->epsilon)));
}

static void statvis_calc_intersect(const MeshRenderData *mr, float *r_intersect)
{
  BMEditMesh *em = mr->edit_bmesh;

  for (int l_index = 0; l_index < mr->loop_len; l_index++) {
    r_intersect[l_index] = -1.0f;
  }

  if (mr->extract_type == MR_EXTRACT_BMESH) {
    uint overlap_len;
    BMesh *bm = em->bm;

    BM_mesh_elem_index_ensure(bm, BM_FACE);

    BMBVHTree *bmtree = BKE_bmbvh_new_from_editmesh(em, 0, nullptr, false);
    BVHTreeOverlap *overlap = BKE_bmbvh_overlap_self(bmtree, &overlap_len);

    if (overlap) {
      for (int i = 0; i < overlap_len; i++) {
        BMFace *f_hit_pair[2] = {
            em->looptris[overlap[i].indexA][0]->f,
            em->looptris[overlap[i].indexB][0]->f,
        };
        for (int j = 0; j < 2; j++) {
          BMFace *f_hit = f_hit_pair[j];
          BMLoop *l_first = BM_FACE_FIRST_LOOP(f_hit);
          int l_index = BM_elem_index_get(l_first);
          for (int k = 0; k < f_hit->len; k++, l_index++) {
            r_intersect[l_index] = 1.0f;
          }
        }
      }
      MEM_freeN(overlap);
    }

    BKE_bmbvh_free(bmtree);
  }
  else {
    uint overlap_len;
    BVHTreeFromMesh treeData = {nullptr};

    BVHTree *tree = BKE_bvhtree_from_mesh_get(&treeData, mr->me, BVHTREE_FROM_LOOPTRI, 4);

    BVHTree_OverlapData data = {};
    data.positions = mr->vert_positions;
    data.corner_verts = mr->corner_verts;
    data.looptris = mr->looptris;
    data.looptri_faces = mr->looptri_faces;
    data.epsilon = BLI_bvhtree_get_epsilon(tree);

    BVHTreeOverlap *overlap = BLI_bvhtree_overlap_self(tree, &overlap_len, bvh_overlap_cb, &data);
    if (overlap) {
      for (int i = 0; i < overlap_len; i++) {

        for (const IndexRange f_hit : {mr->faces[mr->looptri_faces[overlap[i].indexA]],
                                       mr->faces[mr->looptri_faces[overlap[i].indexB]]})
        {
          int l_index = f_hit.start();
          for (int k = 0; k < f_hit.size(); k++, l_index++) {
            r_intersect[l_index] = 1.0f;
          }
        }
      }
      MEM_freeN(overlap);
    }
  }
}

BLI_INLINE float distort_remap(float fac, float min, float /*max*/, float minmax_irange)
{
  if (fac >= min) {
    fac = (fac - min) * minmax_irange;
    CLAMP(fac, 0.0f, 1.0f);
  }
  else {
    /* fallback */
    fac = -1.0f;
  }
  return fac;
}

static void statvis_calc_distort(const MeshRenderData *mr, float *r_distort)
{
  BMEditMesh *em = mr->edit_bmesh;
  const MeshStatVis *statvis = &mr->toolsettings->statvis;
  const float min = statvis->distort_min;
  const float max = statvis->distort_max;
  const float minmax_irange = 1.0f / (max - min);

  if (mr->extract_type == MR_EXTRACT_BMESH) {
    BMIter iter;
    BMesh *bm = em->bm;
    BMFace *f;

<<<<<<< HEAD
    if (mr->bm_vert_coords != nullptr) {
      BKE_editmesh_cache_ensure_face_normals(em, mr->edit_data);
=======
    if (!mr->bm_vert_coords.is_empty()) {
      BKE_editmesh_cache_ensure_poly_normals(em, mr->edit_data);
>>>>>>> 19d4cafb

      /* Most likely this is already valid, ensure just in case.
       * Needed for #BM_loop_calc_face_normal_safe_vcos. */
      BM_mesh_elem_index_ensure(em->bm, BM_VERT);
    }

    int l_index = 0;
    int f_index = 0;
    BM_ITER_MESH_INDEX (f, &iter, bm, BM_FACES_OF_MESH, f_index) {
      float fac = -1.0f;

      if (f->len > 3) {
        BMLoop *l_iter, *l_first;

        fac = 0.0f;
        l_iter = l_first = BM_FACE_FIRST_LOOP(f);
        do {
          const float *no_face;
          float no_corner[3];
<<<<<<< HEAD
          if (mr->bm_vert_coords != nullptr) {
            no_face = mr->bm_face_normals[f_index];
            BM_loop_calc_face_normal_safe_vcos(l_iter, no_face, mr->bm_vert_coords, no_corner);
=======
          if (!mr->bm_vert_coords.is_empty()) {
            no_face = mr->bm_poly_normals[f_index];
            BM_loop_calc_face_normal_safe_vcos(
                l_iter,
                no_face,
                reinterpret_cast<const float(*)[3]>(mr->bm_vert_coords.data()),
                no_corner);
>>>>>>> 19d4cafb
          }
          else {
            no_face = f->no;
            BM_loop_calc_face_normal_safe(l_iter, no_corner);
          }

          /* simple way to detect (what is most likely) concave */
          if (dot_v3v3(no_face, no_corner) < 0.0f) {
            negate_v3(no_corner);
          }
          fac = max_ff(fac, angle_normalized_v3v3(no_face, no_corner));

        } while ((l_iter = l_iter->next) != l_first);
        fac *= 2.0f;
      }

      fac = distort_remap(fac, min, max, minmax_irange);
      for (int i = 0; i < f->len; i++, l_index++) {
        r_distort[l_index] = fac;
      }
    }
  }
  else {
    for (const int face_index : mr->faces.index_range()) {
      const IndexRange face = mr->faces[face_index];
      float fac = -1.0f;

      if (face.size() > 3) {
        const float *f_no = mr->face_normals[face_index];
        fac = 0.0f;

        for (int i = 1; i <= face.size(); i++) {
          const int corner_prev = face.start() + (i - 1) % face.size();
          const int corner_curr = face.start() + (i + 0) % face.size();
          const int corner_next = face.start() + (i + 1) % face.size();
          float no_corner[3];
          normal_tri_v3(no_corner,
                        mr->vert_positions[mr->corner_verts[corner_prev]],
                        mr->vert_positions[mr->corner_verts[corner_curr]],
                        mr->vert_positions[mr->corner_verts[corner_next]]);
          /* simple way to detect (what is most likely) concave */
          if (dot_v3v3(f_no, no_corner) < 0.0f) {
            negate_v3(no_corner);
          }
          fac = max_ff(fac, angle_normalized_v3v3(f_no, no_corner));
        }
        fac *= 2.0f;
      }

      fac = distort_remap(fac, min, max, minmax_irange);
      for (const int corner : face) {
        r_distort[corner] = fac;
      }
    }
  }
}

BLI_INLINE float sharp_remap(float fac, float min, float /*max*/, float minmax_irange)
{
  /* important not '>=' */
  if (fac > min) {
    fac = (fac - min) * minmax_irange;
    CLAMP(fac, 0.0f, 1.0f);
  }
  else {
    /* fallback */
    fac = -1.0f;
  }
  return fac;
}

static void statvis_calc_sharp(const MeshRenderData *mr, float *r_sharp)
{
  BMEditMesh *em = mr->edit_bmesh;
  const MeshStatVis *statvis = &mr->toolsettings->statvis;
  const float min = statvis->sharp_min;
  const float max = statvis->sharp_max;
  const float minmax_irange = 1.0f / (max - min);

  /* Can we avoid this extra allocation? */
  float *vert_angles = (float *)MEM_mallocN(sizeof(float) * mr->vert_len, __func__);
  copy_vn_fl(vert_angles, mr->vert_len, -M_PI);

  if (mr->extract_type == MR_EXTRACT_BMESH) {
    BMIter iter;
    BMesh *bm = em->bm;
    BMFace *efa;
    BMEdge *e;
    /* first assign float values to verts */
    BM_ITER_MESH (e, &iter, bm, BM_EDGES_OF_MESH) {
      float angle = BM_edge_calc_face_angle_signed(e);
      float *col1 = &vert_angles[BM_elem_index_get(e->v1)];
      float *col2 = &vert_angles[BM_elem_index_get(e->v2)];
      *col1 = max_ff(*col1, angle);
      *col2 = max_ff(*col2, angle);
    }
    /* Copy vert value to loops. */
    BM_ITER_MESH (efa, &iter, bm, BM_FACES_OF_MESH) {
      BMLoop *l_iter, *l_first;
      l_iter = l_first = BM_FACE_FIRST_LOOP(efa);
      do {
        int l_index = BM_elem_index_get(l_iter);
        int v_index = BM_elem_index_get(l_iter->v);
        r_sharp[l_index] = sharp_remap(vert_angles[v_index], min, max, minmax_irange);
      } while ((l_iter = l_iter->next) != l_first);
    }
  }
  else {
    /* first assign float values to verts */

    EdgeHash *eh = BLI_edgehash_new_ex(__func__, mr->edge_len);

    for (int face_index = 0; face_index < mr->face_len; face_index++) {
      const IndexRange face = mr->faces[face_index];
      for (int i = 0; i < face.size(); i++) {
        const int vert_curr = mr->corner_verts[face.start() + (i + 0) % face.size()];
        const int vert_next = mr->corner_verts[face.start() + (i + 1) % face.size()];
        float angle;
        void **pval;
        bool value_is_init = BLI_edgehash_ensure_p(eh, vert_curr, vert_next, &pval);
        if (!value_is_init) {
          *pval = (void *)&mr->face_normals[face_index];
          /* non-manifold edge, yet... */
          continue;
        }
        if (*pval != nullptr) {
          const float *f1_no = mr->face_normals[face_index];
          const float *f2_no = static_cast<const float *>(*pval);
          angle = angle_normalized_v3v3(f1_no, f2_no);
          angle = is_edge_convex_v3(
                      mr->vert_positions[vert_curr], mr->vert_positions[vert_next], f1_no, f2_no) ?
                      angle :
                      -angle;
          /* Tag as manifold. */
          *pval = nullptr;
        }
        else {
          /* non-manifold edge */
          angle = DEG2RADF(90.0f);
        }
        float *col1 = &vert_angles[vert_curr];
        float *col2 = &vert_angles[vert_next];
        *col1 = max_ff(*col1, angle);
        *col2 = max_ff(*col2, angle);
      }
    }
    /* Remaining non manifold edges. */
    EdgeHashIterator *ehi = BLI_edgehashIterator_new(eh);
    for (; !BLI_edgehashIterator_isDone(ehi); BLI_edgehashIterator_step(ehi)) {
      if (BLI_edgehashIterator_getValue(ehi) != nullptr) {
        int v1, v2;
        const float angle = DEG2RADF(90.0f);
        BLI_edgehashIterator_getKey(ehi, &v1, &v2);
        float *col1 = &vert_angles[v1];
        float *col2 = &vert_angles[v2];
        *col1 = max_ff(*col1, angle);
        *col2 = max_ff(*col2, angle);
      }
    }
    BLI_edgehashIterator_free(ehi);
    BLI_edgehash_free(eh, nullptr);

    for (int l_index = 0; l_index < mr->loop_len; l_index++) {
      const int vert = mr->corner_verts[l_index];
      r_sharp[l_index] = sharp_remap(vert_angles[vert], min, max, minmax_irange);
    }
  }

  MEM_freeN(vert_angles);
}

static void extract_analysis_iter_finish_mesh(const MeshRenderData *mr,
                                              MeshBatchCache * /*cache*/,
                                              void *buf,
                                              void * /*data*/)
{
  GPUVertBuf *vbo = static_cast<GPUVertBuf *>(buf);
  BLI_assert(mr->edit_bmesh);

  float *l_weight = (float *)GPU_vertbuf_get_data(vbo);

  switch (mr->toolsettings->statvis.type) {
    case SCE_STATVIS_OVERHANG:
      statvis_calc_overhang(mr, l_weight);
      break;
    case SCE_STATVIS_THICKNESS:
      statvis_calc_thickness(mr, l_weight);
      break;
    case SCE_STATVIS_INTERSECT:
      statvis_calc_intersect(mr, l_weight);
      break;
    case SCE_STATVIS_DISTORT:
      statvis_calc_distort(mr, l_weight);
      break;
    case SCE_STATVIS_SHARP:
      statvis_calc_sharp(mr, l_weight);
      break;
  }
}

constexpr MeshExtract create_extractor_mesh_analysis()
{
  MeshExtract extractor = {nullptr};
  extractor.init = extract_mesh_analysis_init;
  extractor.finish = extract_analysis_iter_finish_mesh;
  /* This is not needed for all visualization types.
   * Maybe split into different extract. */
  extractor.data_type = MR_DATA_POLY_NOR | MR_DATA_LOOPTRI;
  extractor.data_size = 0;
  extractor.use_threading = false;
  extractor.mesh_buffer_offset = offsetof(MeshBufferList, vbo.mesh_analysis);
  return extractor;
}

/** \} */

}  // namespace blender::draw

const MeshExtract extract_mesh_analysis = blender::draw::create_extractor_mesh_analysis();<|MERGE_RESOLUTION|>--- conflicted
+++ resolved
@@ -394,13 +394,8 @@
     BMesh *bm = em->bm;
     BMFace *f;
 
-<<<<<<< HEAD
-    if (mr->bm_vert_coords != nullptr) {
+    if (!mr->bm_vert_coords.is_empty()) {
       BKE_editmesh_cache_ensure_face_normals(em, mr->edit_data);
-=======
-    if (!mr->bm_vert_coords.is_empty()) {
-      BKE_editmesh_cache_ensure_poly_normals(em, mr->edit_data);
->>>>>>> 19d4cafb
 
       /* Most likely this is already valid, ensure just in case.
        * Needed for #BM_loop_calc_face_normal_safe_vcos. */
@@ -420,19 +415,13 @@
         do {
           const float *no_face;
           float no_corner[3];
-<<<<<<< HEAD
-          if (mr->bm_vert_coords != nullptr) {
+          if (!mr->bm_vert_coords.is_empty()) {
             no_face = mr->bm_face_normals[f_index];
-            BM_loop_calc_face_normal_safe_vcos(l_iter, no_face, mr->bm_vert_coords, no_corner);
-=======
-          if (!mr->bm_vert_coords.is_empty()) {
-            no_face = mr->bm_poly_normals[f_index];
             BM_loop_calc_face_normal_safe_vcos(
                 l_iter,
                 no_face,
                 reinterpret_cast<const float(*)[3]>(mr->bm_vert_coords.data()),
                 no_corner);
->>>>>>> 19d4cafb
           }
           else {
             no_face = f->no;
