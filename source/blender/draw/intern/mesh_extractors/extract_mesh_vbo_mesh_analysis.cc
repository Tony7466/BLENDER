--- conflicted
+++ resolved
@@ -217,15 +217,9 @@
     const MLoopTri *mlooptri = mr->mlooptri;
     for (int i = 0; i < mr->tri_len; i++, mlooptri++) {
       const int index = mlooptri->poly;
-<<<<<<< HEAD
-      const float *cos[3] = {mr->positions[mr->corner_verts[mlooptri->tri[0]]],
-                             mr->positions[mr->corner_verts[mlooptri->tri[1]]],
-                             mr->positions[mr->corner_verts[mlooptri->tri[2]]]};
-=======
-      const float *cos[3] = {mr->vert_positions[mr->mloop[mlooptri->tri[0]].v],
-                             mr->vert_positions[mr->mloop[mlooptri->tri[1]].v],
-                             mr->vert_positions[mr->mloop[mlooptri->tri[2]].v]};
->>>>>>> 0c358882
+      const float *cos[3] = {mr->vert_positions[mr->corner_verts[mlooptri->tri[0]]],
+                             mr->vert_positions[mr->corner_verts[mlooptri->tri[1]]],
+                             mr->vert_positions[mr->corner_verts[mlooptri->tri[2]]]};
       float ray_co[3];
       float ray_no[3];
 
@@ -348,13 +342,8 @@
     BVHTree *tree = BKE_bvhtree_from_mesh_get(&treeData, mr->me, BVHTREE_FROM_LOOPTRI, 4);
 
     struct BVHTree_OverlapData data = {nullptr};
-<<<<<<< HEAD
-    data.positions = mr->positions;
+    data.positions = mr->vert_positions;
     data.corner_verts = mr->corner_verts;
-=======
-    data.positions = mr->vert_positions;
-    data.loops = mr->mloop;
->>>>>>> 0c358882
     data.mlooptri = mr->mlooptri;
     data.epsilon = BLI_bvhtree_get_epsilon(tree);
 
@@ -465,15 +454,9 @@
           const int corner_next = mp->loopstart + (i + 1) % mp->totloop;
           float no_corner[3];
           normal_tri_v3(no_corner,
-<<<<<<< HEAD
-                        mr->positions[mr->corner_verts[corner_prev]],
-                        mr->positions[mr->corner_verts[corner_curr]],
-                        mr->positions[mr->corner_verts[corner_next]]);
-=======
-                        mr->vert_positions[l_prev->v],
-                        mr->vert_positions[l_curr->v],
-                        mr->vert_positions[l_next->v]);
->>>>>>> 0c358882
+                        mr->vert_positions[mr->corner_verts[corner_prev]],
+                        mr->vert_positions[mr->corner_verts[corner_curr]],
+                        mr->vert_positions[mr->corner_verts[corner_next]]);
           /* simple way to detect (what is most likely) concave */
           if (dot_v3v3(f_no, no_corner) < 0.0f) {
             negate_v3(no_corner);
@@ -564,11 +547,7 @@
           const float *f2_no = static_cast<const float *>(*pval);
           angle = angle_normalized_v3v3(f1_no, f2_no);
           angle = is_edge_convex_v3(
-<<<<<<< HEAD
-                      mr->positions[vert_curr], mr->positions[vert_next], f1_no, f2_no) ?
-=======
-                      mr->vert_positions[l_curr->v], mr->vert_positions[l_next->v], f1_no, f2_no) ?
->>>>>>> 0c358882
+                      mr->vert_positions[vert_curr], mr->vert_positions[vert_next], f1_no, f2_no) ?
                       angle :
                       -angle;
           /* Tag as manifold. */
