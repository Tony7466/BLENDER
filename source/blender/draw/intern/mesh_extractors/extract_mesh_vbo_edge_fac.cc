--- conflicted
+++ resolved
@@ -104,16 +104,10 @@
   MeshExtract_EdgeFac_Data *data = static_cast<MeshExtract_EdgeFac_Data *>(_data);
   const BitSpan optimal_display_edges = mr->me->runtime->subsurf_optimal_display_edges;
 
-<<<<<<< HEAD
-  const int ml_index_end = mp->loopstart + mp->totloop;
-  for (int ml_index = mp->loopstart; ml_index < ml_index_end; ml_index += 1) {
+  const int ml_index_end = poly->loopstart + poly->totloop;
+  for (int ml_index = poly->loopstart; ml_index < ml_index_end; ml_index += 1) {
     const int vert = mr->corner_verts[ml_index];
     const int edge = mr->corner_edges[ml_index];
-=======
-  const int ml_index_end = poly->loopstart + poly->totloop;
-  for (int ml_index = poly->loopstart; ml_index < ml_index_end; ml_index += 1) {
-    const MLoop *ml = &mr->loops[ml_index];
->>>>>>> 2a9f792c
 
     if (data->use_edge_render) {
       data->vbo_data[ml_index] = optimal_display_edges[edge] ? 255 : 0;
@@ -126,23 +120,13 @@
       }
       if (data->edge_loop_count[edge] == 2) {
         /* Manifold */
-<<<<<<< HEAD
-        const int ml_index_last = mp->totloop + mp->loopstart - 1;
-        const int ml_index_other = (ml_index == ml_index_last) ? mp->loopstart : (ml_index + 1);
+        const int ml_index_last = poly->totloop + poly->loopstart - 1;
+        const int ml_index_other = (ml_index == ml_index_last) ? poly->loopstart : (ml_index + 1);
         const int vert_next = mr->corner_verts[ml_index_other];
-        float ratio = loop_edge_factor_get(mr->poly_normals[mp_index],
+        float ratio = loop_edge_factor_get(mr->poly_normals[poly_index],
                                            mr->vert_positions[vert],
                                            mr->vert_normals[vert],
                                            mr->vert_positions[vert_next]);
-=======
-        const int ml_index_last = poly->totloop + poly->loopstart - 1;
-        const int ml_index_other = (ml_index == ml_index_last) ? poly->loopstart : (ml_index + 1);
-        const MLoop *ml_next = &mr->loops[ml_index_other];
-        float ratio = loop_edge_factor_get(mr->poly_normals[poly_index],
-                                           mr->vert_positions[ml->v],
-                                           mr->vert_normals[ml->v],
-                                           mr->vert_positions[ml_next->v]);
->>>>>>> 2a9f792c
         data->vbo_data[ml_index] = ratio * 253 + 1;
       }
       else {
