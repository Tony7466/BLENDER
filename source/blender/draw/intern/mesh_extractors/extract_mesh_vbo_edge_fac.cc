/* SPDX-License-Identifier: GPL-2.0-or-later
 * Copyright 2021 Blender Foundation */

/** \file
 * \ingroup draw
 */

#include "MEM_guardedalloc.h"

#include "BLI_math_vector.hh"

#include "GPU_capabilities.h"

#include "draw_subdivision.h"
#include "extract_mesh.hh"

#define FORCE_HIDE 255
namespace blender::draw {

/* ---------------------------------------------------------------------- */
/** \name Extract Edge Factor
 * Defines how much an edge is visible.
 * \{ */

struct MEdgeDataPrev {
  int corner_a;

  /* Data that represents:
   * - the index of the polygon of `corner_a` before the 2nd loop is found
   * - the index of the next radial corner after the 2nd loop is found */
  int data;
};

struct MeshExtract_EdgeFac_Data {
  uint8_t *vbo_data;
  bool use_edge_render;
  /* Number of loop per edge. */
  uint8_t *edge_loop_count;

  MEdgeDataPrev *edge_pdata;
};

/**
 * Calculates a factor that is used to identify the minimum angle in the shader to display an edge.
 * NOTE: Keep in sync with `common_subdiv_vbo_edge_fac_comp.glsl`.
 */
BLI_INLINE uint8_t loop_edge_factor_get(const float3 &fa_no, const float3 &fb_no)
{
  const float cosine = math::dot(fa_no, fb_no);

  /* Re-scale to the slider range. */
  float fac = (200 * (cosine - 1.0f)) + 1.0f;
  CLAMP(fac, 0.0f, 1.0f);

  /* 255 is a reserved value to force hide the wire. */
  return uint8_t(fac * 254);
}

static void extract_edge_fac_init(const MeshRenderData *mr,
                                  MeshBatchCache * /*cache*/,
                                  void *buf,
                                  void *tls_data)
{
  GPUVertBuf *vbo = static_cast<GPUVertBuf *>(buf);
  static GPUVertFormat format = {0};
  if (format.attr_len == 0) {
    GPU_vertformat_attr_add(&format, "wd", GPU_COMP_U8, 1, GPU_FETCH_INT_TO_FLOAT_UNIT);
  }

  GPU_vertbuf_init_with_format(vbo, &format);
  GPU_vertbuf_data_alloc(vbo, mr->loop_len + mr->loop_loose_len);

  MeshExtract_EdgeFac_Data *data = static_cast<MeshExtract_EdgeFac_Data *>(tls_data);

  if (mr->extract_type == MR_EXTRACT_MESH) {
    data->use_edge_render = !mr->me->runtime->subsurf_optimal_display_edges.is_empty();
    data->edge_loop_count = MEM_cnew_array<uint8_t>(mr->edge_len, __func__);
    data->edge_pdata = (MEdgeDataPrev *)MEM_malloc_arrayN(
        mr->edge_len, sizeof(MEdgeDataPrev), __func__);
  }
  else {
    /* HACK to bypass non-manifold check in mesh_edge_fac_finish(). */
    data->use_edge_render = true;
  }

  data->vbo_data = static_cast<uchar *>(GPU_vertbuf_get_data(vbo));
}

static void extract_edge_fac_iter_poly_bm(const MeshRenderData *mr,
                                          const BMFace *f,
                                          const int /*f_index*/,
                                          void *_data)
{
  MeshExtract_EdgeFac_Data *data = static_cast<MeshExtract_EdgeFac_Data *>(_data);
  BMLoop *l_iter, *l_first;
  l_iter = l_first = BM_FACE_FIRST_LOOP(f);
  do {
    const int l_index = BM_elem_index_get(l_iter);

    if (BM_edge_is_manifold(l_iter->e)) {
      BMFace *fb = l_iter->f != f ? l_iter->f : l_iter->radial_next->f;
      data->vbo_data[l_index] = loop_edge_factor_get(float3(bm_face_no_get(mr, f)),
                                                     float3(bm_face_no_get(mr, fb)));
    }
    else {
      data->vbo_data[l_index] = 0;
    }
  } while ((l_iter = l_iter->next) != l_first);
}

static void extract_edge_fac_iter_poly_mesh(const MeshRenderData *mr,
                                            const int poly_index,
                                            void *_data)
{
  MeshExtract_EdgeFac_Data *data = static_cast<MeshExtract_EdgeFac_Data *>(_data);
  const IndexRange poly = mr->polys[poly_index];
  const BitSpan optimal_display_edges = mr->me->runtime->subsurf_optimal_display_edges;

<<<<<<< HEAD
  for (const int ml_index : poly) {
    const int vert = mr->corner_verts[ml_index];
=======
  const int ml_index_end = poly->loopstart + poly->totloop;
  for (int ml_index = poly->loopstart; ml_index < ml_index_end; ml_index += 1) {
>>>>>>> 8833f5db
    const int edge = mr->corner_edges[ml_index];

    if (data->use_edge_render && !optimal_display_edges[edge]) {
      data->vbo_data[ml_index] = FORCE_HIDE;
    }
    else {
<<<<<<< HEAD

      /* Count loop per edge to detect non-manifold. */
      if (data->edge_loop_count[edge] < 3) {
        data->edge_loop_count[edge]++;
      }
      if (data->edge_loop_count[edge] == 2) {
        /* Manifold */
        const int ml_index_other = (ml_index == poly.last()) ? poly.start() : (ml_index + 1);
        const int vert_next = mr->corner_verts[ml_index_other];
        float ratio = loop_edge_factor_get(mr->poly_normals[poly_index],
                                           mr->vert_positions[vert],
                                           mr->vert_normals[vert],
                                           mr->vert_positions[vert_next]);
        data->vbo_data[ml_index] = ratio * 253 + 1;
      }
      else {
        /* Non-manifold */
        data->vbo_data[ml_index] = 255;
=======
      MEdgeDataPrev *medata = &data->edge_pdata[edge];

      uint8_t corner_count = data->edge_loop_count[edge];
      if (corner_count < 4) {
        if (corner_count == 0) {
          /* Prepare to calculate the factor. */
          medata->corner_a = ml_index;
          medata->data = poly_index;

          /* Consider boundary edge while second corner is not detected. Always visible. */
          data->vbo_data[ml_index] = 0;
        }
        else if (corner_count == 1) {
          /* Calculate the factor for both corners. */
          const int poly_index_a = medata->data;
          uint8_t fac = loop_edge_factor_get(float3(mr->poly_normals[poly_index_a]),
                                             float3(mr->poly_normals[poly_index]));
          data->vbo_data[medata->corner_a] = fac;
          data->vbo_data[ml_index] = fac;

          /* If the count still changes, use this `data` member to inform the corner. */
          medata->data = ml_index;
        }
        else {
          /* Non-manifold edge. Always visible. */
          const int corner_a = medata->corner_a;
          const int corner_b = medata->data;
          data->vbo_data[corner_a] = 0;
          data->vbo_data[corner_b] = 0;
        }

        /* Increment the corner_count count. */
        data->edge_loop_count[edge] = corner_count + 1;
>>>>>>> 8833f5db
      }
    }
  }
}

static void extract_edge_fac_iter_loose_edge_bm(const MeshRenderData *mr,
                                                const BMEdge * /*eed*/,
                                                const int ledge_index,
                                                void *_data)
{
  MeshExtract_EdgeFac_Data *data = static_cast<MeshExtract_EdgeFac_Data *>(_data);
  data->vbo_data[mr->loop_len + (ledge_index * 2) + 0] = 0;
  data->vbo_data[mr->loop_len + (ledge_index * 2) + 1] = 0;
}

static void extract_edge_fac_iter_loose_edge_mesh(const MeshRenderData *mr,
                                                  const MEdge * /*edge*/,
                                                  const int ledge_index,
                                                  void *_data)
{
  MeshExtract_EdgeFac_Data *data = static_cast<MeshExtract_EdgeFac_Data *>(_data);

  data->vbo_data[mr->loop_len + ledge_index * 2 + 0] = 0;
  data->vbo_data[mr->loop_len + ledge_index * 2 + 1] = 0;
}

static void extract_edge_fac_finish(const MeshRenderData *mr,
                                    MeshBatchCache * /*cache*/,
                                    void *buf,
                                    void *_data)
{
  GPUVertBuf *vbo = static_cast<GPUVertBuf *>(buf);
  MeshExtract_EdgeFac_Data *data = static_cast<MeshExtract_EdgeFac_Data *>(_data);

  if (GPU_crappy_amd_driver() || GPU_minimum_per_vertex_stride() > 1) {
    /* Some AMD drivers strangely crash with VBO's with a one byte format.
     * To workaround we reinitialize the VBO with another format and convert
     * all bytes to floats. */
    static GPUVertFormat format = {0};
    if (format.attr_len == 0) {
      GPU_vertformat_attr_add(&format, "wd", GPU_COMP_F32, 1, GPU_FETCH_FLOAT);
    }
    /* We keep the data reference in data->vbo_data. */
    data->vbo_data = static_cast<uchar *>(GPU_vertbuf_steal_data(vbo));
    GPU_vertbuf_clear(vbo);

    int buf_len = mr->loop_len + mr->loop_loose_len;
    GPU_vertbuf_init_with_format(vbo, &format);
    GPU_vertbuf_data_alloc(vbo, buf_len);

    float *fdata = (float *)GPU_vertbuf_get_data(vbo);
    for (int ml_index = 0; ml_index < buf_len; ml_index++, fdata++) {
      *fdata = data->vbo_data[ml_index] / 255.0f;
    }
    /* Free old byte data. */
    MEM_freeN(data->vbo_data);
  }
  MEM_SAFE_FREE(data->edge_loop_count);
  MEM_SAFE_FREE(data->edge_pdata);
}

/* Different function than the one used for the non-subdivision case, as we directly take care of
 * the buggy AMD driver case. */
static GPUVertFormat *get_subdiv_edge_fac_format()
{
  static GPUVertFormat format = {0};
  if (format.attr_len == 0) {
    if (GPU_crappy_amd_driver() || GPU_minimum_per_vertex_stride() > 1) {
      GPU_vertformat_attr_add(&format, "wd", GPU_COMP_F32, 1, GPU_FETCH_FLOAT);
    }
    else {
      GPU_vertformat_attr_add(&format, "wd", GPU_COMP_U8, 1, GPU_FETCH_INT_TO_FLOAT_UNIT);
    }
  }
  return &format;
}

static GPUVertBuf *build_poly_other_map_vbo(const DRWSubdivCache *subdiv_cache)
{
  GPUVertBuf *vbo = GPU_vertbuf_calloc();

  static GPUVertFormat format = {0};
  if (format.attr_len == 0) {
    GPU_vertformat_attr_add(&format, "poly_other", GPU_COMP_I32, 1, GPU_FETCH_INT);
  }

  GPU_vertbuf_init_with_format(vbo, &format);
  GPU_vertbuf_data_alloc(vbo, subdiv_cache->num_subdiv_loops);

  MutableSpan vbo_data{static_cast<int *>(GPU_vertbuf_get_data(vbo)),
                       subdiv_cache->num_subdiv_loops};

  Array<MEdgeDataPrev> edge_data(subdiv_cache->num_subdiv_edges);
  Array<int> tmp_edge_corner_count(subdiv_cache->num_subdiv_edges, 0);
  int *subdiv_loop_subdiv_edge_index = subdiv_cache->subdiv_loop_subdiv_edge_index;

  for (int corner : IndexRange(subdiv_cache->num_subdiv_loops)) {
    const int edge = subdiv_loop_subdiv_edge_index[corner];
    const int quad = corner / 4;
    const int corner_count = tmp_edge_corner_count[edge]++;

    vbo_data[corner] = -1;
    if (corner_count == 0) {
      edge_data[edge].corner_a = corner;
      edge_data[edge].data = quad;
    }
    else if (corner_count == 1) {
      const int corner_a = edge_data[edge].corner_a;
      const int quad_a = edge_data[edge].data;
      vbo_data[corner_a] = quad;
      vbo_data[corner] = quad_a;
      edge_data[edge].data = corner;
    }
    else if (corner_count == 2) {
      const int corner_a = edge_data[edge].corner_a;
      const int corner_b = edge_data[edge].data;
      vbo_data[corner_a] = -1;
      vbo_data[corner_b] = -1;
    }
  }

  return vbo;
}

static void extract_edge_fac_init_subdiv(const DRWSubdivCache *subdiv_cache,
                                         const MeshRenderData * /*mr*/,
                                         MeshBatchCache *cache,
                                         void *buffer,
                                         void * /*data*/)
{
  GPUVertBuf *vbo = static_cast<GPUVertBuf *>(buffer);

  const DRWSubdivLooseGeom &loose_geom = subdiv_cache->loose_geom;
  GPU_vertbuf_init_build_on_device(
      vbo, get_subdiv_edge_fac_format(), subdiv_cache->num_subdiv_loops + loose_geom.loop_len);

  GPUVertBuf *pos_nor = cache->final.buff.vbo.pos_nor;
  GPUVertBuf *poly_other_map = build_poly_other_map_vbo(subdiv_cache);

  draw_subdiv_build_edge_fac_buffer(
      subdiv_cache, pos_nor, subdiv_cache->edges_draw_flag, poly_other_map, vbo);

  GPU_vertbuf_discard(poly_other_map);
}

static void extract_edge_fac_loose_geom_subdiv(const DRWSubdivCache *subdiv_cache,
                                               const MeshRenderData * /*mr*/,
                                               void *buffer,
                                               void * /*data*/)
{
  const DRWSubdivLooseGeom &loose_geom = subdiv_cache->loose_geom;
  if (loose_geom.edge_len == 0) {
    return;
  }

  GPUVertBuf *vbo = static_cast<GPUVertBuf *>(buffer);

  /* Make sure buffer is active for sending loose data. */
  GPU_vertbuf_use(vbo);

  uint offset = subdiv_cache->num_subdiv_loops;
  for (int i = 0; i < loose_geom.edge_len; i++) {
    if (GPU_crappy_amd_driver() || GPU_minimum_per_vertex_stride() > 1) {
      float loose_edge_fac[2] = {1.0f, 1.0f};
      GPU_vertbuf_update_sub(vbo, offset * sizeof(float), sizeof(loose_edge_fac), loose_edge_fac);
    }
    else {
      char loose_edge_fac[2] = {255, 255};
      GPU_vertbuf_update_sub(vbo, offset * sizeof(char), sizeof(loose_edge_fac), loose_edge_fac);
    }

    offset += 2;
  }
}

constexpr MeshExtract create_extractor_edge_fac()
{
  MeshExtract extractor = {nullptr};
  extractor.init = extract_edge_fac_init;
  extractor.iter_poly_bm = extract_edge_fac_iter_poly_bm;
  extractor.iter_poly_mesh = extract_edge_fac_iter_poly_mesh;
  extractor.iter_loose_edge_bm = extract_edge_fac_iter_loose_edge_bm;
  extractor.iter_loose_edge_mesh = extract_edge_fac_iter_loose_edge_mesh;
  extractor.init_subdiv = extract_edge_fac_init_subdiv;
  extractor.iter_loose_geom_subdiv = extract_edge_fac_loose_geom_subdiv;
  extractor.finish = extract_edge_fac_finish;
  extractor.data_type = MR_DATA_POLY_NOR;
  extractor.data_size = sizeof(MeshExtract_EdgeFac_Data);
  extractor.use_threading = false;
  extractor.mesh_buffer_offset = offsetof(MeshBufferList, vbo.edge_fac);
  return extractor;
}

/** \} */

}  // namespace blender::draw

const MeshExtract extract_edge_fac = blender::draw::create_extractor_edge_fac();<|MERGE_RESOLUTION|>--- conflicted
+++ resolved
@@ -116,39 +116,13 @@
   const IndexRange poly = mr->polys[poly_index];
   const BitSpan optimal_display_edges = mr->me->runtime->subsurf_optimal_display_edges;
 
-<<<<<<< HEAD
   for (const int ml_index : poly) {
-    const int vert = mr->corner_verts[ml_index];
-=======
-  const int ml_index_end = poly->loopstart + poly->totloop;
-  for (int ml_index = poly->loopstart; ml_index < ml_index_end; ml_index += 1) {
->>>>>>> 8833f5db
     const int edge = mr->corner_edges[ml_index];
 
     if (data->use_edge_render && !optimal_display_edges[edge]) {
       data->vbo_data[ml_index] = FORCE_HIDE;
     }
     else {
-<<<<<<< HEAD
-
-      /* Count loop per edge to detect non-manifold. */
-      if (data->edge_loop_count[edge] < 3) {
-        data->edge_loop_count[edge]++;
-      }
-      if (data->edge_loop_count[edge] == 2) {
-        /* Manifold */
-        const int ml_index_other = (ml_index == poly.last()) ? poly.start() : (ml_index + 1);
-        const int vert_next = mr->corner_verts[ml_index_other];
-        float ratio = loop_edge_factor_get(mr->poly_normals[poly_index],
-                                           mr->vert_positions[vert],
-                                           mr->vert_normals[vert],
-                                           mr->vert_positions[vert_next]);
-        data->vbo_data[ml_index] = ratio * 253 + 1;
-      }
-      else {
-        /* Non-manifold */
-        data->vbo_data[ml_index] = 255;
-=======
       MEdgeDataPrev *medata = &data->edge_pdata[edge];
 
       uint8_t corner_count = data->edge_loop_count[edge];
@@ -182,7 +156,6 @@
 
         /* Increment the corner_count count. */
         data->edge_loop_count[edge] = corner_count + 1;
->>>>>>> 8833f5db
       }
     }
   }
