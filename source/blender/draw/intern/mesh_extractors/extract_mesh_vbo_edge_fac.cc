--- conflicted
+++ resolved
@@ -131,15 +131,9 @@
         const int ml_index_other = (ml_index == ml_index_last) ? mp->loopstart : (ml_index + 1);
         const int vert_next = mr->corner_verts[ml_index_other];
         float ratio = loop_edge_factor_get(mr->poly_normals[mp_index],
-<<<<<<< HEAD
-                                           mr->positions[vert_i],
+                                           mr->vert_positions[vert_i],
                                            mr->vert_normals[vert_i],
-                                           mr->positions[vert_next]);
-=======
-                                           mr->vert_positions[ml->v],
-                                           mr->vert_normals[ml->v],
-                                           mr->vert_positions[ml_next->v]);
->>>>>>> 0c358882
+                                           mr->vert_positions[vert_next]);
         data->vbo_data[ml_index] = ratio * 253 + 1;
       }
       else {
