/* SPDX-License-Identifier: GPL-2.0-or-later
 * Copyright 2021 Blender Foundation. All rights reserved. */

/** \file
 * \ingroup draw
 */

#include "extract_mesh.hh"

#include "draw_cache_impl.h"

#include "draw_subdivision.h"

namespace blender::draw {

/* ---------------------------------------------------------------------- */
/** \name Extract Edit UV Data / Flags
 * \{ */

struct MeshExtract_EditUVData_Data {
  EditLoopData *vbo_data;
  BMUVOffsets offsets;
};

static void extract_edituv_data_init_common(const MeshRenderData *mr,
                                            GPUVertBuf *vbo,
                                            MeshExtract_EditUVData_Data *data,
                                            uint loop_len)
{
  static GPUVertFormat format = {0};
  if (format.attr_len == 0) {
    /* WARNING: Adjust #EditLoopData struct accordingly. */
    GPU_vertformat_attr_add(&format, "data", GPU_COMP_U8, 4, GPU_FETCH_INT);
    GPU_vertformat_alias_add(&format, "flag");
  }

  GPU_vertbuf_init_with_format(vbo, &format);
  GPU_vertbuf_data_alloc(vbo, loop_len);

  data->vbo_data = (EditLoopData *)GPU_vertbuf_get_data(vbo);
  data->offsets = BM_uv_map_get_offsets(mr->bm);
}

static void extract_edituv_data_init(const MeshRenderData *mr,
                                     MeshBatchCache * /*cache*/,
                                     void *buf,
                                     void *tls_data)
{
  GPUVertBuf *vbo = static_cast<GPUVertBuf *>(buf);
  MeshExtract_EditUVData_Data *data = static_cast<MeshExtract_EditUVData_Data *>(tls_data);
  extract_edituv_data_init_common(mr, vbo, data, mr->loop_len);
}

static void extract_edituv_data_iter_poly_bm(const MeshRenderData *mr,
                                             const BMFace *f,
                                             const int /*f_index*/,
                                             void *_data)
{
  BMLoop *l_iter, *l_first;
  l_iter = l_first = BM_FACE_FIRST_LOOP(f);
  do {
    const int l_index = BM_elem_index_get(l_iter);
    MeshExtract_EditUVData_Data *data = static_cast<MeshExtract_EditUVData_Data *>(_data);
    EditLoopData *eldata = &data->vbo_data[l_index];
    memset(eldata, 0x0, sizeof(*eldata));
    mesh_render_data_loop_flag(mr, l_iter, data->offsets, eldata);
    mesh_render_data_face_flag(mr, f, data->offsets, eldata);
    mesh_render_data_loop_edge_flag(mr, l_iter, data->offsets, eldata);
  } while ((l_iter = l_iter->next) != l_first);
}

static void extract_edituv_data_iter_poly_mesh(const MeshRenderData *mr,
                                               const MPoly *poly,
                                               const int poly_index,
                                               void *_data)
{
  MeshExtract_EditUVData_Data *data = static_cast<MeshExtract_EditUVData_Data *>(_data);
<<<<<<< HEAD
  const int ml_index_end = mp->loopstart + mp->totloop;
  for (int ml_index = mp->loopstart; ml_index < ml_index_end; ml_index += 1) {
=======
  const int ml_index_end = poly->loopstart + poly->totloop;
  for (int ml_index = poly->loopstart; ml_index < ml_index_end; ml_index += 1) {
    const MLoop *ml = &mr->loops[ml_index];

>>>>>>> 2a9f792c
    EditLoopData *eldata = &data->vbo_data[ml_index];
    memset(eldata, 0x0, sizeof(*eldata));
    BMFace *efa = bm_original_face_get(mr, poly_index);
    if (efa) {
      BMVert *eve = bm_original_vert_get(mr, mr->corner_verts[ml_index]);
      BMEdge *eed = bm_original_edge_get(mr, mr->corner_edges[ml_index]);
      if (eed && eve) {
        /* Loop on an edge endpoint. */
        BMLoop *l = BM_face_edge_share_loop(efa, eed);
        mesh_render_data_loop_flag(mr, l, data->offsets, eldata);
        mesh_render_data_loop_edge_flag(mr, l, data->offsets, eldata);
      }
      else {
        if (eed == nullptr) {
          /* Find if the loop's vert is not part of an edit edge.
           * For this, we check if the previous loop was on an edge. */
<<<<<<< HEAD
          const int ml_index_last = mp->loopstart + mp->totloop - 1;
          const int l_prev = (ml_index == mp->loopstart) ? ml_index_last : (ml_index - 1);
          eed = bm_original_edge_get(mr, mr->corner_edges[l_prev]);
=======
          const int ml_index_last = poly->loopstart + poly->totloop - 1;
          const int l_prev = (ml_index == poly->loopstart) ? ml_index_last : (ml_index - 1);
          const MLoop *ml_prev = &mr->loops[l_prev];
          eed = bm_original_edge_get(mr, ml_prev->e);
>>>>>>> 2a9f792c
        }
        if (eed) {
          /* Mapped points on an edge between two edit verts. */
          BMLoop *l = BM_face_edge_share_loop(efa, eed);
          mesh_render_data_loop_edge_flag(mr, l, data->offsets, eldata);
        }
      }
    }
  }
}

static void extract_edituv_data_init_subdiv(const DRWSubdivCache *subdiv_cache,
                                            const MeshRenderData *mr,
                                            MeshBatchCache * /*cache*/,
                                            void *buf,
                                            void *tls_data)
{
  GPUVertBuf *vbo = static_cast<GPUVertBuf *>(buf);
  MeshExtract_EditUVData_Data *data = static_cast<MeshExtract_EditUVData_Data *>(tls_data);
  extract_edituv_data_init_common(mr, vbo, data, subdiv_cache->num_subdiv_loops);
}

static void extract_edituv_data_iter_subdiv_bm(const DRWSubdivCache *subdiv_cache,
                                               const MeshRenderData *mr,
                                               void *_data,
                                               uint subdiv_quad_index,
                                               const BMFace *coarse_quad)
{
  MeshExtract_EditUVData_Data *data = static_cast<MeshExtract_EditUVData_Data *>(_data);
  int *subdiv_loop_vert_index = (int *)GPU_vertbuf_get_data(subdiv_cache->verts_orig_index);
  int *subdiv_loop_edge_index = (int *)GPU_vertbuf_get_data(subdiv_cache->edges_orig_index);

  uint start_loop_idx = subdiv_quad_index * 4;
  uint end_loop_idx = (subdiv_quad_index + 1) * 4;
  for (uint i = start_loop_idx; i < end_loop_idx; i++) {
    const int vert_origindex = subdiv_loop_vert_index[i];
    int edge_origindex = subdiv_loop_edge_index[i];

    EditLoopData *edit_loop_data = &data->vbo_data[i];
    memset(edit_loop_data, 0, sizeof(EditLoopData));

    if (vert_origindex != -1 && edge_origindex != -1) {
      BMEdge *eed = BM_edge_at_index(mr->bm, edge_origindex);
      /* Loop on an edge endpoint. */
      BMLoop *l = BM_face_edge_share_loop(const_cast<BMFace *>(coarse_quad), eed);
      mesh_render_data_loop_flag(mr, l, data->offsets, edit_loop_data);
      mesh_render_data_loop_edge_flag(mr, l, data->offsets, edit_loop_data);
    }
    else {
      if (edge_origindex == -1) {
        /* Find if the loop's vert is not part of an edit edge.
         * For this, we check if the previous loop was on an edge. */
        const uint loop_index_last = (i == start_loop_idx) ? end_loop_idx - 1 : i - 1;
        edge_origindex = subdiv_loop_edge_index[loop_index_last];
      }
      if (edge_origindex != -1) {
        /* Mapped points on an edge between two edit verts. */
        BMEdge *eed = BM_edge_at_index(mr->bm, edge_origindex);
        BMLoop *l = BM_face_edge_share_loop(const_cast<BMFace *>(coarse_quad), eed);
        mesh_render_data_loop_edge_flag(mr, l, data->offsets, edit_loop_data);
      }
    }

    mesh_render_data_face_flag(mr, coarse_quad, data->offsets, edit_loop_data);
  }
}

static void extract_edituv_data_iter_subdiv_mesh(const DRWSubdivCache *subdiv_cache,
                                                 const MeshRenderData *mr,
                                                 void *_data,
                                                 uint subdiv_quad_index,
                                                 const MPoly *coarse_quad)
{
  const int coarse_quad_index = int(coarse_quad - mr->polys.data());
  BMFace *coarse_quad_bm = bm_original_face_get(mr, coarse_quad_index);
  extract_edituv_data_iter_subdiv_bm(subdiv_cache, mr, _data, subdiv_quad_index, coarse_quad_bm);
}

constexpr MeshExtract create_extractor_edituv_data()
{
  MeshExtract extractor = {nullptr};
  extractor.init = extract_edituv_data_init;
  extractor.iter_poly_bm = extract_edituv_data_iter_poly_bm;
  extractor.iter_poly_mesh = extract_edituv_data_iter_poly_mesh;
  extractor.init_subdiv = extract_edituv_data_init_subdiv;
  extractor.iter_subdiv_bm = extract_edituv_data_iter_subdiv_bm;
  extractor.iter_subdiv_mesh = extract_edituv_data_iter_subdiv_mesh;
  extractor.data_type = MR_DATA_NONE;
  extractor.data_size = sizeof(MeshExtract_EditUVData_Data);
  extractor.use_threading = true;
  extractor.mesh_buffer_offset = offsetof(MeshBufferList, vbo.edituv_data);
  return extractor;
}

/** \} */

}  // namespace blender::draw

const MeshExtract extract_edituv_data = blender::draw::create_extractor_edituv_data();<|MERGE_RESOLUTION|>--- conflicted
+++ resolved
@@ -75,15 +75,8 @@
                                                void *_data)
 {
   MeshExtract_EditUVData_Data *data = static_cast<MeshExtract_EditUVData_Data *>(_data);
-<<<<<<< HEAD
-  const int ml_index_end = mp->loopstart + mp->totloop;
-  for (int ml_index = mp->loopstart; ml_index < ml_index_end; ml_index += 1) {
-=======
   const int ml_index_end = poly->loopstart + poly->totloop;
   for (int ml_index = poly->loopstart; ml_index < ml_index_end; ml_index += 1) {
-    const MLoop *ml = &mr->loops[ml_index];
-
->>>>>>> 2a9f792c
     EditLoopData *eldata = &data->vbo_data[ml_index];
     memset(eldata, 0x0, sizeof(*eldata));
     BMFace *efa = bm_original_face_get(mr, poly_index);
@@ -100,16 +93,9 @@
         if (eed == nullptr) {
           /* Find if the loop's vert is not part of an edit edge.
            * For this, we check if the previous loop was on an edge. */
-<<<<<<< HEAD
-          const int ml_index_last = mp->loopstart + mp->totloop - 1;
-          const int l_prev = (ml_index == mp->loopstart) ? ml_index_last : (ml_index - 1);
-          eed = bm_original_edge_get(mr, mr->corner_edges[l_prev]);
-=======
           const int ml_index_last = poly->loopstart + poly->totloop - 1;
           const int l_prev = (ml_index == poly->loopstart) ? ml_index_last : (ml_index - 1);
-          const MLoop *ml_prev = &mr->loops[l_prev];
-          eed = bm_original_edge_get(mr, ml_prev->e);
->>>>>>> 2a9f792c
+          eed = bm_original_edge_get(mr, mr->corner_edges[l_prev]);
         }
         if (eed) {
           /* Mapped points on an edge between two edit verts. */
