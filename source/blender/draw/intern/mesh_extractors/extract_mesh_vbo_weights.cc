/* SPDX-License-Identifier: GPL-2.0-or-later
 * Copyright 2021 Blender Foundation. All rights reserved. */

/** \file
 * \ingroup draw
 */

#include "MEM_guardedalloc.h"

#include "BKE_deform.h"
#include "BKE_mesh.h"

#include "draw_subdivision.h"
#include "extract_mesh.hh"

namespace blender::draw {

/* ---------------------------------------------------------------------- */
/** \name Extract Vertex Weight
 * \{ */

struct MeshExtract_Weight_Data {
  float *vbo_data;
  const DRW_MeshWeightState *wstate;
  const MDeformVert *dvert; /* For #Mesh. */
  int cd_ofs;               /* For #BMesh. */
};

static float evaluate_vertex_weight(const MDeformVert *dvert, const DRW_MeshWeightState *wstate)
{
  /* Error state. */
  if ((wstate->defgroup_active < 0) && (wstate->defgroup_len > 0)) {
    return -2.0f;
  }
  if (dvert == nullptr) {
    return (wstate->alert_mode != OB_DRAW_GROUPUSER_NONE) ? -1.0f : 0.0f;
  }

  float input = 0.0f;
  if (wstate->flags & DRW_MESH_WEIGHT_STATE_MULTIPAINT) {
    /* Multi-Paint feature */
    bool is_normalized = (wstate->flags & (DRW_MESH_WEIGHT_STATE_AUTO_NORMALIZE |
                                           DRW_MESH_WEIGHT_STATE_LOCK_RELATIVE));
    input = BKE_defvert_multipaint_collective_weight(dvert,
                                                     wstate->defgroup_len,
                                                     wstate->defgroup_sel,
                                                     wstate->defgroup_sel_count,
                                                     is_normalized);
    /* make it black if the selected groups have no weight on a vertex */
    if (input == 0.0f) {
      return -1.0f;
    }
  }
  else {
    /* default, non tricky behavior */
    input = BKE_defvert_find_weight(dvert, wstate->defgroup_active);

    if (input == 0.0f) {
      switch (wstate->alert_mode) {
        case OB_DRAW_GROUPUSER_ACTIVE:
          return -1.0f;
          break;
        case OB_DRAW_GROUPUSER_ALL:
          if (BKE_defvert_is_weight_zero(dvert, wstate->defgroup_len)) {
            return -1.0f;
          }
          break;
      }
    }
  }

  /* Lock-Relative: display the fraction of current weight vs total unlocked weight. */
  if (wstate->flags & DRW_MESH_WEIGHT_STATE_LOCK_RELATIVE) {
    input = BKE_defvert_lock_relative_weight(
        input, dvert, wstate->defgroup_len, wstate->defgroup_locked, wstate->defgroup_unlocked);
  }

  CLAMP(input, 0.0f, 1.0f);
  return input;
}

static void extract_weights_init(const MeshRenderData *mr,
                                 MeshBatchCache *cache,
                                 void *buf,
                                 void *tls_data)
{
  GPUVertBuf *vbo = static_cast<GPUVertBuf *>(buf);
  static GPUVertFormat format = {0};
  if (format.attr_len == 0) {
    GPU_vertformat_attr_add(&format, "weight", GPU_COMP_F32, 1, GPU_FETCH_FLOAT);
  }
  GPU_vertbuf_init_with_format(vbo, &format);
  GPU_vertbuf_data_alloc(vbo, mr->loop_len + mr->loop_loose_len);

  MeshExtract_Weight_Data *data = static_cast<MeshExtract_Weight_Data *>(tls_data);
  data->vbo_data = (float *)GPU_vertbuf_get_data(vbo);
  data->wstate = &cache->weight_state;

  if (data->wstate->defgroup_active == -1) {
    /* Nothing to show. */
    data->dvert = nullptr;
    data->cd_ofs = -1;
  }
  else if (mr->extract_type == MR_EXTRACT_BMESH) {
    data->dvert = nullptr;
    data->cd_ofs = CustomData_get_offset(&mr->bm->vdata, CD_MDEFORMVERT);
  }
  else {
    data->dvert = mr->me->deform_verts().data();
    data->cd_ofs = -1;
  }
}

static void extract_weights_iter_poly_bm(const MeshRenderData * /*mr*/,
                                         const BMFace *f,
                                         const int /*f_index*/,
                                         void *_data)
{
  MeshExtract_Weight_Data *data = static_cast<MeshExtract_Weight_Data *>(_data);
  BMLoop *l_iter, *l_first;
  l_iter = l_first = BM_FACE_FIRST_LOOP(f);
  do {
    const int l_index = BM_elem_index_get(l_iter);
    if (data->cd_ofs != -1) {
      const MDeformVert *dvert = (const MDeformVert *)BM_ELEM_CD_GET_VOID_P(l_iter->v,
                                                                            data->cd_ofs);
      data->vbo_data[l_index] = evaluate_vertex_weight(dvert, data->wstate);
    }
    else {
      data->vbo_data[l_index] = evaluate_vertex_weight(nullptr, data->wstate);
    }
  } while ((l_iter = l_iter->next) != l_first);
}

static void extract_weights_iter_poly_mesh(const MeshRenderData *mr,
                                           const MPoly *poly,
                                           const int /*poly_index*/,
                                           void *_data)
{
  MeshExtract_Weight_Data *data = static_cast<MeshExtract_Weight_Data *>(_data);
<<<<<<< HEAD
  const int ml_index_end = mp->loopstart + mp->totloop;
  for (int ml_index = mp->loopstart; ml_index < ml_index_end; ml_index += 1) {
    const int vert = mr->corner_verts[ml_index];
=======
  const int ml_index_end = poly->loopstart + poly->totloop;
  for (int ml_index = poly->loopstart; ml_index < ml_index_end; ml_index += 1) {
    const MLoop *ml = &mr->loops[ml_index];
>>>>>>> 2a9f792c
    if (data->dvert != nullptr) {
      const MDeformVert *dvert = &data->dvert[vert];
      data->vbo_data[ml_index] = evaluate_vertex_weight(dvert, data->wstate);
    }
    else {
      const MDeformVert *dvert = nullptr;
      data->vbo_data[ml_index] = evaluate_vertex_weight(dvert, data->wstate);
    }
  }
}

static void extract_weights_init_subdiv(const DRWSubdivCache *subdiv_cache,
                                        const MeshRenderData *mr,
                                        MeshBatchCache *cache,
                                        void *buffer,
                                        void *_data)
{
  Mesh *coarse_mesh = subdiv_cache->mesh;
  GPUVertBuf *vbo = static_cast<GPUVertBuf *>(buffer);

  static GPUVertFormat format = {0};
  if (format.attr_len == 0) {
    GPU_vertformat_attr_add(&format, "weight", GPU_COMP_F32, 1, GPU_FETCH_FLOAT);
  }
  GPU_vertbuf_init_build_on_device(vbo, &format, subdiv_cache->num_subdiv_loops);

  GPUVertBuf *coarse_weights = GPU_vertbuf_calloc();
  extract_weights_init(mr, cache, coarse_weights, _data);

  if (mr->extract_type != MR_EXTRACT_BMESH) {
    const Span<MPoly> coarse_polys = coarse_mesh->polys();
    for (const int i : coarse_polys.index_range()) {
      const MPoly *poly = &coarse_polys[i];
      extract_weights_iter_poly_mesh(mr, poly, i, _data);
    }
  }
  else {
    BMIter f_iter;
    BMFace *efa;
    int face_index = 0;
    BM_ITER_MESH_INDEX (efa, &f_iter, mr->bm, BM_FACES_OF_MESH, face_index) {
      extract_weights_iter_poly_bm(mr, efa, face_index, _data);
    }
  }

  draw_subdiv_interp_custom_data(subdiv_cache, coarse_weights, vbo, GPU_COMP_F32, 1, 0);

  GPU_vertbuf_discard(coarse_weights);
}

constexpr MeshExtract create_extractor_weights()
{
  MeshExtract extractor = {nullptr};
  extractor.init = extract_weights_init;
  extractor.init_subdiv = extract_weights_init_subdiv;
  extractor.iter_poly_bm = extract_weights_iter_poly_bm;
  extractor.iter_poly_mesh = extract_weights_iter_poly_mesh;
  extractor.data_type = MR_DATA_NONE;
  extractor.data_size = sizeof(MeshExtract_Weight_Data);
  extractor.use_threading = true;
  extractor.mesh_buffer_offset = offsetof(MeshBufferList, vbo.weights);
  return extractor;
}

/** \} */

}  // namespace blender::draw

const MeshExtract extract_weights = blender::draw::create_extractor_weights();<|MERGE_RESOLUTION|>--- conflicted
+++ resolved
@@ -138,15 +138,9 @@
                                            void *_data)
 {
   MeshExtract_Weight_Data *data = static_cast<MeshExtract_Weight_Data *>(_data);
-<<<<<<< HEAD
-  const int ml_index_end = mp->loopstart + mp->totloop;
-  for (int ml_index = mp->loopstart; ml_index < ml_index_end; ml_index += 1) {
-    const int vert = mr->corner_verts[ml_index];
-=======
   const int ml_index_end = poly->loopstart + poly->totloop;
   for (int ml_index = poly->loopstart; ml_index < ml_index_end; ml_index += 1) {
-    const MLoop *ml = &mr->loops[ml_index];
->>>>>>> 2a9f792c
+    const int vert = mr->corner_verts[ml_index];
     if (data->dvert != nullptr) {
       const MDeformVert *dvert = &data->dvert[vert];
       data->vbo_data[ml_index] = evaluate_vertex_weight(dvert, data->wstate);
