/* SPDX-License-Identifier: GPL-2.0-or-later
 * Copyright 2021 Blender Foundation. All rights reserved. */

/** \file
 * \ingroup draw
 */

#include "MEM_guardedalloc.h"

#include "BKE_deform.h"
#include "BKE_mesh.h"

#include "draw_subdivision.h"
#include "extract_mesh.hh"

namespace blender::draw {

/* ---------------------------------------------------------------------- */
/** \name Extract Vertex Weight
 * \{ */

struct MeshExtract_Weight_Data {
  float *vbo_data;
  const DRW_MeshWeightState *wstate;
  const MDeformVert *dvert; /* For #Mesh. */
  int cd_ofs;               /* For #BMesh. */
};

static float evaluate_vertex_weight(const MDeformVert *dvert, const DRW_MeshWeightState *wstate)
{
  /* Error state. */
  if ((wstate->defgroup_active < 0) && (wstate->defgroup_len > 0)) {
    return -2.0f;
  }
  if (dvert == nullptr) {
    return (wstate->alert_mode != OB_DRAW_GROUPUSER_NONE) ? -1.0f : 0.0f;
  }

  float input = 0.0f;
  if (wstate->flags & DRW_MESH_WEIGHT_STATE_MULTIPAINT) {
    /* Multi-Paint feature */
    bool is_normalized = (wstate->flags & (DRW_MESH_WEIGHT_STATE_AUTO_NORMALIZE |
                                           DRW_MESH_WEIGHT_STATE_LOCK_RELATIVE));
    input = BKE_defvert_multipaint_collective_weight(dvert,
                                                     wstate->defgroup_len,
                                                     wstate->defgroup_sel,
                                                     wstate->defgroup_sel_count,
                                                     is_normalized);
    /* make it black if the selected groups have no weight on a vertex */
    if (input == 0.0f) {
      return -1.0f;
    }
  }
  else {
    /* default, non tricky behavior */
    input = BKE_defvert_find_weight(dvert, wstate->defgroup_active);

    if (input == 0.0f) {
      switch (wstate->alert_mode) {
        case OB_DRAW_GROUPUSER_ACTIVE:
          return -1.0f;
          break;
        case OB_DRAW_GROUPUSER_ALL:
          if (BKE_defvert_is_weight_zero(dvert, wstate->defgroup_len)) {
            return -1.0f;
          }
          break;
      }
    }
  }

  /* Lock-Relative: display the fraction of current weight vs total unlocked weight. */
  if (wstate->flags & DRW_MESH_WEIGHT_STATE_LOCK_RELATIVE) {
    input = BKE_defvert_lock_relative_weight(
        input, dvert, wstate->defgroup_len, wstate->defgroup_locked, wstate->defgroup_unlocked);
  }

  CLAMP(input, 0.0f, 1.0f);
  return input;
}

static void extract_weights_init(const MeshRenderData *mr,
                                 MeshBatchCache *cache,
                                 void *buf,
                                 void *tls_data)
{
  GPUVertBuf *vbo = static_cast<GPUVertBuf *>(buf);
  static GPUVertFormat format = {0};
  if (format.attr_len == 0) {
    GPU_vertformat_attr_add(&format, "weight", GPU_COMP_F32, 1, GPU_FETCH_FLOAT);
  }
  GPU_vertbuf_init_with_format(vbo, &format);
  GPU_vertbuf_data_alloc(vbo, mr->loop_len + mr->loop_loose_len);

  MeshExtract_Weight_Data *data = static_cast<MeshExtract_Weight_Data *>(tls_data);
  data->vbo_data = (float *)GPU_vertbuf_get_data(vbo);
  data->wstate = &cache->weight_state;

  if (data->wstate->defgroup_active == -1) {
    /* Nothing to show. */
    data->dvert = nullptr;
    data->cd_ofs = -1;
  }
  else if (mr->extract_type == MR_EXTRACT_BMESH) {
    data->dvert = nullptr;
    data->cd_ofs = CustomData_get_offset(&mr->bm->vdata, CD_MDEFORMVERT);
  }
  else {
    data->dvert = mr->me->deform_verts().data();
    data->cd_ofs = -1;
  }
}

static void extract_weights_iter_poly_bm(const MeshRenderData * /*mr*/,
                                         const BMFace *f,
                                         const int /*f_index*/,
                                         void *_data)
{
  MeshExtract_Weight_Data *data = static_cast<MeshExtract_Weight_Data *>(_data);
  BMLoop *l_iter, *l_first;
  l_iter = l_first = BM_FACE_FIRST_LOOP(f);
  do {
    const int l_index = BM_elem_index_get(l_iter);
    if (data->cd_ofs != -1) {
      const MDeformVert *dvert = (const MDeformVert *)BM_ELEM_CD_GET_VOID_P(l_iter->v,
                                                                            data->cd_ofs);
      data->vbo_data[l_index] = evaluate_vertex_weight(dvert, data->wstate);
    }
    else {
      data->vbo_data[l_index] = evaluate_vertex_weight(nullptr, data->wstate);
    }
  } while ((l_iter = l_iter->next) != l_first);
}

static void extract_weights_iter_poly_mesh(const MeshRenderData *mr,
<<<<<<< HEAD
                                           const int mp_index,
                                           void *_data)
{
  MeshExtract_Weight_Data *data = static_cast<MeshExtract_Weight_Data *>(_data);
  for (const int ml_index : mr->polys[mp_index]) {
=======
                                           const MPoly *poly,
                                           const int /*poly_index*/,
                                           void *_data)
{
  MeshExtract_Weight_Data *data = static_cast<MeshExtract_Weight_Data *>(_data);
  const int ml_index_end = poly->loopstart + poly->totloop;
  for (int ml_index = poly->loopstart; ml_index < ml_index_end; ml_index += 1) {
>>>>>>> a8fc9871
    const int vert = mr->corner_verts[ml_index];
    if (data->dvert != nullptr) {
      const MDeformVert *dvert = &data->dvert[vert];
      data->vbo_data[ml_index] = evaluate_vertex_weight(dvert, data->wstate);
    }
    else {
      const MDeformVert *dvert = nullptr;
      data->vbo_data[ml_index] = evaluate_vertex_weight(dvert, data->wstate);
    }
  }
}

static void extract_weights_init_subdiv(const DRWSubdivCache *subdiv_cache,
                                        const MeshRenderData *mr,
                                        MeshBatchCache *cache,
                                        void *buffer,
                                        void *_data)
{
  Mesh *coarse_mesh = subdiv_cache->mesh;
  GPUVertBuf *vbo = static_cast<GPUVertBuf *>(buffer);

  static GPUVertFormat format = {0};
  if (format.attr_len == 0) {
    GPU_vertformat_attr_add(&format, "weight", GPU_COMP_F32, 1, GPU_FETCH_FLOAT);
  }
  GPU_vertbuf_init_build_on_device(vbo, &format, subdiv_cache->num_subdiv_loops);

  GPUVertBuf *coarse_weights = GPU_vertbuf_calloc();
  extract_weights_init(mr, cache, coarse_weights, _data);

  if (mr->extract_type != MR_EXTRACT_BMESH) {
    const OffsetIndices coarse_polys = coarse_mesh->polys();
    for (const int i : coarse_polys.index_range()) {
<<<<<<< HEAD
      extract_weights_iter_poly_mesh(mr, i, _data);
=======
      const MPoly &poly = coarse_polys[i];
      extract_weights_iter_poly_mesh(mr, &poly, i, _data);
>>>>>>> a8fc9871
    }
  }
  else {
    BMIter f_iter;
    BMFace *efa;
    int face_index = 0;
    BM_ITER_MESH_INDEX (efa, &f_iter, mr->bm, BM_FACES_OF_MESH, face_index) {
      extract_weights_iter_poly_bm(mr, efa, face_index, _data);
    }
  }

  draw_subdiv_interp_custom_data(subdiv_cache, coarse_weights, vbo, GPU_COMP_F32, 1, 0);

  GPU_vertbuf_discard(coarse_weights);
}

constexpr MeshExtract create_extractor_weights()
{
  MeshExtract extractor = {nullptr};
  extractor.init = extract_weights_init;
  extractor.init_subdiv = extract_weights_init_subdiv;
  extractor.iter_poly_bm = extract_weights_iter_poly_bm;
  extractor.iter_poly_mesh = extract_weights_iter_poly_mesh;
  extractor.data_type = MR_DATA_NONE;
  extractor.data_size = sizeof(MeshExtract_Weight_Data);
  extractor.use_threading = true;
  extractor.mesh_buffer_offset = offsetof(MeshBufferList, vbo.weights);
  return extractor;
}

/** \} */

}  // namespace blender::draw

const MeshExtract extract_weights = blender::draw::create_extractor_weights();<|MERGE_RESOLUTION|>--- conflicted
+++ resolved
@@ -133,21 +133,11 @@
 }
 
 static void extract_weights_iter_poly_mesh(const MeshRenderData *mr,
-<<<<<<< HEAD
-                                           const int mp_index,
+                                           const int poly_index,
                                            void *_data)
 {
   MeshExtract_Weight_Data *data = static_cast<MeshExtract_Weight_Data *>(_data);
-  for (const int ml_index : mr->polys[mp_index]) {
-=======
-                                           const MPoly *poly,
-                                           const int /*poly_index*/,
-                                           void *_data)
-{
-  MeshExtract_Weight_Data *data = static_cast<MeshExtract_Weight_Data *>(_data);
-  const int ml_index_end = poly->loopstart + poly->totloop;
-  for (int ml_index = poly->loopstart; ml_index < ml_index_end; ml_index += 1) {
->>>>>>> a8fc9871
+  for (const int ml_index : mr->polys[poly_index]) {
     const int vert = mr->corner_verts[ml_index];
     if (data->dvert != nullptr) {
       const MDeformVert *dvert = &data->dvert[vert];
@@ -181,12 +171,7 @@
   if (mr->extract_type != MR_EXTRACT_BMESH) {
     const OffsetIndices coarse_polys = coarse_mesh->polys();
     for (const int i : coarse_polys.index_range()) {
-<<<<<<< HEAD
       extract_weights_iter_poly_mesh(mr, i, _data);
-=======
-      const MPoly &poly = coarse_polys[i];
-      extract_weights_iter_poly_mesh(mr, &poly, i, _data);
->>>>>>> a8fc9871
     }
   }
   else {
