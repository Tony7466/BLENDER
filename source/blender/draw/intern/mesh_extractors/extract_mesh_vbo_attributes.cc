/* SPDX-License-Identifier: GPL-2.0-or-later
 * Copyright 2021 Blender Foundation. All rights reserved. */

/** \file
 * \ingroup draw
 */

#include "MEM_guardedalloc.h"

#include <functional>

#include "BLI_color.hh"
#include "BLI_math_vector_types.hh"
#include "BLI_string.h"

#include "BKE_attribute.h"
#include "BKE_attribute.hh"
#include "BKE_mesh.h"

#include "draw_attributes.hh"
#include "draw_subdivision.h"
#include "extract_mesh.hh"

namespace blender::draw {

/* ---------------------------------------------------------------------- */
/** \name Extract Attributes
 * \{ */

static CustomData *get_custom_data_for_domain(const MeshRenderData *mr, eAttrDomain domain)
{
  switch (domain) {
    case ATTR_DOMAIN_POINT:
      return (mr->extract_type == MR_EXTRACT_BMESH) ? &mr->bm->vdata : &mr->me->vdata;
    case ATTR_DOMAIN_CORNER:
      return (mr->extract_type == MR_EXTRACT_BMESH) ? &mr->bm->ldata : &mr->me->ldata;
    case ATTR_DOMAIN_FACE:
      return (mr->extract_type == MR_EXTRACT_BMESH) ? &mr->bm->pdata : &mr->me->pdata;
    case ATTR_DOMAIN_EDGE:
      return (mr->extract_type == MR_EXTRACT_BMESH) ? &mr->bm->edata : &mr->me->edata;
    default:
      return nullptr;
  }
}

/* Utility to convert from the type used in the attributes to the types for the VBO.
 * This is mostly used to promote integers and booleans to floats, as other types (float, float2,
 * etc.) directly map to available GPU types. Booleans are still converted as attributes are vec4
 * in the shader.
 */
template<typename AttributeType, typename VBOType> struct AttributeTypeConverter {
  static VBOType convert_value(AttributeType value)
  {
    if constexpr (std::is_same_v<AttributeType, VBOType>) {
      return value;
    }

    /* This should only concern bools which are converted to floats. */
    return static_cast<VBOType>(value);
  }
};

struct gpuMeshCol {
  ushort r, g, b, a;
};

template<> struct AttributeTypeConverter<MPropCol, gpuMeshCol> {
  static gpuMeshCol convert_value(MPropCol value)
  {
    gpuMeshCol result;
    result.r = unit_float_to_ushort_clamp(value.color[0]);
    result.g = unit_float_to_ushort_clamp(value.color[1]);
    result.b = unit_float_to_ushort_clamp(value.color[2]);
    result.a = unit_float_to_ushort_clamp(value.color[3]);
    return result;
  }
};

template<> struct AttributeTypeConverter<ColorGeometry4b, gpuMeshCol> {
  static gpuMeshCol convert_value(ColorGeometry4b value)
  {
    gpuMeshCol result;
    result.r = unit_float_to_ushort_clamp(BLI_color_from_srgb_table[value.r]);
    result.g = unit_float_to_ushort_clamp(BLI_color_from_srgb_table[value.g]);
    result.b = unit_float_to_ushort_clamp(BLI_color_from_srgb_table[value.b]);
    result.a = unit_float_to_ushort_clamp(value.a * (1.0f / 255.0f));
    return result;
  }
};

/* Return the number of component for the attribute's value type, or 0 if is it unsupported. */
static uint gpu_component_size_for_attribute_type(eCustomDataType type)
{
  switch (type) {
    case CD_PROP_BOOL:
    case CD_PROP_INT8:
    case CD_PROP_INT32:
    case CD_PROP_FLOAT:
      /* TODO(@kevindietrich): should be 1 when scalar attributes conversion is handled by us. See
       * comment #extract_attr_init. */
      return 3;
    case CD_PROP_FLOAT2:
      return 2;
    case CD_PROP_FLOAT3:
      return 3;
    case CD_PROP_COLOR:
    case CD_PROP_BYTE_COLOR:
      return 4;
    default:
      return 0;
  }
}

static GPUVertFetchMode get_fetch_mode_for_type(eCustomDataType type)
{
  switch (type) {
    case CD_PROP_INT8:
    case CD_PROP_INT32:
      return GPU_FETCH_INT_TO_FLOAT;
    case CD_PROP_BYTE_COLOR:
      return GPU_FETCH_INT_TO_FLOAT_UNIT;
    default:
      return GPU_FETCH_FLOAT;
  }
}

static GPUVertCompType get_comp_type_for_type(eCustomDataType type)
{
  switch (type) {
    case CD_PROP_INT8:
    case CD_PROP_INT32:
      return GPU_COMP_I32;
    case CD_PROP_BYTE_COLOR:
      /* This should be u8,
       * but u16 is required to store the color in linear space without precision loss */
      return GPU_COMP_U16;
    default:
      return GPU_COMP_F32;
  }
}

static void init_vbo_for_attribute(const MeshRenderData &mr,
                                   GPUVertBuf *vbo,
                                   const DRW_AttributeRequest &request,
                                   bool build_on_device,
                                   uint32_t len)
{
  GPUVertCompType comp_type = get_comp_type_for_type(request.cd_type);
  GPUVertFetchMode fetch_mode = get_fetch_mode_for_type(request.cd_type);
  const uint comp_size = gpu_component_size_for_attribute_type(request.cd_type);
  /* We should not be here if the attribute type is not supported. */
  BLI_assert(comp_size != 0);

  char attr_name[32], attr_safe_name[GPU_MAX_SAFE_ATTR_NAME];
  GPU_vertformat_safe_attr_name(request.attribute_name, attr_safe_name, GPU_MAX_SAFE_ATTR_NAME);
  /* Attributes use auto-name. */
  BLI_snprintf(attr_name, sizeof(attr_name), "a%s", attr_safe_name);

  GPUVertFormat format = {0};
  GPU_vertformat_deinterleave(&format);
  GPU_vertformat_attr_add(&format, attr_name, comp_type, comp_size, fetch_mode);

  if (mr.active_color_name && STREQ(request.attribute_name, mr.active_color_name)) {
    GPU_vertformat_alias_add(&format, "ac");
  }
  if (mr.default_color_name && STREQ(request.attribute_name, mr.default_color_name)) {
    GPU_vertformat_alias_add(&format, "c");
  }

  if (build_on_device) {
    GPU_vertbuf_init_build_on_device(vbo, &format, len);
  }
  else {
    GPU_vertbuf_init_with_format(vbo, &format);
    GPU_vertbuf_data_alloc(vbo, len);
  }
}

template<typename AttributeType, typename VBOType>
static void fill_vertbuf_with_attribute(const MeshRenderData *mr,
                                        VBOType *vbo_data,
                                        const DRW_AttributeRequest &request)
{
  const CustomData *custom_data = get_custom_data_for_domain(mr, request.domain);
  BLI_assert(custom_data);
  const int layer_index = request.layer_index;

<<<<<<< HEAD
  const MPoly *mpoly = mr->mpoly;
  const int *corner_verts = mr->corner_verts;
  const int *corner_edges = mr->corner_edges;
=======
  const MLoop *mloop = mr->loops.data();
>>>>>>> 2a9f792c

  const AttributeType *attr_data = static_cast<const AttributeType *>(
      CustomData_get_layer_n(custom_data, request.cd_type, layer_index));

  using Converter = AttributeTypeConverter<AttributeType, VBOType>;

  switch (request.domain) {
    case ATTR_DOMAIN_POINT:
      for (int ml_index = 0; ml_index < mr->loop_len; ml_index++, vbo_data++) {
        *vbo_data = Converter::convert_value(attr_data[corner_verts[ml_index]]);
      }
      break;
    case ATTR_DOMAIN_CORNER:
      for (int ml_index = 0; ml_index < mr->loop_len; ml_index++, vbo_data++) {
        *vbo_data = Converter::convert_value(attr_data[ml_index]);
      }
      break;
    case ATTR_DOMAIN_EDGE:
      for (int ml_index = 0; ml_index < mr->loop_len; ml_index++, vbo_data++) {
        *vbo_data = Converter::convert_value(attr_data[corner_edges[ml_index]]);
      }
      break;
    case ATTR_DOMAIN_FACE:
      for (int poly_index = 0; poly_index < mr->poly_len; poly_index++) {
        const MPoly &poly = mr->polys[poly_index];
        const VBOType value = Converter::convert_value(attr_data[poly_index]);
        for (int l = 0; l < poly.totloop; l++) {
          *vbo_data++ = value;
        }
      }
      break;
    default:
      BLI_assert_unreachable();
      break;
  }
}

template<typename AttributeType, typename VBOType>
static void fill_vertbuf_with_attribute_bm(const MeshRenderData *mr,
                                           VBOType *&vbo_data,
                                           const DRW_AttributeRequest &request)
{
  const CustomData *custom_data = get_custom_data_for_domain(mr, request.domain);
  BLI_assert(custom_data);
  const int layer_index = request.layer_index;

  const int cd_ofs = CustomData_get_n_offset(custom_data, request.cd_type, layer_index);

  using Converter = AttributeTypeConverter<AttributeType, VBOType>;

  BMIter f_iter;
  BMFace *efa;
  BM_ITER_MESH (efa, &f_iter, mr->bm, BM_FACES_OF_MESH) {
    BMLoop *l_iter, *l_first;
    l_iter = l_first = BM_FACE_FIRST_LOOP(efa);
    do {
      const AttributeType *attr_data = nullptr;
      if (request.domain == ATTR_DOMAIN_POINT) {
        attr_data = static_cast<const AttributeType *>(BM_ELEM_CD_GET_VOID_P(l_iter->v, cd_ofs));
      }
      else if (request.domain == ATTR_DOMAIN_CORNER) {
        attr_data = static_cast<const AttributeType *>(BM_ELEM_CD_GET_VOID_P(l_iter, cd_ofs));
      }
      else if (request.domain == ATTR_DOMAIN_FACE) {
        attr_data = static_cast<const AttributeType *>(BM_ELEM_CD_GET_VOID_P(efa, cd_ofs));
      }
      else if (request.domain == ATTR_DOMAIN_EDGE) {
        attr_data = static_cast<const AttributeType *>(BM_ELEM_CD_GET_VOID_P(l_iter->e, cd_ofs));
      }
      else {
        BLI_assert_unreachable();
        continue;
      }
      *vbo_data = Converter::convert_value(*attr_data);
      vbo_data++;
    } while ((l_iter = l_iter->next) != l_first);
  }
}

template<typename AttributeType, typename VBOType = AttributeType>
static void extract_attr_generic(const MeshRenderData *mr,
                                 GPUVertBuf *vbo,
                                 const DRW_AttributeRequest &request)
{
  VBOType *vbo_data = static_cast<VBOType *>(GPU_vertbuf_get_data(vbo));

  if (mr->extract_type == MR_EXTRACT_BMESH) {
    fill_vertbuf_with_attribute_bm<AttributeType>(mr, vbo_data, request);
  }
  else {
    fill_vertbuf_with_attribute<AttributeType>(mr, vbo_data, request);
  }
}

static void extract_attr(const MeshRenderData *mr,
                         GPUVertBuf *vbo,
                         const DRW_AttributeRequest &request)
{
  /* TODO(@kevindietrich): float3 is used for scalar attributes as the implicit conversion done by
   * OpenGL to vec4 for a scalar `s` will produce a `vec4(s, 0, 0, 1)`. However, following the
   * Blender convention, it should be `vec4(s, s, s, 1)`. This could be resolved using a similar
   * texture as for volume attribute, so we can control the conversion ourselves. */
  switch (request.cd_type) {
    case CD_PROP_BOOL:
      extract_attr_generic<bool, float3>(mr, vbo, request);
      break;
    case CD_PROP_INT8:
      extract_attr_generic<int8_t, int3>(mr, vbo, request);
      break;
    case CD_PROP_INT32:
      extract_attr_generic<int32_t, int3>(mr, vbo, request);
      break;
    case CD_PROP_FLOAT:
      extract_attr_generic<float, float3>(mr, vbo, request);
      break;
    case CD_PROP_FLOAT2:
      extract_attr_generic<float2>(mr, vbo, request);
      break;
    case CD_PROP_FLOAT3:
      extract_attr_generic<float3>(mr, vbo, request);
      break;
    case CD_PROP_COLOR:
      extract_attr_generic<float4>(mr, vbo, request);
      break;
    case CD_PROP_BYTE_COLOR:
      extract_attr_generic<ColorGeometry4b, gpuMeshCol>(mr, vbo, request);
      break;
    default:
      BLI_assert_unreachable();
  }
}

static void extract_attr_init(
    const MeshRenderData *mr, MeshBatchCache *cache, void *buf, void * /*tls_data*/, int index)
{
  const DRW_Attributes *attrs_used = &cache->attr_used;
  const DRW_AttributeRequest &request = attrs_used->requests[index];

  GPUVertBuf *vbo = static_cast<GPUVertBuf *>(buf);

  init_vbo_for_attribute(*mr, vbo, request, false, uint32_t(mr->loop_len));

  extract_attr(mr, vbo, request);
}

static void extract_attr_init_subdiv(const DRWSubdivCache *subdiv_cache,
                                     const MeshRenderData *mr,
                                     MeshBatchCache *cache,
                                     void *buffer,
                                     void * /*tls_data*/,
                                     int index)
{
  const DRW_Attributes *attrs_used = &cache->attr_used;
  const DRW_AttributeRequest &request = attrs_used->requests[index];

  Mesh *coarse_mesh = subdiv_cache->mesh;

  GPUVertCompType comp_type = get_comp_type_for_type(request.cd_type);
  GPUVertFetchMode fetch_mode = get_fetch_mode_for_type(request.cd_type);
  const uint32_t dimensions = gpu_component_size_for_attribute_type(request.cd_type);

  /* Prepare VBO for coarse data. The compute shader only expects floats. */
  GPUVertBuf *src_data = GPU_vertbuf_calloc();
  GPUVertFormat coarse_format = {0};
  GPU_vertformat_attr_add(&coarse_format, "data", comp_type, dimensions, fetch_mode);
  GPU_vertbuf_init_with_format_ex(src_data, &coarse_format, GPU_USAGE_STATIC);
  GPU_vertbuf_data_alloc(src_data, uint32_t(coarse_mesh->totloop));

  extract_attr(mr, src_data, request);

  GPUVertBuf *dst_buffer = static_cast<GPUVertBuf *>(buffer);
  init_vbo_for_attribute(*mr, dst_buffer, request, true, subdiv_cache->num_subdiv_loops);

  /* Ensure data is uploaded properly. */
  GPU_vertbuf_tag_dirty(src_data);
  draw_subdiv_interp_custom_data(
      subdiv_cache, src_data, dst_buffer, comp_type, int(dimensions), 0);

  GPU_vertbuf_discard(src_data);
}

/* Wrappers around extract_attr_init so we can pass the index of the attribute that we want to
 * extract. The overall API does not allow us to pass this in a convenient way. */
#define EXTRACT_INIT_WRAPPER(index) \
  static void extract_attr_init##index( \
      const MeshRenderData *mr, MeshBatchCache *cache, void *buf, void *tls_data) \
  { \
    extract_attr_init(mr, cache, buf, tls_data, index); \
  } \
  static void extract_attr_init_subdiv##index(const DRWSubdivCache *subdiv_cache, \
                                              const MeshRenderData *mr, \
                                              MeshBatchCache *cache, \
                                              void *buf, \
                                              void *tls_data) \
  { \
    extract_attr_init_subdiv(subdiv_cache, mr, cache, buf, tls_data, index); \
  }

EXTRACT_INIT_WRAPPER(0)
EXTRACT_INIT_WRAPPER(1)
EXTRACT_INIT_WRAPPER(2)
EXTRACT_INIT_WRAPPER(3)
EXTRACT_INIT_WRAPPER(4)
EXTRACT_INIT_WRAPPER(5)
EXTRACT_INIT_WRAPPER(6)
EXTRACT_INIT_WRAPPER(7)
EXTRACT_INIT_WRAPPER(8)
EXTRACT_INIT_WRAPPER(9)
EXTRACT_INIT_WRAPPER(10)
EXTRACT_INIT_WRAPPER(11)
EXTRACT_INIT_WRAPPER(12)
EXTRACT_INIT_WRAPPER(13)
EXTRACT_INIT_WRAPPER(14)

template<int Index>
constexpr MeshExtract create_extractor_attr(ExtractInitFn fn, ExtractInitSubdivFn subdiv_fn)
{
  MeshExtract extractor = {nullptr};
  extractor.init = fn;
  extractor.init_subdiv = subdiv_fn;
  extractor.data_type = MR_DATA_NONE;
  extractor.data_size = 0;
  extractor.use_threading = false;
  extractor.mesh_buffer_offset = offsetof(MeshBufferList, vbo.attr[Index]);
  return extractor;
}

static void extract_mesh_attr_viewer_init(const MeshRenderData *mr,
                                          MeshBatchCache * /*cache*/,
                                          void *buf,
                                          void * /*tls_data*/)
{
  GPUVertBuf *vbo = static_cast<GPUVertBuf *>(buf);
  static GPUVertFormat format = {0};
  if (format.attr_len == 0) {
    GPU_vertformat_attr_add(&format, "attribute_value", GPU_COMP_F32, 4, GPU_FETCH_FLOAT);
  }

  GPU_vertbuf_init_with_format(vbo, &format);
  GPU_vertbuf_data_alloc(vbo, mr->loop_len);
  MutableSpan<ColorGeometry4f> attr{static_cast<ColorGeometry4f *>(GPU_vertbuf_get_data(vbo)),
                                    mr->loop_len};

  const StringRefNull attr_name = ".viewer";
  const bke::AttributeAccessor attributes = mr->me->attributes();
  attributes
      .lookup_or_default<ColorGeometry4f>(attr_name, ATTR_DOMAIN_CORNER, {1.0f, 0.0f, 1.0f, 1.0f})
      .materialize(attr);
}

constexpr MeshExtract create_extractor_attr_viewer()
{
  MeshExtract extractor = {nullptr};
  extractor.init = extract_mesh_attr_viewer_init;
  extractor.data_type = MR_DATA_NONE;
  extractor.data_size = 0;
  extractor.use_threading = false;
  extractor.mesh_buffer_offset = offsetof(MeshBufferList, vbo.attr_viewer);
  return extractor;
}

/** \} */

}  // namespace blender::draw

#define CREATE_EXTRACTOR_ATTR(index) \
  blender::draw::create_extractor_attr<index>(blender::draw::extract_attr_init##index, \
                                              blender::draw::extract_attr_init_subdiv##index)

const MeshExtract extract_attr[GPU_MAX_ATTR] = {
    CREATE_EXTRACTOR_ATTR(0),
    CREATE_EXTRACTOR_ATTR(1),
    CREATE_EXTRACTOR_ATTR(2),
    CREATE_EXTRACTOR_ATTR(3),
    CREATE_EXTRACTOR_ATTR(4),
    CREATE_EXTRACTOR_ATTR(5),
    CREATE_EXTRACTOR_ATTR(6),
    CREATE_EXTRACTOR_ATTR(7),
    CREATE_EXTRACTOR_ATTR(8),
    CREATE_EXTRACTOR_ATTR(9),
    CREATE_EXTRACTOR_ATTR(10),
    CREATE_EXTRACTOR_ATTR(11),
    CREATE_EXTRACTOR_ATTR(12),
    CREATE_EXTRACTOR_ATTR(13),
    CREATE_EXTRACTOR_ATTR(14),
};

const MeshExtract extract_attr_viewer = blender::draw::create_extractor_attr_viewer();<|MERGE_RESOLUTION|>--- conflicted
+++ resolved
@@ -185,13 +185,8 @@
   BLI_assert(custom_data);
   const int layer_index = request.layer_index;
 
-<<<<<<< HEAD
-  const MPoly *mpoly = mr->mpoly;
-  const int *corner_verts = mr->corner_verts;
-  const int *corner_edges = mr->corner_edges;
-=======
-  const MLoop *mloop = mr->loops.data();
->>>>>>> 2a9f792c
+  const Span<int> corner_verts = mr->corner_verts;
+  const Span<int> corner_edges = mr->corner_edges;
 
   const AttributeType *attr_data = static_cast<const AttributeType *>(
       CustomData_get_layer_n(custom_data, request.cd_type, layer_index));
