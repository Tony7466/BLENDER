--- conflicted
+++ resolved
@@ -185,10 +185,6 @@
   BLI_assert(custom_data);
   const int layer_index = request.layer_index;
 
-<<<<<<< HEAD
-=======
-  const MPoly *mpoly = mr->mpoly;
->>>>>>> 9eb3f01f
   const int *corner_verts = mr->corner_verts;
   const int *corner_edges = mr->corner_edges;
 
