--- conflicted
+++ resolved
@@ -69,23 +69,13 @@
 }
 
 static void extract_fdots_uv_iter_poly_mesh(const MeshRenderData *mr,
-<<<<<<< HEAD
-                                            const int mp_index,
-=======
-                                            const MPoly *poly,
                                             const int poly_index,
->>>>>>> a8fc9871
                                             void *_data)
 {
   MeshExtract_FdotUV_Data *data = static_cast<MeshExtract_FdotUV_Data *>(_data);
   const BitSpan facedot_tags = mr->me->runtime->subsurf_face_dot_tags;
 
-<<<<<<< HEAD
-  for (const int ml_index : mr->polys[mp_index]) {
-=======
-  const int ml_index_end = poly->loopstart + poly->totloop;
-  for (int ml_index = poly->loopstart; ml_index < ml_index_end; ml_index += 1) {
->>>>>>> a8fc9871
+  for (const int ml_index : mr->polys[poly_index]) {
     const int vert = mr->corner_verts[ml_index];
     if (mr->use_subsurf_fdots) {
       if (facedot_tags[vert]) {
@@ -93,13 +83,8 @@
       }
     }
     else {
-<<<<<<< HEAD
-      float w = 1.0f / float(mr->polys[mp_index].size());
-      madd_v2_v2fl(data->vbo_data[mp_index], data->uv_data[ml_index], w);
-=======
-      float w = 1.0f / float(poly->totloop);
+      float w = 1.0f / float(mr->polys[poly_index].size());
       madd_v2_v2fl(data->vbo_data[poly_index], data->uv_data[ml_index], w);
->>>>>>> a8fc9871
     }
   }
 }
