/* SPDX-License-Identifier: GPL-2.0-or-later
 * Copyright 2021 Blender Foundation. All rights reserved. */

/** \file
 * \ingroup draw
 */

#include "MEM_guardedalloc.h"

#include "extract_mesh.hh"

#include "draw_subdivision.h"

namespace blender::draw {

static void extract_tris_mat_task_reduce(void *_userdata_to, void *_userdata_from)
{
  GPUIndexBufBuilder *elb_to = static_cast<GPUIndexBufBuilder *>(_userdata_to);
  GPUIndexBufBuilder *elb_from = static_cast<GPUIndexBufBuilder *>(_userdata_from);
  GPU_indexbuf_join(elb_to, elb_from);
}

/* ---------------------------------------------------------------------- */
/** \name Extract Triangles Indices (multi material)
 * \{ */

static void extract_tris_init(const MeshRenderData *mr,
                              MeshBatchCache * /*cache*/,
                              void * /*ibo*/,
                              void *tls_data)
{
  GPUIndexBufBuilder *elb = static_cast<GPUIndexBufBuilder *>(tls_data);
  GPU_indexbuf_init(elb, GPU_PRIM_TRIS, mr->poly_sorted.visible_tri_len, mr->loop_len);
}

static void extract_tris_iter_poly_bm(const MeshRenderData *mr,
                                      const BMFace *f,
                                      const int f_index,
                                      void *_data)
{
  int tri_first_index = mr->poly_sorted.tri_first_index[f_index];
  if (tri_first_index == -1) {
    return;
  }

  GPUIndexBufBuilder *elb = static_cast<GPUIndexBufBuilder *>(_data);
  int tri_first_index_real = poly_to_tri_count(f_index, BM_elem_index_get(f->l_first));

  struct BMLoop *(*looptris)[3] = mr->edit_bmesh->looptris;
  int tri_len = f->len - 2;
  for (int offs = 0; offs < tri_len; offs++) {
    BMLoop **elt = looptris[tri_first_index_real + offs];
    int tri_index = tri_first_index + offs;
    GPU_indexbuf_set_tri_verts(elb,
                               tri_index,
                               BM_elem_index_get(elt[0]),
                               BM_elem_index_get(elt[1]),
                               BM_elem_index_get(elt[2]));
  }
}

<<<<<<< HEAD
static void extract_tris_iter_poly_mesh(const MeshRenderData *mr, const int mp_index, void *_data)
=======
static void extract_tris_iter_poly_mesh(const MeshRenderData *mr,
                                        const MPoly *poly,
                                        const int poly_index,
                                        void *_data)
>>>>>>> a8fc9871
{
  int tri_first_index = mr->poly_sorted.tri_first_index[poly_index];
  if (tri_first_index == -1) {
    return;
  }

  const IndexRange poly = mr->polys[mp_index];

  GPUIndexBufBuilder *elb = static_cast<GPUIndexBufBuilder *>(_data);
<<<<<<< HEAD
  int tri_first_index_real = poly_to_tri_count(mp_index, poly.start());

  int tri_len = poly.size() - 2;
=======
  int tri_first_index_real = poly_to_tri_count(poly_index, poly->loopstart);

  int tri_len = poly->totloop - 2;
>>>>>>> a8fc9871
  for (int offs = 0; offs < tri_len; offs++) {
    const MLoopTri *mlt = &mr->looptris[tri_first_index_real + offs];
    int tri_index = tri_first_index + offs;
    GPU_indexbuf_set_tri_verts(elb, tri_index, mlt->tri[0], mlt->tri[1], mlt->tri[2]);
  }
}

static void extract_tris_finish(const MeshRenderData *mr,
                                MeshBatchCache *cache,
                                void *buf,
                                void *_data)
{
  GPUIndexBuf *ibo = static_cast<GPUIndexBuf *>(buf);
  GPUIndexBufBuilder *elb = static_cast<GPUIndexBufBuilder *>(_data);
  GPU_indexbuf_build_in_place(elb, ibo);

  /* Create ibo sub-ranges. Always do this to avoid error when the standard surface batch
   * is created before the surfaces-per-material. */
  if (mr->use_final_mesh && cache->tris_per_mat) {
    int mat_start = 0;
    for (int i = 0; i < mr->mat_len; i++) {
      /* These IBOs have not been queried yet but we create them just in case they are needed
       * later since they are not tracked by mesh_buffer_cache_create_requested(). */
      if (cache->tris_per_mat[i] == nullptr) {
        cache->tris_per_mat[i] = GPU_indexbuf_calloc();
      }
      const int mat_tri_len = mr->poly_sorted.mat_tri_len[i];
      /* Multiply by 3 because these are triangle indices. */
      const int start = mat_start * 3;
      const int len = mat_tri_len * 3;
      GPU_indexbuf_create_subrange_in_place(cache->tris_per_mat[i], ibo, start, len);
      mat_start += mat_tri_len;
    }
  }
}

static void extract_tris_init_subdiv(const DRWSubdivCache *subdiv_cache,
                                     const MeshRenderData * /*mr*/,
                                     MeshBatchCache *cache,
                                     void *buffer,
                                     void * /*data*/)
{
  GPUIndexBuf *ibo = static_cast<GPUIndexBuf *>(buffer);
  /* Initialize the index buffer, it was already allocated, it will be filled on the device. */
  GPU_indexbuf_init_build_on_device(ibo, subdiv_cache->num_subdiv_triangles * 3);

  if (cache->tris_per_mat) {
    for (int i = 0; i < cache->mat_len; i++) {
      if (cache->tris_per_mat[i] == nullptr) {
        cache->tris_per_mat[i] = GPU_indexbuf_calloc();
      }

      /* Multiply by 6 since we have 2 triangles per quad. */
      const int start = subdiv_cache->mat_start[i] * 6;
      const int len = (subdiv_cache->mat_end[i] - subdiv_cache->mat_start[i]) * 6;
      GPU_indexbuf_create_subrange_in_place(cache->tris_per_mat[i], ibo, start, len);
    }
  }

  draw_subdiv_build_tris_buffer(subdiv_cache, ibo, cache->mat_len);
}

constexpr MeshExtract create_extractor_tris()
{
  MeshExtract extractor = {nullptr};
  extractor.init = extract_tris_init;
  extractor.init_subdiv = extract_tris_init_subdiv;
  extractor.iter_poly_bm = extract_tris_iter_poly_bm;
  extractor.iter_poly_mesh = extract_tris_iter_poly_mesh;
  extractor.task_reduce = extract_tris_mat_task_reduce;
  extractor.finish = extract_tris_finish;
  extractor.data_type = MR_DATA_LOOPTRI | MR_DATA_POLYS_SORTED;
  extractor.data_size = sizeof(GPUIndexBufBuilder);
  extractor.use_threading = true;
  extractor.mesh_buffer_offset = offsetof(MeshBufferList, ibo.tris);
  return extractor;
}

/** \} */

/** \name Extract Triangles Indices (single material)
 * \{ */

static void extract_tris_single_mat_init(const MeshRenderData *mr,
                                         MeshBatchCache * /*cache*/,
                                         void * /*ibo*/,
                                         void *tls_data)
{
  GPUIndexBufBuilder *elb = static_cast<GPUIndexBufBuilder *>(tls_data);
  GPU_indexbuf_init(elb, GPU_PRIM_TRIS, mr->tri_len, mr->loop_len);
}

static void extract_tris_single_mat_iter_looptri_bm(const MeshRenderData * /*mr*/,
                                                    BMLoop **elt,
                                                    const int elt_index,
                                                    void *_data)
{
  GPUIndexBufBuilder *elb = static_cast<GPUIndexBufBuilder *>(_data);
  if (!BM_elem_flag_test(elt[0]->f, BM_ELEM_HIDDEN)) {
    GPU_indexbuf_set_tri_verts(elb,
                               elt_index,
                               BM_elem_index_get(elt[0]),
                               BM_elem_index_get(elt[1]),
                               BM_elem_index_get(elt[2]));
  }
  else {
    GPU_indexbuf_set_tri_restart(elb, elt_index);
  }
}

static void extract_tris_single_mat_iter_looptri_mesh(const MeshRenderData *mr,
                                                      const MLoopTri *mlt,
                                                      const int mlt_index,
                                                      void *_data)
{
  GPUIndexBufBuilder *elb = static_cast<GPUIndexBufBuilder *>(_data);
  const bool hidden = mr->use_hide && mr->hide_poly && mr->hide_poly[mlt->poly];
  if (hidden) {
    GPU_indexbuf_set_tri_restart(elb, mlt_index);
  }
  else {
    GPU_indexbuf_set_tri_verts(elb, mlt_index, mlt->tri[0], mlt->tri[1], mlt->tri[2]);
  }
}

static void extract_tris_single_mat_finish(const MeshRenderData *mr,
                                           MeshBatchCache *cache,
                                           void *buf,
                                           void *_data)
{
  GPUIndexBuf *ibo = static_cast<GPUIndexBuf *>(buf);
  GPUIndexBufBuilder *elb = static_cast<GPUIndexBufBuilder *>(_data);
  GPU_indexbuf_build_in_place(elb, ibo);

  /* Create ibo sub-ranges. Always do this to avoid error when the standard surface batch
   * is created before the surfaces-per-material. */
  if (mr->use_final_mesh && cache->tris_per_mat) {
    for (int i = 0; i < mr->mat_len; i++) {
      /* These IBOs have not been queried yet but we create them just in case they are needed
       * later since they are not tracked by mesh_buffer_cache_create_requested(). */
      if (cache->tris_per_mat[i] == nullptr) {
        cache->tris_per_mat[i] = GPU_indexbuf_calloc();
      }
      /* Multiply by 3 because these are triangle indices. */
      const int len = mr->tri_len * 3;
      GPU_indexbuf_create_subrange_in_place(cache->tris_per_mat[i], ibo, 0, len);
    }
  }
}

constexpr MeshExtract create_extractor_tris_single_mat()
{
  MeshExtract extractor = {nullptr};
  extractor.init = extract_tris_single_mat_init;
  extractor.init_subdiv = extract_tris_init_subdiv;
  extractor.iter_looptri_bm = extract_tris_single_mat_iter_looptri_bm;
  extractor.iter_looptri_mesh = extract_tris_single_mat_iter_looptri_mesh;
  extractor.task_reduce = extract_tris_mat_task_reduce;
  extractor.finish = extract_tris_single_mat_finish;
  extractor.data_type = MR_DATA_NONE;
  extractor.data_size = sizeof(GPUIndexBufBuilder);
  extractor.use_threading = true;
  extractor.mesh_buffer_offset = offsetof(MeshBufferList, ibo.tris);
  return extractor;
}

/** \} */

}  // namespace blender::draw

const MeshExtract extract_tris = blender::draw::create_extractor_tris();
const MeshExtract extract_tris_single_mat = blender::draw::create_extractor_tris_single_mat();<|MERGE_RESOLUTION|>--- conflicted
+++ resolved
@@ -59,32 +59,21 @@
   }
 }
 
-<<<<<<< HEAD
-static void extract_tris_iter_poly_mesh(const MeshRenderData *mr, const int mp_index, void *_data)
-=======
 static void extract_tris_iter_poly_mesh(const MeshRenderData *mr,
-                                        const MPoly *poly,
                                         const int poly_index,
                                         void *_data)
->>>>>>> a8fc9871
 {
   int tri_first_index = mr->poly_sorted.tri_first_index[poly_index];
   if (tri_first_index == -1) {
     return;
   }
 
-  const IndexRange poly = mr->polys[mp_index];
-
-  GPUIndexBufBuilder *elb = static_cast<GPUIndexBufBuilder *>(_data);
-<<<<<<< HEAD
-  int tri_first_index_real = poly_to_tri_count(mp_index, poly.start());
+  const IndexRange poly = mr->polys[poly_index];
+
+  GPUIndexBufBuilder *elb = static_cast<GPUIndexBufBuilder *>(_data);
+  int tri_first_index_real = poly_to_tri_count(poly_index, poly.start());
 
   int tri_len = poly.size() - 2;
-=======
-  int tri_first_index_real = poly_to_tri_count(poly_index, poly->loopstart);
-
-  int tri_len = poly->totloop - 2;
->>>>>>> a8fc9871
   for (int offs = 0; offs < tri_len; offs++) {
     const MLoopTri *mlt = &mr->looptris[tri_first_index_real + offs];
     int tri_index = tri_first_index + offs;
