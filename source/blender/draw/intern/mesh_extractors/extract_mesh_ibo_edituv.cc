--- conflicted
+++ resolved
@@ -221,22 +221,12 @@
     mp_select = mr->select_poly && mr->select_poly[poly_index];
   }
 
-<<<<<<< HEAD
   for (const int ml_index : poly) {
-    const int edge_i = mr->corner_edges[ml_index];
+    const int edge = mr->corner_edges[ml_index];
 
     const int ml_index_last = poly.last();
     const int ml_index_next = (ml_index == ml_index_last) ? poly.start() : (ml_index + 1);
-    const bool real_edge = (mr->e_origindex == nullptr ||
-                            mr->e_origindex[edge_i] != ORIGINDEX_NONE);
-=======
-  for (int ml_index = poly->loopstart; ml_index < ml_index_end; ml_index += 1) {
-    const int edge = mr->corner_edges[ml_index];
-
-    const int ml_index_last = poly->totloop + poly->loopstart - 1;
-    const int ml_index_next = (ml_index == ml_index_last) ? poly->loopstart : (ml_index + 1);
     const bool real_edge = (mr->e_origindex == nullptr || mr->e_origindex[edge] != ORIGINDEX_NONE);
->>>>>>> a7a70f18
     edituv_edge_add(data, mp_hidden || !real_edge, mp_select, ml_index, ml_index_next);
   }
 }
@@ -405,14 +395,8 @@
   const bool mp_hidden = (efa) ? BM_elem_flag_test_bool(efa, BM_ELEM_HIDDEN) : true;
   const bool mp_select = (efa) ? BM_elem_flag_test_bool(efa, BM_ELEM_SELECT) : false;
 
-<<<<<<< HEAD
   for (const int ml_index : mr->polys[poly_index]) {
-    const int vert_i = mr->corner_verts[ml_index];
-=======
-  const int ml_index_end = poly->loopstart + poly->totloop;
-  for (int ml_index = poly->loopstart; ml_index < ml_index_end; ml_index += 1) {
     const int vert = mr->corner_verts[ml_index];
->>>>>>> a7a70f18
 
     const bool real_vert = !mr->v_origindex || mr->v_origindex[vert] != ORIGINDEX_NONE;
     edituv_point_add(data, mp_hidden || !real_vert, mp_select, ml_index);
