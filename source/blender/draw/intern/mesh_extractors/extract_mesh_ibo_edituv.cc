--- conflicted
+++ resolved
@@ -123,11 +123,7 @@
   MeshExtract_EditUvElem_Data *data = static_cast<MeshExtract_EditUvElem_Data *>(_data);
   const uint loop_idx = subdiv_quad_index * 4;
 
-<<<<<<< HEAD
   const BMFace *efa = bm_original_face_get(mr, coarse_quad_index);
-=======
-  const BMFace *efa = bm_original_face_get(mr, coarse_quad - mr->polys.data());
->>>>>>> a8fc9871
   const bool mp_hidden = (efa) ? BM_elem_flag_test_bool(efa, BM_ELEM_HIDDEN) : true;
   const bool mp_select = (efa) ? BM_elem_flag_test_bool(efa, BM_ELEM_SELECT) : false;
 
@@ -208,20 +204,11 @@
 }
 
 static void extract_edituv_lines_iter_poly_mesh(const MeshRenderData *mr,
-<<<<<<< HEAD
-                                                const int mp_index,
-                                                void *_data)
-{
-  MeshExtract_EditUvElem_Data *data = static_cast<MeshExtract_EditUvElem_Data *>(_data);
-  const IndexRange poly = mr->polys[mp_index];
-=======
-                                                const MPoly *poly,
                                                 const int poly_index,
                                                 void *_data)
 {
   MeshExtract_EditUvElem_Data *data = static_cast<MeshExtract_EditUvElem_Data *>(_data);
-  const int ml_index_end = poly->loopstart + poly->totloop;
->>>>>>> a8fc9871
+  const IndexRange poly = mr->polys[poly_index];
 
   bool mp_hidden, mp_select;
   if (mr->bm) {
@@ -234,19 +221,11 @@
     mp_select = mr->select_poly && mr->select_poly[poly_index];
   }
 
-<<<<<<< HEAD
   for (const int ml_index : poly) {
     const int edge_i = mr->corner_edges[ml_index];
 
     const int ml_index_last = poly.last();
     const int ml_index_next = (ml_index == ml_index_last) ? poly.start() : (ml_index + 1);
-=======
-  for (int ml_index = poly->loopstart; ml_index < ml_index_end; ml_index += 1) {
-    const int edge_i = mr->corner_edges[ml_index];
-
-    const int ml_index_last = poly->totloop + poly->loopstart - 1;
-    const int ml_index_next = (ml_index == ml_index_last) ? poly->loopstart : (ml_index + 1);
->>>>>>> a8fc9871
     const bool real_edge = (mr->e_origindex == nullptr ||
                             mr->e_origindex[edge_i] != ORIGINDEX_NONE);
     edituv_edge_add(data, mp_hidden || !real_edge, mp_select, ml_index, ml_index_next);
@@ -310,10 +289,6 @@
 {
   MeshExtract_EditUvElem_Data *data = static_cast<MeshExtract_EditUvElem_Data *>(_data);
   int *subdiv_loop_edge_index = (int *)GPU_vertbuf_get_data(subdiv_cache->edges_orig_index);
-<<<<<<< HEAD
-=======
-  const int coarse_poly_index = coarse_poly - mr->polys.data();
->>>>>>> a8fc9871
   bool mp_hidden, mp_select;
   if (mr->bm) {
     const BMFace *efa = bm_original_face_get(mr, coarse_poly_index);
@@ -412,12 +387,7 @@
 }
 
 static void extract_edituv_points_iter_poly_mesh(const MeshRenderData *mr,
-<<<<<<< HEAD
-                                                 const int mp_index,
-=======
-                                                 const MPoly *poly,
                                                  const int poly_index,
->>>>>>> a8fc9871
                                                  void *_data)
 {
   MeshExtract_EditUvElem_Data *data = static_cast<MeshExtract_EditUvElem_Data *>(_data);
@@ -426,12 +396,7 @@
   const bool mp_hidden = (efa) ? BM_elem_flag_test_bool(efa, BM_ELEM_HIDDEN) : true;
   const bool mp_select = (efa) ? BM_elem_flag_test_bool(efa, BM_ELEM_SELECT) : false;
 
-<<<<<<< HEAD
-  for (const int ml_index : mr->polys[mp_index]) {
-=======
-  const int ml_index_end = poly->loopstart + poly->totloop;
-  for (int ml_index = poly->loopstart; ml_index < ml_index_end; ml_index += 1) {
->>>>>>> a8fc9871
+  for (const int ml_index : mr->polys[poly_index]) {
     const int vert_i = mr->corner_verts[ml_index];
 
     const bool real_vert = !mr->v_origindex || mr->v_origindex[vert_i] != ORIGINDEX_NONE;
@@ -490,11 +455,7 @@
   MeshExtract_EditUvElem_Data *data = static_cast<MeshExtract_EditUvElem_Data *>(_data);
   int *subdiv_loop_vert_index = (int *)GPU_vertbuf_get_data(subdiv_cache->verts_orig_index);
 
-<<<<<<< HEAD
   const BMFace *efa = bm_original_face_get(mr, coarse_quad_index);
-=======
-  const BMFace *efa = bm_original_face_get(mr, coarse_quad - mr->polys.data());
->>>>>>> a8fc9871
   const bool mp_hidden = (efa) ? BM_elem_flag_test_bool(efa, BM_ELEM_HIDDEN) : true;
   const bool mp_select = (efa) ? BM_elem_flag_test_bool(efa, BM_ELEM_SELECT) : false;
 
@@ -579,12 +540,7 @@
 }
 
 static void extract_edituv_fdots_iter_poly_mesh(const MeshRenderData *mr,
-<<<<<<< HEAD
-                                                const int mp_index,
-=======
-                                                const MPoly *poly,
                                                 const int poly_index,
->>>>>>> a8fc9871
                                                 void *_data)
 {
   MeshExtract_EditUvElem_Data *data = static_cast<MeshExtract_EditUvElem_Data *>(_data);
@@ -596,12 +552,7 @@
   if (mr->use_subsurf_fdots) {
     const BitSpan facedot_tags = mr->me->runtime->subsurf_face_dot_tags;
 
-<<<<<<< HEAD
-    for (const int ml_index : mr->polys[mp_index]) {
-=======
-    const int ml_index_end = poly->loopstart + poly->totloop;
-    for (int ml_index = poly->loopstart; ml_index < ml_index_end; ml_index += 1) {
->>>>>>> a8fc9871
+    for (const int ml_index : mr->polys[poly_index]) {
       const int vert = mr->corner_verts[ml_index];
 
       const bool real_fdot = !mr->p_origindex || (mr->p_origindex[poly_index] != ORIGINDEX_NONE);
