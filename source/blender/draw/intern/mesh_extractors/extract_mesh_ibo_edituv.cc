--- conflicted
+++ resolved
@@ -209,12 +209,7 @@
                                                 void *_data)
 {
   MeshExtract_EditUvElem_Data *data = static_cast<MeshExtract_EditUvElem_Data *>(_data);
-<<<<<<< HEAD
-  const int ml_index_end = mp->loopstart + mp->totloop;
-=======
-  const MLoop *mloop = mr->loops.data();
   const int ml_index_end = poly->loopstart + poly->totloop;
->>>>>>> 2a9f792c
 
   bool mp_hidden, mp_select;
   if (mr->bm) {
@@ -227,13 +222,8 @@
     mp_select = mr->select_poly && mr->select_poly[poly_index];
   }
 
-<<<<<<< HEAD
-  for (int ml_index = mp->loopstart; ml_index < ml_index_end; ml_index += 1) {
+  for (int ml_index = poly->loopstart; ml_index < ml_index_end; ml_index += 1) {
     const int edge_i = mr->corner_edges[ml_index];
-=======
-  for (int ml_index = poly->loopstart; ml_index < ml_index_end; ml_index += 1) {
-    const MLoop *ml = &mloop[ml_index];
->>>>>>> 2a9f792c
 
     const int ml_index_last = poly->totloop + poly->loopstart - 1;
     const int ml_index_next = (ml_index == ml_index_last) ? poly->loopstart : (ml_index + 1);
@@ -409,15 +399,9 @@
   const bool mp_hidden = (efa) ? BM_elem_flag_test_bool(efa, BM_ELEM_HIDDEN) : true;
   const bool mp_select = (efa) ? BM_elem_flag_test_bool(efa, BM_ELEM_SELECT) : false;
 
-<<<<<<< HEAD
-  const int ml_index_end = mp->loopstart + mp->totloop;
-  for (int ml_index = mp->loopstart; ml_index < ml_index_end; ml_index += 1) {
-    const int vert_i = mr->corner_verts[ml_index];
-=======
   const int ml_index_end = poly->loopstart + poly->totloop;
   for (int ml_index = poly->loopstart; ml_index < ml_index_end; ml_index += 1) {
-    const MLoop *ml = &mr->loops[ml_index];
->>>>>>> 2a9f792c
+    const int vert_i = mr->corner_verts[ml_index];
 
     const bool real_vert = !mr->v_origindex || mr->v_origindex[vert_i] != ORIGINDEX_NONE;
     edituv_point_add(data, mp_hidden || !real_vert, mp_select, ml_index);
@@ -573,23 +557,13 @@
   if (mr->use_subsurf_fdots) {
     const BitSpan facedot_tags = mr->me->runtime->subsurf_face_dot_tags;
 
-<<<<<<< HEAD
-    const int ml_index_end = mp->loopstart + mp->totloop;
-    for (int ml_index = mp->loopstart; ml_index < ml_index_end; ml_index += 1) {
-      const int vert = mr->corner_verts[ml_index];
-
-      const bool real_fdot = !mr->p_origindex || (mr->p_origindex[mp_index] != ORIGINDEX_NONE);
-      const bool subd_fdot = facedot_tags[vert];
-      edituv_facedot_add(data, mp_hidden || !real_fdot || !subd_fdot, mp_select, mp_index);
-=======
     const int ml_index_end = poly->loopstart + poly->totloop;
     for (int ml_index = poly->loopstart; ml_index < ml_index_end; ml_index += 1) {
-      const MLoop *ml = &mr->loops[ml_index];
+      const int vert = mr->corner_verts[ml_index];
 
       const bool real_fdot = !mr->p_origindex || (mr->p_origindex[poly_index] != ORIGINDEX_NONE);
-      const bool subd_fdot = facedot_tags[ml->v];
+      const bool subd_fdot = facedot_tags[vert];
       edituv_facedot_add(data, mp_hidden || !real_fdot || !subd_fdot, mp_select, poly_index);
->>>>>>> 2a9f792c
     }
   }
   else {
