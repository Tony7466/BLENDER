/* SPDX-License-Identifier: GPL-2.0-or-later
 * Copyright 2021 Blender Foundation. All rights reserved. */

/** \file
 * \ingroup draw
 */

#include "BLI_bitmap.h"

#include "extract_mesh.hh"

#include "draw_subdivision.h"

namespace blender::draw {
/* ---------------------------------------------------------------------- */
/** \name Extract Edit UV Triangles Indices
 * \{ */

struct MeshExtract_EditUvElem_Data {
  GPUIndexBufBuilder elb;
  bool sync_selection;
};

static void extract_edituv_tris_init(const MeshRenderData *mr,
                                     MeshBatchCache * /*cache*/,
                                     void * /*ibo*/,
                                     void *tls_data)
{
  MeshExtract_EditUvElem_Data *data = static_cast<MeshExtract_EditUvElem_Data *>(tls_data);
  GPU_indexbuf_init(&data->elb, GPU_PRIM_TRIS, mr->tri_len, mr->loop_len);
  data->sync_selection = (mr->toolsettings->uv_flag & UV_SYNC_SELECTION) != 0;
}

BLI_INLINE void edituv_tri_add(
    MeshExtract_EditUvElem_Data *data, bool hidden, bool selected, int v1, int v2, int v3)
{
  if (!hidden && (data->sync_selection || selected)) {
    GPU_indexbuf_add_tri_verts(&data->elb, v1, v2, v3);
  }
}

static void extract_edituv_tris_iter_looptri_bm(const MeshRenderData * /*mr*/,
                                                BMLoop **elt,
                                                const int /*elt_index*/,
                                                void *_data)
{
  MeshExtract_EditUvElem_Data *data = static_cast<MeshExtract_EditUvElem_Data *>(_data);
  edituv_tri_add(data,
                 BM_elem_flag_test(elt[0]->f, BM_ELEM_HIDDEN),
                 BM_elem_flag_test(elt[0]->f, BM_ELEM_SELECT),
                 BM_elem_index_get(elt[0]),
                 BM_elem_index_get(elt[1]),
                 BM_elem_index_get(elt[2]));
}

static void extract_edituv_tris_iter_looptri_mesh(const MeshRenderData *mr,
                                                  const MLoopTri *mlt,
                                                  const int /*elt_index*/,
                                                  void *_data)
{
  MeshExtract_EditUvElem_Data *data = static_cast<MeshExtract_EditUvElem_Data *>(_data);
  const BMFace *efa = bm_original_face_get(mr, mlt->poly);
  const bool mp_hidden = (efa) ? BM_elem_flag_test_bool(efa, BM_ELEM_HIDDEN) : true;
  const bool mp_select = (efa) ? BM_elem_flag_test_bool(efa, BM_ELEM_SELECT) : false;

  edituv_tri_add(data, mp_hidden, mp_select, mlt->tri[0], mlt->tri[1], mlt->tri[2]);
}

static void extract_edituv_tris_finish(const MeshRenderData * /*mr*/,
                                       MeshBatchCache * /*cache*/,
                                       void *buf,
                                       void *_data)
{
  MeshExtract_EditUvElem_Data *data = static_cast<MeshExtract_EditUvElem_Data *>(_data);
  GPUIndexBuf *ibo = static_cast<GPUIndexBuf *>(buf);
  GPU_indexbuf_build_in_place(&data->elb, ibo);
}

static void extract_edituv_tris_init_subdiv(const DRWSubdivCache *subdiv_cache,
                                            const MeshRenderData *mr,
                                            MeshBatchCache * /*cache*/,
                                            void * /*buf*/,
                                            void *tls_data)
{
  MeshExtract_EditUvElem_Data *data = static_cast<MeshExtract_EditUvElem_Data *>(tls_data);
  GPU_indexbuf_init(&data->elb,
                    GPU_PRIM_TRIS,
                    subdiv_cache->num_subdiv_triangles,
                    subdiv_cache->num_subdiv_loops);
  data->sync_selection = (mr->toolsettings->uv_flag & UV_SYNC_SELECTION) != 0;
}

static void extract_edituv_tris_iter_subdiv_bm(const DRWSubdivCache * /*subdiv_cache*/,
                                               const MeshRenderData * /*mr*/,
                                               void *_data,
                                               uint subdiv_quad_index,
                                               const BMFace *coarse_quad)
{
  MeshExtract_EditUvElem_Data *data = static_cast<MeshExtract_EditUvElem_Data *>(_data);
  const uint loop_idx = subdiv_quad_index * 4;

  edituv_tri_add(data,
                 BM_elem_flag_test(coarse_quad, BM_ELEM_HIDDEN) != 0,
                 BM_elem_flag_test(coarse_quad, BM_ELEM_SELECT) != 0,
                 loop_idx,
                 loop_idx + 1,
                 loop_idx + 2);

  edituv_tri_add(data,
                 BM_elem_flag_test(coarse_quad, BM_ELEM_HIDDEN) != 0,
                 BM_elem_flag_test(coarse_quad, BM_ELEM_SELECT) != 0,
                 loop_idx,
                 loop_idx + 2,
                 loop_idx + 3);
}

static void extract_edituv_tris_iter_subdiv_mesh(const DRWSubdivCache * /*subdiv_cache*/,
                                                 const MeshRenderData *mr,
                                                 void *_data,
                                                 uint subdiv_quad_index,
                                                 const MPoly *coarse_quad)
{
  MeshExtract_EditUvElem_Data *data = static_cast<MeshExtract_EditUvElem_Data *>(_data);
  const uint loop_idx = subdiv_quad_index * 4;

  const BMFace *efa = bm_original_face_get(mr, coarse_quad - mr->mpoly);
  const bool mp_hidden = (efa) ? BM_elem_flag_test_bool(efa, BM_ELEM_HIDDEN) : true;
  const bool mp_select = (efa) ? BM_elem_flag_test_bool(efa, BM_ELEM_SELECT) : false;

  edituv_tri_add(data, mp_hidden, mp_select, loop_idx, loop_idx + 1, loop_idx + 2);
  edituv_tri_add(data, mp_hidden, mp_select, loop_idx, loop_idx + 2, loop_idx + 3);
}

static void extract_edituv_tris_finish_subdiv(const struct DRWSubdivCache * /*subdiv_cache*/,
                                              const MeshRenderData * /*mr*/,
                                              MeshBatchCache * /*cache*/,
                                              void *buf,
                                              void *_data)
{
  MeshExtract_EditUvElem_Data *data = static_cast<MeshExtract_EditUvElem_Data *>(_data);
  GPUIndexBuf *ibo = static_cast<GPUIndexBuf *>(buf);
  GPU_indexbuf_build_in_place(&data->elb, ibo);
}

constexpr MeshExtract create_extractor_edituv_tris()
{
  MeshExtract extractor = {nullptr};
  extractor.init = extract_edituv_tris_init;
  extractor.iter_looptri_bm = extract_edituv_tris_iter_looptri_bm;
  extractor.iter_looptri_mesh = extract_edituv_tris_iter_looptri_mesh;
  extractor.finish = extract_edituv_tris_finish;
  extractor.init_subdiv = extract_edituv_tris_init_subdiv;
  extractor.iter_subdiv_bm = extract_edituv_tris_iter_subdiv_bm;
  extractor.iter_subdiv_mesh = extract_edituv_tris_iter_subdiv_mesh;
  extractor.finish_subdiv = extract_edituv_tris_finish_subdiv;
  extractor.data_type = MR_DATA_NONE;
  extractor.data_size = sizeof(MeshExtract_EditUvElem_Data);
  extractor.use_threading = false;
  extractor.mesh_buffer_offset = offsetof(MeshBufferList, ibo.edituv_tris);
  return extractor;
}

/** \} */

/* ---------------------------------------------------------------------- */
/** \name Extract Edit UV Line Indices around faces
 * \{ */

static void extract_edituv_lines_init(const MeshRenderData *mr,
                                      MeshBatchCache * /*cache*/,
                                      void * /*ibo*/,
                                      void *tls_data)
{
  MeshExtract_EditUvElem_Data *data = static_cast<MeshExtract_EditUvElem_Data *>(tls_data);
  GPU_indexbuf_init(&data->elb, GPU_PRIM_LINES, mr->loop_len, mr->loop_len);
  data->sync_selection = (mr->toolsettings->uv_flag & UV_SYNC_SELECTION) != 0;
}

BLI_INLINE void edituv_edge_add(
    MeshExtract_EditUvElem_Data *data, bool hidden, bool selected, int v1, int v2)
{
  if (!hidden && (data->sync_selection || selected)) {
    GPU_indexbuf_add_line_verts(&data->elb, v1, v2);
  }
}

static void extract_edituv_lines_iter_poly_bm(const MeshRenderData * /*mr*/,
                                              const BMFace *f,
                                              const int /*f_index*/,
                                              void *_data)
{
  MeshExtract_EditUvElem_Data *data = static_cast<MeshExtract_EditUvElem_Data *>(_data);
  BMLoop *l_iter, *l_first;
  l_iter = l_first = BM_FACE_FIRST_LOOP(f);
  do {
    const int l_index = BM_elem_index_get(l_iter);

    edituv_edge_add(data,
                    BM_elem_flag_test_bool(f, BM_ELEM_HIDDEN),
                    BM_elem_flag_test_bool(f, BM_ELEM_SELECT),
                    l_index,
                    BM_elem_index_get(l_iter->next));
  } while ((l_iter = l_iter->next) != l_first);
}

static void extract_edituv_lines_iter_poly_mesh(const MeshRenderData *mr,
                                                const MPoly *mp,
                                                const int mp_index,
                                                void *_data)
{
  MeshExtract_EditUvElem_Data *data = static_cast<MeshExtract_EditUvElem_Data *>(_data);
  const int ml_index_end = mp->loopstart + mp->totloop;

  bool mp_hidden, mp_select;
  if (mr->bm) {
    const BMFace *efa = bm_original_face_get(mr, mp_index);
    mp_hidden = (efa) ? BM_elem_flag_test_bool(efa, BM_ELEM_HIDDEN) : true;
    mp_select = (efa) ? BM_elem_flag_test_bool(efa, BM_ELEM_SELECT) : false;
  }
  else {
    mp_hidden = (mr->hide_poly) ? mr->hide_poly[mp_index] : false;
    mp_select = mr->select_poly && mr->select_poly[mp_index];
  }

  for (int ml_index = mp->loopstart; ml_index < ml_index_end; ml_index += 1) {
    const int edge_i = mr->corner_edges[ml_index];

    const int ml_index_last = mp->totloop + mp->loopstart - 1;
    const int ml_index_next = (ml_index == ml_index_last) ? mp->loopstart : (ml_index + 1);
    const bool real_edge = (mr->e_origindex == nullptr ||
                            mr->e_origindex[edge_i] != ORIGINDEX_NONE);
    edituv_edge_add(data, mp_hidden || !real_edge, mp_select, ml_index, ml_index_next);
  }
}

static void extract_edituv_lines_finish(const MeshRenderData * /*mr*/,
                                        MeshBatchCache * /*cache*/,
                                        void *buf,
                                        void *_data)
{
  MeshExtract_EditUvElem_Data *data = static_cast<MeshExtract_EditUvElem_Data *>(_data);
  GPUIndexBuf *ibo = static_cast<GPUIndexBuf *>(buf);
  GPU_indexbuf_build_in_place(&data->elb, ibo);
}

static void extract_edituv_lines_init_subdiv(const DRWSubdivCache *subdiv_cache,
                                             const MeshRenderData *mr,
                                             MeshBatchCache * /*cache*/,
                                             void * /*buf*/,
                                             void *tls_data)
{
  MeshExtract_EditUvElem_Data *data = static_cast<MeshExtract_EditUvElem_Data *>(tls_data);
  GPU_indexbuf_init(
      &data->elb, GPU_PRIM_LINES, subdiv_cache->num_subdiv_loops, subdiv_cache->num_subdiv_loops);
  data->sync_selection = (mr->toolsettings->uv_flag & UV_SYNC_SELECTION) != 0;
}

static void extract_edituv_lines_iter_subdiv_bm(const DRWSubdivCache *subdiv_cache,
                                                const MeshRenderData *mr,
                                                void *_data,
                                                uint subdiv_quad_index,
                                                const BMFace *coarse_poly)
{
  MeshExtract_EditUvElem_Data *data = static_cast<MeshExtract_EditUvElem_Data *>(_data);
  int *subdiv_loop_edge_index = (int *)GPU_vertbuf_get_data(subdiv_cache->edges_orig_index);

  const bool mp_hidden = BM_elem_flag_test_bool(coarse_poly, BM_ELEM_HIDDEN);
  const bool mp_select = BM_elem_flag_test_bool(coarse_poly, BM_ELEM_SELECT);

  uint start_loop_idx = subdiv_quad_index * 4;
  uint end_loop_idx = (subdiv_quad_index + 1) * 4;
  for (uint loop_idx = start_loop_idx; loop_idx < end_loop_idx; loop_idx++) {
    const int edge_origindex = subdiv_loop_edge_index[loop_idx];
    const bool real_edge = (edge_origindex != -1 &&
                            (mr->e_origindex == nullptr ||
                             mr->e_origindex[edge_origindex] != ORIGINDEX_NONE));
    edituv_edge_add(data,
                    mp_hidden || !real_edge,
                    mp_select,
                    loop_idx,
                    (loop_idx + 1 == end_loop_idx) ? start_loop_idx : (loop_idx + 1));
  }
}

static void extract_edituv_lines_iter_subdiv_mesh(const DRWSubdivCache *subdiv_cache,
                                                  const MeshRenderData *mr,
                                                  void *_data,
                                                  uint subdiv_quad_index,
                                                  const MPoly *coarse_poly)
{
  MeshExtract_EditUvElem_Data *data = static_cast<MeshExtract_EditUvElem_Data *>(_data);
  int *subdiv_loop_edge_index = (int *)GPU_vertbuf_get_data(subdiv_cache->edges_orig_index);
  const int coarse_poly_index = coarse_poly - mr->mpoly;
  bool mp_hidden, mp_select;
  if (mr->bm) {
    const BMFace *efa = bm_original_face_get(mr, coarse_poly_index);
    mp_hidden = (efa) ? BM_elem_flag_test_bool(efa, BM_ELEM_HIDDEN) : true;
    mp_select = (efa) ? BM_elem_flag_test_bool(efa, BM_ELEM_SELECT) : false;
  }
  else {
    mp_hidden = (mr->hide_poly) ? mr->hide_poly[coarse_poly_index] : false;
    mp_select = mr->select_poly && mr->select_poly[coarse_poly_index];
  }

  uint start_loop_idx = subdiv_quad_index * 4;
  uint end_loop_idx = (subdiv_quad_index + 1) * 4;
  for (uint loop_idx = start_loop_idx; loop_idx < end_loop_idx; loop_idx++) {
    const int edge_origindex = subdiv_loop_edge_index[loop_idx];
    const bool real_edge = (edge_origindex != -1 &&
                            (mr->e_origindex == nullptr ||
                             mr->e_origindex[edge_origindex] != ORIGINDEX_NONE));
    edituv_edge_add(data,
                    mp_hidden || !real_edge,
                    mp_select,
                    loop_idx,
                    (loop_idx + 1 == end_loop_idx) ? start_loop_idx : (loop_idx + 1));
  }
}

static void extract_edituv_lines_finish_subdiv(const struct DRWSubdivCache * /*subdiv_cache*/,
                                               const MeshRenderData * /*mr*/,
                                               MeshBatchCache * /*cache*/,
                                               void *buf,
                                               void *_data)
{
  MeshExtract_EditUvElem_Data *data = static_cast<MeshExtract_EditUvElem_Data *>(_data);
  GPUIndexBuf *ibo = static_cast<GPUIndexBuf *>(buf);
  GPU_indexbuf_build_in_place(&data->elb, ibo);
}

constexpr MeshExtract create_extractor_edituv_lines()
{
  MeshExtract extractor = {nullptr};
  extractor.init = extract_edituv_lines_init;
  extractor.iter_poly_bm = extract_edituv_lines_iter_poly_bm;
  extractor.iter_poly_mesh = extract_edituv_lines_iter_poly_mesh;
  extractor.finish = extract_edituv_lines_finish;
  extractor.init_subdiv = extract_edituv_lines_init_subdiv;
  extractor.iter_subdiv_bm = extract_edituv_lines_iter_subdiv_bm;
  extractor.iter_subdiv_mesh = extract_edituv_lines_iter_subdiv_mesh;
  extractor.finish_subdiv = extract_edituv_lines_finish_subdiv;
  extractor.data_type = MR_DATA_NONE;
  extractor.data_size = sizeof(MeshExtract_EditUvElem_Data);
  extractor.use_threading = false;
  extractor.mesh_buffer_offset = offsetof(MeshBufferList, ibo.edituv_lines);
  return extractor;
}

/** \} */

/* ---------------------------------------------------------------------- */
/** \name Extract Edit UV Points Indices
 * \{ */

static void extract_edituv_points_init(const MeshRenderData *mr,
                                       MeshBatchCache * /*cache*/,
                                       void * /*ibo*/,
                                       void *tls_data)
{
  MeshExtract_EditUvElem_Data *data = static_cast<MeshExtract_EditUvElem_Data *>(tls_data);
  GPU_indexbuf_init(&data->elb, GPU_PRIM_POINTS, mr->loop_len, mr->loop_len);
  data->sync_selection = (mr->toolsettings->uv_flag & UV_SYNC_SELECTION) != 0;
}

BLI_INLINE void edituv_point_add(MeshExtract_EditUvElem_Data *data,
                                 bool hidden,
                                 bool selected,
                                 int v1)
{
  if (!hidden && (data->sync_selection || selected)) {
    GPU_indexbuf_add_point_vert(&data->elb, v1);
  }
}

static void extract_edituv_points_iter_poly_bm(const MeshRenderData * /*mr*/,
                                               const BMFace *f,
                                               const int /*f_index*/,
                                               void *_data)
{
  MeshExtract_EditUvElem_Data *data = static_cast<MeshExtract_EditUvElem_Data *>(_data);
  BMLoop *l_iter, *l_first;
  l_iter = l_first = BM_FACE_FIRST_LOOP(f);
  do {
    const int l_index = BM_elem_index_get(l_iter);

    edituv_point_add(
        data, BM_elem_flag_test(f, BM_ELEM_HIDDEN), BM_elem_flag_test(f, BM_ELEM_SELECT), l_index);
  } while ((l_iter = l_iter->next) != l_first);
}

static void extract_edituv_points_iter_poly_mesh(const MeshRenderData *mr,
                                                 const MPoly *mp,
                                                 const int mp_index,
                                                 void *_data)
{
  MeshExtract_EditUvElem_Data *data = static_cast<MeshExtract_EditUvElem_Data *>(_data);

  const BMFace *efa = bm_original_face_get(mr, mp_index);
  const bool mp_hidden = (efa) ? BM_elem_flag_test_bool(efa, BM_ELEM_HIDDEN) : true;
  const bool mp_select = (efa) ? BM_elem_flag_test_bool(efa, BM_ELEM_SELECT) : false;

  const int ml_index_end = mp->loopstart + mp->totloop;
  for (int ml_index = mp->loopstart; ml_index < ml_index_end; ml_index += 1) {
    const int vert_i = mr->corner_verts[ml_index];

    const bool real_vert = !mr->v_origindex || mr->v_origindex[vert_i] != ORIGINDEX_NONE;
    edituv_point_add(data, mp_hidden || !real_vert, mp_select, ml_index);
  }
}

static void extract_edituv_points_finish(const MeshRenderData * /*mr*/,
                                         MeshBatchCache * /*cache*/,
                                         void *buf,
                                         void *_data)
{
  MeshExtract_EditUvElem_Data *data = static_cast<MeshExtract_EditUvElem_Data *>(_data);
  GPUIndexBuf *ibo = static_cast<GPUIndexBuf *>(buf);
  GPU_indexbuf_build_in_place(&data->elb, ibo);
}

static void extract_edituv_points_init_subdiv(const DRWSubdivCache *subdiv_cache,
                                              const MeshRenderData *mr,
                                              MeshBatchCache * /*cache*/,
                                              void * /*buf*/,
                                              void *tls_data)
{
  MeshExtract_EditUvElem_Data *data = static_cast<MeshExtract_EditUvElem_Data *>(tls_data);
  GPU_indexbuf_init(
      &data->elb, GPU_PRIM_POINTS, subdiv_cache->num_subdiv_loops, subdiv_cache->num_subdiv_loops);
  data->sync_selection = (mr->toolsettings->uv_flag & UV_SYNC_SELECTION) != 0;
}

static void extract_edituv_points_iter_subdiv_bm(const DRWSubdivCache *subdiv_cache,
                                                 const MeshRenderData * /*mr*/,
                                                 void *_data,
                                                 uint subdiv_quad_index,
                                                 const BMFace *coarse_quad)
{
  MeshExtract_EditUvElem_Data *data = static_cast<MeshExtract_EditUvElem_Data *>(_data);
  int *subdiv_loop_vert_index = (int *)GPU_vertbuf_get_data(subdiv_cache->verts_orig_index);

  uint start_loop_idx = subdiv_quad_index * 4;
  uint end_loop_idx = (subdiv_quad_index + 1) * 4;
  for (uint i = start_loop_idx; i < end_loop_idx; i++) {
    const int vert_origindex = subdiv_loop_vert_index[i];
    edituv_point_add(data,
                     (BM_elem_flag_test(coarse_quad, BM_ELEM_HIDDEN) || vert_origindex == -1),
                     BM_elem_flag_test(coarse_quad, BM_ELEM_SELECT) != 0,
                     i);
  }
}

static void extract_edituv_points_iter_subdiv_mesh(const DRWSubdivCache *subdiv_cache,
                                                   const MeshRenderData *mr,
                                                   void *_data,
                                                   uint subdiv_quad_index,
                                                   const MPoly *coarse_quad)
{
  MeshExtract_EditUvElem_Data *data = static_cast<MeshExtract_EditUvElem_Data *>(_data);
  int *subdiv_loop_vert_index = (int *)GPU_vertbuf_get_data(subdiv_cache->verts_orig_index);

  const BMFace *efa = bm_original_face_get(mr, coarse_quad - mr->mpoly);
  const bool mp_hidden = (efa) ? BM_elem_flag_test_bool(efa, BM_ELEM_HIDDEN) : true;
  const bool mp_select = (efa) ? BM_elem_flag_test_bool(efa, BM_ELEM_SELECT) : false;

  uint start_loop_idx = subdiv_quad_index * 4;
  uint end_loop_idx = (subdiv_quad_index + 1) * 4;
  for (uint i = start_loop_idx; i < end_loop_idx; i++) {
    const int vert_origindex = subdiv_loop_vert_index[i];
    const bool real_vert = !mr->v_origindex || (vert_origindex != -1 &&
                                                mr->v_origindex[vert_origindex] != ORIGINDEX_NONE);
    edituv_point_add(data, mp_hidden || !real_vert, mp_select, i);
  }
}

static void extract_edituv_points_finish_subdiv(const struct DRWSubdivCache * /*subdiv_cache*/,
                                                const MeshRenderData * /*mr*/,
                                                MeshBatchCache * /*cache*/,
                                                void *buf,
                                                void *_data)
{
  MeshExtract_EditUvElem_Data *data = static_cast<MeshExtract_EditUvElem_Data *>(_data);
  GPUIndexBuf *ibo = static_cast<GPUIndexBuf *>(buf);
  GPU_indexbuf_build_in_place(&data->elb, ibo);
}

constexpr MeshExtract create_extractor_edituv_points()
{
  MeshExtract extractor = {nullptr};
  extractor.init = extract_edituv_points_init;
  extractor.iter_poly_bm = extract_edituv_points_iter_poly_bm;
  extractor.iter_poly_mesh = extract_edituv_points_iter_poly_mesh;
  extractor.finish = extract_edituv_points_finish;
  extractor.init_subdiv = extract_edituv_points_init_subdiv;
  extractor.iter_subdiv_bm = extract_edituv_points_iter_subdiv_bm;
  extractor.iter_subdiv_mesh = extract_edituv_points_iter_subdiv_mesh;
  extractor.finish_subdiv = extract_edituv_points_finish_subdiv;
  extractor.data_type = MR_DATA_NONE;
  extractor.data_size = sizeof(MeshExtract_EditUvElem_Data);
  extractor.use_threading = false;
  extractor.mesh_buffer_offset = offsetof(MeshBufferList, ibo.edituv_points);
  return extractor;
}

/** \} */

/* ---------------------------------------------------------------------- */
/** \name Extract Edit UV Face-dots Indices
 * \{ */

static void extract_edituv_fdots_init(const MeshRenderData *mr,
                                      MeshBatchCache * /*cache*/,
                                      void * /*ibo*/,
                                      void *tls_data)
{
  MeshExtract_EditUvElem_Data *data = static_cast<MeshExtract_EditUvElem_Data *>(tls_data);
  GPU_indexbuf_init(&data->elb, GPU_PRIM_POINTS, mr->poly_len, mr->poly_len);
  data->sync_selection = (mr->toolsettings->uv_flag & UV_SYNC_SELECTION) != 0;
}

BLI_INLINE void edituv_facedot_add(MeshExtract_EditUvElem_Data *data,
                                   bool hidden,
                                   bool selected,
                                   int face_index)
{
  if (!hidden && (data->sync_selection || selected)) {
    GPU_indexbuf_set_point_vert(&data->elb, face_index, face_index);
  }
  else {
    GPU_indexbuf_set_point_restart(&data->elb, face_index);
  }
}

static void extract_edituv_fdots_iter_poly_bm(const MeshRenderData * /*mr*/,
                                              const BMFace *f,
                                              const int f_index,
                                              void *_data)
{
  MeshExtract_EditUvElem_Data *data = static_cast<MeshExtract_EditUvElem_Data *>(_data);
  edituv_facedot_add(data,
                     BM_elem_flag_test_bool(f, BM_ELEM_HIDDEN),
                     BM_elem_flag_test_bool(f, BM_ELEM_SELECT),
                     f_index);
}

static void extract_edituv_fdots_iter_poly_mesh(const MeshRenderData *mr,
                                                const MPoly *mp,
                                                const int mp_index,
                                                void *_data)
{
  MeshExtract_EditUvElem_Data *data = static_cast<MeshExtract_EditUvElem_Data *>(_data);

  const BMFace *efa = bm_original_face_get(mr, mp_index);
  const bool mp_hidden = (efa) ? BM_elem_flag_test_bool(efa, BM_ELEM_HIDDEN) : true;
  const bool mp_select = (efa) ? BM_elem_flag_test_bool(efa, BM_ELEM_SELECT) : false;

  if (mr->use_subsurf_fdots) {
    const BitVector<> &facedot_tags = mr->me->runtime->subsurf_face_dot_tags;

    const int ml_index_end = mp->loopstart + mp->totloop;
    for (int ml_index = mp->loopstart; ml_index < ml_index_end; ml_index += 1) {
      const int vert_i = mr->corner_verts[ml_index];

      const bool real_fdot = !mr->p_origindex || (mr->p_origindex[mp_index] != ORIGINDEX_NONE);
<<<<<<< HEAD
      const bool subd_fdot = BLI_BITMAP_TEST(facedot_tags, vert_i);
=======
      const bool subd_fdot = facedot_tags[ml->v];
>>>>>>> d3500c48
      edituv_facedot_add(data, mp_hidden || !real_fdot || !subd_fdot, mp_select, mp_index);
    }
  }
  else {
    const bool real_fdot = !mr->p_origindex || (mr->p_origindex[mp_index] != ORIGINDEX_NONE);
    edituv_facedot_add(data, mp_hidden || !real_fdot, mp_select, mp_index);
  }
}

static void extract_edituv_fdots_finish(const MeshRenderData * /*mr*/,
                                        MeshBatchCache * /*cache*/,
                                        void *buf,
                                        void *_data)
{
  MeshExtract_EditUvElem_Data *data = static_cast<MeshExtract_EditUvElem_Data *>(_data);
  GPUIndexBuf *ibo = static_cast<GPUIndexBuf *>(buf);
  GPU_indexbuf_build_in_place(&data->elb, ibo);
}

constexpr MeshExtract create_extractor_edituv_fdots()
{
  MeshExtract extractor = {nullptr};
  extractor.init = extract_edituv_fdots_init;
  extractor.iter_poly_bm = extract_edituv_fdots_iter_poly_bm;
  extractor.iter_poly_mesh = extract_edituv_fdots_iter_poly_mesh;
  extractor.finish = extract_edituv_fdots_finish;
  extractor.data_type = MR_DATA_NONE;
  extractor.data_size = sizeof(MeshExtract_EditUvElem_Data);
  extractor.use_threading = false;
  extractor.mesh_buffer_offset = offsetof(MeshBufferList, ibo.edituv_fdots);
  return extractor;
}

/** \} */

}  // namespace blender::draw

const MeshExtract extract_edituv_tris = blender::draw::create_extractor_edituv_tris();
const MeshExtract extract_edituv_lines = blender::draw::create_extractor_edituv_lines();
const MeshExtract extract_edituv_points = blender::draw::create_extractor_edituv_points();
const MeshExtract extract_edituv_fdots = blender::draw::create_extractor_edituv_fdots();<|MERGE_RESOLUTION|>--- conflicted
+++ resolved
@@ -559,14 +559,10 @@
 
     const int ml_index_end = mp->loopstart + mp->totloop;
     for (int ml_index = mp->loopstart; ml_index < ml_index_end; ml_index += 1) {
-      const int vert_i = mr->corner_verts[ml_index];
+      const int vert = mr->corner_verts[ml_index];
 
       const bool real_fdot = !mr->p_origindex || (mr->p_origindex[mp_index] != ORIGINDEX_NONE);
-<<<<<<< HEAD
-      const bool subd_fdot = BLI_BITMAP_TEST(facedot_tags, vert_i);
-=======
-      const bool subd_fdot = facedot_tags[ml->v];
->>>>>>> d3500c48
+      const bool subd_fdot = facedot_tags[vert];
       edituv_facedot_add(data, mp_hidden || !real_fdot || !subd_fdot, mp_select, mp_index);
     }
   }
