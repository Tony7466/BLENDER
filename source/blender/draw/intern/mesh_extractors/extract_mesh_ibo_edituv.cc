--- conflicted
+++ resolved
@@ -208,11 +208,7 @@
                                                 void *_data)
 {
   MeshExtract_EditUvElem_Data *data = static_cast<MeshExtract_EditUvElem_Data *>(_data);
-<<<<<<< HEAD
   const IndexRange poly = mr->polys[mp_index];
-=======
-  const int ml_index_end = mp->loopstart + mp->totloop;
->>>>>>> 4e60ed79
 
   bool mp_hidden, mp_select;
   if (mr->bm) {
@@ -225,11 +221,7 @@
     mp_select = mr->select_poly && mr->select_poly[mp_index];
   }
 
-<<<<<<< HEAD
   for (const int ml_index : poly) {
-=======
-  for (int ml_index = mp->loopstart; ml_index < ml_index_end; ml_index += 1) {
->>>>>>> 4e60ed79
     const int edge_i = mr->corner_edges[ml_index];
 
     const int ml_index_last = poly.last();
@@ -404,12 +396,7 @@
   const bool mp_hidden = (efa) ? BM_elem_flag_test_bool(efa, BM_ELEM_HIDDEN) : true;
   const bool mp_select = (efa) ? BM_elem_flag_test_bool(efa, BM_ELEM_SELECT) : false;
 
-<<<<<<< HEAD
   for (const int ml_index : mr->polys[mp_index]) {
-=======
-  const int ml_index_end = mp->loopstart + mp->totloop;
-  for (int ml_index = mp->loopstart; ml_index < ml_index_end; ml_index += 1) {
->>>>>>> 4e60ed79
     const int vert_i = mr->corner_verts[ml_index];
 
     const bool real_vert = !mr->v_origindex || mr->v_origindex[vert_i] != ORIGINDEX_NONE;
@@ -565,12 +552,7 @@
   if (mr->use_subsurf_fdots) {
     const BitSpan facedot_tags = mr->me->runtime->subsurf_face_dot_tags;
 
-<<<<<<< HEAD
     for (const int ml_index : mr->polys[mp_index]) {
-=======
-    const int ml_index_end = mp->loopstart + mp->totloop;
-    for (int ml_index = mp->loopstart; ml_index < ml_index_end; ml_index += 1) {
->>>>>>> 4e60ed79
       const int vert = mr->corner_verts[ml_index];
 
       const bool real_fdot = !mr->p_origindex || (mr->p_origindex[mp_index] != ORIGINDEX_NONE);
