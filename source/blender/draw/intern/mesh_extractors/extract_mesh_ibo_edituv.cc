/* SPDX-License-Identifier: GPL-2.0-or-later
 * Copyright 2021 Blender Foundation. All rights reserved. */

/** \file
 * \ingroup draw
 */

#include "BLI_bitmap.h"

#include "extract_mesh.hh"

#include "draw_subdivision.h"

namespace blender::draw {
/* ---------------------------------------------------------------------- */
/** \name Extract Edit UV Triangles Indices
 * \{ */

struct MeshExtract_EditUvElem_Data {
  GPUIndexBufBuilder elb;
  bool sync_selection;
};

static void extract_edituv_tris_init(const MeshRenderData *mr,
                                     MeshBatchCache * /*cache*/,
                                     void * /*ibo*/,
                                     void *tls_data)
{
  MeshExtract_EditUvElem_Data *data = static_cast<MeshExtract_EditUvElem_Data *>(tls_data);
  GPU_indexbuf_init(&data->elb, GPU_PRIM_TRIS, mr->tri_len, mr->loop_len);
  data->sync_selection = (mr->toolsettings->uv_flag & UV_SYNC_SELECTION) != 0;
}

BLI_INLINE void edituv_tri_add(
    MeshExtract_EditUvElem_Data *data, bool hidden, bool selected, int v1, int v2, int v3)
{
  if (!hidden && (data->sync_selection || selected)) {
    GPU_indexbuf_add_tri_verts(&data->elb, v1, v2, v3);
  }
}

static void extract_edituv_tris_iter_looptri_bm(const MeshRenderData * /*mr*/,
                                                BMLoop **elt,
                                                const int /*elt_index*/,
                                                void *_data)
{
  MeshExtract_EditUvElem_Data *data = static_cast<MeshExtract_EditUvElem_Data *>(_data);
  edituv_tri_add(data,
                 BM_elem_flag_test(elt[0]->f, BM_ELEM_HIDDEN),
                 BM_elem_flag_test(elt[0]->f, BM_ELEM_SELECT),
                 BM_elem_index_get(elt[0]),
                 BM_elem_index_get(elt[1]),
                 BM_elem_index_get(elt[2]));
}

static void extract_edituv_tris_iter_looptri_mesh(const MeshRenderData *mr,
                                                  const MLoopTri *mlt,
                                                  const int /*elt_index*/,
                                                  void *_data)
{
  MeshExtract_EditUvElem_Data *data = static_cast<MeshExtract_EditUvElem_Data *>(_data);
  const BMFace *efa = bm_original_face_get(mr, mlt->poly);
  const bool mp_hidden = (efa) ? BM_elem_flag_test_bool(efa, BM_ELEM_HIDDEN) : true;
  const bool mp_select = (efa) ? BM_elem_flag_test_bool(efa, BM_ELEM_SELECT) : false;

  edituv_tri_add(data, mp_hidden, mp_select, mlt->tri[0], mlt->tri[1], mlt->tri[2]);
}

static void extract_edituv_tris_finish(const MeshRenderData * /*mr*/,
                                       MeshBatchCache * /*cache*/,
                                       void *buf,
                                       void *_data)
{
  MeshExtract_EditUvElem_Data *data = static_cast<MeshExtract_EditUvElem_Data *>(_data);
  GPUIndexBuf *ibo = static_cast<GPUIndexBuf *>(buf);
  GPU_indexbuf_build_in_place(&data->elb, ibo);
}

static void extract_edituv_tris_init_subdiv(const DRWSubdivCache *subdiv_cache,
                                            const MeshRenderData *mr,
                                            MeshBatchCache * /*cache*/,
                                            void * /*buf*/,
                                            void *tls_data)
{
  MeshExtract_EditUvElem_Data *data = static_cast<MeshExtract_EditUvElem_Data *>(tls_data);
  GPU_indexbuf_init(&data->elb,
                    GPU_PRIM_TRIS,
                    subdiv_cache->num_subdiv_triangles,
                    subdiv_cache->num_subdiv_loops);
  data->sync_selection = (mr->toolsettings->uv_flag & UV_SYNC_SELECTION) != 0;
}

static void extract_edituv_tris_iter_subdiv_bm(const DRWSubdivCache * /*subdiv_cache*/,
                                               const MeshRenderData * /*mr*/,
                                               void *_data,
                                               uint subdiv_quad_index,
                                               const BMFace *coarse_quad)
{
  MeshExtract_EditUvElem_Data *data = static_cast<MeshExtract_EditUvElem_Data *>(_data);
  const uint loop_idx = subdiv_quad_index * 4;

  edituv_tri_add(data,
                 BM_elem_flag_test(coarse_quad, BM_ELEM_HIDDEN) != 0,
                 BM_elem_flag_test(coarse_quad, BM_ELEM_SELECT) != 0,
                 loop_idx,
                 loop_idx + 1,
                 loop_idx + 2);

  edituv_tri_add(data,
                 BM_elem_flag_test(coarse_quad, BM_ELEM_HIDDEN) != 0,
                 BM_elem_flag_test(coarse_quad, BM_ELEM_SELECT) != 0,
                 loop_idx,
                 loop_idx + 2,
                 loop_idx + 3);
}

static void extract_edituv_tris_iter_subdiv_mesh(const DRWSubdivCache * /*subdiv_cache*/,
                                                 const MeshRenderData *mr,
                                                 void *_data,
                                                 uint subdiv_quad_index,
                                                 const int coarse_quad_index)
{
  MeshExtract_EditUvElem_Data *data = static_cast<MeshExtract_EditUvElem_Data *>(_data);
  const uint loop_idx = subdiv_quad_index * 4;

  const BMFace *efa = bm_original_face_get(mr, coarse_quad_index);
  const bool mp_hidden = (efa) ? BM_elem_flag_test_bool(efa, BM_ELEM_HIDDEN) : true;
  const bool mp_select = (efa) ? BM_elem_flag_test_bool(efa, BM_ELEM_SELECT) : false;

  edituv_tri_add(data, mp_hidden, mp_select, loop_idx, loop_idx + 1, loop_idx + 2);
  edituv_tri_add(data, mp_hidden, mp_select, loop_idx, loop_idx + 2, loop_idx + 3);
}

static void extract_edituv_tris_finish_subdiv(const struct DRWSubdivCache * /*subdiv_cache*/,
                                              const MeshRenderData * /*mr*/,
                                              MeshBatchCache * /*cache*/,
                                              void *buf,
                                              void *_data)
{
  MeshExtract_EditUvElem_Data *data = static_cast<MeshExtract_EditUvElem_Data *>(_data);
  GPUIndexBuf *ibo = static_cast<GPUIndexBuf *>(buf);
  GPU_indexbuf_build_in_place(&data->elb, ibo);
}

constexpr MeshExtract create_extractor_edituv_tris()
{
  MeshExtract extractor = {nullptr};
  extractor.init = extract_edituv_tris_init;
  extractor.iter_looptri_bm = extract_edituv_tris_iter_looptri_bm;
  extractor.iter_looptri_mesh = extract_edituv_tris_iter_looptri_mesh;
  extractor.finish = extract_edituv_tris_finish;
  extractor.init_subdiv = extract_edituv_tris_init_subdiv;
  extractor.iter_subdiv_bm = extract_edituv_tris_iter_subdiv_bm;
  extractor.iter_subdiv_mesh = extract_edituv_tris_iter_subdiv_mesh;
  extractor.finish_subdiv = extract_edituv_tris_finish_subdiv;
  extractor.data_type = MR_DATA_NONE;
  extractor.data_size = sizeof(MeshExtract_EditUvElem_Data);
  extractor.use_threading = false;
  extractor.mesh_buffer_offset = offsetof(MeshBufferList, ibo.edituv_tris);
  return extractor;
}

/** \} */

/* ---------------------------------------------------------------------- */
/** \name Extract Edit UV Line Indices around faces
 * \{ */

static void extract_edituv_lines_init(const MeshRenderData *mr,
                                      MeshBatchCache * /*cache*/,
                                      void * /*ibo*/,
                                      void *tls_data)
{
  MeshExtract_EditUvElem_Data *data = static_cast<MeshExtract_EditUvElem_Data *>(tls_data);
  GPU_indexbuf_init(&data->elb, GPU_PRIM_LINES, mr->loop_len, mr->loop_len);
  data->sync_selection = (mr->toolsettings->uv_flag & UV_SYNC_SELECTION) != 0;
}

BLI_INLINE void edituv_edge_add(
    MeshExtract_EditUvElem_Data *data, bool hidden, bool selected, int v1, int v2)
{
  if (!hidden && (data->sync_selection || selected)) {
    GPU_indexbuf_add_line_verts(&data->elb, v1, v2);
  }
}

static void extract_edituv_lines_iter_poly_bm(const MeshRenderData * /*mr*/,
                                              const BMFace *f,
                                              const int /*f_index*/,
                                              void *_data)
{
  MeshExtract_EditUvElem_Data *data = static_cast<MeshExtract_EditUvElem_Data *>(_data);
  BMLoop *l_iter, *l_first;
  l_iter = l_first = BM_FACE_FIRST_LOOP(f);
  do {
    const int l_index = BM_elem_index_get(l_iter);

    edituv_edge_add(data,
                    BM_elem_flag_test_bool(f, BM_ELEM_HIDDEN),
                    BM_elem_flag_test_bool(f, BM_ELEM_SELECT),
                    l_index,
                    BM_elem_index_get(l_iter->next));
  } while ((l_iter = l_iter->next) != l_first);
}

static void extract_edituv_lines_iter_poly_mesh(const MeshRenderData *mr,
                                                const int mp_index,
                                                void *_data)
{
  MeshExtract_EditUvElem_Data *data = static_cast<MeshExtract_EditUvElem_Data *>(_data);
  const IndexRange poly = mr->polys[mp_index];

  bool mp_hidden, mp_select;
  if (mr->bm) {
    const BMFace *efa = bm_original_face_get(mr, mp_index);
    mp_hidden = (efa) ? BM_elem_flag_test_bool(efa, BM_ELEM_HIDDEN) : true;
    mp_select = (efa) ? BM_elem_flag_test_bool(efa, BM_ELEM_SELECT) : false;
  }
  else {
    mp_hidden = (mr->hide_poly) ? mr->hide_poly[mp_index] : false;
    mp_select = mr->select_poly && mr->select_poly[mp_index];
  }

  for (const int ml_index : poly) {
    const int edge_i = mr->corner_edges[ml_index];

    const int ml_index_last = poly.last();
    const int ml_index_next = (ml_index == ml_index_last) ? poly.start() : (ml_index + 1);
    const bool real_edge = (mr->e_origindex == nullptr ||
                            mr->e_origindex[edge_i] != ORIGINDEX_NONE);
    edituv_edge_add(data, mp_hidden || !real_edge, mp_select, ml_index, ml_index_next);
  }
}

static void extract_edituv_lines_finish(const MeshRenderData * /*mr*/,
                                        MeshBatchCache * /*cache*/,
                                        void *buf,
                                        void *_data)
{
  MeshExtract_EditUvElem_Data *data = static_cast<MeshExtract_EditUvElem_Data *>(_data);
  GPUIndexBuf *ibo = static_cast<GPUIndexBuf *>(buf);
  GPU_indexbuf_build_in_place(&data->elb, ibo);
}

static void extract_edituv_lines_init_subdiv(const DRWSubdivCache *subdiv_cache,
                                             const MeshRenderData *mr,
                                             MeshBatchCache * /*cache*/,
                                             void * /*buf*/,
                                             void *tls_data)
{
  MeshExtract_EditUvElem_Data *data = static_cast<MeshExtract_EditUvElem_Data *>(tls_data);
  GPU_indexbuf_init(
      &data->elb, GPU_PRIM_LINES, subdiv_cache->num_subdiv_loops, subdiv_cache->num_subdiv_loops);
  data->sync_selection = (mr->toolsettings->uv_flag & UV_SYNC_SELECTION) != 0;
}

static void extract_edituv_lines_iter_subdiv_bm(const DRWSubdivCache *subdiv_cache,
                                                const MeshRenderData *mr,
                                                void *_data,
                                                uint subdiv_quad_index,
                                                const BMFace *coarse_poly)
{
  MeshExtract_EditUvElem_Data *data = static_cast<MeshExtract_EditUvElem_Data *>(_data);
  int *subdiv_loop_edge_index = (int *)GPU_vertbuf_get_data(subdiv_cache->edges_orig_index);

  const bool mp_hidden = BM_elem_flag_test_bool(coarse_poly, BM_ELEM_HIDDEN);
  const bool mp_select = BM_elem_flag_test_bool(coarse_poly, BM_ELEM_SELECT);

  uint start_loop_idx = subdiv_quad_index * 4;
  uint end_loop_idx = (subdiv_quad_index + 1) * 4;
  for (uint loop_idx = start_loop_idx; loop_idx < end_loop_idx; loop_idx++) {
    const int edge_origindex = subdiv_loop_edge_index[loop_idx];
    const bool real_edge = (edge_origindex != -1 &&
                            (mr->e_origindex == nullptr ||
                             mr->e_origindex[edge_origindex] != ORIGINDEX_NONE));
    edituv_edge_add(data,
                    mp_hidden || !real_edge,
                    mp_select,
                    loop_idx,
                    (loop_idx + 1 == end_loop_idx) ? start_loop_idx : (loop_idx + 1));
  }
}

static void extract_edituv_lines_iter_subdiv_mesh(const DRWSubdivCache *subdiv_cache,
                                                  const MeshRenderData *mr,
                                                  void *_data,
                                                  uint subdiv_quad_index,
                                                  const int coarse_poly_index)
{
  MeshExtract_EditUvElem_Data *data = static_cast<MeshExtract_EditUvElem_Data *>(_data);
  int *subdiv_loop_edge_index = (int *)GPU_vertbuf_get_data(subdiv_cache->edges_orig_index);
  bool mp_hidden, mp_select;
  if (mr->bm) {
    const BMFace *efa = bm_original_face_get(mr, coarse_poly_index);
    mp_hidden = (efa) ? BM_elem_flag_test_bool(efa, BM_ELEM_HIDDEN) : true;
    mp_select = (efa) ? BM_elem_flag_test_bool(efa, BM_ELEM_SELECT) : false;
  }
  else {
    mp_hidden = (mr->hide_poly) ? mr->hide_poly[coarse_poly_index] : false;
    mp_select = mr->select_poly && mr->select_poly[coarse_poly_index];
  }

  uint start_loop_idx = subdiv_quad_index * 4;
  uint end_loop_idx = (subdiv_quad_index + 1) * 4;
  for (uint loop_idx = start_loop_idx; loop_idx < end_loop_idx; loop_idx++) {
    const int edge_origindex = subdiv_loop_edge_index[loop_idx];
    const bool real_edge = (edge_origindex != -1 &&
                            (mr->e_origindex == nullptr ||
                             mr->e_origindex[edge_origindex] != ORIGINDEX_NONE));
    edituv_edge_add(data,
                    mp_hidden || !real_edge,
                    mp_select,
                    loop_idx,
                    (loop_idx + 1 == end_loop_idx) ? start_loop_idx : (loop_idx + 1));
  }
}

static void extract_edituv_lines_finish_subdiv(const struct DRWSubdivCache * /*subdiv_cache*/,
                                               const MeshRenderData * /*mr*/,
                                               MeshBatchCache * /*cache*/,
                                               void *buf,
                                               void *_data)
{
  MeshExtract_EditUvElem_Data *data = static_cast<MeshExtract_EditUvElem_Data *>(_data);
  GPUIndexBuf *ibo = static_cast<GPUIndexBuf *>(buf);
  GPU_indexbuf_build_in_place(&data->elb, ibo);
}

constexpr MeshExtract create_extractor_edituv_lines()
{
  MeshExtract extractor = {nullptr};
  extractor.init = extract_edituv_lines_init;
  extractor.iter_poly_bm = extract_edituv_lines_iter_poly_bm;
  extractor.iter_poly_mesh = extract_edituv_lines_iter_poly_mesh;
  extractor.finish = extract_edituv_lines_finish;
  extractor.init_subdiv = extract_edituv_lines_init_subdiv;
  extractor.iter_subdiv_bm = extract_edituv_lines_iter_subdiv_bm;
  extractor.iter_subdiv_mesh = extract_edituv_lines_iter_subdiv_mesh;
  extractor.finish_subdiv = extract_edituv_lines_finish_subdiv;
  extractor.data_type = MR_DATA_NONE;
  extractor.data_size = sizeof(MeshExtract_EditUvElem_Data);
  extractor.use_threading = false;
  extractor.mesh_buffer_offset = offsetof(MeshBufferList, ibo.edituv_lines);
  return extractor;
}

/** \} */

/* ---------------------------------------------------------------------- */
/** \name Extract Edit UV Points Indices
 * \{ */

static void extract_edituv_points_init(const MeshRenderData *mr,
                                       MeshBatchCache * /*cache*/,
                                       void * /*ibo*/,
                                       void *tls_data)
{
  MeshExtract_EditUvElem_Data *data = static_cast<MeshExtract_EditUvElem_Data *>(tls_data);
  GPU_indexbuf_init(&data->elb, GPU_PRIM_POINTS, mr->loop_len, mr->loop_len);
  data->sync_selection = (mr->toolsettings->uv_flag & UV_SYNC_SELECTION) != 0;
}

BLI_INLINE void edituv_point_add(MeshExtract_EditUvElem_Data *data,
                                 bool hidden,
                                 bool selected,
                                 int v1)
{
  if (!hidden && (data->sync_selection || selected)) {
    GPU_indexbuf_add_point_vert(&data->elb, v1);
  }
}

static void extract_edituv_points_iter_poly_bm(const MeshRenderData * /*mr*/,
                                               const BMFace *f,
                                               const int /*f_index*/,
                                               void *_data)
{
  MeshExtract_EditUvElem_Data *data = static_cast<MeshExtract_EditUvElem_Data *>(_data);
  BMLoop *l_iter, *l_first;
  l_iter = l_first = BM_FACE_FIRST_LOOP(f);
  do {
    const int l_index = BM_elem_index_get(l_iter);

    edituv_point_add(
        data, BM_elem_flag_test(f, BM_ELEM_HIDDEN), BM_elem_flag_test(f, BM_ELEM_SELECT), l_index);
  } while ((l_iter = l_iter->next) != l_first);
}

static void extract_edituv_points_iter_poly_mesh(const MeshRenderData *mr,
                                                 const int mp_index,
                                                 void *_data)
{
  MeshExtract_EditUvElem_Data *data = static_cast<MeshExtract_EditUvElem_Data *>(_data);

  const BMFace *efa = bm_original_face_get(mr, mp_index);
  const bool mp_hidden = (efa) ? BM_elem_flag_test_bool(efa, BM_ELEM_HIDDEN) : true;
  const bool mp_select = (efa) ? BM_elem_flag_test_bool(efa, BM_ELEM_SELECT) : false;

  for (const int ml_index : mr->polys[mp_index]) {
    const int vert_i = mr->corner_verts[ml_index];

    const bool real_vert = !mr->v_origindex || mr->v_origindex[vert_i] != ORIGINDEX_NONE;
    edituv_point_add(data, mp_hidden || !real_vert, mp_select, ml_index);
  }
}

static void extract_edituv_points_finish(const MeshRenderData * /*mr*/,
                                         MeshBatchCache * /*cache*/,
                                         void *buf,
                                         void *_data)
{
  MeshExtract_EditUvElem_Data *data = static_cast<MeshExtract_EditUvElem_Data *>(_data);
  GPUIndexBuf *ibo = static_cast<GPUIndexBuf *>(buf);
  GPU_indexbuf_build_in_place(&data->elb, ibo);
}

static void extract_edituv_points_init_subdiv(const DRWSubdivCache *subdiv_cache,
                                              const MeshRenderData *mr,
                                              MeshBatchCache * /*cache*/,
                                              void * /*buf*/,
                                              void *tls_data)
{
  MeshExtract_EditUvElem_Data *data = static_cast<MeshExtract_EditUvElem_Data *>(tls_data);
  GPU_indexbuf_init(
      &data->elb, GPU_PRIM_POINTS, subdiv_cache->num_subdiv_loops, subdiv_cache->num_subdiv_loops);
  data->sync_selection = (mr->toolsettings->uv_flag & UV_SYNC_SELECTION) != 0;
}

static void extract_edituv_points_iter_subdiv_bm(const DRWSubdivCache *subdiv_cache,
                                                 const MeshRenderData * /*mr*/,
                                                 void *_data,
                                                 uint subdiv_quad_index,
                                                 const BMFace *coarse_quad)
{
  MeshExtract_EditUvElem_Data *data = static_cast<MeshExtract_EditUvElem_Data *>(_data);
  int *subdiv_loop_vert_index = (int *)GPU_vertbuf_get_data(subdiv_cache->verts_orig_index);

  uint start_loop_idx = subdiv_quad_index * 4;
  uint end_loop_idx = (subdiv_quad_index + 1) * 4;
  for (uint i = start_loop_idx; i < end_loop_idx; i++) {
    const int vert_origindex = subdiv_loop_vert_index[i];
    edituv_point_add(data,
                     (BM_elem_flag_test(coarse_quad, BM_ELEM_HIDDEN) || vert_origindex == -1),
                     BM_elem_flag_test(coarse_quad, BM_ELEM_SELECT) != 0,
                     i);
  }
}

static void extract_edituv_points_iter_subdiv_mesh(const DRWSubdivCache *subdiv_cache,
                                                   const MeshRenderData *mr,
                                                   void *_data,
                                                   uint subdiv_quad_index,
                                                   const int coarse_quad_index)
{
  MeshExtract_EditUvElem_Data *data = static_cast<MeshExtract_EditUvElem_Data *>(_data);
  int *subdiv_loop_vert_index = (int *)GPU_vertbuf_get_data(subdiv_cache->verts_orig_index);

  const BMFace *efa = bm_original_face_get(mr, coarse_quad_index);
  const bool mp_hidden = (efa) ? BM_elem_flag_test_bool(efa, BM_ELEM_HIDDEN) : true;
  const bool mp_select = (efa) ? BM_elem_flag_test_bool(efa, BM_ELEM_SELECT) : false;

  uint start_loop_idx = subdiv_quad_index * 4;
  uint end_loop_idx = (subdiv_quad_index + 1) * 4;
  for (uint i = start_loop_idx; i < end_loop_idx; i++) {
    const int vert_origindex = subdiv_loop_vert_index[i];
    const bool real_vert = !mr->v_origindex || (vert_origindex != -1 &&
                                                mr->v_origindex[vert_origindex] != ORIGINDEX_NONE);
    edituv_point_add(data, mp_hidden || !real_vert, mp_select, i);
  }
}

static void extract_edituv_points_finish_subdiv(const struct DRWSubdivCache * /*subdiv_cache*/,
                                                const MeshRenderData * /*mr*/,
                                                MeshBatchCache * /*cache*/,
                                                void *buf,
                                                void *_data)
{
  MeshExtract_EditUvElem_Data *data = static_cast<MeshExtract_EditUvElem_Data *>(_data);
  GPUIndexBuf *ibo = static_cast<GPUIndexBuf *>(buf);
  GPU_indexbuf_build_in_place(&data->elb, ibo);
}

constexpr MeshExtract create_extractor_edituv_points()
{
  MeshExtract extractor = {nullptr};
  extractor.init = extract_edituv_points_init;
  extractor.iter_poly_bm = extract_edituv_points_iter_poly_bm;
  extractor.iter_poly_mesh = extract_edituv_points_iter_poly_mesh;
  extractor.finish = extract_edituv_points_finish;
  extractor.init_subdiv = extract_edituv_points_init_subdiv;
  extractor.iter_subdiv_bm = extract_edituv_points_iter_subdiv_bm;
  extractor.iter_subdiv_mesh = extract_edituv_points_iter_subdiv_mesh;
  extractor.finish_subdiv = extract_edituv_points_finish_subdiv;
  extractor.data_type = MR_DATA_NONE;
  extractor.data_size = sizeof(MeshExtract_EditUvElem_Data);
  extractor.use_threading = false;
  extractor.mesh_buffer_offset = offsetof(MeshBufferList, ibo.edituv_points);
  return extractor;
}

/** \} */

/* ---------------------------------------------------------------------- */
/** \name Extract Edit UV Face-dots Indices
 * \{ */

static void extract_edituv_fdots_init(const MeshRenderData *mr,
                                      MeshBatchCache * /*cache*/,
                                      void * /*ibo*/,
                                      void *tls_data)
{
  MeshExtract_EditUvElem_Data *data = static_cast<MeshExtract_EditUvElem_Data *>(tls_data);
  GPU_indexbuf_init(&data->elb, GPU_PRIM_POINTS, mr->poly_len, mr->poly_len);
  data->sync_selection = (mr->toolsettings->uv_flag & UV_SYNC_SELECTION) != 0;
}

BLI_INLINE void edituv_facedot_add(MeshExtract_EditUvElem_Data *data,
                                   bool hidden,
                                   bool selected,
                                   int face_index)
{
  if (!hidden && (data->sync_selection || selected)) {
    GPU_indexbuf_set_point_vert(&data->elb, face_index, face_index);
  }
  else {
    GPU_indexbuf_set_point_restart(&data->elb, face_index);
  }
}

static void extract_edituv_fdots_iter_poly_bm(const MeshRenderData * /*mr*/,
                                              const BMFace *f,
                                              const int f_index,
                                              void *_data)
{
  MeshExtract_EditUvElem_Data *data = static_cast<MeshExtract_EditUvElem_Data *>(_data);
  edituv_facedot_add(data,
                     BM_elem_flag_test_bool(f, BM_ELEM_HIDDEN),
                     BM_elem_flag_test_bool(f, BM_ELEM_SELECT),
                     f_index);
}

static void extract_edituv_fdots_iter_poly_mesh(const MeshRenderData *mr,
                                                const int mp_index,
                                                void *_data)
{
  MeshExtract_EditUvElem_Data *data = static_cast<MeshExtract_EditUvElem_Data *>(_data);

  const BMFace *efa = bm_original_face_get(mr, mp_index);
  const bool mp_hidden = (efa) ? BM_elem_flag_test_bool(efa, BM_ELEM_HIDDEN) : true;
  const bool mp_select = (efa) ? BM_elem_flag_test_bool(efa, BM_ELEM_SELECT) : false;

  if (mr->use_subsurf_fdots) {
    const BitVector<> &facedot_tags = mr->me->runtime->subsurf_face_dot_tags;

<<<<<<< HEAD
    for (const int ml_index : mr->polys[mp_index]) {
      const int vert_i = mr->corner_verts[ml_index];
=======
    const int ml_index_end = mp->loopstart + mp->totloop;
    for (int ml_index = mp->loopstart; ml_index < ml_index_end; ml_index += 1) {
      const int vert = mr->corner_verts[ml_index];
>>>>>>> 46a27e3e

      const bool real_fdot = !mr->p_origindex || (mr->p_origindex[mp_index] != ORIGINDEX_NONE);
      const bool subd_fdot = facedot_tags[vert];
      edituv_facedot_add(data, mp_hidden || !real_fdot || !subd_fdot, mp_select, mp_index);
    }
  }
  else {
    const bool real_fdot = !mr->p_origindex || (mr->p_origindex[mp_index] != ORIGINDEX_NONE);
    edituv_facedot_add(data, mp_hidden || !real_fdot, mp_select, mp_index);
  }
}

static void extract_edituv_fdots_finish(const MeshRenderData * /*mr*/,
                                        MeshBatchCache * /*cache*/,
                                        void *buf,
                                        void *_data)
{
  MeshExtract_EditUvElem_Data *data = static_cast<MeshExtract_EditUvElem_Data *>(_data);
  GPUIndexBuf *ibo = static_cast<GPUIndexBuf *>(buf);
  GPU_indexbuf_build_in_place(&data->elb, ibo);
}

constexpr MeshExtract create_extractor_edituv_fdots()
{
  MeshExtract extractor = {nullptr};
  extractor.init = extract_edituv_fdots_init;
  extractor.iter_poly_bm = extract_edituv_fdots_iter_poly_bm;
  extractor.iter_poly_mesh = extract_edituv_fdots_iter_poly_mesh;
  extractor.finish = extract_edituv_fdots_finish;
  extractor.data_type = MR_DATA_NONE;
  extractor.data_size = sizeof(MeshExtract_EditUvElem_Data);
  extractor.use_threading = false;
  extractor.mesh_buffer_offset = offsetof(MeshBufferList, ibo.edituv_fdots);
  return extractor;
}

/** \} */

}  // namespace blender::draw

const MeshExtract extract_edituv_tris = blender::draw::create_extractor_edituv_tris();
const MeshExtract extract_edituv_lines = blender::draw::create_extractor_edituv_lines();
const MeshExtract extract_edituv_points = blender::draw::create_extractor_edituv_points();
const MeshExtract extract_edituv_fdots = blender::draw::create_extractor_edituv_fdots();<|MERGE_RESOLUTION|>--- conflicted
+++ resolved
@@ -552,14 +552,8 @@
   if (mr->use_subsurf_fdots) {
     const BitVector<> &facedot_tags = mr->me->runtime->subsurf_face_dot_tags;
 
-<<<<<<< HEAD
     for (const int ml_index : mr->polys[mp_index]) {
-      const int vert_i = mr->corner_verts[ml_index];
-=======
-    const int ml_index_end = mp->loopstart + mp->totloop;
-    for (int ml_index = mp->loopstart; ml_index < ml_index_end; ml_index += 1) {
       const int vert = mr->corner_verts[ml_index];
->>>>>>> 46a27e3e
 
       const bool real_fdot = !mr->p_origindex || (mr->p_origindex[mp_index] != ORIGINDEX_NONE);
       const bool subd_fdot = facedot_tags[vert];
