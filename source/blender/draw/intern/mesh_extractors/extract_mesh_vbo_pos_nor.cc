/* SPDX-License-Identifier: GPL-2.0-or-later
 * Copyright 2021 Blender Foundation. All rights reserved. */

/** \file
 * \ingroup draw
 */

#include "MEM_guardedalloc.h"

#include "extract_mesh.hh"

#include "draw_subdivision.h"

namespace blender::draw {

/* ---------------------------------------------------------------------- */
/** \name Extract Position and Vertex Normal
 * \{ */

struct PosNorLoop {
  float pos[3];
  GPUPackedNormal nor;
};

struct MeshExtract_PosNor_Data {
  PosNorLoop *vbo_data;
  GPUNormal *normals;
};

static void extract_pos_nor_init(const MeshRenderData *mr,
                                 MeshBatchCache * /*cache*/,
                                 void *buf,
                                 void *tls_data)
{
  GPUVertBuf *vbo = static_cast<GPUVertBuf *>(buf);
  static GPUVertFormat format = {0};
  if (format.attr_len == 0) {
    /* WARNING Adjust #PosNorLoop struct accordingly. */
    GPU_vertformat_attr_add(&format, "pos", GPU_COMP_F32, 3, GPU_FETCH_FLOAT);
    GPU_vertformat_attr_add(&format, "nor", GPU_COMP_I10, 4, GPU_FETCH_INT_TO_FLOAT_UNIT);
    GPU_vertformat_alias_add(&format, "vnor");
  }
  GPU_vertbuf_init_with_format(vbo, &format);
  GPU_vertbuf_data_alloc(vbo, mr->loop_len + mr->loop_loose_len);

  /* Pack normals per vert, reduce amount of computation. */
  MeshExtract_PosNor_Data *data = static_cast<MeshExtract_PosNor_Data *>(tls_data);
  data->vbo_data = static_cast<PosNorLoop *>(GPU_vertbuf_get_data(vbo));
  data->normals = (GPUNormal *)MEM_mallocN(sizeof(GPUNormal) * mr->vert_len, __func__);

  /* Quicker than doing it for each loop. */
  if (mr->extract_type == MR_EXTRACT_BMESH) {
    BMIter iter;
    BMVert *eve;
    int v;
    BM_ITER_MESH_INDEX (eve, &iter, mr->bm, BM_VERTS_OF_MESH, v) {
      data->normals[v].low = GPU_normal_convert_i10_v3(bm_vert_no_get(mr, eve));
    }
  }
  else {
    for (int v = 0; v < mr->vert_len; v++) {
      data->normals[v].low = GPU_normal_convert_i10_v3(mr->vert_normals[v]);
    }
  }
}

static void extract_pos_nor_iter_poly_bm(const MeshRenderData *mr,
                                         const BMFace *f,
                                         const int /*f_index*/,
                                         void *_data)
{
  MeshExtract_PosNor_Data *data = static_cast<MeshExtract_PosNor_Data *>(_data);
  BMLoop *l_iter, *l_first;
  l_iter = l_first = BM_FACE_FIRST_LOOP(f);
  do {
    const int l_index = BM_elem_index_get(l_iter);
    PosNorLoop *vert = &data->vbo_data[l_index];
    copy_v3_v3(vert->pos, bm_vert_co_get(mr, l_iter->v));
    vert->nor = data->normals[BM_elem_index_get(l_iter->v)].low;
    vert->nor.w = BM_elem_flag_test(f, BM_ELEM_HIDDEN) ? -1 : 0;
  } while ((l_iter = l_iter->next) != l_first);
}

static void extract_pos_nor_iter_poly_mesh(const MeshRenderData *mr,
                                           const MPoly *mp,
                                           const int mp_index,
                                           void *_data)
{
  MeshExtract_PosNor_Data *data = static_cast<MeshExtract_PosNor_Data *>(_data);
  const bool poly_hidden = mr->hide_poly && mr->hide_poly[mp_index];

  const int ml_index_end = mp->loopstart + mp->totloop;
  for (int ml_index = mp->loopstart; ml_index < ml_index_end; ml_index += 1) {
    const int vert_i = mr->corner_verts[ml_index];

    PosNorLoop *vert = &data->vbo_data[ml_index];
<<<<<<< HEAD
    const bool vert_hidden = mr->hide_vert && mr->hide_vert[vert_i];
    copy_v3_v3(vert->pos, mr->positions[vert_i]);
    vert->nor = data->normals[vert_i].low;
=======
    const bool vert_hidden = mr->hide_vert && mr->hide_vert[ml->v];
    copy_v3_v3(vert->pos, mr->vert_positions[ml->v]);
    vert->nor = data->normals[ml->v].low;
>>>>>>> 0c358882
    /* Flag for paint mode overlay. */
    if (poly_hidden || vert_hidden ||
        ((mr->v_origindex) && (mr->v_origindex[vert_i] == ORIGINDEX_NONE))) {
      vert->nor.w = -1;
    }
    else if (mr->select_vert && mr->select_vert[vert_i]) {
      vert->nor.w = 1;
    }
    else {
      vert->nor.w = 0;
    }
  }
}

static void extract_pos_nor_iter_ledge_bm(const MeshRenderData *mr,
                                          const BMEdge *eed,
                                          const int ledge_index,
                                          void *_data)
{
  MeshExtract_PosNor_Data *data = static_cast<MeshExtract_PosNor_Data *>(_data);

  int l_index = mr->loop_len + ledge_index * 2;
  PosNorLoop *vert = &data->vbo_data[l_index];
  copy_v3_v3(vert[0].pos, bm_vert_co_get(mr, eed->v1));
  copy_v3_v3(vert[1].pos, bm_vert_co_get(mr, eed->v2));
  vert[0].nor = data->normals[BM_elem_index_get(eed->v1)].low;
  vert[1].nor = data->normals[BM_elem_index_get(eed->v2)].low;
}

static void extract_pos_nor_iter_ledge_mesh(const MeshRenderData *mr,
                                            const MEdge *med,
                                            const int ledge_index,
                                            void *_data)
{
  MeshExtract_PosNor_Data *data = static_cast<MeshExtract_PosNor_Data *>(_data);
  const int ml_index = mr->loop_len + ledge_index * 2;
  PosNorLoop *vert = &data->vbo_data[ml_index];
  copy_v3_v3(vert[0].pos, mr->vert_positions[med->v1]);
  copy_v3_v3(vert[1].pos, mr->vert_positions[med->v2]);
  vert[0].nor = data->normals[med->v1].low;
  vert[1].nor = data->normals[med->v2].low;
}

static void extract_pos_nor_iter_lvert_bm(const MeshRenderData *mr,
                                          const BMVert *eve,
                                          const int lvert_index,
                                          void *_data)
{
  MeshExtract_PosNor_Data *data = static_cast<MeshExtract_PosNor_Data *>(_data);
  const int offset = mr->loop_len + (mr->edge_loose_len * 2);

  const int l_index = offset + lvert_index;
  PosNorLoop *vert = &data->vbo_data[l_index];
  copy_v3_v3(vert->pos, bm_vert_co_get(mr, eve));
  vert->nor = data->normals[BM_elem_index_get(eve)].low;
}

static void extract_pos_nor_iter_lvert_mesh(const MeshRenderData *mr,
                                            const int lvert_index,
                                            void *_data)
{
  MeshExtract_PosNor_Data *data = static_cast<MeshExtract_PosNor_Data *>(_data);
  const int offset = mr->loop_len + (mr->edge_loose_len * 2);

  const int ml_index = offset + lvert_index;
  const int v_index = mr->lverts[lvert_index];
  PosNorLoop *vert = &data->vbo_data[ml_index];
  copy_v3_v3(vert->pos, mr->vert_positions[v_index]);
  vert->nor = data->normals[v_index].low;
}

static void extract_pos_nor_finish(const MeshRenderData * /*mr*/,
                                   MeshBatchCache * /*cache*/,
                                   void * /*buf*/,
                                   void *_data)
{
  MeshExtract_PosNor_Data *data = static_cast<MeshExtract_PosNor_Data *>(_data);
  MEM_freeN(data->normals);
}

static GPUVertFormat *get_normals_format()
{
  static GPUVertFormat format = {0};
  if (format.attr_len == 0) {
    GPU_vertformat_attr_add(&format, "nor", GPU_COMP_F32, 4, GPU_FETCH_FLOAT);
    GPU_vertformat_alias_add(&format, "lnor");
  }
  return &format;
}

static GPUVertFormat *get_custom_normals_format()
{
  static GPUVertFormat format = {0};
  if (format.attr_len == 0) {
    GPU_vertformat_attr_add(&format, "nor", GPU_COMP_F32, 3, GPU_FETCH_FLOAT);
    GPU_vertformat_alias_add(&format, "lnor");
  }
  return &format;
}

static void extract_vertex_flags(const MeshRenderData *mr, char *flags)
{
  for (int i = 0; i < mr->vert_len; i++) {
    char *flag = &flags[i];
    const bool vert_hidden = mr->hide_vert && mr->hide_vert[i];
    /* Flag for paint mode overlay. */
    if (vert_hidden || ((mr->v_origindex) && (mr->v_origindex[i] == ORIGINDEX_NONE))) {
      *flag = -1;
    }
    else if (mr->select_vert && mr->select_vert[i]) {
      *flag = 1;
    }
    else {
      *flag = 0;
    }
  }
}

static void extract_pos_nor_init_subdiv(const DRWSubdivCache *subdiv_cache,
                                        const MeshRenderData *mr,
                                        MeshBatchCache *cache,
                                        void *buffer,
                                        void * /*data*/)
{
  GPUVertBuf *vbo = static_cast<GPUVertBuf *>(buffer);
  const DRWSubdivLooseGeom &loose_geom = subdiv_cache->loose_geom;

  /* Initialize the vertex buffer, it was already allocated. */
  GPU_vertbuf_init_build_on_device(
      vbo, draw_subdiv_get_pos_nor_format(), subdiv_cache->num_subdiv_loops + loose_geom.loop_len);

  if (subdiv_cache->num_subdiv_loops == 0) {
    return;
  }

  GPUVertBuf *flags_buffer = GPU_vertbuf_calloc();
  static GPUVertFormat flag_format = {0};
  if (flag_format.attr_len == 0) {
    GPU_vertformat_attr_add(&flag_format, "flag", GPU_COMP_I32, 1, GPU_FETCH_INT);
  }
  GPU_vertbuf_init_with_format(flags_buffer, &flag_format);
  GPU_vertbuf_data_alloc(flags_buffer, divide_ceil_u(mr->vert_len, 4));
  char *flags = static_cast<char *>(GPU_vertbuf_get_data(flags_buffer));
  extract_vertex_flags(mr, flags);
  GPU_vertbuf_tag_dirty(flags_buffer);

  GPUVertBuf *orco_vbo = cache->final.buff.vbo.orco;

  if (orco_vbo) {
    static GPUVertFormat format = {0};
    if (format.attr_len == 0) {
      /* FIXME(fclem): We use the last component as a way to differentiate from generic vertex
       * attributes. This is a substantial waste of video-ram and should be done another way.
       * Unfortunately, at the time of writing, I did not found any other "non disruptive"
       * alternative. */
      GPU_vertformat_attr_add(&format, "orco", GPU_COMP_F32, 4, GPU_FETCH_FLOAT);
    }
    GPU_vertbuf_init_build_on_device(orco_vbo, &format, subdiv_cache->num_subdiv_loops);
  }

  draw_subdiv_extract_pos_nor(subdiv_cache, flags_buffer, vbo, orco_vbo);

  if (subdiv_cache->use_custom_loop_normals) {
    Mesh *coarse_mesh = subdiv_cache->mesh;
    const float(*loop_normals)[3] = static_cast<const float(*)[3]>(
        CustomData_get_layer(&coarse_mesh->ldata, CD_NORMAL));
    BLI_assert(loop_normals != nullptr);

    GPUVertBuf *src_custom_normals = GPU_vertbuf_calloc();
    GPU_vertbuf_init_with_format(src_custom_normals, get_custom_normals_format());
    GPU_vertbuf_data_alloc(src_custom_normals, coarse_mesh->totloop);

    memcpy(GPU_vertbuf_get_data(src_custom_normals),
           loop_normals,
           sizeof(float[3]) * coarse_mesh->totloop);

    GPUVertBuf *dst_custom_normals = GPU_vertbuf_calloc();
    GPU_vertbuf_init_build_on_device(
        dst_custom_normals, get_custom_normals_format(), subdiv_cache->num_subdiv_loops);

    draw_subdiv_interp_custom_data(
        subdiv_cache, src_custom_normals, dst_custom_normals, GPU_COMP_F32, 3, 0);

    draw_subdiv_finalize_custom_normals(subdiv_cache, dst_custom_normals, vbo);

    GPU_vertbuf_discard(src_custom_normals);
    GPU_vertbuf_discard(dst_custom_normals);
  }
  else {
    /* We cannot evaluate vertex normals using the limit surface, so compute them manually. */
    GPUVertBuf *subdiv_loop_subdiv_vert_index = draw_subdiv_build_origindex_buffer(
        subdiv_cache->subdiv_loop_subdiv_vert_index, subdiv_cache->num_subdiv_loops);

    GPUVertBuf *vertex_normals = GPU_vertbuf_calloc();
    GPU_vertbuf_init_build_on_device(
        vertex_normals, get_normals_format(), subdiv_cache->num_subdiv_verts);

    draw_subdiv_accumulate_normals(subdiv_cache,
                                   vbo,
                                   subdiv_cache->subdiv_vertex_face_adjacency_offsets,
                                   subdiv_cache->subdiv_vertex_face_adjacency,
                                   subdiv_loop_subdiv_vert_index,
                                   vertex_normals);

    draw_subdiv_finalize_normals(subdiv_cache, vertex_normals, subdiv_loop_subdiv_vert_index, vbo);

    GPU_vertbuf_discard(vertex_normals);
    GPU_vertbuf_discard(subdiv_loop_subdiv_vert_index);
  }

  GPU_vertbuf_discard(flags_buffer);
}

static void extract_pos_nor_loose_geom_subdiv(const DRWSubdivCache *subdiv_cache,
                                              const MeshRenderData * /*mr*/,
                                              void *buffer,
                                              void * /*data*/)
{
  const DRWSubdivLooseGeom &loose_geom = subdiv_cache->loose_geom;
  if (loose_geom.loop_len == 0) {
    return;
  }

  GPUVertBuf *vbo = static_cast<GPUVertBuf *>(buffer);
  uint offset = subdiv_cache->num_subdiv_loops;

  /* TODO(@kevindietrich): replace this when compressed normals are supported. */
  struct SubdivPosNorLoop {
    float pos[3];
    float nor[3];
    float flag;
  };

  /* Make sure buffer is active for sending loose data. */
  GPU_vertbuf_use(vbo);

  blender::Span<DRWSubdivLooseEdge> loose_edges = draw_subdiv_cache_get_loose_edges(subdiv_cache);

  SubdivPosNorLoop edge_data[2];
  memset(edge_data, 0, sizeof(SubdivPosNorLoop) * 2);
  for (const DRWSubdivLooseEdge &loose_edge : loose_edges) {
    const DRWSubdivLooseVertex &v1 = loose_geom.verts[loose_edge.loose_subdiv_v1_index];
    const DRWSubdivLooseVertex &v2 = loose_geom.verts[loose_edge.loose_subdiv_v2_index];

    copy_v3_v3(edge_data[0].pos, v1.co);
    copy_v3_v3(edge_data[1].pos, v2.co);

    GPU_vertbuf_update_sub(
        vbo, offset * sizeof(SubdivPosNorLoop), sizeof(SubdivPosNorLoop) * 2, &edge_data);

    offset += 2;
  }

  SubdivPosNorLoop vert_data;
  memset(&vert_data, 0, sizeof(SubdivPosNorLoop));
  blender::Span<DRWSubdivLooseVertex> loose_verts = draw_subdiv_cache_get_loose_verts(
      subdiv_cache);

  for (const DRWSubdivLooseVertex &loose_vert : loose_verts) {
    copy_v3_v3(vert_data.pos, loose_vert.co);

    GPU_vertbuf_update_sub(
        vbo, offset * sizeof(SubdivPosNorLoop), sizeof(SubdivPosNorLoop), &vert_data);

    offset += 1;
  }
}

constexpr MeshExtract create_extractor_pos_nor()
{
  MeshExtract extractor = {nullptr};
  extractor.init = extract_pos_nor_init;
  extractor.iter_poly_bm = extract_pos_nor_iter_poly_bm;
  extractor.iter_poly_mesh = extract_pos_nor_iter_poly_mesh;
  extractor.iter_ledge_bm = extract_pos_nor_iter_ledge_bm;
  extractor.iter_ledge_mesh = extract_pos_nor_iter_ledge_mesh;
  extractor.iter_lvert_bm = extract_pos_nor_iter_lvert_bm;
  extractor.iter_lvert_mesh = extract_pos_nor_iter_lvert_mesh;
  extractor.finish = extract_pos_nor_finish;
  extractor.init_subdiv = extract_pos_nor_init_subdiv;
  extractor.iter_loose_geom_subdiv = extract_pos_nor_loose_geom_subdiv;
  extractor.data_type = MR_DATA_NONE;
  extractor.data_size = sizeof(MeshExtract_PosNor_Data);
  extractor.use_threading = true;
  extractor.mesh_buffer_offset = offsetof(MeshBufferList, vbo.pos_nor);
  return extractor;
}

/** \} */

/* ---------------------------------------------------------------------- */
/** \name Extract Position and High Quality Vertex Normal
 * \{ */

struct PosNorHQLoop {
  float pos[3];
  short nor[4];
};

struct MeshExtract_PosNorHQ_Data {
  PosNorHQLoop *vbo_data;
  GPUNormal *normals;
};

static void extract_pos_nor_hq_init(const MeshRenderData *mr,
                                    MeshBatchCache * /*cache*/,
                                    void *buf,
                                    void *tls_data)
{
  GPUVertBuf *vbo = static_cast<GPUVertBuf *>(buf);
  static GPUVertFormat format = {0};
  if (format.attr_len == 0) {
    /* WARNING Adjust #PosNorHQLoop struct accordingly. */
    GPU_vertformat_attr_add(&format, "pos", GPU_COMP_F32, 3, GPU_FETCH_FLOAT);
    GPU_vertformat_attr_add(&format, "nor", GPU_COMP_I16, 4, GPU_FETCH_INT_TO_FLOAT_UNIT);
    GPU_vertformat_alias_add(&format, "vnor");
  }
  GPU_vertbuf_init_with_format(vbo, &format);
  GPU_vertbuf_data_alloc(vbo, mr->loop_len + mr->loop_loose_len);

  /* Pack normals per vert, reduce amount of computation. */
  MeshExtract_PosNorHQ_Data *data = static_cast<MeshExtract_PosNorHQ_Data *>(tls_data);
  data->vbo_data = static_cast<PosNorHQLoop *>(GPU_vertbuf_get_data(vbo));
  data->normals = (GPUNormal *)MEM_mallocN(sizeof(GPUNormal) * mr->vert_len, __func__);

  /* Quicker than doing it for each loop. */
  if (mr->extract_type == MR_EXTRACT_BMESH) {
    BMIter iter;
    BMVert *eve;
    int v;
    BM_ITER_MESH_INDEX (eve, &iter, mr->bm, BM_VERTS_OF_MESH, v) {
      normal_float_to_short_v3(data->normals[v].high, bm_vert_no_get(mr, eve));
    }
  }
  else {
    for (int v = 0; v < mr->vert_len; v++) {
      normal_float_to_short_v3(data->normals[v].high, mr->vert_normals[v]);
    }
  }
}

static void extract_pos_nor_hq_iter_poly_bm(const MeshRenderData *mr,
                                            const BMFace *f,
                                            const int /*f_index*/,
                                            void *_data)
{
  MeshExtract_PosNorHQ_Data *data = static_cast<MeshExtract_PosNorHQ_Data *>(_data);
  BMLoop *l_iter, *l_first;
  l_iter = l_first = BM_FACE_FIRST_LOOP(f);
  do {
    const int l_index = BM_elem_index_get(l_iter);
    PosNorHQLoop *vert = &data->vbo_data[l_index];
    copy_v3_v3(vert->pos, bm_vert_co_get(mr, l_iter->v));
    copy_v3_v3_short(vert->nor, data->normals[BM_elem_index_get(l_iter->v)].high);

    vert->nor[3] = BM_elem_flag_test(f, BM_ELEM_HIDDEN) ? -1 : 0;
  } while ((l_iter = l_iter->next) != l_first);
}

static void extract_pos_nor_hq_iter_poly_mesh(const MeshRenderData *mr,
                                              const MPoly *mp,
                                              const int /*mp_index*/,
                                              void *_data)
{
  MeshExtract_PosNorHQ_Data *data = static_cast<MeshExtract_PosNorHQ_Data *>(_data);
  const bool poly_hidden = mr->hide_poly && mr->hide_poly[mp - mr->mpoly];

  const int ml_index_end = mp->loopstart + mp->totloop;
  for (int ml_index = mp->loopstart; ml_index < ml_index_end; ml_index += 1) {
    const int vert_i = mr->corner_verts[ml_index];

    const bool vert_hidden = mr->hide_vert && mr->hide_vert[vert_i];
    PosNorHQLoop *vert = &data->vbo_data[ml_index];
<<<<<<< HEAD
    copy_v3_v3(vert->pos, mr->positions[vert_i]);
    copy_v3_v3_short(vert->nor, data->normals[vert_i].high);
=======
    copy_v3_v3(vert->pos, mr->vert_positions[ml->v]);
    copy_v3_v3_short(vert->nor, data->normals[ml->v].high);
>>>>>>> 0c358882

    /* Flag for paint mode overlay. */
    if (poly_hidden || vert_hidden ||
        ((mr->v_origindex) && (mr->v_origindex[vert_i] == ORIGINDEX_NONE))) {
      vert->nor[3] = -1;
    }
    else if (mr->select_vert && mr->select_vert[vert_i]) {
      vert->nor[3] = 1;
    }
    else {
      vert->nor[3] = 0;
    }
  }
}

static void extract_pos_nor_hq_iter_ledge_bm(const MeshRenderData *mr,
                                             const BMEdge *eed,
                                             const int ledge_index,
                                             void *_data)
{
  MeshExtract_PosNorHQ_Data *data = static_cast<MeshExtract_PosNorHQ_Data *>(_data);
  int l_index = mr->loop_len + ledge_index * 2;
  PosNorHQLoop *vert = &data->vbo_data[l_index];
  copy_v3_v3(vert[0].pos, bm_vert_co_get(mr, eed->v1));
  copy_v3_v3(vert[1].pos, bm_vert_co_get(mr, eed->v2));
  copy_v3_v3_short(vert[0].nor, data->normals[BM_elem_index_get(eed->v1)].high);
  vert[0].nor[3] = 0;
  copy_v3_v3_short(vert[1].nor, data->normals[BM_elem_index_get(eed->v2)].high);
  vert[1].nor[3] = 0;
}

static void extract_pos_nor_hq_iter_ledge_mesh(const MeshRenderData *mr,
                                               const MEdge *med,
                                               const int ledge_index,
                                               void *_data)
{
  MeshExtract_PosNorHQ_Data *data = static_cast<MeshExtract_PosNorHQ_Data *>(_data);
  const int ml_index = mr->loop_len + ledge_index * 2;
  PosNorHQLoop *vert = &data->vbo_data[ml_index];
  copy_v3_v3(vert[0].pos, mr->vert_positions[med->v1]);
  copy_v3_v3(vert[1].pos, mr->vert_positions[med->v2]);
  copy_v3_v3_short(vert[0].nor, data->normals[med->v1].high);
  vert[0].nor[3] = 0;
  copy_v3_v3_short(vert[1].nor, data->normals[med->v2].high);
  vert[1].nor[3] = 0;
}

static void extract_pos_nor_hq_iter_lvert_bm(const MeshRenderData *mr,
                                             const BMVert *eve,
                                             const int lvert_index,
                                             void *_data)
{
  MeshExtract_PosNorHQ_Data *data = static_cast<MeshExtract_PosNorHQ_Data *>(_data);
  const int offset = mr->loop_len + (mr->edge_loose_len * 2);

  const int l_index = offset + lvert_index;
  PosNorHQLoop *vert = &data->vbo_data[l_index];
  copy_v3_v3(vert->pos, bm_vert_co_get(mr, eve));
  copy_v3_v3_short(vert->nor, data->normals[BM_elem_index_get(eve)].high);
  vert->nor[3] = 0;
}

static void extract_pos_nor_hq_iter_lvert_mesh(const MeshRenderData *mr,
                                               const int lvert_index,
                                               void *_data)
{
  MeshExtract_PosNorHQ_Data *data = static_cast<MeshExtract_PosNorHQ_Data *>(_data);
  const int offset = mr->loop_len + (mr->edge_loose_len * 2);

  const int ml_index = offset + lvert_index;
  const int v_index = mr->lverts[lvert_index];
  PosNorHQLoop *vert = &data->vbo_data[ml_index];
  copy_v3_v3(vert->pos, mr->vert_positions[v_index]);
  copy_v3_v3_short(vert->nor, data->normals[v_index].high);
  vert->nor[3] = 0;
}

static void extract_pos_nor_hq_finish(const MeshRenderData * /*mr*/,
                                      MeshBatchCache * /*cache*/,
                                      void * /*buf*/,
                                      void *_data)
{
  MeshExtract_PosNorHQ_Data *data = static_cast<MeshExtract_PosNorHQ_Data *>(_data);
  MEM_freeN(data->normals);
}

constexpr MeshExtract create_extractor_pos_nor_hq()
{
  MeshExtract extractor = {nullptr};
  extractor.init = extract_pos_nor_hq_init;
  extractor.init_subdiv = extract_pos_nor_init_subdiv;
  extractor.iter_poly_bm = extract_pos_nor_hq_iter_poly_bm;
  extractor.iter_poly_mesh = extract_pos_nor_hq_iter_poly_mesh;
  extractor.iter_ledge_bm = extract_pos_nor_hq_iter_ledge_bm;
  extractor.iter_ledge_mesh = extract_pos_nor_hq_iter_ledge_mesh;
  extractor.iter_lvert_bm = extract_pos_nor_hq_iter_lvert_bm;
  extractor.iter_lvert_mesh = extract_pos_nor_hq_iter_lvert_mesh;
  extractor.finish = extract_pos_nor_hq_finish;
  extractor.data_type = MR_DATA_NONE;
  extractor.data_size = sizeof(MeshExtract_PosNorHQ_Data);
  extractor.use_threading = true;
  extractor.mesh_buffer_offset = offsetof(MeshBufferList, vbo.pos_nor);
  return extractor;
}

/** \} */

}  // namespace blender::draw

const MeshExtract extract_pos_nor = blender::draw::create_extractor_pos_nor();
const MeshExtract extract_pos_nor_hq = blender::draw::create_extractor_pos_nor_hq();<|MERGE_RESOLUTION|>--- conflicted
+++ resolved
@@ -94,15 +94,9 @@
     const int vert_i = mr->corner_verts[ml_index];
 
     PosNorLoop *vert = &data->vbo_data[ml_index];
-<<<<<<< HEAD
     const bool vert_hidden = mr->hide_vert && mr->hide_vert[vert_i];
-    copy_v3_v3(vert->pos, mr->positions[vert_i]);
+    copy_v3_v3(vert->pos, mr->vert_positions[vert_i]);
     vert->nor = data->normals[vert_i].low;
-=======
-    const bool vert_hidden = mr->hide_vert && mr->hide_vert[ml->v];
-    copy_v3_v3(vert->pos, mr->vert_positions[ml->v]);
-    vert->nor = data->normals[ml->v].low;
->>>>>>> 0c358882
     /* Flag for paint mode overlay. */
     if (poly_hidden || vert_hidden ||
         ((mr->v_origindex) && (mr->v_origindex[vert_i] == ORIGINDEX_NONE))) {
@@ -476,13 +470,8 @@
 
     const bool vert_hidden = mr->hide_vert && mr->hide_vert[vert_i];
     PosNorHQLoop *vert = &data->vbo_data[ml_index];
-<<<<<<< HEAD
-    copy_v3_v3(vert->pos, mr->positions[vert_i]);
+    copy_v3_v3(vert->pos, mr->vert_positions[vert_i]);
     copy_v3_v3_short(vert->nor, data->normals[vert_i].high);
-=======
-    copy_v3_v3(vert->pos, mr->vert_positions[ml->v]);
-    copy_v3_v3_short(vert->nor, data->normals[ml->v].high);
->>>>>>> 0c358882
 
     /* Flag for paint mode overlay. */
     if (poly_hidden || vert_hidden ||
