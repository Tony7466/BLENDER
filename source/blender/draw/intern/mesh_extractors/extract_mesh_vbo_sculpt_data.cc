/* SPDX-License-Identifier: GPL-2.0-or-later
 * Copyright 2021 Blender Foundation. All rights reserved. */

/** \file
 * \ingroup draw
 */

#include "MEM_guardedalloc.h"

#include "BLI_string.h"

#include "BKE_mesh.h"
#include "BKE_paint.h"

#include "draw_subdivision.h"
#include "extract_mesh.hh"

namespace blender::draw {

/* ---------------------------------------------------------------------- */
/** \name Extract Sculpt Data
 * \{ */

static GPUVertFormat *get_sculpt_data_format()
{
  static GPUVertFormat format = {0};
  if (format.attr_len == 0) {
    GPU_vertformat_attr_add(&format, "fset", GPU_COMP_U8, 4, GPU_FETCH_INT_TO_FLOAT_UNIT);
    GPU_vertformat_attr_add(&format, "msk", GPU_COMP_F32, 1, GPU_FETCH_FLOAT);
  }
  return &format;
}

static void extract_sculpt_data_init(const MeshRenderData *mr,
                                     MeshBatchCache * /*cache*/,
                                     void *buf,
                                     void * /*tls_data*/)
{
  GPUVertBuf *vbo = static_cast<GPUVertBuf *>(buf);
  GPUVertFormat *format = get_sculpt_data_format();

  CustomData *cd_vdata = (mr->extract_type == MR_EXTRACT_BMESH) ? &mr->bm->vdata : &mr->me->vdata;
  CustomData *cd_pdata = (mr->extract_type == MR_EXTRACT_BMESH) ? &mr->bm->pdata : &mr->me->pdata;

  const float *cd_mask = (const float *)CustomData_get_layer(cd_vdata, CD_PAINT_MASK);
  const int *cd_face_set = (const int *)CustomData_get_layer_named(
      cd_pdata, CD_PROP_INT32, ".sculpt_face_set");

  GPU_vertbuf_init_with_format(vbo, format);
  GPU_vertbuf_data_alloc(vbo, mr->loop_len);

  struct gpuSculptData {
    uint8_t face_set_color[4];
    float mask;
  };

  gpuSculptData *vbo_data = (gpuSculptData *)GPU_vertbuf_get_data(vbo);

  if (mr->extract_type == MR_EXTRACT_BMESH) {
    int cd_mask_ofs = CustomData_get_offset(cd_vdata, CD_PAINT_MASK);
    int cd_face_set_ofs = CustomData_get_offset_named(cd_pdata, CD_PROP_INT32, ".sculpt_face_set");
    BMIter f_iter;
    BMFace *efa;
    BM_ITER_MESH (efa, &f_iter, mr->bm, BM_FACES_OF_MESH) {
      BMLoop *l_iter, *l_first;
      l_iter = l_first = BM_FACE_FIRST_LOOP(efa);
      do {
        float v_mask = 0.0f;
        if (cd_mask) {
          v_mask = BM_ELEM_CD_GET_FLOAT(l_iter->v, cd_mask_ofs);
        }
        vbo_data->mask = v_mask;
        uchar face_set_color[4] = {UCHAR_MAX, UCHAR_MAX, UCHAR_MAX, UCHAR_MAX};
        if (cd_face_set) {
          const int face_set_id = BM_ELEM_CD_GET_INT(l_iter->f, cd_face_set_ofs);
          if (face_set_id != mr->me->face_sets_color_default) {
            BKE_paint_face_set_overlay_color_get(
                face_set_id, mr->me->face_sets_color_seed, face_set_color);
          }
        }
        copy_v3_v3_uchar(vbo_data->face_set_color, face_set_color);
        vbo_data++;
      } while ((l_iter = l_iter->next) != l_first);
    }
  }
  else {
<<<<<<< HEAD
    for (int mp_index = 0; mp_index < mr->poly_len; mp_index++) {
      for (const int corner : mr->polys[mp_index]) {
=======
    int mp_loop = 0;
    for (int poly_index = 0; poly_index < mr->poly_len; poly_index++) {
      const MPoly &poly = mr->polys[poly_index];
      for (int l = 0; l < poly.totloop; l++) {
>>>>>>> a8fc9871
        float v_mask = 0.0f;
        if (cd_mask) {
          v_mask = cd_mask[mr->corner_verts[corner]];
        }
        vbo_data->mask = v_mask;

        uchar face_set_color[4] = {UCHAR_MAX, UCHAR_MAX, UCHAR_MAX, UCHAR_MAX};
        if (cd_face_set) {
          const int face_set_id = cd_face_set[poly_index];
          /* Skip for the default color Face Set to render it white. */
          if (face_set_id != mr->me->face_sets_color_default) {
            BKE_paint_face_set_overlay_color_get(
                face_set_id, mr->me->face_sets_color_seed, face_set_color);
          }
        }
        copy_v3_v3_uchar(vbo_data->face_set_color, face_set_color);
        vbo_data++;
      }
    }
  }
}

static void extract_sculpt_data_init_subdiv(const DRWSubdivCache *subdiv_cache,
                                            const MeshRenderData *mr,
                                            MeshBatchCache * /*cache*/,
                                            void *buffer,
                                            void * /*data*/)
{
  GPUVertBuf *vbo = static_cast<GPUVertBuf *>(buffer);

  Mesh *coarse_mesh = mr->me;
  CustomData *cd_vdata = &coarse_mesh->vdata;
  CustomData *cd_pdata = &coarse_mesh->pdata;

  /* First, interpolate mask if available. */
  GPUVertBuf *mask_vbo = nullptr;
  GPUVertBuf *subdiv_mask_vbo = nullptr;
  const float *cd_mask = (const float *)CustomData_get_layer(cd_vdata, CD_PAINT_MASK);

  const OffsetIndices coarse_polys = coarse_mesh->polys();
  const Span<int> coarse_corner_verts = coarse_mesh->corner_verts();

  if (cd_mask) {
    GPUVertFormat mask_format = {0};
    GPU_vertformat_attr_add(&mask_format, "msk", GPU_COMP_F32, 1, GPU_FETCH_FLOAT);

    mask_vbo = GPU_vertbuf_calloc();
    GPU_vertbuf_init_with_format(mask_vbo, &mask_format);
    GPU_vertbuf_data_alloc(mask_vbo, coarse_mesh->totloop);
    float *v_mask = static_cast<float *>(GPU_vertbuf_get_data(mask_vbo));

    for (int i = 0; i < coarse_mesh->totpoly; i++) {
<<<<<<< HEAD
      for (const int vert : coarse_corner_verts.slice(coarse_polys[i])) {
        *v_mask++ = cd_mask[vert];
=======
      const MPoly &poly = coarse_polys[i];

      for (int loop_index = poly.loopstart; loop_index < poly.loopstart + poly.totloop;
           loop_index++) {
        *v_mask++ = cd_mask[coarse_corner_verts[loop_index]];
>>>>>>> a8fc9871
      }
    }

    subdiv_mask_vbo = GPU_vertbuf_calloc();
    GPU_vertbuf_init_build_on_device(
        subdiv_mask_vbo, &mask_format, subdiv_cache->num_subdiv_loops);

    draw_subdiv_interp_custom_data(subdiv_cache, mask_vbo, subdiv_mask_vbo, GPU_COMP_F32, 1, 0);
  }

  /* Then, gather face sets. */
  GPUVertFormat face_set_format = {0};
  GPU_vertformat_attr_add(&face_set_format, "msk", GPU_COMP_U8, 4, GPU_FETCH_INT_TO_FLOAT_UNIT);

  GPUVertBuf *face_set_vbo = GPU_vertbuf_calloc();
  GPU_vertbuf_init_with_format(face_set_vbo, &face_set_format);
  GPU_vertbuf_data_alloc(face_set_vbo, subdiv_cache->num_subdiv_loops);

  struct gpuFaceSet {
    uint8_t color[4];
  };

  gpuFaceSet *face_sets = (gpuFaceSet *)GPU_vertbuf_get_data(face_set_vbo);
  const int *cd_face_set = (const int *)CustomData_get_layer_named(
      cd_pdata, CD_PROP_INT32, ".sculpt_face_set");

  GPUVertFormat *format = get_sculpt_data_format();
  GPU_vertbuf_init_build_on_device(vbo, format, subdiv_cache->num_subdiv_loops);
  int *subdiv_loop_poly_index = subdiv_cache->subdiv_loop_poly_index;

  for (uint i = 0; i < subdiv_cache->num_subdiv_loops; i++) {
    const int poly_index = subdiv_loop_poly_index[i];

    uchar face_set_color[4] = {UCHAR_MAX, UCHAR_MAX, UCHAR_MAX, UCHAR_MAX};
    if (cd_face_set) {
      const int face_set_id = cd_face_set[poly_index];
      /* Skip for the default color Face Set to render it white. */
      if (face_set_id != coarse_mesh->face_sets_color_default) {
        BKE_paint_face_set_overlay_color_get(
            face_set_id, coarse_mesh->face_sets_color_seed, face_set_color);
      }
    }
    copy_v3_v3_uchar(face_sets->color, face_set_color);
    face_sets++;
  }

  /* Finally, interleave mask and face sets. */
  draw_subdiv_build_sculpt_data_buffer(subdiv_cache, subdiv_mask_vbo, face_set_vbo, vbo);

  if (mask_vbo) {
    GPU_vertbuf_discard(mask_vbo);
    GPU_vertbuf_discard(subdiv_mask_vbo);
  }
  GPU_vertbuf_discard(face_set_vbo);
}

constexpr MeshExtract create_extractor_sculpt_data()
{
  MeshExtract extractor = {nullptr};
  extractor.init = extract_sculpt_data_init;
  extractor.init_subdiv = extract_sculpt_data_init_subdiv;
  extractor.data_type = MR_DATA_NONE;
  extractor.data_size = 0;
  extractor.use_threading = false;
  extractor.mesh_buffer_offset = offsetof(MeshBufferList, vbo.sculpt_data);
  return extractor;
}

/** \} */

}  // namespace blender::draw

const MeshExtract extract_sculpt_data = blender::draw::create_extractor_sculpt_data();<|MERGE_RESOLUTION|>--- conflicted
+++ resolved
@@ -84,15 +84,8 @@
     }
   }
   else {
-<<<<<<< HEAD
-    for (int mp_index = 0; mp_index < mr->poly_len; mp_index++) {
-      for (const int corner : mr->polys[mp_index]) {
-=======
-    int mp_loop = 0;
     for (int poly_index = 0; poly_index < mr->poly_len; poly_index++) {
-      const MPoly &poly = mr->polys[poly_index];
-      for (int l = 0; l < poly.totloop; l++) {
->>>>>>> a8fc9871
+      for (const int corner : mr->polys[poly_index]) {
         float v_mask = 0.0f;
         if (cd_mask) {
           v_mask = cd_mask[mr->corner_verts[corner]];
@@ -145,16 +138,8 @@
     float *v_mask = static_cast<float *>(GPU_vertbuf_get_data(mask_vbo));
 
     for (int i = 0; i < coarse_mesh->totpoly; i++) {
-<<<<<<< HEAD
       for (const int vert : coarse_corner_verts.slice(coarse_polys[i])) {
         *v_mask++ = cd_mask[vert];
-=======
-      const MPoly &poly = coarse_polys[i];
-
-      for (int loop_index = poly.loopstart; loop_index < poly.loopstart + poly.totloop;
-           loop_index++) {
-        *v_mask++ = cd_mask[coarse_corner_verts[loop_index]];
->>>>>>> a8fc9871
       }
     }
 
