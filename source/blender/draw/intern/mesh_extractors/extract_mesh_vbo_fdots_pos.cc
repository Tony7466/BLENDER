/* SPDX-License-Identifier: GPL-2.0-or-later
 * Copyright 2021 Blender Foundation. All rights reserved. */

/** \file
 * \ingroup draw
 */

#include "BLI_bitmap.h"

#include "extract_mesh.hh"

#include "draw_subdivision.h"

namespace blender::draw {

/* ---------------------------------------------------------------------- */
/** \name Extract Face-dots positions
 * \{ */

static GPUVertFormat *get_fdots_pos_format()
{
  static GPUVertFormat format = {0};
  if (format.attr_len == 0) {
    GPU_vertformat_attr_add(&format, "pos", GPU_COMP_F32, 3, GPU_FETCH_FLOAT);
  }
  return &format;
}

static GPUVertFormat *get_fdots_nor_format_subdiv()
{
  static GPUVertFormat format = {0};
  if (format.attr_len == 0) {
    GPU_vertformat_attr_add(&format, "norAndFlag", GPU_COMP_F32, 4, GPU_FETCH_FLOAT);
  }
  return &format;
}

static void extract_fdots_pos_init(const MeshRenderData *mr,
                                   MeshBatchCache * /*cache*/,
                                   void *buf,
                                   void *tls_data)
{
  GPUVertBuf *vbo = static_cast<GPUVertBuf *>(buf);
  GPUVertFormat *format = get_fdots_pos_format();
  GPU_vertbuf_init_with_format(vbo, format);
  GPU_vertbuf_data_alloc(vbo, mr->poly_len);
  void *vbo_data = GPU_vertbuf_get_data(vbo);
  *(float(**)[3])tls_data = static_cast<float(*)[3]>(vbo_data);
}

static void extract_fdots_pos_iter_poly_bm(const MeshRenderData *mr,
                                           const BMFace *f,
                                           const int f_index,
                                           void *data)
{
  float(*center)[3] = *static_cast<float(**)[3]>(data);

  float *co = center[f_index];
  zero_v3(co);

  BMLoop *l_iter, *l_first;
  l_iter = l_first = BM_FACE_FIRST_LOOP(f);
  do {
    add_v3_v3(co, bm_vert_co_get(mr, l_iter->v));
  } while ((l_iter = l_iter->next) != l_first);
  mul_v3_fl(co, 1.0f / float(f->len));
}

static void extract_fdots_pos_iter_poly_mesh(const MeshRenderData *mr,
                                             const MPoly *mp,
                                             const int mp_index,
                                             void *data)
{
  float(*center)[3] = *static_cast<float(**)[3]>(data);
  float *co = center[mp_index];
  zero_v3(co);

<<<<<<< HEAD
  const BitVector<> &facedot_tags = mr->me->runtime->subsurf_face_dot_tags;
=======
  const MLoop *mloop = mr->mloop;
  const BitSpan facedot_tags = mr->me->runtime->subsurf_face_dot_tags;
>>>>>>> e6156613

  const int ml_index_end = mp->loopstart + mp->totloop;
  for (int ml_index = mp->loopstart; ml_index < ml_index_end; ml_index += 1) {
    const int vert = mr->corner_verts[ml_index];
    if (mr->use_subsurf_fdots) {
      if (facedot_tags[vert]) {
        copy_v3_v3(center[mp_index], mr->vert_positions[vert]);
        break;
      }
    }
    else {
      add_v3_v3(center[mp_index], mr->vert_positions[vert]);
    }
  }

  if (!mr->use_subsurf_fdots) {
    mul_v3_fl(co, 1.0f / float(mp->totloop));
  }
}

static void extract_fdots_init_subdiv(const DRWSubdivCache *subdiv_cache,
                                      const MeshRenderData * /*mr*/,
                                      MeshBatchCache *cache,
                                      void *buffer,
                                      void * /*data*/)
{
  /* We "extract" positions, normals, and indices at once. */
  GPUVertBuf *fdots_pos_vbo = static_cast<GPUVertBuf *>(buffer);
  GPUVertBuf *fdots_nor_vbo = cache->final.buff.vbo.fdots_nor;
  GPUIndexBuf *fdots_pos_ibo = cache->final.buff.ibo.fdots;

  /* The normals may not be requested. */
  if (fdots_nor_vbo) {
    GPU_vertbuf_init_build_on_device(
        fdots_nor_vbo, get_fdots_nor_format_subdiv(), subdiv_cache->num_coarse_poly);
  }
  GPU_vertbuf_init_build_on_device(
      fdots_pos_vbo, get_fdots_pos_format(), subdiv_cache->num_coarse_poly);
  GPU_indexbuf_init_build_on_device(fdots_pos_ibo, subdiv_cache->num_coarse_poly);
  draw_subdiv_build_fdots_buffers(subdiv_cache, fdots_pos_vbo, fdots_nor_vbo, fdots_pos_ibo);
}

constexpr MeshExtract create_extractor_fdots_pos()
{
  MeshExtract extractor = {nullptr};
  extractor.init = extract_fdots_pos_init;
  extractor.init_subdiv = extract_fdots_init_subdiv;
  extractor.iter_poly_bm = extract_fdots_pos_iter_poly_bm;
  extractor.iter_poly_mesh = extract_fdots_pos_iter_poly_mesh;
  extractor.data_type = MR_DATA_NONE;
  extractor.data_size = sizeof(float(*)[3]);
  extractor.use_threading = true;
  extractor.mesh_buffer_offset = offsetof(MeshBufferList, vbo.fdots_pos);
  return extractor;
}

/** \} */

}  // namespace blender::draw

const MeshExtract extract_fdots_pos = blender::draw::create_extractor_fdots_pos();<|MERGE_RESOLUTION|>--- conflicted
+++ resolved
@@ -75,12 +75,7 @@
   float *co = center[mp_index];
   zero_v3(co);
 
-<<<<<<< HEAD
-  const BitVector<> &facedot_tags = mr->me->runtime->subsurf_face_dot_tags;
-=======
-  const MLoop *mloop = mr->mloop;
   const BitSpan facedot_tags = mr->me->runtime->subsurf_face_dot_tags;
->>>>>>> e6156613
 
   const int ml_index_end = mp->loopstart + mp->totloop;
   for (int ml_index = mp->loopstart; ml_index < ml_index_end; ml_index += 1) {
