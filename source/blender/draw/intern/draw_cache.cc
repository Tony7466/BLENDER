--- conflicted
+++ resolved
@@ -3403,18 +3403,13 @@
 
   switch (ob->type) {
     case OB_MESH:
-<<<<<<< HEAD
-      DRW_mesh_batch_cache_create_requested(DST.task_graph,
-                                            ob,
-                                            (Mesh *)ob->data,
+      DRW_mesh_batch_cache_create_requested(*DST.task_graph,
+                                            *ob,
+                                            *(Mesh *)ob->data,
                                             DEG_get_original_object(ob),
-                                            scene,
+                                            *scene,
                                             is_paint_mode,
                                             use_hide);
-=======
-      DRW_mesh_batch_cache_create_requested(
-          *DST.task_graph, *ob, *(Mesh *)ob->data, *scene, is_paint_mode, use_hide);
->>>>>>> c168ef98
       break;
     case OB_CURVES_LEGACY:
     case OB_FONT:
@@ -3457,11 +3452,7 @@
    */
   if (mesh != nullptr) {
     DRW_mesh_batch_cache_create_requested(
-<<<<<<< HEAD
-        DST.task_graph, ob, mesh, nullptr, scene, is_paint_mode, use_hide);
-=======
-        *DST.task_graph, *ob, *mesh, *scene, is_paint_mode, use_hide);
->>>>>>> c168ef98
+        *DST.task_graph, *ob, *mesh, nullptr, *scene, is_paint_mode, use_hide);
   }
   else if (ELEM(ob->type, OB_CURVES_LEGACY, OB_FONT, OB_SURF)) {
     DRW_curve_batch_cache_create_requested(ob, scene);
