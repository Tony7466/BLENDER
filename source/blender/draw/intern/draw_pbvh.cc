--- conflicted
+++ resolved
@@ -346,13 +346,9 @@
 
         if (sharp_faces && sharp_faces[tri->poly]) {
           smooth = true;
-<<<<<<< HEAD
           const MPoly *mp = args->mpoly + tri->poly;
-          BKE_mesh_calc_poly_normal(mp, args->mloop + mp->loopstart, args->vert_positions, fno);
-=======
           BKE_mesh_calc_poly_normal(
               mp, &args->corner_verts[mp->loopstart], args->vert_positions, fno);
->>>>>>> 95915484
           normal_float_to_short_v3(no, fno);
         }
         else {
