/* SPDX-License-Identifier: GPL-2.0-or-later
 * Copyright 2005 Blender Foundation. All rights reserved. */

/** \file
 * \ingroup gpu
 *
 * PBVH drawing.
 * Embeds GPU meshes inside of PBVH nodes, used by mesh sculpt mode.
 */

#include <algorithm>
#include <climits>
#include <cstddef>
#include <cstdlib>
#include <cstring>
#include <string>
#include <vector>

#include "MEM_guardedalloc.h"

#include "BLI_bitmap.h"
#include "BLI_ghash.h"
#include "BLI_index_range.hh"
#include "BLI_map.hh"
#include "BLI_math_color.h"
#include "BLI_math_vector_types.hh"
#include "BLI_string_ref.hh"
#include "BLI_timeit.hh"
#include "BLI_utildefines.h"
#include "BLI_vector.hh"

#include "DNA_mesh_types.h"
#include "DNA_meshdata_types.h"

#include "BKE_DerivedMesh.h"
#include "BKE_attribute.h"
#include "BKE_ccg.h"
#include "BKE_customdata.h"
#include "BKE_mesh.hh"
#include "BKE_paint.h"
#include "BKE_pbvh.h"
#include "BKE_subdiv_ccg.h"

#include "GPU_batch.h"

#include "DRW_engine.h"
#include "DRW_pbvh.hh"

#include "bmesh.h"
#include "draw_pbvh.h"
#include "gpu_private.h"

#define MAX_PBVH_BATCH_KEY 512
#define MAX_PBVH_VBOS 16

using blender::char3;
using blender::float2;
using blender::float3;
using blender::float4;
using blender::IndexRange;
using blender::Map;
using blender::short3;
using blender::uchar3;
using blender::ushort3;
using blender::ushort4;
using blender::Vector;

using string = std::string;

static bool valid_pbvh_attr(int type)
{
  switch (type) {
    case CD_PBVH_CO_TYPE:
    case CD_PBVH_NO_TYPE:
    case CD_PBVH_FSET_TYPE:
    case CD_PBVH_MASK_TYPE:
    case CD_PROP_COLOR:
    case CD_PROP_BYTE_COLOR:
    case CD_PROP_FLOAT2:
      return true;
  }

  return false;
}

struct PBVHVbo {
  uint64_t type;
  eAttrDomain domain;
  string name;
  GPUVertBuf *vert_buf = nullptr;
  string key;

  PBVHVbo(eAttrDomain _domain, uint64_t _type, string _name)
      : type(_type), domain(_domain), name(_name)
  {
  }

  void clear_data()
  {
    GPU_vertbuf_clear(vert_buf);
  }

  string build_key()
  {
    char buf[512];

    BLI_snprintf(buf, sizeof(buf), "%d:%d:%s", int(type), int(domain), name.c_str());

    key = string(buf);
    return key;
  }
};

struct PBVHBatch {
  Vector<int> vbos;
  string key;
  GPUBatch *tris = nullptr, *lines = nullptr;
  int tris_count = 0, lines_count = 0;
  bool is_coarse =
      false; /* Coarse multires, will use full-sized VBOs only index buffer changes. */

  void sort_vbos(Vector<PBVHVbo> &master_vbos)
  {
    struct cmp {
      Vector<PBVHVbo> &master_vbos;

      cmp(Vector<PBVHVbo> &_master_vbos) : master_vbos(_master_vbos)
      {
      }

      bool operator()(const int &a, const int &b)
      {
        return master_vbos[a].key < master_vbos[b].key;
      }
    };

    std::sort(vbos.begin(), vbos.end(), cmp(master_vbos));
  }

  string build_key(Vector<PBVHVbo> &master_vbos)
  {
    key = "";

    if (is_coarse) {
      key += "c:";
    }

    sort_vbos(master_vbos);

    for (int vbo_i : vbos) {
      key += master_vbos[vbo_i].key + ":";
    }

    return key;
  }
};

static CustomData *get_cdata(eAttrDomain domain, PBVH_GPU_Args *args)
{
  switch (domain) {
    case ATTR_DOMAIN_POINT:
      return args->vdata;
    case ATTR_DOMAIN_CORNER:
      return args->ldata;
    case ATTR_DOMAIN_FACE:
      return args->pdata;
    default:
      return nullptr;
  }
}

struct PBVHBatches {
  Vector<PBVHVbo> vbos;
  Map<string, PBVHBatch> batches;
  GPUIndexBuf *tri_index = nullptr;
  GPUIndexBuf *lines_index = nullptr;
  int faces_count = 0; /* Used by PBVH_BMESH and PBVH_GRIDS */
  int tris_count = 0, lines_count = 0;
  bool needs_tri_index = false;

  int material_index = 0;

  /* Stuff for displaying coarse multires grids. */
  GPUIndexBuf *tri_index_coarse = nullptr;
  GPUIndexBuf *lines_index_coarse = nullptr;
  int coarse_level = 0; /* Coarse multires depth. */
  int tris_count_coarse = 0, lines_count_coarse = 0;

  int count_faces(PBVH_GPU_Args *args)
  {
    int count = 0;

    switch (args->pbvh_type) {
      case PBVH_FACES: {
        for (int i = 0; i < args->totprim; i++) {
          int face_index = args->mlooptri[args->prim_indices[i]].poly;

          if (args->hide_poly && args->hide_poly[face_index]) {
            continue;
          }

          count++;
        }
        break;
      }
      case PBVH_GRIDS: {
        count = BKE_pbvh_count_grid_quads((BLI_bitmap **)args->grid_hidden,
                                          args->grid_indices,
                                          args->totprim,
                                          args->ccg_key.grid_size,
                                          args->ccg_key.grid_size);

        break;
      }
      case PBVH_BMESH: {
        GSET_FOREACH_BEGIN (BMFace *, f, args->bm_faces) {
          if (!BM_elem_flag_test(f, BM_ELEM_HIDDEN)) {
            count++;
          }
        }
        GSET_FOREACH_END();
      }
    }

    return count;
  }

  PBVHBatches(PBVH_GPU_Args *args)
  {
    faces_count = count_faces(args);

    if (args->pbvh_type == PBVH_BMESH) {
      tris_count = faces_count;
    }
  }

  ~PBVHBatches()
  {
    for (PBVHBatch &batch : batches.values()) {
      GPU_BATCH_DISCARD_SAFE(batch.tris);
      GPU_BATCH_DISCARD_SAFE(batch.lines);
    }

    for (PBVHVbo &vbo : vbos) {
      GPU_vertbuf_discard(vbo.vert_buf);
    }

    GPU_INDEXBUF_DISCARD_SAFE(tri_index);
    GPU_INDEXBUF_DISCARD_SAFE(lines_index);
    GPU_INDEXBUF_DISCARD_SAFE(tri_index_coarse);
    GPU_INDEXBUF_DISCARD_SAFE(lines_index_coarse);
  }

  string build_key(PBVHAttrReq *attrs, int attrs_num, bool do_coarse_grids)
  {
    string key;
    PBVHBatch batch;
    Vector<PBVHVbo> vbos;

    for (int i : IndexRange(attrs_num)) {
      PBVHAttrReq *attr = attrs + i;

      if (!valid_pbvh_attr(attr->type)) {
        continue;
      }

      PBVHVbo vbo(attr->domain, attr->type, string(attr->name));
      vbo.build_key();

      vbos.append(vbo);
      batch.vbos.append(i);
    }

    batch.is_coarse = do_coarse_grids;
    batch.build_key(vbos);
    return batch.key;
  }

  bool has_vbo(eAttrDomain domain, int type, string name)
  {
    for (PBVHVbo &vbo : vbos) {
      if (vbo.domain == domain && vbo.type == type && vbo.name == name) {
        return true;
      }
    }

    return false;
  }

  int get_vbo_index(PBVHVbo *vbo)
  {
    for (int i : IndexRange(vbos.size())) {
      if (vbo == &vbos[i]) {
        return i;
      }
    }

    return -1;
  }

  PBVHVbo *get_vbo(eAttrDomain domain, int type, string name)
  {
    for (PBVHVbo &vbo : vbos) {
      if (vbo.domain == domain && vbo.type == type && vbo.name == name) {
        return &vbo;
      }
    }

    return nullptr;
  }

  bool has_batch(PBVHAttrReq *attrs, int attrs_num, bool do_coarse_grids)
  {
    return batches.contains(build_key(attrs, attrs_num, do_coarse_grids));
  }

  PBVHBatch &ensure_batch(PBVHAttrReq *attrs,
                          int attrs_num,
                          PBVH_GPU_Args *args,
                          bool do_coarse_grids)
  {
    if (!has_batch(attrs, attrs_num, do_coarse_grids)) {
      create_batch(attrs, attrs_num, args, do_coarse_grids);
    }

    return batches.lookup(build_key(attrs, attrs_num, do_coarse_grids));
  }

  void fill_vbo_normal_faces(
      PBVHVbo & /*vbo*/,
      PBVH_GPU_Args *args,
      std::function<void(std::function<void(int, int, int, const MLoopTri *)> callback)>
          foreach_faces,
      GPUVertBufRaw *access)
  {
    float3 fno;
    short no[3];
    int last_poly = -1;
    const bool *sharp_faces = static_cast<const bool *>(
        CustomData_get_layer_named(args->pdata, CD_PROP_BOOL, "sharp_face"));

    foreach_faces([&](int /*buffer_i*/, int /*tri_i*/, int vertex_i, const MLoopTri *tri) {
      bool smooth = false;
      if (tri->poly != last_poly) {
        last_poly = tri->poly;

        if (sharp_faces && sharp_faces[tri->poly]) {
          smooth = true;
<<<<<<< HEAD
          fno = blender::bke::mesh::poly_normal_calc(
              {reinterpret_cast<const float3 *>(args->vert_positions), args->mesh_verts_num},
              {&args->mloop[poly.loopstart], poly.totloop});
=======
          const MPoly &poly = args->polys[tri->poly];
          BKE_mesh_calc_poly_normal(
              &poly, args->mloop + poly.loopstart, args->vert_positions, fno);
>>>>>>> 28a581d6
          normal_float_to_short_v3(no, fno);
        }
        else {
          smooth = false;
        }
      }

      if (!smooth) {
        normal_float_to_short_v3(no, args->vert_normals[vertex_i]);
      }

      *static_cast<short3 *>(GPU_vertbuf_raw_step(access)) = no;
    });
  }

  void fill_vbo_grids_intern(
      PBVHVbo &vbo,
      PBVH_GPU_Args *args,
      std::function<
          void(std::function<void(int x, int y, int grid_index, CCGElem *elems[4], int i)> func)>
          foreach_grids)
  {
    uint vert_per_grid = square_i(args->ccg_key.grid_size - 1) * 4;
    uint vert_count = args->totprim * vert_per_grid;

    int existing_num = GPU_vertbuf_get_vertex_len(vbo.vert_buf);
    void *existing_data = GPU_vertbuf_get_data(vbo.vert_buf);

    if (existing_data == nullptr || existing_num != vert_count) {
      /* Allocate buffer if not allocated yet or size changed. */
      GPU_vertbuf_data_alloc(vbo.vert_buf, vert_count);
    }

    GPUVertBufRaw access;
    GPU_vertbuf_attr_get_raw_data(vbo.vert_buf, 0, &access);

    switch (vbo.type) {
      case CD_PROP_COLOR:
      case CD_PROP_BYTE_COLOR: {
        /* TODO: Implement color support for multires similar to the mesh cache
         * extractor code. For now just upload white.
         */
        const ushort4 white(USHRT_MAX, USHRT_MAX, USHRT_MAX, USHRT_MAX);

        foreach_grids(
            [&](int /*x*/, int /*y*/, int /*grid_index*/, CCGElem * /*elems*/[4], int /*i*/) {
              *static_cast<ushort4 *>(GPU_vertbuf_raw_step(&access)) = white;
            });
        break;
      }
      case CD_PBVH_CO_TYPE:
        foreach_grids([&](int /*x*/, int /*y*/, int /*grid_index*/, CCGElem *elems[4], int i) {
          float *co = CCG_elem_co(&args->ccg_key, elems[i]);

          *static_cast<float3 *>(GPU_vertbuf_raw_step(&access)) = co;
        });
        break;

      case CD_PBVH_NO_TYPE:
        foreach_grids([&](int /*x*/, int /*y*/, int grid_index, CCGElem *elems[4], int /*i*/) {
          float3 no(0.0f, 0.0f, 0.0f);

          const bool smooth = !args->grid_flag_mats[grid_index].sharp;

          if (smooth) {
            no = CCG_elem_no(&args->ccg_key, elems[0]);
          }
          else {
            normal_quad_v3(no,
                           CCG_elem_co(&args->ccg_key, elems[3]),
                           CCG_elem_co(&args->ccg_key, elems[2]),
                           CCG_elem_co(&args->ccg_key, elems[1]),
                           CCG_elem_co(&args->ccg_key, elems[0]));
          }

          short sno[3];

          normal_float_to_short_v3(sno, no);

          *static_cast<short3 *>(GPU_vertbuf_raw_step(&access)) = sno;
        });
        break;

      case CD_PBVH_MASK_TYPE:
        if (args->ccg_key.has_mask) {
          foreach_grids([&](int /*x*/, int /*y*/, int /*grid_index*/, CCGElem *elems[4], int i) {
            float *mask = CCG_elem_mask(&args->ccg_key, elems[i]);

            *static_cast<uchar *>(GPU_vertbuf_raw_step(&access)) = uchar(*mask * 255.0f);
          });
        }
        else {
          foreach_grids(
              [&](int /*x*/, int /*y*/, int /*grid_index*/, CCGElem * /*elems*/[4], int /*i*/) {
                *static_cast<uchar *>(GPU_vertbuf_raw_step(&access)) = 0;
              });
        }
        break;

      case CD_PBVH_FSET_TYPE: {
        int *face_sets = args->face_sets;

        if (!face_sets) {
          uchar white[3] = {UCHAR_MAX, UCHAR_MAX, UCHAR_MAX};

          foreach_grids(
              [&](int /*x*/, int /*y*/, int /*grid_index*/, CCGElem * /*elems*/[4], int /*i*/) {
                *static_cast<uchar3 *>(GPU_vertbuf_raw_step(&access)) = white;
              });
        }
        else {
          foreach_grids(
              [&](int /*x*/, int /*y*/, int grid_index, CCGElem * /*elems*/[4], int /*i*/) {
                uchar face_set_color[4] = {UCHAR_MAX, UCHAR_MAX, UCHAR_MAX, UCHAR_MAX};

                if (face_sets) {
                  const int face_index = BKE_subdiv_ccg_grid_to_face_index(args->subdiv_ccg,
                                                                           grid_index);
                  const int fset = face_sets[face_index];

                  /* Skip for the default color Face Set to render it white. */
                  if (fset != args->face_sets_color_default) {
                    BKE_paint_face_set_overlay_color_get(
                        fset, args->face_sets_color_seed, face_set_color);
                  }
                }

                *static_cast<uchar3 *>(GPU_vertbuf_raw_step(&access)) = face_set_color;
              });
        }
        break;
      }
    }
  }

  void fill_vbo_grids(PBVHVbo &vbo, PBVH_GPU_Args *args)
  {
    int gridsize = args->ccg_key.grid_size;

    uint totgrid = args->totprim;

    auto foreach_solid =
        [&](std::function<void(int x, int y, int grid_index, CCGElem *elems[4], int i)> func) {
          for (int i = 0; i < totgrid; i++) {
            const int grid_index = args->grid_indices[i];

            CCGElem *grid = args->grids[grid_index];

            for (int y = 0; y < gridsize - 1; y++) {
              for (int x = 0; x < gridsize - 1; x++) {
                CCGElem *elems[4] = {
                    CCG_grid_elem(&args->ccg_key, grid, x, y),
                    CCG_grid_elem(&args->ccg_key, grid, x + 1, y),
                    CCG_grid_elem(&args->ccg_key, grid, x + 1, y + 1),
                    CCG_grid_elem(&args->ccg_key, grid, x, y + 1),
                };

                func(x, y, grid_index, elems, 0);
                func(x + 1, y, grid_index, elems, 1);
                func(x + 1, y + 1, grid_index, elems, 2);
                func(x, y + 1, grid_index, elems, 3);
              }
            }
          }
        };

    auto foreach_indexed =
        [&](std::function<void(int x, int y, int grid_index, CCGElem *elems[4], int i)> func) {
          for (int i = 0; i < totgrid; i++) {
            const int grid_index = args->grid_indices[i];

            CCGElem *grid = args->grids[grid_index];

            for (int y = 0; y < gridsize; y++) {
              for (int x = 0; x < gridsize; x++) {
                CCGElem *elems[4] = {
                    CCG_grid_elem(&args->ccg_key, grid, x, y),
                    CCG_grid_elem(&args->ccg_key, grid, min_ii(x + 1, gridsize - 1), y),
                    CCG_grid_elem(&args->ccg_key,
                                  grid,
                                  min_ii(x + 1, gridsize - 1),
                                  min_ii(y + 1, gridsize - 1)),
                    CCG_grid_elem(&args->ccg_key, grid, x, min_ii(y + 1, gridsize - 1)),
                };

                func(x, y, grid_index, elems, 0);
              }
            }
          }
        };

    if (needs_tri_index) {
      fill_vbo_grids_intern(vbo, args, foreach_indexed);
    }
    else {
      fill_vbo_grids_intern(vbo, args, foreach_solid);
    }
  }

  void fill_vbo_faces(PBVHVbo &vbo, PBVH_GPU_Args *args)
  {
    auto foreach_faces =
        [&](std::function<void(int buffer_i, int tri_i, int vertex_i, const MLoopTri *tri)> func) {
          int buffer_i = 0;
          const MLoop *mloop = args->mloop;

          for (int i : IndexRange(args->totprim)) {
            int face_index = args->mlooptri[args->prim_indices[i]].poly;

            if (args->hide_poly && args->hide_poly[face_index]) {
              continue;
            }

            const MLoopTri *tri = args->mlooptri + args->prim_indices[i];

            for (int j : IndexRange(3)) {
              func(buffer_i, j, mloop[tri->tri[j]].v, tri);
              buffer_i++;
            }
          }
        };

    int totvert = 0;
    foreach_faces([&totvert](int, int, int, const MLoopTri *) { totvert++; });

    int existing_num = GPU_vertbuf_get_vertex_len(vbo.vert_buf);
    void *existing_data = GPU_vertbuf_get_data(vbo.vert_buf);

    if (existing_data == nullptr || existing_num != totvert) {
      /* Allocate buffer if not allocated yet or size changed. */
      GPU_vertbuf_data_alloc(vbo.vert_buf, totvert);
    }

    GPUVertBufRaw access;
    GPU_vertbuf_attr_get_raw_data(vbo.vert_buf, 0, &access);

    switch (vbo.type) {
      case CD_PBVH_CO_TYPE:
        foreach_faces(
            [&](int /*buffer_i*/, int /*tri_i*/, int vertex_i, const MLoopTri * /*tri*/) {
              *static_cast<float3 *>(
                  GPU_vertbuf_raw_step(&access)) = args->vert_positions[vertex_i];
            });
        break;
      case CD_PBVH_NO_TYPE:
        fill_vbo_normal_faces(vbo, args, foreach_faces, &access);
        break;
      case CD_PBVH_MASK_TYPE: {
        const float *mask = static_cast<const float *>(
            CustomData_get_layer(args->vdata, CD_PAINT_MASK));

        if (mask) {
          foreach_faces(
              [&](int /*buffer_i*/, int /*tri_i*/, int vertex_i, const MLoopTri * /*tri*/) {
                *static_cast<uchar *>(GPU_vertbuf_raw_step(&access)) = uchar(mask[vertex_i] *
                                                                             255.0f);
              });
        }
        else {
          foreach_faces(
              [&](int /*buffer_i*/, int /*tri_i*/, int /*vertex_i*/, const MLoopTri * /*tri*/) {
                *static_cast<uchar *>(GPU_vertbuf_raw_step(&access)) = 0;
              });
        }
        break;
      }
      case CD_PBVH_FSET_TYPE: {
        const int *face_sets = static_cast<const int *>(
            CustomData_get_layer_named(args->pdata, CD_PROP_INT32, ".sculpt_face_set"));

        if (face_sets) {
          int last_poly = -1;
          uchar fset_color[4] = {UCHAR_MAX, UCHAR_MAX, UCHAR_MAX, UCHAR_MAX};

          foreach_faces(
              [&](int /*buffer_i*/, int /*tri_i*/, int /*vertex_i*/, const MLoopTri *tri) {
                if (last_poly != tri->poly) {
                  last_poly = tri->poly;

                  const int fset = face_sets[tri->poly];

                  if (fset != args->face_sets_color_default) {
                    BKE_paint_face_set_overlay_color_get(
                        fset, args->face_sets_color_seed, fset_color);
                  }
                  else {
                    /* Skip for the default color face set to render it white. */
                    fset_color[0] = fset_color[1] = fset_color[2] = UCHAR_MAX;
                  }
                }

                *static_cast<uchar3 *>(GPU_vertbuf_raw_step(&access)) = fset_color;
              });
        }
        else {
          uchar fset_color[4] = {255, 255, 255, 255};

          foreach_faces(
              [&](int /*buffer_i*/, int /*tri_i*/, int /*vertex_i*/, const MLoopTri * /*tri*/) {
                *static_cast<uchar3 *>(GPU_vertbuf_raw_step(&access)) = fset_color;
              });
        }

        break;
      }
      case CD_PROP_COLOR:
        if (vbo.domain == ATTR_DOMAIN_POINT) {
          const MPropCol *mpropcol = static_cast<const MPropCol *>(
              CustomData_get_layer_named(args->vdata, CD_PROP_COLOR, vbo.name.c_str()));

          foreach_faces(
              [&](int /*buffer_i*/, int /*tri_i*/, int vertex_i, const MLoopTri * /*tri*/) {
                ushort color[4];
                const MPropCol *col = mpropcol + vertex_i;

                color[0] = unit_float_to_ushort_clamp(col->color[0]);
                color[1] = unit_float_to_ushort_clamp(col->color[1]);
                color[2] = unit_float_to_ushort_clamp(col->color[2]);
                color[3] = unit_float_to_ushort_clamp(col->color[3]);

                *static_cast<ushort4 *>(GPU_vertbuf_raw_step(&access)) = color;
              });
        }
        else if (vbo.domain == ATTR_DOMAIN_CORNER) {
          const MPropCol *mpropcol = static_cast<const MPropCol *>(
              CustomData_get_layer_named(args->ldata, CD_PROP_COLOR, vbo.name.c_str()));

          foreach_faces([&](int /*buffer_i*/, int tri_i, int /*vertex_i*/, const MLoopTri *tri) {
            ushort color[4];
            const MPropCol *col = mpropcol + tri->tri[tri_i];

            color[0] = unit_float_to_ushort_clamp(col->color[0]);
            color[1] = unit_float_to_ushort_clamp(col->color[1]);
            color[2] = unit_float_to_ushort_clamp(col->color[2]);
            color[3] = unit_float_to_ushort_clamp(col->color[3]);

            *static_cast<ushort4 *>(GPU_vertbuf_raw_step(&access)) = color;
          });
        }
        break;
      case CD_PROP_BYTE_COLOR:
        if (vbo.domain == ATTR_DOMAIN_POINT) {
          const MLoopCol *mbytecol = static_cast<const MLoopCol *>(
              CustomData_get_layer_named(args->vdata, CD_PROP_BYTE_COLOR, vbo.name.c_str()));

          foreach_faces(
              [&](int /*buffer_i*/, int /*tri_i*/, int vertex_i, const MLoopTri * /*tri*/) {
                ushort color[4];
                const MLoopCol *col = mbytecol + vertex_i;

                color[0] = unit_float_to_ushort_clamp(BLI_color_from_srgb_table[col->r]);
                color[1] = unit_float_to_ushort_clamp(BLI_color_from_srgb_table[col->g]);
                color[2] = unit_float_to_ushort_clamp(BLI_color_from_srgb_table[col->b]);
                color[3] = col->a * 257;

                *static_cast<ushort4 *>(GPU_vertbuf_raw_step(&access)) = color;
              });
        }
        else if (vbo.domain == ATTR_DOMAIN_CORNER) {
          const MLoopCol *mbytecol = static_cast<const MLoopCol *>(
              CustomData_get_layer_named(args->ldata, CD_PROP_BYTE_COLOR, vbo.name.c_str()));

          foreach_faces([&](int /*buffer_i*/, int tri_i, int /*vertex_i*/, const MLoopTri *tri) {
            ushort color[4];
            const MLoopCol *col = mbytecol + tri->tri[tri_i];

            color[0] = unit_float_to_ushort_clamp(BLI_color_from_srgb_table[col->r]);
            color[1] = unit_float_to_ushort_clamp(BLI_color_from_srgb_table[col->g]);
            color[2] = unit_float_to_ushort_clamp(BLI_color_from_srgb_table[col->b]);
            color[3] = col->a * 257;

            *static_cast<ushort4 *>(GPU_vertbuf_raw_step(&access)) = color;
          });
        }
        break;
      case CD_PROP_FLOAT2: {
        const float2 *mloopuv = static_cast<const float2 *>(
            CustomData_get_layer_named(args->ldata, CD_PROP_FLOAT2, vbo.name.c_str()));

        foreach_faces([&](int /*buffer_i*/, int tri_i, int /*vertex_i*/, const MLoopTri *tri) {
          *static_cast<float2 *>(GPU_vertbuf_raw_step(&access)) = mloopuv[tri->tri[tri_i]];
        });
        break;
      }
    }
  }

  void gpu_flush()
  {
    for (PBVHVbo &vbo : vbos) {
      if (vbo.vert_buf && GPU_vertbuf_get_data(vbo.vert_buf)) {
        GPU_vertbuf_use(vbo.vert_buf);
      }
    }
  }

  void update(PBVH_GPU_Args *args)
  {
    check_index_buffers(args);

    for (PBVHVbo &vbo : vbos) {
      fill_vbo(vbo, args);
    }
  }

  void fill_vbo_bmesh(PBVHVbo &vbo, PBVH_GPU_Args *args)
  {
    auto foreach_bmesh = [&](std::function<void(BMLoop * l)> callback) {
      GSET_FOREACH_BEGIN (BMFace *, f, args->bm_faces) {
        if (BM_elem_flag_test(f, BM_ELEM_HIDDEN)) {
          continue;
        }

        BMLoop *l = f->l_first;
        callback(l->prev);
        callback(l);
        callback(l->next);
      }
      GSET_FOREACH_END();
    };

    faces_count = tris_count = count_faces(args);

    int existing_num = GPU_vertbuf_get_vertex_len(vbo.vert_buf);
    void *existing_data = GPU_vertbuf_get_data(vbo.vert_buf);

    int vert_count = tris_count * 3;

    if (existing_data == nullptr || existing_num != vert_count) {
      /* Allocate buffer if not allocated yet or size changed. */
      GPU_vertbuf_data_alloc(vbo.vert_buf, vert_count);
    }

    GPUVertBufRaw access;
    GPU_vertbuf_attr_get_raw_data(vbo.vert_buf, 0, &access);

#if 0 /* Enable to fuzz GPU data (to check for over-allocation). */
    existing_data = GPU_vertbuf_get_data(vbo.vert_buf);
    uchar *c = static_cast<uchar *>(existing_data);
    for (int i : IndexRange(vert_count * access.stride)) {
      *c++ = i & 255;
    }
#endif

    switch (vbo.type) {
      case CD_PROP_COLOR:
      case CD_PROP_BYTE_COLOR: {
        ushort4 white = {USHRT_MAX, USHRT_MAX, USHRT_MAX, USHRT_MAX};

        foreach_bmesh([&](BMLoop * /*l*/) {
          *static_cast<ushort4 *>(GPU_vertbuf_raw_step(&access)) = white;
        });
        break;
      }
      case CD_PBVH_CO_TYPE:
        foreach_bmesh(
            [&](BMLoop *l) { *static_cast<float3 *>(GPU_vertbuf_raw_step(&access)) = l->v->co; });
        break;

      case CD_PBVH_NO_TYPE:
        foreach_bmesh([&](BMLoop *l) {
          short no[3];
          bool smooth = BM_elem_flag_test(l->f, BM_ELEM_SMOOTH);

          normal_float_to_short_v3(no, smooth ? l->v->no : l->f->no);
          *static_cast<short3 *>(GPU_vertbuf_raw_step(&access)) = no;
        });
        break;

      case CD_PBVH_MASK_TYPE: {
        int cd_mask = args->cd_mask_layer;

        if (cd_mask == -1) {
          foreach_bmesh(
              [&](BMLoop * /*l*/) { *static_cast<float *>(GPU_vertbuf_raw_step(&access)) = 0; });
        }
        else {
          foreach_bmesh([&](BMLoop *l) {
            float mask = BM_ELEM_CD_GET_FLOAT(l->v, cd_mask);

            *static_cast<uchar *>(GPU_vertbuf_raw_step(&access)) = uchar(mask * 255.0f);
          });
        }
        break;
      }
      case CD_PBVH_FSET_TYPE: {
        uchar3 white(UCHAR_MAX, UCHAR_MAX, UCHAR_MAX);

        foreach_bmesh([&](BMLoop * /*l*/) {
          *static_cast<uchar3 *>(GPU_vertbuf_raw_step(&access)) = white;
        });
      }
    }
  }

  void fill_vbo(PBVHVbo &vbo, PBVH_GPU_Args *args)
  {
    switch (args->pbvh_type) {
      case PBVH_FACES:
        fill_vbo_faces(vbo, args);
        break;
      case PBVH_GRIDS:
        fill_vbo_grids(vbo, args);
        break;
      case PBVH_BMESH:
        fill_vbo_bmesh(vbo, args);
        break;
    }
  }

  void create_vbo(eAttrDomain domain, const uint32_t type, string name, PBVH_GPU_Args *args)
  {
    PBVHVbo vbo(domain, type, name);
    GPUVertFormat format;

    bool need_aliases = !ELEM(
        type, CD_PBVH_CO_TYPE, CD_PBVH_NO_TYPE, CD_PBVH_FSET_TYPE, CD_PBVH_MASK_TYPE);

    GPU_vertformat_clear(&format);

    switch (type) {
      case CD_PBVH_CO_TYPE:
        GPU_vertformat_attr_add(&format, "pos", GPU_COMP_F32, 3, GPU_FETCH_FLOAT);
        break;
      case CD_PROP_FLOAT3:
        GPU_vertformat_attr_add(&format, "a", GPU_COMP_F32, 3, GPU_FETCH_FLOAT);
        need_aliases = true;
        break;
      case CD_PBVH_NO_TYPE:
        GPU_vertformat_attr_add(&format, "nor", GPU_COMP_I16, 3, GPU_FETCH_INT_TO_FLOAT_UNIT);
        break;
      case CD_PROP_FLOAT2:
        GPU_vertformat_attr_add(&format, "a", GPU_COMP_F32, 2, GPU_FETCH_FLOAT);
        need_aliases = true;
        break;
      case CD_PBVH_FSET_TYPE:
        GPU_vertformat_attr_add(&format, "fset", GPU_COMP_U8, 3, GPU_FETCH_INT_TO_FLOAT_UNIT);
        break;
      case CD_PBVH_MASK_TYPE:
        GPU_vertformat_attr_add(&format, "msk", GPU_COMP_U8, 1, GPU_FETCH_INT_TO_FLOAT_UNIT);
        break;
      case CD_PROP_FLOAT:
        GPU_vertformat_attr_add(&format, "f", GPU_COMP_F32, 1, GPU_FETCH_FLOAT);
        need_aliases = true;
        break;
      case CD_PROP_COLOR:
      case CD_PROP_BYTE_COLOR: {
        GPU_vertformat_attr_add(&format, "c", GPU_COMP_U16, 4, GPU_FETCH_INT_TO_FLOAT_UNIT);
        need_aliases = true;
        break;
      }
      default:
        printf("%s: Unsupported attribute type %u\n", __func__, type);
        BLI_assert_unreachable();

        return;
    }

    if (need_aliases) {
      CustomData *cdata = get_cdata(domain, args);
      int layer_i = cdata ? CustomData_get_named_layer_index(cdata, type, name.c_str()) : -1;
      CustomDataLayer *layer = layer_i != -1 ? cdata->layers + layer_i : nullptr;

      if (layer) {
        bool is_render, is_active;
        const char *prefix = "a";

        if (ELEM(type, CD_PROP_COLOR, CD_PROP_BYTE_COLOR)) {
          prefix = "c";
          is_active = blender::StringRef(args->active_color) == layer->name;
          is_render = blender::StringRef(args->render_color) == layer->name;
        }
        else {
          switch (type) {
            case CD_PROP_FLOAT2:
              prefix = "u";
              break;
            default:
              break;
          }

          const char *active_name = CustomData_get_active_layer_name(cdata, type);
          const char *render_name = CustomData_get_render_layer_name(cdata, type);

          is_active = active_name && STREQ(layer->name, active_name);
          is_render = render_name && STREQ(layer->name, render_name);
        }

        DRW_cdlayer_attr_aliases_add(&format, prefix, cdata, layer, is_render, is_active);
      }
      else {
        printf("%s: error looking up attribute %s\n", __func__, name.c_str());
      }
    }

    vbo.vert_buf = GPU_vertbuf_create_with_format_ex(&format, GPU_USAGE_STATIC);
    vbo.build_key();
    fill_vbo(vbo, args);

    vbos.append(vbo);
  }

  void update_pre(PBVH_GPU_Args *args)
  {
    if (args->pbvh_type == PBVH_BMESH) {
      int count = count_faces(args);

      if (faces_count != count) {
        for (PBVHVbo &vbo : vbos) {
          vbo.clear_data();
        }

        GPU_INDEXBUF_DISCARD_SAFE(tri_index);
        GPU_INDEXBUF_DISCARD_SAFE(lines_index);
        GPU_INDEXBUF_DISCARD_SAFE(tri_index_coarse);
        GPU_INDEXBUF_DISCARD_SAFE(lines_index_coarse);

        tri_index = lines_index = tri_index_coarse = lines_index_coarse = nullptr;
        faces_count = tris_count = count;
      }
    }
  }

  void create_index_faces(PBVH_GPU_Args *args)
  {
    const int *mat_index = static_cast<const int *>(
        CustomData_get_layer_named(args->pdata, CD_PROP_INT32, "material_index"));

    if (mat_index && args->totprim) {
      int poly_index = args->mlooptri[args->prim_indices[0]].poly;
      material_index = mat_index[poly_index];
    }

    const blender::Span<MEdge> edges = args->me->edges();

    /* Calculate number of edges. */
    int edge_count = 0;
    for (int i = 0; i < args->totprim; i++) {
      const MLoopTri *lt = args->mlooptri + args->prim_indices[i];

      if (args->hide_poly && args->hide_poly[lt->poly]) {
        continue;
      }

      int r_edges[3];
      BKE_mesh_looptri_get_real_edges(edges.data(), args->mloop, lt, r_edges);

      if (r_edges[0] != -1) {
        edge_count++;
      }
      if (r_edges[1] != -1) {
        edge_count++;
      }
      if (r_edges[2] != -1) {
        edge_count++;
      }
    }

    GPUIndexBufBuilder elb_lines;
    GPU_indexbuf_init(&elb_lines, GPU_PRIM_LINES, edge_count * 2, INT_MAX);

    int vertex_i = 0;
    for (int i = 0; i < args->totprim; i++) {
      const MLoopTri *lt = args->mlooptri + args->prim_indices[i];

      if (args->hide_poly && args->hide_poly[lt->poly]) {
        continue;
      }

      int r_edges[3];
      BKE_mesh_looptri_get_real_edges(edges.data(), args->mloop, lt, r_edges);

      if (r_edges[0] != -1) {
        GPU_indexbuf_add_line_verts(&elb_lines, vertex_i, vertex_i + 1);
      }
      if (r_edges[1] != -1) {
        GPU_indexbuf_add_line_verts(&elb_lines, vertex_i + 1, vertex_i + 2);
      }
      if (r_edges[2] != -1) {
        GPU_indexbuf_add_line_verts(&elb_lines, vertex_i + 2, vertex_i);
      }

      vertex_i += 3;
    }

    lines_index = GPU_indexbuf_build(&elb_lines);
  }

  void create_index_bmesh(PBVH_GPU_Args *args)
  {
    GPUIndexBufBuilder elb_lines;
    GPU_indexbuf_init(&elb_lines, GPU_PRIM_LINES, tris_count * 3 * 2, INT_MAX);

    int v_index = 0;
    lines_count = 0;

    GSET_FOREACH_BEGIN (BMFace *, f, args->bm_faces) {
      if (BM_elem_flag_test(f, BM_ELEM_HIDDEN)) {
        continue;
      }

      GPU_indexbuf_add_line_verts(&elb_lines, v_index, v_index + 1);
      GPU_indexbuf_add_line_verts(&elb_lines, v_index + 1, v_index + 2);
      GPU_indexbuf_add_line_verts(&elb_lines, v_index + 2, v_index);

      lines_count += 3;
      v_index += 3;
    }
    GSET_FOREACH_END();

    lines_index = GPU_indexbuf_build(&elb_lines);
  }

  void create_index_grids(PBVH_GPU_Args *args, bool do_coarse)
  {
    const int *mat_index = static_cast<const int *>(
        CustomData_get_layer_named(args->pdata, CD_PROP_INT32, "material_index"));

    if (mat_index && args->totprim) {
      int poly_index = BKE_subdiv_ccg_grid_to_face_index(args->subdiv_ccg, args->grid_indices[0]);
      material_index = mat_index[poly_index];
    }

    needs_tri_index = true;
    int gridsize = args->ccg_key.grid_size;
    int display_gridsize = gridsize;
    int totgrid = args->totprim;
    int skip = 1;

    const int display_level = do_coarse ? coarse_level : args->ccg_key.level;

    if (display_level < args->ccg_key.level) {
      display_gridsize = (1 << display_level) + 1;
      skip = 1 << (args->ccg_key.level - display_level - 1);
    }

    for (int i : IndexRange(args->totprim)) {
      int grid_index = args->grid_indices[i];
      bool smooth = !args->grid_flag_mats[grid_index].sharp;
      BLI_bitmap *gh = args->grid_hidden[grid_index];

      for (int y = 0; y < gridsize - 1; y += skip) {
        for (int x = 0; x < gridsize - 1; x += skip) {
          if (gh && paint_is_grid_face_hidden(gh, gridsize, x, y)) {
            /* Skip hidden faces by just setting smooth to true. */
            smooth = true;
            goto outer_loop_break;
          }
        }
      }

    outer_loop_break:

      if (!smooth) {
        needs_tri_index = false;
        break;
      }
    }

    GPUIndexBufBuilder elb, elb_lines;

    CCGKey *key = &args->ccg_key;

    uint visible_quad_len = BKE_pbvh_count_grid_quads((BLI_bitmap **)args->grid_hidden,
                                                      args->grid_indices,
                                                      totgrid,
                                                      key->grid_size,
                                                      display_gridsize);

    GPU_indexbuf_init(&elb, GPU_PRIM_TRIS, 2 * visible_quad_len, INT_MAX);
    GPU_indexbuf_init(&elb_lines,
                      GPU_PRIM_LINES,
                      2 * totgrid * display_gridsize * (display_gridsize - 1),
                      INT_MAX);

    if (needs_tri_index) {
      uint offset = 0;
      const uint grid_vert_len = gridsize * gridsize;
      for (int i = 0; i < totgrid; i++, offset += grid_vert_len) {
        uint v0, v1, v2, v3;
        bool grid_visible = false;

        BLI_bitmap *gh = args->grid_hidden[args->grid_indices[i]];

        for (int j = 0; j < gridsize - skip; j += skip) {
          for (int k = 0; k < gridsize - skip; k += skip) {
            /* Skip hidden grid face */
            if (gh && paint_is_grid_face_hidden(gh, gridsize, k, j)) {
              continue;
            }
            /* Indices in a Clockwise QUAD disposition. */
            v0 = offset + j * gridsize + k;
            v1 = offset + j * gridsize + k + skip;
            v2 = offset + (j + skip) * gridsize + k + skip;
            v3 = offset + (j + skip) * gridsize + k;

            GPU_indexbuf_add_tri_verts(&elb, v0, v2, v1);
            GPU_indexbuf_add_tri_verts(&elb, v0, v3, v2);

            GPU_indexbuf_add_line_verts(&elb_lines, v0, v1);
            GPU_indexbuf_add_line_verts(&elb_lines, v0, v3);

            if (j / skip + 2 == display_gridsize) {
              GPU_indexbuf_add_line_verts(&elb_lines, v2, v3);
            }
            grid_visible = true;
          }

          if (grid_visible) {
            GPU_indexbuf_add_line_verts(&elb_lines, v1, v2);
          }
        }
      }
    }
    else {
      uint offset = 0;
      const uint grid_vert_len = square_uint(gridsize - 1) * 4;

      for (int i = 0; i < totgrid; i++, offset += grid_vert_len) {
        bool grid_visible = false;
        BLI_bitmap *gh = args->grid_hidden[args->grid_indices[i]];

        uint v0, v1, v2, v3;
        for (int j = 0; j < gridsize - skip; j += skip) {
          for (int k = 0; k < gridsize - skip; k += skip) {
            /* Skip hidden grid face */
            if (gh && paint_is_grid_face_hidden(gh, gridsize, k, j)) {
              continue;
            }

            v0 = (j * (gridsize - 1) + k) * 4;

            if (skip > 1) {
              v1 = (j * (gridsize - 1) + k + skip - 1) * 4;
              v2 = ((j + skip - 1) * (gridsize - 1) + k + skip - 1) * 4;
              v3 = ((j + skip - 1) * (gridsize - 1) + k) * 4;
            }
            else {
              v1 = v2 = v3 = v0;
            }

            /* VBO data are in a Clockwise QUAD disposition.  Note
             * that vertices might be in different quads if we're
             * building a coarse index buffer.
             */
            v0 += offset;
            v1 += offset + 1;
            v2 += offset + 2;
            v3 += offset + 3;

            GPU_indexbuf_add_tri_verts(&elb, v0, v2, v1);
            GPU_indexbuf_add_tri_verts(&elb, v0, v3, v2);

            GPU_indexbuf_add_line_verts(&elb_lines, v0, v1);
            GPU_indexbuf_add_line_verts(&elb_lines, v0, v3);

            if ((j / skip) + 2 == display_gridsize) {
              GPU_indexbuf_add_line_verts(&elb_lines, v2, v3);
            }
            grid_visible = true;
          }

          if (grid_visible) {
            GPU_indexbuf_add_line_verts(&elb_lines, v1, v2);
          }
        }
      }
    }

    if (do_coarse) {
      tri_index_coarse = GPU_indexbuf_build(&elb);
      lines_index_coarse = GPU_indexbuf_build(&elb_lines);
      tris_count_coarse = visible_quad_len;
      lines_count_coarse = totgrid * display_gridsize * (display_gridsize - 1);
    }
    else {
      tri_index = GPU_indexbuf_build(&elb);
      lines_index = GPU_indexbuf_build(&elb_lines);
    }
  }

  void create_index(PBVH_GPU_Args *args)
  {
    switch (args->pbvh_type) {
      case PBVH_FACES:
        create_index_faces(args);
        break;
      case PBVH_BMESH:
        create_index_bmesh(args);
        break;
      case PBVH_GRIDS:
        create_index_grids(args, false);

        if (args->ccg_key.level > coarse_level) {
          create_index_grids(args, true);
        }

        break;
    }

    for (PBVHBatch &batch : batches.values()) {
      if (tri_index) {
        GPU_batch_elembuf_set(batch.tris, tri_index, false);
      }
      else {
        /* Still flag the batch as dirty even if we're using the default index layout. */
        batch.tris->flag |= GPU_BATCH_DIRTY;
      }

      if (lines_index) {
        GPU_batch_elembuf_set(batch.lines, lines_index, false);
      }
    }
  }

  void check_index_buffers(PBVH_GPU_Args *args)
  {
    if (!lines_index) {
      create_index(args);
    }
  }

  void create_batch(PBVHAttrReq *attrs, int attrs_num, PBVH_GPU_Args *args, bool do_coarse_grids)
  {
    check_index_buffers(args);

    PBVHBatch batch;

    batch.tris = GPU_batch_create(GPU_PRIM_TRIS,
                                  nullptr,
                                  /* can be nullptr if buffer is empty */
                                  do_coarse_grids ? tri_index_coarse : tri_index);
    batch.tris_count = do_coarse_grids ? tris_count_coarse : tris_count;
    batch.is_coarse = do_coarse_grids;

    if (lines_index) {
      batch.lines = GPU_batch_create(
          GPU_PRIM_LINES, nullptr, do_coarse_grids ? lines_index_coarse : lines_index);
      batch.lines_count = do_coarse_grids ? lines_count_coarse : lines_count;
    }

    for (int i : IndexRange(attrs_num)) {
      PBVHAttrReq *attr = attrs + i;

      if (!valid_pbvh_attr(attr->type)) {
        continue;
      }

      if (!has_vbo(attr->domain, int(attr->type), attr->name)) {
        create_vbo(attr->domain, uint32_t(attr->type), attr->name, args);
      }

      PBVHVbo *vbo = get_vbo(attr->domain, uint32_t(attr->type), attr->name);
      int vbo_i = get_vbo_index(vbo);

      batch.vbos.append(vbo_i);
      GPU_batch_vertbuf_add(batch.tris, vbo->vert_buf, false);

      if (batch.lines) {
        GPU_batch_vertbuf_add(batch.lines, vbo->vert_buf, false);
      }
    }

    batch.build_key(vbos);
    batches.add(batch.key, batch);
  }
};

void DRW_pbvh_node_update(PBVHBatches *batches, PBVH_GPU_Args *args)
{
  batches->update(args);
}

void DRW_pbvh_node_gpu_flush(PBVHBatches *batches)
{
  batches->gpu_flush();
}

PBVHBatches *DRW_pbvh_node_create(PBVH_GPU_Args *args)
{
  PBVHBatches *batches = new PBVHBatches(args);
  return batches;
}

void DRW_pbvh_node_free(PBVHBatches *batches)
{
  delete batches;
}

GPUBatch *DRW_pbvh_tris_get(PBVHBatches *batches,
                            PBVHAttrReq *attrs,
                            int attrs_num,
                            PBVH_GPU_Args *args,
                            int *r_prim_count,
                            bool do_coarse_grids)
{
  do_coarse_grids &= args->pbvh_type == PBVH_GRIDS;

  PBVHBatch &batch = batches->ensure_batch(attrs, attrs_num, args, do_coarse_grids);

  *r_prim_count = batch.tris_count;

  return batch.tris;
}

GPUBatch *DRW_pbvh_lines_get(PBVHBatches *batches,
                             PBVHAttrReq *attrs,
                             int attrs_num,
                             PBVH_GPU_Args *args,
                             int *r_prim_count,
                             bool do_coarse_grids)
{
  do_coarse_grids &= args->pbvh_type == PBVH_GRIDS;

  PBVHBatch &batch = batches->ensure_batch(attrs, attrs_num, args, do_coarse_grids);

  *r_prim_count = batch.lines_count;

  return batch.lines;
}

void DRW_pbvh_update_pre(struct PBVHBatches *batches, struct PBVH_GPU_Args *args)
{
  batches->update_pre(args);
}

int drw_pbvh_material_index_get(struct PBVHBatches *batches)
{
  return batches->material_index;
}<|MERGE_RESOLUTION|>--- conflicted
+++ resolved
@@ -346,15 +346,10 @@
 
         if (sharp_faces && sharp_faces[tri->poly]) {
           smooth = true;
-<<<<<<< HEAD
+          const MPoly &poly = args->polys[tri->poly];
           fno = blender::bke::mesh::poly_normal_calc(
               {reinterpret_cast<const float3 *>(args->vert_positions), args->mesh_verts_num},
               {&args->mloop[poly.loopstart], poly.totloop});
-=======
-          const MPoly &poly = args->polys[tri->poly];
-          BKE_mesh_calc_poly_normal(
-              &poly, args->mloop + poly.loopstart, args->vert_positions, fno);
->>>>>>> 28a581d6
           normal_float_to_short_v3(no, fno);
         }
         else {
