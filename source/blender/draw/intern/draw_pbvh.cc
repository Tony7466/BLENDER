--- conflicted
+++ resolved
@@ -340,22 +340,13 @@
         CustomData_get_layer_named(args->pdata, CD_PROP_BOOL, "sharp_face"));
 
     foreach_faces([&](int /*buffer_i*/, int /*tri_i*/, int vertex_i, const MLoopTri *tri) {
-<<<<<<< HEAD
-      const MPoly *poly = args->polys + tri->poly;
-
       bool smooth = false;
       if (tri->poly != last_poly) {
         last_poly = tri->poly;
 
         if (sharp_faces && sharp_faces[tri->poly]) {
-=======
-      if (tri->poly != last_poly) {
-        last_poly = tri->poly;
-
-        const MPoly &poly = args->polys[tri->poly];
-        if (!(poly.flag & ME_SMOOTH)) {
->>>>>>> 915ff8d1
           smooth = true;
+          const MPoly &poly = args->polys[tri->poly];
           BKE_mesh_calc_poly_normal(
               &poly, args->mloop + poly.loopstart, args->vert_positions, fno);
           normal_float_to_short_v3(no, fno);
