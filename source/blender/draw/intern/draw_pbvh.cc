/* SPDX-FileCopyrightText: 2005 Blender Foundation
 *
 * SPDX-License-Identifier: GPL-2.0-or-later */

/** \file
 * \ingroup gpu
 *
 * PBVH drawing.
 * Embeds GPU meshes inside of PBVH nodes, used by mesh sculpt mode.
 */

#include <algorithm>
#include <climits>
#include <cstddef>
#include <cstdlib>
#include <cstring>
#include <string>
#include <vector>

#include "MEM_guardedalloc.h"

#include "BLI_bitmap.h"
#include "BLI_function_ref.hh"
#include "BLI_ghash.h"
#include "BLI_index_range.hh"
#include "BLI_map.hh"
#include "BLI_math_color.h"
#include "BLI_math_vector_types.hh"
#include "BLI_string_ref.hh"
#include "BLI_timeit.hh"
#include "BLI_utildefines.h"
#include "BLI_vector.hh"

#include "DNA_mesh_types.h"
#include "DNA_meshdata_types.h"

#include "BKE_DerivedMesh.h"
#include "BKE_attribute.h"
#include "BKE_ccg.h"
#include "BKE_customdata.h"
#include "BKE_mesh.hh"
#include "BKE_paint.hh"
#include "BKE_pbvh_api.hh"
#include "BKE_subdiv_ccg.hh"

#include "GPU_batch.h"

#include "DRW_engine.h"
#include "DRW_pbvh.hh"

#include "bmesh.h"
#include "draw_pbvh.h"
#include "gpu_private.h"

#define MAX_PBVH_BATCH_KEY 512
#define MAX_PBVH_VBOS 16

#define USE_BMESH_INDEX_BUFFERS

using blender::char3;
using blender::float2;
using blender::float3;
using blender::float4;
using blender::FunctionRef;
using blender::IndexRange;
using blender::Map;
using blender::MutableSpan;
using blender::short3;
using blender::short4;
using blender::Span;
using blender::StringRef;
using blender::StringRefNull;
using blender::uchar3;
using blender::uchar4;
using blender::ushort3;
using blender::ushort4;
using blender::Vector;

static bool valid_pbvh_attr(int type)
{
  switch (type) {
    case CD_PBVH_CO_TYPE:
    case CD_PBVH_NO_TYPE:
    case CD_PBVH_FSET_TYPE:
    case CD_PBVH_MASK_TYPE:
    case CD_PROP_COLOR:
    case CD_PROP_BYTE_COLOR:
    case CD_PROP_FLOAT2:
      return true;
  }

  return false;
}

struct PBVHVbo {
  uint64_t type;
  eAttrDomain domain;
  std::string name;
  GPUVertBuf *vert_buf = nullptr;
  std::string key;

  PBVHVbo(eAttrDomain domain, uint64_t type, std::string name)
      : type(type), domain(domain), name(std::move(name))
  {
  }

  void clear_data()
  {
    GPU_vertbuf_clear(vert_buf);
  }

  void build_key()
  {
    char buf[512];

    SNPRINTF(buf, "%d:%d:%s", int(type), int(domain), name.c_str());

    key = std::string(buf);
  }
};

template<typename AttributeT, typename VBOT> VBOT convert_value(const AttributeT &value)
{
  if constexpr (std::is_same_v<AttributeT, VBOT>) {
    return value;
  }
}

template<> inline uchar convert_value(const float &value)
{
  return uchar(value * 255.0f);
}

template<> inline ushort4 convert_value(const MPropCol &value)
{
  return {unit_float_to_ushort_clamp(value.color[0]),
          unit_float_to_ushort_clamp(value.color[1]),
          unit_float_to_ushort_clamp(value.color[2]),
          unit_float_to_ushort_clamp(value.color[3])};
}

template<> inline ushort4 convert_value(const MLoopCol &value)
{
  return {unit_float_to_ushort_clamp(BLI_color_from_srgb_table[value.r]),
          unit_float_to_ushort_clamp(BLI_color_from_srgb_table[value.g]),
          unit_float_to_ushort_clamp(BLI_color_from_srgb_table[value.b]),
          ushort(value.a * 257)};
}

template<> inline short4 convert_value(const float3 &value)
{
  short3 result;
  normal_float_to_short_v3(result, value);
  return short4(result.x, result.y, result.z, 0);
}

template<typename AttributeT, typename VBOT>
void extract_data_vert_faces(const PBVH_GPU_Args &args,
                             const Span<AttributeT> attribute,
                             GPUVertBuf &vbo)
{
  const Span<int> corner_verts = args.corner_verts;
  const Span<MLoopTri> looptris = args.mlooptri;
  const Span<int> looptri_faces = args.looptri_faces;
  const bool *hide_poly = args.hide_poly;

  VBOT *data = static_cast<VBOT *>(GPU_vertbuf_get_data(&vbo));
  for (const int looptri_i : args.prim_indices) {
    if (hide_poly && hide_poly[looptri_faces[looptri_i]]) {
      continue;
    }
    for (int i : IndexRange(3)) {
      const int vert = corner_verts[looptris[looptri_i].tri[i]];
      *data = convert_value<AttributeT, VBOT>(attribute[vert]);
      data++;
    }
  }
}

template<typename AttributeT, typename VBOT>
void extract_data_corner_faces(const PBVH_GPU_Args &args,
                               const Span<AttributeT> attribute,
                               GPUVertBuf &vbo)
{
  const Span<MLoopTri> looptris = args.mlooptri;
  const Span<int> looptri_faces = args.looptri_faces;
  const bool *hide_poly = args.hide_poly;

  VBOT *data = static_cast<VBOT *>(GPU_vertbuf_get_data(&vbo));
  for (const int looptri_i : args.prim_indices) {
    if (hide_poly && hide_poly[looptri_faces[looptri_i]]) {
      continue;
    }
    for (int i : IndexRange(3)) {
      const int corner = looptris[looptri_i].tri[i];
      *data = convert_value<AttributeT, VBOT>(attribute[corner]);
      data++;
    }
  }
}

struct PBVHBatch {
  Vector<int> vbos;
  GPUBatch *tris = nullptr, *lines = nullptr;
  int tris_count = 0, lines_count = 0;
  /* Coarse multi-resolution, will use full-sized VBOs only index buffer changes. */
  bool is_coarse = false;

  void sort_vbos(Vector<PBVHVbo> &master_vbos)
  {
    struct cmp {
      Vector<PBVHVbo> &master_vbos;

      cmp(Vector<PBVHVbo> &_master_vbos) : master_vbos(_master_vbos) {}

      bool operator()(const int &a, const int &b)
      {
        return master_vbos[a].key < master_vbos[b].key;
      }
    };

    std::sort(vbos.begin(), vbos.end(), cmp(master_vbos));
  }

  std::string build_key(Vector<PBVHVbo> &master_vbos)
  {
    std::string key = "";

    if (is_coarse) {
      key += "c:";
    }

    sort_vbos(master_vbos);

    for (int vbo_i : vbos) {
      key += master_vbos[vbo_i].key + ":";
    }

    return key;
  }
};

static const CustomData *get_cdata(eAttrDomain domain, const PBVH_GPU_Args &args)
{
  switch (domain) {
    case ATTR_DOMAIN_POINT:
      return args.vert_data;
    case ATTR_DOMAIN_CORNER:
      return args.loop_data;
    case ATTR_DOMAIN_FACE:
      return args.face_data;
    default:
      return nullptr;
  }
}

struct PBVHBatches {
  Vector<PBVHVbo> vbos;
  Map<std::string, PBVHBatch> batches;
  GPUIndexBuf *tri_index = nullptr;
  GPUIndexBuf *lines_index = nullptr;
  int faces_count = 0; /* Used by PBVH_BMESH and PBVH_GRIDS */
  int tris_count = 0, lines_count = 0;
  bool needs_tri_index = false;

  int material_index = 0;
  bool freed = false;

  /* Stuff for displaying coarse multires grids. */
  GPUIndexBuf *tri_index_coarse = nullptr;
  GPUIndexBuf *lines_index_coarse = nullptr;
  int coarse_level = 0; /* Coarse multires depth. */
  int tris_count_coarse = 0, lines_count_coarse = 0;

  int count_faces(const PBVH_GPU_Args &args)
  {
    int count = 0;

    switch (args.pbvh_type) {
      case PBVH_FACES: {
        if (args.hide_poly) {
          for (const int looptri_i : args.prim_indices) {
            if (!args.hide_poly[args.looptri_faces[looptri_i]]) {
              count++;
            }
          }
        }
        else {
          count = args.prim_indices.size();
        }
        break;
      }
      case PBVH_GRIDS: {
        count = BKE_pbvh_count_grid_quads((BLI_bitmap **)args.grid_hidden,
                                          args.grid_indices.data(),
                                          args.grid_indices.size(),
                                          args.ccg_key.grid_size,
                                          args.ccg_key.grid_size);

        break;
      }
      case PBVH_BMESH: {
<<<<<<< HEAD
        count = args->tribuf->tris.size();
=======
        GSET_FOREACH_BEGIN (BMFace *, f, args.bm_faces) {
          if (!BM_elem_flag_test(f, BM_ELEM_HIDDEN)) {
            count++;
          }
        }
        GSET_FOREACH_END();
>>>>>>> dd9a9278
      }
    }

    return count;
  }

  PBVHBatches(const PBVH_GPU_Args &args)
  {
    faces_count = count_faces(args);
<<<<<<< HEAD
=======

    if (args.pbvh_type == PBVH_BMESH) {
      tris_count = faces_count;
    }
>>>>>>> dd9a9278
  }

  ~PBVHBatches()
  {
    for (PBVHBatch &batch : batches.values()) {
      GPU_BATCH_DISCARD_SAFE(batch.tris);
      GPU_BATCH_DISCARD_SAFE(batch.lines);
    }

    for (PBVHVbo &vbo : vbos) {
      GPU_vertbuf_discard(vbo.vert_buf);
    }

    GPU_INDEXBUF_DISCARD_SAFE(tri_index);
    GPU_INDEXBUF_DISCARD_SAFE(lines_index);

    freed = true;
    GPU_INDEXBUF_DISCARD_SAFE(tri_index_coarse);
    GPU_INDEXBUF_DISCARD_SAFE(lines_index_coarse);
  }

  std::string build_key(PBVHAttrReq *attrs, int attrs_num, bool do_coarse_grids)
  {
    PBVHBatch batch;
    Vector<PBVHVbo> vbos;

    for (int i : IndexRange(attrs_num)) {
      PBVHAttrReq *attr = attrs + i;

      if (!valid_pbvh_attr(attr->type)) {
        continue;
      }

      PBVHVbo vbo(attr->domain, attr->type, std::string(attr->name));
      vbo.build_key();

      vbos.append(vbo);
      batch.vbos.append(i);
    }

    batch.is_coarse = do_coarse_grids;
    return batch.build_key(vbos);
  }

  bool has_vbo(eAttrDomain domain, int type, const StringRef name)
  {
    for (PBVHVbo &vbo : vbos) {
      if (vbo.domain == domain && vbo.type == type && vbo.name == name) {
        return true;
      }
    }

    return false;
  }

  int get_vbo_index(PBVHVbo *vbo)
  {
    for (int i : IndexRange(vbos.size())) {
      if (vbo == &vbos[i]) {
        return i;
      }
    }

    return -1;
  }

  PBVHVbo *get_vbo(eAttrDomain domain, int type, const StringRef name)
  {
    for (PBVHVbo &vbo : vbos) {
      if (vbo.domain == domain && vbo.type == type && vbo.name == name) {
        return &vbo;
      }
    }

    return nullptr;
  }

  bool has_batch(PBVHAttrReq *attrs, int attrs_num, bool do_coarse_grids)
  {
    return batches.contains(build_key(attrs, attrs_num, do_coarse_grids));
  }

  PBVHBatch &ensure_batch(PBVHAttrReq *attrs,
                          int attrs_num,
<<<<<<< HEAD
                          PBVH_GPU_Args *args,
                          bool do_coarse_grids,
                          bool need_lines = false)
=======
                          const PBVH_GPU_Args &args,
                          bool do_coarse_grids)
>>>>>>> dd9a9278
  {
    if (!has_batch(attrs, attrs_num, do_coarse_grids)) {
      create_batch(attrs, attrs_num, args, do_coarse_grids, need_lines);
    }

    PBVHBatch &batch = batches.lookup(build_key(attrs, attrs_num, do_coarse_grids));

    if (need_lines && !lines_count) {
      if (lines_index) {
        GPU_INDEXBUF_DISCARD_SAFE(lines_index);
        lines_index = nullptr;
      }

      check_index_buffers(args, true);

      for (PBVHBatch &batch : batches.values()) {
        GPU_BATCH_DISCARD_SAFE(batch.lines);

        batch.lines = GPU_batch_create(
            GPU_PRIM_LINES, nullptr, do_coarse_grids ? lines_index_coarse : lines_index);
        batch.lines_count = do_coarse_grids ? lines_count_coarse : lines_count;

        for (PBVHVbo &vbo : vbos) {
          GPU_batch_vertbuf_add(batch.lines, vbo.vert_buf, false);
        }
      }
    }

    return batch;
  }

  void fill_vbo_normal_faces(const PBVH_GPU_Args &args, GPUVertBuf &vert_buf)
  {
    const bool *sharp_faces = static_cast<const bool *>(
        CustomData_get_layer_named(args.face_data, CD_PROP_BOOL, "sharp_face"));
    short4 *data = static_cast<short4 *>(GPU_vertbuf_get_data(&vert_buf));

    short4 face_no;
    int last_face = -1;
    for (const int looptri_i : args.prim_indices) {
      const int face_i = args.looptri_faces[looptri_i];
      if (args.hide_poly && args.hide_poly[face_i]) {
        continue;
      }
      if (sharp_faces && sharp_faces[face_i]) {
        if (face_i != last_face) {
          face_no = convert_value<float3, short4>(args.face_normals[face_i]);
          last_face = face_i;
        }

        *data = *(data + 1) = *(data + 2) = face_no;
        data += 3;
      }
      else {
        for (const int i : IndexRange(3)) {
          const int vert = args.corner_verts[args.mlooptri[looptri_i].tri[i]];
          *data = convert_value<float3, short4>(args.vert_normals[vert]);
          data++;
        }
      }
    }
  }

  void fill_vbo_grids_intern(
      PBVHVbo &vbo,
      const PBVH_GPU_Args &args,
      FunctionRef<void(FunctionRef<void(int x, int y, int grid_index, CCGElem *elems[4], int i)>
                           func)> foreach_grids)
  {
    uint vert_per_grid = square_i(args.ccg_key.grid_size - 1) * 4;
    uint vert_count = args.grid_indices.size() * vert_per_grid;

    int existing_num = GPU_vertbuf_get_vertex_len(vbo.vert_buf);
    void *existing_data = GPU_vertbuf_get_data(vbo.vert_buf);

    if (existing_data == nullptr || existing_num != vert_count) {
      /* Allocate buffer if not allocated yet or size changed. */
      GPU_vertbuf_data_alloc(vbo.vert_buf, vert_count);
    }

    GPUVertBufRaw access;
    GPU_vertbuf_attr_get_raw_data(vbo.vert_buf, 0, &access);

    switch (vbo.type) {
      case CD_PROP_COLOR:
      case CD_PROP_BYTE_COLOR: {
        /* TODO: Implement color support for multires similar to the mesh cache
         * extractor code. For now just upload white.
         */
        const ushort4 white(USHRT_MAX, USHRT_MAX, USHRT_MAX, USHRT_MAX);

        foreach_grids(
            [&](int /*x*/, int /*y*/, int /*grid_index*/, CCGElem * /*elems*/[4], int /*i*/) {
              *static_cast<ushort4 *>(GPU_vertbuf_raw_step(&access)) = white;
            });
        break;
      }
      case CD_PBVH_CO_TYPE:
        foreach_grids([&](int /*x*/, int /*y*/, int /*grid_index*/, CCGElem *elems[4], int i) {
          float *co = CCG_elem_co(&args.ccg_key, elems[i]);

          *static_cast<float3 *>(GPU_vertbuf_raw_step(&access)) = co;
        });
        break;

      case CD_PBVH_NO_TYPE:
        foreach_grids([&](int /*x*/, int /*y*/, int grid_index, CCGElem *elems[4], int /*i*/) {
          float3 no(0.0f, 0.0f, 0.0f);

          const bool smooth = !args.grid_flag_mats[grid_index].sharp;

          if (smooth) {
            no = CCG_elem_no(&args.ccg_key, elems[0]);
          }
          else {
            normal_quad_v3(no,
                           CCG_elem_co(&args.ccg_key, elems[3]),
                           CCG_elem_co(&args.ccg_key, elems[2]),
                           CCG_elem_co(&args.ccg_key, elems[1]),
                           CCG_elem_co(&args.ccg_key, elems[0]));
          }

          short sno[3];

          normal_float_to_short_v3(sno, no);

          *static_cast<short3 *>(GPU_vertbuf_raw_step(&access)) = sno;
        });
        break;

      case CD_PBVH_MASK_TYPE:
        if (args.ccg_key.has_mask) {
          foreach_grids([&](int /*x*/, int /*y*/, int /*grid_index*/, CCGElem *elems[4], int i) {
            float *mask = CCG_elem_mask(&args.ccg_key, elems[i]);

            *static_cast<uchar *>(GPU_vertbuf_raw_step(&access)) = uchar(*mask * 255.0f);
          });
        }
        else {
          foreach_grids(
              [&](int /*x*/, int /*y*/, int /*grid_index*/, CCGElem * /*elems*/[4], int /*i*/) {
                *static_cast<uchar *>(GPU_vertbuf_raw_step(&access)) = 0;
              });
        }
        break;

      case CD_PBVH_FSET_TYPE: {
        const int *face_sets = args.face_sets;

        if (!face_sets) {
          uchar white[3] = {UCHAR_MAX, UCHAR_MAX, UCHAR_MAX};

          foreach_grids(
              [&](int /*x*/, int /*y*/, int /*grid_index*/, CCGElem * /*elems*/[4], int /*i*/) {
                *static_cast<uchar3 *>(GPU_vertbuf_raw_step(&access)) = white;
              });
        }
        else {
          foreach_grids(
              [&](int /*x*/, int /*y*/, int grid_index, CCGElem * /*elems*/[4], int /*i*/) {
                uchar face_set_color[4] = {UCHAR_MAX, UCHAR_MAX, UCHAR_MAX, UCHAR_MAX};

                if (face_sets) {
                  const int face_index = BKE_subdiv_ccg_grid_to_face_index(args.subdiv_ccg,
                                                                           grid_index);
                  const int fset = face_sets[face_index];

                  /* Skip for the default color Face Set to render it white. */
                  if (fset != args.face_sets_color_default) {
                    BKE_paint_face_set_overlay_color_get(
                        fset, args.face_sets_color_seed, face_set_color);
                  }
                }

                *static_cast<uchar3 *>(GPU_vertbuf_raw_step(&access)) = face_set_color;
              });
        }
        break;
      }
    }
  }

  void fill_vbo_grids(PBVHVbo &vbo, const PBVH_GPU_Args &args)
  {
    int gridsize = args.ccg_key.grid_size;

    uint totgrid = args.grid_indices.size();

    auto foreach_solid =
        [&](FunctionRef<void(int x, int y, int grid_index, CCGElem *elems[4], int i)> func) {
          for (int i = 0; i < totgrid; i++) {
            const int grid_index = args.grid_indices[i];

            CCGElem *grid = args.grids[grid_index];

            for (int y = 0; y < gridsize - 1; y++) {
              for (int x = 0; x < gridsize - 1; x++) {
                CCGElem *elems[4] = {
                    CCG_grid_elem(&args.ccg_key, grid, x, y),
                    CCG_grid_elem(&args.ccg_key, grid, x + 1, y),
                    CCG_grid_elem(&args.ccg_key, grid, x + 1, y + 1),
                    CCG_grid_elem(&args.ccg_key, grid, x, y + 1),
                };

                func(x, y, grid_index, elems, 0);
                func(x + 1, y, grid_index, elems, 1);
                func(x + 1, y + 1, grid_index, elems, 2);
                func(x, y + 1, grid_index, elems, 3);
              }
            }
          }
        };

    auto foreach_indexed =
        [&](FunctionRef<void(int x, int y, int grid_index, CCGElem *elems[4], int i)> func) {
          for (int i = 0; i < totgrid; i++) {
            const int grid_index = args.grid_indices[i];

            CCGElem *grid = args.grids[grid_index];

            for (int y = 0; y < gridsize; y++) {
              for (int x = 0; x < gridsize; x++) {
                CCGElem *elems[4] = {
                    CCG_grid_elem(&args.ccg_key, grid, x, y),
                    CCG_grid_elem(&args.ccg_key, grid, min_ii(x + 1, gridsize - 1), y),
                    CCG_grid_elem(&args.ccg_key,
                                  grid,
                                  min_ii(x + 1, gridsize - 1),
                                  min_ii(y + 1, gridsize - 1)),
                    CCG_grid_elem(&args.ccg_key, grid, x, min_ii(y + 1, gridsize - 1)),
                };

                func(x, y, grid_index, elems, 0);
              }
            }
          }
        };

    if (needs_tri_index) {
      fill_vbo_grids_intern(vbo, args, foreach_indexed);
    }
    else {
      fill_vbo_grids_intern(vbo, args, foreach_solid);
    }
  }

  void fill_vbo_faces(PBVHVbo &vbo, const PBVH_GPU_Args &args)
  {
    const int totvert = this->count_faces(args) * 3;

    int existing_num = GPU_vertbuf_get_vertex_len(vbo.vert_buf);
    void *existing_data = GPU_vertbuf_get_data(vbo.vert_buf);

    if (existing_data == nullptr || existing_num != totvert) {
      /* Allocate buffer if not allocated yet or size changed. */
      GPU_vertbuf_data_alloc(vbo.vert_buf, totvert);
    }

    GPUVertBuf &vert_buf = *vbo.vert_buf;

    switch (vbo.type) {
      case CD_PBVH_CO_TYPE:
<<<<<<< HEAD
        if (args->show_orig) {
          foreach_faces(
              [&](int /*buffer_i*/, int /*tri_i*/, int vertex_i, const int /*looptri_i*/) {
                *static_cast<float3 *>(GPU_vertbuf_raw_step(&access)) = args->origco[vertex_i];
              });
        }
        else {
          foreach_faces(
              [&](int /*buffer_i*/, int /*tri_i*/, int vertex_i, const int /*looptri_i*/) {
                *static_cast<float3 *>(
                    GPU_vertbuf_raw_step(&access)) = args->vert_positions[vertex_i];
              });
        }
=======
        extract_data_vert_faces<float3, float3>(args, args.vert_positions, vert_buf);
>>>>>>> dd9a9278
        break;
      case CD_PBVH_NO_TYPE:
        fill_vbo_normal_faces(args, vert_buf);
        break;
      case CD_PBVH_MASK_TYPE: {
        if (const float *mask = static_cast<const float *>(
                CustomData_get_layer(args.vert_data, CD_PAINT_MASK)))
        {
          extract_data_vert_faces<float, uchar>(args, {mask, args.me->totvert}, vert_buf);
        }
        else {
          MutableSpan(static_cast<uchar *>(GPU_vertbuf_get_data(vbo.vert_buf)), totvert).fill(0);
        }
        break;
      }
      case CD_PBVH_FSET_TYPE: {
        const int *face_sets = static_cast<const int *>(
            CustomData_get_layer_named(args.face_data, CD_PROP_INT32, ".sculpt_face_set"));
        uchar4 *data = static_cast<uchar4 *>(GPU_vertbuf_get_data(vbo.vert_buf));
        if (face_sets) {
          int last_face = -1;
          uchar4 fset_color(UCHAR_MAX);

          for (const int looptri_i : args.prim_indices) {
            if (args.hide_poly && args.hide_poly[args.looptri_faces[looptri_i]]) {
              continue;
            }
            const int face_i = args.looptri_faces[looptri_i];
            if (last_face != face_i) {
              last_face = face_i;

              const int fset = face_sets[face_i];

              if (fset != args.face_sets_color_default) {
                BKE_paint_face_set_overlay_color_get(fset, args.face_sets_color_seed, fset_color);
              }
              else {
                /* Skip for the default color face set to render it white. */
                fset_color[0] = fset_color[1] = fset_color[2] = UCHAR_MAX;
              }
            }
            *data = *(data + 1) = *(data + 2) = fset_color;
            data += 3;
          }
        }
        else {
          MutableSpan(data, totvert).fill(uchar4(255));
        }
        break;
      }
      case CD_PROP_COLOR: {
        const MPropCol *data = static_cast<const MPropCol *>(CustomData_get_layer_named(
            get_cdata(vbo.domain, args), CD_PROP_COLOR, vbo.name.c_str()));
        if (vbo.domain == ATTR_DOMAIN_POINT) {
          extract_data_vert_faces<MPropCol, ushort4>(args, {data, args.me->totvert}, vert_buf);
        }
        else if (vbo.domain == ATTR_DOMAIN_CORNER) {
          extract_data_corner_faces<MPropCol, ushort4>(args, {data, args.me->totloop}, vert_buf);
        }
        break;
      }
      case CD_PROP_BYTE_COLOR: {
        const MLoopCol *data = static_cast<const MLoopCol *>(CustomData_get_layer_named(
            get_cdata(vbo.domain, args), CD_PROP_BYTE_COLOR, vbo.name.c_str()));
        if (vbo.domain == ATTR_DOMAIN_POINT) {
          extract_data_vert_faces<MLoopCol, ushort4>(args, {data, args.me->totvert}, vert_buf);
        }
        else if (vbo.domain == ATTR_DOMAIN_CORNER) {
          extract_data_corner_faces<MLoopCol, ushort4>(args, {data, args.me->totloop}, vert_buf);
        }
        break;
      }
      case CD_PROP_FLOAT2: {
        const float2 *uv_map = static_cast<const float2 *>(
            CustomData_get_layer_named(args.loop_data, CD_PROP_FLOAT2, vbo.name.c_str()));
        extract_data_corner_faces<float2, float2>(args, {uv_map, args.me->totloop}, vert_buf);
        break;
      }
    }
  }

  void gpu_flush()
  {
    for (PBVHVbo &vbo : vbos) {
      if (vbo.vert_buf && GPU_vertbuf_get_data(vbo.vert_buf)) {
        GPU_vertbuf_use(vbo.vert_buf);
      }
    }
  }

  void update(const PBVH_GPU_Args &args)
  {
    check_index_buffers(args, false);

    for (PBVHVbo &vbo : vbos) {
      fill_vbo(vbo, args);
    }
  }

  void fill_vbo_bmesh(PBVHVbo &vbo, const PBVH_GPU_Args &args)
  {
<<<<<<< HEAD
#ifdef USE_BMESH_INDEX_BUFFERS
    auto foreach_bmesh = [&](std::function<void(BMLoop * l)> callback) {
      for (int i : IndexRange(args->tribuf->loops.size())) {
        BMLoop *l = reinterpret_cast<BMLoop *>(args->tribuf->loops[i]);
        callback(l);
      }
    };
#else
    auto foreach_bmesh = [&](std::function<void(BMLoop * l)> callback) {
      for (int i : IndexRange(args->tribuf->tris.size())) {
        PBVHTri *tri = args->tribuf->tris + i;
        BMFace *f = reinterpret_cast<BMFace *>(tri->f.i);

=======
    auto foreach_bmesh = [&](FunctionRef<void(BMLoop * l)> callback) {
      GSET_FOREACH_BEGIN (BMFace *, f, args.bm_faces) {
>>>>>>> dd9a9278
        if (BM_elem_flag_test(f, BM_ELEM_HIDDEN)) {
          continue;
        }

        for (int j = 0; j < 3; j++) {
          callback(reinterpret_cast<BMLoop *>(tri->l[j]));
        }
      }
    };
#endif

#ifdef USE_BMESH_INDEX_BUFFERS
    int existing_num = GPU_vertbuf_get_vertex_len(vbo.vert_buf);
    void *existing_data = GPU_vertbuf_get_data(vbo.vert_buf);

    int vert_count = args->tribuf->loops.size();

    // printf("%s: vert_count: %d of %d possible\n", __func__, vert_count, tris_count * 3);
#else
    faces_count = tris_count = args->tribuf->tris.size();

    int existing_num = GPU_vertbuf_get_vertex_len(vbo.vert_buf);
    void *existing_data = GPU_vertbuf_get_data(vbo.vert_buf);

    int vert_count = tris_count * 3;
#endif

    if (existing_data == nullptr || existing_num != vert_count) {
      /* Allocate buffer if not allocated yet or size changed. */
      GPU_vertbuf_data_alloc(vbo.vert_buf, vert_count);
    }

    GPUVertBufRaw access;
    GPU_vertbuf_attr_get_raw_data(vbo.vert_buf, 0, &access);

    CustomData *cdata = nullptr;
    switch (vbo.domain) {
      case ATTR_DOMAIN_POINT:
        cdata = &args->bm->vdata;
        break;
      case ATTR_DOMAIN_EDGE:
        cdata = &args->bm->edata;
        break;
      case ATTR_DOMAIN_CORNER:
        cdata = &args->bm->ldata;
        break;
      case ATTR_DOMAIN_FACE:
        cdata = &args->bm->pdata;
        break;
    }

#if 0 /* Enable to fuzz GPU data (to check for over-allocation). */
    existing_data = GPU_vertbuf_get_data(vbo.vert_buf);
    uchar *c = static_cast<uchar *>(existing_data);
    for (int i : IndexRange(vert_count * access.stride)) {
      *c++ = i & 255;
    }
#endif

    switch (vbo.type) {
      case CD_PROP_FLOAT2: {
        const int cd_uv = CustomData_get_offset_named(
            &args->bm->ldata, CD_PROP_FLOAT2, vbo.name.c_str());

        foreach_bmesh([&](BMLoop *l) {
          float *uv = static_cast<float *> BM_ELEM_CD_GET_VOID_P(l, cd_uv);

          *static_cast<float2 *>(GPU_vertbuf_raw_step(&access)) = uv;
        });

        break;
      }
      case CD_PROP_COLOR: {
        ushort color[4];
        const bool do_loop = vbo.domain == ATTR_DOMAIN_CORNER;

        const int cd_color = CustomData_get_offset_named(cdata, CD_PROP_COLOR, vbo.name.c_str());

        foreach_bmesh([&](BMLoop *l) {
          MPropCol *col;

          if (do_loop) {
            col = static_cast<MPropCol *>(BM_ELEM_CD_GET_VOID_P(l, cd_color));
          }
          else {
            col = static_cast<MPropCol *>(BM_ELEM_CD_GET_VOID_P(l->v, cd_color));
          }

          color[0] = unit_float_to_ushort_clamp(col->color[0]);
          color[1] = unit_float_to_ushort_clamp(col->color[1]);
          color[2] = unit_float_to_ushort_clamp(col->color[2]);
          color[3] = unit_float_to_ushort_clamp(col->color[3]);

          *static_cast<ushort4 *>(GPU_vertbuf_raw_step(&access)) = color;
        });

        break;
      }
      case CD_PROP_BYTE_COLOR: {
        ushort color[4];
        const bool do_loop = vbo.domain == ATTR_DOMAIN_CORNER;

        const int cd_color = CustomData_get_offset_named(
            cdata, CD_PROP_BYTE_COLOR, vbo.name.c_str());
        foreach_bmesh([&](BMLoop *l) {
          MLoopCol *col;

          if (do_loop) {
            col = static_cast<MLoopCol *>(BM_ELEM_CD_GET_VOID_P(l, cd_color));
          }
          else {
            col = static_cast<MLoopCol *>(BM_ELEM_CD_GET_VOID_P(l->v, cd_color));
          }

          color[0] = unit_float_to_ushort_clamp(BLI_color_from_srgb_table[col->r]);
          color[1] = unit_float_to_ushort_clamp(BLI_color_from_srgb_table[col->g]);
          color[2] = unit_float_to_ushort_clamp(BLI_color_from_srgb_table[col->b]);
          color[3] = col->a * 257;

          *static_cast<ushort4 *>(GPU_vertbuf_raw_step(&access)) = color;
        });

        break;
      }
      case CD_PBVH_CO_TYPE:
        if (args->show_orig) {
          int cd_origco = CustomData_get_offset_named(
              &args->bm->vdata, CD_PROP_FLOAT3, ".sculpt_orig_co");

          foreach_bmesh([&](BMLoop *l) {
            *static_cast<float3 *>(GPU_vertbuf_raw_step(&access)) = *BM_ELEM_CD_PTR<float3 *>(
                l->v, cd_origco);
          });
        }
        else {
          foreach_bmesh([&](BMLoop *l) {
            *static_cast<float3 *>(GPU_vertbuf_raw_step(&access)) = l->v->co;
          });
        }
        break;

      case CD_PBVH_NO_TYPE:
        if (args->show_orig) {
          int cd_origno = CustomData_get_offset_named(
              &args->bm->vdata, CD_PROP_FLOAT3, ".sculpt_orig_no");

          foreach_bmesh([&](BMLoop *l) {
            short no[3];

            normal_float_to_short_v3(no, BM_ELEM_CD_PTR<float *>(l->v, cd_origno));
            *static_cast<short3 *>(GPU_vertbuf_raw_step(&access)) = no;
          });
        }
        else {
          foreach_bmesh([&](BMLoop *l) {
            short no[3];
            bool smooth = BM_elem_flag_test(l->f, BM_ELEM_SMOOTH);

            if (!smooth) {
              normal_float_to_short_v3(no, l->f->no);
              *static_cast<short3 *>(GPU_vertbuf_raw_step(&access)) = no;
              return;
            }

            /* Deal with normal splitting.  We do not (yet) implement
             * the full autosmoothing functionality here, we just check
             * for marked sharp edges.
             */
            float3 fno = {};

            /* Find start of normal span. */
            BMLoop *l2 = l;
            do {
              l2 = l2->prev;

              if (l2->radial_next == l2 || !(l2->e->head.hflag & BM_ELEM_SMOOTH)) {
                break;
              }

              l2 = l2->radial_next;

              if (l2->v != l->v) {
                l2 = l2->next->next;
              }
            } while (l2 != l);

            /* No split edges. */
            if (l2 == l) {
              normal_float_to_short_v3(no, l->v->no);
              *static_cast<short3 *>(GPU_vertbuf_raw_step(&access)) = no;
              return;
            }

            /* Iterate over normal span */
            int i = 0;
            while (1) {
              fno += l2->f->no;

              if (i++ > 1000) {
                printf("%s: infinite loop error.\n");
                break;
              }

              l2 = l2->v == l->v ? l2->prev : l2->next;
              l2 = l2->radial_next;

              if (l2 == l2->radial_next || !(l2->e->head.hflag & BM_ELEM_SMOOTH)) {
                break;
              }
            }
            normalize_v3(fno);

            normal_float_to_short_v3(no, fno);
            *static_cast<short3 *>(GPU_vertbuf_raw_step(&access)) = no;
          });
        }
        break;

      case CD_PBVH_MASK_TYPE: {
        int cd_mask = args.cd_mask_layer;

        if (cd_mask == -1) {
          foreach_bmesh(
              [&](BMLoop * /*l*/) { *static_cast<float *>(GPU_vertbuf_raw_step(&access)) = 0; });
        }
        else {
          foreach_bmesh([&](BMLoop *l) {
            float mask = BM_ELEM_CD_GET_FLOAT(l->v, cd_mask);

            *static_cast<uchar *>(GPU_vertbuf_raw_step(&access)) = uchar(mask * 255.0f);
          });
        }
        break;
      }
      case CD_PBVH_FSET_TYPE: {
        int cd_fset = CustomData_get_offset_named(
            &args->bm->pdata, CD_PROP_INT32, ".sculpt_face_set");

        if (cd_fset == -1) {
          uchar3 white(UCHAR_MAX, UCHAR_MAX, UCHAR_MAX);

          foreach_bmesh([&](BMLoop * /*l*/) {
            *static_cast<uchar3 *>(GPU_vertbuf_raw_step(&access)) = white;
          });
        }
        else {
          foreach_bmesh([&](BMLoop *l) {
            uchar face_set_color[4];
            int fset = BM_ELEM_CD_GET_INT(l->f, cd_fset);

            if (fset != args->face_sets_color_default) {
              BKE_paint_face_set_overlay_color_get(
                  fset, args->face_sets_color_seed, face_set_color);
            }
            else {
              face_set_color[0] = face_set_color[1] = face_set_color[2] = 255;
            }

            *static_cast<uchar3 *>(GPU_vertbuf_raw_step(&access)) = face_set_color;
          });
        }

        break;
      }
      case CD_PROP_INT32: {
        const int cd_prop = CustomData_get_offset_named(cdata, CD_PROP_INT32, vbo.name.c_str());

        foreach_bmesh([&](BMLoop *l) {
          BMElem *elem;

          switch (vbo.domain) {
            case ATTR_DOMAIN_POINT:
              elem = reinterpret_cast<BMElem *>(l->v);
              break;
            case ATTR_DOMAIN_EDGE:
              elem = reinterpret_cast<BMElem *>(l->e);
              break;
            case ATTR_DOMAIN_CORNER:
              elem = reinterpret_cast<BMElem *>(l);
              break;
            case ATTR_DOMAIN_FACE:
              elem = reinterpret_cast<BMElem *>(l->f);
              break;
            default:
              return;
          }

          int val = BM_ELEM_CD_GET_INT(elem, cd_prop);
          *static_cast<int *>(GPU_vertbuf_raw_step(&access)) = val;
        });

        break;
      }
    }
  }

  void fill_vbo(PBVHVbo &vbo, const PBVH_GPU_Args &args)
  {
    switch (args.pbvh_type) {
      case PBVH_FACES:
        fill_vbo_faces(vbo, args);
        break;
      case PBVH_GRIDS:
        fill_vbo_grids(vbo, args);
        break;
      case PBVH_BMESH:
        fill_vbo_bmesh(vbo, args);
        break;
    }
  }

  void create_vbo(eAttrDomain domain,
                  const uint32_t type,
                  const StringRefNull name,
                  const PBVH_GPU_Args &args)
  {
    PBVHVbo vbo(domain, type, name);
    GPUVertFormat format;

    bool need_aliases = !ELEM(
        type, CD_PBVH_CO_TYPE, CD_PBVH_NO_TYPE, CD_PBVH_FSET_TYPE, CD_PBVH_MASK_TYPE);

    GPU_vertformat_clear(&format);

    switch (type) {
      case CD_PBVH_CO_TYPE:
        GPU_vertformat_attr_add(&format, "pos", GPU_COMP_F32, 3, GPU_FETCH_FLOAT);
        break;
      case CD_PROP_FLOAT3:
        GPU_vertformat_attr_add(&format, "a", GPU_COMP_F32, 3, GPU_FETCH_FLOAT);
        need_aliases = true;
        break;
      case CD_PBVH_NO_TYPE:
        GPU_vertformat_attr_add(&format, "nor", GPU_COMP_I16, 3, GPU_FETCH_INT_TO_FLOAT_UNIT);
        break;
      case CD_PROP_FLOAT2:
        GPU_vertformat_attr_add(&format, "a", GPU_COMP_F32, 2, GPU_FETCH_FLOAT);
        need_aliases = true;
        break;
      case CD_PBVH_FSET_TYPE:
        GPU_vertformat_attr_add(&format, "fset", GPU_COMP_U8, 3, GPU_FETCH_INT_TO_FLOAT_UNIT);
        break;
      case CD_PBVH_MASK_TYPE:
        GPU_vertformat_attr_add(&format, "msk", GPU_COMP_U8, 1, GPU_FETCH_INT_TO_FLOAT_UNIT);
        break;
      case CD_PROP_FLOAT:
        GPU_vertformat_attr_add(&format, "f", GPU_COMP_F32, 1, GPU_FETCH_FLOAT);
        need_aliases = true;
        break;
      case CD_PROP_INT32: {
        char attr_name[32], attr_safe_name[GPU_MAX_SAFE_ATTR_NAME];
        GPU_vertformat_safe_attr_name(name.c_str(), attr_safe_name, GPU_MAX_SAFE_ATTR_NAME);
        /* Attributes use auto-name. */
        BLI_snprintf(attr_name, sizeof(attr_name), "a%s", attr_safe_name);

        GPU_vertformat_attr_add(&format, attr_name, GPU_COMP_I32, 1, GPU_FETCH_INT_TO_FLOAT);
        need_aliases = true;
        break;
      }
      case CD_PROP_COLOR:
      case CD_PROP_BYTE_COLOR: {
        GPU_vertformat_attr_add(&format, "c", GPU_COMP_U16, 4, GPU_FETCH_INT_TO_FLOAT_UNIT);
        need_aliases = true;
        break;
      }
      default:
        printf("%s: Unsupported attribute type %u\n", __func__, type);
        BLI_assert_unreachable();

        return;
    }

    if (need_aliases) {
      const CustomData *cdata = get_cdata(domain, args);
      int layer_i = cdata ? CustomData_get_named_layer_index(
                                cdata, eCustomDataType(type), name.c_str()) :
                            -1;
      CustomDataLayer *layer = layer_i != -1 ? cdata->layers + layer_i : nullptr;

      if (layer) {
        bool is_render, is_active;
        const char *prefix = "a";

        if (ELEM(type, CD_PROP_COLOR, CD_PROP_BYTE_COLOR)) {
          prefix = "c";
          is_active = StringRef(args.active_color) == layer->name;
          is_render = StringRef(args.render_color) == layer->name;
        }
        else {
          switch (type) {
            case CD_PROP_FLOAT2:
              prefix = "u";
              break;
            case CD_PROP_INT32:
              prefix = "a";
              break;
            default:
              break;
          }

          const char *active_name = CustomData_get_active_layer_name(cdata, eCustomDataType(type));
          const char *render_name = CustomData_get_render_layer_name(cdata, eCustomDataType(type));

          is_active = active_name && STREQ(layer->name, active_name);
          is_render = render_name && STREQ(layer->name, render_name);
        }

        DRW_cdlayer_attr_aliases_add(&format, prefix, cdata, layer, is_render, is_active);
      }
      else {
        printf("%s: error looking up attribute %s\n", __func__, name.c_str());
      }
    }

    vbo.vert_buf = GPU_vertbuf_create_with_format_ex(&format, GPU_USAGE_STATIC);
    vbo.build_key();
    fill_vbo(vbo, args);

    vbos.append(vbo);
  }

  void update_pre(const PBVH_GPU_Args &args)
  {
    if (args.pbvh_type == PBVH_BMESH) {
      int count = count_faces(args);

      if (faces_count != count) {
        for (PBVHBatch &batch : batches.values()) {
          GPU_BATCH_DISCARD_SAFE(batch.tris);
          GPU_BATCH_DISCARD_SAFE(batch.lines);
        }

        for (PBVHVbo &vbo : vbos) {
          vbo.clear_data();
        }

        vbos.clear();
        batches.clear();

        GPU_INDEXBUF_DISCARD_SAFE(tri_index);
        GPU_INDEXBUF_DISCARD_SAFE(lines_index);
        GPU_INDEXBUF_DISCARD_SAFE(tri_index_coarse);
        GPU_INDEXBUF_DISCARD_SAFE(lines_index_coarse);

        tri_index = lines_index = tri_index_coarse = lines_index_coarse = nullptr;
        faces_count = count;
        tris_count = lines_count = 0;
      }
    }
  }

  void create_index_faces(const PBVH_GPU_Args &args)
  {
    const int *mat_index = static_cast<const int *>(
        CustomData_get_layer_named(args.face_data, CD_PROP_INT32, "material_index"));

    if (mat_index && !args.prim_indices.is_empty()) {
      const int looptri_i = args.prim_indices[0];
      const int face_i = args.looptri_faces[looptri_i];
      material_index = mat_index[face_i];
    }

    const blender::Span<blender::int2> edges = args.me->edges();

    /* Calculate number of edges. */
    int edge_count = 0;
    for (const int looptri_i : args.prim_indices) {
      const int face_i = args.looptri_faces[looptri_i];
      if (args.hide_poly && args.hide_poly[face_i]) {
        continue;
      }

      const MLoopTri *lt = &args.mlooptri[looptri_i];
      int r_edges[3];
      BKE_mesh_looptri_get_real_edges(
          edges.data(), args.corner_verts.data(), args.corner_edges.data(), lt, r_edges);

      if (r_edges[0] != -1) {
        edge_count++;
      }
      if (r_edges[1] != -1) {
        edge_count++;
      }
      if (r_edges[2] != -1) {
        edge_count++;
      }
    }

    GPUIndexBufBuilder elb_lines;
    GPU_indexbuf_init(&elb_lines, GPU_PRIM_LINES, edge_count * 2, INT_MAX);

    int vertex_i = 0;
    for (const int looptri_i : args.prim_indices) {
      const int face_i = args.looptri_faces[looptri_i];
      if (args.hide_poly && args.hide_poly[face_i]) {
        continue;
      }

      const MLoopTri *lt = &args.mlooptri[looptri_i];
      int r_edges[3];
      BKE_mesh_looptri_get_real_edges(
          edges.data(), args.corner_verts.data(), args.corner_edges.data(), lt, r_edges);

      if (r_edges[0] != -1) {
        GPU_indexbuf_add_line_verts(&elb_lines, vertex_i, vertex_i + 1);
      }
      if (r_edges[1] != -1) {
        GPU_indexbuf_add_line_verts(&elb_lines, vertex_i + 1, vertex_i + 2);
      }
      if (r_edges[2] != -1) {
        GPU_indexbuf_add_line_verts(&elb_lines, vertex_i + 2, vertex_i);
      }

      vertex_i += 3;
    }

    lines_index = GPU_indexbuf_build(&elb_lines);
  }

<<<<<<< HEAD
  void create_index_bmesh_lines(PBVH_GPU_Args *args)
=======
  void create_index_bmesh(const PBVH_GPU_Args &args)
>>>>>>> dd9a9278
  {
    GPUIndexBufBuilder elb_lines;
    GPU_indexbuf_init(&elb_lines, GPU_PRIM_LINES, args->tribuf->edges.size(), INT_MAX);

    int edges_size = args->tribuf->edges.size();
    for (int i = 0; i < edges_size; i += 2) {
      int v1 = args->tribuf->edges[i], v2 = args->tribuf->edges[i + 1];
      GPU_indexbuf_add_line_verts(&elb_lines, v1, v2);
    }

<<<<<<< HEAD
    lines_index = GPU_indexbuf_build(&elb_lines);
    lines_count = args->tribuf->edges.size() * 2;
  }
=======
    GSET_FOREACH_BEGIN (BMFace *, f, args.bm_faces) {
      if (BM_elem_flag_test(f, BM_ELEM_HIDDEN)) {
        continue;
      }
>>>>>>> dd9a9278

  void create_index_bmesh_faces(PBVH_GPU_Args *args)
  {
    GPUIndexBufBuilder elb_tris;
    GPU_indexbuf_init(
        &elb_tris, GPU_PRIM_TRIS, args->tribuf->tris.size(), args->tribuf->verts.size());
    needs_tri_index = true;

    for (int i = 0; i < args->tribuf->tris.size(); i++) {
      PBVHTri *tri = &args->tribuf->tris[i];
      GPU_indexbuf_add_tri_verts(&elb_tris, tri->v[0], tri->v[1], tri->v[2]);
    }

    tris_count = args->tribuf->tris.size();
    tri_index = GPU_indexbuf_build(&elb_tris);
  }

  void create_index_bmesh(PBVH_GPU_Args *args, bool need_lines)
  {
    if (!tri_index) {
      create_index_bmesh_faces(args);
    }

    if (need_lines && !lines_count && lines_index) {
      GPU_INDEXBUF_DISCARD_SAFE(lines_index);
      lines_index = nullptr;
    }

    if (!lines_index) {
      if (need_lines) {
        create_index_bmesh_lines(args);
      }
      else {
        GPUIndexBufBuilder elb_lines;
        GPU_indexbuf_init(&elb_lines, GPU_PRIM_LINES, 0, INT_MAX);

        lines_index = GPU_indexbuf_build(&elb_lines);
        lines_count = 0;
      }
    }
  }

  void create_index_grids(const PBVH_GPU_Args &args, bool do_coarse)
  {
    const int *mat_index = static_cast<const int *>(
        CustomData_get_layer_named(args.face_data, CD_PROP_INT32, "material_index"));

    if (mat_index && !args.grid_indices.is_empty()) {
      int face_i = BKE_subdiv_ccg_grid_to_face_index(args.subdiv_ccg, args.grid_indices[0]);
      material_index = mat_index[face_i];
    }

    needs_tri_index = true;
    int gridsize = args.ccg_key.grid_size;
    int display_gridsize = gridsize;
    int totgrid = args.grid_indices.size();
    int skip = 1;

    const int display_level = do_coarse ? coarse_level : args.ccg_key.level;

    if (display_level < args.ccg_key.level) {
      display_gridsize = (1 << display_level) + 1;
      skip = 1 << (args.ccg_key.level - display_level - 1);
    }

    for (const int grid_index : args.grid_indices) {
      bool smooth = !args.grid_flag_mats[grid_index].sharp;
      BLI_bitmap *gh = args.grid_hidden[grid_index];

      for (int y = 0; y < gridsize - 1; y += skip) {
        for (int x = 0; x < gridsize - 1; x += skip) {
          if (gh && paint_is_grid_face_hidden(gh, gridsize, x, y)) {
            /* Skip hidden faces by just setting smooth to true. */
            smooth = true;
            goto outer_loop_break;
          }
        }
      }

    outer_loop_break:

      if (!smooth) {
        needs_tri_index = false;
        break;
      }
    }

    GPUIndexBufBuilder elb, elb_lines;

    const CCGKey *key = &args.ccg_key;

    uint visible_quad_len = BKE_pbvh_count_grid_quads((BLI_bitmap **)args.grid_hidden,
                                                      args.grid_indices.data(),
                                                      totgrid,
                                                      key->grid_size,
                                                      display_gridsize);

    GPU_indexbuf_init(&elb, GPU_PRIM_TRIS, 2 * visible_quad_len, INT_MAX);
    GPU_indexbuf_init(&elb_lines,
                      GPU_PRIM_LINES,
                      2 * totgrid * display_gridsize * (display_gridsize - 1),
                      INT_MAX);

    if (needs_tri_index) {
      uint offset = 0;
      const uint grid_vert_len = gridsize * gridsize;
      for (int i = 0; i < totgrid; i++, offset += grid_vert_len) {
        uint v0 = 0, v1 = 0, v2 = 0, v3 = 0;
        bool grid_visible = false;

        BLI_bitmap *gh = args.grid_hidden[args.grid_indices[i]];

        for (int j = 0; j < gridsize - skip; j += skip) {
          for (int k = 0; k < gridsize - skip; k += skip) {
            /* Skip hidden grid face */
            if (gh && paint_is_grid_face_hidden(gh, gridsize, k, j)) {
              continue;
            }

            /* Indices in a Clockwise QUAD disposition. */
            v0 = offset + j * gridsize + k;
            v1 = offset + j * gridsize + k + skip;
            v2 = offset + (j + skip) * gridsize + k + skip;
            v3 = offset + (j + skip) * gridsize + k;

            GPU_indexbuf_add_tri_verts(&elb, v0, v2, v1);
            GPU_indexbuf_add_tri_verts(&elb, v0, v3, v2);

            GPU_indexbuf_add_line_verts(&elb_lines, v0, v1);
            GPU_indexbuf_add_line_verts(&elb_lines, v0, v3);

            if (j / skip + 2 == display_gridsize) {
              GPU_indexbuf_add_line_verts(&elb_lines, v2, v3);
            }
            grid_visible = true;
          }

          if (grid_visible) {
            GPU_indexbuf_add_line_verts(&elb_lines, v1, v2);
          }
        }
      }
    }
    else {
      uint offset = 0;
      const uint grid_vert_len = square_uint(gridsize - 1) * 4;

      for (int i = 0; i < totgrid; i++, offset += grid_vert_len) {
        bool grid_visible = false;
        BLI_bitmap *gh = args.grid_hidden[args.grid_indices[i]];

        uint v0, v1 = 0, v2, v3;
        for (int j = 0; j < gridsize - skip; j += skip) {
          for (int k = 0; k < gridsize - skip; k += skip) {
            /* Skip hidden grid face */
            if (gh && paint_is_grid_face_hidden(gh, gridsize, k, j)) {
              continue;
            }

            v0 = (j * (gridsize - 1) + k) * 4;

            if (skip > 1) {
              v1 = (j * (gridsize - 1) + k + skip - 1) * 4;
              v2 = ((j + skip - 1) * (gridsize - 1) + k + skip - 1) * 4;
              v3 = ((j + skip - 1) * (gridsize - 1) + k) * 4;
            }
            else {
              v1 = v2 = v3 = v0;
            }

            /* VBO data are in a Clockwise QUAD disposition.  Note
             * that vertices might be in different quads if we're
             * building a coarse index buffer.
             */
            v0 += offset;
            v1 += offset + 1;
            v2 += offset + 2;
            v3 += offset + 3;

            GPU_indexbuf_add_tri_verts(&elb, v0, v2, v1);
            GPU_indexbuf_add_tri_verts(&elb, v0, v3, v2);

            GPU_indexbuf_add_line_verts(&elb_lines, v0, v1);
            GPU_indexbuf_add_line_verts(&elb_lines, v0, v3);

            if ((j / skip) + 2 == display_gridsize) {
              GPU_indexbuf_add_line_verts(&elb_lines, v2, v3);
            }
            grid_visible = true;
          }

          if (grid_visible) {
            GPU_indexbuf_add_line_verts(&elb_lines, v1, v2);
          }
        }
      }
    }

    if (do_coarse) {
      tri_index_coarse = GPU_indexbuf_build(&elb);
      lines_index_coarse = GPU_indexbuf_build(&elb_lines);
      tris_count_coarse = visible_quad_len;
      lines_count_coarse = totgrid * display_gridsize * (display_gridsize - 1);
    }
    else {
      tri_index = GPU_indexbuf_build(&elb);
      lines_index = GPU_indexbuf_build(&elb_lines);
    }
  }

<<<<<<< HEAD
  void create_index(PBVH_GPU_Args *args, bool need_lines)
=======
  void create_index(const PBVH_GPU_Args &args)
>>>>>>> dd9a9278
  {
    switch (args.pbvh_type) {
      case PBVH_FACES:
        create_index_faces(args);
        break;
      case PBVH_BMESH:
        create_index_bmesh(args, need_lines);
        break;
      case PBVH_GRIDS:
        create_index_grids(args, false);

        if (args.ccg_key.level > coarse_level) {
          create_index_grids(args, true);
        }

        break;
    }

    for (PBVHBatch &batch : batches.values()) {
      if (tri_index) {
        GPU_batch_elembuf_set(batch.tris, tri_index, false);
      }
      else {
        /* Still flag the batch as dirty even if we're using the default index layout. */
        batch.tris->flag |= GPU_BATCH_DIRTY;
      }

      if (batch.lines && lines_index) {
        GPU_batch_elembuf_set(batch.lines, lines_index, false);
      }
    }
  }

<<<<<<< HEAD
  void check_index_buffers(PBVH_GPU_Args *args, bool need_lines)
=======
  void check_index_buffers(const PBVH_GPU_Args &args)
>>>>>>> dd9a9278
  {
    if (!tri_index || (need_lines && !lines_index)) {
      create_index(args, need_lines);
    }
  }

  void create_batch(PBVHAttrReq *attrs,
                    int attrs_num,
<<<<<<< HEAD
                    PBVH_GPU_Args *args,
                    bool do_coarse_grids,
                    bool need_lines)
=======
                    const PBVH_GPU_Args &args,
                    bool do_coarse_grids)
>>>>>>> dd9a9278
  {
    check_index_buffers(args, need_lines);

    PBVHBatch batch;

    batch.tris = GPU_batch_create(GPU_PRIM_TRIS,
                                  nullptr,
                                  /* can be nullptr if buffer is empty */
                                  do_coarse_grids ? tri_index_coarse : tri_index);
    batch.tris_count = do_coarse_grids ? tris_count_coarse : tris_count;
    batch.is_coarse = do_coarse_grids;

    if (lines_index) {
      batch.lines = GPU_batch_create(
          GPU_PRIM_LINES, nullptr, do_coarse_grids ? lines_index_coarse : lines_index);
      batch.lines_count = do_coarse_grids ? lines_count_coarse : lines_count;
    }
    else {
      batch.lines_count = 0;
    }

    for (int i : IndexRange(attrs_num)) {
      PBVHAttrReq *attr = attrs + i;

      if (!valid_pbvh_attr(attr->type)) {
        continue;
      }

      if (!has_vbo(attr->domain, int(attr->type), attr->name)) {
        create_vbo(attr->domain, uint32_t(attr->type), attr->name, args);
      }

      PBVHVbo *vbo = get_vbo(attr->domain, uint32_t(attr->type), attr->name);
      int vbo_i = get_vbo_index(vbo);

      batch.vbos.append(vbo_i);
      GPU_batch_vertbuf_add(batch.tris, vbo->vert_buf, false);

      if (batch.lines) {
        GPU_batch_vertbuf_add(batch.lines, vbo->vert_buf, false);
      }
    }

    batches.add(batch.build_key(vbos), batch);
  }
};

void DRW_pbvh_node_update(PBVHBatches *batches, const PBVH_GPU_Args &args)
{
  batches->update(args);
}

void DRW_pbvh_node_gpu_flush(PBVHBatches *batches)
{
  batches->gpu_flush();
}

PBVHBatches *DRW_pbvh_node_create(const PBVH_GPU_Args &args)
{
  PBVHBatches *batches = new PBVHBatches(args);
  return batches;
}

void DRW_pbvh_node_free(PBVHBatches *batches)
{
  delete batches;
}

GPUBatch *DRW_pbvh_tris_get(PBVHBatches *batches,
                            PBVHAttrReq *attrs,
                            int attrs_num,
                            const PBVH_GPU_Args &args,
                            int *r_prim_count,
                            bool do_coarse_grids)
{
  do_coarse_grids &= args.pbvh_type == PBVH_GRIDS;

  PBVHBatch &batch = batches->ensure_batch(attrs, attrs_num, args, do_coarse_grids);

  *r_prim_count = batch.tris_count;

  return batch.tris;
}

GPUBatch *DRW_pbvh_lines_get(PBVHBatches *batches,
                             PBVHAttrReq *attrs,
                             int attrs_num,
                             const PBVH_GPU_Args &args,
                             int *r_prim_count,
                             bool do_coarse_grids)
{
  do_coarse_grids &= args.pbvh_type == PBVH_GRIDS;

  PBVHBatch &batch = batches->ensure_batch(attrs, attrs_num, args, do_coarse_grids, true);

  *r_prim_count = batch.lines_count;

  return batch.lines;
}

void DRW_pbvh_update_pre(PBVHBatches *batches, const PBVH_GPU_Args &args)
{
  batches->update_pre(args);
}

int drw_pbvh_material_index_get(PBVHBatches *batches)
{
  return batches->material_index;
}<|MERGE_RESOLUTION|>--- conflicted
+++ resolved
@@ -300,16 +300,7 @@
         break;
       }
       case PBVH_BMESH: {
-<<<<<<< HEAD
-        count = args->tribuf->tris.size();
-=======
-        GSET_FOREACH_BEGIN (BMFace *, f, args.bm_faces) {
-          if (!BM_elem_flag_test(f, BM_ELEM_HIDDEN)) {
-            count++;
-          }
-        }
-        GSET_FOREACH_END();
->>>>>>> dd9a9278
+        count = args.tribuf->tris.size();
       }
     }
 
@@ -319,13 +310,6 @@
   PBVHBatches(const PBVH_GPU_Args &args)
   {
     faces_count = count_faces(args);
-<<<<<<< HEAD
-=======
-
-    if (args.pbvh_type == PBVH_BMESH) {
-      tris_count = faces_count;
-    }
->>>>>>> dd9a9278
   }
 
   ~PBVHBatches()
@@ -410,14 +394,9 @@
 
   PBVHBatch &ensure_batch(PBVHAttrReq *attrs,
                           int attrs_num,
-<<<<<<< HEAD
-                          PBVH_GPU_Args *args,
+                          const PBVH_GPU_Args *args,
                           bool do_coarse_grids,
                           bool need_lines = false)
-=======
-                          const PBVH_GPU_Args &args,
-                          bool do_coarse_grids)
->>>>>>> dd9a9278
   {
     if (!has_batch(attrs, attrs_num, do_coarse_grids)) {
       create_batch(attrs, attrs_num, args, do_coarse_grids, need_lines);
@@ -431,7 +410,7 @@
         lines_index = nullptr;
       }
 
-      check_index_buffers(args, true);
+      check_index_buffers(*args, true);
 
       for (PBVHBatch &batch : batches.values()) {
         GPU_BATCH_DISCARD_SAFE(batch.lines);
@@ -680,23 +659,7 @@
 
     switch (vbo.type) {
       case CD_PBVH_CO_TYPE:
-<<<<<<< HEAD
-        if (args->show_orig) {
-          foreach_faces(
-              [&](int /*buffer_i*/, int /*tri_i*/, int vertex_i, const int /*looptri_i*/) {
-                *static_cast<float3 *>(GPU_vertbuf_raw_step(&access)) = args->origco[vertex_i];
-              });
-        }
-        else {
-          foreach_faces(
-              [&](int /*buffer_i*/, int /*tri_i*/, int vertex_i, const int /*looptri_i*/) {
-                *static_cast<float3 *>(
-                    GPU_vertbuf_raw_step(&access)) = args->vert_positions[vertex_i];
-              });
-        }
-=======
         extract_data_vert_faces<float3, float3>(args, args.vert_positions, vert_buf);
->>>>>>> dd9a9278
         break;
       case CD_PBVH_NO_TYPE:
         fill_vbo_normal_faces(args, vert_buf);
@@ -798,24 +761,19 @@
 
   void fill_vbo_bmesh(PBVHVbo &vbo, const PBVH_GPU_Args &args)
   {
-<<<<<<< HEAD
 #ifdef USE_BMESH_INDEX_BUFFERS
     auto foreach_bmesh = [&](std::function<void(BMLoop * l)> callback) {
-      for (int i : IndexRange(args->tribuf->loops.size())) {
-        BMLoop *l = reinterpret_cast<BMLoop *>(args->tribuf->loops[i]);
+      for (int i : IndexRange(args.tribuf->loops.size())) {
+        BMLoop *l = reinterpret_cast<BMLoop *>(args.tribuf->loops[i]);
         callback(l);
       }
     };
 #else
     auto foreach_bmesh = [&](std::function<void(BMLoop * l)> callback) {
-      for (int i : IndexRange(args->tribuf->tris.size())) {
-        PBVHTri *tri = args->tribuf->tris + i;
+      for (int i : IndexRange(args.tribuf->tris.size())) {
+        PBVHTri *tri = args.tribuf->tris + i;
         BMFace *f = reinterpret_cast<BMFace *>(tri->f.i);
 
-=======
-    auto foreach_bmesh = [&](FunctionRef<void(BMLoop * l)> callback) {
-      GSET_FOREACH_BEGIN (BMFace *, f, args.bm_faces) {
->>>>>>> dd9a9278
         if (BM_elem_flag_test(f, BM_ELEM_HIDDEN)) {
           continue;
         }
@@ -831,11 +789,11 @@
     int existing_num = GPU_vertbuf_get_vertex_len(vbo.vert_buf);
     void *existing_data = GPU_vertbuf_get_data(vbo.vert_buf);
 
-    int vert_count = args->tribuf->loops.size();
-
-    // printf("%s: vert_count: %d of %d possible\n", __func__, vert_count, tris_count * 3);
+    int vert_count = args.tribuf->loops.size();
+
+// printf("%s: vert_count: %d of %d possible\n", __func__, vert_count, tris_count * 3);
 #else
-    faces_count = tris_count = args->tribuf->tris.size();
+    faces_count = tris_count = args.tribuf->tris.size();
 
     int existing_num = GPU_vertbuf_get_vertex_len(vbo.vert_buf);
     void *existing_data = GPU_vertbuf_get_data(vbo.vert_buf);
@@ -854,16 +812,16 @@
     CustomData *cdata = nullptr;
     switch (vbo.domain) {
       case ATTR_DOMAIN_POINT:
-        cdata = &args->bm->vdata;
+        cdata = &args.bm->vdata;
         break;
       case ATTR_DOMAIN_EDGE:
-        cdata = &args->bm->edata;
+        cdata = &args.bm->edata;
         break;
       case ATTR_DOMAIN_CORNER:
-        cdata = &args->bm->ldata;
+        cdata = &args.bm->ldata;
         break;
       case ATTR_DOMAIN_FACE:
-        cdata = &args->bm->pdata;
+        cdata = &args.bm->pdata;
         break;
     }
 
@@ -878,7 +836,7 @@
     switch (vbo.type) {
       case CD_PROP_FLOAT2: {
         const int cd_uv = CustomData_get_offset_named(
-            &args->bm->ldata, CD_PROP_FLOAT2, vbo.name.c_str());
+            &args.bm->ldata, CD_PROP_FLOAT2, vbo.name.c_str());
 
         foreach_bmesh([&](BMLoop *l) {
           float *uv = static_cast<float *> BM_ELEM_CD_GET_VOID_P(l, cd_uv);
@@ -941,9 +899,9 @@
         break;
       }
       case CD_PBVH_CO_TYPE:
-        if (args->show_orig) {
+        if (args.show_orig) {
           int cd_origco = CustomData_get_offset_named(
-              &args->bm->vdata, CD_PROP_FLOAT3, ".sculpt_orig_co");
+              &args.bm->vdata, CD_PROP_FLOAT3, ".sculpt_orig_co");
 
           foreach_bmesh([&](BMLoop *l) {
             *static_cast<float3 *>(GPU_vertbuf_raw_step(&access)) = *BM_ELEM_CD_PTR<float3 *>(
@@ -958,9 +916,9 @@
         break;
 
       case CD_PBVH_NO_TYPE:
-        if (args->show_orig) {
+        if (args.show_orig) {
           int cd_origno = CustomData_get_offset_named(
-              &args->bm->vdata, CD_PROP_FLOAT3, ".sculpt_orig_no");
+              &args.bm->vdata, CD_PROP_FLOAT3, ".sculpt_orig_no");
 
           foreach_bmesh([&](BMLoop *l) {
             short no[3];
@@ -1052,7 +1010,7 @@
       }
       case CD_PBVH_FSET_TYPE: {
         int cd_fset = CustomData_get_offset_named(
-            &args->bm->pdata, CD_PROP_INT32, ".sculpt_face_set");
+            &args.bm->pdata, CD_PROP_INT32, ".sculpt_face_set");
 
         if (cd_fset == -1) {
           uchar3 white(UCHAR_MAX, UCHAR_MAX, UCHAR_MAX);
@@ -1066,9 +1024,9 @@
             uchar face_set_color[4];
             int fset = BM_ELEM_CD_GET_INT(l->f, cd_fset);
 
-            if (fset != args->face_sets_color_default) {
+            if (fset != args.face_sets_color_default) {
               BKE_paint_face_set_overlay_color_get(
-                  fset, args->face_sets_color_seed, face_set_color);
+                  fset, args.face_sets_color_seed, face_set_color);
             }
             else {
               face_set_color[0] = face_set_color[1] = face_set_color[2] = 255;
@@ -1335,11 +1293,7 @@
     lines_index = GPU_indexbuf_build(&elb_lines);
   }
 
-<<<<<<< HEAD
-  void create_index_bmesh_lines(PBVH_GPU_Args *args)
-=======
-  void create_index_bmesh(const PBVH_GPU_Args &args)
->>>>>>> dd9a9278
+  void create_index_bmesh_lines(const PBVH_GPU_Args *args)
   {
     GPUIndexBufBuilder elb_lines;
     GPU_indexbuf_init(&elb_lines, GPU_PRIM_LINES, args->tribuf->edges.size(), INT_MAX);
@@ -1350,18 +1304,11 @@
       GPU_indexbuf_add_line_verts(&elb_lines, v1, v2);
     }
 
-<<<<<<< HEAD
     lines_index = GPU_indexbuf_build(&elb_lines);
     lines_count = args->tribuf->edges.size() * 2;
   }
-=======
-    GSET_FOREACH_BEGIN (BMFace *, f, args.bm_faces) {
-      if (BM_elem_flag_test(f, BM_ELEM_HIDDEN)) {
-        continue;
-      }
->>>>>>> dd9a9278
-
-  void create_index_bmesh_faces(PBVH_GPU_Args *args)
+
+  void create_index_bmesh_faces(const PBVH_GPU_Args *args)
   {
     GPUIndexBufBuilder elb_tris;
     GPU_indexbuf_init(
@@ -1377,7 +1324,7 @@
     tri_index = GPU_indexbuf_build(&elb_tris);
   }
 
-  void create_index_bmesh(PBVH_GPU_Args *args, bool need_lines)
+  void create_index_bmesh(const PBVH_GPU_Args *args, bool need_lines)
   {
     if (!tri_index) {
       create_index_bmesh_faces(args);
@@ -1570,18 +1517,14 @@
     }
   }
 
-<<<<<<< HEAD
-  void create_index(PBVH_GPU_Args *args, bool need_lines)
-=======
-  void create_index(const PBVH_GPU_Args &args)
->>>>>>> dd9a9278
+  void create_index(const PBVH_GPU_Args &args, bool need_lines)
   {
     switch (args.pbvh_type) {
       case PBVH_FACES:
         create_index_faces(args);
         break;
       case PBVH_BMESH:
-        create_index_bmesh(args, need_lines);
+        create_index_bmesh(&args, need_lines);
         break;
       case PBVH_GRIDS:
         create_index_grids(args, false);
@@ -1608,11 +1551,7 @@
     }
   }
 
-<<<<<<< HEAD
-  void check_index_buffers(PBVH_GPU_Args *args, bool need_lines)
-=======
-  void check_index_buffers(const PBVH_GPU_Args &args)
->>>>>>> dd9a9278
+  void check_index_buffers(const PBVH_GPU_Args &args, bool need_lines)
   {
     if (!tri_index || (need_lines && !lines_index)) {
       create_index(args, need_lines);
@@ -1621,16 +1560,11 @@
 
   void create_batch(PBVHAttrReq *attrs,
                     int attrs_num,
-<<<<<<< HEAD
-                    PBVH_GPU_Args *args,
+                    const PBVH_GPU_Args *args,
                     bool do_coarse_grids,
                     bool need_lines)
-=======
-                    const PBVH_GPU_Args &args,
-                    bool do_coarse_grids)
->>>>>>> dd9a9278
-  {
-    check_index_buffers(args, need_lines);
+  {
+    check_index_buffers(*args, need_lines);
 
     PBVHBatch batch;
 
@@ -1658,7 +1592,7 @@
       }
 
       if (!has_vbo(attr->domain, int(attr->type), attr->name)) {
-        create_vbo(attr->domain, uint32_t(attr->type), attr->name, args);
+        create_vbo(attr->domain, uint32_t(attr->type), attr->name, *args);
       }
 
       PBVHVbo *vbo = get_vbo(attr->domain, uint32_t(attr->type), attr->name);
@@ -1706,7 +1640,7 @@
 {
   do_coarse_grids &= args.pbvh_type == PBVH_GRIDS;
 
-  PBVHBatch &batch = batches->ensure_batch(attrs, attrs_num, args, do_coarse_grids);
+  PBVHBatch &batch = batches->ensure_batch(attrs, attrs_num, &args, do_coarse_grids);
 
   *r_prim_count = batch.tris_count;
 
@@ -1722,7 +1656,7 @@
 {
   do_coarse_grids &= args.pbvh_type == PBVH_GRIDS;
 
-  PBVHBatch &batch = batches->ensure_batch(attrs, attrs_num, args, do_coarse_grids, true);
+  PBVHBatch &batch = batches->ensure_batch(attrs, attrs_num, &args, do_coarse_grids, true);
 
   *r_prim_count = batch.lines_count;
 
