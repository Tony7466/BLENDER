/* SPDX-FileCopyrightText: 2005 Blender Authors
 *
 * SPDX-License-Identifier: GPL-2.0-or-later */

/** \file
 * \ingroup gpu
 *
 * bke::pbvh::Tree drawing.
 * Embeds GPU meshes inside of bke::pbvh::Tree nodes, used by mesh sculpt mode.
 */

#include <algorithm>
#include <climits>
#include <cstddef>
#include <cstdlib>
#include <cstring>
#include <string>
#include <vector>

#include "MEM_guardedalloc.h"

#include "BLI_bitmap.h"
#include "BLI_function_ref.hh"
#include "BLI_ghash.h"
#include "BLI_index_range.hh"
#include "BLI_map.hh"
#include "BLI_math_color.h"
#include "BLI_math_vector_types.hh"
#include "BLI_set.hh"
#include "BLI_string.h"
#include "BLI_string_ref.hh"
#include "BLI_timeit.hh"
#include "BLI_utildefines.h"
#include "BLI_vector.hh"

#include "DNA_mesh_types.h"
#include "DNA_object_types.h"

#include "BKE_attribute.hh"
#include "BKE_attribute_math.hh"
#include "BKE_ccg.hh"
#include "BKE_customdata.hh"
#include "BKE_mesh.hh"
#include "BKE_paint.hh"
#include "BKE_pbvh_api.hh"
#include "BKE_subdiv_ccg.hh"

#include "GPU_batch.hh"

#include "DRW_engine.hh"
#include "DRW_pbvh.hh"

#include "attribute_convert.hh"
#include "bmesh.hh"
#include "draw_pbvh.hh"
#include "gpu_private.hh"

#define MAX_PBVH_BATCH_KEY 512
#define MAX_PBVH_VBOS 16

namespace blender::draw::pbvh {

static bool pbvh_attr_supported(const AttributeRequest &request)
{
  if (std::holds_alternative<CustomRequest>(request)) {
    return true;
  }
  const GenericRequest &attr = std::get<GenericRequest>(request);
  if (!ELEM(attr.domain, bke::AttrDomain::Point, bke::AttrDomain::Face, bke::AttrDomain::Corner)) {
    /* blender::bke::pbvh::Tree drawing does not support edge domain attributes. */
    return false;
  }
  bool type_supported = false;
  bke::attribute_math::convert_to_static_type(attr.type, [&](auto dummy) {
    using T = decltype(dummy);
    using Converter = AttributeConverter<T>;
    using VBOType = typename Converter::VBOType;
    if constexpr (!std::is_void_v<VBOType>) {
      type_supported = true;
    }
  });
  return type_supported;
}

inline short4 normal_float_to_short(const float3 &value)
{
  short3 result;
  normal_float_to_short_v3(result, value);
  return short4(result.x, result.y, result.z, 0);
}

template<typename T>
void extract_data_vert_mesh(const Span<int> corner_verts,
                            const Span<int3> corner_tris,
                            const Span<int> tri_faces,
                            const Span<bool> hide_poly,
                            const Span<T> attribute,
                            const Span<int> tris,
                            gpu::VertBuf &vbo)
{
  using Converter = AttributeConverter<T>;
  using VBOType = typename Converter::VBOType;
  VBOType *data = vbo.data<VBOType>().data();
  for (const int tri : tris) {
    if (!hide_poly.is_empty() && hide_poly[tri_faces[tri]]) {
      continue;
    }
    for (int i : IndexRange(3)) {
      const int vert = corner_verts[corner_tris[tri][i]];
      *data = Converter::convert(attribute[vert]);
      data++;
    }
  }
}

template<typename T>
void extract_data_face_mesh(const Span<int> tri_faces,
                            const Span<bool> hide_poly,
                            const Span<T> attribute,
                            const Span<int> tris,
                            gpu::VertBuf &vbo)
{
  using Converter = AttributeConverter<T>;
  using VBOType = typename Converter::VBOType;

  VBOType *data = vbo.data<VBOType>().data();
  for (const int tri : tris) {
    const int face = tri_faces[tri];
    if (!hide_poly.is_empty() && hide_poly[face]) {
      continue;
    }
    std::fill_n(data, 3, Converter::convert(attribute[face]));
    data += 3;
  }
}

template<typename T>
void extract_data_corner_mesh(const Span<int3> corner_tris,
                              const Span<int> tri_faces,
                              const Span<bool> hide_poly,
                              const Span<T> attribute,
                              const Span<int> tris,
                              gpu::VertBuf &vbo)
{
  using Converter = AttributeConverter<T>;
  using VBOType = typename Converter::VBOType;

  VBOType *data = vbo.data<VBOType>().data();
  for (const int tri : tris) {
    if (!hide_poly.is_empty() && hide_poly[tri_faces[tri]]) {
      continue;
    }
    for (int i : IndexRange(3)) {
      const int corner = corner_tris[tri][i];
      *data = Converter::convert(attribute[corner]);
      data++;
    }
  }
}

template<typename T> const T &bmesh_cd_vert_get(const BMVert &vert, const int offset)
{
  return *static_cast<const T *>(POINTER_OFFSET(vert.head.data, offset));
}

template<typename T> const T &bmesh_cd_loop_get(const BMLoop &loop, const int offset)
{
  return *static_cast<const T *>(POINTER_OFFSET(loop.head.data, offset));
}

template<typename T> const T &bmesh_cd_face_get(const BMFace &face, const int offset)
{
  return *static_cast<const T *>(POINTER_OFFSET(face.head.data, offset));
}

template<typename T>
void extract_data_vert_bmesh(const Set<BMFace *, 0> &faces, const int cd_offset, gpu::VertBuf &vbo)
{
  using Converter = AttributeConverter<T>;
  using VBOType = typename Converter::VBOType;
  VBOType *data = vbo.data<VBOType>().data();

  for (const BMFace *face : faces) {
    if (BM_elem_flag_test(face, BM_ELEM_HIDDEN)) {
      continue;
    }
    const BMLoop *l = face->l_first;
    *data = Converter::convert(bmesh_cd_vert_get<T>(*l->prev->v, cd_offset));
    data++;
    *data = Converter::convert(bmesh_cd_vert_get<T>(*l->v, cd_offset));
    data++;
    *data = Converter::convert(bmesh_cd_vert_get<T>(*l->next->v, cd_offset));
    data++;
  }
}

template<typename T>
void extract_data_face_bmesh(const Set<BMFace *, 0> &faces, const int cd_offset, gpu::VertBuf &vbo)
{
  using Converter = AttributeConverter<T>;
  using VBOType = typename Converter::VBOType;
  VBOType *data = vbo.data<VBOType>().data();

  for (const BMFace *face : faces) {
    if (BM_elem_flag_test(face, BM_ELEM_HIDDEN)) {
      continue;
    }
    std::fill_n(data, 3, Converter::convert(bmesh_cd_face_get<T>(*face, cd_offset)));
    data += 3;
  }
}

template<typename T>
void extract_data_corner_bmesh(const Set<BMFace *, 0> &faces,
                               const int cd_offset,
                               gpu::VertBuf &vbo)
{
  using Converter = AttributeConverter<T>;
  using VBOType = typename Converter::VBOType;
  VBOType *data = vbo.data<VBOType>().data();

  for (const BMFace *face : faces) {
    if (BM_elem_flag_test(face, BM_ELEM_HIDDEN)) {
      continue;
    }
    const BMLoop *l = face->l_first;
    *data = Converter::convert(bmesh_cd_loop_get<T>(*l->prev, cd_offset));
    data++;
    *data = Converter::convert(bmesh_cd_loop_get<T>(*l, cd_offset));
    data++;
    *data = Converter::convert(bmesh_cd_loop_get<T>(*l->next, cd_offset));
    data++;
  }
}

static const CustomData *get_cdata(const BMesh &bm, const bke::AttrDomain domain)
{
  switch (domain) {
    case bke::AttrDomain::Point:
      return &bm.vdata;
    case bke::AttrDomain::Corner:
      return &bm.ldata;
    case bke::AttrDomain::Face:
      return &bm.pdata;
    default:
      return nullptr;
  }
}

template<typename T> T fallback_value_for_fill()
{
  return T();
}

template<> ColorGeometry4f fallback_value_for_fill()
{
  return ColorGeometry4f(1.0f, 1.0f, 1.0f, 1.0f);
}

template<> ColorGeometry4b fallback_value_for_fill()
{
  return fallback_value_for_fill<ColorGeometry4f>().encode();
}

<<<<<<< HEAD
=======
struct PBVHBatches {
  Vector<PBVHVbo> vbos;
  Map<std::string, PBVHBatch> batches;
  gpu::IndexBuf *tri_index = nullptr;
  gpu::IndexBuf *lines_index = nullptr;
  int faces_count = 0; /* Used by bke::pbvh::Type::BMesh and bke::pbvh::Type::Grids */
  bool use_flat_layout = false;

  int material_index = 0;

  /* Stuff for displaying coarse multires grids. */
  gpu::IndexBuf *tri_index_coarse = nullptr;
  gpu::IndexBuf *lines_index_coarse = nullptr;
  int coarse_level = 0; /* Coarse multires depth. */

  PBVHBatches(const PBVH_GPU_Args &args);
  ~PBVHBatches();

  void update(const PBVH_GPU_Args &args);
  void update_pre(const PBVH_GPU_Args &args);

  int create_vbo(const AttributeRequest &request, const PBVH_GPU_Args &args);
  int ensure_vbo(const AttributeRequest &request, const PBVH_GPU_Args &args);

  void create_index(const PBVH_GPU_Args &args);
};

>>>>>>> 6b559c02
static int count_visible_tris_mesh(const Span<int> tris,
                                   const Span<int> tri_faces,
                                   const Span<bool> hide_poly)
{
  if (hide_poly.is_empty()) {
    return tris.size();
  }
  return std::count_if(
      tris.begin(), tris.end(), [&](const int tri) { return !hide_poly[tri_faces[tri]]; });
}

static int count_visible_tris_bmesh(const Set<BMFace *, 0> &faces)
{
  return std::count_if(faces.begin(), faces.end(), [&](const BMFace *face) {
    return !BM_elem_flag_test_bool(face, BM_ELEM_HIDDEN);
  });
}

<<<<<<< HEAD
=======
static int count_faces(const PBVH_GPU_Args &args)
{
  switch (args.pbvh_type) {
    case bke::pbvh::Type::Mesh:
      return count_visible_tris_mesh(args.prim_indices, args.tri_faces, args.hide_poly);
    case bke::pbvh::Type::Grids:
      return bke::pbvh::count_grid_quads(args.subdiv_ccg->grid_hidden,
                                         args.grid_indices,
                                         args.ccg_key.grid_size,
                                         args.ccg_key.grid_size);

    case bke::pbvh::Type::BMesh:
      return count_visible_tris_bmesh(*args.bm_faces);
  }
  BLI_assert_unreachable();
  return 0;
}

PBVHBatches::PBVHBatches(const PBVH_GPU_Args &args)
{
  faces_count = count_faces(args);
}

PBVHBatches::~PBVHBatches()
{
  for (PBVHBatch &batch : batches.values()) {
    GPU_BATCH_DISCARD_SAFE(batch.tris);
    GPU_BATCH_DISCARD_SAFE(batch.lines);
  }

  for (PBVHVbo &vbo : vbos) {
    GPU_vertbuf_discard(vbo.vert_buf);
  }

  GPU_INDEXBUF_DISCARD_SAFE(tri_index);
  GPU_INDEXBUF_DISCARD_SAFE(lines_index);
  GPU_INDEXBUF_DISCARD_SAFE(tri_index_coarse);
  GPU_INDEXBUF_DISCARD_SAFE(lines_index_coarse);
}

static std::string build_key(const Span<AttributeRequest> requests, bool do_coarse_grids)
{
  PBVHBatch batch;
  Vector<PBVHVbo> vbos;

  for (const int i : requests.index_range()) {
    const AttributeRequest &request = requests[i];
    if (!pbvh_attr_supported(request)) {
      continue;
    }
    vbos.append_as(request);
    batch.vbos.append(i);
  }

  batch.is_coarse = do_coarse_grids;
  return batch.build_key(vbos);
}

int PBVHBatches::ensure_vbo(const AttributeRequest &request, const PBVH_GPU_Args &args)
{
  for (const int i : vbos.index_range()) {
    if (this->vbos[i].request == request) {
      return i;
    }
  }
  return this->create_vbo(request, args);
}

>>>>>>> 6b559c02
static void fill_vbo_normal_mesh(const Span<int> corner_verts,
                                 const Span<int3> corner_tris,
                                 const Span<int> tri_faces,
                                 const Span<bool> sharp_faces,
                                 const Span<bool> hide_poly,
                                 const Span<float3> vert_normals,
                                 const Span<float3> face_normals,
                                 const Span<int> tris,
                                 gpu::VertBuf &vert_buf)
{
  short4 *data = vert_buf.data<short4>().data();

  short4 face_no;
  int last_face = -1;
  for (const int tri : tris) {
    const int face = tri_faces[tri];
    if (!hide_poly.is_empty() && hide_poly[face]) {
      continue;
    }
    if (!sharp_faces.is_empty() && sharp_faces[face]) {
      if (face != last_face) {
        face_no = normal_float_to_short(face_normals[face]);
        last_face = face;
      }
      std::fill_n(data, 3, face_no);
      data += 3;
    }
    else {
      for (const int i : IndexRange(3)) {
        const int vert = corner_verts[corner_tris[tri][i]];
        *data = normal_float_to_short(vert_normals[vert]);
        data++;
      }
    }
  }
}

static void fill_vbo_mask_mesh(const Span<int> corner_verts,
                               const Span<int3> corner_tris,
                               const Span<int> tri_faces,
                               const Span<bool> hide_poly,
                               const Span<float> mask,
                               const Span<int> tris,
                               gpu::VertBuf &vbo)
{
  float *data = vbo.data<float>().data();
  for (const int tri : tris) {
    if (!hide_poly.is_empty() && hide_poly[tri_faces[tri]]) {
      continue;
    }
    for (int i : IndexRange(3)) {
      const int vert = corner_verts[corner_tris[tri][i]];
      *data = mask[vert];
      data++;
    }
  }
}

static void fill_vbo_face_set_mesh(const Span<int> tri_faces,
                                   const Span<bool> hide_poly,
                                   const Span<int> face_sets,
                                   const int color_default,
                                   const int color_seed,
                                   const Span<int> tris,
                                   gpu::VertBuf &vert_buf)
{
  uchar4 *data = vert_buf.data<uchar4>().data();
  int last_face = -1;
  uchar4 fset_color(UCHAR_MAX);
  for (const int tri : tris) {
    if (!hide_poly.is_empty() && hide_poly[tri_faces[tri]]) {
      continue;
    }
    const int face = tri_faces[tri];
    if (last_face != face) {
      last_face = face;

      const int id = face_sets[face];

      if (id != color_default) {
        BKE_paint_face_set_overlay_color_get(id, color_seed, fset_color);
      }
      else {
        /* Skip for the default color face set to render it white. */
        fset_color[0] = fset_color[1] = fset_color[2] = UCHAR_MAX;
      }
    }
    std::fill_n(data, 3, fset_color);
    data += 3;
  }
}

static void fill_vbo_attribute_mesh(const Span<int> corner_verts,
                                    const Span<int3> corner_tris,
                                    const Span<int> tri_faces,
                                    const Span<bool> hide_poly,
                                    const GSpan attribute,
                                    const bke::AttrDomain domain,
                                    const Span<int> tris,
                                    gpu::VertBuf &vert_buf)
{
  bke::attribute_math::convert_to_static_type(attribute.type(), [&](auto dummy) {
    using T = decltype(dummy);
    if constexpr (!std::is_void_v<typename AttributeConverter<T>::VBOType>) {
      switch (domain) {
        case bke::AttrDomain::Point:
          extract_data_vert_mesh<T>(corner_verts,
                                    corner_tris,
                                    tri_faces,
                                    hide_poly,
                                    attribute.typed<T>(),
                                    tris,
                                    vert_buf);
          break;
        case bke::AttrDomain::Face:
          extract_data_face_mesh<T>(tri_faces, hide_poly, attribute.typed<T>(), tris, vert_buf);
          break;
        case bke::AttrDomain::Corner:
          extract_data_corner_mesh<T>(
              corner_tris, tri_faces, hide_poly, attribute.typed<T>(), tris, vert_buf);
          break;
        default:
          BLI_assert_unreachable();
      }
    }
  });
}

static void fill_vbo_position_grids(const CCGKey &key,
                                    const Span<CCGElem *> grids,
                                    const bool use_flat_layout,
                                    const Span<int> grid_indices,
                                    gpu::VertBuf &vert_buf)
{
  float3 *data = vert_buf.data<float3>().data();
  if (use_flat_layout) {
    const int grid_size_1 = key.grid_size - 1;
    for (const int i : grid_indices.index_range()) {
      CCGElem *grid = grids[grid_indices[i]];
      for (int y = 0; y < grid_size_1; y++) {
        for (int x = 0; x < grid_size_1; x++) {
          *data = CCG_grid_elem_co(key, grid, x, y);
          data++;
          *data = CCG_grid_elem_co(key, grid, x + 1, y);
          data++;
          *data = CCG_grid_elem_co(key, grid, x + 1, y + 1);
          data++;
          *data = CCG_grid_elem_co(key, grid, x, y + 1);
          data++;
        }
      }
    }
  }
  else {
    for (const int i : grid_indices.index_range()) {
      CCGElem *grid = grids[grid_indices[i]];
      for (const int offset : IndexRange(key.grid_area)) {
        *data = CCG_elem_offset_co(key, grid, offset);
        data++;
      }
    }
  }
}

static void fill_vbo_normal_grids(const CCGKey &key,
                                  const Span<CCGElem *> grids,
                                  const Span<int> grid_to_face_map,
                                  const Span<bool> sharp_faces,
                                  const bool use_flat_layout,
                                  const Span<int> grid_indices,
                                  gpu::VertBuf &vert_buf)
{

  short4 *data = vert_buf.data<short4>().data();

  if (use_flat_layout) {
    const int grid_size_1 = key.grid_size - 1;
    for (const int i : grid_indices.index_range()) {
      const int grid_index = grid_indices[i];
      CCGElem *grid = grids[grid_index];
      if (!sharp_faces.is_empty() && sharp_faces[grid_to_face_map[grid_index]]) {
        for (int y = 0; y < grid_size_1; y++) {
          for (int x = 0; x < grid_size_1; x++) {
            float3 no;
            normal_quad_v3(no,
                           CCG_grid_elem_co(key, grid, x, y + 1),
                           CCG_grid_elem_co(key, grid, x + 1, y + 1),
                           CCG_grid_elem_co(key, grid, x + 1, y),
                           CCG_grid_elem_co(key, grid, x, y));
            std::fill_n(data, 4, normal_float_to_short(no));
            data += 4;
          }
        }
      }
      else {
        for (int y = 0; y < grid_size_1; y++) {
          for (int x = 0; x < grid_size_1; x++) {
            std::fill_n(data, 4, normal_float_to_short(CCG_grid_elem_no(key, grid, x, y)));
            data += 4;
          }
        }
      }
    }
  }
  else {
    /* The non-flat VBO layout does not support sharp faces. */
    for (const int i : grid_indices.index_range()) {
      CCGElem *grid = grids[grid_indices[i]];
      for (const int offset : IndexRange(key.grid_area)) {
        *data = normal_float_to_short(CCG_elem_offset_no(key, grid, offset));
        data++;
      }
    }
  }
}

static void fill_vbo_mask_grids(const CCGKey &key,
                                const Span<CCGElem *> grids,
                                const bool use_flat_layout,
                                const Span<int> grid_indices,
                                gpu::VertBuf &vert_buf)
{
  if (key.has_mask) {
    float *data = vert_buf.data<float>().data();
    if (use_flat_layout) {
      const int grid_size_1 = key.grid_size - 1;
      for (const int i : grid_indices.index_range()) {
        CCGElem *grid = grids[grid_indices[i]];
        for (int y = 0; y < grid_size_1; y++) {
          for (int x = 0; x < grid_size_1; x++) {
            *data = CCG_grid_elem_mask(key, grid, x, y);
            data++;
            *data = CCG_grid_elem_mask(key, grid, x + 1, y);
            data++;
            *data = CCG_grid_elem_mask(key, grid, x + 1, y + 1);
            data++;
            *data = CCG_grid_elem_mask(key, grid, x, y + 1);
            data++;
          }
        }
      }
    }
    else {
      for (const int i : grid_indices.index_range()) {
        CCGElem *grid = grids[grid_indices[i]];
        for (const int offset : IndexRange(key.grid_area)) {
          *data = CCG_elem_offset_mask(key, grid, offset);
          data++;
        }
      }
    }
  }
  else {
    vert_buf.data<float>().fill(0.0f);
  }
}

static void fill_vbo_face_set_grids(const CCGKey &key,
                                    const Span<int> grid_to_face_map,
                                    const Span<int> face_sets,
                                    const int color_default,
                                    const int color_seed,
                                    const bool use_flat_layout,
                                    const Span<int> grid_indices,
                                    gpu::VertBuf &vert_buf)
{

  const int verts_per_grid = use_flat_layout ? square_i(key.grid_size - 1) * 4 :
                                               square_i(key.grid_size);
  uchar4 *data = vert_buf.data<uchar4>().data();
  for (const int i : grid_indices.index_range()) {
    uchar4 color{UCHAR_MAX};
    const int fset = face_sets[grid_to_face_map[grid_indices[i]]];
    if (fset != color_default) {
      BKE_paint_face_set_overlay_color_get(fset, color_seed, color);
    }

    std::fill_n(data, verts_per_grid, color);
    data += verts_per_grid;
  }
}

static void fill_vbo_position_bmesh(const Set<BMFace *, 0> &faces, gpu::VertBuf &vbo)
{
  float3 *data = vbo.data<float3>().data();
  for (const BMFace *face : faces) {
    if (BM_elem_flag_test(face, BM_ELEM_HIDDEN)) {
      continue;
    }
    const BMLoop *l = face->l_first;
    *data = l->prev->v->co;
    data++;
    *data = l->v->co;
    data++;
    *data = l->next->v->co;
    data++;
  }
}

static void fill_vbo_normal_bmesh(const Set<BMFace *, 0> &faces, gpu::VertBuf &vbo)
{
  short4 *data = vbo.data<short4>().data();
  for (const BMFace *face : faces) {
    if (BM_elem_flag_test(face, BM_ELEM_HIDDEN)) {
      continue;
    }
    if (BM_elem_flag_test(face, BM_ELEM_SMOOTH)) {
      const BMLoop *l = face->l_first;
      *data = normal_float_to_short(l->prev->v->no);
      data++;
      *data = normal_float_to_short(l->v->no);
      data++;
      *data = normal_float_to_short(l->next->v->no);
      data++;
    }
    else {
      std::fill_n(data, 3, normal_float_to_short(face->no));
      data += 3;
    }
  }
}

static void fill_vbo_mask_bmesh(const Set<BMFace *, 0> &faces,
                                const int cd_offset,
                                gpu::VertBuf &vbo)
{
  float *data = vbo.data<float>().data();
  for (const BMFace *face : faces) {
    if (BM_elem_flag_test(face, BM_ELEM_HIDDEN)) {
      continue;
    }
    const BMLoop *l = face->l_first;
    *data = bmesh_cd_vert_get<float>(*l->prev->v, cd_offset);
    data++;
    *data = bmesh_cd_vert_get<float>(*l->v, cd_offset);
    data++;
    *data = bmesh_cd_vert_get<float>(*l->next->v, cd_offset);
    data++;
  }
}

static void fill_vbo_face_set_bmesh(const Set<BMFace *, 0> &faces,
                                    const int color_default,
                                    const int color_seed,
                                    const int offset,
                                    gpu::VertBuf &vbo)
{
  uchar4 *data = vbo.data<uchar4>().data();
  for (const BMFace *face : faces) {
    if (BM_elem_flag_test(face, BM_ELEM_HIDDEN)) {
      continue;
    }
    uchar4 color{UCHAR_MAX};
    const int fset = bmesh_cd_face_get<int>(*face, offset);
    if (fset != color_default) {
      BKE_paint_face_set_overlay_color_get(fset, color_seed, color);
    }
    std::fill_n(data, 3, color);
    data += 3;
  }
}

static void fill_vbo_attribute_bmesh(const Set<BMFace *, 0> &faces,
                                     const eCustomDataType data_type,
                                     const bke::AttrDomain domain,
                                     const int offset,
                                     gpu::VertBuf &vbo)
{
  bke::attribute_math::convert_to_static_type(data_type, [&](auto dummy) {
    using T = decltype(dummy);
    if constexpr (!std::is_void_v<typename AttributeConverter<T>::VBOType>) {
      switch (domain) {
        case bke::AttrDomain::Point:
          extract_data_vert_bmesh<T>(faces, offset, vbo);
          break;
        case bke::AttrDomain::Face:
          extract_data_face_bmesh<T>(faces, offset, vbo);
          break;
        case bke::AttrDomain::Corner:
          extract_data_corner_bmesh<T>(faces, offset, vbo);
          break;
        default:
          BLI_assert_unreachable();
      }
    }
  });
}

<<<<<<< HEAD
=======
static void fill_vbo_bmesh(PBVHVbo &vbo, const PBVH_GPU_Args &args)
{
  int existing_num = GPU_vertbuf_get_vertex_len(vbo.vert_buf);

  int vert_count = count_faces(args) * 3;

  if (vbo.vert_buf->data<uchar>().data() == nullptr || existing_num != vert_count) {
    /* Allocate buffer if not allocated yet or size changed. */
    GPU_vertbuf_data_alloc(*vbo.vert_buf, vert_count);
  }

  if (const CustomRequest *request_type = std::get_if<CustomRequest>(&vbo.request)) {
    switch (*request_type) {
      case CustomRequest::Position: {
        fill_vbo_position_bmesh(*args.bm_faces, *vbo.vert_buf);
        break;
      }
      case CustomRequest::Normal: {
        fill_vbo_normal_bmesh(*args.bm_faces, *vbo.vert_buf);
        break;
      }
      case CustomRequest::Mask: {
        const int cd_offset = args.cd_mask_layer;
        if (cd_offset != -1) {
          fill_vbo_mask_bmesh(*args.bm_faces, cd_offset, *vbo.vert_buf);
        }
        else {
          vbo.vert_buf->data<float>().fill(0.0f);
        }
        break;
      }
      case CustomRequest::FaceSet: {
        const int cd_offset = CustomData_get_offset_named(
            &args.bm->pdata, CD_PROP_INT32, ".sculpt_face_set");

        if (cd_offset != -1) {
          fill_vbo_face_set_bmesh(*args.bm_faces,
                                  args.face_sets_color_default,
                                  args.face_sets_color_seed,
                                  cd_offset,
                                  *vbo.vert_buf);
        }
        else {
          vbo.vert_buf->data<uchar4>().fill(uchar4(255));
        }
        break;
      }
    }
  }
  else {
    const GenericRequest &request = std::get<GenericRequest>(vbo.request);
    const bke::AttrDomain domain = request.domain;
    const eCustomDataType data_type = request.type;
    const CustomData &custom_data = *get_cdata(domain, args);
    const int cd_offset = CustomData_get_offset_named(&custom_data, data_type, request.name);
    fill_vbo_attribute_bmesh(
        *args.bm_faces, request.type, request.domain, cd_offset, *vbo.vert_buf);
  }
}

void PBVHBatches::update(const PBVH_GPU_Args &args)
{
  if (!this->lines_index) {
    create_index(args);
  }
  for (PBVHVbo &vbo : this->vbos) {
    switch (args.pbvh_type) {
      case bke::pbvh::Type::Mesh:
        fill_vbo_faces(vbo, args);
        break;
      case bke::pbvh::Type::Grids:
        fill_vbo_grids(vbo, args, this->use_flat_layout);
        break;
      case bke::pbvh::Type::BMesh:
        fill_vbo_bmesh(vbo, args);
        break;
    }
  }
}

int PBVHBatches::create_vbo(const AttributeRequest &request, const PBVH_GPU_Args &args)
{
  GPUVertFormat format;
  GPU_vertformat_clear(&format);
  if (const CustomRequest *request_type = std::get_if<CustomRequest>(&request)) {
    switch (*request_type) {
      case CustomRequest::Position:
        GPU_vertformat_attr_add(&format, "pos", GPU_COMP_F32, 3, GPU_FETCH_FLOAT);
        break;
      case CustomRequest::Normal:
        GPU_vertformat_attr_add(&format, "nor", GPU_COMP_I16, 3, GPU_FETCH_INT_TO_FLOAT_UNIT);
        break;
      case CustomRequest::Mask:
        GPU_vertformat_attr_add(&format, "msk", GPU_COMP_F32, 1, GPU_FETCH_FLOAT);
        break;
      case CustomRequest::FaceSet:
        GPU_vertformat_attr_add(&format, "fset", GPU_COMP_U8, 3, GPU_FETCH_INT_TO_FLOAT_UNIT);
        break;
    }
  }
  else {
    const GenericRequest &attr = std::get<GenericRequest>(request);
    const StringRefNull name = attr.name;
    const bke::AttrDomain domain = attr.domain;
    const eCustomDataType data_type = attr.type;

    format = draw::init_format_for_attribute(data_type, "data");

    const CustomData *cdata = get_cdata(domain, args);

    bool is_render, is_active;
    const char *prefix = "a";

    if (CD_TYPE_AS_MASK(data_type) & CD_MASK_COLOR_ALL) {
      prefix = "c";
      is_active = StringRef(args.active_color) == name;
      is_render = StringRef(args.render_color) == name;
    }
    if (data_type == CD_PROP_FLOAT2) {
      prefix = "u";
      is_active = StringRef(CustomData_get_active_layer_name(cdata, data_type)) == name;
      is_render = StringRef(CustomData_get_render_layer_name(cdata, data_type)) == name;
    }

    DRW_cdlayer_attr_aliases_add(&format, prefix, data_type, name.c_str(), is_render, is_active);
  }

  vbos.append_as(request);
  vbos.last().vert_buf = GPU_vertbuf_create_with_format_ex(format, GPU_USAGE_STATIC);
  switch (args.pbvh_type) {
    case bke::pbvh::Type::Mesh:
      fill_vbo_faces(vbos.last(), args);
      break;
    case bke::pbvh::Type::Grids:
      fill_vbo_grids(vbos.last(), args, use_flat_layout);
      break;
    case bke::pbvh::Type::BMesh:
      fill_vbo_bmesh(vbos.last(), args);
      break;
  }

  return vbos.index_range().last();
}

void PBVHBatches::update_pre(const PBVH_GPU_Args &args)
{
  if (args.pbvh_type == bke::pbvh::Type::BMesh) {
    int count = count_faces(args);

    if (faces_count != count) {
      for (PBVHVbo &vbo : vbos) {
        vbo.clear_data();
      }

      GPU_INDEXBUF_DISCARD_SAFE(tri_index);
      GPU_INDEXBUF_DISCARD_SAFE(lines_index);
      GPU_INDEXBUF_DISCARD_SAFE(tri_index_coarse);
      GPU_INDEXBUF_DISCARD_SAFE(lines_index_coarse);

      faces_count = count;
    }
  }
}

>>>>>>> 6b559c02
static gpu::IndexBuf *create_index_faces(const Span<int2> edges,
                                         const Span<int> corner_verts,
                                         const Span<int> corner_edges,
                                         const Span<int3> corner_tris,
                                         const Span<int> tri_faces,
                                         const Span<bool> hide_poly,
                                         const Span<int> tri_indices)
{
  /* Calculate number of edges. */
  int edge_count = 0;
  for (const int tri_i : tri_indices) {
    if (!hide_poly.is_empty() && hide_poly[tri_faces[tri_i]]) {
      continue;
    }
    const int3 real_edges = bke::mesh::corner_tri_get_real_edges(
        edges, corner_verts, corner_edges, corner_tris[tri_i]);
    if (real_edges[0] != -1) {
      edge_count++;
    }
    if (real_edges[1] != -1) {
      edge_count++;
    }
    if (real_edges[2] != -1) {
      edge_count++;
    }
  }

  GPUIndexBufBuilder builder;
  GPU_indexbuf_init(&builder, GPU_PRIM_LINES, edge_count, INT_MAX);
  MutableSpan<uint2> data = GPU_indexbuf_get_data(&builder).cast<uint2>();

  int edge_i = 0;
  int vert_i = 0;
  for (const int tri_i : tri_indices) {
    if (!hide_poly.is_empty() && hide_poly[tri_faces[tri_i]]) {
      continue;
    }

    const int3 real_edges = bke::mesh::corner_tri_get_real_edges(
        edges, corner_verts, corner_edges, corner_tris[tri_i]);

    if (real_edges[0] != -1) {
      data[edge_i] = uint2(vert_i, vert_i + 1);
      edge_i++;
    }
    if (real_edges[1] != -1) {
      data[edge_i] = uint2(vert_i + 1, vert_i + 2);
      edge_i++;
    }
    if (real_edges[2] != -1) {
      data[edge_i] = uint2(vert_i + 2, vert_i);
      edge_i++;
    }

    vert_i += 3;
  }

  gpu::IndexBuf *ibo = GPU_indexbuf_calloc();
  GPU_indexbuf_build_in_place_ex(&builder, 0, vert_i, false, ibo);
  return ibo;
}

static gpu::IndexBuf *create_index_bmesh(const Set<BMFace *, 0> &faces,
                                         const int visible_faces_num)
{
  GPUIndexBufBuilder elb_lines;
  GPU_indexbuf_init(&elb_lines, GPU_PRIM_LINES, visible_faces_num * 3, INT_MAX);

  int v_index = 0;

  for (const BMFace *face : faces) {
    if (BM_elem_flag_test(face, BM_ELEM_HIDDEN)) {
      continue;
    }

    GPU_indexbuf_add_line_verts(&elb_lines, v_index, v_index + 1);
    GPU_indexbuf_add_line_verts(&elb_lines, v_index + 1, v_index + 2);
    GPU_indexbuf_add_line_verts(&elb_lines, v_index + 2, v_index);

    v_index += 3;
  }

  return GPU_indexbuf_build(&elb_lines);
}

static void create_tri_index_grids(const Span<int> grid_indices,
                                   int display_gridsize,
                                   GPUIndexBufBuilder &elb,
                                   const BitGroupVector<> &grid_hidden,
                                   const int gridsize,
                                   const int skip,
                                   const int totgrid)
{
  uint offset = 0;
  const uint grid_vert_len = gridsize * gridsize;
  for (int i = 0; i < totgrid; i++, offset += grid_vert_len) {
    uint v0, v1, v2, v3;

    const BoundedBitSpan gh = grid_hidden.is_empty() ? BoundedBitSpan() :
                                                       grid_hidden[grid_indices[i]];

    for (int y = 0; y < gridsize - skip; y += skip) {
      for (int x = 0; x < gridsize - skip; x += skip) {
        /* Skip hidden grid face */
        if (!gh.is_empty() && paint_is_grid_face_hidden(gh, gridsize, x, y)) {
          continue;
        }
        /* Indices in a Clockwise QUAD disposition. */
        v0 = offset + CCG_grid_xy_to_index(gridsize, x, y);
        v1 = offset + CCG_grid_xy_to_index(gridsize, x + skip, y);
        v2 = offset + CCG_grid_xy_to_index(gridsize, x + skip, y + skip);
        v3 = offset + CCG_grid_xy_to_index(gridsize, x, y + skip);

        GPU_indexbuf_add_tri_verts(&elb, v0, v2, v1);
        GPU_indexbuf_add_tri_verts(&elb, v0, v3, v2);
      }
    }
  }
}

static void create_tri_index_grids_flat_layout(const Span<int> grid_indices,
                                               int display_gridsize,
                                               GPUIndexBufBuilder &elb,
                                               const BitGroupVector<> &grid_hidden,
                                               const int gridsize,
                                               const int skip,
                                               const int totgrid)
{
  uint offset = 0;
  const uint grid_vert_len = square_uint(gridsize - 1) * 4;

  for (int i = 0; i < totgrid; i++, offset += grid_vert_len) {
    const BoundedBitSpan gh = grid_hidden.is_empty() ? BoundedBitSpan() :
                                                       grid_hidden[grid_indices[i]];

    uint v0, v1, v2, v3;
    for (int y = 0; y < gridsize - skip; y += skip) {
      for (int x = 0; x < gridsize - skip; x += skip) {
        /* Skip hidden grid face */
        if (!gh.is_empty() && paint_is_grid_face_hidden(gh, gridsize, x, y)) {
          continue;
        }

        v0 = (y * (gridsize - 1) + x) * 4;

        if (skip > 1) {
          v1 = (y * (gridsize - 1) + x + skip - 1) * 4;
          v2 = ((y + skip - 1) * (gridsize - 1) + x + skip - 1) * 4;
          v3 = ((y + skip - 1) * (gridsize - 1) + x) * 4;
        }
        else {
          v1 = v2 = v3 = v0;
        }

        /* VBO data are in a Clockwise QUAD disposition.  Note
         * that vertices might be in different quads if we're
         * building a coarse index buffer.
         */
        v0 += offset;
        v1 += offset + 1;
        v2 += offset + 2;
        v3 += offset + 3;

        GPU_indexbuf_add_tri_verts(&elb, v0, v2, v1);
        GPU_indexbuf_add_tri_verts(&elb, v0, v3, v2);
      }
    }
  }
}

static void create_lines_index_grids(const Span<int> grid_indices,
                                     int display_gridsize,
                                     GPUIndexBufBuilder &elb_lines,
                                     const BitGroupVector<> &grid_hidden,
                                     const int gridsize,
                                     const int skip,
                                     const int totgrid)
{
  uint offset = 0;
  const uint grid_vert_len = gridsize * gridsize;
  for (int i = 0; i < totgrid; i++, offset += grid_vert_len) {
    uint v0, v1, v2, v3;
    bool grid_visible = false;

    const BoundedBitSpan gh = grid_hidden.is_empty() ? BoundedBitSpan() :
                                                       grid_hidden[grid_indices[i]];

    for (int y = 0; y < gridsize - skip; y += skip) {
      for (int x = 0; x < gridsize - skip; x += skip) {
        /* Skip hidden grid face */
        if (!gh.is_empty() && paint_is_grid_face_hidden(gh, gridsize, x, y)) {
          continue;
        }
        /* Indices in a Clockwise QUAD disposition. */
        v0 = offset + CCG_grid_xy_to_index(gridsize, x, y);
        v1 = offset + CCG_grid_xy_to_index(gridsize, x + skip, y);
        v2 = offset + CCG_grid_xy_to_index(gridsize, x + skip, y + skip);
        v3 = offset + CCG_grid_xy_to_index(gridsize, x, y + skip);

        GPU_indexbuf_add_line_verts(&elb_lines, v0, v1);
        GPU_indexbuf_add_line_verts(&elb_lines, v0, v3);

        if (y / skip + 2 == display_gridsize) {
          GPU_indexbuf_add_line_verts(&elb_lines, v2, v3);
        }
        grid_visible = true;
      }

      if (grid_visible) {
        GPU_indexbuf_add_line_verts(&elb_lines, v1, v2);
      }
    }
  }
}

static void create_lines_index_grids_flat_layout(const Span<int> grid_indices,
                                                 int display_gridsize,
                                                 GPUIndexBufBuilder &elb_lines,
                                                 const BitGroupVector<> &grid_hidden,
                                                 const int gridsize,
                                                 const int skip,
                                                 const int totgrid)
{
  uint offset = 0;
  const uint grid_vert_len = square_uint(gridsize - 1) * 4;

  for (int i = 0; i < totgrid; i++, offset += grid_vert_len) {
    bool grid_visible = false;
    const BoundedBitSpan gh = grid_hidden.is_empty() ? BoundedBitSpan() :
                                                       grid_hidden[grid_indices[i]];

    uint v0, v1, v2, v3;
    for (int y = 0; y < gridsize - skip; y += skip) {
      for (int x = 0; x < gridsize - skip; x += skip) {
        /* Skip hidden grid face */
        if (!gh.is_empty() && paint_is_grid_face_hidden(gh, gridsize, x, y)) {
          continue;
        }

        v0 = (y * (gridsize - 1) + x) * 4;

        if (skip > 1) {
          v1 = (y * (gridsize - 1) + x + skip - 1) * 4;
          v2 = ((y + skip - 1) * (gridsize - 1) + x + skip - 1) * 4;
          v3 = ((y + skip - 1) * (gridsize - 1) + x) * 4;
        }
        else {
          v1 = v2 = v3 = v0;
        }

        /* VBO data are in a Clockwise QUAD disposition.  Note
         * that vertices might be in different quads if we're
         * building a coarse index buffer.
         */
        v0 += offset;
        v1 += offset + 1;
        v2 += offset + 2;
        v3 += offset + 3;

        GPU_indexbuf_add_line_verts(&elb_lines, v0, v1);
        GPU_indexbuf_add_line_verts(&elb_lines, v0, v3);

        if (y / skip + 2 == display_gridsize) {
          GPU_indexbuf_add_line_verts(&elb_lines, v2, v3);
        }
        grid_visible = true;
      }

      if (grid_visible) {
        GPU_indexbuf_add_line_verts(&elb_lines, v1, v2);
      }
    }
  }
}

static void calc_material_indices(const Object &object,
                                  const Span<PBVHNode *> nodes,
                                  const IndexMask &nodes_to_update,
                                  MutableSpan<int> node_materials)
{
<<<<<<< HEAD
  const SculptSession &ss = *object.sculpt;
  const PBVH &pbvh = *ss.pbvh;
  switch (BKE_pbvh_type(pbvh)) {
    case PBVH_FACES: {
      const Mesh &mesh = *static_cast<const Mesh *>(object.data);
      const Span<int> tri_faces = mesh.corner_tri_faces();
      const bke::AttributeAccessor attributes = mesh.attributes();
=======
  switch (args.pbvh_type) {
    case bke::pbvh::Type::Mesh: {
      if (args.prim_indices.is_empty()) {
        return 0;
      }
      const bke::AttributeAccessor attributes = args.mesh->attributes();
>>>>>>> 6b559c02
      const VArray material_indices = *attributes.lookup_or_default<int>(
          "material_index", bke::AttrDomain::Face, 0);
      nodes_to_update.foreach_index(GrainSize(16), [&](const int i) {
        const Span<int> tris = bke::pbvh::node_tri_indices(*nodes[i]);
        if (tris.is_empty()) {
          node_materials[i] = 0;
        }
        node_materials[i] = material_indices[tri_faces[tris.first()]];
      });
      break;
    }
<<<<<<< HEAD
    case PBVH_GRIDS: {
      const SubdivCCG &subdiv_ccg = *ss.subdiv_ccg;
      const Span<int> grid_faces = subdiv_ccg.grid_to_face_map;
      const Mesh &mesh = *static_cast<const Mesh *>(object.data);
      const bke::AttributeAccessor attributes = mesh.attributes();
=======
    case bke::pbvh::Type::Grids: {
      if (args.grid_indices.is_empty()) {
        return 0;
      }
      const bke::AttributeAccessor attributes = args.mesh->attributes();
>>>>>>> 6b559c02
      const VArray material_indices = *attributes.lookup_or_default<int>(
          "material_index", bke::AttrDomain::Face, 0);
      nodes_to_update.foreach_index(GrainSize(16), [&](const int i) {
        const Span<int> grids = bke::pbvh::node_grid_indices(*nodes[i]);
        if (grids.is_empty()) {
          node_materials[i] = 0;
        }
        node_materials[i] = material_indices[grid_faces[grids.first()]];
      });
      break;
    }
<<<<<<< HEAD
    case PBVH_BMESH:
      node_materials.fill(0);
      break;
=======
    case bke::pbvh::Type::BMesh:
      return 0;
>>>>>>> 6b559c02
  }
}

static gpu::IndexBuf *create_tri_index_grids(const CCGKey &key,
                                             const SubdivCCG &subdiv_ccg,
                                             const Span<bool> sharp_faces,
                                             const bool do_coarse,
                                             const Span<int> grid_indices,
                                             const bool use_flat_layout)
{
  const BitGroupVector<> &grid_hidden = subdiv_ccg.grid_hidden;
  const Span<int> grid_to_face_map = subdiv_ccg.grid_to_face_map;

  int gridsize = key.grid_size;
  int display_gridsize = gridsize;
  int totgrid = grid_indices.size();
  int skip = 1;

  const int display_level = do_coarse ? 0 : key.level;

  if (display_level < key.level) {
    display_gridsize = (1 << display_level) + 1;
    skip = 1 << (key.level - display_level - 1);
  }

  GPUIndexBufBuilder elb;

  // TODO
  uint visible_quad_len = bke::pbvh::count_grid_quads(
      grid_hidden, grid_indices, key.grid_size, display_gridsize);

  GPU_indexbuf_init(&elb, GPU_PRIM_TRIS, 2 * visible_quad_len, INT_MAX);

  if (use_flat_layout) {
    create_tri_index_grids_flat_layout(
        grid_indices, display_gridsize, elb, grid_hidden, gridsize, skip, totgrid);
  }
  else {
    create_tri_index_grids(
        grid_indices, display_gridsize, elb, grid_hidden, gridsize, skip, totgrid);
  }

  return GPU_indexbuf_build(&elb);
}

static gpu::IndexBuf *create_lines_index_grids(const CCGKey &key,
                                               const SubdivCCG &subdiv_ccg,
                                               const Span<bool> sharp_faces,
                                               const bool do_coarse,
                                               const Span<int> grid_indices,
                                               const bool use_flat_layout)
{
  const BitGroupVector<> &grid_hidden = subdiv_ccg.grid_hidden;
  const Span<int> grid_to_face_map = subdiv_ccg.grid_to_face_map;

  int gridsize = key.grid_size;
  int display_gridsize = gridsize;
  int totgrid = grid_indices.size();
  int skip = 1;

  const int display_level = do_coarse ? 0 : key.level;

  if (display_level < key.level) {
    display_gridsize = (1 << display_level) + 1;
    skip = 1 << (key.level - display_level - 1);
  }

  GPUIndexBufBuilder elb_lines;
  GPU_indexbuf_init(&elb_lines,
                    GPU_PRIM_LINES,
                    2 * totgrid * display_gridsize * (display_gridsize - 1),
                    INT_MAX);

  if (use_flat_layout) {
    create_lines_index_grids_flat_layout(
        grid_indices, display_gridsize, elb_lines, grid_hidden, gridsize, skip, totgrid);
  }
  else {
    create_lines_index_grids(
        grid_indices, display_gridsize, elb_lines, grid_hidden, gridsize, skip, totgrid);
  }

  return GPU_indexbuf_build(&elb_lines);
}

struct DrawCache : public bke::pbvh::DrawCache {
  Vector<gpu::IndexBuf *> lines_ibos;
  Vector<gpu::IndexBuf *> tris_ibos;
  Map<AttributeRequest, Vector<gpu::VertBuf *>> attribute_vbos;

  Vector<gpu::Batch *> lines_batches;
  Map<ViewportRequest, Vector<gpu::Batch *>> tris_batches;

  ~DrawCache() override = default;
};

static void clear_all_data(DrawCache &batches)
{
<<<<<<< HEAD
  batches.lines_ibos.clear();
  batches.tris_ibos.clear();
  batches.attribute_vbos.clear();
=======
  switch (args.pbvh_type) {
    case bke::pbvh::Type::Mesh:
      lines_index = create_index_faces(args.mesh->edges(),
                                       args.corner_verts,
                                       args.corner_edges,
                                       args.corner_tris,
                                       args.tri_faces,
                                       args.hide_poly,
                                       args.prim_indices);
      break;
    case bke::pbvh::Type::BMesh:
      lines_index = create_index_bmesh(args, faces_count);
      break;
    case bke::pbvh::Type::Grids:
      create_index_grids(args, false, *this);
      if (args.ccg_key.level > coarse_level) {
        create_index_grids(args, true, *this);
      }
      break;
  }
>>>>>>> 6b559c02

  batches.lines_batches.clear();
  batches.tris_batches.clear();
}

static const GPUVertFormat &position_format()
{
  static GPUVertFormat format{};
  if (format.attr_len == 0) {
    GPU_vertformat_attr_add(&format, "pos", GPU_COMP_F32, 3, GPU_FETCH_FLOAT);
  }
  return format;
}

static const GPUVertFormat &position_format()
{
  static GPUVertFormat format{};
  if (format.attr_len == 0) {
    GPU_vertformat_attr_add(&format, "pos", GPU_COMP_F32, 3, GPU_FETCH_FLOAT);
  }
  return format;
}

static const GPUVertFormat &normal_format()
{
  static GPUVertFormat format{};
  if (format.attr_len == 0) {
    GPU_vertformat_attr_add(&format, "nor", GPU_COMP_I16, 3, GPU_FETCH_INT_TO_FLOAT_UNIT);
  }
  return format;
}

static const GPUVertFormat &mask_format()
{
  static GPUVertFormat format{};
  if (format.attr_len == 0) {
    GPU_vertformat_attr_add(&format, "msk", GPU_COMP_F32, 1, GPU_FETCH_FLOAT);
  }
  return format;
}

static const GPUVertFormat &face_set_format()
{
  static GPUVertFormat format{};
  if (format.attr_len == 0) {
    GPU_vertformat_attr_add(&format, "fset", GPU_COMP_U8, 3, GPU_FETCH_INT_TO_FLOAT_UNIT);
  }
  return format;
}

static GPUVertFormat attribute_format(const StringRefNull name, const eCustomDataType data_type)
{
  GPUVertFormat format = draw::init_format_for_attribute(data_type, "data");

  bool is_render, is_active;
  const char *prefix = "a";

  if (CD_TYPE_AS_MASK(data_type) & CD_MASK_COLOR_ALL) {
    prefix = "c";
    is_active = StringRef(args.active_color) == name;
    is_render = StringRef(args.render_color) == name;
  }
  if (data_type == CD_PROP_FLOAT2) {
    prefix = "u";
    is_active = StringRef(CustomData_get_active_layer_name(cdata, data_type)) == name;
    is_render = StringRef(CustomData_get_render_layer_name(cdata, data_type)) == name;
  }

  DRW_cdlayer_attr_aliases_add(&format, prefix, data_type, name.c_str(), is_render, is_active);
  return format;
}

static GPUVertFormat format_for_request(const Object &object, const AttributeRequest &request)
{
  const PBVH &pbvh = *object.sculpt->pbvh;
  if (const CustomRequest *request_type = std::get_if<CustomRequest>(&request)) {
    GPUVertFormat format;
    switch (*request_type) {
      case CustomRequest::Position:
        return position_format();
      case CustomRequest::Normal:
        return normal_format();
      case CustomRequest::Mask:
        return mask_format();
      case CustomRequest::FaceSet:
        return face_set_format();
    }
  }
  else {
    const GenericRequest &attr = std::get<GenericRequest>(request);
    return attribute_format(attr.name, attr.type);
  }
}

static void ensure_vbos_allocation_size(const Object &object,
                                        const Span<const PBVHNode *> nodes,
                                        const IndexMask &nodes_to_update,
                                        const AttributeRequest &request,
                                        const MutableSpan<gpu::VertBuf *> vbos)
{
  const SculptSession &ss = *object.sculpt;
  const PBVH &pbvh = *ss.pbvh;
  const GPUVertFormat format = format_for_request(object, request);
  switch (BKE_pbvh_type(pbvh)) {
    case PBVH_FACES: {
      const Mesh &mesh = *static_cast<Mesh *>(object.data);  // TODO
      const Span<int> tri_faces = mesh.corner_tri_faces();
      const bke::AttributeAccessor attributes = mesh.attributes();
      const VArraySpan hide_poly = *attributes.lookup<bool>(".hide_poly", bke::AttrDomain::Face);
      nodes_to_update.foreach_index(GrainSize(16), [&](const int i) {
        if (!vbos[i]) {
          vbos[i] = GPU_vertbuf_create_with_format(format);
        }
        const Span<int> tris = bke::pbvh::node_tri_indices(*nodes[i]);
        const int verts_num = count_visible_tris_mesh(tris, tri_faces, hide_poly) * 3;
        if (GPU_vertbuf_get_vertex_len(vbos[i]) != verts_num) {
          GPU_vertbuf_data_alloc(*vbos[i], verts_num);
        }
      });
      break;
    }
    case PBVH_GRIDS: {
      const SubdivCCG &subdiv_ccg = *ss.subdiv_ccg;
      const BitGroupVector<> &grid_hidden = subdiv_ccg.grid_hidden;
      const CCGKey key = BKE_subdiv_ccg_key_top_level(subdiv_ccg);
      nodes_to_update.foreach_index(GrainSize(16), [&](const int i) {
        if (!vbos[i]) {
          vbos[i] = GPU_vertbuf_create_with_format(format);
        }
        const int verts_per_grid = square_i(key.grid_size - 1) * 4;  // TODO: use_flat_layout
        const int verts_num = bke::pbvh::node_grid_indices(*nodes[i]).size() * verts_per_grid;
        if (GPU_vertbuf_get_vertex_len(vbos[i]) != verts_num) {
          GPU_vertbuf_data_alloc(*vbos[i], verts_num);
        }
      });
      break;
    }
    case PBVH_BMESH: {
      const BMesh &bm = *ss.bm;
      nodes_to_update.foreach_index(GrainSize(16), [&](const int i) {
        if (!vbos[i]) {
          vbos[i] = GPU_vertbuf_create_with_format(format);
        }
        const Set<BMFace *, 0> &faces = BKE_pbvh_bmesh_node_faces(
            const_cast<PBVHNode *>(nodes[i]));
        const int verts_num = count_visible_tris_bmesh(faces) * 3;
        if (GPU_vertbuf_get_vertex_len(vbos[i]) != verts_num) {
          GPU_vertbuf_data_alloc(*vbos[i], verts_num);
        }
      });
      break;
    }
  }
}

static void fill_vbos(const Object &object,
                      const Span<const PBVHNode *> nodes,
                      const IndexMask &nodes_to_update,
                      const AttributeRequest &request,
                      const MutableSpan<gpu::VertBuf *> vbos)
{
  const SculptSession &ss = *object.sculpt;
  const PBVH &pbvh = *ss.pbvh;
  if (const CustomRequest *request_type = std::get_if<CustomRequest>(&request)) {
    switch (*request_type) {
      case CustomRequest::Position:
        switch (BKE_pbvh_type(pbvh)) {
          case PBVH_FACES: {
            const Mesh &mesh = *static_cast<const Mesh *>(object.data);
            const Span<float3> vert_positions = BKE_pbvh_get_vert_positions(pbvh);
            const Span<int> corner_verts = mesh.corner_verts();
            const Span<int3> corner_tris;  // TODO
            const Span<int> tri_faces = mesh.corner_tri_faces();
            const bke::AttributeAccessor attributes = mesh.attributes();
            const VArraySpan hide_poly = *attributes.lookup<bool>(".hide_poly",
                                                                  bke::AttrDomain::Face);
            nodes_to_update.foreach_index(GrainSize(1), [&](const int i) {
              extract_data_vert_mesh<float3>(corner_verts,
                                             corner_tris,
                                             tri_faces,
                                             hide_poly,
                                             vert_positions,
                                             bke::pbvh::node_tri_indices(*nodes[i]),
                                             *vbos[i]);
            });
            break;
          }
          case PBVH_GRIDS: {
            const SubdivCCG &subdiv_ccg = *ss.subdiv_ccg;
            const CCGKey key = BKE_subdiv_ccg_key_top_level(subdiv_ccg);
            const Span<CCGElem *> grids = subdiv_ccg.grids;
            nodes_to_update.foreach_index(GrainSize(1), [&](const int i) {
              fill_vbo_position_grids(
                  key, grids, use_flat_layout, bke::pbvh::node_grid_indices(*nodes[i]), *vbos[i]);
            });
            break;
          }
          case PBVH_BMESH: {
            nodes_to_update.foreach_index(GrainSize(1), [&](const int i) {
              fill_vbo_position_bmesh(BKE_pbvh_bmesh_node_faces(const_cast<PBVHNode *>(nodes[i])),
                                      *vbos[i]);
            });
            break;
          }
        }
        break;
      case CustomRequest::Normal:
        switch (BKE_pbvh_type(pbvh)) {
          case PBVH_FACES: {
            const Mesh &mesh = *static_cast<const Mesh *>(object.data);
            const Span<float3> vert_normals = BKE_pbvh_get_vert_normals(pbvh);
            const Span<float3> face_normals = BKE_pbvh_get_face_normals(pbvh);  // TODO
            const Span<int> corner_verts = mesh.corner_verts();
            const Span<int3> corner_tris;  // TODO
            const Span<int> tri_faces = mesh.corner_tri_faces();
            const bke::AttributeAccessor attributes = mesh.attributes();
            const VArraySpan sharp_faces = *attributes.lookup<bool>(".sharp_face",
                                                                    bke::AttrDomain::Face);
            const VArraySpan hide_poly = *attributes.lookup<bool>(".hide_poly",
                                                                  bke::AttrDomain::Face);
            nodes_to_update.foreach_index(GrainSize(1), [&](const int i) {
              fill_vbo_normal_mesh(corner_verts,
                                   corner_tris,
                                   tri_faces,
                                   hide_poly,
                                   sharp_faces,
                                   vert_normals,
                                   face_normals,
                                   bke::pbvh::node_tri_indices(*nodes[i]),
                                   *vbos[i]);
            });
            break;
          }
          case PBVH_GRIDS: {
            const Mesh &mesh = *static_cast<const Mesh *>(object.data);
            const SubdivCCG &subdiv_ccg = *ss.subdiv_ccg;
            const CCGKey key = BKE_subdiv_ccg_key_top_level(subdiv_ccg);
            const Span<CCGElem *> grids = subdiv_ccg.grids;
            const Span<int> grid_to_face_map = subdiv_ccg.grid_to_face_map;
            const bke::AttributeAccessor attributes = mesh.attributes();
            const VArraySpan sharp_faces = *attributes.lookup<bool>("sharp_face",
                                                                    bke::AttrDomain::Face);
            nodes_to_update.foreach_index(GrainSize(1), [&](const int i) {
              fill_vbo_normal_grids(key,
                                    grids,
                                    grid_to_face_map,
                                    sharp_faces,
                                    use_flat_layout,
                                    bke::pbvh::node_grid_indices(*nodes[i]),
                                    *vbos[i]);
            });
            break;
          }
          case PBVH_BMESH: {
            nodes_to_update.foreach_index(GrainSize(1), [&](const int i) {
              fill_vbo_normal_bmesh(BKE_pbvh_bmesh_node_faces(const_cast<PBVHNode *>(nodes[i])),
                                    *vbos[i]);
            });
            break;
          }
        }
        break;
      case CustomRequest::Mask:
        switch (BKE_pbvh_type(pbvh)) {
          case PBVH_FACES: {
            const Mesh &mesh = *static_cast<const Mesh *>(object.data);
            const Span<int> corner_verts = mesh.corner_verts();
            const Span<int3> corner_tris = mesh.corner_tris();
            const Span<int> tri_faces = mesh.corner_tri_faces();
            const bke::AttributeAccessor attributes = mesh.attributes();
            const VArraySpan hide_poly = *attributes.lookup<bool>(".hide_poly",
                                                                  bke::AttrDomain::Face);
            const VArraySpan mask = *attributes.lookup<float>(".sculpt_mask",
                                                              bke::AttrDomain::Point);
            nodes_to_update.foreach_index(GrainSize(1), [&](const int i) {
              extract_data_vert_mesh<float>(corner_verts,
                                            corner_tris,
                                            tri_faces,
                                            hide_poly,
                                            mask,
                                            bke::pbvh::node_tri_indices(*nodes[i]),
                                            *vbos[i]);
            });
            break;
          }
          case PBVH_GRIDS: {
            const SubdivCCG &subdiv_ccg = *ss.subdiv_ccg;
            const CCGKey key = BKE_subdiv_ccg_key_top_level(subdiv_ccg);
            const Span<CCGElem *> grids = subdiv_ccg.grids;
            nodes_to_update.foreach_index(GrainSize(1), [&](const int i) {
              fill_vbo_mask_grids(
                  key, grids, use_flat_layout, bke::pbvh::node_grid_indices(*nodes[i]), *vbos[i]);
            });
            break;
          }
          case PBVH_BMESH: {
            const BMesh &bm = *ss.bm;
            const int mask_offset = CustomData_get_offset_named(
                &bm.vdata, CD_PROP_FLOAT, ".sculpt_mask");
            nodes_to_update.foreach_index(GrainSize(1), [&](const int i) {
              extract_data_vert_bmesh<float>(
                  BKE_pbvh_bmesh_node_faces(const_cast<PBVHNode *>(nodes[i])),
                  mask_offset,
                  *vbos[i]);
            });
            break;
          }
        }
        break;
      case CustomRequest::FaceSet:
        switch (BKE_pbvh_type(pbvh)) {
          case PBVH_FACES: {
            const Mesh &mesh = *static_cast<const Mesh *>(object.data);
            const Span<int> corner_verts = mesh.corner_verts();
            const Span<int3> corner_tris;  // TODO
            const Span<int> tri_faces = mesh.corner_tri_faces();
            const bke::AttributeAccessor attributes = mesh.attributes();
            const VArraySpan hide_poly = *attributes.lookup<bool>(".hide_poly",
                                                                  bke::AttrDomain::Face);
            const VArraySpan face_sets = *attributes.lookup<int>(".sculpt_face_set",
                                                                 bke::AttrDomain::Face);
            nodes_to_update.foreach_index(GrainSize(1), [&](const int i) {
              fill_vbo_face_set_mesh(tri_faces,
                                     hide_poly,
                                     face_sets,
                                     args.face_sets_color_default,
                                     args.face_sets_color_seed,
                                     bke::pbvh::node_tri_indices(*nodes[i]),
                                     *vbos[i]);
            });
            break;
          }
          case PBVH_GRIDS: {
            const Mesh &mesh = *static_cast<const Mesh *>(object.data);
            const SubdivCCG &subdiv_ccg = *ss.subdiv_ccg;
            const CCGKey key = BKE_subdiv_ccg_key_top_level(subdiv_ccg);
            const Span<int> grid_to_face_map = subdiv_ccg.grid_to_face_map;
            const bke::AttributeAccessor attributes = mesh.attributes();
            if (const VArray<int> face_sets = *attributes.lookup<int>(".sculpt_face_set",
                                                                      bke::AttrDomain::Face))
            {
              const VArraySpan<int> face_sets_span(face_sets);
              nodes_to_update.foreach_index(GrainSize(1), [&](const int i) {
                fill_vbo_face_set_grids(key,
                                        grid_to_face_map,
                                        face_sets_span,
                                        args.face_sets_color_default,
                                        args.face_sets_color_seed,
                                        use_flat_layout,
                                        bke::pbvh::node_grid_indices(*nodes[i]),
                                        *vbos[i]);
              });
            }
            else {
              nodes_to_update.foreach_index(GrainSize(1), [&](const int i) {
                vbos[i]->data<uchar4>().fill(uchar4{UCHAR_MAX});
              });
            }
            break;
          }
          case PBVH_BMESH: {
            const BMesh &bm = *ss.bm;
            const int face_set_offset = CustomData_get_offset_named(
                &bm.pdata, CD_PROP_INT32, ".sculpt_face_set");
            nodes_to_update.foreach_index(GrainSize(1), [&](const int i) {
              fill_vbo_face_set_bmesh(BKE_pbvh_bmesh_node_faces(const_cast<PBVHNode *>(nodes[i])),
                                      args.face_sets_color_default,
                                      args.face_sets_color_seed,
                                      face_set_offset,
                                      *vbos[i]);
            });
            break;
          }
        }
        break;
    }
  }
  else {
    const GenericRequest &attr = std::get<GenericRequest>(request);
    const StringRefNull name = attr.name;
    const bke::AttrDomain domain = attr.domain;
    const eCustomDataType data_type = attr.type;

    switch (BKE_pbvh_type(pbvh)) {
      case PBVH_FACES: {
        const Mesh &mesh = *static_cast<const Mesh *>(object.data);
        const Span<int> corner_verts = mesh.corner_verts();
        const Span<int3> corner_tris = mesh.corner_tris();
        const Span<int> tri_faces = mesh.corner_tri_faces();
        const bke::AttributeAccessor attributes = mesh.attributes();
        const VArraySpan hide_poly = *attributes.lookup<bool>(".hide_poly", bke::AttrDomain::Face);
        const GVArraySpan attribute = *attributes.lookup_or_default(name, domain, data_type);
        nodes_to_update.foreach_index(GrainSize(1), [&](const int i) {
          fill_vbo_attribute_mesh(corner_verts,
                                  corner_tris,
                                  tri_faces,
                                  hide_poly,
                                  attribute,
                                  domain,
                                  bke::pbvh::node_tri_indices(*nodes[i]),
                                  *vbos[i]);
        });
        break;
      }
      case PBVH_GRIDS: {
        nodes_to_update.foreach_index(GrainSize(1), [&](const int i) {
          bke::attribute_math::convert_to_static_type(data_type, [&](auto dummy) {
            using T = decltype(dummy);
            using Converter = AttributeConverter<T>;
            using VBOType = typename Converter::VBOType;
            if constexpr (!std::is_void_v<VBOType>) {
              vbo.vert_buf->data<VBOType>().fill(Converter::convert(fallback_value_for_fill<T>()));
            }
          });
        });
        break;
      }
      case PBVH_BMESH: {
        const BMesh &bm = *ss.bm;
        const CustomData &custom_data = *get_cdata(bm, domain);
        const int offset = CustomData_get_offset_named(&custom_data, data_type, name);
        nodes_to_update.foreach_index(GrainSize(1), [&](const int i) {
          fill_vbo_attribute_bmesh(BKE_pbvh_bmesh_node_faces(const_cast<PBVHNode *>(nodes[i])),
                                   data_type,
                                   domain,
                                   offset,
                                   *vbos[i]);
        });
        break;
      }
    }
  }
}

static Span<gpu::VertBuf *> ensure_vbos(const Object &object,
                                        const Span<PBVHNode *> nodes,
                                        const IndexMask &nodes_to_update,
                                        const AttributeRequest &attr,
                                        DrawCache &draw_data)
{
  Vector<gpu::VertBuf *> &vbos = draw_data.attribute_vbos.lookup_or_add_default(attr);
  vbos.resize(nodes.size(), nullptr);

  ensure_vbos_allocation_size(object, nodes, nodes_to_update, attr, vbos);
  fill_vbos(object, nodes, nodes_to_update, attr, vbos);

  return vbos;
}

static Span<gpu::IndexBuf *> ensure_tris_ibos(const Object &object,
                                              const Span<const PBVHNode *> nodes,
                                              const IndexMask &nodes_to_update,
                                              DrawCache &draw_data)
{
<<<<<<< HEAD
  const PBVH &pbvh = *object.sculpt->pbvh;
  draw_data.tris_ibos.resize(nodes.size(), nullptr);
  switch (BKE_pbvh_type(pbvh)) {
    case PBVH_FACES:
      break;
    case PBVH_GRIDS:
      nodes_to_update.foreach_index(GrainSize(1), [&](const int i) {

      });
      break;
    case PBVH_BMESH:
      break;
  }
=======
  do_coarse_grids &= args.pbvh_type == bke::pbvh::Type::Grids;
  PBVHBatch &batch = ensure_batch(*batches, attrs, args, do_coarse_grids);
  return batch.tris;
>>>>>>> 6b559c02
}

Span<gpu::Batch *> ensure_tris_batches(const ViewportRequest &request,
                                       const Object &object,
                                       const IndexMask &nodes_to_update,
                                       DrawCache &draw_data)
{
<<<<<<< HEAD

  // TODO
  // batches.use_flat_layout = !sharp_faces.is_empty() &&
  //                         std::any_of(
  //                             grid_indices.begin(), grid_indices.end(), [&](const int grid) {
  //                               return sharp_faces[grid_to_face_map[grid]];
  //                             });

  const PBVH &pbvh = *object.sculpt->pbvh;
  const bool update_only_visible = false;  // TODO
  ;                                        // TODO

  Vector<PBVHNode *> nodes = bke::pbvh::search_gather(const_cast<PBVH &>(pbvh), {});

  Vector<Span<gpu::VertBuf *>> requested_vbos;
  for (const AttributeRequest &attr : request.attributes) {
    requested_vbos.append(ensure_vbos(object, nodes, nodes_to_update, attr, draw_data));
  }

  const Span<gpu::IndexBuf *> ibos = ensure_tris_ibos(object, nodes, nodes_to_update, draw_data);

  Vector<gpu::Batch *> &batches = draw_data.tris_batches.lookup_or_add_default(request);
  batches.resize(nodes.size(), nullptr);
  nodes_to_update.foreach_index(GrainSize(1), [&](const int i) {
    if (!batches[i]) {
      GPU_batch_create(GPU_PRIM_LINES, nullptr, ibos[i]);
      for (Span<gpu::VertBuf *> vbos : requested_vbos) {
        GPU_batch_vertbuf_add(batches[i], vbos[i], false);
      }
    }
  });
=======
  do_coarse_grids &= args.pbvh_type == bke::pbvh::Type::Grids;
  PBVHBatch &batch = ensure_batch(*batches, attrs, args, do_coarse_grids);
  return batch.lines;
>>>>>>> 6b559c02
}

static Span<gpu::IndexBuf *> ensure_lines_ibos(const Object &object,
                                               const Span<const PBVHNode *> nodes,
                                               const IndexMask &nodes_to_update,
                                               DrawCache &draw_data)
{
  const PBVH &pbvh = *object.sculpt->pbvh;
  draw_data.tris_ibos.resize(nodes.size(), nullptr);
  MutableSpan<gpu::IndexBuf *> ibos = draw_data.tris_ibos;

  IndexMaskMemory memory;
  const IndexMask ibos_to_update = IndexMask::from_predicate(
      nodes_to_update, GrainSize(128), memory, [&](const int i) { return ibos[i] == nullptr; });

  switch (BKE_pbvh_type(pbvh)) {
    case PBVH_FACES: {
      const Mesh &mesh = *static_cast<const Mesh *>(object.data);
      const Span<int2> edges = mesh.edges();
      const Span<int> corner_verts = mesh.corner_verts();
      const Span<int> corner_edges = mesh.corner_edges();
      const Span<int3> corner_tris = mesh.corner_tris();  // TODO
      const Span<int> tri_faces = mesh.corner_tri_faces();
      const bke::AttributeAccessor attributes = mesh.attributes();
      const VArraySpan hide_poly = *attributes.lookup<bool>(".hide_poly", bke::AttrDomain::Face);
      ibos_to_update.foreach_index(GrainSize(1), [&](const int i) {
        ibos[i] = create_index_faces(edges,
                                     corner_verts,
                                     corner_edges,
                                     corner_tris,
                                     tri_faces,
                                     hide_poly,
                                     bke::pbvh::node_tri_indices(*nodes[i]));
      });
      break;
    }
    case PBVH_GRIDS: {
      break;
    }
    case PBVH_BMESH: {
      ibos_to_update.foreach_index(GrainSize(1), [&](const int i) {
        const int visible_faces_num = 100;
        ibos[i] = create_index_bmesh(BKE_pbvh_bmesh_node_faces(const_cast<PBVHNode *>(nodes[i])),
                                     visible_faces_num);
      });
      break;
    }
  }
}

Span<gpu::Batch *> ensure_lines_batches(const Object &object,
                                        const bool update_only_visible,
                                        DrawCache &draw_data)
{
  const PBVH &pbvh = *object.sculpt->pbvh;

  Vector<PBVHNode *> nodes = bke::pbvh::search_gather(const_cast<PBVH &>(pbvh), {});
  const IndexMask nodes_to_update;  // TODO

  const Span<gpu::VertBuf *> position_vbos = ensure_vbos(
      object, nodes, nodes_to_update, CustomRequest::Position, draw_data);
  const Span<gpu::IndexBuf *> ibos = ensure_lines_ibos(object, nodes, nodes_to_update, draw_data);

  draw_data.lines_batches.resize(nodes.size(), nullptr);
  MutableSpan<gpu::Batch *> batches = draw_data.lines_batches;

  const Span<gpu::IndexBuf *> ibos = draw_data.lines_ibos;

  nodes_to_update.foreach_index(GrainSize(1), [&](const int i) {
    if (!batches[i]) {
      GPU_batch_create(GPU_PRIM_LINES, nullptr, ibos[i]);
      GPU_batch_vertbuf_add(batches[i], position_vbos[i], false);
    }
    // TODO: Nodes that already existed but were updated?
  });
}

}  // namespace blender::draw::pbvh<|MERGE_RESOLUTION|>--- conflicted
+++ resolved
@@ -262,36 +262,6 @@
   return fallback_value_for_fill<ColorGeometry4f>().encode();
 }
 
-<<<<<<< HEAD
-=======
-struct PBVHBatches {
-  Vector<PBVHVbo> vbos;
-  Map<std::string, PBVHBatch> batches;
-  gpu::IndexBuf *tri_index = nullptr;
-  gpu::IndexBuf *lines_index = nullptr;
-  int faces_count = 0; /* Used by bke::pbvh::Type::BMesh and bke::pbvh::Type::Grids */
-  bool use_flat_layout = false;
-
-  int material_index = 0;
-
-  /* Stuff for displaying coarse multires grids. */
-  gpu::IndexBuf *tri_index_coarse = nullptr;
-  gpu::IndexBuf *lines_index_coarse = nullptr;
-  int coarse_level = 0; /* Coarse multires depth. */
-
-  PBVHBatches(const PBVH_GPU_Args &args);
-  ~PBVHBatches();
-
-  void update(const PBVH_GPU_Args &args);
-  void update_pre(const PBVH_GPU_Args &args);
-
-  int create_vbo(const AttributeRequest &request, const PBVH_GPU_Args &args);
-  int ensure_vbo(const AttributeRequest &request, const PBVH_GPU_Args &args);
-
-  void create_index(const PBVH_GPU_Args &args);
-};
-
->>>>>>> 6b559c02
 static int count_visible_tris_mesh(const Span<int> tris,
                                    const Span<int> tri_faces,
                                    const Span<bool> hide_poly)
@@ -310,77 +280,6 @@
   });
 }
 
-<<<<<<< HEAD
-=======
-static int count_faces(const PBVH_GPU_Args &args)
-{
-  switch (args.pbvh_type) {
-    case bke::pbvh::Type::Mesh:
-      return count_visible_tris_mesh(args.prim_indices, args.tri_faces, args.hide_poly);
-    case bke::pbvh::Type::Grids:
-      return bke::pbvh::count_grid_quads(args.subdiv_ccg->grid_hidden,
-                                         args.grid_indices,
-                                         args.ccg_key.grid_size,
-                                         args.ccg_key.grid_size);
-
-    case bke::pbvh::Type::BMesh:
-      return count_visible_tris_bmesh(*args.bm_faces);
-  }
-  BLI_assert_unreachable();
-  return 0;
-}
-
-PBVHBatches::PBVHBatches(const PBVH_GPU_Args &args)
-{
-  faces_count = count_faces(args);
-}
-
-PBVHBatches::~PBVHBatches()
-{
-  for (PBVHBatch &batch : batches.values()) {
-    GPU_BATCH_DISCARD_SAFE(batch.tris);
-    GPU_BATCH_DISCARD_SAFE(batch.lines);
-  }
-
-  for (PBVHVbo &vbo : vbos) {
-    GPU_vertbuf_discard(vbo.vert_buf);
-  }
-
-  GPU_INDEXBUF_DISCARD_SAFE(tri_index);
-  GPU_INDEXBUF_DISCARD_SAFE(lines_index);
-  GPU_INDEXBUF_DISCARD_SAFE(tri_index_coarse);
-  GPU_INDEXBUF_DISCARD_SAFE(lines_index_coarse);
-}
-
-static std::string build_key(const Span<AttributeRequest> requests, bool do_coarse_grids)
-{
-  PBVHBatch batch;
-  Vector<PBVHVbo> vbos;
-
-  for (const int i : requests.index_range()) {
-    const AttributeRequest &request = requests[i];
-    if (!pbvh_attr_supported(request)) {
-      continue;
-    }
-    vbos.append_as(request);
-    batch.vbos.append(i);
-  }
-
-  batch.is_coarse = do_coarse_grids;
-  return batch.build_key(vbos);
-}
-
-int PBVHBatches::ensure_vbo(const AttributeRequest &request, const PBVH_GPU_Args &args)
-{
-  for (const int i : vbos.index_range()) {
-    if (this->vbos[i].request == request) {
-      return i;
-    }
-  }
-  return this->create_vbo(request, args);
-}
-
->>>>>>> 6b559c02
 static void fill_vbo_normal_mesh(const Span<int> corner_verts,
                                  const Span<int3> corner_tris,
                                  const Span<int> tri_faces,
@@ -769,173 +668,6 @@
   });
 }
 
-<<<<<<< HEAD
-=======
-static void fill_vbo_bmesh(PBVHVbo &vbo, const PBVH_GPU_Args &args)
-{
-  int existing_num = GPU_vertbuf_get_vertex_len(vbo.vert_buf);
-
-  int vert_count = count_faces(args) * 3;
-
-  if (vbo.vert_buf->data<uchar>().data() == nullptr || existing_num != vert_count) {
-    /* Allocate buffer if not allocated yet or size changed. */
-    GPU_vertbuf_data_alloc(*vbo.vert_buf, vert_count);
-  }
-
-  if (const CustomRequest *request_type = std::get_if<CustomRequest>(&vbo.request)) {
-    switch (*request_type) {
-      case CustomRequest::Position: {
-        fill_vbo_position_bmesh(*args.bm_faces, *vbo.vert_buf);
-        break;
-      }
-      case CustomRequest::Normal: {
-        fill_vbo_normal_bmesh(*args.bm_faces, *vbo.vert_buf);
-        break;
-      }
-      case CustomRequest::Mask: {
-        const int cd_offset = args.cd_mask_layer;
-        if (cd_offset != -1) {
-          fill_vbo_mask_bmesh(*args.bm_faces, cd_offset, *vbo.vert_buf);
-        }
-        else {
-          vbo.vert_buf->data<float>().fill(0.0f);
-        }
-        break;
-      }
-      case CustomRequest::FaceSet: {
-        const int cd_offset = CustomData_get_offset_named(
-            &args.bm->pdata, CD_PROP_INT32, ".sculpt_face_set");
-
-        if (cd_offset != -1) {
-          fill_vbo_face_set_bmesh(*args.bm_faces,
-                                  args.face_sets_color_default,
-                                  args.face_sets_color_seed,
-                                  cd_offset,
-                                  *vbo.vert_buf);
-        }
-        else {
-          vbo.vert_buf->data<uchar4>().fill(uchar4(255));
-        }
-        break;
-      }
-    }
-  }
-  else {
-    const GenericRequest &request = std::get<GenericRequest>(vbo.request);
-    const bke::AttrDomain domain = request.domain;
-    const eCustomDataType data_type = request.type;
-    const CustomData &custom_data = *get_cdata(domain, args);
-    const int cd_offset = CustomData_get_offset_named(&custom_data, data_type, request.name);
-    fill_vbo_attribute_bmesh(
-        *args.bm_faces, request.type, request.domain, cd_offset, *vbo.vert_buf);
-  }
-}
-
-void PBVHBatches::update(const PBVH_GPU_Args &args)
-{
-  if (!this->lines_index) {
-    create_index(args);
-  }
-  for (PBVHVbo &vbo : this->vbos) {
-    switch (args.pbvh_type) {
-      case bke::pbvh::Type::Mesh:
-        fill_vbo_faces(vbo, args);
-        break;
-      case bke::pbvh::Type::Grids:
-        fill_vbo_grids(vbo, args, this->use_flat_layout);
-        break;
-      case bke::pbvh::Type::BMesh:
-        fill_vbo_bmesh(vbo, args);
-        break;
-    }
-  }
-}
-
-int PBVHBatches::create_vbo(const AttributeRequest &request, const PBVH_GPU_Args &args)
-{
-  GPUVertFormat format;
-  GPU_vertformat_clear(&format);
-  if (const CustomRequest *request_type = std::get_if<CustomRequest>(&request)) {
-    switch (*request_type) {
-      case CustomRequest::Position:
-        GPU_vertformat_attr_add(&format, "pos", GPU_COMP_F32, 3, GPU_FETCH_FLOAT);
-        break;
-      case CustomRequest::Normal:
-        GPU_vertformat_attr_add(&format, "nor", GPU_COMP_I16, 3, GPU_FETCH_INT_TO_FLOAT_UNIT);
-        break;
-      case CustomRequest::Mask:
-        GPU_vertformat_attr_add(&format, "msk", GPU_COMP_F32, 1, GPU_FETCH_FLOAT);
-        break;
-      case CustomRequest::FaceSet:
-        GPU_vertformat_attr_add(&format, "fset", GPU_COMP_U8, 3, GPU_FETCH_INT_TO_FLOAT_UNIT);
-        break;
-    }
-  }
-  else {
-    const GenericRequest &attr = std::get<GenericRequest>(request);
-    const StringRefNull name = attr.name;
-    const bke::AttrDomain domain = attr.domain;
-    const eCustomDataType data_type = attr.type;
-
-    format = draw::init_format_for_attribute(data_type, "data");
-
-    const CustomData *cdata = get_cdata(domain, args);
-
-    bool is_render, is_active;
-    const char *prefix = "a";
-
-    if (CD_TYPE_AS_MASK(data_type) & CD_MASK_COLOR_ALL) {
-      prefix = "c";
-      is_active = StringRef(args.active_color) == name;
-      is_render = StringRef(args.render_color) == name;
-    }
-    if (data_type == CD_PROP_FLOAT2) {
-      prefix = "u";
-      is_active = StringRef(CustomData_get_active_layer_name(cdata, data_type)) == name;
-      is_render = StringRef(CustomData_get_render_layer_name(cdata, data_type)) == name;
-    }
-
-    DRW_cdlayer_attr_aliases_add(&format, prefix, data_type, name.c_str(), is_render, is_active);
-  }
-
-  vbos.append_as(request);
-  vbos.last().vert_buf = GPU_vertbuf_create_with_format_ex(format, GPU_USAGE_STATIC);
-  switch (args.pbvh_type) {
-    case bke::pbvh::Type::Mesh:
-      fill_vbo_faces(vbos.last(), args);
-      break;
-    case bke::pbvh::Type::Grids:
-      fill_vbo_grids(vbos.last(), args, use_flat_layout);
-      break;
-    case bke::pbvh::Type::BMesh:
-      fill_vbo_bmesh(vbos.last(), args);
-      break;
-  }
-
-  return vbos.index_range().last();
-}
-
-void PBVHBatches::update_pre(const PBVH_GPU_Args &args)
-{
-  if (args.pbvh_type == bke::pbvh::Type::BMesh) {
-    int count = count_faces(args);
-
-    if (faces_count != count) {
-      for (PBVHVbo &vbo : vbos) {
-        vbo.clear_data();
-      }
-
-      GPU_INDEXBUF_DISCARD_SAFE(tri_index);
-      GPU_INDEXBUF_DISCARD_SAFE(lines_index);
-      GPU_INDEXBUF_DISCARD_SAFE(tri_index_coarse);
-      GPU_INDEXBUF_DISCARD_SAFE(lines_index_coarse);
-
-      faces_count = count;
-    }
-  }
-}
-
->>>>>>> 6b559c02
 static gpu::IndexBuf *create_index_faces(const Span<int2> edges,
                                          const Span<int> corner_verts,
                                          const Span<int> corner_edges,
@@ -1212,26 +944,17 @@
 }
 
 static void calc_material_indices(const Object &object,
-                                  const Span<PBVHNode *> nodes,
+                                  const Span<bke::pbvh::Node *> nodes,
                                   const IndexMask &nodes_to_update,
                                   MutableSpan<int> node_materials)
 {
-<<<<<<< HEAD
   const SculptSession &ss = *object.sculpt;
-  const PBVH &pbvh = *ss.pbvh;
-  switch (BKE_pbvh_type(pbvh)) {
-    case PBVH_FACES: {
+  const bke::pbvh::Tree &pbvh = *ss.pbvh;
+  switch (pbvh.type()) {
+    case bke::pbvh::Type::Mesh: {
       const Mesh &mesh = *static_cast<const Mesh *>(object.data);
       const Span<int> tri_faces = mesh.corner_tri_faces();
       const bke::AttributeAccessor attributes = mesh.attributes();
-=======
-  switch (args.pbvh_type) {
-    case bke::pbvh::Type::Mesh: {
-      if (args.prim_indices.is_empty()) {
-        return 0;
-      }
-      const bke::AttributeAccessor attributes = args.mesh->attributes();
->>>>>>> 6b559c02
       const VArray material_indices = *attributes.lookup_or_default<int>(
           "material_index", bke::AttrDomain::Face, 0);
       nodes_to_update.foreach_index(GrainSize(16), [&](const int i) {
@@ -1243,19 +966,11 @@
       });
       break;
     }
-<<<<<<< HEAD
-    case PBVH_GRIDS: {
+    case bke::pbvh::Type::Grids: {
       const SubdivCCG &subdiv_ccg = *ss.subdiv_ccg;
       const Span<int> grid_faces = subdiv_ccg.grid_to_face_map;
       const Mesh &mesh = *static_cast<const Mesh *>(object.data);
       const bke::AttributeAccessor attributes = mesh.attributes();
-=======
-    case bke::pbvh::Type::Grids: {
-      if (args.grid_indices.is_empty()) {
-        return 0;
-      }
-      const bke::AttributeAccessor attributes = args.mesh->attributes();
->>>>>>> 6b559c02
       const VArray material_indices = *attributes.lookup_or_default<int>(
           "material_index", bke::AttrDomain::Face, 0);
       nodes_to_update.foreach_index(GrainSize(16), [&](const int i) {
@@ -1267,14 +982,9 @@
       });
       break;
     }
-<<<<<<< HEAD
-    case PBVH_BMESH:
+    case bke::pbvh::Type::BMesh:
       node_materials.fill(0);
       break;
-=======
-    case bke::pbvh::Type::BMesh:
-      return 0;
->>>>>>> 6b559c02
   }
 }
 
@@ -1373,32 +1083,9 @@
 
 static void clear_all_data(DrawCache &batches)
 {
-<<<<<<< HEAD
   batches.lines_ibos.clear();
   batches.tris_ibos.clear();
   batches.attribute_vbos.clear();
-=======
-  switch (args.pbvh_type) {
-    case bke::pbvh::Type::Mesh:
-      lines_index = create_index_faces(args.mesh->edges(),
-                                       args.corner_verts,
-                                       args.corner_edges,
-                                       args.corner_tris,
-                                       args.tri_faces,
-                                       args.hide_poly,
-                                       args.prim_indices);
-      break;
-    case bke::pbvh::Type::BMesh:
-      lines_index = create_index_bmesh(args, faces_count);
-      break;
-    case bke::pbvh::Type::Grids:
-      create_index_grids(args, false, *this);
-      if (args.ccg_key.level > coarse_level) {
-        create_index_grids(args, true, *this);
-      }
-      break;
-  }
->>>>>>> 6b559c02
 
   batches.lines_batches.clear();
   batches.tris_batches.clear();
@@ -1473,7 +1160,7 @@
 
 static GPUVertFormat format_for_request(const Object &object, const AttributeRequest &request)
 {
-  const PBVH &pbvh = *object.sculpt->pbvh;
+  const bke::pbvh::Tree &pbvh = *object.sculpt->pbvh;
   if (const CustomRequest *request_type = std::get_if<CustomRequest>(&request)) {
     GPUVertFormat format;
     switch (*request_type) {
@@ -1494,16 +1181,16 @@
 }
 
 static void ensure_vbos_allocation_size(const Object &object,
-                                        const Span<const PBVHNode *> nodes,
+                                        const Span<const bke::pbvh::Node *> nodes,
                                         const IndexMask &nodes_to_update,
                                         const AttributeRequest &request,
                                         const MutableSpan<gpu::VertBuf *> vbos)
 {
   const SculptSession &ss = *object.sculpt;
-  const PBVH &pbvh = *ss.pbvh;
+  const bke::pbvh::Tree &pbvh = *ss.pbvh;
   const GPUVertFormat format = format_for_request(object, request);
-  switch (BKE_pbvh_type(pbvh)) {
-    case PBVH_FACES: {
+  switch (pbvh.type()) {
+    case bke::pbvh::Type::Mesh: {
       const Mesh &mesh = *static_cast<Mesh *>(object.data);  // TODO
       const Span<int> tri_faces = mesh.corner_tri_faces();
       const bke::AttributeAccessor attributes = mesh.attributes();
@@ -1520,7 +1207,7 @@
       });
       break;
     }
-    case PBVH_GRIDS: {
+    case bke::pbvh::Type::Grids: {
       const SubdivCCG &subdiv_ccg = *ss.subdiv_ccg;
       const BitGroupVector<> &grid_hidden = subdiv_ccg.grid_hidden;
       const CCGKey key = BKE_subdiv_ccg_key_top_level(subdiv_ccg);
@@ -1536,14 +1223,14 @@
       });
       break;
     }
-    case PBVH_BMESH: {
+    case bke::pbvh::Type::BMesh: {
       const BMesh &bm = *ss.bm;
       nodes_to_update.foreach_index(GrainSize(16), [&](const int i) {
         if (!vbos[i]) {
           vbos[i] = GPU_vertbuf_create_with_format(format);
         }
         const Set<BMFace *, 0> &faces = BKE_pbvh_bmesh_node_faces(
-            const_cast<PBVHNode *>(nodes[i]));
+            const_cast<bke::pbvh::Node *>(nodes[i]));
         const int verts_num = count_visible_tris_bmesh(faces) * 3;
         if (GPU_vertbuf_get_vertex_len(vbos[i]) != verts_num) {
           GPU_vertbuf_data_alloc(*vbos[i], verts_num);
@@ -1555,18 +1242,18 @@
 }
 
 static void fill_vbos(const Object &object,
-                      const Span<const PBVHNode *> nodes,
+                      const Span<const bke::pbvh::Node *> nodes,
                       const IndexMask &nodes_to_update,
                       const AttributeRequest &request,
                       const MutableSpan<gpu::VertBuf *> vbos)
 {
   const SculptSession &ss = *object.sculpt;
-  const PBVH &pbvh = *ss.pbvh;
+  const bke::pbvh::Tree &pbvh = *ss.pbvh;
   if (const CustomRequest *request_type = std::get_if<CustomRequest>(&request)) {
     switch (*request_type) {
       case CustomRequest::Position:
-        switch (BKE_pbvh_type(pbvh)) {
-          case PBVH_FACES: {
+        switch (pbvh.type()) {
+          case bke::pbvh::Type::Mesh: {
             const Mesh &mesh = *static_cast<const Mesh *>(object.data);
             const Span<float3> vert_positions = BKE_pbvh_get_vert_positions(pbvh);
             const Span<int> corner_verts = mesh.corner_verts();
@@ -1586,7 +1273,7 @@
             });
             break;
           }
-          case PBVH_GRIDS: {
+          case bke::pbvh::Type::Grids: {
             const SubdivCCG &subdiv_ccg = *ss.subdiv_ccg;
             const CCGKey key = BKE_subdiv_ccg_key_top_level(subdiv_ccg);
             const Span<CCGElem *> grids = subdiv_ccg.grids;
@@ -1596,18 +1283,18 @@
             });
             break;
           }
-          case PBVH_BMESH: {
+          case bke::pbvh::Type::BMesh: {
             nodes_to_update.foreach_index(GrainSize(1), [&](const int i) {
-              fill_vbo_position_bmesh(BKE_pbvh_bmesh_node_faces(const_cast<PBVHNode *>(nodes[i])),
-                                      *vbos[i]);
+              fill_vbo_position_bmesh(
+                  BKE_pbvh_bmesh_node_faces(const_cast<bke::pbvh::Node *>(nodes[i])), *vbos[i]);
             });
             break;
           }
         }
         break;
       case CustomRequest::Normal:
-        switch (BKE_pbvh_type(pbvh)) {
-          case PBVH_FACES: {
+        switch (pbvh.type()) {
+          case bke::pbvh::Type::Mesh: {
             const Mesh &mesh = *static_cast<const Mesh *>(object.data);
             const Span<float3> vert_normals = BKE_pbvh_get_vert_normals(pbvh);
             const Span<float3> face_normals = BKE_pbvh_get_face_normals(pbvh);  // TODO
@@ -1632,7 +1319,7 @@
             });
             break;
           }
-          case PBVH_GRIDS: {
+          case bke::pbvh::Type::Grids: {
             const Mesh &mesh = *static_cast<const Mesh *>(object.data);
             const SubdivCCG &subdiv_ccg = *ss.subdiv_ccg;
             const CCGKey key = BKE_subdiv_ccg_key_top_level(subdiv_ccg);
@@ -1652,18 +1339,18 @@
             });
             break;
           }
-          case PBVH_BMESH: {
+          case bke::pbvh::Type::BMesh: {
             nodes_to_update.foreach_index(GrainSize(1), [&](const int i) {
-              fill_vbo_normal_bmesh(BKE_pbvh_bmesh_node_faces(const_cast<PBVHNode *>(nodes[i])),
-                                    *vbos[i]);
+              fill_vbo_normal_bmesh(
+                  BKE_pbvh_bmesh_node_faces(const_cast<bke::pbvh::Node *>(nodes[i])), *vbos[i]);
             });
             break;
           }
         }
         break;
       case CustomRequest::Mask:
-        switch (BKE_pbvh_type(pbvh)) {
-          case PBVH_FACES: {
+        switch (pbvh.type()) {
+          case bke::pbvh::Type::Mesh: {
             const Mesh &mesh = *static_cast<const Mesh *>(object.data);
             const Span<int> corner_verts = mesh.corner_verts();
             const Span<int3> corner_tris = mesh.corner_tris();
@@ -1684,7 +1371,7 @@
             });
             break;
           }
-          case PBVH_GRIDS: {
+          case bke::pbvh::Type::Grids: {
             const SubdivCCG &subdiv_ccg = *ss.subdiv_ccg;
             const CCGKey key = BKE_subdiv_ccg_key_top_level(subdiv_ccg);
             const Span<CCGElem *> grids = subdiv_ccg.grids;
@@ -1694,13 +1381,13 @@
             });
             break;
           }
-          case PBVH_BMESH: {
+          case bke::pbvh::Type::BMesh: {
             const BMesh &bm = *ss.bm;
             const int mask_offset = CustomData_get_offset_named(
                 &bm.vdata, CD_PROP_FLOAT, ".sculpt_mask");
             nodes_to_update.foreach_index(GrainSize(1), [&](const int i) {
               extract_data_vert_bmesh<float>(
-                  BKE_pbvh_bmesh_node_faces(const_cast<PBVHNode *>(nodes[i])),
+                  BKE_pbvh_bmesh_node_faces(const_cast<bke::pbvh::Node *>(nodes[i])),
                   mask_offset,
                   *vbos[i]);
             });
@@ -1709,8 +1396,8 @@
         }
         break;
       case CustomRequest::FaceSet:
-        switch (BKE_pbvh_type(pbvh)) {
-          case PBVH_FACES: {
+        switch (pbvh.type()) {
+          case bke::pbvh::Type::Mesh: {
             const Mesh &mesh = *static_cast<const Mesh *>(object.data);
             const Span<int> corner_verts = mesh.corner_verts();
             const Span<int3> corner_tris;  // TODO
@@ -1731,7 +1418,7 @@
             });
             break;
           }
-          case PBVH_GRIDS: {
+          case bke::pbvh::Type::Grids: {
             const Mesh &mesh = *static_cast<const Mesh *>(object.data);
             const SubdivCCG &subdiv_ccg = *ss.subdiv_ccg;
             const CCGKey key = BKE_subdiv_ccg_key_top_level(subdiv_ccg);
@@ -1759,16 +1446,17 @@
             }
             break;
           }
-          case PBVH_BMESH: {
+          case bke::pbvh::Type::BMesh: {
             const BMesh &bm = *ss.bm;
             const int face_set_offset = CustomData_get_offset_named(
                 &bm.pdata, CD_PROP_INT32, ".sculpt_face_set");
             nodes_to_update.foreach_index(GrainSize(1), [&](const int i) {
-              fill_vbo_face_set_bmesh(BKE_pbvh_bmesh_node_faces(const_cast<PBVHNode *>(nodes[i])),
-                                      args.face_sets_color_default,
-                                      args.face_sets_color_seed,
-                                      face_set_offset,
-                                      *vbos[i]);
+              fill_vbo_face_set_bmesh(
+                  BKE_pbvh_bmesh_node_faces(const_cast<bke::pbvh::Node *>(nodes[i])),
+                  args.face_sets_color_default,
+                  args.face_sets_color_seed,
+                  face_set_offset,
+                  *vbos[i]);
             });
             break;
           }
@@ -1782,8 +1470,8 @@
     const bke::AttrDomain domain = attr.domain;
     const eCustomDataType data_type = attr.type;
 
-    switch (BKE_pbvh_type(pbvh)) {
-      case PBVH_FACES: {
+    switch (pbvh.type()) {
+      case bke::pbvh::Type::Mesh: {
         const Mesh &mesh = *static_cast<const Mesh *>(object.data);
         const Span<int> corner_verts = mesh.corner_verts();
         const Span<int3> corner_tris = mesh.corner_tris();
@@ -1803,7 +1491,7 @@
         });
         break;
       }
-      case PBVH_GRIDS: {
+      case bke::pbvh::Type::Grids: {
         nodes_to_update.foreach_index(GrainSize(1), [&](const int i) {
           bke::attribute_math::convert_to_static_type(data_type, [&](auto dummy) {
             using T = decltype(dummy);
@@ -1816,16 +1504,17 @@
         });
         break;
       }
-      case PBVH_BMESH: {
+      case bke::pbvh::Type::BMesh: {
         const BMesh &bm = *ss.bm;
         const CustomData &custom_data = *get_cdata(bm, domain);
         const int offset = CustomData_get_offset_named(&custom_data, data_type, name);
         nodes_to_update.foreach_index(GrainSize(1), [&](const int i) {
-          fill_vbo_attribute_bmesh(BKE_pbvh_bmesh_node_faces(const_cast<PBVHNode *>(nodes[i])),
-                                   data_type,
-                                   domain,
-                                   offset,
-                                   *vbos[i]);
+          fill_vbo_attribute_bmesh(
+              BKE_pbvh_bmesh_node_faces(const_cast<bke::pbvh::Node *>(nodes[i])),
+              data_type,
+              domain,
+              offset,
+              *vbos[i]);
         });
         break;
       }
@@ -1834,7 +1523,7 @@
 }
 
 static Span<gpu::VertBuf *> ensure_vbos(const Object &object,
-                                        const Span<PBVHNode *> nodes,
+                                        const Span<bke::pbvh::Node *> nodes,
                                         const IndexMask &nodes_to_update,
                                         const AttributeRequest &attr,
                                         DrawCache &draw_data)
@@ -1849,29 +1538,23 @@
 }
 
 static Span<gpu::IndexBuf *> ensure_tris_ibos(const Object &object,
-                                              const Span<const PBVHNode *> nodes,
+                                              const Span<const bke::pbvh::Node *> nodes,
                                               const IndexMask &nodes_to_update,
                                               DrawCache &draw_data)
 {
-<<<<<<< HEAD
-  const PBVH &pbvh = *object.sculpt->pbvh;
+  const bke::pbvh::Tree &pbvh = *object.sculpt->pbvh;
   draw_data.tris_ibos.resize(nodes.size(), nullptr);
-  switch (BKE_pbvh_type(pbvh)) {
-    case PBVH_FACES:
+  switch (pbvh.type()) {
+    case bke::pbvh::Type::Mesh:
       break;
-    case PBVH_GRIDS:
+    case bke::pbvh::Type::Grids:
       nodes_to_update.foreach_index(GrainSize(1), [&](const int i) {
 
       });
       break;
-    case PBVH_BMESH:
+    case bke::pbvh::Type::BMesh:
       break;
   }
-=======
-  do_coarse_grids &= args.pbvh_type == bke::pbvh::Type::Grids;
-  PBVHBatch &batch = ensure_batch(*batches, attrs, args, do_coarse_grids);
-  return batch.tris;
->>>>>>> 6b559c02
 }
 
 Span<gpu::Batch *> ensure_tris_batches(const ViewportRequest &request,
@@ -1879,7 +1562,6 @@
                                        const IndexMask &nodes_to_update,
                                        DrawCache &draw_data)
 {
-<<<<<<< HEAD
 
   // TODO
   // batches.use_flat_layout = !sharp_faces.is_empty() &&
@@ -1888,11 +1570,12 @@
   //                               return sharp_faces[grid_to_face_map[grid]];
   //                             });
 
-  const PBVH &pbvh = *object.sculpt->pbvh;
+  const bke::pbvh::Tree &pbvh = *object.sculpt->pbvh;
   const bool update_only_visible = false;  // TODO
   ;                                        // TODO
 
-  Vector<PBVHNode *> nodes = bke::pbvh::search_gather(const_cast<PBVH &>(pbvh), {});
+  Vector<bke::pbvh::Node *> nodes = bke::pbvh::search_gather(const_cast<bke::pbvh::Tree &>(pbvh),
+                                                             {});
 
   Vector<Span<gpu::VertBuf *>> requested_vbos;
   for (const AttributeRequest &attr : request.attributes) {
@@ -1911,19 +1594,14 @@
       }
     }
   });
-=======
-  do_coarse_grids &= args.pbvh_type == bke::pbvh::Type::Grids;
-  PBVHBatch &batch = ensure_batch(*batches, attrs, args, do_coarse_grids);
-  return batch.lines;
->>>>>>> 6b559c02
 }
 
 static Span<gpu::IndexBuf *> ensure_lines_ibos(const Object &object,
-                                               const Span<const PBVHNode *> nodes,
+                                               const Span<const bke::pbvh::Node *> nodes,
                                                const IndexMask &nodes_to_update,
                                                DrawCache &draw_data)
 {
-  const PBVH &pbvh = *object.sculpt->pbvh;
+  const bke::pbvh::Tree &pbvh = *object.sculpt->pbvh;
   draw_data.tris_ibos.resize(nodes.size(), nullptr);
   MutableSpan<gpu::IndexBuf *> ibos = draw_data.tris_ibos;
 
@@ -1931,8 +1609,8 @@
   const IndexMask ibos_to_update = IndexMask::from_predicate(
       nodes_to_update, GrainSize(128), memory, [&](const int i) { return ibos[i] == nullptr; });
 
-  switch (BKE_pbvh_type(pbvh)) {
-    case PBVH_FACES: {
+  switch (pbvh.type()) {
+    case bke::pbvh::Type::Mesh: {
       const Mesh &mesh = *static_cast<const Mesh *>(object.data);
       const Span<int2> edges = mesh.edges();
       const Span<int> corner_verts = mesh.corner_verts();
@@ -1952,14 +1630,14 @@
       });
       break;
     }
-    case PBVH_GRIDS: {
+    case bke::pbvh::Type::Grids: {
       break;
     }
-    case PBVH_BMESH: {
+    case bke::pbvh::Type::BMesh: {
       ibos_to_update.foreach_index(GrainSize(1), [&](const int i) {
         const int visible_faces_num = 100;
-        ibos[i] = create_index_bmesh(BKE_pbvh_bmesh_node_faces(const_cast<PBVHNode *>(nodes[i])),
-                                     visible_faces_num);
+        ibos[i] = create_index_bmesh(
+            BKE_pbvh_bmesh_node_faces(const_cast<bke::pbvh::Node *>(nodes[i])), visible_faces_num);
       });
       break;
     }
@@ -1970,9 +1648,10 @@
                                         const bool update_only_visible,
                                         DrawCache &draw_data)
 {
-  const PBVH &pbvh = *object.sculpt->pbvh;
-
-  Vector<PBVHNode *> nodes = bke::pbvh::search_gather(const_cast<PBVH &>(pbvh), {});
+  const bke::pbvh::Tree &pbvh = *object.sculpt->pbvh;
+
+  Vector<bke::pbvh::Node *> nodes = bke::pbvh::search_gather(const_cast<bke::pbvh::Tree &>(pbvh),
+                                                             {});
   const IndexMask nodes_to_update;  // TODO
 
   const Span<gpu::VertBuf *> position_vbos = ensure_vbos(
