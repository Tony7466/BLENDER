/* SPDX-License-Identifier: GPL-2.0-or-later
 * Copyright 2021 Blender Foundation. All rights reserved. */

/** \file
 * \ingroup draw
 *
 * \brief Extraction of Mesh data into VBO to feed to GPU.
 */

#include "MEM_guardedalloc.h"

#include "BLI_array.hh"
#include "BLI_bitmap.h"
#include "BLI_enumerable_thread_specific.hh"
#include "BLI_math.h"
#include "BLI_task.h"
#include "BLI_task.hh"

#include "BKE_attribute.hh"
#include "BKE_editmesh.h"
#include "BKE_editmesh_cache.h"
#include "BKE_mesh.hh"
#include "BKE_mesh_runtime.h"

#include "GPU_batch.h"

#include "ED_mesh.h"

#include "mesh_extractors/extract_mesh.hh"

/* ---------------------------------------------------------------------- */
/** \name Update Loose Geometry
 * \{ */

static void mesh_render_data_loose_geom_mesh(const MeshRenderData *mr, MeshBufferCache *cache)
{
  using namespace blender;
  BLI_bitmap *lvert_map = BLI_BITMAP_NEW(mr->vert_len, __func__);

  const bke::LooseEdgeCache &loose_edges = mr->me->loose_edges();
  if (loose_edges.count > 0) {
    cache->loose_geom.edges.reinitialize(loose_edges.count);

    int count = 0;
    for (const int64_t i : loose_edges.is_loose_bits.index_range()) {
      if (loose_edges.is_loose_bits[i]) {
        cache->loose_geom.edges[count] = int(i);
        count++;
      }
    }
  }

  /* Tag verts as not loose. */
  for (const MEdge &edge : mr->edges) {
    BLI_BITMAP_ENABLE(lvert_map, edge.v1);
    BLI_BITMAP_ENABLE(lvert_map, edge.v2);
  }

  int count = 0;
  Array<int> loose_verts(mr->vert_len);
  for (int v = 0; v < mr->vert_len; v++) {
    if (!BLI_BITMAP_TEST(lvert_map, v)) {
      loose_verts[count] = v;
      count++;
    }
  }
  if (count < mr->vert_len) {
    cache->loose_geom.verts = loose_verts.as_span().take_front(count);
  }
  else {
    cache->loose_geom.verts = std::move(loose_verts);
  }

  MEM_freeN(lvert_map);
}

static void mesh_render_data_loose_verts_bm(const MeshRenderData *mr,
                                            MeshBufferCache *cache,
                                            BMesh *bm)
{
  using namespace blender;
  int i;
  BMIter iter;
  BMVert *vert;
  int count = 0;
  Array<int> loose_verts(mr->vert_len);
  BM_ITER_MESH_INDEX (vert, &iter, bm, BM_VERTS_OF_MESH, i) {
    if (vert->e == nullptr) {
      loose_verts[count] = i;
      count++;
    }
  }
  if (count < mr->vert_len) {
    cache->loose_geom.verts = loose_verts.as_span().take_front(count);
  }
  else {
    cache->loose_geom.verts = std::move(loose_verts);
  }
}

static void mesh_render_data_loose_edges_bm(const MeshRenderData *mr,
                                            MeshBufferCache *cache,
                                            BMesh *bm)
{
  using namespace blender;
  int i;
  BMIter iter;
  BMEdge *edge;
  int count = 0;
  Array<int> loose_edges(mr->edge_len);
  BM_ITER_MESH_INDEX (edge, &iter, bm, BM_EDGES_OF_MESH, i) {
    if (edge->l == nullptr) {
      loose_edges[count] = i;
      count++;
    }
  }
  if (count < mr->edge_len) {
    cache->loose_geom.edges = loose_edges.as_span().take_front(count);
  }
  else {
    cache->loose_geom.edges = std::move(loose_edges);
  }
}

static void mesh_render_data_loose_geom_build(const MeshRenderData *mr, MeshBufferCache *cache)
{
  if (mr->extract_type != MR_EXTRACT_BMESH) {
    /* Mesh */
    mesh_render_data_loose_geom_mesh(mr, cache);
  }
  else {
    /* #BMesh */
    BMesh *bm = mr->bm;
    mesh_render_data_loose_verts_bm(mr, cache, bm);
    mesh_render_data_loose_edges_bm(mr, cache, bm);
  }
}

static void mesh_render_data_loose_geom_ensure(const MeshRenderData *mr, MeshBufferCache *cache)
{
  /* Early exit: Are loose geometry already available.
   * Only checking for loose verts as loose edges and verts are calculated at the same time. */
  if (!cache->loose_geom.verts.is_empty()) {
    return;
  }
  mesh_render_data_loose_geom_build(mr, cache);
}

void mesh_render_data_update_loose_geom(MeshRenderData *mr,
                                        MeshBufferCache *cache,
                                        const eMRIterType iter_type,
                                        const eMRDataType data_flag)
{
  if ((iter_type & (MR_ITER_LOOSE_EDGE | MR_ITER_LOOSE_VERT)) ||
      (data_flag & MR_DATA_LOOSE_GEOM)) {
    mesh_render_data_loose_geom_ensure(mr, cache);
    mr->loose_edges = cache->loose_geom.edges;
    mr->loose_verts = cache->loose_geom.verts;
    mr->vert_loose_len = cache->loose_geom.verts.size();
    mr->edge_loose_len = cache->loose_geom.edges.size();

    mr->loop_loose_len = mr->vert_loose_len + (mr->edge_loose_len * 2);
  }
}

/** \} */

/* ---------------------------------------------------------------------- */
/** \name Polygons sorted per material
 *
 * Contains polygon indices sorted based on their material.
 * \{ */

namespace blender::draw {

static void accumululate_material_counts_bm(
    const BMesh &bm, threading::EnumerableThreadSpecific<Array<int>> &all_tri_counts)
{
  threading::parallel_for(IndexRange(bm.totface), 4096, [&](const IndexRange range) {
    Array<int> &tri_counts = all_tri_counts.local();
    const short last_index = tri_counts.size() - 1;
    for (const int i : range) {
      const BMFace &face = *BM_face_at_index(&const_cast<BMesh &>(bm), i);
      if (!BM_elem_flag_test(&face, BM_ELEM_HIDDEN)) {
        const short mat = std::clamp<short>(face.mat_nr, 0, last_index);
        tri_counts[mat] += face.len - 2;
      }
    }
  });
}

static void accumululate_material_counts_mesh(
    const MeshRenderData &mr, threading::EnumerableThreadSpecific<Array<int>> &all_tri_counts)
{
  if (!mr.material_indices) {
    all_tri_counts.local().first() = poly_to_tri_count(mr.poly_len, mr.loop_len);
    return;
  }

  const Span<MPoly> polys = mr.polys;
  const Span material_indices(mr.material_indices, mr.poly_len);
  threading::parallel_for(material_indices.index_range(), 4096, [&](const IndexRange range) {
    Array<int> &tri_counts = all_tri_counts.local();
    const int last_index = tri_counts.size() - 1;
    if (mr.use_hide && mr.hide_poly) {
      for (const int i : range) {
        if (!mr.hide_poly[i]) {
          const int mat = std::clamp(material_indices[i], 0, last_index);
          tri_counts[mat] += ME_POLY_TRI_TOT(&polys[i]);
        }
      }
    }
    else {
      for (const int i : range) {
        const int mat = std::clamp(material_indices[i], 0, last_index);
        tri_counts[mat] += ME_POLY_TRI_TOT(&polys[i]);
      }
    }
  });
}

/* Count how many triangles for each material. */
<<<<<<< HEAD
static void mesh_render_data_mat_tri_len_build(const MeshRenderData &mr,
                                               MutableSpan<int> mat_tri_len)
{
  threading::EnumerableThreadSpecific<Array<int>> all_tri_counts(
      [&]() { return Array<int>(mr.mat_len, 0); });

  if (mr.extract_type == MR_EXTRACT_BMESH) {
    accumululate_material_counts_bm(*mr.bm, all_tri_counts);
=======
static blender::Array<int> mesh_render_data_mat_tri_len_build(MeshRenderData *mr)
{
  blender::Array<int> mat_tri_len(mr->mat_len, 0);
  if (mr->extract_type == MR_EXTRACT_BMESH) {
    BMesh *bm = mr->bm;
    mesh_render_data_mat_tri_len_build_threaded(
        mr, bm->totface, mesh_render_data_mat_tri_len_bm_range_fn, mat_tri_len);
>>>>>>> 711a830e
  }
  else {
    accumululate_material_counts_mesh(mr, all_tri_counts);
  }

  mat_tri_len.fill(0);
  for (const Array<int> &counts : all_tri_counts) {
    for (const int i : mat_tri_len.index_range()) {
      mat_tri_len[i] += counts[i];
    }
  }
  return mat_tri_len;
}

static void mesh_render_data_polys_sorted_build(MeshRenderData *mr, MeshBufferCache *cache)
{
<<<<<<< HEAD
  cache->poly_sorted.tri_first_index.reinitialize(mr->poly_len);
  cache->poly_sorted.mat_tri_len.reinitialize(mr->mat_len);

  mesh_render_data_mat_tri_len_build(*mr, cache->poly_sorted.mat_tri_len);
=======
  using namespace blender;
  cache->poly_sorted.mat_tri_len = mesh_render_data_mat_tri_len_build(mr);
>>>>>>> 711a830e
  const Span<int> mat_tri_len = cache->poly_sorted.mat_tri_len;

  /* Apply offset. */
  int visible_tri_len = 0;
  Array<int, 32> mat_tri_offs(mr->mat_len);
  {
    for (int i = 0; i < mr->mat_len; i++) {
      mat_tri_offs[i] = visible_tri_len;
      visible_tri_len += mat_tri_len[i];
    }
  }
  cache->poly_sorted.visible_tri_len = visible_tri_len;

  cache->poly_sorted.tri_first_index.reinitialize(mr->poly_len);
  MutableSpan<int> tri_first_index = cache->poly_sorted.tri_first_index;

  /* Sort per material. */
  int mat_last = mr->mat_len - 1;
  if (mr->extract_type == MR_EXTRACT_BMESH) {
    BMIter iter;
    BMFace *f;
    int i;
    BM_ITER_MESH_INDEX (f, &iter, mr->bm, BM_FACES_OF_MESH, i) {
      if (!BM_elem_flag_test(f, BM_ELEM_HIDDEN)) {
        const int mat = clamp_i(f->mat_nr, 0, mat_last);
        tri_first_index[i] = mat_tri_offs[mat];
        mat_tri_offs[mat] += f->len - 2;
      }
      else {
        tri_first_index[i] = -1;
      }
    }
  }
  else {
    for (int i = 0; i < mr->poly_len; i++) {
      if (!(mr->use_hide && mr->hide_poly && mr->hide_poly[i])) {
        const MPoly &poly = mr->polys[i];
        const int mat = mr->material_indices ? clamp_i(mr->material_indices[i], 0, mat_last) : 0;
        tri_first_index[i] = mat_tri_offs[mat];
        mat_tri_offs[mat] += poly.totloop - 2;
      }
      else {
        tri_first_index[i] = -1;
      }
    }
  }
}

static void mesh_render_data_polys_sorted_ensure(MeshRenderData *mr, MeshBufferCache *cache)
{
  if (!cache->poly_sorted.tri_first_index.is_empty()) {
    return;
  }
  mesh_render_data_polys_sorted_build(mr, cache);
}

}  // namespace blender::draw

void mesh_render_data_update_polys_sorted(MeshRenderData *mr,
                                          MeshBufferCache *cache,
                                          const eMRDataType data_flag)
{
  if (data_flag & MR_DATA_POLYS_SORTED) {
    blender::draw::mesh_render_data_polys_sorted_ensure(mr, cache);
    mr->poly_sorted = &cache->poly_sorted;
  }
}

/** \} */

/* ---------------------------------------------------------------------- */
/** \name Mesh/BMesh Interface (indirect, partially cached access to complex data).
 * \{ */

void mesh_render_data_update_looptris(MeshRenderData *mr,
                                      const eMRIterType iter_type,
                                      const eMRDataType data_flag)
{
  if (mr->extract_type != MR_EXTRACT_BMESH) {
    /* Mesh */
    if ((iter_type & MR_ITER_LOOPTRI) || (data_flag & MR_DATA_LOOPTRI)) {
      mr->looptris = mr->me->looptris();
    }
  }
  else {
    /* #BMesh */
    if ((iter_type & MR_ITER_LOOPTRI) || (data_flag & MR_DATA_LOOPTRI)) {
      /* Edit mode ensures this is valid, no need to calculate. */
      BLI_assert((mr->bm->totloop == 0) || (mr->edit_bmesh->looptris != nullptr));
    }
  }
}

void mesh_render_data_update_normals(MeshRenderData *mr, const eMRDataType data_flag)
{
  Mesh *me = mr->me;
  const bool is_auto_smooth = (me->flag & ME_AUTOSMOOTH) != 0;
  const float split_angle = is_auto_smooth ? me->smoothresh : float(M_PI);

  if (mr->extract_type != MR_EXTRACT_BMESH) {
    /* Mesh */
    mr->vert_normals = mr->me->vert_normals();
    if (data_flag & (MR_DATA_POLY_NOR | MR_DATA_LOOP_NOR | MR_DATA_TAN_LOOP_NOR)) {
      mr->poly_normals = mr->me->poly_normals();
    }
    if (((data_flag & MR_DATA_LOOP_NOR) && is_auto_smooth) || (data_flag & MR_DATA_TAN_LOOP_NOR)) {
      mr->loop_normals.reinitialize(mr->corner_verts.size());
      short(*clnors)[2] = static_cast<short(*)[2]>(
          CustomData_get_layer_for_write(&mr->me->ldata, CD_CUSTOMLOOPNORMAL, mr->me->totloop));
      const bool *sharp_edges = static_cast<const bool *>(
          CustomData_get_layer_named(&mr->me->edata, CD_PROP_BOOL, "sharp_edge"));
      blender::bke::mesh::normals_calc_loop(mr->vert_positions,
                                            mr->edges,
                                            mr->polys,
                                            mr->corner_verts,
                                            mr->corner_edges,
                                            {},
                                            mr->vert_normals,
                                            mr->poly_normals,
                                            sharp_edges,
                                            mr->sharp_faces,
                                            is_auto_smooth,
                                            split_angle,
                                            clnors,
                                            nullptr,
                                            mr->loop_normals);
    }
  }
  else {
    /* #BMesh */
    if (data_flag & MR_DATA_POLY_NOR) {
      /* Use #BMFace.no instead. */
    }
    if (((data_flag & MR_DATA_LOOP_NOR) && is_auto_smooth) || (data_flag & MR_DATA_TAN_LOOP_NOR)) {

      const float(*vert_coords)[3] = nullptr;
      const float(*vert_normals)[3] = nullptr;
      const float(*poly_normals)[3] = nullptr;

      if (mr->edit_data && mr->edit_data->vertexCos) {
        vert_coords = mr->bm_vert_coords;
        vert_normals = mr->bm_vert_normals;
        poly_normals = mr->bm_poly_normals;
      }

      mr->loop_normals.reinitialize(mr->loop_len);
      const int clnors_offset = CustomData_get_offset(&mr->bm->ldata, CD_CUSTOMLOOPNORMAL);
      BM_loops_calc_normal_vcos(mr->bm,
                                vert_coords,
                                vert_normals,
                                poly_normals,
                                is_auto_smooth,
                                split_angle,
                                reinterpret_cast<float(*)[3]>(mr->loop_normals.data()),
                                nullptr,
                                nullptr,
                                clnors_offset,
                                false);
    }
  }
}

static void retrieve_active_attribute_names(MeshRenderData &mr,
                                            const Object &object,
                                            const Mesh &mesh)
{
  const Mesh *mesh_final = editmesh_final_or_this(&object, &mesh);
  mr.active_color_name = mesh_final->active_color_attribute;
  mr.default_color_name = mesh_final->default_color_attribute;
}

MeshRenderData *mesh_render_data_create(Object *object,
                                        Mesh *me,
                                        const bool is_editmode,
                                        const bool is_paint_mode,
                                        const bool is_mode_active,
                                        const float obmat[4][4],
                                        const bool do_final,
                                        const bool do_uvedit,
                                        const ToolSettings *ts)
{
  MeshRenderData *mr = MEM_new<MeshRenderData>(__func__);
  mr->toolsettings = ts;
  mr->mat_len = mesh_render_mat_len_get(object, me);

  copy_m4_m4(mr->obmat, obmat);

  if (is_editmode) {
    Mesh *editmesh_eval_final = BKE_object_get_editmesh_eval_final(object);
    Mesh *editmesh_eval_cage = BKE_object_get_editmesh_eval_cage(object);

    BLI_assert(editmesh_eval_cage && editmesh_eval_final);
    mr->bm = me->edit_mesh->bm;
    mr->edit_bmesh = me->edit_mesh;
    mr->me = (do_final) ? editmesh_eval_final : editmesh_eval_cage;
    mr->edit_data = is_mode_active ? mr->me->runtime->edit_data : nullptr;

    /* If there is no distinct cage, hide unmapped edges that can't be selected. */
    mr->hide_unmapped_edges = !do_final || editmesh_eval_final == editmesh_eval_cage;

    if (mr->edit_data) {
      EditMeshData *emd = mr->edit_data;
      if (emd->vertexCos) {
        BKE_editmesh_cache_ensure_vert_normals(mr->edit_bmesh, emd);
        BKE_editmesh_cache_ensure_poly_normals(mr->edit_bmesh, emd);
      }

      mr->bm_vert_coords = mr->edit_data->vertexCos;
      mr->bm_vert_normals = mr->edit_data->vertexNos;
      mr->bm_poly_normals = mr->edit_data->polyNos;
      mr->bm_poly_centers = mr->edit_data->polyCos;
    }

    int bm_ensure_types = BM_VERT | BM_EDGE | BM_LOOP | BM_FACE;

    BM_mesh_elem_index_ensure(mr->bm, bm_ensure_types);
    BM_mesh_elem_table_ensure(mr->bm, bm_ensure_types & ~BM_LOOP);

    mr->efa_act_uv = EDBM_uv_active_face_get(mr->edit_bmesh, false, false);
    mr->efa_act = BM_mesh_active_face_get(mr->bm, false, true);
    mr->eed_act = BM_mesh_active_edge_get(mr->bm);
    mr->eve_act = BM_mesh_active_vert_get(mr->bm);

    mr->vert_crease_ofs = CustomData_get_offset(&mr->bm->vdata, CD_CREASE);
    mr->edge_crease_ofs = CustomData_get_offset(&mr->bm->edata, CD_CREASE);
    mr->bweight_ofs = CustomData_get_offset(&mr->bm->edata, CD_BWEIGHT);
#ifdef WITH_FREESTYLE
    mr->freestyle_edge_ofs = CustomData_get_offset(&mr->bm->edata, CD_FREESTYLE_EDGE);
    mr->freestyle_face_ofs = CustomData_get_offset(&mr->bm->pdata, CD_FREESTYLE_FACE);
#endif

    /* Use bmesh directly when the object is in edit mode unchanged by any modifiers.
     * For non-final UVs, always use original bmesh since the UV editor does not support
     * using the cage mesh with deformed coordinates. */
    if ((is_mode_active && mr->me->runtime->is_original_bmesh &&
         mr->me->runtime->wrapper_type == ME_WRAPPER_TYPE_BMESH) ||
        (do_uvedit && !do_final)) {
      mr->extract_type = MR_EXTRACT_BMESH;
    }
    else {
      mr->extract_type = MR_EXTRACT_MESH;

      /* Use mapping from final to original mesh when the object is in edit mode. */
      if (is_mode_active && do_final) {
        mr->v_origindex = static_cast<const int *>(
            CustomData_get_layer(&mr->me->vdata, CD_ORIGINDEX));
        mr->e_origindex = static_cast<const int *>(
            CustomData_get_layer(&mr->me->edata, CD_ORIGINDEX));
        mr->p_origindex = static_cast<const int *>(
            CustomData_get_layer(&mr->me->pdata, CD_ORIGINDEX));
      }
      else {
        mr->v_origindex = nullptr;
        mr->e_origindex = nullptr;
        mr->p_origindex = nullptr;
      }
    }
  }
  else {
    mr->me = me;
    mr->edit_bmesh = nullptr;
    mr->extract_type = MR_EXTRACT_MESH;
    mr->hide_unmapped_edges = false;

    if (is_paint_mode && mr->me) {
      mr->v_origindex = static_cast<const int *>(
          CustomData_get_layer(&mr->me->vdata, CD_ORIGINDEX));
      mr->e_origindex = static_cast<const int *>(
          CustomData_get_layer(&mr->me->edata, CD_ORIGINDEX));
      mr->p_origindex = static_cast<const int *>(
          CustomData_get_layer(&mr->me->pdata, CD_ORIGINDEX));
    }
    else {
      mr->v_origindex = nullptr;
      mr->e_origindex = nullptr;
      mr->p_origindex = nullptr;
    }
  }

  if (mr->extract_type != MR_EXTRACT_BMESH) {
    /* Mesh */
    mr->vert_len = mr->me->totvert;
    mr->edge_len = mr->me->totedge;
    mr->loop_len = mr->me->totloop;
    mr->poly_len = mr->me->totpoly;
    mr->tri_len = poly_to_tri_count(mr->poly_len, mr->loop_len);

    mr->vert_positions = mr->me->vert_positions();
    mr->edges = mr->me->edges();
    mr->polys = mr->me->polys();
    mr->corner_verts = mr->me->corner_verts();
    mr->corner_edges = mr->me->corner_edges();

    mr->v_origindex = static_cast<const int *>(CustomData_get_layer(&mr->me->vdata, CD_ORIGINDEX));
    mr->e_origindex = static_cast<const int *>(CustomData_get_layer(&mr->me->edata, CD_ORIGINDEX));
    mr->p_origindex = static_cast<const int *>(CustomData_get_layer(&mr->me->pdata, CD_ORIGINDEX));

    mr->material_indices = static_cast<const int *>(
        CustomData_get_layer_named(&mr->me->pdata, CD_PROP_INT32, "material_index"));

    mr->hide_vert = static_cast<const bool *>(
        CustomData_get_layer_named(&mr->me->vdata, CD_PROP_BOOL, ".hide_vert"));
    mr->hide_edge = static_cast<const bool *>(
        CustomData_get_layer_named(&mr->me->edata, CD_PROP_BOOL, ".hide_edge"));
    mr->hide_poly = static_cast<const bool *>(
        CustomData_get_layer_named(&mr->me->pdata, CD_PROP_BOOL, ".hide_poly"));

    mr->select_vert = static_cast<const bool *>(
        CustomData_get_layer_named(&mr->me->vdata, CD_PROP_BOOL, ".select_vert"));
    mr->select_edge = static_cast<const bool *>(
        CustomData_get_layer_named(&mr->me->edata, CD_PROP_BOOL, ".select_edge"));
    mr->select_poly = static_cast<const bool *>(
        CustomData_get_layer_named(&mr->me->pdata, CD_PROP_BOOL, ".select_poly"));

    mr->sharp_faces = static_cast<const bool *>(
        CustomData_get_layer_named(&mr->me->pdata, CD_PROP_BOOL, "sharp_face"));
  }
  else {
    /* #BMesh */
    BMesh *bm = mr->bm;

    mr->vert_len = bm->totvert;
    mr->edge_len = bm->totedge;
    mr->loop_len = bm->totloop;
    mr->poly_len = bm->totface;
    mr->tri_len = poly_to_tri_count(mr->poly_len, mr->loop_len);
  }

  retrieve_active_attribute_names(*mr, *object, *mr->me);

  return mr;
}

void mesh_render_data_free(MeshRenderData *mr)
{
  MEM_delete(mr);
}

/** \} */<|MERGE_RESOLUTION|>--- conflicted
+++ resolved
@@ -220,30 +220,19 @@
 }
 
 /* Count how many triangles for each material. */
-<<<<<<< HEAD
-static void mesh_render_data_mat_tri_len_build(const MeshRenderData &mr,
-                                               MutableSpan<int> mat_tri_len)
+static Array<int> mesh_render_data_mat_tri_len_build(const MeshRenderData &mr)
 {
   threading::EnumerableThreadSpecific<Array<int>> all_tri_counts(
       [&]() { return Array<int>(mr.mat_len, 0); });
 
   if (mr.extract_type == MR_EXTRACT_BMESH) {
     accumululate_material_counts_bm(*mr.bm, all_tri_counts);
-=======
-static blender::Array<int> mesh_render_data_mat_tri_len_build(MeshRenderData *mr)
-{
-  blender::Array<int> mat_tri_len(mr->mat_len, 0);
-  if (mr->extract_type == MR_EXTRACT_BMESH) {
-    BMesh *bm = mr->bm;
-    mesh_render_data_mat_tri_len_build_threaded(
-        mr, bm->totface, mesh_render_data_mat_tri_len_bm_range_fn, mat_tri_len);
->>>>>>> 711a830e
   }
   else {
     accumululate_material_counts_mesh(mr, all_tri_counts);
   }
 
-  mat_tri_len.fill(0);
+  Array<int> mat_tri_len(mr.mat_len, 0);
   for (const Array<int> &counts : all_tri_counts) {
     for (const int i : mat_tri_len.index_range()) {
       mat_tri_len[i] += counts[i];
@@ -254,15 +243,7 @@
 
 static void mesh_render_data_polys_sorted_build(MeshRenderData *mr, MeshBufferCache *cache)
 {
-<<<<<<< HEAD
-  cache->poly_sorted.tri_first_index.reinitialize(mr->poly_len);
-  cache->poly_sorted.mat_tri_len.reinitialize(mr->mat_len);
-
-  mesh_render_data_mat_tri_len_build(*mr, cache->poly_sorted.mat_tri_len);
-=======
-  using namespace blender;
-  cache->poly_sorted.mat_tri_len = mesh_render_data_mat_tri_len_build(mr);
->>>>>>> 711a830e
+  cache->poly_sorted.mat_tri_len = mesh_render_data_mat_tri_len_build(*mr);
   const Span<int> mat_tri_len = cache->poly_sorted.mat_tri_len;
 
   /* Apply offset. */
