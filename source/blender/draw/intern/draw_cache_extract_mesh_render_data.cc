/* SPDX-License-Identifier: GPL-2.0-or-later
 * Copyright 2021 Blender Foundation. All rights reserved. */

/** \file
 * \ingroup draw
 *
 * \brief Extraction of Mesh data into VBO to feed to GPU.
 */

#include "MEM_guardedalloc.h"

#include "BLI_array.hh"
#include "BLI_bitmap.h"
#include "BLI_math.h"
#include "BLI_task.h"

#include "BKE_attribute.hh"
#include "BKE_editmesh.h"
#include "BKE_editmesh_cache.h"
#include "BKE_mesh.h"
#include "BKE_mesh_runtime.h"

#include "GPU_batch.h"

#include "ED_mesh.h"

#include "mesh_extractors/extract_mesh.hh"

/* ---------------------------------------------------------------------- */
/** \name Update Loose Geometry
 * \{ */

static void mesh_render_data_lverts_bm(const MeshRenderData *mr,
                                       MeshBufferCache *cache,
                                       BMesh *bm);
static void mesh_render_data_ledges_bm(const MeshRenderData *mr,
                                       MeshBufferCache *cache,
                                       BMesh *bm);
static void mesh_render_data_loose_geom_mesh(const MeshRenderData *mr, MeshBufferCache *cache);
static void mesh_render_data_loose_geom_build(const MeshRenderData *mr, MeshBufferCache *cache);

static void mesh_render_data_loose_geom_load(MeshRenderData *mr, MeshBufferCache *cache)
{
  mr->ledges = cache->loose_geom.edges;
  mr->lverts = cache->loose_geom.verts;
  mr->vert_loose_len = cache->loose_geom.vert_len;
  mr->edge_loose_len = cache->loose_geom.edge_len;

  mr->loop_loose_len = mr->vert_loose_len + (mr->edge_loose_len * 2);
}

static void mesh_render_data_loose_geom_ensure(const MeshRenderData *mr, MeshBufferCache *cache)
{
  /* Early exit: Are loose geometry already available.
   * Only checking for loose verts as loose edges and verts are calculated at the same time. */
  if (cache->loose_geom.verts) {
    return;
  }
  mesh_render_data_loose_geom_build(mr, cache);
}

static void mesh_render_data_loose_geom_build(const MeshRenderData *mr, MeshBufferCache *cache)
{
  cache->loose_geom.vert_len = 0;
  cache->loose_geom.edge_len = 0;

  if (mr->extract_type != MR_EXTRACT_BMESH) {
    /* Mesh */
    mesh_render_data_loose_geom_mesh(mr, cache);
  }
  else {
    /* #BMesh */
    BMesh *bm = mr->bm;
    mesh_render_data_lverts_bm(mr, cache, bm);
    mesh_render_data_ledges_bm(mr, cache, bm);
  }
}

static void mesh_render_data_loose_geom_mesh(const MeshRenderData *mr, MeshBufferCache *cache)
{
  using namespace blender;
  BLI_bitmap *lvert_map = BLI_BITMAP_NEW(mr->vert_len, __func__);

  const bke::LooseEdgeCache &loose_edges = mr->me->loose_edges();
  if (loose_edges.count > 0) {
    cache->loose_geom.edges = static_cast<int *>(
        MEM_malloc_arrayN(loose_edges.count, sizeof(int), __func__));

    cache->loose_geom.edge_len = 0;
    for (const int64_t i : loose_edges.is_loose_bits.index_range()) {
      if (loose_edges.is_loose_bits[i]) {
        cache->loose_geom.edges[cache->loose_geom.edge_len] = int(i);
        cache->loose_geom.edge_len++;
      }
    }
  }

  /* Tag verts as not loose. */
  for (const MEdge &edge : mr->edges) {
    BLI_BITMAP_ENABLE(lvert_map, edge.v1);
    BLI_BITMAP_ENABLE(lvert_map, edge.v2);
  }

  cache->loose_geom.verts = static_cast<int *>(
      MEM_mallocN(mr->vert_len * sizeof(*cache->loose_geom.verts), __func__));
  for (int v = 0; v < mr->vert_len; v++) {
    if (!BLI_BITMAP_TEST(lvert_map, v)) {
      cache->loose_geom.verts[cache->loose_geom.vert_len++] = v;
    }
  }
  if (cache->loose_geom.vert_len < mr->vert_len) {
    cache->loose_geom.verts = static_cast<int *>(MEM_reallocN(
        cache->loose_geom.verts, cache->loose_geom.vert_len * sizeof(*cache->loose_geom.verts)));
  }

  MEM_freeN(lvert_map);
}

static void mesh_render_data_lverts_bm(const MeshRenderData *mr, MeshBufferCache *cache, BMesh *bm)
{
  int elem_id;
  BMIter iter;
  BMVert *eve;
  cache->loose_geom.verts = static_cast<int *>(
      MEM_mallocN(mr->vert_len * sizeof(*cache->loose_geom.verts), __func__));
  BM_ITER_MESH_INDEX (eve, &iter, bm, BM_VERTS_OF_MESH, elem_id) {
    if (eve->e == nullptr) {
      cache->loose_geom.verts[cache->loose_geom.vert_len++] = elem_id;
    }
  }
  if (cache->loose_geom.vert_len < mr->vert_len) {
    cache->loose_geom.verts = static_cast<int *>(MEM_reallocN(
        cache->loose_geom.verts, cache->loose_geom.vert_len * sizeof(*cache->loose_geom.verts)));
  }
}

static void mesh_render_data_ledges_bm(const MeshRenderData *mr, MeshBufferCache *cache, BMesh *bm)
{
  int elem_id;
  BMIter iter;
  BMEdge *ede;
  cache->loose_geom.edges = static_cast<int *>(
      MEM_mallocN(mr->edge_len * sizeof(*cache->loose_geom.edges), __func__));
  BM_ITER_MESH_INDEX (ede, &iter, bm, BM_EDGES_OF_MESH, elem_id) {
    if (ede->l == nullptr) {
      cache->loose_geom.edges[cache->loose_geom.edge_len++] = elem_id;
    }
  }
  if (cache->loose_geom.edge_len < mr->edge_len) {
    cache->loose_geom.edges = static_cast<int *>(MEM_reallocN(
        cache->loose_geom.edges, cache->loose_geom.edge_len * sizeof(*cache->loose_geom.edges)));
  }
}

void mesh_render_data_update_loose_geom(MeshRenderData *mr,
                                        MeshBufferCache *cache,
                                        const eMRIterType iter_type,
                                        const eMRDataType data_flag)
{
  if ((iter_type & (MR_ITER_LEDGE | MR_ITER_LVERT)) || (data_flag & MR_DATA_LOOSE_GEOM)) {
    mesh_render_data_loose_geom_ensure(mr, cache);
    mesh_render_data_loose_geom_load(mr, cache);
  }
}

/** \} */

/* ---------------------------------------------------------------------- */
/** \name Polygons sorted per material
 *
 * Contains polygon indices sorted based on their material.
 * \{ */

static void mesh_render_data_polys_sorted_load(MeshRenderData *mr, const MeshBufferCache *cache);
static void mesh_render_data_polys_sorted_ensure(MeshRenderData *mr, MeshBufferCache *cache);
static void mesh_render_data_polys_sorted_build(MeshRenderData *mr, MeshBufferCache *cache);
static int *mesh_render_data_mat_tri_len_build(MeshRenderData *mr);

void mesh_render_data_update_polys_sorted(MeshRenderData *mr,
                                          MeshBufferCache *cache,
                                          const eMRDataType data_flag)
{
  if (data_flag & MR_DATA_POLYS_SORTED) {
    mesh_render_data_polys_sorted_ensure(mr, cache);
    mesh_render_data_polys_sorted_load(mr, cache);
  }
}

static void mesh_render_data_polys_sorted_load(MeshRenderData *mr, const MeshBufferCache *cache)
{
  mr->poly_sorted.tri_first_index = cache->poly_sorted.tri_first_index;
  mr->poly_sorted.mat_tri_len = cache->poly_sorted.mat_tri_len;
  mr->poly_sorted.visible_tri_len = cache->poly_sorted.visible_tri_len;
}

static void mesh_render_data_polys_sorted_ensure(MeshRenderData *mr, MeshBufferCache *cache)
{
  if (cache->poly_sorted.tri_first_index) {
    return;
  }
  mesh_render_data_polys_sorted_build(mr, cache);
}

static void mesh_render_data_polys_sorted_build(MeshRenderData *mr, MeshBufferCache *cache)
{
  int *tri_first_index = static_cast<int *>(
      MEM_mallocN(sizeof(*tri_first_index) * mr->poly_len, __func__));
  int *mat_tri_len = mesh_render_data_mat_tri_len_build(mr);

  /* Apply offset. */
  int visible_tri_len = 0;
  blender::Array<int, 32> mat_tri_offs(mr->mat_len);
  {
    for (int i = 0; i < mr->mat_len; i++) {
      mat_tri_offs[i] = visible_tri_len;
      visible_tri_len += mat_tri_len[i];
    }
  }

  /* Sort per material. */
  int mat_last = mr->mat_len - 1;
  if (mr->extract_type == MR_EXTRACT_BMESH) {
    BMIter iter;
    BMFace *f;
    int i;
    BM_ITER_MESH_INDEX (f, &iter, mr->bm, BM_FACES_OF_MESH, i) {
      if (!BM_elem_flag_test(f, BM_ELEM_HIDDEN)) {
        const int mat = min_ii(f->mat_nr, mat_last);
        tri_first_index[i] = mat_tri_offs[mat];
        mat_tri_offs[mat] += f->len - 2;
      }
      else {
        tri_first_index[i] = -1;
      }
    }
  }
  else {
    for (int i = 0; i < mr->poly_len; i++) {
      if (!(mr->use_hide && mr->hide_poly && mr->hide_poly[i])) {
<<<<<<< HEAD
        const int mat = min_ii(mr->material_indices ? mr->material_indices[i] : 0, mat_last);
        tri_first_index[i] = mat_tri_offs[mat];
        mat_tri_offs[mat] += mr->polys[i].size() - 2;
=======
        const MPoly &poly = mr->polys[i];
        const int mat = min_ii(mr->material_indices ? mr->material_indices[i] : 0, mat_last);
        tri_first_index[i] = mat_tri_offs[mat];
        mat_tri_offs[mat] += poly.totloop - 2;
>>>>>>> a8fc9871
      }
      else {
        tri_first_index[i] = -1;
      }
    }
  }

  cache->poly_sorted.tri_first_index = tri_first_index;
  cache->poly_sorted.mat_tri_len = mat_tri_len;
  cache->poly_sorted.visible_tri_len = visible_tri_len;
}

static void mesh_render_data_mat_tri_len_bm_range_fn(void *__restrict userdata,
                                                     const int iter,
                                                     const TaskParallelTLS *__restrict tls)
{
  MeshRenderData *mr = static_cast<MeshRenderData *>(userdata);
  int *mat_tri_len = static_cast<int *>(tls->userdata_chunk);

  BMesh *bm = mr->bm;
  BMFace *efa = BM_face_at_index(bm, iter);
  if (!BM_elem_flag_test(efa, BM_ELEM_HIDDEN)) {
    int mat = min_ii(efa->mat_nr, mr->mat_len - 1);
    mat_tri_len[mat] += efa->len - 2;
  }
}

static void mesh_render_data_mat_tri_len_mesh_range_fn(void *__restrict userdata,
                                                       const int iter,
                                                       const TaskParallelTLS *__restrict tls)
{
  MeshRenderData *mr = static_cast<MeshRenderData *>(userdata);
  int *mat_tri_len = static_cast<int *>(tls->userdata_chunk);

<<<<<<< HEAD
  if (!(mr->use_hide && mr->hide_poly && mr->hide_poly[iter])) {
    int mat = min_ii(mr->material_indices ? mr->material_indices[iter] : 0, mr->mat_len - 1);
    mat_tri_len[mat] += mr->polys[iter].size() - 2;
=======
  const MPoly &poly = mr->polys[iter];
  if (!(mr->use_hide && mr->hide_poly && mr->hide_poly[iter])) {
    int mat = min_ii(mr->material_indices ? mr->material_indices[iter] : 0, mr->mat_len - 1);
    mat_tri_len[mat] += poly.totloop - 2;
>>>>>>> a8fc9871
  }
}

static void mesh_render_data_mat_tri_len_reduce_fn(const void *__restrict userdata,
                                                   void *__restrict chunk_join,
                                                   void *__restrict chunk)
{
  const MeshRenderData *mr = static_cast<const MeshRenderData *>(userdata);
  int *dst_mat_len = static_cast<int *>(chunk_join);
  int *src_mat_len = static_cast<int *>(chunk);
  for (int i = 0; i < mr->mat_len; i++) {
    dst_mat_len[i] += src_mat_len[i];
  }
}

static int *mesh_render_data_mat_tri_len_build_threaded(MeshRenderData *mr,
                                                        int face_len,
                                                        TaskParallelRangeFunc range_func)
{
  /* Extending the #MatOffsetUserData with an int per material slot. */
  size_t mat_tri_len_size = sizeof(int) * mr->mat_len;
  int *mat_tri_len = static_cast<int *>(MEM_callocN(mat_tri_len_size, __func__));

  TaskParallelSettings settings;
  BLI_parallel_range_settings_defaults(&settings);
  settings.userdata_chunk = mat_tri_len;
  settings.userdata_chunk_size = mat_tri_len_size;
  settings.min_iter_per_thread = MIN_RANGE_LEN;
  settings.func_reduce = mesh_render_data_mat_tri_len_reduce_fn;
  BLI_task_parallel_range(0, face_len, mr, range_func, &settings);

  return mat_tri_len;
}

/* Count how many triangles for each material. */
static int *mesh_render_data_mat_tri_len_build(MeshRenderData *mr)
{
  if (mr->extract_type == MR_EXTRACT_BMESH) {
    BMesh *bm = mr->bm;
    return mesh_render_data_mat_tri_len_build_threaded(
        mr, bm->totface, mesh_render_data_mat_tri_len_bm_range_fn);
  }
  return mesh_render_data_mat_tri_len_build_threaded(
      mr, mr->poly_len, mesh_render_data_mat_tri_len_mesh_range_fn);
}

/** \} */

/* ---------------------------------------------------------------------- */
/** \name Mesh/BMesh Interface (indirect, partially cached access to complex data).
 * \{ */

void mesh_render_data_update_looptris(MeshRenderData *mr,
                                      const eMRIterType iter_type,
                                      const eMRDataType data_flag)
{
  if (mr->extract_type != MR_EXTRACT_BMESH) {
    /* Mesh */
    if ((iter_type & MR_ITER_LOOPTRI) || (data_flag & MR_DATA_LOOPTRI)) {
      mr->looptris = mr->me->looptris();
    }
  }
  else {
    /* #BMesh */
    if ((iter_type & MR_ITER_LOOPTRI) || (data_flag & MR_DATA_LOOPTRI)) {
      /* Edit mode ensures this is valid, no need to calculate. */
      BLI_assert((mr->bm->totloop == 0) || (mr->edit_bmesh->looptris != nullptr));
    }
  }
}

void mesh_render_data_update_normals(MeshRenderData *mr, const eMRDataType data_flag)
{
  Mesh *me = mr->me;
  const bool is_auto_smooth = (me->flag & ME_AUTOSMOOTH) != 0;
  const float split_angle = is_auto_smooth ? me->smoothresh : float(M_PI);

  if (mr->extract_type != MR_EXTRACT_BMESH) {
    /* Mesh */
    mr->vert_normals = mr->me->vert_normals();
    if (data_flag & (MR_DATA_POLY_NOR | MR_DATA_LOOP_NOR | MR_DATA_TAN_LOOP_NOR)) {
      mr->poly_normals = mr->me->poly_normals();
    }
    if (((data_flag & MR_DATA_LOOP_NOR) && is_auto_smooth) || (data_flag & MR_DATA_TAN_LOOP_NOR)) {
      mr->loop_normals = static_cast<float(*)[3]>(
          MEM_mallocN(sizeof(*mr->loop_normals) * mr->loop_len, __func__));
      short(*clnors)[2] = static_cast<short(*)[2]>(
          CustomData_get_layer_for_write(&mr->me->ldata, CD_CUSTOMLOOPNORMAL, mr->me->totloop));
      const bool *sharp_edges = static_cast<const bool *>(
          CustomData_get_layer_named(&mr->me->edata, CD_PROP_BOOL, "sharp_edge"));
      BKE_mesh_normals_loop_split(reinterpret_cast<const float(*)[3]>(mr->vert_positions.data()),
                                  reinterpret_cast<const float(*)[3]>(mr->vert_normals.data()),
                                  mr->vert_positions.size(),
                                  mr->edges.data(),
                                  mr->edges.size(),
                                  mr->corner_verts.data(),
                                  mr->corner_edges.data(),
                                  mr->loop_normals,
<<<<<<< HEAD
                                  mr->loop_len,
                                  mr->polys,
                                  mr->poly_normals,
=======
                                  mr->corner_verts.size(),
                                  mr->polys.data(),
                                  reinterpret_cast<const float(*)[3]>(mr->poly_normals.data()),
                                  mr->polys.size(),
>>>>>>> a8fc9871
                                  is_auto_smooth,
                                  split_angle,
                                  sharp_edges,
                                  mr->sharp_faces,
                                  nullptr,
                                  nullptr,
                                  clnors);
    }
  }
  else {
    /* #BMesh */
    if (data_flag & MR_DATA_POLY_NOR) {
      /* Use #BMFace.no instead. */
    }
    if (((data_flag & MR_DATA_LOOP_NOR) && is_auto_smooth) || (data_flag & MR_DATA_TAN_LOOP_NOR)) {

      const float(*vert_coords)[3] = nullptr;
      const float(*vert_normals)[3] = nullptr;
      const float(*poly_normals)[3] = nullptr;

      if (mr->edit_data && mr->edit_data->vertexCos) {
        vert_coords = mr->bm_vert_coords;
        vert_normals = mr->bm_vert_normals;
        poly_normals = mr->bm_poly_normals;
      }

      mr->loop_normals = static_cast<float(*)[3]>(
          MEM_mallocN(sizeof(*mr->loop_normals) * mr->loop_len, __func__));
      const int clnors_offset = CustomData_get_offset(&mr->bm->ldata, CD_CUSTOMLOOPNORMAL);
      BM_loops_calc_normal_vcos(mr->bm,
                                vert_coords,
                                vert_normals,
                                poly_normals,
                                is_auto_smooth,
                                split_angle,
                                mr->loop_normals,
                                nullptr,
                                nullptr,
                                clnors_offset,
                                false);
    }
  }
}

static void retrieve_active_attribute_names(MeshRenderData &mr,
                                            const Object &object,
                                            const Mesh &mesh)
{
  const Mesh *mesh_final = editmesh_final_or_this(&object, &mesh);
  mr.active_color_name = mesh_final->active_color_attribute;
  mr.default_color_name = mesh_final->default_color_attribute;
}

MeshRenderData *mesh_render_data_create(Object *object,
                                        Mesh *me,
                                        const bool is_editmode,
                                        const bool is_paint_mode,
                                        const bool is_mode_active,
                                        const float obmat[4][4],
                                        const bool do_final,
                                        const bool do_uvedit,
                                        const ToolSettings *ts)
{
  MeshRenderData *mr = static_cast<MeshRenderData *>(MEM_callocN(sizeof(*mr), __func__));
  mr->toolsettings = ts;
  mr->mat_len = mesh_render_mat_len_get(object, me);

  copy_m4_m4(mr->obmat, obmat);

  if (is_editmode) {
    Mesh *editmesh_eval_final = BKE_object_get_editmesh_eval_final(object);
    Mesh *editmesh_eval_cage = BKE_object_get_editmesh_eval_cage(object);

    BLI_assert(editmesh_eval_cage && editmesh_eval_final);
    mr->bm = me->edit_mesh->bm;
    mr->edit_bmesh = me->edit_mesh;
    mr->me = (do_final) ? editmesh_eval_final : editmesh_eval_cage;
    mr->edit_data = is_mode_active ? mr->me->runtime->edit_data : nullptr;

    /* If there is no distinct cage, hide unmapped edges that can't be selected. */
    mr->hide_unmapped_edges = !do_final || editmesh_eval_final == editmesh_eval_cage;

    if (mr->edit_data) {
      EditMeshData *emd = mr->edit_data;
      if (emd->vertexCos) {
        BKE_editmesh_cache_ensure_vert_normals(mr->edit_bmesh, emd);
        BKE_editmesh_cache_ensure_poly_normals(mr->edit_bmesh, emd);
      }

      mr->bm_vert_coords = mr->edit_data->vertexCos;
      mr->bm_vert_normals = mr->edit_data->vertexNos;
      mr->bm_poly_normals = mr->edit_data->polyNos;
      mr->bm_poly_centers = mr->edit_data->polyCos;
    }

    int bm_ensure_types = BM_VERT | BM_EDGE | BM_LOOP | BM_FACE;

    BM_mesh_elem_index_ensure(mr->bm, bm_ensure_types);
    BM_mesh_elem_table_ensure(mr->bm, bm_ensure_types & ~BM_LOOP);

    mr->efa_act_uv = EDBM_uv_active_face_get(mr->edit_bmesh, false, false);
    mr->efa_act = BM_mesh_active_face_get(mr->bm, false, true);
    mr->eed_act = BM_mesh_active_edge_get(mr->bm);
    mr->eve_act = BM_mesh_active_vert_get(mr->bm);

    mr->vert_crease_ofs = CustomData_get_offset(&mr->bm->vdata, CD_CREASE);
    mr->edge_crease_ofs = CustomData_get_offset(&mr->bm->edata, CD_CREASE);
    mr->bweight_ofs = CustomData_get_offset(&mr->bm->edata, CD_BWEIGHT);
#ifdef WITH_FREESTYLE
    mr->freestyle_edge_ofs = CustomData_get_offset(&mr->bm->edata, CD_FREESTYLE_EDGE);
    mr->freestyle_face_ofs = CustomData_get_offset(&mr->bm->pdata, CD_FREESTYLE_FACE);
#endif

    /* Use bmesh directly when the object is in edit mode unchanged by any modifiers.
     * For non-final UVs, always use original bmesh since the UV editor does not support
     * using the cage mesh with deformed coordinates. */
    if ((is_mode_active && mr->me->runtime->is_original_bmesh &&
         mr->me->runtime->wrapper_type == ME_WRAPPER_TYPE_BMESH) ||
        (do_uvedit && !do_final)) {
      mr->extract_type = MR_EXTRACT_BMESH;
    }
    else {
      mr->extract_type = MR_EXTRACT_MESH;

      /* Use mapping from final to original mesh when the object is in edit mode. */
      if (is_mode_active && do_final) {
        mr->v_origindex = static_cast<const int *>(
            CustomData_get_layer(&mr->me->vdata, CD_ORIGINDEX));
        mr->e_origindex = static_cast<const int *>(
            CustomData_get_layer(&mr->me->edata, CD_ORIGINDEX));
        mr->p_origindex = static_cast<const int *>(
            CustomData_get_layer(&mr->me->pdata, CD_ORIGINDEX));
      }
      else {
        mr->v_origindex = nullptr;
        mr->e_origindex = nullptr;
        mr->p_origindex = nullptr;
      }
    }
  }
  else {
    mr->me = me;
    mr->edit_bmesh = nullptr;
    mr->extract_type = MR_EXTRACT_MESH;
    mr->hide_unmapped_edges = false;

    if (is_paint_mode && mr->me) {
      mr->v_origindex = static_cast<const int *>(
          CustomData_get_layer(&mr->me->vdata, CD_ORIGINDEX));
      mr->e_origindex = static_cast<const int *>(
          CustomData_get_layer(&mr->me->edata, CD_ORIGINDEX));
      mr->p_origindex = static_cast<const int *>(
          CustomData_get_layer(&mr->me->pdata, CD_ORIGINDEX));
    }
    else {
      mr->v_origindex = nullptr;
      mr->e_origindex = nullptr;
      mr->p_origindex = nullptr;
    }
  }

  if (mr->extract_type != MR_EXTRACT_BMESH) {
    /* Mesh */
    mr->vert_len = mr->me->totvert;
    mr->edge_len = mr->me->totedge;
    mr->loop_len = mr->me->totloop;
    mr->poly_len = mr->me->totpoly;
    mr->tri_len = poly_to_tri_count(mr->poly_len, mr->loop_len);

<<<<<<< HEAD
    mr->vert_positions = mr->me->vert_positions().data();
    mr->medge = mr->me->edges().data();
    mr->polys = mr->me->polys();
    mr->corner_verts = mr->me->corner_verts().data();
    mr->corner_edges = mr->me->corner_edges().data();
=======
    mr->vert_positions = mr->me->vert_positions();
    mr->edges = mr->me->edges();
    mr->polys = mr->me->polys();
    mr->corner_verts = mr->me->corner_verts();
    mr->corner_edges = mr->me->corner_edges();
>>>>>>> a8fc9871

    mr->v_origindex = static_cast<const int *>(CustomData_get_layer(&mr->me->vdata, CD_ORIGINDEX));
    mr->e_origindex = static_cast<const int *>(CustomData_get_layer(&mr->me->edata, CD_ORIGINDEX));
    mr->p_origindex = static_cast<const int *>(CustomData_get_layer(&mr->me->pdata, CD_ORIGINDEX));

    mr->material_indices = static_cast<const int *>(
        CustomData_get_layer_named(&me->pdata, CD_PROP_INT32, "material_index"));

    mr->hide_vert = static_cast<const bool *>(
        CustomData_get_layer_named(&me->vdata, CD_PROP_BOOL, ".hide_vert"));
    mr->hide_edge = static_cast<const bool *>(
        CustomData_get_layer_named(&me->edata, CD_PROP_BOOL, ".hide_edge"));
    mr->hide_poly = static_cast<const bool *>(
        CustomData_get_layer_named(&me->pdata, CD_PROP_BOOL, ".hide_poly"));

    mr->select_vert = static_cast<const bool *>(
        CustomData_get_layer_named(&me->vdata, CD_PROP_BOOL, ".select_vert"));
    mr->select_edge = static_cast<const bool *>(
        CustomData_get_layer_named(&me->edata, CD_PROP_BOOL, ".select_edge"));
    mr->select_poly = static_cast<const bool *>(
        CustomData_get_layer_named(&me->pdata, CD_PROP_BOOL, ".select_poly"));

    mr->sharp_faces = static_cast<const bool *>(
        CustomData_get_layer_named(&me->pdata, CD_PROP_BOOL, "sharp_face"));
  }
  else {
    /* #BMesh */
    BMesh *bm = mr->bm;

    mr->vert_len = bm->totvert;
    mr->edge_len = bm->totedge;
    mr->loop_len = bm->totloop;
    mr->poly_len = bm->totface;
    mr->tri_len = poly_to_tri_count(mr->poly_len, mr->loop_len);
  }

  retrieve_active_attribute_names(*mr, *object, *me);

  return mr;
}

void mesh_render_data_free(MeshRenderData *mr)
{
  MEM_SAFE_FREE(mr->loop_normals);

  /* Loose geometry are owned by #MeshBufferCache. */
  mr->ledges = nullptr;
  mr->lverts = nullptr;

  MEM_freeN(mr);
}

/** \} */<|MERGE_RESOLUTION|>--- conflicted
+++ resolved
@@ -237,16 +237,9 @@
   else {
     for (int i = 0; i < mr->poly_len; i++) {
       if (!(mr->use_hide && mr->hide_poly && mr->hide_poly[i])) {
-<<<<<<< HEAD
         const int mat = min_ii(mr->material_indices ? mr->material_indices[i] : 0, mat_last);
         tri_first_index[i] = mat_tri_offs[mat];
         mat_tri_offs[mat] += mr->polys[i].size() - 2;
-=======
-        const MPoly &poly = mr->polys[i];
-        const int mat = min_ii(mr->material_indices ? mr->material_indices[i] : 0, mat_last);
-        tri_first_index[i] = mat_tri_offs[mat];
-        mat_tri_offs[mat] += poly.totloop - 2;
->>>>>>> a8fc9871
       }
       else {
         tri_first_index[i] = -1;
@@ -281,16 +274,9 @@
   MeshRenderData *mr = static_cast<MeshRenderData *>(userdata);
   int *mat_tri_len = static_cast<int *>(tls->userdata_chunk);
 
-<<<<<<< HEAD
   if (!(mr->use_hide && mr->hide_poly && mr->hide_poly[iter])) {
     int mat = min_ii(mr->material_indices ? mr->material_indices[iter] : 0, mr->mat_len - 1);
     mat_tri_len[mat] += mr->polys[iter].size() - 2;
-=======
-  const MPoly &poly = mr->polys[iter];
-  if (!(mr->use_hide && mr->hide_poly && mr->hide_poly[iter])) {
-    int mat = min_ii(mr->material_indices ? mr->material_indices[iter] : 0, mr->mat_len - 1);
-    mat_tri_len[mat] += poly.totloop - 2;
->>>>>>> a8fc9871
   }
 }
 
@@ -389,16 +375,9 @@
                                   mr->corner_verts.data(),
                                   mr->corner_edges.data(),
                                   mr->loop_normals,
-<<<<<<< HEAD
                                   mr->loop_len,
                                   mr->polys,
-                                  mr->poly_normals,
-=======
-                                  mr->corner_verts.size(),
-                                  mr->polys.data(),
                                   reinterpret_cast<const float(*)[3]>(mr->poly_normals.data()),
-                                  mr->polys.size(),
->>>>>>> a8fc9871
                                   is_auto_smooth,
                                   split_angle,
                                   sharp_edges,
@@ -568,19 +547,11 @@
     mr->poly_len = mr->me->totpoly;
     mr->tri_len = poly_to_tri_count(mr->poly_len, mr->loop_len);
 
-<<<<<<< HEAD
-    mr->vert_positions = mr->me->vert_positions().data();
-    mr->medge = mr->me->edges().data();
-    mr->polys = mr->me->polys();
-    mr->corner_verts = mr->me->corner_verts().data();
-    mr->corner_edges = mr->me->corner_edges().data();
-=======
     mr->vert_positions = mr->me->vert_positions();
     mr->edges = mr->me->edges();
     mr->polys = mr->me->polys();
     mr->corner_verts = mr->me->corner_verts();
     mr->corner_edges = mr->me->corner_edges();
->>>>>>> a8fc9871
 
     mr->v_origindex = static_cast<const int *>(CustomData_get_layer(&mr->me->vdata, CD_ORIGINDEX));
     mr->e_origindex = static_cast<const int *>(CustomData_get_layer(&mr->me->edata, CD_ORIGINDEX));
