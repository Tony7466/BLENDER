--- conflicted
+++ resolved
@@ -707,18 +707,8 @@
 
     const bke::AttributeAccessor attributes = mr->mesh->attributes();
 
-    mr->material_indices = std::move(
-        *attributes.lookup<int>("material_index", bke::AttrDomain::Face));
-
-<<<<<<< HEAD
-    mr->hide_vert = std::move(*attributes.lookup<bool>(".hide_vert", bke::AttrDomain::Point));
-    mr->hide_edge = std::move(*attributes.lookup<bool>(".hide_edge", bke::AttrDomain::Edge));
-    mr->hide_poly = std::move(*attributes.lookup<bool>(".hide_poly", bke::AttrDomain::Face));
-
-    mr->select_vert = std::move(*attributes.lookup<bool>(".select_vert", bke::AttrDomain::Point));
-    mr->select_edge = std::move(*attributes.lookup<bool>(".select_edge", bke::AttrDomain::Edge));
-    mr->select_poly = std::move(*attributes.lookup<bool>(".select_poly", bke::AttrDomain::Face));
-=======
+    mr->material_indices = *attributes.lookup<int>("material_index", bke::AttrDomain::Face);
+
     if (edit_mode_active || is_paint_mode) {
       if (use_hide) {
         mr->hide_vert = *attributes.lookup<bool>(".hide_vert", bke::AttrDomain::Point);
@@ -730,9 +720,8 @@
       mr->select_edge = *attributes.lookup<bool>(".select_edge", bke::AttrDomain::Edge);
       mr->select_poly = *attributes.lookup<bool>(".select_poly", bke::AttrDomain::Face);
     }
->>>>>>> 3be6dbb0
-
-    mr->sharp_faces = std::move(*attributes.lookup<bool>("sharp_face", bke::AttrDomain::Face));
+
+    mr->sharp_faces = *attributes.lookup<bool>("sharp_face", bke::AttrDomain::Face);
   }
   else {
     /* #BMesh */
