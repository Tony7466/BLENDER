/* SPDX-FileCopyrightText: 2021 Blender Authors
 *
 * SPDX-License-Identifier: GPL-2.0-or-later */

/** \file
 * \ingroup draw
 *
 * \brief Extraction of Mesh data into VBO to feed to GPU.
 */

#include "MEM_guardedalloc.h"

#include "BLI_array.hh"
#include "BLI_array_utils.hh"
#include "BLI_enumerable_thread_specific.hh"
#include "BLI_index_mask.hh"
#include "BLI_math_matrix.h"
#include "BLI_task.hh"
#include "BLI_virtual_array.hh"

#include "BKE_attribute.hh"
#include "BKE_editmesh.hh"
#include "BKE_editmesh_cache.hh"
#include "BKE_mesh.hh"
#include "BKE_mesh_runtime.hh"
#include "BKE_object.hh"

#include "GPU_batch.h"

#include "ED_mesh.hh"

#include "mesh_extractors/extract_mesh.hh"

/* ---------------------------------------------------------------------- */
/** \name Update Loose Geometry
 * \{ */

namespace blender::draw {

static void extract_set_bits(const BitSpan bits, MutableSpan<int> indices)
{
  int count = 0;
  for (const int64_t i : bits.index_range()) {
    if (bits[i]) {
      indices[count] = int(i);
      count++;
    }
  }
  BLI_assert(count == indices.size());
}

static void mesh_render_data_loose_geom_mesh(const MeshRenderData &mr, MeshBufferCache &cache)
{
  const Mesh &mesh = *mr.mesh;
  const bool no_loose_vert_hint = mesh.runtime->loose_verts_cache.is_cached() &&
                                  mesh.runtime->loose_verts_cache.data().count == 0;
  const bool no_loose_edge_hint = mesh.runtime->loose_edges_cache.is_cached() &&
                                  mesh.runtime->loose_edges_cache.data().count == 0;
  threading::parallel_invoke(
      mesh.edges_num > 4096 && !no_loose_vert_hint && !no_loose_edge_hint,
      [&]() {
        const bke::LooseEdgeCache &loose_edges = mesh.loose_edges();
        if (loose_edges.count > 0) {
          cache.loose_geom.edges.reinitialize(loose_edges.count);
          extract_set_bits(loose_edges.is_loose_bits, cache.loose_geom.edges);
        }
      },
      [&]() {
        const bke::LooseVertCache &loose_verts = mesh.loose_verts();
        if (loose_verts.count > 0) {
          cache.loose_geom.verts.reinitialize(loose_verts.count);
          extract_set_bits(loose_verts.is_loose_bits, cache.loose_geom.verts);
        }
      });
}

static void mesh_render_data_loose_verts_bm(const MeshRenderData &mr,
                                            MeshBufferCache &cache,
                                            BMesh &bm)
{
  int i;
  BMIter iter;
  BMVert *vert;
  int count = 0;
  Array<int> loose_verts(mr.verts_num);
  BM_ITER_MESH_INDEX (vert, &iter, &bm, BM_VERTS_OF_MESH, i) {
    if (vert->e == nullptr) {
      loose_verts[count] = i;
      count++;
    }
  }
  if (count < mr.verts_num) {
    cache.loose_geom.verts = loose_verts.as_span().take_front(count);
  }
  else {
    cache.loose_geom.verts = std::move(loose_verts);
  }
}

static void mesh_render_data_loose_edges_bm(const MeshRenderData &mr,
                                            MeshBufferCache &cache,
                                            BMesh &bm)
{
  int i;
  BMIter iter;
  BMEdge *edge;
  int count = 0;
  Array<int> loose_edges(mr.edges_num);
  BM_ITER_MESH_INDEX (edge, &iter, &bm, BM_EDGES_OF_MESH, i) {
    if (edge->l == nullptr) {
      loose_edges[count] = i;
      count++;
    }
  }
  if (count < mr.edges_num) {
    cache.loose_geom.edges = loose_edges.as_span().take_front(count);
  }
  else {
    cache.loose_geom.edges = std::move(loose_edges);
  }
}

static void mesh_render_data_loose_geom_build(const MeshRenderData &mr, MeshBufferCache &cache)
{
  if (mr.extract_type != MR_EXTRACT_BMESH) {
    /* Mesh */
    mesh_render_data_loose_geom_mesh(mr, cache);
  }
  else {
    /* #BMesh */
    BMesh &bm = *mr.bm;
    mesh_render_data_loose_verts_bm(mr, cache, bm);
    mesh_render_data_loose_edges_bm(mr, cache, bm);
  }
}

static void mesh_render_data_loose_geom_ensure(const MeshRenderData &mr, MeshBufferCache &cache)
{
  /* Early exit: Are loose geometry already available.
   * Only checking for loose verts as loose edges and verts are calculated at the same time. */
  if (!cache.loose_geom.verts.is_empty()) {
    return;
  }
  mesh_render_data_loose_geom_build(mr, cache);
}

void mesh_render_data_update_loose_geom(MeshRenderData &mr,
                                        MeshBufferCache &cache,
                                        const eMRIterType iter_type,
                                        const eMRDataType data_flag)
{
  if ((iter_type & (MR_ITER_LOOSE_EDGE | MR_ITER_LOOSE_VERT)) || (data_flag & MR_DATA_LOOSE_GEOM))
  {
    mesh_render_data_loose_geom_ensure(mr, cache);
    mr.loose_edges = cache.loose_geom.edges;
    mr.loose_verts = cache.loose_geom.verts;
    mr.loose_verts_num = cache.loose_geom.verts.size();
    mr.loose_edges_num = cache.loose_geom.edges.size();

    mr.loose_indices_num = mr.loose_verts_num + (mr.loose_edges_num * 2);
  }
}

/** \} */

/* ---------------------------------------------------------------------- */
/** \name Polygons sorted per material
 *
 * Contains face indices sorted based on their material.
 * \{ */

static void accumululate_material_counts_bm(
    const BMesh &bm, threading::EnumerableThreadSpecific<Array<int>> &all_tri_counts)
{
  threading::parallel_for(IndexRange(bm.totface), 1024, [&](const IndexRange range) {
    Array<int> &tri_counts = all_tri_counts.local();
    const short last_index = tri_counts.size() - 1;
    for (const int i : range) {
      const BMFace &face = *BM_face_at_index(&const_cast<BMesh &>(bm), i);
      if (!BM_elem_flag_test(&face, BM_ELEM_HIDDEN)) {
        const short mat = std::clamp<short>(face.mat_nr, 0, last_index);
        tri_counts[mat] += face.len - 2;
      }
    }
  });
}

static void accumululate_material_counts_mesh(
    const MeshRenderData &mr, threading::EnumerableThreadSpecific<Array<int>> &all_tri_counts)
{
  const OffsetIndices faces = mr.faces;
<<<<<<< HEAD
  const Span material_indices = mr.material_indices;
  if (material_indices.is_empty()) {
    if (mr.hide_poly.is_empty()) {
      all_tri_counts.local().first() = poly_to_tri_count(mr.face_len, mr.loop_len);
      return;
=======
  if (mr.material_indices.is_empty()) {
    if (mr.use_hide && !mr.hide_poly.is_empty()) {
      const Span hide_poly = mr.hide_poly;
      all_tri_counts.local().first() = threading::parallel_reduce(
          faces.index_range(),
          4096,
          0,
          [&](const IndexRange range, int count) {
            for (const int face : range) {
              if (!hide_poly[face]) {
                count += bke::mesh::face_triangles_num(faces[face].size());
              }
            }
            return count;
          },
          std::plus<int>());
    }
    else {
      all_tri_counts.local().first() = poly_to_tri_count(mr.faces_num, mr.corners_num);
>>>>>>> 76c55875
    }
    const Span hide_poly = mr.hide_poly;
    all_tri_counts.local().first() = threading::parallel_reduce(
        faces.index_range(),
        4096,
        0,
        [&](const IndexRange range, int count) {
          for (const int face : range) {
            if (!hide_poly[face]) {
              count += bke::mesh::face_triangles_num(faces[face].size());
            }
          }
          return count;
        },
        std::plus<int>());
    return;
  }

  const Span<bool> hide_poly = mr.hide_poly;

  threading::parallel_for(material_indices.index_range(), 1024, [&](const IndexRange range) {
    Array<int> &tri_counts = all_tri_counts.local();
    const int last_index = tri_counts.size() - 1;
    if (hide_poly.is_empty()) {
      for (const int i : range) {
        const int mat = std::clamp(material_indices[i], 0, last_index);
        tri_counts[mat] += bke::mesh::face_triangles_num(faces[i].size());
      }
    }
    else {
      for (const int i : range) {
        if (!hide_poly[i]) {
          const int mat = std::clamp(material_indices[i], 0, last_index);
          tri_counts[mat] += bke::mesh::face_triangles_num(faces[i].size());
        }
      }
    }
  });
}

static bool single_material(const Span<int> mat_tri_counts)
{
  return mat_tri_counts.count(0) == mat_tri_counts.size() - 1;
}

/* Count how many triangles for each material. */
static Array<int> mesh_render_data_mat_tri_len_build(const MeshRenderData &mr)
{
  threading::EnumerableThreadSpecific<Array<int>> all_tri_counts(
      [&]() { return Array<int>(mr.materials_num, 0); });

  if (mr.extract_type == MR_EXTRACT_BMESH) {
    accumululate_material_counts_bm(*mr.bm, all_tri_counts);
  }
  else {
    accumululate_material_counts_mesh(mr, all_tri_counts);
  }

<<<<<<< HEAD
  Array<int> &mat_tri_counts = all_tri_counts.local();
  for (const Array<int> &counts : all_tri_counts) {
    if (&counts != &mat_tri_counts) {
      for (const int i : mat_tri_counts.index_range()) {
        mat_tri_counts[i] += counts[i];
      }
    }
  }
  return std::move(mat_tri_counts);
=======
  Array<int> &tris_num_by_material = all_tri_counts.local();
  for (const Array<int> &counts : all_tri_counts) {
    if (&counts != &tris_num_by_material) {
      for (const int i : tris_num_by_material.index_range()) {
        tris_num_by_material[i] += counts[i];
      }
    }
  }
  return std::move(tris_num_by_material);
>>>>>>> 76c55875
}

static std::optional<Array<int>> sort_face_tris_by_material_mesh(
    const MeshRenderData &mr, MutableSpan<int> material_tri_starts)
{
<<<<<<< HEAD
  const OffsetIndices faces = mr.faces;
  const Span<bool> hide_poly = mr.hide_poly;
  const Span<int> material_indices = mr.material_indices;

  Array<int> face_tri_offsets(faces.size());

  // TODO: Multithread this loop somehow?

  const int mat_last = mr.mat_len - 1;
  if (hide_poly.is_empty()) {
    for (const int face : faces.index_range()) {
      const int mat = std::clamp(material_indices[face], 0, mat_last);
      face_tri_offsets[face] = material_tri_starts[mat];
      material_tri_starts[mat] += bke::mesh::face_triangles_num(faces[face].size());
    }
  }
  else {
    for (const int face : faces.index_range()) {
      if (hide_poly[face]) {
        face_tri_offsets[face] = -1;
      }
      else {
        const int mat = std::clamp(material_indices[face], 0, mat_last);
        face_tri_offsets[face] = material_tri_starts[mat];
        material_tri_starts[mat] += bke::mesh::face_triangles_num(faces[face].size());
      }
    }
  }

  return face_tri_offsets;
}

static SortedFaceData mesh_render_data_faces_sorted_build(const MeshRenderData &mr)
{
  SortedFaceData cache;
  cache.mat_tri_counts = mesh_render_data_mat_tri_len_build(mr);
  const Span<int> mat_tri_counts = cache.mat_tri_counts;

  Array<int, 32> material_tri_starts(mr.mat_len + 1);
  material_tri_starts.as_mutable_span().drop_back(1).copy_from(mat_tri_counts);
  offset_indices::accumulate_counts_to_offsets(material_tri_starts);
  cache.visible_tri_len = material_tri_starts.last();

  /* Sort per material. */
  const int mat_last = mr.mat_len - 1;
=======
  cache.face_sorted.tris_num_by_material = mesh_render_data_mat_tri_len_build(mr);
  const Span<int> tris_num_by_material = cache.face_sorted.tris_num_by_material;

  /* Apply offset. */
  int visible_tris_num = 0;
  Array<int, 32> mat_tri_offs(mr.materials_num);
  {
    for (int i = 0; i < mr.materials_num; i++) {
      mat_tri_offs[i] = visible_tris_num;
      visible_tris_num += tris_num_by_material[i];
    }
  }
  cache.face_sorted.visible_tris_num = visible_tris_num;

  cache.face_sorted.face_tri_offsets.reinitialize(mr.faces_num);
  MutableSpan<int> face_tri_offsets = cache.face_sorted.face_tri_offsets;

  /* Sort per material. */
  int mat_last = mr.materials_num - 1;
>>>>>>> 76c55875
  if (mr.extract_type == MR_EXTRACT_BMESH) {
    cache.face_tri_offsets.emplace();
    cache.face_tri_offsets->reinitialize(mr.face_len);
    MutableSpan<int> face_tri_offsets = cache.face_tri_offsets->as_mutable_span();

    BMIter iter;
    BMFace *f;
    int i;
    BM_ITER_MESH_INDEX (f, &iter, mr.bm, BM_FACES_OF_MESH, i) {
      if (!BM_elem_flag_test(f, BM_ELEM_HIDDEN)) {
<<<<<<< HEAD
        const int mat = std::clamp(int(f->mat_nr), 0, mat_last);
        face_tri_offsets[i] = material_tri_starts[mat];
        material_tri_starts[mat] += f->len - 2;
=======
        const int mat = clamp_i(f->mat_nr, 0, mat_last);
        face_tri_offsets[i] = mat_tri_offs[mat];
        mat_tri_offs[mat] += f->len - 2;
>>>>>>> 76c55875
      }
      else {
        face_tri_offsets[i] = -1;
      }
    }
  }
  else {
<<<<<<< HEAD
    if (single_material(mat_tri_counts)) {
      if (mr.hide_poly.is_empty()) {
        cache.visible_tri_len = mr.tri_len;
      }
      else {
        cache.visible_tri_len = *std::find_if(mat_tri_counts.begin(),
                                              mat_tri_counts.end(),
                                              [](const int tri_count) { return tri_count != 0; });
=======
    for (int i = 0; i < mr.faces_num; i++) {
      if (!(mr.use_hide && !mr.hide_poly.is_empty() && mr.hide_poly[i])) {
        const int mat = mr.material_indices.is_empty() ?
                            0 :
                            clamp_i(mr.material_indices[i], 0, mat_last);
        face_tri_offsets[i] = mat_tri_offs[mat];
        mat_tri_offs[mat] += mr.faces[i].size() - 2;
      }
      else {
        face_tri_offsets[i] = -1;
>>>>>>> 76c55875
      }
    }
    else {
      cache.face_tri_offsets = sort_face_tris_by_material_mesh(mr, material_tri_starts);
    }
  }
  return cache;
}

static void mesh_render_data_faces_sorted_ensure(MeshRenderData &mr, MeshBufferCache &cache)
{
<<<<<<< HEAD
  if (cache.face_sorted.visible_tri_len > 0) {
=======
  if (!cache.face_sorted.face_tri_offsets.is_empty()) {
>>>>>>> 76c55875
    return;
  }
  cache.face_sorted = mesh_render_data_faces_sorted_build(mr);
}

void mesh_render_data_update_faces_sorted(MeshRenderData &mr,
                                          MeshBufferCache &cache,
                                          const eMRDataType data_flag)
{
  if (data_flag & MR_DATA_POLYS_SORTED) {
    mesh_render_data_faces_sorted_ensure(mr, cache);
    mr.face_sorted = &cache.face_sorted;
  }
}

/** \} */

/* ---------------------------------------------------------------------- */
/** \name Mesh/BMesh Interface (indirect, partially cached access to complex data).
 * \{ */

const Mesh *editmesh_final_or_this(const Object *object, const Mesh *mesh)
{
  if (mesh->edit_mesh != nullptr) {
    Mesh *editmesh_eval_final = BKE_object_get_editmesh_eval_final(object);
    if (editmesh_eval_final != nullptr) {
      return editmesh_eval_final;
    }
  }

  return mesh;
}

const CustomData *mesh_cd_ldata_get_from_mesh(const Mesh *mesh)
{
  switch (mesh->runtime->wrapper_type) {
    case ME_WRAPPER_TYPE_SUBD:
    case ME_WRAPPER_TYPE_MDATA:
      return &mesh->corner_data;
      break;
    case ME_WRAPPER_TYPE_BMESH:
      return &mesh->edit_mesh->bm->ldata;
      break;
  }

  BLI_assert(0);
  return &mesh->corner_data;
}

const CustomData *mesh_cd_pdata_get_from_mesh(const Mesh *mesh)
{
  switch (mesh->runtime->wrapper_type) {
    case ME_WRAPPER_TYPE_SUBD:
    case ME_WRAPPER_TYPE_MDATA:
      return &mesh->face_data;
      break;
    case ME_WRAPPER_TYPE_BMESH:
      return &mesh->edit_mesh->bm->pdata;
      break;
  }

  BLI_assert(0);
  return &mesh->face_data;
}

const CustomData *mesh_cd_edata_get_from_mesh(const Mesh *mesh)
{
  switch (mesh->runtime->wrapper_type) {
    case ME_WRAPPER_TYPE_SUBD:
    case ME_WRAPPER_TYPE_MDATA:
      return &mesh->edge_data;
      break;
    case ME_WRAPPER_TYPE_BMESH:
      return &mesh->edit_mesh->bm->edata;
      break;
  }

  BLI_assert(0);
  return &mesh->edge_data;
}

const CustomData *mesh_cd_vdata_get_from_mesh(const Mesh *mesh)
{
  switch (mesh->runtime->wrapper_type) {
    case ME_WRAPPER_TYPE_SUBD:
    case ME_WRAPPER_TYPE_MDATA:
      return &mesh->vert_data;
      break;
    case ME_WRAPPER_TYPE_BMESH:
      return &mesh->edit_mesh->bm->vdata;
      break;
  }

  BLI_assert(0);
  return &mesh->vert_data;
}

void mesh_render_data_update_corner_tris(MeshRenderData &mr,
                                         const eMRIterType iter_type,
                                         const eMRDataType data_flag)
{
  if (mr.extract_type != MR_EXTRACT_BMESH) {
    /* Mesh */
    if ((iter_type & MR_ITER_CORNER_TRI) || (data_flag & MR_DATA_CORNER_TRI)) {
      mr.corner_tris = mr.mesh->corner_tris();
      mr.corner_tri_faces = mr.mesh->corner_tri_faces();
    }
  }
  else {
    /* #BMesh */
    if ((iter_type & MR_ITER_CORNER_TRI) || (data_flag & MR_DATA_CORNER_TRI)) {
      /* Edit mode ensures this is valid, no need to calculate. */
      BLI_assert((mr.bm->totloop == 0) || (mr.edit_bmesh->looptris != nullptr));
    }
  }
}

static bool bm_edge_is_sharp(const BMEdge *const &edge)
{
  return !BM_elem_flag_test(edge, BM_ELEM_SMOOTH);
}

static bool bm_face_is_sharp(const BMFace *const &face)
{
  return !BM_elem_flag_test(face, BM_ELEM_SMOOTH);
}

/**
 * Returns which domain of normals is required because of sharp and smooth flags.
 * Similar to #Mesh::normals_domain().
 */
static bke::MeshNormalDomain bmesh_normals_domain(BMesh *bm)
{
  if (bm->totface == 0) {
    return bke::MeshNormalDomain::Point;
  }

  if (CustomData_has_layer(&bm->ldata, CD_CUSTOMLOOPNORMAL)) {
    return bke::MeshNormalDomain::Corner;
  }

  BM_mesh_elem_table_ensure(bm, BM_FACE);
  const VArray<bool> sharp_faces = VArray<bool>::ForDerivedSpan<const BMFace *, bm_face_is_sharp>(
      Span(bm->ftable, bm->totface));
  const array_utils::BooleanMix face_mix = array_utils::booleans_mix_calc(sharp_faces);
  if (face_mix == array_utils::BooleanMix::AllTrue) {
    return bke::MeshNormalDomain::Face;
  }

  BM_mesh_elem_table_ensure(bm, BM_EDGE);
  const VArray<bool> sharp_edges = VArray<bool>::ForDerivedSpan<const BMEdge *, bm_edge_is_sharp>(
      Span(bm->etable, bm->totedge));
  const array_utils::BooleanMix edge_mix = array_utils::booleans_mix_calc(sharp_edges);
  if (edge_mix == array_utils::BooleanMix::AllTrue) {
    return bke::MeshNormalDomain::Face;
  }

  if (edge_mix == array_utils::BooleanMix::AllFalse &&
      face_mix == array_utils::BooleanMix::AllFalse)
  {
    return bke::MeshNormalDomain::Point;
  }

  return bke::MeshNormalDomain::Corner;
}

void mesh_render_data_update_normals(MeshRenderData &mr, const eMRDataType data_flag)
{
  if (mr.extract_type != MR_EXTRACT_BMESH) {
    /* Mesh */
    mr.vert_normals = mr.mesh->vert_normals();
    if (data_flag & (MR_DATA_POLY_NOR | MR_DATA_LOOP_NOR | MR_DATA_TAN_LOOP_NOR)) {
      mr.face_normals = mr.mesh->face_normals();
    }
    if (((data_flag & MR_DATA_LOOP_NOR) && !mr.use_simplify_normals &&
         mr.normals_domain == bke::MeshNormalDomain::Corner) ||
        (data_flag & MR_DATA_TAN_LOOP_NOR))
    {
      mr.corner_normals = mr.mesh->corner_normals();
    }
  }
  else {
    /* #BMesh */
    if (data_flag & MR_DATA_POLY_NOR) {
      /* Use #BMFace.no instead. */
    }
    if (((data_flag & MR_DATA_LOOP_NOR) && !mr.use_simplify_normals &&
         mr.normals_domain == bke::MeshNormalDomain::Corner) ||
        (data_flag & MR_DATA_TAN_LOOP_NOR))
    {

      const float(*vert_coords)[3] = nullptr;
      const float(*vert_normals)[3] = nullptr;
      const float(*face_normals)[3] = nullptr;

      if (mr.edit_data && !mr.edit_data->vertexCos.is_empty()) {
        vert_coords = reinterpret_cast<const float(*)[3]>(mr.bm_vert_coords.data());
        vert_normals = reinterpret_cast<const float(*)[3]>(mr.bm_vert_normals.data());
        face_normals = reinterpret_cast<const float(*)[3]>(mr.bm_face_normals.data());
      }

      mr.bm_loop_normals.reinitialize(mr.corners_num);
      const int clnors_offset = CustomData_get_offset(&mr.bm->ldata, CD_CUSTOMLOOPNORMAL);
      BM_loops_calc_normal_vcos(mr.bm,
                                vert_coords,
                                vert_normals,
                                face_normals,
                                true,
                                reinterpret_cast<float(*)[3]>(mr.bm_loop_normals.data()),
                                nullptr,
                                nullptr,
                                clnors_offset,
                                false);
      mr.corner_normals = mr.bm_loop_normals;
    }
  }
}

static void retrieve_active_attribute_names(MeshRenderData &mr,
                                            const Object &object,
                                            const Mesh &mesh)
{
  const Mesh *mesh_final = editmesh_final_or_this(&object, &mesh);
  mr.active_color_name = mesh_final->active_color_attribute;
  mr.default_color_name = mesh_final->default_color_attribute;
}

MeshRenderData *mesh_render_data_create(Object *object,
                                        Mesh *mesh,
                                        const bool is_editmode,
                                        const bool is_paint_mode,
                                        const bool is_mode_active,
                                        const float4x4 &object_to_world,
                                        const bool do_final,
                                        const bool do_uvedit,
                                        const bool use_hide,
                                        const ToolSettings *ts)
{
  MeshRenderData *mr = MEM_new<MeshRenderData>(__func__);
  mr->toolsettings = ts;
  mr->materials_num = mesh_render_mat_len_get(object, mesh);

  mr->object_to_world = object_to_world;

  mr->use_hide = use_hide;

  if (is_editmode) {
    Mesh *editmesh_eval_final = BKE_object_get_editmesh_eval_final(object);
    Mesh *editmesh_eval_cage = BKE_object_get_editmesh_eval_cage(object);

    BLI_assert(editmesh_eval_cage && editmesh_eval_final);
    mr->bm = mesh->edit_mesh->bm;
    mr->edit_bmesh = mesh->edit_mesh;
    mr->mesh = (do_final) ? editmesh_eval_final : editmesh_eval_cage;
    mr->edit_data = is_mode_active ? mr->mesh->runtime->edit_data.get() : nullptr;

    /* If there is no distinct cage, hide unmapped edges that can't be selected. */
    mr->hide_unmapped_edges = !do_final || editmesh_eval_final == editmesh_eval_cage;

    if (mr->edit_data) {
      bke::EditMeshData *emd = mr->edit_data;
      if (!emd->vertexCos.is_empty()) {
        BKE_editmesh_cache_ensure_vert_normals(*mr->edit_bmesh, *emd);
        BKE_editmesh_cache_ensure_face_normals(*mr->edit_bmesh, *emd);
      }

      mr->bm_vert_coords = mr->edit_data->vertexCos;
      mr->bm_vert_normals = mr->edit_data->vertexNos;
      mr->bm_face_normals = mr->edit_data->faceNos;
      mr->bm_face_centers = mr->edit_data->faceCos;
    }

    int bm_ensure_types = BM_VERT | BM_EDGE | BM_LOOP | BM_FACE;

    BM_mesh_elem_index_ensure(mr->bm, bm_ensure_types);
    BM_mesh_elem_table_ensure(mr->bm, bm_ensure_types & ~BM_LOOP);

    mr->efa_act_uv = EDBM_uv_active_face_get(mr->edit_bmesh, false, false);
    mr->efa_act = BM_mesh_active_face_get(mr->bm, false, true);
    mr->eed_act = BM_mesh_active_edge_get(mr->bm);
    mr->eve_act = BM_mesh_active_vert_get(mr->bm);

    mr->vert_crease_ofs = CustomData_get_offset_named(
        &mr->bm->vdata, CD_PROP_FLOAT, "crease_vert");
    mr->edge_crease_ofs = CustomData_get_offset_named(
        &mr->bm->edata, CD_PROP_FLOAT, "crease_edge");
    mr->bweight_ofs = CustomData_get_offset_named(
        &mr->bm->edata, CD_PROP_FLOAT, "bevel_weight_edge");
#ifdef WITH_FREESTYLE
    mr->freestyle_edge_ofs = CustomData_get_offset(&mr->bm->edata, CD_FREESTYLE_EDGE);
    mr->freestyle_face_ofs = CustomData_get_offset(&mr->bm->pdata, CD_FREESTYLE_FACE);
#endif

    /* Use bmesh directly when the object is in edit mode unchanged by any modifiers.
     * For non-final UVs, always use original bmesh since the UV editor does not support
     * using the cage mesh with deformed coordinates. */
    if ((is_mode_active && mr->mesh->runtime->is_original_bmesh &&
         mr->mesh->runtime->wrapper_type == ME_WRAPPER_TYPE_BMESH) ||
        (do_uvedit && !do_final))
    {
      mr->extract_type = MR_EXTRACT_BMESH;
    }
    else {
      mr->extract_type = MR_EXTRACT_MESH;

      /* Use mapping from final to original mesh when the object is in edit mode. */
      if (is_mode_active && do_final) {
        mr->v_origindex = static_cast<const int *>(
            CustomData_get_layer(&mr->mesh->vert_data, CD_ORIGINDEX));
        mr->e_origindex = static_cast<const int *>(
            CustomData_get_layer(&mr->mesh->edge_data, CD_ORIGINDEX));
        mr->p_origindex = static_cast<const int *>(
            CustomData_get_layer(&mr->mesh->face_data, CD_ORIGINDEX));
      }
      else {
        mr->v_origindex = nullptr;
        mr->e_origindex = nullptr;
        mr->p_origindex = nullptr;
      }
    }
  }
  else {
    mr->mesh = mesh;
    mr->edit_bmesh = nullptr;
    mr->extract_type = MR_EXTRACT_MESH;
    mr->hide_unmapped_edges = false;

    if (is_paint_mode && mr->mesh) {
      mr->v_origindex = static_cast<const int *>(
          CustomData_get_layer(&mr->mesh->vert_data, CD_ORIGINDEX));
      mr->e_origindex = static_cast<const int *>(
          CustomData_get_layer(&mr->mesh->edge_data, CD_ORIGINDEX));
      mr->p_origindex = static_cast<const int *>(
          CustomData_get_layer(&mr->mesh->face_data, CD_ORIGINDEX));
    }
    else {
      mr->v_origindex = nullptr;
      mr->e_origindex = nullptr;
      mr->p_origindex = nullptr;
    }
  }

  if (mr->extract_type != MR_EXTRACT_BMESH) {
    /* Mesh */
    mr->verts_num = mr->mesh->verts_num;
    mr->edges_num = mr->mesh->edges_num;
    mr->faces_num = mr->mesh->faces_num;
    mr->corners_num = mr->mesh->corners_num;
    mr->corner_tris_num = poly_to_tri_count(mr->faces_num, mr->corners_num);

    mr->vert_positions = mr->mesh->vert_positions();
    mr->edges = mr->mesh->edges();
    mr->faces = mr->mesh->faces();
    mr->corner_verts = mr->mesh->corner_verts();
    mr->corner_edges = mr->mesh->corner_edges();

    mr->v_origindex = static_cast<const int *>(
        CustomData_get_layer(&mr->mesh->vert_data, CD_ORIGINDEX));
    mr->e_origindex = static_cast<const int *>(
        CustomData_get_layer(&mr->mesh->edge_data, CD_ORIGINDEX));
    mr->p_origindex = static_cast<const int *>(
        CustomData_get_layer(&mr->mesh->face_data, CD_ORIGINDEX));

    mr->normals_domain = mr->mesh->normals_domain();

    const bke::AttributeAccessor attributes = mr->mesh->attributes();

    mr->material_indices = *attributes.lookup<int>("material_index", bke::AttrDomain::Face);

    if (is_mode_active || is_paint_mode) {
      if (use_hide) {
        mr->hide_vert = *attributes.lookup<bool>(".hide_vert", bke::AttrDomain::Point);
        mr->hide_edge = *attributes.lookup<bool>(".hide_edge", bke::AttrDomain::Edge);
        mr->hide_poly = *attributes.lookup<bool>(".hide_poly", bke::AttrDomain::Face);
      }

      mr->select_vert = *attributes.lookup<bool>(".select_vert", bke::AttrDomain::Point);
      mr->select_edge = *attributes.lookup<bool>(".select_edge", bke::AttrDomain::Edge);
      mr->select_poly = *attributes.lookup<bool>(".select_poly", bke::AttrDomain::Face);
    }

    mr->sharp_faces = *attributes.lookup<bool>("sharp_face", bke::AttrDomain::Face);
  }
  else {
    /* #BMesh */
    BMesh *bm = mr->bm;

    mr->verts_num = bm->totvert;
    mr->edges_num = bm->totedge;
    mr->faces_num = bm->totface;
    mr->corners_num = bm->totloop;
    mr->corner_tris_num = poly_to_tri_count(mr->faces_num, mr->corners_num);

    mr->normals_domain = bmesh_normals_domain(bm);
  }

  retrieve_active_attribute_names(*mr, *object, *mr->mesh);

  return mr;
}

void mesh_render_data_free(MeshRenderData *mr)
{
  MEM_delete(mr);
}

/** \} */

}  // namespace blender::draw<|MERGE_RESOLUTION|>--- conflicted
+++ resolved
@@ -189,33 +189,11 @@
     const MeshRenderData &mr, threading::EnumerableThreadSpecific<Array<int>> &all_tri_counts)
 {
   const OffsetIndices faces = mr.faces;
-<<<<<<< HEAD
   const Span material_indices = mr.material_indices;
   if (material_indices.is_empty()) {
     if (mr.hide_poly.is_empty()) {
-      all_tri_counts.local().first() = poly_to_tri_count(mr.face_len, mr.loop_len);
+      all_tri_counts.local().first() = poly_to_tri_count(mr.faces_num, mr.corners_num);
       return;
-=======
-  if (mr.material_indices.is_empty()) {
-    if (mr.use_hide && !mr.hide_poly.is_empty()) {
-      const Span hide_poly = mr.hide_poly;
-      all_tri_counts.local().first() = threading::parallel_reduce(
-          faces.index_range(),
-          4096,
-          0,
-          [&](const IndexRange range, int count) {
-            for (const int face : range) {
-              if (!hide_poly[face]) {
-                count += bke::mesh::face_triangles_num(faces[face].size());
-              }
-            }
-            return count;
-          },
-          std::plus<int>());
-    }
-    else {
-      all_tri_counts.local().first() = poly_to_tri_count(mr.faces_num, mr.corners_num);
->>>>>>> 76c55875
     }
     const Span hide_poly = mr.hide_poly;
     all_tri_counts.local().first() = threading::parallel_reduce(
@@ -256,9 +234,9 @@
   });
 }
 
-static bool single_material(const Span<int> mat_tri_counts)
-{
-  return mat_tri_counts.count(0) == mat_tri_counts.size() - 1;
+static bool single_material(const Span<int> tris_num_by_material)
+{
+  return tris_num_by_material.count(0) == tris_num_by_material.size() - 1;
 }
 
 /* Count how many triangles for each material. */
@@ -274,17 +252,6 @@
     accumululate_material_counts_mesh(mr, all_tri_counts);
   }
 
-<<<<<<< HEAD
-  Array<int> &mat_tri_counts = all_tri_counts.local();
-  for (const Array<int> &counts : all_tri_counts) {
-    if (&counts != &mat_tri_counts) {
-      for (const int i : mat_tri_counts.index_range()) {
-        mat_tri_counts[i] += counts[i];
-      }
-    }
-  }
-  return std::move(mat_tri_counts);
-=======
   Array<int> &tris_num_by_material = all_tri_counts.local();
   for (const Array<int> &counts : all_tri_counts) {
     if (&counts != &tris_num_by_material) {
@@ -294,13 +261,11 @@
     }
   }
   return std::move(tris_num_by_material);
->>>>>>> 76c55875
 }
 
 static std::optional<Array<int>> sort_face_tris_by_material_mesh(
     const MeshRenderData &mr, MutableSpan<int> material_tri_starts)
 {
-<<<<<<< HEAD
   const OffsetIndices faces = mr.faces;
   const Span<bool> hide_poly = mr.hide_poly;
   const Span<int> material_indices = mr.material_indices;
@@ -309,7 +274,7 @@
 
   // TODO: Multithread this loop somehow?
 
-  const int mat_last = mr.mat_len - 1;
+  const int mat_last = mr.materials_num - 1;
   if (hide_poly.is_empty()) {
     for (const int face : faces.index_range()) {
       const int mat = std::clamp(material_indices[face], 0, mat_last);
@@ -336,40 +301,19 @@
 static SortedFaceData mesh_render_data_faces_sorted_build(const MeshRenderData &mr)
 {
   SortedFaceData cache;
-  cache.mat_tri_counts = mesh_render_data_mat_tri_len_build(mr);
-  const Span<int> mat_tri_counts = cache.mat_tri_counts;
-
-  Array<int, 32> material_tri_starts(mr.mat_len + 1);
-  material_tri_starts.as_mutable_span().drop_back(1).copy_from(mat_tri_counts);
+  cache.tris_num_by_material = mesh_render_data_mat_tri_len_build(mr);
+  const Span<int> tris_num_by_material = cache.tris_num_by_material;
+
+  Array<int, 32> material_tri_starts(mr.materials_num + 1);
+  material_tri_starts.as_mutable_span().drop_back(1).copy_from(tris_num_by_material);
   offset_indices::accumulate_counts_to_offsets(material_tri_starts);
   cache.visible_tri_len = material_tri_starts.last();
 
   /* Sort per material. */
-  const int mat_last = mr.mat_len - 1;
-=======
-  cache.face_sorted.tris_num_by_material = mesh_render_data_mat_tri_len_build(mr);
-  const Span<int> tris_num_by_material = cache.face_sorted.tris_num_by_material;
-
-  /* Apply offset. */
-  int visible_tris_num = 0;
-  Array<int, 32> mat_tri_offs(mr.materials_num);
-  {
-    for (int i = 0; i < mr.materials_num; i++) {
-      mat_tri_offs[i] = visible_tris_num;
-      visible_tris_num += tris_num_by_material[i];
-    }
-  }
-  cache.face_sorted.visible_tris_num = visible_tris_num;
-
-  cache.face_sorted.face_tri_offsets.reinitialize(mr.faces_num);
-  MutableSpan<int> face_tri_offsets = cache.face_sorted.face_tri_offsets;
-
-  /* Sort per material. */
-  int mat_last = mr.materials_num - 1;
->>>>>>> 76c55875
+  const int mat_last = mr.materials_num - 1;
   if (mr.extract_type == MR_EXTRACT_BMESH) {
     cache.face_tri_offsets.emplace();
-    cache.face_tri_offsets->reinitialize(mr.face_len);
+    cache.face_tri_offsets->reinitialize(mr.faces_num);
     MutableSpan<int> face_tri_offsets = cache.face_tri_offsets->as_mutable_span();
 
     BMIter iter;
@@ -377,15 +321,9 @@
     int i;
     BM_ITER_MESH_INDEX (f, &iter, mr.bm, BM_FACES_OF_MESH, i) {
       if (!BM_elem_flag_test(f, BM_ELEM_HIDDEN)) {
-<<<<<<< HEAD
         const int mat = std::clamp(int(f->mat_nr), 0, mat_last);
         face_tri_offsets[i] = material_tri_starts[mat];
         material_tri_starts[mat] += f->len - 2;
-=======
-        const int mat = clamp_i(f->mat_nr, 0, mat_last);
-        face_tri_offsets[i] = mat_tri_offs[mat];
-        mat_tri_offs[mat] += f->len - 2;
->>>>>>> 76c55875
       }
       else {
         face_tri_offsets[i] = -1;
@@ -393,27 +331,14 @@
     }
   }
   else {
-<<<<<<< HEAD
-    if (single_material(mat_tri_counts)) {
+    if (single_material(tris_num_by_material)) {
       if (mr.hide_poly.is_empty()) {
-        cache.visible_tri_len = mr.tri_len;
+        cache.visible_tri_len = mr.corner_tris_num;
       }
       else {
-        cache.visible_tri_len = *std::find_if(mat_tri_counts.begin(),
-                                              mat_tri_counts.end(),
+        cache.visible_tri_len = *std::find_if(tris_num_by_material.begin(),
+                                              tris_num_by_material.end(),
                                               [](const int tri_count) { return tri_count != 0; });
-=======
-    for (int i = 0; i < mr.faces_num; i++) {
-      if (!(mr.use_hide && !mr.hide_poly.is_empty() && mr.hide_poly[i])) {
-        const int mat = mr.material_indices.is_empty() ?
-                            0 :
-                            clamp_i(mr.material_indices[i], 0, mat_last);
-        face_tri_offsets[i] = mat_tri_offs[mat];
-        mat_tri_offs[mat] += mr.faces[i].size() - 2;
-      }
-      else {
-        face_tri_offsets[i] = -1;
->>>>>>> 76c55875
       }
     }
     else {
@@ -425,11 +350,7 @@
 
 static void mesh_render_data_faces_sorted_ensure(MeshRenderData &mr, MeshBufferCache &cache)
 {
-<<<<<<< HEAD
   if (cache.face_sorted.visible_tri_len > 0) {
-=======
-  if (!cache.face_sorted.face_tri_offsets.is_empty()) {
->>>>>>> 76c55875
     return;
   }
   cache.face_sorted = mesh_render_data_faces_sorted_build(mr);
