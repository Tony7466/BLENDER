/* SPDX-FileCopyrightText: 2021 Blender Authors
 *
 * SPDX-License-Identifier: GPL-2.0-or-later */

/** \file
 * \ingroup draw
 *
 * \brief Extraction of Mesh data into VBO to feed to GPU.
 */

#include "MEM_guardedalloc.h"

#include "BLI_array.hh"
#include "BLI_array_utils.hh"
#include "BLI_enumerable_thread_specific.hh"
#include "BLI_index_mask.hh"
#include "BLI_math_matrix.h"
#include "BLI_task.hh"
#include "BLI_virtual_array.hh"

#include "BKE_attribute.hh"
#include "BKE_editmesh.h"
#include "BKE_editmesh_cache.hh"
#include "BKE_mesh.hh"
#include "BKE_mesh_runtime.hh"

#include "GPU_batch.h"

#include "ED_mesh.hh"

#include "mesh_extractors/extract_mesh.hh"

/* ---------------------------------------------------------------------- */
/** \name Update Loose Geometry
 * \{ */

static void extract_set_bits(const blender::BitSpan bits, blender::MutableSpan<int> indices)
{
  int count = 0;
  for (const int64_t i : bits.index_range()) {
    if (bits[i]) {
      indices[count] = int(i);
      count++;
    }
  }
  BLI_assert(count == indices.size());
}

static void mesh_render_data_loose_geom_mesh(const MeshRenderData &mr, MeshBufferCache &cache)
{
  using namespace blender;
  const Mesh &mesh = *mr.me;
  const bool no_loose_vert_hint = mesh.runtime->loose_verts_cache.is_cached() &&
                                  mesh.runtime->loose_verts_cache.data().count == 0;
  const bool no_loose_edge_hint = mesh.runtime->loose_edges_cache.is_cached() &&
                                  mesh.runtime->loose_edges_cache.data().count == 0;
  threading::parallel_invoke(
      mesh.totedge > 4096 && !no_loose_vert_hint && !no_loose_edge_hint,
      [&]() {
        const bke::LooseEdgeCache &loose_edges = mesh.loose_edges();
        if (loose_edges.count > 0) {
          cache.loose_geom.edges.reinitialize(loose_edges.count);
          extract_set_bits(loose_edges.is_loose_bits, cache.loose_geom.edges);
        }
      },
      [&]() {
        const bke::LooseVertCache &loose_verts = mesh.loose_verts();
        if (loose_verts.count > 0) {
          cache.loose_geom.verts.reinitialize(loose_verts.count);
          extract_set_bits(loose_verts.is_loose_bits, cache.loose_geom.verts);
        }
      });
}

static void mesh_render_data_loose_verts_bm(const MeshRenderData &mr,
                                            MeshBufferCache &cache,
                                            BMesh &bm)
{
  using namespace blender;
  int i;
  BMIter iter;
  BMVert *vert;
  int count = 0;
  Array<int> loose_verts(mr.vert_len);
  BM_ITER_MESH_INDEX (vert, &iter, &bm, BM_VERTS_OF_MESH, i) {
    if (vert->e == nullptr) {
      loose_verts[count] = i;
      count++;
    }
  }
  if (count < mr.vert_len) {
    cache.loose_geom.verts = loose_verts.as_span().take_front(count);
  }
  else {
    cache.loose_geom.verts = std::move(loose_verts);
  }
}

static void mesh_render_data_loose_edges_bm(const MeshRenderData &mr,
                                            MeshBufferCache &cache,
                                            BMesh &bm)
{
  using namespace blender;
  int i;
  BMIter iter;
  BMEdge *edge;
  int count = 0;
  Array<int> loose_edges(mr.edge_len);
  BM_ITER_MESH_INDEX (edge, &iter, &bm, BM_EDGES_OF_MESH, i) {
    if (edge->l == nullptr) {
      loose_edges[count] = i;
      count++;
    }
  }
  if (count < mr.edge_len) {
    cache.loose_geom.edges = loose_edges.as_span().take_front(count);
  }
  else {
    cache.loose_geom.edges = std::move(loose_edges);
  }
}

static void mesh_render_data_loose_geom_build(const MeshRenderData &mr, MeshBufferCache &cache)
{
  if (mr.extract_type != MR_EXTRACT_BMESH) {
    /* Mesh */
    mesh_render_data_loose_geom_mesh(mr, cache);
  }
  else {
    /* #BMesh */
    BMesh &bm = *mr.bm;
    mesh_render_data_loose_verts_bm(mr, cache, bm);
    mesh_render_data_loose_edges_bm(mr, cache, bm);
  }
}

static void mesh_render_data_loose_geom_ensure(const MeshRenderData &mr, MeshBufferCache &cache)
{
  /* Early exit: Are loose geometry already available.
   * Only checking for loose verts as loose edges and verts are calculated at the same time. */
  if (!cache.loose_geom.verts.is_empty()) {
    return;
  }
  mesh_render_data_loose_geom_build(mr, cache);
}

void mesh_render_data_update_loose_geom(MeshRenderData &mr,
                                        MeshBufferCache &cache,
                                        const eMRIterType iter_type,
                                        const eMRDataType data_flag)
{
  if ((iter_type & (MR_ITER_LOOSE_EDGE | MR_ITER_LOOSE_VERT)) || (data_flag & MR_DATA_LOOSE_GEOM))
  {
    mesh_render_data_loose_geom_ensure(mr, cache);
    mr.loose_edges = cache.loose_geom.edges;
    mr.loose_verts = cache.loose_geom.verts;
    mr.vert_loose_len = cache.loose_geom.verts.size();
    mr.edge_loose_len = cache.loose_geom.edges.size();

    mr.loop_loose_len = mr.vert_loose_len + (mr.edge_loose_len * 2);
  }
}

/** \} */

/* ---------------------------------------------------------------------- */
/** \name Polygons sorted per material
 *
 * Contains face indices sorted based on their material.
 * \{ */

namespace blender::draw {

static void accumululate_material_counts_bm(
    const BMesh &bm, threading::EnumerableThreadSpecific<Array<int>> &all_tri_counts)
{
  threading::parallel_for(IndexRange(bm.totface), 1024, [&](const IndexRange range) {
    Array<int> &tri_counts = all_tri_counts.local();
    const short last_index = tri_counts.size() - 1;
    for (const int i : range) {
      const BMFace &face = *BM_face_at_index(&const_cast<BMesh &>(bm), i);
      if (!BM_elem_flag_test(&face, BM_ELEM_HIDDEN)) {
        const short mat = std::clamp<short>(face.mat_nr, 0, last_index);
        tri_counts[mat] += face.len - 2;
      }
    }
  });
}

static void accumululate_material_counts_mesh(
    const MeshRenderData &mr, threading::EnumerableThreadSpecific<Array<int>> &all_tri_counts)
{
  const OffsetIndices faces = mr.faces;
  if (!mr.material_indices) {
    if (mr.use_hide && mr.hide_poly) {
      const Span hide_poly(mr.hide_poly, mr.face_len);
      all_tri_counts.local().first() = threading::parallel_reduce(
          faces.index_range(),
          4096,
          0,
          [&](const IndexRange range, int count) {
            for (const int face : range) {
              if (!hide_poly[face]) {
                count += bke::mesh::face_triangles_num(faces[face].size());
              }
            }
            return count;
          },
          std::plus<int>());
    }
    else {
      all_tri_counts.local().first() = poly_to_tri_count(mr.face_len, mr.loop_len);
    }
    return;
  }

  const Span material_indices(mr.material_indices, mr.face_len);
  threading::parallel_for(material_indices.index_range(), 1024, [&](const IndexRange range) {
    Array<int> &tri_counts = all_tri_counts.local();
    const int last_index = tri_counts.size() - 1;
    if (mr.use_hide && mr.hide_poly) {
      for (const int i : range) {
        if (!mr.hide_poly[i]) {
          const int mat = std::clamp(material_indices[i], 0, last_index);
          tri_counts[mat] += bke::mesh::face_triangles_num(faces[i].size());
        }
      }
    }
    else {
      for (const int i : range) {
        const int mat = std::clamp(material_indices[i], 0, last_index);
        tri_counts[mat] += bke::mesh::face_triangles_num(faces[i].size());
      }
    }
  });
}

/* Count how many triangles for each material. */
static Array<int> mesh_render_data_mat_tri_len_build(const MeshRenderData &mr)
{
  threading::EnumerableThreadSpecific<Array<int>> all_tri_counts(
      [&]() { return Array<int>(mr.mat_len, 0); });

  if (mr.extract_type == MR_EXTRACT_BMESH) {
    accumululate_material_counts_bm(*mr.bm, all_tri_counts);
  }
  else {
    accumululate_material_counts_mesh(mr, all_tri_counts);
  }

  Array<int> &mat_tri_len = all_tri_counts.local();
  for (const Array<int> &counts : all_tri_counts) {
    if (&counts != &mat_tri_len) {
      for (const int i : mat_tri_len.index_range()) {
        mat_tri_len[i] += counts[i];
      }
    }
  }
  return std::move(mat_tri_len);
}

static void mesh_render_data_faces_sorted_build(MeshRenderData &mr, MeshBufferCache &cache)
{
  cache.face_sorted.mat_tri_len = mesh_render_data_mat_tri_len_build(mr);
  const Span<int> mat_tri_len = cache.face_sorted.mat_tri_len;

  /* Apply offset. */
  int visible_tri_len = 0;
  Array<int, 32> mat_tri_offs(mr.mat_len);
  {
    for (int i = 0; i < mr.mat_len; i++) {
      mat_tri_offs[i] = visible_tri_len;
      visible_tri_len += mat_tri_len[i];
    }
  }
  cache.face_sorted.visible_tri_len = visible_tri_len;

  cache.face_sorted.tri_first_index.reinitialize(mr.face_len);
  MutableSpan<int> tri_first_index = cache.face_sorted.tri_first_index;

  /* Sort per material. */
  int mat_last = mr.mat_len - 1;
  if (mr.extract_type == MR_EXTRACT_BMESH) {
    BMIter iter;
    BMFace *f;
    int i;
    BM_ITER_MESH_INDEX (f, &iter, mr.bm, BM_FACES_OF_MESH, i) {
      if (!BM_elem_flag_test(f, BM_ELEM_HIDDEN)) {
        const int mat = clamp_i(f->mat_nr, 0, mat_last);
        tri_first_index[i] = mat_tri_offs[mat];
        mat_tri_offs[mat] += f->len - 2;
      }
      else {
        tri_first_index[i] = -1;
      }
    }
  }
  else {
    for (int i = 0; i < mr.face_len; i++) {
      if (!(mr.use_hide && mr.hide_poly && mr.hide_poly[i])) {
        const int mat = mr.material_indices ? clamp_i(mr.material_indices[i], 0, mat_last) : 0;
        tri_first_index[i] = mat_tri_offs[mat];
        mat_tri_offs[mat] += mr.faces[i].size() - 2;
      }
      else {
        tri_first_index[i] = -1;
      }
    }
  }
}

static void mesh_render_data_faces_sorted_ensure(MeshRenderData &mr, MeshBufferCache &cache)
{
  if (!cache.face_sorted.tri_first_index.is_empty()) {
    return;
  }
  mesh_render_data_faces_sorted_build(mr, cache);
}

}  // namespace blender::draw

void mesh_render_data_update_faces_sorted(MeshRenderData &mr,
                                          MeshBufferCache &cache,
                                          const eMRDataType data_flag)
{
  if (data_flag & MR_DATA_POLYS_SORTED) {
    blender::draw::mesh_render_data_faces_sorted_ensure(mr, cache);
    mr.face_sorted = &cache.face_sorted;
  }
}

/** \} */

/* ---------------------------------------------------------------------- */
/** \name Mesh/BMesh Interface (indirect, partially cached access to complex data).
 * \{ */

void mesh_render_data_update_looptris(MeshRenderData &mr,
                                      const eMRIterType iter_type,
                                      const eMRDataType data_flag)
{
  if (mr.extract_type != MR_EXTRACT_BMESH) {
    /* Mesh */
    if ((iter_type & MR_ITER_LOOPTRI) || (data_flag & MR_DATA_LOOPTRI)) {
      mr.looptris = mr.me->looptris();
      mr.looptri_faces = mr.me->looptri_faces();
    }
  }
  else {
    /* #BMesh */
    if ((iter_type & MR_ITER_LOOPTRI) || (data_flag & MR_DATA_LOOPTRI)) {
      /* Edit mode ensures this is valid, no need to calculate. */
      BLI_assert((mr.bm->totloop == 0) || (mr.edit_bmesh->looptris != nullptr));
    }
  }
}

static bool bm_edge_is_sharp(const BMEdge *const &edge)
{
  return !BM_elem_flag_test(edge, BM_ELEM_SMOOTH);
}

static bool bm_face_is_sharp(const BMFace *const &face)
{
  return !BM_elem_flag_test(face, BM_ELEM_SMOOTH);
}

/**
 * Returns whether loop normals are required because of mixed sharp and smooth flags.
 * Similar to #Mesh::normals_domain().
 */
static bool bm_loop_normals_required(BMesh *bm)
{
  using namespace blender;
  using namespace blender::bke;
  if (bm->totface == 0) {
    return false;
  }

  if (CustomData_has_layer(&bm->ldata, CD_CUSTOMLOOPNORMAL)) {
    return true;
  }

  BM_mesh_elem_table_ensure(bm, BM_FACE);
  const VArray<bool> sharp_faces = VArray<bool>::ForDerivedSpan<const BMFace *, bm_face_is_sharp>(
      Span(bm->ftable, bm->totface));
  const array_utils::BooleanMix face_mix = array_utils::booleans_mix_calc(sharp_faces);
  if (face_mix == array_utils::BooleanMix::AllTrue) {
    return false;
  }

  BM_mesh_elem_table_ensure(bm, BM_EDGE);
  const VArray<bool> sharp_edges = VArray<bool>::ForDerivedSpan<const BMEdge *, bm_edge_is_sharp>(
      Span(bm->etable, bm->totedge));
  const array_utils::BooleanMix edge_mix = array_utils::booleans_mix_calc(sharp_edges);
  if (edge_mix == array_utils::BooleanMix::AllTrue) {
    return false;
  }

  if (edge_mix == array_utils::BooleanMix::AllFalse &&
      face_mix == array_utils::BooleanMix::AllFalse) {
    return false;
  }

  return true;
}

void mesh_render_data_update_normals(MeshRenderData &mr, const eMRDataType data_flag)
{
  if (mr.extract_type != MR_EXTRACT_BMESH) {
    /* Mesh */
    mr.vert_normals = mr.me->vert_normals();
    if (data_flag & (MR_DATA_POLY_NOR | MR_DATA_LOOP_NOR | MR_DATA_TAN_LOOP_NOR)) {
      mr.face_normals = mr.me->face_normals();
    }
<<<<<<< HEAD
    if (((data_flag & MR_DATA_LOOP_NOR) && !mr.use_simplify_normals &&
         ELEM(mr.me->normals_domain(),
              blender::bke::MeshNormalDomain::Corner,
              blender::bke::MeshNormalDomain::Face)) ||
=======
    if (((data_flag & MR_DATA_LOOP_NOR) && ELEM(mr.me->normals_domain(),
                                                blender::bke::MeshNormalDomain::Corner,
                                                blender::bke::MeshNormalDomain::Face)) ||
>>>>>>> 1b0ddfa6
        (data_flag & MR_DATA_TAN_LOOP_NOR))
    {
      mr.loop_normals = mr.me->corner_normals();
    }
  }
  else {
    /* #BMesh */
    if (data_flag & MR_DATA_POLY_NOR) {
      /* Use #BMFace.no instead. */
    }
    if (((data_flag & MR_DATA_LOOP_NOR) && bm_loop_normals_required(mr.bm)) ||
        (data_flag & MR_DATA_TAN_LOOP_NOR))
    {

      const float(*vert_coords)[3] = nullptr;
      const float(*vert_normals)[3] = nullptr;
      const float(*face_normals)[3] = nullptr;

      if (mr.edit_data && !mr.edit_data->vertexCos.is_empty()) {
        vert_coords = reinterpret_cast<const float(*)[3]>(mr.bm_vert_coords.data());
        vert_normals = reinterpret_cast<const float(*)[3]>(mr.bm_vert_normals.data());
        face_normals = reinterpret_cast<const float(*)[3]>(mr.bm_face_normals.data());
      }

      mr.bm_loop_normals.reinitialize(mr.loop_len);
      const int clnors_offset = CustomData_get_offset(&mr.bm->ldata, CD_CUSTOMLOOPNORMAL);
      BM_loops_calc_normal_vcos(mr.bm,
                                vert_coords,
                                vert_normals,
                                face_normals,
                                true,
                                reinterpret_cast<float(*)[3]>(mr.bm_loop_normals.data()),
                                nullptr,
                                nullptr,
                                clnors_offset,
                                false);
      mr.loop_normals = mr.bm_loop_normals;
    }
  }
}

static void retrieve_active_attribute_names(MeshRenderData &mr,
                                            const Object &object,
                                            const Mesh &mesh)
{
  const Mesh *mesh_final = editmesh_final_or_this(&object, &mesh);
  mr.active_color_name = mesh_final->active_color_attribute;
  mr.default_color_name = mesh_final->default_color_attribute;
}

MeshRenderData *mesh_render_data_create(Object *object,
                                        Mesh *me,
                                        const bool is_editmode,
                                        const bool is_paint_mode,
                                        const bool is_mode_active,
                                        const float obmat[4][4],
                                        const bool do_final,
                                        const bool do_uvedit,
                                        const ToolSettings *ts)
{
  MeshRenderData *mr = MEM_new<MeshRenderData>(__func__);
  mr->toolsettings = ts;
  mr->mat_len = mesh_render_mat_len_get(object, me);

  copy_m4_m4(mr->obmat, obmat);

  if (is_editmode) {
    Mesh *editmesh_eval_final = BKE_object_get_editmesh_eval_final(object);
    Mesh *editmesh_eval_cage = BKE_object_get_editmesh_eval_cage(object);

    BLI_assert(editmesh_eval_cage && editmesh_eval_final);
    mr->bm = me->edit_mesh->bm;
    mr->edit_bmesh = me->edit_mesh;
    mr->me = (do_final) ? editmesh_eval_final : editmesh_eval_cage;
    mr->edit_data = is_mode_active ? mr->me->runtime->edit_data : nullptr;

    /* If there is no distinct cage, hide unmapped edges that can't be selected. */
    mr->hide_unmapped_edges = !do_final || editmesh_eval_final == editmesh_eval_cage;

    if (mr->edit_data) {
      blender::bke::EditMeshData *emd = mr->edit_data;
      if (!emd->vertexCos.is_empty()) {
        BKE_editmesh_cache_ensure_vert_normals(mr->edit_bmesh, emd);
        BKE_editmesh_cache_ensure_face_normals(mr->edit_bmesh, emd);
      }

      mr->bm_vert_coords = mr->edit_data->vertexCos;
      mr->bm_vert_normals = mr->edit_data->vertexNos;
      mr->bm_face_normals = mr->edit_data->faceNos;
      mr->bm_face_centers = mr->edit_data->faceCos;
    }

    int bm_ensure_types = BM_VERT | BM_EDGE | BM_LOOP | BM_FACE;

    BM_mesh_elem_index_ensure(mr->bm, bm_ensure_types);
    BM_mesh_elem_table_ensure(mr->bm, bm_ensure_types & ~BM_LOOP);

    mr->efa_act_uv = EDBM_uv_active_face_get(mr->edit_bmesh, false, false);
    mr->efa_act = BM_mesh_active_face_get(mr->bm, false, true);
    mr->eed_act = BM_mesh_active_edge_get(mr->bm);
    mr->eve_act = BM_mesh_active_vert_get(mr->bm);

    mr->vert_crease_ofs = CustomData_get_offset_named(
        &mr->bm->vdata, CD_PROP_FLOAT, "crease_vert");
    mr->edge_crease_ofs = CustomData_get_offset_named(
        &mr->bm->edata, CD_PROP_FLOAT, "crease_edge");
    mr->bweight_ofs = CustomData_get_offset_named(
        &mr->bm->edata, CD_PROP_FLOAT, "bevel_weight_edge");
#ifdef WITH_FREESTYLE
    mr->freestyle_edge_ofs = CustomData_get_offset(&mr->bm->edata, CD_FREESTYLE_EDGE);
    mr->freestyle_face_ofs = CustomData_get_offset(&mr->bm->pdata, CD_FREESTYLE_FACE);
#endif

    /* Use bmesh directly when the object is in edit mode unchanged by any modifiers.
     * For non-final UVs, always use original bmesh since the UV editor does not support
     * using the cage mesh with deformed coordinates. */
    if ((is_mode_active && mr->me->runtime->is_original_bmesh &&
         mr->me->runtime->wrapper_type == ME_WRAPPER_TYPE_BMESH) ||
        (do_uvedit && !do_final))
    {
      mr->extract_type = MR_EXTRACT_BMESH;
    }
    else {
      mr->extract_type = MR_EXTRACT_MESH;

      /* Use mapping from final to original mesh when the object is in edit mode. */
      if (is_mode_active && do_final) {
        mr->v_origindex = static_cast<const int *>(
            CustomData_get_layer(&mr->me->vert_data, CD_ORIGINDEX));
        mr->e_origindex = static_cast<const int *>(
            CustomData_get_layer(&mr->me->edge_data, CD_ORIGINDEX));
        mr->p_origindex = static_cast<const int *>(
            CustomData_get_layer(&mr->me->face_data, CD_ORIGINDEX));
      }
      else {
        mr->v_origindex = nullptr;
        mr->e_origindex = nullptr;
        mr->p_origindex = nullptr;
      }
    }
  }
  else {
    mr->me = me;
    mr->edit_bmesh = nullptr;
    mr->extract_type = MR_EXTRACT_MESH;
    mr->hide_unmapped_edges = false;

    if (is_paint_mode && mr->me) {
      mr->v_origindex = static_cast<const int *>(
          CustomData_get_layer(&mr->me->vert_data, CD_ORIGINDEX));
      mr->e_origindex = static_cast<const int *>(
          CustomData_get_layer(&mr->me->edge_data, CD_ORIGINDEX));
      mr->p_origindex = static_cast<const int *>(
          CustomData_get_layer(&mr->me->face_data, CD_ORIGINDEX));
    }
    else {
      mr->v_origindex = nullptr;
      mr->e_origindex = nullptr;
      mr->p_origindex = nullptr;
    }
  }

  if (mr->extract_type != MR_EXTRACT_BMESH) {
    /* Mesh */
    mr->vert_len = mr->me->totvert;
    mr->edge_len = mr->me->totedge;
    mr->loop_len = mr->me->totloop;
    mr->face_len = mr->me->faces_num;
    mr->tri_len = poly_to_tri_count(mr->face_len, mr->loop_len);

    mr->vert_positions = mr->me->vert_positions();
    mr->edges = mr->me->edges();
    mr->faces = mr->me->faces();
    mr->corner_verts = mr->me->corner_verts();
    mr->corner_edges = mr->me->corner_edges();

    mr->v_origindex = static_cast<const int *>(
        CustomData_get_layer(&mr->me->vert_data, CD_ORIGINDEX));
    mr->e_origindex = static_cast<const int *>(
        CustomData_get_layer(&mr->me->edge_data, CD_ORIGINDEX));
    mr->p_origindex = static_cast<const int *>(
        CustomData_get_layer(&mr->me->face_data, CD_ORIGINDEX));

    mr->material_indices = static_cast<const int *>(
        CustomData_get_layer_named(&mr->me->face_data, CD_PROP_INT32, "material_index"));

    mr->hide_vert = static_cast<const bool *>(
        CustomData_get_layer_named(&mr->me->vert_data, CD_PROP_BOOL, ".hide_vert"));
    mr->hide_edge = static_cast<const bool *>(
        CustomData_get_layer_named(&mr->me->edge_data, CD_PROP_BOOL, ".hide_edge"));
    mr->hide_poly = static_cast<const bool *>(
        CustomData_get_layer_named(&mr->me->face_data, CD_PROP_BOOL, ".hide_poly"));

    mr->select_vert = static_cast<const bool *>(
        CustomData_get_layer_named(&mr->me->vert_data, CD_PROP_BOOL, ".select_vert"));
    mr->select_edge = static_cast<const bool *>(
        CustomData_get_layer_named(&mr->me->edge_data, CD_PROP_BOOL, ".select_edge"));
    mr->select_poly = static_cast<const bool *>(
        CustomData_get_layer_named(&mr->me->face_data, CD_PROP_BOOL, ".select_poly"));

    mr->sharp_faces = static_cast<const bool *>(
        CustomData_get_layer_named(&mr->me->face_data, CD_PROP_BOOL, "sharp_face"));
  }
  else {
    /* #BMesh */
    BMesh *bm = mr->bm;

    mr->vert_len = bm->totvert;
    mr->edge_len = bm->totedge;
    mr->loop_len = bm->totloop;
    mr->face_len = bm->totface;
    mr->tri_len = poly_to_tri_count(mr->face_len, mr->loop_len);
  }

  retrieve_active_attribute_names(*mr, *object, *mr->me);

  return mr;
}

void mesh_render_data_free(MeshRenderData *mr)
{
  MEM_delete(mr);
}

/** \} */<|MERGE_RESOLUTION|>--- conflicted
+++ resolved
@@ -413,16 +413,9 @@
     if (data_flag & (MR_DATA_POLY_NOR | MR_DATA_LOOP_NOR | MR_DATA_TAN_LOOP_NOR)) {
       mr.face_normals = mr.me->face_normals();
     }
-<<<<<<< HEAD
-    if (((data_flag & MR_DATA_LOOP_NOR) && !mr.use_simplify_normals &&
-         ELEM(mr.me->normals_domain(),
-              blender::bke::MeshNormalDomain::Corner,
-              blender::bke::MeshNormalDomain::Face)) ||
-=======
     if (((data_flag & MR_DATA_LOOP_NOR) && ELEM(mr.me->normals_domain(),
                                                 blender::bke::MeshNormalDomain::Corner,
                                                 blender::bke::MeshNormalDomain::Face)) ||
->>>>>>> 1b0ddfa6
         (data_flag & MR_DATA_TAN_LOOP_NOR))
     {
       mr.loop_normals = mr.me->corner_normals();
