/* SPDX-License-Identifier: GPL-2.0-or-later
 * Copyright 2021 Blender Foundation. All rights reserved. */

/** \file
 * \ingroup draw
 *
 * \brief Extraction of Mesh data into VBO to feed to GPU.
 */

#include "MEM_guardedalloc.h"

#include "BLI_array.hh"
#include "BLI_bitmap.h"
#include "BLI_math.h"
#include "BLI_task.h"

#include "BKE_attribute.hh"
#include "BKE_editmesh.h"
#include "BKE_editmesh_cache.h"
#include "BKE_mesh.h"
#include "BKE_mesh_runtime.h"

#include "GPU_batch.h"

#include "ED_mesh.h"

#include "mesh_extractors/extract_mesh.hh"

/* ---------------------------------------------------------------------- */
/** \name Update Loose Geometry
 * \{ */

static void mesh_render_data_lverts_bm(const MeshRenderData *mr,
                                       MeshBufferCache *cache,
                                       BMesh *bm);
static void mesh_render_data_ledges_bm(const MeshRenderData *mr,
                                       MeshBufferCache *cache,
                                       BMesh *bm);
static void mesh_render_data_loose_geom_mesh(const MeshRenderData *mr, MeshBufferCache *cache);
static void mesh_render_data_loose_geom_build(const MeshRenderData *mr, MeshBufferCache *cache);

static void mesh_render_data_loose_geom_load(MeshRenderData *mr, MeshBufferCache *cache)
{
  mr->ledges = cache->loose_geom.edges;
  mr->lverts = cache->loose_geom.verts;
  mr->vert_loose_len = cache->loose_geom.vert_len;
  mr->edge_loose_len = cache->loose_geom.edge_len;

  mr->loop_loose_len = mr->vert_loose_len + (mr->edge_loose_len * 2);
}

static void mesh_render_data_loose_geom_ensure(const MeshRenderData *mr, MeshBufferCache *cache)
{
  /* Early exit: Are loose geometry already available.
   * Only checking for loose verts as loose edges and verts are calculated at the same time. */
  if (cache->loose_geom.verts) {
    return;
  }
  mesh_render_data_loose_geom_build(mr, cache);
}

static void mesh_render_data_loose_geom_build(const MeshRenderData *mr, MeshBufferCache *cache)
{
  cache->loose_geom.vert_len = 0;
  cache->loose_geom.edge_len = 0;

  if (mr->extract_type != MR_EXTRACT_BMESH) {
    /* Mesh */
    mesh_render_data_loose_geom_mesh(mr, cache);
  }
  else {
    /* #BMesh */
    BMesh *bm = mr->bm;
    mesh_render_data_lverts_bm(mr, cache, bm);
    mesh_render_data_ledges_bm(mr, cache, bm);
  }
}

static void mesh_render_data_loose_geom_mesh(const MeshRenderData *mr, MeshBufferCache *cache)
{
  BLI_bitmap *lvert_map = BLI_BITMAP_NEW(mr->vert_len, __func__);

  cache->loose_geom.edges = static_cast<int *>(
      MEM_mallocN(mr->edge_len * sizeof(*cache->loose_geom.edges), __func__));
  const MEdge *med = mr->medge;
  for (int med_index = 0; med_index < mr->edge_len; med_index++, med++) {
    if (med->flag & ME_LOOSEEDGE) {
      cache->loose_geom.edges[cache->loose_geom.edge_len++] = med_index;
    }
    /* Tag verts as not loose. */
    BLI_BITMAP_ENABLE(lvert_map, med->v1);
    BLI_BITMAP_ENABLE(lvert_map, med->v2);
  }
  if (cache->loose_geom.edge_len < mr->edge_len) {
    cache->loose_geom.edges = static_cast<int *>(MEM_reallocN(
        cache->loose_geom.edges, cache->loose_geom.edge_len * sizeof(*cache->loose_geom.edges)));
  }

  cache->loose_geom.verts = static_cast<int *>(
      MEM_mallocN(mr->vert_len * sizeof(*cache->loose_geom.verts), __func__));
  for (int v = 0; v < mr->vert_len; v++) {
    if (!BLI_BITMAP_TEST(lvert_map, v)) {
      cache->loose_geom.verts[cache->loose_geom.vert_len++] = v;
    }
  }
  if (cache->loose_geom.vert_len < mr->vert_len) {
    cache->loose_geom.verts = static_cast<int *>(MEM_reallocN(
        cache->loose_geom.verts, cache->loose_geom.vert_len * sizeof(*cache->loose_geom.verts)));
  }

  MEM_freeN(lvert_map);
}

static void mesh_render_data_lverts_bm(const MeshRenderData *mr, MeshBufferCache *cache, BMesh *bm)
{
  int elem_id;
  BMIter iter;
  BMVert *eve;
  cache->loose_geom.verts = static_cast<int *>(
      MEM_mallocN(mr->vert_len * sizeof(*cache->loose_geom.verts), __func__));
  BM_ITER_MESH_INDEX (eve, &iter, bm, BM_VERTS_OF_MESH, elem_id) {
    if (eve->e == nullptr) {
      cache->loose_geom.verts[cache->loose_geom.vert_len++] = elem_id;
    }
  }
  if (cache->loose_geom.vert_len < mr->vert_len) {
    cache->loose_geom.verts = static_cast<int *>(MEM_reallocN(
        cache->loose_geom.verts, cache->loose_geom.vert_len * sizeof(*cache->loose_geom.verts)));
  }
}

static void mesh_render_data_ledges_bm(const MeshRenderData *mr, MeshBufferCache *cache, BMesh *bm)
{
  int elem_id;
  BMIter iter;
  BMEdge *ede;
  cache->loose_geom.edges = static_cast<int *>(
      MEM_mallocN(mr->edge_len * sizeof(*cache->loose_geom.edges), __func__));
  BM_ITER_MESH_INDEX (ede, &iter, bm, BM_EDGES_OF_MESH, elem_id) {
    if (ede->l == nullptr) {
      cache->loose_geom.edges[cache->loose_geom.edge_len++] = elem_id;
    }
  }
  if (cache->loose_geom.edge_len < mr->edge_len) {
    cache->loose_geom.edges = static_cast<int *>(MEM_reallocN(
        cache->loose_geom.edges, cache->loose_geom.edge_len * sizeof(*cache->loose_geom.edges)));
  }
}

void mesh_render_data_update_loose_geom(MeshRenderData *mr,
                                        MeshBufferCache *cache,
                                        const eMRIterType iter_type,
                                        const eMRDataType data_flag)
{
  if ((iter_type & (MR_ITER_LEDGE | MR_ITER_LVERT)) || (data_flag & MR_DATA_LOOSE_GEOM)) {
    mesh_render_data_loose_geom_ensure(mr, cache);
    mesh_render_data_loose_geom_load(mr, cache);
  }
}

/** \} */

/* ---------------------------------------------------------------------- */
/** \name Polygons sorted per material
 *
 * Contains polygon indices sorted based on their material.
 * \{ */

static void mesh_render_data_polys_sorted_load(MeshRenderData *mr, const MeshBufferCache *cache);
static void mesh_render_data_polys_sorted_ensure(MeshRenderData *mr, MeshBufferCache *cache);
static void mesh_render_data_polys_sorted_build(MeshRenderData *mr, MeshBufferCache *cache);
static int *mesh_render_data_mat_tri_len_build(MeshRenderData *mr);

void mesh_render_data_update_polys_sorted(MeshRenderData *mr,
                                          MeshBufferCache *cache,
                                          const eMRDataType data_flag)
{
  if (data_flag & MR_DATA_POLYS_SORTED) {
    mesh_render_data_polys_sorted_ensure(mr, cache);
    mesh_render_data_polys_sorted_load(mr, cache);
  }
}

static void mesh_render_data_polys_sorted_load(MeshRenderData *mr, const MeshBufferCache *cache)
{
  mr->poly_sorted.tri_first_index = cache->poly_sorted.tri_first_index;
  mr->poly_sorted.mat_tri_len = cache->poly_sorted.mat_tri_len;
  mr->poly_sorted.visible_tri_len = cache->poly_sorted.visible_tri_len;
}

static void mesh_render_data_polys_sorted_ensure(MeshRenderData *mr, MeshBufferCache *cache)
{
  if (cache->poly_sorted.tri_first_index) {
    return;
  }
  mesh_render_data_polys_sorted_build(mr, cache);
}

static void mesh_render_data_polys_sorted_build(MeshRenderData *mr, MeshBufferCache *cache)
{
  int *tri_first_index = static_cast<int *>(
      MEM_mallocN(sizeof(*tri_first_index) * mr->poly_len, __func__));
  int *mat_tri_len = mesh_render_data_mat_tri_len_build(mr);

  /* Apply offset. */
  int visible_tri_len = 0;
  blender::Array<int, 32> mat_tri_offs(mr->mat_len);
  {
    for (int i = 0; i < mr->mat_len; i++) {
      mat_tri_offs[i] = visible_tri_len;
      visible_tri_len += mat_tri_len[i];
    }
  }

  /* Sort per material. */
  int mat_last = mr->mat_len - 1;
  if (mr->extract_type == MR_EXTRACT_BMESH) {
    BMIter iter;
    BMFace *f;
    int i;
    BM_ITER_MESH_INDEX (f, &iter, mr->bm, BM_FACES_OF_MESH, i) {
      if (!BM_elem_flag_test(f, BM_ELEM_HIDDEN)) {
        const int mat = min_ii(f->mat_nr, mat_last);
        tri_first_index[i] = mat_tri_offs[mat];
        mat_tri_offs[mat] += f->len - 2;
      }
      else {
        tri_first_index[i] = -1;
      }
    }
  }
  else {
    for (int i = 0; i < mr->poly_len; i++) {
      if (!(mr->use_hide && mr->hide_poly && mr->hide_poly[i])) {
        const MPoly *mp = &mr->mpoly[i];
        const int mat = min_ii(mr->material_indices ? mr->material_indices[i] : 0, mat_last);
        tri_first_index[i] = mat_tri_offs[mat];
        mat_tri_offs[mat] += mp->totloop - 2;
      }
      else {
        tri_first_index[i] = -1;
      }
    }
  }

  cache->poly_sorted.tri_first_index = tri_first_index;
  cache->poly_sorted.mat_tri_len = mat_tri_len;
  cache->poly_sorted.visible_tri_len = visible_tri_len;
}

static void mesh_render_data_mat_tri_len_bm_range_fn(void *__restrict userdata,
                                                     const int iter,
                                                     const TaskParallelTLS *__restrict tls)
{
  MeshRenderData *mr = static_cast<MeshRenderData *>(userdata);
  int *mat_tri_len = static_cast<int *>(tls->userdata_chunk);

  BMesh *bm = mr->bm;
  BMFace *efa = BM_face_at_index(bm, iter);
  if (!BM_elem_flag_test(efa, BM_ELEM_HIDDEN)) {
    int mat = min_ii(efa->mat_nr, mr->mat_len - 1);
    mat_tri_len[mat] += efa->len - 2;
  }
}

static void mesh_render_data_mat_tri_len_mesh_range_fn(void *__restrict userdata,
                                                       const int iter,
                                                       const TaskParallelTLS *__restrict tls)
{
  MeshRenderData *mr = static_cast<MeshRenderData *>(userdata);
  int *mat_tri_len = static_cast<int *>(tls->userdata_chunk);

  const MPoly *mp = &mr->mpoly[iter];
  if (!(mr->use_hide && mr->hide_poly && mr->hide_poly[iter])) {
    int mat = min_ii(mr->material_indices ? mr->material_indices[iter] : 0, mr->mat_len - 1);
    mat_tri_len[mat] += mp->totloop - 2;
  }
}

static void mesh_render_data_mat_tri_len_reduce_fn(const void *__restrict userdata,
                                                   void *__restrict chunk_join,
                                                   void *__restrict chunk)
{
  const MeshRenderData *mr = static_cast<const MeshRenderData *>(userdata);
  int *dst_mat_len = static_cast<int *>(chunk_join);
  int *src_mat_len = static_cast<int *>(chunk);
  for (int i = 0; i < mr->mat_len; i++) {
    dst_mat_len[i] += src_mat_len[i];
  }
}

static int *mesh_render_data_mat_tri_len_build_threaded(MeshRenderData *mr,
                                                        int face_len,
                                                        TaskParallelRangeFunc range_func)
{
  /* Extending the #MatOffsetUserData with an int per material slot. */
  size_t mat_tri_len_size = sizeof(int) * mr->mat_len;
  int *mat_tri_len = static_cast<int *>(MEM_callocN(mat_tri_len_size, __func__));

  TaskParallelSettings settings;
  BLI_parallel_range_settings_defaults(&settings);
  settings.userdata_chunk = mat_tri_len;
  settings.userdata_chunk_size = mat_tri_len_size;
  settings.min_iter_per_thread = MIN_RANGE_LEN;
  settings.func_reduce = mesh_render_data_mat_tri_len_reduce_fn;
  BLI_task_parallel_range(0, face_len, mr, range_func, &settings);

  return mat_tri_len;
}

/* Count how many triangles for each material. */
static int *mesh_render_data_mat_tri_len_build(MeshRenderData *mr)
{
  if (mr->extract_type == MR_EXTRACT_BMESH) {
    BMesh *bm = mr->bm;
    return mesh_render_data_mat_tri_len_build_threaded(
        mr, bm->totface, mesh_render_data_mat_tri_len_bm_range_fn);
  }
  return mesh_render_data_mat_tri_len_build_threaded(
      mr, mr->poly_len, mesh_render_data_mat_tri_len_mesh_range_fn);
}

/** \} */

/* ---------------------------------------------------------------------- */
/** \name Mesh/BMesh Interface (indirect, partially cached access to complex data).
 * \{ */

void mesh_render_data_update_looptris(MeshRenderData *mr,
                                      const eMRIterType iter_type,
                                      const eMRDataType data_flag)
{
  if (mr->extract_type != MR_EXTRACT_BMESH) {
    /* Mesh */
    if ((iter_type & MR_ITER_LOOPTRI) || (data_flag & MR_DATA_LOOPTRI)) {
<<<<<<< HEAD
      /* NOTE(@campbellbarton): It's possible to skip allocating tessellation,
       * the tessellation can be calculated as part of the iterator, see: P2188.
       * The overall advantage is small (around 1%), so keep this as-is. */
      mr->mlooptri = static_cast<MLoopTri *>(
          MEM_mallocN(sizeof(*mr->mlooptri) * mr->tri_len, "MR_DATATYPE_LOOPTRI"));
      if (mr->poly_normals != nullptr) {
        BKE_mesh_recalc_looptri_with_normals(mr->mloop,
                                             mr->mpoly,
                                             reinterpret_cast<const float(*)[3]>(mr->positions),
                                             me->totloop,
                                             me->totpoly,
                                             mr->mlooptri,
                                             mr->poly_normals);
      }
      else {
        BKE_mesh_recalc_looptri(mr->mloop,
                                mr->mpoly,
                                reinterpret_cast<const float(*)[3]>(mr->positions),
                                me->totloop,
                                me->totpoly,
                                mr->mlooptri);
      }
=======
      mr->mlooptri = BKE_mesh_runtime_looptri_ensure(mr->me);
>>>>>>> 2ada25e5
    }
  }
  else {
    /* #BMesh */
    if ((iter_type & MR_ITER_LOOPTRI) || (data_flag & MR_DATA_LOOPTRI)) {
      /* Edit mode ensures this is valid, no need to calculate. */
      BLI_assert((mr->bm->totloop == 0) || (mr->edit_bmesh->looptris != nullptr));
    }
  }
}

void mesh_render_data_update_normals(MeshRenderData *mr, const eMRDataType data_flag)
{
  Mesh *me = mr->me;
  const bool is_auto_smooth = (me->flag & ME_AUTOSMOOTH) != 0;
  const float split_angle = is_auto_smooth ? me->smoothresh : (float)M_PI;

  if (mr->extract_type != MR_EXTRACT_BMESH) {
    /* Mesh */
    mr->vert_normals = BKE_mesh_vertex_normals_ensure(mr->me);
    if (data_flag & (MR_DATA_POLY_NOR | MR_DATA_LOOP_NOR | MR_DATA_TAN_LOOP_NOR)) {
      mr->poly_normals = BKE_mesh_poly_normals_ensure(mr->me);
    }
    if (((data_flag & MR_DATA_LOOP_NOR) && is_auto_smooth) || (data_flag & MR_DATA_TAN_LOOP_NOR)) {
      mr->loop_normals = static_cast<float(*)[3]>(
          MEM_mallocN(sizeof(*mr->loop_normals) * mr->loop_len, __func__));
      short(*clnors)[2] = static_cast<short(*)[2]>(
          CustomData_get_layer(&mr->me->ldata, CD_CUSTOMLOOPNORMAL));
      BKE_mesh_normals_loop_split(reinterpret_cast<const float(*)[3]>(mr->positions),
                                  mr->vert_normals,
                                  mr->vert_len,
                                  mr->medge,
                                  mr->edge_len,
                                  mr->mloop,
                                  mr->loop_normals,
                                  mr->loop_len,
                                  mr->mpoly,
                                  mr->poly_normals,
                                  mr->poly_len,
                                  is_auto_smooth,
                                  split_angle,
                                  nullptr,
                                  clnors,
                                  nullptr);
    }
  }
  else {
    /* #BMesh */
    if (data_flag & MR_DATA_POLY_NOR) {
      /* Use #BMFace.no instead. */
    }
    if (((data_flag & MR_DATA_LOOP_NOR) && is_auto_smooth) || (data_flag & MR_DATA_TAN_LOOP_NOR)) {

      const float(*vert_coords)[3] = nullptr;
      const float(*vert_normals)[3] = nullptr;
      const float(*poly_normals)[3] = nullptr;

      if (mr->edit_data && mr->edit_data->vertexCos) {
        vert_coords = mr->bm_vert_coords;
        vert_normals = mr->bm_vert_normals;
        poly_normals = mr->bm_poly_normals;
      }

      mr->loop_normals = static_cast<float(*)[3]>(
          MEM_mallocN(sizeof(*mr->loop_normals) * mr->loop_len, __func__));
      const int clnors_offset = CustomData_get_offset(&mr->bm->ldata, CD_CUSTOMLOOPNORMAL);
      BM_loops_calc_normal_vcos(mr->bm,
                                vert_coords,
                                vert_normals,
                                poly_normals,
                                is_auto_smooth,
                                split_angle,
                                mr->loop_normals,
                                nullptr,
                                nullptr,
                                clnors_offset,
                                false);
    }
  }
}

static void retrieve_active_attribute_names(MeshRenderData &mr,
                                            const Object &object,
                                            const Mesh &mesh)
{
  const Mesh *mesh_final = editmesh_final_or_this(&object, &mesh);
  const CustomData *cd_vdata = mesh_cd_vdata_get_from_mesh(mesh_final);
  const CustomData *cd_ldata = mesh_cd_ldata_get_from_mesh(mesh_final);

  /* Necessary because which attributes are active/default is stored in #CustomData. */
  Mesh me_query = blender::dna::shallow_zero_initialize();
  BKE_id_attribute_copy_domains_temp(
      ID_ME, cd_vdata, nullptr, cd_ldata, nullptr, nullptr, &me_query.id);

  mr.active_color_name = nullptr;
  mr.default_color_name = nullptr;

  if (const CustomDataLayer *active = BKE_id_attributes_active_color_get(&me_query.id)) {
    mr.active_color_name = active->name;
  }
  if (const CustomDataLayer *render = BKE_id_attributes_render_color_get(&me_query.id)) {
    mr.default_color_name = render->name;
  }
}

MeshRenderData *mesh_render_data_create(Object *object,
                                        Mesh *me,
                                        const bool is_editmode,
                                        const bool is_paint_mode,
                                        const bool is_mode_active,
                                        const float obmat[4][4],
                                        const bool do_final,
                                        const bool do_uvedit,
                                        const ToolSettings *ts)
{
  MeshRenderData *mr = static_cast<MeshRenderData *>(MEM_callocN(sizeof(*mr), __func__));
  mr->toolsettings = ts;
  mr->mat_len = mesh_render_mat_len_get(object, me);

  copy_m4_m4(mr->obmat, obmat);

  if (is_editmode) {
    Mesh *editmesh_eval_final = BKE_object_get_editmesh_eval_final(object);
    Mesh *editmesh_eval_cage = BKE_object_get_editmesh_eval_cage(object);

    BLI_assert(editmesh_eval_cage && editmesh_eval_final);
    mr->bm = me->edit_mesh->bm;
    mr->edit_bmesh = me->edit_mesh;
    mr->me = (do_final) ? editmesh_eval_final : editmesh_eval_cage;
    mr->edit_data = is_mode_active ? mr->me->runtime.edit_data : nullptr;

    if (mr->edit_data) {
      EditMeshData *emd = mr->edit_data;
      if (emd->vertexCos) {
        BKE_editmesh_cache_ensure_vert_normals(mr->edit_bmesh, emd);
        BKE_editmesh_cache_ensure_poly_normals(mr->edit_bmesh, emd);
      }

      mr->bm_vert_coords = mr->edit_data->vertexCos;
      mr->bm_vert_normals = mr->edit_data->vertexNos;
      mr->bm_poly_normals = mr->edit_data->polyNos;
      mr->bm_poly_centers = mr->edit_data->polyCos;
    }

    int bm_ensure_types = BM_VERT | BM_EDGE | BM_LOOP | BM_FACE;

    BM_mesh_elem_index_ensure(mr->bm, bm_ensure_types);
    BM_mesh_elem_table_ensure(mr->bm, bm_ensure_types & ~BM_LOOP);

    mr->efa_act_uv = EDBM_uv_active_face_get(mr->edit_bmesh, false, false);
    mr->efa_act = BM_mesh_active_face_get(mr->bm, false, true);
    mr->eed_act = BM_mesh_active_edge_get(mr->bm);
    mr->eve_act = BM_mesh_active_vert_get(mr->bm);

    mr->vert_crease_ofs = CustomData_get_offset(&mr->bm->vdata, CD_CREASE);
    mr->edge_crease_ofs = CustomData_get_offset(&mr->bm->edata, CD_CREASE);
    mr->bweight_ofs = CustomData_get_offset(&mr->bm->edata, CD_BWEIGHT);
#ifdef WITH_FREESTYLE
    mr->freestyle_edge_ofs = CustomData_get_offset(&mr->bm->edata, CD_FREESTYLE_EDGE);
    mr->freestyle_face_ofs = CustomData_get_offset(&mr->bm->pdata, CD_FREESTYLE_FACE);
#endif

    /* Use bmesh directly when the object is in edit mode unchanged by any modifiers.
     * For non-final UVs, always use original bmesh since the UV editor does not support
     * using the cage mesh with deformed coordinates. */
    if ((is_mode_active && mr->me->runtime.is_original_bmesh &&
         mr->me->runtime.wrapper_type == ME_WRAPPER_TYPE_BMESH) ||
        (do_uvedit && !do_final)) {
      mr->extract_type = MR_EXTRACT_BMESH;
    }
    else {
      mr->extract_type = MR_EXTRACT_MESH;

      /* Use mapping from final to original mesh when the object is in edit mode. */
      if (is_mode_active && do_final) {
        mr->v_origindex = static_cast<const int *>(
            CustomData_get_layer(&mr->me->vdata, CD_ORIGINDEX));
        mr->e_origindex = static_cast<const int *>(
            CustomData_get_layer(&mr->me->edata, CD_ORIGINDEX));
        mr->p_origindex = static_cast<const int *>(
            CustomData_get_layer(&mr->me->pdata, CD_ORIGINDEX));
      }
      else {
        mr->v_origindex = nullptr;
        mr->e_origindex = nullptr;
        mr->p_origindex = nullptr;
      }
    }
  }
  else {
    mr->me = me;
    mr->edit_bmesh = nullptr;
    mr->extract_type = MR_EXTRACT_MESH;

    if (is_paint_mode && mr->me) {
      mr->v_origindex = static_cast<const int *>(
          CustomData_get_layer(&mr->me->vdata, CD_ORIGINDEX));
      mr->e_origindex = static_cast<const int *>(
          CustomData_get_layer(&mr->me->edata, CD_ORIGINDEX));
      mr->p_origindex = static_cast<const int *>(
          CustomData_get_layer(&mr->me->pdata, CD_ORIGINDEX));
    }
    else {
      mr->v_origindex = nullptr;
      mr->e_origindex = nullptr;
      mr->p_origindex = nullptr;
    }
  }

  if (mr->extract_type != MR_EXTRACT_BMESH) {
    /* Mesh */
    mr->vert_len = mr->me->totvert;
    mr->edge_len = mr->me->totedge;
    mr->loop_len = mr->me->totloop;
    mr->poly_len = mr->me->totpoly;
    mr->tri_len = poly_to_tri_count(mr->poly_len, mr->loop_len);

    mr->positions = mr->me->positions().data();
    mr->medge = BKE_mesh_edges(mr->me);
    mr->mpoly = BKE_mesh_polys(mr->me);
    mr->mloop = BKE_mesh_loops(mr->me);

    mr->v_origindex = static_cast<const int *>(CustomData_get_layer(&mr->me->vdata, CD_ORIGINDEX));
    mr->e_origindex = static_cast<const int *>(CustomData_get_layer(&mr->me->edata, CD_ORIGINDEX));
    mr->p_origindex = static_cast<const int *>(CustomData_get_layer(&mr->me->pdata, CD_ORIGINDEX));

    mr->material_indices = static_cast<const int *>(
        CustomData_get_layer_named(&me->pdata, CD_PROP_INT32, "material_index"));

    mr->hide_vert = static_cast<const bool *>(
        CustomData_get_layer_named(&me->vdata, CD_PROP_BOOL, ".hide_vert"));
    mr->hide_edge = static_cast<const bool *>(
        CustomData_get_layer_named(&me->edata, CD_PROP_BOOL, ".hide_edge"));
    mr->hide_poly = static_cast<const bool *>(
        CustomData_get_layer_named(&me->pdata, CD_PROP_BOOL, ".hide_poly"));

    mr->select_vert = static_cast<const bool *>(
        CustomData_get_layer_named(&me->vdata, CD_PROP_BOOL, ".select_vert"));
    mr->select_edge = static_cast<const bool *>(
        CustomData_get_layer_named(&me->edata, CD_PROP_BOOL, ".select_edge"));
    mr->select_poly = static_cast<const bool *>(
        CustomData_get_layer_named(&me->pdata, CD_PROP_BOOL, ".select_poly"));
  }
  else {
    /* #BMesh */
    BMesh *bm = mr->bm;

    mr->vert_len = bm->totvert;
    mr->edge_len = bm->totedge;
    mr->loop_len = bm->totloop;
    mr->poly_len = bm->totface;
    mr->tri_len = poly_to_tri_count(mr->poly_len, mr->loop_len);
  }

  retrieve_active_attribute_names(*mr, *object, *me);

  return mr;
}

void mesh_render_data_free(MeshRenderData *mr)
{
  MEM_SAFE_FREE(mr->loop_normals);

  /* Loose geometry are owned by #MeshBufferCache. */
  mr->ledges = nullptr;
  mr->lverts = nullptr;

  MEM_freeN(mr);
}

/** \} */<|MERGE_RESOLUTION|>--- conflicted
+++ resolved
@@ -333,32 +333,7 @@
   if (mr->extract_type != MR_EXTRACT_BMESH) {
     /* Mesh */
     if ((iter_type & MR_ITER_LOOPTRI) || (data_flag & MR_DATA_LOOPTRI)) {
-<<<<<<< HEAD
-      /* NOTE(@campbellbarton): It's possible to skip allocating tessellation,
-       * the tessellation can be calculated as part of the iterator, see: P2188.
-       * The overall advantage is small (around 1%), so keep this as-is. */
-      mr->mlooptri = static_cast<MLoopTri *>(
-          MEM_mallocN(sizeof(*mr->mlooptri) * mr->tri_len, "MR_DATATYPE_LOOPTRI"));
-      if (mr->poly_normals != nullptr) {
-        BKE_mesh_recalc_looptri_with_normals(mr->mloop,
-                                             mr->mpoly,
-                                             reinterpret_cast<const float(*)[3]>(mr->positions),
-                                             me->totloop,
-                                             me->totpoly,
-                                             mr->mlooptri,
-                                             mr->poly_normals);
-      }
-      else {
-        BKE_mesh_recalc_looptri(mr->mloop,
-                                mr->mpoly,
-                                reinterpret_cast<const float(*)[3]>(mr->positions),
-                                me->totloop,
-                                me->totpoly,
-                                mr->mlooptri);
-      }
-=======
       mr->mlooptri = BKE_mesh_runtime_looptri_ensure(mr->me);
->>>>>>> 2ada25e5
     }
   }
   else {
