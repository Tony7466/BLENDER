/* SPDX-License-Identifier: GPL-2.0-or-later
 * Copyright 2021 Blender Foundation. All rights reserved. */

/** \file
 * \ingroup draw
 *
 * \brief Extraction of Mesh data into VBO to feed to GPU.
 */

#include "MEM_guardedalloc.h"

#include "BLI_array.hh"
#include "BLI_bitmap.h"
#include "BLI_math.h"
#include "BLI_task.h"

#include "BKE_attribute.hh"
#include "BKE_editmesh.h"
#include "BKE_editmesh_cache.h"
#include "BKE_mesh.h"
#include "BKE_mesh_runtime.h"

#include "GPU_batch.h"

#include "ED_mesh.h"

#include "mesh_extractors/extract_mesh.hh"

/* ---------------------------------------------------------------------- */
/** \name Update Loose Geometry
 * \{ */

static void mesh_render_data_lverts_bm(const MeshRenderData *mr,
                                       MeshBufferCache *cache,
                                       BMesh *bm);
static void mesh_render_data_ledges_bm(const MeshRenderData *mr,
                                       MeshBufferCache *cache,
                                       BMesh *bm);
static void mesh_render_data_loose_geom_mesh(const MeshRenderData *mr, MeshBufferCache *cache);
static void mesh_render_data_loose_geom_build(const MeshRenderData *mr, MeshBufferCache *cache);

static void mesh_render_data_loose_geom_load(MeshRenderData *mr, MeshBufferCache *cache)
{
  mr->ledges = cache->loose_geom.edges;
  mr->lverts = cache->loose_geom.verts;
  mr->vert_loose_len = cache->loose_geom.vert_len;
  mr->edge_loose_len = cache->loose_geom.edge_len;

  mr->loop_loose_len = mr->vert_loose_len + (mr->edge_loose_len * 2);
}

static void mesh_render_data_loose_geom_ensure(const MeshRenderData *mr, MeshBufferCache *cache)
{
  /* Early exit: Are loose geometry already available.
   * Only checking for loose verts as loose edges and verts are calculated at the same time. */
  if (cache->loose_geom.verts) {
    return;
  }
  mesh_render_data_loose_geom_build(mr, cache);
}

static void mesh_render_data_loose_geom_build(const MeshRenderData *mr, MeshBufferCache *cache)
{
  cache->loose_geom.vert_len = 0;
  cache->loose_geom.edge_len = 0;

  if (mr->extract_type != MR_EXTRACT_BMESH) {
    /* Mesh */
    mesh_render_data_loose_geom_mesh(mr, cache);
  }
  else {
    /* #BMesh */
    BMesh *bm = mr->bm;
    mesh_render_data_lverts_bm(mr, cache, bm);
    mesh_render_data_ledges_bm(mr, cache, bm);
  }
}

static void mesh_render_data_loose_geom_mesh(const MeshRenderData *mr, MeshBufferCache *cache)
{
  using namespace blender;
  BLI_bitmap *lvert_map = BLI_BITMAP_NEW(mr->vert_len, __func__);

  const bke::LooseEdgeCache &loose_edges = mr->me->loose_edges();
  if (loose_edges.count > 0) {
    cache->loose_geom.edges = static_cast<int *>(
        MEM_malloc_arrayN(loose_edges.count, sizeof(int), __func__));

    cache->loose_geom.edge_len = 0;
    for (const int64_t i : loose_edges.is_loose_bits.index_range()) {
      if (loose_edges.is_loose_bits[i]) {
        cache->loose_geom.edges[cache->loose_geom.edge_len] = int(i);
        cache->loose_geom.edge_len++;
      }
    }
  }

  /* Tag verts as not loose. */
  for (const MEdge &edge : mr->edges) {
    BLI_BITMAP_ENABLE(lvert_map, edge.v1);
    BLI_BITMAP_ENABLE(lvert_map, edge.v2);
  }

  cache->loose_geom.verts = static_cast<int *>(
      MEM_mallocN(mr->vert_len * sizeof(*cache->loose_geom.verts), __func__));
  for (int v = 0; v < mr->vert_len; v++) {
    if (!BLI_BITMAP_TEST(lvert_map, v)) {
      cache->loose_geom.verts[cache->loose_geom.vert_len++] = v;
    }
  }
  if (cache->loose_geom.vert_len < mr->vert_len) {
    cache->loose_geom.verts = static_cast<int *>(MEM_reallocN(
        cache->loose_geom.verts, cache->loose_geom.vert_len * sizeof(*cache->loose_geom.verts)));
  }

  MEM_freeN(lvert_map);
}

static void mesh_render_data_lverts_bm(const MeshRenderData *mr, MeshBufferCache *cache, BMesh *bm)
{
  int elem_id;
  BMIter iter;
  BMVert *eve;
  cache->loose_geom.verts = static_cast<int *>(
      MEM_mallocN(mr->vert_len * sizeof(*cache->loose_geom.verts), __func__));
  BM_ITER_MESH_INDEX (eve, &iter, bm, BM_VERTS_OF_MESH, elem_id) {
    if (eve->e == nullptr) {
      cache->loose_geom.verts[cache->loose_geom.vert_len++] = elem_id;
    }
  }
  if (cache->loose_geom.vert_len < mr->vert_len) {
    cache->loose_geom.verts = static_cast<int *>(MEM_reallocN(
        cache->loose_geom.verts, cache->loose_geom.vert_len * sizeof(*cache->loose_geom.verts)));
  }
}

static void mesh_render_data_ledges_bm(const MeshRenderData *mr, MeshBufferCache *cache, BMesh *bm)
{
  int elem_id;
  BMIter iter;
  BMEdge *ede;
  cache->loose_geom.edges = static_cast<int *>(
      MEM_mallocN(mr->edge_len * sizeof(*cache->loose_geom.edges), __func__));
  BM_ITER_MESH_INDEX (ede, &iter, bm, BM_EDGES_OF_MESH, elem_id) {
    if (ede->l == nullptr) {
      cache->loose_geom.edges[cache->loose_geom.edge_len++] = elem_id;
    }
  }
  if (cache->loose_geom.edge_len < mr->edge_len) {
    cache->loose_geom.edges = static_cast<int *>(MEM_reallocN(
        cache->loose_geom.edges, cache->loose_geom.edge_len * sizeof(*cache->loose_geom.edges)));
  }
}

void mesh_render_data_update_loose_geom(MeshRenderData *mr,
                                        MeshBufferCache *cache,
                                        const eMRIterType iter_type,
                                        const eMRDataType data_flag)
{
  if ((iter_type & (MR_ITER_LEDGE | MR_ITER_LVERT)) || (data_flag & MR_DATA_LOOSE_GEOM)) {
    mesh_render_data_loose_geom_ensure(mr, cache);
    mesh_render_data_loose_geom_load(mr, cache);
  }
}

/** \} */

/* ---------------------------------------------------------------------- */
/** \name Polygons sorted per material
 *
 * Contains polygon indices sorted based on their material.
 * \{ */

static void mesh_render_data_polys_sorted_load(MeshRenderData *mr, const MeshBufferCache *cache);
static void mesh_render_data_polys_sorted_ensure(MeshRenderData *mr, MeshBufferCache *cache);
static void mesh_render_data_polys_sorted_build(MeshRenderData *mr, MeshBufferCache *cache);
static int *mesh_render_data_mat_tri_len_build(MeshRenderData *mr);

void mesh_render_data_update_polys_sorted(MeshRenderData *mr,
                                          MeshBufferCache *cache,
                                          const eMRDataType data_flag)
{
  if (data_flag & MR_DATA_POLYS_SORTED) {
    mesh_render_data_polys_sorted_ensure(mr, cache);
    mesh_render_data_polys_sorted_load(mr, cache);
  }
}

static void mesh_render_data_polys_sorted_load(MeshRenderData *mr, const MeshBufferCache *cache)
{
  mr->poly_sorted.tri_first_index = cache->poly_sorted.tri_first_index;
  mr->poly_sorted.mat_tri_len = cache->poly_sorted.mat_tri_len;
  mr->poly_sorted.visible_tri_len = cache->poly_sorted.visible_tri_len;
}

static void mesh_render_data_polys_sorted_ensure(MeshRenderData *mr, MeshBufferCache *cache)
{
  if (cache->poly_sorted.tri_first_index) {
    return;
  }
  mesh_render_data_polys_sorted_build(mr, cache);
}

static void mesh_render_data_polys_sorted_build(MeshRenderData *mr, MeshBufferCache *cache)
{
  int *tri_first_index = static_cast<int *>(
      MEM_mallocN(sizeof(*tri_first_index) * mr->poly_len, __func__));
  int *mat_tri_len = mesh_render_data_mat_tri_len_build(mr);

  /* Apply offset. */
  int visible_tri_len = 0;
  blender::Array<int, 32> mat_tri_offs(mr->mat_len);
  {
    for (int i = 0; i < mr->mat_len; i++) {
      mat_tri_offs[i] = visible_tri_len;
      visible_tri_len += mat_tri_len[i];
    }
  }

  /* Sort per material. */
  int mat_last = mr->mat_len - 1;
  if (mr->extract_type == MR_EXTRACT_BMESH) {
    BMIter iter;
    BMFace *f;
    int i;
    BM_ITER_MESH_INDEX (f, &iter, mr->bm, BM_FACES_OF_MESH, i) {
      if (!BM_elem_flag_test(f, BM_ELEM_HIDDEN)) {
        const int mat = min_ii(f->mat_nr, mat_last);
        tri_first_index[i] = mat_tri_offs[mat];
        mat_tri_offs[mat] += f->len - 2;
      }
      else {
        tri_first_index[i] = -1;
      }
    }
  }
  else {
    for (int i = 0; i < mr->poly_len; i++) {
      if (!(mr->use_hide && mr->hide_poly && mr->hide_poly[i])) {
        const MPoly &poly = mr->polys[i];
        const int mat = min_ii(mr->material_indices ? mr->material_indices[i] : 0, mat_last);
        tri_first_index[i] = mat_tri_offs[mat];
        mat_tri_offs[mat] += poly.totloop - 2;
      }
      else {
        tri_first_index[i] = -1;
      }
    }
  }

  cache->poly_sorted.tri_first_index = tri_first_index;
  cache->poly_sorted.mat_tri_len = mat_tri_len;
  cache->poly_sorted.visible_tri_len = visible_tri_len;
}

static void mesh_render_data_mat_tri_len_bm_range_fn(void *__restrict userdata,
                                                     const int iter,
                                                     const TaskParallelTLS *__restrict tls)
{
  MeshRenderData *mr = static_cast<MeshRenderData *>(userdata);
  int *mat_tri_len = static_cast<int *>(tls->userdata_chunk);

  BMesh *bm = mr->bm;
  BMFace *efa = BM_face_at_index(bm, iter);
  if (!BM_elem_flag_test(efa, BM_ELEM_HIDDEN)) {
    int mat = min_ii(efa->mat_nr, mr->mat_len - 1);
    mat_tri_len[mat] += efa->len - 2;
  }
}

static void mesh_render_data_mat_tri_len_mesh_range_fn(void *__restrict userdata,
                                                       const int iter,
                                                       const TaskParallelTLS *__restrict tls)
{
  MeshRenderData *mr = static_cast<MeshRenderData *>(userdata);
  int *mat_tri_len = static_cast<int *>(tls->userdata_chunk);

  const MPoly &poly = mr->polys[iter];
  if (!(mr->use_hide && mr->hide_poly && mr->hide_poly[iter])) {
    int mat = min_ii(mr->material_indices ? mr->material_indices[iter] : 0, mr->mat_len - 1);
    mat_tri_len[mat] += poly.totloop - 2;
  }
}

static void mesh_render_data_mat_tri_len_reduce_fn(const void *__restrict userdata,
                                                   void *__restrict chunk_join,
                                                   void *__restrict chunk)
{
  const MeshRenderData *mr = static_cast<const MeshRenderData *>(userdata);
  int *dst_mat_len = static_cast<int *>(chunk_join);
  int *src_mat_len = static_cast<int *>(chunk);
  for (int i = 0; i < mr->mat_len; i++) {
    dst_mat_len[i] += src_mat_len[i];
  }
}

static int *mesh_render_data_mat_tri_len_build_threaded(MeshRenderData *mr,
                                                        int face_len,
                                                        TaskParallelRangeFunc range_func)
{
  /* Extending the #MatOffsetUserData with an int per material slot. */
  size_t mat_tri_len_size = sizeof(int) * mr->mat_len;
  int *mat_tri_len = static_cast<int *>(MEM_callocN(mat_tri_len_size, __func__));

  TaskParallelSettings settings;
  BLI_parallel_range_settings_defaults(&settings);
  settings.userdata_chunk = mat_tri_len;
  settings.userdata_chunk_size = mat_tri_len_size;
  settings.min_iter_per_thread = MIN_RANGE_LEN;
  settings.func_reduce = mesh_render_data_mat_tri_len_reduce_fn;
  BLI_task_parallel_range(0, face_len, mr, range_func, &settings);

  return mat_tri_len;
}

/* Count how many triangles for each material. */
static int *mesh_render_data_mat_tri_len_build(MeshRenderData *mr)
{
  if (mr->extract_type == MR_EXTRACT_BMESH) {
    BMesh *bm = mr->bm;
    return mesh_render_data_mat_tri_len_build_threaded(
        mr, bm->totface, mesh_render_data_mat_tri_len_bm_range_fn);
  }
  return mesh_render_data_mat_tri_len_build_threaded(
      mr, mr->poly_len, mesh_render_data_mat_tri_len_mesh_range_fn);
}

/** \} */

/* ---------------------------------------------------------------------- */
/** \name Mesh/BMesh Interface (indirect, partially cached access to complex data).
 * \{ */

void mesh_render_data_update_looptris(MeshRenderData *mr,
                                      const eMRIterType iter_type,
                                      const eMRDataType data_flag)
{
  if (mr->extract_type != MR_EXTRACT_BMESH) {
    /* Mesh */
    if ((iter_type & MR_ITER_LOOPTRI) || (data_flag & MR_DATA_LOOPTRI)) {
      mr->looptris = mr->me->looptris();
    }
  }
  else {
    /* #BMesh */
    if ((iter_type & MR_ITER_LOOPTRI) || (data_flag & MR_DATA_LOOPTRI)) {
      /* Edit mode ensures this is valid, no need to calculate. */
      BLI_assert((mr->bm->totloop == 0) || (mr->edit_bmesh->looptris != nullptr));
    }
  }
}

void mesh_render_data_update_normals(MeshRenderData *mr, const eMRDataType data_flag)
{
  Mesh *me = mr->me;
  const bool is_auto_smooth = (me->flag & ME_AUTOSMOOTH) != 0;
  const float split_angle = is_auto_smooth ? me->smoothresh : float(M_PI);

  if (mr->extract_type != MR_EXTRACT_BMESH) {
    /* Mesh */
    mr->vert_normals = mr->me->vert_normals();
    if (data_flag & (MR_DATA_POLY_NOR | MR_DATA_LOOP_NOR | MR_DATA_TAN_LOOP_NOR)) {
      mr->poly_normals = mr->me->poly_normals();
    }
    if (((data_flag & MR_DATA_LOOP_NOR) && is_auto_smooth) || (data_flag & MR_DATA_TAN_LOOP_NOR)) {
      mr->loop_normals = static_cast<float(*)[3]>(
          MEM_mallocN(sizeof(*mr->loop_normals) * mr->loop_len, __func__));
      short(*clnors)[2] = static_cast<short(*)[2]>(
          CustomData_get_layer_for_write(&mr->me->ldata, CD_CUSTOMLOOPNORMAL, mr->me->totloop));
      const bool *sharp_edges = static_cast<const bool *>(
          CustomData_get_layer_named(&mr->me->edata, CD_PROP_BOOL, "sharp_edge"));
      BKE_mesh_normals_loop_split(reinterpret_cast<const float(*)[3]>(mr->vert_positions.data()),
                                  reinterpret_cast<const float(*)[3]>(mr->vert_normals.data()),
                                  mr->vert_positions.size(),
                                  mr->edges.data(),
                                  mr->edges.size(),
                                  mr->loops.data(),
                                  mr->loop_normals,
                                  mr->loops.size(),
                                  mr->polys.data(),
                                  reinterpret_cast<const float(*)[3]>(mr->poly_normals.data()),
                                  mr->polys.size(),
                                  is_auto_smooth,
                                  split_angle,
                                  sharp_edges,
                                  mr->sharp_faces,
                                  nullptr,
                                  nullptr,
                                  clnors);
    }
  }
  else {
    /* #BMesh */
    if (data_flag & MR_DATA_POLY_NOR) {
      /* Use #BMFace.no instead. */
    }
    if (((data_flag & MR_DATA_LOOP_NOR) && is_auto_smooth) || (data_flag & MR_DATA_TAN_LOOP_NOR)) {

      const float(*vert_coords)[3] = nullptr;
      const float(*vert_normals)[3] = nullptr;
      const float(*poly_normals)[3] = nullptr;

      if (mr->edit_data && mr->edit_data->vertexCos) {
        vert_coords = mr->bm_vert_coords;
        vert_normals = mr->bm_vert_normals;
        poly_normals = mr->bm_poly_normals;
      }

      mr->loop_normals = static_cast<float(*)[3]>(
          MEM_mallocN(sizeof(*mr->loop_normals) * mr->loop_len, __func__));
      const int clnors_offset = CustomData_get_offset(&mr->bm->ldata, CD_CUSTOMLOOPNORMAL);
      BM_loops_calc_normal_vcos(mr->bm,
                                vert_coords,
                                vert_normals,
                                poly_normals,
                                is_auto_smooth,
                                split_angle,
                                mr->loop_normals,
                                nullptr,
                                nullptr,
                                clnors_offset,
                                false);
    }
  }
}

static void retrieve_active_attribute_names(MeshRenderData &mr,
                                            const Object &object,
                                            const Mesh &mesh)
{
  const Mesh *mesh_final = editmesh_final_or_this(&object, &mesh);
  mr.active_color_name = mesh_final->active_color_attribute;
  mr.default_color_name = mesh_final->default_color_attribute;
}

MeshRenderData *mesh_render_data_create(Object *object,
                                        Mesh *me,
                                        const bool is_editmode,
                                        const bool is_paint_mode,
                                        const bool is_mode_active,
                                        const float obmat[4][4],
                                        const bool do_final,
                                        const bool do_uvedit,
                                        const ToolSettings *ts)
{
  MeshRenderData *mr = static_cast<MeshRenderData *>(MEM_callocN(sizeof(*mr), __func__));
  mr->toolsettings = ts;
  mr->mat_len = mesh_render_mat_len_get(object, me);

  copy_m4_m4(mr->obmat, obmat);

  if (is_editmode) {
    Mesh *editmesh_eval_final = BKE_object_get_editmesh_eval_final(object);
    Mesh *editmesh_eval_cage = BKE_object_get_editmesh_eval_cage(object);

    BLI_assert(editmesh_eval_cage && editmesh_eval_final);
    mr->bm = me->edit_mesh->bm;
    mr->edit_bmesh = me->edit_mesh;
    mr->me = (do_final) ? editmesh_eval_final : editmesh_eval_cage;
    mr->edit_data = is_mode_active ? mr->me->runtime->edit_data : nullptr;

    /* If there is no distinct cage, hide unmapped edges that can't be selected. */
    mr->hide_unmapped_edges = !do_final || editmesh_eval_final == editmesh_eval_cage;

    if (mr->edit_data) {
      EditMeshData *emd = mr->edit_data;
      if (emd->vertexCos) {
        BKE_editmesh_cache_ensure_vert_normals(mr->edit_bmesh, emd);
        BKE_editmesh_cache_ensure_poly_normals(mr->edit_bmesh, emd);
      }

      mr->bm_vert_coords = mr->edit_data->vertexCos;
      mr->bm_vert_normals = mr->edit_data->vertexNos;
      mr->bm_poly_normals = mr->edit_data->polyNos;
      mr->bm_poly_centers = mr->edit_data->polyCos;
    }

    int bm_ensure_types = BM_VERT | BM_EDGE | BM_LOOP | BM_FACE;

    BM_mesh_elem_index_ensure(mr->bm, bm_ensure_types);
    BM_mesh_elem_table_ensure(mr->bm, bm_ensure_types & ~BM_LOOP);

    mr->efa_act_uv = EDBM_uv_active_face_get(mr->edit_bmesh, false, false);
    mr->efa_act = BM_mesh_active_face_get(mr->bm, false, true);
    mr->eed_act = BM_mesh_active_edge_get(mr->bm);
    mr->eve_act = BM_mesh_active_vert_get(mr->bm);

    mr->vert_crease_ofs = CustomData_get_offset(&mr->bm->vdata, CD_CREASE);
    mr->edge_crease_ofs = CustomData_get_offset(&mr->bm->edata, CD_CREASE);
    mr->bweight_ofs = CustomData_get_offset(&mr->bm->edata, CD_BWEIGHT);
#ifdef WITH_FREESTYLE
    mr->freestyle_edge_ofs = CustomData_get_offset(&mr->bm->edata, CD_FREESTYLE_EDGE);
    mr->freestyle_face_ofs = CustomData_get_offset(&mr->bm->pdata, CD_FREESTYLE_FACE);
#endif

    /* Use bmesh directly when the object is in edit mode unchanged by any modifiers.
     * For non-final UVs, always use original bmesh since the UV editor does not support
     * using the cage mesh with deformed coordinates. */
    if ((is_mode_active && mr->me->runtime->is_original_bmesh &&
         mr->me->runtime->wrapper_type == ME_WRAPPER_TYPE_BMESH) ||
        (do_uvedit && !do_final)) {
      mr->extract_type = MR_EXTRACT_BMESH;
    }
    else {
      mr->extract_type = MR_EXTRACT_MESH;

      /* Use mapping from final to original mesh when the object is in edit mode. */
      if (is_mode_active && do_final) {
        mr->v_origindex = static_cast<const int *>(
            CustomData_get_layer(&mr->me->vdata, CD_ORIGINDEX));
        mr->e_origindex = static_cast<const int *>(
            CustomData_get_layer(&mr->me->edata, CD_ORIGINDEX));
        mr->p_origindex = static_cast<const int *>(
            CustomData_get_layer(&mr->me->pdata, CD_ORIGINDEX));
      }
      else {
        mr->v_origindex = nullptr;
        mr->e_origindex = nullptr;
        mr->p_origindex = nullptr;
      }
    }
  }
  else {
    mr->me = me;
    mr->edit_bmesh = nullptr;
    mr->extract_type = MR_EXTRACT_MESH;
    mr->hide_unmapped_edges = false;

    if (is_paint_mode && mr->me) {
      mr->v_origindex = static_cast<const int *>(
          CustomData_get_layer(&mr->me->vdata, CD_ORIGINDEX));
      mr->e_origindex = static_cast<const int *>(
          CustomData_get_layer(&mr->me->edata, CD_ORIGINDEX));
      mr->p_origindex = static_cast<const int *>(
          CustomData_get_layer(&mr->me->pdata, CD_ORIGINDEX));
    }
    else {
      mr->v_origindex = nullptr;
      mr->e_origindex = nullptr;
      mr->p_origindex = nullptr;
    }
  }

  if (mr->extract_type != MR_EXTRACT_BMESH) {
    /* Mesh */
    mr->vert_len = mr->me->totvert;
    mr->edge_len = mr->me->totedge;
    mr->loop_len = mr->me->totloop;
    mr->poly_len = mr->me->totpoly;
    mr->tri_len = poly_to_tri_count(mr->poly_len, mr->loop_len);

    mr->vert_positions = mr->me->vert_positions();
    mr->edges = mr->me->edges();
    mr->polys = mr->me->polys();
    mr->loops = mr->me->loops();

    mr->v_origindex = static_cast<const int *>(CustomData_get_layer(&mr->me->vdata, CD_ORIGINDEX));
    mr->e_origindex = static_cast<const int *>(CustomData_get_layer(&mr->me->edata, CD_ORIGINDEX));
    mr->p_origindex = static_cast<const int *>(CustomData_get_layer(&mr->me->pdata, CD_ORIGINDEX));

    mr->material_indices = static_cast<const int *>(
        CustomData_get_layer_named(&mr->me->pdata, CD_PROP_INT32, "material_index"));

    mr->hide_vert = static_cast<const bool *>(
        CustomData_get_layer_named(&mr->me->vdata, CD_PROP_BOOL, ".hide_vert"));
    mr->hide_edge = static_cast<const bool *>(
        CustomData_get_layer_named(&mr->me->edata, CD_PROP_BOOL, ".hide_edge"));
    mr->hide_poly = static_cast<const bool *>(
        CustomData_get_layer_named(&mr->me->pdata, CD_PROP_BOOL, ".hide_poly"));

    mr->select_vert = static_cast<const bool *>(
        CustomData_get_layer_named(&mr->me->vdata, CD_PROP_BOOL, ".select_vert"));
    mr->select_edge = static_cast<const bool *>(
        CustomData_get_layer_named(&mr->me->edata, CD_PROP_BOOL, ".select_edge"));
    mr->select_poly = static_cast<const bool *>(
<<<<<<< HEAD
        CustomData_get_layer_named(&me->pdata, CD_PROP_BOOL, ".select_poly"));

    mr->sharp_faces = static_cast<const bool *>(
        CustomData_get_layer_named(&me->pdata, CD_PROP_BOOL, "sharp_face"));
=======
        CustomData_get_layer_named(&mr->me->pdata, CD_PROP_BOOL, ".select_poly"));
>>>>>>> 6398c9cd
  }
  else {
    /* #BMesh */
    BMesh *bm = mr->bm;

    mr->vert_len = bm->totvert;
    mr->edge_len = bm->totedge;
    mr->loop_len = bm->totloop;
    mr->poly_len = bm->totface;
    mr->tri_len = poly_to_tri_count(mr->poly_len, mr->loop_len);
  }

  retrieve_active_attribute_names(*mr, *object, *mr->me);

  return mr;
}

void mesh_render_data_free(MeshRenderData *mr)
{
  MEM_SAFE_FREE(mr->loop_normals);

  /* Loose geometry are owned by #MeshBufferCache. */
  mr->ledges = nullptr;
  mr->lverts = nullptr;

  MEM_freeN(mr);
}

/** \} */<|MERGE_RESOLUTION|>--- conflicted
+++ resolved
@@ -573,14 +573,10 @@
     mr->select_edge = static_cast<const bool *>(
         CustomData_get_layer_named(&mr->me->edata, CD_PROP_BOOL, ".select_edge"));
     mr->select_poly = static_cast<const bool *>(
-<<<<<<< HEAD
-        CustomData_get_layer_named(&me->pdata, CD_PROP_BOOL, ".select_poly"));
+        CustomData_get_layer_named(&mr->me->pdata, CD_PROP_BOOL, ".select_poly"));
 
     mr->sharp_faces = static_cast<const bool *>(
-        CustomData_get_layer_named(&me->pdata, CD_PROP_BOOL, "sharp_face"));
-=======
-        CustomData_get_layer_named(&mr->me->pdata, CD_PROP_BOOL, ".select_poly"));
->>>>>>> 6398c9cd
+        CustomData_get_layer_named(&mr->me->pdata, CD_PROP_BOOL, "sharp_face"));
   }
   else {
     /* #BMesh */
