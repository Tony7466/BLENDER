--- conflicted
+++ resolved
@@ -309,13 +309,8 @@
     const VArray<bool> cyclic = curves.cyclic();
     const VArray<float> radii = drawing.radii();
     const VArray<float> opacities = drawing.opacities();
-<<<<<<< HEAD
     const VArray<float> rotations = *attributes.lookup_or_default<float>(
         "rotation", ATTR_DOMAIN_POINT, 0.0f);
-=======
-    const VArray<ColorGeometry4f> vertex_colors = *attributes.lookup_or_default<ColorGeometry4f>(
-        "vertex_color", ATTR_DOMAIN_POINT, ColorGeometry4f(0.0f, 0.0f, 0.0f, 0.0f));
->>>>>>> 8c1c7828
     /* Assumes that if the ".selection" attribute does not exist, all points are selected. */
     const VArray<float> selection_float = *attributes.lookup_or_default<float>(
         ".selection", ATTR_DOMAIN_POINT, true);
@@ -370,11 +365,7 @@
       s_vert.uv_fill[0] = s_vert.uv_fill[1] = 0;
 
       copy_v4_v4(c_vert.vcol, vertex_colors[point_i]);
-<<<<<<< HEAD
       copy_v4_v4(c_vert.fcol, stroke_fill_colors[curve_i]);
-=======
-      copy_v4_v4(c_vert.fcol, vertex_colors[point_i]);
->>>>>>> 8c1c7828
       c_vert.fcol[3] = (int(c_vert.fcol[3] * 10000.0f) * 10.0f) + 1.0f;
 
       int v_mat = (verts_range[idx] << GP_VERTEX_ID_SHIFT) | GP_IS_STROKE_VERTEX_BIT;
