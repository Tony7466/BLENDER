--- conflicted
+++ resolved
@@ -555,12 +555,8 @@
                               int8_t end_cap,
                               int point_i,
                               int idx,
-<<<<<<< HEAD
                               float u_stroke,
-=======
-                              float length,
                               const float4x2 &texture_matrix,
->>>>>>> 62f140e0
                               GreasePencilStrokeVert &s_vert,
                               GreasePencilColorVert &c_vert) {
       const float3 pos = math::transform_point(layer_space_to_object_space, positions[point_i]);
@@ -577,12 +573,8 @@
 
       s_vert.packed_asp_hard_rot = pack_rotation_aspect_hardness(
           rotations[point_i], stroke_point_aspect_ratios[curve_i], stroke_hardnesses[curve_i]);
-<<<<<<< HEAD
       s_vert.u_stroke = u_stroke;
-=======
-      s_vert.u_stroke = length;
       copy_v2_v2(s_vert.uv_fill, texture_matrix * float4(pos, 1.0f));
->>>>>>> 62f140e0
 
       copy_v4_v4(c_vert.vcol, vertex_colors[point_i]);
       copy_v4_v4(c_vert.fcol, stroke_fill_colors[curve_i]);
@@ -631,12 +623,8 @@
                        end_caps[curve_i],
                        points[i],
                        idx,
-<<<<<<< HEAD
                        u_stroke,
-=======
-                       length,
                        texture_matrix,
->>>>>>> 62f140e0
                        verts_slice[idx],
                        cols_slice[idx]);
       }
@@ -652,12 +640,8 @@
                        end_caps[curve_i],
                        points[0],
                        idx,
-<<<<<<< HEAD
                        u_stroke,
-=======
-                       length,
                        texture_matrix,
->>>>>>> 62f140e0
                        verts_slice[idx],
                        cols_slice[idx]);
       }
