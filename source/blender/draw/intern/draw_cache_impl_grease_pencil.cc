--- conflicted
+++ resolved
@@ -691,19 +691,8 @@
     const VArray<ColorGeometry4f> stroke_fill_colors = info.drawing.fill_colors();
     const VArray<int> materials = *attributes.lookup_or_default<int>(
         "material_index", bke::AttrDomain::Curve, 0);
-<<<<<<< HEAD
+
     const Span<Vector<uint3>> triangles = info.drawing.triangles();
-=======
-    const VArray<float> u_translations = *attributes.lookup_or_default<float>(
-        "u_translation", bke::AttrDomain::Curve, 0.0f);
-    const VArray<float> u_scales = *attributes.lookup_or_default<float>(
-        "u_scale", bke::AttrDomain::Curve, 1.0f);
-    const VArray<float> fill_opacities = *attributes.lookup_or_default<float>(
-        "fill_opacity", bke::AttrDomain::Curve, 1.0f);
-
-    const Span<uint3> triangles = info.drawing.triangles();
-    const Span<float4x2> texture_matrices = info.drawing.texture_matrices();
->>>>>>> c69b7e71
     const Span<int> verts_start_offsets = verts_start_offsets_per_visible_drawing[drawing_i];
     IndexMaskMemory memory;
     const IndexMask visible_strokes = ed::greasepencil::retrieve_visible_strokes(
