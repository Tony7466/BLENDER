/* SPDX-FileCopyrightText: 2023 Blender Authors
 *
 * SPDX-License-Identifier: GPL-2.0-or-later */

/** \file
 * \ingroup draw
 *
 * \brief Grease Pencil API for render engines
 */

#include "BKE_attribute.hh"
#include "BKE_curves.hh"
#include "BKE_grease_pencil.h"
#include "BKE_grease_pencil.hh"

#include "BLI_task.hh"

#include "DNA_grease_pencil_types.h"

#include "DRW_engine.h"
#include "DRW_render.h"

#include "ED_curves.hh"
#include "ED_grease_pencil.hh"

#include "GPU_batch.h"

#include "draw_cache_impl.hh"

#include "../engines/gpencil/gpencil_defines.h"
#include "../engines/gpencil/gpencil_shader_shared.h"

namespace blender::draw {

struct GreasePencilBatchCache {
  /** Instancing Data */
  GPUVertBuf *vbo;
  GPUVertBuf *vbo_col;
  /** Indices in material order, then stroke order with fill first. */
  GPUIndexBuf *ibo;
  /** Batches */
  GPUBatch *geom_batch;
  GPUBatch *edit_points;
  GPUBatch *edit_lines;

  /* Crazy-space point positions for original points. */
  GPUVertBuf *edit_points_pos;
  /* Selection of original points. */
  GPUVertBuf *edit_points_selection;
  /* Indices for lines segments. */
  GPUIndexBuf *edit_line_indices;
  /* Indices of visible points. */
  GPUIndexBuf *edit_points_indices;

  /** Cache is dirty. */
  bool is_dirty;
  /** Last cached frame. */
  int cache_frame;
};

/* -------------------------------------------------------------------- */
/** \name Vertex Formats
 * \{ */

/* MUST match the format below. */
struct GreasePencilStrokeVert {
  /** Position and radius packed in the same attribute. */
  float pos[3], radius;
  /** Material Index, Stroke Index, Point Index, Packed aspect + hardness + rotation. */
  int32_t mat, stroke_id, point_id, packed_asp_hard_rot;
  /** UV and opacity packed in the same attribute. */
  float uv_fill[2], u_stroke, opacity;
};

static GPUVertFormat *grease_pencil_stroke_format()
{
  static GPUVertFormat format = {0};
  if (format.attr_len == 0) {
    GPU_vertformat_attr_add(&format, "pos", GPU_COMP_F32, 4, GPU_FETCH_FLOAT);
    GPU_vertformat_attr_add(&format, "ma", GPU_COMP_I32, 4, GPU_FETCH_INT);
    GPU_vertformat_attr_add(&format, "uv", GPU_COMP_F32, 4, GPU_FETCH_FLOAT);
  }
  return &format;
}

/* MUST match the format below. */
struct GreasePencilColorVert {
  float vcol[4]; /* Vertex color */
  float fcol[4]; /* Fill color */
};

static GPUVertFormat *grease_pencil_color_format()
{
  static GPUVertFormat format = {0};
  if (format.attr_len == 0) {
    GPU_vertformat_attr_add(&format, "col", GPU_COMP_F32, 4, GPU_FETCH_FLOAT);
    GPU_vertformat_attr_add(&format, "fcol", GPU_COMP_F32, 4, GPU_FETCH_FLOAT);
  }
  return &format;
}

/** \} */

/* -------------------------------------------------------------------- */
/** \name Internal Utilities
 * \{ */

static bool grease_pencil_batch_cache_valid(const GreasePencil &grease_pencil)
{
  BLI_assert(grease_pencil.runtime != nullptr);
  const GreasePencilBatchCache *cache = static_cast<GreasePencilBatchCache *>(
      grease_pencil.runtime->batch_cache);
  return (cache && cache->is_dirty == false &&
          cache->cache_frame == grease_pencil.runtime->eval_frame);
}

static GreasePencilBatchCache *grease_pencil_batch_cache_init(GreasePencil &grease_pencil)
{
  BLI_assert(grease_pencil.runtime != nullptr);
  GreasePencilBatchCache *cache = static_cast<GreasePencilBatchCache *>(
      grease_pencil.runtime->batch_cache);
  if (cache == nullptr) {
    cache = MEM_new<GreasePencilBatchCache>(__func__);
    grease_pencil.runtime->batch_cache = cache;
  }
  else {
    *cache = {};
  }

  cache->is_dirty = false;
  cache->cache_frame = grease_pencil.runtime->eval_frame;

  return cache;
}

static void grease_pencil_batch_cache_clear(GreasePencil &grease_pencil)
{
  BLI_assert(grease_pencil.runtime != nullptr);
  GreasePencilBatchCache *cache = static_cast<GreasePencilBatchCache *>(
      grease_pencil.runtime->batch_cache);
  if (cache == nullptr) {
    return;
  }

  GPU_BATCH_DISCARD_SAFE(cache->geom_batch);
  GPU_VERTBUF_DISCARD_SAFE(cache->vbo);
  GPU_VERTBUF_DISCARD_SAFE(cache->vbo_col);
  GPU_INDEXBUF_DISCARD_SAFE(cache->ibo);

  GPU_BATCH_DISCARD_SAFE(cache->edit_points);
  GPU_BATCH_DISCARD_SAFE(cache->edit_lines);
  GPU_VERTBUF_DISCARD_SAFE(cache->edit_points_pos);
  GPU_VERTBUF_DISCARD_SAFE(cache->edit_points_selection);
  GPU_INDEXBUF_DISCARD_SAFE(cache->edit_line_indices);
  GPU_INDEXBUF_DISCARD_SAFE(cache->edit_points_indices);

  cache->is_dirty = true;
}

static GreasePencilBatchCache *grease_pencil_batch_cache_get(GreasePencil &grease_pencil)
{
  BLI_assert(grease_pencil.runtime != nullptr);
  GreasePencilBatchCache *cache = static_cast<GreasePencilBatchCache *>(
      grease_pencil.runtime->batch_cache);
  if (!grease_pencil_batch_cache_valid(grease_pencil)) {
    grease_pencil_batch_cache_clear(grease_pencil);
    return grease_pencil_batch_cache_init(grease_pencil);
  }

  return cache;
}

/** \} */

/* -------------------------------------------------------------------- */
/** \name Vertex Buffers
 * \{ */

BLI_INLINE int32_t pack_rotation_aspect_hardness(float rot, float asp, float hard)
{
  int32_t packed = 0;
  /* Aspect uses 9 bits */
  float asp_normalized = (asp > 1.0f) ? (1.0f / asp) : asp;
  packed |= int32_t(unit_float_to_uchar_clamp(asp_normalized));
  /* Store if inverted in the 9th bit. */
  if (asp > 1.0f) {
    packed |= 1 << 8;
  }
  /* Rotation uses 9 bits */
  /* Rotation are in [-90..90] degree range, so we can encode the sign of the angle + the cosine
   * because the cosine will always be positive. */
  packed |= int32_t(unit_float_to_uchar_clamp(cosf(rot))) << 9;
  /* Store sine sign in 9th bit. */
  if (rot < 0.0f) {
    packed |= 1 << 17;
  }
  /* Hardness uses 8 bits */
  packed |= int32_t(unit_float_to_uchar_clamp(hard)) << 18;
  return packed;
}

static void grease_pencil_edit_batch_ensure(Object &object,
                                            const GreasePencil &grease_pencil,
                                            const Scene &scene)
{
  using namespace blender::bke::greasepencil;
  BLI_assert(grease_pencil.runtime != nullptr);
  GreasePencilBatchCache *cache = static_cast<GreasePencilBatchCache *>(
      grease_pencil.runtime->batch_cache);

  /* Get the visible drawings. */
  const Array<ed::greasepencil::DrawingInfo> drawings =
      ed::greasepencil::retrieve_visible_drawings(scene, grease_pencil);

  const Span<const Layer *> layers = grease_pencil.layers();

  static GPUVertFormat format_edit_points_pos = {0};
  if (format_edit_points_pos.attr_len == 0) {
    GPU_vertformat_attr_add(&format_edit_points_pos, "pos", GPU_COMP_F32, 3, GPU_FETCH_FLOAT);
  }

  static GPUVertFormat format_edit_points_selection = {0};
  if (format_edit_points_selection.attr_len == 0) {
    GPU_vertformat_attr_add(
        &format_edit_points_selection, "selection", GPU_COMP_F32, 1, GPU_FETCH_FLOAT);
  }

  cache->edit_points_pos = GPU_vertbuf_create_with_format(&format_edit_points_pos);
  cache->edit_points_selection = GPU_vertbuf_create_with_format(&format_edit_points_selection);

  int total_points_num = 0;
  for (const ed::greasepencil::DrawingInfo &info : drawings) {
    const bke::CurvesGeometry &curves = info.drawing.strokes();
    total_points_num += curves.points_num();
  }

  GPU_vertbuf_data_alloc(cache->edit_points_pos, total_points_num);
  GPU_vertbuf_data_alloc(cache->edit_points_selection, total_points_num);

  MutableSpan<float3> edit_points = {
      static_cast<float3 *>(GPU_vertbuf_get_data(cache->edit_points_pos)),
      GPU_vertbuf_get_vertex_len(cache->edit_points_pos)};
  MutableSpan<float> edit_points_selection = {
      static_cast<float *>(GPU_vertbuf_get_data(cache->edit_points_selection)),
      GPU_vertbuf_get_vertex_len(cache->edit_points_selection)};

  int visible_points_num = 0;
  int total_line_ids_num = 0;
  int drawing_start_offset = 0;
  for (const ed::greasepencil::DrawingInfo &info : drawings) {
    const Layer *layer = layers[info.layer_index];
    const bke::CurvesGeometry &curves = info.drawing.strokes();
    const bke::AttributeAccessor attributes = curves.attributes();
    const OffsetIndices<int> points_by_curve = curves.points_by_curve();
    const VArray<bool> cyclic = curves.cyclic();
    IndexMaskMemory memory;
    const IndexMask editable_strokes = ed::greasepencil::retrieve_editable_strokes(
        object, info.drawing, memory);

    /* Assumes that if the ".selection" attribute does not exist, all points are selected. */
    const VArray<float> selection_float = *attributes.lookup_or_default<float>(
        ".selection", bke::AttrDomain::Point, true);

    edit_points.slice(drawing_start_offset, curves.points_num()).copy_from(curves.positions());
    MutableSpan<float> selection_slice = edit_points_selection.slice(drawing_start_offset,
                                                                     curves.points_num());
    /* Do not show selection for locked layers. */
    if (layer->is_locked()) {
      selection_slice.fill(0.0f);
    }
    else {
      selection_float.materialize(selection_slice);
    }
    drawing_start_offset += curves.points_num();

    /* Add one id for the restart after every curve. */
    total_line_ids_num += editable_strokes.size();
    Array<int> size_per_editable_stroke(editable_strokes.size());
    offset_indices::gather_group_sizes(
        points_by_curve, editable_strokes, size_per_editable_stroke);
    /* Add one id for every non-cyclic segment. */
    total_line_ids_num += std::accumulate(
        size_per_editable_stroke.begin(), size_per_editable_stroke.end(), 0);
    /* Add one id for the last segment of every cyclic curve. */
    total_line_ids_num += array_utils::count_booleans(curves.cyclic(), editable_strokes);

    /* Do not show points for locked layers. */
    if (layer->is_locked()) {
      continue;
    }

    const VArray<bool> selection = *attributes.lookup_or_default<bool>(
        ".selection", bke::AttrDomain::Point, true);

    editable_strokes.foreach_index([&](const int curve_i) {
      const IndexRange points = points_by_curve[curve_i];
      if (ed::curves::has_anything_selected(selection, points)) {
        visible_points_num += points.size();
      }
    });
  }

  GPUIndexBufBuilder elb;
  GPU_indexbuf_init_ex(&elb,
                       GPU_PRIM_LINE_STRIP,
                       total_line_ids_num,
                       GPU_vertbuf_get_vertex_len(cache->edit_points_pos));

  GPUIndexBufBuilder epb;
  GPU_indexbuf_init_ex(&epb,
                       GPU_PRIM_POINTS,
                       visible_points_num,
                       GPU_vertbuf_get_vertex_len(cache->edit_points_pos));

  /* Fill line index and point index buffers with data. */
  drawing_start_offset = 0;
  for (const ed::greasepencil::DrawingInfo &info : drawings) {
    const Layer *layer = layers[info.layer_index];
    const bke::CurvesGeometry &curves = info.drawing.strokes();
    const OffsetIndices<int> points_by_curve = curves.points_by_curve();
    const VArray<bool> cyclic = curves.cyclic();
    IndexMaskMemory memory;
    const IndexMask editable_strokes = ed::greasepencil::retrieve_editable_strokes(
        object, info.drawing, memory);

    /* Fill line indices. */
    editable_strokes.foreach_index([&](const int curve_i) {
      const IndexRange points = points_by_curve[curve_i];
      const bool is_cyclic = cyclic[curve_i];

      for (const int point_i : points) {
        GPU_indexbuf_add_generic_vert(&elb, point_i + drawing_start_offset);
      }

      if (is_cyclic) {
        GPU_indexbuf_add_generic_vert(&elb, points.first() + drawing_start_offset);
      }

      GPU_indexbuf_add_primitive_restart(&elb);
    });

    /* Assumes that if the ".selection" attribute does not exist, all points are selected. */
    const VArray<bool> selection = *curves.attributes().lookup_or_default<bool>(
        ".selection", bke::AttrDomain::Point, true);

    /* Fill point indices. */
    if (!layer->is_locked()) {
      editable_strokes.foreach_index([&](const int curve_i) {
        const IndexRange points = points_by_curve[curve_i];
        if (!ed::curves::has_anything_selected(selection, points)) {
          return;
        }

        for (const int point : points) {
          GPU_indexbuf_add_generic_vert(&epb, point + drawing_start_offset);
        }
      });
    }

    drawing_start_offset += curves.points_num();
  }

  cache->edit_line_indices = GPU_indexbuf_build(&elb);
  cache->edit_points_indices = GPU_indexbuf_build(&epb);

  /* Create the batches */
  cache->edit_points = GPU_batch_create(
      GPU_PRIM_POINTS, cache->edit_points_pos, cache->edit_points_indices);
  GPU_batch_vertbuf_add(cache->edit_points, cache->edit_points_selection, false);

  cache->edit_lines = GPU_batch_create(
      GPU_PRIM_LINE_STRIP, cache->edit_points_pos, cache->edit_line_indices);
  GPU_batch_vertbuf_add(cache->edit_lines, cache->edit_points_selection, false);

  cache->is_dirty = false;
}

static void grease_pencil_geom_batch_ensure(Object &object,
                                            const GreasePencil &grease_pencil,
                                            const Scene &scene)
{
  using namespace blender::bke::greasepencil;
  BLI_assert(grease_pencil.runtime != nullptr);
  GreasePencilBatchCache *cache = static_cast<GreasePencilBatchCache *>(
      grease_pencil.runtime->batch_cache);

  if (cache->vbo != nullptr) {
    return;
  }

  /* Should be discarded together. */
  BLI_assert(cache->vbo == nullptr && cache->ibo == nullptr);
  BLI_assert(cache->geom_batch == nullptr);

  /* Get the visible drawings. */
  const Array<ed::greasepencil::DrawingInfo> drawings =
      ed::greasepencil::retrieve_visible_drawings(scene, grease_pencil);

  /* First, count how many vertices and triangles are needed for the whole object. Also record the
   * offsets into the curves for the vertices and triangles. */
  int total_verts_num = 0;
  int total_triangles_num = 0;
  int v_offset = 0;
  Vector<Array<int>> verts_start_offsets_per_visible_drawing;
  Vector<Array<int>> tris_start_offsets_per_visible_drawing;
  for (const ed::greasepencil::DrawingInfo &info : drawings) {
    const bke::CurvesGeometry &curves = info.drawing.strokes();
    const OffsetIndices<int> points_by_curve = curves.points_by_curve();
    const VArray<bool> cyclic = curves.cyclic();
    IndexMaskMemory memory;
    const IndexMask visible_strokes = ed::greasepencil::retrieve_visible_strokes(
        object, info.drawing, memory);

    const int num_curves = visible_strokes.size();
    const int verts_start_offsets_size = num_curves;
    const int tris_start_offsets_size = num_curves;
    Array<int> verts_start_offsets(verts_start_offsets_size);
    Array<int> tris_start_offsets(tris_start_offsets_size);

    /* Calculate the triangle offsets for all the visible curves. */
    int t_offset = 0;
    int pos = 0;
    for (const int curve_i : curves.curves_range()) {
      IndexRange points = points_by_curve[curve_i];
      if (visible_strokes.contains(curve_i)) {
        tris_start_offsets[pos] = t_offset;
        pos++;
      }
      if (points.size() >= 3) {
        t_offset += points.size() - 2;
      }
    }

    /* Calculate the vertex offsets for all the visible curves. */
    int num_cyclic = 0;
    int num_points = 0;
    visible_strokes.foreach_index([&](const int curve_i, const int pos) {
      IndexRange points = points_by_curve[curve_i];
      const bool is_cyclic = cyclic[curve_i];

      if (is_cyclic) {
        num_cyclic++;
      }

      verts_start_offsets[pos] = v_offset;
      v_offset += 1 + points.size() + (is_cyclic ? 1 : 0) + 1;
      num_points += points.size();
    });

    /* One vertex is stored before and after as padding. Cyclic strokes have one extra vertex. */
    total_verts_num += num_points + num_cyclic + num_curves * 2;
    total_triangles_num += (num_points + num_cyclic) * 2;
    total_triangles_num += info.drawing.triangles().size();

    verts_start_offsets_per_visible_drawing.append(std::move(verts_start_offsets));
    tris_start_offsets_per_visible_drawing.append(std::move(tris_start_offsets));
  }

  GPUUsageType vbo_flag = GPU_USAGE_STATIC | GPU_USAGE_FLAG_BUFFER_TEXTURE_ONLY;
  /* Create VBOs. */
  GPUVertFormat *format = grease_pencil_stroke_format();
  GPUVertFormat *format_col = grease_pencil_color_format();
  cache->vbo = GPU_vertbuf_create_with_format_ex(format, vbo_flag);
  cache->vbo_col = GPU_vertbuf_create_with_format_ex(format_col, vbo_flag);
  /* Add extra space at the end of the buffer because of quad load. */
  GPU_vertbuf_data_alloc(cache->vbo, total_verts_num + 2);
  GPU_vertbuf_data_alloc(cache->vbo_col, total_verts_num + 2);

  GPUIndexBufBuilder ibo;
  MutableSpan<GreasePencilStrokeVert> verts = {
      static_cast<GreasePencilStrokeVert *>(GPU_vertbuf_get_data(cache->vbo)),
      GPU_vertbuf_get_vertex_len(cache->vbo)};
  MutableSpan<GreasePencilColorVert> cols = {
      static_cast<GreasePencilColorVert *>(GPU_vertbuf_get_data(cache->vbo_col)),
      GPU_vertbuf_get_vertex_len(cache->vbo_col)};
  /* Create IBO. */
  GPU_indexbuf_init(&ibo, GPU_PRIM_TRIS, total_triangles_num, 0xFFFFFFFFu);

  /* Fill buffers with data. */
  for (const int drawing_i : drawings.index_range()) {
    const ed::greasepencil::DrawingInfo &info = drawings[drawing_i];
    const bke::CurvesGeometry &curves = info.drawing.strokes();
    const bke::AttributeAccessor attributes = curves.attributes();
    const OffsetIndices<int> points_by_curve = curves.points_by_curve();
    const Span<float3> positions = curves.positions();
    const VArray<bool> cyclic = curves.cyclic();
    const VArray<float> radii = info.drawing.radii();
    const VArray<float> opacities = info.drawing.opacities();
    const VArray<ColorGeometry4f> vertex_colors = *attributes.lookup_or_default<ColorGeometry4f>(
<<<<<<< HEAD
        "vertex_color", ATTR_DOMAIN_POINT, ColorGeometry4f(0.0f, 0.0f, 0.0f, 0.0f));
    const VArray<float> rotations = *attributes.lookup_or_default<float>(
        "rotation", ATTR_DOMAIN_POINT, 0.0f);
=======
        "vertex_color", bke::AttrDomain::Point, ColorGeometry4f(0.0f, 0.0f, 0.0f, 0.0f));
>>>>>>> fcbb94ed
    /* Assumes that if the ".selection" attribute does not exist, all points are selected. */
    const VArray<float> selection_float = *attributes.lookup_or_default<float>(
        ".selection", bke::AttrDomain::Point, true);
    const VArray<int8_t> start_caps = *attributes.lookup_or_default<int8_t>(
        "start_cap", bke::AttrDomain::Curve, 0);
    const VArray<int8_t> end_caps = *attributes.lookup_or_default<int8_t>(
<<<<<<< HEAD
        "end_cap", ATTR_DOMAIN_CURVE, 0);
    const VArray<float> stroke_hardnesses = *attributes.lookup_or_default<float>(
        "hardness", ATTR_DOMAIN_CURVE, 1.0f);
    const VArray<float> stroke_point_aspect_ratios = *attributes.lookup_or_default<float>(
        "aspect_ratio", ATTR_DOMAIN_CURVE, 1.0f);
    const VArray<ColorGeometry4f> stroke_fill_colors =
        *attributes.lookup_or_default<ColorGeometry4f>(
            "fill_color", ATTR_DOMAIN_CURVE, ColorGeometry4f(0.0f, 0.0f, 0.0f, 0.0f));
=======
        "end_cap", bke::AttrDomain::Curve, 0);
>>>>>>> fcbb94ed
    const VArray<int> materials = *attributes.lookup_or_default<int>(
        "material_index", bke::AttrDomain::Curve, 0);
    const Span<uint3> triangles = info.drawing.triangles();
    const Span<int> verts_start_offsets = verts_start_offsets_per_visible_drawing[drawing_i];
    const Span<int> tris_start_offsets = tris_start_offsets_per_visible_drawing[drawing_i];
    IndexMaskMemory memory;
    const IndexMask visible_strokes = ed::greasepencil::retrieve_visible_strokes(
        object, info.drawing, memory);

    curves.ensure_evaluated_lengths();

    auto populate_point = [&](IndexRange verts_range,
                              int curve_i,
                              int8_t start_cap,
                              int8_t end_cap,
                              int point_i,
                              int idx,
                              float length,
                              GreasePencilStrokeVert &s_vert,
                              GreasePencilColorVert &c_vert) {
      copy_v3_v3(s_vert.pos, positions[point_i]);
      s_vert.radius = radii[point_i] * ((end_cap == GP_STROKE_CAP_TYPE_ROUND) ? 1.0f : -1.0f);
      s_vert.opacity = opacities[point_i] *
                       ((start_cap == GP_STROKE_CAP_TYPE_ROUND) ? 1.0f : -1.0f);
      s_vert.point_id = verts_range[idx];
      s_vert.stroke_id = verts_range.first();
      s_vert.mat = materials[curve_i] % GPENCIL_MATERIAL_BUFFER_LEN;

      s_vert.packed_asp_hard_rot = pack_rotation_aspect_hardness(
          rotations[point_i], stroke_point_aspect_ratios[curve_i], stroke_hardnesses[curve_i]);
      s_vert.u_stroke = length;
      /* TODO: Populate fill UVs. */
      s_vert.uv_fill[0] = s_vert.uv_fill[1] = 0;

      copy_v4_v4(c_vert.vcol, vertex_colors[point_i]);
      copy_v4_v4(c_vert.fcol, stroke_fill_colors[curve_i]);
      c_vert.fcol[3] = (int(c_vert.fcol[3] * 10000.0f) * 10.0f) + 1.0f;

      int v_mat = (verts_range[idx] << GP_VERTEX_ID_SHIFT) | GP_IS_STROKE_VERTEX_BIT;
      GPU_indexbuf_add_tri_verts(&ibo, v_mat + 0, v_mat + 1, v_mat + 2);
      GPU_indexbuf_add_tri_verts(&ibo, v_mat + 2, v_mat + 1, v_mat + 3);
    };

    visible_strokes.foreach_index([&](const int curve_i, const int pos) {
      IndexRange points = points_by_curve[curve_i];
      const bool is_cyclic = cyclic[curve_i];
      const int verts_start_offset = verts_start_offsets[pos];
      const int tris_start_offset = tris_start_offsets[pos];
      const int num_verts = 1 + points.size() + (is_cyclic ? 1 : 0) + 1;
      IndexRange verts_range = IndexRange(verts_start_offset, num_verts);
      MutableSpan<GreasePencilStrokeVert> verts_slice = verts.slice(verts_range);
      MutableSpan<GreasePencilColorVert> cols_slice = cols.slice(verts_range);

      const Span<float> lengths = curves.evaluated_lengths_for_curve(curve_i, is_cyclic);

      /* First vertex is not drawn. */
      verts_slice.first().mat = -1;

      /* If the stroke has more than 2 points, add the triangle indices to the index buffer. */
      if (points.size() >= 3) {
        const Span<uint3> tris_slice = triangles.slice(tris_start_offset, points.size() - 2);
        for (const uint3 tri : tris_slice) {
          GPU_indexbuf_add_tri_verts(&ibo,
                                     (verts_range[1] + tri.x) << GP_VERTEX_ID_SHIFT,
                                     (verts_range[1] + tri.y) << GP_VERTEX_ID_SHIFT,
                                     (verts_range[1] + tri.z) << GP_VERTEX_ID_SHIFT);
        }
      }

      /* Write all the point attributes to the vertex buffers. Create a quad for each point. */
      for (const int i : IndexRange(points.size())) {
        const int idx = i + 1;
        const float length = (i >= 1) ? lengths[i - 1] : 0.0f;
        populate_point(verts_range,
                       curve_i,
                       start_caps[curve_i],
                       end_caps[curve_i],
                       points[i],
                       idx,
                       length,
                       verts_slice[idx],
                       cols_slice[idx]);
      }

      if (is_cyclic) {
        const int idx = points.size() + 1;
        const float length = lengths[points.size() - 1];
        populate_point(verts_range,
                       curve_i,
                       start_caps[curve_i],
                       end_caps[curve_i],
                       points[0],
                       idx,
                       length,
                       verts_slice[idx],
                       cols_slice[idx]);
      }

      /* Last vertex is not drawn. */
      verts_slice.last().mat = -1;
    });
  }

  /* Mark last 2 verts as invalid. */
  verts[total_verts_num + 0].mat = -1;
  verts[total_verts_num + 1].mat = -1;
  /* Also mark first vert as invalid. */
  verts[0].mat = -1;

  /* Finish the IBO. */
  cache->ibo = GPU_indexbuf_build(&ibo);
  /* Create the batches */
  cache->geom_batch = GPU_batch_create(GPU_PRIM_TRIS, cache->vbo, cache->ibo);
  /* Allow creation of buffer texture. */
  GPU_vertbuf_use(cache->vbo);
  GPU_vertbuf_use(cache->vbo_col);

  cache->is_dirty = false;
}

/** \} */

}  // namespace blender::draw

void DRW_grease_pencil_batch_cache_dirty_tag(GreasePencil *grease_pencil, int mode)
{
  using namespace blender::draw;
  BLI_assert(grease_pencil->runtime != nullptr);
  GreasePencilBatchCache *cache = static_cast<GreasePencilBatchCache *>(
      grease_pencil->runtime->batch_cache);
  if (cache == nullptr) {
    return;
  }
  switch (mode) {
    case BKE_GREASEPENCIL_BATCH_DIRTY_ALL:
      cache->is_dirty = true;
      break;
    default:
      BLI_assert_unreachable();
  }
}

void DRW_grease_pencil_batch_cache_validate(GreasePencil *grease_pencil)
{
  using namespace blender::draw;
  BLI_assert(grease_pencil->runtime != nullptr);
  if (!grease_pencil_batch_cache_valid(*grease_pencil)) {
    grease_pencil_batch_cache_clear(*grease_pencil);
    grease_pencil_batch_cache_init(*grease_pencil);
  }
}

void DRW_grease_pencil_batch_cache_free(GreasePencil *grease_pencil)
{
  using namespace blender::draw;
  grease_pencil_batch_cache_clear(*grease_pencil);
  MEM_delete(static_cast<GreasePencilBatchCache *>(grease_pencil->runtime->batch_cache));
  grease_pencil->runtime->batch_cache = nullptr;
}

GPUBatch *DRW_cache_grease_pencil_get(const Scene *scene, Object *ob)
{
  using namespace blender::draw;
  GreasePencil &grease_pencil = *static_cast<GreasePencil *>(ob->data);
  GreasePencilBatchCache *cache = grease_pencil_batch_cache_get(grease_pencil);
  grease_pencil_geom_batch_ensure(*ob, grease_pencil, *scene);

  return cache->geom_batch;
}

GPUBatch *DRW_cache_grease_pencil_edit_points_get(const Scene *scene, Object *ob)
{
  using namespace blender::draw;
  GreasePencil &grease_pencil = *static_cast<GreasePencil *>(ob->data);
  GreasePencilBatchCache *cache = grease_pencil_batch_cache_get(grease_pencil);
  grease_pencil_edit_batch_ensure(*ob, grease_pencil, *scene);

  return cache->edit_points;
}

GPUBatch *DRW_cache_grease_pencil_edit_lines_get(const Scene *scene, Object *ob)
{
  using namespace blender::draw;
  GreasePencil &grease_pencil = *static_cast<GreasePencil *>(ob->data);
  GreasePencilBatchCache *cache = grease_pencil_batch_cache_get(grease_pencil);
  grease_pencil_edit_batch_ensure(*ob, grease_pencil, *scene);

  return cache->edit_lines;
}

GPUVertBuf *DRW_cache_grease_pencil_position_buffer_get(const Scene *scene, Object *ob)
{
  using namespace blender::draw;
  GreasePencil &grease_pencil = *static_cast<GreasePencil *>(ob->data);
  GreasePencilBatchCache *cache = grease_pencil_batch_cache_get(grease_pencil);
  grease_pencil_geom_batch_ensure(*ob, grease_pencil, *scene);

  return cache->vbo;
}

GPUVertBuf *DRW_cache_grease_pencil_color_buffer_get(const Scene *scene, Object *ob)
{
  using namespace blender::draw;
  GreasePencil &grease_pencil = *static_cast<GreasePencil *>(ob->data);
  GreasePencilBatchCache *cache = grease_pencil_batch_cache_get(grease_pencil);
  grease_pencil_geom_batch_ensure(*ob, grease_pencil, *scene);

  return cache->vbo_col;
}<|MERGE_RESOLUTION|>--- conflicted
+++ resolved
@@ -487,31 +487,23 @@
     const VArray<float> radii = info.drawing.radii();
     const VArray<float> opacities = info.drawing.opacities();
     const VArray<ColorGeometry4f> vertex_colors = *attributes.lookup_or_default<ColorGeometry4f>(
-<<<<<<< HEAD
-        "vertex_color", ATTR_DOMAIN_POINT, ColorGeometry4f(0.0f, 0.0f, 0.0f, 0.0f));
+        "vertex_color", bke::AttrDomain::Point, ColorGeometry4f(0.0f, 0.0f, 0.0f, 0.0f));
     const VArray<float> rotations = *attributes.lookup_or_default<float>(
-        "rotation", ATTR_DOMAIN_POINT, 0.0f);
-=======
-        "vertex_color", bke::AttrDomain::Point, ColorGeometry4f(0.0f, 0.0f, 0.0f, 0.0f));
->>>>>>> fcbb94ed
+        "rotation", bke::AttrDomain::Point, 0.0f);
     /* Assumes that if the ".selection" attribute does not exist, all points are selected. */
     const VArray<float> selection_float = *attributes.lookup_or_default<float>(
         ".selection", bke::AttrDomain::Point, true);
     const VArray<int8_t> start_caps = *attributes.lookup_or_default<int8_t>(
         "start_cap", bke::AttrDomain::Curve, 0);
     const VArray<int8_t> end_caps = *attributes.lookup_or_default<int8_t>(
-<<<<<<< HEAD
-        "end_cap", ATTR_DOMAIN_CURVE, 0);
+        "end_cap", bke::AttrDomain::Curve, 0);
     const VArray<float> stroke_hardnesses = *attributes.lookup_or_default<float>(
-        "hardness", ATTR_DOMAIN_CURVE, 1.0f);
+        "hardness", bke::AttrDomain::Curve, 1.0f);
     const VArray<float> stroke_point_aspect_ratios = *attributes.lookup_or_default<float>(
-        "aspect_ratio", ATTR_DOMAIN_CURVE, 1.0f);
+        "aspect_ratio", bke::AttrDomain::Curve, 1.0f);
     const VArray<ColorGeometry4f> stroke_fill_colors =
         *attributes.lookup_or_default<ColorGeometry4f>(
-            "fill_color", ATTR_DOMAIN_CURVE, ColorGeometry4f(0.0f, 0.0f, 0.0f, 0.0f));
-=======
-        "end_cap", bke::AttrDomain::Curve, 0);
->>>>>>> fcbb94ed
+            "fill_color", bke::AttrDomain::Curve, ColorGeometry4f(0.0f, 0.0f, 0.0f, 0.0f));
     const VArray<int> materials = *attributes.lookup_or_default<int>(
         "material_index", bke::AttrDomain::Curve, 0);
     const Span<uint3> triangles = info.drawing.triangles();
