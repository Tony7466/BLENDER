--- conflicted
+++ resolved
@@ -268,36 +268,9 @@
   MutableSpan<float> data(static_cast<float *>(GPU_vertbuf_get_data(cache.edit_points_selection)),
                           curves.points_num());
 
-<<<<<<< HEAD
-  const OffsetIndices points_by_curve = curves.points_by_curve();
-
-  const VArray<bool> selection = *curves.attributes().lookup_or_default<bool>(
-      ".selection", selection_domain, true);
-  switch (selection_domain) {
-    case ATTR_DOMAIN_POINT:
-      for (const int point_i : selection.index_range()) {
-        const float point_selection = selection[point_i] ? 1.0f : 0.0f;
-        GPU_vertbuf_attr_set(cache.edit_points_selection, selection_id, point_i, &point_selection);
-      }
-      break;
-    case ATTR_DOMAIN_CURVE:
-      for (const int curve_i : curves.curves_range()) {
-        const float curve_selection = selection[curve_i] ? 1.0f : 0.0f;
-        const IndexRange points = points_by_curve[curve_i];
-        for (const int point_i : points) {
-          GPU_vertbuf_attr_set(
-              cache.edit_points_selection, selection_id, point_i, &curve_selection);
-        }
-      }
-      break;
-    default:
-      break;
-  }
-=======
-  const VArray<float> attribute = curves.attributes().lookup_or_default<float>(
+  const VArray<float> attribute = *curves.attributes().lookup_or_default<float>(
       ".selection", ATTR_DOMAIN_POINT, true);
   attribute.materialize(data);
->>>>>>> 70d85453
 }
 
 static void curves_batch_cache_ensure_edit_lines(const bke::CurvesGeometry &curves,
