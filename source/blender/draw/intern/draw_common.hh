--- conflicted
+++ resolved
@@ -38,7 +38,14 @@
                                 Object *ob,
                                 GPUMaterial *gpu_material = nullptr);
 
-<<<<<<< HEAD
+GPUBatch *point_cloud_sub_pass_setup(PassMain::Sub &sub_ps,
+                                     Object *object,
+                                     GPUMaterial *gpu_material = nullptr);
+
+GPUBatch *point_cloud_sub_pass_setup(PassSimple::Sub &sub_ps,
+                                     Object *object,
+                                     GPUMaterial *gpu_material = nullptr);
+
 /**
  * Add attribute bindings of volume grids to an existing pass.
  * No draw call is added so the caller can decide how to use the data.
@@ -57,14 +64,5 @@
                                  Scene *scene,
                                  Object *ob,
                                  GPUMaterial *gpu_material);
-=======
-GPUBatch *point_cloud_sub_pass_setup(PassMain::Sub &sub_ps,
-                                     Object *object,
-                                     GPUMaterial *gpu_material = nullptr);
-
-GPUBatch *point_cloud_sub_pass_setup(PassSimple::Sub &sub_ps,
-                                     Object *object,
-                                     GPUMaterial *gpu_material = nullptr);
->>>>>>> c2c1d6f6
 
 }  // namespace blender::draw