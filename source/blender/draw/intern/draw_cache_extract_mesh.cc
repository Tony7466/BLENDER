/* SPDX-License-Identifier: GPL-2.0-or-later
 * Copyright 2017 Blender Foundation. All rights reserved. */

/** \file
 * \ingroup draw
 *
 * \brief Extraction of Mesh data into VBO to feed to GPU.
 */
#include "MEM_guardedalloc.h"

#include <optional>

#include "atomic_ops.h"

#include "DNA_mesh_types.h"
#include "DNA_scene_types.h"

#include "BLI_array.hh"
#include "BLI_math_bits.h"
#include "BLI_task.h"
#include "BLI_vector.hh"

#include "BKE_editmesh.h"

#include "GPU_capabilities.h"

#include "draw_cache_extract.hh"
#include "draw_cache_inline.h"
#include "draw_subdivision.h"

#include "mesh_extractors/extract_mesh.hh"

// #define DEBUG_TIME

#ifdef DEBUG_TIME
#  include "PIL_time_utildefines.h"
#endif

namespace blender::draw {

/* ---------------------------------------------------------------------- */
/** \name Mesh Elements Extract Struct
 * \{ */

using TaskId = int;
using TaskLen = int;

struct ExtractorRunData {
  /* Extractor where this run data belongs to. */
  const MeshExtract *extractor;
  /* During iteration the VBO/IBO that is being build. */
  void *buffer = nullptr;
  uint32_t data_offset = 0;

  ExtractorRunData(const MeshExtract *extractor) : extractor(extractor)
  {
  }

#ifdef WITH_CXX_GUARDEDALLOC
  MEM_CXX_CLASS_ALLOC_FUNCS("DRAW:ExtractorRunData")
#endif
};

class ExtractorRunDatas : public Vector<ExtractorRunData> {
 public:
  void filter_into(ExtractorRunDatas &result, eMRIterType iter_type, const bool is_mesh) const
  {
    for (const ExtractorRunData &data : *this) {
      const MeshExtract *extractor = data.extractor;
      if ((iter_type & MR_ITER_LOOPTRI) && *(&extractor->iter_looptri_bm + is_mesh)) {
        result.append(data);
        continue;
      }
      if ((iter_type & MR_ITER_POLY) && *(&extractor->iter_poly_bm + is_mesh)) {
        result.append(data);
        continue;
      }
      if ((iter_type & MR_ITER_LEDGE) && *(&extractor->iter_ledge_bm + is_mesh)) {
        result.append(data);
        continue;
      }
      if ((iter_type & MR_ITER_LVERT) && *(&extractor->iter_lvert_bm + is_mesh)) {
        result.append(data);
        continue;
      }
    }
  }

  void filter_threaded_extractors_into(ExtractorRunDatas &result)
  {
    for (const ExtractorRunData &data : *this) {
      const MeshExtract *extractor = data.extractor;
      if (extractor->use_threading) {
        result.append(extractor);
      }
    }
  }

  eMRIterType iter_types() const
  {
    eMRIterType iter_type = static_cast<eMRIterType>(0);

    for (const ExtractorRunData &data : *this) {
      const MeshExtract *extractor = data.extractor;
      iter_type |= mesh_extract_iter_type(extractor);
    }
    return iter_type;
  }

  uint iter_types_len() const
  {
    const eMRIterType iter_type = iter_types();
    uint bits = uint(iter_type);
    return count_bits_i(bits);
  }

  eMRDataType data_types()
  {
    eMRDataType data_type = static_cast<eMRDataType>(0);
    for (const ExtractorRunData &data : *this) {
      const MeshExtract *extractor = data.extractor;
      data_type |= extractor->data_type;
    }
    return data_type;
  }

  size_t data_size_total()
  {
    size_t data_size = 0;
    for (const ExtractorRunData &data : *this) {
      const MeshExtract *extractor = data.extractor;
      data_size += extractor->data_size;
    }
    return data_size;
  }

#ifdef WITH_CXX_GUARDEDALLOC
  MEM_CXX_CLASS_ALLOC_FUNCS("DRAW:ExtractorRunDatas")
#endif
};

/** \} */

/* ---------------------------------------------------------------------- */
/** \name ExtractTaskData
 * \{ */

struct ExtractTaskData {
  const MeshRenderData *mr = nullptr;
  MeshBatchCache *cache = nullptr;
  ExtractorRunDatas *extractors = nullptr;
  MeshBufferList *mbuflist = nullptr;

  eMRIterType iter_type;
  bool use_threading = false;

  ExtractTaskData(const MeshRenderData *mr,
                  MeshBatchCache *cache,
                  ExtractorRunDatas *extractors,
                  MeshBufferList *mbuflist,
                  const bool use_threading)
      : mr(mr),
        cache(cache),
        extractors(extractors),
        mbuflist(mbuflist),
        use_threading(use_threading)
  {
    iter_type = extractors->iter_types();
  };

  ExtractTaskData(const ExtractTaskData &src) = default;

  ~ExtractTaskData()
  {
    delete extractors;
  }

#ifdef WITH_CXX_GUARDEDALLOC
  MEM_CXX_CLASS_ALLOC_FUNCS("DRW:ExtractTaskData")
#endif
};

static void extract_task_data_free(void *data)
{
  ExtractTaskData *task_data = static_cast<ExtractTaskData *>(data);
  delete task_data;
}

/** \} */

/* ---------------------------------------------------------------------- */
/** \name Extract Init and Finish
 * \{ */

BLI_INLINE void extract_init(const MeshRenderData *mr,
                             MeshBatchCache *cache,
                             ExtractorRunDatas &extractors,
                             MeshBufferList *mbuflist,
                             void *data_stack)
{
  uint32_t data_offset = 0;
  for (ExtractorRunData &run_data : extractors) {
    const MeshExtract *extractor = run_data.extractor;
    run_data.buffer = mesh_extract_buffer_get(extractor, mbuflist);
    run_data.data_offset = data_offset;
    extractor->init(mr, cache, run_data.buffer, POINTER_OFFSET(data_stack, data_offset));
    data_offset += uint32_t(extractor->data_size);
  }
}

BLI_INLINE void extract_finish(const MeshRenderData *mr,
                               MeshBatchCache *cache,
                               const ExtractorRunDatas &extractors,
                               void *data_stack)
{
  for (const ExtractorRunData &run_data : extractors) {
    const MeshExtract *extractor = run_data.extractor;
    if (extractor->finish) {
      extractor->finish(
          mr, cache, run_data.buffer, POINTER_OFFSET(data_stack, run_data.data_offset));
    }
  }
}

/** \} */

/* ---------------------------------------------------------------------- */
/** \name Extract In Parallel Ranges
 * \{ */

struct ExtractorIterData {
  ExtractorRunDatas extractors;
  const MeshRenderData *mr = nullptr;
  const void *elems = nullptr;
  const int *loose_elems = nullptr;

#ifdef WITH_CXX_GUARDEDALLOC
  MEM_CXX_CLASS_ALLOC_FUNCS("DRW:MeshRenderDataUpdateTaskData")
#endif
};

static void extract_task_reduce(const void *__restrict userdata,
                                void *__restrict chunk_to,
                                void *__restrict chunk_from)
{
  const ExtractorIterData *data = static_cast<const ExtractorIterData *>(userdata);
  for (const ExtractorRunData &run_data : data->extractors) {
    const MeshExtract *extractor = run_data.extractor;
    if (extractor->task_reduce) {
      extractor->task_reduce(POINTER_OFFSET(chunk_to, run_data.data_offset),
                             POINTER_OFFSET(chunk_from, run_data.data_offset));
    }
  }
}

static void extract_range_iter_looptri_bm(void *__restrict userdata,
                                          const int iter,
                                          const TaskParallelTLS *__restrict tls)
{
  const ExtractorIterData *data = static_cast<ExtractorIterData *>(userdata);
  void *extract_data = tls->userdata_chunk;
  const MeshRenderData *mr = data->mr;
  BMLoop **elt = ((BMLoop * (*)[3]) data->elems)[iter];
  for (const ExtractorRunData &run_data : data->extractors) {
    run_data.extractor->iter_looptri_bm(
        mr, elt, iter, POINTER_OFFSET(extract_data, run_data.data_offset));
  }
}

static void extract_range_iter_looptri_mesh(void *__restrict userdata,
                                            const int iter,
                                            const TaskParallelTLS *__restrict tls)
{
  void *extract_data = tls->userdata_chunk;

  const ExtractorIterData *data = static_cast<ExtractorIterData *>(userdata);
  const MeshRenderData *mr = data->mr;
  const MLoopTri *mlt = &((const MLoopTri *)data->elems)[iter];
  for (const ExtractorRunData &run_data : data->extractors) {
    run_data.extractor->iter_looptri_mesh(
        mr, mlt, iter, POINTER_OFFSET(extract_data, run_data.data_offset));
  }
}

static void extract_range_iter_poly_bm(void *__restrict userdata,
                                       const int iter,
                                       const TaskParallelTLS *__restrict tls)
{
  void *extract_data = tls->userdata_chunk;

  const ExtractorIterData *data = static_cast<ExtractorIterData *>(userdata);
  const MeshRenderData *mr = data->mr;
  const BMFace *f = ((const BMFace **)data->elems)[iter];
  for (const ExtractorRunData &run_data : data->extractors) {
    run_data.extractor->iter_poly_bm(
        mr, f, iter, POINTER_OFFSET(extract_data, run_data.data_offset));
  }
}

static void extract_range_iter_poly_mesh(void *__restrict userdata,
                                         const int iter,
                                         const TaskParallelTLS *__restrict tls)
{
  void *extract_data = tls->userdata_chunk;

  const ExtractorIterData *data = static_cast<ExtractorIterData *>(userdata);
  const MeshRenderData *mr = data->mr;
<<<<<<< HEAD
  for (const ExtractorRunData &run_data : data->extractors) {
    run_data.extractor->iter_poly_mesh(
        mr, iter, POINTER_OFFSET(extract_data, run_data.data_offset));
=======
  const MPoly *poly = &((const MPoly *)data->elems)[iter];
  for (const ExtractorRunData &run_data : data->extractors) {
    run_data.extractor->iter_poly_mesh(
        mr, poly, iter, POINTER_OFFSET(extract_data, run_data.data_offset));
>>>>>>> a8fc9871
  }
}

static void extract_range_iter_ledge_bm(void *__restrict userdata,
                                        const int iter,
                                        const TaskParallelTLS *__restrict tls)
{
  void *extract_data = tls->userdata_chunk;

  const ExtractorIterData *data = static_cast<ExtractorIterData *>(userdata);
  const MeshRenderData *mr = data->mr;
  const int ledge_index = data->loose_elems[iter];
  const BMEdge *eed = ((const BMEdge **)data->elems)[ledge_index];
  for (const ExtractorRunData &run_data : data->extractors) {
    run_data.extractor->iter_ledge_bm(
        mr, eed, iter, POINTER_OFFSET(extract_data, run_data.data_offset));
  }
}

static void extract_range_iter_ledge_mesh(void *__restrict userdata,
                                          const int iter,
                                          const TaskParallelTLS *__restrict tls)
{
  void *extract_data = tls->userdata_chunk;

  const ExtractorIterData *data = static_cast<ExtractorIterData *>(userdata);
  const MeshRenderData *mr = data->mr;
  const int ledge_index = data->loose_elems[iter];
  const MEdge *edge = &((const MEdge *)data->elems)[ledge_index];
  for (const ExtractorRunData &run_data : data->extractors) {
    run_data.extractor->iter_ledge_mesh(
        mr, edge, iter, POINTER_OFFSET(extract_data, run_data.data_offset));
  }
}

static void extract_range_iter_lvert_bm(void *__restrict userdata,
                                        const int iter,
                                        const TaskParallelTLS *__restrict tls)
{
  void *extract_data = tls->userdata_chunk;

  const ExtractorIterData *data = static_cast<ExtractorIterData *>(userdata);
  const MeshRenderData *mr = data->mr;
  const int lvert_index = data->loose_elems[iter];
  const BMVert *eve = ((const BMVert **)data->elems)[lvert_index];
  for (const ExtractorRunData &run_data : data->extractors) {
    run_data.extractor->iter_lvert_bm(
        mr, eve, iter, POINTER_OFFSET(extract_data, run_data.data_offset));
  }
}

static void extract_range_iter_lvert_mesh(void *__restrict userdata,
                                          const int iter,
                                          const TaskParallelTLS *__restrict tls)
{
  void *extract_data = tls->userdata_chunk;

  const ExtractorIterData *data = static_cast<ExtractorIterData *>(userdata);
  const MeshRenderData *mr = data->mr;
  for (const ExtractorRunData &run_data : data->extractors) {
    run_data.extractor->iter_lvert_mesh(
        mr, iter, POINTER_OFFSET(extract_data, run_data.data_offset));
  }
}

BLI_INLINE void extract_task_range_run_iter(const MeshRenderData *mr,
                                            ExtractorRunDatas *extractors,
                                            const eMRIterType iter_type,
                                            bool is_mesh,
                                            TaskParallelSettings *settings)
{
  ExtractorIterData range_data;
  range_data.mr = mr;

  TaskParallelRangeFunc func;
  int stop;
  switch (iter_type) {
    case MR_ITER_LOOPTRI:
      range_data.elems = is_mesh ? mr->looptris.data() : (void *)mr->edit_bmesh->looptris;
      func = is_mesh ? extract_range_iter_looptri_mesh : extract_range_iter_looptri_bm;
      stop = mr->tri_len;
      break;
    case MR_ITER_POLY:
      range_data.elems = is_mesh ? mr->polys.data() : (void *)mr->bm->ftable;
      func = is_mesh ? extract_range_iter_poly_mesh : extract_range_iter_poly_bm;
      stop = mr->poly_len;
      break;
    case MR_ITER_LEDGE:
      range_data.loose_elems = mr->ledges;
      range_data.elems = is_mesh ? mr->edges.data() : (void *)mr->bm->etable;
      func = is_mesh ? extract_range_iter_ledge_mesh : extract_range_iter_ledge_bm;
      stop = mr->edge_loose_len;
      break;
    case MR_ITER_LVERT:
      range_data.loose_elems = mr->lverts;
      range_data.elems = is_mesh ? mr->vert_positions.data() : (void *)mr->bm->vtable;
      func = is_mesh ? extract_range_iter_lvert_mesh : extract_range_iter_lvert_bm;
      stop = mr->vert_loose_len;
      break;
    default:
      BLI_assert(false);
      return;
  }

  extractors->filter_into(range_data.extractors, iter_type, is_mesh);
  BLI_task_parallel_range(0, stop, &range_data, func, settings);
}

static void extract_task_range_run(void *__restrict taskdata)
{
  ExtractTaskData *data = (ExtractTaskData *)taskdata;
  const eMRIterType iter_type = data->iter_type;
  const bool is_mesh = data->mr->extract_type != MR_EXTRACT_BMESH;

  size_t userdata_chunk_size = data->extractors->data_size_total();
  void *userdata_chunk = MEM_callocN(userdata_chunk_size, __func__);

  TaskParallelSettings settings;
  BLI_parallel_range_settings_defaults(&settings);
  settings.use_threading = data->use_threading;
  settings.userdata_chunk = userdata_chunk;
  settings.userdata_chunk_size = userdata_chunk_size;
  settings.func_reduce = extract_task_reduce;
  settings.min_iter_per_thread = MIN_RANGE_LEN;

  extract_init(data->mr, data->cache, *data->extractors, data->mbuflist, userdata_chunk);

  if (iter_type & MR_ITER_LOOPTRI) {
    extract_task_range_run_iter(data->mr, data->extractors, MR_ITER_LOOPTRI, is_mesh, &settings);
  }
  if (iter_type & MR_ITER_POLY) {
    extract_task_range_run_iter(data->mr, data->extractors, MR_ITER_POLY, is_mesh, &settings);
  }
  if (iter_type & MR_ITER_LEDGE) {
    extract_task_range_run_iter(data->mr, data->extractors, MR_ITER_LEDGE, is_mesh, &settings);
  }
  if (iter_type & MR_ITER_LVERT) {
    extract_task_range_run_iter(data->mr, data->extractors, MR_ITER_LVERT, is_mesh, &settings);
  }

  extract_finish(data->mr, data->cache, *data->extractors, userdata_chunk);
  MEM_freeN(userdata_chunk);
}

/** \} */

/* ---------------------------------------------------------------------- */
/** \name Extract In Parallel Ranges
 * \{ */

static struct TaskNode *extract_task_node_create(struct TaskGraph *task_graph,
                                                 const MeshRenderData *mr,
                                                 MeshBatchCache *cache,
                                                 ExtractorRunDatas *extractors,
                                                 MeshBufferList *mbuflist,
                                                 const bool use_threading)
{
  ExtractTaskData *taskdata = new ExtractTaskData(mr, cache, extractors, mbuflist, use_threading);
  struct TaskNode *task_node = BLI_task_graph_node_create(
      task_graph,
      extract_task_range_run,
      taskdata,
      (TaskGraphNodeFreeFunction)extract_task_data_free);
  return task_node;
}

/** \} */

/* ---------------------------------------------------------------------- */
/** \name Task Node - Update Mesh Render Data
 * \{ */

struct MeshRenderDataUpdateTaskData {
  MeshRenderData *mr = nullptr;
  MeshBufferCache *cache = nullptr;
  eMRIterType iter_type;
  eMRDataType data_flag;

  MeshRenderDataUpdateTaskData(MeshRenderData *mr,
                               MeshBufferCache *cache,
                               eMRIterType iter_type,
                               eMRDataType data_flag)
      : mr(mr), cache(cache), iter_type(iter_type), data_flag(data_flag)
  {
  }

  ~MeshRenderDataUpdateTaskData()
  {
    mesh_render_data_free(mr);
  }

#ifdef WITH_CXX_GUARDEDALLOC
  MEM_CXX_CLASS_ALLOC_FUNCS("DRW:MeshRenderDataUpdateTaskData")
#endif
};

static void mesh_render_data_update_task_data_free(void *data)
{
  MeshRenderDataUpdateTaskData *taskdata = static_cast<MeshRenderDataUpdateTaskData *>(data);
  BLI_assert(taskdata);
  delete taskdata;
}

static void mesh_extract_render_data_node_exec(void *__restrict task_data)
{
  MeshRenderDataUpdateTaskData *update_task_data = static_cast<MeshRenderDataUpdateTaskData *>(
      task_data);
  MeshRenderData *mr = update_task_data->mr;
  const eMRIterType iter_type = update_task_data->iter_type;
  const eMRDataType data_flag = update_task_data->data_flag;

  mesh_render_data_update_normals(mr, data_flag);
  mesh_render_data_update_looptris(mr, iter_type, data_flag);
  mesh_render_data_update_loose_geom(mr, update_task_data->cache, iter_type, data_flag);
  mesh_render_data_update_polys_sorted(mr, update_task_data->cache, data_flag);
}

static struct TaskNode *mesh_extract_render_data_node_create(struct TaskGraph *task_graph,
                                                             MeshRenderData *mr,
                                                             MeshBufferCache *cache,
                                                             const eMRIterType iter_type,
                                                             const eMRDataType data_flag)
{
  MeshRenderDataUpdateTaskData *task_data = new MeshRenderDataUpdateTaskData(
      mr, cache, iter_type, data_flag);

  struct TaskNode *task_node = BLI_task_graph_node_create(
      task_graph,
      mesh_extract_render_data_node_exec,
      task_data,
      (TaskGraphNodeFreeFunction)mesh_render_data_update_task_data_free);
  return task_node;
}

/** \} */

/* ---------------------------------------------------------------------- */
/** \name Extract Loop
 * \{ */

void mesh_buffer_cache_create_requested(struct TaskGraph *task_graph,
                                        MeshBatchCache *cache,
                                        MeshBufferCache *mbc,
                                        Object *object,
                                        Mesh *me,

                                        const bool is_editmode,
                                        const bool is_paint_mode,
                                        const bool is_mode_active,
                                        const float obmat[4][4],
                                        const bool do_final,
                                        const bool do_uvedit,
                                        const Scene *scene,
                                        const ToolSettings *ts,
                                        const bool use_hide)
{
  /* For each mesh where batches needs to be updated a sub-graph will be added to the task_graph.
   * This sub-graph starts with an extract_render_data_node. This fills/converts the required
   * data from Mesh.
   *
   * Small extractions and extractions that can't be multi-threaded are grouped in a single
   * `extract_single_threaded_task_node`.
   *
   * Other extractions will create a node for each loop exceeding 8192 items. these nodes are
   * linked to the `user_data_init_task_node`. the `user_data_init_task_node` prepares the
   * user_data needed for the extraction based on the data extracted from the mesh.
   * counters are used to check if the finalize of a task has to be called.
   *
   *                           Mesh extraction sub graph
   *
   *                                                       +----------------------+
   *                                               +-----> | extract_task1_loop_1 |
   *                                               |       +----------------------+
   * +------------------+     +----------------------+     +----------------------+
   * | mesh_render_data | --> |                      | --> | extract_task1_loop_2 |
   * +------------------+     |                      |     +----------------------+
   *   |                      |                      |     +----------------------+
   *   |                      |    user_data_init    | --> | extract_task2_loop_1 |
   *   v                      |                      |     +----------------------+
   * +------------------+     |                      |     +----------------------+
   * | single_threaded  |     |                      | --> | extract_task2_loop_2 |
   * +------------------+     +----------------------+     +----------------------+
   *                                               |       +----------------------+
   *                                               +-----> | extract_task2_loop_3 |
   *                                                       +----------------------+
   */
  const bool do_hq_normals = (scene->r.perf_flag & SCE_PERF_HQ_NORMALS) != 0 ||
                             GPU_use_hq_normals_workaround();
  const bool override_single_mat = mesh_render_mat_len_get(object, me) <= 1;

  /* Create an array containing all the extractors that needs to be executed. */
  ExtractorRunDatas extractors;

  MeshBufferList *mbuflist = &mbc->buff;

#define EXTRACT_ADD_REQUESTED(type, name) \
  do { \
    if (DRW_##type##_requested(mbuflist->type.name)) { \
      const MeshExtract *extractor = mesh_extract_override_get( \
          &extract_##name, do_hq_normals, override_single_mat); \
      extractors.append(extractor); \
    } \
  } while (0)

  EXTRACT_ADD_REQUESTED(vbo, pos_nor);
  EXTRACT_ADD_REQUESTED(vbo, lnor);
  EXTRACT_ADD_REQUESTED(vbo, uv);
  EXTRACT_ADD_REQUESTED(vbo, tan);
  EXTRACT_ADD_REQUESTED(vbo, sculpt_data);
  EXTRACT_ADD_REQUESTED(vbo, orco);
  EXTRACT_ADD_REQUESTED(vbo, edge_fac);
  EXTRACT_ADD_REQUESTED(vbo, weights);
  EXTRACT_ADD_REQUESTED(vbo, edit_data);
  EXTRACT_ADD_REQUESTED(vbo, edituv_data);
  EXTRACT_ADD_REQUESTED(vbo, edituv_stretch_area);
  EXTRACT_ADD_REQUESTED(vbo, edituv_stretch_angle);
  EXTRACT_ADD_REQUESTED(vbo, mesh_analysis);
  EXTRACT_ADD_REQUESTED(vbo, fdots_pos);
  EXTRACT_ADD_REQUESTED(vbo, fdots_nor);
  EXTRACT_ADD_REQUESTED(vbo, fdots_uv);
  EXTRACT_ADD_REQUESTED(vbo, fdots_edituv_data);
  EXTRACT_ADD_REQUESTED(vbo, poly_idx);
  EXTRACT_ADD_REQUESTED(vbo, edge_idx);
  EXTRACT_ADD_REQUESTED(vbo, vert_idx);
  EXTRACT_ADD_REQUESTED(vbo, fdot_idx);
  EXTRACT_ADD_REQUESTED(vbo, skin_roots);
  for (int i = 0; i < GPU_MAX_ATTR; i++) {
    EXTRACT_ADD_REQUESTED(vbo, attr[i]);
  }
  EXTRACT_ADD_REQUESTED(vbo, attr_viewer);

  EXTRACT_ADD_REQUESTED(ibo, tris);
  if (DRW_ibo_requested(mbuflist->ibo.lines_loose)) {
    /* `ibo.lines_loose` require the `ibo.lines` buffer. */
    if (mbuflist->ibo.lines == nullptr) {
      DRW_ibo_request(nullptr, &mbuflist->ibo.lines);
    }
    const MeshExtract *extractor = DRW_ibo_requested(mbuflist->ibo.lines) ?
                                       &extract_lines_with_lines_loose :
                                       &extract_lines_loose_only;
    extractors.append(extractor);
  }
  else if (DRW_ibo_requested(mbuflist->ibo.lines)) {
    const MeshExtract *extractor;
    if (mbuflist->ibo.lines_loose != nullptr) {
      /* Update `ibo.lines_loose` as it depends on `ibo.lines`. */
      extractor = &extract_lines_with_lines_loose;
    }
    else {
      extractor = &extract_lines;
    }
    extractors.append(extractor);
  }
  EXTRACT_ADD_REQUESTED(ibo, points);
  EXTRACT_ADD_REQUESTED(ibo, fdots);
  EXTRACT_ADD_REQUESTED(ibo, lines_paint_mask);
  EXTRACT_ADD_REQUESTED(ibo, lines_adjacency);
  EXTRACT_ADD_REQUESTED(ibo, edituv_tris);
  EXTRACT_ADD_REQUESTED(ibo, edituv_lines);
  EXTRACT_ADD_REQUESTED(ibo, edituv_points);
  EXTRACT_ADD_REQUESTED(ibo, edituv_fdots);

#undef EXTRACT_ADD_REQUESTED

  if (extractors.is_empty()) {
    return;
  }

#ifdef DEBUG_TIME
  double rdata_start = PIL_check_seconds_timer();
#endif

  MeshRenderData *mr = mesh_render_data_create(
      object, me, is_editmode, is_paint_mode, is_mode_active, obmat, do_final, do_uvedit, ts);
  mr->use_hide = use_hide;
  mr->use_subsurf_fdots = mr->me && !mr->me->runtime->subsurf_face_dot_tags.is_empty();
  mr->use_final_mesh = do_final;

#ifdef DEBUG_TIME
  double rdata_end = PIL_check_seconds_timer();
#endif

  eMRIterType iter_type = extractors.iter_types();
  eMRDataType data_flag = extractors.data_types();

  struct TaskNode *task_node_mesh_render_data = mesh_extract_render_data_node_create(
      task_graph, mr, mbc, iter_type, data_flag);

  /* Simple heuristic. */
  const bool use_thread = (mr->loop_len + mr->loop_loose_len) > MIN_RANGE_LEN;

  if (use_thread) {
    /* First run the requested extractors that do not support asynchronous ranges. */
    for (const ExtractorRunData &run_data : extractors) {
      const MeshExtract *extractor = run_data.extractor;
      if (!extractor->use_threading) {
        ExtractorRunDatas *single_threaded_extractors = new ExtractorRunDatas();
        single_threaded_extractors->append(extractor);
        struct TaskNode *task_node = extract_task_node_create(
            task_graph, mr, cache, single_threaded_extractors, mbuflist, false);

        BLI_task_graph_edge_create(task_node_mesh_render_data, task_node);
      }
    }

    /* Distribute the remaining extractors into ranges per core. */
    ExtractorRunDatas *multi_threaded_extractors = new ExtractorRunDatas();
    extractors.filter_threaded_extractors_into(*multi_threaded_extractors);
    if (!multi_threaded_extractors->is_empty()) {
      struct TaskNode *task_node = extract_task_node_create(
          task_graph, mr, cache, multi_threaded_extractors, mbuflist, true);

      BLI_task_graph_edge_create(task_node_mesh_render_data, task_node);
    }
    else {
      /* No tasks created freeing extractors list. */
      delete multi_threaded_extractors;
    }
  }
  else {
    /* Run all requests on the same thread. */
    ExtractorRunDatas *extractors_copy = new ExtractorRunDatas(extractors);
    struct TaskNode *task_node = extract_task_node_create(
        task_graph, mr, cache, extractors_copy, mbuflist, false);

    BLI_task_graph_edge_create(task_node_mesh_render_data, task_node);
  }

  /* Trigger the sub-graph for this mesh. */
  BLI_task_graph_node_push_work(task_node_mesh_render_data);

#ifdef DEBUG_TIME
  BLI_task_graph_work_and_wait(task_graph);
  double end = PIL_check_seconds_timer();

  static double avg = 0;
  static double avg_fps = 0;
  static double avg_rdata = 0;
  static double end_prev = 0;

  if (end_prev == 0) {
    end_prev = end;
  }

  avg = avg * 0.95 + (end - rdata_end) * 0.05;
  avg_fps = avg_fps * 0.95 + (end - end_prev) * 0.05;
  avg_rdata = avg_rdata * 0.95 + (rdata_end - rdata_start) * 0.05;

  printf(
      "rdata %.0fms iter %.0fms (frame %.0fms)\n", avg_rdata * 1000, avg * 1000, avg_fps * 1000);

  end_prev = end;
#endif
}

/** \} */

/* ---------------------------------------------------------------------- */
/** \name Subdivision Extract Loop
 * \{ */

void mesh_buffer_cache_create_requested_subdiv(MeshBatchCache *cache,
                                               MeshBufferCache *mbc,
                                               DRWSubdivCache *subdiv_cache,
                                               MeshRenderData *mr)
{
  /* Create an array containing all the extractors that needs to be executed. */
  ExtractorRunDatas extractors;

  MeshBufferList *mbuflist = &mbc->buff;

#define EXTRACT_ADD_REQUESTED(type, name) \
  do { \
    if (DRW_##type##_requested(mbuflist->type.name)) { \
      const MeshExtract *extractor = &extract_##name; \
      extractors.append(extractor); \
    } \
  } while (0)

  /* The order in which extractors are added to the list matters somewhat, as some buffers are
   * reused when building others. */
  EXTRACT_ADD_REQUESTED(ibo, tris);

  /* Orcos are extracted at the same time as positions. */
  if (DRW_vbo_requested(mbuflist->vbo.pos_nor) || DRW_vbo_requested(mbuflist->vbo.orco)) {
    extractors.append(&extract_pos_nor);
  }

  EXTRACT_ADD_REQUESTED(vbo, lnor);
  for (int i = 0; i < GPU_MAX_ATTR; i++) {
    EXTRACT_ADD_REQUESTED(vbo, attr[i]);
  }

  /* We use only one extractor for face dots, as the work is done in a single compute shader. */
  if (DRW_vbo_requested(mbuflist->vbo.fdots_nor) || DRW_vbo_requested(mbuflist->vbo.fdots_pos) ||
      DRW_ibo_requested(mbuflist->ibo.fdots)) {
    extractors.append(&extract_fdots_pos);
  }

  if (DRW_ibo_requested(mbuflist->ibo.lines_loose)) {
    /* `ibo.lines_loose` require the `ibo.lines` buffer. */
    if (mbuflist->ibo.lines == nullptr) {
      DRW_ibo_request(nullptr, &mbuflist->ibo.lines);
    }
    const MeshExtract *extractor = DRW_ibo_requested(mbuflist->ibo.lines) ?
                                       &extract_lines_with_lines_loose :
                                       &extract_lines_loose_only;
    extractors.append(extractor);
  }
  else if (DRW_ibo_requested(mbuflist->ibo.lines)) {
    const MeshExtract *extractor;
    if (mbuflist->ibo.lines_loose != nullptr) {
      /* Update `ibo.lines_loose` as it depends on `ibo.lines`. */
      extractor = &extract_lines_with_lines_loose;
    }
    else {
      extractor = &extract_lines;
    }
    extractors.append(extractor);
  }
  EXTRACT_ADD_REQUESTED(ibo, edituv_points);
  EXTRACT_ADD_REQUESTED(ibo, edituv_tris);
  EXTRACT_ADD_REQUESTED(ibo, edituv_lines);
  EXTRACT_ADD_REQUESTED(vbo, vert_idx);
  EXTRACT_ADD_REQUESTED(vbo, edge_idx);
  EXTRACT_ADD_REQUESTED(vbo, poly_idx);
  EXTRACT_ADD_REQUESTED(vbo, edge_fac);
  EXTRACT_ADD_REQUESTED(ibo, points);
  EXTRACT_ADD_REQUESTED(vbo, edit_data);
  EXTRACT_ADD_REQUESTED(vbo, edituv_data);
  /* Make sure UVs are computed before edituv stuffs. */
  EXTRACT_ADD_REQUESTED(vbo, uv);
  EXTRACT_ADD_REQUESTED(vbo, tan);
  EXTRACT_ADD_REQUESTED(vbo, edituv_stretch_area);
  EXTRACT_ADD_REQUESTED(vbo, edituv_stretch_angle);
  EXTRACT_ADD_REQUESTED(ibo, lines_paint_mask);
  EXTRACT_ADD_REQUESTED(ibo, lines_adjacency);
  EXTRACT_ADD_REQUESTED(vbo, weights);
  EXTRACT_ADD_REQUESTED(vbo, sculpt_data);

#undef EXTRACT_ADD_REQUESTED

  if (extractors.is_empty()) {
    return;
  }

  mesh_render_data_update_looptris(mr, MR_ITER_LOOPTRI, MR_DATA_LOOPTRI);
  mesh_render_data_update_normals(mr, MR_DATA_TAN_LOOP_NOR);
  mesh_render_data_update_loose_geom(mr, mbc, MR_ITER_LEDGE | MR_ITER_LVERT, MR_DATA_LOOSE_GEOM);
  DRW_subdivide_loose_geom(subdiv_cache, mbc);

  void *data_stack = MEM_mallocN(extractors.data_size_total(), __func__);
  uint32_t data_offset = 0;
  for (const ExtractorRunData &run_data : extractors) {
    const MeshExtract *extractor = run_data.extractor;
    void *buffer = mesh_extract_buffer_get(extractor, mbuflist);
    void *data = POINTER_OFFSET(data_stack, data_offset);

    extractor->init_subdiv(subdiv_cache, mr, cache, buffer, data);

    if (extractor->iter_subdiv_mesh || extractor->iter_subdiv_bm) {
      int *subdiv_loop_poly_index = subdiv_cache->subdiv_loop_poly_index;
      if (mr->extract_type == MR_EXTRACT_BMESH) {
        for (uint i = 0; i < subdiv_cache->num_subdiv_quads; i++) {
          /* Multiply by 4 to have the start index of the quad's loop, as subdiv_loop_poly_index is
           * based on the subdivision loops. */
          const int poly_origindex = subdiv_loop_poly_index[i * 4];
          const BMFace *efa = BM_face_at_index(mr->bm, poly_origindex);
          extractor->iter_subdiv_bm(subdiv_cache, mr, data, i, efa);
        }
      }
      else {
        for (uint i = 0; i < subdiv_cache->num_subdiv_quads; i++) {
          /* Multiply by 4 to have the start index of the quad's loop, as subdiv_loop_poly_index is
           * based on the subdivision loops. */
          const int poly_origindex = subdiv_loop_poly_index[i * 4];
<<<<<<< HEAD
          extractor->iter_subdiv_mesh(subdiv_cache, mr, data, i, poly_origindex);
=======
          const MPoly &poly = mr->polys[poly_origindex];
          extractor->iter_subdiv_mesh(subdiv_cache, mr, data, i, &poly);
>>>>>>> a8fc9871
        }
      }
    }

    if (extractor->iter_loose_geom_subdiv) {
      extractor->iter_loose_geom_subdiv(subdiv_cache, mr, buffer, data);
    }

    if (extractor->finish_subdiv) {
      extractor->finish_subdiv(subdiv_cache, mr, cache, buffer, data);
    }
  }
  MEM_freeN(data_stack);
}

/** \} */

}  // namespace blender::draw<|MERGE_RESOLUTION|>--- conflicted
+++ resolved
@@ -305,16 +305,9 @@
 
   const ExtractorIterData *data = static_cast<ExtractorIterData *>(userdata);
   const MeshRenderData *mr = data->mr;
-<<<<<<< HEAD
   for (const ExtractorRunData &run_data : data->extractors) {
     run_data.extractor->iter_poly_mesh(
         mr, iter, POINTER_OFFSET(extract_data, run_data.data_offset));
-=======
-  const MPoly *poly = &((const MPoly *)data->elems)[iter];
-  for (const ExtractorRunData &run_data : data->extractors) {
-    run_data.extractor->iter_poly_mesh(
-        mr, poly, iter, POINTER_OFFSET(extract_data, run_data.data_offset));
->>>>>>> a8fc9871
   }
 }
 
@@ -891,12 +884,7 @@
           /* Multiply by 4 to have the start index of the quad's loop, as subdiv_loop_poly_index is
            * based on the subdivision loops. */
           const int poly_origindex = subdiv_loop_poly_index[i * 4];
-<<<<<<< HEAD
           extractor->iter_subdiv_mesh(subdiv_cache, mr, data, i, poly_origindex);
-=======
-          const MPoly &poly = mr->polys[poly_origindex];
-          extractor->iter_subdiv_mesh(subdiv_cache, mr, data, i, &poly);
->>>>>>> a8fc9871
         }
       }
     }
