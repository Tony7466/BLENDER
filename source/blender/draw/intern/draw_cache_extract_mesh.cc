/* SPDX-FileCopyrightText: 2017 Blender Authors
 *
 * SPDX-License-Identifier: GPL-2.0-or-later */

/** \file
 * \ingroup draw
 *
 * \brief Extraction of Mesh data into VBO to feed to GPU.
 */
#include "MEM_guardedalloc.h"

#include <optional>

#include "atomic_ops.h"

#include "DNA_mesh_types.h"
#include "DNA_scene_types.h"

#include "BLI_array.hh"
#include "BLI_math_bits.h"
#include "BLI_task.h"
#include "BLI_vector.hh"

#include "BKE_editmesh.hh"
#include "BKE_object.hh"

#include "GPU_capabilities.h"

#include "draw_cache_extract.hh"
#include "draw_cache_inline.hh"
#include "draw_subdivision.hh"

#include "mesh_extractors/extract_mesh.hh"

#define DEBUG_TIME

#ifdef DEBUG_TIME
#  include "BLI_time_utildefines.h"
#endif

namespace blender::draw {

int mesh_render_mat_len_get(const Object *object, const Mesh *mesh)
{
  if (mesh->edit_mesh != nullptr) {
    const Mesh *editmesh_eval_final = BKE_object_get_editmesh_eval_final(object);
    if (editmesh_eval_final != nullptr) {
      return std::max<int>(1, editmesh_eval_final->totcol);
    }
  }
  return std::max<int>(1, mesh->totcol);
}

/* ---------------------------------------------------------------------- */
/** \name Mesh Elements Extract Struct
 * \{ */

using TaskId = int;
using TaskLen = int;

struct ExtractorRunData {
  /* Extractor where this run data belongs to. */
  const MeshExtract *extractor;
  /* During iteration the VBO/IBO that is being build. */
  void *buffer = nullptr;
  uint32_t data_offset = 0;

  ExtractorRunData(const MeshExtract *extractor) : extractor(extractor) {}

#ifdef WITH_CXX_GUARDEDALLOC
  MEM_CXX_CLASS_ALLOC_FUNCS("DRAW:ExtractorRunData")
#endif
};

class ExtractorRunDatas : public Vector<ExtractorRunData> {
 public:
  void filter_into(ExtractorRunDatas &result, eMRIterType iter_type, const bool is_mesh) const
  {
    for (const ExtractorRunData &data : *this) {
      const MeshExtract *extractor = data.extractor;
      if ((iter_type & MR_ITER_CORNER_TRI) && *(&extractor->iter_looptri_bm + is_mesh)) {
        result.append(data);
        continue;
      }
      if ((iter_type & MR_ITER_POLY) && *(&extractor->iter_face_bm + is_mesh)) {
        result.append(data);
        continue;
      }
      if ((iter_type & MR_ITER_LOOSE_EDGE) && *(&extractor->iter_loose_edge_bm + is_mesh)) {
        result.append(data);
        continue;
      }
      if ((iter_type & MR_ITER_LOOSE_VERT) && *(&extractor->iter_loose_vert_bm + is_mesh)) {
        result.append(data);
        continue;
      }
    }
  }

  void filter_threaded_extractors_into(ExtractorRunDatas &result)
  {
    for (const ExtractorRunData &data : *this) {
      const MeshExtract *extractor = data.extractor;
      if (extractor->use_threading) {
        result.append(extractor);
      }
    }
  }

  eMRIterType iter_types() const
  {
    eMRIterType iter_type = static_cast<eMRIterType>(0);

    for (const ExtractorRunData &data : *this) {
      const MeshExtract *extractor = data.extractor;
      iter_type |= mesh_extract_iter_type(extractor);
    }
    return iter_type;
  }

  uint iter_types_len() const
  {
    const eMRIterType iter_type = iter_types();
    uint bits = uint(iter_type);
    return count_bits_i(bits);
  }

  eMRDataType data_types()
  {
    eMRDataType data_type = static_cast<eMRDataType>(0);
    for (const ExtractorRunData &data : *this) {
      const MeshExtract *extractor = data.extractor;
      data_type |= extractor->data_type;
    }
    return data_type;
  }

  size_t data_size_total()
  {
    size_t data_size = 0;
    for (const ExtractorRunData &data : *this) {
      const MeshExtract *extractor = data.extractor;
      data_size += extractor->data_size;
    }
    return data_size;
  }

#ifdef WITH_CXX_GUARDEDALLOC
  MEM_CXX_CLASS_ALLOC_FUNCS("DRAW:ExtractorRunDatas")
#endif
};

/** \} */

/* ---------------------------------------------------------------------- */
/** \name ExtractTaskData
 * \{ */

struct ExtractTaskData {
  const MeshRenderData *mr = nullptr;
  MeshBatchCache *cache = nullptr;
  ExtractorRunDatas *extractors = nullptr;
  MeshBufferList *mbuflist = nullptr;

  eMRIterType iter_type;
  bool use_threading = false;

  ExtractTaskData(const MeshRenderData &mr,
                  MeshBatchCache &cache,
                  ExtractorRunDatas *extractors,
                  MeshBufferList *mbuflist,
                  const bool use_threading)
      : mr(&mr),
        cache(&cache),
        extractors(extractors),
        mbuflist(mbuflist),
        use_threading(use_threading)
  {
    iter_type = extractors->iter_types();
  };

  ExtractTaskData(const ExtractTaskData &src) = default;

  ~ExtractTaskData()
  {
    delete extractors;
  }

#ifdef WITH_CXX_GUARDEDALLOC
  MEM_CXX_CLASS_ALLOC_FUNCS("DRW:ExtractTaskData")
#endif
};

static void extract_task_data_free(void *data)
{
  ExtractTaskData *task_data = static_cast<ExtractTaskData *>(data);
  delete task_data;
}

/** \} */

/* ---------------------------------------------------------------------- */
/** \name Extract Init and Finish
 * \{ */

BLI_INLINE void extract_init(const MeshRenderData &mr,
                             MeshBatchCache &cache,
                             ExtractorRunDatas &extractors,
                             MeshBufferList *mbuflist,
                             void *data_stack)
{
  uint32_t data_offset = 0;
  for (ExtractorRunData &run_data : extractors) {
    const MeshExtract *extractor = run_data.extractor;
    run_data.buffer = mesh_extract_buffer_get(extractor, mbuflist);
    run_data.data_offset = data_offset;
    extractor->init(mr, cache, run_data.buffer, POINTER_OFFSET(data_stack, data_offset));
    data_offset += uint32_t(extractor->data_size);
  }
}

BLI_INLINE void extract_finish(const MeshRenderData &mr,
                               MeshBatchCache &cache,
                               const ExtractorRunDatas &extractors,
                               void *data_stack)
{
  for (const ExtractorRunData &run_data : extractors) {
    const MeshExtract *extractor = run_data.extractor;
    if (extractor->finish) {
      extractor->finish(
          mr, cache, run_data.buffer, POINTER_OFFSET(data_stack, run_data.data_offset));
    }
  }
}

/** \} */

/* ---------------------------------------------------------------------- */
/** \name Extract In Parallel Ranges
 * \{ */

struct ExtractorIterData {
  ExtractorRunDatas extractors;
  const MeshRenderData *mr = nullptr;
  const void *elems = nullptr;
  const int *loose_elems = nullptr;

#ifdef WITH_CXX_GUARDEDALLOC
  MEM_CXX_CLASS_ALLOC_FUNCS("DRW:MeshRenderDataUpdateTaskData")
#endif
};

static void extract_task_reduce(const void *__restrict userdata,
                                void *__restrict chunk_to,
                                void *__restrict chunk_from)
{
  const ExtractorIterData *data = static_cast<const ExtractorIterData *>(userdata);
  for (const ExtractorRunData &run_data : data->extractors) {
    const MeshExtract *extractor = run_data.extractor;
    if (extractor->task_reduce) {
      extractor->task_reduce(POINTER_OFFSET(chunk_to, run_data.data_offset),
                             POINTER_OFFSET(chunk_from, run_data.data_offset));
    }
  }
}

static void extract_range_iter_looptri_bm(void *__restrict userdata,
                                          const int iter,
                                          const TaskParallelTLS *__restrict tls)
{
  const ExtractorIterData *data = static_cast<ExtractorIterData *>(userdata);
  void *extract_data = tls->userdata_chunk;
  const MeshRenderData &mr = *data->mr;
  BMLoop **elt = ((BMLoop * (*)[3]) data->elems)[iter];
  BLI_assert(iter < mr.edit_bmesh->tottri);
  for (const ExtractorRunData &run_data : data->extractors) {
    run_data.extractor->iter_looptri_bm(
        mr, elt, iter, POINTER_OFFSET(extract_data, run_data.data_offset));
  }
}

static void extract_range_iter_corner_tri_mesh(void *__restrict userdata,
                                               const int iter,
                                               const TaskParallelTLS *__restrict tls)
{
  void *extract_data = tls->userdata_chunk;

  const ExtractorIterData *data = static_cast<ExtractorIterData *>(userdata);
  const MeshRenderData &mr = *data->mr;
  const int3 &tri = ((const int3 *)data->elems)[iter];
  for (const ExtractorRunData &run_data : data->extractors) {
    run_data.extractor->iter_corner_tri_mesh(
        mr, tri, iter, POINTER_OFFSET(extract_data, run_data.data_offset));
  }
}

static void extract_range_iter_face_bm(void *__restrict userdata,
                                       const int iter,
                                       const TaskParallelTLS *__restrict tls)
{
  void *extract_data = tls->userdata_chunk;

  const ExtractorIterData *data = static_cast<ExtractorIterData *>(userdata);
  const MeshRenderData &mr = *data->mr;
  const BMFace *f = ((const BMFace **)data->elems)[iter];
  for (const ExtractorRunData &run_data : data->extractors) {
    run_data.extractor->iter_face_bm(
        mr, f, iter, POINTER_OFFSET(extract_data, run_data.data_offset));
  }
}

static void extract_range_iter_face_mesh(void *__restrict userdata,
                                         const int iter,
                                         const TaskParallelTLS *__restrict tls)
{
  void *extract_data = tls->userdata_chunk;

  const ExtractorIterData *data = static_cast<ExtractorIterData *>(userdata);
  const MeshRenderData &mr = *data->mr;
  for (const ExtractorRunData &run_data : data->extractors) {
    run_data.extractor->iter_face_mesh(
        mr, iter, POINTER_OFFSET(extract_data, run_data.data_offset));
  }
}

static void extract_range_iter_loose_edge_bm(void *__restrict userdata,
                                             const int iter,
                                             const TaskParallelTLS *__restrict tls)
{
  void *extract_data = tls->userdata_chunk;

  const ExtractorIterData *data = static_cast<ExtractorIterData *>(userdata);
  const MeshRenderData &mr = *data->mr;
  const int loose_edge_i = data->loose_elems[iter];
  const BMEdge *eed = ((const BMEdge **)data->elems)[loose_edge_i];
  for (const ExtractorRunData &run_data : data->extractors) {
    run_data.extractor->iter_loose_edge_bm(
        mr, eed, iter, POINTER_OFFSET(extract_data, run_data.data_offset));
  }
}

static void extract_range_iter_loose_edge_mesh(void *__restrict userdata,
                                               const int iter,
                                               const TaskParallelTLS *__restrict tls)
{
  void *extract_data = tls->userdata_chunk;

  const ExtractorIterData *data = static_cast<ExtractorIterData *>(userdata);
  const MeshRenderData &mr = *data->mr;
  const int loose_edge_i = data->loose_elems[iter];
  const int2 edge = ((const int2 *)data->elems)[loose_edge_i];
  for (const ExtractorRunData &run_data : data->extractors) {
    run_data.extractor->iter_loose_edge_mesh(
        mr, edge, iter, POINTER_OFFSET(extract_data, run_data.data_offset));
  }
}

static void extract_range_iter_loose_vert_bm(void *__restrict userdata,
                                             const int iter,
                                             const TaskParallelTLS *__restrict tls)
{
  void *extract_data = tls->userdata_chunk;

  const ExtractorIterData *data = static_cast<ExtractorIterData *>(userdata);
  const MeshRenderData &mr = *data->mr;
  const int loose_vert_i = data->loose_elems[iter];
  const BMVert *eve = ((const BMVert **)data->elems)[loose_vert_i];
  for (const ExtractorRunData &run_data : data->extractors) {
    run_data.extractor->iter_loose_vert_bm(
        mr, eve, iter, POINTER_OFFSET(extract_data, run_data.data_offset));
  }
}

static void extract_range_iter_loose_vert_mesh(void *__restrict userdata,
                                               const int iter,
                                               const TaskParallelTLS *__restrict tls)
{
  void *extract_data = tls->userdata_chunk;

  const ExtractorIterData *data = static_cast<ExtractorIterData *>(userdata);
  const MeshRenderData &mr = *data->mr;
  for (const ExtractorRunData &run_data : data->extractors) {
    run_data.extractor->iter_loose_vert_mesh(
        mr, iter, POINTER_OFFSET(extract_data, run_data.data_offset));
  }
}

BLI_INLINE void extract_task_range_run_iter(const MeshRenderData &mr,
                                            ExtractorRunDatas *extractors,
                                            const eMRIterType iter_type,
                                            bool is_mesh,
                                            TaskParallelSettings *settings)
{
  ExtractorIterData range_data;
  range_data.mr = &mr;

  TaskParallelRangeFunc func;
  int stop;
  switch (iter_type) {
    case MR_ITER_CORNER_TRI:
      range_data.elems = is_mesh ? mr.corner_tris.data() : (void *)mr.edit_bmesh->looptris;
      func = is_mesh ? extract_range_iter_corner_tri_mesh : extract_range_iter_looptri_bm;
      stop = mr.tri_len;
      break;
    case MR_ITER_POLY:
      range_data.elems = is_mesh ? mr.faces.data().data() : (void *)mr.bm->ftable;
      func = is_mesh ? extract_range_iter_face_mesh : extract_range_iter_face_bm;
      stop = mr.face_len;
      break;
    case MR_ITER_LOOSE_EDGE:
      range_data.loose_elems = mr.loose_edges.data();
      range_data.elems = is_mesh ? mr.edges.data() : (void *)mr.bm->etable;
      func = is_mesh ? extract_range_iter_loose_edge_mesh : extract_range_iter_loose_edge_bm;
      stop = mr.edge_loose_len;
      break;
    case MR_ITER_LOOSE_VERT:
      range_data.loose_elems = mr.loose_verts.data();
      range_data.elems = is_mesh ? mr.vert_positions.data() : (void *)mr.bm->vtable;
      func = is_mesh ? extract_range_iter_loose_vert_mesh : extract_range_iter_loose_vert_bm;
      stop = mr.vert_loose_len;
      break;
    default:
      BLI_assert(false);
      return;
  }

  extractors->filter_into(range_data.extractors, iter_type, is_mesh);
  BLI_task_parallel_range(0, stop, &range_data, func, settings);
}

static void extract_task_range_run(void *__restrict taskdata)
{
  ExtractTaskData *data = (ExtractTaskData *)taskdata;
  const eMRIterType iter_type = data->iter_type;
  const bool is_mesh = data->mr->extract_type != MR_EXTRACT_BMESH;

  size_t userdata_chunk_size = data->extractors->data_size_total();
  void *userdata_chunk = MEM_callocN(userdata_chunk_size, __func__);

  TaskParallelSettings settings;
  BLI_parallel_range_settings_defaults(&settings);
  settings.use_threading = data->use_threading;
  settings.userdata_chunk = userdata_chunk;
  settings.userdata_chunk_size = userdata_chunk_size;
  settings.func_reduce = extract_task_reduce;
  settings.min_iter_per_thread = MIN_RANGE_LEN;

  extract_init(*data->mr, *data->cache, *data->extractors, data->mbuflist, userdata_chunk);

  if (iter_type & MR_ITER_CORNER_TRI) {
    extract_task_range_run_iter(
        *data->mr, data->extractors, MR_ITER_CORNER_TRI, is_mesh, &settings);
  }
  if (iter_type & MR_ITER_POLY) {
    extract_task_range_run_iter(*data->mr, data->extractors, MR_ITER_POLY, is_mesh, &settings);
  }
  if (iter_type & MR_ITER_LOOSE_EDGE) {
    extract_task_range_run_iter(
        *data->mr, data->extractors, MR_ITER_LOOSE_EDGE, is_mesh, &settings);
  }
  if (iter_type & MR_ITER_LOOSE_VERT) {
    extract_task_range_run_iter(
        *data->mr, data->extractors, MR_ITER_LOOSE_VERT, is_mesh, &settings);
  }

  extract_finish(*data->mr, *data->cache, *data->extractors, userdata_chunk);
  MEM_freeN(userdata_chunk);
}

/** \} */

/* ---------------------------------------------------------------------- */
/** \name Extract In Parallel Ranges
 * \{ */

static TaskNode *extract_task_node_create(TaskGraph *task_graph,
                                          const MeshRenderData &mr,
                                          MeshBatchCache &cache,
                                          ExtractorRunDatas *extractors,
                                          MeshBufferList *mbuflist,
                                          const bool use_threading)
{
  ExtractTaskData *taskdata = new ExtractTaskData(mr, cache, extractors, mbuflist, use_threading);
  TaskNode *task_node = BLI_task_graph_node_create(
      task_graph,
      extract_task_range_run,
      taskdata,
      (TaskGraphNodeFreeFunction)extract_task_data_free);
  return task_node;
}

/** \} */

/* ---------------------------------------------------------------------- */
/** \name Task Node - Update Mesh Render Data
 * \{ */

struct MeshRenderDataUpdateTaskData {
  MeshRenderData *mr = nullptr;
  MeshBufferCache *cache = nullptr;
  eMRIterType iter_type;
  eMRDataType data_flag;

  MeshRenderDataUpdateTaskData(MeshRenderData &mr,
                               MeshBufferCache &cache,
                               eMRIterType iter_type,
                               eMRDataType data_flag)
      : mr(&mr), cache(&cache), iter_type(iter_type), data_flag(data_flag)
  {
  }

  ~MeshRenderDataUpdateTaskData()
  {
    mesh_render_data_free(mr);
  }

#ifdef WITH_CXX_GUARDEDALLOC
  MEM_CXX_CLASS_ALLOC_FUNCS("DRW:MeshRenderDataUpdateTaskData")
#endif
};

static void mesh_render_data_update_task_data_free(void *data)
{
  MeshRenderDataUpdateTaskData *taskdata = static_cast<MeshRenderDataUpdateTaskData *>(data);
  BLI_assert(taskdata);
  delete taskdata;
}

static void mesh_extract_render_data_node_exec(void *__restrict task_data)
{
  MeshRenderDataUpdateTaskData *update_task_data = static_cast<MeshRenderDataUpdateTaskData *>(
      task_data);
  MeshRenderData &mr = *update_task_data->mr;
  const eMRIterType iter_type = update_task_data->iter_type;
  const eMRDataType data_flag = update_task_data->data_flag;

  mesh_render_data_update_normals(mr, data_flag);
  mesh_render_data_update_corner_tris(mr, iter_type, data_flag);
  mesh_render_data_update_loose_geom(mr, *update_task_data->cache, iter_type, data_flag);
  mesh_render_data_update_faces_sorted(mr, *update_task_data->cache, data_flag);
}

static TaskNode *mesh_extract_render_data_node_create(TaskGraph *task_graph,
                                                      MeshRenderData &mr,
                                                      MeshBufferCache &cache,
                                                      const eMRIterType iter_type,
                                                      const eMRDataType data_flag)
{
  MeshRenderDataUpdateTaskData *task_data = new MeshRenderDataUpdateTaskData(
      mr, cache, iter_type, data_flag);

  TaskNode *task_node = BLI_task_graph_node_create(
      task_graph,
      mesh_extract_render_data_node_exec,
      task_data,
      (TaskGraphNodeFreeFunction)mesh_render_data_update_task_data_free);
  return task_node;
}

/** \} */

/* ---------------------------------------------------------------------- */
/** \name Extract Loop
 * \{ */

void mesh_buffer_cache_create_requested(TaskGraph *task_graph,
                                        MeshBatchCache &cache,
                                        MeshBufferCache &mbc,
                                        Object *object,
                                        Mesh *mesh,

                                        const bool is_editmode,
                                        const bool is_paint_mode,
                                        const bool is_mode_active,
                                        const float4x4 &object_to_world,
                                        const bool do_final,
                                        const bool do_uvedit,
                                        const Scene *scene,
                                        const ToolSettings *ts,
                                        const bool use_hide)
{
  /* For each mesh where batches needs to be updated a sub-graph will be added to the task_graph.
   * This sub-graph starts with an extract_render_data_node. This fills/converts the required
   * data from Mesh.
   *
   * Small extractions and extractions that can't be multi-threaded are grouped in a single
   * `extract_single_threaded_task_node`.
   *
   * Other extractions will create a node for each loop exceeding 8192 items. these nodes are
   * linked to the `user_data_init_task_node`. the `user_data_init_task_node` prepares the
   * user_data needed for the extraction based on the data extracted from the mesh.
   * counters are used to check if the finalize of a task has to be called.
   *
   *                           Mesh extraction sub graph
   *
   *                                                       +----------------------+
   *                                               +-----> | extract_task1_loop_1 |
   *                                               |       +----------------------+
   * +------------------+     +----------------------+     +----------------------+
   * | mesh_render_data | --> |                      | --> | extract_task1_loop_2 |
   * +------------------+     |                      |     +----------------------+
   *   |                      |                      |     +----------------------+
   *   |                      |    user_data_init    | --> | extract_task2_loop_1 |
   *   v                      |                      |     +----------------------+
   * +------------------+     |                      |     +----------------------+
   * | single_threaded  |     |                      | --> | extract_task2_loop_2 |
   * +------------------+     +----------------------+     +----------------------+
   *                                               |       +----------------------+
   *                                               +-----> | extract_task2_loop_3 |
   *                                                       +----------------------+
   */
  const bool do_hq_normals = (scene->r.perf_flag & SCE_PERF_HQ_NORMALS) != 0 ||
                             GPU_use_hq_normals_workaround();

  /* Create an array containing all the extractors that needs to be executed. */
  ExtractorRunDatas extractors;

  MeshBufferList *mbuflist = &mbc.buff;

#define EXTRACT_ADD_REQUESTED(type, name) \
  do { \
    if (DRW_##type##_requested(mbuflist->type.name)) { \
      const MeshExtract *extractor = mesh_extract_override_get(&extract_##name, do_hq_normals); \
      extractors.append(extractor); \
    } \
  } while (0)

  EXTRACT_ADD_REQUESTED(vbo, pos);
  EXTRACT_ADD_REQUESTED(vbo, nor);
  EXTRACT_ADD_REQUESTED(vbo, uv);
  EXTRACT_ADD_REQUESTED(vbo, tan);
  EXTRACT_ADD_REQUESTED(vbo, sculpt_data);
  EXTRACT_ADD_REQUESTED(vbo, orco);
  EXTRACT_ADD_REQUESTED(vbo, edge_fac);
  EXTRACT_ADD_REQUESTED(vbo, weights);
  EXTRACT_ADD_REQUESTED(vbo, edit_data);
  EXTRACT_ADD_REQUESTED(vbo, edituv_data);
  EXTRACT_ADD_REQUESTED(vbo, edituv_stretch_area);
  EXTRACT_ADD_REQUESTED(vbo, edituv_stretch_angle);
  EXTRACT_ADD_REQUESTED(vbo, mesh_analysis);
  EXTRACT_ADD_REQUESTED(vbo, fdots_pos);
  EXTRACT_ADD_REQUESTED(vbo, fdots_nor);
  EXTRACT_ADD_REQUESTED(vbo, fdots_uv);
  EXTRACT_ADD_REQUESTED(vbo, fdots_edituv_data);
  EXTRACT_ADD_REQUESTED(vbo, face_idx);
  EXTRACT_ADD_REQUESTED(vbo, edge_idx);
  EXTRACT_ADD_REQUESTED(vbo, vert_idx);
  EXTRACT_ADD_REQUESTED(vbo, fdot_idx);
  EXTRACT_ADD_REQUESTED(vbo, skin_roots);
  for (int i = 0; i < GPU_MAX_ATTR; i++) {
    EXTRACT_ADD_REQUESTED(vbo, attr[i]);
  }
  EXTRACT_ADD_REQUESTED(vbo, attr_viewer);
  EXTRACT_ADD_REQUESTED(vbo, vnor);

  EXTRACT_ADD_REQUESTED(ibo, tris);
  if (DRW_ibo_requested(mbuflist->ibo.lines_loose)) {
    /* `ibo.lines_loose` require the `ibo.lines` buffer. */
    if (mbuflist->ibo.lines == nullptr) {
      DRW_ibo_request(nullptr, &mbuflist->ibo.lines);
    }
    const MeshExtract *extractor = DRW_ibo_requested(mbuflist->ibo.lines) ?
                                       &extract_lines_with_lines_loose :
                                       &extract_lines_loose_only;
    extractors.append(extractor);
  }
  else if (DRW_ibo_requested(mbuflist->ibo.lines)) {
    const MeshExtract *extractor;
    if (mbuflist->ibo.lines_loose != nullptr) {
      /* Update `ibo.lines_loose` as it depends on `ibo.lines`. */
      extractor = &extract_lines_with_lines_loose;
    }
    else {
      extractor = &extract_lines;
    }
    extractors.append(extractor);
  }
  EXTRACT_ADD_REQUESTED(ibo, points);
  EXTRACT_ADD_REQUESTED(ibo, fdots);
  EXTRACT_ADD_REQUESTED(ibo, lines_paint_mask);
  EXTRACT_ADD_REQUESTED(ibo, lines_adjacency);
  EXTRACT_ADD_REQUESTED(ibo, edituv_tris);
  EXTRACT_ADD_REQUESTED(ibo, edituv_lines);
  EXTRACT_ADD_REQUESTED(ibo, edituv_points);
  EXTRACT_ADD_REQUESTED(ibo, edituv_fdots);

#undef EXTRACT_ADD_REQUESTED

  if (extractors.is_empty()) {
    return;
  }

#ifdef DEBUG_TIME
  double rdata_start = BLI_time_now_seconds();
#endif

  MeshRenderData *mr = mesh_render_data_create(object,
                                               mesh,
                                               is_editmode,
                                               is_paint_mode,
                                               is_mode_active,
                                               object_to_world,
                                               do_final,
                                               do_uvedit,
<<<<<<< HEAD
                                               ts);
  mr->use_hide = use_hide;
=======
                                               use_hide,
                                               ts);
>>>>>>> ce80cc15
  mr->use_subsurf_fdots = mr->mesh && !mr->mesh->runtime->subsurf_face_dot_tags.is_empty();
  mr->use_final_mesh = do_final;
  mr->use_simplify_normals = (scene->r.mode & R_SIMPLIFY) && (scene->r.mode & R_SIMPLIFY_NORMALS);

#ifdef DEBUG_TIME
  double rdata_end = BLI_time_now_seconds();
#endif

  eMRIterType iter_type = extractors.iter_types();
  eMRDataType data_flag = extractors.data_types();

  TaskNode *task_node_mesh_render_data = mesh_extract_render_data_node_create(
      task_graph, *mr, mbc, iter_type, data_flag);

  /* Simple heuristic. */
  const bool use_thread = (mr->loop_len + mr->loop_loose_len) > MIN_RANGE_LEN;

  if (use_thread) {
    /* First run the requested extractors that do not support asynchronous ranges. */
    for (const ExtractorRunData &run_data : extractors) {
      const MeshExtract *extractor = run_data.extractor;
      if (!extractor->use_threading) {
        ExtractorRunDatas *single_threaded_extractors = new ExtractorRunDatas();
        single_threaded_extractors->append(extractor);
        TaskNode *task_node = extract_task_node_create(
            task_graph, *mr, cache, single_threaded_extractors, mbuflist, false);

        BLI_task_graph_edge_create(task_node_mesh_render_data, task_node);
      }
    }

    /* Distribute the remaining extractors into ranges per core. */
    ExtractorRunDatas *multi_threaded_extractors = new ExtractorRunDatas();
    extractors.filter_threaded_extractors_into(*multi_threaded_extractors);
    if (!multi_threaded_extractors->is_empty()) {
      TaskNode *task_node = extract_task_node_create(
          task_graph, *mr, cache, multi_threaded_extractors, mbuflist, true);

      BLI_task_graph_edge_create(task_node_mesh_render_data, task_node);
    }
    else {
      /* No tasks created freeing extractors list. */
      delete multi_threaded_extractors;
    }
  }
  else {
    /* Run all requests on the same thread. */
    ExtractorRunDatas *extractors_copy = new ExtractorRunDatas(extractors);
    TaskNode *task_node = extract_task_node_create(
        task_graph, *mr, cache, extractors_copy, mbuflist, false);

    BLI_task_graph_edge_create(task_node_mesh_render_data, task_node);
  }

  /* Trigger the sub-graph for this mesh. */
  BLI_task_graph_node_push_work(task_node_mesh_render_data);

#ifdef DEBUG_TIME
  BLI_task_graph_work_and_wait(task_graph);
  double end = BLI_time_now_seconds();

  static double avg = 0;
  static double avg_fps = 0;
  static double avg_rdata = 0;
  static double end_prev = 0;

  if (end_prev == 0) {
    end_prev = end;
  }

  avg = avg * 0.95 + (end - rdata_end) * 0.05;
  avg_fps = avg_fps * 0.95 + (end - end_prev) * 0.05;
  avg_rdata = avg_rdata * 0.95 + (rdata_end - rdata_start) * 0.05;

  printf(
      "rdata %.0fms iter %.0fms (frame %.0fms)\n", avg_rdata * 1000, avg * 1000, avg_fps * 1000);

  end_prev = end;
#endif
}

/** \} */

/* ---------------------------------------------------------------------- */
/** \name Subdivision Extract Loop
 * \{ */

void mesh_buffer_cache_create_requested_subdiv(MeshBatchCache &cache,
                                               MeshBufferCache &mbc,
                                               DRWSubdivCache &subdiv_cache,
                                               MeshRenderData &mr)
{
  /* Create an array containing all the extractors that needs to be executed. */
  ExtractorRunDatas extractors;

  MeshBufferList *mbuflist = &mbc.buff;

#define EXTRACT_ADD_REQUESTED(type, name) \
  do { \
    if (DRW_##type##_requested(mbuflist->type.name)) { \
      const MeshExtract *extractor = &extract_##name; \
      extractors.append(extractor); \
    } \
  } while (0)

  /* The order in which extractors are added to the list matters somewhat, as some buffers are
   * reused when building others. */
  EXTRACT_ADD_REQUESTED(ibo, tris);

  /* Orcos are extracted at the same time as positions. */
  if (DRW_vbo_requested(mbuflist->vbo.pos) || DRW_vbo_requested(mbuflist->vbo.orco)) {
    extractors.append(&extract_pos);
  }

  EXTRACT_ADD_REQUESTED(vbo, nor);
  for (int i = 0; i < GPU_MAX_ATTR; i++) {
    EXTRACT_ADD_REQUESTED(vbo, attr[i]);
  }

  /* We use only one extractor for face dots, as the work is done in a single compute shader. */
  if (DRW_vbo_requested(mbuflist->vbo.fdots_nor) || DRW_vbo_requested(mbuflist->vbo.fdots_pos) ||
      DRW_ibo_requested(mbuflist->ibo.fdots))
  {
    extractors.append(&extract_fdots_pos);
  }

  if (DRW_ibo_requested(mbuflist->ibo.lines_loose)) {
    /* `ibo.lines_loose` require the `ibo.lines` buffer. */
    if (mbuflist->ibo.lines == nullptr) {
      DRW_ibo_request(nullptr, &mbuflist->ibo.lines);
    }
    const MeshExtract *extractor = DRW_ibo_requested(mbuflist->ibo.lines) ?
                                       &extract_lines_with_lines_loose :
                                       &extract_lines_loose_only;
    extractors.append(extractor);
  }
  else if (DRW_ibo_requested(mbuflist->ibo.lines)) {
    const MeshExtract *extractor;
    if (mbuflist->ibo.lines_loose != nullptr) {
      /* Update `ibo.lines_loose` as it depends on `ibo.lines`. */
      extractor = &extract_lines_with_lines_loose;
    }
    else {
      extractor = &extract_lines;
    }
    extractors.append(extractor);
  }
  EXTRACT_ADD_REQUESTED(ibo, edituv_points);
  EXTRACT_ADD_REQUESTED(ibo, edituv_tris);
  EXTRACT_ADD_REQUESTED(ibo, edituv_lines);
  EXTRACT_ADD_REQUESTED(vbo, vert_idx);
  EXTRACT_ADD_REQUESTED(vbo, edge_idx);
  EXTRACT_ADD_REQUESTED(vbo, face_idx);
  EXTRACT_ADD_REQUESTED(vbo, edge_fac);
  EXTRACT_ADD_REQUESTED(ibo, points);
  EXTRACT_ADD_REQUESTED(vbo, edit_data);
  EXTRACT_ADD_REQUESTED(vbo, edituv_data);
  /* Make sure UVs are computed before edituv stuffs. */
  EXTRACT_ADD_REQUESTED(vbo, uv);
  EXTRACT_ADD_REQUESTED(vbo, tan);
  EXTRACT_ADD_REQUESTED(vbo, edituv_stretch_area);
  EXTRACT_ADD_REQUESTED(vbo, edituv_stretch_angle);
  EXTRACT_ADD_REQUESTED(ibo, lines_paint_mask);
  EXTRACT_ADD_REQUESTED(ibo, lines_adjacency);
  EXTRACT_ADD_REQUESTED(vbo, weights);
  EXTRACT_ADD_REQUESTED(vbo, sculpt_data);

#undef EXTRACT_ADD_REQUESTED

  if (extractors.is_empty()) {
    return;
  }

  mesh_render_data_update_corner_tris(mr, MR_ITER_CORNER_TRI, MR_DATA_CORNER_TRI);
  mesh_render_data_update_normals(mr, MR_DATA_TAN_LOOP_NOR);
  mesh_render_data_update_loose_geom(
      mr, mbc, MR_ITER_LOOSE_EDGE | MR_ITER_LOOSE_VERT, MR_DATA_LOOSE_GEOM);
  DRW_subdivide_loose_geom(&subdiv_cache, &mbc);

  void *data_stack = MEM_mallocN(extractors.data_size_total(), __func__);
  uint32_t data_offset = 0;
  for (const ExtractorRunData &run_data : extractors) {
    const MeshExtract *extractor = run_data.extractor;
    void *buffer = mesh_extract_buffer_get(extractor, mbuflist);
    void *data = POINTER_OFFSET(data_stack, data_offset);

    extractor->init_subdiv(subdiv_cache, mr, cache, buffer, data);

    if (extractor->iter_subdiv_mesh || extractor->iter_subdiv_bm) {
      int *subdiv_loop_face_index = subdiv_cache.subdiv_loop_face_index;
      if (mr.extract_type == MR_EXTRACT_BMESH) {
        for (uint i = 0; i < subdiv_cache.num_subdiv_quads; i++) {
          /* Multiply by 4 to have the start index of the quad's loop, as subdiv_loop_face_index is
           * based on the subdivision loops. */
          const int poly_origindex = subdiv_loop_face_index[i * 4];
          const BMFace *efa = BM_face_at_index(mr.bm, poly_origindex);
          extractor->iter_subdiv_bm(subdiv_cache, mr, data, i, efa);
        }
      }
      else {
        for (uint i = 0; i < subdiv_cache.num_subdiv_quads; i++) {
          /* Multiply by 4 to have the start index of the quad's loop, as subdiv_loop_face_index is
           * based on the subdivision loops. */
          const int poly_origindex = subdiv_loop_face_index[i * 4];
          extractor->iter_subdiv_mesh(subdiv_cache, mr, data, i, poly_origindex);
        }
      }
    }

    if (extractor->iter_loose_geom_subdiv) {
      extractor->iter_loose_geom_subdiv(subdiv_cache, mr, buffer, data);
    }

    if (extractor->finish_subdiv) {
      extractor->finish_subdiv(subdiv_cache, mr, cache, buffer, data);
    }
  }
  MEM_freeN(data_stack);
}

/** \} */

}  // namespace blender::draw<|MERGE_RESOLUTION|>--- conflicted
+++ resolved
@@ -702,13 +702,8 @@
                                                object_to_world,
                                                do_final,
                                                do_uvedit,
-<<<<<<< HEAD
-                                               ts);
-  mr->use_hide = use_hide;
-=======
                                                use_hide,
                                                ts);
->>>>>>> ce80cc15
   mr->use_subsurf_fdots = mr->mesh && !mr->mesh->runtime->subsurf_face_dot_tags.is_empty();
   mr->use_final_mesh = do_final;
   mr->use_simplify_normals = (scene->r.mode & R_SIMPLIFY) && (scene->r.mode & R_SIMPLIFY_NORMALS);
