--- conflicted
+++ resolved
@@ -183,18 +183,11 @@
 /**
  * Can be called for any surface type. Mesh *mesh is the final mesh.
  */
-<<<<<<< HEAD
-void DRW_mesh_batch_cache_create_requested(TaskGraph *task_graph,
-                                           Object *ob,
-                                           Mesh *mesh,
-                                           const Object *object_orig,
-                                           const Scene *scene,
-=======
 void DRW_mesh_batch_cache_create_requested(TaskGraph &task_graph,
                                            Object &ob,
                                            Mesh &mesh,
+                                           const Object *object_orig,
                                            const Scene &scene,
->>>>>>> c168ef98
                                            bool is_paint_mode,
                                            bool use_hide);
 
