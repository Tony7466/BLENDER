/* SPDX-FileCopyrightText: 2016 Blender Authors
 *
 * SPDX-License-Identifier: GPL-2.0-or-later */

/** \file
 * \ingroup draw
 */

#include "DNA_space_types.h"
#include "MEM_guardedalloc.h"

#include "BLI_math_geom.h"
#include "BLI_math_matrix.h"
#include "BLI_math_rotation.h"
#include "BLI_math_vector.h"
#include "BLI_memiter.h"
#include "BLI_rect.h"
#include "BLI_string.h"

#include "BKE_editmesh.hh"
#include "BKE_editmesh_cache.hh"
#include "BKE_global.hh"
#include "BKE_mesh.hh"
#include "BKE_mesh_types.hh"
#include "BKE_mesh_wrapper.hh"
#include "BKE_object.hh"
#include "BKE_unit.hh"

#include "DNA_mesh_types.h"
#include "DNA_object_types.h"
#include "DNA_scene_types.h"
#include "DNA_screen_types.h"
#include "DNA_view3d_types.h"

#include "GPU_matrix.hh"
#include "GPU_state.hh"

#include "ED_screen.hh"
#include "ED_view3d.hh"

#include "UI_interface.hh"
#include "UI_resources.hh"

#include "BLF_api.hh"
#include "WM_api.hh"

#include "draw_manager_text.hh"
#include "intern/bmesh_polygon.hh"

<<<<<<< HEAD
#include "DRW_render.hh"
=======
using blender::float3;
using blender::Span;
>>>>>>> 679a05a0

struct ViewCachedString {
  float vec[3];
  union {
    uchar ub[4];
    int pack;
  } col;
  short sco[2];
  short xoffs, yoffs;
  short flag;
  int str_len;
  bool shadow;
  bool align_center;

  /* str is allocated past the end */
  char str[0];
};

struct DRWTextStore {
  BLI_memiter *cache_strings;
};

DRWTextStore *DRW_text_cache_create()
{
  DRWTextStore *dt = MEM_cnew<DRWTextStore>(__func__);
  dt->cache_strings = BLI_memiter_create(1 << 14); /* 16kb */
  return dt;
}

void DRW_text_cache_destroy(DRWTextStore *dt)
{
  BLI_memiter_destroy(dt->cache_strings);
  MEM_freeN(dt);
}

void DRW_text_cache_add(DRWTextStore *dt,
                        const float co[3],
                        const char *str,
                        const int str_len,
                        short xoffs,
                        short yoffs,
                        short flag,
                        const uchar col[4],
                        const bool shadow,
                        const bool align_center)
{
  int alloc_len;
  ViewCachedString *vos;

  if (flag & DRW_TEXT_CACHE_STRING_PTR) {
    BLI_assert(str_len == strlen(str));
    alloc_len = sizeof(void *);
  }
  else {
    alloc_len = str_len + 1;
  }

  vos = static_cast<ViewCachedString *>(
      BLI_memiter_alloc(dt->cache_strings, sizeof(ViewCachedString) + alloc_len));

  copy_v3_v3(vos->vec, co);
  copy_v4_v4_uchar(vos->col.ub, col);
  vos->xoffs = xoffs;
  vos->yoffs = yoffs;
  vos->flag = flag;
  vos->str_len = str_len;
  vos->shadow = shadow;
  vos->align_center = align_center;

  /* allocate past the end */
  if (flag & DRW_TEXT_CACHE_STRING_PTR) {
    memcpy(vos->str, &str, alloc_len);
  }
  else {
    memcpy(vos->str, str, alloc_len);
  }
}

static void drw_text_cache_draw_ex(DRWTextStore *dt, ARegion *region)
{
  ViewCachedString *vos;
  BLI_memiter_handle it;
  int col_pack_prev = 0;

  float original_proj[4][4];
  GPU_matrix_projection_get(original_proj);
  wmOrtho2_region_pixelspace(region);

  GPU_matrix_push();
  GPU_matrix_identity_set();

  BLF_default_size(UI_style_get()->widgetlabel.points);
  const int font_id = BLF_set_default();

  BLI_memiter_iter_init(dt->cache_strings, &it);
  while ((vos = static_cast<ViewCachedString *>(BLI_memiter_iter_step(&it)))) {
    if (vos->sco[0] != IS_CLIPPED) {
      if (col_pack_prev != vos->col.pack) {
        BLF_color4ubv(font_id, vos->col.ub);
        col_pack_prev = vos->col.pack;
      }

      if (vos->align_center) {
        /* Measure the size of the string, then offset to align to the vertex. */
        float width, height;
        BLF_width_and_height(font_id,
                             (vos->flag & DRW_TEXT_CACHE_STRING_PTR) ? *((const char **)vos->str) :
                                                                       vos->str,
                             vos->str_len,
                             &width,
                             &height);
        vos->xoffs -= short(width / 2.0f);
        vos->yoffs -= short(height / 2.0f);
      }

      if (vos->shadow) {
        BLF_draw_default_shadowed(
            float(vos->sco[0] + vos->xoffs),
            float(vos->sco[1] + vos->yoffs),
            2.0f,
            (vos->flag & DRW_TEXT_CACHE_STRING_PTR) ? *((const char **)vos->str) : vos->str,
            vos->str_len);
      }
      else {
        BLF_draw_default(float(vos->sco[0] + vos->xoffs),
                         float(vos->sco[1] + vos->yoffs),
                         2.0f,
                         (vos->flag & DRW_TEXT_CACHE_STRING_PTR) ? *((const char **)vos->str) :
                                                                   vos->str,
                         vos->str_len);
      }
    }
  }

  GPU_matrix_pop();
  GPU_matrix_projection_set(original_proj);
}

void DRW_text_cache_draw(DRWTextStore *dt, ARegion *region, View3D *v3d)
{
  ViewCachedString *vos;
  if (v3d) {
    RegionView3D *rv3d = static_cast<RegionView3D *>(region->regiondata);
    int tot = 0;
    /* project first and test */
    BLI_memiter_handle it;
    BLI_memiter_iter_init(dt->cache_strings, &it);
    while ((vos = static_cast<ViewCachedString *>(BLI_memiter_iter_step(&it)))) {
      if (ED_view3d_project_short_ex(
              region,
              (vos->flag & DRW_TEXT_CACHE_GLOBALSPACE) ? rv3d->persmat : rv3d->persmatob,
              (vos->flag & DRW_TEXT_CACHE_LOCALCLIP) != 0,
              vos->vec,
              vos->sco,
              V3D_PROJ_TEST_CLIP_BB | V3D_PROJ_TEST_CLIP_WIN | V3D_PROJ_TEST_CLIP_NEAR) ==
          V3D_PROJ_RET_OK)
      {
        tot++;
      }
      else {
        vos->sco[0] = IS_CLIPPED;
      }
    }

    if (tot) {
      /* Disable clipping for text */
      const bool rv3d_clipping_enabled = RV3D_CLIPPING_ENABLED(v3d, rv3d);
      if (rv3d_clipping_enabled) {
        GPU_clip_distances(0);
      }

      drw_text_cache_draw_ex(dt, region);

      if (rv3d_clipping_enabled) {
        GPU_clip_distances(6);
      }
    }
  }
  else {
    /* project first */
    BLI_memiter_handle it;
    BLI_memiter_iter_init(dt->cache_strings, &it);
    View2D *v2d = &region->v2d;
    float viewmat[4][4];
    rctf region_space = {0.0f, float(region->winx), 0.0f, float(region->winy)};
    BLI_rctf_transform_calc_m4_pivot_min(&v2d->cur, &region_space, viewmat);

    while ((vos = static_cast<ViewCachedString *>(BLI_memiter_iter_step(&it)))) {
      float p[3];
      copy_v3_v3(p, vos->vec);
      mul_m4_v3(viewmat, p);

      vos->sco[0] = p[0];
      vos->sco[1] = p[1];
    }

    drw_text_cache_draw_ex(dt, region);
  }
}

void DRW_text_edit_mesh_measure_stats(ARegion *region,
                                      View3D *v3d,
                                      Object *ob,
                                      const UnitSettings *unit)
{
  /* Do not use ascii when using non-default unit system, some unit chars are utf8 (micro, square,
   * etc.). See bug #36090.
   */
  DRWTextStore *dt = DRW_text_cache_ensure();
  const short txt_flag = DRW_TEXT_CACHE_GLOBALSPACE;
  const Mesh *mesh = BKE_object_get_editmesh_eval_cage(ob);
  BMEditMesh *em = mesh->runtime->edit_mesh.get();
  float v1[3], v2[3], v3[3], vmid[3], fvec[3];
  char numstr[32]; /* Stores the measurement display text here */
  size_t numstr_len;
  const char *conv_float;        /* Use a float conversion matching the grid size */
  uchar col[4] = {0, 0, 0, 255}; /* color of the text to draw */
  float area;                    /* area of the face */
  float grid = unit->system ? unit->scale_length : v3d->grid;
  const bool do_global = (v3d->flag & V3D_GLOBAL_STATS) != 0;
  const bool do_moving = (G.moving & G_TRANSFORM_EDIT) != 0;
  float clip_planes[4][4];
  /* allow for displaying shape keys and deform mods */
  BMIter iter;
  const Span<float3> vert_positions = BKE_mesh_wrapper_vert_coords(mesh);
  const bool use_coords = !vert_positions.is_empty();

  /* when 2 or more edge-info options are enabled, space apart */
  short edge_tex_count = 0;
  if (v3d->overlay.edit_flag & V3D_OVERLAY_EDIT_EDGE_LEN) {
    edge_tex_count += 1;
  }
  if (v3d->overlay.edit_flag & V3D_OVERLAY_EDIT_EDGE_ANG) {
    edge_tex_count += 1;
  }
  if ((v3d->overlay.edit_flag & V3D_OVERLAY_EDIT_INDICES) && (em->selectmode & SCE_SELECT_EDGE)) {
    edge_tex_count += 1;
  }
  const short edge_tex_sep = short((edge_tex_count - 1) * 5.0f * UI_SCALE_FAC);

  /* Make the precision of the display value proportionate to the grid-size. */

  if (grid <= 0.01f) {
    conv_float = "%.6g";
  }
  else if (grid <= 0.1f) {
    conv_float = "%.5g";
  }
  else if (grid <= 1.0f) {
    conv_float = "%.4g";
  }
  else if (grid <= 10.0f) {
    conv_float = "%.3g";
  }
  else {
    conv_float = "%.2g";
  }

  if (v3d->overlay.edit_flag &
      (V3D_OVERLAY_EDIT_EDGE_LEN | V3D_OVERLAY_EDIT_EDGE_ANG | V3D_OVERLAY_EDIT_INDICES))
  {
    BoundBox bb;
    const rcti rect = {0, region->winx, 0, region->winy};

    ED_view3d_clipping_calc(&bb, clip_planes, region, ob, &rect);
  }

  if (v3d->overlay.edit_flag & V3D_OVERLAY_EDIT_EDGE_LEN) {
    BMEdge *eed;

    UI_GetThemeColor3ubv(TH_DRAWEXTRA_EDGELEN, col);

    if (use_coords) {
      BM_mesh_elem_index_ensure(em->bm, BM_VERT);
    }

    BM_ITER_MESH (eed, &iter, em->bm, BM_EDGES_OF_MESH) {
      /* draw selected edges, or edges next to selected verts while dragging */
      if (BM_elem_flag_test(eed, BM_ELEM_SELECT) ||
          (do_moving && (BM_elem_flag_test(eed->v1, BM_ELEM_SELECT) ||
                         BM_elem_flag_test(eed->v2, BM_ELEM_SELECT))))
      {
        float v1_clip[3], v2_clip[3];

        if (use_coords) {
          copy_v3_v3(v1, vert_positions[BM_elem_index_get(eed->v1)]);
          copy_v3_v3(v2, vert_positions[BM_elem_index_get(eed->v2)]);
        }
        else {
          copy_v3_v3(v1, eed->v1->co);
          copy_v3_v3(v2, eed->v2->co);
        }

        if (clip_segment_v3_plane_n(v1, v2, clip_planes, 4, v1_clip, v2_clip)) {

          mid_v3_v3v3(vmid, v1_clip, v2_clip);
          mul_m4_v3(ob->object_to_world().ptr(), vmid);

          if (do_global) {
            mul_mat3_m4_v3(ob->object_to_world().ptr(), v1);
            mul_mat3_m4_v3(ob->object_to_world().ptr(), v2);
          }

          if (unit->system) {
            numstr_len = BKE_unit_value_as_string(numstr,
                                                  sizeof(numstr),
                                                  len_v3v3(v1, v2) * unit->scale_length,
                                                  3,
                                                  B_UNIT_LENGTH,
                                                  unit,
                                                  false);
          }
          else {
            numstr_len = SNPRINTF_RLEN(numstr, conv_float, len_v3v3(v1, v2));
          }

          DRW_text_cache_add(dt, vmid, numstr, numstr_len, 0, edge_tex_sep, txt_flag, col);
        }
      }
    }
  }

  if (v3d->overlay.edit_flag & V3D_OVERLAY_EDIT_EDGE_ANG) {
    const bool is_rad = (unit->system_rotation == USER_UNIT_ROT_RADIANS);
    BMEdge *eed;

    UI_GetThemeColor3ubv(TH_DRAWEXTRA_EDGEANG, col);

    Span<float3> face_normals;
    if (use_coords) {
      BM_mesh_elem_index_ensure(em->bm, BM_VERT | BM_FACE);
      /* TODO: This is not const correct for wrapper meshes, but it should be okay because
       * every evaluated object gets its own evaluated cage mesh (they are not shared). */
      face_normals = BKE_mesh_wrapper_face_normals(const_cast<Mesh *>(mesh));
    }

    BM_ITER_MESH (eed, &iter, em->bm, BM_EDGES_OF_MESH) {
      BMLoop *l_a, *l_b;
      if (BM_edge_loop_pair(eed, &l_a, &l_b)) {
        /* Draw selected edges, or edges next to selected verts while dragging. */
        if (BM_elem_flag_test(eed, BM_ELEM_SELECT) ||
            (do_moving && (BM_elem_flag_test(eed->v1, BM_ELEM_SELECT) ||
                           BM_elem_flag_test(eed->v2, BM_ELEM_SELECT) ||
                           /* Special case, this is useful to show when verts connected
                            * to this edge via a face are being transformed. */
                           BM_elem_flag_test(l_a->next->next->v, BM_ELEM_SELECT) ||
                           BM_elem_flag_test(l_a->prev->v, BM_ELEM_SELECT) ||
                           BM_elem_flag_test(l_b->next->next->v, BM_ELEM_SELECT) ||
                           BM_elem_flag_test(l_b->prev->v, BM_ELEM_SELECT))))
        {
          float v1_clip[3], v2_clip[3];

          if (use_coords) {
            copy_v3_v3(v1, vert_positions[BM_elem_index_get(eed->v1)]);
            copy_v3_v3(v2, vert_positions[BM_elem_index_get(eed->v2)]);
          }
          else {
            copy_v3_v3(v1, eed->v1->co);
            copy_v3_v3(v2, eed->v2->co);
          }

          if (clip_segment_v3_plane_n(v1, v2, clip_planes, 4, v1_clip, v2_clip)) {
            float no_a[3], no_b[3];
            float angle;

            mid_v3_v3v3(vmid, v1_clip, v2_clip);
            mul_m4_v3(ob->object_to_world().ptr(), vmid);

            if (use_coords) {
              copy_v3_v3(no_a, face_normals[BM_elem_index_get(l_a->f)]);
              copy_v3_v3(no_b, face_normals[BM_elem_index_get(l_b->f)]);
            }
            else {
              copy_v3_v3(no_a, l_a->f->no);
              copy_v3_v3(no_b, l_b->f->no);
            }

            if (do_global) {
              mul_mat3_m4_v3(ob->world_to_object().ptr(), no_a);
              mul_mat3_m4_v3(ob->world_to_object().ptr(), no_b);
              normalize_v3(no_a);
              normalize_v3(no_b);
            }

            angle = angle_normalized_v3v3(no_a, no_b);

            numstr_len = SNPRINTF_RLEN(numstr,
                                       "%.3f%s",
                                       (is_rad) ? angle : RAD2DEGF(angle),
                                       (is_rad) ? "r" : BLI_STR_UTF8_DEGREE_SIGN);

            DRW_text_cache_add(dt, vmid, numstr, numstr_len, 0, -edge_tex_sep, txt_flag, col);
          }
        }
      }
    }
  }

  if (v3d->overlay.edit_flag & V3D_OVERLAY_EDIT_FACE_AREA) {
    /* would be nice to use BM_face_calc_area, but that is for 2d faces
     * so instead add up tessellation triangle areas */

    UI_GetThemeColor3ubv(TH_DRAWEXTRA_FACEAREA, col);

    int i, n;
    BMFace *f = nullptr;
    /* Alternative to using `poly_to_tri_count(i, BM_elem_index_get(f->l_first))`
     * without having to add an extra loop. */
    int tri_index = 0;
    BM_ITER_MESH_INDEX (f, &iter, em->bm, BM_FACES_OF_MESH, i) {
      const int f_corner_tris_len = f->len - 2;
      if (BM_elem_flag_test(f, BM_ELEM_SELECT)) {
        n = 0;
        area = 0;
        zero_v3(vmid);
        const std::array<BMLoop *, 3> *ltri_array = &em->looptris[tri_index];
        for (int j = 0; j < f_corner_tris_len; j++) {

          if (use_coords) {
            copy_v3_v3(v1, vert_positions[BM_elem_index_get(ltri_array[j][0]->v)]);
            copy_v3_v3(v2, vert_positions[BM_elem_index_get(ltri_array[j][1]->v)]);
            copy_v3_v3(v3, vert_positions[BM_elem_index_get(ltri_array[j][2]->v)]);
          }
          else {
            copy_v3_v3(v1, ltri_array[j][0]->v->co);
            copy_v3_v3(v2, ltri_array[j][1]->v->co);
            copy_v3_v3(v3, ltri_array[j][2]->v->co);
          }

          add_v3_v3(vmid, v1);
          add_v3_v3(vmid, v2);
          add_v3_v3(vmid, v3);
          n += 3;

          if (do_global) {
            mul_mat3_m4_v3(ob->object_to_world().ptr(), v1);
            mul_mat3_m4_v3(ob->object_to_world().ptr(), v2);
            mul_mat3_m4_v3(ob->object_to_world().ptr(), v3);
          }

          area += area_tri_v3(v1, v2, v3);
        }

        mul_v3_fl(vmid, 1.0f / float(n));
        mul_m4_v3(ob->object_to_world().ptr(), vmid);

        if (unit->system) {
          numstr_len = BKE_unit_value_as_string(
              numstr,
              sizeof(numstr),
              double(area * unit->scale_length * unit->scale_length),
              3,
              B_UNIT_AREA,
              unit,
              false);
        }
        else {
          numstr_len = SNPRINTF_RLEN(numstr, conv_float, area);
        }

        DRW_text_cache_add(dt, vmid, numstr, numstr_len, 0, 0, txt_flag, col);
      }
      tri_index += f_corner_tris_len;
    }
  }

  if (v3d->overlay.edit_flag & V3D_OVERLAY_EDIT_FACE_ANG) {
    BMFace *efa;
    const bool is_rad = (unit->system_rotation == USER_UNIT_ROT_RADIANS);

    UI_GetThemeColor3ubv(TH_DRAWEXTRA_FACEANG, col);

    if (use_coords) {
      BM_mesh_elem_index_ensure(em->bm, BM_VERT);
    }

    BM_ITER_MESH (efa, &iter, em->bm, BM_FACES_OF_MESH) {
      const bool is_face_sel = BM_elem_flag_test_bool(efa, BM_ELEM_SELECT);

      if (is_face_sel || do_moving) {
        BMIter liter;
        BMLoop *loop;
        bool is_first = true;

        BM_ITER_ELEM (loop, &liter, efa, BM_LOOPS_OF_FACE) {
          if (is_face_sel || (do_moving && (BM_elem_flag_test(loop->v, BM_ELEM_SELECT) ||
                                            BM_elem_flag_test(loop->prev->v, BM_ELEM_SELECT) ||
                                            BM_elem_flag_test(loop->next->v, BM_ELEM_SELECT))))
          {
            float v2_local[3];

            /* lazy init center calc */
            if (is_first) {
              if (use_coords) {
                BM_face_calc_center_bounds_vcos(em->bm, efa, vmid, vert_positions);
              }
              else {
                BM_face_calc_center_bounds(efa, vmid);
              }
              is_first = false;
            }
            if (use_coords) {
              copy_v3_v3(v1, vert_positions[BM_elem_index_get(loop->prev->v)]);
              copy_v3_v3(v2, vert_positions[BM_elem_index_get(loop->v)]);
              copy_v3_v3(v3, vert_positions[BM_elem_index_get(loop->next->v)]);
            }
            else {
              copy_v3_v3(v1, loop->prev->v->co);
              copy_v3_v3(v2, loop->v->co);
              copy_v3_v3(v3, loop->next->v->co);
            }

            copy_v3_v3(v2_local, v2);

            if (do_global) {
              mul_mat3_m4_v3(ob->object_to_world().ptr(), v1);
              mul_mat3_m4_v3(ob->object_to_world().ptr(), v2);
              mul_mat3_m4_v3(ob->object_to_world().ptr(), v3);
            }

            float angle = angle_v3v3v3(v1, v2, v3);

            numstr_len = SNPRINTF_RLEN(numstr,
                                       "%.3f%s",
                                       (is_rad) ? angle : RAD2DEGF(angle),
                                       (is_rad) ? "r" : BLI_STR_UTF8_DEGREE_SIGN);
            interp_v3_v3v3(fvec, vmid, v2_local, 0.8f);
            mul_m4_v3(ob->object_to_world().ptr(), fvec);
            DRW_text_cache_add(dt, fvec, numstr, numstr_len, 0, 0, txt_flag, col);
          }
        }
      }
    }
  }

  /* This option is for mesh ops and addons debugging; only available in UI if Blender starts with
   * --debug */
  if (v3d->overlay.edit_flag & V3D_OVERLAY_EDIT_INDICES) {
    int i;

    /* For now, reuse an appropriate theme color */
    UI_GetThemeColor3ubv(TH_DRAWEXTRA_FACEANG, col);

    if (em->selectmode & SCE_SELECT_VERTEX) {
      BMVert *v;

      if (use_coords) {
        BM_mesh_elem_index_ensure(em->bm, BM_VERT);
      }
      BM_ITER_MESH_INDEX (v, &iter, em->bm, BM_VERTS_OF_MESH, i) {
        if (BM_elem_flag_test(v, BM_ELEM_SELECT)) {
          if (use_coords) {
            copy_v3_v3(v1, vert_positions[BM_elem_index_get(v)]);
          }
          else {
            copy_v3_v3(v1, v->co);
          }

          mul_m4_v3(ob->object_to_world().ptr(), v1);

          numstr_len = SNPRINTF_RLEN(numstr, "%d", i);
          DRW_text_cache_add(dt, v1, numstr, numstr_len, 0, 0, txt_flag, col);
        }
      }
    }

    if (em->selectmode & SCE_SELECT_EDGE) {
      BMEdge *eed;

      const bool use_edge_tex_sep = (edge_tex_count == 2);
      const bool use_edge_tex_len = (v3d->overlay.edit_flag & V3D_OVERLAY_EDIT_EDGE_LEN);

      BM_ITER_MESH_INDEX (eed, &iter, em->bm, BM_EDGES_OF_MESH, i) {
        if (BM_elem_flag_test(eed, BM_ELEM_SELECT)) {
          float v1_clip[3], v2_clip[3];

          if (use_coords) {
            copy_v3_v3(v1, vert_positions[BM_elem_index_get(eed->v1)]);
            copy_v3_v3(v2, vert_positions[BM_elem_index_get(eed->v2)]);
          }
          else {
            copy_v3_v3(v1, eed->v1->co);
            copy_v3_v3(v2, eed->v2->co);
          }

          if (clip_segment_v3_plane_n(v1, v2, clip_planes, 4, v1_clip, v2_clip)) {
            mid_v3_v3v3(vmid, v1_clip, v2_clip);
            mul_m4_v3(ob->object_to_world().ptr(), vmid);

            numstr_len = SNPRINTF_RLEN(numstr, "%d", i);
            DRW_text_cache_add(
                dt,
                vmid,
                numstr,
                numstr_len,
                0,
                (use_edge_tex_sep) ? (use_edge_tex_len) ? -edge_tex_sep : edge_tex_sep : 0,
                txt_flag,
                col);
          }
        }
      }
    }

    if (em->selectmode & SCE_SELECT_FACE) {
      BMFace *f;

      if (use_coords) {
        BM_mesh_elem_index_ensure(em->bm, BM_VERT);
      }

      BM_ITER_MESH_INDEX (f, &iter, em->bm, BM_FACES_OF_MESH, i) {
        if (BM_elem_flag_test(f, BM_ELEM_SELECT)) {

          if (use_coords) {
            BM_face_calc_center_median_vcos(em->bm, f, v1, vert_positions);
          }
          else {
            BM_face_calc_center_median(f, v1);
          }

          mul_m4_v3(ob->object_to_world().ptr(), v1);

          numstr_len = SNPRINTF_RLEN(numstr, "%d", i);
          DRW_text_cache_add(dt, v1, numstr, numstr_len, 0, 0, txt_flag, col);
        }
      }
    }
  }
}

static void overlay_edit_uv_display_vert_id(const BMEditMesh *em,
                                            const BMUVOffsets &offsets,
                                            DRWTextStore *dt)
{
  BMVert *vert;
  BMIter it_vert;
  const uchar col[4] = {0, 0, 255, 255};
  int vi = 0;
  BM_ITER_MESH_INDEX (vert, &it_vert, em->bm, BM_VERTS_OF_MESH, vi) {
    if (!BM_elem_flag_test(vert, BM_ELEM_SELECT)) {
      continue;
    }
    BMLoop *loop;
    BMIter it_loop;
    int li = 0;
    BM_ITER_ELEM_INDEX (loop, &it_loop, vert, BM_LOOPS_OF_VERT, li) {
      float2 f_uv = BM_ELEM_CD_GET_FLOAT2_P(loop, offsets.uv);
      float uv[2] = {f_uv.x, f_uv.y};
      char numstr[32];
      int numstr_len = SNPRINTF_RLEN(numstr, "%d", vi);
      DRW_text_cache_add(dt, uv, numstr, numstr_len, 0, 0, DRW_TEXT_CACHE_GLOBALSPACE, col);
    }
  }
}

static void overlay_edit_uv_display_edge_id(const BMEditMesh *em,
                                            const BMUVOffsets &offsets,
                                            DRWTextStore *dt)
{
  BMEdge *edge;
  BMIter it_edge;
  int ei = 0;
  const uchar col[4] = {0, 0, 255, 255};
  BM_ITER_MESH_INDEX (edge, &it_edge, em->bm, BM_EDGES_OF_MESH, ei) {
    if (!BM_elem_flag_test(edge, BM_ELEM_SELECT)) {
      continue;
    }
    BMLoop *loop;
    BMIter it_loop;
    BM_ITER_ELEM (loop, &it_loop, edge, BM_LOOPS_OF_EDGE) {
      float2 v1 = BM_ELEM_CD_GET_FLOAT2_P(loop, offsets.uv);
      float2 v2 = BM_ELEM_CD_GET_FLOAT2_P(loop->next, offsets.uv);
      float uv1[2] = {v1.x, v1.y};
      float uv2[2] = {v2.x, v2.y};
      float uv[2];
      mid_v2_v2v2(uv, uv1, uv2);
      char numstr[32];
      int numstr_len = SNPRINTF_RLEN(numstr, "%d", ei);
      DRW_text_cache_add(dt, uv, numstr, numstr_len, 0, 0, DRW_TEXT_CACHE_GLOBALSPACE, col);
    }
  }
}

static void overlay_edit_uv_display_face_id(const BMEditMesh *em,
                                            const BMUVOffsets &offsets,
                                            DRWTextStore *dt)
{
  BMFace *face;
  BMIter it_face;
  int fi = 0;
  const uchar col[4] = {0, 0, 255, 255};
  BM_ITER_MESH_INDEX (face, &it_face, em->bm, BM_FACES_OF_MESH, fi) {
    if (!BM_elem_flag_test(face, BM_ELEM_SELECT)) {
      continue;
    }
    float2 uv_acc{0, 0};
    BMLoop *loop;
    BMIter it_loop;
    BM_ITER_ELEM (loop, &it_loop, face, BM_LOOPS_OF_FACE) {
      uv_acc += BM_ELEM_CD_GET_FLOAT2_P(loop, offsets.uv);
    }
    float2 center = uv_acc / face->len;
    float uv[2] = {center.x, center.y};
    char numstr[32];
    int numstr_len = SNPRINTF_RLEN(numstr, "%d", fi);
    DRW_text_cache_add(dt, uv, numstr, numstr_len, 0, 0, DRW_TEXT_CACHE_GLOBALSPACE, col);
  }
}

void DRW_text_edit_uv_measure_stats(Object *ob)
{
  using namespace blender::draw;

  const DRWContextState *draw_ctx = DRW_context_state_get();
  bool show_text = DRW_state_show_text();
  SpaceImage *sima = (SpaceImage *)draw_ctx->space_data;
  Mesh *mesh = BKE_object_get_editmesh_eval_cage(ob);
  BMEditMesh *em = mesh->edit_mesh;
  bool uv_layer = CustomData_has_layer(&em->bm->ldata, CD_PROP_FLOAT2);
  if (!(sima->flag & SI_SHOW_INDICES) || !show_text || !uv_layer) {
    return;
  }
  Scene *scene = draw_ctx->scene;
  DRWTextStore *dt = DRW_text_cache_ensure();
  const BMUVOffsets offsets = BM_uv_map_get_offsets(em->bm);
  const ToolSettings *ts = scene->toolsettings;
  const bool uv_sync = ts->uv_flag & UV_SYNC_SELECTION;
  const bool use_edge = uv_sync ? ts->selectmode & SCE_SELECT_EDGE :
                                  ts->uv_selectmode & UV_SELECT_EDGE;
  const bool use_face = uv_sync ? ts->selectmode & SCE_SELECT_FACE :
                                  ts->uv_selectmode & UV_SELECT_FACE;
  const bool use_vert = uv_sync ? ts->selectmode & SCE_SELECT_VERTEX :
                                  ts->uv_selectmode & UV_SELECT_VERTEX;

  if (use_vert) {
    overlay_edit_uv_display_vert_id(em, offsets, dt);
  }
  if (use_edge) {
    overlay_edit_uv_display_edge_id(em, offsets, dt);
  }
  if (use_face) {
    overlay_edit_uv_display_face_id(em, offsets, dt);
  }
}<|MERGE_RESOLUTION|>--- conflicted
+++ resolved
@@ -47,12 +47,8 @@
 #include "draw_manager_text.hh"
 #include "intern/bmesh_polygon.hh"
 
-<<<<<<< HEAD
-#include "DRW_render.hh"
-=======
 using blender::float3;
 using blender::Span;
->>>>>>> 679a05a0
 
 struct ViewCachedString {
   float vec[3];
