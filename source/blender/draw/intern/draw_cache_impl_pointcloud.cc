/* SPDX-FileCopyrightText: 2017 Blender Foundation
 *
 * SPDX-License-Identifier: GPL-2.0-or-later */

/** \file
 * \ingroup draw
 *
 * \brief PointCloud API for render engines
 */

#include <cstring>

#include "MEM_guardedalloc.h"

#include "BLI_math_base.h"
#include "BLI_math_vector.h"
#include "BLI_task.hh"
#include "BLI_utildefines.h"

#include "DNA_object_types.h"
#include "DNA_pointcloud_types.h"

#include "BKE_attribute.hh"
#include "BKE_pointcloud.h"

#include "GPU_batch.h"
#include "GPU_material.h"

#include "draw_attributes.hh"
#include "draw_cache_impl.h"
#include "draw_cache_inline.h"
#include "draw_pointcloud_private.hh" /* own include */

using namespace blender;

/* -------------------------------------------------------------------- */
/** \name GPUBatch cache management
 * \{ */

struct PointCloudEvalCache {
  /* Dot primitive types. */
  GPUBatch *dots;
  /* Triangle primitive types. */
  GPUBatch *surface;
  GPUBatch **surface_per_mat;

  /* Triangles indices to draw the points. */
  GPUIndexBuf *geom_indices;

  GPUVertBuf *position;
  GPUVertBuf *radius;
  /* Active attribute in 3D view. */
  GPUVertBuf *attr_viewer;
  /* Requested attributes */
  GPUVertBuf *attributes_buf[GPU_MAX_ATTR];

  /** Attributes currently being drawn or about to be drawn. */
  DRW_Attributes attr_used;
  /**
   * Attributes that were used at some point. This is used for garbage collection, to remove
   * attributes that are not used in shaders anymore due to user edits.
   */
  DRW_Attributes attr_used_over_time;

  /**
   * The last time in seconds that the `attr_used` and `attr_used_over_time` were exactly the same.
   * If the delta between this time and the current scene time is greater than the timeout set in
   * user preferences (`U.vbotimeout`) then garbage collection is performed.
   */
  int last_attr_matching_time;

  int mat_len;
};

struct PointCloudBatchCache {
  PointCloudEvalCache eval_cache;

  /* settings to determine if cache is invalid */
  bool is_dirty;

  /**
   * The draw cache extraction is currently not multi-threaded for multiple objects, but if it was,
   * some locking would be necessary because multiple objects can use the same object data with
   * different materials, etc. This is a placeholder to make multi-threading easier in the future.
   */
  std::mutex render_mutex;
};

static PointCloudBatchCache *pointcloud_batch_cache_get(PointCloud &pointcloud)
{
  return static_cast<PointCloudBatchCache *>(pointcloud.batch_cache);
}

static bool pointcloud_batch_cache_valid(PointCloud &pointcloud)
{
  PointCloudBatchCache *cache = pointcloud_batch_cache_get(pointcloud);

  if (cache == nullptr) {
    return false;
  }
  if (cache->eval_cache.mat_len != DRW_pointcloud_material_count_get(&pointcloud)) {
    return false;
  }
  return cache->is_dirty == false;
}

static void pointcloud_batch_cache_init(PointCloud &pointcloud)
{
  PointCloudBatchCache *cache = pointcloud_batch_cache_get(pointcloud);

  if (!cache) {
    cache = MEM_new<PointCloudBatchCache>(__func__);
    pointcloud.batch_cache = cache;
  }
  else {
    cache->eval_cache = {};
  }

  cache->eval_cache.mat_len = DRW_pointcloud_material_count_get(&pointcloud);
  cache->eval_cache.surface_per_mat = static_cast<GPUBatch **>(
      MEM_callocN(sizeof(GPUBatch *) * cache->eval_cache.mat_len, __func__));

  cache->is_dirty = false;
}

void DRW_pointcloud_batch_cache_dirty_tag(PointCloud *pointcloud, int mode)
{
  PointCloudBatchCache *cache = pointcloud_batch_cache_get(*pointcloud);
  if (cache == nullptr) {
    return;
  }
  switch (mode) {
    case BKE_POINTCLOUD_BATCH_DIRTY_ALL:
      cache->is_dirty = true;
      break;
    default:
      BLI_assert(0);
  }
}

static void pointcloud_discard_attributes(PointCloudBatchCache &cache)
{
  for (const int j : IndexRange(GPU_MAX_ATTR)) {
    GPU_VERTBUF_DISCARD_SAFE(cache.eval_cache.attributes_buf[j]);
  }

  drw_attributes_clear(&cache.eval_cache.attr_used);
}

static void pointcloud_batch_cache_clear(PointCloud &pointcloud)
{
  PointCloudBatchCache *cache = pointcloud_batch_cache_get(pointcloud);
  if (!cache) {
    return;
  }

  GPU_BATCH_DISCARD_SAFE(cache->eval_cache.dots);
  GPU_BATCH_DISCARD_SAFE(cache->eval_cache.surface);
  GPU_VERTBUF_DISCARD_SAFE(cache->eval_cache.position);
  GPU_VERTBUF_DISCARD_SAFE(cache->eval_cache.radius);
  GPU_VERTBUF_DISCARD_SAFE(cache->eval_cache.attr_viewer);
  GPU_INDEXBUF_DISCARD_SAFE(cache->eval_cache.geom_indices);

  if (cache->eval_cache.surface_per_mat) {
    for (int i = 0; i < cache->eval_cache.mat_len; i++) {
      GPU_BATCH_DISCARD_SAFE(cache->eval_cache.surface_per_mat[i]);
    }
  }
  MEM_SAFE_FREE(cache->eval_cache.surface_per_mat);

  pointcloud_discard_attributes(*cache);
}

void DRW_pointcloud_batch_cache_validate(PointCloud *pointcloud)
{
  if (!pointcloud_batch_cache_valid(*pointcloud)) {
    pointcloud_batch_cache_clear(*pointcloud);
    pointcloud_batch_cache_init(*pointcloud);
  }
}

void DRW_pointcloud_batch_cache_free(PointCloud *pointcloud)
{
  pointcloud_batch_cache_clear(*pointcloud);
  MEM_SAFE_FREE(pointcloud->batch_cache);
}

void DRW_pointcloud_batch_cache_free_old(PointCloud *pointcloud, int ctime)
{
  PointCloudBatchCache *cache = pointcloud_batch_cache_get(*pointcloud);
  if (!cache) {
    return;
  }

  bool do_discard = false;

  if (drw_attributes_overlap(&cache->eval_cache.attr_used_over_time, &cache->eval_cache.attr_used))
  {
    cache->eval_cache.last_attr_matching_time = ctime;
  }

  if (ctime - cache->eval_cache.last_attr_matching_time > U.vbotimeout) {
    do_discard = true;
  }

  drw_attributes_clear(&cache->eval_cache.attr_used_over_time);

  if (do_discard) {
    pointcloud_discard_attributes(*cache);
  }
}

/** \} */

/* -------------------------------------------------------------------- */
/** \name PointCloud extraction
 * \{ */

static const uint half_octahedron_tris[4][3] = {
    {0, 1, 2},
    {0, 2, 3},
    {0, 3, 4},
    {0, 4, 1},
};

static void pointcloud_extract_indices(const PointCloud &pointcloud, PointCloudBatchCache &cache)
{
  /** \note Avoid modulo by non-power-of-two in shader. */
  uint32_t vertid_max = pointcloud.totpoint * 32;
  uint32_t index_len = pointcloud.totpoint * ARRAY_SIZE(half_octahedron_tris);

  GPUIndexBufBuilder builder;
  GPU_indexbuf_init(&builder, GPU_PRIM_TRIS, index_len, vertid_max);

  for (int p = 0; p < pointcloud.totpoint; p++) {
    for (int i = 0; i < ARRAY_SIZE(half_octahedron_tris); i++) {
      GPU_indexbuf_add_tri_verts(&builder,
                                 half_octahedron_tris[i][0] + p * 32,
                                 half_octahedron_tris[i][1] + p * 32,
                                 half_octahedron_tris[i][2] + p * 32);
    }
  }

  GPU_indexbuf_build_in_place(&builder, cache.eval_cache.geom_indices);
}

static void pointcloud_extract_position(const PointCloud &pointcloud, PointCloudBatchCache &cache)
{
  using namespace blender;
  const bke::AttributeAccessor attributes = pointcloud.attributes();
<<<<<<< HEAD
  const bke::AttributeReader positions = attributes.lookup<float3>("position");
=======
  const Span<float3> positions = pointcloud.positions();
  const VArray<float> radii = *attributes.lookup<float>("radius");
>>>>>>> 33196915
  static GPUVertFormat format = {0};
  if (format.attr_len == 0) {
    GPU_vertformat_attr_add(&format, "pos", GPU_COMP_F32, 3, GPU_FETCH_FLOAT);
  }

  GPUUsageType usage_flag = GPU_USAGE_STATIC | GPU_USAGE_FLAG_BUFFER_TEXTURE_ONLY;
  GPU_vertbuf_init_with_format_ex(cache.eval_cache.position, &format, usage_flag);

  GPU_vertbuf_data_set_shared(cache.eval_cache.position,
                              *positions.sharing_info,
                              positions.varray.get_internal_span().data(),
                              positions.varray.size());
}

static void pointcloud_extract_radius(const PointCloud &pointcloud, PointCloudBatchCache &cache)
{
  using namespace blender;
  const bke::AttributeAccessor attributes = pointcloud.attributes();
  const bke::AttributeReader radius = attributes.lookup_or_default<float>(
      "radius", ATTR_DOMAIN_POINT, 0.01f);
  static GPUVertFormat format = {0};
  if (format.attr_len == 0) {
    GPU_vertformat_attr_add(&format, "radius", GPU_COMP_F32, 1, GPU_FETCH_FLOAT);
  }

  GPUUsageType usage_flag = GPU_USAGE_STATIC | GPU_USAGE_FLAG_BUFFER_TEXTURE_ONLY;
  GPU_vertbuf_init_with_format_ex(cache.eval_cache.radius, &format, usage_flag);

  GPU_vertbuf_data_set_shared(cache.eval_cache.radius,
                              *radius.sharing_info,
                              radius.varray.get_internal_span().data(),
                              radius.varray.size());
}

static void pointcloud_extract_attribute(const PointCloud &pointcloud,
                                         PointCloudBatchCache &cache,
                                         const DRW_AttributeRequest &request,
                                         int index)
{
  using namespace blender;

  GPUVertBuf *&attr_buf = cache.eval_cache.attributes_buf[index];

  const bke::AttributeAccessor attributes = pointcloud.attributes();

  /* TODO(@kevindietrich): float4 is used for scalar attributes as the implicit conversion done
   * by OpenGL to vec4 for a scalar `s` will produce a `vec4(s, 0, 0, 1)`. However, following
   * the Blender convention, it should be `vec4(s, s, s, 1)`. This could be resolved using a
   * similar texture state swizzle to map the attribute correctly as for volume attributes, so we
   * can control the conversion ourselves. */
  bke::AttributeReader<ColorGeometry4f> attribute = attributes.lookup_or_default<ColorGeometry4f>(
      request.attribute_name, request.domain, {0.0f, 0.0f, 0.0f, 1.0f});

  static GPUVertFormat format = {0};
  if (format.attr_len == 0) {
    GPU_vertformat_attr_add(&format, "attr", GPU_COMP_F32, 4, GPU_FETCH_FLOAT);
  }
  GPUUsageType usage_flag = GPU_USAGE_STATIC | GPU_USAGE_FLAG_BUFFER_TEXTURE_ONLY;
  GPU_vertbuf_init_with_format_ex(attr_buf, &format, usage_flag);
  GPU_vertbuf_data_alloc(attr_buf, pointcloud.totpoint);

  MutableSpan<ColorGeometry4f> vbo_data{
      static_cast<ColorGeometry4f *>(GPU_vertbuf_get_data(attr_buf)), pointcloud.totpoint};
  attribute.varray.materialize(vbo_data);
}

/** \} */

/* -------------------------------------------------------------------- */
/** \name Private API
 * \{ */

GPUVertBuf *pointcloud_position_get(PointCloud *pointcloud)
{
  PointCloudBatchCache *cache = pointcloud_batch_cache_get(*pointcloud);
  DRW_vbo_request(nullptr, &cache->eval_cache.position);
  return cache->eval_cache.position;
}

GPUVertBuf *pointcloud_radius_get(PointCloud *pointcloud)
{
  PointCloudBatchCache *cache = pointcloud_batch_cache_get(*pointcloud);
  DRW_vbo_request(nullptr, &cache->eval_cache.radius);
  return cache->eval_cache.radius;
}

GPUBatch **pointcloud_surface_shaded_get(PointCloud *pointcloud,
                                         GPUMaterial **gpu_materials,
                                         int mat_len)
{
  PointCloudBatchCache *cache = pointcloud_batch_cache_get(*pointcloud);
  DRW_Attributes attrs_needed;
  drw_attributes_clear(&attrs_needed);

  for (GPUMaterial *gpu_material : Span<GPUMaterial *>(gpu_materials, mat_len)) {
    ListBase gpu_attrs = GPU_material_attributes(gpu_material);
    LISTBASE_FOREACH (GPUMaterialAttribute *, gpu_attr, &gpu_attrs) {
      const char *name = gpu_attr->name;

      int layer_index;
      eCustomDataType type;
      eAttrDomain domain = ATTR_DOMAIN_POINT;
      if (!drw_custom_data_match_attribute(&pointcloud->pdata, name, &layer_index, &type)) {
        continue;
      }

      drw_attributes_add_request(&attrs_needed, name, type, layer_index, domain);
    }
  }

  if (!drw_attributes_overlap(&cache->eval_cache.attr_used, &attrs_needed)) {
    /* Some new attributes have been added, free all and start over. */
    for (const int i : IndexRange(GPU_MAX_ATTR)) {
      GPU_VERTBUF_DISCARD_SAFE(cache->eval_cache.attributes_buf[i]);
    }
    drw_attributes_merge(&cache->eval_cache.attr_used, &attrs_needed, cache->render_mutex);
  }
  drw_attributes_merge(&cache->eval_cache.attr_used_over_time, &attrs_needed, cache->render_mutex);

  DRW_batch_request(&cache->eval_cache.surface_per_mat[0]);
  return cache->eval_cache.surface_per_mat;
}

GPUBatch *pointcloud_surface_get(PointCloud *pointcloud)
{
  PointCloudBatchCache *cache = pointcloud_batch_cache_get(*pointcloud);
  return DRW_batch_request(&cache->eval_cache.surface);
}

/** \} */

/* -------------------------------------------------------------------- */
/** \name API
 * \{ */

GPUBatch *DRW_pointcloud_batch_cache_get_dots(Object *ob)
{
  PointCloud &pointcloud = *static_cast<PointCloud *>(ob->data);
  PointCloudBatchCache *cache = pointcloud_batch_cache_get(pointcloud);
  return DRW_batch_request(&cache->eval_cache.dots);
}

GPUVertBuf *DRW_pointcloud_position_and_radius_buffer_get(Object *ob)
{
  PointCloud &pointcloud = *static_cast<PointCloud *>(ob->data);
  return pointcloud_position_and_radius_get(&pointcloud);
}

GPUVertBuf **DRW_pointcloud_evaluated_attribute(PointCloud *pointcloud, const char *name)
{
  PointCloudBatchCache &cache = *pointcloud_batch_cache_get(*pointcloud);

  int layer_index;
  eCustomDataType type;
  eAttrDomain domain = ATTR_DOMAIN_POINT;
  if (drw_custom_data_match_attribute(&pointcloud->pdata, name, &layer_index, &type)) {
    DRW_Attributes attributes{};
    drw_attributes_add_request(&attributes, name, type, layer_index, domain);
    drw_attributes_merge(&cache.eval_cache.attr_used, &attributes, cache.render_mutex);
  }

  int request_i = -1;
  for (const int i : IndexRange(cache.eval_cache.attr_used.num_requests)) {
    if (STREQ(cache.eval_cache.attr_used.requests[i].attribute_name, name)) {
      request_i = i;
      break;
    }
  }
  if (request_i == -1) {
    return nullptr;
  }
  return &cache.eval_cache.attributes_buf[request_i];
}

int DRW_pointcloud_material_count_get(PointCloud *pointcloud)
{
  return max_ii(1, pointcloud->totcol);
}

void DRW_pointcloud_batch_cache_create_requested(Object *ob)
{
  PointCloud *pointcloud = static_cast<PointCloud *>(ob->data);
  PointCloudBatchCache &cache = *pointcloud_batch_cache_get(*pointcloud);

  if (DRW_batch_requested(cache.eval_cache.dots, GPU_PRIM_POINTS)) {
    DRW_vbo_request(cache.eval_cache.dots, &cache.eval_cache.position);
    DRW_vbo_request(cache.eval_cache.dots, &cache.eval_cache.radius);
  }

  if (DRW_batch_requested(cache.eval_cache.surface, GPU_PRIM_TRIS)) {
    DRW_ibo_request(cache.eval_cache.surface, &cache.eval_cache.geom_indices);
    DRW_vbo_request(cache.eval_cache.surface, &cache.eval_cache.position);
    DRW_vbo_request(cache.eval_cache.surface, &cache.eval_cache.radius);
  }
  for (int i = 0; i < cache.eval_cache.mat_len; i++) {
    if (DRW_batch_requested(cache.eval_cache.surface_per_mat[i], GPU_PRIM_TRIS)) {
      /* TODO(fclem): Per material ranges. */
      DRW_ibo_request(cache.eval_cache.surface_per_mat[i], &cache.eval_cache.geom_indices);
    }
  }
  for (int j = 0; j < cache.eval_cache.attr_used.num_requests; j++) {
    DRW_vbo_request(nullptr, &cache.eval_cache.attributes_buf[j]);

    if (DRW_vbo_requested(cache.eval_cache.attributes_buf[j])) {
      pointcloud_extract_attribute(*pointcloud, cache, cache.eval_cache.attr_used.requests[j], j);
    }
  }

  if (DRW_ibo_requested(cache.eval_cache.geom_indices)) {
    pointcloud_extract_indices(*pointcloud, cache);
  }

  if (DRW_vbo_requested(cache.eval_cache.position)) {
    pointcloud_extract_position(*pointcloud, cache);
  }
  if (DRW_vbo_requested(cache.eval_cache.radius)) {
    pointcloud_extract_radius(*pointcloud, cache);
  }
}

/** \} */<|MERGE_RESOLUTION|>--- conflicted
+++ resolved
@@ -248,12 +248,7 @@
 {
   using namespace blender;
   const bke::AttributeAccessor attributes = pointcloud.attributes();
-<<<<<<< HEAD
   const bke::AttributeReader positions = attributes.lookup<float3>("position");
-=======
-  const Span<float3> positions = pointcloud.positions();
-  const VArray<float> radii = *attributes.lookup<float>("radius");
->>>>>>> 33196915
   static GPUVertFormat format = {0};
   if (format.attr_len == 0) {
     GPU_vertformat_attr_add(&format, "pos", GPU_COMP_F32, 3, GPU_FETCH_FLOAT);
