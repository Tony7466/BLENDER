/* SPDX-FileCopyrightText: 2022 Blender Authors
 *
 * SPDX-License-Identifier: GPL-2.0-or-later */

#pragma once

/** \file
 * \ingroup draw
 *
 * Passes record draw commands. Commands are executed only when a pass is submitted for execution.
 *
 * `PassMain`:
 * Should be used on heavy load passes such as ones that may contain scene objects. Draw call
 * submission is optimized for large number of draw calls. But has a significant overhead per
 * #Pass. Use many #PassSub along with a main #Pass to reduce the overhead and allow groupings of
 * commands. \note The draw call order inside a batch of multiple draw with the exact same state is
 * not guaranteed and is not even deterministic. Use a #PassSimple or #PassSortable if ordering is
 * needed. Custom vertex count and custom first vertex will effectively disable batching.
 *
 * `PassSimple`:
 * Does not have the overhead of #PassMain but does not have the culling and batching optimization.
 * It should be used for passes that needs a few commands or that needs guaranteed draw call order.
 *
 * `Pass<T>::Sub`:
 * A lightweight #Pass that lives inside a main #Pass. It can only be created from #Pass.sub()
 * and is auto managed. This mean it can be created, filled and thrown away. A #PassSub reference
 * is valid until the next #Pass.init() of the parent pass. Commands recorded inside a #PassSub are
 * inserted inside the parent #Pass where the sub have been created during submission.
 *
 * `PassSortable`:
 * This is a sort of `PassMain` augmented with a per sub-pass sorting value. They can't directly
 * contain draw command, everything needs to be inside sub-passes. Sub-passes are automatically
 * sorted before submission.
 *
 * \note A pass can be recorded once and resubmitted any number of time. This can be a good
 * optimization for passes that are always the same for each frame. The only thing to be aware of
 * is the life time of external resources. If a pass contains draw-calls with non default
 * #ResourceHandle (not 0) or a reference to any non static resources
 * (#GPUBatch, #PushConstant ref, #ResourceBind ref) it will have to be re-recorded
 * if any of these reference becomes invalid.
 */

#include "BLI_listbase_wrapper.hh"
#include "BLI_vector.hh"

#include "BKE_image.h"

#include "GPU_debug.h"
#include "GPU_material.hh"

#include "DRW_gpu_wrapper.hh"

#include "draw_command.hh"
#include "draw_handle.hh"
#include "draw_manager.hh"
#include "draw_pass.hh"
#include "draw_shader_shared.h"
#include "draw_state.h"

#include "intern/gpu_codegen.h"

#include <sstream>

namespace blender::draw {
using namespace blender::draw;
using namespace blender::draw::command;

class Manager;

namespace command {
class DrawCommandBuf;
}

/* -------------------------------------------------------------------- */
/** \name Pass API
 * \{ */

namespace detail {

/**
 * Special container that never moves allocated items and has fast indexing.
 */
template<typename T,
         /** Numbers of element of type T to allocate together. */
         int64_t block_size = 16>
class SubPassVector {
 private:
  Vector<std::unique_ptr<Vector<T, block_size>>, 0> blocks_;

 public:
  void clear()
  {
    blocks_.clear();
  }

  int64_t append_and_get_index(T &&elem)
  {
    /* Do not go over the inline size so that existing members never move. */
    if (blocks_.is_empty() || blocks_.last()->size() == block_size) {
      blocks_.append(std::make_unique<Vector<T, block_size>>());
    }
    return blocks_.last()->append_and_get_index(std::move(elem)) +
           (blocks_.size() - 1) * block_size;
  }

  T &operator[](int64_t index)
  {
    return (*blocks_[index / block_size])[index % block_size];
  }

  const T &operator[](int64_t index) const
  {
    return (*blocks_[index / block_size])[index % block_size];
  }
};

/**
 * Public API of a draw pass.
 */
template<
    /** Type of command buffer used to create the draw calls. */
    typename DrawCommandBufType>
class PassBase {
  friend Manager;
  friend DrawCommandBuf;

  /** Will use texture own internal sampler state. */
  static constexpr GPUSamplerState sampler_auto = GPUSamplerState::internal_sampler();

 protected:
  /** Highest level of the command stream. Split command stream in different command types. */
  Vector<command::Header, 0> headers_;
  /** Commands referenced by headers (which contains their types). */
  Vector<command::Undetermined, 0> commands_;
  /* Reference to draw commands buffer. Either own or from parent pass. */
  DrawCommandBufType &draw_commands_buf_;
  /* Reference to sub-pass commands buffer. Either own or from parent pass. */
  SubPassVector<PassBase<DrawCommandBufType>> &sub_passes_;
  /** Currently bound shader. Used for interface queries. */
  GPUShader *shader_;

 public:
  const char *debug_name;
  int profile_level = GPU_PROFILE_LEVEL_PASS;

  bool use_custom_ids;

  PassBase(const char *name,
           DrawCommandBufType &draw_command_buf,
           SubPassVector<PassBase<DrawCommandBufType>> &sub_passes,
           GPUShader *shader = nullptr)
      : draw_commands_buf_(draw_command_buf),
        sub_passes_(sub_passes),
        shader_(shader),
        debug_name(name),
        use_custom_ids(false){};

  /**
   * Reset the pass command pool.
   * \note Implemented in derived class. Not a virtual function to avoid indirection. Here only for
   * API readability listing.
   */
  void init();

  /**
   * Create a sub-pass inside this pass.
   */
  PassBase<DrawCommandBufType> &sub(const char *name,
                                    int profile_level = GPU_PROFILE_LEVEL_SUBPASS);

  /**
   * Changes the fixed function pipeline state.
   * Starts as DRW_STATE_NO_DRAW at the start of a Pass submission.
   * SubPass inherit previous pass state.
   *
   * IMPORTANT: This does not set the stencil mask/reference values. Add a call to state_stencil()
   * to ensure correct behavior of stencil aware draws.
   *
   * TODO(fclem): clip_plane_count should be part of shader state.
   */
  void state_set(DRWState state, int clip_plane_count = 0);

  /**
   * Clear the current frame-buffer.
   */
  void clear_color(float4 color);
  void clear_depth(float depth);
  void clear_stencil(uint8_t stencil);
  void clear_depth_stencil(float depth, uint8_t stencil);
  void clear_color_depth_stencil(float4 color, float depth, uint8_t stencil);
  /**
   * Clear each color attachment with different values. Span needs to be appropriately sized.
   * IMPORTANT: The source is dereference on pass submission.
   */
  void clear_multi(Span<float4> colors);

  /**
   * Reminders:
   * - `compare_mask & reference` is what is tested against `compare_mask & stencil_value`
   *   stencil_value being the value stored in the stencil buffer.
   * - `write-mask & reference` is what gets written if the test condition is fulfilled.
   *
   * This will modify the stencil state until another call to this function.
   * If not specified before any draw-call, these states will be undefined.
   *
   * For more information see:
   * https://registry.khronos.org/vulkan/specs/1.3-extensions/man/html/VkStencilOpState.html
   */
  void state_stencil(uint8_t write_mask, uint8_t reference, uint8_t compare_mask);

  /**
   * Bind a shader. Any following bind() or push_constant() call will use its interface.
   */
  void shader_set(GPUShader *shader);

  /**
   * Bind a framebuffer. This is equivalent to a deferred GPU_framebuffer_bind() call.
   * \note Changes the global GPU state (outside of DRW).
   * \note Capture reference to the framebuffer so it can be initialized later.
   */
  void framebuffer_set(GPUFrameBuffer **framebuffer);

  /**
   * Start a new sub-pass and change framebuffer attachments status.
   * \note Affect the currently bound framebuffer at the time of submission and execution.
   * \note States are copied and stored in the command.
   */
  void subpass_transition(GPUAttachmentState depth_attachment,
                          Span<GPUAttachmentState> color_attachments);

  /**
   * Bind a material shader along with its associated resources. Any following bind() or
   * push_constant() call will use its interface.
   * IMPORTANT: Assumes material is compiled and can be used (no compilation error).
   */
  void material_set(Manager &manager, GPUMaterial *material);

  /**
   * Record a draw call.
   * \note Setting the count or first to -1 will use the values from the batch.
   * \note An instance or vertex count of 0 will discard the draw call. It will not be recorded.
   */
  void draw(GPUBatch *batch,
            uint instance_len = -1,
            uint vertex_len = -1,
            uint vertex_first = -1,
            ResourceHandle handle = {0},
            uint custom_id = 0);

  /**
   * Shorter version for the common case.
   * \note Implemented in derived class. Not a virtual function to avoid indirection.
   */
  void draw(GPUBatch *batch, ResourceHandle handle, uint custom_id = 0);

  /**
   * Record a procedural draw call. Geometry is **NOT** source from a GPUBatch.
   * \note An instance or vertex count of 0 will discard the draw call. It will not be recorded.
   */
  void draw_procedural(GPUPrimType primitive,
                       uint instance_len,
                       uint vertex_len,
                       uint vertex_first = -1,
                       ResourceHandle handle = {0},
                       uint custom_id = 0);

  /**
   * Indirect variants.
   * \note If needed, the resource id need to also be set accordingly in the DrawCommand.
   */
  void draw_indirect(GPUBatch *batch,
                     StorageBuffer<DrawCommand, true> &indirect_buffer,
                     ResourceHandle handle = {0});
  void draw_procedural_indirect(GPUPrimType primitive,
                                StorageBuffer<DrawCommand, true> &indirect_buffer,
                                ResourceHandle handle = {0});

  /**
   * Record a compute dispatch call.
   */
  void dispatch(int2 group_len);
  void dispatch(int3 group_len);
  void dispatch(int3 *group_len);
  void dispatch(StorageBuffer<DispatchCommand> &indirect_buffer);

  /**
   * Record a barrier call to synchronize arbitrary load/store operation between draw calls.
   */
  void barrier(eGPUBarrier type);

  /**
   * Bind a shader resource.
   *
   * Reference versions are to be used when the resource might be resize / realloc or even change
   * between the time it is referenced and the time it is dereferenced for drawing.
   *
   * IMPORTANT: Will keep a reference to the data and dereference it upon drawing. Make sure data
   * still alive until pass submission.
   *
   * \note Variations using slot will not query a shader interface and can be used before
   * binding a shader.
   */
  void bind_image(const char *name, GPUTexture *image);
  void bind_image(const char *name, GPUTexture **image);
  void bind_image(int slot, GPUTexture *image);
  void bind_image(int slot, GPUTexture **image);
  void bind_texture(const char *name, GPUTexture *texture, GPUSamplerState state = sampler_auto);
  void bind_texture(const char *name, GPUTexture **texture, GPUSamplerState state = sampler_auto);
  void bind_texture(const char *name, GPUVertBuf *buffer);
  void bind_texture(const char *name, GPUVertBuf **buffer);
  void bind_texture(int slot, GPUTexture *texture, GPUSamplerState state = sampler_auto);
  void bind_texture(int slot, GPUTexture **texture, GPUSamplerState state = sampler_auto);
  void bind_texture(int slot, GPUVertBuf *buffer);
  void bind_texture(int slot, GPUVertBuf **buffer);
  void bind_ssbo(const char *name, GPUStorageBuf *buffer);
  void bind_ssbo(const char *name, GPUStorageBuf **buffer);
  void bind_ssbo(int slot, GPUStorageBuf *buffer);
  void bind_ssbo(int slot, GPUStorageBuf **buffer);
  void bind_ssbo(const char *name, GPUUniformBuf *buffer);
  void bind_ssbo(const char *name, GPUUniformBuf **buffer);
  void bind_ssbo(int slot, GPUUniformBuf *buffer);
  void bind_ssbo(int slot, GPUUniformBuf **buffer);
  void bind_ssbo(const char *name, GPUVertBuf *buffer);
  void bind_ssbo(const char *name, GPUVertBuf **buffer);
  void bind_ssbo(int slot, GPUVertBuf *buffer);
  void bind_ssbo(int slot, GPUVertBuf **buffer);
  void bind_ssbo(const char *name, GPUIndexBuf *buffer);
  void bind_ssbo(const char *name, GPUIndexBuf **buffer);
  void bind_ssbo(int slot, GPUIndexBuf *buffer);
  void bind_ssbo(int slot, GPUIndexBuf **buffer);
  void bind_ubo(const char *name, GPUUniformBuf *buffer);
  void bind_ubo(const char *name, GPUUniformBuf **buffer);
  void bind_ubo(int slot, GPUUniformBuf *buffer);
  void bind_ubo(int slot, GPUUniformBuf **buffer);

  /**
   * Update a shader constant.
   *
   * Reference versions are to be used when the resource might change between the time it is
   * referenced and the time it is dereferenced for drawing.
   *
   * IMPORTANT: Will keep a reference to the data and dereference it upon drawing. Make sure data
   * still alive until pass submission.
   *
   * \note bool reference version is expected to take bool1 reference which is aliased to int.
   */
  void push_constant(const char *name, const float &data);
  void push_constant(const char *name, const float2 &data);
  void push_constant(const char *name, const float3 &data);
  void push_constant(const char *name, const float4 &data);
  void push_constant(const char *name, const int &data);
  void push_constant(const char *name, const int2 &data);
  void push_constant(const char *name, const int3 &data);
  void push_constant(const char *name, const int4 &data);
  void push_constant(const char *name, const bool &data);
  void push_constant(const char *name, const float4x4 &data);
  void push_constant(const char *name, const float *data, int array_len = 1);
  void push_constant(const char *name, const float2 *data, int array_len = 1);
  void push_constant(const char *name, const float3 *data, int array_len = 1);
  void push_constant(const char *name, const float4 *data, int array_len = 1);
  void push_constant(const char *name, const int *data, int array_len = 1);
  void push_constant(const char *name, const int2 *data, int array_len = 1);
  void push_constant(const char *name, const int3 *data, int array_len = 1);
  void push_constant(const char *name, const int4 *data, int array_len = 1);
  void push_constant(const char *name, const float4x4 *data);

  /**
   * Update a shader specialization constant.
   *
   * IMPORTANT: Non-specialized constants can have undefined values.
   * Specialize every constant before binding a shader.
   *
   * Reference versions are to be used when the resource might change between the time it is
   * referenced and the time it is dereferenced for drawing.
   *
   * IMPORTANT: Will keep a reference to the data and dereference it upon drawing. Make sure data
   * still alive until pass submission.
   */
  void specialize_constant(GPUShader *shader, const char *name, const float &data);
  void specialize_constant(GPUShader *shader, const char *name, const int &data);
  void specialize_constant(GPUShader *shader, const char *name, const uint &data);
  void specialize_constant(GPUShader *shader, const char *name, const bool &data);
  void specialize_constant(GPUShader *shader, const char *name, const float *data);
  void specialize_constant(GPUShader *shader, const char *name, const int *data);
  void specialize_constant(GPUShader *shader, const char *name, const uint *data);
  void specialize_constant(GPUShader *shader, const char *name, const bool *data);

  /**
   * Custom resource binding.
   * Syntactic sugar to avoid calling `resources.bind_resources(pass)` which is semantically less
   * pleasing.
   * `U` type must have a `bind_resources<Pass<T> &pass>()` method.
   */
  template<class U> void bind_resources(U &resources)
  {
    resources.bind_resources(*this);
  }

  /**
   * Turn the pass into a string for inspection.
   */
  std::string serialize(std::string line_prefix = "") const;

  friend std::ostream &operator<<(std::ostream &stream, const PassBase &pass)
  {
    return stream << pass.serialize();
  }

 protected:
  /**
   * Internal Helpers
   */

  int push_constant_offset(const char *name);

  void clear(eGPUFrameBufferBits planes, float4 color, float depth, uint8_t stencil);

  GPUBatch *procedural_batch_get(GPUPrimType primitive);

  /**
   * Return a new command recorded with the given type.
   */
  command::Undetermined &create_command(command::Type type);

  void submit(command::RecordingState &state) const;
};

template<typename DrawCommandBufType> class Pass : public detail::PassBase<DrawCommandBufType> {
 public:
  using Sub = detail::PassBase<DrawCommandBufType>;

 private:
  /** Sub-passes referenced by headers. */
  SubPassVector<detail::PassBase<DrawCommandBufType>> sub_passes_main_;
  /** Draws are recorded as indirect draws for compatibility with the multi-draw pipeline. */
  DrawCommandBufType draw_commands_buf_main_;

 public:
  Pass(const char *name)
      : detail::PassBase<DrawCommandBufType>(name, draw_commands_buf_main_, sub_passes_main_){};

  void init()
  {
    this->headers_.clear();
    this->commands_.clear();
    this->sub_passes_.clear();
    this->draw_commands_buf_.clear();
  }
};  // namespace blender::draw

}  // namespace detail

/** \} */

/* -------------------------------------------------------------------- */
/** \name Pass types
 * \{ */

/**
 * Normal pass type. No visibility or draw-call optimization.
 */
// using PassSimple = detail::Pass<DrawCommandBuf>;

/**
 * Main pass type.
 * Optimized for many draw calls and sub-pass.
 *
 * IMPORTANT: To be used only for passes containing lots of draw calls since it has a potentially
 * high overhead due to batching and culling optimizations.
 */
// using PassMain = detail::Pass<DrawMultiBuf>;

/**
 * Special pass type for rendering transparent objects.
 * The base level can only be composed of sub passes that will be ordered by a sorting value.
 */
class PassSortable : public PassMain {
  friend Manager;

 private:
  /** Sorting value associated with each sub pass. */
  Vector<float> sorting_values_;

  bool sorted_ = false;

 public:
  PassSortable(const char *name_) : PassMain(name_){};

  void init()
  {
    sorting_values_.clear();
    sorted_ = false;
    PassMain::init();
  }

  PassMain::Sub &sub(const char *name,
                     float sorting_value,
                     int profile_level = GPU_PROFILE_LEVEL_SUBPASS)
  {
    int64_t index = sub_passes_.append_and_get_index(
        PassBase(name, draw_commands_buf_, sub_passes_, shader_));
    headers_.append({Type::SubPass, uint(index)});
<<<<<<< HEAD
    sorting_values_.append(sorting_value);
    sub_passes_[index].profile_level = profile_level;
=======
    /* Some sub-pass can also create sub-sub-passes (curve, point-clouds...) which will de-sync
     * the `sub_passes_.size()` and `sorting_values_.size()`, making the  `Header::index` not
     * reusable for the sorting value in the `sort()` function. To fix this, we flood the
     * `sorting_values_` to ensure the same index is valid for `sorting_values_` and
     * `sub_passes_`. */
    int64_t sorting_index;
    do {
      sorting_index = sorting_values_.append_and_get_index(sorting_value);
    } while (sorting_index != index);
>>>>>>> a1ceeef2
    return sub_passes_[index];
  }

  std::string serialize(std::string line_prefix = "") const
  {
    if (sorted_ == false) {
      const_cast<PassSortable *>(this)->sort();
    }
    return PassMain::serialize(line_prefix);
  }

 protected:
  void sort()
  {
    if (sorted_ == false) {
      std::sort(headers_.begin(), headers_.end(), [&](Header &a, Header &b) {
        BLI_assert(a.type == Type::SubPass && b.type == Type::SubPass);
        float a_val = sorting_values_[a.index];
        float b_val = sorting_values_[b.index];
        return a_val < b_val || (a_val == b_val && a.index < b.index);
      });
      sorted_ = true;
    }
  }
};

/** \} */

namespace detail {

/* -------------------------------------------------------------------- */
/** \name PassBase Implementation
 * \{ */

template<class T> inline command::Undetermined &PassBase<T>::create_command(command::Type type)
{
  int64_t index = commands_.append_and_get_index({});
  headers_.append({type, uint(index)});
  return commands_[index];
}

template<class T>
inline void PassBase<T>::clear(eGPUFrameBufferBits planes,
                               float4 color,
                               float depth,
                               uint8_t stencil)
{
  create_command(command::Type::Clear).clear = {uint8_t(planes), stencil, depth, color};
}

template<class T> inline void PassBase<T>::clear_multi(Span<float4> colors)
{
  create_command(command::Type::ClearMulti).clear_multi = {colors.data(),
                                                           static_cast<int>(colors.size())};
}

template<class T> inline GPUBatch *PassBase<T>::procedural_batch_get(GPUPrimType primitive)
{
  switch (primitive) {
    case GPU_PRIM_POINTS:
      return drw_cache_procedural_points_get();
    case GPU_PRIM_LINES:
      return drw_cache_procedural_lines_get();
    case GPU_PRIM_TRIS:
      return drw_cache_procedural_triangles_get();
    case GPU_PRIM_TRI_STRIP:
      return drw_cache_procedural_triangle_strips_get();
    default:
      /* Add new one as needed. */
      BLI_assert_unreachable();
      return nullptr;
  }
}

template<class T> inline PassBase<T> &PassBase<T>::sub(const char *name, int profile_level)
{
  int64_t index = sub_passes_.append_and_get_index(
      PassBase(name, draw_commands_buf_, sub_passes_, shader_));
  headers_.append({command::Type::SubPass, uint(index)});
  sub_passes_[index].profile_level = profile_level;
  return sub_passes_[index];
}

template<class T> void PassBase<T>::submit(command::RecordingState &state) const
{
  GPU_debug_group_begin(debug_name, profile_level);

  for (const command::Header &header : headers_) {
    switch (header.type) {
      default:
      case Type::None:
        break;
      case Type::SubPass:
        sub_passes_[header.index].submit(state);
        break;
      case command::Type::FramebufferBind:
        commands_[header.index].framebuffer_bind.execute();
        break;
      case command::Type::SubPassTransition:
        commands_[header.index].subpass_transition.execute();
        break;
      case command::Type::ShaderBind:
        commands_[header.index].shader_bind.execute(state);
        break;
      case command::Type::ResourceBind:
        commands_[header.index].resource_bind.execute();
        break;
      case command::Type::PushConstant:
        commands_[header.index].push_constant.execute(state);
        break;
      case command::Type::SpecializeConstant:
        commands_[header.index].specialize_constant.execute();
        break;
      case command::Type::Draw:
        commands_[header.index].draw.execute(state);
        break;
      case command::Type::DrawMulti:
        commands_[header.index].draw_multi.execute(state);
        break;
      case command::Type::DrawIndirect:
        commands_[header.index].draw_indirect.execute(state);
        break;
      case command::Type::Dispatch:
        commands_[header.index].dispatch.execute(state);
        break;
      case command::Type::DispatchIndirect:
        commands_[header.index].dispatch_indirect.execute(state);
        break;
      case command::Type::Barrier:
        commands_[header.index].barrier.execute();
        break;
      case command::Type::Clear:
        commands_[header.index].clear.execute();
        break;
      case command::Type::ClearMulti:
        commands_[header.index].clear_multi.execute();
        break;
      case command::Type::StateSet:
        commands_[header.index].state_set.execute(state);
        break;
      case command::Type::StencilSet:
        commands_[header.index].stencil_set.execute();
        break;
    }
  }

  GPU_debug_group_end();
}

template<class T> std::string PassBase<T>::serialize(std::string line_prefix) const
{
  std::stringstream ss;
  ss << line_prefix << "." << debug_name << std::endl;
  line_prefix += "  ";
  for (const command::Header &header : headers_) {
    switch (header.type) {
      default:
      case Type::None:
        break;
      case Type::SubPass:
        ss << sub_passes_[header.index].serialize(line_prefix);
        break;
      case Type::FramebufferBind:
        ss << line_prefix << commands_[header.index].framebuffer_bind.serialize() << std::endl;
        break;
      case Type::SubPassTransition:
        ss << line_prefix << commands_[header.index].subpass_transition.serialize() << std::endl;
        break;
      case Type::ShaderBind:
        ss << line_prefix << commands_[header.index].shader_bind.serialize() << std::endl;
        break;
      case Type::ResourceBind:
        ss << line_prefix << commands_[header.index].resource_bind.serialize() << std::endl;
        break;
      case Type::PushConstant:
        ss << line_prefix << commands_[header.index].push_constant.serialize() << std::endl;
        break;
      case Type::Draw:
        ss << line_prefix << commands_[header.index].draw.serialize() << std::endl;
        break;
      case Type::DrawMulti:
        ss << commands_[header.index].draw_multi.serialize(line_prefix);
        break;
      case Type::DrawIndirect:
        ss << line_prefix << commands_[header.index].draw_indirect.serialize() << std::endl;
        break;
      case Type::Dispatch:
        ss << line_prefix << commands_[header.index].dispatch.serialize() << std::endl;
        break;
      case Type::DispatchIndirect:
        ss << line_prefix << commands_[header.index].dispatch_indirect.serialize() << std::endl;
        break;
      case Type::Barrier:
        ss << line_prefix << commands_[header.index].barrier.serialize() << std::endl;
        break;
      case Type::Clear:
        ss << line_prefix << commands_[header.index].clear.serialize() << std::endl;
        break;
      case Type::ClearMulti:
        ss << line_prefix << commands_[header.index].clear_multi.serialize() << std::endl;
        break;
      case Type::StateSet:
        ss << line_prefix << commands_[header.index].state_set.serialize() << std::endl;
        break;
      case Type::StencilSet:
        ss << line_prefix << commands_[header.index].stencil_set.serialize() << std::endl;
        break;
    }
  }
  return ss.str();
}

/** \} */

/* -------------------------------------------------------------------- */
/** \name Draw calls
 * \{ */

template<class T>
inline void PassBase<T>::draw(GPUBatch *batch,
                              uint instance_len,
                              uint vertex_len,
                              uint vertex_first,
                              ResourceHandle handle,
                              uint custom_id)
{
  if (instance_len == 0 || vertex_len == 0) {
    return;
  }
  BLI_assert(shader_);
#ifdef WITH_METAL_BACKEND
  /* TEMP: Note, shader_ is passed as part of the draw as vertex-expansion properties for SSBO
   * vertex fetch need extracting at command generation time. */
  GPUShader *draw_shader = GPU_shader_uses_ssbo_vertex_fetch(shader_) ? shader_ : nullptr;
#endif
  draw_commands_buf_.append_draw(headers_,
                                 commands_,
                                 batch,
                                 instance_len,
                                 vertex_len,
                                 vertex_first,
                                 handle,
                                 custom_id
#ifdef WITH_METAL_BACKEND
                                 ,
                                 draw_shader
#endif
  );
}

template<class T>
inline void PassBase<T>::draw(GPUBatch *batch, ResourceHandle handle, uint custom_id)
{
  this->draw(batch, -1, -1, -1, handle, custom_id);
}

template<class T>
inline void PassBase<T>::draw_procedural(GPUPrimType primitive,
                                         uint instance_len,
                                         uint vertex_len,
                                         uint vertex_first,
                                         ResourceHandle handle,
                                         uint custom_id)
{
  this->draw(
      procedural_batch_get(primitive), instance_len, vertex_len, vertex_first, handle, custom_id);
}

/** \} */

/* -------------------------------------------------------------------- */
/** \name Indirect draw calls
 * \{ */

template<class T>
inline void PassBase<T>::draw_indirect(GPUBatch *batch,
                                       StorageBuffer<DrawCommand, true> &indirect_buffer,
                                       ResourceHandle handle)
{
  BLI_assert(shader_);
  create_command(Type::DrawIndirect).draw_indirect = {batch, &indirect_buffer, handle};
}

template<class T>
inline void PassBase<T>::draw_procedural_indirect(
    GPUPrimType primitive,
    StorageBuffer<DrawCommand, true> &indirect_buffer,
    ResourceHandle handle)
{
  this->draw_indirect(procedural_batch_get(primitive), indirect_buffer, handle);
}

/** \} */

/* -------------------------------------------------------------------- */
/** \name Compute Dispatch Implementation
 * \{ */

template<class T> inline void PassBase<T>::dispatch(int2 group_len)
{
  BLI_assert(shader_);
  create_command(Type::Dispatch).dispatch = {int3(group_len.x, group_len.y, 1)};
}

template<class T> inline void PassBase<T>::dispatch(int3 group_len)
{
  BLI_assert(shader_);
  create_command(Type::Dispatch).dispatch = {group_len};
}

template<class T> inline void PassBase<T>::dispatch(int3 *group_len)
{
  BLI_assert(shader_);
  create_command(Type::Dispatch).dispatch = {group_len};
}

template<class T>
inline void PassBase<T>::dispatch(StorageBuffer<DispatchCommand> &indirect_buffer)
{
  BLI_assert(shader_);
  create_command(Type::DispatchIndirect).dispatch_indirect = {&indirect_buffer};
}

/** \} */

/* -------------------------------------------------------------------- */
/** \name Clear Implementation
 * \{ */

template<class T> inline void PassBase<T>::clear_color(float4 color)
{
  this->clear(GPU_COLOR_BIT, color, 0.0f, 0);
}

template<class T> inline void PassBase<T>::clear_depth(float depth)
{
  this->clear(GPU_DEPTH_BIT, float4(0.0f), depth, 0);
}

template<class T> inline void PassBase<T>::clear_stencil(uint8_t stencil)
{
  this->clear(GPU_STENCIL_BIT, float4(0.0f), 0.0f, stencil);
}

template<class T> inline void PassBase<T>::clear_depth_stencil(float depth, uint8_t stencil)
{
  this->clear(GPU_DEPTH_BIT | GPU_STENCIL_BIT, float4(0.0f), depth, stencil);
}

template<class T>
inline void PassBase<T>::clear_color_depth_stencil(float4 color, float depth, uint8_t stencil)
{
  this->clear(GPU_DEPTH_BIT | GPU_STENCIL_BIT | GPU_COLOR_BIT, color, depth, stencil);
}

/** \} */

/* -------------------------------------------------------------------- */
/** \name Barrier Implementation
 * \{ */

template<class T> inline void PassBase<T>::barrier(eGPUBarrier type)
{
  create_command(Type::Barrier).barrier = {type};
}

/** \} */

/* -------------------------------------------------------------------- */
/** \name State Implementation
 * \{ */

template<class T> inline void PassBase<T>::state_set(DRWState state, int clip_plane_count)
{
  /** \note This is for compatibility with the old clip plane API. */
  if (clip_plane_count > 0) {
    state |= DRW_STATE_CLIP_PLANES;
  }
  create_command(Type::StateSet).state_set = {state, clip_plane_count};
}

template<class T>
inline void PassBase<T>::state_stencil(uint8_t write_mask, uint8_t reference, uint8_t compare_mask)
{
  create_command(Type::StencilSet).stencil_set = {write_mask, compare_mask, reference};
}

template<class T> inline void PassBase<T>::shader_set(GPUShader *shader)
{
  shader_ = shader;
  create_command(Type::ShaderBind).shader_bind = {shader};
}

template<class T> inline void PassBase<T>::framebuffer_set(GPUFrameBuffer **framebuffer)
{
  create_command(Type::FramebufferBind).framebuffer_bind = {framebuffer};
}

template<class T>
inline void PassBase<T>::subpass_transition(GPUAttachmentState depth_attachment,
                                            Span<GPUAttachmentState> color_attachments)
{
  uint8_t color_states[8] = {GPU_ATTACHEMENT_IGNORE};
  for (auto i : color_attachments.index_range()) {
    color_states[i] = uint8_t(color_attachments[i]);
  }
  create_command(Type::SubPassTransition).subpass_transition = {uint8_t(depth_attachment),
                                                                {color_states[0],
                                                                 color_states[1],
                                                                 color_states[2],
                                                                 color_states[3],
                                                                 color_states[4],
                                                                 color_states[5],
                                                                 color_states[6],
                                                                 color_states[7]}};
}

template<class T> inline void PassBase<T>::material_set(Manager &manager, GPUMaterial *material)
{
  GPUPass *gpupass = GPU_material_get_pass(material);
  shader_set(GPU_pass_shader_get(gpupass));

  /* Bind all textures needed by the material. */
  ListBase textures = GPU_material_textures(material);
  for (GPUMaterialTexture *tex : ListBaseWrapper<GPUMaterialTexture>(textures)) {
    if (tex->ima) {
      /* Image */
      const bool use_tile_mapping = tex->tiled_mapping_name[0];
      ImageUser *iuser = tex->iuser_available ? &tex->iuser : nullptr;
      ImageGPUTextures gputex = BKE_image_get_gpu_material_texture(
          tex->ima, iuser, use_tile_mapping);

      manager.acquire_texture(gputex.texture);
      bind_texture(tex->sampler_name, gputex.texture, tex->sampler_state);

      if (gputex.tile_mapping) {
        manager.acquire_texture(gputex.tile_mapping);
        bind_texture(tex->tiled_mapping_name, gputex.tile_mapping, tex->sampler_state);
      }
    }
    else if (tex->colorband) {
      /* Color Ramp */
      bind_texture(tex->sampler_name, *tex->colorband);
    }
    else if (tex->sky) {
      /* Sky */
      bind_texture(tex->sampler_name, *tex->sky, tex->sampler_state);
    }
  }

  GPUUniformBuf *ubo = GPU_material_uniform_buffer_get(material);
  if (ubo != nullptr) {
    bind_ubo(GPU_NODE_TREE_UBO_SLOT, ubo);
  }
}

/** \} */

/* -------------------------------------------------------------------- */
/** \name Resource bind Implementation
 * \{ */

template<class T> inline int PassBase<T>::push_constant_offset(const char *name)
{
  return GPU_shader_get_uniform(shader_, name);
}

template<class T> inline void PassBase<T>::bind_ssbo(const char *name, GPUStorageBuf *buffer)
{
  this->bind_ssbo(GPU_shader_get_ssbo_binding(shader_, name), buffer);
}

template<class T> inline void PassBase<T>::bind_ssbo(const char *name, GPUUniformBuf *buffer)
{
  this->bind_ssbo(GPU_shader_get_ssbo_binding(shader_, name), buffer);
}

template<class T> inline void PassBase<T>::bind_ssbo(const char *name, GPUUniformBuf **buffer)
{
  this->bind_ssbo(GPU_shader_get_ssbo_binding(shader_, name), buffer);
}

template<class T> inline void PassBase<T>::bind_ssbo(const char *name, GPUVertBuf *buffer)
{
  this->bind_ssbo(GPU_shader_get_ssbo_binding(shader_, name), buffer);
}

template<class T> inline void PassBase<T>::bind_ssbo(const char *name, GPUVertBuf **buffer)
{
  this->bind_ssbo(GPU_shader_get_ssbo_binding(shader_, name), buffer);
}

template<class T> inline void PassBase<T>::bind_ssbo(const char *name, GPUIndexBuf *buffer)
{
  this->bind_ssbo(GPU_shader_get_ssbo_binding(shader_, name), buffer);
}

template<class T> inline void PassBase<T>::bind_ssbo(const char *name, GPUIndexBuf **buffer)
{
  this->bind_ssbo(GPU_shader_get_ssbo_binding(shader_, name), buffer);
}

template<class T> inline void PassBase<T>::bind_ubo(const char *name, GPUUniformBuf *buffer)
{
  this->bind_ubo(GPU_shader_get_ubo_binding(shader_, name), buffer);
}

template<class T>
inline void PassBase<T>::bind_texture(const char *name, GPUTexture *texture, GPUSamplerState state)
{
  this->bind_texture(GPU_shader_get_sampler_binding(shader_, name), texture, state);
}

template<class T> inline void PassBase<T>::bind_texture(const char *name, GPUVertBuf *buffer)
{
  this->bind_texture(GPU_shader_get_sampler_binding(shader_, name), buffer);
}

template<class T> inline void PassBase<T>::bind_texture(const char *name, GPUVertBuf **buffer)
{
  this->bind_texture(GPU_shader_get_sampler_binding(shader_, name), buffer);
}

template<class T> inline void PassBase<T>::bind_image(const char *name, GPUTexture *image)
{
  this->bind_image(GPU_shader_get_sampler_binding(shader_, name), image);
}

template<class T> inline void PassBase<T>::bind_ssbo(int slot, GPUStorageBuf *buffer)
{
  create_command(Type::ResourceBind).resource_bind = {slot, buffer};
}

template<class T> inline void PassBase<T>::bind_ssbo(int slot, GPUUniformBuf *buffer)
{
  create_command(Type::ResourceBind).resource_bind = {
      slot, buffer, ResourceBind::Type::UniformAsStorageBuf};
}

template<class T> inline void PassBase<T>::bind_ssbo(int slot, GPUUniformBuf **buffer)
{
  create_command(Type::ResourceBind).resource_bind = {
      slot, buffer, ResourceBind::Type::UniformAsStorageBuf};
}

template<class T> inline void PassBase<T>::bind_ssbo(int slot, GPUVertBuf *buffer)
{
  create_command(Type::ResourceBind).resource_bind = {
      slot, buffer, ResourceBind::Type::VertexAsStorageBuf};
}

template<class T> inline void PassBase<T>::bind_ssbo(int slot, GPUVertBuf **buffer)
{
  create_command(Type::ResourceBind).resource_bind = {
      slot, buffer, ResourceBind::Type::VertexAsStorageBuf};
}

template<class T> inline void PassBase<T>::bind_ssbo(int slot, GPUIndexBuf *buffer)
{
  create_command(Type::ResourceBind).resource_bind = {
      slot, buffer, ResourceBind::Type::IndexAsStorageBuf};
}

template<class T> inline void PassBase<T>::bind_ssbo(int slot, GPUIndexBuf **buffer)
{
  create_command(Type::ResourceBind).resource_bind = {
      slot, buffer, ResourceBind::Type::IndexAsStorageBuf};
}

template<class T> inline void PassBase<T>::bind_ubo(int slot, GPUUniformBuf *buffer)
{
  create_command(Type::ResourceBind).resource_bind = {slot, buffer};
}

template<class T>
inline void PassBase<T>::bind_texture(int slot, GPUTexture *texture, GPUSamplerState state)
{
  create_command(Type::ResourceBind).resource_bind = {slot, texture, state};
}

template<class T> inline void PassBase<T>::bind_texture(int slot, GPUVertBuf *buffer)
{
  create_command(Type::ResourceBind).resource_bind = {slot, buffer};
}

template<class T> inline void PassBase<T>::bind_texture(int slot, GPUVertBuf **buffer)
{
  create_command(Type::ResourceBind).resource_bind = {slot, buffer};
}

template<class T> inline void PassBase<T>::bind_image(int slot, GPUTexture *image)
{
  create_command(Type::ResourceBind).resource_bind = {slot, as_image(image)};
}

template<class T> inline void PassBase<T>::bind_ssbo(const char *name, GPUStorageBuf **buffer)
{
  this->bind_ssbo(GPU_shader_get_ssbo_binding(shader_, name), buffer);
}

template<class T> inline void PassBase<T>::bind_ubo(const char *name, GPUUniformBuf **buffer)
{
  this->bind_ubo(GPU_shader_get_ubo_binding(shader_, name), buffer);
}

template<class T>
inline void PassBase<T>::bind_texture(const char *name,
                                      GPUTexture **texture,
                                      GPUSamplerState state)
{
  this->bind_texture(GPU_shader_get_sampler_binding(shader_, name), texture, state);
}

template<class T> inline void PassBase<T>::bind_image(const char *name, GPUTexture **image)
{
  this->bind_image(GPU_shader_get_sampler_binding(shader_, name), image);
}

template<class T> inline void PassBase<T>::bind_ssbo(int slot, GPUStorageBuf **buffer)
{

  create_command(Type::ResourceBind).resource_bind = {slot, buffer};
}

template<class T> inline void PassBase<T>::bind_ubo(int slot, GPUUniformBuf **buffer)
{
  create_command(Type::ResourceBind).resource_bind = {slot, buffer};
}

template<class T>
inline void PassBase<T>::bind_texture(int slot, GPUTexture **texture, GPUSamplerState state)
{
  create_command(Type::ResourceBind).resource_bind = {slot, texture, state};
}

template<class T> inline void PassBase<T>::bind_image(int slot, GPUTexture **image)
{
  create_command(Type::ResourceBind).resource_bind = {slot, as_image(image)};
}

/** \} */

/* -------------------------------------------------------------------- */
/** \name Push Constant Implementation
 * \{ */

template<class T> inline void PassBase<T>::push_constant(const char *name, const float &data)
{
  create_command(Type::PushConstant).push_constant = {push_constant_offset(name), data};
}

template<class T> inline void PassBase<T>::push_constant(const char *name, const float2 &data)
{
  create_command(Type::PushConstant).push_constant = {push_constant_offset(name), data};
}

template<class T> inline void PassBase<T>::push_constant(const char *name, const float3 &data)
{
  create_command(Type::PushConstant).push_constant = {push_constant_offset(name), data};
}

template<class T> inline void PassBase<T>::push_constant(const char *name, const float4 &data)
{
  create_command(Type::PushConstant).push_constant = {push_constant_offset(name), data};
}

template<class T> inline void PassBase<T>::push_constant(const char *name, const int &data)
{
  create_command(Type::PushConstant).push_constant = {push_constant_offset(name), data};
}

template<class T> inline void PassBase<T>::push_constant(const char *name, const int2 &data)
{
  create_command(Type::PushConstant).push_constant = {push_constant_offset(name), data};
}

template<class T> inline void PassBase<T>::push_constant(const char *name, const int3 &data)
{
  create_command(Type::PushConstant).push_constant = {push_constant_offset(name), data};
}

template<class T> inline void PassBase<T>::push_constant(const char *name, const int4 &data)
{
  create_command(Type::PushConstant).push_constant = {push_constant_offset(name), data};
}

template<class T> inline void PassBase<T>::push_constant(const char *name, const bool &data)
{
  create_command(Type::PushConstant).push_constant = {push_constant_offset(name), data};
}

template<class T>
inline void PassBase<T>::push_constant(const char *name, const float *data, int array_len)
{
  create_command(Type::PushConstant).push_constant = {push_constant_offset(name), data, array_len};
}

template<class T>
inline void PassBase<T>::push_constant(const char *name, const float2 *data, int array_len)
{
  create_command(Type::PushConstant).push_constant = {push_constant_offset(name), data, array_len};
}

template<class T>
inline void PassBase<T>::push_constant(const char *name, const float3 *data, int array_len)
{
  create_command(Type::PushConstant).push_constant = {push_constant_offset(name), data, array_len};
}

template<class T>
inline void PassBase<T>::push_constant(const char *name, const float4 *data, int array_len)
{
  create_command(Type::PushConstant).push_constant = {push_constant_offset(name), data, array_len};
}

template<class T>
inline void PassBase<T>::push_constant(const char *name, const int *data, int array_len)
{
  create_command(Type::PushConstant).push_constant = {push_constant_offset(name), data, array_len};
}

template<class T>
inline void PassBase<T>::push_constant(const char *name, const int2 *data, int array_len)
{
  create_command(Type::PushConstant).push_constant = {push_constant_offset(name), data, array_len};
}

template<class T>
inline void PassBase<T>::push_constant(const char *name, const int3 *data, int array_len)
{
  create_command(Type::PushConstant).push_constant = {push_constant_offset(name), data, array_len};
}

template<class T>
inline void PassBase<T>::push_constant(const char *name, const int4 *data, int array_len)
{
  create_command(Type::PushConstant).push_constant = {push_constant_offset(name), data, array_len};
}

template<class T> inline void PassBase<T>::push_constant(const char *name, const float4x4 *data)
{
  create_command(Type::PushConstant).push_constant = {push_constant_offset(name), data};
}

template<class T> inline void PassBase<T>::push_constant(const char *name, const float4x4 &data)
{
  /* WORKAROUND: Push 3 consecutive commands to hold the 64 bytes of the float4x4.
   * This assumes that all commands are always stored in flat array of memory. */
  Undetermined commands[3];

  PushConstant &cmd = commands[0].push_constant;
  cmd.location = push_constant_offset(name);
  cmd.array_len = 1;
  cmd.comp_len = 16;
  cmd.type = PushConstant::Type::FloatValue;
  /* Copy overrides the next 2 commands. We append them as Type::None to not evaluate them. */
  *reinterpret_cast<float4x4 *>(&cmd.float4_value) = data;

  create_command(Type::PushConstant) = commands[0];
  create_command(Type::None) = commands[1];
  create_command(Type::None) = commands[2];
}

/** \} */

/* -------------------------------------------------------------------- */
/** \name Resource bind Implementation
 * \{ */

template<class T>
inline void PassBase<T>::specialize_constant(GPUShader *shader,
                                             const char *constant_name,
                                             const int &constant_value)
{
  create_command(Type::SpecializeConstant).specialize_constant = {
      shader, GPU_shader_get_constant(shader, constant_name), constant_value};
}

template<class T>
inline void PassBase<T>::specialize_constant(GPUShader *shader,
                                             const char *constant_name,
                                             const uint &constant_value)
{
  create_command(Type::SpecializeConstant).specialize_constant = {
      shader, GPU_shader_get_constant(shader, constant_name), constant_value};
}

template<class T>
inline void PassBase<T>::specialize_constant(GPUShader *shader,
                                             const char *constant_name,
                                             const float &constant_value)
{
  create_command(Type::SpecializeConstant).specialize_constant = {
      shader, GPU_shader_get_constant(shader, constant_name), constant_value};
}

template<class T>
inline void PassBase<T>::specialize_constant(GPUShader *shader,
                                             const char *constant_name,
                                             const bool &constant_value)
{
  create_command(Type::SpecializeConstant).specialize_constant = {
      shader, GPU_shader_get_constant(shader, constant_name), constant_value};
}

template<class T>
inline void PassBase<T>::specialize_constant(GPUShader *shader,
                                             const char *constant_name,
                                             const int *constant_value)
{
  create_command(Type::SpecializeConstant).specialize_constant = {
      shader, GPU_shader_get_constant(shader, constant_name), constant_value};
}

template<class T>
inline void PassBase<T>::specialize_constant(GPUShader *shader,
                                             const char *constant_name,
                                             const uint *constant_value)
{
  create_command(Type::SpecializeConstant).specialize_constant = {
      shader, GPU_shader_get_constant(shader, constant_name), constant_value};
}

template<class T>
inline void PassBase<T>::specialize_constant(GPUShader *shader,
                                             const char *constant_name,
                                             const float *constant_value)
{
  create_command(Type::SpecializeConstant).specialize_constant = {
      shader, GPU_shader_get_constant(shader, constant_name), constant_value};
}

template<class T>
inline void PassBase<T>::specialize_constant(GPUShader *shader,
                                             const char *constant_name,
                                             const bool *constant_value)
{
  create_command(Type::SpecializeConstant).specialize_constant = {
      shader, GPU_shader_get_constant(shader, constant_name), constant_value};
}

/** \} */

}  // namespace detail

}  // namespace blender::draw<|MERGE_RESOLUTION|>--- conflicted
+++ resolved
@@ -499,11 +499,9 @@
   {
     int64_t index = sub_passes_.append_and_get_index(
         PassBase(name, draw_commands_buf_, sub_passes_, shader_));
+    sub_passes_[index].profile_level = profile_level;
+
     headers_.append({Type::SubPass, uint(index)});
-<<<<<<< HEAD
-    sorting_values_.append(sorting_value);
-    sub_passes_[index].profile_level = profile_level;
-=======
     /* Some sub-pass can also create sub-sub-passes (curve, point-clouds...) which will de-sync
      * the `sub_passes_.size()` and `sorting_values_.size()`, making the  `Header::index` not
      * reusable for the sorting value in the `sort()` function. To fix this, we flood the
@@ -513,7 +511,6 @@
     do {
       sorting_index = sorting_values_.append_and_get_index(sorting_value);
     } while (sorting_index != index);
->>>>>>> a1ceeef2
     return sub_passes_[index];
   }
 
