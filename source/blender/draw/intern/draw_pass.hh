/* SPDX-FileCopyrightText: 2022 Blender Authors
 *
 * SPDX-License-Identifier: GPL-2.0-or-later */

#pragma once

/** \file
 * \ingroup draw
 *
 * Passes record draw commands. Commands are executed only when a pass is submitted for execution.
 *
 * `PassMain`:
 * Should be used on heavy load passes such as ones that may contain scene objects. Draw call
 * submission is optimized for large number of draw calls. But has a significant overhead per
 * #Pass. Use many #PassSub along with a main #Pass to reduce the overhead and allow groupings of
 * commands. \note The draw call order inside a batch of multiple draw with the exact same state is
 * not guaranteed and is not even deterministic. Use a #PassSimple or #PassSortable if ordering is
 * needed. Custom vertex count and custom first vertex will effectively disable batching.
 *
 * `PassSimple`:
 * Does not have the overhead of #PassMain but does not have the culling and batching optimization.
 * It should be used for passes that needs a few commands or that needs guaranteed draw call order.
 *
 * `Pass<T>::Sub`:
 * A lightweight #Pass that lives inside a main #Pass. It can only be created from #Pass.sub()
 * and is auto managed. This mean it can be created, filled and thrown away. A #PassSub reference
 * is valid until the next #Pass.init() of the parent pass. Commands recorded inside a #PassSub are
 * inserted inside the parent #Pass where the sub have been created during submission.
 *
 * `PassSortable`:
 * This is a sort of `PassMain` augmented with a per sub-pass sorting value. They can't directly
 * contain draw command, everything needs to be inside sub-passes. Sub-passes are automatically
 * sorted before submission.
 *
 * \note A pass can be recorded once and resubmitted any number of time. This can be a good
 * optimization for passes that are always the same for each frame. The only thing to be aware of
 * is the life time of external resources. If a pass contains draw-calls with non default
 * #ResourceHandle (not 0) or a reference to any non static resources
 * (#gpu::Batch, #PushConstant ref, #ResourceBind ref) it will have to be re-recorded
 * if any of these reference becomes invalid.
 */

#include "BLI_listbase_wrapper.hh"
#include "BLI_vector.hh"

#include "BKE_image.h"

#include "GPU_debug.hh"
#include "GPU_material.hh"

#include "DRW_gpu_wrapper.hh"

#include "draw_command.hh"
#include "draw_handle.hh"
#include "draw_manager.hh"
#include "draw_pass.hh"
#include "draw_shader_shared.hh"
#include "draw_state.hh"

#include "intern/gpu_codegen.hh"

#include <sstream>

namespace blender::draw {
using namespace blender::draw;
using namespace blender::draw::command;

class Manager;

namespace command {
class DrawCommandBuf;
}

/* -------------------------------------------------------------------- */
/** \name Pass API
 * \{ */

namespace detail {

/**
 * Special container that never moves allocated items and has fast indexing.
 */
template<typename T,
         /** Numbers of element of type T to allocate together. */
         int64_t block_size = 16>
class SubPassVector {
 private:
  Vector<std::unique_ptr<Vector<T, block_size>>, 0> blocks_;

 public:
  void clear()
  {
    blocks_.clear();
  }

  int64_t append_and_get_index(T &&elem)
  {
    /* Do not go over the inline size so that existing members never move. */
    if (blocks_.is_empty() || blocks_.last()->size() == block_size) {
      blocks_.append(std::make_unique<Vector<T, block_size>>());
    }
    return blocks_.last()->append_and_get_index(std::move(elem)) +
           (blocks_.size() - 1) * block_size;
  }

  T &operator[](int64_t index)
  {
    return (*blocks_[index / block_size])[index % block_size];
  }

  const T &operator[](int64_t index) const
  {
    return (*blocks_[index / block_size])[index % block_size];
  }
};

/**
 * Public API of a draw pass.
 */
template<
    /** Type of command buffer used to create the draw calls. */
    typename DrawCommandBufType>
class PassBase {
  friend Manager;
  friend DrawCommandBuf;

  /** Will use texture own internal sampler state. */
  static constexpr GPUSamplerState sampler_auto = GPUSamplerState::internal_sampler();

 protected:
  /** Highest level of the command stream. Split command stream in different command types. */
  Vector<command::Header, 0> headers_;
  /** Commands referenced by headers (which contains their types). */
  Vector<command::Undetermined, 0> commands_;
  /* Reference to draw commands buffer. Either own or from parent pass. */
  DrawCommandBufType &draw_commands_buf_;
  /* Reference to sub-pass commands buffer. Either own or from parent pass. */
  SubPassVector<PassBase<DrawCommandBufType>> &sub_passes_;
  /** Currently bound shader. Used for interface queries. */
  GPUShader *shader_;

 public:
  const char *debug_name;

  bool use_custom_ids;

  PassBase(const char *name,
           DrawCommandBufType &draw_command_buf,
           SubPassVector<PassBase<DrawCommandBufType>> &sub_passes,
           GPUShader *shader = nullptr)
      : draw_commands_buf_(draw_command_buf),
        sub_passes_(sub_passes),
        shader_(shader),
        debug_name(name),
        use_custom_ids(false){};

  /**
   * Reset the pass command pool.
   * \note Implemented in derived class. Not a virtual function to avoid indirection. Here only for
   * API readability listing.
   */
  void init();

  /**
   * Create a sub-pass inside this pass.
   */
  PassBase<DrawCommandBufType> &sub(const char *name);

  /**
   * Changes the fixed function pipeline state.
   * Starts as DRW_STATE_NO_DRAW at the start of a Pass submission.
   * SubPass inherit previous pass state.
   *
   * IMPORTANT: This does not set the stencil mask/reference values. Add a call to state_stencil()
   * to ensure correct behavior of stencil aware draws.
   *
   * TODO(fclem): clip_plane_count should be part of shader state.
   */
  void state_set(DRWState state, int clip_plane_count = 0);

  /**
   * Clear the current frame-buffer.
   */
  void clear_color(float4 color);
  void clear_depth(float depth);
  void clear_stencil(uint8_t stencil);
  void clear_depth_stencil(float depth, uint8_t stencil);
  void clear_color_depth_stencil(float4 color, float depth, uint8_t stencil);
  /**
   * Clear each color attachment with different values. Span needs to be appropriately sized.
   * IMPORTANT: The source is dereference on pass submission.
   */
  void clear_multi(Span<float4> colors);

  /**
   * Reminders:
   * - `compare_mask & reference` is what is tested against `compare_mask & stencil_value`
   *   stencil_value being the value stored in the stencil buffer.
   * - `write-mask & reference` is what gets written if the test condition is fulfilled.
   *
   * This will modify the stencil state until another call to this function.
   * If not specified before any draw-call, these states will be undefined.
   *
   * For more information see:
   * https://registry.khronos.org/vulkan/specs/1.3-extensions/man/html/VkStencilOpState.html
   */
  void state_stencil(uint8_t write_mask, uint8_t reference, uint8_t compare_mask);

  /**
   * Bind a shader. Any following bind() or push_constant() call will use its interface.
   */
  void shader_set(GPUShader *shader);

  /**
   * Bind a framebuffer. This is equivalent to a deferred GPU_framebuffer_bind() call.
   * \note Changes the global GPU state (outside of DRW).
   * \note Capture reference to the framebuffer so it can be initialized later.
   */
  void framebuffer_set(GPUFrameBuffer **framebuffer);

  /**
   * Start a new sub-pass and change framebuffer attachments status.
   * \note Affect the currently bound framebuffer at the time of submission and execution.
   * \note States are copied and stored in the command.
   */
  void subpass_transition(GPUAttachmentState depth_attachment,
                          Span<GPUAttachmentState> color_attachments);

  /**
   * Bind a material shader along with its associated resources. Any following bind() or
   * push_constant() call will use its interface.
   * IMPORTANT: Assumes material is compiled and can be used (no compilation error).
   */
  void material_set(Manager &manager, GPUMaterial *material);

  /**
   * Record a draw call.
   * \note Setting the count or first to -1 will use the values from the batch.
   * \note An instance or vertex count of 0 will discard the draw call. It will not be recorded.
   */
  void draw(gpu::Batch *batch,
            uint instance_len = -1,
            uint vertex_len = -1,
            uint vertex_first = -1,
            ResourceHandle handle = {0},
            uint custom_id = 0);

  /**
   * Shorter version for the common case.
   * \note Implemented in derived class. Not a virtual function to avoid indirection.
   */
  void draw(gpu::Batch *batch, ResourceHandle handle, uint custom_id = 0);

  /**
   * Record a procedural draw call. Geometry is **NOT** source from a gpu::Batch.
   * \note An instance or vertex count of 0 will discard the draw call. It will not be recorded.
   */
  void draw_procedural(GPUPrimType primitive,
                       uint instance_len,
                       uint vertex_len,
                       uint vertex_first = -1,
                       ResourceHandle handle = {0},
                       uint custom_id = 0);

  /**
   * Record a regular draw call but replaces each original primitive by a set of the given
   * primitive. Geometry attributes are still sourced from a `gpu::Batch`, however, the attributes
   * indexing needs to be done manually inside the shader.
   *
   * \note primitive_type and primitive_len must be baked into the shader and without using
   * specialization constant!
   *
   * \note A primitive_len count of 0 will discard the draw call. It will not be recorded.
   * \note vertex_len and vertex_first are relative to the original primitive list.
   * \note Only works for GPU_PRIM_POINTS, GPU_PRIM_LINES, GPU_PRIM_TRIS, GPU_PRIM_LINES_ADJ and
   * GPU_PRIM_TRIS_ADJ original primitive types.
   */
  void draw_expand(gpu::Batch *batch,
                   GPUPrimType primitive_type,
                   uint primitive_len,
                   uint instance_len,
                   uint vertex_len = -1,
                   uint vertex_first = -1,
                   ResourceHandle handle = {0},
                   uint custom_id = 0);

  /**
   * Shorter version for the common case.
   * \note Implemented in derived class. Not a virtual function to avoid indirection.
   */
  void draw_expand(gpu::Batch *batch,
                   GPUPrimType primitive_type,
                   uint primitive_len,
                   uint instance_len,
                   ResourceHandle handle = {0},
                   uint custom_id = 0);

  /**
   * Indirect variants.
   * \note If needed, the resource id need to also be set accordingly in the DrawCommand.
   */
  void draw_indirect(gpu::Batch *batch,
                     StorageBuffer<DrawCommand, true> &indirect_buffer,
                     ResourceHandle handle = {0});
  void draw_procedural_indirect(GPUPrimType primitive,
                                StorageBuffer<DrawCommand, true> &indirect_buffer,
                                ResourceHandle handle = {0});

  /**
   * Record a compute dispatch call.
   */
  void dispatch(int group_len);
  void dispatch(int2 group_len);
  void dispatch(int3 group_len);
  void dispatch(int3 *group_len);
  void dispatch(StorageBuffer<DispatchCommand> &indirect_buffer);

  /**
   * Record a barrier call to synchronize arbitrary load/store operation between draw calls.
   */
  void barrier(eGPUBarrier type);

  /**
   * Bind a shader resource.
   *
   * Reference versions are to be used when the resource might be resize / realloc or even change
   * between the time it is referenced and the time it is dereferenced for drawing.
   *
   * IMPORTANT: Will keep a reference to the data and dereference it upon drawing. Make sure data
   * still alive until pass submission.
   *
   * \note Variations using slot will not query a shader interface and can be used before
   * binding a shader.
   */
  void bind_image(const char *name, GPUTexture *image);
  void bind_image(const char *name, GPUTexture **image);
  void bind_image(int slot, GPUTexture *image);
  void bind_image(int slot, GPUTexture **image);
  void bind_texture(const char *name, GPUTexture *texture, GPUSamplerState state = sampler_auto);
  void bind_texture(const char *name, GPUTexture **texture, GPUSamplerState state = sampler_auto);
  void bind_texture(const char *name, gpu::VertBuf *buffer);
  void bind_texture(const char *name, gpu::VertBuf **buffer);
  void bind_texture(int slot, GPUTexture *texture, GPUSamplerState state = sampler_auto);
  void bind_texture(int slot, GPUTexture **texture, GPUSamplerState state = sampler_auto);
  void bind_texture(int slot, gpu::VertBuf *buffer);
  void bind_texture(int slot, gpu::VertBuf **buffer);
  void bind_ssbo(const char *name, GPUStorageBuf *buffer);
  void bind_ssbo(const char *name, GPUStorageBuf **buffer);
  void bind_ssbo(int slot, GPUStorageBuf *buffer);
  void bind_ssbo(int slot, GPUStorageBuf **buffer);
  void bind_ssbo(const char *name, GPUUniformBuf *buffer);
  void bind_ssbo(const char *name, GPUUniformBuf **buffer);
  void bind_ssbo(int slot, GPUUniformBuf *buffer);
  void bind_ssbo(int slot, GPUUniformBuf **buffer);
  void bind_ssbo(const char *name, gpu::VertBuf *buffer);
  void bind_ssbo(const char *name, gpu::VertBuf **buffer);
  void bind_ssbo(int slot, gpu::VertBuf *buffer);
  void bind_ssbo(int slot, gpu::VertBuf **buffer);
  void bind_ssbo(const char *name, gpu::IndexBuf *buffer);
  void bind_ssbo(const char *name, gpu::IndexBuf **buffer);
  void bind_ssbo(int slot, gpu::IndexBuf *buffer);
  void bind_ssbo(int slot, gpu::IndexBuf **buffer);
  void bind_ubo(const char *name, GPUUniformBuf *buffer);
  void bind_ubo(const char *name, GPUUniformBuf **buffer);
  void bind_ubo(int slot, GPUUniformBuf *buffer);
  void bind_ubo(int slot, GPUUniformBuf **buffer);

  /**
   * Update a shader constant.
   *
   * Reference versions are to be used when the resource might change between the time it is
   * referenced and the time it is dereferenced for drawing.
   *
   * IMPORTANT: Will keep a reference to the data and dereference it upon drawing. Make sure data
   * still alive until pass submission.
   *
   * \note bool reference version is expected to take bool32_t reference which is aliased to int.
   */
  void push_constant(const char *name, const float &data);
  void push_constant(const char *name, const float2 &data);
  void push_constant(const char *name, const float3 &data);
  void push_constant(const char *name, const float4 &data);
  void push_constant(const char *name, const int &data);
  void push_constant(const char *name, const int2 &data);
  void push_constant(const char *name, const int3 &data);
  void push_constant(const char *name, const int4 &data);
  void push_constant(const char *name, const bool &data);
  void push_constant(const char *name, const float4x4 &data);
  void push_constant(const char *name, const float *data, int array_len = 1);
  void push_constant(const char *name, const float2 *data, int array_len = 1);
  void push_constant(const char *name, const float3 *data, int array_len = 1);
  void push_constant(const char *name, const float4 *data, int array_len = 1);
  void push_constant(const char *name, const int *data, int array_len = 1);
  void push_constant(const char *name, const int2 *data, int array_len = 1);
  void push_constant(const char *name, const int3 *data, int array_len = 1);
  void push_constant(const char *name, const int4 *data, int array_len = 1);
  void push_constant(const char *name, const float4x4 *data);

  /**
   * Update a shader specialization constant.
   *
   * IMPORTANT: Non-specialized constants can have undefined values.
   * Specialize every constant before binding a shader.
   *
   * Reference versions are to be used when the resource might change between the time it is
   * referenced and the time it is dereferenced for drawing.
   *
   * IMPORTANT: Will keep a reference to the data and dereference it upon drawing. Make sure data
   * still alive until pass submission.
   */
  void specialize_constant(GPUShader *shader, const char *name, const float &data);
  void specialize_constant(GPUShader *shader, const char *name, const int &data);
  void specialize_constant(GPUShader *shader, const char *name, const uint &data);
  void specialize_constant(GPUShader *shader, const char *name, const bool &data);
  void specialize_constant(GPUShader *shader, const char *name, const float *data);
  void specialize_constant(GPUShader *shader, const char *name, const int *data);
  void specialize_constant(GPUShader *shader, const char *name, const uint *data);
  void specialize_constant(GPUShader *shader, const char *name, const bool *data);

  /**
   * Custom resource binding.
   * Syntactic sugar to avoid calling `resources.bind_resources(pass)` which is semantically less
   * pleasing.
   * `U` type must have a `bind_resources<Pass<T> &pass>()` method.
   */
  template<class U> void bind_resources(U &resources)
  {
    resources.bind_resources(*this);
  }

  /**
   * Turn the pass into a string for inspection.
   */
  std::string serialize(std::string line_prefix = "") const;

  friend std::ostream &operator<<(std::ostream &stream, const PassBase &pass)
  {
    return stream << pass.serialize();
  }

 protected:
  /**
   * Internal Helpers
   */

  int push_constant_offset(const char *name);

  void clear(eGPUFrameBufferBits planes, float4 color, float depth, uint8_t stencil);

  gpu::Batch *procedural_batch_get(GPUPrimType primitive);

  /**
   * Return a new command recorded with the given type.
   */
  command::Undetermined &create_command(command::Type type);

  void submit(command::RecordingState &state) const;
};

template<typename DrawCommandBufType> class Pass : public detail::PassBase<DrawCommandBufType> {
 public:
  using Sub = detail::PassBase<DrawCommandBufType>;

 private:
  /** Sub-passes referenced by headers. */
  SubPassVector<detail::PassBase<DrawCommandBufType>> sub_passes_main_;
  /** Draws are recorded as indirect draws for compatibility with the multi-draw pipeline. */
  DrawCommandBufType draw_commands_buf_main_;

 public:
  Pass(const char *name)
      : detail::PassBase<DrawCommandBufType>(name, draw_commands_buf_main_, sub_passes_main_){};

  void init()
  {
    this->headers_.clear();
    this->commands_.clear();
    this->sub_passes_.clear();
    this->draw_commands_buf_.clear();
  }
};  // namespace blender::draw

}  // namespace detail

/** \} */

/* -------------------------------------------------------------------- */
/** \name Pass types
 * \{ */

/**
 * Normal pass type. No visibility or draw-call optimization.
 */
// using PassSimple = detail::Pass<DrawCommandBuf>;

/**
 * Main pass type.
 * Optimized for many draw calls and sub-pass.
 *
 * IMPORTANT: To be used only for passes containing lots of draw calls since it has a potentially
 * high overhead due to batching and culling optimizations.
 */
// using PassMain = detail::Pass<DrawMultiBuf>;

/**
 * Special pass type for rendering transparent objects.
 * The base level can only be composed of sub passes that will be ordered by a sorting value.
 */
class PassSortable : public PassMain {
  friend Manager;

 private:
  /** Sorting value associated with each sub pass. */
  Vector<float> sorting_values_;

  bool sorted_ = false;

 public:
  PassSortable(const char *name_) : PassMain(name_){};

  void init()
  {
    sorting_values_.clear();
    sorted_ = false;
    PassMain::init();
  }

  PassMain::Sub &sub(const char *name, float sorting_value)
  {
    int64_t index = sub_passes_.append_and_get_index(
        PassBase(name, draw_commands_buf_, sub_passes_, shader_));
    headers_.append({Type::SubPass, uint(index)});
    /* Some sub-pass can also create sub-sub-passes (curve, point-clouds...) which will de-sync
     * the `sub_passes_.size()` and `sorting_values_.size()`, making the  `Header::index` not
     * reusable for the sorting value in the `sort()` function. To fix this, we flood the
     * `sorting_values_` to ensure the same index is valid for `sorting_values_` and
     * `sub_passes_`. */
    int64_t sorting_index;
    do {
      sorting_index = sorting_values_.append_and_get_index(sorting_value);
    } while (sorting_index != index);
    return sub_passes_[index];
  }

  std::string serialize(std::string line_prefix = "") const
  {
    if (sorted_ == false) {
      const_cast<PassSortable *>(this)->sort();
    }
    return PassMain::serialize(line_prefix);
  }

 protected:
  void sort()
  {
    if (sorted_ == false) {
      std::sort(headers_.begin(), headers_.end(), [&](Header &a, Header &b) {
        BLI_assert(a.type == Type::SubPass && b.type == Type::SubPass);
        float a_val = sorting_values_[a.index];
        float b_val = sorting_values_[b.index];
        return a_val < b_val || (a_val == b_val && a.index < b.index);
      });
      sorted_ = true;
    }
  }
};

/** \} */

namespace detail {

/* -------------------------------------------------------------------- */
/** \name PassBase Implementation
 * \{ */

template<class T> inline command::Undetermined &PassBase<T>::create_command(command::Type type)
{
  int64_t index = commands_.append_and_get_index({});
  headers_.append({type, uint(index)});
  return commands_[index];
}

template<class T>
inline void PassBase<T>::clear(eGPUFrameBufferBits planes,
                               float4 color,
                               float depth,
                               uint8_t stencil)
{
  create_command(command::Type::Clear).clear = {uint8_t(planes), stencil, depth, color};
}

template<class T> inline void PassBase<T>::clear_multi(Span<float4> colors)
{
  create_command(command::Type::ClearMulti).clear_multi = {colors.data(),
                                                           static_cast<int>(colors.size())};
}

template<class T> inline gpu::Batch *PassBase<T>::procedural_batch_get(GPUPrimType primitive)
{
  switch (primitive) {
    case GPU_PRIM_POINTS:
      return drw_cache_procedural_points_get();
    case GPU_PRIM_LINES:
      return drw_cache_procedural_lines_get();
    case GPU_PRIM_TRIS:
      return drw_cache_procedural_triangles_get();
    case GPU_PRIM_TRI_STRIP:
      return drw_cache_procedural_triangle_strips_get();
    default:
      /* Add new one as needed. */
      BLI_assert_unreachable();
      return nullptr;
  }
}

template<class T> inline PassBase<T> &PassBase<T>::sub(const char *name)
{
  int64_t index = sub_passes_.append_and_get_index(
      PassBase(name, draw_commands_buf_, sub_passes_, shader_));
  headers_.append({command::Type::SubPass, uint(index)});
  return sub_passes_[index];
}

template<class T> void PassBase<T>::submit(command::RecordingState &state) const
{
  GPU_debug_group_begin(debug_name);

  for (const command::Header &header : headers_) {
    switch (header.type) {
      default:
      case Type::None:
        break;
      case Type::SubPass:
        sub_passes_[header.index].submit(state);
        break;
      case command::Type::FramebufferBind:
        commands_[header.index].framebuffer_bind.execute();
        break;
      case command::Type::SubPassTransition:
        commands_[header.index].subpass_transition.execute();
        break;
      case command::Type::ShaderBind:
        commands_[header.index].shader_bind.execute(state);
        break;
      case command::Type::ResourceBind:
        commands_[header.index].resource_bind.execute();
        break;
      case command::Type::PushConstant:
        commands_[header.index].push_constant.execute(state);
        break;
      case command::Type::SpecializeConstant:
        commands_[header.index].specialize_constant.execute();
        break;
      case command::Type::Draw:
        commands_[header.index].draw.execute(state);
        break;
      case command::Type::DrawMulti:
        commands_[header.index].draw_multi.execute(state);
        break;
      case command::Type::DrawIndirect:
        commands_[header.index].draw_indirect.execute(state);
        break;
      case command::Type::Dispatch:
        commands_[header.index].dispatch.execute(state);
        break;
      case command::Type::DispatchIndirect:
        commands_[header.index].dispatch_indirect.execute(state);
        break;
      case command::Type::Barrier:
        commands_[header.index].barrier.execute();
        break;
      case command::Type::Clear:
        commands_[header.index].clear.execute();
        break;
      case command::Type::ClearMulti:
        commands_[header.index].clear_multi.execute();
        break;
      case command::Type::StateSet:
        commands_[header.index].state_set.execute(state);
        break;
      case command::Type::StencilSet:
        commands_[header.index].stencil_set.execute();
        break;
    }
  }

  GPU_debug_group_end();
}

template<class T> std::string PassBase<T>::serialize(std::string line_prefix) const
{
  std::stringstream ss;
  ss << line_prefix << "." << debug_name << std::endl;
  line_prefix += "  ";
  for (const command::Header &header : headers_) {
    switch (header.type) {
      default:
      case Type::None:
        break;
      case Type::SubPass:
        ss << sub_passes_[header.index].serialize(line_prefix);
        break;
      case Type::FramebufferBind:
        ss << line_prefix << commands_[header.index].framebuffer_bind.serialize() << std::endl;
        break;
      case Type::SubPassTransition:
        ss << line_prefix << commands_[header.index].subpass_transition.serialize() << std::endl;
        break;
      case Type::ShaderBind:
        ss << line_prefix << commands_[header.index].shader_bind.serialize() << std::endl;
        break;
      case Type::ResourceBind:
        ss << line_prefix << commands_[header.index].resource_bind.serialize() << std::endl;
        break;
      case Type::PushConstant:
        ss << line_prefix << commands_[header.index].push_constant.serialize() << std::endl;
        break;
      case Type::Draw:
        ss << line_prefix << commands_[header.index].draw.serialize() << std::endl;
        break;
      case Type::DrawMulti:
        ss << commands_[header.index].draw_multi.serialize(line_prefix);
        break;
      case Type::DrawIndirect:
        ss << line_prefix << commands_[header.index].draw_indirect.serialize() << std::endl;
        break;
      case Type::Dispatch:
        ss << line_prefix << commands_[header.index].dispatch.serialize() << std::endl;
        break;
      case Type::DispatchIndirect:
        ss << line_prefix << commands_[header.index].dispatch_indirect.serialize() << std::endl;
        break;
      case Type::Barrier:
        ss << line_prefix << commands_[header.index].barrier.serialize() << std::endl;
        break;
      case Type::Clear:
        ss << line_prefix << commands_[header.index].clear.serialize() << std::endl;
        break;
      case Type::ClearMulti:
        ss << line_prefix << commands_[header.index].clear_multi.serialize() << std::endl;
        break;
      case Type::StateSet:
        ss << line_prefix << commands_[header.index].state_set.serialize() << std::endl;
        break;
      case Type::StencilSet:
        ss << line_prefix << commands_[header.index].stencil_set.serialize() << std::endl;
        break;
    }
  }
  return ss.str();
}

/** \} */

/* -------------------------------------------------------------------- */
/** \name Draw calls
 * \{ */

template<class T>
inline void PassBase<T>::draw(gpu::Batch *batch,
                              uint instance_len,
                              uint vertex_len,
                              uint vertex_first,
                              ResourceHandle handle,
                              uint custom_id)
{
  if (instance_len == 0 || vertex_len == 0) {
    return;
  }
  BLI_assert(shader_);
  draw_commands_buf_.append_draw(headers_,
                                 commands_,
                                 batch,
                                 instance_len,
                                 vertex_len,
                                 vertex_first,
                                 handle,
                                 custom_id,
#ifdef WITH_METAL_BACKEND
                                 GPU_shader_uses_ssbo_vertex_fetch(shader_) ? shader_ : nullptr,
#endif
                                 GPU_PRIM_NONE,
                                 0);
}

template<class T>
inline void PassBase<T>::draw(gpu::Batch *batch, ResourceHandle handle, uint custom_id)
{
  this->draw(batch, -1, -1, -1, handle, custom_id);
}

template<class T>
inline void PassBase<T>::draw_expand(gpu::Batch *batch,
                                     GPUPrimType primitive_type,
                                     uint primitive_len,
                                     uint instance_len,
                                     uint vertex_len,
                                     uint vertex_first,
                                     ResourceHandle handle,
                                     uint custom_id)
{
  if (instance_len == 0 || vertex_len == 0 || primitive_len == 0) {
    return;
  }
  BLI_assert(shader_);
  draw_commands_buf_.append_draw(headers_,
                                 commands_,
                                 batch,
                                 instance_len,
                                 vertex_len,
                                 vertex_first,
                                 handle,
                                 custom_id,
#ifdef WITH_METAL_BACKEND
                                 GPU_shader_uses_ssbo_vertex_fetch(shader_) ? shader_ : nullptr,
#endif
                                 primitive_type,
                                 primitive_len);
}

template<class T>
inline void PassBase<T>::draw_expand(gpu::Batch *batch,
                                     GPUPrimType primitive_type,
                                     uint primitive_len,
                                     uint instance_len,
                                     ResourceHandle handle,
                                     uint custom_id)
{
  this->draw_expand(batch, primitive_type, primitive_len, instance_len, -1, -1, handle, custom_id);
}

template<class T>
inline void PassBase<T>::draw_procedural(GPUPrimType primitive,
                                         uint instance_len,
                                         uint vertex_len,
                                         uint vertex_first,
                                         ResourceHandle handle,
                                         uint custom_id)
{
  this->draw(
      procedural_batch_get(primitive), instance_len, vertex_len, vertex_first, handle, custom_id);
}

/** \} */

/* -------------------------------------------------------------------- */
/** \name Indirect draw calls
 * \{ */

template<class T>
inline void PassBase<T>::draw_indirect(gpu::Batch *batch,
                                       StorageBuffer<DrawCommand, true> &indirect_buffer,
                                       ResourceHandle handle)
{
  BLI_assert(shader_);
  create_command(Type::DrawIndirect).draw_indirect = {batch, &indirect_buffer, handle};
}

template<class T>
inline void PassBase<T>::draw_procedural_indirect(
    GPUPrimType primitive,
    StorageBuffer<DrawCommand, true> &indirect_buffer,
    ResourceHandle handle)
{
  this->draw_indirect(procedural_batch_get(primitive), indirect_buffer, handle);
}

/** \} */

/* -------------------------------------------------------------------- */
/** \name Compute Dispatch Implementation
 * \{ */

template<class T> inline void PassBase<T>::dispatch(int group_len)
{
  BLI_assert(shader_);
  create_command(Type::Dispatch).dispatch = {int3(group_len, 1, 1)};
}

template<class T> inline void PassBase<T>::dispatch(int2 group_len)
{
  BLI_assert(shader_);
  create_command(Type::Dispatch).dispatch = {int3(group_len.x, group_len.y, 1)};
}

template<class T> inline void PassBase<T>::dispatch(int3 group_len)
{
  BLI_assert(shader_);
  create_command(Type::Dispatch).dispatch = {group_len};
}

template<class T> inline void PassBase<T>::dispatch(int3 *group_len)
{
  BLI_assert(shader_);
  create_command(Type::Dispatch).dispatch = {group_len};
}

template<class T>
inline void PassBase<T>::dispatch(StorageBuffer<DispatchCommand> &indirect_buffer)
{
  BLI_assert(shader_);
  create_command(Type::DispatchIndirect).dispatch_indirect = {&indirect_buffer};
}

/** \} */

/* -------------------------------------------------------------------- */
/** \name Clear Implementation
 * \{ */

template<class T> inline void PassBase<T>::clear_color(float4 color)
{
  this->clear(GPU_COLOR_BIT, color, 0.0f, 0);
}

template<class T> inline void PassBase<T>::clear_depth(float depth)
{
  this->clear(GPU_DEPTH_BIT, float4(0.0f), depth, 0);
}

template<class T> inline void PassBase<T>::clear_stencil(uint8_t stencil)
{
  this->clear(GPU_STENCIL_BIT, float4(0.0f), 0.0f, stencil);
}

template<class T> inline void PassBase<T>::clear_depth_stencil(float depth, uint8_t stencil)
{
  this->clear(GPU_DEPTH_BIT | GPU_STENCIL_BIT, float4(0.0f), depth, stencil);
}

template<class T>
inline void PassBase<T>::clear_color_depth_stencil(float4 color, float depth, uint8_t stencil)
{
  this->clear(GPU_DEPTH_BIT | GPU_STENCIL_BIT | GPU_COLOR_BIT, color, depth, stencil);
}

/** \} */

/* -------------------------------------------------------------------- */
/** \name Barrier Implementation
 * \{ */

template<class T> inline void PassBase<T>::barrier(eGPUBarrier type)
{
  create_command(Type::Barrier).barrier = {type};
}

/** \} */

/* -------------------------------------------------------------------- */
/** \name State Implementation
 * \{ */

template<class T> inline void PassBase<T>::state_set(DRWState state, int clip_plane_count)
{
  /** \note This is for compatibility with the old clip plane API. */
  if (clip_plane_count > 0) {
    state |= DRW_STATE_CLIP_PLANES;
  }
<<<<<<< HEAD
  /* Assume to always be enabled. */
=======
  /* Assumed to always be enabled. */
>>>>>>> 58d04bfa
  state |= DRW_STATE_PROGRAM_POINT_SIZE;
  create_command(Type::StateSet).state_set = {state, clip_plane_count};
}

template<class T>
inline void PassBase<T>::state_stencil(uint8_t write_mask, uint8_t reference, uint8_t compare_mask)
{
  create_command(Type::StencilSet).stencil_set = {write_mask, compare_mask, reference};
}

template<class T> inline void PassBase<T>::shader_set(GPUShader *shader)
{
  shader_ = shader;
  create_command(Type::ShaderBind).shader_bind = {shader};
}

template<class T> inline void PassBase<T>::framebuffer_set(GPUFrameBuffer **framebuffer)
{
  create_command(Type::FramebufferBind).framebuffer_bind = {framebuffer};
}

template<class T>
inline void PassBase<T>::subpass_transition(GPUAttachmentState depth_attachment,
                                            Span<GPUAttachmentState> color_attachments)
{
  uint8_t color_states[8] = {GPU_ATTACHMENT_IGNORE};
  for (auto i : color_attachments.index_range()) {
    color_states[i] = uint8_t(color_attachments[i]);
  }
  create_command(Type::SubPassTransition).subpass_transition = {uint8_t(depth_attachment),
                                                                {color_states[0],
                                                                 color_states[1],
                                                                 color_states[2],
                                                                 color_states[3],
                                                                 color_states[4],
                                                                 color_states[5],
                                                                 color_states[6],
                                                                 color_states[7]}};
}

template<class T> inline void PassBase<T>::material_set(Manager &manager, GPUMaterial *material)
{
  GPUPass *gpupass = GPU_material_get_pass(material);
  shader_set(GPU_pass_shader_get(gpupass));

  /* Bind all textures needed by the material. */
  ListBase textures = GPU_material_textures(material);
  for (GPUMaterialTexture *tex : ListBaseWrapper<GPUMaterialTexture>(textures)) {
    if (tex->ima) {
      /* Image */
      const bool use_tile_mapping = tex->tiled_mapping_name[0];
      ImageUser *iuser = tex->iuser_available ? &tex->iuser : nullptr;
      ImageGPUTextures gputex = BKE_image_get_gpu_material_texture(
          tex->ima, iuser, use_tile_mapping);

      manager.acquire_texture(gputex.texture);
      bind_texture(tex->sampler_name, gputex.texture, tex->sampler_state);

      if (gputex.tile_mapping) {
        manager.acquire_texture(gputex.tile_mapping);
        bind_texture(tex->tiled_mapping_name, gputex.tile_mapping, tex->sampler_state);
      }
    }
    else if (tex->colorband) {
      /* Color Ramp */
      bind_texture(tex->sampler_name, *tex->colorband);
    }
    else if (tex->sky) {
      /* Sky */
      bind_texture(tex->sampler_name, *tex->sky, tex->sampler_state);
    }
  }

  GPUUniformBuf *ubo = GPU_material_uniform_buffer_get(material);
  if (ubo != nullptr) {
    bind_ubo(GPU_NODE_TREE_UBO_SLOT, ubo);
  }
}

/** \} */

/* -------------------------------------------------------------------- */
/** \name Resource bind Implementation
 * \{ */

template<class T> inline int PassBase<T>::push_constant_offset(const char *name)
{
  return GPU_shader_get_uniform(shader_, name);
}

template<class T> inline void PassBase<T>::bind_ssbo(const char *name, GPUStorageBuf *buffer)
{
  BLI_assert(buffer != nullptr);
  this->bind_ssbo(GPU_shader_get_ssbo_binding(shader_, name), buffer);
}

template<class T> inline void PassBase<T>::bind_ssbo(const char *name, GPUUniformBuf *buffer)
{
  BLI_assert(buffer != nullptr);
  this->bind_ssbo(GPU_shader_get_ssbo_binding(shader_, name), buffer);
}

template<class T> inline void PassBase<T>::bind_ssbo(const char *name, GPUUniformBuf **buffer)
{
  BLI_assert(buffer != nullptr);
  this->bind_ssbo(GPU_shader_get_ssbo_binding(shader_, name), buffer);
}

template<class T> inline void PassBase<T>::bind_ssbo(const char *name, gpu::VertBuf *buffer)
{
  BLI_assert(buffer != nullptr);
  this->bind_ssbo(GPU_shader_get_ssbo_binding(shader_, name), buffer);
}

template<class T> inline void PassBase<T>::bind_ssbo(const char *name, gpu::VertBuf **buffer)
{
  BLI_assert(buffer != nullptr);
  this->bind_ssbo(GPU_shader_get_ssbo_binding(shader_, name), buffer);
}

template<class T> inline void PassBase<T>::bind_ssbo(const char *name, gpu::IndexBuf *buffer)
{
  BLI_assert(buffer != nullptr);
  this->bind_ssbo(GPU_shader_get_ssbo_binding(shader_, name), buffer);
}

template<class T> inline void PassBase<T>::bind_ssbo(const char *name, gpu::IndexBuf **buffer)
{
  BLI_assert(buffer != nullptr);
  this->bind_ssbo(GPU_shader_get_ssbo_binding(shader_, name), buffer);
}

template<class T> inline void PassBase<T>::bind_ubo(const char *name, GPUUniformBuf *buffer)
{
  BLI_assert(buffer != nullptr);
  this->bind_ubo(GPU_shader_get_ubo_binding(shader_, name), buffer);
}

template<class T>
inline void PassBase<T>::bind_texture(const char *name, GPUTexture *texture, GPUSamplerState state)
{
  BLI_assert(texture != nullptr);
  this->bind_texture(GPU_shader_get_sampler_binding(shader_, name), texture, state);
}

template<class T> inline void PassBase<T>::bind_texture(const char *name, gpu::VertBuf *buffer)
{
  BLI_assert(buffer != nullptr);
  this->bind_texture(GPU_shader_get_sampler_binding(shader_, name), buffer);
}

template<class T> inline void PassBase<T>::bind_texture(const char *name, gpu::VertBuf **buffer)
{
  BLI_assert(buffer != nullptr);
  this->bind_texture(GPU_shader_get_sampler_binding(shader_, name), buffer);
}

template<class T> inline void PassBase<T>::bind_image(const char *name, GPUTexture *image)
{
  BLI_assert(image != nullptr);
  this->bind_image(GPU_shader_get_sampler_binding(shader_, name), image);
}

template<class T> inline void PassBase<T>::bind_ssbo(int slot, GPUStorageBuf *buffer)
{
  BLI_assert(buffer != nullptr);
  create_command(Type::ResourceBind).resource_bind = {slot, buffer};
}

template<class T> inline void PassBase<T>::bind_ssbo(int slot, GPUUniformBuf *buffer)
{
  BLI_assert(buffer != nullptr);
  create_command(Type::ResourceBind).resource_bind = {
      slot, buffer, ResourceBind::Type::UniformAsStorageBuf};
}

template<class T> inline void PassBase<T>::bind_ssbo(int slot, GPUUniformBuf **buffer)
{
  BLI_assert(buffer != nullptr);
  create_command(Type::ResourceBind).resource_bind = {
      slot, buffer, ResourceBind::Type::UniformAsStorageBuf};
}

template<class T> inline void PassBase<T>::bind_ssbo(int slot, gpu::VertBuf *buffer)
{
  BLI_assert(buffer != nullptr);
  create_command(Type::ResourceBind).resource_bind = {
      slot, buffer, ResourceBind::Type::VertexAsStorageBuf};
}

template<class T> inline void PassBase<T>::bind_ssbo(int slot, gpu::VertBuf **buffer)
{
  BLI_assert(buffer != nullptr);
  create_command(Type::ResourceBind).resource_bind = {
      slot, buffer, ResourceBind::Type::VertexAsStorageBuf};
}

template<class T> inline void PassBase<T>::bind_ssbo(int slot, gpu::IndexBuf *buffer)
{
  BLI_assert(buffer != nullptr);
  create_command(Type::ResourceBind).resource_bind = {
      slot, buffer, ResourceBind::Type::IndexAsStorageBuf};
}

template<class T> inline void PassBase<T>::bind_ssbo(int slot, gpu::IndexBuf **buffer)
{
  BLI_assert(buffer != nullptr);
  create_command(Type::ResourceBind).resource_bind = {
      slot, buffer, ResourceBind::Type::IndexAsStorageBuf};
}

template<class T> inline void PassBase<T>::bind_ubo(int slot, GPUUniformBuf *buffer)
{
  BLI_assert(buffer != nullptr);
  create_command(Type::ResourceBind).resource_bind = {slot, buffer};
}

template<class T>
inline void PassBase<T>::bind_texture(int slot, GPUTexture *texture, GPUSamplerState state)
{
  BLI_assert(texture != nullptr);
  create_command(Type::ResourceBind).resource_bind = {slot, texture, state};
}

template<class T> inline void PassBase<T>::bind_texture(int slot, gpu::VertBuf *buffer)
{
  BLI_assert(buffer != nullptr);
  create_command(Type::ResourceBind).resource_bind = {slot, buffer};
}

template<class T> inline void PassBase<T>::bind_texture(int slot, gpu::VertBuf **buffer)
{
  BLI_assert(buffer != nullptr);
  create_command(Type::ResourceBind).resource_bind = {slot, buffer};
}

template<class T> inline void PassBase<T>::bind_image(int slot, GPUTexture *image)
{
  BLI_assert(image != nullptr);
  create_command(Type::ResourceBind).resource_bind = {slot, as_image(image)};
}

template<class T> inline void PassBase<T>::bind_ssbo(const char *name, GPUStorageBuf **buffer)
{
  BLI_assert(buffer != nullptr);
  this->bind_ssbo(GPU_shader_get_ssbo_binding(shader_, name), buffer);
}

template<class T> inline void PassBase<T>::bind_ubo(const char *name, GPUUniformBuf **buffer)
{
  BLI_assert(buffer != nullptr);
  this->bind_ubo(GPU_shader_get_ubo_binding(shader_, name), buffer);
}

template<class T>
inline void PassBase<T>::bind_texture(const char *name,
                                      GPUTexture **texture,
                                      GPUSamplerState state)
{
  BLI_assert(texture != nullptr);
  this->bind_texture(GPU_shader_get_sampler_binding(shader_, name), texture, state);
}

template<class T> inline void PassBase<T>::bind_image(const char *name, GPUTexture **image)
{
  BLI_assert(image != nullptr);
  this->bind_image(GPU_shader_get_sampler_binding(shader_, name), image);
}

template<class T> inline void PassBase<T>::bind_ssbo(int slot, GPUStorageBuf **buffer)
{

  BLI_assert(buffer != nullptr);
  create_command(Type::ResourceBind).resource_bind = {slot, buffer};
}

template<class T> inline void PassBase<T>::bind_ubo(int slot, GPUUniformBuf **buffer)
{
  BLI_assert(buffer != nullptr);
  create_command(Type::ResourceBind).resource_bind = {slot, buffer};
}

template<class T>
inline void PassBase<T>::bind_texture(int slot, GPUTexture **texture, GPUSamplerState state)
{
  BLI_assert(texture != nullptr);
  create_command(Type::ResourceBind).resource_bind = {slot, texture, state};
}

template<class T> inline void PassBase<T>::bind_image(int slot, GPUTexture **image)
{
  BLI_assert(image != nullptr);
  create_command(Type::ResourceBind).resource_bind = {slot, as_image(image)};
}

/** \} */

/* -------------------------------------------------------------------- */
/** \name Push Constant Implementation
 * \{ */

template<class T> inline void PassBase<T>::push_constant(const char *name, const float &data)
{
  create_command(Type::PushConstant).push_constant = {push_constant_offset(name), data};
}

template<class T> inline void PassBase<T>::push_constant(const char *name, const float2 &data)
{
  create_command(Type::PushConstant).push_constant = {push_constant_offset(name), data};
}

template<class T> inline void PassBase<T>::push_constant(const char *name, const float3 &data)
{
  create_command(Type::PushConstant).push_constant = {push_constant_offset(name), data};
}

template<class T> inline void PassBase<T>::push_constant(const char *name, const float4 &data)
{
  create_command(Type::PushConstant).push_constant = {push_constant_offset(name), data};
}

template<class T> inline void PassBase<T>::push_constant(const char *name, const int &data)
{
  create_command(Type::PushConstant).push_constant = {push_constant_offset(name), data};
}

template<class T> inline void PassBase<T>::push_constant(const char *name, const int2 &data)
{
  create_command(Type::PushConstant).push_constant = {push_constant_offset(name), data};
}

template<class T> inline void PassBase<T>::push_constant(const char *name, const int3 &data)
{
  create_command(Type::PushConstant).push_constant = {push_constant_offset(name), data};
}

template<class T> inline void PassBase<T>::push_constant(const char *name, const int4 &data)
{
  create_command(Type::PushConstant).push_constant = {push_constant_offset(name), data};
}

template<class T> inline void PassBase<T>::push_constant(const char *name, const bool &data)
{
  create_command(Type::PushConstant).push_constant = {push_constant_offset(name), data};
}

template<class T>
inline void PassBase<T>::push_constant(const char *name, const float *data, int array_len)
{
  create_command(Type::PushConstant).push_constant = {push_constant_offset(name), data, array_len};
}

template<class T>
inline void PassBase<T>::push_constant(const char *name, const float2 *data, int array_len)
{
  create_command(Type::PushConstant).push_constant = {push_constant_offset(name), data, array_len};
}

template<class T>
inline void PassBase<T>::push_constant(const char *name, const float3 *data, int array_len)
{
  create_command(Type::PushConstant).push_constant = {push_constant_offset(name), data, array_len};
}

template<class T>
inline void PassBase<T>::push_constant(const char *name, const float4 *data, int array_len)
{
  create_command(Type::PushConstant).push_constant = {push_constant_offset(name), data, array_len};
}

template<class T>
inline void PassBase<T>::push_constant(const char *name, const int *data, int array_len)
{
  create_command(Type::PushConstant).push_constant = {push_constant_offset(name), data, array_len};
}

template<class T>
inline void PassBase<T>::push_constant(const char *name, const int2 *data, int array_len)
{
  create_command(Type::PushConstant).push_constant = {push_constant_offset(name), data, array_len};
}

template<class T>
inline void PassBase<T>::push_constant(const char *name, const int3 *data, int array_len)
{
  create_command(Type::PushConstant).push_constant = {push_constant_offset(name), data, array_len};
}

template<class T>
inline void PassBase<T>::push_constant(const char *name, const int4 *data, int array_len)
{
  create_command(Type::PushConstant).push_constant = {push_constant_offset(name), data, array_len};
}

template<class T> inline void PassBase<T>::push_constant(const char *name, const float4x4 *data)
{
  create_command(Type::PushConstant).push_constant = {push_constant_offset(name), data};
}

template<class T> inline void PassBase<T>::push_constant(const char *name, const float4x4 &data)
{
  /* WORKAROUND: Push 3 consecutive commands to hold the 64 bytes of the float4x4.
   * This assumes that all commands are always stored in flat array of memory. */
  Undetermined commands[3];

  PushConstant &cmd = commands[0].push_constant;
  cmd.location = push_constant_offset(name);
  cmd.array_len = 1;
  cmd.comp_len = 16;
  cmd.type = PushConstant::Type::FloatValue;
  /* Copy overrides the next 2 commands. We append them as Type::None to not evaluate them. */
  *reinterpret_cast<float4x4 *>(&cmd.float4_value) = data;

  create_command(Type::PushConstant) = commands[0];
  create_command(Type::None) = commands[1];
  create_command(Type::None) = commands[2];
}

/** \} */

/* -------------------------------------------------------------------- */
/** \name Resource bind Implementation
 * \{ */

template<class T>
inline void PassBase<T>::specialize_constant(GPUShader *shader,
                                             const char *constant_name,
                                             const int &constant_value)
{
  create_command(Type::SpecializeConstant).specialize_constant = {
      shader, GPU_shader_get_constant(shader, constant_name), constant_value};
}

template<class T>
inline void PassBase<T>::specialize_constant(GPUShader *shader,
                                             const char *constant_name,
                                             const uint &constant_value)
{
  create_command(Type::SpecializeConstant).specialize_constant = {
      shader, GPU_shader_get_constant(shader, constant_name), constant_value};
}

template<class T>
inline void PassBase<T>::specialize_constant(GPUShader *shader,
                                             const char *constant_name,
                                             const float &constant_value)
{
  create_command(Type::SpecializeConstant).specialize_constant = {
      shader, GPU_shader_get_constant(shader, constant_name), constant_value};
}

template<class T>
inline void PassBase<T>::specialize_constant(GPUShader *shader,
                                             const char *constant_name,
                                             const bool &constant_value)
{
  create_command(Type::SpecializeConstant).specialize_constant = {
      shader, GPU_shader_get_constant(shader, constant_name), constant_value};
}

template<class T>
inline void PassBase<T>::specialize_constant(GPUShader *shader,
                                             const char *constant_name,
                                             const int *constant_value)
{
  create_command(Type::SpecializeConstant).specialize_constant = {
      shader, GPU_shader_get_constant(shader, constant_name), constant_value};
}

template<class T>
inline void PassBase<T>::specialize_constant(GPUShader *shader,
                                             const char *constant_name,
                                             const uint *constant_value)
{
  create_command(Type::SpecializeConstant).specialize_constant = {
      shader, GPU_shader_get_constant(shader, constant_name), constant_value};
}

template<class T>
inline void PassBase<T>::specialize_constant(GPUShader *shader,
                                             const char *constant_name,
                                             const float *constant_value)
{
  create_command(Type::SpecializeConstant).specialize_constant = {
      shader, GPU_shader_get_constant(shader, constant_name), constant_value};
}

template<class T>
inline void PassBase<T>::specialize_constant(GPUShader *shader,
                                             const char *constant_name,
                                             const bool *constant_value)
{
  create_command(Type::SpecializeConstant).specialize_constant = {
      shader, GPU_shader_get_constant(shader, constant_name), constant_value};
}

/** \} */

}  // namespace detail

}  // namespace blender::draw<|MERGE_RESOLUTION|>--- conflicted
+++ resolved
@@ -957,11 +957,7 @@
   if (clip_plane_count > 0) {
     state |= DRW_STATE_CLIP_PLANES;
   }
-<<<<<<< HEAD
-  /* Assume to always be enabled. */
-=======
   /* Assumed to always be enabled. */
->>>>>>> 58d04bfa
   state |= DRW_STATE_PROGRAM_POINT_SIZE;
   create_command(Type::StateSet).state_set = {state, clip_plane_count};
 }
