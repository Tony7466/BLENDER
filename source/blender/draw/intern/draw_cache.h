--- conflicted
+++ resolved
@@ -8,11 +8,7 @@
 
 #pragma once
 
-<<<<<<< HEAD
-#include "BKE_volume_enums.hh"
-=======
 #include "BKE_volume_grid_fwd.hh"
->>>>>>> d0969271
 
 #ifdef __cplusplus
 extern "C" {
@@ -29,10 +25,6 @@
 struct bGPDstroke;
 struct bGPdata;
 struct Scene;
-namespace blender::bke {
-struct VolumeGrid;
-}
-using VolumeGrid = blender::bke::VolumeGrid;
 
 /**
  * Shape resolution level of detail.
@@ -259,12 +251,8 @@
   float bounds_to_texture[4][4];
 } DRWVolumeGrid;
 
-<<<<<<< HEAD
-DRWVolumeGrid *DRW_volume_batch_cache_get_grid(struct Volume *volume, const VolumeGrid *grid);
-=======
 DRWVolumeGrid *DRW_volume_batch_cache_get_grid(struct Volume *volume,
                                                const blender::bke::VolumeGridData *grid);
->>>>>>> d0969271
 struct GPUBatch *DRW_cache_volume_face_wireframe_get(struct Object *ob);
 struct GPUBatch *DRW_cache_volume_selection_surface_get(struct Object *ob);
 
