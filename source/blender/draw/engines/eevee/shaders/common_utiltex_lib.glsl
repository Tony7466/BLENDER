--- conflicted
+++ resolved
@@ -67,7 +67,7 @@
 }
 
 /* Return texture coordinates to sample Surface LUT. */
-vec3 lut_coords_bsdf(float cos_theta, float roughness, float ior)
+vec3 lut_coords_btdf(float cos_theta, float roughness, float ior)
 {
   vec3 coords = vec3(sqrt((ior - 1.0) / (ior + 1.0)), sqrt(1.0 - cos_theta), roughness);
 
@@ -99,34 +99,6 @@
   coords.z = coords.z * lut_btdf_layer_count + lut_btdf_layer_first;
 
   return coords;
-}
-
-<<<<<<< HEAD
-/* Return texture coordinates to sample Surface LUT. */
-vec3 lut_coords_btdf(float cos_theta, float roughness, float ior)
-{
-  vec3 coords = vec3(sqrt((ior - 1.0) / (ior + 1.0)), sqrt(1.0 - cos_theta), roughness);
-
-  /* scale and bias coordinates, for correct filtered lookup */
-  coords.xy = coords.xy * (LUT_SIZE - 1.0) / LUT_SIZE + 0.5 / LUT_SIZE;
-  coords.z = coords.z * lut_btdf_layer_count + lut_btdf_layer_first;
-
-  return coords;
-}
-
-vec4 sample_3D_texture(sampler2DArray tex, vec3 coords)
-{
-  float layer_floored;
-  float f = modf(coords.z, layer_floored);
-
-  coords.z = layer_floored;
-  vec4 tex_low = textureLod(tex, coords, 0.0);
-
-  coords.z += 1.0;
-  vec4 tex_high = textureLod(tex, coords, 0.0);
-
-  /* Manual trilinear interpolation. */
-  return mix(tex_low, tex_high, f);
 }
 
 /* Computes the reflectance and transmittance based on the tint (`f0`, `f90`, `transmission_tint`)
@@ -193,47 +165,6 @@
   bsdf_lut(
       F0, color, color, cos_theta, roughness, ior, do_multiscatter, reflectance, transmittance);
   return vec2(reflectance.r, transmittance.r);
-=======
-/* Computes the reflectance and transmittance based on the BSDF LUT. */
-vec2 bsdf_lut(float cos_theta, float roughness, float ior, float do_multiscatter)
-{
-  if (ior == 1.0) {
-    return vec2(0.0, 1.0);
-  }
-
-  vec2 split_sum;
-  float transmission_factor;
-  float F0 = F0_from_ior(ior);
-  float F90 = 1.0;
-
-  if (ior >= 1.0) {
-    split_sum = brdf_lut(cos_theta, roughness);
-    transmission_factor = sample_3D_texture(utilTex, lut_coords_btdf(cos_theta, roughness, ior)).a;
-    /* Gradually increase `f90` from 0 to 1 when IOR is in the range of [1.0, 1.33], to avoid harsh
-     * transition at `IOR == 1`. */
-    F90 = saturate(2.33 / 0.33 * (ior - 1.0) / (ior + 1.0));
-  }
-  else {
-    vec3 bsdf = sample_3D_texture(utilTex, lut_coords_bsdf(cos_theta, roughness, ior)).rgb;
-    split_sum = bsdf.rg;
-    transmission_factor = bsdf.b;
-  }
-
-  float reflectance = F_brdf_single_scatter(vec3(F0), vec3(F90), split_sum).r;
-  float transmittance = (1.0 - F0) * transmission_factor;
-
-  if (do_multiscatter) {
-    float Ess = F0 * split_sum.x + split_sum.y + (1.0 - F0) * transmission_factor;
-    /* TODO: maybe add saturation for higher roughness similar as in `F_brdf_multi_scatter()`.
-     * However, it is not necessarily desirable that the users see a different color than they
-     * picked. */
-    float scale = 1.0 / Ess;
-    reflectance *= scale;
-    transmittance *= scale;
-  }
-
-  return vec2(reflectance, transmittance);
->>>>>>> e0dacfdd
 }
 
 /** \} */