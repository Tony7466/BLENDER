/* SPDX-FileCopyrightText: 2024 Blender Authors
 *
 * SPDX-License-Identifier: GPL-2.0-or-later */

/** \file
 * \ingroup overlay
 */

#pragma once

#include "BLI_bounds.hh"
#include "BLI_math_matrix.hh"

#include "BKE_curves.hh"
#include "BKE_grease_pencil.hh"
#include "BKE_object.hh"

#include "ED_grease_pencil.hh"

#include "overlay_next_private.hh"

namespace blender::draw::overlay {

class GreasePencil {
 public:
  struct ViewParameters {
    bool is_perspective;
    union {
      /* Z axis if ortho or position if perspective. */
      float3 z_axis;
      float3 location;
    };

    ViewParameters() = default;

    ViewParameters(bool is_perspective, const float4x4 &viewinv)
    {
      if (is_perspective) {
        location = viewinv.location();
      }
      else {
        z_axis = viewinv.z_axis();
      }
    }
  };

 public:
  static void draw_grease_pencil(PassMain::Sub &pass,
                                 const ViewParameters &view,
                                 const Scene *scene,
                                 Object *ob,
                                 ResourceHandle res_handle,
                                 select::ID select_id = select::SelectMap::select_invalid_id())
  {
    using namespace blender;
    using namespace blender::ed::greasepencil;
    ::GreasePencil &grease_pencil = *static_cast<::GreasePencil *>(ob->data);

    float4 plane = (grease_pencil.flag & GREASE_PENCIL_STROKE_ORDER_3D) ?
                       float4(0.0f) :
                       depth_plane_get(ob, view);
    pass.push_constant("gpDepthPlane", plane);

    int t_offset = 0;
    const Vector<DrawingInfo> drawings = retrieve_visible_drawings(*scene, grease_pencil, true);
    for (const DrawingInfo info : drawings) {
      const bool is_stroke_order_3d = (grease_pencil.flag & GREASE_PENCIL_STROKE_ORDER_3D) != 0;

      const float object_scale = mat4_to_scale(ob->object_to_world().ptr());
      const float thickness_scale = bke::greasepencil::LEGACY_RADIUS_CONVERSION_FACTOR;

      gpu::VertBuf *position_tx = draw::DRW_cache_grease_pencil_position_buffer_get(scene, ob);
      gpu::VertBuf *color_tx = draw::DRW_cache_grease_pencil_color_buffer_get(scene, ob);

      pass.push_constant("gpStrokeOrder3d", is_stroke_order_3d);
      pass.push_constant("gpThicknessScale", object_scale);
      pass.push_constant("gpThicknessOffset", 0.0f);
      pass.push_constant("gpThicknessWorldScale", thickness_scale);
      pass.bind_texture("gp_pos_tx", position_tx);
      pass.bind_texture("gp_col_tx", color_tx);

      const bke::CurvesGeometry &curves = info.drawing.strokes();
      const OffsetIndices<int> points_by_curve = curves.evaluated_points_by_curve();
      const bke::AttributeAccessor attributes = curves.attributes();
      const Span<Vector<uint3>> triangles = info.drawing.triangles();
      const VArray<int> stroke_materials = *attributes.lookup_or_default<int>(
          "material_index", bke::AttrDomain::Curve, 0);
      const VArray<bool> cyclic = *attributes.lookup_or_default<bool>(
          "cyclic", bke::AttrDomain::Curve, false);

      IndexMaskMemory memory;
      const IndexMask visible_shapes = ed::greasepencil::retrieve_visible_shapes(
          *ob, info.drawing, memory);
      const Vector<IndexMask> shapes = info.drawing.shapes(memory);

      const bool hide_onion = info.onion_id != 0;

      visible_shapes.foreach_index([&](const int shape_index) {
        const IndexMask &shape = shapes[shape_index];

        const int material_index = stroke_materials[shape.first()];
        MaterialGPencilStyle *gp_style = BKE_gpencil_material_settings(ob, material_index + 1);

        const bool hide_material = (gp_style->flag & GP_MATERIAL_HIDE) != 0;

        const int num_stroke_triangles = triangles[shape_index].size();

        if (hide_material || hide_onion) {
          t_offset += num_stroke_triangles;
        }

        const bool show_stroke = (gp_style->flag & GP_MATERIAL_STROKE_SHOW) != 0;
        const bool show_fill = (num_stroke_triangles != 0) &&
                               (gp_style->flag & GP_MATERIAL_FILL_SHOW) != 0;

        blender::gpu::Batch *geom = draw::DRW_cache_grease_pencil_get(scene, ob);

        if (show_fill) {
          int v_first = t_offset * 3;
          int v_count = num_stroke_triangles * 3;
          pass.draw(geom, 1, v_count, v_first, res_handle, select_id.get());
        }

        t_offset += num_stroke_triangles;

<<<<<<< HEAD
        shape.foreach_index([&](const int curve_i) {
          const IndexRange points = points_by_curve[curve_i];

          const int num_stroke_vertices = (points.size() +
                                           int(cyclic[curve_i] && (points.size() >= 3)));

          if (hide_material || hide_onion) {
            t_offset += num_stroke_vertices * 2;
            return;
          }

          if (show_stroke) {
            int v_first = t_offset * 3;
            int v_count = num_stroke_vertices * 2 * 3;
            pass.draw(geom, 1, v_count, v_first, res_handle);
          }
          t_offset += num_stroke_vertices * 2;
        });
=======
        if (show_stroke) {
          int v_first = t_offset * 3;
          int v_count = num_stroke_vertices * 2 * 3;
          pass.draw(geom, 1, v_count, v_first, res_handle, select_id.get());
        }
        t_offset += num_stroke_vertices * 2;
>>>>>>> 2ddc574a
      });
    }
  }

 private:
  /* Returns the normal plane in NDC space. */
  static float4 depth_plane_get(const Object *ob, const ViewParameters &view)
  {
    using namespace blender::math;

    /* Find the normal most likely to represent the grease pencil object. */
    /* TODO: This does not work quite well if you use
     * strokes not aligned with the object axes. Maybe we could try to
     * compute the minimum axis of all strokes. But this would be more
     * computationally heavy and should go into the GPData evaluation. */
    const std::optional<blender::Bounds<float3>> bounds = BKE_object_boundbox_get(ob).value_or(
        blender::Bounds(float3(0)));

    float3 center = midpoint(bounds->min, bounds->max);
    float3 size = (bounds->max - bounds->min) * 0.5f;
    /* Avoid division by 0.0 later. */
    size += 1e-8f;
    /* Convert Bbox unit space to object space. */
    float4x4 bbox_to_object = from_loc_scale<float4x4>(center, size);
    float4x4 bbox_to_world = ob->object_to_world() * bbox_to_object;

    float3 bbox_center = bbox_to_world.location();
    float3 view_vector = (view.is_perspective) ? view.location - bbox_center : view.z_axis;

    float3x3 world_to_bbox = invert(float3x3(bbox_to_world));

    /* Normalize the vector in BBox space. */
    float3 local_plane_direction = normalize(transform_direction(world_to_bbox, view_vector));
    /* `bbox_to_world_normal` is a "normal" matrix. It transforms BBox space normals to world. */
    float3x3 bbox_to_world_normal = transpose(world_to_bbox);
    float3 plane_direction = normalize(
        transform_direction(bbox_to_world_normal, local_plane_direction));

    return float4(plane_direction, -dot(plane_direction, bbox_center));
  }
};

}  // namespace blender::draw::overlay<|MERGE_RESOLUTION|>--- conflicted
+++ resolved
@@ -123,7 +123,6 @@
 
         t_offset += num_stroke_triangles;
 
-<<<<<<< HEAD
         shape.foreach_index([&](const int curve_i) {
           const IndexRange points = points_by_curve[curve_i];
 
@@ -138,18 +137,10 @@
           if (show_stroke) {
             int v_first = t_offset * 3;
             int v_count = num_stroke_vertices * 2 * 3;
-            pass.draw(geom, 1, v_count, v_first, res_handle);
+            pass.draw(geom, 1, v_count, v_first, res_handle, select_id.get());
           }
           t_offset += num_stroke_vertices * 2;
         });
-=======
-        if (show_stroke) {
-          int v_first = t_offset * 3;
-          int v_count = num_stroke_vertices * 2 * 3;
-          pass.draw(geom, 1, v_count, v_first, res_handle, select_id.get());
-        }
-        t_offset += num_stroke_vertices * 2;
->>>>>>> 2ddc574a
       });
     }
   }
