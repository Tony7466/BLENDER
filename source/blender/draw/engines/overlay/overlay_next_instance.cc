--- conflicted
+++ resolved
@@ -79,11 +79,8 @@
   background.begin_sync(resources, state);
   prepass.begin_sync(resources, state);
   empties.begin_sync();
-<<<<<<< HEAD
+  lattices.begin_sync(resources, state);
   cameras.begin_sync();
-=======
-  lattices.begin_sync(resources, state);
->>>>>>> a882473f
   metaballs.begin_sync();
   speakers.begin_sync();
   grid.begin_sync(resources, state, view);
@@ -231,22 +228,16 @@
   background.draw(resources, manager);
 
   empties.draw(resources, manager, view);
-<<<<<<< HEAD
+  lattices.draw(resources, manager, view);
   cameras.draw(resources, manager, view);
-=======
-  lattices.draw(resources, manager, view);
->>>>>>> a882473f
   metaballs.draw(resources, manager, view);
   speakers.draw(resources, manager, view);
 
   grid.draw(resources, manager, view);
 
   empties.draw_in_front(resources, manager, view);
-<<<<<<< HEAD
+  lattices.draw_in_front(resources, manager, view);
   cameras.draw_in_front(resources, manager, view);
-=======
-  lattices.draw_in_front(resources, manager, view);
->>>>>>> a882473f
   metaballs.draw_in_front(resources, manager, view);
   speakers.draw_in_front(resources, manager, view);
 
