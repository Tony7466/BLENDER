/* SPDX-FileCopyrightText: 2023 Blender Authors
 *
 * SPDX-License-Identifier: GPL-2.0-or-later */

/** \file
 * \ingroup overlay
 */

#include "DEG_depsgraph_query.hh"

#include "ED_view3d.hh"

#include "BKE_paint.hh"

#include "draw_debug.hh"

#include "overlay_next_instance.hh"

namespace blender::draw::overlay {

void Instance::init()
{
  /* TODO(fclem): Remove DRW global usage. */
  const DRWContextState *ctx = DRW_context_state_get();
  /* Was needed by `object_wire_theme_id()` when doing the port. Not sure if needed nowadays. */
  BKE_view_layer_synced_ensure(ctx->scene, ctx->view_layer);

  state.depsgraph = ctx->depsgraph;
  state.view_layer = ctx->view_layer;
  state.space_data = ctx->space_data;
  state.scene = ctx->scene;
  state.v3d = ctx->v3d;
  state.region = ctx->region;
  state.rv3d = ctx->rv3d;
  state.active_base = BKE_view_layer_active_base_get(ctx->view_layer);
  state.object_active = ctx->obact;
  state.object_mode = ctx->object_mode;
  state.cfra = DEG_get_ctime(state.depsgraph);

  /* Note there might be less than 6 planes, but we always compute the 6 of them for simplicity. */
  state.clipping_plane_count = clipping_enabled_ ? 6 : 0;

  state.pixelsize = U.pixelsize;
  state.ctx_mode = CTX_data_mode_enum_ex(ctx->object_edit, ctx->obact, ctx->object_mode);
  state.space_data = ctx->space_data;
  state.space_type = state.v3d != nullptr ? SPACE_VIEW3D : eSpace_Type(ctx->space_data->spacetype);
  if (state.v3d != nullptr) {
    state.clear_in_front = (state.v3d->shading.type != OB_SOLID);
    state.use_in_front = (state.v3d->shading.type <= OB_SOLID) ||
                         BKE_scene_uses_blender_workbench(state.scene);
    state.is_wireframe_mode = (state.v3d->shading.type == OB_WIRE);
    state.hide_overlays = (state.v3d->flag2 & V3D_HIDE_OVERLAYS) != 0;
    state.xray_enabled = XRAY_ACTIVE(state.v3d);
    state.xray_enabled_and_not_wire = state.xray_enabled && (state.v3d->shading.type > OB_WIRE);
    state.xray_opacity = XRAY_ALPHA(state.v3d);

    if (!state.hide_overlays) {
      state.overlay = state.v3d->overlay;
      state.v3d_flag = state.v3d->flag;
      state.v3d_gridflag = state.v3d->gridflag;
    }
    else {
      memset(&state.overlay, 0, sizeof(state.overlay));
      state.v3d_flag = 0;
      state.v3d_gridflag = 0;
      state.overlay.flag = V3D_OVERLAY_HIDE_TEXT | V3D_OVERLAY_HIDE_MOTION_PATHS |
                           V3D_OVERLAY_HIDE_BONES | V3D_OVERLAY_HIDE_OBJECT_XTRAS |
                           V3D_OVERLAY_HIDE_OBJECT_ORIGINS;
      state.overlay.wireframe_threshold = state.v3d->overlay.wireframe_threshold;
      state.overlay.wireframe_opacity = state.v3d->overlay.wireframe_opacity;
    }

    state.do_pose_xray = (state.overlay.flag & V3D_OVERLAY_BONE_SELECT);
    state.do_pose_fade_geom = state.do_pose_xray && !(state.object_mode & OB_MODE_WEIGHT_PAINT) &&
                              ctx->object_pose != nullptr;
  }
  else if (state.space_type == SPACE_IMAGE) {
    SpaceImage *space_image = (SpaceImage *)state.space_data;

    state.clear_in_front = false;
    state.use_in_front = false;
    state.is_wireframe_mode = false;
    state.hide_overlays = (space_image->overlay.flag & SI_OVERLAY_SHOW_OVERLAYS) == 0;
    state.xray_enabled = false;

    /* During engine initialization phase the `space_image` isn't locked and we are able to
     * retrieve the needed data. During cache_init the image engine locks the `space_image` and
     * makes it impossible to retrieve the data. */
    ED_space_image_get_uv_aspect(space_image, &state.image_uv_aspect.x, &state.image_uv_aspect.y);
    ED_space_image_get_size(space_image, &state.image_size.x, &state.image_size.y);
    ED_space_image_get_aspect(space_image, &state.image_aspect.x, &state.image_aspect.y);
  }

  /* TODO(fclem): Remove DRW global usage. */
  resources.globals_buf = G_draw.block_ubo;
  resources.theme_settings = G_draw.block;
  resources.weight_ramp_tx.wrap(G_draw.weight_ramp);
  {
    eGPUTextureUsage usage = GPU_TEXTURE_USAGE_SHADER_READ;
    if (resources.dummy_depth_tx.ensure_2d(GPU_DEPTH_COMPONENT32F, int2(1, 1), usage)) {
      float data = 1.0f;
      GPU_texture_update_sub(resources.dummy_depth_tx, GPU_DATA_FLOAT, &data, 0, 0, 0, 1, 1, 1);
    }
  }
}

void Instance::begin_sync()
{
  const DRWView *view_legacy = DRW_view_default_get();
  View view("OverlayView", view_legacy);
  state.dt = DRW_text_cache_ensure();
  state.camera_position = view.viewinv().location();
  state.camera_forward = view.viewinv().z_axis();

  resources.begin_sync();

  background.begin_sync(resources, state);
  outline.begin_sync(resources, state);

  auto begin_sync_layer = [&](OverlayLayer &layer) {
    layer.armatures.begin_sync(resources, state);
    layer.bounds.begin_sync();
    layer.cameras.begin_sync(resources, state, view);
    layer.curves.begin_sync(resources, state, view);
    layer.empties.begin_sync(resources, state, view);
    layer.facing.begin_sync(resources, state);
    layer.fade.begin_sync(resources, state);
    layer.force_fields.begin_sync();
    layer.fluids.begin_sync(resources, state);
    layer.lattices.begin_sync(resources, state);
    layer.lights.begin_sync();
    layer.light_probes.begin_sync(resources, state);
    layer.metaballs.begin_sync();
    layer.meshes.begin_sync(resources, state, view);
<<<<<<< HEAD
    layer.paints.begin_sync(resources, state);
=======
    layer.mesh_uvs.begin_sync(resources, state);
>>>>>>> a1182e07
    layer.particles.begin_sync(resources, state);
    layer.prepass.begin_sync(resources, state);
    layer.relations.begin_sync(resources, state);
    layer.speakers.begin_sync();
    layer.sculpts.begin_sync(resources, state);
    layer.wireframe.begin_sync(resources, state);
  };
  begin_sync_layer(regular);
  begin_sync_layer(infront);

  grid.begin_sync(resources, shapes, state, view);

  anti_aliasing.begin_sync(resources);
  xray_fade.begin_sync(resources, state);
}

void Instance::object_sync(ObjectRef &ob_ref, Manager &manager)
{
  const bool in_edit_mode = object_is_edit_mode(ob_ref.object);
  const bool in_paint_mode = object_is_paint_mode(ob_ref.object);
  const bool in_sculpt_mode = object_is_sculpt_mode(ob_ref);
  const bool in_edit_paint_mode = object_is_edit_paint_mode(
      ob_ref, in_edit_mode, in_paint_mode, in_sculpt_mode);
  const bool needs_prepass = object_needs_prepass(ob_ref, in_paint_mode);

  OverlayLayer &layer = object_is_in_front(ob_ref.object, state) ? infront : regular;

  if (needs_prepass) {
    layer.prepass.object_sync(manager, ob_ref, resources, state);
  }

  if (in_paint_mode) {
    layer.paints.object_sync(manager, ob_ref, state);
  }
  if (in_sculpt_mode) {
    layer.sculpts.object_sync(manager, ob_ref, state);
  }

  if (in_edit_mode && !state.hide_overlays) {
    switch (ob_ref.object->type) {
      case OB_MESH:
        layer.meshes.edit_object_sync(manager, ob_ref, state, resources);
        /* TODO(fclem): Find a better place / condition. */
        layer.mesh_uvs.edit_object_sync(manager, ob_ref, state);
        break;
      case OB_ARMATURE:
        layer.armatures.edit_object_sync(ob_ref, resources, shapes, state);
        break;
      case OB_CURVES_LEGACY:
        layer.curves.edit_object_sync_legacy(manager, ob_ref, resources);
        break;
      case OB_CURVES:
        layer.curves.edit_object_sync(manager, ob_ref, resources);
        break;
      case OB_SURF:
        break;
      case OB_LATTICE:
        layer.lattices.edit_object_sync(manager, ob_ref, resources);
        break;
      case OB_MBALL:
        layer.metaballs.edit_object_sync(ob_ref, resources);
        break;
      case OB_FONT:
        break;
    }
  }

  if (state.is_wireframe_mode || !state.hide_overlays) {
    layer.wireframe.object_sync(manager, ob_ref, resources, in_edit_paint_mode);
  }

  if (!state.hide_overlays) {
    switch (ob_ref.object->type) {
      case OB_EMPTY:
        layer.empties.object_sync(ob_ref, shapes, manager, resources, state);
        break;
      case OB_CAMERA:
        layer.cameras.object_sync(ob_ref, shapes, manager, resources, state);
        break;
      case OB_ARMATURE:
        if (!in_edit_mode) {
          layer.armatures.object_sync(ob_ref, resources, shapes, state);
        }
        break;
      case OB_LATTICE:
        if (!in_edit_mode) {
          layer.lattices.object_sync(manager, ob_ref, resources, state);
        }
        break;
      case OB_LAMP:
        layer.lights.object_sync(ob_ref, resources, state);
        break;
      case OB_LIGHTPROBE:
        layer.light_probes.object_sync(ob_ref, resources, state);
        break;
      case OB_MBALL:
        if (!in_edit_mode) {
          layer.metaballs.object_sync(ob_ref, resources, state);
        }
        break;
      case OB_GPENCIL_LEGACY:
        break;
      case OB_SPEAKER:
        layer.speakers.object_sync(ob_ref, resources, state);
        break;
    }
    layer.bounds.object_sync(ob_ref, resources, state);
    layer.facing.object_sync(manager, ob_ref, state);
    layer.fade.object_sync(manager, ob_ref, state);
    layer.force_fields.object_sync(ob_ref, resources, state);
    layer.fluids.object_sync(manager, ob_ref, resources, state);
    layer.particles.object_sync(manager, ob_ref, resources, state);
    layer.relations.object_sync(ob_ref, resources, state);

    if (object_is_selected(ob_ref) && !in_edit_paint_mode) {
      outline.object_sync(manager, ob_ref, state);
    }
  }
}

void Instance::end_sync()
{
  resources.end_sync();

  auto end_sync_layer = [&](OverlayLayer &layer) {
    layer.armatures.end_sync(resources, shapes, state);
    layer.bounds.end_sync(resources, shapes, state);
    layer.cameras.end_sync(resources, shapes, state);
    layer.empties.end_sync(resources, shapes, state);
    layer.force_fields.end_sync(resources, shapes, state);
    layer.lights.end_sync(resources, shapes, state);
    layer.light_probes.end_sync(resources, shapes, state);
    layer.mesh_uvs.end_sync(resources, shapes, state);
    layer.metaballs.end_sync(resources, shapes, state);
    layer.relations.end_sync(resources, state);
    layer.fluids.end_sync(resources, shapes, state);
    layer.speakers.end_sync(resources, shapes, state);
  };
  end_sync_layer(regular);
  end_sync_layer(infront);

  /* WORKAROUND: This prevents bad frame-buffer config inside workbench when xray is enabled.
   * Better find a solution to this chicken-egg problem. */
  {
    /* HACK we allocate the in front depth here to avoid the overhead when if is not needed. */
    DefaultFramebufferList *dfbl = DRW_viewport_framebuffer_list_get();
    DefaultTextureList *dtxl = DRW_viewport_texture_list_get();

    DRW_texture_ensure_fullscreen_2d(
        &dtxl->depth_in_front, GPU_DEPTH24_STENCIL8, DRWTextureFlag(0));

    GPU_framebuffer_ensure_config(
        &dfbl->in_front_fb,
        {GPU_ATTACHMENT_TEXTURE(dtxl->depth_in_front), GPU_ATTACHMENT_TEXTURE(dtxl->color)});
  }
}

void Instance::draw(Manager &manager)
{
  resources.depth_tx.wrap(DRW_viewport_texture_list_get()->depth);
  resources.depth_in_front_tx.wrap(DRW_viewport_texture_list_get()->depth_in_front);
  resources.color_overlay_tx.wrap(DRW_viewport_texture_list_get()->color_overlay);
  resources.color_render_tx.wrap(DRW_viewport_texture_list_get()->color);

  resources.render_fb = DRW_viewport_framebuffer_list_get()->default_fb;
  resources.render_in_front_fb = DRW_viewport_framebuffer_list_get()->in_front_fb;

  int2 render_size = int2(resources.depth_tx.size());

  const DRWView *view_legacy = DRW_view_default_get();
  View view("OverlayView", view_legacy);

  /* TODO(fclem): Remove mandatory allocation. */
  if (!resources.depth_in_front_tx.is_valid()) {
    resources.depth_in_front_alloc_tx.acquire(render_size, GPU_DEPTH24_STENCIL8);
    resources.depth_in_front_tx.wrap(resources.depth_in_front_alloc_tx);
  }

  if (state.xray_enabled) {
    /* For X-ray we render the scene to a separate depth buffer. */
    resources.xray_depth_tx.acquire(render_size, GPU_DEPTH24_STENCIL8);
    resources.depth_target_tx.wrap(resources.xray_depth_tx);
    resources.depth_target_in_front_tx.wrap(resources.xray_depth_tx);
  }
  else {
    resources.depth_target_tx.wrap(resources.depth_tx);
    resources.depth_target_in_front_tx.wrap(resources.depth_in_front_tx);
  }

  /* TODO: Better semantics using a switch? */
  if (!resources.color_overlay_tx.is_valid()) {
    /* Likely to be the selection case. Allocate dummy texture and bind only depth buffer. */
    resources.color_overlay_alloc_tx.acquire(int2(1, 1), GPU_SRGB8_A8);
    resources.color_render_alloc_tx.acquire(int2(1, 1), GPU_SRGB8_A8);

    resources.color_overlay_tx.wrap(resources.color_overlay_alloc_tx);
    resources.color_render_tx.wrap(resources.color_render_alloc_tx);

    resources.line_tx.acquire(int2(1, 1), GPU_RGBA8);
    resources.overlay_tx.acquire(int2(1, 1), GPU_SRGB8_A8);

    resources.overlay_fb.ensure(GPU_ATTACHMENT_TEXTURE(resources.depth_target_tx));
    resources.overlay_line_fb.ensure(GPU_ATTACHMENT_TEXTURE(resources.depth_target_tx));
    resources.overlay_in_front_fb.ensure(GPU_ATTACHMENT_TEXTURE(resources.depth_target_tx));
    resources.overlay_line_in_front_fb.ensure(GPU_ATTACHMENT_TEXTURE(resources.depth_target_tx));
  }
  else {
    eGPUTextureUsage usage = GPU_TEXTURE_USAGE_SHADER_READ | GPU_TEXTURE_USAGE_SHADER_WRITE |
                             GPU_TEXTURE_USAGE_ATTACHMENT;
    resources.line_tx.acquire(render_size, GPU_RGBA8, usage);
    resources.overlay_tx.acquire(render_size, GPU_SRGB8_A8, usage);

    resources.overlay_fb.ensure(GPU_ATTACHMENT_TEXTURE(resources.depth_target_tx),
                                GPU_ATTACHMENT_TEXTURE(resources.overlay_tx));
    resources.overlay_line_fb.ensure(GPU_ATTACHMENT_TEXTURE(resources.depth_target_tx),
                                     GPU_ATTACHMENT_TEXTURE(resources.overlay_tx),
                                     GPU_ATTACHMENT_TEXTURE(resources.line_tx));
    resources.overlay_in_front_fb.ensure(
        GPU_ATTACHMENT_TEXTURE(resources.depth_target_in_front_tx),
        GPU_ATTACHMENT_TEXTURE(resources.overlay_tx));
    resources.overlay_line_in_front_fb.ensure(
        GPU_ATTACHMENT_TEXTURE(resources.depth_target_in_front_tx),
        GPU_ATTACHMENT_TEXTURE(resources.overlay_tx),
        GPU_ATTACHMENT_TEXTURE(resources.line_tx));
  }

  resources.overlay_line_only_fb.ensure(GPU_ATTACHMENT_NONE,
                                        GPU_ATTACHMENT_TEXTURE(resources.overlay_tx),
                                        GPU_ATTACHMENT_TEXTURE(resources.line_tx));
  resources.overlay_color_only_fb.ensure(GPU_ATTACHMENT_NONE,
                                         GPU_ATTACHMENT_TEXTURE(resources.overlay_tx));
  resources.overlay_output_fb.ensure(GPU_ATTACHMENT_NONE,
                                     GPU_ATTACHMENT_TEXTURE(resources.color_overlay_tx));

  static gpu::DebugScope select_scope = {"Selection"};
  static gpu::DebugScope draw_scope = {"Overlay"};

  if (resources.selection_type != SelectionType::DISABLED) {
    select_scope.begin_capture();
  }
  else {
    draw_scope.begin_capture();
  }

  regular.sculpts.draw_on_render(resources.render_fb, manager, view);
  regular.mesh_uvs.draw_on_render(resources.render_fb, manager, view);
  infront.sculpts.draw_on_render(resources.render_in_front_fb, manager, view);
  regular.mesh_uvs.draw_on_render(resources.render_in_front_fb, manager, view);

  GPU_framebuffer_bind(resources.overlay_line_fb);
  float4 clear_color(0.0f);
  if (state.xray_enabled) {
    /* Rendering to a new depth buffer that needs to be cleared. */
    GPU_framebuffer_clear_color_depth(resources.overlay_line_fb, clear_color, 1.0f);
  }
  else {
    GPU_framebuffer_clear_color(resources.overlay_line_fb, clear_color);
  }

  regular.cameras.draw_scene_background_images(resources.overlay_color_only_fb, manager, view);
  infront.cameras.draw_scene_background_images(resources.overlay_color_only_fb, manager, view);

  regular.empties.draw_background_images(resources.overlay_color_only_fb, manager, view);
  regular.cameras.draw_background_images(resources.overlay_color_only_fb, manager, view);
  infront.cameras.draw_background_images(resources.overlay_color_only_fb, manager, view);

  regular.empties.draw_images(resources.overlay_fb, manager, view);

  regular.prepass.draw(resources.overlay_line_fb, manager, view);
  infront.prepass.draw(resources.overlay_line_in_front_fb, manager, view);

  outline.draw(resources, manager, view);

  auto overlay_fb_draw = [&](OverlayLayer &layer, Framebuffer &framebuffer) {
    layer.facing.draw(framebuffer, manager, view);
<<<<<<< HEAD
    layer.paints.draw(framebuffer, manager, view);
=======
    layer.fade.draw(framebuffer, manager, view);
>>>>>>> a1182e07
  };

  auto draw_layer = [&](OverlayLayer &layer, Framebuffer &framebuffer) {
    layer.bounds.draw(framebuffer, manager, view);
    layer.wireframe.draw(framebuffer, manager, view);
    layer.cameras.draw(framebuffer, manager, view);
    layer.empties.draw(framebuffer, manager, view);
    layer.force_fields.draw(framebuffer, manager, view);
    layer.lights.draw(framebuffer, manager, view);
    layer.light_probes.draw(framebuffer, manager, view);
    layer.speakers.draw(framebuffer, manager, view);
    layer.lattices.draw(framebuffer, manager, view);
    layer.metaballs.draw(framebuffer, manager, view);
    layer.relations.draw(framebuffer, manager, view);
    layer.fluids.draw(framebuffer, manager, view);
    layer.particles.draw(framebuffer, manager, view);
    layer.armatures.draw(framebuffer, manager, view);
    layer.sculpts.draw(framebuffer, manager, view);
    layer.meshes.draw(framebuffer, manager, view);
    layer.mesh_uvs.draw(framebuffer, manager, view);
  };

  auto draw_layer_color_only = [&](OverlayLayer &layer, Framebuffer &framebuffer) {
    layer.light_probes.draw_color_only(framebuffer, manager, view);
    layer.meshes.draw_color_only(framebuffer, manager, view);
    layer.curves.draw_color_only(framebuffer, manager, view);
  };

  overlay_fb_draw(regular, resources.overlay_fb);
  draw_layer(regular, resources.overlay_line_fb);

  overlay_fb_draw(infront, resources.overlay_in_front_fb);
  draw_layer(infront, resources.overlay_line_in_front_fb);

  xray_fade.draw(resources.overlay_color_only_fb, manager, view);
  grid.draw(resources.overlay_color_only_fb, manager, view);

  draw_layer_color_only(regular, resources.overlay_color_only_fb);
  draw_layer_color_only(infront, resources.overlay_color_only_fb);

  infront.empties.draw_in_front_images(resources.overlay_color_only_fb, manager, view);
  regular.cameras.draw_in_front(resources.overlay_color_only_fb, manager, view);
  infront.cameras.draw_in_front(resources.overlay_color_only_fb, manager, view);

  background.draw(resources.overlay_output_fb, manager, view);
  anti_aliasing.draw(resources.overlay_output_fb, manager, view);

  resources.line_tx.release();
  resources.overlay_tx.release();
  resources.xray_depth_tx.release();
  resources.depth_in_front_alloc_tx.release();
  resources.color_overlay_alloc_tx.release();
  resources.color_render_alloc_tx.release();

  resources.read_result();

  if (resources.selection_type != SelectionType::DISABLED) {
    select_scope.end_capture();
  }
  else {
    draw_scope.end_capture();
  }
}

bool Instance::object_is_selected(const ObjectRef &ob_ref)
{
  return (ob_ref.object->base_flag & BASE_SELECTED);
}

bool Instance::object_is_paint_mode(const Object *object)
{
  if (object->type == OB_GREASE_PENCIL && (state.object_mode & OB_MODE_WEIGHT_GPENCIL_LEGACY)) {
    return true;
  }
  return state.active_base && (object == state.active_base->object) &&
         (state.object_mode & OB_MODE_ALL_PAINT);
}

bool Instance::object_is_sculpt_mode(const ObjectRef &ob_ref)
{
  if (state.object_mode == OB_MODE_SCULPT_CURVES) {
    const Object *active_object = state.active_base->object;
    const bool is_active_object = ob_ref.object == active_object;

    bool is_geonode_preview = ob_ref.dupli_object && ob_ref.dupli_object->preview_base_geometry;
    bool is_active_dupli_parent = ob_ref.dupli_parent == active_object;
    return is_active_object || (is_active_dupli_parent && is_geonode_preview);
  }

  if (state.object_mode == OB_MODE_SCULPT) {
    const Object *active_object = state.active_base->object;
    const bool is_active_object = ob_ref.object == active_object;
    return is_active_object;
  }

  return false;
}

bool Instance::object_is_sculpt_mode(const Object *object)
{
  if (object->sculpt && (object->sculpt->mode_type == OB_MODE_SCULPT)) {
    return object == state.active_base->object;
  }
  return false;
}

bool Instance::object_is_edit_paint_mode(const ObjectRef &ob_ref,
                                         bool in_edit_mode,
                                         bool in_paint_mode,
                                         bool in_sculpt_mode)
{
  bool in_edit_paint_mode = in_edit_mode || in_paint_mode || in_sculpt_mode;
  if (ob_ref.object->base_flag & BASE_FROM_DUPLI) {
    /* Disable outlines for objects instanced by an object in sculpt, paint or edit mode. */
    in_edit_paint_mode |= object_is_edit_mode(ob_ref.dupli_parent) ||
                          object_is_sculpt_mode(ob_ref.dupli_parent) ||
                          object_is_paint_mode(ob_ref.dupli_parent);
  }
  return in_edit_paint_mode;
}

bool Instance::object_is_edit_mode(const Object *object)
{
  if (DRW_object_is_in_edit_mode(object)) {
    /* Also check for context mode as the object mode is not 100% reliable. (see T72490) */
    switch (object->type) {
      case OB_MESH:
        return state.ctx_mode == CTX_MODE_EDIT_MESH;
      case OB_ARMATURE:
        return state.ctx_mode == CTX_MODE_EDIT_ARMATURE;
      case OB_CURVES_LEGACY:
        return state.ctx_mode == CTX_MODE_EDIT_CURVE;
      case OB_SURF:
        return state.ctx_mode == CTX_MODE_EDIT_SURFACE;
      case OB_LATTICE:
        return state.ctx_mode == CTX_MODE_EDIT_LATTICE;
      case OB_MBALL:
        return state.ctx_mode == CTX_MODE_EDIT_METABALL;
      case OB_FONT:
        return state.ctx_mode == CTX_MODE_EDIT_TEXT;
      case OB_CURVES:
        return state.ctx_mode == CTX_MODE_EDIT_CURVES;
      case OB_POINTCLOUD:
        return state.ctx_mode == CTX_MODE_EDIT_POINT_CLOUD;
      case OB_VOLUME:
        /* No edit mode yet. */
        return false;
    }
  }
  return false;
}

bool Instance::object_is_in_front(const Object *object, const State &state)
{
  switch (object->type) {
    case OB_ARMATURE:
      return (object->dtx & OB_DRAW_IN_FRONT) ||
             (state.do_pose_xray && Armatures::is_pose_mode(object, state));
    case OB_MESH:
    case OB_CURVES_LEGACY:
    case OB_SURF:
    case OB_LATTICE:
    case OB_MBALL:
    case OB_FONT:
    case OB_CURVES:
    case OB_POINTCLOUD:
    case OB_VOLUME:
      return state.use_in_front && (object->dtx & OB_DRAW_IN_FRONT);
  }
  return false;
}

bool Instance::object_needs_prepass(const ObjectRef &ob_ref, bool in_paint_mode)
{
  if (in_paint_mode) {
    /* Allow paint overlays to draw with depth equal test. */
    return object_is_rendered_transparent(ob_ref.object, state);
  }
  return !state.xray_enabled; /* TODO */
}

bool Instance::object_is_rendered_transparent(const Object *object, const State &state)
{
  if (state.v3d == nullptr) {
    return false;
  }

  if (state.xray_enabled) {
    return true;
  }

  if (ELEM(object->dt, OB_WIRE, OB_BOUNDBOX)) {
    return true;
  }

  const View3DShading &shading = state.v3d->shading;

  if (shading.type == OB_WIRE) {
    return true;
  }

  if (shading.type != OB_SOLID) {
    return false;
  }

  if (shading.color_type == V3D_SHADING_OBJECT_COLOR) {
    return object->color[3] < 1.0f;
  }

  if (shading.color_type == V3D_SHADING_MATERIAL_COLOR) {
    if (object->type == OB_MESH) {
      Mesh *mesh = static_cast<Mesh *>(object->data);
      for (int i = 0; i < mesh->totcol; i++) {
        Material *mat = BKE_object_material_get_eval(const_cast<Object *>(object), i + 1);
        if (mat && mat->a < 1.0f) {
          return true;
        }
      }
    }
  }

  return false;
}

}  // namespace blender::draw::overlay<|MERGE_RESOLUTION|>--- conflicted
+++ resolved
@@ -132,11 +132,8 @@
     layer.light_probes.begin_sync(resources, state);
     layer.metaballs.begin_sync();
     layer.meshes.begin_sync(resources, state, view);
-<<<<<<< HEAD
+    layer.mesh_uvs.begin_sync(resources, state);
     layer.paints.begin_sync(resources, state);
-=======
-    layer.mesh_uvs.begin_sync(resources, state);
->>>>>>> a1182e07
     layer.particles.begin_sync(resources, state);
     layer.prepass.begin_sync(resources, state);
     layer.relations.begin_sync(resources, state);
@@ -412,11 +409,8 @@
 
   auto overlay_fb_draw = [&](OverlayLayer &layer, Framebuffer &framebuffer) {
     layer.facing.draw(framebuffer, manager, view);
-<<<<<<< HEAD
+    layer.fade.draw(framebuffer, manager, view);
     layer.paints.draw(framebuffer, manager, view);
-=======
-    layer.fade.draw(framebuffer, manager, view);
->>>>>>> a1182e07
   };
 
   auto draw_layer = [&](OverlayLayer &layer, Framebuffer &framebuffer) {
