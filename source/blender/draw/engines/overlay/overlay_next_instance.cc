--- conflicted
+++ resolved
@@ -447,11 +447,8 @@
   auto overlay_fb_draw = [&](OverlayLayer &layer, Framebuffer &framebuffer) {
     layer.facing.draw(framebuffer, manager, view);
     layer.fade.draw(framebuffer, manager, view);
-<<<<<<< HEAD
+    layer.mode_transfer.draw(framebuffer, manager, view);
     layer.edit_text.draw(framebuffer, manager, view);
-=======
-    layer.mode_transfer.draw(framebuffer, manager, view);
->>>>>>> b721374e
     layer.paints.draw(framebuffer, manager, view);
     layer.particles.draw_no_line(framebuffer, manager, view);
   };
