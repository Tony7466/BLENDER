--- conflicted
+++ resolved
@@ -315,15 +315,13 @@
   regular.prepass.draw(resources.overlay_line_fb, manager, view);
   infront.prepass.draw(resources.overlay_line_in_front_fb, manager, view);
 
-<<<<<<< HEAD
   outline.draw(resources, manager, view);
-=======
+
   auto overlay_fb_draw = [&](OverlayLayer &layer, Framebuffer &framebuffer) {
     regular.facing.draw(framebuffer, manager, view);
   };
 
   overlay_fb_draw(regular, resources.overlay_fb);
->>>>>>> 1c70e07a
 
   auto draw_layer = [&](OverlayLayer &layer, Framebuffer &framebuffer) {
     layer.bounds.draw(framebuffer, manager, view);
