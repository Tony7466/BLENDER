--- conflicted
+++ resolved
@@ -75,25 +75,10 @@
   VCLASS_EMPTY_SIZE = 1 << 14,
 };
 
-<<<<<<< HEAD
-/* Sphere shape resolution */
-/* Low */
-#define DRW_SPHERE_SHAPE_LATITUDE_LOW 32
-#define DRW_SPHERE_SHAPE_LONGITUDE_LOW 24
-/* Medium */
-#define DRW_SPHERE_SHAPE_LATITUDE_MEDIUM 64
-#define DRW_SPHERE_SHAPE_LONGITUDE_MEDIUM 48
-/* High */
-#define DRW_SPHERE_SHAPE_LATITUDE_HIGH 80
-#define DRW_SPHERE_SHAPE_LONGITUDE_HIGH 60
-
-#define DIAMOND_NSEGMENTS 4
-=======
 static constexpr int diamond_nsegments = 4;
 static constexpr int inner_nsegments = 8;
 static constexpr int outer_nsegments = 10;
 static constexpr int circle_nsegments = 32;
->>>>>>> e3567374
 
 static constexpr float bone_box_verts[8][3] = {
     {1.0f, 0.0f, 1.0f},
@@ -110,7 +95,6 @@
     0, 1, 1, 2, 2, 3, 3, 0, 4, 5, 5, 6, 6, 7, 7, 4, 0, 4, 1, 5, 2, 6, 3, 7,
 };
 
-<<<<<<< HEAD
 static const std::array<uint3, 12> bone_box_solid_tris{
     uint3{0, 2, 1}, /* bottom */
     {0, 3, 2},
@@ -130,7 +114,7 @@
     {4, 5, 6}, /* top */
     {4, 6, 7},
 };
-=======
+
 static void append_line_loop(
     Vector<Vertex> &dest, Span<float2> verts, float z, int flag, bool dashed = false)
 {
@@ -161,7 +145,6 @@
   }
   return 0.0;
 }
->>>>>>> e3567374
 
 /* A single ring of vertices. */
 static Vector<float2> ring_vertices(const float radius,
@@ -169,14 +152,9 @@
                                     const bool half = false)
 {
   Vector<float2> verts;
-<<<<<<< HEAD
-  const float full = (half ? 1.0f : 2.0f) * M_PI;
-  for (const int i : IndexRange(segments + (half ? 1 : 0))) {
-    const float angle = (full * i) / segments;
-=======
-  for (int i : IndexRange(segments)) {
-    float angle = (2 * math::numbers::pi * i) / segments;
->>>>>>> e3567374
+  const float full = (half ? 1.0f : 2.0f) * math::numbers::pi;
+  for (const int angle_i : IndexRange(segments + (half ? 1 : 0))) {
+    const float angle = (full * angle_i) / segments;
     verts.append(radius * float2(math::cos(angle), math::sin(angle)));
   }
   return verts;
@@ -209,17 +187,15 @@
   return verts;
 }
 
-<<<<<<< HEAD
-static void append_line_loop(
-    Vector<Vertex> &dest, Vector<float2> verts, float z, int flag, bool dashed = false)
-{
-  const int step = dashed ? 2 : 1;
-  for (int i : IndexRange(verts.size() / step)) {
-    for (int j : IndexRange(2)) {
-      float2 cv = verts[(i * step + j) % (verts.size())];
-      dest.append({{cv[0], cv[1], z}, flag});
-    }
-  }
+static void light_append_direction_line(Vector<Vertex> &verts)
+{
+  const Vector<float2> diamond = ring_vertices(1.2f, diamond_nsegments);
+  const float zsta = light_distance_z_get('z', true);
+  const float zend = light_distance_z_get('z', false);
+  verts.append({{0.0, 0.0, zsta}, VCLASS_LIGHT_DIST});
+  verts.append({{0.0, 0.0, zend}, VCLASS_LIGHT_DIST});
+  append_line_loop(verts, diamond, zsta, VCLASS_LIGHT_DIST | VCLASS_SCREENSPACE);
+  append_line_loop(verts, diamond, zend, VCLASS_LIGHT_DIST | VCLASS_SCREENSPACE);
 }
 
 static VertShaded sphere_lat_lon_vert(const float2 &lat_pt, const float2 &lon_pt)
@@ -232,15 +208,26 @@
 
 static void append_sphere(Vector<VertShaded> &dest, const eDRWLevelOfDetail level_of_detail)
 {
+  /* Sphere shape resolution */
+  /* Low */
+  constexpr int drw_sphere_shape_latitude_low = 32;
+  constexpr int drw_sphere_shape_longitude_low = 24;
+  /* Medium */
+  constexpr int drw_sphere_shape_latitude_medium = 64;
+  constexpr int drw_sphere_shape_longitude_medium = 48;
+  /* High */
+  constexpr int drw_sphere_shape_latitude_high = 80;
+  constexpr int drw_sphere_shape_longitude_high = 60;
+
   BLI_assert(level_of_detail >= DRW_LOD_LOW && level_of_detail < DRW_LOD_MAX);
   const std::array<Vector<float2>, DRW_LOD_MAX> latitude_rings = {
-      ring_vertices(1.0f, DRW_SPHERE_SHAPE_LATITUDE_LOW),
-      ring_vertices(1.0f, DRW_SPHERE_SHAPE_LATITUDE_MEDIUM),
-      ring_vertices(1.0f, DRW_SPHERE_SHAPE_LATITUDE_HIGH)};
+      ring_vertices(1.0f, drw_sphere_shape_latitude_low),
+      ring_vertices(1.0f, drw_sphere_shape_latitude_medium),
+      ring_vertices(1.0f, drw_sphere_shape_latitude_high)};
   const std::array<Vector<float2>, DRW_LOD_MAX> longitude_half_rings = {
-      ring_vertices(1.0f, DRW_SPHERE_SHAPE_LONGITUDE_LOW, true),
-      ring_vertices(1.0f, DRW_SPHERE_SHAPE_LONGITUDE_MEDIUM, true),
-      ring_vertices(1.0f, DRW_SPHERE_SHAPE_LONGITUDE_HIGH, true)};
+      ring_vertices(1.0f, drw_sphere_shape_longitude_low, true),
+      ring_vertices(1.0f, drw_sphere_shape_longitude_medium, true),
+      ring_vertices(1.0f, drw_sphere_shape_longitude_high, true)};
 
   const Vector<float2> &latitude_ring = latitude_rings[level_of_detail];
   const Vector<float2> &longitude_half_ring = longitude_half_rings[level_of_detail];
@@ -263,17 +250,6 @@
       }
     }
   }
-=======
-static void light_append_direction_line(Vector<Vertex> &verts)
-{
-  const Vector<float2> diamond = ring_vertices(1.2f, diamond_nsegments);
-  const float zsta = light_distance_z_get('z', true);
-  const float zend = light_distance_z_get('z', false);
-  verts.append({{0.0, 0.0, zsta}, VCLASS_LIGHT_DIST});
-  verts.append({{0.0, 0.0, zend}, VCLASS_LIGHT_DIST});
-  append_line_loop(verts, diamond, zsta, VCLASS_LIGHT_DIST | VCLASS_SCREENSPACE);
-  append_line_loop(verts, diamond, zend, VCLASS_LIGHT_DIST | VCLASS_SCREENSPACE);
->>>>>>> e3567374
 }
 
 ShapeCache::ShapeCache()
@@ -577,10 +553,9 @@
     speaker = BatchPtr(
         GPU_batch_create_ex(GPU_PRIM_LINES, vbo_from_vector(verts), nullptr, GPU_BATCH_OWNS_VBO));
   }
-<<<<<<< HEAD
   /* camera distances */
   {
-    const Vector<float2> diamond = ring_vertices(1.5f, DIAMOND_NSEGMENTS);
+    const Vector<float2> diamond = ring_vertices(1.5f, 5);
     const Vector<float2> cross = {{1.0f, 0.0f}, {-1.0f, 0.0f}, {0.0f, 1.0f}, {0.0f, -1.0f}};
 
     Vector<Vertex> verts;
@@ -661,7 +636,7 @@
     append_sphere(verts, DRW_LOD_LOW);
     sphere_low_detail = BatchPtr(
         GPU_batch_create_ex(GPU_PRIM_TRIS, vbo_from_vector(verts), nullptr, GPU_BATCH_OWNS_VBO));
-=======
+  }
   /* ground line */
   {
     const Vector<float2> ring = ring_vertices(1.35f, diamond_nsegments);
@@ -796,7 +771,6 @@
 
     light_area_square_lines = BatchPtr(
         GPU_batch_create_ex(GPU_PRIM_LINES, vbo_from_vector(verts), nullptr, GPU_BATCH_OWNS_VBO));
->>>>>>> e3567374
   }
 }
 
