/* SPDX-FileCopyrightText: 2019 Blender Authors
 *
 * SPDX-License-Identifier: GPL-2.0-or-later */

/** \file
 * \ingroup overlay
 */

#pragma once

#include "BLI_function_ref.hh"

#include "GPU_matrix.hh"

#include "DRW_gpu_wrapper.hh"
#include "DRW_render.hh"
#include "UI_resources.hh"
#include "draw_manager.hh"
#include "draw_pass.hh"
#include "gpu_shader_create_info.hh"

#include "../select/select_instance.hh"
#include "overlay_shader_shared.h"

/* Needed for BoneInstanceData. */
#include "overlay_private.hh"

namespace blender::draw::overlay {

using SelectionType = select::SelectionType;

using blender::draw::Framebuffer;
using blender::draw::StorageVectorBuffer;
using blender::draw::Texture;
using blender::draw::TextureFromPool;
using blender::draw::TextureRef;

struct State {
  Depsgraph *depsgraph;
  const ViewLayer *view_layer;
  const Scene *scene;
  const View3D *v3d;
  const RegionView3D *rv3d;
  const Base *active_base;
  View3DOverlay overlay;
  float pixelsize;
  enum eSpace_Type space_type;
  enum eContextObjectMode ctx_mode;
  enum eObjectMode object_mode;
  bool clear_in_front;
  bool use_in_front;
  bool is_wireframe_mode;
  bool hide_overlays;
  bool xray_enabled;
  bool xray_enabled_and_not_wire;
  float xray_opacity;
  short v3d_flag;     /* TODO: move to #View3DOverlay. */
  short v3d_gridflag; /* TODO: move to #View3DOverlay. */
  int cfra;
  DRWState clipping_state;

  float view_dist_get(const float4x4 &winmat) const
  {
    float view_dist = rv3d->dist;
    /* Special exception for orthographic camera:
     * `view_dist` isn't used as the depth range isn't the same. */
    if (rv3d->persp == RV3D_CAMOB && rv3d->is_persp == false) {
      view_dist = 1.0f / max_ff(fabsf(winmat[0][0]), fabsf(winmat[1][1]));
    }
    return view_dist;
  }
};

static inline float4x4 winmat_polygon_offset(float4x4 winmat, float view_dist, float offset)
{
  winmat[3][2] -= GPU_polygon_offset_calc(winmat.ptr(), view_dist, offset);
  return winmat;
}

/**
 * Contains all overlay generic geometry batches.
 */
class ShapeCache {
 private:
  struct BatchDeleter {
    void operator()(gpu::Batch *shader)
    {
      GPU_BATCH_DISCARD_SAFE(shader);
    }
  };
  using BatchPtr = std::unique_ptr<gpu::Batch, BatchDeleter>;

 public:
  BatchPtr quad_wire;
  BatchPtr quad_solid;
  BatchPtr plain_axes;
  BatchPtr single_arrow;
  BatchPtr cube;
  BatchPtr circle;
  BatchPtr empty_sphere;
  BatchPtr empty_cone;
  BatchPtr cylinder;
  BatchPtr capsule_body;
  BatchPtr capsule_cap;
  BatchPtr arrows;
  BatchPtr metaball_wire_circle;

  BatchPtr speaker;

  BatchPtr camera_distances;
  BatchPtr camera_frame;
  BatchPtr camera_tria_wire;
  BatchPtr camera_tria;

  BatchPtr camera_volume;
  BatchPtr camera_volume_wire;

  BatchPtr sphere_low_detail;

  BatchPtr ground_line;

  BatchPtr light_icon_outer_lines;
  BatchPtr light_icon_inner_lines;
  BatchPtr light_icon_sun_rays;
  BatchPtr light_point_lines;
  BatchPtr light_sun_lines;
  BatchPtr light_spot_lines;
  BatchPtr light_area_disk_lines;
  BatchPtr light_area_square_lines;
  BatchPtr light_spot_volume;

  BatchPtr field_force;
  BatchPtr field_wind;
  BatchPtr field_vortex;
  BatchPtr field_curve;
  BatchPtr field_sphere_limit;
  BatchPtr field_tube_limit;
  BatchPtr field_cone_limit;

  BatchPtr lightprobe_cube;
  BatchPtr lightprobe_planar;
  BatchPtr lightprobe_grid;

  ShapeCache();
};

/**
 * Shader module. Shared between instances.
 */
class ShaderModule {
 private:
  struct ShaderDeleter {
    void operator()(GPUShader *shader)
    {
      DRW_SHADER_FREE_SAFE(shader);
    }
  };
  using ShaderPtr = std::unique_ptr<GPUShader, ShaderDeleter>;

  /** Shared shader module across all engine instances. */
  static ShaderModule *g_shader_modules[2 /* Selection Instance. */][2 /* Clipping Enabled. */];

  const SelectionType selection_type_;
  /** TODO: Support clipping. This global state should be set by the overlay::Instance and switch
   * to the shader variations that use clipping. */
  const bool clipping_enabled_;

 public:
  /** Shaders */
  ShaderPtr anti_aliasing = shader("overlay_antialiasing");
  ShaderPtr background_fill = shader("overlay_background");
  ShaderPtr background_clip_bound = shader("overlay_clipbound");
  ShaderPtr grid = shader("overlay_grid");
  ShaderPtr mesh_analysis;
  ShaderPtr mesh_edit_depth;
  ShaderPtr mesh_edit_edge = shader("overlay_edit_mesh_edge_next");
  ShaderPtr mesh_edit_face = shader("overlay_edit_mesh_face_next");
  ShaderPtr mesh_edit_vert = shader("overlay_edit_mesh_vert_next");
  ShaderPtr mesh_edit_facedot = shader("overlay_edit_mesh_facedot_next");
  ShaderPtr mesh_edit_skin_root;
  ShaderPtr mesh_face_normal, mesh_face_normal_subdiv;
  ShaderPtr mesh_loop_normal, mesh_loop_normal_subdiv;
  ShaderPtr mesh_vert_normal;
  ShaderPtr outline_prepass_mesh;
  ShaderPtr outline_prepass_wire;
  ShaderPtr outline_prepass_curves;
  ShaderPtr outline_prepass_pointcloud;
  ShaderPtr outline_prepass_gpencil;
  ShaderPtr outline_detect = shader("overlay_outline_detect");

  /** Selectable Shaders */
  ShaderPtr armature_sphere_outline;
  ShaderPtr depth_mesh;
  ShaderPtr extra_grid;
  ShaderPtr extra_shape;
  ShaderPtr extra_wire_object;
  ShaderPtr extra_wire;
  ShaderPtr extra_loose_points;
  ShaderPtr extra_ground_line;
  ShaderPtr facing;
  ShaderPtr lattice_points;
  ShaderPtr lattice_wire;
<<<<<<< HEAD
  ShaderPtr particle_dot;
  ShaderPtr particle_shape;
  ShaderPtr particle_hair;
=======
  ShaderPtr wireframe_mesh;
  ShaderPtr wireframe_curve;
  ShaderPtr wireframe_points; /* Draw objects without edges for the wireframe overlay. */
>>>>>>> 7d2672fb

  ShaderModule(const SelectionType selection_type, const bool clipping_enabled);

  /** Module */
  /** Only to be used by Instance constructor. */
  static ShaderModule &module_get(SelectionType selection_type, bool clipping_enabled);
  static void module_free();

 private:
  ShaderPtr shader(const char *create_info_name)
  {
    return ShaderPtr(GPU_shader_create_from_info_name(create_info_name));
  }
  ShaderPtr shader(const char *create_info_name,
                   FunctionRef<void(gpu::shader::ShaderCreateInfo &info)> patch);
  ShaderPtr selectable_shader(const char *create_info_name);
  ShaderPtr selectable_shader(const char *create_info_name,
                              FunctionRef<void(gpu::shader::ShaderCreateInfo &info)> patch);
};

struct Resources : public select::SelectMap {
  ShaderModule &shaders;

  /* Overlay Color. */
  Framebuffer overlay_color_only_fb = {"overlay_color_only_fb"};
  /* Overlay Color, Line Data. */
  Framebuffer overlay_line_only_fb = {"overlay_line_only_fb"};
  /* Depth, Overlay Color. */
  Framebuffer overlay_fb = {"overlay_fb"};
  /* Depth, Overlay Color, Line Data. */
  Framebuffer overlay_line_fb = {"overlay_line_fb"};
  /* Depth In-Front, Overlay Color. */
  Framebuffer overlay_in_front_fb = {"overlay_in_front_fb"};
  /* Depth In-Front, Overlay Color, Line Data. */
  Framebuffer overlay_line_in_front_fb = {"overlay_line_in_front_fb"};

  /* Output Color. */
  Framebuffer overlay_output_fb = {"overlay_output_fb"};

  /* Target containing line direction and data for line expansion and anti-aliasing. */
  TextureFromPool line_tx = {"line_tx"};
  /* Target containing overlay color before anti-aliasing. */
  TextureFromPool overlay_tx = {"overlay_tx"};
  /* Target containing depth of overlays when xray is enabled. */
  TextureFromPool xray_depth_tx = {"xray_depth_tx"};

  /* Texture that are usually allocated inside. These are fallback when they aren't.
   * They are then wrapped inside the #TextureRefs below. */
  TextureFromPool depth_in_front_alloc_tx = {"overlay_depth_in_front_tx"};
  TextureFromPool color_overlay_alloc_tx = {"overlay_color_overlay_alloc_tx"};
  TextureFromPool color_render_alloc_tx = {"overlay_color_render_alloc_tx"};

  Texture dummy_depth_tx = {"dummy_depth_tx"};

  /** TODO(fclem): Copy of G_data.block that should become theme colors only and managed by the
   * engine. */
  GlobalsUboStorage theme_settings;
  /* References, not owned. */
  GPUUniformBuf *globals_buf;
  TextureRef weight_ramp_tx;
  /* Wrappers around #DefaultTextureList members. */
  TextureRef depth_in_front_tx;
  TextureRef color_overlay_tx;
  TextureRef color_render_tx;
  /**
   * Scene depth buffer that can also be used as render target for overlays.
   *
   * Can only be bound as a texture if either:
   * - the current frame-buffer has no depth buffer attached.
   * - `state.xray_enabled` is true.
   */
  TextureRef depth_tx;
  /**
   * Depth target.
   * Can either be default depth buffer texture from #DefaultTextureList
   * or `xray_depth_tx` if Xray is enabled.
   */
  TextureRef depth_target_tx;

  Resources(const SelectionType selection_type_, ShaderModule &shader_module)
      : select::SelectMap(selection_type_), shaders(shader_module){};

  ThemeColorID object_wire_theme_id(const ObjectRef &ob_ref, const State &state) const
  {
    const bool is_edit = (state.object_mode & OB_MODE_EDIT) &&
                         (ob_ref.object->mode & OB_MODE_EDIT);
    const bool active = (state.active_base != nullptr) &&
                        ((ob_ref.dupli_parent != nullptr) ?
                             (state.active_base->object == ob_ref.dupli_parent) :
                             (state.active_base->object == ob_ref.object));
    const bool is_selected = ((ob_ref.object->base_flag & BASE_SELECTED) != 0);

    /* Object in edit mode. */
    if (is_edit) {
      return TH_WIRE_EDIT;
    }
    /* Transformed object during operators. */
    if (((G.moving & G_TRANSFORM_OBJ) != 0) && is_selected) {
      return TH_TRANSFORM;
    }
    /* Sets the 'theme_id' or fallback to wire */
    if ((ob_ref.object->base_flag & BASE_SELECTED) != 0) {
      return (active) ? TH_ACTIVE : TH_SELECT;
    }

    switch (ob_ref.object->type) {
      case OB_LAMP:
        return TH_LIGHT;
      case OB_SPEAKER:
        return TH_SPEAKER;
      case OB_CAMERA:
        return TH_CAMERA;
      case OB_LIGHTPROBE:
        /* TODO: add light-probe color. Use empty color for now. */
      case OB_EMPTY:
        return TH_EMPTY;
      default:
        return (is_edit) ? TH_WIRE_EDIT : TH_WIRE;
    }
  }

  const float4 &object_wire_color(const ObjectRef &ob_ref, ThemeColorID theme_id) const
  {
    if (UNLIKELY(ob_ref.object->base_flag & BASE_FROM_SET)) {
      return theme_settings.color_wire;
    }
    switch (theme_id) {
      case TH_WIRE_EDIT:
        return theme_settings.color_wire_edit;
      case TH_ACTIVE:
        return theme_settings.color_active;
      case TH_SELECT:
        return theme_settings.color_select;
      case TH_TRANSFORM:
        return theme_settings.color_transform;
      case TH_SPEAKER:
        return theme_settings.color_speaker;
      case TH_CAMERA:
        return theme_settings.color_camera;
      case TH_EMPTY:
        return theme_settings.color_empty;
      case TH_LIGHT:
        return theme_settings.color_light;
      default:
        return theme_settings.color_wire;
    }
  }

  const float4 &object_wire_color(const ObjectRef &ob_ref, const State &state) const
  {
    ThemeColorID theme_id = object_wire_theme_id(ob_ref, state);
    return object_wire_color(ob_ref, theme_id);
  }

  float4 background_blend_color(ThemeColorID theme_id) const
  {
    float4 color;
    UI_GetThemeColorBlendShade4fv(theme_id, TH_BACK, 0.5, 0, color);
    return color;
  }

  float4 object_background_blend_color(const ObjectRef &ob_ref, const State &state) const
  {
    ThemeColorID theme_id = object_wire_theme_id(ob_ref, state);
    return background_blend_color(theme_id);
  }
};

/**
 * Buffer containing instances of a certain shape.
 */
template<typename InstanceDataT> struct ShapeInstanceBuf : private select::SelectBuf {

  StorageVectorBuffer<InstanceDataT> data_buf;

  ShapeInstanceBuf(const SelectionType selection_type, const char *name = nullptr)
      : select::SelectBuf(selection_type), data_buf(name){};

  void clear()
  {
    this->select_clear();
    data_buf.clear();
  }

  void append(const InstanceDataT &data, select::ID select_id)
  {
    this->select_append(select_id);
    data_buf.append(data);
  }

  void end_sync(PassSimple::Sub &pass, gpu::Batch *shape)
  {
    if (data_buf.is_empty()) {
      return;
    }
    this->select_bind(pass);
    data_buf.push_update();
    pass.bind_ssbo("data_buf", &data_buf);
    pass.draw(shape, data_buf.size());
  }
};

struct VertexPrimitiveBuf {
 protected:
  select::SelectBuf select_buf;
  StorageVectorBuffer<VertexData> data_buf;
  int color_id = 0;

  VertexPrimitiveBuf(const SelectionType selection_type, const char *name = nullptr)
      : select_buf(selection_type), data_buf(name){};

  void append(const float3 &position, const float4 &color)
  {
    data_buf.append({float4(position), color});
  }

  void end_sync(PassSimple::Sub &pass, GPUPrimType primitive)
  {
    if (data_buf.is_empty()) {
      return;
    }
    select_buf.select_bind(pass);
    data_buf.push_update();
    pass.bind_ssbo("data_buf", &data_buf);
    pass.push_constant("colorid", color_id);
    pass.draw_procedural(primitive, 1, data_buf.size());
  }

 public:
  void clear()
  {
    select_buf.select_clear();
    data_buf.clear();
    color_id = 0;
  }
};

struct PointPrimitiveBuf : public VertexPrimitiveBuf {

 public:
  PointPrimitiveBuf(const SelectionType selection_type, const char *name = nullptr)
      : VertexPrimitiveBuf(selection_type, name)
  {
  }

  void append(const float3 &position, const float4 &color)
  {
    VertexPrimitiveBuf::append(position, color);
  }

  void append(const float3 &position, const float4 &color, select::ID select_id)
  {
    select_buf.select_append(select_id);
    append(position, color);
  }

  void append(const float3 &position, const int color_id, select::ID select_id)
  {
    this->color_id = color_id;
    append(position, float4(), select_id);
  }

  void end_sync(PassSimple::Sub &pass)
  {
    VertexPrimitiveBuf::end_sync(pass, GPU_PRIM_POINTS);
  }
};

struct LinePrimitiveBuf : public VertexPrimitiveBuf {

 public:
  LinePrimitiveBuf(const SelectionType selection_type, const char *name = nullptr)
      : VertexPrimitiveBuf(selection_type, name)
  {
  }

  void append(const float3 &start, const float3 &end, const float4 &color)
  {
    VertexPrimitiveBuf::append(start, color);
    VertexPrimitiveBuf::append(end, color);
  }

  void append(const float3 &start, const float3 &end, const float4 &color, select::ID select_id)
  {
    select_buf.select_append(select_id);
    append(start, end, color);
  }

  void append(const float3 &start, const float3 &end, const int color_id, select::ID select_id)
  {
    this->color_id = color_id;
    append(start, end, float4(), select_id);
  }

  void end_sync(PassSimple::Sub &pass)
  {
    VertexPrimitiveBuf::end_sync(pass, GPU_PRIM_LINES);
  }
};

}  // namespace blender::draw::overlay<|MERGE_RESOLUTION|>--- conflicted
+++ resolved
@@ -200,15 +200,12 @@
   ShaderPtr facing;
   ShaderPtr lattice_points;
   ShaderPtr lattice_wire;
-<<<<<<< HEAD
   ShaderPtr particle_dot;
   ShaderPtr particle_shape;
   ShaderPtr particle_hair;
-=======
   ShaderPtr wireframe_mesh;
   ShaderPtr wireframe_curve;
   ShaderPtr wireframe_points; /* Draw objects without edges for the wireframe overlay. */
->>>>>>> 7d2672fb
 
   ShaderModule(const SelectionType selection_type, const bool clipping_enabled);
 
