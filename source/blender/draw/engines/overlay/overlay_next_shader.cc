--- conflicted
+++ resolved
@@ -82,13 +82,6 @@
     info.vertex_inputs_.pop_last();
   });
 
-<<<<<<< HEAD
-  extra_ground_line = selectable_shader(
-      "overlay_extra_groundline", [](gpu::shader::ShaderCreateInfo &info) {
-        info.storage_buf(0, Qualifier::READ, "vec4", "data_buf[]");
-        info.define("inst_pos", "data_buf[gl_InstanceID].xyz");
-        info.vertex_inputs_.pop_last();
-=======
   extra_wire_object = selectable_shader(
       "overlay_extra_wire", [](gpu::shader::ShaderCreateInfo &info) {
         info.define("OBJECT_WIRE");
@@ -96,18 +89,26 @@
         info.additional_info(
             "draw_view", "draw_modelmat_new", "draw_resource_handle_new", "draw_globals");
       });
+
   lattice_points = selectable_shader(
       "overlay_edit_lattice_point", [](gpu::shader::ShaderCreateInfo &info) {
         info.additional_infos_.clear();
         info.additional_info(
             "draw_view", "draw_modelmat_new", "draw_resource_handle_new", "draw_globals");
       });
+
   lattice_wire = selectable_shader(
       "overlay_edit_lattice_wire", [](gpu::shader::ShaderCreateInfo &info) {
         info.additional_infos_.clear();
         info.additional_info(
             "draw_view", "draw_modelmat_new", "draw_resource_handle_new", "draw_globals");
->>>>>>> be6d82a4
+      });
+
+  extra_ground_line = selectable_shader(
+      "overlay_extra_groundline", [](gpu::shader::ShaderCreateInfo &info) {
+        info.storage_buf(0, Qualifier::READ, "vec4", "data_buf[]");
+        info.define("inst_pos", "data_buf[gl_InstanceID].xyz");
+        info.vertex_inputs_.pop_last();
       });
 }
 
