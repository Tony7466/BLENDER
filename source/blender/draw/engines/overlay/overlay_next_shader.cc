/* SPDX-FileCopyrightText: 2023 Blender Authors
 *
 * SPDX-License-Identifier: GPL-2.0-or-later */

/** \file
 * \ingroup overlay
 */

#include "overlay_next_private.hh"

namespace blender::draw::overlay {

ShaderModule *ShaderModule::g_shader_modules[2][2] = {{nullptr}};

ShaderModule::ShaderPtr ShaderModule::shader(
    const char *create_info_name,
    const FunctionRef<void(gpu::shader::ShaderCreateInfo &info)> patch)
{
  const gpu::shader::ShaderCreateInfo *info_ptr =
      reinterpret_cast<const gpu::shader::ShaderCreateInfo *>(
          GPU_shader_create_info_get(create_info_name));
  BLI_assert(info_ptr != nullptr);

  /* Perform a copy for patching. */
  gpu::shader::ShaderCreateInfo info = *info_ptr;

  patch(info);

  return ShaderPtr(
      GPU_shader_create_from_info(reinterpret_cast<const GPUShaderCreateInfo *>(&info)));
}

ShaderModule::ShaderPtr ShaderModule::selectable_shader(const char *create_info_name)
{
  /* TODO: This is what it should be like with all variations defined with create infos. */
  // std::string create_info_name = base_create_info;
  // create_info_name += SelectEngineT::shader_suffix;
  // create_info_name += clipping_enabled_ ? "_clipped" : "";
  // this->shader_ = GPU_shader_create_from_info_name(create_info_name.c_str());
  UNUSED_VARS(clipping_enabled_);

  /* WORKAROUND: ... but for now, we have to patch the create info used by the old engine. */
  gpu::shader::ShaderCreateInfo info = *reinterpret_cast<const gpu::shader::ShaderCreateInfo *>(
      GPU_shader_create_info_get(create_info_name));

  info.define("OVERLAY_NEXT");

  if (selection_type_ != SelectionType::DISABLED) {
    info.define("SELECT_ENABLE");
  }

  return ShaderPtr(
      GPU_shader_create_from_info(reinterpret_cast<const GPUShaderCreateInfo *>(&info)));
}

ShaderModule::ShaderPtr ShaderModule::selectable_shader(
    const char *create_info_name,
    const FunctionRef<void(gpu::shader::ShaderCreateInfo &info)> patch)
{
  gpu::shader::ShaderCreateInfo info = *reinterpret_cast<const gpu::shader::ShaderCreateInfo *>(
      GPU_shader_create_info_get(create_info_name));

  patch(info);

  info.define("OVERLAY_NEXT");

  if (selection_type_ != SelectionType::DISABLED) {
    info.define("SELECT_ENABLE");
    info.depth_write(gpu::shader::DepthWrite::UNCHANGED);
    /* Replace additional info. */
    for (StringRefNull &str : info.additional_infos_) {
      if (str == "draw_modelmat_new") {
        str = "draw_modelmat_new_with_custom_id";
      }
    }
    info.additional_info("select_id_patch");
  }

  return ShaderPtr(
      GPU_shader_create_from_info(reinterpret_cast<const GPUShaderCreateInfo *>(&info)));
}

using namespace blender::gpu::shader;

static void shader_patch_common(gpu::shader::ShaderCreateInfo &info)
{
  info.additional_infos_.clear();
  info.additional_info(
      "draw_view", "draw_modelmat_new", "draw_resource_handle_new", "draw_globals");
}

static void shader_patch_edit_mesh_normal_common(gpu::shader::ShaderCreateInfo &info)
{
  shader_patch_common(info);
  info.defines_.clear(); /* Removes WORKAROUND_INDEX_LOAD_INCLUDE. */
  info.vertex_inputs_.clear();
  info.additional_info("gpu_index_load");
  info.storage_buf(1, Qualifier::READ, "float", "pos[]", Frequency::GEOMETRY);
}

ShaderModule::ShaderModule(const SelectionType selection_type, const bool clipping_enabled)
    : selection_type_(selection_type), clipping_enabled_(clipping_enabled)
{
  /** Shaders */

  mesh_analysis = shader("overlay_edit_mesh_analysis",
                         [](gpu::shader::ShaderCreateInfo &info) { shader_patch_common(info); });

  mesh_edit_face = shader("overlay_edit_mesh_face", [](gpu::shader::ShaderCreateInfo &info) {
    shader_patch_common(info);
    info.additional_info("overlay_edit_mesh_common");
  });
  mesh_edit_vert = shader("overlay_edit_mesh_vert", [](gpu::shader::ShaderCreateInfo &info) {
    shader_patch_common(info);
    info.additional_info("overlay_edit_mesh_common");
  });

  mesh_edit_depth = shader("overlay_edit_mesh_depth",
                           [](gpu::shader::ShaderCreateInfo &info) { shader_patch_common(info); });

  mesh_edit_skin_root = shader(
      "overlay_edit_mesh_skin_root", [](gpu::shader::ShaderCreateInfo &info) {
        shader_patch_common(info);
        /* TODO(fclem): Use correct vertex format. For now we read the format manually. */
        info.storage_buf(0, Qualifier::READ, "float", "size[]", Frequency::GEOMETRY);
        info.vertex_inputs_.clear();
        info.define("VERTEX_PULL");
      });

  mesh_face_normal = shader("overlay_edit_mesh_normal", [](gpu::shader::ShaderCreateInfo &info) {
    shader_patch_edit_mesh_normal_common(info);
    info.define("FACE_NORMAL");
    info.push_constant(gpu::shader::Type::BOOL, "hq_normals");
    info.storage_buf(0, Qualifier::READ, "uint", "norAndFlag[]", Frequency::GEOMETRY);
  });

  mesh_face_normal_subdiv = shader(
      "overlay_edit_mesh_normal", [](gpu::shader::ShaderCreateInfo &info) {
        shader_patch_edit_mesh_normal_common(info);
        info.define("FACE_NORMAL");
        info.define("FLOAT_NORMAL");
        info.storage_buf(0, Qualifier::READ, "vec4", "norAndFlag[]", Frequency::GEOMETRY);
      });

  mesh_loop_normal = shader("overlay_edit_mesh_normal", [](gpu::shader::ShaderCreateInfo &info) {
    shader_patch_edit_mesh_normal_common(info);
    info.define("LOOP_NORMAL");
    info.push_constant(gpu::shader::Type::BOOL, "hq_normals");
    info.storage_buf(0, Qualifier::READ, "uint", "lnor[]", Frequency::GEOMETRY);
  });

  mesh_loop_normal_subdiv = shader(
      "overlay_edit_mesh_normal", [](gpu::shader::ShaderCreateInfo &info) {
        shader_patch_edit_mesh_normal_common(info);
        info.define("LOOP_NORMAL");
        info.define("FLOAT_NORMAL");
        info.storage_buf(0, Qualifier::READ, "vec4", "lnor[]", Frequency::GEOMETRY);
      });

  mesh_vert_normal = shader("overlay_edit_mesh_normal", [](gpu::shader::ShaderCreateInfo &info) {
    shader_patch_edit_mesh_normal_common(info);
    info.define("VERT_NORMAL");
    info.storage_buf(0, Qualifier::READ, "uint", "vnor[]", Frequency::GEOMETRY);
  });

  outline_prepass_mesh = shader(
      "overlay_outline_prepass_mesh", [](gpu::shader::ShaderCreateInfo &info) {
        shader_patch_common(info);
        info.additional_info("draw_object_infos_new", "overlay_outline_prepass");
      });
  outline_prepass_wire = shader(
      "overlay_outline_prepass_wire", [](gpu::shader::ShaderCreateInfo &info) {
        shader_patch_common(info);
        info.additional_info("draw_object_infos_new", "overlay_outline_prepass");
      });
  outline_prepass_curves = shader(
      "overlay_outline_prepass_curves", [](gpu::shader::ShaderCreateInfo &info) {
        shader_patch_common(info);
        info.additional_info("draw_hair_new", "draw_object_infos_new", "overlay_outline_prepass");
      });
  outline_prepass_pointcloud = shader(
      "overlay_outline_prepass_pointcloud", [](gpu::shader::ShaderCreateInfo &info) {
        shader_patch_common(info);
        info.additional_info(
            "draw_pointcloud_new", "draw_object_infos_new", "overlay_outline_prepass");
      });
  outline_prepass_gpencil = shader(
      "overlay_outline_prepass_gpencil", [](gpu::shader::ShaderCreateInfo &info) {
        shader_patch_common(info);
        info.additional_info("draw_gpencil_new", "draw_object_infos_new");
      });

  /** Selectable Shaders */

  armature_sphere_outline = selectable_shader(
      "overlay_armature_sphere_outline", [](gpu::shader::ShaderCreateInfo &info) {
        info.storage_buf(0, Qualifier::READ, "mat4", "data_buf[]");
        info.define("inst_obmat", "data_buf[gl_InstanceID]");
        info.vertex_inputs_.pop_last();
      });

  depth_mesh = selectable_shader("overlay_depth_only", [](gpu::shader::ShaderCreateInfo &info) {
    info.additional_infos_.clear();
    info.additional_info("draw_view", "draw_modelmat_new", "draw_resource_handle_new");
  });

  facing = shader("overlay_facing", [](gpu::shader::ShaderCreateInfo &info) {
    info.additional_infos_.clear();
    info.additional_info(
        "draw_view", "draw_modelmat_new", "draw_resource_handle_new", "draw_globals");
  });

  extra_shape = selectable_shader("overlay_extra", [](gpu::shader::ShaderCreateInfo &info) {
    info.storage_buf(0, Qualifier::READ, "ExtraInstanceData", "data_buf[]");
    info.define("color", "data_buf[gl_InstanceID].color_");
    info.define("inst_obmat", "data_buf[gl_InstanceID].object_to_world_");
    info.vertex_inputs_.pop_last();
    info.vertex_inputs_.pop_last();
  });

  extra_wire = selectable_shader("overlay_extra_wire", [](gpu::shader::ShaderCreateInfo &info) {
    info.typedef_source("overlay_shader_shared.h");
    info.storage_buf(0, Qualifier::READ, "VertexData", "data_buf[]");
    info.push_constant(gpu::shader::Type::INT, "colorid");
    info.define("pos", "data_buf[gl_VertexID].pos_.xyz");
    info.define("color", "data_buf[gl_VertexID].color_");
    info.additional_infos_.clear();
    info.additional_info(
        "draw_view", "draw_modelmat_new", "draw_resource_handle_new", "draw_globals");
    info.vertex_inputs_.pop_last();
    info.vertex_inputs_.pop_last();
    info.vertex_inputs_.pop_last();
  });

  extra_wire_object = selectable_shader(
      "overlay_extra_wire", [](gpu::shader::ShaderCreateInfo &info) {
        info.define("OBJECT_WIRE");
        info.additional_infos_.clear();
        info.additional_info(
            "draw_view", "draw_modelmat_new", "draw_resource_handle_new", "draw_globals");
      });

  extra_loose_points = selectable_shader(
      "overlay_extra_loose_point", [](gpu::shader::ShaderCreateInfo &info) {
        info.typedef_source("overlay_shader_shared.h");
        info.storage_buf(0, Qualifier::READ, "VertexData", "data_buf[]");
        info.define("pos", "data_buf[gl_VertexID].pos_.xyz");
        info.define("vertex_color", "data_buf[gl_VertexID].color_");
        info.vertex_inputs_.pop_last();
        info.vertex_inputs_.pop_last();
        info.additional_infos_.clear();
        info.additional_info("draw_view", "draw_modelmat_new", "draw_globals");
      });

  lattice_points = selectable_shader(
      "overlay_edit_lattice_point", [](gpu::shader::ShaderCreateInfo &info) {
        info.additional_infos_.clear();
        info.additional_info(
            "draw_view", "draw_modelmat_new", "draw_resource_handle_new", "draw_globals");
      });

  lattice_wire = selectable_shader(
      "overlay_edit_lattice_wire", [](gpu::shader::ShaderCreateInfo &info) {
        info.additional_infos_.clear();
        info.additional_info(
            "draw_view", "draw_modelmat_new", "draw_resource_handle_new", "draw_globals");
      });

  extra_grid = selectable_shader("overlay_extra_grid", [](gpu::shader::ShaderCreateInfo &info) {
    info.additional_infos_.clear();
    info.additional_info(
        "draw_view", "draw_modelmat_new", "draw_resource_handle_new", "draw_globals");
  });

  extra_ground_line = selectable_shader(
      "overlay_extra_groundline", [](gpu::shader::ShaderCreateInfo &info) {
        info.storage_buf(0, Qualifier::READ, "vec4", "data_buf[]");
        info.define("inst_pos", "data_buf[gl_InstanceID].xyz");
        info.vertex_inputs_.pop_last();
      });

<<<<<<< HEAD
  image = selectable_shader("overlay_image", [](gpu::shader::ShaderCreateInfo &info) {
    info.additional_infos_.clear();
    info.additional_info("draw_view", "draw_modelmat_new", "draw_resource_handle_new");
  });
=======
  particle_dot = selectable_shader("overlay_particle_dot",
                                   [](gpu::shader::ShaderCreateInfo &info) {
                                     info.additional_infos_.clear();
                                     info.additional_info("overlay_particle",
                                                          "draw_view",
                                                          "draw_modelmat_new",
                                                          "draw_resource_handle_new",
                                                          "draw_globals");
                                   });

  particle_shape = selectable_shader("overlay_particle_shape_next",
                                     [](gpu::shader::ShaderCreateInfo & /*info*/) {});

  particle_hair = selectable_shader("overlay_particle_hair_next",
                                    [](gpu::shader::ShaderCreateInfo & /*info*/) {});

  wireframe_mesh = selectable_shader("overlay_wireframe", [](gpu::shader::ShaderCreateInfo &info) {
    info.additional_infos_.clear();
    info.define("CUSTOM_DEPTH_BIAS_CONST");
    info.specialization_constant(gpu::shader::Type::BOOL, "use_custom_depth_bias", true);
    info.additional_info("draw_view",
                         "draw_modelmat_new",
                         "draw_resource_handle_new",
                         "draw_object_infos_new",
                         "draw_globals");
  });

  wireframe_points = selectable_shader("overlay_wireframe_points",
                                       [](gpu::shader::ShaderCreateInfo & /*info*/) {});

  wireframe_curve = selectable_shader("overlay_wireframe_curve",
                                      [](gpu::shader::ShaderCreateInfo & /*info*/) {});
>>>>>>> 5930e040
}

ShaderModule &ShaderModule::module_get(SelectionType selection_type, bool clipping_enabled)
{
  int selection_index = selection_type == SelectionType::DISABLED ? 0 : 1;
  ShaderModule *&g_shader_module = g_shader_modules[selection_index][clipping_enabled];
  if (g_shader_module == nullptr) {
    /* TODO(@fclem) thread-safety. */
    g_shader_module = new ShaderModule(selection_type, clipping_enabled);
  }
  return *g_shader_module;
}

void ShaderModule::module_free()
{
  for (int i : IndexRange(2)) {
    for (int j : IndexRange(2)) {
      if (g_shader_modules[i][j] != nullptr) {
        /* TODO(@fclem) thread-safety. */
        delete g_shader_modules[i][j];
        g_shader_modules[i][j] = nullptr;
      }
    }
  }
}

}  // namespace blender::draw::overlay<|MERGE_RESOLUTION|>--- conflicted
+++ resolved
@@ -279,12 +279,11 @@
         info.vertex_inputs_.pop_last();
       });
 
-<<<<<<< HEAD
   image = selectable_shader("overlay_image", [](gpu::shader::ShaderCreateInfo &info) {
     info.additional_infos_.clear();
     info.additional_info("draw_view", "draw_modelmat_new", "draw_resource_handle_new");
   });
-=======
+
   particle_dot = selectable_shader("overlay_particle_dot",
                                    [](gpu::shader::ShaderCreateInfo &info) {
                                      info.additional_infos_.clear();
@@ -317,7 +316,6 @@
 
   wireframe_curve = selectable_shader("overlay_wireframe_curve",
                                       [](gpu::shader::ShaderCreateInfo & /*info*/) {});
->>>>>>> 5930e040
 }
 
 ShaderModule &ShaderModule::module_get(SelectionType selection_type, bool clipping_enabled)
