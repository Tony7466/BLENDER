/* SPDX-FileCopyrightText: 2023 Blender Authors
 *
 * SPDX-License-Identifier: GPL-2.0-or-later */

/** \file
 * \ingroup overlay
 */

#include "overlay_next_private.hh"

namespace blender::draw::overlay {

ShaderModule *ShaderModule::g_shader_modules[2][2] = {{nullptr}};

ShaderModule::ShaderPtr ShaderModule::selectable_shader(const char *create_info_name)
{
  /* TODO: This is what it should be like with all variations defined with create infos. */
  // std::string create_info_name = base_create_info;
  // create_info_name += SelectEngineT::shader_suffix;
  // create_info_name += clipping_enabled_ ? "_clipped" : "";
  // this->shader_ = GPU_shader_create_from_info_name(create_info_name.c_str());
  UNUSED_VARS(clipping_enabled_);

  /* WORKAROUND: ... but for now, we have to patch the create info used by the old engine. */
  gpu::shader::ShaderCreateInfo info = *reinterpret_cast<const gpu::shader::ShaderCreateInfo *>(
      GPU_shader_create_info_get(create_info_name));

  if (selection_type_ != SelectionType::DISABLED) {
    info.define("SELECT_ENABLE");
  }

  return ShaderPtr(
      GPU_shader_create_from_info(reinterpret_cast<const GPUShaderCreateInfo *>(&info)));
}

ShaderModule::ShaderPtr ShaderModule::selectable_shader(
    const char *create_info_name,
    const FunctionRef<void(gpu::shader::ShaderCreateInfo &info)> patch)
{
  gpu::shader::ShaderCreateInfo info = *reinterpret_cast<const gpu::shader::ShaderCreateInfo *>(
      GPU_shader_create_info_get(create_info_name));

  patch(info);

  if (selection_type_ != SelectionType::DISABLED) {
    info.define("SELECT_ENABLE");
    /* Replace additional info. */
    for (StringRefNull &str : info.additional_infos_) {
      if (str == "draw_modelmat_new") {
        str = "draw_modelmat_new_with_custom_id";
      }
    }
    info.additional_info("select_id_patch");
  }

  return ShaderPtr(
      GPU_shader_create_from_info(reinterpret_cast<const GPUShaderCreateInfo *>(&info)));
}

using namespace blender::gpu::shader;

ShaderModule::ShaderModule(const SelectionType selection_type, const bool clipping_enabled)
    : selection_type_(selection_type), clipping_enabled_(clipping_enabled)
{
  armature_sphere_outline = selectable_shader(
      "overlay_armature_sphere_outline", [](gpu::shader::ShaderCreateInfo &info) {
        info.storage_buf(0, Qualifier::READ, "mat4", "data_buf[]");
        info.define("inst_obmat", "data_buf[gl_InstanceID]");
        info.vertex_inputs_.pop_last();
      });

  depth_mesh = selectable_shader("overlay_depth_only", [](gpu::shader::ShaderCreateInfo &info) {
    info.additional_infos_.clear();
    info.additional_info("draw_view", "draw_modelmat_new", "draw_resource_handle_new");
  });

  extra_shape = selectable_shader("overlay_extra", [](gpu::shader::ShaderCreateInfo &info) {
    info.storage_buf(0, Qualifier::READ, "ExtraInstanceData", "data_buf[]");
    info.define("color", "data_buf[gl_InstanceID].color_");
    info.define("inst_obmat", "data_buf[gl_InstanceID].object_to_world_");
    info.vertex_inputs_.pop_last();
    info.vertex_inputs_.pop_last();
  });
<<<<<<< HEAD
  extra_wire = selectable_shader("overlay_extra_wire", [](gpu::shader::ShaderCreateInfo &info) {
    info.typedef_source("overlay_shader_shared.h");
    info.storage_buf(0, Qualifier::READ, "PointData", "data_buf[]");
    info.push_constant(gpu::shader::Type::INT, "colorid");
    info.define("pos", "data_buf[gl_InstanceID * 2 + gl_VertexID].pos_.xyz");
    info.define("color", "data_buf[gl_InstanceID * 2 + gl_VertexID].color_");
    info.additional_infos_.clear();
    info.additional_info(
        "draw_view", "draw_modelmat_new", "draw_resource_handle_new", "draw_globals");
    info.vertex_inputs_.pop_last();
    info.vertex_inputs_.pop_last();
    info.vertex_inputs_.pop_last();
  });
=======

  extra_wire_object = selectable_shader(
      "overlay_extra_wire", [](gpu::shader::ShaderCreateInfo &info) {
        info.define("OBJECT_WIRE");
        info.additional_infos_.clear();
        info.additional_info(
            "draw_view", "draw_modelmat_new", "draw_resource_handle_new", "draw_globals");
      });
  lattice_points = selectable_shader(
      "overlay_edit_lattice_point", [](gpu::shader::ShaderCreateInfo &info) {
        info.additional_infos_.clear();
        info.additional_info(
            "draw_view", "draw_modelmat_new", "draw_resource_handle_new", "draw_globals");
      });
  lattice_wire = selectable_shader(
      "overlay_edit_lattice_wire", [](gpu::shader::ShaderCreateInfo &info) {
        info.additional_infos_.clear();
        info.additional_info(
            "draw_view", "draw_modelmat_new", "draw_resource_handle_new", "draw_globals");
      });
>>>>>>> a882473f
}

ShaderModule &ShaderModule::module_get(SelectionType selection_type, bool clipping_enabled)
{
  int selection_index = selection_type == SelectionType::DISABLED ? 0 : 1;
  ShaderModule *&g_shader_module = g_shader_modules[selection_index][clipping_enabled];
  if (g_shader_module == nullptr) {
    /* TODO(@fclem) thread-safety. */
    g_shader_module = new ShaderModule(selection_type, clipping_enabled);
  }
  return *g_shader_module;
}

void ShaderModule::module_free()
{
  for (int i : IndexRange(2)) {
    for (int j : IndexRange(2)) {
      if (g_shader_modules[i][j] != nullptr) {
        /* TODO(@fclem) thread-safety. */
        delete g_shader_modules[i][j];
        g_shader_modules[i][j] = nullptr;
      }
    }
  }
}

}  // namespace blender::draw::overlay<|MERGE_RESOLUTION|>--- conflicted
+++ resolved
@@ -81,7 +81,7 @@
     info.vertex_inputs_.pop_last();
     info.vertex_inputs_.pop_last();
   });
-<<<<<<< HEAD
+
   extra_wire = selectable_shader("overlay_extra_wire", [](gpu::shader::ShaderCreateInfo &info) {
     info.typedef_source("overlay_shader_shared.h");
     info.storage_buf(0, Qualifier::READ, "PointData", "data_buf[]");
@@ -95,7 +95,6 @@
     info.vertex_inputs_.pop_last();
     info.vertex_inputs_.pop_last();
   });
-=======
 
   extra_wire_object = selectable_shader(
       "overlay_extra_wire", [](gpu::shader::ShaderCreateInfo &info) {
@@ -104,19 +103,20 @@
         info.additional_info(
             "draw_view", "draw_modelmat_new", "draw_resource_handle_new", "draw_globals");
       });
+
   lattice_points = selectable_shader(
       "overlay_edit_lattice_point", [](gpu::shader::ShaderCreateInfo &info) {
         info.additional_infos_.clear();
         info.additional_info(
             "draw_view", "draw_modelmat_new", "draw_resource_handle_new", "draw_globals");
       });
+
   lattice_wire = selectable_shader(
       "overlay_edit_lattice_wire", [](gpu::shader::ShaderCreateInfo &info) {
         info.additional_infos_.clear();
         info.additional_info(
             "draw_view", "draw_modelmat_new", "draw_resource_handle_new", "draw_globals");
       });
->>>>>>> a882473f
 }
 
 ShaderModule &ShaderModule::module_get(SelectionType selection_type, bool clipping_enabled)
