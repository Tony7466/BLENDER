--- conflicted
+++ resolved
@@ -66,19 +66,11 @@
     .do_static_compilation(true)
     .additional_info("overlay_outline_prepass_wire", "drw_clipped");
 
-<<<<<<< HEAD
-GPU_SHADER_INTERFACE_INFO(overlay_outline_prepass_gpencil_flat_iface, "gp_flat_interp")
-=======
-GPU_SHADER_INTERFACE_INFO(overlay_outline_prepass_gpencil_noperspective_iface,
-                          "gp_interp_noperspective")
-    .no_perspective(Type::VEC2, "thickness")
-    .no_perspective(Type::FLOAT, "hardness");
 GPU_SHADER_INTERFACE_INFO(overlay_outline_prepass_gpencil_flat_iface, "gp_interp_flat")
->>>>>>> 101c9383
     .flat(Type::VEC2, "aspect")
     .flat(Type::VEC4, "sspos");
 GPU_SHADER_INTERFACE_INFO(overlay_outline_prepass_gpencil_noperspective_iface,
-                          "gp_noperspective_interp")
+                          "gp_interp_noperspective")
     .no_perspective(Type::VEC2, "thickness")
     .no_perspective(Type::FLOAT, "hardness");
 
