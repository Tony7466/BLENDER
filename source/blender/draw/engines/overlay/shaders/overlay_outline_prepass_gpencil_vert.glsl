--- conflicted
+++ resolved
@@ -40,17 +40,10 @@
                                unused_color,
                                unused_strength,
                                unused_uv,
-<<<<<<< HEAD
-                               gp_flat_interp.sspos,
-                               gp_flat_interp.aspect,
-                               gp_noperspective_interp.thickness,
-                               gp_noperspective_interp.hardness);
-=======
                                gp_interp_flat.sspos,
                                gp_interp_flat.aspect,
                                gp_interp_noperspective.thickness,
                                gp_interp_noperspective.hardness);
->>>>>>> 101c9383
 
   /* Small bias to always be on top of the geom. */
   gl_Position.z -= 1e-3;
