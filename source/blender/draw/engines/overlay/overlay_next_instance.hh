--- conflicted
+++ resolved
@@ -43,11 +43,8 @@
   Prepass prepass;
   Metaballs metaballs = {selection_type_};
   Empties empties = {selection_type_};
-<<<<<<< HEAD
   Lattices lattices;
-=======
   Speakers speakers = {selection_type_};
->>>>>>> c9ff4a9e
   Grid grid;
 
   Instance(const SelectionType selection_type) : selection_type_(selection_type){};
