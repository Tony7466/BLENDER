/* SPDX-FileCopyrightText: 2021 Blender Authors
 *
 * SPDX-License-Identifier: GPL-2.0-or-later */

/** \file
 * \ingroup eevee
 *
 * Shader module that manage shader libraries, deferred compilation,
 * and static shader usage.
 */

#include "GPU_capabilities.hh"

#include "gpu_shader_create_info.hh"

#include "eevee_shader.hh"

#include "eevee_shadow.hh"

#include "BLI_assert.h"
#include "BLI_math_bits.h"

namespace blender::eevee {

/* -------------------------------------------------------------------- */
/** \name Module
 *
 * \{ */

ShaderModule *ShaderModule::g_shader_module = nullptr;

ShaderModule *ShaderModule::module_get()
{
  if (g_shader_module == nullptr) {
    /* TODO(@fclem) thread-safety. */
    g_shader_module = new ShaderModule();
  }
  return g_shader_module;
}

void ShaderModule::module_free()
{
  if (g_shader_module != nullptr) {
    /* TODO(@fclem) thread-safety. */
    delete g_shader_module;
    g_shader_module = nullptr;
  }
}

ShaderModule::ShaderModule()
{
  for (GPUShader *&shader : shaders_) {
    shader = nullptr;
  }

  Vector<const GPUShaderCreateInfo *> infos;
  infos.reserve(MAX_SHADER_TYPE);

  for (auto i : IndexRange(MAX_SHADER_TYPE)) {
    const char *name = static_shader_create_info_name_get(eShaderType(i));
    const GPUShaderCreateInfo *create_info = GPU_shader_create_info_get(name);
    infos.append(create_info);

#ifndef NDEBUG
    if (name == nullptr) {
      std::cerr << "EEVEE: Missing case for eShaderType(" << i
                << ") in static_shader_create_info_name_get().";
      BLI_assert(0);
    }
    BLI_assert_msg(create_info != nullptr, "EEVEE: Missing create info for static shader.");
#endif
  }

  if (GPU_use_parallel_compilation()) {
    compilation_handle_ = GPU_shader_batch_create_from_infos(infos);
  }
}

ShaderModule::~ShaderModule()
{
  for (GPUShader *&shader : shaders_) {
    DRW_SHADER_FREE_SAFE(shader);
  }
}

/** \} */

/* -------------------------------------------------------------------- */
/** \name Static shaders
 *
 * \{ */

bool ShaderModule::is_ready(bool block)
{
  if (compilation_handle_ == 0) {
    return true;
  }

  if (block || GPU_shader_batch_is_ready(compilation_handle_)) {
    Vector<GPUShader *> shaders = GPU_shader_batch_finalize(compilation_handle_);
    for (int i : IndexRange(MAX_SHADER_TYPE)) {
      shaders_[i] = shaders[i];
    }
  }

  return compilation_handle_ == 0;
}

const char *ShaderModule::static_shader_create_info_name_get(eShaderType shader_type)
{
  switch (shader_type) {
    case AMBIENT_OCCLUSION_PASS:
      return "eevee_ambient_occlusion_pass";
    case FILM_COPY:
      return "eevee_film_copy_frag";
    case FILM_COMP:
      return "eevee_film_comp";
    case FILM_CRYPTOMATTE_POST:
      return "eevee_film_cryptomatte_post";
<<<<<<< HEAD
    case FILM_WRITE_VIEWPORT_COMPOSITOR_PASS_COMBINED:
      return "eevee_film_write_viewport_compositor_pass_combined";
    case FILM_WRITE_VIEWPORT_COMPOSITOR_PASS_DEPTH:
      return "eevee_film_write_viewport_compositor_pass_depth";
    case FILM_WRITE_VIEWPORT_COMPOSITOR_PASS_VALUE:
      return "eevee_film_write_viewport_compositor_pass_value";
    case FILM_WRITE_VIEWPORT_COMPOSITOR_PASS_COLOR:
      return "eevee_film_write_viewport_compositor_pass_color";
    case FILM_WRITE_VIEWPORT_COMPOSITOR_PASS_CRYPTOMATTE:
      return "eevee_film_write_viewport_compositor_pass_cryptomatte";
=======
    case FILM_FRAG:
      return "eevee_film_frag";
>>>>>>> 0582553b
    case DEFERRED_COMBINE:
      return "eevee_deferred_combine";
    case DEFERRED_LIGHT_SINGLE:
      return "eevee_deferred_light_single";
    case DEFERRED_LIGHT_DOUBLE:
      return "eevee_deferred_light_double";
    case DEFERRED_LIGHT_TRIPLE:
      return "eevee_deferred_light_triple";
    case DEFERRED_CAPTURE_EVAL:
      return "eevee_deferred_capture_eval";
    case DEFERRED_PLANAR_EVAL:
      return "eevee_deferred_planar_eval";
    case DEFERRED_THICKNESS_AMEND:
      return "eevee_deferred_thickness_amend";
    case DEFERRED_TILE_CLASSIFY:
      return "eevee_deferred_tile_classify";
    case HIZ_DEBUG:
      return "eevee_hiz_debug";
    case HIZ_UPDATE:
      return "eevee_hiz_update";
    case HIZ_UPDATE_LAYER:
      return "eevee_hiz_update_layer";
    case HORIZON_DENOISE:
      return "eevee_horizon_denoise";
    case HORIZON_RESOLVE:
      return "eevee_horizon_resolve";
    case HORIZON_SCAN:
      return "eevee_horizon_scan";
    case HORIZON_SETUP:
      return "eevee_horizon_setup";
    case LOOKDEV_DISPLAY:
      return "eevee_lookdev_display";
    case MOTION_BLUR_GATHER:
      return "eevee_motion_blur_gather";
    case MOTION_BLUR_TILE_DILATE:
      return "eevee_motion_blur_tiles_dilate";
    case MOTION_BLUR_TILE_FLATTEN_RGBA:
      return "eevee_motion_blur_tiles_flatten_rgba";
    case MOTION_BLUR_TILE_FLATTEN_RG:
      return "eevee_motion_blur_tiles_flatten_rg";
    case DEBUG_SURFELS:
      return "eevee_debug_surfels";
    case DEBUG_IRRADIANCE_GRID:
      return "eevee_debug_irradiance_grid";
    case DEBUG_GBUFFER:
      return "eevee_debug_gbuffer";
    case DISPLAY_PROBE_VOLUME:
      return "eevee_display_lightprobe_volume";
    case DISPLAY_PROBE_SPHERE:
      return "eevee_display_lightprobe_sphere";
    case DISPLAY_PROBE_PLANAR:
      return "eevee_display_lightprobe_planar";
    case DOF_BOKEH_LUT:
      return "eevee_depth_of_field_bokeh_lut";
    case DOF_DOWNSAMPLE:
      return "eevee_depth_of_field_downsample";
    case DOF_FILTER:
      return "eevee_depth_of_field_filter";
    case DOF_GATHER_FOREGROUND_LUT:
      return "eevee_depth_of_field_gather_foreground_lut";
    case DOF_GATHER_FOREGROUND:
      return "eevee_depth_of_field_gather_foreground_no_lut";
    case DOF_GATHER_BACKGROUND_LUT:
      return "eevee_depth_of_field_gather_background_lut";
    case DOF_GATHER_BACKGROUND:
      return "eevee_depth_of_field_gather_background_no_lut";
    case DOF_GATHER_HOLE_FILL:
      return "eevee_depth_of_field_hole_fill";
    case DOF_REDUCE:
      return "eevee_depth_of_field_reduce";
    case DOF_RESOLVE:
      return "eevee_depth_of_field_resolve_no_lut";
    case DOF_RESOLVE_LUT:
      return "eevee_depth_of_field_resolve_lut";
    case DOF_SETUP:
      return "eevee_depth_of_field_setup";
    case DOF_SCATTER:
      return "eevee_depth_of_field_scatter";
    case DOF_STABILIZE:
      return "eevee_depth_of_field_stabilize";
    case DOF_TILES_DILATE_MINABS:
      return "eevee_depth_of_field_tiles_dilate_minabs";
    case DOF_TILES_DILATE_MINMAX:
      return "eevee_depth_of_field_tiles_dilate_minmax";
    case DOF_TILES_FLATTEN:
      return "eevee_depth_of_field_tiles_flatten";
    case LIGHT_CULLING_DEBUG:
      return "eevee_light_culling_debug";
    case LIGHT_CULLING_SELECT:
      return "eevee_light_culling_select";
    case LIGHT_CULLING_SORT:
      return "eevee_light_culling_sort";
    case LIGHT_CULLING_TILE:
      return "eevee_light_culling_tile";
    case LIGHT_CULLING_ZBIN:
      return "eevee_light_culling_zbin";
    case LIGHT_SHADOW_SETUP:
      return "eevee_light_shadow_setup";
    case RAY_DENOISE_SPATIAL:
      return "eevee_ray_denoise_spatial";
    case RAY_DENOISE_TEMPORAL:
      return "eevee_ray_denoise_temporal";
    case RAY_DENOISE_BILATERAL:
      return "eevee_ray_denoise_bilateral";
    case RAY_GENERATE:
      return "eevee_ray_generate";
    case RAY_TRACE_FALLBACK:
      return "eevee_ray_trace_fallback";
    case RAY_TRACE_PLANAR:
      return "eevee_ray_trace_planar";
    case RAY_TRACE_SCREEN:
      return "eevee_ray_trace_screen";
    case RAY_TILE_CLASSIFY:
      return "eevee_ray_tile_classify";
    case RAY_TILE_COMPACT:
      return "eevee_ray_tile_compact";
    case LIGHTPROBE_IRRADIANCE_BOUNDS:
      return "eevee_lightprobe_volume_bounds";
    case LIGHTPROBE_IRRADIANCE_OFFSET:
      return "eevee_lightprobe_volume_offset";
    case LIGHTPROBE_IRRADIANCE_RAY:
      return "eevee_lightprobe_volume_ray";
    case LIGHTPROBE_IRRADIANCE_LOAD:
      return "eevee_lightprobe_volume_load";
    case LIGHTPROBE_IRRADIANCE_WORLD:
      return "eevee_lightprobe_volume_world";
    case SPHERE_PROBE_CONVOLVE:
      return "eevee_lightprobe_sphere_convolve";
    case SPHERE_PROBE_REMAP:
      return "eevee_lightprobe_sphere_remap";
    case SPHERE_PROBE_IRRADIANCE:
      return "eevee_lightprobe_sphere_irradiance";
    case SPHERE_PROBE_SELECT:
      return "eevee_lightprobe_sphere_select";
    case SPHERE_PROBE_SUNLIGHT:
      return "eevee_lightprobe_sphere_sunlight";
    case SHADOW_CLIPMAP_CLEAR:
      return "eevee_shadow_clipmap_clear";
    case SHADOW_DEBUG:
      return "eevee_shadow_debug";
    case SHADOW_PAGE_ALLOCATE:
      return "eevee_shadow_page_allocate";
    case SHADOW_PAGE_CLEAR:
      return "eevee_shadow_page_clear";
    case SHADOW_PAGE_DEFRAG:
      return "eevee_shadow_page_defrag";
    case SHADOW_PAGE_FREE:
      return "eevee_shadow_page_free";
    case SHADOW_PAGE_MASK:
      return "eevee_shadow_page_mask";
    case SHADOW_TILEMAP_AMEND:
      return "eevee_shadow_tilemap_amend";
    case SHADOW_TILEMAP_BOUNDS:
      return "eevee_shadow_tilemap_bounds";
    case SHADOW_TILEMAP_FINALIZE:
      return "eevee_shadow_tilemap_finalize";
    case SHADOW_TILEMAP_INIT:
      return "eevee_shadow_tilemap_init";
    case SHADOW_TILEMAP_TAG_UPDATE:
      return "eevee_shadow_tag_update";
    case SHADOW_TILEMAP_TAG_USAGE_OPAQUE:
      return "eevee_shadow_tag_usage_opaque";
    case SHADOW_TILEMAP_TAG_USAGE_SURFELS:
      return "eevee_shadow_tag_usage_surfels";
    case SHADOW_TILEMAP_TAG_USAGE_TRANSPARENT:
      return "eevee_shadow_tag_usage_transparent";
    case SHADOW_PAGE_TILE_CLEAR:
      return "eevee_shadow_page_tile_clear";
    case SHADOW_PAGE_TILE_STORE:
      return "eevee_shadow_page_tile_store";
    case SHADOW_TILEMAP_TAG_USAGE_VOLUME:
      return "eevee_shadow_tag_usage_volume";
    case SUBSURFACE_CONVOLVE:
      return "eevee_subsurface_convolve";
    case SUBSURFACE_SETUP:
      return "eevee_subsurface_setup";
    case SURFEL_CLUSTER_BUILD:
      return "eevee_surfel_cluster_build";
    case SURFEL_LIGHT:
      return "eevee_surfel_light";
    case SURFEL_LIST_BUILD:
      return "eevee_surfel_list_build";
    case SURFEL_LIST_SORT:
      return "eevee_surfel_list_sort";
    case SURFEL_RAY:
      return "eevee_surfel_ray";
    case VERTEX_COPY:
      return "eevee_vertex_copy";
    case VOLUME_INTEGRATION:
      return "eevee_volume_integration";
    case VOLUME_OCCUPANCY_CONVERT:
      return "eevee_volume_occupancy_convert";
    case VOLUME_RESOLVE:
      return "eevee_volume_resolve";
    case VOLUME_SCATTER:
      return "eevee_volume_scatter";
    case VOLUME_SCATTER_WITH_LIGHTS:
      return "eevee_volume_scatter_with_lights";
    /* To avoid compiler warning about missing case. */
    case MAX_SHADER_TYPE:
      return "";
  }
  return "";
}

GPUShader *ShaderModule::static_shader_get(eShaderType shader_type)
{
  BLI_assert(is_ready());
  if (shaders_[shader_type] == nullptr) {
    const char *shader_name = static_shader_create_info_name_get(shader_type);
    if (GPU_use_parallel_compilation()) {
      fprintf(stderr, "EEVEE: error: Could not compile static shader \"%s\"\n", shader_name);
      BLI_assert(0);
    }
    else {
      shaders_[shader_type] = GPU_shader_create_from_info_name(shader_name);
    }
  }
  return shaders_[shader_type];
}

/** \} */

/* -------------------------------------------------------------------- */
/** \name GPU Materials
 *
 * \{ */

/* Helper class to get free sampler slots for materials. */
class SamplerSlots {
  int first_reserved_;
  int last_reserved_;
  int index_;

 public:
  SamplerSlots(eMaterialPipeline pipeline_type,
               eMaterialGeometry geometry_type,
               bool has_shader_to_rgba)
  {
    index_ = 0;
    if (ELEM(geometry_type, MAT_GEOM_POINT_CLOUD, MAT_GEOM_CURVES)) {
      index_ = 1;
    }
    else if (geometry_type == MAT_GEOM_GPENCIL) {
      index_ = 2;
    }

    first_reserved_ = MATERIAL_TEXTURE_RESERVED_SLOT_FIRST;
    last_reserved_ = MATERIAL_TEXTURE_RESERVED_SLOT_LAST_NO_EVAL;
    if (pipeline_type == MAT_PIPE_DEFERRED && has_shader_to_rgba) {
      last_reserved_ = MATERIAL_TEXTURE_RESERVED_SLOT_LAST_HYBRID;
    }
    else if (pipeline_type == MAT_PIPE_FORWARD) {
      last_reserved_ = MATERIAL_TEXTURE_RESERVED_SLOT_LAST_FORWARD;
    }
  }

  int get()
  {
    if (index_ == first_reserved_) {
      index_ = last_reserved_ + 1;
    }
    return index_++;
  }
};

void ShaderModule::material_create_info_amend(GPUMaterial *gpumat, GPUCodegenOutput *codegen_)
{
  using namespace blender::gpu::shader;

  uint64_t shader_uuid = GPU_material_uuid_get(gpumat);

  eMaterialPipeline pipeline_type;
  eMaterialGeometry geometry_type;
  eMaterialDisplacement displacement_type;
  eMaterialThickness thickness_type;
  bool transparent_shadows;
  material_type_from_shader_uuid(shader_uuid,
                                 pipeline_type,
                                 geometry_type,
                                 displacement_type,
                                 thickness_type,
                                 transparent_shadows);

  GPUCodegenOutput &codegen = *codegen_;
  ShaderCreateInfo &info = *reinterpret_cast<ShaderCreateInfo *>(codegen.create_info);

  /* WORKAROUND: Add new ob attr buffer. */
  if (GPU_material_uniform_attributes(gpumat) != nullptr) {
    info.additional_info("draw_object_attribute_new");

    /* Search and remove the old object attribute UBO which would creating bind point collision. */
    for (auto &resource_info : info.batch_resources_) {
      if (resource_info.bind_type == ShaderCreateInfo::Resource::BindType::UNIFORM_BUFFER &&
          resource_info.uniformbuf.name == GPU_ATTRIBUTE_UBO_BLOCK_NAME "[512]")
      {
        info.batch_resources_.remove_first_occurrence_and_reorder(resource_info);
        break;
      }
    }
    /* Remove references to the UBO. */
    info.define("UNI_ATTR(a)", "vec4(0.0)");
  }

  SamplerSlots sampler_slots(
      pipeline_type, geometry_type, GPU_material_flag_get(gpumat, GPU_MATFLAG_SHADER_TO_RGBA));

  for (auto &resource : info.batch_resources_) {
    if (resource.bind_type == ShaderCreateInfo::Resource::BindType::SAMPLER) {
      resource.slot = sampler_slots.get();
    }
  }

  if (GPU_material_flag_get(gpumat, GPU_MATFLAG_AO) &&
      ELEM(pipeline_type, MAT_PIPE_FORWARD, MAT_PIPE_DEFERRED) &&
      geometry_type_has_surface(geometry_type))
  {
    info.define("MAT_AMBIENT_OCCLUSION");
  }

  if (GPU_material_flag_get(gpumat, GPU_MATFLAG_TRANSPARENT)) {
    if (pipeline_type != MAT_PIPE_SHADOW || transparent_shadows) {
      info.define("MAT_TRANSPARENT");
    }
    /* Transparent material do not have any velocity specific pipeline. */
    if (pipeline_type == MAT_PIPE_PREPASS_FORWARD_VELOCITY) {
      pipeline_type = MAT_PIPE_PREPASS_FORWARD;
    }
  }

  /* Only deferred material allow use of cryptomatte and render passes. */
  if (pipeline_type == MAT_PIPE_DEFERRED) {
    info.additional_info("eevee_render_pass_out");
    info.additional_info("eevee_cryptomatte_out");
  }

  int32_t closure_data_slots = 0;
  if (GPU_material_flag_get(gpumat, GPU_MATFLAG_DIFFUSE)) {
    info.define("MAT_DIFFUSE");
    if (GPU_material_flag_get(gpumat, GPU_MATFLAG_TRANSLUCENT) &&
        !GPU_material_flag_get(gpumat, GPU_MATFLAG_COAT))
    {
      /* Special case to allow translucent with diffuse without noise.
       * Revert back to noise if clear coat is present. */
      closure_data_slots |= (1 << 2);
    }
    else {
      closure_data_slots |= (1 << 0);
    }
  }
  if (GPU_material_flag_get(gpumat, GPU_MATFLAG_SUBSURFACE)) {
    info.define("MAT_SUBSURFACE");
    closure_data_slots |= (1 << 0);
  }
  if (GPU_material_flag_get(gpumat, GPU_MATFLAG_REFRACT)) {
    info.define("MAT_REFRACTION");
    closure_data_slots |= (1 << 0);
  }
  if (GPU_material_flag_get(gpumat, GPU_MATFLAG_TRANSLUCENT)) {
    info.define("MAT_TRANSLUCENT");
    closure_data_slots |= (1 << 0);
  }
  if (GPU_material_flag_get(gpumat, GPU_MATFLAG_GLOSSY)) {
    info.define("MAT_REFLECTION");
    closure_data_slots |= (1 << 1);
  }
  if (GPU_material_flag_get(gpumat, GPU_MATFLAG_COAT)) {
    info.define("MAT_CLEARCOAT");
    closure_data_slots |= (1 << 2);
  }

  int32_t closure_bin_count = count_bits_i(closure_data_slots);
  switch (closure_bin_count) {
    /* These need to be separated since the strings need to be static. */
    case 0:
    case 1:
      info.define("CLOSURE_BIN_COUNT", "1");
      break;
    case 2:
      info.define("CLOSURE_BIN_COUNT", "2");
      break;
    case 3:
      info.define("CLOSURE_BIN_COUNT", "3");
      break;
    default:
      BLI_assert_unreachable();
      break;
  }

  if (pipeline_type == MAT_PIPE_DEFERRED) {
    switch (closure_bin_count) {
      /* These need to be separated since the strings need to be static. */
      case 0:
      case 1:
        info.define("GBUFFER_LAYER_MAX", "1");
        break;
      case 2:
        info.define("GBUFFER_LAYER_MAX", "2");
        break;
      case 3:
        info.define("GBUFFER_LAYER_MAX", "3");
        break;
      default:
        BLI_assert_unreachable();
        break;
    }
  }

  if ((pipeline_type == MAT_PIPE_FORWARD) ||
      GPU_material_flag_get(gpumat, GPU_MATFLAG_SHADER_TO_RGBA))
  {
    switch (closure_bin_count) {
      case 0:
        /* Define nothing. This will in turn define SKIP_LIGHT_EVAL. */
        break;
      /* These need to be separated since the strings need to be static. */
      case 1:
        info.define("LIGHT_CLOSURE_EVAL_COUNT", "1");
        break;
      case 2:
        info.define("LIGHT_CLOSURE_EVAL_COUNT", "2");
        break;
      case 3:
        info.define("LIGHT_CLOSURE_EVAL_COUNT", "3");
        break;
      default:
        BLI_assert_unreachable();
        break;
    }
  }

  if (GPU_material_flag_get(gpumat, GPU_MATFLAG_BARYCENTRIC)) {
    switch (geometry_type) {
      case MAT_GEOM_MESH:
        /* Support using gpu builtin barycentrics. */
        info.define("USE_BARYCENTRICS");
        info.builtins(BuiltinBits::BARYCENTRIC_COORD);
        break;
      case MAT_GEOM_CURVES:
        /* Support using one vec2 attribute. See #hair_get_barycentric(). */
        info.define("USE_BARYCENTRICS");
        break;
      default:
        /* No support */
        break;
    }
  }

  std::stringstream global_vars;
  switch (geometry_type) {
    case MAT_GEOM_MESH:
      if (pipeline_type == MAT_PIPE_VOLUME_MATERIAL) {
        /* If mesh has a volume output, it can receive volume grid attributes from smoke
         * simulation modifier. But the vertex shader might still need access to the vertex
         * attribute for displacement. */
        /* TODO(fclem): Eventually, we could add support for loading both. For now, remove the
         * vertex inputs after conversion (avoid name collision). */
        for (auto &input : info.vertex_inputs_) {
          info.sampler(sampler_slots.get(), ImageType::FLOAT_3D, input.name, Frequency::BATCH);
        }
        info.vertex_inputs_.clear();
        /* Volume materials require these for loading the grid attributes from smoke sims. */
        info.additional_info("draw_volume_infos");
      }
      break;
    case MAT_GEOM_POINT_CLOUD:
    case MAT_GEOM_CURVES:
      /** Hair attributes come from sampler buffer. Transfer attributes to sampler. */
      for (auto &input : info.vertex_inputs_) {
        if (input.name == "orco") {
          /** NOTE: Orco is generated from strand position for now. */
          global_vars << input.type << " " << input.name << ";\n";
        }
        else {
          info.sampler(sampler_slots.get(), ImageType::FLOAT_BUFFER, input.name, Frequency::BATCH);
        }
      }
      info.vertex_inputs_.clear();
      break;
    case MAT_GEOM_WORLD:
      if (pipeline_type == MAT_PIPE_VOLUME_MATERIAL) {
        /* Even if world do not have grid attributes, we use dummy texture binds to pass correct
         * defaults. So we have to replace all attributes as samplers. */
        for (auto &input : info.vertex_inputs_) {
          info.sampler(sampler_slots.get(), ImageType::FLOAT_3D, input.name, Frequency::BATCH);
        }
        info.vertex_inputs_.clear();
      }
      /**
       * Only orco layer is supported by world and it is procedurally generated. These are here to
       * make the attribs_load function calls valid.
       */
      ATTR_FALLTHROUGH;
    case MAT_GEOM_GPENCIL:
      /**
       * Only one uv and one color attribute layer are supported by gpencil objects and they are
       * already declared in another createInfo. These are here to make the attribs_load
       * function calls valid.
       */
      for (auto &input : info.vertex_inputs_) {
        global_vars << input.type << " " << input.name << ";\n";
      }
      info.vertex_inputs_.clear();
      break;
    case MAT_GEOM_VOLUME:
      /** Volume grid attributes come from 3D textures. Transfer attributes to samplers. */
      for (auto &input : info.vertex_inputs_) {
        info.sampler(sampler_slots.get(), ImageType::FLOAT_3D, input.name, Frequency::BATCH);
      }
      info.vertex_inputs_.clear();
      break;
  }

  const bool do_vertex_attrib_load = !ELEM(geometry_type, MAT_GEOM_WORLD, MAT_GEOM_VOLUME) &&
                                     (pipeline_type != MAT_PIPE_VOLUME_MATERIAL);

  if (!do_vertex_attrib_load && !info.vertex_out_interfaces_.is_empty()) {
    /* Codegen outputs only one interface. */
    const StageInterfaceInfo &iface = *info.vertex_out_interfaces_.first();
    /* Globals the attrib_load() can write to when it is in the fragment shader. */
    global_vars << "struct " << iface.name << " {\n";
    for (const auto &inout : iface.inouts) {
      global_vars << "  " << inout.type << " " << inout.name << ";\n";
    }
    global_vars << "};\n";
    global_vars << iface.name << " " << iface.instance_name << ";\n";

    info.vertex_out_interfaces_.clear();
  }

  std::stringstream attr_load;
  attr_load << "void attrib_load()\n";
  attr_load << "{\n";
  attr_load << (!codegen.attr_load.empty() ? codegen.attr_load : "");
  attr_load << "}\n\n";

  std::stringstream vert_gen, frag_gen, comp_gen;

  if (do_vertex_attrib_load) {
    vert_gen << global_vars.str() << attr_load.str();
    frag_gen << "void attrib_load() {}\n"; /* Placeholder. */
  }
  else {
    vert_gen << "void attrib_load() {}\n"; /* Placeholder. */
    frag_gen << global_vars.str() << attr_load.str();
  }

  {
    const bool use_vertex_displacement = !codegen.displacement.empty() &&
                                         (displacement_type != MAT_DISPLACEMENT_BUMP) &&
                                         !ELEM(geometry_type, MAT_GEOM_WORLD, MAT_GEOM_VOLUME);

    vert_gen << "vec3 nodetree_displacement()\n";
    vert_gen << "{\n";
    vert_gen << ((use_vertex_displacement) ? codegen.displacement : "return vec3(0);\n");
    vert_gen << "}\n\n";

    info.vertex_source_generated = vert_gen.str();
  }

  if (pipeline_type != MAT_PIPE_VOLUME_OCCUPANCY) {
    frag_gen << (!codegen.material_functions.empty() ? codegen.material_functions : "\n");

    if (!codegen.displacement.empty()) {
      /* Bump displacement. Needed to recompute normals after displacement. */
      info.define("MAT_DISPLACEMENT_BUMP");

      frag_gen << "vec3 nodetree_displacement()\n";
      frag_gen << "{\n";
      frag_gen << codegen.displacement;
      frag_gen << "}\n\n";
    }

    frag_gen << "Closure nodetree_surface(float closure_rand)\n";
    frag_gen << "{\n";
    frag_gen << "  closure_weights_reset(closure_rand);\n";
    frag_gen << (!codegen.surface.empty() ? codegen.surface : "return Closure(0);\n");
    frag_gen << "}\n\n";

    /* TODO(fclem): Find a way to pass material parameters inside the material UBO. */
    info.define("thickness_mode", thickness_type == MAT_THICKNESS_SLAB ? "-1.0" : "1.0");

    frag_gen << "float nodetree_thickness()\n";
    frag_gen << "{\n";
    if (codegen.thickness.empty()) {
      /* Check presence of closure needing thickness to not add mandatory dependency on obinfos. */
      if (!GPU_material_flag_get(
              gpumat, GPU_MATFLAG_SUBSURFACE | GPU_MATFLAG_REFRACT | GPU_MATFLAG_TRANSLUCENT))
      {
        frag_gen << "return 0.0;\n";
      }
      else {
        if (info.additional_infos_.first_index_of_try("draw_object_infos_new") == -1) {
          info.additional_info("draw_object_infos_new");
        }
        /* TODO(fclem): Should use `to_scale` but the gpu_shader_math_matrix_lib.glsl isn't
         * included everywhere yet. */
        frag_gen << "vec3 ob_scale;\n";
        frag_gen << "ob_scale.x = length(ModelMatrix[0].xyz);\n";
        frag_gen << "ob_scale.y = length(ModelMatrix[1].xyz);\n";
        frag_gen << "ob_scale.z = length(ModelMatrix[2].xyz);\n";
        frag_gen << "vec3 ls_dimensions = safe_rcp(abs(OrcoTexCoFactors[1].xyz));\n";
        frag_gen << "vec3 ws_dimensions = ob_scale * ls_dimensions;\n";
        /* Choose the minimum axis so that cuboids are better represented. */
        frag_gen << "return reduce_min(ws_dimensions);\n";
      }
    }
    else {
      frag_gen << codegen.thickness;
    }
    frag_gen << "}\n\n";

    frag_gen << "Closure nodetree_volume()\n";
    frag_gen << "{\n";
    frag_gen << "  closure_weights_reset(0.0);\n";
    frag_gen << (!codegen.volume.empty() ? codegen.volume : "return Closure(0);\n");
    frag_gen << "}\n\n";

    info.fragment_source_generated = frag_gen.str();
  }

  /* Geometry Info. */
  switch (geometry_type) {
    case MAT_GEOM_WORLD:
      info.additional_info("eevee_geom_world");
      break;
    case MAT_GEOM_GPENCIL:
      info.additional_info("eevee_geom_gpencil");
      break;
    case MAT_GEOM_CURVES:
      info.additional_info("eevee_geom_curves");
      break;
    case MAT_GEOM_MESH:
      info.additional_info("eevee_geom_mesh");
      break;
    case MAT_GEOM_POINT_CLOUD:
      info.additional_info("eevee_geom_point_cloud");
      break;
    case MAT_GEOM_VOLUME:
      info.additional_info("eevee_geom_volume");
      break;
  }
  /* Pipeline Info. */
  switch (geometry_type) {
    case MAT_GEOM_WORLD:
      switch (pipeline_type) {
        case MAT_PIPE_VOLUME_MATERIAL:
          info.additional_info("eevee_surf_volume");
          break;
        default:
          info.additional_info("eevee_surf_world");
          break;
      }
      break;
    default:
      switch (pipeline_type) {
        case MAT_PIPE_PREPASS_FORWARD_VELOCITY:
        case MAT_PIPE_PREPASS_DEFERRED_VELOCITY:
          info.additional_info("eevee_surf_depth", "eevee_velocity_geom");
          break;
        case MAT_PIPE_PREPASS_OVERLAP:
        case MAT_PIPE_PREPASS_FORWARD:
        case MAT_PIPE_PREPASS_DEFERRED:
          info.additional_info("eevee_surf_depth");
          break;
        case MAT_PIPE_PREPASS_PLANAR:
          info.additional_info("eevee_surf_depth", "eevee_clip_plane");
          break;
        case MAT_PIPE_SHADOW:
          /* Determine surface shadow shader depending on used update technique. */
          switch (ShadowModule::shadow_technique) {
            case ShadowTechnique::ATOMIC_RASTER: {
              info.additional_info("eevee_surf_shadow_atomic");
            } break;
            case ShadowTechnique::TILE_COPY: {
              info.additional_info("eevee_surf_shadow_tbdr");
            } break;
            default: {
              BLI_assert_unreachable();
            } break;
          }
          break;
        case MAT_PIPE_VOLUME_OCCUPANCY:
          info.additional_info("eevee_surf_occupancy");
          break;
        case MAT_PIPE_VOLUME_MATERIAL:
          info.additional_info("eevee_surf_volume");
          break;
        case MAT_PIPE_CAPTURE:
          info.additional_info("eevee_surf_capture");
          break;
        case MAT_PIPE_DEFERRED:
          if (GPU_material_flag_get(gpumat, GPU_MATFLAG_SHADER_TO_RGBA)) {
            info.additional_info("eevee_surf_deferred_hybrid");
          }
          else {
            info.additional_info("eevee_surf_deferred");
          }
          break;
        case MAT_PIPE_FORWARD:
          info.additional_info("eevee_surf_forward");
          break;
        default:
          BLI_assert_unreachable();
          break;
      }
      break;
  }
}

/* WATCH: This can be called from another thread! Needs to not touch the shader module in any
 * thread unsafe manner. */
static void codegen_callback(void *thunk, GPUMaterial *mat, GPUCodegenOutput *codegen)
{
  reinterpret_cast<ShaderModule *>(thunk)->material_create_info_amend(mat, codegen);
}

static GPUPass *pass_replacement_cb(void *thunk, GPUMaterial *mat)
{
  using namespace blender::gpu::shader;

  const ::Material *blender_mat = GPU_material_get_material(mat);

  uint64_t shader_uuid = GPU_material_uuid_get(mat);

  eMaterialPipeline pipeline_type;
  eMaterialGeometry geometry_type;
  eMaterialDisplacement displacement_type;
  eMaterialThickness thickness_type;
  bool transparent_shadows;
  material_type_from_shader_uuid(shader_uuid,
                                 pipeline_type,
                                 geometry_type,
                                 displacement_type,
                                 thickness_type,
                                 transparent_shadows);

  bool is_shadow_pass = pipeline_type == eMaterialPipeline::MAT_PIPE_SHADOW;
  bool is_prepass = ELEM(pipeline_type,
                         eMaterialPipeline::MAT_PIPE_PREPASS_DEFERRED,
                         eMaterialPipeline::MAT_PIPE_PREPASS_DEFERRED_VELOCITY,
                         eMaterialPipeline::MAT_PIPE_PREPASS_OVERLAP,
                         eMaterialPipeline::MAT_PIPE_PREPASS_FORWARD,
                         eMaterialPipeline::MAT_PIPE_PREPASS_FORWARD_VELOCITY,
                         eMaterialPipeline::MAT_PIPE_PREPASS_PLANAR);

  bool has_vertex_displacement = GPU_material_has_displacement_output(mat) &&
                                 displacement_type != eMaterialDisplacement::MAT_DISPLACEMENT_BUMP;
  bool has_transparency = GPU_material_flag_get(mat, GPU_MATFLAG_TRANSPARENT);
  bool has_shadow_transparency = has_transparency && transparent_shadows;
  bool has_raytraced_transmission = blender_mat && (blender_mat->blend_flag & MA_BL_SS_REFRACTION);

  bool can_use_default = (is_shadow_pass &&
                          (!has_vertex_displacement && !has_shadow_transparency)) ||
                         (is_prepass && (!has_vertex_displacement && !has_transparency &&
                                         !has_raytraced_transmission));
  if (can_use_default) {
    GPUMaterial *mat = reinterpret_cast<ShaderModule *>(thunk)->material_default_shader_get(
        pipeline_type, geometry_type);
    return GPU_material_get_pass(mat);
  }

  return nullptr;
}

GPUMaterial *ShaderModule::material_default_shader_get(eMaterialPipeline pipeline_type,
                                                       eMaterialGeometry geometry_type)
{
  bool is_volume = ELEM(pipeline_type, MAT_PIPE_VOLUME_MATERIAL, MAT_PIPE_VOLUME_OCCUPANCY);
  ::Material *blender_mat = (is_volume) ? BKE_material_default_volume() :
                                          BKE_material_default_surface();

  return material_shader_get(
      blender_mat, blender_mat->nodetree, pipeline_type, geometry_type, false);
}

GPUMaterial *ShaderModule::material_shader_get(::Material *blender_mat,
                                               bNodeTree *nodetree,
                                               eMaterialPipeline pipeline_type,
                                               eMaterialGeometry geometry_type,
                                               bool deferred_compilation)
{
  bool is_volume = ELEM(pipeline_type, MAT_PIPE_VOLUME_MATERIAL, MAT_PIPE_VOLUME_OCCUPANCY);

  eMaterialDisplacement displacement_type = to_displacement_type(blender_mat->displacement_method);
  eMaterialThickness thickness_type = to_thickness_type(blender_mat->thickness_mode);

  uint64_t shader_uuid = shader_uuid_from_material_type(
      pipeline_type, geometry_type, displacement_type, thickness_type, blender_mat->blend_flag);

  bool is_default_material = ELEM(
      blender_mat, BKE_material_default_surface(), BKE_material_default_volume());

  GPUMaterial *mat = DRW_shader_from_material(blender_mat,
                                              nodetree,
                                              GPU_MAT_EEVEE,
                                              shader_uuid,
                                              is_volume,
                                              deferred_compilation,
                                              codegen_callback,
                                              this,
                                              is_default_material ? nullptr : pass_replacement_cb);

  return mat;
}

GPUMaterial *ShaderModule::world_shader_get(::World *blender_world,
                                            bNodeTree *nodetree,
                                            eMaterialPipeline pipeline_type)
{
  bool is_volume = (pipeline_type == MAT_PIPE_VOLUME_MATERIAL);
  bool defer_compilation = is_volume;

  uint64_t shader_uuid = shader_uuid_from_material_type(pipeline_type, MAT_GEOM_WORLD);

  return DRW_shader_from_world(blender_world,
                               nodetree,
                               GPU_MAT_EEVEE,
                               shader_uuid,
                               is_volume,
                               defer_compilation,
                               codegen_callback,
                               this);
}

/* Variation to compile a material only with a nodetree. Caller needs to maintain the list of
 * materials and call GPU_material_free on it to update the material. */
GPUMaterial *ShaderModule::material_shader_get(const char *name,
                                               ListBase &materials,
                                               bNodeTree *nodetree,
                                               eMaterialPipeline pipeline_type,
                                               eMaterialGeometry geometry_type)
{
  uint64_t shader_uuid = shader_uuid_from_material_type(pipeline_type, geometry_type);

  bool is_volume = ELEM(pipeline_type, MAT_PIPE_VOLUME_MATERIAL, MAT_PIPE_VOLUME_OCCUPANCY);

  GPUMaterial *gpumat = GPU_material_from_nodetree(nullptr,
                                                   nullptr,
                                                   nodetree,
                                                   &materials,
                                                   name,
                                                   GPU_MAT_EEVEE,
                                                   shader_uuid,
                                                   is_volume,
                                                   false,
                                                   codegen_callback,
                                                   this);
  GPU_material_status_set(gpumat, GPU_MAT_CREATED);
  GPU_material_compile(gpumat);
  /* Queue deferred material optimization. */
  DRW_shader_queue_optimize_material(gpumat);
  return gpumat;
}

/** \} */

}  // namespace blender::eevee<|MERGE_RESOLUTION|>--- conflicted
+++ resolved
@@ -117,7 +117,8 @@
       return "eevee_film_comp";
     case FILM_CRYPTOMATTE_POST:
       return "eevee_film_cryptomatte_post";
-<<<<<<< HEAD
+    case FILM_FRAG:
+      return "eevee_film_frag";
     case FILM_WRITE_VIEWPORT_COMPOSITOR_PASS_COMBINED:
       return "eevee_film_write_viewport_compositor_pass_combined";
     case FILM_WRITE_VIEWPORT_COMPOSITOR_PASS_DEPTH:
@@ -128,10 +129,6 @@
       return "eevee_film_write_viewport_compositor_pass_color";
     case FILM_WRITE_VIEWPORT_COMPOSITOR_PASS_CRYPTOMATTE:
       return "eevee_film_write_viewport_compositor_pass_cryptomatte";
-=======
-    case FILM_FRAG:
-      return "eevee_film_frag";
->>>>>>> 0582553b
     case DEFERRED_COMBINE:
       return "eevee_deferred_combine";
     case DEFERRED_LIGHT_SINGLE:
