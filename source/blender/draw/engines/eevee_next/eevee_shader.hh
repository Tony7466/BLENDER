/* SPDX-FileCopyrightText: 2021 Blender Foundation
 *
 * SPDX-License-Identifier: GPL-2.0-or-later */

/** \file
 * \ingroup eevee
 *
 * Shader module that manage shader libraries, deferred compilation,
 * and static shader usage.
 */

#pragma once

#include <array>
#include <string>

#include "BLI_string_ref.hh"
#include "DRW_render.h"
#include "GPU_material.h"
#include "GPU_shader.h"

#include "eevee_material.hh"
#include "eevee_sync.hh"

namespace blender::eevee {

/* Keep alphabetical order and clean prefix. */
enum eShaderType {
  FILM_FRAG = 0,
  FILM_COMP,
  FILM_CRYPTOMATTE_POST,

  DEFERRED_LIGHT,

  DEBUG_SURFELS,

  DISPLAY_PROBE_GRID,

  DOF_BOKEH_LUT,
  DOF_DOWNSAMPLE,
  DOF_FILTER,
  DOF_GATHER_BACKGROUND_LUT,
  DOF_GATHER_BACKGROUND,
  DOF_GATHER_FOREGROUND_LUT,
  DOF_GATHER_FOREGROUND,
  DOF_GATHER_HOLE_FILL,
  DOF_REDUCE,
  DOF_RESOLVE_LUT,
  DOF_RESOLVE,
  DOF_SCATTER,
  DOF_SETUP,
  DOF_STABILIZE,
  DOF_TILES_DILATE_MINABS,
  DOF_TILES_DILATE_MINMAX,
  DOF_TILES_FLATTEN,

  HIZ_UPDATE,
  HIZ_DEBUG,

  LIGHT_CULLING_DEBUG,
  LIGHT_CULLING_SELECT,
  LIGHT_CULLING_SORT,
  LIGHT_CULLING_TILE,
  LIGHT_CULLING_ZBIN,

  LIGHTPROBE_IRRADIANCE_BOUNDS,
  LIGHTPROBE_IRRADIANCE_RAY,
  LIGHTPROBE_IRRADIANCE_LOAD,

  MOTION_BLUR_GATHER,
  MOTION_BLUR_TILE_DILATE,
  MOTION_BLUR_TILE_FLATTEN_RENDER,
  MOTION_BLUR_TILE_FLATTEN_VIEWPORT,

  SHADOW_CLIPMAP_CLEAR,
  SHADOW_DEBUG,
  SHADOW_PAGE_ALLOCATE,
  SHADOW_PAGE_CLEAR,
  SHADOW_PAGE_DEFRAG,
  SHADOW_PAGE_FREE,
  SHADOW_PAGE_MASK,
  SHADOW_TILEMAP_BOUNDS,
  SHADOW_TILEMAP_FINALIZE,
  SHADOW_TILEMAP_INIT,
  SHADOW_TILEMAP_TAG_UPDATE,
  SHADOW_TILEMAP_TAG_USAGE_OPAQUE,
  SHADOW_TILEMAP_TAG_USAGE_SURFELS,
  SHADOW_TILEMAP_TAG_USAGE_TRANSPARENT,

<<<<<<< HEAD
  SURFEL_LIGHT,
  SURFEL_LIST_BUILD,
  SURFEL_LIST_SORT,
  SURFEL_RAY,
=======
  SUBSURFACE_EVAL,
>>>>>>> 28799a20

  MAX_SHADER_TYPE,
};

/**
 * Shader module. shared between instances.
 */
class ShaderModule {
 private:
  std::array<GPUShader *, MAX_SHADER_TYPE> shaders_;

  /** Shared shader module across all engine instances. */
  static ShaderModule *g_shader_module;

 public:
  ShaderModule();
  ~ShaderModule();

  GPUShader *static_shader_get(eShaderType shader_type);
  GPUMaterial *material_shader_get(::Material *blender_mat,
                                   struct bNodeTree *nodetree,
                                   eMaterialPipeline pipeline_type,
                                   eMaterialGeometry geometry_type,
                                   bool deferred_compilation);
  GPUMaterial *world_shader_get(::World *blender_world, struct bNodeTree *nodetree);
  GPUMaterial *material_shader_get(const char *name,
                                   ListBase &materials,
                                   struct bNodeTree *nodetree,
                                   eMaterialPipeline pipeline_type,
                                   eMaterialGeometry geometry_type,
                                   bool is_lookdev);

  void material_create_info_ammend(GPUMaterial *mat, GPUCodegenOutput *codegen);

  /** Only to be used by Instance constructor. */
  static ShaderModule *module_get();
  static void module_free();

 private:
  const char *static_shader_create_info_name_get(eShaderType shader_type);
};

}  // namespace blender::eevee<|MERGE_RESOLUTION|>--- conflicted
+++ resolved
@@ -87,14 +87,12 @@
   SHADOW_TILEMAP_TAG_USAGE_SURFELS,
   SHADOW_TILEMAP_TAG_USAGE_TRANSPARENT,
 
-<<<<<<< HEAD
+  SUBSURFACE_EVAL,
+
   SURFEL_LIGHT,
   SURFEL_LIST_BUILD,
   SURFEL_LIST_SORT,
   SURFEL_RAY,
-=======
-  SUBSURFACE_EVAL,
->>>>>>> 28799a20
 
   MAX_SHADER_TYPE,
 };
