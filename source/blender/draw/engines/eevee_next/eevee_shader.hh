--- conflicted
+++ resolved
@@ -74,7 +74,6 @@
   MOTION_BLUR_TILE_FLATTEN_RENDER,
   MOTION_BLUR_TILE_FLATTEN_VIEWPORT,
 
-<<<<<<< HEAD
   RAY_DENOISE_BILATERAL_REFLECT,
   RAY_DENOISE_BILATERAL_REFRACT,
   RAY_DENOISE_SPATIAL_REFLECT,
@@ -85,9 +84,8 @@
   RAY_TILE_CLASSIFY,
   RAY_TRACE_SCREEN_REFLECT,
   RAY_TRACE_SCREEN_REFRACT,
-=======
+
   REFLECTION_PROBE_REMAP,
->>>>>>> d3315422
 
   SHADOW_CLIPMAP_CLEAR,
   SHADOW_DEBUG,
