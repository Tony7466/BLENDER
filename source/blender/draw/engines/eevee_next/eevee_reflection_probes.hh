--- conflicted
+++ resolved
@@ -129,10 +129,6 @@
   void debug_print() const;
 
  private:
-<<<<<<< HEAD
-=======
-  void sync(ReflectionProbe &cubemap);
->>>>>>> d1884e01
   ReflectionProbe &find_or_insert(ObjectHandle &ob_handle, int subdivision_level);
 
   /** Get the number of layers that is needed to store probes. */
@@ -157,23 +153,12 @@
    */
   ReflectionProbeData find_empty_reflection_probe_data(int subdivision_level) const;
 
-<<<<<<< HEAD
-  bool do_world_update_get() const
-  {
-    return do_world_update_;
-  }
-
   /**
    * Pop the next reflection probe that requires to be updated.
    */
   std::optional<ReflectionProbeUpdateInfo> update_info_pop();
   void remap_to_octahedral_projection(Texture &cubemap_tx, uint64_t object_key);
   void update_probes_texture_mipmaps();
-=======
-  void upload_dummy_texture(const ReflectionProbe &probe);
-
-  void remap_to_octahedral_projection();
->>>>>>> d1884e01
 
   /* Capture View requires access to the cube-maps texture for frame-buffer configuration. */
   friend class CaptureView;
