--- conflicted
+++ resolved
@@ -99,18 +99,6 @@
 
 /* Resource bindings. */
 
-<<<<<<< HEAD
-/* Texture. */
-#define IRRADIANCE_ATLAS_TEX_SLOT 11
-#define SHADOW_TILEMAPS_TEX_SLOT 12
-/* Only during surface shading. */
-#define SHADOW_ATLAS_TEX_SLOT 13
-/* Only during shadow rendering. */
-#define SHADOW_RENDER_MAP_SLOT 13
-#define RBUFS_UTILITY_TEX_SLOT 14
-#define HIZ_TEX_SLOT 15
-#define REFLECTION_PROBE_TEX_SLOT 16
-=======
 /* Textures. */
 /* Used anywhere. (Starts at index 2, since 0 and 1 are used by draw_gpencil) */
 #define RBUFS_UTILITY_TEX_SLOT 2
@@ -123,7 +111,6 @@
 #define REFLECTION_PROBE_TEX_SLOT 8
 /* Only during shadow rendering. */
 #define SHADOW_RENDER_MAP_SLOT 4
->>>>>>> d1f87e78
 
 /* Images. */
 #define RBUFS_COLOR_SLOT 0
@@ -153,11 +140,6 @@
 #define SURFEL_BUF_SLOT 4
 /* Only during surface capture. */
 #define CAPTURE_BUF_SLOT 5
-<<<<<<< HEAD
-/* Only during surface shading. */
-#define RBUFS_AOV_BUF_SLOT 5
-=======
->>>>>>> d1f87e78
 /* Only during shadow rendering. */
 #define SHADOW_PAGE_INFO_SLOT 4
 #define SAMPLING_BUF_SLOT 6
