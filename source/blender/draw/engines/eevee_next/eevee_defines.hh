--- conflicted
+++ resolved
@@ -107,11 +107,8 @@
 /* Only during shadow rendering. */
 #define SHADOW_RENDER_MAP_SLOT 13
 #define RBUFS_UTILITY_TEX_SLOT 14
-<<<<<<< HEAD
 #define HIZ_TEX_SLOT 15
-=======
 #define REFLECTION_PROBE_TEX_SLOT 16
->>>>>>> e3608d68
 
 /* Images. */
 #define RBUFS_NORMAL_SLOT 0
