--- conflicted
+++ resolved
@@ -141,18 +141,12 @@
 #define HIZ_BUF_SLOT 3
 #define IRRADIANCE_GRID_BUF_SLOT 4
 #define AO_BUF_SLOT 5
+#define VOLUMES_INFO_BUF_SLOT 6
 /* Only during pre-pass. */
 #define VELOCITY_CAMERA_PREV_BUF 3
 #define VELOCITY_CAMERA_CURR_BUF 4
 #define VELOCITY_CAMERA_NEXT_BUF 5
 
-<<<<<<< HEAD
-#define CAMERA_BUF_SLOT 6
-#define RBUFS_BUF_SLOT 7
-#define VOLUMES_INFO_BUF_SLOT 8
-
-=======
->>>>>>> 221f9851
 /* Storage Buffers. */
 #define LIGHT_CULL_BUF_SLOT 0
 #define LIGHT_BUF_SLOT 1
