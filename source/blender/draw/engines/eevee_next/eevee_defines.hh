--- conflicted
+++ resolved
@@ -95,18 +95,13 @@
 /* Textures. */
 /* Used anywhere. (Starts at index 2, since 0 and 1 are used by draw_gpencil) */
 #define RBUFS_UTILITY_TEX_SLOT 2
+#define HIZ_TEX_SLOT 3
 /* Only during surface shading (forward and deferred eval). */
-#define SHADOW_TILEMAPS_TEX_SLOT 3
-#define SHADOW_ATLAS_TEX_SLOT 4
+#define SHADOW_TILEMAPS_TEX_SLOT 4
+#define SHADOW_ATLAS_TEX_SLOT 5
+#define AO_HORIZONS_TEX_SLOT 6
 /* Only during shadow rendering. */
-<<<<<<< HEAD
-#define SHADOW_RENDER_MAP_SLOT 13
-#define RBUFS_UTILITY_TEX_SLOT 14
-#define HIZ_TEX_SLOT 15
-#define AO_HORIZONS_TEX_SLOT 16
-=======
-#define SHADOW_RENDER_MAP_SLOT 3
->>>>>>> 524e3203
+#define SHADOW_RENDER_MAP_SLOT 4
 
 /* Images. */
 #define RBUFS_COLOR_SLOT 0
