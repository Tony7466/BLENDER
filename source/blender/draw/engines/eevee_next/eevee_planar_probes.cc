--- conflicted
+++ resolved
@@ -74,11 +74,8 @@
 
 void PlanarProbeModule::end_sync()
 {
-<<<<<<< HEAD
   probes_.remove_if(
       [](const PlanarProbes::MutableItem &item) { return !item.value.is_probe_used; });
-=======
-  remove_unused_probes();
 
   /* When first planar probes are enabled it can happen that the first sample is off. */
   if (!update_probes_ && !probes_.is_empty()) {
@@ -86,38 +83,12 @@
   }
 }
 
-float4x4 PlanarProbeModule::reflection_matrix_get(const float4x4 &plane_to_world,
-                                                  const float4x4 &world_to_plane)
-{
-  return math::normalize(plane_to_world) * math::from_scale<float4x4>(float3(1, 1, -1)) *
-         math::normalize(world_to_plane);
-}
-
-float4 PlanarProbeModule::reflection_clip_plane_get(const float4x4 &plane_to_world,
-                                                    float clip_offset)
-{
-  /* Compute clip plane equation / normal. */
-  float4 plane_equation = float4(-math::normalize(plane_to_world.z_axis()));
-  plane_equation.w = -math::dot(plane_equation.xyz(), plane_to_world.location());
-  plane_equation.w -= clip_offset;
-  return plane_equation;
->>>>>>> 701c14ac
-}
-
 void PlanarProbeModule::set_view(const draw::View &main_view, int2 main_view_extent)
 {
   const int64_t num_probes = probes_.size();
 
-  eGPUTextureUsage usage = GPU_TEXTURE_USAGE_ATTACHMENT | GPU_TEXTURE_USAGE_SHADER_READ;
-  if (num_probes == 0) {
-    color_tx_.ensure_2d_array(GPU_R11F_G11F_B10F, int2(1), 1, usage);
-    depth_tx_.ensure_2d_array(GPU_DEPTH_COMPONENT32F, int2(1), 1, usage);
-    return;
-  }
-
   /* TODO resolution percentage. */
   int2 extent = main_view_extent;
-<<<<<<< HEAD
   int layer_count = num_probes;
 
   if (num_probes == 0) {
@@ -129,10 +100,6 @@
   eGPUTextureUsage usage = GPU_TEXTURE_USAGE_ATTACHMENT | GPU_TEXTURE_USAGE_SHADER_READ;
   radiance_tx_.ensure_2d_array(GPU_R11F_G11F_B10F, extent, layer_count, usage);
   depth_tx_.ensure_2d_array(GPU_DEPTH_COMPONENT32F, extent, layer_count, usage);
-=======
-  color_tx_.ensure_2d_array(GPU_R11F_G11F_B10F, extent, num_probes, usage);
-  depth_tx_.ensure_2d_array(GPU_DEPTH_COMPONENT32F, extent, num_probes, usage);
->>>>>>> 701c14ac
 
   int resource_index = 0;
   for (PlanarProbe &probe : probes_.values()) {
