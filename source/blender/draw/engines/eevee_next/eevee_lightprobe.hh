--- conflicted
+++ resolved
@@ -42,14 +42,11 @@
   Vector<IrradianceBrickPacked> bricks;
   /** Index of the grid inside the grid UBO. */
   int grid_index;
-<<<<<<< HEAD
   /** Copy of surfel density for debugging purpose. */
   float surfel_density;
-=======
   /** Copy of DNA members. */
   float dilation_threshold;
   float dilation_radius;
->>>>>>> 8e33b20d
 };
 
 struct ReflectionCube : public LightProbe {
