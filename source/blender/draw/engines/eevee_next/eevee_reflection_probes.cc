/* SPDX-FileCopyrightText: 2023 Blender Foundation
 *
 * SPDX-License-Identifier: GPL-2.0-or-later */

#include "eevee_reflection_probes.hh"
#include "eevee_instance.hh"

namespace blender::eevee {

void ReflectionProbeModule::init()
{
  if (probes_.is_empty()) {
    ReflectionProbeData init_probe_data = {};
    init_probe_data.layer = -1;
    for (int i : IndexRange(REFLECTION_PROBES_MAX)) {
      data_buf_[i] = init_probe_data;
    }

    /* Initialize the world probe. */
    ReflectionProbeData world_probe_data{};
    world_probe_data.layer = 0;
    world_probe_data.layer_subdivision = 0;
    world_probe_data.area_index = 0;
    world_probe_data.pos = float3(0.0f);
    data_buf_[0] = world_probe_data;

    ReflectionProbe world_probe;
    world_probe.type = ReflectionProbe::Type::World;
    world_probe.do_update_data = true;
    world_probe.do_render = true;
    world_probe.index = 0;
    world_probe.clipping_distances = float2(1.0f, 10.0f);
    probes_.add(world_object_key_, world_probe);

    probes_tx_.ensure_2d_array(GPU_RGBA16F,
                               int2(max_resolution_),
                               init_num_probes_,
                               GPU_TEXTURE_USAGE_SHADER_WRITE | GPU_TEXTURE_USAGE_SHADER_READ,
                               nullptr,
                               9999);
    GPU_texture_mipmap_mode(probes_tx_, true, true);

<<<<<<< HEAD
    /* Cube-map is half of the resolution of the octahedral map. */
    cubemap_tx_.ensure_cube(
        GPU_RGBA16F, max_resolution_ / 2, GPU_TEXTURE_USAGE_ATTACHMENT | GPU_TEXTURE_USAGE_SHADER_READ, nullptr, 9999);
    GPU_texture_mipmap_mode(cubemap_tx_, true, true);
=======
    recalc_lod_factors();
    data_buf_.push_update();
>>>>>>> b85c7ade
  }

  {
    PassSimple &pass = remap_ps_;
    pass.init();
    pass.shader_set(instance_.shaders.static_shader_get(REFLECTION_PROBE_REMAP));
    pass.bind_texture("cubemap_tx", &cubemap_tx_);
    pass.bind_image("octahedral_img", &probes_tx_);
    pass.bind_ssbo(REFLECTION_PROBE_BUF_SLOT, data_buf_);
    pass.push_constant("reflection_probe_index", &reflection_probe_index_);
    pass.dispatch(&dispatch_probe_pack_);
  }
}
void ReflectionProbeModule::begin_sync()
{
  for (ReflectionProbe &reflection_probe : probes_.values()) {
    if (reflection_probe.type == ReflectionProbe::Type::Probe) {
      reflection_probe.is_probe_used = false;
    }
  }

  update_probes_this_sample_ = false;
  if (update_probes_next_sample_) {
    update_probes_this_sample_ = true;
    instance_.sampling.reset();
  }
}

int ReflectionProbeModule::needed_layers_get() const
{
  int max_layer = 0;
  for (const ReflectionProbe &probe : probes_.values()) {
    const ReflectionProbeData &probe_data = data_buf_[probe.index];
    max_layer = max_ii(max_layer, probe_data.layer);
  }
  return max_layer + 1;
}

static int layer_subdivision_for(const int max_resolution,
                                 const eLightProbeResolution probe_resolution)
{
  int i_probe_resolution = int(probe_resolution);
  return max_ii(int(log2(max_resolution)) - i_probe_resolution, 0);
}

void ReflectionProbeModule::sync_world(::World *world, WorldHandle & /*ob_handle*/)
{
  const ReflectionProbe &probe = probes_.lookup(world_object_key_);
  ReflectionProbeData &probe_data = data_buf_[probe.index];
  probe_data.layer_subdivision = layer_subdivision_for(
      max_resolution_, static_cast<eLightProbeResolution>(world->probe_resolution));
}

void ReflectionProbeModule::sync_object(Object *ob, ObjectHandle &ob_handle)
{
  const ::LightProbe *light_probe = (::LightProbe *)ob->data;
  if (light_probe->type != LIGHTPROBE_TYPE_CUBE) {
    return;
  }
  const bool is_dirty = ob_handle.recalc != 0;
  int subdivision = layer_subdivision_for(
      max_resolution_, static_cast<eLightProbeResolution>(light_probe->resolution));
  ReflectionProbe &probe = find_or_insert(ob_handle, subdivision);
  probe.do_render |= is_dirty;
  probe.is_probe_used = true;

  /* Only update data when rerendering the probes to reduce flickering. */
  if (!instance_.do_probe_sync()) {
    update_probes_next_sample_ = true;
    return;
  }

  probe.do_update_data |= is_dirty;
  probe.clipping_distances = float2(light_probe->clipsta, light_probe->clipend);

  ReflectionProbeData &probe_data = data_buf_[probe.index];
  if (probe_data.layer_subdivision != subdivision) {
    ReflectionProbeData new_probe_data = find_empty_reflection_probe_data(subdivision);
    probe_data.layer = new_probe_data.layer;
    probe_data.layer_subdivision = new_probe_data.layer_subdivision;
    probe_data.area_index = new_probe_data.area_index;
  }

  probe_data.pos = float3(float4x4(ob->object_to_world) * float4(0.0, 0.0, 0.0, 1.0));
}

ReflectionProbe &ReflectionProbeModule::find_or_insert(ObjectHandle &ob_handle,
                                                       int subdivision_level)
{
  ReflectionProbe &reflection_probe = probes_.lookup_or_add_cb(
      ob_handle.object_key.hash_value, [this, subdivision_level]() {
        ReflectionProbe probe;
        ReflectionProbeData probe_data = find_empty_reflection_probe_data(subdivision_level);

        probe.do_update_data = true;
        probe.do_render = true;
        probe.type = ReflectionProbe::Type::Probe;
        probe.index = reflection_probe_data_index_max() + 1;

        data_buf_[probe.index] = probe_data;
        return probe;
      });

  return reflection_probe;
}

int ReflectionProbeModule::reflection_probe_data_index_max() const
{
  int result = -1;
  for (const ReflectionProbe &probe : probes_.values()) {
    if (probe.type != ReflectionProbe::Type::Unused) {
      result = max_ii(result, probe.index);
    }
  }
  return result;
}

/**
 * Utility class to find a location in the probes_tx_ that can be used to store a new probe in
 * a specified subdivision level.
 */
class ProbeLocationFinder {
  BitVector<> taken_spots_;
  int probes_per_dimension_;
  int probes_per_layer_;
  int subdivision_level_;

 public:
  ProbeLocationFinder(int num_layers, int subdivision_level)
  {
    subdivision_level_ = subdivision_level;
    probes_per_dimension_ = 1 << subdivision_level_;
    probes_per_layer_ = probes_per_dimension_ * probes_per_dimension_;
    int num_spots = num_layers * probes_per_layer_;
    taken_spots_.resize(num_spots, false);
  }

  void print_debug() const
  {
    std::ostream &os = std::cout;
    int layer = 0;
    int row = 0;
    int column = 0;

    os << "subdivision " << subdivision_level_ << "\n";

    for (bool spot_taken : taken_spots_) {
      if (row == 0 && column == 0) {
        os << "layer " << layer << "\n";
      }

      os << (spot_taken ? '1' : '0');

      column++;
      if (column == probes_per_dimension_) {
        os << "\n";
        column = 0;
        row++;
      }
      if (row == probes_per_dimension_) {
        row = 0;
        layer++;
      }
    }
  }

  /**
   * Mark space to be occupied by the given probe_data.
   *
   * The input probe data can be stored in a different subdivision level and should be converted to
   * the subdivision level what we are looking for.
   */
  void mark_space_used(const ReflectionProbeData &probe_data)
  {
    const int shift_right = max_ii(probe_data.layer_subdivision - subdivision_level_, 0);
    const int shift_left = max_ii(subdivision_level_ - probe_data.layer_subdivision, 0);
    const int spots_per_dimension = 1 << shift_left;
    const int probes_per_dimension_in_probe_data = 1 << probe_data.layer_subdivision;
    const int2 pos_in_probe_data = int2(probe_data.area_index % probes_per_dimension_in_probe_data,
                                        probe_data.area_index /
                                            probes_per_dimension_in_probe_data);
    const int2 pos_in_location_finder = int2((pos_in_probe_data.x >> shift_right) << shift_left,
                                             (pos_in_probe_data.y >> shift_right) << shift_left);
    const int layer_offset = probe_data.layer * probes_per_layer_;
    for (const int y : IndexRange(spots_per_dimension)) {
      for (const int x : IndexRange(spots_per_dimension)) {
        const int2 pos = pos_in_location_finder + int2(x, y);
        const int area_index = pos.x + pos.y * probes_per_dimension_;
        taken_spots_[area_index + layer_offset].set();
      }
    }
  }

  /**
   * Get the first free spot.
   *
   * .x contains the layer the first free spot was detected.
   * .y contains the area_index to use.
   *
   * Asserts when no free spot is found. ProbeLocationFinder should always be initialized with an
   * additional layer to make sure that there is always a free spot.
   */
  ReflectionProbeData first_free_spot() const
  {
    ReflectionProbeData result = {};
    result.layer_subdivision = subdivision_level_;
    for (int index : taken_spots_.index_range()) {
      if (!taken_spots_[index]) {
        int layer = index / probes_per_layer_;
        int area_index = index % probes_per_layer_;
        result.layer = layer;
        result.area_index = area_index;
        return result;
      }
    }

    BLI_assert_unreachable();
    return result;
  }
};

ReflectionProbeData ReflectionProbeModule::find_empty_reflection_probe_data(
    int subdivision_level) const
{
  ProbeLocationFinder location_finder(needed_layers_get() + 1, subdivision_level);
  for (const ReflectionProbeData &data :
       Span<ReflectionProbeData>(data_buf_.data(), reflection_probe_data_index_max() + 1))
  {
    location_finder.mark_space_used(data);
  }
  return location_finder.first_free_spot();
}

void ReflectionProbeModule::end_sync()
{
  remove_unused_probes();

  const bool probe_sync_done = instance_.do_probe_sync();
  if (!probe_sync_done) {
    return;
  }

  int number_layers_needed = needed_layers_get();
  int current_layers = probes_tx_.depth();
  bool resize_layers = current_layers < number_layers_needed;

  if (resize_layers) {
    probes_tx_.ensure_2d_array(GPU_RGBA16F,
                               int2(max_resolution_),
                               number_layers_needed,
                               GPU_TEXTURE_USAGE_SHADER_WRITE | GPU_TEXTURE_USAGE_SHADER_READ,
                               nullptr,
                               9999);
    GPU_texture_mipmap_mode(probes_tx_, true, true);

    for (ReflectionProbe &probe : probes_.values()) {
      probe.do_update_data = true;
      probe.do_render = true;
    }
  }

  recalc_lod_factors();
  data_buf_.push_update();
}

void ReflectionProbeModule::remove_unused_probes()
{
  bool found = false;
  do {
    found = false;
    uint64_t key_to_remove = 0;
    for (const Map<uint64_t, ReflectionProbe>::Item &item : probes_.items()) {
      const ReflectionProbe &probe = item.value;
      if (probe.type == ReflectionProbe::Type::Probe && !probe.is_probe_used) {
        key_to_remove = item.key;
        found = true;
        break;
      }
    }
    if (found) {
      probes_.remove(key_to_remove);
    }
  } while (found);
}

void ReflectionProbeModule::remove_reflection_probe_data(int reflection_probe_data_index)
{
  int max_index = reflection_probe_data_index_max();
  BLI_assert_msg(reflection_probe_data_index <= max_index,
                 "Trying to remove reflection probes when it isn't part of the reflection probe "
                 "data. This can also happens when the state is set to "
                 "ReflectionProbe::Type::UNUSED, before removing the data.");
  for (int index = reflection_probe_data_index; index < max_index; index++) {
    data_buf_[index] = data_buf_[index + 1];
  }
  for (ReflectionProbe &probe : probes_.values()) {
    if (probe.index == reflection_probe_data_index) {
      probe.index = -1;
    }
    if (probe.index > reflection_probe_data_index) {
      probe.index--;
    }
  }
  data_buf_[max_index].layer = -1;
  BLI_assert(reflection_probe_data_index_max() == max_index - 1);
}

void ReflectionProbeModule::recalc_lod_factors()
{
  for (ReflectionProbeData &probe_data : data_buf_) {
    if (probe_data.layer == -1) {
      return;
    }

    const float bias = 0.0;
    const float lod_factor =
        bias +
        0.5 * log(float(square_i(probes_tx_.width() >> probe_data.layer_subdivision))) / log(2.0);
    probe_data.lod_factor = lod_factor;
  }
}
bool ReflectionProbeModule::do_world_update_get() const
{
  const ReflectionProbe &world_probe = probes_.lookup(world_object_key_);
  return world_probe.do_render;
}

void ReflectionProbeModule::do_world_update_set(bool value)
{
  ReflectionProbe &world_probe = probes_.lookup(world_object_key_);
  world_probe.do_render = value;
}

/* -------------------------------------------------------------------- */
/** \name Debugging
 *
 * \{ */

void ReflectionProbeModule::debug_print() const
{
  std::ostream &os = std::cout;
  for (const ReflectionProbe &probe : probes_.values()) {
    os << probe;

    if (probe.index != -1) {
      os << data_buf_[probe.index];
    }
  }
}

std::ostream &operator<<(std::ostream &os, const ReflectionProbeData &probe_data)
{
  os << " - layer: " << probe_data.layer;
  os << " subdivision: " << probe_data.layer_subdivision;
  os << " area: " << probe_data.area_index;
  os << "\n";

  return os;
}

std::ostream &operator<<(std::ostream &os, const ReflectionProbe &probe)
{
  switch (probe.type) {
    case ReflectionProbe::Type::Unused: {
      os << "UNUSED\n";

      break;
    }
    case ReflectionProbe::Type::World: {
      os << "WORLD";
      os << " is_dirty: " << probe.do_update_data;
      os << " index: " << probe.index;
      os << "\n";
      break;
    }
    case ReflectionProbe::Type::Probe: {
      os << "PROBE";
      os << " is_dirty: " << probe.do_update_data;
      os << " is_used: " << probe.is_probe_used;
      os << " index: " << probe.index;
      os << "\n";
      break;
    }
  }
  return os;
}

/** \} */

std::optional<ReflectionProbeUpdateInfo> ReflectionProbeModule::update_info_pop(
    const ReflectionProbe::Type probe_type)
{
  const bool do_probe_sync = instance_.do_probe_sync();
  const int max_shift = int(log2(max_resolution_));
  for (const Map<uint64_t, ReflectionProbe>::Item &item : probes_.items()) {
    if (!item.value.do_render) {
      continue;
    }
    if (probe_type == ReflectionProbe::Type::World && item.value.type != probe_type) {
      return std::nullopt;
    }
    if (probe_type == ReflectionProbe::Type::Probe && item.value.type != probe_type) {
      continue;
    }
    /* Do not update this probe during this sample. */
    if (item.value.type == ReflectionProbe::Type::Probe && !do_probe_sync) {
      continue;
    }
    probes_.lookup(item.key).do_render = false;

    ReflectionProbeData &probe_data = data_buf_[item.value.index];
    ReflectionProbeUpdateInfo info = {};
    info.probe_type = item.value.type;
    info.object_key = item.key;
    info.resolution = 1 << (max_shift - probe_data.layer_subdivision - 1);
    info.clipping_distances = item.value.clipping_distances;
    info.probe_pos = probe_data.pos;

    if (cubemap_tx_.ensure_cube(GPU_RGBA16F,
                                info.resolution,
                                GPU_TEXTURE_USAGE_ATTACHMENT | GPU_TEXTURE_USAGE_SHADER_READ))
    {
      GPU_texture_mipmap_mode(cubemap_tx_, false, true);
    }

    return info;
  }

  /* Check reset probe updating as we completed rendering all Probes. */
  if (probe_type == ReflectionProbe::Type::Probe && update_probes_this_sample_ &&
      update_probes_next_sample_)
  {
    update_probes_next_sample_ = false;
  }

  return std::nullopt;
}

void ReflectionProbeModule::remap_to_octahedral_projection(uint64_t object_key)
{
  const ReflectionProbe &probe = probes_.lookup(object_key);
  const ReflectionProbeData &probe_data = data_buf_[probe.index];

  /* Update shader parameters that change per dispatch. */
  reflection_probe_index_ = probe.index;
  dispatch_probe_pack_ = int3(int2(ceil_division(max_resolution_ >> probe_data.layer_subdivision,
                                                 REFLECTION_PROBE_GROUP_SIZE)),
                              1);

  instance_.manager->submit(remap_ps_);
}

void ReflectionProbeModule::update_probes_texture_mipmaps()
{
  GPU_texture_update_mipmap_chain(probes_tx_);
}

}  // namespace blender::eevee<|MERGE_RESOLUTION|>--- conflicted
+++ resolved
@@ -40,15 +40,8 @@
                                9999);
     GPU_texture_mipmap_mode(probes_tx_, true, true);
 
-<<<<<<< HEAD
-    /* Cube-map is half of the resolution of the octahedral map. */
-    cubemap_tx_.ensure_cube(
-        GPU_RGBA16F, max_resolution_ / 2, GPU_TEXTURE_USAGE_ATTACHMENT | GPU_TEXTURE_USAGE_SHADER_READ, nullptr, 9999);
-    GPU_texture_mipmap_mode(cubemap_tx_, true, true);
-=======
     recalc_lod_factors();
     data_buf_.push_update();
->>>>>>> b85c7ade
   }
 
   {
