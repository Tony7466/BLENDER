/* SPDX-FileCopyrightText: 2023 Blender Foundation
 *
 * SPDX-License-Identifier: GPL-2.0-or-later */

#include "eevee_reflection_probes.hh"
#include "eevee_instance.hh"

namespace blender::eevee {

void ReflectionProbeModule::init()
{
  if (probes_.is_empty()) {
    ReflectionProbeData init_probe_data = {};
    init_probe_data.layer = -1;
    for (int i : IndexRange(REFLECTION_PROBES_MAX)) {
      data_buf_.probes[i] = init_probe_data;
    }

    /* Initialize the world probe. */
    ReflectionProbeData world_probe_data{};
    world_probe_data.layer = 0;
    world_probe_data.layer_subdivision = 0;
    world_probe_data.area_index = 0;
<<<<<<< HEAD
    world_probe_data.pos = float3(0.0f);
=======
    world_probe_data.pos = float4(0.0f);
>>>>>>> d9da65ba
    data_buf_.probes[0] = world_probe_data;

    ReflectionProbe world_probe;
    world_probe.type = ReflectionProbe::Type::World;
    world_probe.do_update_data = true;
    world_probe.do_render = true;
    world_probe.index = 0;
    world_probe.clipping_distances = float2(1.0f, 10.0f);
    probes_.add(world_object_key_, world_probe);

    probes_tx_.ensure_2d_array(GPU_RGBA16F,
                               int2(max_resolution_),
                               init_num_probes_,
                               GPU_TEXTURE_USAGE_SHADER_WRITE | GPU_TEXTURE_USAGE_SHADER_READ,
                               nullptr,
                               9999);
    GPU_texture_mipmap_mode(probes_tx_, true, true);

    recalc_lod_factors();
    data_buf_.push_update();
  }

  {
    PassSimple &pass = remap_ps_;
    pass.init();
    pass.shader_set(instance_.shaders.static_shader_get(REFLECTION_PROBE_REMAP));
    pass.bind_texture("cubemap_tx", &cubemap_tx_);
    pass.bind_image("octahedral_img", &probes_tx_);
    pass.bind_ubo(REFLECTION_PROBE_BUF_SLOT, data_buf_);
    pass.push_constant("reflection_probe_index", &reflection_probe_index_);
    pass.dispatch(&dispatch_probe_pack_);
  }

  {
    PassSimple &pass = extract_ps_;
    pass.init();
    pass.shader_set(instance_.shaders.static_shader_get(REFLECTION_PROBE_EXTRACT));
    pass.bind_texture("reflectionProbes", &probes_tx_);
    pass.bind_ssbo("reflection_probe_buf", data_buf_);
    pass.push_constant("reflection_probe_index", &reflection_probe_index_);
    pass.dispatch(int2(1, 1));
  }
}
void ReflectionProbeModule::begin_sync()
{
  for (ReflectionProbe &reflection_probe : probes_.values()) {
    if (reflection_probe.type == ReflectionProbe::Type::Probe) {
      reflection_probe.is_probe_used = false;
    }
  }

  update_probes_this_sample_ = false;
  if (update_probes_next_sample_) {
    update_probes_this_sample_ = true;
    instance_.sampling.reset();
  }
}

int ReflectionProbeModule::needed_layers_get() const
{
  int max_layer = 0;
  for (const ReflectionProbe &probe : probes_.values()) {
    const ReflectionProbeData &probe_data = data_buf_.probes[probe.index];
    max_layer = max_ii(max_layer, probe_data.layer);
  }
  return max_layer + 1;
}

static int layer_subdivision_for(const int max_resolution,
                                 const eLightProbeResolution probe_resolution)
{
  int i_probe_resolution = int(probe_resolution);
  return max_ii(int(log2(max_resolution)) - i_probe_resolution, 0);
}

void ReflectionProbeModule::sync_world(::World *world, WorldHandle & /*ob_handle*/)
{
  const ReflectionProbe &probe = probes_.lookup(world_object_key_);
  ReflectionProbeData &probe_data = data_buf_.probes[probe.index];
  probe_data.layer_subdivision = layer_subdivision_for(
      max_resolution_, static_cast<eLightProbeResolution>(world->probe_resolution));
}

void ReflectionProbeModule::sync_object(Object *ob, ObjectHandle &ob_handle)
{
  const ::LightProbe *light_probe = (::LightProbe *)ob->data;
  if (light_probe->type != LIGHTPROBE_TYPE_CUBE) {
    return;
  }
  const bool is_dirty = ob_handle.recalc != 0;
  int subdivision = layer_subdivision_for(
      max_resolution_, static_cast<eLightProbeResolution>(light_probe->resolution));
  ReflectionProbe &probe = find_or_insert(ob_handle, subdivision);
  probe.do_render |= is_dirty;
  probe.is_probe_used = true;

  /* Only update data when rerendering the probes to reduce flickering. */
  if (!instance_.do_probe_sync()) {
    update_probes_next_sample_ = true;
    return;
  }

  probe.do_update_data |= is_dirty;
  probe.clipping_distances = float2(light_probe->clipsta, light_probe->clipend);

  ReflectionProbeData &probe_data = data_buf_.probes[probe.index];
  if (probe_data.layer_subdivision != subdivision) {
    ReflectionProbeData new_probe_data = find_empty_reflection_probe_data(subdivision);
    probe_data.layer = new_probe_data.layer;
    probe_data.layer_subdivision = new_probe_data.layer_subdivision;
    probe_data.area_index = new_probe_data.area_index;
  }

  probe_data.pos = float4x4(ob->object_to_world) * float4(0.0, 0.0, 0.0, 1.0);
}

ReflectionProbe &ReflectionProbeModule::find_or_insert(ObjectHandle &ob_handle,
                                                       int subdivision_level)
{
  ReflectionProbe &reflection_probe = probes_.lookup_or_add_cb(
      ob_handle.object_key.hash_value, [this, subdivision_level]() {
        ReflectionProbe probe;
        ReflectionProbeData probe_data = find_empty_reflection_probe_data(subdivision_level);

        probe.do_update_data = true;
        probe.do_render = true;
        probe.type = ReflectionProbe::Type::Probe;
        probe.index = reflection_probe_data_index_max() + 1;

        data_buf_.probes[probe.index] = probe_data;
        return probe;
      });

  return reflection_probe;
}

int ReflectionProbeModule::reflection_probe_data_index_max() const
{
  int result = -1;
  for (const ReflectionProbe &probe : probes_.values()) {
    if (probe.type != ReflectionProbe::Type::Unused) {
      result = max_ii(result, probe.index);
    }
  }
  return result;
}

/**
 * Utility class to find a location in the probes_tx_ that can be used to store a new probe in
 * a specified subdivision level.
 */
class ProbeLocationFinder {
  BitVector<> taken_spots_;
  int probes_per_dimension_;
  int probes_per_layer_;
  int subdivision_level_;

 public:
  ProbeLocationFinder(int num_layers, int subdivision_level)
  {
    subdivision_level_ = subdivision_level;
    probes_per_dimension_ = 1 << subdivision_level_;
    probes_per_layer_ = probes_per_dimension_ * probes_per_dimension_;
    int num_spots = num_layers * probes_per_layer_;
    taken_spots_.resize(num_spots, false);
  }

  void print_debug() const
  {
    std::ostream &os = std::cout;
    int layer = 0;
    int row = 0;
    int column = 0;

    os << "subdivision " << subdivision_level_ << "\n";

    for (bool spot_taken : taken_spots_) {
      if (row == 0 && column == 0) {
        os << "layer " << layer << "\n";
      }

      os << (spot_taken ? '1' : '0');

      column++;
      if (column == probes_per_dimension_) {
        os << "\n";
        column = 0;
        row++;
      }
      if (row == probes_per_dimension_) {
        row = 0;
        layer++;
      }
    }
  }

  /**
   * Mark space to be occupied by the given probe_data.
   *
   * The input probe data can be stored in a different subdivision level and should be converted to
   * the subdivision level what we are looking for.
   */
  void mark_space_used(const ReflectionProbeData &probe_data)
  {
    const int shift_right = max_ii(probe_data.layer_subdivision - subdivision_level_, 0);
    const int shift_left = max_ii(subdivision_level_ - probe_data.layer_subdivision, 0);
    const int spots_per_dimension = 1 << shift_left;
    const int probes_per_dimension_in_probe_data = 1 << probe_data.layer_subdivision;
    const int2 pos_in_probe_data = int2(probe_data.area_index % probes_per_dimension_in_probe_data,
                                        probe_data.area_index /
                                            probes_per_dimension_in_probe_data);
    const int2 pos_in_location_finder = int2((pos_in_probe_data.x >> shift_right) << shift_left,
                                             (pos_in_probe_data.y >> shift_right) << shift_left);
    const int layer_offset = probe_data.layer * probes_per_layer_;
    for (const int y : IndexRange(spots_per_dimension)) {
      for (const int x : IndexRange(spots_per_dimension)) {
        const int2 pos = pos_in_location_finder + int2(x, y);
        const int area_index = pos.x + pos.y * probes_per_dimension_;
        taken_spots_[area_index + layer_offset].set();
      }
    }
  }

  /**
   * Get the first free spot.
   *
   * .x contains the layer the first free spot was detected.
   * .y contains the area_index to use.
   *
   * Asserts when no free spot is found. ProbeLocationFinder should always be initialized with an
   * additional layer to make sure that there is always a free spot.
   */
  ReflectionProbeData first_free_spot() const
  {
    ReflectionProbeData result = {};
    result.layer_subdivision = subdivision_level_;
    for (int index : taken_spots_.index_range()) {
      if (!taken_spots_[index]) {
        int layer = index / probes_per_layer_;
        int area_index = index % probes_per_layer_;
        result.layer = layer;
        result.area_index = area_index;
        return result;
      }
    }

    BLI_assert_unreachable();
    return result;
  }
};

ReflectionProbeData ReflectionProbeModule::find_empty_reflection_probe_data(
    int subdivision_level) const
{
  ProbeLocationFinder location_finder(needed_layers_get() + 1, subdivision_level);
  for (const ReflectionProbeData &data :
       Span<ReflectionProbeData>(data_buf_.probes, reflection_probe_data_index_max() + 1))
  {
    location_finder.mark_space_used(data);
  }
  return location_finder.first_free_spot();
}

void ReflectionProbeModule::end_sync()
{
  remove_unused_probes();

  const bool probe_sync_done = instance_.do_probe_sync();
  if (!probe_sync_done) {
    return;
  }

  int number_layers_needed = needed_layers_get();
  int current_layers = probes_tx_.depth();
  bool resize_layers = current_layers < number_layers_needed;

  if (resize_layers) {
    probes_tx_.ensure_2d_array(GPU_RGBA16F,
                               int2(max_resolution_),
                               number_layers_needed,
                               GPU_TEXTURE_USAGE_SHADER_WRITE | GPU_TEXTURE_USAGE_SHADER_READ,
                               nullptr,
                               9999);
    GPU_texture_mipmap_mode(probes_tx_, true, true);

    for (ReflectionProbe &probe : probes_.values()) {
      probe.do_update_data = true;
      probe.do_render = true;
    }
  }

  recalc_lod_factors();
  data_buf_.push_update();
}

void ReflectionProbeModule::remove_unused_probes()
{
  bool found = false;
  do {
    found = false;
    uint64_t key_to_remove = 0;
    for (const Map<uint64_t, ReflectionProbe>::Item &item : probes_.items()) {
      const ReflectionProbe &probe = item.value;
      if (probe.type == ReflectionProbe::Type::Probe && !probe.is_probe_used) {
        key_to_remove = item.key;
        found = true;
        break;
      }
    }
    if (found) {
      probes_.remove(key_to_remove);
    }
  } while (found);
}

void ReflectionProbeModule::remove_reflection_probe_data(int reflection_probe_data_index)
{
  int max_index = reflection_probe_data_index_max();
  BLI_assert_msg(reflection_probe_data_index <= max_index,
                 "Trying to remove reflection probes when it isn't part of the reflection probe "
                 "data. This can also happens when the state is set to "
                 "ReflectionProbe::Type::UNUSED, before removing the data.");
  for (int index = reflection_probe_data_index; index < max_index; index++) {
    data_buf_.probes[index] = data_buf_.probes[index + 1];
  }
  for (ReflectionProbe &probe : probes_.values()) {
    if (probe.index == reflection_probe_data_index) {
      probe.index = -1;
    }
    if (probe.index > reflection_probe_data_index) {
      probe.index--;
    }
  }
  data_buf_.probes[max_index].layer = -1;
  BLI_assert(reflection_probe_data_index_max() == max_index - 1);
}

void ReflectionProbeModule::recalc_lod_factors()
{
  for (ReflectionProbeData &probe_data : data_buf_.probes) {
    if (probe_data.layer == -1) {
      return;
    }

    const float bias = 0.0;
    const float lod_factor =
        bias +
        0.5 * log(float(square_i(probes_tx_.width() >> probe_data.layer_subdivision))) / log(2.0);
    probe_data.lod_factor = lod_factor;
  }
}
bool ReflectionProbeModule::do_world_update_get() const
{
  const ReflectionProbe &world_probe = probes_.lookup(world_object_key_);
  return world_probe.do_render;
}

void ReflectionProbeModule::do_world_update_set(bool value)
{
  ReflectionProbe &world_probe = probes_.lookup(world_object_key_);
  world_probe.do_render = value;
}

/* -------------------------------------------------------------------- */
/** \name Debugging
 *
 * \{ */

void ReflectionProbeModule::debug_print() const
{
  std::ostream &os = std::cout;
  for (const ReflectionProbe &probe : probes_.values()) {
    os << probe;

    if (probe.index != -1) {
      os << data_buf_.probes[probe.index];
    }
  }
}

std::ostream &operator<<(std::ostream &os, const ReflectionProbeData &probe_data)
{
  os << " - layer: " << probe_data.layer;
  os << " subdivision: " << probe_data.layer_subdivision;
  os << " area: " << probe_data.area_index;
  os << "\n";

  return os;
}

std::ostream &operator<<(std::ostream &os, const ReflectionProbe &probe)
{
  switch (probe.type) {
    case ReflectionProbe::Type::Unused: {
      os << "UNUSED\n";

      break;
    }
    case ReflectionProbe::Type::World: {
      os << "WORLD";
      os << " is_dirty: " << probe.do_update_data;
      os << " index: " << probe.index;
      os << "\n";
      break;
    }
    case ReflectionProbe::Type::Probe: {
      os << "PROBE";
      os << " is_dirty: " << probe.do_update_data;
      os << " is_used: " << probe.is_probe_used;
      os << " index: " << probe.index;
      os << "\n";
      break;
    }
  }
  return os;
}

/** \} */

std::optional<ReflectionProbeUpdateInfo> ReflectionProbeModule::update_info_pop(
    const ReflectionProbe::Type probe_type)
{
  const bool do_probe_sync = instance_.do_probe_sync();
  const int max_shift = int(log2(max_resolution_));
  for (const Map<uint64_t, ReflectionProbe>::Item &item : probes_.items()) {
    if (!item.value.do_render) {
      continue;
    }
    if (probe_type == ReflectionProbe::Type::World && item.value.type != probe_type) {
      return std::nullopt;
    }
    if (probe_type == ReflectionProbe::Type::Probe && item.value.type != probe_type) {
      continue;
    }
    /* Do not update this probe during this sample. */
    if (item.value.type == ReflectionProbe::Type::Probe && !do_probe_sync) {
      continue;
    }
    probes_.lookup(item.key).do_render = false;

    ReflectionProbeData &probe_data = data_buf_.probes[item.value.index];
    ReflectionProbeUpdateInfo info = {};
    info.probe_type = item.value.type;
    info.object_key = item.key;
    info.resolution = 1 << (max_shift - probe_data.layer_subdivision - 1);
    info.clipping_distances = item.value.clipping_distances;
    info.probe_pos = float3(probe_data.pos);

    if (cubemap_tx_.ensure_cube(GPU_RGBA16F,
                                info.resolution,
                                GPU_TEXTURE_USAGE_ATTACHMENT | GPU_TEXTURE_USAGE_SHADER_READ))
    {
      GPU_texture_mipmap_mode(cubemap_tx_, false, true);
    }

    return info;
  }

  /* Check reset probe updating as we completed rendering all Probes. */
  if (probe_type == ReflectionProbe::Type::Probe && update_probes_this_sample_ &&
      update_probes_next_sample_)
  {
    update_probes_next_sample_ = false;
  }

  return std::nullopt;
}

void ReflectionProbeModule::remap_to_octahedral_projection(uint64_t object_key)
{
  const ReflectionProbe &probe = probes_.lookup(object_key);
  const ReflectionProbeData &probe_data = data_buf_.probes[probe.index];

  /* Update shader parameters that change per dispatch. */
  reflection_probe_index_ = probe.index;
  dispatch_probe_pack_ = int3(int2(ceil_division(max_resolution_ >> probe_data.layer_subdivision,
                                                 REFLECTION_PROBE_GROUP_SIZE)),
                              1);

  instance_.manager->submit(remap_ps_);
}

void ReflectionProbeModule::extract_spherical_harmonics(uint64_t object_key)
{
  const ReflectionProbe &probe = probes_.lookup(object_key);

  /* Update shader parameters that change per dispatch. */
  reflection_probe_index_ = probe.index;

  instance_.manager->submit(extract_ps_);
  GPU_memory_barrier(GPU_BARRIER_UNIFORM);
}

void ReflectionProbeModule::update_probes_texture_mipmaps()
{
  GPU_texture_update_mipmap_chain(probes_tx_);
}

}  // namespace blender::eevee<|MERGE_RESOLUTION|>--- conflicted
+++ resolved
@@ -21,11 +21,7 @@
     world_probe_data.layer = 0;
     world_probe_data.layer_subdivision = 0;
     world_probe_data.area_index = 0;
-<<<<<<< HEAD
-    world_probe_data.pos = float3(0.0f);
-=======
     world_probe_data.pos = float4(0.0f);
->>>>>>> d9da65ba
     data_buf_.probes[0] = world_probe_data;
 
     ReflectionProbe world_probe;
