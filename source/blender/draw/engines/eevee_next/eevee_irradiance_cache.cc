/* SPDX-FileCopyrightText: 2023 Blender Foundation
 *
 * SPDX-License-Identifier: GPL-2.0-or-later */

#include "DNA_lightprobe_types.h"

#include "BKE_lightprobe.h"

#include "GPU_capabilities.h"
#include "GPU_debug.h"

#include "BLI_math_rotation.hh"

#include "eevee_instance.hh"

#include "eevee_irradiance_cache.hh"

namespace blender::eevee {

/* -------------------------------------------------------------------- */
/** \name Interface
 * \{ */

void IrradianceCache::init()
{
  display_grids_enabled_ = DRW_state_draw_support() &&
                           (inst_.scene->eevee.flag & SCE_EEVEE_SHOW_IRRADIANCE);

  /* TODO option. */
  int atlas_byte_size = 1024 * 1024 * 16;
  /* This might become an option in the future. */
  bool use_l2_band = false;
  int sh_coef_len = use_l2_band ? 9 : 4;
  int texel_byte_size = 8; /* Assumes GPU_RGBA16F. */
  int3 atlas_extent(IRRADIANCE_GRID_BRICK_SIZE);
  atlas_extent.z *= sh_coef_len;
  /* Add space for validity bits. */
  atlas_extent.z += IRRADIANCE_GRID_BRICK_SIZE / 4;

  int atlas_col_count = 256;
  atlas_extent.x *= atlas_col_count;
  /* Determine the row count depending on the scene settings. */
  int row_byte_size = atlas_extent.x * atlas_extent.y * atlas_extent.z * texel_byte_size;
  int atlas_row_count = divide_ceil_u(atlas_byte_size, row_byte_size);
  atlas_extent.y *= atlas_row_count;

  eGPUTextureUsage usage = GPU_TEXTURE_USAGE_SHADER_WRITE | GPU_TEXTURE_USAGE_SHADER_READ |
                           GPU_TEXTURE_USAGE_ATTACHMENT;
  do_full_update_ = irradiance_atlas_tx_.ensure_3d(GPU_RGBA16F, atlas_extent, usage);

  if (do_full_update_) {
    /* Delete all references to existing bricks. */
    for (IrradianceGrid &grid : inst_.light_probes.grid_map_.values()) {
      grid.bricks.clear();
    }
    brick_pool_.clear();
    /* Fill with all the available bricks. */
    for (auto i : IndexRange(atlas_row_count * atlas_col_count)) {
      if (i == 0) {
        /* Reserve one brick for the world. */
        world_brick_index_ = 0;
      }
      else {
        IrradianceBrick brick;
        brick.atlas_coord = uint2(i % atlas_col_count, i / atlas_col_count) *
                            IRRADIANCE_GRID_BRICK_SIZE;
        brick_pool_.append(irradiance_brick_pack(brick));
      }
    }

    if (irradiance_atlas_tx_.is_valid()) {
      /* Clear the pool to avoid any interpolation to undefined values. */
      irradiance_atlas_tx_.clear(float4(0.0f));
    }

    inst_.reflection_probes.do_world_update_irradiance_set(true);
  }

  if (irradiance_atlas_tx_.is_valid() == false) {
    inst_.info = "Irradiance Atlas texture could not be created";
  }
}

void IrradianceCache::sync()
{
  if (inst_.is_baking()) {
    bake.sync();
  }
}

Vector<IrradianceBrickPacked> IrradianceCache::bricks_alloc(int brick_len)
{
  if (brick_pool_.size() < brick_len) {
    /* Fail allocation. Not enough brick in the atlas. */
    return {};
  }
  Vector<IrradianceBrickPacked> allocated(brick_len);
  /* Copy bricks to return vector. */
  allocated.as_mutable_span().copy_from(brick_pool_.as_span().take_back(brick_len));
  /* Remove bricks from the pool. */
  brick_pool_.resize(brick_pool_.size() - brick_len);

  return allocated;
}

void IrradianceCache::bricks_free(Vector<IrradianceBrickPacked> &bricks)
{
  brick_pool_.extend(bricks.as_span());
  bricks.clear();
}

void IrradianceCache::set_view(View & /*view*/)
{
  Vector<IrradianceGrid *> grid_loaded;

  /* First allocate the needed bricks and populate the brick buffer. */
  bricks_infos_buf_.clear();
  for (IrradianceGrid &grid : inst_.light_probes.grid_map_.values()) {
    LightProbeGridCacheFrame *cache = grid.cache ? grid.cache->grid_static_cache : nullptr;
    if (cache == nullptr) {
      continue;
    }

    if (cache->baking.L0 == nullptr && cache->irradiance.L0 == nullptr) {
      /* No data. */
      continue;
    }

    int3 grid_size = int3(cache->size);
    if (grid_size.x <= 0 || grid_size.y <= 0 || grid_size.z <= 0) {
      inst_.info = "Error: Malformed irradiance grid data";
      continue;
    }

    /* TODO frustum cull and only load visible grids. */

    /* Note that we reserve 1 slot for the world irradiance. */
    if (grid_loaded.size() >= IRRADIANCE_GRID_MAX - 1) {
      inst_.info = "Error: Too many irradiance grids in the scene";
      /* TODO frustum cull and only load visible grids. */
      // inst_.info = "Error: Too many grid visible";
      continue;
    }

    if (grid.bricks.is_empty()) {
      int3 grid_size_in_bricks = math::divide_ceil(grid_size,
                                                   int3(IRRADIANCE_GRID_BRICK_SIZE - 1));
      int brick_len = grid_size_in_bricks.x * grid_size_in_bricks.y * grid_size_in_bricks.z;
      grid.bricks = bricks_alloc(brick_len);

      if (grid.bricks.is_empty()) {
        inst_.info = "Error: Irradiance grid allocation failed";
        continue;
      }
      grid.do_update = true;
    }

    if (do_update_world_) {
      /* Update grid composition if world changed. */
      /* TODO(fclem): Also update grids when a grid moves. */
      grid.do_update = true;
    }

    grid.brick_offset = bricks_infos_buf_.size();
    bricks_infos_buf_.extend(grid.bricks);

    if (grid_size.x <= 0 || grid_size.y <= 0 || grid_size.z <= 0) {
      inst_.info = "Error: Malformed irradiance grid data";
      continue;
    }

    float4x4 grid_to_world = grid.object_to_world * math::from_location<float4x4>(float3(-1.0f)) *
                             math::from_scale<float4x4>(float3(2.0f / float3(grid_size))) *
                             math::from_location<float4x4>(float3(0.0f));

    grid.world_to_grid_transposed = float3x4(math::transpose(math::invert(grid_to_world)));
    grid.grid_size = grid_size;
    grid_loaded.append(&grid);
  }

  /* Then create brick & grid infos UBOs content. */
  {
    /* Stable sorting of grids. */
    std::sort(grid_loaded.begin(),
              grid_loaded.end(),
              [](const IrradianceGrid *a, const IrradianceGrid *b) {
                float volume_a = math::determinant(float3x3(a->object_to_world));
                float volume_b = math::determinant(float3x3(b->object_to_world));
                if (volume_a != volume_b) {
                  /* Smallest first. */
                  return volume_a < volume_b;
                }
                /* Volumes are identical. Any arbitrary criteria can be used to sort them.
                 * Use position to avoid unstable result caused by depsgraph non deterministic eval
                 * order. This could also become a priority parameter. */
                return a->object_to_world.location()[0] < b->object_to_world.location()[0] ||
                       a->object_to_world.location()[1] < b->object_to_world.location()[1] ||
                       a->object_to_world.location()[2] < b->object_to_world.location()[2];
              });

    /* Insert grids in UBO in sorted order. */
    int grids_len = 0;
    for (IrradianceGrid *grid : grid_loaded) {
      grid->grid_index = grids_len;
      grids_infos_buf_[grids_len++] = *grid;
    }

    /* Insert world grid last. */
    IrradianceGridData grid;
    grid.world_to_grid_transposed = float3x4::identity();
    grid.grid_size = int3(1);
    grid.brick_offset = bricks_infos_buf_.size();
    grid.normal_bias = 0.0f;
    grid.view_bias = 0.0f;
    grid.facing_bias = 0.0f;
    grids_infos_buf_[grids_len++] = grid;
    bricks_infos_buf_.append(world_brick_index_);

    if (grids_len < IRRADIANCE_GRID_MAX) {
      /* Tag last grid as invalid to stop the iteration. */
      grids_infos_buf_[grids_len].grid_size = int3(-1);
    }

    bricks_infos_buf_.push_update();
    grids_infos_buf_.push_update();
  }

  /* Upload data for each grid that need to be inserted in the atlas.
   * Upload by order of dependency. */
  /* Start at world index to not load any other grid (+1 because we decrement at loop start). */
  int grid_start_index = grid_loaded.size() + 1;
  for (auto it = grid_loaded.rbegin(); it != grid_loaded.rend(); ++it) {
    grid_start_index--;

    IrradianceGrid *grid = *it;
    if (!grid->do_update) {
      continue;
    }

    grid->do_update = false;

    LightProbeGridCacheFrame *cache = grid->cache->grid_static_cache;

    /* Staging textures are recreated for each light grid to avoid increasing VRAM usage. */
    draw::Texture irradiance_a_tx = {"irradiance_a_tx"};
    draw::Texture irradiance_b_tx = {"irradiance_b_tx"};
    draw::Texture irradiance_c_tx = {"irradiance_c_tx"};
    draw::Texture irradiance_d_tx = {"irradiance_d_tx"};
    draw::Texture validity_tx = {"validity_tx"};

    eGPUTextureUsage usage = GPU_TEXTURE_USAGE_SHADER_READ | GPU_TEXTURE_USAGE_MIP_SWIZZLE_VIEW;
    int3 grid_size = int3(cache->size);
    if (cache->baking.L0) {
      irradiance_a_tx.ensure_3d(GPU_RGBA16F, grid_size, usage, (float *)cache->baking.L0);
      irradiance_b_tx.ensure_3d(GPU_RGBA16F, grid_size, usage, (float *)cache->baking.L1_a);
      irradiance_c_tx.ensure_3d(GPU_RGBA16F, grid_size, usage, (float *)cache->baking.L1_b);
      irradiance_d_tx.ensure_3d(GPU_RGBA16F, grid_size, usage, (float *)cache->baking.L1_c);
      validity_tx.ensure_3d(GPU_R16F, grid_size, usage, cache->baking.validity);
      if (cache->baking.validity == nullptr) {
        /* Avoid displaying garbage data. */
        validity_tx.clear(float4(0.0));
      }
    }
    else if (cache->irradiance.L0) {
      irradiance_a_tx.ensure_3d(GPU_RGB16F, grid_size, usage, (float *)cache->irradiance.L0);
      irradiance_b_tx.ensure_3d(GPU_RGB16F, grid_size, usage, (float *)cache->irradiance.L1_a);
      irradiance_c_tx.ensure_3d(GPU_RGB16F, grid_size, usage, (float *)cache->irradiance.L1_b);
      irradiance_d_tx.ensure_3d(GPU_RGB16F, grid_size, usage, (float *)cache->irradiance.L1_c);
      validity_tx.ensure_3d(GPU_R8, grid_size, usage);
      if (cache->connectivity.validity) {
        /* TODO(fclem): Make texture creation API work with different data types. */
        GPU_texture_update_sub(validity_tx,
                               GPU_DATA_UBYTE,
                               cache->connectivity.validity,
                               0,
                               0,
                               0,
                               UNPACK3(grid_size));
      }
      else {
        /* Avoid displaying garbage data. */
        validity_tx.clear(float4(0.0));
      }
    }
    else {
      continue;
    }

    if (irradiance_a_tx.is_valid() == false) {
      inst_.info = "Error: Could not allocate irradiance staging texture";
      /* Avoid undefined behavior with uninitialized values. Still load a clear texture. */
      float4 zero(0.0f);
      irradiance_a_tx.ensure_3d(GPU_RGB16F, int3(1), usage, zero);
      irradiance_b_tx.ensure_3d(GPU_RGB16F, int3(1), usage, zero);
      irradiance_c_tx.ensure_3d(GPU_RGB16F, int3(1), usage, zero);
      irradiance_d_tx.ensure_3d(GPU_RGB16F, int3(1), usage, zero);
      validity_tx.ensure_3d(GPU_R16F, int3(1), usage, zero);
    }

    bool visibility_available = cache->visibility.L0 != nullptr;
    bool is_baking = cache->irradiance.L0 == nullptr;

    draw::Texture visibility_a_tx = {"visibility_a_tx"};
    draw::Texture visibility_b_tx = {"visibility_b_tx"};
    draw::Texture visibility_c_tx = {"visibility_c_tx"};
    draw::Texture visibility_d_tx = {"visibility_d_tx"};
    if (visibility_available) {
      visibility_a_tx.ensure_3d(GPU_R16F, grid_size, usage, (float *)cache->visibility.L0);
      visibility_b_tx.ensure_3d(GPU_R16F, grid_size, usage, (float *)cache->visibility.L1_a);
      visibility_c_tx.ensure_3d(GPU_R16F, grid_size, usage, (float *)cache->visibility.L1_b);
      visibility_d_tx.ensure_3d(GPU_R16F, grid_size, usage, (float *)cache->visibility.L1_c);

      GPU_texture_swizzle_set(visibility_a_tx, "111r");
      GPU_texture_swizzle_set(visibility_b_tx, "111r");
      GPU_texture_swizzle_set(visibility_c_tx, "111r");
      GPU_texture_swizzle_set(visibility_d_tx, "111r");
    }
    else if (!is_baking) {
      /* Missing visibility. Load default visibility L0 = 1, L1 = (0, 0, 0). */
      GPU_texture_swizzle_set(irradiance_a_tx, "rgb1");
      GPU_texture_swizzle_set(irradiance_b_tx, "rgb0");
      GPU_texture_swizzle_set(irradiance_c_tx, "rgb0");
      GPU_texture_swizzle_set(irradiance_d_tx, "rgb0");
    }

    grid_upload_ps_.init();
    grid_upload_ps_.shader_set(inst_.shaders.static_shader_get(LIGHTPROBE_IRRADIANCE_LOAD));

    grid_upload_ps_.push_constant("validity_threshold", grid->validity_threshold);
    grid_upload_ps_.push_constant("dilation_threshold", grid->dilation_threshold);
    grid_upload_ps_.push_constant("dilation_radius", grid->dilation_radius);
    grid_upload_ps_.push_constant("grid_index", grid->grid_index);
    grid_upload_ps_.push_constant("grid_start_index", grid_start_index);
    grid_upload_ps_.push_constant("grid_local_to_world", grid->object_to_world);
    grid_upload_ps_.bind_ubo("grids_infos_buf", &grids_infos_buf_);
    grid_upload_ps_.bind_ssbo("bricks_infos_buf", &bricks_infos_buf_);
    grid_upload_ps_.bind_texture("irradiance_a_tx", &irradiance_a_tx);
    grid_upload_ps_.bind_texture("irradiance_b_tx", &irradiance_b_tx);
    grid_upload_ps_.bind_texture("irradiance_c_tx", &irradiance_c_tx);
    grid_upload_ps_.bind_texture("irradiance_d_tx", &irradiance_d_tx);
    grid_upload_ps_.bind_texture("validity_tx", &validity_tx);
    grid_upload_ps_.bind_image("irradiance_atlas_img", &irradiance_atlas_tx_);
    /* NOTE: We are read and writting the same texture that we are sampling from. If that causes an
     * issue, we should revert to manual trilinear interpolation. */
    grid_upload_ps_.bind_texture("irradiance_atlas_tx", &irradiance_atlas_tx_);
    /* If visibility is invalid, either it is still baking and visibility is stored with
     * irradiance, or it is missing and we sample a completely uniform visibility. */
    bool use_vis = visibility_available;
    grid_upload_ps_.bind_texture("visibility_a_tx", use_vis ? &visibility_a_tx : &irradiance_a_tx);
    grid_upload_ps_.bind_texture("visibility_b_tx", use_vis ? &visibility_b_tx : &irradiance_b_tx);
    grid_upload_ps_.bind_texture("visibility_c_tx", use_vis ? &visibility_c_tx : &irradiance_c_tx);
    grid_upload_ps_.bind_texture("visibility_d_tx", use_vis ? &visibility_d_tx : &irradiance_d_tx);

    /* Note that we take into account the padding border of each brick. */
    int3 grid_size_in_bricks = math::divide_ceil(grid_size, int3(IRRADIANCE_GRID_BRICK_SIZE - 1));
    grid_upload_ps_.dispatch(grid_size_in_bricks);
    /* Sync with next load. */
    grid_upload_ps_.barrier(GPU_BARRIER_TEXTURE_FETCH);

    inst_.manager->submit(grid_upload_ps_);

    irradiance_a_tx.free();
    irradiance_b_tx.free();
    irradiance_c_tx.free();
    irradiance_d_tx.free();
  }

  do_full_update_ = false;
  do_update_world_ = false;
}

void IrradianceCache::viewport_draw(View &view, GPUFrameBuffer *view_fb)
{
  if (!inst_.is_baking()) {
    debug_pass_draw(view, view_fb);
    display_pass_draw(view, view_fb);
  }
}

void IrradianceCache::debug_pass_draw(View &view, GPUFrameBuffer *view_fb)
{
  switch (inst_.debug_mode) {
    case eDebugMode::DEBUG_IRRADIANCE_CACHE_SURFELS_NORMAL:
      inst_.info = "Debug Mode: Surfels Normal";
      break;
    case eDebugMode::DEBUG_IRRADIANCE_CACHE_SURFELS_CLUSTER:
      inst_.info = "Debug Mode: Surfels Cluster";
      break;
    case eDebugMode::DEBUG_IRRADIANCE_CACHE_SURFELS_IRRADIANCE:
      inst_.info = "Debug Mode: Surfels Irradiance";
      break;
<<<<<<< HEAD
    case eDebugMode::DEBUG_IRRADIANCE_CACHE_SURFELS_VISIBILITY:
      inst_.info = "Debug Mode: Surfels Visibility";
=======
    case eDebugMode::DEBUG_IRRADIANCE_CACHE_VALIDITY:
      inst_.info = "Debug Mode: Irradiance Validity";
>>>>>>> 5ac026c2
      break;
    case eDebugMode::DEBUG_IRRADIANCE_CACHE_VIRTUAL_OFFSET:
      inst_.info = "Debug Mode: Virtual Offset";
      break;
    default:
      /* Nothing to display. */
      return;
  }

  for (const IrradianceGrid &grid : inst_.light_probes.grid_map_.values()) {
    if (grid.cache == nullptr) {
      continue;
    }

    LightProbeGridCacheFrame *cache = grid.cache->grid_static_cache;

    switch (inst_.debug_mode) {
      case eDebugMode::DEBUG_IRRADIANCE_CACHE_SURFELS_NORMAL:
      case eDebugMode::DEBUG_IRRADIANCE_CACHE_SURFELS_CLUSTER:
      case eDebugMode::DEBUG_IRRADIANCE_CACHE_SURFELS_VISIBILITY:
      case eDebugMode::DEBUG_IRRADIANCE_CACHE_SURFELS_IRRADIANCE: {
        if (cache->surfels == nullptr || cache->surfels_len == 0) {
          continue;
        }
        debug_ps_.init();
        debug_ps_.state_set(DRW_STATE_WRITE_COLOR | DRW_STATE_WRITE_DEPTH |
                            DRW_STATE_DEPTH_LESS_EQUAL);
        debug_ps_.framebuffer_set(&view_fb);
        debug_ps_.shader_set(inst_.shaders.static_shader_get(DEBUG_SURFELS));
        debug_ps_.push_constant("surfel_radius", 0.5f / grid.surfel_density);
        debug_ps_.push_constant("debug_mode", int(inst_.debug_mode));

        debug_surfels_buf_.resize(cache->surfels_len);
        /* TODO(fclem): Cleanup: Could have a function in draw::StorageArrayBuffer that takes an
         * input data. */
        Span<Surfel> grid_surfels(static_cast<Surfel *>(cache->surfels), cache->surfels_len);
        MutableSpan<Surfel>(debug_surfels_buf_.data(), cache->surfels_len).copy_from(grid_surfels);
        debug_surfels_buf_.push_update();

        debug_ps_.bind_ssbo("surfels_buf", debug_surfels_buf_);
        debug_ps_.draw_procedural(GPU_PRIM_TRI_STRIP, cache->surfels_len, 4);

        inst_.manager->submit(debug_ps_, view);
        break;
      }

      case eDebugMode::DEBUG_IRRADIANCE_CACHE_VALIDITY:
      case eDebugMode::DEBUG_IRRADIANCE_CACHE_VIRTUAL_OFFSET: {
        int3 grid_size = int3(cache->size);
        debug_ps_.init();
        debug_ps_.state_set(DRW_STATE_WRITE_COLOR | DRW_STATE_WRITE_DEPTH |
                            DRW_STATE_DEPTH_LESS_EQUAL);
        debug_ps_.framebuffer_set(&view_fb);
        debug_ps_.shader_set(inst_.shaders.static_shader_get(DEBUG_IRRADIANCE_GRID));
        debug_ps_.push_constant("debug_mode", int(inst_.debug_mode));
        debug_ps_.push_constant("grid_mat", grid.object_to_world);

        eGPUTextureUsage usage = GPU_TEXTURE_USAGE_SHADER_READ;
        Texture debug_data_tx = {"debug_data_tx"};

        if (inst_.debug_mode == eDebugMode::DEBUG_IRRADIANCE_CACHE_VALIDITY) {
          float *data;
          if (cache->baking.validity) {
            data = (float *)cache->baking.validity;
            debug_data_tx.ensure_3d(GPU_R16F, grid_size, usage, (float *)data);
          }
          else if (cache->connectivity.validity) {
            debug_data_tx.ensure_3d(GPU_R8, grid_size, usage);
            /* TODO(fclem): Make texture creation API work with different data types. */
            GPU_texture_update_sub(debug_data_tx,
                                   GPU_DATA_UBYTE,
                                   cache->connectivity.validity,
                                   0,
                                   0,
                                   0,
                                   UNPACK3(grid_size));
          }
          else {
            continue;
          }
          debug_ps_.push_constant("debug_value", grid.validity_threshold);
          debug_ps_.bind_texture("debug_data_tx", debug_data_tx);
          debug_ps_.draw_procedural(GPU_PRIM_POINTS, 1, grid_size.x * grid_size.y * grid_size.z);
        }
        else {
          if (cache->baking.virtual_offset) {
            float *data = (float *)cache->baking.virtual_offset;
            debug_data_tx.ensure_3d(GPU_RGBA16F, grid_size, usage, data);
          }
          else {
            continue;
          }
          debug_ps_.bind_texture("debug_data_tx", debug_data_tx);
          debug_ps_.draw_procedural(
              GPU_PRIM_LINES, 1, grid_size.x * grid_size.y * grid_size.z * 2);
        }

        inst_.manager->submit(debug_ps_, view);
        break;
      }

      default:
        break;
    }
  }
}

void IrradianceCache::display_pass_draw(View &view, GPUFrameBuffer *view_fb)
{
  if (!display_grids_enabled_) {
    return;
  }

  for (const IrradianceGrid &grid : inst_.light_probes.grid_map_.values()) {
    if (grid.cache == nullptr) {
      continue;
    }

    LightProbeGridCacheFrame *cache = grid.cache->grid_static_cache;

    if (cache == nullptr) {
      continue;
    }

    /* Display texture. Updated for each individual light grid to avoid increasing VRAM usage. */
    draw::Texture irradiance_a_tx = {"irradiance_a_tx"};
    draw::Texture irradiance_b_tx = {"irradiance_b_tx"};
    draw::Texture irradiance_c_tx = {"irradiance_c_tx"};
    draw::Texture irradiance_d_tx = {"irradiance_d_tx"};
    draw::Texture validity_tx = {"validity_tx"};

    eGPUTextureUsage usage = GPU_TEXTURE_USAGE_SHADER_READ;
    int3 grid_size = int3(cache->size);
    if (cache->baking.L0) {
      irradiance_a_tx.ensure_3d(GPU_RGBA16F, grid_size, usage, (float *)cache->baking.L0);
      irradiance_b_tx.ensure_3d(GPU_RGBA16F, grid_size, usage, (float *)cache->baking.L1_a);
      irradiance_c_tx.ensure_3d(GPU_RGBA16F, grid_size, usage, (float *)cache->baking.L1_b);
      irradiance_d_tx.ensure_3d(GPU_RGBA16F, grid_size, usage, (float *)cache->baking.L1_c);
      validity_tx.ensure_3d(GPU_R16F, grid_size, usage, (float *)cache->baking.validity);
      if (cache->baking.validity == nullptr) {
        /* Avoid displaying garbage data. */
        validity_tx.clear(float4(0.0));
      }
    }
    else if (cache->irradiance.L0) {
      irradiance_a_tx.ensure_3d(GPU_RGB16F, grid_size, usage, (float *)cache->irradiance.L0);
      irradiance_b_tx.ensure_3d(GPU_RGB16F, grid_size, usage, (float *)cache->irradiance.L1_a);
      irradiance_c_tx.ensure_3d(GPU_RGB16F, grid_size, usage, (float *)cache->irradiance.L1_b);
      irradiance_d_tx.ensure_3d(GPU_RGB16F, grid_size, usage, (float *)cache->irradiance.L1_c);
      validity_tx.ensure_3d(GPU_R8, grid_size, usage);
      if (cache->connectivity.validity) {
        /* TODO(fclem): Make texture creation API work with different data types. */
        GPU_texture_update_sub(validity_tx,
                               GPU_DATA_UBYTE,
                               cache->connectivity.validity,
                               0,
                               0,
                               0,
                               UNPACK3(grid_size));
      }
      else {
        /* Avoid displaying garbage data. */
        validity_tx.clear(float4(0.0));
      }
    }
    else {
      continue;
    }

    display_grids_ps_.init();
    display_grids_ps_.state_set(DRW_STATE_WRITE_COLOR | DRW_STATE_WRITE_DEPTH |
                                DRW_STATE_DEPTH_LESS_EQUAL | DRW_STATE_CULL_BACK);
    display_grids_ps_.framebuffer_set(&view_fb);
    display_grids_ps_.shader_set(inst_.shaders.static_shader_get(DISPLAY_PROBE_GRID));

    display_grids_ps_.push_constant("sphere_radius", inst_.scene->eevee.gi_irradiance_draw_size);
    display_grids_ps_.push_constant("grid_resolution", grid_size);
    display_grids_ps_.push_constant("grid_to_world", grid.object_to_world);
    display_grids_ps_.push_constant("world_to_grid", grid.world_to_object);
    /* TODO(fclem): Make it an option when display options are moved to probe DNA. */
    display_grids_ps_.push_constant("display_validity", false);

    display_grids_ps_.bind_texture("irradiance_a_tx", &irradiance_a_tx);
    display_grids_ps_.bind_texture("irradiance_b_tx", &irradiance_b_tx);
    display_grids_ps_.bind_texture("irradiance_c_tx", &irradiance_c_tx);
    display_grids_ps_.bind_texture("irradiance_d_tx", &irradiance_d_tx);
    display_grids_ps_.bind_texture("validity_tx", &validity_tx);

    int sample_count = int(BKE_lightprobe_grid_cache_frame_sample_count(cache));
    int triangle_count = sample_count * 2;
    display_grids_ps_.draw_procedural(GPU_PRIM_TRIS, 1, triangle_count * 3);

    inst_.manager->submit(display_grids_ps_, view);

    irradiance_a_tx.free();
    irradiance_b_tx.free();
    irradiance_c_tx.free();
    irradiance_d_tx.free();
  }
}

/** \} */

/* -------------------------------------------------------------------- */
/** \name Baking
 * \{ */

void IrradianceBake::init(const Object &probe_object)
{
  const ::LightProbe *lightprobe = static_cast<::LightProbe *>(probe_object.data);
  surfel_density_ = lightprobe->surfel_density;
  min_distance_to_surface_ = lightprobe->grid_surface_bias;
  max_virtual_offset_ = lightprobe->grid_escape_bias;
  capture_world_ = (lightprobe->grid_flag & LIGHTPROBE_GRID_CAPTURE_WORLD);
  capture_indirect_ = (lightprobe->grid_flag & LIGHTPROBE_GRID_CAPTURE_INDIRECT);
  capture_emission_ = (lightprobe->grid_flag & LIGHTPROBE_GRID_CAPTURE_EMISSION);
}

void IrradianceBake::sync()
{
  {
    PassSimple &pass = surfel_light_eval_ps_;
    pass.init();
    /* Apply lights contribution to scene surfel representation. */
    pass.shader_set(inst_.shaders.static_shader_get(SURFEL_LIGHT));
    pass.bind_ssbo(SURFEL_BUF_SLOT, &surfels_buf_);
    pass.bind_ssbo(CAPTURE_BUF_SLOT, &capture_info_buf_);
    pass.bind_texture(RBUFS_UTILITY_TEX_SLOT, inst_.pipelines.utility_tx);
    inst_.lights.bind_resources(&pass);
    inst_.shadows.bind_resources(&pass);
    /* Sync with the surfel creation stage. */
    pass.barrier(GPU_BARRIER_SHADER_STORAGE);
    pass.barrier(GPU_BARRIER_SHADER_IMAGE_ACCESS);
    pass.barrier(GPU_BARRIER_TEXTURE_FETCH);
    pass.dispatch(&dispatch_per_surfel_);
  }
  {
    PassSimple &pass = surfel_cluster_build_ps_;
    pass.init();
    pass.shader_set(inst_.shaders.static_shader_get(SURFEL_CLUSTER_BUILD));
    pass.bind_ssbo(SURFEL_BUF_SLOT, &surfels_buf_);
    pass.bind_ssbo(CAPTURE_BUF_SLOT, &capture_info_buf_);
    pass.bind_image("cluster_list_img", &cluster_list_tx_);
    pass.barrier(GPU_BARRIER_SHADER_STORAGE);
    pass.dispatch(&dispatch_per_surfel_);
    pass.barrier(GPU_BARRIER_SHADER_STORAGE | GPU_BARRIER_TEXTURE_FETCH);
  }
  {
    PassSimple &pass = surfel_ray_build_ps_;
    pass.init();
    {
      PassSimple::Sub &sub = pass.sub("ListBuild");
      sub.shader_set(inst_.shaders.static_shader_get(SURFEL_LIST_BUILD));
      sub.bind_ssbo(SURFEL_BUF_SLOT, &surfels_buf_);
      sub.bind_ssbo(CAPTURE_BUF_SLOT, &capture_info_buf_);
      sub.bind_ssbo("list_start_buf", &list_start_buf_);
      sub.bind_ssbo("list_info_buf", &list_info_buf_);
      sub.barrier(GPU_BARRIER_SHADER_STORAGE);
      sub.dispatch(&dispatch_per_surfel_);
    }
    {
      PassSimple::Sub &sub = pass.sub("ListSort");
      sub.shader_set(inst_.shaders.static_shader_get(SURFEL_LIST_SORT));
      sub.bind_ssbo(SURFEL_BUF_SLOT, &surfels_buf_);
      sub.bind_ssbo(CAPTURE_BUF_SLOT, &capture_info_buf_);
      sub.bind_ssbo("list_start_buf", &list_start_buf_);
      sub.bind_ssbo("list_info_buf", &list_info_buf_);
      sub.barrier(GPU_BARRIER_SHADER_STORAGE);
      sub.dispatch(&dispatch_per_list_);
    }
  }
  {
    PassSimple &pass = surfel_light_propagate_ps_;
    pass.init();
    {
      PassSimple::Sub &sub = pass.sub("RayEval");
      sub.shader_set(inst_.shaders.static_shader_get(SURFEL_RAY));
      sub.bind_ssbo(SURFEL_BUF_SLOT, &surfels_buf_);
      sub.bind_ssbo(CAPTURE_BUF_SLOT, &capture_info_buf_);
      inst_.reflection_probes.bind_resources(&sub);
      sub.push_constant("radiance_src", &radiance_src_);
      sub.push_constant("radiance_dst", &radiance_dst_);
      sub.barrier(GPU_BARRIER_SHADER_STORAGE);
      sub.dispatch(&dispatch_per_surfel_);
    }
  }
  {
    PassSimple &pass = irradiance_capture_ps_;
    pass.init();
    pass.shader_set(inst_.shaders.static_shader_get(LIGHTPROBE_IRRADIANCE_RAY));
    pass.bind_ssbo(SURFEL_BUF_SLOT, &surfels_buf_);
    pass.bind_ssbo(CAPTURE_BUF_SLOT, &capture_info_buf_);
    inst_.reflection_probes.bind_resources(&pass);
    pass.bind_ssbo("list_start_buf", &list_start_buf_);
    pass.bind_ssbo("list_info_buf", &list_info_buf_);
    pass.push_constant("radiance_src", &radiance_src_);
    pass.bind_image("irradiance_L0_img", &irradiance_L0_tx_);
    pass.bind_image("irradiance_L1_a_img", &irradiance_L1_a_tx_);
    pass.bind_image("irradiance_L1_b_img", &irradiance_L1_b_tx_);
    pass.bind_image("irradiance_L1_c_img", &irradiance_L1_c_tx_);
    pass.bind_image("validity_img", &validity_tx_);
    pass.bind_image("virtual_offset_img", &virtual_offset_tx_);
    pass.barrier(GPU_BARRIER_SHADER_STORAGE | GPU_BARRIER_SHADER_IMAGE_ACCESS);
    pass.dispatch(&dispatch_per_grid_sample_);
  }
  {
    PassSimple &pass = irradiance_offset_ps_;
    pass.init();
    pass.shader_set(inst_.shaders.static_shader_get(LIGHTPROBE_IRRADIANCE_OFFSET));
    pass.bind_ssbo(SURFEL_BUF_SLOT, &surfels_buf_);
    pass.bind_ssbo(CAPTURE_BUF_SLOT, &capture_info_buf_);
    pass.bind_ssbo("list_info_buf", &list_info_buf_);
    pass.bind_image("cluster_list_img", &cluster_list_tx_);
    pass.bind_image("virtual_offset_img", &virtual_offset_tx_);
    pass.barrier(GPU_BARRIER_SHADER_STORAGE | GPU_BARRIER_SHADER_IMAGE_ACCESS);
    pass.dispatch(&dispatch_per_grid_sample_);
  }
}

void IrradianceBake::surfel_raster_views_sync(const float3 &scene_min, const float3 &scene_max)
{
  using namespace blender::math;

  grid_pixel_extent_ = max(int3(1), int3(surfel_density_ * (scene_max - scene_min)));

  grid_pixel_extent_ = min(grid_pixel_extent_, int3(16384));

  /* We could use multi-view rendering here to avoid multiple submissions but it is unlikely to
   * make any difference. The bottleneck is still the light propagation loop. */
  auto sync_view = [&](View &view, CartesianBasis basis) {
    float3 extent_min = transform_point(invert(basis), scene_min);
    float3 extent_max = transform_point(invert(basis), scene_max);
    float4x4 winmat = projection::orthographic(
        extent_min.x, extent_max.x, extent_min.y, extent_max.y, -extent_min.z, -extent_max.z);
    float4x4 viewinv = from_rotation<float4x4>(to_quaternion<float>(basis));
    view.visibility_test(false);
    view.sync(invert(viewinv), winmat);
  };

  sync_view(view_x_, basis_x_);
  sync_view(view_y_, basis_y_);
  sync_view(view_z_, basis_z_);
}

void IrradianceBake::surfels_create(const Object &probe_object)
{
  /**
   * We rasterize the scene along the 3 axes. Each generated fragment will write a surface element
   * so raster grid density need to match the desired surfel density. We do a first pass to know
   * how much surfel to allocate then render again to create the surfels.
   */
  using namespace blender::math;

  const ::LightProbe *lightprobe = static_cast<::LightProbe *>(probe_object.data);

  int3 grid_resolution = int3(&lightprobe->grid_resolution_x);
  float4x4 grid_local_to_world = invert(float4x4(probe_object.world_to_object));

  /* TODO(fclem): Options. */
  capture_info_buf_.capture_world_direct = capture_world_;
  capture_info_buf_.capture_world_indirect = capture_world_ && capture_indirect_;
  capture_info_buf_.capture_visibility_direct = !capture_world_;
  capture_info_buf_.capture_visibility_indirect = !(capture_world_ && capture_indirect_);
  capture_info_buf_.capture_indirect = capture_indirect_;
  capture_info_buf_.capture_emission = capture_emission_;

  dispatch_per_grid_sample_ = math::divide_ceil(grid_resolution, int3(IRRADIANCE_GRID_GROUP_SIZE));
  capture_info_buf_.irradiance_grid_size = grid_resolution;
  capture_info_buf_.irradiance_grid_local_to_world = grid_local_to_world;
  capture_info_buf_.irradiance_grid_world_to_local = float4x4(probe_object.world_to_object);
  capture_info_buf_.irradiance_grid_world_to_local_rotation = float4x4(
      invert(normalize(float3x3(grid_local_to_world))));

  capture_info_buf_.min_distance_to_surface = min_distance_to_surface_;
  capture_info_buf_.max_virtual_offset = max_virtual_offset_;
  capture_info_buf_.surfel_radius = 0.5f / lightprobe->surfel_density;
  /* Make virtual offset distances scale relative. */
  float3 scale = math::to_scale(grid_local_to_world) / float3(grid_resolution);
  float min_distance_between_grid_samples = min_fff(UNPACK3(scale));
  capture_info_buf_.min_distance_to_surface *= min_distance_between_grid_samples;
  capture_info_buf_.max_virtual_offset *= min_distance_between_grid_samples;

  eGPUTextureUsage texture_usage = GPU_TEXTURE_USAGE_SHADER_READ | GPU_TEXTURE_USAGE_SHADER_WRITE |
                                   GPU_TEXTURE_USAGE_HOST_READ;

  /* 32bit float is needed here otherwise we loose too much energy from rounding error during the
   * accumulation when the sample count is above 500. */
  irradiance_L0_tx_.ensure_3d(GPU_RGBA32F, grid_resolution, texture_usage);
  irradiance_L1_a_tx_.ensure_3d(GPU_RGBA32F, grid_resolution, texture_usage);
  irradiance_L1_b_tx_.ensure_3d(GPU_RGBA32F, grid_resolution, texture_usage);
  irradiance_L1_c_tx_.ensure_3d(GPU_RGBA32F, grid_resolution, texture_usage);
  validity_tx_.ensure_3d(GPU_R32F, grid_resolution, texture_usage);
  irradiance_L0_tx_.clear(float4(0.0f));
  irradiance_L1_a_tx_.clear(float4(0.0f));
  irradiance_L1_b_tx_.clear(float4(0.0f));
  irradiance_L1_c_tx_.clear(float4(0.0f));
  validity_tx_.clear(float4(0.0f));

  virtual_offset_tx_.ensure_3d(GPU_RGBA16F, grid_resolution, texture_usage);
  virtual_offset_tx_.clear(float4(0.0f));

  DRW_stats_group_start("IrradianceBake.SceneBounds");

  {
    draw::Manager &manager = *inst_.manager;
    PassSimple &pass = irradiance_bounds_ps_;
    pass.init();
    pass.shader_set(inst_.shaders.static_shader_get(LIGHTPROBE_IRRADIANCE_BOUNDS));
    pass.bind_ssbo("capture_info_buf", &capture_info_buf_);
    pass.bind_ssbo("bounds_buf", &manager.bounds_buf.current());
    pass.push_constant("resource_len", int(manager.resource_handle_count()));
    pass.dispatch(
        int3(divide_ceil_u(manager.resource_handle_count(), IRRADIANCE_BOUNDS_GROUP_SIZE), 1, 1));
  }

  /* Raster the scene to query the number of surfel needed. */
  capture_info_buf_.do_surfel_count = false;
  capture_info_buf_.do_surfel_output = false;

  int neg_flt_max = int(0xFF7FFFFFu ^ 0x7FFFFFFFu); /* floatBitsToOrderedInt(-FLT_MAX) */
  int pos_flt_max = 0x7F7FFFFF;                     /* floatBitsToOrderedInt(FLT_MAX) */
  capture_info_buf_.scene_bound_x_min = pos_flt_max;
  capture_info_buf_.scene_bound_y_min = pos_flt_max;
  capture_info_buf_.scene_bound_z_min = pos_flt_max;
  capture_info_buf_.scene_bound_x_max = neg_flt_max;
  capture_info_buf_.scene_bound_y_max = neg_flt_max;
  capture_info_buf_.scene_bound_z_max = neg_flt_max;

  capture_info_buf_.push_update();

  inst_.manager->submit(irradiance_bounds_ps_);

  GPU_memory_barrier(GPU_BARRIER_BUFFER_UPDATE);
  capture_info_buf_.read();

  auto ordered_int_bits_to_float = [](int32_t int_value) -> float {
    int32_t float_bits = (int_value < 0) ? (int_value ^ 0x7FFFFFFF) : int_value;
    return *reinterpret_cast<float *>(&float_bits);
  };

  float3 scene_min = float3(ordered_int_bits_to_float(capture_info_buf_.scene_bound_x_min),
                            ordered_int_bits_to_float(capture_info_buf_.scene_bound_y_min),
                            ordered_int_bits_to_float(capture_info_buf_.scene_bound_z_min));
  float3 scene_max = float3(ordered_int_bits_to_float(capture_info_buf_.scene_bound_x_max),
                            ordered_int_bits_to_float(capture_info_buf_.scene_bound_y_max),
                            ordered_int_bits_to_float(capture_info_buf_.scene_bound_z_max));
  /* To avoid loosing any surface to the clipping planes, add some padding. */
  float epsilon = 1.0f / surfel_density_;
  scene_min -= epsilon;
  scene_max += epsilon;
  surfel_raster_views_sync(scene_min, scene_max);

  scene_bound_sphere_ = float4(midpoint(scene_max, scene_min),
                               distance(scene_max, scene_min) / 2.0f);

  DRW_stats_group_end();

  /* WORKAROUND: Sync camera with correct bounds for light culling. */
  inst_.camera.sync();

  DRW_stats_group_start("IrradianceBake.SurfelsCount");

  /* Raster the scene to query the number of surfel needed. */
  capture_info_buf_.do_surfel_count = true;
  capture_info_buf_.do_surfel_output = false;
  capture_info_buf_.surfel_len = 0u;
  capture_info_buf_.push_update();

  empty_raster_fb_.ensure(math::abs(transform_point(invert(basis_x_), grid_pixel_extent_).xy()));
  inst_.pipelines.capture.render(view_x_);
  empty_raster_fb_.ensure(math::abs(transform_point(invert(basis_y_), grid_pixel_extent_).xy()));
  inst_.pipelines.capture.render(view_y_);
  empty_raster_fb_.ensure(math::abs(transform_point(invert(basis_z_), grid_pixel_extent_).xy()));
  inst_.pipelines.capture.render(view_z_);

  DRW_stats_group_end();

  /* Allocate surfel pool. */
  GPU_memory_barrier(GPU_BARRIER_BUFFER_UPDATE);
  capture_info_buf_.read();
  if (capture_info_buf_.surfel_len == 0) {
    /* No surfel to allocated. */
    return;
  }

  /* TODO(fclem): Check for GL limit and abort if the surfel cache doesn't fit the GPU memory. */
  surfels_buf_.resize(capture_info_buf_.surfel_len);
  surfels_buf_.clear_to_zero();

  dispatch_per_surfel_.x = divide_ceil_u(surfels_buf_.size(), SURFEL_GROUP_SIZE);

  DRW_stats_group_start("IrradianceBake.SurfelsCreate");

  /* Raster the scene to generate the surfels. */
  capture_info_buf_.do_surfel_count = true;
  capture_info_buf_.do_surfel_output = true;
  capture_info_buf_.surfel_len = 0u;
  capture_info_buf_.push_update();

  empty_raster_fb_.ensure(math::abs(transform_point(invert(basis_x_), grid_pixel_extent_).xy()));
  inst_.pipelines.capture.render(view_x_);
  empty_raster_fb_.ensure(math::abs(transform_point(invert(basis_y_), grid_pixel_extent_).xy()));
  inst_.pipelines.capture.render(view_y_);
  empty_raster_fb_.ensure(math::abs(transform_point(invert(basis_z_), grid_pixel_extent_).xy()));
  inst_.pipelines.capture.render(view_z_);

  /* Sync with any other following pass using the surfel buffer. */
  GPU_memory_barrier(GPU_BARRIER_SHADER_STORAGE);
  /* Read back so that following push_update will contain correct surfel count. */
  capture_info_buf_.read();

  DRW_stats_group_end();
}

void IrradianceBake::surfels_lights_eval()
{
  /* Use the last setup view. This should work since the view is orthographic. */
  /* TODO(fclem): Remove this. It is only present to avoid crash inside `shadows.set_view` */
  inst_.render_buffers.acquire(int2(1));
  inst_.lights.set_view(view_z_, grid_pixel_extent_.xy());
  inst_.shadows.set_view(view_z_);
  inst_.render_buffers.release();

  inst_.manager->submit(surfel_light_eval_ps_, view_z_);
}

void IrradianceBake::clusters_build()
{
  if (max_virtual_offset_ == 0.0f) {
    return;
  }
  eGPUTextureUsage texture_usage = GPU_TEXTURE_USAGE_SHADER_READ | GPU_TEXTURE_USAGE_SHADER_WRITE;

  cluster_list_tx_.ensure_3d(GPU_R32I, capture_info_buf_.irradiance_grid_size, texture_usage);
  cluster_list_tx_.clear(int4(-1));
  /* View is not important here. It is only for validation. */
  inst_.manager->submit(surfel_cluster_build_ps_, view_z_);
}

void IrradianceBake::irradiance_offset()
{
  if (max_virtual_offset_ == 0.0f) {
    /* NOTE: Virtual offset texture should already have been cleared to 0. */
    return;
  }

  inst_.manager->submit(irradiance_offset_ps_, view_z_);

  /* Not needed after this point. */
  cluster_list_tx_.free();
}

void IrradianceBake::raylists_build()
{
  using namespace blender::math;

  float2 rand_uv = inst_.sampling.rng_2d_get(eSamplingDimension::SAMPLING_LENS_U);
  const float3 ray_direction = inst_.sampling.sample_sphere(rand_uv);
  const float3 up = ray_direction;
  const float3 forward = cross(up, normalize(orthogonal(up)));
  const float4x4 viewinv = from_orthonormal_axes<float4x4>(float3(0.0f), forward, up);
  const float4x4 viewmat = invert(viewinv);

  /* Compute projection bounds. */
  float2 min, max;
  min = max = transform_point(viewmat, scene_bound_sphere_.xyz()).xy();
  min -= scene_bound_sphere_.w;
  max += scene_bound_sphere_.w;

  /* This avoid light leaking by making sure that for one surface there will always be at least 1
   * surfel capture inside a ray list. Since the surface with the maximum distance (after
   * projection) between adjacent surfels is a slope that goes through 3 corners of a cube,
   * the distance the grid needs to cover is the diagonal of a cube face.
   *
   * The lower the number the more surfels it clumps together in the same surfel-list.
   * Biasing the grid_density like that will create many invalid link between coplanar surfels.
   * These are dealt with during the list sorting pass.
   *
   * This has a side effect of inflating shadows and emissive surfaces.
   *
   * We add an extra epsilon just in case. We really need this step to be leak free. */
  const float max_distance_between_neighbor_surfels_inv = M_SQRT1_2 - 1e-4;
  /* Surfel list per unit distance. */
  const float ray_grid_density = surfel_density_ * max_distance_between_neighbor_surfels_inv;
  /* Surfel list size in unit distance. */
  const float pixel_size = 1.0f / ray_grid_density;
  list_info_buf_.ray_grid_size = math::max(int2(1), int2(ray_grid_density * (max - min)));

  /* Add a 2 pixels margin to have empty lists for irradiance grid samples to fall into (as they
   * are not considered by the scene bounds). The first pixel margin is because we are jittering
   * the grid position. */
  list_info_buf_.ray_grid_size += int2(4);
  min -= pixel_size * 2.0f;
  max += pixel_size * 2.0f;

  /* Randomize grid center to avoid uneven inflating of corners in some directions. */
  const float2 aa_rand = inst_.sampling.rng_2d_get(eSamplingDimension::SAMPLING_FILTER_U);
  /* Offset in surfel list "pixel". */
  const float2 aa_offset = (aa_rand - 0.5f) * 0.499f;
  min += pixel_size * aa_offset;

  list_info_buf_.list_max = list_info_buf_.ray_grid_size.x * list_info_buf_.ray_grid_size.y;
  list_info_buf_.push_update();

  /* NOTE: Z values do not really matter since we are not doing any rasterization. */
  const float4x4 winmat = projection::orthographic<float>(min.x, max.x, min.y, max.y, 0, 1);

  ray_view_.sync(viewmat, winmat);

  dispatch_per_list_.x = divide_ceil_u(list_info_buf_.list_max, SURFEL_LIST_GROUP_SIZE);

  list_start_buf_.resize(ceil_to_multiple_u(list_info_buf_.list_max, 4));

  GPU_storagebuf_clear(list_start_buf_, -1);
  inst_.manager->submit(surfel_ray_build_ps_, ray_view_);
}

void IrradianceBake::propagate_light()
{
  /* NOTE: Subtract 1 because after `sampling.step()`. */
  capture_info_buf_.sample_index = inst_.sampling.sample_index() - 1;
  capture_info_buf_.sample_count = inst_.sampling.sample_count();
  capture_info_buf_.push_update();

  inst_.manager->submit(surfel_light_propagate_ps_, ray_view_);

  std::swap(radiance_src_, radiance_dst_);
}

void IrradianceBake::irradiance_capture()
{
  inst_.manager->submit(irradiance_capture_ps_, ray_view_);
}

void IrradianceBake::read_surfels(LightProbeGridCacheFrame *cache_frame)
{
  if (!ELEM(inst_.debug_mode,
            eDebugMode::DEBUG_IRRADIANCE_CACHE_SURFELS_CLUSTER,
            eDebugMode::DEBUG_IRRADIANCE_CACHE_SURFELS_NORMAL,
            eDebugMode::DEBUG_IRRADIANCE_CACHE_SURFELS_IRRADIANCE,
            eDebugMode::DEBUG_IRRADIANCE_CACHE_SURFELS_VISIBILITY))
  {
    return;
  }

  GPU_memory_barrier(GPU_BARRIER_BUFFER_UPDATE);
  capture_info_buf_.read();
  surfels_buf_.read();

  cache_frame->surfels_len = capture_info_buf_.surfel_len;
  cache_frame->surfels = MEM_malloc_arrayN(cache_frame->surfels_len, sizeof(Surfel), __func__);

  MutableSpan<Surfel> surfels_dst((Surfel *)cache_frame->surfels, cache_frame->surfels_len);
  Span<Surfel> surfels_src(surfels_buf_.data(), cache_frame->surfels_len);
  surfels_dst.copy_from(surfels_src);
}

void IrradianceBake::read_virtual_offset(LightProbeGridCacheFrame *cache_frame)
{
  if (!ELEM(inst_.debug_mode, eDebugMode::DEBUG_IRRADIANCE_CACHE_VIRTUAL_OFFSET)) {
    return;
  }

  GPU_memory_barrier(GPU_BARRIER_TEXTURE_UPDATE);

  cache_frame->baking.virtual_offset = (float(*)[4])virtual_offset_tx_.read<float4>(
      GPU_DATA_FLOAT);
}

LightProbeGridCacheFrame *IrradianceBake::read_result_unpacked()
{
  LightProbeGridCacheFrame *cache_frame = BKE_lightprobe_grid_cache_frame_create();

  read_surfels(cache_frame);
  read_virtual_offset(cache_frame);

  cache_frame->size[0] = irradiance_L0_tx_.width();
  cache_frame->size[1] = irradiance_L0_tx_.height();
  cache_frame->size[2] = irradiance_L0_tx_.depth();

  GPU_memory_barrier(GPU_BARRIER_TEXTURE_UPDATE);

  cache_frame->baking.L0 = (float(*)[4])irradiance_L0_tx_.read<float4>(GPU_DATA_FLOAT);
  cache_frame->baking.L1_a = (float(*)[4])irradiance_L1_a_tx_.read<float4>(GPU_DATA_FLOAT);
  cache_frame->baking.L1_b = (float(*)[4])irradiance_L1_b_tx_.read<float4>(GPU_DATA_FLOAT);
  cache_frame->baking.L1_c = (float(*)[4])irradiance_L1_c_tx_.read<float4>(GPU_DATA_FLOAT);
  cache_frame->baking.validity = (float *)validity_tx_.read<float>(GPU_DATA_FLOAT);

  return cache_frame;
}

LightProbeGridCacheFrame *IrradianceBake::read_result_packed()
{
  LightProbeGridCacheFrame *cache_frame = BKE_lightprobe_grid_cache_frame_create();

  read_surfels(cache_frame);
  read_virtual_offset(cache_frame);

  cache_frame->size[0] = irradiance_L0_tx_.width();
  cache_frame->size[1] = irradiance_L0_tx_.height();
  cache_frame->size[2] = irradiance_L0_tx_.depth();

  GPU_memory_barrier(GPU_BARRIER_TEXTURE_UPDATE);

  cache_frame->baking.L0 = (float(*)[4])irradiance_L0_tx_.read<float4>(GPU_DATA_FLOAT);
  cache_frame->baking.L1_a = (float(*)[4])irradiance_L1_a_tx_.read<float4>(GPU_DATA_FLOAT);
  cache_frame->baking.L1_b = (float(*)[4])irradiance_L1_b_tx_.read<float4>(GPU_DATA_FLOAT);
  cache_frame->baking.L1_c = (float(*)[4])irradiance_L1_c_tx_.read<float4>(GPU_DATA_FLOAT);
  cache_frame->baking.validity = (float *)validity_tx_.read<float>(GPU_DATA_FLOAT);

  int64_t sample_count = irradiance_L0_tx_.width() * irradiance_L0_tx_.height() *
                         irradiance_L0_tx_.depth();
  size_t coefficient_texture_size = sizeof(*cache_frame->irradiance.L0) * sample_count;
  size_t validity_texture_size = sizeof(*cache_frame->connectivity.validity) * sample_count;
  cache_frame->irradiance.L0 = (float(*)[3])MEM_mallocN(coefficient_texture_size, __func__);
  cache_frame->irradiance.L1_a = (float(*)[3])MEM_mallocN(coefficient_texture_size, __func__);
  cache_frame->irradiance.L1_b = (float(*)[3])MEM_mallocN(coefficient_texture_size, __func__);
  cache_frame->irradiance.L1_c = (float(*)[3])MEM_mallocN(coefficient_texture_size, __func__);
  cache_frame->connectivity.validity = (uint8_t *)MEM_mallocN(validity_texture_size, __func__);

  size_t visibility_texture_size = sizeof(*cache_frame->irradiance.L0) * sample_count;
  cache_frame->visibility.L0 = (float *)MEM_mallocN(visibility_texture_size, __func__);
  cache_frame->visibility.L1_a = (float *)MEM_mallocN(visibility_texture_size, __func__);
  cache_frame->visibility.L1_b = (float *)MEM_mallocN(visibility_texture_size, __func__);
  cache_frame->visibility.L1_c = (float *)MEM_mallocN(visibility_texture_size, __func__);

  /* TODO(fclem): This could be done on GPU if that's faster. */
  for (auto i : IndexRange(sample_count)) {
    copy_v3_v3(cache_frame->irradiance.L0[i], cache_frame->baking.L0[i]);
    copy_v3_v3(cache_frame->irradiance.L1_a[i], cache_frame->baking.L1_a[i]);
    copy_v3_v3(cache_frame->irradiance.L1_b[i], cache_frame->baking.L1_b[i]);
    copy_v3_v3(cache_frame->irradiance.L1_c[i], cache_frame->baking.L1_c[i]);

    cache_frame->visibility.L0[i] = cache_frame->baking.L0[i][3];
    cache_frame->visibility.L1_a[i] = cache_frame->baking.L1_a[i][3];
    cache_frame->visibility.L1_b[i] = cache_frame->baking.L1_b[i][3];
    cache_frame->visibility.L1_c[i] = cache_frame->baking.L1_c[i][3];
    cache_frame->connectivity.validity[i] = unit_float_to_uchar_clamp(
        cache_frame->baking.validity[i]);
  }

  MEM_SAFE_FREE(cache_frame->baking.L0);
  MEM_SAFE_FREE(cache_frame->baking.L1_a);
  MEM_SAFE_FREE(cache_frame->baking.L1_b);
  MEM_SAFE_FREE(cache_frame->baking.L1_c);
  MEM_SAFE_FREE(cache_frame->baking.validity);

  return cache_frame;
}

/** \} */

}  // namespace blender::eevee<|MERGE_RESOLUTION|>--- conflicted
+++ resolved
@@ -389,13 +389,11 @@
     case eDebugMode::DEBUG_IRRADIANCE_CACHE_SURFELS_IRRADIANCE:
       inst_.info = "Debug Mode: Surfels Irradiance";
       break;
-<<<<<<< HEAD
     case eDebugMode::DEBUG_IRRADIANCE_CACHE_SURFELS_VISIBILITY:
       inst_.info = "Debug Mode: Surfels Visibility";
-=======
+      break;
     case eDebugMode::DEBUG_IRRADIANCE_CACHE_VALIDITY:
       inst_.info = "Debug Mode: Irradiance Validity";
->>>>>>> 5ac026c2
       break;
     case eDebugMode::DEBUG_IRRADIANCE_CACHE_VIRTUAL_OFFSET:
       inst_.info = "Debug Mode: Virtual Offset";
