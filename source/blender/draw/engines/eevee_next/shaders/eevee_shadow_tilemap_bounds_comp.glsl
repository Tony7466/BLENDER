/* SPDX-FileCopyrightText: 2023 Blender Authors
 *
 * SPDX-License-Identifier: GPL-2.0-or-later */

/**
 * Virtual shadow-mapping: Bounds computation for directional shadows.
 *
 * Iterate through all shadow casters and extract min/max per directional shadow.
 * This needs to happen first in the pipeline to allow tagging all relevant tile-map as dirty if
 * their range changes.
 */

#pragma BLENDER_REQUIRE(gpu_shader_utildefines_lib.glsl)
#pragma BLENDER_REQUIRE(common_math_lib.glsl)
#pragma BLENDER_REQUIRE(common_intersect_lib.glsl)
#pragma BLENDER_REQUIRE(eevee_shadow_tilemap_lib.glsl)
#pragma BLENDER_REQUIRE(eevee_light_iter_lib.glsl)

shared int global_min;
shared int global_max;

void main()
{
  uint index = gl_GlobalInvocationID.x;
  /* Keep uniform control flow. Do not return. */
  index = min(index, uint(resource_len) - 1);
  uint resource_id = casters_id_buf[index];
<<<<<<< HEAD
  /* TODO(Metal): Determine correct resource ID unpacking to avoid OOB read. */
=======
>>>>>>> 715eb4d8
  resource_id = (resource_id & 0x7FFFFFFFu);

  ObjectBounds bounds = bounds_buf[resource_id];
  IsectBox box = isect_data_setup(bounds.bounding_corners[0].xyz,
                                  bounds.bounding_corners[1].xyz,
                                  bounds.bounding_corners[2].xyz,
                                  bounds.bounding_corners[3].xyz);

  LIGHT_FOREACH_BEGIN_DIRECTIONAL (light_cull_buf, l_idx) {
    LightData light = light_buf[l_idx];

    float local_min = FLT_MAX;
    float local_max = -FLT_MAX;
    for (int i = 0; i < 8; i++) {
      float z = dot(box.corners[i].xyz, -light._back);
      local_min = min(local_min, z);
      local_max = max(local_max, z);
    }

    if (gl_LocalInvocationID.x == 0) {
      global_min = floatBitsToOrderedInt(FLT_MAX);
      global_max = floatBitsToOrderedInt(-FLT_MAX);
    }

    barrier();

    /* Quantization bias. */
    local_min -= abs(local_min) * 0.01;
    local_max += abs(local_max) * 0.01;

    /* Intermediate result. Min/Max of a compute group. */
    atomicMin(global_min, floatBitsToOrderedInt(local_min));
    atomicMax(global_max, floatBitsToOrderedInt(local_max));

    barrier();

    if (gl_LocalInvocationID.x == 0) {
      /* Final result. Min/Max of the whole dispatch. */
      atomicMin(light_buf[l_idx].clip_near, global_min);
      atomicMax(light_buf[l_idx].clip_far, global_max);
      /* TODO(fclem): This feel unnecessary but we currently have no indexing from
       * tile-map to lights. This is because the lights are selected by culling phase. */
      for (int i = light.tilemap_index; i <= light_tilemap_max_get(light); i++) {
        int index = tilemaps_buf[i].clip_data_index;
        atomicMin(tilemaps_clip_buf[index].clip_near, global_min);
        atomicMax(tilemaps_clip_buf[index].clip_far, global_max);
      }
    }

    /* No need for barrier here since global_min/max is only read by thread 0 before being reset by
     * thread 0. */
  }
  LIGHT_FOREACH_END
}<|MERGE_RESOLUTION|>--- conflicted
+++ resolved
@@ -25,10 +25,7 @@
   /* Keep uniform control flow. Do not return. */
   index = min(index, uint(resource_len) - 1);
   uint resource_id = casters_id_buf[index];
-<<<<<<< HEAD
-  /* TODO(Metal): Determine correct resource ID unpacking to avoid OOB read. */
-=======
->>>>>>> 715eb4d8
+  /* Mask negative scale bit. */
   resource_id = (resource_id & 0x7FFFFFFFu);
 
   ObjectBounds bounds = bounds_buf[resource_id];
