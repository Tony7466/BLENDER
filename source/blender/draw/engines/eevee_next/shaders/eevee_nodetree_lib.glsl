/* SPDX-FileCopyrightText: 2022-2023 Blender Authors
 *
 * SPDX-License-Identifier: GPL-2.0-or-later */

#pragma BLENDER_REQUIRE(common_view_lib.glsl)
#pragma BLENDER_REQUIRE(common_math_lib.glsl)
#pragma BLENDER_REQUIRE(gpu_shader_codegen_lib.glsl)

vec3 g_emission;
vec3 g_transmittance;
float g_holdout;

/* The Closure type is never used. Use float as dummy type. */
#define Closure float
#define CLOSURE_DEFAULT 0.0

/* Sampled closure parameters. */
ClosureDiffuse g_diffuse_data;
ClosureReflection g_reflection_data;
ClosureRefraction g_refraction_data;
ClosureVolumeScatter g_volume_scatter_data;
ClosureVolumeAbsorption g_volume_absorption_data;
/* Random number per sampled closure type. */
float g_diffuse_rand;
float g_reflection_rand;
float g_refraction_rand;
float g_volume_scatter_rand;
float g_volume_absorption_rand;

/**
 * Returns true if the closure is to be selected based on the input weight.
 */
bool closure_select(float weight, inout float total_weight, inout float r)
{
  total_weight += weight;
  float x = weight / total_weight;
  bool chosen = (r < x);
  /* Assuming that if r is in the interval [0,x] or [x,1], it's still uniformly distributed within
   * that interval, so remapping to [0,1] again to explore this space of probability. */
  r = (chosen) ? (r / x) : ((r - x) / (1.0 - x));
  return chosen;
}

#define SELECT_CLOSURE(destination, random, candidate) \
  if (closure_select(candidate.weight, destination.weight, random)) { \
    float tmp = destination.weight; \
    destination = candidate; \
    destination.weight = tmp; \
  }

float g_closure_rand;

void closure_weights_reset()
{
  g_diffuse_data.weight = 0.0;
  g_diffuse_data.color = vec3(0.0);
  g_diffuse_data.N = vec3(0.0);
  g_diffuse_data.sss_radius = vec3(0.0);
  g_diffuse_data.sss_id = uint(0);

  g_reflection_data.weight = 0.0;
  g_reflection_data.color = vec3(0.0);
  g_reflection_data.N = vec3(0.0);
  g_reflection_data.roughness = 0.0;

  g_refraction_data.weight = 0.0;
  g_refraction_data.color = vec3(0.0);
  g_refraction_data.N = vec3(0.0);
  g_refraction_data.roughness = 0.0;
  g_refraction_data.ior = 0.0;

  g_volume_scatter_data.weight = 0.0;
  g_volume_scatter_data.scattering = vec3(0.0);
  g_volume_scatter_data.anisotropy = 0.0;

  g_volume_absorption_data.weight = 0.0;
  g_volume_absorption_data.absorption = vec3(0.0);

#if defined(GPU_FRAGMENT_SHADER)
  g_diffuse_rand = g_reflection_rand = g_refraction_rand = g_closure_rand;
  g_volume_scatter_rand = g_volume_absorption_rand = g_closure_rand;
#else
  g_diffuse_rand = 0.0;
  g_reflection_rand = 0.0;
  g_refraction_rand = 0.0;
  g_volume_scatter_rand = 0.0;
  g_volume_absorption_rand = 0.0;
#endif

  g_emission = vec3(0.0);
  g_transmittance = vec3(0.0);
  g_holdout = 0.0;
}

/* Single BSDFs. */
Closure closure_eval(ClosureDiffuse diffuse)
{
  SELECT_CLOSURE(g_diffuse_data, g_diffuse_rand, diffuse);
  return Closure(0);
}

Closure closure_eval(ClosureTranslucent translucent)
{
  /* TODO */
  return Closure(0);
}

Closure closure_eval(ClosureReflection reflection)
{
  SELECT_CLOSURE(g_reflection_data, g_reflection_rand, reflection);
  return Closure(0);
}

Closure closure_eval(ClosureRefraction refraction)
{
  SELECT_CLOSURE(g_refraction_data, g_refraction_rand, refraction);
  return Closure(0);
}

Closure closure_eval(ClosureEmission emission)
{
  g_emission += emission.emission * emission.weight;
  return Closure(0);
}

Closure closure_eval(ClosureTransparency transparency)
{
  g_transmittance += transparency.transmittance * transparency.weight;
  g_holdout += transparency.holdout * transparency.weight;
  return Closure(0);
}

Closure closure_eval(ClosureVolumeScatter volume_scatter)
{
  /* TODO: Combine instead of selecting. */
  SELECT_CLOSURE(g_volume_scatter_data, g_volume_scatter_rand, volume_scatter);
  return Closure(0);
}

Closure closure_eval(ClosureVolumeAbsorption volume_absorption)
{
  /* TODO: Combine instead of selecting. */
  SELECT_CLOSURE(g_volume_absorption_data, g_volume_absorption_rand, volume_absorption);
  return Closure(0);
}

Closure closure_eval(ClosureHair hair)
{
  /* TODO */
  return Closure(0);
}

/* Glass BSDF. */
Closure closure_eval(ClosureReflection reflection, ClosureRefraction refraction)
{
  SELECT_CLOSURE(g_reflection_data, g_reflection_rand, reflection);
  SELECT_CLOSURE(g_refraction_data, g_refraction_rand, refraction);
  return Closure(0);
}

/* Dielectric BSDF. */
Closure closure_eval(ClosureDiffuse diffuse, ClosureReflection reflection)
{
  SELECT_CLOSURE(g_diffuse_data, g_diffuse_rand, diffuse);
  SELECT_CLOSURE(g_reflection_data, g_reflection_rand, reflection);
  return Closure(0);
}

/* Coat BSDF. */
Closure closure_eval(ClosureReflection reflection, ClosureReflection coat)
{
  SELECT_CLOSURE(g_reflection_data, g_reflection_rand, reflection);
  SELECT_CLOSURE(g_reflection_data, g_reflection_rand, coat);
  return Closure(0);
}

/* Volume BSDF. */
Closure closure_eval(ClosureVolumeScatter volume_scatter,
                     ClosureVolumeAbsorption volume_absorption,
                     ClosureEmission emission)
{
  closure_eval(volume_scatter);
  closure_eval(volume_absorption);
  closure_eval(emission);
  return Closure(0);
}

/* Specular BSDF. */
Closure closure_eval(ClosureDiffuse diffuse, ClosureReflection reflection, ClosureReflection coat)
{
  SELECT_CLOSURE(g_diffuse_data, g_diffuse_rand, diffuse);
  SELECT_CLOSURE(g_reflection_data, g_reflection_rand, reflection);
  SELECT_CLOSURE(g_reflection_data, g_reflection_rand, coat);
  return Closure(0);
}

/* Principled BSDF. */
Closure closure_eval(ClosureDiffuse diffuse,
                     ClosureReflection reflection,
                     ClosureReflection coat,
                     ClosureRefraction refraction)
{
  SELECT_CLOSURE(g_diffuse_data, g_diffuse_rand, diffuse);
  SELECT_CLOSURE(g_reflection_data, g_reflection_rand, reflection);
  SELECT_CLOSURE(g_reflection_data, g_reflection_rand, coat);
  SELECT_CLOSURE(g_refraction_data, g_refraction_rand, refraction);
  return Closure(0);
}

/* NOP since we are sampling closures. */
Closure closure_add(Closure cl1, Closure cl2)
{
  return Closure(0);
}
Closure closure_mix(Closure cl1, Closure cl2, float fac)
{
  return Closure(0);
}

float ambient_occlusion_eval(vec3 normal,
                             float max_distance,
                             const float inverted,
                             const float sample_count)
{
  /* Avoid multi-line pre-processor conditionals.
   * Some drivers don't handle them correctly. */
  // clang-format off
#if defined(GPU_FRAGMENT_SHADER) && defined(MAT_AMBIENT_OCCLUSION) && !defined(MAT_DEPTH) && !defined(MAT_SHADOW)
  // clang-format on
  vec3 vP = transform_point(ViewMatrix, g_data.P);
  ivec2 texel = ivec2(gl_FragCoord.xy);
  OcclusionData data = ambient_occlusion_search(
      vP, hiz_tx, texel, max_distance, inverted, sample_count);

  vec3 V = cameraVec(g_data.P);
  vec3 N = g_data.N;
  vec3 Ng = g_data.Ng;

  float unused_error, visibility;
  vec3 unused;
  ambient_occlusion_eval(data, texel, V, N, Ng, inverted, visibility, unused_error, unused);
  return visibility;
#else
  return 1.0;
#endif
}

#ifndef GPU_METAL
void attrib_load();
Closure nodetree_surface();
/* Closure nodetree_volume(); */
vec3 nodetree_displacement();
float nodetree_thickness();
vec4 closure_to_rgba(Closure cl);
#endif

/* Simplified form of F_eta(eta, 1.0). */
float F0_from_ior(float eta)
{
  float A = (eta - 1.0) / (eta + 1.0);
  return A * A;
}

/* Return the fresnel color from a precomputed LUT value (from brdf_lut). */
vec3 F_brdf_single_scatter(vec3 f0, vec3 f90, vec2 lut)
{
  return f0 * lut.x + f90 * lut.y;
}

/* Multi-scattering brdf approximation from
 * "A Multiple-Scattering Microfacet Model for Real-Time Image-based Lighting"
 * https://jcgt.org/published/0008/01/03/paper.pdf by Carmelo J. Fdez-Agüera. */
vec3 F_brdf_multi_scatter(vec3 f0, vec3 f90, vec2 lut)
{
  vec3 FssEss = F_brdf_single_scatter(f0, f90, lut);

  float Ess = lut.x + lut.y;
  float Ems = 1.0 - Ess;
  vec3 Favg = f0 + (f90 - f0) / 21.0;

  /* The original paper uses `FssEss * radiance + Fms*Ems * irradiance`, but
   * "A Journey Through Implementing Multiscattering BRDFs and Area Lights" by Steve McAuley
   * suggests to use `FssEss * radiance + Fms*Ems * radiance` which results in comparable quality.
   * We handle `radiance` outside of this function, so the result simplifies to:
   * `FssEss + Fms*Ems = FssEss * (1 + Ems*Favg / (1 - Ems*Favg)) = FssEss / (1 - Ems*Favg)`.
   * This is a simple albedo scaling very similar to the approach used by Cycles:
   * "Practical multiple scattering compensation for microfacet model". */
  return FssEss / (1.0 - Ems * Favg);
}

vec2 brdf_lut(float cos_theta, float roughness)
{
#ifdef EEVEE_UTILITY_TX
  return utility_tx_sample_lut(utility_tx, cos_theta, roughness, UTIL_BSDF_LAYER).rg;
#else
  return vec2(1.0, 0.0);
#endif
}

/* Return texture coordinates to sample BSDF LUT. */
vec3 lut_coords_bsdf(float cos_theta, float roughness, float ior)
{
  /* IOR is the sine of the critical angle. */
  float critical_cos = sqrt(1.0 - ior * ior);

  vec3 coords;
  coords.x = sqr(ior);
  coords.y = cos_theta;
  coords.y -= critical_cos;
  coords.y /= (coords.y > 0.0) ? (1.0 - critical_cos) : critical_cos;
  coords.y = coords.y * 0.5 + 0.5;
  coords.z = roughness;

  return saturate(coords);
}

/* Return texture coordinates to sample Surface LUT. */
vec3 lut_coords_btdf(float cos_theta, float roughness, float ior)
{
  return vec3(sqrt((ior - 1.0) / (ior + 1.0)), sqrt(1.0 - cos_theta), roughness);
}

/* Computes the reflectance and transmittance based on the tint (`f0`, `f90`, `transmission_tint`)
 * and the BSDF LUT. */
void bsdf_lut(vec3 F0,
              vec3 F90,
              vec3 transmission_tint,
              float cos_theta,
              float roughness,
              float ior,
              float do_multiscatter,
              out vec3 reflectance,
              out vec3 transmittance)
{
#ifdef EEVEE_UTILITY_TX
  if (ior == 1.0) {
    reflectance = vec3(0.0);
    transmittance = transmission_tint;
    return;
  }

  vec2 split_sum;
  float transmission_factor;

  if (ior > 1.0) {
    split_sum = brdf_lut(cos_theta, roughness);
    vec3 coords = lut_coords_btdf(cos_theta, roughness, ior);
    transmission_factor = utility_tx_sample_bsdf_lut(utility_tx, coords.xy, coords.z).a;
    /* Gradually increase `f90` from 0 to 1 when IOR is in the range of [1.0, 1.33], to avoid harsh
     * transition at `IOR == 1`. */
    if (all(equal(F90, vec3(1.0)))) {
      F90 = vec3(saturate(2.33 / 0.33 * (ior - 1.0) / (ior + 1.0)));
    }
  }
  else {
    vec3 coords = lut_coords_bsdf(cos_theta, roughness, ior);
    vec3 bsdf = utility_tx_sample_bsdf_lut(utility_tx, coords.xy, coords.z).rgb;
    split_sum = bsdf.rg;
    transmission_factor = bsdf.b;
  }

  reflectance = F_brdf_single_scatter(F0, F90, split_sum);
  transmittance = (vec3(1.0) - F0) * transmission_factor * transmission_tint;

<<<<<<< HEAD
  if (do_multiscatter) {
    float real_F0 = F0_from_ior(ior);
    float Ess = real_F0 * split_sum.x + split_sum.y + (1.0 - real_F0) * transmission_factor;
    float Ems = 1.0 - Ess;
    /* Assume that the transmissive tint makes up most of the overall color if it's not zero. */
    vec3 Favg = all(equal(transmission_tint, vec3(0.0))) ? F0 + (F90 - F0) / 21.0 :
                                                           transmission_tint;

    vec3 scale = 1.0 / (1.0 - Ems * Favg);
=======
  if (do_multiscatter != 0.0) {
    float Ess = F0 * split_sum.x + split_sum.y + (1.0 - F0) * transmission_factor;
    /* TODO: maybe add saturation for higher roughness similar as in `F_brdf_multi_scatter()`.
     * However, it is not necessarily desirable that the users see a different color than they
     * picked. */
    float scale = 1.0 / Ess;
>>>>>>> 05c053cd
    reflectance *= scale;
    transmittance *= scale;
  }
#else
  reflectance = vec3(0.0);
  transmittance = vec3(0.0);
#endif
  return;
}

/* Computes the reflectance and transmittance based on the BSDF LUT. */
vec2 bsdf_lut(float cos_theta, float roughness, float ior, float do_multiscatter)
{
  float F0 = F0_from_ior(ior);
  vec3 color = vec3(1.0);
  vec3 reflectance, transmittance;
  bsdf_lut(
      F0, color, color, cos_theta, roughness, ior, do_multiscatter, reflectance, transmittance);
  return vec2(reflectance.r, transmittance.r);
}

void output_renderpass_color(int id, vec4 color)
{
#if defined(MAT_RENDER_PASS_SUPPORT) && defined(GPU_FRAGMENT_SHADER)
  if (id >= 0) {
    ivec2 texel = ivec2(gl_FragCoord.xy);
    imageStore(rp_color_img, ivec3(texel, id), color);
  }
#endif
}

void output_renderpass_value(int id, float value)
{
#if defined(MAT_RENDER_PASS_SUPPORT) && defined(GPU_FRAGMENT_SHADER)
  if (id >= 0) {
    ivec2 texel = ivec2(gl_FragCoord.xy);
    imageStore(rp_value_img, ivec3(texel, id), vec4(value));
  }
#endif
}

void clear_aovs()
{
#if defined(MAT_RENDER_PASS_SUPPORT) && defined(GPU_FRAGMENT_SHADER)
  for (int i = 0; i < AOV_MAX && i < uniform_buf.render_pass.aovs.color_len; i++) {
    output_renderpass_color(uniform_buf.render_pass.color_len + i, vec4(0));
  }
  for (int i = 0; i < AOV_MAX && i < uniform_buf.render_pass.aovs.value_len; i++) {
    output_renderpass_value(uniform_buf.render_pass.value_len + i, 0.0);
  }
#endif
}

void output_aov(vec4 color, float value, uint hash)
{
#if defined(MAT_RENDER_PASS_SUPPORT) && defined(GPU_FRAGMENT_SHADER)
  for (int i = 0; i < AOV_MAX && i < uniform_buf.render_pass.aovs.color_len; i++) {
    if (uniform_buf.render_pass.aovs.hash_color[i].x == hash) {
      imageStore(rp_color_img,
                 ivec3(ivec2(gl_FragCoord.xy), uniform_buf.render_pass.color_len + i),
                 color);
      return;
    }
  }
  for (int i = 0; i < AOV_MAX && i < uniform_buf.render_pass.aovs.value_len; i++) {
    if (uniform_buf.render_pass.aovs.hash_value[i].x == hash) {
      imageStore(rp_value_img,
                 ivec3(ivec2(gl_FragCoord.xy), uniform_buf.render_pass.value_len + i),
                 vec4(value));
      return;
    }
  }
#endif
}

#ifdef EEVEE_MATERIAL_STUBS
#  define attrib_load()
#  define nodetree_displacement() vec3(0.0)
#  define nodetree_surface() Closure(0)
#  define nodetree_volume() Closure(0)
#  define nodetree_thickness() 0.1
#endif

#ifdef GPU_VERTEX_SHADER
#  define closure_to_rgba(a) vec4(0.0)
#endif

/* -------------------------------------------------------------------- */
/** \name Fragment Displacement
 *
 * Displacement happening in the fragment shader.
 * Can be used in conjunction with a per vertex displacement.
 *
 * \{ */

#ifdef MAT_DISPLACEMENT_BUMP
/* Return new shading normal. */
vec3 displacement_bump()
{
#  if defined(GPU_FRAGMENT_SHADER) && !defined(MAT_GEOM_CURVES)
  vec2 dHd;
  dF_branch(dot(nodetree_displacement(), g_data.N + dF_impl(g_data.N)), dHd);

  vec3 dPdx = dFdx(g_data.P);
  vec3 dPdy = dFdy(g_data.P);

  /* Get surface tangents from normal. */
  vec3 Rx = cross(dPdy, g_data.N);
  vec3 Ry = cross(g_data.N, dPdx);

  /* Compute surface gradient and determinant. */
  float det = dot(dPdx, Rx);

  vec3 surfgrad = dHd.x * Rx + dHd.y * Ry;

  float facing = FrontFacing ? 1.0 : -1.0;
  return normalize(abs(det) * g_data.N - facing * sign(det) * surfgrad);
#  else
  return g_data.N;
#  endif
}
#endif

void fragment_displacement()
{
#ifdef MAT_DISPLACEMENT_BUMP
  g_data.N = displacement_bump();
#endif
}

/** \} */

/* -------------------------------------------------------------------- */
/** \name Coordinate implementations
 *
 * Callbacks for the texture coordinate node.
 *
 * \{ */

vec3 coordinate_camera(vec3 P)
{
  vec3 vP;
  if (false /* probe */) {
    /* Unsupported. It would make the probe camera-dependent. */
    vP = P;
  }
  else {
#ifdef MAT_WORLD
    vP = transform_direction(ViewMatrix, P);
#else
    vP = transform_point(ViewMatrix, P);
#endif
  }
  vP.z = -vP.z;
  return vP;
}

vec3 coordinate_screen(vec3 P)
{
  vec3 window = vec3(0.0);
  if (false /* probe */) {
    /* Unsupported. It would make the probe camera-dependent. */
    window.xy = vec2(0.5);
  }
  else {
    /* TODO(fclem): Actual camera transform. */
    window.xy = project_point(ProjectionMatrix, transform_point(ViewMatrix, P)).xy * 0.5 + 0.5;
    window.xy = window.xy * uniform_buf.camera.uv_scale + uniform_buf.camera.uv_bias;
  }
  return window;
}

vec3 coordinate_reflect(vec3 P, vec3 N)
{
#ifdef MAT_WORLD
  return N;
#else
  return -reflect(cameraVec(P), N);
#endif
}

vec3 coordinate_incoming(vec3 P)
{
#ifdef MAT_WORLD
  return -P;
#else
  return cameraVec(P);
#endif
}

/** \} */

/* -------------------------------------------------------------------- */
/** \name Volume Attribute post
 *
 * TODO(@fclem): These implementation details should concern the DRWManager and not be a fix on
 * the engine side. But as of now, the engines are responsible for loading the attributes.
 *
 * \{ */

#if defined(MAT_GEOM_VOLUME_OBJECT) || defined(MAT_GEOM_VOLUME_WORLD)

float attr_load_temperature_post(float attr)
{
#  ifdef MAT_GEOM_VOLUME_OBJECT
  /* Bring the into standard range without having to modify the grid values */
  attr = (attr > 0.01) ? (attr * drw_volume.temperature_mul + drw_volume.temperature_bias) : 0.0;
#  endif
  return attr;
}
vec4 attr_load_color_post(vec4 attr)
{
#  ifdef MAT_GEOM_VOLUME_OBJECT
  /* Density is premultiplied for interpolation, divide it out here. */
  attr.rgb *= safe_rcp(attr.a);
  attr.rgb *= drw_volume.color_mul.rgb;
  attr.a = 1.0;
#  endif
  return attr;
}

#else /* NOP for any other surface. */

float attr_load_temperature_post(float attr)
{
  return attr;
}
vec4 attr_load_color_post(vec4 attr)
{
  return attr;
}

#endif

/** \} */

/* -------------------------------------------------------------------- */
/** \name Uniform Attributes
 *
 * TODO(@fclem): These implementation details should concern the DRWManager and not be a fix on
 * the engine side. But as of now, the engines are responsible for loading the attributes.
 *
 * \{ */

vec4 attr_load_uniform(vec4 attr, const uint attr_hash)
{
#if defined(OBATTR_LIB)
  uint index = floatBitsToUint(ObjectAttributeStart);
  for (uint i = 0; i < floatBitsToUint(ObjectAttributeLen); i++, index++) {
    if (drw_attrs[index].hash_code == attr_hash) {
      return vec4(drw_attrs[index].data_x,
                  drw_attrs[index].data_y,
                  drw_attrs[index].data_z,
                  drw_attrs[index].data_w);
    }
  }
  return vec4(0.0);
#else
  return attr;
#endif
}

/** \} */<|MERGE_RESOLUTION|>--- conflicted
+++ resolved
@@ -362,8 +362,7 @@
   reflectance = F_brdf_single_scatter(F0, F90, split_sum);
   transmittance = (vec3(1.0) - F0) * transmission_factor * transmission_tint;
 
-<<<<<<< HEAD
-  if (do_multiscatter) {
+  if (do_multiscatter != 0.0) {
     float real_F0 = F0_from_ior(ior);
     float Ess = real_F0 * split_sum.x + split_sum.y + (1.0 - real_F0) * transmission_factor;
     float Ems = 1.0 - Ess;
@@ -372,14 +371,6 @@
                                                            transmission_tint;
 
     vec3 scale = 1.0 / (1.0 - Ems * Favg);
-=======
-  if (do_multiscatter != 0.0) {
-    float Ess = F0 * split_sum.x + split_sum.y + (1.0 - F0) * transmission_factor;
-    /* TODO: maybe add saturation for higher roughness similar as in `F_brdf_multi_scatter()`.
-     * However, it is not necessarily desirable that the users see a different color than they
-     * picked. */
-    float scale = 1.0 / Ess;
->>>>>>> 05c053cd
     reflectance *= scale;
     transmittance *= scale;
   }
