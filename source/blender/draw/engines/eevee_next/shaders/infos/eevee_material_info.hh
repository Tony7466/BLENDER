/* SPDX-FileCopyrightText: 2023 Blender Authors
 *
 * SPDX-License-Identifier: GPL-2.0-or-later */

#include "eevee_defines.hh"
#include "gpu_shader_create_info.hh"

/* -------------------------------------------------------------------- */
/** \name Common
 * \{ */

/* TODO(@fclem): This is a bit out of place at the moment. */
GPU_SHADER_CREATE_INFO(eevee_shared)
    .typedef_source("eevee_defines.hh")
    .typedef_source("eevee_shader_shared.hh");

GPU_SHADER_CREATE_INFO(eevee_global_ubo)
    .uniform_buf(UNIFORM_BUF_SLOT, "UniformData", "uniform_buf");

GPU_SHADER_CREATE_INFO(eevee_sampling_data)
    .define("EEVEE_SAMPLING_DATA")
    .additional_info("eevee_shared")
    .storage_buf(SAMPLING_BUF_SLOT, Qualifier::READ, "SamplingData", "sampling_buf");

GPU_SHADER_CREATE_INFO(eevee_utility_texture)
    .define("EEVEE_UTILITY_TX")
    .sampler(RBUFS_UTILITY_TEX_SLOT, ImageType::FLOAT_2D_ARRAY, "utility_tx");

/** \} */

/* -------------------------------------------------------------------- */
/** \name Surface Mesh Type
 * \{ */

GPU_SHADER_CREATE_INFO(eevee_geom_mesh)
    .additional_info("eevee_shared")
    .define("MAT_GEOM_MESH")
    .vertex_in(0, Type::VEC3, "pos")
    .vertex_in(1, Type::VEC3, "nor")
    .vertex_source("eevee_geom_mesh_vert.glsl")
    .additional_info("draw_modelmat_new", "draw_resource_id_varying", "draw_view");

GPU_SHADER_INTERFACE_INFO(eevee_surf_point_cloud_iface, "point_cloud_interp")
    .smooth(Type::FLOAT, "radius")
    .smooth(Type::VEC3, "position");
GPU_SHADER_INTERFACE_INFO(eevee_surf_point_cloud_flat_iface, "point_cloud_interp_flat")
    .flat(Type::INT, "id");

GPU_SHADER_CREATE_INFO(eevee_geom_point_cloud)
    .additional_info("eevee_shared")
    .define("MAT_GEOM_POINT_CLOUD")
    .vertex_source("eevee_geom_point_cloud_vert.glsl")
    .vertex_out(eevee_surf_point_cloud_iface)
    .vertex_out(eevee_surf_point_cloud_flat_iface)
    /* TODO(Miguel Pozo): Remove once we get rid of old EEVEE. */
    .define("pointRadius", "point_cloud_interp.radius")
    .define("pointPosition", "point_cloud_interp.position")
    .define("pointID", "point_cloud_interp_flat.id")
    .additional_info("draw_pointcloud_new",
                     "draw_modelmat_new",
                     "draw_resource_id_varying",
                     "draw_view");

GPU_SHADER_CREATE_INFO(eevee_geom_gpencil)
    .additional_info("eevee_shared")
    .define("MAT_GEOM_GPENCIL")
    .vertex_source("eevee_geom_gpencil_vert.glsl")
    .additional_info("draw_gpencil_new", "draw_resource_id_varying", "draw_resource_id_new");

GPU_SHADER_CREATE_INFO(eevee_geom_curves)
    .additional_info("eevee_shared")
    .define("MAT_GEOM_CURVES")
    .vertex_source("eevee_geom_curves_vert.glsl")
    .additional_info("draw_modelmat_new",
                     "draw_resource_id_varying",
                     "draw_view",
                     "draw_hair_new",
                     "draw_curves_infos");

GPU_SHADER_CREATE_INFO(eevee_geom_world)
    .additional_info("eevee_shared")
    .define("MAT_GEOM_WORLD")
    .builtins(BuiltinBits::VERTEX_ID)
    .vertex_source("eevee_geom_world_vert.glsl")
    .additional_info("draw_modelmat_new", "draw_resource_id_varying", "draw_view");

/** \} */

/* -------------------------------------------------------------------- */
/** \name Surface
 * \{ */

GPU_SHADER_INTERFACE_INFO(eevee_surf_iface, "interp")
    .smooth(Type::VEC3, "P")
    .smooth(Type::VEC3, "N")
    .smooth(Type::VEC2, "barycentric_coords")
    .smooth(Type::VEC3, "curves_tangent")
    .smooth(Type::VEC3, "curves_binormal")
    .smooth(Type::FLOAT, "curves_time")
    .smooth(Type::FLOAT, "curves_time_width")
    .smooth(Type::FLOAT, "curves_thickness");
GPU_SHADER_INTERFACE_INFO(eevee_surf_flat_iface, "interp_flat")
    .flat(Type::INT, "curves_strand_id");

#define image_out(slot, qualifier, format, name) \
  image(slot, format, qualifier, ImageType::FLOAT_2D, name, Frequency::PASS)
#define image_array_out(slot, qualifier, format, name) \
  image(slot, format, qualifier, ImageType::FLOAT_2D_ARRAY, name, Frequency::PASS)

GPU_SHADER_CREATE_INFO(eevee_render_pass_out)
    .define("MAT_RENDER_PASS_SUPPORT")
    .additional_info("eevee_global_ubo")
    .image_array_out(RBUFS_COLOR_SLOT, Qualifier::WRITE, GPU_RGBA16F, "rp_color_img")
    .image_array_out(RBUFS_VALUE_SLOT, Qualifier::WRITE, GPU_R16F, "rp_value_img");

GPU_SHADER_CREATE_INFO(eevee_cryptomatte_out)
    .storage_buf(CRYPTOMATTE_BUF_SLOT, Qualifier::READ, "vec2", "cryptomatte_object_buf[]")
    .image_out(RBUFS_CRYPTOMATTE_SLOT, Qualifier::WRITE, GPU_RGBA32F, "rp_cryptomatte_img");

GPU_SHADER_CREATE_INFO(eevee_surf_deferred)
    .vertex_out(eevee_surf_iface)
    .vertex_out(eevee_surf_flat_iface)
    /* NOTE: This removes the possibility of using gl_FragDepth. */
    .early_fragment_test(true)
    /* Direct output. (Emissive, Holdout) */
    .fragment_out(0, Type::VEC4, "out_radiance", DualBlend::SRC_0)
    .fragment_out(0, Type::VEC4, "out_transmittance", DualBlend::SRC_1)
    /* Everything is stored inside a two layered target, one for each format. This is to fit the
     * limitation of the number of images we can bind on a single shader. */
    .image_array_out(GBUF_CLOSURE_SLOT, Qualifier::WRITE, GPU_RGBA16, "out_gbuff_closure_img")
    .image_array_out(GBUF_COLOR_SLOT, Qualifier::WRITE, GPU_RGB10_A2, "out_gbuff_color_img")
    .fragment_source("eevee_surf_deferred_frag.glsl")
    .additional_info("eevee_global_ubo",
                     "eevee_utility_texture",
                     "eevee_sampling_data",
                     "eevee_hiz_data",
                     /* Added at runtime because of test shaders not having `node_tree`. */
                     //  "eevee_render_pass_out",
                     "eevee_cryptomatte_out");

GPU_SHADER_CREATE_INFO(eevee_surf_forward)
    .vertex_out(eevee_surf_iface)
    .vertex_out(eevee_surf_flat_iface)
    /* Early fragment test is needed for render passes support for forward surfaces. */
    /* NOTE: This removes the possibility of using gl_FragDepth. */
    .early_fragment_test(true)
    .fragment_out(0, Type::VEC4, "out_radiance", DualBlend::SRC_0)
    .fragment_out(0, Type::VEC4, "out_transmittance", DualBlend::SRC_1)
    .fragment_source("eevee_surf_forward_frag.glsl")
    .additional_info("eevee_global_ubo",
                     "eevee_light_data",
                     "eevee_utility_texture",
                     "eevee_sampling_data",
                     "eevee_shadow_data",
                     "eevee_hiz_data",
                     "eevee_volume_lib"
                     /* Optionally added depending on the material. */
                     // "eevee_render_pass_out",
                     // "eevee_cryptomatte_out",
    );

GPU_SHADER_CREATE_INFO(eevee_surf_capture)
    .vertex_out(eevee_surf_iface)
    .vertex_out(eevee_surf_flat_iface)
    .define("MAT_CAPTURE")
    .storage_buf(SURFEL_BUF_SLOT, Qualifier::WRITE, "Surfel", "surfel_buf[]")
    .storage_buf(CAPTURE_BUF_SLOT, Qualifier::READ_WRITE, "CaptureInfoData", "capture_info_buf")
    .fragment_source("eevee_surf_capture_frag.glsl")
    .additional_info("eevee_global_ubo", "eevee_utility_texture");

GPU_SHADER_CREATE_INFO(eevee_surf_depth)
    .define("MAT_DEPTH")
    .vertex_out(eevee_surf_iface)
    .vertex_out(eevee_surf_flat_iface)
    .fragment_source("eevee_surf_depth_frag.glsl")
    .additional_info("eevee_global_ubo", "eevee_sampling_data", "eevee_utility_texture");

GPU_SHADER_CREATE_INFO(eevee_surf_world)
    .vertex_out(eevee_surf_iface)
    .vertex_out(eevee_surf_flat_iface)
    .push_constant(Type::FLOAT, "world_opacity_fade")
    .fragment_out(0, Type::VEC4, "out_background")
    .fragment_source("eevee_surf_world_frag.glsl")
    .additional_info("eevee_global_ubo",
                     "eevee_render_pass_out",
                     "eevee_cryptomatte_out",
                     "eevee_utility_texture");

GPU_SHADER_CREATE_INFO(eevee_surf_shadow)
    .define("DRW_VIEW_LEN", "64")
    .define("MAT_SHADOW")
    .vertex_out(eevee_surf_iface)
    .vertex_out(eevee_surf_flat_iface)
    .builtins(BuiltinBits::VIEWPORT_INDEX)
    .builtins(BuiltinBits::LAYER)
    .storage_buf(SHADOW_VIEWPORT_INDEX_BUF_SLOT,
                 Qualifier::READ,
                 "uint",
                 "viewport_index_buf[SHADOW_VIEW_MAX]")
    .fragment_source("eevee_surf_shadow_frag.glsl")
    .additional_info("eevee_camera", "eevee_utility_texture", "eevee_sampling_data");

GPU_SHADER_CREATE_INFO(eevee_surf_shadow_atomic_update_common)
    .additional_info("eevee_surf_shadow")
    .define("SHADOW_UPDATE_ATOMIC_RASTER")
    .storage_buf(SHADOW_RENDER_MAP_BUF_SLOT,
                 Qualifier::READ,
                 "uint",
                 "render_map_buf[SHADOW_RENDER_MAP_SIZE]")
    .storage_buf(SHADOW_PAGE_INFO_SLOT, Qualifier::READ, "ShadowPagesInfoData", "pages_infos_buf");

GPU_SHADER_CREATE_INFO(eevee_surf_shadow_atomic_update_u32)
    .additional_info("eevee_surf_shadow_atomic_update_common")
    .define("SHADOW_ATLAS_U32")
    .image(SHADOW_ATLAS_IMG_SLOT,
           GPU_R32UI,
           Qualifier::READ_WRITE,
           ImageType::UINT_2D_ARRAY,
<<<<<<< HEAD
           "shadow_atlas_img");

GPU_SHADER_CREATE_INFO(eevee_surf_shadow_atomic_update_f32)
    .additional_info("eevee_surf_shadow_atomic_update_common")
    .define("SHADOW_ATLAS_F32")
    .image(SHADOW_ATLAS_IMG_SLOT,
           GPU_R32F,
           Qualifier::READ_WRITE,
           ImageType::FLOAT_2D_ARRAY,
           "shadow_atlas_img");

GPU_SHADER_CREATE_INFO(eevee_surf_shadow_tbdr_rog_update)
    .additional_info("eevee_surf_shadow")
    .define("SHADOW_UPDATE_TBDR_ROG")
    /* F32 colour attachment with raster order group for on-tile depth accumulation without
     * atomics. */
    .fragment_out(0, Type::FLOAT, "out_depth", DualBlend::NONE, 0);
=======
           "shadow_atlas_img")
    .fragment_source("eevee_surf_shadow_frag.glsl")
    .additional_info("eevee_global_ubo", "eevee_utility_texture", "eevee_sampling_data");
>>>>>>> 6a0f98ae

#undef image_out
#undef image_array_out

/** \} */

/* -------------------------------------------------------------------- */
/** \name Volume
 * \{ */

GPU_SHADER_CREATE_INFO(eevee_volume_material_common)
    .compute_source("eevee_volume_material_comp.glsl")
    .local_group_size(VOLUME_GROUP_SIZE, VOLUME_GROUP_SIZE, VOLUME_GROUP_SIZE)
    .define("VOLUMETRICS")
    .additional_info("draw_modelmat_new_common",
                     "draw_resource_id_uniform",
                     "draw_view",
                     "eevee_shared",
                     "eevee_global_ubo",
                     "eevee_sampling_data",
                     "eevee_utility_texture");

GPU_SHADER_CREATE_INFO(eevee_volume_object)
    .define("MAT_GEOM_VOLUME_OBJECT")
    .push_constant(Type::IVEC3, "grid_coords_min")
    .image(VOLUME_PROP_SCATTERING_IMG_SLOT,
           GPU_R11F_G11F_B10F,
           Qualifier::READ_WRITE,
           ImageType::FLOAT_3D,
           "out_scattering_img")
    .image(VOLUME_PROP_EXTINCTION_IMG_SLOT,
           GPU_R11F_G11F_B10F,
           Qualifier::READ_WRITE,
           ImageType::FLOAT_3D,
           "out_extinction_img")
    .image(VOLUME_PROP_EMISSION_IMG_SLOT,
           GPU_R11F_G11F_B10F,
           Qualifier::READ_WRITE,
           ImageType::FLOAT_3D,
           "out_emissive_img")
    .image(VOLUME_PROP_PHASE_IMG_SLOT,
           GPU_RG16F,
           Qualifier::READ_WRITE,
           ImageType::FLOAT_3D,
           "out_phase_img")
    .additional_info("eevee_volume_material_common", "draw_object_infos_new", "draw_volume_infos");

GPU_SHADER_CREATE_INFO(eevee_volume_world)
    .image(VOLUME_PROP_SCATTERING_IMG_SLOT,
           GPU_R11F_G11F_B10F,
           Qualifier::WRITE,
           ImageType::FLOAT_3D,
           "out_scattering_img")
    .image(VOLUME_PROP_EXTINCTION_IMG_SLOT,
           GPU_R11F_G11F_B10F,
           Qualifier::WRITE,
           ImageType::FLOAT_3D,
           "out_extinction_img")
    .image(VOLUME_PROP_EMISSION_IMG_SLOT,
           GPU_R11F_G11F_B10F,
           Qualifier::WRITE,
           ImageType::FLOAT_3D,
           "out_emissive_img")
    .image(VOLUME_PROP_PHASE_IMG_SLOT,
           GPU_RG16F,
           Qualifier::WRITE,
           ImageType::FLOAT_3D,
           "out_phase_img")
    .define("MAT_GEOM_VOLUME_WORLD")
    .additional_info("eevee_volume_material_common");

#if 0 /* TODO */
GPU_SHADER_INTERFACE_INFO(eevee_volume_iface, "interp")
    .smooth(Type::VEC3, "P_start")
    .smooth(Type::VEC3, "P_end");

GPU_SHADER_CREATE_INFO(eevee_volume_deferred)
    .sampler(0, ImageType::DEPTH_2D, "depth_max_tx")
    .vertex_in(0, Type::VEC3, "pos")
    .vertex_out(eevee_volume_iface)
    .fragment_out(0, Type::UVEC4, "out_volume_data")
    .fragment_out(1, Type::VEC4, "out_transparency_data")
    .additional_info("eevee_shared")
    .vertex_source("eevee_volume_vert.glsl")
    .fragment_source("eevee_volume_deferred_frag.glsl")
    .additional_info("draw_fullscreen");
#endif

/** \} */

/* -------------------------------------------------------------------- */
/** \name Test shaders
 *
 * Variations that are only there to test shaders at compile time.
 * \{ */

#ifdef DEBUG

/* Stub functions defined by the material evaluation. */
GPU_SHADER_CREATE_INFO(eevee_material_stub)
    .define("EEVEE_MATERIAL_STUBS")
    /* Dummy uniform buffer to detect overlap with material node-tree. */
    .uniform_buf(0, "int", "node_tree");

#  define EEVEE_MAT_FINAL_VARIATION(name, ...) \
    GPU_SHADER_CREATE_INFO(name).additional_info(__VA_ARGS__).do_static_compilation(true);

#  define EEVEE_MAT_GEOM_VARIATIONS(prefix, ...) \
    EEVEE_MAT_FINAL_VARIATION(prefix##_world, "eevee_geom_world", __VA_ARGS__) \
    EEVEE_MAT_FINAL_VARIATION(prefix##_gpencil, "eevee_geom_gpencil", __VA_ARGS__) \
    EEVEE_MAT_FINAL_VARIATION(prefix##_curves, "eevee_geom_curves", __VA_ARGS__) \
    EEVEE_MAT_FINAL_VARIATION(prefix##_mesh, "eevee_geom_mesh", __VA_ARGS__) \
    EEVEE_MAT_FINAL_VARIATION(prefix##_point_cloud, "eevee_geom_point_cloud", __VA_ARGS__)

#  define EEVEE_MAT_PIPE_VARIATIONS(name, ...) \
    EEVEE_MAT_GEOM_VARIATIONS(name##_world, "eevee_surf_world", __VA_ARGS__) \
    EEVEE_MAT_GEOM_VARIATIONS(name##_depth, "eevee_surf_depth", __VA_ARGS__) \
    EEVEE_MAT_GEOM_VARIATIONS(name##_deferred, "eevee_surf_deferred", __VA_ARGS__) \
    EEVEE_MAT_GEOM_VARIATIONS(name##_forward, "eevee_surf_forward", __VA_ARGS__) \
    EEVEE_MAT_GEOM_VARIATIONS(name##_capture, "eevee_surf_capture", __VA_ARGS__) \
    EEVEE_MAT_GEOM_VARIATIONS( \
        name##_shadow_atomic, "eevee_surf_shadow_atomic_update_f32", __VA_ARGS__) \
    EEVEE_MAT_GEOM_VARIATIONS(name##_shadow_tbdr, "eevee_surf_shadow_tbdr_rog_update", __VA_ARGS__)

EEVEE_MAT_PIPE_VARIATIONS(eevee_surface, "eevee_material_stub")

#endif

/** \} */<|MERGE_RESOLUTION|>--- conflicted
+++ resolved
@@ -196,9 +196,9 @@
     .storage_buf(SHADOW_VIEWPORT_INDEX_BUF_SLOT,
                  Qualifier::READ,
                  "uint",
-                 "viewport_index_buf[SHADOW_VIEW_MAX]")
+                 "viewport_index_buf[SHADOW_VIEW_MAX]")         
     .fragment_source("eevee_surf_shadow_frag.glsl")
-    .additional_info("eevee_camera", "eevee_utility_texture", "eevee_sampling_data");
+    .additional_info("eevee_global_ubo", "eevee_utility_texture", "eevee_sampling_data");
 
 GPU_SHADER_CREATE_INFO(eevee_surf_shadow_atomic_update_common)
     .additional_info("eevee_surf_shadow")
@@ -216,7 +216,6 @@
            GPU_R32UI,
            Qualifier::READ_WRITE,
            ImageType::UINT_2D_ARRAY,
-<<<<<<< HEAD
            "shadow_atlas_img");
 
 GPU_SHADER_CREATE_INFO(eevee_surf_shadow_atomic_update_f32)
@@ -234,11 +233,6 @@
     /* F32 colour attachment with raster order group for on-tile depth accumulation without
      * atomics. */
     .fragment_out(0, Type::FLOAT, "out_depth", DualBlend::NONE, 0);
-=======
-           "shadow_atlas_img")
-    .fragment_source("eevee_surf_shadow_frag.glsl")
-    .additional_info("eevee_global_ubo", "eevee_utility_texture", "eevee_sampling_data");
->>>>>>> 6a0f98ae
 
 #undef image_out
 #undef image_array_out
