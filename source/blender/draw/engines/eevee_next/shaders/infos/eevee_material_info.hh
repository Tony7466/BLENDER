/* SPDX-FileCopyrightText: 2023 Blender Foundation
 *
 * SPDX-License-Identifier: GPL-2.0-or-later */

#include "eevee_defines.hh"
#include "gpu_shader_create_info.hh"

/* -------------------------------------------------------------------- */
/** \name Common
 * \{ */

/* TODO(@fclem): This is a bit out of place at the moment. */
GPU_SHADER_CREATE_INFO(eevee_shared)
    .typedef_source("eevee_defines.hh")
    .typedef_source("eevee_shader_shared.hh");

GPU_SHADER_CREATE_INFO(eevee_sampling_data)
    .define("EEVEE_SAMPLING_DATA")
    .additional_info("eevee_shared")
    .storage_buf(SAMPLING_BUF_SLOT, Qualifier::READ, "SamplingData", "sampling_buf");

GPU_SHADER_CREATE_INFO(eevee_utility_texture)
    .sampler(RBUFS_UTILITY_TEX_SLOT, ImageType::FLOAT_2D_ARRAY, "utility_tx");

GPU_SHADER_CREATE_INFO(eevee_camera).uniform_buf(CAMERA_BUF_SLOT, "CameraData", "camera_buf");

/** \} */

/* -------------------------------------------------------------------- */
/** \name Surface Mesh Type
 * \{ */

GPU_SHADER_CREATE_INFO(eevee_geom_mesh)
    .additional_info("eevee_shared")
    .define("MAT_GEOM_MESH")
    .vertex_in(0, Type::VEC3, "pos")
    .vertex_in(1, Type::VEC3, "nor")
    .vertex_source("eevee_geom_mesh_vert.glsl")
    .additional_info("draw_modelmat_new", "draw_resource_id_varying", "draw_view");

GPU_SHADER_CREATE_INFO(eevee_geom_gpencil)
    .additional_info("eevee_shared")
    .define("MAT_GEOM_GPENCIL")
    .vertex_source("eevee_geom_gpencil_vert.glsl")
    .additional_info("draw_gpencil", "draw_resource_id_varying", "draw_resource_id_new");

GPU_SHADER_CREATE_INFO(eevee_geom_curves)
    .additional_info("eevee_shared")
    .define("MAT_GEOM_CURVES")
    .vertex_source("eevee_geom_curves_vert.glsl")
    .additional_info("draw_hair",
                     "draw_curves_infos",
                     "draw_resource_id_varying",
                     "draw_resource_id_new");

GPU_SHADER_CREATE_INFO(eevee_geom_world)
    .additional_info("eevee_shared")
    .define("MAT_GEOM_WORLD")
    .builtins(BuiltinBits::VERTEX_ID)
    .vertex_source("eevee_geom_world_vert.glsl")
    .additional_info("draw_modelmat_new", "draw_resource_id_varying", "draw_view");

/** \} */

/* -------------------------------------------------------------------- */
/** \name Surface
 * \{ */

GPU_SHADER_INTERFACE_INFO(eevee_surf_iface, "interp")
    .smooth(Type::VEC3, "P")
    .smooth(Type::VEC3, "N")
    .smooth(Type::VEC2, "barycentric_coords")
    .smooth(Type::VEC3, "curves_tangent")
    .smooth(Type::VEC3, "curves_binormal")
    .smooth(Type::FLOAT, "curves_time")
    .smooth(Type::FLOAT, "curves_time_width")
    .smooth(Type::FLOAT, "curves_thickness")
    .flat(Type::INT, "curves_strand_id");

#define image_out(slot, qualifier, format, name) \
  image(slot, format, qualifier, ImageType::FLOAT_2D, name, Frequency::PASS)
#define image_array_out(slot, qualifier, format, name) \
  image(slot, format, qualifier, ImageType::FLOAT_2D_ARRAY, name, Frequency::PASS)

GPU_SHADER_CREATE_INFO(eevee_render_pass_out)
    .define("MAT_RENDER_PASS_SUPPORT")
    .image_array_out(RBUFS_COLOR_SLOT, Qualifier::WRITE, GPU_RGBA16F, "rp_color_img")
    .image_array_out(RBUFS_VALUE_SLOT, Qualifier::WRITE, GPU_R16F, "rp_value_img")
    .uniform_buf(RBUFS_BUF_SLOT, "RenderBuffersInfoData", "rp_buf");

GPU_SHADER_CREATE_INFO(eevee_cryptomatte_out)
    .storage_buf(CRYPTOMATTE_BUF_SLOT, Qualifier::READ, "vec2", "cryptomatte_object_buf[]")
    .image_out(RBUFS_CRYPTOMATTE_SLOT, Qualifier::WRITE, GPU_RGBA32F, "rp_cryptomatte_img");

GPU_SHADER_CREATE_INFO(eevee_surf_deferred)
    .vertex_out(eevee_surf_iface)
    /* NOTE: This removes the possibility of using gl_FragDepth. */
    .early_fragment_test(true)
    /* Direct output. (Emissive, Holdout) */
    .fragment_out(0, Type::VEC4, "out_radiance", DualBlend::SRC_0)
    .fragment_out(0, Type::VEC4, "out_transmittance", DualBlend::SRC_1)
    /* Everything is stored inside a two layered target, one for each format. This is to fit the
     * limitation of the number of images we can bind on a single shader. */
    .image_array_out(GBUF_CLOSURE_SLOT, Qualifier::WRITE, GPU_RGBA16, "out_gbuff_closure_img")
    .image_array_out(GBUF_COLOR_SLOT, Qualifier::WRITE, GPU_RGB10_A2, "out_gbuff_color_img")
    .fragment_source("eevee_surf_deferred_frag.glsl")
    .additional_info("eevee_camera",
                     "eevee_utility_texture",
                     "eevee_sampling_data",
                     /* Added at runtime because of test shaders not having `node_tree`. */
                     //  "eevee_render_pass_out",
                     "eevee_cryptomatte_out",
                     "eevee_ambient_occlusion_data");

GPU_SHADER_CREATE_INFO(eevee_surf_forward)
    .vertex_out(eevee_surf_iface)
    /* Early fragment test is needed for render passes support for forward surfaces. */
    /* NOTE: This removes the possibility of using gl_FragDepth. */
    .early_fragment_test(true)
    .fragment_out(0, Type::VEC4, "out_radiance", DualBlend::SRC_0)
    .fragment_out(0, Type::VEC4, "out_transmittance", DualBlend::SRC_1)
    .fragment_source("eevee_surf_forward_frag.glsl")
    .additional_info("eevee_light_data",
                     "eevee_camera",
                     "eevee_utility_texture",
                     "eevee_sampling_data",
                     "eevee_shadow_data",
<<<<<<< HEAD
                     "eevee_volume_lib"
=======
                     "eevee_ambient_occlusion_data"
>>>>>>> 221f9851
                     /* Optionally added depending on the material. */
                     // "eevee_render_pass_out",
                     // "eevee_cryptomatte_out",
                     // "eevee_raytrace_data",
                     // "eevee_transmittance_data",
    );

GPU_SHADER_CREATE_INFO(eevee_surf_capture)
    .vertex_out(eevee_surf_iface)
    .define("MAT_CAPTURE")
    .storage_buf(SURFEL_BUF_SLOT, Qualifier::WRITE, "Surfel", "surfel_buf[]")
    .storage_buf(CAPTURE_BUF_SLOT, Qualifier::READ_WRITE, "CaptureInfoData", "capture_info_buf")
    .fragment_source("eevee_surf_capture_frag.glsl")
    .additional_info("eevee_camera", "eevee_utility_texture");

GPU_SHADER_CREATE_INFO(eevee_surf_depth)
    .define("MAT_DEPTH")
    .vertex_out(eevee_surf_iface)
    .fragment_source("eevee_surf_depth_frag.glsl")
    .additional_info("eevee_sampling_data", "eevee_camera", "eevee_utility_texture");

GPU_SHADER_CREATE_INFO(eevee_surf_world)
    .vertex_out(eevee_surf_iface)
    .push_constant(Type::FLOAT, "world_opacity_fade")
    .fragment_out(0, Type::VEC4, "out_background")
    .fragment_source("eevee_surf_world_frag.glsl")
    .additional_info("eevee_render_pass_out",
                     "eevee_cryptomatte_out",
                     "eevee_camera",
                     "eevee_utility_texture");

GPU_SHADER_INTERFACE_INFO(eevee_shadow_iface, "shadow_interp").flat(Type::UINT, "view_id");

GPU_SHADER_CREATE_INFO(eevee_surf_shadow)
    .define("DRW_VIEW_LEN", "64")
    .define("MAT_SHADOW")
    .vertex_out(eevee_surf_iface)
    .vertex_out(eevee_shadow_iface)
    .sampler(SHADOW_RENDER_MAP_SLOT, ImageType::UINT_2D_ARRAY, "shadow_render_map_tx")
    .image(SHADOW_ATLAS_SLOT,
           GPU_R32UI,
           Qualifier::READ_WRITE,
           ImageType::UINT_2D,
           "shadow_atlas_img")
    .storage_buf(SHADOW_PAGE_INFO_SLOT, Qualifier::READ, "ShadowPagesInfoData", "pages_infos_buf")
    .fragment_source("eevee_surf_shadow_frag.glsl")
    .additional_info("eevee_camera", "eevee_utility_texture", "eevee_sampling_data");

#undef image_out
#undef image_array_out

/** \} */

/* -------------------------------------------------------------------- */
/** \name Volume
 * \{ */

GPU_SHADER_CREATE_INFO(eevee_volume_material_common)
    .compute_source("eevee_volume_material_comp.glsl")
    .local_group_size(VOLUME_GROUP_SIZE, VOLUME_GROUP_SIZE, VOLUME_GROUP_SIZE)
    .define("VOLUMETRICS")
    .uniform_buf(VOLUMES_INFO_BUF_SLOT, "VolumesInfoData", "volumes_info_buf")
    .additional_info("draw_resource_id_uniform",
                     "draw_object_infos_new",
                     "draw_volume_infos",
                     "draw_modelmat_new_common",
                     "draw_view",
                     "eevee_shared",
                     "eevee_sampling_data",
                     "eevee_camera",
                     "eevee_utility_texture");

GPU_SHADER_CREATE_INFO(eevee_volume_object)
    .define("MAT_GEOM_VOLUME_OBJECT")
    .push_constant(Type::IVEC3, "grid_coords_min")
    .image(VOLUME_PROP_SCATTERING_TEX_SLOT,
           GPU_R11F_G11F_B10F,
           Qualifier::READ_WRITE,
           ImageType::FLOAT_3D,
           "out_scattering_img")
    .image(VOLUME_PROP_EXTINCTION_TEX_SLOT,
           GPU_R11F_G11F_B10F,
           Qualifier::READ_WRITE,
           ImageType::FLOAT_3D,
           "out_extinction_img")
    .image(VOLUME_PROP_EMISSION_TEX_SLOT,
           GPU_R11F_G11F_B10F,
           Qualifier::READ_WRITE,
           ImageType::FLOAT_3D,
           "out_emissive_img")
    .image(VOLUME_PROP_PHASE_TEX_SLOT,
           GPU_RG16F,
           Qualifier::READ_WRITE,
           ImageType::FLOAT_3D,
           "out_phase_img")
    .additional_info("eevee_volume_material_common");

GPU_SHADER_CREATE_INFO(eevee_volume_world)
    .image(VOLUME_PROP_SCATTERING_TEX_SLOT,
           GPU_R11F_G11F_B10F,
           Qualifier::WRITE,
           ImageType::FLOAT_3D,
           "out_scattering_img")
    .image(VOLUME_PROP_EXTINCTION_TEX_SLOT,
           GPU_R11F_G11F_B10F,
           Qualifier::WRITE,
           ImageType::FLOAT_3D,
           "out_extinction_img")
    .image(VOLUME_PROP_EMISSION_TEX_SLOT,
           GPU_R11F_G11F_B10F,
           Qualifier::WRITE,
           ImageType::FLOAT_3D,
           "out_emissive_img")
    .image(VOLUME_PROP_PHASE_TEX_SLOT,
           GPU_RG16F,
           Qualifier::WRITE,
           ImageType::FLOAT_3D,
           "out_phase_img")
    .define("MAT_GEOM_VOLUME_WORLD")
    .additional_info("eevee_volume_material_common");

#if 0 /* TODO */
GPU_SHADER_INTERFACE_INFO(eevee_volume_iface, "interp")
    .smooth(Type::VEC3, "P_start")
    .smooth(Type::VEC3, "P_end");

GPU_SHADER_CREATE_INFO(eevee_volume_deferred)
    .sampler(0, ImageType::DEPTH_2D, "depth_max_tx")
    .vertex_in(0, Type::VEC3, "pos")
    .vertex_out(eevee_volume_iface)
    .fragment_out(0, Type::UVEC4, "out_volume_data")
    .fragment_out(1, Type::VEC4, "out_transparency_data")
    .additional_info("eevee_shared")
    .vertex_source("eevee_volume_vert.glsl")
    .fragment_source("eevee_volume_deferred_frag.glsl")
    .additional_info("draw_fullscreen");
#endif

/** \} */

/* -------------------------------------------------------------------- */
/** \name Test shaders
 *
 * Variations that are only there to test shaders at compile time.
 * \{ */

#ifdef DEBUG

/* Stub functions defined by the material evaluation. */
GPU_SHADER_CREATE_INFO(eevee_material_stub)
    .define("EEVEE_MATERIAL_STUBS")
    /* Dummy uniform buffer to detect overlap with material node-tree. */
    .uniform_buf(0, "int", "node_tree");

#  define EEVEE_MAT_FINAL_VARIATION(name, ...) \
    GPU_SHADER_CREATE_INFO(name).additional_info(__VA_ARGS__).do_static_compilation(true);

#  define EEVEE_MAT_GEOM_VARIATIONS(prefix, ...) \
    EEVEE_MAT_FINAL_VARIATION(prefix##_world, "eevee_geom_world", __VA_ARGS__) \
    EEVEE_MAT_FINAL_VARIATION(prefix##_gpencil, "eevee_geom_gpencil", __VA_ARGS__) \
    EEVEE_MAT_FINAL_VARIATION(prefix##_curves, "eevee_geom_curves", __VA_ARGS__) \
    EEVEE_MAT_FINAL_VARIATION(prefix##_mesh, "eevee_geom_mesh", __VA_ARGS__)

#  define EEVEE_MAT_PIPE_VARIATIONS(name, ...) \
    EEVEE_MAT_GEOM_VARIATIONS(name##_world, "eevee_surf_world", __VA_ARGS__) \
    EEVEE_MAT_GEOM_VARIATIONS(name##_depth, "eevee_surf_depth", __VA_ARGS__) \
    EEVEE_MAT_GEOM_VARIATIONS(name##_deferred, "eevee_surf_deferred", __VA_ARGS__) \
    EEVEE_MAT_GEOM_VARIATIONS(name##_forward, "eevee_surf_forward", __VA_ARGS__) \
    EEVEE_MAT_GEOM_VARIATIONS(name##_capture, "eevee_surf_capture", __VA_ARGS__) \
    EEVEE_MAT_GEOM_VARIATIONS(name##_shadow, "eevee_surf_shadow", __VA_ARGS__)

EEVEE_MAT_PIPE_VARIATIONS(eevee_surface, "eevee_material_stub")

#endif

/** \} */<|MERGE_RESOLUTION|>--- conflicted
+++ resolved
@@ -125,11 +125,8 @@
                      "eevee_utility_texture",
                      "eevee_sampling_data",
                      "eevee_shadow_data",
-<<<<<<< HEAD
-                     "eevee_volume_lib"
-=======
+                     "eevee_volume_lib",
                      "eevee_ambient_occlusion_data"
->>>>>>> 221f9851
                      /* Optionally added depending on the material. */
                      // "eevee_render_pass_out",
                      // "eevee_cryptomatte_out",
