--- conflicted
+++ resolved
@@ -37,11 +37,8 @@
     .additional_info("eevee_shared",
                      "eevee_utility_texture",
                      "eevee_light_data",
-<<<<<<< HEAD
                      "eevee_sampling_data",
-=======
                      "eevee_lightprobe_data",
->>>>>>> ea38268c
                      "eevee_shadow_data",
                      "eevee_deferred_base",
                      "eevee_transmittance_data",
