/* SPDX-FileCopyrightText: 2023 Blender Authors
 *
 * SPDX-License-Identifier: GPL-2.0-or-later */

#include "eevee_defines.hh"
#include "gpu_shader_create_info.hh"

#define image_out(slot, format, name) \
  image(slot, format, Qualifier::WRITE, ImageType::FLOAT_2D, name, Frequency::PASS)
#define image_in(slot, format, name) \
  image(slot, format, Qualifier::READ, ImageType::FLOAT_2D, name, Frequency::PASS)

GPU_SHADER_CREATE_INFO(eevee_gbuffer_data)
    .sampler(7, ImageType::UINT_2D, "gbuf_header_tx")
    .sampler(8, ImageType::FLOAT_2D_ARRAY, "gbuf_closure_tx")
    .sampler(9, ImageType::FLOAT_2D_ARRAY, "gbuf_color_tx");

GPU_SHADER_CREATE_INFO(eevee_deferred_light)
    .fragment_source("eevee_deferred_light_frag.glsl")
    /* Early fragment test is needed to avoid processing fragments without correct GBuffer data. */
    .early_fragment_test(true)
    /* Chaining to next pass. */
<<<<<<< HEAD
    .image_out(2, Qualifier::WRITE, GPU_RGBA16F, "out_diffuse_light_img")
    .image_out(3, Qualifier::WRITE, GPU_RGBA16F, "out_specular_light_img");

GPU_SHADER_CREATE_INFO(eevee_deferred_light)
    .fragment_source("eevee_deferred_light_frag.glsl")
    .sampler(0, ImageType::FLOAT_2D_ARRAY, "gbuffer_closure_tx")
    .sampler(1, ImageType::FLOAT_2D_ARRAY, "gbuffer_color_tx")
    .image(4,
           RAYTRACE_RADIANCE_FORMAT,
           Qualifier::READ,
           ImageType::FLOAT_2D,
           "indirect_reflection_img")
    .image(5,
           RAYTRACE_RADIANCE_FORMAT,
           Qualifier::READ,
           ImageType::FLOAT_2D,
           "indirect_refraction_img")
=======
    /* TODO(@fclem): These could use the sub-pass feature. */
    .image_out(2, GPU_RGBA16F, "direct_diffuse_img")
    .image_out(3, GPU_RGBA16F, "direct_reflect_img")
    .image_out(4, GPU_RGBA16F, "direct_refract_img")
>>>>>>> 2419acf7
    .define("SSS_TRANSMITTANCE")
    .additional_info("eevee_shared",
                     "eevee_gbuffer_data",
                     "eevee_utility_texture",
                     "eevee_sampling_data",
                     "eevee_light_data",
                     "eevee_shadow_data",
                     "eevee_hiz_data",
                     "eevee_render_pass_out",
                     "draw_view",
                     "draw_fullscreen")
<<<<<<< HEAD
    .do_static_compilation(true);

GPU_SHADER_CREATE_INFO(eevee_deferred_light_diffuse)
    .additional_info("eevee_deferred_light")
    .define("NO_REFLECTION_PROBES")
=======
    .do_static_compilation(true);

GPU_SHADER_CREATE_INFO(eevee_deferred_combine)
    /* Early fragment test is needed to avoid processing fragments without correct GBuffer data. */
    .early_fragment_test(true)
    /* Inputs. */
    .image_in(2, GPU_RGBA16F, "direct_diffuse_img")
    .image_in(3, GPU_RGBA16F, "direct_reflect_img")
    .image_in(4, GPU_RGBA16F, "direct_refract_img")
    .image_in(5, RAYTRACE_RADIANCE_FORMAT, "indirect_diffuse_img")
    .image_in(6, RAYTRACE_RADIANCE_FORMAT, "indirect_reflect_img")
    .image_in(7, RAYTRACE_RADIANCE_FORMAT, "indirect_refract_img")
    .fragment_out(0, Type::VEC4, "out_combined")
    .additional_info("eevee_shared",
                     "eevee_gbuffer_data",
                     "eevee_render_pass_out",
                     "draw_fullscreen")
    .fragment_source("eevee_deferred_combine_frag.glsl")
    .do_static_compilation(true);

GPU_SHADER_CREATE_INFO(eevee_deferred_capture_eval)
    /* Early fragment test is needed to avoid processing fragments without correct GBuffer data. */
    .early_fragment_test(true)
    /* Inputs. */
    .fragment_out(0, Type::VEC4, "out_radiance")
    .define("SSS_TRANSMITTANCE")
    .additional_info("eevee_shared",
                     "eevee_gbuffer_data",
                     "eevee_utility_texture",
                     "eevee_sampling_data",
                     "eevee_light_data",
                     "eevee_lightprobe_data",
                     "eevee_shadow_data",
                     "eevee_hiz_data",
                     "draw_view",
                     "draw_fullscreen")
    .fragment_source("eevee_deferred_capture_frag.glsl")
>>>>>>> 2419acf7
    .do_static_compilation(true);

#undef image_out
#undef image_in<|MERGE_RESOLUTION|>--- conflicted
+++ resolved
@@ -20,30 +20,10 @@
     /* Early fragment test is needed to avoid processing fragments without correct GBuffer data. */
     .early_fragment_test(true)
     /* Chaining to next pass. */
-<<<<<<< HEAD
-    .image_out(2, Qualifier::WRITE, GPU_RGBA16F, "out_diffuse_light_img")
-    .image_out(3, Qualifier::WRITE, GPU_RGBA16F, "out_specular_light_img");
-
-GPU_SHADER_CREATE_INFO(eevee_deferred_light)
-    .fragment_source("eevee_deferred_light_frag.glsl")
-    .sampler(0, ImageType::FLOAT_2D_ARRAY, "gbuffer_closure_tx")
-    .sampler(1, ImageType::FLOAT_2D_ARRAY, "gbuffer_color_tx")
-    .image(4,
-           RAYTRACE_RADIANCE_FORMAT,
-           Qualifier::READ,
-           ImageType::FLOAT_2D,
-           "indirect_reflection_img")
-    .image(5,
-           RAYTRACE_RADIANCE_FORMAT,
-           Qualifier::READ,
-           ImageType::FLOAT_2D,
-           "indirect_refraction_img")
-=======
     /* TODO(@fclem): These could use the sub-pass feature. */
     .image_out(2, GPU_RGBA16F, "direct_diffuse_img")
     .image_out(3, GPU_RGBA16F, "direct_reflect_img")
     .image_out(4, GPU_RGBA16F, "direct_refract_img")
->>>>>>> 2419acf7
     .define("SSS_TRANSMITTANCE")
     .additional_info("eevee_shared",
                      "eevee_gbuffer_data",
@@ -55,13 +35,6 @@
                      "eevee_render_pass_out",
                      "draw_view",
                      "draw_fullscreen")
-<<<<<<< HEAD
-    .do_static_compilation(true);
-
-GPU_SHADER_CREATE_INFO(eevee_deferred_light_diffuse)
-    .additional_info("eevee_deferred_light")
-    .define("NO_REFLECTION_PROBES")
-=======
     .do_static_compilation(true);
 
 GPU_SHADER_CREATE_INFO(eevee_deferred_combine)
@@ -99,7 +72,6 @@
                      "draw_view",
                      "draw_fullscreen")
     .fragment_source("eevee_deferred_capture_frag.glsl")
->>>>>>> 2419acf7
     .do_static_compilation(true);
 
 #undef image_out
