--- conflicted
+++ resolved
@@ -168,27 +168,21 @@
     .additional_info("eevee_shared")
     .push_constant(Type::MAT4, "grid_local_to_world")
     .push_constant(Type::INT, "grid_index")
-<<<<<<< HEAD
     .push_constant(Type::INT, "grid_start_index")
-=======
     .push_constant(Type::FLOAT, "dilation_threshold")
     .push_constant(Type::FLOAT, "dilation_radius")
->>>>>>> 4d75c048
     .uniform_buf(0, "IrradianceGridData", "grids_infos_buf[IRRADIANCE_GRID_MAX]")
     .storage_buf(0, Qualifier::READ, "uint", "bricks_infos_buf[]")
     .sampler(0, ImageType::FLOAT_3D, "irradiance_a_tx")
     .sampler(1, ImageType::FLOAT_3D, "irradiance_b_tx")
     .sampler(2, ImageType::FLOAT_3D, "irradiance_c_tx")
     .sampler(3, ImageType::FLOAT_3D, "irradiance_d_tx")
-<<<<<<< HEAD
     .sampler(4, ImageType::FLOAT_3D, "visibility_a_tx")
     .sampler(5, ImageType::FLOAT_3D, "visibility_b_tx")
     .sampler(6, ImageType::FLOAT_3D, "visibility_c_tx")
     .sampler(7, ImageType::FLOAT_3D, "visibility_d_tx")
     .sampler(8, ImageType::FLOAT_3D, "irradiance_atlas_tx")
-=======
-    .sampler(4, ImageType::FLOAT_3D, "validity_tx")
->>>>>>> 4d75c048
+    .sampler(9, ImageType::FLOAT_3D, "validity_tx")
     .image(0, GPU_RGBA16F, Qualifier::READ_WRITE, ImageType::FLOAT_3D, "irradiance_atlas_img")
     .compute_source("eevee_lightprobe_irradiance_load_comp.glsl")
     .do_static_compilation(true);
