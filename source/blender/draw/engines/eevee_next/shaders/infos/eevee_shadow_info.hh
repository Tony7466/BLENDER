/* SPDX-License-Identifier: GPL-2.0-or-later */

#include "eevee_defines.hh"

#include "gpu_shader_create_info.hh"

/* -------------------------------------------------------------------- */
/** \name Shadow pipeline
 * \{ */

GPU_SHADER_CREATE_INFO(eevee_shadow_clipmap_clear)
    .do_static_compilation(true)
    .local_group_size(SHADOW_CLIPMAP_GROUP_SIZE)
    .storage_buf(0, Qualifier::WRITE, "ShadowTileMapClip", "tilemaps_clip_buf[]")
<<<<<<< HEAD
=======
    .push_constant(Type::INT, "tilemaps_clip_buf_len")
>>>>>>> 556ef545
    .additional_info("eevee_shared")
    .compute_source("eevee_shadow_clipmap_clear_comp.glsl");

GPU_SHADER_CREATE_INFO(eevee_shadow_tilemap_bounds)
    .do_static_compilation(true)
    .local_group_size(SHADOW_BOUNDS_GROUP_SIZE)
    .storage_buf(LIGHT_BUF_SLOT, Qualifier::READ_WRITE, "LightData", "light_buf[]")
    .storage_buf(LIGHT_CULL_BUF_SLOT, Qualifier::READ, "LightCullingData", "light_cull_buf")
    .storage_buf(4, Qualifier::READ, "uint", "casters_id_buf[]")
    .storage_buf(5, Qualifier::READ_WRITE, "ShadowTileMapData", "tilemaps_buf[]")
    .storage_buf(6, Qualifier::READ, "ObjectBounds", "bounds_buf[]")
    .storage_buf(7, Qualifier::READ_WRITE, "ShadowTileMapClip", "tilemaps_clip_buf[]")
    .push_constant(Type::INT, "resource_len")
    .typedef_source("draw_shader_shared.h")
    .additional_info("eevee_shared")
    .compute_source("eevee_shadow_tilemap_bounds_comp.glsl");

GPU_SHADER_CREATE_INFO(eevee_shadow_tilemap_init)
    .do_static_compilation(true)
    .local_group_size(SHADOW_TILEMAP_RES, SHADOW_TILEMAP_RES)
    .storage_buf(0, Qualifier::READ_WRITE, "ShadowTileMapData", "tilemaps_buf[]")
    .storage_buf(1, Qualifier::READ_WRITE, "ShadowTileDataPacked", "tiles_buf[]")
    .storage_buf(2, Qualifier::READ_WRITE, "ShadowTileMapClip", "tilemaps_clip_buf[]")
    .storage_buf(4, Qualifier::READ_WRITE, "uvec2", "pages_cached_buf[]")
    .additional_info("eevee_shared")
    .compute_source("eevee_shadow_tilemap_init_comp.glsl");

GPU_SHADER_CREATE_INFO(eevee_shadow_tag_update)
    .do_static_compilation(true)
    .local_group_size(1, 1, 1)
    .storage_buf(0, Qualifier::READ_WRITE, "ShadowTileMapData", "tilemaps_buf[]")
    .storage_buf(1, Qualifier::READ_WRITE, "ShadowTileDataPacked", "tiles_buf[]")
    .storage_buf(5, Qualifier::READ, "ObjectBounds", "bounds_buf[]")
    .storage_buf(6, Qualifier::READ, "uint", "resource_ids_buf[]")
    .additional_info("eevee_shared", "draw_view", "draw_view_culling")
    .compute_source("eevee_shadow_tag_update_comp.glsl");

GPU_SHADER_CREATE_INFO(eevee_shadow_tag_usage_opaque)
    .do_static_compilation(true)
    .local_group_size(SHADOW_DEPTH_SCAN_GROUP_SIZE, SHADOW_DEPTH_SCAN_GROUP_SIZE)
    .sampler(0, ImageType::DEPTH_2D, "depth_tx")
    .storage_buf(5, Qualifier::READ_WRITE, "ShadowTileMapData", "tilemaps_buf[]")
    .storage_buf(6, Qualifier::READ_WRITE, "ShadowTileDataPacked", "tiles_buf[]")
    .push_constant(Type::FLOAT, "tilemap_projection_ratio")
    .additional_info("eevee_shared", "draw_view", "draw_view_culling", "eevee_light_data")
    .compute_source("eevee_shadow_tag_usage_comp.glsl");

GPU_SHADER_INTERFACE_INFO(eevee_shadow_tag_transparent_iface, "interp")
    .smooth(Type::VEC3, "P")
    .smooth(Type::VEC3, "vP")
    .flat(Type::VEC3, "ls_aabb_min")
    .flat(Type::VEC3, "ls_aabb_max");

GPU_SHADER_CREATE_INFO(eevee_shadow_tag_usage_transparent)
    .do_static_compilation(true)
    .vertex_in(0, Type::VEC3, "pos")
    .storage_buf(4, Qualifier::READ, "ObjectBounds", "bounds_buf[]")
    .storage_buf(5, Qualifier::READ_WRITE, "ShadowTileMapData", "tilemaps_buf[]")
    .storage_buf(6, Qualifier::READ_WRITE, "ShadowTileDataPacked", "tiles_buf[]")
    .push_constant(Type::FLOAT, "tilemap_projection_ratio")
    .push_constant(Type::FLOAT, "pixel_world_radius")
    .push_constant(Type::IVEC2, "fb_resolution")
    .push_constant(Type::INT, "fb_lod")
    .vertex_out(eevee_shadow_tag_transparent_iface)
    .additional_info("eevee_shared",
                     "draw_resource_id_varying",
                     "draw_view",
                     "draw_view_culling",
                     "draw_modelmat_new",
                     "eevee_hiz_data",
                     "eevee_light_data")
    .vertex_source("eevee_shadow_tag_usage_vert.glsl")
    .fragment_source("eevee_shadow_tag_usage_frag.glsl");

GPU_SHADER_CREATE_INFO(eevee_shadow_page_mask)
    .do_static_compilation(true)
    .local_group_size(SHADOW_TILEMAP_RES, SHADOW_TILEMAP_RES)
    .storage_buf(0, Qualifier::READ, "ShadowTileMapData", "tilemaps_buf[]")
    .storage_buf(1, Qualifier::READ_WRITE, "ShadowTileDataPacked", "tiles_buf[]")
    .additional_info("eevee_shared")
    .compute_source("eevee_shadow_page_mask_comp.glsl");

GPU_SHADER_CREATE_INFO(eevee_shadow_page_free)
    .do_static_compilation(true)
    .local_group_size(SHADOW_TILEMAP_LOD0_LEN)
    .storage_buf(0, Qualifier::READ_WRITE, "ShadowTileMapData", "tilemaps_buf[]")
    .storage_buf(1, Qualifier::READ_WRITE, "ShadowTileDataPacked", "tiles_buf[]")
    .storage_buf(2, Qualifier::READ_WRITE, "ShadowPagesInfoData", "pages_infos_buf")
    .storage_buf(3, Qualifier::READ_WRITE, "uint", "pages_free_buf[]")
    .storage_buf(4, Qualifier::READ_WRITE, "uvec2", "pages_cached_buf[]")
    .additional_info("eevee_shared")
    .compute_source("eevee_shadow_page_free_comp.glsl");

GPU_SHADER_CREATE_INFO(eevee_shadow_page_defrag)
    .do_static_compilation(true)
    .local_group_size(1)
    .typedef_source("draw_shader_shared.h")
    .storage_buf(1, Qualifier::READ_WRITE, "ShadowTileDataPacked", "tiles_buf[]")
    .storage_buf(2, Qualifier::READ_WRITE, "ShadowPagesInfoData", "pages_infos_buf")
    .storage_buf(3, Qualifier::READ_WRITE, "uint", "pages_free_buf[]")
    .storage_buf(4, Qualifier::READ_WRITE, "uvec2", "pages_cached_buf[]")
    .storage_buf(5, Qualifier::WRITE, "DispatchCommand", "clear_dispatch_buf")
    .storage_buf(6, Qualifier::READ_WRITE, "ShadowStatistics", "statistics_buf")
    .additional_info("eevee_shared")
    .compute_source("eevee_shadow_page_defrag_comp.glsl");

GPU_SHADER_CREATE_INFO(eevee_shadow_page_allocate)
    .do_static_compilation(true)
    .local_group_size(SHADOW_TILEMAP_LOD0_LEN)
    .typedef_source("draw_shader_shared.h")
    .storage_buf(0, Qualifier::READ_WRITE, "ShadowTileMapData", "tilemaps_buf[]")
    .storage_buf(1, Qualifier::READ_WRITE, "ShadowTileDataPacked", "tiles_buf[]")
    .storage_buf(2, Qualifier::READ_WRITE, "ShadowPagesInfoData", "pages_infos_buf")
    .storage_buf(3, Qualifier::READ_WRITE, "uint", "pages_free_buf[]")
    .storage_buf(4, Qualifier::READ_WRITE, "uvec2", "pages_cached_buf[]")
    .storage_buf(6, Qualifier::READ_WRITE, "ShadowStatistics", "statistics_buf")
    .additional_info("eevee_shared")
    .compute_source("eevee_shadow_page_allocate_comp.glsl");

GPU_SHADER_CREATE_INFO(eevee_shadow_tilemap_finalize)
    .do_static_compilation(true)
    .typedef_source("draw_shader_shared.h")
    .local_group_size(SHADOW_TILEMAP_RES, SHADOW_TILEMAP_RES)
    .storage_buf(0, Qualifier::READ_WRITE, "ShadowTileMapData", "tilemaps_buf[]")
    .storage_buf(1, Qualifier::READ_WRITE, "ShadowTileDataPacked", "tiles_buf[]")
    .storage_buf(2, Qualifier::READ_WRITE, "ShadowPagesInfoData", "pages_infos_buf")
    .storage_buf(3, Qualifier::WRITE, "ViewMatrices", "view_infos_buf[64]")
    .storage_buf(4, Qualifier::READ_WRITE, "ShadowStatistics", "statistics_buf")
    .storage_buf(5, Qualifier::READ_WRITE, "DispatchCommand", "clear_dispatch_buf")
    .storage_buf(6, Qualifier::READ_WRITE, "uint", "clear_page_buf[]")
    .storage_buf(7, Qualifier::READ_WRITE, "ShadowTileMapClip", "tilemaps_clip_buf[]")
    .image(0, GPU_R32UI, Qualifier::WRITE, ImageType::UINT_2D, "tilemaps_img")
    .image(1, GPU_R32UI, Qualifier::WRITE, ImageType::UINT_2D_ARRAY, "render_map_lod0_img")
    .image(2, GPU_R32UI, Qualifier::WRITE, ImageType::UINT_2D_ARRAY, "render_map_lod1_img")
    .image(3, GPU_R32UI, Qualifier::WRITE, ImageType::UINT_2D_ARRAY, "render_map_lod2_img")
    .image(4, GPU_R32UI, Qualifier::WRITE, ImageType::UINT_2D_ARRAY, "render_map_lod3_img")
    .image(5, GPU_R32UI, Qualifier::WRITE, ImageType::UINT_2D_ARRAY, "render_map_lod4_img")
    .image(6, GPU_R32UI, Qualifier::WRITE, ImageType::UINT_2D_ARRAY, "render_map_lod5_img")
    .additional_info("eevee_shared")
    .compute_source("eevee_shadow_tilemap_finalize_comp.glsl");

GPU_SHADER_CREATE_INFO(eevee_shadow_page_clear)
    .do_static_compilation(true)
    .local_group_size(SHADOW_PAGE_CLEAR_GROUP_SIZE, SHADOW_PAGE_CLEAR_GROUP_SIZE)
    .storage_buf(2, Qualifier::READ, "ShadowPagesInfoData", "pages_infos_buf")
    .storage_buf(6, Qualifier::READ, "uint", "clear_page_buf[]")
    .image(0, GPU_R32UI, Qualifier::WRITE, ImageType::UINT_2D, "atlas_img")
    .additional_info("eevee_shared")
    .compute_source("eevee_shadow_page_clear_comp.glsl");

/** \} */

/* -------------------------------------------------------------------- */
/** \name Shadow resources
 * \{ */

GPU_SHADER_CREATE_INFO(eevee_shadow_data)
    .sampler(SHADOW_ATLAS_TEX_SLOT, ImageType::UINT_2D, "shadow_atlas_tx")
    .sampler(SHADOW_TILEMAPS_TEX_SLOT, ImageType::UINT_2D, "shadow_tilemaps_tx");

/** \} */

/* -------------------------------------------------------------------- */
/** \name Debug
 * \{ */

GPU_SHADER_CREATE_INFO(eevee_shadow_debug)
    .do_static_compilation(true)
    .additional_info("eevee_shared")
    .storage_buf(5, Qualifier::READ, "ShadowTileMapData", "tilemaps_buf[]")
    .storage_buf(6, Qualifier::READ, "ShadowTileDataPacked", "tiles_buf[]")
    .fragment_out(0, Type::VEC4, "out_color_add", DualBlend::SRC_0)
    .fragment_out(0, Type::VEC4, "out_color_mul", DualBlend::SRC_1)
    .push_constant(Type::INT, "debug_mode")
    .push_constant(Type::INT, "debug_tilemap_index")
    .fragment_source("eevee_shadow_debug_frag.glsl")
    .additional_info(
        "draw_fullscreen", "draw_view", "eevee_hiz_data", "eevee_light_data", "eevee_shadow_data");

/** \} */<|MERGE_RESOLUTION|>--- conflicted
+++ resolved
@@ -12,10 +12,7 @@
     .do_static_compilation(true)
     .local_group_size(SHADOW_CLIPMAP_GROUP_SIZE)
     .storage_buf(0, Qualifier::WRITE, "ShadowTileMapClip", "tilemaps_clip_buf[]")
-<<<<<<< HEAD
-=======
     .push_constant(Type::INT, "tilemaps_clip_buf_len")
->>>>>>> 556ef545
     .additional_info("eevee_shared")
     .compute_source("eevee_shadow_clipmap_clear_comp.glsl");
 
