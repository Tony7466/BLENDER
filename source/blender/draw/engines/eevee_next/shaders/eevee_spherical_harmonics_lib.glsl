
#pragma BLENDER_REQUIRE(gpu_shader_math_base_lib.glsl)

/* -------------------------------------------------------------------- */
/** \name Spherical Harmonics Functions
 *
 * `L` denote the row and `M` the column in the spherical harmonics table (1).
 * `p` denote positive column and `n` negative ones.
 *
 * Use precomputed constants to avoid constant folding differences across compilers.
 * Note that (2) doesn't use Condon-Shortley phase whereas our implementation does.
 *
 * Reference:
 * (1) https://en.wikipedia.org/wiki/Spherical_harmonics#/media/File:Sphericalfunctions.svg
 * (2) https://en.wikipedia.org/wiki/Table_of_spherical_harmonics#Real_spherical_harmonics
 * (3) https://seblagarde.wordpress.com/2012/01/08/pi-or-not-to-pi-in-game-lighting-equation/
 *
 * \{ */

/* L0 Band. */
float spherical_harmonics_L0_M0(vec3 v)
{
  return 0.282094792;
}

/* L1 Band. */
float spherical_harmonics_L1_Mn1(vec3 v)
{
  return -0.488602512 * v.y;
}
float spherical_harmonics_L1_M0(vec3 v)
{
  return 0.488602512 * v.z;
}
float spherical_harmonics_L1_Mp1(vec3 v)
{
  return -0.488602512 * v.x;
}

/* L2 Band. */
float spherical_harmonics_L2_Mn2(vec3 v)
{
  return 1.092548431 * (v.x * v.y);
}
float spherical_harmonics_L2_Mn1(vec3 v)
{
  return -1.092548431 * (v.y * v.z);
}
float spherical_harmonics_L2_M0(vec3 v)
{
  return 0.315391565 * (3.0 * v.z * v.z - 1.0);
}
float spherical_harmonics_L2_Mp1(vec3 v)
{
  return -1.092548431 * (v.x * v.z);
}
float spherical_harmonics_L2_Mp2(vec3 v)
{
  return 0.546274215 * (v.x * v.x - v.y * v.y);
}

/** \} */

/* -------------------------------------------------------------------- */
/** \name Structure
 * \{ */

struct SphericalHarmonicBandL0 {
  vec4 M0;
};

struct SphericalHarmonicBandL1 {
  vec4 Mn1;
  vec4 M0;
  vec4 Mp1;
};

struct SphericalHarmonicBandL2 {
  vec4 Mn2;
  vec4 Mn1;
  vec4 M0;
  vec4 Mp1;
  vec4 Mp2;
};

struct SphericalHarmonicL0 {
  SphericalHarmonicBandL0 L0;
};

struct SphericalHarmonicL1 {
  SphericalHarmonicBandL0 L0;
  SphericalHarmonicBandL1 L1;
};

struct SphericalHarmonicL2 {
  SphericalHarmonicBandL0 L0;
  SphericalHarmonicBandL1 L1;
  SphericalHarmonicBandL2 L2;
};

/** \} */

/* -------------------------------------------------------------------- */
/** \name Encode
 *
 * Decompose an input signal into spherical harmonic coefficients.
 * Note that `amplitude` need to be scaled by solid angle.
 * \{ */

void spherical_harmonics_L0_encode_signal_sample(vec3 direction,
                                                 vec4 amplitude,
                                                 inout SphericalHarmonicBandL0 r_L0)
{
  r_L0.M0 += spherical_harmonics_L0_M0(direction) * amplitude;
}

void spherical_harmonics_L1_encode_signal_sample(vec3 direction,
                                                 vec4 amplitude,
                                                 inout SphericalHarmonicBandL1 r_L1)
{
  r_L1.Mn1 += spherical_harmonics_L1_Mn1(direction) * amplitude;
  r_L1.M0 += spherical_harmonics_L1_M0(direction) * amplitude;
  r_L1.Mp1 += spherical_harmonics_L1_Mp1(direction) * amplitude;
}

void spherical_harmonics_L2_encode_signal_sample(vec3 direction,
                                                 vec4 amplitude,
                                                 inout SphericalHarmonicBandL2 r_L2)
{
  r_L2.Mn2 += spherical_harmonics_L2_Mn2(direction) * amplitude;
  r_L2.Mn1 += spherical_harmonics_L2_Mn1(direction) * amplitude;
  r_L2.M0 += spherical_harmonics_L2_M0(direction) * amplitude;
  r_L2.Mp1 += spherical_harmonics_L2_Mp1(direction) * amplitude;
  r_L2.Mp2 += spherical_harmonics_L2_Mp2(direction) * amplitude;
}

void spherical_harmonics_encode_signal_sample(vec3 direction,
                                              vec4 amplitude,
                                              inout SphericalHarmonicL0 sh)
{
  spherical_harmonics_L0_encode_signal_sample(direction, amplitude, sh.L0);
}

void spherical_harmonics_encode_signal_sample(vec3 direction,
                                              vec4 amplitude,
                                              inout SphericalHarmonicL1 sh)
{
  spherical_harmonics_L0_encode_signal_sample(direction, amplitude, sh.L0);
  spherical_harmonics_L1_encode_signal_sample(direction, amplitude, sh.L1);
}

void spherical_harmonics_encode_signal_sample(vec3 direction,
                                              vec4 amplitude,
                                              inout SphericalHarmonicL2 sh)
{
  spherical_harmonics_L0_encode_signal_sample(direction, amplitude, sh.L0);
  spherical_harmonics_L1_encode_signal_sample(direction, amplitude, sh.L1);
  spherical_harmonics_L2_encode_signal_sample(direction, amplitude, sh.L2);
}

/** \} */

/* -------------------------------------------------------------------- */
/** \name Decode
 *
 * Evaluate an encoded signal in a given unit vector direction.
 * \{ */

vec4 spherical_harmonics_L0_evaluate(vec3 direction, SphericalHarmonicBandL0 L0)
{
  return spherical_harmonics_L0_M0(direction) * L0.M0;
}

vec4 spherical_harmonics_L1_evaluate(vec3 direction, SphericalHarmonicBandL1 L1)
{
  return spherical_harmonics_L1_Mn1(direction) * L1.Mn1 +
         spherical_harmonics_L1_M0(direction) * L1.M0 +
         spherical_harmonics_L1_Mp1(direction) * L1.Mp1;
}

vec4 spherical_harmonics_L2_evaluate(vec3 direction, SphericalHarmonicBandL2 L2)
{
  return spherical_harmonics_L2_Mn2(direction) * L2.Mn2 +
         spherical_harmonics_L2_Mn1(direction) * L2.Mn1 +
         spherical_harmonics_L2_M0(direction) * L2.M0 +
         spherical_harmonics_L2_Mp1(direction) * L2.Mp1 +
         spherical_harmonics_L2_Mp2(direction) * L2.Mp2;
}

/** \} */

/* -------------------------------------------------------------------- */
/** \name Rotation
 * \{ */

void spherical_harmonics_L0_rotate(mat3x3 rotation, inout SphericalHarmonicBandL0 L0)
{
  /* L0 band being a constant function (i.e: there is no directionallity) there is nothing to
   * rotate. This is a no-op. */
}

void spherical_harmonics_L1_rotate(mat3x3 rotation, inout SphericalHarmonicBandL1 L1)
{
  /* Convert L1 coefficients to per channel column.
   * Note the component shuffle to match blender coordinate system. */
  mat4x3 per_channel = transpose(mat3x4(L1.Mp1, L1.Mn1, -L1.M0));
  /* Rotate each channel. */
  per_channel[0] = rotation * per_channel[0];
  per_channel[1] = rotation * per_channel[1];
  per_channel[2] = rotation * per_channel[2];
  /* Convert back to L1 coefficients to per channel column.
   * Note the component shuffle to match blender coordinate system. */
  mat3x4 per_coef = transpose(per_channel);
  L1.Mn1 = per_coef[1];
  L1.M0 = -per_coef[2];
  L1.Mp1 = per_coef[0];
}

void spherical_harmonics_L2_rotate(mat3x3 rotation, inout SphericalHarmonicBandL2 L2)
{
  /* TODO */
}

/** \} */

/* -------------------------------------------------------------------- */
/** \name Evaluation
 * \{ */

/**
 * Convolve a spherical harmonic encoded irradiance signal as a lambertian reflection.
 * Returns the lambertian radiance (cosine lobe divided by PI) so the coefficients simplify to 1,
 * 2/3 and 1/4. See this reference for more explanation:
 * https://seblagarde.wordpress.com/2012/01/08/pi-or-not-to-pi-in-game-lighting-equation/
 */
vec3 spherical_harmonics_evaluate_lambert(vec3 N, SphericalHarmonicL0 sh)
{
  vec3 radiance = spherical_harmonics_L0_evaluate(N, sh.L0).rgb;
  return radiance;
}
vec3 spherical_harmonics_evaluate_lambert(vec3 N, SphericalHarmonicL1 sh)
{
  vec3 radiance = spherical_harmonics_L0_evaluate(N, sh.L0).rgb +
                  spherical_harmonics_L1_evaluate(N, sh.L1).rgb * (2.0 / 3.0);
  return radiance;
}
vec3 spherical_harmonics_evaluate_lambert(vec3 N, SphericalHarmonicL2 sh)
{
  vec3 radiance = spherical_harmonics_L0_evaluate(N, sh.L0).rgb +
                  spherical_harmonics_L1_evaluate(N, sh.L1).rgb * (2.0 / 3.0) +
                  spherical_harmonics_L2_evaluate(N, sh.L2).rgb * (1.0 / 4.0);
  return radiance;
}

/** \} */

/* -------------------------------------------------------------------- */
/** \name Load/Store
 *
 * This section define the compression scheme of spherical harmonic data.
 * \{ */

SphericalHarmonicL1 spherical_harmonics_unpack(vec4 L0_L1_a,
                                               vec4 L0_L1_b,
                                               vec4 L0_L1_c,
                                               vec4 L0_L1_vis)
{
  SphericalHarmonicL1 sh;
  sh.L0.M0.xyz = L0_L1_a.xyz;
  sh.L1.Mn1.xyz = L0_L1_b.xyz;
  sh.L1.M0.xyz = L0_L1_c.xyz;
  sh.L1.Mp1.xyz = vec3(L0_L1_a.w, L0_L1_b.w, L0_L1_c.w);
  sh.L0.M0.w = L0_L1_vis.x;
  sh.L1.Mn1.w = L0_L1_vis.y;
  sh.L1.M0.w = L0_L1_vis.z;
  sh.L1.Mp1.w = L0_L1_vis.w;
  return sh;
}

void spherical_harmonics_pack(SphericalHarmonicL1 sh,
                              out vec4 L0_L1_a,
                              out vec4 L0_L1_b,
                              out vec4 L0_L1_c,
                              out vec4 L0_L1_vis)
{
  L0_L1_a.xyz = sh.L0.M0.xyz;
  L0_L1_b.xyz = sh.L1.Mn1.xyz;
  L0_L1_c.xyz = sh.L1.M0.xyz;
  L0_L1_a.w = sh.L1.Mp1.x;
  L0_L1_b.w = sh.L1.Mp1.y;
  L0_L1_c.w = sh.L1.Mp1.z;
  L0_L1_vis = vec4(sh.L0.M0.w, sh.L1.Mn1.w, sh.L1.M0.w, sh.L1.Mp1.w);
<<<<<<< HEAD
=======
}

/** \} */

/* -------------------------------------------------------------------- */
/** \name Deringing
 *
 * Adapted from Google's Filament under Apache 2.0 licence.
 * https://github.com/google/filament
 *
 * SH from environment with high dynamic range (or high frequencies -- high dynamic range creates
 * high frequencies) exhibit "ringing" and negative values when reconstructed.
 * To mitigate this, we need to low-pass the input image -- or equivalently window the SH by
 * coefficient that tapper towards zero with the band.
 *
 * "Stupid Spherical Harmonics (SH)"
 * "Deringing Spherical Harmonics"
 * by Peter-Pike Sloan
 * https://www.ppsloan.org/publications/shdering.pdf
 *
 * \{ */

float spherical_harmonics_sinc_window(const int l, float w)
{
  if (l == 0) {
    return 1.0;
  }
  else if (float(l) >= w) {
    return 0.0;
  }

  /* We use a sinc window scaled to the desired window size in bands units a sinc window only has
   * zonal harmonics. */
  float x = (M_PI * float(l)) / w;
  x = sin(x) / x;

  /* The convolution of a SH function f and a ZH function h is just the product of both
   * scaled by 1 / K(0,l) -- the window coefficients include this scale factor. */

  /* Taking the window to power N is equivalent to applying the filter N times. */
  return pow4f(x);
}

void spherical_harmonics_apply_windowing(inout SphericalHarmonicL2 sh, float cutoff)
{
  float w_l0 = spherical_harmonics_sinc_window(0, cutoff);
  sh.L0.M0 *= w_l0;

  float w_l1 = spherical_harmonics_sinc_window(1, cutoff);
  sh.L1.Mn1 *= w_l1;
  sh.L1.M0 *= w_l1;
  sh.L1.Mp1 *= w_l1;

  float w_l2 = spherical_harmonics_sinc_window(2, cutoff);
  sh.L2.Mn2 *= w_l2;
  sh.L2.Mn1 *= w_l2;
  sh.L2.M0 *= w_l2;
  sh.L2.Mp1 *= w_l2;
  sh.L2.Mp2 *= w_l2;
}

/**
 * Find the minimum of the Spherical harmonic function.
 * Section 2.3 from the paper.
 * Only work on a single channel at a time.
 */
float spherical_harmonics_find_minimum(SphericalHarmonicL2 sh, int channel)
{
  const int comp = channel;
  const float coef_L0_M0 = 0.282094792;
  const float coef_L1_Mn1 = -0.488602512;
  const float coef_L1_M0 = 0.488602512;
  const float coef_L1_Mp1 = -0.488602512;
  const float coef_L2_Mn2 = 1.092548431;
  const float coef_L2_Mn1 = -1.092548431;
  const float coef_L2_M0 = 0.315391565;
  const float coef_L2_Mp1 = -1.092548431;
  const float coef_L2_Mp2 = 0.546274215;

  /* Align the SH Z axis with the optimal linear direction. */
  vec3 z_axis = normalize(vec3(sh.L1.Mp1[comp], sh.L1.Mn1[comp], -sh.L1.M0[comp]));
  vec3 x_axis = normalize(cross(z_axis, vec3(0.0, 1.0, 0.0)));
  vec3 y_axis = cross(x_axis, z_axis);
  mat3x3 rotation = transpose(mat3x3(x_axis, y_axis, -z_axis));

  spherical_harmonics_L1_rotate(rotation, sh.L1);

  /* 2.3.2: Find the min for |m| = 2:
   *
   * Peter-Pike Sloan shows that the minimum can be expressed as a function
   * of z such as:  m2min = -m2_max * (1 - z^2) =  m2_max * z^2 - m2_max
   *      with m2_max = A[8] * sqrt(f[8] * f[8] + f[4] * f[4]);
   * We can therefore include this in the ZH min computation (which is function of z^2 as well).
   */
  float m2_max = coef_L2_Mp2 * sqrt(square_f(sh.L2.Mp2[comp]) + square_f(sh.L2.Mn2[comp]));

  /* 2.3.1: Find the min of the zonal harmonics:
   *
   * This comes from minimizing the function:
   *      ZH(z) = (coef_L0_M0 * sh.L0.M0)
   *            + (coef_L1_M0 * sh.L1.M0) * z
   *            + (coef_L2_M0 * sh.L2.M0) * (3 * sqr(s.z) - 1)
   *
   * We do that by finding where it's derivative d/dz is zero:
   *      dZH(z)/dz = a * z^2 + b * z + c
   *      which is zero for z = -b / 2 * a
   *
   * We also needs to check that -1 < z < 1, otherwise the min is either in z = -1 or 1
   */
  float a = 3.0 * coef_L2_M0 * sh.L2.M0[comp] + m2_max;
  float b = coef_L1_M0 * sh.L1.M0[comp];
  float c = coef_L0_M0 * sh.L0.M0[comp] - coef_L2_M0 * sh.L2.M0[comp] - m2_max;

  float z_min = -b / (2.0 * a);
  float m0_min_z = a * pow2f(z_min) + b * z_min + c;
  float m0_min_b = min(a + b + c, a - b + c);

  float m0_min = (a > 0.0 && z_min >= -1.0 && z_min <= 1.0) ? m0_min_z : m0_min_b;

  /* 2.3.3: Find the min for l = 2, |m| = 1:
   *
   * Note l = 1, |m| = 1 is guaranteed to be 0 because of the rotation step
   *
   * The function considered is:
   *        Y(x, y, z) = A[5] * f[5] * s.y * s.z
   *                   + A[7] * f[7] * s.z * s.x
   */
  float d = coef_L2_Mn2 * sqrt(square_f(sh.L2.Mp1[comp]) + square_f(sh.L2.Mn1[comp]));

  /* The |m|=1 function is minimal in -0.5 -- use that to skip the Newton's loop when possible. */
  float minimum = m0_min - 0.5 * d;
  if (minimum < 0) {
    /* We could be negative, to find the minimum we will use Newton's method
     * See https://en.wikipedia.org/wiki/Newton%27s_method_in_optimization */

    /* This is the function we're trying to minimize:
     * y = a * sqr(x) + b * x + c) + (d * x * sqrt(1.0 - sqr(x))
     * First term accounts for ZH + |m| = 2, second terms for |m| = 1. */

    /* We start guessing at the min of |m|=1 function. */
    float z = -M_SQRT1_2;
    float dz;
    do {
      /* Evaluate our function. */
      minimum = (a * pow2f(z) + b * z + c) + (d * z * sqrt(1.0 - pow2f(z)));
      /* This is `func' / func''`. This was computed with Mathematica. */
      dz = (pow2f(z) - 1.0) * (d - 2 * d * pow2f(z) + (b + 2.0 * a * z) * sqrt(1 - pow2f(z))) /
           (3 * d * z - 2 * d * pow3f(z) - 2.0 * a * pow(1 - pow2f(z), 1.5f));
      /* Refine our guess by this amount. */
      z = z - dz;
      /* Exit if z goes out of range, or if we have reached enough precision. */
    } while (abs(z) <= 1.0 && abs(dz) > 1.0e-5);

    if (abs(z) > 1.0) {
      /* z was out of range. Compute `min(function(1), function(-1))`. */
      float func_pos = (a + b + c);
      float func_neg = (a - b + c);
      minimum = min(func_pos, func_neg);
    }
  }
  return minimum;
}

void spherical_harmonics_dering(inout SphericalHarmonicL2 sh)
{
  float cutoff = 0.0;
  if (true) {
    /* Auto windowing.
     * Find cutoff threshold automatically. Can be replaced by manual cutoff value. */
    SphericalHarmonicL2 tmp_sh = sh;

    const int num_bands = 3;
    /* Start at a large band. */
    float cutoff = float(num_bands * 4 + 1);
    /* We need to process each channel separately. */
    for (int channel = 0; channel < 4; channel++) {
      /* Find a cut-off band that works. */
      float l = num_bands;
      float r = cutoff;
      for (int i = 0; i < 16 && (l + 0.1) < r; i++) {
        float m = 0.5 * (l + r);
        spherical_harmonics_apply_windowing(tmp_sh, m);

        float sh_min = spherical_harmonics_find_minimum(tmp_sh, channel);
        if (sh_min < 0.0) {
          r = m;
        }
        else {
          l = m;
        }
      }
      cutoff = min(cutoff, l);
    }
  }

  spherical_harmonics_apply_windowing(sh, cutoff);
>>>>>>> 8021e0ba
}

/** \} */<|MERGE_RESOLUTION|>--- conflicted
+++ resolved
@@ -290,8 +290,6 @@
   L0_L1_b.w = sh.L1.Mp1.y;
   L0_L1_c.w = sh.L1.Mp1.z;
   L0_L1_vis = vec4(sh.L0.M0.w, sh.L1.Mn1.w, sh.L1.M0.w, sh.L1.Mp1.w);
-<<<<<<< HEAD
-=======
 }
 
 /** \} */
@@ -488,7 +486,6 @@
   }
 
   spherical_harmonics_apply_windowing(sh, cutoff);
->>>>>>> 8021e0ba
 }
 
 /** \} */