
#pragma BLENDER_REQUIRE(gpu_shader_math_base_lib.glsl)
#pragma BLENDER_REQUIRE(gpu_shader_math_vector_lib.glsl)

/* -------------------------------------------------------------------- */
/** \name Spherical Harmonics Functions
 *
 * `L` denote the row and `M` the column in the spherical harmonics table (1).
 * `p` denote positive column and `n` negative ones.
 *
 * Use precomputed constants to avoid constant folding differences across compilers.
 * Note that (2) doesn't use Condon-Shortley phase whereas our implementation does.
 *
 * Reference:
 * (1) https://en.wikipedia.org/wiki/Spherical_harmonics#/media/File:Sphericalfunctions.svg
 * (2) https://en.wikipedia.org/wiki/Table_of_spherical_harmonics#Real_spherical_harmonics
 * (3) https://seblagarde.wordpress.com/2012/01/08/pi-or-not-to-pi-in-game-lighting-equation/
 *
 * \{ */

/* L0 Band. */
float spherical_harmonics_L0_M0(vec3 v)
{
  return 0.282094792;
}

/* L1 Band. */
float spherical_harmonics_L1_Mn1(vec3 v)
{
  return -0.488602512 * v.y;
}
float spherical_harmonics_L1_M0(vec3 v)
{
  return 0.488602512 * v.z;
}
float spherical_harmonics_L1_Mp1(vec3 v)
{
  return -0.488602512 * v.x;
}

/* L2 Band. */
float spherical_harmonics_L2_Mn2(vec3 v)
{
  return 1.092548431 * (v.x * v.y);
}
float spherical_harmonics_L2_Mn1(vec3 v)
{
  return -1.092548431 * (v.y * v.z);
}
float spherical_harmonics_L2_M0(vec3 v)
{
  return 0.315391565 * (3.0 * v.z * v.z - 1.0);
}
float spherical_harmonics_L2_Mp1(vec3 v)
{
  return -1.092548431 * (v.x * v.z);
}
float spherical_harmonics_L2_Mp2(vec3 v)
{
  return 0.546274215 * (v.x * v.x - v.y * v.y);
}

/** \} */

/* -------------------------------------------------------------------- */
/** \name Structure
 * \{ */

struct SphericalHarmonicBandL0 {
  vec4 M0;
};

struct SphericalHarmonicBandL1 {
  vec4 Mn1;
  vec4 M0;
  vec4 Mp1;
};

struct SphericalHarmonicBandL2 {
  vec4 Mn2;
  vec4 Mn1;
  vec4 M0;
  vec4 Mp1;
  vec4 Mp2;
};

struct SphericalHarmonicL0 {
  SphericalHarmonicBandL0 L0;
};

struct SphericalHarmonicL1 {
  SphericalHarmonicBandL0 L0;
  SphericalHarmonicBandL1 L1;
};

struct SphericalHarmonicL2 {
  SphericalHarmonicBandL0 L0;
  SphericalHarmonicBandL1 L1;
  SphericalHarmonicBandL2 L2;
};

/** \} */

/* -------------------------------------------------------------------- */
/** \name Encode
 *
 * Decompose an input signal into spherical harmonic coefficients.
 * Note that `amplitude` need to be scaled by solid angle.
 * \{ */

void spherical_harmonics_L0_encode_signal_sample(vec3 direction,
                                                 vec4 amplitude,
                                                 inout SphericalHarmonicBandL0 r_L0)
{
  r_L0.M0 += spherical_harmonics_L0_M0(direction) * amplitude;
}

void spherical_harmonics_L1_encode_signal_sample(vec3 direction,
                                                 vec4 amplitude,
                                                 inout SphericalHarmonicBandL1 r_L1)
{
  r_L1.Mn1 += spherical_harmonics_L1_Mn1(direction) * amplitude;
  r_L1.M0 += spherical_harmonics_L1_M0(direction) * amplitude;
  r_L1.Mp1 += spherical_harmonics_L1_Mp1(direction) * amplitude;
}

void spherical_harmonics_L2_encode_signal_sample(vec3 direction,
                                                 vec4 amplitude,
                                                 inout SphericalHarmonicBandL2 r_L2)
{
  r_L2.Mn2 += spherical_harmonics_L2_Mn2(direction) * amplitude;
  r_L2.Mn1 += spherical_harmonics_L2_Mn1(direction) * amplitude;
  r_L2.M0 += spherical_harmonics_L2_M0(direction) * amplitude;
  r_L2.Mp1 += spherical_harmonics_L2_Mp1(direction) * amplitude;
  r_L2.Mp2 += spherical_harmonics_L2_Mp2(direction) * amplitude;
}

void spherical_harmonics_encode_signal_sample(vec3 direction,
                                              vec4 amplitude,
                                              inout SphericalHarmonicL0 sh)
{
  spherical_harmonics_L0_encode_signal_sample(direction, amplitude, sh.L0);
}

void spherical_harmonics_encode_signal_sample(vec3 direction,
                                              vec4 amplitude,
                                              inout SphericalHarmonicL1 sh)
{
  spherical_harmonics_L0_encode_signal_sample(direction, amplitude, sh.L0);
  spherical_harmonics_L1_encode_signal_sample(direction, amplitude, sh.L1);
}

void spherical_harmonics_encode_signal_sample(vec3 direction,
                                              vec4 amplitude,
                                              inout SphericalHarmonicL2 sh)
{
  spherical_harmonics_L0_encode_signal_sample(direction, amplitude, sh.L0);
  spherical_harmonics_L1_encode_signal_sample(direction, amplitude, sh.L1);
  spherical_harmonics_L2_encode_signal_sample(direction, amplitude, sh.L2);
}

/** \} */

/* -------------------------------------------------------------------- */
/** \name Decode
 *
 * Evaluate an encoded signal in a given unit vector direction.
 * \{ */

vec4 spherical_harmonics_L0_evaluate(vec3 direction, SphericalHarmonicBandL0 L0)
{
  return spherical_harmonics_L0_M0(direction) * L0.M0;
}

vec4 spherical_harmonics_L1_evaluate(vec3 direction, SphericalHarmonicBandL1 L1)
{
  return spherical_harmonics_L1_Mn1(direction) * L1.Mn1 +
         spherical_harmonics_L1_M0(direction) * L1.M0 +
         spherical_harmonics_L1_Mp1(direction) * L1.Mp1;
}

vec4 spherical_harmonics_L2_evaluate(vec3 direction, SphericalHarmonicBandL2 L2)
{
  return spherical_harmonics_L2_Mn2(direction) * L2.Mn2 +
         spherical_harmonics_L2_Mn1(direction) * L2.Mn1 +
         spherical_harmonics_L2_M0(direction) * L2.M0 +
         spherical_harmonics_L2_Mp1(direction) * L2.Mp1 +
         spherical_harmonics_L2_Mp2(direction) * L2.Mp2;
}

/** \} */

/* -------------------------------------------------------------------- */
/** \name Rotation
 * \{ */

SphericalHarmonicBandL0 spherical_harmonics_L0_rotate(mat3x3 rotation, SphericalHarmonicBandL0 L0)
{
  /* L0 band being a constant function (i.e: there is no directionallity) there is nothing to
   * rotate. This is a no-op. */
  return L0;
}

SphericalHarmonicBandL1 spherical_harmonics_L1_rotate(mat3x3 rotation, SphericalHarmonicBandL1 L1)
{
  /* Convert L1 coefficients to per channel column.
   * Note the component shuffle to match blender coordinate system. */
  mat4x3 per_channel = transpose(mat3x4(L1.Mp1, L1.Mn1, -L1.M0));
  /* Rotate each channel. */
  per_channel[0] = rotation * per_channel[0];
  per_channel[1] = rotation * per_channel[1];
  per_channel[2] = rotation * per_channel[2];
  per_channel[3] = rotation * per_channel[3];
  /* Convert back from L1 coefficients to per channel column.
   * Note the component shuffle to match blender coordinate system. */
  mat3x4 per_coef = transpose(per_channel);
  L1.Mn1 = per_coef[1];
  L1.M0 = -per_coef[2];
  L1.Mp1 = per_coef[0];
  return L1;
}

SphericalHarmonicL1 spherical_harmonics_rotate(mat3x3 rotation, SphericalHarmonicL1 sh)
{
  sh.L0 = spherical_harmonics_L0_rotate(rotation, sh.L0);
  sh.L1 = spherical_harmonics_L1_rotate(rotation, sh.L1);
  return sh;
}

/** \} */

/* -------------------------------------------------------------------- */
/** \name Evaluation
 * \{ */

/**
 * Convolve a spherical harmonic encoded irradiance signal as a lambertian reflection.
 * Returns the lambertian radiance (cosine lobe divided by PI) so the coefficients simplify to 1,
 * 2/3 and 1/4. See this reference for more explanation:
 * https://seblagarde.wordpress.com/2012/01/08/pi-or-not-to-pi-in-game-lighting-equation/
 */
vec3 spherical_harmonics_evaluate_lambert(vec3 N, SphericalHarmonicL0 sh)
{
  vec3 radiance = spherical_harmonics_L0_evaluate(N, sh.L0).rgb;
  return max(vec3(0.0), radiance);
}
vec3 spherical_harmonics_evaluate_lambert(vec3 N, SphericalHarmonicL1 sh)
{
  vec3 radiance = spherical_harmonics_L0_evaluate(N, sh.L0).rgb +
                  spherical_harmonics_L1_evaluate(N, sh.L1).rgb * (2.0 / 3.0);
  return max(vec3(0.0), radiance);
}
vec3 spherical_harmonics_evaluate_lambert(vec3 N, SphericalHarmonicL2 sh)
{
  vec3 radiance = spherical_harmonics_L0_evaluate(N, sh.L0).rgb +
                  spherical_harmonics_L1_evaluate(N, sh.L1).rgb * (2.0 / 3.0) +
                  spherical_harmonics_L2_evaluate(N, sh.L2).rgb * (1.0 / 4.0);
  return max(vec3(0.0), radiance);
}

/**
 * Use non-linear reconstruction method to avoid negative lobe artifacts.
 * See this reference for more explanation:
 * https://grahamhazel.com/blog/2017/12/22/converting-sh-radiance-to-irradiance/
 */
float spherical_harmonics_evaluate_non_linear(vec3 N, float R0, vec3 R1)
{
  /* No idea why this is needed. */
  R1 /= 2.0;

  float R1_len;
  vec3 R1_dir = normalize_and_get_length(R1, R1_len);
  float rcp_R0 = safe_rcp(R0);

  float q = (1.0 + dot(R1_dir, N)) / 2.0;
  float p = 1.0 + 2.0 * R1_len * rcp_R0;
  float a = (1.0 - R1_len * rcp_R0) * safe_rcp(1.0 + R1_len * rcp_R0);

  return R0 * (a + (1.0 - a) * (p + 1.0) * pow(q, p));
}
vec3 spherical_harmonics_evaluate_lambert_non_linear(vec3 N, SphericalHarmonicL1 sh)
{
  /* Shuffling based on spherical_harmonics_L1_* functions. */
  vec3 R1_r = vec3(-sh.L1.Mp1.r, -sh.L1.Mn1.r, sh.L1.M0.r);
  vec3 R1_g = vec3(-sh.L1.Mp1.g, -sh.L1.Mn1.g, sh.L1.M0.g);
  vec3 R1_b = vec3(-sh.L1.Mp1.b, -sh.L1.Mn1.b, sh.L1.M0.b);

  vec3 radiance = vec3(spherical_harmonics_evaluate_non_linear(N, sh.L0.M0.r, R1_r),
                       spherical_harmonics_evaluate_non_linear(N, sh.L0.M0.g, R1_g),
                       spherical_harmonics_evaluate_non_linear(N, sh.L0.M0.b, R1_b));
  /* Return lambertian radiance. So divide by PI. */
  return radiance / M_PI;
}

/** \} */

/* -------------------------------------------------------------------- */
/** \name Load/Store
 *
 * This section define the compression scheme of spherical harmonic data.
 * \{ */

SphericalHarmonicL1 spherical_harmonics_unpack(vec4 L0_L1_a,
                                               vec4 L0_L1_b,
                                               vec4 L0_L1_c,
                                               vec4 L0_L1_vis)
{
  SphericalHarmonicL1 sh;
  sh.L0.M0.xyz = L0_L1_a.xyz;
  sh.L1.Mn1.xyz = L0_L1_b.xyz;
  sh.L1.M0.xyz = L0_L1_c.xyz;
  sh.L1.Mp1.xyz = vec3(L0_L1_a.w, L0_L1_b.w, L0_L1_c.w);
  sh.L0.M0.w = L0_L1_vis.x;
  sh.L1.Mn1.w = L0_L1_vis.y;
  sh.L1.M0.w = L0_L1_vis.z;
  sh.L1.Mp1.w = L0_L1_vis.w;
  return sh;
}

void spherical_harmonics_pack(SphericalHarmonicL1 sh,
                              out vec4 L0_L1_a,
                              out vec4 L0_L1_b,
                              out vec4 L0_L1_c,
                              out vec4 L0_L1_vis)
{
  L0_L1_a.xyz = sh.L0.M0.xyz;
  L0_L1_b.xyz = sh.L1.Mn1.xyz;
  L0_L1_c.xyz = sh.L1.M0.xyz;
  L0_L1_a.w = sh.L1.Mp1.x;
  L0_L1_b.w = sh.L1.Mp1.y;
  L0_L1_c.w = sh.L1.Mp1.z;
  L0_L1_vis = vec4(sh.L0.M0.w, sh.L1.Mn1.w, sh.L1.M0.w, sh.L1.Mp1.w);
}

/** \} */

/* -------------------------------------------------------------------- */
<<<<<<< HEAD
/** \name Operations
 * \{ */

SphericalHarmonicL1 spherical_harmonics_add(SphericalHarmonicL1 a, SphericalHarmonicL1 b)
{
  SphericalHarmonicL1 sh;
  sh.L0.M0 = a.L0.M0 + b.L0.M0;
  sh.L1.Mn1 = a.L1.Mn1 + b.L1.Mn1;
  sh.L1.M0 = a.L1.M0 + b.L1.M0;
  sh.L1.Mp1 = a.L1.Mp1 + b.L1.Mp1;
  return sh;
}

SphericalHarmonicL1 spherical_harmonics_triple_product(SphericalHarmonicL1 a,
                                                       SphericalHarmonicL1 b)
{
  /**
   * Addapted from :
   * "Code Generation and Factoring for Fast Evaluation of Low-order Spherical Harmonic Products
   * and Squares" Function "SH_product_3"
   */
  SphericalHarmonicL1 sh;
  sh.L0.M0 = 0.282094792 * a.L0.M0 * b.L0.M0;

  vec4 ta = 0.282094791 * a.L0.M0;
  vec4 tb = 0.282094791 * b.L0.M0;

  sh.L1.Mn1 = ta * b.L1.Mn1 + tb * a.L1.Mn1;
  sh.L0.M0 += 0.282094791 * (a.L1.Mn1 * b.L1.Mn1);

  sh.L1.M0 += ta * b.L1.M0 + tb * a.L1.M0;
  sh.L0.M0 += 0.282094795 * (a.L1.M0 * b.L1.M0);

  sh.L1.Mp1 += ta * b.L1.Mp1 + tb * a.L1.Mp1;
  sh.L0.M0 += 0.282094791 * (a.L1.Mp1 * b.L1.Mp1);
  return sh;
=======
/** \name Multiply Add
 * \{ */

SphericalHarmonicBandL0 spherical_harmonics_L0_madd(SphericalHarmonicBandL0 a,
                                                    float b,
                                                    SphericalHarmonicBandL0 c)
{
  SphericalHarmonicBandL0 result;
  result.M0 = a.M0 * b + c.M0;
  return result;
}

SphericalHarmonicBandL1 spherical_harmonics_L1_madd(SphericalHarmonicBandL1 a,
                                                    float b,
                                                    SphericalHarmonicBandL1 c)
{
  SphericalHarmonicBandL1 result;
  result.Mn1 = a.Mn1 * b + c.Mn1;
  result.M0 = a.M0 * b + c.M0;
  result.Mp1 = a.Mp1 * b + c.Mp1;
  return result;
}

SphericalHarmonicBandL2 spherical_harmonics_L2_madd(SphericalHarmonicBandL2 a,
                                                    float b,
                                                    SphericalHarmonicBandL2 c)
{
  SphericalHarmonicBandL2 result;
  result.Mn2 = a.Mn2 * b + c.Mn2;
  result.Mn1 = a.Mn1 * b + c.Mn1;
  result.M0 = a.M0 * b + c.M0;
  result.Mp1 = a.Mp1 * b + c.Mp1;
  result.Mp2 = a.Mp2 * b + c.Mp2;
  return result;
}

SphericalHarmonicL0 spherical_harmonics_madd(SphericalHarmonicL0 a, float b, SphericalHarmonicL0 c)
{
  SphericalHarmonicL0 result;
  result.L0 = spherical_harmonics_L0_madd(a.L0, b, c.L0);
  return result;
}

SphericalHarmonicL1 spherical_harmonics_madd(SphericalHarmonicL1 a, float b, SphericalHarmonicL1 c)
{
  SphericalHarmonicL1 result;
  result.L0 = spherical_harmonics_L0_madd(a.L0, b, c.L0);
  result.L1 = spherical_harmonics_L1_madd(a.L1, b, c.L1);
  return result;
}

SphericalHarmonicL2 spherical_harmonics_madd(SphericalHarmonicL2 a, float b, SphericalHarmonicL2 c)
{
  SphericalHarmonicL2 result;
  result.L0 = spherical_harmonics_L0_madd(a.L0, b, c.L0);
  result.L1 = spherical_harmonics_L1_madd(a.L1, b, c.L1);
  result.L2 = spherical_harmonics_L2_madd(a.L2, b, c.L2);
  return result;
}
/** \} */

/* -------------------------------------------------------------------- */
/** \name Multiply
 * \{ */

SphericalHarmonicBandL0 spherical_harmonics_L0_mul(SphericalHarmonicBandL0 a, float b)
{
  SphericalHarmonicBandL0 result;
  result.M0 = a.M0 * b;
  return result;
}

SphericalHarmonicBandL1 spherical_harmonics_L1_mul(SphericalHarmonicBandL1 a, float b)
{
  SphericalHarmonicBandL1 result;
  result.Mn1 = a.Mn1 * b;
  result.M0 = a.M0 * b;
  result.Mp1 = a.Mp1 * b;
  return result;
}

SphericalHarmonicBandL2 spherical_harmonics_L2_mul(SphericalHarmonicBandL2 a, float b)
{
  SphericalHarmonicBandL2 result;
  result.Mn2 = a.Mn2 * b;
  result.Mn1 = a.Mn1 * b;
  result.M0 = a.M0 * b;
  result.Mp1 = a.Mp1 * b;
  result.Mp2 = a.Mp2 * b;
  return result;
}

SphericalHarmonicL0 spherical_harmonics_mul(SphericalHarmonicL0 a, float b)
{
  SphericalHarmonicL0 result;
  result.L0 = spherical_harmonics_L0_mul(a.L0, b);
  return result;
}

SphericalHarmonicL1 spherical_harmonics_mul(SphericalHarmonicL1 a, float b)
{
  SphericalHarmonicL1 result;
  result.L0 = spherical_harmonics_L0_mul(a.L0, b);
  result.L1 = spherical_harmonics_L1_mul(a.L1, b);
  return result;
}

SphericalHarmonicL2 spherical_harmonics_mul(SphericalHarmonicL2 a, float b)
{
  SphericalHarmonicL2 result;
  result.L0 = spherical_harmonics_L0_mul(a.L0, b);
  result.L1 = spherical_harmonics_L1_mul(a.L1, b);
  result.L2 = spherical_harmonics_L2_mul(a.L2, b);
  return result;
>>>>>>> 4d75c048
}

/** \} */<|MERGE_RESOLUTION|>--- conflicted
+++ resolved
@@ -335,19 +335,8 @@
 /** \} */
 
 /* -------------------------------------------------------------------- */
-<<<<<<< HEAD
-/** \name Operations
- * \{ */
-
-SphericalHarmonicL1 spherical_harmonics_add(SphericalHarmonicL1 a, SphericalHarmonicL1 b)
-{
-  SphericalHarmonicL1 sh;
-  sh.L0.M0 = a.L0.M0 + b.L0.M0;
-  sh.L1.Mn1 = a.L1.Mn1 + b.L1.Mn1;
-  sh.L1.M0 = a.L1.M0 + b.L1.M0;
-  sh.L1.Mp1 = a.L1.Mp1 + b.L1.Mp1;
-  return sh;
-}
+/** \name Triple Product
+ * \{ */
 
 SphericalHarmonicL1 spherical_harmonics_triple_product(SphericalHarmonicL1 a,
                                                        SphericalHarmonicL1 b)
@@ -372,7 +361,11 @@
   sh.L1.Mp1 += ta * b.L1.Mp1 + tb * a.L1.Mp1;
   sh.L0.M0 += 0.282094791 * (a.L1.Mp1 * b.L1.Mp1);
   return sh;
-=======
+}
+
+/** \} */
+
+/* -------------------------------------------------------------------- */
 /** \name Multiply Add
  * \{ */
 
@@ -487,7 +480,66 @@
   result.L1 = spherical_harmonics_L1_mul(a.L1, b);
   result.L2 = spherical_harmonics_L2_mul(a.L2, b);
   return result;
->>>>>>> 4d75c048
+}
+
+/** \} */
+
+/* -------------------------------------------------------------------- */
+/** \name Add
+ * \{ */
+
+SphericalHarmonicBandL0 spherical_harmonics_L0_add(SphericalHarmonicBandL0 a,
+                                                   SphericalHarmonicBandL0 b)
+{
+  SphericalHarmonicBandL0 result;
+  result.M0 = a.M0 + b.M0;
+  return result;
+}
+
+SphericalHarmonicBandL1 spherical_harmonics_L1_add(SphericalHarmonicBandL1 a,
+                                                   SphericalHarmonicBandL1 b)
+{
+  SphericalHarmonicBandL1 result;
+  result.Mn1 = a.Mn1 + b.Mn1;
+  result.M0 = a.M0 + b.M0;
+  result.Mp1 = a.Mp1 + b.Mp1;
+  return result;
+}
+
+SphericalHarmonicBandL2 spherical_harmonics_L2_add(SphericalHarmonicBandL2 a,
+                                                   SphericalHarmonicBandL2 b)
+{
+  SphericalHarmonicBandL2 result;
+  result.Mn2 = a.Mn2 + b.Mn2;
+  result.Mn1 = a.Mn1 + b.Mn1;
+  result.M0 = a.M0 + b.M0;
+  result.Mp1 = a.Mp1 + b.Mp1;
+  result.Mp2 = a.Mp2 + b.Mp2;
+  return result;
+}
+
+SphericalHarmonicL0 spherical_harmonics_add(SphericalHarmonicL0 a, SphericalHarmonicL0 b)
+{
+  SphericalHarmonicL0 result;
+  result.L0 = spherical_harmonics_L0_add(a.L0, b.L0);
+  return result;
+}
+
+SphericalHarmonicL1 spherical_harmonics_add(SphericalHarmonicL1 a, SphericalHarmonicL1 b)
+{
+  SphericalHarmonicL1 result;
+  result.L0 = spherical_harmonics_L0_add(a.L0, b.L0);
+  result.L1 = spherical_harmonics_L1_add(a.L1, b.L1);
+  return result;
+}
+
+SphericalHarmonicL2 spherical_harmonics_add(SphericalHarmonicL2 a, SphericalHarmonicL2 b)
+{
+  SphericalHarmonicL2 result;
+  result.L0 = spherical_harmonics_L0_add(a.L0, b.L0);
+  result.L1 = spherical_harmonics_L1_add(a.L1, b.L1);
+  result.L2 = spherical_harmonics_L2_add(a.L2, b.L2);
+  return result;
 }
 
 /** \} */