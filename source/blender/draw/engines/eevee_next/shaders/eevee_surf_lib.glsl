--- conflicted
+++ resolved
@@ -128,12 +128,7 @@
 #endif
 }
 
-<<<<<<< HEAD
-#ifdef MAT_SHADOW
-#  ifdef GPU_VERTEX_SHADER
-=======
 #if defined(GPU_VERTEX_SHADER) && defined(MAT_SHADOW)
->>>>>>> 715eb4d8
 void shadow_viewport_layer_set(int view_id, int lod)
 {
   /* We still render to a layered frame-buffer in the case of Metal + Tile Based Renderer.
@@ -142,16 +137,11 @@
   gpu_Layer = view_id;
   gpu_ViewportIndex = lod;
 }
-#  endif
+#endif
 
-<<<<<<< HEAD
-#  ifdef GPU_FRAGMENT_SHADER
-=======
 #if defined(GPU_FRAGMENT_SHADER) && defined(MAT_SHADOW)
->>>>>>> 715eb4d8
 int shadow_view_id_get()
 {
   return gpu_Layer;
 }
-#  endif
 #endif