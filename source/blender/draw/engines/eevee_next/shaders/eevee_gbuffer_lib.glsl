--- conflicted
+++ resolved
@@ -38,16 +38,7 @@
 #define GBUFFER_NORMAL_BITS_SHIFT 12
 
 struct GBufferData {
-<<<<<<< HEAD
-  ClosureUndetermined diffuse;
-  ClosureUndetermined translucent;
-  ClosureUndetermined reflection;
-  ClosureUndetermined refraction;
-  /* First world normal stored in the gbuffer. Only valid if `has_any_surface` is true. */
-  packed_vec3 surface_N;
-=======
   ClosureUndetermined closure[GBUFFER_LAYER_MAX];
->>>>>>> e53d4e42
   /* Additional object information if any closure needs it. */
   float thickness;
   uint object_id;
@@ -55,34 +46,19 @@
 
 /* Result of Packing the GBuffer. */
 struct GBufferWriter {
-<<<<<<< HEAD
-  /* TODO(fclem): Better packing. */
+  /* Packed GBuffer data in layer indexing. */
   packed_vec4 data[GBUFFER_DATA_MAX];
+  /* Packed normal data. Redundant normals are omitted. */
   packed_vec2 N[GBUFFER_NORMAL_MAX];
-
-  uint header;
-  /** Only used for book-keeping. Not actually written. Can be derived from header. */
-  /* Number of layers written in the header. */
-  uint8_t layer_gbuf;
-  /* Number of data written in the data array. */
-  uint8_t layer_data;
-  /* Number of normal written in the normal array. */
-  uint8_t layer_normal;
-=======
-  /* Packed GBuffer data in layer indexing. */
-  vec4 data[GBUFFER_DATA_MAX];
-  /* Packed normal data. Redundant normals are omitted. */
-  vec2 N[GBUFFER_NORMAL_MAX];
   /* Header containing which closures are encoded and which normals are used. */
   uint header;
   /** Only used for book-keeping. Not actually written. Can be derived from header. */
   /* Number of bins written in the header. Counts empty bins. */
-  int bins_len;
+  uint8_t bins_len;
   /* Number of data written in the data array. */
-  int data_len;
+  uint8_t data_len;
   /* Number of normal written in the normal array. */
-  int normal_len;
->>>>>>> e53d4e42
+  uint8_t normal_len;
 };
 
 /* Result of loading the GBuffer. */
@@ -100,16 +76,9 @@
   /* Number of valid closure encoded in the gbuffer. */
   uint8_t closure_count;
   /* Only used for book-keeping when reading. */
-<<<<<<< HEAD
-  uint8_t layer_data;
-  uint8_t layer_normal;
-=======
-  int data_len;
+  uint8_t data_len;
   /* Only used for debugging and testing. */
-  int normal_len;
-  /* Texel of the gbuffer being read. */
-  ivec2 texel;
->>>>>>> e53d4e42
+  uint8_t normal_len;
 };
 
 ClosureType gbuffer_mode_to_closure_type(uint mode)
@@ -511,11 +480,7 @@
 {
   int normal_layer_id = gbuffer_header_normal_layer_id_get(gbuf.header, layer_id);
   vec2 normal_packed = fetchGBuffer(normal_tx, gbuf.texel, normal_layer_id).rg;
-<<<<<<< HEAD
-  gbuf.layer_normal = max(gbuf.layer_normal, uint8_t(normal_layer_id + 1));
-=======
-  gbuf.normal_len = max(gbuf.normal_len, normal_layer_id + 1);
->>>>>>> e53d4e42
+  gbuf.normal_len = max(gbuf.normal_len, uint8_t(normal_layer_id + 1));
   return gbuffer_normal_unpack(normal_packed);
 }
 void gbuffer_skip_normal(inout GBufferReader gbuf)
