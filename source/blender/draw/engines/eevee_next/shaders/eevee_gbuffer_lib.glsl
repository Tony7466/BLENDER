/* SPDX-FileCopyrightText: 2023 Blender Authors
 *
 * SPDX-License-Identifier: GPL-2.0-or-later */

/**
 * G-buffer: Packing and unpacking of G-buffer data.
 *
 * See #GBuffer for a breakdown of the G-buffer layout.
 */

#pragma BLENDER_REQUIRE(gpu_shader_math_vector_lib.glsl)
#pragma BLENDER_REQUIRE(gpu_shader_utildefines_lib.glsl)
#pragma BLENDER_REQUIRE(gpu_shader_codegen_lib.glsl)

/* -------------------------------------------------------------------- */
/** \name Types
 *
 * \{ */

#define GBUFFER_LAYER_MAX 3
#define GBUFFER_NORMAL_MAX GBUFFER_LAYER_MAX
#define GBUFFER_DATA_MAX (GBUFFER_LAYER_MAX * 2)

struct GBufferData {
<<<<<<< HEAD
  /* Only valid (or null) if `has_diffuse`, `has_reflection` or `has_refraction` is true. */
  /* TODO(fclem): This should eventually become ClosureUndetermined. */
  ClosureDiffuse diffuse;
  ClosureTranslucent translucent;
  ClosureReflection reflection;
  ClosureRefraction refraction;
  /* First world normal stored in the gbuffer. Only valid if `has_any_surface` is true. */
  packed_vec3 surface_N;
  /* Additional object information if any closure needs it. */
  float thickness;
  uint object_id;
};

/* TODO(fclem): This should replace GBufferData. */
struct GBufferDataUndetermined {
=======
>>>>>>> 53da2b2d
  ClosureUndetermined diffuse;
  ClosureUndetermined translucent;
  ClosureUndetermined reflection;
  ClosureUndetermined refraction;
  /* First world normal stored in the gbuffer. Only valid if `has_any_surface` is true. */
  packed_vec3 surface_N;
  /* Additional object information if any closure needs it. */
  float thickness;
  uint object_id;
};

/* Result of Packing the GBuffer. */
struct GBufferWriter {
  /* TODO(fclem): Better packing. */
  packed_vec4 data[GBUFFER_DATA_MAX];
  packed_vec2 N[GBUFFER_NORMAL_MAX];
  uint header;
  /* Only used for book-keeping. Not actually written. Can be derived from header. */
  uchar closure_count;
  uchar layer_data;
  uchar layer_normal;
};

/* Result of loading the GBuffer. */
struct GBufferReader {
  ClosureUndetermined closures[GBUFFER_LAYER_MAX];
  /* First world normal stored in the gbuffer. Only valid if `has_any_surface` is true. */
  packed_vec3 surface_N;
  /* Additional object information if any closure needs it. */
  float thickness;
  uint object_id;

  /* Texel of the gbuffer being read. */
  ivec2 texel;

  uint header;
  bool has_diffuse BITFIELD(1);
  bool has_translucent BITFIELD(1);
  bool has_reflection BITFIELD(1);
  bool has_refraction BITFIELD(1);
  bool has_sss BITFIELD(1);
  bool has_any_surface BITFIELD(1);

  /* Number of valid closure encoded in the gbuffer. */
  uchar closure_count;
  /* Only used for book-keeping when reading. */
  uchar layer_data;
  uchar layer_normal;
};

/** \} */

/* -------------------------------------------------------------------- */
/** \name Load / Store macros
 *
 * This allows for writing unit tests that read and write during the same shader invocation.
 * \{ */

#ifdef GBUFFER_LOAD
/* Read only shader. Use correct types and functions. */
#  define samplerGBufferHeader usampler2D
#  define samplerGBufferClosure sampler2DArray
#  define samplerGBufferNormal sampler2DArray

uint fetchGBuffer(usampler2D tx, ivec2 texel)
{
  return texelFetch(tx, texel, 0).r;
}
vec4 fetchGBuffer(sampler2DArray tx, ivec2 texel, int layer)
{
  return texelFetch(tx, ivec3(texel, layer), 0);
}

#else
#  define samplerGBufferHeader int
#  define samplerGBufferClosure uint
#  define samplerGBufferNormal float

#  ifdef GBUFFER_WRITE
/* Write only shader. Use dummy load functions. */
uint fetchGBuffer(samplerGBufferHeader tx, ivec2 texel)
{
  return uint(0);
}
vec4 fetchGBuffer(samplerGBufferClosure tx, ivec2 texel, int layer)
{
  return vec4(0.0);
}
vec4 fetchGBuffer(samplerGBufferNormal tx, ivec2 texel, int layer)
{
  return vec4(0.0);
}

#  else
/* Unit testing setup. Allow read and write in the same shader. */
GBufferWriter g_data_packed;

uint fetchGBuffer(samplerGBufferHeader tx, ivec2 texel)
{
  return g_data_packed.header;
}
vec4 fetchGBuffer(samplerGBufferClosure tx, ivec2 texel, int layer)
{
  return g_data_packed.data[layer];
}
vec4 fetchGBuffer(samplerGBufferNormal tx, ivec2 texel, int layer)
{
  return g_data_packed.N[layer].xyyy;
}

#  endif
#endif

/** \} */

/* -------------------------------------------------------------------- */
/** \name Pack / Unpack Utils
 *
 * \{ */

bool color_is_grayscale(vec3 color)
{
  /* This tests is R == G == B. */
  return all(equal(color.rgb, color.gbr));
}

vec2 gbuffer_normal_pack(vec3 N)
{
  N /= length_manhattan(N);
  vec2 _sign = sign(N.xy);
  _sign.x = _sign.x == 0.0 ? 1.0 : _sign.x;
  _sign.y = _sign.y == 0.0 ? 1.0 : _sign.y;
  N.xy = (N.z >= 0.0) ? N.xy : ((1.0 - abs(N.yx)) * _sign);
  N.xy = N.xy * 0.5 + 0.5;
  return N.xy;
}

vec3 gbuffer_normal_unpack(vec2 N_packed)
{
  N_packed = N_packed * 2.0 - 1.0;
  vec3 N = vec3(N_packed.x, N_packed.y, 1.0 - abs(N_packed.x) - abs(N_packed.y));
  float t = clamp(-N.z, 0.0, 1.0);
  N.x += (N.x >= 0.0) ? -t : t;
  N.y += (N.y >= 0.0) ? -t : t;
  return normalize(N);
}

float gbuffer_ior_pack(float ior)
{
  return (ior > 1.0) ? (1.0 - 0.5 / ior) : (0.5 * ior);
}

float gbuffer_ior_unpack(float ior_packed)
{
  return (ior_packed > 0.5) ? (0.5 / (1.0 - ior_packed)) : (2.0 * ior_packed);
}

float gbuffer_thickness_pack(float thickness)
{
  /* TODO(fclem): Something better. */
  return gbuffer_ior_pack(thickness);
}

float gbuffer_thickness_unpack(float thickness_packed)
{
  /* TODO(fclem): Something better. */
  return gbuffer_ior_unpack(thickness_packed);
}

/**
 * Pack color with values in the range of [0..8] using a 2 bit shared exponent.
 * This allows values up to 8 with some color degradation.
 * Above 8, the result will be clamped when writing the data to the output buffer.
 * This is supposed to be stored in a 10_10_10_2_unorm format with exponent in alpha.
 */
vec4 gbuffer_closure_color_pack(vec3 color)
{
  float max_comp = max(color.x, max(color.y, color.z));
  float exponent = (max_comp > 1) ? ((max_comp > 2) ? ((max_comp > 4) ? 3.0 : 2.0) : 1.0) : 0.0;
  /* TODO(fclem): Could try dithering to avoid banding artifacts on higher exponents. */
  return vec4(color / exp2(exponent), exponent / 3.0);
}
vec3 gbuffer_closure_color_unpack(vec4 color_packed)
{
  float exponent = color_packed.a * 3.0;
  return color_packed.rgb * exp2(exponent);
}

vec4 gbuffer_sss_radii_pack(vec3 sss_radii)
{
  /* TODO(fclem): Something better. */
  return gbuffer_closure_color_pack(vec3(gbuffer_ior_pack(sss_radii.x),
                                         gbuffer_ior_pack(sss_radii.y),
                                         gbuffer_ior_pack(sss_radii.z)));
}
vec3 gbuffer_sss_radii_unpack(vec4 sss_radii_packed)
{
  /* TODO(fclem): Something better. */
  vec3 radii_packed = gbuffer_closure_color_unpack(sss_radii_packed);
  return vec3(gbuffer_ior_unpack(radii_packed.x),
              gbuffer_ior_unpack(radii_packed.y),
              gbuffer_ior_unpack(radii_packed.z));
}

/**
 * Pack value in the range of [0..8] using a 2 bit exponent.
 * This allows values up to 8 with some color degradation.
 * Above 8, the result will be clamped when writing the data to the output buffer.
 * This is supposed to be stored in a 10_10_10_2_unorm format with exponent in alpha.
 */
vec2 gbuffer_closure_intensity_pack(float value)
{
  float exponent = (value > 1) ? ((value > 2) ? ((value > 4) ? 3.0 : 2.0) : 1.0) : 0.0;
  /* TODO(fclem): Could try dithering to avoid banding artifacts on higher exponents. */
  return vec2(value / exp2(exponent), exponent / 3.0);
}
float gbuffer_closure_intensity_unpack(vec2 value_packed)
{
  float exponent = value_packed.g * 3.0;
  return value_packed.r * exp2(exponent);
}

float gbuffer_object_id_unorm16_pack(uint object_id)
{
  return float(object_id & 0xFFFFu) / float(0xFFFF);
}

uint gbuffer_object_id_unorm16_unpack(float object_id_packed)
{
  return uint(object_id_packed * float(0xFFFF));
}

float gbuffer_object_id_f16_pack(uint object_id)
{
  /* TODO(fclem): Make use of all the 16 bits in a half float.
   * This here only correctly represent values up to 1024. */
  return float(object_id);
}

uint gbuffer_object_id_f16_unpack(float object_id_packed)
{
  return uint(object_id_packed);
}

bool gbuffer_is_refraction(vec4 gbuffer)
{
  return gbuffer.w < 1.0;
}

uint gbuffer_header_pack(GBufferMode mode, uint layer)
{
  return (mode << (4u * layer));
}

GBufferMode gbuffer_header_unpack(uint data, uint layer)
{
  return GBufferMode((data >> (4u * layer)) & 15u);
}

void gbuffer_append_closure(inout GBufferWriter gbuf, GBufferMode closure_type)
{
  gbuf.header |= gbuffer_header_pack(closure_type, gbuf.closure_count);
  gbuf.closure_count++;
}
void gbuffer_register_closure(inout GBufferReader gbuf, ClosureUndetermined cl, int slot)
{
  switch (slot) {
#if GBUFFER_LAYER_MAX > 0
    case 0:
      gbuf.closures[0] = cl;
      break;
#endif
#if GBUFFER_LAYER_MAX > 1
    case 1:
      gbuf.closures[1] = cl;
      break;
#endif
#if GBUFFER_LAYER_MAX > 2
    case 2:
      gbuf.closures[2] = cl;
      break;
#endif
  }
}

ClosureUndetermined gbuffer_closure_get(GBufferReader gbuf, int i)
{
  switch (i) {
#if GBUFFER_LAYER_MAX > 0
    case 0:
      return gbuf.closures[0];
#endif
#if GBUFFER_LAYER_MAX > 1
    case 1:
      return gbuf.closures[1];
#endif
#if GBUFFER_LAYER_MAX > 2
    case 2:
      return gbuf.closures[2];
#endif
    default:
      return closure_new(CLOSURE_NONE_ID);
  }
}

void gbuffer_append_data(inout GBufferWriter gbuf, vec4 data)
{
  switch (gbuf.layer_data) {
#if GBUFFER_DATA_MAX > 0
    case 0:
      gbuf.data[0] = data;
      break;
#endif
#if GBUFFER_DATA_MAX > 1
    case 1:
      gbuf.data[1] = data;
      break;
#endif
#if GBUFFER_DATA_MAX > 2
    case 2:
      gbuf.data[2] = data;
      break;
#endif
#if GBUFFER_DATA_MAX > 3
    case 3:
      gbuf.data[3] = data;
      break;
#endif
#if GBUFFER_DATA_MAX > 4
    case 4:
      gbuf.data[4] = data;
      break;
#endif
#if GBUFFER_DATA_MAX > 5
    case 5:
      gbuf.data[5] = data;
      break;
#endif
  }
  gbuf.layer_data++;
}
vec4 gbuffer_pop_first_data(inout GBufferReader gbuf, samplerGBufferClosure closure_tx)
{
  vec4 data = fetchGBuffer(closure_tx, gbuf.texel, gbuf.layer_data);
  gbuf.layer_data++;
  return data;
}

void gbuffer_append_normal(inout GBufferWriter gbuf, vec3 normal)
{
  vec2 packed_N = gbuffer_normal_pack(normal);
  switch (gbuf.layer_normal) {
#if GBUFFER_NORMAL_MAX > 0
    case 0:
      gbuf.N[0] = packed_N;
      break;
#endif
#if GBUFFER_NORMAL_MAX > 1
    case 1:
      gbuf.N[1] = packed_N;
      break;
#endif
#if GBUFFER_NORMAL_MAX > 2
    case 2:
      gbuf.N[2] = packed_N;
      break;
#endif
  }
  gbuf.layer_normal++;
}
vec3 gbuffer_pop_first_normal(inout GBufferReader gbuf, samplerGBufferNormal normal_tx)
{
  vec2 normal_packed = fetchGBuffer(normal_tx, gbuf.texel, gbuf.layer_normal).rg;
  gbuf.layer_normal++;
  return gbuffer_normal_unpack(normal_packed);
}

/* Pack geometry additional infos onto the normal stack. Needs to be run last. */
void gbuffer_additional_info_pack(inout GBufferWriter gbuf, float thickness, uint object_id)
{
  gbuf.N[gbuf.layer_normal] = vec2(gbuffer_thickness_pack(thickness),
                                   gbuffer_object_id_unorm16_pack(object_id));
  gbuf.layer_normal++;
}
void gbuffer_additional_info_load(inout GBufferReader gbuf, samplerGBufferNormal normal_tx)
{
  vec2 data_packed = fetchGBuffer(normal_tx, gbuf.texel, gbuf.layer_normal).rg;
  gbuf.layer_normal++;
  gbuf.thickness = gbuffer_thickness_unpack(data_packed.x);
  gbuf.object_id = gbuffer_object_id_unorm16_unpack(data_packed.y);
}

/** \} */

/* -------------------------------------------------------------------- */
/** \name Pack / Unpack Closures
 *
 * \{ */

void gbuffer_closure_diffuse_pack(inout GBufferWriter gbuf, ClosureUndetermined cl)
{
  gbuffer_append_closure(gbuf, GBUF_DIFFUSE);
  gbuffer_append_data(gbuf, gbuffer_closure_color_pack(cl.color));
  gbuffer_append_normal(gbuf, cl.N);
}

void gbuffer_closure_diffuse_load(inout GBufferReader gbuf,
                                  int layer,
                                  samplerGBufferClosure closure_tx,
                                  samplerGBufferNormal normal_tx)
{
  vec4 data0 = gbuffer_pop_first_data(gbuf, closure_tx);

  ClosureUndetermined cl = closure_new(CLOSURE_BSDF_DIFFUSE_ID);
  cl.color = gbuffer_closure_color_unpack(data0);
  cl.N = gbuffer_pop_first_normal(gbuf, normal_tx);

  gbuffer_register_closure(gbuf, cl, layer);
}

void gbuffer_closure_translucent_pack(inout GBufferWriter gbuf, ClosureUndetermined cl)
{
  gbuffer_append_closure(gbuf, GBUF_TRANSLUCENT);
  gbuffer_append_data(gbuf, gbuffer_closure_color_pack(cl.color));
  gbuffer_append_normal(gbuf, cl.N);
}

void gbuffer_closure_translucent_load(inout GBufferReader gbuf,
                                      int layer,
                                      samplerGBufferClosure closure_tx,
                                      samplerGBufferNormal normal_tx)
{
  vec4 data0 = gbuffer_pop_first_data(gbuf, closure_tx);

  ClosureUndetermined cl = closure_new(CLOSURE_BSDF_TRANSLUCENT_ID);
  cl.color = gbuffer_closure_color_unpack(data0);
  cl.N = gbuffer_pop_first_normal(gbuf, normal_tx);

  gbuffer_register_closure(gbuf, cl, layer);
}

void gbuffer_closure_subsurface_pack(inout GBufferWriter gbuf, ClosureUndetermined cl)
{
  gbuffer_append_closure(gbuf, GBUF_SUBSURFACE);
  gbuffer_append_data(gbuf, gbuffer_closure_color_pack(cl.color));
  gbuffer_append_data(gbuf, gbuffer_sss_radii_pack(cl.data.xyz));
  gbuffer_append_normal(gbuf, cl.N);
}

void gbuffer_closure_subsurface_load(inout GBufferReader gbuf,
                                     int layer,
                                     samplerGBufferClosure closure_tx,
                                     samplerGBufferNormal normal_tx)
{
  vec4 data0 = gbuffer_pop_first_data(gbuf, closure_tx);
  vec4 data1 = gbuffer_pop_first_data(gbuf, closure_tx);

  ClosureUndetermined cl = closure_new(CLOSURE_BSSRDF_BURLEY_ID);
  cl.color = gbuffer_closure_color_unpack(data0);
  cl.data.rgb = gbuffer_sss_radii_unpack(data1);
  cl.N = gbuffer_pop_first_normal(gbuf, normal_tx);

  gbuffer_register_closure(gbuf, cl, layer);
}

void gbuffer_closure_reflection_pack(inout GBufferWriter gbuf, ClosureUndetermined cl)
{
  gbuffer_append_closure(gbuf, GBUF_REFLECTION);
  gbuffer_append_data(gbuf, gbuffer_closure_color_pack(cl.color));
  gbuffer_append_data(gbuf, vec4(cl.data.x, 0.0, 0.0, 0.0));
  gbuffer_append_normal(gbuf, cl.N);
}

void gbuffer_closure_reflection_load(inout GBufferReader gbuf,
                                     int layer,
                                     samplerGBufferClosure closure_tx,
                                     samplerGBufferNormal normal_tx)
{
  vec4 data0 = gbuffer_pop_first_data(gbuf, closure_tx);
  vec4 data1 = gbuffer_pop_first_data(gbuf, closure_tx);

  ClosureUndetermined cl = closure_new(CLOSURE_BSDF_MICROFACET_GGX_REFLECTION_ID);
  cl.color = gbuffer_closure_color_unpack(data0);
  cl.data.x = data1.x;
  cl.N = gbuffer_pop_first_normal(gbuf, normal_tx);

  gbuffer_register_closure(gbuf, cl, layer);
}

void gbuffer_closure_refraction_pack(inout GBufferWriter gbuf, ClosureUndetermined cl)
{
  gbuffer_append_closure(gbuf, GBUF_REFRACTION);
  gbuffer_append_data(gbuf, gbuffer_closure_color_pack(cl.color));
  gbuffer_append_data(gbuf, vec4(cl.data.x, gbuffer_ior_pack(cl.data.y), 0.0, 0.0));
  gbuffer_append_normal(gbuf, cl.N);
}

void gbuffer_closure_refraction_load(inout GBufferReader gbuf,
                                     int layer,
                                     samplerGBufferClosure closure_tx,
                                     samplerGBufferNormal normal_tx)
{
  vec4 data0 = gbuffer_pop_first_data(gbuf, closure_tx);
  vec4 data1 = gbuffer_pop_first_data(gbuf, closure_tx);

  ClosureUndetermined cl = closure_new(CLOSURE_BSDF_MICROFACET_GGX_REFRACTION_ID);
  cl.color = gbuffer_closure_color_unpack(data0);
  cl.data.x = data1.x;
  cl.data.y = gbuffer_ior_unpack(data1.y);
  cl.N = gbuffer_pop_first_normal(gbuf, normal_tx);

  gbuffer_register_closure(gbuf, cl, layer);
}

/** \} */

/* -------------------------------------------------------------------- */
/** \name Pack / Unpack Parameter Optimized
 *
 * Special cases where we can save some data layers per closure.
 * \{ */

void gbuffer_closure_reflection_colorless_pack(inout GBufferWriter gbuf, ClosureUndetermined cl)
{
  vec2 intensity_packed = gbuffer_closure_intensity_pack(cl.color.r);
  gbuffer_append_closure(gbuf, GBUF_REFLECTION_COLORLESS);
  gbuffer_append_data(gbuf, vec4(cl.data.x, 0.0, intensity_packed));
  gbuffer_append_normal(gbuf, cl.N);
}

void gbuffer_closure_reflection_colorless_load(inout GBufferReader gbuf,
                                               int layer,
                                               samplerGBufferClosure closure_tx,
                                               samplerGBufferNormal normal_tx)
{
  ClosureUndetermined cl = closure_new(CLOSURE_BSDF_MICROFACET_GGX_REFLECTION_ID);

  vec4 data0 = gbuffer_pop_first_data(gbuf, closure_tx);
  cl.data.x = data0.x;
  cl.color = vec3(gbuffer_closure_intensity_unpack(data0.zw));

  cl.N = gbuffer_pop_first_normal(gbuf, normal_tx);

  gbuffer_register_closure(gbuf, cl, layer);
}

void gbuffer_closure_refraction_colorless_pack(inout GBufferWriter gbuf, ClosureUndetermined cl)
{
  vec2 intensity_packed = gbuffer_closure_intensity_pack(cl.color.r);
  gbuffer_append_closure(gbuf, GBUF_REFRACTION_COLORLESS);
  gbuffer_append_data(gbuf, vec4(cl.data.x, gbuffer_ior_pack(cl.data.y), intensity_packed));
  gbuffer_append_normal(gbuf, cl.N);
}

void gbuffer_closure_refraction_colorless_load(inout GBufferReader gbuf,
                                               int layer,
                                               samplerGBufferClosure closure_tx,
                                               samplerGBufferNormal normal_tx)
{
  ClosureUndetermined cl = closure_new(CLOSURE_BSDF_MICROFACET_GGX_REFRACTION_ID);

  vec4 data0 = gbuffer_pop_first_data(gbuf, closure_tx);
  cl.data.x = data0.x;
  cl.data.y = gbuffer_ior_unpack(data0.y);
  cl.color = vec3(gbuffer_closure_intensity_unpack(data0.zw));

  cl.N = gbuffer_pop_first_normal(gbuf, normal_tx);

  gbuffer_register_closure(gbuf, cl, layer);
}

/** \} */

/* -------------------------------------------------------------------- */
/** \name Pack / Unpack Special Common Optimized
 *
 * Special cases where we can save some space by packing multiple closures data together.
 * \{ */

void gbuffer_closure_metal_clear_coat_pack(inout GBufferWriter gbuf,
                                           ClosureUndetermined cl_bottom,
                                           ClosureUndetermined cl_coat)
{
  vec2 intensity_packed = gbuffer_closure_intensity_pack(cl_coat.color.r);
  gbuffer_append_closure(gbuf, GBUF_METAL_CLEARCOAT);
  gbuffer_append_data(gbuf, gbuffer_closure_color_pack(cl_bottom.color));
  gbuffer_append_data(gbuf, vec4(cl_bottom.data.x, cl_coat.data.y, intensity_packed));
  gbuffer_append_normal(gbuf, cl_bottom.N);
}

void gbuffer_closure_metal_clear_coat_load(inout GBufferReader gbuf,
                                           samplerGBufferClosure closure_tx,
                                           samplerGBufferNormal normal_tx)
{
  vec4 data0 = gbuffer_pop_first_data(gbuf, closure_tx);
  vec4 data1 = gbuffer_pop_first_data(gbuf, closure_tx);

  ClosureUndetermined bottom = closure_new(CLOSURE_BSDF_MICROFACET_GGX_REFLECTION_ID);
  bottom.color = gbuffer_closure_color_unpack(data0);
  bottom.data.x = data1.x;

  ClosureUndetermined coat = closure_new(CLOSURE_BSDF_MICROFACET_GGX_REFLECTION_ID);
  coat.color = vec3(gbuffer_closure_intensity_unpack(data1.zw));
  coat.data.x = data1.y;

  coat.N = bottom.N = gbuffer_pop_first_normal(gbuf, normal_tx);

  gbuffer_register_closure(gbuf, bottom, 0);
  gbuffer_register_closure(gbuf, coat, 1);
}

/** \} */

/* -------------------------------------------------------------------- */
/** \name Gbuffer Read / Write
 *
 * \{ */

<<<<<<< HEAD
#ifndef CLOSURE_NO_WEIGHT
GBufferWriter gbuffer_pack(GBufferDataUndetermined data_in)
=======
GBufferWriter gbuffer_pack(GBufferData data_in)
>>>>>>> 53da2b2d
{
  GBufferWriter gbuf;
  gbuf.header = 0u;
  gbuf.closure_count = 0;
  gbuf.layer_data = 0;
  gbuf.layer_normal = 0;

  bool has_refraction = data_in.refraction.weight > 1e-5;
  bool has_reflection = data_in.reflection.weight > 1e-5;
  bool has_diffuse = data_in.diffuse.weight > 1e-5;
  bool has_translucent = data_in.translucent.weight > 1e-5;
  bool has_sss = (data_in.diffuse.type == CLOSURE_BSSRDF_BURLEY_ID);

  /* Check special configurations first. */

  if (has_diffuse) {
    if (has_sss) {
      /* Subsurface need to be first to be outputted in first lighting texture. */
      gbuffer_closure_subsurface_pack(gbuf, data_in.diffuse);
    }
    else {
      gbuffer_closure_diffuse_pack(gbuf, data_in.diffuse);
    }
  }

  if (has_refraction) {
    if (color_is_grayscale(data_in.refraction.color)) {
      gbuffer_closure_refraction_colorless_pack(gbuf, data_in.refraction);
    }
    else {
      gbuffer_closure_refraction_pack(gbuf, data_in.refraction);
    }
  }

  if (has_reflection) {
    if (color_is_grayscale(data_in.reflection.color)) {
      gbuffer_closure_reflection_colorless_pack(gbuf, data_in.reflection);
    }
    else {
      gbuffer_closure_reflection_pack(gbuf, data_in.reflection);
    }
  }

  /* TODO(@fclem): Allow mixing of translucent and refraction. */
  if (has_translucent && !has_refraction) {
    gbuffer_closure_translucent_pack(gbuf, data_in.translucent);
  }

  if (gbuf.layer_normal == 0) {
    /* If no lit BDSF is outputted, still output the surface normal in the first layer.
     * This is needed by some algorithms. */
    gbuffer_append_normal(gbuf, data_in.surface_N);
  }

  if (has_sss || has_translucent || has_refraction) {
    gbuffer_additional_info_pack(gbuf, data_in.thickness, data_in.object_id);
  }

  return gbuf;
}
#endif

/* Return the number of closure as encoded in the give header value. */
int gbuffer_closure_count(uint header)
{
  uvec4 closure_types = (uvec4(header) >> uvec4(0u, 4u, 8u, 12u)) & 15u;

  if (closure_types.x == GBUF_METAL_CLEARCOAT) {
    return 2;
  }
  return reduce_add(ivec4(not(equal(closure_types, uvec4(0u)))));
}

GBufferReader gbuffer_read_header_closure_types(uint header)
{
  GBufferReader gbuf;
  gbuf.closure_count = 0;

  for (int layer = 0; layer < GBUFFER_LAYER_MAX; layer++) {
    GBufferMode mode = gbuffer_header_unpack(header, layer);
    ClosureType closure_type = CLOSURE_NONE_ID;
    switch (mode) {
      case GBUF_DIFFUSE:
        closure_type = CLOSURE_BSDF_DIFFUSE_ID;
        gbuf.closure_count++;
        break;
      case GBUF_TRANSLUCENT:
        closure_type = CLOSURE_BSDF_TRANSLUCENT_ID;
        gbuf.closure_count++;
        break;
      case GBUF_SUBSURFACE:
        closure_type = CLOSURE_BSSRDF_BURLEY_ID;
        gbuf.closure_count++;
        break;
      case GBUF_REFLECTION_COLORLESS:
      case GBUF_REFLECTION:
        closure_type = CLOSURE_BSDF_MICROFACET_GGX_REFLECTION_ID;
        gbuf.closure_count++;
        break;
      case GBUF_REFRACTION_COLORLESS:
      case GBUF_REFRACTION:
        closure_type = CLOSURE_BSDF_MICROFACET_GGX_REFRACTION_ID;
        gbuf.closure_count++;
        break;
      default:
        break;
    }
    gbuffer_register_closure(gbuf, closure_new(closure_type), layer);
  }
  return gbuf;
}

GBufferReader gbuffer_read(samplerGBufferHeader header_tx,
                           samplerGBufferClosure closure_tx,
                           samplerGBufferNormal normal_tx,
                           ivec2 texel)
{
  GBufferReader gbuf;
  gbuf.texel = texel;
  gbuf.thickness = 0.0;
  gbuf.closure_count = 0;
  gbuf.object_id = 0u;
  gbuf.layer_data = 0;
  gbuf.layer_normal = 0;
  gbuf.surface_N = vec3(0.0);

  uint header = fetchGBuffer(header_tx, texel);
  if (header == 0u) {
    for (int layer = 0; layer < GBUFFER_LAYER_MAX; layer++) {
      gbuffer_register_closure(gbuf, closure_new(CLOSURE_NONE_ID), layer);
    }
    return gbuf;
  }

  /* First closure is always written. */
  gbuf.surface_N = gbuffer_normal_unpack(fetchGBuffer(normal_tx, texel, 0).xy);

  bool has_additional_data = false;
  for (int layer = 0; layer < GBUFFER_LAYER_MAX; layer++) {
    GBufferMode mode = gbuffer_header_unpack(header, layer);
    switch (mode) {
      default:
      case GBUF_NONE:
        gbuffer_register_closure(gbuf, closure_new(CLOSURE_NONE_ID), layer);
        break;
      case GBUF_DIFFUSE:
        gbuffer_closure_diffuse_load(gbuf, layer, closure_tx, normal_tx);
        gbuf.closure_count++;
        break;
      case GBUF_TRANSLUCENT:
        gbuffer_closure_translucent_load(gbuf, layer, closure_tx, normal_tx);
        gbuf.closure_count++;
        has_additional_data = true;
        break;
      case GBUF_SUBSURFACE:
        gbuffer_closure_subsurface_load(gbuf, layer, closure_tx, normal_tx);
        gbuf.closure_count++;
        has_additional_data = true;
        break;
      case GBUF_REFLECTION:
        gbuffer_closure_reflection_load(gbuf, layer, closure_tx, normal_tx);
        gbuf.closure_count++;
        break;
      case GBUF_REFRACTION:
        gbuffer_closure_refraction_load(gbuf, layer, closure_tx, normal_tx);
        gbuf.closure_count++;
        has_additional_data = true;
        break;
      case GBUF_REFLECTION_COLORLESS:
        gbuffer_closure_reflection_colorless_load(gbuf, layer, closure_tx, normal_tx);
        gbuf.closure_count++;
        break;
      case GBUF_REFRACTION_COLORLESS:
        gbuffer_closure_refraction_colorless_load(gbuf, layer, closure_tx, normal_tx);
        gbuf.closure_count++;
        has_additional_data = true;
        break;
    }
  }

  if (has_additional_data) {
    gbuffer_additional_info_load(gbuf, normal_tx);
  }

  return gbuf;
}

/** \} */<|MERGE_RESOLUTION|>--- conflicted
+++ resolved
@@ -22,24 +22,6 @@
 #define GBUFFER_DATA_MAX (GBUFFER_LAYER_MAX * 2)
 
 struct GBufferData {
-<<<<<<< HEAD
-  /* Only valid (or null) if `has_diffuse`, `has_reflection` or `has_refraction` is true. */
-  /* TODO(fclem): This should eventually become ClosureUndetermined. */
-  ClosureDiffuse diffuse;
-  ClosureTranslucent translucent;
-  ClosureReflection reflection;
-  ClosureRefraction refraction;
-  /* First world normal stored in the gbuffer. Only valid if `has_any_surface` is true. */
-  packed_vec3 surface_N;
-  /* Additional object information if any closure needs it. */
-  float thickness;
-  uint object_id;
-};
-
-/* TODO(fclem): This should replace GBufferData. */
-struct GBufferDataUndetermined {
-=======
->>>>>>> 53da2b2d
   ClosureUndetermined diffuse;
   ClosureUndetermined translucent;
   ClosureUndetermined reflection;
@@ -658,12 +640,7 @@
  *
  * \{ */
 
-<<<<<<< HEAD
-#ifndef CLOSURE_NO_WEIGHT
-GBufferWriter gbuffer_pack(GBufferDataUndetermined data_in)
-=======
 GBufferWriter gbuffer_pack(GBufferData data_in)
->>>>>>> 53da2b2d
 {
   GBufferWriter gbuf;
   gbuf.header = 0u;
