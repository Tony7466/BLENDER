--- conflicted
+++ resolved
@@ -14,11 +14,7 @@
 #pragma BLENDER_REQUIRE(common_math_lib.glsl)
 #pragma BLENDER_REQUIRE(eevee_shadow_tilemap_lib.glsl)
 
-<<<<<<< HEAD
-shared uint directional_range_changed;
-=======
 shared int directional_range_changed;
->>>>>>> fc8c8da8
 
 ShadowTileDataPacked init_tile_data(ShadowTileDataPacked tile, bool do_update)
 {
@@ -55,13 +51,8 @@
       float clip_far_new = orderedIntBitsToFloat(clip_data.clip_far);
       bool near_changed = clip_near_new != clip_data.clip_near_stored;
       bool far_changed = clip_far_new != clip_data.clip_far_stored;
-<<<<<<< HEAD
-      directional_range_changed = (near_changed || far_changed) ? 1 : 0;
-      /* NOTE(fclem): This assumes clip near/far are computed each time the init phase runs. */
-=======
       directional_range_changed = int(near_changed || far_changed);
       /* NOTE(fclem): This assumes clip near/far are computed each time the initial phase runs. */
->>>>>>> fc8c8da8
       tilemaps_clip_buf[clip_index].clip_near_stored = clip_near_new;
       tilemaps_clip_buf[clip_index].clip_far_stored = clip_far_new;
       /* Reset for next update. */
@@ -88,11 +79,7 @@
   bool do_update = !in_range_inclusive(tile_shifted, ivec2(0), ivec2(SHADOW_TILEMAP_RES - 1));
 
   /* TODO(fclem): Might be better to resize the depth stored instead of a full render update. */
-<<<<<<< HEAD
-  if (directional_range_changed > 0) {
-=======
   if (directional_range_changed != 0) {
->>>>>>> fc8c8da8
     do_update = true;
   }
 
