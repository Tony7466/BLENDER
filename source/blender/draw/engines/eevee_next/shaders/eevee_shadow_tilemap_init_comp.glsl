
/**
 * Virtual shadowmapping: Setup phase for tilemaps.
 *
 * Clear the usage flag.
 * Also tag for update shifted tiles for directional shadow clipmaps.
 * Dispatched with one local thread per LOD0 tile and one workgroup per tilemap.
 */

#pragma BLENDER_REQUIRE(gpu_shader_utildefines_lib.glsl)
#pragma BLENDER_REQUIRE(common_math_lib.glsl)
#pragma BLENDER_REQUIRE(eevee_shadow_tilemap_lib.glsl)

shared int directional_range_changed;

ShadowTileDataPacked init_tile_data(ShadowTileDataPacked tile, bool do_update)
{
  if (flag_test(tile, SHADOW_IS_RENDERED)) {
    tile &= ~(SHADOW_DO_UPDATE | SHADOW_IS_RENDERED);
  }
  if (do_update) {
    tile |= SHADOW_DO_UPDATE;
  }
  tile &= ~SHADOW_IS_USED;
  return tile;
}

void main()
{
  uint tilemap_index = gl_GlobalInvocationID.z;
  ShadowTileMapData tilemap = tilemaps_buf[tilemap_index];

  barrier();

  if (all(equal(gl_LocalInvocationID, uvec3(0)))) {
    /* Reset shift to not tag for update more than once per sync cycle. */
    tilemaps_buf[tilemap_index].grid_shift = ivec2(0);

    int clip_index = tilemap.clip_data_index;
<<<<<<< HEAD
    if (tilemap.projection_type != SHADOW_PROJECTION_CUBEFACE) {
=======
    if (clip_index == -1) {
      /* Noop. This is the case for unused tilemaps that are getting pushed to the free heap. */
    }
    else if (tilemap.projection_type != SHADOW_PROJECTION_CUBEFACE) {
>>>>>>> 0c67996a
      ShadowTileMapClip clip_data = tilemaps_clip_buf[clip_index];
      float clip_near_new = orderedIntBitsToFloat(clip_data.clip_near);
      float clip_far_new = orderedIntBitsToFloat(clip_data.clip_far);
      bool near_changed = clip_near_new != clip_data.clip_near_stored;
      bool far_changed = clip_far_new != clip_data.clip_far_stored;
      directional_range_changed = int(near_changed || far_changed);
      /* NOTE(fclem): This assumes clip near/far are computed each time the init phase runs. */
      tilemaps_clip_buf[clip_index].clip_near_stored = clip_near_new;
      tilemaps_clip_buf[clip_index].clip_far_stored = clip_far_new;
      /* Reset for next update. */
      tilemaps_clip_buf[clip_index].clip_near = floatBitsToOrderedInt(-FLT_MAX);
      tilemaps_clip_buf[clip_index].clip_far = floatBitsToOrderedInt(FLT_MAX);
    }
    else {
      /* For cubefaces, simply use the light near and far distances. */
      tilemaps_clip_buf[clip_index].clip_near_stored = tilemap.clip_near;
      tilemaps_clip_buf[clip_index].clip_far_stored = tilemap.clip_far;
    }
  }

  barrier();

  ivec2 tile_co = ivec2(gl_GlobalInvocationID.xy);
  ivec2 tile_shifted = tile_co + tilemap.grid_shift;
  /* Ensure value is shifted into positive range to avoid modulo on negative. */
  ivec2 tile_wrapped = ivec2((ivec2(SHADOW_TILEMAP_RES) + tile_shifted) % SHADOW_TILEMAP_RES);

  /* If this tile was shifted in and contains old information, update it.
   * Note that cubemap always shift all tiles on update. */
  bool do_update = !in_range_inclusive(tile_shifted, ivec2(0), ivec2(SHADOW_TILEMAP_RES - 1));

  /* TODO(fclem): Might be better to resize the depth stored instead of a full render update. */
  if (tilemap.projection_type != SHADOW_PROJECTION_CUBEFACE && directional_range_changed != 0) {
    do_update = true;
  }

  int lod_max = (tilemap.projection_type == SHADOW_PROJECTION_CUBEFACE) ? SHADOW_TILEMAP_LOD : 0;
  uint lod_size = uint(SHADOW_TILEMAP_RES);
  for (int lod = 0; lod <= lod_max; lod++, lod_size >>= 1u) {
    bool thread_active = all(lessThan(tile_co, ivec2(lod_size)));
    ShadowTileDataPacked tile = 0;
    int tile_load = shadow_tile_offset(tile_wrapped, tilemap.tiles_index, lod);
    if (thread_active) {
      tile = init_tile_data(tiles_buf[tile_load], do_update);
    }

    /* Uniform control flow for barrier. Needed to avoid race condition on shifted loads. */
    barrier();

    if (thread_active) {
      int tile_store = shadow_tile_offset(tile_co, tilemap.tiles_index, lod);
      if ((tile_load != tile_store) && flag_test(tile, SHADOW_IS_CACHED)) {
        /* Inlining of shadow_page_cache_update_tile_ref to avoid buffer depedencies. */
        pages_cached_buf[shadow_tile_unpack(tile).cache_index].y = tile_store;
      }
      tiles_buf[tile_store] = tile;
    }
  }
}<|MERGE_RESOLUTION|>--- conflicted
+++ resolved
@@ -37,14 +37,10 @@
     tilemaps_buf[tilemap_index].grid_shift = ivec2(0);
 
     int clip_index = tilemap.clip_data_index;
-<<<<<<< HEAD
-    if (tilemap.projection_type != SHADOW_PROJECTION_CUBEFACE) {
-=======
     if (clip_index == -1) {
       /* Noop. This is the case for unused tilemaps that are getting pushed to the free heap. */
     }
     else if (tilemap.projection_type != SHADOW_PROJECTION_CUBEFACE) {
->>>>>>> 0c67996a
       ShadowTileMapClip clip_data = tilemaps_clip_buf[clip_index];
       float clip_near_new = orderedIntBitsToFloat(clip_data.clip_near);
       float clip_far_new = orderedIntBitsToFloat(clip_data.clip_far);
