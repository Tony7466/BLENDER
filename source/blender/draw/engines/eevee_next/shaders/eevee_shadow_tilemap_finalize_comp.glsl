/* SPDX-FileCopyrightText: 2023 Blender Authors
 *
 * SPDX-License-Identifier: GPL-2.0-or-later */

/**
 * Virtual shadow-mapping: Tile-map to texture conversion.
 *
 * For all visible light tile-maps, copy page coordinate to a texture.
 * This avoids one level of indirection when evaluating shadows and allows
 * to use a sampler instead of a SSBO bind.
 */

#pragma BLENDER_REQUIRE(gpu_shader_utildefines_lib.glsl)
#pragma BLENDER_REQUIRE(gpu_shader_math_matrix_lib.glsl)
#pragma BLENDER_REQUIRE(common_math_lib.glsl)
#pragma BLENDER_REQUIRE(eevee_shadow_tilemap_lib.glsl)

<<<<<<< HEAD
/* Note(Metal): Components updated individually with atomic operations need to be separated, as it
 * is not valid to pass a sub-component as a pointer. */
=======
>>>>>>> fc8c8da8
shared int rect_min_x;
shared int rect_min_y;
shared int rect_max_x;
shared int rect_max_y;
shared int view_index;

/**
 * Select the smallest viewport that can contain the given rect of tiles to render.
 * Returns the viewport index.
 */
int viewport_select(ivec2 rect_size)
{
  /* TODO(fclem): Experiment with non squared viewports. */
  int max_dim = max(rect_size.x, rect_size.y);
  /* Assumes max_dim is non-null. */
  int power_of_two = int(findMSB(uint(max_dim)));
  if ((1 << power_of_two) != max_dim) {
    power_of_two += 1;
  }
  return power_of_two;
}

/**
 * Select the smallest viewport that can contain the given rect of tiles to render.
 * Returns the viewport size in tile.
 */
ivec2 viewport_size_get(int viewport_index)
{
  /* TODO(fclem): Experiment with non squared viewports. */
  return ivec2(1 << viewport_index);
}

void main()
{
  int tilemap_index = int(gl_GlobalInvocationID.z);
  ivec2 tile_co = ivec2(gl_GlobalInvocationID.xy);

  ivec2 atlas_texel = shadow_tile_coord_in_atlas(tile_co, tilemap_index);

  ShadowTileMapData tilemap_data = tilemaps_buf[tilemap_index];
  bool is_cubemap = (tilemap_data.projection_type == SHADOW_PROJECTION_CUBEFACE);
  int lod_max = is_cubemap ? SHADOW_TILEMAP_LOD : 0;
  int valid_tile_index = -1;
  /* With all threads (LOD0 size dispatch) load each lod tile from the highest lod
   * to the lowest, keeping track of the lowest one allocated which will be use for shadowing.
   * This guarantee a O(1) lookup time.
   * Add one render view per LOD that has tiles to be rendered. */
  for (int lod = lod_max; lod >= 0; lod--) {
    ivec2 tile_co_lod = tile_co >> lod;
    int tile_index = shadow_tile_offset(tile_co_lod, tilemap_data.tiles_index, lod);

    ShadowTileData tile = shadow_tile_unpack(tiles_buf[tile_index]);

    /* Compute update area. */
    if (all(equal(gl_LocalInvocationID, uvec3(0)))) {
      rect_min_x = SHADOW_TILEMAP_RES;
      rect_min_y = SHADOW_TILEMAP_RES;
      rect_max_x = 0;
      rect_max_y = 0;
      view_index = -1;
    }

    barrier();

    bool lod_valid_thread = all(equal(tile_co, tile_co_lod << lod));
    bool do_page_render = tile.is_used && tile.do_update && lod_valid_thread;
    if (do_page_render) {
      atomicMin(rect_min_x, tile_co_lod.x);
      atomicMin(rect_min_y, tile_co_lod.y);
      atomicMax(rect_max_x, tile_co_lod.x + 1);
      atomicMax(rect_max_y, tile_co_lod.y + 1);
    }

    barrier();

    ivec2 rect_min = ivec2(rect_min_x, rect_min_y);
    ivec2 rect_max = ivec2(rect_max_x, rect_max_y);

    int viewport_index = viewport_select(rect_max - rect_min);
    ivec2 viewport_size = viewport_size_get(viewport_index);

    /* Issue one view if there is an update in the LOD. */
    if (all(equal(gl_LocalInvocationID, uvec3(0)))) {
      bool lod_has_update = rect_min_x < rect_max_x;
      if (lod_has_update) {
        view_index = atomicAdd(statistics_buf.view_needed_count, 1);
        if (view_index < SHADOW_VIEW_MAX) {
          /* Setup the view. */
          viewport_index_buf[view_index] = viewport_index;

          view_infos_buf[view_index].viewmat = tilemap_data.viewmat;
          view_infos_buf[view_index].viewinv = inverse(tilemap_data.viewmat);

          float lod_res = float(SHADOW_TILEMAP_RES >> lod);

          /* TODO(fclem): These should be the culling planes. */
          // vec2 cull_region_start = (vec2(rect_min) / lod_res) * 2.0 - 1.0;
          // vec2 cull_region_end = (vec2(rect_max) / lod_res) * 2.0 - 1.0;
          vec2 view_start = (vec2(rect_min) / lod_res) * 2.0 - 1.0;
          vec2 view_end = (vec2(rect_min + viewport_size) / lod_res) * 2.0 - 1.0;

          int clip_index = tilemap_data.clip_data_index;
          float clip_far = tilemaps_clip_buf[clip_index].clip_far_stored;
          float clip_near = tilemaps_clip_buf[clip_index].clip_near_stored;

          mat4x4 winmat;
          if (tilemap_data.projection_type != SHADOW_PROJECTION_CUBEFACE) {
            view_start *= tilemap_data.half_size;
            view_end *= tilemap_data.half_size;
            view_start += tilemap_data.center_offset;
            view_end += tilemap_data.center_offset;

            winmat = projection_orthographic(
                view_start.x, view_end.x, view_start.y, view_end.y, clip_near, clip_far);
          }
          else {
            view_start *= clip_near;
            view_end *= clip_near;

            winmat = projection_perspective(
                view_start.x, view_end.x, view_start.y, view_end.y, clip_near, clip_far);
          }

          view_infos_buf[view_index].winmat = winmat;
          view_infos_buf[view_index].wininv = inverse(winmat);
        }
      }
    }

    barrier();

    bool lod_is_rendered = (view_index >= 0) && (view_index < SHADOW_VIEW_MAX);
    if (lod_is_rendered && lod_valid_thread) {
      /* Tile coordinate relative to chosen viewport origin. */
      ivec2 viewport_tile_co = tile_co_lod - rect_min;
      /* We need to add page indirection to the render map for the whole viewport even if this one
       * might extend outside of the shadow-map range. To this end, we need to wrap the threads to
       * always cover the whole mip. This is because the viewport cannot be bigger than the mip
       * level itself. */
      int lod_res = SHADOW_TILEMAP_RES >> lod;
      ivec2 relative_tile_co = (viewport_tile_co + lod_res) % lod_res;
      if (all(lessThan(relative_tile_co, viewport_size))) {
        uint page_packed = shadow_page_pack(tile.page);
        /* Add page to render map. */
        int render_page_index = shadow_render_page_index_get(view_index, relative_tile_co);
        render_map_buf[render_page_index] = do_page_render ? page_packed : 0xFFFFFFFFu;

        if (do_page_render) {
          /* Tag tile as rendered. There is a barrier after the read. So it is safe. */
          tiles_buf[tile_index] |= SHADOW_IS_RENDERED;
          /* Add page to clear list. */
          uint clear_page_index = atomicAdd(clear_dispatch_buf.num_groups_z, 1u);
          clear_list_buf[clear_page_index] = page_packed;
          /* Statistics. */
          atomicAdd(statistics_buf.page_rendered_count, 1);
        }
      }
    }

    if (tile.is_used && tile.is_allocated && (!tile.do_update || lod_is_rendered)) {
      /* Save highest lod for this thread. */
      valid_tile_index = tile_index;
    }
  }

  /* Store the highest LOD valid page for rendering. */
  uint tile_packed = (valid_tile_index != -1) ? tiles_buf[valid_tile_index] : SHADOW_NO_DATA;
  imageStore(tilemaps_img, atlas_texel, uvec4(tile_packed));

  if (all(equal(gl_GlobalInvocationID, uvec3(0)))) {
    /* Clamp it as it can underflow if there is too much tile present on screen. */
    pages_infos_buf.page_free_count = max(pages_infos_buf.page_free_count, 0);
  }
}<|MERGE_RESOLUTION|>--- conflicted
+++ resolved
@@ -15,11 +15,6 @@
 #pragma BLENDER_REQUIRE(common_math_lib.glsl)
 #pragma BLENDER_REQUIRE(eevee_shadow_tilemap_lib.glsl)
 
-<<<<<<< HEAD
-/* Note(Metal): Components updated individually with atomic operations need to be separated, as it
- * is not valid to pass a sub-component as a pointer. */
-=======
->>>>>>> fc8c8da8
 shared int rect_min_x;
 shared int rect_min_y;
 shared int rect_max_x;
