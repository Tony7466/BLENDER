
void main()
{
  Surfel surfel = surfels_buf[surfel_index];

<<<<<<< HEAD
  vec3 radiance = gl_FrontFacing ? surfel.radiance_front : surfel.radiance_back;
=======
  vec3 radiance = vec3(0.0);
  radiance += gl_FrontFacing ? surfel.radiance_direct.front.rgb : surfel.radiance_direct.back.rgb;
  radiance += gl_FrontFacing ? surfel.radiance_indirect[1].front.rgb :
                               surfel.radiance_indirect[1].back.rgb;
>>>>>>> d1f87e78

  switch (eDebugMode(debug_mode)) {
    default:
    case DEBUG_IRRADIANCE_CACHE_SURFELS_NORMAL:
      out_color = vec4(pow(surfel.normal * 0.5 + 0.5, vec3(2.2)), 0.0);
      break;
    case DEBUG_IRRADIANCE_CACHE_SURFELS_IRRADIANCE:
      out_color = vec4(radiance, 0.0);
      break;
  }

  /* Display surfels as circles. */
  if (distance(P, surfel.position) > surfel_radius) {
    discard;
    return;
  }
}<|MERGE_RESOLUTION|>--- conflicted
+++ resolved
@@ -3,14 +3,10 @@
 {
   Surfel surfel = surfels_buf[surfel_index];
 
-<<<<<<< HEAD
-  vec3 radiance = gl_FrontFacing ? surfel.radiance_front : surfel.radiance_back;
-=======
   vec3 radiance = vec3(0.0);
   radiance += gl_FrontFacing ? surfel.radiance_direct.front.rgb : surfel.radiance_direct.back.rgb;
   radiance += gl_FrontFacing ? surfel.radiance_indirect[1].front.rgb :
                                surfel.radiance_indirect[1].back.rgb;
->>>>>>> d1f87e78
 
   switch (eDebugMode(debug_mode)) {
     default:
