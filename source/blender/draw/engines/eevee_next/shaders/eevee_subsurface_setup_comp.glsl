/* SPDX-FileCopyrightText: 2023 Blender Authors
 *
 * SPDX-License-Identifier: GPL-2.0-or-later */

/**
 * Select tile that have visible SSS effect and prepare the intermediate buffers for faster
 * processing.
 */

#pragma BLENDER_REQUIRE(draw_view_lib.glsl)
#pragma BLENDER_REQUIRE(eevee_gbuffer_lib.glsl)
#pragma BLENDER_REQUIRE(gpu_shader_math_vector_lib.glsl)

shared uint has_visible_sss;

void main(void)
{
  ivec2 texel = ivec2(gl_GlobalInvocationID.xy);

  if (gl_LocalInvocationIndex == 0u) {
    has_visible_sss = 0u;
  }

  barrier();

  GBufferReader gbuf = gbuffer_read(gbuf_header_tx, gbuf_closure_tx, gbuf_normal_tx, texel);

<<<<<<< HEAD
  if (gbuf.has_diffuse && gbuf.diffuse.sss_id != 0u) {
    vec3 radiance = imageLoadFast(direct_light_img, texel).rgb +
                    imageLoadFast(indirect_light_img, texel).rgb;
=======
  if (gbuffer_closure_get(gbuf, 0).type == CLOSURE_BSSRDF_BURLEY_ID) {
    vec3 radiance = imageLoad(direct_light_img, texel).rgb +
                    imageLoad(indirect_light_img, texel).rgb;
>>>>>>> 17b32e1d

    ClosureSubsurface closure = to_closure_subsurface(gbuffer_closure_get(gbuf, 0));
    float max_radius = reduce_max(closure.sss_radius);

<<<<<<< HEAD
    imageStoreFast(radiance_img, texel, vec4(radiance, 0.0));
    imageStoreFast(object_id_img, texel, uvec4(gbuf.diffuse.sss_id));
=======
    imageStore(radiance_img, texel, vec4(radiance, 0.0));
    imageStore(object_id_img, texel, uvec4(gbuf.object_id));
>>>>>>> 17b32e1d

    vec2 center_uv = (vec2(texel) + 0.5) / vec2(textureSize(gbuf_header_tx, 0));
    float depth = texelFetch(depth_tx, texel, 0).r;
    /* TODO(fclem): Check if this simplifies. */
    float vPz = drw_depth_screen_to_view(depth);
    float homcoord = ProjectionMatrix[2][3] * vPz + ProjectionMatrix[3][3];
    float sample_scale = ProjectionMatrix[0][0] * (0.5 * max_radius / homcoord);
    float pixel_footprint = sample_scale * float(textureSize(gbuf_header_tx, 0).x);
    if (pixel_footprint > 1.0) {
      /* Race condition doesn't matter here. */
      has_visible_sss = 1u;
    }
  }
  else {
    /* No need to write radiance_img since the radiance won't be used at all. */
    imageStoreFast(object_id_img, texel, uvec4(0));
  }

  barrier();

  if (gl_LocalInvocationIndex == 0u) {
    if (has_visible_sss > 0u) {
      uint tile_id = atomicAdd(convolve_dispatch_buf.num_groups_x, 1u);
      convolve_tile_buf[tile_id] = packUvec2x16(gl_WorkGroupID.xy);
      /* Race condition doesn't matter here. */
      convolve_dispatch_buf.num_groups_y = 1;
      convolve_dispatch_buf.num_groups_z = 1;
    }
  }
}<|MERGE_RESOLUTION|>--- conflicted
+++ resolved
@@ -25,26 +25,15 @@
 
   GBufferReader gbuf = gbuffer_read(gbuf_header_tx, gbuf_closure_tx, gbuf_normal_tx, texel);
 
-<<<<<<< HEAD
-  if (gbuf.has_diffuse && gbuf.diffuse.sss_id != 0u) {
+  if (gbuffer_closure_get(gbuf, 0).type == CLOSURE_BSSRDF_BURLEY_ID) {
     vec3 radiance = imageLoadFast(direct_light_img, texel).rgb +
                     imageLoadFast(indirect_light_img, texel).rgb;
-=======
-  if (gbuffer_closure_get(gbuf, 0).type == CLOSURE_BSSRDF_BURLEY_ID) {
-    vec3 radiance = imageLoad(direct_light_img, texel).rgb +
-                    imageLoad(indirect_light_img, texel).rgb;
->>>>>>> 17b32e1d
 
     ClosureSubsurface closure = to_closure_subsurface(gbuffer_closure_get(gbuf, 0));
     float max_radius = reduce_max(closure.sss_radius);
 
-<<<<<<< HEAD
     imageStoreFast(radiance_img, texel, vec4(radiance, 0.0));
-    imageStoreFast(object_id_img, texel, uvec4(gbuf.diffuse.sss_id));
-=======
-    imageStore(radiance_img, texel, vec4(radiance, 0.0));
-    imageStore(object_id_img, texel, uvec4(gbuf.object_id));
->>>>>>> 17b32e1d
+    imageStoreFast(object_id_img, texel, uvec4(gbuf.object_id));
 
     vec2 center_uv = (vec2(texel) + 0.5) / vec2(textureSize(gbuf_header_tx, 0));
     float depth = texelFetch(depth_tx, texel, 0).r;
