/* SPDX-FileCopyrightText: 2023 Blender Authors
 *
 * SPDX-License-Identifier: GPL-2.0-or-later */

/**
 * Evaluate shadowing using shadow map ray-tracing.
 */

#pragma BLENDER_REQUIRE(gpu_shader_math_base_lib.glsl)
#pragma BLENDER_REQUIRE(gpu_shader_math_matrix_lib.glsl)
#pragma BLENDER_REQUIRE(eevee_light_lib.glsl)
#pragma BLENDER_REQUIRE(eevee_shadow_lib.glsl)
#pragma BLENDER_REQUIRE(eevee_sampling_lib.glsl)
#pragma BLENDER_REQUIRE(eevee_bxdf_sampling_lib.glsl)
#pragma BLENDER_REQUIRE(draw_view_lib.glsl)
#pragma BLENDER_REQUIRE(draw_math_geom_lib.glsl)

float shadow_read_depth_at_tilemap_uv(int tilemap_index, vec2 tilemap_uv)
{
  /* Prevent out of bound access. Assumes the input is already non negative. */
  tilemap_uv = min(tilemap_uv, vec2(0.99999));

  ivec2 texel_coord = ivec2(tilemap_uv * float(SHADOW_MAP_MAX_RES));
  /* Using bitwise ops is way faster than integer ops. */
  const int page_shift = SHADOW_PAGE_LOD;
  const int page_mask = ~(0xFFFFFFFF << SHADOW_PAGE_LOD);

  ivec2 tile_coord = texel_coord >> page_shift;
  ShadowSamplingTile tile = shadow_tile_load(shadow_tilemaps_tx, tile_coord, tilemap_index);

  if (!tile.is_valid) {
    return -1.0;
  }
  /* Shift LOD0 pixels so that they get wrapped at the right position for the given LOD. */
  /* TODO convert everything to uint to avoid signed int operations. */
  texel_coord += ivec2(tile.lod_offset << SHADOW_PAGE_LOD);
  /* Scale to LOD pixels (merge LOD0 pixels together) then mask to get pixel in page. */
  ivec2 texel_page = (texel_coord >> int(tile.lod)) & page_mask;
  ivec3 texel = ivec3((ivec2(tile.page.xy) << page_shift) | texel_page, tile.page.z);

  return uintBitsToFloat(texelFetch(shadow_atlas_tx, texel, 0).r);
}

/* ---------------------------------------------------------------------- */
/** \name Shadow Map Tracing loop
 * \{ */

#define SHADOW_TRACING_INVALID_HISTORY -999.0

struct ShadowMapTracingState {
  /* Receiver Z value at previous valid depth sample. */
  float receiver_depth_history;
  /* Occluder Z value at previous valid depth sample. */
  float occluder_depth_history;
  /* Ray time at previous valid depth sample. */
  float ray_time_history;
  /* Z slope (delta/time) between previous valid sample (N-1) and the one before that (N-2). */
  float occluder_depth_slope;
  /* Multiplier and bias to the ray step quickly compute ray time. */
  float ray_step_mul;
  float ray_step_bias;
  /* State of the trace. */
  float ray_time;
  bool hit;
};

ShadowMapTracingState shadow_map_trace_init(int sample_count, float step_offset)
{
  ShadowMapTracingState state;
  state.receiver_depth_history = -1.0;
  state.occluder_depth_history = SHADOW_TRACING_INVALID_HISTORY;
  state.ray_time_history = -1.0;
  state.occluder_depth_slope = 0.0;
  /* We trace the ray in reverse. From 1.0 (light) to 0.0 (shading point). */
  state.ray_step_mul = -1.0 / float(sample_count);
  state.ray_step_bias = 1.0 + step_offset * state.ray_step_mul;
  state.hit = false;
  return state;
}

struct ShadowTracingSample {
  float receiver_depth;
  float occluder_depth;
  bool skip_sample;
};

/**
 * This need to be instantiated for each `ShadowRay*` type.
 * This way we can implement `shadow_map_trace_sample` for each type without too much code
 * duplication.
 * Most of the code is wrapped into functions to avoid to debug issues inside macro code.
 */
#define SHADOW_MAP_TRACE_FN(ShadowRayType) \
  ShadowMapTraceResult shadow_map_trace(ShadowRayType ray, int sample_count, float step_offset) \
  { \
    ShadowMapTracingState state = shadow_map_trace_init(sample_count, step_offset); \
    for (int i = 0; (i <= sample_count) && (i <= SHADOW_MAX_STEP) && (state.hit == false); i++) { \
      /* Saturate to always cover the shading point position when i == sample_count. */ \
      state.ray_time = square(saturate(float(i) * state.ray_step_mul + state.ray_step_bias)); \
\
      ShadowTracingSample samp = shadow_map_trace_sample(state, ray); \
\
      shadow_map_trace_hit_check(state, samp); \
    } \
    return shadow_map_trace_finish(state); \
  }

/**
 * We trace from a point on the light towards the shading point.
 *
 * This reverse tracing allows to approximate the geometry behind occluders while minimizing
 * light-leaks.
 */
void shadow_map_trace_hit_check(inout ShadowMapTracingState state, ShadowTracingSample samp)
{
  /* Skip empty tiles since they do not contain actual depth information.
   * Not doing so would change the z gradient history. */
  if (samp.skip_sample) {
    return;
  }
  /* For the first sample, regular depth compare since we do not have history values. */
  if (state.occluder_depth_history == SHADOW_TRACING_INVALID_HISTORY) {
    if (samp.occluder_depth < samp.receiver_depth) {
      state.hit = true;
      return;
    }
    state.occluder_depth_history = samp.occluder_depth;
    state.receiver_depth_history = samp.receiver_depth;
    state.ray_time_history = state.ray_time;
    return;
  }
  /* Delta between previous valid sample. */
  float ray_depth_delta = samp.receiver_depth - state.receiver_depth_history;
  /* Delta between previous valid sample not occluding the ray. */
  float time_delta = state.ray_time - state.ray_time_history;
  /* Arbitrary increase the threshold to avoid missing occluders because of precision issues.
   * Increasing the threshold inflates the occluders. */
  float compare_threshold = abs(ray_depth_delta) * 1.05;
  /* Find out if the ray step is behind an occluder.
   * To be consider behind (and ignore the occluder), the occluder must not be cross the ray.
   * Use the full delta ray depth as threshold to make sure to not miss any occluder. */
  bool is_behind = samp.occluder_depth < (samp.receiver_depth - compare_threshold);

  if (is_behind) {
    /* Use last known valid occluder Z value and extrapolate to the sample position. */
    samp.occluder_depth = state.occluder_depth_history + state.occluder_depth_slope * time_delta;
    /* Intersection test will be against the extrapolated last known occluder. */
  }
  else {
    /* Compute current occluder slope and record history for when the ray goes behind a surface. */
    state.occluder_depth_slope = (samp.occluder_depth - state.occluder_depth_history) / time_delta;
    state.occluder_depth_slope = clamp(state.occluder_depth_slope, -100.0, 100.0);
    state.occluder_depth_history = samp.occluder_depth;
    state.ray_time_history = state.ray_time;
    /* Intersection test will be against the current sample's occluder. */
  }

  if (samp.occluder_depth < samp.receiver_depth) {
    state.occluder_depth_history = samp.occluder_depth;
    state.hit = true;
    return;
  }
  /* No intersection. */
  state.receiver_depth_history = samp.receiver_depth;
}

struct ShadowMapTraceResult {
  bool has_hit;
  float occluder_depth;
};

ShadowMapTraceResult shadow_map_trace_finish(ShadowMapTracingState state)
{
  ShadowMapTraceResult result;
  if (state.hit) {
    result.occluder_depth = state.occluder_depth_history;
    result.has_hit = true;
  }
  else {
    result.occluder_depth = 0.0;
    result.has_hit = false;
  }
  return result;
}

/** \} */

/* ---------------------------------------------------------------------- */
/** \name Directional Shadow Map Tracing
 * \{ */

struct ShadowRayDirectional {
  /* Ray in local translated coordinate, with depth in [0..1] range in W component. */
  vec4 origin;
  vec4 direction;
  LightData light;
};

ShadowRayDirectional shadow_ray_generate_directional(LightData light,
                                                     vec2 random_2d,
                                                     vec3 lP,
                                                     vec3 lNg,
                                                     float thickness,
                                                     out bool r_is_above_surface)
{
  float clip_near = orderedIntBitsToFloat(light.clip_near);
  float clip_far = orderedIntBitsToFloat(light.clip_far);
  /* Assumed to be non-null. */
  float z_range = clip_far - clip_near;
  float dist_to_near_plane = -lP.z - clip_near;

  /* `lP` is supposed to be in light rotated space. But not translated. */
  vec4 origin = vec4(lP, dist_to_near_plane / z_range);

  vec3 disk_direction = sample_uniform_cone(sample_cylinder(random_2d),
                                            light_sun_data_get(light).shadow_angle);
  /* Light shape is 1 unit away from the shading point. */
  vec4 direction = vec4(disk_direction, -1.0 / z_range);

  r_is_above_surface = dot(lNg, direction.xyz) > 0.0;

  if (!r_is_above_surface) {
    /* Skip the object volume. */
    origin += direction * thickness;
  }
  /* It only make sense to trace where there can be occluder. Clamp by distance to near plane. */
  direction *= min(light_sun_data_get(light).shadow_trace_distance,
                   dist_to_near_plane / disk_direction.z);

  ShadowRayDirectional ray;
  ray.origin = origin;
  ray.direction = direction;
  ray.light = light;
  return ray;
}

ShadowTracingSample shadow_map_trace_sample(ShadowMapTracingState state,
                                            inout ShadowRayDirectional ray)
{
  /* Ray position is ray local position with origin at light origin. */
  vec4 ray_pos = ray.origin + ray.direction * state.ray_time;

  int level = shadow_directional_level(ray.light, ray_pos.xyz - ray.light._position);
  /* This difference needs to be less than 32 for the later shift to be valid.
   * This is ensured by ShadowDirectional::clipmap_level_range(). */
  int level_relative = level - light_sun_data_get(ray.light).clipmap_lod_min;

  int lod_relative = (ray.light.type == LIGHT_SUN_ORTHO) ?
                         light_sun_data_get(ray.light).clipmap_lod_min :
                         level;

  vec2 clipmap_origin = light_sun_data_get(ray.light).clipmap_origin;
  vec2 clipmap_pos = ray_pos.xy - clipmap_origin;
  vec2 tilemap_uv = clipmap_pos * exp2(-float(lod_relative)) + 0.5;

  /* Compute offset in tile. */
  ivec2 clipmap_offset = shadow_decompress_grid_offset(
      ray.light.type,
      light_sun_data_get(ray.light).clipmap_base_offset_neg,
      light_sun_data_get(ray.light).clipmap_base_offset_pos,
      level_relative);
  /* Translate tilemap UVs to its origin. */
  tilemap_uv -= vec2(clipmap_offset) / float(SHADOW_TILEMAP_RES);
  /* Clamp to avoid out of tilemap access. */
  tilemap_uv = saturate(tilemap_uv);

  ShadowTracingSample samp;
  samp.receiver_depth = ray_pos.w;
  samp.occluder_depth = shadow_read_depth_at_tilemap_uv(ray.light.tilemap_index + level_relative,
                                                        tilemap_uv);
  samp.skip_sample = (samp.occluder_depth == -1.0);
  return samp;
}

SHADOW_MAP_TRACE_FN(ShadowRayDirectional)

/** \} */

/* ---------------------------------------------------------------------- */
/** \name Punctual Shadow Map Tracing
 * \{ */

struct ShadowRayPunctual {
  /* Ray in tile-map normalized coordinates [0..1]. */
  vec3 origin;
  vec3 direction;
  /* Tile-map to sample. */
  int tilemap_index;
};

/* Return ray in UV clip space [0..1]. */
ShadowRayPunctual shadow_ray_generate_punctual(LightData light,
                                               vec2 random_2d,
                                               vec3 lP,
                                               vec3 lNg,
                                               float thickness,
                                               out bool r_is_above_surface)
{
  if (light.type == LIGHT_RECT) {
    random_2d = random_2d * 2.0 - 1.0;
  }
  else {
    random_2d = sample_disk(random_2d);
  }

  float clip_far = intBitsToFloat(light.clip_far);
  float clip_near = intBitsToFloat(light.clip_near);
  float clip_side = light_local_data_get(light).clip_side;

<<<<<<< HEAD
=======
  /* TODO(fclem): 3D shift for jittered soft shadows. */
  vec3 projection_origin = vec3(0.0, 0.0, -light_local_data_get(light).shadow_projection_shift);
>>>>>>> 68d948ef
  vec3 direction;
  if (is_area_light(light.type)) {
    random_2d *= light_area_data_get(light).size;

    vec3 point_on_light_shape = vec3(random_2d, 0.0);
    /* Progressively blend the shape back to the projection origin. */
<<<<<<< HEAD
    point_on_light_shape = point_on_light_shape * light.shadow_shape_scale_or_angle;
=======
    point_on_light_shape = mix(
        -projection_origin, point_on_light_shape, light_local_data_get(light).shadow_scale);
>>>>>>> 68d948ef

    direction = point_on_light_shape - lP;
    r_is_above_surface = dot(direction, lNg) > 0.0;

#ifdef SHADOW_SUBSURFACE
    if (!r_is_above_surface) {
      /* Skip the object volume. Do not push behind the light. */
      float offset_len = saturate(thickness / length(direction));
      lP += direction * offset_len;
      direction *= 1.0 - offset_len;
    }
#endif

    /* Clip the ray to not cross the near plane.
     * Scale it so that it encompass the whole cube (with a safety margin). */
    float clip_distance = clip_near + 0.001;
    float ray_length = max(abs(direction.x), max(abs(direction.y), abs(direction.z)));
    direction *= saturate((ray_length - clip_distance) / ray_length);
  }
  else {
    float dist;
    vec3 L = normalize_and_get_length(lP, dist);
    /* Disk rotated towards light vector. */
    vec3 right, up;
    make_orthonormal_basis(L, right, up);

    float shape_radius = light_spot_data_get(light).radius;
    if (is_sphere_light(light.type)) {
      /* FIXME(weizhen): this is not well-defined when `dist < light.spot.radius`. */
      shape_radius = light_sphere_disk_radius(shape_radius, dist);
    }
    random_2d *= shape_radius;

    random_2d *= light_local_data_get(light).shadow_scale;
    vec3 point_on_light_shape = right * random_2d.x + up * random_2d.y;

    direction = point_on_light_shape - lP;
    r_is_above_surface = dot(direction, lNg) > 0.0;

#ifdef SHADOW_SUBSURFACE
    if (!r_is_above_surface) {
      /* Skip the object volume. Do not push behind the light. */
      float offset_len = saturate(thickness / length(direction));
      lP += direction * offset_len;
      direction *= 1.0 - offset_len;
    }
#endif

    /* Clip the ray to not cross the light shape. */
    float clip_distance = light_spot_data_get(light).radius;
    direction *= saturate((dist - clip_distance) / dist);
  }

  /* Apply shadow origin shift. */
  vec3 local_ray_start = lP;
  vec3 local_ray_end = local_ray_start + direction;

  /* Use an offset in the ray direction to jitter which face is traced.
   * This helps hiding some harsh discontinuity. */
  int face_id = shadow_punctual_face_index_get(local_ray_start + direction * 0.5);
  /* Local Light Space > Face Local (View) Space. */
  vec3 view_ray_start = shadow_punctual_local_position_to_face_local(face_id, local_ray_start);
  vec3 view_ray_end = shadow_punctual_local_position_to_face_local(face_id, local_ray_end);

  /* Face Local (View) Space > Clip Space. */
  /* TODO: Could be simplified since frustum is completely symmetrical. */
  mat4 winmat = projection_perspective(
      -clip_side, clip_side, -clip_side, clip_side, clip_near, clip_far);
  vec3 clip_ray_start = project_point(winmat, view_ray_start);
  vec3 clip_ray_end = project_point(winmat, view_ray_end);
  /* Clip Space > UV Space. */
  vec3 uv_ray_start = clip_ray_start * 0.5 + 0.5;
  vec3 uv_ray_end = clip_ray_end * 0.5 + 0.5;
  /* Compute the ray again. */
  ShadowRayPunctual ray;
  ray.origin = uv_ray_start;
  ray.direction = uv_ray_end - uv_ray_start;
  ray.tilemap_index = light.tilemap_index + face_id;
  return ray;
}

ShadowTracingSample shadow_map_trace_sample(ShadowMapTracingState state,
                                            inout ShadowRayPunctual ray)
{
  vec3 ray_pos = ray.origin + ray.direction * state.ray_time;
  vec2 tilemap_uv = saturate(ray_pos.xy);

  ShadowTracingSample samp;
  samp.receiver_depth = ray_pos.z;
  samp.occluder_depth = shadow_read_depth_at_tilemap_uv(ray.tilemap_index, tilemap_uv);
  samp.skip_sample = (samp.occluder_depth == -1.0);
  return samp;
}

SHADOW_MAP_TRACE_FN(ShadowRayPunctual)

/** \} */

/* ---------------------------------------------------------------------- */
/** \name Shadow Evaluation
 * \{ */

/* Compute the world space offset of the shading position required for
 * stochastic percentage closer filtering of shadow-maps. */
vec3 shadow_pcf_offset(LightData light, const bool is_directional, vec3 P, vec3 Ng, vec2 random)
{
  if (light.pcf_radius <= 0.001) {
    /* Early return. */
    return vec3(0.0);
  }

  vec3 L = light_vector_get(light, is_directional, P).L;
  if (dot(L, Ng) < 0.001) {
    /* Don't apply PCF to almost perpendicular,
     * since we can't project the offset to the surface. */
    return vec3(0.0);
  }

  ShadowSampleParams params;
  if (is_directional) {
    params = shadow_directional_sample_params_get(shadow_tilemaps_tx, light, P);
  }
  else {
    params = shadow_punctual_sample_params_get(light, P);
  }
  ShadowSamplingTile tile = shadow_tile_data_get(shadow_tilemaps_tx, params);
  if (!tile.is_valid) {
    return vec3(0.0);
  }

  /* Compute the shadow-map tangent-bitangent matrix. */

  float uv_offset = 1.0 / float(SHADOW_MAP_MAX_RES);
  vec3 TP, BP;
  if (is_directional) {
    TP = shadow_directional_reconstruct_position(
        params, light, params.uv + vec3(uv_offset, 0.0, 0.0));
    BP = shadow_directional_reconstruct_position(
        params, light, params.uv + vec3(0.0, uv_offset, 0.0));
  }
  else {
    mat4 wininv = shadow_punctual_projection_perspective_inverse(light);
    TP = shadow_punctual_reconstruct_position(
        params, wininv, light, params.uv + vec3(uv_offset, 0.0, 0.0));
    BP = shadow_punctual_reconstruct_position(
        params, wininv, light, params.uv + vec3(0.0, uv_offset, 0.0));
  }

  /* TODO: Use a mat2x3 (Currently not supported by the Metal backend). */
  mat3 TBN = mat3(TP - P, BP - P, Ng);

  /* Compute the actual offset. */

  vec2 pcf_offset = random * 2.0 - 1.0;
  pcf_offset *= light.pcf_radius;

  /* Scale the offset based on shadow LOD. */
  if (is_directional) {
    vec3 lP = light_world_to_local(light, P);
    float level = shadow_directional_level_fractional(light, lP - light._position);
    float pcf_scale = mix(0.5, 1.0, fract(level));
    pcf_offset *= pcf_scale;
  }
  else {
    bool is_perspective = drw_view_is_perspective();
    float dist_to_cam = distance(P, drw_view_position());
    float footprint_ratio = shadow_punctual_footprint_ratio(
        light, P, is_perspective, dist_to_cam, uniform_buf.shadow.tilemap_projection_ratio);
    float lod = -log2(footprint_ratio) + light.lod_bias;
    lod = clamp(lod, 0.0, float(SHADOW_TILEMAP_LOD));
    float pcf_scale = exp2(lod);
    pcf_offset *= pcf_scale;
  }

  vec3 ws_offset = TBN * vec3(pcf_offset, 0.0);
  vec3 offset_P = P + ws_offset;

  /* Project the offset position into the surface */

#ifdef GPU_NVIDIA
  /* Workaround for a bug in the Nvidia shader compiler.
   * If we don't compute L here again, it breaks shadows on reflection probes. */
  L = light_vector_get(light, is_directional, P).L;
#endif

  if (abs(dot(Ng, L)) > 0.999) {
    return ws_offset;
  }

  offset_P = line_plane_intersect(offset_P, L, P, Ng);
  ws_offset = offset_P - P;

  if (dot(ws_offset, L) < 0.0) {
    /* Project the offset position into the perpendicular plane, since it's closer to the light
     * (avoids overshadowing at geometry angles). */
    vec3 perpendicular_plane_normal = cross(Ng, normalize(cross(Ng, L)));
    offset_P = line_plane_intersect(offset_P, L, P, perpendicular_plane_normal);
    ws_offset = offset_P - P;
  }

  return ws_offset;
}

/**
 * Evaluate shadowing by casting rays toward the light direction.
 */
ShadowEvalResult shadow_eval(LightData light,
                             const bool is_directional,
                             vec3 P,
                             vec3 Ng,
                             float thickness,
                             int ray_count,
                             int ray_step_count)
{
#ifdef EEVEE_SAMPLING_DATA
#  ifdef GPU_FRAGMENT_SHADER
  vec2 pixel = floor(gl_FragCoord.xy);
#  elif defined(GPU_COMPUTE_SHADER)
  vec2 pixel = vec2(gl_GlobalInvocationID.xy);
#  endif
  vec3 blue_noise_3d = utility_tx_fetch(utility_tx, pixel, UTIL_BLUE_NOISE_LAYER).rgb;
  vec3 random_shadow_3d = blue_noise_3d + sampling_rng_3D_get(SAMPLING_SHADOW_U);
  vec2 random_pcf_2d = fract(blue_noise_3d.xy + sampling_rng_2D_get(SAMPLING_SHADOW_X));
  float normal_offset = uniform_buf.shadow.normal_bias;
#else
  /* Case of surfel light eval. */
  vec3 random_shadow_3d = vec3(0.5);
  vec2 random_pcf_2d = vec2(0.0);
  /* TODO(fclem): Parameter on irradiance volumes? */
  float normal_offset = 0.02;
#endif

  P += shadow_pcf_offset(light, is_directional, P, Ng, random_pcf_2d);

  /* Avoid self intersection. */
  P = offset_ray(P, Ng);
  /* The above offset isn't enough in most situation. Still add a bigger bias. */
  /* TODO(fclem): Scale based on depth. */
  P += Ng * normal_offset;

  vec3 lP = is_directional ?
                light_world_to_local(light, P) :
                light_world_to_local(light, P - light._position) - light.shadow_origin_shift;
  vec3 lNg = light_world_to_local(light, Ng);

  float surface_hit = 0.0;
  float surface_ray_count = 0.0;
  float subsurface_hit = 0.0;
  float subsurface_ray_count = 0.0;
  for (int ray_index = 0; ray_index < ray_count && ray_index < SHADOW_MAX_RAY; ray_index++) {
    vec2 random_ray_2d = fract(hammersley_2d(ray_index, ray_count) + random_shadow_3d.xy);

    /* We only consider rays above the surface for shadowing. This is because the LTC evaluation
     * already accounts for the clipping of the light shape. */
    bool is_above_surface;

    ShadowMapTraceResult trace;
    if (is_directional) {
      ShadowRayDirectional clip_ray = shadow_ray_generate_directional(
          light, random_ray_2d, lP, lNg, thickness, is_above_surface);
      trace = shadow_map_trace(clip_ray, ray_step_count, random_shadow_3d.z);
    }
    else {
      ShadowRayPunctual clip_ray = shadow_ray_generate_punctual(
          light, random_ray_2d, lP, lNg, thickness, is_above_surface);
      trace = shadow_map_trace(clip_ray, ray_step_count, random_shadow_3d.z);
    }

    if (is_above_surface) {
      surface_hit += float(trace.has_hit);
      surface_ray_count += 1.0;
    }
    else {
      subsurface_hit += float(trace.has_hit);
      subsurface_ray_count += 1.0;
    }
  }
  /* Average samples. */
  ShadowEvalResult result;
  result.light_visibilty = saturate(1.0 - surface_hit * safe_rcp(surface_ray_count));
  result.light_visibilty = min(result.light_visibilty,
                               saturate(1.0 - subsurface_hit * safe_rcp(subsurface_ray_count)));
  result.occluder_distance = 0.0; /* Unused. Could reintroduced if needed. */
  return result;
}

/** \} */<|MERGE_RESOLUTION|>--- conflicted
+++ resolved
@@ -307,23 +307,13 @@
   float clip_near = intBitsToFloat(light.clip_near);
   float clip_side = light_local_data_get(light).clip_side;
 
-<<<<<<< HEAD
-=======
-  /* TODO(fclem): 3D shift for jittered soft shadows. */
-  vec3 projection_origin = vec3(0.0, 0.0, -light_local_data_get(light).shadow_projection_shift);
->>>>>>> 68d948ef
   vec3 direction;
   if (is_area_light(light.type)) {
     random_2d *= light_area_data_get(light).size;
 
     vec3 point_on_light_shape = vec3(random_2d, 0.0);
     /* Progressively blend the shape back to the projection origin. */
-<<<<<<< HEAD
-    point_on_light_shape = point_on_light_shape * light.shadow_shape_scale_or_angle;
-=======
-    point_on_light_shape = mix(
-        -projection_origin, point_on_light_shape, light_local_data_get(light).shadow_scale);
->>>>>>> 68d948ef
+    point_on_light_shape = point_on_light_shape * light_local_data_get(light).shadow_scale;
 
     direction = point_on_light_shape - lP;
     r_is_above_surface = dot(direction, lNg) > 0.0;
@@ -564,9 +554,14 @@
   /* TODO(fclem): Scale based on depth. */
   P += Ng * normal_offset;
 
-  vec3 lP = is_directional ?
-                light_world_to_local(light, P) :
-                light_world_to_local(light, P - light._position) - light.shadow_origin_shift;
+  vec3 lP;
+  if (is_directional) {
+    lP = light_world_to_local(light, P);
+  }
+  else {
+    lP = light_world_to_local(light, P - light._position) -
+         light_local_data_get(light).shadow_projection_shift;
+  }
   vec3 lNg = light_world_to_local(light, Ng);
 
   float surface_hit = 0.0;
