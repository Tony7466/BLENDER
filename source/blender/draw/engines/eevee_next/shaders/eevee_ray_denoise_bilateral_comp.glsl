--- conflicted
+++ resolved
@@ -79,10 +79,6 @@
   int closure_index = uniform_buf.raytrace.closure_index;
 #endif
 
-<<<<<<< HEAD
-  float variance = imageLoadFast(in_variance_img, texel_fullres).r;
-  vec3 in_radiance = imageLoadFast(in_radiance_img, texel_fullres).rgb;
-=======
   bool has_valid_closure = closure_index < gbuf.closure_count;
   if (!has_valid_closure) {
     /* Output nothing. This shouldn't even be loaded. */
@@ -92,9 +88,8 @@
   ClosureUndetermined center_closure = gbuffer_closure_get(gbuf, closure_index);
 
   float roughness = closure_apparent_roughness_get(center_closure);
-  float variance = imageLoad(in_variance_img, texel_fullres).r;
-  vec3 in_radiance = imageLoad(in_radiance_img, texel_fullres).rgb;
->>>>>>> 17b32e1d
+  float variance = imageLoadFast(in_variance_img, texel_fullres).r;
+  vec3 in_radiance = imageLoadFast(in_radiance_img, texel_fullres).rgb;
 
   bool is_background = (center_depth == 0.0);
   bool is_smooth = (roughness < 0.05);
@@ -127,12 +122,7 @@
     ivec2 sample_texel = texel_fullres + offset;
     ivec3 sample_tile = ivec3(sample_texel / RAYTRACE_GROUP_SIZE, closure_index);
     /* Make sure the sample has been processed and do not contain garbage data. */
-<<<<<<< HEAD
-    bool unprocessed_tile = imageLoadFast(tile_mask_img, sample_tile).r == 0;
-    if (unprocessed_tile) {
-=======
-    if (imageLoad(tile_mask_img, sample_tile).r == 0u) {
->>>>>>> 17b32e1d
+    if (imageLoadFast(tile_mask_img, sample_tile).r == 0u) {
       continue;
     }
 
@@ -145,7 +135,7 @@
       continue;
     }
 
-    vec3 radiance = imageLoad(in_radiance_img, sample_texel).rgb;
+    vec3 radiance = imageLoadFast(in_radiance_img, sample_texel).rgb;
 
     /* Do not gather unprocessed pixels. */
     if (all(equal(radiance, FLT_11_11_10_MAX))) {
@@ -166,14 +156,6 @@
     float normal_weight = bilateral_normal_weight(center_closure.N, sample_closure.N);
     float weight = depth_weight * spatial_weight * normal_weight;
 
-<<<<<<< HEAD
-    vec3 radiance = imageLoadFast(in_radiance_img, sample_texel).rgb;
-    /* Do not gather unprocessed pixels. */
-    if (all(equal(in_radiance, FLT_11_11_10_MAX))) {
-      continue;
-    }
-=======
->>>>>>> 17b32e1d
     accum_radiance += to_accumulation_space(radiance) * weight;
     accum_weight += weight;
   }
