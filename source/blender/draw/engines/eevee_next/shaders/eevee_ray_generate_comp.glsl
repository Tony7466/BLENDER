--- conflicted
+++ resolved
@@ -24,14 +24,8 @@
   ClosureUndetermined closure = gbuffer_read_bin(
       gbuf_header_tx, gbuf_closure_tx, gbuf_normal_tx, texel_fullres, closure_index);
 
-<<<<<<< HEAD
-  bool valid_pixel = closure_index < gbuf.closure_count;
-  if (!valid_pixel) {
+  if (closure.type == CLOSURE_NONE_ID) {
     imageStoreFast(out_ray_data_img, texel, vec4(0.0));
-=======
-  if (closure.type == CLOSURE_NONE_ID) {
-    imageStore(out_ray_data_img, texel, vec4(0.0));
->>>>>>> 61a88e52
     return;
   }
 
