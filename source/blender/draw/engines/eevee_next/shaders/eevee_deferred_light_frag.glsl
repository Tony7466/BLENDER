
/**
 * Compute light objects lighting contribution using Gbuffer data.
 *
 * Output light either directly to the radiance buffers or to temporary radiance accumulation
 * buffer that will be processed by other deferred lighting passes.
 */

#pragma BLENDER_REQUIRE(eevee_gbuffer_lib.glsl)
#pragma BLENDER_REQUIRE(common_view_lib.glsl)
#pragma BLENDER_REQUIRE(eevee_light_eval_lib.glsl)
<<<<<<< HEAD
#pragma BLENDER_REQUIRE(eevee_lightprobe_eval_lib.glsl)
=======
#pragma BLENDER_REQUIRE(eevee_reflection_probe_lib.glsl)
>>>>>>> e3608d68

void main()
{
  ivec2 texel = ivec2(gl_FragCoord.xy);

  float depth = texelFetch(hiz_tx, ivec2(gl_FragCoord.xy), 0).r;
  vec3 P = get_world_space_from_depth(uvcoordsvar.xy, depth);

  /* TODO(fclem): High precision derivative. */
  vec3 Ng = safe_normalize(cross(dFdx(P), dFdy(P)));
  vec3 V = cameraVec(P);
  float vP_z = dot(cameraForward, P) - dot(cameraForward, cameraPos);

  vec4 gbuffer_0_packed = texelFetch(gbuffer_closure_tx, ivec3(texel, 0), 0);
  vec4 gbuffer_1_packed = texelFetch(gbuffer_closure_tx, ivec3(texel, 1), 0);

  ClosureReflection reflection_data;
  reflection_data.N = gbuffer_normal_unpack(gbuffer_0_packed.xy);
  reflection_data.roughness = gbuffer_0_packed.z;

  ClosureDiffuse diffuse_data;
  diffuse_data.N = gbuffer_normal_unpack(gbuffer_1_packed.xy);
  /* These are only set for SSS case. */
  diffuse_data.sss_radius = vec3(0.0);
  diffuse_data.sss_id = 0u;
  float thickness = 0.0;

  bool is_refraction = gbuffer_is_refraction(gbuffer_1_packed);
  if (is_refraction) {
    /* Still evaluate the diffuse light so that dithered SSS / Refraction combination still
     * produces a complete diffuse light buffer that will be correctly convolved by the SSSS.
     * The refraction pixels will just set the diffuse radiance to 0. */
  }
  else if (false /* TODO */) {
    vec4 gbuffer_2_packed = texelFetch(gbuffer_closure_tx, ivec3(texel, 2), 0);
    diffuse_data.sss_radius = gbuffer_sss_radii_unpack(gbuffer_2_packed.xyz);
    diffuse_data.sss_id = gbuffer_object_id_unorm16_unpack(gbuffer_2_packed.w);
    thickness = gbuffer_thickness_pack(gbuffer_1_packed.z);
  }

  vec3 diffuse_light = vec3(0.0);
  vec3 reflection_light = vec3(0.0);

<<<<<<< HEAD
  lightprobe_eval(diffuse_data, reflection_data, P, Ng, V, diffuse_light, reflection_light);

=======
  light_world_eval(diffuse_data, reflection_data, P, V, diffuse_light, reflection_light);
>>>>>>> e3608d68
  light_eval(
      diffuse_data, reflection_data, P, Ng, V, vP_z, thickness, diffuse_light, reflection_light);

  if (is_last_eval_pass) {
    /* Apply color and output lighting to render-passes. */
    vec4 color_0_packed = texelFetch(gbuffer_color_tx, ivec3(texel, 0), 0);
    vec4 color_1_packed = texelFetch(gbuffer_color_tx, ivec3(texel, 1), 0);

    reflection_data.color = gbuffer_color_unpack(color_0_packed);
    diffuse_data.color = gbuffer_color_unpack(color_1_packed);

    if (is_refraction) {
      diffuse_data.color = vec3(0.0);
    }

    reflection_light *= reflection_data.color;
    diffuse_light *= diffuse_data.color;
    /* Add radiance to light pass. */
    imageStore(
        rp_light_img, ivec3(texel, RENDER_PASS_LAYER_DIFFUSE_LIGHT), vec4(diffuse_light, 1.0));
    imageStore(
        rp_light_img, ivec3(texel, RENDER_PASS_LAYER_SPECULAR_LIGHT), vec4(reflection_light, 1.0));
    /* Add radiance to combined pass. */
    out_radiance = vec4(diffuse_light + reflection_light, 0.0);
    out_transmittance = vec4(1.0);
  }
  else {
    /* Store lighting for next deferred pass. */

    /* Output diffuse light along with object ID for sub-surface screen space processing. */
    vec4 diffuse_radiance;
    diffuse_radiance.xyz = diffuse_light;
    diffuse_radiance.w = gbuffer_object_id_f16_pack(diffuse_data.sss_id);
    imageStore(out_diffuse_light_img, texel, diffuse_radiance);

    imageStore(out_specular_light_img, texel, vec4(reflection_light, 0.0));

    /* Final radiance will be amended by the last pass.
     * This should do nothing as color write should be disabled in this case. */
    out_radiance = vec4(0.0);
    out_transmittance = vec4(0.0);
  }
}<|MERGE_RESOLUTION|>--- conflicted
+++ resolved
@@ -9,11 +9,8 @@
 #pragma BLENDER_REQUIRE(eevee_gbuffer_lib.glsl)
 #pragma BLENDER_REQUIRE(common_view_lib.glsl)
 #pragma BLENDER_REQUIRE(eevee_light_eval_lib.glsl)
-<<<<<<< HEAD
 #pragma BLENDER_REQUIRE(eevee_lightprobe_eval_lib.glsl)
-=======
 #pragma BLENDER_REQUIRE(eevee_reflection_probe_lib.glsl)
->>>>>>> e3608d68
 
 void main()
 {
@@ -57,12 +54,10 @@
   vec3 diffuse_light = vec3(0.0);
   vec3 reflection_light = vec3(0.0);
 
-<<<<<<< HEAD
   lightprobe_eval(diffuse_data, reflection_data, P, Ng, V, diffuse_light, reflection_light);
 
-=======
   light_world_eval(diffuse_data, reflection_data, P, V, diffuse_light, reflection_light);
->>>>>>> e3608d68
+
   light_eval(
       diffuse_data, reflection_data, P, Ng, V, vP_z, thickness, diffuse_light, reflection_light);
 
