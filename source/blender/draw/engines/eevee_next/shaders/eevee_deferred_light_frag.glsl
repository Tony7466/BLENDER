--- conflicted
+++ resolved
@@ -54,7 +54,7 @@
 
   vec3 diffuse_light = vec3(0.0);
   vec3 reflection_light = vec3(0.0);
-<<<<<<< HEAD
+  float shadow = 1.0;
 
   lightprobe_eval(diffuse_data, reflection_data, P, Ng, V, diffuse_light, reflection_light);
 
@@ -62,38 +62,6 @@
 
   light_eval(
       diffuse_data, reflection_data, P, Ng, V, vP_z, thickness, diffuse_light, reflection_light);
-
-  if (is_last_eval_pass) {
-    /* Apply color and output lighting to render-passes. */
-    vec4 color_0_packed = texelFetch(gbuffer_color_tx, ivec3(texel, 0), 0);
-    vec4 color_1_packed = texelFetch(gbuffer_color_tx, ivec3(texel, 1), 0);
-
-    reflection_data.color = gbuffer_color_unpack(color_0_packed);
-    diffuse_data.color = gbuffer_color_unpack(color_1_packed);
-
-    if (is_refraction) {
-      diffuse_data.color = vec3(0.0);
-    }
-
-    reflection_light *= reflection_data.color;
-    diffuse_light *= diffuse_data.color;
-    /* Add radiance to light pass. */
-    imageStore(
-        rp_light_img, ivec3(texel, RENDER_PASS_LAYER_DIFFUSE_LIGHT), vec4(diffuse_light, 1.0));
-    imageStore(
-        rp_light_img, ivec3(texel, RENDER_PASS_LAYER_SPECULAR_LIGHT), vec4(reflection_light, 1.0));
-    /* Add radiance to combined pass. */
-    out_radiance = vec4(diffuse_light + reflection_light, 0.0);
-    out_transmittance = vec4(1.0);
-  }
-  else {
-    /* Store lighting for next deferred pass. */
-
-=======
-  float shadow = 1.0;
-
-  light_world_eval(reflection_data, P, V, reflection_light);
-  lightprobe_eval(diffuse_data, reflection_data, P, Ng, V, diffuse_light, reflection_light);
 
   light_eval(diffuse_data,
              reflection_data,
@@ -107,7 +75,6 @@
              shadow);
 
   if (!is_last_eval_pass) {
->>>>>>> d1f87e78
     /* Output diffuse light along with object ID for sub-surface screen space processing. */
     vec4 diffuse_radiance;
     diffuse_radiance.xyz = diffuse_light;
