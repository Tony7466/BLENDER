--- conflicted
+++ resolved
@@ -10,10 +10,7 @@
 #pragma BLENDER_REQUIRE(common_view_lib.glsl)
 #pragma BLENDER_REQUIRE(eevee_light_eval_lib.glsl)
 #pragma BLENDER_REQUIRE(eevee_reflection_probe_lib.glsl)
-<<<<<<< HEAD
-=======
 #pragma BLENDER_REQUIRE(eevee_lightprobe_eval_lib.glsl)
->>>>>>> d1f87e78
 
 void main()
 {
@@ -58,13 +55,8 @@
   vec3 reflection_light = vec3(0.0);
   float shadow = 1.0;
 
-<<<<<<< HEAD
+  lightprobe_eval(diffuse_data, reflection_data, P, Ng, V, diffuse_light, reflection_light);
   light_probes_eval(reflection_data, P, V, reflection_light);
-=======
-  light_world_eval(reflection_data, P, V, reflection_light);
-  lightprobe_eval(diffuse_data, reflection_data, P, Ng, V, diffuse_light, reflection_light);
-
->>>>>>> d1f87e78
   light_eval(diffuse_data,
              reflection_data,
              P,
