/* SPDX-FileCopyrightText: 2023 Blender Authors
 *
 * SPDX-License-Identifier: GPL-2.0-or-later */

/**
 * Compute light objects lighting contribution using Gbuffer data.
 */

#pragma BLENDER_REQUIRE(draw_view_lib.glsl)
#pragma BLENDER_REQUIRE(eevee_gbuffer_lib.glsl)
#pragma BLENDER_REQUIRE(eevee_renderpass_lib.glsl)
#pragma BLENDER_REQUIRE(eevee_light_eval_lib.glsl)
#pragma BLENDER_REQUIRE(eevee_thickness_lib.glsl)
#pragma BLENDER_REQUIRE(eevee_subsurface_lib.glsl)

ClosureLight closure_light_new(ClosureUndetermined cl, vec3 V)
{
  ClosureLight cl_light;
  cl_light.N = cl.N;
  cl_light.ltc_mat = LTC_LAMBERT_MAT;
  cl_light.type = LIGHT_DIFFUSE;
  switch (cl.type) {
    case CLOSURE_BSDF_TRANSLUCENT_ID:
      cl_light.N = -cl.N;
      break;
    case CLOSURE_BSSRDF_BURLEY_ID:
    case CLOSURE_BSDF_DIFFUSE_ID:
      break;
    case CLOSURE_BSDF_MICROFACET_GGX_REFLECTION_ID:
      cl_light.ltc_mat = LTC_GGX_MAT(dot(cl.N, V), cl.data.x);
      cl_light.type = LIGHT_SPECULAR;
      break;
    case CLOSURE_BSDF_MICROFACET_GGX_REFRACTION_ID:
      cl_light.type = LIGHT_SPECULAR;
      break;
    case CLOSURE_NONE_ID:
      /* TODO(fclem): Assert. */
      break;
  }
  return cl_light;
}

void main()
{
  ivec2 texel = ivec2(gl_FragCoord.xy);

  float depth = texelFetch(hiz_tx, texel, 0).r;
  GBufferReader gbuf = gbuffer_read(gbuf_header_tx, gbuf_closure_tx, gbuf_normal_tx, texel);

  if (gbuf.closure_count == 0) {
    return;
  }

  vec3 P = drw_point_screen_to_world(vec3(uvcoordsvar.xy, depth));
  vec3 Ng = gbuf.data.surface_N;
  vec3 V = drw_world_incident_vector(P);
  float vPz = dot(drw_view_forward(), P) - dot(drw_view_forward(), drw_view_position());

  ClosureLightStack stack;
  for (int i = 0; i < LIGHT_CLOSURE_EVAL_COUNT && i < gbuf.closure_count; i++) {
    stack.cl[i] = closure_light_new(gbuf.closures[i], V);
  }

  /* TODO(fclem): Split thickness computation. */
  float thickness = (gbuf.has_translucent) ? gbuf.data.thickness : 0.0;
#ifdef MAT_SUBSURFACE
  if (gbuf.has_sss) {
    float shadow_thickness = thickness_from_shadow(P, Ng, vPz);
    thickness = (shadow_thickness != THICKNESS_NO_VALUE) ?
                    max(shadow_thickness, gbuf.data.thickness) :
                    gbuf.data.thickness;

    /* Add one translucent closure for all SSS closure. Reuse the same lighting. */
    ClosureLight cl_light;
    cl_light.N = -Ng;
    cl_light.ltc_mat = LTC_LAMBERT_MAT;
    cl_light.type = LIGHT_DIFFUSE;
    stack.cl[gbuf.closure_count] = cl_light;
  }
#endif

  light_eval(stack, P, Ng, V, vPz, thickness);

#ifdef MAT_SUBSURFACE
  if (gbuf.has_sss) {
    for (int i = 0; i < LIGHT_CLOSURE_EVAL_COUNT && i < gbuf.closure_count; i++) {
      /* Add to diffuse light for processing inside the Screen Space SSS pass.
       * The tranlucent light is not outputed as a separate quantity because
       * it is over the closure_count. */
      if (gbuf.closures[i].type == CLOSURE_BSSRDF_BURLEY_ID) {
        /* Apply absorption per closure. */
        vec3 sss_profile = subsurface_transmission(gbuf.closures[i].data.rgb, thickness);
        stack.cl[i].light_shadowed += stack.cl[gbuf.closure_count].light_shadowed * sss_profile;
        stack.cl[i].light_unshadowed += stack.cl[gbuf.closure_count].light_unshadowed *
                                        sss_profile;
      }
    }
  }
#endif

#if 1 /* TODO(fclem): Limit to when shadow pass is needed. */
  vec3 radiance_shadowed = vec3(0);
  vec3 radiance_unshadowed = vec3(0);
  for (int i = 0; i < LIGHT_CLOSURE_EVAL_COUNT && i < gbuf.closure_count; i++) {
    radiance_shadowed += stack.cl[i].light_shadowed;
    radiance_unshadowed += stack.cl[i].light_unshadowed;
  }
  /* TODO(fclem): Change shadow pass to be colored. */
  vec3 shadows = radiance_shadowed * safe_rcp(radiance_unshadowed);
<<<<<<< HEAD

  int render_pass_id = (SC_render_pass_shadow_id >= -1) ? SC_render_pass_shadow_id :
                                                          uniform_buf.render_pass.shadow_id;
  output_renderpass_value(render_pass_id, average(shadows));
=======
  output_renderpass_value(uniform_buf.render_pass.shadow_id, average(shadows));
#endif
>>>>>>> 258ba00a

  for (int i = 0; i < LIGHT_CLOSURE_EVAL_COUNT && i < gbuf.closure_count; i++) {
    /* TODO(fclem): Layered texture. */
    if (i == 0) {
      imageStore(direct_radiance_1_img, texel, vec4(stack.cl[i].light_shadowed, 1.0));
    }
    else if (i == 1) {
      imageStore(direct_radiance_2_img, texel, vec4(stack.cl[i].light_shadowed, 1.0));
    }
    else if (i == 2) {
      imageStore(direct_radiance_3_img, texel, vec4(stack.cl[i].light_shadowed, 1.0));
    }
  }
}<|MERGE_RESOLUTION|>--- conflicted
+++ resolved
@@ -107,15 +107,11 @@
   }
   /* TODO(fclem): Change shadow pass to be colored. */
   vec3 shadows = radiance_shadowed * safe_rcp(radiance_unshadowed);
-<<<<<<< HEAD
 
-  int render_pass_id = (SC_render_pass_shadow_id >= -1) ? SC_render_pass_shadow_id :
+  int shadow_pass_id = (SC_render_pass_shadow_id >= -1) ? SC_render_pass_shadow_id :
                                                           uniform_buf.render_pass.shadow_id;
-  output_renderpass_value(render_pass_id, average(shadows));
-=======
-  output_renderpass_value(uniform_buf.render_pass.shadow_id, average(shadows));
+  output_renderpass_value(shadow_pass_id, average(shadows));
 #endif
->>>>>>> 258ba00a
 
   for (int i = 0; i < LIGHT_CLOSURE_EVAL_COUNT && i < gbuf.closure_count; i++) {
     /* TODO(fclem): Layered texture. */
