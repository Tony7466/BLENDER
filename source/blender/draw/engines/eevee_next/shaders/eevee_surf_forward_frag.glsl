/* SPDX-FileCopyrightText: 2022-2023 Blender Authors
 *
 * SPDX-License-Identifier: GPL-2.0-or-later */

/**
 * Forward lighting evaluation: Lighting is evaluated during the geometry rasterization.
 *
 * This is used by alpha blended materials and materials using Shader to RGB nodes.
 */

#pragma BLENDER_REQUIRE(eevee_light_eval_lib.glsl)
#pragma BLENDER_REQUIRE(eevee_lightprobe_eval_lib.glsl)
#pragma BLENDER_REQUIRE(eevee_ambient_occlusion_lib.glsl)
#pragma BLENDER_REQUIRE(eevee_nodetree_lib.glsl)
#pragma BLENDER_REQUIRE(eevee_sampling_lib.glsl)
#pragma BLENDER_REQUIRE(eevee_surf_lib.glsl)
#pragma BLENDER_REQUIRE(eevee_renderpass_lib.glsl)
#pragma BLENDER_REQUIRE(eevee_volume_lib.glsl)
#pragma BLENDER_REQUIRE(common_hair_lib.glsl)
#pragma BLENDER_REQUIRE(common_math_lib.glsl)
#pragma BLENDER_REQUIRE(common_view_lib.glsl)

vec4 closure_to_rgba(Closure cl)
{
  vec3 diffuse_light = vec3(0.0);
  vec3 reflection_light = vec3(0.0);
  vec3 refraction_light = vec3(0.0);
  float shadow = 1.0;

<<<<<<< HEAD
  float vPz = dot(cameraForward, g_data.P) - dot(cameraForward, cameraPos);
  vec3 V = cameraVec(g_data.P);

  ClosureLightStack stack;

  ClosureLight cl_diff;
  cl_diff.N = g_diffuse_data.N;
  cl_diff.ltc_mat = LTC_LAMBERT_MAT;
  cl_diff.type = LIGHT_DIFFUSE;
  stack.cl[0] = cl_diff;

  ClosureLight cl_refl;
  cl_refl.N = g_reflection_data.N;
  cl_refl.ltc_mat = LTC_GGX_MAT(dot(g_reflection_data.N, V), g_reflection_data.roughness);
  cl_refl.type = LIGHT_SPECULAR;
  stack.cl[1] = cl_refl;

  float thickness = 0.01; /* TODO(fclem) thickness. */
  light_eval(stack, g_data.P, g_data.Ng, V, vPz, thickness);
=======
  vec3 V = cameraVec(g_data.P);
  float vP_z = dot(cameraForward, g_data.P) - dot(cameraForward, cameraPos);

  light_eval(g_diffuse_data,
             g_reflection_data,
             g_data.P,
             g_data.Ng,
             V,
             vP_z,
             0.01 /* TODO(fclem) thickness. */,
             diffuse_light,
             reflection_light,
             shadow);
>>>>>>> 5e43bf34

  vec2 noise_probe = interlieved_gradient_noise(gl_FragCoord.xy, vec2(0, 1), vec2(0.0));
  LightProbeSample samp = lightprobe_load(g_data.P, g_data.Ng, V);

  diffuse_light += lightprobe_eval(samp, g_diffuse_data, V, noise_probe);
  reflection_light += lightprobe_eval(samp, g_reflection_data, V, noise_probe);

  vec4 out_color;
  out_color.rgb = g_emission;
  out_color.rgb += g_diffuse_data.color * g_diffuse_data.weight * stack.cl[0].light_shadowed;
  out_color.rgb += g_reflection_data.color * g_reflection_data.weight * stack.cl[1].light_shadowed;

  out_color.a = saturate(1.0 - avg(g_transmittance));

  /* Reset for the next closure tree. */
  closure_weights_reset();

  return out_color;
}

void main()
{
  /* Clear AOVs first. In case the material renders to them. */
  clear_aovs();

  init_globals();

  float noise = utility_tx_fetch(utility_tx, gl_FragCoord.xy, UTIL_BLUE_NOISE_LAYER).r;
  g_closure_rand = fract(noise + sampling_rng_1D_get(SAMPLING_CLOSURE));

  fragment_displacement();

  nodetree_surface();

  g_holdout = saturate(g_holdout);

  float thickness = nodetree_thickness();

  float vPz = dot(cameraForward, g_data.P) - dot(cameraForward, cameraPos);
  vec3 V = cameraVec(g_data.P);

  ClosureLightStack stack;

<<<<<<< HEAD
  ClosureLight cl_diff;
  cl_diff.N = g_diffuse_data.N;
  cl_diff.ltc_mat = LTC_LAMBERT_MAT;
  cl_diff.type = LIGHT_DIFFUSE;
  stack.cl[0] = cl_diff;

  ClosureLight cl_refl;
  cl_refl.N = g_reflection_data.N;
  cl_refl.ltc_mat = LTC_GGX_MAT(dot(g_reflection_data.N, V), g_reflection_data.roughness);
  cl_refl.type = LIGHT_SPECULAR;
  stack.cl[1] = cl_diff;

  light_eval(stack, g_data.P, g_data.Ng, V, vPz, thickness);

  vec3 diffuse_light = stack.cl[0].light_shadowed;
  vec3 reflection_light = stack.cl[1].light_shadowed;
  vec3 refraction_light = vec3(0.0);
=======
  vec3 V = cameraVec(g_data.P);
  float vP_z = dot(cameraForward, g_data.P) - dot(cameraForward, cameraPos);

  light_eval(g_diffuse_data,
             g_reflection_data,
             g_data.P,
             g_data.Ng,
             V,
             vP_z,
             thickness,
             diffuse_light,
             reflection_light,
             shadow);
>>>>>>> 5e43bf34

  vec2 noise_probe = interlieved_gradient_noise(gl_FragCoord.xy, vec2(0, 1), vec2(0.0));
  LightProbeSample samp = lightprobe_load(g_data.P, g_data.Ng, V);

  diffuse_light += lightprobe_eval(samp, g_diffuse_data, V, noise_probe);
  reflection_light += lightprobe_eval(samp, g_reflection_data, V, noise_probe);

  g_diffuse_data.color *= g_diffuse_data.weight;
  g_reflection_data.color *= g_reflection_data.weight;
  g_refraction_data.color *= g_refraction_data.weight;
  diffuse_light *= step(1e-5, g_diffuse_data.weight);
  reflection_light *= step(1e-5, g_reflection_data.weight);
  refraction_light *= step(1e-5, g_refraction_data.weight);

  out_radiance.rgb = g_emission;
  out_radiance.rgb += g_diffuse_data.color * diffuse_light;
  out_radiance.rgb += g_reflection_data.color * reflection_light;
  out_radiance.rgb += g_refraction_data.color * refraction_light;
  out_radiance.a = 0.0;

  vec3 specular_light = reflection_light + refraction_light;
  vec3 specular_color = g_reflection_data.color + g_refraction_data.color;

  /* TODO(fclem): This feels way too complex for what is it. */
  bool has_any_bsdf_weight = g_diffuse_data.weight != 0.0 || g_reflection_data.weight != 0.0 ||
                             g_refraction_data.weight != 0.0;
  vec3 out_normal = has_any_bsdf_weight ? vec3(0.0) : g_data.N;
  out_normal += g_diffuse_data.N * g_diffuse_data.weight;
  out_normal += g_reflection_data.N * g_reflection_data.weight;
  out_normal += g_refraction_data.N * g_refraction_data.weight;
  out_normal = safe_normalize(out_normal);

#ifdef MAT_RENDER_PASS_SUPPORT
  ivec2 out_texel = ivec2(gl_FragCoord.xy);
  if (imageSize(rp_cryptomatte_img).x > 1) {
    vec4 cryptomatte_output = vec4(
        cryptomatte_object_buf[resource_id], node_tree.crypto_hash, 0.0);
    imageStore(rp_cryptomatte_img, out_texel, cryptomatte_output);
  }

  vec3 shadows = (stack.cl[0].light_shadowed + stack.cl[1].light_shadowed) /
                 (stack.cl[0].light_unshadowed + stack.cl[1].light_unshadowed);

  output_renderpass_color(uniform_buf.render_pass.normal_id, vec4(out_normal, 1.0));
  output_renderpass_color(uniform_buf.render_pass.position_id, vec4(g_data.P, 1.0));
  output_renderpass_color(uniform_buf.render_pass.diffuse_color_id,
                          vec4(g_diffuse_data.color, 1.0));
  output_renderpass_color(uniform_buf.render_pass.diffuse_light_id, vec4(diffuse_light, 1.0));
  output_renderpass_color(uniform_buf.render_pass.specular_color_id, vec4(specular_color, 1.0));
  output_renderpass_color(uniform_buf.render_pass.specular_light_id, vec4(specular_light, 1.0));
  output_renderpass_color(uniform_buf.render_pass.emission_id, vec4(g_emission, 1.0));
  output_renderpass_value(uniform_buf.render_pass.shadow_id, avg(shadows));
  /** NOTE: AO is done on its own pass. */
#endif

#ifdef MAT_TRANSPARENT
  /* Volumetric resolve and compositing. */
  vec2 uvs = gl_FragCoord.xy * uniform_buf.volumes.viewport_size_inv;
  VolumeResolveSample vol = volume_resolve(
      vec3(uvs, gl_FragCoord.z), volume_transmittance_tx, volume_scattering_tx);

  /* Removes the part of the volume scattering that has
   * already been added to the destination pixels by the opaque resolve.
   * Since we do that using the blending pipeline we need to account for material transmittance. */
  vol.scattering -= vol.scattering * g_transmittance;

  out_radiance.rgb = out_radiance.rgb * vol.transmittance + vol.scattering;
#endif

  out_radiance.rgb *= 1.0 - g_holdout;

  out_transmittance.rgb = g_transmittance;
  out_transmittance.a = saturate(avg(g_transmittance));
}<|MERGE_RESOLUTION|>--- conflicted
+++ resolved
@@ -27,7 +27,6 @@
   vec3 refraction_light = vec3(0.0);
   float shadow = 1.0;
 
-<<<<<<< HEAD
   float vPz = dot(cameraForward, g_data.P) - dot(cameraForward, cameraPos);
   vec3 V = cameraVec(g_data.P);
 
@@ -47,21 +46,6 @@
 
   float thickness = 0.01; /* TODO(fclem) thickness. */
   light_eval(stack, g_data.P, g_data.Ng, V, vPz, thickness);
-=======
-  vec3 V = cameraVec(g_data.P);
-  float vP_z = dot(cameraForward, g_data.P) - dot(cameraForward, cameraPos);
-
-  light_eval(g_diffuse_data,
-             g_reflection_data,
-             g_data.P,
-             g_data.Ng,
-             V,
-             vP_z,
-             0.01 /* TODO(fclem) thickness. */,
-             diffuse_light,
-             reflection_light,
-             shadow);
->>>>>>> 5e43bf34
 
   vec2 noise_probe = interlieved_gradient_noise(gl_FragCoord.xy, vec2(0, 1), vec2(0.0));
   LightProbeSample samp = lightprobe_load(g_data.P, g_data.Ng, V);
@@ -105,7 +89,6 @@
 
   ClosureLightStack stack;
 
-<<<<<<< HEAD
   ClosureLight cl_diff;
   cl_diff.N = g_diffuse_data.N;
   cl_diff.ltc_mat = LTC_LAMBERT_MAT;
@@ -123,21 +106,6 @@
   vec3 diffuse_light = stack.cl[0].light_shadowed;
   vec3 reflection_light = stack.cl[1].light_shadowed;
   vec3 refraction_light = vec3(0.0);
-=======
-  vec3 V = cameraVec(g_data.P);
-  float vP_z = dot(cameraForward, g_data.P) - dot(cameraForward, cameraPos);
-
-  light_eval(g_diffuse_data,
-             g_reflection_data,
-             g_data.P,
-             g_data.Ng,
-             V,
-             vP_z,
-             thickness,
-             diffuse_light,
-             reflection_light,
-             shadow);
->>>>>>> 5e43bf34
 
   vec2 noise_probe = interlieved_gradient_noise(gl_FragCoord.xy, vec2(0, 1), vec2(0.0));
   LightProbeSample samp = lightprobe_load(g_data.P, g_data.Ng, V);
