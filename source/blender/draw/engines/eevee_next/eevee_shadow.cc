/* SPDX-License-Identifier: GPL-2.0-or-later
 * Copyright 2022 Blender Foundation.
 */

/** \file
 * \ingroup eevee
 *
 * The shadow module manages shadow update tagging & shadow rendering.
 */

#include "BKE_global.h"
#include "BLI_rect.h"

#include "eevee_instance.hh"

#include "draw_debug.hh"

namespace blender::eevee {

/* -------------------------------------------------------------------- */
/** \name Tile map
 *
 * \{ */

void ShadowTileMap::sync_orthographic(const float4x4 &object_mat_,
                                      int2 origin_offset,
                                      int clipmap_level,
                                      float lod_bias_,
                                      eShadowProjectionType projection_type_)
{
  if (projection_type != projection_type_ || (level != clipmap_level)) {
    set_dirty();
  }
  projection_type = projection_type_;
  level = clipmap_level;

  if (grid_shift == int2(0)) {
    /* Only replace shift if it is not already dirty. */
    grid_shift = origin_offset - grid_offset;
  }
  grid_offset = origin_offset;

  if (!equals_m4m4(object_mat.ptr(), object_mat_.ptr())) {
    object_mat = object_mat_;
    set_dirty();
  }

  lod_bias = lod_bias_;

  float tile_size = ShadowDirectional::tile_size_get(level);

  /* object_mat is a rotation matrix. Reduce imprecision by taking the transpose which is also the
   * inverse in this particular case. */
  viewmat = math::transpose(object_mat);

  float half_size = ShadowDirectional::coverage_get(level) / 2.0f;
  float2 win_offset = float2(grid_offset) * tile_size;
  orthographic_m4(winmat.ptr(),
                  -half_size + win_offset.x,
                  half_size + win_offset.x,
                  -half_size + win_offset.y,
                  half_size + win_offset.y,
                  /* Near/far is computed on GPU using casters bounds. */
                  -1.0,
                  1.0);
}

void ShadowTileMap::sync_cubeface(
    const float4x4 &object_mat_, float near_, float far_, eCubeFace face, float lod_bias_)
{
  if (projection_type != SHADOW_PROJECTION_CUBEFACE || (cubeface != face) || (near != near_) ||
      (far != far_)) {
    set_dirty();
  }
  projection_type = SHADOW_PROJECTION_CUBEFACE;
  cubeface = face;
  near = near_;
  far = far_;
  lod_bias = lod_bias_;
  grid_offset = int2(0);

  if (!equals_m4m4(object_mat.ptr(), object_mat_.ptr())) {
    object_mat = object_mat_;
    set_dirty();
  }

  perspective_m4(winmat.ptr(), -near, near, -near, near, near, far);
  viewmat = float4x4(shadow_face_mat[cubeface]) * math::invert(object_mat);

  /* Update corners. */
  float4x4 viewinv = object_mat;
  corners[0] = float4(viewinv.location(), 0.0f);
  corners[1] = float4(math::transform_point(viewinv, float3(-far, -far, -far)), 0.0f);
  corners[2] = float4(math::transform_point(viewinv, float3(far, -far, -far)), 0.0f);
  corners[3] = float4(math::transform_point(viewinv, float3(-far, far, -far)), 0.0f);
  /* Store deltas. */
  corners[2] = (corners[2] - corners[1]) / float(SHADOW_TILEMAP_RES);
  corners[3] = (corners[3] - corners[1]) / float(SHADOW_TILEMAP_RES);
}

void ShadowTileMap::debug_draw() const
{
  /** Used for debug drawing. */
  float4 debug_color[6] = {{1.0f, 0.1f, 0.1f, 1.0f},
                           {0.1f, 1.0f, 0.1f, 1.0f},
                           {0.0f, 0.2f, 1.0f, 1.0f},
                           {1.0f, 1.0f, 0.3f, 1.0f},
                           {0.1f, 0.1f, 0.1f, 1.0f},
                           {1.0f, 1.0f, 1.0f, 1.0f}};
  float4 color =
      debug_color[((projection_type == SHADOW_PROJECTION_CUBEFACE ? cubeface : level) + 9999) % 6];

  float4x4 persinv = winmat * viewmat;
  drw_debug_matrix_as_bbox(math::invert(persinv), color);

  // int64_t div = ShadowTileMapPool::maps_per_row;
  // std::stringstream ss;
  // ss << "[" << tiles_index % div << ":" << tiles_index / div << "]";
  // std::string text = ss.str();

  // float3 pos = persinv * float3(0.0f, 0.0f, (projection_type) ? 1.0f : 0.0f);

  // uchar ucolor[4];
  // rgba_float_to_uchar(ucolor, color);
  // struct DRWTextStore *dt = DRW_text_cache_ensure();
  // DRW_text_cache_add(dt, pos, text.c_str(), text.size(), 0, 0, DRW_TEXT_CACHE_GLOBALSPACE,
  // ucolor);
}

/** \} */

/* -------------------------------------------------------------------- */
/** \name Tile map pool
 *
 * \{ */

ShadowTileMapPool::ShadowTileMapPool()
{
  free_indices.reserve(SHADOW_MAX_TILEMAP);
  /* Reverse order to help debugging (first allocated tile-map will get 0). */
  for (int i = SHADOW_MAX_TILEMAP - 1; i >= 0; i--) {
    free_indices.append(i * SHADOW_TILEDATA_PER_TILEMAP);
  }

  int2 extent;
  extent.x = min_ii(SHADOW_MAX_TILEMAP, maps_per_row) * ShadowTileMap::tile_map_resolution;
  extent.y = (SHADOW_MAX_TILEMAP / maps_per_row) * ShadowTileMap::tile_map_resolution;

  eGPUTextureUsage usage = GPU_TEXTURE_USAGE_SHADER_READ | GPU_TEXTURE_USAGE_SHADER_WRITE;
  tilemap_tx.ensure_2d(GPU_R32UI, extent, usage);
  tilemap_tx.clear(uint4(0));
}

ShadowTileMap *ShadowTileMapPool::acquire()
{
  if (free_indices.is_empty()) {
    /* Grow the tile-map buffer. See `end_sync`. */
    for (auto i : IndexRange(free_indices.size(), SHADOW_MAX_TILEMAP)) {
      free_indices.append(i * SHADOW_TILEDATA_PER_TILEMAP);
    }
  }
  int index = free_indices.pop_last();
  return &tilemap_pool.construct(ShadowTileMap(index));
}

void ShadowTileMapPool::release(Span<ShadowTileMap *> free_list)
{
  for (ShadowTileMap *map : free_list) {
    free_indices.append(map->tiles_index);
    tilemap_pool.destruct(*map);
  }
}

void ShadowTileMapPool::end_sync(ShadowModule &module)
{
  tilemaps_data.push_update();

  uint needed_tilemap_capacity = (free_indices.size() + tilemap_pool.size());
  if (needed_tilemap_capacity != (tiles_data.size() / SHADOW_TILEDATA_PER_TILEMAP)) {
    tiles_data.resize(needed_tilemap_capacity * SHADOW_TILEDATA_PER_TILEMAP);
    tilemaps_clip.resize(needed_tilemap_capacity);
    /* We reallocated the tile-map buffer, discarding all the data it contained.
     * We need to re-initialize the page heaps. */
    module.do_full_update = true;
  }

  tilemaps_unused.clear();
  int64_t newly_unused_count = free_indices.size() - last_free_len;
  if (newly_unused_count > 0) {
    /* Upload tile-map indices which pages needs to be pushed back to the free page heap. */
    Span<uint> newly_unused_indices = free_indices.as_span().slice(last_free_len,
                                                                   newly_unused_count);
    for (uint index : newly_unused_indices) {
      /* Push a dummy tile-map to a unused tile-map buffer. It is then processed through the some
       * of the setup steps to release the pages. */
      ShadowTileMapData tilemap_data = {};
      tilemap_data.tiles_index = index;
      tilemap_data.clip_data_index = 0;
      tilemap_data.grid_shift = int2(SHADOW_TILEMAP_RES);
      tilemap_data.projection_type = SHADOW_PROJECTION_CUBEFACE;

      tilemaps_unused.append(tilemap_data);
    }
    tilemaps_unused.push_update();
  }

  last_free_len = free_indices.size();
}

/** \} */

/* -------------------------------------------------------------------- */
/** \name Shadow Punctual
 *
 * \{ */

void ShadowPunctual::sync(eLightType light_type,
                          const float4x4 &object_mat,
                          float cone_aperture,
                          float near_clip,
                          float far_clip)
{
  if (light_type == LIGHT_SPOT) {
    tilemaps_needed_ = (cone_aperture > DEG2RADF(90.0f)) ? 5 : 1;
  }
  else if (is_area_light(light_type)) {
    tilemaps_needed_ = 5;
  }
  else {
    tilemaps_needed_ = 6;
  }

  far_ = max_ff(far_clip, 3e-4f);
  near_ = min_ff(near_clip, far_clip - 1e-4f);
  light_type_ = light_type;

  /* Keep custom data. */
  size_x_ = _area_size_x;
  size_y_ = _area_size_y;

  position_ = float3(object_mat[3]);
}

void ShadowPunctual::release_excess_tilemaps()
{
  if (tilemaps_.size() <= tilemaps_needed_) {
    return;
  }
  auto span = tilemaps_.as_span();
  shadows_.tilemap_pool.release(span.drop_front(tilemaps_needed_));
  tilemaps_ = span.take_front(tilemaps_needed_);
}

void ShadowPunctual::end_sync(Light &light, float lod_bias)
{
  ShadowTileMapPool &tilemap_pool = shadows_.tilemap_pool;

  float4x4 obmat_tmp = light.object_mat;

  /* Clear embedded custom data. */
  obmat_tmp[0][3] = obmat_tmp[1][3] = obmat_tmp[2][3] = 0.0f;
  obmat_tmp[3][3] = 1.0f;

  /* Acquire missing tile-maps. */
  while (tilemaps_.size() < tilemaps_needed_) {
    tilemaps_.append(tilemap_pool.acquire());
  }

  tilemaps_[Z_NEG]->sync_cubeface(obmat_tmp, near_, far_, Z_NEG, lod_bias);
  if (tilemaps_needed_ >= 5) {
    tilemaps_[X_POS]->sync_cubeface(obmat_tmp, near_, far_, X_POS, lod_bias);
    tilemaps_[X_NEG]->sync_cubeface(obmat_tmp, near_, far_, X_NEG, lod_bias);
    tilemaps_[Y_POS]->sync_cubeface(obmat_tmp, near_, far_, Y_POS, lod_bias);
    tilemaps_[Y_NEG]->sync_cubeface(obmat_tmp, near_, far_, Y_NEG, lod_bias);
  }
  if (tilemaps_needed_ == 6) {
    tilemaps_[Z_POS]->sync_cubeface(obmat_tmp, near_, far_, Z_POS, lod_bias);
  }

  /* Normal matrix to convert geometric normal to optimal bias. */
  float4x4 &winmat = tilemaps_[Z_NEG]->winmat;
  float4x4 normal_mat = math::invert(math::transpose(winmat));
  light.normal_mat_packed.x = normal_mat[3][2];
  light.normal_mat_packed.y = normal_mat[3][3];

  light.tilemap_index = tilemap_pool.tilemaps_data.size();

  /* A bit weird give we are inside a punctual shadow, but this is
   * in order to make light_tilemap_max_get() work. */
  light.clipmap_lod_min = 0;
  light.clipmap_lod_max = tilemaps_needed_ - 1;

  union {
    float f;
    int32_t i;
  } as_int;
  as_int.f = near_;
  light.clip_near = as_int.i;
  as_int.f = far_;
  light.clip_far = as_int.i;

  for (ShadowTileMap *tilemap : tilemaps_) {
    /* Add shadow tile-maps grouped by lights to the GPU buffer. */
    tilemap_pool.tilemaps_data.append(*tilemap);
    tilemap->set_updated();
  }
}

/** \} */

/* -------------------------------------------------------------------- */
/** \name Directional Shadow Maps
 *
 * In order to improve shadow map density, we switch between two tile-map distribution mode.
 * One is beater suited for large FOV (clip-map), the other for really small FOV or Orthographic
 * projections (cascade).
 *
 * Clip-map distribution centers a number of log2 sized tile-maps around the view position.
 * https://developer.nvidia.com/gpugems/gpugems2/part-i-geometric-complexity/chapter-2-terrain-rendering-using-gpu-based-geometry
 *
 * Cascade distribution puts tile-maps along the frustum projection to the light space.
 * https://developer.nvidia.com/gpugems/gpugems3/part-ii-light-and-shadows/chapter-10-parallel-split-shadow-maps-programmable-gpus
 *
 * We choose to distribute cascades linearly to achieve uniform density and simplify lookup.
 * Using clip-map instead of cascades for perspective view also allows for better caching.
 * \{ */

eShadowProjectionType ShadowDirectional::directional_distribution_type_get(const Camera &camera)
{
  /* TODO(fclem): Enable the cascade projection if the FOV is tiny in perspective mode. */
  return camera.is_perspective() ? SHADOW_PROJECTION_CLIPMAP : SHADOW_PROJECTION_CASCADE;
}

/************************************************************************
 *                         Cascade Distribution                         *
 ************************************************************************/

void ShadowDirectional::cascade_tilemaps_distribution_near_far_points(const Camera &camera,
                                                                      float3 &near_point,
                                                                      float3 &far_point)
{
  const CameraData &cam_data = camera.data_get();
  /* Ideally we should only take the intersection with the scene bounds. */
  far_point = (camera.position() - camera.forward() * cam_data.clip_far) *
              float3x3(object_mat_.view<3, 3>());
  near_point = (camera.position() - camera.forward() * cam_data.clip_near) *
               float3x3(object_mat_.view<3, 3>());
}

/* \note All tile-maps are meant to have the same LOD but we still return a range starting at the
 * unique LOD. */
IndexRange ShadowDirectional::cascade_level_range(const Camera &camera, float lod_bias)
{
  using namespace blender::math;

  /* 16 is arbitrary. To avoid too much tile-map per directional lights. */
  const int max_tilemap_per_shadows = 16;
  const CameraData &cam_data = camera.data_get();

  float3 near_point, far_point;
  cascade_tilemaps_distribution_near_far_points(camera, near_point, far_point);

  /* This gives the maximum resolution in depth we can have with a fixed set of tile-maps. Gives
   * the best results when view direction is orthogonal to the light direction. */
  float depth_range_in_shadow_space = distance(far_point.xy(), near_point.xy());
  float min_depth_tilemap_size = 2 * (depth_range_in_shadow_space / max_tilemap_per_shadows);
  /* This allow coverage of the whole view with a single tile-map if camera forward is colinear
   * with the light direction. */
  float min_diagonal_tilemap_size = cam_data.screen_diagonal_length;

  if (camera.is_perspective()) {
    /* Use the far plane diagonal if using perspective. */
    min_diagonal_tilemap_size *= cam_data.clip_far / cam_data.clip_near;
  }

  /* Allow better tile-map usage without missing pages near end of view. */
  lod_bias += 0.5f;
  /* Level of detail (or size) of every tile-maps of this light. */
  int lod_level = ceil(log2(max_ff(min_depth_tilemap_size, min_diagonal_tilemap_size)) + lod_bias);

  /* Tile-maps "rotate" around the first one so their effective range is only half their size. */
  float per_tilemap_coverage = ShadowDirectional::coverage_get(lod_level) * 0.5f;
  /* Number of tile-maps needed to cover the whole view. */
  /* Note: floor + 0.5 to avoid 0 when parallel. */
  int tilemap_len = ceil(0.5f + depth_range_in_shadow_space / per_tilemap_coverage);
  return IndexRange(lod_level, tilemap_len);
}

/**
 * Distribute tile-maps in a linear pattern along camera forward vector instead of a clipmap
 * centered on camera position.
 */
void ShadowDirectional::cascade_tilemaps_distribution(Light &light, const Camera &camera)
{
  using namespace blender::math;

  /* All tile-maps use the first level size. */
  float half_size = ShadowDirectional::coverage_get(levels_range.first()) / 2.0f;
  float tile_size = ShadowDirectional::tile_size_get(levels_range.first());

  float3 near_point, far_point;
  cascade_tilemaps_distribution_near_far_points(camera, near_point, far_point);

  float2 local_view_direction = normalize(far_point.xy() - near_point.xy());
  float2 farthest_tilemap_center = local_view_direction * half_size * (levels_range.size() - 1);

  /* Offset for smooth level transitions. */
  light.object_mat.location() = near_point;

  /* Offset in tiles from the origin to the center of the first tile-maps. */
  int2 origin_offset = int2(round(float2(near_point) / tile_size));
  /* Offset in tiles between the first and the last tile-maps. */
  int2 offset_vector = int2(round(farthest_tilemap_center / tile_size));

  light.clipmap_base_offset = (offset_vector * (1 << 16)) / max_ii(levels_range.size() - 1, 1);

  /* \note: cascade_level_range starts the range at the unique LOD to apply to all tile-maps. */
  int level = levels_range.first();
  for (int i : IndexRange(levels_range.size())) {
    ShadowTileMap *tilemap = tilemaps_[i];

    /* Equal spacing between cascades layers since we want uniform shadow density. */
    int2 level_offset = origin_offset + shadow_cascade_grid_offset(light.clipmap_base_offset, i);
    tilemap->sync_orthographic(object_mat_, level_offset, level, 0.0f, SHADOW_PROJECTION_CASCADE);

    /* Add shadow tile-maps grouped by lights to the GPU buffer. */
    shadows_.tilemap_pool.tilemaps_data.append(*tilemap);
    tilemap->set_updated();
  }

  light._clipmap_origin_x = origin_offset.x * tile_size;
  light._clipmap_origin_y = origin_offset.y * tile_size;

  light.type = LIGHT_SUN_ORTHO;

  /* Not really clip-maps, but this is in order to make #light_tilemap_max_get() work and determine
   * the scaling. */
  light.clipmap_lod_min = levels_range.first();
  light.clipmap_lod_max = levels_range.last();

  /* The bias is applied in cascade_level_range().
   * Using clipmap_lod_min here simplify code in shadow_directional_level().
   * Minus 1 because of the ceil(). */
  light._clipmap_lod_bias = light.clipmap_lod_min - 1;

  /* Scaling is handled by ShadowCoordinates.lod_relative. */
  /* NOTE: Not sure why 0.25 is needed here. Some zero level scaling. */
  light.normal_mat_packed.x = 0.25f;
}

/************************************************************************
 *                         Clip-map Distribution                        *
 ************************************************************************/

IndexRange ShadowDirectional::clipmap_level_range(const Camera &camera)
{
  using namespace blender::math;

  /* Take 16 to be able to pack offset into a single int2. */
  const int max_tilemap_per_shadows = 16;

  int user_min_level = floorf(log2(min_resolution_));
  /* Covers the farthest points of the view. */
  int max_level = ceil(
      log2(camera.bound_radius() + distance(camera.bound_center(), camera.position())));
  /* We actually need to cover a bit more because of clipmap origin snapping. */
  max_level += 1;
  /* Covers the closest points of the view. */
  int min_level = floor(log2(abs(camera.data_get().clip_near)));
  min_level = clamp_i(user_min_level, min_level, max_level);

  IndexRange range(min_level, max_level - min_level + 1);
  /* The maximum level count is bounded by the mantissa of a 32bit float. Take top-most level to
   * still cover the whole view. */
  range = range.take_back(max_tilemap_per_shadows);

  return range;
}

void ShadowDirectional::clipmap_tilemaps_distribution(Light &light,
                                                      const Camera &camera,
                                                      float lod_bias)
{
  for (int lod : IndexRange(levels_range.size())) {
    ShadowTileMap *tilemap = tilemaps_[lod];

    int level = levels_range.first() + lod;
    /* Compute full offset from world origin to the smallest clipmap tile centered around the
     * camera position. The offset is computed in smallest tile unit. */
    float tile_size = ShadowDirectional::tile_size_get(level);
    /* Moving to light space by multiplying by the transpose (which is the inverse). */
    float2 light_space_camera_position = camera.position() * float2x3(object_mat_.view<2, 3>());
    int2 level_offset = int2(math::round(light_space_camera_position / tile_size));

    tilemap->sync_orthographic(
        object_mat_, level_offset, level, lod_bias, SHADOW_PROJECTION_CLIPMAP);

    /* Add shadow tile-maps grouped by lights to the GPU buffer. */
    shadows_.tilemap_pool.tilemaps_data.append(*tilemap);
    tilemap->set_updated();
  }

  int2 pos_offset = int2(0);
  int2 neg_offset = int2(0);
  for (int lod : IndexRange(levels_range.size() - 1)) {
    /* Since offset can only differ by one tile from the higher level, we can compress that as a
     * single integer where one bit contains offset between 2 levels. Then a single bit shift in
     * the shader gives the number of tile to offset in the given tile-map space. However we need
     * also the sign of the offset for each level offset. To this end, we split the negative
     * offsets to a separate int.
     * Recovering the offset with: (pos_offset >> lod) - (neg_offset >> lod). */
    int2 lvl_offset_next = tilemaps_[lod + 1]->grid_offset;
    int2 lvl_offset = tilemaps_[lod]->grid_offset;
    int2 lvl_delta = lvl_offset - (lvl_offset_next << 1);
    BLI_assert(math::abs(lvl_delta.x) <= 1 && math::abs(lvl_delta.y) <= 1);
    pos_offset |= math::max(lvl_delta, int2(0)) << lod;
    neg_offset |= math::max(-lvl_delta, int2(0)) << lod;
  }

  /* Compressing to a single value to save up storage in light data. Number of levels is limited to
   * 16 by `clipmap_level_range()` for this reason. */
  light.clipmap_base_offset = pos_offset | (neg_offset << 16);

  float tile_size_max = ShadowDirectional::tile_size_get(levels_range.last());
  int2 level_offset_max = tilemaps_[levels_range.size() - 1]->grid_offset;

  light.type = LIGHT_SUN;

  /* Used for selecting the clipmap level. */
  light.object_mat.location() = camera.position() * float3x3(object_mat_.view<3, 3>());
  /* Used as origin for the clipmap_base_offset trick. */
  light._clipmap_origin_x = level_offset_max.x * tile_size_max;
  light._clipmap_origin_y = level_offset_max.y * tile_size_max;

  light.clipmap_lod_min = levels_range.first();
  light.clipmap_lod_max = levels_range.last();

  light._clipmap_lod_bias = lod_bias;

  /* Half size of the min level. */
  light.normal_mat_packed.x = ShadowDirectional::tile_size_get(levels_range.first()) / 2.0f;
}

void ShadowDirectional::sync(const float4x4 &object_mat, float min_resolution)
{
  object_mat_ = object_mat;
  /* Clear embedded custom data. */
  object_mat_[0][3] = object_mat_[1][3] = object_mat_[2][3] = 0.0f;
  object_mat_[3][3] = 1.0f;
  /* Remove translation. */
  object_mat_.location() = float3(0.0f);

  min_resolution_ = min_resolution;
}

void ShadowDirectional::release_excess_tilemaps(const Camera &camera, float lod_bias)
{
  IndexRange levels_new = directional_distribution_type_get(camera) == SHADOW_PROJECTION_CASCADE ?
                              cascade_level_range(camera, lod_bias) :
                              clipmap_level_range(camera);

  if (levels_range == levels_new) {
    return;
  }

  IndexRange isect_range = levels_range.intersect(levels_new);
  IndexRange before_range(levels_range.start(), isect_range.start() - levels_range.start());
  IndexRange after_range(isect_range.one_after_last(),
                         levels_range.one_after_last() - isect_range.one_after_last());

  auto span = tilemaps_.as_span();
  shadows_.tilemap_pool.release(span.slice(before_range.shift(-levels_range.start())));
  shadows_.tilemap_pool.release(span.slice(after_range.shift(-levels_range.start())));
  tilemaps_ = span.slice(isect_range.shift(-levels_range.start()));
  levels_range = isect_range;
}

void ShadowDirectional::end_sync(Light &light, const Camera &camera, float lod_bias)
{
  ShadowTileMapPool &tilemap_pool = shadows_.tilemap_pool;
  IndexRange levels_new = directional_distribution_type_get(camera) == SHADOW_PROJECTION_CASCADE ?
                              cascade_level_range(camera, lod_bias) :
                              clipmap_level_range(camera);

  if (levels_range != levels_new) {
    /* Acquire missing tile-maps. */
    IndexRange isect_range = levels_new.intersect(levels_range);
    int64_t before_range = isect_range.start() - levels_new.start();
    int64_t after_range = levels_new.one_after_last() - isect_range.one_after_last();

    Vector<ShadowTileMap *> cached_tilemaps = tilemaps_;
    tilemaps_.clear();
    for (int64_t i = 0; i < before_range; i++) {
      tilemaps_.append(tilemap_pool.acquire());
    }
    /* Keep cached LOD's. */
    tilemaps_.extend(cached_tilemaps);
    for (int64_t i = 0; i < after_range; i++) {
      tilemaps_.append(tilemap_pool.acquire());
    }
    levels_range = levels_new;
  }

  light.tilemap_index = tilemap_pool.tilemaps_data.size();
  light.clip_near = int(0xFF7FFFFFu ^ 0x7FFFFFFFu); /* floatBitsToOrderedInt(-FLT_MAX) */
  light.clip_far = 0x7F7FFFFF;                      /* floatBitsToOrderedInt(FLT_MAX) */

  if (directional_distribution_type_get(camera) == SHADOW_PROJECTION_CASCADE) {
    cascade_tilemaps_distribution(light, camera);
  }
  else {
    clipmap_tilemaps_distribution(light, camera, lod_bias);
  }
}

/** \} */

/* -------------------------------------------------------------------- */
/** \name Shadow Module
 *
 * \{ */

ShadowModule::ShadowModule(Instance &inst) : inst_(inst)
{
  for (int i = 0; i < statistics_buf_.size(); i++) {
    UNUSED_VARS(i);
    statistics_buf_.current().clear_to_zero();
    statistics_buf_.swap();
  }
}

void ShadowModule::init()
{
  ::Scene &scene = *inst_.scene;
  bool enabled = (scene.eevee.flag & SCE_EEVEE_SHADOW_ENABLED) != 0;
  if (assign_if_different(enabled_, enabled)) {
    inst_.sampling.reset();
    /* Force light reset. */
    for (Light &light : inst_.lights.light_map_.values()) {
      light.initialized = false;
    }
  }

  int pool_size = enabled_ ? scene.eevee.shadow_pool_size : 0;
  shadow_page_len_ = clamp_i(pool_size * 4, SHADOW_PAGE_PER_ROW, SHADOW_MAX_PAGE);

  float simplify_shadows = 1.0f;
  if (scene.r.mode & R_SIMPLIFY) {
    simplify_shadows = inst_.is_viewport() ? scene.r.simplify_shadows :
                                             scene.r.simplify_shadows_render;
  }
  lod_bias_ = math::interpolate(float(SHADOW_TILEMAP_LOD), 0.0f, simplify_shadows);

  int2 atlas_extent = shadow_page_size_ *
                      int2(SHADOW_PAGE_PER_ROW, shadow_page_len_ / SHADOW_PAGE_PER_ROW);

  eGPUTextureUsage tex_usage = GPU_TEXTURE_USAGE_SHADER_READ | GPU_TEXTURE_USAGE_SHADER_WRITE;
  if (atlas_tx_.ensure_2d(atlas_type, atlas_extent, tex_usage)) {
    /* Global update. */
    do_full_update = true;
  }

  /* Make allocation safe. Avoids crash later on. */
  if (!atlas_tx_.is_valid()) {
    atlas_tx_.ensure_2d(atlas_type, int2(1));
    inst_.info = "Error: Could not allocate shadow atlas. Most likely out of GPU memory.";
  }

  /* Read end of the swap-chain to avoid stall. */
  {
    if (inst_.sampling.finished_viewport()) {
      /* Swap enough to read the last one. */
      for (int i = 0; i < statistics_buf_.size(); i++) {
        statistics_buf_.swap();
      }
    }
    else {
      statistics_buf_.swap();
    }
    statistics_buf_.current().read();
    ShadowStatistics stats = statistics_buf_.current();

    if (stats.page_used_count > shadow_page_len_ && enabled_) {
      std::stringstream ss;
      ss << "Error: Shadow buffer full, may result in missing shadows and lower performance. ("
         << stats.page_used_count << " / " << shadow_page_len_ << ")\n";
      inst_.info = ss.str();
    }
  }

  atlas_tx_.filter_mode(false);

  render_map_tx_.ensure_mip_views();
}

void ShadowModule::begin_sync()
{
  past_casters_updated_.clear();
  curr_casters_updated_.clear();
  curr_casters_.clear();

  {
    Manager &manager = *inst_.manager;
    RenderBuffers &render_buffers = inst_.render_buffers;

    PassMain &pass = tilemap_usage_ps_;
    pass.init();

    {
      /** Use depth buffer to tag needed shadow pages for opaque geometry. */
      PassMain::Sub &sub = pass.sub("Opaque");
      sub.shader_set(inst_.shaders.static_shader_get(SHADOW_TILEMAP_TAG_USAGE_OPAQUE));
      sub.bind_ssbo("tilemaps_buf", &tilemap_pool.tilemaps_data);
      sub.bind_ssbo("tiles_buf", &tilemap_pool.tiles_data);
      sub.bind_texture("depth_tx", &render_buffers.depth_tx);
      sub.push_constant("tilemap_projection_ratio", &tilemap_projection_ratio_);
      inst_.lights.bind_resources(&sub);
      sub.dispatch(&dispatch_depth_scan_size_);
    }
    {
      /** Use bounding boxes for transparent geometry. */
      PassMain::Sub &sub = pass.sub("Transparent");
      /* WORKAROUND: The DRW_STATE_WRITE_STENCIL is here only to avoid enabling the rasterizer
       * discard inside draw manager. */
      sub.state_set(DRW_STATE_CULL_FRONT | DRW_STATE_WRITE_STENCIL);
      sub.state_stencil(0, 0, 0);
      sub.framebuffer_set(&usage_tag_fb);
      sub.shader_set(inst_.shaders.static_shader_get(SHADOW_TILEMAP_TAG_USAGE_TRANSPARENT));
      sub.bind_ssbo("tilemaps_buf", &tilemap_pool.tilemaps_data);
      sub.bind_ssbo("tiles_buf", &tilemap_pool.tiles_data);
      sub.bind_ssbo("bounds_buf", &manager.bounds_buf.current());
      sub.push_constant("tilemap_projection_ratio", &tilemap_projection_ratio_);
      sub.push_constant("pixel_world_radius", &pixel_world_radius_);
      sub.push_constant("fb_resolution", &usage_tag_fb_resolution_);
      sub.push_constant("fb_lod", &usage_tag_fb_lod_);
      inst_.hiz_buffer.bind_resources(&sub);
      inst_.lights.bind_resources(&sub);

      box_batch_ = DRW_cache_cube_get();
      tilemap_usage_transparent_ps_ = &sub;
    }
  }
}

void ShadowModule::sync_object(const ObjectHandle &handle,
                               const ResourceHandle &resource_handle,
                               bool is_shadow_caster,
                               bool is_alpha_blend)
{
  if (!is_shadow_caster && !is_alpha_blend) {
    return;
  }

  ShadowObject &shadow_ob = objects_.lookup_or_add_default(handle.object_key);
  shadow_ob.used = true;
  const bool is_initialized = shadow_ob.resource_handle.raw != 0;
  if ((handle.recalc != 0 || !is_initialized) && is_shadow_caster) {
    if (shadow_ob.resource_handle.raw != 0) {
      past_casters_updated_.append(shadow_ob.resource_handle.raw);
    }
    curr_casters_updated_.append(resource_handle.raw);
  }
  shadow_ob.resource_handle = resource_handle;

  if (is_shadow_caster) {
    curr_casters_.append(resource_handle.raw);
  }

  if (is_alpha_blend) {
    tilemap_usage_transparent_ps_->draw(box_batch_, resource_handle);
  }
}

void ShadowModule::end_sync()
{
  /* Delete unused shadows first to release tile-maps that could be reused for new lights. */
  for (Light &light : inst_.lights.light_map_.values()) {
    if (!light.used || !enabled_) {
      light.shadow_discard_safe(*this);
    }
    else if (light.directional != nullptr) {
      light.directional->release_excess_tilemaps(inst_.camera, lod_bias_);
    }
    else if (light.punctual != nullptr) {
      light.punctual->release_excess_tilemaps();
    }
  }

  /* Allocate new tile-maps and fill shadow data of the lights. */
  tilemap_pool.tilemaps_data.clear();
  for (Light &light : inst_.lights.light_map_.values()) {
    if (light.directional != nullptr) {
      light.directional->end_sync(light, inst_.camera, lod_bias_);
    }
    else if (light.punctual != nullptr) {
      light.punctual->end_sync(light, lod_bias_);
    }
    else {
      light.tilemap_index = LIGHT_NO_SHADOW;
    }
  }
  tilemap_pool.end_sync(*this);

  /* Search for deleted or updated shadow casters */
  auto it_end = objects_.items().end();
  for (auto it = objects_.items().begin(); it != it_end; ++it) {
    ShadowObject &shadow_ob = (*it).value;
    if (!shadow_ob.used) {
      /* May not be a caster, but it does not matter, be conservative. */
      past_casters_updated_.append(shadow_ob.resource_handle.raw);
      objects_.remove(it);
    }
    else {
      /* Clear for next sync. */
      shadow_ob.used = false;
    }
  }
  if (!past_casters_updated_.is_empty() || !curr_casters_updated_.is_empty()) {
    inst_.sampling.reset();
  }
  past_casters_updated_.push_update();
  curr_casters_updated_.push_update();

  curr_casters_.push_update();

  if (do_full_update) {
    do_full_update = false;
    /* Put all pages in the free heap. */
    for (uint i : IndexRange(shadow_page_len_)) {
      uint2 page = {i % SHADOW_PAGE_PER_ROW, i / SHADOW_PAGE_PER_ROW};
      pages_free_data_[i] = page.x | (page.y << 16u);
    }
    pages_free_data_.push_update();

    /* Clear tiles to not reference any page. */
    tilemap_pool.tiles_data.clear_to_zero();

    /* Clear cached page buffer. */
    GPU_storagebuf_clear(pages_cached_data_, -1);

    /* Reset info to match new state. */
    pages_infos_data_.page_free_count = shadow_page_len_;
    pages_infos_data_.page_alloc_count = 0;
    pages_infos_data_.page_cached_next = 0u;
    pages_infos_data_.page_cached_start = 0u;
    pages_infos_data_.page_cached_end = 0u;
    pages_infos_data_.page_size = shadow_page_size_;
    pages_infos_data_.push_update();
  }

  {
    Manager &manager = *inst_.manager;

    {
      PassSimple &pass = tilemap_setup_ps_;
      pass.init();

      {
        /** Clear tile-map clip buffer. */
        PassSimple::Sub &sub = pass.sub("ClearClipmap");
        sub.shader_set(inst_.shaders.static_shader_get(SHADOW_CLIPMAP_CLEAR));
        sub.bind_ssbo("tilemaps_clip_buf", tilemap_pool.tilemaps_clip);
<<<<<<< HEAD
=======
        sub.push_constant("tilemaps_clip_buf_len", int(tilemap_pool.tilemaps_clip.size()));
>>>>>>> 556ef545
        sub.dispatch(int3(
            divide_ceil_u(tilemap_pool.tilemaps_clip.size(), SHADOW_CLIPMAP_GROUP_SIZE), 1, 1));
        sub.barrier(GPU_BARRIER_SHADER_STORAGE);
      }

      {
        /** Compute near/far clip distances for directional shadows based on casters bounds. */
        PassSimple::Sub &sub = pass.sub("DirectionalBounds");
        sub.shader_set(inst_.shaders.static_shader_get(SHADOW_TILEMAP_BOUNDS));
        sub.bind_ssbo("tilemaps_buf", tilemap_pool.tilemaps_data);
        sub.bind_ssbo("tilemaps_clip_buf", tilemap_pool.tilemaps_clip);
        sub.bind_ssbo("casters_id_buf", curr_casters_);
        sub.bind_ssbo("bounds_buf", &manager.bounds_buf.current());
        sub.push_constant("resource_len", int(curr_casters_.size()));
        inst_.lights.bind_resources(&sub);
        sub.dispatch(int3(divide_ceil_u(curr_casters_.size(), SHADOW_BOUNDS_GROUP_SIZE), 1, 1));
        sub.barrier(GPU_BARRIER_SHADER_STORAGE);
      }
      {
        /** Clear usage bits. Tag update from the tile-map for sun shadow clip-maps shifting. */
        PassSimple::Sub &sub = pass.sub("Init");
        sub.shader_set(inst_.shaders.static_shader_get(SHADOW_TILEMAP_INIT));
        sub.bind_ssbo("tilemaps_buf", tilemap_pool.tilemaps_data);
        sub.bind_ssbo("tilemaps_clip_buf", tilemap_pool.tilemaps_clip);
        sub.bind_ssbo("tiles_buf", tilemap_pool.tiles_data);
        sub.bind_ssbo("pages_cached_buf", pages_cached_data_);
        sub.dispatch(int3(1, 1, tilemap_pool.tilemaps_data.size()));
        /** Free unused tiles from tile-maps not used by any shadow. */
        if (tilemap_pool.tilemaps_unused.size() > 0) {
          sub.bind_ssbo("tilemaps_buf", tilemap_pool.tilemaps_unused);
          sub.dispatch(int3(1, 1, tilemap_pool.tilemaps_unused.size()));
        }
        sub.barrier(GPU_BARRIER_SHADER_STORAGE);
      }
      {
        /** Mark for update all shadow pages touching an updated shadow caster. */
        PassSimple::Sub &sub = pass.sub("CasterUpdate");
        sub.shader_set(inst_.shaders.static_shader_get(SHADOW_TILEMAP_TAG_UPDATE));
        sub.bind_ssbo("tilemaps_buf", tilemap_pool.tilemaps_data);
        sub.bind_ssbo("tiles_buf", tilemap_pool.tiles_data);
        /* Past caster transforms. */
        if (past_casters_updated_.size() > 0) {
          sub.bind_ssbo("bounds_buf", &manager.bounds_buf.previous());
          sub.bind_ssbo("resource_ids_buf", past_casters_updated_);
          sub.dispatch(int3(past_casters_updated_.size(), 1, tilemap_pool.tilemaps_data.size()));
        }
        /* Current caster transforms. */
        if (curr_casters_updated_.size() > 0) {
          sub.bind_ssbo("bounds_buf", &manager.bounds_buf.current());
          sub.bind_ssbo("resource_ids_buf", curr_casters_updated_);
          sub.dispatch(int3(curr_casters_updated_.size(), 1, tilemap_pool.tilemaps_data.size()));
        }
        sub.barrier(GPU_BARRIER_SHADER_STORAGE);
      }
    }

    /* Usage tagging happens between these two steps. */

    {
      PassSimple &pass = tilemap_update_ps_;
      pass.init();
      {
        /** Mark tiles that are redundant in the mipmap chain as unused. */
        PassSimple::Sub &sub = pass.sub("MaskLod");
        sub.shader_set(inst_.shaders.static_shader_get(SHADOW_PAGE_MASK));
        sub.bind_ssbo("tilemaps_buf", tilemap_pool.tilemaps_data);
        sub.bind_ssbo("tiles_buf", tilemap_pool.tiles_data);
        sub.dispatch(int3(1, 1, tilemap_pool.tilemaps_data.size()));
        sub.barrier(GPU_BARRIER_SHADER_STORAGE);
      }
      {
        /** Free unused pages & Reclaim cached pages. */
        PassSimple::Sub &sub = pass.sub("Free");
        sub.shader_set(inst_.shaders.static_shader_get(SHADOW_PAGE_FREE));
        sub.bind_ssbo("tilemaps_buf", tilemap_pool.tilemaps_data);
        sub.bind_ssbo("tiles_buf", tilemap_pool.tiles_data);
        sub.bind_ssbo("pages_infos_buf", pages_infos_data_);
        sub.bind_ssbo("pages_free_buf", pages_free_data_);
        sub.bind_ssbo("pages_cached_buf", pages_cached_data_);
        sub.dispatch(int3(1, 1, tilemap_pool.tilemaps_data.size()));
        /** Free unused tiles from tile-maps not used by any shadow. */
        if (tilemap_pool.tilemaps_unused.size() > 0) {
          sub.bind_ssbo("tilemaps_buf", tilemap_pool.tilemaps_unused);
          sub.dispatch(int3(1, 1, tilemap_pool.tilemaps_unused.size()));
        }
        sub.barrier(GPU_BARRIER_SHADER_STORAGE);
      }
      {
        /** De-fragment the free page heap after cache reuse phase which can leave hole. */
        PassSimple::Sub &sub = pass.sub("Defrag");
        sub.shader_set(inst_.shaders.static_shader_get(SHADOW_PAGE_DEFRAG));
        sub.bind_ssbo("pages_infos_buf", pages_infos_data_);
        sub.bind_ssbo("pages_free_buf", pages_free_data_);
        sub.bind_ssbo("pages_cached_buf", pages_cached_data_);
        sub.bind_ssbo("statistics_buf", statistics_buf_.current());
        sub.bind_ssbo("clear_dispatch_buf", clear_dispatch_buf_);
        sub.dispatch(int3(1, 1, 1));
        sub.barrier(GPU_BARRIER_SHADER_STORAGE);
      }
      {
        /** Assign pages to tiles that have been marked as used but possess no page. */
        PassSimple::Sub &sub = pass.sub("AllocatePages");
        sub.shader_set(inst_.shaders.static_shader_get(SHADOW_PAGE_ALLOCATE));
        sub.bind_ssbo("tilemaps_buf", tilemap_pool.tilemaps_data);
        sub.bind_ssbo("tiles_buf", tilemap_pool.tiles_data);
        sub.bind_ssbo("statistics_buf", statistics_buf_.current());
        sub.bind_ssbo("pages_infos_buf", pages_infos_data_);
        sub.bind_ssbo("pages_free_buf", pages_free_data_);
        sub.bind_ssbo("pages_cached_buf", pages_cached_data_);
        sub.dispatch(int3(1, 1, tilemap_pool.tilemaps_data.size()));
        sub.barrier(GPU_BARRIER_SHADER_STORAGE);
      }
      {
        /** Convert the unordered tiles into a texture used during shading. Creates views. */
        PassSimple::Sub &sub = pass.sub("Finalize");
        sub.shader_set(inst_.shaders.static_shader_get(SHADOW_TILEMAP_FINALIZE));
        sub.bind_ssbo("tilemaps_buf", tilemap_pool.tilemaps_data);
        sub.bind_ssbo("tilemaps_clip_buf", tilemap_pool.tilemaps_clip);
        sub.bind_ssbo("tiles_buf", tilemap_pool.tiles_data);
        sub.bind_ssbo("view_infos_buf", &shadow_multi_view_.matrices_ubo_get());
        sub.bind_ssbo("statistics_buf", statistics_buf_.current());
        sub.bind_ssbo("clear_dispatch_buf", clear_dispatch_buf_);
        sub.bind_ssbo("clear_page_buf", clear_page_buf_);
        sub.bind_ssbo("pages_infos_buf", pages_infos_data_);
        sub.bind_image("tilemaps_img", tilemap_pool.tilemap_tx);
        sub.bind_image("render_map_lod0_img", render_map_tx_.mip_view(0));
        sub.bind_image("render_map_lod1_img", render_map_tx_.mip_view(1));
        sub.bind_image("render_map_lod2_img", render_map_tx_.mip_view(2));
        sub.bind_image("render_map_lod3_img", render_map_tx_.mip_view(3));
        sub.bind_image("render_map_lod4_img", render_map_tx_.mip_view(4));
        sub.bind_image("render_map_lod5_img", render_map_tx_.mip_view(5));
        sub.dispatch(int3(1, 1, tilemap_pool.tilemaps_data.size()));
        sub.barrier(GPU_BARRIER_SHADER_STORAGE | GPU_BARRIER_UNIFORM | GPU_BARRIER_TEXTURE_FETCH |
                    GPU_BARRIER_SHADER_IMAGE_ACCESS);
      }
      {
        /** Clear pages that need to be rendered. */
        PassSimple::Sub &sub = pass.sub("RenderClear");
        sub.shader_set(inst_.shaders.static_shader_get(SHADOW_PAGE_CLEAR));
        sub.bind_ssbo("pages_infos_buf", pages_infos_data_);
        sub.bind_ssbo("clear_dispatch_buf", clear_dispatch_buf_);
        sub.bind_image("atlas_img", atlas_tx_);
        sub.dispatch(clear_dispatch_buf_);
        sub.barrier(GPU_BARRIER_SHADER_IMAGE_ACCESS);
      }
    }
  }

  debug_end_sync();
}

void ShadowModule::debug_end_sync()
{
  if (!ELEM(inst_.debug_mode,
            eDebugMode::DEBUG_SHADOW_TILEMAPS,
            eDebugMode::DEBUG_SHADOW_VALUES,
            eDebugMode::DEBUG_SHADOW_TILE_RANDOM_COLOR,
            eDebugMode::DEBUG_SHADOW_TILEMAP_RANDOM_COLOR)) {
    return;
  }

  /* Init but not filled if no active object. */
  debug_draw_ps_.init();

  Object *object_active = DRW_context_state_get()->obact;
  if (object_active == nullptr) {
    return;
  }

  ObjectKey object_key(DEG_get_original_object(object_active));

  if (inst_.lights.light_map_.contains(object_key) == false) {
    return;
  }

  Light &light = inst_.lights.light_map_.lookup(object_key);

  if (light.tilemap_index >= SHADOW_MAX_TILEMAP) {
    return;
  }

  DRWState state = DRW_STATE_WRITE_COLOR | DRW_STATE_WRITE_DEPTH | DRW_STATE_DEPTH_LESS_EQUAL |
                   DRW_STATE_BLEND_CUSTOM;

  debug_draw_ps_.state_set(state);
  debug_draw_ps_.shader_set(inst_.shaders.static_shader_get(SHADOW_DEBUG));
  debug_draw_ps_.push_constant("debug_mode", int(inst_.debug_mode));
  debug_draw_ps_.push_constant("debug_tilemap_index", light.tilemap_index);
  debug_draw_ps_.bind_ssbo("tilemaps_buf", &tilemap_pool.tilemaps_data);
  debug_draw_ps_.bind_ssbo("tiles_buf", &tilemap_pool.tiles_data);
  inst_.hiz_buffer.bind_resources(&debug_draw_ps_);
  inst_.lights.bind_resources(&debug_draw_ps_);
  inst_.shadows.bind_resources(&debug_draw_ps_);
  debug_draw_ps_.draw_procedural(GPU_PRIM_TRIS, 1, 3);
}

/* Compute approximate screen pixel density (as world space radius). */
float ShadowModule::screen_pixel_radius(const View &view, const int2 &extent)
{
  float min_dim = float(min_ii(extent.x, extent.y));
  float3 p0 = float3(-1.0f, -1.0f, 0.0f);
  float3 p1 = float3(float2(min_dim / extent) * 2.0f - 1.0f, 0.0f);
  mul_project_m4_v3(view.wininv().ptr(), p0);
  mul_project_m4_v3(view.wininv().ptr(), p1);
  /* Compute radius at unit plane from the camera. This is NOT the perspective division. */
  if (view.is_persp()) {
    p0 = p0 / p0.z;
    p1 = p1 / p1.z;
  }
  return math::distance(p0, p1) / min_dim;
}

/* Compute approximate screen pixel world space radius at 1 unit away of the light. */
float ShadowModule::tilemap_pixel_radius()
{
  /* This is a really rough approximation. Ideally, the cube-map distortion should be taken into
   * account per pixel. But this would make this pre-computation impossible.
   * So for now compute for the center of the cube-map. */
  const float cubeface_diagonal = M_SQRT2 * 2.0f;
  const float pixel_count = SHADOW_TILEMAP_RES * shadow_page_size_;
  return cubeface_diagonal / pixel_count;
}

/* Update all shadow regions visible inside the view.
 * If called multiple time for the same view, it will only do the depth buffer scanning
 * to check any new opaque surfaces.
 * Needs to be called after LightModule::set_view(); */
void ShadowModule::set_view(View &view)
{
  GPUFrameBuffer *prev_fb = GPU_framebuffer_active_get();

  int3 target_size = inst_.render_buffers.depth_tx.size();
  dispatch_depth_scan_size_ = math::divide_ceil(target_size, int3(SHADOW_DEPTH_SCAN_GROUP_SIZE));

  pixel_world_radius_ = screen_pixel_radius(view, int2(target_size));
  tilemap_projection_ratio_ = tilemap_pixel_radius() / pixel_world_radius_;

  usage_tag_fb_resolution_ = math::divide_ceil(int2(target_size),
                                               int2(std::exp2(usage_tag_fb_lod_)));
  usage_tag_fb.ensure(usage_tag_fb_resolution_);

  render_fb_.ensure(int2(SHADOW_TILEMAP_RES * shadow_page_size_));

  inst_.hiz_buffer.update();

  bool tile_update_remains = true;
  while (tile_update_remains) {
    DRW_stats_group_start("Shadow");
    {
      GPU_uniformbuf_clear_to_zero(shadow_multi_view_.matrices_ubo_get());

      inst_.manager->submit(tilemap_setup_ps_, view);

      inst_.manager->submit(tilemap_usage_ps_, view);

      inst_.manager->submit(tilemap_update_ps_, view);

      shadow_multi_view_.compute_procedural_bounds();

      inst_.pipelines.shadow.render(shadow_multi_view_);
    }
    DRW_stats_group_end();

    if (inst_.is_viewport()) {
      tile_update_remains = false;
    }
    else {
      /* This provoke a GPU/CPU sync. Avoid it if we are sure that all tile-maps will be rendered
       * in a single iteration. */
      bool enough_tilemap_for_single_iteration = tilemap_pool.tilemaps_data.size() <=
                                                 SHADOW_VIEW_MAX;
      if (enough_tilemap_for_single_iteration) {
        tile_update_remains = false;
      }
      else {
        /* Read back and check if there is still tile-map to update. */
        tile_update_remains = false;
        statistics_buf_.current().read();
        ShadowStatistics stats = statistics_buf_.current();
        tile_update_remains = stats.page_rendered_count < stats.page_update_count;
      }
    }
  }

  if (prev_fb) {
    GPU_framebuffer_bind(prev_fb);
  }
}

void ShadowModule::debug_draw(View &view, GPUFrameBuffer *view_fb)
{
  if (!ELEM(inst_.debug_mode,
            eDebugMode::DEBUG_SHADOW_TILEMAPS,
            eDebugMode::DEBUG_SHADOW_VALUES,
            eDebugMode::DEBUG_SHADOW_TILE_RANDOM_COLOR,
            eDebugMode::DEBUG_SHADOW_TILEMAP_RANDOM_COLOR)) {
    return;
  }

  switch (inst_.debug_mode) {
    case DEBUG_SHADOW_TILEMAPS:
      inst_.info = "Debug Mode: Shadow Tilemap\n";
      break;
    case DEBUG_SHADOW_VALUES:
      inst_.info = "Debug Mode: Shadow Values\n";
      break;
    case DEBUG_SHADOW_TILE_RANDOM_COLOR:
      inst_.info = "Debug Mode: Shadow Tile Random Color\n";
      break;
    case DEBUG_SHADOW_TILEMAP_RANDOM_COLOR:
      inst_.info = "Debug Mode: Shadow Tilemap Random Color\n";
      break;
    default:
      break;
  }

  inst_.hiz_buffer.update();

  GPU_framebuffer_bind(view_fb);
  inst_.manager->submit(debug_draw_ps_, view);
}

/** \} */

}  // namespace blender::eevee<|MERGE_RESOLUTION|>--- conflicted
+++ resolved
@@ -860,10 +860,7 @@
         PassSimple::Sub &sub = pass.sub("ClearClipmap");
         sub.shader_set(inst_.shaders.static_shader_get(SHADOW_CLIPMAP_CLEAR));
         sub.bind_ssbo("tilemaps_clip_buf", tilemap_pool.tilemaps_clip);
-<<<<<<< HEAD
-=======
         sub.push_constant("tilemaps_clip_buf_len", int(tilemap_pool.tilemaps_clip.size()));
->>>>>>> 556ef545
         sub.dispatch(int3(
             divide_ceil_u(tilemap_pool.tilemaps_clip.size(), SHADOW_CLIPMAP_GROUP_SIZE), 1, 1));
         sub.barrier(GPU_BARRIER_SHADER_STORAGE);
