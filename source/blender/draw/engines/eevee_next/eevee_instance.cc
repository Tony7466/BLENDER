--- conflicted
+++ resolved
@@ -75,11 +75,8 @@
   main_view.init();
   /* Irradiance Cache needs reflection probes to be initialized. */
   reflection_probes.init();
-<<<<<<< HEAD
+  irradiance_cache.init();
   volume.init();
-=======
-  irradiance_cache.init();
->>>>>>> 3525a0c0
 }
 
 void Instance::init_light_bake(Depsgraph *depsgraph, draw::Manager *manager)
