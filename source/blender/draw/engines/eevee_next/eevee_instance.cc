/* SPDX-FileCopyrightText: 2021 Blender Foundation
 *
 * SPDX-License-Identifier: GPL-2.0-or-later */

/** \file
 * \ingroup eevee
 *
 * An instance contains all structures needed to do a complete render.
 */

#include <sstream>

#include "BKE_global.h"
#include "BKE_object.h"
#include "BLI_rect.h"
#include "DEG_depsgraph_query.h"
#include "DNA_ID.h"
#include "DNA_lightprobe_types.h"
#include "DNA_modifier_types.h"
#include "IMB_imbuf_types.h"
#include "RE_pipeline.h"

#include "eevee_engine.h"
#include "eevee_instance.hh"

#include "DNA_particle_types.h"

namespace blender::eevee {

/* -------------------------------------------------------------------- */
/** \name Initialization
 *
 * Initialization functions need to be called once at the start of a frame.
 * Active camera, render extent and enabled render passes are immutable until next init.
 * This takes care of resizing output buffers and view in case a parameter changed.
 * IMPORTANT: xxx.init() functions are NOT meant to acquire and allocate DRW resources.
 * Any attempt to do so will likely produce use after free situations.
 * \{ */

void Instance::init(const int2 &output_res,
                    const rcti *output_rect,
                    RenderEngine *render_,
                    Depsgraph *depsgraph_,
                    Object *camera_object_,
                    const RenderLayer *render_layer_,
                    const DRWView *drw_view_,
                    const View3D *v3d_,
                    const RegionView3D *rv3d_)
{
  render = render_;
  depsgraph = depsgraph_;
  camera_orig_object = camera_object_;
  render_layer = render_layer_;
  drw_view = drw_view_;
  v3d = v3d_;
  rv3d = rv3d_;
  manager = DRW_manager_get();

  if (assign_if_different(debug_mode, (eDebugMode)G.debug_value)) {
    sampling.reset();
  }

  info = "";

  update_eval_members();

  sampling.init(scene);
  camera.init();
  film.init(output_res, output_rect);
  ambient_occlusion.init();
  velocity.init();
  depth_of_field.init();
  shadows.init();
  motion_blur.init();
  main_view.init();
  irradiance_cache.init();
  reflection_probes.init();
  volume.init();
}

void Instance::init_light_bake(Depsgraph *depsgraph, draw::Manager *manager)
{
  this->depsgraph = depsgraph;
  this->manager = manager;
  camera_orig_object = nullptr;
  render = nullptr;
  render_layer = nullptr;
  drw_view = nullptr;
  v3d = nullptr;
  rv3d = nullptr;

  is_light_bake = true;
  debug_mode = (eDebugMode)G.debug_value;
  info = "";

  update_eval_members();

  sampling.init(scene);
  camera.init();
  /* Film isn't used but init to avoid side effects in other module. */
  rcti empty_rect{0, 0, 0, 0};
  film.init(int2(1), &empty_rect);
  velocity.init();
  depth_of_field.init();
  shadows.init();
  main_view.init();
  irradiance_cache.init();
  reflection_probes.init();
}

void Instance::set_time(float time)
{
  BLI_assert(render);
  DRW_render_set_time(render, depsgraph, floorf(time), fractf(time));
  update_eval_members();
}

void Instance::update_eval_members()
{
  scene = DEG_get_evaluated_scene(depsgraph);
  view_layer = DEG_get_evaluated_view_layer(depsgraph);
  camera_eval_object = (camera_orig_object) ?
                           DEG_get_evaluated_object(depsgraph, camera_orig_object) :
                           nullptr;
}

/** \} */

/* -------------------------------------------------------------------- */
/** \name Sync
 *
 * Sync will gather data from the scene that can change over a time step (i.e: motion steps).
 * IMPORTANT: xxx.sync() functions area responsible for creating DRW resources (i.e: DRWView) as
 * well as querying temp texture pool. All DRWPasses should be ready by the end end_sync().
 * \{ */

void Instance::begin_sync()
{
  materials.begin_sync();
  velocity.begin_sync(); /* NOTE: Also syncs camera. */
  lights.begin_sync();
  shadows.begin_sync();
  volume.begin_sync();
  pipelines.begin_sync();
  cryptomatte.begin_sync();
  reflection_probes.begin_sync();
  light_probes.begin_sync();

  gpencil_engine_enabled = false;

  scene_sync();

  depth_of_field.sync();
  motion_blur.sync();
  hiz_buffer.sync();
  main_view.sync();
  world.sync();
  film.sync();
  render_buffers.sync();
  ambient_occlusion.sync();
  irradiance_cache.sync();
}

void Instance::scene_sync()
{
  SceneHandle &sc_handle = sync.sync_scene(scene);

  sc_handle.reset_recalc_flag();

  /* This refers specifically to the Scene camera that can be accessed
   * via View Layer Attribute nodes, rather than the actual render camera. */
  if (scene->camera != nullptr) {
    ObjectHandle &ob_handle = sync.sync_object(scene->camera);

    ob_handle.reset_recalc_flag();
  }
}

void Instance::object_sync(Object *ob)
{
  const bool is_renderable_type = ELEM(
<<<<<<< HEAD
      ob->type, OB_CURVES, OB_GPENCIL_LEGACY, OB_MESH, OB_LAMP, OB_LIGHTPROBE, OB_VOLUME);
=======
      ob->type, OB_CURVES, OB_GPENCIL_LEGACY, OB_MESH, OB_POINTCLOUD, OB_LAMP, OB_LIGHTPROBE);
>>>>>>> 48e8d8f9
  const int ob_visibility = DRW_object_visibility_in_active_context(ob);
  const bool partsys_is_visible = (ob_visibility & OB_VISIBLE_PARTICLES) != 0 &&
                                  (ob->type == OB_MESH);
  const bool object_is_visible = DRW_object_is_renderable(ob) &&
                                 (ob_visibility & OB_VISIBLE_SELF) != 0;

  if (!is_renderable_type || (!partsys_is_visible && !object_is_visible)) {
    return;
  }

  /* TODO cleanup. */
  ObjectRef ob_ref = DRW_object_ref_get(ob);
  ResourceHandle res_handle = manager->resource_handle(ob_ref);

  ObjectHandle &ob_handle = sync.sync_object(ob);

  if (partsys_is_visible && ob != DRW_context_state_get()->object_edit) {
    int sub_key = 1;
    LISTBASE_FOREACH (ModifierData *, md, &ob->modifiers) {
      if (md->type == eModifierType_ParticleSystem) {
        ParticleSystem *particle_sys = reinterpret_cast<ParticleSystemModifierData *>(md)->psys;
        ParticleSettings *part_settings = particle_sys->part;
        const int draw_as = (part_settings->draw_as == PART_DRAW_REND) ? part_settings->ren_as :
                                                                         part_settings->draw_as;
        if (draw_as != PART_DRAW_PATH ||
            !DRW_object_is_visible_psys_in_active_context(ob, particle_sys)) {
          continue;
        }

        ObjectHandle _ob_handle{};
        _ob_handle.object_key = ObjectKey(ob_handle.object_key.ob, sub_key++);
        _ob_handle.recalc = particle_sys->recalc;
        ResourceHandle _res_handle = manager->resource_handle(float4x4(ob->object_to_world));

        sync.sync_curves(ob, _ob_handle, _res_handle, md, particle_sys);
      }
    }
  }

  if (object_is_visible) {
    switch (ob->type) {
      case OB_LAMP:
        lights.sync_light(ob, ob_handle);
        break;
      case OB_MESH:
        sync.sync_mesh(ob, ob_handle, res_handle, ob_ref);
        break;
      case OB_POINTCLOUD:
        sync.sync_point_cloud(ob, ob_handle, res_handle, ob_ref);
      case OB_VOLUME:
        volume.sync_object(ob, ob_handle, res_handle);
        break;
      case OB_CURVES:
        sync.sync_curves(ob, ob_handle, res_handle);
        break;
      case OB_GPENCIL_LEGACY:
        sync.sync_gpencil(ob, ob_handle, res_handle);
        break;
      case OB_LIGHTPROBE:
        sync.sync_light_probe(ob, ob_handle);
        break;
      default:
        break;
    }
  }

  ob_handle.reset_recalc_flag();
}

/* Wrapper to use with DRW_render_object_iter. */
void Instance::object_sync_render(void *instance_,
                                  Object *ob,
                                  RenderEngine *engine,
                                  Depsgraph *depsgraph)
{
  UNUSED_VARS(engine, depsgraph);
  Instance &inst = *reinterpret_cast<Instance *>(instance_);
  inst.object_sync(ob);
}

void Instance::end_sync()
{
  velocity.end_sync();
  shadows.end_sync(); /** \note: Needs to be before lights. */
  lights.end_sync();
  sampling.end_sync();
  subsurface.end_sync();
  film.end_sync();
  cryptomatte.end_sync();
  pipelines.end_sync();
  light_probes.end_sync();
<<<<<<< HEAD
  volume.end_sync();
=======
  reflection_probes.end_sync();
>>>>>>> 48e8d8f9
}

void Instance::render_sync()
{
  /* TODO: Remove old draw manager calls. */
  DRW_cache_restart();

  manager->begin_sync();

  begin_sync();
  DRW_render_object_iter(this, render, depsgraph, object_sync_render);
  end_sync();

  manager->end_sync();

  /* TODO: Remove old draw manager calls. */
  DRW_render_instance_buffer_finish();

  DRW_curves_update();
}

bool Instance::do_probe_sync() const
{
  if (materials.queued_shaders_count > 0) {
    return false;
  }
  if (!reflection_probes.update_probes_this_sample_) {
    return false;
  }
  return true;
}

/** \} */

/* -------------------------------------------------------------------- */
/** \name Rendering
 * \{ */

/**
 * Conceptually renders one sample per pixel.
 * Everything based on random sampling should be done here (i.e: DRWViews jitter)
 **/
void Instance::render_sample()
{
  if (sampling.finished_viewport()) {
    film.display();
    return;
  }

  /* Motion blur may need to do re-sync after a certain number of sample. */
  if (!is_viewport() && sampling.do_render_sync()) {
    render_sync();
  }

  sampling.step();

  capture_view.render_world();
  capture_view.render_probes();

  main_view.render();

  motion_blur.step();
}

void Instance::render_read_result(RenderLayer *render_layer, const char *view_name)
{
  eViewLayerEEVEEPassType pass_bits = film.enabled_passes_get();
  for (auto i : IndexRange(EEVEE_RENDER_PASS_MAX_BIT)) {
    eViewLayerEEVEEPassType pass_type = eViewLayerEEVEEPassType(pass_bits & (1 << i));
    if (pass_type == 0) {
      continue;
    }

    Vector<std::string> pass_names = Film::pass_to_render_pass_names(pass_type, view_layer);
    for (int64_t pass_offset : IndexRange(pass_names.size())) {
      RenderPass *rp = RE_pass_find_by_name(
          render_layer, pass_names[pass_offset].c_str(), view_name);
      if (!rp) {
        continue;
      }
      float *result = film.read_pass(pass_type, pass_offset);

      if (result) {
        BLI_mutex_lock(&render->update_render_passes_mutex);
        /* WORKAROUND: We use texture read to avoid using a frame-buffer to get the render result.
         * However, on some implementation, we need a buffer with a few extra bytes for the read to
         * happen correctly (see GLTexture::read()). So we need a custom memory allocation. */
        /* Avoid memcpy(), replace the pointer directly. */
        RE_pass_set_buffer_data(rp, result);
        BLI_mutex_unlock(&render->update_render_passes_mutex);
      }
    }
  }

  /* AOVs. */
  LISTBASE_FOREACH (ViewLayerAOV *, aov, &view_layer->aovs) {
    if ((aov->flag & AOV_CONFLICT) != 0) {
      continue;
    }
    RenderPass *rp = RE_pass_find_by_name(render_layer, aov->name, view_name);
    if (!rp) {
      continue;
    }
    float *result = film.read_aov(aov);

    if (result) {
      BLI_mutex_lock(&render->update_render_passes_mutex);
      /* WORKAROUND: We use texture read to avoid using a frame-buffer to get the render result.
       * However, on some implementation, we need a buffer with a few extra bytes for the read to
       * happen correctly (see GLTexture::read()). So we need a custom memory allocation. */
      /* Avoid memcpy(), replace the pointer directly. */
      RE_pass_set_buffer_data(rp, result);
      BLI_mutex_unlock(&render->update_render_passes_mutex);
    }
  }

  /* The vector pass is initialized to weird values. Set it to neutral value if not rendered. */
  if ((pass_bits & EEVEE_RENDER_PASS_VECTOR) == 0) {
    for (std::string vector_pass_name :
         Film::pass_to_render_pass_names(EEVEE_RENDER_PASS_VECTOR, view_layer))
    {
      RenderPass *vector_rp = RE_pass_find_by_name(
          render_layer, vector_pass_name.c_str(), view_name);
      if (vector_rp) {
        memset(vector_rp->ibuf->float_buffer.data,
               0,
               sizeof(float) * 4 * vector_rp->rectx * vector_rp->recty);
      }
    }
  }
}

/** \} */

/* -------------------------------------------------------------------- */
/** \name Interface
 * \{ */

void Instance::render_frame(RenderLayer *render_layer, const char *view_name)
{
  /* TODO(jbakker): should we check on the subtype as well? Now it also populates even when there
   * are other light probes in the scene. */
  if (DEG_id_type_any_exists(this->depsgraph, ID_LP)) {
    reflection_probes.update_probes_next_sample_ = true;
  }

  while (!sampling.finished()) {
    this->render_sample();

    /* TODO(fclem) print progression. */
#if 0
    /* TODO(fclem): Does not currently work. But would be better to just display to 2D view like
     * cycles does. */
    if (G.background == false && first_read) {
      /* Allow to preview the first sample. */
      /* TODO(fclem): Might want to not do this during animation render to avoid too much stall. */
      this->render_read_result(render_layer, view_name);
      first_read = false;
      DRW_render_context_disable(render->re);
      /* Allow the 2D viewport to grab the ticket mutex to display the render. */
      DRW_render_context_enable(render->re);
    }
#endif
  }

  this->film.cryptomatte_sort();

  this->render_read_result(render_layer, view_name);
}

void Instance::draw_viewport(DefaultFramebufferList *dfbl)
{
  UNUSED_VARS(dfbl);
  render_sample();
  velocity.step_swap();

  /* Do not request redraw during viewport animation to lock the frame-rate to the animation
   * playback rate. This is in order to preserve motion blur aspect and also to avoid TAA reset
   * that can show flickering. */
  if (!sampling.finished_viewport() && !DRW_state_is_playback()) {
    DRW_viewport_request_redraw();
  }

  if (materials.queued_shaders_count > 0) {
    std::stringstream ss;
    ss << "Compiling Shaders (" << materials.queued_shaders_count << " remaining)";
    info = ss.str();
  }
}

void Instance::store_metadata(RenderResult *render_result)
{
  cryptomatte.store_metadata(render_result);
}

void Instance::update_passes(RenderEngine *engine, Scene *scene, ViewLayer *view_layer)
{
  RE_engine_register_pass(engine, scene, view_layer, RE_PASSNAME_COMBINED, 4, "RGBA", SOCK_RGBA);

#define CHECK_PASS_LEGACY(name, type, channels, chanid) \
  if (view_layer->passflag & (SCE_PASS_##name)) { \
    RE_engine_register_pass( \
        engine, scene, view_layer, RE_PASSNAME_##name, channels, chanid, type); \
  } \
  ((void)0)
#define CHECK_PASS_EEVEE(name, type, channels, chanid) \
  if (view_layer->eevee.render_passes & (EEVEE_RENDER_PASS_##name)) { \
    RE_engine_register_pass( \
        engine, scene, view_layer, RE_PASSNAME_##name, channels, chanid, type); \
  } \
  ((void)0)

  CHECK_PASS_LEGACY(Z, SOCK_FLOAT, 1, "Z");
  CHECK_PASS_LEGACY(MIST, SOCK_FLOAT, 1, "Z");
  CHECK_PASS_LEGACY(NORMAL, SOCK_VECTOR, 3, "XYZ");
  CHECK_PASS_LEGACY(DIFFUSE_DIRECT, SOCK_RGBA, 3, "RGB");
  CHECK_PASS_LEGACY(DIFFUSE_COLOR, SOCK_RGBA, 3, "RGB");
  CHECK_PASS_LEGACY(GLOSSY_DIRECT, SOCK_RGBA, 3, "RGB");
  CHECK_PASS_LEGACY(GLOSSY_COLOR, SOCK_RGBA, 3, "RGB");
  CHECK_PASS_EEVEE(VOLUME_LIGHT, SOCK_RGBA, 3, "RGB");
  CHECK_PASS_LEGACY(EMIT, SOCK_RGBA, 3, "RGB");
  CHECK_PASS_LEGACY(ENVIRONMENT, SOCK_RGBA, 3, "RGB");
  CHECK_PASS_LEGACY(SHADOW, SOCK_RGBA, 3, "RGB");
  CHECK_PASS_LEGACY(AO, SOCK_RGBA, 3, "RGB");

  LISTBASE_FOREACH (ViewLayerAOV *, aov, &view_layer->aovs) {
    if ((aov->flag & AOV_CONFLICT) != 0) {
      continue;
    }
    switch (aov->type) {
      case AOV_TYPE_COLOR:
        RE_engine_register_pass(engine, scene, view_layer, aov->name, 4, "RGBA", SOCK_RGBA);
        break;
      case AOV_TYPE_VALUE:
        RE_engine_register_pass(engine, scene, view_layer, aov->name, 1, "X", SOCK_FLOAT);
        break;
      default:
        break;
    }
  }

  /* NOTE: Name channels lowercase `rgba` so that compression rules check in OpenEXR DWA code uses
   * lossless compression. Reportedly this naming is the only one which works good from the
   * interoperability point of view. Using `xyzw` naming is not portable. */
  auto register_cryptomatte_passes = [&](eViewLayerCryptomatteFlags cryptomatte_layer,
                                         eViewLayerEEVEEPassType eevee_pass) {
    if (view_layer->cryptomatte_flag & cryptomatte_layer) {
      for (std::string pass_name : Film::pass_to_render_pass_names(eevee_pass, view_layer)) {
        RE_engine_register_pass(
            engine, scene, view_layer, pass_name.c_str(), 4, "rgba", SOCK_RGBA);
      }
    }
  };
  register_cryptomatte_passes(VIEW_LAYER_CRYPTOMATTE_OBJECT, EEVEE_RENDER_PASS_CRYPTOMATTE_OBJECT);
  register_cryptomatte_passes(VIEW_LAYER_CRYPTOMATTE_ASSET, EEVEE_RENDER_PASS_CRYPTOMATTE_ASSET);
  register_cryptomatte_passes(VIEW_LAYER_CRYPTOMATTE_MATERIAL,
                              EEVEE_RENDER_PASS_CRYPTOMATTE_MATERIAL);
}

void Instance::light_bake_irradiance(
    Object &probe,
    FunctionRef<void()> context_enable,
    FunctionRef<void()> context_disable,
    FunctionRef<bool()> stop,
    FunctionRef<void(LightProbeGridCacheFrame *, float progress)> result_update)
{
  BLI_assert(is_baking());

  auto custom_pipeline_wrapper = [&](FunctionRef<void()> callback) {
    context_enable();
    DRW_custom_pipeline_begin(&draw_engine_eevee_next_type, depsgraph);
    callback();
    DRW_custom_pipeline_end();
    context_disable();
  };

  auto context_wrapper = [&](FunctionRef<void()> callback) {
    context_enable();
    callback();
    context_disable();
  };

  irradiance_cache.bake.init(probe);

  custom_pipeline_wrapper([&]() {
    /* TODO: lightprobe visibility group option. */
    manager->begin_sync();
    render_sync();
    manager->end_sync();

    capture_view.render_world();

    irradiance_cache.bake.surfels_create(probe);
    irradiance_cache.bake.surfels_lights_eval();
  });

  sampling.init(probe);
  while (!sampling.finished()) {
    context_wrapper([&]() {
      /* Batch ray cast by pack of 16. Avoids too much overhead of the update function & context
       * switch. */
      /* TODO(fclem): Could make the number of iteration depend on the computation time. */
      for (int i = 0; i < 16 && !sampling.finished(); i++) {
        sampling.step();

        irradiance_cache.bake.raylists_build();
        irradiance_cache.bake.propagate_light();
        irradiance_cache.bake.irradiance_capture();
      }

      if (sampling.finished()) {
        /* TODO(fclem): Dilation, filter etc... */
        // irradiance_cache.bake.irradiance_finalize();
      }

      LightProbeGridCacheFrame *cache_frame;
      if (sampling.finished()) {
        cache_frame = irradiance_cache.bake.read_result_packed();
      }
      else {
        /* TODO(fclem): Only do this read-back if needed. But it might be tricky to know when. */
        cache_frame = irradiance_cache.bake.read_result_unpacked();
      }

      float progress = sampling.sample_index() / float(sampling.sample_count());
      result_update(cache_frame, progress);
    });

    if (stop()) {
      return;
    }
  }
}

/** \} */

}  // namespace blender::eevee<|MERGE_RESOLUTION|>--- conflicted
+++ resolved
@@ -178,12 +178,14 @@
 
 void Instance::object_sync(Object *ob)
 {
-  const bool is_renderable_type = ELEM(
-<<<<<<< HEAD
-      ob->type, OB_CURVES, OB_GPENCIL_LEGACY, OB_MESH, OB_LAMP, OB_LIGHTPROBE, OB_VOLUME);
-=======
-      ob->type, OB_CURVES, OB_GPENCIL_LEGACY, OB_MESH, OB_POINTCLOUD, OB_LAMP, OB_LIGHTPROBE);
->>>>>>> 48e8d8f9
+  const bool is_renderable_type = ELEM(ob->type,
+                                       OB_CURVES,
+                                       OB_GPENCIL_LEGACY,
+                                       OB_MESH,
+                                       OB_POINTCLOUD,
+                                       OB_VOLUME,
+                                       OB_LAMP,
+                                       OB_LIGHTPROBE);
   const int ob_visibility = DRW_object_visibility_in_active_context(ob);
   const bool partsys_is_visible = (ob_visibility & OB_VISIBLE_PARTICLES) != 0 &&
                                   (ob->type == OB_MESH);
@@ -275,11 +277,8 @@
   cryptomatte.end_sync();
   pipelines.end_sync();
   light_probes.end_sync();
-<<<<<<< HEAD
+  reflection_probes.end_sync();
   volume.end_sync();
-=======
-  reflection_probes.end_sync();
->>>>>>> 48e8d8f9
 }
 
 void Instance::render_sync()
