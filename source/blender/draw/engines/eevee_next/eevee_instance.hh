/* SPDX-FileCopyrightText: 2021 Blender Foundation
 *
 * SPDX-License-Identifier: GPL-2.0-or-later */

/** \file
 * \ingroup eevee
 *
 * An renderer instance that contains all data to render a full frame.
 */

#pragma once

#include "BKE_object.h"
#include "DEG_depsgraph.h"
#include "DNA_lightprobe_types.h"
#include "DRW_render.h"

#include "eevee_camera.hh"
#include "eevee_cryptomatte.hh"
#include "eevee_depth_of_field.hh"
#include "eevee_film.hh"
#include "eevee_gbuffer.hh"
#include "eevee_hizbuffer.hh"
#include "eevee_irradiance_cache.hh"
#include "eevee_light.hh"
#include "eevee_lightprobe.hh"
#include "eevee_material.hh"
#include "eevee_motion_blur.hh"
#include "eevee_pipeline.hh"
#include "eevee_reflection_probes.hh"
#include "eevee_renderbuffers.hh"
#include "eevee_sampling.hh"
#include "eevee_shader.hh"
#include "eevee_shadow.hh"
#include "eevee_subsurface.hh"
#include "eevee_sync.hh"
#include "eevee_view.hh"
#include "eevee_world.hh"

namespace blender::eevee {

/**
 * \class Instance
 * \brief A running instance of the engine.
 */
class Instance {
  friend VelocityModule;
  friend MotionBlurModule;

 public:
  ShaderModule &shaders;
  SyncModule sync;
  MaterialModule materials;
  SubsurfaceModule subsurface;
  PipelineModule pipelines;
  ShadowModule shadows;
  LightModule lights;
  ReflectionProbeModule reflection_probes;
  VelocityModule velocity;
  MotionBlurModule motion_blur;
  DepthOfField depth_of_field;
  Cryptomatte cryptomatte;
  GBuffer gbuffer;
  HiZBuffer hiz_buffer;
  Sampling sampling;
  Camera camera;
  Film film;
  RenderBuffers render_buffers;
  MainView main_view;
  World world;
  LightProbeModule light_probes;
  IrradianceCache irradiance_cache;

  /** Input data. */
  Depsgraph *depsgraph;
  Manager *manager;
  /** Evaluated IDs. */
  Scene *scene;
  ViewLayer *view_layer;
  /** Camera object if rendering through a camera. nullptr otherwise. */
  Object *camera_eval_object;
  Object *camera_orig_object;
  /** Only available when rendering for final render. */
  const RenderLayer *render_layer;
  RenderEngine *render;
  /** Only available when rendering for viewport. */
  const DRWView *drw_view;
  const View3D *v3d;
  const RegionView3D *rv3d;

  /** True if the grease pencil engine might be running. */
  bool gpencil_engine_enabled;
  /** True if the instance is created for light baking. */
  bool is_light_bake = false;

  /** Info string displayed at the top of the render / viewport. */
  std::string info = "";
  /** Debug mode from debug value. */
  eDebugMode debug_mode = eDebugMode::DEBUG_NONE;

 public:
  Instance()
      : shaders(*ShaderModule::module_get()),
        sync(*this),
        materials(*this),
        subsurface(*this),
        pipelines(*this),
        shadows(*this),
        lights(*this),
        reflection_probes(*this),
        velocity(*this),
        motion_blur(*this),
        depth_of_field(*this),
        cryptomatte(*this),
        hiz_buffer(*this),
        sampling(*this),
        camera(*this),
        film(*this),
        render_buffers(*this),
        main_view(*this),
        world(*this),
        light_probes(*this),
        irradiance_cache(*this){};
  ~Instance(){};

  /* Render & Viewport. */
  /* TODO(fclem): Split for clarity. */
  void init(const int2 &output_res,
            const rcti *output_rect,
            RenderEngine *render,
            Depsgraph *depsgraph,
            Object *camera_object = nullptr,
            const RenderLayer *render_layer = nullptr,
            const DRWView *drw_view = nullptr,
            const View3D *v3d = nullptr,
            const RegionView3D *rv3d = nullptr);

  void begin_sync();
  void object_sync(Object *ob);
  void end_sync();

  /* Render. */

  void render_sync();
  void render_frame(RenderLayer *render_layer, const char *view_name);
  void store_metadata(RenderResult *render_result);

  /* Viewport. */

  void draw_viewport(DefaultFramebufferList *dfbl);

  /* Light bake. */

  void init_light_bake(Depsgraph *depsgraph, draw::Manager *manager);
  void light_bake_irradiance(
      Object &probe,
<<<<<<< HEAD
      std::function<void()> context_enable,
      std::function<void()> context_disable,
      std::function<bool()> stop,
      std::function<void(LightProbeGridCacheFrame *, float progress)> result_update);
=======
      FunctionRef<void()> context_enable,
      FunctionRef<void()> context_disable,
      FunctionRef<bool()> stop,
      FunctionRef<void(LightProbeGridCacheFrame *, float progress)> result_update);
>>>>>>> d1f87e78

  static void update_passes(RenderEngine *engine, Scene *scene, ViewLayer *view_layer);

  bool is_viewport() const
  {
    return render == nullptr && !is_baking();
  }

  bool is_baking() const
  {
    return is_light_bake;
  }

  bool overlays_enabled() const
  {
    return v3d && ((v3d->flag2 & V3D_HIDE_OVERLAYS) == 0);
  }

  bool use_scene_lights() const
  {
    return (!v3d) ||
           ((v3d->shading.type == OB_MATERIAL) &&
            (v3d->shading.flag & V3D_SHADING_SCENE_LIGHTS)) ||
           ((v3d->shading.type == OB_RENDER) &&
            (v3d->shading.flag & V3D_SHADING_SCENE_LIGHTS_RENDER));
  }

  /* Light the scene using the selected HDRI in the viewport shading pop-over. */
  bool use_studio_light() const
  {
    return (v3d) && (((v3d->shading.type == OB_MATERIAL) &&
                      ((v3d->shading.flag & V3D_SHADING_SCENE_WORLD) == 0)) ||
                     ((v3d->shading.type == OB_RENDER) &&
                      ((v3d->shading.flag & V3D_SHADING_SCENE_WORLD_RENDER) == 0)));
  }

 private:
  static void object_sync_render(void *instance_,
                                 Object *ob,
                                 RenderEngine *engine,
                                 Depsgraph *depsgraph);
  void render_sample();
  void render_read_result(RenderLayer *render_layer, const char *view_name);

  void scene_sync();
  void mesh_sync(Object *ob, ObjectHandle &ob_handle);

  void update_eval_members();

  void set_time(float time);
};

}  // namespace blender::eevee<|MERGE_RESOLUTION|>--- conflicted
+++ resolved
@@ -154,17 +154,10 @@
   void init_light_bake(Depsgraph *depsgraph, draw::Manager *manager);
   void light_bake_irradiance(
       Object &probe,
-<<<<<<< HEAD
-      std::function<void()> context_enable,
-      std::function<void()> context_disable,
-      std::function<bool()> stop,
-      std::function<void(LightProbeGridCacheFrame *, float progress)> result_update);
-=======
       FunctionRef<void()> context_enable,
       FunctionRef<void()> context_disable,
       FunctionRef<bool()> stop,
       FunctionRef<void(LightProbeGridCacheFrame *, float progress)> result_update);
->>>>>>> d1f87e78
 
   static void update_passes(RenderEngine *engine, Scene *scene, ViewLayer *view_layer);
 
