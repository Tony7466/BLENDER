--- conflicted
+++ resolved
@@ -28,13 +28,10 @@
 
 #pragma once
 
-<<<<<<< HEAD
 #include <string>
 
+#include "BLI_math_vector.hh"
 #include "BLI_set.hh"
-=======
-#include "BLI_math_vector.hh"
->>>>>>> de443e03
 
 #include "DRW_render.hh"
 
@@ -121,7 +118,6 @@
   float *read_pass(eViewLayerEEVEEPassType pass_type, int layer_offset);
   float *read_aov(ViewLayerAOV *aov);
 
-<<<<<<< HEAD
   GPUTexture *get_pass_texture(eViewLayerEEVEEPassType pass_type, int layer_offset);
   GPUTexture *get_aov_texture(ViewLayerAOV *aov);
 
@@ -129,10 +125,7 @@
 
   bool is_viewport_compositor_enabled() const;
 
-  /** Returns shading views internal resolution. */
-=======
   /** Returns shading views internal resolution. Includes overscan pixels. */
->>>>>>> de443e03
   int2 render_extent_get() const
   {
     return data_.render_extent;
