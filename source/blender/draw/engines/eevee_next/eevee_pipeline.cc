--- conflicted
+++ resolved
@@ -63,12 +63,8 @@
 void WorldPipeline::sync(GPUMaterial *gpumat)
 {
   const int2 extent(1);
-<<<<<<< HEAD
-  constexpr eGPUTextureUsage usage = GPU_TEXTURE_USAGE_SHADER_READ | GPU_TEXTURE_USAGE_SHADER_WRITE;
-=======
   constexpr eGPUTextureUsage usage = GPU_TEXTURE_USAGE_SHADER_WRITE |
                                      GPU_TEXTURE_USAGE_SHADER_READ;
->>>>>>> b85c7ade
   dummy_cryptomatte_tx_.ensure_2d(GPU_RGBA32F, extent, usage);
   dummy_renderpass_tx_.ensure_2d(GPU_RGBA16F, extent, usage);
   dummy_aov_color_tx_.ensure_2d_array(GPU_RGBA16F, extent, 1, usage);
