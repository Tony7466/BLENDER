/* SPDX-FileCopyrightText: 2021 Blender Authors
 *
 * SPDX-License-Identifier: GPL-2.0-or-later */

/** \file
 * \ingroup eevee
 *
 * Shading passes contain drawcalls specific to shading pipelines.
 * They are to be shared across views.
 * This file is only for shading passes. Other passes are declared in their own module.
 */

#include "eevee_instance.hh"

#include "eevee_pipeline.hh"

#include "eevee_shadow.hh"

#include "draw_common.hh"

namespace blender::eevee {

/* -------------------------------------------------------------------- */
/** \name World Pipeline
 *
 * Used to draw background.
 * \{ */

void BackgroundPipeline::sync(GPUMaterial *gpumat, const float background_opacity)
{
  Manager &manager = *inst_.manager;
  RenderBuffers &rbufs = inst_.render_buffers;

  world_ps_.init();
  world_ps_.state_set(DRW_STATE_WRITE_COLOR);
  world_ps_.material_set(manager, gpumat);
  world_ps_.push_constant("world_opacity_fade", background_opacity);
  world_ps_.bind_texture("utility_tx", inst_.pipelines.utility_tx);
  /* RenderPasses & AOVs. Cleared by background (even if bad practice). */
  world_ps_.bind_image("rp_color_img", &rbufs.rp_color_tx);
  world_ps_.bind_image("rp_value_img", &rbufs.rp_value_tx);
  world_ps_.bind_image("rp_cryptomatte_img", &rbufs.cryptomatte_tx);
  /* Required by validation layers. */
  world_ps_.bind_resources(inst_.cryptomatte);
  world_ps_.bind_resources(inst_.uniform_data);
  world_ps_.draw_procedural(GPU_PRIM_TRIS, 1, 3);
  /* To allow opaque pass rendering over it. */
  world_ps_.barrier(GPU_BARRIER_SHADER_IMAGE_ACCESS);
}

void BackgroundPipeline::render(View &view)
{
  inst_.manager->submit(world_ps_, view);
}

/** \} */

/* -------------------------------------------------------------------- */
/** \name World Probe Pipeline
 * \{ */

void WorldPipeline::sync(GPUMaterial *gpumat)
{
  const int2 extent(1);
  constexpr eGPUTextureUsage usage = GPU_TEXTURE_USAGE_SHADER_WRITE |
                                     GPU_TEXTURE_USAGE_SHADER_READ;
  dummy_cryptomatte_tx_.ensure_2d(GPU_RGBA32F, extent, usage);
  dummy_renderpass_tx_.ensure_2d(GPU_RGBA16F, extent, usage);
  dummy_aov_color_tx_.ensure_2d_array(GPU_RGBA16F, extent, 1, usage);
  dummy_aov_value_tx_.ensure_2d_array(GPU_R16F, extent, 1, usage);

  PassSimple &pass = cubemap_face_ps_;
  pass.init();
  pass.state_set(DRW_STATE_WRITE_COLOR | DRW_STATE_DEPTH_ALWAYS);

  Manager &manager = *inst_.manager;
  pass.material_set(manager, gpumat);
  pass.push_constant("world_opacity_fade", 1.0f);
  pass.bind_texture(RBUFS_UTILITY_TEX_SLOT, inst_.pipelines.utility_tx);
  pass.bind_image("rp_normal_img", dummy_renderpass_tx_);
  pass.bind_image("rp_light_img", dummy_renderpass_tx_);
  pass.bind_image("rp_diffuse_color_img", dummy_renderpass_tx_);
  pass.bind_image("rp_specular_color_img", dummy_renderpass_tx_);
  pass.bind_image("rp_emission_img", dummy_renderpass_tx_);
  pass.bind_image("rp_cryptomatte_img", dummy_cryptomatte_tx_);
  pass.bind_image("rp_color_img", dummy_aov_color_tx_);
  pass.bind_image("rp_value_img", dummy_aov_value_tx_);
  pass.bind_image("aov_color_img", dummy_aov_color_tx_);
  pass.bind_image("aov_value_img", dummy_aov_value_tx_);
  pass.bind_ssbo("aov_buf", &inst_.film.aovs_info);
  /* Required by validation layers. */
  pass.bind_resources(inst_.cryptomatte);
  pass.bind_resources(inst_.uniform_data);
  pass.draw_procedural(GPU_PRIM_TRIS, 1, 3);
}

void WorldPipeline::render(View &view)
{
  /* TODO(Miguel Pozo): All world probes are rendered as RAY_TYPE_GLOSSY. */
  inst_.pipelines.data.is_probe_reflection = true;
  inst_.uniform_data.push_update();
  inst_.manager->submit(cubemap_face_ps_, view);
  inst_.pipelines.data.is_probe_reflection = false;
  inst_.uniform_data.push_update();
}

/** \} */

/* -------------------------------------------------------------------- */
/** \name World Volume Pipeline
 *
 * \{ */

void WorldVolumePipeline::sync(GPUMaterial *gpumat)
{
  is_valid_ = (gpumat != nullptr) && (GPU_material_status(gpumat) == GPU_MAT_SUCCESS);
  if (!is_valid_) {
    /* Skip if the material has not compiled yet. */
    return;
  }

  world_ps_.init();
  world_ps_.state_set(DRW_STATE_WRITE_COLOR);
  world_ps_.bind_texture(RBUFS_UTILITY_TEX_SLOT, inst_.pipelines.utility_tx);
  world_ps_.bind_resources(inst_.uniform_data);
  world_ps_.bind_resources(inst_.volume.properties);
  world_ps_.bind_resources(inst_.sampling);

  world_ps_.material_set(*inst_.manager, gpumat);
  volume_sub_pass(world_ps_, nullptr, nullptr, gpumat);

  world_ps_.dispatch(math::divide_ceil(inst_.volume.grid_size(), int3(VOLUME_GROUP_SIZE)));
  /* Sync with object property pass. */
  world_ps_.barrier(GPU_BARRIER_SHADER_IMAGE_ACCESS);
}

void WorldVolumePipeline::render(View &view)
{
  if (!is_valid_) {
    /* Clear the properties buffer instead of rendering if there is no valid shader. */
    inst_.volume.prop_scattering_tx_.clear(float4(0.0f));
    inst_.volume.prop_extinction_tx_.clear(float4(0.0f));
    inst_.volume.prop_emission_tx_.clear(float4(0.0f));
    inst_.volume.prop_phase_tx_.clear(float4(0.0f));
    return;
  }

  inst_.manager->submit(world_ps_, view);
}

/** \} */

/* -------------------------------------------------------------------- */
/** \name Shadow Pipeline
 *
 * \{ */

void ShadowPipeline::sync()
{
  render_ps_.init();

  /* NOTE: TILE_COPY technique perform a three-pass implementation. First performing the clear
   * directly on tile, followed by a fast depth-only pass, then storing the on-tile results into
   * the shadow atlas during a final storage pass. This takes advantage of TBDR architecture,
   * reducing overdraw and additional per-fragment calculations. */
  bool shadow_update_tbdr = (ShadowModule::shadow_technique == ShadowTechnique::TILE_COPY);
  if (shadow_update_tbdr) {
    draw::PassMain::Sub &pass = render_ps_.sub("Shadow.TilePageClear");
    pass.subpass_transition(GPU_ATTACHEMENT_WRITE, {GPU_ATTACHEMENT_WRITE});
    pass.shader_set(inst_.shaders.static_shader_get(SHADOW_PAGE_TILE_CLEAR));
    /* Only manually clear depth of the updated tiles.
     * This is because the depth is initialized to near depth using attachments for fast clear and
     * color is cleared to far depth. This way we can save a bit of bandwidth by only clearing
     * the updated tiles depth to far depth and not touch the color attachment. */
    pass.state_set(DRW_STATE_WRITE_DEPTH | DRW_STATE_DEPTH_ALWAYS);
    pass.bind_ssbo("src_coord_buf", inst_.shadows.src_coord_buf_);
    pass.draw_procedural_indirect(GPU_PRIM_TRIS, inst_.shadows.tile_draw_buf_);
  }

  {
    /* Metal writes depth value in local tile memory, which is considered a color attachment. */
    DRWState state = DRW_STATE_WRITE_DEPTH | DRW_STATE_DEPTH_LESS | DRW_STATE_WRITE_COLOR;

    draw::PassMain::Sub &pass = render_ps_.sub("Shadow.Surface");
    pass.state_set(state);
    pass.bind_texture(RBUFS_UTILITY_TEX_SLOT, inst_.pipelines.utility_tx);
    pass.bind_ssbo(SHADOW_VIEWPORT_INDEX_BUF_SLOT, &inst_.shadows.viewport_index_buf_);
    if (!shadow_update_tbdr) {
      /* We do not need all of the shadow information when using the TBDR-optimized approach. */
      pass.bind_image(SHADOW_ATLAS_IMG_SLOT, inst_.shadows.atlas_tx_);
      pass.bind_ssbo(SHADOW_RENDER_MAP_BUF_SLOT, &inst_.shadows.render_map_buf_);
      pass.bind_ssbo(SHADOW_PAGE_INFO_SLOT, &inst_.shadows.pages_infos_data_);
    }
    pass.bind_resources(inst_.uniform_data);
    pass.bind_resources(inst_.sampling);
    surface_double_sided_ps_ = &pass.sub("Shadow.Surface.Double-Sided");
    surface_single_sided_ps_ = &pass.sub("Shadow.Surface.Single-Sided");
    surface_single_sided_ps_->state_set(state | DRW_STATE_CULL_BACK);
  }

  if (shadow_update_tbdr) {
    draw::PassMain::Sub &pass = render_ps_.sub("Shadow.TilePageStore");
    pass.shader_set(inst_.shaders.static_shader_get(SHADOW_PAGE_TILE_STORE));
    /* The most optimal way would be to only store pixels that have been rendered to (depth > 0).
     * But that requires that the destination pages in the atlas would have been already cleared
     * using compute. Experiments showed that it is faster to just copy the whole tiles back.
     *
     * For relative performance, raster-based clear within tile update adds around 0.1ms vs 0.25ms
     * for compute based clear for a simple test case. */
    pass.state_set(DRW_STATE_DEPTH_ALWAYS);
    /* Metal have implicit sync with Raster Order Groups. Other backend need to have manual
     * sub-pass transition to allow reading the frame-buffer. This is a no-op on Metal. */
    pass.subpass_transition(GPU_ATTACHEMENT_WRITE, {GPU_ATTACHEMENT_READ});
    pass.bind_image(SHADOW_ATLAS_IMG_SLOT, inst_.shadows.atlas_tx_);
    pass.bind_ssbo("dst_coord_buf", inst_.shadows.dst_coord_buf_);
    pass.bind_ssbo("src_coord_buf", inst_.shadows.src_coord_buf_);
    pass.draw_procedural_indirect(GPU_PRIM_TRIS, inst_.shadows.tile_draw_buf_);
  }
}

PassMain::Sub *ShadowPipeline::surface_material_add(::Material *material, GPUMaterial *gpumat)
{
  PassMain::Sub *pass = (material->blend_flag & MA_BL_CULL_BACKFACE_SHADOW) ?
                            surface_single_sided_ps_ :
                            surface_double_sided_ps_;
  return &pass->sub(GPU_material_get_name(gpumat));
}

void ShadowPipeline::render(View &view)
{
  inst_.manager->submit(render_ps_, view);
}

/** \} */

/* -------------------------------------------------------------------- */
/** \name Forward Pass
 *
 * NPR materials (using Closure to RGBA) or material using ALPHA_BLEND.
 * \{ */

void ForwardPipeline::sync()
{
  camera_forward_ = inst_.camera.forward();

  DRWState state_depth_only = DRW_STATE_WRITE_DEPTH | DRW_STATE_DEPTH_LESS;
  DRWState state_depth_color = DRW_STATE_WRITE_DEPTH | DRW_STATE_DEPTH_LESS |
                               DRW_STATE_WRITE_COLOR;
  {
    prepass_ps_.init();

    {
      /* Common resources. */

      /* Textures. */
      prepass_ps_.bind_texture(RBUFS_UTILITY_TEX_SLOT, inst_.pipelines.utility_tx);

      prepass_ps_.bind_resources(inst_.uniform_data);
      prepass_ps_.bind_resources(inst_.velocity);
      prepass_ps_.bind_resources(inst_.sampling);
    }

    prepass_double_sided_static_ps_ = &prepass_ps_.sub("DoubleSided.Static");
    prepass_double_sided_static_ps_->state_set(state_depth_only);

    prepass_single_sided_static_ps_ = &prepass_ps_.sub("SingleSided.Static");
    prepass_single_sided_static_ps_->state_set(state_depth_only | DRW_STATE_CULL_BACK);

    prepass_double_sided_moving_ps_ = &prepass_ps_.sub("DoubleSided.Moving");
    prepass_double_sided_moving_ps_->state_set(state_depth_color);

    prepass_single_sided_moving_ps_ = &prepass_ps_.sub("SingleSided.Moving");
    prepass_single_sided_moving_ps_->state_set(state_depth_color | DRW_STATE_CULL_BACK);
  }
  {
    opaque_ps_.init();

    {
      /* Common resources. */
      /* RenderPasses & AOVs. */
      opaque_ps_.bind_image(RBUFS_COLOR_SLOT, &inst_.render_buffers.rp_color_tx);
      opaque_ps_.bind_image(RBUFS_VALUE_SLOT, &inst_.render_buffers.rp_value_tx);
      /* Cryptomatte. */
      opaque_ps_.bind_image(RBUFS_CRYPTOMATTE_SLOT, &inst_.render_buffers.cryptomatte_tx);
      /* Textures. */
      opaque_ps_.bind_texture(RBUFS_UTILITY_TEX_SLOT, inst_.pipelines.utility_tx);

      opaque_ps_.bind_resources(inst_.uniform_data);
      opaque_ps_.bind_resources(inst_.lights);
      opaque_ps_.bind_resources(inst_.shadows);
      opaque_ps_.bind_resources(inst_.volume.result);
      opaque_ps_.bind_resources(inst_.sampling);
      opaque_ps_.bind_resources(inst_.hiz_buffer.front);
      opaque_ps_.bind_resources(inst_.irradiance_cache);
      opaque_ps_.bind_resources(inst_.reflection_probes);
    }

    opaque_single_sided_ps_ = &opaque_ps_.sub("SingleSided");
    opaque_single_sided_ps_->state_set(DRW_STATE_WRITE_COLOR | DRW_STATE_DEPTH_EQUAL |
                                       DRW_STATE_CULL_BACK);

    opaque_double_sided_ps_ = &opaque_ps_.sub("DoubleSided");
    opaque_double_sided_ps_->state_set(DRW_STATE_WRITE_COLOR | DRW_STATE_DEPTH_EQUAL);
  }
  {
    transparent_ps_.init();
    /* Workaround limitation of PassSortable. Use dummy pass that will be sorted first in all
     * circumstances. */
    PassMain::Sub &sub = transparent_ps_.sub("ResourceBind", -FLT_MAX);

    /* Common resources. */

    /* Textures. */
    sub.bind_texture(RBUFS_UTILITY_TEX_SLOT, inst_.pipelines.utility_tx);

    sub.bind_resources(inst_.uniform_data);
    sub.bind_resources(inst_.lights);
    sub.bind_resources(inst_.shadows);
    sub.bind_resources(inst_.volume.result);
    sub.bind_resources(inst_.sampling);
    sub.bind_resources(inst_.hiz_buffer.front);
    sub.bind_resources(inst_.irradiance_cache);
    sub.bind_resources(inst_.reflection_probes);
  }
}

PassMain::Sub *ForwardPipeline::prepass_opaque_add(::Material *blender_mat,
                                                   GPUMaterial *gpumat,
                                                   bool has_motion)
{
  PassMain::Sub *pass = (blender_mat->blend_flag & MA_BL_CULL_BACKFACE) ?
                            (has_motion ? prepass_single_sided_moving_ps_ :
                                          prepass_single_sided_static_ps_) :
                            (has_motion ? prepass_double_sided_moving_ps_ :
                                          prepass_double_sided_static_ps_);

  /* If material is fully additive or transparent, we can skip the opaque prepass. */
  /* TODO(fclem): To skip it, we need to know if the transparent BSDF is fully white AND if there
   * is no mix shader (could do better constant folding but that's expensive). */

  return &pass->sub(GPU_material_get_name(gpumat));
}

PassMain::Sub *ForwardPipeline::material_opaque_add(::Material *blender_mat, GPUMaterial *gpumat)
{
  BLI_assert_msg(GPU_material_flag_get(gpumat, GPU_MATFLAG_TRANSPARENT) == false,
                 "Forward Transparent should be registered directly without calling "
                 "PipelineModule::material_add()");
  PassMain::Sub *pass = (blender_mat->blend_flag & MA_BL_CULL_BACKFACE) ? opaque_single_sided_ps_ :
                                                                          opaque_double_sided_ps_;
  return &pass->sub(GPU_material_get_name(gpumat));
}

PassMain::Sub *ForwardPipeline::prepass_transparent_add(const Object *ob,
                                                        ::Material *blender_mat,
                                                        GPUMaterial *gpumat)
{
  if ((blender_mat->blend_flag & MA_BL_HIDE_BACKFACE) == 0) {
    return nullptr;
  }
  DRWState state = DRW_STATE_WRITE_DEPTH | DRW_STATE_DEPTH_LESS_EQUAL;
  if (blender_mat->blend_flag & MA_BL_CULL_BACKFACE) {
    state |= DRW_STATE_CULL_BACK;
  }
  float sorting_value = math::dot(float3(ob->object_to_world[3]), camera_forward_);
  PassMain::Sub *pass = &transparent_ps_.sub(GPU_material_get_name(gpumat), sorting_value);
  pass->state_set(state);
  pass->material_set(*inst_.manager, gpumat);
  return pass;
}

PassMain::Sub *ForwardPipeline::material_transparent_add(const Object *ob,
                                                         ::Material *blender_mat,
                                                         GPUMaterial *gpumat)
{
  DRWState state = DRW_STATE_WRITE_COLOR | DRW_STATE_BLEND_CUSTOM | DRW_STATE_DEPTH_LESS_EQUAL;
  if (blender_mat->blend_flag & MA_BL_CULL_BACKFACE) {
    state |= DRW_STATE_CULL_BACK;
  }
  float sorting_value = math::dot(float3(ob->object_to_world[3]), camera_forward_);
  PassMain::Sub *pass = &transparent_ps_.sub(GPU_material_get_name(gpumat), sorting_value);
  pass->state_set(state);
  pass->material_set(*inst_.manager, gpumat);
  return pass;
}

void ForwardPipeline::render(View &view, Framebuffer &prepass_fb, Framebuffer &combined_fb)
{
  DRW_stats_group_start("Forward.Opaque");

  prepass_fb.bind();
  inst_.manager->submit(prepass_ps_, view);

  inst_.hiz_buffer.set_dirty();

  inst_.shadows.set_view(view, inst_.render_buffers.depth_tx);
  inst_.irradiance_cache.set_view(view);

  combined_fb.bind();
  inst_.manager->submit(opaque_ps_, view);

  DRW_stats_group_end();

  inst_.volume.draw_resolve(view);

  combined_fb.bind();
  inst_.manager->submit(transparent_ps_, view);
}

/** \} */

/* -------------------------------------------------------------------- */
/** \name Deferred Layer
 * \{ */

void DeferredLayerBase::gbuffer_pass_sync(Instance &inst)
{
  gbuffer_ps_.init();
  gbuffer_ps_.subpass_transition(GPU_ATTACHEMENT_WRITE,
                                 {GPU_ATTACHEMENT_WRITE,
                                  GPU_ATTACHEMENT_WRITE,
                                  GPU_ATTACHEMENT_WRITE,
                                  GPU_ATTACHEMENT_WRITE});
  /* G-buffer. */
  gbuffer_ps_.bind_image(GBUF_NORMAL_SLOT, &inst.gbuffer.normal_img_tx);
  gbuffer_ps_.bind_image(GBUF_CLOSURE_SLOT, &inst.gbuffer.closure_img_tx);
  /* RenderPasses & AOVs. */
  gbuffer_ps_.bind_image(RBUFS_COLOR_SLOT, &inst.render_buffers.rp_color_tx);
  gbuffer_ps_.bind_image(RBUFS_VALUE_SLOT, &inst.render_buffers.rp_value_tx);
  /* Cryptomatte. */
  gbuffer_ps_.bind_image(RBUFS_CRYPTOMATTE_SLOT, &inst.render_buffers.cryptomatte_tx);
  /* Storage Buffer. */
  /* Textures. */
  gbuffer_ps_.bind_texture(RBUFS_UTILITY_TEX_SLOT, inst.pipelines.utility_tx);

  gbuffer_ps_.bind_resources(inst.uniform_data);
  gbuffer_ps_.bind_resources(inst.sampling);
  gbuffer_ps_.bind_resources(inst.hiz_buffer.front);
  gbuffer_ps_.bind_resources(inst.cryptomatte);

  /* Bind light resources for the NPR materials that gets rendered first.
   * Non-NPR shaders will override these resource bindings. */
  gbuffer_ps_.bind_resources(inst.lights);
  gbuffer_ps_.bind_resources(inst.shadows);
  gbuffer_ps_.bind_resources(inst.reflection_probes);
  gbuffer_ps_.bind_resources(inst.irradiance_cache);

  DRWState state = DRW_STATE_WRITE_COLOR | DRW_STATE_DEPTH_EQUAL;

  gbuffer_single_sided_hybrid_ps_ = &gbuffer_ps_.sub("DoubleSided");
  gbuffer_single_sided_hybrid_ps_->state_set(state | DRW_STATE_CULL_BACK);

  gbuffer_double_sided_hybrid_ps_ = &gbuffer_ps_.sub("SingleSided");
  gbuffer_double_sided_hybrid_ps_->state_set(state);

  gbuffer_double_sided_ps_ = &gbuffer_ps_.sub("DoubleSided");
  gbuffer_double_sided_ps_->state_set(state);

  gbuffer_single_sided_ps_ = &gbuffer_ps_.sub("SingleSided");
  gbuffer_single_sided_ps_->state_set(state | DRW_STATE_CULL_BACK);

  closure_bits_ = CLOSURE_NONE;
  closure_count_ = 0;
}

void DeferredLayer::begin_sync()
{
  {
    prepass_ps_.init();
    /* Textures. */
    prepass_ps_.bind_texture(RBUFS_UTILITY_TEX_SLOT, inst_.pipelines.utility_tx);

    /* Make alpha hash scale sub-pixel so that it converges to a noise free image.
     * If there is motion, use pixel scale for stability. */
    bool alpha_hash_subpixel_scale = !inst_.is_viewport() || !inst_.velocity.camera_has_motion();
    inst_.pipelines.data.alpha_hash_scale = alpha_hash_subpixel_scale ? 0.1f : 1.0f;

    prepass_ps_.bind_resources(inst_.uniform_data);
    prepass_ps_.bind_resources(inst_.velocity);
    prepass_ps_.bind_resources(inst_.sampling);

    DRWState state_depth_only = DRW_STATE_WRITE_DEPTH | DRW_STATE_DEPTH_LESS;
    DRWState state_depth_color = DRW_STATE_WRITE_DEPTH | DRW_STATE_DEPTH_LESS |
                                 DRW_STATE_WRITE_COLOR;

    prepass_double_sided_static_ps_ = &prepass_ps_.sub("DoubleSided.Static");
    prepass_double_sided_static_ps_->state_set(state_depth_only);

    prepass_single_sided_static_ps_ = &prepass_ps_.sub("SingleSided.Static");
    prepass_single_sided_static_ps_->state_set(state_depth_only | DRW_STATE_CULL_BACK);

    prepass_double_sided_moving_ps_ = &prepass_ps_.sub("DoubleSided.Moving");
    prepass_double_sided_moving_ps_->state_set(state_depth_color);

    prepass_single_sided_moving_ps_ = &prepass_ps_.sub("SingleSided.Moving");
    prepass_single_sided_moving_ps_->state_set(state_depth_color | DRW_STATE_CULL_BACK);
  }

  this->gbuffer_pass_sync(inst_);
}

void DeferredLayer::end_sync()
{
  eClosureBits evaluated_closures = CLOSURE_DIFFUSE | CLOSURE_TRANSLUCENT | CLOSURE_REFLECTION |
                                    CLOSURE_REFRACTION;

  use_combined_lightprobe_eval = inst_.pipelines.data.use_combined_lightprobe_eval;

  if (closure_bits_ & evaluated_closures) {
    RenderBuffersInfoData &rbuf_data = inst_.render_buffers.data;

    /* NOTE: For tile-based GPU architectures, barriers are not always needed if implicit local
     * ordering is guarnteed via either blending order or explicit raster_order_groups. */
    bool is_tbdr_arch_metal = (GPU_platform_architecture() == GPU_ARCHITECTURE_TBDR) &&
                              (GPU_backend_get_type() == GPU_BACKEND_METAL);

    /* Add the tile classification step at the end of the GBuffer pass. */
    {
      /* Fill tile mask texture with the collected closure present in a tile. */
      PassMain::Sub &sub = gbuffer_ps_.sub("TileClassify");
      sub.subpass_transition(GPU_ATTACHEMENT_WRITE, /* Needed for depth test. */
                             {GPU_ATTACHEMENT_IGNORE,
                              GPU_ATTACHEMENT_READ, /* Header. */
                              GPU_ATTACHEMENT_IGNORE,
                              GPU_ATTACHEMENT_IGNORE});
      sub.state_set(DRW_STATE_WRITE_STENCIL | DRW_STATE_STENCIL_ALWAYS);
      sub.shader_set(inst_.shaders.static_shader_get(DEFERRED_TILE_CLASSIFY));
<<<<<<< HEAD
      sub.state_stencil(0xFFu, /* Set by shader */ 0x0u, 0xFFu);
=======
      sub.bind_image("tile_mask_img", &tile_mask_tx_);
      sub.push_constant("closure_tile_size_shift", &closure_tile_size_shift_);
      if (!is_tbdr_arch_metal) {
        sub.barrier(GPU_BARRIER_TEXTURE_FETCH);
      }
>>>>>>> b8b9ed07
      sub.draw_procedural(GPU_PRIM_TRIS, 1, 3);
    }
    if (false) {
      PassMain::Sub &sub = gbuffer_ps_.sub("TileCompaction");
      /* Use rasterizer discard. This processes the tile data to create tile command lists. */
      sub.state_set(DRW_STATE_NO_DRAW);
      sub.shader_set(inst_.shaders.static_shader_get(DEFERRED_TILE_COMPACT));
      sub.bind_texture("tile_mask_tx", &tile_mask_tx_);
      sub.bind_ssbo("closure_single_tile_buf", &closure_bufs_[0].tile_buf_);
      sub.bind_ssbo("closure_single_draw_buf", &closure_bufs_[0].draw_buf_);
      sub.bind_ssbo("closure_double_tile_buf", &closure_bufs_[1].tile_buf_);
      sub.bind_ssbo("closure_double_draw_buf", &closure_bufs_[1].draw_buf_);
      sub.bind_ssbo("closure_triple_tile_buf", &closure_bufs_[2].tile_buf_);
      sub.bind_ssbo("closure_triple_draw_buf", &closure_bufs_[2].draw_buf_);
      sub.barrier(GPU_BARRIER_TEXTURE_FETCH);
      sub.draw_procedural(GPU_PRIM_POINTS, 1, max_lighting_tile_count_);
    }

    {
      PassSimple &pass = eval_light_ps_;
      pass.init();

      if (false) {
        PassSimple::Sub &sub = pass.sub("StencilSet");
        sub.state_set(DRW_STATE_WRITE_STENCIL | DRW_STATE_STENCIL_ALWAYS |
                      DRW_STATE_DEPTH_GREATER);
        sub.shader_set(inst_.shaders.static_shader_get(DEFERRED_TILE_STENCIL));
        sub.push_constant("closure_tile_size_shift", &closure_tile_size_shift_);
        sub.bind_texture("direct_radiance_tx", &direct_radiance_txs_[0]);
        /* Set stencil value for each tile complexity level. */
        for (int i = 0; i < ARRAY_SIZE(closure_bufs_); i++) {
          sub.bind_ssbo("closure_tile_buf", &closure_bufs_[i].tile_buf_);
          sub.state_stencil(0xFFu, 1u << i, 0xFFu);
          sub.draw_procedural_indirect(GPU_PRIM_TRIS, closure_bufs_[i].draw_buf_);
        }
      }
      {
        PassSimple::Sub &sub = pass.sub("Eval.Light");
        /* Use depth test to reject background pixels which have not been stencil cleared. */
        /* WORKAROUND: Avoid rasterizer discard by enabling stencil write, but the shaders actually
         * use no fragment output. */
        sub.state_set(DRW_STATE_WRITE_STENCIL | DRW_STATE_STENCIL_EQUAL | DRW_STATE_DEPTH_GREATER);
        if (!is_tbdr_arch_metal) {
          sub.barrier(GPU_BARRIER_SHADER_STORAGE);
        }
        sub.bind_texture(RBUFS_UTILITY_TEX_SLOT, inst_.pipelines.utility_tx);
        sub.bind_image(RBUFS_COLOR_SLOT, &inst_.render_buffers.rp_color_tx);
        sub.bind_image(RBUFS_VALUE_SLOT, &inst_.render_buffers.rp_value_tx);
        /* Submit the more costly ones first to avoid long tail in occupancy.
         * See page 78 of "SIGGRAPH 2023: Unreal Engine Substrate" by Hillaire & de Rousiers. */
        for (int i = ARRAY_SIZE(closure_bufs_) - 1; i >= 0; i--) {
          GPUShader *sh = inst_.shaders.static_shader_get(eShaderType(DEFERRED_LIGHT_SINGLE + i));
          /* TODO(fclem): Could specialize directly with the pass index but this would break it for
           * OpenGL and Vulkan implementation which aren't fully supporting the specialize
           * constant. */
          sub.specialize_constant(sh, "render_pass_shadow_enabled", rbuf_data.shadow_id != -1);
          sub.specialize_constant(sh, "use_lightprobe_eval", use_combined_lightprobe_eval);
          const ShadowSceneData &shadow_scene = inst_.shadows.get_data();
          sub.specialize_constant(sh, "shadow_ray_count", &shadow_scene.ray_count);
          sub.specialize_constant(sh, "shadow_ray_step_count", &shadow_scene.step_count);
          sub.shader_set(sh);
          sub.bind_image("direct_radiance_1_img", &direct_radiance_txs_[0]);
          sub.bind_image("direct_radiance_2_img", &direct_radiance_txs_[1]);
          sub.bind_image("direct_radiance_3_img", &direct_radiance_txs_[2]);
          sub.bind_resources(inst_.uniform_data);
          sub.bind_resources(inst_.gbuffer);
          sub.bind_resources(inst_.lights);
          sub.bind_resources(inst_.shadows);
          sub.bind_resources(inst_.sampling);
          sub.bind_resources(inst_.hiz_buffer.front);
          sub.bind_resources(inst_.reflection_probes);
          sub.bind_resources(inst_.irradiance_cache);
<<<<<<< HEAD
          sub.state_stencil(0xFFu, i, 0xFFu);
          if (GPU_backend_get_type() == GPU_BACKEND_METAL) {
            /* WORKAROUND: On Apple silicon the stencil test is broken. Only issue one expensive
             * lighting evaluation. */
            if (i == 2) {
              sub.state_set(DRW_STATE_WRITE_STENCIL | DRW_STATE_DEPTH_GREATER);
              sub.draw_procedural(GPU_PRIM_TRIS, 1, 3);
            }
          }
          else {
            sub.draw_procedural(GPU_PRIM_TRIS, 1, 3);
          }
=======
          sub.state_stencil(0xFFu, 1u << i, 0xFFu);
          sub.draw_procedural(GPU_PRIM_TRIS, 1, 3);
>>>>>>> b8b9ed07
        }
      }
    }
    {
      PassSimple &pass = combine_ps_;
      pass.init();
      GPUShader *sh = inst_.shaders.static_shader_get(DEFERRED_COMBINE);
      /* TODO(fclem): Could specialize directly with the pass index but this would break it for
       * OpenGL and Vulkan implementation which aren't fully supporting the specialize
       * constant. */
      pass.specialize_constant(
          sh, "render_pass_diffuse_light_enabled", rbuf_data.diffuse_light_id != -1);
      pass.specialize_constant(
          sh, "render_pass_specular_light_enabled", rbuf_data.specular_light_id != -1);
      pass.specialize_constant(sh, "use_combined_lightprobe_eval", use_combined_lightprobe_eval);
      pass.shader_set(sh);
      /* Use depth test to reject background pixels. */
      pass.state_set(DRW_STATE_WRITE_COLOR | DRW_STATE_DEPTH_GREATER | DRW_STATE_BLEND_ADD_FULL);
      pass.bind_texture("direct_radiance_1_tx", &direct_radiance_txs_[0]);
      pass.bind_texture("direct_radiance_2_tx", &direct_radiance_txs_[1]);
      pass.bind_texture("direct_radiance_3_tx", &direct_radiance_txs_[2]);
      pass.bind_texture("indirect_radiance_1_tx", &indirect_radiance_txs_[0]);
      pass.bind_texture("indirect_radiance_2_tx", &indirect_radiance_txs_[1]);
      pass.bind_texture("indirect_radiance_3_tx", &indirect_radiance_txs_[2]);
      pass.bind_image(RBUFS_COLOR_SLOT, &inst_.render_buffers.rp_color_tx);
      pass.bind_image(RBUFS_VALUE_SLOT, &inst_.render_buffers.rp_value_tx);
      pass.bind_resources(inst_.gbuffer);
      pass.bind_resources(inst_.uniform_data);
      if (!is_tbdr_arch_metal) {
        pass.barrier(GPU_BARRIER_TEXTURE_FETCH | GPU_BARRIER_SHADER_IMAGE_ACCESS);
      }
      pass.draw_procedural(GPU_PRIM_TRIS, 1, 3);
    }
  }
}

PassMain::Sub *DeferredLayer::prepass_add(::Material *blender_mat,
                                          GPUMaterial *gpumat,
                                          bool has_motion)
{
  PassMain::Sub *pass = (blender_mat->blend_flag & MA_BL_CULL_BACKFACE) ?
                            (has_motion ? prepass_single_sided_moving_ps_ :
                                          prepass_single_sided_static_ps_) :
                            (has_motion ? prepass_double_sided_moving_ps_ :
                                          prepass_double_sided_static_ps_);

  return &pass->sub(GPU_material_get_name(gpumat));
}

PassMain::Sub *DeferredLayer::material_add(::Material *blender_mat, GPUMaterial *gpumat)
{
  eClosureBits closure_bits = shader_closure_bits_from_flag(gpumat);
  closure_bits_ |= closure_bits;
  closure_count_ = max_ii(closure_count_, count_bits_i(closure_bits));

  bool has_shader_to_rgba = (closure_bits & CLOSURE_SHADER_TO_RGBA) != 0;
  bool backface_culling = (blender_mat->blend_flag & MA_BL_CULL_BACKFACE) != 0;

  PassMain::Sub *pass = (has_shader_to_rgba) ?
                            ((backface_culling) ? gbuffer_single_sided_hybrid_ps_ :
                                                  gbuffer_double_sided_hybrid_ps_) :
                            ((backface_culling) ? gbuffer_single_sided_ps_ :
                                                  gbuffer_double_sided_ps_);

  return &pass->sub(GPU_material_get_name(gpumat));
}

void DeferredLayer::render(View &main_view,
                           View &render_view,
                           Framebuffer &prepass_fb,
                           Framebuffer &combined_fb,
                           Framebuffer &gbuffer_fb,
                           int2 extent,
                           RayTraceBuffer &rt_buffer,
                           bool is_first_pass)
{
  RenderBuffers &rb = inst_.render_buffers;

  /* The first pass will never have any surfaces behind it. Nothing is refracted except the
   * environment. So in this case, disable tracing and fallback to probe. */
  bool do_screen_space_refraction = !is_first_pass && (closure_bits_ & CLOSURE_REFRACTION);
  bool do_screen_space_reflection = (closure_bits_ & (CLOSURE_REFLECTION | CLOSURE_DIFFUSE));
  eGPUTextureUsage usage_rw = GPU_TEXTURE_USAGE_SHADER_READ | GPU_TEXTURE_USAGE_SHADER_WRITE;

  if (do_screen_space_reflection) {
    /* TODO(fclem): Verify if GPU_TEXTURE_USAGE_ATTACHMENT is needed for the copy and the clear. */
    eGPUTextureUsage usage = GPU_TEXTURE_USAGE_ATTACHMENT | GPU_TEXTURE_USAGE_SHADER_READ;
    if (radiance_feedback_tx_.ensure_2d(rb.color_format, extent, usage)) {
      radiance_feedback_tx_.clear(float4(0.0));
      radiance_feedback_persmat_ = render_view.persmat();
    }
  }
  else {
    /* Dummy texture. Will not be used. */
    radiance_feedback_tx_.ensure_2d(rb.color_format, int2(1), GPU_TEXTURE_USAGE_SHADER_READ);
  }

  if (do_screen_space_refraction) {
    /* Update for refraction. */
    inst_.hiz_buffer.update();
    /* TODO(fclem): Verify if GPU_TEXTURE_USAGE_ATTACHMENT is needed for the copy. */
    eGPUTextureUsage usage = GPU_TEXTURE_USAGE_ATTACHMENT | GPU_TEXTURE_USAGE_SHADER_READ;
    radiance_behind_tx_.ensure_2d(rb.color_format, extent, usage);
    GPU_texture_copy(radiance_behind_tx_, rb.combined_tx);
  }
  else {
    /* Dummy texture. Will not be used. */
    radiance_behind_tx_.ensure_2d(rb.color_format, int2(1), GPU_TEXTURE_USAGE_SHADER_READ);
  }

  GPU_framebuffer_bind(prepass_fb);
  inst_.manager->submit(prepass_ps_, render_view);

  inst_.hiz_buffer.swap_layer();
  /* Update for lighting pass or AO node. */
  inst_.hiz_buffer.update();

  inst_.irradiance_cache.set_view(render_view);
  inst_.shadows.set_view(render_view, inst_.render_buffers.depth_tx);

  if (/* FIXME(fclem): Vulkan doesn't implement load / store config yet. */
      GPU_backend_get_type() == GPU_BACKEND_VULKAN ||
      /* FIXME(fclem): Metal has bug in backend. */
      GPU_backend_get_type() == GPU_BACKEND_METAL)
  {
    inst_.gbuffer.header_tx.clear(int4(0));
  }

  int2 tile_mask_size;
  int tile_count;
  closure_tile_size_shift_ = 4;
  /* Increase tile size until they fit the budget. */
  for (int i = 0; i < 4; i++, closure_tile_size_shift_++) {
    tile_mask_size = math::divide_ceil(extent, int2(1u << closure_tile_size_shift_));
    tile_count = tile_mask_size.x * tile_mask_size.y;
    if (tile_count <= max_lighting_tile_count_) {
      break;
    }
  }

  int target_count = power_of_2_max_u(tile_count);
  for (int i = 0; i < ARRAY_SIZE(closure_bufs_); i++) {
    closure_bufs_[i].tile_buf_.resize(target_count);
    closure_bufs_[i].draw_buf_.clear_to_zero();
  }

  tile_mask_tx_.ensure_2d_array(GPU_R8UI, tile_mask_size, 4, usage_rw);
  tile_mask_tx_.clear(uint4(0));

  if (GPU_backend_get_type() == GPU_BACKEND_METAL) {
    /* TODO(fclem): Load/store action is broken on Metal. */
    GPU_framebuffer_bind(gbuffer_fb);
  }
  else {
    GPU_framebuffer_bind_ex(
        gbuffer_fb,
        {
            {GPU_LOADACTION_LOAD, GPU_STOREACTION_STORE},       /* Depth */
            {GPU_LOADACTION_LOAD, GPU_STOREACTION_STORE},       /* Combined */
            {GPU_LOADACTION_CLEAR, GPU_STOREACTION_STORE, {0}}, /* GBuf Header */
            {GPU_LOADACTION_DONT_CARE, GPU_STOREACTION_STORE},  /* GBuf Closure */
            {GPU_LOADACTION_DONT_CARE, GPU_STOREACTION_STORE},  /* GBuf Color */
        });
  }

  inst_.manager->submit(gbuffer_ps_, render_view);

  for (int i = 0; i < ARRAY_SIZE(direct_radiance_txs_); i++) {
    direct_radiance_txs_[i].acquire(
        (closure_count_ > i) ? extent : int2(1), DEFERRED_RADIANCE_FORMAT, usage_rw);
  }

  RayTraceResult indirect_result;

  if (use_combined_lightprobe_eval) {
    float4 data(0.0f);
    /* Subsurface writes (black) to that texture. */
    dummy_black_tx.ensure_2d(RAYTRACE_RADIANCE_FORMAT, int2(1), usage_rw, data);
    for (int i = 0; i < 3; i++) {
      indirect_radiance_txs_[i] = dummy_black_tx;
    }
  }
  else {
    indirect_result = inst_.raytracing.render(rt_buffer,
                                              radiance_behind_tx_,
                                              radiance_feedback_tx_,
                                              radiance_feedback_persmat_,
                                              closure_bits_,
                                              main_view,
                                              render_view,
                                              do_screen_space_refraction);
    for (int i = 0; i < 3; i++) {
      indirect_radiance_txs_[i] = indirect_result.closures[i].get();
    }
  }

  GPU_framebuffer_bind(combined_fb);
  inst_.manager->submit(eval_light_ps_, render_view);

  inst_.subsurface.render(
      direct_radiance_txs_[0], indirect_radiance_txs_[0], closure_bits_, render_view);

  GPU_framebuffer_bind(combined_fb);
  inst_.manager->submit(combine_ps_);

  if (!use_combined_lightprobe_eval) {
    indirect_result.release();
  }

  for (int i = 0; i < ARRAY_SIZE(direct_radiance_txs_); i++) {
    direct_radiance_txs_[i].release();
  }

  if (do_screen_space_reflection) {
    GPU_texture_copy(radiance_feedback_tx_, rb.combined_tx);
    radiance_feedback_persmat_ = render_view.persmat();
  }

  inst_.pipelines.deferred.debug_draw(render_view, combined_fb);
}

/** \} */

/* -------------------------------------------------------------------- */
/** \name Deferred Pipeline
 *
 * Closure data are written to intermediate buffer allowing screen space processing.
 * \{ */

void DeferredPipeline::begin_sync()
{
  Instance &inst = opaque_layer_.inst_;

  const bool use_raytracing = (inst.scene->eevee.flag & SCE_EEVEE_SSR_ENABLED);
  inst.pipelines.data.use_combined_lightprobe_eval = !use_raytracing;
  use_combined_lightprobe_eval = !use_raytracing;

  opaque_layer_.begin_sync();
  refraction_layer_.begin_sync();
}

void DeferredPipeline::end_sync()
{
  opaque_layer_.end_sync();
  refraction_layer_.end_sync();

  debug_pass_sync();
}

void DeferredPipeline::debug_pass_sync()
{
  Instance &inst = opaque_layer_.inst_;
  if (!ELEM(inst.debug_mode,
            eDebugMode::DEBUG_GBUFFER_EVALUATION,
            eDebugMode::DEBUG_GBUFFER_STORAGE))
  {
    return;
  }

  PassSimple &pass = debug_draw_ps_;
  pass.init();
  pass.state_set(DRW_STATE_WRITE_COLOR | DRW_STATE_BLEND_CUSTOM);
  pass.shader_set(inst.shaders.static_shader_get(DEBUG_GBUFFER));
  pass.push_constant("debug_mode", int(inst.debug_mode));
  pass.bind_resources(inst.gbuffer);
  pass.draw_procedural(GPU_PRIM_TRIS, 1, 3);
}

void DeferredPipeline::debug_draw(draw::View &view, GPUFrameBuffer *combined_fb)
{
  Instance &inst = opaque_layer_.inst_;
  if (!ELEM(inst.debug_mode,
            eDebugMode::DEBUG_GBUFFER_EVALUATION,
            eDebugMode::DEBUG_GBUFFER_STORAGE))
  {
    return;
  }

  switch (inst.debug_mode) {
    case eDebugMode::DEBUG_GBUFFER_EVALUATION:
      inst.info = "Debug Mode: Deferred Lighting Cost";
      break;
    case eDebugMode::DEBUG_GBUFFER_STORAGE:
      inst.info = "Debug Mode: Gbuffer Storage Cost";
      break;
    default:
      /* Nothing to display. */
      return;
  }

  GPU_framebuffer_bind(combined_fb);
  inst.manager->submit(debug_draw_ps_, view);
}

PassMain::Sub *DeferredPipeline::prepass_add(::Material *blender_mat,
                                             GPUMaterial *gpumat,
                                             bool has_motion)
{
  if (!use_combined_lightprobe_eval && (blender_mat->blend_flag & MA_BL_SS_REFRACTION)) {
    return refraction_layer_.prepass_add(blender_mat, gpumat, has_motion);
  }
  else {
    return opaque_layer_.prepass_add(blender_mat, gpumat, has_motion);
  }
}

PassMain::Sub *DeferredPipeline::material_add(::Material *blender_mat, GPUMaterial *gpumat)
{
  if (!use_combined_lightprobe_eval && (blender_mat->blend_flag & MA_BL_SS_REFRACTION)) {
    return refraction_layer_.material_add(blender_mat, gpumat);
  }
  else {
    return opaque_layer_.material_add(blender_mat, gpumat);
  }
}

void DeferredPipeline::render(View &main_view,
                              View &render_view,
                              Framebuffer &prepass_fb,
                              Framebuffer &combined_fb,
                              Framebuffer &gbuffer_fb,
                              int2 extent,
                              RayTraceBuffer &rt_buffer_opaque_layer,
                              RayTraceBuffer &rt_buffer_refract_layer)
{
  DRW_stats_group_start("Deferred.Opaque");
  opaque_layer_.render(main_view,
                       render_view,
                       prepass_fb,
                       combined_fb,
                       gbuffer_fb,
                       extent,
                       rt_buffer_opaque_layer,
                       true);
  DRW_stats_group_end();

  DRW_stats_group_start("Deferred.Refract");
  refraction_layer_.render(main_view,
                           render_view,
                           prepass_fb,
                           combined_fb,
                           gbuffer_fb,
                           extent,
                           rt_buffer_refract_layer,
                           false);
  DRW_stats_group_end();
}

/** \} */

/* -------------------------------------------------------------------- */
/** \name Volume Layer
 *
 * \{ */

void VolumeLayer::sync()
{
  object_bounds_.clear();
  use_hit_list = false;
  is_empty = true;
  finalized = false;

  draw::PassMain &layer_pass = volume_layer_ps_;
  layer_pass.init();
  {
    PassMain::Sub &pass = layer_pass.sub("occupancy_ps");
    /* Double sided without depth test. */
    pass.state_set(DRW_STATE_WRITE_DEPTH);
    pass.bind_resources(inst_.uniform_data);
    pass.bind_resources(inst_.volume.occupancy);
    pass.bind_resources(inst_.sampling);
    occupancy_ps_ = &pass;
  }
  {
    PassMain::Sub &pass = layer_pass.sub("material_ps");
    pass.barrier(GPU_BARRIER_SHADER_IMAGE_ACCESS);
    pass.bind_texture(RBUFS_UTILITY_TEX_SLOT, inst_.pipelines.utility_tx);
    pass.bind_resources(inst_.uniform_data);
    pass.bind_resources(inst_.volume.properties);
    pass.bind_resources(inst_.sampling);
    material_ps_ = &pass;
  }
}

PassMain::Sub *VolumeLayer::occupancy_add(const Object *ob,
                                          const ::Material *blender_mat,
                                          GPUMaterial *gpumat)
{
  BLI_assert_msg(GPU_material_has_volume_output(gpumat) == true,
                 "Only volume material should be added here");
  bool use_fast_occupancy = (ob->type == OB_VOLUME) ||
                            (blender_mat->volume_intersection_method == MA_VOLUME_ISECT_FAST);
  use_hit_list |= !use_fast_occupancy;
  is_empty = false;

  PassMain::Sub *pass = &occupancy_ps_->sub(GPU_material_get_name(gpumat));
  pass->material_set(*inst_.manager, gpumat);
  pass->push_constant("use_fast_method", use_fast_occupancy);
  return pass;
}

PassMain::Sub *VolumeLayer::material_add(const Object * /*ob*/,
                                         const ::Material * /*blender_mat*/,
                                         GPUMaterial *gpumat)
{
  BLI_assert_msg(GPU_material_has_volume_output(gpumat) == true,
                 "Only volume material should be added here");
  PassMain::Sub *pass = &material_ps_->sub(GPU_material_get_name(gpumat));
  pass->material_set(*inst_.manager, gpumat);
  return pass;
}

void VolumeLayer::render(View &view, Texture &occupancy_tx)
{
  if (is_empty) {
    return;
  }
  if (finalized == false) {
    finalized = true;
    if (use_hit_list) {
      /* Add resolve pass only when needed. Insert after occupancy, before material pass. */
      occupancy_ps_->shader_set(inst_.shaders.static_shader_get(VOLUME_OCCUPANCY_CONVERT));
      occupancy_ps_->barrier(GPU_BARRIER_SHADER_IMAGE_ACCESS);
      occupancy_ps_->draw_procedural(GPU_PRIM_TRIS, 1, 3);
    }
  }
  /* TODO(fclem): Move this clear inside the render pass. */
  occupancy_tx.clear(uint4(0u));
  inst_.manager->submit(volume_layer_ps_, view);
}

/** \} */

/* -------------------------------------------------------------------- */
/** \name Volume Pipeline
 * \{ */

void VolumePipeline::sync()
{
  enabled_ = false;
  has_scatter_ = false;
  has_absorption_ = false;
  for (auto &layer : layers_) {
    layer->sync();
  }
}

void VolumePipeline::render(View &view, Texture &occupancy_tx)
{
  BLI_assert_msg(enabled_, "Trying to run the volume object pipeline with no actual volume calls");

  for (auto &layer : layers_) {
    layer->render(view, occupancy_tx);
  }
}

GridAABB VolumePipeline::grid_aabb_from_object(Object *ob)
{
  const Camera &camera = inst_.camera;
  const VolumesInfoData &data = inst_.volume.data_;
  /* Returns the unified volume grid cell corner of a world space coordinate. */
  auto to_global_grid_coords = [&](float3 wP) -> int3 {
    /* TODO(fclem): Should we use the render view winmat and not the camera one? */
    const float4x4 &view_matrix = camera.data_get().viewmat;
    const float4x4 &projection_matrix = camera.data_get().winmat;

    float3 ndc_coords = math::project_point(projection_matrix * view_matrix, wP);
    ndc_coords = (ndc_coords * 0.5f) + float3(0.5f);

    float3 grid_coords = screen_to_volume(projection_matrix,
                                          data.depth_near,
                                          data.depth_far,
                                          data.depth_distribution,
                                          data.coord_scale,
                                          ndc_coords);
    /* Round to nearest grid corner. */
    return int3(grid_coords * float3(data.tex_size) + 0.5);
  };

  const Bounds<float3> bounds = BKE_object_boundbox_get(ob).value_or(Bounds(float3(0)));
  int3 min = int3(INT32_MAX);
  int3 max = int3(INT32_MIN);

  BoundBox bb;
  BKE_boundbox_init_from_minmax(&bb, bounds.min, bounds.max);
  for (float3 l_corner : bb.vec) {
    float3 w_corner = math::transform_point(float4x4(ob->object_to_world), l_corner);
    /* Note that this returns the nearest cell corner coordinate.
     * So sub-froxel AABB will effectively return the same coordinate
     * for each corner (making it empty and skipped) unless it
     * cover the center of the froxel. */
    math::min_max(to_global_grid_coords(w_corner), min, max);
  }
  return {min, max};
}

GridAABB VolumePipeline::grid_aabb_from_view()
{
  return {int3(0), inst_.volume.data_.tex_size};
}

VolumeLayer *VolumePipeline::register_and_get_layer(Object *ob)
{
  GridAABB object_aabb = grid_aabb_from_object(ob);
  GridAABB view_aabb = grid_aabb_from_view();
  if (object_aabb.intersection(view_aabb).is_empty()) {
    /* Skip invisible object with respect to raster grid and bounds density. */
    return nullptr;
  }
  /* Do linear search in all layers in order. This can be optimized. */
  for (auto &layer : layers_) {
    if (!layer->bounds_overlaps(object_aabb)) {
      layer->add_object_bound(object_aabb);
      return layer.get();
    }
  }
  /* No non-overlapping layer found. Create new one. */
  int64_t index = layers_.append_and_get_index(std::make_unique<VolumeLayer>(inst_));
  (*layers_[index]).add_object_bound(object_aabb);
  return layers_[index].get();
}

void VolumePipeline::material_call(MaterialPass &volume_material_pass,
                                   Object *ob,
                                   ResourceHandle res_handle)
{
  if (volume_material_pass.sub_pass == nullptr) {
    /* Can happen if shader is not compiled, or if object has been culled. */
    return;
  }

  /* TODO(fclem): This should be revisited, `volume_sub_pass()` should not decide on the volume
   * visibility. Instead, we should query visibility upstream and not try to even compile the
   * shader. */
  PassMain::Sub *object_pass = volume_sub_pass(
      *volume_material_pass.sub_pass, inst_.scene, ob, volume_material_pass.gpumat);
  if (object_pass) {
    /* Possible double work here. Should be relatively insignificant in practice. */
    GridAABB object_aabb = grid_aabb_from_object(ob);
    GridAABB view_aabb = grid_aabb_from_view();
    GridAABB visible_aabb = object_aabb.intersection(view_aabb);
    /* Invisible volumes should already have been clipped. */
    BLI_assert(visible_aabb.is_empty() == false);
    /* TODO(fclem): Use graphic pipeline instead of compute so we can leverage GPU culling,
     * resource indexing and other further optimizations. */
    object_pass->push_constant("drw_ResourceID", int(res_handle.resource_index()));
    object_pass->push_constant("grid_coords_min", visible_aabb.min);
    object_pass->dispatch(math::divide_ceil(visible_aabb.extent(), int3(VOLUME_GROUP_SIZE)));
    /* Notify the volume module to enable itself. */
    enabled_ = true;
    if (GPU_material_flag_get(volume_material_pass.gpumat, GPU_MATFLAG_VOLUME_SCATTER)) {
      has_scatter_ = true;
    }
    if (GPU_material_flag_get(volume_material_pass.gpumat, GPU_MATFLAG_VOLUME_ABSORPTION)) {
      has_absorption_ = true;
    }
  }
}

bool VolumePipeline::use_hit_list() const
{
  for (auto &layer : layers_) {
    if (layer->use_hit_list) {
      return true;
    }
  }
  return false;
}

/** \} */

/* -------------------------------------------------------------------- */
/** \name Deferred Probe Layer
 * \{ */

void DeferredProbeLayer::begin_sync()
{
  {
    prepass_ps_.init();
    {
      /* Common resources. */

      /* Textures. */
      prepass_ps_.bind_texture(RBUFS_UTILITY_TEX_SLOT, inst_.pipelines.utility_tx);

      prepass_ps_.bind_resources(inst_.uniform_data);
      prepass_ps_.bind_resources(inst_.velocity);
      prepass_ps_.bind_resources(inst_.sampling);
    }

    DRWState state_depth_only = DRW_STATE_WRITE_DEPTH | DRW_STATE_DEPTH_LESS;
    /* Only setting up static pass because we don't use motion vectors for light-probes. */
    prepass_double_sided_static_ps_ = &prepass_ps_.sub("DoubleSided");
    prepass_double_sided_static_ps_->state_set(state_depth_only);
    prepass_single_sided_static_ps_ = &prepass_ps_.sub("SingleSided");
    prepass_single_sided_static_ps_->state_set(state_depth_only | DRW_STATE_CULL_BACK);
  }

  this->gbuffer_pass_sync(inst_);
}

void DeferredProbeLayer::end_sync()
{
  if (closure_bits_ & (CLOSURE_DIFFUSE | CLOSURE_REFLECTION)) {
    PassSimple &pass = eval_light_ps_;
    pass.init();
    /* Use depth test to reject background pixels. */
    pass.state_set(DRW_STATE_DEPTH_GREATER | DRW_STATE_WRITE_COLOR | DRW_STATE_BLEND_ADD_FULL);
    pass.shader_set(inst_.shaders.static_shader_get(DEFERRED_CAPTURE_EVAL));
    pass.bind_image(RBUFS_COLOR_SLOT, &inst_.render_buffers.rp_color_tx);
    pass.bind_image(RBUFS_VALUE_SLOT, &inst_.render_buffers.rp_value_tx);
    pass.bind_texture(RBUFS_UTILITY_TEX_SLOT, inst_.pipelines.utility_tx);
    pass.bind_resources(inst_.uniform_data);
    pass.bind_resources(inst_.gbuffer);
    pass.bind_resources(inst_.lights);
    pass.bind_resources(inst_.shadows);
    pass.bind_resources(inst_.sampling);
    pass.bind_resources(inst_.hiz_buffer.front);
    pass.bind_resources(inst_.irradiance_cache);
    pass.barrier(GPU_BARRIER_TEXTURE_FETCH | GPU_BARRIER_SHADER_IMAGE_ACCESS);
    pass.draw_procedural(GPU_PRIM_TRIS, 1, 3);
  }
}

PassMain::Sub *DeferredProbeLayer::prepass_add(::Material *blender_mat, GPUMaterial *gpumat)
{
  PassMain::Sub *pass = (blender_mat->blend_flag & MA_BL_CULL_BACKFACE) ?
                            prepass_single_sided_static_ps_ :
                            prepass_double_sided_static_ps_;

  return &pass->sub(GPU_material_get_name(gpumat));
}

PassMain::Sub *DeferredProbeLayer::material_add(::Material *blender_mat, GPUMaterial *gpumat)
{
  eClosureBits closure_bits = shader_closure_bits_from_flag(gpumat);
  closure_bits_ |= closure_bits;
  closure_count_ = max_ii(closure_count_, count_bits_i(closure_bits));

  bool has_shader_to_rgba = (closure_bits & CLOSURE_SHADER_TO_RGBA) != 0;
  bool backface_culling = (blender_mat->blend_flag & MA_BL_CULL_BACKFACE) != 0;

  PassMain::Sub *pass = (has_shader_to_rgba) ?
                            ((backface_culling) ? gbuffer_single_sided_hybrid_ps_ :
                                                  gbuffer_double_sided_hybrid_ps_) :
                            ((backface_culling) ? gbuffer_single_sided_ps_ :
                                                  gbuffer_double_sided_ps_);

  return &pass->sub(GPU_material_get_name(gpumat));
}

void DeferredProbeLayer::render(View &view,
                                Framebuffer &prepass_fb,
                                Framebuffer &combined_fb,
                                Framebuffer &gbuffer_fb,
                                int2 extent)
{
  inst_.pipelines.data.is_probe_reflection = true;
  inst_.uniform_data.push_update();

  GPU_framebuffer_bind(prepass_fb);
  inst_.manager->submit(prepass_ps_, view);

  inst_.hiz_buffer.set_source(&inst_.render_buffers.depth_tx);
  inst_.lights.set_view(view, extent);
  inst_.shadows.set_view(view, inst_.render_buffers.depth_tx);
  inst_.irradiance_cache.set_view(view);

  /* Update for lighting pass. */
  inst_.hiz_buffer.update();

  GPU_framebuffer_bind(gbuffer_fb);
  inst_.manager->submit(gbuffer_ps_, view);

  GPU_framebuffer_bind(combined_fb);
  inst_.manager->submit(eval_light_ps_, view);

  inst_.pipelines.data.is_probe_reflection = false;
  inst_.uniform_data.push_update();
}

/** \} */

/* -------------------------------------------------------------------- */
/** \name Deferred Probe Pipeline
 *
 * Closure data are written to intermediate buffer allowing screen space processing.
 * \{ */

void DeferredProbePipeline::begin_sync()
{
  opaque_layer_.begin_sync();
}

void DeferredProbePipeline::end_sync()
{
  opaque_layer_.end_sync();
}

PassMain::Sub *DeferredProbePipeline::prepass_add(::Material *blender_mat, GPUMaterial *gpumat)
{
  return opaque_layer_.prepass_add(blender_mat, gpumat);
}

PassMain::Sub *DeferredProbePipeline::material_add(::Material *blender_mat, GPUMaterial *gpumat)
{
  return opaque_layer_.material_add(blender_mat, gpumat);
}

void DeferredProbePipeline::render(View &view,
                                   Framebuffer &prepass_fb,
                                   Framebuffer &combined_fb,
                                   Framebuffer &gbuffer_fb,
                                   int2 extent)
{
  GPU_debug_group_begin("Probe.Render");
  opaque_layer_.render(view, prepass_fb, combined_fb, gbuffer_fb, extent);
  GPU_debug_group_end();
}

/** \} */

/* -------------------------------------------------------------------- */
/** \name Deferred Planar Probe Pipeline
 *
 * \{ */

void PlanarProbePipeline::begin_sync()
{
  {
    prepass_ps_.init();
    prepass_ps_.bind_texture(RBUFS_UTILITY_TEX_SLOT, inst_.pipelines.utility_tx);
    prepass_ps_.bind_ubo(CLIP_PLANE_BUF, inst_.planar_probes.world_clip_buf_);
    prepass_ps_.bind_resources(inst_.uniform_data);
    prepass_ps_.bind_resources(inst_.sampling);

    DRWState state_depth_only = DRW_STATE_WRITE_DEPTH | DRW_STATE_DEPTH_LESS;

    prepass_double_sided_static_ps_ = &prepass_ps_.sub("DoubleSided.Static");
    prepass_double_sided_static_ps_->state_set(state_depth_only);

    prepass_single_sided_static_ps_ = &prepass_ps_.sub("SingleSided.Static");
    prepass_single_sided_static_ps_->state_set(state_depth_only | DRW_STATE_CULL_BACK);
  }

  this->gbuffer_pass_sync(inst_);

  {
    PassSimple &pass = eval_light_ps_;
    pass.init();
    pass.state_set(DRW_STATE_WRITE_COLOR | DRW_STATE_BLEND_ADD_FULL);
    pass.shader_set(inst_.shaders.static_shader_get(DEFERRED_PLANAR_EVAL));
    pass.bind_texture(RBUFS_UTILITY_TEX_SLOT, inst_.pipelines.utility_tx);
    pass.bind_resources(inst_.uniform_data);
    pass.bind_resources(inst_.gbuffer);
    pass.bind_resources(inst_.lights);
    pass.bind_resources(inst_.shadows);
    pass.bind_resources(inst_.sampling);
    pass.bind_resources(inst_.hiz_buffer.front);
    pass.bind_resources(inst_.reflection_probes);
    pass.bind_resources(inst_.irradiance_cache);
    pass.barrier(GPU_BARRIER_TEXTURE_FETCH | GPU_BARRIER_SHADER_IMAGE_ACCESS);
    pass.draw_procedural(GPU_PRIM_TRIS, 1, 3);
  }

  closure_bits_ = CLOSURE_NONE;
  closure_count_ = 0;
}

void PlanarProbePipeline::end_sync()
{
  /* No-op for now. */
}

PassMain::Sub *PlanarProbePipeline::prepass_add(::Material *blender_mat, GPUMaterial *gpumat)
{
  PassMain::Sub *pass = (blender_mat->blend_flag & MA_BL_CULL_BACKFACE) ?
                            prepass_single_sided_static_ps_ :
                            prepass_double_sided_static_ps_;
  return &pass->sub(GPU_material_get_name(gpumat));
}

PassMain::Sub *PlanarProbePipeline::material_add(::Material *blender_mat, GPUMaterial *gpumat)
{
  eClosureBits closure_bits = shader_closure_bits_from_flag(gpumat);
  closure_bits_ |= closure_bits;
  closure_count_ = max_ii(closure_count_, count_bits_i(closure_bits));

  bool has_shader_to_rgba = (closure_bits & CLOSURE_SHADER_TO_RGBA) != 0;
  bool backface_culling = (blender_mat->blend_flag & MA_BL_CULL_BACKFACE) != 0;

  PassMain::Sub *pass = (has_shader_to_rgba) ?
                            ((backface_culling) ? gbuffer_single_sided_hybrid_ps_ :
                                                  gbuffer_double_sided_hybrid_ps_) :
                            ((backface_culling) ? gbuffer_single_sided_ps_ :
                                                  gbuffer_double_sided_ps_);

  return &pass->sub(GPU_material_get_name(gpumat));
}

void PlanarProbePipeline::render(View &view,
                                 GPUTexture *depth_layer_tx,
                                 Framebuffer &gbuffer_fb,
                                 Framebuffer &combined_fb,
                                 int2 extent)
{
  GPU_debug_group_begin("Planar.Capture");

  inst_.pipelines.data.is_probe_reflection = true;
  inst_.uniform_data.push_update();

  GPU_framebuffer_bind(gbuffer_fb);
  GPU_framebuffer_clear_depth(gbuffer_fb, 1.0f);
  inst_.manager->submit(prepass_ps_, view);

  /* TODO(fclem): This is the only place where we use the layer source to HiZ.
   * This is because the texture layer view is still a layer texture. */
  inst_.hiz_buffer.set_source(&depth_layer_tx, 0);
  inst_.lights.set_view(view, extent);
  inst_.shadows.set_view(view, depth_layer_tx);
  inst_.irradiance_cache.set_view(view);

  /* Update for lighting pass. */
  inst_.hiz_buffer.update();

  GPU_framebuffer_bind_ex(gbuffer_fb,
                          {
                              {GPU_LOADACTION_LOAD, GPU_STOREACTION_STORE},          /* Depth */
                              {GPU_LOADACTION_CLEAR, GPU_STOREACTION_STORE, {0.0f}}, /* Combined */
                              {GPU_LOADACTION_CLEAR, GPU_STOREACTION_STORE, {0}}, /* GBuf Header */
                              {GPU_LOADACTION_DONT_CARE, GPU_STOREACTION_STORE}, /* GBuf Closure */
                              {GPU_LOADACTION_DONT_CARE, GPU_STOREACTION_STORE}, /* GBuf Color */
                          });
  inst_.manager->submit(gbuffer_ps_, view);

  GPU_framebuffer_bind(combined_fb);
  inst_.manager->submit(eval_light_ps_, view);

  inst_.pipelines.data.is_probe_reflection = false;
  inst_.uniform_data.push_update();

  GPU_debug_group_end();
}

/** \} */

/* -------------------------------------------------------------------- */
/** \name Capture Pipeline
 *
 * \{ */

void CapturePipeline::sync()
{
  surface_ps_.init();
  /* Surfel output is done using a SSBO, so no need for a fragment shader output color or depth. */
  /* WORKAROUND: Avoid rasterizer discard, but the shaders actually use no fragment output. */
  surface_ps_.state_set(DRW_STATE_WRITE_STENCIL);
  surface_ps_.framebuffer_set(&inst_.irradiance_cache.bake.empty_raster_fb_);

  surface_ps_.bind_ssbo(SURFEL_BUF_SLOT, &inst_.irradiance_cache.bake.surfels_buf_);
  surface_ps_.bind_ssbo(CAPTURE_BUF_SLOT, &inst_.irradiance_cache.bake.capture_info_buf_);

  surface_ps_.bind_texture(RBUFS_UTILITY_TEX_SLOT, inst_.pipelines.utility_tx);
  /* TODO(fclem): Remove. Bind to get the camera data,
   * but there should be no view dependent behavior during capture. */
  surface_ps_.bind_resources(inst_.uniform_data);
}

PassMain::Sub *CapturePipeline::surface_material_add(::Material *blender_mat, GPUMaterial *gpumat)
{
  PassMain::Sub &sub_pass = surface_ps_.sub(GPU_material_get_name(gpumat));
  GPUPass *gpupass = GPU_material_get_pass(gpumat);
  sub_pass.shader_set(GPU_pass_shader_get(gpupass));
  sub_pass.push_constant("is_double_sided",
                         !(blender_mat->blend_flag & MA_BL_LIGHTPROBE_VOLUME_DOUBLE_SIDED));
  return &sub_pass;
}

void CapturePipeline::render(View &view)
{
  inst_.manager->submit(surface_ps_, view);
}

/** \} */

}  // namespace blender::eevee<|MERGE_RESOLUTION|>--- conflicted
+++ resolved
@@ -510,66 +510,44 @@
     RenderBuffersInfoData &rbuf_data = inst_.render_buffers.data;
 
     /* NOTE: For tile-based GPU architectures, barriers are not always needed if implicit local
-     * ordering is guarnteed via either blending order or explicit raster_order_groups. */
+     * ordering is guaranteed via either blending order or explicit raster_order_groups. */
     bool is_tbdr_arch_metal = (GPU_platform_architecture() == GPU_ARCHITECTURE_TBDR) &&
                               (GPU_backend_get_type() == GPU_BACKEND_METAL);
 
     /* Add the tile classification step at the end of the GBuffer pass. */
     {
+      GPUShader *sh = inst_.shaders.static_shader_get(DEFERRED_TILE_CLASSIFY);
       /* Fill tile mask texture with the collected closure present in a tile. */
-      PassMain::Sub &sub = gbuffer_ps_.sub("TileClassify");
+      PassMain::Sub &sub = gbuffer_ps_.sub("StencilClassify");
       sub.subpass_transition(GPU_ATTACHEMENT_WRITE, /* Needed for depth test. */
                              {GPU_ATTACHEMENT_IGNORE,
                               GPU_ATTACHEMENT_READ, /* Header. */
                               GPU_ATTACHEMENT_IGNORE,
                               GPU_ATTACHEMENT_IGNORE});
+      sub.shader_set(sh);
       sub.state_set(DRW_STATE_WRITE_STENCIL | DRW_STATE_STENCIL_ALWAYS);
-      sub.shader_set(inst_.shaders.static_shader_get(DEFERRED_TILE_CLASSIFY));
-<<<<<<< HEAD
-      sub.state_stencil(0xFFu, /* Set by shader */ 0x0u, 0xFFu);
-=======
-      sub.bind_image("tile_mask_img", &tile_mask_tx_);
-      sub.push_constant("closure_tile_size_shift", &closure_tile_size_shift_);
-      if (!is_tbdr_arch_metal) {
-        sub.barrier(GPU_BARRIER_TEXTURE_FETCH);
+      if (false /*GPU_stencil_export_support()*/) {
+        /* The shader sets the stencil directly in one fullscreen pass. */
+        sub.state_stencil(0xFFu, /* Set by shader */ 0x0u, 0xFFu);
+        sub.draw_procedural(GPU_PRIM_TRIS, 1, 3);
       }
->>>>>>> b8b9ed07
-      sub.draw_procedural(GPU_PRIM_TRIS, 1, 3);
-    }
-    if (false) {
-      PassMain::Sub &sub = gbuffer_ps_.sub("TileCompaction");
-      /* Use rasterizer discard. This processes the tile data to create tile command lists. */
-      sub.state_set(DRW_STATE_NO_DRAW);
-      sub.shader_set(inst_.shaders.static_shader_get(DEFERRED_TILE_COMPACT));
-      sub.bind_texture("tile_mask_tx", &tile_mask_tx_);
-      sub.bind_ssbo("closure_single_tile_buf", &closure_bufs_[0].tile_buf_);
-      sub.bind_ssbo("closure_single_draw_buf", &closure_bufs_[0].draw_buf_);
-      sub.bind_ssbo("closure_double_tile_buf", &closure_bufs_[1].tile_buf_);
-      sub.bind_ssbo("closure_double_draw_buf", &closure_bufs_[1].draw_buf_);
-      sub.bind_ssbo("closure_triple_tile_buf", &closure_bufs_[2].tile_buf_);
-      sub.bind_ssbo("closure_triple_draw_buf", &closure_bufs_[2].draw_buf_);
-      sub.barrier(GPU_BARRIER_TEXTURE_FETCH);
-      sub.draw_procedural(GPU_PRIM_POINTS, 1, max_lighting_tile_count_);
+      else {
+        /* The shader cannot set the stencil directly. So we do one fullscreen pass for each
+         * stencil bit we need to set and accumulate the result. */
+        sub.clear_stencil(0x0u);
+        for (size_t i = 0; i <= log2_ceil(closure_count_); i++) {
+          int stencil_value = 1 << i;
+          sub.push_constant("current_bit", stencil_value);
+          sub.state_stencil(stencil_value, 0xFFu, 0xFFu);
+          sub.draw_procedural(GPU_PRIM_TRIS, 1, 3);
+        }
+      }
     }
 
     {
       PassSimple &pass = eval_light_ps_;
       pass.init();
 
-      if (false) {
-        PassSimple::Sub &sub = pass.sub("StencilSet");
-        sub.state_set(DRW_STATE_WRITE_STENCIL | DRW_STATE_STENCIL_ALWAYS |
-                      DRW_STATE_DEPTH_GREATER);
-        sub.shader_set(inst_.shaders.static_shader_get(DEFERRED_TILE_STENCIL));
-        sub.push_constant("closure_tile_size_shift", &closure_tile_size_shift_);
-        sub.bind_texture("direct_radiance_tx", &direct_radiance_txs_[0]);
-        /* Set stencil value for each tile complexity level. */
-        for (int i = 0; i < ARRAY_SIZE(closure_bufs_); i++) {
-          sub.bind_ssbo("closure_tile_buf", &closure_bufs_[i].tile_buf_);
-          sub.state_stencil(0xFFu, 1u << i, 0xFFu);
-          sub.draw_procedural_indirect(GPU_PRIM_TRIS, closure_bufs_[i].draw_buf_);
-        }
-      }
       {
         PassSimple::Sub &sub = pass.sub("Eval.Light");
         /* Use depth test to reject background pixels which have not been stencil cleared. */
@@ -584,7 +562,7 @@
         sub.bind_image(RBUFS_VALUE_SLOT, &inst_.render_buffers.rp_value_tx);
         /* Submit the more costly ones first to avoid long tail in occupancy.
          * See page 78 of "SIGGRAPH 2023: Unreal Engine Substrate" by Hillaire & de Rousiers. */
-        for (int i = ARRAY_SIZE(closure_bufs_) - 1; i >= 0; i--) {
+        for (int i = min_ii(3, closure_count_) - 1; i >= 0; i--) {
           GPUShader *sh = inst_.shaders.static_shader_get(eShaderType(DEFERRED_LIGHT_SINGLE + i));
           /* TODO(fclem): Could specialize directly with the pass index but this would break it for
            * OpenGL and Vulkan implementation which aren't fully supporting the specialize
@@ -606,23 +584,8 @@
           sub.bind_resources(inst_.hiz_buffer.front);
           sub.bind_resources(inst_.reflection_probes);
           sub.bind_resources(inst_.irradiance_cache);
-<<<<<<< HEAD
           sub.state_stencil(0xFFu, i, 0xFFu);
-          if (GPU_backend_get_type() == GPU_BACKEND_METAL) {
-            /* WORKAROUND: On Apple silicon the stencil test is broken. Only issue one expensive
-             * lighting evaluation. */
-            if (i == 2) {
-              sub.state_set(DRW_STATE_WRITE_STENCIL | DRW_STATE_DEPTH_GREATER);
-              sub.draw_procedural(GPU_PRIM_TRIS, 1, 3);
-            }
-          }
-          else {
-            sub.draw_procedural(GPU_PRIM_TRIS, 1, 3);
-          }
-=======
-          sub.state_stencil(0xFFu, 1u << i, 0xFFu);
           sub.draw_procedural(GPU_PRIM_TRIS, 1, 3);
->>>>>>> b8b9ed07
         }
       }
     }
@@ -751,27 +714,6 @@
     inst_.gbuffer.header_tx.clear(int4(0));
   }
 
-  int2 tile_mask_size;
-  int tile_count;
-  closure_tile_size_shift_ = 4;
-  /* Increase tile size until they fit the budget. */
-  for (int i = 0; i < 4; i++, closure_tile_size_shift_++) {
-    tile_mask_size = math::divide_ceil(extent, int2(1u << closure_tile_size_shift_));
-    tile_count = tile_mask_size.x * tile_mask_size.y;
-    if (tile_count <= max_lighting_tile_count_) {
-      break;
-    }
-  }
-
-  int target_count = power_of_2_max_u(tile_count);
-  for (int i = 0; i < ARRAY_SIZE(closure_bufs_); i++) {
-    closure_bufs_[i].tile_buf_.resize(target_count);
-    closure_bufs_[i].draw_buf_.clear_to_zero();
-  }
-
-  tile_mask_tx_.ensure_2d_array(GPU_R8UI, tile_mask_size, 4, usage_rw);
-  tile_mask_tx_.clear(uint4(0));
-
   if (GPU_backend_get_type() == GPU_BACKEND_METAL) {
     /* TODO(fclem): Load/store action is broken on Metal. */
     GPU_framebuffer_bind(gbuffer_fb);
