/* SPDX-FileCopyrightText: 2021 Blender Foundation
 *
 * SPDX-License-Identifier: GPL-2.0-or-later */

/** \file
 * \ingroup eevee
 *
 * Shading passes contain drawcalls specific to shading pipelines.
 * They are to be shared across views.
 * This file is only for shading passes. Other passes are declared in their own module.
 */

#include "eevee_instance.hh"

#include "eevee_pipeline.hh"

#include "draw_common.hh"

namespace blender::eevee {

/* -------------------------------------------------------------------- */
/** \name World Pipeline
 *
 * Used to draw background.
 * \{ */

void BackgroundPipeline::sync(GPUMaterial *gpumat)
{
  Manager &manager = *inst_.manager;
  RenderBuffers &rbufs = inst_.render_buffers;

  ResourceHandle handle = manager.resource_handle(float4x4::identity());

  world_ps_.init();
  world_ps_.state_set(DRW_STATE_WRITE_COLOR);
  world_ps_.material_set(manager, gpumat);
  world_ps_.push_constant("world_opacity_fade", inst_.film.background_opacity_get());
  world_ps_.bind_texture("utility_tx", inst_.pipelines.utility_tx);
  /* RenderPasses & AOVs. Cleared by background (even if bad practice). */
  world_ps_.bind_image("rp_color_img", &rbufs.rp_color_tx);
  world_ps_.bind_image("rp_value_img", &rbufs.rp_value_tx);
  world_ps_.bind_image("rp_cryptomatte_img", &rbufs.cryptomatte_tx);
  /* Required by validation layers. */
  inst_.cryptomatte.bind_resources(&world_ps_);

  world_ps_.bind_ubo(CAMERA_BUF_SLOT, inst_.camera.ubo_get());
  world_ps_.bind_ubo(RBUFS_BUF_SLOT, &inst_.render_buffers.data);

  world_ps_.draw(DRW_cache_fullscreen_quad_get(), handle);
  /* To allow opaque pass rendering over it. */
  world_ps_.barrier(GPU_BARRIER_SHADER_IMAGE_ACCESS);
}

void BackgroundPipeline::render(View &view)
{
  inst_.manager->submit(world_ps_, view);
}

/** \} */

/* -------------------------------------------------------------------- */
<<<<<<< HEAD
/** \name World Volume Pipeline
 *
 * \{ */

void WorldVolumePipeline::sync(GPUMaterial *gpumat)
{
  world_ps_.init();
  world_ps_.state_set(DRW_STATE_WRITE_COLOR);
  inst_.volume.bind_properties_buffers(world_ps_);
  inst_.lights.bind_resources(&world_ps_);
  inst_.shadows.bind_resources(&world_ps_);

  world_ps_.material_set(*inst_.manager, gpumat);
  volume_sub_pass(world_ps_, nullptr, nullptr, gpumat);

  world_ps_.dispatch(math::divide_ceil(inst_.volume.grid_size(), int3(VOLUME_GROUP_SIZE)));
  /* Sync with object property pass. */
  world_ps_.barrier(GPU_BARRIER_SHADER_IMAGE_ACCESS);
}

void WorldVolumePipeline::render(View &view)
{
  inst_.manager->submit(world_ps_, view);
=======
/** \name World Probe Pipeline
 * \{ */

void WorldPipeline::sync(GPUMaterial *gpumat)
{
  const int2 extent(1);
  constexpr eGPUTextureUsage usage = GPU_TEXTURE_USAGE_SHADER_WRITE;
  dummy_cryptomatte_tx_.ensure_2d(GPU_RGBA32F, extent, usage);
  dummy_renderpass_tx_.ensure_2d(GPU_RGBA16F, extent, usage);
  dummy_aov_color_tx_.ensure_2d_array(GPU_RGBA16F, extent, 1, usage);
  dummy_aov_value_tx_.ensure_2d_array(GPU_R16F, extent, 1, usage);

  PassSimple &pass = cubemap_face_ps_;
  pass.init();
  pass.state_set(DRW_STATE_WRITE_COLOR | DRW_STATE_DEPTH_ALWAYS);

  Manager &manager = *inst_.manager;
  ResourceHandle handle = manager.resource_handle(float4x4::identity());
  pass.material_set(manager, gpumat);
  pass.push_constant("world_opacity_fade", 1.0f);

  pass.bind_texture(RBUFS_UTILITY_TEX_SLOT, inst_.pipelines.utility_tx);
  pass.bind_ubo(CAMERA_BUF_SLOT, inst_.camera.ubo_get());
  pass.bind_ubo(RBUFS_BUF_SLOT, &inst_.render_buffers.data);
  pass.bind_image("rp_normal_img", dummy_renderpass_tx_);
  pass.bind_image("rp_light_img", dummy_renderpass_tx_);
  pass.bind_image("rp_diffuse_color_img", dummy_renderpass_tx_);
  pass.bind_image("rp_specular_color_img", dummy_renderpass_tx_);
  pass.bind_image("rp_emission_img", dummy_renderpass_tx_);
  pass.bind_image("rp_cryptomatte_img", dummy_cryptomatte_tx_);
  pass.bind_image("rp_color_img", dummy_aov_color_tx_);
  pass.bind_image("rp_value_img", dummy_aov_value_tx_);
  /* Required by validation layers. */
  inst_.cryptomatte.bind_resources(&pass);

  pass.bind_image("aov_color_img", dummy_aov_color_tx_);
  pass.bind_image("aov_value_img", dummy_aov_value_tx_);
  pass.bind_ssbo("aov_buf", &inst_.film.aovs_info);

  pass.draw(DRW_cache_fullscreen_quad_get(), handle);
}

void WorldPipeline::render(View &view)
{
  inst_.manager->submit(cubemap_face_ps_, view);
>>>>>>> e76fb44c
}

/** \} */

/* -------------------------------------------------------------------- */
/** \name Shadow Pipeline
 *
 * \{ */

void ShadowPipeline::sync()
{
  surface_ps_.init();
  /* TODO(fclem): Add state for rendering to empty framebuffer without depth test.
   * For now this is only here for avoiding the rasterizer discard state. */
  surface_ps_.state_set(DRW_STATE_WRITE_DEPTH | DRW_STATE_DEPTH_LESS);
  surface_ps_.bind_texture(RBUFS_UTILITY_TEX_SLOT, inst_.pipelines.utility_tx);
  surface_ps_.bind_texture(SHADOW_RENDER_MAP_SLOT, &inst_.shadows.render_map_tx_);
  surface_ps_.bind_image(SHADOW_ATLAS_SLOT, &inst_.shadows.atlas_tx_);
  surface_ps_.bind_ubo(CAMERA_BUF_SLOT, inst_.camera.ubo_get());
  surface_ps_.bind_ssbo(SHADOW_PAGE_INFO_SLOT, &inst_.shadows.pages_infos_data_);
  inst_.sampling.bind_resources(&surface_ps_);

  surface_ps_.framebuffer_set(&inst_.shadows.render_fb_);
}

PassMain::Sub *ShadowPipeline::surface_material_add(GPUMaterial *gpumat)
{
  return &surface_ps_.sub(GPU_material_get_name(gpumat));
}

void ShadowPipeline::render(View &view)
{
  inst_.manager->submit(surface_ps_, view);
}

/** \} */

/* -------------------------------------------------------------------- */
/** \name Forward Pass
 *
 * NPR materials (using Closure to RGBA) or material using ALPHA_BLEND.
 * \{ */

void ForwardPipeline::sync()
{
  camera_forward_ = inst_.camera.forward();

  DRWState state_depth_only = DRW_STATE_WRITE_DEPTH | DRW_STATE_DEPTH_LESS;
  DRWState state_depth_color = DRW_STATE_WRITE_DEPTH | DRW_STATE_DEPTH_LESS |
                               DRW_STATE_WRITE_COLOR;
  {
    prepass_ps_.init();

    {
      /* Common resources. */

      /* Textures. */
      prepass_ps_.bind_texture(RBUFS_UTILITY_TEX_SLOT, inst_.pipelines.utility_tx);
      /* Uniform Buffer. */
      prepass_ps_.bind_ubo(CAMERA_BUF_SLOT, inst_.camera.ubo_get());

      inst_.velocity.bind_resources(&prepass_ps_);
      inst_.sampling.bind_resources(&prepass_ps_);
    }

    prepass_double_sided_static_ps_ = &prepass_ps_.sub("DoubleSided.Static");
    prepass_double_sided_static_ps_->state_set(state_depth_only);

    prepass_single_sided_static_ps_ = &prepass_ps_.sub("SingleSided.Static");
    prepass_single_sided_static_ps_->state_set(state_depth_only | DRW_STATE_CULL_BACK);

    prepass_double_sided_moving_ps_ = &prepass_ps_.sub("DoubleSided.Moving");
    prepass_double_sided_moving_ps_->state_set(state_depth_color);

    prepass_single_sided_moving_ps_ = &prepass_ps_.sub("SingleSided.Moving");
    prepass_single_sided_moving_ps_->state_set(state_depth_color | DRW_STATE_CULL_BACK);
  }
  {
    opaque_ps_.init();

    {
      /* Common resources. */
      /* RenderPasses & AOVs. */
      opaque_ps_.bind_image(RBUFS_COLOR_SLOT, &inst_.render_buffers.rp_color_tx);
      opaque_ps_.bind_image(RBUFS_VALUE_SLOT, &inst_.render_buffers.rp_value_tx);
      /* Cryptomatte. */
      opaque_ps_.bind_image(RBUFS_CRYPTOMATTE_SLOT, &inst_.render_buffers.cryptomatte_tx);
      /* Textures. */
      opaque_ps_.bind_texture(RBUFS_UTILITY_TEX_SLOT, inst_.pipelines.utility_tx);
      opaque_ps_.bind_texture(SSS_TRANSMITTANCE_TEX_SLOT, inst_.subsurface.transmittance_tx_get());

      /* Uniform Buffer. */
      opaque_ps_.bind_ubo(CAMERA_BUF_SLOT, inst_.camera.ubo_get());
      opaque_ps_.bind_ubo(RBUFS_BUF_SLOT, &inst_.render_buffers.data);

      inst_.lights.bind_resources(&opaque_ps_);
      inst_.shadows.bind_resources(&opaque_ps_);
      inst_.sampling.bind_resources(&opaque_ps_);
      inst_.cryptomatte.bind_resources(&opaque_ps_);
    }

    opaque_single_sided_ps_ = &opaque_ps_.sub("SingleSided");
    opaque_single_sided_ps_->state_set(DRW_STATE_WRITE_COLOR | DRW_STATE_DEPTH_EQUAL |
                                       DRW_STATE_CULL_BACK);

    opaque_double_sided_ps_ = &opaque_ps_.sub("DoubleSided");
    opaque_double_sided_ps_->state_set(DRW_STATE_WRITE_COLOR | DRW_STATE_DEPTH_EQUAL);
  }
  {
    transparent_ps_.init();
    /* Workaround limitation of PassSortable. Use dummy pass that will be sorted first in all
     * circumstances. */
    PassMain::Sub &sub = transparent_ps_.sub("ResourceBind", -FLT_MAX);

    /* Common resources. */

    /* Textures. */
    sub.bind_texture(RBUFS_UTILITY_TEX_SLOT, inst_.pipelines.utility_tx);
    sub.bind_texture(SSS_TRANSMITTANCE_TEX_SLOT, inst_.subsurface.transmittance_tx_get());
    /* Uniform Buffer. */
    sub.bind_ubo(CAMERA_BUF_SLOT, inst_.camera.ubo_get());

    inst_.lights.bind_resources(&sub);
    inst_.shadows.bind_resources(&sub);
    inst_.volume.bind_resources(sub);
    inst_.sampling.bind_resources(&sub);
  }
}

PassMain::Sub *ForwardPipeline::prepass_opaque_add(::Material *blender_mat,
                                                   GPUMaterial *gpumat,
                                                   bool has_motion)
{
  PassMain::Sub *pass = (blender_mat->blend_flag & MA_BL_CULL_BACKFACE) ?
                            (has_motion ? prepass_single_sided_moving_ps_ :
                                          prepass_single_sided_static_ps_) :
                            (has_motion ? prepass_double_sided_moving_ps_ :
                                          prepass_double_sided_static_ps_);
  return &pass->sub(GPU_material_get_name(gpumat));
}

PassMain::Sub *ForwardPipeline::material_opaque_add(::Material *blender_mat, GPUMaterial *gpumat)
{
  PassMain::Sub *pass = (blender_mat->blend_flag & MA_BL_CULL_BACKFACE) ? opaque_single_sided_ps_ :
                                                                          opaque_double_sided_ps_;
  return &pass->sub(GPU_material_get_name(gpumat));
}

PassMain::Sub *ForwardPipeline::prepass_transparent_add(const Object *ob,
                                                        ::Material *blender_mat,
                                                        GPUMaterial *gpumat)
{
  if ((blender_mat->blend_flag & MA_BL_HIDE_BACKFACE) == 0) {
    return nullptr;
  }
  DRWState state = DRW_STATE_WRITE_DEPTH | DRW_STATE_DEPTH_LESS_EQUAL;
  if (blender_mat->blend_flag & MA_BL_CULL_BACKFACE) {
    state |= DRW_STATE_CULL_BACK;
  }
  float sorting_value = math::dot(float3(ob->object_to_world[3]), camera_forward_);
  PassMain::Sub *pass = &transparent_ps_.sub(GPU_material_get_name(gpumat), sorting_value);
  pass->state_set(state);
  pass->material_set(*inst_.manager, gpumat);
  return pass;
}

PassMain::Sub *ForwardPipeline::material_transparent_add(const Object *ob,
                                                         ::Material *blender_mat,
                                                         GPUMaterial *gpumat)
{
  DRWState state = DRW_STATE_WRITE_COLOR | DRW_STATE_BLEND_CUSTOM | DRW_STATE_DEPTH_LESS_EQUAL;
  if (blender_mat->blend_flag & MA_BL_CULL_BACKFACE) {
    state |= DRW_STATE_CULL_BACK;
  }
  float sorting_value = math::dot(float3(ob->object_to_world[3]), camera_forward_);
  PassMain::Sub *pass = &transparent_ps_.sub(GPU_material_get_name(gpumat), sorting_value);
  pass->state_set(state);
  pass->material_set(*inst_.manager, gpumat);
  return pass;
}

void ForwardPipeline::render_opaque(View &view,
                                    Framebuffer &prepass_fb,
                                    Framebuffer &combined_fb,
                                    GPUTexture * /*combined_tx*/)
{
  DRW_stats_group_start("Forward.Opaque");

  prepass_fb.bind();
  inst_.manager->submit(prepass_ps_, view);

  // if (!DRW_pass_is_empty(prepass_ps_)) {
  inst_.hiz_buffer.set_dirty();
  // }

  // if (inst_.raytracing.enabled()) {
  //   rt_buffer.radiance_copy(combined_tx);
  //   inst_.hiz_buffer.update();
  // }

  inst_.shadows.set_view(view);
  inst_.irradiance_cache.set_view(view);

  combined_fb.bind();
  inst_.manager->submit(opaque_ps_, view);

  DRW_stats_group_end();
}

void ForwardPipeline::render_transparent(View &view,
                                         Framebuffer &combined_fb,
                                         GPUTexture * /*combined_tx*/)
{
  inst_.shadows.set_view(view);

  combined_fb.bind();
  inst_.manager->submit(transparent_ps_, view);

  // if (inst_.raytracing.enabled()) {
  //   gbuffer.ray_radiance_tx.release();
  // }
}

/** \} */

/* -------------------------------------------------------------------- */
/** \name Deferred Layer
 * \{ */

void DeferredLayer::begin_sync()
{
  {
    prepass_ps_.init();
    {
      /* Common resources. */

      /* Textures. */
      prepass_ps_.bind_texture(RBUFS_UTILITY_TEX_SLOT, inst_.pipelines.utility_tx);
      /* Uniform Buffer. */
      prepass_ps_.bind_ubo(CAMERA_BUF_SLOT, inst_.camera.ubo_get());

      inst_.velocity.bind_resources(&prepass_ps_);
      inst_.sampling.bind_resources(&prepass_ps_);
    }

    DRWState state_depth_only = DRW_STATE_WRITE_DEPTH | DRW_STATE_DEPTH_LESS;
    DRWState state_depth_color = DRW_STATE_WRITE_DEPTH | DRW_STATE_DEPTH_LESS |
                                 DRW_STATE_WRITE_COLOR;

    prepass_double_sided_static_ps_ = &prepass_ps_.sub("DoubleSided.Static");
    prepass_double_sided_static_ps_->state_set(state_depth_only);

    prepass_single_sided_static_ps_ = &prepass_ps_.sub("SingleSided.Static");
    prepass_single_sided_static_ps_->state_set(state_depth_only | DRW_STATE_CULL_BACK);

    prepass_double_sided_moving_ps_ = &prepass_ps_.sub("DoubleSided.Moving");
    prepass_double_sided_moving_ps_->state_set(state_depth_color);

    prepass_single_sided_moving_ps_ = &prepass_ps_.sub("SingleSided.Moving");
    prepass_single_sided_moving_ps_->state_set(state_depth_color | DRW_STATE_CULL_BACK);
  }
  {
    gbuffer_ps_.init();
    gbuffer_ps_.clear_stencil(0x00u);
    gbuffer_ps_.state_stencil(0xFFu, 0xFFu, 0xFFu);

    {
      /* Common resources. */

      /* G-buffer. */
      gbuffer_ps_.bind_image(GBUF_CLOSURE_SLOT, &inst_.gbuffer.closure_tx);
      gbuffer_ps_.bind_image(GBUF_COLOR_SLOT, &inst_.gbuffer.color_tx);
      /* RenderPasses & AOVs. */
      gbuffer_ps_.bind_image(RBUFS_COLOR_SLOT, &inst_.render_buffers.rp_color_tx);
      gbuffer_ps_.bind_image(RBUFS_VALUE_SLOT, &inst_.render_buffers.rp_value_tx);
      /* Cryptomatte. */
      gbuffer_ps_.bind_image(RBUFS_CRYPTOMATTE_SLOT, &inst_.render_buffers.cryptomatte_tx);
      /* Storage Buffer. */
      /* Textures. */
      gbuffer_ps_.bind_texture(RBUFS_UTILITY_TEX_SLOT, inst_.pipelines.utility_tx);
      /* Uniform Buffer. */
      gbuffer_ps_.bind_ubo(CAMERA_BUF_SLOT, inst_.camera.ubo_get());
      gbuffer_ps_.bind_ubo(RBUFS_BUF_SLOT, &inst_.render_buffers.data);

      inst_.sampling.bind_resources(&gbuffer_ps_);
      inst_.cryptomatte.bind_resources(&gbuffer_ps_);
    }

    DRWState state = DRW_STATE_WRITE_COLOR | DRW_STATE_BLEND_CUSTOM | DRW_STATE_DEPTH_EQUAL |
                     DRW_STATE_WRITE_STENCIL | DRW_STATE_STENCIL_ALWAYS;

    gbuffer_double_sided_ps_ = &gbuffer_ps_.sub("DoubleSided");
    gbuffer_double_sided_ps_->state_set(state);

    gbuffer_single_sided_ps_ = &gbuffer_ps_.sub("SingleSided");
    gbuffer_single_sided_ps_->state_set(state | DRW_STATE_CULL_BACK);
  }
}

void DeferredLayer::end_sync()
{
  if (closure_bits_ & (CLOSURE_DIFFUSE | CLOSURE_REFLECTION)) {
    const bool is_last_eval_pass = !(closure_bits_ & CLOSURE_SSS);

    eval_light_ps_.init();
    /* Use stencil test to reject pixel not written by this layer. */
    eval_light_ps_.state_set(DRW_STATE_WRITE_COLOR | DRW_STATE_STENCIL_NEQUAL |
                             DRW_STATE_BLEND_CUSTOM);
    eval_light_ps_.state_stencil(0x00u, 0x00u, (CLOSURE_DIFFUSE | CLOSURE_REFLECTION));
    eval_light_ps_.shader_set(inst_.shaders.static_shader_get(DEFERRED_LIGHT));
    eval_light_ps_.bind_image("out_diffuse_light_img", &diffuse_light_tx_);
    eval_light_ps_.bind_image("out_specular_light_img", &specular_light_tx_);
    eval_light_ps_.bind_texture("gbuffer_closure_tx", &inst_.gbuffer.closure_tx);
    eval_light_ps_.bind_texture("gbuffer_color_tx", &inst_.gbuffer.color_tx);
    eval_light_ps_.push_constant("is_last_eval_pass", is_last_eval_pass);
    eval_light_ps_.bind_image(RBUFS_COLOR_SLOT, &inst_.render_buffers.rp_color_tx);
    eval_light_ps_.bind_image(RBUFS_VALUE_SLOT, &inst_.render_buffers.rp_value_tx);
    eval_light_ps_.bind_texture(RBUFS_UTILITY_TEX_SLOT, inst_.pipelines.utility_tx);
    eval_light_ps_.bind_texture(SSS_TRANSMITTANCE_TEX_SLOT,
                                inst_.subsurface.transmittance_tx_get());
    eval_light_ps_.bind_ubo(RBUFS_BUF_SLOT, &inst_.render_buffers.data);

    inst_.lights.bind_resources(&eval_light_ps_);
    inst_.shadows.bind_resources(&eval_light_ps_);
    inst_.sampling.bind_resources(&eval_light_ps_);
    inst_.hiz_buffer.bind_resources(&eval_light_ps_);
    inst_.reflection_probes.bind_resources(&eval_light_ps_);
    inst_.irradiance_cache.bind_resources(&eval_light_ps_);

    eval_light_ps_.barrier(GPU_BARRIER_TEXTURE_FETCH | GPU_BARRIER_SHADER_IMAGE_ACCESS);
    eval_light_ps_.draw_procedural(GPU_PRIM_TRIS, 1, 3);
  }
}

PassMain::Sub *DeferredLayer::prepass_add(::Material *blender_mat,
                                          GPUMaterial *gpumat,
                                          bool has_motion)
{
  PassMain::Sub *pass = (blender_mat->blend_flag & MA_BL_CULL_BACKFACE) ?
                            (has_motion ? prepass_single_sided_moving_ps_ :
                                          prepass_single_sided_static_ps_) :
                            (has_motion ? prepass_double_sided_moving_ps_ :
                                          prepass_double_sided_static_ps_);

  return &pass->sub(GPU_material_get_name(gpumat));
}

PassMain::Sub *DeferredLayer::material_add(::Material *blender_mat, GPUMaterial *gpumat)
{
  eClosureBits closure_bits = shader_closure_bits_from_flag(gpumat);
  closure_bits_ |= closure_bits;

  PassMain::Sub *pass = (blender_mat->blend_flag & MA_BL_CULL_BACKFACE) ?
                            gbuffer_single_sided_ps_ :
                            gbuffer_double_sided_ps_;
  pass = &pass->sub(GPU_material_get_name(gpumat));
  pass->state_stencil(closure_bits, 0xFFu, 0xFFu);
  return pass;
}

void DeferredLayer::render(View &view,
                           Framebuffer &prepass_fb,
                           Framebuffer &combined_fb,
                           int2 extent)
{
  GPU_framebuffer_bind(prepass_fb);
  inst_.manager->submit(prepass_ps_, view);

  inst_.hiz_buffer.set_dirty();
  inst_.shadows.set_view(view);
  inst_.irradiance_cache.set_view(view);

  inst_.gbuffer.acquire(extent, closure_bits_);

  GPU_framebuffer_bind(combined_fb);
  inst_.manager->submit(gbuffer_ps_, view);

  eGPUTextureUsage usage = GPU_TEXTURE_USAGE_SHADER_READ | GPU_TEXTURE_USAGE_SHADER_WRITE |
                           GPU_TEXTURE_USAGE_ATTACHMENT;
  diffuse_light_tx_.acquire(extent, GPU_RGBA16F, usage);
  specular_light_tx_.acquire(extent, GPU_RGBA16F, usage);
  diffuse_light_tx_.clear(float4(0.0f));
  specular_light_tx_.clear(float4(0.0f));

  inst_.manager->submit(eval_light_ps_, view);

  if (closure_bits_ & CLOSURE_SSS) {
    inst_.subsurface.render(view, combined_fb, diffuse_light_tx_);
  }

  diffuse_light_tx_.release();
  specular_light_tx_.release();

  inst_.gbuffer.release();
}

/** \} */

/* -------------------------------------------------------------------- */
/** \name Deferred Pipeline
 *
 * Closure data are written to intermediate buffer allowing screen space processing.
 * \{ */

void DeferredPipeline::begin_sync()
{
  opaque_layer_.begin_sync();
  refraction_layer_.begin_sync();
}

void DeferredPipeline::end_sync()
{
  opaque_layer_.end_sync();
  refraction_layer_.end_sync();
}

PassMain::Sub *DeferredPipeline::prepass_add(::Material *blender_mat,
                                             GPUMaterial *gpumat,
                                             bool has_motion)
{
  if (blender_mat->blend_flag & MA_BL_SS_REFRACTION) {
    return refraction_layer_.prepass_add(blender_mat, gpumat, has_motion);
  }
  else {
    return opaque_layer_.prepass_add(blender_mat, gpumat, has_motion);
  }
}

PassMain::Sub *DeferredPipeline::material_add(::Material *blender_mat, GPUMaterial *gpumat)
{
  if (blender_mat->blend_flag & MA_BL_SS_REFRACTION) {
    return refraction_layer_.material_add(blender_mat, gpumat);
  }
  else {
    return opaque_layer_.material_add(blender_mat, gpumat);
  }
}

void DeferredPipeline::render(View &view,
                              Framebuffer &prepass_fb,
                              Framebuffer &combined_fb,
                              int2 extent)
{
  DRW_stats_group_start("Deferred.Opaque");
  opaque_layer_.render(view, prepass_fb, combined_fb, extent);
  DRW_stats_group_end();

  DRW_stats_group_start("Deferred.Refract");
  refraction_layer_.render(view, prepass_fb, combined_fb, extent);
  DRW_stats_group_end();
}

/** \} */

/* -------------------------------------------------------------------- */
/** \name Volume Pipeline
 *
 * \{ */

void VolumePipeline::sync()
{
  volume_ps_.init();
  volume_ps_.bind_texture(RBUFS_UTILITY_TEX_SLOT, inst_.pipelines.utility_tx);
  inst_.volume.bind_properties_buffers(volume_ps_);
  inst_.sampling.bind_resources(&volume_ps_);
}

PassMain::Sub *VolumePipeline::volume_material_add(GPUMaterial *gpumat)
{
  return &volume_ps_.sub(GPU_material_get_name(gpumat));
}

void VolumePipeline::render(View &view)
{
  inst_.manager->submit(volume_ps_, view);
}

/** \} */

/* -------------------------------------------------------------------- */
/** \name Capture Pipeline
 *
 * \{ */

void CapturePipeline::sync()
{
  surface_ps_.init();
  /* Surfel output is done using a SSBO, so no need for a fragment shader output color or depth. */
  /* WORKAROUND: Avoid rasterizer discard, but the shaders actually use no fragment output. */
  surface_ps_.state_set(DRW_STATE_WRITE_STENCIL);
  surface_ps_.framebuffer_set(&inst_.irradiance_cache.bake.empty_raster_fb_);

  surface_ps_.bind_ssbo(SURFEL_BUF_SLOT, &inst_.irradiance_cache.bake.surfels_buf_);
  surface_ps_.bind_ssbo(CAPTURE_BUF_SLOT, &inst_.irradiance_cache.bake.capture_info_buf_);

  surface_ps_.bind_texture(RBUFS_UTILITY_TEX_SLOT, inst_.pipelines.utility_tx);
  /* TODO(fclem): Remove. There should be no view dependent behavior during capture. */
  surface_ps_.bind_ubo(CAMERA_BUF_SLOT, inst_.camera.ubo_get());
}

PassMain::Sub *CapturePipeline::surface_material_add(GPUMaterial *gpumat)
{
  return &surface_ps_.sub(GPU_material_get_name(gpumat));
}

void CapturePipeline::render(View &view)
{
  inst_.manager->submit(surface_ps_, view);
}

/** \} */

}  // namespace blender::eevee<|MERGE_RESOLUTION|>--- conflicted
+++ resolved
@@ -59,31 +59,6 @@
 /** \} */
 
 /* -------------------------------------------------------------------- */
-<<<<<<< HEAD
-/** \name World Volume Pipeline
- *
- * \{ */
-
-void WorldVolumePipeline::sync(GPUMaterial *gpumat)
-{
-  world_ps_.init();
-  world_ps_.state_set(DRW_STATE_WRITE_COLOR);
-  inst_.volume.bind_properties_buffers(world_ps_);
-  inst_.lights.bind_resources(&world_ps_);
-  inst_.shadows.bind_resources(&world_ps_);
-
-  world_ps_.material_set(*inst_.manager, gpumat);
-  volume_sub_pass(world_ps_, nullptr, nullptr, gpumat);
-
-  world_ps_.dispatch(math::divide_ceil(inst_.volume.grid_size(), int3(VOLUME_GROUP_SIZE)));
-  /* Sync with object property pass. */
-  world_ps_.barrier(GPU_BARRIER_SHADER_IMAGE_ACCESS);
-}
-
-void WorldVolumePipeline::render(View &view)
-{
-  inst_.manager->submit(world_ps_, view);
-=======
 /** \name World Probe Pipeline
  * \{ */
 
@@ -129,7 +104,34 @@
 void WorldPipeline::render(View &view)
 {
   inst_.manager->submit(cubemap_face_ps_, view);
->>>>>>> e76fb44c
+}
+
+/** \} */
+
+/* -------------------------------------------------------------------- */
+/** \name World Volume Pipeline
+ *
+ * \{ */
+
+void WorldVolumePipeline::sync(GPUMaterial *gpumat)
+{
+  world_ps_.init();
+  world_ps_.state_set(DRW_STATE_WRITE_COLOR);
+  inst_.volume.bind_properties_buffers(world_ps_);
+  inst_.lights.bind_resources(&world_ps_);
+  inst_.shadows.bind_resources(&world_ps_);
+
+  world_ps_.material_set(*inst_.manager, gpumat);
+  volume_sub_pass(world_ps_, nullptr, nullptr, gpumat);
+
+  world_ps_.dispatch(math::divide_ceil(inst_.volume.grid_size(), int3(VOLUME_GROUP_SIZE)));
+  /* Sync with object property pass. */
+  world_ps_.barrier(GPU_BARRIER_SHADER_IMAGE_ACCESS);
+}
+
+void WorldVolumePipeline::render(View &view)
+{
+  inst_.manager->submit(world_ps_, view);
 }
 
 /** \} */
