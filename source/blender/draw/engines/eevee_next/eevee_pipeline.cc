--- conflicted
+++ resolved
@@ -745,10 +745,8 @@
                             ((backface_culling) ? gbuffer_single_sided_ps_ :
                                                   gbuffer_double_sided_ps_);
 
-<<<<<<< HEAD
-  return &pass->sub(GPU_material_get_name(gpumat), GPU_PROFILE_LEVEL_RESOURCE_SUBPASS);
-=======
-  PassMain::Sub *material_pass = &pass->sub(GPU_material_get_name(gpumat));
+  PassMain::Sub *material_pass = &pass->sub(GPU_material_get_name(gpumat),
+                                            GPU_PROFILE_LEVEL_RESOURCE_SUBPASS);
   /* Set stencil for some deferred specialized shaders. */
   uint8_t material_stencil_bits = 0u;
   if (use_thickness_from_shadow) {
@@ -759,7 +757,6 @@
   material_pass->state_stencil(0xFFu, material_stencil_bits, 0xFFu);
 
   return material_pass;
->>>>>>> b5f8a50c
 }
 
 GPUTexture *DeferredLayer::render(View &main_view,
