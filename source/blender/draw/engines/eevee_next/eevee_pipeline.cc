/* SPDX-FileCopyrightText: 2021 Blender Authors
 *
 * SPDX-License-Identifier: GPL-2.0-or-later */

/** \file
 * \ingroup eevee
 *
 * Shading passes contain drawcalls specific to shading pipelines.
 * They are to be shared across views.
 * This file is only for shading passes. Other passes are declared in their own module.
 */

#include "GPU_capabilities.h"

#include "eevee_instance.hh"

#include "eevee_pipeline.hh"

#include "eevee_shadow.hh"

#include "draw_common.hh"

namespace blender::eevee {

/* -------------------------------------------------------------------- */
/** \name World Pipeline
 *
 * Used to draw background.
 * \{ */

void BackgroundPipeline::sync(GPUMaterial *gpumat, const float background_opacity)
{
  Manager &manager = *inst_.manager;
  RenderBuffers &rbufs = inst_.render_buffers;

  world_ps_.init();
  world_ps_.state_set(DRW_STATE_WRITE_COLOR);
  world_ps_.material_set(manager, gpumat);
  world_ps_.push_constant("world_opacity_fade", background_opacity);
  world_ps_.bind_texture("utility_tx", inst_.pipelines.utility_tx);
  /* RenderPasses & AOVs. Cleared by background (even if bad practice). */
  world_ps_.bind_image("rp_color_img", &rbufs.rp_color_tx);
  world_ps_.bind_image("rp_value_img", &rbufs.rp_value_tx);
  world_ps_.bind_image("rp_cryptomatte_img", &rbufs.cryptomatte_tx);
  /* Required by validation layers. */
  world_ps_.bind_resources(inst_.cryptomatte);
  world_ps_.bind_resources(inst_.uniform_data);
  world_ps_.draw_procedural(GPU_PRIM_TRIS, 1, 3);
  /* To allow opaque pass rendering over it. */
  world_ps_.barrier(GPU_BARRIER_SHADER_IMAGE_ACCESS);
}

void BackgroundPipeline::render(View &view)
{
  inst_.manager->submit(world_ps_, view);
}

/** \} */

/* -------------------------------------------------------------------- */
/** \name World Probe Pipeline
 * \{ */

void WorldPipeline::sync(GPUMaterial *gpumat)
{
  const int2 extent(1);
  constexpr eGPUTextureUsage usage = GPU_TEXTURE_USAGE_SHADER_WRITE |
                                     GPU_TEXTURE_USAGE_SHADER_READ;
  dummy_cryptomatte_tx_.ensure_2d(GPU_RGBA32F, extent, usage);
  dummy_renderpass_tx_.ensure_2d(GPU_RGBA16F, extent, usage);
  dummy_aov_color_tx_.ensure_2d_array(GPU_RGBA16F, extent, 1, usage);
  dummy_aov_value_tx_.ensure_2d_array(GPU_R16F, extent, 1, usage);

  PassSimple &pass = cubemap_face_ps_;
  pass.init();
  pass.state_set(DRW_STATE_WRITE_COLOR | DRW_STATE_DEPTH_ALWAYS);

  Manager &manager = *inst_.manager;
  pass.material_set(manager, gpumat);
  pass.push_constant("world_opacity_fade", 1.0f);
  pass.bind_texture(RBUFS_UTILITY_TEX_SLOT, inst_.pipelines.utility_tx);
  pass.bind_image("rp_normal_img", dummy_renderpass_tx_);
  pass.bind_image("rp_light_img", dummy_renderpass_tx_);
  pass.bind_image("rp_diffuse_color_img", dummy_renderpass_tx_);
  pass.bind_image("rp_specular_color_img", dummy_renderpass_tx_);
  pass.bind_image("rp_emission_img", dummy_renderpass_tx_);
  pass.bind_image("rp_cryptomatte_img", dummy_cryptomatte_tx_);
  pass.bind_image("rp_color_img", dummy_aov_color_tx_);
  pass.bind_image("rp_value_img", dummy_aov_value_tx_);
  pass.bind_image("aov_color_img", dummy_aov_color_tx_);
  pass.bind_image("aov_value_img", dummy_aov_value_tx_);
  pass.bind_ssbo("aov_buf", &inst_.film.aovs_info);
  /* Required by validation layers. */
  pass.bind_resources(inst_.cryptomatte);
  pass.bind_resources(inst_.uniform_data);
  pass.draw_procedural(GPU_PRIM_TRIS, 1, 3);
}

void WorldPipeline::render(View &view)
{
  /* TODO(Miguel Pozo): All world probes are rendered as RAY_TYPE_GLOSSY. */
  inst_.pipelines.data.is_probe_reflection = true;
  inst_.uniform_data.push_update();
  inst_.manager->submit(cubemap_face_ps_, view);
  inst_.pipelines.data.is_probe_reflection = false;
  inst_.uniform_data.push_update();
}

/** \} */

/* -------------------------------------------------------------------- */
/** \name World Volume Pipeline
 *
 * \{ */

void WorldVolumePipeline::sync(GPUMaterial *gpumat)
{
  is_valid_ = (gpumat != nullptr) && (GPU_material_status(gpumat) == GPU_MAT_SUCCESS);
  if (!is_valid_) {
    /* Skip if the material has not compiled yet. */
    return;
  }

  world_ps_.init();
  world_ps_.state_set(DRW_STATE_WRITE_COLOR);
  world_ps_.bind_texture(RBUFS_UTILITY_TEX_SLOT, inst_.pipelines.utility_tx);
  world_ps_.bind_resources(inst_.uniform_data);
  world_ps_.bind_resources(inst_.volume.properties);
  world_ps_.bind_resources(inst_.sampling);

  world_ps_.material_set(*inst_.manager, gpumat);
  volume_sub_pass(world_ps_, nullptr, nullptr, gpumat);

  world_ps_.dispatch(math::divide_ceil(inst_.volume.grid_size(), int3(VOLUME_GROUP_SIZE)));
  /* Sync with object property pass. */
  world_ps_.barrier(GPU_BARRIER_SHADER_IMAGE_ACCESS);
}

void WorldVolumePipeline::render(View &view)
{
  if (!is_valid_) {
    /* Clear the properties buffer instead of rendering if there is no valid shader. */
    inst_.volume.prop_scattering_tx_.clear(float4(0.0f));
    inst_.volume.prop_extinction_tx_.clear(float4(0.0f));
    inst_.volume.prop_emission_tx_.clear(float4(0.0f));
    inst_.volume.prop_phase_tx_.clear(float4(0.0f));
    return;
  }

  inst_.manager->submit(world_ps_, view);
}

/** \} */

/* -------------------------------------------------------------------- */
/** \name Shadow Pipeline
 *
 * \{ */

void ShadowPipeline::sync()
{
  render_ps_.init();

  /* NOTE: TILE_COPY technique perform a three-pass implementation. First performing the clear
   * directly on tile, followed by a fast depth-only pass, then storing the on-tile results into
   * the shadow atlas during a final storage pass. This takes advantage of TBDR architecture,
   * reducing overdraw and additional per-fragment calculations. */
  bool shadow_update_tbdr = (ShadowModule::shadow_technique == ShadowTechnique::TILE_COPY);
  if (shadow_update_tbdr) {
    draw::PassMain::Sub &pass = render_ps_.sub("Shadow.TilePageClear");
    pass.subpass_transition(GPU_ATTACHEMENT_WRITE, {GPU_ATTACHEMENT_WRITE});
    pass.shader_set(inst_.shaders.static_shader_get(SHADOW_PAGE_TILE_CLEAR));
    /* Only manually clear depth of the updated tiles.
     * This is because the depth is initialized to near depth using attachments for fast clear and
     * color is cleared to far depth. This way we can save a bit of bandwidth by only clearing
     * the updated tiles depth to far depth and not touch the color attachment. */
    pass.state_set(DRW_STATE_WRITE_DEPTH | DRW_STATE_DEPTH_ALWAYS);
    pass.bind_ssbo("src_coord_buf", inst_.shadows.src_coord_buf_);
    pass.draw_procedural_indirect(GPU_PRIM_TRIS, inst_.shadows.tile_draw_buf_);
  }

  {
    /* Metal writes depth value in local tile memory, which is considered a color attachment. */
    DRWState state = DRW_STATE_WRITE_DEPTH | DRW_STATE_DEPTH_LESS | DRW_STATE_WRITE_COLOR;

    draw::PassMain::Sub &pass = render_ps_.sub("Shadow.Surface");
    pass.state_set(state);
    pass.bind_texture(RBUFS_UTILITY_TEX_SLOT, inst_.pipelines.utility_tx);
    pass.bind_ssbo(SHADOW_VIEWPORT_INDEX_BUF_SLOT, &inst_.shadows.viewport_index_buf_);
    if (!shadow_update_tbdr) {
      /* We do not need all of the shadow information when using the TBDR-optimized approach. */
      pass.bind_image(SHADOW_ATLAS_IMG_SLOT, inst_.shadows.atlas_tx_);
      pass.bind_ssbo(SHADOW_RENDER_MAP_BUF_SLOT, &inst_.shadows.render_map_buf_);
      pass.bind_ssbo(SHADOW_PAGE_INFO_SLOT, &inst_.shadows.pages_infos_data_);
    }
    pass.bind_resources(inst_.uniform_data);
    pass.bind_resources(inst_.sampling);
    surface_double_sided_ps_ = &pass.sub("Shadow.Surface.Double-Sided");
    surface_single_sided_ps_ = &pass.sub("Shadow.Surface.Single-Sided");
    surface_single_sided_ps_->state_set(state | DRW_STATE_CULL_BACK);
  }

  if (shadow_update_tbdr) {
    draw::PassMain::Sub &pass = render_ps_.sub("Shadow.TilePageStore");
    pass.shader_set(inst_.shaders.static_shader_get(SHADOW_PAGE_TILE_STORE));
    /* The most optimal way would be to only store pixels that have been rendered to (depth > 0).
     * But that requires that the destination pages in the atlas would have been already cleared
     * using compute. Experiments showed that it is faster to just copy the whole tiles back.
     *
     * For relative performance, raster-based clear within tile update adds around 0.1ms vs 0.25ms
     * for compute based clear for a simple test case. */
    pass.state_set(DRW_STATE_DEPTH_ALWAYS);
    /* Metal have implicit sync with Raster Order Groups. Other backend need to have manual
     * sub-pass transition to allow reading the frame-buffer. This is a no-op on Metal. */
    pass.subpass_transition(GPU_ATTACHEMENT_WRITE, {GPU_ATTACHEMENT_READ});
    pass.bind_image(SHADOW_ATLAS_IMG_SLOT, inst_.shadows.atlas_tx_);
    pass.bind_ssbo("dst_coord_buf", inst_.shadows.dst_coord_buf_);
    pass.bind_ssbo("src_coord_buf", inst_.shadows.src_coord_buf_);
    pass.draw_procedural_indirect(GPU_PRIM_TRIS, inst_.shadows.tile_draw_buf_);
  }
}

PassMain::Sub *ShadowPipeline::surface_material_add(::Material *material, GPUMaterial *gpumat)
{
  PassMain::Sub *pass = (material->blend_flag & MA_BL_CULL_BACKFACE_SHADOW) ?
                            surface_single_sided_ps_ :
                            surface_double_sided_ps_;
  return &pass->sub(GPU_material_get_name(gpumat));
}

void ShadowPipeline::render(View &view)
{
  inst_.manager->submit(render_ps_, view);
}

/** \} */

/* -------------------------------------------------------------------- */
/** \name Forward Pass
 *
 * NPR materials (using Closure to RGBA) or material using ALPHA_BLEND.
 * \{ */

void ForwardPipeline::sync()
{
  camera_forward_ = inst_.camera.forward();

  DRWState state_depth_only = DRW_STATE_WRITE_DEPTH | DRW_STATE_DEPTH_LESS;
  DRWState state_depth_color = DRW_STATE_WRITE_DEPTH | DRW_STATE_DEPTH_LESS |
                               DRW_STATE_WRITE_COLOR;
  {
    prepass_ps_.init();

    {
      /* Common resources. */

      /* Textures. */
      prepass_ps_.bind_texture(RBUFS_UTILITY_TEX_SLOT, inst_.pipelines.utility_tx);

      prepass_ps_.bind_resources(inst_.uniform_data);
      prepass_ps_.bind_resources(inst_.velocity);
      prepass_ps_.bind_resources(inst_.sampling);
    }

    prepass_double_sided_static_ps_ = &prepass_ps_.sub("DoubleSided.Static");
    prepass_double_sided_static_ps_->state_set(state_depth_only);

    prepass_single_sided_static_ps_ = &prepass_ps_.sub("SingleSided.Static");
    prepass_single_sided_static_ps_->state_set(state_depth_only | DRW_STATE_CULL_BACK);

    prepass_double_sided_moving_ps_ = &prepass_ps_.sub("DoubleSided.Moving");
    prepass_double_sided_moving_ps_->state_set(state_depth_color);

    prepass_single_sided_moving_ps_ = &prepass_ps_.sub("SingleSided.Moving");
    prepass_single_sided_moving_ps_->state_set(state_depth_color | DRW_STATE_CULL_BACK);
  }
  {
    opaque_ps_.init();

    {
      /* Common resources. */
      /* RenderPasses & AOVs. */
      opaque_ps_.bind_image(RBUFS_COLOR_SLOT, &inst_.render_buffers.rp_color_tx);
      opaque_ps_.bind_image(RBUFS_VALUE_SLOT, &inst_.render_buffers.rp_value_tx);
      /* Cryptomatte. */
      opaque_ps_.bind_image(RBUFS_CRYPTOMATTE_SLOT, &inst_.render_buffers.cryptomatte_tx);
      /* Textures. */
      opaque_ps_.bind_texture(RBUFS_UTILITY_TEX_SLOT, inst_.pipelines.utility_tx);

      opaque_ps_.bind_resources(inst_.uniform_data);
      opaque_ps_.bind_resources(inst_.lights);
      opaque_ps_.bind_resources(inst_.shadows);
      opaque_ps_.bind_resources(inst_.volume.result);
      opaque_ps_.bind_resources(inst_.sampling);
      opaque_ps_.bind_resources(inst_.hiz_buffer.front);
      opaque_ps_.bind_resources(inst_.irradiance_cache);
      opaque_ps_.bind_resources(inst_.reflection_probes);
    }

    opaque_single_sided_ps_ = &opaque_ps_.sub("SingleSided");
    opaque_single_sided_ps_->state_set(DRW_STATE_WRITE_COLOR | DRW_STATE_DEPTH_EQUAL |
                                       DRW_STATE_CULL_BACK);

    opaque_double_sided_ps_ = &opaque_ps_.sub("DoubleSided");
    opaque_double_sided_ps_->state_set(DRW_STATE_WRITE_COLOR | DRW_STATE_DEPTH_EQUAL);
  }
  {
    transparent_ps_.init();
    /* Workaround limitation of PassSortable. Use dummy pass that will be sorted first in all
     * circumstances. */
    PassMain::Sub &sub = transparent_ps_.sub("ResourceBind", -FLT_MAX);

    /* Common resources. */

    /* Textures. */
    sub.bind_texture(RBUFS_UTILITY_TEX_SLOT, inst_.pipelines.utility_tx);

    sub.bind_resources(inst_.uniform_data);
    sub.bind_resources(inst_.lights);
    sub.bind_resources(inst_.shadows);
    sub.bind_resources(inst_.volume.result);
    sub.bind_resources(inst_.sampling);
    sub.bind_resources(inst_.hiz_buffer.front);
    sub.bind_resources(inst_.irradiance_cache);
    sub.bind_resources(inst_.reflection_probes);
  }
}

PassMain::Sub *ForwardPipeline::prepass_opaque_add(::Material *blender_mat,
                                                   GPUMaterial *gpumat,
                                                   bool has_motion)
{
  PassMain::Sub *pass = (blender_mat->blend_flag & MA_BL_CULL_BACKFACE) ?
                            (has_motion ? prepass_single_sided_moving_ps_ :
                                          prepass_single_sided_static_ps_) :
                            (has_motion ? prepass_double_sided_moving_ps_ :
                                          prepass_double_sided_static_ps_);

  /* If material is fully additive or transparent, we can skip the opaque prepass. */
  /* TODO(fclem): To skip it, we need to know if the transparent BSDF is fully white AND if there
   * is no mix shader (could do better constant folding but that's expensive). */

  return &pass->sub(GPU_material_get_name(gpumat));
}

PassMain::Sub *ForwardPipeline::material_opaque_add(::Material *blender_mat, GPUMaterial *gpumat)
{
  BLI_assert_msg(GPU_material_flag_get(gpumat, GPU_MATFLAG_TRANSPARENT) == false,
                 "Forward Transparent should be registered directly without calling "
                 "PipelineModule::material_add()");
  PassMain::Sub *pass = (blender_mat->blend_flag & MA_BL_CULL_BACKFACE) ? opaque_single_sided_ps_ :
                                                                          opaque_double_sided_ps_;
  return &pass->sub(GPU_material_get_name(gpumat));
}

PassMain::Sub *ForwardPipeline::prepass_transparent_add(const Object *ob,
                                                        ::Material *blender_mat,
                                                        GPUMaterial *gpumat)
{
  if ((blender_mat->blend_flag & MA_BL_HIDE_BACKFACE) == 0) {
    return nullptr;
  }
  DRWState state = DRW_STATE_WRITE_DEPTH | DRW_STATE_DEPTH_LESS_EQUAL;
  if (blender_mat->blend_flag & MA_BL_CULL_BACKFACE) {
    state |= DRW_STATE_CULL_BACK;
  }
  float sorting_value = math::dot(float3(ob->object_to_world[3]), camera_forward_);
  PassMain::Sub *pass = &transparent_ps_.sub(GPU_material_get_name(gpumat), sorting_value);
  pass->state_set(state);
  pass->material_set(*inst_.manager, gpumat);
  return pass;
}

PassMain::Sub *ForwardPipeline::material_transparent_add(const Object *ob,
                                                         ::Material *blender_mat,
                                                         GPUMaterial *gpumat)
{
  DRWState state = DRW_STATE_WRITE_COLOR | DRW_STATE_BLEND_CUSTOM | DRW_STATE_DEPTH_LESS_EQUAL;
  if (blender_mat->blend_flag & MA_BL_CULL_BACKFACE) {
    state |= DRW_STATE_CULL_BACK;
  }
  float sorting_value = math::dot(float3(ob->object_to_world[3]), camera_forward_);
  PassMain::Sub *pass = &transparent_ps_.sub(GPU_material_get_name(gpumat), sorting_value);
  pass->state_set(state);
  pass->material_set(*inst_.manager, gpumat);
  return pass;
}

void ForwardPipeline::render(View &view, Framebuffer &prepass_fb, Framebuffer &combined_fb)
{
  DRW_stats_group_start("Forward.Opaque");

  prepass_fb.bind();
  inst_.manager->submit(prepass_ps_, view);

  inst_.hiz_buffer.set_dirty();

  inst_.shadows.set_view(view, inst_.render_buffers.depth_tx);
  inst_.irradiance_cache.set_view(view);

  combined_fb.bind();
  inst_.manager->submit(opaque_ps_, view);

  DRW_stats_group_end();

  inst_.volume.draw_resolve(view);

  combined_fb.bind();
  inst_.manager->submit(transparent_ps_, view);
}

/** \} */

/* -------------------------------------------------------------------- */
/** \name Deferred Layer
 * \{ */

void DeferredLayerBase::gbuffer_pass_sync(Instance &inst)
{
  gbuffer_ps_.init();
  gbuffer_ps_.subpass_transition(GPU_ATTACHEMENT_WRITE,
                                 {GPU_ATTACHEMENT_WRITE,
                                  GPU_ATTACHEMENT_WRITE,
                                  GPU_ATTACHEMENT_WRITE,
                                  GPU_ATTACHEMENT_WRITE});
  /* G-buffer. */
  gbuffer_ps_.bind_image(GBUF_NORMAL_SLOT, &inst.gbuffer.normal_img_tx);
  gbuffer_ps_.bind_image(GBUF_CLOSURE_SLOT, &inst.gbuffer.closure_img_tx);
  /* RenderPasses & AOVs. */
  gbuffer_ps_.bind_image(RBUFS_COLOR_SLOT, &inst.render_buffers.rp_color_tx);
  gbuffer_ps_.bind_image(RBUFS_VALUE_SLOT, &inst.render_buffers.rp_value_tx);
  /* Cryptomatte. */
  gbuffer_ps_.bind_image(RBUFS_CRYPTOMATTE_SLOT, &inst.render_buffers.cryptomatte_tx);
  /* Storage Buffer. */
  /* Textures. */
  gbuffer_ps_.bind_texture(RBUFS_UTILITY_TEX_SLOT, inst.pipelines.utility_tx);

  gbuffer_ps_.bind_resources(inst.uniform_data);
  gbuffer_ps_.bind_resources(inst.sampling);
  gbuffer_ps_.bind_resources(inst.hiz_buffer.front);
  gbuffer_ps_.bind_resources(inst.cryptomatte);

  /* Bind light resources for the NPR materials that gets rendered first.
   * Non-NPR shaders will override these resource bindings. */
  gbuffer_ps_.bind_resources(inst.lights);
  gbuffer_ps_.bind_resources(inst.shadows);
  gbuffer_ps_.bind_resources(inst.reflection_probes);
  gbuffer_ps_.bind_resources(inst.irradiance_cache);

  DRWState state = DRW_STATE_WRITE_COLOR | DRW_STATE_DEPTH_EQUAL;

  gbuffer_single_sided_hybrid_ps_ = &gbuffer_ps_.sub("DoubleSided");
  gbuffer_single_sided_hybrid_ps_->state_set(state | DRW_STATE_CULL_BACK);

  gbuffer_double_sided_hybrid_ps_ = &gbuffer_ps_.sub("SingleSided");
  gbuffer_double_sided_hybrid_ps_->state_set(state);

  gbuffer_double_sided_ps_ = &gbuffer_ps_.sub("DoubleSided");
  gbuffer_double_sided_ps_->state_set(state);

  gbuffer_single_sided_ps_ = &gbuffer_ps_.sub("SingleSided");
  gbuffer_single_sided_ps_->state_set(state | DRW_STATE_CULL_BACK);

  closure_bits_ = CLOSURE_NONE;
  closure_count_ = 0;
}

void DeferredLayer::begin_sync()
{
  {
    prepass_ps_.init();
    /* Textures. */
    prepass_ps_.bind_texture(RBUFS_UTILITY_TEX_SLOT, inst_.pipelines.utility_tx);

    /* Make alpha hash scale sub-pixel so that it converges to a noise free image.
     * If there is motion, use pixel scale for stability. */
    bool alpha_hash_subpixel_scale = !inst_.is_viewport() || !inst_.velocity.camera_has_motion();
    inst_.pipelines.data.alpha_hash_scale = alpha_hash_subpixel_scale ? 0.1f : 1.0f;

    prepass_ps_.bind_resources(inst_.uniform_data);
    prepass_ps_.bind_resources(inst_.velocity);
    prepass_ps_.bind_resources(inst_.sampling);

    DRWState state_depth_only = DRW_STATE_WRITE_DEPTH | DRW_STATE_DEPTH_LESS;
    DRWState state_depth_color = DRW_STATE_WRITE_DEPTH | DRW_STATE_DEPTH_LESS |
                                 DRW_STATE_WRITE_COLOR;

    prepass_double_sided_static_ps_ = &prepass_ps_.sub("DoubleSided.Static");
    prepass_double_sided_static_ps_->state_set(state_depth_only);

    prepass_single_sided_static_ps_ = &prepass_ps_.sub("SingleSided.Static");
    prepass_single_sided_static_ps_->state_set(state_depth_only | DRW_STATE_CULL_BACK);

    prepass_double_sided_moving_ps_ = &prepass_ps_.sub("DoubleSided.Moving");
    prepass_double_sided_moving_ps_->state_set(state_depth_color);

    prepass_single_sided_moving_ps_ = &prepass_ps_.sub("SingleSided.Moving");
    prepass_single_sided_moving_ps_->state_set(state_depth_color | DRW_STATE_CULL_BACK);
  }

  this->gbuffer_pass_sync(inst_);
}

void DeferredLayer::end_sync()
{
  eClosureBits evaluated_closures = CLOSURE_DIFFUSE | CLOSURE_TRANSLUCENT | CLOSURE_REFLECTION |
                                    CLOSURE_REFRACTION;

  use_combined_lightprobe_eval = inst_.pipelines.data.use_combined_lightprobe_eval;

  if (closure_bits_ & evaluated_closures) {
    RenderBuffersInfoData &rbuf_data = inst_.render_buffers.data;

<<<<<<< HEAD
    /* NOTE: For tile-based GPU architectures, barriers are not always needed if implicit local
     * ordering is guarnteed via either blending order or explicit raster_order_groups. */
    bool is_tbdr_arch_metal = (GPU_platform_architecture() == GPU_ARCHITECTURE_TBDR) &&
                              (GPU_backend_get_type() == GPU_BACKEND_METAL);

    /* Add the tile classification step at the end of the GBuffer pass. */
=======
    /* Add the stencil classification step at the end of the GBuffer pass. */
>>>>>>> eb747c5d
    {
      GPUShader *sh = inst_.shaders.static_shader_get(DEFERRED_TILE_CLASSIFY);
      PassMain::Sub &sub = gbuffer_ps_.sub("StencilClassify");
      sub.subpass_transition(GPU_ATTACHEMENT_WRITE, /* Needed for depth test. */
                             {GPU_ATTACHEMENT_IGNORE,
                              GPU_ATTACHEMENT_READ, /* Header. */
                              GPU_ATTACHEMENT_IGNORE,
                              GPU_ATTACHEMENT_IGNORE});
<<<<<<< HEAD
      /* Use depth test to reject background pixels. */
      /* WORKAROUND: Avoid rasterizer discard, but the shaders actually use no fragment output. */
      sub.state_set(DRW_STATE_WRITE_STENCIL | DRW_STATE_DEPTH_GREATER);
      sub.shader_set(inst_.shaders.static_shader_get(DEFERRED_TILE_CLASSIFY));
      sub.bind_image("tile_mask_img", &tile_mask_tx_);
      sub.push_constant("closure_tile_size_shift", &closure_tile_size_shift_);
      if (!is_tbdr_arch_metal) {
        sub.barrier(GPU_BARRIER_TEXTURE_FETCH);
      }
      sub.draw_procedural(GPU_PRIM_TRIS, 1, 3);
    }
    {
      PassMain::Sub &sub = gbuffer_ps_.sub("TileCompaction");
      /* Use rasterizer discard. This processes the tile data to create tile command lists. */
      sub.state_set(DRW_STATE_NO_DRAW);
      sub.shader_set(inst_.shaders.static_shader_get(DEFERRED_TILE_COMPACT));
      sub.bind_texture("tile_mask_tx", &tile_mask_tx_);
      sub.bind_ssbo("closure_single_tile_buf", &closure_bufs_[0].tile_buf_);
      sub.bind_ssbo("closure_single_draw_buf", &closure_bufs_[0].draw_buf_);
      sub.bind_ssbo("closure_double_tile_buf", &closure_bufs_[1].tile_buf_);
      sub.bind_ssbo("closure_double_draw_buf", &closure_bufs_[1].draw_buf_);
      sub.bind_ssbo("closure_triple_tile_buf", &closure_bufs_[2].tile_buf_);
      sub.bind_ssbo("closure_triple_draw_buf", &closure_bufs_[2].draw_buf_);
      sub.barrier(GPU_BARRIER_TEXTURE_FETCH);
      sub.draw_procedural(GPU_PRIM_POINTS, 1, max_lighting_tile_count_);
=======
      sub.shader_set(sh);
      sub.state_set(DRW_STATE_WRITE_STENCIL | DRW_STATE_STENCIL_ALWAYS);
      if (GPU_stencil_export_support()) {
        /* The shader sets the stencil directly in one fullscreen pass. */
        sub.state_stencil(0xFFu, /* Set by shader */ 0x0u, 0xFFu);
        sub.draw_procedural(GPU_PRIM_TRIS, 1, 3);
      }
      else {
        /* The shader cannot set the stencil directly. So we do one fullscreen pass for each
         * stencil bit we need to set and accumulate the result. */
        for (size_t i = 0; i <= log2_ceil(closure_count_); i++) {
          int stencil_value = 1 << i;
          sub.push_constant("current_bit", stencil_value);
          sub.state_stencil(stencil_value, 0xFFu, 0xFFu);
          sub.draw_procedural(GPU_PRIM_TRIS, 1, 3);
        }
      }
>>>>>>> eb747c5d
    }

    {
      PassSimple &pass = eval_light_ps_;
      pass.init();

      {
        PassSimple::Sub &sub = pass.sub("Eval.Light");
        /* Use depth test to reject background pixels which have not been stencil cleared. */
        /* WORKAROUND: Avoid rasterizer discard by enabling stencil write, but the shaders actually
         * use no fragment output. */
        sub.state_set(DRW_STATE_WRITE_STENCIL | DRW_STATE_STENCIL_EQUAL | DRW_STATE_DEPTH_GREATER);
<<<<<<< HEAD
        if (!is_tbdr_arch_metal) {
          sub.barrier(GPU_BARRIER_SHADER_STORAGE);
        }
=======
>>>>>>> eb747c5d
        sub.bind_texture(RBUFS_UTILITY_TEX_SLOT, inst_.pipelines.utility_tx);
        sub.bind_image(RBUFS_COLOR_SLOT, &inst_.render_buffers.rp_color_tx);
        sub.bind_image(RBUFS_VALUE_SLOT, &inst_.render_buffers.rp_value_tx);
        /* Submit the more costly ones first to avoid long tail in occupancy.
         * See page 78 of "SIGGRAPH 2023: Unreal Engine Substrate" by Hillaire & de Rousiers. */
        for (int i = min_ii(3, closure_count_) - 1; i >= 0; i--) {
          GPUShader *sh = inst_.shaders.static_shader_get(eShaderType(DEFERRED_LIGHT_SINGLE + i));
          /* TODO(fclem): Could specialize directly with the pass index but this would break it for
           * OpenGL and Vulkan implementation which aren't fully supporting the specialize
           * constant. */
          sub.specialize_constant(sh, "render_pass_shadow_enabled", rbuf_data.shadow_id != -1);
          sub.specialize_constant(sh, "use_lightprobe_eval", use_combined_lightprobe_eval);
          const ShadowSceneData &shadow_scene = inst_.shadows.get_data();
          sub.specialize_constant(sh, "shadow_ray_count", &shadow_scene.ray_count);
          sub.specialize_constant(sh, "shadow_ray_step_count", &shadow_scene.step_count);
          sub.shader_set(sh);
          sub.bind_image("direct_radiance_1_img", &direct_radiance_txs_[0]);
          sub.bind_image("direct_radiance_2_img", &direct_radiance_txs_[1]);
          sub.bind_image("direct_radiance_3_img", &direct_radiance_txs_[2]);
          sub.bind_resources(inst_.uniform_data);
          sub.bind_resources(inst_.gbuffer);
          sub.bind_resources(inst_.lights);
          sub.bind_resources(inst_.shadows);
          sub.bind_resources(inst_.sampling);
          sub.bind_resources(inst_.hiz_buffer.front);
          sub.bind_resources(inst_.reflection_probes);
          sub.bind_resources(inst_.irradiance_cache);
<<<<<<< HEAD
          sub.state_stencil(0xFFu, 1u << i, 0xFFu);
=======
          sub.state_stencil(0xFFu, i + 1, 0xFFu);
>>>>>>> eb747c5d
          sub.draw_procedural(GPU_PRIM_TRIS, 1, 3);
        }
      }
    }
    {
      PassSimple &pass = combine_ps_;
      pass.init();
      GPUShader *sh = inst_.shaders.static_shader_get(DEFERRED_COMBINE);
      /* TODO(fclem): Could specialize directly with the pass index but this would break it for
       * OpenGL and Vulkan implementation which aren't fully supporting the specialize
       * constant. */
      pass.specialize_constant(
          sh, "render_pass_diffuse_light_enabled", rbuf_data.diffuse_light_id != -1);
      pass.specialize_constant(
          sh, "render_pass_specular_light_enabled", rbuf_data.specular_light_id != -1);
      pass.specialize_constant(sh, "use_combined_lightprobe_eval", use_combined_lightprobe_eval);
      pass.shader_set(sh);
      /* Use stencil test to reject pixels not written by this layer. */
      pass.state_set(DRW_STATE_WRITE_COLOR | DRW_STATE_BLEND_ADD_FULL | DRW_STATE_STENCIL_NEQUAL);
      /* Render where stencil is not 0. */
      pass.state_stencil(0xFFu, 0x0, 0xFFu);
      pass.bind_texture("direct_radiance_1_tx", &direct_radiance_txs_[0]);
      pass.bind_texture("direct_radiance_2_tx", &direct_radiance_txs_[1]);
      pass.bind_texture("direct_radiance_3_tx", &direct_radiance_txs_[2]);
      pass.bind_texture("indirect_radiance_1_tx", &indirect_radiance_txs_[0]);
      pass.bind_texture("indirect_radiance_2_tx", &indirect_radiance_txs_[1]);
      pass.bind_texture("indirect_radiance_3_tx", &indirect_radiance_txs_[2]);
      pass.bind_image(RBUFS_COLOR_SLOT, &inst_.render_buffers.rp_color_tx);
      pass.bind_image(RBUFS_VALUE_SLOT, &inst_.render_buffers.rp_value_tx);
      pass.bind_resources(inst_.gbuffer);
      pass.bind_resources(inst_.uniform_data);
      if (!is_tbdr_arch_metal) {
        pass.barrier(GPU_BARRIER_TEXTURE_FETCH | GPU_BARRIER_SHADER_IMAGE_ACCESS);
      }
      pass.draw_procedural(GPU_PRIM_TRIS, 1, 3);
    }
  }
}

PassMain::Sub *DeferredLayer::prepass_add(::Material *blender_mat,
                                          GPUMaterial *gpumat,
                                          bool has_motion)
{
  PassMain::Sub *pass = (blender_mat->blend_flag & MA_BL_CULL_BACKFACE) ?
                            (has_motion ? prepass_single_sided_moving_ps_ :
                                          prepass_single_sided_static_ps_) :
                            (has_motion ? prepass_double_sided_moving_ps_ :
                                          prepass_double_sided_static_ps_);

  return &pass->sub(GPU_material_get_name(gpumat));
}

PassMain::Sub *DeferredLayer::material_add(::Material *blender_mat, GPUMaterial *gpumat)
{
  eClosureBits closure_bits = shader_closure_bits_from_flag(gpumat);
  closure_bits_ |= closure_bits;
  closure_count_ = max_ii(closure_count_, count_bits_i(closure_bits));

  bool has_shader_to_rgba = (closure_bits & CLOSURE_SHADER_TO_RGBA) != 0;
  bool backface_culling = (blender_mat->blend_flag & MA_BL_CULL_BACKFACE) != 0;

  PassMain::Sub *pass = (has_shader_to_rgba) ?
                            ((backface_culling) ? gbuffer_single_sided_hybrid_ps_ :
                                                  gbuffer_double_sided_hybrid_ps_) :
                            ((backface_culling) ? gbuffer_single_sided_ps_ :
                                                  gbuffer_double_sided_ps_);

  return &pass->sub(GPU_material_get_name(gpumat));
}

void DeferredLayer::render(View &main_view,
                           View &render_view,
                           Framebuffer &prepass_fb,
                           Framebuffer &combined_fb,
                           Framebuffer &gbuffer_fb,
                           int2 extent,
                           RayTraceBuffer &rt_buffer,
                           bool is_first_pass)
{
  if (closure_count_ == 0) {
    return;
  }

  RenderBuffers &rb = inst_.render_buffers;

  /* The first pass will never have any surfaces behind it. Nothing is refracted except the
   * environment. So in this case, disable tracing and fallback to probe. */
  bool do_screen_space_refraction = !is_first_pass && (closure_bits_ & CLOSURE_REFRACTION);
  bool do_screen_space_reflection = (closure_bits_ & (CLOSURE_REFLECTION | CLOSURE_DIFFUSE));
  constexpr eGPUTextureUsage usage_read = GPU_TEXTURE_USAGE_SHADER_READ;
  constexpr eGPUTextureUsage usage_write = GPU_TEXTURE_USAGE_SHADER_WRITE;
  constexpr eGPUTextureUsage usage_rw = usage_read | usage_write;

  if (do_screen_space_reflection) {
    if (radiance_feedback_tx_.ensure_2d(rb.color_format, extent, usage_read)) {
      radiance_feedback_tx_.clear(float4(0.0));
      radiance_feedback_persmat_ = render_view.persmat();
    }
  }
  else {
    /* Dummy texture. Will not be used. */
    radiance_feedback_tx_.ensure_2d(rb.color_format, int2(1), GPU_TEXTURE_USAGE_SHADER_READ);
  }

  if (do_screen_space_refraction) {
    /* Update for refraction. */
    inst_.hiz_buffer.update();
    radiance_behind_tx_.ensure_2d(rb.color_format, extent, usage_read);
    GPU_texture_copy(radiance_behind_tx_, rb.combined_tx);
  }
  else {
    /* Dummy texture. Will not be used. */
    radiance_behind_tx_.ensure_2d(rb.color_format, int2(1), GPU_TEXTURE_USAGE_SHADER_READ);
  }

  GPU_framebuffer_bind(prepass_fb);
  inst_.manager->submit(prepass_ps_, render_view);

  inst_.hiz_buffer.swap_layer();
  /* Update for lighting pass or AO node. */
  inst_.hiz_buffer.update();

  inst_.irradiance_cache.set_view(render_view);
  inst_.shadows.set_view(render_view, inst_.render_buffers.depth_tx);

  if (/* FIXME(fclem): Vulkan doesn't implement load / store config yet. */
      GPU_backend_get_type() == GPU_BACKEND_VULKAN ||
      /* FIXME(fclem): Metal has bug in backend. */
      GPU_backend_get_type() == GPU_BACKEND_METAL)
  {
    inst_.gbuffer.header_tx.clear(uint4(0));
  }

  if (GPU_backend_get_type() == GPU_BACKEND_METAL) {
    /* TODO(fclem): Load/store action is broken on Metal. */
    GPU_framebuffer_bind(gbuffer_fb);
  }
  else {
    if (!GPU_stencil_export_support()) {
      /* Clearing custom load-store framebuffers is invalid,
       * clear the stencil as a regular framebuffer first. */
      GPU_framebuffer_bind(gbuffer_fb);
      GPU_framebuffer_clear_stencil(gbuffer_fb, 0x0u);
    }
    GPU_framebuffer_bind_ex(
        gbuffer_fb,
        {
            {GPU_LOADACTION_LOAD, GPU_STOREACTION_STORE},       /* Depth */
            {GPU_LOADACTION_LOAD, GPU_STOREACTION_STORE},       /* Combined */
            {GPU_LOADACTION_CLEAR, GPU_STOREACTION_STORE, {0}}, /* GBuf Header */
            {GPU_LOADACTION_DONT_CARE, GPU_STOREACTION_STORE},  /* GBuf Normal*/
            {GPU_LOADACTION_DONT_CARE, GPU_STOREACTION_STORE},  /* GBuf Closure */
            {GPU_LOADACTION_DONT_CARE, GPU_STOREACTION_STORE},  /* GBuf Closure 2*/
        });
  }

  inst_.manager->submit(gbuffer_ps_, render_view);

  for (int i = 0; i < ARRAY_SIZE(direct_radiance_txs_); i++) {
    direct_radiance_txs_[i].acquire(
        (closure_count_ > i) ? extent : int2(1), DEFERRED_RADIANCE_FORMAT, usage_rw);
  }

  RayTraceResult indirect_result;

  if (use_combined_lightprobe_eval) {
    float4 data(0.0f);
    /* Subsurface writes (black) to that texture. */
    dummy_black_tx.ensure_2d(RAYTRACE_RADIANCE_FORMAT, int2(1), usage_rw, data);
    for (int i = 0; i < 3; i++) {
      indirect_radiance_txs_[i] = dummy_black_tx;
    }
  }
  else {
    indirect_result = inst_.raytracing.render(rt_buffer,
                                              radiance_behind_tx_,
                                              radiance_feedback_tx_,
                                              radiance_feedback_persmat_,
                                              closure_bits_,
                                              main_view,
                                              render_view,
                                              do_screen_space_refraction);
    for (int i = 0; i < 3; i++) {
      indirect_radiance_txs_[i] = indirect_result.closures[i].get();
    }
  }

  GPU_framebuffer_bind(combined_fb);
  inst_.manager->submit(eval_light_ps_, render_view);

  inst_.subsurface.render(
      direct_radiance_txs_[0], indirect_radiance_txs_[0], closure_bits_, render_view);

  GPU_framebuffer_bind(combined_fb);
  inst_.manager->submit(combine_ps_);

  if (!use_combined_lightprobe_eval) {
    indirect_result.release();
  }

  for (int i = 0; i < ARRAY_SIZE(direct_radiance_txs_); i++) {
    direct_radiance_txs_[i].release();
  }

  if (do_screen_space_reflection) {
    GPU_texture_copy(radiance_feedback_tx_, rb.combined_tx);
    radiance_feedback_persmat_ = render_view.persmat();
  }

  inst_.pipelines.deferred.debug_draw(render_view, combined_fb);
}

/** \} */

/* -------------------------------------------------------------------- */
/** \name Deferred Pipeline
 *
 * Closure data are written to intermediate buffer allowing screen space processing.
 * \{ */

void DeferredPipeline::begin_sync()
{
  Instance &inst = opaque_layer_.inst_;

  const bool use_raytracing = (inst.scene->eevee.flag & SCE_EEVEE_SSR_ENABLED);
  inst.pipelines.data.use_combined_lightprobe_eval = !use_raytracing;
  use_combined_lightprobe_eval = !use_raytracing;

  opaque_layer_.begin_sync();
  refraction_layer_.begin_sync();
}

void DeferredPipeline::end_sync()
{
  opaque_layer_.end_sync();
  refraction_layer_.end_sync();

  debug_pass_sync();
}

void DeferredPipeline::debug_pass_sync()
{
  Instance &inst = opaque_layer_.inst_;
  if (!ELEM(inst.debug_mode,
            eDebugMode::DEBUG_GBUFFER_EVALUATION,
            eDebugMode::DEBUG_GBUFFER_STORAGE))
  {
    return;
  }

  PassSimple &pass = debug_draw_ps_;
  pass.init();
  pass.state_set(DRW_STATE_WRITE_COLOR | DRW_STATE_BLEND_CUSTOM);
  pass.shader_set(inst.shaders.static_shader_get(DEBUG_GBUFFER));
  pass.push_constant("debug_mode", int(inst.debug_mode));
  pass.bind_resources(inst.gbuffer);
  pass.draw_procedural(GPU_PRIM_TRIS, 1, 3);
}

void DeferredPipeline::debug_draw(draw::View &view, GPUFrameBuffer *combined_fb)
{
  Instance &inst = opaque_layer_.inst_;
  if (!ELEM(inst.debug_mode,
            eDebugMode::DEBUG_GBUFFER_EVALUATION,
            eDebugMode::DEBUG_GBUFFER_STORAGE))
  {
    return;
  }

  switch (inst.debug_mode) {
    case eDebugMode::DEBUG_GBUFFER_EVALUATION:
      inst.info = "Debug Mode: Deferred Lighting Cost";
      break;
    case eDebugMode::DEBUG_GBUFFER_STORAGE:
      inst.info = "Debug Mode: Gbuffer Storage Cost";
      break;
    default:
      /* Nothing to display. */
      return;
  }

  GPU_framebuffer_bind(combined_fb);
  inst.manager->submit(debug_draw_ps_, view);
}

PassMain::Sub *DeferredPipeline::prepass_add(::Material *blender_mat,
                                             GPUMaterial *gpumat,
                                             bool has_motion)
{
  if (!use_combined_lightprobe_eval && (blender_mat->blend_flag & MA_BL_SS_REFRACTION)) {
    return refraction_layer_.prepass_add(blender_mat, gpumat, has_motion);
  }
  else {
    return opaque_layer_.prepass_add(blender_mat, gpumat, has_motion);
  }
}

PassMain::Sub *DeferredPipeline::material_add(::Material *blender_mat, GPUMaterial *gpumat)
{
  if (!use_combined_lightprobe_eval && (blender_mat->blend_flag & MA_BL_SS_REFRACTION)) {
    return refraction_layer_.material_add(blender_mat, gpumat);
  }
  else {
    return opaque_layer_.material_add(blender_mat, gpumat);
  }
}

void DeferredPipeline::render(View &main_view,
                              View &render_view,
                              Framebuffer &prepass_fb,
                              Framebuffer &combined_fb,
                              Framebuffer &gbuffer_fb,
                              int2 extent,
                              RayTraceBuffer &rt_buffer_opaque_layer,
                              RayTraceBuffer &rt_buffer_refract_layer)
{
  DRW_stats_group_start("Deferred.Opaque");
  opaque_layer_.render(main_view,
                       render_view,
                       prepass_fb,
                       combined_fb,
                       gbuffer_fb,
                       extent,
                       rt_buffer_opaque_layer,
                       true);
  DRW_stats_group_end();

  DRW_stats_group_start("Deferred.Refract");
  refraction_layer_.render(main_view,
                           render_view,
                           prepass_fb,
                           combined_fb,
                           gbuffer_fb,
                           extent,
                           rt_buffer_refract_layer,
                           false);
  DRW_stats_group_end();
}

/** \} */

/* -------------------------------------------------------------------- */
/** \name Volume Layer
 *
 * \{ */

void VolumeLayer::sync()
{
  object_bounds_.clear();
  use_hit_list = false;
  is_empty = true;
  finalized = false;

  draw::PassMain &layer_pass = volume_layer_ps_;
  layer_pass.init();
  {
    PassMain::Sub &pass = layer_pass.sub("occupancy_ps");
    /* Double sided without depth test. */
    pass.state_set(DRW_STATE_WRITE_DEPTH);
    pass.bind_resources(inst_.uniform_data);
    pass.bind_resources(inst_.volume.occupancy);
    pass.bind_resources(inst_.sampling);
    occupancy_ps_ = &pass;
  }
  {
    PassMain::Sub &pass = layer_pass.sub("material_ps");
    pass.barrier(GPU_BARRIER_SHADER_IMAGE_ACCESS);
    pass.bind_texture(RBUFS_UTILITY_TEX_SLOT, inst_.pipelines.utility_tx);
    pass.bind_resources(inst_.uniform_data);
    pass.bind_resources(inst_.volume.properties);
    pass.bind_resources(inst_.sampling);
    material_ps_ = &pass;
  }
}

PassMain::Sub *VolumeLayer::occupancy_add(const Object *ob,
                                          const ::Material *blender_mat,
                                          GPUMaterial *gpumat)
{
  BLI_assert_msg(GPU_material_has_volume_output(gpumat) == true,
                 "Only volume material should be added here");
  bool use_fast_occupancy = (ob->type == OB_VOLUME) ||
                            (blender_mat->volume_intersection_method == MA_VOLUME_ISECT_FAST);
  use_hit_list |= !use_fast_occupancy;
  is_empty = false;

  PassMain::Sub *pass = &occupancy_ps_->sub(GPU_material_get_name(gpumat));
  pass->material_set(*inst_.manager, gpumat);
  pass->push_constant("use_fast_method", use_fast_occupancy);
  return pass;
}

PassMain::Sub *VolumeLayer::material_add(const Object * /*ob*/,
                                         const ::Material * /*blender_mat*/,
                                         GPUMaterial *gpumat)
{
  BLI_assert_msg(GPU_material_has_volume_output(gpumat) == true,
                 "Only volume material should be added here");
  PassMain::Sub *pass = &material_ps_->sub(GPU_material_get_name(gpumat));
  pass->material_set(*inst_.manager, gpumat);
  return pass;
}

void VolumeLayer::render(View &view, Texture &occupancy_tx)
{
  if (is_empty) {
    return;
  }
  if (finalized == false) {
    finalized = true;
    if (use_hit_list) {
      /* Add resolve pass only when needed. Insert after occupancy, before material pass. */
      occupancy_ps_->shader_set(inst_.shaders.static_shader_get(VOLUME_OCCUPANCY_CONVERT));
      occupancy_ps_->barrier(GPU_BARRIER_SHADER_IMAGE_ACCESS);
      occupancy_ps_->draw_procedural(GPU_PRIM_TRIS, 1, 3);
    }
  }
  /* TODO(fclem): Move this clear inside the render pass. */
  occupancy_tx.clear(uint4(0u));
  inst_.manager->submit(volume_layer_ps_, view);
}

/** \} */

/* -------------------------------------------------------------------- */
/** \name Volume Pipeline
 * \{ */

void VolumePipeline::sync()
{
  enabled_ = false;
  has_scatter_ = false;
  has_absorption_ = false;
  for (auto &layer : layers_) {
    layer->sync();
  }
}

void VolumePipeline::render(View &view, Texture &occupancy_tx)
{
  BLI_assert_msg(enabled_, "Trying to run the volume object pipeline with no actual volume calls");

  for (auto &layer : layers_) {
    layer->render(view, occupancy_tx);
  }
}

GridAABB VolumePipeline::grid_aabb_from_object(Object *ob)
{
  const Camera &camera = inst_.camera;
  const VolumesInfoData &data = inst_.volume.data_;
  /* Returns the unified volume grid cell corner of a world space coordinate. */
  auto to_global_grid_coords = [&](float3 wP) -> int3 {
    /* TODO(fclem): Should we use the render view winmat and not the camera one? */
    const float4x4 &view_matrix = camera.data_get().viewmat;
    const float4x4 &projection_matrix = camera.data_get().winmat;

    float3 ndc_coords = math::project_point(projection_matrix * view_matrix, wP);
    ndc_coords = (ndc_coords * 0.5f) + float3(0.5f);

    float3 grid_coords = screen_to_volume(projection_matrix,
                                          data.depth_near,
                                          data.depth_far,
                                          data.depth_distribution,
                                          data.coord_scale,
                                          ndc_coords);
    /* Round to nearest grid corner. */
    return int3(grid_coords * float3(data.tex_size) + 0.5);
  };

  const Bounds<float3> bounds = BKE_object_boundbox_get(ob).value_or(Bounds(float3(0)));
  int3 min = int3(INT32_MAX);
  int3 max = int3(INT32_MIN);

  BoundBox bb;
  BKE_boundbox_init_from_minmax(&bb, bounds.min, bounds.max);
  for (float3 l_corner : bb.vec) {
    float3 w_corner = math::transform_point(float4x4(ob->object_to_world), l_corner);
    /* Note that this returns the nearest cell corner coordinate.
     * So sub-froxel AABB will effectively return the same coordinate
     * for each corner (making it empty and skipped) unless it
     * cover the center of the froxel. */
    math::min_max(to_global_grid_coords(w_corner), min, max);
  }
  return {min, max};
}

GridAABB VolumePipeline::grid_aabb_from_view()
{
  return {int3(0), inst_.volume.data_.tex_size};
}

VolumeLayer *VolumePipeline::register_and_get_layer(Object *ob)
{
  GridAABB object_aabb = grid_aabb_from_object(ob);
  GridAABB view_aabb = grid_aabb_from_view();
  if (object_aabb.intersection(view_aabb).is_empty()) {
    /* Skip invisible object with respect to raster grid and bounds density. */
    return nullptr;
  }
  /* Do linear search in all layers in order. This can be optimized. */
  for (auto &layer : layers_) {
    if (!layer->bounds_overlaps(object_aabb)) {
      layer->add_object_bound(object_aabb);
      return layer.get();
    }
  }
  /* No non-overlapping layer found. Create new one. */
  int64_t index = layers_.append_and_get_index(std::make_unique<VolumeLayer>(inst_));
  (*layers_[index]).add_object_bound(object_aabb);
  return layers_[index].get();
}

void VolumePipeline::material_call(MaterialPass &volume_material_pass,
                                   Object *ob,
                                   ResourceHandle res_handle)
{
  if (volume_material_pass.sub_pass == nullptr) {
    /* Can happen if shader is not compiled, or if object has been culled. */
    return;
  }

  /* TODO(fclem): This should be revisited, `volume_sub_pass()` should not decide on the volume
   * visibility. Instead, we should query visibility upstream and not try to even compile the
   * shader. */
  PassMain::Sub *object_pass = volume_sub_pass(
      *volume_material_pass.sub_pass, inst_.scene, ob, volume_material_pass.gpumat);
  if (object_pass) {
    /* Possible double work here. Should be relatively insignificant in practice. */
    GridAABB object_aabb = grid_aabb_from_object(ob);
    GridAABB view_aabb = grid_aabb_from_view();
    GridAABB visible_aabb = object_aabb.intersection(view_aabb);
    /* Invisible volumes should already have been clipped. */
    BLI_assert(visible_aabb.is_empty() == false);
    /* TODO(fclem): Use graphic pipeline instead of compute so we can leverage GPU culling,
     * resource indexing and other further optimizations. */
    object_pass->push_constant("drw_ResourceID", int(res_handle.resource_index()));
    object_pass->push_constant("grid_coords_min", visible_aabb.min);
    object_pass->dispatch(math::divide_ceil(visible_aabb.extent(), int3(VOLUME_GROUP_SIZE)));
    /* Notify the volume module to enable itself. */
    enabled_ = true;
    if (GPU_material_flag_get(volume_material_pass.gpumat, GPU_MATFLAG_VOLUME_SCATTER)) {
      has_scatter_ = true;
    }
    if (GPU_material_flag_get(volume_material_pass.gpumat, GPU_MATFLAG_VOLUME_ABSORPTION)) {
      has_absorption_ = true;
    }
  }
}

bool VolumePipeline::use_hit_list() const
{
  for (auto &layer : layers_) {
    if (layer->use_hit_list) {
      return true;
    }
  }
  return false;
}

/** \} */

/* -------------------------------------------------------------------- */
/** \name Deferred Probe Layer
 * \{ */

void DeferredProbeLayer::begin_sync()
{
  {
    prepass_ps_.init();
    {
      /* Common resources. */

      /* Textures. */
      prepass_ps_.bind_texture(RBUFS_UTILITY_TEX_SLOT, inst_.pipelines.utility_tx);

      prepass_ps_.bind_resources(inst_.uniform_data);
      prepass_ps_.bind_resources(inst_.velocity);
      prepass_ps_.bind_resources(inst_.sampling);
    }

    DRWState state_depth_only = DRW_STATE_WRITE_DEPTH | DRW_STATE_DEPTH_LESS;
    /* Only setting up static pass because we don't use motion vectors for light-probes. */
    prepass_double_sided_static_ps_ = &prepass_ps_.sub("DoubleSided");
    prepass_double_sided_static_ps_->state_set(state_depth_only);
    prepass_single_sided_static_ps_ = &prepass_ps_.sub("SingleSided");
    prepass_single_sided_static_ps_->state_set(state_depth_only | DRW_STATE_CULL_BACK);
  }

  this->gbuffer_pass_sync(inst_);
}

void DeferredProbeLayer::end_sync()
{
  if (closure_bits_ & (CLOSURE_DIFFUSE | CLOSURE_REFLECTION)) {
    PassSimple &pass = eval_light_ps_;
    pass.init();
    /* Use depth test to reject background pixels. */
    pass.state_set(DRW_STATE_DEPTH_GREATER | DRW_STATE_WRITE_COLOR | DRW_STATE_BLEND_ADD_FULL);
    pass.shader_set(inst_.shaders.static_shader_get(DEFERRED_CAPTURE_EVAL));
    pass.bind_image(RBUFS_COLOR_SLOT, &inst_.render_buffers.rp_color_tx);
    pass.bind_image(RBUFS_VALUE_SLOT, &inst_.render_buffers.rp_value_tx);
    pass.bind_texture(RBUFS_UTILITY_TEX_SLOT, inst_.pipelines.utility_tx);
    pass.bind_resources(inst_.uniform_data);
    pass.bind_resources(inst_.gbuffer);
    pass.bind_resources(inst_.lights);
    pass.bind_resources(inst_.shadows);
    pass.bind_resources(inst_.sampling);
    pass.bind_resources(inst_.hiz_buffer.front);
    pass.bind_resources(inst_.irradiance_cache);
    pass.barrier(GPU_BARRIER_TEXTURE_FETCH | GPU_BARRIER_SHADER_IMAGE_ACCESS);
    pass.draw_procedural(GPU_PRIM_TRIS, 1, 3);
  }
}

PassMain::Sub *DeferredProbeLayer::prepass_add(::Material *blender_mat, GPUMaterial *gpumat)
{
  PassMain::Sub *pass = (blender_mat->blend_flag & MA_BL_CULL_BACKFACE) ?
                            prepass_single_sided_static_ps_ :
                            prepass_double_sided_static_ps_;

  return &pass->sub(GPU_material_get_name(gpumat));
}

PassMain::Sub *DeferredProbeLayer::material_add(::Material *blender_mat, GPUMaterial *gpumat)
{
  eClosureBits closure_bits = shader_closure_bits_from_flag(gpumat);
  closure_bits_ |= closure_bits;
  closure_count_ = max_ii(closure_count_, count_bits_i(closure_bits));

  bool has_shader_to_rgba = (closure_bits & CLOSURE_SHADER_TO_RGBA) != 0;
  bool backface_culling = (blender_mat->blend_flag & MA_BL_CULL_BACKFACE) != 0;

  PassMain::Sub *pass = (has_shader_to_rgba) ?
                            ((backface_culling) ? gbuffer_single_sided_hybrid_ps_ :
                                                  gbuffer_double_sided_hybrid_ps_) :
                            ((backface_culling) ? gbuffer_single_sided_ps_ :
                                                  gbuffer_double_sided_ps_);

  return &pass->sub(GPU_material_get_name(gpumat));
}

void DeferredProbeLayer::render(View &view,
                                Framebuffer &prepass_fb,
                                Framebuffer &combined_fb,
                                Framebuffer &gbuffer_fb,
                                int2 extent)
{
  inst_.pipelines.data.is_probe_reflection = true;
  inst_.uniform_data.push_update();

  GPU_framebuffer_bind(prepass_fb);
  inst_.manager->submit(prepass_ps_, view);

  inst_.hiz_buffer.set_source(&inst_.render_buffers.depth_tx);
  inst_.lights.set_view(view, extent);
  inst_.shadows.set_view(view, inst_.render_buffers.depth_tx);
  inst_.irradiance_cache.set_view(view);

  /* Update for lighting pass. */
  inst_.hiz_buffer.update();

  GPU_framebuffer_bind(gbuffer_fb);
  inst_.manager->submit(gbuffer_ps_, view);

  GPU_framebuffer_bind(combined_fb);
  inst_.manager->submit(eval_light_ps_, view);

  inst_.pipelines.data.is_probe_reflection = false;
  inst_.uniform_data.push_update();
}

/** \} */

/* -------------------------------------------------------------------- */
/** \name Deferred Probe Pipeline
 *
 * Closure data are written to intermediate buffer allowing screen space processing.
 * \{ */

void DeferredProbePipeline::begin_sync()
{
  opaque_layer_.begin_sync();
}

void DeferredProbePipeline::end_sync()
{
  opaque_layer_.end_sync();
}

PassMain::Sub *DeferredProbePipeline::prepass_add(::Material *blender_mat, GPUMaterial *gpumat)
{
  return opaque_layer_.prepass_add(blender_mat, gpumat);
}

PassMain::Sub *DeferredProbePipeline::material_add(::Material *blender_mat, GPUMaterial *gpumat)
{
  return opaque_layer_.material_add(blender_mat, gpumat);
}

void DeferredProbePipeline::render(View &view,
                                   Framebuffer &prepass_fb,
                                   Framebuffer &combined_fb,
                                   Framebuffer &gbuffer_fb,
                                   int2 extent)
{
  GPU_debug_group_begin("Probe.Render");
  opaque_layer_.render(view, prepass_fb, combined_fb, gbuffer_fb, extent);
  GPU_debug_group_end();
}

/** \} */

/* -------------------------------------------------------------------- */
/** \name Deferred Planar Probe Pipeline
 *
 * \{ */

void PlanarProbePipeline::begin_sync()
{
  {
    prepass_ps_.init();
    prepass_ps_.bind_texture(RBUFS_UTILITY_TEX_SLOT, inst_.pipelines.utility_tx);
    prepass_ps_.bind_ubo(CLIP_PLANE_BUF, inst_.planar_probes.world_clip_buf_);
    prepass_ps_.bind_resources(inst_.uniform_data);
    prepass_ps_.bind_resources(inst_.sampling);

    DRWState state_depth_only = DRW_STATE_WRITE_DEPTH | DRW_STATE_DEPTH_LESS;

    prepass_double_sided_static_ps_ = &prepass_ps_.sub("DoubleSided.Static");
    prepass_double_sided_static_ps_->state_set(state_depth_only);

    prepass_single_sided_static_ps_ = &prepass_ps_.sub("SingleSided.Static");
    prepass_single_sided_static_ps_->state_set(state_depth_only | DRW_STATE_CULL_BACK);
  }

  this->gbuffer_pass_sync(inst_);

  {
    PassSimple &pass = eval_light_ps_;
    pass.init();
    pass.state_set(DRW_STATE_WRITE_COLOR | DRW_STATE_BLEND_ADD_FULL);
    pass.shader_set(inst_.shaders.static_shader_get(DEFERRED_PLANAR_EVAL));
    pass.bind_texture(RBUFS_UTILITY_TEX_SLOT, inst_.pipelines.utility_tx);
    pass.bind_resources(inst_.uniform_data);
    pass.bind_resources(inst_.gbuffer);
    pass.bind_resources(inst_.lights);
    pass.bind_resources(inst_.shadows);
    pass.bind_resources(inst_.sampling);
    pass.bind_resources(inst_.hiz_buffer.front);
    pass.bind_resources(inst_.reflection_probes);
    pass.bind_resources(inst_.irradiance_cache);
    pass.barrier(GPU_BARRIER_TEXTURE_FETCH | GPU_BARRIER_SHADER_IMAGE_ACCESS);
    pass.draw_procedural(GPU_PRIM_TRIS, 1, 3);
  }

  closure_bits_ = CLOSURE_NONE;
  closure_count_ = 0;
}

void PlanarProbePipeline::end_sync()
{
  /* No-op for now. */
}

PassMain::Sub *PlanarProbePipeline::prepass_add(::Material *blender_mat, GPUMaterial *gpumat)
{
  PassMain::Sub *pass = (blender_mat->blend_flag & MA_BL_CULL_BACKFACE) ?
                            prepass_single_sided_static_ps_ :
                            prepass_double_sided_static_ps_;
  return &pass->sub(GPU_material_get_name(gpumat));
}

PassMain::Sub *PlanarProbePipeline::material_add(::Material *blender_mat, GPUMaterial *gpumat)
{
  eClosureBits closure_bits = shader_closure_bits_from_flag(gpumat);
  closure_bits_ |= closure_bits;
  closure_count_ = max_ii(closure_count_, count_bits_i(closure_bits));

  bool has_shader_to_rgba = (closure_bits & CLOSURE_SHADER_TO_RGBA) != 0;
  bool backface_culling = (blender_mat->blend_flag & MA_BL_CULL_BACKFACE) != 0;

  PassMain::Sub *pass = (has_shader_to_rgba) ?
                            ((backface_culling) ? gbuffer_single_sided_hybrid_ps_ :
                                                  gbuffer_double_sided_hybrid_ps_) :
                            ((backface_culling) ? gbuffer_single_sided_ps_ :
                                                  gbuffer_double_sided_ps_);

  return &pass->sub(GPU_material_get_name(gpumat));
}

void PlanarProbePipeline::render(View &view,
                                 GPUTexture *depth_layer_tx,
                                 Framebuffer &gbuffer_fb,
                                 Framebuffer &combined_fb,
                                 int2 extent)
{
  GPU_debug_group_begin("Planar.Capture");

  inst_.pipelines.data.is_probe_reflection = true;
  inst_.uniform_data.push_update();

  GPU_framebuffer_bind(gbuffer_fb);
  GPU_framebuffer_clear_depth(gbuffer_fb, 1.0f);
  inst_.manager->submit(prepass_ps_, view);

  /* TODO(fclem): This is the only place where we use the layer source to HiZ.
   * This is because the texture layer view is still a layer texture. */
  inst_.hiz_buffer.set_source(&depth_layer_tx, 0);
  inst_.lights.set_view(view, extent);
  inst_.shadows.set_view(view, depth_layer_tx);
  inst_.irradiance_cache.set_view(view);

  /* Update for lighting pass. */
  inst_.hiz_buffer.update();

  GPU_framebuffer_bind_ex(gbuffer_fb,
                          {
                              {GPU_LOADACTION_LOAD, GPU_STOREACTION_STORE},          /* Depth */
                              {GPU_LOADACTION_CLEAR, GPU_STOREACTION_STORE, {0.0f}}, /* Combined */
                              {GPU_LOADACTION_CLEAR, GPU_STOREACTION_STORE, {0}}, /* GBuf Header */
                              {GPU_LOADACTION_DONT_CARE, GPU_STOREACTION_STORE}, /* GBuf Closure */
                              {GPU_LOADACTION_DONT_CARE, GPU_STOREACTION_STORE}, /* GBuf Color */
                          });
  inst_.manager->submit(gbuffer_ps_, view);

  GPU_framebuffer_bind(combined_fb);
  inst_.manager->submit(eval_light_ps_, view);

  inst_.pipelines.data.is_probe_reflection = false;
  inst_.uniform_data.push_update();

  GPU_debug_group_end();
}

/** \} */

/* -------------------------------------------------------------------- */
/** \name Capture Pipeline
 *
 * \{ */

void CapturePipeline::sync()
{
  surface_ps_.init();
  /* Surfel output is done using a SSBO, so no need for a fragment shader output color or depth. */
  /* WORKAROUND: Avoid rasterizer discard, but the shaders actually use no fragment output. */
  surface_ps_.state_set(DRW_STATE_WRITE_STENCIL);
  surface_ps_.framebuffer_set(&inst_.irradiance_cache.bake.empty_raster_fb_);

  surface_ps_.bind_ssbo(SURFEL_BUF_SLOT, &inst_.irradiance_cache.bake.surfels_buf_);
  surface_ps_.bind_ssbo(CAPTURE_BUF_SLOT, &inst_.irradiance_cache.bake.capture_info_buf_);

  surface_ps_.bind_texture(RBUFS_UTILITY_TEX_SLOT, inst_.pipelines.utility_tx);
  /* TODO(fclem): Remove. Bind to get the camera data,
   * but there should be no view dependent behavior during capture. */
  surface_ps_.bind_resources(inst_.uniform_data);
}

PassMain::Sub *CapturePipeline::surface_material_add(::Material *blender_mat, GPUMaterial *gpumat)
{
  PassMain::Sub &sub_pass = surface_ps_.sub(GPU_material_get_name(gpumat));
  GPUPass *gpupass = GPU_material_get_pass(gpumat);
  sub_pass.shader_set(GPU_pass_shader_get(gpupass));
  sub_pass.push_constant("is_double_sided",
                         !(blender_mat->blend_flag & MA_BL_LIGHTPROBE_VOLUME_DOUBLE_SIDED));
  return &sub_pass;
}

void CapturePipeline::render(View &view)
{
  inst_.manager->submit(surface_ps_, view);
}

/** \} */

}  // namespace blender::eevee<|MERGE_RESOLUTION|>--- conflicted
+++ resolved
@@ -511,16 +511,12 @@
   if (closure_bits_ & evaluated_closures) {
     RenderBuffersInfoData &rbuf_data = inst_.render_buffers.data;
 
-<<<<<<< HEAD
     /* NOTE: For tile-based GPU architectures, barriers are not always needed if implicit local
      * ordering is guarnteed via either blending order or explicit raster_order_groups. */
     bool is_tbdr_arch_metal = (GPU_platform_architecture() == GPU_ARCHITECTURE_TBDR) &&
                               (GPU_backend_get_type() == GPU_BACKEND_METAL);
 
-    /* Add the tile classification step at the end of the GBuffer pass. */
-=======
     /* Add the stencil classification step at the end of the GBuffer pass. */
->>>>>>> eb747c5d
     {
       GPUShader *sh = inst_.shaders.static_shader_get(DEFERRED_TILE_CLASSIFY);
       PassMain::Sub &sub = gbuffer_ps_.sub("StencilClassify");
@@ -529,33 +525,6 @@
                               GPU_ATTACHEMENT_READ, /* Header. */
                               GPU_ATTACHEMENT_IGNORE,
                               GPU_ATTACHEMENT_IGNORE});
-<<<<<<< HEAD
-      /* Use depth test to reject background pixels. */
-      /* WORKAROUND: Avoid rasterizer discard, but the shaders actually use no fragment output. */
-      sub.state_set(DRW_STATE_WRITE_STENCIL | DRW_STATE_DEPTH_GREATER);
-      sub.shader_set(inst_.shaders.static_shader_get(DEFERRED_TILE_CLASSIFY));
-      sub.bind_image("tile_mask_img", &tile_mask_tx_);
-      sub.push_constant("closure_tile_size_shift", &closure_tile_size_shift_);
-      if (!is_tbdr_arch_metal) {
-        sub.barrier(GPU_BARRIER_TEXTURE_FETCH);
-      }
-      sub.draw_procedural(GPU_PRIM_TRIS, 1, 3);
-    }
-    {
-      PassMain::Sub &sub = gbuffer_ps_.sub("TileCompaction");
-      /* Use rasterizer discard. This processes the tile data to create tile command lists. */
-      sub.state_set(DRW_STATE_NO_DRAW);
-      sub.shader_set(inst_.shaders.static_shader_get(DEFERRED_TILE_COMPACT));
-      sub.bind_texture("tile_mask_tx", &tile_mask_tx_);
-      sub.bind_ssbo("closure_single_tile_buf", &closure_bufs_[0].tile_buf_);
-      sub.bind_ssbo("closure_single_draw_buf", &closure_bufs_[0].draw_buf_);
-      sub.bind_ssbo("closure_double_tile_buf", &closure_bufs_[1].tile_buf_);
-      sub.bind_ssbo("closure_double_draw_buf", &closure_bufs_[1].draw_buf_);
-      sub.bind_ssbo("closure_triple_tile_buf", &closure_bufs_[2].tile_buf_);
-      sub.bind_ssbo("closure_triple_draw_buf", &closure_bufs_[2].draw_buf_);
-      sub.barrier(GPU_BARRIER_TEXTURE_FETCH);
-      sub.draw_procedural(GPU_PRIM_POINTS, 1, max_lighting_tile_count_);
-=======
       sub.shader_set(sh);
       sub.state_set(DRW_STATE_WRITE_STENCIL | DRW_STATE_STENCIL_ALWAYS);
       if (GPU_stencil_export_support()) {
@@ -573,7 +542,6 @@
           sub.draw_procedural(GPU_PRIM_TRIS, 1, 3);
         }
       }
->>>>>>> eb747c5d
     }
 
     {
@@ -586,12 +554,6 @@
         /* WORKAROUND: Avoid rasterizer discard by enabling stencil write, but the shaders actually
          * use no fragment output. */
         sub.state_set(DRW_STATE_WRITE_STENCIL | DRW_STATE_STENCIL_EQUAL | DRW_STATE_DEPTH_GREATER);
-<<<<<<< HEAD
-        if (!is_tbdr_arch_metal) {
-          sub.barrier(GPU_BARRIER_SHADER_STORAGE);
-        }
-=======
->>>>>>> eb747c5d
         sub.bind_texture(RBUFS_UTILITY_TEX_SLOT, inst_.pipelines.utility_tx);
         sub.bind_image(RBUFS_COLOR_SLOT, &inst_.render_buffers.rp_color_tx);
         sub.bind_image(RBUFS_VALUE_SLOT, &inst_.render_buffers.rp_value_tx);
@@ -619,11 +581,7 @@
           sub.bind_resources(inst_.hiz_buffer.front);
           sub.bind_resources(inst_.reflection_probes);
           sub.bind_resources(inst_.irradiance_cache);
-<<<<<<< HEAD
-          sub.state_stencil(0xFFu, 1u << i, 0xFFu);
-=======
           sub.state_stencil(0xFFu, i + 1, 0xFFu);
->>>>>>> eb747c5d
           sub.draw_procedural(GPU_PRIM_TRIS, 1, 3);
         }
       }
