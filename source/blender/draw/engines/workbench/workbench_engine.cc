--- conflicted
+++ resolved
@@ -15,11 +15,8 @@
 #include "ED_view3d.h"
 #include "GPU_capabilities.h"
 
-<<<<<<< HEAD
 #include "draw_common.hh"
-=======
 #include "draw_sculpt.hh"
->>>>>>> 58897573
 
 #include "workbench_private.hh"
 
@@ -258,34 +255,22 @@
             ob_ref.object, get_dummy_gpu_materials(material_count), material_count);
       }
 
-<<<<<<< HEAD
-            /* Material slots start from 1. */
-            int material_slot = i + 1;
-            Material mat = get_material(ob_ref, object_state.color_type, material_slot);
-            has_transparent_material = has_transparent_material || mat.is_transparent();
-
-            ::Image *image = nullptr;
-            ImageUser *iuser = nullptr;
-            GPUSamplerState sampler_state = GPUSamplerState::default_sampler();
-            if (object_state.color_type == V3D_SHADING_TEXTURE_COLOR) {
-              get_material_image(ob_ref.object, material_slot, image, iuser, sampler_state);
-            }
-=======
       if (batches) {
         for (auto i : IndexRange(material_count)) {
           if (batches[i] == nullptr) {
             continue;
           }
 
-          Material mat = get_material(ob_ref, object_state.color_type, i);
+          /* Material slots start from 1. */
+          int material_slot = i + 1;
+          Material mat = get_material(ob_ref, object_state.color_type, material_slot);
           has_transparent_material = has_transparent_material || mat.is_transparent();
->>>>>>> 58897573
 
           ::Image *image = nullptr;
           ImageUser *iuser = nullptr;
           GPUSamplerState sampler_state = GPUSamplerState::default_sampler();
           if (object_state.color_type == V3D_SHADING_TEXTURE_COLOR) {
-            get_material_image(ob_ref.object, i + 1, image, iuser, sampler_state);
+            get_material_image(ob_ref.object, material_slot, image, iuser, sampler_state);
           }
 
           draw_mesh(ob_ref, mat, batches[i], handle, image, sampler_state, iuser);
@@ -325,52 +310,6 @@
     if (object_state.draw_shadow) {
       shadow_ps.object_sync(scene_state, ob_ref, handle, has_transparent_material);
     }
-  }
-
-  void hair_sync(Manager &manager,
-                 ObjectRef &ob_ref,
-                 const ObjectState &object_state,
-                 ParticleSystem *psys,
-                 ModifierData *md)
-  {
-    /* Skip frustum culling. */
-    /* TODO(Miguel Pozo):
-     * Using different handle generates outlines at the object-hair boundaries.*/
-    ResourceHandle handle = manager.resource_handle(float4x4(ob_ref.object->object_to_world));
-
-    Material mat = get_material(ob_ref, object_state.color_type, psys->part->omat);
-    ::Image *image = nullptr;
-    ImageUser *iuser = nullptr;
-    GPUSamplerState sampler_state = GPUSamplerState::default_sampler();
-    if (object_state.color_type == V3D_SHADING_TEXTURE_COLOR) {
-      get_material_image(ob_ref.object, psys->part->omat, image, iuser, sampler_state);
-    }
-    resources.material_buf.append(mat);
-    int material_index = resources.material_buf.size() - 1;
-
-    PassMain::Sub &pass = get_mesh_pass(ob_ref, mat.is_transparent())
-                              .get_subpass(eGeometryType::CURVES, image, sampler_state, iuser)
-                              .sub(ob_ref.object->id.name);
-
-    GPUBatch *batch = hair_sub_pass_setup(pass, scene_state.scene, ob_ref.object, psys, md);
-    pass.draw(batch, handle, material_index);
-  }
-
-  void curves_sync(Manager &manager, ObjectRef &ob_ref, const ObjectState &object_state)
-  {
-    /* Skip frustum culling. */
-    ResourceHandle handle = manager.resource_handle(float4x4(ob_ref.object->object_to_world));
-
-    Material mat = get_material(ob_ref, object_state.color_type);
-    resources.material_buf.append(mat);
-    int material_index = resources.material_buf.size() - 1;
-
-    PassMain::Sub &pass = get_mesh_pass(ob_ref, mat.is_transparent())
-                              .get_subpass(eGeometryType::CURVES)
-                              .sub(ob_ref.object->id.name);
-
-    GPUBatch *batch = curves_sub_pass_setup(pass, scene_state.scene, ob_ref.object);
-    pass.draw(batch, handle, material_index);
   }
 
   void sculpt_sync(Manager &manager, ObjectRef &ob_ref, const ObjectState &object_state)
@@ -419,6 +358,52 @@
                   object_state.override_sampler_state);
       }
     }
+  }
+
+  void hair_sync(Manager &manager,
+                 ObjectRef &ob_ref,
+                 const ObjectState &object_state,
+                 ParticleSystem *psys,
+                 ModifierData *md)
+  {
+    /* Skip frustum culling. */
+    /* TODO(Miguel Pozo):
+     * Using different handle generates outlines at the object-hair boundaries.*/
+    ResourceHandle handle = manager.resource_handle(float4x4(ob_ref.object->object_to_world));
+
+    Material mat = get_material(ob_ref, object_state.color_type, psys->part->omat);
+    ::Image *image = nullptr;
+    ImageUser *iuser = nullptr;
+    GPUSamplerState sampler_state = GPUSamplerState::default_sampler();
+    if (object_state.color_type == V3D_SHADING_TEXTURE_COLOR) {
+      get_material_image(ob_ref.object, psys->part->omat, image, iuser, sampler_state);
+    }
+    resources.material_buf.append(mat);
+    int material_index = resources.material_buf.size() - 1;
+
+    PassMain::Sub &pass = get_mesh_pass(ob_ref, mat.is_transparent())
+                              .get_subpass(eGeometryType::CURVES, image, sampler_state, iuser)
+                              .sub(ob_ref.object->id.name);
+
+    GPUBatch *batch = hair_sub_pass_setup(pass, scene_state.scene, ob_ref.object, psys, md);
+    pass.draw(batch, handle, material_index);
+  }
+
+  void curves_sync(Manager &manager, ObjectRef &ob_ref, const ObjectState &object_state)
+  {
+    /* Skip frustum culling. */
+    ResourceHandle handle = manager.resource_handle(float4x4(ob_ref.object->object_to_world));
+
+    Material mat = get_material(ob_ref, object_state.color_type);
+    resources.material_buf.append(mat);
+    int material_index = resources.material_buf.size() - 1;
+
+    PassMain::Sub &pass = get_mesh_pass(ob_ref, mat.is_transparent())
+                              .get_subpass(eGeometryType::CURVES)
+                              .sub(ob_ref.object->id.name);
+
+    GPUBatch *batch = curves_sub_pass_setup(pass, scene_state.scene, ob_ref.object);
+    pass.draw(batch, handle, material_index);
   }
 
   void draw(Manager &manager, GPUTexture *depth_tx, GPUTexture *color_tx)
