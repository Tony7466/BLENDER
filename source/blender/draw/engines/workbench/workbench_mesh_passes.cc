/* SPDX-FileCopyrightText: 2023 Blender Authors
 *
 * SPDX-License-Identifier: GPL-2.0-or-later */

#include "workbench_private.hh"

namespace blender::workbench {

/* -------------------------------------------------------------------- */
/** \name MeshPass
 * \{ */

MeshPass::MeshPass(const char *name) : PassMain(name){};

/* Move to draw::Pass */
bool MeshPass::is_empty() const
{
  return is_empty_;
}

void MeshPass::init_pass(SceneResources &resources, DRWState state, int clip_planes)
{
  use_custom_ids = true;
  is_empty_ = true;
  PassMain::init();
  state_set(state, clip_planes);
  bind_texture(WB_MATCAP_SLOT, resources.matcap_tx);
  bind_ssbo(WB_MATERIAL_SLOT, &resources.material_buf);
  bind_ubo(WB_WORLD_SLOT, resources.world_buf);
  if (clip_planes > 0) {
    bind_ubo(DRW_CLIPPING_UBO_SLOT, resources.clip_planes_buf);
  }
}

void MeshPass::init_subpasses(ePipelineType pipeline,
                              eLightingType lighting,
                              bool clip,
                              ShaderCache &shaders)
{
  texture_subpass_map_.clear();

  static std::string pass_names[geometry_type_len][shader_type_len] = {};

  for (auto geom : IndexRange(geometry_type_len)) {
    for (auto shader : IndexRange(shader_type_len)) {
      eGeometryType geom_type = static_cast<eGeometryType>(geom);
      eShaderType shader_type = static_cast<eShaderType>(shader);
      if (pass_names[geom][shader].empty()) {
        pass_names[geom][shader] = std::string(get_name(geom_type)) +
                                   std::string(get_name(shader_type));
      }
      GPUShader *sh = shaders.prepass_shader_get(pipeline, geom_type, shader_type, lighting, clip);
      PassMain::Sub *pass = &sub(pass_names[geom][shader].c_str());
      pass->shader_set(sh);
      passes_[geom][shader] = pass;
    }
  }
}

PassMain::Sub &MeshPass::get_subpass(
    eGeometryType geometry_type,
    ::Image *image /* = nullptr */,
    GPUSamplerState sampler_state /* = GPUSamplerState::default_sampler() */,
    ImageUser *iuser /* = nullptr */)
{
  is_empty_ = false;

  if (image) {
    ImageGPUTextures gputex = BKE_image_get_gpu_material_texture(image, iuser, true);
    if (gputex.texture) {
      auto add_cb = [&] {
        PassMain::Sub *sub_pass = passes_[int(geometry_type)][int(eShaderType::TEXTURE)];
<<<<<<< HEAD
        sub_pass = &sub_pass->sub(image->id.name, GPU_PROFILE_LEVEL_RESOURCE_SUBPASS);
        if (tilemap) {
          sub_pass->bind_texture(WB_TILE_ARRAY_SLOT, texture, sampler_state);
          sub_pass->bind_texture(WB_TILE_DATA_SLOT, tilemap);
=======
        sub_pass = &sub_pass->sub(image->id.name);
        if (gputex.tile_mapping) {
          sub_pass->bind_texture(WB_TILE_ARRAY_SLOT, gputex.texture, sampler_state);
          sub_pass->bind_texture(WB_TILE_DATA_SLOT, gputex.tile_mapping);
>>>>>>> a1ceeef2
        }
        else {
          sub_pass->bind_texture(WB_TEXTURE_SLOT, gputex.texture, sampler_state);
        }
        sub_pass->push_constant("isImageTile", gputex.tile_mapping != nullptr);
        sub_pass->push_constant("imagePremult", image && image->alpha_mode == IMA_ALPHA_PREMUL);
        /* TODO(@pragma37): This setting should be exposed on the user side,
         * either as a global parameter (and set it here)
         * or by reading the Material Clipping Threshold (and set it per material) */
        float alpha_cutoff = 0.1f;
        if (ELEM(image->alpha_mode, IMA_ALPHA_IGNORE, IMA_ALPHA_CHANNEL_PACKED)) {
          alpha_cutoff = -FLT_MAX;
        }
        sub_pass->push_constant("imageTransparencyCutoff", alpha_cutoff);
        return sub_pass;
      };

      return *texture_subpass_map_.lookup_or_add_cb(
          TextureSubPassKey(gputex.texture, geometry_type), add_cb);
    }
  }

  return *passes_[int(geometry_type)][int(eShaderType::MATERIAL)];
}

/** \} */

/* -------------------------------------------------------------------- */
/** \name OpaquePass
 * \{ */

void OpaquePass::sync(const SceneState &scene_state, SceneResources &resources)
{
  DRWState state = DRW_STATE_WRITE_COLOR | DRW_STATE_WRITE_DEPTH | DRW_STATE_DEPTH_LESS_EQUAL |
                   DRW_STATE_WRITE_STENCIL | scene_state.cull_state;

  bool clip = scene_state.clip_planes.size() > 0;

  DRWState in_front_state = state | DRW_STATE_STENCIL_ALWAYS;
  gbuffer_in_front_ps_.init_pass(resources, in_front_state, scene_state.clip_planes.size());
  gbuffer_in_front_ps_.state_stencil(uint8_t(StencilBits::OBJECT_IN_FRONT), 0xFF, 0x00);
  gbuffer_in_front_ps_.init_subpasses(
      ePipelineType::OPAQUE, scene_state.lighting_type, clip, resources.shader_cache);

  state |= DRW_STATE_STENCIL_NEQUAL;
  gbuffer_ps_.init_pass(resources, state, scene_state.clip_planes.size());
  gbuffer_ps_.state_stencil(
      uint8_t(StencilBits::OBJECT), 0xFF, uint8_t(StencilBits::OBJECT_IN_FRONT));
  gbuffer_ps_.init_subpasses(
      ePipelineType::OPAQUE, scene_state.lighting_type, clip, resources.shader_cache);

  deferred_ps_.init();
  deferred_ps_.state_set(DRW_STATE_WRITE_COLOR);
  deferred_ps_.shader_set(resources.shader_cache.resolve_shader_get(ePipelineType::OPAQUE,
                                                                    scene_state.lighting_type,
                                                                    scene_state.draw_cavity,
                                                                    scene_state.draw_curvature,
                                                                    scene_state.draw_shadows));
  deferred_ps_.push_constant("forceShadowing", false);
  deferred_ps_.bind_ubo(WB_WORLD_SLOT, resources.world_buf);
  deferred_ps_.bind_texture(WB_MATCAP_SLOT, resources.matcap_tx);
  deferred_ps_.bind_texture("normal_tx", &gbuffer_normal_tx);
  deferred_ps_.bind_texture("material_tx", &gbuffer_material_tx);
  deferred_ps_.bind_texture("depth_tx", &resources.depth_tx);
  deferred_ps_.bind_texture("stencil_tx", &deferred_ps_stencil_tx);
  resources.cavity.setup_resolve_pass(deferred_ps_, resources);
  deferred_ps_.draw_procedural(GPU_PRIM_TRIS, 1, 3);
}

void OpaquePass::draw(Manager &manager,
                      View &view,
                      SceneResources &resources,
                      int2 resolution,
                      ShadowPass *shadow_pass)
{
  if (is_empty()) {
    return;
  }
  gbuffer_material_tx.acquire(
      resolution, GPU_RGBA16F, GPU_TEXTURE_USAGE_SHADER_READ | GPU_TEXTURE_USAGE_ATTACHMENT);
  gbuffer_normal_tx.acquire(
      resolution, GPU_RG16F, GPU_TEXTURE_USAGE_SHADER_READ | GPU_TEXTURE_USAGE_ATTACHMENT);

  GPUAttachment object_id_attachment = GPU_ATTACHMENT_NONE;
  if (resources.object_id_tx.is_valid()) {
    object_id_attachment = GPU_ATTACHMENT_TEXTURE(resources.object_id_tx);
  }

  if (!gbuffer_in_front_ps_.is_empty()) {
    gbuffer_in_front_fb.ensure(GPU_ATTACHMENT_TEXTURE(resources.depth_tx),
                               GPU_ATTACHMENT_TEXTURE(gbuffer_material_tx),
                               GPU_ATTACHMENT_TEXTURE(gbuffer_normal_tx),
                               object_id_attachment);
    gbuffer_in_front_fb.bind();

    manager.submit(gbuffer_in_front_ps_, view);

    if (resources.depth_in_front_tx.is_valid()) {
      GPU_texture_copy(resources.depth_in_front_tx, resources.depth_tx);
    }
  }

  if (!gbuffer_ps_.is_empty()) {
    gbuffer_fb.ensure(GPU_ATTACHMENT_TEXTURE(resources.depth_tx),
                      GPU_ATTACHMENT_TEXTURE(gbuffer_material_tx),
                      GPU_ATTACHMENT_TEXTURE(gbuffer_normal_tx),
                      object_id_attachment);
    gbuffer_fb.bind();

    manager.submit(gbuffer_ps_, view);
  }

  if (shadow_pass) {
    shadow_depth_stencil_tx.ensure_2d(GPU_DEPTH24_STENCIL8,
                                      resolution,
                                      GPU_TEXTURE_USAGE_SHADER_READ |
                                          GPU_TEXTURE_USAGE_ATTACHMENT |
                                          GPU_TEXTURE_USAGE_FORMAT_VIEW);

    GPU_texture_copy(shadow_depth_stencil_tx, resources.depth_tx);
    clear_fb.ensure(GPU_ATTACHMENT_TEXTURE(shadow_depth_stencil_tx));
    clear_fb.bind();
    GPU_framebuffer_clear_stencil(clear_fb, 0);

    shadow_pass->draw(
        manager, view, resources, **&shadow_depth_stencil_tx, !gbuffer_in_front_ps_.is_empty());
    deferred_ps_stencil_tx = resources.stencil_view.extract(manager, shadow_depth_stencil_tx);
  }
  else {
    shadow_depth_stencil_tx.free();
    deferred_ps_stencil_tx = nullptr;
  }

  if (!shadow_pass || !shadow_pass->is_debug()) {
    /** Don't override the shadow debug output. */
    deferred_fb.ensure(GPU_ATTACHMENT_NONE, GPU_ATTACHMENT_TEXTURE(resources.color_tx));
    deferred_fb.bind();
    manager.submit(deferred_ps_, view);
  }

  gbuffer_normal_tx.release();
  gbuffer_material_tx.release();
}

bool OpaquePass::is_empty() const
{
  return gbuffer_ps_.is_empty() && gbuffer_in_front_ps_.is_empty();
}

/** \} */

/* -------------------------------------------------------------------- */
/** \name TransparentPass
 * \{ */

TransparentPass::~TransparentPass()
{
  DRW_SHADER_FREE_SAFE(resolve_sh_);
}

void TransparentPass::sync(const SceneState &scene_state, SceneResources &resources)
{
  DRWState state = DRW_STATE_WRITE_COLOR | DRW_STATE_DEPTH_LESS_EQUAL | DRW_STATE_BLEND_OIT |
                   scene_state.cull_state;

  bool clip = scene_state.clip_planes.size() > 0;

  accumulation_ps_.init_pass(
      resources, state | DRW_STATE_STENCIL_NEQUAL, scene_state.clip_planes.size());
  accumulation_ps_.state_stencil(
      uint8_t(StencilBits::OBJECT), 0xFF, uint8_t(StencilBits::OBJECT_IN_FRONT));
  accumulation_ps_.clear_color(float4(0.0f, 0.0f, 0.0f, 1.0f));
  accumulation_ps_.init_subpasses(
      ePipelineType::TRANSPARENT, scene_state.lighting_type, clip, resources.shader_cache);

  accumulation_in_front_ps_.init_pass(resources, state, scene_state.clip_planes.size());
  accumulation_in_front_ps_.clear_color(float4(0.0f, 0.0f, 0.0f, 1.0f));
  accumulation_in_front_ps_.init_subpasses(
      ePipelineType::TRANSPARENT, scene_state.lighting_type, clip, resources.shader_cache);

  if (resolve_sh_ == nullptr) {
    resolve_sh_ = GPU_shader_create_from_info_name("workbench_transparent_resolve");
  }
  resolve_ps_.init();
  resolve_ps_.state_set(DRW_STATE_WRITE_COLOR | DRW_STATE_BLEND_ALPHA);
  resolve_ps_.shader_set(resolve_sh_);
  resolve_ps_.bind_texture("transparentAccum", &accumulation_tx);
  resolve_ps_.bind_texture("transparentRevealage", &reveal_tx);
  resolve_ps_.draw_procedural(GPU_PRIM_TRIS, 1, 3);
}

void TransparentPass::draw(Manager &manager,
                           View &view,
                           SceneResources &resources,
                           int2 resolution)
{
  if (is_empty()) {
    return;
  }
  accumulation_tx.acquire(
      resolution, GPU_RGBA16F, GPU_TEXTURE_USAGE_SHADER_READ | GPU_TEXTURE_USAGE_ATTACHMENT);
  reveal_tx.acquire(
      resolution, GPU_R16F, GPU_TEXTURE_USAGE_SHADER_READ | GPU_TEXTURE_USAGE_ATTACHMENT);

  resolve_fb.ensure(GPU_ATTACHMENT_NONE, GPU_ATTACHMENT_TEXTURE(resources.color_tx));

  if (!accumulation_ps_.is_empty()) {
    transparent_fb.ensure(GPU_ATTACHMENT_TEXTURE(resources.depth_tx),
                          GPU_ATTACHMENT_TEXTURE(accumulation_tx),
                          GPU_ATTACHMENT_TEXTURE(reveal_tx));
    transparent_fb.bind();
    manager.submit(accumulation_ps_, view);
    resolve_fb.bind();
    manager.submit(resolve_ps_, view);
  }
  if (!accumulation_in_front_ps_.is_empty()) {
    transparent_fb.ensure(GPU_ATTACHMENT_TEXTURE(resources.depth_in_front_tx),
                          GPU_ATTACHMENT_TEXTURE(accumulation_tx),
                          GPU_ATTACHMENT_TEXTURE(reveal_tx));
    transparent_fb.bind();
    manager.submit(accumulation_in_front_ps_, view);
    resolve_fb.bind();
    manager.submit(resolve_ps_, view);
  }

  accumulation_tx.release();
  reveal_tx.release();
}

bool TransparentPass::is_empty() const
{
  return accumulation_ps_.is_empty() && accumulation_in_front_ps_.is_empty();
}

/** \} */

/* -------------------------------------------------------------------- */
/** \name TransparentDepthPass
 * \{ */

TransparentDepthPass::~TransparentDepthPass()
{
  DRW_SHADER_FREE_SAFE(merge_sh_);
}

void TransparentDepthPass::sync(const SceneState &scene_state, SceneResources &resources)
{
  DRWState state = DRW_STATE_WRITE_COLOR | DRW_STATE_WRITE_DEPTH | DRW_STATE_DEPTH_LESS_EQUAL |
                   DRW_STATE_WRITE_STENCIL | scene_state.cull_state;

  bool clip = scene_state.clip_planes.size() > 0;

  DRWState in_front_state = state | DRW_STATE_STENCIL_ALWAYS;
  in_front_ps_.init_pass(resources, in_front_state, scene_state.clip_planes.size());
  in_front_ps_.state_stencil(uint8_t(StencilBits::OBJECT_IN_FRONT), 0xFF, 0x00);
  in_front_ps_.init_subpasses(
      ePipelineType::OPAQUE, eLightingType::FLAT, clip, resources.shader_cache);

  if (merge_sh_ == nullptr) {
    merge_sh_ = GPU_shader_create_from_info_name("workbench_merge_depth");
  }
  merge_ps_.init();
  merge_ps_.shader_set(merge_sh_);
  merge_ps_.state_set(DRW_STATE_WRITE_DEPTH | DRW_STATE_DEPTH_LESS | DRW_STATE_WRITE_STENCIL |
                      DRW_STATE_STENCIL_EQUAL);
  merge_ps_.state_stencil(
      uint8_t(StencilBits::OBJECT_IN_FRONT), 0xFF, uint8_t(StencilBits::OBJECT_IN_FRONT));
  merge_ps_.bind_texture("depth_tx", &resources.depth_in_front_tx);
  merge_ps_.draw_procedural(GPU_PRIM_TRIS, 1, 3);

  state |= DRW_STATE_STENCIL_NEQUAL;
  main_ps_.init_pass(resources, state, scene_state.clip_planes.size());
  main_ps_.state_stencil(
      uint8_t(StencilBits::OBJECT), 0xFF, uint8_t(StencilBits::OBJECT_IN_FRONT));
  main_ps_.init_subpasses(
      ePipelineType::OPAQUE, eLightingType::FLAT, clip, resources.shader_cache);
}

void TransparentDepthPass::draw(Manager &manager, View &view, SceneResources &resources)
{
  if (is_empty()) {
    return;
  }

  GPUAttachment object_id_attachment = GPU_ATTACHMENT_NONE;
  if (resources.object_id_tx.is_valid()) {
    object_id_attachment = GPU_ATTACHMENT_TEXTURE(resources.object_id_tx);
  }

  if (!in_front_ps_.is_empty()) {
    in_front_fb.ensure(GPU_ATTACHMENT_TEXTURE(resources.depth_in_front_tx),
                       GPU_ATTACHMENT_NONE,
                       GPU_ATTACHMENT_NONE,
                       object_id_attachment);
    in_front_fb.bind();
    manager.submit(in_front_ps_, view);

    merge_fb.ensure(GPU_ATTACHMENT_TEXTURE(resources.depth_tx));
    merge_fb.bind();
    manager.submit(merge_ps_, view);
  }

  if (!main_ps_.is_empty()) {
    main_fb.ensure(GPU_ATTACHMENT_TEXTURE(resources.depth_tx),
                   GPU_ATTACHMENT_NONE,
                   GPU_ATTACHMENT_NONE,
                   object_id_attachment);
    main_fb.bind();
    manager.submit(main_ps_, view);
  }
}

bool TransparentDepthPass::is_empty() const
{
  return main_ps_.is_empty() && in_front_ps_.is_empty();
}

/** \} */

}  // namespace blender::workbench<|MERGE_RESOLUTION|>--- conflicted
+++ resolved
@@ -70,17 +70,10 @@
     if (gputex.texture) {
       auto add_cb = [&] {
         PassMain::Sub *sub_pass = passes_[int(geometry_type)][int(eShaderType::TEXTURE)];
-<<<<<<< HEAD
         sub_pass = &sub_pass->sub(image->id.name, GPU_PROFILE_LEVEL_RESOURCE_SUBPASS);
-        if (tilemap) {
-          sub_pass->bind_texture(WB_TILE_ARRAY_SLOT, texture, sampler_state);
-          sub_pass->bind_texture(WB_TILE_DATA_SLOT, tilemap);
-=======
-        sub_pass = &sub_pass->sub(image->id.name);
         if (gputex.tile_mapping) {
           sub_pass->bind_texture(WB_TILE_ARRAY_SLOT, gputex.texture, sampler_state);
           sub_pass->bind_texture(WB_TILE_DATA_SLOT, gputex.tile_mapping);
->>>>>>> a1ceeef2
         }
         else {
           sub_pass->bind_texture(WB_TEXTURE_SLOT, gputex.texture, sampler_state);
