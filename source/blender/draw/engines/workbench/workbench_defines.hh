--- conflicted
+++ resolved
@@ -2,22 +2,9 @@
  *
  * SPDX-License-Identifier: GPL-2.0-or-later */
 
-<<<<<<< HEAD
 #define WB_RESOLVE_GROUP_SIZE 8
 
 /* Resources bind slots. */
-=======
-/* UBO. */
-#define WB_MATERIAL_UBO_SLOT 3
-#define WB_WORLD_SLOT 4
-/* SSBO. */
-#define WB_MATERIAL_SLOT 0
-/* Samplers. */
-#define WB_MATCAP_SLOT 0
-#define WB_TEXTURE_SLOT 1
-#define WB_TILE_ARRAY_SLOT 2
-#define WB_TILE_DATA_SLOT 3
->>>>>>> e73a9a6a
 
 /* Textures. */
 /* Slot 0 is reserved by draw_hair_new. */
@@ -29,5 +16,5 @@
 #define WB_CURVES_COLOR_SLOT 6
 
 /* Storage Buffers. */
-#define WB_MATERIAL_SLOT 0
-#define WB_WORLD_SLOT 4+#define WB_MATERIAL_SLOT 1
+#define WB_WORLD_SLOT 2