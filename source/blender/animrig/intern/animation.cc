--- conflicted
+++ resolved
@@ -884,9 +884,6 @@
   }
 
   /* TODO: Handle the eInsertKeyFlags. */
-<<<<<<< HEAD
-  return insert_vert_fcurve(&fcurve, time_value, settings, eInsertKeyFlags(0));
-=======
   const SingleKeyingResult insert_vert_result = insert_vert_fcurve(
       &fcurve, time_value, settings, eInsertKeyFlags(0));
 
@@ -900,7 +897,6 @@
   }
 
   return SingleKeyingResult::SUCCESS;
->>>>>>> f01e84e3
 }
 
 /* ActionChannelBag implementation. */
