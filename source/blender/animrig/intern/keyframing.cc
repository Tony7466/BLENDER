/* SPDX-FileCopyrightText: 2023 Blender Authors
 *
 * SPDX-License-Identifier: GPL-2.0-or-later */

/** \file
 * \ingroup animrig
 */

#include <cmath>
#include <string>

#include <fmt/format.h>

#include "ANIM_action.hh"
#include "ANIM_animdata.hh"
#include "ANIM_fcurve.hh"
#include "ANIM_keyframing.hh"
#include "ANIM_rna.hh"
#include "ANIM_visualkey.hh"

#include "BKE_action.h"
#include "BKE_anim_data.hh"
#include "BKE_animsys.h"
#include "BKE_fcurve.hh"
#include "BKE_idtype.hh"
#include "BKE_lib_id.hh"
#include "BKE_nla.h"
#include "BKE_report.hh"

#include "DNA_scene_types.h"

#include "BLI_bit_vector.hh"
#include "BLI_dynstr.h"
#include "BLI_math_base.h"
#include "BLI_utildefines.h"
#include "BLT_translation.hh"

#include "DEG_depsgraph.hh"
#include "DEG_depsgraph_query.hh"
#include "DNA_anim_types.h"
#include "MEM_guardedalloc.h"
#include "RNA_access.hh"
#include "RNA_path.hh"
#include "RNA_prototypes.hh"

#include "WM_types.hh"

namespace blender::animrig {

CombinedKeyingResult::CombinedKeyingResult()
{
  result_counter.fill(0);
}

void CombinedKeyingResult::add(const SingleKeyingResult result, const int count)
{
  result_counter[int(result)] += count;
}

void CombinedKeyingResult::merge(const CombinedKeyingResult &other)
{
  for (int i = 0; i < result_counter.size(); i++) {
    result_counter[i] += other.result_counter[i];
  }
}

int CombinedKeyingResult::get_count(const SingleKeyingResult result) const
{
  return result_counter[int(result)];
}

bool CombinedKeyingResult::has_errors() const
{
  /* For loop starts at 1 to skip the SUCCESS flag. Assumes that SUCCESS is 0 and the rest of the
   * enum are sequential values. */
  static_assert(int(SingleKeyingResult::SUCCESS) == 0);
  for (int i = 1; i < result_counter.size(); i++) {
    if (result_counter[i] > 0) {
      return true;
    }
  }
  return false;
}

void CombinedKeyingResult::generate_reports(ReportList *reports, const eReportType report_level)
{
  if (!this->has_errors() && this->get_count(SingleKeyingResult::SUCCESS) == 0) {
    BKE_reportf(
        reports, RPT_WARNING, "No keys have been inserted and no errors have been reported.");
    return;
  }

  Vector<std::string> errors;
  if (this->get_count(SingleKeyingResult::UNKNOWN_FAILURE) > 0) {
    const int error_count = this->get_count(SingleKeyingResult::UNKNOWN_FAILURE);
    errors.append(
        fmt::format(RPT_("There were {:d} keying failures for unknown reasons."), error_count));
  }

  if (this->get_count(SingleKeyingResult::CANNOT_CREATE_FCURVE) > 0) {
    const int error_count = this->get_count(SingleKeyingResult::CANNOT_CREATE_FCURVE);
    errors.append(fmt::format(RPT_("Could not create {:d} F-Curve(s). This can happen when only "
                                   "inserting to available F-Curves."),
                              error_count));
  }

  if (this->get_count(SingleKeyingResult::FCURVE_NOT_KEYFRAMEABLE) > 0) {
    const int error_count = this->get_count(SingleKeyingResult::FCURVE_NOT_KEYFRAMEABLE);
    errors.append(
        fmt::format(RPT_("{:d} F-Curve(s) are not keyframeable. They might be locked or sampled."),
                    error_count));
  }

  if (this->get_count(SingleKeyingResult::NO_KEY_NEEDED) > 0) {
    const int error_count = this->get_count(SingleKeyingResult::NO_KEY_NEEDED);
    errors.append(fmt::format(
        RPT_("Due to the setting 'Only Insert Needed', {:d} keyframe(s) have not been inserted."),
        error_count));
  }

  if (this->get_count(SingleKeyingResult::UNABLE_TO_INSERT_TO_NLA_STACK) > 0) {
    const int error_count = this->get_count(SingleKeyingResult::UNABLE_TO_INSERT_TO_NLA_STACK);
    errors.append(
        fmt::format(RPT_("Due to the NLA stack setup, {:d} keyframe(s) have not been inserted."),
                    error_count));
  }

  if (this->get_count(SingleKeyingResult::ID_NOT_EDITABLE) > 0) {
    const int error_count = this->get_count(SingleKeyingResult::ID_NOT_EDITABLE);
    errors.append(fmt::format(RPT_("Inserting keys on {:d} data-block(s) has been skipped because "
                                   "they are not editable."),
                              error_count));
  }

  if (this->get_count(SingleKeyingResult::ID_NOT_ANIMATABLE) > 0) {
    const int error_count = this->get_count(SingleKeyingResult::ID_NOT_ANIMATABLE);
    errors.append(fmt::format(RPT_("Inserting keys on {:d} data-block(s) has been skipped because "
                                   "they cannot be animated."),
                              error_count));
  }

  if (this->get_count(SingleKeyingResult::CANNOT_RESOLVE_PATH) > 0) {
    const int error_count = this->get_count(SingleKeyingResult::CANNOT_RESOLVE_PATH);
    errors.append(fmt::format(RPT_("Inserting keys on {:d} data-block(s) has been skipped because "
                                   "the RNA path wasn't valid for them."),
                              error_count));
  }

  if (this->get_count(SingleKeyingResult::NO_VALID_LAYER) > 0) {
    const int error_count = this->get_count(SingleKeyingResult::NO_VALID_LAYER);
    errors.append(fmt::format(RPT_("Inserting keys on {:d} data-block(s) has been skipped because "
                                   "there were no layers that could accept the keys."),
                              error_count));
  }

  if (this->get_count(SingleKeyingResult::NO_VALID_STRIP) > 0) {
    const int error_count = this->get_count(SingleKeyingResult::NO_VALID_STRIP);
    errors.append(fmt::format(RPT_("Inserting keys on {:d} data-block(s) has been skipped because "
                                   "there were no strips that could accept the keys."),
                              error_count));
  }

  if (this->get_count(SingleKeyingResult::NO_VALID_SLOT) > 0) {
    const int error_count = this->get_count(SingleKeyingResult::NO_VALID_SLOT);
    errors.append(fmt::format(RPT_("Inserting keys on {:d} data-block(s) has been skipped because "
                                   "of missing action slots."),
                              error_count));
  }

  if (errors.is_empty()) {
    BKE_report(reports, RPT_WARNING, "Encountered unhandled error during keyframing");
    return;
  }

  if (errors.size() == 1) {
    BKE_report(reports, report_level, errors[0].c_str());
    return;
  }

  std::string error_message = RPT_("Inserting keyframes failed:");
  for (const std::string &error : errors) {
    error_message.append(fmt::format("\n- {}", error));
  }
  BKE_report(reports, report_level, error_message.c_str());
}

const std::optional<StringRefNull> default_channel_group_for_path(
    const PointerRNA *animated_struct, const StringRef prop_rna_path)
{
  if (animated_struct->type == &RNA_PoseBone) {
    bPoseChannel *pose_channel = static_cast<bPoseChannel *>(animated_struct->data);
    BLI_assert(pose_channel->name != nullptr);
    return pose_channel->name;
  }

  if (animated_struct->type == &RNA_Object) {
    if (prop_rna_path.find("location") != StringRef::not_found ||
        prop_rna_path.find("rotation") != StringRef::not_found ||
        prop_rna_path.find("scale") != StringRef::not_found)
    {
      /* NOTE: Keep this label in sync with the "ID" case in
       * keyingsets_utils.py :: get_transform_generators_base_info()
       */
      return "Object Transforms";
    }
  }

  return std::nullopt;
}

void update_autoflags_fcurve_direct(FCurve *fcu, PropertyRNA *prop)
{
  /* Set additional flags for the F-Curve (i.e. only integer values). */
  fcu->flag &= ~(FCURVE_INT_VALUES | FCURVE_DISCRETE_VALUES);
  switch (RNA_property_type(prop)) {
    case PROP_FLOAT:
      /* Do nothing. */
      break;
    case PROP_INT:
      /* Do integer (only 'whole' numbers) interpolation between all points. */
      fcu->flag |= FCURVE_INT_VALUES;
      break;
    default:
      /* Do 'discrete' (i.e. enum, boolean values which cannot take any intermediate
       * values at all) interpolation between all points.
       *    - however, we must also ensure that evaluated values are only integers still.
       */
      fcu->flag |= (FCURVE_DISCRETE_VALUES | FCURVE_INT_VALUES);
      break;
  }
}

bool is_keying_flag(const Scene *scene, const eKeying_Flag flag)
{
  if (scene) {
    return (scene->toolsettings->keying_flag & flag) || (U.keying_flag & flag);
  }
  return U.keying_flag & flag;
}

eInsertKeyFlags get_keyframing_flags(Scene *scene)
{
  eInsertKeyFlags flag = INSERTKEY_NOFLAGS;

  /* Visual keying. */
  if (is_keying_flag(scene, KEYING_FLAG_VISUALKEY)) {
    flag |= INSERTKEY_MATRIX;
  }

  /* Cycle-aware keyframe insertion - preserve cycle period and flow. */
  if (is_keying_flag(scene, KEYING_FLAG_CYCLEAWARE)) {
    flag |= INSERTKEY_CYCLE_AWARE;
  }

  if (is_keying_flag(scene, MANUALKEY_FLAG_INSERTNEEDED)) {
    flag |= INSERTKEY_NEEDED;
  }

  return flag;
}

bool key_insertion_may_create_fcurve(const eInsertKeyFlags insert_key_flags)
{
  return (insert_key_flags & (INSERTKEY_REPLACE | INSERTKEY_AVAILABLE)) == 0;
}

/** Used to make curves newly added to a cyclic Action cycle with the correct period. */
static void make_new_fcurve_cyclic(FCurve *fcu, const blender::float2 &action_range)
{
  /* The curve must contain one (newly-added) keyframe. */
  if (fcu->totvert != 1 || !fcu->bezt) {
    return;
  }

  const float period = action_range[1] - action_range[0];

  if (period < 0.1f) {
    return;
  }

  /* Move the keyframe into the range. */
  const float frame_offset = fcu->bezt[0].vec[1][0] - action_range[0];
  const float fix = floorf(frame_offset / period) * period;

  fcu->bezt[0].vec[0][0] -= fix;
  fcu->bezt[0].vec[1][0] -= fix;
  fcu->bezt[0].vec[2][0] -= fix;

  /* Duplicate and offset the keyframe. */
  fcu->bezt = static_cast<BezTriple *>(MEM_reallocN(fcu->bezt, sizeof(BezTriple) * 2));
  fcu->totvert = 2;

  fcu->bezt[1] = fcu->bezt[0];
  fcu->bezt[1].vec[0][0] += period;
  fcu->bezt[1].vec[1][0] += period;
  fcu->bezt[1].vec[2][0] += period;

  if (!fcu->modifiers.first) {
    add_fmodifier(&fcu->modifiers, FMODIFIER_TYPE_CYCLES, fcu);
  }
}

/* Check indices that were intended to be remapped and report any failed remaps. */
static void get_keyframe_values_create_reports(ReportList *reports,
                                               PointerRNA ptr,
                                               PropertyRNA *prop,
                                               const int index,
                                               const int count,
                                               const bool force_all,
                                               const BitSpan successful_remaps)
{

  DynStr *ds_failed_indices = BLI_dynstr_new();

  int total_failed = 0;
  for (int i = 0; i < count; i++) {
    const bool cur_index_evaluated = ELEM(index, i, -1) || force_all;
    if (!cur_index_evaluated) {
      /* `values[i]` was never intended to be remapped. */
      continue;
    }

    if (successful_remaps[i]) {
      /* `values[i]` successfully remapped. */
      continue;
    }

    total_failed++;
    /* Report that `values[i]` were intended to be remapped but failed remapping process. */
    BLI_dynstr_appendf(ds_failed_indices, "%d, ", i);
  }

  if (total_failed == 0) {
    BLI_dynstr_free(ds_failed_indices);
    return;
  }

  char *str_failed_indices = BLI_dynstr_get_cstring(ds_failed_indices);
  BLI_dynstr_free(ds_failed_indices);

  BKE_reportf(reports,
              RPT_WARNING,
              "Could not insert %i keyframe(s) due to zero NLA influence, base value, or value "
              "remapping failed: %s.%s for indices [%s]",
              total_failed,
              ptr.owner_id->name,
              RNA_property_ui_name(prop),
              str_failed_indices);

  MEM_freeN(str_failed_indices);
}

static Vector<float> get_keyframe_values(PointerRNA *ptr, PropertyRNA *prop, const bool visual_key)
{
  Vector<float> values;

  if (visual_key && visualkey_can_use(ptr, prop)) {
    /* Visual-keying is only available for object and pchan datablocks, as
     * it works by keyframing using a value extracted from the final matrix
     * instead of using the kt system to extract a value.
     */
    values = visualkey_get_values(ptr, prop);
  }
  else {
    values = get_rna_values(ptr, prop);
  }
  return values;
}

static BitVector<> nla_map_keyframe_values_and_generate_reports(
    const MutableSpan<float> values,
    const int index,
    PointerRNA &ptr,
    PropertyRNA &prop,
    NlaKeyframingContext *nla_context,
    const AnimationEvalContext *anim_eval_context,
    ReportList *reports,
    bool *force_all)
{
  BitVector<> successful_remaps(values.size(), false);
  BKE_animsys_nla_remap_keyframe_values(
      nla_context, &ptr, &prop, values, index, anim_eval_context, force_all, successful_remaps);
  get_keyframe_values_create_reports(
      reports, ptr, &prop, index, values.size(), false, successful_remaps);
  return successful_remaps;
}

/**
 * Move the point where a key is about to be inserted to be inside the main cycle range.
 * Returns the type of the cycle if it is enabled and valid.
 */
static eFCU_Cycle_Type remap_cyclic_keyframe_location(FCurve *fcu, float *px, float *py)
{
  if (fcu->totvert < 2 || !fcu->bezt) {
    return FCU_CYCLE_NONE;
  }

  eFCU_Cycle_Type type = BKE_fcurve_get_cycle_type(fcu);

  if (type == FCU_CYCLE_NONE) {
    return FCU_CYCLE_NONE;
  }

  BezTriple *first = &fcu->bezt[0], *last = &fcu->bezt[fcu->totvert - 1];
  const float start = first->vec[1][0], end = last->vec[1][0];

  if (start >= end) {
    return FCU_CYCLE_NONE;
  }

  if (*px < start || *px > end) {
    float period = end - start;
    float step = floorf((*px - start) / period);
    *px -= step * period;

    if (type == FCU_CYCLE_OFFSET) {
      /* Nasty check to handle the case when the modes are different better. */
      FMod_Cycles *data = static_cast<FMod_Cycles *>(((FModifier *)fcu->modifiers.first)->data);
      short mode = (step >= 0) ? data->after_mode : data->before_mode;

      if (mode == FCM_EXTRAPOLATE_CYCLIC_OFFSET) {
        *py -= step * (last->vec[1][1] - first->vec[1][1]);
      }
    }
  }

  return type;
}

static float nla_time_remap(float time,
                            const AnimationEvalContext *anim_eval_context,
                            PointerRNA *id_ptr,
                            AnimData *adt,
                            bAction *act,
                            ListBase *nla_cache,
                            NlaKeyframingContext **r_nla_context)
{
  if (adt && adt->action == act) {
    *r_nla_context = BKE_animsys_get_nla_keyframing_context(
        nla_cache, id_ptr, adt, anim_eval_context);

    const float remapped_frame = BKE_nla_tweakedit_remap(adt, time, NLATIME_CONVERT_UNMAP);
    return remapped_frame;
  }

  *r_nla_context = nullptr;
  return time;
}

/* Insert the specified keyframe value into a single F-Curve. */
static SingleKeyingResult insert_keyframe_value(
    FCurve *fcu, float cfra, float curval, eBezTriple_KeyframeType keytype, eInsertKeyFlags flag)
{
  if (!BKE_fcurve_is_keyframable(fcu)) {
    return SingleKeyingResult::FCURVE_NOT_KEYFRAMEABLE;
  }

  /* Adjust coordinates for cycle aware insertion. */
  if (flag & INSERTKEY_CYCLE_AWARE) {
    if (remap_cyclic_keyframe_location(fcu, &cfra, &curval) != FCU_CYCLE_PERFECT) {
      /* Inhibit action from insert_vert_fcurve unless it's a perfect cycle. */
      flag &= ~INSERTKEY_CYCLE_AWARE;
    }
  }

  KeyframeSettings settings = get_keyframe_settings((flag & INSERTKEY_NO_USERPREF) == 0);
  settings.keyframe_type = keytype;

  return insert_vert_fcurve(fcu, {cfra, curval}, settings, flag);
}

bool insert_keyframe_direct(ReportList *reports,
                            PointerRNA ptr,
                            PropertyRNA *prop,
                            FCurve *fcu,
                            const AnimationEvalContext *anim_eval_context,
                            eBezTriple_KeyframeType keytype,
                            NlaKeyframingContext *nla_context,
                            eInsertKeyFlags flag)
{

  if (fcu == nullptr) {
    BKE_report(reports, RPT_ERROR, "No F-Curve to add keyframes to");
    return false;
  }

  if ((ptr.owner_id == nullptr) && (ptr.data == nullptr)) {
    BKE_report(
        reports, RPT_ERROR, "No RNA pointer available to retrieve values for keyframing from");
    return false;
  }

  if (prop == nullptr) {
    PointerRNA tmp_ptr;

    if (RNA_path_resolve_property(&ptr, fcu->rna_path, &tmp_ptr, &prop) == false) {
      const char *idname = (ptr.owner_id) ? ptr.owner_id->name : RPT_("<No ID pointer>");

      BKE_reportf(reports,
                  RPT_ERROR,
                  "Could not insert keyframe, as RNA path is invalid for the given ID (ID = %s, "
                  "path = %s)",
                  idname,
                  fcu->rna_path);
      return false;
    }

    /* Property found, so overwrite 'ptr' to make later code easier. */
    ptr = tmp_ptr;
  }

  /* Update F-Curve flags to ensure proper behavior for property type. */
  update_autoflags_fcurve_direct(fcu, prop);

  const int index = fcu->array_index;
  const bool visual_keyframing = flag & INSERTKEY_MATRIX;
  Vector<float> values = get_keyframe_values(&ptr, prop, visual_keyframing);

  BitVector<> successful_remaps = nla_map_keyframe_values_and_generate_reports(
      values.as_mutable_span(),
      index,
      ptr,
      *prop,
      nla_context,
      anim_eval_context,
      reports,
      nullptr);

  float current_value = 0.0f;
  if (index >= 0 && index < values.size()) {
    current_value = values[index];
  }

  /* This happens if NLA rejects this insertion. */
  if (!successful_remaps[index]) {
    return false;
  }

  const float cfra = anim_eval_context->eval_time;
  const SingleKeyingResult result = insert_keyframe_value(fcu, cfra, current_value, keytype, flag);

  if (result != SingleKeyingResult::SUCCESS) {
    BKE_reportf(reports,
                RPT_ERROR,
                "Failed to insert keys on F-Curve with path '%s[%d]', ensure that it is not "
                "locked or sampled, and try removing F-Modifiers",
                fcu->rna_path,
                fcu->array_index);
  }
  return result == SingleKeyingResult::SUCCESS;
}

/** Find or create the FCurve based on the given path, and insert the specified value into it. */
static SingleKeyingResult insert_keyframe_fcurve_value(Main *bmain,
                                                       PointerRNA *ptr,
                                                       PropertyRNA *prop,
                                                       bAction *act,
                                                       const char group[],
                                                       const char rna_path[],
                                                       int array_index,
                                                       const float fcurve_frame,
                                                       float curval,
                                                       eBezTriple_KeyframeType keytype,
                                                       eInsertKeyFlags flag)
{
  BLI_assert(rna_path != nullptr);

  /* Make sure the F-Curve exists.
   * - if we're replacing keyframes only, DO NOT create new F-Curves if they do not exist yet
   *   but still try to get the F-Curve if it exists...
   */

  FCurve *fcu = key_insertion_may_create_fcurve(flag) ?
                    action_fcurve_ensure(bmain, act, group, ptr, {rna_path, array_index}) :
                    action_fcurve_find(act, {rna_path, array_index});

  /* We may not have a F-Curve when we're replacing only. */
  if (!fcu) {
    return SingleKeyingResult::CANNOT_CREATE_FCURVE;
  }

  const bool is_new_curve = (fcu->totvert == 0);

  /* If the curve has only one key, make it cyclic if appropriate. */
  const bool is_cyclic_action = (flag & INSERTKEY_CYCLE_AWARE) && BKE_action_is_cyclic(act);

  if (is_cyclic_action && fcu->totvert == 1) {
    make_new_fcurve_cyclic(fcu, {act->frame_start, act->frame_end});
  }

  /* Update F-Curve flags to ensure proper behavior for property type. */
  update_autoflags_fcurve_direct(fcu, prop);

  const SingleKeyingResult result = insert_keyframe_value(
      fcu, fcurve_frame, curval, keytype, flag);

  /* If the curve is new, make it cyclic if appropriate. */
  if (is_cyclic_action && is_new_curve) {
    make_new_fcurve_cyclic(fcu, {act->frame_start, act->frame_end});
  }

  return result;
}

/* ************************************************** */
/* KEYFRAME DELETION */

/* Main Keyframing API call:
 * Use this when validation of necessary animation data isn't necessary as it
 * already exists. It will delete a keyframe at the current frame.
 *
 * The flag argument is used for special settings that alter the behavior of
 * the keyframe deletion. These include the quick refresh options.
 */

static void deg_tag_after_keyframe_delete(Main *bmain, ID *id, AnimData *adt)
{
  if (adt->action == nullptr) {
    /* In the case last f-curve was removed need to inform dependency graph
     * about relations update, since it needs to get rid of animation operation
     * for this data-block. */
    DEG_id_tag_update_ex(bmain, id, ID_RECALC_ANIMATION_NO_FLUSH);
    DEG_relations_tag_update(bmain);
  }
  else {
    DEG_id_tag_update_ex(bmain, &adt->action->id, ID_RECALC_ANIMATION_NO_FLUSH);
  }
}

int delete_keyframe(Main *bmain, ReportList *reports, ID *id, const RNAPath &rna_path, float cfra)
{
  AnimData *adt = BKE_animdata_from_id(id);

  if (ELEM(nullptr, id, adt)) {
    BKE_report(reports, RPT_ERROR, "No ID block and/or AnimData to delete keyframe from");
    return 0;
  }

  PointerRNA ptr;
  PropertyRNA *prop;
  PointerRNA id_ptr = RNA_id_pointer_create(id);
  if (RNA_path_resolve_property(&id_ptr, rna_path.path.c_str(), &ptr, &prop) == false) {
    BKE_reportf(
        reports,
        RPT_ERROR,
        "Could not delete keyframe, as RNA path is invalid for the given ID (ID = %s, path = %s)",
        id->name,
        rna_path.path.c_str());
    return 0;
  }

  if (!adt->action) {
    BKE_reportf(reports, RPT_ERROR, "No action to delete keyframes from for ID = %s", id->name);
    return 0;
  }
  bAction *act = adt->action;
  cfra = BKE_nla_tweakedit_remap(adt, cfra, NLATIME_CONVERT_UNMAP);
  int array_index = rna_path.index.value_or(0);
  int array_index_max = array_index + 1;

  if (!rna_path.index.has_value()) {
    array_index_max = RNA_property_array_length(&ptr, prop);
    /* For single properties, increase max_index so that the property itself gets included,
     * but don't do this for standard arrays since that can cause corruption issues
     * (extra unused curves).
     */
    if (array_index_max == array_index) {
      array_index_max++;
    }
  }

  Action &action = act->wrap();
  Vector<FCurve *> modified_fcurves;
  if (action.is_action_layered()) {
    /* Just being defensive in the face of the NLA shenanigans above. This
     * probably isn't necessary, but it doesn't hurt. */
    BLI_assert(adt->action == act && action.slot_for_handle(adt->slot_handle) != nullptr);

    Span<FCurve *> fcurves = fcurves_for_action_slot(action, adt->slot_handle);
    /* This loop's clause is copied from the pre-existing code for legacy
     * actions below, to ensure behavioral consistency between the two code
     * paths. In the future when legacy actions are removed, we can restructure
     * it to be clearer. */
    for (; array_index < array_index_max; array_index++) {
      FCurve *fcurve = fcurve_find(fcurves, {rna_path.path, array_index});
      if (fcurve == nullptr) {
        continue;
      }
      if (fcurve_delete_keyframe_at_time(fcurve, cfra)) {
        modified_fcurves.append(fcurve);
      }
    }
  }
  else {
    /* Will only loop once unless the array index was -1. */
    for (; array_index < array_index_max; array_index++) {
      FCurve *fcu = action_fcurve_find(act, {rna_path.path, array_index});

      if (fcu == nullptr) {
        continue;
      }

      if (BKE_fcurve_is_protected(fcu)) {
        BKE_reportf(reports,
                    RPT_WARNING,
                    "Not deleting keyframe for locked F-Curve '%s' for %s '%s'",
                    fcu->rna_path,
                    BKE_idtype_idcode_to_name(GS(id->name)),
                    id->name + 2);
        continue;
      }

      if (fcurve_delete_keyframe_at_time(fcu, cfra)) {
        modified_fcurves.append(fcu);
      }
    }
  }

  if (!modified_fcurves.is_empty()) {
    for (FCurve *fcurve : modified_fcurves) {
      if (BKE_fcurve_is_empty(fcurve)) {
        animdata_fcurve_delete(nullptr, adt, fcurve);
      }
    }
    deg_tag_after_keyframe_delete(bmain, id, adt);
  }

  return modified_fcurves.size();
}

/* ************************************************** */
/* KEYFRAME CLEAR */

int clear_keyframe(Main *bmain, ReportList *reports, ID *id, const RNAPath &rna_path)
{
  AnimData *adt = BKE_animdata_from_id(id);

  if (ELEM(nullptr, id, adt)) {
    BKE_report(reports, RPT_ERROR, "No ID block and/or AnimData to delete keyframe from");
    return 0;
  }

  PointerRNA ptr;
  PropertyRNA *prop;
  PointerRNA id_ptr = RNA_id_pointer_create(id);
  if (RNA_path_resolve_property(&id_ptr, rna_path.path.c_str(), &ptr, &prop) == false) {
    BKE_reportf(
        reports,
        RPT_ERROR,
        "Could not clear keyframe, as RNA path is invalid for the given ID (ID = %s, path = %s)",
        id->name,
        rna_path);
    return 0;
  }

  if (!adt->action) {
    BKE_reportf(reports, RPT_ERROR, "No action to delete keyframes from for ID = %s", id->name);
    return 0;
  }
  bAction *act = adt->action;

<<<<<<< HEAD
  Action &action = act->wrap();
  int key_count = 0;
  if (action.is_action_layered()) {
    Slot *slot = action.find_suitable_slot_for(*id);
    if (slot) {
      Vector<FCurve *> fcurves = action_fcurves_find(
          action, slot->handle, {rna_path, array_index});
      for (FCurve *fcu : fcurves) {
        /* Since we got the fcurves from the action just before this should always be true. */
        if (action_fcurve_remove(action, *fcu)) {
          key_count++;
        }
      }
=======
  int array_index = rna_path.index.value_or(0);
  int array_index_max = array_index + 1;
  if (!rna_path.index.has_value()) {
    array_index_max = RNA_property_array_length(&ptr, prop);

    /* For single properties, increase max_index so that the property itself gets included,
     * but don't do this for standard arrays since that can cause corruption issues
     * (extra unused curves).
     */
    if (array_index_max == array_index) {
      array_index_max++;
>>>>>>> 99594f72
    }
  }
  else {
    int array_index_max = array_index + 1;
    if (array_index == -1) {
      array_index = 0;
      array_index_max = RNA_property_array_length(&ptr, prop);

      /* For single properties, increase max_index so that the property itself gets included,
       * but don't do this for standard arrays since that can cause corruption issues
       * (extra unused curves).
       */
      if (array_index_max == array_index) {
        array_index_max++;
      }
    }

<<<<<<< HEAD
    /* Will only loop once unless the array index was -1. */
    for (; array_index < array_index_max; array_index++) {
      FCurve *fcu = action_fcurve_find(act, {rna_path, array_index});
=======
  int key_count = 0;
  /* Will only loop once unless the array index was -1. */
  for (; array_index < array_index_max; array_index++) {
    FCurve *fcu = action_fcurve_find(act, {rna_path.path, array_index});
>>>>>>> 99594f72

      if (fcu == nullptr) {
        continue;
      }

      if (BKE_fcurve_is_protected(fcu)) {
        BKE_reportf(reports,
                    RPT_WARNING,
                    "Not clearing all keyframes from locked F-Curve '%s' for %s '%s'",
                    fcu->rna_path,
                    BKE_idtype_idcode_to_name(GS(id->name)),
                    id->name + 2);
        continue;
      }

      animdata_fcurve_delete(nullptr, adt, fcu);

      key_count++;
    }
  }
  if (key_count) {
    deg_tag_after_keyframe_delete(bmain, id, adt);
  }

  return key_count;
}

static CombinedKeyingResult insert_key_legacy_action(
    Main *bmain,
    bAction *action,
    PointerRNA *ptr,
    PropertyRNA *prop,
    const std::optional<StringRefNull> channel_group,
    const std::string &rna_path,
    const float frame,
    const Span<float> values,
    eInsertKeyFlags insert_key_flag,
    eBezTriple_KeyframeType key_type,
    const BitSpan keying_mask)
{
  BLI_assert(bmain != nullptr);
  BLI_assert(action != nullptr);
  BLI_assert(action->wrap().is_action_legacy());

  const char *group;
  if (channel_group.has_value()) {
    group = channel_group->c_str();
  }
  else {
    const std::optional<StringRefNull> default_group = default_channel_group_for_path(ptr,
                                                                                      rna_path);
    group = default_group.has_value() ? default_group->c_str() : nullptr;
  }

  int property_array_index = 0;
  CombinedKeyingResult combined_result;
  for (float value : values) {
    if (!keying_mask[property_array_index]) {
      combined_result.add(SingleKeyingResult::UNABLE_TO_INSERT_TO_NLA_STACK);
      property_array_index++;
      continue;
    }
    const SingleKeyingResult keying_result = insert_keyframe_fcurve_value(bmain,
                                                                          ptr,
                                                                          prop,
                                                                          action,
                                                                          group,
                                                                          rna_path.c_str(),
                                                                          property_array_index,
                                                                          frame,
                                                                          value,
                                                                          key_type,
                                                                          insert_key_flag);
    combined_result.add(keying_result);
    property_array_index++;
  }
  return combined_result;
}

struct KeyInsertData {
  float2 position;
  int array_index;
};

static SingleKeyingResult insert_key_layer(Main *bmain,
                                           Layer &layer,
                                           const Slot &slot,
                                           const std::string &rna_path,
                                           const std::optional<PropertySubType> prop_subtype,
                                           const KeyInsertData &key_data,
                                           const KeyframeSettings &key_settings,
                                           const eInsertKeyFlags insert_key_flags)
{
  assert_baklava_phase_1_invariants(layer);
  BLI_assert(layer.strips().size() == 1);

  Strip *strip = layer.strip(0);
  return strip->as<KeyframeStrip>().keyframe_insert(bmain,
                                                    slot,
                                                    {rna_path, key_data.array_index, prop_subtype},
                                                    key_data.position,
                                                    key_settings,
                                                    insert_key_flags);
}

static CombinedKeyingResult insert_key_layered_action(Main *bmain,
                                                      Action &action,
                                                      PointerRNA *rna_pointer,
                                                      const blender::Span<RNAPath> rna_paths,
                                                      const float scene_frame,
                                                      const KeyframeSettings &key_settings,
                                                      const eInsertKeyFlags insert_key_flags)
{
  BLI_assert(action.is_action_layered());

  Slot &slot = action.slot_ensure_for_id(*rna_pointer->owner_id);
  const bool success = action.assign_id(&slot, *rna_pointer->owner_id);
  UNUSED_VARS_NDEBUG(success);
  BLI_assert_msg(
      success,
      "The conditions that would cause this Slot assigment to fail (such as the ID not being "
      "animatible) should have been caught and handled by higher-level functions.");

  action.layer_keystrip_ensure();

  /* TODO: we currently assume this will always successfully find a layer.
   * However, that may not be true in the future when we implement features like
   * layer locking: if layers already exist, but they are all locked, then the
   * default layer won't be added by the line above, but there also won't be any
   * layers we can insert keys into. */
  Layer *layer = action.get_layer_for_keyframing();
  BLI_assert(layer != nullptr);

  const bool use_visual_keyframing = insert_key_flags & INSERTKEY_MATRIX;

  CombinedKeyingResult combined_result;
  for (const RNAPath &rna_path : rna_paths) {
    PointerRNA ptr;
    PropertyRNA *prop = nullptr;
    const bool path_resolved = RNA_path_resolve_property(
        rna_pointer, rna_path.path.c_str(), &ptr, &prop);
    if (!path_resolved) {
      std::fprintf(stderr,
                   "Failed to insert key on slot %s due to unresolved RNA path: %s\n",
                   slot.name,
                   rna_path.path.c_str());
      combined_result.add(SingleKeyingResult::CANNOT_RESOLVE_PATH);
      continue;
    }
    const std::optional<std::string> rna_path_id_to_prop = RNA_path_from_ID_to_property(&ptr,
                                                                                        prop);
    BLI_assert(rna_path_id_to_prop.has_value());
    const PropertySubType prop_subtype = RNA_property_subtype(prop);
    Vector<float> rna_values = get_keyframe_values(&ptr, prop, use_visual_keyframing);

    for (const int property_index : rna_values.index_range()) {
      /* If we're only keying one array element, skip all elements other than
       * that one. */
      if (rna_path.index.has_value() && *rna_path.index != property_index) {
        continue;
      }

      const KeyInsertData key_data = {{scene_frame, rna_values[property_index]}, property_index};
      const SingleKeyingResult result = insert_key_layer(bmain,
                                                         *layer,
                                                         slot,
                                                         *rna_path_id_to_prop,
                                                         prop_subtype,
                                                         key_data,
                                                         key_settings,
                                                         insert_key_flags);
      combined_result.add(result);
    }
  }

  DEG_id_tag_update(&action.id, ID_RECALC_ANIMATION_NO_FLUSH);

  return combined_result;
}

CombinedKeyingResult insert_keyframes(Main *bmain,
                                      PointerRNA *struct_pointer,
                                      const std::optional<StringRefNull> channel_group,
                                      const blender::Span<RNAPath> rna_paths,
                                      const std::optional<float> scene_frame,
                                      const AnimationEvalContext &anim_eval_context,
                                      const eBezTriple_KeyframeType key_type,
                                      const eInsertKeyFlags insert_key_flags)

{
  ID *id = struct_pointer->owner_id;
  PointerRNA id_pointer = RNA_id_pointer_create(id);
  CombinedKeyingResult combined_result;

  /* Init animdata if none available yet. */
  AnimData *adt = BKE_animdata_ensure_id(id);
  if (adt == nullptr) {
    combined_result.add(SingleKeyingResult::ID_NOT_ANIMATABLE);
    return combined_result;
  }

  if ((adt->action == nullptr) && (insert_key_flags & INSERTKEY_AVAILABLE)) {
    combined_result.add(SingleKeyingResult::CANNOT_CREATE_FCURVE, rna_paths.size());
    return combined_result;
  }

  bAction *dna_action = id_action_ensure(bmain, id);
  BLI_assert(dna_action != nullptr);

  Action &action = dna_action->wrap();
  if (!action.is_action_legacy() ||
      (action.is_empty() && USER_EXPERIMENTAL_TEST(&U, use_animation_baklava)))
  {
    KeyframeSettings key_settings = get_keyframe_settings(
        (insert_key_flags & INSERTKEY_NO_USERPREF) == 0);
    key_settings.keyframe_type = key_type;
    return insert_key_layered_action(bmain,
                                     action,
                                     struct_pointer,
                                     rna_paths,
                                     scene_frame.value_or(anim_eval_context.eval_time),
                                     key_settings,
                                     insert_key_flags);
  }

  /* NOTE: keyframing functions can deal with the nla_context being a nullptr. */
  ListBase nla_cache = {nullptr, nullptr};
  NlaKeyframingContext *nla_context = nullptr;
  const float nla_frame = nla_time_remap(scene_frame.value_or(anim_eval_context.eval_time),
                                         &anim_eval_context,
                                         &id_pointer,
                                         adt,
                                         dna_action,
                                         &nla_cache,
                                         &nla_context);
  const bool visual_keyframing = insert_key_flags & INSERTKEY_MATRIX;

  for (const RNAPath &rna_path : rna_paths) {
    PointerRNA ptr;
    PropertyRNA *prop = nullptr;
    const bool path_resolved = RNA_path_resolve_property(
        struct_pointer, rna_path.path.c_str(), &ptr, &prop);
    if (!path_resolved) {
      combined_result.add(SingleKeyingResult::CANNOT_RESOLVE_PATH);
      continue;
    }

    Vector<float> rna_values = get_keyframe_values(&ptr, prop, visual_keyframing);
    BitVector<> rna_values_mask(rna_values.size(), false);
    bool force_all;

    /* NOTE: this function call is complex with interesting/non-obvious effects.
     * Please see its documentation for details. */
    BKE_animsys_nla_remap_keyframe_values(nla_context,
                                          struct_pointer,
                                          prop,
                                          rna_values.as_mutable_span(),
                                          rna_path.index.value_or(-1),
                                          &anim_eval_context,
                                          &force_all,
                                          rna_values_mask);

    const std::optional<std::string> rna_path_id_to_prop = RNA_path_from_ID_to_property(&ptr,
                                                                                        prop);
    if (!rna_path_id_to_prop.has_value()) {
      continue;
    }

    /* Handle the `force_all` condition mentioned above, ensuring the
     * "all-or-nothing" behavior if needed.
     *
     * TODO: this currently doesn't account for the "Only Insert Available"
     * flag, which also needs to be accounted for to actually ensure
     * all-or-nothing behavior. This is because the function this part of the
     * code originally came from (see #122053) also didn't account for it.
     * Presumably that was an oversight, and should be addressed. But for now
     * we're faithfully reproducing the original behavior.
     */
    eInsertKeyFlags insert_key_flags_adjusted = insert_key_flags;
    if (force_all && (insert_key_flags & (INSERTKEY_REPLACE | INSERTKEY_AVAILABLE))) {
      /* Determine if at least one element would succeed getting keyed. */
      bool at_least_one_would_succeed = false;
      for (int i = 0; i < rna_values.size(); i++) {
        const FCurve *fcu = action_fcurve_find(dna_action, {*rna_path_id_to_prop, i});
        if (!fcu) {
          continue;
        }

        /* We found an fcurve, and "Only Replace" is not on, so a key insertion
         * would succeed according to the two flags we're accounting for. */
        if (!(insert_key_flags & INSERTKEY_REPLACE)) {
          at_least_one_would_succeed = true;
          break;
        }

        /* "Only Replace" *is* on, so a key insertion would succeed only if we
         * actually replace an existing keyframe. */
        bool replace;
        BKE_fcurve_bezt_binarysearch_index(fcu->bezt, nla_frame, fcu->totvert, &replace);
        if (replace) {
          at_least_one_would_succeed = true;
          break;
        }
      }

      /* If at least one would succeed, then we disable all keying flags that
       * would prevent the other elements from getting keyed as well. */
      if (at_least_one_would_succeed) {
        insert_key_flags_adjusted &= ~(INSERTKEY_REPLACE | INSERTKEY_AVAILABLE);
      }
    }

    const CombinedKeyingResult result = insert_key_legacy_action(bmain,
                                                                 dna_action,
                                                                 struct_pointer,
                                                                 prop,
                                                                 channel_group,
                                                                 rna_path_id_to_prop->c_str(),
                                                                 nla_frame,
                                                                 rna_values.as_span(),
                                                                 insert_key_flags_adjusted,
                                                                 key_type,
                                                                 rna_values_mask);
    combined_result.merge(result);
  }

  BKE_animsys_free_nla_keyframing_context_cache(&nla_cache);

  if (combined_result.get_count(SingleKeyingResult::SUCCESS) > 0) {
    DEG_id_tag_update(&dna_action->id, ID_RECALC_ANIMATION_NO_FLUSH);

    /* TODO: it's not entirely clear why the action we got wouldn't be the same
     * as the action in AnimData. Further, it's not clear why it would need to
     * be tagged for a depsgraph update regardless. This code is here because it
     * was part of the function this one was refactored from, but at some point
     * this should be investigated and either documented or removed. */
    if (!ELEM(adt->action, nullptr, dna_action)) {
      DEG_id_tag_update(&adt->action->id, ID_RECALC_ANIMATION_NO_FLUSH);
    }
  }

  return combined_result;
}

}  // namespace blender::animrig<|MERGE_RESOLUTION|>--- conflicted
+++ resolved
@@ -759,40 +759,10 @@
   }
   bAction *act = adt->action;
 
-<<<<<<< HEAD
-  Action &action = act->wrap();
-  int key_count = 0;
-  if (action.is_action_layered()) {
-    Slot *slot = action.find_suitable_slot_for(*id);
-    if (slot) {
-      Vector<FCurve *> fcurves = action_fcurves_find(
-          action, slot->handle, {rna_path, array_index});
-      for (FCurve *fcu : fcurves) {
-        /* Since we got the fcurves from the action just before this should always be true. */
-        if (action_fcurve_remove(action, *fcu)) {
-          key_count++;
-        }
-      }
-=======
   int array_index = rna_path.index.value_or(0);
   int array_index_max = array_index + 1;
   if (!rna_path.index.has_value()) {
     array_index_max = RNA_property_array_length(&ptr, prop);
-
-    /* For single properties, increase max_index so that the property itself gets included,
-     * but don't do this for standard arrays since that can cause corruption issues
-     * (extra unused curves).
-     */
-    if (array_index_max == array_index) {
-      array_index_max++;
->>>>>>> 99594f72
-    }
-  }
-  else {
-    int array_index_max = array_index + 1;
-    if (array_index == -1) {
-      array_index = 0;
-      array_index_max = RNA_property_array_length(&ptr, prop);
 
       /* For single properties, increase max_index so that the property itself gets included,
        * but don't do this for standard arrays since that can cause corruption issues
@@ -803,16 +773,10 @@
       }
     }
 
-<<<<<<< HEAD
-    /* Will only loop once unless the array index was -1. */
-    for (; array_index < array_index_max; array_index++) {
-      FCurve *fcu = action_fcurve_find(act, {rna_path, array_index});
-=======
   int key_count = 0;
   /* Will only loop once unless the array index was -1. */
   for (; array_index < array_index_max; array_index++) {
     FCurve *fcu = action_fcurve_find(act, {rna_path.path, array_index});
->>>>>>> 99594f72
 
       if (fcu == nullptr) {
         continue;
