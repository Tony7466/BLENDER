--- conflicted
+++ resolved
@@ -649,28 +649,15 @@
     return 0;
   }
 
-<<<<<<< HEAD
-  bAction *act;
-=======
->>>>>>> ebd123c9
   if (!adt->action) {
     BKE_reportf(reports, RPT_ERROR, "No action to delete keyframes from for ID = %s", id->name);
     return 0;
   }
-<<<<<<< HEAD
-
-  act = adt->action;
-  cfra = BKE_nla_tweakedit_remap(adt, cfra, NLATIME_CONVERT_UNMAP);
-
-  int array_index = rna_path.index.value_or(0);
-  int array_index_max = array_index + 1;
-=======
   bAction *act = adt->action;
   cfra = BKE_nla_tweakedit_remap(adt, cfra, NLATIME_CONVERT_UNMAP);
   int array_index = rna_path.index.value_or(0);
   int array_index_max = array_index + 1;
 
->>>>>>> ebd123c9
   if (!rna_path.index.has_value()) {
     array_index_max = RNA_property_array_length(&ptr, prop);
     /* For single properties, increase max_index so that the property itself gets included,
@@ -709,16 +696,9 @@
     for (; array_index < array_index_max; array_index++) {
       FCurve *fcu = action_fcurve_find(act, {rna_path.path, array_index});
 
-<<<<<<< HEAD
       if (fcu == nullptr) {
         continue;
       }
-=======
-  /* Will only loop once unless the array index was -1. */
-  int key_count = 0;
-  for (; array_index < array_index_max; array_index++) {
-    FCurve *fcu = action_fcurve_find(act, {rna_path.path, array_index});
->>>>>>> ebd123c9
 
       if (BKE_fcurve_is_protected(fcu)) {
         BKE_reportf(reports,
