/* SPDX-FileCopyrightText: 2023 Blender Authors
 *
 * SPDX-License-Identifier: GPL-2.0-or-later */

/** \file
 * \ingroup animrig
 */

#include <cmath>
#include <string>

#include <fmt/format.h>

#include "ANIM_action.hh"
#include "ANIM_animdata.hh"
#include "ANIM_fcurve.hh"
#include "ANIM_keyframing.hh"
#include "ANIM_rna.hh"
#include "ANIM_visualkey.hh"

#include "BKE_action.h"
#include "BKE_anim_data.hh"
#include "BKE_animsys.h"
#include "BKE_fcurve.hh"
#include "BKE_idtype.hh"
#include "BKE_lib_id.hh"
#include "BKE_nla.h"
#include "BKE_report.hh"

#include "DNA_scene_types.h"

#include "BLI_bit_vector.hh"
#include "BLI_dynstr.h"
#include "BLI_math_base.h"
#include "BLI_utildefines.h"
#include "BLT_translation.hh"

#include "DEG_depsgraph.hh"
#include "DEG_depsgraph_query.hh"
#include "DNA_anim_types.h"
#include "MEM_guardedalloc.h"
#include "RNA_access.hh"
#include "RNA_path.hh"
#include "RNA_prototypes.h"

#include "WM_types.hh"

namespace blender::animrig {

CombinedKeyingResult::CombinedKeyingResult()
{
  result_counter.fill(0);
}

void CombinedKeyingResult::add(const SingleKeyingResult result, const int count)
{
  result_counter[int(result)] += count;
}

void CombinedKeyingResult::merge(const CombinedKeyingResult &other)
{
  for (int i = 0; i < result_counter.size(); i++) {
    result_counter[i] += other.result_counter[i];
  }
}

int CombinedKeyingResult::get_count(const SingleKeyingResult result) const
{
  return result_counter[int(result)];
}

bool CombinedKeyingResult::has_errors() const
{
  /* For loop starts at 1 to skip the SUCCESS flag. Assumes that SUCCESS is 0 and the rest of the
   * enum are sequential values. */
  static_assert(int(SingleKeyingResult::SUCCESS) == 0);
  for (int i = 1; i < result_counter.size(); i++) {
    if (result_counter[i] > 0) {
      return true;
    }
  }
  return false;
}

void CombinedKeyingResult::generate_reports(ReportList *reports, const eReportType report_level)
{
  if (!this->has_errors() && this->get_count(SingleKeyingResult::SUCCESS) == 0) {
    BKE_reportf(
        reports, RPT_WARNING, "No keys have been inserted and no errors have been reported.");
    return;
  }

  Vector<std::string> errors;
  if (this->get_count(SingleKeyingResult::UNKNOWN_FAILURE) > 0) {
    const int error_count = this->get_count(SingleKeyingResult::UNKNOWN_FAILURE);
    errors.append(
        fmt::format(RPT_("There were {:d} keying failures for unknown reasons."), error_count));
  }

  if (this->get_count(SingleKeyingResult::CANNOT_CREATE_FCURVE) > 0) {
    const int error_count = this->get_count(SingleKeyingResult::CANNOT_CREATE_FCURVE);
    errors.append(fmt::format(RPT_("Could not create {:d} F-Curve(s). This can happen when only "
                                   "inserting to available F-Curves."),
                              error_count));
  }

  if (this->get_count(SingleKeyingResult::FCURVE_NOT_KEYFRAMEABLE) > 0) {
    const int error_count = this->get_count(SingleKeyingResult::FCURVE_NOT_KEYFRAMEABLE);
    errors.append(
        fmt::format(RPT_("{:d} F-Curve(s) are not keyframeable. They might be locked or sampled."),
                    error_count));
  }

  if (this->get_count(SingleKeyingResult::NO_KEY_NEEDED) > 0) {
    const int error_count = this->get_count(SingleKeyingResult::NO_KEY_NEEDED);
    errors.append(fmt::format(
        RPT_("Due to the setting 'Only Insert Needed', {:d} keyframe(s) have not been inserted."),
        error_count));
  }

  if (this->get_count(SingleKeyingResult::UNABLE_TO_INSERT_TO_NLA_STACK) > 0) {
    const int error_count = this->get_count(SingleKeyingResult::UNABLE_TO_INSERT_TO_NLA_STACK);
    errors.append(
        fmt::format(RPT_("Due to the NLA stack setup, {:d} keyframe(s) have not been inserted."),
                    error_count));
  }

  if (this->get_count(SingleKeyingResult::ID_NOT_EDITABLE) > 0) {
    const int error_count = this->get_count(SingleKeyingResult::ID_NOT_EDITABLE);
    errors.append(fmt::format(RPT_("Inserting keys on {:d} data-block(s) has been skipped because "
                                   "they are not editable."),
                              error_count));
  }

  if (this->get_count(SingleKeyingResult::ID_NOT_ANIMATABLE) > 0) {
    const int error_count = this->get_count(SingleKeyingResult::ID_NOT_ANIMATABLE);
    errors.append(fmt::format(RPT_("Inserting keys on {:d} data-block(s) has been skipped because "
                                   "they cannot be animated."),
                              error_count));
  }

  if (this->get_count(SingleKeyingResult::CANNOT_RESOLVE_PATH) > 0) {
    const int error_count = this->get_count(SingleKeyingResult::CANNOT_RESOLVE_PATH);
    errors.append(fmt::format(RPT_("Inserting keys on {:d} data-block(s) has been skipped because "
                                   "the RNA path wasn't valid for them."),
                              error_count));
  }

  if (this->get_count(SingleKeyingResult::NO_VALID_LAYER) > 0) {
    const int error_count = this->get_count(SingleKeyingResult::NO_VALID_LAYER);
    errors.append(fmt::format(RPT_("Inserting keys on {:d} data-block(s) has been skipped because "
                                   "there were no layers that could accept the keys."),
                              error_count));
  }

  if (this->get_count(SingleKeyingResult::NO_VALID_STRIP) > 0) {
    const int error_count = this->get_count(SingleKeyingResult::NO_VALID_STRIP);
    errors.append(fmt::format(RPT_("Inserting keys on {:d} data-block(s) has been skipped because "
                                   "there were no strips that could accept the keys."),
                              error_count));
  }

  if (this->get_count(SingleKeyingResult::NO_VALID_BINDING) > 0) {
    const int error_count = this->get_count(SingleKeyingResult::NO_VALID_BINDING);
    errors.append(fmt::format(RPT_("Inserting keys on {:d} data-block(s) has been skipped because "
                                   "of missing animation bindings."),
                              error_count));
  }

  if (errors.is_empty()) {
    BKE_report(reports, RPT_WARNING, "Encountered unhandled error during keyframing");
    return;
  }

  if (errors.size() == 1) {
    BKE_report(reports, report_level, errors[0].c_str());
    return;
  }

  std::string error_message = RPT_("Inserting keyframes failed:");
  for (const std::string &error : errors) {
    error_message.append(fmt::format("\n- {}", error));
  }
  BKE_report(reports, report_level, error_message.c_str());
}

const char *default_channel_group_for_path(const PointerRNA *animated_struct,
                                           const StringRef prop_rna_path)
{
  if (animated_struct->type == &RNA_PoseBone) {
    bPoseChannel *pose_channel = static_cast<bPoseChannel *>(animated_struct->data);
    return pose_channel->name;
  }

  if (animated_struct->type == &RNA_Object) {
    if (prop_rna_path.find("location") != StringRef::not_found ||
        prop_rna_path.find("rotation") != StringRef::not_found ||
        prop_rna_path.find("scale") != StringRef::not_found)
    {
      /* NOTE: Keep this label in sync with the "ID" case in
       * keyingsets_utils.py :: get_transform_generators_base_info()
       */
      return "Object Transforms";
    }
  }

  return nullptr;
}

void update_autoflags_fcurve_direct(FCurve *fcu, PropertyRNA *prop)
{
  /* Set additional flags for the F-Curve (i.e. only integer values). */
  fcu->flag &= ~(FCURVE_INT_VALUES | FCURVE_DISCRETE_VALUES);
  switch (RNA_property_type(prop)) {
    case PROP_FLOAT:
      /* Do nothing. */
      break;
    case PROP_INT:
      /* Do integer (only 'whole' numbers) interpolation between all points. */
      fcu->flag |= FCURVE_INT_VALUES;
      break;
    default:
      /* Do 'discrete' (i.e. enum, boolean values which cannot take any intermediate
       * values at all) interpolation between all points.
       *    - however, we must also ensure that evaluated values are only integers still.
       */
      fcu->flag |= (FCURVE_DISCRETE_VALUES | FCURVE_INT_VALUES);
      break;
  }
}

bool is_keying_flag(const Scene *scene, const eKeying_Flag flag)
{
  if (scene) {
    return (scene->toolsettings->keying_flag & flag) || (U.keying_flag & flag);
  }
  return U.keying_flag & flag;
}

eInsertKeyFlags get_keyframing_flags(Scene *scene)
{
  eInsertKeyFlags flag = INSERTKEY_NOFLAGS;

  /* Visual keying. */
  if (is_keying_flag(scene, KEYING_FLAG_VISUALKEY)) {
    flag |= INSERTKEY_MATRIX;
  }

  /* Cycle-aware keyframe insertion - preserve cycle period and flow. */
  if (is_keying_flag(scene, KEYING_FLAG_CYCLEAWARE)) {
    flag |= INSERTKEY_CYCLE_AWARE;
  }

  if (is_keying_flag(scene, MANUALKEY_FLAG_INSERTNEEDED)) {
    flag |= INSERTKEY_NEEDED;
  }

  return flag;
}

bool key_insertion_may_create_fcurve(const eInsertKeyFlags insert_key_flags)
{
  return (insert_key_flags & (INSERTKEY_REPLACE | INSERTKEY_AVAILABLE)) == 0;
}

/** Used to make curves newly added to a cyclic Action cycle with the correct period. */
static void make_new_fcurve_cyclic(FCurve *fcu, const blender::float2 &action_range)
{
  /* The curve must contain one (newly-added) keyframe. */
  if (fcu->totvert != 1 || !fcu->bezt) {
    return;
  }

  const float period = action_range[1] - action_range[0];

  if (period < 0.1f) {
    return;
  }

  /* Move the keyframe into the range. */
  const float frame_offset = fcu->bezt[0].vec[1][0] - action_range[0];
  const float fix = floorf(frame_offset / period) * period;

  fcu->bezt[0].vec[0][0] -= fix;
  fcu->bezt[0].vec[1][0] -= fix;
  fcu->bezt[0].vec[2][0] -= fix;

  /* Duplicate and offset the keyframe. */
  fcu->bezt = static_cast<BezTriple *>(MEM_reallocN(fcu->bezt, sizeof(BezTriple) * 2));
  fcu->totvert = 2;

  fcu->bezt[1] = fcu->bezt[0];
  fcu->bezt[1].vec[0][0] += period;
  fcu->bezt[1].vec[1][0] += period;
  fcu->bezt[1].vec[2][0] += period;

  if (!fcu->modifiers.first) {
    add_fmodifier(&fcu->modifiers, FMODIFIER_TYPE_CYCLES, fcu);
  }
}

/* Check indices that were intended to be remapped and report any failed remaps. */
static void get_keyframe_values_create_reports(ReportList *reports,
                                               PointerRNA ptr,
                                               PropertyRNA *prop,
                                               const int index,
                                               const int count,
                                               const bool force_all,
                                               const BitSpan successful_remaps)
{

  DynStr *ds_failed_indices = BLI_dynstr_new();

  int total_failed = 0;
  for (int i = 0; i < count; i++) {
    const bool cur_index_evaluated = ELEM(index, i, -1) || force_all;
    if (!cur_index_evaluated) {
      /* `values[i]` was never intended to be remapped. */
      continue;
    }

    if (successful_remaps[i]) {
      /* `values[i]` successfully remapped. */
      continue;
    }

    total_failed++;
    /* Report that `values[i]` were intended to be remapped but failed remapping process. */
    BLI_dynstr_appendf(ds_failed_indices, "%d, ", i);
  }

  if (total_failed == 0) {
    BLI_dynstr_free(ds_failed_indices);
    return;
  }

  char *str_failed_indices = BLI_dynstr_get_cstring(ds_failed_indices);
  BLI_dynstr_free(ds_failed_indices);

  BKE_reportf(reports,
              RPT_WARNING,
              "Could not insert %i keyframe(s) due to zero NLA influence, base value, or value "
              "remapping failed: %s.%s for indices [%s]",
              total_failed,
              ptr.owner_id->name,
              RNA_property_ui_name(prop),
              str_failed_indices);

  MEM_freeN(str_failed_indices);
}

static Vector<float> get_keyframe_values(PointerRNA *ptr, PropertyRNA *prop, const bool visual_key)
{
  Vector<float> values;

  if (visual_key && visualkey_can_use(ptr, prop)) {
    /* Visual-keying is only available for object and pchan datablocks, as
     * it works by keyframing using a value extracted from the final matrix
     * instead of using the kt system to extract a value.
     */
    values = visualkey_get_values(ptr, prop);
  }
  else {
    values = get_rna_values(ptr, prop);
  }
  return values;
}

static BitVector<> nla_map_keyframe_values_and_generate_reports(
    const MutableSpan<float> values,
    const int index,
    PointerRNA &ptr,
    PropertyRNA &prop,
    NlaKeyframingContext *nla_context,
    const AnimationEvalContext *anim_eval_context,
    ReportList *reports,
    bool *force_all)
{
  BitVector<> successful_remaps(values.size(), false);
  BKE_animsys_nla_remap_keyframe_values(
      nla_context, &ptr, &prop, values, index, anim_eval_context, force_all, successful_remaps);
  get_keyframe_values_create_reports(
      reports, ptr, &prop, index, values.size(), false, successful_remaps);
  return successful_remaps;
}

/**
 * Move the point where a key is about to be inserted to be inside the main cycle range.
 * Returns the type of the cycle if it is enabled and valid.
 */
static eFCU_Cycle_Type remap_cyclic_keyframe_location(FCurve *fcu, float *px, float *py)
{
  if (fcu->totvert < 2 || !fcu->bezt) {
    return FCU_CYCLE_NONE;
  }

  eFCU_Cycle_Type type = BKE_fcurve_get_cycle_type(fcu);

  if (type == FCU_CYCLE_NONE) {
    return FCU_CYCLE_NONE;
  }

  BezTriple *first = &fcu->bezt[0], *last = &fcu->bezt[fcu->totvert - 1];
  const float start = first->vec[1][0], end = last->vec[1][0];

  if (start >= end) {
    return FCU_CYCLE_NONE;
  }

  if (*px < start || *px > end) {
    float period = end - start;
    float step = floorf((*px - start) / period);
    *px -= step * period;

    if (type == FCU_CYCLE_OFFSET) {
      /* Nasty check to handle the case when the modes are different better. */
      FMod_Cycles *data = static_cast<FMod_Cycles *>(((FModifier *)fcu->modifiers.first)->data);
      short mode = (step >= 0) ? data->after_mode : data->before_mode;

      if (mode == FCM_EXTRAPOLATE_CYCLIC_OFFSET) {
        *py -= step * (last->vec[1][1] - first->vec[1][1]);
      }
    }
  }

  return type;
}

static float nla_time_remap(const AnimationEvalContext *anim_eval_context,
                            PointerRNA *id_ptr,
                            AnimData *adt,
                            bAction *act,
                            ListBase *nla_cache,
                            NlaKeyframingContext **r_nla_context)
{
  if (adt && adt->action == act) {
    *r_nla_context = BKE_animsys_get_nla_keyframing_context(
        nla_cache, id_ptr, adt, anim_eval_context);

    const float remapped_frame = BKE_nla_tweakedit_remap(
        adt, anim_eval_context->eval_time, NLATIME_CONVERT_UNMAP);
    return remapped_frame;
  }

  *r_nla_context = nullptr;
  return anim_eval_context->eval_time;
}

/* Insert the specified keyframe value into a single F-Curve. */
static SingleKeyingResult insert_keyframe_value(
    FCurve *fcu, float cfra, float curval, eBezTriple_KeyframeType keytype, eInsertKeyFlags flag)
{
  if (!BKE_fcurve_is_keyframable(fcu)) {
    return SingleKeyingResult::FCURVE_NOT_KEYFRAMEABLE;
  }

  /* Adjust coordinates for cycle aware insertion. */
  if (flag & INSERTKEY_CYCLE_AWARE) {
    if (remap_cyclic_keyframe_location(fcu, &cfra, &curval) != FCU_CYCLE_PERFECT) {
      /* Inhibit action from insert_vert_fcurve unless it's a perfect cycle. */
      flag &= ~INSERTKEY_CYCLE_AWARE;
    }
  }

  KeyframeSettings settings = get_keyframe_settings((flag & INSERTKEY_NO_USERPREF) == 0);
  settings.keyframe_type = keytype;

  return insert_vert_fcurve(fcu, {cfra, curval}, settings, flag);
}

bool insert_keyframe_direct(ReportList *reports,
                            PointerRNA ptr,
                            PropertyRNA *prop,
                            FCurve *fcu,
                            const AnimationEvalContext *anim_eval_context,
                            eBezTriple_KeyframeType keytype,
                            NlaKeyframingContext *nla_context,
                            eInsertKeyFlags flag)
{

  if (fcu == nullptr) {
    BKE_report(reports, RPT_ERROR, "No F-Curve to add keyframes to");
    return false;
  }

  if ((ptr.owner_id == nullptr) && (ptr.data == nullptr)) {
    BKE_report(
        reports, RPT_ERROR, "No RNA pointer available to retrieve values for keyframing from");
    return false;
  }

  if (prop == nullptr) {
    PointerRNA tmp_ptr;

    if (RNA_path_resolve_property(&ptr, fcu->rna_path, &tmp_ptr, &prop) == false) {
      const char *idname = (ptr.owner_id) ? ptr.owner_id->name : RPT_("<No ID pointer>");

      BKE_reportf(reports,
                  RPT_ERROR,
                  "Could not insert keyframe, as RNA path is invalid for the given ID (ID = %s, "
                  "path = %s)",
                  idname,
                  fcu->rna_path);
      return false;
    }

    /* Property found, so overwrite 'ptr' to make later code easier. */
    ptr = tmp_ptr;
  }

  /* Update F-Curve flags to ensure proper behavior for property type. */
  update_autoflags_fcurve_direct(fcu, prop);

  const int index = fcu->array_index;
  const bool visual_keyframing = flag & INSERTKEY_MATRIX;
  Vector<float> values = get_keyframe_values(&ptr, prop, visual_keyframing);

  BitVector<> successful_remaps = nla_map_keyframe_values_and_generate_reports(
      values.as_mutable_span(),
      index,
      ptr,
      *prop,
      nla_context,
      anim_eval_context,
      reports,
      nullptr);

  float current_value = 0.0f;
  if (index >= 0 && index < values.size()) {
    current_value = values[index];
  }

  /* This happens if NLA rejects this insertion. */
  if (!successful_remaps[index]) {
    return false;
  }

  const float cfra = anim_eval_context->eval_time;
  const SingleKeyingResult result = insert_keyframe_value(fcu, cfra, current_value, keytype, flag);

  if (result != SingleKeyingResult::SUCCESS) {
    BKE_reportf(reports,
                RPT_ERROR,
                "Failed to insert keys on F-Curve with path '%s[%d]', ensure that it is not "
                "locked or sampled, and try removing F-Modifiers",
                fcu->rna_path,
                fcu->array_index);
  }
  return result == SingleKeyingResult::SUCCESS;
}

/** Find or create the FCurve based on the given path, and insert the specified value into it. */
static SingleKeyingResult insert_keyframe_fcurve_value(Main *bmain,
                                                       PointerRNA *ptr,
                                                       PropertyRNA *prop,
                                                       bAction *act,
                                                       const char group[],
                                                       const char rna_path[],
                                                       int array_index,
                                                       const float fcurve_frame,
                                                       float curval,
                                                       eBezTriple_KeyframeType keytype,
                                                       eInsertKeyFlags flag)
{
  /* Make sure the F-Curve exists.
   * - if we're replacing keyframes only, DO NOT create new F-Curves if they do not exist yet
   *   but still try to get the F-Curve if it exists...
   */

  FCurve *fcu = key_insertion_may_create_fcurve(flag) ?
                    action_fcurve_ensure(bmain, act, group, ptr, rna_path, array_index) :
                    action_fcurve_find(act, rna_path, array_index);

  /* We may not have a F-Curve when we're replacing only. */
  if (!fcu) {
    return SingleKeyingResult::CANNOT_CREATE_FCURVE;
  }

  const bool is_new_curve = (fcu->totvert == 0);

  /* If the curve has only one key, make it cyclic if appropriate. */
  const bool is_cyclic_action = (flag & INSERTKEY_CYCLE_AWARE) && BKE_action_is_cyclic(act);

  if (is_cyclic_action && fcu->totvert == 1) {
    make_new_fcurve_cyclic(fcu, {act->frame_start, act->frame_end});
  }

  /* Update F-Curve flags to ensure proper behavior for property type. */
  update_autoflags_fcurve_direct(fcu, prop);

  const SingleKeyingResult result = insert_keyframe_value(
      fcu, fcurve_frame, curval, keytype, flag);

  /* If the curve is new, make it cyclic if appropriate. */
  if (is_cyclic_action && is_new_curve) {
    make_new_fcurve_cyclic(fcu, {act->frame_start, act->frame_end});
  }

  return result;
}

CombinedKeyingResult insert_keyframe(Main *bmain,
                                     ID &id,
                                     const char group[],
                                     const char rna_path[],
                                     int array_index,
                                     const AnimationEvalContext *anim_eval_context,
                                     eBezTriple_KeyframeType keytype,
                                     eInsertKeyFlags flag)
{
  CombinedKeyingResult combined_result;

  if (!BKE_id_is_editable(bmain, &id)) {
    combined_result.add(SingleKeyingResult::ID_NOT_EDITABLE);
    return combined_result;
  }

  PointerRNA ptr;
  PropertyRNA *prop = nullptr;
  PointerRNA id_ptr = RNA_id_pointer_create(&id);
  if (RNA_path_resolve_property(&id_ptr, rna_path, &ptr, &prop) == false) {
    combined_result.add(SingleKeyingResult::CANNOT_RESOLVE_PATH);
    return combined_result;
  }

  bAction *act = id_action_ensure(bmain, &id);
  if (act == nullptr) {
    combined_result.add(SingleKeyingResult::ID_NOT_ANIMATABLE);
    return combined_result;
  }

  /* Apply NLA-mapping to frame to use (if applicable). */
  NlaKeyframingContext *nla_context = nullptr;
  ListBase nla_cache = {nullptr, nullptr};
  AnimData *adt = BKE_animdata_from_id(&id);
  const float nla_mapped_frame = nla_time_remap(
      anim_eval_context, &id_ptr, adt, act, &nla_cache, &nla_context);

  const bool visual_keyframing = flag & INSERTKEY_MATRIX;
  Vector<float> values = get_keyframe_values(&ptr, prop, visual_keyframing);

  bool force_all;
  BitVector<> successful_remaps(values.size(), false);
  BKE_animsys_nla_remap_keyframe_values(nla_context,
                                        &ptr,
                                        prop,
                                        values,
                                        array_index,
                                        anim_eval_context,
                                        &force_all,
                                        successful_remaps);

  /* Key the entire array. */
  int key_count = 0;
  if (array_index == -1 || force_all) {
    /* In force mode, if any of the curves succeeds, drop the replace mode and restart. */
    if (force_all && (flag & (INSERTKEY_REPLACE | INSERTKEY_AVAILABLE)) != 0) {
      int exclude = -1;

      for (array_index = 0; array_index < values.size(); array_index++) {
        if (!successful_remaps[array_index]) {
          continue;
        }
        const SingleKeyingResult result = insert_keyframe_fcurve_value(bmain,
                                                                       &ptr,
                                                                       prop,
                                                                       act,
                                                                       group,
                                                                       rna_path,
                                                                       array_index,
                                                                       nla_mapped_frame,
                                                                       values[array_index],
                                                                       keytype,
                                                                       flag);
        combined_result.add(result);
        if (result == SingleKeyingResult::SUCCESS) {
          key_count++;
          exclude = array_index;
          break;
        }
      }

      if (exclude != -1) {
        flag &= ~(INSERTKEY_REPLACE | INSERTKEY_AVAILABLE);

        for (array_index = 0; array_index < values.size(); array_index++) {
          if (!successful_remaps[array_index]) {
            continue;
          }

          if (array_index != exclude) {
            const SingleKeyingResult result = insert_keyframe_fcurve_value(bmain,
                                                                           &ptr,
                                                                           prop,
                                                                           act,
                                                                           group,
                                                                           rna_path,
                                                                           array_index,
                                                                           nla_mapped_frame,
                                                                           values[array_index],
                                                                           keytype,
                                                                           flag);
            combined_result.add(result);
            if (result == SingleKeyingResult::SUCCESS) {
              key_count++;
            }
          }
        }
      }
    }
    /* Simply insert all channels. */
    else {
      for (array_index = 0; array_index < values.size(); array_index++) {
        if (!successful_remaps[array_index]) {
          continue;
        }

        const SingleKeyingResult result = insert_keyframe_fcurve_value(bmain,
                                                                       &ptr,
                                                                       prop,
                                                                       act,
                                                                       group,
                                                                       rna_path,
                                                                       array_index,
                                                                       nla_mapped_frame,
                                                                       values[array_index],
                                                                       keytype,
                                                                       flag);
        combined_result.add(result);
        if (result == SingleKeyingResult::SUCCESS) {
          key_count++;
        }
      }
    }
  }
  /* Key a single index. */
  else {
    if (array_index >= 0 && array_index < values.size() && successful_remaps[array_index]) {
      const SingleKeyingResult result = insert_keyframe_fcurve_value(bmain,
                                                                     &ptr,
                                                                     prop,
                                                                     act,
                                                                     group,
                                                                     rna_path,
                                                                     array_index,
                                                                     nla_mapped_frame,
                                                                     values[array_index],
                                                                     keytype,
                                                                     flag);
      combined_result.add(result);
      if (result == SingleKeyingResult::SUCCESS) {
        key_count++;
      }
    }
  }

  BKE_animsys_free_nla_keyframing_context_cache(&nla_cache);

  if (key_count > 0) {
    if (act != nullptr) {
      DEG_id_tag_update(&act->id, ID_RECALC_ANIMATION_NO_FLUSH);
    }
    if (adt != nullptr && adt->action != nullptr && adt->action != act) {
      DEG_id_tag_update(&adt->action->id, ID_RECALC_ANIMATION_NO_FLUSH);
    }
  }

  return combined_result;
}

/* ************************************************** */
/* KEYFRAME DELETION */

/* Main Keyframing API call:
 * Use this when validation of necessary animation data isn't necessary as it
 * already exists. It will delete a keyframe at the current frame.
 *
 * The flag argument is used for special settings that alter the behavior of
 * the keyframe deletion. These include the quick refresh options.
 */

static void deg_tag_after_keyframe_delete(Main *bmain, ID *id, AnimData *adt)
{
  if (adt->action == nullptr) {
    /* In the case last f-curve was removed need to inform dependency graph
     * about relations update, since it needs to get rid of animation operation
     * for this data-block. */
    DEG_id_tag_update_ex(bmain, id, ID_RECALC_ANIMATION_NO_FLUSH);
    DEG_relations_tag_update(bmain);
  }
  else {
    DEG_id_tag_update_ex(bmain, &adt->action->id, ID_RECALC_ANIMATION_NO_FLUSH);
  }
}

int delete_keyframe(Main *bmain,
                    ReportList *reports,
                    ID *id,
                    bAction *act,
                    const char rna_path[],
                    int array_index,
                    float cfra)
{
  AnimData *adt = BKE_animdata_from_id(id);

  if (ELEM(nullptr, id, adt)) {
    BKE_report(reports, RPT_ERROR, "No ID block and/or AnimData to delete keyframe from");
    return 0;
  }

  PointerRNA ptr;
  PropertyRNA *prop;
  PointerRNA id_ptr = RNA_id_pointer_create(id);
  if (RNA_path_resolve_property(&id_ptr, rna_path, &ptr, &prop) == false) {
    BKE_reportf(
        reports,
        RPT_ERROR,
        "Could not delete keyframe, as RNA path is invalid for the given ID (ID = %s, path = %s)",
        id->name,
        rna_path);
    return 0;
  }

  if (act == nullptr) {
    if (adt->action) {
      act = adt->action;
      cfra = BKE_nla_tweakedit_remap(adt, cfra, NLATIME_CONVERT_UNMAP);
    }
    else {
      BKE_reportf(reports, RPT_ERROR, "No action to delete keyframes from for ID = %s", id->name);
      return 0;
    }
  }

  int array_index_max = array_index + 1;

  if (array_index == -1) {
    array_index = 0;
    array_index_max = RNA_property_array_length(&ptr, prop);

    /* For single properties, increase max_index so that the property itself gets included,
     * but don't do this for standard arrays since that can cause corruption issues
     * (extra unused curves).
     */
    if (array_index_max == array_index) {
      array_index_max++;
    }
  }

  /* Will only loop once unless the array index was -1. */
  int key_count = 0;
  for (; array_index < array_index_max; array_index++) {
    FCurve *fcu = action_fcurve_find(act, rna_path, array_index);

    if (fcu == nullptr) {
      continue;
    }

    if (BKE_fcurve_is_protected(fcu)) {
      BKE_reportf(reports,
                  RPT_WARNING,
                  "Not deleting keyframe for locked F-Curve '%s' for %s '%s'",
                  fcu->rna_path,
                  BKE_idtype_idcode_to_name(GS(id->name)),
                  id->name + 2);
      continue;
    }

    key_count += delete_keyframe_fcurve(adt, fcu, cfra);
  }
  if (key_count) {
    deg_tag_after_keyframe_delete(bmain, id, adt);
  }

  return key_count;
}

/* ************************************************** */
/* KEYFRAME CLEAR */

int clear_keyframe(Main *bmain,
                   ReportList *reports,
                   ID *id,
                   bAction *act,
                   const char rna_path[],
                   int array_index,
                   eInsertKeyFlags /*flag*/)
{
  AnimData *adt = BKE_animdata_from_id(id);

  if (ELEM(nullptr, id, adt)) {
    BKE_report(reports, RPT_ERROR, "No ID block and/or AnimData to delete keyframe from");
    return 0;
  }

  PointerRNA ptr;
  PropertyRNA *prop;
  PointerRNA id_ptr = RNA_id_pointer_create(id);
  if (RNA_path_resolve_property(&id_ptr, rna_path, &ptr, &prop) == false) {
    BKE_reportf(
        reports,
        RPT_ERROR,
        "Could not clear keyframe, as RNA path is invalid for the given ID (ID = %s, path = %s)",
        id->name,
        rna_path);
    return 0;
  }

  if (act == nullptr) {
    if (adt->action) {
      act = adt->action;
    }
    else {
      BKE_reportf(reports, RPT_ERROR, "No action to delete keyframes from for ID = %s", id->name);
      return 0;
    }
  }

  int array_index_max = array_index + 1;
  if (array_index == -1) {
    array_index = 0;
    array_index_max = RNA_property_array_length(&ptr, prop);

    /* For single properties, increase max_index so that the property itself gets included,
     * but don't do this for standard arrays since that can cause corruption issues
     * (extra unused curves).
     */
    if (array_index_max == array_index) {
      array_index_max++;
    }
  }

  int key_count = 0;
  /* Will only loop once unless the array index was -1. */
  for (; array_index < array_index_max; array_index++) {
    FCurve *fcu = action_fcurve_find(act, rna_path, array_index);

    if (fcu == nullptr) {
      continue;
    }

    if (BKE_fcurve_is_protected(fcu)) {
      BKE_reportf(reports,
                  RPT_WARNING,
                  "Not clearing all keyframes from locked F-Curve '%s' for %s '%s'",
                  fcu->rna_path,
                  BKE_idtype_idcode_to_name(GS(id->name)),
                  id->name + 2);
      continue;
    }

    animdata_fcurve_delete(nullptr, adt, fcu);

    key_count++;
  }
  if (key_count) {
    deg_tag_after_keyframe_delete(bmain, id, adt);
  }

  return key_count;
}

static CombinedKeyingResult insert_key_legacy_action(Main *bmain,
                                                     bAction *action,
                                                     PointerRNA *ptr,
                                                     PropertyRNA *prop,
                                                     const std::string &rna_path,
                                                     const float frame,
                                                     const Span<float> values,
                                                     eInsertKeyFlags insert_key_flag,
                                                     eBezTriple_KeyframeType key_type,
                                                     const BitSpan keying_mask)
{
  BLI_assert(bmain != nullptr);
  BLI_assert(action != nullptr);
  BLI_assert(action->wrap().is_action_legacy());

  const char *group = default_channel_group_for_path(ptr, rna_path);

  int property_array_index = 0;
  CombinedKeyingResult combined_result;
  for (float value : values) {
    if (!keying_mask[property_array_index]) {
      combined_result.add(SingleKeyingResult::UNABLE_TO_INSERT_TO_NLA_STACK);
      property_array_index++;
      continue;
    }
    const SingleKeyingResult keying_result = insert_keyframe_fcurve_value(bmain,
                                                                          ptr,
                                                                          prop,
                                                                          action,
                                                                          group,
                                                                          rna_path.c_str(),
                                                                          property_array_index,
                                                                          frame,
                                                                          value,
                                                                          key_type,
                                                                          insert_key_flag);
    combined_result.add(keying_result);
    property_array_index++;
  }
  return combined_result;
}

struct KeyInsertData {
  float2 position;
  int array_index;
};

static SingleKeyingResult insert_key_layer(Layer &layer,
                                           Binding &binding,
                                           const std::string &rna_path,
                                           const KeyInsertData &key_data,
                                           const KeyframeSettings &key_settings,
                                           const eInsertKeyFlags insert_key_flags)
{
  /* TODO: we currently assume there will always be precisely one strip, which
   * is infinite and has no time offset. This will not hold true in the future
   * when we add support for multiple strips. */
  BLI_assert(layer.strips().size() == 1);
  Strip *strip = layer.strip(0);
  BLI_assert(strip->is_infinite());
  BLI_assert(strip->frame_offset == 0.0);

  return strip->as<KeyframeStrip>().keyframe_insert(
      binding, rna_path, key_data.array_index, key_data.position, key_settings, insert_key_flags);
}

static CombinedKeyingResult insert_key_layered_action(Action &action,
                                                      const int32_t binding_handle,
                                                      PointerRNA *rna_pointer,
                                                      const blender::Span<RNAPath> rna_paths,
                                                      const float scene_frame,
                                                      const KeyframeSettings &key_settings,
                                                      const eInsertKeyFlags insert_key_flags)
{
  BLI_assert(action.is_action_layered());

  ID *id = rna_pointer->owner_id;
  CombinedKeyingResult combined_result;

  Binding *binding = action.binding_for_handle(binding_handle);
  if (binding == nullptr) {
    binding = &action.binding_add_for_id(*id);
    const bool success = action.assign_id(binding, *id);
    UNUSED_VARS_NDEBUG(success);
    BLI_assert_msg(
        success,
        "With a new Binding, the only reason this could fail is that the ID itself cannot be "
        "animated, which should have been caught and handled by higher-level functions.");
  }

  /* Ensure that at least one layer exists. If not, create the default layer
   * with the default infinite keyframe strip. */
  action.layer_ensure_at_least_one();

  /* TODO: we currently assume this will always successfully find a layer.
   * However, that may not be true in the future when we implement features like
   * layer locking: if layers already exist, but they are all locked, then the
   * default layer won't be added by the line above, but there also won't be any
   * layers we can insert keys into. */
  Layer *layer = action.get_layer_for_keyframing();
  BLI_assert(layer != nullptr);

  const bool use_visual_keyframing = insert_key_flags & INSERTKEY_MATRIX;

  for (const RNAPath &rna_path : rna_paths) {
    PointerRNA ptr;
    PropertyRNA *prop = nullptr;
    const bool path_resolved = RNA_path_resolve_property(
        rna_pointer, rna_path.path.c_str(), &ptr, &prop);
    if (!path_resolved) {
      std::fprintf(stderr,
                   "Failed to insert key on binding %s due to unresolved RNA path: %s\n",
                   binding->name,
                   rna_path.path.c_str());
      combined_result.add(SingleKeyingResult::CANNOT_RESOLVE_PATH);
      continue;
    }
    const std::optional<std::string> rna_path_id_to_prop = RNA_path_from_ID_to_property(&ptr,
                                                                                        prop);
    BLI_assert(rna_path_id_to_prop.has_value());
    Vector<float> rna_values = get_keyframe_values(&ptr, prop, use_visual_keyframing);

    for (const int property_index : rna_values.index_range()) {
      /* If we're only keying one array element, skip all elements other than
       * that one. */
      if (rna_path.index.has_value() && *rna_path.index != property_index) {
        continue;
      }

      const KeyInsertData key_data = {{scene_frame, rna_values[property_index]}, property_index};
      const SingleKeyingResult result = insert_key_layer(
          *layer, *binding, *rna_path_id_to_prop, key_data, key_settings, insert_key_flags);
      combined_result.add(result);
    }
  }

  DEG_id_tag_update(&action.id, ID_RECALC_ANIMATION_NO_FLUSH);

  return combined_result;
}

CombinedKeyingResult insert_key_rna(PointerRNA *rna_pointer,
                                    const blender::Span<RNAPath> rna_paths,
                                    const float scene_frame,
                                    const eInsertKeyFlags insert_key_flags,
                                    const eBezTriple_KeyframeType key_type,
                                    Main *bmain,
                                    const AnimationEvalContext &anim_eval_context)
{
  ID *id = rna_pointer->owner_id;
  CombinedKeyingResult combined_result;

  /* Init animdata if none available yet. */
  AnimData *adt = BKE_animdata_ensure_id(id);
  if (adt == nullptr) {
    combined_result.add(SingleKeyingResult::ID_NOT_ANIMATABLE);
    return combined_result;
  }

  bAction *action = id_action_ensure(bmain, id);
  BLI_assert(action != nullptr);

  if (USER_EXPERIMENTAL_TEST(&U, use_animation_baklava) && action->wrap().is_action_layered()) {
<<<<<<< HEAD
    KeyframeSettings key_settings = get_keyframe_settings(
        (insert_key_flags & INSERTKEY_NO_USERPREF) == 0);
=======
    /* TODO: Don't hard-code key settings. */
    KeyframeSettings key_settings;
>>>>>>> 67c1fbdb
    key_settings.keyframe_type = key_type;
    return insert_key_layered_action(action->wrap(),
                                     adt->binding_handle,
                                     rna_pointer,
                                     rna_paths,
                                     scene_frame,
                                     key_settings,
                                     insert_key_flags);
  }

  /* Keyframing functions can deal with the nla_context being a nullptr. */
  ListBase nla_cache = {nullptr, nullptr};
  NlaKeyframingContext *nla_context = nullptr;

  if (adt->action == action) {
    PointerRNA id_pointer = RNA_id_pointer_create(id);
    nla_context = BKE_animsys_get_nla_keyframing_context(
        &nla_cache, &id_pointer, adt, &anim_eval_context);
  }

  const float nla_frame = BKE_nla_tweakedit_remap(adt, scene_frame, NLATIME_CONVERT_UNMAP);
  const bool visual_keyframing = insert_key_flags & INSERTKEY_MATRIX;

  for (const RNAPath &rna_path : rna_paths) {
    PointerRNA ptr;
    PropertyRNA *prop = nullptr;
    const bool path_resolved = RNA_path_resolve_property(
        rna_pointer, rna_path.path.c_str(), &ptr, &prop);
    if (!path_resolved) {
      combined_result.add(SingleKeyingResult::CANNOT_RESOLVE_PATH);
      continue;
    }
    const std::optional<std::string> rna_path_id_to_prop = RNA_path_from_ID_to_property(&ptr,
                                                                                        prop);
    Vector<float> rna_values = get_keyframe_values(&ptr, prop, visual_keyframing);

    BitVector<> successful_remaps(rna_values.size(), false);
    BKE_animsys_nla_remap_keyframe_values(nla_context,
                                          rna_pointer,
                                          prop,
                                          rna_values.as_mutable_span(),
                                          rna_path.index.value_or(-1),
                                          &anim_eval_context,
                                          nullptr,
                                          successful_remaps);
    const CombinedKeyingResult result = insert_key_legacy_action(bmain,
                                                                 action,
                                                                 rna_pointer,
                                                                 prop,
                                                                 rna_path_id_to_prop->c_str(),
                                                                 nla_frame,
                                                                 rna_values.as_span(),
                                                                 insert_key_flags,
                                                                 key_type,
                                                                 successful_remaps);
    combined_result.merge(result);
  }
  BKE_animsys_free_nla_keyframing_context_cache(&nla_cache);

  return combined_result;
}

}  // namespace blender::animrig<|MERGE_RESOLUTION|>--- conflicted
+++ resolved
@@ -1123,13 +1123,8 @@
   BLI_assert(action != nullptr);
 
   if (USER_EXPERIMENTAL_TEST(&U, use_animation_baklava) && action->wrap().is_action_layered()) {
-<<<<<<< HEAD
     KeyframeSettings key_settings = get_keyframe_settings(
         (insert_key_flags & INSERTKEY_NO_USERPREF) == 0);
-=======
-    /* TODO: Don't hard-code key settings. */
-    KeyframeSettings key_settings;
->>>>>>> 67c1fbdb
     key_settings.keyframe_type = key_type;
     return insert_key_layered_action(action->wrap(),
                                      adt->binding_handle,
