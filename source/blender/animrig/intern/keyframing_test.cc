/* SPDX-FileCopyrightText: 2024 Blender Authors
 *
 * SPDX-License-Identifier: GPL-2.0-or-later */

#include "ANIM_action.hh"
#include "ANIM_keyframing.hh"

#include "BKE_action.h"
#include "BKE_anim_data.hh"
#include "BKE_animsys.h"
#include "BKE_armature.hh"
#include "BKE_fcurve.hh"
#include "BKE_idtype.hh"
#include "BKE_lib_id.hh"
#include "BKE_main.hh"
#include "BKE_nla.h"
#include "BKE_object.hh"

#include "DNA_anim_types.h"
#include "DNA_object_types.h"

#include "RNA_access.hh"
#include "RNA_prototypes.h"

#include "BLI_listbase.h"
#include "BLI_string.h"
#include "BLI_string_utf8.h"

#include <limits>

#include "CLG_log.h"
#include "testing/testing.h"

namespace blender::animrig::tests {
class KeyframingTest : public testing::Test {
 public:
  Main *bmain;

  /* For standard single-action testing. */
  Object *object;
  PointerRNA object_rna_pointer;

  /* For pose bone single-action testing. */
  Object *armature_object;
  bArmature *armature;
  PointerRNA armature_object_rna_pointer;

  /* For NLA testing. */
  Object *object_with_nla;
  PointerRNA object_with_nla_rna_pointer;
  bAction *nla_action;

  static void SetUpTestSuite()
  {
    /* BKE_id_free() hits a code path that uses CLOG, which crashes if not initialized properly. */
    CLG_init();

    /* To make id_can_have_animdata() and friends work, the `id_types` array needs to be set up. */
    BKE_idtype_init();
  }

  static void TearDownTestSuite()
  {
    /* Ensure experimental baklava flag is turned off after all tests are run. */
    U.flag &= ~USER_DEVELOPER_UI;
    U.experimental.use_animation_baklava = 0;

    CLG_exit();
  }

  void SetUp() override
  {
    /* Ensure experimental baklava flag is turned off first (to be enabled
     * selectively in the layered action tests. */
    U.flag &= ~USER_DEVELOPER_UI;
    U.experimental.use_animation_baklava = 0;

    bmain = BKE_main_new();

    object = BKE_object_add_only_object(bmain, OB_EMPTY, "OBEmpty");
    object_rna_pointer = RNA_id_pointer_create(&object->id);

    Bone *bone = static_cast<Bone *>(MEM_mallocN(sizeof(Bone), "BONE"));
    memset(bone, 0, sizeof(Bone));
    STRNCPY(bone->name, "Bone");

    armature = BKE_armature_add(bmain, "ARArmature");
    BLI_addtail(&armature->bonebase, bone);

    armature_object = BKE_object_add_only_object(bmain, OB_ARMATURE, "OBArmature");
    armature_object->data = armature;
    BKE_pose_ensure(bmain, armature_object, armature, false);
    armature_object_rna_pointer = RNA_id_pointer_create(&armature_object->id);

    object_with_nla = BKE_object_add_only_object(bmain, OB_EMPTY, "OBEmptyWithNLA");
    object_with_nla_rna_pointer = RNA_id_pointer_create(&object_with_nla->id);
    nla_action = static_cast<bAction *>(BKE_id_new(bmain, ID_AC, "ACNLAAction"));

    /* Set up an NLA system with a single NLA track with a single offset-in-time
     * NLA strip, and make that strip active and in tweak mode. */
    AnimData *adt = BKE_animdata_ensure_id(&object_with_nla->id);
    NlaTrack *track = BKE_nlatrack_new_head(&adt->nla_tracks, false);
    NlaStrip *strip = BKE_nlastack_add_strip(adt, nla_action, false);
    track->flag |= NLATRACK_ACTIVE;
    strip->flag |= NLASTRIP_FLAG_ACTIVE;
    strip->start = -10.0;
    strip->end = 990.0;
    strip->actstart = 0.0;
    strip->actend = 1000.0;
    strip->scale = 1.0;
    strip->blendmode = NLASTRIP_MODE_COMBINE;
    BKE_nla_tweakmode_enter(adt);
  }

  void TearDown() override
  {
    BKE_main_free(bmain);
  }
};

/* ------------------------------------------------------------
<<<<<<< HEAD
 * Tests for `insert_keyframes()`.
 */

/* Keying a non-array property. */
TEST_F(KeyframingTest, insert_keyframes__non_array_property)
=======
 * Tests for `insert_key_rna()` with layered actions.
 */

/* Keying a non-array property. */
TEST_F(KeyframingTest, insert_key_rna__layered_action__non_array_property)
{
  /* Turn on Baklava experimental flag. */
  U.flag |= USER_DEVELOPER_UI;
  U.experimental.use_animation_baklava = 1;

  AnimationEvalContext anim_eval_context = {nullptr, 1.0};

  /* First time should create:
   * - AnimData
   * - Action
   * - Binding
   * - Layer
   * - Infinite KeyframeStrip
   * - FCurve with a single key
   */
  object->empty_drawsize = 42.0;
  const CombinedKeyingResult result_1 = insert_key_rna(&object_rna_pointer,
                                                       {{"empty_display_size"}},
                                                       1.0,
                                                       INSERTKEY_NOFLAGS,
                                                       BEZT_KEYTYPE_KEYFRAME,
                                                       bmain,
                                                       anim_eval_context);
  EXPECT_EQ(1, result_1.get_count(SingleKeyingResult::SUCCESS));
  ASSERT_NE(nullptr, object->adt);
  ASSERT_NE(nullptr, object->adt->action);
  Action &action = object->adt->action->wrap();

  /* The action has a binding, it's named properly, and it's correctly assigned
   * to the object. */
  ASSERT_EQ(1, action.bindings().size());
  Binding *binding = action.binding(0);
  EXPECT_STREQ(object->id.name, binding->name);
  EXPECT_STREQ(object->adt->binding_name, binding->name);
  EXPECT_EQ(object->adt->binding_handle, binding->handle);

  /* We have the default layer and strip. */
  ASSERT_TRUE(action.is_action_layered());
  ASSERT_EQ(1, action.layers().size());
  ASSERT_EQ(1, action.layer(0)->strips().size());
  EXPECT_TRUE(strlen(action.layer(0)->name) > 0);
  Strip *strip = action.layer(0)->strip(0);
  ASSERT_TRUE(strip->is_infinite());
  ASSERT_EQ(Strip::Type::Keyframe, strip->type());
  KeyframeStrip *keyframe_strip = &strip->as<KeyframeStrip>();

  /* We have a channel bag for the binding. */
  ChannelBag *channel_bag = keyframe_strip->channelbag_for_binding(*binding);
  ASSERT_NE(nullptr, channel_bag);

  /* The fcurves in the channel bag are what we expect. */
  EXPECT_EQ(1, channel_bag->fcurves().size());
  const FCurve *fcurve = channel_bag->fcurve_find("empty_display_size", 0);
  ASSERT_NE(nullptr, fcurve);
  ASSERT_NE(nullptr, fcurve->bezt);
  EXPECT_EQ(1, fcurve->totvert);
  EXPECT_EQ(1.0, fcurve->bezt[0].vec[1][0]);
  EXPECT_EQ(42.0, fcurve->bezt[0].vec[1][1]);

  /* Second time inserting with a different value on the same frame should
   * simply replace the key. */
  object->empty_drawsize = 86.0;
  const CombinedKeyingResult result_2 = insert_key_rna(&object_rna_pointer,
                                                       {{"empty_display_size"}},
                                                       1.0,
                                                       INSERTKEY_NOFLAGS,
                                                       BEZT_KEYTYPE_KEYFRAME,
                                                       bmain,
                                                       anim_eval_context);
  EXPECT_EQ(1, result_2.get_count(SingleKeyingResult::SUCCESS));
  EXPECT_EQ(1, fcurve->totvert);
  EXPECT_EQ(1.0, fcurve->bezt[0].vec[1][0]);
  EXPECT_EQ(86.0, fcurve->bezt[0].vec[1][1]);

  /* Third time inserting on a different time should add a second key. */
  object->empty_drawsize = 7.0;
  const CombinedKeyingResult result_3 = insert_key_rna(&object_rna_pointer,
                                                       {{"empty_display_size"}},
                                                       10.0,
                                                       INSERTKEY_NOFLAGS,
                                                       BEZT_KEYTYPE_KEYFRAME,
                                                       bmain,
                                                       anim_eval_context);
  EXPECT_EQ(1, result_3.get_count(SingleKeyingResult::SUCCESS));
  EXPECT_EQ(2, fcurve->totvert);
  EXPECT_EQ(1.0, fcurve->bezt[0].vec[1][0]);
  EXPECT_EQ(86.0, fcurve->bezt[0].vec[1][1]);
  EXPECT_EQ(10.0, fcurve->bezt[1].vec[1][0]);
  EXPECT_EQ(7.0, fcurve->bezt[1].vec[1][1]);
}

/* Keying a single element of an array property. */
TEST_F(KeyframingTest, insert_key_rna__layered_action__single_element)
{
  /* Turn on Baklava experimental flag. */
  U.flag |= USER_DEVELOPER_UI;
  U.experimental.use_animation_baklava = 1;

  AnimationEvalContext anim_eval_context = {nullptr, 1.0};

  const CombinedKeyingResult result = insert_key_rna(&object_rna_pointer,
                                                     {{"rotation_euler", std::nullopt, 0}},
                                                     1.0,
                                                     INSERTKEY_NOFLAGS,
                                                     BEZT_KEYTYPE_KEYFRAME,
                                                     bmain,
                                                     anim_eval_context);

  EXPECT_EQ(1, result.get_count(SingleKeyingResult::SUCCESS));
  ASSERT_NE(nullptr, object->adt);
  ASSERT_NE(nullptr, object->adt->action);
  Action &action = object->adt->action->wrap();
  ASSERT_EQ(1, action.bindings().size());
  ASSERT_EQ(1, action.layers().size());
  ASSERT_EQ(1, action.layer(0)->strips().size());
  KeyframeStrip *strip = &action.layer(0)->strip(0)->as<KeyframeStrip>();
  ASSERT_EQ(1, strip->channelbags().size());
  ChannelBag *channel_bag = strip->channelbag(0);

  EXPECT_EQ(1, channel_bag->fcurves().size());
  EXPECT_NE(nullptr, channel_bag->fcurve_find("rotation_euler", 0));
}

/* Keying all elements of an array property. */
TEST_F(KeyframingTest, insert_key_rna__layered_action__all_elements)
{
  /* Turn on Baklava experimental flag. */
  U.flag |= USER_DEVELOPER_UI;
  U.experimental.use_animation_baklava = 1;

  AnimationEvalContext anim_eval_context = {nullptr, 1.0};

  const CombinedKeyingResult result = insert_key_rna(&object_rna_pointer,
                                                     {{"rotation_euler"}},
                                                     1.0,
                                                     INSERTKEY_NOFLAGS,
                                                     BEZT_KEYTYPE_KEYFRAME,
                                                     bmain,
                                                     anim_eval_context);

  EXPECT_EQ(3, result.get_count(SingleKeyingResult::SUCCESS));
  ASSERT_NE(nullptr, object->adt);
  ASSERT_NE(nullptr, object->adt->action);
  Action &action = object->adt->action->wrap();
  ASSERT_EQ(1, action.bindings().size());
  ASSERT_EQ(1, action.layers().size());
  ASSERT_EQ(1, action.layer(0)->strips().size());
  KeyframeStrip *strip = &action.layer(0)->strip(0)->as<KeyframeStrip>();
  ASSERT_EQ(1, strip->channelbags().size());
  ChannelBag *channel_bag = strip->channelbag(0);

  EXPECT_EQ(3, channel_bag->fcurves().size());
  EXPECT_NE(nullptr, channel_bag->fcurve_find("rotation_euler", 0));
  EXPECT_NE(nullptr, channel_bag->fcurve_find("rotation_euler", 1));
  EXPECT_NE(nullptr, channel_bag->fcurve_find("rotation_euler", 2));
}

/* Keying a pose bone from its own RNA pointer. */
TEST_F(KeyframingTest, insert_key_rna__layered_action__pose_bone_rna_pointer)
{
  /* Turn on Baklava experimental flag. */
  U.flag |= USER_DEVELOPER_UI;
  U.experimental.use_animation_baklava = 1;

  AnimationEvalContext anim_eval_context = {nullptr, 1.0};
  bPoseChannel *pchan = BKE_pose_channel_find_name(armature_object->pose, "Bone");
  PointerRNA pose_bone_rna_pointer = RNA_pointer_create(
      &armature_object->id, &RNA_PoseBone, pchan);

  const CombinedKeyingResult result = insert_key_rna(&pose_bone_rna_pointer,
                                                     {{"rotation_euler", std::nullopt, 0}},
                                                     1.0,
                                                     INSERTKEY_NOFLAGS,
                                                     BEZT_KEYTYPE_KEYFRAME,
                                                     bmain,
                                                     anim_eval_context);

  EXPECT_EQ(1, result.get_count(SingleKeyingResult::SUCCESS));
  ASSERT_NE(nullptr, armature_object->adt);
  ASSERT_NE(nullptr, armature_object->adt->action);
  Action &action = armature_object->adt->action->wrap();
  ASSERT_EQ(1, action.bindings().size());
  ASSERT_EQ(1, action.layers().size());
  ASSERT_EQ(1, action.layer(0)->strips().size());
  KeyframeStrip *strip = &action.layer(0)->strip(0)->as<KeyframeStrip>();
  ASSERT_EQ(1, strip->channelbags().size());
  ChannelBag *channel_bag = strip->channelbag(0);

  EXPECT_EQ(1, channel_bag->fcurves().size());
  EXPECT_NE(nullptr, channel_bag->fcurve_find("pose.bones[\"Bone\"].rotation_euler", 0));
}

/* Keying a pose bone from its owning ID's RNA pointer. */
TEST_F(KeyframingTest, insert_key_rna__layered_action__pose_bone_owner_id_pointer)
{
  /* Turn on Baklava experimental flag. */
  U.flag |= USER_DEVELOPER_UI;
  U.experimental.use_animation_baklava = 1;

  AnimationEvalContext anim_eval_context = {nullptr, 1.0};

  const CombinedKeyingResult result = insert_key_rna(
      &armature_object_rna_pointer,
      {{"pose.bones[\"Bone\"].rotation_euler", std::nullopt, 0}},
      1.0,
      INSERTKEY_NOFLAGS,
      BEZT_KEYTYPE_KEYFRAME,
      bmain,
      anim_eval_context);

  EXPECT_EQ(1, result.get_count(SingleKeyingResult::SUCCESS));
  ASSERT_NE(nullptr, armature_object->adt);
  ASSERT_NE(nullptr, armature_object->adt->action);
  Action &action = armature_object->adt->action->wrap();
  ASSERT_EQ(1, action.bindings().size());
  ASSERT_EQ(1, action.layers().size());
  ASSERT_EQ(1, action.layer(0)->strips().size());
  KeyframeStrip *strip = &action.layer(0)->strip(0)->as<KeyframeStrip>();
  ASSERT_EQ(1, strip->channelbags().size());
  ChannelBag *channel_bag = strip->channelbag(0);

  EXPECT_EQ(1, channel_bag->fcurves().size());
  EXPECT_NE(nullptr, channel_bag->fcurve_find("pose.bones[\"Bone\"].rotation_euler", 0));
}

/* Keying multiple elements of multiple properties at once. */
TEST_F(KeyframingTest, insert_key_rna__layered_action__multiple_properties)
{
  /* Turn on Baklava experimental flag. */
  U.flag |= USER_DEVELOPER_UI;
  U.experimental.use_animation_baklava = 1;

  AnimationEvalContext anim_eval_context = {nullptr, 1.0};

  const CombinedKeyingResult result = insert_key_rna(&object_rna_pointer,
                                                     {
                                                         {"empty_display_size"},
                                                         {"location"},
                                                         {"rotation_euler", std::nullopt, 0},
                                                         {"rotation_euler", std::nullopt, 2},
                                                     },
                                                     1.0,
                                                     INSERTKEY_NOFLAGS,
                                                     BEZT_KEYTYPE_KEYFRAME,
                                                     bmain,
                                                     anim_eval_context);

  EXPECT_EQ(6, result.get_count(SingleKeyingResult::SUCCESS));
  ASSERT_NE(nullptr, object->adt);
  ASSERT_NE(nullptr, object->adt->action);
  Action &action = object->adt->action->wrap();
  ASSERT_EQ(1, action.bindings().size());
  ASSERT_EQ(1, action.layers().size());
  ASSERT_EQ(1, action.layer(0)->strips().size());
  KeyframeStrip *strip = &action.layer(0)->strip(0)->as<KeyframeStrip>();
  ASSERT_EQ(1, strip->channelbags().size());
  ChannelBag *channel_bag = strip->channelbag(0);

  EXPECT_EQ(6, channel_bag->fcurves().size());
  EXPECT_NE(nullptr, channel_bag->fcurve_find("empty_display_size", 0));
  EXPECT_NE(nullptr, channel_bag->fcurve_find("location", 0));
  EXPECT_NE(nullptr, channel_bag->fcurve_find("location", 1));
  EXPECT_NE(nullptr, channel_bag->fcurve_find("location", 2));
  EXPECT_NE(nullptr, channel_bag->fcurve_find("rotation_euler", 0));
  EXPECT_NE(nullptr, channel_bag->fcurve_find("rotation_euler", 2));
}

/* Keying more than one ID on the same action. */
TEST_F(KeyframingTest, insert_key_rna__layered_action__multiple_ids)
{
  /* Turn on Baklava experimental flag. */
  U.flag |= USER_DEVELOPER_UI;
  U.experimental.use_animation_baklava = 1;

  AnimationEvalContext anim_eval_context = {nullptr, 1.0};

  /* First object should crate the action and get a binding and channel bag. */
  const CombinedKeyingResult result_1 = insert_key_rna(&object_rna_pointer,
                                                       {{"empty_display_size"}},
                                                       1.0,
                                                       INSERTKEY_NOFLAGS,
                                                       BEZT_KEYTYPE_KEYFRAME,
                                                       bmain,
                                                       anim_eval_context);
  EXPECT_EQ(1, result_1.get_count(SingleKeyingResult::SUCCESS));
  ASSERT_NE(nullptr, object->adt);
  ASSERT_NE(nullptr, object->adt->action);
  Action &action = object->adt->action->wrap();

  /* The action has a binding and it's assigned to the first object. */
  ASSERT_EQ(1, action.bindings().size());
  Binding *binding_1 = action.binding_for_handle(object->adt->binding_handle);
  ASSERT_NE(nullptr, binding_1);
  EXPECT_STREQ(object->id.name, binding_1->name);
  EXPECT_STREQ(object->adt->binding_name, binding_1->name);

  /* Get the keyframe strip. */
  ASSERT_TRUE(action.is_action_layered());
  ASSERT_EQ(1, action.layers().size());
  ASSERT_EQ(1, action.layer(0)->strips().size());
  KeyframeStrip *strip = &action.layer(0)->strip(0)->as<KeyframeStrip>();

  /* We have a single channel bag, and it's for the first object's binding. */
  ASSERT_EQ(1, strip->channelbags().size());
  ChannelBag *channel_bag_1 = strip->channelbag_for_binding(*binding_1);
  ASSERT_NE(nullptr, channel_bag_1);

  /* Assign the action to the second object, with no binding. */
  action.assign_id(nullptr, armature_object->id);

  /* Keying the second object should go into the same action, creating a new
   * binding and channel bag. */
  const CombinedKeyingResult result_2 = insert_key_rna(&armature_object_rna_pointer,
                                                       {{"empty_display_size"}},
                                                       1.0,
                                                       INSERTKEY_NOFLAGS,
                                                       BEZT_KEYTYPE_KEYFRAME,
                                                       bmain,
                                                       anim_eval_context);
  EXPECT_EQ(1, result_2.get_count(SingleKeyingResult::SUCCESS));

  ASSERT_EQ(2, action.bindings().size());
  Binding *binding_2 = action.binding_for_handle(armature_object->adt->binding_handle);
  ASSERT_NE(nullptr, binding_2);
  EXPECT_STREQ(armature_object->id.name, binding_2->name);
  EXPECT_STREQ(armature_object->adt->binding_name, binding_2->name);

  ASSERT_EQ(2, strip->channelbags().size());
  ChannelBag *channel_bag_2 = strip->channelbag_for_binding(*binding_2);
  ASSERT_NE(nullptr, channel_bag_2);
}

/* Keying an object with an already-existing legacy action should do legacy
 * keying. */
TEST_F(KeyframingTest, insert_key_rna__baklava_legacy_action)
{
  AnimationEvalContext anim_eval_context = {nullptr, 1.0};

  /* Insert a key with the experimental flag off to create a legacy action. */
  const CombinedKeyingResult result_1 = insert_key_rna(&object_rna_pointer,
                                                       {{"empty_display_size"}},
                                                       1.0,
                                                       INSERTKEY_NOFLAGS,
                                                       BEZT_KEYTYPE_KEYFRAME,
                                                       bmain,
                                                       anim_eval_context);
  EXPECT_EQ(1, result_1.get_count(SingleKeyingResult::SUCCESS));

  bAction *action = object->adt->action;
  EXPECT_TRUE(action->wrap().is_action_legacy());
  EXPECT_FALSE(action->wrap().is_action_layered());
  EXPECT_EQ(1, BLI_listbase_count(&action->curves));

  /* Turn on Baklava experimental flag. */
  U.flag |= USER_DEVELOPER_UI;
  U.experimental.use_animation_baklava = 1;

  /* Insert more keys, which should also get inserted as part of the same legacy
   * action, not a layered action. */
  const CombinedKeyingResult result_2 = insert_key_rna(&object_rna_pointer,
                                                       {{"location"}},
                                                       1.0,
                                                       INSERTKEY_NOFLAGS,
                                                       BEZT_KEYTYPE_KEYFRAME,
                                                       bmain,
                                                       anim_eval_context);
  EXPECT_EQ(3, result_2.get_count(SingleKeyingResult::SUCCESS));

  EXPECT_EQ(action, object->adt->action);
  EXPECT_TRUE(action->wrap().is_action_legacy());
  EXPECT_FALSE(action->wrap().is_action_layered());
  EXPECT_EQ(4, BLI_listbase_count(&action->curves));
}

/* Keying with the "Only Insert Available" flag. */
TEST_F(KeyframingTest, insert_key_rna__layered_action__only_available)
{
  /* Turn on Baklava experimental flag. */
  U.flag |= USER_DEVELOPER_UI;
  U.experimental.use_animation_baklava = 1;

  AnimationEvalContext anim_eval_context = {nullptr, 1.0};

  /* First attempt should fail, because there are no fcurves yet. */
  const CombinedKeyingResult result_1 = insert_key_rna(&object_rna_pointer,
                                                       {{"rotation_euler"}},
                                                       1.0,
                                                       INSERTKEY_AVAILABLE,
                                                       BEZT_KEYTYPE_KEYFRAME,
                                                       bmain,
                                                       anim_eval_context);

  EXPECT_EQ(0, result_1.get_count(SingleKeyingResult::SUCCESS));

  /* It's unclear why AnimData and an Action should be created if keying fails
   * here. It may even be undesireable.  These checks are just here to ensure no
   * *unintentional* changes in behavior. */
  ASSERT_NE(nullptr, object->adt);
  ASSERT_NE(nullptr, object->adt->action);

  /* If an action is created at all, it should be the default action with one
   * layer and an infinite keyframe strip. */
  Action &action = object->adt->action->wrap();
  ASSERT_EQ(1, action.bindings().size());
  ASSERT_EQ(1, action.layers().size());
  ASSERT_EQ(1, action.layer(0)->strips().size());
  EXPECT_EQ(object->adt->binding_handle, action.binding(0)->handle);
  KeyframeStrip *strip = &action.layer(0)->strip(0)->as<KeyframeStrip>();
  ASSERT_EQ(0, strip->channelbags().size());

  /* Insert a key on two of the elements without using the flag so that there
   * will be two fcurves. */
  const CombinedKeyingResult result_2 = insert_key_rna(&object_rna_pointer,
                                                       {
                                                           {"rotation_euler", std::nullopt, 0},
                                                           {"rotation_euler", std::nullopt, 2},
                                                       },
                                                       1.0,
                                                       INSERTKEY_NOFLAGS,
                                                       BEZT_KEYTYPE_KEYFRAME,
                                                       bmain,
                                                       anim_eval_context);
  EXPECT_EQ(2, result_2.get_count(SingleKeyingResult::SUCCESS));
  ASSERT_EQ(1, strip->channelbags().size());
  ChannelBag *channel_bag = strip->channelbag(0);

  /* Second attempt should succeed with two keys, because two of the elements
   * now have fcurves. */
  const CombinedKeyingResult result_3 = insert_key_rna(&object_rna_pointer,
                                                       {{"rotation_euler"}},
                                                       1.0,
                                                       INSERTKEY_AVAILABLE,
                                                       BEZT_KEYTYPE_KEYFRAME,
                                                       bmain,
                                                       anim_eval_context);

  EXPECT_EQ(2, result_3.get_count(SingleKeyingResult::SUCCESS));
  EXPECT_EQ(2, channel_bag->fcurves().size());
  EXPECT_NE(nullptr, channel_bag->fcurve_find("rotation_euler", 0));
  EXPECT_NE(nullptr, channel_bag->fcurve_find("rotation_euler", 2));
}

/* Keying with the "Only Replace" flag. */
TEST_F(KeyframingTest, insert_key_rna__layered_action__only_replace)
{
  /* Turn on Baklava experimental flag. */
  U.flag |= USER_DEVELOPER_UI;
  U.experimental.use_animation_baklava = 1;

  AnimationEvalContext anim_eval_context = {nullptr, 1.0};

  /* First attempt should fail, because there are no fcurves yet. */
  object->rot[0] = 42.0;
  object->rot[1] = 42.0;
  object->rot[2] = 42.0;
  const CombinedKeyingResult result_1 = insert_key_rna(&object_rna_pointer,
                                                       {{"rotation_euler"}},
                                                       1.0,
                                                       INSERTKEY_REPLACE,
                                                       BEZT_KEYTYPE_KEYFRAME,
                                                       bmain,
                                                       anim_eval_context);
  EXPECT_EQ(0, result_1.get_count(SingleKeyingResult::SUCCESS));

  /* Insert a key for two of the elements so that there will be two fcurves with
   * one key each. */
  const CombinedKeyingResult result_2 = insert_key_rna(&object_rna_pointer,
                                                       {
                                                           {"rotation_euler", std::nullopt, 0},
                                                           {"rotation_euler", std::nullopt, 2},
                                                       },
                                                       1.0,
                                                       INSERTKEY_NOFLAGS,
                                                       BEZT_KEYTYPE_KEYFRAME,
                                                       bmain,
                                                       anim_eval_context);
  EXPECT_EQ(2, result_2.get_count(SingleKeyingResult::SUCCESS));
  ASSERT_NE(nullptr, object->adt);
  ASSERT_NE(nullptr, object->adt->action);
  Action &action = object->adt->action->wrap();
  ASSERT_EQ(1, action.bindings().size());
  ASSERT_EQ(1, action.layers().size());
  ASSERT_EQ(1, action.layer(0)->strips().size());
  KeyframeStrip *strip = &action.layer(0)->strip(0)->as<KeyframeStrip>();
  ASSERT_EQ(1, strip->channelbags().size());
  ChannelBag *channel_bag = strip->channelbag(0);

  ASSERT_EQ(2, channel_bag->fcurves().size());
  const FCurve *fcurve_x = channel_bag->fcurve_find("rotation_euler", 0);
  const FCurve *fcurve_z = channel_bag->fcurve_find("rotation_euler", 2);
  EXPECT_EQ(1, fcurve_x->totvert);
  EXPECT_EQ(1, fcurve_z->totvert);
  EXPECT_EQ(1.0, fcurve_x->bezt[0].vec[1][0]);
  EXPECT_EQ(42.0, fcurve_x->bezt[0].vec[1][1]);
  EXPECT_EQ(1.0, fcurve_z->bezt[0].vec[1][0]);
  EXPECT_EQ(42.0, fcurve_z->bezt[0].vec[1][1]);

  /* Second attempt should also fail, because we insert on a different frame
   * than the two keys we just created. */
  object->rot[0] = 86.0;
  object->rot[1] = 86.0;
  object->rot[2] = 86.0;
  const CombinedKeyingResult result_3 = insert_key_rna(&object_rna_pointer,
                                                       {{"rotation_euler"}},
                                                       5.0,
                                                       INSERTKEY_REPLACE,
                                                       BEZT_KEYTYPE_KEYFRAME,
                                                       bmain,
                                                       anim_eval_context);
  EXPECT_EQ(0, result_3.get_count(SingleKeyingResult::SUCCESS));
  EXPECT_EQ(2, channel_bag->fcurves().size());
  EXPECT_EQ(1, fcurve_x->totvert);
  EXPECT_EQ(1, fcurve_z->totvert);
  EXPECT_EQ(1.0, fcurve_x->bezt[0].vec[1][0]);
  EXPECT_EQ(42.0, fcurve_x->bezt[0].vec[1][1]);
  EXPECT_EQ(1.0, fcurve_z->bezt[0].vec[1][0]);
  EXPECT_EQ(42.0, fcurve_z->bezt[0].vec[1][1]);

  /* The third attempt, keying on the original frame, should succeed and replace
   * the existing key on each fcurve. */
  const CombinedKeyingResult result_4 = insert_key_rna(&object_rna_pointer,
                                                       {{"rotation_euler"}},
                                                       1.0,
                                                       INSERTKEY_REPLACE,
                                                       BEZT_KEYTYPE_KEYFRAME,
                                                       bmain,
                                                       anim_eval_context);
  EXPECT_EQ(2, result_4.get_count(SingleKeyingResult::SUCCESS));
  EXPECT_EQ(2, channel_bag->fcurves().size());
  EXPECT_EQ(1, fcurve_x->totvert);
  EXPECT_EQ(1, fcurve_z->totvert);
  EXPECT_EQ(1.0, fcurve_x->bezt[0].vec[1][0]);
  EXPECT_EQ(86.0, fcurve_x->bezt[0].vec[1][1]);
  EXPECT_EQ(1.0, fcurve_z->bezt[0].vec[1][0]);
  EXPECT_EQ(86.0, fcurve_z->bezt[0].vec[1][1]);
}

/* Keying with the "Only Insert Needed" flag. */
TEST_F(KeyframingTest, insert_key_rna__layered_action__only_needed)
{
  /* Turn on Baklava experimental flag. */
  U.flag |= USER_DEVELOPER_UI;
  U.experimental.use_animation_baklava = 1;

  AnimationEvalContext anim_eval_context = {nullptr, 1.0};

  /* First attempt should succeed, because there are no fcurves yet. */
  const CombinedKeyingResult result_1 = insert_key_rna(&object_rna_pointer,
                                                       {{"rotation_euler"}},
                                                       1.0,
                                                       INSERTKEY_NEEDED,
                                                       BEZT_KEYTYPE_KEYFRAME,
                                                       bmain,
                                                       anim_eval_context);
  EXPECT_EQ(3, result_1.get_count(SingleKeyingResult::SUCCESS));
  ASSERT_NE(nullptr, object->adt);
  ASSERT_NE(nullptr, object->adt->action);
  Action &action = object->adt->action->wrap();
  ASSERT_EQ(1, action.bindings().size());
  ASSERT_EQ(1, action.layers().size());
  ASSERT_EQ(1, action.layer(0)->strips().size());
  KeyframeStrip *strip = &action.layer(0)->strip(0)->as<KeyframeStrip>();
  ASSERT_EQ(1, strip->channelbags().size());
  ChannelBag *channel_bag = strip->channelbag(0);

  ASSERT_EQ(3, channel_bag->fcurves().size());
  const FCurve *fcurve_x = channel_bag->fcurve_find("rotation_euler", 0);
  const FCurve *fcurve_y = channel_bag->fcurve_find("rotation_euler", 1);
  const FCurve *fcurve_z = channel_bag->fcurve_find("rotation_euler", 2);
  EXPECT_EQ(1, fcurve_x->totvert);
  EXPECT_EQ(1, fcurve_y->totvert);
  EXPECT_EQ(1, fcurve_z->totvert);

  /* Second attempt should fail, because there is now an fcurve for the
   * property, but its value matches the current property value. */
  anim_eval_context.eval_time = 10.0;
  const CombinedKeyingResult result_2 = insert_key_rna(&object_rna_pointer,
                                                       {{"rotation_euler"}},
                                                       10.0,
                                                       INSERTKEY_NEEDED,
                                                       BEZT_KEYTYPE_KEYFRAME,
                                                       bmain,
                                                       anim_eval_context);
  EXPECT_EQ(0, result_2.get_count(SingleKeyingResult::SUCCESS));
  EXPECT_EQ(3, channel_bag->fcurves().size());
  EXPECT_EQ(1, fcurve_x->totvert);
  EXPECT_EQ(1, fcurve_y->totvert);
  EXPECT_EQ(1, fcurve_z->totvert);

  /* Third attempt should succeed on two elements, because we change the value
   * of those elements to differ from the existing fcurves. */
  object->rot[0] = 123.0;
  object->rot[2] = 123.0;
  const CombinedKeyingResult result_3 = insert_key_rna(&object_rna_pointer,
                                                       {{"rotation_euler"}},
                                                       10.0,
                                                       INSERTKEY_NEEDED,
                                                       BEZT_KEYTYPE_KEYFRAME,
                                                       bmain,
                                                       anim_eval_context);

  EXPECT_EQ(2, result_3.get_count(SingleKeyingResult::SUCCESS));
  EXPECT_EQ(3, channel_bag->fcurves().size());
  EXPECT_EQ(2, fcurve_x->totvert);
  EXPECT_EQ(1, fcurve_y->totvert);
  EXPECT_EQ(2, fcurve_z->totvert);
}

/* ------------------------------------------------------------
 * Tests for `insert_key_rna()` with legacy actions.
 */

/* Keying a non-array property. */
TEST_F(KeyframingTest, insert_key_rna__legacy_action__non_array_property)
>>>>>>> f49181d6
{
  AnimationEvalContext anim_eval_context = {nullptr, 1.0};

  /* First time should create the AnimData, Action, and FCurve with a single
   * key. */
<<<<<<< HEAD
  object->rotmode = ROT_MODE_XYZ;
  const CombinedKeyingResult result_1 = insert_keyframes(bmain,
                                                         &object_rna_pointer,
                                                         {{"rotation_mode"}},
                                                         std::nullopt,
                                                         1.0,
                                                         anim_eval_context,
                                                         BEZT_KEYTYPE_KEYFRAME,
                                                         INSERTKEY_NOFLAGS);
=======
  object->empty_drawsize = 42.0;
  const CombinedKeyingResult result_1 = insert_key_rna(&object_rna_pointer,
                                                       {{"empty_display_size"}},
                                                       1.0,
                                                       INSERTKEY_NOFLAGS,
                                                       BEZT_KEYTYPE_KEYFRAME,
                                                       bmain,
                                                       anim_eval_context);
>>>>>>> f49181d6
  EXPECT_EQ(1, result_1.get_count(SingleKeyingResult::SUCCESS));
  ASSERT_NE(nullptr, object->adt);
  ASSERT_NE(nullptr, object->adt->action);
  EXPECT_EQ(1, BLI_listbase_count(&object->adt->action->curves));
  FCurve *fcurve = BKE_fcurve_find(&object->adt->action->curves, "empty_display_size", 0);
  ASSERT_NE(nullptr, fcurve);
  ASSERT_NE(nullptr, fcurve->bezt);
  EXPECT_EQ(1, fcurve->totvert);
  EXPECT_EQ(1.0, fcurve->bezt[0].vec[1][0]);
  EXPECT_EQ(42.0, fcurve->bezt[0].vec[1][1]);

  /* Second time inserting with a different value on the same frame should
   * simply replace the key. */
<<<<<<< HEAD
  object->rotmode = ROT_MODE_QUAT;
  const CombinedKeyingResult result_2 = insert_keyframes(bmain,
                                                         &object_rna_pointer,
                                                         {{"rotation_mode"}},
                                                         std::nullopt,
                                                         1.0,
                                                         anim_eval_context,
                                                         BEZT_KEYTYPE_KEYFRAME,
                                                         INSERTKEY_NOFLAGS);
=======
  object->empty_drawsize = 86.0;
  const CombinedKeyingResult result_2 = insert_key_rna(&object_rna_pointer,
                                                       {{"empty_display_size"}},
                                                       1.0,
                                                       INSERTKEY_NOFLAGS,
                                                       BEZT_KEYTYPE_KEYFRAME,
                                                       bmain,
                                                       anim_eval_context);
>>>>>>> f49181d6
  EXPECT_EQ(1, result_2.get_count(SingleKeyingResult::SUCCESS));
  EXPECT_EQ(1, fcurve->totvert);
  EXPECT_EQ(1.0, fcurve->bezt[0].vec[1][0]);
  EXPECT_EQ(86.0, fcurve->bezt[0].vec[1][1]);

  /* Third time inserting on a different time should add a second key. */
<<<<<<< HEAD
  object->rotmode = ROT_MODE_ZYX;
  const CombinedKeyingResult result_3 = insert_keyframes(bmain,
                                                         &object_rna_pointer,
                                                         {{"rotation_mode"}},
                                                         std::nullopt,
                                                         10.0,
                                                         anim_eval_context,
                                                         BEZT_KEYTYPE_KEYFRAME,
                                                         INSERTKEY_NOFLAGS);
=======
  object->empty_drawsize = 7.0;
  const CombinedKeyingResult result_3 = insert_key_rna(&object_rna_pointer,
                                                       {{"empty_display_size"}},
                                                       10.0,
                                                       INSERTKEY_NOFLAGS,
                                                       BEZT_KEYTYPE_KEYFRAME,
                                                       bmain,
                                                       anim_eval_context);
>>>>>>> f49181d6
  EXPECT_EQ(1, result_3.get_count(SingleKeyingResult::SUCCESS));
  EXPECT_EQ(2, fcurve->totvert);
  EXPECT_EQ(1.0, fcurve->bezt[0].vec[1][0]);
  EXPECT_EQ(86.0, fcurve->bezt[0].vec[1][1]);
  EXPECT_EQ(10.0, fcurve->bezt[1].vec[1][0]);
  EXPECT_EQ(7.0, fcurve->bezt[1].vec[1][1]);
}

/* Passing the frame number explicitly vs not. */
TEST_F(KeyframingTest, insert_keyframes__optional_frame)
{
  /* If the frame number is not explicitly passed, the eval frame from the
   * animation evaluation context should be used. */
  AnimationEvalContext anim_eval_context = {nullptr, 5.0};

  object->rotmode = ROT_MODE_XYZ;
  const CombinedKeyingResult result_1 = insert_keyframes(bmain,
                                                         &object_rna_pointer,
                                                         {{"rotation_mode"}},
                                                         std::nullopt,
                                                         std::nullopt,
                                                         anim_eval_context,
                                                         BEZT_KEYTYPE_KEYFRAME,
                                                         INSERTKEY_NOFLAGS);
  EXPECT_EQ(1, result_1.get_count(SingleKeyingResult::SUCCESS));
  FCurve *fcurve = BKE_fcurve_find(&object->adt->action->curves, "rotation_mode", 0);
  EXPECT_EQ(5.0, fcurve->bezt[0].vec[1][0]);
  EXPECT_EQ(float(ROT_MODE_XYZ), fcurve->bezt[0].vec[1][1]);

  /* If the frame number *is* explicitly passed, it should be used. */
  object->rotmode = ROT_MODE_QUAT;
  const CombinedKeyingResult result_2 = insert_keyframes(bmain,
                                                         &object_rna_pointer,
                                                         {{"rotation_mode"}},
                                                         std::nullopt,
                                                         10.0,
                                                         anim_eval_context,
                                                         BEZT_KEYTYPE_KEYFRAME,
                                                         INSERTKEY_NOFLAGS);
  EXPECT_EQ(1, result_2.get_count(SingleKeyingResult::SUCCESS));
  EXPECT_EQ(5.0, fcurve->bezt[0].vec[1][0]);
  EXPECT_EQ(float(ROT_MODE_XYZ), fcurve->bezt[0].vec[1][1]);
  EXPECT_EQ(10.0, fcurve->bezt[1].vec[1][0]);
  EXPECT_EQ(float(ROT_MODE_QUAT), fcurve->bezt[1].vec[1][1]);
}

/* Passing the channel group explicitly vs not. */
TEST_F(KeyframingTest, insert_keyframes__optional_channel_group)
{
  AnimationEvalContext anim_eval_context = {nullptr, 1.0};

  /* If the channel group is not explicitly passed, the default should be used. */
  const CombinedKeyingResult result_1 = insert_keyframes(
      bmain,
      &object_rna_pointer,
      {{"location", std::nullopt, 0}, {"visible_shadow"}},
      std::nullopt,
      1.0,
      anim_eval_context,
      BEZT_KEYTYPE_KEYFRAME,
      INSERTKEY_NOFLAGS);
  EXPECT_EQ(2, result_1.get_count(SingleKeyingResult::SUCCESS));

  /* Location X should get the default transform group. */
  FCurve *fcurve_location_x = BKE_fcurve_find(&object->adt->action->curves, "location", 0);
  ASSERT_NE(nullptr, fcurve_location_x->grp);
  EXPECT_EQ(0, strcmp("Object Transforms", fcurve_location_x->grp->name));

  /* Shadow visibility should get no group. */
  FCurve *fcurve_visible_shadow = BKE_fcurve_find(
      &object->adt->action->curves, "visible_shadow", 0);
  ASSERT_EQ(nullptr, fcurve_visible_shadow->grp);

  /* If the channel group *is* explicitly passed, it should override the default. */
  const CombinedKeyingResult result_2 = insert_keyframes(
      bmain,
      &object_rna_pointer,
      {{"location", std::nullopt, 1}, {"hide_render"}},
      "Foo",
      1.0,
      anim_eval_context,
      BEZT_KEYTYPE_KEYFRAME,
      INSERTKEY_NOFLAGS);
  EXPECT_EQ(2, result_2.get_count(SingleKeyingResult::SUCCESS));

  /* Both location Y and render visibility should get the "Foo" group. */
  FCurve *fcurve_location_y = BKE_fcurve_find(&object->adt->action->curves, "location", 1);
  ASSERT_NE(nullptr, fcurve_location_y->grp);
  EXPECT_EQ(0, strcmp("Foo", fcurve_location_y->grp->name));
  FCurve *fcurve_hide_render = BKE_fcurve_find(&object->adt->action->curves, "hide_render", 0);
  ASSERT_NE(nullptr, fcurve_hide_render->grp);
  EXPECT_EQ(0, strcmp("Foo", fcurve_hide_render->grp->name));
}

/* Keying a single element of an array property. */
<<<<<<< HEAD
TEST_F(KeyframingTest, insert_keyframes__single_element)
=======
TEST_F(KeyframingTest, insert_key_rna__legacy_action__single_element)
>>>>>>> f49181d6
{
  AnimationEvalContext anim_eval_context = {nullptr, 1.0};

  const CombinedKeyingResult result = insert_keyframes(bmain,
                                                       &object_rna_pointer,
                                                       {{"rotation_euler", std::nullopt, 0}},
                                                       std::nullopt,
                                                       1.0,
                                                       anim_eval_context,
                                                       BEZT_KEYTYPE_KEYFRAME,
                                                       INSERTKEY_NOFLAGS);

  EXPECT_EQ(1, result.get_count(SingleKeyingResult::SUCCESS));
  ASSERT_NE(nullptr, object->adt);
  ASSERT_NE(nullptr, object->adt->action);
  EXPECT_EQ(1, BLI_listbase_count(&object->adt->action->curves));
  EXPECT_NE(nullptr, BKE_fcurve_find(&object->adt->action->curves, "rotation_euler", 0));
}

/* Keying all elements of an array property. */
<<<<<<< HEAD
TEST_F(KeyframingTest, insert_keyframes__all_elements)
=======
TEST_F(KeyframingTest, insert_key_rna__legacy_action__all_elements)
>>>>>>> f49181d6
{
  AnimationEvalContext anim_eval_context = {nullptr, 1.0};

  const CombinedKeyingResult result = insert_keyframes(bmain,
                                                       &object_rna_pointer,
                                                       {{"rotation_euler"}},
                                                       std::nullopt,
                                                       1.0,
                                                       anim_eval_context,
                                                       BEZT_KEYTYPE_KEYFRAME,
                                                       INSERTKEY_NOFLAGS);

  EXPECT_EQ(3, result.get_count(SingleKeyingResult::SUCCESS));
  ASSERT_NE(nullptr, object->adt);
  ASSERT_NE(nullptr, object->adt->action);
  EXPECT_EQ(3, BLI_listbase_count(&object->adt->action->curves));
  EXPECT_NE(nullptr, BKE_fcurve_find(&object->adt->action->curves, "rotation_euler", 0));
  EXPECT_NE(nullptr, BKE_fcurve_find(&object->adt->action->curves, "rotation_euler", 1));
  EXPECT_NE(nullptr, BKE_fcurve_find(&object->adt->action->curves, "rotation_euler", 2));
}

/* Keying a pose bone from its own RNA pointer. */
<<<<<<< HEAD
TEST_F(KeyframingTest, insert_keyframes__pose_bone_rna_pointer)
=======
TEST_F(KeyframingTest, insert_key_rna__legacy_action__pose_bone_rna_pointer)
>>>>>>> f49181d6
{
  AnimationEvalContext anim_eval_context = {nullptr, 1.0};
  bPoseChannel *pchan = BKE_pose_channel_find_name(armature_object->pose, "Bone");
  PointerRNA pose_bone_rna_pointer = RNA_pointer_create(
      &armature_object->id, &RNA_PoseBone, pchan);

  const CombinedKeyingResult result = insert_keyframes(bmain,
                                                       &pose_bone_rna_pointer,
                                                       {{"rotation_euler", std::nullopt, 0}},
                                                       std::nullopt,
                                                       1.0,
                                                       anim_eval_context,
                                                       BEZT_KEYTYPE_KEYFRAME,
                                                       INSERTKEY_NOFLAGS);

  EXPECT_EQ(1, result.get_count(SingleKeyingResult::SUCCESS));
  ASSERT_NE(nullptr, armature_object->adt);
  ASSERT_NE(nullptr, armature_object->adt->action);
  EXPECT_EQ(1, BLI_listbase_count(&armature_object->adt->action->curves));
  EXPECT_NE(nullptr,
            BKE_fcurve_find(
                &armature_object->adt->action->curves, "pose.bones[\"Bone\"].rotation_euler", 0));
}

/* Keying a pose bone from its owning ID's RNA pointer. */
<<<<<<< HEAD
TEST_F(KeyframingTest, insert_keyframes__pose_bone_owner_id_pointer)
=======
TEST_F(KeyframingTest, insert_key_rna__legacy_action__pose_bone_owner_id_pointer)
>>>>>>> f49181d6
{
  AnimationEvalContext anim_eval_context = {nullptr, 1.0};

  const CombinedKeyingResult result = insert_keyframes(
      bmain,
      &armature_object_rna_pointer,
      {{"pose.bones[\"Bone\"].rotation_euler", std::nullopt, 0}},
      std::nullopt,
      1.0,
      anim_eval_context,
      BEZT_KEYTYPE_KEYFRAME,
      INSERTKEY_NOFLAGS);

  EXPECT_EQ(1, result.get_count(SingleKeyingResult::SUCCESS));
  ASSERT_NE(nullptr, armature_object->adt);
  ASSERT_NE(nullptr, armature_object->adt->action);
  EXPECT_EQ(1, BLI_listbase_count(&armature_object->adt->action->curves));
  EXPECT_NE(nullptr,
            BKE_fcurve_find(
                &armature_object->adt->action->curves, "pose.bones[\"Bone\"].rotation_euler", 0));
}

/* Keying multiple elements of multiple properties at once. */
<<<<<<< HEAD
TEST_F(KeyframingTest, insert_keyframes__multiple_properties)
{
  AnimationEvalContext anim_eval_context = {nullptr, 1.0};

  const CombinedKeyingResult result =

      insert_keyframes(bmain,
                       &object_rna_pointer,
                       {
                           {"rotation_mode"},
                           {"location"},
                           {"rotation_euler", std::nullopt, 0},
                           {"rotation_euler", std::nullopt, 2},
                       },
                       std::nullopt,
                       1.0,
                       anim_eval_context,
                       BEZT_KEYTYPE_KEYFRAME,
                       INSERTKEY_NOFLAGS);
=======
TEST_F(KeyframingTest, insert_key_rna__legacy_action__multiple_properties)
{
  AnimationEvalContext anim_eval_context = {nullptr, 1.0};

  const CombinedKeyingResult result = insert_key_rna(&object_rna_pointer,
                                                     {
                                                         {"empty_display_size"},
                                                         {"location"},
                                                         {"rotation_euler", std::nullopt, 0},
                                                         {"rotation_euler", std::nullopt, 2},
                                                     },
                                                     1.0,
                                                     INSERTKEY_NOFLAGS,
                                                     BEZT_KEYTYPE_KEYFRAME,
                                                     bmain,
                                                     anim_eval_context);
>>>>>>> f49181d6

  EXPECT_EQ(6, result.get_count(SingleKeyingResult::SUCCESS));
  ASSERT_NE(nullptr, object->adt);
  ASSERT_NE(nullptr, object->adt->action);
  EXPECT_EQ(6, BLI_listbase_count(&object->adt->action->curves));
  EXPECT_NE(nullptr, BKE_fcurve_find(&object->adt->action->curves, "empty_display_size", 0));
  EXPECT_NE(nullptr, BKE_fcurve_find(&object->adt->action->curves, "location", 0));
  EXPECT_NE(nullptr, BKE_fcurve_find(&object->adt->action->curves, "location", 1));
  EXPECT_NE(nullptr, BKE_fcurve_find(&object->adt->action->curves, "location", 2));
  EXPECT_NE(nullptr, BKE_fcurve_find(&object->adt->action->curves, "rotation_euler", 0));
  EXPECT_NE(nullptr, BKE_fcurve_find(&object->adt->action->curves, "rotation_euler", 2));
}

/* Keying with the "Only Insert Available" flag. */
<<<<<<< HEAD
TEST_F(KeyframingTest, insert_keyframes__only_available)
=======
TEST_F(KeyframingTest, insert_key_rna__legacy_action__only_available)
>>>>>>> f49181d6
{
  AnimationEvalContext anim_eval_context = {nullptr, 1.0};

  /* First attempt should fail, because there are no fcurves yet. */
  const CombinedKeyingResult result_1 = insert_keyframes(bmain,
                                                         &object_rna_pointer,
                                                         {{"rotation_euler"}},
                                                         std::nullopt,
                                                         1.0,
                                                         anim_eval_context,
                                                         BEZT_KEYTYPE_KEYFRAME,
                                                         INSERTKEY_AVAILABLE);

  EXPECT_EQ(0, result_1.get_count(SingleKeyingResult::SUCCESS));

  /* It's unclear why AnimData and an Action should be created if keying fails
   * here. It may even be undesirable. These checks are just here to ensure no
   * *unintentional* changes in behavior. */
  ASSERT_NE(nullptr, object->adt);
  ASSERT_NE(nullptr, object->adt->action);
  EXPECT_EQ(0, BLI_listbase_count(&object->adt->action->curves));
  EXPECT_EQ(nullptr, BKE_fcurve_find(&object->adt->action->curves, "rotation_euler", 0));

  /* Insert a key on two of the elements without using the flag so that there
   * will be two fcurves. */
  insert_keyframes(bmain,
                   &object_rna_pointer,
                   {
                       {"rotation_euler", std::nullopt, 0},
                       {"rotation_euler", std::nullopt, 2},
                   },
                   std::nullopt,
                   1.0,
                   anim_eval_context,
                   BEZT_KEYTYPE_KEYFRAME,
                   INSERTKEY_NOFLAGS);

  /* Second attempt should succeed with two keys, because two of the elements
   * now have fcurves. */
  const CombinedKeyingResult result_2 = insert_keyframes(bmain,
                                                         &object_rna_pointer,
                                                         {{"rotation_euler"}},
                                                         std::nullopt,
                                                         1.0,
                                                         anim_eval_context,
                                                         BEZT_KEYTYPE_KEYFRAME,
                                                         INSERTKEY_AVAILABLE);

  EXPECT_EQ(2, result_2.get_count(SingleKeyingResult::SUCCESS));
  EXPECT_EQ(2, BLI_listbase_count(&object->adt->action->curves));
  EXPECT_NE(nullptr, BKE_fcurve_find(&object->adt->action->curves, "rotation_euler", 0));
  EXPECT_NE(nullptr, BKE_fcurve_find(&object->adt->action->curves, "rotation_euler", 2));
}

/* Keying with the "Only Replace" flag. */
<<<<<<< HEAD
TEST_F(KeyframingTest, insert_keyframes__only_replace)
=======
TEST_F(KeyframingTest, insert_key_rna__legacy_action__only_replace)
>>>>>>> f49181d6
{
  AnimationEvalContext anim_eval_context = {nullptr, 1.0};

  /* First attempt should fail, because there are no fcurves yet. */
<<<<<<< HEAD
  object->rot[0] = 0.0;
  object->rot[1] = 0.0;
  object->rot[2] = 0.0;
  const CombinedKeyingResult result_1 = insert_keyframes(bmain,
                                                         &object_rna_pointer,
                                                         {{"rotation_euler"}},
                                                         std::nullopt,
                                                         1.0,
                                                         anim_eval_context,
                                                         BEZT_KEYTYPE_KEYFRAME,
                                                         INSERTKEY_REPLACE);
=======
  object->rot[0] = 42.0;
  object->rot[1] = 42.0;
  object->rot[2] = 42.0;
  const CombinedKeyingResult result_1 = insert_key_rna(&object_rna_pointer,
                                                       {{"rotation_euler"}},
                                                       1.0,
                                                       INSERTKEY_REPLACE,
                                                       BEZT_KEYTYPE_KEYFRAME,
                                                       bmain,
                                                       anim_eval_context);
>>>>>>> f49181d6
  EXPECT_EQ(0, result_1.get_count(SingleKeyingResult::SUCCESS));

  /* Insert a key for two of the elements so that there will be two fcurves with
   * one key each. */
  const CombinedKeyingResult result_2 = insert_keyframes(bmain,
                                                         &object_rna_pointer,
                                                         {
                                                             {"rotation_euler", std::nullopt, 0},
                                                             {"rotation_euler", std::nullopt, 2},
                                                         },
                                                         std::nullopt,
                                                         1.0,
                                                         anim_eval_context,
                                                         BEZT_KEYTYPE_KEYFRAME,
                                                         INSERTKEY_NOFLAGS);
  EXPECT_EQ(2, result_2.get_count(SingleKeyingResult::SUCCESS));
  ASSERT_NE(nullptr, object->adt);
  ASSERT_NE(nullptr, object->adt->action);
  EXPECT_EQ(2, BLI_listbase_count(&object->adt->action->curves));
  FCurve *fcurve_x = BKE_fcurve_find(&object->adt->action->curves, "rotation_euler", 0);
  FCurve *fcurve_z = BKE_fcurve_find(&object->adt->action->curves, "rotation_euler", 2);
  ASSERT_NE(nullptr, fcurve_x);
  ASSERT_NE(nullptr, fcurve_z);
  ASSERT_NE(nullptr, fcurve_x->bezt);
  ASSERT_NE(nullptr, fcurve_z->bezt);
  EXPECT_EQ(1, fcurve_x->totvert);
  EXPECT_EQ(1, fcurve_z->totvert);
  EXPECT_EQ(1.0, fcurve_x->bezt[0].vec[1][0]);
  EXPECT_EQ(42.0, fcurve_x->bezt[0].vec[1][1]);
  EXPECT_EQ(1.0, fcurve_z->bezt[0].vec[1][0]);
  EXPECT_EQ(42.0, fcurve_z->bezt[0].vec[1][1]);

  /* Second attempt should also fail, because we insert on a different frame
   * than the two keys we just created. */
<<<<<<< HEAD
  object->rot[0] = 2.0;
  object->rot[1] = 2.0;
  object->rot[2] = 2.0;
  const CombinedKeyingResult result_3 = insert_keyframes(bmain,
                                                         &object_rna_pointer,
                                                         {{"rotation_euler"}},
                                                         std::nullopt,
                                                         5.0,
                                                         anim_eval_context,
                                                         BEZT_KEYTYPE_KEYFRAME,
                                                         INSERTKEY_REPLACE);
=======
  object->rot[0] = 86.0;
  object->rot[1] = 86.0;
  object->rot[2] = 86.0;
  const CombinedKeyingResult result_3 = insert_key_rna(&object_rna_pointer,
                                                       {{"rotation_euler"}},
                                                       5.0,
                                                       INSERTKEY_REPLACE,
                                                       BEZT_KEYTYPE_KEYFRAME,
                                                       bmain,
                                                       anim_eval_context);
>>>>>>> f49181d6
  EXPECT_EQ(0, result_3.get_count(SingleKeyingResult::SUCCESS));
  EXPECT_EQ(2, BLI_listbase_count(&object->adt->action->curves));
  EXPECT_EQ(1, fcurve_x->totvert);
  EXPECT_EQ(1, fcurve_z->totvert);
  EXPECT_EQ(1.0, fcurve_x->bezt[0].vec[1][0]);
  EXPECT_EQ(42.0, fcurve_x->bezt[0].vec[1][1]);
  EXPECT_EQ(1.0, fcurve_z->bezt[0].vec[1][0]);
  EXPECT_EQ(42.0, fcurve_z->bezt[0].vec[1][1]);

  /* The third attempt, keying on the original frame, should succeed and replace
   * the existing key on each fcurve. */
  const CombinedKeyingResult result_4 = insert_keyframes(bmain,
                                                         &object_rna_pointer,
                                                         {{"rotation_euler"}},
                                                         std::nullopt,
                                                         1.0,
                                                         anim_eval_context,
                                                         BEZT_KEYTYPE_KEYFRAME,
                                                         INSERTKEY_REPLACE);
  EXPECT_EQ(2, result_4.get_count(SingleKeyingResult::SUCCESS));
  EXPECT_EQ(2, BLI_listbase_count(&object->adt->action->curves));
  EXPECT_EQ(1, fcurve_x->totvert);
  EXPECT_EQ(1, fcurve_z->totvert);
  EXPECT_EQ(1.0, fcurve_x->bezt[0].vec[1][0]);
  EXPECT_EQ(86.0, fcurve_x->bezt[0].vec[1][1]);
  EXPECT_EQ(1.0, fcurve_z->bezt[0].vec[1][0]);
  EXPECT_EQ(86.0, fcurve_z->bezt[0].vec[1][1]);
}

/* Keying with the "Only Insert Needed" flag. */
<<<<<<< HEAD
TEST_F(KeyframingTest, insert_keyframes__only_needed)
=======
TEST_F(KeyframingTest, insert_key_rna__legacy_action__only_needed)
>>>>>>> f49181d6
{
  AnimationEvalContext anim_eval_context = {nullptr, 1.0};

  /* First attempt should succeed, because there are no fcurves yet. */
  const CombinedKeyingResult result_1 = insert_keyframes(bmain,
                                                         &object_rna_pointer,
                                                         {{"rotation_euler"}},
                                                         std::nullopt,
                                                         1.0,
                                                         anim_eval_context,
                                                         BEZT_KEYTYPE_KEYFRAME,
                                                         INSERTKEY_NEEDED);

  EXPECT_EQ(3, result_1.get_count(SingleKeyingResult::SUCCESS));
  ASSERT_NE(nullptr, object->adt);
  ASSERT_NE(nullptr, object->adt->action);
  EXPECT_EQ(3, BLI_listbase_count(&object->adt->action->curves));
  FCurve *fcurve_x = BKE_fcurve_find(&object->adt->action->curves, "rotation_euler", 0);
  FCurve *fcurve_y = BKE_fcurve_find(&object->adt->action->curves, "rotation_euler", 1);
  FCurve *fcurve_z = BKE_fcurve_find(&object->adt->action->curves, "rotation_euler", 2);
  ASSERT_NE(nullptr, fcurve_x);
  ASSERT_NE(nullptr, fcurve_y);
  ASSERT_NE(nullptr, fcurve_z);

  /* Second attempt should fail, because there is now an fcurve for the
   * property, but its value matches the current property value. */
  anim_eval_context.eval_time = 10.0;
  const CombinedKeyingResult result_2 = insert_keyframes(bmain,
                                                         &object_rna_pointer,
                                                         {{"rotation_euler"}},
                                                         std::nullopt,
                                                         10.0,
                                                         anim_eval_context,
                                                         BEZT_KEYTYPE_KEYFRAME,
                                                         INSERTKEY_NEEDED);

  EXPECT_EQ(0, result_2.get_count(SingleKeyingResult::SUCCESS));
  EXPECT_EQ(3, BLI_listbase_count(&object->adt->action->curves));
  EXPECT_EQ(1, fcurve_x->totvert);
  EXPECT_EQ(1, fcurve_y->totvert);
  EXPECT_EQ(1, fcurve_z->totvert);

  /* Third attempt should succeed on two elements, because we change the value
   * of those elements to differ from the existing fcurves. */
  object->rot[0] = 123.0;
  object->rot[2] = 123.0;
  const CombinedKeyingResult result_3 = insert_keyframes(bmain,
                                                         &object_rna_pointer,
                                                         {{"rotation_euler"}},
                                                         std::nullopt,
                                                         10.0,
                                                         anim_eval_context,
                                                         BEZT_KEYTYPE_KEYFRAME,
                                                         INSERTKEY_NEEDED);

  EXPECT_EQ(2, result_3.get_count(SingleKeyingResult::SUCCESS));
  EXPECT_EQ(3, BLI_listbase_count(&object->adt->action->curves));
  EXPECT_EQ(2, fcurve_x->totvert);
  EXPECT_EQ(1, fcurve_y->totvert);
  EXPECT_EQ(2, fcurve_z->totvert);
}

/* Inserting a key into an NLA strip that has a time offset should remap the
 * key's time to the local time of the strip. */
<<<<<<< HEAD
TEST_F(KeyframingTest, insert_keyframes__nla_time_remapping)
=======
TEST_F(KeyframingTest, insert_key_rna__legacy_action__nla_time_remapping)
>>>>>>> f49181d6
{
  AnimationEvalContext anim_eval_context = {nullptr, 1.0};

  const CombinedKeyingResult result = insert_keyframes(bmain,
                                                       &object_with_nla_rna_pointer,
                                                       {{"location", std::nullopt, 0}},
                                                       std::nullopt,
                                                       1.0,
                                                       anim_eval_context,
                                                       BEZT_KEYTYPE_KEYFRAME,
                                                       INSERTKEY_NOFLAGS);

  EXPECT_EQ(1, result.get_count(SingleKeyingResult::SUCCESS));
  EXPECT_EQ(1, BLI_listbase_count(&nla_action->curves));
  FCurve *fcurve = BKE_fcurve_find(&nla_action->curves, "location", 0);
  ASSERT_NE(nullptr, fcurve);
  ASSERT_NE(nullptr, fcurve->bezt);
  EXPECT_EQ(1, fcurve->totvert);
  EXPECT_EQ(11.0, fcurve->bezt[0].vec[1][0]);
}

<<<<<<< HEAD
=======
/* -------------------------------------------------------------
 * Tests for `insert_keyframe()` (only supports legacy actions).
 */

/* Keying a non-array property with no keying flags. */
TEST_F(KeyframingTest, insert_keyframe__non_array_property)
{
  AnimationEvalContext anim_eval_context = {nullptr, 1.0};

  /* First time should create the AnimData, Action, and FCurve with a single
   * key. */
  object->empty_drawsize = 42.0;
  const CombinedKeyingResult result_1 = insert_keyframe(bmain,
                                                        object->id,
                                                        nullptr,
                                                        "empty_display_size",
                                                        -1,
                                                        &anim_eval_context,
                                                        BEZT_KEYTYPE_KEYFRAME,
                                                        INSERTKEY_NOFLAGS);
  EXPECT_EQ(1, result_1.get_count(SingleKeyingResult::SUCCESS));
  ASSERT_NE(nullptr, object->adt);
  ASSERT_NE(nullptr, object->adt->action);
  EXPECT_EQ(1, BLI_listbase_count(&object->adt->action->curves));
  FCurve *fcurve = BKE_fcurve_find(&object->adt->action->curves, "empty_display_size", 0);
  ASSERT_NE(nullptr, fcurve);
  ASSERT_NE(nullptr, fcurve->bezt);
  EXPECT_EQ(1, fcurve->totvert);
  EXPECT_EQ(1.0, fcurve->bezt[0].vec[1][0]);
  EXPECT_EQ(42.0, fcurve->bezt[0].vec[1][1]);

  /* Second time inserting with a different value on the same frame should
   * simply replace the key. */
  object->empty_drawsize = 86.0;
  const CombinedKeyingResult result_2 = insert_keyframe(bmain,
                                                        object->id,
                                                        nullptr,
                                                        "empty_display_size",
                                                        -1,
                                                        &anim_eval_context,
                                                        BEZT_KEYTYPE_KEYFRAME,
                                                        INSERTKEY_NOFLAGS);
  EXPECT_EQ(1, result_2.get_count(SingleKeyingResult::SUCCESS));
  EXPECT_EQ(1, fcurve->totvert);
  EXPECT_EQ(1.0, fcurve->bezt[0].vec[1][0]);
  EXPECT_EQ(86.0, fcurve->bezt[0].vec[1][1]);

  /* Third time inserting on a different time should add a second key. */
  object->empty_drawsize = 7.0;
  anim_eval_context.eval_time = 10.0;
  const CombinedKeyingResult result_3 = insert_keyframe(bmain,
                                                        object->id,
                                                        nullptr,
                                                        "empty_display_size",
                                                        -1,
                                                        &anim_eval_context,
                                                        BEZT_KEYTYPE_KEYFRAME,
                                                        INSERTKEY_NOFLAGS);
  EXPECT_EQ(1, result_3.get_count(SingleKeyingResult::SUCCESS));
  EXPECT_EQ(2, fcurve->totvert);
  EXPECT_EQ(1.0, fcurve->bezt[0].vec[1][0]);
  EXPECT_EQ(86.0, fcurve->bezt[0].vec[1][1]);
  EXPECT_EQ(10.0, fcurve->bezt[1].vec[1][0]);
  EXPECT_EQ(7.0, fcurve->bezt[1].vec[1][1]);
}

/* Keying a single element of an array property with no keying flags. */
TEST_F(KeyframingTest, insert_keyframe__single_element)
{
  AnimationEvalContext anim_eval_context = {nullptr, 1.0};

  const CombinedKeyingResult result = insert_keyframe(bmain,
                                                      object->id,
                                                      nullptr,
                                                      "rotation_euler",
                                                      0,
                                                      &anim_eval_context,
                                                      BEZT_KEYTYPE_KEYFRAME,
                                                      INSERTKEY_NOFLAGS);

  EXPECT_EQ(1, result.get_count(SingleKeyingResult::SUCCESS));
  ASSERT_NE(nullptr, object->adt);
  ASSERT_NE(nullptr, object->adt->action);
  EXPECT_EQ(1, BLI_listbase_count(&object->adt->action->curves));
  EXPECT_NE(nullptr, BKE_fcurve_find(&object->adt->action->curves, "rotation_euler", 0));
}

/* Keying all elements of an array property with no keying flags. */
TEST_F(KeyframingTest, insert_keyframe__all_elements)
{
  AnimationEvalContext anim_eval_context = {nullptr, 1.0};

  const CombinedKeyingResult result = insert_keyframe(bmain,
                                                      object->id,
                                                      nullptr,
                                                      "rotation_euler",
                                                      -1,
                                                      &anim_eval_context,
                                                      BEZT_KEYTYPE_KEYFRAME,
                                                      INSERTKEY_NOFLAGS);

  EXPECT_EQ(3, result.get_count(SingleKeyingResult::SUCCESS));
  ASSERT_NE(nullptr, object->adt);
  ASSERT_NE(nullptr, object->adt->action);
  EXPECT_EQ(3, BLI_listbase_count(&object->adt->action->curves));
  EXPECT_NE(nullptr, BKE_fcurve_find(&object->adt->action->curves, "rotation_euler", 0));
  EXPECT_NE(nullptr, BKE_fcurve_find(&object->adt->action->curves, "rotation_euler", 1));
  EXPECT_NE(nullptr, BKE_fcurve_find(&object->adt->action->curves, "rotation_euler", 2));
}

/* Keying with the "Only Insert Available" flag. */
TEST_F(KeyframingTest, insert_keyframe__only_available)
{
  AnimationEvalContext anim_eval_context = {nullptr, 1.0};

  /* First attempt should fail, because there are no fcurves yet. */
  const CombinedKeyingResult result_1 = insert_keyframe(bmain,
                                                        object->id,
                                                        nullptr,
                                                        "rotation_euler",
                                                        -1,
                                                        &anim_eval_context,
                                                        BEZT_KEYTYPE_KEYFRAME,
                                                        INSERTKEY_AVAILABLE);

  EXPECT_EQ(0, result_1.get_count(SingleKeyingResult::SUCCESS));
  ASSERT_NE(nullptr, object->adt);
  ASSERT_NE(nullptr, object->adt->action);
  EXPECT_EQ(0, BLI_listbase_count(&object->adt->action->curves));
  EXPECT_EQ(nullptr, BKE_fcurve_find(&object->adt->action->curves, "rotation_euler", 0));

  /* Insert a key on two of the elements without using the flag so that there
   * will be two fcurves. */
  insert_keyframe(bmain,
                  object->id,
                  nullptr,
                  "rotation_euler",
                  0,
                  &anim_eval_context,
                  BEZT_KEYTYPE_KEYFRAME,
                  INSERTKEY_NOFLAGS);
  insert_keyframe(bmain,
                  object->id,
                  nullptr,
                  "rotation_euler",
                  2,
                  &anim_eval_context,
                  BEZT_KEYTYPE_KEYFRAME,
                  INSERTKEY_NOFLAGS);

  /* Second attempt should succeed with two keys, because two of the elements
   * now have fcurves. */
  const CombinedKeyingResult result_2 = insert_keyframe(bmain,
                                                        object->id,
                                                        nullptr,
                                                        "rotation_euler",
                                                        -1,
                                                        &anim_eval_context,
                                                        BEZT_KEYTYPE_KEYFRAME,
                                                        INSERTKEY_AVAILABLE);

  EXPECT_EQ(2, result_2.get_count(SingleKeyingResult::SUCCESS));
  EXPECT_EQ(2, BLI_listbase_count(&object->adt->action->curves));
  EXPECT_NE(nullptr, BKE_fcurve_find(&object->adt->action->curves, "rotation_euler", 0));
  EXPECT_NE(nullptr, BKE_fcurve_find(&object->adt->action->curves, "rotation_euler", 2));
}

/* Keying with the "Only Replace" flag. */
TEST_F(KeyframingTest, insert_keyframe__only_replace)
{
  AnimationEvalContext anim_eval_context = {nullptr, 1.0};

  /* First attempt should fail, because there are no fcurves yet. */
  object->rot[0] = 42.0;
  object->rot[1] = 42.0;
  object->rot[2] = 42.0;
  const CombinedKeyingResult result_1 = insert_keyframe(bmain,
                                                        object->id,
                                                        nullptr,
                                                        "rotation_euler",
                                                        -1,
                                                        &anim_eval_context,
                                                        BEZT_KEYTYPE_KEYFRAME,
                                                        INSERTKEY_REPLACE);
  EXPECT_EQ(0, result_1.get_count(SingleKeyingResult::SUCCESS));

  /* Insert a key for two of the elements so that there will be two fcurves with
   * one key each. */
  const CombinedKeyingResult result_2 = insert_keyframe(bmain,
                                                        object->id,
                                                        nullptr,
                                                        "rotation_euler",
                                                        0,
                                                        &anim_eval_context,
                                                        BEZT_KEYTYPE_KEYFRAME,
                                                        INSERTKEY_NOFLAGS);
  const CombinedKeyingResult result_3 = insert_keyframe(bmain,
                                                        object->id,
                                                        nullptr,
                                                        "rotation_euler",
                                                        2,
                                                        &anim_eval_context,
                                                        BEZT_KEYTYPE_KEYFRAME,
                                                        INSERTKEY_NOFLAGS);
  EXPECT_EQ(1, result_2.get_count(SingleKeyingResult::SUCCESS));
  EXPECT_EQ(1, result_3.get_count(SingleKeyingResult::SUCCESS));
  ASSERT_NE(nullptr, object->adt);
  ASSERT_NE(nullptr, object->adt->action);
  EXPECT_EQ(2, BLI_listbase_count(&object->adt->action->curves));
  FCurve *fcurve_x = BKE_fcurve_find(&object->adt->action->curves, "rotation_euler", 0);
  FCurve *fcurve_z = BKE_fcurve_find(&object->adt->action->curves, "rotation_euler", 2);
  ASSERT_NE(nullptr, fcurve_x);
  ASSERT_NE(nullptr, fcurve_z);
  ASSERT_NE(nullptr, fcurve_x->bezt);
  ASSERT_NE(nullptr, fcurve_z->bezt);
  EXPECT_EQ(1, fcurve_x->totvert);
  EXPECT_EQ(1, fcurve_z->totvert);
  EXPECT_EQ(1.0, fcurve_x->bezt[0].vec[1][0]);
  EXPECT_EQ(42.0, fcurve_x->bezt[0].vec[1][1]);
  EXPECT_EQ(1.0, fcurve_z->bezt[0].vec[1][0]);
  EXPECT_EQ(42.0, fcurve_z->bezt[0].vec[1][1]);

  /* Second attempt should also fail, because we insert on a different frame
   * than the two keys we just created. */
  object->rot[0] = 86.0;
  object->rot[1] = 86.0;
  object->rot[2] = 86.0;
  anim_eval_context.eval_time = 5.0;
  const CombinedKeyingResult result_4 = insert_keyframe(bmain,
                                                        object->id,
                                                        nullptr,
                                                        "rotation_euler",
                                                        -1,
                                                        &anim_eval_context,
                                                        BEZT_KEYTYPE_KEYFRAME,
                                                        INSERTKEY_REPLACE);
  EXPECT_EQ(0, result_4.get_count(SingleKeyingResult::SUCCESS));
  EXPECT_EQ(2, BLI_listbase_count(&object->adt->action->curves));
  EXPECT_EQ(1, fcurve_x->totvert);
  EXPECT_EQ(1, fcurve_z->totvert);
  EXPECT_EQ(1.0, fcurve_x->bezt[0].vec[1][0]);
  EXPECT_EQ(42.0, fcurve_x->bezt[0].vec[1][1]);
  EXPECT_EQ(1.0, fcurve_z->bezt[0].vec[1][0]);
  EXPECT_EQ(42.0, fcurve_z->bezt[0].vec[1][1]);

  /* The third attempt, keying on the original frame, should succeed and replace
   * the existing key on each fcurve. */
  anim_eval_context.eval_time = 1.0;
  const CombinedKeyingResult result_5 = insert_keyframe(bmain,
                                                        object->id,
                                                        nullptr,
                                                        "rotation_euler",
                                                        -1,
                                                        &anim_eval_context,
                                                        BEZT_KEYTYPE_KEYFRAME,
                                                        INSERTKEY_REPLACE);
  EXPECT_EQ(2, result_5.get_count(SingleKeyingResult::SUCCESS));
  EXPECT_EQ(2, BLI_listbase_count(&object->adt->action->curves));
  EXPECT_EQ(1, fcurve_x->totvert);
  EXPECT_EQ(1, fcurve_z->totvert);
  EXPECT_EQ(1.0, fcurve_x->bezt[0].vec[1][0]);
  EXPECT_EQ(86.0, fcurve_x->bezt[0].vec[1][1]);
  EXPECT_EQ(1.0, fcurve_z->bezt[0].vec[1][0]);
  EXPECT_EQ(86.0, fcurve_z->bezt[0].vec[1][1]);
}

/* Keying with the "Only Insert Needed" flag. */
TEST_F(KeyframingTest, insert_keyframe__only_needed)
{
  AnimationEvalContext anim_eval_context = {nullptr, 1.0};

  /* First attempt should succeed, because there are no fcurves yet. */
  const CombinedKeyingResult result_1 = insert_keyframe(bmain,
                                                        object->id,
                                                        nullptr,
                                                        "rotation_euler",
                                                        -1,
                                                        &anim_eval_context,
                                                        BEZT_KEYTYPE_KEYFRAME,
                                                        INSERTKEY_NEEDED);

  EXPECT_EQ(3, result_1.get_count(SingleKeyingResult::SUCCESS));
  ASSERT_NE(nullptr, object->adt);
  ASSERT_NE(nullptr, object->adt->action);
  EXPECT_EQ(3, BLI_listbase_count(&object->adt->action->curves));
  FCurve *fcurve_x = BKE_fcurve_find(&object->adt->action->curves, "rotation_euler", 0);
  FCurve *fcurve_y = BKE_fcurve_find(&object->adt->action->curves, "rotation_euler", 1);
  FCurve *fcurve_z = BKE_fcurve_find(&object->adt->action->curves, "rotation_euler", 2);
  ASSERT_NE(nullptr, fcurve_x);
  ASSERT_NE(nullptr, fcurve_y);
  ASSERT_NE(nullptr, fcurve_z);

  /* Second attempt should fail, because there is now an fcurve for the
   * property, but its value matches the current property value. */
  anim_eval_context.eval_time = 10.0;
  const CombinedKeyingResult result_2 = insert_keyframe(bmain,
                                                        object->id,
                                                        nullptr,
                                                        "rotation_euler",
                                                        -1,
                                                        &anim_eval_context,
                                                        BEZT_KEYTYPE_KEYFRAME,
                                                        INSERTKEY_NEEDED);

  EXPECT_EQ(0, result_2.get_count(SingleKeyingResult::SUCCESS));
  EXPECT_EQ(3, BLI_listbase_count(&object->adt->action->curves));
  EXPECT_EQ(1, fcurve_x->totvert);
  EXPECT_EQ(1, fcurve_y->totvert);
  EXPECT_EQ(1, fcurve_z->totvert);

  /* Third attempt should succeed on two elements, because we change the value
   * of those elements to differ from the existing fcurves. */
  object->rot[0] = 123.0;
  object->rot[2] = 123.0;
  const CombinedKeyingResult result_3 = insert_keyframe(bmain,
                                                        object->id,
                                                        nullptr,
                                                        "rotation_euler",
                                                        -1,
                                                        &anim_eval_context,
                                                        BEZT_KEYTYPE_KEYFRAME,
                                                        INSERTKEY_NEEDED);

  EXPECT_EQ(2, result_3.get_count(SingleKeyingResult::SUCCESS));
  EXPECT_EQ(3, BLI_listbase_count(&object->adt->action->curves));
  EXPECT_EQ(2, fcurve_x->totvert);
  EXPECT_EQ(1, fcurve_y->totvert);
  EXPECT_EQ(2, fcurve_z->totvert);
}

/* Inserting a key into an NLA strip that has a time offset should remap the
 * key's time to the local time of the strip. */
TEST_F(KeyframingTest, insert_keyframe__nla_time_remapping)
{
  AnimationEvalContext anim_eval_context = {nullptr, 1.0};

  const CombinedKeyingResult result = insert_keyframe(bmain,
                                                      object_with_nla->id,
                                                      nullptr,
                                                      "location",
                                                      0,
                                                      &anim_eval_context,
                                                      BEZT_KEYTYPE_KEYFRAME,
                                                      INSERTKEY_NOFLAGS);

  EXPECT_EQ(1, result.get_count(SingleKeyingResult::SUCCESS));
  EXPECT_EQ(1, BLI_listbase_count(&nla_action->curves));
  FCurve *fcurve = BKE_fcurve_find(&nla_action->curves, "location", 0);
  EXPECT_EQ(11.0, fcurve->bezt[0].vec[1][0]);
  EXPECT_EQ(0.0, fcurve->bezt[0].vec[1][1]);
}

>>>>>>> f49181d6
/* ------------------------------------------------------------
 * Testing a special case of the NLA system:
 * When keying a strip with the "replace" or "combine" mix mode, keying a single
 * quaternion element should be treated as keying all quaternion elements in an
 * all-or-nothing fashion.
 */

/* With no special keyframing flags *all* quaternion elements should get keyed
 * if any of them are. */
TEST_F(KeyframingTest, insert_keyframes__quaternion_on_nla)
{
  AnimationEvalContext anim_eval_context = {nullptr, 1.0};
  object_with_nla->rotmode = ROT_MODE_QUAT;

  const CombinedKeyingResult result = insert_keyframes(bmain,
                                                       &object_with_nla_rna_pointer,
                                                       {{"rotation_quaternion", std::nullopt, 0}},
                                                       std::nullopt,
                                                       1.0,
                                                       anim_eval_context,
                                                       BEZT_KEYTYPE_KEYFRAME,
                                                       INSERTKEY_NOFLAGS);

  EXPECT_EQ(4, result.get_count(SingleKeyingResult::SUCCESS));
}

/* With the "Only Insert Available" flag enabled, keys for all four elements
 * should be inserted if *any* of the elements have fcurves already, and
 * otherwise none of the elements should be keyed. */
TEST_F(KeyframingTest, insert_keyframes__quaternion_on_nla__only_available)
{
  AnimationEvalContext anim_eval_context = {nullptr, 1.0};
  object_with_nla->rotmode = ROT_MODE_QUAT;

  /* There are no fcurves at all yet, so all elements getting no keys is what
   * should happen. */
  const CombinedKeyingResult result_1 = insert_keyframes(
      bmain,
      &object_with_nla_rna_pointer,
      {{"rotation_quaternion", std::nullopt, 0}},
      std::nullopt,
      1.0,
      anim_eval_context,
      BEZT_KEYTYPE_KEYFRAME,
      INSERTKEY_AVAILABLE);
  EXPECT_EQ(0, result_1.get_count(SingleKeyingResult::SUCCESS));

  /* Create an fcurve and key for a single quaternion channel. */
  PointerRNA id_rna_ptr = RNA_id_pointer_create(&object_with_nla->id);
  FCurve *fcu = action_fcurve_ensure(
      bmain, nla_action, nullptr, &id_rna_ptr, "rotation_quaternion", 0);
  const KeyframeSettings keyframe_settings = {BEZT_KEYTYPE_KEYFRAME, HD_AUTO_ANIM, BEZT_IPO_BEZ};
  insert_vert_fcurve(fcu, {1.0, 1.0}, keyframe_settings, INSERTKEY_NOFLAGS);

  /* Now that there is one fcurve, all elements should get keyed. */
  const CombinedKeyingResult result_2 = insert_keyframes(
      bmain,
      &object_with_nla_rna_pointer,
      {{"rotation_quaternion", std::nullopt, 0}},
      std::nullopt,
      1.0,
      anim_eval_context,
      BEZT_KEYTYPE_KEYFRAME,
      INSERTKEY_AVAILABLE);
  EXPECT_EQ(4, result_2.get_count(SingleKeyingResult::SUCCESS));
}

/* With the "Only Replace" flag enabled, keys for all four elements should be
 * inserted if *any* of them replace an existing key, and otherwise none of them
 * should. */
TEST_F(KeyframingTest, insert_keyframes__quaternion_on_nla__only_replace)
{
  AnimationEvalContext anim_eval_context = {nullptr, 1.0};
  object_with_nla->rotmode = ROT_MODE_QUAT;

  /* First time should insert nothing, since there are no fcurves yet. */
  const CombinedKeyingResult result_1 = insert_keyframes(
      bmain,
      &object_with_nla_rna_pointer,
      {{"rotation_quaternion", std::nullopt, 0}},
      std::nullopt,
      1.0,
      anim_eval_context,
      BEZT_KEYTYPE_KEYFRAME,
      INSERTKEY_REPLACE);
  EXPECT_EQ(0, result_1.get_count(SingleKeyingResult::SUCCESS));

  /* Directly create an fcurve and key for a single quaternion channel. */
  PointerRNA id_rna_ptr = RNA_id_pointer_create(&object_with_nla->id);
  FCurve *fcu = action_fcurve_ensure(
      bmain, nla_action, nullptr, &id_rna_ptr, "rotation_quaternion", 0);
  const KeyframeSettings keyframe_settings = {BEZT_KEYTYPE_KEYFRAME, HD_AUTO_ANIM, BEZT_IPO_BEZ};
  insert_vert_fcurve(fcu, {11.0, 1.0}, keyframe_settings, INSERTKEY_NOFLAGS);

  /* Second time should also insert nothing, since we attempt to insert on a
   * frame other than the one with the key. */
  const CombinedKeyingResult result_2 = insert_keyframes(
      bmain,
      &object_with_nla_rna_pointer,
      {{"rotation_quaternion", std::nullopt, 0}},
      std::nullopt,
      5.0,
      anim_eval_context,
      BEZT_KEYTYPE_KEYFRAME,
      INSERTKEY_REPLACE);
  EXPECT_EQ(0, result_2.get_count(SingleKeyingResult::SUCCESS));

  /* Third time should succeed and key all elements, since we're inserting on a
   * frame where one of the elements already has a key.
   * NOTE: because of NLA time remapping, this 1.0 is the same as the 11.0 we
   * used above when inserting directly into the fcurve.*/
  const CombinedKeyingResult result_3 = insert_keyframes(
      bmain,
      &object_with_nla_rna_pointer,
      {{"rotation_quaternion", std::nullopt, 0}},
      std::nullopt,
      1.0,
      anim_eval_context,
      BEZT_KEYTYPE_KEYFRAME,
      INSERTKEY_REPLACE);
  EXPECT_EQ(4, result_3.get_count(SingleKeyingResult::SUCCESS));
}

}  // namespace blender::animrig::tests<|MERGE_RESOLUTION|>--- conflicted
+++ resolved
@@ -119,18 +119,11 @@
 };
 
 /* ------------------------------------------------------------
-<<<<<<< HEAD
- * Tests for `insert_keyframes()`.
+ * Tests for `insert_keyframes()` with layered actions.
  */
 
 /* Keying a non-array property. */
-TEST_F(KeyframingTest, insert_keyframes__non_array_property)
-=======
- * Tests for `insert_key_rna()` with layered actions.
- */
-
-/* Keying a non-array property. */
-TEST_F(KeyframingTest, insert_key_rna__layered_action__non_array_property)
+TEST_F(KeyframingTest, insert_keyframes__layered_action__non_array_property)
 {
   /* Turn on Baklava experimental flag. */
   U.flag |= USER_DEVELOPER_UI;
@@ -147,13 +140,14 @@
    * - FCurve with a single key
    */
   object->empty_drawsize = 42.0;
-  const CombinedKeyingResult result_1 = insert_key_rna(&object_rna_pointer,
-                                                       {{"empty_display_size"}},
-                                                       1.0,
-                                                       INSERTKEY_NOFLAGS,
-                                                       BEZT_KEYTYPE_KEYFRAME,
-                                                       bmain,
-                                                       anim_eval_context);
+  const CombinedKeyingResult result_1 = insert_keyframes(bmain,
+                                                         &object_rna_pointer,
+                                                         {{"empty_display_size"}},
+                                                         std::nullopt,
+                                                         1.0,
+                                                         anim_eval_context,
+                                                         BEZT_KEYTYPE_KEYFRAME,
+                                                         INSERTKEY_NOFLAGS);
   EXPECT_EQ(1, result_1.get_count(SingleKeyingResult::SUCCESS));
   ASSERT_NE(nullptr, object->adt);
   ASSERT_NE(nullptr, object->adt->action);
@@ -193,13 +187,14 @@
   /* Second time inserting with a different value on the same frame should
    * simply replace the key. */
   object->empty_drawsize = 86.0;
-  const CombinedKeyingResult result_2 = insert_key_rna(&object_rna_pointer,
-                                                       {{"empty_display_size"}},
-                                                       1.0,
-                                                       INSERTKEY_NOFLAGS,
-                                                       BEZT_KEYTYPE_KEYFRAME,
-                                                       bmain,
-                                                       anim_eval_context);
+  const CombinedKeyingResult result_2 = insert_keyframes(bmain,
+                                                         &object_rna_pointer,
+                                                         {{"empty_display_size"}},
+                                                         std::nullopt,
+                                                         1.0,
+                                                         anim_eval_context,
+                                                         BEZT_KEYTYPE_KEYFRAME,
+                                                         INSERTKEY_NOFLAGS);
   EXPECT_EQ(1, result_2.get_count(SingleKeyingResult::SUCCESS));
   EXPECT_EQ(1, fcurve->totvert);
   EXPECT_EQ(1.0, fcurve->bezt[0].vec[1][0]);
@@ -207,13 +202,14 @@
 
   /* Third time inserting on a different time should add a second key. */
   object->empty_drawsize = 7.0;
-  const CombinedKeyingResult result_3 = insert_key_rna(&object_rna_pointer,
-                                                       {{"empty_display_size"}},
-                                                       10.0,
-                                                       INSERTKEY_NOFLAGS,
-                                                       BEZT_KEYTYPE_KEYFRAME,
-                                                       bmain,
-                                                       anim_eval_context);
+  const CombinedKeyingResult result_3 = insert_keyframes(bmain,
+                                                         &object_rna_pointer,
+                                                         {{"empty_display_size"}},
+                                                         std::nullopt,
+                                                         10.0,
+                                                         anim_eval_context,
+                                                         BEZT_KEYTYPE_KEYFRAME,
+                                                         INSERTKEY_NOFLAGS);
   EXPECT_EQ(1, result_3.get_count(SingleKeyingResult::SUCCESS));
   EXPECT_EQ(2, fcurve->totvert);
   EXPECT_EQ(1.0, fcurve->bezt[0].vec[1][0]);
@@ -223,7 +219,7 @@
 }
 
 /* Keying a single element of an array property. */
-TEST_F(KeyframingTest, insert_key_rna__layered_action__single_element)
+TEST_F(KeyframingTest, insert_keyframes__layered_action__single_element)
 {
   /* Turn on Baklava experimental flag. */
   U.flag |= USER_DEVELOPER_UI;
@@ -231,13 +227,14 @@
 
   AnimationEvalContext anim_eval_context = {nullptr, 1.0};
 
-  const CombinedKeyingResult result = insert_key_rna(&object_rna_pointer,
-                                                     {{"rotation_euler", std::nullopt, 0}},
-                                                     1.0,
-                                                     INSERTKEY_NOFLAGS,
-                                                     BEZT_KEYTYPE_KEYFRAME,
-                                                     bmain,
-                                                     anim_eval_context);
+  const CombinedKeyingResult result = insert_keyframes(bmain,
+                                                       &object_rna_pointer,
+                                                       {{"rotation_euler", std::nullopt, 0}},
+                                                       std::nullopt,
+                                                       1.0,
+                                                       anim_eval_context,
+                                                       BEZT_KEYTYPE_KEYFRAME,
+                                                       INSERTKEY_NOFLAGS);
 
   EXPECT_EQ(1, result.get_count(SingleKeyingResult::SUCCESS));
   ASSERT_NE(nullptr, object->adt);
@@ -255,7 +252,7 @@
 }
 
 /* Keying all elements of an array property. */
-TEST_F(KeyframingTest, insert_key_rna__layered_action__all_elements)
+TEST_F(KeyframingTest, insert_keyframes__layered_action__all_elements)
 {
   /* Turn on Baklava experimental flag. */
   U.flag |= USER_DEVELOPER_UI;
@@ -263,13 +260,14 @@
 
   AnimationEvalContext anim_eval_context = {nullptr, 1.0};
 
-  const CombinedKeyingResult result = insert_key_rna(&object_rna_pointer,
-                                                     {{"rotation_euler"}},
-                                                     1.0,
-                                                     INSERTKEY_NOFLAGS,
-                                                     BEZT_KEYTYPE_KEYFRAME,
-                                                     bmain,
-                                                     anim_eval_context);
+  const CombinedKeyingResult result = insert_keyframes(bmain,
+                                                       &object_rna_pointer,
+                                                       {{"rotation_euler"}},
+                                                       std::nullopt,
+                                                       1.0,
+                                                       anim_eval_context,
+                                                       BEZT_KEYTYPE_KEYFRAME,
+                                                       INSERTKEY_NOFLAGS);
 
   EXPECT_EQ(3, result.get_count(SingleKeyingResult::SUCCESS));
   ASSERT_NE(nullptr, object->adt);
@@ -289,7 +287,7 @@
 }
 
 /* Keying a pose bone from its own RNA pointer. */
-TEST_F(KeyframingTest, insert_key_rna__layered_action__pose_bone_rna_pointer)
+TEST_F(KeyframingTest, insert_keyframes__layered_action__pose_bone_rna_pointer)
 {
   /* Turn on Baklava experimental flag. */
   U.flag |= USER_DEVELOPER_UI;
@@ -300,13 +298,14 @@
   PointerRNA pose_bone_rna_pointer = RNA_pointer_create(
       &armature_object->id, &RNA_PoseBone, pchan);
 
-  const CombinedKeyingResult result = insert_key_rna(&pose_bone_rna_pointer,
-                                                     {{"rotation_euler", std::nullopt, 0}},
-                                                     1.0,
-                                                     INSERTKEY_NOFLAGS,
-                                                     BEZT_KEYTYPE_KEYFRAME,
-                                                     bmain,
-                                                     anim_eval_context);
+  const CombinedKeyingResult result = insert_keyframes(bmain,
+                                                       &pose_bone_rna_pointer,
+                                                       {{"rotation_euler", std::nullopt, 0}},
+                                                       std::nullopt,
+                                                       1.0,
+                                                       anim_eval_context,
+                                                       BEZT_KEYTYPE_KEYFRAME,
+                                                       INSERTKEY_NOFLAGS);
 
   EXPECT_EQ(1, result.get_count(SingleKeyingResult::SUCCESS));
   ASSERT_NE(nullptr, armature_object->adt);
@@ -324,7 +323,7 @@
 }
 
 /* Keying a pose bone from its owning ID's RNA pointer. */
-TEST_F(KeyframingTest, insert_key_rna__layered_action__pose_bone_owner_id_pointer)
+TEST_F(KeyframingTest, insert_keyframes__pose_bone_owner_id_pointer)
 {
   /* Turn on Baklava experimental flag. */
   U.flag |= USER_DEVELOPER_UI;
@@ -332,14 +331,15 @@
 
   AnimationEvalContext anim_eval_context = {nullptr, 1.0};
 
-  const CombinedKeyingResult result = insert_key_rna(
+  const CombinedKeyingResult result = insert_keyframes(
+      bmain,
       &armature_object_rna_pointer,
       {{"pose.bones[\"Bone\"].rotation_euler", std::nullopt, 0}},
+      std::nullopt,
       1.0,
-      INSERTKEY_NOFLAGS,
+      anim_eval_context,
       BEZT_KEYTYPE_KEYFRAME,
-      bmain,
-      anim_eval_context);
+      INSERTKEY_NOFLAGS);
 
   EXPECT_EQ(1, result.get_count(SingleKeyingResult::SUCCESS));
   ASSERT_NE(nullptr, armature_object->adt);
@@ -357,7 +357,7 @@
 }
 
 /* Keying multiple elements of multiple properties at once. */
-TEST_F(KeyframingTest, insert_key_rna__layered_action__multiple_properties)
+TEST_F(KeyframingTest, insert_keyframes__layered_action__multiple_properties)
 {
   /* Turn on Baklava experimental flag. */
   U.flag |= USER_DEVELOPER_UI;
@@ -365,18 +365,19 @@
 
   AnimationEvalContext anim_eval_context = {nullptr, 1.0};
 
-  const CombinedKeyingResult result = insert_key_rna(&object_rna_pointer,
-                                                     {
-                                                         {"empty_display_size"},
-                                                         {"location"},
-                                                         {"rotation_euler", std::nullopt, 0},
-                                                         {"rotation_euler", std::nullopt, 2},
-                                                     },
-                                                     1.0,
-                                                     INSERTKEY_NOFLAGS,
-                                                     BEZT_KEYTYPE_KEYFRAME,
-                                                     bmain,
-                                                     anim_eval_context);
+  const CombinedKeyingResult result = insert_keyframes(bmain,
+                                                       &object_rna_pointer,
+                                                       {
+                                                           {"empty_display_size"},
+                                                           {"location"},
+                                                           {"rotation_euler", std::nullopt, 0},
+                                                           {"rotation_euler", std::nullopt, 2},
+                                                       },
+                                                       std::nullopt,
+                                                       1.0,
+                                                       anim_eval_context,
+                                                       BEZT_KEYTYPE_KEYFRAME,
+                                                       INSERTKEY_NOFLAGS);
 
   EXPECT_EQ(6, result.get_count(SingleKeyingResult::SUCCESS));
   ASSERT_NE(nullptr, object->adt);
@@ -399,7 +400,7 @@
 }
 
 /* Keying more than one ID on the same action. */
-TEST_F(KeyframingTest, insert_key_rna__layered_action__multiple_ids)
+TEST_F(KeyframingTest, insert_keyframes__layered_action__multiple_ids)
 {
   /* Turn on Baklava experimental flag. */
   U.flag |= USER_DEVELOPER_UI;
@@ -408,13 +409,14 @@
   AnimationEvalContext anim_eval_context = {nullptr, 1.0};
 
   /* First object should crate the action and get a binding and channel bag. */
-  const CombinedKeyingResult result_1 = insert_key_rna(&object_rna_pointer,
-                                                       {{"empty_display_size"}},
-                                                       1.0,
-                                                       INSERTKEY_NOFLAGS,
-                                                       BEZT_KEYTYPE_KEYFRAME,
-                                                       bmain,
-                                                       anim_eval_context);
+  const CombinedKeyingResult result_1 = insert_keyframes(bmain,
+                                                         &object_rna_pointer,
+                                                         {{"empty_display_size"}},
+                                                         std::nullopt,
+                                                         1.0,
+                                                         anim_eval_context,
+                                                         BEZT_KEYTYPE_KEYFRAME,
+                                                         INSERTKEY_NOFLAGS);
   EXPECT_EQ(1, result_1.get_count(SingleKeyingResult::SUCCESS));
   ASSERT_NE(nullptr, object->adt);
   ASSERT_NE(nullptr, object->adt->action);
@@ -443,13 +445,14 @@
 
   /* Keying the second object should go into the same action, creating a new
    * binding and channel bag. */
-  const CombinedKeyingResult result_2 = insert_key_rna(&armature_object_rna_pointer,
-                                                       {{"empty_display_size"}},
-                                                       1.0,
-                                                       INSERTKEY_NOFLAGS,
-                                                       BEZT_KEYTYPE_KEYFRAME,
-                                                       bmain,
-                                                       anim_eval_context);
+  const CombinedKeyingResult result_2 = insert_keyframes(bmain,
+                                                         &armature_object_rna_pointer,
+                                                         {{"empty_display_size"}},
+                                                         std::nullopt,
+                                                         1.0,
+                                                         anim_eval_context,
+                                                         BEZT_KEYTYPE_KEYFRAME,
+                                                         INSERTKEY_NOFLAGS);
   EXPECT_EQ(1, result_2.get_count(SingleKeyingResult::SUCCESS));
 
   ASSERT_EQ(2, action.bindings().size());
@@ -465,18 +468,19 @@
 
 /* Keying an object with an already-existing legacy action should do legacy
  * keying. */
-TEST_F(KeyframingTest, insert_key_rna__baklava_legacy_action)
+TEST_F(KeyframingTest, insert_keyframes__baklava_legacy_action)
 {
   AnimationEvalContext anim_eval_context = {nullptr, 1.0};
 
   /* Insert a key with the experimental flag off to create a legacy action. */
-  const CombinedKeyingResult result_1 = insert_key_rna(&object_rna_pointer,
-                                                       {{"empty_display_size"}},
-                                                       1.0,
-                                                       INSERTKEY_NOFLAGS,
-                                                       BEZT_KEYTYPE_KEYFRAME,
-                                                       bmain,
-                                                       anim_eval_context);
+  const CombinedKeyingResult result_1 = insert_keyframes(bmain,
+                                                         &object_rna_pointer,
+                                                         {{"empty_display_size"}},
+                                                         std::nullopt,
+                                                         1.0,
+                                                         anim_eval_context,
+                                                         BEZT_KEYTYPE_KEYFRAME,
+                                                         INSERTKEY_NOFLAGS);
   EXPECT_EQ(1, result_1.get_count(SingleKeyingResult::SUCCESS));
 
   bAction *action = object->adt->action;
@@ -490,13 +494,14 @@
 
   /* Insert more keys, which should also get inserted as part of the same legacy
    * action, not a layered action. */
-  const CombinedKeyingResult result_2 = insert_key_rna(&object_rna_pointer,
-                                                       {{"location"}},
-                                                       1.0,
-                                                       INSERTKEY_NOFLAGS,
-                                                       BEZT_KEYTYPE_KEYFRAME,
-                                                       bmain,
-                                                       anim_eval_context);
+  const CombinedKeyingResult result_2 = insert_keyframes(bmain,
+                                                         &object_rna_pointer,
+                                                         {{"location"}},
+                                                         std::nullopt,
+                                                         1.0,
+                                                         anim_eval_context,
+                                                         BEZT_KEYTYPE_KEYFRAME,
+                                                         INSERTKEY_NOFLAGS);
   EXPECT_EQ(3, result_2.get_count(SingleKeyingResult::SUCCESS));
 
   EXPECT_EQ(action, object->adt->action);
@@ -506,7 +511,7 @@
 }
 
 /* Keying with the "Only Insert Available" flag. */
-TEST_F(KeyframingTest, insert_key_rna__layered_action__only_available)
+TEST_F(KeyframingTest, insert_keyframes__layered_action__only_available)
 {
   /* Turn on Baklava experimental flag. */
   U.flag |= USER_DEVELOPER_UI;
@@ -515,13 +520,14 @@
   AnimationEvalContext anim_eval_context = {nullptr, 1.0};
 
   /* First attempt should fail, because there are no fcurves yet. */
-  const CombinedKeyingResult result_1 = insert_key_rna(&object_rna_pointer,
-                                                       {{"rotation_euler"}},
-                                                       1.0,
-                                                       INSERTKEY_AVAILABLE,
-                                                       BEZT_KEYTYPE_KEYFRAME,
-                                                       bmain,
-                                                       anim_eval_context);
+  const CombinedKeyingResult result_1 = insert_keyframes(bmain,
+                                                         &object_rna_pointer,
+                                                         {{"rotation_euler"}},
+                                                         std::nullopt,
+                                                         1.0,
+                                                         anim_eval_context,
+                                                         BEZT_KEYTYPE_KEYFRAME,
+                                                         INSERTKEY_AVAILABLE);
 
   EXPECT_EQ(0, result_1.get_count(SingleKeyingResult::SUCCESS));
 
@@ -543,29 +549,31 @@
 
   /* Insert a key on two of the elements without using the flag so that there
    * will be two fcurves. */
-  const CombinedKeyingResult result_2 = insert_key_rna(&object_rna_pointer,
-                                                       {
-                                                           {"rotation_euler", std::nullopt, 0},
-                                                           {"rotation_euler", std::nullopt, 2},
-                                                       },
-                                                       1.0,
-                                                       INSERTKEY_NOFLAGS,
-                                                       BEZT_KEYTYPE_KEYFRAME,
-                                                       bmain,
-                                                       anim_eval_context);
+  const CombinedKeyingResult result_2 = insert_keyframes(bmain,
+                                                         &object_rna_pointer,
+                                                         {
+                                                             {"rotation_euler", std::nullopt, 0},
+                                                             {"rotation_euler", std::nullopt, 2},
+                                                         },
+                                                         std::nullopt,
+                                                         1.0,
+                                                         anim_eval_context,
+                                                         BEZT_KEYTYPE_KEYFRAME,
+                                                         INSERTKEY_NOFLAGS);
   EXPECT_EQ(2, result_2.get_count(SingleKeyingResult::SUCCESS));
   ASSERT_EQ(1, strip->channelbags().size());
   ChannelBag *channel_bag = strip->channelbag(0);
 
   /* Second attempt should succeed with two keys, because two of the elements
    * now have fcurves. */
-  const CombinedKeyingResult result_3 = insert_key_rna(&object_rna_pointer,
-                                                       {{"rotation_euler"}},
-                                                       1.0,
-                                                       INSERTKEY_AVAILABLE,
-                                                       BEZT_KEYTYPE_KEYFRAME,
-                                                       bmain,
-                                                       anim_eval_context);
+  const CombinedKeyingResult result_3 = insert_keyframes(bmain,
+                                                         &object_rna_pointer,
+                                                         {{"rotation_euler"}},
+                                                         std::nullopt,
+                                                         1.0,
+                                                         anim_eval_context,
+                                                         BEZT_KEYTYPE_KEYFRAME,
+                                                         INSERTKEY_AVAILABLE);
 
   EXPECT_EQ(2, result_3.get_count(SingleKeyingResult::SUCCESS));
   EXPECT_EQ(2, channel_bag->fcurves().size());
@@ -574,7 +582,7 @@
 }
 
 /* Keying with the "Only Replace" flag. */
-TEST_F(KeyframingTest, insert_key_rna__layered_action__only_replace)
+TEST_F(KeyframingTest, insert_keyframes__layered_action__only_replace)
 {
   /* Turn on Baklava experimental flag. */
   U.flag |= USER_DEVELOPER_UI;
@@ -586,27 +594,29 @@
   object->rot[0] = 42.0;
   object->rot[1] = 42.0;
   object->rot[2] = 42.0;
-  const CombinedKeyingResult result_1 = insert_key_rna(&object_rna_pointer,
-                                                       {{"rotation_euler"}},
-                                                       1.0,
-                                                       INSERTKEY_REPLACE,
-                                                       BEZT_KEYTYPE_KEYFRAME,
-                                                       bmain,
-                                                       anim_eval_context);
+  const CombinedKeyingResult result_1 = insert_keyframes(bmain,
+                                                         &object_rna_pointer,
+                                                         {{"rotation_euler"}},
+                                                         std::nullopt,
+                                                         1.0,
+                                                         anim_eval_context,
+                                                         BEZT_KEYTYPE_KEYFRAME,
+                                                         INSERTKEY_REPLACE);
   EXPECT_EQ(0, result_1.get_count(SingleKeyingResult::SUCCESS));
 
   /* Insert a key for two of the elements so that there will be two fcurves with
    * one key each. */
-  const CombinedKeyingResult result_2 = insert_key_rna(&object_rna_pointer,
-                                                       {
-                                                           {"rotation_euler", std::nullopt, 0},
-                                                           {"rotation_euler", std::nullopt, 2},
-                                                       },
-                                                       1.0,
-                                                       INSERTKEY_NOFLAGS,
-                                                       BEZT_KEYTYPE_KEYFRAME,
-                                                       bmain,
-                                                       anim_eval_context);
+  const CombinedKeyingResult result_2 = insert_keyframes(bmain,
+                                                         &object_rna_pointer,
+                                                         {
+                                                             {"rotation_euler", std::nullopt, 0},
+                                                             {"rotation_euler", std::nullopt, 2},
+                                                         },
+                                                         std::nullopt,
+                                                         1.0,
+                                                         anim_eval_context,
+                                                         BEZT_KEYTYPE_KEYFRAME,
+                                                         INSERTKEY_NOFLAGS);
   EXPECT_EQ(2, result_2.get_count(SingleKeyingResult::SUCCESS));
   ASSERT_NE(nullptr, object->adt);
   ASSERT_NE(nullptr, object->adt->action);
@@ -633,13 +643,14 @@
   object->rot[0] = 86.0;
   object->rot[1] = 86.0;
   object->rot[2] = 86.0;
-  const CombinedKeyingResult result_3 = insert_key_rna(&object_rna_pointer,
-                                                       {{"rotation_euler"}},
-                                                       5.0,
-                                                       INSERTKEY_REPLACE,
-                                                       BEZT_KEYTYPE_KEYFRAME,
-                                                       bmain,
-                                                       anim_eval_context);
+  const CombinedKeyingResult result_3 = insert_keyframes(bmain,
+                                                         &object_rna_pointer,
+                                                         {{"rotation_euler"}},
+                                                         std::nullopt,
+                                                         5.0,
+                                                         anim_eval_context,
+                                                         BEZT_KEYTYPE_KEYFRAME,
+                                                         INSERTKEY_REPLACE);
   EXPECT_EQ(0, result_3.get_count(SingleKeyingResult::SUCCESS));
   EXPECT_EQ(2, channel_bag->fcurves().size());
   EXPECT_EQ(1, fcurve_x->totvert);
@@ -651,13 +662,14 @@
 
   /* The third attempt, keying on the original frame, should succeed and replace
    * the existing key on each fcurve. */
-  const CombinedKeyingResult result_4 = insert_key_rna(&object_rna_pointer,
-                                                       {{"rotation_euler"}},
-                                                       1.0,
-                                                       INSERTKEY_REPLACE,
-                                                       BEZT_KEYTYPE_KEYFRAME,
-                                                       bmain,
-                                                       anim_eval_context);
+  const CombinedKeyingResult result_4 = insert_keyframes(bmain,
+                                                         &object_rna_pointer,
+                                                         {{"rotation_euler"}},
+                                                         std::nullopt,
+                                                         1.0,
+                                                         anim_eval_context,
+                                                         BEZT_KEYTYPE_KEYFRAME,
+                                                         INSERTKEY_REPLACE);
   EXPECT_EQ(2, result_4.get_count(SingleKeyingResult::SUCCESS));
   EXPECT_EQ(2, channel_bag->fcurves().size());
   EXPECT_EQ(1, fcurve_x->totvert);
@@ -669,7 +681,7 @@
 }
 
 /* Keying with the "Only Insert Needed" flag. */
-TEST_F(KeyframingTest, insert_key_rna__layered_action__only_needed)
+TEST_F(KeyframingTest, insert_keyframes__layered_action__only_needed)
 {
   /* Turn on Baklava experimental flag. */
   U.flag |= USER_DEVELOPER_UI;
@@ -678,13 +690,14 @@
   AnimationEvalContext anim_eval_context = {nullptr, 1.0};
 
   /* First attempt should succeed, because there are no fcurves yet. */
-  const CombinedKeyingResult result_1 = insert_key_rna(&object_rna_pointer,
-                                                       {{"rotation_euler"}},
-                                                       1.0,
-                                                       INSERTKEY_NEEDED,
-                                                       BEZT_KEYTYPE_KEYFRAME,
-                                                       bmain,
-                                                       anim_eval_context);
+  const CombinedKeyingResult result_1 = insert_keyframes(bmain,
+                                                         &object_rna_pointer,
+                                                         {{"rotation_euler"}},
+                                                         std::nullopt,
+                                                         1.0,
+                                                         anim_eval_context,
+                                                         BEZT_KEYTYPE_KEYFRAME,
+                                                         INSERTKEY_NEEDED);
   EXPECT_EQ(3, result_1.get_count(SingleKeyingResult::SUCCESS));
   ASSERT_NE(nullptr, object->adt);
   ASSERT_NE(nullptr, object->adt->action);
@@ -706,14 +719,14 @@
 
   /* Second attempt should fail, because there is now an fcurve for the
    * property, but its value matches the current property value. */
-  anim_eval_context.eval_time = 10.0;
-  const CombinedKeyingResult result_2 = insert_key_rna(&object_rna_pointer,
-                                                       {{"rotation_euler"}},
-                                                       10.0,
-                                                       INSERTKEY_NEEDED,
-                                                       BEZT_KEYTYPE_KEYFRAME,
-                                                       bmain,
-                                                       anim_eval_context);
+  const CombinedKeyingResult result_2 = insert_keyframes(bmain,
+                                                         &object_rna_pointer,
+                                                         {{"rotation_euler"}},
+                                                         std::nullopt,
+                                                         10.0,
+                                                         anim_eval_context,
+                                                         BEZT_KEYTYPE_KEYFRAME,
+                                                         INSERTKEY_NEEDED);
   EXPECT_EQ(0, result_2.get_count(SingleKeyingResult::SUCCESS));
   EXPECT_EQ(3, channel_bag->fcurves().size());
   EXPECT_EQ(1, fcurve_x->totvert);
@@ -724,13 +737,14 @@
    * of those elements to differ from the existing fcurves. */
   object->rot[0] = 123.0;
   object->rot[2] = 123.0;
-  const CombinedKeyingResult result_3 = insert_key_rna(&object_rna_pointer,
-                                                       {{"rotation_euler"}},
-                                                       10.0,
-                                                       INSERTKEY_NEEDED,
-                                                       BEZT_KEYTYPE_KEYFRAME,
-                                                       bmain,
-                                                       anim_eval_context);
+  const CombinedKeyingResult result_3 = insert_keyframes(bmain,
+                                                         &object_rna_pointer,
+                                                         {{"rotation_euler"}},
+                                                         std::nullopt,
+                                                         10.0,
+                                                         anim_eval_context,
+                                                         BEZT_KEYTYPE_KEYFRAME,
+                                                         INSERTKEY_NEEDED);
 
   EXPECT_EQ(2, result_3.get_count(SingleKeyingResult::SUCCESS));
   EXPECT_EQ(3, channel_bag->fcurves().size());
@@ -745,32 +759,20 @@
 
 /* Keying a non-array property. */
 TEST_F(KeyframingTest, insert_key_rna__legacy_action__non_array_property)
->>>>>>> f49181d6
 {
   AnimationEvalContext anim_eval_context = {nullptr, 1.0};
 
   /* First time should create the AnimData, Action, and FCurve with a single
    * key. */
-<<<<<<< HEAD
-  object->rotmode = ROT_MODE_XYZ;
+  object->empty_drawsize = 42.0;
   const CombinedKeyingResult result_1 = insert_keyframes(bmain,
                                                          &object_rna_pointer,
-                                                         {{"rotation_mode"}},
-                                                         std::nullopt,
-                                                         1.0,
-                                                         anim_eval_context,
-                                                         BEZT_KEYTYPE_KEYFRAME,
-                                                         INSERTKEY_NOFLAGS);
-=======
-  object->empty_drawsize = 42.0;
-  const CombinedKeyingResult result_1 = insert_key_rna(&object_rna_pointer,
-                                                       {{"empty_display_size"}},
-                                                       1.0,
-                                                       INSERTKEY_NOFLAGS,
-                                                       BEZT_KEYTYPE_KEYFRAME,
-                                                       bmain,
-                                                       anim_eval_context);
->>>>>>> f49181d6
+                                                         {{"empty_display_size"}},
+                                                         std::nullopt,
+                                                         1.0,
+                                                         anim_eval_context,
+                                                         BEZT_KEYTYPE_KEYFRAME,
+                                                         INSERTKEY_NOFLAGS);
   EXPECT_EQ(1, result_1.get_count(SingleKeyingResult::SUCCESS));
   ASSERT_NE(nullptr, object->adt);
   ASSERT_NE(nullptr, object->adt->action);
@@ -784,52 +786,30 @@
 
   /* Second time inserting with a different value on the same frame should
    * simply replace the key. */
-<<<<<<< HEAD
-  object->rotmode = ROT_MODE_QUAT;
+  object->empty_drawsize = 86.0;
   const CombinedKeyingResult result_2 = insert_keyframes(bmain,
                                                          &object_rna_pointer,
-                                                         {{"rotation_mode"}},
-                                                         std::nullopt,
-                                                         1.0,
-                                                         anim_eval_context,
-                                                         BEZT_KEYTYPE_KEYFRAME,
-                                                         INSERTKEY_NOFLAGS);
-=======
-  object->empty_drawsize = 86.0;
-  const CombinedKeyingResult result_2 = insert_key_rna(&object_rna_pointer,
-                                                       {{"empty_display_size"}},
-                                                       1.0,
-                                                       INSERTKEY_NOFLAGS,
-                                                       BEZT_KEYTYPE_KEYFRAME,
-                                                       bmain,
-                                                       anim_eval_context);
->>>>>>> f49181d6
+                                                         {{"empty_display_size"}},
+                                                         std::nullopt,
+                                                         1.0,
+                                                         anim_eval_context,
+                                                         BEZT_KEYTYPE_KEYFRAME,
+                                                         INSERTKEY_NOFLAGS);
   EXPECT_EQ(1, result_2.get_count(SingleKeyingResult::SUCCESS));
   EXPECT_EQ(1, fcurve->totvert);
   EXPECT_EQ(1.0, fcurve->bezt[0].vec[1][0]);
   EXPECT_EQ(86.0, fcurve->bezt[0].vec[1][1]);
 
   /* Third time inserting on a different time should add a second key. */
-<<<<<<< HEAD
-  object->rotmode = ROT_MODE_ZYX;
+  object->empty_drawsize = 7.0;
   const CombinedKeyingResult result_3 = insert_keyframes(bmain,
                                                          &object_rna_pointer,
-                                                         {{"rotation_mode"}},
+                                                         {{"empty_display_size"}},
                                                          std::nullopt,
                                                          10.0,
                                                          anim_eval_context,
                                                          BEZT_KEYTYPE_KEYFRAME,
                                                          INSERTKEY_NOFLAGS);
-=======
-  object->empty_drawsize = 7.0;
-  const CombinedKeyingResult result_3 = insert_key_rna(&object_rna_pointer,
-                                                       {{"empty_display_size"}},
-                                                       10.0,
-                                                       INSERTKEY_NOFLAGS,
-                                                       BEZT_KEYTYPE_KEYFRAME,
-                                                       bmain,
-                                                       anim_eval_context);
->>>>>>> f49181d6
   EXPECT_EQ(1, result_3.get_count(SingleKeyingResult::SUCCESS));
   EXPECT_EQ(2, fcurve->totvert);
   EXPECT_EQ(1.0, fcurve->bezt[0].vec[1][0]);
@@ -839,7 +819,7 @@
 }
 
 /* Passing the frame number explicitly vs not. */
-TEST_F(KeyframingTest, insert_keyframes__optional_frame)
+TEST_F(KeyframingTest, insert_keyframes__legacy_action__optional_frame)
 {
   /* If the frame number is not explicitly passed, the eval frame from the
    * animation evaluation context should be used. */
@@ -877,7 +857,7 @@
 }
 
 /* Passing the channel group explicitly vs not. */
-TEST_F(KeyframingTest, insert_keyframes__optional_channel_group)
+TEST_F(KeyframingTest, insert_keyframes__legacy_action__optional_channel_group)
 {
   AnimationEvalContext anim_eval_context = {nullptr, 1.0};
 
@@ -925,11 +905,7 @@
 }
 
 /* Keying a single element of an array property. */
-<<<<<<< HEAD
 TEST_F(KeyframingTest, insert_keyframes__single_element)
-=======
-TEST_F(KeyframingTest, insert_key_rna__legacy_action__single_element)
->>>>>>> f49181d6
 {
   AnimationEvalContext anim_eval_context = {nullptr, 1.0};
 
@@ -950,11 +926,7 @@
 }
 
 /* Keying all elements of an array property. */
-<<<<<<< HEAD
-TEST_F(KeyframingTest, insert_keyframes__all_elements)
-=======
-TEST_F(KeyframingTest, insert_key_rna__legacy_action__all_elements)
->>>>>>> f49181d6
+TEST_F(KeyframingTest, insert_keyframes__legacy_action__all_elements)
 {
   AnimationEvalContext anim_eval_context = {nullptr, 1.0};
 
@@ -977,11 +949,7 @@
 }
 
 /* Keying a pose bone from its own RNA pointer. */
-<<<<<<< HEAD
-TEST_F(KeyframingTest, insert_keyframes__pose_bone_rna_pointer)
-=======
-TEST_F(KeyframingTest, insert_key_rna__legacy_action__pose_bone_rna_pointer)
->>>>>>> f49181d6
+TEST_F(KeyframingTest, insert_keyframes__legacy_action__pose_bone_rna_pointer)
 {
   AnimationEvalContext anim_eval_context = {nullptr, 1.0};
   bPoseChannel *pchan = BKE_pose_channel_find_name(armature_object->pose, "Bone");
@@ -1007,11 +975,7 @@
 }
 
 /* Keying a pose bone from its owning ID's RNA pointer. */
-<<<<<<< HEAD
-TEST_F(KeyframingTest, insert_keyframes__pose_bone_owner_id_pointer)
-=======
-TEST_F(KeyframingTest, insert_key_rna__legacy_action__pose_bone_owner_id_pointer)
->>>>>>> f49181d6
+TEST_F(KeyframingTest, insert_keyframes__legacy_action__pose_bone_owner_id_pointer)
 {
   AnimationEvalContext anim_eval_context = {nullptr, 1.0};
 
@@ -1035,8 +999,7 @@
 }
 
 /* Keying multiple elements of multiple properties at once. */
-<<<<<<< HEAD
-TEST_F(KeyframingTest, insert_keyframes__multiple_properties)
+TEST_F(KeyframingTest, insert_keyframes__legacy_action__multiple_properties)
 {
   AnimationEvalContext anim_eval_context = {nullptr, 1.0};
 
@@ -1045,7 +1008,7 @@
       insert_keyframes(bmain,
                        &object_rna_pointer,
                        {
-                           {"rotation_mode"},
+                           {"empty_display_size"},
                            {"location"},
                            {"rotation_euler", std::nullopt, 0},
                            {"rotation_euler", std::nullopt, 2},
@@ -1055,24 +1018,6 @@
                        anim_eval_context,
                        BEZT_KEYTYPE_KEYFRAME,
                        INSERTKEY_NOFLAGS);
-=======
-TEST_F(KeyframingTest, insert_key_rna__legacy_action__multiple_properties)
-{
-  AnimationEvalContext anim_eval_context = {nullptr, 1.0};
-
-  const CombinedKeyingResult result = insert_key_rna(&object_rna_pointer,
-                                                     {
-                                                         {"empty_display_size"},
-                                                         {"location"},
-                                                         {"rotation_euler", std::nullopt, 0},
-                                                         {"rotation_euler", std::nullopt, 2},
-                                                     },
-                                                     1.0,
-                                                     INSERTKEY_NOFLAGS,
-                                                     BEZT_KEYTYPE_KEYFRAME,
-                                                     bmain,
-                                                     anim_eval_context);
->>>>>>> f49181d6
 
   EXPECT_EQ(6, result.get_count(SingleKeyingResult::SUCCESS));
   ASSERT_NE(nullptr, object->adt);
@@ -1087,11 +1032,7 @@
 }
 
 /* Keying with the "Only Insert Available" flag. */
-<<<<<<< HEAD
-TEST_F(KeyframingTest, insert_keyframes__only_available)
-=======
-TEST_F(KeyframingTest, insert_key_rna__legacy_action__only_available)
->>>>>>> f49181d6
+TEST_F(KeyframingTest, insert_keyframes__legacy_action__only_available)
 {
   AnimationEvalContext anim_eval_context = {nullptr, 1.0};
 
@@ -1147,39 +1088,22 @@
 }
 
 /* Keying with the "Only Replace" flag. */
-<<<<<<< HEAD
-TEST_F(KeyframingTest, insert_keyframes__only_replace)
-=======
-TEST_F(KeyframingTest, insert_key_rna__legacy_action__only_replace)
->>>>>>> f49181d6
+TEST_F(KeyframingTest, insert_keyframes__legacy_action__only_replace)
 {
   AnimationEvalContext anim_eval_context = {nullptr, 1.0};
 
   /* First attempt should fail, because there are no fcurves yet. */
-<<<<<<< HEAD
-  object->rot[0] = 0.0;
-  object->rot[1] = 0.0;
-  object->rot[2] = 0.0;
-  const CombinedKeyingResult result_1 = insert_keyframes(bmain,
-                                                         &object_rna_pointer,
-                                                         {{"rotation_euler"}},
-                                                         std::nullopt,
-                                                         1.0,
-                                                         anim_eval_context,
-                                                         BEZT_KEYTYPE_KEYFRAME,
-                                                         INSERTKEY_REPLACE);
-=======
   object->rot[0] = 42.0;
   object->rot[1] = 42.0;
   object->rot[2] = 42.0;
-  const CombinedKeyingResult result_1 = insert_key_rna(&object_rna_pointer,
-                                                       {{"rotation_euler"}},
-                                                       1.0,
-                                                       INSERTKEY_REPLACE,
-                                                       BEZT_KEYTYPE_KEYFRAME,
-                                                       bmain,
-                                                       anim_eval_context);
->>>>>>> f49181d6
+  const CombinedKeyingResult result_1 = insert_keyframes(bmain,
+                                                         &object_rna_pointer,
+                                                         {{"rotation_euler"}},
+                                                         std::nullopt,
+                                                         1.0,
+                                                         anim_eval_context,
+                                                         BEZT_KEYTYPE_KEYFRAME,
+                                                         INSERTKEY_REPLACE);
   EXPECT_EQ(0, result_1.get_count(SingleKeyingResult::SUCCESS));
 
   /* Insert a key for two of the elements so that there will be two fcurves with
@@ -1214,30 +1138,17 @@
 
   /* Second attempt should also fail, because we insert on a different frame
    * than the two keys we just created. */
-<<<<<<< HEAD
-  object->rot[0] = 2.0;
-  object->rot[1] = 2.0;
-  object->rot[2] = 2.0;
-  const CombinedKeyingResult result_3 = insert_keyframes(bmain,
-                                                         &object_rna_pointer,
-                                                         {{"rotation_euler"}},
-                                                         std::nullopt,
-                                                         5.0,
-                                                         anim_eval_context,
-                                                         BEZT_KEYTYPE_KEYFRAME,
-                                                         INSERTKEY_REPLACE);
-=======
   object->rot[0] = 86.0;
   object->rot[1] = 86.0;
   object->rot[2] = 86.0;
-  const CombinedKeyingResult result_3 = insert_key_rna(&object_rna_pointer,
-                                                       {{"rotation_euler"}},
-                                                       5.0,
-                                                       INSERTKEY_REPLACE,
-                                                       BEZT_KEYTYPE_KEYFRAME,
-                                                       bmain,
-                                                       anim_eval_context);
->>>>>>> f49181d6
+  const CombinedKeyingResult result_3 = insert_keyframes(bmain,
+                                                         &object_rna_pointer,
+                                                         {{"rotation_euler"}},
+                                                         std::nullopt,
+                                                         5.0,
+                                                         anim_eval_context,
+                                                         BEZT_KEYTYPE_KEYFRAME,
+                                                         INSERTKEY_REPLACE);
   EXPECT_EQ(0, result_3.get_count(SingleKeyingResult::SUCCESS));
   EXPECT_EQ(2, BLI_listbase_count(&object->adt->action->curves));
   EXPECT_EQ(1, fcurve_x->totvert);
@@ -1268,11 +1179,7 @@
 }
 
 /* Keying with the "Only Insert Needed" flag. */
-<<<<<<< HEAD
-TEST_F(KeyframingTest, insert_keyframes__only_needed)
-=======
-TEST_F(KeyframingTest, insert_key_rna__legacy_action__only_needed)
->>>>>>> f49181d6
+TEST_F(KeyframingTest, insert_keyframes__legacy_action__only_needed)
 {
   AnimationEvalContext anim_eval_context = {nullptr, 1.0};
 
@@ -1337,11 +1244,7 @@
 
 /* Inserting a key into an NLA strip that has a time offset should remap the
  * key's time to the local time of the strip. */
-<<<<<<< HEAD
 TEST_F(KeyframingTest, insert_keyframes__nla_time_remapping)
-=======
-TEST_F(KeyframingTest, insert_key_rna__legacy_action__nla_time_remapping)
->>>>>>> f49181d6
 {
   AnimationEvalContext anim_eval_context = {nullptr, 1.0};
 
@@ -1363,361 +1266,6 @@
   EXPECT_EQ(11.0, fcurve->bezt[0].vec[1][0]);
 }
 
-<<<<<<< HEAD
-=======
-/* -------------------------------------------------------------
- * Tests for `insert_keyframe()` (only supports legacy actions).
- */
-
-/* Keying a non-array property with no keying flags. */
-TEST_F(KeyframingTest, insert_keyframe__non_array_property)
-{
-  AnimationEvalContext anim_eval_context = {nullptr, 1.0};
-
-  /* First time should create the AnimData, Action, and FCurve with a single
-   * key. */
-  object->empty_drawsize = 42.0;
-  const CombinedKeyingResult result_1 = insert_keyframe(bmain,
-                                                        object->id,
-                                                        nullptr,
-                                                        "empty_display_size",
-                                                        -1,
-                                                        &anim_eval_context,
-                                                        BEZT_KEYTYPE_KEYFRAME,
-                                                        INSERTKEY_NOFLAGS);
-  EXPECT_EQ(1, result_1.get_count(SingleKeyingResult::SUCCESS));
-  ASSERT_NE(nullptr, object->adt);
-  ASSERT_NE(nullptr, object->adt->action);
-  EXPECT_EQ(1, BLI_listbase_count(&object->adt->action->curves));
-  FCurve *fcurve = BKE_fcurve_find(&object->adt->action->curves, "empty_display_size", 0);
-  ASSERT_NE(nullptr, fcurve);
-  ASSERT_NE(nullptr, fcurve->bezt);
-  EXPECT_EQ(1, fcurve->totvert);
-  EXPECT_EQ(1.0, fcurve->bezt[0].vec[1][0]);
-  EXPECT_EQ(42.0, fcurve->bezt[0].vec[1][1]);
-
-  /* Second time inserting with a different value on the same frame should
-   * simply replace the key. */
-  object->empty_drawsize = 86.0;
-  const CombinedKeyingResult result_2 = insert_keyframe(bmain,
-                                                        object->id,
-                                                        nullptr,
-                                                        "empty_display_size",
-                                                        -1,
-                                                        &anim_eval_context,
-                                                        BEZT_KEYTYPE_KEYFRAME,
-                                                        INSERTKEY_NOFLAGS);
-  EXPECT_EQ(1, result_2.get_count(SingleKeyingResult::SUCCESS));
-  EXPECT_EQ(1, fcurve->totvert);
-  EXPECT_EQ(1.0, fcurve->bezt[0].vec[1][0]);
-  EXPECT_EQ(86.0, fcurve->bezt[0].vec[1][1]);
-
-  /* Third time inserting on a different time should add a second key. */
-  object->empty_drawsize = 7.0;
-  anim_eval_context.eval_time = 10.0;
-  const CombinedKeyingResult result_3 = insert_keyframe(bmain,
-                                                        object->id,
-                                                        nullptr,
-                                                        "empty_display_size",
-                                                        -1,
-                                                        &anim_eval_context,
-                                                        BEZT_KEYTYPE_KEYFRAME,
-                                                        INSERTKEY_NOFLAGS);
-  EXPECT_EQ(1, result_3.get_count(SingleKeyingResult::SUCCESS));
-  EXPECT_EQ(2, fcurve->totvert);
-  EXPECT_EQ(1.0, fcurve->bezt[0].vec[1][0]);
-  EXPECT_EQ(86.0, fcurve->bezt[0].vec[1][1]);
-  EXPECT_EQ(10.0, fcurve->bezt[1].vec[1][0]);
-  EXPECT_EQ(7.0, fcurve->bezt[1].vec[1][1]);
-}
-
-/* Keying a single element of an array property with no keying flags. */
-TEST_F(KeyframingTest, insert_keyframe__single_element)
-{
-  AnimationEvalContext anim_eval_context = {nullptr, 1.0};
-
-  const CombinedKeyingResult result = insert_keyframe(bmain,
-                                                      object->id,
-                                                      nullptr,
-                                                      "rotation_euler",
-                                                      0,
-                                                      &anim_eval_context,
-                                                      BEZT_KEYTYPE_KEYFRAME,
-                                                      INSERTKEY_NOFLAGS);
-
-  EXPECT_EQ(1, result.get_count(SingleKeyingResult::SUCCESS));
-  ASSERT_NE(nullptr, object->adt);
-  ASSERT_NE(nullptr, object->adt->action);
-  EXPECT_EQ(1, BLI_listbase_count(&object->adt->action->curves));
-  EXPECT_NE(nullptr, BKE_fcurve_find(&object->adt->action->curves, "rotation_euler", 0));
-}
-
-/* Keying all elements of an array property with no keying flags. */
-TEST_F(KeyframingTest, insert_keyframe__all_elements)
-{
-  AnimationEvalContext anim_eval_context = {nullptr, 1.0};
-
-  const CombinedKeyingResult result = insert_keyframe(bmain,
-                                                      object->id,
-                                                      nullptr,
-                                                      "rotation_euler",
-                                                      -1,
-                                                      &anim_eval_context,
-                                                      BEZT_KEYTYPE_KEYFRAME,
-                                                      INSERTKEY_NOFLAGS);
-
-  EXPECT_EQ(3, result.get_count(SingleKeyingResult::SUCCESS));
-  ASSERT_NE(nullptr, object->adt);
-  ASSERT_NE(nullptr, object->adt->action);
-  EXPECT_EQ(3, BLI_listbase_count(&object->adt->action->curves));
-  EXPECT_NE(nullptr, BKE_fcurve_find(&object->adt->action->curves, "rotation_euler", 0));
-  EXPECT_NE(nullptr, BKE_fcurve_find(&object->adt->action->curves, "rotation_euler", 1));
-  EXPECT_NE(nullptr, BKE_fcurve_find(&object->adt->action->curves, "rotation_euler", 2));
-}
-
-/* Keying with the "Only Insert Available" flag. */
-TEST_F(KeyframingTest, insert_keyframe__only_available)
-{
-  AnimationEvalContext anim_eval_context = {nullptr, 1.0};
-
-  /* First attempt should fail, because there are no fcurves yet. */
-  const CombinedKeyingResult result_1 = insert_keyframe(bmain,
-                                                        object->id,
-                                                        nullptr,
-                                                        "rotation_euler",
-                                                        -1,
-                                                        &anim_eval_context,
-                                                        BEZT_KEYTYPE_KEYFRAME,
-                                                        INSERTKEY_AVAILABLE);
-
-  EXPECT_EQ(0, result_1.get_count(SingleKeyingResult::SUCCESS));
-  ASSERT_NE(nullptr, object->adt);
-  ASSERT_NE(nullptr, object->adt->action);
-  EXPECT_EQ(0, BLI_listbase_count(&object->adt->action->curves));
-  EXPECT_EQ(nullptr, BKE_fcurve_find(&object->adt->action->curves, "rotation_euler", 0));
-
-  /* Insert a key on two of the elements without using the flag so that there
-   * will be two fcurves. */
-  insert_keyframe(bmain,
-                  object->id,
-                  nullptr,
-                  "rotation_euler",
-                  0,
-                  &anim_eval_context,
-                  BEZT_KEYTYPE_KEYFRAME,
-                  INSERTKEY_NOFLAGS);
-  insert_keyframe(bmain,
-                  object->id,
-                  nullptr,
-                  "rotation_euler",
-                  2,
-                  &anim_eval_context,
-                  BEZT_KEYTYPE_KEYFRAME,
-                  INSERTKEY_NOFLAGS);
-
-  /* Second attempt should succeed with two keys, because two of the elements
-   * now have fcurves. */
-  const CombinedKeyingResult result_2 = insert_keyframe(bmain,
-                                                        object->id,
-                                                        nullptr,
-                                                        "rotation_euler",
-                                                        -1,
-                                                        &anim_eval_context,
-                                                        BEZT_KEYTYPE_KEYFRAME,
-                                                        INSERTKEY_AVAILABLE);
-
-  EXPECT_EQ(2, result_2.get_count(SingleKeyingResult::SUCCESS));
-  EXPECT_EQ(2, BLI_listbase_count(&object->adt->action->curves));
-  EXPECT_NE(nullptr, BKE_fcurve_find(&object->adt->action->curves, "rotation_euler", 0));
-  EXPECT_NE(nullptr, BKE_fcurve_find(&object->adt->action->curves, "rotation_euler", 2));
-}
-
-/* Keying with the "Only Replace" flag. */
-TEST_F(KeyframingTest, insert_keyframe__only_replace)
-{
-  AnimationEvalContext anim_eval_context = {nullptr, 1.0};
-
-  /* First attempt should fail, because there are no fcurves yet. */
-  object->rot[0] = 42.0;
-  object->rot[1] = 42.0;
-  object->rot[2] = 42.0;
-  const CombinedKeyingResult result_1 = insert_keyframe(bmain,
-                                                        object->id,
-                                                        nullptr,
-                                                        "rotation_euler",
-                                                        -1,
-                                                        &anim_eval_context,
-                                                        BEZT_KEYTYPE_KEYFRAME,
-                                                        INSERTKEY_REPLACE);
-  EXPECT_EQ(0, result_1.get_count(SingleKeyingResult::SUCCESS));
-
-  /* Insert a key for two of the elements so that there will be two fcurves with
-   * one key each. */
-  const CombinedKeyingResult result_2 = insert_keyframe(bmain,
-                                                        object->id,
-                                                        nullptr,
-                                                        "rotation_euler",
-                                                        0,
-                                                        &anim_eval_context,
-                                                        BEZT_KEYTYPE_KEYFRAME,
-                                                        INSERTKEY_NOFLAGS);
-  const CombinedKeyingResult result_3 = insert_keyframe(bmain,
-                                                        object->id,
-                                                        nullptr,
-                                                        "rotation_euler",
-                                                        2,
-                                                        &anim_eval_context,
-                                                        BEZT_KEYTYPE_KEYFRAME,
-                                                        INSERTKEY_NOFLAGS);
-  EXPECT_EQ(1, result_2.get_count(SingleKeyingResult::SUCCESS));
-  EXPECT_EQ(1, result_3.get_count(SingleKeyingResult::SUCCESS));
-  ASSERT_NE(nullptr, object->adt);
-  ASSERT_NE(nullptr, object->adt->action);
-  EXPECT_EQ(2, BLI_listbase_count(&object->adt->action->curves));
-  FCurve *fcurve_x = BKE_fcurve_find(&object->adt->action->curves, "rotation_euler", 0);
-  FCurve *fcurve_z = BKE_fcurve_find(&object->adt->action->curves, "rotation_euler", 2);
-  ASSERT_NE(nullptr, fcurve_x);
-  ASSERT_NE(nullptr, fcurve_z);
-  ASSERT_NE(nullptr, fcurve_x->bezt);
-  ASSERT_NE(nullptr, fcurve_z->bezt);
-  EXPECT_EQ(1, fcurve_x->totvert);
-  EXPECT_EQ(1, fcurve_z->totvert);
-  EXPECT_EQ(1.0, fcurve_x->bezt[0].vec[1][0]);
-  EXPECT_EQ(42.0, fcurve_x->bezt[0].vec[1][1]);
-  EXPECT_EQ(1.0, fcurve_z->bezt[0].vec[1][0]);
-  EXPECT_EQ(42.0, fcurve_z->bezt[0].vec[1][1]);
-
-  /* Second attempt should also fail, because we insert on a different frame
-   * than the two keys we just created. */
-  object->rot[0] = 86.0;
-  object->rot[1] = 86.0;
-  object->rot[2] = 86.0;
-  anim_eval_context.eval_time = 5.0;
-  const CombinedKeyingResult result_4 = insert_keyframe(bmain,
-                                                        object->id,
-                                                        nullptr,
-                                                        "rotation_euler",
-                                                        -1,
-                                                        &anim_eval_context,
-                                                        BEZT_KEYTYPE_KEYFRAME,
-                                                        INSERTKEY_REPLACE);
-  EXPECT_EQ(0, result_4.get_count(SingleKeyingResult::SUCCESS));
-  EXPECT_EQ(2, BLI_listbase_count(&object->adt->action->curves));
-  EXPECT_EQ(1, fcurve_x->totvert);
-  EXPECT_EQ(1, fcurve_z->totvert);
-  EXPECT_EQ(1.0, fcurve_x->bezt[0].vec[1][0]);
-  EXPECT_EQ(42.0, fcurve_x->bezt[0].vec[1][1]);
-  EXPECT_EQ(1.0, fcurve_z->bezt[0].vec[1][0]);
-  EXPECT_EQ(42.0, fcurve_z->bezt[0].vec[1][1]);
-
-  /* The third attempt, keying on the original frame, should succeed and replace
-   * the existing key on each fcurve. */
-  anim_eval_context.eval_time = 1.0;
-  const CombinedKeyingResult result_5 = insert_keyframe(bmain,
-                                                        object->id,
-                                                        nullptr,
-                                                        "rotation_euler",
-                                                        -1,
-                                                        &anim_eval_context,
-                                                        BEZT_KEYTYPE_KEYFRAME,
-                                                        INSERTKEY_REPLACE);
-  EXPECT_EQ(2, result_5.get_count(SingleKeyingResult::SUCCESS));
-  EXPECT_EQ(2, BLI_listbase_count(&object->adt->action->curves));
-  EXPECT_EQ(1, fcurve_x->totvert);
-  EXPECT_EQ(1, fcurve_z->totvert);
-  EXPECT_EQ(1.0, fcurve_x->bezt[0].vec[1][0]);
-  EXPECT_EQ(86.0, fcurve_x->bezt[0].vec[1][1]);
-  EXPECT_EQ(1.0, fcurve_z->bezt[0].vec[1][0]);
-  EXPECT_EQ(86.0, fcurve_z->bezt[0].vec[1][1]);
-}
-
-/* Keying with the "Only Insert Needed" flag. */
-TEST_F(KeyframingTest, insert_keyframe__only_needed)
-{
-  AnimationEvalContext anim_eval_context = {nullptr, 1.0};
-
-  /* First attempt should succeed, because there are no fcurves yet. */
-  const CombinedKeyingResult result_1 = insert_keyframe(bmain,
-                                                        object->id,
-                                                        nullptr,
-                                                        "rotation_euler",
-                                                        -1,
-                                                        &anim_eval_context,
-                                                        BEZT_KEYTYPE_KEYFRAME,
-                                                        INSERTKEY_NEEDED);
-
-  EXPECT_EQ(3, result_1.get_count(SingleKeyingResult::SUCCESS));
-  ASSERT_NE(nullptr, object->adt);
-  ASSERT_NE(nullptr, object->adt->action);
-  EXPECT_EQ(3, BLI_listbase_count(&object->adt->action->curves));
-  FCurve *fcurve_x = BKE_fcurve_find(&object->adt->action->curves, "rotation_euler", 0);
-  FCurve *fcurve_y = BKE_fcurve_find(&object->adt->action->curves, "rotation_euler", 1);
-  FCurve *fcurve_z = BKE_fcurve_find(&object->adt->action->curves, "rotation_euler", 2);
-  ASSERT_NE(nullptr, fcurve_x);
-  ASSERT_NE(nullptr, fcurve_y);
-  ASSERT_NE(nullptr, fcurve_z);
-
-  /* Second attempt should fail, because there is now an fcurve for the
-   * property, but its value matches the current property value. */
-  anim_eval_context.eval_time = 10.0;
-  const CombinedKeyingResult result_2 = insert_keyframe(bmain,
-                                                        object->id,
-                                                        nullptr,
-                                                        "rotation_euler",
-                                                        -1,
-                                                        &anim_eval_context,
-                                                        BEZT_KEYTYPE_KEYFRAME,
-                                                        INSERTKEY_NEEDED);
-
-  EXPECT_EQ(0, result_2.get_count(SingleKeyingResult::SUCCESS));
-  EXPECT_EQ(3, BLI_listbase_count(&object->adt->action->curves));
-  EXPECT_EQ(1, fcurve_x->totvert);
-  EXPECT_EQ(1, fcurve_y->totvert);
-  EXPECT_EQ(1, fcurve_z->totvert);
-
-  /* Third attempt should succeed on two elements, because we change the value
-   * of those elements to differ from the existing fcurves. */
-  object->rot[0] = 123.0;
-  object->rot[2] = 123.0;
-  const CombinedKeyingResult result_3 = insert_keyframe(bmain,
-                                                        object->id,
-                                                        nullptr,
-                                                        "rotation_euler",
-                                                        -1,
-                                                        &anim_eval_context,
-                                                        BEZT_KEYTYPE_KEYFRAME,
-                                                        INSERTKEY_NEEDED);
-
-  EXPECT_EQ(2, result_3.get_count(SingleKeyingResult::SUCCESS));
-  EXPECT_EQ(3, BLI_listbase_count(&object->adt->action->curves));
-  EXPECT_EQ(2, fcurve_x->totvert);
-  EXPECT_EQ(1, fcurve_y->totvert);
-  EXPECT_EQ(2, fcurve_z->totvert);
-}
-
-/* Inserting a key into an NLA strip that has a time offset should remap the
- * key's time to the local time of the strip. */
-TEST_F(KeyframingTest, insert_keyframe__nla_time_remapping)
-{
-  AnimationEvalContext anim_eval_context = {nullptr, 1.0};
-
-  const CombinedKeyingResult result = insert_keyframe(bmain,
-                                                      object_with_nla->id,
-                                                      nullptr,
-                                                      "location",
-                                                      0,
-                                                      &anim_eval_context,
-                                                      BEZT_KEYTYPE_KEYFRAME,
-                                                      INSERTKEY_NOFLAGS);
-
-  EXPECT_EQ(1, result.get_count(SingleKeyingResult::SUCCESS));
-  EXPECT_EQ(1, BLI_listbase_count(&nla_action->curves));
-  FCurve *fcurve = BKE_fcurve_find(&nla_action->curves, "location", 0);
-  EXPECT_EQ(11.0, fcurve->bezt[0].vec[1][0]);
-  EXPECT_EQ(0.0, fcurve->bezt[0].vec[1][1]);
-}
-
->>>>>>> f49181d6
 /* ------------------------------------------------------------
  * Testing a special case of the NLA system:
  * When keying a strip with the "replace" or "combine" mix mode, keying a single
@@ -1727,7 +1275,7 @@
 
 /* With no special keyframing flags *all* quaternion elements should get keyed
  * if any of them are. */
-TEST_F(KeyframingTest, insert_keyframes__quaternion_on_nla)
+TEST_F(KeyframingTest, insert_keyframes__legacy_action__quaternion_on_nla)
 {
   AnimationEvalContext anim_eval_context = {nullptr, 1.0};
   object_with_nla->rotmode = ROT_MODE_QUAT;
@@ -1747,7 +1295,7 @@
 /* With the "Only Insert Available" flag enabled, keys for all four elements
  * should be inserted if *any* of the elements have fcurves already, and
  * otherwise none of the elements should be keyed. */
-TEST_F(KeyframingTest, insert_keyframes__quaternion_on_nla__only_available)
+TEST_F(KeyframingTest, insert_keyframes__legacy_action__quaternion_on_nla__only_available)
 {
   AnimationEvalContext anim_eval_context = {nullptr, 1.0};
   object_with_nla->rotmode = ROT_MODE_QUAT;
@@ -1788,7 +1336,7 @@
 /* With the "Only Replace" flag enabled, keys for all four elements should be
  * inserted if *any* of them replace an existing key, and otherwise none of them
  * should. */
-TEST_F(KeyframingTest, insert_keyframes__quaternion_on_nla__only_replace)
+TEST_F(KeyframingTest, insert_keyframes__legacy_action__quaternion_on_nla__only_replace)
 {
   AnimationEvalContext anim_eval_context = {nullptr, 1.0};
   object_with_nla->rotmode = ROT_MODE_QUAT;
