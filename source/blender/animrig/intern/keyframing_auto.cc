--- conflicted
+++ resolved
@@ -137,22 +137,6 @@
     return;
   }
 
-<<<<<<< HEAD
-  /* Optimization: if there's no animation at all and "Only Insert Available" is
-   * enabled, we know nothing will get keyed anyway, so return early. */
-  if (is_keying_flag(scene, AUTOKEY_FLAG_INSERTAVAILABLE) &&
-      (!ob->adt || (!ob->adt->action && !ob->adt->animation)))
-  {
-    /* TODO: account for multi-element properties in the report. E.g. right now
-     * location will be reported as a single channel in the report. */
-    CombinedKeyingResult result;
-    result.add(SingleKeyingResult::CANNOT_CREATE_FCURVE, rna_paths.size());
-    result.generate_reports(reports);
-    return;
-  }
-
-=======
->>>>>>> 58cf1a7c
   const float scene_frame = BKE_scene_frame_get(scene);
   Main *bmain = CTX_data_main(C);
 
@@ -224,12 +208,6 @@
 
   Main *bmain = CTX_data_main(C);
   ID *id = &ob->id;
-<<<<<<< HEAD
-  AnimData *adt = ob->adt;
-  bAction *act = (adt) ? adt->action : nullptr;
-  ::Animation *animation = (adt) ? adt->animation : nullptr;
-=======
->>>>>>> 58cf1a7c
 
   if (!blender::animrig::autokeyframe_cfra_can_key(scene, id)) {
     return;
@@ -262,18 +240,6 @@
     /* Run the active Keying Set on the current data-source. */
     ANIM_apply_keyingset(
         C, &sources, active_ks, ModifyKeyMode::INSERT, anim_eval_context.eval_time);
-    return;
-  }
-
-<<<<<<< HEAD
-  /* Optimization: if there's no animation at all and "Only Insert Available" is
-   * enabled, we know nothing will get keyed anyway, so return early. */
-  if (is_keying_flag(scene, AUTOKEY_FLAG_INSERTAVAILABLE) && !act && !animation) {
-    /* TODO: account for multi-element properties in the report. E.g. right now
-     * location will be reported as a single channel in the report. */
-    CombinedKeyingResult result;
-    result.add(SingleKeyingResult::CANNOT_CREATE_FCURVE, rna_paths.size());
-    result.generate_reports(reports);
     return;
   }
 
@@ -290,21 +256,6 @@
     combined_result.merge(result);
   }
 
-=======
-  CombinedKeyingResult combined_result;
-  for (PointerRNA &ptr : sources) {
-    const CombinedKeyingResult result = insert_key_rna(
-        &ptr,
-        rna_paths,
-        scene_frame,
-        flag,
-        eBezTriple_KeyframeType(scene->toolsettings->keyframe_type),
-        bmain,
-        anim_eval_context);
-    combined_result.merge(result);
-  }
-
->>>>>>> 58cf1a7c
   if (combined_result.get_count(SingleKeyingResult::SUCCESS) == 0) {
     combined_result.generate_reports(reports);
   }
