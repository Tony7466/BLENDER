/* SPDX-FileCopyrightText: 2023 Blender Authors
 *
 * SPDX-License-Identifier: GPL-2.0-or-later */

/** \file
 * \ingroup animrig
 */

#include "DNA_action_defaults.h"
#include "DNA_action_types.h"
#include "DNA_anim_types.h"
#include "DNA_array_utils.hh"
#include "DNA_defaults.h"

#include "BLI_listbase.h"
#include "BLI_listbase_wrapper.hh"
#include "BLI_math_base.h"
#include "BLI_math_vector.h"
#include "BLI_string.h"
#include "BLI_string_utf8.h"
#include "BLI_string_utils.hh"

#include "BKE_action.h"
#include "BKE_action.hh"
#include "BKE_anim_data.hh"
#include "BKE_fcurve.hh"
#include "BKE_lib_id.hh"
#include "BKE_main.hh"
#include "BKE_preview_image.hh"

#include "RNA_access.hh"
#include "RNA_path.hh"
#include "RNA_prototypes.h"

#include "ED_keyframing.hh"

#include "MEM_guardedalloc.h"

#include "BLT_translation.hh"

#include "DEG_depsgraph_build.hh"

#include "ANIM_action.hh"
#include "ANIM_fcurve.hh"
#include "action_runtime.hh"

#include "atomic_ops.h"

#include <cstdio>
#include <cstring>

namespace blender::animrig {

namespace {
/**
 * Default name for animation bindings. The first two characters in the name indicate the ID type
 * of whatever is animated by it.
 *
 * Since the ID type may not be determined when the binding is created, the prefix starts out at
 * XX. Note that no code should use this XX value; use Binding::has_idtype() instead.
 */
constexpr const char *binding_default_name = "Binding";
constexpr const char *binding_unbound_prefix = "XX";

constexpr const char *layer_default_name = "Layer";

}  // namespace

static animrig::Layer &ActionLayer_alloc()
{
  ActionLayer *layer = DNA_struct_default_alloc(ActionLayer);
  return layer->wrap();
}
static animrig::Strip &ActionStrip_alloc_infinite(const Strip::Type type)
{
  ActionStrip *strip = nullptr;
  switch (type) {
    case Strip::Type::Keyframe: {
      KeyframeActionStrip *key_strip = MEM_new<KeyframeActionStrip>(__func__);
      strip = &key_strip->strip;
      break;
    }
  }

  BLI_assert_msg(strip, "unsupported strip type");

  /* Copy the default ActionStrip fields into the allocated data-block. */
  memcpy(strip, DNA_struct_default_get(ActionStrip), sizeof(*strip));
  return strip->wrap();
}

/* Copied from source/blender/blenkernel/intern/grease_pencil.cc.
 * Keep an eye on DNA_array_utils.hh; we may want to move these functions in there. */
template<typename T> static void grow_array(T **array, int *num, const int add_num)
{
  BLI_assert(add_num > 0);
  const int new_array_num = *num + add_num;
  T *new_array = reinterpret_cast<T *>(
      MEM_cnew_array<T *>(new_array_num, "animrig::animation/grow_array"));

  blender::uninitialized_relocate_n(*array, *num, new_array);
  MEM_SAFE_FREE(*array);

  *array = new_array;
  *num = new_array_num;
}

template<typename T> static void grow_array_and_append(T **array, int *num, T item)
{
  grow_array(array, num, 1);
  (*array)[*num - 1] = item;
}

template<typename T> static void shrink_array(T **array, int *num, const int shrink_num)
{
  BLI_assert(shrink_num > 0);
  const int new_array_num = *num - shrink_num;
  T *new_array = reinterpret_cast<T *>(MEM_cnew_array<T *>(new_array_num, __func__));

  blender::uninitialized_move_n(*array, new_array_num, new_array);
  MEM_freeN(*array);

  *array = new_array;
  *num = new_array_num;
}

/* ----- Animation implementation ----------- */

bool Action::is_empty() const
{
  return this->layer_array_num == 0 && this->binding_array_num == 0 &&
         BLI_listbase_is_empty(&this->curves);
}
bool Action::is_action_legacy() const
{
  /* This is a valid legacy Action only if there is no layered info. */
  return this->layer_array_num == 0 && this->binding_array_num == 0;
}
bool Action::is_action_layered() const
{
  /* This is a valid layered Action if there is ANY layered info (because that
   * takes precedence) or when there is no legacy info. */
  return this->layer_array_num > 0 || this->binding_array_num > 0 ||
         BLI_listbase_is_empty(&this->curves);
}

blender::Span<const Layer *> Action::layers() const
{
  return blender::Span<Layer *>{reinterpret_cast<Layer **>(this->layer_array),
                                this->layer_array_num};
}
blender::MutableSpan<Layer *> Action::layers()
{
  return blender::MutableSpan<Layer *>{reinterpret_cast<Layer **>(this->layer_array),
                                       this->layer_array_num};
}
const Layer *Action::layer(const int64_t index) const
{
  return &this->layer_array[index]->wrap();
}
Layer *Action::layer(const int64_t index)
{
  return &this->layer_array[index]->wrap();
}

Layer &Action::layer_add(const StringRefNull name)
{
  Layer &new_layer = ActionLayer_alloc();
  STRNCPY_UTF8(new_layer.name, name.c_str());

  grow_array_and_append<::ActionLayer *>(&this->layer_array, &this->layer_array_num, &new_layer);
  this->layer_active_index = this->layer_array_num - 1;

  /* If this is the first layer in this Action, it means that it could have been
   * used as a legacy Action before. As a result, this->idroot may be non-zero
   * while it should be zero for layered Actions.
   *
   * And since setting this to 0 when it is already supposed to be 0 is fine,
   * there is no check for whether this is actually the first layer. */
  this->idroot = 0;

  return new_layer;
}

static void layer_ptr_destructor(ActionLayer **dna_layer_ptr)
{
  Layer &layer = (*dna_layer_ptr)->wrap();
  MEM_delete(&layer);
};

bool Action::layer_remove(Layer &layer_to_remove)
{
  const int64_t layer_index = this->find_layer_index(layer_to_remove);
  if (layer_index < 0) {
    return false;
  }

  dna::array::remove_index(&this->layer_array,
                           &this->layer_array_num,
                           &this->layer_active_index,
                           layer_index,
                           layer_ptr_destructor);
  return true;
}

void Action::layer_ensure_at_least_one()
{
  if (!this->layers().is_empty()) {
    return;
  }

  Layer &layer = this->layer_add(DATA_(layer_default_name));
  layer.strip_add(Strip::Type::Keyframe);
}

int64_t Action::find_layer_index(const Layer &layer) const
{
  for (const int64_t layer_index : this->layers().index_range()) {
    const Layer *visit_layer = this->layer(layer_index);
    if (visit_layer == &layer) {
      return layer_index;
    }
  }
  return -1;
}

blender::Span<const Binding *> Action::bindings() const
{
  return blender::Span<Binding *>{reinterpret_cast<Binding **>(this->binding_array),
                                  this->binding_array_num};
}
blender::MutableSpan<Binding *> Action::bindings()
{
  return blender::MutableSpan<Binding *>{reinterpret_cast<Binding **>(this->binding_array),
                                         this->binding_array_num};
}
const Binding *Action::binding(const int64_t index) const
{
  return &this->binding_array[index]->wrap();
}
Binding *Action::binding(const int64_t index)
{
  return &this->binding_array[index]->wrap();
}

Binding *Action::binding_for_handle(const binding_handle_t handle)
{
  const Binding *binding = const_cast<const Action *>(this)->binding_for_handle(handle);
  return const_cast<Binding *>(binding);
}

const Binding *Action::binding_for_handle(const binding_handle_t handle) const
{
  /* TODO: implement hash-map lookup. */
  for (const Binding *binding : bindings()) {
    if (binding->handle == handle) {
      return binding;
    }
  }
  return nullptr;
}

static void anim_binding_name_ensure_unique(Action &animation, Binding &binding)
{
  /* Cannot capture parameters by reference in the lambda, as that would change its signature
   * and no longer be compatible with BLI_uniquename_cb(). That's why this struct is necessary. */
  struct DupNameCheckData {
    Action &anim;
    Binding &binding;
  };
  DupNameCheckData check_data = {animation, binding};

  auto check_name_is_used = [](void *arg, const char *name) -> bool {
    DupNameCheckData *data = static_cast<DupNameCheckData *>(arg);
    for (const Binding *binding : data->anim.bindings()) {
      if (binding == &data->binding) {
        /* Don't compare against the binding that's being renamed. */
        continue;
      }
      if (STREQ(binding->name, name)) {
        return true;
      }
    }
    return false;
  };

  BLI_uniquename_cb(check_name_is_used, &check_data, "", '.', binding.name, sizeof(binding.name));
}

/* TODO: maybe this function should only set the 'name without prefix' aka the 'display name'. That
 * way only `this->id_type` is responsible for the prefix. I (Sybren) think that's easier to
 * determine when the code is a bit more mature, and we can see what the majority of the calls to
 * this function actually do/need. */
void Action::binding_name_set(Main &bmain, Binding &binding, const StringRefNull new_name)
{
  this->binding_name_define(binding, new_name);
  this->binding_name_propagate(bmain, binding);
}

void Action::binding_name_define(Binding &binding, const StringRefNull new_name)
{
  BLI_assert_msg(
      StringRef(new_name).size() >= Binding::name_length_min,
      "Animation Bindings must be large enough for a 2-letter ID code + the display name");
  STRNCPY_UTF8(binding.name, new_name.c_str());
  anim_binding_name_ensure_unique(*this, binding);
}

void Action::binding_name_propagate(Main &bmain, const Binding &binding)
{
  /* Just loop over all animatable IDs in the main database. */
  ListBase *lb;
  ID *id;
  FOREACH_MAIN_LISTBASE_BEGIN (&bmain, lb) {
    FOREACH_MAIN_LISTBASE_ID_BEGIN (lb, id) {
      if (!id_can_have_animdata(id)) {
        /* This ID type cannot have any animation, so ignore all and continue to
         * the next ID type. */
        break;
      }

      AnimData *adt = BKE_animdata_from_id(id);
      if (!adt || adt->action != this) {
        /* Not animated by this Animation. */
        continue;
      }
      if (adt->binding_handle != binding.handle) {
        /* Not animated by this Binding. */
        continue;
      }

      /* Ensure the Binding name on the AnimData is correct. */
      STRNCPY_UTF8(adt->binding_name, binding.name);
    }
    FOREACH_MAIN_LISTBASE_ID_END;
  }
  FOREACH_MAIN_LISTBASE_END;
}

Binding *Action::binding_find_by_name(const StringRefNull binding_name)
{
  for (Binding *binding : bindings()) {
    if (STREQ(binding->name, binding_name.c_str())) {
      return binding;
    }
  }
  return nullptr;
}

Binding &Action::binding_allocate()
{
  Binding &binding = *MEM_new<Binding>(__func__);
  this->last_binding_handle++;
  BLI_assert_msg(this->last_binding_handle > 0, "Animation Binding handle overflow");
  binding.handle = this->last_binding_handle;
  return binding;
}

Binding &Action::binding_add()
{
  Binding &binding = this->binding_allocate();

  /* Assign the default name and the 'unbound' name prefix. */
  STRNCPY_UTF8(binding.name, binding_unbound_prefix);
  BLI_strncpy_utf8(binding.name + 2, DATA_(binding_default_name), ARRAY_SIZE(binding.name) - 2);

  /* Append the Binding to the animation data-block. */
  grow_array_and_append<::ActionBinding *>(
      &this->binding_array, &this->binding_array_num, &binding);

  anim_binding_name_ensure_unique(*this, binding);

  /* If this is the first binding in this Action, it means that it could have
   * been used as a legacy Action before. As a result, this->idroot may be
   * non-zero while it should be zero for layered Actions.
   *
   * And since setting this to 0 when it is already supposed to be 0 is fine,
   * there is no check for whether this is actually the first layer. */
  this->idroot = 0;

  return binding;
}

Binding &Action::binding_add_for_id(const ID &animated_id)
{
  Binding &binding = this->binding_add();

  binding.idtype = GS(animated_id.name);
  this->binding_name_define(binding, animated_id.name);

  /* No need to call anim.binding_name_propagate() as nothing will be using
   * this brand new Binding yet. */

  return binding;
}

Binding &Action::binding_ensure_for_id(const ID &animated_id)
{
  if (Binding *binding = this->find_suitable_binding_for(animated_id)) {
    return *binding;
  }

  return this->binding_add_for_id(animated_id);
}

Binding *Action::find_suitable_binding_for(const ID &animated_id)
{
  AnimData *adt = BKE_animdata_from_id(&animated_id);

  /* The binding handle is only valid when this action has already been
   * assigned. Otherwise it's meaningless. */
  if (adt && adt->action == this) {
    Binding *binding = this->binding_for_handle(adt->binding_handle);
    if (binding && binding->is_suitable_for(animated_id)) {
      return binding;
    }
  }

  /* Try the binding name from the AnimData, if it is set. */
  if (adt && adt->binding_name[0]) {
    Binding *binding = this->binding_find_by_name(adt->binding_name);
    if (binding && binding->is_suitable_for(animated_id)) {
      return binding;
    }
  }

  /* As a last resort, search for the ID name. */
  Binding *binding = this->binding_find_by_name(animated_id.name);
  if (binding && binding->is_suitable_for(animated_id)) {
    return binding;
  }

  return nullptr;
}

bool Action::is_binding_animated(const binding_handle_t binding_handle) const
{
  if (binding_handle == Binding::unassigned) {
    return false;
  }

  Span<const FCurve *> fcurves = fcurves_for_animation(*this, binding_handle);
  return !fcurves.is_empty();
}

Layer *Action::get_layer_for_keyframing()
{
  assert_baklava_phase_1_invariants(*this);

  if (this->layers().is_empty()) {
    return nullptr;
  }

  return this->layer(0);
}

bool Action::assign_id(Binding *binding, ID &animated_id)
{
  AnimData *adt = BKE_animdata_ensure_id(&animated_id);
  if (!adt) {
    return false;
  }

  if (adt->action && adt->action != this) {
    /* The caller should unassign the ID from its existing animation first, or
     * use the top-level function `assign_animation(anim, ID)`. */
    return false;
  }

  /* Check that the new Binding is suitable, before changing `adt`. */
  if (binding && !binding->is_suitable_for(animated_id)) {
    return false;
  }

  /* Unassign any previously-assigned Binding. */
  Binding *binding_to_unassign = this->binding_for_handle(adt->binding_handle);
  if (binding_to_unassign) {
    binding_to_unassign->users_remove(animated_id);

    /* Before unassigning, make sure that the stored Binding name is up to date. The binding name
     * might have changed in a way that wasn't copied into the ADT yet (for example when the
     * Action is linked from another file), so better copy the name to be sure that it can be
     * transparently reassigned later.
     *
     * TODO: Replace this with a BLI_assert() that the name is as expected, and "simply" ensure
     * this name is always correct. */
    STRNCPY_UTF8(adt->binding_name, binding_to_unassign->name);
  }

  /* Assign the Action itself. */
  if (!adt->action) {
    /* Due to the precondition check above, we know that adt->action is either 'this' (in which
     * case the user count is already correct) or `nullptr` (in which case this is a new
     * reference, and the user count should be increased). */
    id_us_plus(&this->id);
    adt->action = this;
  }

  /* Assign the Binding. */
  if (binding) {
    this->binding_setup_for_id(*binding, animated_id);
    adt->binding_handle = binding->handle;
    binding->users_add(animated_id);

    /* Always make sure the ID's binding name matches the assigned binding. */
    STRNCPY_UTF8(adt->binding_name, binding->name);
  }
  else {
    adt->binding_handle = Binding::unassigned;
  }

  return true;
}

void Action::binding_name_ensure_prefix(Binding &binding)
{
  binding.name_ensure_prefix();
  anim_binding_name_ensure_unique(*this, binding);
}

void Action::binding_setup_for_id(Binding &binding, const ID &animated_id)
{
  if (binding.has_idtype()) {
    BLI_assert(binding.idtype == GS(animated_id.name));
    return;
  }

  binding.idtype = GS(animated_id.name);
  this->binding_name_ensure_prefix(binding);
}

void Action::unassign_id(ID &animated_id)
{
  AnimData *adt = BKE_animdata_from_id(&animated_id);
  BLI_assert_msg(adt, "ID is not animated at all");
  BLI_assert_msg(adt->action == this, "ID is not assigned to this Animation");

  /* Unassign the Binding first. */
  this->assign_id(nullptr, animated_id);

  /* Unassign the Action itself. */
  id_us_min(&this->id);
  adt->action = nullptr;
}

/* ----- ActionLayer implementation ----------- */

Layer::Layer(const Layer &other)
{
  memcpy(this, &other, sizeof(*this));

  /* Strips. */
  this->strip_array = MEM_cnew_array<ActionStrip *>(other.strip_array_num, __func__);
  for (int i : other.strips().index_range()) {
    this->strip_array[i] = other.strip(i)->duplicate(__func__);
  }
}

Layer::~Layer()
{
  for (Strip *strip : this->strips()) {
    MEM_delete(strip);
  }
  MEM_SAFE_FREE(this->strip_array);
  this->strip_array_num = 0;
}

blender::Span<const Strip *> Layer::strips() const
{
  return blender::Span<Strip *>{reinterpret_cast<Strip **>(this->strip_array),
                                this->strip_array_num};
}
blender::MutableSpan<Strip *> Layer::strips()
{
  return blender::MutableSpan<Strip *>{reinterpret_cast<Strip **>(this->strip_array),
                                       this->strip_array_num};
}
const Strip *Layer::strip(const int64_t index) const
{
  return &this->strip_array[index]->wrap();
}
Strip *Layer::strip(const int64_t index)
{
  return &this->strip_array[index]->wrap();
}

Strip &Layer::strip_add(const Strip::Type strip_type)
{
  Strip &strip = ActionStrip_alloc_infinite(strip_type);

  /* Add the new strip to the strip array. */
  grow_array_and_append<::ActionStrip *>(&this->strip_array, &this->strip_array_num, &strip);

  return strip;
}

static void strip_ptr_destructor(ActionStrip **dna_strip_ptr)
{
  Strip &strip = (*dna_strip_ptr)->wrap();
  MEM_delete(&strip);
};

bool Layer::strip_remove(Strip &strip_to_remove)
{
  const int64_t strip_index = this->find_strip_index(strip_to_remove);
  if (strip_index < 0) {
    return false;
  }

  dna::array::remove_index(
      &this->strip_array, &this->strip_array_num, nullptr, strip_index, strip_ptr_destructor);

  return true;
}

int64_t Layer::find_strip_index(const Strip &strip) const
{
  for (const int64_t strip_index : this->strips().index_range()) {
    const Strip *visit_strip = this->strip(strip_index);
    if (visit_strip == &strip) {
      return strip_index;
    }
  }
  return -1;
}

/* ----- ActionBinding implementation ----------- */

Binding::Binding()
{
  memset(this, 0, sizeof(*this));
  this->runtime = MEM_new<BindingRuntime>(__func__);
}

Binding::Binding(const Binding &other)
{
  memset(this, 0, sizeof(*this));
  STRNCPY(this->name, other.name);
  this->idtype = other.idtype;
  this->handle = other.handle;
  this->runtime = MEM_new<BindingRuntime>(__func__);
}

Binding::~Binding()
{
  MEM_delete(this->runtime);
}

void Binding::blend_read_post()
{
  BLI_assert(!this->runtime);
  this->runtime = MEM_new<BindingRuntime>(__func__);
}

bool Binding::is_suitable_for(const ID &animated_id) const
{
  if (!this->has_idtype()) {
    /* Without specific ID type set, this Binding can animate any ID. */
    return true;
  }

  /* Check that the ID type is compatible with this binding. */
  const int animated_idtype = GS(animated_id.name);
  return this->idtype == animated_idtype;
}

bool Binding::has_idtype() const
{
  return this->idtype != 0;
}

Span<ID *> Binding::users(Main &bmain) const
{
  if (bmain.is_action_binding_to_id_map_dirty) {
    internal::rebuild_binding_user_cache(bmain);
  }
  BLI_assert(this->runtime);
  return this->runtime->users.as_span();
}

Vector<ID *> Binding::runtime_users()
{
  BLI_assert_msg(this->runtime, "Binding::runtime should always be allocated");
  return this->runtime->users;
}

void Binding::users_add(ID &animated_id)
{
  BLI_assert(this->runtime);
  this->runtime->users.append_non_duplicates(&animated_id);
}

void Binding::users_remove(ID &animated_id)
{
  BLI_assert(this->runtime);
  Vector<ID *> &users = this->runtime->users;

  const int64_t vector_index = users.first_index_of_try(&animated_id);
  if (vector_index < 0) {
    return;
  }

  users.remove_and_reorder(vector_index);
}

void Binding::users_invalidate(Main &bmain)
{
  bmain.is_action_binding_to_id_map_dirty = true;
}

/* ----- Functions  ----------- */

bool assign_animation(Action &anim, ID &animated_id)
{
  unassign_animation(animated_id);

  Binding *binding = anim.find_suitable_binding_for(animated_id);
  return anim.assign_id(binding, animated_id);
}

bool is_action_assignable_to(const bAction *dna_action, const ID_Type id_code)
{
  if (!dna_action) {
    /* Clearing the Action is always possible. */
    return true;
  }

  if (dna_action->idroot == 0) {
    /* This is either a never-assigned legacy action, or a layered action. In
     * any case, it can be assigned to any ID. */
    return true;
  }

  const animrig::Action &action = dna_action->wrap();
  if (!action.is_action_layered()) {
    /* Legacy Actions can only be assigned if their idroot matches. Empty
     * Actions are considered both 'layered' and 'legacy' at the same time,
     * hence this condition checks for 'not layered' rather than 'legacy'. */
    return action.idroot == id_code;
  }

  return true;
}

void unassign_animation(ID &animated_id)
{
  Action *anim = get_animation(animated_id);
  if (!anim) {
    return;
  }
  anim->unassign_id(animated_id);
}

void unassign_binding(ID &animated_id)
{
  AnimData *adt = BKE_animdata_from_id(&animated_id);
  BLI_assert_msg(adt, "Cannot unassign an Action Binding from a non-animated ID.");
  if (!adt) {
    return;
  }

  if (!adt->action) {
    /* Nothing assigned. */
    BLI_assert_msg(adt->binding_handle == Binding::unassigned,
                   "Binding handle should be 'unassigned' when no Action is assigned");
    return;
  }

  /* Assign the 'nullptr' binding, effectively unassigning it. */
  Action &action = adt->action->wrap();
  action.assign_id(nullptr, animated_id);
}

/* TODO: rename to get_action(). */
Action *get_animation(ID &animated_id)
{
  AnimData *adt = BKE_animdata_from_id(&animated_id);
  if (!adt) {
    return nullptr;
  }
  if (!adt->action) {
    return nullptr;
  }
  return &adt->action->wrap();
}

std::optional<std::pair<Action *, Binding *>> get_action_binding_pair(ID &animated_id)
{
  AnimData *adt = BKE_animdata_from_id(&animated_id);
  if (!adt || !adt->action) {
    /* Not animated by any Action. */
    return std::nullopt;
  }

  Action &action = adt->action->wrap();
  Binding *binding = action.binding_for_handle(adt->binding_handle);
  if (!binding) {
    /* Will not receive any animation from this Action. */
    return std::nullopt;
  }

  return std::make_pair(&action, binding);
}

std::string Binding::name_prefix_for_idtype() const
{
  if (!this->has_idtype()) {
    return binding_unbound_prefix;
  }

  char name[3] = {0};
  *reinterpret_cast<short *>(name) = this->idtype;
  return name;
}

StringRefNull Binding::name_without_prefix() const
{
  BLI_assert(StringRef(this->name).size() >= name_length_min);

  /* Avoid accessing an uninitialized part of the string accidentally. */
  if (this->name[0] == '\0' || this->name[1] == '\0') {
    return "";
  }
  return this->name + 2;
}

void Binding::name_ensure_prefix()
{
  BLI_assert(StringRef(this->name).size() >= name_length_min);

  if (StringRef(this->name).size() < 2) {
    /* The code below would overwrite the trailing 0-byte. */
    this->name[2] = '\0';
  }

  if (!this->has_idtype()) {
    /* A zero idtype is not going to convert to a two-character string, so we
     * need to explicitly assign the default prefix. */
    this->name[0] = binding_unbound_prefix[0];
    this->name[1] = binding_unbound_prefix[1];
    return;
  }

  *reinterpret_cast<short *>(this->name) = this->idtype;
}

/* ----- ActionStrip implementation ----------- */

Strip *Strip::duplicate(const StringRefNull allocation_name) const
{
  switch (this->type()) {
    case Type::Keyframe: {
      const KeyframeStrip &source = this->as<KeyframeStrip>();
      KeyframeStrip *copy = MEM_new<KeyframeStrip>(allocation_name.c_str(), source);
      return &copy->strip.wrap();
    }
  }
  BLI_assert_unreachable();
  return nullptr;
}

Strip::~Strip()
{
  switch (this->type()) {
    case Type::Keyframe:
      this->as<KeyframeStrip>().~KeyframeStrip();
      return;
  }
  BLI_assert_unreachable();
}

bool Strip::is_infinite() const
{
  return this->frame_start == -std::numeric_limits<float>::infinity() &&
         this->frame_end == std::numeric_limits<float>::infinity();
}

bool Strip::contains_frame(const float frame_time) const
{
  return this->frame_start <= frame_time && frame_time <= this->frame_end;
}

bool Strip::is_last_frame(const float frame_time) const
{
  /* Maybe this needs a more advanced equality check. Implement that when
   * we have an actual example case that breaks. */
  return this->frame_end == frame_time;
}

void Strip::resize(const float frame_start, const float frame_end)
{
  BLI_assert(frame_start <= frame_end);
  BLI_assert_msg(frame_start < std::numeric_limits<float>::infinity(),
                 "only the end frame can be at positive infinity");
  BLI_assert_msg(frame_end > -std::numeric_limits<float>::infinity(),
                 "only the start frame can be at negative infinity");
  this->frame_start = frame_start;
  this->frame_end = frame_end;
}

/* ----- KeyframeActionStrip implementation ----------- */

KeyframeStrip::KeyframeStrip(const KeyframeStrip &other)
{
  memcpy(this, &other, sizeof(*this));

  this->channelbags_array = MEM_cnew_array<ActionChannelBag *>(other.channelbags_array_num,
                                                               __func__);
  Span<const ChannelBag *> channelbags_src = other.channelbags();
  for (int i : channelbags_src.index_range()) {
    this->channelbags_array[i] = MEM_new<animrig::ChannelBag>(__func__, *other.channelbag(i));
  }
}

KeyframeStrip::~KeyframeStrip()
{
  for (ChannelBag *channelbag_for_binding : this->channelbags()) {
    MEM_delete(channelbag_for_binding);
  }
  MEM_SAFE_FREE(this->channelbags_array);
  this->channelbags_array_num = 0;
}

template<> bool Strip::is<KeyframeStrip>() const
{
  return this->type() == KeyframeStrip::TYPE;
}

template<> KeyframeStrip &Strip::as<KeyframeStrip>()
{
  BLI_assert_msg(this->is<KeyframeStrip>(), "Strip is not a KeyframeStrip");
  return *reinterpret_cast<KeyframeStrip *>(this);
}

template<> const KeyframeStrip &Strip::as<KeyframeStrip>() const
{
  BLI_assert_msg(this->is<KeyframeStrip>(), "Strip is not a KeyframeStrip");
  return *reinterpret_cast<const KeyframeStrip *>(this);
}

KeyframeStrip::operator Strip &()
{
  return this->strip.wrap();
}

blender::Span<const ChannelBag *> KeyframeStrip::channelbags() const
{
  return blender::Span<ChannelBag *>{reinterpret_cast<ChannelBag **>(this->channelbags_array),
                                     this->channelbags_array_num};
}
blender::MutableSpan<ChannelBag *> KeyframeStrip::channelbags()
{
  return blender::MutableSpan<ChannelBag *>{
      reinterpret_cast<ChannelBag **>(this->channelbags_array), this->channelbags_array_num};
}
const ChannelBag *KeyframeStrip::channelbag(const int64_t index) const
{
  return &this->channelbags_array[index]->wrap();
}
ChannelBag *KeyframeStrip::channelbag(const int64_t index)
{
  return &this->channelbags_array[index]->wrap();
}
const ChannelBag *KeyframeStrip::channelbag_for_binding(
    const binding_handle_t binding_handle) const
{
  for (const ChannelBag *channels : this->channelbags()) {
    if (channels->binding_handle == binding_handle) {
      return channels;
    }
  }
  return nullptr;
}
ChannelBag *KeyframeStrip::channelbag_for_binding(const binding_handle_t binding_handle)
{
  const auto *const_this = const_cast<const KeyframeStrip *>(this);
  const auto *const_channels = const_this->channelbag_for_binding(binding_handle);
  return const_cast<ChannelBag *>(const_channels);
}
const ChannelBag *KeyframeStrip::channelbag_for_binding(const Binding &binding) const
{
  return this->channelbag_for_binding(binding.handle);
}
ChannelBag *KeyframeStrip::channelbag_for_binding(const Binding &binding)
{
  return this->channelbag_for_binding(binding.handle);
}

ChannelBag &KeyframeStrip::channelbag_for_binding_add(const Binding &binding)
{
  BLI_assert_msg(channelbag_for_binding(binding) == nullptr,
                 "Cannot add chans-for-binding for already-registered binding");

  ChannelBag &channels = MEM_new<ActionChannelBag>(__func__)->wrap();
  channels.binding_handle = binding.handle;

  grow_array_and_append<ActionChannelBag *>(
      &this->channelbags_array, &this->channelbags_array_num, &channels);

  return channels;
}

FCurve *KeyframeStrip::fcurve_find(const Binding &binding,
                                   const FCurveDescriptor fcurve_descriptor)
{
  ChannelBag *channels = this->channelbag_for_binding(binding);
  if (channels == nullptr) {
    return nullptr;
  }

  /* Copy of the logic in BKE_fcurve_find(), but then compatible with our array-of-FCurves
   * instead of ListBase. */

  for (FCurve *fcu : channels->fcurves()) {
    /* Check indices first, much cheaper than a string comparison. */
    /* Simple string-compare (this assumes that they have the same root...) */
    if (fcu->array_index == fcurve_descriptor.array_index && fcu->rna_path &&
        StringRef(fcu->rna_path) == fcurve_descriptor.rna_path)
    {
      return fcu;
    }
  }
  return nullptr;
}

FCurve &KeyframeStrip::fcurve_find_or_create(const Binding &binding,
                                             const FCurveDescriptor fcurve_descriptor)
{
  if (FCurve *existing_fcurve = this->fcurve_find(binding, fcurve_descriptor)) {
    return *existing_fcurve;
  }

  FCurve *new_fcurve = create_fcurve_for_channel(fcurve_descriptor);

  ChannelBag *channels = this->channelbag_for_binding(binding);
  if (channels == nullptr) {
    channels = &this->channelbag_for_binding_add(binding);
  }

  if (channels->fcurve_array_num == 0) {
    new_fcurve->flag |= FCURVE_ACTIVE; /* First curve is added active. */
  }

  grow_array_and_append(&channels->fcurve_array, &channels->fcurve_array_num, new_fcurve);
  return *new_fcurve;
}

SingleKeyingResult KeyframeStrip::keyframe_insert(const Binding &binding,
                                                  const FCurveDescriptor fcurve_descriptor,
                                                  const float2 time_value,
                                                  const KeyframeSettings &settings,
                                                  const eInsertKeyFlags insert_key_flags)
{
  /* Get the fcurve, or create one if it doesn't exist and the keying flags
   * allow. */
  FCurve *fcurve = key_insertion_may_create_fcurve(insert_key_flags) ?
                       &this->fcurve_find_or_create(binding, fcurve_descriptor) :
                       this->fcurve_find(binding, fcurve_descriptor);
  if (!fcurve) {
    std::fprintf(stderr,
                 "FCurve %s[%d] for binding %s was not created due to either the Only Insert "
                 "Available setting or Replace keyframing mode.\n",
                 fcurve_descriptor.rna_path.c_str(),
                 fcurve_descriptor.array_index,
                 binding.name);
    return SingleKeyingResult::CANNOT_CREATE_FCURVE;
  }

  if (!BKE_fcurve_is_keyframable(fcurve)) {
    /* TODO: handle this properly, in a way that can be communicated to the user. */
    std::fprintf(stderr,
                 "FCurve %s[%d] for binding %s doesn't allow inserting keys.\n",
                 fcurve_descriptor.rna_path.c_str(),
                 fcurve_descriptor.array_index,
                 binding.name);
    return SingleKeyingResult::FCURVE_NOT_KEYFRAMEABLE;
  }

  const SingleKeyingResult insert_vert_result = insert_vert_fcurve(
      fcurve, time_value, settings, insert_key_flags);

  if (insert_vert_result != SingleKeyingResult::SUCCESS) {
    std::fprintf(stderr,
                 "Could not insert key into FCurve %s[%d] for binding %s.\n",
                 fcurve_descriptor.rna_path.c_str(),
                 fcurve_descriptor.array_index,
                 binding.name);
    return insert_vert_result;
  }

  return SingleKeyingResult::SUCCESS;
}

/* ActionChannelBag implementation. */

ChannelBag::ChannelBag(const ChannelBag &other)
{
  this->binding_handle = other.binding_handle;
  this->fcurve_array_num = other.fcurve_array_num;

  this->fcurve_array = MEM_cnew_array<FCurve *>(other.fcurve_array_num, __func__);
  for (int i = 0; i < other.fcurve_array_num; i++) {
    const FCurve *fcu_src = other.fcurve_array[i];
    this->fcurve_array[i] = BKE_fcurve_copy(fcu_src);
  }
}

ChannelBag::~ChannelBag()
{
  for (FCurve *fcu : this->fcurves()) {
    BKE_fcurve_free(fcu);
  }
  MEM_SAFE_FREE(this->fcurve_array);
  this->fcurve_array_num = 0;
}

blender::Span<const FCurve *> ChannelBag::fcurves() const
{
  return blender::Span<FCurve *>{this->fcurve_array, this->fcurve_array_num};
}
blender::MutableSpan<FCurve *> ChannelBag::fcurves()
{
  return blender::MutableSpan<FCurve *>{this->fcurve_array, this->fcurve_array_num};
}
const FCurve *ChannelBag::fcurve(const int64_t index) const
{
  return this->fcurve_array[index];
}
FCurve *ChannelBag::fcurve(const int64_t index)
{
  return this->fcurve_array[index];
}

const FCurve *ChannelBag::fcurve_find(const StringRefNull rna_path, const int array_index) const
{
  for (const FCurve *fcu : this->fcurves()) {
    /* Check indices first, much cheaper than a string comparison. */
    if (fcu->array_index == array_index && fcu->rna_path && StringRef(fcu->rna_path) == rna_path) {
      return fcu;
    }
  }
  return nullptr;
}

/* Utility function implementations. */

static const animrig::ChannelBag *channelbag_for_animation(const Action &anim,
                                                           const binding_handle_t binding_handle)
{
  if (binding_handle == Binding::unassigned) {
    return nullptr;
  }

  for (const animrig::Layer *layer : anim.layers()) {
    for (const animrig::Strip *strip : layer->strips()) {
      switch (strip->type()) {
        case animrig::Strip::Type::Keyframe: {
          const animrig::KeyframeStrip &key_strip = strip->as<animrig::KeyframeStrip>();
          const animrig::ChannelBag *bag = key_strip.channelbag_for_binding(binding_handle);
          if (bag) {
            return bag;
          }
        }
      }
    }
  }

  return nullptr;
}

static animrig::ChannelBag *channelbag_for_animation(Action &anim,
                                                     const binding_handle_t binding_handle)
{
  const animrig::ChannelBag *const_bag = channelbag_for_animation(const_cast<const Action &>(anim),
                                                                  binding_handle);
  return const_cast<animrig::ChannelBag *>(const_bag);
}

Span<FCurve *> fcurves_for_animation(Action &anim, const binding_handle_t binding_handle)
{
  animrig::ChannelBag *bag = channelbag_for_animation(anim, binding_handle);
  if (!bag) {
    return {};
  }
  return bag->fcurves();
}

Span<const FCurve *> fcurves_for_animation(const Action &anim,
                                           const binding_handle_t binding_handle)
{
  const animrig::ChannelBag *bag = channelbag_for_animation(anim, binding_handle);
  if (!bag) {
    return {};
  }
  return bag->fcurves();
}

/* Lots of template args to support transparent non-const and const versions. */
template<typename ActionType,
         typename FCurveType,
         typename LayerType,
         typename StripType,
         typename KeyframeStripType,
         typename ChannelBagType>
static Vector<FCurveType *> fcurves_all_into(ActionType &action)
{
  /* Empty means Empty. */
  if (action.is_empty()) {
    return {};
  }

  /* Legacy Action. */
  if (action.is_action_legacy()) {
    Vector<FCurveType *> legacy_fcurves;
    LISTBASE_FOREACH (FCurveType *, fcurve, &action.curves) {
      legacy_fcurves.append(fcurve);
    }
    return legacy_fcurves;
  }

  /* Layered Action. */
  BLI_assert(action.is_action_layered());

  Vector<FCurveType *> all_fcurves;
  for (LayerType *layer : action.layers()) {
    for (StripType *strip : layer->strips()) {
      switch (strip->type()) {
        case Strip::Type::Keyframe: {
          KeyframeStripType &key_strip = strip->template as<KeyframeStrip>();
          for (ChannelBagType *bag : key_strip.channelbags()) {
            for (FCurveType *fcurve : bag->fcurves()) {
              all_fcurves.append(fcurve);
            }
          }
        }
      }
    }
  }
  return all_fcurves;
}

Vector<FCurve *> fcurves_all(Action &action)
{
  return fcurves_all_into<Action, FCurve, Layer, Strip, KeyframeStrip, ChannelBag>(action);
}

Vector<const FCurve *> fcurves_all(const Action &action)
{
  return fcurves_all_into<const Action,
                          const FCurve,
                          const Layer,
                          const Strip,
                          const KeyframeStrip,
                          const ChannelBag>(action);
}

FCurve *action_fcurve_find(bAction *act, FCurveDescriptor fcurve_descriptor)
{
  if (act == nullptr) {
    return nullptr;
  }
  return BKE_fcurve_find(
      &act->curves, fcurve_descriptor.rna_path.c_str(), fcurve_descriptor.array_index);
}

FCurve *action_fcurve_ensure(Main *bmain,
                             bAction *act,
                             const char group[],
                             PointerRNA *ptr,
                             FCurveDescriptor fcurve_descriptor)
{
  if (act == nullptr) {
    return nullptr;
  }

  /* Try to find f-curve matching for this setting.
   * - add if not found and allowed to add one
   *   TODO: add auto-grouping support? how this works will need to be resolved
   */
  FCurve *fcu = BKE_fcurve_find(
      &act->curves, fcurve_descriptor.rna_path.c_str(), fcurve_descriptor.array_index);

  if (fcu != nullptr) {
    return fcu;
  }

  /* Determine the property subtype if we can. */
  std::optional<PropertySubType> prop_subtype = std::nullopt;
  if (ptr != nullptr) {
    PropertyRNA *resolved_prop;
    PointerRNA resolved_ptr;
    PointerRNA id_ptr = RNA_id_pointer_create(ptr->owner_id);
    const bool resolved = RNA_path_resolve_property(
        &id_ptr, fcurve_descriptor.rna_path.c_str(), &resolved_ptr, &resolved_prop);
    if (resolved) {
      prop_subtype = RNA_property_subtype(resolved_prop);
    }
  }

  BLI_assert_msg(!fcurve_descriptor.prop_subtype.has_value(),
                 "Did not expect a prop_subtype to be passed in. This is fine, but does need some "
                 "changes to action_fcurve_ensure() to deal with it");
  fcu = create_fcurve_for_channel(
      {fcurve_descriptor.rna_path, fcurve_descriptor.array_index, prop_subtype});

  if (BLI_listbase_is_empty(&act->curves)) {
    fcu->flag |= FCURVE_ACTIVE;
  }

  if (group) {
    bActionGroup *agrp = BKE_action_group_find_name(act, group);

    if (agrp == nullptr) {
      agrp = action_groups_add_new(act, group);

      /* Sync bone group colors if applicable. */
      if (ptr && (ptr->type == &RNA_PoseBone) && ptr->data) {
        const bPoseChannel *pchan = static_cast<const bPoseChannel *>(ptr->data);
        action_group_colors_set_from_posebone(agrp, pchan);
      }
    }

    action_groups_add_channel(act, agrp, fcu);
  }
  else {
    BLI_addtail(&act->curves, fcu);
  }

  /* New f-curve was added, meaning it's possible that it affects
   * dependency graph component which wasn't previously animated.
   */
  DEG_relations_tag_update(bmain);

  return fcu;
}

<<<<<<< HEAD
Action *convert_to_layered_action(Main &bmain, const Action &legacy_action)
{
  if (!legacy_action.is_action_legacy()) {
    return nullptr;
  }

  std::string suffix = "_layered";
  /* In case the legacy action has a long name it is shortened to make space for the suffix. */
  char legacy_name[MAX_ID_NAME - 10];
  /* Offsetting the id.name to remove the ID prefix (AC) which gets added back later. */
  STRNCPY_UTF8(legacy_name, legacy_action.id.name + 2);

  const std::string layered_action_name = std::string(legacy_name) + suffix;
  bAction *dna_action = BKE_action_add(&bmain, layered_action_name.c_str());

  Action &converted_action = dna_action->wrap();
  Binding &binding = converted_action.binding_add();
  Layer &layer = converted_action.layer_add(legacy_action.id.name);
  KeyframeStrip &strip = layer.strip_add<KeyframeStrip>();
  BLI_assert(strip.channelbags_array_num == 0);
  ChannelBag *bag = &strip.channelbag_for_binding_add(binding);

  const int fcu_count = BLI_listbase_count(&legacy_action.curves);
  bag->fcurve_array = MEM_cnew_array<FCurve *>(fcu_count, "Convert to layered action");
  bag->fcurve_array_num = fcu_count;

  int i = 0;
  LISTBASE_FOREACH_INDEX (FCurve *, fcu, &legacy_action.curves, i) {
    bag->fcurve_array[i] = BKE_fcurve_copy(fcu);
  }

  return &converted_action;
=======
void assert_baklava_phase_1_invariants(const Action &action)
{
  if (action.is_action_legacy()) {
    return;
  }
  if (action.layers().is_empty()) {
    return;
  }
  BLI_assert(action.layers().size() == 1);

  assert_baklava_phase_1_invariants(*action.layer(0));
}

void assert_baklava_phase_1_invariants(const Layer &layer)
{
  if (layer.strips().is_empty()) {
    return;
  }
  BLI_assert(layer.strips().size() == 1);

  assert_baklava_phase_1_invariants(*layer.strip(0));
}

void assert_baklava_phase_1_invariants(const Strip &strip)
{
  UNUSED_VARS_NDEBUG(strip);
  BLI_assert(strip.type() == Strip::Type::Keyframe);
  BLI_assert(strip.is_infinite());
  BLI_assert(strip.frame_offset == 0.0);
>>>>>>> 365a3da1
}

}  // namespace blender::animrig<|MERGE_RESOLUTION|>--- conflicted
+++ resolved
@@ -1334,7 +1334,37 @@
   return fcu;
 }
 
-<<<<<<< HEAD
+void assert_baklava_phase_1_invariants(const Action &action)
+{
+  if (action.is_action_legacy()) {
+    return;
+  }
+  if (action.layers().is_empty()) {
+    return;
+  }
+  BLI_assert(action.layers().size() == 1);
+
+  assert_baklava_phase_1_invariants(*action.layer(0));
+}
+
+void assert_baklava_phase_1_invariants(const Layer &layer)
+{
+  if (layer.strips().is_empty()) {
+    return;
+  }
+  BLI_assert(layer.strips().size() == 1);
+
+  assert_baklava_phase_1_invariants(*layer.strip(0));
+}
+
+void assert_baklava_phase_1_invariants(const Strip &strip)
+{
+  UNUSED_VARS_NDEBUG(strip);
+  BLI_assert(strip.type() == Strip::Type::Keyframe);
+  BLI_assert(strip.is_infinite());
+  BLI_assert(strip.frame_offset == 0.0);
+}
+
 Action *convert_to_layered_action(Main &bmain, const Action &legacy_action)
 {
   if (!legacy_action.is_action_legacy()) {
@@ -1367,37 +1397,6 @@
   }
 
   return &converted_action;
-=======
-void assert_baklava_phase_1_invariants(const Action &action)
-{
-  if (action.is_action_legacy()) {
-    return;
-  }
-  if (action.layers().is_empty()) {
-    return;
-  }
-  BLI_assert(action.layers().size() == 1);
-
-  assert_baklava_phase_1_invariants(*action.layer(0));
-}
-
-void assert_baklava_phase_1_invariants(const Layer &layer)
-{
-  if (layer.strips().is_empty()) {
-    return;
-  }
-  BLI_assert(layer.strips().size() == 1);
-
-  assert_baklava_phase_1_invariants(*layer.strip(0));
-}
-
-void assert_baklava_phase_1_invariants(const Strip &strip)
-{
-  UNUSED_VARS_NDEBUG(strip);
-  BLI_assert(strip.type() == Strip::Type::Keyframe);
-  BLI_assert(strip.is_infinite());
-  BLI_assert(strip.frame_offset == 0.0);
->>>>>>> 365a3da1
 }
 
 }  // namespace blender::animrig