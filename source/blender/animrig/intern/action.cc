--- conflicted
+++ resolved
@@ -1081,9 +1081,15 @@
   return channels;
 }
 
-<<<<<<< HEAD
 ChannelBag &KeyframeStrip::ensure_channelbag_for_slot(const Slot &slot)
-=======
+{
+  ChannelBag *channel_bag = this->channelbag_for_slot(slot);
+  if (channel_bag != nullptr) {
+    return *channel_bag;
+  }
+  return this->channelbag_for_slot_add(slot);
+}
+
 static void channelbag_ptr_destructor(ActionChannelBag **dna_channelbag_ptr)
 {
   ChannelBag &channelbag = (*dna_channelbag_ptr)->wrap();
@@ -1104,16 +1110,6 @@
                            channelbag_ptr_destructor);
 
   return true;
-}
-
-FCurve *KeyframeStrip::fcurve_find(const Slot &slot, const FCurveDescriptor fcurve_descriptor)
->>>>>>> 81ee5c03
-{
-  ChannelBag *channel_bag = this->channelbag_for_slot(slot);
-  if (channel_bag != nullptr) {
-    return *channel_bag;
-  }
-  return this->channelbag_for_slot_add(slot);
 }
 
 const FCurve *ChannelBag::fcurve_find(const FCurveDescriptor fcurve_descriptor) const
