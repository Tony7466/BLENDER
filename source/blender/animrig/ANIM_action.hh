--- conflicted
+++ resolved
@@ -473,7 +473,6 @@
   /** Return whether this Binding has an `idtype` set. */
   bool has_idtype() const;
 
-<<<<<<< HEAD
   /* Flags access. */
   enum class Flags : uint8_t {
     Expanded = (1 << 0), /** Expanded/collapsed in animation editors. */
@@ -485,7 +484,7 @@
   void set_expanded(bool expanded);
   bool is_selected() const;
   void set_selected(bool selected);
-=======
+
   /** Return the set of IDs that are animated by this Binding. */
   Set<ID *> &users();
 
@@ -515,7 +514,6 @@
    * \see blender::animrig::internal::rebuild_binding_user_cache()
    */
   static void users_invalidate();
->>>>>>> 1aaf1a0b
 
  protected:
   friend Action;
