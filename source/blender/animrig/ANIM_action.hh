--- conflicted
+++ resolved
@@ -657,8 +657,8 @@
    * Should only be called when there is no `ChannelBag` for this slot yet.
    */
   ChannelBag &channelbag_for_slot_add(const Slot &slot);
-<<<<<<< HEAD
-=======
+
+  ChannelBag &ensure_channelbag_for_slot(const Slot &slot);
 
   /**
    * Remove the ChannelBag from this slot.
@@ -671,16 +671,6 @@
 
   /** Return the channelbag's index, or -1 if there is none for this slot handle. */
   int64_t find_channelbag_index(const ChannelBag &channelbag) const;
-
-  /**
-   * Find an FCurve for this slot + RNA path + array index combination.
-   *
-   * If it cannot be found, `nullptr` is returned.
-   */
-  FCurve *fcurve_find(const Slot &slot, FCurveDescriptor fcurve_descriptor);
->>>>>>> 81ee5c03
-
-  ChannelBag &ensure_channelbag_for_slot(const Slot &slot);
 
   SingleKeyingResult keyframe_insert(const Slot &slot,
                                      FCurveDescriptor fcurve_descriptor,
