/* SPDX-FileCopyrightText: 2023 Blender Authors
 *
 * SPDX-License-Identifier: GPL-2.0-or-later */

/** \file
 * \ingroup animrig
 *
 * \brief Functions to insert, delete or modify keyframes.
 */

#pragma once

#include <array>
#include <string>

#include "BLI_array.hh"
#include "BLI_bit_span.hh"
#include "BLI_vector.hh"
#include "DNA_anim_types.h"
#include "ED_transform.hh"
#include "RNA_types.hh"

struct ID;
struct ListBase;
struct Main;
struct Scene;
struct ViewLayer;

struct AnimationEvalContext;
struct NlaKeyframingContext;

namespace blender::animrig {

enum class SingleKeyingResult {
  SUCCESS = 0,
  CANNOT_CREATE_FCURVE,
  FCURVE_NOT_KEYFRAMEABLE,
  NO_KEY_NEEDED,
  UNABLE_TO_INSERT_TO_NLA_STACK,
<<<<<<< HEAD
  /* TODO: maybe merge some of these together? */
  NO_ANIMDATA,
  NO_ANIMATION_DATABLOCK_OR_ACTION,
  NO_VALID_LAYER,
  NO_VALID_STRIP,
  NO_VALID_BINDING,
  INVALID_RNA_PATH,
=======
  ID_NOT_EDITABLE,
  ID_NOT_ANIMATABLE,
  CANNOT_RESOLVE_PATH,
>>>>>>> 66a5eda3
  /* Make sure to always keep this at the end of the enum. */
  _KEYING_RESULT_MAX,
};

/**
 * Class for tracking the result of inserting keyframes. Tracks how often each of
 * `SingleKeyingResult` has happened.
 * */
class CombinedKeyingResult {
 private:
  /* The index to the array maps a `SingleKeyingResult` to the number of times this result has
   * occurred. */
  std::array<int, size_t(SingleKeyingResult::_KEYING_RESULT_MAX)> result_counter;

 public:
  CombinedKeyingResult();

  void add(const SingleKeyingResult result);

  void add_multiple(const SingleKeyingResult result, int count);

  /* Add values of the given result to this result. */
  void merge(const CombinedKeyingResult &combined_result);

  int get_count(const SingleKeyingResult result) const;

  bool has_errors() const;

  void generate_reports(ReportList *reports);
};

/* -------------------------------------------------------------------- */
/** \name Key-Framing Management
 * \{ */

/* Set the FCurve flag based on the property type of `prop`. */
void update_autoflags_fcurve_direct(FCurve *fcu, PropertyRNA *prop);

/**
 * \brief Main Insert Key-framing API call.
 *
 * Use this to create any necessary animation data, and then insert a keyframe
 * using the current value being keyframed, in the relevant place.
 *
 * \param flag: Used for special settings that alter the behavior of the keyframe insertion.
 * These include the 'visual' key-framing modes, quick refresh, and extra keyframe filtering.
 *
 * \param array_index: The index to key or -1 keys all array indices.
 * \return The number of key-frames inserted.
 */
CombinedKeyingResult insert_keyframe(Main *bmain,
                                     ID &id,
                                     const char group[],
                                     const char rna_path[],
                                     int array_index,
                                     const AnimationEvalContext *anim_eval_context,
                                     eBezTriple_KeyframeType keytype,
                                     eInsertKeyFlags flag);

/**
 * \brief Secondary Insert Key-framing API call.
 *
 * Use this when validation of necessary animation data is not necessary,
 * since an RNA-pointer to the necessary data being keyframed,
 * and a pointer to the F-Curve to use have both been provided.
 *
 * This function can't keyframe quaternion channels on some NLA strip types.
 *
 * \param keytype: The "keyframe type" (eBezTriple_KeyframeType), as shown in the Dope Sheet.
 *
 * \param flag: Used for special settings that alter the behavior of the keyframe insertion.
 * These include the 'visual' key-framing modes, quick refresh,
 * and extra keyframe filtering.
 * \return Success.
 */
bool insert_keyframe_direct(ReportList *reports,
                            PointerRNA ptr,
                            PropertyRNA *prop,
                            FCurve *fcu,
                            const AnimationEvalContext *anim_eval_context,
                            eBezTriple_KeyframeType keytype,
                            NlaKeyframingContext *nla,
                            eInsertKeyFlags flag);

/**
 * \brief Main Delete Key-Framing API call.
 *
 * Use this to delete keyframe on current frame for relevant channel.
 * Will perform checks just in case.
 * \return The number of key-frames deleted.
 */
int delete_keyframe(Main *bmain,
                    ReportList *reports,
                    ID *id,
                    bAction *act,
                    const char rna_path[],
                    int array_index,
                    float cfra);

/**
 * Main Keyframing API call:
 * Use this when validation of necessary animation data isn't necessary as it
 * already exists. It will clear the current buttons fcurve(s).
 *
 * The flag argument is used for special settings that alter the behavior of
 * the keyframe deletion. These include the quick refresh options.
 *
 * \return The number of f-curves removed.
 */
int clear_keyframe(Main *bmain,
                   ReportList *reports,
                   ID *id,
                   bAction *act,
                   const char rna_path[],
                   int array_index,
                   eInsertKeyFlags /*flag*/);

/** Check if a flag is set for keyframing (per scene takes precedence). */
bool is_keying_flag(const Scene *scene, eKeying_Flag flag);

/**
 * Get the settings for key-framing from the given scene.
 */
eInsertKeyFlags get_keyframing_flags(Scene *scene);

/** \} */

/* -------------------------------------------------------------------- */
/** \name Auto keyframing
 * Notes:
 * - All the defines for this (User-Pref settings and Per-Scene settings)
 *   are defined in DNA_userdef_types.h
 * - Scene settings take precedence over those for user-preferences, with old files
 *   inheriting user-preferences settings for the scene settings
 * - "On/Off + Mode" are stored per Scene, but "settings" are currently stored as user-preferences.
 * \{ */

/** Check if auto-key-framing is enabled (per scene takes precedence). */
bool is_autokey_on(const Scene *scene);

/** Check the mode for auto-keyframing (per scene takes precedence). */
bool is_autokey_mode(const Scene *scene, eAutokey_Mode mode);

/**
 * Auto-keyframing feature - checks for whether anything should be done for the current frame.
 */
bool autokeyframe_cfra_can_key(const Scene *scene, ID *id);

/**
 * Insert keyframes on the given object `ob` based on the auto-keying settings.
 *
 * \param rna_paths: Only inserts keys on those RNA paths.
 */
void autokeyframe_object(bContext *C, Scene *scene, Object *ob, Span<std::string> rna_paths);
/**
 * Auto-keyframing feature - for objects
 *
 * \note Context may not always be available,
 * so must check before using it as it's a luxury for a few cases.
 */
bool autokeyframe_object(bContext *C, Scene *scene, Object *ob, KeyingSet *ks);
bool autokeyframe_pchan(bContext *C, Scene *scene, Object *ob, bPoseChannel *pchan, KeyingSet *ks);
/**
 * Auto-keyframing feature - for poses/pose-channels
 *
 * \param targetless_ik: Has targetless ik been done on any channels?
 * \param rna_paths: Only inserts keys on those RNA paths.
 *
 * \note Context may not always be available,
 * so must check before using it as it's a luxury for a few cases.
 */
void autokeyframe_pose_channel(bContext *C,
                               Scene *scene,
                               Object *ob,
                               bPoseChannel *pose_channel,
                               Span<std::string> rna_paths,
                               short targetless_ik);
/**
 * Use for auto-key-framing.
 * \param only_if_property_keyed: if true, auto-key-framing only creates keyframes on already keyed
 * properties. This is by design when using buttons. For other callers such as gizmos or sequencer
 * preview transform, creating new animation/keyframes also on non-keyed properties is desired.
 */
bool autokeyframe_property(bContext *C,
                           Scene *scene,
                           PointerRNA *ptr,
                           PropertyRNA *prop,
                           int rnaindex,
                           float cfra,
                           bool only_if_property_keyed);

/** \} */

/**
 * Insert keys for the given rna_path in the given action. The length of the values Span is
 * expected to be the size of the property array.
 * \param frame: is expected to be in the local time of the action, meaning it has to be NLA mapped
 * already.
 * \param keying_mask: is expected to have the same size as `rna_path`.
 * A false bit means that index will be skipped.
 * \returns How often keyframe insertion was successful and how often it failed / for which reason.
 */
CombinedKeyingResult insert_key_action(Main *bmain,
                                       bAction *action,
                                       PointerRNA *ptr,
                                       PropertyRNA *prop,
                                       const std::string &rna_path,
                                       float frame,
                                       Span<float> values,
                                       eInsertKeyFlags insert_key_flag,
                                       eBezTriple_KeyframeType key_type,
                                       BitSpan keying_mask);

/**
 * Insert keys to the ID of the given PointerRNA for the given RNA paths. Tries to create an
 * action if none exists yet.
 * \param scene_frame: is expected to be not NLA mapped as that happens within the function.
 * \returns How often keyframe insertion was successful and how often it failed / for which reason.
 */
CombinedKeyingResult insert_key_rna(PointerRNA *rna_pointer,
                                    const blender::Span<std::string> rna_paths,
                                    float scene_frame,
                                    eInsertKeyFlags insert_key_flags,
                                    eBezTriple_KeyframeType key_type,
                                    Main *bmain,
                                    const AnimationEvalContext &anim_eval_context);

}  // namespace blender::animrig<|MERGE_RESOLUTION|>--- conflicted
+++ resolved
@@ -37,19 +37,12 @@
   FCURVE_NOT_KEYFRAMEABLE,
   NO_KEY_NEEDED,
   UNABLE_TO_INSERT_TO_NLA_STACK,
-<<<<<<< HEAD
-  /* TODO: maybe merge some of these together? */
-  NO_ANIMDATA,
-  NO_ANIMATION_DATABLOCK_OR_ACTION,
+  ID_NOT_EDITABLE,
+  ID_NOT_ANIMATABLE,
   NO_VALID_LAYER,
   NO_VALID_STRIP,
   NO_VALID_BINDING,
-  INVALID_RNA_PATH,
-=======
-  ID_NOT_EDITABLE,
-  ID_NOT_ANIMATABLE,
   CANNOT_RESOLVE_PATH,
->>>>>>> 66a5eda3
   /* Make sure to always keep this at the end of the enum. */
   _KEYING_RESULT_MAX,
 };
