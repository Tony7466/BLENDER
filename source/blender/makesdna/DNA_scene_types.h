--- conflicted
+++ resolved
@@ -1637,13 +1637,12 @@
 
   char transform_pivot_point;
   char transform_flag;
-<<<<<<< HEAD
-  /** Snap elements (per spacetype), #eSnapMode. */
-  char _pad3[1];
-  short snap_mode;
-=======
+
+  ///** Snap elements (per spacetype), #eSnapMode. */
+  //char _pad3[1];
+  //short snap_mode;
+
   /** Snap elements (per space-type), #eSnapMode. */
->>>>>>> 794565ba
   char snap_node_mode;
   short snap_mode;
   short snap_uv_mode;
