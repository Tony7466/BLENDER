--- conflicted
+++ resolved
@@ -273,13 +273,9 @@
   char gpencil_sculpt_tool;
   /** Active grease pencil weight tool. */
   char gpencil_weight_tool;
-<<<<<<< HEAD
-  char _pad1[2];
-=======
   /** Active curves sculpt tool. */
   char curves_sculpt_tool;
-  char _pad1[5];
->>>>>>> fe4b5331
+  char _pad1[1];
 
   float autosmooth_factor;
   float autosmooth_radius_factor;
