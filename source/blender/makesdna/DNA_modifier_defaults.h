--- conflicted
+++ resolved
@@ -872,12 +872,6 @@
     .thickness = 0.02, \
   }
 
-<<<<<<< HEAD
-#define _DNA_DEFAULT_GPWeightAngleModifierData \
-  { \
-    .flag = 0, \
-    .axis = 1, \
-=======
 #define _DNA_DEFAULT_GreasePencilLatticeModifierData \
   { \
     .object = NULL, \
@@ -900,7 +894,12 @@
     .radius = 1.0f, \
     .opacity = 1.0f, \
     .mat_nr = -1, \
->>>>>>> 43996a54
-  }
-
+  }
+
+#define _DNA_DEFAULT_GPWeightAngleModifierData \
+  { \
+    .flag = 0, \
+    .axis = 1, \
+  }
+  
 /* clang-format off */