--- conflicted
+++ resolved
@@ -942,7 +942,14 @@
     .seed = 1, \
     .mat_rpl = 0, \
   }
-<<<<<<< HEAD
+  
+#define _DNA_DEFAULT_GreasePencilWeightProximityModifierData \
+  { \
+    .target_vgname = "", \
+    .flag = 0, \
+    .dist_start = 0.0f, \
+    .dist_end = 20.0f, \
+  }
 
 #define _DNA_DEFAULT_GreasePencilTimeModifierData \
   { \
@@ -964,15 +971,6 @@
     .segment_end = 2, \
     .segment_mode = 0, \
     .segment_repeat = 1, \
-=======
-  
-#define _DNA_DEFAULT_GreasePencilWeightProximityModifierData \
-  { \
-    .target_vgname = "", \
-    .flag = 0, \
-    .dist_start = 0.0f, \
-    .dist_end = 20.0f, \
->>>>>>> bc0001aa
   }
 
 /* clang-format off */