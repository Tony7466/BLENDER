--- conflicted
+++ resolved
@@ -800,8 +800,35 @@
     .flag = MOD_WIREFRAME_REPLACE | MOD_WIREFRAME_OFS_EVEN, \
     .mat_ofs = 0, \
   }
-
-<<<<<<< HEAD
+  
+#define _DNA_DEFAULT_GreasePencilOpacityModifierData \
+  { \
+    .color_mode = MOD_GREASE_PENCIL_COLOR_BOTH, \
+    .color_factor = 1.0f, \
+    .hardness_factor = 1.0f, \
+  }
+
+#define _DNA_DEFAULT_GreasePencilSubdivModifierData \
+  { \
+    .level = 1, \
+  }
+
+#define _DNA_DEFAULT_GreasePencilColorModifierData \
+  { \
+    .color_mode = MOD_GREASE_PENCIL_COLOR_BOTH, \
+    .hsv = {0.5f, 1.0f, 1.0f}, \
+  }
+
+
+#define _DNA_DEFAULT_GreasePencilTintModifierData \
+  { \
+    .color_mode = MOD_GREASE_PENCIL_COLOR_BOTH, \
+    .tint_mode = MOD_GREASE_PENCIL_TINT_UNIFORM, \
+    .factor = 0.5f, \
+    .radius = 1.0f, \
+    .color = {1.0f, 1.0f, 1.0f}, \
+  }
+
 #define _DNA_DEFAULT_GreasePencilLineartModifierData \
   { \
     .edge_types = LRT_EDGE_FLAG_INIT_TYPE, \
@@ -820,34 +847,6 @@
     .shadow_camera_near = 0.1f, \
     .shadow_camera_far = 200.0f, \
     .shadow_camera_size = 200.0f, \
-=======
-#define _DNA_DEFAULT_GreasePencilOpacityModifierData \
-  { \
-    .color_mode = MOD_GREASE_PENCIL_COLOR_BOTH, \
-    .color_factor = 1.0f, \
-    .hardness_factor = 1.0f, \
-  }
-
-#define _DNA_DEFAULT_GreasePencilSubdivModifierData \
-  { \
-    .level = 1, \
-  }
-
-#define _DNA_DEFAULT_GreasePencilColorModifierData \
-  { \
-    .color_mode = MOD_GREASE_PENCIL_COLOR_BOTH, \
-    .hsv = {0.5f, 1.0f, 1.0f}, \
-  }
-
-
-#define _DNA_DEFAULT_GreasePencilTintModifierData \
-  { \
-    .color_mode = MOD_GREASE_PENCIL_COLOR_BOTH, \
-    .tint_mode = MOD_GREASE_PENCIL_TINT_UNIFORM, \
-    .factor = 0.5f, \
-    .radius = 1.0f, \
-    .color = {1.0f, 1.0f, 1.0f}, \
->>>>>>> c16b0216
-  }
-
+  }
+  
 /* clang-format off */