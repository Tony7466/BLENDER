/* SPDX-FileCopyrightText: 2023 Blender Authors
 *
 * SPDX-License-Identifier: GPL-2.0-or-later */

/** \file
 * \ingroup DNA
 */

#pragma once

/* Struct members on own line. */
/* clang-format off */

#define _DNA_DEFAULT_ArmatureModifierData \
  { \
    .deformflag = ARM_DEF_VGROUP, \
    .multi = 0.0f, \
    .object = NULL, \
    .defgrp_name = "", \
  }

/* Default to 2 duplicates distributed along the x-axis by an offset of 1 object width. */
#define _DNA_DEFAULT_ArrayModifierData \
  { \
    .start_cap = NULL, \
    .end_cap = NULL, \
    .curve_ob = NULL, \
    .offset_ob = NULL, \
    .offset = {1.0f, 0.0f, 0.0f}, \
    .scale = {1.0f, 0.0f, 0.0f}, \
    .length = 0.0f, \
    .merge_dist = 0.01f, \
    .fit_type = MOD_ARR_FIXEDCOUNT, \
    .offset_type = MOD_ARR_OFF_RELATIVE, \
    .flags = 0, \
    .count = 2, \
    .uv_offset = {0.0f, 0.0f}, \
  }

#define _DNA_DEFAULT_BevelModifierData \
  { \
    .value = 0.1f, \
    .res = 1, \
    .flags = 0, \
    .val_flags = MOD_BEVEL_AMT_OFFSET, \
    .profile_type = MOD_BEVEL_PROFILE_SUPERELLIPSE, \
    .lim_flags = MOD_BEVEL_ANGLE, \
    .e_flags = 0, \
    .mat = -1, \
    .edge_flags = 0, \
    .face_str_mode = MOD_BEVEL_FACE_STRENGTH_NONE, \
    .miter_inner = MOD_BEVEL_MITER_SHARP, \
    .miter_outer = MOD_BEVEL_MITER_SHARP, \
    .affect_type = MOD_BEVEL_AFFECT_EDGES, \
    .profile = 0.5f, \
    .bevel_angle = DEG2RADF(30.0f), \
    .spread = 0.1f, \
    .defgrp_name = "", \
  }

#define _DNA_DEFAULT_BooleanModifierData \
  { \
    .object = NULL, \
    .collection = NULL, \
    .double_threshold = 1e-6f, \
    .operation = eBooleanModifierOp_Difference, \
    .solver = eBooleanModifierSolver_Exact, \
    .flag = eBooleanModifierFlag_Object, \
    .bm_flag = 0, \
  }

#define _DNA_DEFAULT_BuildModifierData \
  { \
    .start = 1.0f, \
    .length = 100.0f, \
    .flag = 0, \
    .randomize = 0, \
    .seed = 0, \
  }

#define _DNA_DEFAULT_CastModifierData \
  { \
    .object = NULL, \
    .fac = 0.5f, \
    .radius = 0.0f, \
    .size = 0.0f, \
    .defgrp_name = "", \
    .flag = MOD_CAST_X | MOD_CAST_Y | MOD_CAST_Z | MOD_CAST_SIZE_FROM_RADIUS, \
    .type = MOD_CAST_TYPE_SPHERE, \
  }

#define _DNA_DEFAULT_ClothSimSettings \
  { \
    .cache = NULL, \
    .mingoal = 0.0f, \
    .Cvi = 1.0f, \
    .gravity = {0.0f, 0.0f, -9.81f}, \
    .dt = 0.0f, \
    .mass = 0.3f, \
    .shear = 5.0f, \
    .bending = 0.5f, \
    .max_bend = 0.5f, \
    .max_shear = 5.0f, \
    .max_sewing = 0.0f, \
    .avg_spring_len = 0.0f, \
    .timescale = 1.0f, \
    .time_scale = 1.0f, \
    .maxgoal = 1.0f, \
    .eff_force_scale = 1000.0f, \
    .eff_wind_scale = 250.0f, \
    .sim_time_old = 0.0f, \
    .defgoal = 0.0f, \
    .goalspring = 1.0f, \
    .goalfrict = 0.0f, \
    .velocity_smooth = 0.0f, \
    .density_target = 0.0f, \
    .density_strength = 0.0f, \
    .collider_friction = 0.0f, \
    .shrink_min = 0.0f, \
    .shrink_max = 0.0f, \
    .uniform_pressure_force = 0.0f, \
    .target_volume = 0.0f, \
    .pressure_factor = 1.0f, \
    .fluid_density = 0.0f, \
    .vgroup_pressure = 0, \
    .bending_damping = 0.5f, \
    .voxel_cell_size = 0.1f, \
    .stepsPerFrame = 5, \
    .flags = CLOTH_SIMSETTINGS_FLAG_INTERNAL_SPRINGS_NORMAL, \
    .maxspringlen = 10, \
    .solver_type = 0, \
    .vgroup_bend = 0, \
    .vgroup_mass = 0, \
    .vgroup_struct = 0, \
    .vgroup_shrink = 0, \
    .shapekey_rest = 0, \
    .presets = 2, \
    .reset = 0, \
    .effector_weights = NULL, \
    .bending_model = CLOTH_BENDING_ANGULAR, \
    .vgroup_shear = 0, \
    .tension = 15.0f , \
    .compression = 15.0f, \
    .max_tension =  15.0f, \
    .max_compression = 15.0f, \
    .tension_damp = 5.0f, \
    .compression_damp = 5.0f, \
    .shear_damp = 5.0f, \
    .internal_spring_max_length = 0.0f, \
    .internal_spring_max_diversion = M_PI_4, \
    .vgroup_intern = 0, \
    .internal_tension = 15.0f, \
    .internal_compression = 15.0f, \
    .max_internal_tension = 15.0f, \
    .max_internal_compression = 15.0f, \
  }

#define _DNA_DEFAULT_ClothCollSettings \
  { \
    .collision_list = NULL, \
    .epsilon = 0.015f, \
    .self_friction = 5.0f, \
    .friction = 5.0f, \
    .damping = 0.0f, \
    .selfepsilon = 0.015f, \
    .flags = CLOTH_COLLSETTINGS_FLAG_ENABLED, \
    .loop_count = 2, \
    .group = NULL, \
    .vgroup_selfcol = 0, \
    .vgroup_objcol = 0, \
    .clamp = 0.0f, \
    .self_clamp = 0.0f, \
  }

#define _DNA_DEFAULT_ClothModifierData \
  { \
    .clothObject = NULL, \
    .sim_parms = NULL, \
    .coll_parms = NULL, \
    .point_cache = NULL, \
    .ptcaches = {NULL, NULL}, \
    .hairdata = NULL, \
    .hair_grid_min = {0.0f, 0.0f, 0.0f}, \
    .hair_grid_max = {0.0f, 0.0f, 0.0f}, \
    .hair_grid_res = {0, 0, 0}, \
    .hair_grid_cellsize = 0.0f, \
    .solver_result = NULL, \
  }

#define _DNA_DEFAULT_CollisionModifierData \
  { \
    .x = NULL, \
    .xnew = NULL, \
    .xold = NULL, \
    .current_xnew = NULL, \
    .current_x = NULL, \
    .current_v = NULL, \
    .vert_tris = NULL, \
    .mvert_num = 0, \
    .tri_num = 0, \
    .time_x = -1000.0f, \
    .time_xnew = -1000.0f, \
    .is_static = false, \
    .bvhtree = NULL, \
  }

#define _DNA_DEFAULT_CorrectiveSmoothModifierData \
  { \
    .bind_coords = NULL, \
    .bind_coords_num = 0, \
    .lambda = 0.5f, \
    .scale = 1.0f, \
    .repeat = 5, \
    .flag = 0, \
    .smooth_type = MOD_CORRECTIVESMOOTH_SMOOTH_SIMPLE, \
    .defgrp_name = "", \
  }

#define _DNA_DEFAULT_CurveModifierData \
  { \
    .object = NULL, \
    .name = "", \
    .defaxis = MOD_CURVE_POSX, \
    .flag = 0, \
  }

/* Defines are scattered across too many files, they need to be moved to DNA. */
#if 0
#define _DNA_DEFAULT_DataTransferModifierData \
  { \
    .ob_source = NULL, \
    .data_types = 0, \
    .vmap_mode = MREMAP_MODE_VERT_NEAREST, \
    .emap_mode = MREMAP_MODE_EDGE_NEAREST, \
    .lmap_mode = MREMAP_MODE_LOOP_NEAREST_POLYNOR, \
    .pmap_mode = MREMAP_MODE_POLY_NEAREST, \
    .map_max_distance = 1.0f, \
    .map_ray_radius = 0.0f, \
    .islands_precision = 0.0f, \
    .layers_select_src = {DT_LAYERS_ALL_SRC, DT_LAYERS_ALL_SRC, DT_LAYERS_ALL_SRC, DT_LAYERS_ALL_SRC}, \
    .layers_select_dst = {DT_LAYERS_NAME_DST, DT_LAYERS_NAME_DST, DT_LAYERS_NAME_DST, DT_LAYERS_NAME_DST}, \
    .mix_mod = CDT_MIX_TRANSFER, \
    .mix_factor = 1.0f, \
    .defgrp_name = "", \
    .flags = MOD_DATATRANSFER_OBSRC_TRANSFORM, \
  }
#endif

#define _DNA_DEFAULT_DecimateModifierData \
  { \
    .percent = 1.0f, \
    .iter = 0, \
    .delimit = 0, \
    .symmetry_axis = 0, \
    .angle = DEG2RADF(5.0f), \
    .defgrp_name = "", \
    .defgrp_factor = 1.0f, \
    .flag = 0, \
    .mode = 0, \
    .face_count = 0, \
  }

#define _DNA_DEFAULT_DisplaceModifierData \
  { \
    .texture = NULL, \
    .map_object = NULL, \
    .map_bone = "", \
    .uvlayer_name = "", \
    .uvlayer_tmp = 0, \
    .texmapping = 0, \
    .strength = 1.0f, \
    .direction = MOD_DISP_DIR_NOR, \
    .defgrp_name = "", \
    .midlevel = 0.5f, \
    .space = MOD_DISP_SPACE_LOCAL, \
    .flag = 0, \
  }

#define _DNA_DEFAULT_DynamicPaintModifierData \
  { \
    .canvas = NULL, \
    .brush = NULL, \
    .type = MOD_DYNAMICPAINT_TYPE_CANVAS, \
  }

/* Default to 30-degree split angle, sharpness from both angle & flag. */
#define _DNA_DEFAULT_EdgeSplitModifierData \
  { \
    .split_angle = DEG2RADF(30.0f), \
    .flags = MOD_EDGESPLIT_FROMANGLE | MOD_EDGESPLIT_FROMFLAG, \
  }

#define _DNA_DEFAULT_ExplodeModifierData \
  { \
    .facepa = NULL, \
    .flag = eExplodeFlag_Unborn | eExplodeFlag_Alive | eExplodeFlag_Dead, \
    .vgroup = 0, \
    .protect = 0.0f, \
    .uvname = "", \
  }

/* Fluid modifier settings skipped for now. */

#define _DNA_DEFAULT_HookModifierData \
  { \
    .subtarget = "", \
    .flag = 0, \
    .falloff_type = eHook_Falloff_Smooth, \
    .parentinv = _DNA_DEFAULT_UNIT_M4, \
    .cent = {0.0f, 0.0f, 0.0f}, \
    .falloff = 0.0f, \
    .curfalloff = NULL, \
    .indexar = NULL, \
    .indexar_num = 0, \
    .force = 1.0f, \
    .name = "", \
  }

#define _DNA_DEFAULT_LaplacianDeformModifierData \
  { \
    .anchor_grp_name = "", \
    .verts_num = 0, \
    .repeat = 1, \
    .vertexco = NULL, \
    .cache_system = NULL, \
    .flag = 0, \
  }

#define _DNA_DEFAULT_LaplacianSmoothModifierData \
  { \
    .lambda = 0.01f, \
    .lambda_border = 0.01f, \
    .defgrp_name = "", \
    .flag = MOD_LAPLACIANSMOOTH_X | MOD_LAPLACIANSMOOTH_Y | MOD_LAPLACIANSMOOTH_Z | \
            MOD_LAPLACIANSMOOTH_PRESERVE_VOLUME | MOD_LAPLACIANSMOOTH_NORMALIZED, \
    .repeat = 1, \
  }

#define _DNA_DEFAULT_LatticeModifierData \
  { \
    .object = NULL, \
    .name = "", \
    .strength = 1.0f, \
    .flag = 0, \
  }

#define _DNA_DEFAULT_MaskModifierData \
  { \
    .ob_arm = NULL, \
    .vgroup = "", \
    .mode = 0, \
    .flag = 0, \
    .threshold = 0.0f, \
  }

/* Y and Z forward and up axes, Blender default. */
#define _DNA_DEFAULT_MeshCacheModifierData \
  { \
    .flag = 0, \
    .type = MOD_MESHCACHE_TYPE_MDD, \
    .time_mode = 0, \
    .play_mode = 0, \
    .forward_axis = 1, \
    .up_axis = 2, \
    .flip_axis = 0, \
    .interp = MOD_MESHCACHE_INTERP_LINEAR, \
    .factor = 1.0f, \
    .deform_mode = 0.0f, \
    .frame_start = 0.0f, \
    .frame_scale = 1.0f, \
    .eval_frame = 0.0f, \
    .eval_time = 0.0f, \
    .eval_factor = 0.0f, \
    .filepath = "", \
  }

#define _DNA_DEFAULT_MeshDeformModifierData \
  { \
    .object = 0, \
    .defgrp_name = "", \
    .gridsize = 5, \
    .flag = 0, \
    .bindinfluences = NULL, \
    .bindoffsets = NULL, \
    .bindcagecos = NULL, \
    .verts_num = 0, \
    .cage_verts_num = 0, \
    .dyngrid = NULL, \
    .dyninfluences = NULL, \
    .dynverts = NULL, \
    .dyngridsize = 0, \
    .influences_num = 0, \
    .dyncellmin = {0.0f, 0.0f, 0.0f}, \
    .dyncellwidth = 0.0f, \
    .bindmat = _DNA_DEFAULT_UNIT_M4, \
    .bindweights = NULL, \
    .bindcos = NULL, \
    .bindfunc = NULL, \
  }

#define _DNA_DEFAULT_MeshSeqCacheModifierData \
  { \
    .cache_file = NULL, \
    .object_path = "", \
    .read_flag = MOD_MESHSEQ_READ_VERT | MOD_MESHSEQ_READ_POLY | MOD_MESHSEQ_READ_UV | \
                 MOD_MESHSEQ_READ_COLOR | MOD_MESHSEQ_INTERPOLATE_VERTICES, \
    .velocity_scale = 1.0f, \
    .reader = NULL, \
    .reader_object_path = "", \
  }

#define _DNA_DEFAULT_MirrorModifierData \
  { \
    .flag = MOD_MIR_AXIS_X | MOD_MIR_VGROUP, \
    .tolerance = 0.001f, \
    .bisect_threshold = 0.001f, \
    .uv_offset = {0.0f, 0.0f}, \
    .uv_offset_copy = {0.0f, 0.0f}, \
    .mirror_ob = NULL, \
    .use_correct_order_on_merge = true, \
  }

#define _DNA_DEFAULT_MultiresModifierData \
  { \
    .lvl = 0, \
    .sculptlvl = 0, \
    .renderlvl = 0, \
    .totlvl = 0, \
    .flags = eMultiresModifierFlag_UseCrease | eMultiresModifierFlag_ControlEdges, \
    .uv_smooth = SUBSURF_UV_SMOOTH_PRESERVE_BOUNDARIES, \
    .quality = 4, \
    .boundary_smooth = SUBSURF_BOUNDARY_SMOOTH_ALL, \
  }

#define _DNA_DEFAULT_NormalEditModifierData \
  { \
    .defgrp_name = "", \
    .target = NULL, \
    .mode = MOD_NORMALEDIT_MODE_RADIAL, \
    .flag = 0, \
    .mix_mode = MOD_NORMALEDIT_MIX_COPY, \
    .mix_factor = 1.0f, \
    .mix_limit = M_PI, \
    .offset = {0.0f, 0.0f, 0.0f}, \
  }

/* Some fields are initialized in #init_data. */
#define _DNA_DEFAULT_OceanModifierData \
  { \
    .ocean = NULL, \
    .oceancache = NULL, \
    .resolution = 7, \
    .viewport_resolution = 7, \
    .spatial_size = 50, \
    .wind_velocity = 30.0f, \
    .damp = 0.5f, \
    .smallest_wave = 0.01f, \
    .depth = 200.0f, \
    .wave_alignment = 0.0f, \
    .wave_direction = 0.0f, \
    .wave_scale = 1.0f, \
    .chop_amount = 1.0f, \
    .foam_coverage = 0.0f, \
    .time = 1.0f, \
    .spectrum = MOD_OCEAN_SPECTRUM_PHILLIPS, \
    .fetch_jonswap = 120.0f, \
    .sharpen_peak_jonswap = 0.0f, \
    .bakestart = 1, \
    .bakeend = 250, \
    .cachepath = "", \
    .foamlayername = "", \
    .spraylayername = "", \
    .cached = 0, \
    .geometry_mode = 0, \
    .flag = 0, \
    .repeat_x = 1, \
    .repeat_y = 1, \
    .seed = 0, \
    .size = 1.0f, \
    .foam_fade = 0.98f, \
  }

#define _DNA_DEFAULT_ParticleInstanceModifierData \
  { \
    .psys = 1, \
    .flag = eParticleInstanceFlag_Parents | eParticleInstanceFlag_Unborn | \
            eParticleInstanceFlag_Alive | eParticleInstanceFlag_Dead, \
    .axis = 2, \
    .space = eParticleInstanceSpace_World, \
    .position = 1.0f, \
    .random_position = 0.0f, \
    .rotation = 0.0f, \
    .random_rotation = 0.0f, \
    .particle_offset = 0.0f, \
    .particle_amount = 1.0f, \
    .index_layer_name = "", \
    .value_layer_name = "", \
  }

#define _DNA_DEFAULT_ParticleSystemModifierData \
  { \
    .psys = NULL, \
    .mesh_final = NULL, \
    .mesh_original = NULL, \
    .totdmvert = 0, \
    .totdmedge = 0, \
    .totdmface = 0, \
    .flag = 0, \
  }

#define _DNA_DEFAULT_RemeshModifierData \
  { \
    .threshold = 1.0f, \
    .scale = 0.9f, \
    .hermite_num = 1.0f, \
    .depth = 4, \
    .flag = MOD_REMESH_FLOOD_FILL, \
    .mode = MOD_REMESH_VOXEL, \
    .voxel_size = 0.1f, \
    .adaptivity = 0.0f, \
  }

#define _DNA_DEFAULT_ScrewModifierData \
  { \
    .ob_axis = NULL, \
    .steps = 16, \
    .render_steps = 16, \
    .iter = 1, \
    .screw_ofs = 0.0f, \
    .angle = 2.0f * M_PI, \
    .merge_dist = 0.01f, \
    .flag = MOD_SCREW_SMOOTH_SHADING, \
    .axis = 2, \
  }

/* Shape key modifier has no items. */

#define _DNA_DEFAULT_ShrinkwrapModifierData \
  { \
    .target = NULL, \
    .auxTarget = NULL, \
    .vgroup_name = "", \
    .keepDist = 0.0f, \
    .shrinkType = MOD_SHRINKWRAP_NEAREST_SURFACE, \
    .shrinkOpts = MOD_SHRINKWRAP_PROJECT_ALLOW_POS_DIR, \
    .shrinkMode = 0, \
    .projLimit = 0.0f, \
    .projAxis = 0, \
    .subsurfLevels = 0, \
  }

#define _DNA_DEFAULT_SimpleDeformModifierData \
  { \
    .origin = NULL, \
    .vgroup_name = "", \
    .factor = DEG2RADF(45.0f), \
    .limit = {0.0f, 1.0f}, \
    .mode = MOD_SIMPLEDEFORM_MODE_TWIST, \
    .axis = 0, \
    .deform_axis = 0, \
    .flag = 0, \
  }

#define _DNA_DEFAULT_NodesModifierData \
  { 0 }

#define _DNA_DEFAULT_SkinModifierData \
  { \
    .branch_smoothing = 0.0f, \
    .flag = 0, \
    .symmetry_axes = MOD_SKIN_SYMM_X, \
  }

#define _DNA_DEFAULT_SmoothModifierData \
  { \
    .fac = 0.5f, \
    .repeat = 1, \
    .defgrp_name = "", \
    .flag = MOD_SMOOTH_X | MOD_SMOOTH_Y | MOD_SMOOTH_Z, \
  }

/* Softbody modifier skipped for now. */

#define _DNA_DEFAULT_SolidifyModifierData \
  { \
    .defgrp_name = "", \
    .shell_defgrp_name = "", \
    .rim_defgrp_name = "", \
    .offset = 0.01f, \
    .offset_fac = -1.0f, \
    .offset_fac_vg = 0.0f, \
    .offset_clamp = 0.0f, \
    .mode = MOD_SOLIDIFY_MODE_EXTRUDE, \
    .nonmanifold_offset_mode = MOD_SOLIDIFY_NONMANIFOLD_OFFSET_MODE_CONSTRAINTS, \
    .nonmanifold_boundary_mode = MOD_SOLIDIFY_NONMANIFOLD_BOUNDARY_MODE_NONE, \
    .crease_inner = 0.0f, \
    .crease_outer = 0.0f, \
    .crease_rim = 0.0f, \
    .flag = MOD_SOLIDIFY_RIM, \
    .mat_ofs = 0, \
    .mat_ofs_rim = 0, \
    .merge_tolerance = 0.0001f, \
    .bevel_convex = 0.0f, \
  }

#define _DNA_DEFAULT_SubsurfModifierData \
  { \
    .subdivType = 0, \
    .levels = 1, \
    .renderLevels = 2, \
    .flags = eSubsurfModifierFlag_UseCrease | eSubsurfModifierFlag_ControlEdges, \
    .uv_smooth = SUBSURF_UV_SMOOTH_PRESERVE_BOUNDARIES, \
    .quality = 3, \
    .boundary_smooth = SUBSURF_BOUNDARY_SMOOTH_ALL, \
    .emCache = NULL, \
    .mCache = NULL, \
  }

#define _DNA_DEFAULT_SurfaceModifierData \
  { \
   .runtime = {NULL}, /* Include to avoid empty an struct (for MSVC). */ \
  }

#define _DNA_DEFAULT_SurfaceDeformModifierData \
  { \
    .depsgraph = NULL, \
    .target = NULL, \
    .verts = NULL, \
    .falloff = 4.0f, \
    .mesh_verts_num = 0, \
    .bind_verts_num = 0, \
    .target_verts_num = 0, \
    .target_polys_num = 0, \
    .flags = 0, \
    .mat = _DNA_DEFAULT_UNIT_M4, \
    .strength = 1.0f, \
    .defgrp_name = "", \
  }

#define _DNA_DEFAULT_TriangulateModifierData \
  { \
    .flag = 0, \
    .quad_method = MOD_TRIANGULATE_QUAD_SHORTEDGE, \
    .ngon_method = MOD_TRIANGULATE_NGON_BEAUTY, \
    .min_vertices = 4, \
  }

#define _DNA_DEFAULT_UVProjectModifierData \
  { \
    .projectors = {NULL, NULL, NULL, NULL, NULL, NULL, NULL, NULL, NULL, NULL}, \
    .projectors_num = 1, \
    .aspectx = 1.0f, \
    .aspecty = 1.0f, \
    .scalex = 1.0f, \
    .scaley = 1.0f, \
    .uvlayer_name = "", \
    .uvlayer_tmp = 0, \
  }

#define _DNA_DEFAULT_UVWarpModifierData \
  { \
    .axis_u = 0, \
    .axis_v = 1, \
    .flag = 0, \
    .center = {0.5f, 0.5f}, \
    .offset = {0.0f, 0.0f}, \
    .scale = {1.0f, 1.0f}, \
    .rotation = 0.0f, \
    .object_src = NULL, \
    .bone_src = "", \
    .object_dst = NULL, \
    .bone_dst = "", \
    .vgroup_name = "", \
    .uvlayer_name = "", \
  }

#define _DNA_DEFAULT_WarpModifierData \
  { \
    .texture = NULL, \
    .map_object = NULL, \
    .map_bone = "", \
    .uvlayer_name = "", \
    .uvlayer_tmp = 0, \
    .texmapping = 0, \
    .object_from = NULL, \
    .object_to = NULL, \
    .bone_from = "", \
    .bone_to = "", \
    .curfalloff = NULL, \
    .defgrp_name = "", \
    .strength = 1.0f, \
    .falloff_radius = 1.0f, \
    .flag = 0, \
    .falloff_type = eWarp_Falloff_Smooth, \
  }

#define _DNA_DEFAULT_WaveModifierData \
  { \
    .texture = NULL, \
    .map_object = NULL, \
    .map_bone = "", \
    .uvlayer_name = "", \
    .uvlayer_tmp = 0, \
    .texmapping = MOD_DISP_MAP_LOCAL, \
    .objectcenter = NULL, \
    .defgrp_name = "", \
    .flag = MOD_WAVE_X | MOD_WAVE_Y | MOD_WAVE_CYCL | MOD_WAVE_NORM_X | MOD_WAVE_NORM_Y | MOD_WAVE_NORM_Z, \
    .startx = 0.0f, \
    .starty = 0.0f, \
    .height = 0.5f, \
    .width = 1.5f, \
    .narrow = 1.5f, \
    .speed = 0.25f, \
    .damp = 10.0f, \
    .falloff = 0.0f, \
    .timeoffs = 0.0f, \
    .lifetime = 0.0f, \
  }

#define _DNA_DEFAULT_WeightedNormalModifierData \
  { \
    .defgrp_name = "", \
    .mode = MOD_WEIGHTEDNORMAL_MODE_FACE, \
    .flag = 0, \
    .weight = 50, \
    .thresh = 0.01f, \
  }

#define _DNA_DEFAULT_WeightVGEditModifierData \
  { \
    .defgrp_name = "", \
    .edit_flags = 0, \
    .falloff_type = MOD_WVG_MAPPING_NONE, \
    .default_weight = 0.0f, \
    .cmap_curve = NULL, \
    .add_threshold = 0.01f, \
    .rem_threshold = 0.01f, \
    .mask_constant =  1.0f, \
    .mask_defgrp_name = "", \
    .mask_tex_use_channel = MOD_WVG_MASK_TEX_USE_INT, \
    .mask_texture = NULL, \
    .mask_tex_map_obj = NULL, \
    .mask_tex_map_bone = "", \
    .mask_tex_mapping = MOD_DISP_MAP_LOCAL, \
    .mask_tex_uvlayer_name = "", \
  }

#define _DNA_DEFAULT_WeightVGMixModifierData \
  { \
    .defgrp_name_a = "", \
    .defgrp_name_b = "", \
    .default_weight_a = 0.0f, \
    .default_weight_b = 0.0f, \
    .mix_mode = MOD_WVG_MIX_SET, \
    .mix_set = MOD_WVG_SET_AND, \
    .mask_constant = 1.0f, \
    .mask_defgrp_name = "", \
    .mask_tex_use_channel = MOD_WVG_MASK_TEX_USE_INT, \
    .mask_texture = NULL, \
    .mask_tex_map_obj = NULL, \
    .mask_tex_map_bone = "", \
    .mask_tex_mapping = MOD_DISP_MAP_LOCAL, \
    .mask_tex_uvlayer_name = "", \
    .flag = 0, \
  }

#define _DNA_DEFAULT_WeightVGProximityModifierData \
  { \
    .defgrp_name = "", \
    .proximity_mode = MOD_WVG_PROXIMITY_OBJECT, \
    .proximity_flags = MOD_WVG_PROXIMITY_GEOM_VERTS, \
    .proximity_ob_target = NULL, \
    .mask_constant = 1.0f, \
    .mask_defgrp_name = "", \
    .mask_tex_use_channel = MOD_WVG_MASK_TEX_USE_INT, \
    .mask_texture = NULL, \
    .mask_tex_map_obj = NULL, \
    .mask_tex_map_bone = "", \
    .mask_tex_mapping = MOD_DISP_MAP_LOCAL, \
    .mask_tex_uvlayer_name = "", \
    .min_dist = 0.0f, \
    .max_dist = 1.0f, \
    .falloff_type = MOD_WVG_MAPPING_NONE, \
  }

#define _DNA_DEFAULT_WeldModifierData \
  { \
    .merge_dist = 0.001f, \
    .mode = MOD_WELD_MODE_ALL, \
    .defgrp_name = "", \
  }

#define _DNA_DEFAULT_WireframeModifierData \
  { \
    .defgrp_name = "", \
    .offset = 0.02f, \
    .offset_fac = 0.0f, \
    .offset_fac_vg = 0.0f, \
    .crease_weight = 1.0f, \
    .flag = MOD_WIREFRAME_REPLACE | MOD_WIREFRAME_OFS_EVEN, \
    .mat_ofs = 0, \
  }

<<<<<<< HEAD
#define _DNA_DEFAULT_GreasePencilLengthModifierData \
  { \
    .start_fac = 0.1f,\
    .end_fac = 0.1f,\
    .overshoot_fac = 0.1f,\
    .pass_index = 0,\
    .material = NULL,\
    .flag = GP_LENGTH_USE_CURVATURE,\
    .point_density = 30.0f,\
    .segment_influence = 0.0f,\
    .max_angle = DEG2RAD(170.0f),\
    .rand_start_fac = 0.0f,\
    .rand_end_fac = 0.0f,\
    .rand_offset = 0.0f,\
    .seed = 0,\
    .step = 4,\
=======
#define _DNA_DEFAULT_GreasePencilOpacityModifierData \
  { \
    .color_mode = MOD_GREASE_PENCIL_COLOR_BOTH, \
    .color_factor = 1.0f, \
    .hardness_factor = 1.0f, \
>>>>>>> 0192a955
  }

/* clang-format off */<|MERGE_RESOLUTION|>--- conflicted
+++ resolved
@@ -801,7 +801,13 @@
     .mat_ofs = 0, \
   }
 
-<<<<<<< HEAD
+#define _DNA_DEFAULT_GreasePencilOpacityModifierData \
+  { \
+    .color_mode = MOD_GREASE_PENCIL_COLOR_BOTH, \
+    .color_factor = 1.0f, \
+    .hardness_factor = 1.0f, \
+  }
+
 #define _DNA_DEFAULT_GreasePencilLengthModifierData \
   { \
     .start_fac = 0.1f,\
@@ -818,13 +824,6 @@
     .rand_offset = 0.0f,\
     .seed = 0,\
     .step = 4,\
-=======
-#define _DNA_DEFAULT_GreasePencilOpacityModifierData \
-  { \
-    .color_mode = MOD_GREASE_PENCIL_COLOR_BOTH, \
-    .color_factor = 1.0f, \
-    .hardness_factor = 1.0f, \
->>>>>>> 0192a955
   }
 
 /* clang-format off */