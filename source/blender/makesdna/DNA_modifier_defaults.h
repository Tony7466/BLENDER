/* SPDX-FileCopyrightText: 2023 Blender Authors
 *
 * SPDX-License-Identifier: GPL-2.0-or-later */

/** \file
 * \ingroup DNA
 */

#pragma once

/* Struct members on own line. */
/* clang-format off */

#define _DNA_DEFAULT_ArmatureModifierData \
  { \
    .deformflag = ARM_DEF_VGROUP, \
    .multi = 0.0f, \
    .object = NULL, \
    .defgrp_name = "", \
  }

/* Default to 2 duplicates distributed along the x-axis by an offset of 1 object width. */
#define _DNA_DEFAULT_ArrayModifierData \
  { \
    .start_cap = NULL, \
    .end_cap = NULL, \
    .curve_ob = NULL, \
    .offset_ob = NULL, \
    .offset = {1.0f, 0.0f, 0.0f}, \
    .scale = {1.0f, 0.0f, 0.0f}, \
    .length = 0.0f, \
    .merge_dist = 0.01f, \
    .fit_type = MOD_ARR_FIXEDCOUNT, \
    .offset_type = MOD_ARR_OFF_RELATIVE, \
    .flags = 0, \
    .count = 2, \
    .uv_offset = {0.0f, 0.0f}, \
  }

#define _DNA_DEFAULT_BevelModifierData \
  { \
    .value = 0.1f, \
    .res = 1, \
    .flags = 0, \
    .val_flags = MOD_BEVEL_AMT_OFFSET, \
    .profile_type = MOD_BEVEL_PROFILE_SUPERELLIPSE, \
    .lim_flags = MOD_BEVEL_ANGLE, \
    .e_flags = 0, \
    .mat = -1, \
    .edge_flags = 0, \
    .face_str_mode = MOD_BEVEL_FACE_STRENGTH_NONE, \
    .miter_inner = MOD_BEVEL_MITER_SHARP, \
    .miter_outer = MOD_BEVEL_MITER_SHARP, \
    .affect_type = MOD_BEVEL_AFFECT_EDGES, \
    .profile = 0.5f, \
    .bevel_angle = DEG2RADF(30.0f), \
    .spread = 0.1f, \
    .defgrp_name = "", \
  }

#define _DNA_DEFAULT_BooleanModifierData \
  { \
    .object = NULL, \
    .collection = NULL, \
    .double_threshold = 1e-6f, \
    .operation = eBooleanModifierOp_Difference, \
    .solver = eBooleanModifierSolver_Exact, \
    .flag = eBooleanModifierFlag_Object, \
    .bm_flag = 0, \
  }

#define _DNA_DEFAULT_BuildModifierData \
  { \
    .start = 1.0f, \
    .length = 100.0f, \
    .flag = 0, \
    .randomize = 0, \
    .seed = 0, \
  }

#define _DNA_DEFAULT_CastModifierData \
  { \
    .object = NULL, \
    .fac = 0.5f, \
    .radius = 0.0f, \
    .size = 0.0f, \
    .defgrp_name = "", \
    .flag = MOD_CAST_X | MOD_CAST_Y | MOD_CAST_Z | MOD_CAST_SIZE_FROM_RADIUS, \
    .type = MOD_CAST_TYPE_SPHERE, \
  }

#define _DNA_DEFAULT_ClothSimSettings \
  { \
    .cache = NULL, \
    .mingoal = 0.0f, \
    .Cvi = 1.0f, \
    .gravity = {0.0f, 0.0f, -9.81f}, \
    .dt = 0.0f, \
    .mass = 0.3f, \
    .shear = 5.0f, \
    .bending = 0.5f, \
    .max_bend = 0.5f, \
    .max_shear = 5.0f, \
    .max_sewing = 0.0f, \
    .avg_spring_len = 0.0f, \
    .timescale = 1.0f, \
    .time_scale = 1.0f, \
    .maxgoal = 1.0f, \
    .eff_force_scale = 1000.0f, \
    .eff_wind_scale = 250.0f, \
    .sim_time_old = 0.0f, \
    .defgoal = 0.0f, \
    .goalspring = 1.0f, \
    .goalfrict = 0.0f, \
    .velocity_smooth = 0.0f, \
    .density_target = 0.0f, \
    .density_strength = 0.0f, \
    .collider_friction = 0.0f, \
    .shrink_min = 0.0f, \
    .shrink_max = 0.0f, \
    .uniform_pressure_force = 0.0f, \
    .target_volume = 0.0f, \
    .pressure_factor = 1.0f, \
    .fluid_density = 0.0f, \
    .vgroup_pressure = 0, \
    .bending_damping = 0.5f, \
    .voxel_cell_size = 0.1f, \
    .stepsPerFrame = 5, \
    .flags = CLOTH_SIMSETTINGS_FLAG_INTERNAL_SPRINGS_NORMAL, \
    .maxspringlen = 10, \
    .solver_type = 0, \
    .vgroup_bend = 0, \
    .vgroup_mass = 0, \
    .vgroup_struct = 0, \
    .vgroup_shrink = 0, \
    .shapekey_rest = 0, \
    .presets = 2, \
    .reset = 0, \
    .effector_weights = NULL, \
    .bending_model = CLOTH_BENDING_ANGULAR, \
    .vgroup_shear = 0, \
    .tension = 15.0f , \
    .compression = 15.0f, \
    .max_tension =  15.0f, \
    .max_compression = 15.0f, \
    .tension_damp = 5.0f, \
    .compression_damp = 5.0f, \
    .shear_damp = 5.0f, \
    .internal_spring_max_length = 0.0f, \
    .internal_spring_max_diversion = M_PI_4, \
    .vgroup_intern = 0, \
    .internal_tension = 15.0f, \
    .internal_compression = 15.0f, \
    .max_internal_tension = 15.0f, \
    .max_internal_compression = 15.0f, \
  }

#define _DNA_DEFAULT_ClothCollSettings \
  { \
    .collision_list = NULL, \
    .epsilon = 0.015f, \
    .self_friction = 5.0f, \
    .friction = 5.0f, \
    .damping = 0.0f, \
    .selfepsilon = 0.015f, \
    .flags = CLOTH_COLLSETTINGS_FLAG_ENABLED, \
    .loop_count = 2, \
    .group = NULL, \
    .vgroup_selfcol = 0, \
    .vgroup_objcol = 0, \
    .clamp = 0.0f, \
    .self_clamp = 0.0f, \
  }

#define _DNA_DEFAULT_ClothModifierData \
  { \
    .clothObject = NULL, \
    .sim_parms = NULL, \
    .coll_parms = NULL, \
    .point_cache = NULL, \
    .ptcaches = {NULL, NULL}, \
    .hairdata = NULL, \
    .hair_grid_min = {0.0f, 0.0f, 0.0f}, \
    .hair_grid_max = {0.0f, 0.0f, 0.0f}, \
    .hair_grid_res = {0, 0, 0}, \
    .hair_grid_cellsize = 0.0f, \
    .solver_result = NULL, \
  }

#define _DNA_DEFAULT_CollisionModifierData \
  { \
    .x = NULL, \
    .xnew = NULL, \
    .xold = NULL, \
    .current_xnew = NULL, \
    .current_x = NULL, \
    .current_v = NULL, \
    .vert_tris = NULL, \
    .mvert_num = 0, \
    .tri_num = 0, \
    .time_x = -1000.0f, \
    .time_xnew = -1000.0f, \
    .is_static = false, \
    .bvhtree = NULL, \
  }

#define _DNA_DEFAULT_CorrectiveSmoothModifierData \
  { \
    .bind_coords = NULL, \
    .bind_coords_num = 0, \
    .lambda = 0.5f, \
    .scale = 1.0f, \
    .repeat = 5, \
    .flag = 0, \
    .smooth_type = MOD_CORRECTIVESMOOTH_SMOOTH_SIMPLE, \
    .defgrp_name = "", \
  }

#define _DNA_DEFAULT_CurveModifierData \
  { \
    .object = NULL, \
    .name = "", \
    .defaxis = MOD_CURVE_POSX, \
    .flag = 0, \
  }

/* Defines are scattered across too many files, they need to be moved to DNA. */
#if 0
#define _DNA_DEFAULT_DataTransferModifierData \
  { \
    .ob_source = NULL, \
    .data_types = 0, \
    .vmap_mode = MREMAP_MODE_VERT_NEAREST, \
    .emap_mode = MREMAP_MODE_EDGE_NEAREST, \
    .lmap_mode = MREMAP_MODE_LOOP_NEAREST_POLYNOR, \
    .pmap_mode = MREMAP_MODE_POLY_NEAREST, \
    .map_max_distance = 1.0f, \
    .map_ray_radius = 0.0f, \
    .islands_precision = 0.0f, \
    .layers_select_src = {DT_LAYERS_ALL_SRC, DT_LAYERS_ALL_SRC, DT_LAYERS_ALL_SRC, DT_LAYERS_ALL_SRC}, \
    .layers_select_dst = {DT_LAYERS_NAME_DST, DT_LAYERS_NAME_DST, DT_LAYERS_NAME_DST, DT_LAYERS_NAME_DST}, \
    .mix_mod = CDT_MIX_TRANSFER, \
    .mix_factor = 1.0f, \
    .defgrp_name = "", \
    .flags = MOD_DATATRANSFER_OBSRC_TRANSFORM, \
  }
#endif

#define _DNA_DEFAULT_DecimateModifierData \
  { \
    .percent = 1.0f, \
    .iter = 0, \
    .delimit = 0, \
    .symmetry_axis = 0, \
    .angle = DEG2RADF(5.0f), \
    .defgrp_name = "", \
    .defgrp_factor = 1.0f, \
    .flag = 0, \
    .mode = 0, \
    .face_count = 0, \
  }

#define _DNA_DEFAULT_DisplaceModifierData \
  { \
    .texture = NULL, \
    .map_object = NULL, \
    .map_bone = "", \
    .uvlayer_name = "", \
    .uvlayer_tmp = 0, \
    .texmapping = 0, \
    .strength = 1.0f, \
    .direction = MOD_DISP_DIR_NOR, \
    .defgrp_name = "", \
    .midlevel = 0.5f, \
    .space = MOD_DISP_SPACE_LOCAL, \
    .flag = 0, \
  }

#define _DNA_DEFAULT_DynamicPaintModifierData \
  { \
    .canvas = NULL, \
    .brush = NULL, \
    .type = MOD_DYNAMICPAINT_TYPE_CANVAS, \
  }

/* Default to 30-degree split angle, sharpness from both angle & flag. */
#define _DNA_DEFAULT_EdgeSplitModifierData \
  { \
    .split_angle = DEG2RADF(30.0f), \
    .flags = MOD_EDGESPLIT_FROMANGLE | MOD_EDGESPLIT_FROMFLAG, \
  }

#define _DNA_DEFAULT_ExplodeModifierData \
  { \
    .facepa = NULL, \
    .flag = eExplodeFlag_Unborn | eExplodeFlag_Alive | eExplodeFlag_Dead, \
    .vgroup = 0, \
    .protect = 0.0f, \
    .uvname = "", \
  }

/* Fluid modifier settings skipped for now. */

#define _DNA_DEFAULT_HookModifierData \
  { \
    .subtarget = "", \
    .flag = 0, \
    .falloff_type = eHook_Falloff_Smooth, \
    .parentinv = _DNA_DEFAULT_UNIT_M4, \
    .cent = {0.0f, 0.0f, 0.0f}, \
    .falloff = 0.0f, \
    .curfalloff = NULL, \
    .indexar = NULL, \
    .indexar_num = 0, \
    .force = 1.0f, \
    .name = "", \
  }

#define _DNA_DEFAULT_LaplacianDeformModifierData \
  { \
    .anchor_grp_name = "", \
    .verts_num = 0, \
    .repeat = 1, \
    .vertexco = NULL, \
    .cache_system = NULL, \
    .flag = 0, \
  }

#define _DNA_DEFAULT_LaplacianSmoothModifierData \
  { \
    .lambda = 0.01f, \
    .lambda_border = 0.01f, \
    .defgrp_name = "", \
    .flag = MOD_LAPLACIANSMOOTH_X | MOD_LAPLACIANSMOOTH_Y | MOD_LAPLACIANSMOOTH_Z | \
            MOD_LAPLACIANSMOOTH_PRESERVE_VOLUME | MOD_LAPLACIANSMOOTH_NORMALIZED, \
    .repeat = 1, \
  }

#define _DNA_DEFAULT_LatticeModifierData \
  { \
    .object = NULL, \
    .name = "", \
    .strength = 1.0f, \
    .flag = 0, \
  }

#define _DNA_DEFAULT_MaskModifierData \
  { \
    .ob_arm = NULL, \
    .vgroup = "", \
    .mode = 0, \
    .flag = 0, \
    .threshold = 0.0f, \
  }

/* Y and Z forward and up axes, Blender default. */
#define _DNA_DEFAULT_MeshCacheModifierData \
  { \
    .flag = 0, \
    .type = MOD_MESHCACHE_TYPE_MDD, \
    .time_mode = 0, \
    .play_mode = 0, \
    .forward_axis = 1, \
    .up_axis = 2, \
    .flip_axis = 0, \
    .interp = MOD_MESHCACHE_INTERP_LINEAR, \
    .factor = 1.0f, \
    .deform_mode = 0.0f, \
    .frame_start = 0.0f, \
    .frame_scale = 1.0f, \
    .eval_frame = 0.0f, \
    .eval_time = 0.0f, \
    .eval_factor = 0.0f, \
    .filepath = "", \
  }

#define _DNA_DEFAULT_MeshDeformModifierData \
  { \
    .object = 0, \
    .defgrp_name = "", \
    .gridsize = 5, \
    .flag = 0, \
    .bindinfluences = NULL, \
    .bindoffsets = NULL, \
    .bindcagecos = NULL, \
    .verts_num = 0, \
    .cage_verts_num = 0, \
    .dyngrid = NULL, \
    .dyninfluences = NULL, \
    .dynverts = NULL, \
    .dyngridsize = 0, \
    .influences_num = 0, \
    .dyncellmin = {0.0f, 0.0f, 0.0f}, \
    .dyncellwidth = 0.0f, \
    .bindmat = _DNA_DEFAULT_UNIT_M4, \
    .bindweights = NULL, \
    .bindcos = NULL, \
    .bindfunc = NULL, \
  }

#define _DNA_DEFAULT_MeshSeqCacheModifierData \
  { \
    .cache_file = NULL, \
    .object_path = "", \
    .read_flag = MOD_MESHSEQ_READ_VERT | MOD_MESHSEQ_READ_POLY | MOD_MESHSEQ_READ_UV | \
                 MOD_MESHSEQ_READ_COLOR | MOD_MESHSEQ_INTERPOLATE_VERTICES, \
    .velocity_scale = 1.0f, \
    .reader = NULL, \
    .reader_object_path = "", \
  }

#define _DNA_DEFAULT_MirrorModifierData \
  { \
    .flag = MOD_MIR_AXIS_X | MOD_MIR_VGROUP, \
    .tolerance = 0.001f, \
    .bisect_threshold = 0.001f, \
    .uv_offset = {0.0f, 0.0f}, \
    .uv_offset_copy = {0.0f, 0.0f}, \
    .mirror_ob = NULL, \
    .use_correct_order_on_merge = true, \
  }

#define _DNA_DEFAULT_MultiresModifierData \
  { \
    .lvl = 0, \
    .sculptlvl = 0, \
    .renderlvl = 0, \
    .totlvl = 0, \
    .flags = eMultiresModifierFlag_UseCrease | eMultiresModifierFlag_ControlEdges, \
    .uv_smooth = SUBSURF_UV_SMOOTH_PRESERVE_BOUNDARIES, \
    .quality = 4, \
    .boundary_smooth = SUBSURF_BOUNDARY_SMOOTH_ALL, \
  }

#define _DNA_DEFAULT_NormalEditModifierData \
  { \
    .defgrp_name = "", \
    .target = NULL, \
    .mode = MOD_NORMALEDIT_MODE_RADIAL, \
    .flag = 0, \
    .mix_mode = MOD_NORMALEDIT_MIX_COPY, \
    .mix_factor = 1.0f, \
    .mix_limit = M_PI, \
    .offset = {0.0f, 0.0f, 0.0f}, \
  }

/* Some fields are initialized in #init_data. */
#define _DNA_DEFAULT_OceanModifierData \
  { \
    .ocean = NULL, \
    .oceancache = NULL, \
    .resolution = 7, \
    .viewport_resolution = 7, \
    .spatial_size = 50, \
    .wind_velocity = 30.0f, \
    .damp = 0.5f, \
    .smallest_wave = 0.01f, \
    .depth = 200.0f, \
    .wave_alignment = 0.0f, \
    .wave_direction = 0.0f, \
    .wave_scale = 1.0f, \
    .chop_amount = 1.0f, \
    .foam_coverage = 0.0f, \
    .time = 1.0f, \
    .spectrum = MOD_OCEAN_SPECTRUM_PHILLIPS, \
    .fetch_jonswap = 120.0f, \
    .sharpen_peak_jonswap = 0.0f, \
    .bakestart = 1, \
    .bakeend = 250, \
    .cachepath = "", \
    .foamlayername = "", \
    .spraylayername = "", \
    .cached = 0, \
    .geometry_mode = 0, \
    .flag = 0, \
    .repeat_x = 1, \
    .repeat_y = 1, \
    .seed = 0, \
    .size = 1.0f, \
    .foam_fade = 0.98f, \
  }

#define _DNA_DEFAULT_ParticleInstanceModifierData \
  { \
    .psys = 1, \
    .flag = eParticleInstanceFlag_Parents | eParticleInstanceFlag_Unborn | \
            eParticleInstanceFlag_Alive | eParticleInstanceFlag_Dead, \
    .axis = 2, \
    .space = eParticleInstanceSpace_World, \
    .position = 1.0f, \
    .random_position = 0.0f, \
    .rotation = 0.0f, \
    .random_rotation = 0.0f, \
    .particle_offset = 0.0f, \
    .particle_amount = 1.0f, \
    .index_layer_name = "", \
    .value_layer_name = "", \
  }

#define _DNA_DEFAULT_ParticleSystemModifierData \
  { \
    .psys = NULL, \
    .mesh_final = NULL, \
    .mesh_original = NULL, \
    .totdmvert = 0, \
    .totdmedge = 0, \
    .totdmface = 0, \
    .flag = 0, \
  }

#define _DNA_DEFAULT_RemeshModifierData \
  { \
    .threshold = 1.0f, \
    .scale = 0.9f, \
    .hermite_num = 1.0f, \
    .depth = 4, \
    .flag = MOD_REMESH_FLOOD_FILL, \
    .mode = MOD_REMESH_VOXEL, \
    .voxel_size = 0.1f, \
    .adaptivity = 0.0f, \
  }

#define _DNA_DEFAULT_ScrewModifierData \
  { \
    .ob_axis = NULL, \
    .steps = 16, \
    .render_steps = 16, \
    .iter = 1, \
    .screw_ofs = 0.0f, \
    .angle = 2.0f * M_PI, \
    .merge_dist = 0.01f, \
    .flag = MOD_SCREW_SMOOTH_SHADING, \
    .axis = 2, \
  }

/* Shape key modifier has no items. */

#define _DNA_DEFAULT_ShrinkwrapModifierData \
  { \
    .target = NULL, \
    .auxTarget = NULL, \
    .vgroup_name = "", \
    .keepDist = 0.0f, \
    .shrinkType = MOD_SHRINKWRAP_NEAREST_SURFACE, \
    .shrinkOpts = MOD_SHRINKWRAP_PROJECT_ALLOW_POS_DIR, \
    .shrinkMode = 0, \
    .projLimit = 0.0f, \
    .projAxis = 0, \
    .subsurfLevels = 0, \
  }

#define _DNA_DEFAULT_SimpleDeformModifierData \
  { \
    .origin = NULL, \
    .vgroup_name = "", \
    .factor = DEG2RADF(45.0f), \
    .limit = {0.0f, 1.0f}, \
    .mode = MOD_SIMPLEDEFORM_MODE_TWIST, \
    .axis = 0, \
    .deform_axis = 0, \
    .flag = 0, \
  }

#define _DNA_DEFAULT_NodesModifierData \
  { 0 }

#define _DNA_DEFAULT_SkinModifierData \
  { \
    .branch_smoothing = 0.0f, \
    .flag = 0, \
    .symmetry_axes = MOD_SKIN_SYMM_X, \
  }

#define _DNA_DEFAULT_SmoothModifierData \
  { \
    .fac = 0.5f, \
    .repeat = 1, \
    .defgrp_name = "", \
    .flag = MOD_SMOOTH_X | MOD_SMOOTH_Y | MOD_SMOOTH_Z, \
  }

/* Softbody modifier skipped for now. */

#define _DNA_DEFAULT_SolidifyModifierData \
  { \
    .defgrp_name = "", \
    .shell_defgrp_name = "", \
    .rim_defgrp_name = "", \
    .offset = 0.01f, \
    .offset_fac = -1.0f, \
    .offset_fac_vg = 0.0f, \
    .offset_clamp = 0.0f, \
    .mode = MOD_SOLIDIFY_MODE_EXTRUDE, \
    .nonmanifold_offset_mode = MOD_SOLIDIFY_NONMANIFOLD_OFFSET_MODE_CONSTRAINTS, \
    .nonmanifold_boundary_mode = MOD_SOLIDIFY_NONMANIFOLD_BOUNDARY_MODE_NONE, \
    .crease_inner = 0.0f, \
    .crease_outer = 0.0f, \
    .crease_rim = 0.0f, \
    .flag = MOD_SOLIDIFY_RIM, \
    .mat_ofs = 0, \
    .mat_ofs_rim = 0, \
    .merge_tolerance = 0.0001f, \
    .bevel_convex = 0.0f, \
  }

#define _DNA_DEFAULT_SubsurfModifierData \
  { \
    .subdivType = 0, \
    .levels = 1, \
    .renderLevels = 2, \
    .flags = eSubsurfModifierFlag_UseCrease | eSubsurfModifierFlag_ControlEdges, \
    .uv_smooth = SUBSURF_UV_SMOOTH_PRESERVE_BOUNDARIES, \
    .quality = 3, \
    .boundary_smooth = SUBSURF_BOUNDARY_SMOOTH_ALL, \
    .emCache = NULL, \
    .mCache = NULL, \
  }

#define _DNA_DEFAULT_SurfaceModifierData \
  { \
   .runtime = {NULL}, /* Include to avoid empty an struct (for MSVC). */ \
  }

#define _DNA_DEFAULT_SurfaceDeformModifierData \
  { \
    .depsgraph = NULL, \
    .target = NULL, \
    .verts = NULL, \
    .falloff = 4.0f, \
    .mesh_verts_num = 0, \
    .bind_verts_num = 0, \
    .target_verts_num = 0, \
    .target_polys_num = 0, \
    .flags = 0, \
    .mat = _DNA_DEFAULT_UNIT_M4, \
    .strength = 1.0f, \
    .defgrp_name = "", \
  }

#define _DNA_DEFAULT_TriangulateModifierData \
  { \
    .flag = 0, \
    .quad_method = MOD_TRIANGULATE_QUAD_SHORTEDGE, \
    .ngon_method = MOD_TRIANGULATE_NGON_BEAUTY, \
    .min_vertices = 4, \
  }

#define _DNA_DEFAULT_UVProjectModifierData \
  { \
    .projectors = {NULL, NULL, NULL, NULL, NULL, NULL, NULL, NULL, NULL, NULL}, \
    .projectors_num = 1, \
    .aspectx = 1.0f, \
    .aspecty = 1.0f, \
    .scalex = 1.0f, \
    .scaley = 1.0f, \
    .uvlayer_name = "", \
    .uvlayer_tmp = 0, \
  }

#define _DNA_DEFAULT_UVWarpModifierData \
  { \
    .axis_u = 0, \
    .axis_v = 1, \
    .flag = 0, \
    .center = {0.5f, 0.5f}, \
    .offset = {0.0f, 0.0f}, \
    .scale = {1.0f, 1.0f}, \
    .rotation = 0.0f, \
    .object_src = NULL, \
    .bone_src = "", \
    .object_dst = NULL, \
    .bone_dst = "", \
    .vgroup_name = "", \
    .uvlayer_name = "", \
  }

#define _DNA_DEFAULT_WarpModifierData \
  { \
    .texture = NULL, \
    .map_object = NULL, \
    .map_bone = "", \
    .uvlayer_name = "", \
    .uvlayer_tmp = 0, \
    .texmapping = 0, \
    .object_from = NULL, \
    .object_to = NULL, \
    .bone_from = "", \
    .bone_to = "", \
    .curfalloff = NULL, \
    .defgrp_name = "", \
    .strength = 1.0f, \
    .falloff_radius = 1.0f, \
    .flag = 0, \
    .falloff_type = eWarp_Falloff_Smooth, \
  }

#define _DNA_DEFAULT_WaveModifierData \
  { \
    .texture = NULL, \
    .map_object = NULL, \
    .map_bone = "", \
    .uvlayer_name = "", \
    .uvlayer_tmp = 0, \
    .texmapping = MOD_DISP_MAP_LOCAL, \
    .objectcenter = NULL, \
    .defgrp_name = "", \
    .flag = MOD_WAVE_X | MOD_WAVE_Y | MOD_WAVE_CYCL | MOD_WAVE_NORM_X | MOD_WAVE_NORM_Y | MOD_WAVE_NORM_Z, \
    .startx = 0.0f, \
    .starty = 0.0f, \
    .height = 0.5f, \
    .width = 1.5f, \
    .narrow = 1.5f, \
    .speed = 0.25f, \
    .damp = 10.0f, \
    .falloff = 0.0f, \
    .timeoffs = 0.0f, \
    .lifetime = 0.0f, \
  }

#define _DNA_DEFAULT_WeightedNormalModifierData \
  { \
    .defgrp_name = "", \
    .mode = MOD_WEIGHTEDNORMAL_MODE_FACE, \
    .flag = 0, \
    .weight = 50, \
    .thresh = 0.01f, \
  }

#define _DNA_DEFAULT_WeightVGEditModifierData \
  { \
    .defgrp_name = "", \
    .edit_flags = 0, \
    .falloff_type = MOD_WVG_MAPPING_NONE, \
    .default_weight = 0.0f, \
    .cmap_curve = NULL, \
    .add_threshold = 0.01f, \
    .rem_threshold = 0.01f, \
    .mask_constant =  1.0f, \
    .mask_defgrp_name = "", \
    .mask_tex_use_channel = MOD_WVG_MASK_TEX_USE_INT, \
    .mask_texture = NULL, \
    .mask_tex_map_obj = NULL, \
    .mask_tex_map_bone = "", \
    .mask_tex_mapping = MOD_DISP_MAP_LOCAL, \
    .mask_tex_uvlayer_name = "", \
  }

#define _DNA_DEFAULT_WeightVGMixModifierData \
  { \
    .defgrp_name_a = "", \
    .defgrp_name_b = "", \
    .default_weight_a = 0.0f, \
    .default_weight_b = 0.0f, \
    .mix_mode = MOD_WVG_MIX_SET, \
    .mix_set = MOD_WVG_SET_AND, \
    .mask_constant = 1.0f, \
    .mask_defgrp_name = "", \
    .mask_tex_use_channel = MOD_WVG_MASK_TEX_USE_INT, \
    .mask_texture = NULL, \
    .mask_tex_map_obj = NULL, \
    .mask_tex_map_bone = "", \
    .mask_tex_mapping = MOD_DISP_MAP_LOCAL, \
    .mask_tex_uvlayer_name = "", \
    .flag = 0, \
  }

#define _DNA_DEFAULT_WeightVGProximityModifierData \
  { \
    .defgrp_name = "", \
    .proximity_mode = MOD_WVG_PROXIMITY_OBJECT, \
    .proximity_flags = MOD_WVG_PROXIMITY_GEOM_VERTS, \
    .proximity_ob_target = NULL, \
    .mask_constant = 1.0f, \
    .mask_defgrp_name = "", \
    .mask_tex_use_channel = MOD_WVG_MASK_TEX_USE_INT, \
    .mask_texture = NULL, \
    .mask_tex_map_obj = NULL, \
    .mask_tex_map_bone = "", \
    .mask_tex_mapping = MOD_DISP_MAP_LOCAL, \
    .mask_tex_uvlayer_name = "", \
    .min_dist = 0.0f, \
    .max_dist = 1.0f, \
    .falloff_type = MOD_WVG_MAPPING_NONE, \
  }

#define _DNA_DEFAULT_WeldModifierData \
  { \
    .merge_dist = 0.001f, \
    .mode = MOD_WELD_MODE_ALL, \
    .defgrp_name = "", \
  }

#define _DNA_DEFAULT_WireframeModifierData \
  { \
    .defgrp_name = "", \
    .offset = 0.02f, \
    .offset_fac = 0.0f, \
    .offset_fac_vg = 0.0f, \
    .crease_weight = 1.0f, \
    .flag = MOD_WIREFRAME_REPLACE | MOD_WIREFRAME_OFS_EVEN, \
    .mat_ofs = 0, \
  }
  
#define _DNA_DEFAULT_GreasePencilOpacityModifierData \
  { \
    .color_mode = MOD_GREASE_PENCIL_COLOR_BOTH, \
    .color_factor = 1.0f, \
    .hardness_factor = 1.0f, \
  }

#define _DNA_DEFAULT_GreasePencilSubdivModifierData \
  { \
    .level = 1, \
  }

#define _DNA_DEFAULT_GreasePencilColorModifierData \
  { \
    .color_mode = MOD_GREASE_PENCIL_COLOR_BOTH, \
    .hsv = {0.5f, 1.0f, 1.0f}, \
  }


#define _DNA_DEFAULT_GreasePencilTintModifierData \
  { \
    .color_mode = MOD_GREASE_PENCIL_COLOR_BOTH, \
    .tint_mode = MOD_GREASE_PENCIL_TINT_UNIFORM, \
    .factor = 0.5f, \
    .radius = 1.0f, \
    .color = {1.0f, 1.0f, 1.0f}, \
  }

#define _DNA_DEFAULT_GreasePencilSmoothModifierData \
  { \
    .flag = MOD_GREASE_PENCIL_SMOOTH_MOD_LOCATION, \
    .factor = 1.0f, \
    .step = 1, \
  }
  
#define _DNA_DEFAULT_GreasePencilOffsetModifierData \
  { \
    .flag = 0, \
    .offset_mode = MOD_GREASE_PENCIL_OFFSET_RANDOM, \
    .loc = {0.0f, 0.0f, 0.0f}, \
    .rot = {0.0f, 0.0f, 0.0f}, \
    .scale = {1.0f, 1.0f, 1.0f}, \
    .stroke_step = 1, \
    .stroke_start_offset = 0, \
  }

#define _DNA_DEFAULT_GreasePencilNoiseModifierData \
  { \
    .flag = GP_NOISE_FULL_STROKE | GP_NOISE_USE_RANDOM, \
    .factor = 0.5f, \
    .factor_strength = 0.0f, \
    .factor_thickness = 0.0f, \
    .factor_uvs = 0.0f, \
    .noise_scale = 0.0f, \
    .noise_offset = 0.0f, \
    .step = 4, \
    .seed = 1, \
  }

<<<<<<< HEAD
#define _DNA_DEFAULT_GreasePencilLineartModifierData \
  { \
    .edge_types = LRT_EDGE_FLAG_INIT_TYPE, \
    .thickness = 25, \
    .opacity = 1.0f, \
    .crease_threshold = DEG2RAD(140.0f), \
    .calculation_flags = LRT_ALLOW_DUPLI_OBJECTS | LRT_ALLOW_CLIPPING_BOUNDARIES | \
                         LRT_USE_CREASE_ON_SHARP_EDGES | LRT_FILTER_FACE_MARK_KEEP_CONTOUR | \
                         LRT_GPENCIL_MATCH_OUTPUT_VGROUP, \
    /* Do not split by default, this is for better chaining quality. */ \
    .angle_splitting_threshold = 0.0f, \
    .chaining_image_threshold = 0.001f, \
    .stroke_depth_offset = 0.05,\
    .chain_smooth_tolerance = 0.0f,\
    .overscan = 0.1f,\
    .shadow_camera_near = 0.1f, \
    .shadow_camera_far = 200.0f, \
    .shadow_camera_size = 200.0f, \
  }
=======
#define _DNA_DEFAULT_GreasePencilMirrorModifierData \
  { \
    .flag = MOD_GREASE_PENCIL_MIRROR_AXIS_X, \
  }
  

>>>>>>> ed458b5e
/* clang-format off */<|MERGE_RESOLUTION|>--- conflicted
+++ resolved
@@ -860,7 +860,11 @@
     .seed = 1, \
   }
 
-<<<<<<< HEAD
+#define _DNA_DEFAULT_GreasePencilMirrorModifierData \
+  { \
+    .flag = MOD_GREASE_PENCIL_MIRROR_AXIS_X, \
+  }
+
 #define _DNA_DEFAULT_GreasePencilLineartModifierData \
   { \
     .edge_types = LRT_EDGE_FLAG_INIT_TYPE, \
@@ -880,12 +884,5 @@
     .shadow_camera_far = 200.0f, \
     .shadow_camera_size = 200.0f, \
   }
-=======
-#define _DNA_DEFAULT_GreasePencilMirrorModifierData \
-  { \
-    .flag = MOD_GREASE_PENCIL_MIRROR_AXIS_X, \
-  }
-  
-
->>>>>>> ed458b5e
+
 /* clang-format off */