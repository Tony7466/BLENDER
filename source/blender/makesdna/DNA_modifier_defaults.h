/* SPDX-FileCopyrightText: 2023 Blender Authors
 *
 * SPDX-License-Identifier: GPL-2.0-or-later */

/** \file
 * \ingroup DNA
 */

#pragma once

/* Struct members on own line. */
/* clang-format off */

#define _DNA_DEFAULT_ArmatureModifierData \
  { \
    .deformflag = ARM_DEF_VGROUP, \
    .multi = 0.0f, \
    .object = NULL, \
    .defgrp_name = "", \
  }

/* Default to 2 duplicates distributed along the x-axis by an offset of 1 object width. */
#define _DNA_DEFAULT_ArrayModifierData \
  { \
    .start_cap = NULL, \
    .end_cap = NULL, \
    .curve_ob = NULL, \
    .offset_ob = NULL, \
    .offset = {1.0f, 0.0f, 0.0f}, \
    .scale = {1.0f, 0.0f, 0.0f}, \
    .length = 0.0f, \
    .merge_dist = 0.01f, \
    .fit_type = MOD_ARR_FIXEDCOUNT, \
    .offset_type = MOD_ARR_OFF_RELATIVE, \
    .flags = 0, \
    .count = 2, \
    .uv_offset = {0.0f, 0.0f}, \
  }

#define _DNA_DEFAULT_BevelModifierData \
  { \
    .value = 0.1f, \
    .res = 1, \
    .flags = 0, \
    .val_flags = MOD_BEVEL_AMT_OFFSET, \
    .profile_type = MOD_BEVEL_PROFILE_SUPERELLIPSE, \
    .lim_flags = MOD_BEVEL_ANGLE, \
    .e_flags = 0, \
    .mat = -1, \
    .edge_flags = 0, \
    .face_str_mode = MOD_BEVEL_FACE_STRENGTH_NONE, \
    .miter_inner = MOD_BEVEL_MITER_SHARP, \
    .miter_outer = MOD_BEVEL_MITER_SHARP, \
    .affect_type = MOD_BEVEL_AFFECT_EDGES, \
    .profile = 0.5f, \
    .bevel_angle = DEG2RADF(30.0f), \
    .spread = 0.1f, \
    .defgrp_name = "", \
  }

#define _DNA_DEFAULT_BooleanModifierData \
  { \
    .object = NULL, \
    .collection = NULL, \
    .double_threshold = 1e-6f, \
    .operation = eBooleanModifierOp_Difference, \
    .solver = eBooleanModifierSolver_Exact, \
    .flag = eBooleanModifierFlag_Object, \
    .bm_flag = 0, \
  }

#define _DNA_DEFAULT_BuildModifierData \
  { \
    .start = 1.0f, \
    .length = 100.0f, \
    .flag = 0, \
    .randomize = 0, \
    .seed = 0, \
  }

#define _DNA_DEFAULT_CastModifierData \
  { \
    .object = NULL, \
    .fac = 0.5f, \
    .radius = 0.0f, \
    .size = 0.0f, \
    .defgrp_name = "", \
    .flag = MOD_CAST_X | MOD_CAST_Y | MOD_CAST_Z | MOD_CAST_SIZE_FROM_RADIUS, \
    .type = MOD_CAST_TYPE_SPHERE, \
  }

#define _DNA_DEFAULT_ClothSimSettings \
  { \
    .cache = NULL, \
    .mingoal = 0.0f, \
    .Cvi = 1.0f, \
    .gravity = {0.0f, 0.0f, -9.81f}, \
    .dt = 0.0f, \
    .mass = 0.3f, \
    .shear = 5.0f, \
    .bending = 0.5f, \
    .max_bend = 0.5f, \
    .max_shear = 5.0f, \
    .max_sewing = 0.0f, \
    .avg_spring_len = 0.0f, \
    .timescale = 1.0f, \
    .time_scale = 1.0f, \
    .maxgoal = 1.0f, \
    .eff_force_scale = 1000.0f, \
    .eff_wind_scale = 250.0f, \
    .sim_time_old = 0.0f, \
    .defgoal = 0.0f, \
    .goalspring = 1.0f, \
    .goalfrict = 0.0f, \
    .velocity_smooth = 0.0f, \
    .density_target = 0.0f, \
    .density_strength = 0.0f, \
    .collider_friction = 0.0f, \
    .shrink_min = 0.0f, \
    .shrink_max = 0.0f, \
    .uniform_pressure_force = 0.0f, \
    .target_volume = 0.0f, \
    .pressure_factor = 1.0f, \
    .fluid_density = 0.0f, \
    .vgroup_pressure = 0, \
    .bending_damping = 0.5f, \
    .voxel_cell_size = 0.1f, \
    .stepsPerFrame = 5, \
    .flags = CLOTH_SIMSETTINGS_FLAG_INTERNAL_SPRINGS_NORMAL, \
    .maxspringlen = 10, \
    .solver_type = 0, \
    .vgroup_bend = 0, \
    .vgroup_mass = 0, \
    .vgroup_struct = 0, \
    .vgroup_shrink = 0, \
    .shapekey_rest = 0, \
    .presets = 2, \
    .reset = 0, \
    .effector_weights = NULL, \
    .bending_model = CLOTH_BENDING_ANGULAR, \
    .vgroup_shear = 0, \
    .tension = 15.0f , \
    .compression = 15.0f, \
    .max_tension =  15.0f, \
    .max_compression = 15.0f, \
    .tension_damp = 5.0f, \
    .compression_damp = 5.0f, \
    .shear_damp = 5.0f, \
    .internal_spring_max_length = 0.0f, \
    .internal_spring_max_diversion = M_PI_4, \
    .vgroup_intern = 0, \
    .internal_tension = 15.0f, \
    .internal_compression = 15.0f, \
    .max_internal_tension = 15.0f, \
    .max_internal_compression = 15.0f, \
  }

#define _DNA_DEFAULT_ClothCollSettings \
  { \
    .collision_list = NULL, \
    .epsilon = 0.015f, \
    .self_friction = 5.0f, \
    .friction = 5.0f, \
    .damping = 0.0f, \
    .selfepsilon = 0.015f, \
    .flags = CLOTH_COLLSETTINGS_FLAG_ENABLED, \
    .loop_count = 2, \
    .group = NULL, \
    .vgroup_selfcol = 0, \
    .vgroup_objcol = 0, \
    .clamp = 0.0f, \
    .self_clamp = 0.0f, \
  }

#define _DNA_DEFAULT_ClothModifierData \
  { \
    .clothObject = NULL, \
    .sim_parms = NULL, \
    .coll_parms = NULL, \
    .point_cache = NULL, \
    .ptcaches = {NULL, NULL}, \
    .hairdata = NULL, \
    .hair_grid_min = {0.0f, 0.0f, 0.0f}, \
    .hair_grid_max = {0.0f, 0.0f, 0.0f}, \
    .hair_grid_res = {0, 0, 0}, \
    .hair_grid_cellsize = 0.0f, \
    .solver_result = NULL, \
  }

#define _DNA_DEFAULT_CollisionModifierData \
  { \
    .x = NULL, \
    .xnew = NULL, \
    .xold = NULL, \
    .current_xnew = NULL, \
    .current_x = NULL, \
    .current_v = NULL, \
    .vert_tris = NULL, \
    .mvert_num = 0, \
    .tri_num = 0, \
    .time_x = -1000.0f, \
    .time_xnew = -1000.0f, \
    .is_static = false, \
    .bvhtree = NULL, \
  }

#define _DNA_DEFAULT_CorrectiveSmoothModifierData \
  { \
    .bind_coords = NULL, \
    .bind_coords_num = 0, \
    .lambda = 0.5f, \
    .scale = 1.0f, \
    .repeat = 5, \
    .flag = 0, \
    .smooth_type = MOD_CORRECTIVESMOOTH_SMOOTH_SIMPLE, \
    .defgrp_name = "", \
  }

#define _DNA_DEFAULT_CurveModifierData \
  { \
    .object = NULL, \
    .name = "", \
    .defaxis = MOD_CURVE_POSX, \
    .flag = 0, \
  }

/* Defines are scattered across too many files, they need to be moved to DNA. */
#if 0
#define _DNA_DEFAULT_DataTransferModifierData \
  { \
    .ob_source = NULL, \
    .data_types = 0, \
    .vmap_mode = MREMAP_MODE_VERT_NEAREST, \
    .emap_mode = MREMAP_MODE_EDGE_NEAREST, \
    .lmap_mode = MREMAP_MODE_LOOP_NEAREST_POLYNOR, \
    .pmap_mode = MREMAP_MODE_POLY_NEAREST, \
    .map_max_distance = 1.0f, \
    .map_ray_radius = 0.0f, \
    .islands_precision = 0.0f, \
    .layers_select_src = {DT_LAYERS_ALL_SRC, DT_LAYERS_ALL_SRC, DT_LAYERS_ALL_SRC, DT_LAYERS_ALL_SRC}, \
    .layers_select_dst = {DT_LAYERS_NAME_DST, DT_LAYERS_NAME_DST, DT_LAYERS_NAME_DST, DT_LAYERS_NAME_DST}, \
    .mix_mod = CDT_MIX_TRANSFER, \
    .mix_factor = 1.0f, \
    .defgrp_name = "", \
    .flags = MOD_DATATRANSFER_OBSRC_TRANSFORM, \
  }
#endif

#define _DNA_DEFAULT_DecimateModifierData \
  { \
    .percent = 1.0f, \
    .iter = 0, \
    .delimit = 0, \
    .symmetry_axis = 0, \
    .angle = DEG2RADF(5.0f), \
    .defgrp_name = "", \
    .defgrp_factor = 1.0f, \
    .flag = 0, \
    .mode = 0, \
    .face_count = 0, \
  }

#define _DNA_DEFAULT_DisplaceModifierData \
  { \
    .texture = NULL, \
    .map_object = NULL, \
    .map_bone = "", \
    .uvlayer_name = "", \
    .uvlayer_tmp = 0, \
    .texmapping = 0, \
    .strength = 1.0f, \
    .direction = MOD_DISP_DIR_NOR, \
    .defgrp_name = "", \
    .midlevel = 0.5f, \
    .space = MOD_DISP_SPACE_LOCAL, \
    .flag = 0, \
  }

#define _DNA_DEFAULT_DynamicPaintModifierData \
  { \
    .canvas = NULL, \
    .brush = NULL, \
    .type = MOD_DYNAMICPAINT_TYPE_CANVAS, \
  }

/* Default to 30-degree split angle, sharpness from both angle & flag. */
#define _DNA_DEFAULT_EdgeSplitModifierData \
  { \
    .split_angle = DEG2RADF(30.0f), \
    .flags = MOD_EDGESPLIT_FROMANGLE | MOD_EDGESPLIT_FROMFLAG, \
  }

#define _DNA_DEFAULT_ExplodeModifierData \
  { \
    .facepa = NULL, \
    .flag = eExplodeFlag_Unborn | eExplodeFlag_Alive | eExplodeFlag_Dead, \
    .vgroup = 0, \
    .protect = 0.0f, \
    .uvname = "", \
  }

/* Fluid modifier settings skipped for now. */

#define _DNA_DEFAULT_HookModifierData \
  { \
    .subtarget = "", \
    .flag = 0, \
    .falloff_type = eHook_Falloff_Smooth, \
    .parentinv = _DNA_DEFAULT_UNIT_M4, \
    .cent = {0.0f, 0.0f, 0.0f}, \
    .falloff = 0.0f, \
    .curfalloff = NULL, \
    .indexar = NULL, \
    .indexar_num = 0, \
    .force = 1.0f, \
    .name = "", \
  }

#define _DNA_DEFAULT_LaplacianDeformModifierData \
  { \
    .anchor_grp_name = "", \
    .verts_num = 0, \
    .repeat = 1, \
    .vertexco = NULL, \
    .cache_system = NULL, \
    .flag = 0, \
  }

#define _DNA_DEFAULT_LaplacianSmoothModifierData \
  { \
    .lambda = 0.01f, \
    .lambda_border = 0.01f, \
    .defgrp_name = "", \
    .flag = MOD_LAPLACIANSMOOTH_X | MOD_LAPLACIANSMOOTH_Y | MOD_LAPLACIANSMOOTH_Z | \
            MOD_LAPLACIANSMOOTH_PRESERVE_VOLUME | MOD_LAPLACIANSMOOTH_NORMALIZED, \
    .repeat = 1, \
  }

#define _DNA_DEFAULT_LatticeModifierData \
  { \
    .object = NULL, \
    .name = "", \
    .strength = 1.0f, \
    .flag = 0, \
  }

#define _DNA_DEFAULT_MaskModifierData \
  { \
    .ob_arm = NULL, \
    .vgroup = "", \
    .mode = 0, \
    .flag = 0, \
    .threshold = 0.0f, \
  }

/* Y and Z forward and up axes, Blender default. */
#define _DNA_DEFAULT_MeshCacheModifierData \
  { \
    .flag = 0, \
    .type = MOD_MESHCACHE_TYPE_MDD, \
    .time_mode = 0, \
    .play_mode = 0, \
    .forward_axis = 1, \
    .up_axis = 2, \
    .flip_axis = 0, \
    .interp = MOD_MESHCACHE_INTERP_LINEAR, \
    .factor = 1.0f, \
    .deform_mode = 0.0f, \
    .frame_start = 0.0f, \
    .frame_scale = 1.0f, \
    .eval_frame = 0.0f, \
    .eval_time = 0.0f, \
    .eval_factor = 0.0f, \
    .filepath = "", \
  }

#define _DNA_DEFAULT_MeshDeformModifierData \
  { \
    .object = 0, \
    .defgrp_name = "", \
    .gridsize = 5, \
    .flag = 0, \
    .bindinfluences = NULL, \
    .bindoffsets = NULL, \
    .bindcagecos = NULL, \
    .verts_num = 0, \
    .cage_verts_num = 0, \
    .dyngrid = NULL, \
    .dyninfluences = NULL, \
    .dynverts = NULL, \
    .dyngridsize = 0, \
    .influences_num = 0, \
    .dyncellmin = {0.0f, 0.0f, 0.0f}, \
    .dyncellwidth = 0.0f, \
    .bindmat = _DNA_DEFAULT_UNIT_M4, \
    .bindweights = NULL, \
    .bindcos = NULL, \
    .bindfunc = NULL, \
  }

#define _DNA_DEFAULT_MeshSeqCacheModifierData \
  { \
    .cache_file = NULL, \
    .object_path = "", \
    .read_flag = MOD_MESHSEQ_READ_VERT | MOD_MESHSEQ_READ_POLY | MOD_MESHSEQ_READ_UV | \
                 MOD_MESHSEQ_READ_COLOR | MOD_MESHSEQ_INTERPOLATE_VERTICES, \
    .velocity_scale = 1.0f, \
    .reader = NULL, \
    .reader_object_path = "", \
  }

#define _DNA_DEFAULT_MirrorModifierData \
  { \
    .flag = MOD_MIR_AXIS_X | MOD_MIR_VGROUP, \
    .tolerance = 0.001f, \
    .bisect_threshold = 0.001f, \
    .uv_offset = {0.0f, 0.0f}, \
    .uv_offset_copy = {0.0f, 0.0f}, \
    .mirror_ob = NULL, \
    .use_correct_order_on_merge = true, \
  }

#define _DNA_DEFAULT_MultiresModifierData \
  { \
    .lvl = 0, \
    .sculptlvl = 0, \
    .renderlvl = 0, \
    .totlvl = 0, \
    .flags = eMultiresModifierFlag_UseCrease | eMultiresModifierFlag_ControlEdges, \
    .uv_smooth = SUBSURF_UV_SMOOTH_PRESERVE_BOUNDARIES, \
    .quality = 4, \
    .boundary_smooth = SUBSURF_BOUNDARY_SMOOTH_ALL, \
  }

#define _DNA_DEFAULT_NormalEditModifierData \
  { \
    .defgrp_name = "", \
    .target = NULL, \
    .mode = MOD_NORMALEDIT_MODE_RADIAL, \
    .flag = 0, \
    .mix_mode = MOD_NORMALEDIT_MIX_COPY, \
    .mix_factor = 1.0f, \
    .mix_limit = M_PI, \
    .offset = {0.0f, 0.0f, 0.0f}, \
  }

/* Some fields are initialized in #init_data. */
#define _DNA_DEFAULT_OceanModifierData \
  { \
    .ocean = NULL, \
    .oceancache = NULL, \
    .resolution = 7, \
    .viewport_resolution = 7, \
    .spatial_size = 50, \
    .wind_velocity = 30.0f, \
    .damp = 0.5f, \
    .smallest_wave = 0.01f, \
    .depth = 200.0f, \
    .wave_alignment = 0.0f, \
    .wave_direction = 0.0f, \
    .wave_scale = 1.0f, \
    .chop_amount = 1.0f, \
    .foam_coverage = 0.0f, \
    .time = 1.0f, \
    .spectrum = MOD_OCEAN_SPECTRUM_PHILLIPS, \
    .fetch_jonswap = 120.0f, \
    .sharpen_peak_jonswap = 0.0f, \
    .bakestart = 1, \
    .bakeend = 250, \
    .cachepath = "", \
    .foamlayername = "", \
    .spraylayername = "", \
    .cached = 0, \
    .geometry_mode = 0, \
    .flag = 0, \
    .repeat_x = 1, \
    .repeat_y = 1, \
    .seed = 0, \
    .size = 1.0f, \
    .foam_fade = 0.98f, \
  }

#define _DNA_DEFAULT_ParticleInstanceModifierData \
  { \
    .psys = 1, \
    .flag = eParticleInstanceFlag_Parents | eParticleInstanceFlag_Unborn | \
            eParticleInstanceFlag_Alive | eParticleInstanceFlag_Dead, \
    .axis = 2, \
    .space = eParticleInstanceSpace_World, \
    .position = 1.0f, \
    .random_position = 0.0f, \
    .rotation = 0.0f, \
    .random_rotation = 0.0f, \
    .particle_offset = 0.0f, \
    .particle_amount = 1.0f, \
    .index_layer_name = "", \
    .value_layer_name = "", \
  }

#define _DNA_DEFAULT_ParticleSystemModifierData \
  { \
    .psys = NULL, \
    .mesh_final = NULL, \
    .mesh_original = NULL, \
    .totdmvert = 0, \
    .totdmedge = 0, \
    .totdmface = 0, \
    .flag = 0, \
  }

#define _DNA_DEFAULT_RemeshModifierData \
  { \
    .threshold = 1.0f, \
    .scale = 0.9f, \
    .hermite_num = 1.0f, \
    .depth = 4, \
    .flag = MOD_REMESH_FLOOD_FILL, \
    .mode = MOD_REMESH_VOXEL, \
    .voxel_size = 0.1f, \
    .adaptivity = 0.0f, \
  }

#define _DNA_DEFAULT_ScrewModifierData \
  { \
    .ob_axis = NULL, \
    .steps = 16, \
    .render_steps = 16, \
    .iter = 1, \
    .screw_ofs = 0.0f, \
    .angle = 2.0f * M_PI, \
    .merge_dist = 0.01f, \
    .flag = MOD_SCREW_SMOOTH_SHADING, \
    .axis = 2, \
  }

/* Shape key modifier has no items. */

#define _DNA_DEFAULT_ShrinkwrapModifierData \
  { \
    .target = NULL, \
    .auxTarget = NULL, \
    .vgroup_name = "", \
    .keepDist = 0.0f, \
    .shrinkType = MOD_SHRINKWRAP_NEAREST_SURFACE, \
    .shrinkOpts = MOD_SHRINKWRAP_PROJECT_ALLOW_POS_DIR, \
    .shrinkMode = 0, \
    .projLimit = 0.0f, \
    .projAxis = 0, \
    .subsurfLevels = 0, \
  }

#define _DNA_DEFAULT_SimpleDeformModifierData \
  { \
    .origin = NULL, \
    .vgroup_name = "", \
    .factor = DEG2RADF(45.0f), \
    .limit = {0.0f, 1.0f}, \
    .mode = MOD_SIMPLEDEFORM_MODE_TWIST, \
    .axis = 0, \
    .deform_axis = 0, \
    .flag = 0, \
  }

#define _DNA_DEFAULT_NodesModifierData \
  { 0 }

#define _DNA_DEFAULT_SkinModifierData \
  { \
    .branch_smoothing = 0.0f, \
    .flag = 0, \
    .symmetry_axes = MOD_SKIN_SYMM_X, \
  }

#define _DNA_DEFAULT_SmoothModifierData \
  { \
    .fac = 0.5f, \
    .repeat = 1, \
    .defgrp_name = "", \
    .flag = MOD_SMOOTH_X | MOD_SMOOTH_Y | MOD_SMOOTH_Z, \
  }

/* Softbody modifier skipped for now. */

#define _DNA_DEFAULT_SolidifyModifierData \
  { \
    .defgrp_name = "", \
    .shell_defgrp_name = "", \
    .rim_defgrp_name = "", \
    .offset = 0.01f, \
    .offset_fac = -1.0f, \
    .offset_fac_vg = 0.0f, \
    .offset_clamp = 0.0f, \
    .mode = MOD_SOLIDIFY_MODE_EXTRUDE, \
    .nonmanifold_offset_mode = MOD_SOLIDIFY_NONMANIFOLD_OFFSET_MODE_CONSTRAINTS, \
    .nonmanifold_boundary_mode = MOD_SOLIDIFY_NONMANIFOLD_BOUNDARY_MODE_NONE, \
    .crease_inner = 0.0f, \
    .crease_outer = 0.0f, \
    .crease_rim = 0.0f, \
    .flag = MOD_SOLIDIFY_RIM, \
    .mat_ofs = 0, \
    .mat_ofs_rim = 0, \
    .merge_tolerance = 0.0001f, \
    .bevel_convex = 0.0f, \
  }

#define _DNA_DEFAULT_SubsurfModifierData \
  { \
    .subdivType = 0, \
    .levels = 1, \
    .renderLevels = 2, \
    .flags = eSubsurfModifierFlag_UseCrease | eSubsurfModifierFlag_ControlEdges, \
    .uv_smooth = SUBSURF_UV_SMOOTH_PRESERVE_BOUNDARIES, \
    .quality = 3, \
    .boundary_smooth = SUBSURF_BOUNDARY_SMOOTH_ALL, \
    .emCache = NULL, \
    .mCache = NULL, \
  }

#define _DNA_DEFAULT_SurfaceModifierData \
  { \
   .runtime = {NULL}, /* Include to avoid empty an struct (for MSVC). */ \
  }

#define _DNA_DEFAULT_SurfaceDeformModifierData \
  { \
    .depsgraph = NULL, \
    .target = NULL, \
    .verts = NULL, \
    .falloff = 4.0f, \
    .mesh_verts_num = 0, \
    .bind_verts_num = 0, \
    .target_verts_num = 0, \
    .target_polys_num = 0, \
    .flags = 0, \
    .mat = _DNA_DEFAULT_UNIT_M4, \
    .strength = 1.0f, \
    .defgrp_name = "", \
  }

#define _DNA_DEFAULT_TriangulateModifierData \
  { \
    .flag = 0, \
    .quad_method = MOD_TRIANGULATE_QUAD_SHORTEDGE, \
    .ngon_method = MOD_TRIANGULATE_NGON_BEAUTY, \
    .min_vertices = 4, \
  }

#define _DNA_DEFAULT_UVProjectModifierData \
  { \
    .projectors = {NULL, NULL, NULL, NULL, NULL, NULL, NULL, NULL, NULL, NULL}, \
    .projectors_num = 1, \
    .aspectx = 1.0f, \
    .aspecty = 1.0f, \
    .scalex = 1.0f, \
    .scaley = 1.0f, \
    .uvlayer_name = "", \
    .uvlayer_tmp = 0, \
  }

#define _DNA_DEFAULT_UVWarpModifierData \
  { \
    .axis_u = 0, \
    .axis_v = 1, \
    .flag = 0, \
    .center = {0.5f, 0.5f}, \
    .offset = {0.0f, 0.0f}, \
    .scale = {1.0f, 1.0f}, \
    .rotation = 0.0f, \
    .object_src = NULL, \
    .bone_src = "", \
    .object_dst = NULL, \
    .bone_dst = "", \
    .vgroup_name = "", \
    .uvlayer_name = "", \
  }

#define _DNA_DEFAULT_WarpModifierData \
  { \
    .texture = NULL, \
    .map_object = NULL, \
    .map_bone = "", \
    .uvlayer_name = "", \
    .uvlayer_tmp = 0, \
    .texmapping = 0, \
    .object_from = NULL, \
    .object_to = NULL, \
    .bone_from = "", \
    .bone_to = "", \
    .curfalloff = NULL, \
    .defgrp_name = "", \
    .strength = 1.0f, \
    .falloff_radius = 1.0f, \
    .flag = 0, \
    .falloff_type = eWarp_Falloff_Smooth, \
  }

#define _DNA_DEFAULT_WaveModifierData \
  { \
    .texture = NULL, \
    .map_object = NULL, \
    .map_bone = "", \
    .uvlayer_name = "", \
    .uvlayer_tmp = 0, \
    .texmapping = MOD_DISP_MAP_LOCAL, \
    .objectcenter = NULL, \
    .defgrp_name = "", \
    .flag = MOD_WAVE_X | MOD_WAVE_Y | MOD_WAVE_CYCL | MOD_WAVE_NORM_X | MOD_WAVE_NORM_Y | MOD_WAVE_NORM_Z, \
    .startx = 0.0f, \
    .starty = 0.0f, \
    .height = 0.5f, \
    .width = 1.5f, \
    .narrow = 1.5f, \
    .speed = 0.25f, \
    .damp = 10.0f, \
    .falloff = 0.0f, \
    .timeoffs = 0.0f, \
    .lifetime = 0.0f, \
  }

#define _DNA_DEFAULT_WeightedNormalModifierData \
  { \
    .defgrp_name = "", \
    .mode = MOD_WEIGHTEDNORMAL_MODE_FACE, \
    .flag = 0, \
    .weight = 50, \
    .thresh = 0.01f, \
  }

#define _DNA_DEFAULT_WeightVGEditModifierData \
  { \
    .defgrp_name = "", \
    .edit_flags = 0, \
    .falloff_type = MOD_WVG_MAPPING_NONE, \
    .default_weight = 0.0f, \
    .cmap_curve = NULL, \
    .add_threshold = 0.01f, \
    .rem_threshold = 0.01f, \
    .mask_constant =  1.0f, \
    .mask_defgrp_name = "", \
    .mask_tex_use_channel = MOD_WVG_MASK_TEX_USE_INT, \
    .mask_texture = NULL, \
    .mask_tex_map_obj = NULL, \
    .mask_tex_map_bone = "", \
    .mask_tex_mapping = MOD_DISP_MAP_LOCAL, \
    .mask_tex_uvlayer_name = "", \
  }

#define _DNA_DEFAULT_WeightVGMixModifierData \
  { \
    .defgrp_name_a = "", \
    .defgrp_name_b = "", \
    .default_weight_a = 0.0f, \
    .default_weight_b = 0.0f, \
    .mix_mode = MOD_WVG_MIX_SET, \
    .mix_set = MOD_WVG_SET_AND, \
    .mask_constant = 1.0f, \
    .mask_defgrp_name = "", \
    .mask_tex_use_channel = MOD_WVG_MASK_TEX_USE_INT, \
    .mask_texture = NULL, \
    .mask_tex_map_obj = NULL, \
    .mask_tex_map_bone = "", \
    .mask_tex_mapping = MOD_DISP_MAP_LOCAL, \
    .mask_tex_uvlayer_name = "", \
    .flag = 0, \
  }

#define _DNA_DEFAULT_WeightVGProximityModifierData \
  { \
    .defgrp_name = "", \
    .proximity_mode = MOD_WVG_PROXIMITY_OBJECT, \
    .proximity_flags = MOD_WVG_PROXIMITY_GEOM_VERTS, \
    .proximity_ob_target = NULL, \
    .mask_constant = 1.0f, \
    .mask_defgrp_name = "", \
    .mask_tex_use_channel = MOD_WVG_MASK_TEX_USE_INT, \
    .mask_texture = NULL, \
    .mask_tex_map_obj = NULL, \
    .mask_tex_map_bone = "", \
    .mask_tex_mapping = MOD_DISP_MAP_LOCAL, \
    .mask_tex_uvlayer_name = "", \
    .min_dist = 0.0f, \
    .max_dist = 1.0f, \
    .falloff_type = MOD_WVG_MAPPING_NONE, \
  }

#define _DNA_DEFAULT_WeldModifierData \
  { \
    .merge_dist = 0.001f, \
    .mode = MOD_WELD_MODE_ALL, \
    .defgrp_name = "", \
  }

#define _DNA_DEFAULT_WireframeModifierData \
  { \
    .defgrp_name = "", \
    .offset = 0.02f, \
    .offset_fac = 0.0f, \
    .offset_fac_vg = 0.0f, \
    .crease_weight = 1.0f, \
    .flag = MOD_WIREFRAME_REPLACE | MOD_WIREFRAME_OFS_EVEN, \
    .mat_ofs = 0, \
  }
  
#define _DNA_DEFAULT_GreasePencilOpacityModifierData \
  { \
    .color_mode = MOD_GREASE_PENCIL_COLOR_BOTH, \
    .color_factor = 1.0f, \
    .hardness_factor = 1.0f, \
  }

#define _DNA_DEFAULT_GreasePencilSubdivModifierData \
  { \
    .level = 1, \
  }
  
#define _DNA_DEFAULT_GreasePencilColorModifierData \
  { \
    .color_mode = MOD_GREASE_PENCIL_COLOR_BOTH, \
    .hsv = {0.5f, 1.0f, 1.0f}, \
  }


#define _DNA_DEFAULT_GreasePencilTintModifierData \
  { \
    .color_mode = MOD_GREASE_PENCIL_COLOR_BOTH, \
    .tint_mode = MOD_GREASE_PENCIL_TINT_UNIFORM, \
    .factor = 0.5f, \
    .radius = 1.0f, \
    .color = {1.0f, 1.0f, 1.0f}, \
  }

#define _DNA_DEFAULT_GreasePencilSmoothModifierData \
  { \
    .flag = MOD_GREASE_PENCIL_SMOOTH_MOD_LOCATION, \
    .factor = 1.0f, \
    .step = 1, \
  }

#define _DNA_DEFAULT_GreasePencilOffsetModifierData \
  { \
    .flag = 0, \
    .offset_mode = MOD_GREASE_PENCIL_OFFSET_RANDOM, \
    .loc = {0.0f, 0.0f, 0.0f}, \
    .rot = {0.0f, 0.0f, 0.0f}, \
    .scale = {0.0f, 0.0f, 0.0f}, \
    .stroke_step = 1, \
    .stroke_start_offset = 0, \
  }

#define _DNA_DEFAULT_GreasePencilNoiseModifierData \
  { \
    .flag = GP_NOISE_FULL_STROKE | GP_NOISE_USE_RANDOM, \
    .factor = 0.5f, \
    .factor_strength = 0.0f, \
    .factor_thickness = 0.0f, \
    .factor_uvs = 0.0f, \
    .noise_scale = 0.0f, \
    .noise_offset = 0.0f, \
    .step = 4, \
    .seed = 1, \
  }
  
#define _DNA_DEFAULT_GreasePencilMirrorModifierData \
  { \
    .flag = MOD_GREASE_PENCIL_MIRROR_AXIS_X, \
  }

#define _DNA_DEFAULT_GreasePencilThickModifierData \
  { \
    .flag = 0, \
    .thickness_fac = 1.0f, \
    .thickness = 0.02, \
  }

#define _DNA_DEFAULT_GreasePencilLatticeModifierData \
  { \
    .object = NULL, \
    .strength = 1.0f, \
  }

#define _DNA_DEFAULT_GreasePencilDashModifierData \
  { \
    .dash_offset = 0, \
    .segments_array = NULL, \
    .segments_num = 0, \
    .segment_active_index = 0, \
  }

#define _DNA_DEFAULT_GreasePencilDashModifierSegment \
  { \
    .name = "Segment", \
    .dash = 2, \
    .gap = 1, \
    .radius = 1.0f, \
    .opacity = 1.0f, \
    .mat_nr = -1, \
  }
  
#define _DNA_DEFAULT_GreasePencilMultiModifierData \
  { \
    .flag = 0, \
    .duplications = 3, \
    .distance = 0.1f, \
    .offset = 0.0f, \
    .fading_center = 0.5f, \
    .fading_thickness = 0.5f, \
    .fading_opacity = 0.5f, \
  }

#define _DNA_DEFAULT_GreasePencilLengthModifierData \
  { \
    .start_fac = 0.1f,\
    .end_fac = 0.1f,\
    .overshoot_fac = 0.1f,\
    .flag = GP_LENGTH_USE_CURVATURE,\
    .point_density = 30.0f,\
    .segment_influence = 0.0f,\
    .max_angle = DEG2RAD(170.0f),\
    .rand_start_fac = 0.0f,\
    .rand_end_fac = 0.0f,\
    .rand_offset = 0.0f,\
    .seed = 0,\
    .step = 4,\
  }

#define _DNA_DEFAULT_GreasePencilWeightAngleModifierData \
  { \
    .flag = 0, \
    .axis = 1, \
  }
  
#define _DNA_DEFAULT_GreasePencilArrayModifierData \
  { \
    .object = NULL, \
    .count = 2, \
    .flag = GP_ARRAY_USE_RELATIVE, \
    .offset = {0.0f, 0.0f, 0.0f}, \
    .shift = {1.0f, 0.0f, 0.0f}, \
    .rnd_offset = {0.0f, 0.0f, 0.0f}, \
    .rnd_rot = {0.0f, 0.0f, 0.0f}, \
    .rnd_scale = {0.0f, 0.0f, 0.0f}, \
    .seed = 1, \
    .mat_rpl = 0, \
  }

#define _DNA_DEFAULT_GreasePencilWeightProximityModifierData \
  { \
    .target_vgname = "", \
    .flag = 0, \
    .dist_start = 0.0f, \
    .dist_end = 20.0f, \
  }
  
#define _DNA_DEFAULT_GreasePencilHookModifierData \
  { \
    .object = NULL, \
    .subtarget = "", \
    .flag = 0, \
    .falloff_type = MOD_GREASE_PENCIL_HOOK_Falloff_Smooth, \
    .parentinv = _DNA_DEFAULT_UNIT_M4, \
    .cent = {0.0f, 0.0f, 0.0f}, \
    .falloff = 0.0f, \
    .force = 0.5f, \
  }

<<<<<<< HEAD
#define _DNA_DEFAULT_GreasePencilEnvelopeModifierData \
  { \
    .spread = 10, \
    .mode = MOD_GREASE_PENCIL_ENVELOPE_SEGMENTS, \
    .mat_nr = -1, \
    .thickness = 1.0f, \
    .strength = 1.0f, \
    .skip = 0, \
  }

=======
#define _DNA_DEFAULT_GreasePencilLineartModifierData \
  { \
    .edge_types = MOD_LINEART_EDGE_FLAG_INIT_TYPE, \
    .thickness = 25, \
    .opacity = 1.0f, \
    .crease_threshold = DEG2RAD(140.0f), \
    .calculation_flags = MOD_LINEART_ALLOW_DUPLI_OBJECTS | MOD_LINEART_ALLOW_CLIPPING_BOUNDARIES | \
                         MOD_LINEART_USE_CREASE_ON_SHARP_EDGES | MOD_LINEART_FILTER_FACE_MARK_KEEP_CONTOUR | \
                         MOD_LINEART_MATCH_OUTPUT_VGROUP, \
    /* Do not split by default, this is for better chaining quality. */ \
    .angle_splitting_threshold = 0.0f, \
    .chaining_image_threshold = 0.001f, \
    .stroke_depth_offset = 0.05,\
    .chain_smooth_tolerance = 0.0f,\
    .overscan = 0.1f,\
    .shadow_camera_near = 0.1f, \
    .shadow_camera_far = 200.0f, \
    .shadow_camera_size = 200.0f, \
  }
  
>>>>>>> c04eb581
/* clang-format off */<|MERGE_RESOLUTION|>--- conflicted
+++ resolved
@@ -963,18 +963,6 @@
     .force = 0.5f, \
   }
 
-<<<<<<< HEAD
-#define _DNA_DEFAULT_GreasePencilEnvelopeModifierData \
-  { \
-    .spread = 10, \
-    .mode = MOD_GREASE_PENCIL_ENVELOPE_SEGMENTS, \
-    .mat_nr = -1, \
-    .thickness = 1.0f, \
-    .strength = 1.0f, \
-    .skip = 0, \
-  }
-
-=======
 #define _DNA_DEFAULT_GreasePencilLineartModifierData \
   { \
     .edge_types = MOD_LINEART_EDGE_FLAG_INIT_TYPE, \
@@ -994,6 +982,15 @@
     .shadow_camera_far = 200.0f, \
     .shadow_camera_size = 200.0f, \
   }
-  
->>>>>>> c04eb581
+
+#define _DNA_DEFAULT_GreasePencilEnvelopeModifierData \
+  { \
+    .spread = 10, \
+    .mode = MOD_GREASE_PENCIL_ENVELOPE_SEGMENTS, \
+    .mat_nr = -1, \
+    .thickness = 1.0f, \
+    .strength = 1.0f, \
+    .skip = 0, \
+  }
+
 /* clang-format off */