--- conflicted
+++ resolved
@@ -808,12 +808,17 @@
     .hardness_factor = 1.0f, \
   }
 
-<<<<<<< HEAD
+#define _DNA_DEFAULT_GreasePencilSubdivModifierData \
+  { \
+    .level = 1, \
+  }
+
 #define _DNA_DEFAULT_GreasePencilColorModifierData \
   { \
     .color_mode = MOD_GREASE_PENCIL_COLOR_BOTH, \
     .hsv = {0.5f, 1.0f, 1.0f}, \
   }
+
 
 #define _DNA_DEFAULT_GreasePencilTintModifierData \
   { \
@@ -822,11 +827,6 @@
     .factor = 0.5f, \
     .radius = 1.0f, \
     .color = {1.0f, 1.0f, 1.0f}, \
-=======
-#define _DNA_DEFAULT_GreasePencilSubdivModifierData \
-  { \
-    .level = 1, \
->>>>>>> 6d357dc6
   }
 
 /* clang-format off */