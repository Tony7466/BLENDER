/* SPDX-FileCopyrightText: 2023 Blender Authors
 *
 * SPDX-License-Identifier: GPL-2.0-or-later */

/** \file
 * \ingroup DNA
 */

#pragma once

/* Struct members on own line. */
/* clang-format off */

#define _DNA_DEFAULT_ArmatureModifierData \
  { \
    .deformflag = ARM_DEF_VGROUP, \
    .multi = 0.0f, \
    .object = NULL, \
    .defgrp_name = "", \
  }

/* Default to 2 duplicates distributed along the x-axis by an offset of 1 object width. */
#define _DNA_DEFAULT_ArrayModifierData \
  { \
    .start_cap = NULL, \
    .end_cap = NULL, \
    .curve_ob = NULL, \
    .offset_ob = NULL, \
    .offset = {1.0f, 0.0f, 0.0f}, \
    .scale = {1.0f, 0.0f, 0.0f}, \
    .length = 0.0f, \
    .merge_dist = 0.01f, \
    .fit_type = MOD_ARR_FIXEDCOUNT, \
    .offset_type = MOD_ARR_OFF_RELATIVE, \
    .flags = 0, \
    .count = 2, \
    .uv_offset = {0.0f, 0.0f}, \
  }

#define _DNA_DEFAULT_BevelModifierData \
  { \
    .value = 0.1f, \
    .res = 1, \
    .flags = 0, \
    .val_flags = MOD_BEVEL_AMT_OFFSET, \
    .profile_type = MOD_BEVEL_PROFILE_SUPERELLIPSE, \
    .lim_flags = MOD_BEVEL_ANGLE, \
    .e_flags = 0, \
    .mat = -1, \
    .edge_flags = 0, \
    .face_str_mode = MOD_BEVEL_FACE_STRENGTH_NONE, \
    .miter_inner = MOD_BEVEL_MITER_SHARP, \
    .miter_outer = MOD_BEVEL_MITER_SHARP, \
    .affect_type = MOD_BEVEL_AFFECT_EDGES, \
    .profile = 0.5f, \
    .bevel_angle = DEG2RADF(30.0f), \
    .spread = 0.1f, \
    .defgrp_name = "", \
  }

#define _DNA_DEFAULT_BooleanModifierData \
  { \
    .object = NULL, \
    .collection = NULL, \
    .double_threshold = 1e-6f, \
    .operation = eBooleanModifierOp_Difference, \
    .solver = eBooleanModifierSolver_Exact, \
    .flag = eBooleanModifierFlag_Object, \
    .bm_flag = 0, \
  }

#define _DNA_DEFAULT_BuildModifierData \
  { \
    .start = 1.0f, \
    .length = 100.0f, \
    .flag = 0, \
    .randomize = 0, \
    .seed = 0, \
  }

#define _DNA_DEFAULT_CastModifierData \
  { \
    .object = NULL, \
    .fac = 0.5f, \
    .radius = 0.0f, \
    .size = 0.0f, \
    .defgrp_name = "", \
    .flag = MOD_CAST_X | MOD_CAST_Y | MOD_CAST_Z | MOD_CAST_SIZE_FROM_RADIUS, \
    .type = MOD_CAST_TYPE_SPHERE, \
  }

#define _DNA_DEFAULT_ClothSimSettings \
  { \
    .cache = NULL, \
    .mingoal = 0.0f, \
    .Cvi = 1.0f, \
    .gravity = {0.0f, 0.0f, -9.81f}, \
    .dt = 0.0f, \
    .mass = 0.3f, \
    .shear = 5.0f, \
    .bending = 0.5f, \
    .max_bend = 0.5f, \
    .max_shear = 5.0f, \
    .max_sewing = 0.0f, \
    .avg_spring_len = 0.0f, \
    .timescale = 1.0f, \
    .time_scale = 1.0f, \
    .maxgoal = 1.0f, \
    .eff_force_scale = 1000.0f, \
    .eff_wind_scale = 250.0f, \
    .sim_time_old = 0.0f, \
    .defgoal = 0.0f, \
    .goalspring = 1.0f, \
    .goalfrict = 0.0f, \
    .velocity_smooth = 0.0f, \
    .density_target = 0.0f, \
    .density_strength = 0.0f, \
    .collider_friction = 0.0f, \
    .shrink_min = 0.0f, \
    .shrink_max = 0.0f, \
    .uniform_pressure_force = 0.0f, \
    .target_volume = 0.0f, \
    .pressure_factor = 1.0f, \
    .fluid_density = 0.0f, \
    .vgroup_pressure = 0, \
    .bending_damping = 0.5f, \
    .voxel_cell_size = 0.1f, \
    .stepsPerFrame = 5, \
    .flags = CLOTH_SIMSETTINGS_FLAG_INTERNAL_SPRINGS_NORMAL, \
    .maxspringlen = 10, \
    .solver_type = 0, \
    .vgroup_bend = 0, \
    .vgroup_mass = 0, \
    .vgroup_struct = 0, \
    .vgroup_shrink = 0, \
    .shapekey_rest = 0, \
    .presets = 2, \
    .reset = 0, \
    .effector_weights = NULL, \
    .bending_model = CLOTH_BENDING_ANGULAR, \
    .vgroup_shear = 0, \
    .tension = 15.0f , \
    .compression = 15.0f, \
    .max_tension =  15.0f, \
    .max_compression = 15.0f, \
    .tension_damp = 5.0f, \
    .compression_damp = 5.0f, \
    .shear_damp = 5.0f, \
    .internal_spring_max_length = 0.0f, \
    .internal_spring_max_diversion = M_PI_4, \
    .vgroup_intern = 0, \
    .internal_tension = 15.0f, \
    .internal_compression = 15.0f, \
    .max_internal_tension = 15.0f, \
    .max_internal_compression = 15.0f, \
  }

#define _DNA_DEFAULT_ClothCollSettings \
  { \
    .collision_list = NULL, \
    .epsilon = 0.015f, \
    .self_friction = 5.0f, \
    .friction = 5.0f, \
    .damping = 0.0f, \
    .selfepsilon = 0.015f, \
    .flags = CLOTH_COLLSETTINGS_FLAG_ENABLED, \
    .loop_count = 2, \
    .group = NULL, \
    .vgroup_selfcol = 0, \
    .vgroup_objcol = 0, \
    .clamp = 0.0f, \
    .self_clamp = 0.0f, \
  }

#define _DNA_DEFAULT_ClothModifierData \
  { \
    .clothObject = NULL, \
    .sim_parms = NULL, \
    .coll_parms = NULL, \
    .point_cache = NULL, \
    .ptcaches = {NULL, NULL}, \
    .hairdata = NULL, \
    .hair_grid_min = {0.0f, 0.0f, 0.0f}, \
    .hair_grid_max = {0.0f, 0.0f, 0.0f}, \
    .hair_grid_res = {0, 0, 0}, \
    .hair_grid_cellsize = 0.0f, \
    .solver_result = NULL, \
  }

#define _DNA_DEFAULT_CollisionModifierData \
  { \
    .x = NULL, \
    .xnew = NULL, \
    .xold = NULL, \
    .current_xnew = NULL, \
    .current_x = NULL, \
    .current_v = NULL, \
    .vert_tris = NULL, \
    .mvert_num = 0, \
    .tri_num = 0, \
    .time_x = -1000.0f, \
    .time_xnew = -1000.0f, \
    .is_static = false, \
    .bvhtree = NULL, \
  }

#define _DNA_DEFAULT_CorrectiveSmoothModifierData \
  { \
    .bind_coords = NULL, \
    .bind_coords_num = 0, \
    .lambda = 0.5f, \
    .scale = 1.0f, \
    .repeat = 5, \
    .flag = 0, \
    .smooth_type = MOD_CORRECTIVESMOOTH_SMOOTH_SIMPLE, \
    .defgrp_name = "", \
  }

#define _DNA_DEFAULT_CurveModifierData \
  { \
    .object = NULL, \
    .name = "", \
    .defaxis = MOD_CURVE_POSX, \
    .flag = 0, \
  }

/* Defines are scattered across too many files, they need to be moved to DNA. */
#if 0
#define _DNA_DEFAULT_DataTransferModifierData \
  { \
    .ob_source = NULL, \
    .data_types = 0, \
    .vmap_mode = MREMAP_MODE_VERT_NEAREST, \
    .emap_mode = MREMAP_MODE_EDGE_NEAREST, \
    .lmap_mode = MREMAP_MODE_LOOP_NEAREST_POLYNOR, \
    .pmap_mode = MREMAP_MODE_POLY_NEAREST, \
    .map_max_distance = 1.0f, \
    .map_ray_radius = 0.0f, \
    .islands_precision = 0.0f, \
    .layers_select_src = {DT_LAYERS_ALL_SRC, DT_LAYERS_ALL_SRC, DT_LAYERS_ALL_SRC, DT_LAYERS_ALL_SRC}, \
    .layers_select_dst = {DT_LAYERS_NAME_DST, DT_LAYERS_NAME_DST, DT_LAYERS_NAME_DST, DT_LAYERS_NAME_DST}, \
    .mix_mod = CDT_MIX_TRANSFER, \
    .mix_factor = 1.0f, \
    .defgrp_name = "", \
    .flags = MOD_DATATRANSFER_OBSRC_TRANSFORM, \
  }
#endif

#define _DNA_DEFAULT_DecimateModifierData \
  { \
    .percent = 1.0f, \
    .iter = 0, \
    .delimit = 0, \
    .symmetry_axis = 0, \
    .angle = DEG2RADF(5.0f), \
    .defgrp_name = "", \
    .defgrp_factor = 1.0f, \
    .flag = 0, \
    .mode = 0, \
    .face_count = 0, \
  }

#define _DNA_DEFAULT_DisplaceModifierData \
  { \
    .texture = NULL, \
    .map_object = NULL, \
    .map_bone = "", \
    .uvlayer_name = "", \
    .uvlayer_tmp = 0, \
    .texmapping = 0, \
    .strength = 1.0f, \
    .direction = MOD_DISP_DIR_NOR, \
    .defgrp_name = "", \
    .midlevel = 0.5f, \
    .space = MOD_DISP_SPACE_LOCAL, \
    .flag = 0, \
  }

#define _DNA_DEFAULT_DynamicPaintModifierData \
  { \
    .canvas = NULL, \
    .brush = NULL, \
    .type = MOD_DYNAMICPAINT_TYPE_CANVAS, \
  }

/* Default to 30-degree split angle, sharpness from both angle & flag. */
#define _DNA_DEFAULT_EdgeSplitModifierData \
  { \
    .split_angle = DEG2RADF(30.0f), \
    .flags = MOD_EDGESPLIT_FROMANGLE | MOD_EDGESPLIT_FROMFLAG, \
  }

#define _DNA_DEFAULT_ExplodeModifierData \
  { \
    .facepa = NULL, \
    .flag = eExplodeFlag_Unborn | eExplodeFlag_Alive | eExplodeFlag_Dead, \
    .vgroup = 0, \
    .protect = 0.0f, \
    .uvname = "", \
  }

/* Fluid modifier settings skipped for now. */

#define _DNA_DEFAULT_HookModifierData \
  { \
    .subtarget = "", \
    .flag = 0, \
    .falloff_type = eHook_Falloff_Smooth, \
    .parentinv = _DNA_DEFAULT_UNIT_M4, \
    .cent = {0.0f, 0.0f, 0.0f}, \
    .falloff = 0.0f, \
    .curfalloff = NULL, \
    .indexar = NULL, \
    .indexar_num = 0, \
    .force = 1.0f, \
    .name = "", \
  }

#define _DNA_DEFAULT_LaplacianDeformModifierData \
  { \
    .anchor_grp_name = "", \
    .verts_num = 0, \
    .repeat = 1, \
    .vertexco = NULL, \
    .cache_system = NULL, \
    .flag = 0, \
  }

#define _DNA_DEFAULT_LaplacianSmoothModifierData \
  { \
    .lambda = 0.01f, \
    .lambda_border = 0.01f, \
    .defgrp_name = "", \
    .flag = MOD_LAPLACIANSMOOTH_X | MOD_LAPLACIANSMOOTH_Y | MOD_LAPLACIANSMOOTH_Z | \
            MOD_LAPLACIANSMOOTH_PRESERVE_VOLUME | MOD_LAPLACIANSMOOTH_NORMALIZED, \
    .repeat = 1, \
  }

#define _DNA_DEFAULT_LatticeModifierData \
  { \
    .object = NULL, \
    .name = "", \
    .strength = 1.0f, \
    .flag = 0, \
  }

#define _DNA_DEFAULT_MaskModifierData \
  { \
    .ob_arm = NULL, \
    .vgroup = "", \
    .mode = 0, \
    .flag = 0, \
    .threshold = 0.0f, \
  }

/* Y and Z forward and up axes, Blender default. */
#define _DNA_DEFAULT_MeshCacheModifierData \
  { \
    .flag = 0, \
    .type = MOD_MESHCACHE_TYPE_MDD, \
    .time_mode = 0, \
    .play_mode = 0, \
    .forward_axis = 1, \
    .up_axis = 2, \
    .flip_axis = 0, \
    .interp = MOD_MESHCACHE_INTERP_LINEAR, \
    .factor = 1.0f, \
    .deform_mode = 0.0f, \
    .frame_start = 0.0f, \
    .frame_scale = 1.0f, \
    .eval_frame = 0.0f, \
    .eval_time = 0.0f, \
    .eval_factor = 0.0f, \
    .filepath = "", \
  }

#define _DNA_DEFAULT_MeshDeformModifierData \
  { \
    .object = 0, \
    .defgrp_name = "", \
    .gridsize = 5, \
    .flag = 0, \
    .bindinfluences = NULL, \
    .bindoffsets = NULL, \
    .bindcagecos = NULL, \
    .verts_num = 0, \
    .cage_verts_num = 0, \
    .dyngrid = NULL, \
    .dyninfluences = NULL, \
    .dynverts = NULL, \
    .dyngridsize = 0, \
    .influences_num = 0, \
    .dyncellmin = {0.0f, 0.0f, 0.0f}, \
    .dyncellwidth = 0.0f, \
    .bindmat = _DNA_DEFAULT_UNIT_M4, \
    .bindweights = NULL, \
    .bindcos = NULL, \
    .bindfunc = NULL, \
  }

#define _DNA_DEFAULT_MeshSeqCacheModifierData \
  { \
    .cache_file = NULL, \
    .object_path = "", \
    .read_flag = MOD_MESHSEQ_READ_VERT | MOD_MESHSEQ_READ_POLY | MOD_MESHSEQ_READ_UV | \
                 MOD_MESHSEQ_READ_COLOR | MOD_MESHSEQ_INTERPOLATE_VERTICES, \
    .velocity_scale = 1.0f, \
    .reader = NULL, \
    .reader_object_path = "", \
  }

#define _DNA_DEFAULT_MirrorModifierData \
  { \
    .flag = MOD_MIR_AXIS_X | MOD_MIR_VGROUP, \
    .tolerance = 0.001f, \
    .bisect_threshold = 0.001f, \
    .uv_offset = {0.0f, 0.0f}, \
    .uv_offset_copy = {0.0f, 0.0f}, \
    .mirror_ob = NULL, \
    .use_correct_order_on_merge = true, \
  }

#define _DNA_DEFAULT_MultiresModifierData \
  { \
    .lvl = 0, \
    .sculptlvl = 0, \
    .renderlvl = 0, \
    .totlvl = 0, \
    .flags = eMultiresModifierFlag_UseCrease | eMultiresModifierFlag_ControlEdges, \
    .uv_smooth = SUBSURF_UV_SMOOTH_PRESERVE_BOUNDARIES, \
    .quality = 4, \
    .boundary_smooth = SUBSURF_BOUNDARY_SMOOTH_ALL, \
  }

#define _DNA_DEFAULT_NormalEditModifierData \
  { \
    .defgrp_name = "", \
    .target = NULL, \
    .mode = MOD_NORMALEDIT_MODE_RADIAL, \
    .flag = 0, \
    .mix_mode = MOD_NORMALEDIT_MIX_COPY, \
    .mix_factor = 1.0f, \
    .mix_limit = M_PI, \
    .offset = {0.0f, 0.0f, 0.0f}, \
  }

/* Some fields are initialized in #init_data. */
#define _DNA_DEFAULT_OceanModifierData \
  { \
    .ocean = NULL, \
    .oceancache = NULL, \
    .resolution = 7, \
    .viewport_resolution = 7, \
    .spatial_size = 50, \
    .wind_velocity = 30.0f, \
    .damp = 0.5f, \
    .smallest_wave = 0.01f, \
    .depth = 200.0f, \
    .wave_alignment = 0.0f, \
    .wave_direction = 0.0f, \
    .wave_scale = 1.0f, \
    .chop_amount = 1.0f, \
    .foam_coverage = 0.0f, \
    .time = 1.0f, \
    .spectrum = MOD_OCEAN_SPECTRUM_PHILLIPS, \
    .fetch_jonswap = 120.0f, \
    .sharpen_peak_jonswap = 0.0f, \
    .bakestart = 1, \
    .bakeend = 250, \
    .cachepath = "", \
    .foamlayername = "", \
    .spraylayername = "", \
    .cached = 0, \
    .geometry_mode = 0, \
    .flag = 0, \
    .repeat_x = 1, \
    .repeat_y = 1, \
    .seed = 0, \
    .size = 1.0f, \
    .foam_fade = 0.98f, \
  }

#define _DNA_DEFAULT_ParticleInstanceModifierData \
  { \
    .psys = 1, \
    .flag = eParticleInstanceFlag_Parents | eParticleInstanceFlag_Unborn | \
            eParticleInstanceFlag_Alive | eParticleInstanceFlag_Dead, \
    .axis = 2, \
    .space = eParticleInstanceSpace_World, \
    .position = 1.0f, \
    .random_position = 0.0f, \
    .rotation = 0.0f, \
    .random_rotation = 0.0f, \
    .particle_offset = 0.0f, \
    .particle_amount = 1.0f, \
    .index_layer_name = "", \
    .value_layer_name = "", \
  }

#define _DNA_DEFAULT_ParticleSystemModifierData \
  { \
    .psys = NULL, \
    .mesh_final = NULL, \
    .mesh_original = NULL, \
    .totdmvert = 0, \
    .totdmedge = 0, \
    .totdmface = 0, \
    .flag = 0, \
  }

#define _DNA_DEFAULT_RemeshModifierData \
  { \
    .threshold = 1.0f, \
    .scale = 0.9f, \
    .hermite_num = 1.0f, \
    .depth = 4, \
    .flag = MOD_REMESH_FLOOD_FILL, \
    .mode = MOD_REMESH_VOXEL, \
    .voxel_size = 0.1f, \
    .adaptivity = 0.0f, \
  }

#define _DNA_DEFAULT_ScrewModifierData \
  { \
    .ob_axis = NULL, \
    .steps = 16, \
    .render_steps = 16, \
    .iter = 1, \
    .screw_ofs = 0.0f, \
    .angle = 2.0f * M_PI, \
    .merge_dist = 0.01f, \
    .flag = MOD_SCREW_SMOOTH_SHADING, \
    .axis = 2, \
  }

/* Shape key modifier has no items. */

#define _DNA_DEFAULT_ShrinkwrapModifierData \
  { \
    .target = NULL, \
    .auxTarget = NULL, \
    .vgroup_name = "", \
    .keepDist = 0.0f, \
    .shrinkType = MOD_SHRINKWRAP_NEAREST_SURFACE, \
    .shrinkOpts = MOD_SHRINKWRAP_PROJECT_ALLOW_POS_DIR, \
    .shrinkMode = 0, \
    .projLimit = 0.0f, \
    .projAxis = 0, \
    .subsurfLevels = 0, \
  }

#define _DNA_DEFAULT_SimpleDeformModifierData \
  { \
    .origin = NULL, \
    .vgroup_name = "", \
    .factor = DEG2RADF(45.0f), \
    .limit = {0.0f, 1.0f}, \
    .mode = MOD_SIMPLEDEFORM_MODE_TWIST, \
    .axis = 0, \
    .deform_axis = 0, \
    .flag = 0, \
  }

#define _DNA_DEFAULT_NodesModifierData \
  { 0 }

#define _DNA_DEFAULT_SkinModifierData \
  { \
    .branch_smoothing = 0.0f, \
    .flag = 0, \
    .symmetry_axes = MOD_SKIN_SYMM_X, \
  }

#define _DNA_DEFAULT_SmoothModifierData \
  { \
    .fac = 0.5f, \
    .repeat = 1, \
    .defgrp_name = "", \
    .flag = MOD_SMOOTH_X | MOD_SMOOTH_Y | MOD_SMOOTH_Z, \
  }

/* Softbody modifier skipped for now. */

#define _DNA_DEFAULT_SolidifyModifierData \
  { \
    .defgrp_name = "", \
    .shell_defgrp_name = "", \
    .rim_defgrp_name = "", \
    .offset = 0.01f, \
    .offset_fac = -1.0f, \
    .offset_fac_vg = 0.0f, \
    .offset_clamp = 0.0f, \
    .mode = MOD_SOLIDIFY_MODE_EXTRUDE, \
    .nonmanifold_offset_mode = MOD_SOLIDIFY_NONMANIFOLD_OFFSET_MODE_CONSTRAINTS, \
    .nonmanifold_boundary_mode = MOD_SOLIDIFY_NONMANIFOLD_BOUNDARY_MODE_NONE, \
    .crease_inner = 0.0f, \
    .crease_outer = 0.0f, \
    .crease_rim = 0.0f, \
    .flag = MOD_SOLIDIFY_RIM, \
    .mat_ofs = 0, \
    .mat_ofs_rim = 0, \
    .merge_tolerance = 0.0001f, \
    .bevel_convex = 0.0f, \
  }

#define _DNA_DEFAULT_SubsurfModifierData \
  { \
    .subdivType = 0, \
    .levels = 1, \
    .renderLevels = 2, \
    .flags = eSubsurfModifierFlag_UseCrease | eSubsurfModifierFlag_ControlEdges, \
    .uv_smooth = SUBSURF_UV_SMOOTH_PRESERVE_BOUNDARIES, \
    .quality = 3, \
    .boundary_smooth = SUBSURF_BOUNDARY_SMOOTH_ALL, \
    .emCache = NULL, \
    .mCache = NULL, \
  }

#define _DNA_DEFAULT_SurfaceModifierData \
  { \
   .runtime = {NULL}, /* Include to avoid empty an struct (for MSVC). */ \
  }

#define _DNA_DEFAULT_SurfaceDeformModifierData \
  { \
    .depsgraph = NULL, \
    .target = NULL, \
    .verts = NULL, \
    .falloff = 4.0f, \
    .mesh_verts_num = 0, \
    .bind_verts_num = 0, \
    .target_verts_num = 0, \
    .target_polys_num = 0, \
    .flags = 0, \
    .mat = _DNA_DEFAULT_UNIT_M4, \
    .strength = 1.0f, \
    .defgrp_name = "", \
  }

#define _DNA_DEFAULT_TriangulateModifierData \
  { \
    .flag = 0, \
    .quad_method = MOD_TRIANGULATE_QUAD_SHORTEDGE, \
    .ngon_method = MOD_TRIANGULATE_NGON_BEAUTY, \
    .min_vertices = 4, \
  }

#define _DNA_DEFAULT_UVProjectModifierData \
  { \
    .projectors = {NULL, NULL, NULL, NULL, NULL, NULL, NULL, NULL, NULL, NULL}, \
    .projectors_num = 1, \
    .aspectx = 1.0f, \
    .aspecty = 1.0f, \
    .scalex = 1.0f, \
    .scaley = 1.0f, \
    .uvlayer_name = "", \
    .uvlayer_tmp = 0, \
  }

#define _DNA_DEFAULT_UVWarpModifierData \
  { \
    .axis_u = 0, \
    .axis_v = 1, \
    .flag = 0, \
    .center = {0.5f, 0.5f}, \
    .offset = {0.0f, 0.0f}, \
    .scale = {1.0f, 1.0f}, \
    .rotation = 0.0f, \
    .object_src = NULL, \
    .bone_src = "", \
    .object_dst = NULL, \
    .bone_dst = "", \
    .vgroup_name = "", \
    .uvlayer_name = "", \
  }

#define _DNA_DEFAULT_WarpModifierData \
  { \
    .texture = NULL, \
    .map_object = NULL, \
    .map_bone = "", \
    .uvlayer_name = "", \
    .uvlayer_tmp = 0, \
    .texmapping = 0, \
    .object_from = NULL, \
    .object_to = NULL, \
    .bone_from = "", \
    .bone_to = "", \
    .curfalloff = NULL, \
    .defgrp_name = "", \
    .strength = 1.0f, \
    .falloff_radius = 1.0f, \
    .flag = 0, \
    .falloff_type = eWarp_Falloff_Smooth, \
  }

#define _DNA_DEFAULT_WaveModifierData \
  { \
    .texture = NULL, \
    .map_object = NULL, \
    .map_bone = "", \
    .uvlayer_name = "", \
    .uvlayer_tmp = 0, \
    .texmapping = MOD_DISP_MAP_LOCAL, \
    .objectcenter = NULL, \
    .defgrp_name = "", \
    .flag = MOD_WAVE_X | MOD_WAVE_Y | MOD_WAVE_CYCL | MOD_WAVE_NORM_X | MOD_WAVE_NORM_Y | MOD_WAVE_NORM_Z, \
    .startx = 0.0f, \
    .starty = 0.0f, \
    .height = 0.5f, \
    .width = 1.5f, \
    .narrow = 1.5f, \
    .speed = 0.25f, \
    .damp = 10.0f, \
    .falloff = 0.0f, \
    .timeoffs = 0.0f, \
    .lifetime = 0.0f, \
  }

#define _DNA_DEFAULT_WeightedNormalModifierData \
  { \
    .defgrp_name = "", \
    .mode = MOD_WEIGHTEDNORMAL_MODE_FACE, \
    .flag = 0, \
    .weight = 50, \
    .thresh = 0.01f, \
  }

#define _DNA_DEFAULT_WeightVGEditModifierData \
  { \
    .defgrp_name = "", \
    .edit_flags = 0, \
    .falloff_type = MOD_WVG_MAPPING_NONE, \
    .default_weight = 0.0f, \
    .cmap_curve = NULL, \
    .add_threshold = 0.01f, \
    .rem_threshold = 0.01f, \
    .mask_constant =  1.0f, \
    .mask_defgrp_name = "", \
    .mask_tex_use_channel = MOD_WVG_MASK_TEX_USE_INT, \
    .mask_texture = NULL, \
    .mask_tex_map_obj = NULL, \
    .mask_tex_map_bone = "", \
    .mask_tex_mapping = MOD_DISP_MAP_LOCAL, \
    .mask_tex_uvlayer_name = "", \
  }

#define _DNA_DEFAULT_WeightVGMixModifierData \
  { \
    .defgrp_name_a = "", \
    .defgrp_name_b = "", \
    .default_weight_a = 0.0f, \
    .default_weight_b = 0.0f, \
    .mix_mode = MOD_WVG_MIX_SET, \
    .mix_set = MOD_WVG_SET_AND, \
    .mask_constant = 1.0f, \
    .mask_defgrp_name = "", \
    .mask_tex_use_channel = MOD_WVG_MASK_TEX_USE_INT, \
    .mask_texture = NULL, \
    .mask_tex_map_obj = NULL, \
    .mask_tex_map_bone = "", \
    .mask_tex_mapping = MOD_DISP_MAP_LOCAL, \
    .mask_tex_uvlayer_name = "", \
    .flag = 0, \
  }

#define _DNA_DEFAULT_WeightVGProximityModifierData \
  { \
    .defgrp_name = "", \
    .proximity_mode = MOD_WVG_PROXIMITY_OBJECT, \
    .proximity_flags = MOD_WVG_PROXIMITY_GEOM_VERTS, \
    .proximity_ob_target = NULL, \
    .mask_constant = 1.0f, \
    .mask_defgrp_name = "", \
    .mask_tex_use_channel = MOD_WVG_MASK_TEX_USE_INT, \
    .mask_texture = NULL, \
    .mask_tex_map_obj = NULL, \
    .mask_tex_map_bone = "", \
    .mask_tex_mapping = MOD_DISP_MAP_LOCAL, \
    .mask_tex_uvlayer_name = "", \
    .min_dist = 0.0f, \
    .max_dist = 1.0f, \
    .falloff_type = MOD_WVG_MAPPING_NONE, \
  }

#define _DNA_DEFAULT_WeldModifierData \
  { \
    .merge_dist = 0.001f, \
    .mode = MOD_WELD_MODE_ALL, \
    .defgrp_name = "", \
  }

#define _DNA_DEFAULT_WireframeModifierData \
  { \
    .defgrp_name = "", \
    .offset = 0.02f, \
    .offset_fac = 0.0f, \
    .offset_fac_vg = 0.0f, \
    .crease_weight = 1.0f, \
    .flag = MOD_WIREFRAME_REPLACE | MOD_WIREFRAME_OFS_EVEN, \
    .mat_ofs = 0, \
  }
  
#define _DNA_DEFAULT_GreasePencilOpacityModifierData \
  { \
    .color_mode = MOD_GREASE_PENCIL_COLOR_BOTH, \
    .color_factor = 1.0f, \
    .hardness_factor = 1.0f, \
  }

#define _DNA_DEFAULT_GreasePencilSubdivModifierData \
  { \
    .level = 1, \
  }
  
#define _DNA_DEFAULT_GreasePencilColorModifierData \
  { \
    .color_mode = MOD_GREASE_PENCIL_COLOR_BOTH, \
    .hsv = {0.5f, 1.0f, 1.0f}, \
  }


#define _DNA_DEFAULT_GreasePencilTintModifierData \
  { \
    .color_mode = MOD_GREASE_PENCIL_COLOR_BOTH, \
    .tint_mode = MOD_GREASE_PENCIL_TINT_UNIFORM, \
    .factor = 0.5f, \
    .radius = 1.0f, \
    .color = {1.0f, 1.0f, 1.0f}, \
  }

#define _DNA_DEFAULT_GreasePencilSmoothModifierData \
  { \
    .flag = MOD_GREASE_PENCIL_SMOOTH_MOD_LOCATION, \
    .factor = 1.0f, \
    .step = 1, \
  }

#define _DNA_DEFAULT_GreasePencilOffsetModifierData \
  { \
    .flag = 0, \
    .offset_mode = MOD_GREASE_PENCIL_OFFSET_RANDOM, \
    .loc = {0.0f, 0.0f, 0.0f}, \
    .rot = {0.0f, 0.0f, 0.0f}, \
    .scale = {1.0f, 1.0f, 1.0f}, \
    .stroke_step = 1, \
    .stroke_start_offset = 0, \
  }

#define _DNA_DEFAULT_GreasePencilNoiseModifierData \
  { \
    .flag = GP_NOISE_FULL_STROKE | GP_NOISE_USE_RANDOM, \
    .factor = 0.5f, \
    .factor_strength = 0.0f, \
    .factor_thickness = 0.0f, \
    .factor_uvs = 0.0f, \
    .noise_scale = 0.0f, \
    .noise_offset = 0.0f, \
    .step = 4, \
    .seed = 1, \
  }
  
#define _DNA_DEFAULT_GreasePencilMirrorModifierData \
  { \
    .flag = MOD_GREASE_PENCIL_MIRROR_AXIS_X, \
  }

#define _DNA_DEFAULT_GreasePencilThickModifierData \
  { \
    .flag = 0, \
    .thickness_fac = 1.0f, \
    .thickness = 0.02, \
  }

<<<<<<< HEAD
#define _DNA_DEFAULT_GreasePencilLineartModifierData \
  { \
    .edge_types = LRT_EDGE_FLAG_INIT_TYPE, \
    .thickness = 25, \
    .opacity = 1.0f, \
    .crease_threshold = DEG2RAD(140.0f), \
    .calculation_flags = LRT_ALLOW_DUPLI_OBJECTS | LRT_ALLOW_CLIPPING_BOUNDARIES | \
                         LRT_USE_CREASE_ON_SHARP_EDGES | LRT_FILTER_FACE_MARK_KEEP_CONTOUR | \
                         LRT_GPENCIL_MATCH_OUTPUT_VGROUP, \
    /* Do not split by default, this is for better chaining quality. */ \
    .angle_splitting_threshold = 0.0f, \
    .chaining_image_threshold = 0.001f, \
    .stroke_depth_offset = 0.05,\
    .chain_smooth_tolerance = 0.0f,\
    .overscan = 0.1f,\
    .shadow_camera_near = 0.1f, \
    .shadow_camera_far = 200.0f, \
    .shadow_camera_size = 200.0f, \
=======
#define _DNA_DEFAULT_GreasePencilLatticeModifierData \
  { \
    .object = NULL, \
    .strength = 1.0f, \
  }

#define _DNA_DEFAULT_GreasePencilDashModifierData \
  { \
    .dash_offset = 0, \
    .segments_array = NULL, \
    .segments_num = 0, \
    .segment_active_index = 0, \
  }

#define _DNA_DEFAULT_GreasePencilDashModifierSegment \
  { \
    .name = "Segment", \
    .dash = 2, \
    .gap = 1, \
    .radius = 1.0f, \
    .opacity = 1.0f, \
    .mat_nr = -1, \
  }
  
#define _DNA_DEFAULT_GreasePencilMultiModifierData \
  { \
    .flag = 0, \
    .duplications = 3, \
    .distance = 0.1f, \
    .offset = 0.0f, \
    .fading_center = 0.5f, \
    .fading_thickness = 0.5f, \
    .fading_opacity = 0.5f, \
  }

#define _DNA_DEFAULT_GreasePencilLengthModifierData \
  { \
    .start_fac = 0.1f,\
    .end_fac = 0.1f,\
    .overshoot_fac = 0.1f,\
    .flag = GP_LENGTH_USE_CURVATURE,\
    .point_density = 30.0f,\
    .segment_influence = 0.0f,\
    .max_angle = DEG2RAD(170.0f),\
    .rand_start_fac = 0.0f,\
    .rand_end_fac = 0.0f,\
    .rand_offset = 0.0f,\
    .seed = 0,\
    .step = 4,\
>>>>>>> 551b846b
  }

/* clang-format off */<|MERGE_RESOLUTION|>--- conflicted
+++ resolved
@@ -872,7 +872,57 @@
     .thickness = 0.02, \
   }
 
-<<<<<<< HEAD
+#define _DNA_DEFAULT_GreasePencilLatticeModifierData \
+  { \
+    .object = NULL, \
+    .strength = 1.0f, \
+  }
+
+#define _DNA_DEFAULT_GreasePencilDashModifierData \
+  { \
+    .dash_offset = 0, \
+    .segments_array = NULL, \
+    .segments_num = 0, \
+    .segment_active_index = 0, \
+  }
+
+#define _DNA_DEFAULT_GreasePencilDashModifierSegment \
+  { \
+    .name = "Segment", \
+    .dash = 2, \
+    .gap = 1, \
+    .radius = 1.0f, \
+    .opacity = 1.0f, \
+    .mat_nr = -1, \
+  }
+  
+#define _DNA_DEFAULT_GreasePencilMultiModifierData \
+  { \
+    .flag = 0, \
+    .duplications = 3, \
+    .distance = 0.1f, \
+    .offset = 0.0f, \
+    .fading_center = 0.5f, \
+    .fading_thickness = 0.5f, \
+    .fading_opacity = 0.5f, \
+  }
+
+#define _DNA_DEFAULT_GreasePencilLengthModifierData \
+  { \
+    .start_fac = 0.1f,\
+    .end_fac = 0.1f,\
+    .overshoot_fac = 0.1f,\
+    .flag = GP_LENGTH_USE_CURVATURE,\
+    .point_density = 30.0f,\
+    .segment_influence = 0.0f,\
+    .max_angle = DEG2RAD(170.0f),\
+    .rand_start_fac = 0.0f,\
+    .rand_end_fac = 0.0f,\
+    .rand_offset = 0.0f,\
+    .seed = 0,\
+    .step = 4,\
+  }
+
 #define _DNA_DEFAULT_GreasePencilLineartModifierData \
   { \
     .edge_types = LRT_EDGE_FLAG_INIT_TYPE, \
@@ -891,57 +941,6 @@
     .shadow_camera_near = 0.1f, \
     .shadow_camera_far = 200.0f, \
     .shadow_camera_size = 200.0f, \
-=======
-#define _DNA_DEFAULT_GreasePencilLatticeModifierData \
-  { \
-    .object = NULL, \
-    .strength = 1.0f, \
-  }
-
-#define _DNA_DEFAULT_GreasePencilDashModifierData \
-  { \
-    .dash_offset = 0, \
-    .segments_array = NULL, \
-    .segments_num = 0, \
-    .segment_active_index = 0, \
-  }
-
-#define _DNA_DEFAULT_GreasePencilDashModifierSegment \
-  { \
-    .name = "Segment", \
-    .dash = 2, \
-    .gap = 1, \
-    .radius = 1.0f, \
-    .opacity = 1.0f, \
-    .mat_nr = -1, \
-  }
-  
-#define _DNA_DEFAULT_GreasePencilMultiModifierData \
-  { \
-    .flag = 0, \
-    .duplications = 3, \
-    .distance = 0.1f, \
-    .offset = 0.0f, \
-    .fading_center = 0.5f, \
-    .fading_thickness = 0.5f, \
-    .fading_opacity = 0.5f, \
-  }
-
-#define _DNA_DEFAULT_GreasePencilLengthModifierData \
-  { \
-    .start_fac = 0.1f,\
-    .end_fac = 0.1f,\
-    .overshoot_fac = 0.1f,\
-    .flag = GP_LENGTH_USE_CURVATURE,\
-    .point_density = 30.0f,\
-    .segment_influence = 0.0f,\
-    .max_angle = DEG2RAD(170.0f),\
-    .rand_start_fac = 0.0f,\
-    .rand_end_fac = 0.0f,\
-    .rand_offset = 0.0f,\
-    .seed = 0,\
-    .step = 4,\
->>>>>>> 551b846b
   }
 
 /* clang-format off */