/* SPDX-FileCopyrightText: 2023 Blender Authors
 *
 * SPDX-License-Identifier: GPL-2.0-or-later */

/** \file
 * \ingroup DNA
 */

#pragma once

/* Struct members on own line. */
/* clang-format off */

#define _DNA_DEFAULT_ArmatureModifierData \
  { \
    .deformflag = ARM_DEF_VGROUP, \
    .multi = 0.0f, \
    .object = NULL, \
    .defgrp_name = "", \
  }

/* Default to 2 duplicates distributed along the x-axis by an offset of 1 object width. */
#define _DNA_DEFAULT_ArrayModifierData \
  { \
    .start_cap = NULL, \
    .end_cap = NULL, \
    .curve_ob = NULL, \
    .offset_ob = NULL, \
    .offset = {1.0f, 0.0f, 0.0f}, \
    .scale = {1.0f, 0.0f, 0.0f}, \
    .length = 0.0f, \
    .merge_dist = 0.01f, \
    .fit_type = MOD_ARR_FIXEDCOUNT, \
    .offset_type = MOD_ARR_OFF_RELATIVE, \
    .flags = 0, \
    .count = 2, \
    .uv_offset = {0.0f, 0.0f}, \
  }

#define _DNA_DEFAULT_BevelModifierData \
  { \
    .value = 0.1f, \
    .res = 1, \
    .flags = 0, \
    .val_flags = MOD_BEVEL_AMT_OFFSET, \
    .profile_type = MOD_BEVEL_PROFILE_SUPERELLIPSE, \
    .lim_flags = MOD_BEVEL_ANGLE, \
    .e_flags = 0, \
    .mat = -1, \
    .edge_flags = 0, \
    .face_str_mode = MOD_BEVEL_FACE_STRENGTH_NONE, \
    .miter_inner = MOD_BEVEL_MITER_SHARP, \
    .miter_outer = MOD_BEVEL_MITER_SHARP, \
    .affect_type = MOD_BEVEL_AFFECT_EDGES, \
    .profile = 0.5f, \
    .bevel_angle = DEG2RADF(30.0f), \
    .spread = 0.1f, \
    .defgrp_name = "", \
  }

#define _DNA_DEFAULT_BooleanModifierData \
  { \
    .object = NULL, \
    .collection = NULL, \
    .double_threshold = 1e-6f, \
    .operation = eBooleanModifierOp_Difference, \
    .solver = eBooleanModifierSolver_Exact, \
    .flag = eBooleanModifierFlag_Object, \
    .bm_flag = 0, \
  }

#define _DNA_DEFAULT_BuildModifierData \
  { \
    .start = 1.0f, \
    .length = 100.0f, \
    .flag = 0, \
    .randomize = 0, \
    .seed = 0, \
  }

#define _DNA_DEFAULT_CastModifierData \
  { \
    .object = NULL, \
    .fac = 0.5f, \
    .radius = 0.0f, \
    .size = 0.0f, \
    .defgrp_name = "", \
    .flag = MOD_CAST_X | MOD_CAST_Y | MOD_CAST_Z | MOD_CAST_SIZE_FROM_RADIUS, \
    .type = MOD_CAST_TYPE_SPHERE, \
  }

#define _DNA_DEFAULT_ClothSimSettings \
  { \
    .cache = NULL, \
    .mingoal = 0.0f, \
    .Cvi = 1.0f, \
    .gravity = {0.0f, 0.0f, -9.81f}, \
    .dt = 0.0f, \
    .mass = 0.3f, \
    .shear = 5.0f, \
    .bending = 0.5f, \
    .max_bend = 0.5f, \
    .max_shear = 5.0f, \
    .max_sewing = 0.0f, \
    .avg_spring_len = 0.0f, \
    .timescale = 1.0f, \
    .time_scale = 1.0f, \
    .maxgoal = 1.0f, \
    .eff_force_scale = 1000.0f, \
    .eff_wind_scale = 250.0f, \
    .sim_time_old = 0.0f, \
    .defgoal = 0.0f, \
    .goalspring = 1.0f, \
    .goalfrict = 0.0f, \
    .velocity_smooth = 0.0f, \
    .density_target = 0.0f, \
    .density_strength = 0.0f, \
    .collider_friction = 0.0f, \
    .shrink_min = 0.0f, \
    .shrink_max = 0.0f, \
    .uniform_pressure_force = 0.0f, \
    .target_volume = 0.0f, \
    .pressure_factor = 1.0f, \
    .fluid_density = 0.0f, \
    .vgroup_pressure = 0, \
    .bending_damping = 0.5f, \
    .voxel_cell_size = 0.1f, \
    .stepsPerFrame = 5, \
    .flags = CLOTH_SIMSETTINGS_FLAG_INTERNAL_SPRINGS_NORMAL, \
    .maxspringlen = 10, \
    .solver_type = 0, \
    .vgroup_bend = 0, \
    .vgroup_mass = 0, \
    .vgroup_struct = 0, \
    .vgroup_shrink = 0, \
    .shapekey_rest = 0, \
    .presets = 2, \
    .reset = 0, \
    .effector_weights = NULL, \
    .bending_model = CLOTH_BENDING_ANGULAR, \
    .vgroup_shear = 0, \
    .tension = 15.0f , \
    .compression = 15.0f, \
    .max_tension =  15.0f, \
    .max_compression = 15.0f, \
    .tension_damp = 5.0f, \
    .compression_damp = 5.0f, \
    .shear_damp = 5.0f, \
    .internal_spring_max_length = 0.0f, \
    .internal_spring_max_diversion = M_PI_4, \
    .vgroup_intern = 0, \
    .internal_tension = 15.0f, \
    .internal_compression = 15.0f, \
    .max_internal_tension = 15.0f, \
    .max_internal_compression = 15.0f, \
  }

#define _DNA_DEFAULT_ClothCollSettings \
  { \
    .collision_list = NULL, \
    .epsilon = 0.015f, \
    .self_friction = 5.0f, \
    .friction = 5.0f, \
    .damping = 0.0f, \
    .selfepsilon = 0.015f, \
    .flags = CLOTH_COLLSETTINGS_FLAG_ENABLED, \
    .loop_count = 2, \
    .group = NULL, \
    .vgroup_selfcol = 0, \
    .vgroup_objcol = 0, \
    .clamp = 0.0f, \
    .self_clamp = 0.0f, \
  }

#define _DNA_DEFAULT_ClothModifierData \
  { \
    .clothObject = NULL, \
    .sim_parms = NULL, \
    .coll_parms = NULL, \
    .point_cache = NULL, \
    .ptcaches = {NULL, NULL}, \
    .hairdata = NULL, \
    .hair_grid_min = {0.0f, 0.0f, 0.0f}, \
    .hair_grid_max = {0.0f, 0.0f, 0.0f}, \
    .hair_grid_res = {0, 0, 0}, \
    .hair_grid_cellsize = 0.0f, \
    .solver_result = NULL, \
  }

#define _DNA_DEFAULT_CollisionModifierData \
  { \
    .x = NULL, \
    .xnew = NULL, \
    .xold = NULL, \
    .current_xnew = NULL, \
    .current_x = NULL, \
    .current_v = NULL, \
    .vert_tris = NULL, \
    .mvert_num = 0, \
    .tri_num = 0, \
    .time_x = -1000.0f, \
    .time_xnew = -1000.0f, \
    .is_static = false, \
    .bvhtree = NULL, \
  }

#define _DNA_DEFAULT_CorrectiveSmoothModifierData \
  { \
    .bind_coords = NULL, \
    .bind_coords_num = 0, \
    .lambda = 0.5f, \
    .scale = 1.0f, \
    .repeat = 5, \
    .flag = 0, \
    .smooth_type = MOD_CORRECTIVESMOOTH_SMOOTH_SIMPLE, \
    .defgrp_name = "", \
  }

#define _DNA_DEFAULT_CurveModifierData \
  { \
    .object = NULL, \
    .name = "", \
    .defaxis = MOD_CURVE_POSX, \
    .flag = 0, \
  }

/* Defines are scattered across too many files, they need to be moved to DNA. */
#if 0
#define _DNA_DEFAULT_DataTransferModifierData \
  { \
    .ob_source = NULL, \
    .data_types = 0, \
    .vmap_mode = MREMAP_MODE_VERT_NEAREST, \
    .emap_mode = MREMAP_MODE_EDGE_NEAREST, \
    .lmap_mode = MREMAP_MODE_LOOP_NEAREST_POLYNOR, \
    .pmap_mode = MREMAP_MODE_POLY_NEAREST, \
    .map_max_distance = 1.0f, \
    .map_ray_radius = 0.0f, \
    .islands_precision = 0.0f, \
    .layers_select_src = {DT_LAYERS_ALL_SRC, DT_LAYERS_ALL_SRC, DT_LAYERS_ALL_SRC, DT_LAYERS_ALL_SRC}, \
    .layers_select_dst = {DT_LAYERS_NAME_DST, DT_LAYERS_NAME_DST, DT_LAYERS_NAME_DST, DT_LAYERS_NAME_DST}, \
    .mix_mod = CDT_MIX_TRANSFER, \
    .mix_factor = 1.0f, \
    .defgrp_name = "", \
    .flags = MOD_DATATRANSFER_OBSRC_TRANSFORM, \
  }
#endif

#define _DNA_DEFAULT_DecimateModifierData \
  { \
    .percent = 1.0f, \
    .iter = 0, \
    .delimit = 0, \
    .symmetry_axis = 0, \
    .angle = DEG2RADF(5.0f), \
    .defgrp_name = "", \
    .defgrp_factor = 1.0f, \
    .flag = 0, \
    .mode = 0, \
    .face_count = 0, \
  }

#define _DNA_DEFAULT_DisplaceModifierData \
  { \
    .texture = NULL, \
    .map_object = NULL, \
    .map_bone = "", \
    .uvlayer_name = "", \
    .uvlayer_tmp = 0, \
    .texmapping = 0, \
    .strength = 1.0f, \
    .direction = MOD_DISP_DIR_NOR, \
    .defgrp_name = "", \
    .midlevel = 0.5f, \
    .space = MOD_DISP_SPACE_LOCAL, \
    .flag = 0, \
  }

#define _DNA_DEFAULT_DynamicPaintModifierData \
  { \
    .canvas = NULL, \
    .brush = NULL, \
    .type = MOD_DYNAMICPAINT_TYPE_CANVAS, \
  }

/* Default to 30-degree split angle, sharpness from both angle & flag. */
#define _DNA_DEFAULT_EdgeSplitModifierData \
  { \
    .split_angle = DEG2RADF(30.0f), \
    .flags = MOD_EDGESPLIT_FROMANGLE | MOD_EDGESPLIT_FROMFLAG, \
  }

#define _DNA_DEFAULT_ExplodeModifierData \
  { \
    .facepa = NULL, \
    .flag = eExplodeFlag_Unborn | eExplodeFlag_Alive | eExplodeFlag_Dead, \
    .vgroup = 0, \
    .protect = 0.0f, \
    .uvname = "", \
  }

/* Fluid modifier settings skipped for now. */

#define _DNA_DEFAULT_HookModifierData \
  { \
    .subtarget = "", \
    .flag = 0, \
    .falloff_type = eHook_Falloff_Smooth, \
    .parentinv = _DNA_DEFAULT_UNIT_M4, \
    .cent = {0.0f, 0.0f, 0.0f}, \
    .falloff = 0.0f, \
    .curfalloff = NULL, \
    .indexar = NULL, \
    .indexar_num = 0, \
    .force = 1.0f, \
    .name = "", \
  }

#define _DNA_DEFAULT_LaplacianDeformModifierData \
  { \
    .anchor_grp_name = "", \
    .verts_num = 0, \
    .repeat = 1, \
    .vertexco = NULL, \
    .cache_system = NULL, \
    .flag = 0, \
  }

#define _DNA_DEFAULT_LaplacianSmoothModifierData \
  { \
    .lambda = 0.01f, \
    .lambda_border = 0.01f, \
    .defgrp_name = "", \
    .flag = MOD_LAPLACIANSMOOTH_X | MOD_LAPLACIANSMOOTH_Y | MOD_LAPLACIANSMOOTH_Z | \
            MOD_LAPLACIANSMOOTH_PRESERVE_VOLUME | MOD_LAPLACIANSMOOTH_NORMALIZED, \
    .repeat = 1, \
  }

#define _DNA_DEFAULT_LatticeModifierData \
  { \
    .object = NULL, \
    .name = "", \
    .strength = 1.0f, \
    .flag = 0, \
  }

#define _DNA_DEFAULT_MaskModifierData \
  { \
    .ob_arm = NULL, \
    .vgroup = "", \
    .mode = 0, \
    .flag = 0, \
    .threshold = 0.0f, \
  }

/* Y and Z forward and up axes, Blender default. */
#define _DNA_DEFAULT_MeshCacheModifierData \
  { \
    .flag = 0, \
    .type = MOD_MESHCACHE_TYPE_MDD, \
    .time_mode = 0, \
    .play_mode = 0, \
    .forward_axis = 1, \
    .up_axis = 2, \
    .flip_axis = 0, \
    .interp = MOD_MESHCACHE_INTERP_LINEAR, \
    .factor = 1.0f, \
    .deform_mode = 0.0f, \
    .frame_start = 0.0f, \
    .frame_scale = 1.0f, \
    .eval_frame = 0.0f, \
    .eval_time = 0.0f, \
    .eval_factor = 0.0f, \
    .filepath = "", \
  }

#define _DNA_DEFAULT_MeshDeformModifierData \
  { \
    .object = 0, \
    .defgrp_name = "", \
    .gridsize = 5, \
    .flag = 0, \
    .bindinfluences = NULL, \
    .bindoffsets = NULL, \
    .bindcagecos = NULL, \
    .verts_num = 0, \
    .cage_verts_num = 0, \
    .dyngrid = NULL, \
    .dyninfluences = NULL, \
    .dynverts = NULL, \
    .dyngridsize = 0, \
    .influences_num = 0, \
    .dyncellmin = {0.0f, 0.0f, 0.0f}, \
    .dyncellwidth = 0.0f, \
    .bindmat = _DNA_DEFAULT_UNIT_M4, \
    .bindweights = NULL, \
    .bindcos = NULL, \
    .bindfunc = NULL, \
  }

#define _DNA_DEFAULT_MeshSeqCacheModifierData \
  { \
    .cache_file = NULL, \
    .object_path = "", \
    .read_flag = MOD_MESHSEQ_READ_VERT | MOD_MESHSEQ_READ_POLY | MOD_MESHSEQ_READ_UV | \
                 MOD_MESHSEQ_READ_COLOR | MOD_MESHSEQ_INTERPOLATE_VERTICES, \
    .velocity_scale = 1.0f, \
    .reader = NULL, \
    .reader_object_path = "", \
  }

#define _DNA_DEFAULT_MirrorModifierData \
  { \
    .flag = MOD_MIR_AXIS_X | MOD_MIR_VGROUP, \
    .tolerance = 0.001f, \
    .bisect_threshold = 0.001f, \
    .uv_offset = {0.0f, 0.0f}, \
    .uv_offset_copy = {0.0f, 0.0f}, \
    .mirror_ob = NULL, \
    .use_correct_order_on_merge = true, \
  }

#define _DNA_DEFAULT_MultiresModifierData \
  { \
    .lvl = 0, \
    .sculptlvl = 0, \
    .renderlvl = 0, \
    .totlvl = 0, \
    .flags = eMultiresModifierFlag_UseCrease | eMultiresModifierFlag_ControlEdges, \
    .uv_smooth = SUBSURF_UV_SMOOTH_PRESERVE_BOUNDARIES, \
    .quality = 4, \
    .boundary_smooth = SUBSURF_BOUNDARY_SMOOTH_ALL, \
  }

#define _DNA_DEFAULT_NormalEditModifierData \
  { \
    .defgrp_name = "", \
    .target = NULL, \
    .mode = MOD_NORMALEDIT_MODE_RADIAL, \
    .flag = 0, \
    .mix_mode = MOD_NORMALEDIT_MIX_COPY, \
    .mix_factor = 1.0f, \
    .mix_limit = M_PI, \
    .offset = {0.0f, 0.0f, 0.0f}, \
  }

/* Some fields are initialized in #init_data. */
#define _DNA_DEFAULT_OceanModifierData \
  { \
    .ocean = NULL, \
    .oceancache = NULL, \
    .resolution = 7, \
    .viewport_resolution = 7, \
    .spatial_size = 50, \
    .wind_velocity = 30.0f, \
    .damp = 0.5f, \
    .smallest_wave = 0.01f, \
    .depth = 200.0f, \
    .wave_alignment = 0.0f, \
    .wave_direction = 0.0f, \
    .wave_scale = 1.0f, \
    .chop_amount = 1.0f, \
    .foam_coverage = 0.0f, \
    .time = 1.0f, \
    .spectrum = MOD_OCEAN_SPECTRUM_PHILLIPS, \
    .fetch_jonswap = 120.0f, \
    .sharpen_peak_jonswap = 0.0f, \
    .bakestart = 1, \
    .bakeend = 250, \
    .cachepath = "", \
    .foamlayername = "", \
    .spraylayername = "", \
    .cached = 0, \
    .geometry_mode = 0, \
    .flag = 0, \
    .repeat_x = 1, \
    .repeat_y = 1, \
    .seed = 0, \
    .size = 1.0f, \
    .foam_fade = 0.98f, \
  }

#define _DNA_DEFAULT_ParticleInstanceModifierData \
  { \
    .psys = 1, \
    .flag = eParticleInstanceFlag_Parents | eParticleInstanceFlag_Unborn | \
            eParticleInstanceFlag_Alive | eParticleInstanceFlag_Dead, \
    .axis = 2, \
    .space = eParticleInstanceSpace_World, \
    .position = 1.0f, \
    .random_position = 0.0f, \
    .rotation = 0.0f, \
    .random_rotation = 0.0f, \
    .particle_offset = 0.0f, \
    .particle_amount = 1.0f, \
    .index_layer_name = "", \
    .value_layer_name = "", \
  }

#define _DNA_DEFAULT_ParticleSystemModifierData \
  { \
    .psys = NULL, \
    .mesh_final = NULL, \
    .mesh_original = NULL, \
    .totdmvert = 0, \
    .totdmedge = 0, \
    .totdmface = 0, \
    .flag = 0, \
  }

#define _DNA_DEFAULT_RemeshModifierData \
  { \
    .threshold = 1.0f, \
    .scale = 0.9f, \
    .hermite_num = 1.0f, \
    .depth = 4, \
    .flag = MOD_REMESH_FLOOD_FILL, \
    .mode = MOD_REMESH_VOXEL, \
    .voxel_size = 0.1f, \
    .adaptivity = 0.0f, \
  }

#define _DNA_DEFAULT_ScrewModifierData \
  { \
    .ob_axis = NULL, \
    .steps = 16, \
    .render_steps = 16, \
    .iter = 1, \
    .screw_ofs = 0.0f, \
    .angle = 2.0f * M_PI, \
    .merge_dist = 0.01f, \
    .flag = MOD_SCREW_SMOOTH_SHADING, \
    .axis = 2, \
  }

/* Shape key modifier has no items. */

#define _DNA_DEFAULT_ShrinkwrapModifierData \
  { \
    .target = NULL, \
    .auxTarget = NULL, \
    .vgroup_name = "", \
    .keepDist = 0.0f, \
    .shrinkType = MOD_SHRINKWRAP_NEAREST_SURFACE, \
    .shrinkOpts = MOD_SHRINKWRAP_PROJECT_ALLOW_POS_DIR, \
    .shrinkMode = 0, \
    .projLimit = 0.0f, \
    .projAxis = 0, \
    .subsurfLevels = 0, \
  }

#define _DNA_DEFAULT_SimpleDeformModifierData \
  { \
    .origin = NULL, \
    .vgroup_name = "", \
    .factor = DEG2RADF(45.0f), \
    .limit = {0.0f, 1.0f}, \
    .mode = MOD_SIMPLEDEFORM_MODE_TWIST, \
    .axis = 0, \
    .deform_axis = 0, \
    .flag = 0, \
  }

#define _DNA_DEFAULT_NodesModifierData \
  { 0 }

#define _DNA_DEFAULT_SkinModifierData \
  { \
    .branch_smoothing = 0.0f, \
    .flag = 0, \
    .symmetry_axes = MOD_SKIN_SYMM_X, \
  }

#define _DNA_DEFAULT_SmoothModifierData \
  { \
    .fac = 0.5f, \
    .repeat = 1, \
    .defgrp_name = "", \
    .flag = MOD_SMOOTH_X | MOD_SMOOTH_Y | MOD_SMOOTH_Z, \
  }

/* Softbody modifier skipped for now. */

#define _DNA_DEFAULT_SolidifyModifierData \
  { \
    .defgrp_name = "", \
    .shell_defgrp_name = "", \
    .rim_defgrp_name = "", \
    .offset = 0.01f, \
    .offset_fac = -1.0f, \
    .offset_fac_vg = 0.0f, \
    .offset_clamp = 0.0f, \
    .mode = MOD_SOLIDIFY_MODE_EXTRUDE, \
    .nonmanifold_offset_mode = MOD_SOLIDIFY_NONMANIFOLD_OFFSET_MODE_CONSTRAINTS, \
    .nonmanifold_boundary_mode = MOD_SOLIDIFY_NONMANIFOLD_BOUNDARY_MODE_NONE, \
    .crease_inner = 0.0f, \
    .crease_outer = 0.0f, \
    .crease_rim = 0.0f, \
    .flag = MOD_SOLIDIFY_RIM, \
    .mat_ofs = 0, \
    .mat_ofs_rim = 0, \
    .merge_tolerance = 0.0001f, \
    .bevel_convex = 0.0f, \
  }

#define _DNA_DEFAULT_SubsurfModifierData \
  { \
    .subdivType = 0, \
    .levels = 1, \
    .renderLevels = 2, \
    .flags = eSubsurfModifierFlag_UseCrease | eSubsurfModifierFlag_ControlEdges, \
    .uv_smooth = SUBSURF_UV_SMOOTH_PRESERVE_BOUNDARIES, \
    .quality = 3, \
    .boundary_smooth = SUBSURF_BOUNDARY_SMOOTH_ALL, \
    .emCache = NULL, \
    .mCache = NULL, \
  }

#define _DNA_DEFAULT_SurfaceModifierData \
  { \
   .runtime = {NULL}, /* Include to avoid empty an struct (for MSVC). */ \
  }

#define _DNA_DEFAULT_SurfaceDeformModifierData \
  { \
    .depsgraph = NULL, \
    .target = NULL, \
    .verts = NULL, \
    .falloff = 4.0f, \
    .mesh_verts_num = 0, \
    .bind_verts_num = 0, \
    .target_verts_num = 0, \
    .target_polys_num = 0, \
    .flags = 0, \
    .mat = _DNA_DEFAULT_UNIT_M4, \
    .strength = 1.0f, \
    .defgrp_name = "", \
  }

#define _DNA_DEFAULT_TriangulateModifierData \
  { \
    .flag = 0, \
    .quad_method = MOD_TRIANGULATE_QUAD_SHORTEDGE, \
    .ngon_method = MOD_TRIANGULATE_NGON_BEAUTY, \
    .min_vertices = 4, \
  }

#define _DNA_DEFAULT_UVProjectModifierData \
  { \
    .projectors = {NULL, NULL, NULL, NULL, NULL, NULL, NULL, NULL, NULL, NULL}, \
    .projectors_num = 1, \
    .aspectx = 1.0f, \
    .aspecty = 1.0f, \
    .scalex = 1.0f, \
    .scaley = 1.0f, \
    .uvlayer_name = "", \
    .uvlayer_tmp = 0, \
  }

#define _DNA_DEFAULT_UVWarpModifierData \
  { \
    .axis_u = 0, \
    .axis_v = 1, \
    .flag = 0, \
    .center = {0.5f, 0.5f}, \
    .offset = {0.0f, 0.0f}, \
    .scale = {1.0f, 1.0f}, \
    .rotation = 0.0f, \
    .object_src = NULL, \
    .bone_src = "", \
    .object_dst = NULL, \
    .bone_dst = "", \
    .vgroup_name = "", \
    .uvlayer_name = "", \
  }

#define _DNA_DEFAULT_WarpModifierData \
  { \
    .texture = NULL, \
    .map_object = NULL, \
    .map_bone = "", \
    .uvlayer_name = "", \
    .uvlayer_tmp = 0, \
    .texmapping = 0, \
    .object_from = NULL, \
    .object_to = NULL, \
    .bone_from = "", \
    .bone_to = "", \
    .curfalloff = NULL, \
    .defgrp_name = "", \
    .strength = 1.0f, \
    .falloff_radius = 1.0f, \
    .flag = 0, \
    .falloff_type = eWarp_Falloff_Smooth, \
  }

#define _DNA_DEFAULT_WaveModifierData \
  { \
    .texture = NULL, \
    .map_object = NULL, \
    .map_bone = "", \
    .uvlayer_name = "", \
    .uvlayer_tmp = 0, \
    .texmapping = MOD_DISP_MAP_LOCAL, \
    .objectcenter = NULL, \
    .defgrp_name = "", \
    .flag = MOD_WAVE_X | MOD_WAVE_Y | MOD_WAVE_CYCL | MOD_WAVE_NORM_X | MOD_WAVE_NORM_Y | MOD_WAVE_NORM_Z, \
    .startx = 0.0f, \
    .starty = 0.0f, \
    .height = 0.5f, \
    .width = 1.5f, \
    .narrow = 1.5f, \
    .speed = 0.25f, \
    .damp = 10.0f, \
    .falloff = 0.0f, \
    .timeoffs = 0.0f, \
    .lifetime = 0.0f, \
  }

#define _DNA_DEFAULT_WeightedNormalModifierData \
  { \
    .defgrp_name = "", \
    .mode = MOD_WEIGHTEDNORMAL_MODE_FACE, \
    .flag = 0, \
    .weight = 50, \
    .thresh = 0.01f, \
  }

#define _DNA_DEFAULT_WeightVGEditModifierData \
  { \
    .defgrp_name = "", \
    .edit_flags = 0, \
    .falloff_type = MOD_WVG_MAPPING_NONE, \
    .default_weight = 0.0f, \
    .cmap_curve = NULL, \
    .add_threshold = 0.01f, \
    .rem_threshold = 0.01f, \
    .mask_constant =  1.0f, \
    .mask_defgrp_name = "", \
    .mask_tex_use_channel = MOD_WVG_MASK_TEX_USE_INT, \
    .mask_texture = NULL, \
    .mask_tex_map_obj = NULL, \
    .mask_tex_map_bone = "", \
    .mask_tex_mapping = MOD_DISP_MAP_LOCAL, \
    .mask_tex_uvlayer_name = "", \
  }

#define _DNA_DEFAULT_WeightVGMixModifierData \
  { \
    .defgrp_name_a = "", \
    .defgrp_name_b = "", \
    .default_weight_a = 0.0f, \
    .default_weight_b = 0.0f, \
    .mix_mode = MOD_WVG_MIX_SET, \
    .mix_set = MOD_WVG_SET_AND, \
    .mask_constant = 1.0f, \
    .mask_defgrp_name = "", \
    .mask_tex_use_channel = MOD_WVG_MASK_TEX_USE_INT, \
    .mask_texture = NULL, \
    .mask_tex_map_obj = NULL, \
    .mask_tex_map_bone = "", \
    .mask_tex_mapping = MOD_DISP_MAP_LOCAL, \
    .mask_tex_uvlayer_name = "", \
    .flag = 0, \
  }

#define _DNA_DEFAULT_WeightVGProximityModifierData \
  { \
    .defgrp_name = "", \
    .proximity_mode = MOD_WVG_PROXIMITY_OBJECT, \
    .proximity_flags = MOD_WVG_PROXIMITY_GEOM_VERTS, \
    .proximity_ob_target = NULL, \
    .mask_constant = 1.0f, \
    .mask_defgrp_name = "", \
    .mask_tex_use_channel = MOD_WVG_MASK_TEX_USE_INT, \
    .mask_texture = NULL, \
    .mask_tex_map_obj = NULL, \
    .mask_tex_map_bone = "", \
    .mask_tex_mapping = MOD_DISP_MAP_LOCAL, \
    .mask_tex_uvlayer_name = "", \
    .min_dist = 0.0f, \
    .max_dist = 1.0f, \
    .falloff_type = MOD_WVG_MAPPING_NONE, \
  }

#define _DNA_DEFAULT_WeldModifierData \
  { \
    .merge_dist = 0.001f, \
    .mode = MOD_WELD_MODE_ALL, \
    .defgrp_name = "", \
  }

#define _DNA_DEFAULT_WireframeModifierData \
  { \
    .defgrp_name = "", \
    .offset = 0.02f, \
    .offset_fac = 0.0f, \
    .offset_fac_vg = 0.0f, \
    .crease_weight = 1.0f, \
    .flag = MOD_WIREFRAME_REPLACE | MOD_WIREFRAME_OFS_EVEN, \
    .mat_ofs = 0, \
  }
  
#define _DNA_DEFAULT_GreasePencilOpacityModifierData \
  { \
    .color_mode = MOD_GREASE_PENCIL_COLOR_BOTH, \
    .color_factor = 1.0f, \
    .hardness_factor = 1.0f, \
  }

#define _DNA_DEFAULT_GreasePencilSubdivModifierData \
  { \
    .level = 1, \
  }
  
#define _DNA_DEFAULT_GreasePencilColorModifierData \
  { \
    .color_mode = MOD_GREASE_PENCIL_COLOR_BOTH, \
    .hsv = {0.5f, 1.0f, 1.0f}, \
  }


#define _DNA_DEFAULT_GreasePencilTintModifierData \
  { \
    .color_mode = MOD_GREASE_PENCIL_COLOR_BOTH, \
    .tint_mode = MOD_GREASE_PENCIL_TINT_UNIFORM, \
    .factor = 0.5f, \
    .radius = 1.0f, \
    .color = {1.0f, 1.0f, 1.0f}, \
  }

#define _DNA_DEFAULT_GreasePencilSmoothModifierData \
  { \
    .flag = MOD_GREASE_PENCIL_SMOOTH_MOD_LOCATION, \
    .factor = 1.0f, \
    .step = 1, \
  }

#define _DNA_DEFAULT_GreasePencilOffsetModifierData \
  { \
    .flag = 0, \
    .offset_mode = MOD_GREASE_PENCIL_OFFSET_RANDOM, \
    .loc = {0.0f, 0.0f, 0.0f}, \
    .rot = {0.0f, 0.0f, 0.0f}, \
    .scale = {0.0f, 0.0f, 0.0f}, \
    .stroke_step = 1, \
    .stroke_start_offset = 0, \
  }

#define _DNA_DEFAULT_GreasePencilNoiseModifierData \
  { \
    .flag = GP_NOISE_FULL_STROKE | GP_NOISE_USE_RANDOM, \
    .factor = 0.5f, \
    .factor_strength = 0.0f, \
    .factor_thickness = 0.0f, \
    .factor_uvs = 0.0f, \
    .noise_scale = 0.0f, \
    .noise_offset = 0.0f, \
    .step = 4, \
    .seed = 1, \
  }
  
#define _DNA_DEFAULT_GreasePencilMirrorModifierData \
  { \
    .flag = MOD_GREASE_PENCIL_MIRROR_AXIS_X, \
  }

#define _DNA_DEFAULT_GreasePencilThickModifierData \
  { \
    .flag = 0, \
    .thickness_fac = 1.0f, \
    .thickness = 0.02, \
  }

#define _DNA_DEFAULT_GreasePencilLatticeModifierData \
  { \
    .object = NULL, \
    .strength = 1.0f, \
  }

#define _DNA_DEFAULT_GreasePencilDashModifierData \
  { \
    .dash_offset = 0, \
    .segments_array = NULL, \
    .segments_num = 0, \
    .segment_active_index = 0, \
  }

#define _DNA_DEFAULT_GreasePencilDashModifierSegment \
  { \
    .name = "Segment", \
    .dash = 2, \
    .gap = 1, \
    .radius = 1.0f, \
    .opacity = 1.0f, \
    .mat_nr = -1, \
  }
  
#define _DNA_DEFAULT_GreasePencilMultiModifierData \
  { \
    .flag = 0, \
    .duplications = 3, \
    .distance = 0.1f, \
    .offset = 0.0f, \
    .fading_center = 0.5f, \
    .fading_thickness = 0.5f, \
    .fading_opacity = 0.5f, \
  }

#define _DNA_DEFAULT_GreasePencilLengthModifierData \
  { \
    .start_fac = 0.1f,\
    .end_fac = 0.1f,\
    .overshoot_fac = 0.1f,\
    .flag = GP_LENGTH_USE_CURVATURE,\
    .point_density = 30.0f,\
    .segment_influence = 0.0f,\
    .max_angle = DEG2RAD(170.0f),\
    .rand_start_fac = 0.0f,\
    .rand_end_fac = 0.0f,\
    .rand_offset = 0.0f,\
    .seed = 0,\
    .step = 4,\
  }

#define _DNA_DEFAULT_GreasePencilWeightAngleModifierData \
  { \
    .flag = 0, \
    .axis = 1, \
  }
  
#define _DNA_DEFAULT_GreasePencilArrayModifierData \
  { \
    .object = NULL, \
    .count = 2, \
    .flag = GP_ARRAY_USE_RELATIVE, \
    .offset = {0.0f, 0.0f, 0.0f}, \
    .shift = {1.0f, 0.0f, 0.0f}, \
    .rnd_offset = {0.0f, 0.0f, 0.0f}, \
    .rnd_rot = {0.0f, 0.0f, 0.0f}, \
    .rnd_scale = {0.0f, 0.0f, 0.0f}, \
    .seed = 1, \
    .mat_rpl = 0, \
  }

#define _DNA_DEFAULT_GreasePencilWeightProximityModifierData \
  { \
    .target_vgname = "", \
    .flag = 0, \
    .dist_start = 0.0f, \
    .dist_end = 20.0f, \
  }
  
#define _DNA_DEFAULT_GreasePencilHookModifierData \
  { \
    .object = NULL, \
    .subtarget = "", \
    .flag = 0, \
    .falloff_type = MOD_GREASE_PENCIL_HOOK_Falloff_Smooth, \
    .parentinv = _DNA_DEFAULT_UNIT_M4, \
    .cent = {0.0f, 0.0f, 0.0f}, \
    .falloff = 0.0f, \
    .force = 0.5f, \
  }

#define _DNA_DEFAULT_GreasePencilLineartModifierData \
  { \
    .edge_types = MOD_LINEART_EDGE_FLAG_INIT_TYPE, \
    .thickness = 25, \
    .opacity = 1.0f, \
    .crease_threshold = DEG2RAD(140.0f), \
    .calculation_flags = MOD_LINEART_ALLOW_DUPLI_OBJECTS | MOD_LINEART_ALLOW_CLIPPING_BOUNDARIES | \
                         MOD_LINEART_USE_CREASE_ON_SHARP_EDGES | MOD_LINEART_FILTER_FACE_MARK_KEEP_CONTOUR | \
                         MOD_LINEART_MATCH_OUTPUT_VGROUP, \
    /* Do not split by default, this is for better chaining quality. */ \
    .angle_splitting_threshold = 0.0f, \
    .chaining_image_threshold = 0.001f, \
    .stroke_depth_offset = 0.05,\
    .chain_smooth_tolerance = 0.0f,\
    .overscan = 0.1f,\
    .shadow_camera_near = 0.1f, \
    .shadow_camera_far = 200.0f, \
    .shadow_camera_size = 200.0f, \
  }

<<<<<<< HEAD
#define _DNA_DEFAULT_GreasePencilTimeModifierData \
  { \
    .flag = MOD_GREASE_PENCIL_TIME_KEEP_LOOP, \
    .offset = 1, \
    .frame_scale = 1.0f, \
    .mode = 0, \
    .sfra = 1, \
    .efra = 250, \
    .segments_array = NULL, \
    .segments_num = 1, \
    .segment_active_index = 0, \
  }

#define _DNA_DEFAULT_GreasePencilTimeModifierSegment \
  { \
    .name = "Segment", \
    .segment_start = 1, \
    .segment_end = 2, \
    .segment_mode = 0, \
    .segment_repeat = 1, \
=======
#define _DNA_DEFAULT_GreasePencilArmatureModifierData \
  { \
    .deformflag = ARM_DEF_VGROUP, \
    .object = NULL, \
>>>>>>> 23ef8cc8
  }

/* clang-format off */<|MERGE_RESOLUTION|>--- conflicted
+++ resolved
@@ -983,7 +983,12 @@
     .shadow_camera_size = 200.0f, \
   }
 
-<<<<<<< HEAD
+#define _DNA_DEFAULT_GreasePencilArmatureModifierData \
+  { \
+    .deformflag = ARM_DEF_VGROUP, \
+    .object = NULL, \
+  }
+
 #define _DNA_DEFAULT_GreasePencilTimeModifierData \
   { \
     .flag = MOD_GREASE_PENCIL_TIME_KEEP_LOOP, \
@@ -1004,12 +1009,6 @@
     .segment_end = 2, \
     .segment_mode = 0, \
     .segment_repeat = 1, \
-=======
-#define _DNA_DEFAULT_GreasePencilArmatureModifierData \
-  { \
-    .deformflag = ARM_DEF_VGROUP, \
-    .object = NULL, \
->>>>>>> 23ef8cc8
   }
 
 /* clang-format off */