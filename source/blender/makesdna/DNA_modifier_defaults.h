/* SPDX-FileCopyrightText: 2023 Blender Authors
 *
 * SPDX-License-Identifier: GPL-2.0-or-later */

/** \file
 * \ingroup DNA
 */

#pragma once

/* Struct members on own line. */
/* clang-format off */

#define _DNA_DEFAULT_ArmatureModifierData \
  { \
    .deformflag = ARM_DEF_VGROUP, \
    .multi = 0.0f, \
    .object = NULL, \
    .defgrp_name = "", \
  }

/* Default to 2 duplicates distributed along the x-axis by an offset of 1 object width. */
#define _DNA_DEFAULT_ArrayModifierData \
  { \
    .start_cap = NULL, \
    .end_cap = NULL, \
    .curve_ob = NULL, \
    .offset_ob = NULL, \
    .offset = {1.0f, 0.0f, 0.0f}, \
    .scale = {1.0f, 0.0f, 0.0f}, \
    .length = 0.0f, \
    .merge_dist = 0.01f, \
    .fit_type = MOD_ARR_FIXEDCOUNT, \
    .offset_type = MOD_ARR_OFF_RELATIVE, \
    .flags = 0, \
    .count = 2, \
    .uv_offset = {0.0f, 0.0f}, \
  }

#define _DNA_DEFAULT_BevelModifierData \
  { \
    .value = 0.1f, \
    .res = 1, \
    .flags = 0, \
    .val_flags = MOD_BEVEL_AMT_OFFSET, \
    .profile_type = MOD_BEVEL_PROFILE_SUPERELLIPSE, \
    .lim_flags = MOD_BEVEL_ANGLE, \
    .e_flags = 0, \
    .mat = -1, \
    .edge_flags = 0, \
    .face_str_mode = MOD_BEVEL_FACE_STRENGTH_NONE, \
    .miter_inner = MOD_BEVEL_MITER_SHARP, \
    .miter_outer = MOD_BEVEL_MITER_SHARP, \
    .affect_type = MOD_BEVEL_AFFECT_EDGES, \
    .profile = 0.5f, \
    .bevel_angle = DEG2RADF(30.0f), \
    .spread = 0.1f, \
    .defgrp_name = "", \
  }

#define _DNA_DEFAULT_BooleanModifierData \
  { \
    .object = NULL, \
    .collection = NULL, \
    .double_threshold = 1e-6f, \
    .operation = eBooleanModifierOp_Difference, \
    .solver = eBooleanModifierSolver_Exact, \
    .flag = eBooleanModifierFlag_Object, \
    .bm_flag = 0, \
  }

#define _DNA_DEFAULT_BuildModifierData \
  { \
    .start = 1.0f, \
    .length = 100.0f, \
    .flag = 0, \
    .randomize = 0, \
    .seed = 0, \
  }

#define _DNA_DEFAULT_CastModifierData \
  { \
    .object = NULL, \
    .fac = 0.5f, \
    .radius = 0.0f, \
    .size = 0.0f, \
    .defgrp_name = "", \
    .flag = MOD_CAST_X | MOD_CAST_Y | MOD_CAST_Z | MOD_CAST_SIZE_FROM_RADIUS, \
    .type = MOD_CAST_TYPE_SPHERE, \
  }

#define _DNA_DEFAULT_ClothSimSettings \
  { \
    .cache = NULL, \
    .mingoal = 0.0f, \
    .Cvi = 1.0f, \
    .gravity = {0.0f, 0.0f, -9.81f}, \
    .dt = 0.0f, \
    .mass = 0.3f, \
    .shear = 5.0f, \
    .bending = 0.5f, \
    .max_bend = 0.5f, \
    .max_shear = 5.0f, \
    .max_sewing = 0.0f, \
    .avg_spring_len = 0.0f, \
    .timescale = 1.0f, \
    .time_scale = 1.0f, \
    .maxgoal = 1.0f, \
    .eff_force_scale = 1000.0f, \
    .eff_wind_scale = 250.0f, \
    .sim_time_old = 0.0f, \
    .defgoal = 0.0f, \
    .goalspring = 1.0f, \
    .goalfrict = 0.0f, \
    .velocity_smooth = 0.0f, \
    .density_target = 0.0f, \
    .density_strength = 0.0f, \
    .collider_friction = 0.0f, \
    .shrink_min = 0.0f, \
    .shrink_max = 0.0f, \
    .uniform_pressure_force = 0.0f, \
    .target_volume = 0.0f, \
    .pressure_factor = 1.0f, \
    .fluid_density = 0.0f, \
    .vgroup_pressure = 0, \
    .bending_damping = 0.5f, \
    .voxel_cell_size = 0.1f, \
    .stepsPerFrame = 5, \
    .flags = CLOTH_SIMSETTINGS_FLAG_INTERNAL_SPRINGS_NORMAL, \
    .maxspringlen = 10, \
    .solver_type = 0, \
    .vgroup_bend = 0, \
    .vgroup_mass = 0, \
    .vgroup_struct = 0, \
    .vgroup_shrink = 0, \
    .shapekey_rest = 0, \
    .presets = 2, \
    .reset = 0, \
    .effector_weights = NULL, \
    .bending_model = CLOTH_BENDING_ANGULAR, \
    .vgroup_shear = 0, \
    .tension = 15.0f , \
    .compression = 15.0f, \
    .max_tension =  15.0f, \
    .max_compression = 15.0f, \
    .tension_damp = 5.0f, \
    .compression_damp = 5.0f, \
    .shear_damp = 5.0f, \
    .internal_spring_max_length = 0.0f, \
    .internal_spring_max_diversion = M_PI_4, \
    .vgroup_intern = 0, \
    .internal_tension = 15.0f, \
    .internal_compression = 15.0f, \
    .max_internal_tension = 15.0f, \
    .max_internal_compression = 15.0f, \
  }

#define _DNA_DEFAULT_ClothCollSettings \
  { \
    .collision_list = NULL, \
    .epsilon = 0.015f, \
    .self_friction = 5.0f, \
    .friction = 5.0f, \
    .damping = 0.0f, \
    .selfepsilon = 0.015f, \
    .flags = CLOTH_COLLSETTINGS_FLAG_ENABLED, \
    .loop_count = 2, \
    .group = NULL, \
    .vgroup_selfcol = 0, \
    .vgroup_objcol = 0, \
    .clamp = 0.0f, \
    .self_clamp = 0.0f, \
  }

#define _DNA_DEFAULT_ClothModifierData \
  { \
    .clothObject = NULL, \
    .sim_parms = NULL, \
    .coll_parms = NULL, \
    .point_cache = NULL, \
    .ptcaches = {NULL, NULL}, \
    .hairdata = NULL, \
    .hair_grid_min = {0.0f, 0.0f, 0.0f}, \
    .hair_grid_max = {0.0f, 0.0f, 0.0f}, \
    .hair_grid_res = {0, 0, 0}, \
    .hair_grid_cellsize = 0.0f, \
    .solver_result = NULL, \
  }

#define _DNA_DEFAULT_CollisionModifierData \
  { \
    .x = NULL, \
    .xnew = NULL, \
    .xold = NULL, \
    .current_xnew = NULL, \
    .current_x = NULL, \
    .current_v = NULL, \
    .vert_tris = NULL, \
    .mvert_num = 0, \
    .tri_num = 0, \
    .time_x = -1000.0f, \
    .time_xnew = -1000.0f, \
    .is_static = false, \
    .bvhtree = NULL, \
  }

#define _DNA_DEFAULT_CorrectiveSmoothModifierData \
  { \
    .bind_coords = NULL, \
    .bind_coords_num = 0, \
    .lambda = 0.5f, \
    .scale = 1.0f, \
    .repeat = 5, \
    .flag = 0, \
    .smooth_type = MOD_CORRECTIVESMOOTH_SMOOTH_SIMPLE, \
    .defgrp_name = "", \
  }

#define _DNA_DEFAULT_CurveModifierData \
  { \
    .object = NULL, \
    .name = "", \
    .defaxis = MOD_CURVE_POSX, \
    .flag = 0, \
  }

/* Defines are scattered across too many files, they need to be moved to DNA. */
#if 0
#define _DNA_DEFAULT_DataTransferModifierData \
  { \
    .ob_source = NULL, \
    .data_types = 0, \
    .vmap_mode = MREMAP_MODE_VERT_NEAREST, \
    .emap_mode = MREMAP_MODE_EDGE_NEAREST, \
    .lmap_mode = MREMAP_MODE_LOOP_NEAREST_POLYNOR, \
    .pmap_mode = MREMAP_MODE_POLY_NEAREST, \
    .map_max_distance = 1.0f, \
    .map_ray_radius = 0.0f, \
    .islands_precision = 0.0f, \
    .layers_select_src = {DT_LAYERS_ALL_SRC, DT_LAYERS_ALL_SRC, DT_LAYERS_ALL_SRC, DT_LAYERS_ALL_SRC}, \
    .layers_select_dst = {DT_LAYERS_NAME_DST, DT_LAYERS_NAME_DST, DT_LAYERS_NAME_DST, DT_LAYERS_NAME_DST}, \
    .mix_mod = CDT_MIX_TRANSFER, \
    .mix_factor = 1.0f, \
    .defgrp_name = "", \
    .flags = MOD_DATATRANSFER_OBSRC_TRANSFORM, \
  }
#endif

#define _DNA_DEFAULT_DecimateModifierData \
  { \
    .percent = 1.0f, \
    .iter = 0, \
    .delimit = 0, \
    .symmetry_axis = 0, \
    .angle = DEG2RADF(5.0f), \
    .defgrp_name = "", \
    .defgrp_factor = 1.0f, \
    .flag = 0, \
    .mode = 0, \
    .face_count = 0, \
  }

#define _DNA_DEFAULT_DisplaceModifierData \
  { \
    .texture = NULL, \
    .map_object = NULL, \
    .map_bone = "", \
    .uvlayer_name = "", \
    .uvlayer_tmp = 0, \
    .texmapping = 0, \
    .strength = 1.0f, \
    .direction = MOD_DISP_DIR_NOR, \
    .defgrp_name = "", \
    .midlevel = 0.5f, \
    .space = MOD_DISP_SPACE_LOCAL, \
    .flag = 0, \
  }

#define _DNA_DEFAULT_DynamicPaintModifierData \
  { \
    .canvas = NULL, \
    .brush = NULL, \
    .type = MOD_DYNAMICPAINT_TYPE_CANVAS, \
  }

/* Default to 30-degree split angle, sharpness from both angle & flag. */
#define _DNA_DEFAULT_EdgeSplitModifierData \
  { \
    .split_angle = DEG2RADF(30.0f), \
    .flags = MOD_EDGESPLIT_FROMANGLE | MOD_EDGESPLIT_FROMFLAG, \
  }

#define _DNA_DEFAULT_ExplodeModifierData \
  { \
    .facepa = NULL, \
    .flag = eExplodeFlag_Unborn | eExplodeFlag_Alive | eExplodeFlag_Dead, \
    .vgroup = 0, \
    .protect = 0.0f, \
    .uvname = "", \
  }

/* Fluid modifier settings skipped for now. */

#define _DNA_DEFAULT_HookModifierData \
  { \
    .subtarget = "", \
    .flag = 0, \
    .falloff_type = eHook_Falloff_Smooth, \
    .parentinv = _DNA_DEFAULT_UNIT_M4, \
    .cent = {0.0f, 0.0f, 0.0f}, \
    .falloff = 0.0f, \
    .curfalloff = NULL, \
    .indexar = NULL, \
    .indexar_num = 0, \
    .force = 1.0f, \
    .name = "", \
  }

#define _DNA_DEFAULT_LaplacianDeformModifierData \
  { \
    .anchor_grp_name = "", \
    .verts_num = 0, \
    .repeat = 1, \
    .vertexco = NULL, \
    .cache_system = NULL, \
    .flag = 0, \
  }

#define _DNA_DEFAULT_LaplacianSmoothModifierData \
  { \
    .lambda = 0.01f, \
    .lambda_border = 0.01f, \
    .defgrp_name = "", \
    .flag = MOD_LAPLACIANSMOOTH_X | MOD_LAPLACIANSMOOTH_Y | MOD_LAPLACIANSMOOTH_Z | \
            MOD_LAPLACIANSMOOTH_PRESERVE_VOLUME | MOD_LAPLACIANSMOOTH_NORMALIZED, \
    .repeat = 1, \
  }

#define _DNA_DEFAULT_LatticeModifierData \
  { \
    .object = NULL, \
    .name = "", \
    .strength = 1.0f, \
    .flag = 0, \
  }

#define _DNA_DEFAULT_MaskModifierData \
  { \
    .ob_arm = NULL, \
    .vgroup = "", \
    .mode = 0, \
    .flag = 0, \
    .threshold = 0.0f, \
  }

/* Y and Z forward and up axes, Blender default. */
#define _DNA_DEFAULT_MeshCacheModifierData \
  { \
    .flag = 0, \
    .type = MOD_MESHCACHE_TYPE_MDD, \
    .time_mode = 0, \
    .play_mode = 0, \
    .forward_axis = 1, \
    .up_axis = 2, \
    .flip_axis = 0, \
    .interp = MOD_MESHCACHE_INTERP_LINEAR, \
    .factor = 1.0f, \
    .deform_mode = 0.0f, \
    .frame_start = 0.0f, \
    .frame_scale = 1.0f, \
    .eval_frame = 0.0f, \
    .eval_time = 0.0f, \
    .eval_factor = 0.0f, \
    .filepath = "", \
  }

#define _DNA_DEFAULT_MeshDeformModifierData \
  { \
    .object = 0, \
    .defgrp_name = "", \
    .gridsize = 5, \
    .flag = 0, \
    .bindinfluences = NULL, \
    .bindoffsets = NULL, \
    .bindcagecos = NULL, \
    .verts_num = 0, \
    .cage_verts_num = 0, \
    .dyngrid = NULL, \
    .dyninfluences = NULL, \
    .dynverts = NULL, \
    .dyngridsize = 0, \
    .influences_num = 0, \
    .dyncellmin = {0.0f, 0.0f, 0.0f}, \
    .dyncellwidth = 0.0f, \
    .bindmat = _DNA_DEFAULT_UNIT_M4, \
    .bindweights = NULL, \
    .bindcos = NULL, \
    .bindfunc = NULL, \
  }

#define _DNA_DEFAULT_MeshSeqCacheModifierData \
  { \
    .cache_file = NULL, \
    .object_path = "", \
    .read_flag = MOD_MESHSEQ_READ_VERT | MOD_MESHSEQ_READ_POLY | MOD_MESHSEQ_READ_UV | \
                 MOD_MESHSEQ_READ_COLOR | MOD_MESHSEQ_INTERPOLATE_VERTICES, \
    .velocity_scale = 1.0f, \
    .reader = NULL, \
    .reader_object_path = "", \
  }

#define _DNA_DEFAULT_MirrorModifierData \
  { \
    .flag = MOD_MIR_AXIS_X | MOD_MIR_VGROUP, \
    .tolerance = 0.001f, \
    .bisect_threshold = 0.001f, \
    .uv_offset = {0.0f, 0.0f}, \
    .uv_offset_copy = {0.0f, 0.0f}, \
    .mirror_ob = NULL, \
    .use_correct_order_on_merge = true, \
  }

#define _DNA_DEFAULT_MultiresModifierData \
  { \
    .lvl = 0, \
    .sculptlvl = 0, \
    .renderlvl = 0, \
    .totlvl = 0, \
    .flags = eMultiresModifierFlag_UseCrease | eMultiresModifierFlag_ControlEdges, \
    .uv_smooth = SUBSURF_UV_SMOOTH_PRESERVE_BOUNDARIES, \
    .quality = 4, \
    .boundary_smooth = SUBSURF_BOUNDARY_SMOOTH_ALL, \
  }

#define _DNA_DEFAULT_NormalEditModifierData \
  { \
    .defgrp_name = "", \
    .target = NULL, \
    .mode = MOD_NORMALEDIT_MODE_RADIAL, \
    .flag = 0, \
    .mix_mode = MOD_NORMALEDIT_MIX_COPY, \
    .mix_factor = 1.0f, \
    .mix_limit = M_PI, \
    .offset = {0.0f, 0.0f, 0.0f}, \
  }

/* Some fields are initialized in #init_data. */
#define _DNA_DEFAULT_OceanModifierData \
  { \
    .ocean = NULL, \
    .oceancache = NULL, \
    .resolution = 7, \
    .viewport_resolution = 7, \
    .spatial_size = 50, \
    .wind_velocity = 30.0f, \
    .damp = 0.5f, \
    .smallest_wave = 0.01f, \
    .depth = 200.0f, \
    .wave_alignment = 0.0f, \
    .wave_direction = 0.0f, \
    .wave_scale = 1.0f, \
    .chop_amount = 1.0f, \
    .foam_coverage = 0.0f, \
    .time = 1.0f, \
    .spectrum = MOD_OCEAN_SPECTRUM_PHILLIPS, \
    .fetch_jonswap = 120.0f, \
    .sharpen_peak_jonswap = 0.0f, \
    .bakestart = 1, \
    .bakeend = 250, \
    .cachepath = "", \
    .foamlayername = "", \
    .spraylayername = "", \
    .cached = 0, \
    .geometry_mode = 0, \
    .flag = 0, \
    .repeat_x = 1, \
    .repeat_y = 1, \
    .seed = 0, \
    .size = 1.0f, \
    .foam_fade = 0.98f, \
  }

#define _DNA_DEFAULT_ParticleInstanceModifierData \
  { \
    .psys = 1, \
    .flag = eParticleInstanceFlag_Parents | eParticleInstanceFlag_Unborn | \
            eParticleInstanceFlag_Alive | eParticleInstanceFlag_Dead, \
    .axis = 2, \
    .space = eParticleInstanceSpace_World, \
    .position = 1.0f, \
    .random_position = 0.0f, \
    .rotation = 0.0f, \
    .random_rotation = 0.0f, \
    .particle_offset = 0.0f, \
    .particle_amount = 1.0f, \
    .index_layer_name = "", \
    .value_layer_name = "", \
  }

#define _DNA_DEFAULT_ParticleSystemModifierData \
  { \
    .psys = NULL, \
    .mesh_final = NULL, \
    .mesh_original = NULL, \
    .totdmvert = 0, \
    .totdmedge = 0, \
    .totdmface = 0, \
    .flag = 0, \
  }

#define _DNA_DEFAULT_RemeshModifierData \
  { \
    .threshold = 1.0f, \
    .scale = 0.9f, \
    .hermite_num = 1.0f, \
    .depth = 4, \
    .flag = MOD_REMESH_FLOOD_FILL, \
    .mode = MOD_REMESH_VOXEL, \
    .voxel_size = 0.1f, \
    .adaptivity = 0.0f, \
  }

#define _DNA_DEFAULT_ScrewModifierData \
  { \
    .ob_axis = NULL, \
    .steps = 16, \
    .render_steps = 16, \
    .iter = 1, \
    .screw_ofs = 0.0f, \
    .angle = 2.0f * M_PI, \
    .merge_dist = 0.01f, \
    .flag = MOD_SCREW_SMOOTH_SHADING, \
    .axis = 2, \
  }

/* Shape key modifier has no items. */

#define _DNA_DEFAULT_ShrinkwrapModifierData \
  { \
    .target = NULL, \
    .auxTarget = NULL, \
    .vgroup_name = "", \
    .keepDist = 0.0f, \
    .shrinkType = MOD_SHRINKWRAP_NEAREST_SURFACE, \
    .shrinkOpts = MOD_SHRINKWRAP_PROJECT_ALLOW_POS_DIR, \
    .shrinkMode = 0, \
    .projLimit = 0.0f, \
    .projAxis = 0, \
    .subsurfLevels = 0, \
  }

#define _DNA_DEFAULT_SimpleDeformModifierData \
  { \
    .origin = NULL, \
    .vgroup_name = "", \
    .factor = DEG2RADF(45.0f), \
    .limit = {0.0f, 1.0f}, \
    .mode = MOD_SIMPLEDEFORM_MODE_TWIST, \
    .axis = 0, \
    .deform_axis = 0, \
    .flag = 0, \
  }

#define _DNA_DEFAULT_NodesModifierData \
  { 0 }

#define _DNA_DEFAULT_SkinModifierData \
  { \
    .branch_smoothing = 0.0f, \
    .flag = 0, \
    .symmetry_axes = MOD_SKIN_SYMM_X, \
  }

#define _DNA_DEFAULT_SmoothModifierData \
  { \
    .fac = 0.5f, \
    .repeat = 1, \
    .defgrp_name = "", \
    .flag = MOD_SMOOTH_X | MOD_SMOOTH_Y | MOD_SMOOTH_Z, \
  }

/* Softbody modifier skipped for now. */

#define _DNA_DEFAULT_SolidifyModifierData \
  { \
    .defgrp_name = "", \
    .shell_defgrp_name = "", \
    .rim_defgrp_name = "", \
    .offset = 0.01f, \
    .offset_fac = -1.0f, \
    .offset_fac_vg = 0.0f, \
    .offset_clamp = 0.0f, \
    .mode = MOD_SOLIDIFY_MODE_EXTRUDE, \
    .nonmanifold_offset_mode = MOD_SOLIDIFY_NONMANIFOLD_OFFSET_MODE_CONSTRAINTS, \
    .nonmanifold_boundary_mode = MOD_SOLIDIFY_NONMANIFOLD_BOUNDARY_MODE_NONE, \
    .crease_inner = 0.0f, \
    .crease_outer = 0.0f, \
    .crease_rim = 0.0f, \
    .flag = MOD_SOLIDIFY_RIM, \
    .mat_ofs = 0, \
    .mat_ofs_rim = 0, \
    .merge_tolerance = 0.0001f, \
    .bevel_convex = 0.0f, \
  }

#define _DNA_DEFAULT_SubsurfModifierData \
  { \
    .subdivType = 0, \
    .levels = 1, \
    .renderLevels = 2, \
    .flags = eSubsurfModifierFlag_UseCrease | eSubsurfModifierFlag_ControlEdges, \
    .uv_smooth = SUBSURF_UV_SMOOTH_PRESERVE_BOUNDARIES, \
    .quality = 3, \
    .boundary_smooth = SUBSURF_BOUNDARY_SMOOTH_ALL, \
    .emCache = NULL, \
    .mCache = NULL, \
  }

#define _DNA_DEFAULT_SurfaceModifierData \
  { \
   .runtime = {NULL}, /* Include to avoid empty an struct (for MSVC). */ \
  }

#define _DNA_DEFAULT_SurfaceDeformModifierData \
  { \
    .depsgraph = NULL, \
    .target = NULL, \
    .verts = NULL, \
    .falloff = 4.0f, \
    .mesh_verts_num = 0, \
    .bind_verts_num = 0, \
    .target_verts_num = 0, \
    .target_polys_num = 0, \
    .flags = 0, \
    .mat = _DNA_DEFAULT_UNIT_M4, \
    .strength = 1.0f, \
    .defgrp_name = "", \
  }

#define _DNA_DEFAULT_TriangulateModifierData \
  { \
    .flag = 0, \
    .quad_method = MOD_TRIANGULATE_QUAD_SHORTEDGE, \
    .ngon_method = MOD_TRIANGULATE_NGON_BEAUTY, \
    .min_vertices = 4, \
  }

#define _DNA_DEFAULT_UVProjectModifierData \
  { \
    .projectors = {NULL, NULL, NULL, NULL, NULL, NULL, NULL, NULL, NULL, NULL}, \
    .projectors_num = 1, \
    .aspectx = 1.0f, \
    .aspecty = 1.0f, \
    .scalex = 1.0f, \
    .scaley = 1.0f, \
    .uvlayer_name = "", \
    .uvlayer_tmp = 0, \
  }

#define _DNA_DEFAULT_UVWarpModifierData \
  { \
    .axis_u = 0, \
    .axis_v = 1, \
    .flag = 0, \
    .center = {0.5f, 0.5f}, \
    .offset = {0.0f, 0.0f}, \
    .scale = {1.0f, 1.0f}, \
    .rotation = 0.0f, \
    .object_src = NULL, \
    .bone_src = "", \
    .object_dst = NULL, \
    .bone_dst = "", \
    .vgroup_name = "", \
    .uvlayer_name = "", \
  }

#define _DNA_DEFAULT_WarpModifierData \
  { \
    .texture = NULL, \
    .map_object = NULL, \
    .map_bone = "", \
    .uvlayer_name = "", \
    .uvlayer_tmp = 0, \
    .texmapping = 0, \
    .object_from = NULL, \
    .object_to = NULL, \
    .bone_from = "", \
    .bone_to = "", \
    .curfalloff = NULL, \
    .defgrp_name = "", \
    .strength = 1.0f, \
    .falloff_radius = 1.0f, \
    .flag = 0, \
    .falloff_type = eWarp_Falloff_Smooth, \
  }

#define _DNA_DEFAULT_WaveModifierData \
  { \
    .texture = NULL, \
    .map_object = NULL, \
    .map_bone = "", \
    .uvlayer_name = "", \
    .uvlayer_tmp = 0, \
    .texmapping = MOD_DISP_MAP_LOCAL, \
    .objectcenter = NULL, \
    .defgrp_name = "", \
    .flag = MOD_WAVE_X | MOD_WAVE_Y | MOD_WAVE_CYCL | MOD_WAVE_NORM_X | MOD_WAVE_NORM_Y | MOD_WAVE_NORM_Z, \
    .startx = 0.0f, \
    .starty = 0.0f, \
    .height = 0.5f, \
    .width = 1.5f, \
    .narrow = 1.5f, \
    .speed = 0.25f, \
    .damp = 10.0f, \
    .falloff = 0.0f, \
    .timeoffs = 0.0f, \
    .lifetime = 0.0f, \
  }

#define _DNA_DEFAULT_WeightedNormalModifierData \
  { \
    .defgrp_name = "", \
    .mode = MOD_WEIGHTEDNORMAL_MODE_FACE, \
    .flag = 0, \
    .weight = 50, \
    .thresh = 0.01f, \
  }

#define _DNA_DEFAULT_WeightVGEditModifierData \
  { \
    .defgrp_name = "", \
    .edit_flags = 0, \
    .falloff_type = MOD_WVG_MAPPING_NONE, \
    .default_weight = 0.0f, \
    .cmap_curve = NULL, \
    .add_threshold = 0.01f, \
    .rem_threshold = 0.01f, \
    .mask_constant =  1.0f, \
    .mask_defgrp_name = "", \
    .mask_tex_use_channel = MOD_WVG_MASK_TEX_USE_INT, \
    .mask_texture = NULL, \
    .mask_tex_map_obj = NULL, \
    .mask_tex_map_bone = "", \
    .mask_tex_mapping = MOD_DISP_MAP_LOCAL, \
    .mask_tex_uvlayer_name = "", \
  }

#define _DNA_DEFAULT_WeightVGMixModifierData \
  { \
    .defgrp_name_a = "", \
    .defgrp_name_b = "", \
    .default_weight_a = 0.0f, \
    .default_weight_b = 0.0f, \
    .mix_mode = MOD_WVG_MIX_SET, \
    .mix_set = MOD_WVG_SET_AND, \
    .mask_constant = 1.0f, \
    .mask_defgrp_name = "", \
    .mask_tex_use_channel = MOD_WVG_MASK_TEX_USE_INT, \
    .mask_texture = NULL, \
    .mask_tex_map_obj = NULL, \
    .mask_tex_map_bone = "", \
    .mask_tex_mapping = MOD_DISP_MAP_LOCAL, \
    .mask_tex_uvlayer_name = "", \
    .flag = 0, \
  }

#define _DNA_DEFAULT_WeightVGProximityModifierData \
  { \
    .defgrp_name = "", \
    .proximity_mode = MOD_WVG_PROXIMITY_OBJECT, \
    .proximity_flags = MOD_WVG_PROXIMITY_GEOM_VERTS, \
    .proximity_ob_target = NULL, \
    .mask_constant = 1.0f, \
    .mask_defgrp_name = "", \
    .mask_tex_use_channel = MOD_WVG_MASK_TEX_USE_INT, \
    .mask_texture = NULL, \
    .mask_tex_map_obj = NULL, \
    .mask_tex_map_bone = "", \
    .mask_tex_mapping = MOD_DISP_MAP_LOCAL, \
    .mask_tex_uvlayer_name = "", \
    .min_dist = 0.0f, \
    .max_dist = 1.0f, \
    .falloff_type = MOD_WVG_MAPPING_NONE, \
  }

#define _DNA_DEFAULT_WeldModifierData \
  { \
    .merge_dist = 0.001f, \
    .mode = MOD_WELD_MODE_ALL, \
    .defgrp_name = "", \
  }

#define _DNA_DEFAULT_WireframeModifierData \
  { \
    .defgrp_name = "", \
    .offset = 0.02f, \
    .offset_fac = 0.0f, \
    .offset_fac_vg = 0.0f, \
    .crease_weight = 1.0f, \
    .flag = MOD_WIREFRAME_REPLACE | MOD_WIREFRAME_OFS_EVEN, \
    .mat_ofs = 0, \
  }
  
#define _DNA_DEFAULT_GreasePencilOpacityModifierData \
  { \
    .color_mode = MOD_GREASE_PENCIL_COLOR_BOTH, \
    .color_factor = 1.0f, \
    .hardness_factor = 1.0f, \
  }

#define _DNA_DEFAULT_GreasePencilSubdivModifierData \
  { \
    .level = 1, \
  }
  
#define _DNA_DEFAULT_GreasePencilColorModifierData \
  { \
    .color_mode = MOD_GREASE_PENCIL_COLOR_BOTH, \
    .hsv = {0.5f, 1.0f, 1.0f}, \
  }


#define _DNA_DEFAULT_GreasePencilTintModifierData \
  { \
    .color_mode = MOD_GREASE_PENCIL_COLOR_BOTH, \
    .tint_mode = MOD_GREASE_PENCIL_TINT_UNIFORM, \
    .factor = 0.5f, \
    .radius = 1.0f, \
    .color = {1.0f, 1.0f, 1.0f}, \
  }

#define _DNA_DEFAULT_GreasePencilSmoothModifierData \
  { \
    .flag = MOD_GREASE_PENCIL_SMOOTH_MOD_LOCATION, \
    .factor = 1.0f, \
    .step = 1, \
  }

#define _DNA_DEFAULT_GreasePencilOffsetModifierData \
  { \
    .flag = 0, \
    .offset_mode = MOD_GREASE_PENCIL_OFFSET_RANDOM, \
    .loc = {0.0f, 0.0f, 0.0f}, \
    .rot = {0.0f, 0.0f, 0.0f}, \
    .scale = {0.0f, 0.0f, 0.0f}, \
    .stroke_step = 1, \
    .stroke_start_offset = 0, \
  }

#define _DNA_DEFAULT_GreasePencilNoiseModifierData \
  { \
    .flag = GP_NOISE_FULL_STROKE | GP_NOISE_USE_RANDOM, \
    .factor = 0.5f, \
    .factor_strength = 0.0f, \
    .factor_thickness = 0.0f, \
    .factor_uvs = 0.0f, \
    .noise_scale = 0.0f, \
    .noise_offset = 0.0f, \
    .step = 4, \
    .seed = 1, \
  }
  
#define _DNA_DEFAULT_GreasePencilMirrorModifierData \
  { \
    .flag = MOD_GREASE_PENCIL_MIRROR_AXIS_X, \
  }

#define _DNA_DEFAULT_GreasePencilThickModifierData \
  { \
    .flag = 0, \
    .thickness_fac = 1.0f, \
    .thickness = 0.02, \
  }

#define _DNA_DEFAULT_GreasePencilLatticeModifierData \
  { \
    .object = NULL, \
    .strength = 1.0f, \
  }

#define _DNA_DEFAULT_GreasePencilDashModifierData \
  { \
    .dash_offset = 0, \
    .segments_array = NULL, \
    .segments_num = 0, \
    .segment_active_index = 0, \
  }

#define _DNA_DEFAULT_GreasePencilDashModifierSegment \
  { \
    .name = "Segment", \
    .dash = 2, \
    .gap = 1, \
    .radius = 1.0f, \
    .opacity = 1.0f, \
    .mat_nr = -1, \
  }
  
#define _DNA_DEFAULT_GreasePencilMultiModifierData \
  { \
    .flag = 0, \
    .duplications = 3, \
    .distance = 0.1f, \
    .offset = 0.0f, \
    .fading_center = 0.5f, \
    .fading_thickness = 0.5f, \
    .fading_opacity = 0.5f, \
  }

#define _DNA_DEFAULT_GreasePencilLengthModifierData \
  { \
    .start_fac = 0.1f,\
    .end_fac = 0.1f,\
    .overshoot_fac = 0.1f,\
    .flag = GP_LENGTH_USE_CURVATURE,\
    .point_density = 30.0f,\
    .segment_influence = 0.0f,\
    .max_angle = DEG2RAD(170.0f),\
    .rand_start_fac = 0.0f,\
    .rand_end_fac = 0.0f,\
    .rand_offset = 0.0f,\
    .seed = 0,\
    .step = 4,\
  }

#define _DNA_DEFAULT_GreasePencilWeightAngleModifierData \
  { \
    .flag = 0, \
    .axis = 1, \
  }
  
#define _DNA_DEFAULT_GreasePencilArrayModifierData \
  { \
    .object = NULL, \
    .count = 2, \
    .flag = GP_ARRAY_USE_RELATIVE, \
    .offset = {0.0f, 0.0f, 0.0f}, \
    .shift = {1.0f, 0.0f, 0.0f}, \
    .rnd_offset = {0.0f, 0.0f, 0.0f}, \
    .rnd_rot = {0.0f, 0.0f, 0.0f}, \
    .rnd_scale = {0.0f, 0.0f, 0.0f}, \
    .seed = 1, \
    .mat_rpl = 0, \
  }

#define _DNA_DEFAULT_GreasePencilWeightProximityModifierData \
  { \
    .target_vgname = "", \
    .flag = 0, \
    .dist_start = 0.0f, \
    .dist_end = 20.0f, \
  }
  
#define _DNA_DEFAULT_GreasePencilHookModifierData \
  { \
    .object = NULL, \
    .subtarget = "", \
    .flag = 0, \
    .falloff_type = MOD_GREASE_PENCIL_HOOK_Falloff_Smooth, \
    .parentinv = _DNA_DEFAULT_UNIT_M4, \
    .cent = {0.0f, 0.0f, 0.0f}, \
    .falloff = 0.0f, \
    .force = 0.5f, \
  }

<<<<<<< HEAD
#define _DNA_DEFAULT_GreasePencilSimplifyModifierData \
  { \
    .flag = 0, \
    .factor = 0.0f, \
    .mode = 0, \
    .step = 1, \
    .length = 0.1f, \
    .distance = 0.1f, \
=======
#define _DNA_DEFAULT_GreasePencilLineartModifierData \
  { \
    .edge_types = MOD_LINEART_EDGE_FLAG_INIT_TYPE, \
    .thickness = 25, \
    .opacity = 1.0f, \
    .crease_threshold = DEG2RAD(140.0f), \
    .calculation_flags = MOD_LINEART_ALLOW_DUPLI_OBJECTS | MOD_LINEART_ALLOW_CLIPPING_BOUNDARIES | \
                         MOD_LINEART_USE_CREASE_ON_SHARP_EDGES | MOD_LINEART_FILTER_FACE_MARK_KEEP_CONTOUR | \
                         MOD_LINEART_MATCH_OUTPUT_VGROUP, \
    /* Do not split by default, this is for better chaining quality. */ \
    .angle_splitting_threshold = 0.0f, \
    .chaining_image_threshold = 0.001f, \
    .stroke_depth_offset = 0.05,\
    .chain_smooth_tolerance = 0.0f,\
    .overscan = 0.1f,\
    .shadow_camera_near = 0.1f, \
    .shadow_camera_far = 200.0f, \
    .shadow_camera_size = 200.0f, \
  }

#define _DNA_DEFAULT_GreasePencilArmatureModifierData \
  { \
    .deformflag = ARM_DEF_VGROUP, \
    .object = NULL, \
  }

#define _DNA_DEFAULT_GreasePencilTimeModifierData \
  { \
    .flag = MOD_GREASE_PENCIL_TIME_KEEP_LOOP, \
    .offset = 1, \
    .frame_scale = 1.0f, \
    .mode = 0, \
    .sfra = 1, \
    .efra = 250, \
    .segments_array = NULL, \
    .segments_num = 1, \
    .segment_active_index = 0, \
  }

#define _DNA_DEFAULT_GreasePencilTimeModifierSegment \
  { \
    .name = "Segment", \
    .segment_start = 1, \
    .segment_end = 2, \
    .segment_mode = 0, \
    .segment_repeat = 1, \
>>>>>>> b0991081
  }

/* clang-format off */<|MERGE_RESOLUTION|>--- conflicted
+++ resolved
@@ -963,16 +963,6 @@
     .force = 0.5f, \
   }
 
-<<<<<<< HEAD
-#define _DNA_DEFAULT_GreasePencilSimplifyModifierData \
-  { \
-    .flag = 0, \
-    .factor = 0.0f, \
-    .mode = 0, \
-    .step = 1, \
-    .length = 0.1f, \
-    .distance = 0.1f, \
-=======
 #define _DNA_DEFAULT_GreasePencilLineartModifierData \
   { \
     .edge_types = MOD_LINEART_EDGE_FLAG_INIT_TYPE, \
@@ -1019,7 +1009,16 @@
     .segment_end = 2, \
     .segment_mode = 0, \
     .segment_repeat = 1, \
->>>>>>> b0991081
-  }
-
+  }
+
+#define _DNA_DEFAULT_GreasePencilSimplifyModifierData \
+  { \
+    .flag = 0, \
+    .factor = 0.0f, \
+    .mode = 0, \
+    .step = 1, \
+    .length = 0.1f, \
+    .distance = 0.1f, \
+  }
+  
 /* clang-format off */