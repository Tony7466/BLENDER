--- conflicted
+++ resolved
@@ -942,8 +942,15 @@
     .seed = 1, \
     .mat_rpl = 0, \
   }
+
+#define _DNA_DEFAULT_GreasePencilWeightProximityModifierData \
+  { \
+    .target_vgname = "", \
+    .flag = 0, \
+    .dist_start = 0.0f, \
+    .dist_end = 20.0f, \
+  }
   
-<<<<<<< HEAD
 #define _DNA_DEFAULT_GreasePencilHookModifierData \
   { \
     .object = NULL, \
@@ -954,14 +961,5 @@
     .cent = {0.0f, 0.0f, 0.0f}, \
     .falloff = 0.0f, \
     .force = 0.5f, \
-=======
-#define _DNA_DEFAULT_GreasePencilWeightProximityModifierData \
-  { \
-    .target_vgname = "", \
-    .flag = 0, \
-    .dist_start = 0.0f, \
-    .dist_end = 20.0f, \
->>>>>>> ae208732
-  }
-
+  }
 /* clang-format off */