--- conflicted
+++ resolved
@@ -923,7 +923,12 @@
     .step = 4,\
   }
 
-<<<<<<< HEAD
+#define _DNA_DEFAULT_GreasePencilWeightAngleModifierData \
+  { \
+    .flag = 0, \
+    .axis = 1, \
+  }
+  
 #define _DNA_DEFAULT_GreasePencilArrayModifierData \
   { \
     .object = NULL, \
@@ -936,12 +941,6 @@
     .rnd_scale = {0.0f, 0.0f, 0.0f}, \
     .seed = 1, \
     .mat_rpl = 0, \
-=======
-#define _DNA_DEFAULT_GreasePencilWeightAngleModifierData \
-  { \
-    .flag = 0, \
-    .axis = 1, \
->>>>>>> ace5c9af
   }
   
 /* clang-format off */