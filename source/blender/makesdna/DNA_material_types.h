--- conflicted
+++ resolved
@@ -209,7 +209,10 @@
   short paint_active_slot;
   short paint_clone_slot;
   short tot_slots;
-  char _pad2[2];
+
+  /* Displacement. */
+  char displacement_method;
+  char _pad2[1];
 
   /* Transparency. */
   float alpha_threshold;
@@ -217,13 +220,9 @@
   char blend_method; /* TODO(fclem): Deprecate once we remove legacy EEVEE. */
   char blend_shadow; /* TODO(fclem): Deprecate once we remove legacy EEVEE. */
   char blend_flag;
-<<<<<<< HEAD
-  char displacement_method;
-=======
 
   /* Volume. */
   char volume_intersection_method;
->>>>>>> b0e7a6db
 
   /**
    * Cached slots for texture painting, must be refreshed in
