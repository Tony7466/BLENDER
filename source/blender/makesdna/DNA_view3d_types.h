--- conflicted
+++ resolved
@@ -236,10 +236,8 @@
 
   /** Curves sculpt mode settings. */
   float sculpt_curves_cage_opacity;
-<<<<<<< HEAD
-  char _pad[8];
-=======
->>>>>>> 5b9dcbdb
+
+  char _pad[4];
 } View3DOverlay;
 
 /** #View3DOverlay.handle_display */
