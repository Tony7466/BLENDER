/* SPDX-License-Identifier: GPL-2.0-or-later
 * Copyright 2001-2002 NaN Holding BV. All rights reserved. */

/** \file
 * \ingroup DNA
 *
 * Used for custom mesh data types (stored per vert/edge/loop/face)
 */

#pragma once

#include "DNA_defs.h"

#include "BLI_implicit_sharing.h"

#ifdef __cplusplus
extern "C" {
#endif

/** Workaround to forward-declare C++ type in C header. */
#ifdef __cplusplus
namespace blender::bke {
class AnonymousAttributeID;
}  // namespace blender::bke
using AnonymousAttributeIDHandle = blender::bke::AnonymousAttributeID;
#else
typedef struct AnonymousAttributeIDHandle AnonymousAttributeIDHandle;
#endif

/** Descriptor and storage for a custom data layer. */
typedef struct CustomDataLayer {
  /** Type of data in layer. */
  int type;
  /** In editmode, offset of layer in block. */
  int offset;
  /** General purpose flag. */
  int flag;
  /** Number of the active layer of this type. */
  int active;
  /** Number of the layer to render. */
  int active_rnd;
  /** Number of the layer to render. */
  int active_clone;
  /** Number of the layer to render. */
  int active_mask;
  /** Shape key-block unique id reference. */
  int uid;
  /** Layer name, MAX_CUSTOMDATA_LAYER_NAME. */
  char name[68];
  char _pad1[4];
  /** Layer data. */
  void *data;
  /**
   * Run-time identifier for this layer. Can be used to retrieve information about where this
   * attribute was created.
   */
  const AnonymousAttributeIDHandle *anonymous_id;
<<<<<<< HEAD
  void *default_data;
=======
  /**
   * Run-time data that allows sharing `data` with other entities (mostly custom data layers on
   * other geometries).
   */
  const ImplicitSharingInfoHandle *sharing_info;
>>>>>>> 8df6974a
} CustomDataLayer;

#define MAX_CUSTOMDATA_LAYER_NAME 68
#define MAX_CUSTOMDATA_LAYER_NAME_NO_PREFIX 64

typedef struct CustomDataExternal {
  /** FILE_MAX. */
  char filepath[1024];
} CustomDataExternal;

/**
 * Structure which stores custom element data associated with mesh elements
 * (vertices, edges or faces). The custom data is organized into a series of
 * layers, each with a data type (e.g. MTFace, MDeformVert, etc.).
 */
typedef struct CustomData {
  /** CustomDataLayers, ordered by type. */
  CustomDataLayer *layers;
  /**
   * runtime only! - maps types to indices of first layer of that type,
   * MUST be >= CD_NUMTYPES, but we can't use a define here.
   * Correct size is ensured in CustomData_update_typemap assert().
   */
  int typemap[54];

  /** Number of layers, size of layers array. */
  int totlayer, maxlayer;
  /** In editmode, total size of all data layers. */
  int totsize, _pad[1];
  /** (BMesh Only): Memory pool for allocation of blocks. */
  struct BLI_mempool *pool;
  /** External file storing custom-data layers. */
  CustomDataExternal *external;
} CustomData;

/** #CustomData.type */
typedef enum eCustomDataType {
  /* Used by GLSL attributes in the cases when we need a delayed CD type
   * assignment (in the cases when we don't know in advance which layer
   * we are addressing).
   */
  CD_AUTO_FROM_NAME = -1,

#ifdef DNA_DEPRECATED_ALLOW
  CD_MVERT = 0,
  CD_MSTICKY = 1,
#endif
  CD_MDEFORMVERT = 2, /* Array of `MDeformVert`. */
  CD_MEDGE = 3,
  CD_MFACE = 4,
  CD_MTFACE = 5,
  CD_MCOL = 6,
  CD_ORIGINDEX = 7,
  /**
   * Used for derived face corner normals on mesh `ldata`, since currently they are not computed
   * lazily. Derived vertex and polygon normals are stored in #Mesh_Runtime.
   */
  CD_NORMAL = 8,
  CD_FACEMAP = 9, /* exclusive face group, each face can only be part of one */
  CD_PROP_FLOAT = 10,
  CD_PROP_INT32 = 11,
  CD_PROP_STRING = 12,
  CD_ORIGSPACE = 13, /* for modifier stack face location mapping */
  CD_ORCO = 14,      /* undeformed vertex coordinates, normalized to 0..1 range */
#ifdef DNA_DEPRECATED_ALLOW
  CD_MTEXPOLY = 15,
  CD_MLOOPUV = 16,
#endif
  CD_PROP_BYTE_COLOR = 17,
  CD_TANGENT = 18,
  CD_MDISPS = 19,
  CD_PREVIEW_MCOL = 20,           /* For displaying weight-paint colors. */
                                  /*  CD_ID_MCOL          = 21, */
  /* CD_TEXTURE_MLOOPCOL = 22, */ /* UNUSED */
  CD_CLOTH_ORCO = 23,
  /* CD_RECAST = 24, */ /* UNUSED */

  CD_MPOLY = 25,
#ifdef DNA_DEPRECATED_ALLOW
  CD_MLOOP = 26,
#endif
  CD_SHAPE_KEYINDEX = 27,
  CD_SHAPEKEY = 28,
  CD_BWEIGHT = 29,
  /** Subdivision sharpness data per edge or per vertex. */
  CD_CREASE = 30,
  CD_ORIGSPACE_MLOOP = 31,
  CD_PREVIEW_MLOOPCOL = 32,
  CD_BM_ELEM_PYPTR = 33,

  CD_PAINT_MASK = 34,
  CD_GRID_PAINT_MASK = 35,
  CD_MVERT_SKIN = 36,
  CD_FREESTYLE_EDGE = 37,
  CD_FREESTYLE_FACE = 38,
  CD_MLOOPTANGENT = 39,
  CD_TESSLOOPNORMAL = 40,
  CD_CUSTOMLOOPNORMAL = 41,
#ifdef DNA_DEPRECATED_ALLOW
  CD_SCULPT_FACE_SETS = 42,
#endif

  /* CD_LOCATION = 43, */ /* UNUSED */
  /* CD_RADIUS = 44, */   /* UNUSED */
  CD_PROP_INT8 = 45,
  /* Two 32-bit signed integers. */
  CD_PROP_INT32_2D = 46,

  CD_PROP_COLOR = 47,
  CD_PROP_FLOAT3 = 48,
  CD_PROP_FLOAT2 = 49,
  CD_PROP_BOOL = 50,

  CD_HAIRLENGTH = 51,
  CD_DYNTOPO_VERT = 52,
  CD_TOOLFLAGS = 53,
  CD_NUMTYPES = 54,
} eCustomDataType;

/* Bits for eCustomDataMask */
#define CD_MASK_MDEFORMVERT (1 << CD_MDEFORMVERT)
#define CD_MASK_MEDGE (1 << CD_MEDGE)
#define CD_MASK_MFACE (1 << CD_MFACE)
#define CD_MASK_MTFACE (1 << CD_MTFACE)
#define CD_MASK_MCOL (1 << CD_MCOL)
#define CD_MASK_ORIGINDEX (1 << CD_ORIGINDEX)
#define CD_MASK_NORMAL (1 << CD_NORMAL)
#define CD_MASK_FACEMAP (1 << CD_FACEMAP)
#define CD_MASK_PROP_FLOAT (1 << CD_PROP_FLOAT)
#define CD_MASK_PROP_INT32 (1 << CD_PROP_INT32)
#define CD_MASK_PROP_STRING (1 << CD_PROP_STRING)
#define CD_MASK_ORIGSPACE (1 << CD_ORIGSPACE)
#define CD_MASK_ORCO (1 << CD_ORCO)
#define CD_MASK_PROP_BYTE_COLOR (1 << CD_PROP_BYTE_COLOR)
#define CD_MASK_TANGENT (1 << CD_TANGENT)
#define CD_MASK_MDISPS (1 << CD_MDISPS)
#define CD_MASK_PREVIEW_MCOL (1 << CD_PREVIEW_MCOL)
#define CD_MASK_CLOTH_ORCO (1 << CD_CLOTH_ORCO)

#define CD_MASK_SHAPE_KEYINDEX (1 << CD_SHAPE_KEYINDEX)
#define CD_MASK_SHAPEKEY (1 << CD_SHAPEKEY)
#define CD_MASK_BWEIGHT (1 << CD_BWEIGHT)
#define CD_MASK_CREASE (1 << CD_CREASE)
#define CD_MASK_ORIGSPACE_MLOOP (1LL << CD_ORIGSPACE_MLOOP)
#define CD_MASK_PREVIEW_MLOOPCOL (1LL << CD_PREVIEW_MLOOPCOL)
#define CD_MASK_BM_ELEM_PYPTR (1LL << CD_BM_ELEM_PYPTR)

#define CD_MASK_PAINT_MASK (1LL << CD_PAINT_MASK)
#define CD_MASK_GRID_PAINT_MASK (1LL << CD_GRID_PAINT_MASK)
#define CD_MASK_MVERT_SKIN (1LL << CD_MVERT_SKIN)
#define CD_MASK_FREESTYLE_EDGE (1LL << CD_FREESTYLE_EDGE)
#define CD_MASK_FREESTYLE_FACE (1LL << CD_FREESTYLE_FACE)
#define CD_MASK_MLOOPTANGENT (1LL << CD_MLOOPTANGENT)
#define CD_MASK_TESSLOOPNORMAL (1LL << CD_TESSLOOPNORMAL)
#define CD_MASK_CUSTOMLOOPNORMAL (1LL << CD_CUSTOMLOOPNORMAL)
#define CD_MASK_PROP_COLOR (1ULL << CD_PROP_COLOR)
#define CD_MASK_PROP_FLOAT3 (1ULL << CD_PROP_FLOAT3)
#define CD_MASK_PROP_FLOAT2 (1ULL << CD_PROP_FLOAT2)
#define CD_MASK_PROP_BOOL (1ULL << CD_PROP_BOOL)
#define CD_MASK_PROP_INT8 (1ULL << CD_PROP_INT8)
#define CD_MASK_PROP_INT32_2D (1ULL << CD_PROP_INT32_2D)

#define CD_MASK_DYNTOPO_VERT (1ULL << CD_DYNTOPO_VERT)
#define CD_MASK_HAIRLENGTH (1ULL << CD_HAIRLENGTH)
#define CD_MASK_TOOLFLAGS (1ULL << CD_TOOLFLAGS)

/** Multi-resolution loop data. */
#define CD_MASK_MULTIRES_GRIDS (CD_MASK_MDISPS | CD_GRID_PAINT_MASK)

/* All data layers. */
#define CD_MASK_ALL (~0LL)

/* All generic attributes. */
#define CD_MASK_PROP_ALL \
  (CD_MASK_PROP_FLOAT | CD_MASK_PROP_FLOAT2 | CD_MASK_PROP_FLOAT3 | CD_MASK_PROP_INT32 | \
   CD_MASK_PROP_COLOR | CD_MASK_PROP_STRING | CD_MASK_PROP_BYTE_COLOR | CD_MASK_PROP_BOOL | \
   CD_MASK_PROP_INT8 | CD_MASK_PROP_INT32_2D)

/* All color attributes */
#define CD_MASK_COLOR_ALL (CD_MASK_PROP_COLOR | CD_MASK_PROP_BYTE_COLOR)

typedef struct CustomData_MeshMasks {
  uint64_t vmask;
  uint64_t emask;
  uint64_t fmask;
  uint64_t pmask;
  uint64_t lmask;
} CustomData_MeshMasks;

/** #CustomData.flag */
enum {
  /* Indicates layer should not be copied by CustomData_from_template or CustomData_copy_data */
  CD_FLAG_NOCOPY = (1 << 0),
  CD_FLAG_UNUSED = (1 << 1),
  /* Indicates the layer is only temporary, also implies no copy */
  CD_FLAG_TEMPORARY = ((1 << 2)),  // CD_FLAG_TEMPORARY no longer implies CD_FLAG_NOCOPY, this
                                   // wasn't enforced for bmesh
  /* Indicates the layer is stored in an external file */
  CD_FLAG_EXTERNAL = (1 << 3),
  /* Indicates external data is read into memory */
  CD_FLAG_IN_MEMORY = (1 << 4),
#ifdef DNA_DEPRECATED_ALLOW
  CD_FLAG_COLOR_ACTIVE = (1 << 5),
  CD_FLAG_COLOR_RENDER = (1 << 6),
#endif
  CD_FLAG_ELEM_NOCOPY = (1 << 8),  // disables CustomData_bmesh_copy_data.
  CD_FLAG_ELEM_NOINTERP = (1 << 9),
};

/* Limits */
#define MAX_MTFACE 8

#define DYNTOPO_NODE_NONE -1

#ifdef __cplusplus
}
#endif<|MERGE_RESOLUTION|>--- conflicted
+++ resolved
@@ -55,15 +55,15 @@
    * attribute was created.
    */
   const AnonymousAttributeIDHandle *anonymous_id;
-<<<<<<< HEAD
+
+  /** Default data for layer elements, heap-allocated. */
   void *default_data;
-=======
+
   /**
    * Run-time data that allows sharing `data` with other entities (mostly custom data layers on
    * other geometries).
    */
   const ImplicitSharingInfoHandle *sharing_info;
->>>>>>> 8df6974a
 } CustomDataLayer;
 
 #define MAX_CUSTOMDATA_LAYER_NAME 68
