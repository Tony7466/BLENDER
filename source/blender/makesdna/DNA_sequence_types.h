/* SPDX-FileCopyrightText: 2001-2002 NaN Holding BV. All rights reserved.
 *
 * SPDX-License-Identifier: GPL-2.0-or-later */
/** \file
 * \ingroup DNA
 *
 * Structs for use by the 'Sequencer' (Video Editor)
 *
 * Note on terminology
 * - #Sequence: video/effect/audio data you can select and manipulate in the sequencer.
 * - #Sequence.machine: Strange name for the channel.
 * - #Strip: The data referenced by the #Sequence
 * - Meta Strip (SEQ_TYPE_META): Support for nesting Sequences.
 */

#pragma once

#include "DNA_color_types.h"
#include "DNA_defs.h"
#include "DNA_listBase.h"
#include "DNA_session_uid_types.h" /* for #SessionUID */
#include "DNA_vec_types.h"         /* for #rctf */

struct Ipo;
struct MovieClip;
struct Scene;
struct SequenceLookup;
struct VFont;
struct bSound;

#ifdef __cplusplus
namespace blender::seq {
struct MediaPresence;
struct ThumbnailCache;
struct TextVarsRuntime;
}  // namespace blender::seq
using MediaPresence = blender::seq::MediaPresence;
using TextVarsRuntime = blender::seq::TextVarsRuntime;
using ThumbnailCache = blender::seq::ThumbnailCache;
#else
typedef struct MediaPresence MediaPresence;
typedef struct TextVarsRuntime TextVarsRuntime;
typedef struct ThumbnailCache ThumbnailCache;
#endif

/* -------------------------------------------------------------------- */
/** \name Sequence & Editing Structs
 * \{ */

/* strlens; 256= FILE_MAXFILE, 768= FILE_MAXDIR */

typedef struct StripAnim {
  struct StripAnim *next, *prev;
  struct ImBufAnim *anim;
} StripAnim;

typedef struct StripElem {
  /** File name concatenated onto #Strip::dirpath. */
  char filename[256];
  /** Ignore when zeroed. */
  int orig_width, orig_height;
  float orig_fps;
} StripElem;

typedef struct StripCrop {
  int top;
  int bottom;
  int left;
  int right;
} StripCrop;

typedef struct StripTransform {
  float xofs;
  float yofs;
  float scale_x;
  float scale_y;
  float rotation;
  /** 0-1 range, use SEQ_image_transform_origin_offset_pixelspace_get to convert to pixel space. */
  float origin[2];
  int filter;
} StripTransform;

typedef struct StripColorBalance {
  int method;
  float lift[3];
  float gamma[3];
  float gain[3];
  float slope[3];
  float offset[3];
  float power[3];
  int flag;
  char _pad[4];
  // float exposure;
  // float saturation;
} StripColorBalance;

typedef struct StripProxy {
  /** Custom directory for index and proxy files (defaults to "BL_proxy"). */
  char dirpath[768];
  /** Custom file. */
  char filename[256];
  struct ImBufAnim *anim; /* custom proxy anim file */

  short tc; /* time code in use */

  short quality;          /* proxy build quality */
  short build_size_flags; /* size flags (see below) of all proxies */
                          /* to build */
  short build_tc_flags;   /* time code flags (see below) of all tc indices */
                          /* to build */
  short build_flags;
  char storage;
  char _pad[5];
} StripProxy;

typedef struct Strip {
  struct Strip *next, *prev;
  int us, done;
  int startstill, endstill;
  /**
   * Only used as an array in IMAGE sequences(!),
   * and as a 1-element array in MOVIE sequences,
   * NULL for all other strip-types.
   */
  StripElem *stripdata;
  char dirpath[768];
  StripProxy *proxy;
  StripCrop *crop;
  StripTransform *transform;
  StripColorBalance *color_balance DNA_DEPRECATED;

  /* color management */
  ColorManagedColorspaceSettings colorspace_settings;
} Strip;

typedef enum eSeqRetimingKeyFlag {
  SEQ_SPEED_TRANSITION_IN = (1 << 0),
  SEQ_SPEED_TRANSITION_OUT = (1 << 1),
  SEQ_FREEZE_FRAME_IN = (1 << 2),
  SEQ_FREEZE_FRAME_OUT = (1 << 3),
  SEQ_KEY_SELECTED = (1 << 4),
} eSeqRetimingKeyFlag;

typedef struct SeqRetimingKey {
  double strip_frame_index;
  int flag; /* eSeqRetimingKeyFlag */
  int _pad0;
  float retiming_factor; /* Value between 0-1 mapped to original content range. */

  char _pad1[4];
  double original_strip_frame_index; /* Used for transition keys only. */
  float original_retiming_factor;    /* Used for transition keys only. */
  char _pad2[4];
} SeqRetimingKey;

typedef struct SequenceRuntime {
  SessionUID session_uid;
} SequenceRuntime;

/**
 * The sequence structure is the basic struct used by any strip.
 * each of the strips uses a different sequence structure.
 *
 * \warning The first part identical to ID (for use in ipo's)
 * the comment above is historic, probably we can drop the ID compatibility,
 * but take care making this change.
 *
 * \warning This is really a 'Strip' in the UI!, name is highly confusing.
 */
typedef struct Sequence {
  struct Sequence *next, *prev;
  /** Temp var for duplication, pointing to the newly duplicated Sequence. */
  void *tmp;
  /** Needed (to be like ipo), else it will raise libdata warnings, this should never be used. */
  void *lib;
  /** SEQ_NAME_MAXSTR - name, set by default and needs to be unique, for RNA paths. */
  char name[64];

  /** Flags bitmap (see below) and the type of sequence. */
  int flag, type;
  /** The length of the contents of this strip - before handles are applied. */
  int len;
  /**
   * Start frame of contents of strip in absolute frame coordinates.
   * For meta-strips start of first strip startdisp.
   */
  float start;
  /**
   * Frames after the first frame where display starts,
   * frames before the last frame where display ends.
   */
  float startofs, endofs;
  /**
   * Frames that use the first frame before data begins,
   * frames that use the last frame after data ends.
   */
  float startstill, endstill;
  /** Machine: the strip channel */
  int machine;
  /** Starting and ending points of the effect strip. Undefined for other strip types. */
  int startdisp, enddisp;
  float sat;
  float mul;

  /** Stream-index for movie or sound files with several streams. */
  short streamindex;
  short _pad;
  /** For multi-camera source selection. */
  int multicam_source;
  /** MOVIECLIP render flags. */
  int clip_flag;

  Strip *strip;

  /** Old animation system, deprecated for 2.5. */
  struct Ipo *ipo DNA_DEPRECATED;

  /** these ID vars should never be NULL but can be when linked libraries fail to load,
   * so check on access */
  struct Scene *scene;
  /** Override scene camera. */
  struct Object *scene_camera;
  /** For MOVIECLIP strips. */
  struct MovieClip *clip;
  /** For MASK strips. */
  struct Mask *mask;
  /** For MOVIE strips. */
  ListBase anims;

  float effect_fader;
  /* DEPRECATED, only used for versioning. */
  float speed_fader;

  /* pointers for effects: */
  struct Sequence *seq1, *seq2;

  /** List of strips for meta-strips. */
  ListBase seqbase;
  ListBase channels; /* SeqTimelineChannel */

  /* List of strip connections (one-way, not bidirectional). */
  ListBase connections; /* SeqConnection */

  /** The linked "bSound" object. */
  struct bSound *sound;
  /** Handle to #AUD_SequenceEntry. */
  void *scene_sound;
  float volume;

  /** Pitch (-0.1..10), pan -2..2. */
  float pitch DNA_DEPRECATED, pan;
  float strobe;

  float sound_offset;
  char _pad4[4];

  /** Struct pointer for effect settings. */
  void *effectdata;

  /** Only use part of animation file. */
  int anim_startofs;
  /** Is subtle different to startofs / endofs. */
  int anim_endofs;

  int blend_mode;
  float blend_opacity;

  /* Tag color showed if `SEQ_TIMELINE_SHOW_STRIP_COLOR_TAG` is set. */
  int8_t color_tag;

  char alpha_mode;
  char _pad2[2];

  int cache_flag;

  /* is sfra needed anymore? - it looks like its only used in one place */
  /** Starting frame according to the timeline of the scene. */
  int sfra;

  /* Multiview */
  char views_format;
  char _pad3[3];
  struct Stereo3dFormat *stereo3d_format;

  struct IDProperty *prop;

  /* modifiers */
  ListBase modifiers;

  /* Playback rate of strip content in frames per second. */
  float media_playback_rate;
  float speed_factor;

  struct SeqRetimingKey *retiming_keys;
  int retiming_keys_num;
  char _pad6[4];

  SequenceRuntime runtime;
} Sequence;

typedef struct MetaStack {
  struct MetaStack *next, *prev;
  ListBase *oldbasep;
  ListBase *old_channels;
  Sequence *parseq;
  /* the startdisp/enddisp when entering the meta */
  int disp_range[2];
} MetaStack;

typedef struct SeqTimelineChannel {
  struct SeqTimelineChannel *next, *prev;
  char name[64];
  int index;
  int flag;
} SeqTimelineChannel;

typedef struct SeqConnection {
  struct SeqConnection *next, *prev;
  Sequence *seq_ref;
} SeqConnection;

typedef struct EditingRuntime {
  struct SequenceLookup *sequence_lookup;
  MediaPresence *media_presence;
  ThumbnailCache *thumbnail_cache;
  void *_pad;
} EditingRuntime;

typedef struct Editing {
  /** Pointer to the current list of seq's being edited (can be within a meta strip). */
  ListBase *seqbasep;
  ListBase *displayed_channels;
  void *_pad0;
  /** Pointer to the top-most seq's. */
  ListBase seqbase;
  ListBase metastack;
  ListBase channels; /* SeqTimelineChannel */

  /* Context vars, used to be static */
  Sequence *act_seq;
  /** 1024 = FILE_MAX. */
  char act_imagedir[1024];
  /** 1024 = FILE_MAX. */
  char act_sounddir[1024];
  /** 1024 = FILE_MAX. */
  char proxy_dir[1024];

  int proxy_storage;

  int overlay_frame_ofs, overlay_frame_abs;
  int overlay_frame_flag;
  rctf overlay_frame_rect;

  int show_missing_media_flag;
  int _pad1;

  struct SeqCache *cache;

  /* Cache control */
  float recycle_max_cost; /* UNUSED only for versioning. */
  int cache_flag;

  struct PrefetchJob *prefetch_job;

  /* Must be initialized only by seq_cache_create() */
  int64_t disk_cache_timestamp;

  EditingRuntime runtime;
} Editing;

/** \} */

/* -------------------------------------------------------------------- */
/** \name Effect Variable Structs
 * \{ */

typedef struct WipeVars {
  float edgeWidth, angle;
  short forward, wipetype;
} WipeVars;

typedef struct GlowVars {
  /** Minimum intensity to trigger a glow. */
  float fMini;
  float fClamp;
  /** Amount to multiply glow intensity. */
  float fBoost;
  /** Radius of glow blurring. */
  float dDist;
  int dQuality;
  /** SHOW/HIDE glow buffer. */
  int bNoComp;
} GlowVars;

typedef struct TransformVars {
  float ScalexIni;
  float ScaleyIni;
  float xIni;
  float yIni;
  float rotIni;
  int percent;
  int interpolation;
  /** Preserve aspect/ratio when scaling. */
  int uniform_scale;
} TransformVars;

typedef struct SolidColorVars {
  float col[3];
  char _pad[4];
} SolidColorVars;

typedef struct SpeedControlVars {
  float *frameMap;
  /* DEPRECATED, only used for versioning. */
  float globalSpeed;
  int flags;

  int speed_control_type;

  float speed_fader;
  float speed_fader_length;
  float speed_fader_frame_number;
} SpeedControlVars;

/** #SpeedControlVars.speed_control_type */
enum {
  SEQ_SPEED_STRETCH = 0,
  SEQ_SPEED_MULTIPLY = 1,
  SEQ_SPEED_LENGTH = 2,
  SEQ_SPEED_FRAME_NUMBER = 3,
};

typedef struct GaussianBlurVars {
  float size_x;
  float size_y;
} GaussianBlurVars;

typedef struct TextVars {
  char text[512];
  struct VFont *text_font;
  int text_blf_id;
  float text_size;
  float color[4], shadow_color[4], box_color[4], outline_color[4];
  float loc[2];
  float wrap_width;
  float box_margin;
  float shadow_angle;
  float shadow_offset;
  float shadow_blur;
  float outline_width;
  char flag;
  char align;
<<<<<<< HEAD
  char _pad[2];
  int cursor_offset;
  int selection_start_offset;
  int selection_end_offset;

  TextVarsRuntime *runtime;
=======
  char align_y DNA_DEPRECATED /* Only used for versioning. */;
  char anchor_x, anchor_y;
  char _pad[3];
>>>>>>> 33c48215
} TextVars;

/** #TextVars.flag */
enum {
  SEQ_TEXT_SHADOW = (1 << 0),
  SEQ_TEXT_BOX = (1 << 1),
  SEQ_TEXT_BOLD = (1 << 2),
  SEQ_TEXT_ITALIC = (1 << 3),
  SEQ_TEXT_OUTLINE = (1 << 4),
};

/** #TextVars.align */
enum {
  SEQ_TEXT_ALIGN_X_LEFT = 0,
  SEQ_TEXT_ALIGN_X_CENTER = 1,
  SEQ_TEXT_ALIGN_X_RIGHT = 2,
};

#define SEQ_FONT_NOT_LOADED -2

typedef struct ColorMixVars {
  /** Value from SEQ_TYPE_XXX enumeration. */
  int blend_effect;
  /** Blend factor [0.0f, 1.0f]. */
  float factor;
} ColorMixVars;

/** \} */

/* -------------------------------------------------------------------- */
/** \name Sequence Modifiers
 * \{ */

typedef struct SequenceModifierData {
  struct SequenceModifierData *next, *prev;
  int type, flag;
  /** MAX_NAME. */
  char name[64];

  /* mask input, either sequence or mask ID */
  int mask_input_type;
  int mask_time;

  struct Sequence *mask_sequence;
  struct Mask *mask_id;
} SequenceModifierData;

typedef struct ColorBalanceModifierData {
  SequenceModifierData modifier;

  StripColorBalance color_balance;
  float color_multiply;
} ColorBalanceModifierData;

enum {
  SEQ_COLOR_BALANCE_METHOD_LIFTGAMMAGAIN = 0,
  SEQ_COLOR_BALANCE_METHOD_SLOPEOFFSETPOWER = 1,
};

typedef struct CurvesModifierData {
  SequenceModifierData modifier;

  struct CurveMapping curve_mapping;
} CurvesModifierData;

typedef struct HueCorrectModifierData {
  SequenceModifierData modifier;

  struct CurveMapping curve_mapping;
} HueCorrectModifierData;

typedef struct BrightContrastModifierData {
  SequenceModifierData modifier;

  float bright;
  float contrast;
} BrightContrastModifierData;

typedef struct SequencerMaskModifierData {
  SequenceModifierData modifier;
} SequencerMaskModifierData;

typedef struct WhiteBalanceModifierData {
  SequenceModifierData modifier;

  float white_value[3];
  char _pad[4];
} WhiteBalanceModifierData;

typedef struct SequencerTonemapModifierData {
  SequenceModifierData modifier;

  float key, offset, gamma;
  float intensity, contrast, adaptation, correction;
  int type;
} SequencerTonemapModifierData;

enum {
  SEQ_TONEMAP_RH_SIMPLE = 0,
  SEQ_TONEMAP_RD_PHOTORECEPTOR = 1,
};

/** \} */

/** \name Sound Modifiers
 * \{ */

typedef struct EQCurveMappingData {
  struct EQCurveMappingData *next, *prev;
  struct CurveMapping curve_mapping;
} EQCurveMappingData;

typedef struct SoundEqualizerModifierData {
  SequenceModifierData modifier;
  /* EQCurveMappingData */
  ListBase graphics;
} SoundEqualizerModifierData;
/** \} */

/* -------------------------------------------------------------------- */
/** \name Flags & Types
 * \{ */

/** #Editor::overlay_frame_flag */
enum {
  SEQ_EDIT_OVERLAY_FRAME_SHOW = 1,
  SEQ_EDIT_OVERLAY_FRAME_ABS = 2,
};

/** #Editing::show_missing_media_flag */
enum {
  SEQ_EDIT_SHOW_MISSING_MEDIA = 1 << 0,
};

#define SEQ_STRIP_OFSBOTTOM 0.05f
#define SEQ_STRIP_OFSTOP 0.95f

/** #Editor::proxy_storage */
enum {
  /** Store proxies in project directory. */
  SEQ_EDIT_PROXY_DIR_STORAGE = 1,
};

/** #SpeedControlVars::flags */
enum {
  SEQ_SPEED_UNUSED_2 = 1 << 0, /* cleared */
  SEQ_SPEED_UNUSED_1 = 1 << 1, /* cleared */
  SEQ_SPEED_UNUSED_3 = 1 << 2, /* cleared */
  SEQ_SPEED_USE_INTERPOLATION = 1 << 3,
};

#define SEQ_NAME_MAXSTR 64

/* From: `DNA_object_types.h`, see it's doc-string there. */
#define SELECT 1

/** #Sequence.flag */
enum {
  /* `SELECT = (1 << 0)` */
  SEQ_LEFTSEL = (1 << 1),
  SEQ_RIGHTSEL = (1 << 2),
  SEQ_OVERLAP = (1 << 3),
  SEQ_FILTERY = (1 << 4),
  SEQ_MUTE = (1 << 5),
  SEQ_FLAG_TEXT_EDITING_ACTIVE = (1 << 6),
  SEQ_REVERSE_FRAMES = (1 << 7),
  SEQ_IPO_FRAME_LOCKED = (1 << 8),
  SEQ_EFFECT_NOT_LOADED = (1 << 9),
  SEQ_FLAG_DELETE = (1 << 10),
  SEQ_FLIPX = (1 << 11),
  SEQ_FLIPY = (1 << 12),
  SEQ_MAKE_FLOAT = (1 << 13),
  SEQ_LOCK = (1 << 14),
  SEQ_USE_PROXY = (1 << 15),
  SEQ_IGNORE_CHANNEL_LOCK = (1 << 16),
  SEQ_AUTO_PLAYBACK_RATE = (1 << 17),
  SEQ_SINGLE_FRAME_CONTENT = (1 << 18),
  SEQ_SHOW_RETIMING = (1 << 19),
  SEQ_MULTIPLY_ALPHA = (1 << 21),

  SEQ_USE_EFFECT_DEFAULT_FADE = (1 << 22),
  SEQ_USE_LINEAR_MODIFIERS = (1 << 23),

  /* flags for whether those properties are animated or not */
  SEQ_AUDIO_VOLUME_ANIMATED = (1 << 24),
  SEQ_AUDIO_PITCH_ANIMATED = (1 << 25),
  SEQ_AUDIO_PAN_ANIMATED = (1 << 26),
  SEQ_AUDIO_DRAW_WAVEFORM = (1 << 27),

  /* don't include Annotations in OpenGL previews of Scene strips */
  SEQ_SCENE_NO_ANNOTATION = (1 << 28),
  SEQ_USE_VIEWS = (1 << 29),

  /* Access scene strips directly (like a meta-strip). */
  SEQ_SCENE_STRIPS = (1 << 30),

  SEQ_INVALID_EFFECT = (1u << 31),
};

/** #StripProxy.storage */
enum {
  SEQ_STORAGE_PROXY_CUSTOM_FILE = (1 << 1), /* store proxy in custom directory */
  SEQ_STORAGE_PROXY_CUSTOM_DIR = (1 << 2),  /* store proxy in custom file */
};

/* convenience define for all selection flags */
#define SEQ_ALLSEL (SELECT + SEQ_LEFTSEL + SEQ_RIGHTSEL)

/* Deprecated, don't use a flag anymore. */
// #define SEQ_ACTIVE 1048576

enum {
  SEQ_COLOR_BALANCE_INVERSE_GAIN = 1 << 0,
  SEQ_COLOR_BALANCE_INVERSE_GAMMA = 1 << 1,
  SEQ_COLOR_BALANCE_INVERSE_LIFT = 1 << 2,
  SEQ_COLOR_BALANCE_INVERSE_SLOPE = 1 << 3,
  SEQ_COLOR_BALANCE_INVERSE_OFFSET = 1 << 4,
  SEQ_COLOR_BALANCE_INVERSE_POWER = 1 << 5,
};

/**
 * \warning has to be same as `IMB_imbuf.hh`: `IMB_PROXY_*` and `IMB_TC_*`.
 */
enum {
  SEQ_PROXY_IMAGE_SIZE_25 = 1 << 0,
  SEQ_PROXY_IMAGE_SIZE_50 = 1 << 1,
  SEQ_PROXY_IMAGE_SIZE_75 = 1 << 2,
  SEQ_PROXY_IMAGE_SIZE_100 = 1 << 3,
};

/**
 * \warning has to be same as `IMB_imbuf.hh`: `IMB_TC_*`.
 */
enum {
  SEQ_PROXY_TC_NONE = 0,
  SEQ_PROXY_TC_RECORD_RUN = 1 << 0,
  SEQ_PROXY_TC_RECORD_RUN_NO_GAPS = 1 << 1,
};

/** SeqProxy.build_flags */
enum {
  SEQ_PROXY_SKIP_EXISTING = 1,
};

/** #Sequence.alpha_mode */
enum {
  SEQ_ALPHA_STRAIGHT = 0,
  SEQ_ALPHA_PREMUL = 1,
};

/**
 * #Sequence.type
 *
 * \warning #SEQ_TYPE_EFFECT BIT is used to determine if this is an effect strip!
 */
typedef enum SequenceType {
  SEQ_TYPE_IMAGE = 0,
  SEQ_TYPE_META = 1,
  SEQ_TYPE_SCENE = 2,
  SEQ_TYPE_MOVIE = 3,
  SEQ_TYPE_SOUND_RAM = 4,
  SEQ_TYPE_SOUND_HD = 5, /* DEPRECATED */
  SEQ_TYPE_MOVIECLIP = 6,
  SEQ_TYPE_MASK = 7,

  SEQ_TYPE_EFFECT = 8,
  SEQ_TYPE_CROSS = 8,
  SEQ_TYPE_ADD = 9,
  SEQ_TYPE_SUB = 10,
  SEQ_TYPE_ALPHAOVER = 11,
  SEQ_TYPE_ALPHAUNDER = 12,
  SEQ_TYPE_GAMCROSS = 13,
  SEQ_TYPE_MUL = 14,
  SEQ_TYPE_OVERDROP = 15,
  /* SEQ_TYPE_PLUGIN      = 24, */ /* Deprecated */
  SEQ_TYPE_WIPE = 25,
  SEQ_TYPE_GLOW = 26,
  SEQ_TYPE_TRANSFORM = 27,
  SEQ_TYPE_COLOR = 28,
  SEQ_TYPE_SPEED = 29,
  SEQ_TYPE_MULTICAM = 30,
  SEQ_TYPE_ADJUSTMENT = 31,
  SEQ_TYPE_GAUSSIAN_BLUR = 40,
  SEQ_TYPE_TEXT = 41,
  SEQ_TYPE_COLORMIX = 42,

  /* Blend modes */
  SEQ_TYPE_SCREEN = 43,
  SEQ_TYPE_LIGHTEN = 44,
  SEQ_TYPE_DODGE = 45,
  SEQ_TYPE_DARKEN = 46,
  SEQ_TYPE_COLOR_BURN = 47,
  SEQ_TYPE_LINEAR_BURN = 48,
  SEQ_TYPE_OVERLAY = 49,
  SEQ_TYPE_HARD_LIGHT = 50,
  SEQ_TYPE_SOFT_LIGHT = 51,
  SEQ_TYPE_PIN_LIGHT = 52,
  SEQ_TYPE_LIN_LIGHT = 53,
  SEQ_TYPE_VIVID_LIGHT = 54,
  SEQ_TYPE_HUE = 55,
  SEQ_TYPE_SATURATION = 56,
  SEQ_TYPE_VALUE = 57,
  SEQ_TYPE_BLEND_COLOR = 58,
  SEQ_TYPE_DIFFERENCE = 59,
  SEQ_TYPE_EXCLUSION = 60,

  SEQ_TYPE_MAX = 60,
} SequenceType;

enum {
  SEQ_MOVIECLIP_RENDER_UNDISTORTED = 1 << 0,
  SEQ_MOVIECLIP_RENDER_STABILIZED = 1 << 1,
};

enum {
  SEQ_BLEND_REPLACE = 0,
};
/* all other BLEND_MODEs are simple SEQ_TYPE_EFFECT ids and therefore identical
 * to the table above. (Only those effects that handle _exactly_ two inputs,
 * otherwise, you can't really blend, right :) !)
 */

#define SEQ_HAS_PATH(_seq) \
  (ELEM((_seq)->type, SEQ_TYPE_MOVIE, SEQ_TYPE_IMAGE, SEQ_TYPE_SOUND_RAM, SEQ_TYPE_SOUND_HD))

/* modifiers */

/** #SequenceModifierData.type */
enum {
  seqModifierType_ColorBalance = 1,
  seqModifierType_Curves = 2,
  seqModifierType_HueCorrect = 3,
  seqModifierType_BrightContrast = 4,
  seqModifierType_Mask = 5,
  seqModifierType_WhiteBalance = 6,
  seqModifierType_Tonemap = 7,
  seqModifierType_SoundEqualizer = 8,
  /* Keep last. */
  NUM_SEQUENCE_MODIFIER_TYPES,
};

/** #SequenceModifierData.flag */
enum {
  SEQUENCE_MODIFIER_MUTE = (1 << 0),
  SEQUENCE_MODIFIER_EXPANDED = (1 << 1),
};

enum {
  SEQUENCE_MASK_INPUT_STRIP = 0,
  SEQUENCE_MASK_INPUT_ID = 1,
};

enum {
  /* Mask animation will be remapped relative to the strip start frame. */
  SEQUENCE_MASK_TIME_RELATIVE = 0,
  /* Global (scene) frame number will be used to access the mask. */
  SEQUENCE_MASK_TIME_ABSOLUTE = 1,
};

/**
 * #Sequence.cache_flag
 * - #SEQ_CACHE_STORE_RAW
 * - #SEQ_CACHE_STORE_PREPROCESSED
 * - #SEQ_CACHE_STORE_COMPOSITE
 * - #FINAL_OUT is ignored
 *
 * #Editing.cache_flag
 * all entries
 */
enum {
  SEQ_CACHE_STORE_RAW = (1 << 0),
  SEQ_CACHE_STORE_PREPROCESSED = (1 << 1),
  SEQ_CACHE_STORE_COMPOSITE = (1 << 2),
  SEQ_CACHE_STORE_FINAL_OUT = (1 << 3),

  /* For lookup purposes */
  SEQ_CACHE_ALL_TYPES = SEQ_CACHE_STORE_RAW | SEQ_CACHE_STORE_PREPROCESSED |
                        SEQ_CACHE_STORE_COMPOSITE | SEQ_CACHE_STORE_FINAL_OUT,

  SEQ_CACHE_OVERRIDE = (1 << 4),

  SEQ_CACHE_UNUSED_5 = (1 << 5),
  SEQ_CACHE_UNUSED_6 = (1 << 6),
  SEQ_CACHE_UNUSED_7 = (1 << 7),
  SEQ_CACHE_UNUSED_8 = (1 << 8),
  SEQ_CACHE_UNUSED_9 = (1 << 9),

  SEQ_CACHE_PREFETCH_ENABLE = (1 << 10),
  SEQ_CACHE_DISK_CACHE_ENABLE = (1 << 11),
};

/** #Sequence.color_tag. */
typedef enum SequenceColorTag {
  SEQUENCE_COLOR_NONE = -1,
  SEQUENCE_COLOR_01,
  SEQUENCE_COLOR_02,
  SEQUENCE_COLOR_03,
  SEQUENCE_COLOR_04,
  SEQUENCE_COLOR_05,
  SEQUENCE_COLOR_06,
  SEQUENCE_COLOR_07,
  SEQUENCE_COLOR_08,
  SEQUENCE_COLOR_09,

  SEQUENCE_COLOR_TOT,
} SequenceColorTag;

/* Sequence->StripTransform->filter */
enum {
  SEQ_TRANSFORM_FILTER_AUTO = -1,
  SEQ_TRANSFORM_FILTER_NEAREST = 0,
  SEQ_TRANSFORM_FILTER_BILINEAR = 1,
  SEQ_TRANSFORM_FILTER_BOX = 2,
  SEQ_TRANSFORM_FILTER_CUBIC_BSPLINE = 3,
  SEQ_TRANSFORM_FILTER_CUBIC_MITCHELL = 4,
};

typedef enum eSeqChannelFlag {
  SEQ_CHANNEL_LOCK = (1 << 0),
  SEQ_CHANNEL_MUTE = (1 << 1),
} eSeqChannelFlag;

/** \} */<|MERGE_RESOLUTION|>--- conflicted
+++ resolved
@@ -35,12 +35,12 @@
 struct TextVarsRuntime;
 }  // namespace blender::seq
 using MediaPresence = blender::seq::MediaPresence;
+using ThumbnailCache = blender::seq::ThumbnailCache;
 using TextVarsRuntime = blender::seq::TextVarsRuntime;
-using ThumbnailCache = blender::seq::ThumbnailCache;
 #else
 typedef struct MediaPresence MediaPresence;
+typedef struct ThumbnailCache ThumbnailCache;
 typedef struct TextVarsRuntime TextVarsRuntime;
-typedef struct ThumbnailCache ThumbnailCache;
 #endif
 
 /* -------------------------------------------------------------------- */
@@ -450,18 +450,16 @@
   float outline_width;
   char flag;
   char align;
-<<<<<<< HEAD
   char _pad[2];
   int cursor_offset;
   int selection_start_offset;
   int selection_end_offset;
 
-  TextVarsRuntime *runtime;
-=======
   char align_y DNA_DEPRECATED /* Only used for versioning. */;
   char anchor_x, anchor_y;
-  char _pad[3];
->>>>>>> 33c48215
+  char _pad1[5];
+  TextVarsRuntime *runtime;
+
 } TextVars;
 
 /** #TextVars.flag */
@@ -478,6 +476,13 @@
   SEQ_TEXT_ALIGN_X_LEFT = 0,
   SEQ_TEXT_ALIGN_X_CENTER = 1,
   SEQ_TEXT_ALIGN_X_RIGHT = 2,
+};
+
+/** #TextVars.align_y */
+enum {
+  SEQ_TEXT_ALIGN_Y_TOP = 0,
+  SEQ_TEXT_ALIGN_Y_CENTER = 1,
+  SEQ_TEXT_ALIGN_Y_BOTTOM = 2,
 };
 
 #define SEQ_FONT_NOT_LOADED -2
