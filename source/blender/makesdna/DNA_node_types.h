--- conflicted
+++ resolved
@@ -1331,10 +1331,6 @@
   int dimensions;
   uint8_t type;
   uint8_t normalize;
-<<<<<<< HEAD
-  uint8_t hard;
-=======
->>>>>>> 21b820cd
   char _pad[2];
 } NodeTexNoise;
 
