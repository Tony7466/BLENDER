--- conflicted
+++ resolved
@@ -2539,18 +2539,16 @@
   CMP_NODE_COMBSEP_COLOR_YUV = 4,
 } CMPNodeCombSepColorMode;
 
-<<<<<<< HEAD
 typedef enum CMPNodeMapUVFiltering {
   CMP_NODE_MAPUV_ANISOTROPIC = 0,
   CMP_NODE_MAPUV_NEARESTNEIGHBOUR = 1,
 } CMPNodeMapUVFiltering;
-=======
+
 /* Cryptomatte node source. */
 typedef enum CMPNodeCryptomatteSource {
   CMP_NODE_CRYPTOMATTE_SOURCE_RENDER = 0,
   CMP_NODE_CRYPTOMATTE_SOURCE_IMAGE = 1,
 } CMPNodeCryptomatteSource;
->>>>>>> dea7d65e
 
 /* Point Density shader node */
 
