/* SPDX-FileCopyrightText: 2005 Blender Authors
 *
 * SPDX-License-Identifier: GPL-2.0-or-later */

/** \file
 * \ingroup DNA
 */

#pragma once

#include "DNA_ID.h"
#include "DNA_listBase.h"
#include "DNA_node_tree_interface_types.h"
#include "DNA_scene_types.h" /* for #ImageFormatData */
#include "DNA_vec_types.h"   /* for #rctf */

/** Workaround to forward-declare C++ type in C header. */
#ifdef __cplusplus
#  include <BLI_vector.hh>
#  include <string>

namespace blender {
template<typename T> class Span;
template<typename T> class MutableSpan;
class IndexRange;
class StringRef;
class StringRefNull;
}  // namespace blender
namespace blender::nodes {
class NodeDeclaration;
class SocketDeclaration;
}  // namespace blender::nodes
namespace blender::bke {
class bNodeTreeRuntime;
class bNodeRuntime;
class bNodeSocketRuntime;
}  // namespace blender::bke
namespace blender::bke {
class bNodeTreeZones;
class bNodeTreeZone;
}  // namespace blender::bke
using NodeDeclarationHandle = blender::nodes::NodeDeclaration;
using SocketDeclarationHandle = blender::nodes::SocketDeclaration;
using bNodeTreeRuntimeHandle = blender::bke::bNodeTreeRuntime;
using bNodeRuntimeHandle = blender::bke::bNodeRuntime;
using bNodeSocketRuntimeHandle = blender::bke::bNodeSocketRuntime;
#else
typedef struct NodeDeclarationHandle NodeDeclarationHandle;
typedef struct SocketDeclarationHandle SocketDeclarationHandle;
typedef struct bNodeTreeRuntimeHandle bNodeTreeRuntimeHandle;
typedef struct bNodeRuntimeHandle bNodeRuntimeHandle;
typedef struct bNodeSocketRuntimeHandle bNodeSocketRuntimeHandle;
#endif

struct AnimData;
struct Collection;
struct GeometryNodeAssetTraits;
struct ID;
struct Image;
struct ImBuf;
struct ListBase;
struct Material;
struct PreviewImage;
struct Tex;
struct bGPdata;
struct bNodeInstanceHash;
struct bNodeLink;
struct bNodePreview;
struct bNodeType;
struct bNode;

#define NODE_MAXSTR 64

typedef struct bNodeStack {
  float vec[4];
  float min, max;
  void *data;
  /** When input has link, tagged before executing. */
  short hasinput;
  /** When output is linked, tagged before executing. */
  short hasoutput;
  /** Type of data pointer. */
  short datatype;
  /** Type of socket stack comes from, to remap linking different sockets. */
  short sockettype;
  /** Data is a copy of external data (no freeing). */
  short is_copy;
  /** Data is used by external nodes (no freeing). */
  short external;
  char _pad[4];
} bNodeStack;

/** #bNodeStack.datatype (shade-tree only). */
enum {
  NS_OSA_VECTORS = 1,
  NS_OSA_VALUES = 2,
};

/* node socket/node socket type -b conversion rules */
enum {
  NS_CR_CENTER = 0,
  NS_CR_NONE = 1,
  NS_CR_FIT_WIDTH = 2,
  NS_CR_FIT_HEIGHT = 3,
  NS_CR_FIT = 4,
  NS_CR_STRETCH = 5,
};

typedef struct bNodeSocket {
  struct bNodeSocket *next, *prev;

  /** User-defined properties. */
  IDProperty *prop;

  /** Unique identifier for mapping. */
  char identifier[64];

  /** MAX_NAME. */
  char name[64];

  /** Only used for the Image and OutputFile nodes, should be removed at some point. */
  void *storage;

  /**
   * The socket's data type. #eNodeSocketDatatype.
   */
  short type;
  /** #eNodeSocketFlag */
  short flag;
  /**
   * Maximum number of links that can connect to the socket. Read via #nodeSocketLinkLimit, because
   * the limit might be defined on the socket type, in which case this value does not have any
   * effect. It is necessary to store this in the socket because it is exposed as an RNA property
   * for custom nodes.
   */
  short limit;
  /** Input/output type. */
  short in_out;
  /** Runtime type information. */
  struct bNodeSocketType *typeinfo;
  /** Runtime type identifier. */
  char idname[64];

  /** Default input value used for unlinked sockets. */
  void *default_value;

  /** Local stack index for "node_exec". */
  short stack_index;
  char display_shape;

  /* #eAttrDomain used when the geometry nodes modifier creates an attribute for a group
   * output. */
  char attribute_domain;

  char _pad[4];

  /** Custom dynamic defined label, MAX_NAME. */
  char label[64];
  char description[64];

  /**
   * The default attribute name to use for geometry nodes modifier output attribute sockets.
   * \note Storing this pointer in every single socket exposes the bad design of using sockets
   * to describe group inputs and outputs. In the future, it should be stored in socket
   * declarations.
   */
  char *default_attribute_name;

  /* internal data to retrieve relations and groups
   * DEPRECATED, now uses the generic identifier string instead
   */
  /** Group socket identifiers, to find matching pairs after reading files. */
  int own_index DNA_DEPRECATED;
  /* XXX deprecated, only used for restoring old group node links */
  int to_index DNA_DEPRECATED;

  /** A link pointer, set in #BKE_ntree_update_main. */
  struct bNodeLink *link;

  /* XXX deprecated, socket input values are stored in default_value now.
   * kept for forward compatibility */
  /** Custom data for inputs, only UI writes in this. */
  bNodeStack ns DNA_DEPRECATED;

  bNodeSocketRuntimeHandle *runtime;

#ifdef __cplusplus
  bool is_hidden() const;
  bool is_available() const;
  bool is_visible() const;
  bool is_multi_input() const;
  bool is_input() const;
  bool is_output() const;

  /** Utility to access the value of the socket. */
  template<typename T> T *default_value_typed();
  template<typename T> const T *default_value_typed() const;

  /* The following methods are only available when #bNodeTree.ensure_topology_cache has been
   * called. */

  /** Zero based index for every input and output socket. */
  int index() const;
  /** Socket index in the entire node tree. Inputs and outputs share the same index space. */
  int index_in_tree() const;
  /** Socket index in the entire node tree. All inputs share the same index space. */
  int index_in_all_inputs() const;
  /** Socket index in the entire node tree. All outputs share the same index space. */
  int index_in_all_outputs() const;
  /** Node this socket belongs to. */
  bNode &owner_node();
  const bNode &owner_node() const;
  /** Node tree this socket belongs to. */
  const bNodeTree &owner_tree() const;

  /** Links which are incident to this socket. */
  blender::Span<bNodeLink *> directly_linked_links();
  blender::Span<const bNodeLink *> directly_linked_links() const;
  /** Sockets which are connected to this socket with a link. */
  blender::Span<bNodeSocket *> directly_linked_sockets();
  blender::Span<const bNodeSocket *> directly_linked_sockets() const;
  bool is_directly_linked() const;
  /**
   * Sockets which are connected to this socket when reroutes and muted nodes are taken into
   * account.
   */
  blender::Span<const bNodeSocket *> logically_linked_sockets() const;
  bool is_logically_linked() const;

  /**
   * For output sockets, this is the corresponding input socket the value of which should be
   * forwarded when the node is muted.
   */
  const bNodeSocket *internal_link_input() const;

#endif
} bNodeSocket;

/** #bNodeSocket.type & #bNodeSocketType.type */
typedef enum eNodeSocketDatatype {
  SOCK_CUSTOM = -1, /* socket has no integer type */
  SOCK_FLOAT = 0,
  SOCK_VECTOR = 1,
  SOCK_RGBA = 2,
  SOCK_SHADER = 3,
  SOCK_BOOLEAN = 4,
  SOCK_INT = 6,
  SOCK_STRING = 7,
  SOCK_OBJECT = 8,
  SOCK_IMAGE = 9,
  SOCK_GEOMETRY = 10,
  SOCK_COLLECTION = 11,
  SOCK_TEXTURE = 12,
  SOCK_MATERIAL = 13,
  SOCK_ROTATION = 14,
} eNodeSocketDatatype;

/** Socket shape. */
typedef enum eNodeSocketDisplayShape {
  SOCK_DISPLAY_SHAPE_CIRCLE = 0,
  SOCK_DISPLAY_SHAPE_SQUARE = 1,
  SOCK_DISPLAY_SHAPE_DIAMOND = 2,
  SOCK_DISPLAY_SHAPE_CIRCLE_DOT = 3,
  SOCK_DISPLAY_SHAPE_SQUARE_DOT = 4,
  SOCK_DISPLAY_SHAPE_DIAMOND_DOT = 5,
} eNodeSocketDisplayShape;

/** Socket side (input/output). */
typedef enum eNodeSocketInOut {
  SOCK_IN = 1 << 0,
  SOCK_OUT = 1 << 1,
} eNodeSocketInOut;
ENUM_OPERATORS(eNodeSocketInOut, SOCK_OUT);

/** #bNodeSocket.flag, first bit is selection. */
typedef enum eNodeSocketFlag {
  /** Hidden is user defined, to hide unused sockets. */
  SOCK_HIDDEN = (1 << 1),
  /** For quick check if socket is linked. */
  SOCK_IS_LINKED = (1 << 2),
  /** Unavailable is for dynamic sockets. */
  SOCK_UNAVAIL = (1 << 3),
  // /** DEPRECATED  dynamic socket (can be modified by user) */
  // SOCK_DYNAMIC = (1 << 4),
  // /** DEPRECATED  group socket should not be exposed */
  // SOCK_INTERNAL = (1 << 5),
  /** Socket collapsed in UI. */
  SOCK_COLLAPSED = (1 << 6),
  /** Hide socket value, if it gets auto default. */
  SOCK_HIDE_VALUE = (1 << 7),
  /** Socket hidden automatically, to distinguish from manually hidden. */
  SOCK_AUTO_HIDDEN__DEPRECATED = (1 << 8),
  SOCK_NO_INTERNAL_LINK = (1 << 9),
  /** Draw socket in a more compact form. */
  SOCK_COMPACT = (1 << 10),
  /** Make the input socket accept multiple incoming links in the UI. */
  SOCK_MULTI_INPUT = (1 << 11),
  /**
   * Don't show the socket's label in the interface, for situations where the
   * type is obvious and the name takes up too much space.
   */
  SOCK_HIDE_LABEL = (1 << 12),
  /**
   * Only used for geometry nodes. Don't show the socket value in the modifier interface.
   */
  SOCK_HIDE_IN_MODIFIER = (1 << 13),
} eNodeSocketFlag;

typedef struct bNode {
  struct bNode *next, *prev;

  /* Input and output #bNodeSocket. */
  ListBase inputs, outputs;

  /** The node's name for unique identification and string lookup. MAX_NAME. */
  char name[64];

  /**
   * A value that uniquely identifies a node in a node tree even when the name changes.
   * This also allows referencing nodes more efficiently than with strings.
   *
   * Must be set whenever a node is added to a tree, besides a simple tree copy.
   * Must always be positive.
   */
  int32_t identifier;

  int flag;

  /**
   * String identifier of the type like "FunctionNodeCompare". Stored in files to allow retrieving
   * the node type for node types including custom nodes defined in Python by addons.
   */
  char idname[64];

  /** Type information retrieved from the #idname. TODO: Move to runtime data. */
  struct bNodeType *typeinfo;

  /**
   * Integer type used for builtin nodes, allowing cheaper lookup and changing ID names with
   * versioning code. Avoid using directly if possible, since may not match runtime node type if it
   * wasn't found.
   */
  int16_t type;

  char _pad1[2];

  /** Used for some builtin nodes that store properties but don't have a storage struct . */
  int16_t custom1, custom2;
  float custom3, custom4;

  /**
   * Optional link to libdata.
   *
   * \see #bNodeType::initfunc & #bNodeType::freefunc for details on ID user-count.
   */
  struct ID *id;

  /** Custom data struct for node properties for storage in files. */
  void *storage;

  /**
   * Custom properties often defined by addons to store arbitrary data on nodes. A non-builtin
   * equivalent to #storage.
   */
  IDProperty *prop;

  /** Parent node (for frame nodes). */
  struct bNode *parent;

  /** Root location in the node canvas (in parent space). */
  float locx, locy;
  /**
   * Custom width and height controlled by users. Height is calculate automatically for most
   * nodes.
   */
  float width, height;
  /** Additional offset from loc. TODO: Redundant with #locx and #locy, remove/deprecate. */
  float offsetx, offsety;

  /** Custom user-defined label, MAX_NAME. */
  char label[64];

  /** Custom user-defined color. */
  float color[3];

  char _pad2[4];

  bNodeRuntimeHandle *runtime;

#ifdef __cplusplus
  /** The index in the owner node tree. */
  int index() const;
  blender::StringRefNull label_or_name() const;
  bool is_muted() const;
  bool is_reroute() const;
  bool is_frame() const;
  bool is_group() const;
  bool is_group_input() const;
  bool is_group_output() const;
  const blender::nodes::NodeDeclaration *declaration() const;
  /** A span containing all internal links when the node is muted. */
  blender::Span<bNodeLink> internal_links() const;

  /* The following methods are only available when #bNodeTree.ensure_topology_cache has been
   * called. */

  /** A span containing all input sockets of the node (including unavailable sockets). */
  blender::Span<bNodeSocket *> input_sockets();
  blender::Span<const bNodeSocket *> input_sockets() const;
  /** A span containing all output sockets of the node (including unavailable sockets). */
  blender::Span<bNodeSocket *> output_sockets();
  blender::Span<const bNodeSocket *> output_sockets() const;
  /** Utility to get an input socket by its index. */
  bNodeSocket &input_socket(int index);
  const bNodeSocket &input_socket(int index) const;
  /** Utility to get an output socket by its index. */
  bNodeSocket &output_socket(int index);
  const bNodeSocket &output_socket(int index) const;
  /** Lookup socket of this node by its identifier. */
  const bNodeSocket &input_by_identifier(blender::StringRef identifier) const;
  const bNodeSocket &output_by_identifier(blender::StringRef identifier) const;
  bNodeSocket &input_by_identifier(blender::StringRef identifier);
  bNodeSocket &output_by_identifier(blender::StringRef identifier);
  /** If node is frame, will return all children nodes. */
  blender::Span<bNode *> direct_children_in_frame() const;
  /** Node tree this node belongs to. */
  const bNodeTree &owner_tree() const;
#endif
} bNode;

/** #bNode::flag */
enum {
  NODE_SELECT = 1 << 0,
  NODE_OPTIONS = 1 << 1,
  NODE_PREVIEW = 1 << 2,
  NODE_HIDDEN = 1 << 3,
  NODE_ACTIVE = 1 << 4,
  // NODE_ACTIVE_ID = 1 << 5, /* Deprecated. */
  /** Used to indicate which group output node is used and which viewer node is active. */
  NODE_DO_OUTPUT = 1 << 6,
  // NODE_GROUP_EDIT = 1 << 7, /* Deprecated, dirty. */
  NODE_TEST = 1 << 8,
  /** Node is disabled. */
  NODE_MUTED = 1 << 9,
  // NODE_CUSTOM_NAME = 1 << 10, /* Deprecated, dirty. */
  // NODE_CONST_OUTPUT = 1 << 11, /* Deprecated, dirty. */
  /** Node is always behind others. */
  NODE_BACKGROUND = 1 << 12,
  /** Automatic flag for nodes included in transforms */
  // NODE_TRANSFORM = 1 << 13, /* Deprecated, dirty. */

  /**
   * Node is active texture.
   *
   * NOTE(@ideasman42): take care with this flag since its possible it gets `stuck`
   * inside/outside the active group - which makes buttons window texture not update,
   * we try to avoid it by clearing the flag when toggling group editing.
   */
  NODE_ACTIVE_TEXTURE = 1 << 14,
  /** Use a custom color for the node. */
  NODE_CUSTOM_COLOR = 1 << 15,
  /**
   * Node has been initialized
   * This flag indicates the `node->typeinfo->init` function has been called.
   * In case of undefined type at creation time this can be delayed until
   * until the node type is registered.
   */
  NODE_INIT = 1 << 16,
  /**
   * Do recalculation of output, used to skip recalculation of unwanted
   * composite out nodes when editing tree
   */
  NODE_DO_OUTPUT_RECALC = 1 << 17,
  /** A preview for the data in this node can be displayed in the spreadsheet editor. */
  // NODE_ACTIVE_PREVIEW = 1 << 18, /* deprecated */
  /** Active node that is used to paint on. */
  NODE_ACTIVE_PAINT_CANVAS = 1 << 19,
};

/** bNode::update */
enum {
  /** Associated id data block has changed. */
  NODE_UPDATE_ID = 1,
  /** Node update triggered from update operator */
  NODE_UPDATE_OPERATOR = 2,
};

/**
 * Unique hash key for identifying node instances
 * Defined as a struct because DNA does not support other typedefs.
 */
typedef struct bNodeInstanceKey {
  unsigned int value;
} bNodeInstanceKey;

/**
 * Base struct for entries in node instance hash.
 *
 * \warning pointers are cast to this struct internally,
 * it must be first member in hash entry structs!
 */
#
#
typedef struct bNodeInstanceHashEntry {
  bNodeInstanceKey key;

  /** Tags for cleaning the cache. */
  short tag;
} bNodeInstanceHashEntry;

#
#
typedef struct bNodePreview {
  /** Must be first. */
  bNodeInstanceHashEntry hash_entry;

  struct ImBuf *ibuf;
} bNodePreview;

typedef struct bNodeLink {
  struct bNodeLink *next, *prev;

  bNode *fromnode, *tonode;
  bNodeSocket *fromsock, *tosock;

  int flag;
  int multi_input_socket_index;

#ifdef __cplusplus
  bool is_muted() const;
  bool is_available() const;
  /** Both linked sockets are available and the link is not muted. */
  bool is_used() const;
#endif

} bNodeLink;

/** #bNodeLink::flag */
enum {
  NODE_LINKFLAG_HILITE = 1 << 0, /** Link has been successfully validated. */
  NODE_LINK_VALID = 1 << 1,
  /** Free test flag, undefined. */
  NODE_LINK_TEST = 1 << 2,
  /** Link is highlighted for picking. */
  NODE_LINK_TEMP_HIGHLIGHT = 1 << 3,
  /** Link is muted. */
  NODE_LINK_MUTED = 1 << 4,
};

/** #bNodeTree::edit_quality & #bNodeTree::render_quality */
enum {
  NTREE_QUALITY_HIGH = 0,
  NTREE_QUALITY_MEDIUM = 1,
  NTREE_QUALITY_LOW = 2,
};

/** #bNodeTree::chunksize */
enum {
  NTREE_CHUNKSIZE_32 = 32,
  NTREE_CHUNKSIZE_64 = 64,
  NTREE_CHUNKSIZE_128 = 128,
  NTREE_CHUNKSIZE_256 = 256,
  NTREE_CHUNKSIZE_512 = 512,
  NTREE_CHUNKSIZE_1024 = 1024,
};

typedef struct bNestedNodePath {
  /** ID of the node that is or contains the nested node. */
  int32_t node_id;
  /** Unused if the node is the final nested node, otherwise an id inside of the (group) node. */
  int32_t id_in_node;

#ifdef __cplusplus
  uint64_t hash() const;
  friend bool operator==(const bNestedNodePath &a, const bNestedNodePath &b);
#endif
} bNestedNodePath;

typedef struct bNestedNodeRef {
  /** Identifies a potentially nested node. This ID remains stable even if the node is moved into
   * and out of node groups. */
  int32_t id;
  char _pad[4];
  /** Where to find the nested node in the current node tree. */
  bNestedNodePath path;
} bNestedNodeRef;

/**
 * The basis for a Node tree, all links and nodes reside internal here.
 *
 * Only re-usable node trees are in the library though,
 * materials and textures allocate own tree struct.
 */
typedef struct bNodeTree {
  ID id;
  /** Animation data (must be immediately after id for utilities to use it). */
  struct AnimData *adt;

  /** The ID owning this node tree, in case it is an embedded one. */
  ID *owner_id;

  /** Runtime type information. */
  struct bNodeTreeType *typeinfo;
  /** Runtime type identifier. */
  char idname[64];

  /** Grease pencil data. */
  struct bGPdata *gpd;
  /** Node tree stores own offset for consistent editor view. */
  float view_center[2];

  ListBase nodes, links;

  int type;

  /**
   * Sockets in groups have unique identifiers, adding new sockets always
   * will increase this counter.
   */
  int cur_index;
  int flag;

  /** Quality setting when editing. */
  short edit_quality;
  /** Quality setting when rendering. */
  short render_quality;
  /** Tile size for compositor engine. */
  int chunksize;
  /** Execution mode to use for compositor engine. */
  int execution_mode;

  rctf viewer_border;

  /**
   * Lists of #bNodeSocket to hold default values and own_index.
   * Warning! Don't make links to these sockets, input/output nodes are used for that.
   * These sockets are used only for generating external interfaces.
   */
  ListBase inputs, outputs;

  bNodeTreeInterface tree_interface;

  /**
   * Node preview hash table.
   * Only available in base node trees (e.g. scene->node_tree).
   */
  struct bNodeInstanceHash *previews;
  /**
   * Defines the node tree instance to use for the "active" context,
   * in case multiple different editors are used and make context ambiguous.
   */
  bNodeInstanceKey active_viewer_key;

  /**
   * Used to maintain stable IDs for a subset of nested nodes. For example, every simulation zone
   * that is in the node tree has a unique entry here.
   */
  int nested_node_refs_num;
  bNestedNodeRef *nested_node_refs;

  struct GeometryNodeAssetTraits *geometry_node_asset_traits;

  /** Image representing what the node group does. */
  struct PreviewImage *preview;

  bNodeTreeRuntimeHandle *runtime;

#ifdef __cplusplus

  /** A span containing all nodes in the node tree. */
  blender::Span<bNode *> all_nodes();
  blender::Span<const bNode *> all_nodes() const;

  /** Retrieve a node based on its persistent integer identifier. */
  struct bNode *node_by_id(int32_t identifier);
  const struct bNode *node_by_id(int32_t identifier) const;

  blender::MutableSpan<bNestedNodeRef> nested_node_refs_span();
  blender::Span<bNestedNodeRef> nested_node_refs_span() const;

  const bNestedNodeRef *find_nested_node_ref(int32_t nested_node_id) const;
  /** Conversions between node id paths and their corresponding nested node ref. */
  const bNestedNodeRef *nested_node_ref_from_node_id_path(blender::Span<int> node_ids) const;
  [[nodiscard]] bool node_id_path_from_nested_node_ref(const int32_t nested_node_id,
                                                       blender::Vector<int32_t> &r_node_ids) const;

  /**
   * Update a run-time cache for the node tree based on it's current state. This makes many methods
   * available which allow efficient lookup for topology information (like neighboring sockets).
   */
  void ensure_topology_cache() const;

  /* The following methods are only available when #bNodeTree.ensure_topology_cache has been
   * called. */

  /** A span containing all group nodes in the node tree. */
  blender::Span<bNode *> group_nodes();
  blender::Span<const bNode *> group_nodes() const;
  /** A span containing all input sockets in the node tree. */
  blender::Span<bNodeSocket *> all_input_sockets();
  blender::Span<const bNodeSocket *> all_input_sockets() const;
  /** A span containing all output sockets in the node tree. */
  blender::Span<bNodeSocket *> all_output_sockets();
  blender::Span<const bNodeSocket *> all_output_sockets() const;
  /** A span containing all sockets in the node tree. */
  blender::Span<bNodeSocket *> all_sockets();
  blender::Span<const bNodeSocket *> all_sockets() const;
  /** Efficient lookup of all nodes with a specific type. */
  blender::Span<bNode *> nodes_by_type(blender::StringRefNull type_idname);
  blender::Span<const bNode *> nodes_by_type(blender::StringRefNull type_idname) const;
  /** Frame nodes without any parents. */
  blender::Span<bNode *> root_frames() const;
  /** A span containing all links in the node tree. */
  blender::Span<bNodeLink *> all_links();
  blender::Span<const bNodeLink *> all_links() const;
  /**
   * Cached toposort of all nodes. If there are cycles, the returned array is not actually a
   * toposort. However, if a connected component does not contain a cycle, this component is sorted
   * correctly. Use #has_available_link_cycle to check for cycles.
   */
  blender::Span<bNode *> toposort_left_to_right();
  blender::Span<const bNode *> toposort_left_to_right() const;
  blender::Span<bNode *> toposort_right_to_left();
  blender::Span<const bNode *> toposort_right_to_left() const;
  /** True when there are any cycles in the node tree. */
  bool has_available_link_cycle() const;
  /**
   * True when there are nodes or sockets in the node tree that don't use a known type. This can
   * happen when nodes don't exist in the current Blender version that existed in the version where
   * this node tree was saved.
   */
  bool has_undefined_nodes_or_sockets() const;
  /** Get the active group output node. */
  bNode *group_output_node();
  const bNode *group_output_node() const;
  /** Get all input nodes of the node group. */
  blender::Span<const bNode *> group_input_nodes() const;
  /** Inputs and outputs of the entire node group. */
  blender::Span<const bNodeSocket *> interface_inputs() const;
  blender::Span<const bNodeSocket *> interface_outputs() const;

  /** Zones in the node tree. Currently there are only simulation zones in geometry nodes. */
  const blender::bke::bNodeTreeZones *zones() const;
#endif
} bNodeTree;

/** #NodeTree.type, index */

enum {
  /** Represents #NodeTreeTypeUndefined type. */
  NTREE_UNDEFINED = -2,
  /** For dynamically registered custom types. */
  NTREE_CUSTOM = -1,
  NTREE_SHADER = 0,
  NTREE_COMPOSIT = 1,
  NTREE_TEXTURE = 2,
  NTREE_GEOMETRY = 3,
};

/** #NodeTree.flag */
enum {
  /** For animation editors. */
  NTREE_DS_EXPAND = 1 << 0,
  /** Use OPENCL. */
  NTREE_COM_OPENCL = 1 << 1,
  /** Two pass. */
  NTREE_TWO_PASS = 1 << 2,
  /** Use group-node buffers. */
  NTREE_COM_GROUPNODE_BUFFER = 1 << 3,
  /** Use a border for viewer nodes. */
  NTREE_VIEWER_BORDER = 1 << 4,
  /**
   * Tree is localized copy, free when deleting node groups.
   * NOTE: DEPRECATED, use (id->tag & LIB_TAG_LOCALIZED) instead.
   */
  // NTREE_IS_LOCALIZED = 1 << 5,
};

/* tree->execution_mode */
typedef enum eNodeTreeExecutionMode {
  NTREE_EXECUTION_MODE_TILED = 0,
  NTREE_EXECUTION_MODE_FULL_FRAME = 1,
  NTREE_EXECUTION_MODE_REALTIME = 2,
} eNodeTreeExecutionMode;

typedef enum eNodeTreeRuntimeFlag {
  /** There is a node that references an image with animation. */
  NTREE_RUNTIME_FLAG_HAS_IMAGE_ANIMATION = 1 << 0,
  /** There is a material output node in the group. */
  NTREE_RUNTIME_FLAG_HAS_MATERIAL_OUTPUT = 1 << 1,
  /** There is a simulation zone in the group. */
  NTREE_RUNTIME_FLAG_HAS_SIMULATION_ZONE = 1 << 2,
} eNodeTreeRuntimeFlag;

/* socket value structs for input buttons
 * DEPRECATED now using ID properties
 */

typedef struct bNodeSocketValueInt {
  /** RNA subtype. */
  int subtype;
  int value;
  int min, max;
} bNodeSocketValueInt;

typedef struct bNodeSocketValueFloat {
  /** RNA subtype. */
  int subtype;
  float value;
  float min, max;
} bNodeSocketValueFloat;

typedef struct bNodeSocketValueBoolean {
  char value;
} bNodeSocketValueBoolean;

typedef struct bNodeSocketValueVector {
  /** RNA subtype. */
  int subtype;
  float value[3];
  float min, max;
} bNodeSocketValueVector;

typedef struct bNodeSocketValueRotation {
  float value_euler[3];
} bNodeSocketValueRotation;

typedef struct bNodeSocketValueRGBA {
  float value[4];
} bNodeSocketValueRGBA;

typedef struct bNodeSocketValueString {
  int subtype;
  char _pad[4];
  /** 1024 = FILEMAX. */
  char value[1024];
} bNodeSocketValueString;

typedef struct bNodeSocketValueObject {
  struct Object *value;
} bNodeSocketValueObject;

typedef struct bNodeSocketValueImage {
  struct Image *value;
} bNodeSocketValueImage;

typedef struct bNodeSocketValueCollection {
  struct Collection *value;
} bNodeSocketValueCollection;

typedef struct bNodeSocketValueTexture {
  struct Tex *value;
} bNodeSocketValueTexture;

typedef struct bNodeSocketValueMaterial {
  struct Material *value;
} bNodeSocketValueMaterial;

typedef struct GeometryNodeAssetTraits {
  int flag;
} GeometryNodeAssetTraits;

typedef enum GeometryNodeAssetTraitFlag {
  GEO_NODE_ASSET_TOOL = (1 << 0),
  GEO_NODE_ASSET_EDIT = (1 << 1),
  GEO_NODE_ASSET_SCULPT = (1 << 2),
  GEO_NODE_ASSET_MESH = (1 << 3),
  GEO_NODE_ASSET_CURVE = (1 << 4),
  GEO_NODE_ASSET_POINT_CLOUD = (1 << 5),
} GeometryNodeAssetTraitFlag;
ENUM_OPERATORS(GeometryNodeAssetTraitFlag, GEO_NODE_ASSET_POINT_CLOUD);

/* Data structs, for `node->storage`. */

typedef enum CMPNodeMaskType {
  CMP_NODE_MASKTYPE_ADD = 0,
  CMP_NODE_MASKTYPE_SUBTRACT = 1,
  CMP_NODE_MASKTYPE_MULTIPLY = 2,
  CMP_NODE_MASKTYPE_NOT = 3,
} CMPNodeMaskType;

typedef enum CMPNodeDilateErodeMethod {
  CMP_NODE_DILATE_ERODE_STEP = 0,
  CMP_NODE_DILATE_ERODE_DISTANCE_THRESHOLD = 1,
  CMP_NODE_DILATE_ERODE_DISTANCE = 2,
  CMP_NODE_DILATE_ERODE_DISTANCE_FEATHER = 3,
} CMPNodeDilateErodeMethod;

enum {
  CMP_NODE_INPAINT_SIMPLE = 0,
};

typedef enum CMPNodeMaskFlags {
  /* CMP_NODEFLAG_MASK_AA          = (1 << 0), */ /* DEPRECATED */
  CMP_NODE_MASK_FLAG_NO_FEATHER = (1 << 1),
  CMP_NODE_MASK_FLAG_MOTION_BLUR = (1 << 2),

  /** We may want multiple aspect options, exposed as an rna enum. */
  CMP_NODE_MASK_FLAG_SIZE_FIXED = (1 << 8),
  CMP_NODE_MASK_FLAG_SIZE_FIXED_SCENE = (1 << 9),
} CMPNodeMaskFlags;

enum {
  CMP_NODEFLAG_BLUR_VARIABLE_SIZE = (1 << 0),
  CMP_NODEFLAG_BLUR_EXTEND_BOUNDS = (1 << 1),
};

typedef struct NodeFrame {
  short flag;
  short label_size;
} NodeFrame;

/** \note This one has been replaced with #ImageUser, keep it for do_versions(). */
typedef struct NodeImageAnim {
  int frames DNA_DEPRECATED;
  int sfra DNA_DEPRECATED;
  int nr DNA_DEPRECATED;
  char cyclic DNA_DEPRECATED;
  char movie DNA_DEPRECATED;
  char _pad[2];
} NodeImageAnim;

typedef struct ColorCorrectionData {
  float saturation;
  float contrast;
  float gamma;
  float gain;
  float lift;
  char _pad[4];
} ColorCorrectionData;

typedef struct NodeColorCorrection {
  ColorCorrectionData master;
  ColorCorrectionData shadows;
  ColorCorrectionData midtones;
  ColorCorrectionData highlights;
  float startmidtones;
  float endmidtones;
} NodeColorCorrection;

typedef struct NodeBokehImage {
  float angle;
  int flaps;
  float rounding;
  float catadioptric;
  float lensshift;
} NodeBokehImage;

typedef struct NodeBoxMask {
  float x;
  float y;
  float rotation;
  float height;
  float width;
  char _pad[4];
} NodeBoxMask;

typedef struct NodeEllipseMask {
  float x;
  float y;
  float rotation;
  float height;
  float width;
  char _pad[4];
} NodeEllipseMask;

/** Layer info for image node outputs. */
typedef struct NodeImageLayer {
  /** Index in the `image->layers->passes` lists. */
  int pass_index DNA_DEPRECATED;
  /* render pass name */
  /** Amount defined in IMB_openexr.h. */
  char pass_name[64];
} NodeImageLayer;

typedef struct NodeBlurData {
  short sizex, sizey;
  short samples, maxspeed, minspeed, relative, aspect;
  short curved;
  float fac, percentx, percenty;
  short filtertype;
  char bokeh, gamma;
  /** Needed for absolute/relative conversions. */
  int image_in_width, image_in_height;
} NodeBlurData;

typedef struct NodeDBlurData {
  float center_x, center_y, distance, angle, spin, zoom;
  short iter;
  char _pad[2];
} NodeDBlurData;

typedef struct NodeBilateralBlurData {
  float sigma_color, sigma_space;
  short iter;
  char _pad[2];
} NodeBilateralBlurData;

typedef struct NodeKuwaharaData {
  short size;
  short variation;
<<<<<<< HEAD
  int smoothing;
  short fast;
  char _pad[2];
=======
  int uniformity;
  float sharpness;
  float eccentricity;
>>>>>>> b25b13a9
} NodeKuwaharaData;

typedef struct NodeAntiAliasingData {
  float threshold;
  float contrast_limit;
  float corner_rounding;
} NodeAntiAliasingData;

/** \note Only for do-version code. */
typedef struct NodeHueSat {
  float hue, sat, val;
} NodeHueSat;

typedef struct NodeImageFile {
  /** 1024 = FILE_MAX. */
  char name[1024];
  struct ImageFormatData im_format;
  int sfra, efra;
} NodeImageFile;

/**
 * XXX: first struct fields should match #NodeImageFile to ensure forward compatibility.
 */
typedef struct NodeImageMultiFile {
  /** 1024 = FILE_MAX. */
  char base_path[1024];
  ImageFormatData format;
  /** XXX old frame rand values from NodeImageFile for forward compatibility. */
  int sfra DNA_DEPRECATED, efra DNA_DEPRECATED;
  /** Selected input in details view list. */
  int active_input;
  char _pad[4];
} NodeImageMultiFile;
typedef struct NodeImageMultiFileSocket {
  /* single layer file output */
  short use_render_format DNA_DEPRECATED;
  /** Use overall node image format. */
  short use_node_format;
  char save_as_render;
  char _pad1[3];
  /** 1024 = FILE_MAX. */
  char path[1024];
  ImageFormatData format;

  /* Multi-layer output. */
  /** EXR_TOT_MAXNAME-2 ('.' and channel char are appended). */
  char layer[30];
  char _pad2[2];
} NodeImageMultiFileSocket;

typedef struct NodeChroma {
  float t1, t2, t3;
  float fsize, fstrength, falpha;
  float key[4];
  short algorithm, channel;
} NodeChroma;

typedef struct NodeTwoXYs {
  short x1, x2, y1, y2;
  float fac_x1, fac_x2, fac_y1, fac_y2;
} NodeTwoXYs;

typedef struct NodeTwoFloats {
  float x, y;
} NodeTwoFloats;

typedef struct NodeVertexCol {
  char name[64];
} NodeVertexCol;

typedef struct NodeCMPCombSepColor {
  /* CMPNodeCombSepColorMode */
  uint8_t mode;
  uint8_t ycc_mode;
} NodeCMPCombSepColor;

/** Defocus blur node. */
typedef struct NodeDefocus {
  char bktype, _pad0, preview, gamco;
  short samples, no_zbuf;
  float fstop, maxblur, bthresh, scale;
  float rotation;
  char _pad1[4];
} NodeDefocus;

typedef struct NodeScriptDict {
  /** For PyObject *dict. */
  void *dict;
  /** For BPy_Node *node. */
  void *node;
} NodeScriptDict;

/** glare node. */
typedef struct NodeGlare {
  char quality, type, iter;
  /* XXX angle is only kept for backward/forward compatibility,
   * was used for two different things, see #50736. */
  char angle DNA_DEPRECATED, _pad0, size, star_45, streaks;
  float colmod, mix, threshold, fade;
  float angle_ofs;
  char _pad1[4];
} NodeGlare;

/** Tone-map node. */
typedef struct NodeTonemap {
  float key, offset, gamma;
  float f, m, a, c;
  int type;
} NodeTonemap;

/** Lens distortion node. */
typedef struct NodeLensDist {
  short jit, proj, fit;
  char _pad[2];
} NodeLensDist;

typedef struct NodeColorBalance {
  /* ASC CDL parameters */
  float slope[3];
  float offset[3];
  float power[3];
  float offset_basis;
  char _pad[4];

  /* LGG parameters */
  float lift[3];
  float gamma[3];
  float gain[3];
} NodeColorBalance;

typedef struct NodeColorspill {
  short limchan, unspill;
  float limscale;
  float uspillr, uspillg, uspillb;
} NodeColorspill;

typedef struct NodeConvertColorSpace {
  char from_color_space[64];
  char to_color_space[64];
} NodeConvertColorSpace;

typedef struct NodeDilateErode {
  char falloff;
} NodeDilateErode;

typedef struct NodeMask {
  int size_x, size_y;
} NodeMask;

typedef struct NodeSetAlpha {
  char mode;
} NodeSetAlpha;

typedef struct NodeTexBase {
  TexMapping tex_mapping;
  ColorMapping color_mapping;
} NodeTexBase;

typedef struct NodeTexSky {
  NodeTexBase base;
  int sky_model;
  float sun_direction[3];
  float turbidity;
  float ground_albedo;
  float sun_size;
  float sun_intensity;
  float sun_elevation;
  float sun_rotation;
  float altitude;
  float air_density;
  float dust_density;
  float ozone_density;
  char sun_disc;
  char _pad[7];
} NodeTexSky;

typedef struct NodeTexImage {
  NodeTexBase base;
  ImageUser iuser;
  int color_space DNA_DEPRECATED;
  int projection;
  float projection_blend;
  int interpolation;
  int extension;
  char _pad[4];
} NodeTexImage;

typedef struct NodeTexChecker {
  NodeTexBase base;
} NodeTexChecker;

typedef struct NodeTexBrick {
  NodeTexBase base;
  int offset_freq, squash_freq;
  float offset, squash;
} NodeTexBrick;

typedef struct NodeTexEnvironment {
  NodeTexBase base;
  ImageUser iuser;
  int color_space DNA_DEPRECATED;
  int projection;
  int interpolation;
  char _pad[4];
} NodeTexEnvironment;

typedef struct NodeTexGradient {
  NodeTexBase base;
  int gradient_type;
  char _pad[4];
} NodeTexGradient;

typedef struct NodeTexNoise {
  NodeTexBase base;
  int dimensions;
  uint8_t normalize;
  char _pad[3];
} NodeTexNoise;

typedef struct NodeTexVoronoi {
  NodeTexBase base;
  int dimensions;
  int feature;
  int distance;
  int normalize;
  int coloring DNA_DEPRECATED;
  char _pad[4];
} NodeTexVoronoi;

typedef struct NodeTexMusgrave {
  NodeTexBase base;
  int musgrave_type;
  int dimensions;
} NodeTexMusgrave;

typedef struct NodeTexWave {
  NodeTexBase base;
  int wave_type;
  int bands_direction;
  int rings_direction;
  int wave_profile;
} NodeTexWave;

typedef struct NodeTexMagic {
  NodeTexBase base;
  int depth;
  char _pad[4];
} NodeTexMagic;

typedef struct NodeShaderAttribute {
  char name[64];
  int type;
  char _pad[4];
} NodeShaderAttribute;

typedef struct NodeShaderVectTransform {
  int type;
  int convert_from, convert_to;
  char _pad[4];
} NodeShaderVectTransform;

typedef struct NodeShaderTexPointDensity {
  NodeTexBase base;
  short point_source;
  char _pad[2];
  int particle_system;
  float radius;
  int resolution;
  short space;
  short interpolation;
  short color_source;
  short ob_color_source;
  /** Used at runtime only by sampling RNA API. */
  PointDensity pd;
  int cached_resolution;
  /** Vertex attribute layer for color source, MAX_CUSTOMDATA_LAYER_NAME. */
  char vertex_attribute_name[68];
} NodeShaderTexPointDensity;

typedef struct NodeShaderPrincipled {
  char use_subsurface_auto_radius;
  char _pad[3];
} NodeShaderPrincipled;

typedef struct NodeShaderHairPrincipled {
  short model;
  short parametrization;
  char _pad[4];
} NodeShaderHairPrincipled;

/** TEX_output. */
typedef struct TexNodeOutput {
  char name[64];
} TexNodeOutput;

typedef struct NodeKeyingScreenData {
  char tracking_object[64];
} NodeKeyingScreenData;

typedef struct NodeKeyingData {
  float screen_balance;
  float despill_factor;
  float despill_balance;
  int edge_kernel_radius;
  float edge_kernel_tolerance;
  float clip_black, clip_white;
  int dilate_distance;
  int feather_distance;
  int feather_falloff;
  int blur_pre, blur_post;
} NodeKeyingData;

typedef struct NodeTrackPosData {
  char tracking_object[64];
  char track_name[64];
} NodeTrackPosData;

typedef struct NodeTranslateData {
  char wrap_axis;
  char relative;
} NodeTranslateData;

typedef struct NodePlaneTrackDeformData {
  char tracking_object[64];
  char plane_track_name[64];
  char flag;
  char motion_blur_samples;
  char _pad[2];
  float motion_blur_shutter;
} NodePlaneTrackDeformData;

typedef struct NodeShaderScript {
  int mode;
  int flag;

  /** 1024 = FILE_MAX. */
  char filepath[1024];

  char bytecode_hash[64];
  char *bytecode;
} NodeShaderScript;

typedef struct NodeShaderTangent {
  int direction_type;
  int axis;
  char uv_map[64];
} NodeShaderTangent;

typedef struct NodeShaderNormalMap {
  int space;
  char uv_map[64];
} NodeShaderNormalMap;

typedef struct NodeShaderUVMap {
  char uv_map[64];
} NodeShaderUVMap;

typedef struct NodeShaderVertexColor {
  char layer_name[64];
} NodeShaderVertexColor;

typedef struct NodeShaderTexIES {
  int mode;

  /** 1024 = FILE_MAX. */
  char filepath[1024];
} NodeShaderTexIES;

typedef struct NodeShaderOutputAOV {
  char name[64];
} NodeShaderOutputAOV;

typedef struct NodeSunBeams {
  float source[2];

  float ray_length;
} NodeSunBeams;

typedef struct CryptomatteEntry {
  struct CryptomatteEntry *next, *prev;
  float encoded_hash;
  /** MAX_NAME. */
  char name[64];
  char _pad[4];
} CryptomatteEntry;

typedef struct CryptomatteLayer {
  struct CryptomatteEntry *next, *prev;
  char name[64];
} CryptomatteLayer;

typedef struct NodeCryptomatte_Runtime {
  /** Contains #CryptomatteLayer. */
  ListBase layers;
  /** Temp storage for the crypto-matte picker. */
  float add[3];
  float remove[3];
} NodeCryptomatte_Runtime;

typedef struct NodeCryptomatte {
  /**
   * `iuser` needs to be first element due to RNA limitations.
   * When we define the #ImageData properties, we can't define them from
   * `storage->iuser`, so storage needs to be cast to #ImageUser directly.
   */
  ImageUser iuser;

  /** Contains #CryptomatteEntry. */
  ListBase entries;

  /* MAX_NAME */
  char layer_name[64];
  /** Stores `entries` as a string for opening in 2.80-2.91. */
  char *matte_id;

  /* Legacy attributes. */
  /** Number of input sockets. */
  int inputs_num;

  char _pad[4];
  NodeCryptomatte_Runtime runtime;
} NodeCryptomatte;

typedef struct NodeDenoise {
  char hdr;
  char prefilter;
} NodeDenoise;

typedef struct NodeMapRange {
  /** #eCustomDataType */
  uint8_t data_type;

  /** #NodeMapRangeType. */
  uint8_t interpolation_type;
  uint8_t clamp;
  char _pad[5];
} NodeMapRange;

typedef struct NodeRandomValue {
  /** #eCustomDataType. */
  uint8_t data_type;
} NodeRandomValue;

typedef struct NodeAccumulateField {
  /** #eCustomDataType. */
  uint8_t data_type;
  /** #eAttrDomain. */
  uint8_t domain;
} NodeAccumulateField;

typedef struct NodeInputBool {
  uint8_t boolean;
} NodeInputBool;

typedef struct NodeInputInt {
  int integer;
} NodeInputInt;

typedef struct NodeInputVector {
  float vector[3];
} NodeInputVector;

typedef struct NodeInputColor {
  float color[4];
} NodeInputColor;

typedef struct NodeInputString {
  char *string;
} NodeInputString;

typedef struct NodeGeometryExtrudeMesh {
  /** #GeometryNodeExtrudeMeshMode */
  uint8_t mode;
} NodeGeometryExtrudeMesh;

typedef struct NodeGeometryObjectInfo {
  /** #GeometryNodeTransformSpace. */
  uint8_t transform_space;
} NodeGeometryObjectInfo;

typedef struct NodeGeometryPointsToVolume {
  /** #GeometryNodePointsToVolumeResolutionMode */
  uint8_t resolution_mode;
  /** #GeometryNodeAttributeInputMode */
  uint8_t input_type_radius;
} NodeGeometryPointsToVolume;

typedef struct NodeGeometryCollectionInfo {
  /** #GeometryNodeTransformSpace. */
  uint8_t transform_space;
} NodeGeometryCollectionInfo;

typedef struct NodeGeometryProximity {
  /** #GeometryNodeProximityTargetType. */
  uint8_t target_element;
} NodeGeometryProximity;

typedef struct NodeGeometryVolumeToMesh {
  /** #VolumeToMeshResolutionMode */
  uint8_t resolution_mode;
} NodeGeometryVolumeToMesh;

typedef struct NodeGeometryMeshToVolume {
  /** #MeshToVolumeModifierResolutionMode */
  uint8_t resolution_mode;
} NodeGeometryMeshToVolume;

typedef struct NodeGeometrySubdivisionSurface {
  /** #eSubsurfUVSmooth. */
  uint8_t uv_smooth;
  /** #eSubsurfBoundarySmooth. */
  uint8_t boundary_smooth;
} NodeGeometrySubdivisionSurface;

typedef struct NodeGeometryMeshCircle {
  /** #GeometryNodeMeshCircleFillType. */
  uint8_t fill_type;
} NodeGeometryMeshCircle;

typedef struct NodeGeometryMeshCylinder {
  /** #GeometryNodeMeshCircleFillType. */
  uint8_t fill_type;
} NodeGeometryMeshCylinder;

typedef struct NodeGeometryMeshCone {
  /** #GeometryNodeMeshCircleFillType. */
  uint8_t fill_type;
} NodeGeometryMeshCone;

typedef struct NodeGeometryMergeByDistance {
  /** #GeometryNodeMergeByDistanceMode. */
  uint8_t mode;
} NodeGeometryMergeByDistance;

typedef struct NodeGeometryMeshLine {
  /** #GeometryNodeMeshLineMode. */
  uint8_t mode;
  /** #GeometryNodeMeshLineCountMode. */
  uint8_t count_mode;
} NodeGeometryMeshLine;

typedef struct NodeSwitch {
  /** #NodeSwitch. */
  uint8_t input_type;
} NodeSwitch;

typedef struct NodeGeometryCurveSplineType {
  /** #GeometryNodeSplineType. */
  uint8_t spline_type;
} NodeGeometryCurveSplineType;

typedef struct NodeGeometrySetCurveHandlePositions {
  /** #GeometryNodeCurveHandleMode. */
  uint8_t mode;
} NodeGeometrySetCurveHandlePositions;

typedef struct NodeGeometryCurveSetHandles {
  /** #GeometryNodeCurveHandleType. */
  uint8_t handle_type;
  /** #GeometryNodeCurveHandleMode. */
  uint8_t mode;
} NodeGeometryCurveSetHandles;

typedef struct NodeGeometryCurveSelectHandles {
  /** #GeometryNodeCurveHandleType. */
  uint8_t handle_type;
  /** #GeometryNodeCurveHandleMode. */
  uint8_t mode;
} NodeGeometryCurveSelectHandles;

typedef struct NodeGeometryCurvePrimitiveArc {
  /** #GeometryNodeCurvePrimitiveArcMode. */
  uint8_t mode;
} NodeGeometryCurvePrimitiveArc;

typedef struct NodeGeometryCurvePrimitiveLine {
  /** #GeometryNodeCurvePrimitiveLineMode. */
  uint8_t mode;
} NodeGeometryCurvePrimitiveLine;

typedef struct NodeGeometryCurvePrimitiveBezierSegment {
  /** #GeometryNodeCurvePrimitiveBezierSegmentMode. */
  uint8_t mode;
} NodeGeometryCurvePrimitiveBezierSegment;

typedef struct NodeGeometryCurvePrimitiveCircle {
  /** #GeometryNodeCurvePrimitiveMode. */
  uint8_t mode;
} NodeGeometryCurvePrimitiveCircle;

typedef struct NodeGeometryCurvePrimitiveQuad {
  /** #GeometryNodeCurvePrimitiveQuadMode. */
  uint8_t mode;
} NodeGeometryCurvePrimitiveQuad;

typedef struct NodeGeometryCurveResample {
  /** #GeometryNodeCurveResampleMode. */
  uint8_t mode;
} NodeGeometryCurveResample;

typedef struct NodeGeometryCurveFillet {
  /** #GeometryNodeCurveFilletMode. */
  uint8_t mode;
} NodeGeometryCurveFillet;

typedef struct NodeGeometryCurveTrim {
  /** #GeometryNodeCurveSampleMode. */
  uint8_t mode;
} NodeGeometryCurveTrim;

typedef struct NodeGeometryCurveToPoints {
  /** #GeometryNodeCurveResampleMode. */
  uint8_t mode;
} NodeGeometryCurveToPoints;

typedef struct NodeGeometryCurveSample {
  /** #GeometryNodeCurveSampleMode. */
  uint8_t mode;
  int8_t use_all_curves;
  /** #eCustomDataType. */
  int8_t data_type;
  char _pad[1];
} NodeGeometryCurveSample;

typedef struct NodeGeometryTransferAttribute {
  /** #eCustomDataType. */
  int8_t data_type;
  /** #eAttrDomain. */
  int8_t domain;
  /** #GeometryNodeAttributeTransferMode. */
  uint8_t mode;
  char _pad[1];
} NodeGeometryTransferAttribute;

typedef struct NodeGeometrySampleIndex {
  /** #eCustomDataType. */
  int8_t data_type;
  /** #eAttrDomain. */
  int8_t domain;
  int8_t clamp;
  char _pad[1];
} NodeGeometrySampleIndex;

typedef struct NodeGeometryRaycast {
  /** #GeometryNodeRaycastMapMode. */
  uint8_t mapping;

  /** #eCustomDataType. */
  int8_t data_type;
} NodeGeometryRaycast;

typedef struct NodeGeometryCurveFill {
  uint8_t mode;
} NodeGeometryCurveFill;

typedef struct NodeGeometryMeshToPoints {
  /** #GeometryNodeMeshToPointsMode */
  uint8_t mode;
} NodeGeometryMeshToPoints;

typedef struct NodeGeometryAttributeCapture {
  /** #eCustomDataType. */
  int8_t data_type;
  /** #eAttrDomain. */
  int8_t domain;
} NodeGeometryAttributeCapture;

typedef struct NodeGeometryStoreNamedAttribute {
  /** #eCustomDataType. */
  int8_t data_type;
  /** #eAttrDomain. */
  int8_t domain;
} NodeGeometryStoreNamedAttribute;

typedef struct NodeGeometryInputNamedAttribute {
  /** #eCustomDataType. */
  int8_t data_type;
} NodeGeometryInputNamedAttribute;

typedef struct NodeGeometryStringToCurves {
  /** #GeometryNodeStringToCurvesOverflowMode */
  uint8_t overflow;
  /** #GeometryNodeStringToCurvesAlignXMode */
  uint8_t align_x;
  /** #GeometryNodeStringToCurvesAlignYMode */
  uint8_t align_y;
  /** #GeometryNodeStringToCurvesPivotMode */
  uint8_t pivot_mode;
} NodeGeometryStringToCurves;

typedef struct NodeGeometryDeleteGeometry {
  /** #eAttrDomain. */
  int8_t domain;
  /** #GeometryNodeDeleteGeometryMode. */
  int8_t mode;
} NodeGeometryDeleteGeometry;

typedef struct NodeGeometryDuplicateElements {
  /** #eAttrDomain. */
  int8_t domain;
} NodeGeometryDuplicateElements;

typedef struct NodeGeometrySeparateGeometry {
  /** #eAttrDomain. */
  int8_t domain;
} NodeGeometrySeparateGeometry;

typedef struct NodeGeometryImageTexture {
  int8_t interpolation;
  int8_t extension;
} NodeGeometryImageTexture;

typedef struct NodeGeometryViewer {
  /** #eCustomDataType. */
  int8_t data_type;
  /** #eAttrDomain. */
  int8_t domain;
} NodeGeometryViewer;

typedef struct NodeGeometryUVUnwrap {
  /** #GeometryNodeUVUnwrapMethod. */
  uint8_t method;
} NodeGeometryUVUnwrap;

typedef struct NodeSimulationItem {
  char *name;
  /** #eNodeSocketDatatype. */
  short socket_type;
  /** #eAttrDomain. */
  short attribute_domain;
  /**
   * Generates unique identifier for sockets which stays the same even when the item order or
   * names change.
   */
  int identifier;
} NodeSimulationItem;

typedef struct NodeGeometrySimulationInput {
  /** bNode.identifier of the corresponding output node. */
  int32_t output_node_id;
} NodeGeometrySimulationInput;

typedef struct NodeGeometrySimulationOutput {
  NodeSimulationItem *items;
  int items_num;
  int active_index;
  /** Number to give unique IDs to state items. */
  int next_identifier;
  int _pad;

#ifdef __cplusplus
  blender::Span<NodeSimulationItem> items_span() const;
  blender::MutableSpan<NodeSimulationItem> items_span();
  blender::IndexRange items_range() const;
#endif
} NodeGeometrySimulationOutput;

typedef struct NodeRepeatItem {
  char *name;
  /** #eNodeSocketDatatype. */
  short socket_type;
  char _pad[2];
  /**
   * Generated unique identifier for sockets which stays the same even when the item order or
   * names change.
   */
  int identifier;

#ifdef __cplusplus
  static bool supports_type(eNodeSocketDatatype type);
  std::string identifier_str() const;
#endif
} NodeRepeatItem;

typedef struct NodeGeometryRepeatInput {
  /** bNode.identifier of the corresponding output node. */
  int32_t output_node_id;
} NodeGeometryRepeatInput;

typedef struct NodeGeometryRepeatOutput {
  NodeRepeatItem *items;
  int items_num;
  int active_index;
  /** Identifier to give to the next repeat item. */
  int next_identifier;
  char _pad[4];

#ifdef __cplusplus
  blender::Span<NodeRepeatItem> items_span() const;
  blender::MutableSpan<NodeRepeatItem> items_span();
  NodeRepeatItem *add_item(const char *name, eNodeSocketDatatype type);
  void set_item_name(NodeRepeatItem &item, const char *name);
#endif
} NodeGeometryRepeatOutput;

typedef struct NodeGeometryDistributePointsInVolume {
  /** #GeometryNodePointDistributeVolumeMode. */
  uint8_t mode;
} NodeGeometryDistributePointsInVolume;

typedef struct NodeGeometrySampleVolume {
  /** #eCustomDataType. */
  int8_t grid_type;
  /** #GeometryNodeSampleVolumeInterpolationMode */
  int8_t interpolation_mode;
} NodeGeometrySampleVolume;

typedef struct NodeFunctionCompare {
  /** #NodeCompareOperation */
  int8_t operation;
  /** #eNodeSocketDatatype */
  int8_t data_type;
  /** #NodeCompareMode */
  int8_t mode;
  char _pad[1];
} NodeFunctionCompare;

typedef struct NodeCombSepColor {
  /** #NodeCombSepColorMode */
  int8_t mode;
} NodeCombSepColor;

typedef struct NodeShaderMix {
  /** #eNodeSocketDatatype */
  int8_t data_type;
  /** #NodeShaderMixMode */
  int8_t factor_mode;
  int8_t clamp_factor;
  int8_t clamp_result;
  int8_t blend_type;
  char _pad[3];
} NodeShaderMix;

/* script node mode */
enum {
  NODE_SCRIPT_INTERNAL = 0,
  NODE_SCRIPT_EXTERNAL = 1,
};

/* script node flag */
enum {
  NODE_SCRIPT_AUTO_UPDATE = 1,
};

/* IES node mode. */
enum {
  NODE_IES_INTERNAL = 0,
  NODE_IES_EXTERNAL = 1,
};

/* Frame node flags. */

enum {
  /** Keep the bounding box minimal. */
  NODE_FRAME_SHRINK = 1,
  /** Test flag, if frame can be resized by user. */
  NODE_FRAME_RESIZEABLE = 2,
};

/* Proxy node flags. */

enum {
  /** Automatically change output type based on link. */
  NODE_PROXY_AUTOTYPE = 1,
};

/* Comp channel matte. */

enum {
  CMP_NODE_CHANNEL_MATTE_CS_RGB = 1,
  CMP_NODE_CHANNEL_MATTE_CS_HSV = 2,
  CMP_NODE_CHANNEL_MATTE_CS_YUV = 3,
  CMP_NODE_CHANNEL_MATTE_CS_YCC = 4,
};

/* glossy distributions */
enum {
  SHD_GLOSSY_BECKMANN = 0,
  SHD_GLOSSY_SHARP_DEPRECATED = 1, /* deprecated */
  SHD_GLOSSY_GGX = 2,
  SHD_GLOSSY_ASHIKHMIN_SHIRLEY = 3,
  SHD_GLOSSY_MULTI_GGX = 4,
};

/* sheen distributions */
#define SHD_SHEEN_ASHIKHMIN 0
#define SHD_SHEEN_MICROFIBER 1

/* vector transform */
enum {
  SHD_VECT_TRANSFORM_TYPE_VECTOR = 0,
  SHD_VECT_TRANSFORM_TYPE_POINT = 1,
  SHD_VECT_TRANSFORM_TYPE_NORMAL = 2,
};

enum {
  SHD_VECT_TRANSFORM_SPACE_WORLD = 0,
  SHD_VECT_TRANSFORM_SPACE_OBJECT = 1,
  SHD_VECT_TRANSFORM_SPACE_CAMERA = 2,
};

/** #NodeShaderAttribute.type */
enum {
  SHD_ATTRIBUTE_GEOMETRY = 0,
  SHD_ATTRIBUTE_OBJECT = 1,
  SHD_ATTRIBUTE_INSTANCER = 2,
  SHD_ATTRIBUTE_VIEW_LAYER = 3,
};

/* toon modes */
enum {
  SHD_TOON_DIFFUSE = 0,
  SHD_TOON_GLOSSY = 1,
};

/* hair components */
enum {
  SHD_HAIR_REFLECTION = 0,
  SHD_HAIR_TRANSMISSION = 1,
};

/* principled hair models */
enum {
  SHD_PRINCIPLED_HAIR_CHIANG = 0,
  SHD_PRINCIPLED_HAIR_HUANG = 1,
};

/* principled hair color parametrization */
enum {
  SHD_PRINCIPLED_HAIR_REFLECTANCE = 0,
  SHD_PRINCIPLED_HAIR_PIGMENT_CONCENTRATION = 1,
  SHD_PRINCIPLED_HAIR_DIRECT_ABSORPTION = 2,
};

/* blend texture */
enum {
  SHD_BLEND_LINEAR = 0,
  SHD_BLEND_QUADRATIC = 1,
  SHD_BLEND_EASING = 2,
  SHD_BLEND_DIAGONAL = 3,
  SHD_BLEND_RADIAL = 4,
  SHD_BLEND_QUADRATIC_SPHERE = 5,
  SHD_BLEND_SPHERICAL = 6,
};

/* noise basis for textures */
enum {
  SHD_NOISE_PERLIN = 0,
  SHD_NOISE_VORONOI_F1 = 1,
  SHD_NOISE_VORONOI_F2 = 2,
  SHD_NOISE_VORONOI_F3 = 3,
  SHD_NOISE_VORONOI_F4 = 4,
  SHD_NOISE_VORONOI_F2_F1 = 5,
  SHD_NOISE_VORONOI_CRACKLE = 6,
  SHD_NOISE_CELL_NOISE = 7,
};

enum {
  SHD_NOISE_SOFT = 0,
  SHD_NOISE_HARD = 1,
};

/* Voronoi Texture */

enum {
  SHD_VORONOI_EUCLIDEAN = 0,
  SHD_VORONOI_MANHATTAN = 1,
  SHD_VORONOI_CHEBYCHEV = 2,
  SHD_VORONOI_MINKOWSKI = 3,
};

enum {
  SHD_VORONOI_F1 = 0,
  SHD_VORONOI_F2 = 1,
  SHD_VORONOI_SMOOTH_F1 = 2,
  SHD_VORONOI_DISTANCE_TO_EDGE = 3,
  SHD_VORONOI_N_SPHERE_RADIUS = 4,
};

/* musgrave texture */
enum {
  SHD_MUSGRAVE_MULTIFRACTAL = 0,
  SHD_MUSGRAVE_FBM = 1,
  SHD_MUSGRAVE_HYBRID_MULTIFRACTAL = 2,
  SHD_MUSGRAVE_RIDGED_MULTIFRACTAL = 3,
  SHD_MUSGRAVE_HETERO_TERRAIN = 4,
};

/* wave texture */
enum {
  SHD_WAVE_BANDS = 0,
  SHD_WAVE_RINGS = 1,
};

enum {
  SHD_WAVE_BANDS_DIRECTION_X = 0,
  SHD_WAVE_BANDS_DIRECTION_Y = 1,
  SHD_WAVE_BANDS_DIRECTION_Z = 2,
  SHD_WAVE_BANDS_DIRECTION_DIAGONAL = 3,
};

enum {
  SHD_WAVE_RINGS_DIRECTION_X = 0,
  SHD_WAVE_RINGS_DIRECTION_Y = 1,
  SHD_WAVE_RINGS_DIRECTION_Z = 2,
  SHD_WAVE_RINGS_DIRECTION_SPHERICAL = 3,
};

enum {
  SHD_WAVE_PROFILE_SIN = 0,
  SHD_WAVE_PROFILE_SAW = 1,
  SHD_WAVE_PROFILE_TRI = 2,
};

/* sky texture */
enum {
  SHD_SKY_PREETHAM = 0,
  SHD_SKY_HOSEK = 1,
  SHD_SKY_NISHITA = 2,
};

/* environment texture */
enum {
  SHD_PROJ_EQUIRECTANGULAR = 0,
  SHD_PROJ_MIRROR_BALL = 1,
};

enum {
  SHD_IMAGE_EXTENSION_REPEAT = 0,
  SHD_IMAGE_EXTENSION_EXTEND = 1,
  SHD_IMAGE_EXTENSION_CLIP = 2,
  SHD_IMAGE_EXTENSION_MIRROR = 3,
};

/* image texture */
enum {
  SHD_PROJ_FLAT = 0,
  SHD_PROJ_BOX = 1,
  SHD_PROJ_SPHERE = 2,
  SHD_PROJ_TUBE = 3,
};

/* image texture interpolation */
enum {
  SHD_INTERP_LINEAR = 0,
  SHD_INTERP_CLOSEST = 1,
  SHD_INTERP_CUBIC = 2,
  SHD_INTERP_SMART = 3,
};

/* tangent */
enum {
  SHD_TANGENT_RADIAL = 0,
  SHD_TANGENT_UVMAP = 1,
};

/* tangent */
enum {
  SHD_TANGENT_AXIS_X = 0,
  SHD_TANGENT_AXIS_Y = 1,
  SHD_TANGENT_AXIS_Z = 2,
};

/* normal map, displacement space */
enum {
  SHD_SPACE_TANGENT = 0,
  SHD_SPACE_OBJECT = 1,
  SHD_SPACE_WORLD = 2,
  SHD_SPACE_BLENDER_OBJECT = 3,
  SHD_SPACE_BLENDER_WORLD = 4,
};

enum {
  SHD_AO_INSIDE = 1,
  SHD_AO_LOCAL = 2,
};

/** Mapping node vector types. */
enum {
  NODE_MAPPING_TYPE_POINT = 0,
  NODE_MAPPING_TYPE_TEXTURE = 1,
  NODE_MAPPING_TYPE_VECTOR = 2,
  NODE_MAPPING_TYPE_NORMAL = 3,
};

/** Rotation node vector types. */
enum {
  NODE_VECTOR_ROTATE_TYPE_AXIS = 0,
  NODE_VECTOR_ROTATE_TYPE_AXIS_X = 1,
  NODE_VECTOR_ROTATE_TYPE_AXIS_Y = 2,
  NODE_VECTOR_ROTATE_TYPE_AXIS_Z = 3,
  NODE_VECTOR_ROTATE_TYPE_EULER_XYZ = 4,
};

/* math node clamp */
enum {
  SHD_MATH_CLAMP = 1,
};

typedef enum NodeMathOperation {
  NODE_MATH_ADD = 0,
  NODE_MATH_SUBTRACT = 1,
  NODE_MATH_MULTIPLY = 2,
  NODE_MATH_DIVIDE = 3,
  NODE_MATH_SINE = 4,
  NODE_MATH_COSINE = 5,
  NODE_MATH_TANGENT = 6,
  NODE_MATH_ARCSINE = 7,
  NODE_MATH_ARCCOSINE = 8,
  NODE_MATH_ARCTANGENT = 9,
  NODE_MATH_POWER = 10,
  NODE_MATH_LOGARITHM = 11,
  NODE_MATH_MINIMUM = 12,
  NODE_MATH_MAXIMUM = 13,
  NODE_MATH_ROUND = 14,
  NODE_MATH_LESS_THAN = 15,
  NODE_MATH_GREATER_THAN = 16,
  NODE_MATH_MODULO = 17,
  NODE_MATH_ABSOLUTE = 18,
  NODE_MATH_ARCTAN2 = 19,
  NODE_MATH_FLOOR = 20,
  NODE_MATH_CEIL = 21,
  NODE_MATH_FRACTION = 22,
  NODE_MATH_SQRT = 23,
  NODE_MATH_INV_SQRT = 24,
  NODE_MATH_SIGN = 25,
  NODE_MATH_EXPONENT = 26,
  NODE_MATH_RADIANS = 27,
  NODE_MATH_DEGREES = 28,
  NODE_MATH_SINH = 29,
  NODE_MATH_COSH = 30,
  NODE_MATH_TANH = 31,
  NODE_MATH_TRUNC = 32,
  NODE_MATH_SNAP = 33,
  NODE_MATH_WRAP = 34,
  NODE_MATH_COMPARE = 35,
  NODE_MATH_MULTIPLY_ADD = 36,
  NODE_MATH_PINGPONG = 37,
  NODE_MATH_SMOOTH_MIN = 38,
  NODE_MATH_SMOOTH_MAX = 39,
  NODE_MATH_FLOORED_MODULO = 40,
} NodeMathOperation;

typedef enum NodeVectorMathOperation {
  NODE_VECTOR_MATH_ADD = 0,
  NODE_VECTOR_MATH_SUBTRACT = 1,
  NODE_VECTOR_MATH_MULTIPLY = 2,
  NODE_VECTOR_MATH_DIVIDE = 3,

  NODE_VECTOR_MATH_CROSS_PRODUCT = 4,
  NODE_VECTOR_MATH_PROJECT = 5,
  NODE_VECTOR_MATH_REFLECT = 6,
  NODE_VECTOR_MATH_DOT_PRODUCT = 7,

  NODE_VECTOR_MATH_DISTANCE = 8,
  NODE_VECTOR_MATH_LENGTH = 9,
  NODE_VECTOR_MATH_SCALE = 10,
  NODE_VECTOR_MATH_NORMALIZE = 11,

  NODE_VECTOR_MATH_SNAP = 12,
  NODE_VECTOR_MATH_FLOOR = 13,
  NODE_VECTOR_MATH_CEIL = 14,
  NODE_VECTOR_MATH_MODULO = 15,
  NODE_VECTOR_MATH_FRACTION = 16,
  NODE_VECTOR_MATH_ABSOLUTE = 17,
  NODE_VECTOR_MATH_MINIMUM = 18,
  NODE_VECTOR_MATH_MAXIMUM = 19,
  NODE_VECTOR_MATH_WRAP = 20,
  NODE_VECTOR_MATH_SINE = 21,
  NODE_VECTOR_MATH_COSINE = 22,
  NODE_VECTOR_MATH_TANGENT = 23,
  NODE_VECTOR_MATH_REFRACT = 24,
  NODE_VECTOR_MATH_FACEFORWARD = 25,
  NODE_VECTOR_MATH_MULTIPLY_ADD = 26,
} NodeVectorMathOperation;

typedef enum NodeBooleanMathOperation {
  NODE_BOOLEAN_MATH_AND = 0,
  NODE_BOOLEAN_MATH_OR = 1,
  NODE_BOOLEAN_MATH_NOT = 2,

  NODE_BOOLEAN_MATH_NAND = 3,
  NODE_BOOLEAN_MATH_NOR = 4,
  NODE_BOOLEAN_MATH_XNOR = 5,
  NODE_BOOLEAN_MATH_XOR = 6,

  NODE_BOOLEAN_MATH_IMPLY = 7,
  NODE_BOOLEAN_MATH_NIMPLY = 8,
} NodeBooleanMathOperation;

typedef enum NodeShaderMixMode {
  NODE_MIX_MODE_UNIFORM = 0,
  NODE_MIX_MODE_NON_UNIFORM = 1,
} NodeShaderMixMode;

typedef enum NodeCompareMode {
  NODE_COMPARE_MODE_ELEMENT = 0,
  NODE_COMPARE_MODE_LENGTH = 1,
  NODE_COMPARE_MODE_AVERAGE = 2,
  NODE_COMPARE_MODE_DOT_PRODUCT = 3,
  NODE_COMPARE_MODE_DIRECTION = 4
} NodeCompareMode;

typedef enum NodeCompareOperation {
  NODE_COMPARE_LESS_THAN = 0,
  NODE_COMPARE_LESS_EQUAL = 1,
  NODE_COMPARE_GREATER_THAN = 2,
  NODE_COMPARE_GREATER_EQUAL = 3,
  NODE_COMPARE_EQUAL = 4,
  NODE_COMPARE_NOT_EQUAL = 5,
  NODE_COMPARE_COLOR_BRIGHTER = 6,
  NODE_COMPARE_COLOR_DARKER = 7,
} NodeCompareOperation;

typedef enum FloatToIntRoundingMode {
  FN_NODE_FLOAT_TO_INT_ROUND = 0,
  FN_NODE_FLOAT_TO_INT_FLOOR = 1,
  FN_NODE_FLOAT_TO_INT_CEIL = 2,
  FN_NODE_FLOAT_TO_INT_TRUNCATE = 3,
} FloatToIntRoundingMode;

/** Clamp node types. */
enum {
  NODE_CLAMP_MINMAX = 0,
  NODE_CLAMP_RANGE = 1,
};

/** Map range node types. */
enum {
  NODE_MAP_RANGE_LINEAR = 0,
  NODE_MAP_RANGE_STEPPED = 1,
  NODE_MAP_RANGE_SMOOTHSTEP = 2,
  NODE_MAP_RANGE_SMOOTHERSTEP = 3,
};

/* mix rgb node flags */
enum {
  SHD_MIXRGB_USE_ALPHA = 1,
  SHD_MIXRGB_CLAMP = 2,
};

/* Subsurface. */

enum {
#ifdef DNA_DEPRECATED_ALLOW
  SHD_SUBSURFACE_COMPATIBLE = 0, /* Deprecated */
  SHD_SUBSURFACE_CUBIC = 1,
  SHD_SUBSURFACE_GAUSSIAN = 2,
#endif
  SHD_SUBSURFACE_BURLEY = 3,
  SHD_SUBSURFACE_RANDOM_WALK_FIXED_RADIUS = 4,
  SHD_SUBSURFACE_RANDOM_WALK = 5,
};

/* blur node */
enum {
  CMP_NODE_BLUR_ASPECT_NONE = 0,
  CMP_NODE_BLUR_ASPECT_Y = 1,
  CMP_NODE_BLUR_ASPECT_X = 2,
};

/* wrapping */
enum {
  CMP_NODE_WRAP_NONE = 0,
  CMP_NODE_WRAP_X = 1,
  CMP_NODE_WRAP_Y = 2,
  CMP_NODE_WRAP_XY = 3,
};

#define CMP_NODE_MASK_MBLUR_SAMPLES_MAX 64

/* image */
enum {
  CMP_NODE_IMAGE_USE_STRAIGHT_OUTPUT = 1,
};

/* viewer and composite output. */
enum {
  CMP_NODE_OUTPUT_IGNORE_ALPHA = 1,
};

/** Split Viewer Node. Stored in `custom2`. */
typedef enum CMPNodeSplitViewerAxis {
  CMP_NODE_SPLIT_VIEWER_HORIZONTAL = 0,
  CMP_NODE_SPLIT_VIEWER_VERTICAL = 1,
} CMPNodeSplitViewerAxis;

/** Color Balance Node. Stored in `custom1`. */
typedef enum CMPNodeColorBalanceMethod {
  CMP_NODE_COLOR_BALANCE_LGG = 0,
  CMP_NODE_COLOR_BALANCE_ASC_CDL = 1,
} CMPNodeColorBalanceMethod;

/** Alpha Convert Node. Stored in `custom1`. */
typedef enum CMPNodeAlphaConvertMode {
  CMP_NODE_ALPHA_CONVERT_PREMULTIPLY = 0,
  CMP_NODE_ALPHA_CONVERT_UNPREMULTIPLY = 1,
} CMPNodeAlphaConvertMode;

/** Distance Matte Node. Stored in #NodeChroma.channel. */
typedef enum CMPNodeDistanceMatteColorSpace {
  CMP_NODE_DISTANCE_MATTE_COLOR_SPACE_YCCA = 0,
  CMP_NODE_DISTANCE_MATTE_COLOR_SPACE_RGBA = 1,
} CMPNodeDistanceMatteColorSpace;

/** Color Spill Node. Stored in `custom2`. */
typedef enum CMPNodeColorSpillLimitAlgorithm {
  CMP_NODE_COLOR_SPILL_LIMIT_ALGORITHM_SINGLE = 0,
  CMP_NODE_COLOR_SPILL_LIMIT_ALGORITHM_AVERAGE = 1,
} CMPNodeColorSpillLimitAlgorithm;

/** Channel Matte Node. Stored in #NodeChroma.algorithm. */
typedef enum CMPNodeChannelMatteLimitAlgorithm {
  CMP_NODE_CHANNEL_MATTE_LIMIT_ALGORITHM_SINGLE = 0,
  CMP_NODE_CHANNEL_MATTE_LIMIT_ALGORITHM_MAX = 1,
} CMPNodeChannelMatteLimitAlgorithm;

/* Flip Node. Stored in custom1. */
typedef enum CMPNodeFlipMode {
  CMP_NODE_FLIP_X = 0,
  CMP_NODE_FLIP_Y = 1,
  CMP_NODE_FLIP_X_Y = 2,
} CMPNodeFlipMode;

/* Scale Node. Stored in custom1. */
typedef enum CMPNodeScaleMethod {
  CMP_NODE_SCALE_RELATIVE = 0,
  CMP_NODE_SCALE_ABSOLUTE = 1,
  CMP_NODE_SCALE_RENDER_PERCENT = 2,
  CMP_NODE_SCALE_RENDER_SIZE = 3,
} CMPNodeScaleMethod;

/* Scale Node. Stored in custom2. */
typedef enum CMPNodeScaleRenderSizeMethod {
  CMP_NODE_SCALE_RENDER_SIZE_STRETCH = 0,
  CMP_NODE_SCALE_RENDER_SIZE_FIT = 1,
  CMP_NODE_SCALE_RENDER_SIZE_CROP = 2,
} CMPNodeScaleRenderSizeMethod;

/* Filter Node. Stored in custom1. */
typedef enum CMPNodeFilterMethod {
  CMP_NODE_FILTER_SOFT = 0,
  CMP_NODE_FILTER_SHARP_BOX = 1,
  CMP_NODE_FILTER_LAPLACE = 2,
  CMP_NODE_FILTER_SOBEL = 3,
  CMP_NODE_FILTER_PREWITT = 4,
  CMP_NODE_FILTER_KIRSCH = 5,
  CMP_NODE_FILTER_SHADOW = 6,
  CMP_NODE_FILTER_SHARP_DIAMOND = 7,
} CMPNodeFilterMethod;

/* Levels Node. Stored in custom1. */
typedef enum CMPNodeLevelsChannel {
  CMP_NODE_LEVLES_LUMINANCE = 1,
  CMP_NODE_LEVLES_RED = 2,
  CMP_NODE_LEVLES_GREEN = 3,
  CMP_NODE_LEVLES_BLUE = 4,
  CMP_NODE_LEVLES_LUMINANCE_BT709 = 5,
} CMPNodeLevelsChannel;

/* Tone Map Node. Stored in NodeTonemap.type. */
typedef enum CMPNodeToneMapType {
  CMP_NODE_TONE_MAP_SIMPLE = 0,
  CMP_NODE_TONE_MAP_PHOTORECEPTOR = 1,
} CMPNodeToneMapType;

/* Track Position Node. Stored in custom1. */
typedef enum CMPNodeTrackPositionMode {
  CMP_NODE_TRACK_POSITION_ABSOLUTE = 0,
  CMP_NODE_TRACK_POSITION_RELATIVE_START = 1,
  CMP_NODE_TRACK_POSITION_RELATIVE_FRAME = 2,
  CMP_NODE_TRACK_POSITION_ABSOLUTE_FRAME = 3,
} CMPNodeTrackPositionMode;

/* Glare Node. Stored in NodeGlare.type. */
typedef enum CMPNodeGlareType {
  CMP_NODE_GLARE_SIMPLE_STAR = 0,
  CMP_NODE_GLARE_FOG_GLOW = 1,
  CMP_NODE_GLARE_STREAKS = 2,
  CMP_NODE_GLARE_GHOST = 3,
} CMPNodeGlareType;

/* Kuwahara Node. Stored in variation */
typedef enum CMPNodeKuwahara {
  CMP_NODE_KUWAHARA_CLASSIC = 0,
  CMP_NODE_KUWAHARA_ANISOTROPIC = 1,
} CMPNodeKuwahara;

/* Stabilize 2D node. Stored in custom1. */
typedef enum CMPNodeStabilizeInterpolation {
  CMP_NODE_STABILIZE_INTERPOLATION_NEAREST = 0,
  CMP_NODE_STABILIZE_INTERPOLATION_BILINEAR = 1,
  CMP_NODE_STABILIZE_INTERPOLATION_BICUBIC = 2,
} CMPNodeStabilizeInterpolation;

/* Stabilize 2D node. Stored in custom2. */
typedef enum CMPNodeStabilizeInverse {
  CMP_NODE_STABILIZE_FLAG_INVERSE = 1,
} CMPNodeStabilizeInverse;

#define CMP_NODE_PLANE_TRACK_DEFORM_MOTION_BLUR_SAMPLES_MAX 64

/* Plane track deform node. */
typedef enum CMPNodePlaneTrackDeformFlags {
  CMP_NODE_PLANE_TRACK_DEFORM_FLAG_MOTION_BLUR = 1,
} CMPNodePlaneTrackDeformFlags;

/* Set Alpha Node. */

/** #NodeSetAlpha.mode */
typedef enum CMPNodeSetAlphaMode {
  CMP_NODE_SETALPHA_MODE_APPLY = 0,
  CMP_NODE_SETALPHA_MODE_REPLACE_ALPHA = 1,
} CMPNodeSetAlphaMode;

/* Denoise Node. */

/** #NodeDenoise.prefilter */
typedef enum CMPNodeDenoisePrefilter {
  CMP_NODE_DENOISE_PREFILTER_FAST = 0,
  CMP_NODE_DENOISE_PREFILTER_NONE = 1,
  CMP_NODE_DENOISE_PREFILTER_ACCURATE = 2
} CMPNodeDenoisePrefilter;

/* Color combine/separate modes */

typedef enum CMPNodeCombSepColorMode {
  CMP_NODE_COMBSEP_COLOR_RGB = 0,
  CMP_NODE_COMBSEP_COLOR_HSV = 1,
  CMP_NODE_COMBSEP_COLOR_HSL = 2,
  CMP_NODE_COMBSEP_COLOR_YCC = 3,
  CMP_NODE_COMBSEP_COLOR_YUV = 4,
} CMPNodeCombSepColorMode;

/* Point Density shader node */

enum {
  SHD_POINTDENSITY_SOURCE_PSYS = 0,
  SHD_POINTDENSITY_SOURCE_OBJECT = 1,
};

enum {
  SHD_POINTDENSITY_SPACE_OBJECT = 0,
  SHD_POINTDENSITY_SPACE_WORLD = 1,
};

enum {
  SHD_POINTDENSITY_COLOR_PARTAGE = 1,
  SHD_POINTDENSITY_COLOR_PARTSPEED = 2,
  SHD_POINTDENSITY_COLOR_PARTVEL = 3,
};

enum {
  SHD_POINTDENSITY_COLOR_VERTCOL = 0,
  SHD_POINTDENSITY_COLOR_VERTWEIGHT = 1,
  SHD_POINTDENSITY_COLOR_VERTNOR = 2,
};

/* Output shader node */

typedef enum NodeShaderOutputTarget {
  SHD_OUTPUT_ALL = 0,
  SHD_OUTPUT_EEVEE = 1,
  SHD_OUTPUT_CYCLES = 2,
} NodeShaderOutputTarget;

/* Geometry Nodes */

typedef enum GeometryNodeProximityTargetType {
  GEO_NODE_PROX_TARGET_POINTS = 0,
  GEO_NODE_PROX_TARGET_EDGES = 1,
  GEO_NODE_PROX_TARGET_FACES = 2,
} GeometryNodeProximityTargetType;

typedef enum GeometryNodeBooleanOperation {
  GEO_NODE_BOOLEAN_INTERSECT = 0,
  GEO_NODE_BOOLEAN_UNION = 1,
  GEO_NODE_BOOLEAN_DIFFERENCE = 2,
} GeometryNodeBooleanOperation;

typedef enum GeometryNodeCurvePrimitiveCircleMode {
  GEO_NODE_CURVE_PRIMITIVE_CIRCLE_TYPE_POINTS = 0,
  GEO_NODE_CURVE_PRIMITIVE_CIRCLE_TYPE_RADIUS = 1
} GeometryNodeCurvePrimitiveCircleMode;

typedef enum GeometryNodeCurveHandleType {
  GEO_NODE_CURVE_HANDLE_FREE = 0,
  GEO_NODE_CURVE_HANDLE_AUTO = 1,
  GEO_NODE_CURVE_HANDLE_VECTOR = 2,
  GEO_NODE_CURVE_HANDLE_ALIGN = 3
} GeometryNodeCurveHandleType;

typedef enum GeometryNodeCurveHandleMode {
  GEO_NODE_CURVE_HANDLE_LEFT = (1 << 0),
  GEO_NODE_CURVE_HANDLE_RIGHT = (1 << 1)
} GeometryNodeCurveHandleMode;

typedef enum GeometryNodeTriangulateNGons {
  GEO_NODE_TRIANGULATE_NGON_BEAUTY = 0,
  GEO_NODE_TRIANGULATE_NGON_EARCLIP = 1,
} GeometryNodeTriangulateNGons;

typedef enum GeometryNodeTriangulateQuads {
  GEO_NODE_TRIANGULATE_QUAD_BEAUTY = 0,
  GEO_NODE_TRIANGULATE_QUAD_FIXED = 1,
  GEO_NODE_TRIANGULATE_QUAD_ALTERNATE = 2,
  GEO_NODE_TRIANGULATE_QUAD_SHORTEDGE = 3,
  GEO_NODE_TRIANGULATE_QUAD_LONGEDGE = 4,
} GeometryNodeTriangulateQuads;

typedef enum GeometryNodeDistributePointsInVolumeMode {
  GEO_NODE_DISTRIBUTE_POINTS_IN_VOLUME_DENSITY_RANDOM = 0,
  GEO_NODE_DISTRIBUTE_POINTS_IN_VOLUME_DENSITY_GRID = 1,
} GeometryNodeDistributePointsInVolumeMode;

typedef enum GeometryNodeDistributePointsOnFacesMode {
  GEO_NODE_POINT_DISTRIBUTE_POINTS_ON_FACES_RANDOM = 0,
  GEO_NODE_POINT_DISTRIBUTE_POINTS_ON_FACES_POISSON = 1,
} GeometryNodeDistributePointsOnFacesMode;

typedef enum GeometryNodeExtrudeMeshMode {
  GEO_NODE_EXTRUDE_MESH_VERTICES = 0,
  GEO_NODE_EXTRUDE_MESH_EDGES = 1,
  GEO_NODE_EXTRUDE_MESH_FACES = 2,
} GeometryNodeExtrudeMeshMode;

typedef enum FunctionNodeRotateEulerType {
  FN_NODE_ROTATE_EULER_TYPE_EULER = 0,
  FN_NODE_ROTATE_EULER_TYPE_AXIS_ANGLE = 1,
} FunctionNodeRotateEulerType;

typedef enum FunctionNodeRotateEulerSpace {
  FN_NODE_ROTATE_EULER_SPACE_OBJECT = 0,
  FN_NODE_ROTATE_EULER_SPACE_LOCAL = 1,
} FunctionNodeRotateEulerSpace;

typedef enum NodeAlignEulerToVectorAxis {
  FN_NODE_ALIGN_EULER_TO_VECTOR_AXIS_X = 0,
  FN_NODE_ALIGN_EULER_TO_VECTOR_AXIS_Y = 1,
  FN_NODE_ALIGN_EULER_TO_VECTOR_AXIS_Z = 2,
} NodeAlignEulerToVectorAxis;

typedef enum NodeAlignEulerToVectorPivotAxis {
  FN_NODE_ALIGN_EULER_TO_VECTOR_PIVOT_AXIS_AUTO = 0,
  FN_NODE_ALIGN_EULER_TO_VECTOR_PIVOT_AXIS_X = 1,
  FN_NODE_ALIGN_EULER_TO_VECTOR_PIVOT_AXIS_Y = 2,
  FN_NODE_ALIGN_EULER_TO_VECTOR_PIVOT_AXIS_Z = 3,
} NodeAlignEulerToVectorPivotAxis;

typedef enum GeometryNodeTransformSpace {
  GEO_NODE_TRANSFORM_SPACE_ORIGINAL = 0,
  GEO_NODE_TRANSFORM_SPACE_RELATIVE = 1,
} GeometryNodeTransformSpace;

typedef enum GeometryNodePointsToVolumeResolutionMode {
  GEO_NODE_POINTS_TO_VOLUME_RESOLUTION_MODE_AMOUNT = 0,
  GEO_NODE_POINTS_TO_VOLUME_RESOLUTION_MODE_SIZE = 1,
} GeometryNodePointsToVolumeResolutionMode;

typedef enum GeometryNodeMeshCircleFillType {
  GEO_NODE_MESH_CIRCLE_FILL_NONE = 0,
  GEO_NODE_MESH_CIRCLE_FILL_NGON = 1,
  GEO_NODE_MESH_CIRCLE_FILL_TRIANGLE_FAN = 2,
} GeometryNodeMeshCircleFillType;

typedef enum GeometryNodeMergeByDistanceMode {
  GEO_NODE_MERGE_BY_DISTANCE_MODE_ALL = 0,
  GEO_NODE_MERGE_BY_DISTANCE_MODE_CONNECTED = 1,
} GeometryNodeMergeByDistanceMode;

typedef enum GeometryNodeUVUnwrapMethod {
  GEO_NODE_UV_UNWRAP_METHOD_ANGLE_BASED = 0,
  GEO_NODE_UV_UNWRAP_METHOD_CONFORMAL = 1,
} GeometryNodeUVUnwrapMethod;

typedef enum GeometryNodeMeshLineMode {
  GEO_NODE_MESH_LINE_MODE_END_POINTS = 0,
  GEO_NODE_MESH_LINE_MODE_OFFSET = 1,
} GeometryNodeMeshLineMode;

typedef enum GeometryNodeMeshLineCountMode {
  GEO_NODE_MESH_LINE_COUNT_TOTAL = 0,
  GEO_NODE_MESH_LINE_COUNT_RESOLUTION = 1,
} GeometryNodeMeshLineCountMode;

typedef enum GeometryNodeCurvePrimitiveArcMode {
  GEO_NODE_CURVE_PRIMITIVE_ARC_TYPE_POINTS = 0,
  GEO_NODE_CURVE_PRIMITIVE_ARC_TYPE_RADIUS = 1,
} GeometryNodeCurvePrimitiveArcMode;

typedef enum GeometryNodeCurvePrimitiveLineMode {
  GEO_NODE_CURVE_PRIMITIVE_LINE_MODE_POINTS = 0,
  GEO_NODE_CURVE_PRIMITIVE_LINE_MODE_DIRECTION = 1
} GeometryNodeCurvePrimitiveLineMode;

typedef enum GeometryNodeCurvePrimitiveQuadMode {
  GEO_NODE_CURVE_PRIMITIVE_QUAD_MODE_RECTANGLE = 0,
  GEO_NODE_CURVE_PRIMITIVE_QUAD_MODE_PARALLELOGRAM = 1,
  GEO_NODE_CURVE_PRIMITIVE_QUAD_MODE_TRAPEZOID = 2,
  GEO_NODE_CURVE_PRIMITIVE_QUAD_MODE_KITE = 3,
  GEO_NODE_CURVE_PRIMITIVE_QUAD_MODE_POINTS = 4,
} GeometryNodeCurvePrimitiveQuadMode;

typedef enum GeometryNodeCurvePrimitiveBezierSegmentMode {
  GEO_NODE_CURVE_PRIMITIVE_BEZIER_SEGMENT_POSITION = 0,
  GEO_NODE_CURVE_PRIMITIVE_BEZIER_SEGMENT_OFFSET = 1,
} GeometryNodeCurvePrimitiveBezierSegmentMode;

typedef enum GeometryNodeCurveResampleMode {
  GEO_NODE_CURVE_RESAMPLE_COUNT = 0,
  GEO_NODE_CURVE_RESAMPLE_LENGTH = 1,
  GEO_NODE_CURVE_RESAMPLE_EVALUATED = 2,
} GeometryNodeCurveResampleMode;

typedef enum GeometryNodeCurveSampleMode {
  GEO_NODE_CURVE_SAMPLE_FACTOR = 0,
  GEO_NODE_CURVE_SAMPLE_LENGTH = 1,
} GeometryNodeCurveSampleMode;

typedef enum GeometryNodeCurveFilletMode {
  GEO_NODE_CURVE_FILLET_BEZIER = 0,
  GEO_NODE_CURVE_FILLET_POLY = 1,
} GeometryNodeCurveFilletMode;

typedef enum GeometryNodeAttributeTransferMode {
  GEO_NODE_ATTRIBUTE_TRANSFER_NEAREST_FACE_INTERPOLATED = 0,
  GEO_NODE_ATTRIBUTE_TRANSFER_NEAREST = 1,
  GEO_NODE_ATTRIBUTE_TRANSFER_INDEX = 2,
} GeometryNodeAttributeTransferMode;

typedef enum GeometryNodeRaycastMapMode {
  GEO_NODE_RAYCAST_INTERPOLATED = 0,
  GEO_NODE_RAYCAST_NEAREST = 1,
} GeometryNodeRaycastMapMode;

typedef enum GeometryNodeCurveFillMode {
  GEO_NODE_CURVE_FILL_MODE_TRIANGULATED = 0,
  GEO_NODE_CURVE_FILL_MODE_NGONS = 1,
} GeometryNodeCurveFillMode;

typedef enum GeometryNodeMeshToPointsMode {
  GEO_NODE_MESH_TO_POINTS_VERTICES = 0,
  GEO_NODE_MESH_TO_POINTS_EDGES = 1,
  GEO_NODE_MESH_TO_POINTS_FACES = 2,
  GEO_NODE_MESH_TO_POINTS_CORNERS = 3,
} GeometryNodeMeshToPointsMode;

typedef enum GeometryNodeStringToCurvesOverflowMode {
  GEO_NODE_STRING_TO_CURVES_MODE_OVERFLOW = 0,
  GEO_NODE_STRING_TO_CURVES_MODE_SCALE_TO_FIT = 1,
  GEO_NODE_STRING_TO_CURVES_MODE_TRUNCATE = 2,
} GeometryNodeStringToCurvesOverflowMode;

typedef enum GeometryNodeStringToCurvesAlignXMode {
  GEO_NODE_STRING_TO_CURVES_ALIGN_X_LEFT = 0,
  GEO_NODE_STRING_TO_CURVES_ALIGN_X_CENTER = 1,
  GEO_NODE_STRING_TO_CURVES_ALIGN_X_RIGHT = 2,
  GEO_NODE_STRING_TO_CURVES_ALIGN_X_JUSTIFY = 3,
  GEO_NODE_STRING_TO_CURVES_ALIGN_X_FLUSH = 4,
} GeometryNodeStringToCurvesAlignXMode;

typedef enum GeometryNodeStringToCurvesAlignYMode {
  GEO_NODE_STRING_TO_CURVES_ALIGN_Y_TOP_BASELINE = 0,
  GEO_NODE_STRING_TO_CURVES_ALIGN_Y_TOP = 1,
  GEO_NODE_STRING_TO_CURVES_ALIGN_Y_MIDDLE = 2,
  GEO_NODE_STRING_TO_CURVES_ALIGN_Y_BOTTOM_BASELINE = 3,
  GEO_NODE_STRING_TO_CURVES_ALIGN_Y_BOTTOM = 4,
} GeometryNodeStringToCurvesAlignYMode;

typedef enum GeometryNodeStringToCurvesPivotMode {
  GEO_NODE_STRING_TO_CURVES_PIVOT_MODE_MIDPOINT = 0,
  GEO_NODE_STRING_TO_CURVES_PIVOT_MODE_TOP_LEFT = 1,
  GEO_NODE_STRING_TO_CURVES_PIVOT_MODE_TOP_CENTER = 2,
  GEO_NODE_STRING_TO_CURVES_PIVOT_MODE_TOP_RIGHT = 3,
  GEO_NODE_STRING_TO_CURVES_PIVOT_MODE_BOTTOM_LEFT = 4,
  GEO_NODE_STRING_TO_CURVES_PIVOT_MODE_BOTTOM_CENTER = 5,
  GEO_NODE_STRING_TO_CURVES_PIVOT_MODE_BOTTOM_RIGHT = 6,
} GeometryNodeStringToCurvesPivotMode;

typedef enum GeometryNodeDeleteGeometryMode {
  GEO_NODE_DELETE_GEOMETRY_MODE_ALL = 0,
  GEO_NODE_DELETE_GEOMETRY_MODE_EDGE_FACE = 1,
  GEO_NODE_DELETE_GEOMETRY_MODE_ONLY_FACE = 2,
} GeometryNodeDeleteGeometryMode;

typedef enum GeometryNodeScaleElementsMode {
  GEO_NODE_SCALE_ELEMENTS_UNIFORM = 0,
  GEO_NODE_SCALE_ELEMENTS_SINGLE_AXIS = 1,
} GeometryNodeScaleElementsMode;

typedef enum GeometryNodeSampleVolumeInterpolationMode {
  GEO_NODE_SAMPLE_VOLUME_INTERPOLATION_MODE_NEAREST = 0,
  GEO_NODE_SAMPLE_VOLUME_INTERPOLATION_MODE_TRILINEAR = 1,
  GEO_NODE_SAMPLE_VOLUME_INTERPOLATION_MODE_TRIQUADRATIC = 2,
} GeometryNodeSampleVolumeInterpolationMode;

typedef enum NodeCombSepColorMode {
  NODE_COMBSEP_COLOR_RGB = 0,
  NODE_COMBSEP_COLOR_HSV = 1,
  NODE_COMBSEP_COLOR_HSL = 2,
} NodeCombSepColorMode;<|MERGE_RESOLUTION|>--- conflicted
+++ resolved
@@ -999,15 +999,11 @@
 typedef struct NodeKuwaharaData {
   short size;
   short variation;
-<<<<<<< HEAD
-  int smoothing;
-  short fast;
-  char _pad[2];
-=======
   int uniformity;
   float sharpness;
   float eccentricity;
->>>>>>> b25b13a9
+  short fast;
+  char _pad[2];
 } NodeKuwaharaData;
 
 typedef struct NodeAntiAliasingData {
