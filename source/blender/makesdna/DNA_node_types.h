--- conflicted
+++ resolved
@@ -1881,6 +1881,13 @@
   /** #GeometryNodePointDistributeVolumeMode. */
   uint8_t mode;
 } NodeGeometryDistributePointsInVolume;
+
+typedef struct NodeGeometrySampleGrid {
+  /** #eCustomDataType. */
+  int8_t data_type;
+  /** #GeometryNodeSampleGridInterpolationMode */
+  int8_t interpolation_mode;
+} NodeGeometrySampleGrid;
 
 typedef struct NodeFunctionCompare {
   /** #NodeCompareOperation */
@@ -2774,12 +2781,11 @@
   GEO_NODE_SCALE_ELEMENTS_SINGLE_AXIS = 1,
 } GeometryNodeScaleElementsMode;
 
-<<<<<<< HEAD
-typedef enum GeometryNodeSampleVolumeInterpolationMode {
-  GEO_NODE_SAMPLE_VOLUME_INTERPOLATION_MODE_NEAREST = 0,
-  GEO_NODE_SAMPLE_VOLUME_INTERPOLATION_MODE_TRILINEAR = 1,
-  GEO_NODE_SAMPLE_VOLUME_INTERPOLATION_MODE_TRIQUADRATIC = 2,
-} GeometryNodeSampleVolumeInterpolationMode;
+typedef enum GeometryNodeSampleGridInterpolationMode {
+  GEO_NODE_SAMPLE_GRID_INTERPOLATION_MODE_NEAREST = 0,
+  GEO_NODE_SAMPLE_GRID_INTERPOLATION_MODE_TRILINEAR = 1,
+  GEO_NODE_SAMPLE_GRID_INTERPOLATION_MODE_TRIQUADRATIC = 2,
+} GeometryNodeSampleGridInterpolationMode;
 
 typedef enum GeometryNodeGridNeighborTopology {
   GEO_NODE_GRID_NEIGHBOR_FACE = 0,
@@ -2787,8 +2793,6 @@
   GEO_NODE_GRID_NEIGHBOR_FACE_EDGE_VERTEX = 2,
 } GeometryNodeGridNeighborTopology;
 
-=======
->>>>>>> 5bc82b5b
 typedef enum NodeCombSepColorMode {
   NODE_COMBSEP_COLOR_RGB = 0,
   NODE_COMBSEP_COLOR_HSV = 1,
