--- conflicted
+++ resolved
@@ -682,12 +682,10 @@
   /** Execution mode to use for compositor engine. */
   int precision;
 
-<<<<<<< HEAD
   /** #NodeGroupCategory. */
   int category;
-
-=======
->>>>>>> 125afb20
+  char _pad[4];
+
   rctf viewer_border;
 
   /**
