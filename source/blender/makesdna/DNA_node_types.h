/* SPDX-FileCopyrightText: 2005 Blender Foundation
 *
 * SPDX-License-Identifier: GPL-2.0-or-later */

/** \file
 * \ingroup DNA
 */

#pragma once

#include "DNA_ID.h"
#include "DNA_listBase.h"
#include "DNA_scene_types.h" /* for #ImageFormatData */
#include "DNA_vec_types.h"   /* for #rctf */

/** Workaround to forward-declare C++ type in C header. */
#ifdef __cplusplus
#  include <BLI_vector.hh>
#  include <string>

namespace blender {
template<typename T> class Span;
template<typename T> class MutableSpan;
class IndexRange;
class StringRef;
class StringRefNull;
}  // namespace blender
namespace blender::nodes {
class NodeDeclaration;
class SocketDeclaration;
}  // namespace blender::nodes
namespace blender::bke {
class bNodeTreeRuntime;
class bNodeRuntime;
class bNodeSocketRuntime;
}  // namespace blender::bke
namespace blender::bke {
class bNodeTreeZones;
class bNodeTreeZone;
}  // namespace blender::bke
using NodeDeclarationHandle = blender::nodes::NodeDeclaration;
using SocketDeclarationHandle = blender::nodes::SocketDeclaration;
using bNodeTreeRuntimeHandle = blender::bke::bNodeTreeRuntime;
using bNodeRuntimeHandle = blender::bke::bNodeRuntime;
using bNodeSocketRuntimeHandle = blender::bke::bNodeSocketRuntime;
#else
typedef struct NodeDeclarationHandle NodeDeclarationHandle;
typedef struct SocketDeclarationHandle SocketDeclarationHandle;
typedef struct bNodeTreeRuntimeHandle bNodeTreeRuntimeHandle;
typedef struct bNodeRuntimeHandle bNodeRuntimeHandle;
typedef struct bNodeSocketRuntimeHandle bNodeSocketRuntimeHandle;
#endif

struct AnimData;
struct Collection;
struct ID;
struct Image;
struct ImBuf;
struct ListBase;
struct Material;
struct PreviewImage;
struct Tex;
struct bGPdata;
struct bNodeInstanceHash;
struct bNodeLink;
struct bNodePreview;
struct bNodeType;
struct bNode;

#define NODE_MAXSTR 64

typedef struct bNodeStack {
  float vec[4];
  float min, max;
  void *data;
  /** When input has link, tagged before executing. */
  short hasinput;
  /** When output is linked, tagged before executing. */
  short hasoutput;
  /** Type of data pointer. */
  short datatype;
  /** Type of socket stack comes from, to remap linking different sockets. */
  short sockettype;
  /** Data is a copy of external data (no freeing). */
  short is_copy;
  /** Data is used by external nodes (no freeing). */
  short external;
  char _pad[4];
} bNodeStack;

/** #bNodeStack.datatype (shade-tree only). */
enum {
  NS_OSA_VECTORS = 1,
  NS_OSA_VALUES = 2,
};

/* node socket/node socket type -b conversion rules */
enum {
  NS_CR_CENTER = 0,
  NS_CR_NONE = 1,
  NS_CR_FIT_WIDTH = 2,
  NS_CR_FIT_HEIGHT = 3,
  NS_CR_FIT = 4,
  NS_CR_STRETCH = 5,
};

typedef struct bNodeSocket {
  struct bNodeSocket *next, *prev;

  /** User-defined properties. */
  IDProperty *prop;

  /** Unique identifier for mapping. */
  char identifier[64];

  /** MAX_NAME. */
  char name[64];

  /** Only used for the Image and OutputFile nodes, should be removed at some point. */
  void *storage;

  /**
   * The socket's data type. #eNodeSocketDatatype.
   */
  short type;
  /** #eNodeSocketFlag */
  short flag;
  /**
   * Maximum number of links that can connect to the socket. Read via #nodeSocketLinkLimit, because
   * the limit might be defined on the socket type, in which case this value does not have any
   * effect. It is necessary to store this in the socket because it is exposed as an RNA property
   * for custom nodes.
   */
  short limit;
  /** Input/output type. */
  short in_out;
  /** Runtime type information. */
  struct bNodeSocketType *typeinfo;
  /** Runtime type identifier. */
  char idname[64];

  /** Default input value used for unlinked sockets. */
  void *default_value;

  /** Local stack index for "node_exec". */
  short stack_index;
  char display_shape;

  /* #eAttrDomain used when the geometry nodes modifier creates an attribute for a group
   * output. */
  char attribute_domain;

  char _pad[4];

  /** Custom dynamic defined label, MAX_NAME. */
  char label[64];
  char description[64];

  /**
   * The default attribute name to use for geometry nodes modifier output attribute sockets.
   * \note Storing this pointer in every single socket exposes the bad design of using sockets
   * to describe group inputs and outputs. In the future, it should be stored in socket
   * declarations.
   */
  char *default_attribute_name;

  /* internal data to retrieve relations and groups
   * DEPRECATED, now uses the generic identifier string instead
   */
  /** Group socket identifiers, to find matching pairs after reading files. */
  int own_index DNA_DEPRECATED;
  /* XXX deprecated, only used for restoring old group node links */
  int to_index DNA_DEPRECATED;

  /** A link pointer, set in #BKE_ntree_update_main. */
  struct bNodeLink *link;

  /* XXX deprecated, socket input values are stored in default_value now.
   * kept for forward compatibility */
  /** Custom data for inputs, only UI writes in this. */
  bNodeStack ns DNA_DEPRECATED;

  /* UI panel of the socket. */
  struct bNodePanel *panel;

  bNodeSocketRuntimeHandle *runtime;

#ifdef __cplusplus
  bool is_hidden() const;
  bool is_available() const;
  bool is_visible() const;
  bool is_multi_input() const;
  bool is_input() const;
  bool is_output() const;

  /** Utility to access the value of the socket. */
  template<typename T> T *default_value_typed();
  template<typename T> const T *default_value_typed() const;

  /* The following methods are only available when #bNodeTree.ensure_topology_cache has been
   * called. */

  /** Zero based index for every input and output socket. */
  int index() const;
  /** Socket index in the entire node tree. Inputs and outputs share the same index space. */
  int index_in_tree() const;
  /** Socket index in the entire node tree. All inputs share the same index space. */
  int index_in_all_inputs() const;
  /** Socket index in the entire node tree. All outputs share the same index space. */
  int index_in_all_outputs() const;
  /** Node this socket belongs to. */
  bNode &owner_node();
  const bNode &owner_node() const;
  /** Node tree this socket belongs to. */
  const bNodeTree &owner_tree() const;

  /** Links which are incident to this socket. */
  blender::Span<bNodeLink *> directly_linked_links();
  blender::Span<const bNodeLink *> directly_linked_links() const;
  /** Sockets which are connected to this socket with a link. */
  blender::Span<bNodeSocket *> directly_linked_sockets();
  blender::Span<const bNodeSocket *> directly_linked_sockets() const;
  bool is_directly_linked() const;
  /**
   * Sockets which are connected to this socket when reroutes and muted nodes are taken into
   * account.
   */
  blender::Span<const bNodeSocket *> logically_linked_sockets() const;
  bool is_logically_linked() const;

  /**
   * For output sockets, this is the corresponding input socket the value of which should be
   * forwarded when the node is muted.
   */
  const bNodeSocket *internal_link_input() const;

#endif
} bNodeSocket;

/** #bNodeSocket.type & #bNodeSocketType.type */
typedef enum eNodeSocketDatatype {
  SOCK_CUSTOM = -1, /* socket has no integer type */
  SOCK_FLOAT = 0,
  SOCK_VECTOR = 1,
  SOCK_RGBA = 2,
  SOCK_SHADER = 3,
  SOCK_BOOLEAN = 4,
  SOCK_INT = 6,
  SOCK_STRING = 7,
  SOCK_OBJECT = 8,
  SOCK_IMAGE = 9,
  SOCK_GEOMETRY = 10,
  SOCK_COLLECTION = 11,
  SOCK_TEXTURE = 12,
  SOCK_MATERIAL = 13,
  SOCK_ROTATION = 14,
} eNodeSocketDatatype;

/** Socket shape. */
typedef enum eNodeSocketDisplayShape {
  SOCK_DISPLAY_SHAPE_CIRCLE = 0,
  SOCK_DISPLAY_SHAPE_SQUARE = 1,
  SOCK_DISPLAY_SHAPE_DIAMOND = 2,
  SOCK_DISPLAY_SHAPE_CIRCLE_DOT = 3,
  SOCK_DISPLAY_SHAPE_SQUARE_DOT = 4,
  SOCK_DISPLAY_SHAPE_DIAMOND_DOT = 5,
} eNodeSocketDisplayShape;

/** Socket side (input/output). */
typedef enum eNodeSocketInOut {
  SOCK_IN = 1 << 0,
  SOCK_OUT = 1 << 1,
} eNodeSocketInOut;
ENUM_OPERATORS(eNodeSocketInOut, SOCK_OUT);

/** #bNodeSocket.flag, first bit is selection. */
typedef enum eNodeSocketFlag {
  /** Hidden is user defined, to hide unused sockets. */
  SOCK_HIDDEN = (1 << 1),
  /** For quick check if socket is linked. */
  SOCK_IS_LINKED = (1 << 2),
  /** Unavailable is for dynamic sockets. */
  SOCK_UNAVAIL = (1 << 3),
  // /** DEPRECATED  dynamic socket (can be modified by user) */
  // SOCK_DYNAMIC = (1 << 4),
  // /** DEPRECATED  group socket should not be exposed */
  // SOCK_INTERNAL = (1 << 5),
  /** Socket collapsed in UI. */
  SOCK_COLLAPSED = (1 << 6),
  /** Hide socket value, if it gets auto default. */
  SOCK_HIDE_VALUE = (1 << 7),
  /** Socket hidden automatically, to distinguish from manually hidden. */
  SOCK_AUTO_HIDDEN__DEPRECATED = (1 << 8),
  SOCK_NO_INTERNAL_LINK = (1 << 9),
  /** Draw socket in a more compact form. */
  SOCK_COMPACT = (1 << 10),
  /** Make the input socket accept multiple incoming links in the UI. */
  SOCK_MULTI_INPUT = (1 << 11),
  /**
   * Don't show the socket's label in the interface, for situations where the
   * type is obvious and the name takes up too much space.
   */
  SOCK_HIDE_LABEL = (1 << 12),
  /**
   * Only used for geometry nodes. Don't show the socket value in the modifier interface.
   */
  SOCK_HIDE_IN_MODIFIER = (1 << 13),
} eNodeSocketFlag;

typedef struct bNode {
  struct bNode *next, *prev;

  /* Input and output #bNodeSocket. */
  ListBase inputs, outputs;

  /** The node's name for unique identification and string lookup. MAX_NAME. */
  char name[64];

  /**
   * A value that uniquely identifies a node in a node tree even when the name changes.
   * This also allows referencing nodes more efficiently than with strings.
   *
   * Must be set whenever a node is added to a tree, besides a simple tree copy.
   * Must always be positive.
   */
  int32_t identifier;

  int flag;

  /**
   * String identifier of the type like "FunctionNodeCompare". Stored in files to allow retrieving
   * the node type for node types including custom nodes defined in Python by addons.
   */
  char idname[64];

  /** Type information retrieved from the #idname. TODO: Move to runtime data. */
  struct bNodeType *typeinfo;

  /**
   * Integer type used for builtin nodes, allowing cheaper lookup and changing ID names with
   * versioning code. Avoid using directly if possible, since may not match runtime node type if it
   * wasn't found.
   */
  int16_t type;

  char _pad1[2];

  /** Used for some builtin nodes that store properties but don't have a storage struct . */
  int16_t custom1, custom2;
  float custom3, custom4;

  /**
   * Optional link to libdata.
   *
   * \see #bNodeType::initfunc & #bNodeType::freefunc for details on ID user-count.
   */
  struct ID *id;

  /** Custom data struct for node properties for storage in files. */
  void *storage;

  /**
   * Custom properties often defined by addons to store arbitrary data on nodes. A non-builtin
   * equivalent to #storage.
   */
  IDProperty *prop;

  /** Parent node (for frame nodes). */
  struct bNode *parent;

  /** Root location in the node canvas (in parent space). */
  float locx, locy;
  /**
   * Custom width and height controlled by users. Height is calculate automatically for most
   * nodes.
   */
  float width, height;
  /** Additional offset from loc. TODO: Redundant with #locx and #locy, remove/deprecate. */
  float offsetx, offsety;

  /** Custom user-defined label, MAX_NAME. */
  char label[64];

  /** Custom user-defined color. */
  float color[3];

  char _pad2[4];

  bNodeRuntimeHandle *runtime;

#ifdef __cplusplus
  /** The index in the owner node tree. */
  int index() const;
  blender::StringRefNull label_or_name() const;
  bool is_muted() const;
  bool is_reroute() const;
  bool is_frame() const;
  bool is_group() const;
  bool is_group_input() const;
  bool is_group_output() const;
  const blender::nodes::NodeDeclaration *declaration() const;
  /** A span containing all internal links when the node is muted. */
  blender::Span<bNodeLink> internal_links() const;

  /* The following methods are only available when #bNodeTree.ensure_topology_cache has been
   * called. */

  /** A span containing all input sockets of the node (including unavailable sockets). */
  blender::Span<bNodeSocket *> input_sockets();
  blender::Span<const bNodeSocket *> input_sockets() const;
  /** A span containing all output sockets of the node (including unavailable sockets). */
  blender::Span<bNodeSocket *> output_sockets();
  blender::Span<const bNodeSocket *> output_sockets() const;
  /** Utility to get an input socket by its index. */
  bNodeSocket &input_socket(int index);
  const bNodeSocket &input_socket(int index) const;
  /** Utility to get an output socket by its index. */
  bNodeSocket &output_socket(int index);
  const bNodeSocket &output_socket(int index) const;
  /** Lookup socket of this node by its identifier. */
  const bNodeSocket &input_by_identifier(blender::StringRef identifier) const;
  const bNodeSocket &output_by_identifier(blender::StringRef identifier) const;
  bNodeSocket &input_by_identifier(blender::StringRef identifier);
  bNodeSocket &output_by_identifier(blender::StringRef identifier);
  /** If node is frame, will return all children nodes. */
  blender::Span<bNode *> direct_children_in_frame() const;
  /** Node tree this node belongs to. */
  const bNodeTree &owner_tree() const;
#endif
} bNode;

/** #bNode::flag */
enum {
  NODE_SELECT = 1 << 0,
  NODE_OPTIONS = 1 << 1,
  NODE_PREVIEW = 1 << 2,
  NODE_HIDDEN = 1 << 3,
  NODE_ACTIVE = 1 << 4,
  // NODE_ACTIVE_ID = 1 << 5, /* Deprecated. */
  /** Used to indicate which group output node is used and which viewer node is active. */
  NODE_DO_OUTPUT = 1 << 6,
  // NODE_GROUP_EDIT = 1 << 7, /* Deprecated, dirty. */
  NODE_TEST = 1 << 8,
  /** Node is disabled. */
  NODE_MUTED = 1 << 9,
  // NODE_CUSTOM_NAME = 1 << 10, /* Deprecated, dirty. */
  // NODE_CONST_OUTPUT = 1 << 11, /* Deprecated, dirty. */
  /** Node is always behind others. */
  NODE_BACKGROUND = 1 << 12,
  /** Automatic flag for nodes included in transforms */
  // NODE_TRANSFORM = 1 << 13, /* Deprecated, dirty. */

  /**
   * Node is active texture.
   *
   * NOTE(@ideasman42): take care with this flag since its possible it gets `stuck`
   * inside/outside the active group - which makes buttons window texture not update,
   * we try to avoid it by clearing the flag when toggling group editing.
   */
  NODE_ACTIVE_TEXTURE = 1 << 14,
  /** Use a custom color for the node. */
  NODE_CUSTOM_COLOR = 1 << 15,
  /**
   * Node has been initialized
   * This flag indicates the `node->typeinfo->init` function has been called.
   * In case of undefined type at creation time this can be delayed until
   * until the node type is registered.
   */
  NODE_INIT = 1 << 16,
  /**
   * Do recalculation of output, used to skip recalculation of unwanted
   * composite out nodes when editing tree
   */
  NODE_DO_OUTPUT_RECALC = 1 << 17,
  /** A preview for the data in this node can be displayed in the spreadsheet editor. */
  // NODE_ACTIVE_PREVIEW = 1 << 18, /* deprecated */
  /** Active node that is used to paint on. */
  NODE_ACTIVE_PAINT_CANVAS = 1 << 19,
};

/** bNode::update */
enum {
  /** Associated id data block has changed. */
  NODE_UPDATE_ID = 1,
  /** Node update triggered from update operator */
  NODE_UPDATE_OPERATOR = 2,
};

/**
 * Unique hash key for identifying node instances
 * Defined as a struct because DNA does not support other typedefs.
 */
typedef struct bNodeInstanceKey {
  unsigned int value;
} bNodeInstanceKey;

/**
 * Base struct for entries in node instance hash.
 *
 * \warning pointers are cast to this struct internally,
 * it must be first member in hash entry structs!
 */
#
#
typedef struct bNodeInstanceHashEntry {
  bNodeInstanceKey key;

  /** Tags for cleaning the cache. */
  short tag;
} bNodeInstanceHashEntry;

#
#
typedef struct NodePreviewImage {
  unsigned char *rect;
  short xsize, ysize;

  short _pad[2];
} NodePreviewImage;

#
#
typedef struct bNodePreview {
  /** Must be first. */
  bNodeInstanceHashEntry hash_entry;

<<<<<<< HEAD
  NodePreviewImage image;
=======
  struct ImBuf *ibuf;
>>>>>>> b199f102
} bNodePreview;

typedef struct bNodeLink {
  struct bNodeLink *next, *prev;

  bNode *fromnode, *tonode;
  bNodeSocket *fromsock, *tosock;

  int flag;
  int multi_input_socket_index;

#ifdef __cplusplus
  bool is_muted() const;
  bool is_available() const;
  /** Both linked sockets are available and the link is not muted. */
  bool is_used() const;
#endif

} bNodeLink;

/** #bNodeLink::flag */
enum {
  NODE_LINKFLAG_HILITE = 1 << 0, /** Link has been successfully validated. */
  NODE_LINK_VALID = 1 << 1,
  /** Free test flag, undefined. */
  NODE_LINK_TEST = 1 << 2,
  /** Link is highlighted for picking. */
  NODE_LINK_TEMP_HIGHLIGHT = 1 << 3,
  /** Link is muted. */
  NODE_LINK_MUTED = 1 << 4,
};

/** #bNodeTree::edit_quality & #bNodeTree::render_quality */
enum {
  NTREE_QUALITY_HIGH = 0,
  NTREE_QUALITY_MEDIUM = 1,
  NTREE_QUALITY_LOW = 2,
};

/** #bNodeTree::chunksize */
enum {
  NTREE_CHUNKSIZE_32 = 32,
  NTREE_CHUNKSIZE_64 = 64,
  NTREE_CHUNKSIZE_128 = 128,
  NTREE_CHUNKSIZE_256 = 256,
  NTREE_CHUNKSIZE_512 = 512,
  NTREE_CHUNKSIZE_1024 = 1024,
};

/** Panel in node tree for grouping sockets. */
typedef struct bNodePanel {
  /** UI name of the panel (not unique). */
  char *name;
} bNodePanel;

typedef struct bNestedNodePath {
  /** ID of the node that is or contains the nested node. */
  int32_t node_id;
  /** Unused if the node is the final nested node, otherwise an id inside of the (group) node. */
  int32_t id_in_node;

#ifdef __cplusplus
  uint64_t hash() const;
  friend bool operator==(const bNestedNodePath &a, const bNestedNodePath &b);
#endif
} bNestedNodePath;

typedef struct bNestedNodeRef {
  /** Identifies a potentially nested node. This ID remains stable even if the node is moved into
   * and out of node groups. */
  int32_t id;
  char _pad[4];
  /** Where to find the nested node in the current node tree. */
  bNestedNodePath path;
} bNestedNodeRef;

/**
 * The basis for a Node tree, all links and nodes reside internal here.
 *
 * Only re-usable node trees are in the library though,
 * materials and textures allocate own tree struct.
 */
typedef struct bNodeTree {
  ID id;
  /** Animation data (must be immediately after id for utilities to use it). */
  struct AnimData *adt;

  /** The ID owning this node tree, in case it is an embedded one. */
  ID *owner_id;

  /** Runtime type information. */
  struct bNodeTreeType *typeinfo;
  /** Runtime type identifier. */
  char idname[64];

  /** Grease pencil data. */
  struct bGPdata *gpd;
  /** Node tree stores own offset for consistent editor view. */
  float view_center[2];

  ListBase nodes, links;

  int type;

  /**
   * Sockets in groups have unique identifiers, adding new sockets always
   * will increase this counter.
   */
  int cur_index;
  int flag;

  /** Quality setting when editing. */
  short edit_quality;
  /** Quality setting when rendering. */
  short render_quality;
  /** Tile size for compositor engine. */
  int chunksize;
  /** Execution mode to use for compositor engine. */
  int execution_mode;

  rctf viewer_border;

  /**
   * Lists of #bNodeSocket to hold default values and own_index.
   * Warning! Don't make links to these sockets, input/output nodes are used for that.
   * These sockets are used only for generating external interfaces.
   */
  ListBase inputs, outputs;

  /**
   * Node preview hash table.
   * Only available in base node trees (e.g. scene->node_tree).
   */
  struct bNodeInstanceHash *previews;
  /**
   * Defines the node tree instance to use for the "active" context,
   * in case multiple different editors are used and make context ambiguous.
   */
  bNodeInstanceKey active_viewer_key;

  /**
   * Used to maintain stable IDs for a subset of nested nodes. For example, every simulation zone
   * that is in the node tree has a unique entry here.
   */
  int nested_node_refs_num;
  bNestedNodeRef *nested_node_refs;
  /* Contains a number increased for each nodetree update.
   * The idea here to to store a state var in the preview structures to compare if it differs. */
  uint16_t preview_refresh_state;

  char _pad[6];

  /** Image representing what the node group does. */
  struct PreviewImage *preview;

  /* UI panels */
  struct bNodePanel **panels_array;
  int panels_num;
  int active_panel;

  bNodeTreeRuntimeHandle *runtime;

#ifdef __cplusplus

  /** A span containing all nodes in the node tree. */
  blender::Span<bNode *> all_nodes();
  blender::Span<const bNode *> all_nodes() const;

  /** Retrieve a node based on its persistent integer identifier. */
  struct bNode *node_by_id(int32_t identifier);
  const struct bNode *node_by_id(int32_t identifier) const;

  blender::MutableSpan<bNestedNodeRef> nested_node_refs_span();
  blender::Span<bNestedNodeRef> nested_node_refs_span() const;

  const bNestedNodeRef *find_nested_node_ref(int32_t nested_node_id) const;
  /** Conversions between node id paths and their corresponding nested node ref. */
  const bNestedNodeRef *nested_node_ref_from_node_id_path(blender::Span<int> node_ids) const;
  [[nodiscard]] bool node_id_path_from_nested_node_ref(const int32_t nested_node_id,
                                                       blender::Vector<int32_t> &r_node_ids) const;

  /**
   * Update a run-time cache for the node tree based on it's current state. This makes many methods
   * available which allow efficient lookup for topology information (like neighboring sockets).
   */
  void ensure_topology_cache() const;

  /* The following methods are only available when #bNodeTree.ensure_topology_cache has been
   * called. */

  /** A span containing all group nodes in the node tree. */
  blender::Span<bNode *> group_nodes();
  blender::Span<const bNode *> group_nodes() const;
  /** A span containing all input sockets in the node tree. */
  blender::Span<bNodeSocket *> all_input_sockets();
  blender::Span<const bNodeSocket *> all_input_sockets() const;
  /** A span containing all output sockets in the node tree. */
  blender::Span<bNodeSocket *> all_output_sockets();
  blender::Span<const bNodeSocket *> all_output_sockets() const;
  /** A span containing all sockets in the node tree. */
  blender::Span<bNodeSocket *> all_sockets();
  blender::Span<const bNodeSocket *> all_sockets() const;
  /** Efficient lookup of all nodes with a specific type. */
  blender::Span<bNode *> nodes_by_type(blender::StringRefNull type_idname);
  blender::Span<const bNode *> nodes_by_type(blender::StringRefNull type_idname) const;
  /** Frame nodes without any parents. */
  blender::Span<bNode *> root_frames() const;
  /** A span containing all links in the node tree. */
  blender::Span<bNodeLink *> all_links();
  blender::Span<const bNodeLink *> all_links() const;
  /**
   * Cached toposort of all nodes. If there are cycles, the returned array is not actually a
   * toposort. However, if a connected component does not contain a cycle, this component is sorted
   * correctly. Use #has_available_link_cycle to check for cycles.
   */
  blender::Span<bNode *> toposort_left_to_right();
  blender::Span<const bNode *> toposort_left_to_right() const;
  blender::Span<bNode *> toposort_right_to_left();
  blender::Span<const bNode *> toposort_right_to_left() const;
  /** True when there are any cycles in the node tree. */
  bool has_available_link_cycle() const;
  /**
   * True when there are nodes or sockets in the node tree that don't use a known type. This can
   * happen when nodes don't exist in the current Blender version that existed in the version where
   * this node tree was saved.
   */
  bool has_undefined_nodes_or_sockets() const;
  /** Get the active group output node. */
  bNode *group_output_node();
  const bNode *group_output_node() const;
  /** Get all input nodes of the node group. */
  blender::Span<const bNode *> group_input_nodes() const;
  /** Inputs and outputs of the entire node group. */
  blender::Span<const bNodeSocket *> interface_inputs() const;
  blender::Span<const bNodeSocket *> interface_outputs() const;

  blender::Span<const bNodePanel *> panels() const;
  blender::MutableSpan<bNodePanel *> panels_for_write();
  /** Zones in the node tree. Currently there are only simulation zones in geometry nodes. */
  const blender::bke::bNodeTreeZones *zones() const;
#endif
} bNodeTree;

/** #NodeTree.type, index */

enum {
  /** Represents #NodeTreeTypeUndefined type. */
  NTREE_UNDEFINED = -2,
  /** For dynamically registered custom types. */
  NTREE_CUSTOM = -1,
  NTREE_SHADER = 0,
  NTREE_COMPOSIT = 1,
  NTREE_TEXTURE = 2,
  NTREE_GEOMETRY = 3,
};

/** #NodeTree.flag */
enum {
  /** For animation editors. */
  NTREE_DS_EXPAND = 1 << 0,
  /** Use OPENCL. */
  NTREE_COM_OPENCL = 1 << 1,
  /** Two pass. */
  NTREE_TWO_PASS = 1 << 2,
  /** Use group-node buffers. */
  NTREE_COM_GROUPNODE_BUFFER = 1 << 3,
  /** Use a border for viewer nodes. */
  NTREE_VIEWER_BORDER = 1 << 4,
  /**
   * Tree is localized copy, free when deleting node groups.
   * NOTE: DEPRECATED, use (id->tag & LIB_TAG_LOCALIZED) instead.
   */
  // NTREE_IS_LOCALIZED = 1 << 5,
};

/* tree->execution_mode */
typedef enum eNodeTreeExecutionMode {
  NTREE_EXECUTION_MODE_TILED = 0,
  NTREE_EXECUTION_MODE_FULL_FRAME = 1,
  NTREE_EXECUTION_MODE_REALTIME = 2,
} eNodeTreeExecutionMode;

typedef enum eNodeTreeRuntimeFlag {
  /** There is a node that references an image with animation. */
  NTREE_RUNTIME_FLAG_HAS_IMAGE_ANIMATION = 1 << 0,
  /** There is a material output node in the group. */
  NTREE_RUNTIME_FLAG_HAS_MATERIAL_OUTPUT = 1 << 1,
  /** There is a simulation zone in the group. */
  NTREE_RUNTIME_FLAG_HAS_SIMULATION_ZONE = 1 << 2,
} eNodeTreeRuntimeFlag;

/* socket value structs for input buttons
 * DEPRECATED now using ID properties
 */

typedef struct bNodeSocketValueInt {
  /** RNA subtype. */
  int subtype;
  int value;
  int min, max;
} bNodeSocketValueInt;

typedef struct bNodeSocketValueFloat {
  /** RNA subtype. */
  int subtype;
  float value;
  float min, max;
} bNodeSocketValueFloat;

typedef struct bNodeSocketValueBoolean {
  char value;
} bNodeSocketValueBoolean;

typedef struct bNodeSocketValueVector {
  /** RNA subtype. */
  int subtype;
  float value[3];
  float min, max;
} bNodeSocketValueVector;

typedef struct bNodeSocketValueRotation {
  float value_euler[3];
} bNodeSocketValueRotation;

typedef struct bNodeSocketValueRGBA {
  float value[4];
} bNodeSocketValueRGBA;

typedef struct bNodeSocketValueString {
  int subtype;
  char _pad[4];
  /** 1024 = FILEMAX. */
  char value[1024];
} bNodeSocketValueString;

typedef struct bNodeSocketValueObject {
  struct Object *value;
} bNodeSocketValueObject;

typedef struct bNodeSocketValueImage {
  struct Image *value;
} bNodeSocketValueImage;

typedef struct bNodeSocketValueCollection {
  struct Collection *value;
} bNodeSocketValueCollection;

typedef struct bNodeSocketValueTexture {
  struct Tex *value;
} bNodeSocketValueTexture;

typedef struct bNodeSocketValueMaterial {
  struct Material *value;
} bNodeSocketValueMaterial;

/* Data structs, for `node->storage`. */

typedef enum CMPNodeMaskType {
  CMP_NODE_MASKTYPE_ADD = 0,
  CMP_NODE_MASKTYPE_SUBTRACT = 1,
  CMP_NODE_MASKTYPE_MULTIPLY = 2,
  CMP_NODE_MASKTYPE_NOT = 3,
} CMPNodeMaskType;

typedef enum CMPNodeDilateErodeMethod {
  CMP_NODE_DILATE_ERODE_STEP = 0,
  CMP_NODE_DILATE_ERODE_DISTANCE_THRESHOLD = 1,
  CMP_NODE_DILATE_ERODE_DISTANCE = 2,
  CMP_NODE_DILATE_ERODE_DISTANCE_FEATHER = 3,
} CMPNodeDilateErodeMethod;

enum {
  CMP_NODE_INPAINT_SIMPLE = 0,
};

typedef enum CMPNodeMaskFlags {
  /* CMP_NODEFLAG_MASK_AA          = (1 << 0), */ /* DEPRECATED */
  CMP_NODE_MASK_FLAG_NO_FEATHER = (1 << 1),
  CMP_NODE_MASK_FLAG_MOTION_BLUR = (1 << 2),

  /** We may want multiple aspect options, exposed as an rna enum. */
  CMP_NODE_MASK_FLAG_SIZE_FIXED = (1 << 8),
  CMP_NODE_MASK_FLAG_SIZE_FIXED_SCENE = (1 << 9),
} CMPNodeMaskFlags;

enum {
  CMP_NODEFLAG_BLUR_VARIABLE_SIZE = (1 << 0),
  CMP_NODEFLAG_BLUR_EXTEND_BOUNDS = (1 << 1),
};

typedef struct NodeFrame {
  short flag;
  short label_size;
} NodeFrame;

/** \note This one has been replaced with #ImageUser, keep it for do_versions(). */
typedef struct NodeImageAnim {
  int frames DNA_DEPRECATED;
  int sfra DNA_DEPRECATED;
  int nr DNA_DEPRECATED;
  char cyclic DNA_DEPRECATED;
  char movie DNA_DEPRECATED;
  char _pad[2];
} NodeImageAnim;

typedef struct ColorCorrectionData {
  float saturation;
  float contrast;
  float gamma;
  float gain;
  float lift;
  char _pad[4];
} ColorCorrectionData;

typedef struct NodeColorCorrection {
  ColorCorrectionData master;
  ColorCorrectionData shadows;
  ColorCorrectionData midtones;
  ColorCorrectionData highlights;
  float startmidtones;
  float endmidtones;
} NodeColorCorrection;

typedef struct NodeBokehImage {
  float angle;
  int flaps;
  float rounding;
  float catadioptric;
  float lensshift;
} NodeBokehImage;

typedef struct NodeBoxMask {
  float x;
  float y;
  float rotation;
  float height;
  float width;
  char _pad[4];
} NodeBoxMask;

typedef struct NodeEllipseMask {
  float x;
  float y;
  float rotation;
  float height;
  float width;
  char _pad[4];
} NodeEllipseMask;

/** Layer info for image node outputs. */
typedef struct NodeImageLayer {
  /** Index in the `image->layers->passes` lists. */
  int pass_index DNA_DEPRECATED;
  /* render pass name */
  /** Amount defined in IMB_openexr.h. */
  char pass_name[64];
} NodeImageLayer;

typedef struct NodeBlurData {
  short sizex, sizey;
  short samples, maxspeed, minspeed, relative, aspect;
  short curved;
  float fac, percentx, percenty;
  short filtertype;
  char bokeh, gamma;
  /** Needed for absolute/relative conversions. */
  int image_in_width, image_in_height;
} NodeBlurData;

typedef struct NodeDBlurData {
  float center_x, center_y, distance, angle, spin, zoom;
  short iter;
  char _pad[2];
} NodeDBlurData;

typedef struct NodeBilateralBlurData {
  float sigma_color, sigma_space;
  short iter;
  char _pad[2];
} NodeBilateralBlurData;

typedef struct NodeKuwaharaData {
  short size;
  short variation;
  int smoothing;
} NodeKuwaharaData;

typedef struct NodeAntiAliasingData {
  float threshold;
  float contrast_limit;
  float corner_rounding;
} NodeAntiAliasingData;

/** \note Only for do-version code. */
typedef struct NodeHueSat {
  float hue, sat, val;
} NodeHueSat;

typedef struct NodeImageFile {
  /** 1024 = FILE_MAX. */
  char name[1024];
  struct ImageFormatData im_format;
  int sfra, efra;
} NodeImageFile;

/**
 * XXX: first struct fields should match #NodeImageFile to ensure forward compatibility.
 */
typedef struct NodeImageMultiFile {
  /** 1024 = FILE_MAX. */
  char base_path[1024];
  ImageFormatData format;
  /** XXX old frame rand values from NodeImageFile for forward compatibility. */
  int sfra DNA_DEPRECATED, efra DNA_DEPRECATED;
  /** Selected input in details view list. */
  int active_input;
  char _pad[4];
} NodeImageMultiFile;
typedef struct NodeImageMultiFileSocket {
  /* single layer file output */
  short use_render_format DNA_DEPRECATED;
  /** Use overall node image format. */
  short use_node_format;
  char save_as_render;
  char _pad1[3];
  /** 1024 = FILE_MAX. */
  char path[1024];
  ImageFormatData format;

  /* Multi-layer output. */
  /** EXR_TOT_MAXNAME-2 ('.' and channel char are appended). */
  char layer[30];
  char _pad2[2];
} NodeImageMultiFileSocket;

typedef struct NodeChroma {
  float t1, t2, t3;
  float fsize, fstrength, falpha;
  float key[4];
  short algorithm, channel;
} NodeChroma;

typedef struct NodeTwoXYs {
  short x1, x2, y1, y2;
  float fac_x1, fac_x2, fac_y1, fac_y2;
} NodeTwoXYs;

typedef struct NodeTwoFloats {
  float x, y;
} NodeTwoFloats;

typedef struct NodeVertexCol {
  char name[64];
} NodeVertexCol;

typedef struct NodeCMPCombSepColor {
  /* CMPNodeCombSepColorMode */
  uint8_t mode;
  uint8_t ycc_mode;
} NodeCMPCombSepColor;

/** Defocus blur node. */
typedef struct NodeDefocus {
  char bktype, _pad0, preview, gamco;
  short samples, no_zbuf;
  float fstop, maxblur, bthresh, scale;
  float rotation;
  char _pad1[4];
} NodeDefocus;

typedef struct NodeScriptDict {
  /** For PyObject *dict. */
  void *dict;
  /** For BPy_Node *node. */
  void *node;
} NodeScriptDict;

/** glare node. */
typedef struct NodeGlare {
  char quality, type, iter;
  /* XXX angle is only kept for backward/forward compatibility,
   * was used for two different things, see #50736. */
  char angle DNA_DEPRECATED, _pad0, size, star_45, streaks;
  float colmod, mix, threshold, fade;
  float angle_ofs;
  char _pad1[4];
} NodeGlare;

/** Tone-map node. */
typedef struct NodeTonemap {
  float key, offset, gamma;
  float f, m, a, c;
  int type;
} NodeTonemap;

/** Lens distortion node. */
typedef struct NodeLensDist {
  short jit, proj, fit;
  char _pad[2];
} NodeLensDist;

typedef struct NodeColorBalance {
  /* ASC CDL parameters */
  float slope[3];
  float offset[3];
  float power[3];
  float offset_basis;
  char _pad[4];

  /* LGG parameters */
  float lift[3];
  float gamma[3];
  float gain[3];
} NodeColorBalance;

typedef struct NodeColorspill {
  short limchan, unspill;
  float limscale;
  float uspillr, uspillg, uspillb;
} NodeColorspill;

typedef struct NodeConvertColorSpace {
  char from_color_space[64];
  char to_color_space[64];
} NodeConvertColorSpace;

typedef struct NodeDilateErode {
  char falloff;
} NodeDilateErode;

typedef struct NodeMask {
  int size_x, size_y;
} NodeMask;

typedef struct NodeSetAlpha {
  char mode;
} NodeSetAlpha;

typedef struct NodeTexBase {
  TexMapping tex_mapping;
  ColorMapping color_mapping;
} NodeTexBase;

typedef struct NodeTexSky {
  NodeTexBase base;
  int sky_model;
  float sun_direction[3];
  float turbidity;
  float ground_albedo;
  float sun_size;
  float sun_intensity;
  float sun_elevation;
  float sun_rotation;
  float altitude;
  float air_density;
  float dust_density;
  float ozone_density;
  char sun_disc;
  char _pad[7];
} NodeTexSky;

typedef struct NodeTexImage {
  NodeTexBase base;
  ImageUser iuser;
  int color_space DNA_DEPRECATED;
  int projection;
  float projection_blend;
  int interpolation;
  int extension;
  char _pad[4];
} NodeTexImage;

typedef struct NodeTexChecker {
  NodeTexBase base;
} NodeTexChecker;

typedef struct NodeTexBrick {
  NodeTexBase base;
  int offset_freq, squash_freq;
  float offset, squash;
} NodeTexBrick;

typedef struct NodeTexEnvironment {
  NodeTexBase base;
  ImageUser iuser;
  int color_space DNA_DEPRECATED;
  int projection;
  int interpolation;
  char _pad[4];
} NodeTexEnvironment;

typedef struct NodeTexGradient {
  NodeTexBase base;
  int gradient_type;
  char _pad[4];
} NodeTexGradient;

typedef struct NodeTexNoise {
  NodeTexBase base;
  int dimensions;
  char _pad[4];
} NodeTexNoise;

typedef struct NodeTexVoronoi {
  NodeTexBase base;
  int dimensions;
  int feature;
  int distance;
  int normalize;
  int coloring DNA_DEPRECATED;
  char _pad[4];
} NodeTexVoronoi;

typedef struct NodeTexMusgrave {
  NodeTexBase base;
  int musgrave_type;
  int dimensions;
} NodeTexMusgrave;

typedef struct NodeTexWave {
  NodeTexBase base;
  int wave_type;
  int bands_direction;
  int rings_direction;
  int wave_profile;
} NodeTexWave;

typedef struct NodeTexMagic {
  NodeTexBase base;
  int depth;
  char _pad[4];
} NodeTexMagic;

typedef struct NodeShaderAttribute {
  char name[64];
  int type;
  char _pad[4];
} NodeShaderAttribute;

typedef struct NodeShaderVectTransform {
  int type;
  int convert_from, convert_to;
  char _pad[4];
} NodeShaderVectTransform;

typedef struct NodeShaderTexPointDensity {
  NodeTexBase base;
  short point_source;
  char _pad[2];
  int particle_system;
  float radius;
  int resolution;
  short space;
  short interpolation;
  short color_source;
  short ob_color_source;
  /** Used at runtime only by sampling RNA API. */
  PointDensity pd;
  int cached_resolution;
  /** Vertex attribute layer for color source, MAX_CUSTOMDATA_LAYER_NAME. */
  char vertex_attribute_name[68];
} NodeShaderTexPointDensity;

typedef struct NodeShaderPrincipled {
  char use_subsurface_auto_radius;
  char _pad[3];
} NodeShaderPrincipled;

/** TEX_output. */
typedef struct TexNodeOutput {
  char name[64];
} TexNodeOutput;

typedef struct NodeKeyingScreenData {
  char tracking_object[64];
} NodeKeyingScreenData;

typedef struct NodeKeyingData {
  float screen_balance;
  float despill_factor;
  float despill_balance;
  int edge_kernel_radius;
  float edge_kernel_tolerance;
  float clip_black, clip_white;
  int dilate_distance;
  int feather_distance;
  int feather_falloff;
  int blur_pre, blur_post;
} NodeKeyingData;

typedef struct NodeTrackPosData {
  char tracking_object[64];
  char track_name[64];
} NodeTrackPosData;

typedef struct NodeTranslateData {
  char wrap_axis;
  char relative;
} NodeTranslateData;

typedef struct NodePlaneTrackDeformData {
  char tracking_object[64];
  char plane_track_name[64];
  char flag;
  char motion_blur_samples;
  char _pad[2];
  float motion_blur_shutter;
} NodePlaneTrackDeformData;

typedef struct NodeShaderScript {
  int mode;
  int flag;

  /** 1024 = FILE_MAX. */
  char filepath[1024];

  char bytecode_hash[64];
  char *bytecode;
} NodeShaderScript;

typedef struct NodeShaderTangent {
  int direction_type;
  int axis;
  char uv_map[64];
} NodeShaderTangent;

typedef struct NodeShaderNormalMap {
  int space;
  char uv_map[64];
} NodeShaderNormalMap;

typedef struct NodeShaderUVMap {
  char uv_map[64];
} NodeShaderUVMap;

typedef struct NodeShaderVertexColor {
  char layer_name[64];
} NodeShaderVertexColor;

typedef struct NodeShaderTexIES {
  int mode;

  /** 1024 = FILE_MAX. */
  char filepath[1024];
} NodeShaderTexIES;

typedef struct NodeShaderOutputAOV {
  char name[64];
} NodeShaderOutputAOV;

typedef struct NodeSunBeams {
  float source[2];

  float ray_length;
} NodeSunBeams;

typedef struct CryptomatteEntry {
  struct CryptomatteEntry *next, *prev;
  float encoded_hash;
  /** MAX_NAME. */
  char name[64];
  char _pad[4];
} CryptomatteEntry;

typedef struct CryptomatteLayer {
  struct CryptomatteEntry *next, *prev;
  char name[64];
} CryptomatteLayer;

typedef struct NodeCryptomatte_Runtime {
  /** Contains #CryptomatteLayer. */
  ListBase layers;
  /** Temp storage for the crypto-matte picker. */
  float add[3];
  float remove[3];
} NodeCryptomatte_Runtime;

typedef struct NodeCryptomatte {
  /**
   * `iuser` needs to be first element due to RNA limitations.
   * When we define the #ImageData properties, we can't define them from
   * `storage->iuser`, so storage needs to be cast to #ImageUser directly.
   */
  ImageUser iuser;

  /** Contains #CryptomatteEntry. */
  ListBase entries;

  /* MAX_NAME */
  char layer_name[64];
  /** Stores `entries` as a string for opening in 2.80-2.91. */
  char *matte_id;

  /* Legacy attributes. */
  /** Number of input sockets. */
  int inputs_num;

  char _pad[4];
  NodeCryptomatte_Runtime runtime;
} NodeCryptomatte;

typedef struct NodeDenoise {
  char hdr;
  char prefilter;
} NodeDenoise;

typedef struct NodeMapRange {
  /** #eCustomDataType */
  uint8_t data_type;

  /** #NodeMapRangeType. */
  uint8_t interpolation_type;
  uint8_t clamp;
  char _pad[5];
} NodeMapRange;

typedef struct NodeRandomValue {
  /** #eCustomDataType. */
  uint8_t data_type;
} NodeRandomValue;

typedef struct NodeAccumulateField {
  /** #eCustomDataType. */
  uint8_t data_type;
  /** #eAttrDomain. */
  uint8_t domain;
} NodeAccumulateField;

typedef struct NodeInputBool {
  uint8_t boolean;
} NodeInputBool;

typedef struct NodeInputInt {
  int integer;
} NodeInputInt;

typedef struct NodeInputVector {
  float vector[3];
} NodeInputVector;

typedef struct NodeInputColor {
  float color[4];
} NodeInputColor;

typedef struct NodeInputString {
  char *string;
} NodeInputString;

typedef struct NodeGeometryExtrudeMesh {
  /** #GeometryNodeExtrudeMeshMode */
  uint8_t mode;
} NodeGeometryExtrudeMesh;

typedef struct NodeGeometryObjectInfo {
  /** #GeometryNodeTransformSpace. */
  uint8_t transform_space;
} NodeGeometryObjectInfo;

typedef struct NodeGeometryPointsToVolume {
  /** #GeometryNodePointsToVolumeResolutionMode */
  uint8_t resolution_mode;
  /** #GeometryNodeAttributeInputMode */
  uint8_t input_type_radius;
} NodeGeometryPointsToVolume;

typedef struct NodeGeometryCollectionInfo {
  /** #GeometryNodeTransformSpace. */
  uint8_t transform_space;
} NodeGeometryCollectionInfo;

typedef struct NodeGeometryProximity {
  /** #GeometryNodeProximityTargetType. */
  uint8_t target_element;
} NodeGeometryProximity;

typedef struct NodeGeometryVolumeToMesh {
  /** #VolumeToMeshResolutionMode */
  uint8_t resolution_mode;
} NodeGeometryVolumeToMesh;

typedef struct NodeGeometryMeshToVolume {
  /** #MeshToVolumeModifierResolutionMode */
  uint8_t resolution_mode;
} NodeGeometryMeshToVolume;

typedef struct NodeGeometrySubdivisionSurface {
  /** #eSubsurfUVSmooth. */
  uint8_t uv_smooth;
  /** #eSubsurfBoundarySmooth. */
  uint8_t boundary_smooth;
} NodeGeometrySubdivisionSurface;

typedef struct NodeGeometryMeshCircle {
  /** #GeometryNodeMeshCircleFillType. */
  uint8_t fill_type;
} NodeGeometryMeshCircle;

typedef struct NodeGeometryMeshCylinder {
  /** #GeometryNodeMeshCircleFillType. */
  uint8_t fill_type;
} NodeGeometryMeshCylinder;

typedef struct NodeGeometryMeshCone {
  /** #GeometryNodeMeshCircleFillType. */
  uint8_t fill_type;
} NodeGeometryMeshCone;

typedef struct NodeGeometryMergeByDistance {
  /** #GeometryNodeMergeByDistanceMode. */
  uint8_t mode;
} NodeGeometryMergeByDistance;

typedef struct NodeGeometryMeshLine {
  /** #GeometryNodeMeshLineMode. */
  uint8_t mode;
  /** #GeometryNodeMeshLineCountMode. */
  uint8_t count_mode;
} NodeGeometryMeshLine;

typedef struct NodeSwitch {
  /** #NodeSwitch. */
  uint8_t input_type;
} NodeSwitch;

typedef struct NodeGeometryCurveSplineType {
  /** #GeometryNodeSplineType. */
  uint8_t spline_type;
} NodeGeometryCurveSplineType;

typedef struct NodeGeometrySetCurveHandlePositions {
  /** #GeometryNodeCurveHandleMode. */
  uint8_t mode;
} NodeGeometrySetCurveHandlePositions;

typedef struct NodeGeometryCurveSetHandles {
  /** #GeometryNodeCurveHandleType. */
  uint8_t handle_type;
  /** #GeometryNodeCurveHandleMode. */
  uint8_t mode;
} NodeGeometryCurveSetHandles;

typedef struct NodeGeometryCurveSelectHandles {
  /** #GeometryNodeCurveHandleType. */
  uint8_t handle_type;
  /** #GeometryNodeCurveHandleMode. */
  uint8_t mode;
} NodeGeometryCurveSelectHandles;

typedef struct NodeGeometryCurvePrimitiveArc {
  /** #GeometryNodeCurvePrimitiveArcMode. */
  uint8_t mode;
} NodeGeometryCurvePrimitiveArc;

typedef struct NodeGeometryCurvePrimitiveLine {
  /** #GeometryNodeCurvePrimitiveLineMode. */
  uint8_t mode;
} NodeGeometryCurvePrimitiveLine;

typedef struct NodeGeometryCurvePrimitiveBezierSegment {
  /** #GeometryNodeCurvePrimitiveBezierSegmentMode. */
  uint8_t mode;
} NodeGeometryCurvePrimitiveBezierSegment;

typedef struct NodeGeometryCurvePrimitiveCircle {
  /** #GeometryNodeCurvePrimitiveMode. */
  uint8_t mode;
} NodeGeometryCurvePrimitiveCircle;

typedef struct NodeGeometryCurvePrimitiveQuad {
  /** #GeometryNodeCurvePrimitiveQuadMode. */
  uint8_t mode;
} NodeGeometryCurvePrimitiveQuad;

typedef struct NodeGeometryCurveResample {
  /** #GeometryNodeCurveResampleMode. */
  uint8_t mode;
} NodeGeometryCurveResample;

typedef struct NodeGeometryCurveFillet {
  /** #GeometryNodeCurveFilletMode. */
  uint8_t mode;
} NodeGeometryCurveFillet;

typedef struct NodeGeometryCurveTrim {
  /** #GeometryNodeCurveSampleMode. */
  uint8_t mode;
} NodeGeometryCurveTrim;

typedef struct NodeGeometryCurveToPoints {
  /** #GeometryNodeCurveResampleMode. */
  uint8_t mode;
} NodeGeometryCurveToPoints;

typedef struct NodeGeometryCurveSample {
  /** #GeometryNodeCurveSampleMode. */
  uint8_t mode;
  int8_t use_all_curves;
  /** #eCustomDataType. */
  int8_t data_type;
  char _pad[1];
} NodeGeometryCurveSample;

typedef struct NodeGeometryTransferAttribute {
  /** #eCustomDataType. */
  int8_t data_type;
  /** #eAttrDomain. */
  int8_t domain;
  /** #GeometryNodeAttributeTransferMode. */
  uint8_t mode;
  char _pad[1];
} NodeGeometryTransferAttribute;

typedef struct NodeGeometrySampleIndex {
  /** #eCustomDataType. */
  int8_t data_type;
  /** #eAttrDomain. */
  int8_t domain;
  int8_t clamp;
  char _pad[1];
} NodeGeometrySampleIndex;

typedef struct NodeGeometryRaycast {
  /** #GeometryNodeRaycastMapMode. */
  uint8_t mapping;

  /** #eCustomDataType. */
  int8_t data_type;
} NodeGeometryRaycast;

typedef struct NodeGeometryCurveFill {
  uint8_t mode;
} NodeGeometryCurveFill;

typedef struct NodeGeometryMeshToPoints {
  /** #GeometryNodeMeshToPointsMode */
  uint8_t mode;
} NodeGeometryMeshToPoints;

typedef struct NodeGeometryAttributeCapture {
  /** #eCustomDataType. */
  int8_t data_type;
  /** #eAttrDomain. */
  int8_t domain;
} NodeGeometryAttributeCapture;

typedef struct NodeGeometryStoreNamedAttribute {
  /** #eCustomDataType. */
  int8_t data_type;
  /** #eAttrDomain. */
  int8_t domain;
} NodeGeometryStoreNamedAttribute;

typedef struct NodeGeometryInputNamedAttribute {
  /** #eCustomDataType. */
  int8_t data_type;
} NodeGeometryInputNamedAttribute;

typedef struct NodeGeometryStringToCurves {
  /** #GeometryNodeStringToCurvesOverflowMode */
  uint8_t overflow;
  /** #GeometryNodeStringToCurvesAlignXMode */
  uint8_t align_x;
  /** #GeometryNodeStringToCurvesAlignYMode */
  uint8_t align_y;
  /** #GeometryNodeStringToCurvesPivotMode */
  uint8_t pivot_mode;
} NodeGeometryStringToCurves;

typedef struct NodeGeometryDeleteGeometry {
  /** #eAttrDomain. */
  int8_t domain;
  /** #GeometryNodeDeleteGeometryMode. */
  int8_t mode;
} NodeGeometryDeleteGeometry;

typedef struct NodeGeometryDuplicateElements {
  /** #eAttrDomain. */
  int8_t domain;
} NodeGeometryDuplicateElements;

typedef struct NodeGeometrySeparateGeometry {
  /** #eAttrDomain. */
  int8_t domain;
} NodeGeometrySeparateGeometry;

typedef struct NodeGeometryImageTexture {
  int8_t interpolation;
  int8_t extension;
} NodeGeometryImageTexture;

typedef struct NodeGeometryViewer {
  /** #eCustomDataType. */
  int8_t data_type;
  /** #eAttrDomain. */
  int8_t domain;
} NodeGeometryViewer;

typedef struct NodeGeometryUVUnwrap {
  /** #GeometryNodeUVUnwrapMethod. */
  uint8_t method;
} NodeGeometryUVUnwrap;

typedef struct NodeSimulationItem {
  char *name;
  /** #eNodeSocketDatatype. */
  short socket_type;
  /** #eAttrDomain. */
  short attribute_domain;
  /**
   * Generates unique identifier for sockets which stays the same even when the item order or
   * names change.
   */
  int identifier;
} NodeSimulationItem;

typedef struct NodeGeometrySimulationInput {
  /** bNode.identifier of the corresponding output node. */
  int32_t output_node_id;
} NodeGeometrySimulationInput;

typedef struct NodeGeometrySimulationOutput {
  NodeSimulationItem *items;
  int items_num;
  int active_index;
  /** Number to give unique IDs to state items. */
  int next_identifier;
  int _pad;

#ifdef __cplusplus
  blender::Span<NodeSimulationItem> items_span() const;
  blender::MutableSpan<NodeSimulationItem> items_span();
  blender::IndexRange items_range() const;
#endif
} NodeGeometrySimulationOutput;

typedef struct NodeRepeatItem {
  char *name;
  /** #eNodeSocketDatatype. */
  short socket_type;
  char _pad[2];
  /**
   * Generated unique identifier for sockets which stays the same even when the item order or
   * names change.
   */
  int identifier;

#ifdef __cplusplus
  static bool supports_type(eNodeSocketDatatype type);
  std::string identifier_str() const;
#endif
} NodeRepeatItem;

typedef struct NodeGeometryRepeatInput {
  /** bNode.identifier of the corresponding output node. */
  int32_t output_node_id;
} NodeGeometryRepeatInput;

typedef struct NodeGeometryRepeatOutput {
  NodeRepeatItem *items;
  int items_num;
  int active_index;
  /** Identifier to give to the next repeat item. */
  int next_identifier;
  char _pad[4];

#ifdef __cplusplus
  blender::Span<NodeRepeatItem> items_span() const;
  blender::MutableSpan<NodeRepeatItem> items_span();
  NodeRepeatItem *add_item(const char *name, eNodeSocketDatatype type);
  void set_item_name(NodeRepeatItem &item, const char *name);
#endif
} NodeGeometryRepeatOutput;

typedef struct NodeGeometryDistributePointsInVolume {
  /** #GeometryNodePointDistributeVolumeMode. */
  uint8_t mode;
} NodeGeometryDistributePointsInVolume;

typedef struct NodeGeometrySampleVolume {
  /** #eCustomDataType. */
  int8_t grid_type;
  /** #GeometryNodeSampleVolumeInterpolationMode */
  int8_t interpolation_mode;
} NodeGeometrySampleVolume;

typedef struct NodeFunctionCompare {
  /** #NodeCompareOperation */
  int8_t operation;
  /** #eNodeSocketDatatype */
  int8_t data_type;
  /** #NodeCompareMode */
  int8_t mode;
  char _pad[1];
} NodeFunctionCompare;

typedef struct NodeCombSepColor {
  /** #NodeCombSepColorMode */
  int8_t mode;
} NodeCombSepColor;

typedef struct NodeShaderMix {
  /** #eNodeSocketDatatype */
  int8_t data_type;
  /** #NodeShaderMixMode */
  int8_t factor_mode;
  int8_t clamp_factor;
  int8_t clamp_result;
  int8_t blend_type;
  char _pad[3];
} NodeShaderMix;

/* script node mode */
enum {
  NODE_SCRIPT_INTERNAL = 0,
  NODE_SCRIPT_EXTERNAL = 1,
};

/* script node flag */
enum {
  NODE_SCRIPT_AUTO_UPDATE = 1,
};

/* IES node mode. */
enum {
  NODE_IES_INTERNAL = 0,
  NODE_IES_EXTERNAL = 1,
};

/* Frame node flags. */

enum {
  /** Keep the bounding box minimal. */
  NODE_FRAME_SHRINK = 1,
  /** Test flag, if frame can be resized by user. */
  NODE_FRAME_RESIZEABLE = 2,
};

/* Proxy node flags. */

enum {
  /** Automatically change output type based on link. */
  NODE_PROXY_AUTOTYPE = 1,
};

/* Comp channel matte. */

enum {
  CMP_NODE_CHANNEL_MATTE_CS_RGB = 1,
  CMP_NODE_CHANNEL_MATTE_CS_HSV = 2,
  CMP_NODE_CHANNEL_MATTE_CS_YUV = 3,
  CMP_NODE_CHANNEL_MATTE_CS_YCC = 4,
};

/* glossy distributions */
enum {
  SHD_GLOSSY_BECKMANN = 0,
  SHD_GLOSSY_SHARP_DEPRECATED = 1, /* deprecated */
  SHD_GLOSSY_GGX = 2,
  SHD_GLOSSY_ASHIKHMIN_SHIRLEY = 3,
  SHD_GLOSSY_MULTI_GGX = 4,
};

/* vector transform */
enum {
  SHD_VECT_TRANSFORM_TYPE_VECTOR = 0,
  SHD_VECT_TRANSFORM_TYPE_POINT = 1,
  SHD_VECT_TRANSFORM_TYPE_NORMAL = 2,
};

enum {
  SHD_VECT_TRANSFORM_SPACE_WORLD = 0,
  SHD_VECT_TRANSFORM_SPACE_OBJECT = 1,
  SHD_VECT_TRANSFORM_SPACE_CAMERA = 2,
};

/** #NodeShaderAttribute.type */
enum {
  SHD_ATTRIBUTE_GEOMETRY = 0,
  SHD_ATTRIBUTE_OBJECT = 1,
  SHD_ATTRIBUTE_INSTANCER = 2,
  SHD_ATTRIBUTE_VIEW_LAYER = 3,
};

/* toon modes */
enum {
  SHD_TOON_DIFFUSE = 0,
  SHD_TOON_GLOSSY = 1,
};

/* hair components */
enum {
  SHD_HAIR_REFLECTION = 0,
  SHD_HAIR_TRANSMISSION = 1,
};

/* principled hair parametrization */
enum {
  SHD_PRINCIPLED_HAIR_REFLECTANCE = 0,
  SHD_PRINCIPLED_HAIR_PIGMENT_CONCENTRATION = 1,
  SHD_PRINCIPLED_HAIR_DIRECT_ABSORPTION = 2,
};

/* blend texture */
enum {
  SHD_BLEND_LINEAR = 0,
  SHD_BLEND_QUADRATIC = 1,
  SHD_BLEND_EASING = 2,
  SHD_BLEND_DIAGONAL = 3,
  SHD_BLEND_RADIAL = 4,
  SHD_BLEND_QUADRATIC_SPHERE = 5,
  SHD_BLEND_SPHERICAL = 6,
};

/* noise basis for textures */
enum {
  SHD_NOISE_PERLIN = 0,
  SHD_NOISE_VORONOI_F1 = 1,
  SHD_NOISE_VORONOI_F2 = 2,
  SHD_NOISE_VORONOI_F3 = 3,
  SHD_NOISE_VORONOI_F4 = 4,
  SHD_NOISE_VORONOI_F2_F1 = 5,
  SHD_NOISE_VORONOI_CRACKLE = 6,
  SHD_NOISE_CELL_NOISE = 7,
};

enum {
  SHD_NOISE_SOFT = 0,
  SHD_NOISE_HARD = 1,
};

/* Voronoi Texture */

enum {
  SHD_VORONOI_EUCLIDEAN = 0,
  SHD_VORONOI_MANHATTAN = 1,
  SHD_VORONOI_CHEBYCHEV = 2,
  SHD_VORONOI_MINKOWSKI = 3,
};

enum {
  SHD_VORONOI_F1 = 0,
  SHD_VORONOI_F2 = 1,
  SHD_VORONOI_SMOOTH_F1 = 2,
  SHD_VORONOI_DISTANCE_TO_EDGE = 3,
  SHD_VORONOI_N_SPHERE_RADIUS = 4,
};

/* musgrave texture */
enum {
  SHD_MUSGRAVE_MULTIFRACTAL = 0,
  SHD_MUSGRAVE_FBM = 1,
  SHD_MUSGRAVE_HYBRID_MULTIFRACTAL = 2,
  SHD_MUSGRAVE_RIDGED_MULTIFRACTAL = 3,
  SHD_MUSGRAVE_HETERO_TERRAIN = 4,
};

/* wave texture */
enum {
  SHD_WAVE_BANDS = 0,
  SHD_WAVE_RINGS = 1,
};

enum {
  SHD_WAVE_BANDS_DIRECTION_X = 0,
  SHD_WAVE_BANDS_DIRECTION_Y = 1,
  SHD_WAVE_BANDS_DIRECTION_Z = 2,
  SHD_WAVE_BANDS_DIRECTION_DIAGONAL = 3,
};

enum {
  SHD_WAVE_RINGS_DIRECTION_X = 0,
  SHD_WAVE_RINGS_DIRECTION_Y = 1,
  SHD_WAVE_RINGS_DIRECTION_Z = 2,
  SHD_WAVE_RINGS_DIRECTION_SPHERICAL = 3,
};

enum {
  SHD_WAVE_PROFILE_SIN = 0,
  SHD_WAVE_PROFILE_SAW = 1,
  SHD_WAVE_PROFILE_TRI = 2,
};

/* sky texture */
enum {
  SHD_SKY_PREETHAM = 0,
  SHD_SKY_HOSEK = 1,
  SHD_SKY_NISHITA = 2,
};

/* environment texture */
enum {
  SHD_PROJ_EQUIRECTANGULAR = 0,
  SHD_PROJ_MIRROR_BALL = 1,
};

enum {
  SHD_IMAGE_EXTENSION_REPEAT = 0,
  SHD_IMAGE_EXTENSION_EXTEND = 1,
  SHD_IMAGE_EXTENSION_CLIP = 2,
  SHD_IMAGE_EXTENSION_MIRROR = 3,
};

/* image texture */
enum {
  SHD_PROJ_FLAT = 0,
  SHD_PROJ_BOX = 1,
  SHD_PROJ_SPHERE = 2,
  SHD_PROJ_TUBE = 3,
};

/* image texture interpolation */
enum {
  SHD_INTERP_LINEAR = 0,
  SHD_INTERP_CLOSEST = 1,
  SHD_INTERP_CUBIC = 2,
  SHD_INTERP_SMART = 3,
};

/* tangent */
enum {
  SHD_TANGENT_RADIAL = 0,
  SHD_TANGENT_UVMAP = 1,
};

/* tangent */
enum {
  SHD_TANGENT_AXIS_X = 0,
  SHD_TANGENT_AXIS_Y = 1,
  SHD_TANGENT_AXIS_Z = 2,
};

/* normal map, displacement space */
enum {
  SHD_SPACE_TANGENT = 0,
  SHD_SPACE_OBJECT = 1,
  SHD_SPACE_WORLD = 2,
  SHD_SPACE_BLENDER_OBJECT = 3,
  SHD_SPACE_BLENDER_WORLD = 4,
};

enum {
  SHD_AO_INSIDE = 1,
  SHD_AO_LOCAL = 2,
};

/** Mapping node vector types. */
enum {
  NODE_MAPPING_TYPE_POINT = 0,
  NODE_MAPPING_TYPE_TEXTURE = 1,
  NODE_MAPPING_TYPE_VECTOR = 2,
  NODE_MAPPING_TYPE_NORMAL = 3,
};

/** Rotation node vector types. */
enum {
  NODE_VECTOR_ROTATE_TYPE_AXIS = 0,
  NODE_VECTOR_ROTATE_TYPE_AXIS_X = 1,
  NODE_VECTOR_ROTATE_TYPE_AXIS_Y = 2,
  NODE_VECTOR_ROTATE_TYPE_AXIS_Z = 3,
  NODE_VECTOR_ROTATE_TYPE_EULER_XYZ = 4,
};

/* math node clamp */
enum {
  SHD_MATH_CLAMP = 1,
};

typedef enum NodeMathOperation {
  NODE_MATH_ADD = 0,
  NODE_MATH_SUBTRACT = 1,
  NODE_MATH_MULTIPLY = 2,
  NODE_MATH_DIVIDE = 3,
  NODE_MATH_SINE = 4,
  NODE_MATH_COSINE = 5,
  NODE_MATH_TANGENT = 6,
  NODE_MATH_ARCSINE = 7,
  NODE_MATH_ARCCOSINE = 8,
  NODE_MATH_ARCTANGENT = 9,
  NODE_MATH_POWER = 10,
  NODE_MATH_LOGARITHM = 11,
  NODE_MATH_MINIMUM = 12,
  NODE_MATH_MAXIMUM = 13,
  NODE_MATH_ROUND = 14,
  NODE_MATH_LESS_THAN = 15,
  NODE_MATH_GREATER_THAN = 16,
  NODE_MATH_MODULO = 17,
  NODE_MATH_ABSOLUTE = 18,
  NODE_MATH_ARCTAN2 = 19,
  NODE_MATH_FLOOR = 20,
  NODE_MATH_CEIL = 21,
  NODE_MATH_FRACTION = 22,
  NODE_MATH_SQRT = 23,
  NODE_MATH_INV_SQRT = 24,
  NODE_MATH_SIGN = 25,
  NODE_MATH_EXPONENT = 26,
  NODE_MATH_RADIANS = 27,
  NODE_MATH_DEGREES = 28,
  NODE_MATH_SINH = 29,
  NODE_MATH_COSH = 30,
  NODE_MATH_TANH = 31,
  NODE_MATH_TRUNC = 32,
  NODE_MATH_SNAP = 33,
  NODE_MATH_WRAP = 34,
  NODE_MATH_COMPARE = 35,
  NODE_MATH_MULTIPLY_ADD = 36,
  NODE_MATH_PINGPONG = 37,
  NODE_MATH_SMOOTH_MIN = 38,
  NODE_MATH_SMOOTH_MAX = 39,
} NodeMathOperation;

typedef enum NodeVectorMathOperation {
  NODE_VECTOR_MATH_ADD = 0,
  NODE_VECTOR_MATH_SUBTRACT = 1,
  NODE_VECTOR_MATH_MULTIPLY = 2,
  NODE_VECTOR_MATH_DIVIDE = 3,

  NODE_VECTOR_MATH_CROSS_PRODUCT = 4,
  NODE_VECTOR_MATH_PROJECT = 5,
  NODE_VECTOR_MATH_REFLECT = 6,
  NODE_VECTOR_MATH_DOT_PRODUCT = 7,

  NODE_VECTOR_MATH_DISTANCE = 8,
  NODE_VECTOR_MATH_LENGTH = 9,
  NODE_VECTOR_MATH_SCALE = 10,
  NODE_VECTOR_MATH_NORMALIZE = 11,

  NODE_VECTOR_MATH_SNAP = 12,
  NODE_VECTOR_MATH_FLOOR = 13,
  NODE_VECTOR_MATH_CEIL = 14,
  NODE_VECTOR_MATH_MODULO = 15,
  NODE_VECTOR_MATH_FRACTION = 16,
  NODE_VECTOR_MATH_ABSOLUTE = 17,
  NODE_VECTOR_MATH_MINIMUM = 18,
  NODE_VECTOR_MATH_MAXIMUM = 19,
  NODE_VECTOR_MATH_WRAP = 20,
  NODE_VECTOR_MATH_SINE = 21,
  NODE_VECTOR_MATH_COSINE = 22,
  NODE_VECTOR_MATH_TANGENT = 23,
  NODE_VECTOR_MATH_REFRACT = 24,
  NODE_VECTOR_MATH_FACEFORWARD = 25,
  NODE_VECTOR_MATH_MULTIPLY_ADD = 26,
} NodeVectorMathOperation;

typedef enum NodeBooleanMathOperation {
  NODE_BOOLEAN_MATH_AND = 0,
  NODE_BOOLEAN_MATH_OR = 1,
  NODE_BOOLEAN_MATH_NOT = 2,

  NODE_BOOLEAN_MATH_NAND = 3,
  NODE_BOOLEAN_MATH_NOR = 4,
  NODE_BOOLEAN_MATH_XNOR = 5,
  NODE_BOOLEAN_MATH_XOR = 6,

  NODE_BOOLEAN_MATH_IMPLY = 7,
  NODE_BOOLEAN_MATH_NIMPLY = 8,
} NodeBooleanMathOperation;

typedef enum NodeShaderMixMode {
  NODE_MIX_MODE_UNIFORM = 0,
  NODE_MIX_MODE_NON_UNIFORM = 1,
} NodeShaderMixMode;

typedef enum NodeCompareMode {
  NODE_COMPARE_MODE_ELEMENT = 0,
  NODE_COMPARE_MODE_LENGTH = 1,
  NODE_COMPARE_MODE_AVERAGE = 2,
  NODE_COMPARE_MODE_DOT_PRODUCT = 3,
  NODE_COMPARE_MODE_DIRECTION = 4
} NodeCompareMode;

typedef enum NodeCompareOperation {
  NODE_COMPARE_LESS_THAN = 0,
  NODE_COMPARE_LESS_EQUAL = 1,
  NODE_COMPARE_GREATER_THAN = 2,
  NODE_COMPARE_GREATER_EQUAL = 3,
  NODE_COMPARE_EQUAL = 4,
  NODE_COMPARE_NOT_EQUAL = 5,
  NODE_COMPARE_COLOR_BRIGHTER = 6,
  NODE_COMPARE_COLOR_DARKER = 7,
} NodeCompareOperation;

typedef enum FloatToIntRoundingMode {
  FN_NODE_FLOAT_TO_INT_ROUND = 0,
  FN_NODE_FLOAT_TO_INT_FLOOR = 1,
  FN_NODE_FLOAT_TO_INT_CEIL = 2,
  FN_NODE_FLOAT_TO_INT_TRUNCATE = 3,
} FloatToIntRoundingMode;

/** Clamp node types. */
enum {
  NODE_CLAMP_MINMAX = 0,
  NODE_CLAMP_RANGE = 1,
};

/** Map range node types. */
enum {
  NODE_MAP_RANGE_LINEAR = 0,
  NODE_MAP_RANGE_STEPPED = 1,
  NODE_MAP_RANGE_SMOOTHSTEP = 2,
  NODE_MAP_RANGE_SMOOTHERSTEP = 3,
};

/* mix rgb node flags */
enum {
  SHD_MIXRGB_USE_ALPHA = 1,
  SHD_MIXRGB_CLAMP = 2,
};

/* Subsurface. */

enum {
#ifdef DNA_DEPRECATED_ALLOW
  SHD_SUBSURFACE_COMPATIBLE = 0, /* Deprecated */
  SHD_SUBSURFACE_CUBIC = 1,
  SHD_SUBSURFACE_GAUSSIAN = 2,
#endif
  SHD_SUBSURFACE_BURLEY = 3,
  SHD_SUBSURFACE_RANDOM_WALK_FIXED_RADIUS = 4,
  SHD_SUBSURFACE_RANDOM_WALK = 5,
};

/* blur node */
enum {
  CMP_NODE_BLUR_ASPECT_NONE = 0,
  CMP_NODE_BLUR_ASPECT_Y = 1,
  CMP_NODE_BLUR_ASPECT_X = 2,
};

/* wrapping */
enum {
  CMP_NODE_WRAP_NONE = 0,
  CMP_NODE_WRAP_X = 1,
  CMP_NODE_WRAP_Y = 2,
  CMP_NODE_WRAP_XY = 3,
};

#define CMP_NODE_MASK_MBLUR_SAMPLES_MAX 64

/* image */
enum {
  CMP_NODE_IMAGE_USE_STRAIGHT_OUTPUT = 1,
};

/* viewer and composite output. */
enum {
  CMP_NODE_OUTPUT_IGNORE_ALPHA = 1,
};

/** Split Viewer Node. Stored in `custom2`. */
typedef enum CMPNodeSplitViewerAxis {
  CMP_NODE_SPLIT_VIEWER_HORIZONTAL = 0,
  CMP_NODE_SPLIT_VIEWER_VERTICAL = 1,
} CMPNodeSplitViewerAxis;

/** Color Balance Node. Stored in `custom1`. */
typedef enum CMPNodeColorBalanceMethod {
  CMP_NODE_COLOR_BALANCE_LGG = 0,
  CMP_NODE_COLOR_BALANCE_ASC_CDL = 1,
} CMPNodeColorBalanceMethod;

/** Alpha Convert Node. Stored in `custom1`. */
typedef enum CMPNodeAlphaConvertMode {
  CMP_NODE_ALPHA_CONVERT_PREMULTIPLY = 0,
  CMP_NODE_ALPHA_CONVERT_UNPREMULTIPLY = 1,
} CMPNodeAlphaConvertMode;

/** Distance Matte Node. Stored in #NodeChroma.channel. */
typedef enum CMPNodeDistanceMatteColorSpace {
  CMP_NODE_DISTANCE_MATTE_COLOR_SPACE_YCCA = 0,
  CMP_NODE_DISTANCE_MATTE_COLOR_SPACE_RGBA = 1,
} CMPNodeDistanceMatteColorSpace;

/** Color Spill Node. Stored in `custom2`. */
typedef enum CMPNodeColorSpillLimitAlgorithm {
  CMP_NODE_COLOR_SPILL_LIMIT_ALGORITHM_SINGLE = 0,
  CMP_NODE_COLOR_SPILL_LIMIT_ALGORITHM_AVERAGE = 1,
} CMPNodeColorSpillLimitAlgorithm;

/** Channel Matte Node. Stored in #NodeChroma.algorithm. */
typedef enum CMPNodeChannelMatteLimitAlgorithm {
  CMP_NODE_CHANNEL_MATTE_LIMIT_ALGORITHM_SINGLE = 0,
  CMP_NODE_CHANNEL_MATTE_LIMIT_ALGORITHM_MAX = 1,
} CMPNodeChannelMatteLimitAlgorithm;

/* Flip Node. Stored in custom1. */
typedef enum CMPNodeFlipMode {
  CMP_NODE_FLIP_X = 0,
  CMP_NODE_FLIP_Y = 1,
  CMP_NODE_FLIP_X_Y = 2,
} CMPNodeFlipMode;

/* Scale Node. Stored in custom1. */
typedef enum CMPNodeScaleMethod {
  CMP_NODE_SCALE_RELATIVE = 0,
  CMP_NODE_SCALE_ABSOLUTE = 1,
  CMP_NODE_SCALE_RENDER_PERCENT = 2,
  CMP_NODE_SCALE_RENDER_SIZE = 3,
} CMPNodeScaleMethod;

/* Scale Node. Stored in custom2. */
typedef enum CMPNodeScaleRenderSizeMethod {
  CMP_NODE_SCALE_RENDER_SIZE_STRETCH = 0,
  CMP_NODE_SCALE_RENDER_SIZE_FIT = 1,
  CMP_NODE_SCALE_RENDER_SIZE_CROP = 2,
} CMPNodeScaleRenderSizeMethod;

/* Filter Node. Stored in custom1. */
typedef enum CMPNodeFilterMethod {
  CMP_NODE_FILTER_SOFT = 0,
  CMP_NODE_FILTER_SHARP_BOX = 1,
  CMP_NODE_FILTER_LAPLACE = 2,
  CMP_NODE_FILTER_SOBEL = 3,
  CMP_NODE_FILTER_PREWITT = 4,
  CMP_NODE_FILTER_KIRSCH = 5,
  CMP_NODE_FILTER_SHADOW = 6,
  CMP_NODE_FILTER_SHARP_DIAMOND = 7,
} CMPNodeFilterMethod;

/* Levels Node. Stored in custom1. */
typedef enum CMPNodeLevelsChannel {
  CMP_NODE_LEVLES_LUMINANCE = 1,
  CMP_NODE_LEVLES_RED = 2,
  CMP_NODE_LEVLES_GREEN = 3,
  CMP_NODE_LEVLES_BLUE = 4,
  CMP_NODE_LEVLES_LUMINANCE_BT709 = 5,
} CMPNodeLevelsChannel;

/* Tone Map Node. Stored in NodeTonemap.type. */
typedef enum CMPNodeToneMapType {
  CMP_NODE_TONE_MAP_SIMPLE = 0,
  CMP_NODE_TONE_MAP_PHOTORECEPTOR = 1,
} CMPNodeToneMapType;

/* Track Position Node. Stored in custom1. */
typedef enum CMPNodeTrackPositionMode {
  CMP_NODE_TRACK_POSITION_ABSOLUTE = 0,
  CMP_NODE_TRACK_POSITION_RELATIVE_START = 1,
  CMP_NODE_TRACK_POSITION_RELATIVE_FRAME = 2,
  CMP_NODE_TRACK_POSITION_ABSOLUTE_FRAME = 3,
} CMPNodeTrackPositionMode;

/* Glare Node. Stored in NodeGlare.type. */
typedef enum CMPNodeGlareType {
  CMP_NODE_GLARE_SIMPLE_STAR = 0,
  CMP_NODE_GLARE_FOG_GLOW = 1,
  CMP_NODE_GLARE_STREAKS = 2,
  CMP_NODE_GLARE_GHOST = 3,
} CMPNodeGlareType;

/* Kuwahara Node. Stored in variation */
typedef enum CMPNodeKuwahara {
  CMP_NODE_KUWAHARA_CLASSIC = 0,
  CMP_NODE_KUWAHARA_ANISOTROPIC = 1,
} CMPNodeKuwahara;

/* Stabilize 2D node. Stored in custom1. */
typedef enum CMPNodeStabilizeInterpolation {
  CMP_NODE_STABILIZE_INTERPOLATION_NEAREST = 0,
  CMP_NODE_STABILIZE_INTERPOLATION_BILINEAR = 1,
  CMP_NODE_STABILIZE_INTERPOLATION_BICUBIC = 2,
} CMPNodeStabilizeInterpolation;

/* Stabilize 2D node. Stored in custom2. */
typedef enum CMPNodeStabilizeInverse {
  CMP_NODE_STABILIZE_FLAG_INVERSE = 1,
} CMPNodeStabilizeInverse;

#define CMP_NODE_PLANE_TRACK_DEFORM_MOTION_BLUR_SAMPLES_MAX 64

/* Plane track deform node. */
typedef enum CMPNodePlaneTrackDeformFlags {
  CMP_NODE_PLANE_TRACK_DEFORM_FLAG_MOTION_BLUR = 1,
} CMPNodePlaneTrackDeformFlags;

/* Set Alpha Node. */

/** #NodeSetAlpha.mode */
typedef enum CMPNodeSetAlphaMode {
  CMP_NODE_SETALPHA_MODE_APPLY = 0,
  CMP_NODE_SETALPHA_MODE_REPLACE_ALPHA = 1,
} CMPNodeSetAlphaMode;

/* Denoise Node. */

/** #NodeDenoise.prefilter */
typedef enum CMPNodeDenoisePrefilter {
  CMP_NODE_DENOISE_PREFILTER_FAST = 0,
  CMP_NODE_DENOISE_PREFILTER_NONE = 1,
  CMP_NODE_DENOISE_PREFILTER_ACCURATE = 2
} CMPNodeDenoisePrefilter;

/* Color combine/separate modes */

typedef enum CMPNodeCombSepColorMode {
  CMP_NODE_COMBSEP_COLOR_RGB = 0,
  CMP_NODE_COMBSEP_COLOR_HSV = 1,
  CMP_NODE_COMBSEP_COLOR_HSL = 2,
  CMP_NODE_COMBSEP_COLOR_YCC = 3,
  CMP_NODE_COMBSEP_COLOR_YUV = 4,
} CMPNodeCombSepColorMode;

/* Point Density shader node */

enum {
  SHD_POINTDENSITY_SOURCE_PSYS = 0,
  SHD_POINTDENSITY_SOURCE_OBJECT = 1,
};

enum {
  SHD_POINTDENSITY_SPACE_OBJECT = 0,
  SHD_POINTDENSITY_SPACE_WORLD = 1,
};

enum {
  SHD_POINTDENSITY_COLOR_PARTAGE = 1,
  SHD_POINTDENSITY_COLOR_PARTSPEED = 2,
  SHD_POINTDENSITY_COLOR_PARTVEL = 3,
};

enum {
  SHD_POINTDENSITY_COLOR_VERTCOL = 0,
  SHD_POINTDENSITY_COLOR_VERTWEIGHT = 1,
  SHD_POINTDENSITY_COLOR_VERTNOR = 2,
};

/* Output shader node */

typedef enum NodeShaderOutputTarget {
  SHD_OUTPUT_ALL = 0,
  SHD_OUTPUT_EEVEE = 1,
  SHD_OUTPUT_CYCLES = 2,
} NodeShaderOutputTarget;

/* Geometry Nodes */

typedef enum GeometryNodeProximityTargetType {
  GEO_NODE_PROX_TARGET_POINTS = 0,
  GEO_NODE_PROX_TARGET_EDGES = 1,
  GEO_NODE_PROX_TARGET_FACES = 2,
} GeometryNodeProximityTargetType;

typedef enum GeometryNodeBooleanOperation {
  GEO_NODE_BOOLEAN_INTERSECT = 0,
  GEO_NODE_BOOLEAN_UNION = 1,
  GEO_NODE_BOOLEAN_DIFFERENCE = 2,
} GeometryNodeBooleanOperation;

typedef enum GeometryNodeCurvePrimitiveCircleMode {
  GEO_NODE_CURVE_PRIMITIVE_CIRCLE_TYPE_POINTS = 0,
  GEO_NODE_CURVE_PRIMITIVE_CIRCLE_TYPE_RADIUS = 1
} GeometryNodeCurvePrimitiveCircleMode;

typedef enum GeometryNodeCurveHandleType {
  GEO_NODE_CURVE_HANDLE_FREE = 0,
  GEO_NODE_CURVE_HANDLE_AUTO = 1,
  GEO_NODE_CURVE_HANDLE_VECTOR = 2,
  GEO_NODE_CURVE_HANDLE_ALIGN = 3
} GeometryNodeCurveHandleType;

typedef enum GeometryNodeCurveHandleMode {
  GEO_NODE_CURVE_HANDLE_LEFT = (1 << 0),
  GEO_NODE_CURVE_HANDLE_RIGHT = (1 << 1)
} GeometryNodeCurveHandleMode;

typedef enum GeometryNodeTriangulateNGons {
  GEO_NODE_TRIANGULATE_NGON_BEAUTY = 0,
  GEO_NODE_TRIANGULATE_NGON_EARCLIP = 1,
} GeometryNodeTriangulateNGons;

typedef enum GeometryNodeTriangulateQuads {
  GEO_NODE_TRIANGULATE_QUAD_BEAUTY = 0,
  GEO_NODE_TRIANGULATE_QUAD_FIXED = 1,
  GEO_NODE_TRIANGULATE_QUAD_ALTERNATE = 2,
  GEO_NODE_TRIANGULATE_QUAD_SHORTEDGE = 3,
  GEO_NODE_TRIANGULATE_QUAD_LONGEDGE = 4,
} GeometryNodeTriangulateQuads;

typedef enum GeometryNodeDistributePointsInVolumeMode {
  GEO_NODE_DISTRIBUTE_POINTS_IN_VOLUME_DENSITY_RANDOM = 0,
  GEO_NODE_DISTRIBUTE_POINTS_IN_VOLUME_DENSITY_GRID = 1,
} GeometryNodeDistributePointsInVolumeMode;

typedef enum GeometryNodeDistributePointsOnFacesMode {
  GEO_NODE_POINT_DISTRIBUTE_POINTS_ON_FACES_RANDOM = 0,
  GEO_NODE_POINT_DISTRIBUTE_POINTS_ON_FACES_POISSON = 1,
} GeometryNodeDistributePointsOnFacesMode;

typedef enum GeometryNodeExtrudeMeshMode {
  GEO_NODE_EXTRUDE_MESH_VERTICES = 0,
  GEO_NODE_EXTRUDE_MESH_EDGES = 1,
  GEO_NODE_EXTRUDE_MESH_FACES = 2,
} GeometryNodeExtrudeMeshMode;

typedef enum FunctionNodeRotateEulerType {
  FN_NODE_ROTATE_EULER_TYPE_EULER = 0,
  FN_NODE_ROTATE_EULER_TYPE_AXIS_ANGLE = 1,
} FunctionNodeRotateEulerType;

typedef enum FunctionNodeRotateEulerSpace {
  FN_NODE_ROTATE_EULER_SPACE_OBJECT = 0,
  FN_NODE_ROTATE_EULER_SPACE_LOCAL = 1,
} FunctionNodeRotateEulerSpace;

typedef enum NodeAlignEulerToVectorAxis {
  FN_NODE_ALIGN_EULER_TO_VECTOR_AXIS_X = 0,
  FN_NODE_ALIGN_EULER_TO_VECTOR_AXIS_Y = 1,
  FN_NODE_ALIGN_EULER_TO_VECTOR_AXIS_Z = 2,
} NodeAlignEulerToVectorAxis;

typedef enum NodeAlignEulerToVectorPivotAxis {
  FN_NODE_ALIGN_EULER_TO_VECTOR_PIVOT_AXIS_AUTO = 0,
  FN_NODE_ALIGN_EULER_TO_VECTOR_PIVOT_AXIS_X = 1,
  FN_NODE_ALIGN_EULER_TO_VECTOR_PIVOT_AXIS_Y = 2,
  FN_NODE_ALIGN_EULER_TO_VECTOR_PIVOT_AXIS_Z = 3,
} NodeAlignEulerToVectorPivotAxis;

typedef enum GeometryNodeTransformSpace {
  GEO_NODE_TRANSFORM_SPACE_ORIGINAL = 0,
  GEO_NODE_TRANSFORM_SPACE_RELATIVE = 1,
} GeometryNodeTransformSpace;

typedef enum GeometryNodePointsToVolumeResolutionMode {
  GEO_NODE_POINTS_TO_VOLUME_RESOLUTION_MODE_AMOUNT = 0,
  GEO_NODE_POINTS_TO_VOLUME_RESOLUTION_MODE_SIZE = 1,
} GeometryNodePointsToVolumeResolutionMode;

typedef enum GeometryNodeMeshCircleFillType {
  GEO_NODE_MESH_CIRCLE_FILL_NONE = 0,
  GEO_NODE_MESH_CIRCLE_FILL_NGON = 1,
  GEO_NODE_MESH_CIRCLE_FILL_TRIANGLE_FAN = 2,
} GeometryNodeMeshCircleFillType;

typedef enum GeometryNodeMergeByDistanceMode {
  GEO_NODE_MERGE_BY_DISTANCE_MODE_ALL = 0,
  GEO_NODE_MERGE_BY_DISTANCE_MODE_CONNECTED = 1,
} GeometryNodeMergeByDistanceMode;

typedef enum GeometryNodeUVUnwrapMethod {
  GEO_NODE_UV_UNWRAP_METHOD_ANGLE_BASED = 0,
  GEO_NODE_UV_UNWRAP_METHOD_CONFORMAL = 1,
} GeometryNodeUVUnwrapMethod;

typedef enum GeometryNodeMeshLineMode {
  GEO_NODE_MESH_LINE_MODE_END_POINTS = 0,
  GEO_NODE_MESH_LINE_MODE_OFFSET = 1,
} GeometryNodeMeshLineMode;

typedef enum GeometryNodeMeshLineCountMode {
  GEO_NODE_MESH_LINE_COUNT_TOTAL = 0,
  GEO_NODE_MESH_LINE_COUNT_RESOLUTION = 1,
} GeometryNodeMeshLineCountMode;

typedef enum GeometryNodeCurvePrimitiveArcMode {
  GEO_NODE_CURVE_PRIMITIVE_ARC_TYPE_POINTS = 0,
  GEO_NODE_CURVE_PRIMITIVE_ARC_TYPE_RADIUS = 1,
} GeometryNodeCurvePrimitiveArcMode;

typedef enum GeometryNodeCurvePrimitiveLineMode {
  GEO_NODE_CURVE_PRIMITIVE_LINE_MODE_POINTS = 0,
  GEO_NODE_CURVE_PRIMITIVE_LINE_MODE_DIRECTION = 1
} GeometryNodeCurvePrimitiveLineMode;

typedef enum GeometryNodeCurvePrimitiveQuadMode {
  GEO_NODE_CURVE_PRIMITIVE_QUAD_MODE_RECTANGLE = 0,
  GEO_NODE_CURVE_PRIMITIVE_QUAD_MODE_PARALLELOGRAM = 1,
  GEO_NODE_CURVE_PRIMITIVE_QUAD_MODE_TRAPEZOID = 2,
  GEO_NODE_CURVE_PRIMITIVE_QUAD_MODE_KITE = 3,
  GEO_NODE_CURVE_PRIMITIVE_QUAD_MODE_POINTS = 4,
} GeometryNodeCurvePrimitiveQuadMode;

typedef enum GeometryNodeCurvePrimitiveBezierSegmentMode {
  GEO_NODE_CURVE_PRIMITIVE_BEZIER_SEGMENT_POSITION = 0,
  GEO_NODE_CURVE_PRIMITIVE_BEZIER_SEGMENT_OFFSET = 1,
} GeometryNodeCurvePrimitiveBezierSegmentMode;

typedef enum GeometryNodeCurveResampleMode {
  GEO_NODE_CURVE_RESAMPLE_COUNT = 0,
  GEO_NODE_CURVE_RESAMPLE_LENGTH = 1,
  GEO_NODE_CURVE_RESAMPLE_EVALUATED = 2,
} GeometryNodeCurveResampleMode;

typedef enum GeometryNodeCurveSampleMode {
  GEO_NODE_CURVE_SAMPLE_FACTOR = 0,
  GEO_NODE_CURVE_SAMPLE_LENGTH = 1,
} GeometryNodeCurveSampleMode;

typedef enum GeometryNodeCurveFilletMode {
  GEO_NODE_CURVE_FILLET_BEZIER = 0,
  GEO_NODE_CURVE_FILLET_POLY = 1,
} GeometryNodeCurveFilletMode;

typedef enum GeometryNodeAttributeTransferMode {
  GEO_NODE_ATTRIBUTE_TRANSFER_NEAREST_FACE_INTERPOLATED = 0,
  GEO_NODE_ATTRIBUTE_TRANSFER_NEAREST = 1,
  GEO_NODE_ATTRIBUTE_TRANSFER_INDEX = 2,
} GeometryNodeAttributeTransferMode;

typedef enum GeometryNodeRaycastMapMode {
  GEO_NODE_RAYCAST_INTERPOLATED = 0,
  GEO_NODE_RAYCAST_NEAREST = 1,
} GeometryNodeRaycastMapMode;

typedef enum GeometryNodeCurveFillMode {
  GEO_NODE_CURVE_FILL_MODE_TRIANGULATED = 0,
  GEO_NODE_CURVE_FILL_MODE_NGONS = 1,
} GeometryNodeCurveFillMode;

typedef enum GeometryNodeMeshToPointsMode {
  GEO_NODE_MESH_TO_POINTS_VERTICES = 0,
  GEO_NODE_MESH_TO_POINTS_EDGES = 1,
  GEO_NODE_MESH_TO_POINTS_FACES = 2,
  GEO_NODE_MESH_TO_POINTS_CORNERS = 3,
} GeometryNodeMeshToPointsMode;

typedef enum GeometryNodeStringToCurvesOverflowMode {
  GEO_NODE_STRING_TO_CURVES_MODE_OVERFLOW = 0,
  GEO_NODE_STRING_TO_CURVES_MODE_SCALE_TO_FIT = 1,
  GEO_NODE_STRING_TO_CURVES_MODE_TRUNCATE = 2,
} GeometryNodeStringToCurvesOverflowMode;

typedef enum GeometryNodeStringToCurvesAlignXMode {
  GEO_NODE_STRING_TO_CURVES_ALIGN_X_LEFT = 0,
  GEO_NODE_STRING_TO_CURVES_ALIGN_X_CENTER = 1,
  GEO_NODE_STRING_TO_CURVES_ALIGN_X_RIGHT = 2,
  GEO_NODE_STRING_TO_CURVES_ALIGN_X_JUSTIFY = 3,
  GEO_NODE_STRING_TO_CURVES_ALIGN_X_FLUSH = 4,
} GeometryNodeStringToCurvesAlignXMode;

typedef enum GeometryNodeStringToCurvesAlignYMode {
  GEO_NODE_STRING_TO_CURVES_ALIGN_Y_TOP_BASELINE = 0,
  GEO_NODE_STRING_TO_CURVES_ALIGN_Y_TOP = 1,
  GEO_NODE_STRING_TO_CURVES_ALIGN_Y_MIDDLE = 2,
  GEO_NODE_STRING_TO_CURVES_ALIGN_Y_BOTTOM_BASELINE = 3,
  GEO_NODE_STRING_TO_CURVES_ALIGN_Y_BOTTOM = 4,
} GeometryNodeStringToCurvesAlignYMode;

typedef enum GeometryNodeStringToCurvesPivotMode {
  GEO_NODE_STRING_TO_CURVES_PIVOT_MODE_MIDPOINT = 0,
  GEO_NODE_STRING_TO_CURVES_PIVOT_MODE_TOP_LEFT = 1,
  GEO_NODE_STRING_TO_CURVES_PIVOT_MODE_TOP_CENTER = 2,
  GEO_NODE_STRING_TO_CURVES_PIVOT_MODE_TOP_RIGHT = 3,
  GEO_NODE_STRING_TO_CURVES_PIVOT_MODE_BOTTOM_LEFT = 4,
  GEO_NODE_STRING_TO_CURVES_PIVOT_MODE_BOTTOM_CENTER = 5,
  GEO_NODE_STRING_TO_CURVES_PIVOT_MODE_BOTTOM_RIGHT = 6,
} GeometryNodeStringToCurvesPivotMode;

typedef enum GeometryNodeDeleteGeometryMode {
  GEO_NODE_DELETE_GEOMETRY_MODE_ALL = 0,
  GEO_NODE_DELETE_GEOMETRY_MODE_EDGE_FACE = 1,
  GEO_NODE_DELETE_GEOMETRY_MODE_ONLY_FACE = 2,
} GeometryNodeDeleteGeometryMode;

typedef enum GeometryNodeScaleElementsMode {
  GEO_NODE_SCALE_ELEMENTS_UNIFORM = 0,
  GEO_NODE_SCALE_ELEMENTS_SINGLE_AXIS = 1,
} GeometryNodeScaleElementsMode;

typedef enum GeometryNodeSampleVolumeInterpolationMode {
  GEO_NODE_SAMPLE_VOLUME_INTERPOLATION_MODE_NEAREST = 0,
  GEO_NODE_SAMPLE_VOLUME_INTERPOLATION_MODE_TRILINEAR = 1,
  GEO_NODE_SAMPLE_VOLUME_INTERPOLATION_MODE_TRIQUADRATIC = 2,
} GeometryNodeSampleVolumeInterpolationMode;

typedef enum NodeCombSepColorMode {
  NODE_COMBSEP_COLOR_RGB = 0,
  NODE_COMBSEP_COLOR_HSV = 1,
  NODE_COMBSEP_COLOR_HSL = 2,
} NodeCombSepColorMode;<|MERGE_RESOLUTION|>--- conflicted
+++ resolved
@@ -524,11 +524,7 @@
   /** Must be first. */
   bNodeInstanceHashEntry hash_entry;
 
-<<<<<<< HEAD
-  NodePreviewImage image;
-=======
   struct ImBuf *ibuf;
->>>>>>> b199f102
 } bNodePreview;
 
 typedef struct bNodeLink {
