--- conflicted
+++ resolved
@@ -345,13 +345,9 @@
    * Normal direction of vertices, defined as the weighted average of face normals
    * surrounding each vertex and the normalized position for loose vertices.
    */
-<<<<<<< HEAD
-  blender::Span<blender::float3> vertex_normals() const;
+  blender::Span<blender::float3> vert_normals() const;
 
   const blender::bvh::BVHTree &bvh_tree() const;
-=======
-  blender::Span<blender::float3> vert_normals() const;
->>>>>>> 7f4aa0b5
 #endif
 } Mesh;
 
