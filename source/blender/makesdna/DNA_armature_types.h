/* SPDX-FileCopyrightText: 2001-2002 NaN Holding BV. All rights reserved.
 *
 * SPDX-License-Identifier: GPL-2.0-or-later */

/** \file
 * \ingroup DNA
 */

#pragma once

#include "DNA_ID.h"
#include "DNA_defs.h"
#include "DNA_listBase.h"
#include "DNA_userdef_types.h"

#include "BLI_utildefines.h"

#include "BLI_utildefines.h"

#ifdef __cplusplus
#  include "BLI_span.hh"
namespace blender::animrig {
class BoneColor;
}
#endif

struct AnimData;
struct BoneCollection;

/* this system works on different transformation space levels;
 *
 * 1) Bone Space;      with each Bone having own (0,0,0) origin
 * 2) Armature Space;  the rest position, in Object space, Bones Spaces are applied hierarchical
 * 3) Pose Space;      the animation position, in Object space
 * 4) World Space;     Object matrix applied to Pose or Armature space
 */

typedef struct BoneColor {
  /**
   * Index of color palette to use when drawing bones.
   * 0=default, >0 = predefined in theme, -1=custom color in #custom.
   *
   * For the predefined ones, see #rna_enum_color_sets_items in rna_armature.c.
   */
  int8_t palette_index;
  uint8_t _pad0[7];
  ThemeWireColor custom;
#ifdef __cplusplus
  blender::animrig::BoneColor &wrap();
  const blender::animrig::BoneColor &wrap() const;
#endif
} BoneColor;

typedef struct Bone_Runtime {
  /* #BoneCollectionReference */
  ListBase collections;
} Bone_Runtime;

typedef struct Bone {
  /** Next/previous elements within this list. */
  struct Bone *next, *prev;
  /** User-Defined Properties on this Bone. */
  IDProperty *prop;
  /** Parent (IK parent if appropriate flag is set). */
  struct Bone *parent;
  /** Children. */
  ListBase childbase;
  /** Name of the bone - must be unique within the armature, MAXBONENAME. */
  char name[64];

  /** Roll is input for edit-mode, length calculated. */
  float roll;
  float head[3];
  /** Head/tail and roll in Bone Space. */
  float tail[3];
  /** Rotation derived from head/tail/roll. */
  float bone_mat[3][3];

  int flag;

  char _pad1[4];
  BoneColor color; /* MUST be named the same as in bPoseChannel and EditBone structs. */

  char inherit_scale_mode;
  char _pad[3];

  float arm_head[3];
  /** Head/tail in Armature Space (rest pose). */
  float arm_tail[3];
  /** Matrix: `(bonemat(b)+head(b))*arm_mat(b-1)`, rest pose. */
  float arm_mat[4][4];
  /** Roll in Armature Space (rest pose). */
  float arm_roll;

  /** dist, weight: for non-deformgroup deforms. */
  float dist, weight;
  /**
   * The width for block bones. The final X/Z bone widths are double these values.
   *
   * \note keep in this order for transform code which stores a pointer to `xwidth`,
   * accessing length and `zwidth` as offsets.
   */
  float xwidth, length, zwidth;
  /**
   * Radius for head/tail sphere, defining deform as well,
   * `parent->rad_tip` overrides `rad_head`.
   */
  float rad_head, rad_tail;

  /** Curved bones settings - these define the "rest-pose" for a curved bone. */
  float roll1, roll2;
  float curve_in_x, curve_in_z;
  float curve_out_x, curve_out_z;
  /** Length of bezier handles. */
  float ease1, ease2;
  float scale_in_x DNA_DEPRECATED, scale_in_z DNA_DEPRECATED;
  float scale_out_x DNA_DEPRECATED, scale_out_z DNA_DEPRECATED;
  float scale_in[3], scale_out[3];

  /** Patch for upward compatibility, UNUSED! */
  float size[3];
  /** Layers that bone appears on. */
  int layer;
  /** For B-bones. */
  short segments;
  /** Vertex to segment mapping mode. */
  char bbone_mapping_mode;
  char _pad2[7];

  /** Type of next/prev bone handles. */
  char bbone_prev_type;
  char bbone_next_type;
  /** B-Bone flags. */
  int bbone_flag;
  short bbone_prev_flag;
  short bbone_next_flag;
  /** Next/prev bones to use as handle references when calculating bbones (optional). */
  struct Bone *bbone_prev;
  struct Bone *bbone_next;

  /* Keep last. */
  Bone_Runtime runtime;
} Bone;

typedef struct bArmature_Runtime {
  /**
   * Index of the active collection, -1 if there is no collection active.
   *
   * For UIList support in the user interface. Assigning here does nothing, use
   * `ANIM_armature_bonecoll_active_set` to set the active bone collection.
   */
  int active_collection_index;
  uint8_t _pad0[4];
  struct BoneCollection *active_collection;
} bArmature_Runtime;

typedef struct bArmature {
  ID id;
  struct AnimData *adt;

  ListBase bonebase;

  /** Use a hash-table for quicker lookups of bones by name. */
  struct GHash *bonehash;
  void *_pad1;

  /** #EditBone list (use an allocated pointer so the state can be checked). */
  ListBase *edbo;

  /* active bones should work like active object where possible
   * - active and selection are unrelated
   * - active & hidden is not allowed
   * - from the user perspective active == last selected
   * - active should be ignored when not visible (hidden layer) */

  /** Active bone. */
  Bone *act_bone;
  /** Active edit-bone (in edit-mode). */
  struct EditBone *act_edbone;

  /** ID data is older than edit-mode data (TODO: move to edit-mode struct). */
  char needs_flush_to_id;
  char _pad0[3];

  int flag;
  int drawtype;

  short deformflag;
  short pathflag;

  /** This is used only for reading/writing BoneCollections in blend
   * files, for forwards/backwards compatibility with Blender 4.0. It
   * should always be empty at runtime. Use collection_array for
   * everything other than file reading/writing.
   * TODO: remove this in Blender 5.0, and instead write the contents of
   * collection_array to blend files directly. */
  ListBase collections_legacy; /* BoneCollection. */

  struct BoneCollection **collection_array; /* Array of `collection_array_num` BoneCollections. */
  int collection_array_num;
  /**
   * Number of root bone collections.
   *
   * `collection_array[0:collection_root_count]` are the collections without a parent collection.
   */
  int collection_root_count;

  /** Do not directly assign, use `ANIM_armature_bonecoll_active_set` instead.
   * This is stored as a string to make it possible for the library overrides system to understand
   * when it actually changed (compared to a BoneCollection*, which would change on every load).
   */
  char active_collection_name[64]; /* MAX_NAME. */

  /** For UI, to show which layers are there. */
  unsigned int layer_used DNA_DEPRECATED;
  /** For buttons to work, both variables in this order together. */
  unsigned int layer DNA_DEPRECATED, layer_protected DNA_DEPRECATED;

  /** Relative position of the axes on the bone, from head (0.0f) to tail (1.0f). */
  float axes_position;

  /** Keep last, for consistency with the position of other DNA runtime structures. */
  struct bArmature_Runtime runtime;

#ifdef __cplusplus
  /* Collection array access for convenient for-loop iteration. */
  blender::Span<const BoneCollection *> collections_span() const;
  blender::Span<BoneCollection *> collections_span();

  /* Span of all root collections. */
  blender::Span<const BoneCollection *> collections_roots() const;
  blender::Span<BoneCollection *> collections_roots();

  /* Return the span of children of the given bone collection. */
  blender::Span<const BoneCollection *> collection_children(const BoneCollection *parent) const;
  blender::Span<BoneCollection *> collection_children(BoneCollection *parent);
#endif
} bArmature;

/**
 * Collection of Bones within an Armature.
 *
 * BoneCollections are owned by their Armature, and cannot be shared between
 * different armatures.
 *
 * Bones can be in more than one collection at a time.
 *
 * Selectability and visibility of bones are determined by OR-ing the collection
 * flags.
 */
typedef struct BoneCollection {
  struct BoneCollection *next, *prev;

  /** MAX_NAME. */
  char name[64];

  /** BoneCollectionMember. */
  ListBase bones;

  /** eBoneCollection_Flag. */
  uint8_t flags;
  uint8_t _pad0[7];

  /*
   * Hierarchy information. The Armature has an array of BoneCollection pointers. These are ordered
   * such that siblings are always stored in consecutive array elements.
   */
  /** Array index of the first child of this BoneCollection. */
  int child_index;
  /** Number of children of this BoneCollection. */
  int child_count;

  /** Custom properties. */
  struct IDProperty *prop;

#ifdef __cplusplus
  /**
   * Return whether this collection is marked as 'visible'.
   *
   * Note that its effective visibility depends on the visibility of its ancestors as well.
   *
   * \see is_visible_with_ancestors
   * \see ANIM_bonecoll_show
   * \see ANIM_bonecoll_hide
   */
  bool is_visible() const;

  /**
   * Return whether this collection's ancestors are visible or not.
   *
   * \see is_visible_with_ancestors
   */
  bool is_visible_ancestors() const;

  /**
   * Return whether this collection is visible, taking into account the
   * visibility of its ancestors.
   *
   * \return true when this collection and all its ancestors are visible.
   *
   * \see is_visible
   */
<<<<<<< HEAD
  bool is_visible_effectively() const;

  /**
   * Whether or not this bone collection is expanded in the tree view.
   *
   * This corresponds to the #BONE_COLLECTION_EXPANDED flag.
   */
  bool is_expanded() const;
=======
  bool is_visible_with_ancestors() const;

  /**
   * Return whether this collection is marked as 'solo'.
   */
  bool is_solo() const;
>>>>>>> 8d4643af
#endif
} BoneCollection;

/** Membership relation of a bone with a bone collection. */
typedef struct BoneCollectionMember {
  struct BoneCollectionMember *next, *prev;
  struct Bone *bone;
} BoneCollectionMember;

/**
 * Membership relation of a bone with its collections.
 *
 * This is only bone-runtime data for easy lookups, the actual membership is
 * stored on the #bArmature in #BoneCollectionMember structs.
 */
typedef struct BoneCollectionReference {
  struct BoneCollectionReference *next, *prev;
  struct BoneCollection *bcoll;
} BoneCollectionReference;

/* armature->flag */
/* don't use bit 7, was saved in files to disable stuff */
typedef enum eArmature_Flag {
  ARM_RESTPOS = (1 << 0),
  /** XRAY is here only for backwards converting */
  ARM_FLAG_UNUSED_1 = (1 << 1), /* cleared */
  ARM_DRAWAXES = (1 << 2),
  ARM_DRAWNAMES = (1 << 3),
  /* ARM_POSEMODE = (1 << 4), Deprecated. */
  /** Position of the parent-child relation lines on the bone (cleared = drawn
   * from the tail, set = drawn from the head). Only controls the parent side of
   * the line; the child side is always drawn to the head of the bone. */
  ARM_DRAW_RELATION_FROM_HEAD = (1 << 5), /* Cleared in versioning of pre-2.80 files. */
  /**
   * Whether any bone collection is marked with the 'solo' flag.
   * When this is the case, bone collection visibility flags don't matter any more, and only ones
   * that have their 'solo' flag set will be visible.
   *
   * \see eBoneCollection_Flag::BONE_COLLECTION_SOLO */
  ARM_BCOLL_SOLO_ACTIVE = (1 << 6), /* Cleared in versioning of pre-2.80 files. */
  ARM_FLAG_UNUSED_7 = (1 << 7),     /* cleared */
  ARM_MIRROR_EDIT = (1 << 8),
  ARM_FLAG_UNUSED_9 = (1 << 9),
  /** Made option negative, for backwards compatibility. */
  ARM_NO_CUSTOM = (1 << 10),
  /** Draw custom colors. */
  ARM_COL_CUSTOM = (1 << 11),
  /** When ghosting, only show selected bones (this should belong to ghostflag instead). */
  ARM_FLAG_UNUSED_12 = (1 << 12), /* cleared */
  /** Dope-sheet channel is expanded */
  ARM_DS_EXPAND = (1 << 13),
  /** Other objects are used for visualizing various states (hack for efficient updates). */
  ARM_HAS_VIZ_DEPS = (1 << 14),
} eArmature_Flag;

/* armature->drawtype */
typedef enum eArmature_Drawtype {
  ARM_OCTA = 0,
  ARM_LINE = 1,
  ARM_B_BONE = 2,
  ARM_ENVELOPE = 3,
  ARM_WIRE = 4,
} eArmature_Drawtype;

/* armature->deformflag */
typedef enum eArmature_DeformFlag {
  ARM_DEF_VGROUP = (1 << 0),
  ARM_DEF_ENVELOPE = (1 << 1),
  ARM_DEF_QUATERNION = (1 << 2),
#ifdef DNA_DEPRECATED_ALLOW
  ARM_DEF_B_BONE_REST = (1 << 3), /* deprecated */
#endif
  ARM_DEF_INVERT_VGROUP = (1 << 4),
} eArmature_DeformFlag;

#ifdef DNA_DEPRECATED_ALLOW /* Old animation system (armature only viz). */
/** #bArmature.pathflag */
typedef enum eArmature_PathFlag {
  ARM_PATH_FNUMS = (1 << 0),
  ARM_PATH_KFRAS = (1 << 1),
  ARM_PATH_HEADS = (1 << 2),
  ARM_PATH_ACFRA = (1 << 3),
  ARM_PATH_KFNOS = (1 << 4),
} eArmature_PathFlag;
#endif

/* bone->flag */
typedef enum eBone_Flag {
  BONE_SELECTED = (1 << 0),
  BONE_ROOTSEL = (1 << 1),
  BONE_TIPSEL = (1 << 2),
  /** Used instead of BONE_SELECTED during transform (clear before use) */
  BONE_TRANSFORM = (1 << 3),
  /** When bone has a parent, connect head of bone to parent's tail. */
  BONE_CONNECTED = (1 << 4),
  /* 32 used to be quatrot, was always set in files, do not reuse unless you clear it always */
  /** hidden Bones when drawing PoseChannels */
  BONE_HIDDEN_P = (1 << 6),
  /** For detecting cyclic dependencies */
  BONE_DONE = (1 << 7),
  /** active is on mouse clicks only - deprecated, ONLY USE FOR DRAWING */
  BONE_DRAW_ACTIVE = (1 << 8),
  /** No parent rotation or scale */
  BONE_HINGE = (1 << 9),
  /** hidden Bones when drawing Armature Editmode */
  BONE_HIDDEN_A = (1 << 10),
  /** multiplies vgroup with envelope */
  BONE_MULT_VG_ENV = (1 << 11),
  /** bone doesn't deform geometry */
  BONE_NO_DEFORM = (1 << 12),
#ifdef DNA_DEPRECATED_ALLOW
  /** set to prevent destruction of its unkeyframed pose (after transform) */
  BONE_UNKEYED = (1 << 13),
#endif
  /** set to prevent hinge child bones from influencing the transform center */
  BONE_HINGE_CHILD_TRANSFORM = (1 << 14),
#ifdef DNA_DEPRECATED_ALLOW
  /** No parent scale */
  BONE_NO_SCALE = (1 << 15),
#endif
  /** hidden bone when drawing PoseChannels (for ghost drawing) */
  BONE_HIDDEN_PG = (1 << 16),
  /** bone should be drawn as OB_WIRE, regardless of draw-types of view+armature */
  BONE_DRAWWIRE = (1 << 17),
  /** when no parent, bone will not get cyclic offset */
  BONE_NO_CYCLICOFFSET = (1 << 18),
  /** bone transforms are locked in EditMode */
  BONE_EDITMODE_LOCKED = (1 << 19),
  /** Indicates that a parent is also being transformed */
  BONE_TRANSFORM_CHILD = (1 << 20),
  /** bone cannot be selected */
  BONE_UNSELECTABLE = (1 << 21),
  /** bone location is in armature space */
  BONE_NO_LOCAL_LOCATION = (1 << 22),
  /** object child will use relative transform (like deform) */
  BONE_RELATIVE_PARENTING = (1 << 23),
#ifdef DNA_DEPRECATED_ALLOW
  /** it will add the parent end roll to the inroll */
  BONE_ADD_PARENT_END_ROLL = (1 << 24),
#endif
  /** this bone was transformed by the mirror function */
  BONE_TRANSFORM_MIRROR = (1 << 25),
  /** this bone is associated with a locked vertex group, ONLY USE FOR DRAWING */
  BONE_DRAW_LOCKED_WEIGHT = (1 << 26),
} eBone_Flag;
ENUM_OPERATORS(eBone_Flag, BONE_DRAW_LOCKED_WEIGHT)

/* bone->inherit_scale_mode */
typedef enum eBone_InheritScaleMode {
  /* Inherit all scale and shear. */
  BONE_INHERIT_SCALE_FULL = 0,
  /* Inherit scale, but remove final shear. */
  BONE_INHERIT_SCALE_FIX_SHEAR = 1,
  /* Inherit average scale. */
  BONE_INHERIT_SCALE_AVERAGE = 2,
  /* Inherit no scale or shear. */
  BONE_INHERIT_SCALE_NONE = 3,
  /* Inherit effects of shear on parent (same as old disabled Inherit Scale). */
  BONE_INHERIT_SCALE_NONE_LEGACY = 4,
  /* Inherit parent X scale as child X scale etc. */
  BONE_INHERIT_SCALE_ALIGNED = 5,
} eBone_InheritScaleMode;

/* bone->bbone_prev_type, bbone_next_type */
typedef enum eBone_BBoneHandleType {
  BBONE_HANDLE_AUTO = 0,     /* Default mode based on parents & children. */
  BBONE_HANDLE_ABSOLUTE = 1, /* Custom handle in absolute position mode. */
  BBONE_HANDLE_RELATIVE = 2, /* Custom handle in relative position mode. */
  BBONE_HANDLE_TANGENT = 3,  /* Custom handle in tangent mode (use direction, not location). */
} eBone_BBoneHandleType;

/* bone->bbone_mapping_mode */
typedef enum eBone_BBoneMappingMode {
  BBONE_MAPPING_STRAIGHT = 0, /* Default mode that ignores the rest pose curvature. */
  BBONE_MAPPING_CURVED = 1,   /* Mode that takes the rest pose curvature into account. */
} eBone_BBoneMappingMode;

/* bone->bbone_flag */
typedef enum eBone_BBoneFlag {
  /** Add the parent Out roll to the In roll. */
  BBONE_ADD_PARENT_END_ROLL = (1 << 0),
  /** Multiply B-Bone easing values with Scale Length. */
  BBONE_SCALE_EASING = (1 << 1),
} eBone_BBoneFlag;

/* bone->bbone_prev/next_flag */
typedef enum eBone_BBoneHandleFlag {
  /** Use handle bone scaling for scale X. */
  BBONE_HANDLE_SCALE_X = (1 << 0),
  /** Use handle bone scaling for scale Y (length). */
  BBONE_HANDLE_SCALE_Y = (1 << 1),
  /** Use handle bone scaling for scale Z. */
  BBONE_HANDLE_SCALE_Z = (1 << 2),
  /** Use handle bone scaling for easing. */
  BBONE_HANDLE_SCALE_EASE = (1 << 3),
  /** Is handle scale required? */
  BBONE_HANDLE_SCALE_ANY = BBONE_HANDLE_SCALE_X | BBONE_HANDLE_SCALE_Y | BBONE_HANDLE_SCALE_Z |
                           BBONE_HANDLE_SCALE_EASE,
} eBone_BBoneHandleFlag;

#define MAXBONENAME 64

/** #BoneCollection.flag */
typedef enum eBoneCollection_Flag {
  BONE_COLLECTION_VISIBLE = (1 << 0),    /* Visibility flag of this particular collection. */
  BONE_COLLECTION_SELECTABLE = (1 << 1), /* Intended to be implemented in the not-so-far future. */
  BONE_COLLECTION_OVERRIDE_LIBRARY_LOCAL = (1 << 2), /* Added by a local library override. */

  /**
   * Set when all ancestors are visible.
   *
   * This would actually be a runtime flag, but bone collections don't have a
   * runtime struct yet, and the addition of one more flag doesn't seem worth
   * the effort. */
  BONE_COLLECTION_ANCESTORS_VISIBLE = (1 << 3),

<<<<<<< HEAD
  BONE_COLLECTION_EXPANDED = (1 << 4), /* Expanded in the tree view. */
} eBoneCollection_Flag;
ENUM_OPERATORS(eBoneCollection_Flag, BONE_COLLECTION_EXPANDED)
=======
  /**
   * Whether this bone collection is marked as 'solo'.
   *
   * If no bone collections have this flag set, visibility is determined by
   * BONE_COLLECTION_VISIBLE.
   *
   * If there is any bone collection with the BONE_COLLECTION_SOLO flag enabled, all bone
   * collections are effectively hidden, except other collections with this flag enabled.
   *
   * \see eArmature_Flag::ARM_BCOLL_SOLO_ACTIVE
   */
  BONE_COLLECTION_SOLO = (1 << 4),
} eBoneCollection_Flag;
ENUM_OPERATORS(eBoneCollection_Flag, BONE_COLLECTION_SOLO)
>>>>>>> 8d4643af

#ifdef __cplusplus

inline blender::animrig::BoneColor &BoneColor::wrap()
{
  return *reinterpret_cast<blender::animrig::BoneColor *>(this);
}
inline const blender::animrig::BoneColor &BoneColor::wrap() const
{
  return *reinterpret_cast<const blender::animrig::BoneColor *>(this);
}
#endif<|MERGE_RESOLUTION|>--- conflicted
+++ resolved
@@ -300,23 +300,18 @@
    *
    * \see is_visible
    */
-<<<<<<< HEAD
-  bool is_visible_effectively() const;
-
+  bool is_visible_with_ancestors() const;
+
+  /**
+   * Return whether this collection is marked as 'solo'.
+   */
+  bool is_solo() const;
   /**
    * Whether or not this bone collection is expanded in the tree view.
    *
    * This corresponds to the #BONE_COLLECTION_EXPANDED flag.
    */
   bool is_expanded() const;
-=======
-  bool is_visible_with_ancestors() const;
-
-  /**
-   * Return whether this collection is marked as 'solo'.
-   */
-  bool is_solo() const;
->>>>>>> 8d4643af
 #endif
 } BoneCollection;
 
@@ -533,26 +528,22 @@
    * the effort. */
   BONE_COLLECTION_ANCESTORS_VISIBLE = (1 << 3),
 
-<<<<<<< HEAD
-  BONE_COLLECTION_EXPANDED = (1 << 4), /* Expanded in the tree view. */
+  /**
+   * Whether this bone collection is marked as 'solo'.
+   *
+   * If no bone collections have this flag set, visibility is determined by
+   * BONE_COLLECTION_VISIBLE.
+   *
+   * If there is any bone collection with the BONE_COLLECTION_SOLO flag enabled, all bone
+   * collections are effectively hidden, except other collections with this flag enabled.
+   *
+   * \see eArmature_Flag::ARM_BCOLL_SOLO_ACTIVE
+   */
+  BONE_COLLECTION_SOLO = (1 << 4),
+  
+  BONE_COLLECTION_EXPANDED = (1 << 5), /* Expanded in the tree view. */
 } eBoneCollection_Flag;
 ENUM_OPERATORS(eBoneCollection_Flag, BONE_COLLECTION_EXPANDED)
-=======
-  /**
-   * Whether this bone collection is marked as 'solo'.
-   *
-   * If no bone collections have this flag set, visibility is determined by
-   * BONE_COLLECTION_VISIBLE.
-   *
-   * If there is any bone collection with the BONE_COLLECTION_SOLO flag enabled, all bone
-   * collections are effectively hidden, except other collections with this flag enabled.
-   *
-   * \see eArmature_Flag::ARM_BCOLL_SOLO_ACTIVE
-   */
-  BONE_COLLECTION_SOLO = (1 << 4),
-} eBoneCollection_Flag;
-ENUM_OPERATORS(eBoneCollection_Flag, BONE_COLLECTION_SOLO)
->>>>>>> 8d4643af
 
 #ifdef __cplusplus
 
