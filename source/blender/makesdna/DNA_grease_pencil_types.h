/* SPDX-FileCopyrightText: 2023 Blender Authors
 *
 * SPDX-License-Identifier: GPL-2.0-or-later */

/** \file
 * \ingroup DNA
 */

#pragma once

#include "DNA_ID.h"
#include "DNA_curve_types.h"
#include "DNA_curves_types.h"
#include "DNA_listBase.h"

#ifdef __cplusplus
#  include "BLI_bounds_types.hh"
#  include "BLI_function_ref.hh"
#  include "BLI_generic_virtual_array.hh"
#  include "BLI_map.hh"
#  include "BLI_math_vector_types.hh"
#  include "BLI_span.hh"
namespace blender::bke {
class AttributeAccessor;
class MutableAttributeAccessor;
class GreasePencilRuntime;
class GreasePencilDrawingRuntime;
namespace greasepencil {
class DrawingRuntime;
class Drawing;
class DrawingReference;
class TreeNode;
class Layer;
class LayerRuntime;
class LayerGroup;
class LayerGroupRuntime;
}  // namespace greasepencil
}  // namespace blender::bke
using GreasePencilRuntimeHandle = blender::bke::GreasePencilRuntime;
using GreasePencilDrawingRuntimeHandle = blender::bke::greasepencil::DrawingRuntime;
using GreasePencilLayerRuntimeHandle = blender::bke::greasepencil::LayerRuntime;
using GreasePencilLayerGroupRuntimeHandle = blender::bke::greasepencil::LayerGroupRuntime;
#else
typedef struct GreasePencilRuntimeHandle GreasePencilRuntimeHandle;
typedef struct GreasePencilDrawingRuntimeHandle GreasePencilDrawingRuntimeHandle;
typedef struct GreasePencilLayerRuntimeHandle GreasePencilLayerRuntimeHandle;
typedef struct GreasePencilLayerGroupRuntimeHandle GreasePencilLayerGroupRuntimeHandle;
#endif

struct GreasePencil;
struct BlendDataReader;
struct BlendWriter;
struct Object;
struct bDeformGroup;

typedef enum GreasePencilStrokeCapType {
  GP_STROKE_CAP_TYPE_ROUND = 0,
  GP_STROKE_CAP_TYPE_FLAT = 1,
  /* Keep last. */
  GP_STROKE_CAP_TYPE_MAX,
} GreasePencilStrokeCapType;

/**
 * Type of drawing data.
 * If `GP_DRAWING` the node is a `GreasePencilDrawing`,
 * if `GP_DRAWING_REFERENCE` the node is a `GreasePencilDrawingReference`.
 */
typedef enum GreasePencilDrawingType {
  GP_DRAWING = 0,
  GP_DRAWING_REFERENCE = 1,
} GreasePencilDrawingType;

/**
 * Flag for drawings and drawing references. #GreasePencilDrawingBase.flag
 */
typedef enum GreasePencilDrawingBaseFlag {
  /* TODO */
  GreasePencilDrawingBaseFlag_TODO
} GreasePencilDrawingBaseFlag;

/**
 * Base class for drawings and drawing references (drawings from other objects).
 */
typedef struct GreasePencilDrawingBase {
  /**
   * One of `GreasePencilDrawingType`.
   * Indicates if this is an actual drawing or a drawing referenced from another object.
   */
  int8_t type;
  char _pad[3];
  /**
   * Flag. Used to set e.g. the selection status. See `GreasePencilDrawingBaseFlag`.
   */
  uint32_t flag;
} GreasePencilDrawingBase;

/**
 * A grease pencil drawing is a set of strokes. The data is stored using the `CurvesGeometry` data
 * structure and the custom attributes within it.
 */
typedef struct GreasePencilDrawing {
  GreasePencilDrawingBase base;
  /**
   * The stroke data for this drawing.
   */
  CurvesGeometry geometry;
  /**
   * Runtime data on the drawing.
   */
  GreasePencilDrawingRuntimeHandle *runtime;
#ifdef __cplusplus
  blender::bke::greasepencil::Drawing &wrap();
  const blender::bke::greasepencil::Drawing &wrap() const;
#endif
} GreasePencilDrawing;

typedef struct GreasePencilDrawingReference {
  GreasePencilDrawingBase base;
  /**
   * A reference to another GreasePencil data-block.
   * If the data-block has multiple drawings, this drawing references all of them sequentially.
   * See the note in `GreasePencilLayer->frames()` for a detailed explanation of this.
   */
  struct GreasePencil *id_reference;
#ifdef __cplusplus
  blender::bke::greasepencil::DrawingReference &wrap();
  const blender::bke::greasepencil::DrawingReference &wrap() const;
#endif
} GreasePencilDrawingReference;

/**
 * Flag for grease pencil frames. #GreasePencilFrame.flag
 */
typedef enum GreasePencilFrameFlag {
  GP_FRAME_SELECTED = (1 << 0),
  /* When set, the frame is implicitly held until the next frame. E.g. it doesn't have a fixed
   * duration. */
  GP_FRAME_IMPLICIT_HOLD = (1 << 1),
} GreasePencilFrameFlag;

/**
 * A GreasePencilFrame is a single keyframe in the timeline.
 * It references a drawing by index into the drawing array.
 */
typedef struct GreasePencilFrame {
  /**
   * Index into the GreasePencil->drawings array.
   */
  int drawing_index;
  /**
   * Flag. Used to set e.g. the selection.
   */
  uint32_t flag;
  /**
   * Keyframe type. See `eBezTriple_KeyframeType`.
   */
  int8_t type;
  char _pad[3];
#ifdef __cplusplus
  static GreasePencilFrame null();
  bool is_null() const;
  bool is_implicit_hold() const;
  bool is_selected() const;
#endif
} GreasePencilFrame;

typedef enum GreasePencilLayerFramesMapStorageFlag {
  GP_LAYER_FRAMES_STORAGE_DIRTY = (1 << 0),
} GreasePencilLayerFramesMapStorageFlag;

/**
 * Storage for the Map in `blender::bke::greasepencil::Layer`.
 * See the description there for more detail.
 */
typedef struct GreasePencilLayerFramesMapStorage {
  /* Array of `frames` keys (sorted in ascending order). */
  int *keys;
  /* Array of `frames` values (order matches the keys array). */
  GreasePencilFrame *values;
  /* Size of the map (number of key-value pairs). */
  int num;
  /* Flag for the status of the storage. */
  int flag;
} GreasePencilLayerFramesMapStorage;

/**
 * Flag for layer masks. #GreasePencilLayerMask.flag
 */
typedef enum GreasePencilLayerMaskFlag {
  GP_LAYER_MASK_HIDE = (1 << 0),
  GP_LAYER_MASK_INVERT = (1 << 1),
} GreasePencilLayerMaskFlag;

/**
 * A grease pencil layer mask stores the name of a layer that is the mask.
 */
typedef struct GreasePencilLayerMask {
  struct GreasePencilLayerMask *next, *prev;
  /**
   * The name of the layer that is the mask.
   */
  char *layer_name;
  /**
   * Layer mask flag. See `GreasePencilLayerMaskFlag`.
   */
  uint16_t flag;
  char _pad[6];
} GreasePencilLayerMask;

/**
 * Layer blending modes. #GreasePencilLayer.blend_mode
 */
typedef enum GreasePencilLayerBlendMode {
  GP_LAYER_BLEND_NONE = 0,
  GP_LAYER_BLEND_HARDLIGHT = 1,
  GP_LAYER_BLEND_ADD = 2,
  GP_LAYER_BLEND_SUBTRACT = 3,
  GP_LAYER_BLEND_MULTIPLY = 4,
  GP_LAYER_BLEND_DIVIDE = 5,
} GreasePencilLayerBlendMode;

/**
 * Type of layer node.
 * If `GP_LAYER_TREE_LEAF` the node is a `GreasePencilLayerTreeLeaf`,
 * if `GP_LAYER_TREE_GROUP` the node is a `GreasePencilLayerTreeGroup`.
 */
typedef enum GreasePencilLayerTreeNodeType {
  GP_LAYER_TREE_LEAF = 0,
  GP_LAYER_TREE_GROUP = 1,
} GreasePencilLayerTreeNodeType;

/**
 * Flags for layer tree nodes. #GreasePencilLayerTreeNode.flag
 */
typedef enum GreasePencilLayerTreeNodeFlag {
  GP_LAYER_TREE_NODE_HIDE = (1 << 0),
  GP_LAYER_TREE_NODE_LOCKED = (1 << 1),
  GP_LAYER_TREE_NODE_SELECT = (1 << 2),
  GP_LAYER_TREE_NODE_MUTE = (1 << 3),
  GP_LAYER_TREE_NODE_USE_LIGHTS = (1 << 4),
  GP_LAYER_TREE_NODE_HIDE_ONION_SKINNING = (1 << 5),
  GP_LAYER_TREE_NODE_EXPANDED = (1 << 6),
  GP_LAYER_TREE_NODE_HIDE_MASKS = (1 << 7),
<<<<<<< HEAD
  GP_LAYER_TREE_NODE_USE_LOCKED_MATERIAL = (1 << 8),
=======
  GP_LAYER_TREE_NODE_DISABLE_MASKS_IN_VIEWLAYER = (1 << 8),
>>>>>>> 71e7775b
} GreasePencilLayerTreeNodeFlag;

struct GreasePencilLayerTreeGroup;
typedef struct GreasePencilLayerTreeNode {
  /* ListBase pointers. */
  struct GreasePencilLayerTreeNode *next, *prev;
  /* Parent pointer. Can be null. */
  struct GreasePencilLayerTreeGroup *parent;
  /**
   * Name of the layer/group. Dynamic length.
   */
  char *name;
  /**
   * One of `GreasePencilLayerTreeNodeType`.
   * Indicates the type of struct this element is.
   */
  int8_t type;
  /**
   * Color tag.
   */
  uint8_t color[3];
  /**
   * Flag. Used to set e.g. the selection, visibility, ... status.
   * See `GreasePencilLayerTreeNodeFlag`.
   */
  uint32_t flag;
#ifdef __cplusplus
  blender::bke::greasepencil::TreeNode &wrap();
  const blender::bke::greasepencil::TreeNode &wrap() const;
#endif
} GreasePencilLayerTreeNode;

/**
 * A grease pencil layer is a collection of drawings mapped to a specific time on the timeline.
 */
typedef struct GreasePencilLayer {
  GreasePencilLayerTreeNode base;
  /* Only used for storage in the .blend file. */
  GreasePencilLayerFramesMapStorage frames_storage;
  /**
   * Layer blend mode. See `GreasePencilLayerBlendMode`.
   */
  int8_t blend_mode;
  char _pad[3];
  /**
   * Opacity of the layer.
   */
  float opacity;
  /**
   * List of `GreasePencilLayerMask`.
   */
  ListBase masks;
  int active_mask_index;
  char _pad2[4];
  /**
   * Layer parent object. Can be an armature in which case the `parsubstr` is the bone name.
   */
  struct Object *parent;
  char *parsubstr;
  /**
   * Stores the inverse of the parent during parenting to keep the layer in its position.
   * Also referred to as the "keep transform" parenting elsewhere.
   */
  float parentinv[4][4];
  /**
   * Layer transform UI settings. These should *not* be used to do any computation.
   * Use the functions is the `bke::greasepencil::Layer` class instead.
   */
  float translation[3], rotation[3], scale[3];
  char _pad3[4];
  /** Name of the view layer used to filter render output. */
  char *viewlayername;
  /**
   * Runtime struct pointer.
   */
  GreasePencilLayerRuntimeHandle *runtime;
#ifdef __cplusplus
  blender::bke::greasepencil::Layer &wrap();
  const blender::bke::greasepencil::Layer &wrap() const;
#endif
} GreasePencilLayer;

typedef struct GreasePencilLayerTreeGroup {
  GreasePencilLayerTreeNode base;
  /**
   * List of `GreasePencilLayerTreeNode`.
   */
  ListBase children;
  /**
   * Runtime struct pointer.
   */
  GreasePencilLayerGroupRuntimeHandle *runtime;
#ifdef __cplusplus
  blender::bke::greasepencil::LayerGroup &wrap();
  const blender::bke::greasepencil::LayerGroup &wrap() const;
#endif
} GreasePencilLayerTreeGroup;

/**
 * Flag for the grease pencil data-block. #GreasePencil.flag
 */
typedef enum GreasePencilFlag {
  GREASE_PENCIL_ANIM_CHANNEL_EXPANDED = (1 << 0),
  GREASE_PENCIL_AUTOLOCK_LAYERS = (1 << 1),
  GREASE_PENCIL_STROKE_ORDER_3D = (1 << 2),
} GreasePencilFlag;

/**
 * Onion skinning mode. #GreasePencilOnionSkinningSettings.mode
 */
typedef enum GreasePencilOnionSkinningMode {
  GP_ONION_SKINNING_MODE_ABSOLUTE = 0,
  GP_ONION_SKINNING_MODE_RELATIVE = 1,
  GP_ONION_SKINNING_MODE_SELECTED = 2,
} GreasePencilOnionSkinningMode;

typedef enum GreasePencilOnionSkinningFlag {
  /* Use custom colors (per object-data) for onion skinning. */
  GP_ONION_SKINNING_USE_CUSTOM_COLORS = (1 << 0),
  /* Fade the opacity of ghost frames further away from the current frame. */
  GP_ONION_SKINNING_USE_FADE = (1 << 1),
  /* Show looping frames in onion skinning. */
  GP_ONION_SKINNING_SHOW_LOOP = (1 << 2),
} GreasePencilOnionSkinningFlag;

/**
 * Flag for filtering the onion skinning per keyframe type.
 * #GreasePencilOnionSkinningSettings.filter
 * \note needs to match order of `eBezTriple_KeyframeType`.
 */
typedef enum GreasePencilOnionSkinningFilter {
  GP_ONION_SKINNING_FILTER_KEYTYPE_KEYFRAME = (1 << 0),
  GP_ONION_SKINNING_FILTER_KEYTYPE_EXTREME = (1 << 1),
  GP_ONION_SKINNING_FILTER_KEYTYPE_BREAKDOWN = (1 << 2),
  GP_ONION_SKINNING_FILTER_KEYTYPE_JITTER = (1 << 3),
  GP_ONION_SKINNING_FILTER_KEYTYPE_MOVEHOLD = (1 << 4),
} GreasePencilOnionSkinningFilter;

#define GREASE_PENCIL_ONION_SKINNING_FILTER_ALL \
  (GP_ONION_SKINNING_FILTER_KEYTYPE_KEYFRAME | GP_ONION_SKINNING_FILTER_KEYTYPE_EXTREME | \
   GP_ONION_SKINNING_FILTER_KEYTYPE_BREAKDOWN | GP_ONION_SKINNING_FILTER_KEYTYPE_JITTER | \
   GP_ONION_SKINNING_FILTER_KEYTYPE_MOVEHOLD)

/**
 * Per data-block Grease Pencil onion skinning settings.
 */
typedef struct GreasePencilOnionSkinningSettings {
  /**
   * Opacity for the ghost frames.
   */
  float opacity;
  /* #GreasePencilOnionSkinningMode. */
  int8_t mode;
  /* #GreasePencilOnionSkinningFlag. */
  uint8_t flag;
  /* #GreasePencilOnionSkinningFilter. */
  uint8_t filter;
  char _pad[1];
  /**
   * Number of ghost frames shown before.
   */
  int16_t num_frames_before;
  /**
   * Number of ghost frames shown after.
   */
  int16_t num_frames_after;
  /**
   * Color of the ghost frames before.
   */
  float color_before[3];
  /**
   * Color of the ghost frames after.
   */
  float color_after[3];
  char _pad2[4];
} GreasePencilOnionSkinningSettings;

/**
 * The grease pencil data-block.
 */
typedef struct GreasePencil {
  ID id;
  /** Animation data. */
  struct AnimData *adt;

  /**
   * An array of pointers to drawings. The drawing can own its data or reference it from another
   * data-block. Note that the order of this array is arbitrary. The mapping of drawings to frames
   * is done by the layers. See the `Layer` class in `BKE_grease_pencil.hh`.
   */
  GreasePencilDrawingBase **drawing_array;
  int drawing_array_num;
  char _pad[4];

  /* Root group of the layer tree. */
  GreasePencilLayerTreeGroup *root_group_ptr;

  /**
   * All attributes stored on the grease pencil layers (#AttrDomain::Layer).
   */
  CustomData layers_data;
  /**
   * The index of the active attribute in the UI.
   */
  int attributes_active_index;
  char _pad2[4];

  /**
   * Pointer to the active layer. Can be NULL.
   * This pointer does not own the data.
   */
  GreasePencilLayer *active_layer;

  /**
   * An array of materials.
   */
  struct Material **material_array;
  short material_array_num;
  char _pad3[2];
  /**
   * Global flag on the data-block.
   */
  uint32_t flag;

  ListBase vertex_group_names;
  int vertex_group_active_index;
  char _pad4[4];

  /**
   * Onion skinning settings.
   */
  GreasePencilOnionSkinningSettings onion_skinning_settings;
  /**
   * Runtime struct pointer.
   */
  GreasePencilRuntimeHandle *runtime;
#ifdef __cplusplus
  /* Root group. */
  const blender::bke::greasepencil::LayerGroup &root_group() const;
  blender::bke::greasepencil::LayerGroup &root_group();

  /* Drawings read/write access. */
  blender::Span<const GreasePencilDrawingBase *> drawings() const;
  blender::MutableSpan<GreasePencilDrawingBase *> drawings();
  const GreasePencilDrawingBase *drawing(int64_t index) const;
  GreasePencilDrawingBase *drawing(int64_t index);

  /* Layers, layer groups and nodes read/write access. */
  blender::Span<const blender::bke::greasepencil::Layer *> layers() const;
  blender::Span<blender::bke::greasepencil::Layer *> layers_for_write();

  blender::Span<const blender::bke::greasepencil::LayerGroup *> layer_groups() const;
  blender::Span<blender::bke::greasepencil::LayerGroup *> layer_groups_for_write();

  blender::Span<const blender::bke::greasepencil::TreeNode *> nodes() const;
  blender::Span<blender::bke::greasepencil::TreeNode *> nodes_for_write();

  /* Return the index of the layer if it's found, otherwise `std::nullopt`. */
  std::optional<int> get_layer_index(const blender::bke::greasepencil::Layer &layer) const;

  /* Active layer functions. */
  bool has_active_layer() const;
  const blender::bke::greasepencil::Layer *get_active_layer() const;
  blender::bke::greasepencil::Layer *get_active_layer();
  void set_active_layer(const blender::bke::greasepencil::Layer *layer);
  bool is_layer_active(const blender::bke::greasepencil::Layer *layer) const;
  void autolock_inactive_layers();

  /* Adding layers and layer groups. */
  /** Adds a new layer with the given name to the top of root group. */
  blender::bke::greasepencil::Layer &add_layer(blender::StringRefNull name);
  /** Adds a new layer with the given name to the top of the given group. */
  blender::bke::greasepencil::Layer &add_layer(
      blender::bke::greasepencil::LayerGroup &parent_group, blender::StringRefNull name);
  /** Duplicates the given layer to the top of the root group. */
  blender::bke::greasepencil::Layer &add_layer(
      const blender::bke::greasepencil::Layer &duplicate_layer);
  /** Duplicates the given layer to the top of the given group. */
  blender::bke::greasepencil::Layer &add_layer(
      blender::bke::greasepencil::LayerGroup &parent_group,
      const blender::bke::greasepencil::Layer &duplicate_layer);
  blender::bke::greasepencil::LayerGroup &add_layer_group(
      blender::bke::greasepencil::LayerGroup &parent_group, blender::StringRefNull name);

  /* Moving nodes. */
  void move_node_up(blender::bke::greasepencil::TreeNode &node, int step = 1);
  void move_node_down(blender::bke::greasepencil::TreeNode &node, int step = 1);
  void move_node_top(blender::bke::greasepencil::TreeNode &node);
  void move_node_bottom(blender::bke::greasepencil::TreeNode &node);

  void move_node_after(blender::bke::greasepencil::TreeNode &node,
                       blender::bke::greasepencil::TreeNode &target_node);
  void move_node_before(blender::bke::greasepencil::TreeNode &node,
                        blender::bke::greasepencil::TreeNode &target_node);
  void move_node_into(blender::bke::greasepencil::TreeNode &node,
                      blender::bke::greasepencil::LayerGroup &parent_group);

  /* Search functions. */
  const blender::bke::greasepencil::TreeNode *find_node_by_name(blender::StringRefNull name) const;
  blender::bke::greasepencil::TreeNode *find_node_by_name(blender::StringRefNull name);
  blender::IndexMask layer_selection_by_name(const blender::StringRefNull name,
                                             blender::IndexMaskMemory &memory) const;

  void rename_node(blender::bke::greasepencil::TreeNode &node, blender::StringRefNull new_name);

  void remove_layer(blender::bke::greasepencil::Layer &layer);

  /* Drawing API functions. */

  /**
   * Low-level resizing of drawings array. Only allocates new entries in the array, no drawings are
   * created in case of size increase. In case of size decrease, the removed drawings are deleted.
   */
  void resize_drawings(const int new_num);
  /** Add `add_num` new empty geometry drawings. */
  void add_empty_drawings(int add_num);
  void add_duplicate_drawings(int duplicate_num,
                              const blender::bke::greasepencil::Drawing &drawing);
  bool insert_blank_frame(blender::bke::greasepencil::Layer &layer,
                          int frame_number,
                          int duration,
                          eBezTriple_KeyframeType keytype);
  bool insert_duplicate_frame(blender::bke::greasepencil::Layer &layer,
                              const int src_frame_number,
                              const int dst_frame_number,
                              const bool do_instance);

  /**
   * Move a set of frames in a \a layer.
   *
   * \param frame_number_destinations: describes all transformations that should be applied on the
   * frame keys.
   *
   * If a transformation overlaps another frames, the frame will be overwritten, and the
   * corresponding drawing may be removed, if it no longer has users.
   */
  void move_frames(blender::bke::greasepencil::Layer &layer,
                   const blender::Map<int, int> &frame_number_destinations);

  /**
   * Moves and/or inserts duplicates of a set of frames in a \a layer.
   *
   * \param frame_number_destination: describes all transformations that should be applied on the
   * frame keys.
   * \param duplicate_frames: the frames that should be duplicated instead of moved.
   * Keys of the map are the keys of the corresponding source frames.
   * Frames will be inserted at the key given by the map \a frame_number_destination.
   *
   * If a transformation overlaps another frames, the frame will be overwritten, and the
   * corresponding drawing may be removed, if it no longer has users.
   */
  void move_duplicate_frames(blender::bke::greasepencil::Layer &layer,
                             const blender::Map<int, int> &frame_number_destinations,
                             const blender::Map<int, GreasePencilFrame> &duplicate_frames);

  /**
   * Removes all the frames with \a frame_numbers in the \a layer.
   * \returns true if any frame was removed.
   */
  bool remove_frames(blender::bke::greasepencil::Layer &layer, blender::Span<int> frame_numbers);
  /**
   * Removes all the drawings that have no users. Will free the drawing data and shrink the
   * drawings array.
   */
  void remove_drawings_with_no_users();
  /**
   * Makes sure all the drawings that the layer points to have a user.
   */
  void update_drawing_users_for_layer(const blender::bke::greasepencil::Layer &layer);

  /**
   * Returns a drawing on \a layer at frame \a frame_number or `nullptr` if no such
   * drawing exists.
   */
  const blender::bke::greasepencil::Drawing *get_drawing_at(
      const blender::bke::greasepencil::Layer &layer, int frame_number) const;
  /**
   * Returns an editable drawing on \a layer at frame \a frame_number or `nullptr` if no such
   * drawing exists.
   */
  blender::bke::greasepencil::Drawing *get_editable_drawing_at(
      const blender::bke::greasepencil::Layer &layer, int frame_number);

  std::optional<blender::Bounds<blender::float3>> bounds_min_max(int frame) const;
  std::optional<blender::Bounds<blender::float3>> bounds_min_max_eval() const;

  blender::bke::AttributeAccessor attributes() const;
  blender::bke::MutableAttributeAccessor attributes_for_write();

  /* For debugging purposes. */
  void print_layer_tree();
#endif
} GreasePencil;<|MERGE_RESOLUTION|>--- conflicted
+++ resolved
@@ -241,11 +241,8 @@
   GP_LAYER_TREE_NODE_HIDE_ONION_SKINNING = (1 << 5),
   GP_LAYER_TREE_NODE_EXPANDED = (1 << 6),
   GP_LAYER_TREE_NODE_HIDE_MASKS = (1 << 7),
-<<<<<<< HEAD
-  GP_LAYER_TREE_NODE_USE_LOCKED_MATERIAL = (1 << 8),
-=======
   GP_LAYER_TREE_NODE_DISABLE_MASKS_IN_VIEWLAYER = (1 << 8),
->>>>>>> 71e7775b
+  GP_LAYER_TREE_NODE_USE_LOCKED_MATERIAL = (1 << 9),
 } GreasePencilLayerTreeNodeFlag;
 
 struct GreasePencilLayerTreeGroup;
