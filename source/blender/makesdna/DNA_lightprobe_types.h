/* SPDX-License-Identifier: GPL-2.0-or-later */

/** \file
 * \ingroup DNA
 */

#pragma once

#include "DNA_ID.h"
#include "DNA_defs.h"
#include "DNA_listBase.h"

#include "BLI_assert.h"

#ifdef __cplusplus
extern "C" {
#endif

struct AnimData;
struct Object;

typedef struct LightProbe {
  ID id;
  /** Animation data (must be immediately after id for utilities to use it). */
  struct AnimData *adt;

  /** For realtime probe objects. */
  char type;
  /** General purpose flags for probes. */
  char flag;
  /** Attenuation type. */
  char attenuation_type;
  /** Parallax type. */
  char parallax_type;

  /** Influence Radius. */
  float distinf;
  /** Parallax Radius. */
  float distpar;
  /** Influence falloff. */
  float falloff;

  float clipsta, clipend;

  /** VSM visibility biases. */
  float vis_bias, vis_bleedbias;
  float vis_blur;

  /** Intensity multiplier. */
  float intensity;

  /** Irradiance grid resolution. */
  int grid_resolution_x;
  int grid_resolution_y;
  int grid_resolution_z;
  char _pad1[4];

  /** Object to use as a parallax origin. */
  struct Object *parallax_ob;
  /** Image to use on as lighting data. */
  struct Image *image;
  /** Object visibility group, inclusive or exclusive. */
  struct Collection *visibility_grp;
} LightProbe;

/* Probe->type */
enum {
  LIGHTPROBE_TYPE_CUBE = 0,
  LIGHTPROBE_TYPE_PLANAR = 1,
  LIGHTPROBE_TYPE_GRID = 2,
};

/* Probe->flag */
enum {
  LIGHTPROBE_FLAG_CUSTOM_PARALLAX = (1 << 0),
  LIGHTPROBE_FLAG_SHOW_INFLUENCE = (1 << 1),
  LIGHTPROBE_FLAG_SHOW_PARALLAX = (1 << 2),
  LIGHTPROBE_FLAG_SHOW_CLIP_DIST = (1 << 3),
  LIGHTPROBE_FLAG_SHOW_DATA = (1 << 4),
  LIGHTPROBE_FLAG_INVERT_GROUP = (1 << 5),
};

/* Probe->display */
enum {
  LIGHTPROBE_DISP_WIRE = 0,
  LIGHTPROBE_DISP_SHADED = 1,
  LIGHTPROBE_DISP_DIFFUSE = 2,
  LIGHTPROBE_DISP_REFLECTIVE = 3,
};

/* Probe->parallax && Probe->attenuation_type. */
enum {
  LIGHTPROBE_SHAPE_ELIPSOID = 0,
  LIGHTPROBE_SHAPE_BOX = 1,
};

/* ------- Eevee LightProbes ------- */
/* Needs to be there because written to file with the light-cache. */

/* IMPORTANT Padding in these structs is essential. It must match
 * GLSL struct definition in lightprobe_lib.glsl. */

/* Must match CubeData. */
typedef struct LightProbeCache {
  float position[3], parallax_type;
  float attenuation_fac;
  float attenuation_type;
  float _pad3[2];
  float attenuationmat[4][4];
  float parallaxmat[4][4];
} LightProbeCache;

/* Must match GridData. */
typedef struct LightGridCache {
  float mat[4][4];
  /** Offset to the first irradiance sample in the pool. */
  int resolution[3], offset;
  float corner[3], attenuation_scale;
  /** World space vector between 2 opposite cells. */
  float increment_x[3], attenuation_bias;
  float increment_y[3], level_bias;
  float increment_z[3], _pad4;
  float visibility_bias, visibility_bleed, visibility_range, _pad5;
} LightGridCache;

/* These are used as UBO data. They need to be aligned to size of vec4. */
BLI_STATIC_ASSERT_ALIGN(LightProbeCache, 16)
BLI_STATIC_ASSERT_ALIGN(LightGridCache, 16)

/* ------ Eevee Lightcache ------- */

typedef struct LightCacheTexture {
  struct GPUTexture *tex;
  /** Copy of GPU data to create GPUTextures on file read. */
  char *data;
  int tex_size[3];
  char data_type;
  char components;
  char _pad[2];
} LightCacheTexture;

typedef struct LightCache {
  int flag;
  /** Version number to know if the cache data is compatible with this version of blender. */
  int version;
  /** Type of data this cache contains. */
  int type;
  /* only a single cache for now */
  /** Number of probes to use for rendering. */
  int cube_len, grid_len;
  /** Number of mipmap level to use. */
  int mips_len;
  /** Size of a visibility/reflection sample. */
  int vis_res, ref_res;
  char _pad[4][2];
  /* In the future, we could create a bigger texture containing
   * multiple caches (for animation) and interpolate between the
   * caches overtime to another texture. */
  LightCacheTexture grid_tx;
  /** Contains data for mipmap level 0. */
  LightCacheTexture cube_tx;
  /** Does not contains valid GPUTexture, only data. */
  LightCacheTexture *cube_mips;
  /* All lightprobes data contained in the cache. */
  LightProbeCache *cube_data;
  LightGridCache *grid_data;
} LightCache;

/* Bump the version number for lightcache data structure changes. */
#define LIGHTCACHE_STATIC_VERSION 2

/* LightCache->type */
enum {
  LIGHTCACHE_TYPE_STATIC = 0,
};

/* LightCache->flag */
enum {
  LIGHTCACHE_BAKED = (1 << 0),
  LIGHTCACHE_BAKING = (1 << 1),
  LIGHTCACHE_CUBE_READY = (1 << 2),
  LIGHTCACHE_GRID_READY = (1 << 3),
  /* Update tagging */
  LIGHTCACHE_UPDATE_CUBE = (1 << 4),
  LIGHTCACHE_UPDATE_GRID = (1 << 5),
  LIGHTCACHE_UPDATE_WORLD = (1 << 6),
  LIGHTCACHE_UPDATE_AUTO = (1 << 7),
  /** Invalid means we tried to alloc it but failed. */
  LIGHTCACHE_INVALID = (1 << 8),
  /** The data present in the cache is valid but unusable on this GPU. */
  LIGHTCACHE_NOT_USABLE = (1 << 9),
};

/* EEVEE_LightCacheTexture->data_type */
enum {
  LIGHTCACHETEX_BYTE = (1 << 0),
  LIGHTCACHETEX_FLOAT = (1 << 1),
  LIGHTCACHETEX_UINT = (1 << 2),
};

/* -------------------------------------------------------------------- */
/** \name Irradiance grid data storage
 *
 * Each spherical harmonic band is stored separately. This allow loading only a specific band.
 * The layout of each array is set by the #LightProbeGridType.
 * Any unavailable data is be set to nullptr.
 * \{ */

/**
 * Irradiance data (RGB) stored along visibility (A).
 * This is the format used during baking and is used for visualizing the baking process.
 */
typedef struct LightProbeBakingData {
  float (*L0)[4];
  float (*L1_a)[4];
  float (*L1_b)[4];
  float (*L1_c)[4];
} LightProbeBakingData;

/**
<<<<<<< HEAD
 * Irradiance stored as RGB triple using scene referred color space.
=======
 * Irradiance stored as RGB triple using scene linear color space.
>>>>>>> 99f5e60b
 */
typedef struct LightProbeIrradianceData {
  float (*L0)[3];
  float (*L1_a)[3];
  float (*L1_b)[3];
  float (*L1_c)[3];
} LightProbeIrradianceData;

/**
 * Normalized visibility of distant light. Used for compositing grids together.
 */
typedef struct LightProbeVisibilityData {
<<<<<<< HEAD
  uint8_t *L0;
  uint8_t *L1_a;
  uint8_t *L1_b;
  uint8_t *L1_c;
=======
  float *L0;
  float *L1_a;
  float *L1_b;
  float *L1_c;
>>>>>>> 99f5e60b
} LightProbeVisibilityData;

/**
 * Used to avoid light leaks. Validate visibility between each grid sample.
 */
typedef struct LightProbeConnectivityData {
  /** Stores a bitmask of valid connections within a cell. */
  uint8_t *bitmask;
} LightProbeConnectivityData;

/**
 * Defines one block of data inside the grid cache data arrays.
 * The block size if the same for all the blocks.
 */
typedef struct LightProbeBlockData {
  /* Offset inside the level-of-detail this block starts. */
  int offset[3];
  /* Level-of-detail this block is from. */
  int level;
} LightProbeBlockData;

/** \} */

/* -------------------------------------------------------------------- */
/** \name LightProbeGridCacheFrame
 *
 * \{ */

/**
 * A frame worth of baked lighting data.
 */
typedef struct LightProbeGridCacheFrame {
  /** Number of samples in the highest level of detail. */
  int size[3];
  /** Spatial layout type of the data stored inside the data arrays. */
  int data_layout;

  /** Sparse or adaptive layout only: number of blocks inside data arrays. */
  int block_len;
  /** Sparse or adaptive layout only: size of a block in samples. All 3 dimensions are equal. */
  int block_size;
  /** Sparse or adaptive layout only: specify the blocks positions. */
  LightProbeBlockData *block_infos;

<<<<<<< HEAD
  /** Baked data. */
  LightProbeBakingData baking;
=======
  /** In-progress baked data. Not stored in file. */
  LightProbeBakingData baking;
  /** Baked data. */
>>>>>>> 99f5e60b
  LightProbeIrradianceData irradiance;
  LightProbeVisibilityData visibility;
  LightProbeConnectivityData connectivity;

  char _pad[4];

  /** Number of debug surfels. */
  int surfels_len;
<<<<<<< HEAD
  /** Debug surfels used to visualize the baking process.  */
=======
  /** Debug surfels used to visualize the baking process. Not stored in file. */
>>>>>>> 99f5e60b
  void *surfels;
} LightProbeGridCacheFrame;

/** #LightProbeGridCacheFrame.data_layout (int) */
enum {
  /** Simple uniform grid. Raw output from GPU. Used during the baking process. */
  LIGHTPROBE_CACHE_UNIFORM_GRID = 0,
  /** Fills the space with different level of resolution. More efficient storage. */
  LIGHTPROBE_CACHE_ADAPTIVE_RESOLUTION = 1,
};

/**
 * Per object container of baked data.
 * Should be called #LightProbeCache but name is already taken.
 */
typedef struct LightProbeObjectCache {
  /** Allow correct versioning / different types of data for the same layout. */
  int cache_type;
  /** True if this cache references the original object's cache. */
  char shared;
  /** True if the cache has been tagged for automatic baking. */
  char dirty;

  char _pad0[2];

  struct LightProbeGridCacheFrame *grid_static_cache;
} LightProbeObjectCache;

/** #LightProbeObjectCache.type (int) */
enum {
  /** Light cache was just created and is not yet baked. Keep as 0 for default value. */
  LIGHTPROBE_CACHE_TYPE_NONE = 0,
  /** Light cache is baked for one specific frame and capture all indirect lighting. */
  LIGHTPROBE_CACHE_TYPE_STATIC = 1,
};

/** \} */

#ifdef __cplusplus
}
#endif<|MERGE_RESOLUTION|>--- conflicted
+++ resolved
@@ -218,11 +218,7 @@
 } LightProbeBakingData;
 
 /**
-<<<<<<< HEAD
- * Irradiance stored as RGB triple using scene referred color space.
-=======
  * Irradiance stored as RGB triple using scene linear color space.
->>>>>>> 99f5e60b
  */
 typedef struct LightProbeIrradianceData {
   float (*L0)[3];
@@ -235,17 +231,10 @@
  * Normalized visibility of distant light. Used for compositing grids together.
  */
 typedef struct LightProbeVisibilityData {
-<<<<<<< HEAD
-  uint8_t *L0;
-  uint8_t *L1_a;
-  uint8_t *L1_b;
-  uint8_t *L1_c;
-=======
   float *L0;
   float *L1_a;
   float *L1_b;
   float *L1_c;
->>>>>>> 99f5e60b
 } LightProbeVisibilityData;
 
 /**
@@ -290,14 +279,9 @@
   /** Sparse or adaptive layout only: specify the blocks positions. */
   LightProbeBlockData *block_infos;
 
-<<<<<<< HEAD
-  /** Baked data. */
-  LightProbeBakingData baking;
-=======
   /** In-progress baked data. Not stored in file. */
   LightProbeBakingData baking;
   /** Baked data. */
->>>>>>> 99f5e60b
   LightProbeIrradianceData irradiance;
   LightProbeVisibilityData visibility;
   LightProbeConnectivityData connectivity;
@@ -306,11 +290,7 @@
 
   /** Number of debug surfels. */
   int surfels_len;
-<<<<<<< HEAD
-  /** Debug surfels used to visualize the baking process.  */
-=======
   /** Debug surfels used to visualize the baking process. Not stored in file. */
->>>>>>> 99f5e60b
   void *surfels;
 } LightProbeGridCacheFrame;
 
