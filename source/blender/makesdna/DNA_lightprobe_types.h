/* SPDX-FileCopyrightText: 2023 Blender Foundation
 *
 * SPDX-License-Identifier: GPL-2.0-or-later */

/** \file
 * \ingroup DNA
 */

#pragma once

#include "DNA_ID.h"
#include "DNA_defs.h"
#include "DNA_listBase.h"

#include "BLI_assert.h"

#ifdef __cplusplus
extern "C" {
#endif

struct AnimData;
struct Object;

typedef struct LightProbe {
  ID id;
  /** Animation data (must be immediately after id for utilities to use it). */
  struct AnimData *adt;

  /** For realtime probe objects. */
  char type;
  /** General purpose flags for probes. */
  char flag;
  /** Attenuation type. */
  char attenuation_type;
  /** Parallax type. */
  char parallax_type;

  /** Influence Radius. */
  float distinf;
  /** Parallax Radius. */
  float distpar;
  /** Influence falloff. */
  float falloff;

  float clipsta, clipend;

  /** VSM visibility biases. */
  float vis_bias, vis_bleedbias;
  float vis_blur;

  /** Intensity multiplier. */
  float intensity;

  /** Irradiance grid resolution. */
  int grid_resolution_x;
  int grid_resolution_y;
  int grid_resolution_z;
  /** Irradiance grid: number of directions to evaluate light transfer in. */
  int grid_bake_samples;
<<<<<<< HEAD
  /** Virtual offset parameters. */
  float grid_min_distance_to_surface;
  float grid_max_capture_offset;
=======
  /** Irradiance grid: Sampling biases. */
  float grid_normal_bias;
  float grid_view_bias;
  float grid_facing_bias;
  float _pad0;
>>>>>>> 71588444

  /** Surface element density for scene surface cache. In surfel per unit distance. */
  float surfel_density;

  /**
   * Resolution of the light probe when baked to a texture. Contains `eLightProbeResolution`.
   */
  int resolution;

  /** Object to use as a parallax origin. */
  struct Object *parallax_ob;
  /** Image to use on as lighting data. */
  struct Image *image;
  /** Object visibility group, inclusive or exclusive. */
  struct Collection *visibility_grp;
} LightProbe;

/* LightProbe->resolution, World->probe_resolution. */
typedef enum eLightProbeResolution {
  LIGHT_PROBE_RESOLUTION_64 = 6,
  LIGHT_PROBE_RESOLUTION_128 = 7,
  LIGHT_PROBE_RESOLUTION_256 = 8,
  LIGHT_PROBE_RESOLUTION_512 = 9,
  LIGHT_PROBE_RESOLUTION_1024 = 10,
  LIGHT_PROBE_RESOLUTION_2048 = 11,
} eLightProbeResolution;

/* Probe->type */
enum {
  LIGHTPROBE_TYPE_CUBE = 0,
  LIGHTPROBE_TYPE_PLANAR = 1,
  LIGHTPROBE_TYPE_GRID = 2,
};

/* Probe->flag */
enum {
  LIGHTPROBE_FLAG_CUSTOM_PARALLAX = (1 << 0),
  LIGHTPROBE_FLAG_SHOW_INFLUENCE = (1 << 1),
  LIGHTPROBE_FLAG_SHOW_PARALLAX = (1 << 2),
  LIGHTPROBE_FLAG_SHOW_CLIP_DIST = (1 << 3),
  LIGHTPROBE_FLAG_SHOW_DATA = (1 << 4),
  LIGHTPROBE_FLAG_INVERT_GROUP = (1 << 5),
};

/* Probe->display */
enum {
  LIGHTPROBE_DISP_WIRE = 0,
  LIGHTPROBE_DISP_SHADED = 1,
  LIGHTPROBE_DISP_DIFFUSE = 2,
  LIGHTPROBE_DISP_REFLECTIVE = 3,
};

/* Probe->parallax && Probe->attenuation_type. */
enum {
  LIGHTPROBE_SHAPE_ELIPSOID = 0,
  LIGHTPROBE_SHAPE_BOX = 1,
};

/* ------- Eevee LightProbes ------- */
/* Needs to be there because written to file with the light-cache. */

/* IMPORTANT Padding in these structs is essential. It must match
 * GLSL struct definition in lightprobe_lib.glsl. */

/* Must match CubeData. */
typedef struct LightProbeCache {
  float position[3], parallax_type;
  float attenuation_fac;
  float attenuation_type;
  float _pad3[2];
  float attenuationmat[4][4];
  float parallaxmat[4][4];
} LightProbeCache;

/* Must match GridData. */
typedef struct LightGridCache {
  float mat[4][4];
  /** Offset to the first irradiance sample in the pool. */
  int resolution[3], offset;
  float corner[3], attenuation_scale;
  /** World space vector between 2 opposite cells. */
  float increment_x[3], attenuation_bias;
  float increment_y[3], level_bias;
  float increment_z[3], _pad4;
  float visibility_bias, visibility_bleed, visibility_range, _pad5;
} LightGridCache;

/* These are used as UBO data. They need to be aligned to size of vec4. */
BLI_STATIC_ASSERT_ALIGN(LightProbeCache, 16)
BLI_STATIC_ASSERT_ALIGN(LightGridCache, 16)

/* ------ Eevee Lightcache ------- */

typedef struct LightCacheTexture {
  struct GPUTexture *tex;
  /** Copy of GPU data to create GPUTextures on file read. */
  char *data;
  int tex_size[3];
  char data_type;
  char components;
  char _pad[2];
} LightCacheTexture;

typedef struct LightCache {
  int flag;
  /** Version number to know if the cache data is compatible with this version of blender. */
  int version;
  /** Type of data this cache contains. */
  int type;
  /* only a single cache for now */
  /** Number of probes to use for rendering. */
  int cube_len, grid_len;
  /** Number of mipmap level to use. */
  int mips_len;
  /** Size of a visibility/reflection sample. */
  int vis_res, ref_res;
  char _pad[4][2];
  /* In the future, we could create a bigger texture containing
   * multiple caches (for animation) and interpolate between the
   * caches overtime to another texture. */
  LightCacheTexture grid_tx;
  /** Contains data for mipmap level 0. */
  LightCacheTexture cube_tx;
  /** Does not contains valid GPUTexture, only data. */
  LightCacheTexture *cube_mips;
  /* All lightprobes data contained in the cache. */
  LightProbeCache *cube_data;
  LightGridCache *grid_data;
} LightCache;

/* Bump the version number for lightcache data structure changes. */
#define LIGHTCACHE_STATIC_VERSION 2

/* LightCache->type */
enum {
  LIGHTCACHE_TYPE_STATIC = 0,
};

/* LightCache->flag */
enum {
  LIGHTCACHE_BAKED = (1 << 0),
  LIGHTCACHE_BAKING = (1 << 1),
  LIGHTCACHE_CUBE_READY = (1 << 2),
  LIGHTCACHE_GRID_READY = (1 << 3),
  /* Update tagging */
  LIGHTCACHE_UPDATE_CUBE = (1 << 4),
  LIGHTCACHE_UPDATE_GRID = (1 << 5),
  LIGHTCACHE_UPDATE_WORLD = (1 << 6),
  LIGHTCACHE_UPDATE_AUTO = (1 << 7),
  /** Invalid means we tried to alloc it but failed. */
  LIGHTCACHE_INVALID = (1 << 8),
  /** The data present in the cache is valid but unusable on this GPU. */
  LIGHTCACHE_NOT_USABLE = (1 << 9),
};

/* EEVEE_LightCacheTexture->data_type */
enum {
  LIGHTCACHETEX_BYTE = (1 << 0),
  LIGHTCACHETEX_FLOAT = (1 << 1),
  LIGHTCACHETEX_UINT = (1 << 2),
};

/* -------------------------------------------------------------------- */
/** \name Irradiance grid data storage
 *
 * Each spherical harmonic band is stored separately. This allow loading only a specific band.
 * The layout of each array is set by the #LightProbeGridType.
 * Any unavailable data is be set to nullptr.
 * \{ */

/**
 * Irradiance data (RGB) stored along visibility (A).
 * This is the format used during baking and is used for visualizing the baking process.
 */
typedef struct LightProbeBakingData {
  float (*L0)[4];
  float (*L1_a)[4];
  float (*L1_b)[4];
  float (*L1_c)[4];
  /* Capture offset. Only for debugging. */
  float (*virtual_offset)[4];
} LightProbeBakingData;

/**
 * Irradiance stored as RGB triple using scene linear color space.
 */
typedef struct LightProbeIrradianceData {
  float (*L0)[3];
  float (*L1_a)[3];
  float (*L1_b)[3];
  float (*L1_c)[3];
} LightProbeIrradianceData;

/**
 * Normalized visibility of distant light. Used for compositing grids together.
 */
typedef struct LightProbeVisibilityData {
  float *L0;
  float *L1_a;
  float *L1_b;
  float *L1_c;
} LightProbeVisibilityData;

/**
 * Used to avoid light leaks. Validate visibility between each grid sample.
 */
typedef struct LightProbeConnectivityData {
  /** Stores a bitmask of valid connections within a cell. */
  uint8_t *bitmask;
} LightProbeConnectivityData;

/**
 * Defines one block of data inside the grid cache data arrays.
 * The block size if the same for all the blocks.
 */
typedef struct LightProbeBlockData {
  /* Offset inside the level-of-detail this block starts. */
  int offset[3];
  /* Level-of-detail this block is from. */
  int level;
} LightProbeBlockData;

/** \} */

/* -------------------------------------------------------------------- */
/** \name LightProbeGridCacheFrame
 *
 * \{ */

/**
 * A frame worth of baked lighting data.
 */
typedef struct LightProbeGridCacheFrame {
  /** Number of samples in the highest level of detail. */
  int size[3];
  /** Spatial layout type of the data stored inside the data arrays. */
  int data_layout;

  /** Sparse or adaptive layout only: number of blocks inside data arrays. */
  int block_len;
  /** Sparse or adaptive layout only: size of a block in samples. All 3 dimensions are equal. */
  int block_size;
  /** Sparse or adaptive layout only: specify the blocks positions. */
  LightProbeBlockData *block_infos;

  /** In-progress baked data. Not stored in file. */
  LightProbeBakingData baking;
  /** Baked data. */
  LightProbeIrradianceData irradiance;
  LightProbeVisibilityData visibility;
  LightProbeConnectivityData connectivity;

  char _pad[4];

  /** Number of debug surfels. */
  int surfels_len;
  /** Debug surfels used to visualize the baking process. Not stored in file. */
  void *surfels;
} LightProbeGridCacheFrame;

/** #LightProbeGridCacheFrame.data_layout (int) */
enum {
  /** Simple uniform grid. Raw output from GPU. Used during the baking process. */
  LIGHTPROBE_CACHE_UNIFORM_GRID = 0,
  /** Fills the space with different level of resolution. More efficient storage. */
  LIGHTPROBE_CACHE_ADAPTIVE_RESOLUTION = 1,
};

/**
 * Per object container of baked data.
 * Should be called #LightProbeCache but name is already taken.
 */
typedef struct LightProbeObjectCache {
  /** Allow correct versioning / different types of data for the same layout. */
  int cache_type;
  /** True if this cache references the original object's cache. */
  char shared;
  /** True if the cache has been tagged for automatic baking. */
  char dirty;

  char _pad0[2];

  struct LightProbeGridCacheFrame *grid_static_cache;
} LightProbeObjectCache;

/** #LightProbeObjectCache.type (int) */
enum {
  /** Light cache was just created and is not yet baked. Keep as 0 for default value. */
  LIGHTPROBE_CACHE_TYPE_NONE = 0,
  /** Light cache is baked for one specific frame and capture all indirect lighting. */
  LIGHTPROBE_CACHE_TYPE_STATIC = 1,
};

/** \} */

#ifdef __cplusplus
}
#endif<|MERGE_RESOLUTION|>--- conflicted
+++ resolved
@@ -57,17 +57,14 @@
   int grid_resolution_z;
   /** Irradiance grid: number of directions to evaluate light transfer in. */
   int grid_bake_samples;
-<<<<<<< HEAD
-  /** Virtual offset parameters. */
+  /** Irradiance grid: Virtual offset parameters. */
   float grid_min_distance_to_surface;
   float grid_max_capture_offset;
-=======
   /** Irradiance grid: Sampling biases. */
   float grid_normal_bias;
   float grid_view_bias;
   float grid_facing_bias;
   float _pad0;
->>>>>>> 71588444
 
   /** Surface element density for scene surface cache. In surfel per unit distance. */
   float surfel_density;
