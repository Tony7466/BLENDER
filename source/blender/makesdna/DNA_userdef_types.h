--- conflicted
+++ resolved
@@ -685,11 +685,7 @@
   char use_new_volume_nodes;
   char use_node_panels;
   char use_rotation_socket;
-<<<<<<< HEAD
-=======
   char use_node_group_operators;
->>>>>>> a635f8bb
-  char _pad[1];
   /** `makesdna` does not allow empty structs. */
 } UserDef_Experimental;
 
