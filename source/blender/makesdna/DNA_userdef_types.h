/*
 * This program is free software; you can redistribute it and/or
 * modify it under the terms of the GNU General Public License
 * as published by the Free Software Foundation; either version 2
 * of the License, or (at your option) any later version.
 *
 * This program is distributed in the hope that it will be useful,
 * but WITHOUT ANY WARRANTY; without even the implied warranty of
 * MERCHANTABILITY or FITNESS FOR A PARTICULAR PURPOSE.  See the
 * GNU General Public License for more details.
 *
 * You should have received a copy of the GNU General Public License
 * along with this program; if not, write to the Free Software Foundation,
 * Inc., 51 Franklin Street, Fifth Floor, Boston, MA 02110-1301, USA.
 *
 * The Original Code is Copyright (C) 2001-2002 by NaN Holding BV.
 * All rights reserved.
 */

/** \file
 * \ingroup DNA
 */

#pragma once

#include "DNA_listBase.h"
#include "DNA_texture_types.h" /* ColorBand */

#ifdef __cplusplus
extern "C" {
#endif

/* themes; defines in BIF_resource.h */
struct ColorBand;

/* ************************ style definitions ******************** */

#define MAX_STYLE_NAME 64

/**
 * Default offered by Blender.
 * #uiFont.uifont_id
 */
typedef enum eUIFont_ID {
  UIFONT_DEFAULT = 0,
  /*  UIFONT_BITMAP   = 1 */ /* UNUSED */

  /* free slots */
  UIFONT_CUSTOM1 = 2,
  /* UIFONT_CUSTOM2 = 3, */ /* UNUSED */
} eUIFont_ID;

/* default fonts to load/initialize */
/* first font is the default (index 0), others optional */
typedef struct uiFont {
  struct uiFont *next, *prev;
  /** 1024 = FILE_MAX. */
  char filename[1024];
  /** From blfont lib. */
  short blf_id;
  /** Own id (eUIFont_ID). */
  short uifont_id;
  /** Fonts that read from left to right. */
  short r_to_l;
  char _pad0[2];
} uiFont;

/** This state defines appearance of text. */
typedef struct uiFontStyle {
  /** Saved in file, 0 is default. */
  short uifont_id;
  /** Actual size depends on 'global' dpi. */
  short points;
  /** Style hint. */
  short italic, bold;
  /** Value is amount of pixels blur. */
  short shadow;
  /** Shadow offset in pixels. */
  short shadx, shady;
  char _pad0[2];
  /** Total alpha. */
  float shadowalpha;
  /** 1 value, typically white or black anyway. */
  float shadowcolor;
} uiFontStyle;

/* this is fed to the layout engine and widget code */

typedef struct uiStyle {
  struct uiStyle *next, *prev;

  /** MAX_STYLE_NAME. */
  char name[64];

  uiFontStyle paneltitle;
  uiFontStyle grouplabel;
  uiFontStyle widgetlabel;
  uiFontStyle widget;

  float panelzoom;

  /** In characters. */
  short minlabelchars;
  /** In characters. */
  short minwidgetchars;

  short columnspace;
  short templatespace;
  short boxspace;
  short buttonspacex;
  short buttonspacey;
  short panelspace;
  short panelouter;

  char _pad0[2];
} uiStyle;

typedef struct uiWidgetColors {
  unsigned char outline[4];
  unsigned char inner[4];
  unsigned char inner_sel[4];
  unsigned char item[4];
  unsigned char text[4];
  unsigned char text_sel[4];
  unsigned char shaded;
  char _pad0[7];
  short shadetop, shadedown;
  float roundness;
} uiWidgetColors;

typedef struct uiWidgetStateColors {
  unsigned char inner_anim[4];
  unsigned char inner_anim_sel[4];
  unsigned char inner_key[4];
  unsigned char inner_key_sel[4];
  unsigned char inner_driven[4];
  unsigned char inner_driven_sel[4];
  unsigned char inner_overridden[4];
  unsigned char inner_overridden_sel[4];
  unsigned char inner_changed[4];
  unsigned char inner_changed_sel[4];
  float blend;
  char _pad0[4];
} uiWidgetStateColors;

typedef struct uiPanelColors {
  unsigned char header[4];
  unsigned char back[4];
  unsigned char sub_back[4];
  char _pad0[4];
} uiPanelColors;

typedef struct ThemeUI {
  /* Interface Elements (buttons, menus, icons) */
  uiWidgetColors wcol_regular, wcol_tool, wcol_toolbar_item, wcol_text;
  uiWidgetColors wcol_radio, wcol_option, wcol_toggle;
  uiWidgetColors wcol_num, wcol_numslider, wcol_tab;
  uiWidgetColors wcol_menu, wcol_pulldown, wcol_menu_back, wcol_menu_item, wcol_tooltip;
  uiWidgetColors wcol_box, wcol_scroll, wcol_progress, wcol_list_item, wcol_pie_menu;

  uiWidgetStateColors wcol_state;

  unsigned char widget_emboss[4];

  /* fac: 0 - 1 for blend factor, width in pixels */
  float menu_shadow_fac;
  short menu_shadow_width;

  unsigned char editor_outline[4];

  /* Transparent Grid */
  unsigned char transparent_checker_primary[4], transparent_checker_secondary[4];
  unsigned char transparent_checker_size;
  char _pad1[1];

  float icon_alpha;
  float icon_saturation;
  unsigned char widget_text_cursor[4];

  /* Axis Colors */
  unsigned char xaxis[4], yaxis[4], zaxis[4];

  /* Gizmo Colors. */
  unsigned char gizmo_hi[4];
  unsigned char gizmo_primary[4];
  unsigned char gizmo_secondary[4];
  unsigned char gizmo_view_align[4];
  unsigned char gizmo_a[4];
  unsigned char gizmo_b[4];

  /* Icon Colors. */
  /** Scene items. */
  unsigned char icon_scene[4];
  /** Collection items. */
  unsigned char icon_collection[4];
  /** Object items. */
  unsigned char icon_object[4];
  /** Object data items. */
  unsigned char icon_object_data[4];
  /** Modifier and constraint items. */
  unsigned char icon_modifier[4];
  /** Shading related items. */
  unsigned char icon_shading[4];
  /** File folders. */
  unsigned char icon_folder[4];
  /** Intensity of the border icons. >0 will render an border around themed
   * icons. */
  float icon_border_intensity;
} ThemeUI;

/* try to put them all in one, if needed a special struct can be created as well
 * for example later on, when we introduce wire colors for ob types or so...
 */
typedef struct ThemeSpace {
  /* main window colors */
  unsigned char back[4];
  unsigned char back_grad[4];

  char background_type;
  char _pad0[3];

  /** Panel title. */
  unsigned char title[4];
  unsigned char text[4];
  unsigned char text_hi[4];

  /* header colors */
  /** Region background. */
  unsigned char header[4];
  /** Unused. */
  unsigned char header_title[4];
  unsigned char header_text[4];
  unsigned char header_text_hi[4];

  /* region tabs */
  unsigned char tab_active[4];
  unsigned char tab_inactive[4];
  unsigned char tab_back[4];
  unsigned char tab_outline[4];

  /* button/tool regions */
  /** Region background. */
  unsigned char button[4];
  /** Panel title. */
  unsigned char button_title[4];
  unsigned char button_text[4];
  unsigned char button_text_hi[4];

  /* listview regions */
  /** Region background. */
  unsigned char list[4];
  /** Panel title. */
  unsigned char list_title[4];
  unsigned char list_text[4];
  unsigned char list_text_hi[4];

  /* navigation bar regions */
  /** Region background. */
  unsigned char navigation_bar[4];
  /** Region background. */
  unsigned char execution_buts[4];

  /* NOTE: cannot use name 'panel' because of DNA mapping old files. */
  uiPanelColors panelcolors;

  unsigned char shade1[4];
  unsigned char shade2[4];

  unsigned char hilite[4];
  unsigned char grid[4];

  unsigned char view_overlay[4];

  unsigned char wire[4], wire_edit[4], select[4];
  unsigned char lamp[4], speaker[4], empty[4], camera[4];
  unsigned char active[4], group[4], group_active[4], transform[4];
  unsigned char vertex[4], vertex_select[4], vertex_active[4], vertex_bevel[4],
      vertex_unreferenced[4];
  unsigned char edge[4], edge_select[4];
  unsigned char edge_seam[4], edge_sharp[4], edge_facesel[4], edge_crease[4], edge_bevel[4];
  /** Solid faces. */
  unsigned char face[4], face_select[4], face_back[4], face_front[4];
  /** Selected color. */
  unsigned char face_dot[4];
  unsigned char extra_edge_len[4], extra_edge_angle[4], extra_face_angle[4], extra_face_area[4];
  unsigned char normal[4];
  unsigned char vertex_normal[4];
  unsigned char loop_normal[4];
  unsigned char bone_solid[4], bone_pose[4], bone_pose_active[4], bone_locked_weight[4];
  unsigned char strip[4], strip_select[4];
  unsigned char cframe[4];
  unsigned char time_keyframe[4], time_gp_keyframe[4];
  unsigned char freestyle_edge_mark[4], freestyle_face_mark[4];
  unsigned char time_scrub_background[4];
  unsigned char time_marker_line[4], time_marker_line_selected[4];

  unsigned char nurb_uline[4], nurb_vline[4];
  unsigned char act_spline[4], nurb_sel_uline[4], nurb_sel_vline[4], lastsel_point[4];

  unsigned char handle_free[4], handle_auto[4], handle_vect[4], handle_align[4],
      handle_auto_clamped[4];
  unsigned char handle_sel_free[4], handle_sel_auto[4], handle_sel_vect[4], handle_sel_align[4],
      handle_sel_auto_clamped[4];

  /** Dopesheet. */
  unsigned char ds_channel[4], ds_subchannel[4], ds_ipoline[4];
  /** Keytypes. */
  unsigned char keytype_keyframe[4], keytype_extreme[4], keytype_breakdown[4], keytype_jitter[4],
      keytype_movehold[4];
  /** Keytypes. */
  unsigned char keytype_keyframe_select[4], keytype_extreme_select[4], keytype_breakdown_select[4],
      keytype_jitter_select[4], keytype_movehold_select[4];
  unsigned char keyborder[4], keyborder_select[4];
  char _pad4[3];

  unsigned char console_output[4], console_input[4], console_info[4], console_error[4];
  unsigned char console_cursor[4], console_select[4];

  unsigned char vertex_size, outline_width, obcenter_dia, facedot_size;
  unsigned char noodle_curving;
  unsigned char grid_levels;

  /* syntax for textwindow and nodes */
  unsigned char syntaxl[4], syntaxs[4]; /* in nodespace used for backdrop matte */
  unsigned char syntaxb[4], syntaxn[4]; /* in nodespace used for color input */
  unsigned char syntaxv[4], syntaxc[4]; /* in nodespace used for converter group */
  unsigned char syntaxd[4], syntaxr[4]; /* in nodespace used for distort */

  unsigned char line_numbers[4];
  char _pad6[3];

  unsigned char nodeclass_output[4], nodeclass_filter[4];
  unsigned char nodeclass_vector[4], nodeclass_texture[4];
  unsigned char nodeclass_shader[4], nodeclass_script[4];
  unsigned char nodeclass_pattern[4], nodeclass_layout[4];
  unsigned char nodeclass_geometry[4], nodeclass_attribute[4];

  /** For sequence editor. */
  unsigned char movie[4], movieclip[4], mask[4], image[4], scene[4], audio[4];
  unsigned char effect[4], transition[4], meta[4], text_strip[4], color_strip[4];
  unsigned char active_strip[4], selected_strip[4];

  /** For dopesheet - scale factor for size of keyframes (i.e. height of channels). */
  float keyframe_scale_fac;

  unsigned char editmesh_active[4];

  unsigned char handle_vertex[4];
  unsigned char handle_vertex_select[4];

  unsigned char handle_vertex_size;

  unsigned char clipping_border_3d[4];

  unsigned char marker_outline[4], marker[4], act_marker[4], sel_marker[4], dis_marker[4],
      lock_marker[4];
  unsigned char bundle_solid[4];
  unsigned char path_before[4], path_after[4];
  unsigned char path_keyframe_before[4], path_keyframe_after[4];
  unsigned char camera_path[4];
  unsigned char _pad1[6];

  unsigned char gp_vertex_size;
  unsigned char gp_vertex[4], gp_vertex_select[4];

  unsigned char preview_back[4];
  unsigned char preview_stitch_face[4];
  unsigned char preview_stitch_edge[4];
  unsigned char preview_stitch_vert[4];
  unsigned char preview_stitch_stitchable[4];
  unsigned char preview_stitch_unstitchable[4];
  unsigned char preview_stitch_active[4];

  /** Two uses, for uvs with modifier applied on mesh and uvs during painting. */
  unsigned char uv_shadow[4];

  /** Search filter match, used for property search and in the outliner. */
  unsigned char match[4];
  /** Outliner - selected item. */
  unsigned char selected_highlight[4];
  /** Outliner - selected object. */
  unsigned char selected_object[4];
  /** Outliner - active object. */
  unsigned char active_object[4];
  /** Outliner - edited object. */
  unsigned char edited_object[4];
  /** Outliner - row color difference. */
  unsigned char row_alternate[4];

  /** Skin modifier root color. */
  unsigned char skin_root[4];

  /* NLA */
  /** Active Action + Summary Channel. */
  unsigned char anim_active[4];
  /** Active Action = NULL. */
  unsigned char anim_non_active[4];
  /** Preview range overlay. */
  unsigned char anim_preview_range[4];

  /** NLA 'Tweaking' action/strip. */
  unsigned char nla_tweaking[4];
  /** NLA - warning color for duplicate instances of tweaking strip. */
  unsigned char nla_tweakdupli[4];

  /** NLA "Track" */
  unsigned char nla_track[4];
  /** NLA "Transition" strips. */
  unsigned char nla_transition[4], nla_transition_sel[4];
  /** NLA "Meta" strips. */
  unsigned char nla_meta[4], nla_meta_sel[4];
  /** NLA "Sound" strips. */
  unsigned char nla_sound[4], nla_sound_sel[4];

  /* info */
  unsigned char info_selected[4], info_selected_text[4];
  unsigned char info_error[4], info_error_text[4];
  unsigned char info_warning[4], info_warning_text[4];
  unsigned char info_info[4], info_info_text[4];
  unsigned char info_debug[4], info_debug_text[4];
  unsigned char info_property[4], info_property_text[4];
  unsigned char info_operator[4], info_operator_text[4];

  unsigned char paint_curve_pivot[4];
  unsigned char paint_curve_handle[4];

  unsigned char metadatabg[4];
  unsigned char metadatatext[4];

} ThemeSpace;

/* Viewport Background Gradient Types. */

typedef enum eBackgroundGradientTypes {
  TH_BACKGROUND_SINGLE_COLOR = 0,
  TH_BACKGROUND_GRADIENT_LINEAR = 1,
  TH_BACKGROUND_GRADIENT_RADIAL = 2,
} eBackgroundGradientTypes;

/* set of colors for use as a custom color set for Objects/Bones wire drawing */
typedef struct ThemeWireColor {
  unsigned char solid[4];
  unsigned char select[4];
  unsigned char active[4];

  /** #eWireColor_Flags. */
  short flag;
  char _pad0[2];
} ThemeWireColor;

/** #ThemeWireColor.flag */
typedef enum eWireColor_Flags {
  TH_WIRECOLOR_CONSTCOLS = (1 << 0),
  /* TH_WIRECOLOR_TEXTCOLS = (1 << 1), */ /* UNUSED */
} eWireColor_Flags;

typedef struct ThemeCollectionColor {
  unsigned char color[4];
} ThemeCollectionColor;

typedef struct ThemeStripColor {
  unsigned char color[4];
} ThemeStripColor;

/**
 * A theme.
 *
 * \note Currently only a single theme is ever used at once.
 * Different theme presets are stored as external files now.
 */
typedef struct bTheme {
  struct bTheme *next, *prev;
  char name[32];

  ThemeUI tui;

  /**
   * Individual Spacetypes:
   * \note Ensure #UI_THEMESPACE_END is updated when adding.
   */
  ThemeSpace space_properties;
  ThemeSpace space_view3d;
  ThemeSpace space_file;
  ThemeSpace space_graph;
  ThemeSpace space_info;
  ThemeSpace space_action;
  ThemeSpace space_nla;
  ThemeSpace space_sequencer;
  ThemeSpace space_image;
  ThemeSpace space_text;
  ThemeSpace space_outliner;
  ThemeSpace space_node;
  ThemeSpace space_preferences;
  ThemeSpace space_console;
  ThemeSpace space_clip;
  ThemeSpace space_topbar;
  ThemeSpace space_statusbar;
  ThemeSpace space_spreadsheet;

  /* 20 sets of bone colors for this theme */
  ThemeWireColor tarm[20];
  // ThemeWireColor tobj[20];

  /* See COLLECTION_COLOR_TOT for the number of collection colors. */
  ThemeCollectionColor collection_color[8];

  /* See SEQUENCE_COLOR_TOT for the total number of strip colors. */
  ThemeStripColor strip_color[9];

  int active_theme_area;
} bTheme;

#define UI_THEMESPACE_START(btheme) \
  (CHECK_TYPE_INLINE(btheme, bTheme *), &((btheme)->space_properties))
#define UI_THEMESPACE_END(btheme) \
  (CHECK_TYPE_INLINE(btheme, bTheme *), (&((btheme)->space_spreadsheet) + 1))

typedef struct bAddon {
  struct bAddon *next, *prev;
  char module[64];
  /** User-Defined Properties on this add-on (for storing preferences). */
  IDProperty *prop;
} bAddon;

typedef struct bPathCompare {
  struct bPathCompare *next, *prev;
  /** FILE_MAXDIR. */
  char path[768];
  char flag;
  char _pad0[7];
} bPathCompare;

typedef struct bUserMenu {
  struct bUserMenu *next, *prev;
  char space_type;
  char _pad0[7];
  char context[64];
  /* bUserMenuItem */
  ListBase items;
} bUserMenu;

/** May be part of #bUserMenu or other list. */
typedef struct bUserMenuItem {
  struct bUserMenuItem *next, *prev;
  char ui_name[64];
  char type;
  char _pad0[7];
} bUserMenuItem;

typedef struct bUserMenuItem_Op {
  bUserMenuItem item;
  char op_idname[64];
  struct IDProperty *prop;
  char opcontext;
  char _pad0[7];
} bUserMenuItem_Op;

typedef struct bUserMenuItem_Menu {
  bUserMenuItem item;
  char mt_idname[64];
} bUserMenuItem_Menu;

typedef struct bUserMenuItem_Prop {
  bUserMenuItem item;
  char context_data_path[256];
  char prop_id[64];
  int prop_index;
  char _pad0[4];
} bUserMenuItem_Prop;

enum {
  USER_MENU_TYPE_SEP = 1,
  USER_MENU_TYPE_OPERATOR = 2,
  USER_MENU_TYPE_MENU = 3,
  USER_MENU_TYPE_PROP = 4,
};

typedef struct bUserAssetLibrary {
  struct bUserAssetLibrary *next, *prev;

  char name[64];   /* MAX_NAME */
  char path[1024]; /* FILE_MAX */
} bUserAssetLibrary;

typedef struct SolidLight {
  int flag;
  float smooth;
  char _pad0[8];
  float col[4], spec[4], vec[4];
} SolidLight;

typedef struct WalkNavigation {
  /** Speed factor for look around. */
  float mouse_speed;
  float walk_speed;
  float walk_speed_factor;
  float view_height;
  float jump_height;
  /** Duration to use for teleporting. */
  float teleport_time;
  short flag;
  char _pad0[6];
} WalkNavigation;

typedef struct UserDef_Runtime {
  /** Mark as changed so the preferences are saved on exit. */
  char is_dirty;
  char _pad0[7];
} UserDef_Runtime;

/**
 * Store UI data here instead of the space
 * since the space is typically a window which is freed.
 */
typedef struct UserDef_SpaceData {
  char section_active;
  /** #eUserPref_SpaceData_Flag UI options. */
  char flag;
  char _pad0[6];
} UserDef_SpaceData;

/**
 * Storage for UI data that to keep it even after the window was closed. (Similar to
 * #UserDef_SpaceData.)
 */
typedef struct UserDef_FileSpaceData {
  int display_type;   /* FileSelectParams.display */
  int thumbnail_size; /* FileSelectParams.thumbnail_size */
  int sort_type;      /* FileSelectParams.sort */
  int details_flags;  /* FileSelectParams.details_flags */
  int flag;           /* FileSelectParams.flag */
  int _pad0;
  uint64_t filter_id; /* FileSelectParams.filter_id */

  /** Info used when creating the file browser in a temporary window. */
  int temp_win_sizex;
  int temp_win_sizey;
} UserDef_FileSpaceData;

typedef struct UserDef_Experimental {
  /* Debug options, always available. */
  char use_undo_legacy;
  char no_override_auto_resync;
  char no_proxy_to_override_conversion;
  char use_cycles_debug;
  char use_geometry_nodes_legacy;
  char SANITIZE_AFTER_HERE;
  /* The following options are automatically sanitized (set to 0)
   * when the release cycle is not alpha. */
  char use_new_hair_type;
  char use_new_point_cloud_type;
  char use_full_frame_compositor;
  char use_sculpt_vertex_colors;
  char use_sculpt_tools_tilt;
  char use_extended_asset_browser;
  char use_override_templates;
<<<<<<< HEAD
  char use_sculpt_uvsmooth;
  char use_geometry_nodes_fields;
=======
>>>>>>> 12e8c783
  char _pad[3];
  /** `makesdna` does not allow empty structs. */
} UserDef_Experimental;

#define USER_EXPERIMENTAL_TEST(userdef, member) \
  (((userdef)->flag & USER_DEVELOPER_UI) && ((userdef)->experimental).member)

typedef struct UserDef {
  /** UserDef has separate do-version handling, and can be read from other files. */
  int versionfile, subversionfile;

  /** #eUserPref_Flag. */
  int flag;
  /** #eDupli_ID_Flags. */
  unsigned int dupflag;
  /** #eUserPref_PrefFlag preferences for the preferences. */
  char pref_flag;
  char savetime;
  char mouse_emulate_3_button_modifier;
  char _pad4[1];
  /** FILE_MAXDIR length. */
  char tempdir[768];
  char fontdir[768];
  /** FILE_MAX length. */
  char renderdir[1024];
  /* EXR cache path */
  /** 768 = FILE_MAXDIR. */
  char render_cachedir[768];
  char textudir[768];
  /**
   * Optional user location for scripts.
   *
   * This supports the same layout as Blender's scripts directory `release/scripts`.
   *
   * \note Unlike most paths, changing this is not fully supported at run-time,
   * requiring a restart to properly take effect. Supporting this would cause complications as
   * the script path can contain `startup`, `addons` & `modules` etc. properly unwinding the
   * Python environment to the state it _would_ have been in gets complicated.
   *
   * Although this is partially supported as the `sys.path` is refreshed when loading preferences.
   * This is done to support #PREFERENCES_OT_copy_prev which is available to the user when they
   * launch with a new version of Blender. In this case setting the script path on top of
   * factory settings will work without problems.
   */
  char pythondir[768];
  char sounddir[768];
  char i18ndir[768];
  /** 1024 = FILE_MAX. */
  char image_editor[1024];
  /** 1024 = FILE_MAX. */
  char anim_player[1024];
  int anim_player_preset;

  /** Minimum spacing between grid-lines in View2D grids. */
  short v2d_min_gridsize;
  /** #eTimecodeStyles, style of time-code display. */
  short timecode_style;

  short versions;
  short dbl_click_time;

  char _pad0[3];
  char mini_axis_type;
  /** #eUserpref_UI_Flag. */
  int uiflag;
  /** #eUserpref_UI_Flag2. */
  char uiflag2;
  char gpu_flag;
  char _pad8[6];
  /* Experimental flag for app-templates to make changes to behavior
   * which are outside the scope of typical preferences. */
  char app_flag;
  char viewzoom;
  short language;

  int mixbufsize;
  int audiodevice;
  int audiorate;
  int audioformat;
  int audiochannels;

  /** Setting for UI scale (fractional), before screen DPI has been applied. */
  float ui_scale;
  /** Setting for UI line width. */
  int ui_line_width;
  /** Runtime, full DPI divided by `pixelsize`. */
  int dpi;
  /** Runtime, multiplier to scale UI elements based on DPI (fractional). */
  float dpi_fac;
  /** Runtime, `1.0 / dpi_fac` */
  float inv_dpi_fac;
  /** Runtime, calculated from line-width and point-size based on DPI (rounded to int). */
  float pixelsize;
  /** Deprecated, for forward compatibility. */
  int virtual_pixel;

  /** Console scroll-back limit. */
  int scrollback;
  /** Node insert offset (aka auto-offset) margin, but might be useful for later stuff as well. */
  char node_margin;
  char _pad2[1];
  /** #eUserpref_Translation_Flags. */
  short transopts;
  short menuthreshold1, menuthreshold2;

  /** Startup application template. */
  char app_template[64];

  struct ListBase themes;
  struct ListBase uifonts;
  struct ListBase uistyles;
  struct ListBase user_keymaps;
  /** #wmKeyConfigPref. */
  struct ListBase user_keyconfig_prefs;
  struct ListBase addons;
  struct ListBase autoexec_paths;
  /** #bUserMenu. */
  struct ListBase user_menus;
  /** #bUserAssetLibrary */
  struct ListBase asset_libraries;

  char keyconfigstr[64];

  short undosteps;
  char _pad1[2];
  int undomemory;
  float gpu_viewport_quality DNA_DEPRECATED;
  short gp_manhattandist, gp_euclideandist, gp_eraser;
  /** #eGP_UserdefSettings. */
  short gp_settings;
  char _pad13[4];
  struct SolidLight light_param[4];
  float light_ambient[3];
  char gizmo_flag;
  /** Generic gizmo size. */
  char gizmo_size;
  /** Navigate gizmo size. */
  char gizmo_size_navigate_v3d;
  char _pad3[5];
  short edit_studio_light;
  short lookdev_sphere_size;
  short vbotimeout, vbocollectrate;
  short textimeout, texcollectrate;
  int memcachelimit;
  /** Unused. */
  int prefetchframes;
  /** Control the rotation step of the view when PAD2, PAD4, PAD6&PAD8 is use. */
  float pad_rot_angle;
  char _pad12[4];
  /** Rotating view icon size. */
  short rvisize;
  /** Rotating view icon brightness. */
  short rvibright;
  /** Maximum number of recently used files to remember. */
  short recent_files;
  /** Milliseconds to spend spinning the view. */
  short smooth_viewtx;
  short glreslimit;
  /** #eColorPicker_Types. */
  short color_picker_type;
  /** Curve smoothing type for newly added F-Curves. */
  char auto_smoothing_new;
  /** Interpolation mode for newly added F-Curves. */
  char ipo_new;
  /** Handle types for newly added keyframes. */
  char keyhandles_new;
  char _pad11[4];
  /** #eZoomFrame_Mode. */
  char view_frame_type;

  /** Number of keyframes to zoom around current frame. */
  int view_frame_keyframes;
  /** Seconds to zoom around current frame. */
  float view_frame_seconds;

  char _pad7[6];

  /** Private, defaults to 20 for 72 DPI setting. */
  short widget_unit;
  short anisotropic_filter;

  /** Tablet API to use (Windows only). */
  short tablet_api;

  /** Raw tablet pressure that maps to 100%. */
  float pressure_threshold_max;
  /** Curve non-linearity parameter. */
  float pressure_softness;

  /** Overall sensitivity of 3D mouse. */
  float ndof_sensitivity;
  float ndof_orbit_sensitivity;
  /** Dead-zone of 3D mouse. */
  float ndof_deadzone;
  /** #eNdof_Flag, flags for 3D mouse. */
  int ndof_flag;

  /** #eMultiSample_Type, amount of samples for OpenGL FSA, if zero no FSA. */
  short ogl_multisamples;

  /** eImageDrawMethod, Method to be used to draw the images
   * (AUTO, GLSL, Textures or DrawPixels) */
  short image_draw_method;

  float glalphaclip;

  /** #eAutokey_Mode, autokeying mode. */
  short autokey_mode;
  /** Flags for autokeying. */
  short autokey_flag;
  /** Flags for animation. */
  short animation_flag;

  /** Options for text rendering. */
  char text_render;
  char navigation_mode;

  /** Turn-table rotation amount per-pixel in radians. Scaled with DPI. */
  float view_rotate_sensitivity_turntable;
  /** Track-ball rotation scale. */
  float view_rotate_sensitivity_trackball;

  /** From texture.h. */
  struct ColorBand coba_weight;

  float sculpt_paint_overlay_col[3];
  /** Default color for newly created Grease Pencil layers. */
  float gpencil_new_layer_col[4];

  /** Drag pixels (scaled by DPI). */
  char drag_threshold_mouse;
  char drag_threshold_tablet;
  char drag_threshold;
  char move_threshold;

  char font_path_ui[1024];
  char font_path_ui_mono[1024];

  /** Legacy, for backwards compatibility only. */
  int compute_device_type;

  /** Opacity of inactive F-Curves in F-Curve Editor. */
  float fcu_inactive_alpha;

  /**
   * If keeping a pie menu spawn button pressed after this time,
   * it turns into a drag/release pie menu.
   */
  short pie_tap_timeout;
  /**
   * Direction in the pie menu will always be calculated from the
   * initial position within this time limit.
   */
  short pie_initial_timeout;
  short pie_animation_timeout;
  short pie_menu_confirm;
  /** Pie menu radius. */
  short pie_menu_radius;
  /** Pie menu distance from center before a direction is set. */
  short pie_menu_threshold;

  short opensubdiv_compute_type;
  short _pad6;

  char factor_display_type;

  char viewport_aa;

  char render_display_type;      /* eUserpref_RenderDisplayType */
  char filebrowser_display_type; /* eUserpref_TempSpaceDisplayType */

  char sequencer_disk_cache_dir[1024];
  int sequencer_disk_cache_compression; /* eUserpref_DiskCacheCompression */
  int sequencer_disk_cache_size_limit;
  short sequencer_disk_cache_flag;
  short sequencer_proxy_setup; /* eUserpref_SeqProxySetup */

  float collection_instance_empty_size;
  char _pad10[2];

  char file_preview_type; /* eUserpref_File_Preview_Type */
  char statusbar_flag;    /* eUserpref_StatusBar_Flag */

  struct WalkNavigation walk_navigation;

  /** The UI for the user preferences. */
  UserDef_SpaceData space_data;
  UserDef_FileSpaceData file_space_data;

  UserDef_Experimental experimental;

  /** Runtime data (keep last). */
  UserDef_Runtime runtime;
} UserDef;

/* from blenkernel blender.c */
extern UserDef U;

/* ***************** USERDEF ****************** */

/* Toggles for unfinished 2.8 UserPref design. */
//#define WITH_USERDEF_WORKSPACES

/** #UserDef_SpaceData.section_active (UI active_section) */
typedef enum eUserPref_Section {
  USER_SECTION_INTERFACE = 0,
  USER_SECTION_EDITING = 1,
  USER_SECTION_SAVE_LOAD = 2,
  USER_SECTION_SYSTEM = 3,
  USER_SECTION_THEME = 4,
  USER_SECTION_INPUT = 5,
  USER_SECTION_ADDONS = 6,
  USER_SECTION_LIGHT = 7,
  USER_SECTION_KEYMAP = 8,
#ifdef WITH_USERDEF_WORKSPACES
  USER_SECTION_WORKSPACE_CONFIG = 9,
  USER_SECTION_WORKSPACE_ADDONS = 10,
  USER_SECTION_WORKSPACE_KEYMAPS = 11,
#endif
  USER_SECTION_VIEWPORT = 12,
  USER_SECTION_ANIMATION = 13,
  USER_SECTION_NAVIGATION = 14,
  USER_SECTION_FILE_PATHS = 15,
  USER_SECTION_EXPERIMENTAL = 16,
} eUserPref_Section;

/** #UserDef_SpaceData.flag (State of the user preferences UI). */
typedef enum eUserPref_SpaceData_Flag {
  /** Hide/expand key-map preferences. */
  USER_SPACEDATA_INPUT_HIDE_UI_KEYCONFIG = (1 << 0),
  USER_SPACEDATA_ADDONS_SHOW_ONLY_ENABLED = (1 << 1),
} eUserPref_SpaceData_Flag;

/** #UserDef.flag */
typedef enum eUserPref_Flag {
  USER_AUTOSAVE = (1 << 0),
  USER_FLAG_NUMINPUT_ADVANCED = (1 << 1),
  USER_FLAG_UNUSED_2 = (1 << 2), /* cleared */
  USER_FLAG_UNUSED_3 = (1 << 3), /* cleared */
  USER_FLAG_UNUSED_4 = (1 << 4), /* cleared */
  USER_TRACKBALL = (1 << 5),
  USER_FLAG_UNUSED_6 = (1 << 6), /* cleared */
  USER_FLAG_UNUSED_7 = (1 << 7), /* cleared */
  USER_MAT_ON_OB = (1 << 8),
  USER_FLAG_UNUSED_9 = (1 << 9), /* cleared */
  USER_DEVELOPER_UI = (1 << 10),
  USER_TOOLTIPS = (1 << 11),
  USER_TWOBUTTONMOUSE = (1 << 12),
  USER_NONUMPAD = (1 << 13),
  USER_ADD_CURSORALIGNED = (1 << 14),
  USER_FILECOMPRESS = (1 << 15),
  USER_FLAG_UNUSED_5 = (1 << 16), /* dirty */
  USER_CUSTOM_RANGE = (1 << 17),
  USER_ADD_EDITMODE = (1 << 18),
  USER_ADD_VIEWALIGNED = (1 << 19),
  USER_RELPATHS = (1 << 20),
  USER_RELEASECONFIRM = (1 << 21),
  USER_SCRIPT_AUTOEXEC_DISABLE = (1 << 22),
  USER_FILENOUI = (1 << 23),
  USER_NONEGFRAMES = (1 << 24),
  USER_TXT_TABSTOSPACES_DISABLE = (1 << 25),
  USER_TOOLTIPS_PYTHON = (1 << 26),
  USER_FLAG_UNUSED_27 = (1 << 27), /* dirty */
} eUserPref_Flag;

/** #UserDef.file_preview_type */
typedef enum eUserpref_File_Preview_Type {
  USER_FILE_PREVIEW_NONE = 0,
  USER_FILE_PREVIEW_AUTO,
  USER_FILE_PREVIEW_SCREENSHOT,
  USER_FILE_PREVIEW_CAMERA,
} eUserpref_File_Preview_Type;

typedef enum eUserPref_PrefFlag {
  USER_PREF_FLAG_SAVE = (1 << 0),
} eUserPref_PrefFlag;

/** #bPathCompare.flag */
typedef enum ePathCompare_Flag {
  USER_PATHCMP_GLOB = (1 << 0),
} ePathCompare_Flag;

/* Helper macro for checking frame clamping */
#define FRAMENUMBER_MIN_CLAMP(cfra) \
  { \
    if ((U.flag & USER_NONEGFRAMES) && (cfra < 0)) { \
      cfra = 0; \
    } \
  } \
  (void)0

/** #UserDef.viewzoom */
typedef enum eViewZoom_Style {
  /** Update zoom continuously with a timer while dragging the cursor. */
  USER_ZOOM_CONTINUE = 0,
  /** Map changes in distance from the view center to zoom. */
  USER_ZOOM_SCALE = 1,
  /** Map horizontal/vertical motion to zoom. */
  USER_ZOOM_DOLLY = 2,
} eViewZoom_Style;

/** #UserDef.navigation_mode */
typedef enum eViewNavigation_Method {
  VIEW_NAVIGATION_WALK = 0,
  VIEW_NAVIGATION_FLY = 1,
} eViewNavigation_Method;

/** #UserDef.uiflag */
typedef enum eUserpref_MiniAxisType {
  USER_MINI_AXIS_TYPE_GIZMO = 0,
  USER_MINI_AXIS_TYPE_MINIMAL = 1,
  USER_MINI_AXIS_TYPE_NONE = 2,
} eUserpref_MiniAxisType;

/** #UserDef.flag */
typedef enum eWalkNavigation_Flag {
  USER_WALK_GRAVITY = (1 << 0),
  USER_WALK_MOUSE_REVERSE = (1 << 1),
} eWalkNavigation_Flag;

/** #UserDef.uiflag */
typedef enum eUserpref_UI_Flag {
  USER_UIFLAG_UNUSED_0 = (1 << 0), /* cleared */
  USER_UIFLAG_UNUSED_1 = (1 << 1), /* cleared */
  USER_WHEELZOOMDIR = (1 << 2),
  USER_FILTERFILEEXTS = (1 << 3),
  USER_DRAWVIEWINFO = (1 << 4),
  USER_PLAINMENUS = (1 << 5),
  USER_LOCK_CURSOR_ADJUST = (1 << 6),
  USER_HEADER_BOTTOM = (1 << 7),
  /** Otherwise use header alignment from the file. */
  USER_HEADER_FROM_PREF = (1 << 8),
  USER_MENUOPENAUTO = (1 << 9),
  USER_DEPTH_CURSOR = (1 << 10),
  USER_AUTOPERSP = (1 << 11),
  USER_UIFLAG_UNUSED_12 = (1 << 12), /* cleared */
  USER_GLOBALUNDO = (1 << 13),
  USER_ORBIT_SELECTION = (1 << 14),
  USER_DEPTH_NAVIGATE = (1 << 15),
  USER_HIDE_DOT = (1 << 16),
  USER_SHOW_GIZMO_NAVIGATE = (1 << 17),
  USER_SHOW_VIEWPORTNAME = (1 << 18),
  USER_UIFLAG_UNUSED_3 = (1 << 19), /* Cleared. */
  USER_ZOOM_TO_MOUSEPOS = (1 << 20),
  USER_SHOW_FPS = (1 << 21),
  USER_UIFLAG_UNUSED_22 = (1 << 22), /* cleared */
  USER_MENUFIXEDORDER = (1 << 23),
  USER_CONTINUOUS_MOUSE = (1 << 24),
  USER_ZOOM_INVERT = (1 << 25),
  USER_ZOOM_HORIZ = (1 << 26), /* for CONTINUE and DOLLY zoom */
  USER_SPLASH_DISABLE = (1 << 27),
  USER_HIDE_RECENT = (1 << 28),
#ifdef DNA_DEPRECATED_ALLOW
  /* Deprecated: We're just trying if there's much desire for this feature,
   * or if we can make it go for good. Should be cleared if so - Julian, Oct. 2019. */
  USER_SHOW_THUMBNAILS = (1 << 29),
#endif
  USER_SAVE_PROMPT = (1 << 30),
  USER_HIDE_SYSTEM_BOOKMARKS = (1u << 31),
} eUserpref_UI_Flag;

/**
 * #UserDef.uiflag2
 *
 * \note don't add new flags here, use 'uiflag' which has flags free.
 */
typedef enum eUserpref_UI_Flag2 {
  USER_UIFLAG2_UNUSED_0 = (1 << 0), /* cleared */
  USER_REGION_OVERLAP = (1 << 1),
  USER_UIFLAG2_UNUSED_2 = (1 << 2),
  USER_UIFLAG2_UNUSED_3 = (1 << 3), /* dirty */
} eUserpref_UI_Flag2;

/** #UserDef.gpu_flag */
typedef enum eUserpref_GPU_Flag {
  USER_GPU_FLAG_NO_DEPT_PICK = (1 << 0),
  USER_GPU_FLAG_NO_EDIT_MODE_SMOOTH_WIRE = (1 << 1),
  USER_GPU_FLAG_OVERLAY_SMOOTH_WIRE = (1 << 2),
} eUserpref_GPU_Flag;

/** #UserDef.tablet_api */
typedef enum eUserpref_TableAPI {
  USER_TABLET_AUTOMATIC = 0,
  USER_TABLET_NATIVE = 1,
  USER_TABLET_WINTAB = 2,
} eUserpref_TabletAPI;

/** #UserDef.app_flag */
typedef enum eUserpref_APP_Flag {
  USER_APP_LOCK_CORNER_SPLIT = (1 << 0),
  USER_APP_HIDE_REGION_TOGGLE = (1 << 1),
  USER_APP_LOCK_EDGE_RESIZE = (1 << 2),
} eUserpref_APP_Flag;

/** #UserDef.statusbar_flag */
typedef enum eUserpref_StatusBar_Flag {
  STATUSBAR_SHOW_MEMORY = (1 << 0),
  STATUSBAR_SHOW_VRAM = (1 << 1),
  STATUSBAR_SHOW_STATS = (1 << 2),
  STATUSBAR_SHOW_VERSION = (1 << 3),
} eUserpref_StatusBar_Flag;

/**
 * Auto-Keying mode.
 * #UserDef.autokey_mode
 */
typedef enum eAutokey_Mode {
  /* AUTOKEY_ON is a bitflag */
  AUTOKEY_ON = 1,

  /**
   * AUTOKEY_ON + 2**n...  (i.e. AUTOKEY_MODE_NORMAL = AUTOKEY_ON + 2)
   * to preserve setting, even when auto-key turned off.
   */
  AUTOKEY_MODE_NORMAL = 3,
  AUTOKEY_MODE_EDITKEYS = 5,
} eAutokey_Mode;

/**
 * Zoom to frame mode.
 * #UserDef.view_frame_type
 */
typedef enum eZoomFrame_Mode {
  ZOOM_FRAME_MODE_KEEP_RANGE = 0,
  ZOOM_FRAME_MODE_SECONDS = 1,
  ZOOM_FRAME_MODE_KEYFRAMES = 2,
} eZoomFrame_Mode;

/**
 * Auto-Keying flag
 * #UserDef.autokey_flag (not strictly used when autokeying only -
 * is also used when keyframing these days).
 * \note #eAutokey_Flag is used with a macro, search for lines like IS_AUTOKEY_FLAG(INSERTAVAIL).
 */
typedef enum eAutokey_Flag {
  AUTOKEY_FLAG_INSERTAVAIL = (1 << 0),
  AUTOKEY_FLAG_INSERTNEEDED = (1 << 1),
  AUTOKEY_FLAG_AUTOMATKEY = (1 << 2),
  AUTOKEY_FLAG_XYZ2RGB = (1 << 3),

  /* toolsettings->autokey_flag */
  AUTOKEY_FLAG_ONLYKEYINGSET = (1 << 6),
  AUTOKEY_FLAG_NOWARNING = (1 << 7),
  AUTOKEY_FLAG_CYCLEAWARE = (1 << 8),
  ANIMRECORD_FLAG_WITHNLA = (1 << 10),
} eAutokey_Flag;

/**
 * Animation flags
 * #UserDef.animation_flag, used for animation flags that aren't covered by more specific flags
 * (like eAutokey_Flag).
 */
typedef enum eUserpref_Anim_Flags {
  USER_ANIM_SHOW_CHANNEL_GROUP_COLORS = (1 << 0),
} eUserpref_Anim_Flags;

/** #UserDef.transopts */
typedef enum eUserpref_Translation_Flags {
  USER_TR_TOOLTIPS = (1 << 0),
  USER_TR_IFACE = (1 << 1),
  USER_TR_UNUSED_2 = (1 << 2),            /* cleared */
  USER_TR_UNUSED_3 = (1 << 3),            /* cleared */
  USER_TR_UNUSED_4 = (1 << 4),            /* cleared */
  USER_DOTRANSLATE_DEPRECATED = (1 << 5), /* Deprecated in 2.83. */
  USER_TR_UNUSED_6 = (1 << 6),            /* cleared */
  USER_TR_UNUSED_7 = (1 << 7),            /* cleared */
  USER_TR_NEWDATANAME = (1 << 8),
} eUserpref_Translation_Flags;

/** #UserDef.dupflag */
typedef enum eDupli_ID_Flags {
  USER_DUP_MESH = (1 << 0),
  USER_DUP_CURVE = (1 << 1),
  USER_DUP_SURF = (1 << 2),
  USER_DUP_FONT = (1 << 3),
  USER_DUP_MBALL = (1 << 4),
  USER_DUP_LAMP = (1 << 5),
  /* USER_DUP_FCURVE = (1 << 6), */ /* UNUSED, keep because we may implement. */
  USER_DUP_MAT = (1 << 7),
  /* USER_DUP_TEX = (1 << 8), */ /* UNUSED, keep because we may implement. */
  USER_DUP_ARM = (1 << 9),
  USER_DUP_ACT = (1 << 10),
  USER_DUP_PSYS = (1 << 11),
  USER_DUP_LIGHTPROBE = (1 << 12),
  USER_DUP_GPENCIL = (1 << 13),
  USER_DUP_HAIR = (1 << 14),
  USER_DUP_POINTCLOUD = (1 << 15),
  USER_DUP_VOLUME = (1 << 16),

  USER_DUP_OBDATA = (~0) & ((1 << 24) - 1),

  /* Those are not exposed as user preferences, only used internally. */
  USER_DUP_OBJECT = (1 << 24),
  /* USER_DUP_COLLECTION = (1 << 25), */ /* UNUSED, keep because we may implement. */

  /* Duplicate (and hence make local) linked data. */
  USER_DUP_LINKED_ID = (1 << 30),
} eDupli_ID_Flags;

/**
 * Text draw options
 * #UserDef.text_render
 */
typedef enum eText_Draw_Options {
  USER_TEXT_DISABLE_AA = (1 << 0),

  USER_TEXT_HINTING_NONE = (1 << 1),
  USER_TEXT_HINTING_SLIGHT = (1 << 2),
  USER_TEXT_HINTING_FULL = (1 << 3),
} eText_Draw_Options;

/**
 * Grease Pencil Settings.
 * #UserDef.gp_settings
 */
typedef enum eGP_UserdefSettings {
  GP_PAINT_UNUSED_0 = (1 << 0),
} eGP_UserdefSettings;

enum {
  USER_GIZMO_DRAW = (1 << 0),
};

/**
 * Color Picker Types.
 * #UserDef.color_picker_type
 */
typedef enum eColorPicker_Types {
  USER_CP_CIRCLE_HSV = 0,
  USER_CP_SQUARE_SV = 1,
  USER_CP_SQUARE_HS = 2,
  USER_CP_SQUARE_HV = 3,
  USER_CP_CIRCLE_HSL = 4,
} eColorPicker_Types;

/**
 * Time-code display styles.
 * #UserDef.timecode_style
 */
typedef enum eTimecodeStyles {
  /**
   * As little info as is necessary to show relevant info with '+' to denote the frames
   * i.e. HH:MM:SS+FF, MM:SS+FF, SS+FF, or MM:SS.
   */
  USER_TIMECODE_MINIMAL = 0,
  /** Reduced SMPTE - (HH:)MM:SS:FF */
  USER_TIMECODE_SMPTE_MSF = 1,
  /** Full SMPTE - HH:MM:SS:FF */
  USER_TIMECODE_SMPTE_FULL = 2,
  /** Milliseconds for sub-frames - HH:MM:SS.sss. */
  USER_TIMECODE_MILLISECONDS = 3,
  /** Seconds only. */
  USER_TIMECODE_SECONDS_ONLY = 4,
  /**
   * Private (not exposed as generic choices) options.
   * milliseconds for sub-frames, SubRip format- HH:MM:SS,sss.
   */
  USER_TIMECODE_SUBRIP = 100,
} eTimecodeStyles;

/** #UserDef.ndof_flag (3D mouse options) */
typedef enum eNdof_Flag {
  NDOF_SHOW_GUIDE = (1 << 0),
  NDOF_FLY_HELICOPTER = (1 << 1),
  NDOF_LOCK_HORIZON = (1 << 2),

  /* The following might not need to be saved between sessions,
   * but they do need to live somewhere accessible. */
  NDOF_SHOULD_PAN = (1 << 3),
  NDOF_SHOULD_ZOOM = (1 << 4),
  NDOF_SHOULD_ROTATE = (1 << 5),

  /* Orbit navigation modes. */

  NDOF_MODE_ORBIT = (1 << 6),

  /* actually... users probably don't care about what the mode
   * is called, just that it feels right */
  /* zoom is up/down if this flag is set (otherwise forward/backward) */
  NDOF_PAN_YZ_SWAP_AXIS = (1 << 7),
  NDOF_ZOOM_INVERT = (1 << 8),
  NDOF_ROTX_INVERT_AXIS = (1 << 9),
  NDOF_ROTY_INVERT_AXIS = (1 << 10),
  NDOF_ROTZ_INVERT_AXIS = (1 << 11),
  NDOF_PANX_INVERT_AXIS = (1 << 12),
  NDOF_PANY_INVERT_AXIS = (1 << 13),
  NDOF_PANZ_INVERT_AXIS = (1 << 14),
  NDOF_TURNTABLE = (1 << 15),
} eNdof_Flag;

#define NDOF_PIXELS_PER_SECOND 600.0f

/** UserDef.ogl_multisamples */
typedef enum eMultiSample_Type {
  USER_MULTISAMPLE_NONE = 0,
  USER_MULTISAMPLE_2 = 2,
  USER_MULTISAMPLE_4 = 4,
  USER_MULTISAMPLE_8 = 8,
  USER_MULTISAMPLE_16 = 16,
} eMultiSample_Type;

/** #UserDef.image_draw_method */
typedef enum eImageDrawMethod {
  IMAGE_DRAW_METHOD_AUTO = 0,
  IMAGE_DRAW_METHOD_GLSL = 1,
  IMAGE_DRAW_METHOD_2DTEXTURE = 2,
} eImageDrawMethod;

/** #UserDef.virtual_pixel */
typedef enum eUserpref_VirtualPixel {
  VIRTUAL_PIXEL_NATIVE = 0,
  VIRTUAL_PIXEL_DOUBLE = 1,
} eUserpref_VirtualPixel;

typedef enum eOpensubdiv_Computee_Type {
  USER_OPENSUBDIV_COMPUTE_NONE = 0,
  USER_OPENSUBDIV_COMPUTE_CPU = 1,
  USER_OPENSUBDIV_COMPUTE_OPENMP = 2,
  USER_OPENSUBDIV_COMPUTE_OPENCL = 3,
  USER_OPENSUBDIV_COMPUTE_CUDA = 4,
  USER_OPENSUBDIV_COMPUTE_GLSL_TRANSFORM_FEEDBACK = 5,
  USER_OPENSUBDIV_COMPUTE_GLSL_COMPUTE = 6,
} eOpensubdiv_Computee_Type;

/** #UserDef.factor_display_type */
typedef enum eUserpref_FactorDisplay {
  USER_FACTOR_AS_FACTOR = 0,
  USER_FACTOR_AS_PERCENTAGE = 1,
} eUserpref_FactorDisplay;

typedef enum eUserpref_RenderDisplayType {
  USER_RENDER_DISPLAY_NONE = 0,
  USER_RENDER_DISPLAY_SCREEN = 1,
  USER_RENDER_DISPLAY_AREA = 2,
  USER_RENDER_DISPLAY_WINDOW = 3
} eUserpref_RenderDisplayType;

typedef enum eUserpref_TempSpaceDisplayType {
  USER_TEMP_SPACE_DISPLAY_FULLSCREEN = 0,
  USER_TEMP_SPACE_DISPLAY_WINDOW = 1,
} eUserpref_TempSpaceDisplayType;

typedef enum eUserpref_EmulateMMBMod {
  USER_EMU_MMB_MOD_ALT = 0,
  USER_EMU_MMB_MOD_OSKEY = 1,
} eUserpref_EmulateMMBMod;

typedef enum eUserpref_DiskCacheCompression {
  USER_SEQ_DISK_CACHE_COMPRESSION_NONE = 0,
  USER_SEQ_DISK_CACHE_COMPRESSION_LOW = 1,
  USER_SEQ_DISK_CACHE_COMPRESSION_HIGH = 2,
} eUserpref_DiskCacheCompression;

typedef enum eUserpref_SeqProxySetup {
  USER_SEQ_PROXY_SETUP_MANUAL = 0,
  USER_SEQ_PROXY_SETUP_AUTOMATIC = 1,
} eUserpref_SeqProxySetup;

/* Locale Ids. Auto will try to get local from OS. Our default is English though. */
/** #UserDef.language */
enum {
  ULANGUAGE_AUTO = 0,
  ULANGUAGE_ENGLISH = 1,
};

#ifdef __cplusplus
}
#endif<|MERGE_RESOLUTION|>--- conflicted
+++ resolved
@@ -654,12 +654,9 @@
   char use_sculpt_tools_tilt;
   char use_extended_asset_browser;
   char use_override_templates;
-<<<<<<< HEAD
   char use_sculpt_uvsmooth;
   char use_geometry_nodes_fields;
-=======
->>>>>>> 12e8c783
-  char _pad[3];
+  char _pad[1];
   /** `makesdna` does not allow empty structs. */
 } UserDef_Experimental;
 
