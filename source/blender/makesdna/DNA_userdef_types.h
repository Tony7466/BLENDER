/* SPDX-FileCopyrightText: 2001-2002 NaN Holding BV. All rights reserved.
 *
 * SPDX-License-Identifier: GPL-2.0-or-later */

/** \file
 * \ingroup DNA
 */

#pragma once

#include "DNA_listBase.h"
#include "DNA_texture_types.h" /* ColorBand */
#include "DNA_userdef_enums.h"

#ifdef __cplusplus
extern "C" {
#endif

/**
 * Scaling factor for all UI elements, based on the "Resolution Scale" user preference and the
 * DPI/OS Scale of each monitor. This is a read-only, run-time value calculated by
 * `WM_window_set_dpi` at various times, including between the drawing of each window and so can
 * vary between monitors.
 */
#define UI_SCALE_FAC ((void)0, U.scale_factor)

/* Inverse of UI_SCALE_FAC ( 1 / UI_SCALE_FAC). */
#define UI_INV_SCALE_FAC ((void)0, U.inv_scale_factor)

/* 16 to copy ICON_DEFAULT_HEIGHT */
#define UI_ICON_SIZE ((float)16 * U.scale_factor)

/* Themes; defines in `BIF_resource.h`. */

struct ColorBand;

/* ************************ style definitions ******************** */

#define MAX_STYLE_NAME 64

/**
 * Default offered by Blender.
 * #uiFont.uifont_id
 */
typedef enum eUIFont_ID {
  UIFONT_DEFAULT = 0,
  /*  UIFONT_BITMAP   = 1 */ /* UNUSED */

  /* free slots */
  UIFONT_CUSTOM1 = 2,
  /* UIFONT_CUSTOM2 = 3, */ /* UNUSED */
} eUIFont_ID;

/**
 * Default fonts to load/initialize.
 * First font is the default (index 0), others optional.
 */
#
#
typedef struct uiFont {
  struct uiFont *next, *prev;
  /** 1024 = FILE_MAX. */
  char filepath[1024];
  /** From blfont lib. */
  short blf_id;
  /** Own id (eUIFont_ID). */
  short uifont_id;
} uiFont;

/** This state defines appearance of text. */
typedef struct uiFontStyle {
  /** Saved in file, 0 is default. */
  short uifont_id;
  char _pad1[2];
  /** Actual size depends on 'global' DPI. */
  float points;
  /** Style hint. */
  short italic, bold;
  /** Value is amount of pixels blur. */
  short shadow;
  /** Shadow offset in pixels. */
  short shadx, shady;
  char _pad0[2];
  /** Total alpha. */
  float shadowalpha;
  /** 1 value, typically white or black anyway. */
  float shadowcolor;
  char _pad2[4];
} uiFontStyle;

/* this is fed to the layout engine and widget code */

typedef struct uiStyle {
  struct uiStyle *next, *prev;

  /** MAX_STYLE_NAME. */
  char name[64];

  uiFontStyle paneltitle;
  uiFontStyle grouplabel;
  uiFontStyle widgetlabel;
  uiFontStyle widget;

  float panelzoom;

  /** In characters. */
  short minlabelchars;
  /** In characters. */
  short minwidgetchars;

  short columnspace;
  short templatespace;
  short boxspace;
  short buttonspacex;
  short buttonspacey;
  short panelspace;
  short panelouter;

  char _pad0[2];
} uiStyle;

typedef struct uiWidgetColors {
  unsigned char outline[4];
  unsigned char inner[4];
  unsigned char inner_sel[4];
  unsigned char item[4];
  unsigned char text[4];
  unsigned char text_sel[4];
  unsigned char shaded;
  char _pad0[7];
  short shadetop, shadedown;
  float roundness;
} uiWidgetColors;

typedef struct uiWidgetStateColors {
  unsigned char inner_anim[4];
  unsigned char inner_anim_sel[4];
  unsigned char inner_key[4];
  unsigned char inner_key_sel[4];
  unsigned char inner_driven[4];
  unsigned char inner_driven_sel[4];
  unsigned char inner_overridden[4];
  unsigned char inner_overridden_sel[4];
  unsigned char inner_changed[4];
  unsigned char inner_changed_sel[4];
  float blend;
  char _pad0[4];
} uiWidgetStateColors;

typedef struct uiPanelColors {
  unsigned char header[4];
  unsigned char back[4];
  unsigned char sub_back[4];
  char _pad0[4];
} uiPanelColors;

typedef struct ThemeUI {
  /* Interface Elements (buttons, menus, icons) */
  uiWidgetColors wcol_regular, wcol_tool, wcol_toolbar_item, wcol_text;
  uiWidgetColors wcol_radio, wcol_option, wcol_toggle;
  uiWidgetColors wcol_num, wcol_numslider, wcol_tab;
  uiWidgetColors wcol_menu, wcol_pulldown, wcol_menu_back, wcol_menu_item, wcol_tooltip;
  uiWidgetColors wcol_box, wcol_scroll, wcol_progress, wcol_list_item, wcol_pie_menu;
  uiWidgetColors wcol_view_item;

  uiWidgetStateColors wcol_state;

  unsigned char widget_emboss[4];

  /* fac: 0 - 1 for blend factor, width in pixels */
  float menu_shadow_fac;
  short menu_shadow_width;

  unsigned char editor_outline[4];

  /* Transparent Grid */
  unsigned char transparent_checker_primary[4], transparent_checker_secondary[4];
  unsigned char transparent_checker_size;
  char _pad1[1];

  float icon_alpha;
  float icon_saturation;
  unsigned char widget_text_cursor[4];

  /* Axis Colors */
  unsigned char xaxis[4], yaxis[4], zaxis[4];

  /* Gizmo Colors. */
  unsigned char gizmo_hi[4];
  unsigned char gizmo_primary[4];
  unsigned char gizmo_secondary[4];
  unsigned char gizmo_view_align[4];
  unsigned char gizmo_a[4];
  unsigned char gizmo_b[4];

  /* Icon Colors. */
  /** Scene items. */
  unsigned char icon_scene[4];
  /** Collection items. */
  unsigned char icon_collection[4];
  /** Object items. */
  unsigned char icon_object[4];
  /** Object data items. */
  unsigned char icon_object_data[4];
  /** Modifier and constraint items. */
  unsigned char icon_modifier[4];
  /** Shading related items. */
  unsigned char icon_shading[4];
  /** File folders. */
  unsigned char icon_folder[4];
  /** Intensity of the border icons. >0 will render an border around themed
   * icons. */
  float icon_border_intensity;
  float panel_roundness;
  char _pad2[4];

} ThemeUI;

/* try to put them all in one, if needed a special struct can be created as well
 * for example later on, when we introduce wire colors for ob types or so...
 */
typedef struct ThemeSpace {
  /* main window colors */
  unsigned char back[4];
  unsigned char back_grad[4];

  char background_type;
  char _pad0[3];

  /** Panel title. */
  unsigned char title[4];
  unsigned char text[4];
  unsigned char text_hi[4];

  /* header colors */
  /** Region background. */
  unsigned char header[4];
  /** Unused. */
  unsigned char header_title[4];
  unsigned char header_text[4];
  unsigned char header_text_hi[4];

  /* region tabs */
  unsigned char tab_active[4];
  unsigned char tab_inactive[4];
  unsigned char tab_back[4];
  unsigned char tab_outline[4];

  /* button/tool regions */
  /** Region background. */
  unsigned char button[4];
  /** Panel title. */
  unsigned char button_title[4];
  unsigned char button_text[4];
  unsigned char button_text_hi[4];

  /* List-view regions. */
  /** Region background. */
  unsigned char list[4];
  /** Panel title. */
  unsigned char list_title[4];
  unsigned char list_text[4];
  unsigned char list_text_hi[4];

  /* navigation bar regions */
  /** Region background. */
  unsigned char navigation_bar[4];
  /** Region background. */
  unsigned char execution_buts[4];

  /* NOTE: cannot use name 'panel' because of DNA mapping old files. */
  uiPanelColors panelcolors;

  unsigned char shade1[4];
  unsigned char shade2[4];

  unsigned char hilite[4];
  unsigned char grid[4];

  unsigned char view_overlay[4];

  unsigned char wire[4], wire_edit[4], select[4];
  unsigned char lamp[4], speaker[4], empty[4], camera[4];
  unsigned char active[4], group[4], group_active[4], transform[4];
  unsigned char vertex[4], vertex_select[4], vertex_active[4], vertex_bevel[4],
      vertex_unreferenced[4];
  unsigned char edge[4], edge_select[4];
  unsigned char edge_seam[4], edge_sharp[4], edge_facesel[4], edge_crease[4], edge_bevel[4];
  /** Solid faces. */
  unsigned char face[4], face_select[4], face_retopology[4], face_back[4], face_front[4];
  /** Selected color. */
  unsigned char face_dot[4];
  unsigned char extra_edge_len[4], extra_edge_angle[4], extra_face_angle[4], extra_face_area[4];
  unsigned char normal[4];
  unsigned char vertex_normal[4];
  unsigned char loop_normal[4];
  unsigned char bone_solid[4], bone_pose[4], bone_pose_active[4], bone_locked_weight[4];
  unsigned char strip[4], strip_select[4];
  unsigned char cframe[4];
  unsigned char time_keyframe[4], time_gp_keyframe[4];
  unsigned char freestyle_edge_mark[4], freestyle_face_mark[4];
  unsigned char time_scrub_background[4];
  unsigned char time_marker_line[4], time_marker_line_selected[4];

  unsigned char nurb_uline[4], nurb_vline[4];
  unsigned char act_spline[4], nurb_sel_uline[4], nurb_sel_vline[4], lastsel_point[4];

  unsigned char handle_free[4], handle_auto[4], handle_vect[4], handle_align[4],
      handle_auto_clamped[4];
  unsigned char handle_sel_free[4], handle_sel_auto[4], handle_sel_vect[4], handle_sel_align[4],
      handle_sel_auto_clamped[4];

  /** Dopesheet. */
  unsigned char ds_channel[4], ds_subchannel[4], ds_ipoline[4];
  /** Keytypes. */
  unsigned char keytype_keyframe[4], keytype_extreme[4], keytype_breakdown[4], keytype_jitter[4],
      keytype_movehold[4];
  /** Keytypes. */
  unsigned char keytype_keyframe_select[4], keytype_extreme_select[4], keytype_breakdown_select[4],
      keytype_jitter_select[4], keytype_movehold_select[4];
  unsigned char keyborder[4], keyborder_select[4];
  char _pad4[3];

  unsigned char console_output[4], console_input[4], console_info[4], console_error[4];
  unsigned char console_cursor[4], console_select[4];

  unsigned char vertex_size, edge_width, outline_width, obcenter_dia, facedot_size;
  unsigned char noodle_curving;
  unsigned char grid_levels;
  char _pad5[2];
  float dash_alpha;

  /* Syntax for text-window and nodes. */
  unsigned char syntaxl[4], syntaxs[4]; /* in nodespace used for backdrop matte */
  unsigned char syntaxb[4], syntaxn[4]; /* in nodespace used for color input */
  unsigned char syntaxv[4], syntaxc[4]; /* in nodespace used for converter group */
  unsigned char syntaxd[4], syntaxr[4]; /* in nodespace used for distort */

  unsigned char line_numbers[4];
  char _pad6[3];

  unsigned char nodeclass_output[4], nodeclass_filter[4];
  unsigned char nodeclass_vector[4], nodeclass_texture[4];
  unsigned char nodeclass_shader[4], nodeclass_script[4];
  unsigned char nodeclass_pattern[4], nodeclass_layout[4];
  unsigned char nodeclass_geometry[4], nodeclass_attribute[4];

  unsigned char node_zone_simulation[4];
  unsigned char simulated_frames[4];

  /** For sequence editor. */
  unsigned char movie[4], movieclip[4], mask[4], image[4], scene[4], audio[4];
  unsigned char effect[4], transition[4], meta[4], text_strip[4], color_strip[4];
  unsigned char active_strip[4], selected_strip[4];

  /** For dopesheet - scale factor for size of keyframes (i.e. height of channels). */
  char _pad7[1];
  float keyframe_scale_fac;

  unsigned char editmesh_active[4];

  unsigned char handle_vertex[4];
  unsigned char handle_vertex_select[4];

  unsigned char handle_vertex_size;

  unsigned char clipping_border_3d[4];

  unsigned char marker_outline[4], marker[4], act_marker[4], sel_marker[4], dis_marker[4],
      lock_marker[4];
  unsigned char bundle_solid[4];
  unsigned char path_before[4], path_after[4];
  unsigned char path_keyframe_before[4], path_keyframe_after[4];
  unsigned char camera_path[4];
  unsigned char camera_passepartout[4];
  unsigned char _pad1[6];

  unsigned char gp_vertex_size;
  unsigned char gp_vertex[4], gp_vertex_select[4];

  unsigned char preview_back[4];
  unsigned char preview_stitch_face[4];
  unsigned char preview_stitch_edge[4];
  unsigned char preview_stitch_vert[4];
  unsigned char preview_stitch_stitchable[4];
  unsigned char preview_stitch_unstitchable[4];
  unsigned char preview_stitch_active[4];

  /** Two uses, for uvs with modifier applied on mesh and uvs during painting. */
  unsigned char uv_shadow[4];

  /** Search filter match, used for property search and in the outliner. */
  unsigned char match[4];
  /** Outliner - selected item. */
  unsigned char selected_highlight[4];
  /** Outliner - selected object. */
  unsigned char selected_object[4];
  /** Outliner - active object. */
  unsigned char active_object[4];
  /** Outliner - edited object. */
  unsigned char edited_object[4];
  /** Outliner - row color difference. */
  unsigned char row_alternate[4];

  /** Skin modifier root color. */
  unsigned char skin_root[4];

  /* NLA */
  /** Active Action + Summary Channel. */
  unsigned char anim_active[4];
  /** Active Action = NULL. */
  unsigned char anim_non_active[4];
  /** Preview range overlay. */
  unsigned char anim_preview_range[4];

  /** NLA 'Tweaking' action/strip. */
  unsigned char nla_tweaking[4];
  /** NLA - warning color for duplicate instances of tweaking strip. */
  unsigned char nla_tweakdupli[4];

  /** NLA "Track" */
  unsigned char nla_track[4];
  /** NLA "Transition" strips. */
  unsigned char nla_transition[4], nla_transition_sel[4];
  /** NLA "Meta" strips. */
  unsigned char nla_meta[4], nla_meta_sel[4];
  /** NLA "Sound" strips. */
  unsigned char nla_sound[4], nla_sound_sel[4];

  /* info */
  unsigned char info_selected[4], info_selected_text[4];
  unsigned char info_error[4], info_error_text[4];
  unsigned char info_warning[4], info_warning_text[4];
  unsigned char info_info[4], info_info_text[4];
  unsigned char info_debug[4], info_debug_text[4];
  unsigned char info_property[4], info_property_text[4];
  unsigned char info_operator[4], info_operator_text[4];

  unsigned char paint_curve_pivot[4];
  unsigned char paint_curve_handle[4];

  unsigned char metadatabg[4];
  unsigned char metadatatext[4];

} ThemeSpace;

/* Viewport Background Gradient Types. */

typedef enum eBackgroundGradientTypes {
  TH_BACKGROUND_SINGLE_COLOR = 0,
  TH_BACKGROUND_GRADIENT_LINEAR = 1,
  TH_BACKGROUND_GRADIENT_RADIAL = 2,
} eBackgroundGradientTypes;

/** Set of colors for use as a custom color set for Objects/Bones wire drawing. */
typedef struct ThemeWireColor {
  unsigned char solid[4];
  unsigned char select[4];
  unsigned char active[4];

  /** #eWireColor_Flags. */
  short flag;
  char _pad0[2];
} ThemeWireColor;

/** #ThemeWireColor.flag */
typedef enum eWireColor_Flags {
  TH_WIRECOLOR_CONSTCOLS = (1 << 0),
  /* TH_WIRECOLOR_TEXTCOLS = (1 << 1), */ /* UNUSED */
} eWireColor_Flags;

typedef struct ThemeCollectionColor {
  unsigned char color[4];
} ThemeCollectionColor;

typedef struct ThemeStripColor {
  unsigned char color[4];
} ThemeStripColor;

/**
 * A theme.
 *
 * \note Currently only a single theme is ever used at once.
 * Different theme presets are stored as external files now.
 */
typedef struct bTheme {
  struct bTheme *next, *prev;
  char name[32];

  ThemeUI tui;

  /**
   * Individual Space-types:
   * \note Ensure #UI_THEMESPACE_END is updated when adding.
   */
  ThemeSpace space_properties;
  ThemeSpace space_view3d;
  ThemeSpace space_file;
  ThemeSpace space_graph;
  ThemeSpace space_info;
  ThemeSpace space_action;
  ThemeSpace space_nla;
  ThemeSpace space_sequencer;
  ThemeSpace space_image;
  ThemeSpace space_text;
  ThemeSpace space_outliner;
  ThemeSpace space_node;
  ThemeSpace space_preferences;
  ThemeSpace space_console;
  ThemeSpace space_clip;
  ThemeSpace space_topbar;
  ThemeSpace space_statusbar;
  ThemeSpace space_spreadsheet;

  /* 20 sets of bone colors for this theme */
  ThemeWireColor tarm[20];
  // ThemeWireColor tobj[20];

  /* See COLLECTION_COLOR_TOT for the number of collection colors. */
  ThemeCollectionColor collection_color[8];

  /* See SEQUENCE_COLOR_TOT for the total number of strip colors. */
  ThemeStripColor strip_color[9];

  int active_theme_area;
} bTheme;

#define UI_THEMESPACE_START(btheme) \
  (CHECK_TYPE_INLINE(btheme, bTheme *), &((btheme)->space_properties))
#define UI_THEMESPACE_END(btheme) \
  (CHECK_TYPE_INLINE(btheme, bTheme *), (&((btheme)->space_spreadsheet) + 1))

typedef struct bAddon {
  struct bAddon *next, *prev;
  char module[64];
  /** User-Defined Properties on this add-on (for storing preferences). */
  IDProperty *prop;
} bAddon;

typedef struct bPathCompare {
  struct bPathCompare *next, *prev;
  /** FILE_MAXDIR. */
  char path[768];
  char flag;
  char _pad0[7];
} bPathCompare;

typedef struct bUserMenu {
  struct bUserMenu *next, *prev;
  char space_type;
  char _pad0[7];
  char context[64];
  /* bUserMenuItem */
  ListBase items;
} bUserMenu;

/** May be part of #bUserMenu or other list. */
typedef struct bUserMenuItem {
  struct bUserMenuItem *next, *prev;
  char ui_name[64];
  char type;
  char _pad0[7];
} bUserMenuItem;

typedef struct bUserMenuItem_Op {
  bUserMenuItem item;
  char op_idname[64];
  struct IDProperty *prop;
  char op_prop_enum[64];
  char opcontext; /* #wmOperatorCallContext */
  char _pad0[7];
} bUserMenuItem_Op;

typedef struct bUserMenuItem_Menu {
  bUserMenuItem item;
  char mt_idname[64];
} bUserMenuItem_Menu;

typedef struct bUserMenuItem_Prop {
  bUserMenuItem item;
  char context_data_path[256];
  char prop_id[64];
  int prop_index;
  char _pad0[4];
} bUserMenuItem_Prop;

enum {
  USER_MENU_TYPE_SEP = 1,
  USER_MENU_TYPE_OPERATOR = 2,
  USER_MENU_TYPE_MENU = 3,
  USER_MENU_TYPE_PROP = 4,
};

typedef struct bUserAssetLibrary {
  struct bUserAssetLibrary *next, *prev;

  char name[64];      /* MAX_NAME */
  char dirpath[1024]; /* FILE_MAX */

  short import_method; /* eAssetImportMethod */
  short flag;          /* eAssetLibrary_Flag */
  char _pad0[4];
} bUserAssetLibrary;

typedef struct SolidLight {
  int flag;
  float smooth;
  float col[4], spec[4], vec[4];
} SolidLight;

typedef struct WalkNavigation {
  /** Speed factor for look around. */
  float mouse_speed;
  float walk_speed;
  float walk_speed_factor;
  float view_height;
  float jump_height;
  /** Duration to use for teleporting. */
  float teleport_time;
  short flag;
  char _pad0[6];
} WalkNavigation;

typedef struct UserDef_Runtime {
  /** Mark as changed so the preferences are saved on exit. */
  char is_dirty;
  char _pad0[7];
} UserDef_Runtime;

/**
 * Store UI data here instead of the space
 * since the space is typically a window which is freed.
 */
typedef struct UserDef_SpaceData {
  char section_active;
  /** #eUserPref_SpaceData_Flag UI options. */
  char flag;
  char _pad0[6];
} UserDef_SpaceData;

/**
 * Storage for UI data that to keep it even after the window was closed. (Similar to
 * #UserDef_SpaceData.)
 */
typedef struct UserDef_FileSpaceData {
  int display_type;   /* FileSelectParams.display */
  int thumbnail_size; /* FileSelectParams.thumbnail_size */
  int sort_type;      /* FileSelectParams.sort */
  int details_flags;  /* FileSelectParams.details_flags */
  int flag;           /* FileSelectParams.flag */
  int _pad0;
  uint64_t filter_id; /* FileSelectParams.filter_id */

  /** Info used when creating the file browser in a temporary window. */
  int temp_win_sizex;
  int temp_win_sizey;
} UserDef_FileSpaceData;

typedef struct UserDef_Experimental {
  /* Debug options, always available. */
  char use_undo_legacy;
  char no_override_auto_resync;
  char use_cycles_debug;
  char show_asset_debug_info;
  char no_asset_indexing;
  char use_viewport_debug;
  char use_all_linked_data_direct;
  char SANITIZE_AFTER_HERE;
  /* The following options are automatically sanitized (set to 0)
   * when the release cycle is not alpha. */
  char use_new_curves_tools;
  char use_new_point_cloud_type;
  char use_full_frame_compositor;
  char use_sculpt_tools_tilt;
  char use_extended_asset_browser;
  char use_override_templates;
  char enable_eevee_next;
  char use_sculpt_texture_paint;
<<<<<<< HEAD
  char enable_overlay_next;
  char enable_workbench_next;
  char use_new_volume_nodes;
  char _pad[5];
=======
  char use_grease_pencil_version3;
  char enable_overlay_next;
  char enable_workbench_next;
  char use_new_volume_nodes;
  char _pad[4];
>>>>>>> 4394de61
  /** `makesdna` does not allow empty structs. */
} UserDef_Experimental;

#define USER_EXPERIMENTAL_TEST(userdef, member) \
  (((userdef)->flag & USER_DEVELOPER_UI) && ((userdef)->experimental).member)

/**
 * Container to store multiple directory paths and a name for each as a #ListBase.
 */
typedef struct bUserScriptDirectory {
  struct bUserScriptDirectory *next, *prev;

  /** Name must be unique. */
  char name[64];      /* MAX_NAME */
  char dir_path[768]; /* FILE_MAXDIR */
} bUserScriptDirectory;

typedef struct UserDef {
  DNA_DEFINE_CXX_METHODS(UserDef)

  /** UserDef has separate do-version handling, and can be read from other files. */
  int versionfile, subversionfile;

  /** #eUserPref_Flag. */
  int flag;
  /** #eDupli_ID_Flags. */
  unsigned int dupflag;
  /** #eUserPref_PrefFlag preferences for the preferences. */
  char pref_flag;
  char savetime;
  char mouse_emulate_3_button_modifier;
  char _pad4[1];
  /** FILE_MAXDIR length. */
  char tempdir[768];
  char fontdir[768];
  /** FILE_MAX length. */
  char renderdir[1024];
  /* EXR cache path */
  /** 768 = FILE_MAXDIR. */
  char render_cachedir[768];
  char textudir[768];
  /* Deprecated, use #UserDef.script_directories instead. */
  char pythondir_legacy[768] DNA_DEPRECATED;
  char sounddir[768];
  char i18ndir[768];
  /** 1024 = FILE_MAX. */
  char image_editor[1024];
  /** 1024 = FILE_MAX. */
  char text_editor[1024];
  char text_editor_args[256];
  /** 1024 = FILE_MAX. */
  char anim_player[1024];
  int anim_player_preset;

  /** Minimum spacing between grid-lines in View2D grids. */
  short v2d_min_gridsize;
  /** #eTimecodeStyles, style of time-code display. */
  short timecode_style;

  short versions;
  short dbl_click_time;

  char _pad0[3];
  char mini_axis_type;
  /** #eUserpref_UI_Flag. */
  int uiflag;
  /** #eUserpref_UI_Flag2. */
  char uiflag2;
  char gpu_flag;
  char _pad8[6];
  /* Experimental flag for app-templates to make changes to behavior
   * which are outside the scope of typical preferences. */
  char app_flag;
  char viewzoom;
  short language;

  int mixbufsize;
  int audiodevice;
  int audiorate;
  int audioformat;
  int audiochannels;

  /** Setting for UI scale (fractional), before screen DPI has been applied. */
  float ui_scale;
  /** Setting for UI line width. */
  int ui_line_width;
  /** Runtime, full DPI divided by `pixelsize`. */
  int dpi;
  /** Runtime multiplier to scale UI elements. Use macro UI_SCALE_FAC instead of this. */
  float scale_factor;
  /** Runtime, `1.0 / scale_factor` */
  float inv_scale_factor;
  /** Runtime, calculated from line-width and point-size based on DPI (rounded to int). */
  float pixelsize;
  /** Deprecated, for forward compatibility. */
  int virtual_pixel;

  /** Console scroll-back limit. */
  int scrollback;
  /** Node insert offset (aka auto-offset) margin, but might be useful for later stuff as well. */
  char node_margin;
  char _pad2[1];
  /** #eUserpref_Translation_Flags. */
  short transopts;
  short menuthreshold1, menuthreshold2;

  /** Startup application template. */
  char app_template[64];

  struct ListBase themes;
  struct ListBase uifonts;
  struct ListBase uistyles;
  struct ListBase user_keymaps;
  /** #wmKeyConfigPref. */
  struct ListBase user_keyconfig_prefs;
  struct ListBase addons;
  struct ListBase autoexec_paths;
  /**
   * Optional user locations for Python scripts.
   *
   * This supports the same layout as Blender's scripts directory `scripts`.
   *
   * \note Unlike most paths, changing this is not fully supported at run-time,
   * requiring a restart to properly take effect. Supporting this would cause complications as
   * the script path can contain `startup`, `addons` & `modules` etc. properly unwinding the
   * Python environment to the state it _would_ have been in gets complicated.
   *
   * Although this is partially supported as the `sys.path` is refreshed when loading preferences.
   * This is done to support #PREFERENCES_OT_copy_prev which is available to the user when they
   * launch with a new version of Blender. In this case setting the script path on top of
   * factory settings will work without problems.
   */
  ListBase script_directories; /* #bUserScriptDirectory */
  /** #bUserMenu. */
  struct ListBase user_menus;
  /** #bUserAssetLibrary */
  struct ListBase asset_libraries;

  char keyconfigstr[64];

  /** Index of the asset library being edited in the Preferences UI. */
  short active_asset_library;

  short undosteps;
  int undomemory;
  float gpu_viewport_quality DNA_DEPRECATED;
  short gp_manhattandist, gp_euclideandist, gp_eraser;
  /** #eGP_UserdefSettings. */
  short gp_settings;
  char _pad13[4];
  struct SolidLight light_param[4];
  float light_ambient[3];
  char gizmo_flag;
  /** Generic gizmo size. */
  char gizmo_size;
  /** Navigate gizmo size. */
  char gizmo_size_navigate_v3d;
  char _pad3[5];
  short edit_studio_light;
  short lookdev_sphere_size;
  short vbotimeout, vbocollectrate;
  short textimeout, texcollectrate;
  int memcachelimit;
  /** Unused. */
  int prefetchframes;
  /** Control the rotation step of the view when PAD2, PAD4, PAD6&PAD8 is use. */
  float pad_rot_angle;
  char _pad12[4];
  /** Rotating view icon size. */
  short rvisize;
  /** Rotating view icon brightness. */
  short rvibright;
  /** Maximum number of recently used files to remember. */
  short recent_files;
  /** Milliseconds to spend spinning the view. */
  short smooth_viewtx;
  short glreslimit;
  /** #eColorPicker_Types. */
  short color_picker_type;
  /** Curve smoothing type for newly added F-Curves. */
  char auto_smoothing_new;
  /** Interpolation mode for newly added F-Curves. */
  char ipo_new;
  /** Handle types for newly added keyframes. */
  char keyhandles_new;
  char _pad11[4];
  /** #eZoomFrame_Mode. */
  char view_frame_type;

  /** Number of keyframes to zoom around current frame. */
  int view_frame_keyframes;
  /** Seconds to zoom around current frame. */
  float view_frame_seconds;

  /** #eGPUBackendType */
  short gpu_backend;

  char _pad7[4];

  /** Private, defaults to 20 for 72 DPI setting. */
  short widget_unit;
  short anisotropic_filter;

  /** Tablet API to use (Windows only). */
  short tablet_api;

  /** Raw tablet pressure that maps to 100%. */
  float pressure_threshold_max;
  /** Curve non-linearity parameter. */
  float pressure_softness;

  /** Overall sensitivity of 3D mouse. */
  float ndof_sensitivity;
  float ndof_orbit_sensitivity;
  /** Dead-zone of 3D mouse. */
  float ndof_deadzone;
  /** #eNdof_Flag, flags for 3D mouse. */
  int ndof_flag;

  /** #eMultiSample_Type, amount of samples for OpenGL FSA, if zero no FSA. */
  short ogl_multisamples;

  /** eImageDrawMethod, Method to be used to draw the images
   * (AUTO, GLSL, Textures or DrawPixels) */
  short image_draw_method;

  float glalphaclip;

  /** #eAutokey_Mode, auto-keying mode. */
  short autokey_mode;
  /** Flags for autokeying. */
  short autokey_flag;
  /** Flags for animation. */
  short animation_flag;

  /** Options for text rendering. */
  char text_render;
  char navigation_mode;

  /** Turn-table rotation amount per-pixel in radians. Scaled with DPI. */
  float view_rotate_sensitivity_turntable;
  /** Track-ball rotation scale. */
  float view_rotate_sensitivity_trackball;

  /** From texture.h. */
  struct ColorBand coba_weight;

  float sculpt_paint_overlay_col[3];
  /** Default color for newly created Grease Pencil layers. */
  float gpencil_new_layer_col[4];

  /** Drag pixels (scaled by DPI). */
  char drag_threshold_mouse;
  char drag_threshold_tablet;
  char drag_threshold;
  char move_threshold;

  char font_path_ui[1024];
  char font_path_ui_mono[1024];

  /** Legacy, for backwards compatibility only. */
  int compute_device_type;

  /** Opacity of inactive F-Curves in F-Curve Editor. */
  float fcu_inactive_alpha;

  /**
   * If keeping a pie menu spawn button pressed after this time,
   * it turns into a drag/release pie menu.
   */
  short pie_tap_timeout;
  /**
   * Direction in the pie menu will always be calculated from the
   * initial position within this time limit.
   */
  short pie_initial_timeout;
  short pie_animation_timeout;
  short pie_menu_confirm;
  /** Pie menu radius. */
  short pie_menu_radius;
  /** Pie menu distance from center before a direction is set. */
  short pie_menu_threshold;

  short _pad6[2];

  char factor_display_type;

  char viewport_aa;

  char render_display_type;      /* eUserpref_RenderDisplayType */
  char filebrowser_display_type; /* eUserpref_TempSpaceDisplayType */

  char sequencer_disk_cache_dir[1024];
  int sequencer_disk_cache_compression; /* eUserpref_DiskCacheCompression */
  int sequencer_disk_cache_size_limit;
  short sequencer_disk_cache_flag;
  short sequencer_proxy_setup; /* eUserpref_SeqProxySetup */

  float collection_instance_empty_size;
  char text_flag;
  char _pad10[1];

  char file_preview_type; /* eUserpref_File_Preview_Type */
  char statusbar_flag;    /* eUserpref_StatusBar_Flag */

  struct WalkNavigation walk_navigation;

  /** The UI for the user preferences. */
  UserDef_SpaceData space_data;
  UserDef_FileSpaceData file_space_data;

  UserDef_Experimental experimental;

  /** Runtime data (keep last). */
  UserDef_Runtime runtime;
} UserDef;

/** From blenkernel `blender.c`. */
extern UserDef U;

/* ***************** USERDEF ****************** */

/* Toggles for unfinished 2.8 UserPref design. */
// #define WITH_USERDEF_WORKSPACES

/** #UserDef_SpaceData.section_active (UI active_section) */
typedef enum eUserPref_Section {
  USER_SECTION_INTERFACE = 0,
  USER_SECTION_EDITING = 1,
  USER_SECTION_SAVE_LOAD = 2,
  USER_SECTION_SYSTEM = 3,
  USER_SECTION_THEME = 4,
  USER_SECTION_INPUT = 5,
  USER_SECTION_ADDONS = 6,
  USER_SECTION_LIGHT = 7,
  USER_SECTION_KEYMAP = 8,
#ifdef WITH_USERDEF_WORKSPACES
  USER_SECTION_WORKSPACE_CONFIG = 9,
  USER_SECTION_WORKSPACE_ADDONS = 10,
  USER_SECTION_WORKSPACE_KEYMAPS = 11,
#endif
  USER_SECTION_VIEWPORT = 12,
  USER_SECTION_ANIMATION = 13,
  USER_SECTION_NAVIGATION = 14,
  USER_SECTION_FILE_PATHS = 15,
  USER_SECTION_EXPERIMENTAL = 16,
} eUserPref_Section;

/** #UserDef_SpaceData.flag (State of the user preferences UI). */
typedef enum eUserPref_SpaceData_Flag {
  /** Hide/expand key-map preferences. */
  USER_SPACEDATA_INPUT_HIDE_UI_KEYCONFIG = (1 << 0),
  USER_SPACEDATA_ADDONS_SHOW_ONLY_ENABLED = (1 << 1),
} eUserPref_SpaceData_Flag;

/** #UserDef.flag */
typedef enum eUserPref_Flag {
  USER_AUTOSAVE = (1 << 0),
  USER_FLAG_NUMINPUT_ADVANCED = (1 << 1),
  USER_FLAG_UNUSED_2 = (1 << 2), /* cleared */
  USER_FLAG_UNUSED_3 = (1 << 3), /* cleared */
  USER_FLAG_UNUSED_4 = (1 << 4), /* cleared */
  USER_TRACKBALL = (1 << 5),
  USER_FLAG_UNUSED_6 = (1 << 6), /* cleared */
  USER_FLAG_UNUSED_7 = (1 << 7), /* cleared */
  USER_MAT_ON_OB = (1 << 8),
  USER_FLAG_UNUSED_9 = (1 << 9), /* cleared */
  USER_DEVELOPER_UI = (1 << 10),
  USER_TOOLTIPS = (1 << 11),
  USER_TWOBUTTONMOUSE = (1 << 12),
  USER_NONUMPAD = (1 << 13),
  USER_ADD_CURSORALIGNED = (1 << 14),
  USER_FILECOMPRESS = (1 << 15),
  USER_FLAG_UNUSED_5 = (1 << 16), /* dirty */
  USER_CUSTOM_RANGE = (1 << 17),
  USER_ADD_EDITMODE = (1 << 18),
  USER_ADD_VIEWALIGNED = (1 << 19),
  USER_RELPATHS = (1 << 20),
  USER_RELEASECONFIRM = (1 << 21),
  USER_SCRIPT_AUTOEXEC_DISABLE = (1 << 22),
  USER_FILENOUI = (1 << 23),
  USER_NONEGFRAMES = (1 << 24),
  USER_TXT_TABSTOSPACES_DISABLE = (1 << 25),
  USER_TOOLTIPS_PYTHON = (1 << 26),
  USER_FLAG_UNUSED_27 = (1 << 27), /* dirty */
} eUserPref_Flag;

/** #UserDef.file_preview_type */
typedef enum eUserpref_File_Preview_Type {
  USER_FILE_PREVIEW_NONE = 0,
  USER_FILE_PREVIEW_AUTO,
  USER_FILE_PREVIEW_SCREENSHOT,
  USER_FILE_PREVIEW_CAMERA,
} eUserpref_File_Preview_Type;

typedef enum eUserPref_PrefFlag {
  USER_PREF_FLAG_SAVE = (1 << 0),
} eUserPref_PrefFlag;

/** #bPathCompare.flag */
typedef enum ePathCompare_Flag {
  USER_PATHCMP_GLOB = (1 << 0),
} ePathCompare_Flag;

/* Helper macro for checking frame clamping */
#define FRAMENUMBER_MIN_CLAMP(cfra) \
  { \
    if ((U.flag & USER_NONEGFRAMES) && (cfra < 0)) { \
      cfra = 0; \
    } \
  } \
  (void)0

/** #UserDef.viewzoom */
typedef enum eViewZoom_Style {
  /** Update zoom continuously with a timer while dragging the cursor. */
  USER_ZOOM_CONTINUE = 0,
  /** Map changes in distance from the view center to zoom. */
  USER_ZOOM_SCALE = 1,
  /** Map horizontal/vertical motion to zoom. */
  USER_ZOOM_DOLLY = 2,
} eViewZoom_Style;

/** #UserDef.navigation_mode */
typedef enum eViewNavigation_Method {
  VIEW_NAVIGATION_WALK = 0,
  VIEW_NAVIGATION_FLY = 1,
} eViewNavigation_Method;

/** #UserDef.uiflag */
typedef enum eUserpref_MiniAxisType {
  USER_MINI_AXIS_TYPE_GIZMO = 0,
  USER_MINI_AXIS_TYPE_MINIMAL = 1,
  USER_MINI_AXIS_TYPE_NONE = 2,
} eUserpref_MiniAxisType;

/** #UserDef.flag */
typedef enum eWalkNavigation_Flag {
  USER_WALK_GRAVITY = (1 << 0),
  USER_WALK_MOUSE_REVERSE = (1 << 1),
} eWalkNavigation_Flag;

/** #UserDef.uiflag */
typedef enum eUserpref_UI_Flag {
  USER_NO_MULTITOUCH_GESTURES = (1 << 0),
  USER_UIFLAG_UNUSED_1 = (1 << 1), /* cleared */
  USER_WHEELZOOMDIR = (1 << 2),
  USER_FILTERFILEEXTS = (1 << 3),
  USER_DRAWVIEWINFO = (1 << 4),
  USER_PLAINMENUS = (1 << 5),
  USER_LOCK_CURSOR_ADJUST = (1 << 6),
  USER_HEADER_BOTTOM = (1 << 7),
  /** Otherwise use header alignment from the file. */
  USER_HEADER_FROM_PREF = (1 << 8),
  USER_MENUOPENAUTO = (1 << 9),
  USER_DEPTH_CURSOR = (1 << 10),
  USER_AUTOPERSP = (1 << 11),
  USER_UIFLAG_UNUSED_12 = (1 << 12), /* cleared */
  USER_GLOBALUNDO = (1 << 13),
  USER_ORBIT_SELECTION = (1 << 14),
  USER_DEPTH_NAVIGATE = (1 << 15),
  USER_HIDE_DOT = (1 << 16),
  USER_SHOW_GIZMO_NAVIGATE = (1 << 17),
  USER_SHOW_VIEWPORTNAME = (1 << 18),
  USER_UIFLAG_UNUSED_3 = (1 << 19), /* Cleared. */
  USER_ZOOM_TO_MOUSEPOS = (1 << 20),
  USER_SHOW_FPS = (1 << 21),
  USER_REGISTER_ALL_USERS = (1 << 22),
  USER_MENUFIXEDORDER = (1 << 23),
  USER_CONTINUOUS_MOUSE = (1 << 24),
  USER_ZOOM_INVERT = (1 << 25),
  USER_ZOOM_HORIZ = (1 << 26), /* for CONTINUE and DOLLY zoom */
  USER_SPLASH_DISABLE = (1 << 27),
  USER_HIDE_RECENT = (1 << 28),
#ifdef DNA_DEPRECATED_ALLOW
  /* Deprecated: We're just trying if there's much desire for this feature,
   * or if we can make it go for good. Should be cleared if so - Julian, Oct. 2019. */
  USER_SHOW_THUMBNAILS = (1 << 29),
#endif
  USER_SAVE_PROMPT = (1 << 30),
  USER_HIDE_SYSTEM_BOOKMARKS = (1u << 31),
} eUserpref_UI_Flag;

/**
 * #UserDef.uiflag2
 *
 * \note don't add new flags here, use 'uiflag' which has flags free.
 */
typedef enum eUserpref_UI_Flag2 {
  USER_UIFLAG2_UNUSED_0 = (1 << 0), /* cleared */
  USER_REGION_OVERLAP = (1 << 1),
  USER_UIFLAG2_UNUSED_2 = (1 << 2),
  USER_UIFLAG2_UNUSED_3 = (1 << 3), /* dirty */
} eUserpref_UI_Flag2;

/** #UserDef.gpu_flag */
typedef enum eUserpref_GPU_Flag {
  USER_GPU_FLAG_NO_DEPT_PICK = (1 << 0),
  USER_GPU_FLAG_NO_EDIT_MODE_SMOOTH_WIRE = (1 << 1),
  USER_GPU_FLAG_OVERLAY_SMOOTH_WIRE = (1 << 2),
  USER_GPU_FLAG_SUBDIVISION_EVALUATION = (1 << 3),
} eUserpref_GPU_Flag;

/** #UserDef.tablet_api */
typedef enum eUserpref_TableAPI {
  USER_TABLET_AUTOMATIC = 0,
  USER_TABLET_NATIVE = 1,
  USER_TABLET_WINTAB = 2,
} eUserpref_TabletAPI;

/** #UserDef.app_flag */
typedef enum eUserpref_APP_Flag {
  USER_APP_LOCK_CORNER_SPLIT = (1 << 0),
  USER_APP_HIDE_REGION_TOGGLE = (1 << 1),
  USER_APP_LOCK_EDGE_RESIZE = (1 << 2),
} eUserpref_APP_Flag;

/** #UserDef.statusbar_flag */
typedef enum eUserpref_StatusBar_Flag {
  STATUSBAR_SHOW_MEMORY = (1 << 0),
  STATUSBAR_SHOW_VRAM = (1 << 1),
  STATUSBAR_SHOW_STATS = (1 << 2),
  STATUSBAR_SHOW_VERSION = (1 << 3),
  STATUSBAR_SHOW_SCENE_DURATION = (1 << 4),
} eUserpref_StatusBar_Flag;

/**
 * Auto-Keying mode.
 * #UserDef.autokey_mode
 */
typedef enum eAutokey_Mode {
  /* AUTOKEY_ON is a bit-flag. */
  AUTOKEY_ON = 1,

  /**
   * AUTOKEY_ON + 2**n...  (i.e. AUTOKEY_MODE_NORMAL = AUTOKEY_ON + 2)
   * to preserve setting, even when auto-key turned off.
   */
  AUTOKEY_MODE_NORMAL = 3,
  AUTOKEY_MODE_EDITKEYS = 5,
} eAutokey_Mode;

/**
 * Zoom to frame mode.
 * #UserDef.view_frame_type
 */
typedef enum eZoomFrame_Mode {
  ZOOM_FRAME_MODE_KEEP_RANGE = 0,
  ZOOM_FRAME_MODE_SECONDS = 1,
  ZOOM_FRAME_MODE_KEYFRAMES = 2,
} eZoomFrame_Mode;

/**
 * Auto-Keying flag
 * #UserDef.autokey_flag (not strictly used when autokeying only -
 * is also used when keyframing these days).
 * \note #eAutokey_Flag is used with a macro, search for lines like IS_AUTOKEY_FLAG(INSERTAVAIL).
 */
typedef enum eAutokey_Flag {
  AUTOKEY_FLAG_INSERTAVAIL = (1 << 0),
  AUTOKEY_FLAG_INSERTNEEDED = (1 << 1),
  AUTOKEY_FLAG_AUTOMATKEY = (1 << 2),
  AUTOKEY_FLAG_XYZ2RGB = (1 << 3),

  /* toolsettings->autokey_flag */
  AUTOKEY_FLAG_ONLYKEYINGSET = (1 << 6),
  AUTOKEY_FLAG_NOWARNING = (1 << 7),
  AUTOKEY_FLAG_CYCLEAWARE = (1 << 8),
  ANIMRECORD_FLAG_WITHNLA = (1 << 10),
} eAutokey_Flag;

/**
 * Animation flags
 * #UserDef.animation_flag, used for animation flags that aren't covered by more specific flags
 * (like eAutokey_Flag).
 */
typedef enum eUserpref_Anim_Flags {
  USER_ANIM_SHOW_CHANNEL_GROUP_COLORS = (1 << 0),
  USER_ANIM_ONLY_SHOW_SELECTED_CURVE_KEYS = (1 << 1),
  USER_ANIM_HIGH_QUALITY_DRAWING = (1 << 2),
} eUserpref_Anim_Flags;

/** #UserDef.transopts */
typedef enum eUserpref_Translation_Flags {
  USER_TR_TOOLTIPS = (1 << 0),
  USER_TR_IFACE = (1 << 1),
  USER_TR_UNUSED_2 = (1 << 2),            /* cleared */
  USER_TR_UNUSED_3 = (1 << 3),            /* cleared */
  USER_TR_UNUSED_4 = (1 << 4),            /* cleared */
  USER_DOTRANSLATE_DEPRECATED = (1 << 5), /* Deprecated in 2.83. */
  USER_TR_UNUSED_6 = (1 << 6),            /* cleared */
  USER_TR_UNUSED_7 = (1 << 7),            /* cleared */
  USER_TR_NEWDATANAME = (1 << 8),
} eUserpref_Translation_Flags;

/**
 * Text Editor options
 * #UserDef.text_flag
 */
typedef enum eTextEdit_Flags {
  USER_TEXT_EDIT_AUTO_CLOSE = (1 << 0),
} eTextEdit_Flags;

/**
 * Text draw options
 * #UserDef.text_render
 */
typedef enum eText_Draw_Options {
  USER_TEXT_DISABLE_AA = (1 << 0),

  USER_TEXT_HINTING_NONE = (1 << 1),
  USER_TEXT_HINTING_SLIGHT = (1 << 2),
  USER_TEXT_HINTING_FULL = (1 << 3),
} eText_Draw_Options;

/**
 * Grease Pencil Settings.
 * #UserDef.gp_settings
 */
typedef enum eGP_UserdefSettings {
  GP_PAINT_UNUSED_0 = (1 << 0),
} eGP_UserdefSettings;

enum {
  USER_GIZMO_DRAW = (1 << 0),
};

/**
 * Color Picker Types.
 * #UserDef.color_picker_type
 */
typedef enum eColorPicker_Types {
  USER_CP_CIRCLE_HSV = 0,
  USER_CP_SQUARE_SV = 1,
  USER_CP_SQUARE_HS = 2,
  USER_CP_SQUARE_HV = 3,
  USER_CP_CIRCLE_HSL = 4,
} eColorPicker_Types;

/**
 * Time-code display styles.
 * #UserDef.timecode_style
 */
typedef enum eTimecodeStyles {
  /**
   * As little info as is necessary to show relevant info with '+' to denote the frames
   * i.e. HH:MM:SS+FF, MM:SS+FF, SS+FF, or MM:SS.
   */
  USER_TIMECODE_MINIMAL = 0,
  /** Reduced SMPTE - (HH:)MM:SS:FF */
  USER_TIMECODE_SMPTE_MSF = 1,
  /** Full SMPTE - HH:MM:SS:FF */
  USER_TIMECODE_SMPTE_FULL = 2,
  /** Milliseconds for sub-frames - HH:MM:SS.sss. */
  USER_TIMECODE_MILLISECONDS = 3,
  /** Seconds only. */
  USER_TIMECODE_SECONDS_ONLY = 4,
  /**
   * Private (not exposed as generic choices) options.
   * milliseconds for sub-frames, SubRip format- HH:MM:SS,sss.
   */
  USER_TIMECODE_SUBRIP = 100,
} eTimecodeStyles;

/** #UserDef.ndof_flag (3D mouse options) */
typedef enum eNdof_Flag {
  NDOF_SHOW_GUIDE = (1 << 0),
  NDOF_FLY_HELICOPTER = (1 << 1),
  NDOF_LOCK_HORIZON = (1 << 2),

  /* The following might not need to be saved between sessions,
   * but they do need to live somewhere accessible. */
  NDOF_SHOULD_PAN = (1 << 3),
  NDOF_SHOULD_ZOOM = (1 << 4),
  NDOF_SHOULD_ROTATE = (1 << 5),

  /* Orbit navigation modes. */

  NDOF_MODE_ORBIT = (1 << 6),

  /* actually... users probably don't care about what the mode
   * is called, just that it feels right */
  /* zoom is up/down if this flag is set (otherwise forward/backward) */
  NDOF_PAN_YZ_SWAP_AXIS = (1 << 7),
  NDOF_ZOOM_INVERT = (1 << 8),
  NDOF_ROTX_INVERT_AXIS = (1 << 9),
  NDOF_ROTY_INVERT_AXIS = (1 << 10),
  NDOF_ROTZ_INVERT_AXIS = (1 << 11),
  NDOF_PANX_INVERT_AXIS = (1 << 12),
  NDOF_PANY_INVERT_AXIS = (1 << 13),
  NDOF_PANZ_INVERT_AXIS = (1 << 14),
  NDOF_TURNTABLE = (1 << 15),
  NDOF_CAMERA_PAN_ZOOM = (1 << 16),
} eNdof_Flag;

#define NDOF_PIXELS_PER_SECOND 600.0f

/** UserDef.ogl_multisamples */
typedef enum eMultiSample_Type {
  USER_MULTISAMPLE_NONE = 0,
  USER_MULTISAMPLE_2 = 2,
  USER_MULTISAMPLE_4 = 4,
  USER_MULTISAMPLE_8 = 8,
  USER_MULTISAMPLE_16 = 16,
} eMultiSample_Type;

/** #UserDef.image_draw_method */
typedef enum eImageDrawMethod {
  IMAGE_DRAW_METHOD_AUTO = 0,
  IMAGE_DRAW_METHOD_GLSL = 1,
  IMAGE_DRAW_METHOD_2DTEXTURE = 2,
} eImageDrawMethod;

/** #UserDef.virtual_pixel */
typedef enum eUserpref_VirtualPixel {
  VIRTUAL_PIXEL_NATIVE = 0,
  VIRTUAL_PIXEL_DOUBLE = 1,
} eUserpref_VirtualPixel;

typedef enum eOpensubdiv_Computee_Type {
  USER_OPENSUBDIV_COMPUTE_NONE = 0,
  USER_OPENSUBDIV_COMPUTE_CPU = 1,
  USER_OPENSUBDIV_COMPUTE_OPENMP = 2,
  USER_OPENSUBDIV_COMPUTE_OPENCL = 3,
  USER_OPENSUBDIV_COMPUTE_CUDA = 4,
  USER_OPENSUBDIV_COMPUTE_GLSL_TRANSFORM_FEEDBACK = 5,
  USER_OPENSUBDIV_COMPUTE_GLSL_COMPUTE = 6,
} eOpensubdiv_Computee_Type;

/** #UserDef.factor_display_type */
typedef enum eUserpref_FactorDisplay {
  USER_FACTOR_AS_FACTOR = 0,
  USER_FACTOR_AS_PERCENTAGE = 1,
} eUserpref_FactorDisplay;

typedef enum eUserpref_RenderDisplayType {
  USER_RENDER_DISPLAY_NONE = 0,
  USER_RENDER_DISPLAY_SCREEN = 1,
  USER_RENDER_DISPLAY_AREA = 2,
  USER_RENDER_DISPLAY_WINDOW = 3
} eUserpref_RenderDisplayType;

typedef enum eUserpref_TempSpaceDisplayType {
  USER_TEMP_SPACE_DISPLAY_FULLSCREEN = 0,
  USER_TEMP_SPACE_DISPLAY_WINDOW = 1,
} eUserpref_TempSpaceDisplayType;

typedef enum eUserpref_EmulateMMBMod {
  USER_EMU_MMB_MOD_ALT = 0,
  USER_EMU_MMB_MOD_OSKEY = 1,
} eUserpref_EmulateMMBMod;

typedef enum eUserpref_DiskCacheCompression {
  USER_SEQ_DISK_CACHE_COMPRESSION_NONE = 0,
  USER_SEQ_DISK_CACHE_COMPRESSION_LOW = 1,
  USER_SEQ_DISK_CACHE_COMPRESSION_HIGH = 2,
} eUserpref_DiskCacheCompression;

typedef enum eUserpref_SeqProxySetup {
  USER_SEQ_PROXY_SETUP_MANUAL = 0,
  USER_SEQ_PROXY_SETUP_AUTOMATIC = 1,
} eUserpref_SeqProxySetup;

/* Locale Ids. Auto will try to get local from OS. Our default is English though. */
/** #UserDef.language */
enum {
  ULANGUAGE_AUTO = 0,
  ULANGUAGE_ENGLISH = 1,
};

#ifdef __cplusplus
}
#endif<|MERGE_RESOLUTION|>--- conflicted
+++ resolved
@@ -676,18 +676,11 @@
   char use_override_templates;
   char enable_eevee_next;
   char use_sculpt_texture_paint;
-<<<<<<< HEAD
-  char enable_overlay_next;
-  char enable_workbench_next;
-  char use_new_volume_nodes;
-  char _pad[5];
-=======
   char use_grease_pencil_version3;
   char enable_overlay_next;
   char enable_workbench_next;
   char use_new_volume_nodes;
   char _pad[4];
->>>>>>> 4394de61
   /** `makesdna` does not allow empty structs. */
 } UserDef_Experimental;
 
