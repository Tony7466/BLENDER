/* SPDX-FileCopyrightText: 2001-2002 NaN Holding BV. All rights reserved.
 *
 * SPDX-License-Identifier: GPL-2.0-or-later */

/** \file
 * \ingroup DNA
 */

#pragma once

#include "DNA_listBase.h"
#include "DNA_texture_types.h" /* ColorBand */
#include "DNA_userdef_enums.h"

/**
 * Scaling factor for all UI elements, based on the "Resolution Scale" user preference and the
 * DPI/OS Scale of each monitor. This is a read-only, run-time value calculated by
 * `WM_window_set_dpi` at various times, including between the drawing of each window and so can
 * vary between monitors.
 */
#define UI_SCALE_FAC ((void)0, U.scale_factor)

/* Inverse of UI_SCALE_FAC ( 1 / UI_SCALE_FAC). */
#define UI_INV_SCALE_FAC ((void)0, U.inv_scale_factor)

/* 16 to copy ICON_DEFAULT_HEIGHT */
#define UI_ICON_SIZE ((float)16 * U.scale_factor)

/* Themes; defines in `BIF_resource.h`. */

struct ColorBand;

/* ************************ style definitions ******************** */

/**
 * Default offered by Blender.
 * #uiFont.uifont_id
 */
typedef enum eUIFont_ID {
  UIFONT_DEFAULT = 0,
  /*  UIFONT_BITMAP   = 1 */ /* UNUSED */

  /* free slots */
  UIFONT_CUSTOM1 = 2,
  /* UIFONT_CUSTOM2 = 3, */ /* UNUSED */
} eUIFont_ID;

/**
 * Default fonts to load/initialize.
 * First font is the default (index 0), others optional.
 */
#
#
typedef struct uiFont {
  struct uiFont *next, *prev;
  /** 1024 = FILE_MAX. */
  char filepath[1024];
  /** From BLF library. */
  short blf_id;
  /** Own id (eUIFont_ID). */
  short uifont_id;
} uiFont;

/** This state defines appearance of text. */
typedef struct uiFontStyle {
  /** Saved in file, 0 is default. */
  short uifont_id;
  char _pad1[2];
  /** Actual size depends on 'global' DPI. */
  float points;
  /** Style hint. */
  short italic, bold;
  /** Value is amount of pixels blur. */
  short shadow;
  /** Shadow offset in pixels. */
  short shadx, shady;
  char _pad0[2];
  /** Total alpha. */
  float shadowalpha;
  /** 1 value, typically white or black anyway. */
  float shadowcolor;
  /** Weight class 100-900, 400 is normal. */
  int character_weight;
} uiFontStyle;

/* this is fed to the layout engine and widget code */

typedef struct uiStyle {
  struct uiStyle *next, *prev;

  /** #MAX_NAME */
  char name[64];

  uiFontStyle paneltitle;
  uiFontStyle grouplabel;
  uiFontStyle widgetlabel;
  uiFontStyle widget;

  float panelzoom;

  /** In characters. */
  short minlabelchars;
  /** In characters. */
  short minwidgetchars;

  short columnspace;
  short templatespace;
  short boxspace;
  short buttonspacex;
  short buttonspacey;
  short panelspace;
  short panelouter;

  char _pad0[2];
} uiStyle;

typedef struct uiWidgetColors {
  unsigned char outline[4];
  unsigned char inner[4];
  unsigned char inner_sel[4];
  unsigned char item[4];
  unsigned char text[4];
  unsigned char text_sel[4];
  unsigned char shaded;
  char _pad0[7];
  short shadetop, shadedown;
  float roundness;
} uiWidgetColors;

typedef struct uiWidgetStateColors {
  unsigned char inner_anim[4];
  unsigned char inner_anim_sel[4];
  unsigned char inner_key[4];
  unsigned char inner_key_sel[4];
  unsigned char inner_driven[4];
  unsigned char inner_driven_sel[4];
  unsigned char inner_overridden[4];
  unsigned char inner_overridden_sel[4];
  unsigned char inner_changed[4];
  unsigned char inner_changed_sel[4];
  float blend;
  char _pad0[4];
} uiWidgetStateColors;

typedef struct uiPanelColors {
  unsigned char header[4];
  unsigned char back[4];
  unsigned char sub_back[4];
  char _pad0[4];
} uiPanelColors;

typedef struct ThemeUI {
  /* Interface Elements (buttons, menus, icons) */
  uiWidgetColors wcol_regular, wcol_tool, wcol_toolbar_item, wcol_text;
  uiWidgetColors wcol_radio, wcol_option, wcol_toggle;
  uiWidgetColors wcol_num, wcol_numslider, wcol_tab;
  uiWidgetColors wcol_menu, wcol_pulldown, wcol_menu_back, wcol_menu_item, wcol_tooltip;
  uiWidgetColors wcol_box, wcol_scroll, wcol_progress, wcol_list_item, wcol_pie_menu;

  uiWidgetStateColors wcol_state;

  unsigned char widget_emboss[4];

  /* fac: 0 - 1 for blend factor, width in pixels */
  float menu_shadow_fac;
  short menu_shadow_width;

  unsigned char editor_outline[4];

  /* Transparent Grid */
  unsigned char transparent_checker_primary[4], transparent_checker_secondary[4];
  unsigned char transparent_checker_size;
  char _pad1[1];

  float icon_alpha;
  float icon_saturation;
  unsigned char widget_text_cursor[4];

  /* Axis Colors */
  unsigned char xaxis[4], yaxis[4], zaxis[4];

  /* Gizmo Colors. */
  unsigned char gizmo_hi[4];
  unsigned char gizmo_primary[4];
  unsigned char gizmo_secondary[4];
  unsigned char gizmo_view_align[4];
  unsigned char gizmo_a[4];
  unsigned char gizmo_b[4];

  /* Icon Colors. */
  /** Scene items. */
  unsigned char icon_scene[4];
  /** Collection items. */
  unsigned char icon_collection[4];
  /** Object items. */
  unsigned char icon_object[4];
  /** Object data items. */
  unsigned char icon_object_data[4];
  /** Modifier and constraint items. */
  unsigned char icon_modifier[4];
  /** Shading related items. */
  unsigned char icon_shading[4];
  /** File folders. */
  unsigned char icon_folder[4];
  /** Intensity of the border icons. >0 will render an border around themed
   * icons. */
  float icon_border_intensity;
  float panel_roundness;
  char _pad2[4];

} ThemeUI;

typedef struct ThemeAssetShelf {
  unsigned char header_back[4];
  unsigned char back[4];
} ThemeAssetShelf;

/* try to put them all in one, if needed a special struct can be created as well
 * for example later on, when we introduce wire colors for ob types or so...
 */
typedef struct ThemeSpace {
  /* main window colors */
  unsigned char back[4];
  unsigned char back_grad[4];

  char background_type;
  char _pad0[3];

  /** Panel title. */
  unsigned char title[4];
  unsigned char text[4];
  unsigned char text_hi[4];

  /* header colors */
  /** Region background. */
  unsigned char header[4];
  /** Unused. */
  unsigned char header_title[4];
  unsigned char header_text[4];
  unsigned char header_text_hi[4];

  /* region tabs */
  unsigned char tab_active[4];
  unsigned char tab_inactive[4];
  unsigned char tab_back[4];
  unsigned char tab_outline[4];

  /* button/tool regions */
  /** Region background. */
  unsigned char button[4];
  /** Panel title. */
  unsigned char button_title[4];
  unsigned char button_text[4];
  unsigned char button_text_hi[4];

  /* List-view regions. */
  /** Region background. */
  unsigned char list[4];
  /** Panel title. */
  unsigned char list_title[4];
  unsigned char list_text[4];
  unsigned char list_text_hi[4];

  /* navigation bar regions */
  /** Region background. */
  unsigned char navigation_bar[4];
  /** Region background. */
  unsigned char execution_buts[4];

  /* NOTE: cannot use name 'panel' because of DNA mapping old files. */
  uiPanelColors panelcolors;

  ThemeAssetShelf asset_shelf;

  unsigned char shade1[4];
  unsigned char shade2[4];

  unsigned char hilite[4];
  unsigned char grid[4];

  unsigned char view_overlay[4];

  unsigned char wire[4], wire_edit[4], select[4];
  unsigned char lamp[4], speaker[4], empty[4], camera[4];
  unsigned char active[4], group[4], group_active[4], transform[4];
  unsigned char vertex[4], vertex_select[4], vertex_active[4], vertex_bevel[4],
      vertex_unreferenced[4];
  unsigned char edge[4], edge_select[4], edge_mode_select[4];
  unsigned char edge_seam[4], edge_sharp[4], edge_facesel[4], edge_crease[4], edge_bevel[4];
  /** Solid faces. */
  unsigned char face[4], face_select[4], face_mode_select[4], face_retopology[4];
  unsigned char face_back[4], face_front[4];
  /** Selected color. */
  unsigned char face_dot[4];
  unsigned char extra_edge_len[4], extra_edge_angle[4], extra_face_angle[4], extra_face_area[4];
  unsigned char normal[4];
  unsigned char vertex_normal[4];
  unsigned char loop_normal[4];
  unsigned char bone_solid[4], bone_pose[4], bone_pose_active[4], bone_locked_weight[4];
  unsigned char strip[4], strip_select[4];
  unsigned char cframe[4];
  unsigned char time_keyframe[4], time_gp_keyframe[4];
  unsigned char freestyle_edge_mark[4], freestyle_face_mark[4];
  unsigned char time_scrub_background[4];
  unsigned char time_marker_line[4], time_marker_line_selected[4];

  unsigned char nurb_uline[4], nurb_vline[4];
  unsigned char act_spline[4], nurb_sel_uline[4], nurb_sel_vline[4], lastsel_point[4];

  unsigned char handle_free[4], handle_auto[4], handle_vect[4], handle_align[4],
      handle_auto_clamped[4];
  unsigned char handle_sel_free[4], handle_sel_auto[4], handle_sel_vect[4], handle_sel_align[4],
      handle_sel_auto_clamped[4];

  /** Dopesheet. */
  unsigned char ds_channel[4], ds_subchannel[4], ds_ipoline[4];
  /** Keytypes. */
  unsigned char keytype_keyframe[4], keytype_extreme[4], keytype_breakdown[4], keytype_jitter[4],
      keytype_movehold[4], keytype_generated[4];
  /** Keytypes. */
  unsigned char keytype_keyframe_select[4], keytype_extreme_select[4], keytype_breakdown_select[4],
      keytype_jitter_select[4], keytype_movehold_select[4], keytype_generated_select[4];
  unsigned char keyborder[4], keyborder_select[4];
  char _pad4[3];

  unsigned char console_output[4], console_input[4], console_info[4], console_error[4];
  unsigned char console_cursor[4], console_select[4];

  unsigned char vertex_size, edge_width, outline_width, obcenter_dia, facedot_size;
  unsigned char noodle_curving;
  unsigned char grid_levels;
  char _pad5[2];
  float dash_alpha;

  /* Syntax for text-window and nodes. */
  unsigned char syntaxl[4], syntaxs[4]; /* In node-space used for backdrop matte. */
  unsigned char syntaxb[4], syntaxn[4]; /* In node-space used for color input. */
  unsigned char syntaxv[4], syntaxc[4]; /* In node-space used for converter group. */
  unsigned char syntaxd[4], syntaxr[4]; /* In node-space used for distort. */

  unsigned char line_numbers[4];
  char _pad6[3];

  unsigned char nodeclass_output[4], nodeclass_filter[4];
  unsigned char nodeclass_vector[4], nodeclass_texture[4];
  unsigned char nodeclass_shader[4], nodeclass_script[4];
  unsigned char nodeclass_pattern[4], nodeclass_layout[4];
  unsigned char nodeclass_geometry[4], nodeclass_attribute[4];

  unsigned char node_zone_simulation[4];
  unsigned char node_zone_repeat[4];
  unsigned char simulated_frames[4];

  /** For sequence editor. */
  unsigned char movie[4], movieclip[4], mask[4], image[4], scene[4], audio[4];
  unsigned char effect[4], transition[4], meta[4], text_strip[4], color_strip[4];
  unsigned char active_strip[4], selected_strip[4];

  /** For dopesheet - scale factor for size of keyframes (i.e. height of channels). */
  char _pad7[1];
  float keyframe_scale_fac;

  unsigned char editmesh_active[4];

  unsigned char handle_vertex[4];
  unsigned char handle_vertex_select[4];

  unsigned char handle_vertex_size;

  unsigned char clipping_border_3d[4];

  unsigned char marker_outline[4], marker[4], act_marker[4], sel_marker[4], dis_marker[4],
      lock_marker[4];
  unsigned char bundle_solid[4];
  unsigned char path_before[4], path_after[4];
  unsigned char path_keyframe_before[4], path_keyframe_after[4];
  unsigned char camera_path[4];
  unsigned char camera_passepartout[4];
  unsigned char _pad1[2];

  unsigned char gp_vertex_size;
  unsigned char gp_vertex[4], gp_vertex_select[4];

  unsigned char preview_back[4];
  unsigned char preview_stitch_face[4];
  unsigned char preview_stitch_edge[4];
  unsigned char preview_stitch_vert[4];
  unsigned char preview_stitch_stitchable[4];
  unsigned char preview_stitch_unstitchable[4];
  unsigned char preview_stitch_active[4];

  /** Two uses, for uvs with modifier applied on mesh and uvs during painting. */
  unsigned char uv_shadow[4];

  /** Search filter match, used for property search and in the outliner. */
  unsigned char match[4];
  /** Outliner - selected item. */
  unsigned char selected_highlight[4];
  /** Outliner - selected object. */
  unsigned char selected_object[4];
  /** Outliner - active object. */
  unsigned char active_object[4];
  /** Outliner - edited object. */
  unsigned char edited_object[4];
  /** Outliner - row color difference. */
  unsigned char row_alternate[4];

  /** Skin modifier root color. */
  unsigned char skin_root[4];

  /* NLA */
  /** Active Action + Summary Channel. */
  unsigned char anim_active[4];
  /** Active Action = NULL. */
  unsigned char anim_non_active[4];
  /** Preview range overlay. */
  unsigned char anim_preview_range[4];

  /** NLA 'Tweaking' action/strip. */
  unsigned char nla_tweaking[4];
  /** NLA - warning color for duplicate instances of tweaking strip. */
  unsigned char nla_tweakdupli[4];

  /** NLA "Track" */
  unsigned char nla_track[4];
  /** NLA "Transition" strips. */
  unsigned char nla_transition[4], nla_transition_sel[4];
  /** NLA "Meta" strips. */
  unsigned char nla_meta[4], nla_meta_sel[4];
  /** NLA "Sound" strips. */
  unsigned char nla_sound[4], nla_sound_sel[4];

  /* info */
  unsigned char info_selected[4], info_selected_text[4];
  unsigned char info_error[4], info_error_text[4];
  unsigned char info_warning[4], info_warning_text[4];
  unsigned char info_info[4], info_info_text[4];
  unsigned char info_debug[4], info_debug_text[4];
  unsigned char info_property[4], info_property_text[4];
  unsigned char info_operator[4], info_operator_text[4];

  unsigned char paint_curve_pivot[4];
  unsigned char paint_curve_handle[4];

  unsigned char metadatabg[4];
  unsigned char metadatatext[4];

} ThemeSpace;

/* Viewport Background Gradient Types. */

typedef enum eBackgroundGradientTypes {
  TH_BACKGROUND_SINGLE_COLOR = 0,
  TH_BACKGROUND_GRADIENT_LINEAR = 1,
  TH_BACKGROUND_GRADIENT_RADIAL = 2,
} eBackgroundGradientTypes;

/** Set of colors for use as a custom color set for Objects/Bones wire drawing. */
typedef struct ThemeWireColor {
  unsigned char solid[4];
  unsigned char select[4];
  unsigned char active[4];

  /** #eWireColor_Flags. */
  short flag;
  char _pad0[2];
} ThemeWireColor;

/** #ThemeWireColor.flag */
typedef enum eWireColor_Flags {
  TH_WIRECOLOR_CONSTCOLS = (1 << 0),
  /* TH_WIRECOLOR_TEXTCOLS = (1 << 1), */ /* UNUSED */
} eWireColor_Flags;

typedef struct ThemeCollectionColor {
  unsigned char color[4];
} ThemeCollectionColor;

typedef struct ThemeStripColor {
  unsigned char color[4];
} ThemeStripColor;

/**
 * A theme.
 *
 * \note Currently only the first theme is used at once.
 * Different theme presets are stored as external files now.
 */
typedef struct bTheme {
  struct bTheme *next, *prev;
  /** #MAX_NAME. */
  char name[64];

  /* NOTE: Values after `name` are copied when resetting the default theme. */

  /**
   * The file-path for the preset that was loaded into this theme.
   *
   * This is needed so it's possible to know if updating or removing a theme preset
   * should apply changes to the current theme.
   *
   * #FILE_MAX.
   */
  char filepath[1024];

  ThemeUI tui;

  /**
   * Individual Space-types:
   * \note Ensure #UI_THEMESPACE_END is updated when adding.
   */
  ThemeSpace space_properties;
  ThemeSpace space_view3d;
  ThemeSpace space_file;
  ThemeSpace space_graph;
  ThemeSpace space_info;
  ThemeSpace space_action;
  ThemeSpace space_nla;
  ThemeSpace space_sequencer;
  ThemeSpace space_image;
  ThemeSpace space_text;
  ThemeSpace space_outliner;
  ThemeSpace space_node;
  ThemeSpace space_preferences;
  ThemeSpace space_console;
  ThemeSpace space_clip;
  ThemeSpace space_topbar;
  ThemeSpace space_statusbar;
  ThemeSpace space_spreadsheet;

  /* 20 sets of bone colors for this theme */
  ThemeWireColor tarm[20];
  // ThemeWireColor tobj[20];

  /* See COLLECTION_COLOR_TOT for the number of collection colors. */
  ThemeCollectionColor collection_color[8];

  /* See SEQUENCE_COLOR_TOT for the total number of strip colors. */
  ThemeStripColor strip_color[9];

  int active_theme_area;
} bTheme;

#define UI_THEMESPACE_START(btheme) \
  (CHECK_TYPE_INLINE(btheme, bTheme *), &((btheme)->space_properties))
#define UI_THEMESPACE_END(btheme) \
  (CHECK_TYPE_INLINE(btheme, bTheme *), (&((btheme)->space_spreadsheet) + 1))

typedef struct bAddon {
  struct bAddon *next, *prev;
  /**
   * 64 characters for a package prefix, 63 characters for the add-on name.
   */
  char module[128];
  /** User-Defined Properties on this add-on (for storing preferences). */
  IDProperty *prop;
} bAddon;

typedef struct bPathCompare {
  struct bPathCompare *next, *prev;
  /** FILE_MAXDIR. */
  char path[768];
  char flag;
  char _pad0[7];
} bPathCompare;

typedef struct bUserMenu {
  struct bUserMenu *next, *prev;
  char space_type;
  char _pad0[7];
  char context[64];
  /* bUserMenuItem */
  ListBase items;
} bUserMenu;

/** May be part of #bUserMenu or other list. */
typedef struct bUserMenuItem {
  struct bUserMenuItem *next, *prev;
  char ui_name[64];
  char type;
  char _pad0[7];
} bUserMenuItem;

typedef struct bUserMenuItem_Op {
  bUserMenuItem item;
  char op_idname[64];
  struct IDProperty *prop;
  char op_prop_enum[64];
  char opcontext; /* #wmOperatorCallContext */
  char _pad0[7];
} bUserMenuItem_Op;

typedef struct bUserMenuItem_Menu {
  bUserMenuItem item;
  char mt_idname[64];
} bUserMenuItem_Menu;

typedef struct bUserMenuItem_Prop {
  bUserMenuItem item;
  char context_data_path[256];
  char prop_id[64];
  int prop_index;
  char _pad0[4];
} bUserMenuItem_Prop;

enum {
  USER_MENU_TYPE_SEP = 1,
  USER_MENU_TYPE_OPERATOR = 2,
  USER_MENU_TYPE_MENU = 3,
  USER_MENU_TYPE_PROP = 4,
};

typedef struct bUserAssetLibrary {
  struct bUserAssetLibrary *next, *prev;

  char name[64];      /* MAX_NAME */
  char dirpath[1024]; /* FILE_MAX */

  short import_method; /* eAssetImportMethod */
  short flag;          /* eAssetLibrary_Flag */
  char _pad0[4];
} bUserAssetLibrary;

typedef struct bUserExtensionRepo {
  struct bUserExtensionRepo *next, *prev;
  /**
   * Unique identifier, only for display in the UI list.
   * The `module` is used for internal identifiers.
   */
  char name[64]; /* MAX_NAME */
  /**
   * The unique module name (sub-module) in fact.
   *
   * Use a shorter name than #NAME_MAX to leave room for a base module prefix.
   * e.g. `bl_ext.{submodule}.{add_on}` to allow this string to fit into #bAddon::module.
   */
  char module[48];

  /**
   * Secret access token for remote repositories (allocated).
   * Only use when #USER_EXTENSION_REPO_FLAG_USE_ACCESS_TOKEN is set.
   */
  char *access_token;

  /**
   * The "local" directory where extensions are stored.
   * When unset, use `{BLENDER_USER_EXTENSIONS}/{bUserExtensionRepo::module}`.
   */
  char custom_dirpath[1024]; /* FILE_MAX */
  char remote_url[1024];     /* FILE_MAX */

  /** Options for the repository (#eUserExtensionRepo_Flag). */
  uint8_t flag;
  /** The source location when the custom directory isn't used (#eUserExtensionRepo_Source). */
  uint8_t source;

  char _pad0[6];
} bUserExtensionRepo;

typedef enum eUserExtensionRepo_Flag {
  /** Maintain disk cache. */
  USER_EXTENSION_REPO_FLAG_NO_CACHE = 1 << 0,
  USER_EXTENSION_REPO_FLAG_DISABLED = 1 << 1,
  USER_EXTENSION_REPO_FLAG_USE_CUSTOM_DIRECTORY = 1 << 2,
  USER_EXTENSION_REPO_FLAG_USE_REMOTE_URL = 1 << 3,
  USER_EXTENSION_REPO_FLAG_SYNC_ON_STARTUP = 1 << 4,
  USER_EXTENSION_REPO_FLAG_USE_ACCESS_TOKEN = 1 << 5,
} eUserExtensionRepo_Flag;

/**
 * The source to use (User or System), only valid when the
 * #USER_EXTENSION_REPO_FLAG_USE_REMOTE_URL flag isn't set.
 */
typedef enum eUserExtensionRepo_Source {
  USER_EXTENSION_REPO_SOURCE_USER = 0,
  USER_EXTENSION_REPO_SOURCE_SYSTEM = 1,
} eUserExtensionRepo_Source;

typedef struct SolidLight {
  int flag;
  float smooth;
  float col[4], spec[4], vec[4];
} SolidLight;

typedef struct WalkNavigation {
  /** Speed factor for look around. */
  float mouse_speed;
  float walk_speed;
  float walk_speed_factor;
  float view_height;
  float jump_height;
  /** Duration to use for teleporting. */
  float teleport_time;
  short flag;
  char _pad0[6];
} WalkNavigation;

typedef struct UserDef_Runtime {
  /** Mark as changed so the preferences are saved on exit. */
  char is_dirty;
  char _pad0[7];
} UserDef_Runtime;

/**
 * Store UI data here instead of the space
 * since the space is typically a window which is freed.
 */
typedef struct UserDef_SpaceData {
  char section_active;
  /** #eUserPref_SpaceData_Flag UI options. */
  char flag;
  char _pad0[6];
} UserDef_SpaceData;

/**
 * Storage for UI data that to keep it even after the window was closed. (Similar to
 * #UserDef_SpaceData.)
 */
typedef struct UserDef_FileSpaceData {
  int display_type;   /* FileSelectParams.display */
  int thumbnail_size; /* FileSelectParams.thumbnail_size */
  int sort_type;      /* FileSelectParams.sort */
  int details_flags;  /* FileSelectParams.details_flags */
  int flag;           /* FileSelectParams.flag */
  int _pad0;
  uint64_t filter_id; /* FileSelectParams.filter_id */

  /** Info used when creating the file browser in a temporary window. */
  int temp_win_sizex;
  int temp_win_sizey;
} UserDef_FileSpaceData;

typedef struct UserDef_Experimental {
  /* Debug options, always available. */
  char use_undo_legacy;
  char no_override_auto_resync;
  char use_cycles_debug;
  char use_eevee_debug;
  char show_asset_debug_info;
  char no_asset_indexing;
  char use_viewport_debug;
  char use_all_linked_data_direct;
  char use_extensions_debug;
  char SANITIZE_AFTER_HERE;
  /* The following options are automatically sanitized (set to 0)
   * when the release cycle is not alpha. */
  char use_new_curves_tools;
  char use_new_point_cloud_type;
  char use_sculpt_tools_tilt;
  char use_extended_asset_browser;
  char use_sculpt_texture_paint;
  char use_grease_pencil_version3;
  char enable_overlay_next;
  char use_new_volume_nodes;
  char use_new_file_import_nodes;
  char use_shader_node_previews;
  char use_grease_pencil_version3_convert_on_load;
  char use_animation_baklava;
<<<<<<< HEAD
  char use_text_shaping;
=======
>>>>>>> 71b14a7a
  char _pad[2];
  /** `makesdna` does not allow empty structs. */
} UserDef_Experimental;

#define USER_EXPERIMENTAL_TEST(userdef, member) \
  (((userdef)->flag & USER_DEVELOPER_UI) && ((userdef)->experimental).member)

/**
 * Container to store multiple directory paths and a name for each as a #ListBase.
 */
typedef struct bUserScriptDirectory {
  struct bUserScriptDirectory *next, *prev;

  /** Name must be unique. */
  char name[64];      /* MAX_NAME */
  char dir_path[768]; /* FILE_MAXDIR */
} bUserScriptDirectory;

/**
 * Settings for an asset shelf, stored in the Preferences. Most settings are still stored in the
 * asset shelf instance in #AssetShelfSettings. This is just for the options that should be shared
 * as Preferences.
 */
typedef struct bUserAssetShelfSettings {
  struct bUserAssetShelfSettings *next, *prev;

  /** Identifier that matches the #AssetShelfType.idname of the shelf these settings apply to. */
  char shelf_idname[64]; /* MAX_NAME */

  ListBase enabled_catalog_paths; /* #AssetCatalogPathLink */
} bUserAssetShelfSettings;

/**
 * Main user preferences data, typically accessed from #U.
 * See: #BKE_blendfile_userdef_from_defaults & #BKE_blendfile_userdef_read.
 *
 * \note This is either loaded from the file #BLENDER_USERPREF_FILE or from memory, see #U_default.
 */
typedef struct UserDef {
  DNA_DEFINE_CXX_METHODS(UserDef)

  /** UserDef has separate do-version handling, and can be read from other files. */
  int versionfile, subversionfile;

  /** #eUserPref_Flag. */
  int flag;
  /** #eDupli_ID_Flags. */
  unsigned int dupflag;
  /** #eUserPref_PrefFlag preferences for the preferences. */
  char pref_flag;
  char savetime;
  char mouse_emulate_3_button_modifier;
  /**
   * Workaround for WAYLAND (at time of writing compositors don't support this info).
   * #eUserpref_TrackpadScrollDir type
   * TODO: Remove this once this API is better supported by Wayland compositors, see #107676.
   */
  char trackpad_scroll_direction;
  /** FILE_MAXDIR length. */
  char tempdir[768];
  char fontdir[768];
  /** FILE_MAX length. */
  char renderdir[1024];
  /* EXR cache path */
  /** 768 = FILE_MAXDIR. */
  char render_cachedir[768];
  char textudir[768];
  /* Deprecated, use #UserDef.script_directories instead. */
  char pythondir_legacy[768] DNA_DEPRECATED;
  char sounddir[768];
  char i18ndir[768];
  /** 1024 = FILE_MAX. */
  char image_editor[1024];
  /** 1024 = FILE_MAX. */
  char text_editor[1024];
  char text_editor_args[256];
  /** 1024 = FILE_MAX. */
  char anim_player[1024];
  int anim_player_preset;

  /** Minimum spacing between grid-lines in View2D grids. */
  short v2d_min_gridsize;
  /** #eTimecodeStyles, style of time-code display. */
  short timecode_style;

  short versions;
  short dbl_click_time;

  char _pad0[3];
  char mini_axis_type;
  /** #eUserpref_UI_Flag. */
  int uiflag;
  /** #eUserpref_UI_Flag2. */
  char uiflag2;
  char gpu_flag;
  char _pad8[6];
  /* Experimental flag for app-templates to make changes to behavior
   * which are outside the scope of typical preferences. */
  char app_flag;
  char viewzoom;
  short language;

  int mixbufsize;
  int audiodevice;
  int audiorate;
  int audioformat;
  int audiochannels;

  /** Setting for UI scale (fractional), before screen DPI has been applied. */
  float ui_scale;
  /** Setting for UI line width. */
  int ui_line_width;
  /** Runtime, full DPI divided by `pixelsize`. */
  int dpi;
  /** Runtime multiplier to scale UI elements. Use macro UI_SCALE_FAC instead of this. */
  float scale_factor;
  /** Runtime, `1.0 / scale_factor` */
  float inv_scale_factor;
  /** Runtime, calculated from line-width and point-size based on DPI (rounded to int). */
  float pixelsize;
  /** Deprecated, for forward compatibility. */
  int virtual_pixel;

  /** Console scroll-back limit. */
  int scrollback;
  /** Node insert offset (aka auto-offset) margin, but might be useful for later stuff as well. */
  char node_margin;
  char node_preview_res;
  /** #eUserpref_Translation_Flags. */
  short transopts;
  short menuthreshold1, menuthreshold2;

  /** Startup application template. */
  char app_template[64];

  /**
   * A list of themes (#bTheme), the first is only used currently.
   * But there may be multiple themes in the list.
   */
  struct ListBase themes;
  struct ListBase uifonts;
  struct ListBase uistyles;
  struct ListBase user_keymaps;
  /** #wmKeyConfigPref. */
  struct ListBase user_keyconfig_prefs;
  struct ListBase addons;
  struct ListBase autoexec_paths;
  /**
   * Optional user locations for Python scripts.
   *
   * This supports the same layout as Blender's scripts directory `scripts`.
   *
   * \note Unlike most paths, changing this is not fully supported at run-time,
   * requiring a restart to properly take effect. Supporting this would cause complications as
   * the script path can contain `startup`, `addons` & `modules` etc. properly unwinding the
   * Python environment to the state it _would_ have been in gets complicated.
   *
   * Although this is partially supported as the `sys.path` is refreshed when loading preferences.
   * This is done to support #PREFERENCES_OT_copy_prev which is available to the user when they
   * launch with a new version of Blender. In this case setting the script path on top of
   * factory settings will work without problems.
   */
  ListBase script_directories; /* #bUserScriptDirectory */
  /** #bUserMenu. */
  struct ListBase user_menus;
  /** #bUserAssetLibrary */
  struct ListBase asset_libraries;
  /** #bUserExtensionRepo */
  struct ListBase extension_repos;
  struct ListBase asset_shelves_settings; /* #bUserAssetShelfSettings */

  char keyconfigstr[64];

  /** Index of the asset library being edited in the Preferences UI. */
  short active_asset_library;

  /** Index of the extension repo in the Preferences UI. */
  short active_extension_repo;
  /** Flag for all extensions (#eUserPref_ExtensionFlag).  */
  char extension_flag;

  /* Network settings, used by extensions but not specific to extensions. */

  /** Time in seconds to wait before timing out online operation (0 uses the systems default). */
  uint8_t network_timeout;
  /** Maximum number of simulations connection limit for online operations. */
  uint8_t network_connection_limit;

  char _pad14[3];

  short undosteps;
  int undomemory;
  float gpu_viewport_quality DNA_DEPRECATED;
  short gp_manhattandist, gp_euclideandist, gp_eraser;
  /** #eGP_UserdefSettings. */
  short gp_settings;
  char _pad13[4];
  struct SolidLight light_param[4];
  float light_ambient[3];
  char gizmo_flag;
  /** Generic gizmo size. */
  char gizmo_size;
  /** Navigate gizmo size. */
  char gizmo_size_navigate_v3d;
  char _pad3[5];
  short edit_studio_light;
  short lookdev_sphere_size;
  short vbotimeout, vbocollectrate;
  short textimeout, texcollectrate;
  int memcachelimit;
  /** Unused. */
  int prefetchframes;
  /** Control the rotation step of the view when PAD2, PAD4, PAD6&PAD8 is use. */
  float pad_rot_angle;
  char _pad12[4];
  /** Rotating view icon size. */
  short rvisize;
  /** Rotating view icon brightness. */
  short rvibright;
  /** Maximum number of recently used files to remember. */
  short recent_files;
  /** Milliseconds to spend spinning the view. */
  short smooth_viewtx;
  short glreslimit;
  /** #eColorPicker_Types. */
  short color_picker_type;
  /** Curve smoothing type for newly added F-Curves. */
  char auto_smoothing_new;
  /** Interpolation mode for newly added F-Curves. */
  char ipo_new;
  /** Handle types for newly added keyframes. */
  char keyhandles_new;
  char _pad11[4];
  /** #eZoomFrame_Mode. */
  char view_frame_type;

  /** Number of keyframes to zoom around current frame. */
  int view_frame_keyframes;
  /** Seconds to zoom around current frame. */
  float view_frame_seconds;

  /** #eGPUBackendType */
  short gpu_backend;

  /** Max number of parallel shader compilation subprocesses. */
  short max_shader_compilation_subprocesses;

  /** Number of samples for FPS display calculations. */
  short playback_fps_samples;

  /** Private, defaults to 20 for 72 DPI setting. */
  short widget_unit;
  short anisotropic_filter;

  /** Tablet API to use (Windows only). */
  short tablet_api;

  /** Raw tablet pressure that maps to 100%. */
  float pressure_threshold_max;
  /** Curve non-linearity parameter. */
  float pressure_softness;

  /** Overall sensitivity of 3D mouse. */
  float ndof_sensitivity;
  float ndof_orbit_sensitivity;
  /** Dead-zone of 3D mouse. */
  float ndof_deadzone;
  /** #eNdof_Flag, flags for 3D mouse. */
  int ndof_flag;

  /** #eMultiSample_Type, amount of samples for OpenGL FSA, if zero no FSA. */
  short ogl_multisamples;

  /** eImageDrawMethod, Method to be used to draw the images
   * (AUTO, GLSL, Textures or DrawPixels) */
  short image_draw_method;

  float glalphaclip;

  /** #eAutokey_Mode, auto-keying mode. */
  short autokey_mode;
  /** Flags for inserting keyframes. */
  short keying_flag;
  /** Flags for which channels to insert keys at. */
  short key_insert_channels;  // eKeyInsertChannels
  char _pad15[6];
  /** Flags for animation. */
  short animation_flag;

  /** Options for text rendering. */
  char text_render;
  char navigation_mode;

  /** Turn-table rotation amount per-pixel in radians. Scaled with DPI. */
  float view_rotate_sensitivity_turntable;
  /** Track-ball rotation scale. */
  float view_rotate_sensitivity_trackball;

  /** From texture.h. */
  struct ColorBand coba_weight;

  float sculpt_paint_overlay_col[3];
  /** Default color for newly created Grease Pencil layers. */
  float gpencil_new_layer_col[4];

  /** Drag pixels (scaled by DPI). */
  char drag_threshold_mouse;
  char drag_threshold_tablet;
  char drag_threshold;
  char move_threshold;

  char font_path_ui[1024];
  char font_path_ui_mono[1024];

  /** Legacy, for backwards compatibility only. */
  int compute_device_type;

  /** Opacity of inactive F-Curves in F-Curve Editor. */
  float fcu_inactive_alpha;

  /**
   * If keeping a pie menu spawn button pressed after this time,
   * it turns into a drag/release pie menu.
   */
  short pie_tap_timeout;
  /**
   * Direction in the pie menu will always be calculated from the
   * initial position within this time limit.
   */
  short pie_initial_timeout;
  short pie_animation_timeout;
  short pie_menu_confirm;
  /** Pie menu radius. */
  short pie_menu_radius;
  /** Pie menu distance from center before a direction is set. */
  short pie_menu_threshold;

  int sequencer_editor_flag; /* eUserpref_SeqEditorFlags */

  char factor_display_type;

  char viewport_aa;

  char render_display_type;      /* eUserpref_RenderDisplayType */
  char filebrowser_display_type; /* eUserpref_TempSpaceDisplayType */

  char sequencer_disk_cache_dir[1024];
  int sequencer_disk_cache_compression; /* eUserpref_DiskCacheCompression */
  int sequencer_disk_cache_size_limit;
  short sequencer_disk_cache_flag;
  short sequencer_proxy_setup; /* eUserpref_SeqProxySetup */

  float collection_instance_empty_size;
  char text_flag;
  char _pad10[1];

  char file_preview_type; /* eUserpref_File_Preview_Type */
  char statusbar_flag;    /* eUserpref_StatusBar_Flag */

  struct WalkNavigation walk_navigation;

  /** The UI for the user preferences. */
  UserDef_SpaceData space_data;
  UserDef_FileSpaceData file_space_data;

  UserDef_Experimental experimental;

  /** Runtime data (keep last). */
  UserDef_Runtime runtime;
} UserDef;

/** From `source/blender/blenkernel/intern/blender.cc`. */
extern UserDef U;

/* ***************** USERDEF ****************** */

/* Toggles for unfinished 2.8 UserPref design. */
// #define WITH_USERDEF_WORKSPACES

/** #UserDef_SpaceData.section_active (UI active_section) */
typedef enum eUserPref_Section {
  USER_SECTION_INTERFACE = 0,
  USER_SECTION_EDITING = 1,
  USER_SECTION_SAVE_LOAD = 2,
  USER_SECTION_SYSTEM = 3,
  USER_SECTION_THEME = 4,
  USER_SECTION_INPUT = 5,
  USER_SECTION_EXTENSIONS = 6,
  USER_SECTION_LIGHT = 7,
  USER_SECTION_KEYMAP = 8,
#ifdef WITH_USERDEF_WORKSPACES
  USER_SECTION_WORKSPACE_CONFIG = 9,
  USER_SECTION_WORKSPACE_ADDONS = 10,
  USER_SECTION_WORKSPACE_KEYMAPS = 11,
#endif
  USER_SECTION_VIEWPORT = 12,
  USER_SECTION_ANIMATION = 13,
  USER_SECTION_NAVIGATION = 14,
  USER_SECTION_FILE_PATHS = 15,
  USER_SECTION_EXPERIMENTAL = 16,
} eUserPref_Section;

/** #UserDef_SpaceData.flag (State of the user preferences UI). */
typedef enum eUserPref_SpaceData_Flag {
  /** Hide/expand key-map preferences. */
  USER_SPACEDATA_INPUT_HIDE_UI_KEYCONFIG = (1 << 0),
  USER_SPACEDATA_ADDONS_SHOW_ONLY_ENABLED = (1 << 1),
} eUserPref_SpaceData_Flag;

/** #UserDef.flag */
typedef enum eUserPref_Flag {
  USER_AUTOSAVE = (1 << 0),
  USER_FLAG_NUMINPUT_ADVANCED = (1 << 1),
  USER_FLAG_RECENT_SEARCHES_DISABLE = (1 << 2),
  USER_FLAG_UNUSED_3 = (1 << 3), /* cleared */
  USER_FLAG_UNUSED_4 = (1 << 4), /* cleared */
  USER_TRACKBALL = (1 << 5),
  USER_FLAG_UNUSED_6 = (1 << 6), /* cleared */
  USER_FLAG_UNUSED_7 = (1 << 7), /* cleared */
  USER_MAT_ON_OB = (1 << 8),
  USER_INTERNET_ALLOW = (1 << 9),
  USER_DEVELOPER_UI = (1 << 10),
  USER_TOOLTIPS = (1 << 11),
  USER_TWOBUTTONMOUSE = (1 << 12),
  USER_NONUMPAD = (1 << 13),
  USER_ADD_CURSORALIGNED = (1 << 14),
  USER_FILECOMPRESS = (1 << 15),
  USER_FLAG_UNUSED_5 = (1 << 16), /* dirty */
  USER_CUSTOM_RANGE = (1 << 17),
  USER_ADD_EDITMODE = (1 << 18),
  USER_ADD_VIEWALIGNED = (1 << 19),
  USER_RELPATHS = (1 << 20),
  USER_RELEASECONFIRM = (1 << 21),
  USER_SCRIPT_AUTOEXEC_DISABLE = (1 << 22),
  USER_FILENOUI = (1 << 23),
  USER_NONEGFRAMES = (1 << 24),
  USER_TXT_TABSTOSPACES_DISABLE = (1 << 25),
  USER_TOOLTIPS_PYTHON = (1 << 26),
  USER_FLAG_UNUSED_27 = (1 << 27), /* dirty */
} eUserPref_Flag;

/** #UserDef.extension_flag */
typedef enum eUserPref_ExtensionFlag {
  USER_EXTENSION_FLAG_ONLINE_ACCESS_HANDLED = 1 << 0,
} eUserPref_ExtensionFlag;

/** #UserDef.file_preview_type */
typedef enum eUserpref_File_Preview_Type {
  USER_FILE_PREVIEW_NONE = 0,
  USER_FILE_PREVIEW_AUTO,
  USER_FILE_PREVIEW_SCREENSHOT,
  USER_FILE_PREVIEW_CAMERA,
} eUserpref_File_Preview_Type;

typedef enum eUserPref_PrefFlag {
  USER_PREF_FLAG_SAVE = (1 << 0),
} eUserPref_PrefFlag;

/** #bPathCompare.flag */
typedef enum ePathCompare_Flag {
  USER_PATHCMP_GLOB = (1 << 0),
} ePathCompare_Flag;

/* Helper macro for checking frame clamping */
#define FRAMENUMBER_MIN_CLAMP(cfra) \
  { \
    if ((U.flag & USER_NONEGFRAMES) && (cfra < 0)) { \
      cfra = 0; \
    } \
  } \
  (void)0

/** #UserDef.viewzoom */
typedef enum eViewZoom_Style {
  /** Update zoom continuously with a timer while dragging the cursor. */
  USER_ZOOM_CONTINUE = 0,
  /** Map changes in distance from the view center to zoom. */
  USER_ZOOM_SCALE = 1,
  /** Map horizontal/vertical motion to zoom. */
  USER_ZOOM_DOLLY = 2,
} eViewZoom_Style;

/** #UserDef.navigation_mode */
typedef enum eViewNavigation_Method {
  VIEW_NAVIGATION_WALK = 0,
  VIEW_NAVIGATION_FLY = 1,
} eViewNavigation_Method;

/** #UserDef.uiflag */
typedef enum eUserpref_MiniAxisType {
  USER_MINI_AXIS_TYPE_GIZMO = 0,
  USER_MINI_AXIS_TYPE_MINIMAL = 1,
  USER_MINI_AXIS_TYPE_NONE = 2,
} eUserpref_MiniAxisType;

/** #UserDef.flag */
typedef enum eWalkNavigation_Flag {
  USER_WALK_GRAVITY = (1 << 0),
  USER_WALK_MOUSE_REVERSE = (1 << 1),
} eWalkNavigation_Flag;

/** #UserDef.uiflag */
typedef enum eUserpref_UI_Flag {
  USER_NO_MULTITOUCH_GESTURES = (1 << 0),
  USER_UIFLAG_UNUSED_1 = (1 << 1), /* cleared */
  USER_WHEELZOOMDIR = (1 << 2),
  USER_FILTERFILEEXTS = (1 << 3),
  USER_DRAWVIEWINFO = (1 << 4),
  USER_PLAINMENUS = (1 << 5),
  USER_LOCK_CURSOR_ADJUST = (1 << 6),
  USER_HEADER_BOTTOM = (1 << 7),
  /** Otherwise use header alignment from the file. */
  USER_HEADER_FROM_PREF = (1 << 8),
  USER_MENUOPENAUTO = (1 << 9),
  USER_DEPTH_CURSOR = (1 << 10),
  USER_AUTOPERSP = (1 << 11),
  USER_NODE_AUTO_OFFSET = (1 << 12),
  USER_GLOBALUNDO = (1 << 13),
  USER_ORBIT_SELECTION = (1 << 14),
  USER_DEPTH_NAVIGATE = (1 << 15),
  USER_HIDE_DOT = (1 << 16),
  USER_SHOW_GIZMO_NAVIGATE = (1 << 17),
  USER_SHOW_VIEWPORTNAME = (1 << 18),
  USER_UIFLAG_UNUSED_3 = (1 << 19), /* Cleared. */
  USER_ZOOM_TO_MOUSEPOS = (1 << 20),
  USER_SHOW_FPS = (1 << 21),
  USER_REGISTER_ALL_USERS = (1 << 22),
  USER_UIFLAG_UNUSED_4 = (1 << 23), /* Cleared. */
  USER_CONTINUOUS_MOUSE = (1 << 24),
  USER_ZOOM_INVERT = (1 << 25),
  USER_ZOOM_HORIZ = (1 << 26), /* for CONTINUE and DOLLY zoom */
  USER_SPLASH_DISABLE = (1 << 27),
  USER_HIDE_RECENT = (1 << 28),
#ifdef DNA_DEPRECATED_ALLOW
  /* Deprecated: We're just trying if there's much desire for this feature,
   * or if we can make it go for good. Should be cleared if so - Julian, Oct. 2019. */
  USER_SHOW_THUMBNAILS = (1 << 29),
#endif
  USER_SAVE_PROMPT = (1 << 30),
  USER_HIDE_SYSTEM_BOOKMARKS = (1u << 31),
} eUserpref_UI_Flag;

/**
 * #UserDef.uiflag2
 *
 * \note don't add new flags here, use 'uiflag' which has flags free.
 */
typedef enum eUserpref_UI_Flag2 {
  USER_UIFLAG2_UNUSED_0 = (1 << 0), /* cleared */
  USER_REGION_OVERLAP = (1 << 1),
  USER_UIFLAG2_UNUSED_2 = (1 << 2),
  USER_UIFLAG2_UNUSED_3 = (1 << 3), /* dirty */
} eUserpref_UI_Flag2;

/** #UserDef.gpu_flag */
typedef enum eUserpref_GPU_Flag {
  USER_GPU_FLAG_NO_DEPT_PICK = (1 << 0),
  USER_GPU_FLAG_NO_EDIT_MODE_SMOOTH_WIRE = (1 << 1),
  USER_GPU_FLAG_OVERLAY_SMOOTH_WIRE = (1 << 2),
  USER_GPU_FLAG_SUBDIVISION_EVALUATION = (1 << 3),
  USER_GPU_FLAG_FRESNEL_EDIT = (1 << 4),
} eUserpref_GPU_Flag;

/** #UserDef.tablet_api */
typedef enum eUserpref_TableAPI {
  USER_TABLET_AUTOMATIC = 0,
  USER_TABLET_NATIVE = 1,
  USER_TABLET_WINTAB = 2,
} eUserpref_TabletAPI;

/** #UserDef.app_flag */
typedef enum eUserpref_APP_Flag {
  USER_APP_LOCK_CORNER_SPLIT = (1 << 0),
  USER_APP_HIDE_REGION_TOGGLE = (1 << 1),
  USER_APP_LOCK_EDGE_RESIZE = (1 << 2),
} eUserpref_APP_Flag;

/** #UserDef.statusbar_flag */
typedef enum eUserpref_StatusBar_Flag {
  STATUSBAR_SHOW_MEMORY = (1 << 0),
  STATUSBAR_SHOW_VRAM = (1 << 1),
  STATUSBAR_SHOW_STATS = (1 << 2),
  STATUSBAR_SHOW_VERSION = (1 << 3),
  STATUSBAR_SHOW_SCENE_DURATION = (1 << 4),
  STATUSBAR_SHOW_EXTENSIONS_UPDATES = (1 << 5),
} eUserpref_StatusBar_Flag;

/**
 * Auto-Keying mode.
 * #UserDef.autokey_mode
 */
typedef enum eAutokey_Mode {
  /* AUTOKEY_ON is a bit-flag. */
  AUTOKEY_ON = 1,

  /**
   * AUTOKEY_ON + 2**n...  (i.e. AUTOKEY_MODE_NORMAL = AUTOKEY_ON + 2)
   * to preserve setting, even when auto-key turned off.
   */
  AUTOKEY_MODE_NORMAL = 3,
  AUTOKEY_MODE_EDITKEYS = 5,
} eAutokey_Mode;

/**
 * Zoom to frame mode.
 * #UserDef.view_frame_type
 */
typedef enum eZoomFrame_Mode {
  ZOOM_FRAME_MODE_KEEP_RANGE = 0,
  ZOOM_FRAME_MODE_SECONDS = 1,
  ZOOM_FRAME_MODE_KEYFRAMES = 2,
} eZoomFrame_Mode;

/**
 * Defines how keyframes are inserted.
 * Used for regular keying and auto-keying.
 * Not all of those flags are stored in the user preferences (U.keying_flag).
 * Some are stored on the scene (toolsettings.keying_flag).
 */
typedef enum eKeying_Flag {
  /* Settings used across manual and auto-keying. */
  KEYING_FLAG_VISUALKEY = (1 << 2),
  KEYING_FLAG_XYZ2RGB = (1 << 3),
  KEYING_FLAG_CYCLEAWARE = (1 << 8),

  /* Auto-key options. */
  AUTOKEY_FLAG_INSERTAVAILABLE = (1 << 0),
  AUTOKEY_FLAG_INSERTNEEDED = (1 << 1),
  AUTOKEY_FLAG_ONLYKEYINGSET = (1 << 6),
  AUTOKEY_FLAG_NOWARNING = (1 << 7),
  AUTOKEY_FLAG_LAYERED_RECORD = (1 << 10),

  /* Manual Keying options. */
  MANUALKEY_FLAG_INSERTNEEDED = (1 << 11),
} eKeying_Flag;

typedef enum eKeyInsertChannels {
  USER_ANIM_KEY_CHANNEL_LOCATION = (1 << 0),
  USER_ANIM_KEY_CHANNEL_ROTATION = (1 << 1),
  USER_ANIM_KEY_CHANNEL_SCALE = (1 << 2),
  USER_ANIM_KEY_CHANNEL_ROTATION_MODE = (1 << 3),
  USER_ANIM_KEY_CHANNEL_CUSTOM_PROPERTIES = (1 << 4),
} eKeyInsertChannels;

/**
 * Animation flags
 * #UserDef.animation_flag, used for animation flags that aren't covered by more specific flags
 * (like eKeying_Flag).
 */
typedef enum eUserpref_Anim_Flags {
  USER_ANIM_SHOW_CHANNEL_GROUP_COLORS = (1 << 0),
  USER_ANIM_ONLY_SHOW_SELECTED_CURVE_KEYS = (1 << 1),
  USER_ANIM_HIGH_QUALITY_DRAWING = (1 << 2),
} eUserpref_Anim_Flags;

/** #UserDef.transopts */
typedef enum eUserpref_Translation_Flags {
  USER_TR_TOOLTIPS = (1 << 0),
  USER_TR_IFACE = (1 << 1),
  USER_TR_REPORTS = (1 << 2),
  USER_TR_UNUSED_3 = (1 << 3),            /* cleared */
  USER_TR_UNUSED_4 = (1 << 4),            /* cleared */
  USER_DOTRANSLATE_DEPRECATED = (1 << 5), /* Deprecated in 2.83. */
  USER_TR_UNUSED_6 = (1 << 6),            /* cleared */
  USER_TR_UNUSED_7 = (1 << 7),            /* cleared */
  USER_TR_NEWDATANAME = (1 << 8),
} eUserpref_Translation_Flags;

/**
 * Text Editor options
 * #UserDef.text_flag
 */
typedef enum eTextEdit_Flags {
  USER_TEXT_EDIT_AUTO_CLOSE = (1 << 0),
} eTextEdit_Flags;

/**
 * Text draw options
 * #UserDef.text_render
 */
typedef enum eText_Draw_Options {
  USER_TEXT_DISABLE_AA = (1 << 0),

  USER_TEXT_HINTING_NONE = (1 << 1),
  USER_TEXT_HINTING_SLIGHT = (1 << 2),
  USER_TEXT_HINTING_FULL = (1 << 3),

  USER_TEXT_RENDER_SUBPIXELAA = (1 << 4),
} eText_Draw_Options;

/**
 * Grease Pencil Settings.
 * #UserDef.gp_settings
 */
typedef enum eGP_UserdefSettings {
  GP_PAINT_UNUSED_0 = (1 << 0),
} eGP_UserdefSettings;

enum {
  USER_GIZMO_DRAW = (1 << 0),
};

/**
 * Color Picker Types.
 * #UserDef.color_picker_type
 */
typedef enum eColorPicker_Types {
  USER_CP_CIRCLE_HSV = 0,
  USER_CP_SQUARE_SV = 1,
  USER_CP_SQUARE_HS = 2,
  USER_CP_SQUARE_HV = 3,
  USER_CP_CIRCLE_HSL = 4,
} eColorPicker_Types;

/**
 * Time-code display styles.
 * #UserDef.timecode_style
 */
typedef enum eTimecodeStyles {
  /**
   * As little info as is necessary to show relevant info with '+' to denote the frames
   * i.e. HH:MM:SS+FF, MM:SS+FF, SS+FF, or MM:SS.
   */
  USER_TIMECODE_MINIMAL = 0,
  /** Reduced SMPTE - (HH:)MM:SS:FF */
  USER_TIMECODE_SMPTE_MSF = 1,
  /** Full SMPTE - HH:MM:SS:FF */
  USER_TIMECODE_SMPTE_FULL = 2,
  /** Milliseconds for sub-frames - HH:MM:SS.sss. */
  USER_TIMECODE_MILLISECONDS = 3,
  /** Seconds only. */
  USER_TIMECODE_SECONDS_ONLY = 4,
  /**
   * Private (not exposed as generic choices) options.
   * milliseconds for sub-frames, SubRip format- HH:MM:SS,sss.
   */
  USER_TIMECODE_SUBRIP = 100,
} eTimecodeStyles;

/** #UserDef.ndof_flag (3D mouse options) */
typedef enum eNdof_Flag {
  NDOF_SHOW_GUIDE = (1 << 0),
  NDOF_FLY_HELICOPTER = (1 << 1),
  NDOF_LOCK_HORIZON = (1 << 2),

  /* The following might not need to be saved between sessions,
   * but they do need to live somewhere accessible. */
  NDOF_SHOULD_PAN = (1 << 3),
  NDOF_SHOULD_ZOOM = (1 << 4),
  NDOF_SHOULD_ROTATE = (1 << 5),

  /* Orbit navigation modes. */

  NDOF_MODE_ORBIT = (1 << 6),

  /* actually... users probably don't care about what the mode
   * is called, just that it feels right */
  /* zoom is up/down if this flag is set (otherwise forward/backward) */
  NDOF_PAN_YZ_SWAP_AXIS = (1 << 7),
  NDOF_ZOOM_INVERT = (1 << 8),
  NDOF_ROTX_INVERT_AXIS = (1 << 9),
  NDOF_ROTY_INVERT_AXIS = (1 << 10),
  NDOF_ROTZ_INVERT_AXIS = (1 << 11),
  NDOF_PANX_INVERT_AXIS = (1 << 12),
  NDOF_PANY_INVERT_AXIS = (1 << 13),
  NDOF_PANZ_INVERT_AXIS = (1 << 14),
  NDOF_TURNTABLE = (1 << 15),
  NDOF_CAMERA_PAN_ZOOM = (1 << 16),
} eNdof_Flag;

#define NDOF_PIXELS_PER_SECOND 600.0f

/** UserDef.ogl_multisamples */
typedef enum eMultiSample_Type {
  USER_MULTISAMPLE_NONE = 0,
  USER_MULTISAMPLE_2 = 2,
  USER_MULTISAMPLE_4 = 4,
  USER_MULTISAMPLE_8 = 8,
  USER_MULTISAMPLE_16 = 16,
} eMultiSample_Type;

/** #UserDef.image_draw_method */
typedef enum eImageDrawMethod {
  IMAGE_DRAW_METHOD_AUTO = 0,
  IMAGE_DRAW_METHOD_GLSL = 1,
  IMAGE_DRAW_METHOD_2DTEXTURE = 2,
} eImageDrawMethod;

/** #UserDef.virtual_pixel */
typedef enum eUserpref_VirtualPixel {
  VIRTUAL_PIXEL_NATIVE = 0,
  VIRTUAL_PIXEL_DOUBLE = 1,
} eUserpref_VirtualPixel;

/** #UserDef.factor_display_type */
typedef enum eUserpref_FactorDisplay {
  USER_FACTOR_AS_FACTOR = 0,
  USER_FACTOR_AS_PERCENTAGE = 1,
} eUserpref_FactorDisplay;

typedef enum eUserpref_RenderDisplayType {
  USER_RENDER_DISPLAY_NONE = 0,
  USER_RENDER_DISPLAY_SCREEN = 1,
  USER_RENDER_DISPLAY_AREA = 2,
  USER_RENDER_DISPLAY_WINDOW = 3
} eUserpref_RenderDisplayType;

typedef enum eUserpref_TempSpaceDisplayType {
  USER_TEMP_SPACE_DISPLAY_FULLSCREEN = 0,
  USER_TEMP_SPACE_DISPLAY_WINDOW = 1,
} eUserpref_TempSpaceDisplayType;

typedef enum eUserpref_EmulateMMBMod {
  USER_EMU_MMB_MOD_ALT = 0,
  USER_EMU_MMB_MOD_OSKEY = 1,
} eUserpref_EmulateMMBMod;

typedef enum eUserpref_TrackpadScrollDir {
  USER_TRACKPAD_SCROLL_DIR_TRADITIONAL = 0,
  USER_TRACKPAD_SCROLL_DIR_NATURAL = 1,
} eUserpref_TrackpadScrollDir;

typedef enum eUserpref_DiskCacheCompression {
  USER_SEQ_DISK_CACHE_COMPRESSION_NONE = 0,
  USER_SEQ_DISK_CACHE_COMPRESSION_LOW = 1,
  USER_SEQ_DISK_CACHE_COMPRESSION_HIGH = 2,
} eUserpref_DiskCacheCompression;

typedef enum eUserpref_SeqProxySetup {
  USER_SEQ_PROXY_SETUP_MANUAL = 0,
  USER_SEQ_PROXY_SETUP_AUTOMATIC = 1,
} eUserpref_SeqProxySetup;

typedef enum eUserpref_SeqEditorFlags {
  USER_SEQ_ED_SIMPLE_TWEAKING = (1 << 0),
} eUserpref_SeqEditorFlags;

/* Locale Ids. Auto will try to get local from OS. Our default is English though. */
/** #UserDef.language */
enum {
  ULANGUAGE_AUTO = 0,
  ULANGUAGE_ENGLISH = 1,
};<|MERGE_RESOLUTION|>--- conflicted
+++ resolved
@@ -669,7 +669,7 @@
 
 /**
  * The source to use (User or System), only valid when the
- * #USER_EXTENSION_REPO_FLAG_USE_REMOTE_URL flag isn't set.
+ * #USER_EXTENSION_REPO_FLAG_USE_CUSTOM_DIRECTORY flag isn't set.
  */
 typedef enum eUserExtensionRepo_Source {
   USER_EXTENSION_REPO_SOURCE_USER = 0,
@@ -756,11 +756,8 @@
   char use_shader_node_previews;
   char use_grease_pencil_version3_convert_on_load;
   char use_animation_baklava;
-<<<<<<< HEAD
   char use_text_shaping;
-=======
->>>>>>> 71b14a7a
-  char _pad[2];
+  char _pad[1];
   /** `makesdna` does not allow empty structs. */
 } UserDef_Experimental;
 
