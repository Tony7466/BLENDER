/* SPDX-FileCopyrightText: 2001-2002 NaN Holding BV. All rights reserved.
 *
 * SPDX-License-Identifier: GPL-2.0-or-later */

/** \file
 * \ingroup DNA
 */

#pragma once

#include "DNA_listBase.h"
#include "DNA_texture_types.h" /* ColorBand */
#include "DNA_userdef_enums.h"

/**
 * Scaling factor for all UI elements, based on the "Resolution Scale" user preference and the
 * DPI/OS Scale of each monitor. This is a read-only, run-time value calculated by
 * `WM_window_set_dpi` at various times, including between the drawing of each window and so can
 * vary between monitors.
 */
#define UI_SCALE_FAC ((void)0, U.scale_factor)

/* Inverse of UI_SCALE_FAC ( 1 / UI_SCALE_FAC). */
#define UI_INV_SCALE_FAC ((void)0, U.inv_scale_factor)

/* 16 to copy ICON_DEFAULT_HEIGHT */
#define UI_ICON_SIZE ((float)16 * U.scale_factor)

/* Themes; defines in `BIF_resource.h`. */

struct ColorBand;

/* ************************ style definitions ******************** */

/**
 * Default offered by Blender.
 * #uiFont.uifont_id
 */
typedef enum eUIFont_ID {
  UIFONT_DEFAULT = 0,
  /*  UIFONT_BITMAP   = 1 */ /* UNUSED */

  /* free slots */
  UIFONT_CUSTOM1 = 2,
  /* UIFONT_CUSTOM2 = 3, */ /* UNUSED */
} eUIFont_ID;

/**
 * Default fonts to load/initialize.
 * First font is the default (index 0), others optional.
 */
#
#
typedef struct uiFont {
  struct uiFont *next, *prev;
  /** 1024 = FILE_MAX. */
  char filepath[1024];
  /** From blfont lib. */
  short blf_id;
  /** Own id (eUIFont_ID). */
  short uifont_id;
} uiFont;

/** This state defines appearance of text. */
typedef struct uiFontStyle {
  /** Saved in file, 0 is default. */
  short uifont_id;
  char _pad1[2];
  /** Actual size depends on 'global' DPI. */
  float points;
  /** Style hint. */
  short italic, bold;
  /** Value is amount of pixels blur. */
  short shadow;
  /** Shadow offset in pixels. */
  short shadx, shady;
  char _pad0[2];
  /** Total alpha. */
  float shadowalpha;
  /** 1 value, typically white or black anyway. */
  float shadowcolor;
  /** Weight class 100-900, 400 is normal. */
  int character_weight;
} uiFontStyle;

/* this is fed to the layout engine and widget code */

typedef struct uiStyle {
  struct uiStyle *next, *prev;

  /** #MAX_NAME */
  char name[64];

  uiFontStyle paneltitle;
  uiFontStyle grouplabel;
  uiFontStyle widgetlabel;
  uiFontStyle widget;

  float panelzoom;

  /** In characters. */
  short minlabelchars;
  /** In characters. */
  short minwidgetchars;

  short columnspace;
  short templatespace;
  short boxspace;
  short buttonspacex;
  short buttonspacey;
  short panelspace;
  short panelouter;

  char _pad0[2];
} uiStyle;

typedef struct uiWidgetColors {
  unsigned char outline[4];
  unsigned char inner[4];
  unsigned char inner_sel[4];
  unsigned char item[4];
  unsigned char text[4];
  unsigned char text_sel[4];
  unsigned char shaded;
  char _pad0[7];
  short shadetop, shadedown;
  float roundness;
} uiWidgetColors;

typedef struct uiWidgetStateColors {
  unsigned char inner_anim[4];
  unsigned char inner_anim_sel[4];
  unsigned char inner_key[4];
  unsigned char inner_key_sel[4];
  unsigned char inner_driven[4];
  unsigned char inner_driven_sel[4];
  unsigned char inner_overridden[4];
  unsigned char inner_overridden_sel[4];
  unsigned char inner_changed[4];
  unsigned char inner_changed_sel[4];
  float blend;
  char _pad0[4];
} uiWidgetStateColors;

typedef struct uiPanelColors {
  unsigned char header[4];
  unsigned char back[4];
  unsigned char sub_back[4];
  char _pad0[4];
} uiPanelColors;

typedef struct ThemeUI {
  /* Interface Elements (buttons, menus, icons) */
  uiWidgetColors wcol_regular, wcol_tool, wcol_toolbar_item, wcol_text;
  uiWidgetColors wcol_radio, wcol_option, wcol_toggle;
  uiWidgetColors wcol_num, wcol_numslider, wcol_tab;
  uiWidgetColors wcol_menu, wcol_pulldown, wcol_menu_back, wcol_menu_item, wcol_tooltip;
  uiWidgetColors wcol_box, wcol_scroll, wcol_progress, wcol_list_item, wcol_pie_menu;

  uiWidgetStateColors wcol_state;

  unsigned char widget_emboss[4];

  /* fac: 0 - 1 for blend factor, width in pixels */
  float menu_shadow_fac;
  short menu_shadow_width;

  unsigned char editor_outline[4];

  /* Transparent Grid */
  unsigned char transparent_checker_primary[4], transparent_checker_secondary[4];
  unsigned char transparent_checker_size;
  char _pad1[1];

  float icon_alpha;
  float icon_saturation;
  unsigned char widget_text_cursor[4];

  /* Axis Colors */
  unsigned char xaxis[4], yaxis[4], zaxis[4];

  /* Gizmo Colors. */
  unsigned char gizmo_hi[4];
  unsigned char gizmo_primary[4];
  unsigned char gizmo_secondary[4];
  unsigned char gizmo_view_align[4];
  unsigned char gizmo_a[4];
  unsigned char gizmo_b[4];

  /* Icon Colors. */
  /** Scene items. */
  unsigned char icon_scene[4];
  /** Collection items. */
  unsigned char icon_collection[4];
  /** Object items. */
  unsigned char icon_object[4];
  /** Object data items. */
  unsigned char icon_object_data[4];
  /** Modifier and constraint items. */
  unsigned char icon_modifier[4];
  /** Shading related items. */
  unsigned char icon_shading[4];
  /** File folders. */
  unsigned char icon_folder[4];
  /** Intensity of the border icons. >0 will render an border around themed
   * icons. */
  float icon_border_intensity;
  float panel_roundness;
  char _pad2[4];

} ThemeUI;

typedef struct ThemeAssetShelf {
  unsigned char header_back[4];
  unsigned char back[4];
} ThemeAssetShelf;

/* try to put them all in one, if needed a special struct can be created as well
 * for example later on, when we introduce wire colors for ob types or so...
 */
typedef struct ThemeSpace {
  /* main window colors */
  unsigned char back[4];
  unsigned char back_grad[4];

  char background_type;
  char _pad0[3];

  /** Panel title. */
  unsigned char title[4];
  unsigned char text[4];
  unsigned char text_hi[4];

  /* header colors */
  /** Region background. */
  unsigned char header[4];
  /** Unused. */
  unsigned char header_title[4];
  unsigned char header_text[4];
  unsigned char header_text_hi[4];

  /* region tabs */
  unsigned char tab_active[4];
  unsigned char tab_inactive[4];
  unsigned char tab_back[4];
  unsigned char tab_outline[4];

  /* button/tool regions */
  /** Region background. */
  unsigned char button[4];
  /** Panel title. */
  unsigned char button_title[4];
  unsigned char button_text[4];
  unsigned char button_text_hi[4];

  /* List-view regions. */
  /** Region background. */
  unsigned char list[4];
  /** Panel title. */
  unsigned char list_title[4];
  unsigned char list_text[4];
  unsigned char list_text_hi[4];

  /* navigation bar regions */
  /** Region background. */
  unsigned char navigation_bar[4];
  /** Region background. */
  unsigned char execution_buts[4];

  /* NOTE: cannot use name 'panel' because of DNA mapping old files. */
  uiPanelColors panelcolors;

  ThemeAssetShelf asset_shelf;

  unsigned char shade1[4];
  unsigned char shade2[4];

  unsigned char hilite[4];
  unsigned char grid[4];

  unsigned char view_overlay[4];

  unsigned char wire[4], wire_edit[4], select[4];
  unsigned char lamp[4], speaker[4], empty[4], camera[4];
  unsigned char active[4], group[4], group_active[4], transform[4];
  unsigned char vertex[4], vertex_select[4], vertex_active[4], vertex_bevel[4],
      vertex_unreferenced[4];
  unsigned char edge[4], edge_select[4], edge_mode_select[4];
  unsigned char edge_seam[4], edge_sharp[4], edge_facesel[4], edge_crease[4], edge_bevel[4];
  /** Solid faces. */
  unsigned char face[4], face_select[4], face_mode_select[4], face_retopology[4];
  unsigned char face_back[4], face_front[4];
  /** Selected color. */
  unsigned char face_dot[4];
  unsigned char extra_edge_len[4], extra_edge_angle[4], extra_face_angle[4], extra_face_area[4];
  unsigned char normal[4];
  unsigned char vertex_normal[4];
  unsigned char loop_normal[4];
  unsigned char bone_solid[4], bone_pose[4], bone_pose_active[4], bone_locked_weight[4];
  unsigned char strip[4], strip_select[4];
  unsigned char cframe[4];
  unsigned char time_keyframe[4], time_gp_keyframe[4];
  unsigned char freestyle_edge_mark[4], freestyle_face_mark[4];
  unsigned char time_scrub_background[4];
  unsigned char time_marker_line[4], time_marker_line_selected[4];

  unsigned char nurb_uline[4], nurb_vline[4];
  unsigned char act_spline[4], nurb_sel_uline[4], nurb_sel_vline[4], lastsel_point[4];

  unsigned char handle_free[4], handle_auto[4], handle_vect[4], handle_align[4],
      handle_auto_clamped[4];
  unsigned char handle_sel_free[4], handle_sel_auto[4], handle_sel_vect[4], handle_sel_align[4],
      handle_sel_auto_clamped[4];

  /** Dopesheet. */
  unsigned char ds_channel[4], ds_subchannel[4], ds_ipoline[4];
  /** Keytypes. */
  unsigned char keytype_keyframe[4], keytype_extreme[4], keytype_breakdown[4], keytype_jitter[4],
      keytype_movehold[4];
  /** Keytypes. */
  unsigned char keytype_keyframe_select[4], keytype_extreme_select[4], keytype_breakdown_select[4],
      keytype_jitter_select[4], keytype_movehold_select[4];
  unsigned char keyborder[4], keyborder_select[4];
  char _pad4[3];

  unsigned char console_output[4], console_input[4], console_info[4], console_error[4];
  unsigned char console_cursor[4], console_select[4];

  unsigned char vertex_size, edge_width, outline_width, obcenter_dia, facedot_size;
  unsigned char noodle_curving;
  unsigned char grid_levels;
  char _pad5[2];
  float dash_alpha;

  /* Syntax for text-window and nodes. */
  unsigned char syntaxl[4], syntaxs[4]; /* in nodespace used for backdrop matte */
  unsigned char syntaxb[4], syntaxn[4]; /* in nodespace used for color input */
  unsigned char syntaxv[4], syntaxc[4]; /* in nodespace used for converter group */
  unsigned char syntaxd[4], syntaxr[4]; /* in nodespace used for distort */

  unsigned char line_numbers[4];
  char _pad6[3];

  unsigned char nodeclass_output[4], nodeclass_filter[4];
  unsigned char nodeclass_vector[4], nodeclass_texture[4];
  unsigned char nodeclass_shader[4], nodeclass_script[4];
  unsigned char nodeclass_pattern[4], nodeclass_layout[4];
  unsigned char nodeclass_geometry[4], nodeclass_attribute[4];

  unsigned char node_zone_simulation[4];
  unsigned char node_zone_repeat[4];
  unsigned char simulated_frames[4];

  /** For sequence editor. */
  unsigned char movie[4], movieclip[4], mask[4], image[4], scene[4], audio[4];
  unsigned char effect[4], transition[4], meta[4], text_strip[4], color_strip[4];
  unsigned char active_strip[4], selected_strip[4];

  /** For dopesheet - scale factor for size of keyframes (i.e. height of channels). */
  char _pad7[1];
  float keyframe_scale_fac;

  unsigned char editmesh_active[4];

  unsigned char handle_vertex[4];
  unsigned char handle_vertex_select[4];

  unsigned char handle_vertex_size;

  unsigned char clipping_border_3d[4];

  unsigned char marker_outline[4], marker[4], act_marker[4], sel_marker[4], dis_marker[4],
      lock_marker[4];
  unsigned char bundle_solid[4];
  unsigned char path_before[4], path_after[4];
  unsigned char path_keyframe_before[4], path_keyframe_after[4];
  unsigned char camera_path[4];
  unsigned char camera_passepartout[4];
  unsigned char _pad1[2];

  unsigned char gp_vertex_size;
  unsigned char gp_vertex[4], gp_vertex_select[4];

  unsigned char preview_back[4];
  unsigned char preview_stitch_face[4];
  unsigned char preview_stitch_edge[4];
  unsigned char preview_stitch_vert[4];
  unsigned char preview_stitch_stitchable[4];
  unsigned char preview_stitch_unstitchable[4];
  unsigned char preview_stitch_active[4];

  /** Two uses, for uvs with modifier applied on mesh and uvs during painting. */
  unsigned char uv_shadow[4];

  /** Search filter match, used for property search and in the outliner. */
  unsigned char match[4];
  /** Outliner - selected item. */
  unsigned char selected_highlight[4];
  /** Outliner - selected object. */
  unsigned char selected_object[4];
  /** Outliner - active object. */
  unsigned char active_object[4];
  /** Outliner - edited object. */
  unsigned char edited_object[4];
  /** Outliner - row color difference. */
  unsigned char row_alternate[4];

  /** Skin modifier root color. */
  unsigned char skin_root[4];

  /* NLA */
  /** Active Action + Summary Channel. */
  unsigned char anim_active[4];
  /** Active Action = NULL. */
  unsigned char anim_non_active[4];
  /** Preview range overlay. */
  unsigned char anim_preview_range[4];

  /** NLA 'Tweaking' action/strip. */
  unsigned char nla_tweaking[4];
  /** NLA - warning color for duplicate instances of tweaking strip. */
  unsigned char nla_tweakdupli[4];

  /** NLA "Track" */
  unsigned char nla_track[4];
  /** NLA "Transition" strips. */
  unsigned char nla_transition[4], nla_transition_sel[4];
  /** NLA "Meta" strips. */
  unsigned char nla_meta[4], nla_meta_sel[4];
  /** NLA "Sound" strips. */
  unsigned char nla_sound[4], nla_sound_sel[4];

  /* info */
  unsigned char info_selected[4], info_selected_text[4];
  unsigned char info_error[4], info_error_text[4];
  unsigned char info_warning[4], info_warning_text[4];
  unsigned char info_info[4], info_info_text[4];
  unsigned char info_debug[4], info_debug_text[4];
  unsigned char info_property[4], info_property_text[4];
  unsigned char info_operator[4], info_operator_text[4];

  unsigned char paint_curve_pivot[4];
  unsigned char paint_curve_handle[4];

  unsigned char metadatabg[4];
  unsigned char metadatatext[4];

} ThemeSpace;

/* Viewport Background Gradient Types. */

typedef enum eBackgroundGradientTypes {
  TH_BACKGROUND_SINGLE_COLOR = 0,
  TH_BACKGROUND_GRADIENT_LINEAR = 1,
  TH_BACKGROUND_GRADIENT_RADIAL = 2,
} eBackgroundGradientTypes;

/** Set of colors for use as a custom color set for Objects/Bones wire drawing. */
typedef struct ThemeWireColor {
  unsigned char solid[4];
  unsigned char select[4];
  unsigned char active[4];

  /** #eWireColor_Flags. */
  short flag;
  char _pad0[2];
} ThemeWireColor;

/** #ThemeWireColor.flag */
typedef enum eWireColor_Flags {
  TH_WIRECOLOR_CONSTCOLS = (1 << 0),
  /* TH_WIRECOLOR_TEXTCOLS = (1 << 1), */ /* UNUSED */
} eWireColor_Flags;

typedef struct ThemeCollectionColor {
  unsigned char color[4];
} ThemeCollectionColor;

typedef struct ThemeStripColor {
  unsigned char color[4];
} ThemeStripColor;

/**
 * A theme.
 *
 * \note Currently only a single theme is ever used at once.
 * Different theme presets are stored as external files now.
 */
typedef struct bTheme {
  struct bTheme *next, *prev;
  char name[32];

  ThemeUI tui;

  /**
   * Individual Space-types:
   * \note Ensure #UI_THEMESPACE_END is updated when adding.
   */
  ThemeSpace space_properties;
  ThemeSpace space_view3d;
  ThemeSpace space_file;
  ThemeSpace space_graph;
  ThemeSpace space_info;
  ThemeSpace space_action;
  ThemeSpace space_nla;
  ThemeSpace space_sequencer;
  ThemeSpace space_image;
  ThemeSpace space_text;
  ThemeSpace space_outliner;
  ThemeSpace space_node;
  ThemeSpace space_preferences;
  ThemeSpace space_console;
  ThemeSpace space_clip;
  ThemeSpace space_topbar;
  ThemeSpace space_statusbar;
  ThemeSpace space_spreadsheet;

  /* 20 sets of bone colors for this theme */
  ThemeWireColor tarm[20];
  // ThemeWireColor tobj[20];

  /* See COLLECTION_COLOR_TOT for the number of collection colors. */
  ThemeCollectionColor collection_color[8];

  /* See SEQUENCE_COLOR_TOT for the total number of strip colors. */
  ThemeStripColor strip_color[9];

  int active_theme_area;
} bTheme;

#define UI_THEMESPACE_START(btheme) \
  (CHECK_TYPE_INLINE(btheme, bTheme *), &((btheme)->space_properties))
#define UI_THEMESPACE_END(btheme) \
  (CHECK_TYPE_INLINE(btheme, bTheme *), (&((btheme)->space_spreadsheet) + 1))

typedef struct bAddon {
  struct bAddon *next, *prev;
  /**
   * 64 characters for a package prefix, 63 characters for the add-on name.
   */
  char module[128];
  /** User-Defined Properties on this add-on (for storing preferences). */
  IDProperty *prop;
} bAddon;

typedef struct bPathCompare {
  struct bPathCompare *next, *prev;
  /** FILE_MAXDIR. */
  char path[768];
  char flag;
  char _pad0[7];
} bPathCompare;

typedef struct bUserMenu {
  struct bUserMenu *next, *prev;
  char space_type;
  char _pad0[7];
  char context[64];
  /* bUserMenuItem */
  ListBase items;
} bUserMenu;

/** May be part of #bUserMenu or other list. */
typedef struct bUserMenuItem {
  struct bUserMenuItem *next, *prev;
  char ui_name[64];
  char type;
  char _pad0[7];
} bUserMenuItem;

typedef struct bUserMenuItem_Op {
  bUserMenuItem item;
  char op_idname[64];
  struct IDProperty *prop;
  char op_prop_enum[64];
  char opcontext; /* #wmOperatorCallContext */
  char _pad0[7];
} bUserMenuItem_Op;

typedef struct bUserMenuItem_Menu {
  bUserMenuItem item;
  char mt_idname[64];
} bUserMenuItem_Menu;

typedef struct bUserMenuItem_Prop {
  bUserMenuItem item;
  char context_data_path[256];
  char prop_id[64];
  int prop_index;
  char _pad0[4];
} bUserMenuItem_Prop;

enum {
  USER_MENU_TYPE_SEP = 1,
  USER_MENU_TYPE_OPERATOR = 2,
  USER_MENU_TYPE_MENU = 3,
  USER_MENU_TYPE_PROP = 4,
};

typedef struct bUserAssetLibrary {
  struct bUserAssetLibrary *next, *prev;

  char name[64];      /* MAX_NAME */
  char dirpath[1024]; /* FILE_MAX */

  short import_method; /* eAssetImportMethod */
  short flag;          /* eAssetLibrary_Flag */
  char _pad0[4];
} bUserAssetLibrary;

typedef struct bUserExtensionRepo {
  struct bUserExtensionRepo *next, *prev;
  /**
   * Unique identifier, only for display in the UI list.
   * The `module` is used for internal identifiers.
   */
  char name[64]; /* MAX_NAME */
  /**
   * The unique module name (sub-module) in fact.
   *
   * Use a shorter name than #NAME_MAX to leave room for a base module prefix.
   * e.g. `bl_ext.{submodule}.{add_on}` to allow this string to fit into #bAddon::module.
   */
  char module[48];

  /**
   * The "local" directory where extensions are stored.
   * When unset, use `{BLENDER_RESOURCE_PATH_USER}/extensions/{bUserExtensionRepo::module}`.
   */
  char custom_dirpath[1024]; /* FILE_MAX */
  char remote_path[1024];    /* FILE_MAX */

  int flag;
  char _pad0[4];
} bUserExtensionRepo;

typedef enum eUserExtensionRepo_Flag {
  /** Maintain disk cache. */
  USER_EXTENSION_REPO_FLAG_NO_CACHE = 1 << 0,
  USER_EXTENSION_REPO_FLAG_DISABLED = 1 << 1,
  USER_EXTENSION_REPO_FLAG_USE_CUSTOM_DIRECTORY = 1 << 2,
  USER_EXTENSION_REPO_FLAG_USE_REMOTE_PATH = 1 << 3,
} eUserExtensionRepo_Flag;

typedef struct SolidLight {
  int flag;
  float smooth;
  float col[4], spec[4], vec[4];
} SolidLight;

typedef struct WalkNavigation {
  /** Speed factor for look around. */
  float mouse_speed;
  float walk_speed;
  float walk_speed_factor;
  float view_height;
  float jump_height;
  /** Duration to use for teleporting. */
  float teleport_time;
  short flag;
  char _pad0[6];
} WalkNavigation;

typedef struct UserDef_Runtime {
  /** Mark as changed so the preferences are saved on exit. */
  char is_dirty;
  char _pad0[7];
} UserDef_Runtime;

/**
 * Store UI data here instead of the space
 * since the space is typically a window which is freed.
 */
typedef struct UserDef_SpaceData {
  char section_active;
  /** #eUserPref_SpaceData_Flag UI options. */
  char flag;
  char _pad0[6];
} UserDef_SpaceData;

/**
 * Storage for UI data that to keep it even after the window was closed. (Similar to
 * #UserDef_SpaceData.)
 */
typedef struct UserDef_FileSpaceData {
  int display_type;   /* FileSelectParams.display */
  int thumbnail_size; /* FileSelectParams.thumbnail_size */
  int sort_type;      /* FileSelectParams.sort */
  int details_flags;  /* FileSelectParams.details_flags */
  int flag;           /* FileSelectParams.flag */
  int _pad0;
  uint64_t filter_id; /* FileSelectParams.filter_id */

  /** Info used when creating the file browser in a temporary window. */
  int temp_win_sizex;
  int temp_win_sizey;
} UserDef_FileSpaceData;

typedef struct UserDef_Experimental {
  /* Debug options, always available. */
  char use_undo_legacy;
  char no_override_auto_resync;
  char use_cycles_debug;
  char use_eevee_debug;
  char show_asset_debug_info;
  char no_asset_indexing;
  char use_viewport_debug;
  char use_all_linked_data_direct;
  char SANITIZE_AFTER_HERE;
  /* The following options are automatically sanitized (set to 0)
   * when the release cycle is not alpha. */
  char use_new_curves_tools;
  char use_new_point_cloud_type;
  char use_full_frame_compositor;
  char use_sculpt_tools_tilt;
  char use_extended_asset_browser;
  char use_sculpt_texture_paint;
  char use_grease_pencil_version3;
  char use_new_matrix_socket;
  char enable_overlay_next;
  char use_new_volume_nodes;
  char use_shader_node_previews;
  char use_extension_repos;

  char _pad[3];
  /** `makesdna` does not allow empty structs. */
} UserDef_Experimental;

#define USER_EXPERIMENTAL_TEST(userdef, member) \
  (((userdef)->flag & USER_DEVELOPER_UI) && ((userdef)->experimental).member)

/**
 * Container to store multiple directory paths and a name for each as a #ListBase.
 */
typedef struct bUserScriptDirectory {
  struct bUserScriptDirectory *next, *prev;

  /** Name must be unique. */
  char name[64];      /* MAX_NAME */
  char dir_path[768]; /* FILE_MAXDIR */
} bUserScriptDirectory;

/**
<<<<<<< HEAD
 * Settings for an asset shelf, stored in the Preferences. Most settings are still stored in the
 * asset shelf instance in #AssetShelfSettings. This is just for the options that should be shared
 * as Preferences.
 */
typedef struct bUserAssetShelfSettings {
  struct bUserAssetShelfSettings *next, *prev;

  /** Identifier that matches the #AssetShelfType.idname of the shelf these settings apply to. */
  char shelf_idname[64]; /* MAX_NAME */

  ListBase enabled_catalog_paths; /* #LinkData */
} bUserAssetShelfSettings;

=======
 * Main user preferences data, typically accessed from #U.
 * See: #BKE_blendfile_userdef_from_defaults & #BKE_blendfile_userdef_read.
 *
 * \note This is either loaded from the file #BLENDER_USERPREF_FILE or from memory, see #U_default.
 */
>>>>>>> f0f91159
typedef struct UserDef {
  DNA_DEFINE_CXX_METHODS(UserDef)

  /** UserDef has separate do-version handling, and can be read from other files. */
  int versionfile, subversionfile;

  /** #eUserPref_Flag. */
  int flag;
  /** #eDupli_ID_Flags. */
  unsigned int dupflag;
  /** #eUserPref_PrefFlag preferences for the preferences. */
  char pref_flag;
  char savetime;
  char mouse_emulate_3_button_modifier;
  char _pad4[1];
  /** FILE_MAXDIR length. */
  char tempdir[768];
  char fontdir[768];
  /** FILE_MAX length. */
  char renderdir[1024];
  /* EXR cache path */
  /** 768 = FILE_MAXDIR. */
  char render_cachedir[768];
  char textudir[768];
  /* Deprecated, use #UserDef.script_directories instead. */
  char pythondir_legacy[768] DNA_DEPRECATED;
  char sounddir[768];
  char i18ndir[768];
  /** 1024 = FILE_MAX. */
  char image_editor[1024];
  /** 1024 = FILE_MAX. */
  char text_editor[1024];
  char text_editor_args[256];
  /** 1024 = FILE_MAX. */
  char anim_player[1024];
  int anim_player_preset;

  /** Minimum spacing between grid-lines in View2D grids. */
  short v2d_min_gridsize;
  /** #eTimecodeStyles, style of time-code display. */
  short timecode_style;

  short versions;
  short dbl_click_time;

  char _pad0[3];
  char mini_axis_type;
  /** #eUserpref_UI_Flag. */
  int uiflag;
  /** #eUserpref_UI_Flag2. */
  char uiflag2;
  char gpu_flag;
  char _pad8[6];
  /* Experimental flag for app-templates to make changes to behavior
   * which are outside the scope of typical preferences. */
  char app_flag;
  char viewzoom;
  short language;

  int mixbufsize;
  int audiodevice;
  int audiorate;
  int audioformat;
  int audiochannels;

  /** Setting for UI scale (fractional), before screen DPI has been applied. */
  float ui_scale;
  /** Setting for UI line width. */
  int ui_line_width;
  /** Runtime, full DPI divided by `pixelsize`. */
  int dpi;
  /** Runtime multiplier to scale UI elements. Use macro UI_SCALE_FAC instead of this. */
  float scale_factor;
  /** Runtime, `1.0 / scale_factor` */
  float inv_scale_factor;
  /** Runtime, calculated from line-width and point-size based on DPI (rounded to int). */
  float pixelsize;
  /** Deprecated, for forward compatibility. */
  int virtual_pixel;

  /** Console scroll-back limit. */
  int scrollback;
  /** Node insert offset (aka auto-offset) margin, but might be useful for later stuff as well. */
  char node_margin;
  char node_preview_res;
  /** #eUserpref_Translation_Flags. */
  short transopts;
  short menuthreshold1, menuthreshold2;

  /** Startup application template. */
  char app_template[64];

  struct ListBase themes;
  struct ListBase uifonts;
  struct ListBase uistyles;
  struct ListBase user_keymaps;
  /** #wmKeyConfigPref. */
  struct ListBase user_keyconfig_prefs;
  struct ListBase addons;
  struct ListBase autoexec_paths;
  /**
   * Optional user locations for Python scripts.
   *
   * This supports the same layout as Blender's scripts directory `scripts`.
   *
   * \note Unlike most paths, changing this is not fully supported at run-time,
   * requiring a restart to properly take effect. Supporting this would cause complications as
   * the script path can contain `startup`, `addons` & `modules` etc. properly unwinding the
   * Python environment to the state it _would_ have been in gets complicated.
   *
   * Although this is partially supported as the `sys.path` is refreshed when loading preferences.
   * This is done to support #PREFERENCES_OT_copy_prev which is available to the user when they
   * launch with a new version of Blender. In this case setting the script path on top of
   * factory settings will work without problems.
   */
  ListBase script_directories; /* #bUserScriptDirectory */
  /** #bUserMenu. */
  struct ListBase user_menus;
  /** #bUserAssetLibrary */
  struct ListBase asset_libraries;
  /** #bUserExtensionRepo */
  struct ListBase extension_repos;
  struct ListBase asset_shelves_settings; /* #bUserAssetShelfSettings */

  char keyconfigstr[64];

  /** Index of the asset library being edited in the Preferences UI. */
  short active_asset_library;

  /** Index of the extension repo in the Preferences UI. */
  short active_extension_repo;

  char _pad14[6];

  short undosteps;
  int undomemory;
  float gpu_viewport_quality DNA_DEPRECATED;
  short gp_manhattandist, gp_euclideandist, gp_eraser;
  /** #eGP_UserdefSettings. */
  short gp_settings;
  char _pad13[4];
  struct SolidLight light_param[4];
  float light_ambient[3];
  char gizmo_flag;
  /** Generic gizmo size. */
  char gizmo_size;
  /** Navigate gizmo size. */
  char gizmo_size_navigate_v3d;
  char _pad3[5];
  short edit_studio_light;
  short lookdev_sphere_size;
  short vbotimeout, vbocollectrate;
  short textimeout, texcollectrate;
  int memcachelimit;
  /** Unused. */
  int prefetchframes;
  /** Control the rotation step of the view when PAD2, PAD4, PAD6&PAD8 is use. */
  float pad_rot_angle;
  char _pad12[4];
  /** Rotating view icon size. */
  short rvisize;
  /** Rotating view icon brightness. */
  short rvibright;
  /** Maximum number of recently used files to remember. */
  short recent_files;
  /** Milliseconds to spend spinning the view. */
  short smooth_viewtx;
  short glreslimit;
  /** #eColorPicker_Types. */
  short color_picker_type;
  /** Curve smoothing type for newly added F-Curves. */
  char auto_smoothing_new;
  /** Interpolation mode for newly added F-Curves. */
  char ipo_new;
  /** Handle types for newly added keyframes. */
  char keyhandles_new;
  char _pad11[4];
  /** #eZoomFrame_Mode. */
  char view_frame_type;

  /** Number of keyframes to zoom around current frame. */
  int view_frame_keyframes;
  /** Seconds to zoom around current frame. */
  float view_frame_seconds;

  /** #eGPUBackendType */
  short gpu_backend;

  /** Number of samples for FPS display calculations. */
  short playback_fps_samples;

  char _pad7[2];

  /** Private, defaults to 20 for 72 DPI setting. */
  short widget_unit;
  short anisotropic_filter;

  /** Tablet API to use (Windows only). */
  short tablet_api;

  /** Raw tablet pressure that maps to 100%. */
  float pressure_threshold_max;
  /** Curve non-linearity parameter. */
  float pressure_softness;

  /** Overall sensitivity of 3D mouse. */
  float ndof_sensitivity;
  float ndof_orbit_sensitivity;
  /** Dead-zone of 3D mouse. */
  float ndof_deadzone;
  /** #eNdof_Flag, flags for 3D mouse. */
  int ndof_flag;

  /** #eMultiSample_Type, amount of samples for OpenGL FSA, if zero no FSA. */
  short ogl_multisamples;

  /** eImageDrawMethod, Method to be used to draw the images
   * (AUTO, GLSL, Textures or DrawPixels) */
  short image_draw_method;

  float glalphaclip;

  /** #eAutokey_Mode, auto-keying mode. */
  short autokey_mode;
  /** Flags for inserting keyframes. */
  short keying_flag;
  /** Flags for which channels to insert keys at. */
  short key_insert_channels;  // eKeyInsertChannels
  char _pad15[6];
  /** Flags for animation. */
  short animation_flag;

  /** Options for text rendering. */
  char text_render;
  char navigation_mode;

  /** Turn-table rotation amount per-pixel in radians. Scaled with DPI. */
  float view_rotate_sensitivity_turntable;
  /** Track-ball rotation scale. */
  float view_rotate_sensitivity_trackball;

  /** From texture.h. */
  struct ColorBand coba_weight;

  float sculpt_paint_overlay_col[3];
  /** Default color for newly created Grease Pencil layers. */
  float gpencil_new_layer_col[4];

  /** Drag pixels (scaled by DPI). */
  char drag_threshold_mouse;
  char drag_threshold_tablet;
  char drag_threshold;
  char move_threshold;

  char font_path_ui[1024];
  char font_path_ui_mono[1024];

  /** Legacy, for backwards compatibility only. */
  int compute_device_type;

  /** Opacity of inactive F-Curves in F-Curve Editor. */
  float fcu_inactive_alpha;

  /**
   * If keeping a pie menu spawn button pressed after this time,
   * it turns into a drag/release pie menu.
   */
  short pie_tap_timeout;
  /**
   * Direction in the pie menu will always be calculated from the
   * initial position within this time limit.
   */
  short pie_initial_timeout;
  short pie_animation_timeout;
  short pie_menu_confirm;
  /** Pie menu radius. */
  short pie_menu_radius;
  /** Pie menu distance from center before a direction is set. */
  short pie_menu_threshold;

  short _pad6[2];

  char factor_display_type;

  char viewport_aa;

  char render_display_type;      /* eUserpref_RenderDisplayType */
  char filebrowser_display_type; /* eUserpref_TempSpaceDisplayType */

  char sequencer_disk_cache_dir[1024];
  int sequencer_disk_cache_compression; /* eUserpref_DiskCacheCompression */
  int sequencer_disk_cache_size_limit;
  short sequencer_disk_cache_flag;
  short sequencer_proxy_setup; /* eUserpref_SeqProxySetup */

  float collection_instance_empty_size;
  char text_flag;
  char _pad10[1];

  char file_preview_type; /* eUserpref_File_Preview_Type */
  char statusbar_flag;    /* eUserpref_StatusBar_Flag */

  struct WalkNavigation walk_navigation;

  /** The UI for the user preferences. */
  UserDef_SpaceData space_data;
  UserDef_FileSpaceData file_space_data;

  UserDef_Experimental experimental;

  /** Runtime data (keep last). */
  UserDef_Runtime runtime;
} UserDef;

/** From `source/blender/blenkernel/intern/blender.cc`. */
extern UserDef U;

/* ***************** USERDEF ****************** */

/* Toggles for unfinished 2.8 UserPref design. */
// #define WITH_USERDEF_WORKSPACES

/** #UserDef_SpaceData.section_active (UI active_section) */
typedef enum eUserPref_Section {
  USER_SECTION_INTERFACE = 0,
  USER_SECTION_EDITING = 1,
  USER_SECTION_SAVE_LOAD = 2,
  USER_SECTION_SYSTEM = 3,
  USER_SECTION_THEME = 4,
  USER_SECTION_INPUT = 5,
  USER_SECTION_ADDONS = 6,
  USER_SECTION_LIGHT = 7,
  USER_SECTION_KEYMAP = 8,
#ifdef WITH_USERDEF_WORKSPACES
  USER_SECTION_WORKSPACE_CONFIG = 9,
  USER_SECTION_WORKSPACE_ADDONS = 10,
  USER_SECTION_WORKSPACE_KEYMAPS = 11,
#endif
  USER_SECTION_VIEWPORT = 12,
  USER_SECTION_ANIMATION = 13,
  USER_SECTION_NAVIGATION = 14,
  USER_SECTION_FILE_PATHS = 15,
  USER_SECTION_EXPERIMENTAL = 16,
  USER_SECTION_EXTENSIONS = 17,
} eUserPref_Section;

/** #UserDef_SpaceData.flag (State of the user preferences UI). */
typedef enum eUserPref_SpaceData_Flag {
  /** Hide/expand key-map preferences. */
  USER_SPACEDATA_INPUT_HIDE_UI_KEYCONFIG = (1 << 0),
  USER_SPACEDATA_ADDONS_SHOW_ONLY_ENABLED = (1 << 1),
} eUserPref_SpaceData_Flag;

/** #UserDef.flag */
typedef enum eUserPref_Flag {
  USER_AUTOSAVE = (1 << 0),
  USER_FLAG_NUMINPUT_ADVANCED = (1 << 1),
  USER_FLAG_RECENT_SEARCHES_DISABLE = (1 << 2),
  USER_FLAG_UNUSED_3 = (1 << 3), /* cleared */
  USER_FLAG_UNUSED_4 = (1 << 4), /* cleared */
  USER_TRACKBALL = (1 << 5),
  USER_FLAG_UNUSED_6 = (1 << 6), /* cleared */
  USER_FLAG_UNUSED_7 = (1 << 7), /* cleared */
  USER_MAT_ON_OB = (1 << 8),
  USER_FLAG_UNUSED_9 = (1 << 9), /* cleared */
  USER_DEVELOPER_UI = (1 << 10),
  USER_TOOLTIPS = (1 << 11),
  USER_TWOBUTTONMOUSE = (1 << 12),
  USER_NONUMPAD = (1 << 13),
  USER_ADD_CURSORALIGNED = (1 << 14),
  USER_FILECOMPRESS = (1 << 15),
  USER_FLAG_UNUSED_5 = (1 << 16), /* dirty */
  USER_CUSTOM_RANGE = (1 << 17),
  USER_ADD_EDITMODE = (1 << 18),
  USER_ADD_VIEWALIGNED = (1 << 19),
  USER_RELPATHS = (1 << 20),
  USER_RELEASECONFIRM = (1 << 21),
  USER_SCRIPT_AUTOEXEC_DISABLE = (1 << 22),
  USER_FILENOUI = (1 << 23),
  USER_NONEGFRAMES = (1 << 24),
  USER_TXT_TABSTOSPACES_DISABLE = (1 << 25),
  USER_TOOLTIPS_PYTHON = (1 << 26),
  USER_FLAG_UNUSED_27 = (1 << 27), /* dirty */
} eUserPref_Flag;

/** #UserDef.file_preview_type */
typedef enum eUserpref_File_Preview_Type {
  USER_FILE_PREVIEW_NONE = 0,
  USER_FILE_PREVIEW_AUTO,
  USER_FILE_PREVIEW_SCREENSHOT,
  USER_FILE_PREVIEW_CAMERA,
} eUserpref_File_Preview_Type;

typedef enum eUserPref_PrefFlag {
  USER_PREF_FLAG_SAVE = (1 << 0),
} eUserPref_PrefFlag;

/** #bPathCompare.flag */
typedef enum ePathCompare_Flag {
  USER_PATHCMP_GLOB = (1 << 0),
} ePathCompare_Flag;

/* Helper macro for checking frame clamping */
#define FRAMENUMBER_MIN_CLAMP(cfra) \
  { \
    if ((U.flag & USER_NONEGFRAMES) && (cfra < 0)) { \
      cfra = 0; \
    } \
  } \
  (void)0

/** #UserDef.viewzoom */
typedef enum eViewZoom_Style {
  /** Update zoom continuously with a timer while dragging the cursor. */
  USER_ZOOM_CONTINUE = 0,
  /** Map changes in distance from the view center to zoom. */
  USER_ZOOM_SCALE = 1,
  /** Map horizontal/vertical motion to zoom. */
  USER_ZOOM_DOLLY = 2,
} eViewZoom_Style;

/** #UserDef.navigation_mode */
typedef enum eViewNavigation_Method {
  VIEW_NAVIGATION_WALK = 0,
  VIEW_NAVIGATION_FLY = 1,
} eViewNavigation_Method;

/** #UserDef.uiflag */
typedef enum eUserpref_MiniAxisType {
  USER_MINI_AXIS_TYPE_GIZMO = 0,
  USER_MINI_AXIS_TYPE_MINIMAL = 1,
  USER_MINI_AXIS_TYPE_NONE = 2,
} eUserpref_MiniAxisType;

/** #UserDef.flag */
typedef enum eWalkNavigation_Flag {
  USER_WALK_GRAVITY = (1 << 0),
  USER_WALK_MOUSE_REVERSE = (1 << 1),
} eWalkNavigation_Flag;

/** #UserDef.uiflag */
typedef enum eUserpref_UI_Flag {
  USER_NO_MULTITOUCH_GESTURES = (1 << 0),
  USER_UIFLAG_UNUSED_1 = (1 << 1), /* cleared */
  USER_WHEELZOOMDIR = (1 << 2),
  USER_FILTERFILEEXTS = (1 << 3),
  USER_DRAWVIEWINFO = (1 << 4),
  USER_PLAINMENUS = (1 << 5),
  USER_LOCK_CURSOR_ADJUST = (1 << 6),
  USER_HEADER_BOTTOM = (1 << 7),
  /** Otherwise use header alignment from the file. */
  USER_HEADER_FROM_PREF = (1 << 8),
  USER_MENUOPENAUTO = (1 << 9),
  USER_DEPTH_CURSOR = (1 << 10),
  USER_AUTOPERSP = (1 << 11),
  USER_NODE_AUTO_OFFSET = (1 << 12),
  USER_GLOBALUNDO = (1 << 13),
  USER_ORBIT_SELECTION = (1 << 14),
  USER_DEPTH_NAVIGATE = (1 << 15),
  USER_HIDE_DOT = (1 << 16),
  USER_SHOW_GIZMO_NAVIGATE = (1 << 17),
  USER_SHOW_VIEWPORTNAME = (1 << 18),
  USER_UIFLAG_UNUSED_3 = (1 << 19), /* Cleared. */
  USER_ZOOM_TO_MOUSEPOS = (1 << 20),
  USER_SHOW_FPS = (1 << 21),
  USER_REGISTER_ALL_USERS = (1 << 22),
  USER_UIFLAG_UNUSED_4 = (1 << 23), /* Cleared. */
  USER_CONTINUOUS_MOUSE = (1 << 24),
  USER_ZOOM_INVERT = (1 << 25),
  USER_ZOOM_HORIZ = (1 << 26), /* for CONTINUE and DOLLY zoom */
  USER_SPLASH_DISABLE = (1 << 27),
  USER_HIDE_RECENT = (1 << 28),
#ifdef DNA_DEPRECATED_ALLOW
  /* Deprecated: We're just trying if there's much desire for this feature,
   * or if we can make it go for good. Should be cleared if so - Julian, Oct. 2019. */
  USER_SHOW_THUMBNAILS = (1 << 29),
#endif
  USER_SAVE_PROMPT = (1 << 30),
  USER_HIDE_SYSTEM_BOOKMARKS = (1u << 31),
} eUserpref_UI_Flag;

/**
 * #UserDef.uiflag2
 *
 * \note don't add new flags here, use 'uiflag' which has flags free.
 */
typedef enum eUserpref_UI_Flag2 {
  USER_UIFLAG2_UNUSED_0 = (1 << 0), /* cleared */
  USER_REGION_OVERLAP = (1 << 1),
  USER_UIFLAG2_UNUSED_2 = (1 << 2),
  USER_UIFLAG2_UNUSED_3 = (1 << 3), /* dirty */
} eUserpref_UI_Flag2;

/** #UserDef.gpu_flag */
typedef enum eUserpref_GPU_Flag {
  USER_GPU_FLAG_NO_DEPT_PICK = (1 << 0),
  USER_GPU_FLAG_NO_EDIT_MODE_SMOOTH_WIRE = (1 << 1),
  USER_GPU_FLAG_OVERLAY_SMOOTH_WIRE = (1 << 2),
  USER_GPU_FLAG_SUBDIVISION_EVALUATION = (1 << 3),
  USER_GPU_FLAG_FRESNEL_EDIT = (1 << 4),
} eUserpref_GPU_Flag;

/** #UserDef.tablet_api */
typedef enum eUserpref_TableAPI {
  USER_TABLET_AUTOMATIC = 0,
  USER_TABLET_NATIVE = 1,
  USER_TABLET_WINTAB = 2,
} eUserpref_TabletAPI;

/** #UserDef.app_flag */
typedef enum eUserpref_APP_Flag {
  USER_APP_LOCK_CORNER_SPLIT = (1 << 0),
  USER_APP_HIDE_REGION_TOGGLE = (1 << 1),
  USER_APP_LOCK_EDGE_RESIZE = (1 << 2),
} eUserpref_APP_Flag;

/** #UserDef.statusbar_flag */
typedef enum eUserpref_StatusBar_Flag {
  STATUSBAR_SHOW_MEMORY = (1 << 0),
  STATUSBAR_SHOW_VRAM = (1 << 1),
  STATUSBAR_SHOW_STATS = (1 << 2),
  STATUSBAR_SHOW_VERSION = (1 << 3),
  STATUSBAR_SHOW_SCENE_DURATION = (1 << 4),
} eUserpref_StatusBar_Flag;

/**
 * Auto-Keying mode.
 * #UserDef.autokey_mode
 */
typedef enum eAutokey_Mode {
  /* AUTOKEY_ON is a bit-flag. */
  AUTOKEY_ON = 1,

  /**
   * AUTOKEY_ON + 2**n...  (i.e. AUTOKEY_MODE_NORMAL = AUTOKEY_ON + 2)
   * to preserve setting, even when auto-key turned off.
   */
  AUTOKEY_MODE_NORMAL = 3,
  AUTOKEY_MODE_EDITKEYS = 5,
} eAutokey_Mode;

/**
 * Zoom to frame mode.
 * #UserDef.view_frame_type
 */
typedef enum eZoomFrame_Mode {
  ZOOM_FRAME_MODE_KEEP_RANGE = 0,
  ZOOM_FRAME_MODE_SECONDS = 1,
  ZOOM_FRAME_MODE_KEYFRAMES = 2,
} eZoomFrame_Mode;

/**
 * Defines how keyframes are inserted.
 * Used for regular keying and auto-keying.
 * Not all of those flags are stored in the user preferences (U.keying_flag).
 * Some are stored on the scene (toolsettings.keying_flag).
 */
typedef enum eKeying_Flag {
  /* Settings used across manual and auto-keying. */
  KEYING_FLAG_VISUALKEY = (1 << 2),
  KEYING_FLAG_XYZ2RGB = (1 << 3),
  KEYING_FLAG_CYCLEAWARE = (1 << 8),

  /* Auto-key options. */
  AUTOKEY_FLAG_INSERTAVAILABLE = (1 << 0),
  AUTOKEY_FLAG_INSERTNEEDED = (1 << 1),
  AUTOKEY_FLAG_ONLYKEYINGSET = (1 << 6),
  AUTOKEY_FLAG_NOWARNING = (1 << 7),
  AUTOKEY_FLAG_LAYERED_RECORD = (1 << 10),

  /* Manual Keying options. */
  MANUALKEY_FLAG_INSERTNEEDED = (1 << 11),
} eKeying_Flag;

typedef enum eKeyInsertChannels {
  USER_ANIM_KEY_CHANNEL_LOCATION = (1 << 0),
  USER_ANIM_KEY_CHANNEL_ROTATION = (1 << 1),
  USER_ANIM_KEY_CHANNEL_SCALE = (1 << 2),
  USER_ANIM_KEY_CHANNEL_ROTATION_MODE = (1 << 3),
  USER_ANIM_KEY_CHANNEL_CUSTOM_PROPERTIES = (1 << 4),
} eKeyInsertChannels;

/**
 * Animation flags
 * #UserDef.animation_flag, used for animation flags that aren't covered by more specific flags
 * (like eKeying_Flag).
 */
typedef enum eUserpref_Anim_Flags {
  USER_ANIM_SHOW_CHANNEL_GROUP_COLORS = (1 << 0),
  USER_ANIM_ONLY_SHOW_SELECTED_CURVE_KEYS = (1 << 1),
  USER_ANIM_HIGH_QUALITY_DRAWING = (1 << 2),
} eUserpref_Anim_Flags;

/** #UserDef.transopts */
typedef enum eUserpref_Translation_Flags {
  USER_TR_TOOLTIPS = (1 << 0),
  USER_TR_IFACE = (1 << 1),
  USER_TR_REPORTS = (1 << 2),
  USER_TR_UNUSED_3 = (1 << 3),            /* cleared */
  USER_TR_UNUSED_4 = (1 << 4),            /* cleared */
  USER_DOTRANSLATE_DEPRECATED = (1 << 5), /* Deprecated in 2.83. */
  USER_TR_UNUSED_6 = (1 << 6),            /* cleared */
  USER_TR_UNUSED_7 = (1 << 7),            /* cleared */
  USER_TR_NEWDATANAME = (1 << 8),
} eUserpref_Translation_Flags;

/**
 * Text Editor options
 * #UserDef.text_flag
 */
typedef enum eTextEdit_Flags {
  USER_TEXT_EDIT_AUTO_CLOSE = (1 << 0),
} eTextEdit_Flags;

/**
 * Text draw options
 * #UserDef.text_render
 */
typedef enum eText_Draw_Options {
  USER_TEXT_DISABLE_AA = (1 << 0),

  USER_TEXT_HINTING_NONE = (1 << 1),
  USER_TEXT_HINTING_SLIGHT = (1 << 2),
  USER_TEXT_HINTING_FULL = (1 << 3),

  USER_TEXT_RENDER_SUBPIXELAA = (1 << 4),
} eText_Draw_Options;

/**
 * Grease Pencil Settings.
 * #UserDef.gp_settings
 */
typedef enum eGP_UserdefSettings {
  GP_PAINT_UNUSED_0 = (1 << 0),
} eGP_UserdefSettings;

enum {
  USER_GIZMO_DRAW = (1 << 0),
};

/**
 * Color Picker Types.
 * #UserDef.color_picker_type
 */
typedef enum eColorPicker_Types {
  USER_CP_CIRCLE_HSV = 0,
  USER_CP_SQUARE_SV = 1,
  USER_CP_SQUARE_HS = 2,
  USER_CP_SQUARE_HV = 3,
  USER_CP_CIRCLE_HSL = 4,
} eColorPicker_Types;

/**
 * Time-code display styles.
 * #UserDef.timecode_style
 */
typedef enum eTimecodeStyles {
  /**
   * As little info as is necessary to show relevant info with '+' to denote the frames
   * i.e. HH:MM:SS+FF, MM:SS+FF, SS+FF, or MM:SS.
   */
  USER_TIMECODE_MINIMAL = 0,
  /** Reduced SMPTE - (HH:)MM:SS:FF */
  USER_TIMECODE_SMPTE_MSF = 1,
  /** Full SMPTE - HH:MM:SS:FF */
  USER_TIMECODE_SMPTE_FULL = 2,
  /** Milliseconds for sub-frames - HH:MM:SS.sss. */
  USER_TIMECODE_MILLISECONDS = 3,
  /** Seconds only. */
  USER_TIMECODE_SECONDS_ONLY = 4,
  /**
   * Private (not exposed as generic choices) options.
   * milliseconds for sub-frames, SubRip format- HH:MM:SS,sss.
   */
  USER_TIMECODE_SUBRIP = 100,
} eTimecodeStyles;

/** #UserDef.ndof_flag (3D mouse options) */
typedef enum eNdof_Flag {
  NDOF_SHOW_GUIDE = (1 << 0),
  NDOF_FLY_HELICOPTER = (1 << 1),
  NDOF_LOCK_HORIZON = (1 << 2),

  /* The following might not need to be saved between sessions,
   * but they do need to live somewhere accessible. */
  NDOF_SHOULD_PAN = (1 << 3),
  NDOF_SHOULD_ZOOM = (1 << 4),
  NDOF_SHOULD_ROTATE = (1 << 5),

  /* Orbit navigation modes. */

  NDOF_MODE_ORBIT = (1 << 6),

  /* actually... users probably don't care about what the mode
   * is called, just that it feels right */
  /* zoom is up/down if this flag is set (otherwise forward/backward) */
  NDOF_PAN_YZ_SWAP_AXIS = (1 << 7),
  NDOF_ZOOM_INVERT = (1 << 8),
  NDOF_ROTX_INVERT_AXIS = (1 << 9),
  NDOF_ROTY_INVERT_AXIS = (1 << 10),
  NDOF_ROTZ_INVERT_AXIS = (1 << 11),
  NDOF_PANX_INVERT_AXIS = (1 << 12),
  NDOF_PANY_INVERT_AXIS = (1 << 13),
  NDOF_PANZ_INVERT_AXIS = (1 << 14),
  NDOF_TURNTABLE = (1 << 15),
  NDOF_CAMERA_PAN_ZOOM = (1 << 16),
} eNdof_Flag;

#define NDOF_PIXELS_PER_SECOND 600.0f

/** UserDef.ogl_multisamples */
typedef enum eMultiSample_Type {
  USER_MULTISAMPLE_NONE = 0,
  USER_MULTISAMPLE_2 = 2,
  USER_MULTISAMPLE_4 = 4,
  USER_MULTISAMPLE_8 = 8,
  USER_MULTISAMPLE_16 = 16,
} eMultiSample_Type;

/** #UserDef.image_draw_method */
typedef enum eImageDrawMethod {
  IMAGE_DRAW_METHOD_AUTO = 0,
  IMAGE_DRAW_METHOD_GLSL = 1,
  IMAGE_DRAW_METHOD_2DTEXTURE = 2,
} eImageDrawMethod;

/** #UserDef.virtual_pixel */
typedef enum eUserpref_VirtualPixel {
  VIRTUAL_PIXEL_NATIVE = 0,
  VIRTUAL_PIXEL_DOUBLE = 1,
} eUserpref_VirtualPixel;

/** #UserDef.factor_display_type */
typedef enum eUserpref_FactorDisplay {
  USER_FACTOR_AS_FACTOR = 0,
  USER_FACTOR_AS_PERCENTAGE = 1,
} eUserpref_FactorDisplay;

typedef enum eUserpref_RenderDisplayType {
  USER_RENDER_DISPLAY_NONE = 0,
  USER_RENDER_DISPLAY_SCREEN = 1,
  USER_RENDER_DISPLAY_AREA = 2,
  USER_RENDER_DISPLAY_WINDOW = 3
} eUserpref_RenderDisplayType;

typedef enum eUserpref_TempSpaceDisplayType {
  USER_TEMP_SPACE_DISPLAY_FULLSCREEN = 0,
  USER_TEMP_SPACE_DISPLAY_WINDOW = 1,
} eUserpref_TempSpaceDisplayType;

typedef enum eUserpref_EmulateMMBMod {
  USER_EMU_MMB_MOD_ALT = 0,
  USER_EMU_MMB_MOD_OSKEY = 1,
} eUserpref_EmulateMMBMod;

typedef enum eUserpref_DiskCacheCompression {
  USER_SEQ_DISK_CACHE_COMPRESSION_NONE = 0,
  USER_SEQ_DISK_CACHE_COMPRESSION_LOW = 1,
  USER_SEQ_DISK_CACHE_COMPRESSION_HIGH = 2,
} eUserpref_DiskCacheCompression;

typedef enum eUserpref_SeqProxySetup {
  USER_SEQ_PROXY_SETUP_MANUAL = 0,
  USER_SEQ_PROXY_SETUP_AUTOMATIC = 1,
} eUserpref_SeqProxySetup;

/* Locale Ids. Auto will try to get local from OS. Our default is English though. */
/** #UserDef.language */
enum {
  ULANGUAGE_AUTO = 0,
  ULANGUAGE_ENGLISH = 1,
};<|MERGE_RESOLUTION|>--- conflicted
+++ resolved
@@ -741,7 +741,6 @@
 } bUserScriptDirectory;
 
 /**
-<<<<<<< HEAD
  * Settings for an asset shelf, stored in the Preferences. Most settings are still stored in the
  * asset shelf instance in #AssetShelfSettings. This is just for the options that should be shared
  * as Preferences.
@@ -755,13 +754,12 @@
   ListBase enabled_catalog_paths; /* #LinkData */
 } bUserAssetShelfSettings;
 
-=======
+/**
  * Main user preferences data, typically accessed from #U.
  * See: #BKE_blendfile_userdef_from_defaults & #BKE_blendfile_userdef_read.
  *
  * \note This is either loaded from the file #BLENDER_USERPREF_FILE or from memory, see #U_default.
  */
->>>>>>> f0f91159
 typedef struct UserDef {
   DNA_DEFINE_CXX_METHODS(UserDef)
 
