/* SPDX-FileCopyrightText: 2001-2002 NaN Holding BV. All rights reserved.
 *
 * SPDX-License-Identifier: GPL-2.0-or-later */

/** \file
 * \ingroup DNA
 */

#pragma once

#include "DNA_listBase.h"
#include "DNA_texture_types.h" /* ColorBand */
#include "DNA_userdef_enums.h"

/**
 * Scaling factor for all UI elements, based on the "Resolution Scale" user preference and the
 * DPI/OS Scale of each monitor. This is a read-only, run-time value calculated by
 * `WM_window_set_dpi` at various times, including between the drawing of each window and so can
 * vary between monitors.
 */
#define UI_SCALE_FAC ((void)0, U.scale_factor)

/* Inverse of UI_SCALE_FAC ( 1 / UI_SCALE_FAC). */
#define UI_INV_SCALE_FAC ((void)0, U.inv_scale_factor)

/* 16 to copy ICON_DEFAULT_HEIGHT */
#define UI_ICON_SIZE ((float)16 * U.scale_factor)

/* Themes; defines in `BIF_resource.h`. */

struct ColorBand;

/* ************************ style definitions ******************** */

/**
 * Default offered by Blender.
 * #uiFont.uifont_id
 */
typedef enum eUIFont_ID {
  UIFONT_DEFAULT = 0,
  /*  UIFONT_BITMAP   = 1 */ /* UNUSED */

  /* free slots */
  UIFONT_CUSTOM1 = 2,
  /* UIFONT_CUSTOM2 = 3, */ /* UNUSED */
} eUIFont_ID;

/**
 * Default fonts to load/initialize.
 * First font is the default (index 0), others optional.
 */
#
#
typedef struct uiFont {
  struct uiFont *next, *prev;
  /** 1024 = FILE_MAX. */
  char filepath[1024];
  /** From BLF library. */
  short blf_id;
  /** Own id (eUIFont_ID). */
  short uifont_id;
} uiFont;

/** This state defines appearance of text. */
typedef struct uiFontStyle {
  /** Saved in file, 0 is default. */
  short uifont_id;
  char _pad1[2];
  /** Actual size depends on 'global' DPI. */
  float points;
  /** Style hint. */
  short italic, bold;
  /** Value is amount of pixels blur. */
  short shadow;
  /** Shadow offset in pixels. */
  short shadx, shady;
  char _pad0[2];
  /** Total alpha. */
  float shadowalpha;
  /** 1 value, typically white or black anyway. */
  float shadowcolor;
  /** Weight class 100-900, 400 is normal. */
  int character_weight;
} uiFontStyle;

/* this is fed to the layout engine and widget code */

typedef struct uiStyle {
  struct uiStyle *next, *prev;

  /** #MAX_NAME */
  char name[64];

  uiFontStyle paneltitle;
  uiFontStyle grouplabel;
  uiFontStyle widgetlabel;
  uiFontStyle widget;

  float panelzoom;

  /** In characters. */
  short minlabelchars;
  /** In characters. */
  short minwidgetchars;

  short columnspace;
  short templatespace;
  short boxspace;
  short buttonspacex;
  short buttonspacey;
  short panelspace;
  short panelouter;

  char _pad0[2];
} uiStyle;

typedef struct uiWidgetColors {
  unsigned char outline[4];
  unsigned char inner[4];
  unsigned char inner_sel[4];
  unsigned char item[4];
  unsigned char text[4];
  unsigned char text_sel[4];
  unsigned char shaded;
  char _pad0[7];
  short shadetop, shadedown;
  float roundness;
} uiWidgetColors;

typedef struct uiWidgetStateColors {
  unsigned char inner_anim[4];
  unsigned char inner_anim_sel[4];
  unsigned char inner_key[4];
  unsigned char inner_key_sel[4];
  unsigned char inner_driven[4];
  unsigned char inner_driven_sel[4];
  unsigned char inner_overridden[4];
  unsigned char inner_overridden_sel[4];
  unsigned char inner_changed[4];
  unsigned char inner_changed_sel[4];
  float blend;
  char _pad0[4];
} uiWidgetStateColors;

typedef struct uiPanelColors {
  unsigned char header[4];
  unsigned char back[4];
  unsigned char sub_back[4];
  char _pad0[4];
} uiPanelColors;

typedef struct ThemeUI {
  /* Interface Elements (buttons, menus, icons) */
  uiWidgetColors wcol_regular, wcol_tool, wcol_toolbar_item, wcol_text;
  uiWidgetColors wcol_radio, wcol_option, wcol_toggle;
  uiWidgetColors wcol_num, wcol_numslider, wcol_tab;
  uiWidgetColors wcol_menu, wcol_pulldown, wcol_menu_back, wcol_menu_item, wcol_tooltip;
  uiWidgetColors wcol_box, wcol_scroll, wcol_progress, wcol_list_item, wcol_pie_menu;

  uiWidgetStateColors wcol_state;

  unsigned char widget_emboss[4];

  /* fac: 0 - 1 for blend factor, width in pixels */
  float menu_shadow_fac;
  short menu_shadow_width;

  unsigned char editor_outline[4];

  /* Transparent Grid */
  unsigned char transparent_checker_primary[4], transparent_checker_secondary[4];
  unsigned char transparent_checker_size;
  char _pad1[1];

  float icon_alpha;
  float icon_saturation;
  unsigned char widget_text_cursor[4];

  /* Axis Colors */
  unsigned char xaxis[4], yaxis[4], zaxis[4];

  /* Gizmo Colors. */
  unsigned char gizmo_hi[4];
  unsigned char gizmo_primary[4];
  unsigned char gizmo_secondary[4];
  unsigned char gizmo_view_align[4];
  unsigned char gizmo_a[4];
  unsigned char gizmo_b[4];

  /* Icon Colors. */
  /** Scene items. */
  unsigned char icon_scene[4];
  /** Collection items. */
  unsigned char icon_collection[4];
  /** Object items. */
  unsigned char icon_object[4];
  /** Object data items. */
  unsigned char icon_object_data[4];
  /** Modifier and constraint items. */
  unsigned char icon_modifier[4];
  /** Shading related items. */
  unsigned char icon_shading[4];
  /** File folders. */
  unsigned char icon_folder[4];
  /** Intensity of the border icons. >0 will render an border around themed
   * icons. */
  float icon_border_intensity;
  float panel_roundness;
  char _pad2[4];

} ThemeUI;

typedef struct ThemeAssetShelf {
  unsigned char header_back[4];
  unsigned char back[4];
} ThemeAssetShelf;

/* try to put them all in one, if needed a special struct can be created as well
 * for example later on, when we introduce wire colors for ob types or so...
 */
typedef struct ThemeSpace {
  /* main window colors */
  unsigned char back[4];
  unsigned char back_grad[4];

  char background_type;
  char _pad0[3];

  /** Panel title. */
  unsigned char title[4];
  unsigned char text[4];
  unsigned char text_hi[4];

  /* header colors */
  /** Region background. */
  unsigned char header[4];
  /** Unused. */
  unsigned char header_title[4];
  unsigned char header_text[4];
  unsigned char header_text_hi[4];

  /* region tabs */
  unsigned char tab_active[4];
  unsigned char tab_inactive[4];
  unsigned char tab_back[4];
  unsigned char tab_outline[4];

  /* button/tool regions */
  /** Region background. */
  unsigned char button[4];
  /** Panel title. */
  unsigned char button_title[4];
  unsigned char button_text[4];
  unsigned char button_text_hi[4];

  /* List-view regions. */
  /** Region background. */
  unsigned char list[4];
  /** Panel title. */
  unsigned char list_title[4];
  unsigned char list_text[4];
  unsigned char list_text_hi[4];

  /* navigation bar regions */
  /** Region background. */
  unsigned char navigation_bar[4];
  /** Region background. */
  unsigned char execution_buts[4];

  /* NOTE: cannot use name 'panel' because of DNA mapping old files. */
  uiPanelColors panelcolors;

  ThemeAssetShelf asset_shelf;

  unsigned char shade1[4];
  unsigned char shade2[4];

  unsigned char hilite[4];
  unsigned char grid[4];

  unsigned char view_overlay[4];

  unsigned char wire[4], wire_edit[4], select[4];
  unsigned char lamp[4], speaker[4], empty[4], camera[4];
  unsigned char active[4], group[4], group_active[4], transform[4];
  unsigned char vertex[4], vertex_select[4], vertex_active[4], vertex_bevel[4],
      vertex_unreferenced[4];
  unsigned char edge[4], edge_select[4], edge_mode_select[4];
  unsigned char edge_seam[4], edge_sharp[4], edge_facesel[4], edge_crease[4], edge_bevel[4];
  /** Solid faces. */
  unsigned char face[4], face_select[4], face_mode_select[4], face_retopology[4];
  unsigned char face_back[4], face_front[4];
  /** Selected color. */
  unsigned char face_dot[4];
  unsigned char extra_edge_len[4], extra_edge_angle[4], extra_face_angle[4], extra_face_area[4];
  unsigned char normal[4];
  unsigned char vertex_normal[4];
  unsigned char loop_normal[4];
  unsigned char bone_solid[4], bone_pose[4], bone_pose_active[4], bone_locked_weight[4];
  unsigned char strip[4], strip_select[4];
  unsigned char cframe[4];
  unsigned char time_keyframe[4], time_gp_keyframe[4];
  unsigned char freestyle_edge_mark[4], freestyle_face_mark[4];
  unsigned char time_scrub_background[4];
  unsigned char time_marker_line[4], time_marker_line_selected[4];

  unsigned char nurb_uline[4], nurb_vline[4];
  unsigned char act_spline[4], nurb_sel_uline[4], nurb_sel_vline[4], lastsel_point[4];

  unsigned char handle_free[4], handle_auto[4], handle_vect[4], handle_align[4],
      handle_auto_clamped[4];
  unsigned char handle_sel_free[4], handle_sel_auto[4], handle_sel_vect[4], handle_sel_align[4],
      handle_sel_auto_clamped[4];

  /** Dopesheet. */
  unsigned char ds_channel[4], ds_subchannel[4], ds_ipoline[4];
  /** Keytypes. */
  unsigned char keytype_keyframe[4], keytype_extreme[4], keytype_breakdown[4], keytype_jitter[4],
      keytype_movehold[4], keytype_generated[4];
  /** Keytypes. */
  unsigned char keytype_keyframe_select[4], keytype_extreme_select[4], keytype_breakdown_select[4],
      keytype_jitter_select[4], keytype_movehold_select[4], keytype_generated_select[4];
  unsigned char keyborder[4], keyborder_select[4];
  char _pad4[3];

  unsigned char console_output[4], console_input[4], console_info[4], console_error[4];
  unsigned char console_cursor[4], console_select[4];

  unsigned char vertex_size, edge_width, outline_width, obcenter_dia, facedot_size;
  unsigned char noodle_curving;
  unsigned char grid_levels;
  char _pad5[2];
  float dash_alpha;

  /* Syntax for text-window and nodes. */
  unsigned char syntaxl[4], syntaxs[4]; /* In node-space used for backdrop matte. */
  unsigned char syntaxb[4], syntaxn[4]; /* In node-space used for color input. */
  unsigned char syntaxv[4], syntaxc[4]; /* In node-space used for converter group. */
  unsigned char syntaxd[4], syntaxr[4]; /* In node-space used for distort. */

  unsigned char line_numbers[4];
  char _pad6[3];

  unsigned char nodeclass_output[4], nodeclass_filter[4];
  unsigned char nodeclass_vector[4], nodeclass_texture[4];
  unsigned char nodeclass_shader[4], nodeclass_script[4];
  unsigned char nodeclass_pattern[4], nodeclass_layout[4];
  unsigned char nodeclass_geometry[4], nodeclass_attribute[4];

  unsigned char node_zone_simulation[4];
  unsigned char node_zone_repeat[4];
  unsigned char simulated_frames[4];

  /** For sequence editor. */
  unsigned char movie[4], movieclip[4], mask[4], image[4], scene[4], audio[4];
  unsigned char effect[4], transition[4], meta[4], text_strip[4], color_strip[4];
  unsigned char active_strip[4], selected_strip[4];

  /** For dopesheet - scale factor for size of keyframes (i.e. height of channels). */
  char _pad7[1];
  float keyframe_scale_fac;

  unsigned char editmesh_active[4];

  unsigned char handle_vertex[4];
  unsigned char handle_vertex_select[4];

  unsigned char handle_vertex_size;

  unsigned char clipping_border_3d[4];

  unsigned char marker_outline[4], marker[4], act_marker[4], sel_marker[4], dis_marker[4],
      lock_marker[4];
  unsigned char bundle_solid[4];
  unsigned char path_before[4], path_after[4];
  unsigned char path_keyframe_before[4], path_keyframe_after[4];
  unsigned char camera_path[4];
  unsigned char camera_passepartout[4];
  unsigned char _pad1[2];

  unsigned char gp_vertex_size;
  unsigned char gp_vertex[4], gp_vertex_select[4];

  unsigned char preview_back[4];
  unsigned char preview_stitch_face[4];
  unsigned char preview_stitch_edge[4];
  unsigned char preview_stitch_vert[4];
  unsigned char preview_stitch_stitchable[4];
  unsigned char preview_stitch_unstitchable[4];
  unsigned char preview_stitch_active[4];

  /** Two uses, for uvs with modifier applied on mesh and uvs during painting. */
  unsigned char uv_shadow[4];

  /** Search filter match, used for property search and in the outliner. */
  unsigned char match[4];
  /** Outliner - selected item. */
  unsigned char selected_highlight[4];
  /** Outliner - selected object. */
  unsigned char selected_object[4];
  /** Outliner - active object. */
  unsigned char active_object[4];
  /** Outliner - edited object. */
  unsigned char edited_object[4];
  /** Outliner - row color difference. */
  unsigned char row_alternate[4];

  /** Skin modifier root color. */
  unsigned char skin_root[4];

  /* NLA */
  /** Active Action + Summary Channel. */
  unsigned char anim_active[4];
  /** Active Action = NULL. */
  unsigned char anim_non_active[4];
  /** Preview range overlay. */
  unsigned char anim_preview_range[4];

  /** NLA 'Tweaking' action/strip. */
  unsigned char nla_tweaking[4];
  /** NLA - warning color for duplicate instances of tweaking strip. */
  unsigned char nla_tweakdupli[4];

  /** NLA "Track" */
  unsigned char nla_track[4];
  /** NLA "Transition" strips. */
  unsigned char nla_transition[4], nla_transition_sel[4];
  /** NLA "Meta" strips. */
  unsigned char nla_meta[4], nla_meta_sel[4];
  /** NLA "Sound" strips. */
  unsigned char nla_sound[4], nla_sound_sel[4];

  /* info */
  unsigned char info_selected[4], info_selected_text[4];
  unsigned char info_error[4], info_error_text[4];
  unsigned char info_warning[4], info_warning_text[4];
  unsigned char info_info[4], info_info_text[4];
  unsigned char info_debug[4], info_debug_text[4];
  unsigned char info_property[4], info_property_text[4];
  unsigned char info_operator[4], info_operator_text[4];

  unsigned char paint_curve_pivot[4];
  unsigned char paint_curve_handle[4];

  unsigned char metadatabg[4];
  unsigned char metadatatext[4];

} ThemeSpace;

/* Viewport Background Gradient Types. */

typedef enum eBackgroundGradientTypes {
  TH_BACKGROUND_SINGLE_COLOR = 0,
  TH_BACKGROUND_GRADIENT_LINEAR = 1,
  TH_BACKGROUND_GRADIENT_RADIAL = 2,
} eBackgroundGradientTypes;

/** Set of colors for use as a custom color set for Objects/Bones wire drawing. */
typedef struct ThemeWireColor {
  unsigned char solid[4];
  unsigned char select[4];
  unsigned char active[4];

  /** #eWireColor_Flags. */
  short flag;
  char _pad0[2];
} ThemeWireColor;

/** #ThemeWireColor.flag */
typedef enum eWireColor_Flags {
  TH_WIRECOLOR_CONSTCOLS = (1 << 0),
  /* TH_WIRECOLOR_TEXTCOLS = (1 << 1), */ /* UNUSED */
} eWireColor_Flags;

typedef struct ThemeCollectionColor {
  unsigned char color[4];
} ThemeCollectionColor;

typedef struct ThemeStripColor {
  unsigned char color[4];
} ThemeStripColor;

/**
 * A theme.
 *
 * \note Currently only the first theme is used at once.
 * Different theme presets are stored as external files now.
 */
typedef struct bTheme {
  struct bTheme *next, *prev;
  /** #MAX_NAME. */
  char name[64];

  /* NOTE: Values after `name` are copied when resetting the default theme. */

  /**
   * The file-path for the preset that was loaded into this theme.
   *
   * This is needed so it's possible to know if updating or removing a theme preset
   * should apply changes to the current theme.
   *
   * #FILE_MAX.
   */
  char filepath[1024];

  ThemeUI tui;

  /**
   * Individual Space-types:
   * \note Ensure #UI_THEMESPACE_END is updated when adding.
   */
  ThemeSpace space_properties;
  ThemeSpace space_view3d;
  ThemeSpace space_file;
  ThemeSpace space_graph;
  ThemeSpace space_info;
  ThemeSpace space_action;
  ThemeSpace space_nla;
  ThemeSpace space_sequencer;
  ThemeSpace space_image;
  ThemeSpace space_text;
  ThemeSpace space_outliner;
  ThemeSpace space_node;
  ThemeSpace space_preferences;
  ThemeSpace space_console;
  ThemeSpace space_clip;
  ThemeSpace space_topbar;
  ThemeSpace space_statusbar;
  ThemeSpace space_spreadsheet;

  /* 20 sets of bone colors for this theme */
  ThemeWireColor tarm[20];
  // ThemeWireColor tobj[20];

  /* See COLLECTION_COLOR_TOT for the number of collection colors. */
  ThemeCollectionColor collection_color[8];

  /* See SEQUENCE_COLOR_TOT for the total number of strip colors. */
  ThemeStripColor strip_color[9];

  int active_theme_area;
} bTheme;

#define UI_THEMESPACE_START(btheme) \
  (CHECK_TYPE_INLINE(btheme, bTheme *), &((btheme)->space_properties))
#define UI_THEMESPACE_END(btheme) \
  (CHECK_TYPE_INLINE(btheme, bTheme *), (&((btheme)->space_spreadsheet) + 1))

typedef struct bAddon {
  struct bAddon *next, *prev;
  /**
   * 64 characters for a package prefix, 63 characters for the add-on name.
   */
  char module[128];
  /** User-Defined Properties on this add-on (for storing preferences). */
  IDProperty *prop;
} bAddon;

typedef struct bPathCompare {
  struct bPathCompare *next, *prev;
  /** FILE_MAXDIR. */
  char path[768];
  char flag;
  char _pad0[7];
} bPathCompare;

typedef struct bUserMenu {
  struct bUserMenu *next, *prev;
  char space_type;
  char _pad0[7];
  char context[64];
  /* bUserMenuItem */
  ListBase items;
} bUserMenu;

/** May be part of #bUserMenu or other list. */
typedef struct bUserMenuItem {
  struct bUserMenuItem *next, *prev;
  char ui_name[64];
  char type;
  char _pad0[7];
} bUserMenuItem;

typedef struct bUserMenuItem_Op {
  bUserMenuItem item;
  char op_idname[64];
  struct IDProperty *prop;
  char op_prop_enum[64];
  char opcontext; /* #wmOperatorCallContext */
  char _pad0[7];
} bUserMenuItem_Op;

typedef struct bUserMenuItem_Menu {
  bUserMenuItem item;
  char mt_idname[64];
} bUserMenuItem_Menu;

typedef struct bUserMenuItem_Prop {
  bUserMenuItem item;
  char context_data_path[256];
  char prop_id[64];
  int prop_index;
  char _pad0[4];
} bUserMenuItem_Prop;

enum {
  USER_MENU_TYPE_SEP = 1,
  USER_MENU_TYPE_OPERATOR = 2,
  USER_MENU_TYPE_MENU = 3,
  USER_MENU_TYPE_PROP = 4,
};

typedef struct bUserAssetLibrary {
  struct bUserAssetLibrary *next, *prev;

  char name[64];      /* MAX_NAME */
  char dirpath[1024]; /* FILE_MAX */

  short import_method; /* eAssetImportMethod */
  short flag;          /* eAssetLibrary_Flag */
  char _pad0[4];
} bUserAssetLibrary;

typedef struct bUserExtensionRepo {
  struct bUserExtensionRepo *next, *prev;
  /**
   * Unique identifier, only for display in the UI list.
   * The `module` is used for internal identifiers.
   */
  char name[64]; /* MAX_NAME */
  /**
   * The unique module name (sub-module) in fact.
   *
   * Use a shorter name than #NAME_MAX to leave room for a base module prefix.
   * e.g. `bl_ext.{submodule}.{add_on}` to allow this string to fit into #bAddon::module.
   */
  char module[48];

  /**
   * The "local" directory where extensions are stored.
   * When unset, use `{BLENDER_USER_EXTENSIONS}/{bUserExtensionRepo::module}`.
   */
  char custom_dirpath[1024]; /* FILE_MAX */
  char remote_path[1024];    /* FILE_MAX */

  int flag;
  char _pad0[4];
} bUserExtensionRepo;

typedef enum eUserExtensionRepo_Flag {
  /** Maintain disk cache. */
  USER_EXTENSION_REPO_FLAG_NO_CACHE = 1 << 0,
  USER_EXTENSION_REPO_FLAG_DISABLED = 1 << 1,
  USER_EXTENSION_REPO_FLAG_USE_CUSTOM_DIRECTORY = 1 << 2,
  USER_EXTENSION_REPO_FLAG_USE_REMOTE_PATH = 1 << 3,
} eUserExtensionRepo_Flag;

typedef struct SolidLight {
  int flag;
  float smooth;
  float col[4], spec[4], vec[4];
} SolidLight;

typedef struct WalkNavigation {
  /** Speed factor for look around. */
  float mouse_speed;
  float walk_speed;
  float walk_speed_factor;
  float view_height;
  float jump_height;
  /** Duration to use for teleporting. */
  float teleport_time;
  short flag;
  char _pad0[6];
} WalkNavigation;

typedef struct UserDef_Runtime {
  /** Mark as changed so the preferences are saved on exit. */
  char is_dirty;
  char _pad0[7];
} UserDef_Runtime;

/**
 * Store UI data here instead of the space
 * since the space is typically a window which is freed.
 */
typedef struct UserDef_SpaceData {
  char section_active;
  /** #eUserPref_SpaceData_Flag UI options. */
  char flag;
  char _pad0[6];
} UserDef_SpaceData;

/**
 * Storage for UI data that to keep it even after the window was closed. (Similar to
 * #UserDef_SpaceData.)
 */
typedef struct UserDef_FileSpaceData {
  int display_type;   /* FileSelectParams.display */
  int thumbnail_size; /* FileSelectParams.thumbnail_size */
  int sort_type;      /* FileSelectParams.sort */
  int details_flags;  /* FileSelectParams.details_flags */
  int flag;           /* FileSelectParams.flag */
  int _pad0;
  uint64_t filter_id; /* FileSelectParams.filter_id */

  /** Info used when creating the file browser in a temporary window. */
  int temp_win_sizex;
  int temp_win_sizey;
} UserDef_FileSpaceData;

typedef struct UserDef_Experimental {
  /* Debug options, always available. */
  char use_undo_legacy;
  char no_override_auto_resync;
  char use_cycles_debug;
  char use_eevee_debug;
  char show_asset_debug_info;
  char no_asset_indexing;
  char use_viewport_debug;
  char use_all_linked_data_direct;
  char SANITIZE_AFTER_HERE;
  /* The following options are automatically sanitized (set to 0)
   * when the release cycle is not alpha. */
  char use_new_curves_tools;
  char use_new_point_cloud_type;
  char use_full_frame_compositor;
  char use_sculpt_tools_tilt;
  char use_extended_asset_browser;
  char use_sculpt_texture_paint;
  char use_grease_pencil_version3;
  char enable_overlay_next;
  char use_new_volume_nodes;
  char use_shader_node_previews;
  char use_extension_repos;
  char use_extension_utils;
  char use_grease_pencil_version3_convert_on_load;
  char use_animation_baklava;
  char use_node_field_inferencing_constraint_solver;
<<<<<<< HEAD
=======

>>>>>>> c71dd020
  /** `makesdna` does not allow empty structs. */
} UserDef_Experimental;

#define USER_EXPERIMENTAL_TEST(userdef, member) \
  (((userdef)->flag & USER_DEVELOPER_UI) && ((userdef)->experimental).member)

/**
 * Container to store multiple directory paths and a name for each as a #ListBase.
 */
typedef struct bUserScriptDirectory {
  struct bUserScriptDirectory *next, *prev;

  /** Name must be unique. */
  char name[64];      /* MAX_NAME */
  char dir_path[768]; /* FILE_MAXDIR */
} bUserScriptDirectory;

/**
 * Main user preferences data, typically accessed from #U.
 * See: #BKE_blendfile_userdef_from_defaults & #BKE_blendfile_userdef_read.
 *
 * \note This is either loaded from the file #BLENDER_USERPREF_FILE or from memory, see #U_default.
 */
typedef struct UserDef {
  DNA_DEFINE_CXX_METHODS(UserDef)

  /** UserDef has separate do-version handling, and can be read from other files. */
  int versionfile, subversionfile;

  /** #eUserPref_Flag. */
  int flag;
  /** #eDupli_ID_Flags. */
  unsigned int dupflag;
  /** #eUserPref_PrefFlag preferences for the preferences. */
  char pref_flag;
  char savetime;
  char mouse_emulate_3_button_modifier;
  char _pad4[1];
  /** FILE_MAXDIR length. */
  char tempdir[768];
  char fontdir[768];
  /** FILE_MAX length. */
  char renderdir[1024];
  /* EXR cache path */
  /** 768 = FILE_MAXDIR. */
  char render_cachedir[768];
  char textudir[768];
  /* Deprecated, use #UserDef.script_directories instead. */
  char pythondir_legacy[768] DNA_DEPRECATED;
  char sounddir[768];
  char i18ndir[768];
  /** 1024 = FILE_MAX. */
  char image_editor[1024];
  /** 1024 = FILE_MAX. */
  char text_editor[1024];
  char text_editor_args[256];
  /** 1024 = FILE_MAX. */
  char anim_player[1024];
  int anim_player_preset;

  /** Minimum spacing between grid-lines in View2D grids. */
  short v2d_min_gridsize;
  /** #eTimecodeStyles, style of time-code display. */
  short timecode_style;

  short versions;
  short dbl_click_time;

  char _pad0[3];
  char mini_axis_type;
  /** #eUserpref_UI_Flag. */
  int uiflag;
  /** #eUserpref_UI_Flag2. */
  char uiflag2;
  char gpu_flag;
  char _pad8[6];
  /* Experimental flag for app-templates to make changes to behavior
   * which are outside the scope of typical preferences. */
  char app_flag;
  char viewzoom;
  short language;

  int mixbufsize;
  int audiodevice;
  int audiorate;
  int audioformat;
  int audiochannels;

  /** Setting for UI scale (fractional), before screen DPI has been applied. */
  float ui_scale;
  /** Setting for UI line width. */
  int ui_line_width;
  /** Runtime, full DPI divided by `pixelsize`. */
  int dpi;
  /** Runtime multiplier to scale UI elements. Use macro UI_SCALE_FAC instead of this. */
  float scale_factor;
  /** Runtime, `1.0 / scale_factor` */
  float inv_scale_factor;
  /** Runtime, calculated from line-width and point-size based on DPI (rounded to int). */
  float pixelsize;
  /** Deprecated, for forward compatibility. */
  int virtual_pixel;

  /** Console scroll-back limit. */
  int scrollback;
  /** Node insert offset (aka auto-offset) margin, but might be useful for later stuff as well. */
  char node_margin;
  char node_preview_res;
  /** #eUserpref_Translation_Flags. */
  short transopts;
  short menuthreshold1, menuthreshold2;

  /** Startup application template. */
  char app_template[64];

  /**
   * A list of themes (#bTheme), the first is only used currently.
   * But there may be multiple themes in the list.
   */
  struct ListBase themes;
  struct ListBase uifonts;
  struct ListBase uistyles;
  struct ListBase user_keymaps;
  /** #wmKeyConfigPref. */
  struct ListBase user_keyconfig_prefs;
  struct ListBase addons;
  struct ListBase autoexec_paths;
  /**
   * Optional user locations for Python scripts.
   *
   * This supports the same layout as Blender's scripts directory `scripts`.
   *
   * \note Unlike most paths, changing this is not fully supported at run-time,
   * requiring a restart to properly take effect. Supporting this would cause complications as
   * the script path can contain `startup`, `addons` & `modules` etc. properly unwinding the
   * Python environment to the state it _would_ have been in gets complicated.
   *
   * Although this is partially supported as the `sys.path` is refreshed when loading preferences.
   * This is done to support #PREFERENCES_OT_copy_prev which is available to the user when they
   * launch with a new version of Blender. In this case setting the script path on top of
   * factory settings will work without problems.
   */
  ListBase script_directories; /* #bUserScriptDirectory */
  /** #bUserMenu. */
  struct ListBase user_menus;
  /** #bUserAssetLibrary */
  struct ListBase asset_libraries;
  /** #bUserExtensionRepo */
  struct ListBase extension_repos;

  char keyconfigstr[64];

  /** Index of the asset library being edited in the Preferences UI. */
  short active_asset_library;

  /** Index of the extension repo in the Preferences UI. */
  short active_extension_repo;

  char _pad14[6];

  short undosteps;
  int undomemory;
  float gpu_viewport_quality DNA_DEPRECATED;
  short gp_manhattandist, gp_euclideandist, gp_eraser;
  /** #eGP_UserdefSettings. */
  short gp_settings;
  char _pad13[4];
  struct SolidLight light_param[4];
  float light_ambient[3];
  char gizmo_flag;
  /** Generic gizmo size. */
  char gizmo_size;
  /** Navigate gizmo size. */
  char gizmo_size_navigate_v3d;
  char _pad3[5];
  short edit_studio_light;
  short lookdev_sphere_size;
  short vbotimeout, vbocollectrate;
  short textimeout, texcollectrate;
  int memcachelimit;
  /** Unused. */
  int prefetchframes;
  /** Control the rotation step of the view when PAD2, PAD4, PAD6&PAD8 is use. */
  float pad_rot_angle;
  char _pad12[4];
  /** Rotating view icon size. */
  short rvisize;
  /** Rotating view icon brightness. */
  short rvibright;
  /** Maximum number of recently used files to remember. */
  short recent_files;
  /** Milliseconds to spend spinning the view. */
  short smooth_viewtx;
  short glreslimit;
  /** #eColorPicker_Types. */
  short color_picker_type;
  /** Curve smoothing type for newly added F-Curves. */
  char auto_smoothing_new;
  /** Interpolation mode for newly added F-Curves. */
  char ipo_new;
  /** Handle types for newly added keyframes. */
  char keyhandles_new;
  char _pad11[4];
  /** #eZoomFrame_Mode. */
  char view_frame_type;

  /** Number of keyframes to zoom around current frame. */
  int view_frame_keyframes;
  /** Seconds to zoom around current frame. */
  float view_frame_seconds;

  /** #eGPUBackendType */
  short gpu_backend;

  /** Number of samples for FPS display calculations. */
  short playback_fps_samples;

  char _pad7[2];

  /** Private, defaults to 20 for 72 DPI setting. */
  short widget_unit;
  short anisotropic_filter;

  /** Tablet API to use (Windows only). */
  short tablet_api;

  /** Raw tablet pressure that maps to 100%. */
  float pressure_threshold_max;
  /** Curve non-linearity parameter. */
  float pressure_softness;

  /** Overall sensitivity of 3D mouse. */
  float ndof_sensitivity;
  float ndof_orbit_sensitivity;
  /** Dead-zone of 3D mouse. */
  float ndof_deadzone;
  /** #eNdof_Flag, flags for 3D mouse. */
  int ndof_flag;

  /** #eMultiSample_Type, amount of samples for OpenGL FSA, if zero no FSA. */
  short ogl_multisamples;

  /** eImageDrawMethod, Method to be used to draw the images
   * (AUTO, GLSL, Textures or DrawPixels) */
  short image_draw_method;

  float glalphaclip;

  /** #eAutokey_Mode, auto-keying mode. */
  short autokey_mode;
  /** Flags for inserting keyframes. */
  short keying_flag;
  /** Flags for which channels to insert keys at. */
  short key_insert_channels;  // eKeyInsertChannels
  char _pad15[6];
  /** Flags for animation. */
  short animation_flag;

  /** Options for text rendering. */
  char text_render;
  char navigation_mode;

  /** Turn-table rotation amount per-pixel in radians. Scaled with DPI. */
  float view_rotate_sensitivity_turntable;
  /** Track-ball rotation scale. */
  float view_rotate_sensitivity_trackball;

  /** From texture.h. */
  struct ColorBand coba_weight;

  float sculpt_paint_overlay_col[3];
  /** Default color for newly created Grease Pencil layers. */
  float gpencil_new_layer_col[4];

  /** Drag pixels (scaled by DPI). */
  char drag_threshold_mouse;
  char drag_threshold_tablet;
  char drag_threshold;
  char move_threshold;

  char font_path_ui[1024];
  char font_path_ui_mono[1024];

  /** Legacy, for backwards compatibility only. */
  int compute_device_type;

  /** Opacity of inactive F-Curves in F-Curve Editor. */
  float fcu_inactive_alpha;

  /**
   * If keeping a pie menu spawn button pressed after this time,
   * it turns into a drag/release pie menu.
   */
  short pie_tap_timeout;
  /**
   * Direction in the pie menu will always be calculated from the
   * initial position within this time limit.
   */
  short pie_initial_timeout;
  short pie_animation_timeout;
  short pie_menu_confirm;
  /** Pie menu radius. */
  short pie_menu_radius;
  /** Pie menu distance from center before a direction is set. */
  short pie_menu_threshold;

  short _pad6[2];

  char factor_display_type;

  char viewport_aa;

  char render_display_type;      /* eUserpref_RenderDisplayType */
  char filebrowser_display_type; /* eUserpref_TempSpaceDisplayType */

  char sequencer_disk_cache_dir[1024];
  int sequencer_disk_cache_compression; /* eUserpref_DiskCacheCompression */
  int sequencer_disk_cache_size_limit;
  short sequencer_disk_cache_flag;
  short sequencer_proxy_setup; /* eUserpref_SeqProxySetup */

  float collection_instance_empty_size;
  char text_flag;
  char _pad10[1];

  char file_preview_type; /* eUserpref_File_Preview_Type */
  char statusbar_flag;    /* eUserpref_StatusBar_Flag */

  struct WalkNavigation walk_navigation;

  /** The UI for the user preferences. */
  UserDef_SpaceData space_data;
  UserDef_FileSpaceData file_space_data;

  UserDef_Experimental experimental;

  /** Runtime data (keep last). */
  UserDef_Runtime runtime;
} UserDef;

/** From `source/blender/blenkernel/intern/blender.cc`. */
extern UserDef U;

/* ***************** USERDEF ****************** */

/* Toggles for unfinished 2.8 UserPref design. */
// #define WITH_USERDEF_WORKSPACES

/** #UserDef_SpaceData.section_active (UI active_section) */
typedef enum eUserPref_Section {
  USER_SECTION_INTERFACE = 0,
  USER_SECTION_EDITING = 1,
  USER_SECTION_SAVE_LOAD = 2,
  USER_SECTION_SYSTEM = 3,
  USER_SECTION_THEME = 4,
  USER_SECTION_INPUT = 5,
  USER_SECTION_ADDONS = 6,
  USER_SECTION_LIGHT = 7,
  USER_SECTION_KEYMAP = 8,
#ifdef WITH_USERDEF_WORKSPACES
  USER_SECTION_WORKSPACE_CONFIG = 9,
  USER_SECTION_WORKSPACE_ADDONS = 10,
  USER_SECTION_WORKSPACE_KEYMAPS = 11,
#endif
  USER_SECTION_VIEWPORT = 12,
  USER_SECTION_ANIMATION = 13,
  USER_SECTION_NAVIGATION = 14,
  USER_SECTION_FILE_PATHS = 15,
  USER_SECTION_EXPERIMENTAL = 16,
  USER_SECTION_EXTENSIONS = 17,
} eUserPref_Section;

/** #UserDef_SpaceData.flag (State of the user preferences UI). */
typedef enum eUserPref_SpaceData_Flag {
  /** Hide/expand key-map preferences. */
  USER_SPACEDATA_INPUT_HIDE_UI_KEYCONFIG = (1 << 0),
  USER_SPACEDATA_ADDONS_SHOW_ONLY_ENABLED = (1 << 1),
} eUserPref_SpaceData_Flag;

/** #UserDef.flag */
typedef enum eUserPref_Flag {
  USER_AUTOSAVE = (1 << 0),
  USER_FLAG_NUMINPUT_ADVANCED = (1 << 1),
  USER_FLAG_RECENT_SEARCHES_DISABLE = (1 << 2),
  USER_FLAG_UNUSED_3 = (1 << 3), /* cleared */
  USER_FLAG_UNUSED_4 = (1 << 4), /* cleared */
  USER_TRACKBALL = (1 << 5),
  USER_FLAG_UNUSED_6 = (1 << 6), /* cleared */
  USER_FLAG_UNUSED_7 = (1 << 7), /* cleared */
  USER_MAT_ON_OB = (1 << 8),
  USER_FLAG_UNUSED_9 = (1 << 9), /* cleared */
  USER_DEVELOPER_UI = (1 << 10),
  USER_TOOLTIPS = (1 << 11),
  USER_TWOBUTTONMOUSE = (1 << 12),
  USER_NONUMPAD = (1 << 13),
  USER_ADD_CURSORALIGNED = (1 << 14),
  USER_FILECOMPRESS = (1 << 15),
  USER_FLAG_UNUSED_5 = (1 << 16), /* dirty */
  USER_CUSTOM_RANGE = (1 << 17),
  USER_ADD_EDITMODE = (1 << 18),
  USER_ADD_VIEWALIGNED = (1 << 19),
  USER_RELPATHS = (1 << 20),
  USER_RELEASECONFIRM = (1 << 21),
  USER_SCRIPT_AUTOEXEC_DISABLE = (1 << 22),
  USER_FILENOUI = (1 << 23),
  USER_NONEGFRAMES = (1 << 24),
  USER_TXT_TABSTOSPACES_DISABLE = (1 << 25),
  USER_TOOLTIPS_PYTHON = (1 << 26),
  USER_FLAG_UNUSED_27 = (1 << 27), /* dirty */
} eUserPref_Flag;

/** #UserDef.file_preview_type */
typedef enum eUserpref_File_Preview_Type {
  USER_FILE_PREVIEW_NONE = 0,
  USER_FILE_PREVIEW_AUTO,
  USER_FILE_PREVIEW_SCREENSHOT,
  USER_FILE_PREVIEW_CAMERA,
} eUserpref_File_Preview_Type;

typedef enum eUserPref_PrefFlag {
  USER_PREF_FLAG_SAVE = (1 << 0),
} eUserPref_PrefFlag;

/** #bPathCompare.flag */
typedef enum ePathCompare_Flag {
  USER_PATHCMP_GLOB = (1 << 0),
} ePathCompare_Flag;

/* Helper macro for checking frame clamping */
#define FRAMENUMBER_MIN_CLAMP(cfra) \
  { \
    if ((U.flag & USER_NONEGFRAMES) && (cfra < 0)) { \
      cfra = 0; \
    } \
  } \
  (void)0

/** #UserDef.viewzoom */
typedef enum eViewZoom_Style {
  /** Update zoom continuously with a timer while dragging the cursor. */
  USER_ZOOM_CONTINUE = 0,
  /** Map changes in distance from the view center to zoom. */
  USER_ZOOM_SCALE = 1,
  /** Map horizontal/vertical motion to zoom. */
  USER_ZOOM_DOLLY = 2,
} eViewZoom_Style;

/** #UserDef.navigation_mode */
typedef enum eViewNavigation_Method {
  VIEW_NAVIGATION_WALK = 0,
  VIEW_NAVIGATION_FLY = 1,
} eViewNavigation_Method;

/** #UserDef.uiflag */
typedef enum eUserpref_MiniAxisType {
  USER_MINI_AXIS_TYPE_GIZMO = 0,
  USER_MINI_AXIS_TYPE_MINIMAL = 1,
  USER_MINI_AXIS_TYPE_NONE = 2,
} eUserpref_MiniAxisType;

/** #UserDef.flag */
typedef enum eWalkNavigation_Flag {
  USER_WALK_GRAVITY = (1 << 0),
  USER_WALK_MOUSE_REVERSE = (1 << 1),
} eWalkNavigation_Flag;

/** #UserDef.uiflag */
typedef enum eUserpref_UI_Flag {
  USER_NO_MULTITOUCH_GESTURES = (1 << 0),
  USER_UIFLAG_UNUSED_1 = (1 << 1), /* cleared */
  USER_WHEELZOOMDIR = (1 << 2),
  USER_FILTERFILEEXTS = (1 << 3),
  USER_DRAWVIEWINFO = (1 << 4),
  USER_PLAINMENUS = (1 << 5),
  USER_LOCK_CURSOR_ADJUST = (1 << 6),
  USER_HEADER_BOTTOM = (1 << 7),
  /** Otherwise use header alignment from the file. */
  USER_HEADER_FROM_PREF = (1 << 8),
  USER_MENUOPENAUTO = (1 << 9),
  USER_DEPTH_CURSOR = (1 << 10),
  USER_AUTOPERSP = (1 << 11),
  USER_NODE_AUTO_OFFSET = (1 << 12),
  USER_GLOBALUNDO = (1 << 13),
  USER_ORBIT_SELECTION = (1 << 14),
  USER_DEPTH_NAVIGATE = (1 << 15),
  USER_HIDE_DOT = (1 << 16),
  USER_SHOW_GIZMO_NAVIGATE = (1 << 17),
  USER_SHOW_VIEWPORTNAME = (1 << 18),
  USER_UIFLAG_UNUSED_3 = (1 << 19), /* Cleared. */
  USER_ZOOM_TO_MOUSEPOS = (1 << 20),
  USER_SHOW_FPS = (1 << 21),
  USER_REGISTER_ALL_USERS = (1 << 22),
  USER_UIFLAG_UNUSED_4 = (1 << 23), /* Cleared. */
  USER_CONTINUOUS_MOUSE = (1 << 24),
  USER_ZOOM_INVERT = (1 << 25),
  USER_ZOOM_HORIZ = (1 << 26), /* for CONTINUE and DOLLY zoom */
  USER_SPLASH_DISABLE = (1 << 27),
  USER_HIDE_RECENT = (1 << 28),
#ifdef DNA_DEPRECATED_ALLOW
  /* Deprecated: We're just trying if there's much desire for this feature,
   * or if we can make it go for good. Should be cleared if so - Julian, Oct. 2019. */
  USER_SHOW_THUMBNAILS = (1 << 29),
#endif
  USER_SAVE_PROMPT = (1 << 30),
  USER_HIDE_SYSTEM_BOOKMARKS = (1u << 31),
} eUserpref_UI_Flag;

/**
 * #UserDef.uiflag2
 *
 * \note don't add new flags here, use 'uiflag' which has flags free.
 */
typedef enum eUserpref_UI_Flag2 {
  USER_UIFLAG2_UNUSED_0 = (1 << 0), /* cleared */
  USER_REGION_OVERLAP = (1 << 1),
  USER_UIFLAG2_UNUSED_2 = (1 << 2),
  USER_UIFLAG2_UNUSED_3 = (1 << 3), /* dirty */
} eUserpref_UI_Flag2;

/** #UserDef.gpu_flag */
typedef enum eUserpref_GPU_Flag {
  USER_GPU_FLAG_NO_DEPT_PICK = (1 << 0),
  USER_GPU_FLAG_NO_EDIT_MODE_SMOOTH_WIRE = (1 << 1),
  USER_GPU_FLAG_OVERLAY_SMOOTH_WIRE = (1 << 2),
  USER_GPU_FLAG_SUBDIVISION_EVALUATION = (1 << 3),
  USER_GPU_FLAG_FRESNEL_EDIT = (1 << 4),
} eUserpref_GPU_Flag;

/** #UserDef.tablet_api */
typedef enum eUserpref_TableAPI {
  USER_TABLET_AUTOMATIC = 0,
  USER_TABLET_NATIVE = 1,
  USER_TABLET_WINTAB = 2,
} eUserpref_TabletAPI;

/** #UserDef.app_flag */
typedef enum eUserpref_APP_Flag {
  USER_APP_LOCK_CORNER_SPLIT = (1 << 0),
  USER_APP_HIDE_REGION_TOGGLE = (1 << 1),
  USER_APP_LOCK_EDGE_RESIZE = (1 << 2),
} eUserpref_APP_Flag;

/** #UserDef.statusbar_flag */
typedef enum eUserpref_StatusBar_Flag {
  STATUSBAR_SHOW_MEMORY = (1 << 0),
  STATUSBAR_SHOW_VRAM = (1 << 1),
  STATUSBAR_SHOW_STATS = (1 << 2),
  STATUSBAR_SHOW_VERSION = (1 << 3),
  STATUSBAR_SHOW_SCENE_DURATION = (1 << 4),
} eUserpref_StatusBar_Flag;

/**
 * Auto-Keying mode.
 * #UserDef.autokey_mode
 */
typedef enum eAutokey_Mode {
  /* AUTOKEY_ON is a bit-flag. */
  AUTOKEY_ON = 1,

  /**
   * AUTOKEY_ON + 2**n...  (i.e. AUTOKEY_MODE_NORMAL = AUTOKEY_ON + 2)
   * to preserve setting, even when auto-key turned off.
   */
  AUTOKEY_MODE_NORMAL = 3,
  AUTOKEY_MODE_EDITKEYS = 5,
} eAutokey_Mode;

/**
 * Zoom to frame mode.
 * #UserDef.view_frame_type
 */
typedef enum eZoomFrame_Mode {
  ZOOM_FRAME_MODE_KEEP_RANGE = 0,
  ZOOM_FRAME_MODE_SECONDS = 1,
  ZOOM_FRAME_MODE_KEYFRAMES = 2,
} eZoomFrame_Mode;

/**
 * Defines how keyframes are inserted.
 * Used for regular keying and auto-keying.
 * Not all of those flags are stored in the user preferences (U.keying_flag).
 * Some are stored on the scene (toolsettings.keying_flag).
 */
typedef enum eKeying_Flag {
  /* Settings used across manual and auto-keying. */
  KEYING_FLAG_VISUALKEY = (1 << 2),
  KEYING_FLAG_XYZ2RGB = (1 << 3),
  KEYING_FLAG_CYCLEAWARE = (1 << 8),

  /* Auto-key options. */
  AUTOKEY_FLAG_INSERTAVAILABLE = (1 << 0),
  AUTOKEY_FLAG_INSERTNEEDED = (1 << 1),
  AUTOKEY_FLAG_ONLYKEYINGSET = (1 << 6),
  AUTOKEY_FLAG_NOWARNING = (1 << 7),
  AUTOKEY_FLAG_LAYERED_RECORD = (1 << 10),

  /* Manual Keying options. */
  MANUALKEY_FLAG_INSERTNEEDED = (1 << 11),
} eKeying_Flag;

typedef enum eKeyInsertChannels {
  USER_ANIM_KEY_CHANNEL_LOCATION = (1 << 0),
  USER_ANIM_KEY_CHANNEL_ROTATION = (1 << 1),
  USER_ANIM_KEY_CHANNEL_SCALE = (1 << 2),
  USER_ANIM_KEY_CHANNEL_ROTATION_MODE = (1 << 3),
  USER_ANIM_KEY_CHANNEL_CUSTOM_PROPERTIES = (1 << 4),
} eKeyInsertChannels;

/**
 * Animation flags
 * #UserDef.animation_flag, used for animation flags that aren't covered by more specific flags
 * (like eKeying_Flag).
 */
typedef enum eUserpref_Anim_Flags {
  USER_ANIM_SHOW_CHANNEL_GROUP_COLORS = (1 << 0),
  USER_ANIM_ONLY_SHOW_SELECTED_CURVE_KEYS = (1 << 1),
  USER_ANIM_HIGH_QUALITY_DRAWING = (1 << 2),
} eUserpref_Anim_Flags;

/** #UserDef.transopts */
typedef enum eUserpref_Translation_Flags {
  USER_TR_TOOLTIPS = (1 << 0),
  USER_TR_IFACE = (1 << 1),
  USER_TR_REPORTS = (1 << 2),
  USER_TR_UNUSED_3 = (1 << 3),            /* cleared */
  USER_TR_UNUSED_4 = (1 << 4),            /* cleared */
  USER_DOTRANSLATE_DEPRECATED = (1 << 5), /* Deprecated in 2.83. */
  USER_TR_UNUSED_6 = (1 << 6),            /* cleared */
  USER_TR_UNUSED_7 = (1 << 7),            /* cleared */
  USER_TR_NEWDATANAME = (1 << 8),
} eUserpref_Translation_Flags;

/**
 * Text Editor options
 * #UserDef.text_flag
 */
typedef enum eTextEdit_Flags {
  USER_TEXT_EDIT_AUTO_CLOSE = (1 << 0),
} eTextEdit_Flags;

/**
 * Text draw options
 * #UserDef.text_render
 */
typedef enum eText_Draw_Options {
  USER_TEXT_DISABLE_AA = (1 << 0),

  USER_TEXT_HINTING_NONE = (1 << 1),
  USER_TEXT_HINTING_SLIGHT = (1 << 2),
  USER_TEXT_HINTING_FULL = (1 << 3),

  USER_TEXT_RENDER_SUBPIXELAA = (1 << 4),
} eText_Draw_Options;

/**
 * Grease Pencil Settings.
 * #UserDef.gp_settings
 */
typedef enum eGP_UserdefSettings {
  GP_PAINT_UNUSED_0 = (1 << 0),
} eGP_UserdefSettings;

enum {
  USER_GIZMO_DRAW = (1 << 0),
};

/**
 * Color Picker Types.
 * #UserDef.color_picker_type
 */
typedef enum eColorPicker_Types {
  USER_CP_CIRCLE_HSV = 0,
  USER_CP_SQUARE_SV = 1,
  USER_CP_SQUARE_HS = 2,
  USER_CP_SQUARE_HV = 3,
  USER_CP_CIRCLE_HSL = 4,
} eColorPicker_Types;

/**
 * Time-code display styles.
 * #UserDef.timecode_style
 */
typedef enum eTimecodeStyles {
  /**
   * As little info as is necessary to show relevant info with '+' to denote the frames
   * i.e. HH:MM:SS+FF, MM:SS+FF, SS+FF, or MM:SS.
   */
  USER_TIMECODE_MINIMAL = 0,
  /** Reduced SMPTE - (HH:)MM:SS:FF */
  USER_TIMECODE_SMPTE_MSF = 1,
  /** Full SMPTE - HH:MM:SS:FF */
  USER_TIMECODE_SMPTE_FULL = 2,
  /** Milliseconds for sub-frames - HH:MM:SS.sss. */
  USER_TIMECODE_MILLISECONDS = 3,
  /** Seconds only. */
  USER_TIMECODE_SECONDS_ONLY = 4,
  /**
   * Private (not exposed as generic choices) options.
   * milliseconds for sub-frames, SubRip format- HH:MM:SS,sss.
   */
  USER_TIMECODE_SUBRIP = 100,
} eTimecodeStyles;

/** #UserDef.ndof_flag (3D mouse options) */
typedef enum eNdof_Flag {
  NDOF_SHOW_GUIDE = (1 << 0),
  NDOF_FLY_HELICOPTER = (1 << 1),
  NDOF_LOCK_HORIZON = (1 << 2),

  /* The following might not need to be saved between sessions,
   * but they do need to live somewhere accessible. */
  NDOF_SHOULD_PAN = (1 << 3),
  NDOF_SHOULD_ZOOM = (1 << 4),
  NDOF_SHOULD_ROTATE = (1 << 5),

  /* Orbit navigation modes. */

  NDOF_MODE_ORBIT = (1 << 6),

  /* actually... users probably don't care about what the mode
   * is called, just that it feels right */
  /* zoom is up/down if this flag is set (otherwise forward/backward) */
  NDOF_PAN_YZ_SWAP_AXIS = (1 << 7),
  NDOF_ZOOM_INVERT = (1 << 8),
  NDOF_ROTX_INVERT_AXIS = (1 << 9),
  NDOF_ROTY_INVERT_AXIS = (1 << 10),
  NDOF_ROTZ_INVERT_AXIS = (1 << 11),
  NDOF_PANX_INVERT_AXIS = (1 << 12),
  NDOF_PANY_INVERT_AXIS = (1 << 13),
  NDOF_PANZ_INVERT_AXIS = (1 << 14),
  NDOF_TURNTABLE = (1 << 15),
  NDOF_CAMERA_PAN_ZOOM = (1 << 16),
} eNdof_Flag;

#define NDOF_PIXELS_PER_SECOND 600.0f

/** UserDef.ogl_multisamples */
typedef enum eMultiSample_Type {
  USER_MULTISAMPLE_NONE = 0,
  USER_MULTISAMPLE_2 = 2,
  USER_MULTISAMPLE_4 = 4,
  USER_MULTISAMPLE_8 = 8,
  USER_MULTISAMPLE_16 = 16,
} eMultiSample_Type;

/** #UserDef.image_draw_method */
typedef enum eImageDrawMethod {
  IMAGE_DRAW_METHOD_AUTO = 0,
  IMAGE_DRAW_METHOD_GLSL = 1,
  IMAGE_DRAW_METHOD_2DTEXTURE = 2,
} eImageDrawMethod;

/** #UserDef.virtual_pixel */
typedef enum eUserpref_VirtualPixel {
  VIRTUAL_PIXEL_NATIVE = 0,
  VIRTUAL_PIXEL_DOUBLE = 1,
} eUserpref_VirtualPixel;

/** #UserDef.factor_display_type */
typedef enum eUserpref_FactorDisplay {
  USER_FACTOR_AS_FACTOR = 0,
  USER_FACTOR_AS_PERCENTAGE = 1,
} eUserpref_FactorDisplay;

typedef enum eUserpref_RenderDisplayType {
  USER_RENDER_DISPLAY_NONE = 0,
  USER_RENDER_DISPLAY_SCREEN = 1,
  USER_RENDER_DISPLAY_AREA = 2,
  USER_RENDER_DISPLAY_WINDOW = 3
} eUserpref_RenderDisplayType;

typedef enum eUserpref_TempSpaceDisplayType {
  USER_TEMP_SPACE_DISPLAY_FULLSCREEN = 0,
  USER_TEMP_SPACE_DISPLAY_WINDOW = 1,
} eUserpref_TempSpaceDisplayType;

typedef enum eUserpref_EmulateMMBMod {
  USER_EMU_MMB_MOD_ALT = 0,
  USER_EMU_MMB_MOD_OSKEY = 1,
} eUserpref_EmulateMMBMod;

typedef enum eUserpref_DiskCacheCompression {
  USER_SEQ_DISK_CACHE_COMPRESSION_NONE = 0,
  USER_SEQ_DISK_CACHE_COMPRESSION_LOW = 1,
  USER_SEQ_DISK_CACHE_COMPRESSION_HIGH = 2,
} eUserpref_DiskCacheCompression;

typedef enum eUserpref_SeqProxySetup {
  USER_SEQ_PROXY_SETUP_MANUAL = 0,
  USER_SEQ_PROXY_SETUP_AUTOMATIC = 1,
} eUserpref_SeqProxySetup;

/* Locale Ids. Auto will try to get local from OS. Our default is English though. */
/** #UserDef.language */
enum {
  ULANGUAGE_AUTO = 0,
  ULANGUAGE_ENGLISH = 1,
};<|MERGE_RESOLUTION|>--- conflicted
+++ resolved
@@ -737,10 +737,7 @@
   char use_grease_pencil_version3_convert_on_load;
   char use_animation_baklava;
   char use_node_field_inferencing_constraint_solver;
-<<<<<<< HEAD
-=======
-
->>>>>>> c71dd020
+
   /** `makesdna` does not allow empty structs. */
 } UserDef_Experimental;
 
