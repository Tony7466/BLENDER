--- conflicted
+++ resolved
@@ -47,11 +47,8 @@
 #include "BLI_system.h"    /* for 'BLI_system_backtrace' stub. */
 #include "BLI_utildefines.h"
 
-<<<<<<< HEAD
 #include "dna_parser.hh"
-=======
 #include "DNA_sdna_types.h"
->>>>>>> de487a67
 #include "dna_utils.h"
 
 #define SDNA_MAX_FILENAME_LENGTH 255
