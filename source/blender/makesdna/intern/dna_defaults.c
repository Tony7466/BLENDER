/* SPDX-FileCopyrightText: 2023 Blender Authors
 *
 * SPDX-License-Identifier: GPL-2.0-or-later */

/** \file
 * \ingroup DNA
 *
 * DNA Defaults
 * ============
 *
 * This API provides direct access to DNA default structs
 * to avoid duplicating values for initialization, versioning and RNA.
 * This allows DNA default definitions to be defined in a single header along side the types.
 * So each `DNA_{name}_types.h` can have an optional `DNA_{name}_defaults.h` file along side it.
 *
 * Defining the defaults is optional since it doesn't make sense for some structs to have defaults.
 *
 * Adding Defaults
 * ---------------
 *
 * Adding/removing defaults for existing structs can be done by hand.
 * When adding new defaults for larger structs you may want to write-out the in-memory data.
 *
 * To create these defaults there is a GDB script which can be handy to get started:
 * `./tools/utils/gdb_struct_repr_c99.py`
 *
 * Magic numbers should be replaced with flags before committing.
 *
 * Public API
 * ----------
 *
 * The main functions to access these are:
 * - #DNA_struct_default_get
 * - #DNA_struct_default_alloc
 *
 * These access the struct table #DNA_default_table using the struct number.
 *
 * \note Struct members only define their members (pointers are left as NULL set).
 *
 * Typical Usage
 * -------------
 *
 * While there is no restriction for using these defaults,
 * it's worth noting where these functions are typically used:
 *
 * - When creating/allocating new data.
 * - RNA property defaults, used for "Set Default Value" in the buttons right-click context menu.
 *
 * These defaults are not used:
 *
 * - When loading old files that don't contain newly added struct members (these will be zeroed)
 *   to set their values use `versioning_{BLENDER_VERSION}.c` source files.
 * - For startup file data, to update these defaults use
 *   #BLO_update_defaults_startup_blend & #blo_do_versions_userdef.
 */

#define DNA_DEPRECATED_ALLOW

#include <limits.h>
#include <stdio.h>
#include <stdlib.h>
#include <string.h>

#include "MEM_guardedalloc.h"

#include "BLI_endian_switch.h"
#include "BLI_math_rotation.h"
#include "BLI_memarena.h"
#include "BLI_utildefines.h"

#include "IMB_imbuf_enums.h"

#include "DNA_defaults.h"

#include "DNA_armature_types.h"
#include "DNA_asset_types.h"
#include "DNA_brush_types.h"
#include "DNA_cachefile_types.h"
#include "DNA_camera_types.h"
#include "DNA_cloth_types.h"
#include "DNA_collection_types.h"
#include "DNA_curve_types.h"
#include "DNA_curves_types.h"
#include "DNA_fluid_types.h"
#include "DNA_gpencil_modifier_types.h"
#include "DNA_image_types.h"
#include "DNA_key_types.h"
#include "DNA_lattice_types.h"
#include "DNA_light_types.h"
#include "DNA_lightprobe_types.h"
#include "DNA_linestyle_types.h"
#include "DNA_mask_types.h"
#include "DNA_material_types.h"
#include "DNA_mesh_types.h"
#include "DNA_meta_types.h"
#include "DNA_modifier_types.h"
#include "DNA_movieclip_types.h"
#include "DNA_object_types.h"
#include "DNA_particle_types.h"
#include "DNA_pointcloud_types.h"
#include "DNA_scene_types.h"
#include "DNA_space_types.h"
#include "DNA_speaker_types.h"
#include "DNA_texture_types.h"
#include "DNA_volume_types.h"
#include "DNA_world_types.h"

#include "DNA_armature_defaults.h"
#include "DNA_asset_defaults.h"
#include "DNA_brush_defaults.h"
#include "DNA_cachefile_defaults.h"
#include "DNA_camera_defaults.h"
#include "DNA_collection_defaults.h"
#include "DNA_curve_defaults.h"
#include "DNA_curves_defaults.h"
#include "DNA_fluid_defaults.h"
#include "DNA_gpencil_modifier_defaults.h"
#include "DNA_image_defaults.h"
#include "DNA_lattice_defaults.h"
#include "DNA_light_defaults.h"
#include "DNA_lightprobe_defaults.h"
#include "DNA_linestyle_defaults.h"
#include "DNA_material_defaults.h"
#include "DNA_mesh_defaults.h"
#include "DNA_meta_defaults.h"
#include "DNA_modifier_defaults.h"
#include "DNA_movieclip_defaults.h"
#include "DNA_object_defaults.h"
#include "DNA_particle_defaults.h"
#include "DNA_pointcloud_defaults.h"
#include "DNA_scene_defaults.h"
#include "DNA_space_defaults.h"
#include "DNA_speaker_defaults.h"
#include "DNA_texture_defaults.h"
#include "DNA_userdef_defaults.h"
#include "DNA_volume_defaults.h"
#include "DNA_world_defaults.h"

#define SDNA_DEFAULT_DECL_STRUCT(struct_name) \
  static const struct_name DNA_DEFAULT_##struct_name = _DNA_DEFAULT_##struct_name

/* DNA_asset_defaults.h */
SDNA_DEFAULT_DECL_STRUCT(AssetMetaData);
SDNA_DEFAULT_DECL_STRUCT(AssetLibraryReference);

/* DNA_armature_defaults.h */
SDNA_DEFAULT_DECL_STRUCT(bArmature);

/* DNA_brush_defaults.h */
SDNA_DEFAULT_DECL_STRUCT(Brush);

/* DNA_cachefile_defaults.h */
SDNA_DEFAULT_DECL_STRUCT(CacheFile);

/* DNA_camera_defaults.h */
SDNA_DEFAULT_DECL_STRUCT(Camera);

/* DNA_collection_defaults.h */
SDNA_DEFAULT_DECL_STRUCT(Collection);

/* DNA_curve_defaults.h */
SDNA_DEFAULT_DECL_STRUCT(Curve);

/* DNA_fluid_defaults.h */
SDNA_DEFAULT_DECL_STRUCT(FluidDomainSettings);
SDNA_DEFAULT_DECL_STRUCT(FluidFlowSettings);
SDNA_DEFAULT_DECL_STRUCT(FluidEffectorSettings);

/* DNA_image_defaults.h */
SDNA_DEFAULT_DECL_STRUCT(Image);

/* DNA_curves_defaults.h */
SDNA_DEFAULT_DECL_STRUCT(Curves);

/* DNA_lattice_defaults.h */
SDNA_DEFAULT_DECL_STRUCT(Lattice);

/* DNA_light_defaults.h */
SDNA_DEFAULT_DECL_STRUCT(Light);

/* DNA_lightprobe_defaults.h */
SDNA_DEFAULT_DECL_STRUCT(LightProbe);

/* DNA_linestyle_defaults.h */
SDNA_DEFAULT_DECL_STRUCT(FreestyleLineStyle);

/* DNA_material_defaults.h */
SDNA_DEFAULT_DECL_STRUCT(Material);

/* DNA_mesh_defaults.h */
SDNA_DEFAULT_DECL_STRUCT(Mesh);

/* DNA_meta_defaults.h */
SDNA_DEFAULT_DECL_STRUCT(MetaBall);

/* DNA_movieclip_defaults.h */
SDNA_DEFAULT_DECL_STRUCT(MovieClip);
SDNA_DEFAULT_DECL_STRUCT(MovieClipUser);
SDNA_DEFAULT_DECL_STRUCT(MovieClipScopes);

/* DNA_object_defaults.h */
SDNA_DEFAULT_DECL_STRUCT(Object);

/* DNA_particle_defaults.h */
SDNA_DEFAULT_DECL_STRUCT(ParticleSettings);

/* DNA_pointcloud_defaults.h */
SDNA_DEFAULT_DECL_STRUCT(PointCloud);

/* DNA_scene_defaults.h */
SDNA_DEFAULT_DECL_STRUCT(Scene);
SDNA_DEFAULT_DECL_STRUCT(ToolSettings);
SDNA_DEFAULT_DECL_STRUCT(Sculpt);

/* DNA_space_defaults.h */
SDNA_DEFAULT_DECL_STRUCT(SpaceClip);

/* DNA_speaker_defaults.h */
SDNA_DEFAULT_DECL_STRUCT(Speaker);

/* DNA_texture_defaults.h */
SDNA_DEFAULT_DECL_STRUCT(Tex);

/* DNA_userdef_types.h */
SDNA_DEFAULT_DECL_STRUCT(bUserAssetLibrary);
SDNA_DEFAULT_DECL_STRUCT(bUserExtensionRepo);

/* DNA_view3d_defaults.h */
SDNA_DEFAULT_DECL_STRUCT(View3D);

/* DNA_volume_defaults.h */
SDNA_DEFAULT_DECL_STRUCT(Volume);

/* DNA_world_defaults.h */
SDNA_DEFAULT_DECL_STRUCT(World);

/* DNA_modifier_defaults.h */
SDNA_DEFAULT_DECL_STRUCT(ArmatureModifierData);
SDNA_DEFAULT_DECL_STRUCT(ArrayModifierData);
SDNA_DEFAULT_DECL_STRUCT(BevelModifierData);
SDNA_DEFAULT_DECL_STRUCT(BooleanModifierData);
SDNA_DEFAULT_DECL_STRUCT(BuildModifierData);
SDNA_DEFAULT_DECL_STRUCT(CastModifierData);
SDNA_DEFAULT_DECL_STRUCT(ClothSimSettings);
SDNA_DEFAULT_DECL_STRUCT(ClothCollSettings);
SDNA_DEFAULT_DECL_STRUCT(ClothModifierData);
SDNA_DEFAULT_DECL_STRUCT(CollisionModifierData);
SDNA_DEFAULT_DECL_STRUCT(CorrectiveSmoothModifierData);
SDNA_DEFAULT_DECL_STRUCT(CurveModifierData);
// SDNA_DEFAULT_DECL_STRUCT(DataTransferModifierData);
SDNA_DEFAULT_DECL_STRUCT(DecimateModifierData);
SDNA_DEFAULT_DECL_STRUCT(DisplaceModifierData);
SDNA_DEFAULT_DECL_STRUCT(DynamicPaintModifierData);
SDNA_DEFAULT_DECL_STRUCT(EdgeSplitModifierData);
SDNA_DEFAULT_DECL_STRUCT(ExplodeModifierData);
/* Fluid modifier skipped for now. */
SDNA_DEFAULT_DECL_STRUCT(HookModifierData);
SDNA_DEFAULT_DECL_STRUCT(LaplacianDeformModifierData);
SDNA_DEFAULT_DECL_STRUCT(LaplacianSmoothModifierData);
SDNA_DEFAULT_DECL_STRUCT(LatticeModifierData);
SDNA_DEFAULT_DECL_STRUCT(MaskModifierData);
SDNA_DEFAULT_DECL_STRUCT(MeshCacheModifierData);
SDNA_DEFAULT_DECL_STRUCT(MeshDeformModifierData);
SDNA_DEFAULT_DECL_STRUCT(MeshSeqCacheModifierData);
SDNA_DEFAULT_DECL_STRUCT(MirrorModifierData);
SDNA_DEFAULT_DECL_STRUCT(MultiresModifierData);
SDNA_DEFAULT_DECL_STRUCT(NormalEditModifierData);
SDNA_DEFAULT_DECL_STRUCT(OceanModifierData);
SDNA_DEFAULT_DECL_STRUCT(ParticleInstanceModifierData);
SDNA_DEFAULT_DECL_STRUCT(ParticleSystemModifierData);
SDNA_DEFAULT_DECL_STRUCT(RemeshModifierData);
SDNA_DEFAULT_DECL_STRUCT(ScrewModifierData);
/* Shape key modifier has no items. */
SDNA_DEFAULT_DECL_STRUCT(ShrinkwrapModifierData);
SDNA_DEFAULT_DECL_STRUCT(SimpleDeformModifierData);
SDNA_DEFAULT_DECL_STRUCT(NodesModifierData);
SDNA_DEFAULT_DECL_STRUCT(SkinModifierData);
SDNA_DEFAULT_DECL_STRUCT(SmoothModifierData);
/* Softbody modifier skipped for now. */
SDNA_DEFAULT_DECL_STRUCT(SolidifyModifierData);
SDNA_DEFAULT_DECL_STRUCT(SubsurfModifierData);
SDNA_DEFAULT_DECL_STRUCT(SurfaceModifierData);
SDNA_DEFAULT_DECL_STRUCT(SurfaceDeformModifierData);
SDNA_DEFAULT_DECL_STRUCT(TriangulateModifierData);
SDNA_DEFAULT_DECL_STRUCT(UVProjectModifierData);
SDNA_DEFAULT_DECL_STRUCT(UVWarpModifierData);
SDNA_DEFAULT_DECL_STRUCT(WarpModifierData);
SDNA_DEFAULT_DECL_STRUCT(WaveModifierData);
SDNA_DEFAULT_DECL_STRUCT(WeightedNormalModifierData);
SDNA_DEFAULT_DECL_STRUCT(WeightVGEditModifierData);
SDNA_DEFAULT_DECL_STRUCT(WeightVGMixModifierData);
SDNA_DEFAULT_DECL_STRUCT(WeightVGProximityModifierData);
SDNA_DEFAULT_DECL_STRUCT(WeldModifierData);
SDNA_DEFAULT_DECL_STRUCT(WireframeModifierData);
SDNA_DEFAULT_DECL_STRUCT(GreasePencilSubdivModifierData);
SDNA_DEFAULT_DECL_STRUCT(GreasePencilNoiseModifierData);
SDNA_DEFAULT_DECL_STRUCT(GreasePencilLengthModifierData);

/* Grease Pencil 3.0 modifiers. */
SDNA_DEFAULT_DECL_STRUCT(GreasePencilSmoothModifierData);

/* DNA_gpencil_modifier_defaults.h */
SDNA_DEFAULT_DECL_STRUCT(ArmatureGpencilModifierData);
SDNA_DEFAULT_DECL_STRUCT(ArrayGpencilModifierData);
SDNA_DEFAULT_DECL_STRUCT(BuildGpencilModifierData);
SDNA_DEFAULT_DECL_STRUCT(ColorGpencilModifierData);
SDNA_DEFAULT_DECL_STRUCT(HookGpencilModifierData);
SDNA_DEFAULT_DECL_STRUCT(LatticeGpencilModifierData);
SDNA_DEFAULT_DECL_STRUCT(MirrorGpencilModifierData);
SDNA_DEFAULT_DECL_STRUCT(MultiplyGpencilModifierData);
SDNA_DEFAULT_DECL_STRUCT(NoiseGpencilModifierData);
SDNA_DEFAULT_DECL_STRUCT(OffsetGpencilModifierData);
SDNA_DEFAULT_DECL_STRUCT(OpacityGpencilModifierData);
SDNA_DEFAULT_DECL_STRUCT(OutlineGpencilModifierData);
SDNA_DEFAULT_DECL_STRUCT(SimplifyGpencilModifierData);
SDNA_DEFAULT_DECL_STRUCT(SmoothGpencilModifierData);
SDNA_DEFAULT_DECL_STRUCT(SubdivGpencilModifierData);
SDNA_DEFAULT_DECL_STRUCT(TextureGpencilModifierData);
SDNA_DEFAULT_DECL_STRUCT(ThickGpencilModifierData);
SDNA_DEFAULT_DECL_STRUCT(TimeGpencilModifierData);
SDNA_DEFAULT_DECL_STRUCT(TimeGpencilModifierSegment);
SDNA_DEFAULT_DECL_STRUCT(TintGpencilModifierData);
SDNA_DEFAULT_DECL_STRUCT(WeightProxGpencilModifierData);
SDNA_DEFAULT_DECL_STRUCT(WeightAngleGpencilModifierData);
SDNA_DEFAULT_DECL_STRUCT(LineartGpencilModifierData);
SDNA_DEFAULT_DECL_STRUCT(LengthGpencilModifierData);
SDNA_DEFAULT_DECL_STRUCT(DashGpencilModifierData);
SDNA_DEFAULT_DECL_STRUCT(DashGpencilModifierSegment);
SDNA_DEFAULT_DECL_STRUCT(ShrinkwrapGpencilModifierData);
SDNA_DEFAULT_DECL_STRUCT(EnvelopeGpencilModifierData);
SDNA_DEFAULT_DECL_STRUCT(GreasePencilOpacityModifierData);
SDNA_DEFAULT_DECL_STRUCT(GreasePencilColorModifierData);
SDNA_DEFAULT_DECL_STRUCT(GreasePencilTintModifierData);
SDNA_DEFAULT_DECL_STRUCT(GreasePencilOffsetModifierData);
SDNA_DEFAULT_DECL_STRUCT(GreasePencilMirrorModifierData);
SDNA_DEFAULT_DECL_STRUCT(GreasePencilThickModifierData);
SDNA_DEFAULT_DECL_STRUCT(GreasePencilLatticeModifierData);
SDNA_DEFAULT_DECL_STRUCT(GreasePencilDashModifierSegment);
SDNA_DEFAULT_DECL_STRUCT(GreasePencilDashModifierData);
SDNA_DEFAULT_DECL_STRUCT(GreasePencilMultiModifierData);
SDNA_DEFAULT_DECL_STRUCT(GPWeightAngleModifierData);

#undef SDNA_DEFAULT_DECL_STRUCT

/* Reuse existing definitions. */
extern const UserDef U_default;
#define DNA_DEFAULT_UserDef U_default

extern const bTheme U_theme_default;
#define DNA_DEFAULT_bTheme U_theme_default

/**
 * Prevent assigning the wrong struct types since all elements in #DNA_default_table are `void *`.
 */
#if defined(__STDC_VERSION__) && (__STDC_VERSION__ >= 201112L)
#  define SDNA_TYPE_CHECKED(v, t) (&(v) + (_Generic((v), t: 0)))
#else
#  define SDNA_TYPE_CHECKED(v, t) (&(v))
#endif

#define SDNA_DEFAULT_DECL(struct_name) \
  [SDNA_TYPE_FROM_STRUCT(struct_name)] = SDNA_TYPE_CHECKED(DNA_DEFAULT_##struct_name, struct_name)

#define SDNA_DEFAULT_DECL_EX(struct_name, struct_path) \
  [SDNA_TYPE_FROM_STRUCT(struct_name)] = SDNA_TYPE_CHECKED(DNA_DEFAULT_##struct_path, struct_name)

/* NOTE: Keep headers sorted. */

const void *DNA_default_table[SDNA_TYPE_MAX] = {

    /* DNA_asset_defaults.h */
    SDNA_DEFAULT_DECL(AssetMetaData),
    SDNA_DEFAULT_DECL(AssetLibraryReference),

    /* DNA_armature_defaults.h */
    SDNA_DEFAULT_DECL(bArmature),

    /* DNA_brush_defaults.h */
    SDNA_DEFAULT_DECL(Brush),

    /* DNA_cachefile_defaults.h */
    SDNA_DEFAULT_DECL(CacheFile),

    /* DNA_camera_defaults.h */
    SDNA_DEFAULT_DECL(Camera),
    SDNA_DEFAULT_DECL_EX(CameraDOFSettings, Camera.dof),
    SDNA_DEFAULT_DECL_EX(CameraStereoSettings, Camera.stereo),

    /* DNA_collection_defaults.h */
    SDNA_DEFAULT_DECL(Collection),

    /* DNA_curve_defaults.h */
    SDNA_DEFAULT_DECL(Curve),

    /* DNA_fluid_defaults.h */
    SDNA_DEFAULT_DECL(FluidDomainSettings),
    SDNA_DEFAULT_DECL(FluidFlowSettings),
    SDNA_DEFAULT_DECL(FluidEffectorSettings),

    /* DNA_image_defaults.h */
    SDNA_DEFAULT_DECL(Image),

    /* DNA_curves_defaults.h */
    SDNA_DEFAULT_DECL(Curves),

    /* DNA_lattice_defaults.h */
    SDNA_DEFAULT_DECL(Lattice),

    /* DNA_light_defaults.h */
    SDNA_DEFAULT_DECL(Light),

    /* DNA_lightprobe_defaults.h */
    SDNA_DEFAULT_DECL(LightProbe),

    /* DNA_linestyle_defaults.h */
    SDNA_DEFAULT_DECL(FreestyleLineStyle),

    /* DNA_material_defaults.h */
    SDNA_DEFAULT_DECL(Material),

    /* DNA_mesh_defaults.h */
    SDNA_DEFAULT_DECL(Mesh),

    /* DNA_space_defaults.h */
    SDNA_DEFAULT_DECL(SpaceClip),
    SDNA_DEFAULT_DECL_EX(MaskSpaceInfo, SpaceClip.mask_info),

    /* DNA_meta_defaults.h */
    SDNA_DEFAULT_DECL(MetaBall),

    /* DNA_movieclip_defaults.h */
    SDNA_DEFAULT_DECL(MovieClip),
    SDNA_DEFAULT_DECL(MovieClipUser),
    SDNA_DEFAULT_DECL(MovieClipScopes),
    SDNA_DEFAULT_DECL_EX(MovieTrackingMarker, MovieClipScopes.undist_marker),

    /* DNA_object_defaults.h */
    SDNA_DEFAULT_DECL(Object),

    /* DNA_particle_defaults.h */
    SDNA_DEFAULT_DECL(ParticleSettings),

    /* DNA_pointcloud_defaults.h */
    SDNA_DEFAULT_DECL(PointCloud),

    /* DNA_scene_defaults.h */
    SDNA_DEFAULT_DECL(Scene),
    SDNA_DEFAULT_DECL_EX(RenderData, Scene.r),
    SDNA_DEFAULT_DECL_EX(ImageFormatData, Scene.r.im_format),
    SDNA_DEFAULT_DECL_EX(BakeData, Scene.r.bake),
    SDNA_DEFAULT_DECL_EX(FFMpegCodecData, Scene.r.ffcodecdata),
    SDNA_DEFAULT_DECL_EX(DisplaySafeAreas, Scene.safe_areas),
    SDNA_DEFAULT_DECL_EX(AudioData, Scene.audio),
    SDNA_DEFAULT_DECL_EX(PhysicsSettings, Scene.physics_settings),
    SDNA_DEFAULT_DECL_EX(SceneDisplay, Scene.display),
    SDNA_DEFAULT_DECL_EX(SceneEEVEE, Scene.eevee),

    SDNA_DEFAULT_DECL(ToolSettings),
    SDNA_DEFAULT_DECL_EX(CurvePaintSettings, ToolSettings.curve_paint_settings),
    SDNA_DEFAULT_DECL_EX(ImagePaintSettings, ToolSettings.imapaint),
    SDNA_DEFAULT_DECL_EX(UnifiedPaintSettings, ToolSettings.unified_paint_settings),
    SDNA_DEFAULT_DECL_EX(ParticleEditSettings, ToolSettings.particle),
    SDNA_DEFAULT_DECL_EX(ParticleBrushData, ToolSettings.particle.brush[0]),
    SDNA_DEFAULT_DECL_EX(MeshStatVis, ToolSettings.statvis),
    SDNA_DEFAULT_DECL_EX(GP_Sculpt_Settings, ToolSettings.gp_sculpt),
    SDNA_DEFAULT_DECL_EX(GP_Sculpt_Guide, ToolSettings.gp_sculpt.guide),

    SDNA_DEFAULT_DECL(Sculpt),

    /* DNA_speaker_defaults.h */
    SDNA_DEFAULT_DECL(Speaker),

    /* DNA_texture_defaults.h */
    SDNA_DEFAULT_DECL(Tex),
    SDNA_DEFAULT_DECL_EX(MTex, Brush.mtex),

    /* DNA_userdef_types.h */
    SDNA_DEFAULT_DECL(UserDef),
    SDNA_DEFAULT_DECL(bTheme),
    SDNA_DEFAULT_DECL_EX(UserDef_SpaceData, UserDef.space_data),
    SDNA_DEFAULT_DECL_EX(UserDef_FileSpaceData, UserDef.file_space_data),
    SDNA_DEFAULT_DECL_EX(WalkNavigation, UserDef.walk_navigation),
    SDNA_DEFAULT_DECL(bUserAssetLibrary),
    SDNA_DEFAULT_DECL(bUserExtensionRepo),

    /* DNA_view3d_defaults.h */
    SDNA_DEFAULT_DECL(View3D),
    SDNA_DEFAULT_DECL_EX(View3DOverlay, View3D.overlay),
    SDNA_DEFAULT_DECL_EX(View3DShading, View3D.shading),
    SDNA_DEFAULT_DECL_EX(View3DCursor, Scene.cursor),

    /* DNA_volume_defaults.h */
    SDNA_DEFAULT_DECL(Volume),

    /* DNA_world_defaults.h */
    SDNA_DEFAULT_DECL(World),

    /* DNA_modifier_defaults.h */
    SDNA_DEFAULT_DECL(ArmatureModifierData),
    SDNA_DEFAULT_DECL(ArrayModifierData),
    SDNA_DEFAULT_DECL(BevelModifierData),
    SDNA_DEFAULT_DECL(BooleanModifierData),
    SDNA_DEFAULT_DECL(BuildModifierData),
    SDNA_DEFAULT_DECL(CastModifierData),
    SDNA_DEFAULT_DECL(ClothSimSettings),
    SDNA_DEFAULT_DECL(ClothCollSettings),
    SDNA_DEFAULT_DECL(ClothModifierData),
    SDNA_DEFAULT_DECL(CollisionModifierData),
    SDNA_DEFAULT_DECL(CorrectiveSmoothModifierData),
    SDNA_DEFAULT_DECL(CurveModifierData),
    // SDNA_DEFAULT_DECL(DataTransferModifierData),
    SDNA_DEFAULT_DECL(DecimateModifierData),
    SDNA_DEFAULT_DECL(DisplaceModifierData),
    SDNA_DEFAULT_DECL(DynamicPaintModifierData),
    SDNA_DEFAULT_DECL(EdgeSplitModifierData),
    SDNA_DEFAULT_DECL(ExplodeModifierData),
    /* Fluid modifier skipped for now. */
    SDNA_DEFAULT_DECL(HookModifierData),
    SDNA_DEFAULT_DECL(LaplacianDeformModifierData),
    SDNA_DEFAULT_DECL(LaplacianSmoothModifierData),
    SDNA_DEFAULT_DECL(LatticeModifierData),
    SDNA_DEFAULT_DECL(MaskModifierData),
    SDNA_DEFAULT_DECL(MeshCacheModifierData),
    SDNA_DEFAULT_DECL(MeshDeformModifierData),
    SDNA_DEFAULT_DECL(MeshSeqCacheModifierData),
    SDNA_DEFAULT_DECL(MirrorModifierData),
    SDNA_DEFAULT_DECL(MultiresModifierData),
    SDNA_DEFAULT_DECL(NormalEditModifierData),
    SDNA_DEFAULT_DECL(OceanModifierData),
    SDNA_DEFAULT_DECL(ParticleInstanceModifierData),
    SDNA_DEFAULT_DECL(ParticleSystemModifierData),
    SDNA_DEFAULT_DECL(RemeshModifierData),
    SDNA_DEFAULT_DECL(ScrewModifierData),
    /* Shape key modifier has no items. */
    SDNA_DEFAULT_DECL(ShrinkwrapModifierData),
    SDNA_DEFAULT_DECL(SimpleDeformModifierData),
    SDNA_DEFAULT_DECL(NodesModifierData),
    SDNA_DEFAULT_DECL(SkinModifierData),
    SDNA_DEFAULT_DECL(SmoothModifierData),
    /* Softbody modifier skipped for now. */
    SDNA_DEFAULT_DECL(SolidifyModifierData),
    SDNA_DEFAULT_DECL(SubsurfModifierData),
    SDNA_DEFAULT_DECL(SurfaceModifierData),
    SDNA_DEFAULT_DECL(SurfaceDeformModifierData),
    SDNA_DEFAULT_DECL(TriangulateModifierData),
    SDNA_DEFAULT_DECL(UVProjectModifierData),
    SDNA_DEFAULT_DECL(UVWarpModifierData),
    SDNA_DEFAULT_DECL(WarpModifierData),
    SDNA_DEFAULT_DECL(WaveModifierData),
    SDNA_DEFAULT_DECL(WeightedNormalModifierData),
    SDNA_DEFAULT_DECL(WeightVGEditModifierData),
    SDNA_DEFAULT_DECL(WeightVGMixModifierData),
    SDNA_DEFAULT_DECL(WeightVGProximityModifierData),
    SDNA_DEFAULT_DECL(WeldModifierData),
    SDNA_DEFAULT_DECL(WireframeModifierData),
    SDNA_DEFAULT_DECL(GreasePencilSubdivModifierData),
    SDNA_DEFAULT_DECL(GreasePencilNoiseModifierData),
<<<<<<< HEAD
    SDNA_DEFAULT_DECL(GPWeightAngleModifierData),
=======
    SDNA_DEFAULT_DECL(GreasePencilLengthModifierData),
>>>>>>> 1bf6d8b0

    /* Grease Pencil 3.0 defaults. */
    SDNA_DEFAULT_DECL(GreasePencilSmoothModifierData),

    /* DNA_gpencil_modifier_defaults.h */
    SDNA_DEFAULT_DECL(ArmatureGpencilModifierData),
    SDNA_DEFAULT_DECL(ArrayGpencilModifierData),
    SDNA_DEFAULT_DECL(BuildGpencilModifierData),
    SDNA_DEFAULT_DECL(ColorGpencilModifierData),
    SDNA_DEFAULT_DECL(HookGpencilModifierData),
    SDNA_DEFAULT_DECL(LatticeGpencilModifierData),
    SDNA_DEFAULT_DECL(MirrorGpencilModifierData),
    SDNA_DEFAULT_DECL(MultiplyGpencilModifierData),
    SDNA_DEFAULT_DECL(NoiseGpencilModifierData),
    SDNA_DEFAULT_DECL(OffsetGpencilModifierData),
    SDNA_DEFAULT_DECL(OpacityGpencilModifierData),
    SDNA_DEFAULT_DECL(OutlineGpencilModifierData),
    SDNA_DEFAULT_DECL(SimplifyGpencilModifierData),
    SDNA_DEFAULT_DECL(SmoothGpencilModifierData),
    SDNA_DEFAULT_DECL(SubdivGpencilModifierData),
    SDNA_DEFAULT_DECL(TextureGpencilModifierData),
    SDNA_DEFAULT_DECL(ThickGpencilModifierData),
    SDNA_DEFAULT_DECL(TimeGpencilModifierData),
    SDNA_DEFAULT_DECL(TintGpencilModifierData),
    SDNA_DEFAULT_DECL(TimeGpencilModifierSegment),
    SDNA_DEFAULT_DECL(WeightAngleGpencilModifierData),
    SDNA_DEFAULT_DECL(WeightProxGpencilModifierData),
    SDNA_DEFAULT_DECL(LineartGpencilModifierData),
    SDNA_DEFAULT_DECL(LengthGpencilModifierData),
    SDNA_DEFAULT_DECL(DashGpencilModifierData),
    SDNA_DEFAULT_DECL(DashGpencilModifierSegment),
    SDNA_DEFAULT_DECL(ShrinkwrapGpencilModifierData),
    SDNA_DEFAULT_DECL(EnvelopeGpencilModifierData),
    SDNA_DEFAULT_DECL(GreasePencilOpacityModifierData),
    SDNA_DEFAULT_DECL(GreasePencilColorModifierData),
    SDNA_DEFAULT_DECL(GreasePencilTintModifierData),
    SDNA_DEFAULT_DECL(GreasePencilOffsetModifierData),
    SDNA_DEFAULT_DECL(GreasePencilMirrorModifierData),
    SDNA_DEFAULT_DECL(GreasePencilThickModifierData),
    SDNA_DEFAULT_DECL(GreasePencilLatticeModifierData),
    SDNA_DEFAULT_DECL(GreasePencilDashModifierSegment),
    SDNA_DEFAULT_DECL(GreasePencilDashModifierData),
    SDNA_DEFAULT_DECL(GreasePencilMultiModifierData),
};
#undef SDNA_DEFAULT_DECL
#undef SDNA_DEFAULT_DECL_EX

uint8_t *_DNA_struct_default_alloc_impl(const uint8_t *data_src,
                                        size_t size,
                                        const char *alloc_str)
{
  uint8_t *data_dst = MEM_mallocN(size, alloc_str);
  memcpy(data_dst, data_src, size);
  return data_dst;
}<|MERGE_RESOLUTION|>--- conflicted
+++ resolved
@@ -555,11 +555,8 @@
     SDNA_DEFAULT_DECL(WireframeModifierData),
     SDNA_DEFAULT_DECL(GreasePencilSubdivModifierData),
     SDNA_DEFAULT_DECL(GreasePencilNoiseModifierData),
-<<<<<<< HEAD
+    SDNA_DEFAULT_DECL(GreasePencilLengthModifierData),
     SDNA_DEFAULT_DECL(GPWeightAngleModifierData),
-=======
-    SDNA_DEFAULT_DECL(GreasePencilLengthModifierData),
->>>>>>> 1bf6d8b0
 
     /* Grease Pencil 3.0 defaults. */
     SDNA_DEFAULT_DECL(GreasePencilSmoothModifierData),
