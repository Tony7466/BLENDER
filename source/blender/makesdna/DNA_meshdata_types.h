--- conflicted
+++ resolved
@@ -434,55 +434,51 @@
 /** \name Deprecated Structs
  * \{ */
 
-/**
-<<<<<<< HEAD
+#ifdef DNA_DEPRECATED_ALLOW
+
+/**
+ * Deprecated mesh vertex data structure. Now stored with generic attributes.
+ */
+
+typedef struct MVert {
+  float co_legacy[3];
+  /**
+   * Deprecated flag for storing hide status and selection, which are now stored in separate
+   * generic attributes. Kept for file read and write.
+   */
+  char flag_legacy;
+  /**
+   * Deprecated bevel weight storage, now located in #CD_BWEIGHT, except for file read and write.
+   */
+  char bweight_legacy;
+  char _pad[2];
+} MVert;
+
+/** #MVert.flag */
+enum {
+  /** Deprecated selection status. Now stored in ".select_vert" attribute. */
+  /*  SELECT = (1 << 0), */
+  /** Deprecated hide status. Now stored in ".hide_vert" attribute. */
+  ME_HIDE = (1 << 4),
+};
+
+/**
  * Mesh Face Corners.
  * Deprecated storage for the vertex of a face corner and the following edge.
  * Replaced by the "corner_verts" and "corner_edges" arrays.
  */
-#ifdef DNA_DEPRECATED_ALLOW
 typedef struct MLoop {
   /** Vertex index. */
   unsigned int v;
   /** Edge index into an #MEdge array. */
   unsigned int e;
 } MLoop;
+
 #endif
 
 /**
  * Used in Blender pre 2.63, See #Mesh::corner_verts(), #MPoly for face data stored in the blend
  * file. Use for reading old files and in a handful of cases which should be removed eventually.
-=======
- * Deprecated mesh vertex data structure. Now stored with generic attributes.
- */
-#ifdef DNA_DEPRECATED_ALLOW
-typedef struct MVert {
-  float co_legacy[3];
-  /**
-   * Deprecated flag for storing hide status and selection, which are now stored in separate
-   * generic attributes. Kept for file read and write.
-   */
-  char flag_legacy;
-  /**
-   * Deprecated bevel weight storage, now located in #CD_BWEIGHT, except for file read and write.
-   */
-  char bweight_legacy;
-  char _pad[2];
-} MVert;
-
-/** #MVert.flag */
-enum {
-  /** Deprecated selection status. Now stored in ".select_vert" attribute. */
-  /*  SELECT = (1 << 0), */
-  /** Deprecated hide status. Now stored in ".hide_vert" attribute. */
-  ME_HIDE = (1 << 4),
-};
-#endif
-
-/**
- * Used in Blender pre 2.63, See #MLoop, #MPoly for face data stored in the blend file.
- * Use for reading old files and in a handful of cases which should be removed eventually.
->>>>>>> b0b60df3
  */
 typedef struct MFace {
   unsigned int v1, v2, v3, v4;
