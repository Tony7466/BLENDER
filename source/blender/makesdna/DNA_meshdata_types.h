--- conflicted
+++ resolved
@@ -49,14 +49,19 @@
  * - Physics/collision detection.
  *
  * A mesh's triangulation data is generally accessed via #Mesh::looptris(), which uses a cache that
-<<<<<<< HEAD
- * is lazily calculated from faces, corner vert, and position arrays. In rare cases its calculated
- * directly, with #bke::mesh::looptris_calc. When this underlying data changes, the array is
- * recalculated; there is no extra attempt to maintain the validity over time.
+ * is lazily calculated from faces, corner vert, and position arrays. In rare cases it is
+ * calculated directly too, with #bke::mesh::looptris_calc. When the underlying mesh data changes,
+ * the array is recalculated from scratch; there is no extra attempt to maintain the validity over
+ * time.
+ *
+ * #MLoopTri is stored in an array, where each faces's triangles are stored contiguously.
+ * The number of triangles for each polygon is guaranteed to be the corner count - 2, even for
+ * degenerate geometry (see #bke::mesh::face_triangles_num).
  *
  * Storing corner indices (instead of vertex indices) gives more flexibility for accessing mesh
  * data stored per-corner, though it does often add an extra level of indirection. The index of the
- * corresponding face is stored in a separate array, accessed with #Mesh::looptri_faces().
+ * corresponding face for each triangle is stored in a separate array, accessed with
+ * #Mesh::looptri_faces().
  *
  * Examples:
  * \code{.cc}
@@ -73,46 +78,7 @@
  *   uv_map[tri.tri[1]],
  *   uv_map[tri.tri[2]],
  * };
- * \endcode
- *
- * #MLoopTri is stored in an array, where each faces's triangles are stored contiguously.
- * The number of triangles for each polygon is guaranteed to be the corner count - 2, even for
- * degenerate geometry (see #bke::mesh::face_triangles_num).
- *
- * It's also possible to perform a reverse lookup (find all triangles for any given face): *
- * \code{.cc}
-=======
- * is lazily calculated from faces, corner vert, and position arrays. In rare cases it is
- * calculated directly too, with #bke::mesh::looptris_calc. When the underlying mesh data changes,
- * the array is recalculated from scratch; there is no extra attempt to maintain the validity over
- * time.
- *
- * #MLoopTri is stored in an array, where each faces's triangles are stored contiguously.
- * The number of triangles for each polygon is guaranteed to be the corner count - 2, even for
- * degenerate geometry (see #bke::mesh::face_triangles_num).
- *
- * Storing corner indices (instead of vertex indices) gives more flexibility for accessing mesh
- * data stored per-corner, though it does often add an extra level of indirection. The index of the
- * corresponding face for each triangle is stored in a separate array, accessed with
- * #Mesh::looptri_faces().
- *
- * Examples:
- * \code{.cc}
- * // Access vertex locations.
- * std::array<float3, 3> tri_positions{
- *   positions[corner_verts[tri.tri[0]]],
- *   positions[corner_verts[tri.tri[1]]],
- *   positions[corner_verts[tri.tri[2]]],
- * };
- *
- * // Access UV coordinates (works for all face corner data, vertex colors... etc).
- * std::array<float2, 3> tri_uvs{
- *   uv_map[tri.tri[0]],
- *   uv_map[tri.tri[1]],
- *   uv_map[tri.tri[2]],
- * };
- *
->>>>>>> 249c8b0e
+ *
  * // Access all triangles in a given face.
  * const IndexRange face = faces[i];
  * const Span<MLoopTri> face_tris = looptris.slice(poly_to_tri_count(i, face.start()),
@@ -121,11 +87,7 @@
  *
  * It may also be useful to check whether or not two vertices of a triangle form an edge in the
  * underlying mesh. See #bke::mesh::looptri_get_real_edges for a utility that does this. Note that
-<<<<<<< HEAD
- * a #MLoopTri may be in the middle of an ngon and not reference **any** edges.
-=======
  * a #MLoopTri may be in the middle of an ngon and not reference **any** real edges.
->>>>>>> 249c8b0e
  */
 typedef struct MLoopTri {
   unsigned int tri[3];
