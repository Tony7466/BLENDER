/* SPDX-FileCopyrightText: 2023 Blender Authors
 *
 * SPDX-License-Identifier: GPL-2.0-or-later */

/** \file
 * \ingroup DNA
 */

#pragma once

#include "BLI_utildefines.h"

#include "DNA_defs.h"
#include "DNA_listBase.h"
#include "DNA_session_uid_types.h"

#ifdef __cplusplus
#  include "BLI_span.hh"

namespace blender {
struct NodesModifierRuntime;
}
using NodesModifierRuntimeHandle = blender::NodesModifierRuntime;
#else
typedef struct NodesModifierRuntimeHandle NodesModifierRuntimeHandle;
#endif

/* WARNING ALERT! TYPEDEF VALUES ARE WRITTEN IN FILES! SO DO NOT CHANGE!
 * (ONLY ADD NEW ITEMS AT THE END)
 */

struct Mesh;

typedef enum ModifierType {
  eModifierType_None = 0,
  eModifierType_Subsurf = 1,
  eModifierType_Lattice = 2,
  eModifierType_Curve = 3,
  eModifierType_Build = 4,
  eModifierType_Mirror = 5,
  eModifierType_Decimate = 6,
  eModifierType_Wave = 7,
  eModifierType_Armature = 8,
  eModifierType_Hook = 9,
  eModifierType_Softbody = 10,
  eModifierType_Boolean = 11,
  eModifierType_Array = 12,
  eModifierType_EdgeSplit = 13,
  eModifierType_Displace = 14,
  eModifierType_UVProject = 15,
  eModifierType_Smooth = 16,
  eModifierType_Cast = 17,
  eModifierType_MeshDeform = 18,
  eModifierType_ParticleSystem = 19,
  eModifierType_ParticleInstance = 20,
  eModifierType_Explode = 21,
  eModifierType_Cloth = 22,
  eModifierType_Collision = 23,
  eModifierType_Bevel = 24,
  eModifierType_Shrinkwrap = 25,
  eModifierType_Fluidsim = 26,
  eModifierType_Mask = 27,
  eModifierType_SimpleDeform = 28,
  eModifierType_Multires = 29,
  eModifierType_Surface = 30,
#ifdef DNA_DEPRECATED_ALLOW
  eModifierType_Smoke = 31,
#endif
  eModifierType_ShapeKey = 32,
  eModifierType_Solidify = 33,
  eModifierType_Screw = 34,
  eModifierType_Warp = 35,
  eModifierType_WeightVGEdit = 36,
  eModifierType_WeightVGMix = 37,
  eModifierType_WeightVGProximity = 38,
  eModifierType_Ocean = 39,
  eModifierType_DynamicPaint = 40,
  eModifierType_Remesh = 41,
  eModifierType_Skin = 42,
  eModifierType_LaplacianSmooth = 43,
  eModifierType_Triangulate = 44,
  eModifierType_UVWarp = 45,
  eModifierType_MeshCache = 46,
  eModifierType_LaplacianDeform = 47,
  eModifierType_Wireframe = 48,
  eModifierType_DataTransfer = 49,
  eModifierType_NormalEdit = 50,
  eModifierType_CorrectiveSmooth = 51,
  eModifierType_MeshSequenceCache = 52,
  eModifierType_SurfaceDeform = 53,
  eModifierType_WeightedNormal = 54,
  eModifierType_Weld = 55,
  eModifierType_Fluid = 56,
  eModifierType_Nodes = 57,
  eModifierType_MeshToVolume = 58,
  eModifierType_VolumeDisplace = 59,
  eModifierType_VolumeToMesh = 60,
  eModifierType_GreasePencilOpacity = 61,
  eModifierType_GreasePencilSubdiv = 62,
  eModifierType_GreasePencilColor = 63,
  eModifierType_GreasePencilTint = 64,
  eModifierType_GreasePencilSmooth = 65,
  eModifierType_GreasePencilOffset = 66,
  eModifierType_GreasePencilNoise = 67,
  eModifierType_GreasePencilMirror = 68,
  eModifierType_GreasePencilThickness = 69,
<<<<<<< HEAD
  eModifierType_GreasePencilLength = 70,
=======
  eModifierType_GreasePencilLattice = 70,
  eModifierType_GreasePencilDash = 71,
>>>>>>> 43996a54
  NUM_MODIFIER_TYPES,
} ModifierType;

typedef enum ModifierMode {
  eModifierMode_Realtime = (1 << 0),
  eModifierMode_Render = (1 << 1),
  eModifierMode_Editmode = (1 << 2),
  eModifierMode_OnCage = (1 << 3),
#ifdef DNA_DEPRECATED_ALLOW
  /** Old modifier box expansion, just for versioning. */
  eModifierMode_Expanded_DEPRECATED = (1 << 4),
#endif
  eModifierMode_Virtual = (1 << 5),
  eModifierMode_ApplyOnSpline = (1 << 6),
  eModifierMode_DisableTemporary = (1u << 31),
} ModifierMode;
ENUM_OPERATORS(ModifierMode, eModifierMode_DisableTemporary);

typedef struct ModifierData {
  struct ModifierData *next, *prev;

  int type, mode;
  /** Time in seconds that the modifier took to evaluate. This is only set on evaluated objects. */
  float execution_time;
  short flag;
  /** An "expand" bit for each of the modifier's (sub)panels (#uiPanelDataExpansion). */
  short ui_expand_flag;
  /**
   * Bits that can be used for open-states of layout panels in the modifier. This can replace
   * `ui_expand_flag` once all modifiers use layout panels. Currently, trying to reuse the same
   * flags is problematic, because the bits in `ui_expand_flag` are mapped to panels automatically
   * and easily conflict with the explicit mapping of bits to panels here.
   */
  uint16_t layout_panel_open_flag;
  char _pad[2];
  /**
   * Uniquely identifies the modifier within the object. This identifier is stable across Blender
   * sessions. Modifiers on the original and corresponding evaluated object have matching
   * identifiers. The identifier stays the same if the modifier is renamed or moved in the modifier
   * stack.
   *
   * A valid identifier is non-negative (>= 1). Modifiers that are currently not on an object may
   * have invalid identifiers. It has to be initialized with #BKE_modifiers_persistent_uid_init
   * when it is added to an object.
   */
  int persistent_uid;
  /** MAX_NAME. */
  char name[64];

  char *error;

  /** Runtime field which contains runtime data which is specific to a modifier type. */
  void *runtime;
} ModifierData;

typedef enum {
  /** This modifier has been inserted in local override, and hence can be fully edited. */
  eModifierFlag_OverrideLibrary_Local = (1 << 0),
  /** This modifier does not own its caches, but instead shares them with another modifier. */
  eModifierFlag_SharedCaches = (1 << 1),
  /**
   * This modifier is the object's active modifier. Used for context in the node editor.
   * Only one modifier on an object should have this flag set.
   */
  eModifierFlag_Active = (1 << 2),
  /**
   * Only set on modifiers in evaluated objects. The flag indicates that the user modified inputs
   * to the modifier which might invalidate simulation caches.
   */
  eModifierFlag_UserModified = (1 << 3),
} ModifierFlag;

/**
 * \note Not a real modifier.
 */
typedef struct MappingInfoModifierData {
  ModifierData modifier;

  struct Tex *texture;
  struct Object *map_object;
  char map_bone[64];
  /** MAX_CUSTOMDATA_LAYER_NAME. */
  char uvlayer_name[68];
  char _pad1[4];
  int uvlayer_tmp;
  int texmapping;
} MappingInfoModifierData;

typedef enum {
  eSubsurfModifierFlag_Incremental = (1 << 0),
  eSubsurfModifierFlag_DebugIncr = (1 << 1),
  eSubsurfModifierFlag_ControlEdges = (1 << 2),
  /* DEPRECATED, ONLY USED FOR DO-VERSIONS */
  eSubsurfModifierFlag_SubsurfUv_DEPRECATED = (1 << 3),
  eSubsurfModifierFlag_UseCrease = (1 << 4),
  eSubsurfModifierFlag_UseCustomNormals = (1 << 5),
  eSubsurfModifierFlag_UseRecursiveSubdivision = (1 << 6),
} SubsurfModifierFlag;

typedef enum {
  SUBSURF_TYPE_CATMULL_CLARK = 0,
  SUBSURF_TYPE_SIMPLE = 1,
} eSubsurfModifierType;

typedef enum {
  SUBSURF_UV_SMOOTH_NONE = 0,
  SUBSURF_UV_SMOOTH_PRESERVE_CORNERS = 1,
  SUBSURF_UV_SMOOTH_PRESERVE_CORNERS_AND_JUNCTIONS = 2,
  SUBSURF_UV_SMOOTH_PRESERVE_CORNERS_JUNCTIONS_AND_CONCAVE = 3,
  SUBSURF_UV_SMOOTH_PRESERVE_BOUNDARIES = 4,
  SUBSURF_UV_SMOOTH_ALL = 5,
} eSubsurfUVSmooth;

typedef enum {
  SUBSURF_BOUNDARY_SMOOTH_ALL = 0,
  SUBSURF_BOUNDARY_SMOOTH_PRESERVE_CORNERS = 1,
} eSubsurfBoundarySmooth;

typedef struct SubsurfModifierData {
  ModifierData modifier;

  short subdivType, levels, renderLevels, flags;
  short uv_smooth;
  short quality;
  short boundary_smooth;
  char _pad[2];

  /* TODO(sergey): Get rid of those with the old CCG subdivision code. */
  void *emCache, *mCache;
} SubsurfModifierData;

typedef struct LatticeModifierData {
  ModifierData modifier;

  struct Object *object;
  /** Optional vertex-group name, #MAX_VGROUP_NAME. */
  char name[64];
  float strength;
  short flag;
  char _pad[2];
  void *_pad1;
} LatticeModifierData;

/** #LatticeModifierData.flag */
enum {
  MOD_LATTICE_INVERT_VGROUP = (1 << 0),
};

typedef struct CurveModifierData {
  ModifierData modifier;

  struct Object *object;
  /** Optional vertex-group name, #MAX_VGROUP_NAME. */
  char name[64];
  /** Axis along which curve deforms. */
  short defaxis;
  short flag;
  char _pad[4];
  void *_pad1;
} CurveModifierData;

/** #CurveModifierData.flag */
enum {
  MOD_CURVE_INVERT_VGROUP = (1 << 0),
};

/** #CurveModifierData.defaxis */
enum {
  MOD_CURVE_POSX = 1,
  MOD_CURVE_POSY = 2,
  MOD_CURVE_POSZ = 3,
  MOD_CURVE_NEGX = 4,
  MOD_CURVE_NEGY = 5,
  MOD_CURVE_NEGZ = 6,
};

typedef struct BuildModifierData {
  ModifierData modifier;

  float start, length;
  short flag;

  /** (bool) whether order of vertices is randomized - legacy files (for readfile conversion). */
  short randomize;
  /** (int) random seed. */
  int seed;
} BuildModifierData;

/** #BuildModifierData.flag */
enum {
  /** order of vertices is randomized */
  MOD_BUILD_FLAG_RANDOMIZE = (1 << 0),
  /** frame range is reversed, resulting in a deconstruction effect */
  MOD_BUILD_FLAG_REVERSE = (1 << 1),
};

/** Mask Modifier. */
typedef struct MaskModifierData {
  ModifierData modifier;

  /** Armature to use to in place of hardcoded vgroup. */
  struct Object *ob_arm;
  /** Name of vertex group to use to mask, #MAX_VGROUP_NAME. */
  char vgroup[64];

  /** Using armature or hardcoded vgroup. */
  short mode;
  /** Flags for various things. */
  short flag;
  float threshold;
  void *_pad1;
} MaskModifierData;

/** #MaskModifierData.mode */
enum {
  MOD_MASK_MODE_VGROUP = 0,
  MOD_MASK_MODE_ARM = 1,
};

/** #MaskModifierData.flag */
enum {
  MOD_MASK_INV = (1 << 0),
  MOD_MASK_SMOOTH = (1 << 1),
};

typedef struct ArrayModifierData {
  ModifierData modifier;

  /** The object with which to cap the start of the array. */
  struct Object *start_cap;
  /** The object with which to cap the end of the array. */
  struct Object *end_cap;
  /** The curve object to use for #MOD_ARR_FITCURVE. */
  struct Object *curve_ob;
  /** The object to use for object offset. */
  struct Object *offset_ob;
  /**
   * A constant duplicate offset;
   * 1 means the duplicates are 1 unit apart.
   */
  float offset[3];
  /**
   * A scaled factor for duplicate offsets;
   * 1 means the duplicates are 1 object-width apart.
   */
  float scale[3];
  /** The length over which to distribute the duplicates. */
  float length;
  /** The limit below which to merge vertices in adjacent duplicates. */
  float merge_dist;
  /**
   * Determines how duplicate count is calculated; one of:
   * - #MOD_ARR_FIXEDCOUNT -> fixed.
   * - #MOD_ARR_FITLENGTH  -> calculated to fit a set length.
   * - #MOD_ARR_FITCURVE   -> calculated to fit the length of a Curve object.
   */
  int fit_type;
  /**
   * Flags specifying how total offset is calculated; binary OR of:
   * - #MOD_ARR_OFF_CONST    -> total offset += offset.
   * - #MOD_ARR_OFF_RELATIVE -> total offset += relative * object width.
   * - #MOD_ARR_OFF_OBJ      -> total offset += offset_ob's matrix.
   * Total offset is the sum of the individual enabled offsets.
   */
  int offset_type;
  /**
   * General flags:
   * #MOD_ARR_MERGE -> merge vertices in adjacent duplicates.
   */
  int flags;
  /** The number of duplicates to generate for #MOD_ARR_FIXEDCOUNT. */
  int count;
  float uv_offset[2];
} ArrayModifierData;

/** #ArrayModifierData.fit_type */
enum {
  MOD_ARR_FIXEDCOUNT = 0,
  MOD_ARR_FITLENGTH = 1,
  MOD_ARR_FITCURVE = 2,
};

/** #ArrayModifierData.offset_type */
enum {
  MOD_ARR_OFF_CONST = (1 << 0),
  MOD_ARR_OFF_RELATIVE = (1 << 1),
  MOD_ARR_OFF_OBJ = (1 << 2),
};

/** #ArrayModifierData.flags */
enum {
  MOD_ARR_MERGE = (1 << 0),
  MOD_ARR_MERGEFINAL = (1 << 1),
};

typedef struct MirrorModifierData {
  ModifierData modifier;

  /** Deprecated, use flag instead. */
  short axis DNA_DEPRECATED;
  short flag;
  float tolerance;
  float bisect_threshold;

  /** Mirror modifier used to merge the old vertex into its new copy, which would break code
   * relying on access to the original geometry vertices. However, modifying this behavior to the
   * correct one (i.e. merging the copy vertices into their original sources) has several potential
   * effects on other modifiers and tools, so we need to keep that incorrect behavior for existing
   * modifiers, and only use the new correct one for new modifiers. */
  uint8_t use_correct_order_on_merge;

  char _pad[3];
  float uv_offset[2];
  float uv_offset_copy[2];
  struct Object *mirror_ob;
  void *_pad1;
} MirrorModifierData;

/** #MirrorModifierData.flag */
enum {
  MOD_MIR_CLIPPING = (1 << 0),
  MOD_MIR_MIRROR_U = (1 << 1),
  MOD_MIR_MIRROR_V = (1 << 2),
  MOD_MIR_AXIS_X = (1 << 3),
  MOD_MIR_AXIS_Y = (1 << 4),
  MOD_MIR_AXIS_Z = (1 << 5),
  MOD_MIR_VGROUP = (1 << 6),
  MOD_MIR_NO_MERGE = (1 << 7),
  MOD_MIR_BISECT_AXIS_X = (1 << 8),
  MOD_MIR_BISECT_AXIS_Y = (1 << 9),
  MOD_MIR_BISECT_AXIS_Z = (1 << 10),
  MOD_MIR_BISECT_FLIP_AXIS_X = (1 << 11),
  MOD_MIR_BISECT_FLIP_AXIS_Y = (1 << 12),
  MOD_MIR_BISECT_FLIP_AXIS_Z = (1 << 13),
  MOD_MIR_MIRROR_UDIM = (1 << 14),
};

typedef struct EdgeSplitModifierData {
  ModifierData modifier;

  /** Angle above which edges should be split. */
  float split_angle;
  int flags;
} EdgeSplitModifierData;

/** #EdgeSplitModifierData.flags */
enum {
  MOD_EDGESPLIT_FROMANGLE = (1 << 1),
  MOD_EDGESPLIT_FROMFLAG = (1 << 2),
};

typedef struct BevelModifierData {
  ModifierData modifier;

  /** The "raw" bevel value (distance/amount to bevel). */
  float value;
  /** The resolution (as originally coded, it is the number of recursive bevels). */
  int res;
  /** General option flags. */
  short flags;
  /** Used to interpret the bevel value. */
  short val_flags;
  /** For the type and how we build the bevel's profile. */
  short profile_type;
  /** Flags to tell the tool how to limit the bevel. */
  short lim_flags;
  /** Flags to direct how edge weights are applied to verts. */
  short e_flags;
  /** Material index if >= 0, else material inherited from surrounding faces. */
  short mat;
  short edge_flags;
  short face_str_mode;
  /** Patterns to use for mitering non-reflex and reflex miter edges */
  short miter_inner;
  short miter_outer;
  /** The method to use for creating >2-way intersections */
  short vmesh_method;
  /** Whether to affect vertices or edges. */
  char affect_type;
  char _pad;
  /** Controls profile shape (0->1, .5 is round). */
  float profile;
  /** if the MOD_BEVEL_ANGLE is set,
   * this will be how "sharp" an edge must be before it gets beveled */
  float bevel_angle;
  float spread;
  /** if the MOD_BEVEL_VWEIGHT option is set,
   * this will be the name of the vert group, #MAX_VGROUP_NAME */
  char defgrp_name[64];

  char _pad1[4];
  /** Curve info for the custom profile */
  struct CurveProfile *custom_profile;

  void *_pad2;
} BevelModifierData;

/** #BevelModifierData.flags and BevelModifierData.lim_flags */
enum {
#ifdef DNA_DEPRECATED_ALLOW
  MOD_BEVEL_VERT_DEPRECATED = (1 << 1),
#endif
  MOD_BEVEL_INVERT_VGROUP = (1 << 2),
  MOD_BEVEL_ANGLE = (1 << 3),
  MOD_BEVEL_WEIGHT = (1 << 4),
  MOD_BEVEL_VGROUP = (1 << 5),
/* unused                  = (1 << 6), */
#ifdef DNA_DEPRECATED_ALLOW
  MOD_BEVEL_CUSTOM_PROFILE_DEPRECATED = (1 << 7),
#endif
  /* unused                  = (1 << 8), */
  /* unused                  = (1 << 9), */
  /* unused                  = (1 << 10), */
  /* unused                  = (1 << 11), */
  /* unused                  = (1 << 12), */
  MOD_BEVEL_OVERLAP_OK = (1 << 13),
  MOD_BEVEL_EVEN_WIDTHS = (1 << 14),
  MOD_BEVEL_HARDEN_NORMALS = (1 << 15),
};

/** #BevelModifierData.val_flags (not used as flags any more) */
enum {
  MOD_BEVEL_AMT_OFFSET = 0,
  MOD_BEVEL_AMT_WIDTH = 1,
  MOD_BEVEL_AMT_DEPTH = 2,
  MOD_BEVEL_AMT_PERCENT = 3,
  MOD_BEVEL_AMT_ABSOLUTE = 4,
};

/** #BevelModifierData.profile_type */
enum {
  MOD_BEVEL_PROFILE_SUPERELLIPSE = 0,
  MOD_BEVEL_PROFILE_CUSTOM = 1,
};

/** #BevelModifierData.edge_flags */
enum {
  MOD_BEVEL_MARK_SEAM = (1 << 0),
  MOD_BEVEL_MARK_SHARP = (1 << 1),
};

/** #BevelModifierData.face_str_mode */
enum {
  MOD_BEVEL_FACE_STRENGTH_NONE = 0,
  MOD_BEVEL_FACE_STRENGTH_NEW = 1,
  MOD_BEVEL_FACE_STRENGTH_AFFECTED = 2,
  MOD_BEVEL_FACE_STRENGTH_ALL = 3,
};

/** #BevelModifier.miter_inner & #BevelModifier.miter_outer */
enum {
  MOD_BEVEL_MITER_SHARP = 0,
  MOD_BEVEL_MITER_PATCH = 1,
  MOD_BEVEL_MITER_ARC = 2,
};

/** #BevelModifier.vmesh_method */
enum {
  MOD_BEVEL_VMESH_ADJ = 0,
  MOD_BEVEL_VMESH_CUTOFF = 1,
};

/** #BevelModifier.affect_type */
enum {
  MOD_BEVEL_AFFECT_VERTICES = 0,
  MOD_BEVEL_AFFECT_EDGES = 1,
};

typedef struct FluidModifierData {
  ModifierData modifier;

  struct FluidDomainSettings *domain;
  /** Inflow, outflow, smoke objects. */
  struct FluidFlowSettings *flow;
  /** Effector objects (collision, guiding). */
  struct FluidEffectorSettings *effector;
  float time;
  /** Domain, inflow, outflow, .... */
  int type;
  void *_pad1;
} FluidModifierData;

/** #FluidModifierData.type */
enum {
  MOD_FLUID_TYPE_DOMAIN = (1 << 0),
  MOD_FLUID_TYPE_FLOW = (1 << 1),
  MOD_FLUID_TYPE_EFFEC = (1 << 2),
};

typedef struct DisplaceModifierData {
  ModifierData modifier;

  /* Keep in sync with #MappingInfoModifierData. */

  struct Tex *texture;
  struct Object *map_object;
  char map_bone[64];
  /** MAX_CUSTOMDATA_LAYER_NAME. */
  char uvlayer_name[68];
  char _pad1[4];
  int uvlayer_tmp;
  int texmapping;
  /* end MappingInfoModifierData */

  float strength;
  int direction;
  /** #MAX_VGROUP_NAME. */
  char defgrp_name[64];
  float midlevel;
  int space;
  short flag;
  char _pad2[6];
} DisplaceModifierData;

/** #DisplaceModifierData.flag */
enum {
  MOD_DISP_INVERT_VGROUP = (1 << 0),
};

/** #DisplaceModifierData.direction */
enum {
  MOD_DISP_DIR_X = 0,
  MOD_DISP_DIR_Y = 1,
  MOD_DISP_DIR_Z = 2,
  MOD_DISP_DIR_NOR = 3,
  MOD_DISP_DIR_RGB_XYZ = 4,
  MOD_DISP_DIR_CLNOR = 5,
};

/** #DisplaceModifierData.texmapping */
enum {
  MOD_DISP_MAP_LOCAL = 0,
  MOD_DISP_MAP_GLOBAL = 1,
  MOD_DISP_MAP_OBJECT = 2,
  MOD_DISP_MAP_UV = 3,
};

/** #DisplaceModifierData.space */
enum {
  MOD_DISP_SPACE_LOCAL = 0,
  MOD_DISP_SPACE_GLOBAL = 1,
};

typedef struct UVProjectModifierData {
  ModifierData modifier;
  /**
   * The objects which do the projecting.
   * \note 10=MOD_UVPROJECT_MAXPROJECTORS.
   */
  struct Object *projectors[10];
  char _pad2[4];
  int projectors_num;
  float aspectx, aspecty;
  float scalex, scaley;
  /** MAX_CUSTOMDATA_LAYER_NAME. */
  char uvlayer_name[68];
  int uvlayer_tmp;
} UVProjectModifierData;

#define MOD_UVPROJECT_MAXPROJECTORS 10

typedef struct DecimateModifierData {
  ModifierData modifier;

  /** (mode == MOD_DECIM_MODE_COLLAPSE). */
  float percent;
  /** (mode == MOD_DECIM_MODE_UNSUBDIV). */
  short iter;
  /** (mode == MOD_DECIM_MODE_DISSOLVE). */
  char delimit;
  /** (mode == MOD_DECIM_MODE_COLLAPSE). */
  char symmetry_axis;
  /** (mode == MOD_DECIM_MODE_DISSOLVE). */
  float angle;

  /** #MAX_VGROUP_NAME. */
  char defgrp_name[64];
  float defgrp_factor;
  short flag, mode;

  /** runtime only. */
  int face_count;
} DecimateModifierData;

enum {
  MOD_DECIM_FLAG_INVERT_VGROUP = (1 << 0),
  /** For collapse only. don't convert triangle pairs back to quads. */
  MOD_DECIM_FLAG_TRIANGULATE = (1 << 1),
  /** for dissolve only. collapse all verts between 2 faces */
  MOD_DECIM_FLAG_ALL_BOUNDARY_VERTS = (1 << 2),
  MOD_DECIM_FLAG_SYMMETRY = (1 << 3),
};

enum {
  MOD_DECIM_MODE_COLLAPSE = 0,
  MOD_DECIM_MODE_UNSUBDIV = 1,
  /** called planar in the UI */
  MOD_DECIM_MODE_DISSOLVE = 2,
};

typedef struct SmoothModifierData {
  ModifierData modifier;
  float fac;
  /** #MAX_VGROUP_NAME. */
  char defgrp_name[64];
  short flag, repeat;

} SmoothModifierData;

/** #SmoothModifierData.flag */
enum {
  MOD_SMOOTH_INVERT_VGROUP = (1 << 0),
  MOD_SMOOTH_X = (1 << 1),
  MOD_SMOOTH_Y = (1 << 2),
  MOD_SMOOTH_Z = (1 << 3),
};

typedef struct CastModifierData {
  ModifierData modifier;

  struct Object *object;
  float fac;
  float radius;
  float size;
  /** #MAX_VGROUP_NAME. */
  char defgrp_name[64];
  short flag;
  /** Cast modifier projection type. */
  short type;
  void *_pad1;
} CastModifierData;

/** #CastModifierData.flag */
enum {
  /* And what bout (1 << 0) flag? ;) */
  MOD_CAST_INVERT_VGROUP = (1 << 0),
  MOD_CAST_X = (1 << 1),
  MOD_CAST_Y = (1 << 2),
  MOD_CAST_Z = (1 << 3),
  MOD_CAST_USE_OB_TRANSFORM = (1 << 4),
  MOD_CAST_SIZE_FROM_RADIUS = (1 << 5),
};

/** #CastModifierData.type */
enum {
  MOD_CAST_TYPE_SPHERE = 0,
  MOD_CAST_TYPE_CYLINDER = 1,
  MOD_CAST_TYPE_CUBOID = 2,
};

typedef struct WaveModifierData {
  ModifierData modifier;

  /* Keep in sync with #MappingInfoModifierData. */

  struct Tex *texture;
  struct Object *map_object;
  char map_bone[64];
  /** MAX_CUSTOMDATA_LAYER_NAME. */
  char uvlayer_name[68];
  char _pad1[4];
  int uvlayer_tmp;
  int texmapping;
  /* End MappingInfoModifierData. */

  struct Object *objectcenter;
  /** #MAX_VGROUP_NAME. */
  char defgrp_name[64];

  short flag;
  char _pad2[2];

  float startx, starty, height, width;
  float narrow, speed, damp, falloff;

  float timeoffs, lifetime;
  char _pad3[4];
  void *_pad4;
} WaveModifierData;

/** #WaveModifierData.flag */
enum {
  MOD_WAVE_INVERT_VGROUP = (1 << 0),
  MOD_WAVE_X = (1 << 1),
  MOD_WAVE_Y = (1 << 2),
  MOD_WAVE_CYCL = (1 << 3),
  MOD_WAVE_NORM = (1 << 4),
  MOD_WAVE_NORM_X = (1 << 5),
  MOD_WAVE_NORM_Y = (1 << 6),
  MOD_WAVE_NORM_Z = (1 << 7),
};

typedef struct ArmatureModifierData {
  ModifierData modifier;

  /** #eArmature_DeformFlag use instead of #bArmature.deformflag. */
  short deformflag, multi;
  char _pad2[4];
  struct Object *object;
  /** Stored input of previous modifier, for vertex-group blending. */
  float (*vert_coords_prev)[3];
  /** #MAX_VGROUP_NAME. */
  char defgrp_name[64];
} ArmatureModifierData;

enum {
  MOD_HOOK_UNIFORM_SPACE = (1 << 0),
  MOD_HOOK_INVERT_VGROUP = (1 << 1),
};

/** \note same as #WarpModifierFalloff */
typedef enum {
  eHook_Falloff_None = 0,
  eHook_Falloff_Curve = 1,
  eHook_Falloff_Sharp = 2,     /* PROP_SHARP */
  eHook_Falloff_Smooth = 3,    /* PROP_SMOOTH */
  eHook_Falloff_Root = 4,      /* PROP_ROOT */
  eHook_Falloff_Linear = 5,    /* PROP_LIN */
  eHook_Falloff_Const = 6,     /* PROP_CONST */
  eHook_Falloff_Sphere = 7,    /* PROP_SPHERE */
  eHook_Falloff_InvSquare = 8, /* PROP_INVSQUARE */
  /* PROP_RANDOM not used */
} HookModifierFalloff;

typedef struct HookModifierData {
  ModifierData modifier;

  struct Object *object;
  /** Optional name of bone target, MAX_ID_NAME-2. */
  char subtarget[64];

  char flag;
  /** Use enums from WarpModifier (exact same functionality). */
  char falloff_type;
  char _pad[6];
  /** Matrix making current transform unmodified. */
  float parentinv[4][4];
  /** Visualization of hook. */
  float cent[3];
  /** If not zero, falloff is distance where influence zero. */
  float falloff;

  struct CurveMapping *curfalloff;

  /** If NULL, it's using vertex-group. */
  int *indexar;
  int indexar_num;
  float force;
  /** Optional vertex-group name, #MAX_VGROUP_NAME. */
  char name[64];
  void *_pad1;
} HookModifierData;

typedef struct SoftbodyModifierData {
  ModifierData modifier;
} SoftbodyModifierData;

typedef struct ClothModifierData {
  ModifierData modifier;

  /** The internal data structure for cloth. */
  struct Cloth *clothObject;
  /** Definition is in DNA_cloth_types.h. */
  struct ClothSimSettings *sim_parms;
  /** Definition is in DNA_cloth_types.h. */
  struct ClothCollSettings *coll_parms;

  /**
   * PointCache can be shared with other instances of #ClothModifierData.
   * Inspect `modifier.flag & eModifierFlag_SharedCaches` to find out.
   */
  /** Definition is in DNA_object_force_types.h. */
  struct PointCache *point_cache;
  struct ListBase ptcaches;

  /** XXX: nasty hack, remove once hair can be separated from cloth modifier data. */
  struct ClothHairData *hairdata;
  /** Grid geometry values of hair continuum. */
  float hair_grid_min[3];
  float hair_grid_max[3];
  int hair_grid_res[3];
  float hair_grid_cellsize;

  struct ClothSolverResult *solver_result;
} ClothModifierData;

typedef struct CollisionModifierData {
  ModifierData modifier;

  /** Position at the beginning of the frame. */
  float (*x)[3];
  /** Position at the end of the frame. */
  float (*xnew)[3];
  /** Unused at the moment, but was discussed during sprint. */
  float (*xold)[3];
  /** New position at the actual inter-frame step. */
  float (*current_xnew)[3];
  /** Position at the actual inter-frame step. */
  float (*current_x)[3];
  /** (xnew - x) at the actual inter-frame step. */
  float (*current_v)[3];

  int (*vert_tris)[3];

  unsigned int mvert_num;
  unsigned int tri_num;
  /** Cfra time of modifier. */
  float time_x, time_xnew;
  /** Collider doesn't move this frame, i.e. x[].co==xnew[].co. */
  char is_static;
  char _pad[7];

  /** Bounding volume hierarchy for this cloth object. */
  struct BVHTree *bvhtree;
} CollisionModifierData;

typedef struct SurfaceModifierData_Runtime {

  float (*vert_positions_prev)[3];
  float (*vert_velocities)[3];

  struct Mesh *mesh;

  /** Bounding volume hierarchy of the mesh faces. */
  struct BVHTreeFromMesh *bvhtree;

  int cfra_prev, verts_num;

} SurfaceModifierData_Runtime;

typedef struct SurfaceModifierData {
  ModifierData modifier;

  SurfaceModifierData_Runtime runtime;
} SurfaceModifierData;

typedef struct BooleanModifierData {
  ModifierData modifier;

  struct Object *object;
  struct Collection *collection;
  float double_threshold;
  char operation;
  char solver;
  /** #BooleanModifierMaterialMode. */
  char material_mode;
  char flag;
  char bm_flag;
  char _pad[7];
} BooleanModifierData;

typedef enum BooleanModifierMaterialMode {
  eBooleanModifierMaterialMode_Index = 0,
  eBooleanModifierMaterialMode_Transfer = 1,
} BooleanModifierMaterialMode;

/** #BooleanModifierData.operation */
typedef enum {
  eBooleanModifierOp_Intersect = 0,
  eBooleanModifierOp_Union = 1,
  eBooleanModifierOp_Difference = 2,
} BooleanModifierOp;

/** #BooleanModifierData.solver */
typedef enum {
  eBooleanModifierSolver_Fast = 0,
  eBooleanModifierSolver_Exact = 1,
} BooleanModifierSolver;

/** #BooleanModifierData.flag */
enum {
  eBooleanModifierFlag_Self = (1 << 0),
  eBooleanModifierFlag_Object = (1 << 1),
  eBooleanModifierFlag_Collection = (1 << 2),
  eBooleanModifierFlag_HoleTolerant = (1 << 3),
};

/** #BooleanModifierData.bm_flag (only used when #G_DEBUG is set). */
enum {
  eBooleanModifierBMeshFlag_BMesh_Separate = (1 << 0),
  eBooleanModifierBMeshFlag_BMesh_NoDissolve = (1 << 1),
  eBooleanModifierBMeshFlag_BMesh_NoConnectRegions = (1 << 2),
};

typedef struct MDefInfluence {
  int vertex;
  float weight;
} MDefInfluence;

typedef struct MDefCell {
  int offset;
  int influences_num;
} MDefCell;

typedef struct MeshDeformModifierData {
  ModifierData modifier;

  /** Mesh object. */
  struct Object *object;
  /** Optional vertex-group name, #MAX_VGROUP_NAME. */
  char defgrp_name[64];

  short gridsize, flag;
  char _pad[4];

  /* result of static binding */
  /** Influences. */
  MDefInfluence *bindinfluences;
  /** Offsets into influences array. */
  int *bindoffsets;
  /** Coordinates that cage was bound with. */
  float *bindcagecos;
  /** Total vertices in mesh and cage. */
  int verts_num, cage_verts_num;

  /* result of dynamic binding */
  /** Grid with dynamic binding cell points. */
  MDefCell *dyngrid;
  /** Dynamic binding vertex influences. */
  MDefInfluence *dyninfluences;
  /** Is this vertex bound or not? */
  int *dynverts;
  /** Size of the dynamic bind grid. */
  int dyngridsize;
  /** Total number of vertex influences. */
  int influences_num;
  /** Offset of the dynamic bind grid. */
  float dyncellmin[3];
  /** Width of dynamic bind cell. */
  float dyncellwidth;
  /** Matrix of cage at binding time. */
  float bindmat[4][4];

  /* deprecated storage */
  /** Deprecated inefficient storage. */
  float *bindweights;
  /** Deprecated storage of cage coords. */
  float *bindcos;

  /* runtime */
  void (*bindfunc)(struct Object *object,
                   struct MeshDeformModifierData *mmd,
                   struct Mesh *cagemesh,
                   float *vertexcos,
                   int verts_num,
                   float cagemat[4][4]);
} MeshDeformModifierData;

enum {
  MOD_MDEF_INVERT_VGROUP = (1 << 0),
  MOD_MDEF_DYNAMIC_BIND = (1 << 1),
};

typedef struct ParticleSystemModifierData {
  ModifierData modifier;

  /**
   * \note Storing the particle system pointer here is very weak, as it prevents modifiers' data
   * copying to be self-sufficient (extra external code needs to ensure the pointer remains valid
   * when the modifier data is copied from one object to another). See e.g.
   * `BKE_object_copy_particlesystems` or `BKE_object_copy_modifier`.
   */
  struct ParticleSystem *psys;
  /** Final Mesh - its topology may differ from orig mesh. */
  struct Mesh *mesh_final;
  /** Original mesh that particles are attached to. */
  struct Mesh *mesh_original;
  int totdmvert, totdmedge, totdmface;
  short flag;
  char _pad[2];
  void *_pad1;
} ParticleSystemModifierData;

typedef enum {
  eParticleSystemFlag_Pars = (1 << 0),
  eParticleSystemFlag_psys_updated = (1 << 1),
  eParticleSystemFlag_file_loaded = (1 << 2),
} ParticleSystemModifierFlag;

typedef enum {
  eParticleInstanceFlag_Parents = (1 << 0),
  eParticleInstanceFlag_Children = (1 << 1),
  eParticleInstanceFlag_Path = (1 << 2),
  eParticleInstanceFlag_Unborn = (1 << 3),
  eParticleInstanceFlag_Alive = (1 << 4),
  eParticleInstanceFlag_Dead = (1 << 5),
  eParticleInstanceFlag_KeepShape = (1 << 6),
  eParticleInstanceFlag_UseSize = (1 << 7),
} ParticleInstanceModifierFlag;

typedef enum {
  eParticleInstanceSpace_World = 0,
  eParticleInstanceSpace_Local = 1,
} ParticleInstanceModifierSpace;

typedef struct ParticleInstanceModifierData {
  ModifierData modifier;

  struct Object *ob;
  short psys, flag, axis, space;
  float position, random_position;
  float rotation, random_rotation;
  float particle_amount, particle_offset;
  /** MAX_CUSTOMDATA_LAYER_NAME. */
  char index_layer_name[68];
  /** MAX_CUSTOMDATA_LAYER_NAME. */
  char value_layer_name[68];
  void *_pad1;
} ParticleInstanceModifierData;

typedef enum {
  eExplodeFlag_CalcFaces = (1 << 0),
  eExplodeFlag_PaSize = (1 << 1),
  eExplodeFlag_EdgeCut = (1 << 2),
  eExplodeFlag_Unborn = (1 << 3),
  eExplodeFlag_Alive = (1 << 4),
  eExplodeFlag_Dead = (1 << 5),
  eExplodeFlag_INVERT_VGROUP = (1 << 6),
} ExplodeModifierFlag;

typedef struct ExplodeModifierData {
  ModifierData modifier;

  int *facepa;
  short flag, vgroup;
  float protect;
  /** MAX_CUSTOMDATA_LAYER_NAME. */
  char uvname[68];
  char _pad1[4];
  void *_pad2;
} ExplodeModifierData;

typedef struct MultiresModifierData {
  DNA_DEFINE_CXX_METHODS(MultiresModifierData)

  ModifierData modifier;

  char lvl, sculptlvl, renderlvl, totlvl;
  char simple DNA_DEPRECATED;
  char flags, _pad[2];
  short quality;
  short uv_smooth;
  short boundary_smooth;
  char _pad2[2];
} MultiresModifierData;

typedef enum {
  eMultiresModifierFlag_ControlEdges = (1 << 0),
  /* DEPRECATED, only used for versioning. */
  eMultiresModifierFlag_PlainUv_DEPRECATED = (1 << 1),
  eMultiresModifierFlag_UseCrease = (1 << 2),
  eMultiresModifierFlag_UseCustomNormals = (1 << 3),
  eMultiresModifierFlag_UseSculptBaseMesh = (1 << 4),
} MultiresModifierFlag;

/** DEPRECATED: only used for versioning. */
typedef struct FluidsimModifierData {
  ModifierData modifier;

  /** Definition is in DNA_object_fluidsim_types.h. */
  struct FluidsimSettings *fss;
  void *_pad1;
} FluidsimModifierData;

/** DEPRECATED: only used for versioning. */
typedef struct SmokeModifierData {
  ModifierData modifier;

  /** Domain, inflow, outflow, .... */
  int type;
  int _pad;
} SmokeModifierData;

typedef struct ShrinkwrapModifierData {
  ModifierData modifier;

  /** Shrink target. */
  struct Object *target;
  /** Additional shrink target. */
  struct Object *auxTarget;
  /** Optional vertex-group name, #MAX_VGROUP_NAME. */
  char vgroup_name[64];
  /** Distance offset to keep from mesh/projection point. */
  float keepDist;
  /** Shrink type projection. */
  short shrinkType;
  /** Shrink options. */
  char shrinkOpts;
  /** Shrink to surface mode. */
  char shrinkMode;
  /** Limit the projection ray cast. */
  float projLimit;
  /** Axis to project over. */
  char projAxis;

  /**
   * If using projection over vertex normal this controls the level of subsurface that must be
   * done before getting the vertex coordinates and normal.
   */
  char subsurfLevels;

  char _pad[2];
} ShrinkwrapModifierData;

/** #ShrinkwrapModifierData.shrinkType */
enum {
  MOD_SHRINKWRAP_NEAREST_SURFACE = 0,
  MOD_SHRINKWRAP_PROJECT = 1,
  MOD_SHRINKWRAP_NEAREST_VERTEX = 2,
  MOD_SHRINKWRAP_TARGET_PROJECT = 3,
};

/** #ShrinkwrapModifierData.shrinkMode */
enum {
  /** Move vertex to the surface of the target object (keepDist towards original position) */
  MOD_SHRINKWRAP_ON_SURFACE = 0,
  /** Move the vertex inside the target object; don't change if already inside */
  MOD_SHRINKWRAP_INSIDE = 1,
  /** Move the vertex outside the target object; don't change if already outside */
  MOD_SHRINKWRAP_OUTSIDE = 2,
  /** Move vertex to the surface of the target object, with keepDist towards the outside */
  MOD_SHRINKWRAP_OUTSIDE_SURFACE = 3,
  /** Move vertex to the surface of the target object, with keepDist along the normal */
  MOD_SHRINKWRAP_ABOVE_SURFACE = 4,
};

/** #ShrinkwrapModifierData.shrinkOpts */
enum {
  /** Allow shrink-wrap to move the vertex in the positive direction of axis. */
  MOD_SHRINKWRAP_PROJECT_ALLOW_POS_DIR = (1 << 0),
  /** Allow shrink-wrap to move the vertex in the negative direction of axis. */
  MOD_SHRINKWRAP_PROJECT_ALLOW_NEG_DIR = (1 << 1),

  /** ignore vertex moves if a vertex ends projected on a front face of the target */
  MOD_SHRINKWRAP_CULL_TARGET_FRONTFACE = (1 << 3),
  /** ignore vertex moves if a vertex ends projected on a back face of the target */
  MOD_SHRINKWRAP_CULL_TARGET_BACKFACE = (1 << 4),

#ifdef DNA_DEPRECATED_ALLOW
  /** distance is measure to the front face of the target */
  MOD_SHRINKWRAP_KEEP_ABOVE_SURFACE = (1 << 5),
#endif

  MOD_SHRINKWRAP_INVERT_VGROUP = (1 << 6),
  MOD_SHRINKWRAP_INVERT_CULL_TARGET = (1 << 7),
};

#define MOD_SHRINKWRAP_CULL_TARGET_MASK \
  (MOD_SHRINKWRAP_CULL_TARGET_FRONTFACE | MOD_SHRINKWRAP_CULL_TARGET_BACKFACE)

/** #ShrinkwrapModifierData.projAxis */
enum {
  /** projection over normal is used if no axis is selected */
  MOD_SHRINKWRAP_PROJECT_OVER_NORMAL = 0,
  MOD_SHRINKWRAP_PROJECT_OVER_X_AXIS = (1 << 0),
  MOD_SHRINKWRAP_PROJECT_OVER_Y_AXIS = (1 << 1),
  MOD_SHRINKWRAP_PROJECT_OVER_Z_AXIS = (1 << 2),
};

typedef struct SimpleDeformModifierData {
  ModifierData modifier;

  /** Object to control the origin of modifier space coordinates. */
  struct Object *origin;
  /** Optional vertex-group name, #MAX_VGROUP_NAME. */
  char vgroup_name[64];
  /** Factors to control simple deforms. */
  float factor;
  /** Lower and upper limit. */
  float limit[2];

  /** Deform function. */
  char mode;
  /** Lock axis (for taper and stretch). */
  char axis;
  /** Axis to perform the deform on (default is X, but can be overridden by origin. */
  char deform_axis;
  char flag;

  void *_pad1;
} SimpleDeformModifierData;

/** #SimpleDeformModifierData.flag */
enum {
  MOD_SIMPLEDEFORM_FLAG_INVERT_VGROUP = (1 << 0),
};

enum {
  MOD_SIMPLEDEFORM_MODE_TWIST = 1,
  MOD_SIMPLEDEFORM_MODE_BEND = 2,
  MOD_SIMPLEDEFORM_MODE_TAPER = 3,
  MOD_SIMPLEDEFORM_MODE_STRETCH = 4,
};

enum {
  MOD_SIMPLEDEFORM_LOCK_AXIS_X = (1 << 0),
  MOD_SIMPLEDEFORM_LOCK_AXIS_Y = (1 << 1),
  MOD_SIMPLEDEFORM_LOCK_AXIS_Z = (1 << 2),
};

typedef struct ShapeKeyModifierData {
  ModifierData modifier;
} ShapeKeyModifierData;

typedef struct SolidifyModifierData {
  ModifierData modifier;

  /** Name of vertex group to use, #MAX_VGROUP_NAME. */
  char defgrp_name[64];
  char shell_defgrp_name[64];
  char rim_defgrp_name[64];
  /** New surface offset level. */
  float offset;
  /** Midpoint of the offset. */
  float offset_fac;
  /**
   * Factor for the minimum weight to use when vertex-groups are used,
   * avoids 0.0 weights giving duplicate geometry.
   */
  float offset_fac_vg;
  /** Clamp offset based on surrounding geometry. */
  float offset_clamp;
  char mode;

  /** Variables for #MOD_SOLIDIFY_MODE_NONMANIFOLD. */
  char nonmanifold_offset_mode;
  char nonmanifold_boundary_mode;

  char _pad;
  float crease_inner;
  float crease_outer;
  float crease_rim;
  int flag;
  short mat_ofs;
  short mat_ofs_rim;

  float merge_tolerance;
  float bevel_convex;
} SolidifyModifierData;

/** #SolidifyModifierData.flag */
enum {
  MOD_SOLIDIFY_RIM = (1 << 0),
  MOD_SOLIDIFY_EVEN = (1 << 1),
  MOD_SOLIDIFY_NORMAL_CALC = (1 << 2),
  MOD_SOLIDIFY_VGROUP_INV = (1 << 3),
#ifdef DNA_DEPRECATED_ALLOW
  MOD_SOLIDIFY_RIM_MATERIAL = (1 << 4), /* deprecated, used in do_versions */
#endif
  MOD_SOLIDIFY_FLIP = (1 << 5),
  MOD_SOLIDIFY_NOSHELL = (1 << 6),
  MOD_SOLIDIFY_OFFSET_ANGLE_CLAMP = (1 << 7),
  MOD_SOLIDIFY_NONMANIFOLD_FLAT_FACES = (1 << 8),
};

/** #SolidifyModifierData.mode */
enum {
  MOD_SOLIDIFY_MODE_EXTRUDE = 0,
  MOD_SOLIDIFY_MODE_NONMANIFOLD = 1,
};

/** #SolidifyModifierData.nonmanifold_offset_mode */
enum {
  MOD_SOLIDIFY_NONMANIFOLD_OFFSET_MODE_FIXED = 0,
  MOD_SOLIDIFY_NONMANIFOLD_OFFSET_MODE_EVEN = 1,
  MOD_SOLIDIFY_NONMANIFOLD_OFFSET_MODE_CONSTRAINTS = 2,
};

/** #SolidifyModifierData.nonmanifold_boundary_mode */
enum {
  MOD_SOLIDIFY_NONMANIFOLD_BOUNDARY_MODE_NONE = 0,
  MOD_SOLIDIFY_NONMANIFOLD_BOUNDARY_MODE_ROUND = 1,
  MOD_SOLIDIFY_NONMANIFOLD_BOUNDARY_MODE_FLAT = 2,
};

typedef struct ScrewModifierData {
  ModifierData modifier;

  struct Object *ob_axis;
  unsigned int steps;
  unsigned int render_steps;
  unsigned int iter;
  float screw_ofs;
  float angle;
  float merge_dist;
  short flag;
  char axis;
  char _pad[5];
  void *_pad1;
} ScrewModifierData;

enum {
  MOD_SCREW_NORMAL_FLIP = (1 << 0),
  MOD_SCREW_NORMAL_CALC = (1 << 1),
  MOD_SCREW_OBJECT_OFFSET = (1 << 2),
  /*  MOD_SCREW_OBJECT_ANGLE   = (1 << 4), */
  MOD_SCREW_SMOOTH_SHADING = (1 << 5),
  MOD_SCREW_UV_STRETCH_U = (1 << 6),
  MOD_SCREW_UV_STRETCH_V = (1 << 7),
  MOD_SCREW_MERGE = (1 << 8),
};

typedef struct OceanModifierData {
  ModifierData modifier;

  struct Ocean *ocean;
  struct OceanCache *oceancache;

  /** Render resolution. */
  int resolution;
  /** Viewport resolution for the non-render case. */
  int viewport_resolution;

  int spatial_size;

  float wind_velocity;

  float damp;
  float smallest_wave;
  float depth;

  float wave_alignment;
  float wave_direction;
  float wave_scale;

  float chop_amount;
  float foam_coverage;
  float time;

  /* Spectrum being used. */
  int spectrum;

  /* Common JONSWAP parameters. */
  /**
   * This is the distance from a lee shore, called the fetch, or the distance
   * over which the wind blows with constant velocity.
   */
  float fetch_jonswap;
  float sharpen_peak_jonswap;

  int bakestart;
  int bakeend;

  /** FILE_MAX. */
  char cachepath[1024];
  /** MAX_CUSTOMDATA_LAYER_NAME. */
  char foamlayername[68];
  char spraylayername[68];
  char cached;
  char geometry_mode;

  char flag;
  char _pad2;

  short repeat_x;
  short repeat_y;

  int seed;

  float size;

  float foam_fade;

  char _pad[4];
} OceanModifierData;

enum {
  MOD_OCEAN_GEOM_GENERATE = 0,
  MOD_OCEAN_GEOM_DISPLACE = 1,
  MOD_OCEAN_GEOM_SIM_ONLY = 2,
};

enum {
  MOD_OCEAN_SPECTRUM_PHILLIPS = 0,
  MOD_OCEAN_SPECTRUM_PIERSON_MOSKOWITZ = 1,
  MOD_OCEAN_SPECTRUM_JONSWAP = 2,
  MOD_OCEAN_SPECTRUM_TEXEL_MARSEN_ARSLOE = 3,
};

enum {
  MOD_OCEAN_GENERATE_FOAM = (1 << 0),
  MOD_OCEAN_GENERATE_NORMALS = (1 << 1),
  MOD_OCEAN_GENERATE_SPRAY = (1 << 2),
  MOD_OCEAN_INVERT_SPRAY = (1 << 3),
};

typedef struct WarpModifierData {
  ModifierData modifier;

  /* Keep in sync with #MappingInfoModifierData. */

  struct Tex *texture;
  struct Object *map_object;
  char map_bone[64];
  /** MAX_CUSTOMDATA_LAYER_NAME. */
  char uvlayer_name[68];
  char _pad1[4];
  int uvlayer_tmp;
  int texmapping;
  /* End #MappingInfoModifierData. */

  struct Object *object_from;
  struct Object *object_to;
  /** Optional name of bone target, MAX_ID_NAME-2. */
  char bone_from[64];
  /** Optional name of bone target, MAX_ID_NAME-2. */
  char bone_to[64];

  struct CurveMapping *curfalloff;
  /** Optional vertex-group name, #MAX_VGROUP_NAME. */
  char defgrp_name[64];
  float strength;
  float falloff_radius;
  char flag;
  char falloff_type;
  char _pad2[6];
  void *_pad3;
} WarpModifierData;

/** #WarpModifierData.flag */
enum {
  MOD_WARP_VOLUME_PRESERVE = (1 << 0),
  MOD_WARP_INVERT_VGROUP = (1 << 1),
};

/** \note same as #HookModifierFalloff. */
typedef enum {
  eWarp_Falloff_None = 0,
  eWarp_Falloff_Curve = 1,
  eWarp_Falloff_Sharp = 2,     /* PROP_SHARP */
  eWarp_Falloff_Smooth = 3,    /* PROP_SMOOTH */
  eWarp_Falloff_Root = 4,      /* PROP_ROOT */
  eWarp_Falloff_Linear = 5,    /* PROP_LIN */
  eWarp_Falloff_Const = 6,     /* PROP_CONST */
  eWarp_Falloff_Sphere = 7,    /* PROP_SPHERE */
  eWarp_Falloff_InvSquare = 8, /* PROP_INVSQUARE */
  /* PROP_RANDOM not used */
} WarpModifierFalloff;

typedef struct WeightVGEditModifierData {
  ModifierData modifier;

  /** Name of vertex group to edit. #MAX_VGROUP_NAME. */
  char defgrp_name[64];

  /** Using MOD_WVG_EDIT_* flags. */
  short edit_flags;
  /** Using MOD_WVG_MAPPING_* defines. */
  short falloff_type;
  /** Weight for vertices not in vgroup. */
  float default_weight;

  /* Mapping stuff. */
  /** The custom mapping curve. */
  struct CurveMapping *cmap_curve;

  /* The add/remove vertices weight thresholds. */
  float add_threshold, rem_threshold;

  /* Masking options. */
  /** The global "influence", if no vgroup nor tex is used as mask. */
  float mask_constant;
  /** Name of mask vertex group from which to get weight factors. #MAX_VGROUP_NAME. */
  char mask_defgrp_name[64];

  /* Texture masking. */
  /** Which channel to use as weight/mask. */
  int mask_tex_use_channel;
  /** The texture. */
  struct Tex *mask_texture;
  /** Name of the map object. */
  struct Object *mask_tex_map_obj;
  /** Name of the map bone. */
  char mask_tex_map_bone[64];
  /** How to map the texture (using MOD_DISP_MAP_* enums). */
  int mask_tex_mapping;
  /** Name of the UV map. MAX_CUSTOMDATA_LAYER_NAME. */
  char mask_tex_uvlayer_name[68];

  /* Padding... */
  void *_pad1;
} WeightVGEditModifierData;

/** #WeightVGEdit.edit_flags */
enum {
  MOD_WVG_EDIT_WEIGHTS_NORMALIZE = (1 << 0),
  MOD_WVG_INVERT_FALLOFF = (1 << 1),
  MOD_WVG_EDIT_INVERT_VGROUP_MASK = (1 << 2),
  /** Add vertices with higher weight than threshold to vgroup. */
  MOD_WVG_EDIT_ADD2VG = (1 << 3),
  /** Remove vertices with lower weight than threshold from vgroup. */
  MOD_WVG_EDIT_REMFVG = (1 << 4),
};

typedef struct WeightVGMixModifierData {
  ModifierData modifier;

  /** Name of vertex group to modify/weight. #MAX_VGROUP_NAME. */
  char defgrp_name_a[64];
  /** Name of other vertex group to mix in. #MAX_VGROUP_NAME. */
  char defgrp_name_b[64];
  /** Default weight value for first vgroup. */
  float default_weight_a;
  /** Default weight value to mix in. */
  float default_weight_b;
  /** How second vgroups weights affect first ones. */
  char mix_mode;
  /** What vertices to affect. */
  char mix_set;

  char _pad0[6];

  /* Masking options. */
  /** The global "influence", if no vgroup nor tex is used as mask. */
  float mask_constant;
  /** Name of mask vertex group from which to get weight factors. #MAX_VGROUP_NAME. */
  char mask_defgrp_name[64];

  /* Texture masking. */
  /** Which channel to use as weightf. */
  int mask_tex_use_channel;
  /** The texture. */
  struct Tex *mask_texture;
  /** Name of the map object. */
  struct Object *mask_tex_map_obj;
  /** Name of the map bone. */
  char mask_tex_map_bone[64];
  /** How to map the texture. */
  int mask_tex_mapping;
  /** Name of the UV map. MAX_CUSTOMDATA_LAYER_NAME. */
  char mask_tex_uvlayer_name[68];
  char _pad1[4];

  char flag;

  /* Padding... */
  char _pad2[3];
} WeightVGMixModifierData;

/** #WeightVGMixModifierData.mix_mode (how second vgroup's weights affect first ones). */
enum {
  /** Second weights replace weights. */
  MOD_WVG_MIX_SET = 1,
  /** Second weights are added to weights. */
  MOD_WVG_MIX_ADD = 2,
  /** Second weights are subtracted from weights. */
  MOD_WVG_MIX_SUB = 3,
  /** Second weights are multiplied with weights. */
  MOD_WVG_MIX_MUL = 4,
  /** Second weights divide weights. */
  MOD_WVG_MIX_DIV = 5,
  /** Difference between second weights and weights. */
  MOD_WVG_MIX_DIF = 6,
  /** Average of both weights. */
  MOD_WVG_MIX_AVG = 7,
  /** Minimum of both weights. */
  MOD_WVG_MIX_MIN = 8,
  /** Maximum of both weights. */
  MOD_WVG_MIX_MAX = 9,
};

/** #WeightVGMixModifierData.mix_set (what vertices to affect). */
enum {
  /** Affect all vertices. */
  MOD_WVG_SET_ALL = 1,
  /** Affect only vertices in first vgroup. */
  MOD_WVG_SET_A = 2,
  /** Affect only vertices in second vgroup. */
  MOD_WVG_SET_B = 3,
  /** Affect only vertices in one vgroup or the other. */
  MOD_WVG_SET_OR = 4,
  /** Affect only vertices in both vgroups. */
  MOD_WVG_SET_AND = 5,
};

/** #WeightVGMixModifierData.flag */
enum {
  MOD_WVG_MIX_INVERT_VGROUP_MASK = (1 << 0),
  MOD_WVG_MIX_WEIGHTS_NORMALIZE = (1 << 1),
  MOD_WVG_MIX_INVERT_VGROUP_A = (1 << 2),
  MOD_WVG_MIX_INVERT_VGROUP_B = (1 << 3),
};

typedef struct WeightVGProximityModifierData {
  ModifierData modifier;

  /** Name of vertex group to modify/weight. #MAX_VGROUP_NAME. */
  char defgrp_name[64];

  /* Mapping stuff. */
  /** The custom mapping curve. */
  struct CurveMapping *cmap_curve;

  /** Modes of proximity weighting. */
  int proximity_mode;
  /** Options for proximity weighting. */
  int proximity_flags;

  /* Target object from which to calculate vertices distances. */
  struct Object *proximity_ob_target;

  /* Masking options. */
  /** The global "influence", if no vgroup nor tex is used as mask. */
  float mask_constant;
  /** Name of mask vertex group from which to get weight factors. #MAX_VGROUP_NAME. */
  char mask_defgrp_name[64];

  /* Texture masking. */
  /** Which channel to use as weightf. */
  int mask_tex_use_channel;
  /** The texture. */
  struct Tex *mask_texture;
  /** Name of the map object. */
  struct Object *mask_tex_map_obj;
  /** Name of the map bone. */
  char mask_tex_map_bone[64];
  /** How to map the texture. */
  int mask_tex_mapping;
  /** Name of the UV Map. MAX_CUSTOMDATA_LAYER_NAME. */
  char mask_tex_uvlayer_name[68];
  char _pad1[4];

  /** Distances mapping to 0.0/1.0 weights. */
  float min_dist, max_dist;

  /* Put here to avoid breaking existing struct... */
  /**
   * Mapping modes (using MOD_WVG_MAPPING_* enums). */
  short falloff_type;

  /* Padding... */
  char _pad0[2];
} WeightVGProximityModifierData;

/** #WeightVGProximityModifierData.proximity_mode */
enum {
  MOD_WVG_PROXIMITY_OBJECT = 1,   /* source vertex to other location */
  MOD_WVG_PROXIMITY_GEOMETRY = 2, /* source vertex to other geometry */
};

/** #WeightVGProximityModifierData.proximity_flags */
enum {
  /* Use nearest vertices of target obj, in MOD_WVG_PROXIMITY_GEOMETRY mode. */
  MOD_WVG_PROXIMITY_GEOM_VERTS = (1 << 0),
  /* Use nearest edges of target obj, in MOD_WVG_PROXIMITY_GEOMETRY mode. */
  MOD_WVG_PROXIMITY_GEOM_EDGES = (1 << 1),
  /* Use nearest faces of target obj, in MOD_WVG_PROXIMITY_GEOMETRY mode. */
  MOD_WVG_PROXIMITY_GEOM_FACES = (1 << 2),
  MOD_WVG_PROXIMITY_INVERT_VGROUP_MASK = (1 << 3),
  MOD_WVG_PROXIMITY_INVERT_FALLOFF = (1 << 4),
  MOD_WVG_PROXIMITY_WEIGHTS_NORMALIZE = (1 << 5),
};

/* Defines common to all WeightVG modifiers. */

/** #WeightVGProximityModifierData.falloff_type */
enum {
  MOD_WVG_MAPPING_NONE = 0,
  MOD_WVG_MAPPING_CURVE = 1,
  MOD_WVG_MAPPING_SHARP = 2,  /* PROP_SHARP */
  MOD_WVG_MAPPING_SMOOTH = 3, /* PROP_SMOOTH */
  MOD_WVG_MAPPING_ROOT = 4,   /* PROP_ROOT */
  /* PROP_LIN not used (same as NONE, here...). */
  /* PROP_CONST not used. */
  MOD_WVG_MAPPING_SPHERE = 7, /* PROP_SPHERE */
  MOD_WVG_MAPPING_RANDOM = 8, /* PROP_RANDOM */
  MOD_WVG_MAPPING_STEP = 9,   /* Median Step. */
};

/** #WeightVGProximityModifierData.mask_tex_use_channel */
enum {
  MOD_WVG_MASK_TEX_USE_INT = 1,
  MOD_WVG_MASK_TEX_USE_RED = 2,
  MOD_WVG_MASK_TEX_USE_GREEN = 3,
  MOD_WVG_MASK_TEX_USE_BLUE = 4,
  MOD_WVG_MASK_TEX_USE_HUE = 5,
  MOD_WVG_MASK_TEX_USE_SAT = 6,
  MOD_WVG_MASK_TEX_USE_VAL = 7,
  MOD_WVG_MASK_TEX_USE_ALPHA = 8,
};

typedef struct DynamicPaintModifierData {
  ModifierData modifier;

  struct DynamicPaintCanvasSettings *canvas;
  struct DynamicPaintBrushSettings *brush;
  /** UI display: canvas / brush. */
  int type;
  char _pad[4];
} DynamicPaintModifierData;

/** #DynamicPaintModifierData.type */
enum {
  MOD_DYNAMICPAINT_TYPE_CANVAS = (1 << 0),
  MOD_DYNAMICPAINT_TYPE_BRUSH = (1 << 1),
};

/** Remesh modifier. */
typedef enum eRemeshModifierFlags {
  MOD_REMESH_FLOOD_FILL = (1 << 0),
  MOD_REMESH_SMOOTH_SHADING = (1 << 1),
} RemeshModifierFlags;

typedef enum eRemeshModifierMode {
  /* blocky */
  MOD_REMESH_CENTROID = 0,
  /* smooth */
  MOD_REMESH_MASS_POINT = 1,
  /* keeps sharp edges */
  MOD_REMESH_SHARP_FEATURES = 2,
  /* Voxel remesh */
  MOD_REMESH_VOXEL = 3,
} eRemeshModifierMode;

typedef struct RemeshModifierData {
  ModifierData modifier;

  /** Flood-fill option, controls how small components can be before they are removed. */
  float threshold;

  /* ratio between size of model and grid */
  float scale;

  float hermite_num;

  /* octree depth */
  char depth;
  char flag;
  char mode;
  char _pad;

  /* OpenVDB Voxel remesh properties. */
  float voxel_size;
  float adaptivity;
} RemeshModifierData;

/** Skin modifier. */
typedef struct SkinModifierData {
  ModifierData modifier;

  float branch_smoothing;

  char flag;

  char symmetry_axes;

  char _pad[2];
} SkinModifierData;

/** #SkinModifierData.symmetry_axes */
enum {
  MOD_SKIN_SYMM_X = (1 << 0),
  MOD_SKIN_SYMM_Y = (1 << 1),
  MOD_SKIN_SYMM_Z = (1 << 2),
};

/** #SkinModifierData.flag */
enum {
  MOD_SKIN_SMOOTH_SHADING = 1,
};

/** Triangulate modifier. */
typedef struct TriangulateModifierData {
  ModifierData modifier;

  int flag;
  int quad_method;
  int ngon_method;
  int min_vertices;
} TriangulateModifierData;

/** #TriangulateModifierData.flag */
enum {
#ifdef DNA_DEPRECATED_ALLOW
  MOD_TRIANGULATE_BEAUTY = (1 << 0), /* deprecated */
#endif
  MOD_TRIANGULATE_KEEP_CUSTOMLOOP_NORMALS = 1 << 1,
};

/** #TriangulateModifierData.ngon_method triangulate method (N-gons). */
enum {
  MOD_TRIANGULATE_NGON_BEAUTY = 0,
  MOD_TRIANGULATE_NGON_EARCLIP = 1,
};

/** #TriangulateModifierData.quad_method triangulate method (quads). */
enum {
  MOD_TRIANGULATE_QUAD_BEAUTY = 0,
  MOD_TRIANGULATE_QUAD_FIXED = 1,
  MOD_TRIANGULATE_QUAD_ALTERNATE = 2,
  MOD_TRIANGULATE_QUAD_SHORTEDGE = 3,
  MOD_TRIANGULATE_QUAD_LONGEDGE = 4,
};

typedef struct LaplacianSmoothModifierData {
  ModifierData modifier;

  float lambda, lambda_border;
  char _pad1[4];
  /** #MAX_VGROUP_NAME. */
  char defgrp_name[64];
  short flag, repeat;
} LaplacianSmoothModifierData;

/** #LaplacianSmoothModifierData.flag */
enum {
  MOD_LAPLACIANSMOOTH_X = (1 << 1),
  MOD_LAPLACIANSMOOTH_Y = (1 << 2),
  MOD_LAPLACIANSMOOTH_Z = (1 << 3),
  MOD_LAPLACIANSMOOTH_PRESERVE_VOLUME = (1 << 4),
  MOD_LAPLACIANSMOOTH_NORMALIZED = (1 << 5),
  MOD_LAPLACIANSMOOTH_INVERT_VGROUP = (1 << 6),
};

typedef struct CorrectiveSmoothDeltaCache {
  /**
   * Delta's between the original positions and the smoothed positions,
   * calculated loop-tangent and which is accumulated into the vertex it uses.
   * (run-time only).
   */
  float (*deltas)[3];
  unsigned int deltas_num;

  /* Value of settings when creating the cache.
   * These are used to check if the cache should be recomputed. */
  float lambda, scale;
  short repeat, flag;
  char smooth_type, rest_source;
  char _pad[6];
} CorrectiveSmoothDeltaCache;

typedef struct CorrectiveSmoothModifierData {
  ModifierData modifier;

  /* positions set during 'bind' operator
   * use for MOD_CORRECTIVESMOOTH_RESTSOURCE_BIND */
  float (*bind_coords)[3];

  /* NOTE: -1 is used to bind. */
  unsigned int bind_coords_num;

  float lambda, scale;
  short repeat, flag;
  char smooth_type, rest_source;
  char _pad[6];

  /** #MAX_VGROUP_NAME. */
  char defgrp_name[64];

  /* runtime-only cache */
  CorrectiveSmoothDeltaCache delta_cache;
} CorrectiveSmoothModifierData;

enum {
  MOD_CORRECTIVESMOOTH_SMOOTH_SIMPLE = 0,
  MOD_CORRECTIVESMOOTH_SMOOTH_LENGTH_WEIGHT = 1,
};

enum {
  MOD_CORRECTIVESMOOTH_RESTSOURCE_ORCO = 0,
  MOD_CORRECTIVESMOOTH_RESTSOURCE_BIND = 1,
};

/** #CorrectiveSmoothModifierData.flag */
enum {
  MOD_CORRECTIVESMOOTH_INVERT_VGROUP = (1 << 0),
  MOD_CORRECTIVESMOOTH_ONLY_SMOOTH = (1 << 1),
  MOD_CORRECTIVESMOOTH_PIN_BOUNDARY = (1 << 2),
};

typedef struct UVWarpModifierData {
  ModifierData modifier;

  char axis_u, axis_v;
  short flag;
  /** Used for rotate/scale. */
  float center[2];

  float offset[2];
  float scale[2];
  float rotation;

  /** Source. */
  struct Object *object_src;
  /** Optional name of bone target, MAX_ID_NAME-2. */
  char bone_src[64];
  /** Target. */
  struct Object *object_dst;
  /** Optional name of bone target, MAX_ID_NAME-2. */
  char bone_dst[64];

  /** Optional vertex-group name, #MAX_VGROUP_NAME. */
  char vgroup_name[64];
  /** MAX_CUSTOMDATA_LAYER_NAME. */
  char uvlayer_name[68];
  char _pad[4];
} UVWarpModifierData;

/** #UVWarpModifierData.flag */
enum {
  MOD_UVWARP_INVERT_VGROUP = 1 << 0,
};

/** Mesh cache modifier. */
typedef struct MeshCacheModifierData {
  ModifierData modifier;

  char flag;
  /** File format. */
  char type;
  char time_mode;
  char play_mode;

  /* axis conversion */
  char forward_axis;
  char up_axis;
  char flip_axis;

  char interp;

  float factor;
  char deform_mode;
  char defgrp_name[64];
  char _pad[7];

  /* play_mode == MOD_MESHCACHE_PLAY_CFEA */
  float frame_start;
  float frame_scale;

  /* play_mode == MOD_MESHCACHE_PLAY_EVAL */
  /* we could use one float for all these but their purpose is very different */
  float eval_frame;
  float eval_time;
  float eval_factor;

  /** FILE_MAX. */
  char filepath[1024];
} MeshCacheModifierData;

/** #MeshCacheModifierData.flag */
enum {
  MOD_MESHCACHE_INVERT_VERTEX_GROUP = 1 << 0,
};

enum {
  MOD_MESHCACHE_TYPE_MDD = 1,
  MOD_MESHCACHE_TYPE_PC2 = 2,
};

enum {
  MOD_MESHCACHE_DEFORM_OVERWRITE = 0,
  MOD_MESHCACHE_DEFORM_INTEGRATE = 1,
};

enum {
  MOD_MESHCACHE_INTERP_NONE = 0,
  MOD_MESHCACHE_INTERP_LINEAR = 1,
  /*  MOD_MESHCACHE_INTERP_CARDINAL  = 2, */
};

enum {
  MOD_MESHCACHE_TIME_FRAME = 0,
  MOD_MESHCACHE_TIME_SECONDS = 1,
  MOD_MESHCACHE_TIME_FACTOR = 2,
};

enum {
  MOD_MESHCACHE_PLAY_CFEA = 0,
  MOD_MESHCACHE_PLAY_EVAL = 1,
};

typedef struct LaplacianDeformModifierData {
  ModifierData modifier;
  /** #MAX_VGROUP_NAME. */
  char anchor_grp_name[64];
  int verts_num, repeat;
  float *vertexco;
  /** Runtime only. */
  void *cache_system;
  short flag;
  char _pad[6];

} LaplacianDeformModifierData;

/** #LaplacianDeformModifierData.flag */
enum {
  MOD_LAPLACIANDEFORM_BIND = 1 << 0,
  MOD_LAPLACIANDEFORM_INVERT_VGROUP = 1 << 1,
};

/**
 * \note many of these options match 'solidify'.
 */
typedef struct WireframeModifierData {
  ModifierData modifier;
  /** #MAX_VGROUP_NAME. */
  char defgrp_name[64];
  float offset;
  float offset_fac;
  float offset_fac_vg;
  float crease_weight;
  short flag, mat_ofs;
  char _pad[4];
} WireframeModifierData;

enum {
  MOD_WIREFRAME_INVERT_VGROUP = (1 << 0),
  MOD_WIREFRAME_REPLACE = (1 << 1),
  MOD_WIREFRAME_BOUNDARY = (1 << 2),
  MOD_WIREFRAME_OFS_EVEN = (1 << 3),
  MOD_WIREFRAME_OFS_RELATIVE = (1 << 4),
  MOD_WIREFRAME_CREASE = (1 << 5),
};

typedef struct WeldModifierData {
  ModifierData modifier;

  /* The limit below which to merge vertices. */
  float merge_dist;
  /** Name of vertex group to use to mask, #MAX_VGROUP_NAME. */
  char defgrp_name[64];

  char mode;
  char flag;
  char _pad[2];
} WeldModifierData;

/** #WeldModifierData.flag */
enum {
  MOD_WELD_INVERT_VGROUP = (1 << 0),
  MOD_WELD_LOOSE_EDGES = (1 << 1),
};

/** #WeldModifierData.mode */
enum {
  MOD_WELD_MODE_ALL = 0,
  MOD_WELD_MODE_CONNECTED = 1,
};

typedef struct DataTransferModifierData {
  ModifierData modifier;

  struct Object *ob_source;

  /** See DT_TYPE_ enum in ED_object.hh. */
  int data_types;

  /* See MREMAP_MODE_ enum in BKE_mesh_mapping.hh */
  int vmap_mode;
  int emap_mode;
  int lmap_mode;
  int pmap_mode;

  float map_max_distance;
  float map_ray_radius;
  float islands_precision;

  char _pad1[4];

  /** DT_MULTILAYER_INDEX_MAX; See DT_FROMLAYERS_ enum in ED_object.hh. */
  int layers_select_src[5];
  /** DT_MULTILAYER_INDEX_MAX; See DT_TOLAYERS_ enum in ED_object.hh. */
  int layers_select_dst[5];

  /** See CDT_MIX_ enum in BKE_customdata.hh. */
  int mix_mode;
  float mix_factor;
  /** #MAX_VGROUP_NAME. */
  char defgrp_name[64];

  int flags;
  void *_pad2;
} DataTransferModifierData;

/** #DataTransferModifierData.flags */
enum {
  MOD_DATATRANSFER_OBSRC_TRANSFORM = 1 << 0,
  MOD_DATATRANSFER_MAP_MAXDIST = 1 << 1,
  MOD_DATATRANSFER_INVERT_VGROUP = 1 << 2,

  /* Only for UI really. */
  MOD_DATATRANSFER_USE_VERT = 1 << 28,
  MOD_DATATRANSFER_USE_EDGE = 1 << 29,
  MOD_DATATRANSFER_USE_LOOP = 1 << 30,
  MOD_DATATRANSFER_USE_POLY = 1u << 31,
};

/** Set Split Normals modifier. */
typedef struct NormalEditModifierData {
  ModifierData modifier;
  /** #MAX_VGROUP_NAME. */
  char defgrp_name[64];
  /** Source of normals, or center of ellipsoid. */
  struct Object *target;
  short mode;
  short flag;
  short mix_mode;
  char _pad[2];
  float mix_factor;
  float mix_limit;
  float offset[3];
  char _pad0[4];
  void *_pad1;
} NormalEditModifierData;

/** #NormalEditModifierData.mode */
enum {
  MOD_NORMALEDIT_MODE_RADIAL = 0,
  MOD_NORMALEDIT_MODE_DIRECTIONAL = 1,
};

/** #NormalEditModifierData.flags */
enum {
  MOD_NORMALEDIT_INVERT_VGROUP = (1 << 0),
  MOD_NORMALEDIT_USE_DIRECTION_PARALLEL = (1 << 1),
  MOD_NORMALEDIT_NO_POLYNORS_FIX = (1 << 2),
};

/** #NormalEditModifierData.mix_mode */
enum {
  MOD_NORMALEDIT_MIX_COPY = 0,
  MOD_NORMALEDIT_MIX_ADD = 1,
  MOD_NORMALEDIT_MIX_SUB = 2,
  MOD_NORMALEDIT_MIX_MUL = 3,
};

typedef struct MeshSeqCacheModifierData {
  ModifierData modifier;

  struct CacheFile *cache_file;
  /** 1024 = FILE_MAX. */
  char object_path[1024];

  char read_flag;
  char _pad[3];

  float velocity_scale;

  /* Runtime. */
  struct CacheReader *reader;
  char reader_object_path[1024];
} MeshSeqCacheModifierData;

/** #MeshSeqCacheModifierData.read_flag */
enum {
  MOD_MESHSEQ_READ_VERT = (1 << 0),
  MOD_MESHSEQ_READ_POLY = (1 << 1),
  MOD_MESHSEQ_READ_UV = (1 << 2),
  MOD_MESHSEQ_READ_COLOR = (1 << 3),

  /* Allow interpolation of mesh vertex positions. There is a heuristic to avoid interpolation when
   * the mesh topology changes, but this heuristic sometimes fails. In these cases, users can
   * disable interpolation with this flag. */
  MOD_MESHSEQ_INTERPOLATE_VERTICES = (1 << 4),

  /* Read animated custom attributes from point cache files. */
  MOD_MESHSEQ_READ_ATTRIBUTES = (1 << 5),
};

typedef struct SDefBind {
  unsigned int *vert_inds;
  unsigned int verts_num;
  int mode;
  float *vert_weights;
  float normal_dist;
  float influence;
} SDefBind;

typedef struct SDefVert {
  SDefBind *binds;
  unsigned int binds_num;
  unsigned int vertex_idx;
} SDefVert;

typedef struct SurfaceDeformModifierData {
  ModifierData modifier;

  struct Depsgraph *depsgraph;
  /** Bind target object. */
  struct Object *target;
  /** Vertex bind data. */
  SDefVert *verts;
  void *_pad1;
  float falloff;
  /* Number of vertices on the deformed mesh upon the bind process. */
  unsigned int mesh_verts_num;
  /* Number of vertices in the `verts` array of this modifier. */
  unsigned int bind_verts_num;
  /* Number of vertices and polygons on the target mesh upon bind process. */
  unsigned int target_verts_num, target_polys_num;
  int flags;
  float mat[4][4];
  float strength;
  char defgrp_name[64];
  int _pad2;
} SurfaceDeformModifierData;

/** Surface Deform modifier flags. */
enum {
  /* This indicates "do bind on next modifier evaluation" as well as "is bound". */
  MOD_SDEF_BIND = (1 << 0),
  MOD_SDEF_INVERT_VGROUP = (1 << 1),
  /* Only store bind data for nonzero vgroup weights at the time of bind. */
  MOD_SDEF_SPARSE_BIND = (1 << 2),
};

/** Surface Deform vertex bind modes. */
enum {
  MOD_SDEF_MODE_CORNER_TRIS = 0,
  MOD_SDEF_MODE_NGONS = 1,
  MOD_SDEF_MODE_CENTROID = 2,
};

typedef struct WeightedNormalModifierData {
  ModifierData modifier;

  /** #MAX_VGROUP_NAME. */
  char defgrp_name[64];
  char mode, flag;
  short weight;
  float thresh;
} WeightedNormalModifierData;

/* Name/id of the generic PROP_INT cdlayer storing face weights. */
#define MOD_WEIGHTEDNORMALS_FACEWEIGHT_CDLAYER_ID "__mod_weightednormals_faceweight"

/** #WeightedNormalModifierData.mode */
enum {
  MOD_WEIGHTEDNORMAL_MODE_FACE = 0,
  MOD_WEIGHTEDNORMAL_MODE_ANGLE = 1,
  MOD_WEIGHTEDNORMAL_MODE_FACE_ANGLE = 2,
};

/** #WeightedNormalModifierData.flag */
enum {
  MOD_WEIGHTEDNORMAL_KEEP_SHARP = (1 << 0),
  MOD_WEIGHTEDNORMAL_INVERT_VGROUP = (1 << 1),
  MOD_WEIGHTEDNORMAL_FACE_INFLUENCE = (1 << 2),
};

#define MOD_MESHSEQ_READ_ALL \
  (MOD_MESHSEQ_READ_VERT | MOD_MESHSEQ_READ_POLY | MOD_MESHSEQ_READ_UV | MOD_MESHSEQ_READ_COLOR)

typedef struct NodesModifierSettings {
  /* This stores data that is passed into the node group. */
  struct IDProperty *properties;
} NodesModifierSettings;

/**
 * Maps a name (+ optional library name) to a data-block. The name can be stored on disk and is
 * remapped to the data-block when the data is loaded.
 *
 * At run-time, #BakeDataBlockID is used to pair up the data-block and library name.
 */
typedef struct NodesModifierDataBlock {
  /**
   * Name of the data-block. Can be empty in which case the name of the `id` below is used.
   * This only needs to be set manually when the name stored on disk does not exist in the .blend
   * file anymore, because e.g. the ID has been renamed.
   */
  char *id_name;
  /**
   * Name of the library the ID is in. Can be empty when the ID is not linked or when `id_name` is
   * empty as well and thus the names from the `id` below are used.
   */
  char *lib_name;
  /** ID that this is mapped to. */
  struct ID *id;
  /** Type of ID that is referenced by this mapping. */
  int id_type;
  char _pad[4];
} NodesModifierDataBlock;

typedef struct NodesModifierBake {
  /** An id that references a nested node in the node tree. Also see #bNestedNodeRef. */
  int id;
  /** #NodesModifierBakeFlag. */
  uint32_t flag;
  /** #NodesModifierBakeMode. */
  uint8_t bake_mode;
  char _pad[7];
  /**
   * Directory where the baked data should be stored. This is only used when
   * `NODES_MODIFIER_BAKE_CUSTOM_PATH` is set.
   */
  char *directory;
  /**
   * Frame range for the simulation and baking that is used if
   * `NODES_MODIFIER_BAKE_CUSTOM_SIMULATION_FRAME_RANGE` is set.
   */
  int frame_start;
  int frame_end;

  /**
   * Maps data-block names to actual data-blocks, so that names stored in caches or on disk can be
   * remapped to actual IDs on load. The mapping also makes sure that IDs referenced by baked data
   * are not automatically removed because they are not referenced anymore. Furthermore, it allows
   * the modifier to add all required IDs to the dependency graph before actually loading the baked
   * data.
   */
  int data_blocks_num;
  int active_data_block;
  NodesModifierDataBlock *data_blocks;
} NodesModifierBake;

typedef struct NodesModifierPanel {
  /** ID of the corresponding panel from #bNodeTreeInterfacePanel::identifier. */
  int id;
  /** #NodesModifierPanelFlag. */
  uint32_t flag;
} NodesModifierPanel;

typedef enum NodesModifierPanelFlag {
  NODES_MODIFIER_PANEL_OPEN = 1 << 0,
} NodesModifierPanelFlag;

typedef enum NodesModifierBakeFlag {
  NODES_MODIFIER_BAKE_CUSTOM_SIMULATION_FRAME_RANGE = 1 << 0,
  NODES_MODIFIER_BAKE_CUSTOM_PATH = 1 << 1,
} NodesModifierBakeFlag;

typedef enum NodesModifierBakeMode {
  NODES_MODIFIER_BAKE_MODE_ANIMATION = 0,
  NODES_MODIFIER_BAKE_MODE_STILL = 1,
} NodesModifierBakeMode;

typedef struct NodesModifierData {
  ModifierData modifier;
  struct bNodeTree *node_group;
  struct NodesModifierSettings settings;
  /**
   * Directory where baked simulation states are stored. This may be relative to the .blend file.
   */
  char *bake_directory;
  /** NodesModifierFlag. */
  int8_t flag;

  char _pad[3];
  int bakes_num;
  NodesModifierBake *bakes;

  char _pad2[4];
  int panels_num;
  NodesModifierPanel *panels;

  NodesModifierRuntimeHandle *runtime;

#ifdef __cplusplus
  NodesModifierBake *find_bake(int id);
  const NodesModifierBake *find_bake(int id) const;
#endif
} NodesModifierData;

typedef enum NodesModifierFlag {
  NODES_MODIFIER_HIDE_DATABLOCK_SELECTOR = (1 << 0),
} NodesModifierFlag;

typedef struct MeshToVolumeModifierData {
  ModifierData modifier;

  /** This is the object that is supposed to be converted to a volume. */
  struct Object *object;

  /** MeshToVolumeModifierResolutionMode */
  int resolution_mode;
  /** Size of a voxel in object space. */
  float voxel_size;
  /** The desired amount of voxels along one axis. The actual amount of voxels might be slightly
   * different. */
  int voxel_amount;

  float interior_band_width;

  float density;
  char _pad2[4];
  void *_pad3;
} MeshToVolumeModifierData;

/** #MeshToVolumeModifierData.resolution_mode */
typedef enum MeshToVolumeModifierResolutionMode {
  MESH_TO_VOLUME_RESOLUTION_MODE_VOXEL_AMOUNT = 0,
  MESH_TO_VOLUME_RESOLUTION_MODE_VOXEL_SIZE = 1,
} MeshToVolumeModifierResolutionMode;

typedef struct VolumeDisplaceModifierData {
  ModifierData modifier;

  struct Tex *texture;
  struct Object *texture_map_object;
  int texture_map_mode;

  float strength;
  float texture_mid_level[3];
  float texture_sample_radius;
} VolumeDisplaceModifierData;

/** #VolumeDisplaceModifierData.texture_map_mode */
enum {
  MOD_VOLUME_DISPLACE_MAP_LOCAL = 0,
  MOD_VOLUME_DISPLACE_MAP_GLOBAL = 1,
  MOD_VOLUME_DISPLACE_MAP_OBJECT = 2,
};

typedef struct VolumeToMeshModifierData {
  ModifierData modifier;

  /** This is the volume object that is supposed to be converted to a mesh. */
  struct Object *object;

  float threshold;
  float adaptivity;

  /** VolumeToMeshFlag */
  uint32_t flag;

  /** VolumeToMeshResolutionMode */
  int resolution_mode;
  float voxel_size;
  int voxel_amount;

  /** MAX_NAME */
  char grid_name[64];
  void *_pad1;
} VolumeToMeshModifierData;

/** VolumeToMeshModifierData->resolution_mode */
typedef enum VolumeToMeshResolutionMode {
  VOLUME_TO_MESH_RESOLUTION_MODE_GRID = 0,
  VOLUME_TO_MESH_RESOLUTION_MODE_VOXEL_AMOUNT = 1,
  VOLUME_TO_MESH_RESOLUTION_MODE_VOXEL_SIZE = 2,
} VolumeToMeshResolutionMode;

/** VolumeToMeshModifierData->flag */
typedef enum VolumeToMeshFlag {
  VOLUME_TO_MESH_USE_SMOOTH_SHADE = 1 << 0,
} VolumeToMeshFlag;

/**
 * Common influence data for grease pencil modifiers.
 * Not all parts may be used by all modifier types.
 */
typedef struct GreasePencilModifierInfluenceData {
  /** GreasePencilModifierInfluenceFlag */
  int flag;
  char _pad1[4];
  /** Filter by layer name. */
  char layer_name[64];
  /** Filter by stroke material. */
  struct Material *material;
  /** Filter by layer pass. */
  int layer_pass;
  /** Filter by material pass. */
  int material_pass;
  /** #MAX_VGROUP_NAME. */
  char vertex_group_name[64];
  struct CurveMapping *custom_curve;
  void *_pad2;
} GreasePencilModifierInfluenceData;

typedef enum GreasePencilModifierInfluenceFlag {
  GREASE_PENCIL_INFLUENCE_INVERT_LAYER_FILTER = (1 << 0),
  GREASE_PENCIL_INFLUENCE_USE_LAYER_PASS_FILTER = (1 << 1),
  GREASE_PENCIL_INFLUENCE_INVERT_LAYER_PASS_FILTER = (1 << 2),
  GREASE_PENCIL_INFLUENCE_INVERT_MATERIAL_FILTER = (1 << 3),
  GREASE_PENCIL_INFLUENCE_USE_MATERIAL_PASS_FILTER = (1 << 4),
  GREASE_PENCIL_INFLUENCE_INVERT_MATERIAL_PASS_FILTER = (1 << 5),
  GREASE_PENCIL_INFLUENCE_INVERT_VERTEX_GROUP = (1 << 6),
  GREASE_PENCIL_INFLUENCE_USE_CUSTOM_CURVE = (1 << 7),
} GreasePencilModifierInfluenceFlag;

typedef struct GreasePencilOpacityModifierData {
  ModifierData modifier;
  GreasePencilModifierInfluenceData influence;
  /** GreasePencilOpacityModifierFlag */
  int flag;
  /** GreasePencilModifierColorMode */
  char color_mode;
  char _pad1[3];
  float color_factor;
  float hardness_factor;
  void *_pad2;
} GreasePencilOpacityModifierData;

/** Which attributes are affected by color modifiers. */
typedef enum GreasePencilModifierColorMode {
  MOD_GREASE_PENCIL_COLOR_STROKE = 0,
  MOD_GREASE_PENCIL_COLOR_FILL = 1,
  MOD_GREASE_PENCIL_COLOR_BOTH = 2,
  MOD_GREASE_PENCIL_COLOR_HARDNESS = 3,
} GreasePencilModifierColorMode;

typedef enum GreasePencilOpacityModifierFlag {
  /* Use vertex group as opacity factors instead of influence. */
  MOD_GREASE_PENCIL_OPACITY_USE_WEIGHT_AS_FACTOR = (1 << 0),
  /* Set the opacity for every point in a stroke, otherwise multiply existing opacity. */
  MOD_GREASE_PENCIL_OPACITY_USE_UNIFORM_OPACITY = (1 << 1),
} GreasePencilOpacityModifierFlag;

typedef struct GreasePencilSubdivModifierData {
  ModifierData modifier;
  GreasePencilModifierInfluenceData influence;
  /** #GreasePencilSubdivideType. */
  int type;
  /** Level of subdivisions, will generate 2^level segments. */
  int level;

  char _pad[8];
  void *_pad1;
} GreasePencilSubdivModifierData;

typedef enum GreasePencilSubdivideType {
  MOD_GREASE_PENCIL_SUBDIV_CATMULL = 0,
  MOD_GREASE_PENCIL_SUBDIV_SIMPLE = 1,
} GreasePencilSubdivideType;

typedef struct GreasePencilColorModifierData {
  ModifierData modifier;
  GreasePencilModifierInfluenceData influence;
  /** GreasePencilModifierColorMode */
  char color_mode;
  char _pad1[3];
  /** HSV factors. */
  float hsv[3];
  void *_pad2;
} GreasePencilColorModifierData;

typedef struct GreasePencilTintModifierData {
  ModifierData modifier;
  GreasePencilModifierInfluenceData influence;
  /** GreasePencilTintModifierFlag */
  short flag;
  /** GreasePencilModifierColorMode */
  char color_mode;
  /** GreasePencilTintModifierMode */
  char tint_mode;
  float factor;
  /** Influence distance from the gradient object. */
  float radius;
  /** Simple tint color. */
  float color[3];
  /** Object for gradient direction. */
  struct Object *object;
  /** Color ramp for the gradient. */
  struct ColorBand *color_ramp;
  void *_pad;
} GreasePencilTintModifierData;

typedef enum GreasePencilTintModifierMode {
  MOD_GREASE_PENCIL_TINT_UNIFORM = 0,
  MOD_GREASE_PENCIL_TINT_GRADIENT = 1,
} GreasePencilTintModifierMode;

typedef enum GreasePencilTintModifierFlag {
  /* Use vertex group as factors instead of influence. */
  MOD_GREASE_PENCIL_TINT_USE_WEIGHT_AS_FACTOR = (1 << 0),
} GreasePencilTintModifierFlag;

/* Enum definitions for length modifier stays in the old DNA for the moment. */
typedef struct GreasePencilSmoothModifierData {
  ModifierData modifier;
  GreasePencilModifierInfluenceData influence;
  /** `eGreasePencilSmooth_Flag. */
  int flag;
  /** Factor of smooth. */
  float factor;
  /** How many times apply smooth. */
  int step;
  char _pad[4];
  void *_pad1;
} GreasePencilSmoothModifierData;

typedef enum eGreasePencilSmooth_Flag {
  MOD_GREASE_PENCIL_SMOOTH_OPEN_INFLUENCE_PANEL = (1 << 0),
  MOD_GREASE_PENCIL_SMOOTH_MOD_LOCATION = (1 << 1),
  MOD_GREASE_PENCIL_SMOOTH_MOD_STRENGTH = (1 << 2),
  MOD_GREASE_PENCIL_SMOOTH_MOD_THICKNESS = (1 << 3),
  MOD_GREASE_PENCIL_SMOOTH_MOD_UV = (1 << 4),
  MOD_GREASE_PENCIL_SMOOTH_KEEP_SHAPE = (1 << 5),
  MOD_GREASE_PENCIL_SMOOTH_SMOOTH_ENDS = (1 << 6),
} eGreasePencilSmooth_Flag;

typedef struct GreasePencilOffsetModifierData {
  ModifierData modifier;
  GreasePencilModifierInfluenceData influence;
  /** GreasePencilOffsetModifierFlag */
  int flag;
  /** GreasePencilOffsetModifierMode */
  int offset_mode;
  /** Global offset. */
  float loc[3];
  float rot[3];
  float scale[3];
  /** Offset per stroke. */
  float stroke_loc[3];
  float stroke_rot[3];
  float stroke_scale[3];
  int seed;
  int stroke_step;
  int stroke_start_offset;
  char _pad1[4];
  void *_pad2;
} GreasePencilOffsetModifierData;

typedef enum GreasePencilOffsetModifierFlag {
  MOD_GREASE_PENCIL_OFFSET_UNIFORM_RANDOM_SCALE = (1 << 0),
} GreasePencilOffsetModifierFlag;

typedef enum GreasePencilOffsetModifierMode {
  MOD_GREASE_PENCIL_OFFSET_RANDOM = 0,
  MOD_GREASE_PENCIL_OFFSET_LAYER = 1,
  MOD_GREASE_PENCIL_OFFSET_MATERIAL = 2,
  MOD_GREASE_PENCIL_OFFSET_STROKE = 3,
} GreasePencilOffsetModifierMode;

typedef struct GreasePencilNoiseModifierData {
  ModifierData modifier;
  GreasePencilModifierInfluenceData influence;

  /** For convenience of versioning, these flags are kept in `eNoiseGpencil_Flag`. */
  int flag;

  /** Factor of noise. */
  float factor;
  float factor_strength;
  float factor_thickness;
  float factor_uvs;
  /** Noise Frequency scaling */
  float noise_scale;
  float noise_offset;
  short noise_mode;
  char _pad[2];
  /** How many frames before recalculate randoms. */
  int step;
  /** Random seed */
  int seed;

  void *_pad1;
} GreasePencilNoiseModifierData;

typedef struct GreasePencilMirrorModifierData {
  ModifierData modifier;
  GreasePencilModifierInfluenceData influence;
  struct Object *object;
  /** #GreasePencilMirrorModifierFlag */
  int flag;
  char _pad[4];
} GreasePencilMirrorModifierData;

typedef enum GreasePencilMirrorModifierFlag {
  MOD_GREASE_PENCIL_MIRROR_AXIS_X = (1 << 0),
  MOD_GREASE_PENCIL_MIRROR_AXIS_Y = (1 << 1),
  MOD_GREASE_PENCIL_MIRROR_AXIS_Z = (1 << 2),
} GreasePencilMirrorModifierFlag;

typedef struct GreasePencilThickModifierData {
  ModifierData modifier;
  GreasePencilModifierInfluenceData influence;
  /** #GreasePencilThicknessModifierFlag */
  int flag;
  /** Relative thickness factor. */
  float thickness_fac;
  /** Absolute thickness override. */
  float thickness;
  char _pad[4];
  void *_pad1;
} GreasePencilThickModifierData;

typedef enum GreasePencilThicknessModifierFlag {
  MOD_GREASE_PENCIL_THICK_NORMALIZE = (1 << 0),
  MOD_GREASE_PENCIL_THICK_WEIGHT_FACTOR = (1 << 1),
} GreasePencilThicknessModifierFlag;

<<<<<<< HEAD
typedef struct GreasePencilLengthModifierData {
  ModifierData modifier;
  GreasePencilModifierInfluenceData influence;
  int flag;
  float start_fac, end_fac;
  float rand_start_fac, rand_end_fac, rand_offset;
  float overshoot_fac;
  /** (first element is the index) random values. */
  int seed;
  /** How many frames before recalculate randoms. */
  int step;
  /** #eLengthGpencil_Type. */
  int mode;
  char _pad[4];
  /* Curvature parameters. */
  float point_density;
  float segment_influence;
  float max_angle;

  void *_pad1;
} GreasePencilLengthModifierData;
=======
typedef struct GreasePencilLatticeModifierData {
  ModifierData modifier;
  GreasePencilModifierInfluenceData influence;
  struct Object *object;
  float strength;
  char _pad[4];
} GreasePencilLatticeModifierData;

typedef struct GreasePencilDashModifierSegment {
  char name[64];
  int dash;
  int gap;
  float radius;
  float opacity;
  int mat_nr;
  /** #GreasePencilDashModifierFlag */
  int flag;
} GreasePencilDashModifierSegment;

typedef struct GreasePencilDashModifierData {
  ModifierData modifier;
  GreasePencilModifierInfluenceData influence;

  GreasePencilDashModifierSegment *segments_array;
  int segments_num;
  int segment_active_index;

  int dash_offset;
  char _pad[4];

#ifdef __cplusplus
  blender::Span<GreasePencilDashModifierSegment> segments() const;
  blender::MutableSpan<GreasePencilDashModifierSegment> segments();
#endif
} GreasePencilDashModifierData;

typedef enum GreasePencilDashModifierFlag {
  MOD_GREASE_PENCIL_DASH_USE_CYCLIC = (1 << 0),
} GreasePencilDashModifierFlag;
>>>>>>> 43996a54
<|MERGE_RESOLUTION|>--- conflicted
+++ resolved
@@ -104,12 +104,9 @@
   eModifierType_GreasePencilNoise = 67,
   eModifierType_GreasePencilMirror = 68,
   eModifierType_GreasePencilThickness = 69,
-<<<<<<< HEAD
-  eModifierType_GreasePencilLength = 70,
-=======
   eModifierType_GreasePencilLattice = 70,
   eModifierType_GreasePencilDash = 71,
->>>>>>> 43996a54
+  eModifierType_GreasePencilLength = 72,
   NUM_MODIFIER_TYPES,
 } ModifierType;
 
@@ -2782,7 +2779,46 @@
   MOD_GREASE_PENCIL_THICK_WEIGHT_FACTOR = (1 << 1),
 } GreasePencilThicknessModifierFlag;
 
-<<<<<<< HEAD
+typedef struct GreasePencilLatticeModifierData {
+  ModifierData modifier;
+  GreasePencilModifierInfluenceData influence;
+  struct Object *object;
+  float strength;
+  char _pad[4];
+} GreasePencilLatticeModifierData;
+
+typedef struct GreasePencilDashModifierSegment {
+  char name[64];
+  int dash;
+  int gap;
+  float radius;
+  float opacity;
+  int mat_nr;
+  /** #GreasePencilDashModifierFlag */
+  int flag;
+} GreasePencilDashModifierSegment;
+
+typedef struct GreasePencilDashModifierData {
+  ModifierData modifier;
+  GreasePencilModifierInfluenceData influence;
+
+  GreasePencilDashModifierSegment *segments_array;
+  int segments_num;
+  int segment_active_index;
+
+  int dash_offset;
+  char _pad[4];
+
+#ifdef __cplusplus
+  blender::Span<GreasePencilDashModifierSegment> segments() const;
+  blender::MutableSpan<GreasePencilDashModifierSegment> segments();
+#endif
+} GreasePencilDashModifierData;
+
+typedef enum GreasePencilDashModifierFlag {
+  MOD_GREASE_PENCIL_DASH_USE_CYCLIC = (1 << 0),
+} GreasePencilDashModifierFlag;
+
 typedef struct GreasePencilLengthModifierData {
   ModifierData modifier;
   GreasePencilModifierInfluenceData influence;
@@ -2803,45 +2839,4 @@
   float max_angle;
 
   void *_pad1;
-} GreasePencilLengthModifierData;
-=======
-typedef struct GreasePencilLatticeModifierData {
-  ModifierData modifier;
-  GreasePencilModifierInfluenceData influence;
-  struct Object *object;
-  float strength;
-  char _pad[4];
-} GreasePencilLatticeModifierData;
-
-typedef struct GreasePencilDashModifierSegment {
-  char name[64];
-  int dash;
-  int gap;
-  float radius;
-  float opacity;
-  int mat_nr;
-  /** #GreasePencilDashModifierFlag */
-  int flag;
-} GreasePencilDashModifierSegment;
-
-typedef struct GreasePencilDashModifierData {
-  ModifierData modifier;
-  GreasePencilModifierInfluenceData influence;
-
-  GreasePencilDashModifierSegment *segments_array;
-  int segments_num;
-  int segment_active_index;
-
-  int dash_offset;
-  char _pad[4];
-
-#ifdef __cplusplus
-  blender::Span<GreasePencilDashModifierSegment> segments() const;
-  blender::MutableSpan<GreasePencilDashModifierSegment> segments();
-#endif
-} GreasePencilDashModifierData;
-
-typedef enum GreasePencilDashModifierFlag {
-  MOD_GREASE_PENCIL_DASH_USE_CYCLIC = (1 << 0),
-} GreasePencilDashModifierFlag;
->>>>>>> 43996a54
+} GreasePencilLengthModifierData;