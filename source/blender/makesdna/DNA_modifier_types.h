/* SPDX-FileCopyrightText: 2023 Blender Authors
 *
 * SPDX-License-Identifier: GPL-2.0-or-later */

/** \file
 * \ingroup DNA
 */

#pragma once

#include "BLI_utildefines.h"

#include "DNA_defs.h"
#include "DNA_listBase.h"
#include "DNA_session_uid_types.h"

#ifdef __cplusplus
#  include "BLI_span.hh"

namespace blender {
struct NodesModifierRuntime;
}
using NodesModifierRuntimeHandle = blender::NodesModifierRuntime;
#else
typedef struct NodesModifierRuntimeHandle NodesModifierRuntimeHandle;
#endif

/* WARNING ALERT! TYPEDEF VALUES ARE WRITTEN IN FILES! SO DO NOT CHANGE!
 * (ONLY ADD NEW ITEMS AT THE END)
 */

struct Mesh;

typedef enum ModifierType {
  eModifierType_None = 0,
  eModifierType_Subsurf = 1,
  eModifierType_Lattice = 2,
  eModifierType_Curve = 3,
  eModifierType_Build = 4,
  eModifierType_Mirror = 5,
  eModifierType_Decimate = 6,
  eModifierType_Wave = 7,
  eModifierType_Armature = 8,
  eModifierType_Hook = 9,
  eModifierType_Softbody = 10,
  eModifierType_Boolean = 11,
  eModifierType_Array = 12,
  eModifierType_EdgeSplit = 13,
  eModifierType_Displace = 14,
  eModifierType_UVProject = 15,
  eModifierType_Smooth = 16,
  eModifierType_Cast = 17,
  eModifierType_MeshDeform = 18,
  eModifierType_ParticleSystem = 19,
  eModifierType_ParticleInstance = 20,
  eModifierType_Explode = 21,
  eModifierType_Cloth = 22,
  eModifierType_Collision = 23,
  eModifierType_Bevel = 24,
  eModifierType_Shrinkwrap = 25,
  eModifierType_Fluidsim = 26,
  eModifierType_Mask = 27,
  eModifierType_SimpleDeform = 28,
  eModifierType_Multires = 29,
  eModifierType_Surface = 30,
#ifdef DNA_DEPRECATED_ALLOW
  eModifierType_Smoke = 31,
#endif
  eModifierType_ShapeKey = 32,
  eModifierType_Solidify = 33,
  eModifierType_Screw = 34,
  eModifierType_Warp = 35,
  eModifierType_WeightVGEdit = 36,
  eModifierType_WeightVGMix = 37,
  eModifierType_WeightVGProximity = 38,
  eModifierType_Ocean = 39,
  eModifierType_DynamicPaint = 40,
  eModifierType_Remesh = 41,
  eModifierType_Skin = 42,
  eModifierType_LaplacianSmooth = 43,
  eModifierType_Triangulate = 44,
  eModifierType_UVWarp = 45,
  eModifierType_MeshCache = 46,
  eModifierType_LaplacianDeform = 47,
  eModifierType_Wireframe = 48,
  eModifierType_DataTransfer = 49,
  eModifierType_NormalEdit = 50,
  eModifierType_CorrectiveSmooth = 51,
  eModifierType_MeshSequenceCache = 52,
  eModifierType_SurfaceDeform = 53,
  eModifierType_WeightedNormal = 54,
  eModifierType_Weld = 55,
  eModifierType_Fluid = 56,
  eModifierType_Nodes = 57,
  eModifierType_MeshToVolume = 58,
  eModifierType_VolumeDisplace = 59,
  eModifierType_VolumeToMesh = 60,
  eModifierType_GreasePencilOpacity = 61,
  eModifierType_GreasePencilSubdiv = 62,
  eModifierType_GreasePencilColor = 63,
  eModifierType_GreasePencilTint = 64,
  eModifierType_GreasePencilSmooth = 65,
  eModifierType_GreasePencilOffset = 66,
  eModifierType_GreasePencilNoise = 67,
  eModifierType_GreasePencilMirror = 68,
  eModifierType_GreasePencilThickness = 69,
<<<<<<< HEAD
  eModifierType_GreasePencilMultiply = 70,
=======
  eModifierType_GreasePencilLattice = 70,
  eModifierType_GreasePencilDash = 71,
>>>>>>> 43996a54
  NUM_MODIFIER_TYPES,
} ModifierType;

typedef enum ModifierMode {
  eModifierMode_Realtime = (1 << 0),
  eModifierMode_Render = (1 << 1),
  eModifierMode_Editmode = (1 << 2),
  eModifierMode_OnCage = (1 << 3),
#ifdef DNA_DEPRECATED_ALLOW
  /** Old modifier box expansion, just for versioning. */
  eModifierMode_Expanded_DEPRECATED = (1 << 4),
#endif
  eModifierMode_Virtual = (1 << 5),
  eModifierMode_ApplyOnSpline = (1 << 6),
  eModifierMode_DisableTemporary = (1u << 31),
} ModifierMode;
ENUM_OPERATORS(ModifierMode, eModifierMode_DisableTemporary);

typedef struct ModifierData {
  struct ModifierData *next, *prev;

  int type, mode;
  /** Time in seconds that the modifier took to evaluate. This is only set on evaluated objects. */
  float execution_time;
  short flag;
  /** An "expand" bit for each of the modifier's (sub)panels (#uiPanelDataExpansion). */
  short ui_expand_flag;
  /**
   * Bits that can be used for open-states of layout panels in the modifier. This can replace
   * `ui_expand_flag` once all modifiers use layout panels. Currently, trying to reuse the same
   * flags is problematic, because the bits in `ui_expand_flag` are mapped to panels automatically
   * and easily conflict with the explicit mapping of bits to panels here.
   */
  uint16_t layout_panel_open_flag;
  char _pad[2];
  /**
   * Uniquely identifies the modifier within the object. This identifier is stable across Blender
   * sessions. Modifiers on the original and corresponding evaluated object have matching
   * identifiers. The identifier stays the same if the modifier is renamed or moved in the modifier
   * stack.
   *
   * A valid identifier is non-negative (>= 1). Modifiers that are currently not on an object may
   * have invalid identifiers. It has to be initialized with #BKE_modifiers_persistent_uid_init
   * when it is added to an object.
   */
  int persistent_uid;
  /** MAX_NAME. */
  char name[64];

  char *error;

  /** Runtime field which contains runtime data which is specific to a modifier type. */
  void *runtime;
} ModifierData;

typedef enum {
  /** This modifier has been inserted in local override, and hence can be fully edited. */
  eModifierFlag_OverrideLibrary_Local = (1 << 0),
  /** This modifier does not own its caches, but instead shares them with another modifier. */
  eModifierFlag_SharedCaches = (1 << 1),
  /**
   * This modifier is the object's active modifier. Used for context in the node editor.
   * Only one modifier on an object should have this flag set.
   */
  eModifierFlag_Active = (1 << 2),
  /**
   * Only set on modifiers in evaluated objects. The flag indicates that the user modified inputs
   * to the modifier which might invalidate simulation caches.
   */
  eModifierFlag_UserModified = (1 << 3),
} ModifierFlag;

/**
 * \note Not a real modifier.
 */
typedef struct MappingInfoModifierData {
  ModifierData modifier;

  struct Tex *texture;
  struct Object *map_object;
  char map_bone[64];
  /** MAX_CUSTOMDATA_LAYER_NAME. */
  char uvlayer_name[68];
  char _pad1[4];
  int uvlayer_tmp;
  int texmapping;
} MappingInfoModifierData;

typedef enum {
  eSubsurfModifierFlag_Incremental = (1 << 0),
  eSubsurfModifierFlag_DebugIncr = (1 << 1),
  eSubsurfModifierFlag_ControlEdges = (1 << 2),
  /* DEPRECATED, ONLY USED FOR DO-VERSIONS */
  eSubsurfModifierFlag_SubsurfUv_DEPRECATED = (1 << 3),
  eSubsurfModifierFlag_UseCrease = (1 << 4),
  eSubsurfModifierFlag_UseCustomNormals = (1 << 5),
  eSubsurfModifierFlag_UseRecursiveSubdivision = (1 << 6),
} SubsurfModifierFlag;

typedef enum {
  SUBSURF_TYPE_CATMULL_CLARK = 0,
  SUBSURF_TYPE_SIMPLE = 1,
} eSubsurfModifierType;

typedef enum {
  SUBSURF_UV_SMOOTH_NONE = 0,
  SUBSURF_UV_SMOOTH_PRESERVE_CORNERS = 1,
  SUBSURF_UV_SMOOTH_PRESERVE_CORNERS_AND_JUNCTIONS = 2,
  SUBSURF_UV_SMOOTH_PRESERVE_CORNERS_JUNCTIONS_AND_CONCAVE = 3,
  SUBSURF_UV_SMOOTH_PRESERVE_BOUNDARIES = 4,
  SUBSURF_UV_SMOOTH_ALL = 5,
} eSubsurfUVSmooth;

typedef enum {
  SUBSURF_BOUNDARY_SMOOTH_ALL = 0,
  SUBSURF_BOUNDARY_SMOOTH_PRESERVE_CORNERS = 1,
} eSubsurfBoundarySmooth;

typedef struct SubsurfModifierData {
  ModifierData modifier;

  short subdivType, levels, renderLevels, flags;
  short uv_smooth;
  short quality;
  short boundary_smooth;
  char _pad[2];

  /* TODO(sergey): Get rid of those with the old CCG subdivision code. */
  void *emCache, *mCache;
} SubsurfModifierData;

typedef struct LatticeModifierData {
  ModifierData modifier;

  struct Object *object;
  /** Optional vertex-group name, #MAX_VGROUP_NAME. */
  char name[64];
  float strength;
  short flag;
  char _pad[2];
  void *_pad1;
} LatticeModifierData;

/** #LatticeModifierData.flag */
enum {
  MOD_LATTICE_INVERT_VGROUP = (1 << 0),
};

typedef struct CurveModifierData {
  ModifierData modifier;

  struct Object *object;
  /** Optional vertex-group name, #MAX_VGROUP_NAME. */
  char name[64];
  /** Axis along which curve deforms. */
  short defaxis;
  short flag;
  char _pad[4];
  void *_pad1;
} CurveModifierData;

/** #CurveModifierData.flag */
enum {
  MOD_CURVE_INVERT_VGROUP = (1 << 0),
};

/** #CurveModifierData.defaxis */
enum {
  MOD_CURVE_POSX = 1,
  MOD_CURVE_POSY = 2,
  MOD_CURVE_POSZ = 3,
  MOD_CURVE_NEGX = 4,
  MOD_CURVE_NEGY = 5,
  MOD_CURVE_NEGZ = 6,
};

typedef struct BuildModifierData {
  ModifierData modifier;

  float start, length;
  short flag;

  /** (bool) whether order of vertices is randomized - legacy files (for readfile conversion). */
  short randomize;
  /** (int) random seed. */
  int seed;
} BuildModifierData;

/** #BuildModifierData.flag */
enum {
  /** order of vertices is randomized */
  MOD_BUILD_FLAG_RANDOMIZE = (1 << 0),
  /** frame range is reversed, resulting in a deconstruction effect */
  MOD_BUILD_FLAG_REVERSE = (1 << 1),
};

/** Mask Modifier. */
typedef struct MaskModifierData {
  ModifierData modifier;

  /** Armature to use to in place of hardcoded vgroup. */
  struct Object *ob_arm;
  /** Name of vertex group to use to mask, #MAX_VGROUP_NAME. */
  char vgroup[64];

  /** Using armature or hardcoded vgroup. */
  short mode;
  /** Flags for various things. */
  short flag;
  float threshold;
  void *_pad1;
} MaskModifierData;

/** #MaskModifierData.mode */
enum {
  MOD_MASK_MODE_VGROUP = 0,
  MOD_MASK_MODE_ARM = 1,
};

/** #MaskModifierData.flag */
enum {
  MOD_MASK_INV = (1 << 0),
  MOD_MASK_SMOOTH = (1 << 1),
};

typedef struct ArrayModifierData {
  ModifierData modifier;

  /** The object with which to cap the start of the array. */
  struct Object *start_cap;
  /** The object with which to cap the end of the array. */
  struct Object *end_cap;
  /** The curve object to use for #MOD_ARR_FITCURVE. */
  struct Object *curve_ob;
  /** The object to use for object offset. */
  struct Object *offset_ob;
  /**
   * A constant duplicate offset;
   * 1 means the duplicates are 1 unit apart.
   */
  float offset[3];
  /**
   * A scaled factor for duplicate offsets;
   * 1 means the duplicates are 1 object-width apart.
   */
  float scale[3];
  /** The length over which to distribute the duplicates. */
  float length;
  /** The limit below which to merge vertices in adjacent duplicates. */
  float merge_dist;
  /**
   * Determines how duplicate count is calculated; one of:
   * - #MOD_ARR_FIXEDCOUNT -> fixed.
   * - #MOD_ARR_FITLENGTH  -> calculated to fit a set length.
   * - #MOD_ARR_FITCURVE   -> calculated to fit the length of a Curve object.
   */
  int fit_type;
  /**
   * Flags specifying how total offset is calculated; binary OR of:
   * - #MOD_ARR_OFF_CONST    -> total offset += offset.
   * - #MOD_ARR_OFF_RELATIVE -> total offset += relative * object width.
   * - #MOD_ARR_OFF_OBJ      -> total offset += offset_ob's matrix.
   * Total offset is the sum of the individual enabled offsets.
   */
  int offset_type;
  /**
   * General flags:
   * #MOD_ARR_MERGE -> merge vertices in adjacent duplicates.
   */
  int flags;
  /** The number of duplicates to generate for #MOD_ARR_FIXEDCOUNT. */
  int count;
  float uv_offset[2];
} ArrayModifierData;

/** #ArrayModifierData.fit_type */
enum {
  MOD_ARR_FIXEDCOUNT = 0,
  MOD_ARR_FITLENGTH = 1,
  MOD_ARR_FITCURVE = 2,
};

/** #ArrayModifierData.offset_type */
enum {
  MOD_ARR_OFF_CONST = (1 << 0),
  MOD_ARR_OFF_RELATIVE = (1 << 1),
  MOD_ARR_OFF_OBJ = (1 << 2),
};

/** #ArrayModifierData.flags */
enum {
  MOD_ARR_MERGE = (1 << 0),
  MOD_ARR_MERGEFINAL = (1 << 1),
};

typedef struct MirrorModifierData {
  ModifierData modifier;

  /** Deprecated, use flag instead. */
  short axis DNA_DEPRECATED;
  short flag;
  float tolerance;
  float bisect_threshold;

  /** Mirror modifier used to merge the old vertex into its new copy, which would break code
   * relying on access to the original geometry vertices. However, modifying this behavior to the
   * correct one (i.e. merging the copy vertices into their original sources) has several potential
   * effects on other modifiers and tools, so we need to keep that incorrect behavior for existing
   * modifiers, and only use the new correct one for new modifiers. */
  uint8_t use_correct_order_on_merge;

  char _pad[3];
  float uv_offset[2];
  float uv_offset_copy[2];
  struct Object *mirror_ob;
  void *_pad1;
} MirrorModifierData;

/** #MirrorModifierData.flag */
enum {
  MOD_MIR_CLIPPING = (1 << 0),
  MOD_MIR_MIRROR_U = (1 << 1),
  MOD_MIR_MIRROR_V = (1 << 2),
  MOD_MIR_AXIS_X = (1 << 3),
  MOD_MIR_AXIS_Y = (1 << 4),
  MOD_MIR_AXIS_Z = (1 << 5),
  MOD_MIR_VGROUP = (1 << 6),
  MOD_MIR_NO_MERGE = (1 << 7),
  MOD_MIR_BISECT_AXIS_X = (1 << 8),
  MOD_MIR_BISECT_AXIS_Y = (1 << 9),
  MOD_MIR_BISECT_AXIS_Z = (1 << 10),
  MOD_MIR_BISECT_FLIP_AXIS_X = (1 << 11),
  MOD_MIR_BISECT_FLIP_AXIS_Y = (1 << 12),
  MOD_MIR_BISECT_FLIP_AXIS_Z = (1 << 13),
  MOD_MIR_MIRROR_UDIM = (1 << 14),
};

typedef struct EdgeSplitModifierData {
  ModifierData modifier;

  /** Angle above which edges should be split. */
  float split_angle;
  int flags;
} EdgeSplitModifierData;

/** #EdgeSplitModifierData.flags */
enum {
  MOD_EDGESPLIT_FROMANGLE = (1 << 1),
  MOD_EDGESPLIT_FROMFLAG = (1 << 2),
};

typedef struct BevelModifierData {
  ModifierData modifier;

  /** The "raw" bevel value (distance/amount to bevel). */
  float value;
  /** The resolution (as originally coded, it is the number of recursive bevels). */
  int res;
  /** General option flags. */
  short flags;
  /** Used to interpret the bevel value. */
  short val_flags;
  /** For the type and how we build the bevel's profile. */
  short profile_type;
  /** Flags to tell the tool how to limit the bevel. */
  short lim_flags;
  /** Flags to direct how edge weights are applied to verts. */
  short e_flags;
  /** Material index if >= 0, else material inherited from surrounding faces. */
  short mat;
  short edge_flags;
  short face_str_mode;
  /** Patterns to use for mitering non-reflex and reflex miter edges */
  short miter_inner;
  short miter_outer;
  /** The method to use for creating >2-way intersections */
  short vmesh_method;
  /** Whether to affect vertices or edges. */
  char affect_type;
  char _pad;
  /** Controls profile shape (0->1, .5 is round). */
  float profile;
  /** if the MOD_BEVEL_ANGLE is set,
   * this will be how "sharp" an edge must be before it gets beveled */
  float bevel_angle;
  float spread;
  /** if the MOD_BEVEL_VWEIGHT option is set,
   * this will be the name of the vert group, #MAX_VGROUP_NAME */
  char defgrp_name[64];

  char _pad1[4];
  /** Curve info for the custom profile */
  struct CurveProfile *custom_profile;

  void *_pad2;
} BevelModifierData;

/** #BevelModifierData.flags and BevelModifierData.lim_flags */
enum {
#ifdef DNA_DEPRECATED_ALLOW
  MOD_BEVEL_VERT_DEPRECATED = (1 << 1),
#endif
  MOD_BEVEL_INVERT_VGROUP = (1 << 2),
  MOD_BEVEL_ANGLE = (1 << 3),
  MOD_BEVEL_WEIGHT = (1 << 4),
  MOD_BEVEL_VGROUP = (1 << 5),
/* unused                  = (1 << 6), */
#ifdef DNA_DEPRECATED_ALLOW
  MOD_BEVEL_CUSTOM_PROFILE_DEPRECATED = (1 << 7),
#endif
  /* unused                  = (1 << 8), */
  /* unused                  = (1 << 9), */
  /* unused                  = (1 << 10), */
  /* unused                  = (1 << 11), */
  /* unused                  = (1 << 12), */
  MOD_BEVEL_OVERLAP_OK = (1 << 13),
  MOD_BEVEL_EVEN_WIDTHS = (1 << 14),
  MOD_BEVEL_HARDEN_NORMALS = (1 << 15),
};

/** #BevelModifierData.val_flags (not used as flags any more) */
enum {
  MOD_BEVEL_AMT_OFFSET = 0,
  MOD_BEVEL_AMT_WIDTH = 1,
  MOD_BEVEL_AMT_DEPTH = 2,
  MOD_BEVEL_AMT_PERCENT = 3,
  MOD_BEVEL_AMT_ABSOLUTE = 4,
};

/** #BevelModifierData.profile_type */
enum {
  MOD_BEVEL_PROFILE_SUPERELLIPSE = 0,
  MOD_BEVEL_PROFILE_CUSTOM = 1,
};

/** #BevelModifierData.edge_flags */
enum {
  MOD_BEVEL_MARK_SEAM = (1 << 0),
  MOD_BEVEL_MARK_SHARP = (1 << 1),
};

/** #BevelModifierData.face_str_mode */
enum {
  MOD_BEVEL_FACE_STRENGTH_NONE = 0,
  MOD_BEVEL_FACE_STRENGTH_NEW = 1,
  MOD_BEVEL_FACE_STRENGTH_AFFECTED = 2,
  MOD_BEVEL_FACE_STRENGTH_ALL = 3,
};

/** #BevelModifier.miter_inner & #BevelModifier.miter_outer */
enum {
  MOD_BEVEL_MITER_SHARP = 0,
  MOD_BEVEL_MITER_PATCH = 1,
  MOD_BEVEL_MITER_ARC = 2,
};

/** #BevelModifier.vmesh_method */
enum {
  MOD_BEVEL_VMESH_ADJ = 0,
  MOD_BEVEL_VMESH_CUTOFF = 1,
};

/** #BevelModifier.affect_type */
enum {
  MOD_BEVEL_AFFECT_VERTICES = 0,
  MOD_BEVEL_AFFECT_EDGES = 1,
};

typedef struct FluidModifierData {
  ModifierData modifier;

  struct FluidDomainSettings *domain;
  /** Inflow, outflow, smoke objects. */
  struct FluidFlowSettings *flow;
  /** Effector objects (collision, guiding). */
  struct FluidEffectorSettings *effector;
  float time;
  /** Domain, inflow, outflow, .... */
  int type;
  void *_pad1;
} FluidModifierData;

/** #FluidModifierData.type */
enum {
  MOD_FLUID_TYPE_DOMAIN = (1 << 0),
  MOD_FLUID_TYPE_FLOW = (1 << 1),
  MOD_FLUID_TYPE_EFFEC = (1 << 2),
};

typedef struct DisplaceModifierData {
  ModifierData modifier;

  /* Keep in sync with #MappingInfoModifierData. */

  struct Tex *texture;
  struct Object *map_object;
  char map_bone[64];
  /** MAX_CUSTOMDATA_LAYER_NAME. */
  char uvlayer_name[68];
  char _pad1[4];
  int uvlayer_tmp;
  int texmapping;
  /* end MappingInfoModifierData */

  float strength;
  int direction;
  /** #MAX_VGROUP_NAME. */
  char defgrp_name[64];
  float midlevel;
  int space;
  short flag;
  char _pad2[6];
} DisplaceModifierData;

/** #DisplaceModifierData.flag */
enum {
  MOD_DISP_INVERT_VGROUP = (1 << 0),
};

/** #DisplaceModifierData.direction */
enum {
  MOD_DISP_DIR_X = 0,
  MOD_DISP_DIR_Y = 1,
  MOD_DISP_DIR_Z = 2,
  MOD_DISP_DIR_NOR = 3,
  MOD_DISP_DIR_RGB_XYZ = 4,
  MOD_DISP_DIR_CLNOR = 5,
};

/** #DisplaceModifierData.texmapping */
enum {
  MOD_DISP_MAP_LOCAL = 0,
  MOD_DISP_MAP_GLOBAL = 1,
  MOD_DISP_MAP_OBJECT = 2,
  MOD_DISP_MAP_UV = 3,
};

/** #DisplaceModifierData.space */
enum {
  MOD_DISP_SPACE_LOCAL = 0,
  MOD_DISP_SPACE_GLOBAL = 1,
};

typedef struct UVProjectModifierData {
  ModifierData modifier;
  /**
   * The objects which do the projecting.
   * \note 10=MOD_UVPROJECT_MAXPROJECTORS.
   */
  struct Object *projectors[10];
  char _pad2[4];
  int projectors_num;
  float aspectx, aspecty;
  float scalex, scaley;
  /** MAX_CUSTOMDATA_LAYER_NAME. */
  char uvlayer_name[68];
  int uvlayer_tmp;
} UVProjectModifierData;

#define MOD_UVPROJECT_MAXPROJECTORS 10

typedef struct DecimateModifierData {
  ModifierData modifier;

  /** (mode == MOD_DECIM_MODE_COLLAPSE). */
  float percent;
  /** (mode == MOD_DECIM_MODE_UNSUBDIV). */
  short iter;
  /** (mode == MOD_DECIM_MODE_DISSOLVE). */
  char delimit;
  /** (mode == MOD_DECIM_MODE_COLLAPSE). */
  char symmetry_axis;
  /** (mode == MOD_DECIM_MODE_DISSOLVE). */
  float angle;

  /** #MAX_VGROUP_NAME. */
  char defgrp_name[64];
  float defgrp_factor;
  short flag, mode;

  /** runtime only. */
  int face_count;
} DecimateModifierData;

enum {
  MOD_DECIM_FLAG_INVERT_VGROUP = (1 << 0),
  /** For collapse only. don't convert triangle pairs back to quads. */
  MOD_DECIM_FLAG_TRIANGULATE = (1 << 1),
  /** for dissolve only. collapse all verts between 2 faces */
  MOD_DECIM_FLAG_ALL_BOUNDARY_VERTS = (1 << 2),
  MOD_DECIM_FLAG_SYMMETRY = (1 << 3),
};

enum {
  MOD_DECIM_MODE_COLLAPSE = 0,
  MOD_DECIM_MODE_UNSUBDIV = 1,
  /** called planar in the UI */
  MOD_DECIM_MODE_DISSOLVE = 2,
};

typedef struct SmoothModifierData {
  ModifierData modifier;
  float fac;
  /** #MAX_VGROUP_NAME. */
  char defgrp_name[64];
  short flag, repeat;

} SmoothModifierData;

/** #SmoothModifierData.flag */
enum {
  MOD_SMOOTH_INVERT_VGROUP = (1 << 0),
  MOD_SMOOTH_X = (1 << 1),
  MOD_SMOOTH_Y = (1 << 2),
  MOD_SMOOTH_Z = (1 << 3),
};

typedef struct CastModifierData {
  ModifierData modifier;

  struct Object *object;
  float fac;
  float radius;
  float size;
  /** #MAX_VGROUP_NAME. */
  char defgrp_name[64];
  short flag;
  /** Cast modifier projection type. */
  short type;
  void *_pad1;
} CastModifierData;

/** #CastModifierData.flag */
enum {
  /* And what bout (1 << 0) flag? ;) */
  MOD_CAST_INVERT_VGROUP = (1 << 0),
  MOD_CAST_X = (1 << 1),
  MOD_CAST_Y = (1 << 2),
  MOD_CAST_Z = (1 << 3),
  MOD_CAST_USE_OB_TRANSFORM = (1 << 4),
  MOD_CAST_SIZE_FROM_RADIUS = (1 << 5),
};

/** #CastModifierData.type */
enum {
  MOD_CAST_TYPE_SPHERE = 0,
  MOD_CAST_TYPE_CYLINDER = 1,
  MOD_CAST_TYPE_CUBOID = 2,
};

typedef struct WaveModifierData {
  ModifierData modifier;

  /* Keep in sync with #MappingInfoModifierData. */

  struct Tex *texture;
  struct Object *map_object;
  char map_bone[64];
  /** MAX_CUSTOMDATA_LAYER_NAME. */
  char uvlayer_name[68];
  char _pad1[4];
  int uvlayer_tmp;
  int texmapping;
  /* End MappingInfoModifierData. */

  struct Object *objectcenter;
  /** #MAX_VGROUP_NAME. */
  char defgrp_name[64];

  short flag;
  char _pad2[2];

  float startx, starty, height, width;
  float narrow, speed, damp, falloff;

  float timeoffs, lifetime;
  char _pad3[4];
  void *_pad4;
} WaveModifierData;

/** #WaveModifierData.flag */
enum {
  MOD_WAVE_INVERT_VGROUP = (1 << 0),
  MOD_WAVE_X = (1 << 1),
  MOD_WAVE_Y = (1 << 2),
  MOD_WAVE_CYCL = (1 << 3),
  MOD_WAVE_NORM = (1 << 4),
  MOD_WAVE_NORM_X = (1 << 5),
  MOD_WAVE_NORM_Y = (1 << 6),
  MOD_WAVE_NORM_Z = (1 << 7),
};

typedef struct ArmatureModifierData {
  ModifierData modifier;

  /** #eArmature_DeformFlag use instead of #bArmature.deformflag. */
  short deformflag, multi;
  char _pad2[4];
  struct Object *object;
  /** Stored input of previous modifier, for vertex-group blending. */
  float (*vert_coords_prev)[3];
  /** #MAX_VGROUP_NAME. */
  char defgrp_name[64];
} ArmatureModifierData;

enum {
  MOD_HOOK_UNIFORM_SPACE = (1 << 0),
  MOD_HOOK_INVERT_VGROUP = (1 << 1),
};

/** \note same as #WarpModifierFalloff */
typedef enum {
  eHook_Falloff_None = 0,
  eHook_Falloff_Curve = 1,
  eHook_Falloff_Sharp = 2,     /* PROP_SHARP */
  eHook_Falloff_Smooth = 3,    /* PROP_SMOOTH */
  eHook_Falloff_Root = 4,      /* PROP_ROOT */
  eHook_Falloff_Linear = 5,    /* PROP_LIN */
  eHook_Falloff_Const = 6,     /* PROP_CONST */
  eHook_Falloff_Sphere = 7,    /* PROP_SPHERE */
  eHook_Falloff_InvSquare = 8, /* PROP_INVSQUARE */
  /* PROP_RANDOM not used */
} HookModifierFalloff;

typedef struct HookModifierData {
  ModifierData modifier;

  struct Object *object;
  /** Optional name of bone target, MAX_ID_NAME-2. */
  char subtarget[64];

  char flag;
  /** Use enums from WarpModifier (exact same functionality). */
  char falloff_type;
  char _pad[6];
  /** Matrix making current transform unmodified. */
  float parentinv[4][4];
  /** Visualization of hook. */
  float cent[3];
  /** If not zero, falloff is distance where influence zero. */
  float falloff;

  struct CurveMapping *curfalloff;

  /** If NULL, it's using vertex-group. */
  int *indexar;
  int indexar_num;
  float force;
  /** Optional vertex-group name, #MAX_VGROUP_NAME. */
  char name[64];
  void *_pad1;
} HookModifierData;

typedef struct SoftbodyModifierData {
  ModifierData modifier;
} SoftbodyModifierData;

typedef struct ClothModifierData {
  ModifierData modifier;

  /** The internal data structure for cloth. */
  struct Cloth *clothObject;
  /** Definition is in DNA_cloth_types.h. */
  struct ClothSimSettings *sim_parms;
  /** Definition is in DNA_cloth_types.h. */
  struct ClothCollSettings *coll_parms;

  /**
   * PointCache can be shared with other instances of #ClothModifierData.
   * Inspect `modifier.flag & eModifierFlag_SharedCaches` to find out.
   */
  /** Definition is in DNA_object_force_types.h. */
  struct PointCache *point_cache;
  struct ListBase ptcaches;

  /** XXX: nasty hack, remove once hair can be separated from cloth modifier data. */
  struct ClothHairData *hairdata;
  /** Grid geometry values of hair continuum. */
  float hair_grid_min[3];
  float hair_grid_max[3];
  int hair_grid_res[3];
  float hair_grid_cellsize;

  struct ClothSolverResult *solver_result;
} ClothModifierData;

typedef struct CollisionModifierData {
  ModifierData modifier;

  /** Position at the beginning of the frame. */
  float (*x)[3];
  /** Position at the end of the frame. */
  float (*xnew)[3];
  /** Unused at the moment, but was discussed during sprint. */
  float (*xold)[3];
  /** New position at the actual inter-frame step. */
  float (*current_xnew)[3];
  /** Position at the actual inter-frame step. */
  float (*current_x)[3];
  /** (xnew - x) at the actual inter-frame step. */
  float (*current_v)[3];

  int (*vert_tris)[3];

  unsigned int mvert_num;
  unsigned int tri_num;
  /** Cfra time of modifier. */
  float time_x, time_xnew;
  /** Collider doesn't move this frame, i.e. x[].co==xnew[].co. */
  char is_static;
  char _pad[7];

  /** Bounding volume hierarchy for this cloth object. */
  struct BVHTree *bvhtree;
} CollisionModifierData;

typedef struct SurfaceModifierData_Runtime {

  float (*vert_positions_prev)[3];
  float (*vert_velocities)[3];

  struct Mesh *mesh;

  /** Bounding volume hierarchy of the mesh faces. */
  struct BVHTreeFromMesh *bvhtree;

  int cfra_prev, verts_num;

} SurfaceModifierData_Runtime;

typedef struct SurfaceModifierData {
  ModifierData modifier;

  SurfaceModifierData_Runtime runtime;
} SurfaceModifierData;

typedef struct BooleanModifierData {
  ModifierData modifier;

  struct Object *object;
  struct Collection *collection;
  float double_threshold;
  char operation;
  char solver;
  /** #BooleanModifierMaterialMode. */
  char material_mode;
  char flag;
  char bm_flag;
  char _pad[7];
} BooleanModifierData;

typedef enum BooleanModifierMaterialMode {
  eBooleanModifierMaterialMode_Index = 0,
  eBooleanModifierMaterialMode_Transfer = 1,
} BooleanModifierMaterialMode;

/** #BooleanModifierData.operation */
typedef enum {
  eBooleanModifierOp_Intersect = 0,
  eBooleanModifierOp_Union = 1,
  eBooleanModifierOp_Difference = 2,
} BooleanModifierOp;

/** #BooleanModifierData.solver */
typedef enum {
  eBooleanModifierSolver_Fast = 0,
  eBooleanModifierSolver_Exact = 1,
} BooleanModifierSolver;

/** #BooleanModifierData.flag */
enum {
  eBooleanModifierFlag_Self = (1 << 0),
  eBooleanModifierFlag_Object = (1 << 1),
  eBooleanModifierFlag_Collection = (1 << 2),
  eBooleanModifierFlag_HoleTolerant = (1 << 3),
};

/** #BooleanModifierData.bm_flag (only used when #G_DEBUG is set). */
enum {
  eBooleanModifierBMeshFlag_BMesh_Separate = (1 << 0),
  eBooleanModifierBMeshFlag_BMesh_NoDissolve = (1 << 1),
  eBooleanModifierBMeshFlag_BMesh_NoConnectRegions = (1 << 2),
};

typedef struct MDefInfluence {
  int vertex;
  float weight;
} MDefInfluence;

typedef struct MDefCell {
  int offset;
  int influences_num;
} MDefCell;

typedef struct MeshDeformModifierData {
  ModifierData modifier;

  /** Mesh object. */
  struct Object *object;
  /** Optional vertex-group name, #MAX_VGROUP_NAME. */
  char defgrp_name[64];

  short gridsize, flag;
  char _pad[4];

  /* result of static binding */
  /** Influences. */
  MDefInfluence *bindinfluences;
  /** Offsets into influences array. */
  int *bindoffsets;
  /** Coordinates that cage was bound with. */
  float *bindcagecos;
  /** Total vertices in mesh and cage. */
  int verts_num, cage_verts_num;

  /* result of dynamic binding */
  /** Grid with dynamic binding cell points. */
  MDefCell *dyngrid;
  /** Dynamic binding vertex influences. */
  MDefInfluence *dyninfluences;
  /** Is this vertex bound or not? */
  int *dynverts;
  /** Size of the dynamic bind grid. */
  int dyngridsize;
  /** Total number of vertex influences. */
  int influences_num;
  /** Offset of the dynamic bind grid. */
  float dyncellmin[3];
  /** Width of dynamic bind cell. */
  float dyncellwidth;
  /** Matrix of cage at binding time. */
  float bindmat[4][4];

  /* deprecated storage */
  /** Deprecated inefficient storage. */
  float *bindweights;
  /** Deprecated storage of cage coords. */
  float *bindcos;

  /* runtime */
  void (*bindfunc)(struct Object *object,
                   struct MeshDeformModifierData *mmd,
                   struct Mesh *cagemesh,
                   float *vertexcos,
                   int verts_num,
                   float cagemat[4][4]);
} MeshDeformModifierData;

enum {
  MOD_MDEF_INVERT_VGROUP = (1 << 0),
  MOD_MDEF_DYNAMIC_BIND = (1 << 1),
};

typedef struct ParticleSystemModifierData {
  ModifierData modifier;

  /**
   * \note Storing the particle system pointer here is very weak, as it prevents modifiers' data
   * copying to be self-sufficient (extra external code needs to ensure the pointer remains valid
   * when the modifier data is copied from one object to another). See e.g.
   * `BKE_object_copy_particlesystems` or `BKE_object_copy_modifier`.
   */
  struct ParticleSystem *psys;
  /** Final Mesh - its topology may differ from orig mesh. */
  struct Mesh *mesh_final;
  /** Original mesh that particles are attached to. */
  struct Mesh *mesh_original;
  int totdmvert, totdmedge, totdmface;
  short flag;
  char _pad[2];
  void *_pad1;
} ParticleSystemModifierData;

typedef enum {
  eParticleSystemFlag_Pars = (1 << 0),
  eParticleSystemFlag_psys_updated = (1 << 1),
  eParticleSystemFlag_file_loaded = (1 << 2),
} ParticleSystemModifierFlag;

typedef enum {
  eParticleInstanceFlag_Parents = (1 << 0),
  eParticleInstanceFlag_Children = (1 << 1),
  eParticleInstanceFlag_Path = (1 << 2),
  eParticleInstanceFlag_Unborn = (1 << 3),
  eParticleInstanceFlag_Alive = (1 << 4),
  eParticleInstanceFlag_Dead = (1 << 5),
  eParticleInstanceFlag_KeepShape = (1 << 6),
  eParticleInstanceFlag_UseSize = (1 << 7),
} ParticleInstanceModifierFlag;

typedef enum {
  eParticleInstanceSpace_World = 0,
  eParticleInstanceSpace_Local = 1,
} ParticleInstanceModifierSpace;

typedef struct ParticleInstanceModifierData {
  ModifierData modifier;

  struct Object *ob;
  short psys, flag, axis, space;
  float position, random_position;
  float rotation, random_rotation;
  float particle_amount, particle_offset;
  /** MAX_CUSTOMDATA_LAYER_NAME. */
  char index_layer_name[68];
  /** MAX_CUSTOMDATA_LAYER_NAME. */
  char value_layer_name[68];
  void *_pad1;
} ParticleInstanceModifierData;

typedef enum {
  eExplodeFlag_CalcFaces = (1 << 0),
  eExplodeFlag_PaSize = (1 << 1),
  eExplodeFlag_EdgeCut = (1 << 2),
  eExplodeFlag_Unborn = (1 << 3),
  eExplodeFlag_Alive = (1 << 4),
  eExplodeFlag_Dead = (1 << 5),
  eExplodeFlag_INVERT_VGROUP = (1 << 6),
} ExplodeModifierFlag;

typedef struct ExplodeModifierData {
  ModifierData modifier;

  int *facepa;
  short flag, vgroup;
  float protect;
  /** MAX_CUSTOMDATA_LAYER_NAME. */
  char uvname[68];
  char _pad1[4];
  void *_pad2;
} ExplodeModifierData;

typedef struct MultiresModifierData {
  DNA_DEFINE_CXX_METHODS(MultiresModifierData)

  ModifierData modifier;

  char lvl, sculptlvl, renderlvl, totlvl;
  char simple DNA_DEPRECATED;
  char flags, _pad[2];
  short quality;
  short uv_smooth;
  short boundary_smooth;
  char _pad2[2];
} MultiresModifierData;

typedef enum {
  eMultiresModifierFlag_ControlEdges = (1 << 0),
  /* DEPRECATED, only used for versioning. */
  eMultiresModifierFlag_PlainUv_DEPRECATED = (1 << 1),
  eMultiresModifierFlag_UseCrease = (1 << 2),
  eMultiresModifierFlag_UseCustomNormals = (1 << 3),
  eMultiresModifierFlag_UseSculptBaseMesh = (1 << 4),
} MultiresModifierFlag;

/** DEPRECATED: only used for versioning. */
typedef struct FluidsimModifierData {
  ModifierData modifier;

  /** Definition is in DNA_object_fluidsim_types.h. */
  struct FluidsimSettings *fss;
  void *_pad1;
} FluidsimModifierData;

/** DEPRECATED: only used for versioning. */
typedef struct SmokeModifierData {
  ModifierData modifier;

  /** Domain, inflow, outflow, .... */
  int type;
  int _pad;
} SmokeModifierData;

typedef struct ShrinkwrapModifierData {
  ModifierData modifier;

  /** Shrink target. */
  struct Object *target;
  /** Additional shrink target. */
  struct Object *auxTarget;
  /** Optional vertex-group name, #MAX_VGROUP_NAME. */
  char vgroup_name[64];
  /** Distance offset to keep from mesh/projection point. */
  float keepDist;
  /** Shrink type projection. */
  short shrinkType;
  /** Shrink options. */
  char shrinkOpts;
  /** Shrink to surface mode. */
  char shrinkMode;
  /** Limit the projection ray cast. */
  float projLimit;
  /** Axis to project over. */
  char projAxis;

  /**
   * If using projection over vertex normal this controls the level of subsurface that must be
   * done before getting the vertex coordinates and normal.
   */
  char subsurfLevels;

  char _pad[2];
} ShrinkwrapModifierData;

/** #ShrinkwrapModifierData.shrinkType */
enum {
  MOD_SHRINKWRAP_NEAREST_SURFACE = 0,
  MOD_SHRINKWRAP_PROJECT = 1,
  MOD_SHRINKWRAP_NEAREST_VERTEX = 2,
  MOD_SHRINKWRAP_TARGET_PROJECT = 3,
};

/** #ShrinkwrapModifierData.shrinkMode */
enum {
  /** Move vertex to the surface of the target object (keepDist towards original position) */
  MOD_SHRINKWRAP_ON_SURFACE = 0,
  /** Move the vertex inside the target object; don't change if already inside */
  MOD_SHRINKWRAP_INSIDE = 1,
  /** Move the vertex outside the target object; don't change if already outside */
  MOD_SHRINKWRAP_OUTSIDE = 2,
  /** Move vertex to the surface of the target object, with keepDist towards the outside */
  MOD_SHRINKWRAP_OUTSIDE_SURFACE = 3,
  /** Move vertex to the surface of the target object, with keepDist along the normal */
  MOD_SHRINKWRAP_ABOVE_SURFACE = 4,
};

/** #ShrinkwrapModifierData.shrinkOpts */
enum {
  /** Allow shrink-wrap to move the vertex in the positive direction of axis. */
  MOD_SHRINKWRAP_PROJECT_ALLOW_POS_DIR = (1 << 0),
  /** Allow shrink-wrap to move the vertex in the negative direction of axis. */
  MOD_SHRINKWRAP_PROJECT_ALLOW_NEG_DIR = (1 << 1),

  /** ignore vertex moves if a vertex ends projected on a front face of the target */
  MOD_SHRINKWRAP_CULL_TARGET_FRONTFACE = (1 << 3),
  /** ignore vertex moves if a vertex ends projected on a back face of the target */
  MOD_SHRINKWRAP_CULL_TARGET_BACKFACE = (1 << 4),

#ifdef DNA_DEPRECATED_ALLOW
  /** distance is measure to the front face of the target */
  MOD_SHRINKWRAP_KEEP_ABOVE_SURFACE = (1 << 5),
#endif

  MOD_SHRINKWRAP_INVERT_VGROUP = (1 << 6),
  MOD_SHRINKWRAP_INVERT_CULL_TARGET = (1 << 7),
};

#define MOD_SHRINKWRAP_CULL_TARGET_MASK \
  (MOD_SHRINKWRAP_CULL_TARGET_FRONTFACE | MOD_SHRINKWRAP_CULL_TARGET_BACKFACE)

/** #ShrinkwrapModifierData.projAxis */
enum {
  /** projection over normal is used if no axis is selected */
  MOD_SHRINKWRAP_PROJECT_OVER_NORMAL = 0,
  MOD_SHRINKWRAP_PROJECT_OVER_X_AXIS = (1 << 0),
  MOD_SHRINKWRAP_PROJECT_OVER_Y_AXIS = (1 << 1),
  MOD_SHRINKWRAP_PROJECT_OVER_Z_AXIS = (1 << 2),
};

typedef struct SimpleDeformModifierData {
  ModifierData modifier;

  /** Object to control the origin of modifier space coordinates. */
  struct Object *origin;
  /** Optional vertex-group name, #MAX_VGROUP_NAME. */
  char vgroup_name[64];
  /** Factors to control simple deforms. */
  float factor;
  /** Lower and upper limit. */
  float limit[2];

  /** Deform function. */
  char mode;
  /** Lock axis (for taper and stretch). */
  char axis;
  /** Axis to perform the deform on (default is X, but can be overridden by origin. */
  char deform_axis;
  char flag;

  void *_pad1;
} SimpleDeformModifierData;

/** #SimpleDeformModifierData.flag */
enum {
  MOD_SIMPLEDEFORM_FLAG_INVERT_VGROUP = (1 << 0),
};

enum {
  MOD_SIMPLEDEFORM_MODE_TWIST = 1,
  MOD_SIMPLEDEFORM_MODE_BEND = 2,
  MOD_SIMPLEDEFORM_MODE_TAPER = 3,
  MOD_SIMPLEDEFORM_MODE_STRETCH = 4,
};

enum {
  MOD_SIMPLEDEFORM_LOCK_AXIS_X = (1 << 0),
  MOD_SIMPLEDEFORM_LOCK_AXIS_Y = (1 << 1),
  MOD_SIMPLEDEFORM_LOCK_AXIS_Z = (1 << 2),
};

typedef struct ShapeKeyModifierData {
  ModifierData modifier;
} ShapeKeyModifierData;

typedef struct SolidifyModifierData {
  ModifierData modifier;

  /** Name of vertex group to use, #MAX_VGROUP_NAME. */
  char defgrp_name[64];
  char shell_defgrp_name[64];
  char rim_defgrp_name[64];
  /** New surface offset level. */
  float offset;
  /** Midpoint of the offset. */
  float offset_fac;
  /**
   * Factor for the minimum weight to use when vertex-groups are used,
   * avoids 0.0 weights giving duplicate geometry.
   */
  float offset_fac_vg;
  /** Clamp offset based on surrounding geometry. */
  float offset_clamp;
  char mode;

  /** Variables for #MOD_SOLIDIFY_MODE_NONMANIFOLD. */
  char nonmanifold_offset_mode;
  char nonmanifold_boundary_mode;

  char _pad;
  float crease_inner;
  float crease_outer;
  float crease_rim;
  int flag;
  short mat_ofs;
  short mat_ofs_rim;

  float merge_tolerance;
  float bevel_convex;
} SolidifyModifierData;

/** #SolidifyModifierData.flag */
enum {
  MOD_SOLIDIFY_RIM = (1 << 0),
  MOD_SOLIDIFY_EVEN = (1 << 1),
  MOD_SOLIDIFY_NORMAL_CALC = (1 << 2),
  MOD_SOLIDIFY_VGROUP_INV = (1 << 3),
#ifdef DNA_DEPRECATED_ALLOW
  MOD_SOLIDIFY_RIM_MATERIAL = (1 << 4), /* deprecated, used in do_versions */
#endif
  MOD_SOLIDIFY_FLIP = (1 << 5),
  MOD_SOLIDIFY_NOSHELL = (1 << 6),
  MOD_SOLIDIFY_OFFSET_ANGLE_CLAMP = (1 << 7),
  MOD_SOLIDIFY_NONMANIFOLD_FLAT_FACES = (1 << 8),
};

/** #SolidifyModifierData.mode */
enum {
  MOD_SOLIDIFY_MODE_EXTRUDE = 0,
  MOD_SOLIDIFY_MODE_NONMANIFOLD = 1,
};

/** #SolidifyModifierData.nonmanifold_offset_mode */
enum {
  MOD_SOLIDIFY_NONMANIFOLD_OFFSET_MODE_FIXED = 0,
  MOD_SOLIDIFY_NONMANIFOLD_OFFSET_MODE_EVEN = 1,
  MOD_SOLIDIFY_NONMANIFOLD_OFFSET_MODE_CONSTRAINTS = 2,
};

/** #SolidifyModifierData.nonmanifold_boundary_mode */
enum {
  MOD_SOLIDIFY_NONMANIFOLD_BOUNDARY_MODE_NONE = 0,
  MOD_SOLIDIFY_NONMANIFOLD_BOUNDARY_MODE_ROUND = 1,
  MOD_SOLIDIFY_NONMANIFOLD_BOUNDARY_MODE_FLAT = 2,
};

typedef struct ScrewModifierData {
  ModifierData modifier;

  struct Object *ob_axis;
  unsigned int steps;
  unsigned int render_steps;
  unsigned int iter;
  float screw_ofs;
  float angle;
  float merge_dist;
  short flag;
  char axis;
  char _pad[5];
  void *_pad1;
} ScrewModifierData;

enum {
  MOD_SCREW_NORMAL_FLIP = (1 << 0),
  MOD_SCREW_NORMAL_CALC = (1 << 1),
  MOD_SCREW_OBJECT_OFFSET = (1 << 2),
  /*  MOD_SCREW_OBJECT_ANGLE   = (1 << 4), */
  MOD_SCREW_SMOOTH_SHADING = (1 << 5),
  MOD_SCREW_UV_STRETCH_U = (1 << 6),
  MOD_SCREW_UV_STRETCH_V = (1 << 7),
  MOD_SCREW_MERGE = (1 << 8),
};

typedef struct OceanModifierData {
  ModifierData modifier;

  struct Ocean *ocean;
  struct OceanCache *oceancache;

  /** Render resolution. */
  int resolution;
  /** Viewport resolution for the non-render case. */
  int viewport_resolution;

  int spatial_size;

  float wind_velocity;

  float damp;
  float smallest_wave;
  float depth;

  float wave_alignment;
  float wave_direction;
  float wave_scale;

  float chop_amount;
  float foam_coverage;
  float time;

  /* Spectrum being used. */
  int spectrum;

  /* Common JONSWAP parameters. */
  /**
   * This is the distance from a lee shore, called the fetch, or the distance
   * over which the wind blows with constant velocity.
   */
  float fetch_jonswap;
  float sharpen_peak_jonswap;

  int bakestart;
  int bakeend;

  /** FILE_MAX. */
  char cachepath[1024];
  /** MAX_CUSTOMDATA_LAYER_NAME. */
  char foamlayername[68];
  char spraylayername[68];
  char cached;
  char geometry_mode;

  char flag;
  char _pad2;

  short repeat_x;
  short repeat_y;

  int seed;

  float size;

  float foam_fade;

  char _pad[4];
} OceanModifierData;

enum {
  MOD_OCEAN_GEOM_GENERATE = 0,
  MOD_OCEAN_GEOM_DISPLACE = 1,
  MOD_OCEAN_GEOM_SIM_ONLY = 2,
};

enum {
  MOD_OCEAN_SPECTRUM_PHILLIPS = 0,
  MOD_OCEAN_SPECTRUM_PIERSON_MOSKOWITZ = 1,
  MOD_OCEAN_SPECTRUM_JONSWAP = 2,
  MOD_OCEAN_SPECTRUM_TEXEL_MARSEN_ARSLOE = 3,
};

enum {
  MOD_OCEAN_GENERATE_FOAM = (1 << 0),
  MOD_OCEAN_GENERATE_NORMALS = (1 << 1),
  MOD_OCEAN_GENERATE_SPRAY = (1 << 2),
  MOD_OCEAN_INVERT_SPRAY = (1 << 3),
};

typedef struct WarpModifierData {
  ModifierData modifier;

  /* Keep in sync with #MappingInfoModifierData. */

  struct Tex *texture;
  struct Object *map_object;
  char map_bone[64];
  /** MAX_CUSTOMDATA_LAYER_NAME. */
  char uvlayer_name[68];
  char _pad1[4];
  int uvlayer_tmp;
  int texmapping;
  /* End #MappingInfoModifierData. */

  struct Object *object_from;
  struct Object *object_to;
  /** Optional name of bone target, MAX_ID_NAME-2. */
  char bone_from[64];
  /** Optional name of bone target, MAX_ID_NAME-2. */
  char bone_to[64];

  struct CurveMapping *curfalloff;
  /** Optional vertex-group name, #MAX_VGROUP_NAME. */
  char defgrp_name[64];
  float strength;
  float falloff_radius;
  char flag;
  char falloff_type;
  char _pad2[6];
  void *_pad3;
} WarpModifierData;

/** #WarpModifierData.flag */
enum {
  MOD_WARP_VOLUME_PRESERVE = (1 << 0),
  MOD_WARP_INVERT_VGROUP = (1 << 1),
};

/** \note same as #HookModifierFalloff. */
typedef enum {
  eWarp_Falloff_None = 0,
  eWarp_Falloff_Curve = 1,
  eWarp_Falloff_Sharp = 2,     /* PROP_SHARP */
  eWarp_Falloff_Smooth = 3,    /* PROP_SMOOTH */
  eWarp_Falloff_Root = 4,      /* PROP_ROOT */
  eWarp_Falloff_Linear = 5,    /* PROP_LIN */
  eWarp_Falloff_Const = 6,     /* PROP_CONST */
  eWarp_Falloff_Sphere = 7,    /* PROP_SPHERE */
  eWarp_Falloff_InvSquare = 8, /* PROP_INVSQUARE */
  /* PROP_RANDOM not used */
} WarpModifierFalloff;

typedef struct WeightVGEditModifierData {
  ModifierData modifier;

  /** Name of vertex group to edit. #MAX_VGROUP_NAME. */
  char defgrp_name[64];

  /** Using MOD_WVG_EDIT_* flags. */
  short edit_flags;
  /** Using MOD_WVG_MAPPING_* defines. */
  short falloff_type;
  /** Weight for vertices not in vgroup. */
  float default_weight;

  /* Mapping stuff. */
  /** The custom mapping curve. */
  struct CurveMapping *cmap_curve;

  /* The add/remove vertices weight thresholds. */
  float add_threshold, rem_threshold;

  /* Masking options. */
  /** The global "influence", if no vgroup nor tex is used as mask. */
  float mask_constant;
  /** Name of mask vertex group from which to get weight factors. #MAX_VGROUP_NAME. */
  char mask_defgrp_name[64];

  /* Texture masking. */
  /** Which channel to use as weight/mask. */
  int mask_tex_use_channel;
  /** The texture. */
  struct Tex *mask_texture;
  /** Name of the map object. */
  struct Object *mask_tex_map_obj;
  /** Name of the map bone. */
  char mask_tex_map_bone[64];
  /** How to map the texture (using MOD_DISP_MAP_* enums). */
  int mask_tex_mapping;
  /** Name of the UV map. MAX_CUSTOMDATA_LAYER_NAME. */
  char mask_tex_uvlayer_name[68];

  /* Padding... */
  void *_pad1;
} WeightVGEditModifierData;

/** #WeightVGEdit.edit_flags */
enum {
  MOD_WVG_EDIT_WEIGHTS_NORMALIZE = (1 << 0),
  MOD_WVG_INVERT_FALLOFF = (1 << 1),
  MOD_WVG_EDIT_INVERT_VGROUP_MASK = (1 << 2),
  /** Add vertices with higher weight than threshold to vgroup. */
  MOD_WVG_EDIT_ADD2VG = (1 << 3),
  /** Remove vertices with lower weight than threshold from vgroup. */
  MOD_WVG_EDIT_REMFVG = (1 << 4),
};

typedef struct WeightVGMixModifierData {
  ModifierData modifier;

  /** Name of vertex group to modify/weight. #MAX_VGROUP_NAME. */
  char defgrp_name_a[64];
  /** Name of other vertex group to mix in. #MAX_VGROUP_NAME. */
  char defgrp_name_b[64];
  /** Default weight value for first vgroup. */
  float default_weight_a;
  /** Default weight value to mix in. */
  float default_weight_b;
  /** How second vgroups weights affect first ones. */
  char mix_mode;
  /** What vertices to affect. */
  char mix_set;

  char _pad0[6];

  /* Masking options. */
  /** The global "influence", if no vgroup nor tex is used as mask. */
  float mask_constant;
  /** Name of mask vertex group from which to get weight factors. #MAX_VGROUP_NAME. */
  char mask_defgrp_name[64];

  /* Texture masking. */
  /** Which channel to use as weightf. */
  int mask_tex_use_channel;
  /** The texture. */
  struct Tex *mask_texture;
  /** Name of the map object. */
  struct Object *mask_tex_map_obj;
  /** Name of the map bone. */
  char mask_tex_map_bone[64];
  /** How to map the texture. */
  int mask_tex_mapping;
  /** Name of the UV map. MAX_CUSTOMDATA_LAYER_NAME. */
  char mask_tex_uvlayer_name[68];
  char _pad1[4];

  char flag;

  /* Padding... */
  char _pad2[3];
} WeightVGMixModifierData;

/** #WeightVGMixModifierData.mix_mode (how second vgroup's weights affect first ones). */
enum {
  /** Second weights replace weights. */
  MOD_WVG_MIX_SET = 1,
  /** Second weights are added to weights. */
  MOD_WVG_MIX_ADD = 2,
  /** Second weights are subtracted from weights. */
  MOD_WVG_MIX_SUB = 3,
  /** Second weights are multiplied with weights. */
  MOD_WVG_MIX_MUL = 4,
  /** Second weights divide weights. */
  MOD_WVG_MIX_DIV = 5,
  /** Difference between second weights and weights. */
  MOD_WVG_MIX_DIF = 6,
  /** Average of both weights. */
  MOD_WVG_MIX_AVG = 7,
  /** Minimum of both weights. */
  MOD_WVG_MIX_MIN = 8,
  /** Maximum of both weights. */
  MOD_WVG_MIX_MAX = 9,
};

/** #WeightVGMixModifierData.mix_set (what vertices to affect). */
enum {
  /** Affect all vertices. */
  MOD_WVG_SET_ALL = 1,
  /** Affect only vertices in first vgroup. */
  MOD_WVG_SET_A = 2,
  /** Affect only vertices in second vgroup. */
  MOD_WVG_SET_B = 3,
  /** Affect only vertices in one vgroup or the other. */
  MOD_WVG_SET_OR = 4,
  /** Affect only vertices in both vgroups. */
  MOD_WVG_SET_AND = 5,
};

/** #WeightVGMixModifierData.flag */
enum {
  MOD_WVG_MIX_INVERT_VGROUP_MASK = (1 << 0),
  MOD_WVG_MIX_WEIGHTS_NORMALIZE = (1 << 1),
  MOD_WVG_MIX_INVERT_VGROUP_A = (1 << 2),
  MOD_WVG_MIX_INVERT_VGROUP_B = (1 << 3),
};

typedef struct WeightVGProximityModifierData {
  ModifierData modifier;

  /** Name of vertex group to modify/weight. #MAX_VGROUP_NAME. */
  char defgrp_name[64];

  /* Mapping stuff. */
  /** The custom mapping curve. */
  struct CurveMapping *cmap_curve;

  /** Modes of proximity weighting. */
  int proximity_mode;
  /** Options for proximity weighting. */
  int proximity_flags;

  /* Target object from which to calculate vertices distances. */
  struct Object *proximity_ob_target;

  /* Masking options. */
  /** The global "influence", if no vgroup nor tex is used as mask. */
  float mask_constant;
  /** Name of mask vertex group from which to get weight factors. #MAX_VGROUP_NAME. */
  char mask_defgrp_name[64];

  /* Texture masking. */
  /** Which channel to use as weightf. */
  int mask_tex_use_channel;
  /** The texture. */
  struct Tex *mask_texture;
  /** Name of the map object. */
  struct Object *mask_tex_map_obj;
  /** Name of the map bone. */
  char mask_tex_map_bone[64];
  /** How to map the texture. */
  int mask_tex_mapping;
  /** Name of the UV Map. MAX_CUSTOMDATA_LAYER_NAME. */
  char mask_tex_uvlayer_name[68];
  char _pad1[4];

  /** Distances mapping to 0.0/1.0 weights. */
  float min_dist, max_dist;

  /* Put here to avoid breaking existing struct... */
  /**
   * Mapping modes (using MOD_WVG_MAPPING_* enums). */
  short falloff_type;

  /* Padding... */
  char _pad0[2];
} WeightVGProximityModifierData;

/** #WeightVGProximityModifierData.proximity_mode */
enum {
  MOD_WVG_PROXIMITY_OBJECT = 1,   /* source vertex to other location */
  MOD_WVG_PROXIMITY_GEOMETRY = 2, /* source vertex to other geometry */
};

/** #WeightVGProximityModifierData.proximity_flags */
enum {
  /* Use nearest vertices of target obj, in MOD_WVG_PROXIMITY_GEOMETRY mode. */
  MOD_WVG_PROXIMITY_GEOM_VERTS = (1 << 0),
  /* Use nearest edges of target obj, in MOD_WVG_PROXIMITY_GEOMETRY mode. */
  MOD_WVG_PROXIMITY_GEOM_EDGES = (1 << 1),
  /* Use nearest faces of target obj, in MOD_WVG_PROXIMITY_GEOMETRY mode. */
  MOD_WVG_PROXIMITY_GEOM_FACES = (1 << 2),
  MOD_WVG_PROXIMITY_INVERT_VGROUP_MASK = (1 << 3),
  MOD_WVG_PROXIMITY_INVERT_FALLOFF = (1 << 4),
  MOD_WVG_PROXIMITY_WEIGHTS_NORMALIZE = (1 << 5),
};

/* Defines common to all WeightVG modifiers. */

/** #WeightVGProximityModifierData.falloff_type */
enum {
  MOD_WVG_MAPPING_NONE = 0,
  MOD_WVG_MAPPING_CURVE = 1,
  MOD_WVG_MAPPING_SHARP = 2,  /* PROP_SHARP */
  MOD_WVG_MAPPING_SMOOTH = 3, /* PROP_SMOOTH */
  MOD_WVG_MAPPING_ROOT = 4,   /* PROP_ROOT */
  /* PROP_LIN not used (same as NONE, here...). */
  /* PROP_CONST not used. */
  MOD_WVG_MAPPING_SPHERE = 7, /* PROP_SPHERE */
  MOD_WVG_MAPPING_RANDOM = 8, /* PROP_RANDOM */
  MOD_WVG_MAPPING_STEP = 9,   /* Median Step. */
};

/** #WeightVGProximityModifierData.mask_tex_use_channel */
enum {
  MOD_WVG_MASK_TEX_USE_INT = 1,
  MOD_WVG_MASK_TEX_USE_RED = 2,
  MOD_WVG_MASK_TEX_USE_GREEN = 3,
  MOD_WVG_MASK_TEX_USE_BLUE = 4,
  MOD_WVG_MASK_TEX_USE_HUE = 5,
  MOD_WVG_MASK_TEX_USE_SAT = 6,
  MOD_WVG_MASK_TEX_USE_VAL = 7,
  MOD_WVG_MASK_TEX_USE_ALPHA = 8,
};

typedef struct DynamicPaintModifierData {
  ModifierData modifier;

  struct DynamicPaintCanvasSettings *canvas;
  struct DynamicPaintBrushSettings *brush;
  /** UI display: canvas / brush. */
  int type;
  char _pad[4];
} DynamicPaintModifierData;

/** #DynamicPaintModifierData.type */
enum {
  MOD_DYNAMICPAINT_TYPE_CANVAS = (1 << 0),
  MOD_DYNAMICPAINT_TYPE_BRUSH = (1 << 1),
};

/** Remesh modifier. */
typedef enum eRemeshModifierFlags {
  MOD_REMESH_FLOOD_FILL = (1 << 0),
  MOD_REMESH_SMOOTH_SHADING = (1 << 1),
} RemeshModifierFlags;

typedef enum eRemeshModifierMode {
  /* blocky */
  MOD_REMESH_CENTROID = 0,
  /* smooth */
  MOD_REMESH_MASS_POINT = 1,
  /* keeps sharp edges */
  MOD_REMESH_SHARP_FEATURES = 2,
  /* Voxel remesh */
  MOD_REMESH_VOXEL = 3,
} eRemeshModifierMode;

typedef struct RemeshModifierData {
  ModifierData modifier;

  /** Flood-fill option, controls how small components can be before they are removed. */
  float threshold;

  /* ratio between size of model and grid */
  float scale;

  float hermite_num;

  /* octree depth */
  char depth;
  char flag;
  char mode;
  char _pad;

  /* OpenVDB Voxel remesh properties. */
  float voxel_size;
  float adaptivity;
} RemeshModifierData;

/** Skin modifier. */
typedef struct SkinModifierData {
  ModifierData modifier;

  float branch_smoothing;

  char flag;

  char symmetry_axes;

  char _pad[2];
} SkinModifierData;

/** #SkinModifierData.symmetry_axes */
enum {
  MOD_SKIN_SYMM_X = (1 << 0),
  MOD_SKIN_SYMM_Y = (1 << 1),
  MOD_SKIN_SYMM_Z = (1 << 2),
};

/** #SkinModifierData.flag */
enum {
  MOD_SKIN_SMOOTH_SHADING = 1,
};

/** Triangulate modifier. */
typedef struct TriangulateModifierData {
  ModifierData modifier;

  int flag;
  int quad_method;
  int ngon_method;
  int min_vertices;
} TriangulateModifierData;

/** #TriangulateModifierData.flag */
enum {
#ifdef DNA_DEPRECATED_ALLOW
  MOD_TRIANGULATE_BEAUTY = (1 << 0), /* deprecated */
#endif
  MOD_TRIANGULATE_KEEP_CUSTOMLOOP_NORMALS = 1 << 1,
};

/** #TriangulateModifierData.ngon_method triangulate method (N-gons). */
enum {
  MOD_TRIANGULATE_NGON_BEAUTY = 0,
  MOD_TRIANGULATE_NGON_EARCLIP = 1,
};

/** #TriangulateModifierData.quad_method triangulate method (quads). */
enum {
  MOD_TRIANGULATE_QUAD_BEAUTY = 0,
  MOD_TRIANGULATE_QUAD_FIXED = 1,
  MOD_TRIANGULATE_QUAD_ALTERNATE = 2,
  MOD_TRIANGULATE_QUAD_SHORTEDGE = 3,
  MOD_TRIANGULATE_QUAD_LONGEDGE = 4,
};

typedef struct LaplacianSmoothModifierData {
  ModifierData modifier;

  float lambda, lambda_border;
  char _pad1[4];
  /** #MAX_VGROUP_NAME. */
  char defgrp_name[64];
  short flag, repeat;
} LaplacianSmoothModifierData;

/** #LaplacianSmoothModifierData.flag */
enum {
  MOD_LAPLACIANSMOOTH_X = (1 << 1),
  MOD_LAPLACIANSMOOTH_Y = (1 << 2),
  MOD_LAPLACIANSMOOTH_Z = (1 << 3),
  MOD_LAPLACIANSMOOTH_PRESERVE_VOLUME = (1 << 4),
  MOD_LAPLACIANSMOOTH_NORMALIZED = (1 << 5),
  MOD_LAPLACIANSMOOTH_INVERT_VGROUP = (1 << 6),
};

typedef struct CorrectiveSmoothDeltaCache {
  /**
   * Delta's between the original positions and the smoothed positions,
   * calculated loop-tangent and which is accumulated into the vertex it uses.
   * (run-time only).
   */
  float (*deltas)[3];
  unsigned int deltas_num;

  /* Value of settings when creating the cache.
   * These are used to check if the cache should be recomputed. */
  float lambda, scale;
  short repeat, flag;
  char smooth_type, rest_source;
  char _pad[6];
} CorrectiveSmoothDeltaCache;

typedef struct CorrectiveSmoothModifierData {
  ModifierData modifier;

  /* positions set during 'bind' operator
   * use for MOD_CORRECTIVESMOOTH_RESTSOURCE_BIND */
  float (*bind_coords)[3];

  /* NOTE: -1 is used to bind. */
  unsigned int bind_coords_num;

  float lambda, scale;
  short repeat, flag;
  char smooth_type, rest_source;
  char _pad[6];

  /** #MAX_VGROUP_NAME. */
  char defgrp_name[64];

  /* runtime-only cache */
  CorrectiveSmoothDeltaCache delta_cache;
} CorrectiveSmoothModifierData;

enum {
  MOD_CORRECTIVESMOOTH_SMOOTH_SIMPLE = 0,
  MOD_CORRECTIVESMOOTH_SMOOTH_LENGTH_WEIGHT = 1,
};

enum {
  MOD_CORRECTIVESMOOTH_RESTSOURCE_ORCO = 0,
  MOD_CORRECTIVESMOOTH_RESTSOURCE_BIND = 1,
};

/** #CorrectiveSmoothModifierData.flag */
enum {
  MOD_CORRECTIVESMOOTH_INVERT_VGROUP = (1 << 0),
  MOD_CORRECTIVESMOOTH_ONLY_SMOOTH = (1 << 1),
  MOD_CORRECTIVESMOOTH_PIN_BOUNDARY = (1 << 2),
};

typedef struct UVWarpModifierData {
  ModifierData modifier;

  char axis_u, axis_v;
  short flag;
  /** Used for rotate/scale. */
  float center[2];

  float offset[2];
  float scale[2];
  float rotation;

  /** Source. */
  struct Object *object_src;
  /** Optional name of bone target, MAX_ID_NAME-2. */
  char bone_src[64];
  /** Target. */
  struct Object *object_dst;
  /** Optional name of bone target, MAX_ID_NAME-2. */
  char bone_dst[64];

  /** Optional vertex-group name, #MAX_VGROUP_NAME. */
  char vgroup_name[64];
  /** MAX_CUSTOMDATA_LAYER_NAME. */
  char uvlayer_name[68];
  char _pad[4];
} UVWarpModifierData;

/** #UVWarpModifierData.flag */
enum {
  MOD_UVWARP_INVERT_VGROUP = 1 << 0,
};

/** Mesh cache modifier. */
typedef struct MeshCacheModifierData {
  ModifierData modifier;

  char flag;
  /** File format. */
  char type;
  char time_mode;
  char play_mode;

  /* axis conversion */
  char forward_axis;
  char up_axis;
  char flip_axis;

  char interp;

  float factor;
  char deform_mode;
  char defgrp_name[64];
  char _pad[7];

  /* play_mode == MOD_MESHCACHE_PLAY_CFEA */
  float frame_start;
  float frame_scale;

  /* play_mode == MOD_MESHCACHE_PLAY_EVAL */
  /* we could use one float for all these but their purpose is very different */
  float eval_frame;
  float eval_time;
  float eval_factor;

  /** FILE_MAX. */
  char filepath[1024];
} MeshCacheModifierData;

/** #MeshCacheModifierData.flag */
enum {
  MOD_MESHCACHE_INVERT_VERTEX_GROUP = 1 << 0,
};

enum {
  MOD_MESHCACHE_TYPE_MDD = 1,
  MOD_MESHCACHE_TYPE_PC2 = 2,
};

enum {
  MOD_MESHCACHE_DEFORM_OVERWRITE = 0,
  MOD_MESHCACHE_DEFORM_INTEGRATE = 1,
};

enum {
  MOD_MESHCACHE_INTERP_NONE = 0,
  MOD_MESHCACHE_INTERP_LINEAR = 1,
  /*  MOD_MESHCACHE_INTERP_CARDINAL  = 2, */
};

enum {
  MOD_MESHCACHE_TIME_FRAME = 0,
  MOD_MESHCACHE_TIME_SECONDS = 1,
  MOD_MESHCACHE_TIME_FACTOR = 2,
};

enum {
  MOD_MESHCACHE_PLAY_CFEA = 0,
  MOD_MESHCACHE_PLAY_EVAL = 1,
};

typedef struct LaplacianDeformModifierData {
  ModifierData modifier;
  /** #MAX_VGROUP_NAME. */
  char anchor_grp_name[64];
  int verts_num, repeat;
  float *vertexco;
  /** Runtime only. */
  void *cache_system;
  short flag;
  char _pad[6];

} LaplacianDeformModifierData;

/** #LaplacianDeformModifierData.flag */
enum {
  MOD_LAPLACIANDEFORM_BIND = 1 << 0,
  MOD_LAPLACIANDEFORM_INVERT_VGROUP = 1 << 1,
};

/**
 * \note many of these options match 'solidify'.
 */
typedef struct WireframeModifierData {
  ModifierData modifier;
  /** #MAX_VGROUP_NAME. */
  char defgrp_name[64];
  float offset;
  float offset_fac;
  float offset_fac_vg;
  float crease_weight;
  short flag, mat_ofs;
  char _pad[4];
} WireframeModifierData;

enum {
  MOD_WIREFRAME_INVERT_VGROUP = (1 << 0),
  MOD_WIREFRAME_REPLACE = (1 << 1),
  MOD_WIREFRAME_BOUNDARY = (1 << 2),
  MOD_WIREFRAME_OFS_EVEN = (1 << 3),
  MOD_WIREFRAME_OFS_RELATIVE = (1 << 4),
  MOD_WIREFRAME_CREASE = (1 << 5),
};

typedef struct WeldModifierData {
  ModifierData modifier;

  /* The limit below which to merge vertices. */
  float merge_dist;
  /** Name of vertex group to use to mask, #MAX_VGROUP_NAME. */
  char defgrp_name[64];

  char mode;
  char flag;
  char _pad[2];
} WeldModifierData;

/** #WeldModifierData.flag */
enum {
  MOD_WELD_INVERT_VGROUP = (1 << 0),
  MOD_WELD_LOOSE_EDGES = (1 << 1),
};

/** #WeldModifierData.mode */
enum {
  MOD_WELD_MODE_ALL = 0,
  MOD_WELD_MODE_CONNECTED = 1,
};

typedef struct DataTransferModifierData {
  ModifierData modifier;

  struct Object *ob_source;

  /** See DT_TYPE_ enum in ED_object.hh. */
  int data_types;

  /* See MREMAP_MODE_ enum in BKE_mesh_mapping.hh */
  int vmap_mode;
  int emap_mode;
  int lmap_mode;
  int pmap_mode;

  float map_max_distance;
  float map_ray_radius;
  float islands_precision;

  char _pad1[4];

  /** DT_MULTILAYER_INDEX_MAX; See DT_FROMLAYERS_ enum in ED_object.hh. */
  int layers_select_src[5];
  /** DT_MULTILAYER_INDEX_MAX; See DT_TOLAYERS_ enum in ED_object.hh. */
  int layers_select_dst[5];

  /** See CDT_MIX_ enum in BKE_customdata.hh. */
  int mix_mode;
  float mix_factor;
  /** #MAX_VGROUP_NAME. */
  char defgrp_name[64];

  int flags;
  void *_pad2;
} DataTransferModifierData;

/** #DataTransferModifierData.flags */
enum {
  MOD_DATATRANSFER_OBSRC_TRANSFORM = 1 << 0,
  MOD_DATATRANSFER_MAP_MAXDIST = 1 << 1,
  MOD_DATATRANSFER_INVERT_VGROUP = 1 << 2,

  /* Only for UI really. */
  MOD_DATATRANSFER_USE_VERT = 1 << 28,
  MOD_DATATRANSFER_USE_EDGE = 1 << 29,
  MOD_DATATRANSFER_USE_LOOP = 1 << 30,
  MOD_DATATRANSFER_USE_POLY = 1u << 31,
};

/** Set Split Normals modifier. */
typedef struct NormalEditModifierData {
  ModifierData modifier;
  /** #MAX_VGROUP_NAME. */
  char defgrp_name[64];
  /** Source of normals, or center of ellipsoid. */
  struct Object *target;
  short mode;
  short flag;
  short mix_mode;
  char _pad[2];
  float mix_factor;
  float mix_limit;
  float offset[3];
  char _pad0[4];
  void *_pad1;
} NormalEditModifierData;

/** #NormalEditModifierData.mode */
enum {
  MOD_NORMALEDIT_MODE_RADIAL = 0,
  MOD_NORMALEDIT_MODE_DIRECTIONAL = 1,
};

/** #NormalEditModifierData.flags */
enum {
  MOD_NORMALEDIT_INVERT_VGROUP = (1 << 0),
  MOD_NORMALEDIT_USE_DIRECTION_PARALLEL = (1 << 1),
  MOD_NORMALEDIT_NO_POLYNORS_FIX = (1 << 2),
};

/** #NormalEditModifierData.mix_mode */
enum {
  MOD_NORMALEDIT_MIX_COPY = 0,
  MOD_NORMALEDIT_MIX_ADD = 1,
  MOD_NORMALEDIT_MIX_SUB = 2,
  MOD_NORMALEDIT_MIX_MUL = 3,
};

typedef struct MeshSeqCacheModifierData {
  ModifierData modifier;

  struct CacheFile *cache_file;
  /** 1024 = FILE_MAX. */
  char object_path[1024];

  char read_flag;
  char _pad[3];

  float velocity_scale;

  /* Runtime. */
  struct CacheReader *reader;
  char reader_object_path[1024];
} MeshSeqCacheModifierData;

/** #MeshSeqCacheModifierData.read_flag */
enum {
  MOD_MESHSEQ_READ_VERT = (1 << 0),
  MOD_MESHSEQ_READ_POLY = (1 << 1),
  MOD_MESHSEQ_READ_UV = (1 << 2),
  MOD_MESHSEQ_READ_COLOR = (1 << 3),

  /* Allow interpolation of mesh vertex positions. There is a heuristic to avoid interpolation when
   * the mesh topology changes, but this heuristic sometimes fails. In these cases, users can
   * disable interpolation with this flag. */
  MOD_MESHSEQ_INTERPOLATE_VERTICES = (1 << 4),

  /* Read animated custom attributes from point cache files. */
  MOD_MESHSEQ_READ_ATTRIBUTES = (1 << 5),
};

typedef struct SDefBind {
  unsigned int *vert_inds;
  unsigned int verts_num;
  int mode;
  float *vert_weights;
  float normal_dist;
  float influence;
} SDefBind;

typedef struct SDefVert {
  SDefBind *binds;
  unsigned int binds_num;
  unsigned int vertex_idx;
} SDefVert;

typedef struct SurfaceDeformModifierData {
  ModifierData modifier;

  struct Depsgraph *depsgraph;
  /** Bind target object. */
  struct Object *target;
  /** Vertex bind data. */
  SDefVert *verts;
  void *_pad1;
  float falloff;
  /* Number of vertices on the deformed mesh upon the bind process. */
  unsigned int mesh_verts_num;
  /* Number of vertices in the `verts` array of this modifier. */
  unsigned int bind_verts_num;
  /* Number of vertices and polygons on the target mesh upon bind process. */
  unsigned int target_verts_num, target_polys_num;
  int flags;
  float mat[4][4];
  float strength;
  char defgrp_name[64];
  int _pad2;
} SurfaceDeformModifierData;

/** Surface Deform modifier flags. */
enum {
  /* This indicates "do bind on next modifier evaluation" as well as "is bound". */
  MOD_SDEF_BIND = (1 << 0),
  MOD_SDEF_INVERT_VGROUP = (1 << 1),
  /* Only store bind data for nonzero vgroup weights at the time of bind. */
  MOD_SDEF_SPARSE_BIND = (1 << 2),
};

/** Surface Deform vertex bind modes. */
enum {
  MOD_SDEF_MODE_CORNER_TRIS = 0,
  MOD_SDEF_MODE_NGONS = 1,
  MOD_SDEF_MODE_CENTROID = 2,
};

typedef struct WeightedNormalModifierData {
  ModifierData modifier;

  /** #MAX_VGROUP_NAME. */
  char defgrp_name[64];
  char mode, flag;
  short weight;
  float thresh;
} WeightedNormalModifierData;

/* Name/id of the generic PROP_INT cdlayer storing face weights. */
#define MOD_WEIGHTEDNORMALS_FACEWEIGHT_CDLAYER_ID "__mod_weightednormals_faceweight"

/** #WeightedNormalModifierData.mode */
enum {
  MOD_WEIGHTEDNORMAL_MODE_FACE = 0,
  MOD_WEIGHTEDNORMAL_MODE_ANGLE = 1,
  MOD_WEIGHTEDNORMAL_MODE_FACE_ANGLE = 2,
};

/** #WeightedNormalModifierData.flag */
enum {
  MOD_WEIGHTEDNORMAL_KEEP_SHARP = (1 << 0),
  MOD_WEIGHTEDNORMAL_INVERT_VGROUP = (1 << 1),
  MOD_WEIGHTEDNORMAL_FACE_INFLUENCE = (1 << 2),
};

#define MOD_MESHSEQ_READ_ALL \
  (MOD_MESHSEQ_READ_VERT | MOD_MESHSEQ_READ_POLY | MOD_MESHSEQ_READ_UV | MOD_MESHSEQ_READ_COLOR)

typedef struct NodesModifierSettings {
  /* This stores data that is passed into the node group. */
  struct IDProperty *properties;
} NodesModifierSettings;

/**
 * Maps a name (+ optional library name) to a data-block. The name can be stored on disk and is
 * remapped to the data-block when the data is loaded.
 *
 * At run-time, #BakeDataBlockID is used to pair up the data-block and library name.
 */
typedef struct NodesModifierDataBlock {
  /**
   * Name of the data-block. Can be empty in which case the name of the `id` below is used.
   * This only needs to be set manually when the name stored on disk does not exist in the .blend
   * file anymore, because e.g. the ID has been renamed.
   */
  char *id_name;
  /**
   * Name of the library the ID is in. Can be empty when the ID is not linked or when `id_name` is
   * empty as well and thus the names from the `id` below are used.
   */
  char *lib_name;
  /** ID that this is mapped to. */
  struct ID *id;
  /** Type of ID that is referenced by this mapping. */
  int id_type;
  char _pad[4];
} NodesModifierDataBlock;

typedef struct NodesModifierBake {
  /** An id that references a nested node in the node tree. Also see #bNestedNodeRef. */
  int id;
  /** #NodesModifierBakeFlag. */
  uint32_t flag;
  /** #NodesModifierBakeMode. */
  uint8_t bake_mode;
  char _pad[7];
  /**
   * Directory where the baked data should be stored. This is only used when
   * `NODES_MODIFIER_BAKE_CUSTOM_PATH` is set.
   */
  char *directory;
  /**
   * Frame range for the simulation and baking that is used if
   * `NODES_MODIFIER_BAKE_CUSTOM_SIMULATION_FRAME_RANGE` is set.
   */
  int frame_start;
  int frame_end;

  /**
   * Maps data-block names to actual data-blocks, so that names stored in caches or on disk can be
   * remapped to actual IDs on load. The mapping also makes sure that IDs referenced by baked data
   * are not automatically removed because they are not referenced anymore. Furthermore, it allows
   * the modifier to add all required IDs to the dependency graph before actually loading the baked
   * data.
   */
  int data_blocks_num;
  int active_data_block;
  NodesModifierDataBlock *data_blocks;
} NodesModifierBake;

typedef struct NodesModifierPanel {
  /** ID of the corresponding panel from #bNodeTreeInterfacePanel::identifier. */
  int id;
  /** #NodesModifierPanelFlag. */
  uint32_t flag;
} NodesModifierPanel;

typedef enum NodesModifierPanelFlag {
  NODES_MODIFIER_PANEL_OPEN = 1 << 0,
} NodesModifierPanelFlag;

typedef enum NodesModifierBakeFlag {
  NODES_MODIFIER_BAKE_CUSTOM_SIMULATION_FRAME_RANGE = 1 << 0,
  NODES_MODIFIER_BAKE_CUSTOM_PATH = 1 << 1,
} NodesModifierBakeFlag;

typedef enum NodesModifierBakeMode {
  NODES_MODIFIER_BAKE_MODE_ANIMATION = 0,
  NODES_MODIFIER_BAKE_MODE_STILL = 1,
} NodesModifierBakeMode;

typedef struct NodesModifierData {
  ModifierData modifier;
  struct bNodeTree *node_group;
  struct NodesModifierSettings settings;
  /**
   * Directory where baked simulation states are stored. This may be relative to the .blend file.
   */
  char *bake_directory;
  /** NodesModifierFlag. */
  int8_t flag;

  char _pad[3];
  int bakes_num;
  NodesModifierBake *bakes;

  char _pad2[4];
  int panels_num;
  NodesModifierPanel *panels;

  NodesModifierRuntimeHandle *runtime;

#ifdef __cplusplus
  NodesModifierBake *find_bake(int id);
  const NodesModifierBake *find_bake(int id) const;
#endif
} NodesModifierData;

typedef enum NodesModifierFlag {
  NODES_MODIFIER_HIDE_DATABLOCK_SELECTOR = (1 << 0),
} NodesModifierFlag;

typedef struct MeshToVolumeModifierData {
  ModifierData modifier;

  /** This is the object that is supposed to be converted to a volume. */
  struct Object *object;

  /** MeshToVolumeModifierResolutionMode */
  int resolution_mode;
  /** Size of a voxel in object space. */
  float voxel_size;
  /** The desired amount of voxels along one axis. The actual amount of voxels might be slightly
   * different. */
  int voxel_amount;

  float interior_band_width;

  float density;
  char _pad2[4];
  void *_pad3;
} MeshToVolumeModifierData;

/** #MeshToVolumeModifierData.resolution_mode */
typedef enum MeshToVolumeModifierResolutionMode {
  MESH_TO_VOLUME_RESOLUTION_MODE_VOXEL_AMOUNT = 0,
  MESH_TO_VOLUME_RESOLUTION_MODE_VOXEL_SIZE = 1,
} MeshToVolumeModifierResolutionMode;

typedef struct VolumeDisplaceModifierData {
  ModifierData modifier;

  struct Tex *texture;
  struct Object *texture_map_object;
  int texture_map_mode;

  float strength;
  float texture_mid_level[3];
  float texture_sample_radius;
} VolumeDisplaceModifierData;

/** #VolumeDisplaceModifierData.texture_map_mode */
enum {
  MOD_VOLUME_DISPLACE_MAP_LOCAL = 0,
  MOD_VOLUME_DISPLACE_MAP_GLOBAL = 1,
  MOD_VOLUME_DISPLACE_MAP_OBJECT = 2,
};

typedef struct VolumeToMeshModifierData {
  ModifierData modifier;

  /** This is the volume object that is supposed to be converted to a mesh. */
  struct Object *object;

  float threshold;
  float adaptivity;

  /** VolumeToMeshFlag */
  uint32_t flag;

  /** VolumeToMeshResolutionMode */
  int resolution_mode;
  float voxel_size;
  int voxel_amount;

  /** MAX_NAME */
  char grid_name[64];
  void *_pad1;
} VolumeToMeshModifierData;

/** VolumeToMeshModifierData->resolution_mode */
typedef enum VolumeToMeshResolutionMode {
  VOLUME_TO_MESH_RESOLUTION_MODE_GRID = 0,
  VOLUME_TO_MESH_RESOLUTION_MODE_VOXEL_AMOUNT = 1,
  VOLUME_TO_MESH_RESOLUTION_MODE_VOXEL_SIZE = 2,
} VolumeToMeshResolutionMode;

/** VolumeToMeshModifierData->flag */
typedef enum VolumeToMeshFlag {
  VOLUME_TO_MESH_USE_SMOOTH_SHADE = 1 << 0,
} VolumeToMeshFlag;

/**
 * Common influence data for grease pencil modifiers.
 * Not all parts may be used by all modifier types.
 */
typedef struct GreasePencilModifierInfluenceData {
  /** GreasePencilModifierInfluenceFlag */
  int flag;
  char _pad1[4];
  /** Filter by layer name. */
  char layer_name[64];
  /** Filter by stroke material. */
  struct Material *material;
  /** Filter by layer pass. */
  int layer_pass;
  /** Filter by material pass. */
  int material_pass;
  /** #MAX_VGROUP_NAME. */
  char vertex_group_name[64];
  struct CurveMapping *custom_curve;
  void *_pad2;
} GreasePencilModifierInfluenceData;

typedef enum GreasePencilModifierInfluenceFlag {
  GREASE_PENCIL_INFLUENCE_INVERT_LAYER_FILTER = (1 << 0),
  GREASE_PENCIL_INFLUENCE_USE_LAYER_PASS_FILTER = (1 << 1),
  GREASE_PENCIL_INFLUENCE_INVERT_LAYER_PASS_FILTER = (1 << 2),
  GREASE_PENCIL_INFLUENCE_INVERT_MATERIAL_FILTER = (1 << 3),
  GREASE_PENCIL_INFLUENCE_USE_MATERIAL_PASS_FILTER = (1 << 4),
  GREASE_PENCIL_INFLUENCE_INVERT_MATERIAL_PASS_FILTER = (1 << 5),
  GREASE_PENCIL_INFLUENCE_INVERT_VERTEX_GROUP = (1 << 6),
  GREASE_PENCIL_INFLUENCE_USE_CUSTOM_CURVE = (1 << 7),
} GreasePencilModifierInfluenceFlag;

typedef struct GreasePencilOpacityModifierData {
  ModifierData modifier;
  GreasePencilModifierInfluenceData influence;
  /** GreasePencilOpacityModifierFlag */
  int flag;
  /** GreasePencilModifierColorMode */
  char color_mode;
  char _pad1[3];
  float color_factor;
  float hardness_factor;
  void *_pad2;
} GreasePencilOpacityModifierData;

/** Which attributes are affected by color modifiers. */
typedef enum GreasePencilModifierColorMode {
  MOD_GREASE_PENCIL_COLOR_STROKE = 0,
  MOD_GREASE_PENCIL_COLOR_FILL = 1,
  MOD_GREASE_PENCIL_COLOR_BOTH = 2,
  MOD_GREASE_PENCIL_COLOR_HARDNESS = 3,
} GreasePencilModifierColorMode;

typedef enum GreasePencilOpacityModifierFlag {
  /* Use vertex group as opacity factors instead of influence. */
  MOD_GREASE_PENCIL_OPACITY_USE_WEIGHT_AS_FACTOR = (1 << 0),
  /* Set the opacity for every point in a stroke, otherwise multiply existing opacity. */
  MOD_GREASE_PENCIL_OPACITY_USE_UNIFORM_OPACITY = (1 << 1),
} GreasePencilOpacityModifierFlag;

typedef struct GreasePencilSubdivModifierData {
  ModifierData modifier;
  GreasePencilModifierInfluenceData influence;
  /** #GreasePencilSubdivideType. */
  int type;
  /** Level of subdivisions, will generate 2^level segments. */
  int level;

  char _pad[8];
  void *_pad1;
} GreasePencilSubdivModifierData;

typedef enum GreasePencilSubdivideType {
  MOD_GREASE_PENCIL_SUBDIV_CATMULL = 0,
  MOD_GREASE_PENCIL_SUBDIV_SIMPLE = 1,
} GreasePencilSubdivideType;

typedef struct GreasePencilColorModifierData {
  ModifierData modifier;
  GreasePencilModifierInfluenceData influence;
  /** GreasePencilModifierColorMode */
  char color_mode;
  char _pad1[3];
  /** HSV factors. */
  float hsv[3];
  void *_pad2;
} GreasePencilColorModifierData;

typedef struct GreasePencilTintModifierData {
  ModifierData modifier;
  GreasePencilModifierInfluenceData influence;
  /** GreasePencilTintModifierFlag */
  short flag;
  /** GreasePencilModifierColorMode */
  char color_mode;
  /** GreasePencilTintModifierMode */
  char tint_mode;
  float factor;
  /** Influence distance from the gradient object. */
  float radius;
  /** Simple tint color. */
  float color[3];
  /** Object for gradient direction. */
  struct Object *object;
  /** Color ramp for the gradient. */
  struct ColorBand *color_ramp;
  void *_pad;
} GreasePencilTintModifierData;

typedef enum GreasePencilTintModifierMode {
  MOD_GREASE_PENCIL_TINT_UNIFORM = 0,
  MOD_GREASE_PENCIL_TINT_GRADIENT = 1,
} GreasePencilTintModifierMode;

typedef enum GreasePencilTintModifierFlag {
  /* Use vertex group as factors instead of influence. */
  MOD_GREASE_PENCIL_TINT_USE_WEIGHT_AS_FACTOR = (1 << 0),
} GreasePencilTintModifierFlag;

typedef struct GreasePencilSmoothModifierData {
  ModifierData modifier;
  GreasePencilModifierInfluenceData influence;
  /** `eGreasePencilSmooth_Flag. */
  int flag;
  /** Factor of smooth. */
  float factor;
  /** How many times apply smooth. */
  int step;
  char _pad[4];
  void *_pad1;
} GreasePencilSmoothModifierData;

typedef enum eGreasePencilSmooth_Flag {
  MOD_GREASE_PENCIL_SMOOTH_OPEN_INFLUENCE_PANEL = (1 << 0),
  MOD_GREASE_PENCIL_SMOOTH_MOD_LOCATION = (1 << 1),
  MOD_GREASE_PENCIL_SMOOTH_MOD_STRENGTH = (1 << 2),
  MOD_GREASE_PENCIL_SMOOTH_MOD_THICKNESS = (1 << 3),
  MOD_GREASE_PENCIL_SMOOTH_MOD_UV = (1 << 4),
  MOD_GREASE_PENCIL_SMOOTH_KEEP_SHAPE = (1 << 5),
  MOD_GREASE_PENCIL_SMOOTH_SMOOTH_ENDS = (1 << 6),
} eGreasePencilSmooth_Flag;

typedef struct GreasePencilOffsetModifierData {
  ModifierData modifier;
  GreasePencilModifierInfluenceData influence;
  /** GreasePencilOffsetModifierFlag */
  int flag;
  /** GreasePencilOffsetModifierMode */
  int offset_mode;
  /** Global offset. */
  float loc[3];
  float rot[3];
  float scale[3];
  /** Offset per stroke. */
  float stroke_loc[3];
  float stroke_rot[3];
  float stroke_scale[3];
  int seed;
  int stroke_step;
  int stroke_start_offset;
  char _pad1[4];
  void *_pad2;
} GreasePencilOffsetModifierData;

typedef enum GreasePencilOffsetModifierFlag {
  MOD_GREASE_PENCIL_OFFSET_UNIFORM_RANDOM_SCALE = (1 << 0),
} GreasePencilOffsetModifierFlag;

typedef enum GreasePencilOffsetModifierMode {
  MOD_GREASE_PENCIL_OFFSET_RANDOM = 0,
  MOD_GREASE_PENCIL_OFFSET_LAYER = 1,
  MOD_GREASE_PENCIL_OFFSET_MATERIAL = 2,
  MOD_GREASE_PENCIL_OFFSET_STROKE = 3,
} GreasePencilOffsetModifierMode;

typedef struct GreasePencilNoiseModifierData {
  ModifierData modifier;
  GreasePencilModifierInfluenceData influence;

  /** For convenience of versioning, these flags are kept in `eNoiseGpencil_Flag`. */
  int flag;

  /** Factor of noise. */
  float factor;
  float factor_strength;
  float factor_thickness;
  float factor_uvs;
  /** Noise Frequency scaling */
  float noise_scale;
  float noise_offset;
  short noise_mode;
  char _pad[2];
  /** How many frames before recalculate randoms. */
  int step;
  /** Random seed */
  int seed;

  void *_pad1;
} GreasePencilNoiseModifierData;

typedef struct GreasePencilMirrorModifierData {
  ModifierData modifier;
  GreasePencilModifierInfluenceData influence;
  struct Object *object;
  /** #GreasePencilMirrorModifierFlag */
  int flag;
  char _pad[4];
} GreasePencilMirrorModifierData;

typedef enum GreasePencilMirrorModifierFlag {
  MOD_GREASE_PENCIL_MIRROR_AXIS_X = (1 << 0),
  MOD_GREASE_PENCIL_MIRROR_AXIS_Y = (1 << 1),
  MOD_GREASE_PENCIL_MIRROR_AXIS_Z = (1 << 2),
} GreasePencilMirrorModifierFlag;

typedef struct GreasePencilThickModifierData {
  ModifierData modifier;
  GreasePencilModifierInfluenceData influence;
  /** #GreasePencilThicknessModifierFlag */
  int flag;
  /** Relative thickness factor. */
  float thickness_fac;
  /** Absolute thickness override. */
  float thickness;
  char _pad[4];
  void *_pad1;
} GreasePencilThickModifierData;

typedef enum GreasePencilThicknessModifierFlag {
  MOD_GREASE_PENCIL_THICK_NORMALIZE = (1 << 0),
  MOD_GREASE_PENCIL_THICK_WEIGHT_FACTOR = (1 << 1),
} GreasePencilThicknessModifierFlag;

<<<<<<< HEAD
typedef struct GreasePencilMultiModifierData {
  ModifierData modifier;
  GreasePencilModifierInfluenceData influence;

  /* #GreasePencilMultiplyModifierFlag */
  int flag;

  int duplications;
  float distance;
  /* -1:inner 0:middle 1:outer */
  float offset;

  float fading_center;
  float fading_thickness;
  float fading_opacity;

  int _pad0;

  void *_pad;
} GreasePencilMultiModifierData;

typedef enum GreasePencilMultiplyModifierFlag {
  /* GP_MULTIPLY_ENABLE_ANGLE_SPLITTING = (1 << 1),  Deprecated. */
  MOD_GREASE_PENCIL_MULTIPLY_ENABLE_FADING = (1 << 2),
} GreasePencilMultiplyModifierFlag;
=======
typedef struct GreasePencilLatticeModifierData {
  ModifierData modifier;
  GreasePencilModifierInfluenceData influence;
  struct Object *object;
  float strength;
  char _pad[4];
} GreasePencilLatticeModifierData;

typedef struct GreasePencilDashModifierSegment {
  char name[64];
  int dash;
  int gap;
  float radius;
  float opacity;
  int mat_nr;
  /** #GreasePencilDashModifierFlag */
  int flag;
} GreasePencilDashModifierSegment;

typedef struct GreasePencilDashModifierData {
  ModifierData modifier;
  GreasePencilModifierInfluenceData influence;

  GreasePencilDashModifierSegment *segments_array;
  int segments_num;
  int segment_active_index;

  int dash_offset;
  char _pad[4];

#ifdef __cplusplus
  blender::Span<GreasePencilDashModifierSegment> segments() const;
  blender::MutableSpan<GreasePencilDashModifierSegment> segments();
#endif
} GreasePencilDashModifierData;

typedef enum GreasePencilDashModifierFlag {
  MOD_GREASE_PENCIL_DASH_USE_CYCLIC = (1 << 0),
} GreasePencilDashModifierFlag;
>>>>>>> 43996a54
<|MERGE_RESOLUTION|>--- conflicted
+++ resolved
@@ -104,12 +104,9 @@
   eModifierType_GreasePencilNoise = 67,
   eModifierType_GreasePencilMirror = 68,
   eModifierType_GreasePencilThickness = 69,
-<<<<<<< HEAD
-  eModifierType_GreasePencilMultiply = 70,
-=======
   eModifierType_GreasePencilLattice = 70,
   eModifierType_GreasePencilDash = 71,
->>>>>>> 43996a54
+  eModifierType_GreasePencilMultiply = 72,
   NUM_MODIFIER_TYPES,
 } ModifierType;
 
@@ -2781,33 +2778,6 @@
   MOD_GREASE_PENCIL_THICK_WEIGHT_FACTOR = (1 << 1),
 } GreasePencilThicknessModifierFlag;
 
-<<<<<<< HEAD
-typedef struct GreasePencilMultiModifierData {
-  ModifierData modifier;
-  GreasePencilModifierInfluenceData influence;
-
-  /* #GreasePencilMultiplyModifierFlag */
-  int flag;
-
-  int duplications;
-  float distance;
-  /* -1:inner 0:middle 1:outer */
-  float offset;
-
-  float fading_center;
-  float fading_thickness;
-  float fading_opacity;
-
-  int _pad0;
-
-  void *_pad;
-} GreasePencilMultiModifierData;
-
-typedef enum GreasePencilMultiplyModifierFlag {
-  /* GP_MULTIPLY_ENABLE_ANGLE_SPLITTING = (1 << 1),  Deprecated. */
-  MOD_GREASE_PENCIL_MULTIPLY_ENABLE_FADING = (1 << 2),
-} GreasePencilMultiplyModifierFlag;
-=======
 typedef struct GreasePencilLatticeModifierData {
   ModifierData modifier;
   GreasePencilModifierInfluenceData influence;
@@ -2847,4 +2817,29 @@
 typedef enum GreasePencilDashModifierFlag {
   MOD_GREASE_PENCIL_DASH_USE_CYCLIC = (1 << 0),
 } GreasePencilDashModifierFlag;
->>>>>>> 43996a54
+
+typedef struct GreasePencilMultiModifierData {
+  ModifierData modifier;
+  GreasePencilModifierInfluenceData influence;
+
+  /* #GreasePencilMultiplyModifierFlag */
+  int flag;
+
+  int duplications;
+  float distance;
+  /* -1:inner 0:middle 1:outer */
+  float offset;
+
+  float fading_center;
+  float fading_thickness;
+  float fading_opacity;
+
+  int _pad0;
+
+  void *_pad;
+} GreasePencilMultiModifierData;
+
+typedef enum GreasePencilMultiplyModifierFlag {
+  /* GP_MULTIPLY_ENABLE_ANGLE_SPLITTING = (1 << 1),  Deprecated. */
+  MOD_GREASE_PENCIL_MULTIPLY_ENABLE_FADING = (1 << 2),
+} GreasePencilMultiplyModifierFlag;