--- conflicted
+++ resolved
@@ -113,11 +113,8 @@
   eModifierType_GreasePencilWeightProximity = 76,
   eModifierType_GreasePencilHook = 77,
   eModifierType_GreasePencilLineart = 78,
-<<<<<<< HEAD
-  eModifierType_GreasePencilTime = 79,
-=======
   eModifierType_GreasePencilArmature = 79,
->>>>>>> 23ef8cc8
+  eModifierType_GreasePencilTime = 80,
   NUM_MODIFIER_TYPES,
 } ModifierType;
 
@@ -3170,7 +3167,16 @@
   struct LineartData *la_data_ptr;
 } GreasePencilLineartModifierData;
 
-<<<<<<< HEAD
+typedef struct GreasePencilArmatureModifierData {
+  ModifierData modifier;
+  GreasePencilModifierInfluenceData influence;
+
+  struct Object *object;
+  /** #eArmature_DeformFlag. */
+  short deformflag;
+  char _pad[6];
+} GreasePencilArmatureModifierData;
+
 typedef struct GreasePencilTimeModifierSegment {
   char name[64];
   int segment_start;
@@ -3218,15 +3224,4 @@
   MOD_GREASE_PENCIL_TIME_SEG_MODE_NORMAL = 0,
   MOD_GREASE_PENCIL_TIME_SEG_MODE_REVERSE = 1,
   MOD_GREASE_PENCIL_TIME_SEG_MODE_PINGPONG = 2,
-} GreasePencilTimeModifierSegmentMode;
-=======
-typedef struct GreasePencilArmatureModifierData {
-  ModifierData modifier;
-  GreasePencilModifierInfluenceData influence;
-
-  struct Object *object;
-  /** #eArmature_DeformFlag. */
-  short deformflag;
-  char _pad[6];
-} GreasePencilArmatureModifierData;
->>>>>>> 23ef8cc8
+} GreasePencilTimeModifierSegmentMode;