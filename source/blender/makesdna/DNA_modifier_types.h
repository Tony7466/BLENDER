/* SPDX-FileCopyrightText: 2023 Blender Authors
 *
 * SPDX-License-Identifier: GPL-2.0-or-later */

/** \file
 * \ingroup DNA
 */

#pragma once

#include "BLI_utildefines.h"

#include "DNA_defs.h"
#include "DNA_listBase.h"
#include "DNA_session_uid_types.h"

#ifdef __cplusplus
#  include "BLI_span.hh"

namespace blender {
struct NodesModifierRuntime;
}
using NodesModifierRuntimeHandle = blender::NodesModifierRuntime;
#else
typedef struct NodesModifierRuntimeHandle NodesModifierRuntimeHandle;
#endif

/* WARNING ALERT! TYPEDEF VALUES ARE WRITTEN IN FILES! SO DO NOT CHANGE!
 * (ONLY ADD NEW ITEMS AT THE END)
 */

struct Mesh;

typedef enum ModifierType {
  eModifierType_None = 0,
  eModifierType_Subsurf = 1,
  eModifierType_Lattice = 2,
  eModifierType_Curve = 3,
  eModifierType_Build = 4,
  eModifierType_Mirror = 5,
  eModifierType_Decimate = 6,
  eModifierType_Wave = 7,
  eModifierType_Armature = 8,
  eModifierType_Hook = 9,
  eModifierType_Softbody = 10,
  eModifierType_Boolean = 11,
  eModifierType_Array = 12,
  eModifierType_EdgeSplit = 13,
  eModifierType_Displace = 14,
  eModifierType_UVProject = 15,
  eModifierType_Smooth = 16,
  eModifierType_Cast = 17,
  eModifierType_MeshDeform = 18,
  eModifierType_ParticleSystem = 19,
  eModifierType_ParticleInstance = 20,
  eModifierType_Explode = 21,
  eModifierType_Cloth = 22,
  eModifierType_Collision = 23,
  eModifierType_Bevel = 24,
  eModifierType_Shrinkwrap = 25,
  eModifierType_Fluidsim = 26,
  eModifierType_Mask = 27,
  eModifierType_SimpleDeform = 28,
  eModifierType_Multires = 29,
  eModifierType_Surface = 30,
#ifdef DNA_DEPRECATED_ALLOW
  eModifierType_Smoke = 31,
#endif
  eModifierType_ShapeKey = 32,
  eModifierType_Solidify = 33,
  eModifierType_Screw = 34,
  eModifierType_Warp = 35,
  eModifierType_WeightVGEdit = 36,
  eModifierType_WeightVGMix = 37,
  eModifierType_WeightVGProximity = 38,
  eModifierType_Ocean = 39,
  eModifierType_DynamicPaint = 40,
  eModifierType_Remesh = 41,
  eModifierType_Skin = 42,
  eModifierType_LaplacianSmooth = 43,
  eModifierType_Triangulate = 44,
  eModifierType_UVWarp = 45,
  eModifierType_MeshCache = 46,
  eModifierType_LaplacianDeform = 47,
  eModifierType_Wireframe = 48,
  eModifierType_DataTransfer = 49,
  eModifierType_NormalEdit = 50,
  eModifierType_CorrectiveSmooth = 51,
  eModifierType_MeshSequenceCache = 52,
  eModifierType_SurfaceDeform = 53,
  eModifierType_WeightedNormal = 54,
  eModifierType_Weld = 55,
  eModifierType_Fluid = 56,
  eModifierType_Nodes = 57,
  eModifierType_MeshToVolume = 58,
  eModifierType_VolumeDisplace = 59,
  eModifierType_VolumeToMesh = 60,
  eModifierType_GreasePencilOpacity = 61,
  eModifierType_GreasePencilSubdiv = 62,
  eModifierType_GreasePencilColor = 63,
  eModifierType_GreasePencilTint = 64,
  eModifierType_GreasePencilSmooth = 65,
  eModifierType_GreasePencilOffset = 66,
  eModifierType_GreasePencilNoise = 67,
  eModifierType_GreasePencilMirror = 68,
  eModifierType_GreasePencilThickness = 69,
  eModifierType_GreasePencilLattice = 70,
  eModifierType_GreasePencilDash = 71,
  eModifierType_GreasePencilMultiply = 72,
  eModifierType_GreasePencilLength = 73,
  eModifierType_GreasePencilWeightAngle = 74,
  eModifierType_GreasePencilArray = 75,
  eModifierType_GreasePencilWeightProximity = 76,
  eModifierType_GreasePencilHook = 77,
<<<<<<< HEAD
  eModifierType_GreasePencilTime = 78,
=======
  eModifierType_GreasePencilLineart = 78,
>>>>>>> c04eb581
  NUM_MODIFIER_TYPES,
} ModifierType;

typedef enum ModifierMode {
  eModifierMode_Realtime = (1 << 0),
  eModifierMode_Render = (1 << 1),
  eModifierMode_Editmode = (1 << 2),
  eModifierMode_OnCage = (1 << 3),
#ifdef DNA_DEPRECATED_ALLOW
  /** Old modifier box expansion, just for versioning. */
  eModifierMode_Expanded_DEPRECATED = (1 << 4),
#endif
  eModifierMode_Virtual = (1 << 5),
  eModifierMode_ApplyOnSpline = (1 << 6),
  eModifierMode_DisableTemporary = (1u << 31),
} ModifierMode;
ENUM_OPERATORS(ModifierMode, eModifierMode_DisableTemporary);

typedef struct ModifierData {
  struct ModifierData *next, *prev;

  int type, mode;
  /** Time in seconds that the modifier took to evaluate. This is only set on evaluated objects. */
  float execution_time;
  short flag;
  /** An "expand" bit for each of the modifier's (sub)panels (#uiPanelDataExpansion). */
  short ui_expand_flag;
  /**
   * Bits that can be used for open-states of layout panels in the modifier. This can replace
   * `ui_expand_flag` once all modifiers use layout panels. Currently, trying to reuse the same
   * flags is problematic, because the bits in `ui_expand_flag` are mapped to panels automatically
   * and easily conflict with the explicit mapping of bits to panels here.
   */
  uint16_t layout_panel_open_flag;
  char _pad[2];
  /**
   * Uniquely identifies the modifier within the object. This identifier is stable across Blender
   * sessions. Modifiers on the original and corresponding evaluated object have matching
   * identifiers. The identifier stays the same if the modifier is renamed or moved in the modifier
   * stack.
   *
   * A valid identifier is non-negative (>= 1). Modifiers that are currently not on an object may
   * have invalid identifiers. It has to be initialized with #BKE_modifiers_persistent_uid_init
   * when it is added to an object.
   */
  int persistent_uid;
  /** MAX_NAME. */
  char name[64];

  char *error;

  /** Runtime field which contains runtime data which is specific to a modifier type. */
  void *runtime;
} ModifierData;

typedef enum {
  /** This modifier has been inserted in local override, and hence can be fully edited. */
  eModifierFlag_OverrideLibrary_Local = (1 << 0),
  /** This modifier does not own its caches, but instead shares them with another modifier. */
  eModifierFlag_SharedCaches = (1 << 1),
  /**
   * This modifier is the object's active modifier. Used for context in the node editor.
   * Only one modifier on an object should have this flag set.
   */
  eModifierFlag_Active = (1 << 2),
  /**
   * Only set on modifiers in evaluated objects. The flag indicates that the user modified inputs
   * to the modifier which might invalidate simulation caches.
   */
  eModifierFlag_UserModified = (1 << 3),
} ModifierFlag;

/**
 * \note Not a real modifier.
 */
typedef struct MappingInfoModifierData {
  ModifierData modifier;

  struct Tex *texture;
  struct Object *map_object;
  char map_bone[64];
  /** MAX_CUSTOMDATA_LAYER_NAME. */
  char uvlayer_name[68];
  char _pad1[4];
  int uvlayer_tmp;
  int texmapping;
} MappingInfoModifierData;

typedef enum {
  eSubsurfModifierFlag_Incremental = (1 << 0),
  eSubsurfModifierFlag_DebugIncr = (1 << 1),
  eSubsurfModifierFlag_ControlEdges = (1 << 2),
  /* DEPRECATED, ONLY USED FOR DO-VERSIONS */
  eSubsurfModifierFlag_SubsurfUv_DEPRECATED = (1 << 3),
  eSubsurfModifierFlag_UseCrease = (1 << 4),
  eSubsurfModifierFlag_UseCustomNormals = (1 << 5),
  eSubsurfModifierFlag_UseRecursiveSubdivision = (1 << 6),
} SubsurfModifierFlag;

typedef enum {
  SUBSURF_TYPE_CATMULL_CLARK = 0,
  SUBSURF_TYPE_SIMPLE = 1,
} eSubsurfModifierType;

typedef enum {
  SUBSURF_UV_SMOOTH_NONE = 0,
  SUBSURF_UV_SMOOTH_PRESERVE_CORNERS = 1,
  SUBSURF_UV_SMOOTH_PRESERVE_CORNERS_AND_JUNCTIONS = 2,
  SUBSURF_UV_SMOOTH_PRESERVE_CORNERS_JUNCTIONS_AND_CONCAVE = 3,
  SUBSURF_UV_SMOOTH_PRESERVE_BOUNDARIES = 4,
  SUBSURF_UV_SMOOTH_ALL = 5,
} eSubsurfUVSmooth;

typedef enum {
  SUBSURF_BOUNDARY_SMOOTH_ALL = 0,
  SUBSURF_BOUNDARY_SMOOTH_PRESERVE_CORNERS = 1,
} eSubsurfBoundarySmooth;

typedef struct SubsurfModifierData {
  ModifierData modifier;

  short subdivType, levels, renderLevels, flags;
  short uv_smooth;
  short quality;
  short boundary_smooth;
  char _pad[2];

  /* TODO(sergey): Get rid of those with the old CCG subdivision code. */
  void *emCache, *mCache;
} SubsurfModifierData;

typedef struct LatticeModifierData {
  ModifierData modifier;

  struct Object *object;
  /** Optional vertex-group name, #MAX_VGROUP_NAME. */
  char name[64];
  float strength;
  short flag;
  char _pad[2];
  void *_pad1;
} LatticeModifierData;

/** #LatticeModifierData.flag */
enum {
  MOD_LATTICE_INVERT_VGROUP = (1 << 0),
};

typedef struct CurveModifierData {
  ModifierData modifier;

  struct Object *object;
  /** Optional vertex-group name, #MAX_VGROUP_NAME. */
  char name[64];
  /** Axis along which curve deforms. */
  short defaxis;
  short flag;
  char _pad[4];
  void *_pad1;
} CurveModifierData;

/** #CurveModifierData.flag */
enum {
  MOD_CURVE_INVERT_VGROUP = (1 << 0),
};

/** #CurveModifierData.defaxis */
enum {
  MOD_CURVE_POSX = 1,
  MOD_CURVE_POSY = 2,
  MOD_CURVE_POSZ = 3,
  MOD_CURVE_NEGX = 4,
  MOD_CURVE_NEGY = 5,
  MOD_CURVE_NEGZ = 6,
};

typedef struct BuildModifierData {
  ModifierData modifier;

  float start, length;
  short flag;

  /** (bool) whether order of vertices is randomized - legacy files (for readfile conversion). */
  short randomize;
  /** (int) random seed. */
  int seed;
} BuildModifierData;

/** #BuildModifierData.flag */
enum {
  /** order of vertices is randomized */
  MOD_BUILD_FLAG_RANDOMIZE = (1 << 0),
  /** frame range is reversed, resulting in a deconstruction effect */
  MOD_BUILD_FLAG_REVERSE = (1 << 1),
};

/** Mask Modifier. */
typedef struct MaskModifierData {
  ModifierData modifier;

  /** Armature to use to in place of hardcoded vgroup. */
  struct Object *ob_arm;
  /** Name of vertex group to use to mask, #MAX_VGROUP_NAME. */
  char vgroup[64];

  /** Using armature or hardcoded vgroup. */
  short mode;
  /** Flags for various things. */
  short flag;
  float threshold;
  void *_pad1;
} MaskModifierData;

/** #MaskModifierData.mode */
enum {
  MOD_MASK_MODE_VGROUP = 0,
  MOD_MASK_MODE_ARM = 1,
};

/** #MaskModifierData.flag */
enum {
  MOD_MASK_INV = (1 << 0),
  MOD_MASK_SMOOTH = (1 << 1),
};

typedef struct ArrayModifierData {
  ModifierData modifier;

  /** The object with which to cap the start of the array. */
  struct Object *start_cap;
  /** The object with which to cap the end of the array. */
  struct Object *end_cap;
  /** The curve object to use for #MOD_ARR_FITCURVE. */
  struct Object *curve_ob;
  /** The object to use for object offset. */
  struct Object *offset_ob;
  /**
   * A constant duplicate offset;
   * 1 means the duplicates are 1 unit apart.
   */
  float offset[3];
  /**
   * A scaled factor for duplicate offsets;
   * 1 means the duplicates are 1 object-width apart.
   */
  float scale[3];
  /** The length over which to distribute the duplicates. */
  float length;
  /** The limit below which to merge vertices in adjacent duplicates. */
  float merge_dist;
  /**
   * Determines how duplicate count is calculated; one of:
   * - #MOD_ARR_FIXEDCOUNT -> fixed.
   * - #MOD_ARR_FITLENGTH  -> calculated to fit a set length.
   * - #MOD_ARR_FITCURVE   -> calculated to fit the length of a Curve object.
   */
  int fit_type;
  /**
   * Flags specifying how total offset is calculated; binary OR of:
   * - #MOD_ARR_OFF_CONST    -> total offset += offset.
   * - #MOD_ARR_OFF_RELATIVE -> total offset += relative * object width.
   * - #MOD_ARR_OFF_OBJ      -> total offset += offset_ob's matrix.
   * Total offset is the sum of the individual enabled offsets.
   */
  int offset_type;
  /**
   * General flags:
   * #MOD_ARR_MERGE -> merge vertices in adjacent duplicates.
   */
  int flags;
  /** The number of duplicates to generate for #MOD_ARR_FIXEDCOUNT. */
  int count;
  float uv_offset[2];
} ArrayModifierData;

/** #ArrayModifierData.fit_type */
enum {
  MOD_ARR_FIXEDCOUNT = 0,
  MOD_ARR_FITLENGTH = 1,
  MOD_ARR_FITCURVE = 2,
};

/** #ArrayModifierData.offset_type */
enum {
  MOD_ARR_OFF_CONST = (1 << 0),
  MOD_ARR_OFF_RELATIVE = (1 << 1),
  MOD_ARR_OFF_OBJ = (1 << 2),
};

/** #ArrayModifierData.flags */
enum {
  MOD_ARR_MERGE = (1 << 0),
  MOD_ARR_MERGEFINAL = (1 << 1),
};

typedef struct MirrorModifierData {
  ModifierData modifier;

  /** Deprecated, use flag instead. */
  short axis DNA_DEPRECATED;
  short flag;
  float tolerance;
  float bisect_threshold;

  /** Mirror modifier used to merge the old vertex into its new copy, which would break code
   * relying on access to the original geometry vertices. However, modifying this behavior to the
   * correct one (i.e. merging the copy vertices into their original sources) has several potential
   * effects on other modifiers and tools, so we need to keep that incorrect behavior for existing
   * modifiers, and only use the new correct one for new modifiers. */
  uint8_t use_correct_order_on_merge;

  char _pad[3];
  float uv_offset[2];
  float uv_offset_copy[2];
  struct Object *mirror_ob;
  void *_pad1;
} MirrorModifierData;

/** #MirrorModifierData.flag */
enum {
  MOD_MIR_CLIPPING = (1 << 0),
  MOD_MIR_MIRROR_U = (1 << 1),
  MOD_MIR_MIRROR_V = (1 << 2),
  MOD_MIR_AXIS_X = (1 << 3),
  MOD_MIR_AXIS_Y = (1 << 4),
  MOD_MIR_AXIS_Z = (1 << 5),
  MOD_MIR_VGROUP = (1 << 6),
  MOD_MIR_NO_MERGE = (1 << 7),
  MOD_MIR_BISECT_AXIS_X = (1 << 8),
  MOD_MIR_BISECT_AXIS_Y = (1 << 9),
  MOD_MIR_BISECT_AXIS_Z = (1 << 10),
  MOD_MIR_BISECT_FLIP_AXIS_X = (1 << 11),
  MOD_MIR_BISECT_FLIP_AXIS_Y = (1 << 12),
  MOD_MIR_BISECT_FLIP_AXIS_Z = (1 << 13),
  MOD_MIR_MIRROR_UDIM = (1 << 14),
};

typedef struct EdgeSplitModifierData {
  ModifierData modifier;

  /** Angle above which edges should be split. */
  float split_angle;
  int flags;
} EdgeSplitModifierData;

/** #EdgeSplitModifierData.flags */
enum {
  MOD_EDGESPLIT_FROMANGLE = (1 << 1),
  MOD_EDGESPLIT_FROMFLAG = (1 << 2),
};

typedef struct BevelModifierData {
  ModifierData modifier;

  /** The "raw" bevel value (distance/amount to bevel). */
  float value;
  /** The resolution (as originally coded, it is the number of recursive bevels). */
  int res;
  /** General option flags. */
  short flags;
  /** Used to interpret the bevel value. */
  short val_flags;
  /** For the type and how we build the bevel's profile. */
  short profile_type;
  /** Flags to tell the tool how to limit the bevel. */
  short lim_flags;
  /** Flags to direct how edge weights are applied to verts. */
  short e_flags;
  /** Material index if >= 0, else material inherited from surrounding faces. */
  short mat;
  short edge_flags;
  short face_str_mode;
  /** Patterns to use for mitering non-reflex and reflex miter edges */
  short miter_inner;
  short miter_outer;
  /** The method to use for creating >2-way intersections */
  short vmesh_method;
  /** Whether to affect vertices or edges. */
  char affect_type;
  char _pad;
  /** Controls profile shape (0->1, .5 is round). */
  float profile;
  /** if the MOD_BEVEL_ANGLE is set,
   * this will be how "sharp" an edge must be before it gets beveled */
  float bevel_angle;
  float spread;
  /** if the MOD_BEVEL_VWEIGHT option is set,
   * this will be the name of the vert group, #MAX_VGROUP_NAME */
  char defgrp_name[64];

  char _pad1[4];
  /** Curve info for the custom profile */
  struct CurveProfile *custom_profile;

  void *_pad2;
} BevelModifierData;

/** #BevelModifierData.flags and BevelModifierData.lim_flags */
enum {
#ifdef DNA_DEPRECATED_ALLOW
  MOD_BEVEL_VERT_DEPRECATED = (1 << 1),
#endif
  MOD_BEVEL_INVERT_VGROUP = (1 << 2),
  MOD_BEVEL_ANGLE = (1 << 3),
  MOD_BEVEL_WEIGHT = (1 << 4),
  MOD_BEVEL_VGROUP = (1 << 5),
/* unused                  = (1 << 6), */
#ifdef DNA_DEPRECATED_ALLOW
  MOD_BEVEL_CUSTOM_PROFILE_DEPRECATED = (1 << 7),
#endif
  /* unused                  = (1 << 8), */
  /* unused                  = (1 << 9), */
  /* unused                  = (1 << 10), */
  /* unused                  = (1 << 11), */
  /* unused                  = (1 << 12), */
  MOD_BEVEL_OVERLAP_OK = (1 << 13),
  MOD_BEVEL_EVEN_WIDTHS = (1 << 14),
  MOD_BEVEL_HARDEN_NORMALS = (1 << 15),
};

/** #BevelModifierData.val_flags (not used as flags any more) */
enum {
  MOD_BEVEL_AMT_OFFSET = 0,
  MOD_BEVEL_AMT_WIDTH = 1,
  MOD_BEVEL_AMT_DEPTH = 2,
  MOD_BEVEL_AMT_PERCENT = 3,
  MOD_BEVEL_AMT_ABSOLUTE = 4,
};

/** #BevelModifierData.profile_type */
enum {
  MOD_BEVEL_PROFILE_SUPERELLIPSE = 0,
  MOD_BEVEL_PROFILE_CUSTOM = 1,
};

/** #BevelModifierData.edge_flags */
enum {
  MOD_BEVEL_MARK_SEAM = (1 << 0),
  MOD_BEVEL_MARK_SHARP = (1 << 1),
};

/** #BevelModifierData.face_str_mode */
enum {
  MOD_BEVEL_FACE_STRENGTH_NONE = 0,
  MOD_BEVEL_FACE_STRENGTH_NEW = 1,
  MOD_BEVEL_FACE_STRENGTH_AFFECTED = 2,
  MOD_BEVEL_FACE_STRENGTH_ALL = 3,
};

/** #BevelModifier.miter_inner & #BevelModifier.miter_outer */
enum {
  MOD_BEVEL_MITER_SHARP = 0,
  MOD_BEVEL_MITER_PATCH = 1,
  MOD_BEVEL_MITER_ARC = 2,
};

/** #BevelModifier.vmesh_method */
enum {
  MOD_BEVEL_VMESH_ADJ = 0,
  MOD_BEVEL_VMESH_CUTOFF = 1,
};

/** #BevelModifier.affect_type */
enum {
  MOD_BEVEL_AFFECT_VERTICES = 0,
  MOD_BEVEL_AFFECT_EDGES = 1,
};

typedef struct FluidModifierData {
  ModifierData modifier;

  struct FluidDomainSettings *domain;
  /** Inflow, outflow, smoke objects. */
  struct FluidFlowSettings *flow;
  /** Effector objects (collision, guiding). */
  struct FluidEffectorSettings *effector;
  float time;
  /** Domain, inflow, outflow, .... */
  int type;
  void *_pad1;
} FluidModifierData;

/** #FluidModifierData.type */
enum {
  MOD_FLUID_TYPE_DOMAIN = (1 << 0),
  MOD_FLUID_TYPE_FLOW = (1 << 1),
  MOD_FLUID_TYPE_EFFEC = (1 << 2),
};

typedef struct DisplaceModifierData {
  ModifierData modifier;

  /* Keep in sync with #MappingInfoModifierData. */

  struct Tex *texture;
  struct Object *map_object;
  char map_bone[64];
  /** MAX_CUSTOMDATA_LAYER_NAME. */
  char uvlayer_name[68];
  char _pad1[4];
  int uvlayer_tmp;
  int texmapping;
  /* end MappingInfoModifierData */

  float strength;
  int direction;
  /** #MAX_VGROUP_NAME. */
  char defgrp_name[64];
  float midlevel;
  int space;
  short flag;
  char _pad2[6];
} DisplaceModifierData;

/** #DisplaceModifierData.flag */
enum {
  MOD_DISP_INVERT_VGROUP = (1 << 0),
};

/** #DisplaceModifierData.direction */
enum {
  MOD_DISP_DIR_X = 0,
  MOD_DISP_DIR_Y = 1,
  MOD_DISP_DIR_Z = 2,
  MOD_DISP_DIR_NOR = 3,
  MOD_DISP_DIR_RGB_XYZ = 4,
  MOD_DISP_DIR_CLNOR = 5,
};

/** #DisplaceModifierData.texmapping */
enum {
  MOD_DISP_MAP_LOCAL = 0,
  MOD_DISP_MAP_GLOBAL = 1,
  MOD_DISP_MAP_OBJECT = 2,
  MOD_DISP_MAP_UV = 3,
};

/** #DisplaceModifierData.space */
enum {
  MOD_DISP_SPACE_LOCAL = 0,
  MOD_DISP_SPACE_GLOBAL = 1,
};

typedef struct UVProjectModifierData {
  ModifierData modifier;
  /**
   * The objects which do the projecting.
   * \note 10=MOD_UVPROJECT_MAXPROJECTORS.
   */
  struct Object *projectors[10];
  char _pad2[4];
  int projectors_num;
  float aspectx, aspecty;
  float scalex, scaley;
  /** MAX_CUSTOMDATA_LAYER_NAME. */
  char uvlayer_name[68];
  int uvlayer_tmp;
} UVProjectModifierData;

#define MOD_UVPROJECT_MAXPROJECTORS 10

typedef struct DecimateModifierData {
  ModifierData modifier;

  /** (mode == MOD_DECIM_MODE_COLLAPSE). */
  float percent;
  /** (mode == MOD_DECIM_MODE_UNSUBDIV). */
  short iter;
  /** (mode == MOD_DECIM_MODE_DISSOLVE). */
  char delimit;
  /** (mode == MOD_DECIM_MODE_COLLAPSE). */
  char symmetry_axis;
  /** (mode == MOD_DECIM_MODE_DISSOLVE). */
  float angle;

  /** #MAX_VGROUP_NAME. */
  char defgrp_name[64];
  float defgrp_factor;
  short flag, mode;

  /** runtime only. */
  int face_count;
} DecimateModifierData;

enum {
  MOD_DECIM_FLAG_INVERT_VGROUP = (1 << 0),
  /** For collapse only. don't convert triangle pairs back to quads. */
  MOD_DECIM_FLAG_TRIANGULATE = (1 << 1),
  /** for dissolve only. collapse all verts between 2 faces */
  MOD_DECIM_FLAG_ALL_BOUNDARY_VERTS = (1 << 2),
  MOD_DECIM_FLAG_SYMMETRY = (1 << 3),
};

enum {
  MOD_DECIM_MODE_COLLAPSE = 0,
  MOD_DECIM_MODE_UNSUBDIV = 1,
  /** called planar in the UI */
  MOD_DECIM_MODE_DISSOLVE = 2,
};

typedef struct SmoothModifierData {
  ModifierData modifier;
  float fac;
  /** #MAX_VGROUP_NAME. */
  char defgrp_name[64];
  short flag, repeat;

} SmoothModifierData;

/** #SmoothModifierData.flag */
enum {
  MOD_SMOOTH_INVERT_VGROUP = (1 << 0),
  MOD_SMOOTH_X = (1 << 1),
  MOD_SMOOTH_Y = (1 << 2),
  MOD_SMOOTH_Z = (1 << 3),
};

typedef struct CastModifierData {
  ModifierData modifier;

  struct Object *object;
  float fac;
  float radius;
  float size;
  /** #MAX_VGROUP_NAME. */
  char defgrp_name[64];
  short flag;
  /** Cast modifier projection type. */
  short type;
  void *_pad1;
} CastModifierData;

/** #CastModifierData.flag */
enum {
  /* And what bout (1 << 0) flag? ;) */
  MOD_CAST_INVERT_VGROUP = (1 << 0),
  MOD_CAST_X = (1 << 1),
  MOD_CAST_Y = (1 << 2),
  MOD_CAST_Z = (1 << 3),
  MOD_CAST_USE_OB_TRANSFORM = (1 << 4),
  MOD_CAST_SIZE_FROM_RADIUS = (1 << 5),
};

/** #CastModifierData.type */
enum {
  MOD_CAST_TYPE_SPHERE = 0,
  MOD_CAST_TYPE_CYLINDER = 1,
  MOD_CAST_TYPE_CUBOID = 2,
};

typedef struct WaveModifierData {
  ModifierData modifier;

  /* Keep in sync with #MappingInfoModifierData. */

  struct Tex *texture;
  struct Object *map_object;
  char map_bone[64];
  /** MAX_CUSTOMDATA_LAYER_NAME. */
  char uvlayer_name[68];
  char _pad1[4];
  int uvlayer_tmp;
  int texmapping;
  /* End MappingInfoModifierData. */

  struct Object *objectcenter;
  /** #MAX_VGROUP_NAME. */
  char defgrp_name[64];

  short flag;
  char _pad2[2];

  float startx, starty, height, width;
  float narrow, speed, damp, falloff;

  float timeoffs, lifetime;
  char _pad3[4];
  void *_pad4;
} WaveModifierData;

/** #WaveModifierData.flag */
enum {
  MOD_WAVE_INVERT_VGROUP = (1 << 0),
  MOD_WAVE_X = (1 << 1),
  MOD_WAVE_Y = (1 << 2),
  MOD_WAVE_CYCL = (1 << 3),
  MOD_WAVE_NORM = (1 << 4),
  MOD_WAVE_NORM_X = (1 << 5),
  MOD_WAVE_NORM_Y = (1 << 6),
  MOD_WAVE_NORM_Z = (1 << 7),
};

typedef struct ArmatureModifierData {
  ModifierData modifier;

  /** #eArmature_DeformFlag use instead of #bArmature.deformflag. */
  short deformflag, multi;
  char _pad2[4];
  struct Object *object;
  /** Stored input of previous modifier, for vertex-group blending. */
  float (*vert_coords_prev)[3];
  /** #MAX_VGROUP_NAME. */
  char defgrp_name[64];
} ArmatureModifierData;

enum {
  MOD_HOOK_UNIFORM_SPACE = (1 << 0),
  MOD_HOOK_INVERT_VGROUP = (1 << 1),
};

/** \note same as #WarpModifierFalloff */
typedef enum {
  eHook_Falloff_None = 0,
  eHook_Falloff_Curve = 1,
  eHook_Falloff_Sharp = 2,     /* PROP_SHARP */
  eHook_Falloff_Smooth = 3,    /* PROP_SMOOTH */
  eHook_Falloff_Root = 4,      /* PROP_ROOT */
  eHook_Falloff_Linear = 5,    /* PROP_LIN */
  eHook_Falloff_Const = 6,     /* PROP_CONST */
  eHook_Falloff_Sphere = 7,    /* PROP_SPHERE */
  eHook_Falloff_InvSquare = 8, /* PROP_INVSQUARE */
  /* PROP_RANDOM not used */
} HookModifierFalloff;

typedef struct HookModifierData {
  ModifierData modifier;

  struct Object *object;
  /** Optional name of bone target, MAX_ID_NAME-2. */
  char subtarget[64];

  char flag;
  /** Use enums from WarpModifier (exact same functionality). */
  char falloff_type;
  char _pad[6];
  /** Matrix making current transform unmodified. */
  float parentinv[4][4];
  /** Visualization of hook. */
  float cent[3];
  /** If not zero, falloff is distance where influence zero. */
  float falloff;

  struct CurveMapping *curfalloff;

  /** If NULL, it's using vertex-group. */
  int *indexar;
  int indexar_num;
  float force;
  /** Optional vertex-group name, #MAX_VGROUP_NAME. */
  char name[64];
  void *_pad1;
} HookModifierData;

typedef struct SoftbodyModifierData {
  ModifierData modifier;
} SoftbodyModifierData;

typedef struct ClothModifierData {
  ModifierData modifier;

  /** The internal data structure for cloth. */
  struct Cloth *clothObject;
  /** Definition is in DNA_cloth_types.h. */
  struct ClothSimSettings *sim_parms;
  /** Definition is in DNA_cloth_types.h. */
  struct ClothCollSettings *coll_parms;

  /**
   * PointCache can be shared with other instances of #ClothModifierData.
   * Inspect `modifier.flag & eModifierFlag_SharedCaches` to find out.
   */
  /** Definition is in DNA_object_force_types.h. */
  struct PointCache *point_cache;
  struct ListBase ptcaches;

  /** XXX: nasty hack, remove once hair can be separated from cloth modifier data. */
  struct ClothHairData *hairdata;
  /** Grid geometry values of hair continuum. */
  float hair_grid_min[3];
  float hair_grid_max[3];
  int hair_grid_res[3];
  float hair_grid_cellsize;

  struct ClothSolverResult *solver_result;
} ClothModifierData;

typedef struct CollisionModifierData {
  ModifierData modifier;

  /** Position at the beginning of the frame. */
  float (*x)[3];
  /** Position at the end of the frame. */
  float (*xnew)[3];
  /** Unused at the moment, but was discussed during sprint. */
  float (*xold)[3];
  /** New position at the actual inter-frame step. */
  float (*current_xnew)[3];
  /** Position at the actual inter-frame step. */
  float (*current_x)[3];
  /** (xnew - x) at the actual inter-frame step. */
  float (*current_v)[3];

  int (*vert_tris)[3];

  unsigned int mvert_num;
  unsigned int tri_num;
  /** Cfra time of modifier. */
  float time_x, time_xnew;
  /** Collider doesn't move this frame, i.e. x[].co==xnew[].co. */
  char is_static;
  char _pad[7];

  /** Bounding volume hierarchy for this cloth object. */
  struct BVHTree *bvhtree;
} CollisionModifierData;

typedef struct SurfaceModifierData_Runtime {

  float (*vert_positions_prev)[3];
  float (*vert_velocities)[3];

  struct Mesh *mesh;

  /** Bounding volume hierarchy of the mesh faces. */
  struct BVHTreeFromMesh *bvhtree;

  int cfra_prev, verts_num;

} SurfaceModifierData_Runtime;

typedef struct SurfaceModifierData {
  ModifierData modifier;

  SurfaceModifierData_Runtime runtime;
} SurfaceModifierData;

typedef struct BooleanModifierData {
  ModifierData modifier;

  struct Object *object;
  struct Collection *collection;
  float double_threshold;
  char operation;
  char solver;
  /** #BooleanModifierMaterialMode. */
  char material_mode;
  char flag;
  char bm_flag;
  char _pad[7];
} BooleanModifierData;

typedef enum BooleanModifierMaterialMode {
  eBooleanModifierMaterialMode_Index = 0,
  eBooleanModifierMaterialMode_Transfer = 1,
} BooleanModifierMaterialMode;

/** #BooleanModifierData.operation */
typedef enum {
  eBooleanModifierOp_Intersect = 0,
  eBooleanModifierOp_Union = 1,
  eBooleanModifierOp_Difference = 2,
} BooleanModifierOp;

/** #BooleanModifierData.solver */
typedef enum {
  eBooleanModifierSolver_Fast = 0,
  eBooleanModifierSolver_Exact = 1,
} BooleanModifierSolver;

/** #BooleanModifierData.flag */
enum {
  eBooleanModifierFlag_Self = (1 << 0),
  eBooleanModifierFlag_Object = (1 << 1),
  eBooleanModifierFlag_Collection = (1 << 2),
  eBooleanModifierFlag_HoleTolerant = (1 << 3),
};

/** #BooleanModifierData.bm_flag (only used when #G_DEBUG is set). */
enum {
  eBooleanModifierBMeshFlag_BMesh_Separate = (1 << 0),
  eBooleanModifierBMeshFlag_BMesh_NoDissolve = (1 << 1),
  eBooleanModifierBMeshFlag_BMesh_NoConnectRegions = (1 << 2),
};

typedef struct MDefInfluence {
  int vertex;
  float weight;
} MDefInfluence;

typedef struct MDefCell {
  int offset;
  int influences_num;
} MDefCell;

typedef struct MeshDeformModifierData {
  ModifierData modifier;

  /** Mesh object. */
  struct Object *object;
  /** Optional vertex-group name, #MAX_VGROUP_NAME. */
  char defgrp_name[64];

  short gridsize, flag;
  char _pad[4];

  /* result of static binding */
  /** Influences. */
  MDefInfluence *bindinfluences;
  /** Offsets into influences array. */
  int *bindoffsets;
  /** Coordinates that cage was bound with. */
  float *bindcagecos;
  /** Total vertices in mesh and cage. */
  int verts_num, cage_verts_num;

  /* result of dynamic binding */
  /** Grid with dynamic binding cell points. */
  MDefCell *dyngrid;
  /** Dynamic binding vertex influences. */
  MDefInfluence *dyninfluences;
  /** Is this vertex bound or not? */
  int *dynverts;
  /** Size of the dynamic bind grid. */
  int dyngridsize;
  /** Total number of vertex influences. */
  int influences_num;
  /** Offset of the dynamic bind grid. */
  float dyncellmin[3];
  /** Width of dynamic bind cell. */
  float dyncellwidth;
  /** Matrix of cage at binding time. */
  float bindmat[4][4];

  /* deprecated storage */
  /** Deprecated inefficient storage. */
  float *bindweights;
  /** Deprecated storage of cage coords. */
  float *bindcos;

  /* runtime */
  void (*bindfunc)(struct Object *object,
                   struct MeshDeformModifierData *mmd,
                   struct Mesh *cagemesh,
                   float *vertexcos,
                   int verts_num,
                   float cagemat[4][4]);
} MeshDeformModifierData;

enum {
  MOD_MDEF_INVERT_VGROUP = (1 << 0),
  MOD_MDEF_DYNAMIC_BIND = (1 << 1),
};

typedef struct ParticleSystemModifierData {
  ModifierData modifier;

  /**
   * \note Storing the particle system pointer here is very weak, as it prevents modifiers' data
   * copying to be self-sufficient (extra external code needs to ensure the pointer remains valid
   * when the modifier data is copied from one object to another). See e.g.
   * `BKE_object_copy_particlesystems` or `BKE_object_copy_modifier`.
   */
  struct ParticleSystem *psys;
  /** Final Mesh - its topology may differ from orig mesh. */
  struct Mesh *mesh_final;
  /** Original mesh that particles are attached to. */
  struct Mesh *mesh_original;
  int totdmvert, totdmedge, totdmface;
  short flag;
  char _pad[2];
  void *_pad1;
} ParticleSystemModifierData;

typedef enum {
  eParticleSystemFlag_Pars = (1 << 0),
  eParticleSystemFlag_psys_updated = (1 << 1),
  eParticleSystemFlag_file_loaded = (1 << 2),
} ParticleSystemModifierFlag;

typedef enum {
  eParticleInstanceFlag_Parents = (1 << 0),
  eParticleInstanceFlag_Children = (1 << 1),
  eParticleInstanceFlag_Path = (1 << 2),
  eParticleInstanceFlag_Unborn = (1 << 3),
  eParticleInstanceFlag_Alive = (1 << 4),
  eParticleInstanceFlag_Dead = (1 << 5),
  eParticleInstanceFlag_KeepShape = (1 << 6),
  eParticleInstanceFlag_UseSize = (1 << 7),
} ParticleInstanceModifierFlag;

typedef enum {
  eParticleInstanceSpace_World = 0,
  eParticleInstanceSpace_Local = 1,
} ParticleInstanceModifierSpace;

typedef struct ParticleInstanceModifierData {
  ModifierData modifier;

  struct Object *ob;
  short psys, flag, axis, space;
  float position, random_position;
  float rotation, random_rotation;
  float particle_amount, particle_offset;
  /** MAX_CUSTOMDATA_LAYER_NAME. */
  char index_layer_name[68];
  /** MAX_CUSTOMDATA_LAYER_NAME. */
  char value_layer_name[68];
  void *_pad1;
} ParticleInstanceModifierData;

typedef enum {
  eExplodeFlag_CalcFaces = (1 << 0),
  eExplodeFlag_PaSize = (1 << 1),
  eExplodeFlag_EdgeCut = (1 << 2),
  eExplodeFlag_Unborn = (1 << 3),
  eExplodeFlag_Alive = (1 << 4),
  eExplodeFlag_Dead = (1 << 5),
  eExplodeFlag_INVERT_VGROUP = (1 << 6),
} ExplodeModifierFlag;

typedef struct ExplodeModifierData {
  ModifierData modifier;

  int *facepa;
  short flag, vgroup;
  float protect;
  /** MAX_CUSTOMDATA_LAYER_NAME. */
  char uvname[68];
  char _pad1[4];
  void *_pad2;
} ExplodeModifierData;

typedef struct MultiresModifierData {
  DNA_DEFINE_CXX_METHODS(MultiresModifierData)

  ModifierData modifier;

  char lvl, sculptlvl, renderlvl, totlvl;
  char simple DNA_DEPRECATED;
  char flags, _pad[2];
  short quality;
  short uv_smooth;
  short boundary_smooth;
  char _pad2[2];
} MultiresModifierData;

typedef enum {
  eMultiresModifierFlag_ControlEdges = (1 << 0),
  /* DEPRECATED, only used for versioning. */
  eMultiresModifierFlag_PlainUv_DEPRECATED = (1 << 1),
  eMultiresModifierFlag_UseCrease = (1 << 2),
  eMultiresModifierFlag_UseCustomNormals = (1 << 3),
  eMultiresModifierFlag_UseSculptBaseMesh = (1 << 4),
} MultiresModifierFlag;

/** DEPRECATED: only used for versioning. */
typedef struct FluidsimModifierData {
  ModifierData modifier;

  /** Definition is in DNA_object_fluidsim_types.h. */
  struct FluidsimSettings *fss;
  void *_pad1;
} FluidsimModifierData;

/** DEPRECATED: only used for versioning. */
typedef struct SmokeModifierData {
  ModifierData modifier;

  /** Domain, inflow, outflow, .... */
  int type;
  int _pad;
} SmokeModifierData;

typedef struct ShrinkwrapModifierData {
  ModifierData modifier;

  /** Shrink target. */
  struct Object *target;
  /** Additional shrink target. */
  struct Object *auxTarget;
  /** Optional vertex-group name, #MAX_VGROUP_NAME. */
  char vgroup_name[64];
  /** Distance offset to keep from mesh/projection point. */
  float keepDist;
  /** Shrink type projection. */
  short shrinkType;
  /** Shrink options. */
  char shrinkOpts;
  /** Shrink to surface mode. */
  char shrinkMode;
  /** Limit the projection ray cast. */
  float projLimit;
  /** Axis to project over. */
  char projAxis;

  /**
   * If using projection over vertex normal this controls the level of subsurface that must be
   * done before getting the vertex coordinates and normal.
   */
  char subsurfLevels;

  char _pad[2];
} ShrinkwrapModifierData;

/** #ShrinkwrapModifierData.shrinkType */
enum {
  MOD_SHRINKWRAP_NEAREST_SURFACE = 0,
  MOD_SHRINKWRAP_PROJECT = 1,
  MOD_SHRINKWRAP_NEAREST_VERTEX = 2,
  MOD_SHRINKWRAP_TARGET_PROJECT = 3,
};

/** #ShrinkwrapModifierData.shrinkMode */
enum {
  /** Move vertex to the surface of the target object (keepDist towards original position) */
  MOD_SHRINKWRAP_ON_SURFACE = 0,
  /** Move the vertex inside the target object; don't change if already inside */
  MOD_SHRINKWRAP_INSIDE = 1,
  /** Move the vertex outside the target object; don't change if already outside */
  MOD_SHRINKWRAP_OUTSIDE = 2,
  /** Move vertex to the surface of the target object, with keepDist towards the outside */
  MOD_SHRINKWRAP_OUTSIDE_SURFACE = 3,
  /** Move vertex to the surface of the target object, with keepDist along the normal */
  MOD_SHRINKWRAP_ABOVE_SURFACE = 4,
};

/** #ShrinkwrapModifierData.shrinkOpts */
enum {
  /** Allow shrink-wrap to move the vertex in the positive direction of axis. */
  MOD_SHRINKWRAP_PROJECT_ALLOW_POS_DIR = (1 << 0),
  /** Allow shrink-wrap to move the vertex in the negative direction of axis. */
  MOD_SHRINKWRAP_PROJECT_ALLOW_NEG_DIR = (1 << 1),

  /** ignore vertex moves if a vertex ends projected on a front face of the target */
  MOD_SHRINKWRAP_CULL_TARGET_FRONTFACE = (1 << 3),
  /** ignore vertex moves if a vertex ends projected on a back face of the target */
  MOD_SHRINKWRAP_CULL_TARGET_BACKFACE = (1 << 4),

#ifdef DNA_DEPRECATED_ALLOW
  /** distance is measure to the front face of the target */
  MOD_SHRINKWRAP_KEEP_ABOVE_SURFACE = (1 << 5),
#endif

  MOD_SHRINKWRAP_INVERT_VGROUP = (1 << 6),
  MOD_SHRINKWRAP_INVERT_CULL_TARGET = (1 << 7),
};

#define MOD_SHRINKWRAP_CULL_TARGET_MASK \
  (MOD_SHRINKWRAP_CULL_TARGET_FRONTFACE | MOD_SHRINKWRAP_CULL_TARGET_BACKFACE)

/** #ShrinkwrapModifierData.projAxis */
enum {
  /** projection over normal is used if no axis is selected */
  MOD_SHRINKWRAP_PROJECT_OVER_NORMAL = 0,
  MOD_SHRINKWRAP_PROJECT_OVER_X_AXIS = (1 << 0),
  MOD_SHRINKWRAP_PROJECT_OVER_Y_AXIS = (1 << 1),
  MOD_SHRINKWRAP_PROJECT_OVER_Z_AXIS = (1 << 2),
};

typedef struct SimpleDeformModifierData {
  ModifierData modifier;

  /** Object to control the origin of modifier space coordinates. */
  struct Object *origin;
  /** Optional vertex-group name, #MAX_VGROUP_NAME. */
  char vgroup_name[64];
  /** Factors to control simple deforms. */
  float factor;
  /** Lower and upper limit. */
  float limit[2];

  /** Deform function. */
  char mode;
  /** Lock axis (for taper and stretch). */
  char axis;
  /** Axis to perform the deform on (default is X, but can be overridden by origin. */
  char deform_axis;
  char flag;

  void *_pad1;
} SimpleDeformModifierData;

/** #SimpleDeformModifierData.flag */
enum {
  MOD_SIMPLEDEFORM_FLAG_INVERT_VGROUP = (1 << 0),
};

enum {
  MOD_SIMPLEDEFORM_MODE_TWIST = 1,
  MOD_SIMPLEDEFORM_MODE_BEND = 2,
  MOD_SIMPLEDEFORM_MODE_TAPER = 3,
  MOD_SIMPLEDEFORM_MODE_STRETCH = 4,
};

enum {
  MOD_SIMPLEDEFORM_LOCK_AXIS_X = (1 << 0),
  MOD_SIMPLEDEFORM_LOCK_AXIS_Y = (1 << 1),
  MOD_SIMPLEDEFORM_LOCK_AXIS_Z = (1 << 2),
};

typedef struct ShapeKeyModifierData {
  ModifierData modifier;
} ShapeKeyModifierData;

typedef struct SolidifyModifierData {
  ModifierData modifier;

  /** Name of vertex group to use, #MAX_VGROUP_NAME. */
  char defgrp_name[64];
  char shell_defgrp_name[64];
  char rim_defgrp_name[64];
  /** New surface offset level. */
  float offset;
  /** Midpoint of the offset. */
  float offset_fac;
  /**
   * Factor for the minimum weight to use when vertex-groups are used,
   * avoids 0.0 weights giving duplicate geometry.
   */
  float offset_fac_vg;
  /** Clamp offset based on surrounding geometry. */
  float offset_clamp;
  char mode;

  /** Variables for #MOD_SOLIDIFY_MODE_NONMANIFOLD. */
  char nonmanifold_offset_mode;
  char nonmanifold_boundary_mode;

  char _pad;
  float crease_inner;
  float crease_outer;
  float crease_rim;
  int flag;
  short mat_ofs;
  short mat_ofs_rim;

  float merge_tolerance;
  float bevel_convex;
} SolidifyModifierData;

/** #SolidifyModifierData.flag */
enum {
  MOD_SOLIDIFY_RIM = (1 << 0),
  MOD_SOLIDIFY_EVEN = (1 << 1),
  MOD_SOLIDIFY_NORMAL_CALC = (1 << 2),
  MOD_SOLIDIFY_VGROUP_INV = (1 << 3),
#ifdef DNA_DEPRECATED_ALLOW
  MOD_SOLIDIFY_RIM_MATERIAL = (1 << 4), /* deprecated, used in do_versions */
#endif
  MOD_SOLIDIFY_FLIP = (1 << 5),
  MOD_SOLIDIFY_NOSHELL = (1 << 6),
  MOD_SOLIDIFY_OFFSET_ANGLE_CLAMP = (1 << 7),
  MOD_SOLIDIFY_NONMANIFOLD_FLAT_FACES = (1 << 8),
};

/** #SolidifyModifierData.mode */
enum {
  MOD_SOLIDIFY_MODE_EXTRUDE = 0,
  MOD_SOLIDIFY_MODE_NONMANIFOLD = 1,
};

/** #SolidifyModifierData.nonmanifold_offset_mode */
enum {
  MOD_SOLIDIFY_NONMANIFOLD_OFFSET_MODE_FIXED = 0,
  MOD_SOLIDIFY_NONMANIFOLD_OFFSET_MODE_EVEN = 1,
  MOD_SOLIDIFY_NONMANIFOLD_OFFSET_MODE_CONSTRAINTS = 2,
};

/** #SolidifyModifierData.nonmanifold_boundary_mode */
enum {
  MOD_SOLIDIFY_NONMANIFOLD_BOUNDARY_MODE_NONE = 0,
  MOD_SOLIDIFY_NONMANIFOLD_BOUNDARY_MODE_ROUND = 1,
  MOD_SOLIDIFY_NONMANIFOLD_BOUNDARY_MODE_FLAT = 2,
};

typedef struct ScrewModifierData {
  ModifierData modifier;

  struct Object *ob_axis;
  unsigned int steps;
  unsigned int render_steps;
  unsigned int iter;
  float screw_ofs;
  float angle;
  float merge_dist;
  short flag;
  char axis;
  char _pad[5];
  void *_pad1;
} ScrewModifierData;

enum {
  MOD_SCREW_NORMAL_FLIP = (1 << 0),
  MOD_SCREW_NORMAL_CALC = (1 << 1),
  MOD_SCREW_OBJECT_OFFSET = (1 << 2),
  /*  MOD_SCREW_OBJECT_ANGLE   = (1 << 4), */
  MOD_SCREW_SMOOTH_SHADING = (1 << 5),
  MOD_SCREW_UV_STRETCH_U = (1 << 6),
  MOD_SCREW_UV_STRETCH_V = (1 << 7),
  MOD_SCREW_MERGE = (1 << 8),
};

typedef struct OceanModifierData {
  ModifierData modifier;

  struct Ocean *ocean;
  struct OceanCache *oceancache;

  /** Render resolution. */
  int resolution;
  /** Viewport resolution for the non-render case. */
  int viewport_resolution;

  int spatial_size;

  float wind_velocity;

  float damp;
  float smallest_wave;
  float depth;

  float wave_alignment;
  float wave_direction;
  float wave_scale;

  float chop_amount;
  float foam_coverage;
  float time;

  /* Spectrum being used. */
  int spectrum;

  /* Common JONSWAP parameters. */
  /**
   * This is the distance from a lee shore, called the fetch, or the distance
   * over which the wind blows with constant velocity.
   */
  float fetch_jonswap;
  float sharpen_peak_jonswap;

  int bakestart;
  int bakeend;

  /** FILE_MAX. */
  char cachepath[1024];
  /** MAX_CUSTOMDATA_LAYER_NAME. */
  char foamlayername[68];
  char spraylayername[68];
  char cached;
  char geometry_mode;

  char flag;
  char _pad2;

  short repeat_x;
  short repeat_y;

  int seed;

  float size;

  float foam_fade;

  char _pad[4];
} OceanModifierData;

enum {
  MOD_OCEAN_GEOM_GENERATE = 0,
  MOD_OCEAN_GEOM_DISPLACE = 1,
  MOD_OCEAN_GEOM_SIM_ONLY = 2,
};

enum {
  MOD_OCEAN_SPECTRUM_PHILLIPS = 0,
  MOD_OCEAN_SPECTRUM_PIERSON_MOSKOWITZ = 1,
  MOD_OCEAN_SPECTRUM_JONSWAP = 2,
  MOD_OCEAN_SPECTRUM_TEXEL_MARSEN_ARSLOE = 3,
};

enum {
  MOD_OCEAN_GENERATE_FOAM = (1 << 0),
  MOD_OCEAN_GENERATE_NORMALS = (1 << 1),
  MOD_OCEAN_GENERATE_SPRAY = (1 << 2),
  MOD_OCEAN_INVERT_SPRAY = (1 << 3),
};

typedef struct WarpModifierData {
  ModifierData modifier;

  /* Keep in sync with #MappingInfoModifierData. */

  struct Tex *texture;
  struct Object *map_object;
  char map_bone[64];
  /** MAX_CUSTOMDATA_LAYER_NAME. */
  char uvlayer_name[68];
  char _pad1[4];
  int uvlayer_tmp;
  int texmapping;
  /* End #MappingInfoModifierData. */

  struct Object *object_from;
  struct Object *object_to;
  /** Optional name of bone target, MAX_ID_NAME-2. */
  char bone_from[64];
  /** Optional name of bone target, MAX_ID_NAME-2. */
  char bone_to[64];

  struct CurveMapping *curfalloff;
  /** Optional vertex-group name, #MAX_VGROUP_NAME. */
  char defgrp_name[64];
  float strength;
  float falloff_radius;
  char flag;
  char falloff_type;
  char _pad2[6];
  void *_pad3;
} WarpModifierData;

/** #WarpModifierData.flag */
enum {
  MOD_WARP_VOLUME_PRESERVE = (1 << 0),
  MOD_WARP_INVERT_VGROUP = (1 << 1),
};

/** \note same as #HookModifierFalloff. */
typedef enum {
  eWarp_Falloff_None = 0,
  eWarp_Falloff_Curve = 1,
  eWarp_Falloff_Sharp = 2,     /* PROP_SHARP */
  eWarp_Falloff_Smooth = 3,    /* PROP_SMOOTH */
  eWarp_Falloff_Root = 4,      /* PROP_ROOT */
  eWarp_Falloff_Linear = 5,    /* PROP_LIN */
  eWarp_Falloff_Const = 6,     /* PROP_CONST */
  eWarp_Falloff_Sphere = 7,    /* PROP_SPHERE */
  eWarp_Falloff_InvSquare = 8, /* PROP_INVSQUARE */
  /* PROP_RANDOM not used */
} WarpModifierFalloff;

typedef struct WeightVGEditModifierData {
  ModifierData modifier;

  /** Name of vertex group to edit. #MAX_VGROUP_NAME. */
  char defgrp_name[64];

  /** Using MOD_WVG_EDIT_* flags. */
  short edit_flags;
  /** Using MOD_WVG_MAPPING_* defines. */
  short falloff_type;
  /** Weight for vertices not in vgroup. */
  float default_weight;

  /* Mapping stuff. */
  /** The custom mapping curve. */
  struct CurveMapping *cmap_curve;

  /* The add/remove vertices weight thresholds. */
  float add_threshold, rem_threshold;

  /* Masking options. */
  /** The global "influence", if no vgroup nor tex is used as mask. */
  float mask_constant;
  /** Name of mask vertex group from which to get weight factors. #MAX_VGROUP_NAME. */
  char mask_defgrp_name[64];

  /* Texture masking. */
  /** Which channel to use as weight/mask. */
  int mask_tex_use_channel;
  /** The texture. */
  struct Tex *mask_texture;
  /** Name of the map object. */
  struct Object *mask_tex_map_obj;
  /** Name of the map bone. */
  char mask_tex_map_bone[64];
  /** How to map the texture (using MOD_DISP_MAP_* enums). */
  int mask_tex_mapping;
  /** Name of the UV map. MAX_CUSTOMDATA_LAYER_NAME. */
  char mask_tex_uvlayer_name[68];

  /* Padding... */
  void *_pad1;
} WeightVGEditModifierData;

/** #WeightVGEdit.edit_flags */
enum {
  MOD_WVG_EDIT_WEIGHTS_NORMALIZE = (1 << 0),
  MOD_WVG_INVERT_FALLOFF = (1 << 1),
  MOD_WVG_EDIT_INVERT_VGROUP_MASK = (1 << 2),
  /** Add vertices with higher weight than threshold to vgroup. */
  MOD_WVG_EDIT_ADD2VG = (1 << 3),
  /** Remove vertices with lower weight than threshold from vgroup. */
  MOD_WVG_EDIT_REMFVG = (1 << 4),
};

typedef struct WeightVGMixModifierData {
  ModifierData modifier;

  /** Name of vertex group to modify/weight. #MAX_VGROUP_NAME. */
  char defgrp_name_a[64];
  /** Name of other vertex group to mix in. #MAX_VGROUP_NAME. */
  char defgrp_name_b[64];
  /** Default weight value for first vgroup. */
  float default_weight_a;
  /** Default weight value to mix in. */
  float default_weight_b;
  /** How second vgroups weights affect first ones. */
  char mix_mode;
  /** What vertices to affect. */
  char mix_set;

  char _pad0[6];

  /* Masking options. */
  /** The global "influence", if no vgroup nor tex is used as mask. */
  float mask_constant;
  /** Name of mask vertex group from which to get weight factors. #MAX_VGROUP_NAME. */
  char mask_defgrp_name[64];

  /* Texture masking. */
  /** Which channel to use as weightf. */
  int mask_tex_use_channel;
  /** The texture. */
  struct Tex *mask_texture;
  /** Name of the map object. */
  struct Object *mask_tex_map_obj;
  /** Name of the map bone. */
  char mask_tex_map_bone[64];
  /** How to map the texture. */
  int mask_tex_mapping;
  /** Name of the UV map. MAX_CUSTOMDATA_LAYER_NAME. */
  char mask_tex_uvlayer_name[68];
  char _pad1[4];

  char flag;

  /* Padding... */
  char _pad2[3];
} WeightVGMixModifierData;

/** #WeightVGMixModifierData.mix_mode (how second vgroup's weights affect first ones). */
enum {
  /** Second weights replace weights. */
  MOD_WVG_MIX_SET = 1,
  /** Second weights are added to weights. */
  MOD_WVG_MIX_ADD = 2,
  /** Second weights are subtracted from weights. */
  MOD_WVG_MIX_SUB = 3,
  /** Second weights are multiplied with weights. */
  MOD_WVG_MIX_MUL = 4,
  /** Second weights divide weights. */
  MOD_WVG_MIX_DIV = 5,
  /** Difference between second weights and weights. */
  MOD_WVG_MIX_DIF = 6,
  /** Average of both weights. */
  MOD_WVG_MIX_AVG = 7,
  /** Minimum of both weights. */
  MOD_WVG_MIX_MIN = 8,
  /** Maximum of both weights. */
  MOD_WVG_MIX_MAX = 9,
};

/** #WeightVGMixModifierData.mix_set (what vertices to affect). */
enum {
  /** Affect all vertices. */
  MOD_WVG_SET_ALL = 1,
  /** Affect only vertices in first vgroup. */
  MOD_WVG_SET_A = 2,
  /** Affect only vertices in second vgroup. */
  MOD_WVG_SET_B = 3,
  /** Affect only vertices in one vgroup or the other. */
  MOD_WVG_SET_OR = 4,
  /** Affect only vertices in both vgroups. */
  MOD_WVG_SET_AND = 5,
};

/** #WeightVGMixModifierData.flag */
enum {
  MOD_WVG_MIX_INVERT_VGROUP_MASK = (1 << 0),
  MOD_WVG_MIX_WEIGHTS_NORMALIZE = (1 << 1),
  MOD_WVG_MIX_INVERT_VGROUP_A = (1 << 2),
  MOD_WVG_MIX_INVERT_VGROUP_B = (1 << 3),
};

typedef struct WeightVGProximityModifierData {
  ModifierData modifier;

  /** Name of vertex group to modify/weight. #MAX_VGROUP_NAME. */
  char defgrp_name[64];

  /* Mapping stuff. */
  /** The custom mapping curve. */
  struct CurveMapping *cmap_curve;

  /** Modes of proximity weighting. */
  int proximity_mode;
  /** Options for proximity weighting. */
  int proximity_flags;

  /* Target object from which to calculate vertices distances. */
  struct Object *proximity_ob_target;

  /* Masking options. */
  /** The global "influence", if no vgroup nor tex is used as mask. */
  float mask_constant;
  /** Name of mask vertex group from which to get weight factors. #MAX_VGROUP_NAME. */
  char mask_defgrp_name[64];

  /* Texture masking. */
  /** Which channel to use as weightf. */
  int mask_tex_use_channel;
  /** The texture. */
  struct Tex *mask_texture;
  /** Name of the map object. */
  struct Object *mask_tex_map_obj;
  /** Name of the map bone. */
  char mask_tex_map_bone[64];
  /** How to map the texture. */
  int mask_tex_mapping;
  /** Name of the UV Map. MAX_CUSTOMDATA_LAYER_NAME. */
  char mask_tex_uvlayer_name[68];
  char _pad1[4];

  /** Distances mapping to 0.0/1.0 weights. */
  float min_dist, max_dist;

  /* Put here to avoid breaking existing struct... */
  /**
   * Mapping modes (using MOD_WVG_MAPPING_* enums). */
  short falloff_type;

  /* Padding... */
  char _pad0[2];
} WeightVGProximityModifierData;

/** #WeightVGProximityModifierData.proximity_mode */
enum {
  MOD_WVG_PROXIMITY_OBJECT = 1,   /* source vertex to other location */
  MOD_WVG_PROXIMITY_GEOMETRY = 2, /* source vertex to other geometry */
};

/** #WeightVGProximityModifierData.proximity_flags */
enum {
  /* Use nearest vertices of target obj, in MOD_WVG_PROXIMITY_GEOMETRY mode. */
  MOD_WVG_PROXIMITY_GEOM_VERTS = (1 << 0),
  /* Use nearest edges of target obj, in MOD_WVG_PROXIMITY_GEOMETRY mode. */
  MOD_WVG_PROXIMITY_GEOM_EDGES = (1 << 1),
  /* Use nearest faces of target obj, in MOD_WVG_PROXIMITY_GEOMETRY mode. */
  MOD_WVG_PROXIMITY_GEOM_FACES = (1 << 2),
  MOD_WVG_PROXIMITY_INVERT_VGROUP_MASK = (1 << 3),
  MOD_WVG_PROXIMITY_INVERT_FALLOFF = (1 << 4),
  MOD_WVG_PROXIMITY_WEIGHTS_NORMALIZE = (1 << 5),
};

/* Defines common to all WeightVG modifiers. */

/** #WeightVGProximityModifierData.falloff_type */
enum {
  MOD_WVG_MAPPING_NONE = 0,
  MOD_WVG_MAPPING_CURVE = 1,
  MOD_WVG_MAPPING_SHARP = 2,  /* PROP_SHARP */
  MOD_WVG_MAPPING_SMOOTH = 3, /* PROP_SMOOTH */
  MOD_WVG_MAPPING_ROOT = 4,   /* PROP_ROOT */
  /* PROP_LIN not used (same as NONE, here...). */
  /* PROP_CONST not used. */
  MOD_WVG_MAPPING_SPHERE = 7, /* PROP_SPHERE */
  MOD_WVG_MAPPING_RANDOM = 8, /* PROP_RANDOM */
  MOD_WVG_MAPPING_STEP = 9,   /* Median Step. */
};

/** #WeightVGProximityModifierData.mask_tex_use_channel */
enum {
  MOD_WVG_MASK_TEX_USE_INT = 1,
  MOD_WVG_MASK_TEX_USE_RED = 2,
  MOD_WVG_MASK_TEX_USE_GREEN = 3,
  MOD_WVG_MASK_TEX_USE_BLUE = 4,
  MOD_WVG_MASK_TEX_USE_HUE = 5,
  MOD_WVG_MASK_TEX_USE_SAT = 6,
  MOD_WVG_MASK_TEX_USE_VAL = 7,
  MOD_WVG_MASK_TEX_USE_ALPHA = 8,
};

typedef struct DynamicPaintModifierData {
  ModifierData modifier;

  struct DynamicPaintCanvasSettings *canvas;
  struct DynamicPaintBrushSettings *brush;
  /** UI display: canvas / brush. */
  int type;
  char _pad[4];
} DynamicPaintModifierData;

/** #DynamicPaintModifierData.type */
enum {
  MOD_DYNAMICPAINT_TYPE_CANVAS = (1 << 0),
  MOD_DYNAMICPAINT_TYPE_BRUSH = (1 << 1),
};

/** Remesh modifier. */
typedef enum eRemeshModifierFlags {
  MOD_REMESH_FLOOD_FILL = (1 << 0),
  MOD_REMESH_SMOOTH_SHADING = (1 << 1),
} RemeshModifierFlags;

typedef enum eRemeshModifierMode {
  /* blocky */
  MOD_REMESH_CENTROID = 0,
  /* smooth */
  MOD_REMESH_MASS_POINT = 1,
  /* keeps sharp edges */
  MOD_REMESH_SHARP_FEATURES = 2,
  /* Voxel remesh */
  MOD_REMESH_VOXEL = 3,
} eRemeshModifierMode;

typedef struct RemeshModifierData {
  ModifierData modifier;

  /** Flood-fill option, controls how small components can be before they are removed. */
  float threshold;

  /* ratio between size of model and grid */
  float scale;

  float hermite_num;

  /* octree depth */
  char depth;
  char flag;
  char mode;
  char _pad;

  /* OpenVDB Voxel remesh properties. */
  float voxel_size;
  float adaptivity;
} RemeshModifierData;

/** Skin modifier. */
typedef struct SkinModifierData {
  ModifierData modifier;

  float branch_smoothing;

  char flag;

  char symmetry_axes;

  char _pad[2];
} SkinModifierData;

/** #SkinModifierData.symmetry_axes */
enum {
  MOD_SKIN_SYMM_X = (1 << 0),
  MOD_SKIN_SYMM_Y = (1 << 1),
  MOD_SKIN_SYMM_Z = (1 << 2),
};

/** #SkinModifierData.flag */
enum {
  MOD_SKIN_SMOOTH_SHADING = 1,
};

/** Triangulate modifier. */
typedef struct TriangulateModifierData {
  ModifierData modifier;

  int flag;
  int quad_method;
  int ngon_method;
  int min_vertices;
} TriangulateModifierData;

/** #TriangulateModifierData.flag */
enum {
#ifdef DNA_DEPRECATED_ALLOW
  MOD_TRIANGULATE_BEAUTY = (1 << 0), /* deprecated */
#endif
  MOD_TRIANGULATE_KEEP_CUSTOMLOOP_NORMALS = 1 << 1,
};

/** #TriangulateModifierData.ngon_method triangulate method (N-gons). */
enum {
  MOD_TRIANGULATE_NGON_BEAUTY = 0,
  MOD_TRIANGULATE_NGON_EARCLIP = 1,
};

/** #TriangulateModifierData.quad_method triangulate method (quads). */
enum {
  MOD_TRIANGULATE_QUAD_BEAUTY = 0,
  MOD_TRIANGULATE_QUAD_FIXED = 1,
  MOD_TRIANGULATE_QUAD_ALTERNATE = 2,
  MOD_TRIANGULATE_QUAD_SHORTEDGE = 3,
  MOD_TRIANGULATE_QUAD_LONGEDGE = 4,
};

typedef struct LaplacianSmoothModifierData {
  ModifierData modifier;

  float lambda, lambda_border;
  char _pad1[4];
  /** #MAX_VGROUP_NAME. */
  char defgrp_name[64];
  short flag, repeat;
} LaplacianSmoothModifierData;

/** #LaplacianSmoothModifierData.flag */
enum {
  MOD_LAPLACIANSMOOTH_X = (1 << 1),
  MOD_LAPLACIANSMOOTH_Y = (1 << 2),
  MOD_LAPLACIANSMOOTH_Z = (1 << 3),
  MOD_LAPLACIANSMOOTH_PRESERVE_VOLUME = (1 << 4),
  MOD_LAPLACIANSMOOTH_NORMALIZED = (1 << 5),
  MOD_LAPLACIANSMOOTH_INVERT_VGROUP = (1 << 6),
};

typedef struct CorrectiveSmoothDeltaCache {
  /**
   * Delta's between the original positions and the smoothed positions,
   * calculated loop-tangent and which is accumulated into the vertex it uses.
   * (run-time only).
   */
  float (*deltas)[3];
  unsigned int deltas_num;

  /* Value of settings when creating the cache.
   * These are used to check if the cache should be recomputed. */
  float lambda, scale;
  short repeat, flag;
  char smooth_type, rest_source;
  char _pad[6];
} CorrectiveSmoothDeltaCache;

typedef struct CorrectiveSmoothModifierData {
  ModifierData modifier;

  /* positions set during 'bind' operator
   * use for MOD_CORRECTIVESMOOTH_RESTSOURCE_BIND */
  float (*bind_coords)[3];

  /* NOTE: -1 is used to bind. */
  unsigned int bind_coords_num;

  float lambda, scale;
  short repeat, flag;
  char smooth_type, rest_source;
  char _pad[6];

  /** #MAX_VGROUP_NAME. */
  char defgrp_name[64];

  /* runtime-only cache */
  CorrectiveSmoothDeltaCache delta_cache;
} CorrectiveSmoothModifierData;

enum {
  MOD_CORRECTIVESMOOTH_SMOOTH_SIMPLE = 0,
  MOD_CORRECTIVESMOOTH_SMOOTH_LENGTH_WEIGHT = 1,
};

enum {
  MOD_CORRECTIVESMOOTH_RESTSOURCE_ORCO = 0,
  MOD_CORRECTIVESMOOTH_RESTSOURCE_BIND = 1,
};

/** #CorrectiveSmoothModifierData.flag */
enum {
  MOD_CORRECTIVESMOOTH_INVERT_VGROUP = (1 << 0),
  MOD_CORRECTIVESMOOTH_ONLY_SMOOTH = (1 << 1),
  MOD_CORRECTIVESMOOTH_PIN_BOUNDARY = (1 << 2),
};

typedef struct UVWarpModifierData {
  ModifierData modifier;

  char axis_u, axis_v;
  short flag;
  /** Used for rotate/scale. */
  float center[2];

  float offset[2];
  float scale[2];
  float rotation;

  /** Source. */
  struct Object *object_src;
  /** Optional name of bone target, MAX_ID_NAME-2. */
  char bone_src[64];
  /** Target. */
  struct Object *object_dst;
  /** Optional name of bone target, MAX_ID_NAME-2. */
  char bone_dst[64];

  /** Optional vertex-group name, #MAX_VGROUP_NAME. */
  char vgroup_name[64];
  /** MAX_CUSTOMDATA_LAYER_NAME. */
  char uvlayer_name[68];
  char _pad[4];
} UVWarpModifierData;

/** #UVWarpModifierData.flag */
enum {
  MOD_UVWARP_INVERT_VGROUP = 1 << 0,
};

/** Mesh cache modifier. */
typedef struct MeshCacheModifierData {
  ModifierData modifier;

  char flag;
  /** File format. */
  char type;
  char time_mode;
  char play_mode;

  /* axis conversion */
  char forward_axis;
  char up_axis;
  char flip_axis;

  char interp;

  float factor;
  char deform_mode;
  char defgrp_name[64];
  char _pad[7];

  /* play_mode == MOD_MESHCACHE_PLAY_CFEA */
  float frame_start;
  float frame_scale;

  /* play_mode == MOD_MESHCACHE_PLAY_EVAL */
  /* we could use one float for all these but their purpose is very different */
  float eval_frame;
  float eval_time;
  float eval_factor;

  /** FILE_MAX. */
  char filepath[1024];
} MeshCacheModifierData;

/** #MeshCacheModifierData.flag */
enum {
  MOD_MESHCACHE_INVERT_VERTEX_GROUP = 1 << 0,
};

enum {
  MOD_MESHCACHE_TYPE_MDD = 1,
  MOD_MESHCACHE_TYPE_PC2 = 2,
};

enum {
  MOD_MESHCACHE_DEFORM_OVERWRITE = 0,
  MOD_MESHCACHE_DEFORM_INTEGRATE = 1,
};

enum {
  MOD_MESHCACHE_INTERP_NONE = 0,
  MOD_MESHCACHE_INTERP_LINEAR = 1,
  /*  MOD_MESHCACHE_INTERP_CARDINAL  = 2, */
};

enum {
  MOD_MESHCACHE_TIME_FRAME = 0,
  MOD_MESHCACHE_TIME_SECONDS = 1,
  MOD_MESHCACHE_TIME_FACTOR = 2,
};

enum {
  MOD_MESHCACHE_PLAY_CFEA = 0,
  MOD_MESHCACHE_PLAY_EVAL = 1,
};

typedef struct LaplacianDeformModifierData {
  ModifierData modifier;
  /** #MAX_VGROUP_NAME. */
  char anchor_grp_name[64];
  int verts_num, repeat;
  float *vertexco;
  /** Runtime only. */
  void *cache_system;
  short flag;
  char _pad[6];

} LaplacianDeformModifierData;

/** #LaplacianDeformModifierData.flag */
enum {
  MOD_LAPLACIANDEFORM_BIND = 1 << 0,
  MOD_LAPLACIANDEFORM_INVERT_VGROUP = 1 << 1,
};

/**
 * \note many of these options match 'solidify'.
 */
typedef struct WireframeModifierData {
  ModifierData modifier;
  /** #MAX_VGROUP_NAME. */
  char defgrp_name[64];
  float offset;
  float offset_fac;
  float offset_fac_vg;
  float crease_weight;
  short flag, mat_ofs;
  char _pad[4];
} WireframeModifierData;

enum {
  MOD_WIREFRAME_INVERT_VGROUP = (1 << 0),
  MOD_WIREFRAME_REPLACE = (1 << 1),
  MOD_WIREFRAME_BOUNDARY = (1 << 2),
  MOD_WIREFRAME_OFS_EVEN = (1 << 3),
  MOD_WIREFRAME_OFS_RELATIVE = (1 << 4),
  MOD_WIREFRAME_CREASE = (1 << 5),
};

typedef struct WeldModifierData {
  ModifierData modifier;

  /* The limit below which to merge vertices. */
  float merge_dist;
  /** Name of vertex group to use to mask, #MAX_VGROUP_NAME. */
  char defgrp_name[64];

  char mode;
  char flag;
  char _pad[2];
} WeldModifierData;

/** #WeldModifierData.flag */
enum {
  MOD_WELD_INVERT_VGROUP = (1 << 0),
  MOD_WELD_LOOSE_EDGES = (1 << 1),
};

/** #WeldModifierData.mode */
enum {
  MOD_WELD_MODE_ALL = 0,
  MOD_WELD_MODE_CONNECTED = 1,
};

typedef struct DataTransferModifierData {
  ModifierData modifier;

  struct Object *ob_source;

  /** See DT_TYPE_ enum in ED_object.hh. */
  int data_types;

  /* See MREMAP_MODE_ enum in BKE_mesh_mapping.hh */
  int vmap_mode;
  int emap_mode;
  int lmap_mode;
  int pmap_mode;

  float map_max_distance;
  float map_ray_radius;
  float islands_precision;

  char _pad1[4];

  /** DT_MULTILAYER_INDEX_MAX; See DT_FROMLAYERS_ enum in ED_object.hh. */
  int layers_select_src[5];
  /** DT_MULTILAYER_INDEX_MAX; See DT_TOLAYERS_ enum in ED_object.hh. */
  int layers_select_dst[5];

  /** See CDT_MIX_ enum in BKE_customdata.hh. */
  int mix_mode;
  float mix_factor;
  /** #MAX_VGROUP_NAME. */
  char defgrp_name[64];

  int flags;
  void *_pad2;
} DataTransferModifierData;

/** #DataTransferModifierData.flags */
enum {
  MOD_DATATRANSFER_OBSRC_TRANSFORM = 1 << 0,
  MOD_DATATRANSFER_MAP_MAXDIST = 1 << 1,
  MOD_DATATRANSFER_INVERT_VGROUP = 1 << 2,

  /* Only for UI really. */
  MOD_DATATRANSFER_USE_VERT = 1 << 28,
  MOD_DATATRANSFER_USE_EDGE = 1 << 29,
  MOD_DATATRANSFER_USE_LOOP = 1 << 30,
  MOD_DATATRANSFER_USE_POLY = 1u << 31,
};

/** Set Split Normals modifier. */
typedef struct NormalEditModifierData {
  ModifierData modifier;
  /** #MAX_VGROUP_NAME. */
  char defgrp_name[64];
  /** Source of normals, or center of ellipsoid. */
  struct Object *target;
  short mode;
  short flag;
  short mix_mode;
  char _pad[2];
  float mix_factor;
  float mix_limit;
  float offset[3];
  char _pad0[4];
  void *_pad1;
} NormalEditModifierData;

/** #NormalEditModifierData.mode */
enum {
  MOD_NORMALEDIT_MODE_RADIAL = 0,
  MOD_NORMALEDIT_MODE_DIRECTIONAL = 1,
};

/** #NormalEditModifierData.flags */
enum {
  MOD_NORMALEDIT_INVERT_VGROUP = (1 << 0),
  MOD_NORMALEDIT_USE_DIRECTION_PARALLEL = (1 << 1),
  MOD_NORMALEDIT_NO_POLYNORS_FIX = (1 << 2),
};

/** #NormalEditModifierData.mix_mode */
enum {
  MOD_NORMALEDIT_MIX_COPY = 0,
  MOD_NORMALEDIT_MIX_ADD = 1,
  MOD_NORMALEDIT_MIX_SUB = 2,
  MOD_NORMALEDIT_MIX_MUL = 3,
};

typedef struct MeshSeqCacheModifierData {
  ModifierData modifier;

  struct CacheFile *cache_file;
  /** 1024 = FILE_MAX. */
  char object_path[1024];

  char read_flag;
  char _pad[3];

  float velocity_scale;

  /* Runtime. */
  struct CacheReader *reader;
  char reader_object_path[1024];
} MeshSeqCacheModifierData;

/** #MeshSeqCacheModifierData.read_flag */
enum {
  MOD_MESHSEQ_READ_VERT = (1 << 0),
  MOD_MESHSEQ_READ_POLY = (1 << 1),
  MOD_MESHSEQ_READ_UV = (1 << 2),
  MOD_MESHSEQ_READ_COLOR = (1 << 3),

  /* Allow interpolation of mesh vertex positions. There is a heuristic to avoid interpolation when
   * the mesh topology changes, but this heuristic sometimes fails. In these cases, users can
   * disable interpolation with this flag. */
  MOD_MESHSEQ_INTERPOLATE_VERTICES = (1 << 4),

  /* Read animated custom attributes from point cache files. */
  MOD_MESHSEQ_READ_ATTRIBUTES = (1 << 5),
};

typedef struct SDefBind {
  unsigned int *vert_inds;
  unsigned int verts_num;
  int mode;
  float *vert_weights;
  float normal_dist;
  float influence;
} SDefBind;

typedef struct SDefVert {
  SDefBind *binds;
  unsigned int binds_num;
  unsigned int vertex_idx;
} SDefVert;

typedef struct SurfaceDeformModifierData {
  ModifierData modifier;

  struct Depsgraph *depsgraph;
  /** Bind target object. */
  struct Object *target;
  /** Vertex bind data. */
  SDefVert *verts;
  void *_pad1;
  float falloff;
  /* Number of vertices on the deformed mesh upon the bind process. */
  unsigned int mesh_verts_num;
  /* Number of vertices in the `verts` array of this modifier. */
  unsigned int bind_verts_num;
  /* Number of vertices and polygons on the target mesh upon bind process. */
  unsigned int target_verts_num, target_polys_num;
  int flags;
  float mat[4][4];
  float strength;
  char defgrp_name[64];
  int _pad2;
} SurfaceDeformModifierData;

/** Surface Deform modifier flags. */
enum {
  /* This indicates "do bind on next modifier evaluation" as well as "is bound". */
  MOD_SDEF_BIND = (1 << 0),
  MOD_SDEF_INVERT_VGROUP = (1 << 1),
  /* Only store bind data for nonzero vgroup weights at the time of bind. */
  MOD_SDEF_SPARSE_BIND = (1 << 2),
};

/** Surface Deform vertex bind modes. */
enum {
  MOD_SDEF_MODE_CORNER_TRIS = 0,
  MOD_SDEF_MODE_NGONS = 1,
  MOD_SDEF_MODE_CENTROID = 2,
};

typedef struct WeightedNormalModifierData {
  ModifierData modifier;

  /** #MAX_VGROUP_NAME. */
  char defgrp_name[64];
  char mode, flag;
  short weight;
  float thresh;
} WeightedNormalModifierData;

/* Name/id of the generic PROP_INT cdlayer storing face weights. */
#define MOD_WEIGHTEDNORMALS_FACEWEIGHT_CDLAYER_ID "__mod_weightednormals_faceweight"

/** #WeightedNormalModifierData.mode */
enum {
  MOD_WEIGHTEDNORMAL_MODE_FACE = 0,
  MOD_WEIGHTEDNORMAL_MODE_ANGLE = 1,
  MOD_WEIGHTEDNORMAL_MODE_FACE_ANGLE = 2,
};

/** #WeightedNormalModifierData.flag */
enum {
  MOD_WEIGHTEDNORMAL_KEEP_SHARP = (1 << 0),
  MOD_WEIGHTEDNORMAL_INVERT_VGROUP = (1 << 1),
  MOD_WEIGHTEDNORMAL_FACE_INFLUENCE = (1 << 2),
};

#define MOD_MESHSEQ_READ_ALL \
  (MOD_MESHSEQ_READ_VERT | MOD_MESHSEQ_READ_POLY | MOD_MESHSEQ_READ_UV | MOD_MESHSEQ_READ_COLOR)

typedef struct NodesModifierSettings {
  /* This stores data that is passed into the node group. */
  struct IDProperty *properties;
} NodesModifierSettings;

/**
 * Maps a name (+ optional library name) to a data-block. The name can be stored on disk and is
 * remapped to the data-block when the data is loaded.
 *
 * At run-time, #BakeDataBlockID is used to pair up the data-block and library name.
 */
typedef struct NodesModifierDataBlock {
  /**
   * Name of the data-block. Can be empty in which case the name of the `id` below is used.
   * This only needs to be set manually when the name stored on disk does not exist in the .blend
   * file anymore, because e.g. the ID has been renamed.
   */
  char *id_name;
  /**
   * Name of the library the ID is in. Can be empty when the ID is not linked or when `id_name` is
   * empty as well and thus the names from the `id` below are used.
   */
  char *lib_name;
  /** ID that this is mapped to. */
  struct ID *id;
  /** Type of ID that is referenced by this mapping. */
  int id_type;
  char _pad[4];
} NodesModifierDataBlock;

typedef struct NodesModifierBake {
  /** An id that references a nested node in the node tree. Also see #bNestedNodeRef. */
  int id;
  /** #NodesModifierBakeFlag. */
  uint32_t flag;
  /** #NodesModifierBakeMode. */
  uint8_t bake_mode;
  char _pad[7];
  /**
   * Directory where the baked data should be stored. This is only used when
   * `NODES_MODIFIER_BAKE_CUSTOM_PATH` is set.
   */
  char *directory;
  /**
   * Frame range for the simulation and baking that is used if
   * `NODES_MODIFIER_BAKE_CUSTOM_SIMULATION_FRAME_RANGE` is set.
   */
  int frame_start;
  int frame_end;

  /**
   * Maps data-block names to actual data-blocks, so that names stored in caches or on disk can be
   * remapped to actual IDs on load. The mapping also makes sure that IDs referenced by baked data
   * are not automatically removed because they are not referenced anymore. Furthermore, it allows
   * the modifier to add all required IDs to the dependency graph before actually loading the baked
   * data.
   */
  int data_blocks_num;
  int active_data_block;
  NodesModifierDataBlock *data_blocks;
} NodesModifierBake;

typedef struct NodesModifierPanel {
  /** ID of the corresponding panel from #bNodeTreeInterfacePanel::identifier. */
  int id;
  /** #NodesModifierPanelFlag. */
  uint32_t flag;
} NodesModifierPanel;

typedef enum NodesModifierPanelFlag {
  NODES_MODIFIER_PANEL_OPEN = 1 << 0,
} NodesModifierPanelFlag;

typedef enum NodesModifierBakeFlag {
  NODES_MODIFIER_BAKE_CUSTOM_SIMULATION_FRAME_RANGE = 1 << 0,
  NODES_MODIFIER_BAKE_CUSTOM_PATH = 1 << 1,
} NodesModifierBakeFlag;

typedef enum NodesModifierBakeMode {
  NODES_MODIFIER_BAKE_MODE_ANIMATION = 0,
  NODES_MODIFIER_BAKE_MODE_STILL = 1,
} NodesModifierBakeMode;

typedef struct NodesModifierData {
  ModifierData modifier;
  struct bNodeTree *node_group;
  struct NodesModifierSettings settings;
  /**
   * Directory where baked simulation states are stored. This may be relative to the .blend file.
   */
  char *bake_directory;
  /** NodesModifierFlag. */
  int8_t flag;

  char _pad[3];
  int bakes_num;
  NodesModifierBake *bakes;

  char _pad2[4];
  int panels_num;
  NodesModifierPanel *panels;

  NodesModifierRuntimeHandle *runtime;

#ifdef __cplusplus
  NodesModifierBake *find_bake(int id);
  const NodesModifierBake *find_bake(int id) const;
#endif
} NodesModifierData;

typedef enum NodesModifierFlag {
  NODES_MODIFIER_HIDE_DATABLOCK_SELECTOR = (1 << 0),
} NodesModifierFlag;

typedef struct MeshToVolumeModifierData {
  ModifierData modifier;

  /** This is the object that is supposed to be converted to a volume. */
  struct Object *object;

  /** MeshToVolumeModifierResolutionMode */
  int resolution_mode;
  /** Size of a voxel in object space. */
  float voxel_size;
  /** The desired amount of voxels along one axis. The actual amount of voxels might be slightly
   * different. */
  int voxel_amount;

  float interior_band_width;

  float density;
  char _pad2[4];
  void *_pad3;
} MeshToVolumeModifierData;

/** #MeshToVolumeModifierData.resolution_mode */
typedef enum MeshToVolumeModifierResolutionMode {
  MESH_TO_VOLUME_RESOLUTION_MODE_VOXEL_AMOUNT = 0,
  MESH_TO_VOLUME_RESOLUTION_MODE_VOXEL_SIZE = 1,
} MeshToVolumeModifierResolutionMode;

typedef struct VolumeDisplaceModifierData {
  ModifierData modifier;

  struct Tex *texture;
  struct Object *texture_map_object;
  int texture_map_mode;

  float strength;
  float texture_mid_level[3];
  float texture_sample_radius;
} VolumeDisplaceModifierData;

/** #VolumeDisplaceModifierData.texture_map_mode */
enum {
  MOD_VOLUME_DISPLACE_MAP_LOCAL = 0,
  MOD_VOLUME_DISPLACE_MAP_GLOBAL = 1,
  MOD_VOLUME_DISPLACE_MAP_OBJECT = 2,
};

typedef struct VolumeToMeshModifierData {
  ModifierData modifier;

  /** This is the volume object that is supposed to be converted to a mesh. */
  struct Object *object;

  float threshold;
  float adaptivity;

  /** VolumeToMeshFlag */
  uint32_t flag;

  /** VolumeToMeshResolutionMode */
  int resolution_mode;
  float voxel_size;
  int voxel_amount;

  /** MAX_NAME */
  char grid_name[64];
  void *_pad1;
} VolumeToMeshModifierData;

/** VolumeToMeshModifierData->resolution_mode */
typedef enum VolumeToMeshResolutionMode {
  VOLUME_TO_MESH_RESOLUTION_MODE_GRID = 0,
  VOLUME_TO_MESH_RESOLUTION_MODE_VOXEL_AMOUNT = 1,
  VOLUME_TO_MESH_RESOLUTION_MODE_VOXEL_SIZE = 2,
} VolumeToMeshResolutionMode;

/** VolumeToMeshModifierData->flag */
typedef enum VolumeToMeshFlag {
  VOLUME_TO_MESH_USE_SMOOTH_SHADE = 1 << 0,
} VolumeToMeshFlag;

/**
 * Common influence data for grease pencil modifiers.
 * Not all parts may be used by all modifier types.
 */
typedef struct GreasePencilModifierInfluenceData {
  /** GreasePencilModifierInfluenceFlag */
  int flag;
  char _pad1[4];
  /** Filter by layer name. */
  char layer_name[64];
  /** Filter by stroke material. */
  struct Material *material;
  /** Filter by layer pass. */
  int layer_pass;
  /** Filter by material pass. */
  int material_pass;
  /** #MAX_VGROUP_NAME. */
  char vertex_group_name[64];
  struct CurveMapping *custom_curve;
  void *_pad2;
} GreasePencilModifierInfluenceData;

typedef enum GreasePencilModifierInfluenceFlag {
  GREASE_PENCIL_INFLUENCE_INVERT_LAYER_FILTER = (1 << 0),
  GREASE_PENCIL_INFLUENCE_USE_LAYER_PASS_FILTER = (1 << 1),
  GREASE_PENCIL_INFLUENCE_INVERT_LAYER_PASS_FILTER = (1 << 2),
  GREASE_PENCIL_INFLUENCE_INVERT_MATERIAL_FILTER = (1 << 3),
  GREASE_PENCIL_INFLUENCE_USE_MATERIAL_PASS_FILTER = (1 << 4),
  GREASE_PENCIL_INFLUENCE_INVERT_MATERIAL_PASS_FILTER = (1 << 5),
  GREASE_PENCIL_INFLUENCE_INVERT_VERTEX_GROUP = (1 << 6),
  GREASE_PENCIL_INFLUENCE_USE_CUSTOM_CURVE = (1 << 7),
} GreasePencilModifierInfluenceFlag;

typedef struct GreasePencilOpacityModifierData {
  ModifierData modifier;
  GreasePencilModifierInfluenceData influence;
  /** GreasePencilOpacityModifierFlag */
  int flag;
  /** GreasePencilModifierColorMode */
  char color_mode;
  char _pad1[3];
  float color_factor;
  float hardness_factor;
  void *_pad2;
} GreasePencilOpacityModifierData;

/** Which attributes are affected by color modifiers. */
typedef enum GreasePencilModifierColorMode {
  MOD_GREASE_PENCIL_COLOR_STROKE = 0,
  MOD_GREASE_PENCIL_COLOR_FILL = 1,
  MOD_GREASE_PENCIL_COLOR_BOTH = 2,
  MOD_GREASE_PENCIL_COLOR_HARDNESS = 3,
} GreasePencilModifierColorMode;

typedef enum GreasePencilOpacityModifierFlag {
  /* Use vertex group as opacity factors instead of influence. */
  MOD_GREASE_PENCIL_OPACITY_USE_WEIGHT_AS_FACTOR = (1 << 0),
  /* Set the opacity for every point in a stroke, otherwise multiply existing opacity. */
  MOD_GREASE_PENCIL_OPACITY_USE_UNIFORM_OPACITY = (1 << 1),
} GreasePencilOpacityModifierFlag;

typedef struct GreasePencilSubdivModifierData {
  ModifierData modifier;
  GreasePencilModifierInfluenceData influence;
  /** #GreasePencilSubdivideType. */
  int type;
  /** Level of subdivisions, will generate 2^level segments. */
  int level;

  char _pad[8];
  void *_pad1;
} GreasePencilSubdivModifierData;

typedef enum GreasePencilSubdivideType {
  MOD_GREASE_PENCIL_SUBDIV_CATMULL = 0,
  MOD_GREASE_PENCIL_SUBDIV_SIMPLE = 1,
} GreasePencilSubdivideType;

typedef struct GreasePencilColorModifierData {
  ModifierData modifier;
  GreasePencilModifierInfluenceData influence;
  /** GreasePencilModifierColorMode */
  char color_mode;
  char _pad1[3];
  /** HSV factors. */
  float hsv[3];
  void *_pad2;
} GreasePencilColorModifierData;

typedef struct GreasePencilTintModifierData {
  ModifierData modifier;
  GreasePencilModifierInfluenceData influence;
  /** GreasePencilTintModifierFlag */
  short flag;
  /** GreasePencilModifierColorMode */
  char color_mode;
  /** GreasePencilTintModifierMode */
  char tint_mode;
  float factor;
  /** Influence distance from the gradient object. */
  float radius;
  /** Simple tint color. */
  float color[3];
  /** Object for gradient direction. */
  struct Object *object;
  /** Color ramp for the gradient. */
  struct ColorBand *color_ramp;
  void *_pad;
} GreasePencilTintModifierData;

typedef enum GreasePencilTintModifierMode {
  MOD_GREASE_PENCIL_TINT_UNIFORM = 0,
  MOD_GREASE_PENCIL_TINT_GRADIENT = 1,
} GreasePencilTintModifierMode;

typedef enum GreasePencilTintModifierFlag {
  /* Use vertex group as factors instead of influence. */
  MOD_GREASE_PENCIL_TINT_USE_WEIGHT_AS_FACTOR = (1 << 0),
} GreasePencilTintModifierFlag;

/* Enum definitions for length modifier stays in the old DNA for the moment. */
typedef struct GreasePencilSmoothModifierData {
  ModifierData modifier;
  GreasePencilModifierInfluenceData influence;
  /** `eGreasePencilSmooth_Flag. */
  int flag;
  /** Factor of smooth. */
  float factor;
  /** How many times apply smooth. */
  int step;
  char _pad[4];
  void *_pad1;
} GreasePencilSmoothModifierData;

typedef enum eGreasePencilSmooth_Flag {
  MOD_GREASE_PENCIL_SMOOTH_MOD_LOCATION = (1 << 0),
  MOD_GREASE_PENCIL_SMOOTH_MOD_STRENGTH = (1 << 1),
  MOD_GREASE_PENCIL_SMOOTH_MOD_THICKNESS = (1 << 2),
  MOD_GREASE_PENCIL_SMOOTH_MOD_UV = (1 << 3),
  MOD_GREASE_PENCIL_SMOOTH_KEEP_SHAPE = (1 << 4),
  MOD_GREASE_PENCIL_SMOOTH_SMOOTH_ENDS = (1 << 5),
} eGreasePencilSmooth_Flag;

typedef struct GreasePencilOffsetModifierData {
  ModifierData modifier;
  GreasePencilModifierInfluenceData influence;
  /** GreasePencilOffsetModifierFlag */
  int flag;
  /** GreasePencilOffsetModifierMode */
  int offset_mode;
  /** Global offset. */
  float loc[3];
  float rot[3];
  float scale[3];
  /** Offset per stroke. */
  float stroke_loc[3];
  float stroke_rot[3];
  float stroke_scale[3];
  int seed;
  int stroke_step;
  int stroke_start_offset;
  char _pad1[4];
  void *_pad2;
} GreasePencilOffsetModifierData;

typedef enum GreasePencilOffsetModifierFlag {
  MOD_GREASE_PENCIL_OFFSET_UNIFORM_RANDOM_SCALE = (1 << 0),
} GreasePencilOffsetModifierFlag;

typedef enum GreasePencilOffsetModifierMode {
  MOD_GREASE_PENCIL_OFFSET_RANDOM = 0,
  MOD_GREASE_PENCIL_OFFSET_LAYER = 1,
  MOD_GREASE_PENCIL_OFFSET_MATERIAL = 2,
  MOD_GREASE_PENCIL_OFFSET_STROKE = 3,
} GreasePencilOffsetModifierMode;

typedef struct GreasePencilNoiseModifierData {
  ModifierData modifier;
  GreasePencilModifierInfluenceData influence;

  /** For convenience of versioning, these flags are kept in `eNoiseGpencil_Flag`. */
  int flag;

  /** Factor of noise. */
  float factor;
  float factor_strength;
  float factor_thickness;
  float factor_uvs;
  /** Noise Frequency scaling */
  float noise_scale;
  float noise_offset;
  short noise_mode;
  char _pad[2];
  /** How many frames before recalculate randoms. */
  int step;
  /** Random seed */
  int seed;

  void *_pad1;
} GreasePencilNoiseModifierData;

typedef struct GreasePencilMirrorModifierData {
  ModifierData modifier;
  GreasePencilModifierInfluenceData influence;
  struct Object *object;
  /** #GreasePencilMirrorModifierFlag */
  int flag;
  char _pad[4];
} GreasePencilMirrorModifierData;

typedef enum GreasePencilMirrorModifierFlag {
  MOD_GREASE_PENCIL_MIRROR_AXIS_X = (1 << 0),
  MOD_GREASE_PENCIL_MIRROR_AXIS_Y = (1 << 1),
  MOD_GREASE_PENCIL_MIRROR_AXIS_Z = (1 << 2),
} GreasePencilMirrorModifierFlag;

typedef struct GreasePencilThickModifierData {
  ModifierData modifier;
  GreasePencilModifierInfluenceData influence;
  /** #GreasePencilThicknessModifierFlag */
  int flag;
  /** Relative thickness factor. */
  float thickness_fac;
  /** Absolute thickness override. */
  float thickness;
  char _pad[4];
  void *_pad1;
} GreasePencilThickModifierData;

typedef enum GreasePencilThicknessModifierFlag {
  MOD_GREASE_PENCIL_THICK_NORMALIZE = (1 << 0),
  MOD_GREASE_PENCIL_THICK_WEIGHT_FACTOR = (1 << 1),
} GreasePencilThicknessModifierFlag;

typedef struct GreasePencilLatticeModifierData {
  ModifierData modifier;
  GreasePencilModifierInfluenceData influence;
  struct Object *object;
  float strength;
  char _pad[4];
} GreasePencilLatticeModifierData;

typedef struct GreasePencilDashModifierSegment {
  char name[64];
  int dash;
  int gap;
  float radius;
  float opacity;
  int mat_nr;
  /** #GreasePencilDashModifierFlag */
  int flag;
} GreasePencilDashModifierSegment;

typedef struct GreasePencilDashModifierData {
  ModifierData modifier;
  GreasePencilModifierInfluenceData influence;

  GreasePencilDashModifierSegment *segments_array;
  int segments_num;
  int segment_active_index;

  int dash_offset;
  char _pad[4];

#ifdef __cplusplus
  blender::Span<GreasePencilDashModifierSegment> segments() const;
  blender::MutableSpan<GreasePencilDashModifierSegment> segments();
#endif
} GreasePencilDashModifierData;

typedef enum GreasePencilDashModifierFlag {
  MOD_GREASE_PENCIL_DASH_USE_CYCLIC = (1 << 0),
} GreasePencilDashModifierFlag;

typedef struct GreasePencilMultiModifierData {
  ModifierData modifier;
  GreasePencilModifierInfluenceData influence;

  /* #GreasePencilMultiplyModifierFlag */
  int flag;

  int duplications;
  float distance;
  /* -1:inner 0:middle 1:outer */
  float offset;

  float fading_center;
  float fading_thickness;
  float fading_opacity;

  int _pad0;

  void *_pad;
} GreasePencilMultiModifierData;

typedef enum GreasePencilMultiplyModifierFlag {
  /* GP_MULTIPLY_ENABLE_ANGLE_SPLITTING = (1 << 1),  Deprecated. */
  MOD_GREASE_PENCIL_MULTIPLY_ENABLE_FADING = (1 << 2),
} GreasePencilMultiplyModifierFlag;

typedef struct GreasePencilLengthModifierData {
  ModifierData modifier;
  GreasePencilModifierInfluenceData influence;
  int flag;
  float start_fac, end_fac;
  float rand_start_fac, rand_end_fac, rand_offset;
  float overshoot_fac;
  /** (first element is the index) random values. */
  int seed;
  /** How many frames before recalculate randoms. */
  int step;
  /** #eLengthGpencil_Type. */
  int mode;
  char _pad[4];
  /* Curvature parameters. */
  float point_density;
  float segment_influence;
  float max_angle;

  void *_pad1;
} GreasePencilLengthModifierData;

typedef struct GreasePencilWeightAngleModifierData {
  ModifierData modifier;
  GreasePencilModifierInfluenceData influence;
  /** #GreasePencilWeightAngleModifierFlag */
  int flag;
  float min_weight;
  /** Axis. */
  int16_t axis;
  /** #GreasePencilWeightAngleModifierSpace */
  int16_t space;
  /** Angle */
  float angle;
  /** Weights output to this vertex group, can be the same as source group. */
  char target_vgname[64];

  void *_pad;
} GreasePencilWeightAngleModifierData;

typedef enum GreasePencilWeightAngleModifierFlag {
  MOD_GREASE_PENCIL_WEIGHT_ANGLE_MULTIPLY_DATA = (1 << 5),
  MOD_GREASE_PENCIL_WEIGHT_ANGLE_INVERT_OUTPUT = (1 << 6),
} GreasePencilWeightAngleModifierFlag;

typedef enum GreasePencilWeightAngleModifierSpace {
  MOD_GREASE_PENCIL_WEIGHT_ANGLE_SPACE_LOCAL = 0,
  MOD_GREASE_PENCIL_WEIGHT_ANGLE_SPACE_WORLD = 1,
} GreasePencilWeightAngleModifierSpace;

typedef struct GreasePencilArrayModifierData {
  ModifierData modifier;
  GreasePencilModifierInfluenceData influence;
  struct Object *object;
  int count;
  /** #GreasePencilArrayModifierFlag */
  int flag;
  float offset[3];
  float shift[3];

  float rnd_offset[3];
  float rnd_rot[3];
  float rnd_scale[3];

  char _pad[4];
  /** (first element is the index) random values. (?) */
  int seed;

  /* Replacement material index. */
  int mat_rpl;
} GreasePencilArrayModifierData;

typedef enum GreasePencilArrayModifierFlag {
  MOD_GREASE_PENCIL_ARRAY_USE_OFFSET = (1 << 7),
  MOD_GREASE_PENCIL_ARRAY_USE_RELATIVE = (1 << 8),
  MOD_GREASE_PENCIL_ARRAY_USE_OB_OFFSET = (1 << 9),
  MOD_GREASE_PENCIL_ARRAY_UNIFORM_RANDOM_SCALE = (1 << 10),
} GreasePencilArrayModifierFlag;

typedef struct GreasePencilWeightProximityModifierData {
  ModifierData modifier;
  GreasePencilModifierInfluenceData influence;

  /* #GreasePencilWeightProximityFlag. */
  int flag;
  char target_vgname[64];
  float min_weight;

  float dist_start;
  float dist_end;

  struct Object *object;
} GreasePencilWeightProximityModifierData;

typedef enum GreasePencilWeightProximityFlag {
  MOD_GREASE_PENCIL_WEIGHT_PROXIMITY_INVERT_OUTPUT = (1 << 0),
  MOD_GREASE_PENCIL_WEIGHT_PROXIMITY_MULTIPLY_DATA = (1 << 1),
} GreasePencilWeightProximityFlag;

typedef struct GreasePencilHookModifierData {
  ModifierData modifier;
  GreasePencilModifierInfluenceData influence;

  struct Object *object;
  /** Optional name of bone target, MAX_ID_NAME-2. */
  char subtarget[64];
  char _pad[4];

  /** #GreasePencilHookFlag. */
  int flag;
  /** #GreasePencilHookFalloff. */
  char falloff_type;
  char _pad1[3];
  /** Matrix making current transform unmodified. */
  float parentinv[4][4];
  /** Visualization of hook. */
  float cent[3];
  /** If not zero, falloff is distance where influence zero. */
  float falloff;
  float force;
} GreasePencilHookModifierData;

typedef enum GreasePencilHookFlag {
  MOD_GREASE_PENCIL_HOOK_UNIFORM_SPACE = (1 << 0),
} GreasePencilHookFlag;

typedef enum GreasePencilHookFalloff {
  MOD_GREASE_PENCIL_HOOK_Falloff_None = 0,
  MOD_GREASE_PENCIL_HOOK_Falloff_Curve = 1,
  MOD_GREASE_PENCIL_HOOK_Falloff_Sharp = 2,
  MOD_GREASE_PENCIL_HOOK_Falloff_Smooth = 3,
  MOD_GREASE_PENCIL_HOOK_Falloff_Root = 4,
  MOD_GREASE_PENCIL_HOOK_Falloff_Linear = 5,
  MOD_GREASE_PENCIL_HOOK_Falloff_Const = 6,
  MOD_GREASE_PENCIL_HOOK_Falloff_Sphere = 7,
  MOD_GREASE_PENCIL_HOOK_Falloff_InvSquare = 8,
} GreasePencilHookFalloff;

<<<<<<< HEAD
typedef struct GreasePencilTimeModifierSegment {
  char name[64];
  int segment_start;
  int segment_end;
  int segment_mode;
  int segment_repeat;
} GreasePencilTimeModifierSegment;

typedef struct GreasePencilTimeModifierData {
  ModifierData modifier;
  GreasePencilModifierInfluenceData influence;
  /** #GreasePencilTimeModifierFlag */
  int flag;
  int offset;
  /** Animation scale. */
  float frame_scale;
  int mode;
  /** Start and end frame for custom range. */
  int sfra, efra;

  GreasePencilTimeModifierSegment *segments_array;
  int segments_num;
  int segment_active_index;

#ifdef __cplusplus
  blender::Span<GreasePencilTimeModifierSegment> segments() const;
  blender::MutableSpan<GreasePencilTimeModifierSegment> segments();
#endif
} GreasePencilTimeModifierData;

typedef enum GreasePencilTimeModifierFlag {
  MOD_GREASE_PENCIL_TIME_KEEP_LOOP = (1 << 0),
  MOD_GREASE_PENCIL_TIME_CUSTOM_RANGE = (1 << 1),
} GreasePencilTimeModifierFlag;

typedef enum GreasePencilTimeModifierMode {
  MOD_GREASE_PENCIL_TIME_MODE_NORMAL = 0,
  MOD_GREASE_PENCIL_TIME_MODE_REVERSE = 1,
  MOD_GREASE_PENCIL_TIME_MODE_FIX = 2,
  MOD_GREASE_PENCIL_TIME_MODE_PINGPONG = 3,
  MOD_GREASE_PENCIL_TIME_MODE_CHAIN = 4,
} GreasePencilTimeModifierMode;

typedef enum GreasePencilTimeModifierSegmentMode {
  MOD_GREASE_PENCIL_TIME_SEG_MODE_NORMAL = 0,
  MOD_GREASE_PENCIL_TIME_SEG_MODE_REVERSE = 1,
  MOD_GREASE_PENCIL_TIME_SEG_MODE_PINGPONG = 2,
} GreasePencilTimeModifierSegmentMode;
=======
/* This enum is for modifier internal state only. */
typedef enum eGreasePencilLineartFlags {
  /* These two moved to #eLineartMainFlags to keep consistent with flag variable purpose. */
  /* LINEART_GPENCIL_INVERT_SOURCE_VGROUP = (1 << 0), */
  /* LINEART_GPENCIL_MATCH_OUTPUT_VGROUP = (1 << 1), */
  LINEART_GPENCIL_BINARY_WEIGHTS = (1
                                    << 2) /* Deprecated, this is removed for lack of use case. */,
  LINEART_GPENCIL_IS_BAKED = (1 << 3),
  LINEART_GPENCIL_USE_CACHE = (1 << 4),
  LINEART_GPENCIL_OFFSET_TOWARDS_CUSTOM_CAMERA = (1 << 5),
  LINEART_GPENCIL_INVERT_COLLECTION = (1 << 6),
  LINEART_GPENCIL_INVERT_SILHOUETTE_FILTER = (1 << 7),
} eGreasePencilLineartFlags;

typedef enum GreasePencilLineartModifierSource {
  LINEART_SOURCE_COLLECTION = 0,
  LINEART_SOURCE_OBJECT = 1,
  LINEART_SOURCE_SCENE = 2,
} GreasePencilLineartModifierSource;

typedef enum GreasePencilLineartModifierShadowFilter {
  /* These options need to be ordered in this way because those latter options requires line art to
   * run a few extra stages. Having those values set up this way will allow
   * #BKE_gpencil_get_lineart_modifier_limits() to find out maximum stages needed in multiple
   * cached line art modifiers. */
  LINEART_SHADOW_FILTER_NONE = 0,
  LINEART_SHADOW_FILTER_ILLUMINATED = 1,
  LINEART_SHADOW_FILTER_SHADED = 2,
  LINEART_SHADOW_FILTER_ILLUMINATED_ENCLOSED_SHAPES = 3,
} GreasePencilLineartModifierShadowFilter;

/* This enum is for modifier internal state only. */
typedef enum eLineArtGPencilModifierFlags {
  /* These two moved to #eLineartMainFlags to keep consistent with flag variable purpose. */
  /* MOD_LINEART_INVERT_SOURCE_VGROUP = (1 << 0), */
  /* MOD_LINEART_MATCH_OUTPUT_VGROUP = (1 << 1), */
  MOD_LINEART_BINARY_WEIGHTS = (1 << 2) /* Deprecated, this is removed for lack of use case. */,
  MOD_LINEART_IS_BAKED = (1 << 3),
  MOD_LINEART_USE_CACHE = (1 << 4),
  MOD_LINEART_OFFSET_TOWARDS_CUSTOM_CAMERA = (1 << 5),
  MOD_LINEART_INVERT_COLLECTION = (1 << 6),
  MOD_LINEART_INVERT_SILHOUETTE_FILTER = (1 << 7),
} eLineArtGPencilModifierFlags;

typedef enum GreasePencilLineartMaskSwitches {
  MOD_LINEART_MATERIAL_MASK_ENABLE = (1 << 0),
  /** When set, material mask bit comparisons are done with bit wise "AND" instead of "OR". */
  MOD_LINEART_MATERIAL_MASK_MATCH = (1 << 1),
  MOD_LINEART_INTERSECTION_MATCH = (1 << 2),
} GreasePencilLineartMaskSwitches;

typedef enum eGreasePencilLineartMaskSwitches {
  LINEART_GPENCIL_MATERIAL_MASK_ENABLE = (1 << 0),
  /** When set, material mask bit comparisons are done with bit wise "AND" instead of "OR". */
  LINEART_GPENCIL_MATERIAL_MASK_MATCH = (1 << 1),
  LINEART_GPENCIL_INTERSECTION_MATCH = (1 << 2),
} eGreasePencilLineartMaskSwitches;

typedef enum eGreasePencilLineartSilhouetteFilter {
  LINEART_SILHOUETTE_FILTER_NONE = 0,
  LINEART_SILHOUETTE_FILTER_GROUP = (1 << 0),
  LINEART_SILHOUETTE_FILTER_INDIVIDUAL = (1 << 1),
} eGreasePencilLineartSilhouetteFilter;

struct LineartCache;

typedef struct GreasePencilLineartModifierData {
  ModifierData modifier;

  /* [Important] Note on legacy material/layer selection variables:
   *
   * Now uses the layer/material variables in the `influence`
   * field above, thus old layer/material fields are obsolete.
   *
   * Do not change any of the data below since the layout of these
   * data is currently shared with the old line art modifier.
   * See `MOD_lineart_wrap_modifier_v3` for how it works. */

  uint16_t edge_types; /* line type enable flags, bits in eLineartEdgeFlag */

  /** Object or Collection, from #eGreasePencilLineartSource. */
  char source_type;

  char use_multiple_levels;
  short level_start;
  short level_end;

  struct Object *source_camera;
  struct Object *light_contour_object;

  struct Object *source_object;
  struct Collection *source_collection;

  /* These are redundant in GPv3, see above for explainations. */
  struct Material *target_material;
  char target_layer[64];

  /**
   * These two variables are to pass on vertex group information from mesh to strokes.
   * `vgname` specifies which vertex groups our strokes from source_vertex_group will go to.
   *
   * These are redundant in GPv3, see above for explainations.
   */
  char source_vertex_group[64];
  char vgname[64];

  /* Camera focal length is divided by (1 + over-scan), before calculation, which give a wider FOV,
   * this doesn't change coordinates range internally (-1, 1), but makes the calculated frame
   * bigger than actual output. This is for the easier shifting calculation. A value of 0.5 means
   * the "internal" focal length become 2/3 of the actual camera. */
  float overscan;

  /* Values for point light and directional (sun) light. */
  /* For point light, fov always gonna be 120 deg horizontal, with 3 "cameras" covering 360 deg. */
  float shadow_camera_fov;
  float shadow_camera_size;
  float shadow_camera_near;
  float shadow_camera_far;

  float opacity;
  short thickness;

  unsigned char mask_switches; /* #eGreasePencilLineartMaskSwitches */
  unsigned char material_mask_bits;
  unsigned char intersection_mask;

  unsigned char shadow_selection;
  unsigned char silhouette_selection;
  char _pad[1];

  /** `0..1` range for cosine angle */
  float crease_threshold;

  /** `0..PI` angle, for splitting strokes at sharp points. */
  float angle_splitting_threshold;

  /** Strength for smoothing jagged chains. */
  float chain_smooth_tolerance;

  /* CPU mode */
  float chaining_image_threshold;

  /* eLineartMainFlags, for one time calculation. */
  int calculation_flags;

  /* #eGreasePencilLineartFlags, modifier internal state. */
  int flags;

  /* Move strokes towards camera to avoid clipping while preserve depth for the viewport. */
  float stroke_depth_offset;

  /* Runtime data. */

  /* Because we can potentially only compute features lines once per modifier stack (Use Cache), we
   * need to have these override values to ensure that we have the data we need is computed and
   * stored in the cache. */
  char level_start_override;
  char level_end_override;
  short edge_types_override;
  char shadow_selection_override;
  char shadow_use_silhouette_override;

  char _pad2[6];

  /* Shared cache will only be on the first line art modifier in the stack, and will exist until
   * the end of modifier stack evaluation. If the object has line art modifiers, this variable is
   * then initialized in #grease_pencil_evaluate_modifiers(). */
  struct LineartCache *shared_cache;

  /* Cache for single execution of line art, when LINEART_GPENCIL_USE_CACHE is enabled, this is a
   * reference to first_lineart->shared_cache, otherwise it holds its own cache.  */
  struct LineartCache *cache;

  /* Keep a pointer to the render buffer so we can call destroy from #ModifierData. */
  struct LineartData *la_data_ptr;
} GreasePencilLineartModifierData;
>>>>>>> c04eb581
<|MERGE_RESOLUTION|>--- conflicted
+++ resolved
@@ -112,11 +112,8 @@
   eModifierType_GreasePencilArray = 75,
   eModifierType_GreasePencilWeightProximity = 76,
   eModifierType_GreasePencilHook = 77,
-<<<<<<< HEAD
-  eModifierType_GreasePencilTime = 78,
-=======
   eModifierType_GreasePencilLineart = 78,
->>>>>>> c04eb581
+  eModifierType_GreasePencilTime = 79,
   NUM_MODIFIER_TYPES,
 } ModifierType;
 
@@ -2992,56 +2989,6 @@
   MOD_GREASE_PENCIL_HOOK_Falloff_InvSquare = 8,
 } GreasePencilHookFalloff;
 
-<<<<<<< HEAD
-typedef struct GreasePencilTimeModifierSegment {
-  char name[64];
-  int segment_start;
-  int segment_end;
-  int segment_mode;
-  int segment_repeat;
-} GreasePencilTimeModifierSegment;
-
-typedef struct GreasePencilTimeModifierData {
-  ModifierData modifier;
-  GreasePencilModifierInfluenceData influence;
-  /** #GreasePencilTimeModifierFlag */
-  int flag;
-  int offset;
-  /** Animation scale. */
-  float frame_scale;
-  int mode;
-  /** Start and end frame for custom range. */
-  int sfra, efra;
-
-  GreasePencilTimeModifierSegment *segments_array;
-  int segments_num;
-  int segment_active_index;
-
-#ifdef __cplusplus
-  blender::Span<GreasePencilTimeModifierSegment> segments() const;
-  blender::MutableSpan<GreasePencilTimeModifierSegment> segments();
-#endif
-} GreasePencilTimeModifierData;
-
-typedef enum GreasePencilTimeModifierFlag {
-  MOD_GREASE_PENCIL_TIME_KEEP_LOOP = (1 << 0),
-  MOD_GREASE_PENCIL_TIME_CUSTOM_RANGE = (1 << 1),
-} GreasePencilTimeModifierFlag;
-
-typedef enum GreasePencilTimeModifierMode {
-  MOD_GREASE_PENCIL_TIME_MODE_NORMAL = 0,
-  MOD_GREASE_PENCIL_TIME_MODE_REVERSE = 1,
-  MOD_GREASE_PENCIL_TIME_MODE_FIX = 2,
-  MOD_GREASE_PENCIL_TIME_MODE_PINGPONG = 3,
-  MOD_GREASE_PENCIL_TIME_MODE_CHAIN = 4,
-} GreasePencilTimeModifierMode;
-
-typedef enum GreasePencilTimeModifierSegmentMode {
-  MOD_GREASE_PENCIL_TIME_SEG_MODE_NORMAL = 0,
-  MOD_GREASE_PENCIL_TIME_SEG_MODE_REVERSE = 1,
-  MOD_GREASE_PENCIL_TIME_SEG_MODE_PINGPONG = 2,
-} GreasePencilTimeModifierSegmentMode;
-=======
 /* This enum is for modifier internal state only. */
 typedef enum eGreasePencilLineartFlags {
   /* These two moved to #eLineartMainFlags to keep consistent with flag variable purpose. */
@@ -3218,4 +3165,52 @@
   /* Keep a pointer to the render buffer so we can call destroy from #ModifierData. */
   struct LineartData *la_data_ptr;
 } GreasePencilLineartModifierData;
->>>>>>> c04eb581
+
+typedef struct GreasePencilTimeModifierSegment {
+  char name[64];
+  int segment_start;
+  int segment_end;
+  int segment_mode;
+  int segment_repeat;
+} GreasePencilTimeModifierSegment;
+
+typedef struct GreasePencilTimeModifierData {
+  ModifierData modifier;
+  GreasePencilModifierInfluenceData influence;
+  /** #GreasePencilTimeModifierFlag */
+  int flag;
+  int offset;
+  /** Animation scale. */
+  float frame_scale;
+  int mode;
+  /** Start and end frame for custom range. */
+  int sfra, efra;
+
+  GreasePencilTimeModifierSegment *segments_array;
+  int segments_num;
+  int segment_active_index;
+
+#ifdef __cplusplus
+  blender::Span<GreasePencilTimeModifierSegment> segments() const;
+  blender::MutableSpan<GreasePencilTimeModifierSegment> segments();
+#endif
+} GreasePencilTimeModifierData;
+
+typedef enum GreasePencilTimeModifierFlag {
+  MOD_GREASE_PENCIL_TIME_KEEP_LOOP = (1 << 0),
+  MOD_GREASE_PENCIL_TIME_CUSTOM_RANGE = (1 << 1),
+} GreasePencilTimeModifierFlag;
+
+typedef enum GreasePencilTimeModifierMode {
+  MOD_GREASE_PENCIL_TIME_MODE_NORMAL = 0,
+  MOD_GREASE_PENCIL_TIME_MODE_REVERSE = 1,
+  MOD_GREASE_PENCIL_TIME_MODE_FIX = 2,
+  MOD_GREASE_PENCIL_TIME_MODE_PINGPONG = 3,
+  MOD_GREASE_PENCIL_TIME_MODE_CHAIN = 4,
+} GreasePencilTimeModifierMode;
+
+typedef enum GreasePencilTimeModifierSegmentMode {
+  MOD_GREASE_PENCIL_TIME_SEG_MODE_NORMAL = 0,
+  MOD_GREASE_PENCIL_TIME_SEG_MODE_REVERSE = 1,
+  MOD_GREASE_PENCIL_TIME_SEG_MODE_PINGPONG = 2,
+} GreasePencilTimeModifierSegmentMode;