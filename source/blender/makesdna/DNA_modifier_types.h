/* SPDX-FileCopyrightText: 2023 Blender Authors
 *
 * SPDX-License-Identifier: GPL-2.0-or-later */

/** \file
 * \ingroup DNA
 */

#pragma once

#include "BLI_utildefines.h"

#include "DNA_defs.h"
#include "DNA_listBase.h"
#include "DNA_session_uid_types.h"

#ifdef __cplusplus
#  include "BLI_span.hh"

namespace blender {
struct NodesModifierRuntime;
}
using NodesModifierRuntimeHandle = blender::NodesModifierRuntime;
#else
typedef struct NodesModifierRuntimeHandle NodesModifierRuntimeHandle;
#endif

/* WARNING ALERT! TYPEDEF VALUES ARE WRITTEN IN FILES! SO DO NOT CHANGE!
 * (ONLY ADD NEW ITEMS AT THE END)
 */

struct Mesh;

typedef enum ModifierType {
  eModifierType_None = 0,
  eModifierType_Subsurf = 1,
  eModifierType_Lattice = 2,
  eModifierType_Curve = 3,
  eModifierType_Build = 4,
  eModifierType_Mirror = 5,
  eModifierType_Decimate = 6,
  eModifierType_Wave = 7,
  eModifierType_Armature = 8,
  eModifierType_Hook = 9,
  eModifierType_Softbody = 10,
  eModifierType_Boolean = 11,
  eModifierType_Array = 12,
  eModifierType_EdgeSplit = 13,
  eModifierType_Displace = 14,
  eModifierType_UVProject = 15,
  eModifierType_Smooth = 16,
  eModifierType_Cast = 17,
  eModifierType_MeshDeform = 18,
  eModifierType_ParticleSystem = 19,
  eModifierType_ParticleInstance = 20,
  eModifierType_Explode = 21,
  eModifierType_Cloth = 22,
  eModifierType_Collision = 23,
  eModifierType_Bevel = 24,
  eModifierType_Shrinkwrap = 25,
  eModifierType_Fluidsim = 26,
  eModifierType_Mask = 27,
  eModifierType_SimpleDeform = 28,
  eModifierType_Multires = 29,
  eModifierType_Surface = 30,
#ifdef DNA_DEPRECATED_ALLOW
  eModifierType_Smoke = 31,
#endif
  eModifierType_ShapeKey = 32,
  eModifierType_Solidify = 33,
  eModifierType_Screw = 34,
  eModifierType_Warp = 35,
  eModifierType_WeightVGEdit = 36,
  eModifierType_WeightVGMix = 37,
  eModifierType_WeightVGProximity = 38,
  eModifierType_Ocean = 39,
  eModifierType_DynamicPaint = 40,
  eModifierType_Remesh = 41,
  eModifierType_Skin = 42,
  eModifierType_LaplacianSmooth = 43,
  eModifierType_Triangulate = 44,
  eModifierType_UVWarp = 45,
  eModifierType_MeshCache = 46,
  eModifierType_LaplacianDeform = 47,
  eModifierType_Wireframe = 48,
  eModifierType_DataTransfer = 49,
  eModifierType_NormalEdit = 50,
  eModifierType_CorrectiveSmooth = 51,
  eModifierType_MeshSequenceCache = 52,
  eModifierType_SurfaceDeform = 53,
  eModifierType_WeightedNormal = 54,
  eModifierType_Weld = 55,
  eModifierType_Fluid = 56,
  eModifierType_Nodes = 57,
  eModifierType_MeshToVolume = 58,
  eModifierType_VolumeDisplace = 59,
  eModifierType_VolumeToMesh = 60,
  eModifierType_GreasePencilOpacity = 61,
  eModifierType_GreasePencilSubdiv = 62,
  eModifierType_GreasePencilColor = 63,
  eModifierType_GreasePencilTint = 64,
  eModifierType_GreasePencilSmooth = 65,
  eModifierType_GreasePencilOffset = 66,
  eModifierType_GreasePencilNoise = 67,
  eModifierType_GreasePencilMirror = 68,
  eModifierType_GreasePencilThickness = 69,
  eModifierType_GreasePencilLattice = 70,
  eModifierType_GreasePencilDash = 71,
  eModifierType_GreasePencilMultiply = 72,
  eModifierType_GreasePencilLength = 73,
<<<<<<< HEAD
  eModifierType_GreasePencilArray = 74,
=======
  eModifierType_GreasePencilWeightAngle = 74,
>>>>>>> ace5c9af
  NUM_MODIFIER_TYPES,
} ModifierType;

typedef enum ModifierMode {
  eModifierMode_Realtime = (1 << 0),
  eModifierMode_Render = (1 << 1),
  eModifierMode_Editmode = (1 << 2),
  eModifierMode_OnCage = (1 << 3),
#ifdef DNA_DEPRECATED_ALLOW
  /** Old modifier box expansion, just for versioning. */
  eModifierMode_Expanded_DEPRECATED = (1 << 4),
#endif
  eModifierMode_Virtual = (1 << 5),
  eModifierMode_ApplyOnSpline = (1 << 6),
  eModifierMode_DisableTemporary = (1u << 31),
} ModifierMode;
ENUM_OPERATORS(ModifierMode, eModifierMode_DisableTemporary);

typedef struct ModifierData {
  struct ModifierData *next, *prev;

  int type, mode;
  /** Time in seconds that the modifier took to evaluate. This is only set on evaluated objects. */
  float execution_time;
  short flag;
  /** An "expand" bit for each of the modifier's (sub)panels (#uiPanelDataExpansion). */
  short ui_expand_flag;
  /**
   * Bits that can be used for open-states of layout panels in the modifier. This can replace
   * `ui_expand_flag` once all modifiers use layout panels. Currently, trying to reuse the same
   * flags is problematic, because the bits in `ui_expand_flag` are mapped to panels automatically
   * and easily conflict with the explicit mapping of bits to panels here.
   */
  uint16_t layout_panel_open_flag;
  char _pad[2];
  /**
   * Uniquely identifies the modifier within the object. This identifier is stable across Blender
   * sessions. Modifiers on the original and corresponding evaluated object have matching
   * identifiers. The identifier stays the same if the modifier is renamed or moved in the modifier
   * stack.
   *
   * A valid identifier is non-negative (>= 1). Modifiers that are currently not on an object may
   * have invalid identifiers. It has to be initialized with #BKE_modifiers_persistent_uid_init
   * when it is added to an object.
   */
  int persistent_uid;
  /** MAX_NAME. */
  char name[64];

  char *error;

  /** Runtime field which contains runtime data which is specific to a modifier type. */
  void *runtime;
} ModifierData;

typedef enum {
  /** This modifier has been inserted in local override, and hence can be fully edited. */
  eModifierFlag_OverrideLibrary_Local = (1 << 0),
  /** This modifier does not own its caches, but instead shares them with another modifier. */
  eModifierFlag_SharedCaches = (1 << 1),
  /**
   * This modifier is the object's active modifier. Used for context in the node editor.
   * Only one modifier on an object should have this flag set.
   */
  eModifierFlag_Active = (1 << 2),
  /**
   * Only set on modifiers in evaluated objects. The flag indicates that the user modified inputs
   * to the modifier which might invalidate simulation caches.
   */
  eModifierFlag_UserModified = (1 << 3),
} ModifierFlag;

/**
 * \note Not a real modifier.
 */
typedef struct MappingInfoModifierData {
  ModifierData modifier;

  struct Tex *texture;
  struct Object *map_object;
  char map_bone[64];
  /** MAX_CUSTOMDATA_LAYER_NAME. */
  char uvlayer_name[68];
  char _pad1[4];
  int uvlayer_tmp;
  int texmapping;
} MappingInfoModifierData;

typedef enum {
  eSubsurfModifierFlag_Incremental = (1 << 0),
  eSubsurfModifierFlag_DebugIncr = (1 << 1),
  eSubsurfModifierFlag_ControlEdges = (1 << 2),
  /* DEPRECATED, ONLY USED FOR DO-VERSIONS */
  eSubsurfModifierFlag_SubsurfUv_DEPRECATED = (1 << 3),
  eSubsurfModifierFlag_UseCrease = (1 << 4),
  eSubsurfModifierFlag_UseCustomNormals = (1 << 5),
  eSubsurfModifierFlag_UseRecursiveSubdivision = (1 << 6),
} SubsurfModifierFlag;

typedef enum {
  SUBSURF_TYPE_CATMULL_CLARK = 0,
  SUBSURF_TYPE_SIMPLE = 1,
} eSubsurfModifierType;

typedef enum {
  SUBSURF_UV_SMOOTH_NONE = 0,
  SUBSURF_UV_SMOOTH_PRESERVE_CORNERS = 1,
  SUBSURF_UV_SMOOTH_PRESERVE_CORNERS_AND_JUNCTIONS = 2,
  SUBSURF_UV_SMOOTH_PRESERVE_CORNERS_JUNCTIONS_AND_CONCAVE = 3,
  SUBSURF_UV_SMOOTH_PRESERVE_BOUNDARIES = 4,
  SUBSURF_UV_SMOOTH_ALL = 5,
} eSubsurfUVSmooth;

typedef enum {
  SUBSURF_BOUNDARY_SMOOTH_ALL = 0,
  SUBSURF_BOUNDARY_SMOOTH_PRESERVE_CORNERS = 1,
} eSubsurfBoundarySmooth;

typedef struct SubsurfModifierData {
  ModifierData modifier;

  short subdivType, levels, renderLevels, flags;
  short uv_smooth;
  short quality;
  short boundary_smooth;
  char _pad[2];

  /* TODO(sergey): Get rid of those with the old CCG subdivision code. */
  void *emCache, *mCache;
} SubsurfModifierData;

typedef struct LatticeModifierData {
  ModifierData modifier;

  struct Object *object;
  /** Optional vertex-group name, #MAX_VGROUP_NAME. */
  char name[64];
  float strength;
  short flag;
  char _pad[2];
  void *_pad1;
} LatticeModifierData;

/** #LatticeModifierData.flag */
enum {
  MOD_LATTICE_INVERT_VGROUP = (1 << 0),
};

typedef struct CurveModifierData {
  ModifierData modifier;

  struct Object *object;
  /** Optional vertex-group name, #MAX_VGROUP_NAME. */
  char name[64];
  /** Axis along which curve deforms. */
  short defaxis;
  short flag;
  char _pad[4];
  void *_pad1;
} CurveModifierData;

/** #CurveModifierData.flag */
enum {
  MOD_CURVE_INVERT_VGROUP = (1 << 0),
};

/** #CurveModifierData.defaxis */
enum {
  MOD_CURVE_POSX = 1,
  MOD_CURVE_POSY = 2,
  MOD_CURVE_POSZ = 3,
  MOD_CURVE_NEGX = 4,
  MOD_CURVE_NEGY = 5,
  MOD_CURVE_NEGZ = 6,
};

typedef struct BuildModifierData {
  ModifierData modifier;

  float start, length;
  short flag;

  /** (bool) whether order of vertices is randomized - legacy files (for readfile conversion). */
  short randomize;
  /** (int) random seed. */
  int seed;
} BuildModifierData;

/** #BuildModifierData.flag */
enum {
  /** order of vertices is randomized */
  MOD_BUILD_FLAG_RANDOMIZE = (1 << 0),
  /** frame range is reversed, resulting in a deconstruction effect */
  MOD_BUILD_FLAG_REVERSE = (1 << 1),
};

/** Mask Modifier. */
typedef struct MaskModifierData {
  ModifierData modifier;

  /** Armature to use to in place of hardcoded vgroup. */
  struct Object *ob_arm;
  /** Name of vertex group to use to mask, #MAX_VGROUP_NAME. */
  char vgroup[64];

  /** Using armature or hardcoded vgroup. */
  short mode;
  /** Flags for various things. */
  short flag;
  float threshold;
  void *_pad1;
} MaskModifierData;

/** #MaskModifierData.mode */
enum {
  MOD_MASK_MODE_VGROUP = 0,
  MOD_MASK_MODE_ARM = 1,
};

/** #MaskModifierData.flag */
enum {
  MOD_MASK_INV = (1 << 0),
  MOD_MASK_SMOOTH = (1 << 1),
};

typedef struct ArrayModifierData {
  ModifierData modifier;

  /** The object with which to cap the start of the array. */
  struct Object *start_cap;
  /** The object with which to cap the end of the array. */
  struct Object *end_cap;
  /** The curve object to use for #MOD_ARR_FITCURVE. */
  struct Object *curve_ob;
  /** The object to use for object offset. */
  struct Object *offset_ob;
  /**
   * A constant duplicate offset;
   * 1 means the duplicates are 1 unit apart.
   */
  float offset[3];
  /**
   * A scaled factor for duplicate offsets;
   * 1 means the duplicates are 1 object-width apart.
   */
  float scale[3];
  /** The length over which to distribute the duplicates. */
  float length;
  /** The limit below which to merge vertices in adjacent duplicates. */
  float merge_dist;
  /**
   * Determines how duplicate count is calculated; one of:
   * - #MOD_ARR_FIXEDCOUNT -> fixed.
   * - #MOD_ARR_FITLENGTH  -> calculated to fit a set length.
   * - #MOD_ARR_FITCURVE   -> calculated to fit the length of a Curve object.
   */
  int fit_type;
  /**
   * Flags specifying how total offset is calculated; binary OR of:
   * - #MOD_ARR_OFF_CONST    -> total offset += offset.
   * - #MOD_ARR_OFF_RELATIVE -> total offset += relative * object width.
   * - #MOD_ARR_OFF_OBJ      -> total offset += offset_ob's matrix.
   * Total offset is the sum of the individual enabled offsets.
   */
  int offset_type;
  /**
   * General flags:
   * #MOD_ARR_MERGE -> merge vertices in adjacent duplicates.
   */
  int flags;
  /** The number of duplicates to generate for #MOD_ARR_FIXEDCOUNT. */
  int count;
  float uv_offset[2];
} ArrayModifierData;

/** #ArrayModifierData.fit_type */
enum {
  MOD_ARR_FIXEDCOUNT = 0,
  MOD_ARR_FITLENGTH = 1,
  MOD_ARR_FITCURVE = 2,
};

/** #ArrayModifierData.offset_type */
enum {
  MOD_ARR_OFF_CONST = (1 << 0),
  MOD_ARR_OFF_RELATIVE = (1 << 1),
  MOD_ARR_OFF_OBJ = (1 << 2),
};

/** #ArrayModifierData.flags */
enum {
  MOD_ARR_MERGE = (1 << 0),
  MOD_ARR_MERGEFINAL = (1 << 1),
};

typedef struct MirrorModifierData {
  ModifierData modifier;

  /** Deprecated, use flag instead. */
  short axis DNA_DEPRECATED;
  short flag;
  float tolerance;
  float bisect_threshold;

  /** Mirror modifier used to merge the old vertex into its new copy, which would break code
   * relying on access to the original geometry vertices. However, modifying this behavior to the
   * correct one (i.e. merging the copy vertices into their original sources) has several potential
   * effects on other modifiers and tools, so we need to keep that incorrect behavior for existing
   * modifiers, and only use the new correct one for new modifiers. */
  uint8_t use_correct_order_on_merge;

  char _pad[3];
  float uv_offset[2];
  float uv_offset_copy[2];
  struct Object *mirror_ob;
  void *_pad1;
} MirrorModifierData;

/** #MirrorModifierData.flag */
enum {
  MOD_MIR_CLIPPING = (1 << 0),
  MOD_MIR_MIRROR_U = (1 << 1),
  MOD_MIR_MIRROR_V = (1 << 2),
  MOD_MIR_AXIS_X = (1 << 3),
  MOD_MIR_AXIS_Y = (1 << 4),
  MOD_MIR_AXIS_Z = (1 << 5),
  MOD_MIR_VGROUP = (1 << 6),
  MOD_MIR_NO_MERGE = (1 << 7),
  MOD_MIR_BISECT_AXIS_X = (1 << 8),
  MOD_MIR_BISECT_AXIS_Y = (1 << 9),
  MOD_MIR_BISECT_AXIS_Z = (1 << 10),
  MOD_MIR_BISECT_FLIP_AXIS_X = (1 << 11),
  MOD_MIR_BISECT_FLIP_AXIS_Y = (1 << 12),
  MOD_MIR_BISECT_FLIP_AXIS_Z = (1 << 13),
  MOD_MIR_MIRROR_UDIM = (1 << 14),
};

typedef struct EdgeSplitModifierData {
  ModifierData modifier;

  /** Angle above which edges should be split. */
  float split_angle;
  int flags;
} EdgeSplitModifierData;

/** #EdgeSplitModifierData.flags */
enum {
  MOD_EDGESPLIT_FROMANGLE = (1 << 1),
  MOD_EDGESPLIT_FROMFLAG = (1 << 2),
};

typedef struct BevelModifierData {
  ModifierData modifier;

  /** The "raw" bevel value (distance/amount to bevel). */
  float value;
  /** The resolution (as originally coded, it is the number of recursive bevels). */
  int res;
  /** General option flags. */
  short flags;
  /** Used to interpret the bevel value. */
  short val_flags;
  /** For the type and how we build the bevel's profile. */
  short profile_type;
  /** Flags to tell the tool how to limit the bevel. */
  short lim_flags;
  /** Flags to direct how edge weights are applied to verts. */
  short e_flags;
  /** Material index if >= 0, else material inherited from surrounding faces. */
  short mat;
  short edge_flags;
  short face_str_mode;
  /** Patterns to use for mitering non-reflex and reflex miter edges */
  short miter_inner;
  short miter_outer;
  /** The method to use for creating >2-way intersections */
  short vmesh_method;
  /** Whether to affect vertices or edges. */
  char affect_type;
  char _pad;
  /** Controls profile shape (0->1, .5 is round). */
  float profile;
  /** if the MOD_BEVEL_ANGLE is set,
   * this will be how "sharp" an edge must be before it gets beveled */
  float bevel_angle;
  float spread;
  /** if the MOD_BEVEL_VWEIGHT option is set,
   * this will be the name of the vert group, #MAX_VGROUP_NAME */
  char defgrp_name[64];

  char _pad1[4];
  /** Curve info for the custom profile */
  struct CurveProfile *custom_profile;

  void *_pad2;
} BevelModifierData;

/** #BevelModifierData.flags and BevelModifierData.lim_flags */
enum {
#ifdef DNA_DEPRECATED_ALLOW
  MOD_BEVEL_VERT_DEPRECATED = (1 << 1),
#endif
  MOD_BEVEL_INVERT_VGROUP = (1 << 2),
  MOD_BEVEL_ANGLE = (1 << 3),
  MOD_BEVEL_WEIGHT = (1 << 4),
  MOD_BEVEL_VGROUP = (1 << 5),
/* unused                  = (1 << 6), */
#ifdef DNA_DEPRECATED_ALLOW
  MOD_BEVEL_CUSTOM_PROFILE_DEPRECATED = (1 << 7),
#endif
  /* unused                  = (1 << 8), */
  /* unused                  = (1 << 9), */
  /* unused                  = (1 << 10), */
  /* unused                  = (1 << 11), */
  /* unused                  = (1 << 12), */
  MOD_BEVEL_OVERLAP_OK = (1 << 13),
  MOD_BEVEL_EVEN_WIDTHS = (1 << 14),
  MOD_BEVEL_HARDEN_NORMALS = (1 << 15),
};

/** #BevelModifierData.val_flags (not used as flags any more) */
enum {
  MOD_BEVEL_AMT_OFFSET = 0,
  MOD_BEVEL_AMT_WIDTH = 1,
  MOD_BEVEL_AMT_DEPTH = 2,
  MOD_BEVEL_AMT_PERCENT = 3,
  MOD_BEVEL_AMT_ABSOLUTE = 4,
};

/** #BevelModifierData.profile_type */
enum {
  MOD_BEVEL_PROFILE_SUPERELLIPSE = 0,
  MOD_BEVEL_PROFILE_CUSTOM = 1,
};

/** #BevelModifierData.edge_flags */
enum {
  MOD_BEVEL_MARK_SEAM = (1 << 0),
  MOD_BEVEL_MARK_SHARP = (1 << 1),
};

/** #BevelModifierData.face_str_mode */
enum {
  MOD_BEVEL_FACE_STRENGTH_NONE = 0,
  MOD_BEVEL_FACE_STRENGTH_NEW = 1,
  MOD_BEVEL_FACE_STRENGTH_AFFECTED = 2,
  MOD_BEVEL_FACE_STRENGTH_ALL = 3,
};

/** #BevelModifier.miter_inner & #BevelModifier.miter_outer */
enum {
  MOD_BEVEL_MITER_SHARP = 0,
  MOD_BEVEL_MITER_PATCH = 1,
  MOD_BEVEL_MITER_ARC = 2,
};

/** #BevelModifier.vmesh_method */
enum {
  MOD_BEVEL_VMESH_ADJ = 0,
  MOD_BEVEL_VMESH_CUTOFF = 1,
};

/** #BevelModifier.affect_type */
enum {
  MOD_BEVEL_AFFECT_VERTICES = 0,
  MOD_BEVEL_AFFECT_EDGES = 1,
};

typedef struct FluidModifierData {
  ModifierData modifier;

  struct FluidDomainSettings *domain;
  /** Inflow, outflow, smoke objects. */
  struct FluidFlowSettings *flow;
  /** Effector objects (collision, guiding). */
  struct FluidEffectorSettings *effector;
  float time;
  /** Domain, inflow, outflow, .... */
  int type;
  void *_pad1;
} FluidModifierData;

/** #FluidModifierData.type */
enum {
  MOD_FLUID_TYPE_DOMAIN = (1 << 0),
  MOD_FLUID_TYPE_FLOW = (1 << 1),
  MOD_FLUID_TYPE_EFFEC = (1 << 2),
};

typedef struct DisplaceModifierData {
  ModifierData modifier;

  /* Keep in sync with #MappingInfoModifierData. */

  struct Tex *texture;
  struct Object *map_object;
  char map_bone[64];
  /** MAX_CUSTOMDATA_LAYER_NAME. */
  char uvlayer_name[68];
  char _pad1[4];
  int uvlayer_tmp;
  int texmapping;
  /* end MappingInfoModifierData */

  float strength;
  int direction;
  /** #MAX_VGROUP_NAME. */
  char defgrp_name[64];
  float midlevel;
  int space;
  short flag;
  char _pad2[6];
} DisplaceModifierData;

/** #DisplaceModifierData.flag */
enum {
  MOD_DISP_INVERT_VGROUP = (1 << 0),
};

/** #DisplaceModifierData.direction */
enum {
  MOD_DISP_DIR_X = 0,
  MOD_DISP_DIR_Y = 1,
  MOD_DISP_DIR_Z = 2,
  MOD_DISP_DIR_NOR = 3,
  MOD_DISP_DIR_RGB_XYZ = 4,
  MOD_DISP_DIR_CLNOR = 5,
};

/** #DisplaceModifierData.texmapping */
enum {
  MOD_DISP_MAP_LOCAL = 0,
  MOD_DISP_MAP_GLOBAL = 1,
  MOD_DISP_MAP_OBJECT = 2,
  MOD_DISP_MAP_UV = 3,
};

/** #DisplaceModifierData.space */
enum {
  MOD_DISP_SPACE_LOCAL = 0,
  MOD_DISP_SPACE_GLOBAL = 1,
};

typedef struct UVProjectModifierData {
  ModifierData modifier;
  /**
   * The objects which do the projecting.
   * \note 10=MOD_UVPROJECT_MAXPROJECTORS.
   */
  struct Object *projectors[10];
  char _pad2[4];
  int projectors_num;
  float aspectx, aspecty;
  float scalex, scaley;
  /** MAX_CUSTOMDATA_LAYER_NAME. */
  char uvlayer_name[68];
  int uvlayer_tmp;
} UVProjectModifierData;

#define MOD_UVPROJECT_MAXPROJECTORS 10

typedef struct DecimateModifierData {
  ModifierData modifier;

  /** (mode == MOD_DECIM_MODE_COLLAPSE). */
  float percent;
  /** (mode == MOD_DECIM_MODE_UNSUBDIV). */
  short iter;
  /** (mode == MOD_DECIM_MODE_DISSOLVE). */
  char delimit;
  /** (mode == MOD_DECIM_MODE_COLLAPSE). */
  char symmetry_axis;
  /** (mode == MOD_DECIM_MODE_DISSOLVE). */
  float angle;

  /** #MAX_VGROUP_NAME. */
  char defgrp_name[64];
  float defgrp_factor;
  short flag, mode;

  /** runtime only. */
  int face_count;
} DecimateModifierData;

enum {
  MOD_DECIM_FLAG_INVERT_VGROUP = (1 << 0),
  /** For collapse only. don't convert triangle pairs back to quads. */
  MOD_DECIM_FLAG_TRIANGULATE = (1 << 1),
  /** for dissolve only. collapse all verts between 2 faces */
  MOD_DECIM_FLAG_ALL_BOUNDARY_VERTS = (1 << 2),
  MOD_DECIM_FLAG_SYMMETRY = (1 << 3),
};

enum {
  MOD_DECIM_MODE_COLLAPSE = 0,
  MOD_DECIM_MODE_UNSUBDIV = 1,
  /** called planar in the UI */
  MOD_DECIM_MODE_DISSOLVE = 2,
};

typedef struct SmoothModifierData {
  ModifierData modifier;
  float fac;
  /** #MAX_VGROUP_NAME. */
  char defgrp_name[64];
  short flag, repeat;

} SmoothModifierData;

/** #SmoothModifierData.flag */
enum {
  MOD_SMOOTH_INVERT_VGROUP = (1 << 0),
  MOD_SMOOTH_X = (1 << 1),
  MOD_SMOOTH_Y = (1 << 2),
  MOD_SMOOTH_Z = (1 << 3),
};

typedef struct CastModifierData {
  ModifierData modifier;

  struct Object *object;
  float fac;
  float radius;
  float size;
  /** #MAX_VGROUP_NAME. */
  char defgrp_name[64];
  short flag;
  /** Cast modifier projection type. */
  short type;
  void *_pad1;
} CastModifierData;

/** #CastModifierData.flag */
enum {
  /* And what bout (1 << 0) flag? ;) */
  MOD_CAST_INVERT_VGROUP = (1 << 0),
  MOD_CAST_X = (1 << 1),
  MOD_CAST_Y = (1 << 2),
  MOD_CAST_Z = (1 << 3),
  MOD_CAST_USE_OB_TRANSFORM = (1 << 4),
  MOD_CAST_SIZE_FROM_RADIUS = (1 << 5),
};

/** #CastModifierData.type */
enum {
  MOD_CAST_TYPE_SPHERE = 0,
  MOD_CAST_TYPE_CYLINDER = 1,
  MOD_CAST_TYPE_CUBOID = 2,
};

typedef struct WaveModifierData {
  ModifierData modifier;

  /* Keep in sync with #MappingInfoModifierData. */

  struct Tex *texture;
  struct Object *map_object;
  char map_bone[64];
  /** MAX_CUSTOMDATA_LAYER_NAME. */
  char uvlayer_name[68];
  char _pad1[4];
  int uvlayer_tmp;
  int texmapping;
  /* End MappingInfoModifierData. */

  struct Object *objectcenter;
  /** #MAX_VGROUP_NAME. */
  char defgrp_name[64];

  short flag;
  char _pad2[2];

  float startx, starty, height, width;
  float narrow, speed, damp, falloff;

  float timeoffs, lifetime;
  char _pad3[4];
  void *_pad4;
} WaveModifierData;

/** #WaveModifierData.flag */
enum {
  MOD_WAVE_INVERT_VGROUP = (1 << 0),
  MOD_WAVE_X = (1 << 1),
  MOD_WAVE_Y = (1 << 2),
  MOD_WAVE_CYCL = (1 << 3),
  MOD_WAVE_NORM = (1 << 4),
  MOD_WAVE_NORM_X = (1 << 5),
  MOD_WAVE_NORM_Y = (1 << 6),
  MOD_WAVE_NORM_Z = (1 << 7),
};

typedef struct ArmatureModifierData {
  ModifierData modifier;

  /** #eArmature_DeformFlag use instead of #bArmature.deformflag. */
  short deformflag, multi;
  char _pad2[4];
  struct Object *object;
  /** Stored input of previous modifier, for vertex-group blending. */
  float (*vert_coords_prev)[3];
  /** #MAX_VGROUP_NAME. */
  char defgrp_name[64];
} ArmatureModifierData;

enum {
  MOD_HOOK_UNIFORM_SPACE = (1 << 0),
  MOD_HOOK_INVERT_VGROUP = (1 << 1),
};

/** \note same as #WarpModifierFalloff */
typedef enum {
  eHook_Falloff_None = 0,
  eHook_Falloff_Curve = 1,
  eHook_Falloff_Sharp = 2,     /* PROP_SHARP */
  eHook_Falloff_Smooth = 3,    /* PROP_SMOOTH */
  eHook_Falloff_Root = 4,      /* PROP_ROOT */
  eHook_Falloff_Linear = 5,    /* PROP_LIN */
  eHook_Falloff_Const = 6,     /* PROP_CONST */
  eHook_Falloff_Sphere = 7,    /* PROP_SPHERE */
  eHook_Falloff_InvSquare = 8, /* PROP_INVSQUARE */
  /* PROP_RANDOM not used */
} HookModifierFalloff;

typedef struct HookModifierData {
  ModifierData modifier;

  struct Object *object;
  /** Optional name of bone target, MAX_ID_NAME-2. */
  char subtarget[64];

  char flag;
  /** Use enums from WarpModifier (exact same functionality). */
  char falloff_type;
  char _pad[6];
  /** Matrix making current transform unmodified. */
  float parentinv[4][4];
  /** Visualization of hook. */
  float cent[3];
  /** If not zero, falloff is distance where influence zero. */
  float falloff;

  struct CurveMapping *curfalloff;

  /** If NULL, it's using vertex-group. */
  int *indexar;
  int indexar_num;
  float force;
  /** Optional vertex-group name, #MAX_VGROUP_NAME. */
  char name[64];
  void *_pad1;
} HookModifierData;

typedef struct SoftbodyModifierData {
  ModifierData modifier;
} SoftbodyModifierData;

typedef struct ClothModifierData {
  ModifierData modifier;

  /** The internal data structure for cloth. */
  struct Cloth *clothObject;
  /** Definition is in DNA_cloth_types.h. */
  struct ClothSimSettings *sim_parms;
  /** Definition is in DNA_cloth_types.h. */
  struct ClothCollSettings *coll_parms;

  /**
   * PointCache can be shared with other instances of #ClothModifierData.
   * Inspect `modifier.flag & eModifierFlag_SharedCaches` to find out.
   */
  /** Definition is in DNA_object_force_types.h. */
  struct PointCache *point_cache;
  struct ListBase ptcaches;

  /** XXX: nasty hack, remove once hair can be separated from cloth modifier data. */
  struct ClothHairData *hairdata;
  /** Grid geometry values of hair continuum. */
  float hair_grid_min[3];
  float hair_grid_max[3];
  int hair_grid_res[3];
  float hair_grid_cellsize;

  struct ClothSolverResult *solver_result;
} ClothModifierData;

typedef struct CollisionModifierData {
  ModifierData modifier;

  /** Position at the beginning of the frame. */
  float (*x)[3];
  /** Position at the end of the frame. */
  float (*xnew)[3];
  /** Unused at the moment, but was discussed during sprint. */
  float (*xold)[3];
  /** New position at the actual inter-frame step. */
  float (*current_xnew)[3];
  /** Position at the actual inter-frame step. */
  float (*current_x)[3];
  /** (xnew - x) at the actual inter-frame step. */
  float (*current_v)[3];

  int (*vert_tris)[3];

  unsigned int mvert_num;
  unsigned int tri_num;
  /** Cfra time of modifier. */
  float time_x, time_xnew;
  /** Collider doesn't move this frame, i.e. x[].co==xnew[].co. */
  char is_static;
  char _pad[7];

  /** Bounding volume hierarchy for this cloth object. */
  struct BVHTree *bvhtree;
} CollisionModifierData;

typedef struct SurfaceModifierData_Runtime {

  float (*vert_positions_prev)[3];
  float (*vert_velocities)[3];

  struct Mesh *mesh;

  /** Bounding volume hierarchy of the mesh faces. */
  struct BVHTreeFromMesh *bvhtree;

  int cfra_prev, verts_num;

} SurfaceModifierData_Runtime;

typedef struct SurfaceModifierData {
  ModifierData modifier;

  SurfaceModifierData_Runtime runtime;
} SurfaceModifierData;

typedef struct BooleanModifierData {
  ModifierData modifier;

  struct Object *object;
  struct Collection *collection;
  float double_threshold;
  char operation;
  char solver;
  /** #BooleanModifierMaterialMode. */
  char material_mode;
  char flag;
  char bm_flag;
  char _pad[7];
} BooleanModifierData;

typedef enum BooleanModifierMaterialMode {
  eBooleanModifierMaterialMode_Index = 0,
  eBooleanModifierMaterialMode_Transfer = 1,
} BooleanModifierMaterialMode;

/** #BooleanModifierData.operation */
typedef enum {
  eBooleanModifierOp_Intersect = 0,
  eBooleanModifierOp_Union = 1,
  eBooleanModifierOp_Difference = 2,
} BooleanModifierOp;

/** #BooleanModifierData.solver */
typedef enum {
  eBooleanModifierSolver_Fast = 0,
  eBooleanModifierSolver_Exact = 1,
} BooleanModifierSolver;

/** #BooleanModifierData.flag */
enum {
  eBooleanModifierFlag_Self = (1 << 0),
  eBooleanModifierFlag_Object = (1 << 1),
  eBooleanModifierFlag_Collection = (1 << 2),
  eBooleanModifierFlag_HoleTolerant = (1 << 3),
};

/** #BooleanModifierData.bm_flag (only used when #G_DEBUG is set). */
enum {
  eBooleanModifierBMeshFlag_BMesh_Separate = (1 << 0),
  eBooleanModifierBMeshFlag_BMesh_NoDissolve = (1 << 1),
  eBooleanModifierBMeshFlag_BMesh_NoConnectRegions = (1 << 2),
};

typedef struct MDefInfluence {
  int vertex;
  float weight;
} MDefInfluence;

typedef struct MDefCell {
  int offset;
  int influences_num;
} MDefCell;

typedef struct MeshDeformModifierData {
  ModifierData modifier;

  /** Mesh object. */
  struct Object *object;
  /** Optional vertex-group name, #MAX_VGROUP_NAME. */
  char defgrp_name[64];

  short gridsize, flag;
  char _pad[4];

  /* result of static binding */
  /** Influences. */
  MDefInfluence *bindinfluences;
  /** Offsets into influences array. */
  int *bindoffsets;
  /** Coordinates that cage was bound with. */
  float *bindcagecos;
  /** Total vertices in mesh and cage. */
  int verts_num, cage_verts_num;

  /* result of dynamic binding */
  /** Grid with dynamic binding cell points. */
  MDefCell *dyngrid;
  /** Dynamic binding vertex influences. */
  MDefInfluence *dyninfluences;
  /** Is this vertex bound or not? */
  int *dynverts;
  /** Size of the dynamic bind grid. */
  int dyngridsize;
  /** Total number of vertex influences. */
  int influences_num;
  /** Offset of the dynamic bind grid. */
  float dyncellmin[3];
  /** Width of dynamic bind cell. */
  float dyncellwidth;
  /** Matrix of cage at binding time. */
  float bindmat[4][4];

  /* deprecated storage */
  /** Deprecated inefficient storage. */
  float *bindweights;
  /** Deprecated storage of cage coords. */
  float *bindcos;

  /* runtime */
  void (*bindfunc)(struct Object *object,
                   struct MeshDeformModifierData *mmd,
                   struct Mesh *cagemesh,
                   float *vertexcos,
                   int verts_num,
                   float cagemat[4][4]);
} MeshDeformModifierData;

enum {
  MOD_MDEF_INVERT_VGROUP = (1 << 0),
  MOD_MDEF_DYNAMIC_BIND = (1 << 1),
};

typedef struct ParticleSystemModifierData {
  ModifierData modifier;

  /**
   * \note Storing the particle system pointer here is very weak, as it prevents modifiers' data
   * copying to be self-sufficient (extra external code needs to ensure the pointer remains valid
   * when the modifier data is copied from one object to another). See e.g.
   * `BKE_object_copy_particlesystems` or `BKE_object_copy_modifier`.
   */
  struct ParticleSystem *psys;
  /** Final Mesh - its topology may differ from orig mesh. */
  struct Mesh *mesh_final;
  /** Original mesh that particles are attached to. */
  struct Mesh *mesh_original;
  int totdmvert, totdmedge, totdmface;
  short flag;
  char _pad[2];
  void *_pad1;
} ParticleSystemModifierData;

typedef enum {
  eParticleSystemFlag_Pars = (1 << 0),
  eParticleSystemFlag_psys_updated = (1 << 1),
  eParticleSystemFlag_file_loaded = (1 << 2),
} ParticleSystemModifierFlag;

typedef enum {
  eParticleInstanceFlag_Parents = (1 << 0),
  eParticleInstanceFlag_Children = (1 << 1),
  eParticleInstanceFlag_Path = (1 << 2),
  eParticleInstanceFlag_Unborn = (1 << 3),
  eParticleInstanceFlag_Alive = (1 << 4),
  eParticleInstanceFlag_Dead = (1 << 5),
  eParticleInstanceFlag_KeepShape = (1 << 6),
  eParticleInstanceFlag_UseSize = (1 << 7),
} ParticleInstanceModifierFlag;

typedef enum {
  eParticleInstanceSpace_World = 0,
  eParticleInstanceSpace_Local = 1,
} ParticleInstanceModifierSpace;

typedef struct ParticleInstanceModifierData {
  ModifierData modifier;

  struct Object *ob;
  short psys, flag, axis, space;
  float position, random_position;
  float rotation, random_rotation;
  float particle_amount, particle_offset;
  /** MAX_CUSTOMDATA_LAYER_NAME. */
  char index_layer_name[68];
  /** MAX_CUSTOMDATA_LAYER_NAME. */
  char value_layer_name[68];
  void *_pad1;
} ParticleInstanceModifierData;

typedef enum {
  eExplodeFlag_CalcFaces = (1 << 0),
  eExplodeFlag_PaSize = (1 << 1),
  eExplodeFlag_EdgeCut = (1 << 2),
  eExplodeFlag_Unborn = (1 << 3),
  eExplodeFlag_Alive = (1 << 4),
  eExplodeFlag_Dead = (1 << 5),
  eExplodeFlag_INVERT_VGROUP = (1 << 6),
} ExplodeModifierFlag;

typedef struct ExplodeModifierData {
  ModifierData modifier;

  int *facepa;
  short flag, vgroup;
  float protect;
  /** MAX_CUSTOMDATA_LAYER_NAME. */
  char uvname[68];
  char _pad1[4];
  void *_pad2;
} ExplodeModifierData;

typedef struct MultiresModifierData {
  DNA_DEFINE_CXX_METHODS(MultiresModifierData)

  ModifierData modifier;

  char lvl, sculptlvl, renderlvl, totlvl;
  char simple DNA_DEPRECATED;
  char flags, _pad[2];
  short quality;
  short uv_smooth;
  short boundary_smooth;
  char _pad2[2];
} MultiresModifierData;

typedef enum {
  eMultiresModifierFlag_ControlEdges = (1 << 0),
  /* DEPRECATED, only used for versioning. */
  eMultiresModifierFlag_PlainUv_DEPRECATED = (1 << 1),
  eMultiresModifierFlag_UseCrease = (1 << 2),
  eMultiresModifierFlag_UseCustomNormals = (1 << 3),
  eMultiresModifierFlag_UseSculptBaseMesh = (1 << 4),
} MultiresModifierFlag;

/** DEPRECATED: only used for versioning. */
typedef struct FluidsimModifierData {
  ModifierData modifier;

  /** Definition is in DNA_object_fluidsim_types.h. */
  struct FluidsimSettings *fss;
  void *_pad1;
} FluidsimModifierData;

/** DEPRECATED: only used for versioning. */
typedef struct SmokeModifierData {
  ModifierData modifier;

  /** Domain, inflow, outflow, .... */
  int type;
  int _pad;
} SmokeModifierData;

typedef struct ShrinkwrapModifierData {
  ModifierData modifier;

  /** Shrink target. */
  struct Object *target;
  /** Additional shrink target. */
  struct Object *auxTarget;
  /** Optional vertex-group name, #MAX_VGROUP_NAME. */
  char vgroup_name[64];
  /** Distance offset to keep from mesh/projection point. */
  float keepDist;
  /** Shrink type projection. */
  short shrinkType;
  /** Shrink options. */
  char shrinkOpts;
  /** Shrink to surface mode. */
  char shrinkMode;
  /** Limit the projection ray cast. */
  float projLimit;
  /** Axis to project over. */
  char projAxis;

  /**
   * If using projection over vertex normal this controls the level of subsurface that must be
   * done before getting the vertex coordinates and normal.
   */
  char subsurfLevels;

  char _pad[2];
} ShrinkwrapModifierData;

/** #ShrinkwrapModifierData.shrinkType */
enum {
  MOD_SHRINKWRAP_NEAREST_SURFACE = 0,
  MOD_SHRINKWRAP_PROJECT = 1,
  MOD_SHRINKWRAP_NEAREST_VERTEX = 2,
  MOD_SHRINKWRAP_TARGET_PROJECT = 3,
};

/** #ShrinkwrapModifierData.shrinkMode */
enum {
  /** Move vertex to the surface of the target object (keepDist towards original position) */
  MOD_SHRINKWRAP_ON_SURFACE = 0,
  /** Move the vertex inside the target object; don't change if already inside */
  MOD_SHRINKWRAP_INSIDE = 1,
  /** Move the vertex outside the target object; don't change if already outside */
  MOD_SHRINKWRAP_OUTSIDE = 2,
  /** Move vertex to the surface of the target object, with keepDist towards the outside */
  MOD_SHRINKWRAP_OUTSIDE_SURFACE = 3,
  /** Move vertex to the surface of the target object, with keepDist along the normal */
  MOD_SHRINKWRAP_ABOVE_SURFACE = 4,
};

/** #ShrinkwrapModifierData.shrinkOpts */
enum {
  /** Allow shrink-wrap to move the vertex in the positive direction of axis. */
  MOD_SHRINKWRAP_PROJECT_ALLOW_POS_DIR = (1 << 0),
  /** Allow shrink-wrap to move the vertex in the negative direction of axis. */
  MOD_SHRINKWRAP_PROJECT_ALLOW_NEG_DIR = (1 << 1),

  /** ignore vertex moves if a vertex ends projected on a front face of the target */
  MOD_SHRINKWRAP_CULL_TARGET_FRONTFACE = (1 << 3),
  /** ignore vertex moves if a vertex ends projected on a back face of the target */
  MOD_SHRINKWRAP_CULL_TARGET_BACKFACE = (1 << 4),

#ifdef DNA_DEPRECATED_ALLOW
  /** distance is measure to the front face of the target */
  MOD_SHRINKWRAP_KEEP_ABOVE_SURFACE = (1 << 5),
#endif

  MOD_SHRINKWRAP_INVERT_VGROUP = (1 << 6),
  MOD_SHRINKWRAP_INVERT_CULL_TARGET = (1 << 7),
};

#define MOD_SHRINKWRAP_CULL_TARGET_MASK \
  (MOD_SHRINKWRAP_CULL_TARGET_FRONTFACE | MOD_SHRINKWRAP_CULL_TARGET_BACKFACE)

/** #ShrinkwrapModifierData.projAxis */
enum {
  /** projection over normal is used if no axis is selected */
  MOD_SHRINKWRAP_PROJECT_OVER_NORMAL = 0,
  MOD_SHRINKWRAP_PROJECT_OVER_X_AXIS = (1 << 0),
  MOD_SHRINKWRAP_PROJECT_OVER_Y_AXIS = (1 << 1),
  MOD_SHRINKWRAP_PROJECT_OVER_Z_AXIS = (1 << 2),
};

typedef struct SimpleDeformModifierData {
  ModifierData modifier;

  /** Object to control the origin of modifier space coordinates. */
  struct Object *origin;
  /** Optional vertex-group name, #MAX_VGROUP_NAME. */
  char vgroup_name[64];
  /** Factors to control simple deforms. */
  float factor;
  /** Lower and upper limit. */
  float limit[2];

  /** Deform function. */
  char mode;
  /** Lock axis (for taper and stretch). */
  char axis;
  /** Axis to perform the deform on (default is X, but can be overridden by origin. */
  char deform_axis;
  char flag;

  void *_pad1;
} SimpleDeformModifierData;

/** #SimpleDeformModifierData.flag */
enum {
  MOD_SIMPLEDEFORM_FLAG_INVERT_VGROUP = (1 << 0),
};

enum {
  MOD_SIMPLEDEFORM_MODE_TWIST = 1,
  MOD_SIMPLEDEFORM_MODE_BEND = 2,
  MOD_SIMPLEDEFORM_MODE_TAPER = 3,
  MOD_SIMPLEDEFORM_MODE_STRETCH = 4,
};

enum {
  MOD_SIMPLEDEFORM_LOCK_AXIS_X = (1 << 0),
  MOD_SIMPLEDEFORM_LOCK_AXIS_Y = (1 << 1),
  MOD_SIMPLEDEFORM_LOCK_AXIS_Z = (1 << 2),
};

typedef struct ShapeKeyModifierData {
  ModifierData modifier;
} ShapeKeyModifierData;

typedef struct SolidifyModifierData {
  ModifierData modifier;

  /** Name of vertex group to use, #MAX_VGROUP_NAME. */
  char defgrp_name[64];
  char shell_defgrp_name[64];
  char rim_defgrp_name[64];
  /** New surface offset level. */
  float offset;
  /** Midpoint of the offset. */
  float offset_fac;
  /**
   * Factor for the minimum weight to use when vertex-groups are used,
   * avoids 0.0 weights giving duplicate geometry.
   */
  float offset_fac_vg;
  /** Clamp offset based on surrounding geometry. */
  float offset_clamp;
  char mode;

  /** Variables for #MOD_SOLIDIFY_MODE_NONMANIFOLD. */
  char nonmanifold_offset_mode;
  char nonmanifold_boundary_mode;

  char _pad;
  float crease_inner;
  float crease_outer;
  float crease_rim;
  int flag;
  short mat_ofs;
  short mat_ofs_rim;

  float merge_tolerance;
  float bevel_convex;
} SolidifyModifierData;

/** #SolidifyModifierData.flag */
enum {
  MOD_SOLIDIFY_RIM = (1 << 0),
  MOD_SOLIDIFY_EVEN = (1 << 1),
  MOD_SOLIDIFY_NORMAL_CALC = (1 << 2),
  MOD_SOLIDIFY_VGROUP_INV = (1 << 3),
#ifdef DNA_DEPRECATED_ALLOW
  MOD_SOLIDIFY_RIM_MATERIAL = (1 << 4), /* deprecated, used in do_versions */
#endif
  MOD_SOLIDIFY_FLIP = (1 << 5),
  MOD_SOLIDIFY_NOSHELL = (1 << 6),
  MOD_SOLIDIFY_OFFSET_ANGLE_CLAMP = (1 << 7),
  MOD_SOLIDIFY_NONMANIFOLD_FLAT_FACES = (1 << 8),
};

/** #SolidifyModifierData.mode */
enum {
  MOD_SOLIDIFY_MODE_EXTRUDE = 0,
  MOD_SOLIDIFY_MODE_NONMANIFOLD = 1,
};

/** #SolidifyModifierData.nonmanifold_offset_mode */
enum {
  MOD_SOLIDIFY_NONMANIFOLD_OFFSET_MODE_FIXED = 0,
  MOD_SOLIDIFY_NONMANIFOLD_OFFSET_MODE_EVEN = 1,
  MOD_SOLIDIFY_NONMANIFOLD_OFFSET_MODE_CONSTRAINTS = 2,
};

/** #SolidifyModifierData.nonmanifold_boundary_mode */
enum {
  MOD_SOLIDIFY_NONMANIFOLD_BOUNDARY_MODE_NONE = 0,
  MOD_SOLIDIFY_NONMANIFOLD_BOUNDARY_MODE_ROUND = 1,
  MOD_SOLIDIFY_NONMANIFOLD_BOUNDARY_MODE_FLAT = 2,
};

typedef struct ScrewModifierData {
  ModifierData modifier;

  struct Object *ob_axis;
  unsigned int steps;
  unsigned int render_steps;
  unsigned int iter;
  float screw_ofs;
  float angle;
  float merge_dist;
  short flag;
  char axis;
  char _pad[5];
  void *_pad1;
} ScrewModifierData;

enum {
  MOD_SCREW_NORMAL_FLIP = (1 << 0),
  MOD_SCREW_NORMAL_CALC = (1 << 1),
  MOD_SCREW_OBJECT_OFFSET = (1 << 2),
  /*  MOD_SCREW_OBJECT_ANGLE   = (1 << 4), */
  MOD_SCREW_SMOOTH_SHADING = (1 << 5),
  MOD_SCREW_UV_STRETCH_U = (1 << 6),
  MOD_SCREW_UV_STRETCH_V = (1 << 7),
  MOD_SCREW_MERGE = (1 << 8),
};

typedef struct OceanModifierData {
  ModifierData modifier;

  struct Ocean *ocean;
  struct OceanCache *oceancache;

  /** Render resolution. */
  int resolution;
  /** Viewport resolution for the non-render case. */
  int viewport_resolution;

  int spatial_size;

  float wind_velocity;

  float damp;
  float smallest_wave;
  float depth;

  float wave_alignment;
  float wave_direction;
  float wave_scale;

  float chop_amount;
  float foam_coverage;
  float time;

  /* Spectrum being used. */
  int spectrum;

  /* Common JONSWAP parameters. */
  /**
   * This is the distance from a lee shore, called the fetch, or the distance
   * over which the wind blows with constant velocity.
   */
  float fetch_jonswap;
  float sharpen_peak_jonswap;

  int bakestart;
  int bakeend;

  /** FILE_MAX. */
  char cachepath[1024];
  /** MAX_CUSTOMDATA_LAYER_NAME. */
  char foamlayername[68];
  char spraylayername[68];
  char cached;
  char geometry_mode;

  char flag;
  char _pad2;

  short repeat_x;
  short repeat_y;

  int seed;

  float size;

  float foam_fade;

  char _pad[4];
} OceanModifierData;

enum {
  MOD_OCEAN_GEOM_GENERATE = 0,
  MOD_OCEAN_GEOM_DISPLACE = 1,
  MOD_OCEAN_GEOM_SIM_ONLY = 2,
};

enum {
  MOD_OCEAN_SPECTRUM_PHILLIPS = 0,
  MOD_OCEAN_SPECTRUM_PIERSON_MOSKOWITZ = 1,
  MOD_OCEAN_SPECTRUM_JONSWAP = 2,
  MOD_OCEAN_SPECTRUM_TEXEL_MARSEN_ARSLOE = 3,
};

enum {
  MOD_OCEAN_GENERATE_FOAM = (1 << 0),
  MOD_OCEAN_GENERATE_NORMALS = (1 << 1),
  MOD_OCEAN_GENERATE_SPRAY = (1 << 2),
  MOD_OCEAN_INVERT_SPRAY = (1 << 3),
};

typedef struct WarpModifierData {
  ModifierData modifier;

  /* Keep in sync with #MappingInfoModifierData. */

  struct Tex *texture;
  struct Object *map_object;
  char map_bone[64];
  /** MAX_CUSTOMDATA_LAYER_NAME. */
  char uvlayer_name[68];
  char _pad1[4];
  int uvlayer_tmp;
  int texmapping;
  /* End #MappingInfoModifierData. */

  struct Object *object_from;
  struct Object *object_to;
  /** Optional name of bone target, MAX_ID_NAME-2. */
  char bone_from[64];
  /** Optional name of bone target, MAX_ID_NAME-2. */
  char bone_to[64];

  struct CurveMapping *curfalloff;
  /** Optional vertex-group name, #MAX_VGROUP_NAME. */
  char defgrp_name[64];
  float strength;
  float falloff_radius;
  char flag;
  char falloff_type;
  char _pad2[6];
  void *_pad3;
} WarpModifierData;

/** #WarpModifierData.flag */
enum {
  MOD_WARP_VOLUME_PRESERVE = (1 << 0),
  MOD_WARP_INVERT_VGROUP = (1 << 1),
};

/** \note same as #HookModifierFalloff. */
typedef enum {
  eWarp_Falloff_None = 0,
  eWarp_Falloff_Curve = 1,
  eWarp_Falloff_Sharp = 2,     /* PROP_SHARP */
  eWarp_Falloff_Smooth = 3,    /* PROP_SMOOTH */
  eWarp_Falloff_Root = 4,      /* PROP_ROOT */
  eWarp_Falloff_Linear = 5,    /* PROP_LIN */
  eWarp_Falloff_Const = 6,     /* PROP_CONST */
  eWarp_Falloff_Sphere = 7,    /* PROP_SPHERE */
  eWarp_Falloff_InvSquare = 8, /* PROP_INVSQUARE */
  /* PROP_RANDOM not used */
} WarpModifierFalloff;

typedef struct WeightVGEditModifierData {
  ModifierData modifier;

  /** Name of vertex group to edit. #MAX_VGROUP_NAME. */
  char defgrp_name[64];

  /** Using MOD_WVG_EDIT_* flags. */
  short edit_flags;
  /** Using MOD_WVG_MAPPING_* defines. */
  short falloff_type;
  /** Weight for vertices not in vgroup. */
  float default_weight;

  /* Mapping stuff. */
  /** The custom mapping curve. */
  struct CurveMapping *cmap_curve;

  /* The add/remove vertices weight thresholds. */
  float add_threshold, rem_threshold;

  /* Masking options. */
  /** The global "influence", if no vgroup nor tex is used as mask. */
  float mask_constant;
  /** Name of mask vertex group from which to get weight factors. #MAX_VGROUP_NAME. */
  char mask_defgrp_name[64];

  /* Texture masking. */
  /** Which channel to use as weight/mask. */
  int mask_tex_use_channel;
  /** The texture. */
  struct Tex *mask_texture;
  /** Name of the map object. */
  struct Object *mask_tex_map_obj;
  /** Name of the map bone. */
  char mask_tex_map_bone[64];
  /** How to map the texture (using MOD_DISP_MAP_* enums). */
  int mask_tex_mapping;
  /** Name of the UV map. MAX_CUSTOMDATA_LAYER_NAME. */
  char mask_tex_uvlayer_name[68];

  /* Padding... */
  void *_pad1;
} WeightVGEditModifierData;

/** #WeightVGEdit.edit_flags */
enum {
  MOD_WVG_EDIT_WEIGHTS_NORMALIZE = (1 << 0),
  MOD_WVG_INVERT_FALLOFF = (1 << 1),
  MOD_WVG_EDIT_INVERT_VGROUP_MASK = (1 << 2),
  /** Add vertices with higher weight than threshold to vgroup. */
  MOD_WVG_EDIT_ADD2VG = (1 << 3),
  /** Remove vertices with lower weight than threshold from vgroup. */
  MOD_WVG_EDIT_REMFVG = (1 << 4),
};

typedef struct WeightVGMixModifierData {
  ModifierData modifier;

  /** Name of vertex group to modify/weight. #MAX_VGROUP_NAME. */
  char defgrp_name_a[64];
  /** Name of other vertex group to mix in. #MAX_VGROUP_NAME. */
  char defgrp_name_b[64];
  /** Default weight value for first vgroup. */
  float default_weight_a;
  /** Default weight value to mix in. */
  float default_weight_b;
  /** How second vgroups weights affect first ones. */
  char mix_mode;
  /** What vertices to affect. */
  char mix_set;

  char _pad0[6];

  /* Masking options. */
  /** The global "influence", if no vgroup nor tex is used as mask. */
  float mask_constant;
  /** Name of mask vertex group from which to get weight factors. #MAX_VGROUP_NAME. */
  char mask_defgrp_name[64];

  /* Texture masking. */
  /** Which channel to use as weightf. */
  int mask_tex_use_channel;
  /** The texture. */
  struct Tex *mask_texture;
  /** Name of the map object. */
  struct Object *mask_tex_map_obj;
  /** Name of the map bone. */
  char mask_tex_map_bone[64];
  /** How to map the texture. */
  int mask_tex_mapping;
  /** Name of the UV map. MAX_CUSTOMDATA_LAYER_NAME. */
  char mask_tex_uvlayer_name[68];
  char _pad1[4];

  char flag;

  /* Padding... */
  char _pad2[3];
} WeightVGMixModifierData;

/** #WeightVGMixModifierData.mix_mode (how second vgroup's weights affect first ones). */
enum {
  /** Second weights replace weights. */
  MOD_WVG_MIX_SET = 1,
  /** Second weights are added to weights. */
  MOD_WVG_MIX_ADD = 2,
  /** Second weights are subtracted from weights. */
  MOD_WVG_MIX_SUB = 3,
  /** Second weights are multiplied with weights. */
  MOD_WVG_MIX_MUL = 4,
  /** Second weights divide weights. */
  MOD_WVG_MIX_DIV = 5,
  /** Difference between second weights and weights. */
  MOD_WVG_MIX_DIF = 6,
  /** Average of both weights. */
  MOD_WVG_MIX_AVG = 7,
  /** Minimum of both weights. */
  MOD_WVG_MIX_MIN = 8,
  /** Maximum of both weights. */
  MOD_WVG_MIX_MAX = 9,
};

/** #WeightVGMixModifierData.mix_set (what vertices to affect). */
enum {
  /** Affect all vertices. */
  MOD_WVG_SET_ALL = 1,
  /** Affect only vertices in first vgroup. */
  MOD_WVG_SET_A = 2,
  /** Affect only vertices in second vgroup. */
  MOD_WVG_SET_B = 3,
  /** Affect only vertices in one vgroup or the other. */
  MOD_WVG_SET_OR = 4,
  /** Affect only vertices in both vgroups. */
  MOD_WVG_SET_AND = 5,
};

/** #WeightVGMixModifierData.flag */
enum {
  MOD_WVG_MIX_INVERT_VGROUP_MASK = (1 << 0),
  MOD_WVG_MIX_WEIGHTS_NORMALIZE = (1 << 1),
  MOD_WVG_MIX_INVERT_VGROUP_A = (1 << 2),
  MOD_WVG_MIX_INVERT_VGROUP_B = (1 << 3),
};

typedef struct WeightVGProximityModifierData {
  ModifierData modifier;

  /** Name of vertex group to modify/weight. #MAX_VGROUP_NAME. */
  char defgrp_name[64];

  /* Mapping stuff. */
  /** The custom mapping curve. */
  struct CurveMapping *cmap_curve;

  /** Modes of proximity weighting. */
  int proximity_mode;
  /** Options for proximity weighting. */
  int proximity_flags;

  /* Target object from which to calculate vertices distances. */
  struct Object *proximity_ob_target;

  /* Masking options. */
  /** The global "influence", if no vgroup nor tex is used as mask. */
  float mask_constant;
  /** Name of mask vertex group from which to get weight factors. #MAX_VGROUP_NAME. */
  char mask_defgrp_name[64];

  /* Texture masking. */
  /** Which channel to use as weightf. */
  int mask_tex_use_channel;
  /** The texture. */
  struct Tex *mask_texture;
  /** Name of the map object. */
  struct Object *mask_tex_map_obj;
  /** Name of the map bone. */
  char mask_tex_map_bone[64];
  /** How to map the texture. */
  int mask_tex_mapping;
  /** Name of the UV Map. MAX_CUSTOMDATA_LAYER_NAME. */
  char mask_tex_uvlayer_name[68];
  char _pad1[4];

  /** Distances mapping to 0.0/1.0 weights. */
  float min_dist, max_dist;

  /* Put here to avoid breaking existing struct... */
  /**
   * Mapping modes (using MOD_WVG_MAPPING_* enums). */
  short falloff_type;

  /* Padding... */
  char _pad0[2];
} WeightVGProximityModifierData;

/** #WeightVGProximityModifierData.proximity_mode */
enum {
  MOD_WVG_PROXIMITY_OBJECT = 1,   /* source vertex to other location */
  MOD_WVG_PROXIMITY_GEOMETRY = 2, /* source vertex to other geometry */
};

/** #WeightVGProximityModifierData.proximity_flags */
enum {
  /* Use nearest vertices of target obj, in MOD_WVG_PROXIMITY_GEOMETRY mode. */
  MOD_WVG_PROXIMITY_GEOM_VERTS = (1 << 0),
  /* Use nearest edges of target obj, in MOD_WVG_PROXIMITY_GEOMETRY mode. */
  MOD_WVG_PROXIMITY_GEOM_EDGES = (1 << 1),
  /* Use nearest faces of target obj, in MOD_WVG_PROXIMITY_GEOMETRY mode. */
  MOD_WVG_PROXIMITY_GEOM_FACES = (1 << 2),
  MOD_WVG_PROXIMITY_INVERT_VGROUP_MASK = (1 << 3),
  MOD_WVG_PROXIMITY_INVERT_FALLOFF = (1 << 4),
  MOD_WVG_PROXIMITY_WEIGHTS_NORMALIZE = (1 << 5),
};

/* Defines common to all WeightVG modifiers. */

/** #WeightVGProximityModifierData.falloff_type */
enum {
  MOD_WVG_MAPPING_NONE = 0,
  MOD_WVG_MAPPING_CURVE = 1,
  MOD_WVG_MAPPING_SHARP = 2,  /* PROP_SHARP */
  MOD_WVG_MAPPING_SMOOTH = 3, /* PROP_SMOOTH */
  MOD_WVG_MAPPING_ROOT = 4,   /* PROP_ROOT */
  /* PROP_LIN not used (same as NONE, here...). */
  /* PROP_CONST not used. */
  MOD_WVG_MAPPING_SPHERE = 7, /* PROP_SPHERE */
  MOD_WVG_MAPPING_RANDOM = 8, /* PROP_RANDOM */
  MOD_WVG_MAPPING_STEP = 9,   /* Median Step. */
};

/** #WeightVGProximityModifierData.mask_tex_use_channel */
enum {
  MOD_WVG_MASK_TEX_USE_INT = 1,
  MOD_WVG_MASK_TEX_USE_RED = 2,
  MOD_WVG_MASK_TEX_USE_GREEN = 3,
  MOD_WVG_MASK_TEX_USE_BLUE = 4,
  MOD_WVG_MASK_TEX_USE_HUE = 5,
  MOD_WVG_MASK_TEX_USE_SAT = 6,
  MOD_WVG_MASK_TEX_USE_VAL = 7,
  MOD_WVG_MASK_TEX_USE_ALPHA = 8,
};

typedef struct DynamicPaintModifierData {
  ModifierData modifier;

  struct DynamicPaintCanvasSettings *canvas;
  struct DynamicPaintBrushSettings *brush;
  /** UI display: canvas / brush. */
  int type;
  char _pad[4];
} DynamicPaintModifierData;

/** #DynamicPaintModifierData.type */
enum {
  MOD_DYNAMICPAINT_TYPE_CANVAS = (1 << 0),
  MOD_DYNAMICPAINT_TYPE_BRUSH = (1 << 1),
};

/** Remesh modifier. */
typedef enum eRemeshModifierFlags {
  MOD_REMESH_FLOOD_FILL = (1 << 0),
  MOD_REMESH_SMOOTH_SHADING = (1 << 1),
} RemeshModifierFlags;

typedef enum eRemeshModifierMode {
  /* blocky */
  MOD_REMESH_CENTROID = 0,
  /* smooth */
  MOD_REMESH_MASS_POINT = 1,
  /* keeps sharp edges */
  MOD_REMESH_SHARP_FEATURES = 2,
  /* Voxel remesh */
  MOD_REMESH_VOXEL = 3,
} eRemeshModifierMode;

typedef struct RemeshModifierData {
  ModifierData modifier;

  /** Flood-fill option, controls how small components can be before they are removed. */
  float threshold;

  /* ratio between size of model and grid */
  float scale;

  float hermite_num;

  /* octree depth */
  char depth;
  char flag;
  char mode;
  char _pad;

  /* OpenVDB Voxel remesh properties. */
  float voxel_size;
  float adaptivity;
} RemeshModifierData;

/** Skin modifier. */
typedef struct SkinModifierData {
  ModifierData modifier;

  float branch_smoothing;

  char flag;

  char symmetry_axes;

  char _pad[2];
} SkinModifierData;

/** #SkinModifierData.symmetry_axes */
enum {
  MOD_SKIN_SYMM_X = (1 << 0),
  MOD_SKIN_SYMM_Y = (1 << 1),
  MOD_SKIN_SYMM_Z = (1 << 2),
};

/** #SkinModifierData.flag */
enum {
  MOD_SKIN_SMOOTH_SHADING = 1,
};

/** Triangulate modifier. */
typedef struct TriangulateModifierData {
  ModifierData modifier;

  int flag;
  int quad_method;
  int ngon_method;
  int min_vertices;
} TriangulateModifierData;

/** #TriangulateModifierData.flag */
enum {
#ifdef DNA_DEPRECATED_ALLOW
  MOD_TRIANGULATE_BEAUTY = (1 << 0), /* deprecated */
#endif
  MOD_TRIANGULATE_KEEP_CUSTOMLOOP_NORMALS = 1 << 1,
};

/** #TriangulateModifierData.ngon_method triangulate method (N-gons). */
enum {
  MOD_TRIANGULATE_NGON_BEAUTY = 0,
  MOD_TRIANGULATE_NGON_EARCLIP = 1,
};

/** #TriangulateModifierData.quad_method triangulate method (quads). */
enum {
  MOD_TRIANGULATE_QUAD_BEAUTY = 0,
  MOD_TRIANGULATE_QUAD_FIXED = 1,
  MOD_TRIANGULATE_QUAD_ALTERNATE = 2,
  MOD_TRIANGULATE_QUAD_SHORTEDGE = 3,
  MOD_TRIANGULATE_QUAD_LONGEDGE = 4,
};

typedef struct LaplacianSmoothModifierData {
  ModifierData modifier;

  float lambda, lambda_border;
  char _pad1[4];
  /** #MAX_VGROUP_NAME. */
  char defgrp_name[64];
  short flag, repeat;
} LaplacianSmoothModifierData;

/** #LaplacianSmoothModifierData.flag */
enum {
  MOD_LAPLACIANSMOOTH_X = (1 << 1),
  MOD_LAPLACIANSMOOTH_Y = (1 << 2),
  MOD_LAPLACIANSMOOTH_Z = (1 << 3),
  MOD_LAPLACIANSMOOTH_PRESERVE_VOLUME = (1 << 4),
  MOD_LAPLACIANSMOOTH_NORMALIZED = (1 << 5),
  MOD_LAPLACIANSMOOTH_INVERT_VGROUP = (1 << 6),
};

typedef struct CorrectiveSmoothDeltaCache {
  /**
   * Delta's between the original positions and the smoothed positions,
   * calculated loop-tangent and which is accumulated into the vertex it uses.
   * (run-time only).
   */
  float (*deltas)[3];
  unsigned int deltas_num;

  /* Value of settings when creating the cache.
   * These are used to check if the cache should be recomputed. */
  float lambda, scale;
  short repeat, flag;
  char smooth_type, rest_source;
  char _pad[6];
} CorrectiveSmoothDeltaCache;

typedef struct CorrectiveSmoothModifierData {
  ModifierData modifier;

  /* positions set during 'bind' operator
   * use for MOD_CORRECTIVESMOOTH_RESTSOURCE_BIND */
  float (*bind_coords)[3];

  /* NOTE: -1 is used to bind. */
  unsigned int bind_coords_num;

  float lambda, scale;
  short repeat, flag;
  char smooth_type, rest_source;
  char _pad[6];

  /** #MAX_VGROUP_NAME. */
  char defgrp_name[64];

  /* runtime-only cache */
  CorrectiveSmoothDeltaCache delta_cache;
} CorrectiveSmoothModifierData;

enum {
  MOD_CORRECTIVESMOOTH_SMOOTH_SIMPLE = 0,
  MOD_CORRECTIVESMOOTH_SMOOTH_LENGTH_WEIGHT = 1,
};

enum {
  MOD_CORRECTIVESMOOTH_RESTSOURCE_ORCO = 0,
  MOD_CORRECTIVESMOOTH_RESTSOURCE_BIND = 1,
};

/** #CorrectiveSmoothModifierData.flag */
enum {
  MOD_CORRECTIVESMOOTH_INVERT_VGROUP = (1 << 0),
  MOD_CORRECTIVESMOOTH_ONLY_SMOOTH = (1 << 1),
  MOD_CORRECTIVESMOOTH_PIN_BOUNDARY = (1 << 2),
};

typedef struct UVWarpModifierData {
  ModifierData modifier;

  char axis_u, axis_v;
  short flag;
  /** Used for rotate/scale. */
  float center[2];

  float offset[2];
  float scale[2];
  float rotation;

  /** Source. */
  struct Object *object_src;
  /** Optional name of bone target, MAX_ID_NAME-2. */
  char bone_src[64];
  /** Target. */
  struct Object *object_dst;
  /** Optional name of bone target, MAX_ID_NAME-2. */
  char bone_dst[64];

  /** Optional vertex-group name, #MAX_VGROUP_NAME. */
  char vgroup_name[64];
  /** MAX_CUSTOMDATA_LAYER_NAME. */
  char uvlayer_name[68];
  char _pad[4];
} UVWarpModifierData;

/** #UVWarpModifierData.flag */
enum {
  MOD_UVWARP_INVERT_VGROUP = 1 << 0,
};

/** Mesh cache modifier. */
typedef struct MeshCacheModifierData {
  ModifierData modifier;

  char flag;
  /** File format. */
  char type;
  char time_mode;
  char play_mode;

  /* axis conversion */
  char forward_axis;
  char up_axis;
  char flip_axis;

  char interp;

  float factor;
  char deform_mode;
  char defgrp_name[64];
  char _pad[7];

  /* play_mode == MOD_MESHCACHE_PLAY_CFEA */
  float frame_start;
  float frame_scale;

  /* play_mode == MOD_MESHCACHE_PLAY_EVAL */
  /* we could use one float for all these but their purpose is very different */
  float eval_frame;
  float eval_time;
  float eval_factor;

  /** FILE_MAX. */
  char filepath[1024];
} MeshCacheModifierData;

/** #MeshCacheModifierData.flag */
enum {
  MOD_MESHCACHE_INVERT_VERTEX_GROUP = 1 << 0,
};

enum {
  MOD_MESHCACHE_TYPE_MDD = 1,
  MOD_MESHCACHE_TYPE_PC2 = 2,
};

enum {
  MOD_MESHCACHE_DEFORM_OVERWRITE = 0,
  MOD_MESHCACHE_DEFORM_INTEGRATE = 1,
};

enum {
  MOD_MESHCACHE_INTERP_NONE = 0,
  MOD_MESHCACHE_INTERP_LINEAR = 1,
  /*  MOD_MESHCACHE_INTERP_CARDINAL  = 2, */
};

enum {
  MOD_MESHCACHE_TIME_FRAME = 0,
  MOD_MESHCACHE_TIME_SECONDS = 1,
  MOD_MESHCACHE_TIME_FACTOR = 2,
};

enum {
  MOD_MESHCACHE_PLAY_CFEA = 0,
  MOD_MESHCACHE_PLAY_EVAL = 1,
};

typedef struct LaplacianDeformModifierData {
  ModifierData modifier;
  /** #MAX_VGROUP_NAME. */
  char anchor_grp_name[64];
  int verts_num, repeat;
  float *vertexco;
  /** Runtime only. */
  void *cache_system;
  short flag;
  char _pad[6];

} LaplacianDeformModifierData;

/** #LaplacianDeformModifierData.flag */
enum {
  MOD_LAPLACIANDEFORM_BIND = 1 << 0,
  MOD_LAPLACIANDEFORM_INVERT_VGROUP = 1 << 1,
};

/**
 * \note many of these options match 'solidify'.
 */
typedef struct WireframeModifierData {
  ModifierData modifier;
  /** #MAX_VGROUP_NAME. */
  char defgrp_name[64];
  float offset;
  float offset_fac;
  float offset_fac_vg;
  float crease_weight;
  short flag, mat_ofs;
  char _pad[4];
} WireframeModifierData;

enum {
  MOD_WIREFRAME_INVERT_VGROUP = (1 << 0),
  MOD_WIREFRAME_REPLACE = (1 << 1),
  MOD_WIREFRAME_BOUNDARY = (1 << 2),
  MOD_WIREFRAME_OFS_EVEN = (1 << 3),
  MOD_WIREFRAME_OFS_RELATIVE = (1 << 4),
  MOD_WIREFRAME_CREASE = (1 << 5),
};

typedef struct WeldModifierData {
  ModifierData modifier;

  /* The limit below which to merge vertices. */
  float merge_dist;
  /** Name of vertex group to use to mask, #MAX_VGROUP_NAME. */
  char defgrp_name[64];

  char mode;
  char flag;
  char _pad[2];
} WeldModifierData;

/** #WeldModifierData.flag */
enum {
  MOD_WELD_INVERT_VGROUP = (1 << 0),
  MOD_WELD_LOOSE_EDGES = (1 << 1),
};

/** #WeldModifierData.mode */
enum {
  MOD_WELD_MODE_ALL = 0,
  MOD_WELD_MODE_CONNECTED = 1,
};

typedef struct DataTransferModifierData {
  ModifierData modifier;

  struct Object *ob_source;

  /** See DT_TYPE_ enum in ED_object.hh. */
  int data_types;

  /* See MREMAP_MODE_ enum in BKE_mesh_mapping.hh */
  int vmap_mode;
  int emap_mode;
  int lmap_mode;
  int pmap_mode;

  float map_max_distance;
  float map_ray_radius;
  float islands_precision;

  char _pad1[4];

  /** DT_MULTILAYER_INDEX_MAX; See DT_FROMLAYERS_ enum in ED_object.hh. */
  int layers_select_src[5];
  /** DT_MULTILAYER_INDEX_MAX; See DT_TOLAYERS_ enum in ED_object.hh. */
  int layers_select_dst[5];

  /** See CDT_MIX_ enum in BKE_customdata.hh. */
  int mix_mode;
  float mix_factor;
  /** #MAX_VGROUP_NAME. */
  char defgrp_name[64];

  int flags;
  void *_pad2;
} DataTransferModifierData;

/** #DataTransferModifierData.flags */
enum {
  MOD_DATATRANSFER_OBSRC_TRANSFORM = 1 << 0,
  MOD_DATATRANSFER_MAP_MAXDIST = 1 << 1,
  MOD_DATATRANSFER_INVERT_VGROUP = 1 << 2,

  /* Only for UI really. */
  MOD_DATATRANSFER_USE_VERT = 1 << 28,
  MOD_DATATRANSFER_USE_EDGE = 1 << 29,
  MOD_DATATRANSFER_USE_LOOP = 1 << 30,
  MOD_DATATRANSFER_USE_POLY = 1u << 31,
};

/** Set Split Normals modifier. */
typedef struct NormalEditModifierData {
  ModifierData modifier;
  /** #MAX_VGROUP_NAME. */
  char defgrp_name[64];
  /** Source of normals, or center of ellipsoid. */
  struct Object *target;
  short mode;
  short flag;
  short mix_mode;
  char _pad[2];
  float mix_factor;
  float mix_limit;
  float offset[3];
  char _pad0[4];
  void *_pad1;
} NormalEditModifierData;

/** #NormalEditModifierData.mode */
enum {
  MOD_NORMALEDIT_MODE_RADIAL = 0,
  MOD_NORMALEDIT_MODE_DIRECTIONAL = 1,
};

/** #NormalEditModifierData.flags */
enum {
  MOD_NORMALEDIT_INVERT_VGROUP = (1 << 0),
  MOD_NORMALEDIT_USE_DIRECTION_PARALLEL = (1 << 1),
  MOD_NORMALEDIT_NO_POLYNORS_FIX = (1 << 2),
};

/** #NormalEditModifierData.mix_mode */
enum {
  MOD_NORMALEDIT_MIX_COPY = 0,
  MOD_NORMALEDIT_MIX_ADD = 1,
  MOD_NORMALEDIT_MIX_SUB = 2,
  MOD_NORMALEDIT_MIX_MUL = 3,
};

typedef struct MeshSeqCacheModifierData {
  ModifierData modifier;

  struct CacheFile *cache_file;
  /** 1024 = FILE_MAX. */
  char object_path[1024];

  char read_flag;
  char _pad[3];

  float velocity_scale;

  /* Runtime. */
  struct CacheReader *reader;
  char reader_object_path[1024];
} MeshSeqCacheModifierData;

/** #MeshSeqCacheModifierData.read_flag */
enum {
  MOD_MESHSEQ_READ_VERT = (1 << 0),
  MOD_MESHSEQ_READ_POLY = (1 << 1),
  MOD_MESHSEQ_READ_UV = (1 << 2),
  MOD_MESHSEQ_READ_COLOR = (1 << 3),

  /* Allow interpolation of mesh vertex positions. There is a heuristic to avoid interpolation when
   * the mesh topology changes, but this heuristic sometimes fails. In these cases, users can
   * disable interpolation with this flag. */
  MOD_MESHSEQ_INTERPOLATE_VERTICES = (1 << 4),

  /* Read animated custom attributes from point cache files. */
  MOD_MESHSEQ_READ_ATTRIBUTES = (1 << 5),
};

typedef struct SDefBind {
  unsigned int *vert_inds;
  unsigned int verts_num;
  int mode;
  float *vert_weights;
  float normal_dist;
  float influence;
} SDefBind;

typedef struct SDefVert {
  SDefBind *binds;
  unsigned int binds_num;
  unsigned int vertex_idx;
} SDefVert;

typedef struct SurfaceDeformModifierData {
  ModifierData modifier;

  struct Depsgraph *depsgraph;
  /** Bind target object. */
  struct Object *target;
  /** Vertex bind data. */
  SDefVert *verts;
  void *_pad1;
  float falloff;
  /* Number of vertices on the deformed mesh upon the bind process. */
  unsigned int mesh_verts_num;
  /* Number of vertices in the `verts` array of this modifier. */
  unsigned int bind_verts_num;
  /* Number of vertices and polygons on the target mesh upon bind process. */
  unsigned int target_verts_num, target_polys_num;
  int flags;
  float mat[4][4];
  float strength;
  char defgrp_name[64];
  int _pad2;
} SurfaceDeformModifierData;

/** Surface Deform modifier flags. */
enum {
  /* This indicates "do bind on next modifier evaluation" as well as "is bound". */
  MOD_SDEF_BIND = (1 << 0),
  MOD_SDEF_INVERT_VGROUP = (1 << 1),
  /* Only store bind data for nonzero vgroup weights at the time of bind. */
  MOD_SDEF_SPARSE_BIND = (1 << 2),
};

/** Surface Deform vertex bind modes. */
enum {
  MOD_SDEF_MODE_CORNER_TRIS = 0,
  MOD_SDEF_MODE_NGONS = 1,
  MOD_SDEF_MODE_CENTROID = 2,
};

typedef struct WeightedNormalModifierData {
  ModifierData modifier;

  /** #MAX_VGROUP_NAME. */
  char defgrp_name[64];
  char mode, flag;
  short weight;
  float thresh;
} WeightedNormalModifierData;

/* Name/id of the generic PROP_INT cdlayer storing face weights. */
#define MOD_WEIGHTEDNORMALS_FACEWEIGHT_CDLAYER_ID "__mod_weightednormals_faceweight"

/** #WeightedNormalModifierData.mode */
enum {
  MOD_WEIGHTEDNORMAL_MODE_FACE = 0,
  MOD_WEIGHTEDNORMAL_MODE_ANGLE = 1,
  MOD_WEIGHTEDNORMAL_MODE_FACE_ANGLE = 2,
};

/** #WeightedNormalModifierData.flag */
enum {
  MOD_WEIGHTEDNORMAL_KEEP_SHARP = (1 << 0),
  MOD_WEIGHTEDNORMAL_INVERT_VGROUP = (1 << 1),
  MOD_WEIGHTEDNORMAL_FACE_INFLUENCE = (1 << 2),
};

#define MOD_MESHSEQ_READ_ALL \
  (MOD_MESHSEQ_READ_VERT | MOD_MESHSEQ_READ_POLY | MOD_MESHSEQ_READ_UV | MOD_MESHSEQ_READ_COLOR)

typedef struct NodesModifierSettings {
  /* This stores data that is passed into the node group. */
  struct IDProperty *properties;
} NodesModifierSettings;

/**
 * Maps a name (+ optional library name) to a data-block. The name can be stored on disk and is
 * remapped to the data-block when the data is loaded.
 *
 * At run-time, #BakeDataBlockID is used to pair up the data-block and library name.
 */
typedef struct NodesModifierDataBlock {
  /**
   * Name of the data-block. Can be empty in which case the name of the `id` below is used.
   * This only needs to be set manually when the name stored on disk does not exist in the .blend
   * file anymore, because e.g. the ID has been renamed.
   */
  char *id_name;
  /**
   * Name of the library the ID is in. Can be empty when the ID is not linked or when `id_name` is
   * empty as well and thus the names from the `id` below are used.
   */
  char *lib_name;
  /** ID that this is mapped to. */
  struct ID *id;
  /** Type of ID that is referenced by this mapping. */
  int id_type;
  char _pad[4];
} NodesModifierDataBlock;

typedef struct NodesModifierBake {
  /** An id that references a nested node in the node tree. Also see #bNestedNodeRef. */
  int id;
  /** #NodesModifierBakeFlag. */
  uint32_t flag;
  /** #NodesModifierBakeMode. */
  uint8_t bake_mode;
  char _pad[7];
  /**
   * Directory where the baked data should be stored. This is only used when
   * `NODES_MODIFIER_BAKE_CUSTOM_PATH` is set.
   */
  char *directory;
  /**
   * Frame range for the simulation and baking that is used if
   * `NODES_MODIFIER_BAKE_CUSTOM_SIMULATION_FRAME_RANGE` is set.
   */
  int frame_start;
  int frame_end;

  /**
   * Maps data-block names to actual data-blocks, so that names stored in caches or on disk can be
   * remapped to actual IDs on load. The mapping also makes sure that IDs referenced by baked data
   * are not automatically removed because they are not referenced anymore. Furthermore, it allows
   * the modifier to add all required IDs to the dependency graph before actually loading the baked
   * data.
   */
  int data_blocks_num;
  int active_data_block;
  NodesModifierDataBlock *data_blocks;
} NodesModifierBake;

typedef struct NodesModifierPanel {
  /** ID of the corresponding panel from #bNodeTreeInterfacePanel::identifier. */
  int id;
  /** #NodesModifierPanelFlag. */
  uint32_t flag;
} NodesModifierPanel;

typedef enum NodesModifierPanelFlag {
  NODES_MODIFIER_PANEL_OPEN = 1 << 0,
} NodesModifierPanelFlag;

typedef enum NodesModifierBakeFlag {
  NODES_MODIFIER_BAKE_CUSTOM_SIMULATION_FRAME_RANGE = 1 << 0,
  NODES_MODIFIER_BAKE_CUSTOM_PATH = 1 << 1,
} NodesModifierBakeFlag;

typedef enum NodesModifierBakeMode {
  NODES_MODIFIER_BAKE_MODE_ANIMATION = 0,
  NODES_MODIFIER_BAKE_MODE_STILL = 1,
} NodesModifierBakeMode;

typedef struct NodesModifierData {
  ModifierData modifier;
  struct bNodeTree *node_group;
  struct NodesModifierSettings settings;
  /**
   * Directory where baked simulation states are stored. This may be relative to the .blend file.
   */
  char *bake_directory;
  /** NodesModifierFlag. */
  int8_t flag;

  char _pad[3];
  int bakes_num;
  NodesModifierBake *bakes;

  char _pad2[4];
  int panels_num;
  NodesModifierPanel *panels;

  NodesModifierRuntimeHandle *runtime;

#ifdef __cplusplus
  NodesModifierBake *find_bake(int id);
  const NodesModifierBake *find_bake(int id) const;
#endif
} NodesModifierData;

typedef enum NodesModifierFlag {
  NODES_MODIFIER_HIDE_DATABLOCK_SELECTOR = (1 << 0),
} NodesModifierFlag;

typedef struct MeshToVolumeModifierData {
  ModifierData modifier;

  /** This is the object that is supposed to be converted to a volume. */
  struct Object *object;

  /** MeshToVolumeModifierResolutionMode */
  int resolution_mode;
  /** Size of a voxel in object space. */
  float voxel_size;
  /** The desired amount of voxels along one axis. The actual amount of voxels might be slightly
   * different. */
  int voxel_amount;

  float interior_band_width;

  float density;
  char _pad2[4];
  void *_pad3;
} MeshToVolumeModifierData;

/** #MeshToVolumeModifierData.resolution_mode */
typedef enum MeshToVolumeModifierResolutionMode {
  MESH_TO_VOLUME_RESOLUTION_MODE_VOXEL_AMOUNT = 0,
  MESH_TO_VOLUME_RESOLUTION_MODE_VOXEL_SIZE = 1,
} MeshToVolumeModifierResolutionMode;

typedef struct VolumeDisplaceModifierData {
  ModifierData modifier;

  struct Tex *texture;
  struct Object *texture_map_object;
  int texture_map_mode;

  float strength;
  float texture_mid_level[3];
  float texture_sample_radius;
} VolumeDisplaceModifierData;

/** #VolumeDisplaceModifierData.texture_map_mode */
enum {
  MOD_VOLUME_DISPLACE_MAP_LOCAL = 0,
  MOD_VOLUME_DISPLACE_MAP_GLOBAL = 1,
  MOD_VOLUME_DISPLACE_MAP_OBJECT = 2,
};

typedef struct VolumeToMeshModifierData {
  ModifierData modifier;

  /** This is the volume object that is supposed to be converted to a mesh. */
  struct Object *object;

  float threshold;
  float adaptivity;

  /** VolumeToMeshFlag */
  uint32_t flag;

  /** VolumeToMeshResolutionMode */
  int resolution_mode;
  float voxel_size;
  int voxel_amount;

  /** MAX_NAME */
  char grid_name[64];
  void *_pad1;
} VolumeToMeshModifierData;

/** VolumeToMeshModifierData->resolution_mode */
typedef enum VolumeToMeshResolutionMode {
  VOLUME_TO_MESH_RESOLUTION_MODE_GRID = 0,
  VOLUME_TO_MESH_RESOLUTION_MODE_VOXEL_AMOUNT = 1,
  VOLUME_TO_MESH_RESOLUTION_MODE_VOXEL_SIZE = 2,
} VolumeToMeshResolutionMode;

/** VolumeToMeshModifierData->flag */
typedef enum VolumeToMeshFlag {
  VOLUME_TO_MESH_USE_SMOOTH_SHADE = 1 << 0,
} VolumeToMeshFlag;

/**
 * Common influence data for grease pencil modifiers.
 * Not all parts may be used by all modifier types.
 */
typedef struct GreasePencilModifierInfluenceData {
  /** GreasePencilModifierInfluenceFlag */
  int flag;
  char _pad1[4];
  /** Filter by layer name. */
  char layer_name[64];
  /** Filter by stroke material. */
  struct Material *material;
  /** Filter by layer pass. */
  int layer_pass;
  /** Filter by material pass. */
  int material_pass;
  /** #MAX_VGROUP_NAME. */
  char vertex_group_name[64];
  struct CurveMapping *custom_curve;
  void *_pad2;
} GreasePencilModifierInfluenceData;

typedef enum GreasePencilModifierInfluenceFlag {
  GREASE_PENCIL_INFLUENCE_INVERT_LAYER_FILTER = (1 << 0),
  GREASE_PENCIL_INFLUENCE_USE_LAYER_PASS_FILTER = (1 << 1),
  GREASE_PENCIL_INFLUENCE_INVERT_LAYER_PASS_FILTER = (1 << 2),
  GREASE_PENCIL_INFLUENCE_INVERT_MATERIAL_FILTER = (1 << 3),
  GREASE_PENCIL_INFLUENCE_USE_MATERIAL_PASS_FILTER = (1 << 4),
  GREASE_PENCIL_INFLUENCE_INVERT_MATERIAL_PASS_FILTER = (1 << 5),
  GREASE_PENCIL_INFLUENCE_INVERT_VERTEX_GROUP = (1 << 6),
  GREASE_PENCIL_INFLUENCE_USE_CUSTOM_CURVE = (1 << 7),
} GreasePencilModifierInfluenceFlag;

typedef struct GreasePencilOpacityModifierData {
  ModifierData modifier;
  GreasePencilModifierInfluenceData influence;
  /** GreasePencilOpacityModifierFlag */
  int flag;
  /** GreasePencilModifierColorMode */
  char color_mode;
  char _pad1[3];
  float color_factor;
  float hardness_factor;
  void *_pad2;
} GreasePencilOpacityModifierData;

/** Which attributes are affected by color modifiers. */
typedef enum GreasePencilModifierColorMode {
  MOD_GREASE_PENCIL_COLOR_STROKE = 0,
  MOD_GREASE_PENCIL_COLOR_FILL = 1,
  MOD_GREASE_PENCIL_COLOR_BOTH = 2,
  MOD_GREASE_PENCIL_COLOR_HARDNESS = 3,
} GreasePencilModifierColorMode;

typedef enum GreasePencilOpacityModifierFlag {
  /* Use vertex group as opacity factors instead of influence. */
  MOD_GREASE_PENCIL_OPACITY_USE_WEIGHT_AS_FACTOR = (1 << 0),
  /* Set the opacity for every point in a stroke, otherwise multiply existing opacity. */
  MOD_GREASE_PENCIL_OPACITY_USE_UNIFORM_OPACITY = (1 << 1),
} GreasePencilOpacityModifierFlag;

typedef struct GreasePencilSubdivModifierData {
  ModifierData modifier;
  GreasePencilModifierInfluenceData influence;
  /** #GreasePencilSubdivideType. */
  int type;
  /** Level of subdivisions, will generate 2^level segments. */
  int level;

  char _pad[8];
  void *_pad1;
} GreasePencilSubdivModifierData;

typedef enum GreasePencilSubdivideType {
  MOD_GREASE_PENCIL_SUBDIV_CATMULL = 0,
  MOD_GREASE_PENCIL_SUBDIV_SIMPLE = 1,
} GreasePencilSubdivideType;

typedef struct GreasePencilColorModifierData {
  ModifierData modifier;
  GreasePencilModifierInfluenceData influence;
  /** GreasePencilModifierColorMode */
  char color_mode;
  char _pad1[3];
  /** HSV factors. */
  float hsv[3];
  void *_pad2;
} GreasePencilColorModifierData;

typedef struct GreasePencilTintModifierData {
  ModifierData modifier;
  GreasePencilModifierInfluenceData influence;
  /** GreasePencilTintModifierFlag */
  short flag;
  /** GreasePencilModifierColorMode */
  char color_mode;
  /** GreasePencilTintModifierMode */
  char tint_mode;
  float factor;
  /** Influence distance from the gradient object. */
  float radius;
  /** Simple tint color. */
  float color[3];
  /** Object for gradient direction. */
  struct Object *object;
  /** Color ramp for the gradient. */
  struct ColorBand *color_ramp;
  void *_pad;
} GreasePencilTintModifierData;

typedef enum GreasePencilTintModifierMode {
  MOD_GREASE_PENCIL_TINT_UNIFORM = 0,
  MOD_GREASE_PENCIL_TINT_GRADIENT = 1,
} GreasePencilTintModifierMode;

typedef enum GreasePencilTintModifierFlag {
  /* Use vertex group as factors instead of influence. */
  MOD_GREASE_PENCIL_TINT_USE_WEIGHT_AS_FACTOR = (1 << 0),
} GreasePencilTintModifierFlag;

/* Enum definitions for length modifier stays in the old DNA for the moment. */
typedef struct GreasePencilSmoothModifierData {
  ModifierData modifier;
  GreasePencilModifierInfluenceData influence;
  /** `eGreasePencilSmooth_Flag. */
  int flag;
  /** Factor of smooth. */
  float factor;
  /** How many times apply smooth. */
  int step;
  char _pad[4];
  void *_pad1;
} GreasePencilSmoothModifierData;

typedef enum eGreasePencilSmooth_Flag {
  MOD_GREASE_PENCIL_SMOOTH_OPEN_INFLUENCE_PANEL = (1 << 0),
  MOD_GREASE_PENCIL_SMOOTH_MOD_LOCATION = (1 << 1),
  MOD_GREASE_PENCIL_SMOOTH_MOD_STRENGTH = (1 << 2),
  MOD_GREASE_PENCIL_SMOOTH_MOD_THICKNESS = (1 << 3),
  MOD_GREASE_PENCIL_SMOOTH_MOD_UV = (1 << 4),
  MOD_GREASE_PENCIL_SMOOTH_KEEP_SHAPE = (1 << 5),
  MOD_GREASE_PENCIL_SMOOTH_SMOOTH_ENDS = (1 << 6),
} eGreasePencilSmooth_Flag;

typedef struct GreasePencilOffsetModifierData {
  ModifierData modifier;
  GreasePencilModifierInfluenceData influence;
  /** GreasePencilOffsetModifierFlag */
  int flag;
  /** GreasePencilOffsetModifierMode */
  int offset_mode;
  /** Global offset. */
  float loc[3];
  float rot[3];
  float scale[3];
  /** Offset per stroke. */
  float stroke_loc[3];
  float stroke_rot[3];
  float stroke_scale[3];
  int seed;
  int stroke_step;
  int stroke_start_offset;
  char _pad1[4];
  void *_pad2;
} GreasePencilOffsetModifierData;

typedef enum GreasePencilOffsetModifierFlag {
  MOD_GREASE_PENCIL_OFFSET_UNIFORM_RANDOM_SCALE = (1 << 0),
} GreasePencilOffsetModifierFlag;

typedef enum GreasePencilOffsetModifierMode {
  MOD_GREASE_PENCIL_OFFSET_RANDOM = 0,
  MOD_GREASE_PENCIL_OFFSET_LAYER = 1,
  MOD_GREASE_PENCIL_OFFSET_MATERIAL = 2,
  MOD_GREASE_PENCIL_OFFSET_STROKE = 3,
} GreasePencilOffsetModifierMode;

typedef struct GreasePencilNoiseModifierData {
  ModifierData modifier;
  GreasePencilModifierInfluenceData influence;

  /** For convenience of versioning, these flags are kept in `eNoiseGpencil_Flag`. */
  int flag;

  /** Factor of noise. */
  float factor;
  float factor_strength;
  float factor_thickness;
  float factor_uvs;
  /** Noise Frequency scaling */
  float noise_scale;
  float noise_offset;
  short noise_mode;
  char _pad[2];
  /** How many frames before recalculate randoms. */
  int step;
  /** Random seed */
  int seed;

  void *_pad1;
} GreasePencilNoiseModifierData;

typedef struct GreasePencilMirrorModifierData {
  ModifierData modifier;
  GreasePencilModifierInfluenceData influence;
  struct Object *object;
  /** #GreasePencilMirrorModifierFlag */
  int flag;
  char _pad[4];
} GreasePencilMirrorModifierData;

typedef enum GreasePencilMirrorModifierFlag {
  MOD_GREASE_PENCIL_MIRROR_AXIS_X = (1 << 0),
  MOD_GREASE_PENCIL_MIRROR_AXIS_Y = (1 << 1),
  MOD_GREASE_PENCIL_MIRROR_AXIS_Z = (1 << 2),
} GreasePencilMirrorModifierFlag;

typedef struct GreasePencilThickModifierData {
  ModifierData modifier;
  GreasePencilModifierInfluenceData influence;
  /** #GreasePencilThicknessModifierFlag */
  int flag;
  /** Relative thickness factor. */
  float thickness_fac;
  /** Absolute thickness override. */
  float thickness;
  char _pad[4];
  void *_pad1;
} GreasePencilThickModifierData;

typedef enum GreasePencilThicknessModifierFlag {
  MOD_GREASE_PENCIL_THICK_NORMALIZE = (1 << 0),
  MOD_GREASE_PENCIL_THICK_WEIGHT_FACTOR = (1 << 1),
} GreasePencilThicknessModifierFlag;

typedef struct GreasePencilLatticeModifierData {
  ModifierData modifier;
  GreasePencilModifierInfluenceData influence;
  struct Object *object;
  float strength;
  char _pad[4];
} GreasePencilLatticeModifierData;

typedef struct GreasePencilDashModifierSegment {
  char name[64];
  int dash;
  int gap;
  float radius;
  float opacity;
  int mat_nr;
  /** #GreasePencilDashModifierFlag */
  int flag;
} GreasePencilDashModifierSegment;

typedef struct GreasePencilDashModifierData {
  ModifierData modifier;
  GreasePencilModifierInfluenceData influence;

  GreasePencilDashModifierSegment *segments_array;
  int segments_num;
  int segment_active_index;

  int dash_offset;
  char _pad[4];

#ifdef __cplusplus
  blender::Span<GreasePencilDashModifierSegment> segments() const;
  blender::MutableSpan<GreasePencilDashModifierSegment> segments();
#endif
} GreasePencilDashModifierData;

typedef enum GreasePencilDashModifierFlag {
  MOD_GREASE_PENCIL_DASH_USE_CYCLIC = (1 << 0),
} GreasePencilDashModifierFlag;

typedef struct GreasePencilMultiModifierData {
  ModifierData modifier;
  GreasePencilModifierInfluenceData influence;

  /* #GreasePencilMultiplyModifierFlag */
  int flag;

  int duplications;
  float distance;
  /* -1:inner 0:middle 1:outer */
  float offset;

  float fading_center;
  float fading_thickness;
  float fading_opacity;

  int _pad0;

  void *_pad;
} GreasePencilMultiModifierData;

typedef enum GreasePencilMultiplyModifierFlag {
  /* GP_MULTIPLY_ENABLE_ANGLE_SPLITTING = (1 << 1),  Deprecated. */
  MOD_GREASE_PENCIL_MULTIPLY_ENABLE_FADING = (1 << 2),
} GreasePencilMultiplyModifierFlag;

typedef struct GreasePencilLengthModifierData {
  ModifierData modifier;
  GreasePencilModifierInfluenceData influence;
  int flag;
  float start_fac, end_fac;
  float rand_start_fac, rand_end_fac, rand_offset;
  float overshoot_fac;
  /** (first element is the index) random values. */
  int seed;
  /** How many frames before recalculate randoms. */
  int step;
  /** #eLengthGpencil_Type. */
  int mode;
  char _pad[4];
  /* Curvature parameters. */
  float point_density;
  float segment_influence;
  float max_angle;

  void *_pad1;
} GreasePencilLengthModifierData;

<<<<<<< HEAD
typedef struct GreasePencilArrayModifierData {
  ModifierData modifier;
  GreasePencilModifierInfluenceData influence;
  struct Object *object;
  int count;
  /** #GreasePencilArrayModifierFlag */
  int flag;
  float offset[3];
  float shift[3];

  float rnd_offset[3];
  float rnd_rot[3];
  float rnd_scale[3];

  char _pad[4];
  /** (first element is the index) random values. (?) */
  int seed;

  /* Replacement material index. */
  int mat_rpl;
} GreasePencilArrayModifierData;

typedef enum GreasePencilArrayModifierFlag {
  MOD_GREASE_PENCIL_ARRAY_USE_OFFSET = (1 << 7),
  MOD_GREASE_PENCIL_ARRAY_USE_RELATIVE = (1 << 8),
  MOD_GREASE_PENCIL_ARRAY_USE_OB_OFFSET = (1 << 9),
  MOD_GREASE_PENCIL_ARRAY_UNIFORM_RANDOM_SCALE = (1 << 10),
} GreasePencilArrayModifierFlag;
=======
typedef struct GreasePencilWeightAngleModifierData {
  ModifierData modifier;
  GreasePencilModifierInfluenceData influence;
  /** #GreasePencilWeightAngleModifierFlag */
  int flag;
  float min_weight;
  /** Axis. */
  int16_t axis;
  /** #GreasePencilWeightAngleModifierSpace */
  int16_t space;
  /** Angle */
  float angle;
  /** Weights output to this vertex group, can be the same as source group. */
  char target_vgname[64];

  void *_pad;
} GreasePencilWeightAngleModifierData;

typedef enum GreasePencilWeightAngleModifierFlag {
  MOD_GREASE_PENCIL_WEIGHT_ANGLE_MULTIPLY_DATA = (1 << 5),
  MOD_GREASE_PENCIL_WEIGHT_ANGLE_INVERT_OUTPUT = (1 << 6),
} GreasePencilWeightAngleModifierFlag;

typedef enum GreasePencilWeightAngleModifierSpace {
  MOD_GREASE_PENCIL_WEIGHT_ANGLE_SPACE_LOCAL = 0,
  MOD_GREASE_PENCIL_WEIGHT_ANGLE_SPACE_WORLD = 1,
} GreasePencilWeightAngleModifierSpace;
>>>>>>> ace5c9af
<|MERGE_RESOLUTION|>--- conflicted
+++ resolved
@@ -108,11 +108,8 @@
   eModifierType_GreasePencilDash = 71,
   eModifierType_GreasePencilMultiply = 72,
   eModifierType_GreasePencilLength = 73,
-<<<<<<< HEAD
-  eModifierType_GreasePencilArray = 74,
-=======
   eModifierType_GreasePencilWeightAngle = 74,
->>>>>>> ace5c9af
+  eModifierType_GreasePencilArray = 75,
   NUM_MODIFIER_TYPES,
 } ModifierType;
 
@@ -2873,36 +2870,6 @@
   void *_pad1;
 } GreasePencilLengthModifierData;
 
-<<<<<<< HEAD
-typedef struct GreasePencilArrayModifierData {
-  ModifierData modifier;
-  GreasePencilModifierInfluenceData influence;
-  struct Object *object;
-  int count;
-  /** #GreasePencilArrayModifierFlag */
-  int flag;
-  float offset[3];
-  float shift[3];
-
-  float rnd_offset[3];
-  float rnd_rot[3];
-  float rnd_scale[3];
-
-  char _pad[4];
-  /** (first element is the index) random values. (?) */
-  int seed;
-
-  /* Replacement material index. */
-  int mat_rpl;
-} GreasePencilArrayModifierData;
-
-typedef enum GreasePencilArrayModifierFlag {
-  MOD_GREASE_PENCIL_ARRAY_USE_OFFSET = (1 << 7),
-  MOD_GREASE_PENCIL_ARRAY_USE_RELATIVE = (1 << 8),
-  MOD_GREASE_PENCIL_ARRAY_USE_OB_OFFSET = (1 << 9),
-  MOD_GREASE_PENCIL_ARRAY_UNIFORM_RANDOM_SCALE = (1 << 10),
-} GreasePencilArrayModifierFlag;
-=======
 typedef struct GreasePencilWeightAngleModifierData {
   ModifierData modifier;
   GreasePencilModifierInfluenceData influence;
@@ -2930,4 +2897,32 @@
   MOD_GREASE_PENCIL_WEIGHT_ANGLE_SPACE_LOCAL = 0,
   MOD_GREASE_PENCIL_WEIGHT_ANGLE_SPACE_WORLD = 1,
 } GreasePencilWeightAngleModifierSpace;
->>>>>>> ace5c9af
+
+typedef struct GreasePencilArrayModifierData {
+  ModifierData modifier;
+  GreasePencilModifierInfluenceData influence;
+  struct Object *object;
+  int count;
+  /** #GreasePencilArrayModifierFlag */
+  int flag;
+  float offset[3];
+  float shift[3];
+
+  float rnd_offset[3];
+  float rnd_rot[3];
+  float rnd_scale[3];
+
+  char _pad[4];
+  /** (first element is the index) random values. (?) */
+  int seed;
+
+  /* Replacement material index. */
+  int mat_rpl;
+} GreasePencilArrayModifierData;
+
+typedef enum GreasePencilArrayModifierFlag {
+  MOD_GREASE_PENCIL_ARRAY_USE_OFFSET = (1 << 7),
+  MOD_GREASE_PENCIL_ARRAY_USE_RELATIVE = (1 << 8),
+  MOD_GREASE_PENCIL_ARRAY_USE_OB_OFFSET = (1 << 9),
+  MOD_GREASE_PENCIL_ARRAY_UNIFORM_RANDOM_SCALE = (1 << 10),
+} GreasePencilArrayModifierFlag;