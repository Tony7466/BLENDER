--- conflicted
+++ resolved
@@ -104,11 +104,8 @@
   eModifierType_GreasePencilNoise = 67,
   eModifierType_GreasePencilMirror = 68,
   eModifierType_GreasePencilThickness = 69,
-<<<<<<< HEAD
-  eModifierType_GreasePencilDash = 70,
-=======
   eModifierType_GreasePencilArray = 70,
->>>>>>> e1ce3c3c
+  eModifierType_GreasePencilDash = 71,
   NUM_MODIFIER_TYPES,
 } ModifierType;
 
@@ -2772,7 +2769,35 @@
   MOD_GREASE_PENCIL_THICK_WEIGHT_FACTOR = (1 << 1),
 } GreasePencilThicknessModifierFlag;
 
-<<<<<<< HEAD
+typedef struct GreasePencilArrayModifierData {
+  ModifierData modifier;
+  GreasePencilModifierInfluenceData influence;
+  struct Object *object;
+  int count;
+  /** #GreasePencilArrayModifierFlag */
+  int flag;
+  float offset[3];
+  float shift[3];
+
+  float rnd_offset[3];
+  float rnd_rot[3];
+  float rnd_scale[3];
+
+  char _pad[4];
+  /** (first element is the index) random values. (?) */
+  int seed;
+
+  /* Replacement material index. */
+  int mat_rpl;
+} GreasePencilArrayModifierData;
+
+typedef enum GreasePencilArrayModifierFlag {
+  MOD_GREASE_PENCIL_ARRAY_USE_OFFSET = (1 << 7),
+  MOD_GREASE_PENCIL_ARRAY_USE_RELATIVE = (1 << 8),
+  MOD_GREASE_PENCIL_ARRAY_USE_OB_OFFSET = (1 << 9),
+  MOD_GREASE_PENCIL_ARRAY_UNIFORM_RANDOM_SCALE = (1 << 10),
+} GreasePencilArrayModifierFlag;
+
 typedef struct GreasePencilDashModifierSegment {
   char name[64];
   int dash;
@@ -2803,34 +2828,4 @@
 
 typedef enum GreasePencilDashModifierFlag {
   MOD_GREASE_PENCIL_DASH_USE_CYCLIC = (1 << 0),
-} GreasePencilDashModifierFlag;
-=======
-typedef struct GreasePencilArrayModifierData {
-  ModifierData modifier;
-  GreasePencilModifierInfluenceData influence;
-  struct Object *object;
-  int count;
-  /** #GreasePencilArrayModifierFlag */
-  int flag;
-  float offset[3];
-  float shift[3];
-
-  float rnd_offset[3];
-  float rnd_rot[3];
-  float rnd_scale[3];
-
-  char _pad[4];
-  /** (first element is the index) random values. (?) */
-  int seed;
-
-  /* Replacement material index. */
-  int mat_rpl;
-} GreasePencilArrayModifierData;
-
-typedef enum GreasePencilArrayModifierFlag {
-  MOD_GREASE_PENCIL_ARRAY_USE_OFFSET = (1 << 7),
-  MOD_GREASE_PENCIL_ARRAY_USE_RELATIVE = (1 << 8),
-  MOD_GREASE_PENCIL_ARRAY_USE_OB_OFFSET = (1 << 9),
-  MOD_GREASE_PENCIL_ARRAY_UNIFORM_RANDOM_SCALE = (1 << 10),
-} GreasePencilArrayModifierFlag;
->>>>>>> e1ce3c3c
+} GreasePencilDashModifierFlag;