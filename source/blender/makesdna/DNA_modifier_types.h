--- conflicted
+++ resolved
@@ -93,14 +93,11 @@
   eModifierType_MeshToVolume = 58,
   eModifierType_VolumeDisplace = 59,
   eModifierType_VolumeToMesh = 60,
-<<<<<<< HEAD
-  eModifierType_GreasePencilLineart = 61,
-=======
   eModifierType_GreasePencilOpacity = 61,
   eModifierType_GreasePencilSubdiv = 62,
   eModifierType_GreasePencilColor = 63,
   eModifierType_GreasePencilTint = 64,
->>>>>>> c16b0216
+  eModifierType_GreasePencilLineart = 65,
   NUM_MODIFIER_TYPES,
 } ModifierType;
 
@@ -2493,145 +2490,6 @@
   VOLUME_TO_MESH_USE_SMOOTH_SHADE = 1 << 0,
 } VolumeToMeshFlag;
 
-<<<<<<< HEAD
-typedef enum eGreasePencilLineartSource {
-  LINEART_SOURCE_COLLECTION = 0,
-  LINEART_SOURCE_OBJECT = 1,
-  LINEART_SOURCE_SCENE = 2,
-} eGreasePencilLineartSource;
-
-typedef enum eGreasePencilLineartShadowFilter {
-  /* These options need to be ordered in this way because those latter options requires line art to
-   * run a few extra stages. Having those values set up this way will allow
-   * #BKE_gpencil_get_lineart_modifier_limits() to find out maximum stages needed in multiple
-   * cached line art modifiers. */
-  LINEART_SHADOW_FILTER_NONE = 0,
-  LINEART_SHADOW_FILTER_ILLUMINATED = 1,
-  LINEART_SHADOW_FILTER_SHADED = 2,
-  LINEART_SHADOW_FILTER_ILLUMINATED_ENCLOSED_SHAPES = 3,
-} eGreasePencilLineartShadowFilter;
-
-typedef enum eGreasePencilLineartSilhouetteFilter {
-  LINEART_SILHOUETTE_FILTER_NONE = 0,
-  LINEART_SILHOUETTE_FILTER_GROUP = (1 << 0),
-  LINEART_SILHOUETTE_FILTER_INDIVIDUAL = (1 << 1),
-} eGreasePencilLineartSilhouetteFilter;
-
-/* This enum is for modifier internal state only. */
-typedef enum eGreasePencilLineartFlags {
-  /* These two moved to #eLineartMainFlags to keep consistent with flag variable purpose. */
-  /* LINEART_GPENCIL_INVERT_SOURCE_VGROUP = (1 << 0), */
-  /* LINEART_GPENCIL_MATCH_OUTPUT_VGROUP = (1 << 1), */
-  LINEART_GPENCIL_BINARY_WEIGHTS = (1 << 2) /* Deprecated, this is removed for lack of use case. */,
-  LINEART_GPENCIL_IS_BAKED = (1 << 3),
-  LINEART_GPENCIL_USE_CACHE = (1 << 4),
-  LINEART_GPENCIL_OFFSET_TOWARDS_CUSTOM_CAMERA = (1 << 5),
-  LINEART_GPENCIL_INVERT_COLLECTION = (1 << 6),
-  LINEART_GPENCIL_INVERT_SILHOUETTE_FILTER = (1 << 7),
-} eGreasePencilLineartFlags;
-
-typedef enum eGreasePencilLineartMaskSwitches {
-  LINEART_GPENCIL_MATERIAL_MASK_ENABLE = (1 << 0),
-  /** When set, material mask bit comparisons are done with bit wise "AND" instead of "OR". */
-  LINEART_GPENCIL_MATERIAL_MASK_MATCH = (1 << 1),
-  LINEART_GPENCIL_INTERSECTION_MATCH = (1 << 2),
-} eGreasePencilLineartMaskSwitches;
-
-struct LineartCache;
-
-typedef struct GreasePencilLineartModifierData {
-  ModifierData modifier;
-
-  uint16_t edge_types; /* line type enable flags, bits in eLineartEdgeFlag */
-
-  /** Object or Collection, from #eGreasePencilLineartSource. */
-  char source_type;
-
-  char use_multiple_levels;
-  short level_start;
-  short level_end;
-
-  struct Object *source_camera;
-  struct Object *light_contour_object;
-
-  struct Object *source_object;
-  struct Collection *source_collection;
-
-  struct Material *target_material;
-  char target_layer[64];
-
-  /**
-   * These two variables are to pass on vertex group information from mesh to strokes.
-   * `vgname` specifies which vertex groups our strokes from source_vertex_group will go to.
-   */
-  char source_vertex_group[64];
-  char vgname[64];
-
-  /* Camera focal length is divided by (1 + over-scan), before calculation, which give a wider FOV,
-   * this doesn't change coordinates range internally (-1, 1), but makes the calculated frame
-   * bigger than actual output. This is for the easier shifting calculation. A value of 0.5 means
-   * the "internal" focal length become 2/3 of the actual camera. */
-  float overscan;
-
-  /* Values for point light and directional (sun) light. */
-  /* For point light, fov always gonna be 120 deg horizontal, with 3 "cameras" covering 360 deg. */
-  float shadow_camera_fov;
-  float shadow_camera_size;
-  float shadow_camera_near;
-  float shadow_camera_far;
-
-  float opacity;
-  short thickness;
-
-  unsigned char mask_switches; /* #eGreasePencilLineartMaskSwitches */
-  unsigned char material_mask_bits;
-  unsigned char intersection_mask;
-
-  unsigned char shadow_selection;
-  unsigned char silhouette_selection;
-  char _pad[1];
-
-  /** `0..1` range for cosine angle */
-  float crease_threshold;
-
-  /** `0..PI` angle, for splitting strokes at sharp points. */
-  float angle_splitting_threshold;
-
-  /** Strength for smoothing jagged chains. */
-  float chain_smooth_tolerance;
-
-  /* CPU mode */
-  float chaining_image_threshold;
-
-  /* eLineartMainFlags, for one time calculation. */
-  int calculation_flags;
-
-  /* #eGreasePencilLineartFlags, modifier internal state. */
-  int flags;
-
-  /* Move strokes towards camera to avoid clipping while preserve depth for the viewport. */
-  float stroke_depth_offset;
-
-  /* Runtime data. */
-
-  /* Because we can potentially only compute features lines once per modifier stack (Use Cache), we
-   * need to have these override values to ensure that we have the data we need is computed and
-   * stored in the cache. */
-  char level_start_override;
-  char level_end_override;
-  short edge_types_override;
-  char shadow_selection_override;
-  char shadow_use_silhouette_override;
-
-  char _pad2[6];
-
-  struct LineartCache *cache;
-  /** Keep a pointer to the render buffer so we can call destroy from #ModifierData. */
-  struct LineartData *la_data_ptr;
-
-  void *_pad5;
-} GreasePencilLineartModifierData;
-=======
 /**
  * Common influence data for grease pencil modifiers.
  * Not all parts may be used by all modifier types.
@@ -2750,4 +2608,141 @@
   /* Use vertex group as factors instead of influence. */
   MOD_GREASE_PENCIL_TINT_USE_WEIGHT_AS_FACTOR = (1 << 0),
 } GreasePencilTintModifierFlag;
->>>>>>> c16b0216
+
+typedef enum eGreasePencilLineartSource {
+  LINEART_SOURCE_COLLECTION = 0,
+  LINEART_SOURCE_OBJECT = 1,
+  LINEART_SOURCE_SCENE = 2,
+} eGreasePencilLineartSource;
+
+typedef enum eGreasePencilLineartShadowFilter {
+  /* These options need to be ordered in this way because those latter options requires line art to
+   * run a few extra stages. Having those values set up this way will allow
+   * #BKE_gpencil_get_lineart_modifier_limits() to find out maximum stages needed in multiple
+   * cached line art modifiers. */
+  LINEART_SHADOW_FILTER_NONE = 0,
+  LINEART_SHADOW_FILTER_ILLUMINATED = 1,
+  LINEART_SHADOW_FILTER_SHADED = 2,
+  LINEART_SHADOW_FILTER_ILLUMINATED_ENCLOSED_SHAPES = 3,
+} eGreasePencilLineartShadowFilter;
+
+typedef enum eGreasePencilLineartSilhouetteFilter {
+  LINEART_SILHOUETTE_FILTER_NONE = 0,
+  LINEART_SILHOUETTE_FILTER_GROUP = (1 << 0),
+  LINEART_SILHOUETTE_FILTER_INDIVIDUAL = (1 << 1),
+} eGreasePencilLineartSilhouetteFilter;
+
+/* This enum is for modifier internal state only. */
+typedef enum eGreasePencilLineartFlags {
+  /* These two moved to #eLineartMainFlags to keep consistent with flag variable purpose. */
+  /* LINEART_GPENCIL_INVERT_SOURCE_VGROUP = (1 << 0), */
+  /* LINEART_GPENCIL_MATCH_OUTPUT_VGROUP = (1 << 1), */
+  LINEART_GPENCIL_BINARY_WEIGHTS = (1 << 2) /* Deprecated, this is removed for lack of use case. */,
+  LINEART_GPENCIL_IS_BAKED = (1 << 3),
+  LINEART_GPENCIL_USE_CACHE = (1 << 4),
+  LINEART_GPENCIL_OFFSET_TOWARDS_CUSTOM_CAMERA = (1 << 5),
+  LINEART_GPENCIL_INVERT_COLLECTION = (1 << 6),
+  LINEART_GPENCIL_INVERT_SILHOUETTE_FILTER = (1 << 7),
+} eGreasePencilLineartFlags;
+
+typedef enum eGreasePencilLineartMaskSwitches {
+  LINEART_GPENCIL_MATERIAL_MASK_ENABLE = (1 << 0),
+  /** When set, material mask bit comparisons are done with bit wise "AND" instead of "OR". */
+  LINEART_GPENCIL_MATERIAL_MASK_MATCH = (1 << 1),
+  LINEART_GPENCIL_INTERSECTION_MATCH = (1 << 2),
+} eGreasePencilLineartMaskSwitches;
+
+struct LineartCache;
+
+typedef struct GreasePencilLineartModifierData {
+  ModifierData modifier;
+
+  uint16_t edge_types; /* line type enable flags, bits in eLineartEdgeFlag */
+
+  /** Object or Collection, from #eGreasePencilLineartSource. */
+  char source_type;
+
+  char use_multiple_levels;
+  short level_start;
+  short level_end;
+
+  struct Object *source_camera;
+  struct Object *light_contour_object;
+
+  struct Object *source_object;
+  struct Collection *source_collection;
+
+  struct Material *target_material;
+  char target_layer[64];
+
+  /**
+   * These two variables are to pass on vertex group information from mesh to strokes.
+   * `vgname` specifies which vertex groups our strokes from source_vertex_group will go to.
+   */
+  char source_vertex_group[64];
+  char vgname[64];
+
+  /* Camera focal length is divided by (1 + over-scan), before calculation, which give a wider FOV,
+   * this doesn't change coordinates range internally (-1, 1), but makes the calculated frame
+   * bigger than actual output. This is for the easier shifting calculation. A value of 0.5 means
+   * the "internal" focal length become 2/3 of the actual camera. */
+  float overscan;
+
+  /* Values for point light and directional (sun) light. */
+  /* For point light, fov always gonna be 120 deg horizontal, with 3 "cameras" covering 360 deg. */
+  float shadow_camera_fov;
+  float shadow_camera_size;
+  float shadow_camera_near;
+  float shadow_camera_far;
+
+  float opacity;
+  short thickness;
+
+  unsigned char mask_switches; /* #eGreasePencilLineartMaskSwitches */
+  unsigned char material_mask_bits;
+  unsigned char intersection_mask;
+
+  unsigned char shadow_selection;
+  unsigned char silhouette_selection;
+  char _pad[1];
+
+  /** `0..1` range for cosine angle */
+  float crease_threshold;
+
+  /** `0..PI` angle, for splitting strokes at sharp points. */
+  float angle_splitting_threshold;
+
+  /** Strength for smoothing jagged chains. */
+  float chain_smooth_tolerance;
+
+  /* CPU mode */
+  float chaining_image_threshold;
+
+  /* eLineartMainFlags, for one time calculation. */
+  int calculation_flags;
+
+  /* #eGreasePencilLineartFlags, modifier internal state. */
+  int flags;
+
+  /* Move strokes towards camera to avoid clipping while preserve depth for the viewport. */
+  float stroke_depth_offset;
+
+  /* Runtime data. */
+
+  /* Because we can potentially only compute features lines once per modifier stack (Use Cache), we
+   * need to have these override values to ensure that we have the data we need is computed and
+   * stored in the cache. */
+  char level_start_override;
+  char level_end_override;
+  short edge_types_override;
+  char shadow_selection_override;
+  char shadow_use_silhouette_override;
+
+  char _pad2[6];
+
+  struct LineartCache *cache;
+  /** Keep a pointer to the render buffer so we can call destroy from #ModifierData. */
+  struct LineartData *la_data_ptr;
+
+  void *_pad5;
+} GreasePencilLineartModifierData;