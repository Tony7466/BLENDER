/* SPDX-FileCopyrightText: 2023 Blender Authors
 *
 * SPDX-License-Identifier: GPL-2.0-or-later */

/** \file
 * \ingroup DNA
 */

#pragma once

#include "BLI_utildefines.h"

#include "DNA_defs.h"
#include "DNA_listBase.h"
#include "DNA_session_uid_types.h"

#ifdef __cplusplus
#  include "BLI_span.hh"

namespace blender {
struct NodesModifierRuntime;
}
using NodesModifierRuntimeHandle = blender::NodesModifierRuntime;
#else
typedef struct NodesModifierRuntimeHandle NodesModifierRuntimeHandle;
#endif

/* WARNING ALERT! TYPEDEF VALUES ARE WRITTEN IN FILES! SO DO NOT CHANGE!
 * (ONLY ADD NEW ITEMS AT THE END)
 */

struct Mesh;

typedef enum ModifierType {
  eModifierType_None = 0,
  eModifierType_Subsurf = 1,
  eModifierType_Lattice = 2,
  eModifierType_Curve = 3,
  eModifierType_Build = 4,
  eModifierType_Mirror = 5,
  eModifierType_Decimate = 6,
  eModifierType_Wave = 7,
  eModifierType_Armature = 8,
  eModifierType_Hook = 9,
  eModifierType_Softbody = 10,
  eModifierType_Boolean = 11,
  eModifierType_Array = 12,
  eModifierType_EdgeSplit = 13,
  eModifierType_Displace = 14,
  eModifierType_UVProject = 15,
  eModifierType_Smooth = 16,
  eModifierType_Cast = 17,
  eModifierType_MeshDeform = 18,
  eModifierType_ParticleSystem = 19,
  eModifierType_ParticleInstance = 20,
  eModifierType_Explode = 21,
  eModifierType_Cloth = 22,
  eModifierType_Collision = 23,
  eModifierType_Bevel = 24,
  eModifierType_Shrinkwrap = 25,
  eModifierType_Fluidsim = 26,
  eModifierType_Mask = 27,
  eModifierType_SimpleDeform = 28,
  eModifierType_Multires = 29,
  eModifierType_Surface = 30,
#ifdef DNA_DEPRECATED_ALLOW
  eModifierType_Smoke = 31,
#endif
  eModifierType_ShapeKey = 32,
  eModifierType_Solidify = 33,
  eModifierType_Screw = 34,
  eModifierType_Warp = 35,
  eModifierType_WeightVGEdit = 36,
  eModifierType_WeightVGMix = 37,
  eModifierType_WeightVGProximity = 38,
  eModifierType_Ocean = 39,
  eModifierType_DynamicPaint = 40,
  eModifierType_Remesh = 41,
  eModifierType_Skin = 42,
  eModifierType_LaplacianSmooth = 43,
  eModifierType_Triangulate = 44,
  eModifierType_UVWarp = 45,
  eModifierType_MeshCache = 46,
  eModifierType_LaplacianDeform = 47,
  eModifierType_Wireframe = 48,
  eModifierType_DataTransfer = 49,
  eModifierType_NormalEdit = 50,
  eModifierType_CorrectiveSmooth = 51,
  eModifierType_MeshSequenceCache = 52,
  eModifierType_SurfaceDeform = 53,
  eModifierType_WeightedNormal = 54,
  eModifierType_Weld = 55,
  eModifierType_Fluid = 56,
  eModifierType_Nodes = 57,
  eModifierType_MeshToVolume = 58,
  eModifierType_VolumeDisplace = 59,
  eModifierType_VolumeToMesh = 60,
  eModifierType_GreasePencilOpacity = 61,
  eModifierType_GreasePencilSubdiv = 62,
  eModifierType_GreasePencilColor = 63,
  eModifierType_GreasePencilTint = 64,
  eModifierType_GreasePencilSmooth = 65,
  eModifierType_GreasePencilOffset = 66,
  eModifierType_GreasePencilNoise = 67,
  eModifierType_GreasePencilMirror = 68,
  eModifierType_GreasePencilThickness = 69,
  eModifierType_GreasePencilLattice = 70,
  eModifierType_GreasePencilDash = 71,
  eModifierType_GreasePencilMultiply = 72,
  eModifierType_GreasePencilLength = 73,
  eModifierType_GreasePencilWeightAngle = 74,
  eModifierType_GreasePencilArray = 75,
  eModifierType_GreasePencilWeightProximity = 76,
  eModifierType_GreasePencilHook = 77,
<<<<<<< HEAD
  eModifierType_GreasePencilSimplify = 78,
=======
  eModifierType_GreasePencilLineart = 78,
  eModifierType_GreasePencilArmature = 79,
  eModifierType_GreasePencilTime = 80,
>>>>>>> b0991081
  NUM_MODIFIER_TYPES,
} ModifierType;

typedef enum ModifierMode {
  eModifierMode_Realtime = (1 << 0),
  eModifierMode_Render = (1 << 1),
  eModifierMode_Editmode = (1 << 2),
  eModifierMode_OnCage = (1 << 3),
#ifdef DNA_DEPRECATED_ALLOW
  /** Old modifier box expansion, just for versioning. */
  eModifierMode_Expanded_DEPRECATED = (1 << 4),
#endif
  eModifierMode_Virtual = (1 << 5),
  eModifierMode_ApplyOnSpline = (1 << 6),
  eModifierMode_DisableTemporary = (1u << 31),
} ModifierMode;
ENUM_OPERATORS(ModifierMode, eModifierMode_DisableTemporary);

typedef struct ModifierData {
  struct ModifierData *next, *prev;

  int type, mode;
  /** Time in seconds that the modifier took to evaluate. This is only set on evaluated objects. */
  float execution_time;
  short flag;
  /** An "expand" bit for each of the modifier's (sub)panels (#uiPanelDataExpansion). */
  short ui_expand_flag;
  /**
   * Bits that can be used for open-states of layout panels in the modifier. This can replace
   * `ui_expand_flag` once all modifiers use layout panels. Currently, trying to reuse the same
   * flags is problematic, because the bits in `ui_expand_flag` are mapped to panels automatically
   * and easily conflict with the explicit mapping of bits to panels here.
   */
  uint16_t layout_panel_open_flag;
  char _pad[2];
  /**
   * Uniquely identifies the modifier within the object. This identifier is stable across Blender
   * sessions. Modifiers on the original and corresponding evaluated object have matching
   * identifiers. The identifier stays the same if the modifier is renamed or moved in the modifier
   * stack.
   *
   * A valid identifier is non-negative (>= 1). Modifiers that are currently not on an object may
   * have invalid identifiers. It has to be initialized with #BKE_modifiers_persistent_uid_init
   * when it is added to an object.
   */
  int persistent_uid;
  /** MAX_NAME. */
  char name[64];

  char *error;

  /** Runtime field which contains runtime data which is specific to a modifier type. */
  void *runtime;
} ModifierData;

typedef enum {
  /** This modifier has been inserted in local override, and hence can be fully edited. */
  eModifierFlag_OverrideLibrary_Local = (1 << 0),
  /** This modifier does not own its caches, but instead shares them with another modifier. */
  eModifierFlag_SharedCaches = (1 << 1),
  /**
   * This modifier is the object's active modifier. Used for context in the node editor.
   * Only one modifier on an object should have this flag set.
   */
  eModifierFlag_Active = (1 << 2),
  /**
   * Only set on modifiers in evaluated objects. The flag indicates that the user modified inputs
   * to the modifier which might invalidate simulation caches.
   */
  eModifierFlag_UserModified = (1 << 3),
} ModifierFlag;

/**
 * \note Not a real modifier.
 */
typedef struct MappingInfoModifierData {
  ModifierData modifier;

  struct Tex *texture;
  struct Object *map_object;
  char map_bone[64];
  /** MAX_CUSTOMDATA_LAYER_NAME. */
  char uvlayer_name[68];
  char _pad1[4];
  int uvlayer_tmp;
  int texmapping;
} MappingInfoModifierData;

typedef enum {
  eSubsurfModifierFlag_Incremental = (1 << 0),
  eSubsurfModifierFlag_DebugIncr = (1 << 1),
  eSubsurfModifierFlag_ControlEdges = (1 << 2),
  /* DEPRECATED, ONLY USED FOR DO-VERSIONS */
  eSubsurfModifierFlag_SubsurfUv_DEPRECATED = (1 << 3),
  eSubsurfModifierFlag_UseCrease = (1 << 4),
  eSubsurfModifierFlag_UseCustomNormals = (1 << 5),
  eSubsurfModifierFlag_UseRecursiveSubdivision = (1 << 6),
} SubsurfModifierFlag;

typedef enum {
  SUBSURF_TYPE_CATMULL_CLARK = 0,
  SUBSURF_TYPE_SIMPLE = 1,
} eSubsurfModifierType;

typedef enum {
  SUBSURF_UV_SMOOTH_NONE = 0,
  SUBSURF_UV_SMOOTH_PRESERVE_CORNERS = 1,
  SUBSURF_UV_SMOOTH_PRESERVE_CORNERS_AND_JUNCTIONS = 2,
  SUBSURF_UV_SMOOTH_PRESERVE_CORNERS_JUNCTIONS_AND_CONCAVE = 3,
  SUBSURF_UV_SMOOTH_PRESERVE_BOUNDARIES = 4,
  SUBSURF_UV_SMOOTH_ALL = 5,
} eSubsurfUVSmooth;

typedef enum {
  SUBSURF_BOUNDARY_SMOOTH_ALL = 0,
  SUBSURF_BOUNDARY_SMOOTH_PRESERVE_CORNERS = 1,
} eSubsurfBoundarySmooth;

typedef struct SubsurfModifierData {
  ModifierData modifier;

  short subdivType, levels, renderLevels, flags;
  short uv_smooth;
  short quality;
  short boundary_smooth;
  char _pad[2];

  /* TODO(sergey): Get rid of those with the old CCG subdivision code. */
  void *emCache, *mCache;
} SubsurfModifierData;

typedef struct LatticeModifierData {
  ModifierData modifier;

  struct Object *object;
  /** Optional vertex-group name, #MAX_VGROUP_NAME. */
  char name[64];
  float strength;
  short flag;
  char _pad[2];
  void *_pad1;
} LatticeModifierData;

/** #LatticeModifierData.flag */
enum {
  MOD_LATTICE_INVERT_VGROUP = (1 << 0),
};

typedef struct CurveModifierData {
  ModifierData modifier;

  struct Object *object;
  /** Optional vertex-group name, #MAX_VGROUP_NAME. */
  char name[64];
  /** Axis along which curve deforms. */
  short defaxis;
  short flag;
  char _pad[4];
  void *_pad1;
} CurveModifierData;

/** #CurveModifierData.flag */
enum {
  MOD_CURVE_INVERT_VGROUP = (1 << 0),
};

/** #CurveModifierData.defaxis */
enum {
  MOD_CURVE_POSX = 1,
  MOD_CURVE_POSY = 2,
  MOD_CURVE_POSZ = 3,
  MOD_CURVE_NEGX = 4,
  MOD_CURVE_NEGY = 5,
  MOD_CURVE_NEGZ = 6,
};

typedef struct BuildModifierData {
  ModifierData modifier;

  float start, length;
  short flag;

  /** (bool) whether order of vertices is randomized - legacy files (for readfile conversion). */
  short randomize;
  /** (int) random seed. */
  int seed;
} BuildModifierData;

/** #BuildModifierData.flag */
enum {
  /** order of vertices is randomized */
  MOD_BUILD_FLAG_RANDOMIZE = (1 << 0),
  /** frame range is reversed, resulting in a deconstruction effect */
  MOD_BUILD_FLAG_REVERSE = (1 << 1),
};

/** Mask Modifier. */
typedef struct MaskModifierData {
  ModifierData modifier;

  /** Armature to use to in place of hardcoded vgroup. */
  struct Object *ob_arm;
  /** Name of vertex group to use to mask, #MAX_VGROUP_NAME. */
  char vgroup[64];

  /** Using armature or hardcoded vgroup. */
  short mode;
  /** Flags for various things. */
  short flag;
  float threshold;
  void *_pad1;
} MaskModifierData;

/** #MaskModifierData.mode */
enum {
  MOD_MASK_MODE_VGROUP = 0,
  MOD_MASK_MODE_ARM = 1,
};

/** #MaskModifierData.flag */
enum {
  MOD_MASK_INV = (1 << 0),
  MOD_MASK_SMOOTH = (1 << 1),
};

typedef struct ArrayModifierData {
  ModifierData modifier;

  /** The object with which to cap the start of the array. */
  struct Object *start_cap;
  /** The object with which to cap the end of the array. */
  struct Object *end_cap;
  /** The curve object to use for #MOD_ARR_FITCURVE. */
  struct Object *curve_ob;
  /** The object to use for object offset. */
  struct Object *offset_ob;
  /**
   * A constant duplicate offset;
   * 1 means the duplicates are 1 unit apart.
   */
  float offset[3];
  /**
   * A scaled factor for duplicate offsets;
   * 1 means the duplicates are 1 object-width apart.
   */
  float scale[3];
  /** The length over which to distribute the duplicates. */
  float length;
  /** The limit below which to merge vertices in adjacent duplicates. */
  float merge_dist;
  /**
   * Determines how duplicate count is calculated; one of:
   * - #MOD_ARR_FIXEDCOUNT -> fixed.
   * - #MOD_ARR_FITLENGTH  -> calculated to fit a set length.
   * - #MOD_ARR_FITCURVE   -> calculated to fit the length of a Curve object.
   */
  int fit_type;
  /**
   * Flags specifying how total offset is calculated; binary OR of:
   * - #MOD_ARR_OFF_CONST    -> total offset += offset.
   * - #MOD_ARR_OFF_RELATIVE -> total offset += relative * object width.
   * - #MOD_ARR_OFF_OBJ      -> total offset += offset_ob's matrix.
   * Total offset is the sum of the individual enabled offsets.
   */
  int offset_type;
  /**
   * General flags:
   * #MOD_ARR_MERGE -> merge vertices in adjacent duplicates.
   */
  int flags;
  /** The number of duplicates to generate for #MOD_ARR_FIXEDCOUNT. */
  int count;
  float uv_offset[2];
} ArrayModifierData;

/** #ArrayModifierData.fit_type */
enum {
  MOD_ARR_FIXEDCOUNT = 0,
  MOD_ARR_FITLENGTH = 1,
  MOD_ARR_FITCURVE = 2,
};

/** #ArrayModifierData.offset_type */
enum {
  MOD_ARR_OFF_CONST = (1 << 0),
  MOD_ARR_OFF_RELATIVE = (1 << 1),
  MOD_ARR_OFF_OBJ = (1 << 2),
};

/** #ArrayModifierData.flags */
enum {
  MOD_ARR_MERGE = (1 << 0),
  MOD_ARR_MERGEFINAL = (1 << 1),
};

typedef struct MirrorModifierData {
  ModifierData modifier;

  /** Deprecated, use flag instead. */
  short axis DNA_DEPRECATED;
  short flag;
  float tolerance;
  float bisect_threshold;

  /** Mirror modifier used to merge the old vertex into its new copy, which would break code
   * relying on access to the original geometry vertices. However, modifying this behavior to the
   * correct one (i.e. merging the copy vertices into their original sources) has several potential
   * effects on other modifiers and tools, so we need to keep that incorrect behavior for existing
   * modifiers, and only use the new correct one for new modifiers. */
  uint8_t use_correct_order_on_merge;

  char _pad[3];
  float uv_offset[2];
  float uv_offset_copy[2];
  struct Object *mirror_ob;
  void *_pad1;
} MirrorModifierData;

/** #MirrorModifierData.flag */
enum {
  MOD_MIR_CLIPPING = (1 << 0),
  MOD_MIR_MIRROR_U = (1 << 1),
  MOD_MIR_MIRROR_V = (1 << 2),
  MOD_MIR_AXIS_X = (1 << 3),
  MOD_MIR_AXIS_Y = (1 << 4),
  MOD_MIR_AXIS_Z = (1 << 5),
  MOD_MIR_VGROUP = (1 << 6),
  MOD_MIR_NO_MERGE = (1 << 7),
  MOD_MIR_BISECT_AXIS_X = (1 << 8),
  MOD_MIR_BISECT_AXIS_Y = (1 << 9),
  MOD_MIR_BISECT_AXIS_Z = (1 << 10),
  MOD_MIR_BISECT_FLIP_AXIS_X = (1 << 11),
  MOD_MIR_BISECT_FLIP_AXIS_Y = (1 << 12),
  MOD_MIR_BISECT_FLIP_AXIS_Z = (1 << 13),
  MOD_MIR_MIRROR_UDIM = (1 << 14),
};

typedef struct EdgeSplitModifierData {
  ModifierData modifier;

  /** Angle above which edges should be split. */
  float split_angle;
  int flags;
} EdgeSplitModifierData;

/** #EdgeSplitModifierData.flags */
enum {
  MOD_EDGESPLIT_FROMANGLE = (1 << 1),
  MOD_EDGESPLIT_FROMFLAG = (1 << 2),
};

typedef struct BevelModifierData {
  ModifierData modifier;

  /** The "raw" bevel value (distance/amount to bevel). */
  float value;
  /** The resolution (as originally coded, it is the number of recursive bevels). */
  int res;
  /** General option flags. */
  short flags;
  /** Used to interpret the bevel value. */
  short val_flags;
  /** For the type and how we build the bevel's profile. */
  short profile_type;
  /** Flags to tell the tool how to limit the bevel. */
  short lim_flags;
  /** Flags to direct how edge weights are applied to verts. */
  short e_flags;
  /** Material index if >= 0, else material inherited from surrounding faces. */
  short mat;
  short edge_flags;
  short face_str_mode;
  /** Patterns to use for mitering non-reflex and reflex miter edges */
  short miter_inner;
  short miter_outer;
  /** The method to use for creating >2-way intersections */
  short vmesh_method;
  /** Whether to affect vertices or edges. */
  char affect_type;
  char _pad;
  /** Controls profile shape (0->1, .5 is round). */
  float profile;
  /** if the MOD_BEVEL_ANGLE is set,
   * this will be how "sharp" an edge must be before it gets beveled */
  float bevel_angle;
  float spread;
  /** if the MOD_BEVEL_VWEIGHT option is set,
   * this will be the name of the vert group, #MAX_VGROUP_NAME */
  char defgrp_name[64];

  char _pad1[4];
  /** Curve info for the custom profile */
  struct CurveProfile *custom_profile;

  void *_pad2;
} BevelModifierData;

/** #BevelModifierData.flags and BevelModifierData.lim_flags */
enum {
#ifdef DNA_DEPRECATED_ALLOW
  MOD_BEVEL_VERT_DEPRECATED = (1 << 1),
#endif
  MOD_BEVEL_INVERT_VGROUP = (1 << 2),
  MOD_BEVEL_ANGLE = (1 << 3),
  MOD_BEVEL_WEIGHT = (1 << 4),
  MOD_BEVEL_VGROUP = (1 << 5),
/* unused                  = (1 << 6), */
#ifdef DNA_DEPRECATED_ALLOW
  MOD_BEVEL_CUSTOM_PROFILE_DEPRECATED = (1 << 7),
#endif
  /* unused                  = (1 << 8), */
  /* unused                  = (1 << 9), */
  /* unused                  = (1 << 10), */
  /* unused                  = (1 << 11), */
  /* unused                  = (1 << 12), */
  MOD_BEVEL_OVERLAP_OK = (1 << 13),
  MOD_BEVEL_EVEN_WIDTHS = (1 << 14),
  MOD_BEVEL_HARDEN_NORMALS = (1 << 15),
};

/** #BevelModifierData.val_flags (not used as flags any more) */
enum {
  MOD_BEVEL_AMT_OFFSET = 0,
  MOD_BEVEL_AMT_WIDTH = 1,
  MOD_BEVEL_AMT_DEPTH = 2,
  MOD_BEVEL_AMT_PERCENT = 3,
  MOD_BEVEL_AMT_ABSOLUTE = 4,
};

/** #BevelModifierData.profile_type */
enum {
  MOD_BEVEL_PROFILE_SUPERELLIPSE = 0,
  MOD_BEVEL_PROFILE_CUSTOM = 1,
};

/** #BevelModifierData.edge_flags */
enum {
  MOD_BEVEL_MARK_SEAM = (1 << 0),
  MOD_BEVEL_MARK_SHARP = (1 << 1),
};

/** #BevelModifierData.face_str_mode */
enum {
  MOD_BEVEL_FACE_STRENGTH_NONE = 0,
  MOD_BEVEL_FACE_STRENGTH_NEW = 1,
  MOD_BEVEL_FACE_STRENGTH_AFFECTED = 2,
  MOD_BEVEL_FACE_STRENGTH_ALL = 3,
};

/** #BevelModifier.miter_inner & #BevelModifier.miter_outer */
enum {
  MOD_BEVEL_MITER_SHARP = 0,
  MOD_BEVEL_MITER_PATCH = 1,
  MOD_BEVEL_MITER_ARC = 2,
};

/** #BevelModifier.vmesh_method */
enum {
  MOD_BEVEL_VMESH_ADJ = 0,
  MOD_BEVEL_VMESH_CUTOFF = 1,
};

/** #BevelModifier.affect_type */
enum {
  MOD_BEVEL_AFFECT_VERTICES = 0,
  MOD_BEVEL_AFFECT_EDGES = 1,
};

typedef struct FluidModifierData {
  ModifierData modifier;

  struct FluidDomainSettings *domain;
  /** Inflow, outflow, smoke objects. */
  struct FluidFlowSettings *flow;
  /** Effector objects (collision, guiding). */
  struct FluidEffectorSettings *effector;
  float time;
  /** Domain, inflow, outflow, .... */
  int type;
  void *_pad1;
} FluidModifierData;

/** #FluidModifierData.type */
enum {
  MOD_FLUID_TYPE_DOMAIN = (1 << 0),
  MOD_FLUID_TYPE_FLOW = (1 << 1),
  MOD_FLUID_TYPE_EFFEC = (1 << 2),
};

typedef struct DisplaceModifierData {
  ModifierData modifier;

  /* Keep in sync with #MappingInfoModifierData. */

  struct Tex *texture;
  struct Object *map_object;
  char map_bone[64];
  /** MAX_CUSTOMDATA_LAYER_NAME. */
  char uvlayer_name[68];
  char _pad1[4];
  int uvlayer_tmp;
  int texmapping;
  /* end MappingInfoModifierData */

  float strength;
  int direction;
  /** #MAX_VGROUP_NAME. */
  char defgrp_name[64];
  float midlevel;
  int space;
  short flag;
  char _pad2[6];
} DisplaceModifierData;

/** #DisplaceModifierData.flag */
enum {
  MOD_DISP_INVERT_VGROUP = (1 << 0),
};

/** #DisplaceModifierData.direction */
enum {
  MOD_DISP_DIR_X = 0,
  MOD_DISP_DIR_Y = 1,
  MOD_DISP_DIR_Z = 2,
  MOD_DISP_DIR_NOR = 3,
  MOD_DISP_DIR_RGB_XYZ = 4,
  MOD_DISP_DIR_CLNOR = 5,
};

/** #DisplaceModifierData.texmapping */
enum {
  MOD_DISP_MAP_LOCAL = 0,
  MOD_DISP_MAP_GLOBAL = 1,
  MOD_DISP_MAP_OBJECT = 2,
  MOD_DISP_MAP_UV = 3,
};

/** #DisplaceModifierData.space */
enum {
  MOD_DISP_SPACE_LOCAL = 0,
  MOD_DISP_SPACE_GLOBAL = 1,
};

typedef struct UVProjectModifierData {
  ModifierData modifier;
  /**
   * The objects which do the projecting.
   * \note 10=MOD_UVPROJECT_MAXPROJECTORS.
   */
  struct Object *projectors[10];
  char _pad2[4];
  int projectors_num;
  float aspectx, aspecty;
  float scalex, scaley;
  /** MAX_CUSTOMDATA_LAYER_NAME. */
  char uvlayer_name[68];
  int uvlayer_tmp;
} UVProjectModifierData;

#define MOD_UVPROJECT_MAXPROJECTORS 10

typedef struct DecimateModifierData {
  ModifierData modifier;

  /** (mode == MOD_DECIM_MODE_COLLAPSE). */
  float percent;
  /** (mode == MOD_DECIM_MODE_UNSUBDIV). */
  short iter;
  /** (mode == MOD_DECIM_MODE_DISSOLVE). */
  char delimit;
  /** (mode == MOD_DECIM_MODE_COLLAPSE). */
  char symmetry_axis;
  /** (mode == MOD_DECIM_MODE_DISSOLVE). */
  float angle;

  /** #MAX_VGROUP_NAME. */
  char defgrp_name[64];
  float defgrp_factor;
  short flag, mode;

  /** runtime only. */
  int face_count;
} DecimateModifierData;

enum {
  MOD_DECIM_FLAG_INVERT_VGROUP = (1 << 0),
  /** For collapse only. don't convert triangle pairs back to quads. */
  MOD_DECIM_FLAG_TRIANGULATE = (1 << 1),
  /** for dissolve only. collapse all verts between 2 faces */
  MOD_DECIM_FLAG_ALL_BOUNDARY_VERTS = (1 << 2),
  MOD_DECIM_FLAG_SYMMETRY = (1 << 3),
};

enum {
  MOD_DECIM_MODE_COLLAPSE = 0,
  MOD_DECIM_MODE_UNSUBDIV = 1,
  /** called planar in the UI */
  MOD_DECIM_MODE_DISSOLVE = 2,
};

typedef struct SmoothModifierData {
  ModifierData modifier;
  float fac;
  /** #MAX_VGROUP_NAME. */
  char defgrp_name[64];
  short flag, repeat;

} SmoothModifierData;

/** #SmoothModifierData.flag */
enum {
  MOD_SMOOTH_INVERT_VGROUP = (1 << 0),
  MOD_SMOOTH_X = (1 << 1),
  MOD_SMOOTH_Y = (1 << 2),
  MOD_SMOOTH_Z = (1 << 3),
};

typedef struct CastModifierData {
  ModifierData modifier;

  struct Object *object;
  float fac;
  float radius;
  float size;
  /** #MAX_VGROUP_NAME. */
  char defgrp_name[64];
  short flag;
  /** Cast modifier projection type. */
  short type;
  void *_pad1;
} CastModifierData;

/** #CastModifierData.flag */
enum {
  /* And what bout (1 << 0) flag? ;) */
  MOD_CAST_INVERT_VGROUP = (1 << 0),
  MOD_CAST_X = (1 << 1),
  MOD_CAST_Y = (1 << 2),
  MOD_CAST_Z = (1 << 3),
  MOD_CAST_USE_OB_TRANSFORM = (1 << 4),
  MOD_CAST_SIZE_FROM_RADIUS = (1 << 5),
};

/** #CastModifierData.type */
enum {
  MOD_CAST_TYPE_SPHERE = 0,
  MOD_CAST_TYPE_CYLINDER = 1,
  MOD_CAST_TYPE_CUBOID = 2,
};

typedef struct WaveModifierData {
  ModifierData modifier;

  /* Keep in sync with #MappingInfoModifierData. */

  struct Tex *texture;
  struct Object *map_object;
  char map_bone[64];
  /** MAX_CUSTOMDATA_LAYER_NAME. */
  char uvlayer_name[68];
  char _pad1[4];
  int uvlayer_tmp;
  int texmapping;
  /* End MappingInfoModifierData. */

  struct Object *objectcenter;
  /** #MAX_VGROUP_NAME. */
  char defgrp_name[64];

  short flag;
  char _pad2[2];

  float startx, starty, height, width;
  float narrow, speed, damp, falloff;

  float timeoffs, lifetime;
  char _pad3[4];
  void *_pad4;
} WaveModifierData;

/** #WaveModifierData.flag */
enum {
  MOD_WAVE_INVERT_VGROUP = (1 << 0),
  MOD_WAVE_X = (1 << 1),
  MOD_WAVE_Y = (1 << 2),
  MOD_WAVE_CYCL = (1 << 3),
  MOD_WAVE_NORM = (1 << 4),
  MOD_WAVE_NORM_X = (1 << 5),
  MOD_WAVE_NORM_Y = (1 << 6),
  MOD_WAVE_NORM_Z = (1 << 7),
};

typedef struct ArmatureModifierData {
  ModifierData modifier;

  /** #eArmature_DeformFlag use instead of #bArmature.deformflag. */
  short deformflag, multi;
  char _pad2[4];
  struct Object *object;
  /** Stored input of previous modifier, for vertex-group blending. */
  float (*vert_coords_prev)[3];
  /** #MAX_VGROUP_NAME. */
  char defgrp_name[64];
} ArmatureModifierData;

enum {
  MOD_HOOK_UNIFORM_SPACE = (1 << 0),
  MOD_HOOK_INVERT_VGROUP = (1 << 1),
};

/** \note same as #WarpModifierFalloff */
typedef enum {
  eHook_Falloff_None = 0,
  eHook_Falloff_Curve = 1,
  eHook_Falloff_Sharp = 2,     /* PROP_SHARP */
  eHook_Falloff_Smooth = 3,    /* PROP_SMOOTH */
  eHook_Falloff_Root = 4,      /* PROP_ROOT */
  eHook_Falloff_Linear = 5,    /* PROP_LIN */
  eHook_Falloff_Const = 6,     /* PROP_CONST */
  eHook_Falloff_Sphere = 7,    /* PROP_SPHERE */
  eHook_Falloff_InvSquare = 8, /* PROP_INVSQUARE */
  /* PROP_RANDOM not used */
} HookModifierFalloff;

typedef struct HookModifierData {
  ModifierData modifier;

  struct Object *object;
  /** Optional name of bone target, MAX_ID_NAME-2. */
  char subtarget[64];

  char flag;
  /** Use enums from WarpModifier (exact same functionality). */
  char falloff_type;
  char _pad[6];
  /** Matrix making current transform unmodified. */
  float parentinv[4][4];
  /** Visualization of hook. */
  float cent[3];
  /** If not zero, falloff is distance where influence zero. */
  float falloff;

  struct CurveMapping *curfalloff;

  /** If NULL, it's using vertex-group. */
  int *indexar;
  int indexar_num;
  float force;
  /** Optional vertex-group name, #MAX_VGROUP_NAME. */
  char name[64];
  void *_pad1;
} HookModifierData;

typedef struct SoftbodyModifierData {
  ModifierData modifier;
} SoftbodyModifierData;

typedef struct ClothModifierData {
  ModifierData modifier;

  /** The internal data structure for cloth. */
  struct Cloth *clothObject;
  /** Definition is in DNA_cloth_types.h. */
  struct ClothSimSettings *sim_parms;
  /** Definition is in DNA_cloth_types.h. */
  struct ClothCollSettings *coll_parms;

  /**
   * PointCache can be shared with other instances of #ClothModifierData.
   * Inspect `modifier.flag & eModifierFlag_SharedCaches` to find out.
   */
  /** Definition is in DNA_object_force_types.h. */
  struct PointCache *point_cache;
  struct ListBase ptcaches;

  /** XXX: nasty hack, remove once hair can be separated from cloth modifier data. */
  struct ClothHairData *hairdata;
  /** Grid geometry values of hair continuum. */
  float hair_grid_min[3];
  float hair_grid_max[3];
  int hair_grid_res[3];
  float hair_grid_cellsize;

  struct ClothSolverResult *solver_result;
} ClothModifierData;

typedef struct CollisionModifierData {
  ModifierData modifier;

  /** Position at the beginning of the frame. */
  float (*x)[3];
  /** Position at the end of the frame. */
  float (*xnew)[3];
  /** Unused at the moment, but was discussed during sprint. */
  float (*xold)[3];
  /** New position at the actual inter-frame step. */
  float (*current_xnew)[3];
  /** Position at the actual inter-frame step. */
  float (*current_x)[3];
  /** (xnew - x) at the actual inter-frame step. */
  float (*current_v)[3];

  int (*vert_tris)[3];

  unsigned int mvert_num;
  unsigned int tri_num;
  /** Cfra time of modifier. */
  float time_x, time_xnew;
  /** Collider doesn't move this frame, i.e. x[].co==xnew[].co. */
  char is_static;
  char _pad[7];

  /** Bounding volume hierarchy for this cloth object. */
  struct BVHTree *bvhtree;
} CollisionModifierData;

typedef struct SurfaceModifierData_Runtime {

  float (*vert_positions_prev)[3];
  float (*vert_velocities)[3];

  struct Mesh *mesh;

  /** Bounding volume hierarchy of the mesh faces. */
  struct BVHTreeFromMesh *bvhtree;

  int cfra_prev, verts_num;

} SurfaceModifierData_Runtime;

typedef struct SurfaceModifierData {
  ModifierData modifier;

  SurfaceModifierData_Runtime runtime;
} SurfaceModifierData;

typedef struct BooleanModifierData {
  ModifierData modifier;

  struct Object *object;
  struct Collection *collection;
  float double_threshold;
  char operation;
  char solver;
  /** #BooleanModifierMaterialMode. */
  char material_mode;
  char flag;
  char bm_flag;
  char _pad[7];
} BooleanModifierData;

typedef enum BooleanModifierMaterialMode {
  eBooleanModifierMaterialMode_Index = 0,
  eBooleanModifierMaterialMode_Transfer = 1,
} BooleanModifierMaterialMode;

/** #BooleanModifierData.operation */
typedef enum {
  eBooleanModifierOp_Intersect = 0,
  eBooleanModifierOp_Union = 1,
  eBooleanModifierOp_Difference = 2,
} BooleanModifierOp;

/** #BooleanModifierData.solver */
typedef enum {
  eBooleanModifierSolver_Fast = 0,
  eBooleanModifierSolver_Exact = 1,
} BooleanModifierSolver;

/** #BooleanModifierData.flag */
enum {
  eBooleanModifierFlag_Self = (1 << 0),
  eBooleanModifierFlag_Object = (1 << 1),
  eBooleanModifierFlag_Collection = (1 << 2),
  eBooleanModifierFlag_HoleTolerant = (1 << 3),
};

/** #BooleanModifierData.bm_flag (only used when #G_DEBUG is set). */
enum {
  eBooleanModifierBMeshFlag_BMesh_Separate = (1 << 0),
  eBooleanModifierBMeshFlag_BMesh_NoDissolve = (1 << 1),
  eBooleanModifierBMeshFlag_BMesh_NoConnectRegions = (1 << 2),
};

typedef struct MDefInfluence {
  int vertex;
  float weight;
} MDefInfluence;

typedef struct MDefCell {
  int offset;
  int influences_num;
} MDefCell;

typedef struct MeshDeformModifierData {
  ModifierData modifier;

  /** Mesh object. */
  struct Object *object;
  /** Optional vertex-group name, #MAX_VGROUP_NAME. */
  char defgrp_name[64];

  short gridsize, flag;
  char _pad[4];

  /* result of static binding */
  /** Influences. */
  MDefInfluence *bindinfluences;
  /** Offsets into influences array. */
  int *bindoffsets;
  /** Coordinates that cage was bound with. */
  float *bindcagecos;
  /** Total vertices in mesh and cage. */
  int verts_num, cage_verts_num;

  /* result of dynamic binding */
  /** Grid with dynamic binding cell points. */
  MDefCell *dyngrid;
  /** Dynamic binding vertex influences. */
  MDefInfluence *dyninfluences;
  /** Is this vertex bound or not? */
  int *dynverts;
  /** Size of the dynamic bind grid. */
  int dyngridsize;
  /** Total number of vertex influences. */
  int influences_num;
  /** Offset of the dynamic bind grid. */
  float dyncellmin[3];
  /** Width of dynamic bind cell. */
  float dyncellwidth;
  /** Matrix of cage at binding time. */
  float bindmat[4][4];

  /* deprecated storage */
  /** Deprecated inefficient storage. */
  float *bindweights;
  /** Deprecated storage of cage coords. */
  float *bindcos;

  /* runtime */
  void (*bindfunc)(struct Object *object,
                   struct MeshDeformModifierData *mmd,
                   struct Mesh *cagemesh,
                   float *vertexcos,
                   int verts_num,
                   float cagemat[4][4]);
} MeshDeformModifierData;

enum {
  MOD_MDEF_INVERT_VGROUP = (1 << 0),
  MOD_MDEF_DYNAMIC_BIND = (1 << 1),
};

typedef struct ParticleSystemModifierData {
  ModifierData modifier;

  /**
   * \note Storing the particle system pointer here is very weak, as it prevents modifiers' data
   * copying to be self-sufficient (extra external code needs to ensure the pointer remains valid
   * when the modifier data is copied from one object to another). See e.g.
   * `BKE_object_copy_particlesystems` or `BKE_object_copy_modifier`.
   */
  struct ParticleSystem *psys;
  /** Final Mesh - its topology may differ from orig mesh. */
  struct Mesh *mesh_final;
  /** Original mesh that particles are attached to. */
  struct Mesh *mesh_original;
  int totdmvert, totdmedge, totdmface;
  short flag;
  char _pad[2];
  void *_pad1;
} ParticleSystemModifierData;

typedef enum {
  eParticleSystemFlag_Pars = (1 << 0),
  eParticleSystemFlag_psys_updated = (1 << 1),
  eParticleSystemFlag_file_loaded = (1 << 2),
} ParticleSystemModifierFlag;

typedef enum {
  eParticleInstanceFlag_Parents = (1 << 0),
  eParticleInstanceFlag_Children = (1 << 1),
  eParticleInstanceFlag_Path = (1 << 2),
  eParticleInstanceFlag_Unborn = (1 << 3),
  eParticleInstanceFlag_Alive = (1 << 4),
  eParticleInstanceFlag_Dead = (1 << 5),
  eParticleInstanceFlag_KeepShape = (1 << 6),
  eParticleInstanceFlag_UseSize = (1 << 7),
} ParticleInstanceModifierFlag;

typedef enum {
  eParticleInstanceSpace_World = 0,
  eParticleInstanceSpace_Local = 1,
} ParticleInstanceModifierSpace;

typedef struct ParticleInstanceModifierData {
  ModifierData modifier;

  struct Object *ob;
  short psys, flag, axis, space;
  float position, random_position;
  float rotation, random_rotation;
  float particle_amount, particle_offset;
  /** MAX_CUSTOMDATA_LAYER_NAME. */
  char index_layer_name[68];
  /** MAX_CUSTOMDATA_LAYER_NAME. */
  char value_layer_name[68];
  void *_pad1;
} ParticleInstanceModifierData;

typedef enum {
  eExplodeFlag_CalcFaces = (1 << 0),
  eExplodeFlag_PaSize = (1 << 1),
  eExplodeFlag_EdgeCut = (1 << 2),
  eExplodeFlag_Unborn = (1 << 3),
  eExplodeFlag_Alive = (1 << 4),
  eExplodeFlag_Dead = (1 << 5),
  eExplodeFlag_INVERT_VGROUP = (1 << 6),
} ExplodeModifierFlag;

typedef struct ExplodeModifierData {
  ModifierData modifier;

  int *facepa;
  short flag, vgroup;
  float protect;
  /** MAX_CUSTOMDATA_LAYER_NAME. */
  char uvname[68];
  char _pad1[4];
  void *_pad2;
} ExplodeModifierData;

typedef struct MultiresModifierData {
  DNA_DEFINE_CXX_METHODS(MultiresModifierData)

  ModifierData modifier;

  char lvl, sculptlvl, renderlvl, totlvl;
  char simple DNA_DEPRECATED;
  char flags, _pad[2];
  short quality;
  short uv_smooth;
  short boundary_smooth;
  char _pad2[2];
} MultiresModifierData;

typedef enum {
  eMultiresModifierFlag_ControlEdges = (1 << 0),
  /* DEPRECATED, only used for versioning. */
  eMultiresModifierFlag_PlainUv_DEPRECATED = (1 << 1),
  eMultiresModifierFlag_UseCrease = (1 << 2),
  eMultiresModifierFlag_UseCustomNormals = (1 << 3),
  eMultiresModifierFlag_UseSculptBaseMesh = (1 << 4),
} MultiresModifierFlag;

/** DEPRECATED: only used for versioning. */
typedef struct FluidsimModifierData {
  ModifierData modifier;

  /** Definition is in DNA_object_fluidsim_types.h. */
  struct FluidsimSettings *fss;
  void *_pad1;
} FluidsimModifierData;

/** DEPRECATED: only used for versioning. */
typedef struct SmokeModifierData {
  ModifierData modifier;

  /** Domain, inflow, outflow, .... */
  int type;
  int _pad;
} SmokeModifierData;

typedef struct ShrinkwrapModifierData {
  ModifierData modifier;

  /** Shrink target. */
  struct Object *target;
  /** Additional shrink target. */
  struct Object *auxTarget;
  /** Optional vertex-group name, #MAX_VGROUP_NAME. */
  char vgroup_name[64];
  /** Distance offset to keep from mesh/projection point. */
  float keepDist;
  /** Shrink type projection. */
  short shrinkType;
  /** Shrink options. */
  char shrinkOpts;
  /** Shrink to surface mode. */
  char shrinkMode;
  /** Limit the projection ray cast. */
  float projLimit;
  /** Axis to project over. */
  char projAxis;

  /**
   * If using projection over vertex normal this controls the level of subsurface that must be
   * done before getting the vertex coordinates and normal.
   */
  char subsurfLevels;

  char _pad[2];
} ShrinkwrapModifierData;

/** #ShrinkwrapModifierData.shrinkType */
enum {
  MOD_SHRINKWRAP_NEAREST_SURFACE = 0,
  MOD_SHRINKWRAP_PROJECT = 1,
  MOD_SHRINKWRAP_NEAREST_VERTEX = 2,
  MOD_SHRINKWRAP_TARGET_PROJECT = 3,
};

/** #ShrinkwrapModifierData.shrinkMode */
enum {
  /** Move vertex to the surface of the target object (keepDist towards original position) */
  MOD_SHRINKWRAP_ON_SURFACE = 0,
  /** Move the vertex inside the target object; don't change if already inside */
  MOD_SHRINKWRAP_INSIDE = 1,
  /** Move the vertex outside the target object; don't change if already outside */
  MOD_SHRINKWRAP_OUTSIDE = 2,
  /** Move vertex to the surface of the target object, with keepDist towards the outside */
  MOD_SHRINKWRAP_OUTSIDE_SURFACE = 3,
  /** Move vertex to the surface of the target object, with keepDist along the normal */
  MOD_SHRINKWRAP_ABOVE_SURFACE = 4,
};

/** #ShrinkwrapModifierData.shrinkOpts */
enum {
  /** Allow shrink-wrap to move the vertex in the positive direction of axis. */
  MOD_SHRINKWRAP_PROJECT_ALLOW_POS_DIR = (1 << 0),
  /** Allow shrink-wrap to move the vertex in the negative direction of axis. */
  MOD_SHRINKWRAP_PROJECT_ALLOW_NEG_DIR = (1 << 1),

  /** ignore vertex moves if a vertex ends projected on a front face of the target */
  MOD_SHRINKWRAP_CULL_TARGET_FRONTFACE = (1 << 3),
  /** ignore vertex moves if a vertex ends projected on a back face of the target */
  MOD_SHRINKWRAP_CULL_TARGET_BACKFACE = (1 << 4),

#ifdef DNA_DEPRECATED_ALLOW
  /** distance is measure to the front face of the target */
  MOD_SHRINKWRAP_KEEP_ABOVE_SURFACE = (1 << 5),
#endif

  MOD_SHRINKWRAP_INVERT_VGROUP = (1 << 6),
  MOD_SHRINKWRAP_INVERT_CULL_TARGET = (1 << 7),
};

#define MOD_SHRINKWRAP_CULL_TARGET_MASK \
  (MOD_SHRINKWRAP_CULL_TARGET_FRONTFACE | MOD_SHRINKWRAP_CULL_TARGET_BACKFACE)

/** #ShrinkwrapModifierData.projAxis */
enum {
  /** projection over normal is used if no axis is selected */
  MOD_SHRINKWRAP_PROJECT_OVER_NORMAL = 0,
  MOD_SHRINKWRAP_PROJECT_OVER_X_AXIS = (1 << 0),
  MOD_SHRINKWRAP_PROJECT_OVER_Y_AXIS = (1 << 1),
  MOD_SHRINKWRAP_PROJECT_OVER_Z_AXIS = (1 << 2),
};

typedef struct SimpleDeformModifierData {
  ModifierData modifier;

  /** Object to control the origin of modifier space coordinates. */
  struct Object *origin;
  /** Optional vertex-group name, #MAX_VGROUP_NAME. */
  char vgroup_name[64];
  /** Factors to control simple deforms. */
  float factor;
  /** Lower and upper limit. */
  float limit[2];

  /** Deform function. */
  char mode;
  /** Lock axis (for taper and stretch). */
  char axis;
  /** Axis to perform the deform on (default is X, but can be overridden by origin. */
  char deform_axis;
  char flag;

  void *_pad1;
} SimpleDeformModifierData;

/** #SimpleDeformModifierData.flag */
enum {
  MOD_SIMPLEDEFORM_FLAG_INVERT_VGROUP = (1 << 0),
};

enum {
  MOD_SIMPLEDEFORM_MODE_TWIST = 1,
  MOD_SIMPLEDEFORM_MODE_BEND = 2,
  MOD_SIMPLEDEFORM_MODE_TAPER = 3,
  MOD_SIMPLEDEFORM_MODE_STRETCH = 4,
};

enum {
  MOD_SIMPLEDEFORM_LOCK_AXIS_X = (1 << 0),
  MOD_SIMPLEDEFORM_LOCK_AXIS_Y = (1 << 1),
  MOD_SIMPLEDEFORM_LOCK_AXIS_Z = (1 << 2),
};

typedef struct ShapeKeyModifierData {
  ModifierData modifier;
} ShapeKeyModifierData;

typedef struct SolidifyModifierData {
  ModifierData modifier;

  /** Name of vertex group to use, #MAX_VGROUP_NAME. */
  char defgrp_name[64];
  char shell_defgrp_name[64];
  char rim_defgrp_name[64];
  /** New surface offset level. */
  float offset;
  /** Midpoint of the offset. */
  float offset_fac;
  /**
   * Factor for the minimum weight to use when vertex-groups are used,
   * avoids 0.0 weights giving duplicate geometry.
   */
  float offset_fac_vg;
  /** Clamp offset based on surrounding geometry. */
  float offset_clamp;
  char mode;

  /** Variables for #MOD_SOLIDIFY_MODE_NONMANIFOLD. */
  char nonmanifold_offset_mode;
  char nonmanifold_boundary_mode;

  char _pad;
  float crease_inner;
  float crease_outer;
  float crease_rim;
  int flag;
  short mat_ofs;
  short mat_ofs_rim;

  float merge_tolerance;
  float bevel_convex;
} SolidifyModifierData;

/** #SolidifyModifierData.flag */
enum {
  MOD_SOLIDIFY_RIM = (1 << 0),
  MOD_SOLIDIFY_EVEN = (1 << 1),
  MOD_SOLIDIFY_NORMAL_CALC = (1 << 2),
  MOD_SOLIDIFY_VGROUP_INV = (1 << 3),
#ifdef DNA_DEPRECATED_ALLOW
  MOD_SOLIDIFY_RIM_MATERIAL = (1 << 4), /* deprecated, used in do_versions */
#endif
  MOD_SOLIDIFY_FLIP = (1 << 5),
  MOD_SOLIDIFY_NOSHELL = (1 << 6),
  MOD_SOLIDIFY_OFFSET_ANGLE_CLAMP = (1 << 7),
  MOD_SOLIDIFY_NONMANIFOLD_FLAT_FACES = (1 << 8),
};

/** #SolidifyModifierData.mode */
enum {
  MOD_SOLIDIFY_MODE_EXTRUDE = 0,
  MOD_SOLIDIFY_MODE_NONMANIFOLD = 1,
};

/** #SolidifyModifierData.nonmanifold_offset_mode */
enum {
  MOD_SOLIDIFY_NONMANIFOLD_OFFSET_MODE_FIXED = 0,
  MOD_SOLIDIFY_NONMANIFOLD_OFFSET_MODE_EVEN = 1,
  MOD_SOLIDIFY_NONMANIFOLD_OFFSET_MODE_CONSTRAINTS = 2,
};

/** #SolidifyModifierData.nonmanifold_boundary_mode */
enum {
  MOD_SOLIDIFY_NONMANIFOLD_BOUNDARY_MODE_NONE = 0,
  MOD_SOLIDIFY_NONMANIFOLD_BOUNDARY_MODE_ROUND = 1,
  MOD_SOLIDIFY_NONMANIFOLD_BOUNDARY_MODE_FLAT = 2,
};

typedef struct ScrewModifierData {
  ModifierData modifier;

  struct Object *ob_axis;
  unsigned int steps;
  unsigned int render_steps;
  unsigned int iter;
  float screw_ofs;
  float angle;
  float merge_dist;
  short flag;
  char axis;
  char _pad[5];
  void *_pad1;
} ScrewModifierData;

enum {
  MOD_SCREW_NORMAL_FLIP = (1 << 0),
  MOD_SCREW_NORMAL_CALC = (1 << 1),
  MOD_SCREW_OBJECT_OFFSET = (1 << 2),
  /*  MOD_SCREW_OBJECT_ANGLE   = (1 << 4), */
  MOD_SCREW_SMOOTH_SHADING = (1 << 5),
  MOD_SCREW_UV_STRETCH_U = (1 << 6),
  MOD_SCREW_UV_STRETCH_V = (1 << 7),
  MOD_SCREW_MERGE = (1 << 8),
};

typedef struct OceanModifierData {
  ModifierData modifier;

  struct Ocean *ocean;
  struct OceanCache *oceancache;

  /** Render resolution. */
  int resolution;
  /** Viewport resolution for the non-render case. */
  int viewport_resolution;

  int spatial_size;

  float wind_velocity;

  float damp;
  float smallest_wave;
  float depth;

  float wave_alignment;
  float wave_direction;
  float wave_scale;

  float chop_amount;
  float foam_coverage;
  float time;

  /* Spectrum being used. */
  int spectrum;

  /* Common JONSWAP parameters. */
  /**
   * This is the distance from a lee shore, called the fetch, or the distance
   * over which the wind blows with constant velocity.
   */
  float fetch_jonswap;
  float sharpen_peak_jonswap;

  int bakestart;
  int bakeend;

  /** FILE_MAX. */
  char cachepath[1024];
  /** MAX_CUSTOMDATA_LAYER_NAME. */
  char foamlayername[68];
  char spraylayername[68];
  char cached;
  char geometry_mode;

  char flag;
  char _pad2;

  short repeat_x;
  short repeat_y;

  int seed;

  float size;

  float foam_fade;

  char _pad[4];
} OceanModifierData;

enum {
  MOD_OCEAN_GEOM_GENERATE = 0,
  MOD_OCEAN_GEOM_DISPLACE = 1,
  MOD_OCEAN_GEOM_SIM_ONLY = 2,
};

enum {
  MOD_OCEAN_SPECTRUM_PHILLIPS = 0,
  MOD_OCEAN_SPECTRUM_PIERSON_MOSKOWITZ = 1,
  MOD_OCEAN_SPECTRUM_JONSWAP = 2,
  MOD_OCEAN_SPECTRUM_TEXEL_MARSEN_ARSLOE = 3,
};

enum {
  MOD_OCEAN_GENERATE_FOAM = (1 << 0),
  MOD_OCEAN_GENERATE_NORMALS = (1 << 1),
  MOD_OCEAN_GENERATE_SPRAY = (1 << 2),
  MOD_OCEAN_INVERT_SPRAY = (1 << 3),
};

typedef struct WarpModifierData {
  ModifierData modifier;

  /* Keep in sync with #MappingInfoModifierData. */

  struct Tex *texture;
  struct Object *map_object;
  char map_bone[64];
  /** MAX_CUSTOMDATA_LAYER_NAME. */
  char uvlayer_name[68];
  char _pad1[4];
  int uvlayer_tmp;
  int texmapping;
  /* End #MappingInfoModifierData. */

  struct Object *object_from;
  struct Object *object_to;
  /** Optional name of bone target, MAX_ID_NAME-2. */
  char bone_from[64];
  /** Optional name of bone target, MAX_ID_NAME-2. */
  char bone_to[64];

  struct CurveMapping *curfalloff;
  /** Optional vertex-group name, #MAX_VGROUP_NAME. */
  char defgrp_name[64];
  float strength;
  float falloff_radius;
  char flag;
  char falloff_type;
  char _pad2[6];
  void *_pad3;
} WarpModifierData;

/** #WarpModifierData.flag */
enum {
  MOD_WARP_VOLUME_PRESERVE = (1 << 0),
  MOD_WARP_INVERT_VGROUP = (1 << 1),
};

/** \note same as #HookModifierFalloff. */
typedef enum {
  eWarp_Falloff_None = 0,
  eWarp_Falloff_Curve = 1,
  eWarp_Falloff_Sharp = 2,     /* PROP_SHARP */
  eWarp_Falloff_Smooth = 3,    /* PROP_SMOOTH */
  eWarp_Falloff_Root = 4,      /* PROP_ROOT */
  eWarp_Falloff_Linear = 5,    /* PROP_LIN */
  eWarp_Falloff_Const = 6,     /* PROP_CONST */
  eWarp_Falloff_Sphere = 7,    /* PROP_SPHERE */
  eWarp_Falloff_InvSquare = 8, /* PROP_INVSQUARE */
  /* PROP_RANDOM not used */
} WarpModifierFalloff;

typedef struct WeightVGEditModifierData {
  ModifierData modifier;

  /** Name of vertex group to edit. #MAX_VGROUP_NAME. */
  char defgrp_name[64];

  /** Using MOD_WVG_EDIT_* flags. */
  short edit_flags;
  /** Using MOD_WVG_MAPPING_* defines. */
  short falloff_type;
  /** Weight for vertices not in vgroup. */
  float default_weight;

  /* Mapping stuff. */
  /** The custom mapping curve. */
  struct CurveMapping *cmap_curve;

  /* The add/remove vertices weight thresholds. */
  float add_threshold, rem_threshold;

  /* Masking options. */
  /** The global "influence", if no vgroup nor tex is used as mask. */
  float mask_constant;
  /** Name of mask vertex group from which to get weight factors. #MAX_VGROUP_NAME. */
  char mask_defgrp_name[64];

  /* Texture masking. */
  /** Which channel to use as weight/mask. */
  int mask_tex_use_channel;
  /** The texture. */
  struct Tex *mask_texture;
  /** Name of the map object. */
  struct Object *mask_tex_map_obj;
  /** Name of the map bone. */
  char mask_tex_map_bone[64];
  /** How to map the texture (using MOD_DISP_MAP_* enums). */
  int mask_tex_mapping;
  /** Name of the UV map. MAX_CUSTOMDATA_LAYER_NAME. */
  char mask_tex_uvlayer_name[68];

  /* Padding... */
  void *_pad1;
} WeightVGEditModifierData;

/** #WeightVGEdit.edit_flags */
enum {
  MOD_WVG_EDIT_WEIGHTS_NORMALIZE = (1 << 0),
  MOD_WVG_INVERT_FALLOFF = (1 << 1),
  MOD_WVG_EDIT_INVERT_VGROUP_MASK = (1 << 2),
  /** Add vertices with higher weight than threshold to vgroup. */
  MOD_WVG_EDIT_ADD2VG = (1 << 3),
  /** Remove vertices with lower weight than threshold from vgroup. */
  MOD_WVG_EDIT_REMFVG = (1 << 4),
};

typedef struct WeightVGMixModifierData {
  ModifierData modifier;

  /** Name of vertex group to modify/weight. #MAX_VGROUP_NAME. */
  char defgrp_name_a[64];
  /** Name of other vertex group to mix in. #MAX_VGROUP_NAME. */
  char defgrp_name_b[64];
  /** Default weight value for first vgroup. */
  float default_weight_a;
  /** Default weight value to mix in. */
  float default_weight_b;
  /** How second vgroups weights affect first ones. */
  char mix_mode;
  /** What vertices to affect. */
  char mix_set;

  char _pad0[6];

  /* Masking options. */
  /** The global "influence", if no vgroup nor tex is used as mask. */
  float mask_constant;
  /** Name of mask vertex group from which to get weight factors. #MAX_VGROUP_NAME. */
  char mask_defgrp_name[64];

  /* Texture masking. */
  /** Which channel to use as weightf. */
  int mask_tex_use_channel;
  /** The texture. */
  struct Tex *mask_texture;
  /** Name of the map object. */
  struct Object *mask_tex_map_obj;
  /** Name of the map bone. */
  char mask_tex_map_bone[64];
  /** How to map the texture. */
  int mask_tex_mapping;
  /** Name of the UV map. MAX_CUSTOMDATA_LAYER_NAME. */
  char mask_tex_uvlayer_name[68];
  char _pad1[4];

  char flag;

  /* Padding... */
  char _pad2[3];
} WeightVGMixModifierData;

/** #WeightVGMixModifierData.mix_mode (how second vgroup's weights affect first ones). */
enum {
  /** Second weights replace weights. */
  MOD_WVG_MIX_SET = 1,
  /** Second weights are added to weights. */
  MOD_WVG_MIX_ADD = 2,
  /** Second weights are subtracted from weights. */
  MOD_WVG_MIX_SUB = 3,
  /** Second weights are multiplied with weights. */
  MOD_WVG_MIX_MUL = 4,
  /** Second weights divide weights. */
  MOD_WVG_MIX_DIV = 5,
  /** Difference between second weights and weights. */
  MOD_WVG_MIX_DIF = 6,
  /** Average of both weights. */
  MOD_WVG_MIX_AVG = 7,
  /** Minimum of both weights. */
  MOD_WVG_MIX_MIN = 8,
  /** Maximum of both weights. */
  MOD_WVG_MIX_MAX = 9,
};

/** #WeightVGMixModifierData.mix_set (what vertices to affect). */
enum {
  /** Affect all vertices. */
  MOD_WVG_SET_ALL = 1,
  /** Affect only vertices in first vgroup. */
  MOD_WVG_SET_A = 2,
  /** Affect only vertices in second vgroup. */
  MOD_WVG_SET_B = 3,
  /** Affect only vertices in one vgroup or the other. */
  MOD_WVG_SET_OR = 4,
  /** Affect only vertices in both vgroups. */
  MOD_WVG_SET_AND = 5,
};

/** #WeightVGMixModifierData.flag */
enum {
  MOD_WVG_MIX_INVERT_VGROUP_MASK = (1 << 0),
  MOD_WVG_MIX_WEIGHTS_NORMALIZE = (1 << 1),
  MOD_WVG_MIX_INVERT_VGROUP_A = (1 << 2),
  MOD_WVG_MIX_INVERT_VGROUP_B = (1 << 3),
};

typedef struct WeightVGProximityModifierData {
  ModifierData modifier;

  /** Name of vertex group to modify/weight. #MAX_VGROUP_NAME. */
  char defgrp_name[64];

  /* Mapping stuff. */
  /** The custom mapping curve. */
  struct CurveMapping *cmap_curve;

  /** Modes of proximity weighting. */
  int proximity_mode;
  /** Options for proximity weighting. */
  int proximity_flags;

  /* Target object from which to calculate vertices distances. */
  struct Object *proximity_ob_target;

  /* Masking options. */
  /** The global "influence", if no vgroup nor tex is used as mask. */
  float mask_constant;
  /** Name of mask vertex group from which to get weight factors. #MAX_VGROUP_NAME. */
  char mask_defgrp_name[64];

  /* Texture masking. */
  /** Which channel to use as weightf. */
  int mask_tex_use_channel;
  /** The texture. */
  struct Tex *mask_texture;
  /** Name of the map object. */
  struct Object *mask_tex_map_obj;
  /** Name of the map bone. */
  char mask_tex_map_bone[64];
  /** How to map the texture. */
  int mask_tex_mapping;
  /** Name of the UV Map. MAX_CUSTOMDATA_LAYER_NAME. */
  char mask_tex_uvlayer_name[68];
  char _pad1[4];

  /** Distances mapping to 0.0/1.0 weights. */
  float min_dist, max_dist;

  /* Put here to avoid breaking existing struct... */
  /**
   * Mapping modes (using MOD_WVG_MAPPING_* enums). */
  short falloff_type;

  /* Padding... */
  char _pad0[2];
} WeightVGProximityModifierData;

/** #WeightVGProximityModifierData.proximity_mode */
enum {
  MOD_WVG_PROXIMITY_OBJECT = 1,   /* source vertex to other location */
  MOD_WVG_PROXIMITY_GEOMETRY = 2, /* source vertex to other geometry */
};

/** #WeightVGProximityModifierData.proximity_flags */
enum {
  /* Use nearest vertices of target obj, in MOD_WVG_PROXIMITY_GEOMETRY mode. */
  MOD_WVG_PROXIMITY_GEOM_VERTS = (1 << 0),
  /* Use nearest edges of target obj, in MOD_WVG_PROXIMITY_GEOMETRY mode. */
  MOD_WVG_PROXIMITY_GEOM_EDGES = (1 << 1),
  /* Use nearest faces of target obj, in MOD_WVG_PROXIMITY_GEOMETRY mode. */
  MOD_WVG_PROXIMITY_GEOM_FACES = (1 << 2),
  MOD_WVG_PROXIMITY_INVERT_VGROUP_MASK = (1 << 3),
  MOD_WVG_PROXIMITY_INVERT_FALLOFF = (1 << 4),
  MOD_WVG_PROXIMITY_WEIGHTS_NORMALIZE = (1 << 5),
};

/* Defines common to all WeightVG modifiers. */

/** #WeightVGProximityModifierData.falloff_type */
enum {
  MOD_WVG_MAPPING_NONE = 0,
  MOD_WVG_MAPPING_CURVE = 1,
  MOD_WVG_MAPPING_SHARP = 2,  /* PROP_SHARP */
  MOD_WVG_MAPPING_SMOOTH = 3, /* PROP_SMOOTH */
  MOD_WVG_MAPPING_ROOT = 4,   /* PROP_ROOT */
  /* PROP_LIN not used (same as NONE, here...). */
  /* PROP_CONST not used. */
  MOD_WVG_MAPPING_SPHERE = 7, /* PROP_SPHERE */
  MOD_WVG_MAPPING_RANDOM = 8, /* PROP_RANDOM */
  MOD_WVG_MAPPING_STEP = 9,   /* Median Step. */
};

/** #WeightVGProximityModifierData.mask_tex_use_channel */
enum {
  MOD_WVG_MASK_TEX_USE_INT = 1,
  MOD_WVG_MASK_TEX_USE_RED = 2,
  MOD_WVG_MASK_TEX_USE_GREEN = 3,
  MOD_WVG_MASK_TEX_USE_BLUE = 4,
  MOD_WVG_MASK_TEX_USE_HUE = 5,
  MOD_WVG_MASK_TEX_USE_SAT = 6,
  MOD_WVG_MASK_TEX_USE_VAL = 7,
  MOD_WVG_MASK_TEX_USE_ALPHA = 8,
};

typedef struct DynamicPaintModifierData {
  ModifierData modifier;

  struct DynamicPaintCanvasSettings *canvas;
  struct DynamicPaintBrushSettings *brush;
  /** UI display: canvas / brush. */
  int type;
  char _pad[4];
} DynamicPaintModifierData;

/** #DynamicPaintModifierData.type */
enum {
  MOD_DYNAMICPAINT_TYPE_CANVAS = (1 << 0),
  MOD_DYNAMICPAINT_TYPE_BRUSH = (1 << 1),
};

/** Remesh modifier. */
typedef enum eRemeshModifierFlags {
  MOD_REMESH_FLOOD_FILL = (1 << 0),
  MOD_REMESH_SMOOTH_SHADING = (1 << 1),
} RemeshModifierFlags;

typedef enum eRemeshModifierMode {
  /* blocky */
  MOD_REMESH_CENTROID = 0,
  /* smooth */
  MOD_REMESH_MASS_POINT = 1,
  /* keeps sharp edges */
  MOD_REMESH_SHARP_FEATURES = 2,
  /* Voxel remesh */
  MOD_REMESH_VOXEL = 3,
} eRemeshModifierMode;

typedef struct RemeshModifierData {
  ModifierData modifier;

  /** Flood-fill option, controls how small components can be before they are removed. */
  float threshold;

  /* ratio between size of model and grid */
  float scale;

  float hermite_num;

  /* octree depth */
  char depth;
  char flag;
  char mode;
  char _pad;

  /* OpenVDB Voxel remesh properties. */
  float voxel_size;
  float adaptivity;
} RemeshModifierData;

/** Skin modifier. */
typedef struct SkinModifierData {
  ModifierData modifier;

  float branch_smoothing;

  char flag;

  char symmetry_axes;

  char _pad[2];
} SkinModifierData;

/** #SkinModifierData.symmetry_axes */
enum {
  MOD_SKIN_SYMM_X = (1 << 0),
  MOD_SKIN_SYMM_Y = (1 << 1),
  MOD_SKIN_SYMM_Z = (1 << 2),
};

/** #SkinModifierData.flag */
enum {
  MOD_SKIN_SMOOTH_SHADING = 1,
};

/** Triangulate modifier. */
typedef struct TriangulateModifierData {
  ModifierData modifier;

  int flag;
  int quad_method;
  int ngon_method;
  int min_vertices;
} TriangulateModifierData;

/** #TriangulateModifierData.flag */
enum {
#ifdef DNA_DEPRECATED_ALLOW
  MOD_TRIANGULATE_BEAUTY = (1 << 0), /* deprecated */
#endif
  MOD_TRIANGULATE_KEEP_CUSTOMLOOP_NORMALS = 1 << 1,
};

/** #TriangulateModifierData.ngon_method triangulate method (N-gons). */
enum {
  MOD_TRIANGULATE_NGON_BEAUTY = 0,
  MOD_TRIANGULATE_NGON_EARCLIP = 1,
};

/** #TriangulateModifierData.quad_method triangulate method (quads). */
enum {
  MOD_TRIANGULATE_QUAD_BEAUTY = 0,
  MOD_TRIANGULATE_QUAD_FIXED = 1,
  MOD_TRIANGULATE_QUAD_ALTERNATE = 2,
  MOD_TRIANGULATE_QUAD_SHORTEDGE = 3,
  MOD_TRIANGULATE_QUAD_LONGEDGE = 4,
};

typedef struct LaplacianSmoothModifierData {
  ModifierData modifier;

  float lambda, lambda_border;
  char _pad1[4];
  /** #MAX_VGROUP_NAME. */
  char defgrp_name[64];
  short flag, repeat;
} LaplacianSmoothModifierData;

/** #LaplacianSmoothModifierData.flag */
enum {
  MOD_LAPLACIANSMOOTH_X = (1 << 1),
  MOD_LAPLACIANSMOOTH_Y = (1 << 2),
  MOD_LAPLACIANSMOOTH_Z = (1 << 3),
  MOD_LAPLACIANSMOOTH_PRESERVE_VOLUME = (1 << 4),
  MOD_LAPLACIANSMOOTH_NORMALIZED = (1 << 5),
  MOD_LAPLACIANSMOOTH_INVERT_VGROUP = (1 << 6),
};

typedef struct CorrectiveSmoothDeltaCache {
  /**
   * Delta's between the original positions and the smoothed positions,
   * calculated loop-tangent and which is accumulated into the vertex it uses.
   * (run-time only).
   */
  float (*deltas)[3];
  unsigned int deltas_num;

  /* Value of settings when creating the cache.
   * These are used to check if the cache should be recomputed. */
  float lambda, scale;
  short repeat, flag;
  char smooth_type, rest_source;
  char _pad[6];
} CorrectiveSmoothDeltaCache;

typedef struct CorrectiveSmoothModifierData {
  ModifierData modifier;

  /* positions set during 'bind' operator
   * use for MOD_CORRECTIVESMOOTH_RESTSOURCE_BIND */
  float (*bind_coords)[3];

  /* NOTE: -1 is used to bind. */
  unsigned int bind_coords_num;

  float lambda, scale;
  short repeat, flag;
  char smooth_type, rest_source;
  char _pad[6];

  /** #MAX_VGROUP_NAME. */
  char defgrp_name[64];

  /* runtime-only cache */
  CorrectiveSmoothDeltaCache delta_cache;
} CorrectiveSmoothModifierData;

enum {
  MOD_CORRECTIVESMOOTH_SMOOTH_SIMPLE = 0,
  MOD_CORRECTIVESMOOTH_SMOOTH_LENGTH_WEIGHT = 1,
};

enum {
  MOD_CORRECTIVESMOOTH_RESTSOURCE_ORCO = 0,
  MOD_CORRECTIVESMOOTH_RESTSOURCE_BIND = 1,
};

/** #CorrectiveSmoothModifierData.flag */
enum {
  MOD_CORRECTIVESMOOTH_INVERT_VGROUP = (1 << 0),
  MOD_CORRECTIVESMOOTH_ONLY_SMOOTH = (1 << 1),
  MOD_CORRECTIVESMOOTH_PIN_BOUNDARY = (1 << 2),
};

typedef struct UVWarpModifierData {
  ModifierData modifier;

  char axis_u, axis_v;
  short flag;
  /** Used for rotate/scale. */
  float center[2];

  float offset[2];
  float scale[2];
  float rotation;

  /** Source. */
  struct Object *object_src;
  /** Optional name of bone target, MAX_ID_NAME-2. */
  char bone_src[64];
  /** Target. */
  struct Object *object_dst;
  /** Optional name of bone target, MAX_ID_NAME-2. */
  char bone_dst[64];

  /** Optional vertex-group name, #MAX_VGROUP_NAME. */
  char vgroup_name[64];
  /** MAX_CUSTOMDATA_LAYER_NAME. */
  char uvlayer_name[68];
  char _pad[4];
} UVWarpModifierData;

/** #UVWarpModifierData.flag */
enum {
  MOD_UVWARP_INVERT_VGROUP = 1 << 0,
};

/** Mesh cache modifier. */
typedef struct MeshCacheModifierData {
  ModifierData modifier;

  char flag;
  /** File format. */
  char type;
  char time_mode;
  char play_mode;

  /* axis conversion */
  char forward_axis;
  char up_axis;
  char flip_axis;

  char interp;

  float factor;
  char deform_mode;
  char defgrp_name[64];
  char _pad[7];

  /* play_mode == MOD_MESHCACHE_PLAY_CFEA */
  float frame_start;
  float frame_scale;

  /* play_mode == MOD_MESHCACHE_PLAY_EVAL */
  /* we could use one float for all these but their purpose is very different */
  float eval_frame;
  float eval_time;
  float eval_factor;

  /** FILE_MAX. */
  char filepath[1024];
} MeshCacheModifierData;

/** #MeshCacheModifierData.flag */
enum {
  MOD_MESHCACHE_INVERT_VERTEX_GROUP = 1 << 0,
};

enum {
  MOD_MESHCACHE_TYPE_MDD = 1,
  MOD_MESHCACHE_TYPE_PC2 = 2,
};

enum {
  MOD_MESHCACHE_DEFORM_OVERWRITE = 0,
  MOD_MESHCACHE_DEFORM_INTEGRATE = 1,
};

enum {
  MOD_MESHCACHE_INTERP_NONE = 0,
  MOD_MESHCACHE_INTERP_LINEAR = 1,
  /*  MOD_MESHCACHE_INTERP_CARDINAL  = 2, */
};

enum {
  MOD_MESHCACHE_TIME_FRAME = 0,
  MOD_MESHCACHE_TIME_SECONDS = 1,
  MOD_MESHCACHE_TIME_FACTOR = 2,
};

enum {
  MOD_MESHCACHE_PLAY_CFEA = 0,
  MOD_MESHCACHE_PLAY_EVAL = 1,
};

typedef struct LaplacianDeformModifierData {
  ModifierData modifier;
  /** #MAX_VGROUP_NAME. */
  char anchor_grp_name[64];
  int verts_num, repeat;
  float *vertexco;
  /** Runtime only. */
  void *cache_system;
  short flag;
  char _pad[6];

} LaplacianDeformModifierData;

/** #LaplacianDeformModifierData.flag */
enum {
  MOD_LAPLACIANDEFORM_BIND = 1 << 0,
  MOD_LAPLACIANDEFORM_INVERT_VGROUP = 1 << 1,
};

/**
 * \note many of these options match 'solidify'.
 */
typedef struct WireframeModifierData {
  ModifierData modifier;
  /** #MAX_VGROUP_NAME. */
  char defgrp_name[64];
  float offset;
  float offset_fac;
  float offset_fac_vg;
  float crease_weight;
  short flag, mat_ofs;
  char _pad[4];
} WireframeModifierData;

enum {
  MOD_WIREFRAME_INVERT_VGROUP = (1 << 0),
  MOD_WIREFRAME_REPLACE = (1 << 1),
  MOD_WIREFRAME_BOUNDARY = (1 << 2),
  MOD_WIREFRAME_OFS_EVEN = (1 << 3),
  MOD_WIREFRAME_OFS_RELATIVE = (1 << 4),
  MOD_WIREFRAME_CREASE = (1 << 5),
};

typedef struct WeldModifierData {
  ModifierData modifier;

  /* The limit below which to merge vertices. */
  float merge_dist;
  /** Name of vertex group to use to mask, #MAX_VGROUP_NAME. */
  char defgrp_name[64];

  char mode;
  char flag;
  char _pad[2];
} WeldModifierData;

/** #WeldModifierData.flag */
enum {
  MOD_WELD_INVERT_VGROUP = (1 << 0),
  MOD_WELD_LOOSE_EDGES = (1 << 1),
};

/** #WeldModifierData.mode */
enum {
  MOD_WELD_MODE_ALL = 0,
  MOD_WELD_MODE_CONNECTED = 1,
};

typedef struct DataTransferModifierData {
  ModifierData modifier;

  struct Object *ob_source;

  /** See DT_TYPE_ enum in ED_object.hh. */
  int data_types;

  /* See MREMAP_MODE_ enum in BKE_mesh_mapping.hh */
  int vmap_mode;
  int emap_mode;
  int lmap_mode;
  int pmap_mode;

  float map_max_distance;
  float map_ray_radius;
  float islands_precision;

  char _pad1[4];

  /** DT_MULTILAYER_INDEX_MAX; See DT_FROMLAYERS_ enum in ED_object.hh. */
  int layers_select_src[5];
  /** DT_MULTILAYER_INDEX_MAX; See DT_TOLAYERS_ enum in ED_object.hh. */
  int layers_select_dst[5];

  /** See CDT_MIX_ enum in BKE_customdata.hh. */
  int mix_mode;
  float mix_factor;
  /** #MAX_VGROUP_NAME. */
  char defgrp_name[64];

  int flags;
  void *_pad2;
} DataTransferModifierData;

/** #DataTransferModifierData.flags */
enum {
  MOD_DATATRANSFER_OBSRC_TRANSFORM = 1 << 0,
  MOD_DATATRANSFER_MAP_MAXDIST = 1 << 1,
  MOD_DATATRANSFER_INVERT_VGROUP = 1 << 2,

  /* Only for UI really. */
  MOD_DATATRANSFER_USE_VERT = 1 << 28,
  MOD_DATATRANSFER_USE_EDGE = 1 << 29,
  MOD_DATATRANSFER_USE_LOOP = 1 << 30,
  MOD_DATATRANSFER_USE_POLY = 1u << 31,
};

/** Set Split Normals modifier. */
typedef struct NormalEditModifierData {
  ModifierData modifier;
  /** #MAX_VGROUP_NAME. */
  char defgrp_name[64];
  /** Source of normals, or center of ellipsoid. */
  struct Object *target;
  short mode;
  short flag;
  short mix_mode;
  char _pad[2];
  float mix_factor;
  float mix_limit;
  float offset[3];
  char _pad0[4];
  void *_pad1;
} NormalEditModifierData;

/** #NormalEditModifierData.mode */
enum {
  MOD_NORMALEDIT_MODE_RADIAL = 0,
  MOD_NORMALEDIT_MODE_DIRECTIONAL = 1,
};

/** #NormalEditModifierData.flags */
enum {
  MOD_NORMALEDIT_INVERT_VGROUP = (1 << 0),
  MOD_NORMALEDIT_USE_DIRECTION_PARALLEL = (1 << 1),
  MOD_NORMALEDIT_NO_POLYNORS_FIX = (1 << 2),
};

/** #NormalEditModifierData.mix_mode */
enum {
  MOD_NORMALEDIT_MIX_COPY = 0,
  MOD_NORMALEDIT_MIX_ADD = 1,
  MOD_NORMALEDIT_MIX_SUB = 2,
  MOD_NORMALEDIT_MIX_MUL = 3,
};

typedef struct MeshSeqCacheModifierData {
  ModifierData modifier;

  struct CacheFile *cache_file;
  /** 1024 = FILE_MAX. */
  char object_path[1024];

  char read_flag;
  char _pad[3];

  float velocity_scale;

  /* Runtime. */
  struct CacheReader *reader;
  char reader_object_path[1024];
} MeshSeqCacheModifierData;

/** #MeshSeqCacheModifierData.read_flag */
enum {
  MOD_MESHSEQ_READ_VERT = (1 << 0),
  MOD_MESHSEQ_READ_POLY = (1 << 1),
  MOD_MESHSEQ_READ_UV = (1 << 2),
  MOD_MESHSEQ_READ_COLOR = (1 << 3),

  /* Allow interpolation of mesh vertex positions. There is a heuristic to avoid interpolation when
   * the mesh topology changes, but this heuristic sometimes fails. In these cases, users can
   * disable interpolation with this flag. */
  MOD_MESHSEQ_INTERPOLATE_VERTICES = (1 << 4),

  /* Read animated custom attributes from point cache files. */
  MOD_MESHSEQ_READ_ATTRIBUTES = (1 << 5),
};

typedef struct SDefBind {
  unsigned int *vert_inds;
  unsigned int verts_num;
  int mode;
  float *vert_weights;
  float normal_dist;
  float influence;
} SDefBind;

typedef struct SDefVert {
  SDefBind *binds;
  unsigned int binds_num;
  unsigned int vertex_idx;
} SDefVert;

typedef struct SurfaceDeformModifierData {
  ModifierData modifier;

  struct Depsgraph *depsgraph;
  /** Bind target object. */
  struct Object *target;
  /** Vertex bind data. */
  SDefVert *verts;
  void *_pad1;
  float falloff;
  /* Number of vertices on the deformed mesh upon the bind process. */
  unsigned int mesh_verts_num;
  /* Number of vertices in the `verts` array of this modifier. */
  unsigned int bind_verts_num;
  /* Number of vertices and polygons on the target mesh upon bind process. */
  unsigned int target_verts_num, target_polys_num;
  int flags;
  float mat[4][4];
  float strength;
  char defgrp_name[64];
  int _pad2;
} SurfaceDeformModifierData;

/** Surface Deform modifier flags. */
enum {
  /* This indicates "do bind on next modifier evaluation" as well as "is bound". */
  MOD_SDEF_BIND = (1 << 0),
  MOD_SDEF_INVERT_VGROUP = (1 << 1),
  /* Only store bind data for nonzero vgroup weights at the time of bind. */
  MOD_SDEF_SPARSE_BIND = (1 << 2),
};

/** Surface Deform vertex bind modes. */
enum {
  MOD_SDEF_MODE_CORNER_TRIS = 0,
  MOD_SDEF_MODE_NGONS = 1,
  MOD_SDEF_MODE_CENTROID = 2,
};

typedef struct WeightedNormalModifierData {
  ModifierData modifier;

  /** #MAX_VGROUP_NAME. */
  char defgrp_name[64];
  char mode, flag;
  short weight;
  float thresh;
} WeightedNormalModifierData;

/* Name/id of the generic PROP_INT cdlayer storing face weights. */
#define MOD_WEIGHTEDNORMALS_FACEWEIGHT_CDLAYER_ID "__mod_weightednormals_faceweight"

/** #WeightedNormalModifierData.mode */
enum {
  MOD_WEIGHTEDNORMAL_MODE_FACE = 0,
  MOD_WEIGHTEDNORMAL_MODE_ANGLE = 1,
  MOD_WEIGHTEDNORMAL_MODE_FACE_ANGLE = 2,
};

/** #WeightedNormalModifierData.flag */
enum {
  MOD_WEIGHTEDNORMAL_KEEP_SHARP = (1 << 0),
  MOD_WEIGHTEDNORMAL_INVERT_VGROUP = (1 << 1),
  MOD_WEIGHTEDNORMAL_FACE_INFLUENCE = (1 << 2),
};

#define MOD_MESHSEQ_READ_ALL \
  (MOD_MESHSEQ_READ_VERT | MOD_MESHSEQ_READ_POLY | MOD_MESHSEQ_READ_UV | MOD_MESHSEQ_READ_COLOR)

typedef struct NodesModifierSettings {
  /* This stores data that is passed into the node group. */
  struct IDProperty *properties;
} NodesModifierSettings;

/**
 * Maps a name (+ optional library name) to a data-block. The name can be stored on disk and is
 * remapped to the data-block when the data is loaded.
 *
 * At run-time, #BakeDataBlockID is used to pair up the data-block and library name.
 */
typedef struct NodesModifierDataBlock {
  /**
   * Name of the data-block. Can be empty in which case the name of the `id` below is used.
   * This only needs to be set manually when the name stored on disk does not exist in the .blend
   * file anymore, because e.g. the ID has been renamed.
   */
  char *id_name;
  /**
   * Name of the library the ID is in. Can be empty when the ID is not linked or when `id_name` is
   * empty as well and thus the names from the `id` below are used.
   */
  char *lib_name;
  /** ID that this is mapped to. */
  struct ID *id;
  /** Type of ID that is referenced by this mapping. */
  int id_type;
  char _pad[4];
} NodesModifierDataBlock;

typedef struct NodesModifierBake {
  /** An id that references a nested node in the node tree. Also see #bNestedNodeRef. */
  int id;
  /** #NodesModifierBakeFlag. */
  uint32_t flag;
  /** #NodesModifierBakeMode. */
  uint8_t bake_mode;
  char _pad[7];
  /**
   * Directory where the baked data should be stored. This is only used when
   * `NODES_MODIFIER_BAKE_CUSTOM_PATH` is set.
   */
  char *directory;
  /**
   * Frame range for the simulation and baking that is used if
   * `NODES_MODIFIER_BAKE_CUSTOM_SIMULATION_FRAME_RANGE` is set.
   */
  int frame_start;
  int frame_end;

  /**
   * Maps data-block names to actual data-blocks, so that names stored in caches or on disk can be
   * remapped to actual IDs on load. The mapping also makes sure that IDs referenced by baked data
   * are not automatically removed because they are not referenced anymore. Furthermore, it allows
   * the modifier to add all required IDs to the dependency graph before actually loading the baked
   * data.
   */
  int data_blocks_num;
  int active_data_block;
  NodesModifierDataBlock *data_blocks;
} NodesModifierBake;

typedef struct NodesModifierPanel {
  /** ID of the corresponding panel from #bNodeTreeInterfacePanel::identifier. */
  int id;
  /** #NodesModifierPanelFlag. */
  uint32_t flag;
} NodesModifierPanel;

typedef enum NodesModifierPanelFlag {
  NODES_MODIFIER_PANEL_OPEN = 1 << 0,
} NodesModifierPanelFlag;

typedef enum NodesModifierBakeFlag {
  NODES_MODIFIER_BAKE_CUSTOM_SIMULATION_FRAME_RANGE = 1 << 0,
  NODES_MODIFIER_BAKE_CUSTOM_PATH = 1 << 1,
} NodesModifierBakeFlag;

typedef enum NodesModifierBakeMode {
  NODES_MODIFIER_BAKE_MODE_ANIMATION = 0,
  NODES_MODIFIER_BAKE_MODE_STILL = 1,
} NodesModifierBakeMode;

typedef struct NodesModifierData {
  ModifierData modifier;
  struct bNodeTree *node_group;
  struct NodesModifierSettings settings;
  /**
   * Directory where baked simulation states are stored. This may be relative to the .blend file.
   */
  char *bake_directory;
  /** NodesModifierFlag. */
  int8_t flag;

  char _pad[3];
  int bakes_num;
  NodesModifierBake *bakes;

  char _pad2[4];
  int panels_num;
  NodesModifierPanel *panels;

  NodesModifierRuntimeHandle *runtime;

#ifdef __cplusplus
  NodesModifierBake *find_bake(int id);
  const NodesModifierBake *find_bake(int id) const;
#endif
} NodesModifierData;

typedef enum NodesModifierFlag {
  NODES_MODIFIER_HIDE_DATABLOCK_SELECTOR = (1 << 0),
} NodesModifierFlag;

typedef struct MeshToVolumeModifierData {
  ModifierData modifier;

  /** This is the object that is supposed to be converted to a volume. */
  struct Object *object;

  /** MeshToVolumeModifierResolutionMode */
  int resolution_mode;
  /** Size of a voxel in object space. */
  float voxel_size;
  /** The desired amount of voxels along one axis. The actual amount of voxels might be slightly
   * different. */
  int voxel_amount;

  float interior_band_width;

  float density;
  char _pad2[4];
  void *_pad3;
} MeshToVolumeModifierData;

/** #MeshToVolumeModifierData.resolution_mode */
typedef enum MeshToVolumeModifierResolutionMode {
  MESH_TO_VOLUME_RESOLUTION_MODE_VOXEL_AMOUNT = 0,
  MESH_TO_VOLUME_RESOLUTION_MODE_VOXEL_SIZE = 1,
} MeshToVolumeModifierResolutionMode;

typedef struct VolumeDisplaceModifierData {
  ModifierData modifier;

  struct Tex *texture;
  struct Object *texture_map_object;
  int texture_map_mode;

  float strength;
  float texture_mid_level[3];
  float texture_sample_radius;
} VolumeDisplaceModifierData;

/** #VolumeDisplaceModifierData.texture_map_mode */
enum {
  MOD_VOLUME_DISPLACE_MAP_LOCAL = 0,
  MOD_VOLUME_DISPLACE_MAP_GLOBAL = 1,
  MOD_VOLUME_DISPLACE_MAP_OBJECT = 2,
};

typedef struct VolumeToMeshModifierData {
  ModifierData modifier;

  /** This is the volume object that is supposed to be converted to a mesh. */
  struct Object *object;

  float threshold;
  float adaptivity;

  /** VolumeToMeshFlag */
  uint32_t flag;

  /** VolumeToMeshResolutionMode */
  int resolution_mode;
  float voxel_size;
  int voxel_amount;

  /** MAX_NAME */
  char grid_name[64];
  void *_pad1;
} VolumeToMeshModifierData;

/** VolumeToMeshModifierData->resolution_mode */
typedef enum VolumeToMeshResolutionMode {
  VOLUME_TO_MESH_RESOLUTION_MODE_GRID = 0,
  VOLUME_TO_MESH_RESOLUTION_MODE_VOXEL_AMOUNT = 1,
  VOLUME_TO_MESH_RESOLUTION_MODE_VOXEL_SIZE = 2,
} VolumeToMeshResolutionMode;

/** VolumeToMeshModifierData->flag */
typedef enum VolumeToMeshFlag {
  VOLUME_TO_MESH_USE_SMOOTH_SHADE = 1 << 0,
} VolumeToMeshFlag;

/**
 * Common influence data for grease pencil modifiers.
 * Not all parts may be used by all modifier types.
 */
typedef struct GreasePencilModifierInfluenceData {
  /** GreasePencilModifierInfluenceFlag */
  int flag;
  char _pad1[4];
  /** Filter by layer name. */
  char layer_name[64];
  /** Filter by stroke material. */
  struct Material *material;
  /** Filter by layer pass. */
  int layer_pass;
  /** Filter by material pass. */
  int material_pass;
  /** #MAX_VGROUP_NAME. */
  char vertex_group_name[64];
  struct CurveMapping *custom_curve;
  void *_pad2;
} GreasePencilModifierInfluenceData;

typedef enum GreasePencilModifierInfluenceFlag {
  GREASE_PENCIL_INFLUENCE_INVERT_LAYER_FILTER = (1 << 0),
  GREASE_PENCIL_INFLUENCE_USE_LAYER_PASS_FILTER = (1 << 1),
  GREASE_PENCIL_INFLUENCE_INVERT_LAYER_PASS_FILTER = (1 << 2),
  GREASE_PENCIL_INFLUENCE_INVERT_MATERIAL_FILTER = (1 << 3),
  GREASE_PENCIL_INFLUENCE_USE_MATERIAL_PASS_FILTER = (1 << 4),
  GREASE_PENCIL_INFLUENCE_INVERT_MATERIAL_PASS_FILTER = (1 << 5),
  GREASE_PENCIL_INFLUENCE_INVERT_VERTEX_GROUP = (1 << 6),
  GREASE_PENCIL_INFLUENCE_USE_CUSTOM_CURVE = (1 << 7),
} GreasePencilModifierInfluenceFlag;

typedef struct GreasePencilOpacityModifierData {
  ModifierData modifier;
  GreasePencilModifierInfluenceData influence;
  /** GreasePencilOpacityModifierFlag */
  int flag;
  /** GreasePencilModifierColorMode */
  char color_mode;
  char _pad1[3];
  float color_factor;
  float hardness_factor;
  void *_pad2;
} GreasePencilOpacityModifierData;

/** Which attributes are affected by color modifiers. */
typedef enum GreasePencilModifierColorMode {
  MOD_GREASE_PENCIL_COLOR_STROKE = 0,
  MOD_GREASE_PENCIL_COLOR_FILL = 1,
  MOD_GREASE_PENCIL_COLOR_BOTH = 2,
  MOD_GREASE_PENCIL_COLOR_HARDNESS = 3,
} GreasePencilModifierColorMode;

typedef enum GreasePencilOpacityModifierFlag {
  /* Use vertex group as opacity factors instead of influence. */
  MOD_GREASE_PENCIL_OPACITY_USE_WEIGHT_AS_FACTOR = (1 << 0),
  /* Set the opacity for every point in a stroke, otherwise multiply existing opacity. */
  MOD_GREASE_PENCIL_OPACITY_USE_UNIFORM_OPACITY = (1 << 1),
} GreasePencilOpacityModifierFlag;

typedef struct GreasePencilSubdivModifierData {
  ModifierData modifier;
  GreasePencilModifierInfluenceData influence;
  /** #GreasePencilSubdivideType. */
  int type;
  /** Level of subdivisions, will generate 2^level segments. */
  int level;

  char _pad[8];
  void *_pad1;
} GreasePencilSubdivModifierData;

typedef enum GreasePencilSubdivideType {
  MOD_GREASE_PENCIL_SUBDIV_CATMULL = 0,
  MOD_GREASE_PENCIL_SUBDIV_SIMPLE = 1,
} GreasePencilSubdivideType;

typedef struct GreasePencilColorModifierData {
  ModifierData modifier;
  GreasePencilModifierInfluenceData influence;
  /** GreasePencilModifierColorMode */
  char color_mode;
  char _pad1[3];
  /** HSV factors. */
  float hsv[3];
  void *_pad2;
} GreasePencilColorModifierData;

typedef struct GreasePencilTintModifierData {
  ModifierData modifier;
  GreasePencilModifierInfluenceData influence;
  /** GreasePencilTintModifierFlag */
  short flag;
  /** GreasePencilModifierColorMode */
  char color_mode;
  /** GreasePencilTintModifierMode */
  char tint_mode;
  float factor;
  /** Influence distance from the gradient object. */
  float radius;
  /** Simple tint color. */
  float color[3];
  /** Object for gradient direction. */
  struct Object *object;
  /** Color ramp for the gradient. */
  struct ColorBand *color_ramp;
  void *_pad;
} GreasePencilTintModifierData;

typedef enum GreasePencilTintModifierMode {
  MOD_GREASE_PENCIL_TINT_UNIFORM = 0,
  MOD_GREASE_PENCIL_TINT_GRADIENT = 1,
} GreasePencilTintModifierMode;

typedef enum GreasePencilTintModifierFlag {
  /* Use vertex group as factors instead of influence. */
  MOD_GREASE_PENCIL_TINT_USE_WEIGHT_AS_FACTOR = (1 << 0),
} GreasePencilTintModifierFlag;

/* Enum definitions for length modifier stays in the old DNA for the moment. */
typedef struct GreasePencilSmoothModifierData {
  ModifierData modifier;
  GreasePencilModifierInfluenceData influence;
  /** `eGreasePencilSmooth_Flag. */
  int flag;
  /** Factor of smooth. */
  float factor;
  /** How many times apply smooth. */
  int step;
  char _pad[4];
  void *_pad1;
} GreasePencilSmoothModifierData;

typedef enum eGreasePencilSmooth_Flag {
  MOD_GREASE_PENCIL_SMOOTH_MOD_LOCATION = (1 << 0),
  MOD_GREASE_PENCIL_SMOOTH_MOD_STRENGTH = (1 << 1),
  MOD_GREASE_PENCIL_SMOOTH_MOD_THICKNESS = (1 << 2),
  MOD_GREASE_PENCIL_SMOOTH_MOD_UV = (1 << 3),
  MOD_GREASE_PENCIL_SMOOTH_KEEP_SHAPE = (1 << 4),
  MOD_GREASE_PENCIL_SMOOTH_SMOOTH_ENDS = (1 << 5),
} eGreasePencilSmooth_Flag;

typedef struct GreasePencilOffsetModifierData {
  ModifierData modifier;
  GreasePencilModifierInfluenceData influence;
  /** GreasePencilOffsetModifierFlag */
  int flag;
  /** GreasePencilOffsetModifierMode */
  int offset_mode;
  /** Global offset. */
  float loc[3];
  float rot[3];
  float scale[3];
  /** Offset per stroke. */
  float stroke_loc[3];
  float stroke_rot[3];
  float stroke_scale[3];
  int seed;
  int stroke_step;
  int stroke_start_offset;
  char _pad1[4];
  void *_pad2;
} GreasePencilOffsetModifierData;

typedef enum GreasePencilOffsetModifierFlag {
  MOD_GREASE_PENCIL_OFFSET_UNIFORM_RANDOM_SCALE = (1 << 0),
} GreasePencilOffsetModifierFlag;

typedef enum GreasePencilOffsetModifierMode {
  MOD_GREASE_PENCIL_OFFSET_RANDOM = 0,
  MOD_GREASE_PENCIL_OFFSET_LAYER = 1,
  MOD_GREASE_PENCIL_OFFSET_MATERIAL = 2,
  MOD_GREASE_PENCIL_OFFSET_STROKE = 3,
} GreasePencilOffsetModifierMode;

typedef struct GreasePencilNoiseModifierData {
  ModifierData modifier;
  GreasePencilModifierInfluenceData influence;

  /** For convenience of versioning, these flags are kept in `eNoiseGpencil_Flag`. */
  int flag;

  /** Factor of noise. */
  float factor;
  float factor_strength;
  float factor_thickness;
  float factor_uvs;
  /** Noise Frequency scaling */
  float noise_scale;
  float noise_offset;
  short noise_mode;
  char _pad[2];
  /** How many frames before recalculate randoms. */
  int step;
  /** Random seed */
  int seed;

  void *_pad1;
} GreasePencilNoiseModifierData;

typedef struct GreasePencilMirrorModifierData {
  ModifierData modifier;
  GreasePencilModifierInfluenceData influence;
  struct Object *object;
  /** #GreasePencilMirrorModifierFlag */
  int flag;
  char _pad[4];
} GreasePencilMirrorModifierData;

typedef enum GreasePencilMirrorModifierFlag {
  MOD_GREASE_PENCIL_MIRROR_AXIS_X = (1 << 0),
  MOD_GREASE_PENCIL_MIRROR_AXIS_Y = (1 << 1),
  MOD_GREASE_PENCIL_MIRROR_AXIS_Z = (1 << 2),
} GreasePencilMirrorModifierFlag;

typedef struct GreasePencilThickModifierData {
  ModifierData modifier;
  GreasePencilModifierInfluenceData influence;
  /** #GreasePencilThicknessModifierFlag */
  int flag;
  /** Relative thickness factor. */
  float thickness_fac;
  /** Absolute thickness override. */
  float thickness;
  char _pad[4];
  void *_pad1;
} GreasePencilThickModifierData;

typedef enum GreasePencilThicknessModifierFlag {
  MOD_GREASE_PENCIL_THICK_NORMALIZE = (1 << 0),
  MOD_GREASE_PENCIL_THICK_WEIGHT_FACTOR = (1 << 1),
} GreasePencilThicknessModifierFlag;

typedef struct GreasePencilLatticeModifierData {
  ModifierData modifier;
  GreasePencilModifierInfluenceData influence;
  struct Object *object;
  float strength;
  char _pad[4];
} GreasePencilLatticeModifierData;

typedef struct GreasePencilDashModifierSegment {
  char name[64];
  int dash;
  int gap;
  float radius;
  float opacity;
  int mat_nr;
  /** #GreasePencilDashModifierFlag */
  int flag;
} GreasePencilDashModifierSegment;

typedef struct GreasePencilDashModifierData {
  ModifierData modifier;
  GreasePencilModifierInfluenceData influence;

  GreasePencilDashModifierSegment *segments_array;
  int segments_num;
  int segment_active_index;

  int dash_offset;
  char _pad[4];

#ifdef __cplusplus
  blender::Span<GreasePencilDashModifierSegment> segments() const;
  blender::MutableSpan<GreasePencilDashModifierSegment> segments();
#endif
} GreasePencilDashModifierData;

typedef enum GreasePencilDashModifierFlag {
  MOD_GREASE_PENCIL_DASH_USE_CYCLIC = (1 << 0),
} GreasePencilDashModifierFlag;

typedef struct GreasePencilMultiModifierData {
  ModifierData modifier;
  GreasePencilModifierInfluenceData influence;

  /* #GreasePencilMultiplyModifierFlag */
  int flag;

  int duplications;
  float distance;
  /* -1:inner 0:middle 1:outer */
  float offset;

  float fading_center;
  float fading_thickness;
  float fading_opacity;

  int _pad0;

  void *_pad;
} GreasePencilMultiModifierData;

typedef enum GreasePencilMultiplyModifierFlag {
  /* GP_MULTIPLY_ENABLE_ANGLE_SPLITTING = (1 << 1),  Deprecated. */
  MOD_GREASE_PENCIL_MULTIPLY_ENABLE_FADING = (1 << 2),
} GreasePencilMultiplyModifierFlag;

typedef struct GreasePencilLengthModifierData {
  ModifierData modifier;
  GreasePencilModifierInfluenceData influence;
  int flag;
  float start_fac, end_fac;
  float rand_start_fac, rand_end_fac, rand_offset;
  float overshoot_fac;
  /** (first element is the index) random values. */
  int seed;
  /** How many frames before recalculate randoms. */
  int step;
  /** #eLengthGpencil_Type. */
  int mode;
  char _pad[4];
  /* Curvature parameters. */
  float point_density;
  float segment_influence;
  float max_angle;

  void *_pad1;
} GreasePencilLengthModifierData;

typedef struct GreasePencilWeightAngleModifierData {
  ModifierData modifier;
  GreasePencilModifierInfluenceData influence;
  /** #GreasePencilWeightAngleModifierFlag */
  int flag;
  float min_weight;
  /** Axis. */
  int16_t axis;
  /** #GreasePencilWeightAngleModifierSpace */
  int16_t space;
  /** Angle */
  float angle;
  /** Weights output to this vertex group, can be the same as source group. */
  char target_vgname[64];

  void *_pad;
} GreasePencilWeightAngleModifierData;

typedef enum GreasePencilWeightAngleModifierFlag {
  MOD_GREASE_PENCIL_WEIGHT_ANGLE_MULTIPLY_DATA = (1 << 5),
  MOD_GREASE_PENCIL_WEIGHT_ANGLE_INVERT_OUTPUT = (1 << 6),
} GreasePencilWeightAngleModifierFlag;

typedef enum GreasePencilWeightAngleModifierSpace {
  MOD_GREASE_PENCIL_WEIGHT_ANGLE_SPACE_LOCAL = 0,
  MOD_GREASE_PENCIL_WEIGHT_ANGLE_SPACE_WORLD = 1,
} GreasePencilWeightAngleModifierSpace;

typedef struct GreasePencilArrayModifierData {
  ModifierData modifier;
  GreasePencilModifierInfluenceData influence;
  struct Object *object;
  int count;
  /** #GreasePencilArrayModifierFlag */
  int flag;
  float offset[3];
  float shift[3];

  float rnd_offset[3];
  float rnd_rot[3];
  float rnd_scale[3];

  char _pad[4];
  /** (first element is the index) random values. (?) */
  int seed;

  /* Replacement material index. */
  int mat_rpl;
} GreasePencilArrayModifierData;

typedef enum GreasePencilArrayModifierFlag {
  MOD_GREASE_PENCIL_ARRAY_USE_OFFSET = (1 << 7),
  MOD_GREASE_PENCIL_ARRAY_USE_RELATIVE = (1 << 8),
  MOD_GREASE_PENCIL_ARRAY_USE_OB_OFFSET = (1 << 9),
  MOD_GREASE_PENCIL_ARRAY_UNIFORM_RANDOM_SCALE = (1 << 10),
} GreasePencilArrayModifierFlag;

typedef struct GreasePencilWeightProximityModifierData {
  ModifierData modifier;
  GreasePencilModifierInfluenceData influence;

  /* #GreasePencilWeightProximityFlag. */
  int flag;
  char target_vgname[64];
  float min_weight;

  float dist_start;
  float dist_end;

  struct Object *object;
} GreasePencilWeightProximityModifierData;

typedef enum GreasePencilWeightProximityFlag {
  MOD_GREASE_PENCIL_WEIGHT_PROXIMITY_INVERT_OUTPUT = (1 << 0),
  MOD_GREASE_PENCIL_WEIGHT_PROXIMITY_MULTIPLY_DATA = (1 << 1),
} GreasePencilWeightProximityFlag;

typedef struct GreasePencilHookModifierData {
  ModifierData modifier;
  GreasePencilModifierInfluenceData influence;

  struct Object *object;
  /** Optional name of bone target, MAX_ID_NAME-2. */
  char subtarget[64];
  char _pad[4];

  /** #GreasePencilHookFlag. */
  int flag;
  /** #GreasePencilHookFalloff. */
  char falloff_type;
  char _pad1[3];
  /** Matrix making current transform unmodified. */
  float parentinv[4][4];
  /** Visualization of hook. */
  float cent[3];
  /** If not zero, falloff is distance where influence zero. */
  float falloff;
  float force;
} GreasePencilHookModifierData;

typedef enum GreasePencilHookFlag {
  MOD_GREASE_PENCIL_HOOK_UNIFORM_SPACE = (1 << 0),
} GreasePencilHookFlag;

typedef enum GreasePencilHookFalloff {
  MOD_GREASE_PENCIL_HOOK_Falloff_None = 0,
  MOD_GREASE_PENCIL_HOOK_Falloff_Curve = 1,
  MOD_GREASE_PENCIL_HOOK_Falloff_Sharp = 2,
  MOD_GREASE_PENCIL_HOOK_Falloff_Smooth = 3,
  MOD_GREASE_PENCIL_HOOK_Falloff_Root = 4,
  MOD_GREASE_PENCIL_HOOK_Falloff_Linear = 5,
  MOD_GREASE_PENCIL_HOOK_Falloff_Const = 6,
  MOD_GREASE_PENCIL_HOOK_Falloff_Sphere = 7,
  MOD_GREASE_PENCIL_HOOK_Falloff_InvSquare = 8,
} GreasePencilHookFalloff;

<<<<<<< HEAD
typedef struct GreasePencilSimplifyModifierData {
  ModifierData modifier;
  GreasePencilModifierInfluenceData influence;

  /** #GreasePencilSimplifyModifierFlag. */
  int flag;
  /** #GreasePencilSimplifyModifierMode. */
  short mode;

  /** Every n vertex to keep. */
  short step;
  float factor;
  /** For sampling. */
  float length;
  float sharp_threshold;

  /** Merge distance */
  float distance;
} GreasePencilSimplifyModifierData;

typedef enum GreasePencilSimplifyModifierMode {
  MOD_GREASE_PENCIL_SIMPLIFY_FIXED = 0,
  MOD_GREASE_PENCIL_SIMPLIFY_ADAPTIVE = 1,
  MOD_GREASE_PENCIL_SIMPLIFY_SAMPLE = 2,
  MOD_GREASE_PENCIL_SIMPLIFY_MERGE = 3,
} GreasePencilSimplifyModifierMode;
=======
/* This enum is for modifier internal state only. */
typedef enum eGreasePencilLineartFlags {
  /* These two moved to #eLineartMainFlags to keep consistent with flag variable purpose. */
  /* LINEART_GPENCIL_INVERT_SOURCE_VGROUP = (1 << 0), */
  /* LINEART_GPENCIL_MATCH_OUTPUT_VGROUP = (1 << 1), */
  LINEART_GPENCIL_BINARY_WEIGHTS = (1
                                    << 2) /* Deprecated, this is removed for lack of use case. */,
  LINEART_GPENCIL_IS_BAKED = (1 << 3),
  LINEART_GPENCIL_USE_CACHE = (1 << 4),
  LINEART_GPENCIL_OFFSET_TOWARDS_CUSTOM_CAMERA = (1 << 5),
  LINEART_GPENCIL_INVERT_COLLECTION = (1 << 6),
  LINEART_GPENCIL_INVERT_SILHOUETTE_FILTER = (1 << 7),
} eGreasePencilLineartFlags;

typedef enum GreasePencilLineartModifierSource {
  LINEART_SOURCE_COLLECTION = 0,
  LINEART_SOURCE_OBJECT = 1,
  LINEART_SOURCE_SCENE = 2,
} GreasePencilLineartModifierSource;

typedef enum GreasePencilLineartModifierShadowFilter {
  /* These options need to be ordered in this way because those latter options requires line art to
   * run a few extra stages. Having those values set up this way will allow
   * #BKE_gpencil_get_lineart_modifier_limits() to find out maximum stages needed in multiple
   * cached line art modifiers. */
  LINEART_SHADOW_FILTER_NONE = 0,
  LINEART_SHADOW_FILTER_ILLUMINATED = 1,
  LINEART_SHADOW_FILTER_SHADED = 2,
  LINEART_SHADOW_FILTER_ILLUMINATED_ENCLOSED_SHAPES = 3,
} GreasePencilLineartModifierShadowFilter;

/* This enum is for modifier internal state only. */
typedef enum eLineArtGPencilModifierFlags {
  /* These two moved to #eLineartMainFlags to keep consistent with flag variable purpose. */
  /* MOD_LINEART_INVERT_SOURCE_VGROUP = (1 << 0), */
  /* MOD_LINEART_MATCH_OUTPUT_VGROUP = (1 << 1), */
  MOD_LINEART_BINARY_WEIGHTS = (1 << 2) /* Deprecated, this is removed for lack of use case. */,
  MOD_LINEART_IS_BAKED = (1 << 3),
  MOD_LINEART_USE_CACHE = (1 << 4),
  MOD_LINEART_OFFSET_TOWARDS_CUSTOM_CAMERA = (1 << 5),
  MOD_LINEART_INVERT_COLLECTION = (1 << 6),
  MOD_LINEART_INVERT_SILHOUETTE_FILTER = (1 << 7),
} eLineArtGPencilModifierFlags;

typedef enum GreasePencilLineartMaskSwitches {
  MOD_LINEART_MATERIAL_MASK_ENABLE = (1 << 0),
  /** When set, material mask bit comparisons are done with bit wise "AND" instead of "OR". */
  MOD_LINEART_MATERIAL_MASK_MATCH = (1 << 1),
  MOD_LINEART_INTERSECTION_MATCH = (1 << 2),
} GreasePencilLineartMaskSwitches;

typedef enum eGreasePencilLineartMaskSwitches {
  LINEART_GPENCIL_MATERIAL_MASK_ENABLE = (1 << 0),
  /** When set, material mask bit comparisons are done with bit wise "AND" instead of "OR". */
  LINEART_GPENCIL_MATERIAL_MASK_MATCH = (1 << 1),
  LINEART_GPENCIL_INTERSECTION_MATCH = (1 << 2),
} eGreasePencilLineartMaskSwitches;

typedef enum eGreasePencilLineartSilhouetteFilter {
  LINEART_SILHOUETTE_FILTER_NONE = 0,
  LINEART_SILHOUETTE_FILTER_GROUP = (1 << 0),
  LINEART_SILHOUETTE_FILTER_INDIVIDUAL = (1 << 1),
} eGreasePencilLineartSilhouetteFilter;

struct LineartCache;

typedef struct GreasePencilLineartModifierData {
  ModifierData modifier;

  /* [Important] Note on legacy material/layer selection variables:
   *
   * Now uses the layer/material variables in the `influence`
   * field above, thus old layer/material fields are obsolete.
   *
   * Do not change any of the data below since the layout of these
   * data is currently shared with the old line art modifier.
   * See `MOD_lineart_wrap_modifier_v3` for how it works. */

  uint16_t edge_types; /* line type enable flags, bits in eLineartEdgeFlag */

  /** Object or Collection, from #eGreasePencilLineartSource. */
  char source_type;

  char use_multiple_levels;
  short level_start;
  short level_end;

  struct Object *source_camera;
  struct Object *light_contour_object;

  struct Object *source_object;
  struct Collection *source_collection;

  /* These are redundant in GPv3, see above for explanations. */
  struct Material *target_material;
  char target_layer[64];

  /**
   * These two variables are to pass on vertex group information from mesh to strokes.
   * `vgname` specifies which vertex groups our strokes from source_vertex_group will go to.
   *
   * These are redundant in GPv3, see above for explanations.
   */
  char source_vertex_group[64];
  char vgname[64];

  /* Camera focal length is divided by (1 + over-scan), before calculation, which give a wider FOV,
   * this doesn't change coordinates range internally (-1, 1), but makes the calculated frame
   * bigger than actual output. This is for the easier shifting calculation. A value of 0.5 means
   * the "internal" focal length become 2/3 of the actual camera. */
  float overscan;

  /* Values for point light and directional (sun) light. */
  /* For point light, fov always gonna be 120 deg horizontal, with 3 "cameras" covering 360 deg. */
  float shadow_camera_fov;
  float shadow_camera_size;
  float shadow_camera_near;
  float shadow_camera_far;

  float opacity;
  short thickness;

  unsigned char mask_switches; /* #eGreasePencilLineartMaskSwitches */
  unsigned char material_mask_bits;
  unsigned char intersection_mask;

  unsigned char shadow_selection;
  unsigned char silhouette_selection;
  char _pad[1];

  /** `0..1` range for cosine angle */
  float crease_threshold;

  /** `0..PI` angle, for splitting strokes at sharp points. */
  float angle_splitting_threshold;

  /** Strength for smoothing jagged chains. */
  float chain_smooth_tolerance;

  /* CPU mode */
  float chaining_image_threshold;

  /* eLineartMainFlags, for one time calculation. */
  int calculation_flags;

  /* #eGreasePencilLineartFlags, modifier internal state. */
  int flags;

  /* Move strokes towards camera to avoid clipping while preserve depth for the viewport. */
  float stroke_depth_offset;

  /* Runtime data. */

  /* Because we can potentially only compute features lines once per modifier stack (Use Cache), we
   * need to have these override values to ensure that we have the data we need is computed and
   * stored in the cache. */
  char level_start_override;
  char level_end_override;
  short edge_types_override;
  char shadow_selection_override;
  char shadow_use_silhouette_override;

  char _pad2[6];

  /* Shared cache will only be on the first line art modifier in the stack, and will exist until
   * the end of modifier stack evaluation. If the object has line art modifiers, this variable is
   * then initialized in #grease_pencil_evaluate_modifiers(). */
  struct LineartCache *shared_cache;

  /* Cache for single execution of line art, when LINEART_GPENCIL_USE_CACHE is enabled, this is a
   * reference to first_lineart->shared_cache, otherwise it holds its own cache.  */
  struct LineartCache *cache;

  /* Keep a pointer to the render buffer so we can call destroy from #ModifierData. */
  struct LineartData *la_data_ptr;
} GreasePencilLineartModifierData;

typedef struct GreasePencilArmatureModifierData {
  ModifierData modifier;
  GreasePencilModifierInfluenceData influence;

  struct Object *object;
  /** #eArmature_DeformFlag. */
  short deformflag;
  char _pad[6];
} GreasePencilArmatureModifierData;

typedef struct GreasePencilTimeModifierSegment {
  char name[64];
  int segment_start;
  int segment_end;
  int segment_mode;
  int segment_repeat;
} GreasePencilTimeModifierSegment;

typedef struct GreasePencilTimeModifierData {
  ModifierData modifier;
  GreasePencilModifierInfluenceData influence;
  /** #GreasePencilTimeModifierFlag */
  int flag;
  int offset;
  /** Animation scale. */
  float frame_scale;
  int mode;
  /** Start and end frame for custom range. */
  int sfra, efra;

  GreasePencilTimeModifierSegment *segments_array;
  int segments_num;
  int segment_active_index;

#ifdef __cplusplus
  blender::Span<GreasePencilTimeModifierSegment> segments() const;
  blender::MutableSpan<GreasePencilTimeModifierSegment> segments();
#endif
} GreasePencilTimeModifierData;

typedef enum GreasePencilTimeModifierFlag {
  MOD_GREASE_PENCIL_TIME_KEEP_LOOP = (1 << 0),
  MOD_GREASE_PENCIL_TIME_CUSTOM_RANGE = (1 << 1),
} GreasePencilTimeModifierFlag;

typedef enum GreasePencilTimeModifierMode {
  MOD_GREASE_PENCIL_TIME_MODE_NORMAL = 0,
  MOD_GREASE_PENCIL_TIME_MODE_REVERSE = 1,
  MOD_GREASE_PENCIL_TIME_MODE_FIX = 2,
  MOD_GREASE_PENCIL_TIME_MODE_PINGPONG = 3,
  MOD_GREASE_PENCIL_TIME_MODE_CHAIN = 4,
} GreasePencilTimeModifierMode;

typedef enum GreasePencilTimeModifierSegmentMode {
  MOD_GREASE_PENCIL_TIME_SEG_MODE_NORMAL = 0,
  MOD_GREASE_PENCIL_TIME_SEG_MODE_REVERSE = 1,
  MOD_GREASE_PENCIL_TIME_SEG_MODE_PINGPONG = 2,
} GreasePencilTimeModifierSegmentMode;
>>>>>>> b0991081
<|MERGE_RESOLUTION|>--- conflicted
+++ resolved
@@ -112,13 +112,10 @@
   eModifierType_GreasePencilArray = 75,
   eModifierType_GreasePencilWeightProximity = 76,
   eModifierType_GreasePencilHook = 77,
-<<<<<<< HEAD
-  eModifierType_GreasePencilSimplify = 78,
-=======
   eModifierType_GreasePencilLineart = 78,
   eModifierType_GreasePencilArmature = 79,
   eModifierType_GreasePencilTime = 80,
->>>>>>> b0991081
+  eModifierType_GreasePencilSimplify = 81,
   NUM_MODIFIER_TYPES,
 } ModifierType;
 
@@ -2994,34 +2991,6 @@
   MOD_GREASE_PENCIL_HOOK_Falloff_InvSquare = 8,
 } GreasePencilHookFalloff;
 
-<<<<<<< HEAD
-typedef struct GreasePencilSimplifyModifierData {
-  ModifierData modifier;
-  GreasePencilModifierInfluenceData influence;
-
-  /** #GreasePencilSimplifyModifierFlag. */
-  int flag;
-  /** #GreasePencilSimplifyModifierMode. */
-  short mode;
-
-  /** Every n vertex to keep. */
-  short step;
-  float factor;
-  /** For sampling. */
-  float length;
-  float sharp_threshold;
-
-  /** Merge distance */
-  float distance;
-} GreasePencilSimplifyModifierData;
-
-typedef enum GreasePencilSimplifyModifierMode {
-  MOD_GREASE_PENCIL_SIMPLIFY_FIXED = 0,
-  MOD_GREASE_PENCIL_SIMPLIFY_ADAPTIVE = 1,
-  MOD_GREASE_PENCIL_SIMPLIFY_SAMPLE = 2,
-  MOD_GREASE_PENCIL_SIMPLIFY_MERGE = 3,
-} GreasePencilSimplifyModifierMode;
-=======
 /* This enum is for modifier internal state only. */
 typedef enum eGreasePencilLineartFlags {
   /* These two moved to #eLineartMainFlags to keep consistent with flag variable purpose. */
@@ -3257,4 +3226,30 @@
   MOD_GREASE_PENCIL_TIME_SEG_MODE_REVERSE = 1,
   MOD_GREASE_PENCIL_TIME_SEG_MODE_PINGPONG = 2,
 } GreasePencilTimeModifierSegmentMode;
->>>>>>> b0991081
+
+typedef struct GreasePencilSimplifyModifierData {
+  ModifierData modifier;
+  GreasePencilModifierInfluenceData influence;
+
+  /** #GreasePencilSimplifyModifierFlag. */
+  int flag;
+  /** #GreasePencilSimplifyModifierMode. */
+  short mode;
+
+  /** Every n vertex to keep. */
+  short step;
+  float factor;
+  /** For sampling. */
+  float length;
+  float sharp_threshold;
+
+  /** Merge distance */
+  float distance;
+} GreasePencilSimplifyModifierData;
+
+typedef enum GreasePencilSimplifyModifierMode {
+  MOD_GREASE_PENCIL_SIMPLIFY_FIXED = 0,
+  MOD_GREASE_PENCIL_SIMPLIFY_ADAPTIVE = 1,
+  MOD_GREASE_PENCIL_SIMPLIFY_SAMPLE = 2,
+  MOD_GREASE_PENCIL_SIMPLIFY_MERGE = 3,
+} GreasePencilSimplifyModifierMode;