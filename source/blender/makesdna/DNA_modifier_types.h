/* SPDX-FileCopyrightText: 2023 Blender Authors
 *
 * SPDX-License-Identifier: GPL-2.0-or-later */

/** \file
 * \ingroup DNA
 */

#pragma once

#include "BLI_utildefines.h"

#include "DNA_defs.h"
#include "DNA_listBase.h"
#include "DNA_session_uid_types.h"

#ifdef __cplusplus
#  include "BLI_span.hh"

namespace blender {
struct NodesModifierRuntime;
}
using NodesModifierRuntimeHandle = blender::NodesModifierRuntime;
#else
typedef struct NodesModifierRuntimeHandle NodesModifierRuntimeHandle;
#endif

/* WARNING ALERT! TYPEDEF VALUES ARE WRITTEN IN FILES! SO DO NOT CHANGE!
 * (ONLY ADD NEW ITEMS AT THE END)
 */

struct Mesh;

typedef enum ModifierType {
  eModifierType_None = 0,
  eModifierType_Subsurf = 1,
  eModifierType_Lattice = 2,
  eModifierType_Curve = 3,
  eModifierType_Build = 4,
  eModifierType_Mirror = 5,
  eModifierType_Decimate = 6,
  eModifierType_Wave = 7,
  eModifierType_Armature = 8,
  eModifierType_Hook = 9,
  eModifierType_Softbody = 10,
  eModifierType_Boolean = 11,
  eModifierType_Array = 12,
  eModifierType_EdgeSplit = 13,
  eModifierType_Displace = 14,
  eModifierType_UVProject = 15,
  eModifierType_Smooth = 16,
  eModifierType_Cast = 17,
  eModifierType_MeshDeform = 18,
  eModifierType_ParticleSystem = 19,
  eModifierType_ParticleInstance = 20,
  eModifierType_Explode = 21,
  eModifierType_Cloth = 22,
  eModifierType_Collision = 23,
  eModifierType_Bevel = 24,
  eModifierType_Shrinkwrap = 25,
  eModifierType_Fluidsim = 26,
  eModifierType_Mask = 27,
  eModifierType_SimpleDeform = 28,
  eModifierType_Multires = 29,
  eModifierType_Surface = 30,
#ifdef DNA_DEPRECATED_ALLOW
  eModifierType_Smoke = 31,
#endif
  eModifierType_ShapeKey = 32,
  eModifierType_Solidify = 33,
  eModifierType_Screw = 34,
  eModifierType_Warp = 35,
  eModifierType_WeightVGEdit = 36,
  eModifierType_WeightVGMix = 37,
  eModifierType_WeightVGProximity = 38,
  eModifierType_Ocean = 39,
  eModifierType_DynamicPaint = 40,
  eModifierType_Remesh = 41,
  eModifierType_Skin = 42,
  eModifierType_LaplacianSmooth = 43,
  eModifierType_Triangulate = 44,
  eModifierType_UVWarp = 45,
  eModifierType_MeshCache = 46,
  eModifierType_LaplacianDeform = 47,
  eModifierType_Wireframe = 48,
  eModifierType_DataTransfer = 49,
  eModifierType_NormalEdit = 50,
  eModifierType_CorrectiveSmooth = 51,
  eModifierType_MeshSequenceCache = 52,
  eModifierType_SurfaceDeform = 53,
  eModifierType_WeightedNormal = 54,
  eModifierType_Weld = 55,
  eModifierType_Fluid = 56,
  eModifierType_Nodes = 57,
  eModifierType_MeshToVolume = 58,
  eModifierType_VolumeDisplace = 59,
  eModifierType_VolumeToMesh = 60,
  eModifierType_GreasePencilOpacity = 61,
  eModifierType_GreasePencilSubdiv = 62,
  eModifierType_GreasePencilColor = 63,
  eModifierType_GreasePencilTint = 64,
  eModifierType_GreasePencilSmooth = 65,
  eModifierType_GreasePencilOffset = 66,
  eModifierType_GreasePencilNoise = 67,
  eModifierType_GreasePencilMirror = 68,
  eModifierType_GreasePencilThickness = 69,
  eModifierType_GreasePencilLattice = 70,
  eModifierType_GreasePencilDash = 71,
<<<<<<< HEAD
  eModifierType_GPWeightAngle = 72,
=======
  eModifierType_GreasePencilMultiply = 72,
>>>>>>> 76b09765
  NUM_MODIFIER_TYPES,
} ModifierType;

typedef enum ModifierMode {
  eModifierMode_Realtime = (1 << 0),
  eModifierMode_Render = (1 << 1),
  eModifierMode_Editmode = (1 << 2),
  eModifierMode_OnCage = (1 << 3),
#ifdef DNA_DEPRECATED_ALLOW
  /** Old modifier box expansion, just for versioning. */
  eModifierMode_Expanded_DEPRECATED = (1 << 4),
#endif
  eModifierMode_Virtual = (1 << 5),
  eModifierMode_ApplyOnSpline = (1 << 6),
  eModifierMode_DisableTemporary = (1u << 31),
} ModifierMode;
ENUM_OPERATORS(ModifierMode, eModifierMode_DisableTemporary);

typedef struct ModifierData {
  struct ModifierData *next, *prev;

  int type, mode;
  /** Time in seconds that the modifier took to evaluate. This is only set on evaluated objects. */
  float execution_time;
  short flag;
  /** An "expand" bit for each of the modifier's (sub)panels (#uiPanelDataExpansion). */
  short ui_expand_flag;
  /**
   * Bits that can be used for open-states of layout panels in the modifier. This can replace
   * `ui_expand_flag` once all modifiers use layout panels. Currently, trying to reuse the same
   * flags is problematic, because the bits in `ui_expand_flag` are mapped to panels automatically
   * and easily conflict with the explicit mapping of bits to panels here.
   */
  uint16_t layout_panel_open_flag;
  char _pad[2];
  /**
   * Uniquely identifies the modifier within the object. This identifier is stable across Blender
   * sessions. Modifiers on the original and corresponding evaluated object have matching
   * identifiers. The identifier stays the same if the modifier is renamed or moved in the modifier
   * stack.
   *
   * A valid identifier is non-negative (>= 1). Modifiers that are currently not on an object may
   * have invalid identifiers. It has to be initialized with #BKE_modifiers_persistent_uid_init
   * when it is added to an object.
   */
  int persistent_uid;
  /** MAX_NAME. */
  char name[64];

  char *error;

  /** Runtime field which contains runtime data which is specific to a modifier type. */
  void *runtime;
} ModifierData;

typedef enum {
  /** This modifier has been inserted in local override, and hence can be fully edited. */
  eModifierFlag_OverrideLibrary_Local = (1 << 0),
  /** This modifier does not own its caches, but instead shares them with another modifier. */
  eModifierFlag_SharedCaches = (1 << 1),
  /**
   * This modifier is the object's active modifier. Used for context in the node editor.
   * Only one modifier on an object should have this flag set.
   */
  eModifierFlag_Active = (1 << 2),
  /**
   * Only set on modifiers in evaluated objects. The flag indicates that the user modified inputs
   * to the modifier which might invalidate simulation caches.
   */
  eModifierFlag_UserModified = (1 << 3),
} ModifierFlag;

/**
 * \note Not a real modifier.
 */
typedef struct MappingInfoModifierData {
  ModifierData modifier;

  struct Tex *texture;
  struct Object *map_object;
  char map_bone[64];
  /** MAX_CUSTOMDATA_LAYER_NAME. */
  char uvlayer_name[68];
  char _pad1[4];
  int uvlayer_tmp;
  int texmapping;
} MappingInfoModifierData;

typedef enum {
  eSubsurfModifierFlag_Incremental = (1 << 0),
  eSubsurfModifierFlag_DebugIncr = (1 << 1),
  eSubsurfModifierFlag_ControlEdges = (1 << 2),
  /* DEPRECATED, ONLY USED FOR DO-VERSIONS */
  eSubsurfModifierFlag_SubsurfUv_DEPRECATED = (1 << 3),
  eSubsurfModifierFlag_UseCrease = (1 << 4),
  eSubsurfModifierFlag_UseCustomNormals = (1 << 5),
  eSubsurfModifierFlag_UseRecursiveSubdivision = (1 << 6),
} SubsurfModifierFlag;

typedef enum {
  SUBSURF_TYPE_CATMULL_CLARK = 0,
  SUBSURF_TYPE_SIMPLE = 1,
} eSubsurfModifierType;

typedef enum {
  SUBSURF_UV_SMOOTH_NONE = 0,
  SUBSURF_UV_SMOOTH_PRESERVE_CORNERS = 1,
  SUBSURF_UV_SMOOTH_PRESERVE_CORNERS_AND_JUNCTIONS = 2,
  SUBSURF_UV_SMOOTH_PRESERVE_CORNERS_JUNCTIONS_AND_CONCAVE = 3,
  SUBSURF_UV_SMOOTH_PRESERVE_BOUNDARIES = 4,
  SUBSURF_UV_SMOOTH_ALL = 5,
} eSubsurfUVSmooth;

typedef enum {
  SUBSURF_BOUNDARY_SMOOTH_ALL = 0,
  SUBSURF_BOUNDARY_SMOOTH_PRESERVE_CORNERS = 1,
} eSubsurfBoundarySmooth;

typedef struct SubsurfModifierData {
  ModifierData modifier;

  short subdivType, levels, renderLevels, flags;
  short uv_smooth;
  short quality;
  short boundary_smooth;
  char _pad[2];

  /* TODO(sergey): Get rid of those with the old CCG subdivision code. */
  void *emCache, *mCache;
} SubsurfModifierData;

typedef struct LatticeModifierData {
  ModifierData modifier;

  struct Object *object;
  /** Optional vertex-group name, #MAX_VGROUP_NAME. */
  char name[64];
  float strength;
  short flag;
  char _pad[2];
  void *_pad1;
} LatticeModifierData;

/** #LatticeModifierData.flag */
enum {
  MOD_LATTICE_INVERT_VGROUP = (1 << 0),
};

typedef struct CurveModifierData {
  ModifierData modifier;

  struct Object *object;
  /** Optional vertex-group name, #MAX_VGROUP_NAME. */
  char name[64];
  /** Axis along which curve deforms. */
  short defaxis;
  short flag;
  char _pad[4];
  void *_pad1;
} CurveModifierData;

/** #CurveModifierData.flag */
enum {
  MOD_CURVE_INVERT_VGROUP = (1 << 0),
};

/** #CurveModifierData.defaxis */
enum {
  MOD_CURVE_POSX = 1,
  MOD_CURVE_POSY = 2,
  MOD_CURVE_POSZ = 3,
  MOD_CURVE_NEGX = 4,
  MOD_CURVE_NEGY = 5,
  MOD_CURVE_NEGZ = 6,
};

typedef struct BuildModifierData {
  ModifierData modifier;

  float start, length;
  short flag;

  /** (bool) whether order of vertices is randomized - legacy files (for readfile conversion). */
  short randomize;
  /** (int) random seed. */
  int seed;
} BuildModifierData;

/** #BuildModifierData.flag */
enum {
  /** order of vertices is randomized */
  MOD_BUILD_FLAG_RANDOMIZE = (1 << 0),
  /** frame range is reversed, resulting in a deconstruction effect */
  MOD_BUILD_FLAG_REVERSE = (1 << 1),
};

/** Mask Modifier. */
typedef struct MaskModifierData {
  ModifierData modifier;

  /** Armature to use to in place of hardcoded vgroup. */
  struct Object *ob_arm;
  /** Name of vertex group to use to mask, #MAX_VGROUP_NAME. */
  char vgroup[64];

  /** Using armature or hardcoded vgroup. */
  short mode;
  /** Flags for various things. */
  short flag;
  float threshold;
  void *_pad1;
} MaskModifierData;

/** #MaskModifierData.mode */
enum {
  MOD_MASK_MODE_VGROUP = 0,
  MOD_MASK_MODE_ARM = 1,
};

/** #MaskModifierData.flag */
enum {
  MOD_MASK_INV = (1 << 0),
  MOD_MASK_SMOOTH = (1 << 1),
};

typedef struct ArrayModifierData {
  ModifierData modifier;

  /** The object with which to cap the start of the array. */
  struct Object *start_cap;
  /** The object with which to cap the end of the array. */
  struct Object *end_cap;
  /** The curve object to use for #MOD_ARR_FITCURVE. */
  struct Object *curve_ob;
  /** The object to use for object offset. */
  struct Object *offset_ob;
  /**
   * A constant duplicate offset;
   * 1 means the duplicates are 1 unit apart.
   */
  float offset[3];
  /**
   * A scaled factor for duplicate offsets;
   * 1 means the duplicates are 1 object-width apart.
   */
  float scale[3];
  /** The length over which to distribute the duplicates. */
  float length;
  /** The limit below which to merge vertices in adjacent duplicates. */
  float merge_dist;
  /**
   * Determines how duplicate count is calculated; one of:
   * - #MOD_ARR_FIXEDCOUNT -> fixed.
   * - #MOD_ARR_FITLENGTH  -> calculated to fit a set length.
   * - #MOD_ARR_FITCURVE   -> calculated to fit the length of a Curve object.
   */
  int fit_type;
  /**
   * Flags specifying how total offset is calculated; binary OR of:
   * - #MOD_ARR_OFF_CONST    -> total offset += offset.
   * - #MOD_ARR_OFF_RELATIVE -> total offset += relative * object width.
   * - #MOD_ARR_OFF_OBJ      -> total offset += offset_ob's matrix.
   * Total offset is the sum of the individual enabled offsets.
   */
  int offset_type;
  /**
   * General flags:
   * #MOD_ARR_MERGE -> merge vertices in adjacent duplicates.
   */
  int flags;
  /** The number of duplicates to generate for #MOD_ARR_FIXEDCOUNT. */
  int count;
  float uv_offset[2];
} ArrayModifierData;

/** #ArrayModifierData.fit_type */
enum {
  MOD_ARR_FIXEDCOUNT = 0,
  MOD_ARR_FITLENGTH = 1,
  MOD_ARR_FITCURVE = 2,
};

/** #ArrayModifierData.offset_type */
enum {
  MOD_ARR_OFF_CONST = (1 << 0),
  MOD_ARR_OFF_RELATIVE = (1 << 1),
  MOD_ARR_OFF_OBJ = (1 << 2),
};

/** #ArrayModifierData.flags */
enum {
  MOD_ARR_MERGE = (1 << 0),
  MOD_ARR_MERGEFINAL = (1 << 1),
};

typedef struct MirrorModifierData {
  ModifierData modifier;

  /** Deprecated, use flag instead. */
  short axis DNA_DEPRECATED;
  short flag;
  float tolerance;
  float bisect_threshold;

  /** Mirror modifier used to merge the old vertex into its new copy, which would break code
   * relying on access to the original geometry vertices. However, modifying this behavior to the
   * correct one (i.e. merging the copy vertices into their original sources) has several potential
   * effects on other modifiers and tools, so we need to keep that incorrect behavior for existing
   * modifiers, and only use the new correct one for new modifiers. */
  uint8_t use_correct_order_on_merge;

  char _pad[3];
  float uv_offset[2];
  float uv_offset_copy[2];
  struct Object *mirror_ob;
  void *_pad1;
} MirrorModifierData;

/** #MirrorModifierData.flag */
enum {
  MOD_MIR_CLIPPING = (1 << 0),
  MOD_MIR_MIRROR_U = (1 << 1),
  MOD_MIR_MIRROR_V = (1 << 2),
  MOD_MIR_AXIS_X = (1 << 3),
  MOD_MIR_AXIS_Y = (1 << 4),
  MOD_MIR_AXIS_Z = (1 << 5),
  MOD_MIR_VGROUP = (1 << 6),
  MOD_MIR_NO_MERGE = (1 << 7),
  MOD_MIR_BISECT_AXIS_X = (1 << 8),
  MOD_MIR_BISECT_AXIS_Y = (1 << 9),
  MOD_MIR_BISECT_AXIS_Z = (1 << 10),
  MOD_MIR_BISECT_FLIP_AXIS_X = (1 << 11),
  MOD_MIR_BISECT_FLIP_AXIS_Y = (1 << 12),
  MOD_MIR_BISECT_FLIP_AXIS_Z = (1 << 13),
  MOD_MIR_MIRROR_UDIM = (1 << 14),
};

typedef struct EdgeSplitModifierData {
  ModifierData modifier;

  /** Angle above which edges should be split. */
  float split_angle;
  int flags;
} EdgeSplitModifierData;

/** #EdgeSplitModifierData.flags */
enum {
  MOD_EDGESPLIT_FROMANGLE = (1 << 1),
  MOD_EDGESPLIT_FROMFLAG = (1 << 2),
};

typedef struct BevelModifierData {
  ModifierData modifier;

  /** The "raw" bevel value (distance/amount to bevel). */
  float value;
  /** The resolution (as originally coded, it is the number of recursive bevels). */
  int res;
  /** General option flags. */
  short flags;
  /** Used to interpret the bevel value. */
  short val_flags;
  /** For the type and how we build the bevel's profile. */
  short profile_type;
  /** Flags to tell the tool how to limit the bevel. */
  short lim_flags;
  /** Flags to direct how edge weights are applied to verts. */
  short e_flags;
  /** Material index if >= 0, else material inherited from surrounding faces. */
  short mat;
  short edge_flags;
  short face_str_mode;
  /** Patterns to use for mitering non-reflex and reflex miter edges */
  short miter_inner;
  short miter_outer;
  /** The method to use for creating >2-way intersections */
  short vmesh_method;
  /** Whether to affect vertices or edges. */
  char affect_type;
  char _pad;
  /** Controls profile shape (0->1, .5 is round). */
  float profile;
  /** if the MOD_BEVEL_ANGLE is set,
   * this will be how "sharp" an edge must be before it gets beveled */
  float bevel_angle;
  float spread;
  /** if the MOD_BEVEL_VWEIGHT option is set,
   * this will be the name of the vert group, #MAX_VGROUP_NAME */
  char defgrp_name[64];

  char _pad1[4];
  /** Curve info for the custom profile */
  struct CurveProfile *custom_profile;

  void *_pad2;
} BevelModifierData;

/** #BevelModifierData.flags and BevelModifierData.lim_flags */
enum {
#ifdef DNA_DEPRECATED_ALLOW
  MOD_BEVEL_VERT_DEPRECATED = (1 << 1),
#endif
  MOD_BEVEL_INVERT_VGROUP = (1 << 2),
  MOD_BEVEL_ANGLE = (1 << 3),
  MOD_BEVEL_WEIGHT = (1 << 4),
  MOD_BEVEL_VGROUP = (1 << 5),
/* unused                  = (1 << 6), */
#ifdef DNA_DEPRECATED_ALLOW
  MOD_BEVEL_CUSTOM_PROFILE_DEPRECATED = (1 << 7),
#endif
  /* unused                  = (1 << 8), */
  /* unused                  = (1 << 9), */
  /* unused                  = (1 << 10), */
  /* unused                  = (1 << 11), */
  /* unused                  = (1 << 12), */
  MOD_BEVEL_OVERLAP_OK = (1 << 13),
  MOD_BEVEL_EVEN_WIDTHS = (1 << 14),
  MOD_BEVEL_HARDEN_NORMALS = (1 << 15),
};

/** #BevelModifierData.val_flags (not used as flags any more) */
enum {
  MOD_BEVEL_AMT_OFFSET = 0,
  MOD_BEVEL_AMT_WIDTH = 1,
  MOD_BEVEL_AMT_DEPTH = 2,
  MOD_BEVEL_AMT_PERCENT = 3,
  MOD_BEVEL_AMT_ABSOLUTE = 4,
};

/** #BevelModifierData.profile_type */
enum {
  MOD_BEVEL_PROFILE_SUPERELLIPSE = 0,
  MOD_BEVEL_PROFILE_CUSTOM = 1,
};

/** #BevelModifierData.edge_flags */
enum {
  MOD_BEVEL_MARK_SEAM = (1 << 0),
  MOD_BEVEL_MARK_SHARP = (1 << 1),
};

/** #BevelModifierData.face_str_mode */
enum {
  MOD_BEVEL_FACE_STRENGTH_NONE = 0,
  MOD_BEVEL_FACE_STRENGTH_NEW = 1,
  MOD_BEVEL_FACE_STRENGTH_AFFECTED = 2,
  MOD_BEVEL_FACE_STRENGTH_ALL = 3,
};

/** #BevelModifier.miter_inner & #BevelModifier.miter_outer */
enum {
  MOD_BEVEL_MITER_SHARP = 0,
  MOD_BEVEL_MITER_PATCH = 1,
  MOD_BEVEL_MITER_ARC = 2,
};

/** #BevelModifier.vmesh_method */
enum {
  MOD_BEVEL_VMESH_ADJ = 0,
  MOD_BEVEL_VMESH_CUTOFF = 1,
};

/** #BevelModifier.affect_type */
enum {
  MOD_BEVEL_AFFECT_VERTICES = 0,
  MOD_BEVEL_AFFECT_EDGES = 1,
};

typedef struct FluidModifierData {
  ModifierData modifier;

  struct FluidDomainSettings *domain;
  /** Inflow, outflow, smoke objects. */
  struct FluidFlowSettings *flow;
  /** Effector objects (collision, guiding). */
  struct FluidEffectorSettings *effector;
  float time;
  /** Domain, inflow, outflow, .... */
  int type;
  void *_pad1;
} FluidModifierData;

/** #FluidModifierData.type */
enum {
  MOD_FLUID_TYPE_DOMAIN = (1 << 0),
  MOD_FLUID_TYPE_FLOW = (1 << 1),
  MOD_FLUID_TYPE_EFFEC = (1 << 2),
};

typedef struct DisplaceModifierData {
  ModifierData modifier;

  /* Keep in sync with #MappingInfoModifierData. */

  struct Tex *texture;
  struct Object *map_object;
  char map_bone[64];
  /** MAX_CUSTOMDATA_LAYER_NAME. */
  char uvlayer_name[68];
  char _pad1[4];
  int uvlayer_tmp;
  int texmapping;
  /* end MappingInfoModifierData */

  float strength;
  int direction;
  /** #MAX_VGROUP_NAME. */
  char defgrp_name[64];
  float midlevel;
  int space;
  short flag;
  char _pad2[6];
} DisplaceModifierData;

/** #DisplaceModifierData.flag */
enum {
  MOD_DISP_INVERT_VGROUP = (1 << 0),
};

/** #DisplaceModifierData.direction */
enum {
  MOD_DISP_DIR_X = 0,
  MOD_DISP_DIR_Y = 1,
  MOD_DISP_DIR_Z = 2,
  MOD_DISP_DIR_NOR = 3,
  MOD_DISP_DIR_RGB_XYZ = 4,
  MOD_DISP_DIR_CLNOR = 5,
};

/** #DisplaceModifierData.texmapping */
enum {
  MOD_DISP_MAP_LOCAL = 0,
  MOD_DISP_MAP_GLOBAL = 1,
  MOD_DISP_MAP_OBJECT = 2,
  MOD_DISP_MAP_UV = 3,
};

/** #DisplaceModifierData.space */
enum {
  MOD_DISP_SPACE_LOCAL = 0,
  MOD_DISP_SPACE_GLOBAL = 1,
};

typedef struct UVProjectModifierData {
  ModifierData modifier;
  /**
   * The objects which do the projecting.
   * \note 10=MOD_UVPROJECT_MAXPROJECTORS.
   */
  struct Object *projectors[10];
  char _pad2[4];
  int projectors_num;
  float aspectx, aspecty;
  float scalex, scaley;
  /** MAX_CUSTOMDATA_LAYER_NAME. */
  char uvlayer_name[68];
  int uvlayer_tmp;
} UVProjectModifierData;

#define MOD_UVPROJECT_MAXPROJECTORS 10

typedef struct DecimateModifierData {
  ModifierData modifier;

  /** (mode == MOD_DECIM_MODE_COLLAPSE). */
  float percent;
  /** (mode == MOD_DECIM_MODE_UNSUBDIV). */
  short iter;
  /** (mode == MOD_DECIM_MODE_DISSOLVE). */
  char delimit;
  /** (mode == MOD_DECIM_MODE_COLLAPSE). */
  char symmetry_axis;
  /** (mode == MOD_DECIM_MODE_DISSOLVE). */
  float angle;

  /** #MAX_VGROUP_NAME. */
  char defgrp_name[64];
  float defgrp_factor;
  short flag, mode;

  /** runtime only. */
  int face_count;
} DecimateModifierData;

enum {
  MOD_DECIM_FLAG_INVERT_VGROUP = (1 << 0),
  /** For collapse only. don't convert triangle pairs back to quads. */
  MOD_DECIM_FLAG_TRIANGULATE = (1 << 1),
  /** for dissolve only. collapse all verts between 2 faces */
  MOD_DECIM_FLAG_ALL_BOUNDARY_VERTS = (1 << 2),
  MOD_DECIM_FLAG_SYMMETRY = (1 << 3),
};

enum {
  MOD_DECIM_MODE_COLLAPSE = 0,
  MOD_DECIM_MODE_UNSUBDIV = 1,
  /** called planar in the UI */
  MOD_DECIM_MODE_DISSOLVE = 2,
};

typedef struct SmoothModifierData {
  ModifierData modifier;
  float fac;
  /** #MAX_VGROUP_NAME. */
  char defgrp_name[64];
  short flag, repeat;

} SmoothModifierData;

/** #SmoothModifierData.flag */
enum {
  MOD_SMOOTH_INVERT_VGROUP = (1 << 0),
  MOD_SMOOTH_X = (1 << 1),
  MOD_SMOOTH_Y = (1 << 2),
  MOD_SMOOTH_Z = (1 << 3),
};

typedef struct CastModifierData {
  ModifierData modifier;

  struct Object *object;
  float fac;
  float radius;
  float size;
  /** #MAX_VGROUP_NAME. */
  char defgrp_name[64];
  short flag;
  /** Cast modifier projection type. */
  short type;
  void *_pad1;
} CastModifierData;

/** #CastModifierData.flag */
enum {
  /* And what bout (1 << 0) flag? ;) */
  MOD_CAST_INVERT_VGROUP = (1 << 0),
  MOD_CAST_X = (1 << 1),
  MOD_CAST_Y = (1 << 2),
  MOD_CAST_Z = (1 << 3),
  MOD_CAST_USE_OB_TRANSFORM = (1 << 4),
  MOD_CAST_SIZE_FROM_RADIUS = (1 << 5),
};

/** #CastModifierData.type */
enum {
  MOD_CAST_TYPE_SPHERE = 0,
  MOD_CAST_TYPE_CYLINDER = 1,
  MOD_CAST_TYPE_CUBOID = 2,
};

typedef struct WaveModifierData {
  ModifierData modifier;

  /* Keep in sync with #MappingInfoModifierData. */

  struct Tex *texture;
  struct Object *map_object;
  char map_bone[64];
  /** MAX_CUSTOMDATA_LAYER_NAME. */
  char uvlayer_name[68];
  char _pad1[4];
  int uvlayer_tmp;
  int texmapping;
  /* End MappingInfoModifierData. */

  struct Object *objectcenter;
  /** #MAX_VGROUP_NAME. */
  char defgrp_name[64];

  short flag;
  char _pad2[2];

  float startx, starty, height, width;
  float narrow, speed, damp, falloff;

  float timeoffs, lifetime;
  char _pad3[4];
  void *_pad4;
} WaveModifierData;

/** #WaveModifierData.flag */
enum {
  MOD_WAVE_INVERT_VGROUP = (1 << 0),
  MOD_WAVE_X = (1 << 1),
  MOD_WAVE_Y = (1 << 2),
  MOD_WAVE_CYCL = (1 << 3),
  MOD_WAVE_NORM = (1 << 4),
  MOD_WAVE_NORM_X = (1 << 5),
  MOD_WAVE_NORM_Y = (1 << 6),
  MOD_WAVE_NORM_Z = (1 << 7),
};

typedef struct ArmatureModifierData {
  ModifierData modifier;

  /** #eArmature_DeformFlag use instead of #bArmature.deformflag. */
  short deformflag, multi;
  char _pad2[4];
  struct Object *object;
  /** Stored input of previous modifier, for vertex-group blending. */
  float (*vert_coords_prev)[3];
  /** #MAX_VGROUP_NAME. */
  char defgrp_name[64];
} ArmatureModifierData;

enum {
  MOD_HOOK_UNIFORM_SPACE = (1 << 0),
  MOD_HOOK_INVERT_VGROUP = (1 << 1),
};

/** \note same as #WarpModifierFalloff */
typedef enum {
  eHook_Falloff_None = 0,
  eHook_Falloff_Curve = 1,
  eHook_Falloff_Sharp = 2,     /* PROP_SHARP */
  eHook_Falloff_Smooth = 3,    /* PROP_SMOOTH */
  eHook_Falloff_Root = 4,      /* PROP_ROOT */
  eHook_Falloff_Linear = 5,    /* PROP_LIN */
  eHook_Falloff_Const = 6,     /* PROP_CONST */
  eHook_Falloff_Sphere = 7,    /* PROP_SPHERE */
  eHook_Falloff_InvSquare = 8, /* PROP_INVSQUARE */
  /* PROP_RANDOM not used */
} HookModifierFalloff;

typedef struct HookModifierData {
  ModifierData modifier;

  struct Object *object;
  /** Optional name of bone target, MAX_ID_NAME-2. */
  char subtarget[64];

  char flag;
  /** Use enums from WarpModifier (exact same functionality). */
  char falloff_type;
  char _pad[6];
  /** Matrix making current transform unmodified. */
  float parentinv[4][4];
  /** Visualization of hook. */
  float cent[3];
  /** If not zero, falloff is distance where influence zero. */
  float falloff;

  struct CurveMapping *curfalloff;

  /** If NULL, it's using vertex-group. */
  int *indexar;
  int indexar_num;
  float force;
  /** Optional vertex-group name, #MAX_VGROUP_NAME. */
  char name[64];
  void *_pad1;
} HookModifierData;

typedef struct SoftbodyModifierData {
  ModifierData modifier;
} SoftbodyModifierData;

typedef struct ClothModifierData {
  ModifierData modifier;

  /** The internal data structure for cloth. */
  struct Cloth *clothObject;
  /** Definition is in DNA_cloth_types.h. */
  struct ClothSimSettings *sim_parms;
  /** Definition is in DNA_cloth_types.h. */
  struct ClothCollSettings *coll_parms;

  /**
   * PointCache can be shared with other instances of #ClothModifierData.
   * Inspect `modifier.flag & eModifierFlag_SharedCaches` to find out.
   */
  /** Definition is in DNA_object_force_types.h. */
  struct PointCache *point_cache;
  struct ListBase ptcaches;

  /** XXX: nasty hack, remove once hair can be separated from cloth modifier data. */
  struct ClothHairData *hairdata;
  /** Grid geometry values of hair continuum. */
  float hair_grid_min[3];
  float hair_grid_max[3];
  int hair_grid_res[3];
  float hair_grid_cellsize;

  struct ClothSolverResult *solver_result;
} ClothModifierData;

typedef struct CollisionModifierData {
  ModifierData modifier;

  /** Position at the beginning of the frame. */
  float (*x)[3];
  /** Position at the end of the frame. */
  float (*xnew)[3];
  /** Unused at the moment, but was discussed during sprint. */
  float (*xold)[3];
  /** New position at the actual inter-frame step. */
  float (*current_xnew)[3];
  /** Position at the actual inter-frame step. */
  float (*current_x)[3];
  /** (xnew - x) at the actual inter-frame step. */
  float (*current_v)[3];

  int (*vert_tris)[3];

  unsigned int mvert_num;
  unsigned int tri_num;
  /** Cfra time of modifier. */
  float time_x, time_xnew;
  /** Collider doesn't move this frame, i.e. x[].co==xnew[].co. */
  char is_static;
  char _pad[7];

  /** Bounding volume hierarchy for this cloth object. */
  struct BVHTree *bvhtree;
} CollisionModifierData;

typedef struct SurfaceModifierData_Runtime {

  float (*vert_positions_prev)[3];
  float (*vert_velocities)[3];

  struct Mesh *mesh;

  /** Bounding volume hierarchy of the mesh faces. */
  struct BVHTreeFromMesh *bvhtree;

  int cfra_prev, verts_num;

} SurfaceModifierData_Runtime;

typedef struct SurfaceModifierData {
  ModifierData modifier;

  SurfaceModifierData_Runtime runtime;
} SurfaceModifierData;

typedef struct BooleanModifierData {
  ModifierData modifier;

  struct Object *object;
  struct Collection *collection;
  float double_threshold;
  char operation;
  char solver;
  /** #BooleanModifierMaterialMode. */
  char material_mode;
  char flag;
  char bm_flag;
  char _pad[7];
} BooleanModifierData;

typedef enum BooleanModifierMaterialMode {
  eBooleanModifierMaterialMode_Index = 0,
  eBooleanModifierMaterialMode_Transfer = 1,
} BooleanModifierMaterialMode;

/** #BooleanModifierData.operation */
typedef enum {
  eBooleanModifierOp_Intersect = 0,
  eBooleanModifierOp_Union = 1,
  eBooleanModifierOp_Difference = 2,
} BooleanModifierOp;

/** #BooleanModifierData.solver */
typedef enum {
  eBooleanModifierSolver_Fast = 0,
  eBooleanModifierSolver_Exact = 1,
} BooleanModifierSolver;

/** #BooleanModifierData.flag */
enum {
  eBooleanModifierFlag_Self = (1 << 0),
  eBooleanModifierFlag_Object = (1 << 1),
  eBooleanModifierFlag_Collection = (1 << 2),
  eBooleanModifierFlag_HoleTolerant = (1 << 3),
};

/** #BooleanModifierData.bm_flag (only used when #G_DEBUG is set). */
enum {
  eBooleanModifierBMeshFlag_BMesh_Separate = (1 << 0),
  eBooleanModifierBMeshFlag_BMesh_NoDissolve = (1 << 1),
  eBooleanModifierBMeshFlag_BMesh_NoConnectRegions = (1 << 2),
};

typedef struct MDefInfluence {
  int vertex;
  float weight;
} MDefInfluence;

typedef struct MDefCell {
  int offset;
  int influences_num;
} MDefCell;

typedef struct MeshDeformModifierData {
  ModifierData modifier;

  /** Mesh object. */
  struct Object *object;
  /** Optional vertex-group name, #MAX_VGROUP_NAME. */
  char defgrp_name[64];

  short gridsize, flag;
  char _pad[4];

  /* result of static binding */
  /** Influences. */
  MDefInfluence *bindinfluences;
  /** Offsets into influences array. */
  int *bindoffsets;
  /** Coordinates that cage was bound with. */
  float *bindcagecos;
  /** Total vertices in mesh and cage. */
  int verts_num, cage_verts_num;

  /* result of dynamic binding */
  /** Grid with dynamic binding cell points. */
  MDefCell *dyngrid;
  /** Dynamic binding vertex influences. */
  MDefInfluence *dyninfluences;
  /** Is this vertex bound or not? */
  int *dynverts;
  /** Size of the dynamic bind grid. */
  int dyngridsize;
  /** Total number of vertex influences. */
  int influences_num;
  /** Offset of the dynamic bind grid. */
  float dyncellmin[3];
  /** Width of dynamic bind cell. */
  float dyncellwidth;
  /** Matrix of cage at binding time. */
  float bindmat[4][4];

  /* deprecated storage */
  /** Deprecated inefficient storage. */
  float *bindweights;
  /** Deprecated storage of cage coords. */
  float *bindcos;

  /* runtime */
  void (*bindfunc)(struct Object *object,
                   struct MeshDeformModifierData *mmd,
                   struct Mesh *cagemesh,
                   float *vertexcos,
                   int verts_num,
                   float cagemat[4][4]);
} MeshDeformModifierData;

enum {
  MOD_MDEF_INVERT_VGROUP = (1 << 0),
  MOD_MDEF_DYNAMIC_BIND = (1 << 1),
};

typedef struct ParticleSystemModifierData {
  ModifierData modifier;

  /**
   * \note Storing the particle system pointer here is very weak, as it prevents modifiers' data
   * copying to be self-sufficient (extra external code needs to ensure the pointer remains valid
   * when the modifier data is copied from one object to another). See e.g.
   * `BKE_object_copy_particlesystems` or `BKE_object_copy_modifier`.
   */
  struct ParticleSystem *psys;
  /** Final Mesh - its topology may differ from orig mesh. */
  struct Mesh *mesh_final;
  /** Original mesh that particles are attached to. */
  struct Mesh *mesh_original;
  int totdmvert, totdmedge, totdmface;
  short flag;
  char _pad[2];
  void *_pad1;
} ParticleSystemModifierData;

typedef enum {
  eParticleSystemFlag_Pars = (1 << 0),
  eParticleSystemFlag_psys_updated = (1 << 1),
  eParticleSystemFlag_file_loaded = (1 << 2),
} ParticleSystemModifierFlag;

typedef enum {
  eParticleInstanceFlag_Parents = (1 << 0),
  eParticleInstanceFlag_Children = (1 << 1),
  eParticleInstanceFlag_Path = (1 << 2),
  eParticleInstanceFlag_Unborn = (1 << 3),
  eParticleInstanceFlag_Alive = (1 << 4),
  eParticleInstanceFlag_Dead = (1 << 5),
  eParticleInstanceFlag_KeepShape = (1 << 6),
  eParticleInstanceFlag_UseSize = (1 << 7),
} ParticleInstanceModifierFlag;

typedef enum {
  eParticleInstanceSpace_World = 0,
  eParticleInstanceSpace_Local = 1,
} ParticleInstanceModifierSpace;

typedef struct ParticleInstanceModifierData {
  ModifierData modifier;

  struct Object *ob;
  short psys, flag, axis, space;
  float position, random_position;
  float rotation, random_rotation;
  float particle_amount, particle_offset;
  /** MAX_CUSTOMDATA_LAYER_NAME. */
  char index_layer_name[68];
  /** MAX_CUSTOMDATA_LAYER_NAME. */
  char value_layer_name[68];
  void *_pad1;
} ParticleInstanceModifierData;

typedef enum {
  eExplodeFlag_CalcFaces = (1 << 0),
  eExplodeFlag_PaSize = (1 << 1),
  eExplodeFlag_EdgeCut = (1 << 2),
  eExplodeFlag_Unborn = (1 << 3),
  eExplodeFlag_Alive = (1 << 4),
  eExplodeFlag_Dead = (1 << 5),
  eExplodeFlag_INVERT_VGROUP = (1 << 6),
} ExplodeModifierFlag;

typedef struct ExplodeModifierData {
  ModifierData modifier;

  int *facepa;
  short flag, vgroup;
  float protect;
  /** MAX_CUSTOMDATA_LAYER_NAME. */
  char uvname[68];
  char _pad1[4];
  void *_pad2;
} ExplodeModifierData;

typedef struct MultiresModifierData {
  DNA_DEFINE_CXX_METHODS(MultiresModifierData)

  ModifierData modifier;

  char lvl, sculptlvl, renderlvl, totlvl;
  char simple DNA_DEPRECATED;
  char flags, _pad[2];
  short quality;
  short uv_smooth;
  short boundary_smooth;
  char _pad2[2];
} MultiresModifierData;

typedef enum {
  eMultiresModifierFlag_ControlEdges = (1 << 0),
  /* DEPRECATED, only used for versioning. */
  eMultiresModifierFlag_PlainUv_DEPRECATED = (1 << 1),
  eMultiresModifierFlag_UseCrease = (1 << 2),
  eMultiresModifierFlag_UseCustomNormals = (1 << 3),
  eMultiresModifierFlag_UseSculptBaseMesh = (1 << 4),
} MultiresModifierFlag;

/** DEPRECATED: only used for versioning. */
typedef struct FluidsimModifierData {
  ModifierData modifier;

  /** Definition is in DNA_object_fluidsim_types.h. */
  struct FluidsimSettings *fss;
  void *_pad1;
} FluidsimModifierData;

/** DEPRECATED: only used for versioning. */
typedef struct SmokeModifierData {
  ModifierData modifier;

  /** Domain, inflow, outflow, .... */
  int type;
  int _pad;
} SmokeModifierData;

typedef struct ShrinkwrapModifierData {
  ModifierData modifier;

  /** Shrink target. */
  struct Object *target;
  /** Additional shrink target. */
  struct Object *auxTarget;
  /** Optional vertex-group name, #MAX_VGROUP_NAME. */
  char vgroup_name[64];
  /** Distance offset to keep from mesh/projection point. */
  float keepDist;
  /** Shrink type projection. */
  short shrinkType;
  /** Shrink options. */
  char shrinkOpts;
  /** Shrink to surface mode. */
  char shrinkMode;
  /** Limit the projection ray cast. */
  float projLimit;
  /** Axis to project over. */
  char projAxis;

  /**
   * If using projection over vertex normal this controls the level of subsurface that must be
   * done before getting the vertex coordinates and normal.
   */
  char subsurfLevels;

  char _pad[2];
} ShrinkwrapModifierData;

/** #ShrinkwrapModifierData.shrinkType */
enum {
  MOD_SHRINKWRAP_NEAREST_SURFACE = 0,
  MOD_SHRINKWRAP_PROJECT = 1,
  MOD_SHRINKWRAP_NEAREST_VERTEX = 2,
  MOD_SHRINKWRAP_TARGET_PROJECT = 3,
};

/** #ShrinkwrapModifierData.shrinkMode */
enum {
  /** Move vertex to the surface of the target object (keepDist towards original position) */
  MOD_SHRINKWRAP_ON_SURFACE = 0,
  /** Move the vertex inside the target object; don't change if already inside */
  MOD_SHRINKWRAP_INSIDE = 1,
  /** Move the vertex outside the target object; don't change if already outside */
  MOD_SHRINKWRAP_OUTSIDE = 2,
  /** Move vertex to the surface of the target object, with keepDist towards the outside */
  MOD_SHRINKWRAP_OUTSIDE_SURFACE = 3,
  /** Move vertex to the surface of the target object, with keepDist along the normal */
  MOD_SHRINKWRAP_ABOVE_SURFACE = 4,
};

/** #ShrinkwrapModifierData.shrinkOpts */
enum {
  /** Allow shrink-wrap to move the vertex in the positive direction of axis. */
  MOD_SHRINKWRAP_PROJECT_ALLOW_POS_DIR = (1 << 0),
  /** Allow shrink-wrap to move the vertex in the negative direction of axis. */
  MOD_SHRINKWRAP_PROJECT_ALLOW_NEG_DIR = (1 << 1),

  /** ignore vertex moves if a vertex ends projected on a front face of the target */
  MOD_SHRINKWRAP_CULL_TARGET_FRONTFACE = (1 << 3),
  /** ignore vertex moves if a vertex ends projected on a back face of the target */
  MOD_SHRINKWRAP_CULL_TARGET_BACKFACE = (1 << 4),

#ifdef DNA_DEPRECATED_ALLOW
  /** distance is measure to the front face of the target */
  MOD_SHRINKWRAP_KEEP_ABOVE_SURFACE = (1 << 5),
#endif

  MOD_SHRINKWRAP_INVERT_VGROUP = (1 << 6),
  MOD_SHRINKWRAP_INVERT_CULL_TARGET = (1 << 7),
};

#define MOD_SHRINKWRAP_CULL_TARGET_MASK \
  (MOD_SHRINKWRAP_CULL_TARGET_FRONTFACE | MOD_SHRINKWRAP_CULL_TARGET_BACKFACE)

/** #ShrinkwrapModifierData.projAxis */
enum {
  /** projection over normal is used if no axis is selected */
  MOD_SHRINKWRAP_PROJECT_OVER_NORMAL = 0,
  MOD_SHRINKWRAP_PROJECT_OVER_X_AXIS = (1 << 0),
  MOD_SHRINKWRAP_PROJECT_OVER_Y_AXIS = (1 << 1),
  MOD_SHRINKWRAP_PROJECT_OVER_Z_AXIS = (1 << 2),
};

typedef struct SimpleDeformModifierData {
  ModifierData modifier;

  /** Object to control the origin of modifier space coordinates. */
  struct Object *origin;
  /** Optional vertex-group name, #MAX_VGROUP_NAME. */
  char vgroup_name[64];
  /** Factors to control simple deforms. */
  float factor;
  /** Lower and upper limit. */
  float limit[2];

  /** Deform function. */
  char mode;
  /** Lock axis (for taper and stretch). */
  char axis;
  /** Axis to perform the deform on (default is X, but can be overridden by origin. */
  char deform_axis;
  char flag;

  void *_pad1;
} SimpleDeformModifierData;

/** #SimpleDeformModifierData.flag */
enum {
  MOD_SIMPLEDEFORM_FLAG_INVERT_VGROUP = (1 << 0),
};

enum {
  MOD_SIMPLEDEFORM_MODE_TWIST = 1,
  MOD_SIMPLEDEFORM_MODE_BEND = 2,
  MOD_SIMPLEDEFORM_MODE_TAPER = 3,
  MOD_SIMPLEDEFORM_MODE_STRETCH = 4,
};

enum {
  MOD_SIMPLEDEFORM_LOCK_AXIS_X = (1 << 0),
  MOD_SIMPLEDEFORM_LOCK_AXIS_Y = (1 << 1),
  MOD_SIMPLEDEFORM_LOCK_AXIS_Z = (1 << 2),
};

typedef struct ShapeKeyModifierData {
  ModifierData modifier;
} ShapeKeyModifierData;

typedef struct SolidifyModifierData {
  ModifierData modifier;

  /** Name of vertex group to use, #MAX_VGROUP_NAME. */
  char defgrp_name[64];
  char shell_defgrp_name[64];
  char rim_defgrp_name[64];
  /** New surface offset level. */
  float offset;
  /** Midpoint of the offset. */
  float offset_fac;
  /**
   * Factor for the minimum weight to use when vertex-groups are used,
   * avoids 0.0 weights giving duplicate geometry.
   */
  float offset_fac_vg;
  /** Clamp offset based on surrounding geometry. */
  float offset_clamp;
  char mode;

  /** Variables for #MOD_SOLIDIFY_MODE_NONMANIFOLD. */
  char nonmanifold_offset_mode;
  char nonmanifold_boundary_mode;

  char _pad;
  float crease_inner;
  float crease_outer;
  float crease_rim;
  int flag;
  short mat_ofs;
  short mat_ofs_rim;

  float merge_tolerance;
  float bevel_convex;
} SolidifyModifierData;

/** #SolidifyModifierData.flag */
enum {
  MOD_SOLIDIFY_RIM = (1 << 0),
  MOD_SOLIDIFY_EVEN = (1 << 1),
  MOD_SOLIDIFY_NORMAL_CALC = (1 << 2),
  MOD_SOLIDIFY_VGROUP_INV = (1 << 3),
#ifdef DNA_DEPRECATED_ALLOW
  MOD_SOLIDIFY_RIM_MATERIAL = (1 << 4), /* deprecated, used in do_versions */
#endif
  MOD_SOLIDIFY_FLIP = (1 << 5),
  MOD_SOLIDIFY_NOSHELL = (1 << 6),
  MOD_SOLIDIFY_OFFSET_ANGLE_CLAMP = (1 << 7),
  MOD_SOLIDIFY_NONMANIFOLD_FLAT_FACES = (1 << 8),
};

/** #SolidifyModifierData.mode */
enum {
  MOD_SOLIDIFY_MODE_EXTRUDE = 0,
  MOD_SOLIDIFY_MODE_NONMANIFOLD = 1,
};

/** #SolidifyModifierData.nonmanifold_offset_mode */
enum {
  MOD_SOLIDIFY_NONMANIFOLD_OFFSET_MODE_FIXED = 0,
  MOD_SOLIDIFY_NONMANIFOLD_OFFSET_MODE_EVEN = 1,
  MOD_SOLIDIFY_NONMANIFOLD_OFFSET_MODE_CONSTRAINTS = 2,
};

/** #SolidifyModifierData.nonmanifold_boundary_mode */
enum {
  MOD_SOLIDIFY_NONMANIFOLD_BOUNDARY_MODE_NONE = 0,
  MOD_SOLIDIFY_NONMANIFOLD_BOUNDARY_MODE_ROUND = 1,
  MOD_SOLIDIFY_NONMANIFOLD_BOUNDARY_MODE_FLAT = 2,
};

typedef struct ScrewModifierData {
  ModifierData modifier;

  struct Object *ob_axis;
  unsigned int steps;
  unsigned int render_steps;
  unsigned int iter;
  float screw_ofs;
  float angle;
  float merge_dist;
  short flag;
  char axis;
  char _pad[5];
  void *_pad1;
} ScrewModifierData;

enum {
  MOD_SCREW_NORMAL_FLIP = (1 << 0),
  MOD_SCREW_NORMAL_CALC = (1 << 1),
  MOD_SCREW_OBJECT_OFFSET = (1 << 2),
  /*  MOD_SCREW_OBJECT_ANGLE   = (1 << 4), */
  MOD_SCREW_SMOOTH_SHADING = (1 << 5),
  MOD_SCREW_UV_STRETCH_U = (1 << 6),
  MOD_SCREW_UV_STRETCH_V = (1 << 7),
  MOD_SCREW_MERGE = (1 << 8),
};

typedef struct OceanModifierData {
  ModifierData modifier;

  struct Ocean *ocean;
  struct OceanCache *oceancache;

  /** Render resolution. */
  int resolution;
  /** Viewport resolution for the non-render case. */
  int viewport_resolution;

  int spatial_size;

  float wind_velocity;

  float damp;
  float smallest_wave;
  float depth;

  float wave_alignment;
  float wave_direction;
  float wave_scale;

  float chop_amount;
  float foam_coverage;
  float time;

  /* Spectrum being used. */
  int spectrum;

  /* Common JONSWAP parameters. */
  /**
   * This is the distance from a lee shore, called the fetch, or the distance
   * over which the wind blows with constant velocity.
   */
  float fetch_jonswap;
  float sharpen_peak_jonswap;

  int bakestart;
  int bakeend;

  /** FILE_MAX. */
  char cachepath[1024];
  /** MAX_CUSTOMDATA_LAYER_NAME. */
  char foamlayername[68];
  char spraylayername[68];
  char cached;
  char geometry_mode;

  char flag;
  char _pad2;

  short repeat_x;
  short repeat_y;

  int seed;

  float size;

  float foam_fade;

  char _pad[4];
} OceanModifierData;

enum {
  MOD_OCEAN_GEOM_GENERATE = 0,
  MOD_OCEAN_GEOM_DISPLACE = 1,
  MOD_OCEAN_GEOM_SIM_ONLY = 2,
};

enum {
  MOD_OCEAN_SPECTRUM_PHILLIPS = 0,
  MOD_OCEAN_SPECTRUM_PIERSON_MOSKOWITZ = 1,
  MOD_OCEAN_SPECTRUM_JONSWAP = 2,
  MOD_OCEAN_SPECTRUM_TEXEL_MARSEN_ARSLOE = 3,
};

enum {
  MOD_OCEAN_GENERATE_FOAM = (1 << 0),
  MOD_OCEAN_GENERATE_NORMALS = (1 << 1),
  MOD_OCEAN_GENERATE_SPRAY = (1 << 2),
  MOD_OCEAN_INVERT_SPRAY = (1 << 3),
};

typedef struct WarpModifierData {
  ModifierData modifier;

  /* Keep in sync with #MappingInfoModifierData. */

  struct Tex *texture;
  struct Object *map_object;
  char map_bone[64];
  /** MAX_CUSTOMDATA_LAYER_NAME. */
  char uvlayer_name[68];
  char _pad1[4];
  int uvlayer_tmp;
  int texmapping;
  /* End #MappingInfoModifierData. */

  struct Object *object_from;
  struct Object *object_to;
  /** Optional name of bone target, MAX_ID_NAME-2. */
  char bone_from[64];
  /** Optional name of bone target, MAX_ID_NAME-2. */
  char bone_to[64];

  struct CurveMapping *curfalloff;
  /** Optional vertex-group name, #MAX_VGROUP_NAME. */
  char defgrp_name[64];
  float strength;
  float falloff_radius;
  char flag;
  char falloff_type;
  char _pad2[6];
  void *_pad3;
} WarpModifierData;

/** #WarpModifierData.flag */
enum {
  MOD_WARP_VOLUME_PRESERVE = (1 << 0),
  MOD_WARP_INVERT_VGROUP = (1 << 1),
};

/** \note same as #HookModifierFalloff. */
typedef enum {
  eWarp_Falloff_None = 0,
  eWarp_Falloff_Curve = 1,
  eWarp_Falloff_Sharp = 2,     /* PROP_SHARP */
  eWarp_Falloff_Smooth = 3,    /* PROP_SMOOTH */
  eWarp_Falloff_Root = 4,      /* PROP_ROOT */
  eWarp_Falloff_Linear = 5,    /* PROP_LIN */
  eWarp_Falloff_Const = 6,     /* PROP_CONST */
  eWarp_Falloff_Sphere = 7,    /* PROP_SPHERE */
  eWarp_Falloff_InvSquare = 8, /* PROP_INVSQUARE */
  /* PROP_RANDOM not used */
} WarpModifierFalloff;

typedef struct WeightVGEditModifierData {
  ModifierData modifier;

  /** Name of vertex group to edit. #MAX_VGROUP_NAME. */
  char defgrp_name[64];

  /** Using MOD_WVG_EDIT_* flags. */
  short edit_flags;
  /** Using MOD_WVG_MAPPING_* defines. */
  short falloff_type;
  /** Weight for vertices not in vgroup. */
  float default_weight;

  /* Mapping stuff. */
  /** The custom mapping curve. */
  struct CurveMapping *cmap_curve;

  /* The add/remove vertices weight thresholds. */
  float add_threshold, rem_threshold;

  /* Masking options. */
  /** The global "influence", if no vgroup nor tex is used as mask. */
  float mask_constant;
  /** Name of mask vertex group from which to get weight factors. #MAX_VGROUP_NAME. */
  char mask_defgrp_name[64];

  /* Texture masking. */
  /** Which channel to use as weight/mask. */
  int mask_tex_use_channel;
  /** The texture. */
  struct Tex *mask_texture;
  /** Name of the map object. */
  struct Object *mask_tex_map_obj;
  /** Name of the map bone. */
  char mask_tex_map_bone[64];
  /** How to map the texture (using MOD_DISP_MAP_* enums). */
  int mask_tex_mapping;
  /** Name of the UV map. MAX_CUSTOMDATA_LAYER_NAME. */
  char mask_tex_uvlayer_name[68];

  /* Padding... */
  void *_pad1;
} WeightVGEditModifierData;

/** #WeightVGEdit.edit_flags */
enum {
  MOD_WVG_EDIT_WEIGHTS_NORMALIZE = (1 << 0),
  MOD_WVG_INVERT_FALLOFF = (1 << 1),
  MOD_WVG_EDIT_INVERT_VGROUP_MASK = (1 << 2),
  /** Add vertices with higher weight than threshold to vgroup. */
  MOD_WVG_EDIT_ADD2VG = (1 << 3),
  /** Remove vertices with lower weight than threshold from vgroup. */
  MOD_WVG_EDIT_REMFVG = (1 << 4),
};

typedef struct WeightVGMixModifierData {
  ModifierData modifier;

  /** Name of vertex group to modify/weight. #MAX_VGROUP_NAME. */
  char defgrp_name_a[64];
  /** Name of other vertex group to mix in. #MAX_VGROUP_NAME. */
  char defgrp_name_b[64];
  /** Default weight value for first vgroup. */
  float default_weight_a;
  /** Default weight value to mix in. */
  float default_weight_b;
  /** How second vgroups weights affect first ones. */
  char mix_mode;
  /** What vertices to affect. */
  char mix_set;

  char _pad0[6];

  /* Masking options. */
  /** The global "influence", if no vgroup nor tex is used as mask. */
  float mask_constant;
  /** Name of mask vertex group from which to get weight factors. #MAX_VGROUP_NAME. */
  char mask_defgrp_name[64];

  /* Texture masking. */
  /** Which channel to use as weightf. */
  int mask_tex_use_channel;
  /** The texture. */
  struct Tex *mask_texture;
  /** Name of the map object. */
  struct Object *mask_tex_map_obj;
  /** Name of the map bone. */
  char mask_tex_map_bone[64];
  /** How to map the texture. */
  int mask_tex_mapping;
  /** Name of the UV map. MAX_CUSTOMDATA_LAYER_NAME. */
  char mask_tex_uvlayer_name[68];
  char _pad1[4];

  char flag;

  /* Padding... */
  char _pad2[3];
} WeightVGMixModifierData;

/** #WeightVGMixModifierData.mix_mode (how second vgroup's weights affect first ones). */
enum {
  /** Second weights replace weights. */
  MOD_WVG_MIX_SET = 1,
  /** Second weights are added to weights. */
  MOD_WVG_MIX_ADD = 2,
  /** Second weights are subtracted from weights. */
  MOD_WVG_MIX_SUB = 3,
  /** Second weights are multiplied with weights. */
  MOD_WVG_MIX_MUL = 4,
  /** Second weights divide weights. */
  MOD_WVG_MIX_DIV = 5,
  /** Difference between second weights and weights. */
  MOD_WVG_MIX_DIF = 6,
  /** Average of both weights. */
  MOD_WVG_MIX_AVG = 7,
  /** Minimum of both weights. */
  MOD_WVG_MIX_MIN = 8,
  /** Maximum of both weights. */
  MOD_WVG_MIX_MAX = 9,
};

/** #WeightVGMixModifierData.mix_set (what vertices to affect). */
enum {
  /** Affect all vertices. */
  MOD_WVG_SET_ALL = 1,
  /** Affect only vertices in first vgroup. */
  MOD_WVG_SET_A = 2,
  /** Affect only vertices in second vgroup. */
  MOD_WVG_SET_B = 3,
  /** Affect only vertices in one vgroup or the other. */
  MOD_WVG_SET_OR = 4,
  /** Affect only vertices in both vgroups. */
  MOD_WVG_SET_AND = 5,
};

/** #WeightVGMixModifierData.flag */
enum {
  MOD_WVG_MIX_INVERT_VGROUP_MASK = (1 << 0),
  MOD_WVG_MIX_WEIGHTS_NORMALIZE = (1 << 1),
  MOD_WVG_MIX_INVERT_VGROUP_A = (1 << 2),
  MOD_WVG_MIX_INVERT_VGROUP_B = (1 << 3),
};

typedef struct WeightVGProximityModifierData {
  ModifierData modifier;

  /** Name of vertex group to modify/weight. #MAX_VGROUP_NAME. */
  char defgrp_name[64];

  /* Mapping stuff. */
  /** The custom mapping curve. */
  struct CurveMapping *cmap_curve;

  /** Modes of proximity weighting. */
  int proximity_mode;
  /** Options for proximity weighting. */
  int proximity_flags;

  /* Target object from which to calculate vertices distances. */
  struct Object *proximity_ob_target;

  /* Masking options. */
  /** The global "influence", if no vgroup nor tex is used as mask. */
  float mask_constant;
  /** Name of mask vertex group from which to get weight factors. #MAX_VGROUP_NAME. */
  char mask_defgrp_name[64];

  /* Texture masking. */
  /** Which channel to use as weightf. */
  int mask_tex_use_channel;
  /** The texture. */
  struct Tex *mask_texture;
  /** Name of the map object. */
  struct Object *mask_tex_map_obj;
  /** Name of the map bone. */
  char mask_tex_map_bone[64];
  /** How to map the texture. */
  int mask_tex_mapping;
  /** Name of the UV Map. MAX_CUSTOMDATA_LAYER_NAME. */
  char mask_tex_uvlayer_name[68];
  char _pad1[4];

  /** Distances mapping to 0.0/1.0 weights. */
  float min_dist, max_dist;

  /* Put here to avoid breaking existing struct... */
  /**
   * Mapping modes (using MOD_WVG_MAPPING_* enums). */
  short falloff_type;

  /* Padding... */
  char _pad0[2];
} WeightVGProximityModifierData;

/** #WeightVGProximityModifierData.proximity_mode */
enum {
  MOD_WVG_PROXIMITY_OBJECT = 1,   /* source vertex to other location */
  MOD_WVG_PROXIMITY_GEOMETRY = 2, /* source vertex to other geometry */
};

/** #WeightVGProximityModifierData.proximity_flags */
enum {
  /* Use nearest vertices of target obj, in MOD_WVG_PROXIMITY_GEOMETRY mode. */
  MOD_WVG_PROXIMITY_GEOM_VERTS = (1 << 0),
  /* Use nearest edges of target obj, in MOD_WVG_PROXIMITY_GEOMETRY mode. */
  MOD_WVG_PROXIMITY_GEOM_EDGES = (1 << 1),
  /* Use nearest faces of target obj, in MOD_WVG_PROXIMITY_GEOMETRY mode. */
  MOD_WVG_PROXIMITY_GEOM_FACES = (1 << 2),
  MOD_WVG_PROXIMITY_INVERT_VGROUP_MASK = (1 << 3),
  MOD_WVG_PROXIMITY_INVERT_FALLOFF = (1 << 4),
  MOD_WVG_PROXIMITY_WEIGHTS_NORMALIZE = (1 << 5),
};

/* Defines common to all WeightVG modifiers. */

/** #WeightVGProximityModifierData.falloff_type */
enum {
  MOD_WVG_MAPPING_NONE = 0,
  MOD_WVG_MAPPING_CURVE = 1,
  MOD_WVG_MAPPING_SHARP = 2,  /* PROP_SHARP */
  MOD_WVG_MAPPING_SMOOTH = 3, /* PROP_SMOOTH */
  MOD_WVG_MAPPING_ROOT = 4,   /* PROP_ROOT */
  /* PROP_LIN not used (same as NONE, here...). */
  /* PROP_CONST not used. */
  MOD_WVG_MAPPING_SPHERE = 7, /* PROP_SPHERE */
  MOD_WVG_MAPPING_RANDOM = 8, /* PROP_RANDOM */
  MOD_WVG_MAPPING_STEP = 9,   /* Median Step. */
};

/** #WeightVGProximityModifierData.mask_tex_use_channel */
enum {
  MOD_WVG_MASK_TEX_USE_INT = 1,
  MOD_WVG_MASK_TEX_USE_RED = 2,
  MOD_WVG_MASK_TEX_USE_GREEN = 3,
  MOD_WVG_MASK_TEX_USE_BLUE = 4,
  MOD_WVG_MASK_TEX_USE_HUE = 5,
  MOD_WVG_MASK_TEX_USE_SAT = 6,
  MOD_WVG_MASK_TEX_USE_VAL = 7,
  MOD_WVG_MASK_TEX_USE_ALPHA = 8,
};

typedef struct DynamicPaintModifierData {
  ModifierData modifier;

  struct DynamicPaintCanvasSettings *canvas;
  struct DynamicPaintBrushSettings *brush;
  /** UI display: canvas / brush. */
  int type;
  char _pad[4];
} DynamicPaintModifierData;

/** #DynamicPaintModifierData.type */
enum {
  MOD_DYNAMICPAINT_TYPE_CANVAS = (1 << 0),
  MOD_DYNAMICPAINT_TYPE_BRUSH = (1 << 1),
};

/** Remesh modifier. */
typedef enum eRemeshModifierFlags {
  MOD_REMESH_FLOOD_FILL = (1 << 0),
  MOD_REMESH_SMOOTH_SHADING = (1 << 1),
} RemeshModifierFlags;

typedef enum eRemeshModifierMode {
  /* blocky */
  MOD_REMESH_CENTROID = 0,
  /* smooth */
  MOD_REMESH_MASS_POINT = 1,
  /* keeps sharp edges */
  MOD_REMESH_SHARP_FEATURES = 2,
  /* Voxel remesh */
  MOD_REMESH_VOXEL = 3,
} eRemeshModifierMode;

typedef struct RemeshModifierData {
  ModifierData modifier;

  /** Flood-fill option, controls how small components can be before they are removed. */
  float threshold;

  /* ratio between size of model and grid */
  float scale;

  float hermite_num;

  /* octree depth */
  char depth;
  char flag;
  char mode;
  char _pad;

  /* OpenVDB Voxel remesh properties. */
  float voxel_size;
  float adaptivity;
} RemeshModifierData;

/** Skin modifier. */
typedef struct SkinModifierData {
  ModifierData modifier;

  float branch_smoothing;

  char flag;

  char symmetry_axes;

  char _pad[2];
} SkinModifierData;

/** #SkinModifierData.symmetry_axes */
enum {
  MOD_SKIN_SYMM_X = (1 << 0),
  MOD_SKIN_SYMM_Y = (1 << 1),
  MOD_SKIN_SYMM_Z = (1 << 2),
};

/** #SkinModifierData.flag */
enum {
  MOD_SKIN_SMOOTH_SHADING = 1,
};

/** Triangulate modifier. */
typedef struct TriangulateModifierData {
  ModifierData modifier;

  int flag;
  int quad_method;
  int ngon_method;
  int min_vertices;
} TriangulateModifierData;

/** #TriangulateModifierData.flag */
enum {
#ifdef DNA_DEPRECATED_ALLOW
  MOD_TRIANGULATE_BEAUTY = (1 << 0), /* deprecated */
#endif
  MOD_TRIANGULATE_KEEP_CUSTOMLOOP_NORMALS = 1 << 1,
};

/** #TriangulateModifierData.ngon_method triangulate method (N-gons). */
enum {
  MOD_TRIANGULATE_NGON_BEAUTY = 0,
  MOD_TRIANGULATE_NGON_EARCLIP = 1,
};

/** #TriangulateModifierData.quad_method triangulate method (quads). */
enum {
  MOD_TRIANGULATE_QUAD_BEAUTY = 0,
  MOD_TRIANGULATE_QUAD_FIXED = 1,
  MOD_TRIANGULATE_QUAD_ALTERNATE = 2,
  MOD_TRIANGULATE_QUAD_SHORTEDGE = 3,
  MOD_TRIANGULATE_QUAD_LONGEDGE = 4,
};

typedef struct LaplacianSmoothModifierData {
  ModifierData modifier;

  float lambda, lambda_border;
  char _pad1[4];
  /** #MAX_VGROUP_NAME. */
  char defgrp_name[64];
  short flag, repeat;
} LaplacianSmoothModifierData;

/** #LaplacianSmoothModifierData.flag */
enum {
  MOD_LAPLACIANSMOOTH_X = (1 << 1),
  MOD_LAPLACIANSMOOTH_Y = (1 << 2),
  MOD_LAPLACIANSMOOTH_Z = (1 << 3),
  MOD_LAPLACIANSMOOTH_PRESERVE_VOLUME = (1 << 4),
  MOD_LAPLACIANSMOOTH_NORMALIZED = (1 << 5),
  MOD_LAPLACIANSMOOTH_INVERT_VGROUP = (1 << 6),
};

typedef struct CorrectiveSmoothDeltaCache {
  /**
   * Delta's between the original positions and the smoothed positions,
   * calculated loop-tangent and which is accumulated into the vertex it uses.
   * (run-time only).
   */
  float (*deltas)[3];
  unsigned int deltas_num;

  /* Value of settings when creating the cache.
   * These are used to check if the cache should be recomputed. */
  float lambda, scale;
  short repeat, flag;
  char smooth_type, rest_source;
  char _pad[6];
} CorrectiveSmoothDeltaCache;

typedef struct CorrectiveSmoothModifierData {
  ModifierData modifier;

  /* positions set during 'bind' operator
   * use for MOD_CORRECTIVESMOOTH_RESTSOURCE_BIND */
  float (*bind_coords)[3];

  /* NOTE: -1 is used to bind. */
  unsigned int bind_coords_num;

  float lambda, scale;
  short repeat, flag;
  char smooth_type, rest_source;
  char _pad[6];

  /** #MAX_VGROUP_NAME. */
  char defgrp_name[64];

  /* runtime-only cache */
  CorrectiveSmoothDeltaCache delta_cache;
} CorrectiveSmoothModifierData;

enum {
  MOD_CORRECTIVESMOOTH_SMOOTH_SIMPLE = 0,
  MOD_CORRECTIVESMOOTH_SMOOTH_LENGTH_WEIGHT = 1,
};

enum {
  MOD_CORRECTIVESMOOTH_RESTSOURCE_ORCO = 0,
  MOD_CORRECTIVESMOOTH_RESTSOURCE_BIND = 1,
};

/** #CorrectiveSmoothModifierData.flag */
enum {
  MOD_CORRECTIVESMOOTH_INVERT_VGROUP = (1 << 0),
  MOD_CORRECTIVESMOOTH_ONLY_SMOOTH = (1 << 1),
  MOD_CORRECTIVESMOOTH_PIN_BOUNDARY = (1 << 2),
};

typedef struct UVWarpModifierData {
  ModifierData modifier;

  char axis_u, axis_v;
  short flag;
  /** Used for rotate/scale. */
  float center[2];

  float offset[2];
  float scale[2];
  float rotation;

  /** Source. */
  struct Object *object_src;
  /** Optional name of bone target, MAX_ID_NAME-2. */
  char bone_src[64];
  /** Target. */
  struct Object *object_dst;
  /** Optional name of bone target, MAX_ID_NAME-2. */
  char bone_dst[64];

  /** Optional vertex-group name, #MAX_VGROUP_NAME. */
  char vgroup_name[64];
  /** MAX_CUSTOMDATA_LAYER_NAME. */
  char uvlayer_name[68];
  char _pad[4];
} UVWarpModifierData;

/** #UVWarpModifierData.flag */
enum {
  MOD_UVWARP_INVERT_VGROUP = 1 << 0,
};

/** Mesh cache modifier. */
typedef struct MeshCacheModifierData {
  ModifierData modifier;

  char flag;
  /** File format. */
  char type;
  char time_mode;
  char play_mode;

  /* axis conversion */
  char forward_axis;
  char up_axis;
  char flip_axis;

  char interp;

  float factor;
  char deform_mode;
  char defgrp_name[64];
  char _pad[7];

  /* play_mode == MOD_MESHCACHE_PLAY_CFEA */
  float frame_start;
  float frame_scale;

  /* play_mode == MOD_MESHCACHE_PLAY_EVAL */
  /* we could use one float for all these but their purpose is very different */
  float eval_frame;
  float eval_time;
  float eval_factor;

  /** FILE_MAX. */
  char filepath[1024];
} MeshCacheModifierData;

/** #MeshCacheModifierData.flag */
enum {
  MOD_MESHCACHE_INVERT_VERTEX_GROUP = 1 << 0,
};

enum {
  MOD_MESHCACHE_TYPE_MDD = 1,
  MOD_MESHCACHE_TYPE_PC2 = 2,
};

enum {
  MOD_MESHCACHE_DEFORM_OVERWRITE = 0,
  MOD_MESHCACHE_DEFORM_INTEGRATE = 1,
};

enum {
  MOD_MESHCACHE_INTERP_NONE = 0,
  MOD_MESHCACHE_INTERP_LINEAR = 1,
  /*  MOD_MESHCACHE_INTERP_CARDINAL  = 2, */
};

enum {
  MOD_MESHCACHE_TIME_FRAME = 0,
  MOD_MESHCACHE_TIME_SECONDS = 1,
  MOD_MESHCACHE_TIME_FACTOR = 2,
};

enum {
  MOD_MESHCACHE_PLAY_CFEA = 0,
  MOD_MESHCACHE_PLAY_EVAL = 1,
};

typedef struct LaplacianDeformModifierData {
  ModifierData modifier;
  /** #MAX_VGROUP_NAME. */
  char anchor_grp_name[64];
  int verts_num, repeat;
  float *vertexco;
  /** Runtime only. */
  void *cache_system;
  short flag;
  char _pad[6];

} LaplacianDeformModifierData;

/** #LaplacianDeformModifierData.flag */
enum {
  MOD_LAPLACIANDEFORM_BIND = 1 << 0,
  MOD_LAPLACIANDEFORM_INVERT_VGROUP = 1 << 1,
};

/**
 * \note many of these options match 'solidify'.
 */
typedef struct WireframeModifierData {
  ModifierData modifier;
  /** #MAX_VGROUP_NAME. */
  char defgrp_name[64];
  float offset;
  float offset_fac;
  float offset_fac_vg;
  float crease_weight;
  short flag, mat_ofs;
  char _pad[4];
} WireframeModifierData;

enum {
  MOD_WIREFRAME_INVERT_VGROUP = (1 << 0),
  MOD_WIREFRAME_REPLACE = (1 << 1),
  MOD_WIREFRAME_BOUNDARY = (1 << 2),
  MOD_WIREFRAME_OFS_EVEN = (1 << 3),
  MOD_WIREFRAME_OFS_RELATIVE = (1 << 4),
  MOD_WIREFRAME_CREASE = (1 << 5),
};

typedef struct WeldModifierData {
  ModifierData modifier;

  /* The limit below which to merge vertices. */
  float merge_dist;
  /** Name of vertex group to use to mask, #MAX_VGROUP_NAME. */
  char defgrp_name[64];

  char mode;
  char flag;
  char _pad[2];
} WeldModifierData;

/** #WeldModifierData.flag */
enum {
  MOD_WELD_INVERT_VGROUP = (1 << 0),
  MOD_WELD_LOOSE_EDGES = (1 << 1),
};

/** #WeldModifierData.mode */
enum {
  MOD_WELD_MODE_ALL = 0,
  MOD_WELD_MODE_CONNECTED = 1,
};

typedef struct DataTransferModifierData {
  ModifierData modifier;

  struct Object *ob_source;

  /** See DT_TYPE_ enum in ED_object.hh. */
  int data_types;

  /* See MREMAP_MODE_ enum in BKE_mesh_mapping.hh */
  int vmap_mode;
  int emap_mode;
  int lmap_mode;
  int pmap_mode;

  float map_max_distance;
  float map_ray_radius;
  float islands_precision;

  char _pad1[4];

  /** DT_MULTILAYER_INDEX_MAX; See DT_FROMLAYERS_ enum in ED_object.hh. */
  int layers_select_src[5];
  /** DT_MULTILAYER_INDEX_MAX; See DT_TOLAYERS_ enum in ED_object.hh. */
  int layers_select_dst[5];

  /** See CDT_MIX_ enum in BKE_customdata.hh. */
  int mix_mode;
  float mix_factor;
  /** #MAX_VGROUP_NAME. */
  char defgrp_name[64];

  int flags;
  void *_pad2;
} DataTransferModifierData;

/** #DataTransferModifierData.flags */
enum {
  MOD_DATATRANSFER_OBSRC_TRANSFORM = 1 << 0,
  MOD_DATATRANSFER_MAP_MAXDIST = 1 << 1,
  MOD_DATATRANSFER_INVERT_VGROUP = 1 << 2,

  /* Only for UI really. */
  MOD_DATATRANSFER_USE_VERT = 1 << 28,
  MOD_DATATRANSFER_USE_EDGE = 1 << 29,
  MOD_DATATRANSFER_USE_LOOP = 1 << 30,
  MOD_DATATRANSFER_USE_POLY = 1u << 31,
};

/** Set Split Normals modifier. */
typedef struct NormalEditModifierData {
  ModifierData modifier;
  /** #MAX_VGROUP_NAME. */
  char defgrp_name[64];
  /** Source of normals, or center of ellipsoid. */
  struct Object *target;
  short mode;
  short flag;
  short mix_mode;
  char _pad[2];
  float mix_factor;
  float mix_limit;
  float offset[3];
  char _pad0[4];
  void *_pad1;
} NormalEditModifierData;

/** #NormalEditModifierData.mode */
enum {
  MOD_NORMALEDIT_MODE_RADIAL = 0,
  MOD_NORMALEDIT_MODE_DIRECTIONAL = 1,
};

/** #NormalEditModifierData.flags */
enum {
  MOD_NORMALEDIT_INVERT_VGROUP = (1 << 0),
  MOD_NORMALEDIT_USE_DIRECTION_PARALLEL = (1 << 1),
  MOD_NORMALEDIT_NO_POLYNORS_FIX = (1 << 2),
};

/** #NormalEditModifierData.mix_mode */
enum {
  MOD_NORMALEDIT_MIX_COPY = 0,
  MOD_NORMALEDIT_MIX_ADD = 1,
  MOD_NORMALEDIT_MIX_SUB = 2,
  MOD_NORMALEDIT_MIX_MUL = 3,
};

typedef struct MeshSeqCacheModifierData {
  ModifierData modifier;

  struct CacheFile *cache_file;
  /** 1024 = FILE_MAX. */
  char object_path[1024];

  char read_flag;
  char _pad[3];

  float velocity_scale;

  /* Runtime. */
  struct CacheReader *reader;
  char reader_object_path[1024];
} MeshSeqCacheModifierData;

/** #MeshSeqCacheModifierData.read_flag */
enum {
  MOD_MESHSEQ_READ_VERT = (1 << 0),
  MOD_MESHSEQ_READ_POLY = (1 << 1),
  MOD_MESHSEQ_READ_UV = (1 << 2),
  MOD_MESHSEQ_READ_COLOR = (1 << 3),

  /* Allow interpolation of mesh vertex positions. There is a heuristic to avoid interpolation when
   * the mesh topology changes, but this heuristic sometimes fails. In these cases, users can
   * disable interpolation with this flag. */
  MOD_MESHSEQ_INTERPOLATE_VERTICES = (1 << 4),

  /* Read animated custom attributes from point cache files. */
  MOD_MESHSEQ_READ_ATTRIBUTES = (1 << 5),
};

typedef struct SDefBind {
  unsigned int *vert_inds;
  unsigned int verts_num;
  int mode;
  float *vert_weights;
  float normal_dist;
  float influence;
} SDefBind;

typedef struct SDefVert {
  SDefBind *binds;
  unsigned int binds_num;
  unsigned int vertex_idx;
} SDefVert;

typedef struct SurfaceDeformModifierData {
  ModifierData modifier;

  struct Depsgraph *depsgraph;
  /** Bind target object. */
  struct Object *target;
  /** Vertex bind data. */
  SDefVert *verts;
  void *_pad1;
  float falloff;
  /* Number of vertices on the deformed mesh upon the bind process. */
  unsigned int mesh_verts_num;
  /* Number of vertices in the `verts` array of this modifier. */
  unsigned int bind_verts_num;
  /* Number of vertices and polygons on the target mesh upon bind process. */
  unsigned int target_verts_num, target_polys_num;
  int flags;
  float mat[4][4];
  float strength;
  char defgrp_name[64];
  int _pad2;
} SurfaceDeformModifierData;

/** Surface Deform modifier flags. */
enum {
  /* This indicates "do bind on next modifier evaluation" as well as "is bound". */
  MOD_SDEF_BIND = (1 << 0),
  MOD_SDEF_INVERT_VGROUP = (1 << 1),
  /* Only store bind data for nonzero vgroup weights at the time of bind. */
  MOD_SDEF_SPARSE_BIND = (1 << 2),
};

/** Surface Deform vertex bind modes. */
enum {
  MOD_SDEF_MODE_CORNER_TRIS = 0,
  MOD_SDEF_MODE_NGONS = 1,
  MOD_SDEF_MODE_CENTROID = 2,
};

typedef struct WeightedNormalModifierData {
  ModifierData modifier;

  /** #MAX_VGROUP_NAME. */
  char defgrp_name[64];
  char mode, flag;
  short weight;
  float thresh;
} WeightedNormalModifierData;

/* Name/id of the generic PROP_INT cdlayer storing face weights. */
#define MOD_WEIGHTEDNORMALS_FACEWEIGHT_CDLAYER_ID "__mod_weightednormals_faceweight"

/** #WeightedNormalModifierData.mode */
enum {
  MOD_WEIGHTEDNORMAL_MODE_FACE = 0,
  MOD_WEIGHTEDNORMAL_MODE_ANGLE = 1,
  MOD_WEIGHTEDNORMAL_MODE_FACE_ANGLE = 2,
};

/** #WeightedNormalModifierData.flag */
enum {
  MOD_WEIGHTEDNORMAL_KEEP_SHARP = (1 << 0),
  MOD_WEIGHTEDNORMAL_INVERT_VGROUP = (1 << 1),
  MOD_WEIGHTEDNORMAL_FACE_INFLUENCE = (1 << 2),
};

#define MOD_MESHSEQ_READ_ALL \
  (MOD_MESHSEQ_READ_VERT | MOD_MESHSEQ_READ_POLY | MOD_MESHSEQ_READ_UV | MOD_MESHSEQ_READ_COLOR)

typedef struct NodesModifierSettings {
  /* This stores data that is passed into the node group. */
  struct IDProperty *properties;
} NodesModifierSettings;

/**
 * Maps a name (+ optional library name) to a data-block. The name can be stored on disk and is
 * remapped to the data-block when the data is loaded.
 *
 * At run-time, #BakeDataBlockID is used to pair up the data-block and library name.
 */
typedef struct NodesModifierDataBlock {
  /**
   * Name of the data-block. Can be empty in which case the name of the `id` below is used.
   * This only needs to be set manually when the name stored on disk does not exist in the .blend
   * file anymore, because e.g. the ID has been renamed.
   */
  char *id_name;
  /**
   * Name of the library the ID is in. Can be empty when the ID is not linked or when `id_name` is
   * empty as well and thus the names from the `id` below are used.
   */
  char *lib_name;
  /** ID that this is mapped to. */
  struct ID *id;
  /** Type of ID that is referenced by this mapping. */
  int id_type;
  char _pad[4];
} NodesModifierDataBlock;

typedef struct NodesModifierBake {
  /** An id that references a nested node in the node tree. Also see #bNestedNodeRef. */
  int id;
  /** #NodesModifierBakeFlag. */
  uint32_t flag;
  /** #NodesModifierBakeMode. */
  uint8_t bake_mode;
  char _pad[7];
  /**
   * Directory where the baked data should be stored. This is only used when
   * `NODES_MODIFIER_BAKE_CUSTOM_PATH` is set.
   */
  char *directory;
  /**
   * Frame range for the simulation and baking that is used if
   * `NODES_MODIFIER_BAKE_CUSTOM_SIMULATION_FRAME_RANGE` is set.
   */
  int frame_start;
  int frame_end;

  /**
   * Maps data-block names to actual data-blocks, so that names stored in caches or on disk can be
   * remapped to actual IDs on load. The mapping also makes sure that IDs referenced by baked data
   * are not automatically removed because they are not referenced anymore. Furthermore, it allows
   * the modifier to add all required IDs to the dependency graph before actually loading the baked
   * data.
   */
  int data_blocks_num;
  int active_data_block;
  NodesModifierDataBlock *data_blocks;
} NodesModifierBake;

typedef struct NodesModifierPanel {
  /** ID of the corresponding panel from #bNodeTreeInterfacePanel::identifier. */
  int id;
  /** #NodesModifierPanelFlag. */
  uint32_t flag;
} NodesModifierPanel;

typedef enum NodesModifierPanelFlag {
  NODES_MODIFIER_PANEL_OPEN = 1 << 0,
} NodesModifierPanelFlag;

typedef enum NodesModifierBakeFlag {
  NODES_MODIFIER_BAKE_CUSTOM_SIMULATION_FRAME_RANGE = 1 << 0,
  NODES_MODIFIER_BAKE_CUSTOM_PATH = 1 << 1,
} NodesModifierBakeFlag;

typedef enum NodesModifierBakeMode {
  NODES_MODIFIER_BAKE_MODE_ANIMATION = 0,
  NODES_MODIFIER_BAKE_MODE_STILL = 1,
} NodesModifierBakeMode;

typedef struct NodesModifierData {
  ModifierData modifier;
  struct bNodeTree *node_group;
  struct NodesModifierSettings settings;
  /**
   * Directory where baked simulation states are stored. This may be relative to the .blend file.
   */
  char *bake_directory;
  /** NodesModifierFlag. */
  int8_t flag;

  char _pad[3];
  int bakes_num;
  NodesModifierBake *bakes;

  char _pad2[4];
  int panels_num;
  NodesModifierPanel *panels;

  NodesModifierRuntimeHandle *runtime;

#ifdef __cplusplus
  NodesModifierBake *find_bake(int id);
  const NodesModifierBake *find_bake(int id) const;
#endif
} NodesModifierData;

typedef enum NodesModifierFlag {
  NODES_MODIFIER_HIDE_DATABLOCK_SELECTOR = (1 << 0),
} NodesModifierFlag;

typedef struct MeshToVolumeModifierData {
  ModifierData modifier;

  /** This is the object that is supposed to be converted to a volume. */
  struct Object *object;

  /** MeshToVolumeModifierResolutionMode */
  int resolution_mode;
  /** Size of a voxel in object space. */
  float voxel_size;
  /** The desired amount of voxels along one axis. The actual amount of voxels might be slightly
   * different. */
  int voxel_amount;

  float interior_band_width;

  float density;
  char _pad2[4];
  void *_pad3;
} MeshToVolumeModifierData;

/** #MeshToVolumeModifierData.resolution_mode */
typedef enum MeshToVolumeModifierResolutionMode {
  MESH_TO_VOLUME_RESOLUTION_MODE_VOXEL_AMOUNT = 0,
  MESH_TO_VOLUME_RESOLUTION_MODE_VOXEL_SIZE = 1,
} MeshToVolumeModifierResolutionMode;

typedef struct VolumeDisplaceModifierData {
  ModifierData modifier;

  struct Tex *texture;
  struct Object *texture_map_object;
  int texture_map_mode;

  float strength;
  float texture_mid_level[3];
  float texture_sample_radius;
} VolumeDisplaceModifierData;

/** #VolumeDisplaceModifierData.texture_map_mode */
enum {
  MOD_VOLUME_DISPLACE_MAP_LOCAL = 0,
  MOD_VOLUME_DISPLACE_MAP_GLOBAL = 1,
  MOD_VOLUME_DISPLACE_MAP_OBJECT = 2,
};

typedef struct VolumeToMeshModifierData {
  ModifierData modifier;

  /** This is the volume object that is supposed to be converted to a mesh. */
  struct Object *object;

  float threshold;
  float adaptivity;

  /** VolumeToMeshFlag */
  uint32_t flag;

  /** VolumeToMeshResolutionMode */
  int resolution_mode;
  float voxel_size;
  int voxel_amount;

  /** MAX_NAME */
  char grid_name[64];
  void *_pad1;
} VolumeToMeshModifierData;

/** VolumeToMeshModifierData->resolution_mode */
typedef enum VolumeToMeshResolutionMode {
  VOLUME_TO_MESH_RESOLUTION_MODE_GRID = 0,
  VOLUME_TO_MESH_RESOLUTION_MODE_VOXEL_AMOUNT = 1,
  VOLUME_TO_MESH_RESOLUTION_MODE_VOXEL_SIZE = 2,
} VolumeToMeshResolutionMode;

/** VolumeToMeshModifierData->flag */
typedef enum VolumeToMeshFlag {
  VOLUME_TO_MESH_USE_SMOOTH_SHADE = 1 << 0,
} VolumeToMeshFlag;

/**
 * Common influence data for grease pencil modifiers.
 * Not all parts may be used by all modifier types.
 */
typedef struct GreasePencilModifierInfluenceData {
  /** GreasePencilModifierInfluenceFlag */
  int flag;
  char _pad1[4];
  /** Filter by layer name. */
  char layer_name[64];
  /** Filter by stroke material. */
  struct Material *material;
  /** Filter by layer pass. */
  int layer_pass;
  /** Filter by material pass. */
  int material_pass;
  /** #MAX_VGROUP_NAME. */
  char vertex_group_name[64];
  struct CurveMapping *custom_curve;
  void *_pad2;
} GreasePencilModifierInfluenceData;

typedef enum GreasePencilModifierInfluenceFlag {
  GREASE_PENCIL_INFLUENCE_INVERT_LAYER_FILTER = (1 << 0),
  GREASE_PENCIL_INFLUENCE_USE_LAYER_PASS_FILTER = (1 << 1),
  GREASE_PENCIL_INFLUENCE_INVERT_LAYER_PASS_FILTER = (1 << 2),
  GREASE_PENCIL_INFLUENCE_INVERT_MATERIAL_FILTER = (1 << 3),
  GREASE_PENCIL_INFLUENCE_USE_MATERIAL_PASS_FILTER = (1 << 4),
  GREASE_PENCIL_INFLUENCE_INVERT_MATERIAL_PASS_FILTER = (1 << 5),
  GREASE_PENCIL_INFLUENCE_INVERT_VERTEX_GROUP = (1 << 6),
  GREASE_PENCIL_INFLUENCE_USE_CUSTOM_CURVE = (1 << 7),
} GreasePencilModifierInfluenceFlag;

typedef struct GreasePencilOpacityModifierData {
  ModifierData modifier;
  GreasePencilModifierInfluenceData influence;
  /** GreasePencilOpacityModifierFlag */
  int flag;
  /** GreasePencilModifierColorMode */
  char color_mode;
  char _pad1[3];
  float color_factor;
  float hardness_factor;
  void *_pad2;
} GreasePencilOpacityModifierData;

/** Which attributes are affected by color modifiers. */
typedef enum GreasePencilModifierColorMode {
  MOD_GREASE_PENCIL_COLOR_STROKE = 0,
  MOD_GREASE_PENCIL_COLOR_FILL = 1,
  MOD_GREASE_PENCIL_COLOR_BOTH = 2,
  MOD_GREASE_PENCIL_COLOR_HARDNESS = 3,
} GreasePencilModifierColorMode;

typedef enum GreasePencilOpacityModifierFlag {
  /* Use vertex group as opacity factors instead of influence. */
  MOD_GREASE_PENCIL_OPACITY_USE_WEIGHT_AS_FACTOR = (1 << 0),
  /* Set the opacity for every point in a stroke, otherwise multiply existing opacity. */
  MOD_GREASE_PENCIL_OPACITY_USE_UNIFORM_OPACITY = (1 << 1),
} GreasePencilOpacityModifierFlag;

typedef struct GreasePencilSubdivModifierData {
  ModifierData modifier;
  GreasePencilModifierInfluenceData influence;
  /** #GreasePencilSubdivideType. */
  int type;
  /** Level of subdivisions, will generate 2^level segments. */
  int level;

  char _pad[8];
  void *_pad1;
} GreasePencilSubdivModifierData;

typedef enum GreasePencilSubdivideType {
  MOD_GREASE_PENCIL_SUBDIV_CATMULL = 0,
  MOD_GREASE_PENCIL_SUBDIV_SIMPLE = 1,
} GreasePencilSubdivideType;

typedef struct GreasePencilColorModifierData {
  ModifierData modifier;
  GreasePencilModifierInfluenceData influence;
  /** GreasePencilModifierColorMode */
  char color_mode;
  char _pad1[3];
  /** HSV factors. */
  float hsv[3];
  void *_pad2;
} GreasePencilColorModifierData;

typedef struct GreasePencilTintModifierData {
  ModifierData modifier;
  GreasePencilModifierInfluenceData influence;
  /** GreasePencilTintModifierFlag */
  short flag;
  /** GreasePencilModifierColorMode */
  char color_mode;
  /** GreasePencilTintModifierMode */
  char tint_mode;
  float factor;
  /** Influence distance from the gradient object. */
  float radius;
  /** Simple tint color. */
  float color[3];
  /** Object for gradient direction. */
  struct Object *object;
  /** Color ramp for the gradient. */
  struct ColorBand *color_ramp;
  void *_pad;
} GreasePencilTintModifierData;

typedef enum GreasePencilTintModifierMode {
  MOD_GREASE_PENCIL_TINT_UNIFORM = 0,
  MOD_GREASE_PENCIL_TINT_GRADIENT = 1,
} GreasePencilTintModifierMode;

typedef enum GreasePencilTintModifierFlag {
  /* Use vertex group as factors instead of influence. */
  MOD_GREASE_PENCIL_TINT_USE_WEIGHT_AS_FACTOR = (1 << 0),
} GreasePencilTintModifierFlag;

typedef struct GreasePencilSmoothModifierData {
  ModifierData modifier;
  GreasePencilModifierInfluenceData influence;
  /** `eGreasePencilSmooth_Flag. */
  int flag;
  /** Factor of smooth. */
  float factor;
  /** How many times apply smooth. */
  int step;
  char _pad[4];
  void *_pad1;
} GreasePencilSmoothModifierData;

typedef enum eGreasePencilSmooth_Flag {
  MOD_GREASE_PENCIL_SMOOTH_OPEN_INFLUENCE_PANEL = (1 << 0),
  MOD_GREASE_PENCIL_SMOOTH_MOD_LOCATION = (1 << 1),
  MOD_GREASE_PENCIL_SMOOTH_MOD_STRENGTH = (1 << 2),
  MOD_GREASE_PENCIL_SMOOTH_MOD_THICKNESS = (1 << 3),
  MOD_GREASE_PENCIL_SMOOTH_MOD_UV = (1 << 4),
  MOD_GREASE_PENCIL_SMOOTH_KEEP_SHAPE = (1 << 5),
  MOD_GREASE_PENCIL_SMOOTH_SMOOTH_ENDS = (1 << 6),
} eGreasePencilSmooth_Flag;

typedef struct GreasePencilOffsetModifierData {
  ModifierData modifier;
  GreasePencilModifierInfluenceData influence;
  /** GreasePencilOffsetModifierFlag */
  int flag;
  /** GreasePencilOffsetModifierMode */
  int offset_mode;
  /** Global offset. */
  float loc[3];
  float rot[3];
  float scale[3];
  /** Offset per stroke. */
  float stroke_loc[3];
  float stroke_rot[3];
  float stroke_scale[3];
  int seed;
  int stroke_step;
  int stroke_start_offset;
  char _pad1[4];
  void *_pad2;
} GreasePencilOffsetModifierData;

typedef enum GreasePencilOffsetModifierFlag {
  MOD_GREASE_PENCIL_OFFSET_UNIFORM_RANDOM_SCALE = (1 << 0),
} GreasePencilOffsetModifierFlag;

typedef enum GreasePencilOffsetModifierMode {
  MOD_GREASE_PENCIL_OFFSET_RANDOM = 0,
  MOD_GREASE_PENCIL_OFFSET_LAYER = 1,
  MOD_GREASE_PENCIL_OFFSET_MATERIAL = 2,
  MOD_GREASE_PENCIL_OFFSET_STROKE = 3,
} GreasePencilOffsetModifierMode;

typedef struct GreasePencilNoiseModifierData {
  ModifierData modifier;
  GreasePencilModifierInfluenceData influence;

  /** For convenience of versioning, these flags are kept in `eNoiseGpencil_Flag`. */
  int flag;

  /** Factor of noise. */
  float factor;
  float factor_strength;
  float factor_thickness;
  float factor_uvs;
  /** Noise Frequency scaling */
  float noise_scale;
  float noise_offset;
  short noise_mode;
  char _pad[2];
  /** How many frames before recalculate randoms. */
  int step;
  /** Random seed */
  int seed;

  void *_pad1;
} GreasePencilNoiseModifierData;

typedef struct GreasePencilMirrorModifierData {
  ModifierData modifier;
  GreasePencilModifierInfluenceData influence;
  struct Object *object;
  /** #GreasePencilMirrorModifierFlag */
  int flag;
  char _pad[4];
} GreasePencilMirrorModifierData;

typedef enum GreasePencilMirrorModifierFlag {
  MOD_GREASE_PENCIL_MIRROR_AXIS_X = (1 << 0),
  MOD_GREASE_PENCIL_MIRROR_AXIS_Y = (1 << 1),
  MOD_GREASE_PENCIL_MIRROR_AXIS_Z = (1 << 2),
} GreasePencilMirrorModifierFlag;

typedef struct GreasePencilThickModifierData {
  ModifierData modifier;
  GreasePencilModifierInfluenceData influence;
  /** #GreasePencilThicknessModifierFlag */
  int flag;
  /** Relative thickness factor. */
  float thickness_fac;
  /** Absolute thickness override. */
  float thickness;
  char _pad[4];
  void *_pad1;
} GreasePencilThickModifierData;

typedef enum GreasePencilThicknessModifierFlag {
  MOD_GREASE_PENCIL_THICK_NORMALIZE = (1 << 0),
  MOD_GREASE_PENCIL_THICK_WEIGHT_FACTOR = (1 << 1),
} GreasePencilThicknessModifierFlag;

typedef struct GreasePencilLatticeModifierData {
  ModifierData modifier;
  GreasePencilModifierInfluenceData influence;
  struct Object *object;
  float strength;
  char _pad[4];
} GreasePencilLatticeModifierData;

typedef struct GreasePencilDashModifierSegment {
  char name[64];
  int dash;
  int gap;
  float radius;
  float opacity;
  int mat_nr;
  /** #GreasePencilDashModifierFlag */
  int flag;
} GreasePencilDashModifierSegment;

typedef struct GreasePencilDashModifierData {
  ModifierData modifier;
  GreasePencilModifierInfluenceData influence;

  GreasePencilDashModifierSegment *segments_array;
  int segments_num;
  int segment_active_index;

  int dash_offset;
  char _pad[4];

#ifdef __cplusplus
  blender::Span<GreasePencilDashModifierSegment> segments() const;
  blender::MutableSpan<GreasePencilDashModifierSegment> segments();
#endif
} GreasePencilDashModifierData;

typedef enum GreasePencilDashModifierFlag {
  MOD_GREASE_PENCIL_DASH_USE_CYCLIC = (1 << 0),
} GreasePencilDashModifierFlag;

<<<<<<< HEAD
typedef struct GPWeightAngleModifierData {
  ModifierData modifier;
  GreasePencilModifierInfluenceData influence;
  /** #GPWeightAngleModifierFlag */
  int flag;
  float min_weight;
  /** Axis. */
  int16_t axis;
  /** #GPWeightAngleModifierSpace */
  int16_t space;
  /** Angle */
  float angle;
  /** Weights output to this vertex group, can be the same as source group. */
  char target_vgname[64];

  void *_pad;
} GPWeightAngleModifierData;

typedef enum GPWeightAngleModifierFlag {
  MOD_GREASE_PENCIL_WEIGHT_ANGLE_MULTIPLY_DATA = (1 << 5),
  MOD_GREASE_PENCIL_WEIGHT_ANGLE_INVERT_OUTPUT = (1 << 6),
} GPWeightAngleModifierFlag;

typedef enum GPWeightAngleModifierSpace {
  MOD_GREASE_PENCIL_WEIGHT_ANGLE_SPACE_LOCAL = 0,
  MOD_GREASE_PENCIL_WEIGHT_ANGLE_SPACE_WORLD = 1,
} GPWeightAngleModifierSpace;
=======
typedef struct GreasePencilMultiModifierData {
  ModifierData modifier;
  GreasePencilModifierInfluenceData influence;

  /* #GreasePencilMultiplyModifierFlag */
  int flag;

  int duplications;
  float distance;
  /* -1:inner 0:middle 1:outer */
  float offset;

  float fading_center;
  float fading_thickness;
  float fading_opacity;

  int _pad0;

  void *_pad;
} GreasePencilMultiModifierData;

typedef enum GreasePencilMultiplyModifierFlag {
  /* GP_MULTIPLY_ENABLE_ANGLE_SPLITTING = (1 << 1),  Deprecated. */
  MOD_GREASE_PENCIL_MULTIPLY_ENABLE_FADING = (1 << 2),
} GreasePencilMultiplyModifierFlag;
>>>>>>> 76b09765
<|MERGE_RESOLUTION|>--- conflicted
+++ resolved
@@ -106,11 +106,8 @@
   eModifierType_GreasePencilThickness = 69,
   eModifierType_GreasePencilLattice = 70,
   eModifierType_GreasePencilDash = 71,
-<<<<<<< HEAD
-  eModifierType_GPWeightAngle = 72,
-=======
   eModifierType_GreasePencilMultiply = 72,
->>>>>>> 76b09765
+  eModifierType_GPWeightAngle = 73,
   NUM_MODIFIER_TYPES,
 } ModifierType;
 
@@ -2822,7 +2819,32 @@
   MOD_GREASE_PENCIL_DASH_USE_CYCLIC = (1 << 0),
 } GreasePencilDashModifierFlag;
 
-<<<<<<< HEAD
+typedef struct GreasePencilMultiModifierData {
+  ModifierData modifier;
+  GreasePencilModifierInfluenceData influence;
+
+  /* #GreasePencilMultiplyModifierFlag */
+  int flag;
+
+  int duplications;
+  float distance;
+  /* -1:inner 0:middle 1:outer */
+  float offset;
+
+  float fading_center;
+  float fading_thickness;
+  float fading_opacity;
+
+  int _pad0;
+
+  void *_pad;
+} GreasePencilMultiModifierData;
+
+typedef enum GreasePencilMultiplyModifierFlag {
+  /* GP_MULTIPLY_ENABLE_ANGLE_SPLITTING = (1 << 1),  Deprecated. */
+  MOD_GREASE_PENCIL_MULTIPLY_ENABLE_FADING = (1 << 2),
+} GreasePencilMultiplyModifierFlag;
+
 typedef struct GPWeightAngleModifierData {
   ModifierData modifier;
   GreasePencilModifierInfluenceData influence;
@@ -2849,31 +2871,4 @@
 typedef enum GPWeightAngleModifierSpace {
   MOD_GREASE_PENCIL_WEIGHT_ANGLE_SPACE_LOCAL = 0,
   MOD_GREASE_PENCIL_WEIGHT_ANGLE_SPACE_WORLD = 1,
-} GPWeightAngleModifierSpace;
-=======
-typedef struct GreasePencilMultiModifierData {
-  ModifierData modifier;
-  GreasePencilModifierInfluenceData influence;
-
-  /* #GreasePencilMultiplyModifierFlag */
-  int flag;
-
-  int duplications;
-  float distance;
-  /* -1:inner 0:middle 1:outer */
-  float offset;
-
-  float fading_center;
-  float fading_thickness;
-  float fading_opacity;
-
-  int _pad0;
-
-  void *_pad;
-} GreasePencilMultiModifierData;
-
-typedef enum GreasePencilMultiplyModifierFlag {
-  /* GP_MULTIPLY_ENABLE_ANGLE_SPLITTING = (1 << 1),  Deprecated. */
-  MOD_GREASE_PENCIL_MULTIPLY_ENABLE_FADING = (1 << 2),
-} GreasePencilMultiplyModifierFlag;
->>>>>>> 76b09765
+} GPWeightAngleModifierSpace;