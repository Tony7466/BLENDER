--- conflicted
+++ resolved
@@ -2232,10 +2232,7 @@
    * disable interpolation with this flag. */
   MOD_MESHSEQ_INTERPOLATE_VERTICES = (1 << 4),
 
-<<<<<<< HEAD
-=======
   /* Read animated custom attributes from point cache files. */
->>>>>>> d421ebac
   MOD_MESHSEQ_READ_ATTRIBUTES = (1 << 5),
 };
 
