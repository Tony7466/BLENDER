--- conflicted
+++ resolved
@@ -116,11 +116,8 @@
   eModifierType_GreasePencilArmature = 79,
   eModifierType_GreasePencilTime = 80,
   eModifierType_GreasePencilEnvelope = 81,
-<<<<<<< HEAD
-  eModifierType_GreasePencilBuild = 82,
-=======
   eModifierType_GreasePencilOutline = 82,
->>>>>>> d27ddccc
+  eModifierType_GreasePencilBuild = 83,
   NUM_MODIFIER_TYPES,
 } ModifierType;
 
@@ -3256,100 +3253,6 @@
   MOD_GREASE_PENCIL_ENVELOPE_FILLS = 2,
 } GreasePencilEnvelopeModifierMode;
 
-<<<<<<< HEAD
-typedef struct GreasePencilBuildModifierData {
-  ModifierData modifier;
-  GreasePencilModifierInfluenceData influence;
-  /**
-   * If GP_BUILD_RESTRICT_TIME is set,
-   * the defines the frame range where GP frames are considered.
-   */
-  float start_frame;
-  float end_frame;
-
-  /** Start time added on top of the drawing frame number */
-  float start_delay;
-  float length;
-
-  /** #GreasePencilBuildFlag. */
-  short flag;
-
-  /** #GreasePencilBuildMode. */
-  short mode;
-  /** #GreasePencilBuildTransition. */
-  short transition;
-
-  /**
-   * #GreasePencilBuildTimeAlignment.
-   * For the "Concurrent" mode, when should "shorter" strips start/end.
-   */
-  short time_alignment;
-
-  /** Speed factor for #GP_BUILD_TIMEMODE_DRAWSPEED. */
-  float speed_fac;
-  /** Maximum time gap between strokes for #GP_BUILD_TIMEMODE_DRAWSPEED. */
-  float speed_maxgap;
-  /** GreasePencilBuildTimeMode. */
-  short time_mode;
-  char _pad[6];
-
-  /** Build origin control object. */
-  struct Object *object;
-
-  /** Factor of the stroke (used instead of frame evaluation). */
-  float percentage_fac;
-
-  /** Weight fading at the end of the stroke. */
-  float fade_fac;
-  /** Target vertex-group name, #MAX_VGROUP_NAME. */
-  char target_vgname[64];
-  /** Fading strength of opacity and thickness */
-  float fade_opacity_strength;
-  float fade_thickness_strength;
-} GreasePencilBuildModifierData;
-
-typedef enum GreasePencilBuildMode {
-  /* Strokes are shown one by one until all have appeared */
-  MOD_GREASE_PENCIL_BUILD_MODE_SEQUENTIAL = 0,
-  /* All strokes start at the same time */
-  MOD_GREASE_PENCIL_BUILD_MODE_CONCURRENT = 1,
-  /* Only the new strokes are built */
-  MOD_GREASE_PENCIL_BUILD_MODE_ADDITIVE = 2,
-} GreasePencilBuildMode;
-
-typedef enum GreasePencilBuildTransition {
-  /* Show in forward order */
-  MOD_GREASE_PENCIL_BUILD_TRANSITION_GROW = 0,
-  /* Hide in reverse order */
-  MOD_GREASE_PENCIL_BUILD_TRANSITION_SHRINK = 1,
-  /* Hide in forward order */
-  MOD_GREASE_PENCIL_BUILD_TRANSITION_VANISH = 2,
-} GreasePencilBuildTransition;
-
-typedef enum GreasePencilBuildTimeAlignment {
-  /* All strokes start at same time */
-  MOD_GREASE_PENCIL_BUILD_TIMEALIGN_START = 0,
-  /* All strokes end at same time */
-  MOD_GREASE_PENCIL_BUILD_TIMEALIGN_END = 1,
-
-  /* TODO: Random Offsets, Stretch-to-Fill */
-} GreasePencilBuildTimeAlignment;
-
-typedef enum GreasePencilBuildTimeMode {
-  /** Use a number of frames build. */
-  MOD_GREASE_PENCIL_BUILD_TIMEMODE_FRAMES = 0,
-  /** Use manual percentage to build. */
-  MOD_GREASE_PENCIL_BUILD_TIMEMODE_PERCENTAGE = 1,
-  /** Use factor of recorded speed to build. */
-  MOD_GREASE_PENCIL_BUILD_TIMEMODE_DRAWSPEED = 2,
-} GreasePencilBuildTimeMode;
-
-typedef enum GreasePencilBuildFlag {
-  /* Restrict modifier to only operating between the nominated frames */
-  MOD_GREASE_PENCIL_BUILD_RESTRICT_TIME = (1 << 0),
-  MOD_GREASE_PENCIL_BUILD_USE_FADING = (1 <<14),
-} GreasePencilBuildFlag;
-=======
 typedef struct GreasePencilOutlineModifierData {
   ModifierData modifier;
   GreasePencilModifierInfluenceData influence;
@@ -3371,4 +3274,96 @@
 typedef enum GreasePencilOutlineModifierFlag {
   MOD_GREASE_PENCIL_OUTLINE_KEEP_SHAPE = (1 << 0),
 } GreasePencilOutlineModifierFlag;
->>>>>>> d27ddccc
+
+typedef struct GreasePencilBuildModifierData {
+  ModifierData modifier;
+  GreasePencilModifierInfluenceData influence;
+  /**
+   * If GP_BUILD_RESTRICT_TIME is set,
+   * the defines the frame range where GP frames are considered.
+   */
+  float start_frame;
+  float end_frame;
+
+  /** Start time added on top of the drawing frame number */
+  float start_delay;
+  float length;
+
+  /** #GreasePencilBuildFlag. */
+  short flag;
+
+  /** #GreasePencilBuildMode. */
+  short mode;
+  /** #GreasePencilBuildTransition. */
+  short transition;
+
+  /**
+   * #GreasePencilBuildTimeAlignment.
+   * For the "Concurrent" mode, when should "shorter" strips start/end.
+   */
+  short time_alignment;
+
+  /** Speed factor for #GP_BUILD_TIMEMODE_DRAWSPEED. */
+  float speed_fac;
+  /** Maximum time gap between strokes for #GP_BUILD_TIMEMODE_DRAWSPEED. */
+  float speed_maxgap;
+  /** GreasePencilBuildTimeMode. */
+  short time_mode;
+  char _pad[6];
+
+  /** Build origin control object. */
+  struct Object *object;
+
+  /** Factor of the stroke (used instead of frame evaluation). */
+  float percentage_fac;
+
+  /** Weight fading at the end of the stroke. */
+  float fade_fac;
+  /** Target vertex-group name, #MAX_VGROUP_NAME. */
+  char target_vgname[64];
+  /** Fading strength of opacity and thickness */
+  float fade_opacity_strength;
+  float fade_thickness_strength;
+} GreasePencilBuildModifierData;
+
+typedef enum GreasePencilBuildMode {
+  /* Strokes are shown one by one until all have appeared */
+  MOD_GREASE_PENCIL_BUILD_MODE_SEQUENTIAL = 0,
+  /* All strokes start at the same time */
+  MOD_GREASE_PENCIL_BUILD_MODE_CONCURRENT = 1,
+  /* Only the new strokes are built */
+  MOD_GREASE_PENCIL_BUILD_MODE_ADDITIVE = 2,
+} GreasePencilBuildMode;
+
+typedef enum GreasePencilBuildTransition {
+  /* Show in forward order */
+  MOD_GREASE_PENCIL_BUILD_TRANSITION_GROW = 0,
+  /* Hide in reverse order */
+  MOD_GREASE_PENCIL_BUILD_TRANSITION_SHRINK = 1,
+  /* Hide in forward order */
+  MOD_GREASE_PENCIL_BUILD_TRANSITION_VANISH = 2,
+} GreasePencilBuildTransition;
+
+typedef enum GreasePencilBuildTimeAlignment {
+  /* All strokes start at same time */
+  MOD_GREASE_PENCIL_BUILD_TIMEALIGN_START = 0,
+  /* All strokes end at same time */
+  MOD_GREASE_PENCIL_BUILD_TIMEALIGN_END = 1,
+
+  /* TODO: Random Offsets, Stretch-to-Fill */
+} GreasePencilBuildTimeAlignment;
+
+typedef enum GreasePencilBuildTimeMode {
+  /** Use a number of frames build. */
+  MOD_GREASE_PENCIL_BUILD_TIMEMODE_FRAMES = 0,
+  /** Use manual percentage to build. */
+  MOD_GREASE_PENCIL_BUILD_TIMEMODE_PERCENTAGE = 1,
+  /** Use factor of recorded speed to build. */
+  MOD_GREASE_PENCIL_BUILD_TIMEMODE_DRAWSPEED = 2,
+} GreasePencilBuildTimeMode;
+
+typedef enum GreasePencilBuildFlag {
+  /* Restrict modifier to only operating between the nominated frames */
+  MOD_GREASE_PENCIL_BUILD_RESTRICT_TIME = (1 << 0),
+  MOD_GREASE_PENCIL_BUILD_USE_FADING = (1 <<14),
+} GreasePencilBuildFlag;