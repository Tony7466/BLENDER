/* SPDX-FileCopyrightText: 2023 Blender Authors
 *
 * SPDX-License-Identifier: GPL-2.0-or-later */

/** \file
 * \ingroup DNA
 */

#pragma once

#include "BLI_utildefines.h"

#include "DNA_defs.h"
#include "DNA_listBase.h"
#include "DNA_session_uid_types.h"

#ifdef __cplusplus
namespace blender {
struct NodesModifierRuntime;
}
using NodesModifierRuntimeHandle = blender::NodesModifierRuntime;
#else
typedef struct NodesModifierRuntimeHandle NodesModifierRuntimeHandle;
#endif

/* WARNING ALERT! TYPEDEF VALUES ARE WRITTEN IN FILES! SO DO NOT CHANGE!
 * (ONLY ADD NEW ITEMS AT THE END)
 */

struct Mesh;

typedef enum ModifierType {
  eModifierType_None = 0,
  eModifierType_Subsurf = 1,
  eModifierType_Lattice = 2,
  eModifierType_Curve = 3,
  eModifierType_Build = 4,
  eModifierType_Mirror = 5,
  eModifierType_Decimate = 6,
  eModifierType_Wave = 7,
  eModifierType_Armature = 8,
  eModifierType_Hook = 9,
  eModifierType_Softbody = 10,
  eModifierType_Boolean = 11,
  eModifierType_Array = 12,
  eModifierType_EdgeSplit = 13,
  eModifierType_Displace = 14,
  eModifierType_UVProject = 15,
  eModifierType_Smooth = 16,
  eModifierType_Cast = 17,
  eModifierType_MeshDeform = 18,
  eModifierType_ParticleSystem = 19,
  eModifierType_ParticleInstance = 20,
  eModifierType_Explode = 21,
  eModifierType_Cloth = 22,
  eModifierType_Collision = 23,
  eModifierType_Bevel = 24,
  eModifierType_Shrinkwrap = 25,
  eModifierType_Fluidsim = 26,
  eModifierType_Mask = 27,
  eModifierType_SimpleDeform = 28,
  eModifierType_Multires = 29,
  eModifierType_Surface = 30,
#ifdef DNA_DEPRECATED_ALLOW
  eModifierType_Smoke = 31,
#endif
  eModifierType_ShapeKey = 32,
  eModifierType_Solidify = 33,
  eModifierType_Screw = 34,
  eModifierType_Warp = 35,
  eModifierType_WeightVGEdit = 36,
  eModifierType_WeightVGMix = 37,
  eModifierType_WeightVGProximity = 38,
  eModifierType_Ocean = 39,
  eModifierType_DynamicPaint = 40,
  eModifierType_Remesh = 41,
  eModifierType_Skin = 42,
  eModifierType_LaplacianSmooth = 43,
  eModifierType_Triangulate = 44,
  eModifierType_UVWarp = 45,
  eModifierType_MeshCache = 46,
  eModifierType_LaplacianDeform = 47,
  eModifierType_Wireframe = 48,
  eModifierType_DataTransfer = 49,
  eModifierType_NormalEdit = 50,
  eModifierType_CorrectiveSmooth = 51,
  eModifierType_MeshSequenceCache = 52,
  eModifierType_SurfaceDeform = 53,
  eModifierType_WeightedNormal = 54,
  eModifierType_Weld = 55,
  eModifierType_Fluid = 56,
  eModifierType_Nodes = 57,
  eModifierType_MeshToVolume = 58,
  eModifierType_VolumeDisplace = 59,
  eModifierType_VolumeToMesh = 60,
  eModifierType_GreasePencilOpacity = 61,
  eModifierType_GreasePencilSubdiv = 62,
  eModifierType_GreasePencilColor = 63,
  eModifierType_GreasePencilTint = 64,
  eModifierType_GreasePencilSmooth = 65,
<<<<<<< HEAD
  eModifierType_GreasePencilMirror = 66,
=======
  eModifierType_GreasePencilOffset = 66,
>>>>>>> dd079892
  NUM_MODIFIER_TYPES,
} ModifierType;

typedef enum ModifierMode {
  eModifierMode_Realtime = (1 << 0),
  eModifierMode_Render = (1 << 1),
  eModifierMode_Editmode = (1 << 2),
  eModifierMode_OnCage = (1 << 3),
#ifdef DNA_DEPRECATED_ALLOW
  /** Old modifier box expansion, just for versioning. */
  eModifierMode_Expanded_DEPRECATED = (1 << 4),
#endif
  eModifierMode_Virtual = (1 << 5),
  eModifierMode_ApplyOnSpline = (1 << 6),
  eModifierMode_DisableTemporary = (1u << 31),
} ModifierMode;
ENUM_OPERATORS(ModifierMode, eModifierMode_DisableTemporary);

typedef struct ModifierData {
  struct ModifierData *next, *prev;

  int type, mode;
  /** Time in seconds that the modifier took to evaluate. This is only set on evaluated objects. */
  float execution_time;
  short flag;
  /** An "expand" bit for each of the modifier's (sub)panels (#uiPanelDataExpansion). */
  short ui_expand_flag;
  /**
   * Bits that can be used for open-states of layout panels in the modifier. This can replace
   * `ui_expand_flag` once all modifiers use layout panels. Currently, trying to reuse the same
   * flags is problematic, because the bits in `ui_expand_flag` are mapped to panels automatically
   * and easily conflict with the explicit mapping of bits to panels here.
   */
  uint16_t layout_panel_open_flag;
  char _pad[6];
  /** MAX_NAME. */
  char name[64];

  char *error;

  /** Runtime field which contains unique identifier of the modifier. */
  SessionUID session_uid;

  /** Runtime field which contains runtime data which is specific to a modifier type. */
  void *runtime;
} ModifierData;

typedef enum {
  /** This modifier has been inserted in local override, and hence can be fully edited. */
  eModifierFlag_OverrideLibrary_Local = (1 << 0),
  /** This modifier does not own its caches, but instead shares them with another modifier. */
  eModifierFlag_SharedCaches = (1 << 1),
  /**
   * This modifier is the object's active modifier. Used for context in the node editor.
   * Only one modifier on an object should have this flag set.
   */
  eModifierFlag_Active = (1 << 2),
  /**
   * Only set on modifiers in evaluated objects. The flag indicates that the user modified inputs
   * to the modifier which might invalidate simulation caches.
   */
  eModifierFlag_UserModified = (1 << 3),
} ModifierFlag;

/**
 * \note Not a real modifier.
 */
typedef struct MappingInfoModifierData {
  ModifierData modifier;

  struct Tex *texture;
  struct Object *map_object;
  char map_bone[64];
  /** MAX_CUSTOMDATA_LAYER_NAME. */
  char uvlayer_name[68];
  char _pad1[4];
  int uvlayer_tmp;
  int texmapping;
} MappingInfoModifierData;

typedef enum {
  eSubsurfModifierFlag_Incremental = (1 << 0),
  eSubsurfModifierFlag_DebugIncr = (1 << 1),
  eSubsurfModifierFlag_ControlEdges = (1 << 2),
  /* DEPRECATED, ONLY USED FOR DO-VERSIONS */
  eSubsurfModifierFlag_SubsurfUv_DEPRECATED = (1 << 3),
  eSubsurfModifierFlag_UseCrease = (1 << 4),
  eSubsurfModifierFlag_UseCustomNormals = (1 << 5),
  eSubsurfModifierFlag_UseRecursiveSubdivision = (1 << 6),
} SubsurfModifierFlag;

typedef enum {
  SUBSURF_TYPE_CATMULL_CLARK = 0,
  SUBSURF_TYPE_SIMPLE = 1,
} eSubsurfModifierType;

typedef enum {
  SUBSURF_UV_SMOOTH_NONE = 0,
  SUBSURF_UV_SMOOTH_PRESERVE_CORNERS = 1,
  SUBSURF_UV_SMOOTH_PRESERVE_CORNERS_AND_JUNCTIONS = 2,
  SUBSURF_UV_SMOOTH_PRESERVE_CORNERS_JUNCTIONS_AND_CONCAVE = 3,
  SUBSURF_UV_SMOOTH_PRESERVE_BOUNDARIES = 4,
  SUBSURF_UV_SMOOTH_ALL = 5,
} eSubsurfUVSmooth;

typedef enum {
  SUBSURF_BOUNDARY_SMOOTH_ALL = 0,
  SUBSURF_BOUNDARY_SMOOTH_PRESERVE_CORNERS = 1,
} eSubsurfBoundarySmooth;

typedef struct SubsurfModifierData {
  ModifierData modifier;

  short subdivType, levels, renderLevels, flags;
  short uv_smooth;
  short quality;
  short boundary_smooth;
  char _pad[2];

  /* TODO(sergey): Get rid of those with the old CCG subdivision code. */
  void *emCache, *mCache;
} SubsurfModifierData;

typedef struct LatticeModifierData {
  ModifierData modifier;

  struct Object *object;
  /** Optional vertex-group name, #MAX_VGROUP_NAME. */
  char name[64];
  float strength;
  short flag;
  char _pad[2];
  void *_pad1;
} LatticeModifierData;

/** #LatticeModifierData.flag */
enum {
  MOD_LATTICE_INVERT_VGROUP = (1 << 0),
};

typedef struct CurveModifierData {
  ModifierData modifier;

  struct Object *object;
  /** Optional vertex-group name, #MAX_VGROUP_NAME. */
  char name[64];
  /** Axis along which curve deforms. */
  short defaxis;
  short flag;
  char _pad[4];
  void *_pad1;
} CurveModifierData;

/** #CurveModifierData.flag */
enum {
  MOD_CURVE_INVERT_VGROUP = (1 << 0),
};

/** #CurveModifierData.defaxis */
enum {
  MOD_CURVE_POSX = 1,
  MOD_CURVE_POSY = 2,
  MOD_CURVE_POSZ = 3,
  MOD_CURVE_NEGX = 4,
  MOD_CURVE_NEGY = 5,
  MOD_CURVE_NEGZ = 6,
};

typedef struct BuildModifierData {
  ModifierData modifier;

  float start, length;
  short flag;

  /** (bool) whether order of vertices is randomized - legacy files (for readfile conversion). */
  short randomize;
  /** (int) random seed. */
  int seed;
} BuildModifierData;

/** #BuildModifierData.flag */
enum {
  /** order of vertices is randomized */
  MOD_BUILD_FLAG_RANDOMIZE = (1 << 0),
  /** frame range is reversed, resulting in a deconstruction effect */
  MOD_BUILD_FLAG_REVERSE = (1 << 1),
};

/** Mask Modifier. */
typedef struct MaskModifierData {
  ModifierData modifier;

  /** Armature to use to in place of hardcoded vgroup. */
  struct Object *ob_arm;
  /** Name of vertex group to use to mask, #MAX_VGROUP_NAME. */
  char vgroup[64];

  /** Using armature or hardcoded vgroup. */
  short mode;
  /** Flags for various things. */
  short flag;
  float threshold;
  void *_pad1;
} MaskModifierData;

/** #MaskModifierData.mode */
enum {
  MOD_MASK_MODE_VGROUP = 0,
  MOD_MASK_MODE_ARM = 1,
};

/** #MaskModifierData.flag */
enum {
  MOD_MASK_INV = (1 << 0),
  MOD_MASK_SMOOTH = (1 << 1),
};

typedef struct ArrayModifierData {
  ModifierData modifier;

  /** The object with which to cap the start of the array. */
  struct Object *start_cap;
  /** The object with which to cap the end of the array. */
  struct Object *end_cap;
  /** The curve object to use for #MOD_ARR_FITCURVE. */
  struct Object *curve_ob;
  /** The object to use for object offset. */
  struct Object *offset_ob;
  /**
   * A constant duplicate offset;
   * 1 means the duplicates are 1 unit apart.
   */
  float offset[3];
  /**
   * A scaled factor for duplicate offsets;
   * 1 means the duplicates are 1 object-width apart.
   */
  float scale[3];
  /** The length over which to distribute the duplicates. */
  float length;
  /** The limit below which to merge vertices in adjacent duplicates. */
  float merge_dist;
  /**
   * Determines how duplicate count is calculated; one of:
   * - #MOD_ARR_FIXEDCOUNT -> fixed.
   * - #MOD_ARR_FITLENGTH  -> calculated to fit a set length.
   * - #MOD_ARR_FITCURVE   -> calculated to fit the length of a Curve object.
   */
  int fit_type;
  /**
   * Flags specifying how total offset is calculated; binary OR of:
   * - #MOD_ARR_OFF_CONST    -> total offset += offset.
   * - #MOD_ARR_OFF_RELATIVE -> total offset += relative * object width.
   * - #MOD_ARR_OFF_OBJ      -> total offset += offset_ob's matrix.
   * Total offset is the sum of the individual enabled offsets.
   */
  int offset_type;
  /**
   * General flags:
   * #MOD_ARR_MERGE -> merge vertices in adjacent duplicates.
   */
  int flags;
  /** The number of duplicates to generate for #MOD_ARR_FIXEDCOUNT. */
  int count;
  float uv_offset[2];
} ArrayModifierData;

/** #ArrayModifierData.fit_type */
enum {
  MOD_ARR_FIXEDCOUNT = 0,
  MOD_ARR_FITLENGTH = 1,
  MOD_ARR_FITCURVE = 2,
};

/** #ArrayModifierData.offset_type */
enum {
  MOD_ARR_OFF_CONST = (1 << 0),
  MOD_ARR_OFF_RELATIVE = (1 << 1),
  MOD_ARR_OFF_OBJ = (1 << 2),
};

/** #ArrayModifierData.flags */
enum {
  MOD_ARR_MERGE = (1 << 0),
  MOD_ARR_MERGEFINAL = (1 << 1),
};

typedef struct MirrorModifierData {
  ModifierData modifier;

  /** Deprecated, use flag instead. */
  short axis DNA_DEPRECATED;
  short flag;
  float tolerance;
  float bisect_threshold;

  /** Mirror modifier used to merge the old vertex into its new copy, which would break code
   * relying on access to the original geometry vertices. However, modifying this behavior to the
   * correct one (i.e. merging the copy vertices into their original sources) has several potential
   * effects on other modifiers and tools, so we need to keep that incorrect behavior for existing
   * modifiers, and only use the new correct one for new modifiers. */
  uint8_t use_correct_order_on_merge;

  char _pad[3];
  float uv_offset[2];
  float uv_offset_copy[2];
  struct Object *mirror_ob;
  void *_pad1;
} MirrorModifierData;

/** #MirrorModifierData.flag */
enum {
  MOD_MIR_CLIPPING = (1 << 0),
  MOD_MIR_MIRROR_U = (1 << 1),
  MOD_MIR_MIRROR_V = (1 << 2),
  MOD_MIR_AXIS_X = (1 << 3),
  MOD_MIR_AXIS_Y = (1 << 4),
  MOD_MIR_AXIS_Z = (1 << 5),
  MOD_MIR_VGROUP = (1 << 6),
  MOD_MIR_NO_MERGE = (1 << 7),
  MOD_MIR_BISECT_AXIS_X = (1 << 8),
  MOD_MIR_BISECT_AXIS_Y = (1 << 9),
  MOD_MIR_BISECT_AXIS_Z = (1 << 10),
  MOD_MIR_BISECT_FLIP_AXIS_X = (1 << 11),
  MOD_MIR_BISECT_FLIP_AXIS_Y = (1 << 12),
  MOD_MIR_BISECT_FLIP_AXIS_Z = (1 << 13),
  MOD_MIR_MIRROR_UDIM = (1 << 14),
};

typedef struct EdgeSplitModifierData {
  ModifierData modifier;

  /** Angle above which edges should be split. */
  float split_angle;
  int flags;
} EdgeSplitModifierData;

/** #EdgeSplitModifierData.flags */
enum {
  MOD_EDGESPLIT_FROMANGLE = (1 << 1),
  MOD_EDGESPLIT_FROMFLAG = (1 << 2),
};

typedef struct BevelModifierData {
  ModifierData modifier;

  /** The "raw" bevel value (distance/amount to bevel). */
  float value;
  /** The resolution (as originally coded, it is the number of recursive bevels). */
  int res;
  /** General option flags. */
  short flags;
  /** Used to interpret the bevel value. */
  short val_flags;
  /** For the type and how we build the bevel's profile. */
  short profile_type;
  /** Flags to tell the tool how to limit the bevel. */
  short lim_flags;
  /** Flags to direct how edge weights are applied to verts. */
  short e_flags;
  /** Material index if >= 0, else material inherited from surrounding faces. */
  short mat;
  short edge_flags;
  short face_str_mode;
  /** Patterns to use for mitering non-reflex and reflex miter edges */
  short miter_inner;
  short miter_outer;
  /** The method to use for creating >2-way intersections */
  short vmesh_method;
  /** Whether to affect vertices or edges. */
  char affect_type;
  char _pad;
  /** Controls profile shape (0->1, .5 is round). */
  float profile;
  /** if the MOD_BEVEL_ANGLE is set,
   * this will be how "sharp" an edge must be before it gets beveled */
  float bevel_angle;
  float spread;
  /** if the MOD_BEVEL_VWEIGHT option is set,
   * this will be the name of the vert group, #MAX_VGROUP_NAME */
  char defgrp_name[64];

  char _pad1[4];
  /** Curve info for the custom profile */
  struct CurveProfile *custom_profile;

  void *_pad2;
} BevelModifierData;

/** #BevelModifierData.flags and BevelModifierData.lim_flags */
enum {
#ifdef DNA_DEPRECATED_ALLOW
  MOD_BEVEL_VERT_DEPRECATED = (1 << 1),
#endif
  MOD_BEVEL_INVERT_VGROUP = (1 << 2),
  MOD_BEVEL_ANGLE = (1 << 3),
  MOD_BEVEL_WEIGHT = (1 << 4),
  MOD_BEVEL_VGROUP = (1 << 5),
/* unused                  = (1 << 6), */
#ifdef DNA_DEPRECATED_ALLOW
  MOD_BEVEL_CUSTOM_PROFILE_DEPRECATED = (1 << 7),
#endif
  /* unused                  = (1 << 8), */
  /* unused                  = (1 << 9), */
  /* unused                  = (1 << 10), */
  /* unused                  = (1 << 11), */
  /* unused                  = (1 << 12), */
  MOD_BEVEL_OVERLAP_OK = (1 << 13),
  MOD_BEVEL_EVEN_WIDTHS = (1 << 14),
  MOD_BEVEL_HARDEN_NORMALS = (1 << 15),
};

/** #BevelModifierData.val_flags (not used as flags any more) */
enum {
  MOD_BEVEL_AMT_OFFSET = 0,
  MOD_BEVEL_AMT_WIDTH = 1,
  MOD_BEVEL_AMT_DEPTH = 2,
  MOD_BEVEL_AMT_PERCENT = 3,
  MOD_BEVEL_AMT_ABSOLUTE = 4,
};

/** #BevelModifierData.profile_type */
enum {
  MOD_BEVEL_PROFILE_SUPERELLIPSE = 0,
  MOD_BEVEL_PROFILE_CUSTOM = 1,
};

/** #BevelModifierData.edge_flags */
enum {
  MOD_BEVEL_MARK_SEAM = (1 << 0),
  MOD_BEVEL_MARK_SHARP = (1 << 1),
};

/** #BevelModifierData.face_str_mode */
enum {
  MOD_BEVEL_FACE_STRENGTH_NONE = 0,
  MOD_BEVEL_FACE_STRENGTH_NEW = 1,
  MOD_BEVEL_FACE_STRENGTH_AFFECTED = 2,
  MOD_BEVEL_FACE_STRENGTH_ALL = 3,
};

/** #BevelModifier.miter_inner & #BevelModifier.miter_outer */
enum {
  MOD_BEVEL_MITER_SHARP = 0,
  MOD_BEVEL_MITER_PATCH = 1,
  MOD_BEVEL_MITER_ARC = 2,
};

/** #BevelModifier.vmesh_method */
enum {
  MOD_BEVEL_VMESH_ADJ = 0,
  MOD_BEVEL_VMESH_CUTOFF = 1,
};

/** #BevelModifier.affect_type */
enum {
  MOD_BEVEL_AFFECT_VERTICES = 0,
  MOD_BEVEL_AFFECT_EDGES = 1,
};

typedef struct FluidModifierData {
  ModifierData modifier;

  struct FluidDomainSettings *domain;
  /** Inflow, outflow, smoke objects. */
  struct FluidFlowSettings *flow;
  /** Effector objects (collision, guiding). */
  struct FluidEffectorSettings *effector;
  float time;
  /** Domain, inflow, outflow, .... */
  int type;
  void *_pad1;
} FluidModifierData;

/** #FluidModifierData.type */
enum {
  MOD_FLUID_TYPE_DOMAIN = (1 << 0),
  MOD_FLUID_TYPE_FLOW = (1 << 1),
  MOD_FLUID_TYPE_EFFEC = (1 << 2),
};

typedef struct DisplaceModifierData {
  ModifierData modifier;

  /* Keep in sync with #MappingInfoModifierData. */

  struct Tex *texture;
  struct Object *map_object;
  char map_bone[64];
  /** MAX_CUSTOMDATA_LAYER_NAME. */
  char uvlayer_name[68];
  char _pad1[4];
  int uvlayer_tmp;
  int texmapping;
  /* end MappingInfoModifierData */

  float strength;
  int direction;
  /** #MAX_VGROUP_NAME. */
  char defgrp_name[64];
  float midlevel;
  int space;
  short flag;
  char _pad2[6];
} DisplaceModifierData;

/** #DisplaceModifierData.flag */
enum {
  MOD_DISP_INVERT_VGROUP = (1 << 0),
};

/** #DisplaceModifierData.direction */
enum {
  MOD_DISP_DIR_X = 0,
  MOD_DISP_DIR_Y = 1,
  MOD_DISP_DIR_Z = 2,
  MOD_DISP_DIR_NOR = 3,
  MOD_DISP_DIR_RGB_XYZ = 4,
  MOD_DISP_DIR_CLNOR = 5,
};

/** #DisplaceModifierData.texmapping */
enum {
  MOD_DISP_MAP_LOCAL = 0,
  MOD_DISP_MAP_GLOBAL = 1,
  MOD_DISP_MAP_OBJECT = 2,
  MOD_DISP_MAP_UV = 3,
};

/** #DisplaceModifierData.space */
enum {
  MOD_DISP_SPACE_LOCAL = 0,
  MOD_DISP_SPACE_GLOBAL = 1,
};

typedef struct UVProjectModifierData {
  ModifierData modifier;
  /**
   * The objects which do the projecting.
   * \note 10=MOD_UVPROJECT_MAXPROJECTORS.
   */
  struct Object *projectors[10];
  char _pad2[4];
  int projectors_num;
  float aspectx, aspecty;
  float scalex, scaley;
  /** MAX_CUSTOMDATA_LAYER_NAME. */
  char uvlayer_name[68];
  int uvlayer_tmp;
} UVProjectModifierData;

#define MOD_UVPROJECT_MAXPROJECTORS 10

typedef struct DecimateModifierData {
  ModifierData modifier;

  /** (mode == MOD_DECIM_MODE_COLLAPSE). */
  float percent;
  /** (mode == MOD_DECIM_MODE_UNSUBDIV). */
  short iter;
  /** (mode == MOD_DECIM_MODE_DISSOLVE). */
  char delimit;
  /** (mode == MOD_DECIM_MODE_COLLAPSE). */
  char symmetry_axis;
  /** (mode == MOD_DECIM_MODE_DISSOLVE). */
  float angle;

  /** #MAX_VGROUP_NAME. */
  char defgrp_name[64];
  float defgrp_factor;
  short flag, mode;

  /** runtime only. */
  int face_count;
} DecimateModifierData;

enum {
  MOD_DECIM_FLAG_INVERT_VGROUP = (1 << 0),
  /** For collapse only. don't convert triangle pairs back to quads. */
  MOD_DECIM_FLAG_TRIANGULATE = (1 << 1),
  /** for dissolve only. collapse all verts between 2 faces */
  MOD_DECIM_FLAG_ALL_BOUNDARY_VERTS = (1 << 2),
  MOD_DECIM_FLAG_SYMMETRY = (1 << 3),
};

enum {
  MOD_DECIM_MODE_COLLAPSE = 0,
  MOD_DECIM_MODE_UNSUBDIV = 1,
  /** called planar in the UI */
  MOD_DECIM_MODE_DISSOLVE = 2,
};

typedef struct SmoothModifierData {
  ModifierData modifier;
  float fac;
  /** #MAX_VGROUP_NAME. */
  char defgrp_name[64];
  short flag, repeat;

} SmoothModifierData;

/** #SmoothModifierData.flag */
enum {
  MOD_SMOOTH_INVERT_VGROUP = (1 << 0),
  MOD_SMOOTH_X = (1 << 1),
  MOD_SMOOTH_Y = (1 << 2),
  MOD_SMOOTH_Z = (1 << 3),
};

typedef struct CastModifierData {
  ModifierData modifier;

  struct Object *object;
  float fac;
  float radius;
  float size;
  /** #MAX_VGROUP_NAME. */
  char defgrp_name[64];
  short flag;
  /** Cast modifier projection type. */
  short type;
  void *_pad1;
} CastModifierData;

/** #CastModifierData.flag */
enum {
  /* And what bout (1 << 0) flag? ;) */
  MOD_CAST_INVERT_VGROUP = (1 << 0),
  MOD_CAST_X = (1 << 1),
  MOD_CAST_Y = (1 << 2),
  MOD_CAST_Z = (1 << 3),
  MOD_CAST_USE_OB_TRANSFORM = (1 << 4),
  MOD_CAST_SIZE_FROM_RADIUS = (1 << 5),
};

/** #CastModifierData.type */
enum {
  MOD_CAST_TYPE_SPHERE = 0,
  MOD_CAST_TYPE_CYLINDER = 1,
  MOD_CAST_TYPE_CUBOID = 2,
};

typedef struct WaveModifierData {
  ModifierData modifier;

  /* Keep in sync with #MappingInfoModifierData. */

  struct Tex *texture;
  struct Object *map_object;
  char map_bone[64];
  /** MAX_CUSTOMDATA_LAYER_NAME. */
  char uvlayer_name[68];
  char _pad1[4];
  int uvlayer_tmp;
  int texmapping;
  /* End MappingInfoModifierData. */

  struct Object *objectcenter;
  /** #MAX_VGROUP_NAME. */
  char defgrp_name[64];

  short flag;
  char _pad2[2];

  float startx, starty, height, width;
  float narrow, speed, damp, falloff;

  float timeoffs, lifetime;
  char _pad3[4];
  void *_pad4;
} WaveModifierData;

/** #WaveModifierData.flag */
enum {
  MOD_WAVE_INVERT_VGROUP = (1 << 0),
  MOD_WAVE_X = (1 << 1),
  MOD_WAVE_Y = (1 << 2),
  MOD_WAVE_CYCL = (1 << 3),
  MOD_WAVE_NORM = (1 << 4),
  MOD_WAVE_NORM_X = (1 << 5),
  MOD_WAVE_NORM_Y = (1 << 6),
  MOD_WAVE_NORM_Z = (1 << 7),
};

typedef struct ArmatureModifierData {
  ModifierData modifier;

  /** #eArmature_DeformFlag use instead of #bArmature.deformflag. */
  short deformflag, multi;
  char _pad2[4];
  struct Object *object;
  /** Stored input of previous modifier, for vertex-group blending. */
  float (*vert_coords_prev)[3];
  /** #MAX_VGROUP_NAME. */
  char defgrp_name[64];
} ArmatureModifierData;

enum {
  MOD_HOOK_UNIFORM_SPACE = (1 << 0),
  MOD_HOOK_INVERT_VGROUP = (1 << 1),
};

/** \note same as #WarpModifierFalloff */
typedef enum {
  eHook_Falloff_None = 0,
  eHook_Falloff_Curve = 1,
  eHook_Falloff_Sharp = 2,     /* PROP_SHARP */
  eHook_Falloff_Smooth = 3,    /* PROP_SMOOTH */
  eHook_Falloff_Root = 4,      /* PROP_ROOT */
  eHook_Falloff_Linear = 5,    /* PROP_LIN */
  eHook_Falloff_Const = 6,     /* PROP_CONST */
  eHook_Falloff_Sphere = 7,    /* PROP_SPHERE */
  eHook_Falloff_InvSquare = 8, /* PROP_INVSQUARE */
  /* PROP_RANDOM not used */
} HookModifierFalloff;

typedef struct HookModifierData {
  ModifierData modifier;

  struct Object *object;
  /** Optional name of bone target, MAX_ID_NAME-2. */
  char subtarget[64];

  char flag;
  /** Use enums from WarpModifier (exact same functionality). */
  char falloff_type;
  char _pad[6];
  /** Matrix making current transform unmodified. */
  float parentinv[4][4];
  /** Visualization of hook. */
  float cent[3];
  /** If not zero, falloff is distance where influence zero. */
  float falloff;

  struct CurveMapping *curfalloff;

  /** If NULL, it's using vertex-group. */
  int *indexar;
  int indexar_num;
  float force;
  /** Optional vertex-group name, #MAX_VGROUP_NAME. */
  char name[64];
  void *_pad1;
} HookModifierData;

typedef struct SoftbodyModifierData {
  ModifierData modifier;
} SoftbodyModifierData;

typedef struct ClothModifierData {
  ModifierData modifier;

  /** The internal data structure for cloth. */
  struct Cloth *clothObject;
  /** Definition is in DNA_cloth_types.h. */
  struct ClothSimSettings *sim_parms;
  /** Definition is in DNA_cloth_types.h. */
  struct ClothCollSettings *coll_parms;

  /**
   * PointCache can be shared with other instances of #ClothModifierData.
   * Inspect `modifier.flag & eModifierFlag_SharedCaches` to find out.
   */
  /** Definition is in DNA_object_force_types.h. */
  struct PointCache *point_cache;
  struct ListBase ptcaches;

  /** XXX: nasty hack, remove once hair can be separated from cloth modifier data. */
  struct ClothHairData *hairdata;
  /** Grid geometry values of hair continuum. */
  float hair_grid_min[3];
  float hair_grid_max[3];
  int hair_grid_res[3];
  float hair_grid_cellsize;

  struct ClothSolverResult *solver_result;
} ClothModifierData;

typedef struct CollisionModifierData {
  ModifierData modifier;

  /** Position at the beginning of the frame. */
  float (*x)[3];
  /** Position at the end of the frame. */
  float (*xnew)[3];
  /** Unused at the moment, but was discussed during sprint. */
  float (*xold)[3];
  /** New position at the actual inter-frame step. */
  float (*current_xnew)[3];
  /** Position at the actual inter-frame step. */
  float (*current_x)[3];
  /** (xnew - x) at the actual inter-frame step. */
  float (*current_v)[3];

  int (*vert_tris)[3];

  unsigned int mvert_num;
  unsigned int tri_num;
  /** Cfra time of modifier. */
  float time_x, time_xnew;
  /** Collider doesn't move this frame, i.e. x[].co==xnew[].co. */
  char is_static;
  char _pad[7];

  /** Bounding volume hierarchy for this cloth object. */
  struct BVHTree *bvhtree;
} CollisionModifierData;

typedef struct SurfaceModifierData_Runtime {

  float (*vert_positions_prev)[3];
  float (*vert_velocities)[3];

  struct Mesh *mesh;

  /** Bounding volume hierarchy of the mesh faces. */
  struct BVHTreeFromMesh *bvhtree;

  int cfra_prev, verts_num;

} SurfaceModifierData_Runtime;

typedef struct SurfaceModifierData {
  ModifierData modifier;

  SurfaceModifierData_Runtime runtime;
} SurfaceModifierData;

typedef struct BooleanModifierData {
  ModifierData modifier;

  struct Object *object;
  struct Collection *collection;
  float double_threshold;
  char operation;
  char solver;
  /** #BooleanModifierMaterialMode. */
  char material_mode;
  char flag;
  char bm_flag;
  char _pad[7];
} BooleanModifierData;

typedef enum BooleanModifierMaterialMode {
  eBooleanModifierMaterialMode_Index = 0,
  eBooleanModifierMaterialMode_Transfer = 1,
} BooleanModifierMaterialMode;

/** #BooleanModifierData.operation */
typedef enum {
  eBooleanModifierOp_Intersect = 0,
  eBooleanModifierOp_Union = 1,
  eBooleanModifierOp_Difference = 2,
} BooleanModifierOp;

/** #BooleanModifierData.solver */
typedef enum {
  eBooleanModifierSolver_Fast = 0,
  eBooleanModifierSolver_Exact = 1,
} BooleanModifierSolver;

/** #BooleanModifierData.flag */
enum {
  eBooleanModifierFlag_Self = (1 << 0),
  eBooleanModifierFlag_Object = (1 << 1),
  eBooleanModifierFlag_Collection = (1 << 2),
  eBooleanModifierFlag_HoleTolerant = (1 << 3),
};

/** #BooleanModifierData.bm_flag (only used when #G_DEBUG is set). */
enum {
  eBooleanModifierBMeshFlag_BMesh_Separate = (1 << 0),
  eBooleanModifierBMeshFlag_BMesh_NoDissolve = (1 << 1),
  eBooleanModifierBMeshFlag_BMesh_NoConnectRegions = (1 << 2),
};

typedef struct MDefInfluence {
  int vertex;
  float weight;
} MDefInfluence;

typedef struct MDefCell {
  int offset;
  int influences_num;
} MDefCell;

typedef struct MeshDeformModifierData {
  ModifierData modifier;

  /** Mesh object. */
  struct Object *object;
  /** Optional vertex-group name, #MAX_VGROUP_NAME. */
  char defgrp_name[64];

  short gridsize, flag;
  char _pad[4];

  /* result of static binding */
  /** Influences. */
  MDefInfluence *bindinfluences;
  /** Offsets into influences array. */
  int *bindoffsets;
  /** Coordinates that cage was bound with. */
  float *bindcagecos;
  /** Total vertices in mesh and cage. */
  int verts_num, cage_verts_num;

  /* result of dynamic binding */
  /** Grid with dynamic binding cell points. */
  MDefCell *dyngrid;
  /** Dynamic binding vertex influences. */
  MDefInfluence *dyninfluences;
  /** Is this vertex bound or not? */
  int *dynverts;
  /** Size of the dynamic bind grid. */
  int dyngridsize;
  /** Total number of vertex influences. */
  int influences_num;
  /** Offset of the dynamic bind grid. */
  float dyncellmin[3];
  /** Width of dynamic bind cell. */
  float dyncellwidth;
  /** Matrix of cage at binding time. */
  float bindmat[4][4];

  /* deprecated storage */
  /** Deprecated inefficient storage. */
  float *bindweights;
  /** Deprecated storage of cage coords. */
  float *bindcos;

  /* runtime */
  void (*bindfunc)(struct Object *object,
                   struct MeshDeformModifierData *mmd,
                   struct Mesh *cagemesh,
                   float *vertexcos,
                   int verts_num,
                   float cagemat[4][4]);
} MeshDeformModifierData;

enum {
  MOD_MDEF_INVERT_VGROUP = (1 << 0),
  MOD_MDEF_DYNAMIC_BIND = (1 << 1),
};

typedef struct ParticleSystemModifierData {
  ModifierData modifier;

  /**
   * \note Storing the particle system pointer here is very weak, as it prevents modifiers' data
   * copying to be self-sufficient (extra external code needs to ensure the pointer remains valid
   * when the modifier data is copied from one object to another). See e.g.
   * `BKE_object_copy_particlesystems` or `BKE_object_copy_modifier`.
   */
  struct ParticleSystem *psys;
  /** Final Mesh - its topology may differ from orig mesh. */
  struct Mesh *mesh_final;
  /** Original mesh that particles are attached to. */
  struct Mesh *mesh_original;
  int totdmvert, totdmedge, totdmface;
  short flag;
  char _pad[2];
  void *_pad1;
} ParticleSystemModifierData;

typedef enum {
  eParticleSystemFlag_Pars = (1 << 0),
  eParticleSystemFlag_psys_updated = (1 << 1),
  eParticleSystemFlag_file_loaded = (1 << 2),
} ParticleSystemModifierFlag;

typedef enum {
  eParticleInstanceFlag_Parents = (1 << 0),
  eParticleInstanceFlag_Children = (1 << 1),
  eParticleInstanceFlag_Path = (1 << 2),
  eParticleInstanceFlag_Unborn = (1 << 3),
  eParticleInstanceFlag_Alive = (1 << 4),
  eParticleInstanceFlag_Dead = (1 << 5),
  eParticleInstanceFlag_KeepShape = (1 << 6),
  eParticleInstanceFlag_UseSize = (1 << 7),
} ParticleInstanceModifierFlag;

typedef enum {
  eParticleInstanceSpace_World = 0,
  eParticleInstanceSpace_Local = 1,
} ParticleInstanceModifierSpace;

typedef struct ParticleInstanceModifierData {
  ModifierData modifier;

  struct Object *ob;
  short psys, flag, axis, space;
  float position, random_position;
  float rotation, random_rotation;
  float particle_amount, particle_offset;
  /** MAX_CUSTOMDATA_LAYER_NAME. */
  char index_layer_name[68];
  /** MAX_CUSTOMDATA_LAYER_NAME. */
  char value_layer_name[68];
  void *_pad1;
} ParticleInstanceModifierData;

typedef enum {
  eExplodeFlag_CalcFaces = (1 << 0),
  eExplodeFlag_PaSize = (1 << 1),
  eExplodeFlag_EdgeCut = (1 << 2),
  eExplodeFlag_Unborn = (1 << 3),
  eExplodeFlag_Alive = (1 << 4),
  eExplodeFlag_Dead = (1 << 5),
  eExplodeFlag_INVERT_VGROUP = (1 << 6),
} ExplodeModifierFlag;

typedef struct ExplodeModifierData {
  ModifierData modifier;

  int *facepa;
  short flag, vgroup;
  float protect;
  /** MAX_CUSTOMDATA_LAYER_NAME. */
  char uvname[68];
  char _pad1[4];
  void *_pad2;
} ExplodeModifierData;

typedef struct MultiresModifierData {
  DNA_DEFINE_CXX_METHODS(MultiresModifierData)

  ModifierData modifier;

  char lvl, sculptlvl, renderlvl, totlvl;
  char simple DNA_DEPRECATED;
  char flags, _pad[2];
  short quality;
  short uv_smooth;
  short boundary_smooth;
  char _pad2[2];
} MultiresModifierData;

typedef enum {
  eMultiresModifierFlag_ControlEdges = (1 << 0),
  /* DEPRECATED, only used for versioning. */
  eMultiresModifierFlag_PlainUv_DEPRECATED = (1 << 1),
  eMultiresModifierFlag_UseCrease = (1 << 2),
  eMultiresModifierFlag_UseCustomNormals = (1 << 3),
  eMultiresModifierFlag_UseSculptBaseMesh = (1 << 4),
} MultiresModifierFlag;

/** DEPRECATED: only used for versioning. */
typedef struct FluidsimModifierData {
  ModifierData modifier;

  /** Definition is in DNA_object_fluidsim_types.h. */
  struct FluidsimSettings *fss;
  void *_pad1;
} FluidsimModifierData;

/** DEPRECATED: only used for versioning. */
typedef struct SmokeModifierData {
  ModifierData modifier;

  /** Domain, inflow, outflow, .... */
  int type;
  int _pad;
} SmokeModifierData;

typedef struct ShrinkwrapModifierData {
  ModifierData modifier;

  /** Shrink target. */
  struct Object *target;
  /** Additional shrink target. */
  struct Object *auxTarget;
  /** Optional vertex-group name, #MAX_VGROUP_NAME. */
  char vgroup_name[64];
  /** Distance offset to keep from mesh/projection point. */
  float keepDist;
  /** Shrink type projection. */
  short shrinkType;
  /** Shrink options. */
  char shrinkOpts;
  /** Shrink to surface mode. */
  char shrinkMode;
  /** Limit the projection ray cast. */
  float projLimit;
  /** Axis to project over. */
  char projAxis;

  /**
   * If using projection over vertex normal this controls the level of subsurface that must be
   * done before getting the vertex coordinates and normal.
   */
  char subsurfLevels;

  char _pad[2];
} ShrinkwrapModifierData;

/** #ShrinkwrapModifierData.shrinkType */
enum {
  MOD_SHRINKWRAP_NEAREST_SURFACE = 0,
  MOD_SHRINKWRAP_PROJECT = 1,
  MOD_SHRINKWRAP_NEAREST_VERTEX = 2,
  MOD_SHRINKWRAP_TARGET_PROJECT = 3,
};

/** #ShrinkwrapModifierData.shrinkMode */
enum {
  /** Move vertex to the surface of the target object (keepDist towards original position) */
  MOD_SHRINKWRAP_ON_SURFACE = 0,
  /** Move the vertex inside the target object; don't change if already inside */
  MOD_SHRINKWRAP_INSIDE = 1,
  /** Move the vertex outside the target object; don't change if already outside */
  MOD_SHRINKWRAP_OUTSIDE = 2,
  /** Move vertex to the surface of the target object, with keepDist towards the outside */
  MOD_SHRINKWRAP_OUTSIDE_SURFACE = 3,
  /** Move vertex to the surface of the target object, with keepDist along the normal */
  MOD_SHRINKWRAP_ABOVE_SURFACE = 4,
};

/** #ShrinkwrapModifierData.shrinkOpts */
enum {
  /** Allow shrink-wrap to move the vertex in the positive direction of axis. */
  MOD_SHRINKWRAP_PROJECT_ALLOW_POS_DIR = (1 << 0),
  /** Allow shrink-wrap to move the vertex in the negative direction of axis. */
  MOD_SHRINKWRAP_PROJECT_ALLOW_NEG_DIR = (1 << 1),

  /** ignore vertex moves if a vertex ends projected on a front face of the target */
  MOD_SHRINKWRAP_CULL_TARGET_FRONTFACE = (1 << 3),
  /** ignore vertex moves if a vertex ends projected on a back face of the target */
  MOD_SHRINKWRAP_CULL_TARGET_BACKFACE = (1 << 4),

#ifdef DNA_DEPRECATED_ALLOW
  /** distance is measure to the front face of the target */
  MOD_SHRINKWRAP_KEEP_ABOVE_SURFACE = (1 << 5),
#endif

  MOD_SHRINKWRAP_INVERT_VGROUP = (1 << 6),
  MOD_SHRINKWRAP_INVERT_CULL_TARGET = (1 << 7),
};

#define MOD_SHRINKWRAP_CULL_TARGET_MASK \
  (MOD_SHRINKWRAP_CULL_TARGET_FRONTFACE | MOD_SHRINKWRAP_CULL_TARGET_BACKFACE)

/** #ShrinkwrapModifierData.projAxis */
enum {
  /** projection over normal is used if no axis is selected */
  MOD_SHRINKWRAP_PROJECT_OVER_NORMAL = 0,
  MOD_SHRINKWRAP_PROJECT_OVER_X_AXIS = (1 << 0),
  MOD_SHRINKWRAP_PROJECT_OVER_Y_AXIS = (1 << 1),
  MOD_SHRINKWRAP_PROJECT_OVER_Z_AXIS = (1 << 2),
};

typedef struct SimpleDeformModifierData {
  ModifierData modifier;

  /** Object to control the origin of modifier space coordinates. */
  struct Object *origin;
  /** Optional vertex-group name, #MAX_VGROUP_NAME. */
  char vgroup_name[64];
  /** Factors to control simple deforms. */
  float factor;
  /** Lower and upper limit. */
  float limit[2];

  /** Deform function. */
  char mode;
  /** Lock axis (for taper and stretch). */
  char axis;
  /** Axis to perform the deform on (default is X, but can be overridden by origin. */
  char deform_axis;
  char flag;

  void *_pad1;
} SimpleDeformModifierData;

/** #SimpleDeformModifierData.flag */
enum {
  MOD_SIMPLEDEFORM_FLAG_INVERT_VGROUP = (1 << 0),
};

enum {
  MOD_SIMPLEDEFORM_MODE_TWIST = 1,
  MOD_SIMPLEDEFORM_MODE_BEND = 2,
  MOD_SIMPLEDEFORM_MODE_TAPER = 3,
  MOD_SIMPLEDEFORM_MODE_STRETCH = 4,
};

enum {
  MOD_SIMPLEDEFORM_LOCK_AXIS_X = (1 << 0),
  MOD_SIMPLEDEFORM_LOCK_AXIS_Y = (1 << 1),
  MOD_SIMPLEDEFORM_LOCK_AXIS_Z = (1 << 2),
};

typedef struct ShapeKeyModifierData {
  ModifierData modifier;
} ShapeKeyModifierData;

typedef struct SolidifyModifierData {
  ModifierData modifier;

  /** Name of vertex group to use, #MAX_VGROUP_NAME. */
  char defgrp_name[64];
  char shell_defgrp_name[64];
  char rim_defgrp_name[64];
  /** New surface offset level. */
  float offset;
  /** Midpoint of the offset. */
  float offset_fac;
  /**
   * Factor for the minimum weight to use when vertex-groups are used,
   * avoids 0.0 weights giving duplicate geometry.
   */
  float offset_fac_vg;
  /** Clamp offset based on surrounding geometry. */
  float offset_clamp;
  char mode;

  /** Variables for #MOD_SOLIDIFY_MODE_NONMANIFOLD. */
  char nonmanifold_offset_mode;
  char nonmanifold_boundary_mode;

  char _pad;
  float crease_inner;
  float crease_outer;
  float crease_rim;
  int flag;
  short mat_ofs;
  short mat_ofs_rim;

  float merge_tolerance;
  float bevel_convex;
} SolidifyModifierData;

/** #SolidifyModifierData.flag */
enum {
  MOD_SOLIDIFY_RIM = (1 << 0),
  MOD_SOLIDIFY_EVEN = (1 << 1),
  MOD_SOLIDIFY_NORMAL_CALC = (1 << 2),
  MOD_SOLIDIFY_VGROUP_INV = (1 << 3),
#ifdef DNA_DEPRECATED_ALLOW
  MOD_SOLIDIFY_RIM_MATERIAL = (1 << 4), /* deprecated, used in do_versions */
#endif
  MOD_SOLIDIFY_FLIP = (1 << 5),
  MOD_SOLIDIFY_NOSHELL = (1 << 6),
  MOD_SOLIDIFY_OFFSET_ANGLE_CLAMP = (1 << 7),
  MOD_SOLIDIFY_NONMANIFOLD_FLAT_FACES = (1 << 8),
};

/** #SolidifyModifierData.mode */
enum {
  MOD_SOLIDIFY_MODE_EXTRUDE = 0,
  MOD_SOLIDIFY_MODE_NONMANIFOLD = 1,
};

/** #SolidifyModifierData.nonmanifold_offset_mode */
enum {
  MOD_SOLIDIFY_NONMANIFOLD_OFFSET_MODE_FIXED = 0,
  MOD_SOLIDIFY_NONMANIFOLD_OFFSET_MODE_EVEN = 1,
  MOD_SOLIDIFY_NONMANIFOLD_OFFSET_MODE_CONSTRAINTS = 2,
};

/** #SolidifyModifierData.nonmanifold_boundary_mode */
enum {
  MOD_SOLIDIFY_NONMANIFOLD_BOUNDARY_MODE_NONE = 0,
  MOD_SOLIDIFY_NONMANIFOLD_BOUNDARY_MODE_ROUND = 1,
  MOD_SOLIDIFY_NONMANIFOLD_BOUNDARY_MODE_FLAT = 2,
};

typedef struct ScrewModifierData {
  ModifierData modifier;

  struct Object *ob_axis;
  unsigned int steps;
  unsigned int render_steps;
  unsigned int iter;
  float screw_ofs;
  float angle;
  float merge_dist;
  short flag;
  char axis;
  char _pad[5];
  void *_pad1;
} ScrewModifierData;

enum {
  MOD_SCREW_NORMAL_FLIP = (1 << 0),
  MOD_SCREW_NORMAL_CALC = (1 << 1),
  MOD_SCREW_OBJECT_OFFSET = (1 << 2),
  /*  MOD_SCREW_OBJECT_ANGLE   = (1 << 4), */
  MOD_SCREW_SMOOTH_SHADING = (1 << 5),
  MOD_SCREW_UV_STRETCH_U = (1 << 6),
  MOD_SCREW_UV_STRETCH_V = (1 << 7),
  MOD_SCREW_MERGE = (1 << 8),
};

typedef struct OceanModifierData {
  ModifierData modifier;

  struct Ocean *ocean;
  struct OceanCache *oceancache;

  /** Render resolution. */
  int resolution;
  /** Viewport resolution for the non-render case. */
  int viewport_resolution;

  int spatial_size;

  float wind_velocity;

  float damp;
  float smallest_wave;
  float depth;

  float wave_alignment;
  float wave_direction;
  float wave_scale;

  float chop_amount;
  float foam_coverage;
  float time;

  /* Spectrum being used. */
  int spectrum;

  /* Common JONSWAP parameters. */
  /**
   * This is the distance from a lee shore, called the fetch, or the distance
   * over which the wind blows with constant velocity.
   */
  float fetch_jonswap;
  float sharpen_peak_jonswap;

  int bakestart;
  int bakeend;

  /** FILE_MAX. */
  char cachepath[1024];
  /** MAX_CUSTOMDATA_LAYER_NAME. */
  char foamlayername[68];
  char spraylayername[68];
  char cached;
  char geometry_mode;

  char flag;
  char _pad2;

  short repeat_x;
  short repeat_y;

  int seed;

  float size;

  float foam_fade;

  char _pad[4];
} OceanModifierData;

enum {
  MOD_OCEAN_GEOM_GENERATE = 0,
  MOD_OCEAN_GEOM_DISPLACE = 1,
  MOD_OCEAN_GEOM_SIM_ONLY = 2,
};

enum {
  MOD_OCEAN_SPECTRUM_PHILLIPS = 0,
  MOD_OCEAN_SPECTRUM_PIERSON_MOSKOWITZ = 1,
  MOD_OCEAN_SPECTRUM_JONSWAP = 2,
  MOD_OCEAN_SPECTRUM_TEXEL_MARSEN_ARSLOE = 3,
};

enum {
  MOD_OCEAN_GENERATE_FOAM = (1 << 0),
  MOD_OCEAN_GENERATE_NORMALS = (1 << 1),
  MOD_OCEAN_GENERATE_SPRAY = (1 << 2),
  MOD_OCEAN_INVERT_SPRAY = (1 << 3),
};

typedef struct WarpModifierData {
  ModifierData modifier;

  /* Keep in sync with #MappingInfoModifierData. */

  struct Tex *texture;
  struct Object *map_object;
  char map_bone[64];
  /** MAX_CUSTOMDATA_LAYER_NAME. */
  char uvlayer_name[68];
  char _pad1[4];
  int uvlayer_tmp;
  int texmapping;
  /* End #MappingInfoModifierData. */

  struct Object *object_from;
  struct Object *object_to;
  /** Optional name of bone target, MAX_ID_NAME-2. */
  char bone_from[64];
  /** Optional name of bone target, MAX_ID_NAME-2. */
  char bone_to[64];

  struct CurveMapping *curfalloff;
  /** Optional vertex-group name, #MAX_VGROUP_NAME. */
  char defgrp_name[64];
  float strength;
  float falloff_radius;
  char flag;
  char falloff_type;
  char _pad2[6];
  void *_pad3;
} WarpModifierData;

/** #WarpModifierData.flag */
enum {
  MOD_WARP_VOLUME_PRESERVE = (1 << 0),
  MOD_WARP_INVERT_VGROUP = (1 << 1),
};

/** \note same as #HookModifierFalloff. */
typedef enum {
  eWarp_Falloff_None = 0,
  eWarp_Falloff_Curve = 1,
  eWarp_Falloff_Sharp = 2,     /* PROP_SHARP */
  eWarp_Falloff_Smooth = 3,    /* PROP_SMOOTH */
  eWarp_Falloff_Root = 4,      /* PROP_ROOT */
  eWarp_Falloff_Linear = 5,    /* PROP_LIN */
  eWarp_Falloff_Const = 6,     /* PROP_CONST */
  eWarp_Falloff_Sphere = 7,    /* PROP_SPHERE */
  eWarp_Falloff_InvSquare = 8, /* PROP_INVSQUARE */
  /* PROP_RANDOM not used */
} WarpModifierFalloff;

typedef struct WeightVGEditModifierData {
  ModifierData modifier;

  /** Name of vertex group to edit. #MAX_VGROUP_NAME. */
  char defgrp_name[64];

  /** Using MOD_WVG_EDIT_* flags. */
  short edit_flags;
  /** Using MOD_WVG_MAPPING_* defines. */
  short falloff_type;
  /** Weight for vertices not in vgroup. */
  float default_weight;

  /* Mapping stuff. */
  /** The custom mapping curve. */
  struct CurveMapping *cmap_curve;

  /* The add/remove vertices weight thresholds. */
  float add_threshold, rem_threshold;

  /* Masking options. */
  /** The global "influence", if no vgroup nor tex is used as mask. */
  float mask_constant;
  /** Name of mask vertex group from which to get weight factors. #MAX_VGROUP_NAME. */
  char mask_defgrp_name[64];

  /* Texture masking. */
  /** Which channel to use as weight/mask. */
  int mask_tex_use_channel;
  /** The texture. */
  struct Tex *mask_texture;
  /** Name of the map object. */
  struct Object *mask_tex_map_obj;
  /** Name of the map bone. */
  char mask_tex_map_bone[64];
  /** How to map the texture (using MOD_DISP_MAP_* enums). */
  int mask_tex_mapping;
  /** Name of the UV map. MAX_CUSTOMDATA_LAYER_NAME. */
  char mask_tex_uvlayer_name[68];

  /* Padding... */
  void *_pad1;
} WeightVGEditModifierData;

/** #WeightVGEdit.edit_flags */
enum {
  MOD_WVG_EDIT_WEIGHTS_NORMALIZE = (1 << 0),
  MOD_WVG_INVERT_FALLOFF = (1 << 1),
  MOD_WVG_EDIT_INVERT_VGROUP_MASK = (1 << 2),
  /** Add vertices with higher weight than threshold to vgroup. */
  MOD_WVG_EDIT_ADD2VG = (1 << 3),
  /** Remove vertices with lower weight than threshold from vgroup. */
  MOD_WVG_EDIT_REMFVG = (1 << 4),
};

typedef struct WeightVGMixModifierData {
  ModifierData modifier;

  /** Name of vertex group to modify/weight. #MAX_VGROUP_NAME. */
  char defgrp_name_a[64];
  /** Name of other vertex group to mix in. #MAX_VGROUP_NAME. */
  char defgrp_name_b[64];
  /** Default weight value for first vgroup. */
  float default_weight_a;
  /** Default weight value to mix in. */
  float default_weight_b;
  /** How second vgroups weights affect first ones. */
  char mix_mode;
  /** What vertices to affect. */
  char mix_set;

  char _pad0[6];

  /* Masking options. */
  /** The global "influence", if no vgroup nor tex is used as mask. */
  float mask_constant;
  /** Name of mask vertex group from which to get weight factors. #MAX_VGROUP_NAME. */
  char mask_defgrp_name[64];

  /* Texture masking. */
  /** Which channel to use as weightf. */
  int mask_tex_use_channel;
  /** The texture. */
  struct Tex *mask_texture;
  /** Name of the map object. */
  struct Object *mask_tex_map_obj;
  /** Name of the map bone. */
  char mask_tex_map_bone[64];
  /** How to map the texture. */
  int mask_tex_mapping;
  /** Name of the UV map. MAX_CUSTOMDATA_LAYER_NAME. */
  char mask_tex_uvlayer_name[68];
  char _pad1[4];

  char flag;

  /* Padding... */
  char _pad2[3];
} WeightVGMixModifierData;

/** #WeightVGMixModifierData.mix_mode (how second vgroup's weights affect first ones). */
enum {
  /** Second weights replace weights. */
  MOD_WVG_MIX_SET = 1,
  /** Second weights are added to weights. */
  MOD_WVG_MIX_ADD = 2,
  /** Second weights are subtracted from weights. */
  MOD_WVG_MIX_SUB = 3,
  /** Second weights are multiplied with weights. */
  MOD_WVG_MIX_MUL = 4,
  /** Second weights divide weights. */
  MOD_WVG_MIX_DIV = 5,
  /** Difference between second weights and weights. */
  MOD_WVG_MIX_DIF = 6,
  /** Average of both weights. */
  MOD_WVG_MIX_AVG = 7,
  /** Minimum of both weights. */
  MOD_WVG_MIX_MIN = 8,
  /** Maximum of both weights. */
  MOD_WVG_MIX_MAX = 9,
};

/** #WeightVGMixModifierData.mix_set (what vertices to affect). */
enum {
  /** Affect all vertices. */
  MOD_WVG_SET_ALL = 1,
  /** Affect only vertices in first vgroup. */
  MOD_WVG_SET_A = 2,
  /** Affect only vertices in second vgroup. */
  MOD_WVG_SET_B = 3,
  /** Affect only vertices in one vgroup or the other. */
  MOD_WVG_SET_OR = 4,
  /** Affect only vertices in both vgroups. */
  MOD_WVG_SET_AND = 5,
};

/** #WeightVGMixModifierData.flag */
enum {
  MOD_WVG_MIX_INVERT_VGROUP_MASK = (1 << 0),
  MOD_WVG_MIX_WEIGHTS_NORMALIZE = (1 << 1),
  MOD_WVG_MIX_INVERT_VGROUP_A = (1 << 2),
  MOD_WVG_MIX_INVERT_VGROUP_B = (1 << 3),
};

typedef struct WeightVGProximityModifierData {
  ModifierData modifier;

  /** Name of vertex group to modify/weight. #MAX_VGROUP_NAME. */
  char defgrp_name[64];

  /* Mapping stuff. */
  /** The custom mapping curve. */
  struct CurveMapping *cmap_curve;

  /** Modes of proximity weighting. */
  int proximity_mode;
  /** Options for proximity weighting. */
  int proximity_flags;

  /* Target object from which to calculate vertices distances. */
  struct Object *proximity_ob_target;

  /* Masking options. */
  /** The global "influence", if no vgroup nor tex is used as mask. */
  float mask_constant;
  /** Name of mask vertex group from which to get weight factors. #MAX_VGROUP_NAME. */
  char mask_defgrp_name[64];

  /* Texture masking. */
  /** Which channel to use as weightf. */
  int mask_tex_use_channel;
  /** The texture. */
  struct Tex *mask_texture;
  /** Name of the map object. */
  struct Object *mask_tex_map_obj;
  /** Name of the map bone. */
  char mask_tex_map_bone[64];
  /** How to map the texture. */
  int mask_tex_mapping;
  /** Name of the UV Map. MAX_CUSTOMDATA_LAYER_NAME. */
  char mask_tex_uvlayer_name[68];
  char _pad1[4];

  /** Distances mapping to 0.0/1.0 weights. */
  float min_dist, max_dist;

  /* Put here to avoid breaking existing struct... */
  /**
   * Mapping modes (using MOD_WVG_MAPPING_* enums). */
  short falloff_type;

  /* Padding... */
  char _pad0[2];
} WeightVGProximityModifierData;

/** #WeightVGProximityModifierData.proximity_mode */
enum {
  MOD_WVG_PROXIMITY_OBJECT = 1,   /* source vertex to other location */
  MOD_WVG_PROXIMITY_GEOMETRY = 2, /* source vertex to other geometry */
};

/** #WeightVGProximityModifierData.proximity_flags */
enum {
  /* Use nearest vertices of target obj, in MOD_WVG_PROXIMITY_GEOMETRY mode. */
  MOD_WVG_PROXIMITY_GEOM_VERTS = (1 << 0),
  /* Use nearest edges of target obj, in MOD_WVG_PROXIMITY_GEOMETRY mode. */
  MOD_WVG_PROXIMITY_GEOM_EDGES = (1 << 1),
  /* Use nearest faces of target obj, in MOD_WVG_PROXIMITY_GEOMETRY mode. */
  MOD_WVG_PROXIMITY_GEOM_FACES = (1 << 2),
  MOD_WVG_PROXIMITY_INVERT_VGROUP_MASK = (1 << 3),
  MOD_WVG_PROXIMITY_INVERT_FALLOFF = (1 << 4),
  MOD_WVG_PROXIMITY_WEIGHTS_NORMALIZE = (1 << 5),
};

/* Defines common to all WeightVG modifiers. */

/** #WeightVGProximityModifierData.falloff_type */
enum {
  MOD_WVG_MAPPING_NONE = 0,
  MOD_WVG_MAPPING_CURVE = 1,
  MOD_WVG_MAPPING_SHARP = 2,  /* PROP_SHARP */
  MOD_WVG_MAPPING_SMOOTH = 3, /* PROP_SMOOTH */
  MOD_WVG_MAPPING_ROOT = 4,   /* PROP_ROOT */
  /* PROP_LIN not used (same as NONE, here...). */
  /* PROP_CONST not used. */
  MOD_WVG_MAPPING_SPHERE = 7, /* PROP_SPHERE */
  MOD_WVG_MAPPING_RANDOM = 8, /* PROP_RANDOM */
  MOD_WVG_MAPPING_STEP = 9,   /* Median Step. */
};

/** #WeightVGProximityModifierData.mask_tex_use_channel */
enum {
  MOD_WVG_MASK_TEX_USE_INT = 1,
  MOD_WVG_MASK_TEX_USE_RED = 2,
  MOD_WVG_MASK_TEX_USE_GREEN = 3,
  MOD_WVG_MASK_TEX_USE_BLUE = 4,
  MOD_WVG_MASK_TEX_USE_HUE = 5,
  MOD_WVG_MASK_TEX_USE_SAT = 6,
  MOD_WVG_MASK_TEX_USE_VAL = 7,
  MOD_WVG_MASK_TEX_USE_ALPHA = 8,
};

typedef struct DynamicPaintModifierData {
  ModifierData modifier;

  struct DynamicPaintCanvasSettings *canvas;
  struct DynamicPaintBrushSettings *brush;
  /** UI display: canvas / brush. */
  int type;
  char _pad[4];
} DynamicPaintModifierData;

/** #DynamicPaintModifierData.type */
enum {
  MOD_DYNAMICPAINT_TYPE_CANVAS = (1 << 0),
  MOD_DYNAMICPAINT_TYPE_BRUSH = (1 << 1),
};

/** Remesh modifier. */
typedef enum eRemeshModifierFlags {
  MOD_REMESH_FLOOD_FILL = (1 << 0),
  MOD_REMESH_SMOOTH_SHADING = (1 << 1),
} RemeshModifierFlags;

typedef enum eRemeshModifierMode {
  /* blocky */
  MOD_REMESH_CENTROID = 0,
  /* smooth */
  MOD_REMESH_MASS_POINT = 1,
  /* keeps sharp edges */
  MOD_REMESH_SHARP_FEATURES = 2,
  /* Voxel remesh */
  MOD_REMESH_VOXEL = 3,
} eRemeshModifierMode;

typedef struct RemeshModifierData {
  ModifierData modifier;

  /** Flood-fill option, controls how small components can be before they are removed. */
  float threshold;

  /* ratio between size of model and grid */
  float scale;

  float hermite_num;

  /* octree depth */
  char depth;
  char flag;
  char mode;
  char _pad;

  /* OpenVDB Voxel remesh properties. */
  float voxel_size;
  float adaptivity;
} RemeshModifierData;

/** Skin modifier. */
typedef struct SkinModifierData {
  ModifierData modifier;

  float branch_smoothing;

  char flag;

  char symmetry_axes;

  char _pad[2];
} SkinModifierData;

/** #SkinModifierData.symmetry_axes */
enum {
  MOD_SKIN_SYMM_X = (1 << 0),
  MOD_SKIN_SYMM_Y = (1 << 1),
  MOD_SKIN_SYMM_Z = (1 << 2),
};

/** #SkinModifierData.flag */
enum {
  MOD_SKIN_SMOOTH_SHADING = 1,
};

/** Triangulate modifier. */
typedef struct TriangulateModifierData {
  ModifierData modifier;

  int flag;
  int quad_method;
  int ngon_method;
  int min_vertices;
} TriangulateModifierData;

/** #TriangulateModifierData.flag */
enum {
#ifdef DNA_DEPRECATED_ALLOW
  MOD_TRIANGULATE_BEAUTY = (1 << 0), /* deprecated */
#endif
  MOD_TRIANGULATE_KEEP_CUSTOMLOOP_NORMALS = 1 << 1,
};

/** #TriangulateModifierData.ngon_method triangulate method (N-gons). */
enum {
  MOD_TRIANGULATE_NGON_BEAUTY = 0,
  MOD_TRIANGULATE_NGON_EARCLIP = 1,
};

/** #TriangulateModifierData.quad_method triangulate method (quads). */
enum {
  MOD_TRIANGULATE_QUAD_BEAUTY = 0,
  MOD_TRIANGULATE_QUAD_FIXED = 1,
  MOD_TRIANGULATE_QUAD_ALTERNATE = 2,
  MOD_TRIANGULATE_QUAD_SHORTEDGE = 3,
  MOD_TRIANGULATE_QUAD_LONGEDGE = 4,
};

typedef struct LaplacianSmoothModifierData {
  ModifierData modifier;

  float lambda, lambda_border;
  char _pad1[4];
  /** #MAX_VGROUP_NAME. */
  char defgrp_name[64];
  short flag, repeat;
} LaplacianSmoothModifierData;

/** #LaplacianSmoothModifierData.flag */
enum {
  MOD_LAPLACIANSMOOTH_X = (1 << 1),
  MOD_LAPLACIANSMOOTH_Y = (1 << 2),
  MOD_LAPLACIANSMOOTH_Z = (1 << 3),
  MOD_LAPLACIANSMOOTH_PRESERVE_VOLUME = (1 << 4),
  MOD_LAPLACIANSMOOTH_NORMALIZED = (1 << 5),
  MOD_LAPLACIANSMOOTH_INVERT_VGROUP = (1 << 6),
};

typedef struct CorrectiveSmoothDeltaCache {
  /**
   * Delta's between the original positions and the smoothed positions,
   * calculated loop-tangent and which is accumulated into the vertex it uses.
   * (run-time only).
   */
  float (*deltas)[3];
  unsigned int deltas_num;

  /* Value of settings when creating the cache.
   * These are used to check if the cache should be recomputed. */
  float lambda, scale;
  short repeat, flag;
  char smooth_type, rest_source;
  char _pad[6];
} CorrectiveSmoothDeltaCache;

typedef struct CorrectiveSmoothModifierData {
  ModifierData modifier;

  /* positions set during 'bind' operator
   * use for MOD_CORRECTIVESMOOTH_RESTSOURCE_BIND */
  float (*bind_coords)[3];

  /* NOTE: -1 is used to bind. */
  unsigned int bind_coords_num;

  float lambda, scale;
  short repeat, flag;
  char smooth_type, rest_source;
  char _pad[6];

  /** #MAX_VGROUP_NAME. */
  char defgrp_name[64];

  /* runtime-only cache */
  CorrectiveSmoothDeltaCache delta_cache;
} CorrectiveSmoothModifierData;

enum {
  MOD_CORRECTIVESMOOTH_SMOOTH_SIMPLE = 0,
  MOD_CORRECTIVESMOOTH_SMOOTH_LENGTH_WEIGHT = 1,
};

enum {
  MOD_CORRECTIVESMOOTH_RESTSOURCE_ORCO = 0,
  MOD_CORRECTIVESMOOTH_RESTSOURCE_BIND = 1,
};

/** #CorrectiveSmoothModifierData.flag */
enum {
  MOD_CORRECTIVESMOOTH_INVERT_VGROUP = (1 << 0),
  MOD_CORRECTIVESMOOTH_ONLY_SMOOTH = (1 << 1),
  MOD_CORRECTIVESMOOTH_PIN_BOUNDARY = (1 << 2),
};

typedef struct UVWarpModifierData {
  ModifierData modifier;

  char axis_u, axis_v;
  short flag;
  /** Used for rotate/scale. */
  float center[2];

  float offset[2];
  float scale[2];
  float rotation;

  /** Source. */
  struct Object *object_src;
  /** Optional name of bone target, MAX_ID_NAME-2. */
  char bone_src[64];
  /** Target. */
  struct Object *object_dst;
  /** Optional name of bone target, MAX_ID_NAME-2. */
  char bone_dst[64];

  /** Optional vertex-group name, #MAX_VGROUP_NAME. */
  char vgroup_name[64];
  /** MAX_CUSTOMDATA_LAYER_NAME. */
  char uvlayer_name[68];
  char _pad[4];
} UVWarpModifierData;

/** #UVWarpModifierData.flag */
enum {
  MOD_UVWARP_INVERT_VGROUP = 1 << 0,
};

/** Mesh cache modifier. */
typedef struct MeshCacheModifierData {
  ModifierData modifier;

  char flag;
  /** File format. */
  char type;
  char time_mode;
  char play_mode;

  /* axis conversion */
  char forward_axis;
  char up_axis;
  char flip_axis;

  char interp;

  float factor;
  char deform_mode;
  char defgrp_name[64];
  char _pad[7];

  /* play_mode == MOD_MESHCACHE_PLAY_CFEA */
  float frame_start;
  float frame_scale;

  /* play_mode == MOD_MESHCACHE_PLAY_EVAL */
  /* we could use one float for all these but their purpose is very different */
  float eval_frame;
  float eval_time;
  float eval_factor;

  /** FILE_MAX. */
  char filepath[1024];
} MeshCacheModifierData;

/** #MeshCacheModifierData.flag */
enum {
  MOD_MESHCACHE_INVERT_VERTEX_GROUP = 1 << 0,
};

enum {
  MOD_MESHCACHE_TYPE_MDD = 1,
  MOD_MESHCACHE_TYPE_PC2 = 2,
};

enum {
  MOD_MESHCACHE_DEFORM_OVERWRITE = 0,
  MOD_MESHCACHE_DEFORM_INTEGRATE = 1,
};

enum {
  MOD_MESHCACHE_INTERP_NONE = 0,
  MOD_MESHCACHE_INTERP_LINEAR = 1,
  /*  MOD_MESHCACHE_INTERP_CARDINAL  = 2, */
};

enum {
  MOD_MESHCACHE_TIME_FRAME = 0,
  MOD_MESHCACHE_TIME_SECONDS = 1,
  MOD_MESHCACHE_TIME_FACTOR = 2,
};

enum {
  MOD_MESHCACHE_PLAY_CFEA = 0,
  MOD_MESHCACHE_PLAY_EVAL = 1,
};

typedef struct LaplacianDeformModifierData {
  ModifierData modifier;
  /** #MAX_VGROUP_NAME. */
  char anchor_grp_name[64];
  int verts_num, repeat;
  float *vertexco;
  /** Runtime only. */
  void *cache_system;
  short flag;
  char _pad[6];

} LaplacianDeformModifierData;

/** #LaplacianDeformModifierData.flag */
enum {
  MOD_LAPLACIANDEFORM_BIND = 1 << 0,
  MOD_LAPLACIANDEFORM_INVERT_VGROUP = 1 << 1,
};

/**
 * \note many of these options match 'solidify'.
 */
typedef struct WireframeModifierData {
  ModifierData modifier;
  /** #MAX_VGROUP_NAME. */
  char defgrp_name[64];
  float offset;
  float offset_fac;
  float offset_fac_vg;
  float crease_weight;
  short flag, mat_ofs;
  char _pad[4];
} WireframeModifierData;

enum {
  MOD_WIREFRAME_INVERT_VGROUP = (1 << 0),
  MOD_WIREFRAME_REPLACE = (1 << 1),
  MOD_WIREFRAME_BOUNDARY = (1 << 2),
  MOD_WIREFRAME_OFS_EVEN = (1 << 3),
  MOD_WIREFRAME_OFS_RELATIVE = (1 << 4),
  MOD_WIREFRAME_CREASE = (1 << 5),
};

typedef struct WeldModifierData {
  ModifierData modifier;

  /* The limit below which to merge vertices. */
  float merge_dist;
  /** Name of vertex group to use to mask, #MAX_VGROUP_NAME. */
  char defgrp_name[64];

  char mode;
  char flag;
  char _pad[2];
} WeldModifierData;

/** #WeldModifierData.flag */
enum {
  MOD_WELD_INVERT_VGROUP = (1 << 0),
  MOD_WELD_LOOSE_EDGES = (1 << 1),
};

/** #WeldModifierData.mode */
enum {
  MOD_WELD_MODE_ALL = 0,
  MOD_WELD_MODE_CONNECTED = 1,
};

typedef struct DataTransferModifierData {
  ModifierData modifier;

  struct Object *ob_source;

  /** See DT_TYPE_ enum in ED_object.hh. */
  int data_types;

  /* See MREMAP_MODE_ enum in BKE_mesh_mapping.hh */
  int vmap_mode;
  int emap_mode;
  int lmap_mode;
  int pmap_mode;

  float map_max_distance;
  float map_ray_radius;
  float islands_precision;

  char _pad1[4];

  /** DT_MULTILAYER_INDEX_MAX; See DT_FROMLAYERS_ enum in ED_object.hh. */
  int layers_select_src[5];
  /** DT_MULTILAYER_INDEX_MAX; See DT_TOLAYERS_ enum in ED_object.hh. */
  int layers_select_dst[5];

  /** See CDT_MIX_ enum in BKE_customdata.hh. */
  int mix_mode;
  float mix_factor;
  /** #MAX_VGROUP_NAME. */
  char defgrp_name[64];

  int flags;
  void *_pad2;
} DataTransferModifierData;

/** #DataTransferModifierData.flags */
enum {
  MOD_DATATRANSFER_OBSRC_TRANSFORM = 1 << 0,
  MOD_DATATRANSFER_MAP_MAXDIST = 1 << 1,
  MOD_DATATRANSFER_INVERT_VGROUP = 1 << 2,

  /* Only for UI really. */
  MOD_DATATRANSFER_USE_VERT = 1 << 28,
  MOD_DATATRANSFER_USE_EDGE = 1 << 29,
  MOD_DATATRANSFER_USE_LOOP = 1 << 30,
  MOD_DATATRANSFER_USE_POLY = 1u << 31,
};

/** Set Split Normals modifier. */
typedef struct NormalEditModifierData {
  ModifierData modifier;
  /** #MAX_VGROUP_NAME. */
  char defgrp_name[64];
  /** Source of normals, or center of ellipsoid. */
  struct Object *target;
  short mode;
  short flag;
  short mix_mode;
  char _pad[2];
  float mix_factor;
  float mix_limit;
  float offset[3];
  char _pad0[4];
  void *_pad1;
} NormalEditModifierData;

/** #NormalEditModifierData.mode */
enum {
  MOD_NORMALEDIT_MODE_RADIAL = 0,
  MOD_NORMALEDIT_MODE_DIRECTIONAL = 1,
};

/** #NormalEditModifierData.flags */
enum {
  MOD_NORMALEDIT_INVERT_VGROUP = (1 << 0),
  MOD_NORMALEDIT_USE_DIRECTION_PARALLEL = (1 << 1),
  MOD_NORMALEDIT_NO_POLYNORS_FIX = (1 << 2),
};

/** #NormalEditModifierData.mix_mode */
enum {
  MOD_NORMALEDIT_MIX_COPY = 0,
  MOD_NORMALEDIT_MIX_ADD = 1,
  MOD_NORMALEDIT_MIX_SUB = 2,
  MOD_NORMALEDIT_MIX_MUL = 3,
};

typedef struct MeshSeqCacheModifierData {
  ModifierData modifier;

  struct CacheFile *cache_file;
  /** 1024 = FILE_MAX. */
  char object_path[1024];

  char read_flag;
  char _pad[3];

  float velocity_scale;

  /* Runtime. */
  struct CacheReader *reader;
  char reader_object_path[1024];
} MeshSeqCacheModifierData;

/** #MeshSeqCacheModifierData.read_flag */
enum {
  MOD_MESHSEQ_READ_VERT = (1 << 0),
  MOD_MESHSEQ_READ_POLY = (1 << 1),
  MOD_MESHSEQ_READ_UV = (1 << 2),
  MOD_MESHSEQ_READ_COLOR = (1 << 3),

  /* Allow interpolation of mesh vertex positions. There is a heuristic to avoid interpolation when
   * the mesh topology changes, but this heuristic sometimes fails. In these cases, users can
   * disable interpolation with this flag. */
  MOD_MESHSEQ_INTERPOLATE_VERTICES = (1 << 4),

  /* Read animated custom attributes from point cache files. */
  MOD_MESHSEQ_READ_ATTRIBUTES = (1 << 5),
};

typedef struct SDefBind {
  unsigned int *vert_inds;
  unsigned int verts_num;
  int mode;
  float *vert_weights;
  float normal_dist;
  float influence;
} SDefBind;

typedef struct SDefVert {
  SDefBind *binds;
  unsigned int binds_num;
  unsigned int vertex_idx;
} SDefVert;

typedef struct SurfaceDeformModifierData {
  ModifierData modifier;

  struct Depsgraph *depsgraph;
  /** Bind target object. */
  struct Object *target;
  /** Vertex bind data. */
  SDefVert *verts;
  void *_pad1;
  float falloff;
  /* Number of vertices on the deformed mesh upon the bind process. */
  unsigned int mesh_verts_num;
  /* Number of vertices in the `verts` array of this modifier. */
  unsigned int bind_verts_num;
  /* Number of vertices and polygons on the target mesh upon bind process. */
  unsigned int target_verts_num, target_polys_num;
  int flags;
  float mat[4][4];
  float strength;
  char defgrp_name[64];
  int _pad2;
} SurfaceDeformModifierData;

/** Surface Deform modifier flags. */
enum {
  /* This indicates "do bind on next modifier evaluation" as well as "is bound". */
  MOD_SDEF_BIND = (1 << 0),
  MOD_SDEF_INVERT_VGROUP = (1 << 1),
  /* Only store bind data for nonzero vgroup weights at the time of bind. */
  MOD_SDEF_SPARSE_BIND = (1 << 2),
};

/** Surface Deform vertex bind modes. */
enum {
  MOD_SDEF_MODE_CORNER_TRIS = 0,
  MOD_SDEF_MODE_NGONS = 1,
  MOD_SDEF_MODE_CENTROID = 2,
};

typedef struct WeightedNormalModifierData {
  ModifierData modifier;

  /** #MAX_VGROUP_NAME. */
  char defgrp_name[64];
  char mode, flag;
  short weight;
  float thresh;
} WeightedNormalModifierData;

/* Name/id of the generic PROP_INT cdlayer storing face weights. */
#define MOD_WEIGHTEDNORMALS_FACEWEIGHT_CDLAYER_ID "__mod_weightednormals_faceweight"

/** #WeightedNormalModifierData.mode */
enum {
  MOD_WEIGHTEDNORMAL_MODE_FACE = 0,
  MOD_WEIGHTEDNORMAL_MODE_ANGLE = 1,
  MOD_WEIGHTEDNORMAL_MODE_FACE_ANGLE = 2,
};

/** #WeightedNormalModifierData.flag */
enum {
  MOD_WEIGHTEDNORMAL_KEEP_SHARP = (1 << 0),
  MOD_WEIGHTEDNORMAL_INVERT_VGROUP = (1 << 1),
  MOD_WEIGHTEDNORMAL_FACE_INFLUENCE = (1 << 2),
};

#define MOD_MESHSEQ_READ_ALL \
  (MOD_MESHSEQ_READ_VERT | MOD_MESHSEQ_READ_POLY | MOD_MESHSEQ_READ_UV | MOD_MESHSEQ_READ_COLOR)

typedef struct NodesModifierSettings {
  /* This stores data that is passed into the node group. */
  struct IDProperty *properties;
} NodesModifierSettings;

typedef struct NodesModifierBake {
  /** An id that references a nested node in the node tree. Also see #bNestedNodeRef. */
  int id;
  /** #NodesModifierBakeFlag. */
  uint32_t flag;
  /** #NodesModifierBakeMode. */
  uint8_t bake_mode;
  char _pad[7];
  /**
   * Directory where the baked data should be stored. This is only used when
   * `NODES_MODIFIER_BAKE_CUSTOM_PATH` is set.
   */
  char *directory;
  /**
   * Frame range for the simulation and baking that is used if
   * `NODES_MODIFIER_BAKE_CUSTOM_SIMULATION_FRAME_RANGE` is set.
   */
  int frame_start;
  int frame_end;
} NodesModifierBake;

typedef struct NodesModifierPanel {
  /** ID of the corresponding panel from #bNodeTreeInterfacePanel::identifier. */
  int id;
  /** #NodesModifierPanelFlag. */
  uint32_t flag;
} NodesModifierPanel;

typedef enum NodesModifierPanelFlag {
  NODES_MODIFIER_PANEL_OPEN = 1 << 0,
} NodesModifierPanelFlag;

typedef enum NodesModifierBakeFlag {
  NODES_MODIFIER_BAKE_CUSTOM_SIMULATION_FRAME_RANGE = 1 << 0,
  NODES_MODIFIER_BAKE_CUSTOM_PATH = 1 << 1,
} NodesModifierBakeFlag;

typedef enum NodesModifierBakeMode {
  NODES_MODIFIER_BAKE_MODE_ANIMATION = 0,
  NODES_MODIFIER_BAKE_MODE_STILL = 1,
} NodesModifierBakeMode;

typedef struct NodesModifierData {
  ModifierData modifier;
  struct bNodeTree *node_group;
  struct NodesModifierSettings settings;
  /**
   * Directory where baked simulation states are stored. This may be relative to the .blend file.
   */
  char *bake_directory;
  /** NodesModifierFlag. */
  int8_t flag;

  char _pad[3];
  int bakes_num;
  NodesModifierBake *bakes;
  char _pad2[4];
  int panels_num;
  NodesModifierPanel *panels;

  NodesModifierRuntimeHandle *runtime;

#ifdef __cplusplus
  NodesModifierBake *find_bake(int id);
  const NodesModifierBake *find_bake(int id) const;
#endif
} NodesModifierData;

typedef enum NodesModifierFlag {
  NODES_MODIFIER_HIDE_DATABLOCK_SELECTOR = (1 << 0),
} NodesModifierFlag;

typedef struct MeshToVolumeModifierData {
  ModifierData modifier;

  /** This is the object that is supposed to be converted to a volume. */
  struct Object *object;

  /** MeshToVolumeModifierResolutionMode */
  int resolution_mode;
  /** Size of a voxel in object space. */
  float voxel_size;
  /** The desired amount of voxels along one axis. The actual amount of voxels might be slightly
   * different. */
  int voxel_amount;

  float interior_band_width;

  float density;
  char _pad2[4];
  void *_pad3;
} MeshToVolumeModifierData;

/** #MeshToVolumeModifierData.resolution_mode */
typedef enum MeshToVolumeModifierResolutionMode {
  MESH_TO_VOLUME_RESOLUTION_MODE_VOXEL_AMOUNT = 0,
  MESH_TO_VOLUME_RESOLUTION_MODE_VOXEL_SIZE = 1,
} MeshToVolumeModifierResolutionMode;

typedef struct VolumeDisplaceModifierData {
  ModifierData modifier;

  struct Tex *texture;
  struct Object *texture_map_object;
  int texture_map_mode;

  float strength;
  float texture_mid_level[3];
  float texture_sample_radius;
} VolumeDisplaceModifierData;

/** #VolumeDisplaceModifierData.texture_map_mode */
enum {
  MOD_VOLUME_DISPLACE_MAP_LOCAL = 0,
  MOD_VOLUME_DISPLACE_MAP_GLOBAL = 1,
  MOD_VOLUME_DISPLACE_MAP_OBJECT = 2,
};

typedef struct VolumeToMeshModifierData {
  ModifierData modifier;

  /** This is the volume object that is supposed to be converted to a mesh. */
  struct Object *object;

  float threshold;
  float adaptivity;

  /** VolumeToMeshFlag */
  uint32_t flag;

  /** VolumeToMeshResolutionMode */
  int resolution_mode;
  float voxel_size;
  int voxel_amount;

  /** MAX_NAME */
  char grid_name[64];
  void *_pad1;
} VolumeToMeshModifierData;

/** VolumeToMeshModifierData->resolution_mode */
typedef enum VolumeToMeshResolutionMode {
  VOLUME_TO_MESH_RESOLUTION_MODE_GRID = 0,
  VOLUME_TO_MESH_RESOLUTION_MODE_VOXEL_AMOUNT = 1,
  VOLUME_TO_MESH_RESOLUTION_MODE_VOXEL_SIZE = 2,
} VolumeToMeshResolutionMode;

/** VolumeToMeshModifierData->flag */
typedef enum VolumeToMeshFlag {
  VOLUME_TO_MESH_USE_SMOOTH_SHADE = 1 << 0,
} VolumeToMeshFlag;

/**
 * Common influence data for grease pencil modifiers.
 * Not all parts may be used by all modifier types.
 */
typedef struct GreasePencilModifierInfluenceData {
  /** GreasePencilModifierInfluenceFlag */
  int flag;
  char _pad1[4];
  /** Filter by layer name. */
  char layer_name[64];
  /** Filter by stroke material. */
  struct Material *material;
  /** Filter by layer pass. */
  int layer_pass;
  /** Filter by material pass. */
  int material_pass;
  /** #MAX_VGROUP_NAME. */
  char vertex_group_name[64];
  struct CurveMapping *custom_curve;
  void *_pad2;
} GreasePencilModifierInfluenceData;

typedef enum GreasePencilModifierInfluenceFlag {
  GREASE_PENCIL_INFLUENCE_INVERT_LAYER_FILTER = (1 << 0),
  GREASE_PENCIL_INFLUENCE_USE_LAYER_PASS_FILTER = (1 << 1),
  GREASE_PENCIL_INFLUENCE_INVERT_LAYER_PASS_FILTER = (1 << 2),
  GREASE_PENCIL_INFLUENCE_INVERT_MATERIAL_FILTER = (1 << 3),
  GREASE_PENCIL_INFLUENCE_USE_MATERIAL_PASS_FILTER = (1 << 4),
  GREASE_PENCIL_INFLUENCE_INVERT_MATERIAL_PASS_FILTER = (1 << 5),
  GREASE_PENCIL_INFLUENCE_INVERT_VERTEX_GROUP = (1 << 6),
  GREASE_PENCIL_INFLUENCE_USE_CUSTOM_CURVE = (1 << 7),
} GreasePencilModifierInfluenceFlag;

typedef struct GreasePencilOpacityModifierData {
  ModifierData modifier;
  GreasePencilModifierInfluenceData influence;
  /** GreasePencilOpacityModifierFlag */
  int flag;
  /** GreasePencilModifierColorMode */
  char color_mode;
  char _pad1[3];
  float color_factor;
  float hardness_factor;
  void *_pad2;
} GreasePencilOpacityModifierData;

/** Which attributes are affected by color modifiers. */
typedef enum GreasePencilModifierColorMode {
  MOD_GREASE_PENCIL_COLOR_STROKE = 0,
  MOD_GREASE_PENCIL_COLOR_FILL = 1,
  MOD_GREASE_PENCIL_COLOR_BOTH = 2,
  MOD_GREASE_PENCIL_COLOR_HARDNESS = 3,
} GreasePencilModifierColorMode;

typedef enum GreasePencilOpacityModifierFlag {
  /* Use vertex group as opacity factors instead of influence. */
  MOD_GREASE_PENCIL_OPACITY_USE_WEIGHT_AS_FACTOR = (1 << 0),
  /* Set the opacity for every point in a stroke, otherwise multiply existing opacity. */
  MOD_GREASE_PENCIL_OPACITY_USE_UNIFORM_OPACITY = (1 << 1),
} GreasePencilOpacityModifierFlag;

typedef struct GreasePencilSubdivModifierData {
  ModifierData modifier;
  GreasePencilModifierInfluenceData influence;
  /** #GreasePencilSubdivideType. */
  int type;
  /** Level of subdivisions, will generate 2^level segments. */
  int level;

  char _pad[8];
  void *_pad1;
} GreasePencilSubdivModifierData;

typedef enum GreasePencilSubdivideType {
  MOD_GREASE_PENCIL_SUBDIV_CATMULL = 0,
  MOD_GREASE_PENCIL_SUBDIV_SIMPLE = 1,
} GreasePencilSubdivideType;

typedef struct GreasePencilColorModifierData {
  ModifierData modifier;
  GreasePencilModifierInfluenceData influence;
  /** GreasePencilModifierColorMode */
  char color_mode;
  char _pad1[3];
  /** HSV factors. */
  float hsv[3];
  void *_pad2;
} GreasePencilColorModifierData;

typedef struct GreasePencilTintModifierData {
  ModifierData modifier;
  GreasePencilModifierInfluenceData influence;
  /** GreasePencilTintModifierFlag */
  short flag;
  /** GreasePencilModifierColorMode */
  char color_mode;
  /** GreasePencilTintModifierMode */
  char tint_mode;
  float factor;
  /** Influence distance from the gradient object. */
  float radius;
  /** Simple tint color. */
  float color[3];
  /** Object for gradient direction. */
  struct Object *object;
  /** Color ramp for the gradient. */
  struct ColorBand *color_ramp;
  void *_pad;
} GreasePencilTintModifierData;

typedef enum GreasePencilTintModifierMode {
  MOD_GREASE_PENCIL_TINT_UNIFORM = 0,
  MOD_GREASE_PENCIL_TINT_GRADIENT = 1,
} GreasePencilTintModifierMode;

typedef enum GreasePencilTintModifierFlag {
  /* Use vertex group as factors instead of influence. */
  MOD_GREASE_PENCIL_TINT_USE_WEIGHT_AS_FACTOR = (1 << 0),
} GreasePencilTintModifierFlag;

typedef struct GreasePencilSmoothModifierData {
  ModifierData modifier;
  GreasePencilModifierInfluenceData influence;
  /** `eGreasePencilSmooth_Flag. */
  int flag;
  /** Factor of smooth. */
  float factor;
  /** How many times apply smooth. */
  int step;
  char _pad[4];
  void *_pad1;
} GreasePencilSmoothModifierData;

typedef enum eGreasePencilSmooth_Flag {
  MOD_GREASE_PENCIL_SMOOTH_OPEN_INFLUENCE_PANEL = (1 << 0),
  MOD_GREASE_PENCIL_SMOOTH_MOD_LOCATION = (1 << 1),
  MOD_GREASE_PENCIL_SMOOTH_MOD_STRENGTH = (1 << 2),
  MOD_GREASE_PENCIL_SMOOTH_MOD_THICKNESS = (1 << 3),
  MOD_GREASE_PENCIL_SMOOTH_MOD_UV = (1 << 4),
  MOD_GREASE_PENCIL_SMOOTH_KEEP_SHAPE = (1 << 5),
  MOD_GREASE_PENCIL_SMOOTH_SMOOTH_ENDS = (1 << 6),
} eGreasePencilSmooth_Flag;

<<<<<<< HEAD
typedef struct GreasePencilMirrorModifierData {
  ModifierData modifier;
  GreasePencilModifierInfluenceData influence;
  struct Object *object;
  /** Flags. */
  int flag;
  char _pad[4];
} GreasePencilMirrorModifierData;

typedef enum GreasePencilMirrorModifierFlag {
  MOD_GREASE_PENCIL_MIRROR_CLIPPING = (1 << 0),
  MOD_GREASE_PENCIL_MIRROR_AXIS_X = (1 << 1),
  MOD_GREASE_PENCIL_MIRROR_AXIS_Y = (1 << 2),
  MOD_GREASE_PENCIL_MIRROR_AXIS_Z = (1 << 3),
} GreasePencilMirrorModifierFlag;
=======
typedef struct GreasePencilOffsetModifierData {
  ModifierData modifier;
  GreasePencilModifierInfluenceData influence;
  /** GreasePencilOffsetModifierFlag */
  int flag;
  /** GreasePencilOffsetModifierMode */
  int offset_mode;
  /** Global offset. */
  float loc[3];
  float rot[3];
  float scale[3];
  /** Offset per stroke. */
  float stroke_loc[3];
  float stroke_rot[3];
  float stroke_scale[3];
  int seed;
  int stroke_step;
  int stroke_start_offset;
  char _pad1[4];
  void *_pad2;
} GreasePencilOffsetModifierData;

typedef enum GreasePencilOffsetModifierFlag {
  MOD_GREASE_PENCIL_OFFSET_UNIFORM_RANDOM_SCALE = (1 << 0),
} GreasePencilOffsetModifierFlag;

typedef enum GreasePencilOffsetModifierMode {
  MOD_GREASE_PENCIL_OFFSET_RANDOM = 0,
  MOD_GREASE_PENCIL_OFFSET_LAYER = 1,
  MOD_GREASE_PENCIL_OFFSET_MATERIAL = 2,
  MOD_GREASE_PENCIL_OFFSET_STROKE = 3,
} GreasePencilOffsetModifierMode;
>>>>>>> dd079892
<|MERGE_RESOLUTION|>--- conflicted
+++ resolved
@@ -98,11 +98,8 @@
   eModifierType_GreasePencilColor = 63,
   eModifierType_GreasePencilTint = 64,
   eModifierType_GreasePencilSmooth = 65,
-<<<<<<< HEAD
-  eModifierType_GreasePencilMirror = 66,
-=======
   eModifierType_GreasePencilOffset = 66,
->>>>>>> dd079892
+  eModifierType_GreasePencilMirror = 67,
   NUM_MODIFIER_TYPES,
 } ModifierType;
 
@@ -2638,23 +2635,6 @@
   MOD_GREASE_PENCIL_SMOOTH_SMOOTH_ENDS = (1 << 6),
 } eGreasePencilSmooth_Flag;
 
-<<<<<<< HEAD
-typedef struct GreasePencilMirrorModifierData {
-  ModifierData modifier;
-  GreasePencilModifierInfluenceData influence;
-  struct Object *object;
-  /** Flags. */
-  int flag;
-  char _pad[4];
-} GreasePencilMirrorModifierData;
-
-typedef enum GreasePencilMirrorModifierFlag {
-  MOD_GREASE_PENCIL_MIRROR_CLIPPING = (1 << 0),
-  MOD_GREASE_PENCIL_MIRROR_AXIS_X = (1 << 1),
-  MOD_GREASE_PENCIL_MIRROR_AXIS_Y = (1 << 2),
-  MOD_GREASE_PENCIL_MIRROR_AXIS_Z = (1 << 3),
-} GreasePencilMirrorModifierFlag;
-=======
 typedef struct GreasePencilOffsetModifierData {
   ModifierData modifier;
   GreasePencilModifierInfluenceData influence;
@@ -2687,4 +2667,19 @@
   MOD_GREASE_PENCIL_OFFSET_MATERIAL = 2,
   MOD_GREASE_PENCIL_OFFSET_STROKE = 3,
 } GreasePencilOffsetModifierMode;
->>>>>>> dd079892
+
+typedef struct GreasePencilMirrorModifierData {
+  ModifierData modifier;
+  GreasePencilModifierInfluenceData influence;
+  struct Object *object;
+  /** Flags. */
+  int flag;
+  char _pad[4];
+} GreasePencilMirrorModifierData;
+
+typedef enum GreasePencilMirrorModifierFlag {
+  MOD_GREASE_PENCIL_MIRROR_CLIPPING = (1 << 0),
+  MOD_GREASE_PENCIL_MIRROR_AXIS_X = (1 << 1),
+  MOD_GREASE_PENCIL_MIRROR_AXIS_Y = (1 << 2),
+  MOD_GREASE_PENCIL_MIRROR_AXIS_Z = (1 << 3),
+} GreasePencilMirrorModifierFlag;