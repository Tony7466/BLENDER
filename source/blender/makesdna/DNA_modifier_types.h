--- conflicted
+++ resolved
@@ -117,11 +117,8 @@
   eModifierType_GreasePencilTime = 80,
   eModifierType_GreasePencilEnvelope = 81,
   eModifierType_GreasePencilOutline = 82,
-<<<<<<< HEAD
-  eModifierType_GreasePencilTexture = 83,
-=======
   eModifierType_GreasePencilShrinkwrap = 83,
->>>>>>> d88686fb
+  eModifierType_GreasePencilTexture = 84,
   NUM_MODIFIER_TYPES,
 } ModifierType;
 
@@ -3279,7 +3276,42 @@
   MOD_GREASE_PENCIL_OUTLINE_KEEP_SHAPE = (1 << 0),
 } GreasePencilOutlineModifierFlag;
 
-<<<<<<< HEAD
+typedef struct GreasePencilShrinkwrapModifierData {
+  ModifierData modifier;
+  GreasePencilModifierInfluenceData influence;
+
+  /** Shrink target. */
+  struct Object *target;
+  /** Additional shrink target. */
+  struct Object *aux_target;
+  /** Distance offset to keep from mesh/projection point. */
+  float keep_dist;
+  /** Shrink type projection. */
+  short shrink_type;
+  /** Shrink options. */
+  char shrink_opts;
+  /** Shrink to surface mode. */
+  char shrink_mode;
+  /** Limit the projection ray cast. */
+  float proj_limit;
+  /** Axis to project over. */
+  char proj_axis;
+
+  /**
+   * If using projection over vertex normal this controls the level of subsurface that must be
+   * done before getting the vertex coordinates and normal.
+   */
+  char subsurf_levels;
+  char _pad[2];
+  /** Factor of smooth. */
+  float smooth_factor;
+  /** How many times apply smooth. */
+  int smooth_step;
+
+  /** Runtime only. */
+  struct ShrinkwrapTreeData *cache_data;
+} GreasePencilShrinkwrapModifierData;
+
 typedef struct GreasePencilTextureModifierData {
   ModifierData modifier;
   GreasePencilModifierInfluenceData influence;
@@ -3311,40 +3343,3 @@
   MOD_GREASE_PENCIL_TEXTURE_FILL = 1,
   MOD_GREASE_PENCIL_TEXTURE_STROKE_AND_FILL = 2,
 } GreasePencilTextureModifierMode;
-=======
-typedef struct GreasePencilShrinkwrapModifierData {
-  ModifierData modifier;
-  GreasePencilModifierInfluenceData influence;
-
-  /** Shrink target. */
-  struct Object *target;
-  /** Additional shrink target. */
-  struct Object *aux_target;
-  /** Distance offset to keep from mesh/projection point. */
-  float keep_dist;
-  /** Shrink type projection. */
-  short shrink_type;
-  /** Shrink options. */
-  char shrink_opts;
-  /** Shrink to surface mode. */
-  char shrink_mode;
-  /** Limit the projection ray cast. */
-  float proj_limit;
-  /** Axis to project over. */
-  char proj_axis;
-
-  /**
-   * If using projection over vertex normal this controls the level of subsurface that must be
-   * done before getting the vertex coordinates and normal.
-   */
-  char subsurf_levels;
-  char _pad[2];
-  /** Factor of smooth. */
-  float smooth_factor;
-  /** How many times apply smooth. */
-  int smooth_step;
-
-  /** Runtime only. */
-  struct ShrinkwrapTreeData *cache_data;
-} GreasePencilShrinkwrapModifierData;
->>>>>>> d88686fb
