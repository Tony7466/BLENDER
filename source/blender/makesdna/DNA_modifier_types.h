--- conflicted
+++ resolved
@@ -101,11 +101,8 @@
   eModifierType_GreasePencilOffset = 66,
   eModifierType_GreasePencilNoise = 67,
   eModifierType_GreasePencilMirror = 68,
-<<<<<<< HEAD
-  eModifierType_GreasePencilLength = 69,
-=======
   eModifierType_GreasePencilThickness = 69,
->>>>>>> d763e276
+  eModifierType_GreasePencilLength = 70,
   NUM_MODIFIER_TYPES,
 } ModifierType;
 
@@ -2715,7 +2712,24 @@
   MOD_GREASE_PENCIL_MIRROR_AXIS_Z = (1 << 2),
 } GreasePencilMirrorModifierFlag;
 
-<<<<<<< HEAD
+typedef struct GreasePencilThickModifierData {
+  ModifierData modifier;
+  GreasePencilModifierInfluenceData influence;
+  /** #GreasePencilThicknessModifierFlag */
+  int flag;
+  /** Relative thickness factor. */
+  float thickness_fac;
+  /** Absolute thickness override. */
+  float thickness;
+  char _pad[4];
+  void *_pad1;
+} GreasePencilThickModifierData;
+
+typedef enum GreasePencilThicknessModifierFlag {
+  MOD_GREASE_PENCIL_THICK_NORMALIZE = (1 << 0),
+  MOD_GREASE_PENCIL_THICK_WEIGHT_FACTOR = (1 << 1),
+} GreasePencilThicknessModifierFlag;
+
 typedef struct GreasePencilLengthModifierData {
   ModifierData modifier;
   GreasePencilModifierInfluenceData influence;
@@ -2736,23 +2750,4 @@
   float max_angle;
 
   void *_pad1;
-} GreasePencilLengthModifierData;
-=======
-typedef struct GreasePencilThickModifierData {
-  ModifierData modifier;
-  GreasePencilModifierInfluenceData influence;
-  /** #GreasePencilThicknessModifierFlag */
-  int flag;
-  /** Relative thickness factor. */
-  float thickness_fac;
-  /** Absolute thickness override. */
-  float thickness;
-  char _pad[4];
-  void *_pad1;
-} GreasePencilThickModifierData;
-
-typedef enum GreasePencilThicknessModifierFlag {
-  MOD_GREASE_PENCIL_THICK_NORMALIZE = (1 << 0),
-  MOD_GREASE_PENCIL_THICK_WEIGHT_FACTOR = (1 << 1),
-} GreasePencilThicknessModifierFlag;
->>>>>>> d763e276
+} GreasePencilLengthModifierData;