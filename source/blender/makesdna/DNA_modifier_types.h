--- conflicted
+++ resolved
@@ -112,11 +112,8 @@
   eModifierType_GreasePencilArray = 75,
   eModifierType_GreasePencilWeightProximity = 76,
   eModifierType_GreasePencilHook = 77,
-<<<<<<< HEAD
-  eModifierType_GreasePencilArmature = 78,
-=======
   eModifierType_GreasePencilLineart = 78,
->>>>>>> c04eb581
+  eModifierType_GreasePencilArmature = 79,
   NUM_MODIFIER_TYPES,
 } ModifierType;
 
@@ -2992,17 +2989,6 @@
   MOD_GREASE_PENCIL_HOOK_Falloff_InvSquare = 8,
 } GreasePencilHookFalloff;
 
-<<<<<<< HEAD
-typedef struct GreasePencilArmatureModifierData {
-  ModifierData modifier;
-  GreasePencilModifierInfluenceData influence;
-
-  struct Object *object;
-  /** #eArmature_DeformFlag. */
-  short deformflag;
-  char _pad[6];
-} GreasePencilArmatureModifierData;
-=======
 /* This enum is for modifier internal state only. */
 typedef enum eGreasePencilLineartFlags {
   /* These two moved to #eLineartMainFlags to keep consistent with flag variable purpose. */
@@ -3179,4 +3165,13 @@
   /* Keep a pointer to the render buffer so we can call destroy from #ModifierData. */
   struct LineartData *la_data_ptr;
 } GreasePencilLineartModifierData;
->>>>>>> c04eb581
+
+typedef struct GreasePencilArmatureModifierData {
+  ModifierData modifier;
+  GreasePencilModifierInfluenceData influence;
+
+  struct Object *object;
+  /** #eArmature_DeformFlag. */
+  short deformflag;
+  char _pad[6];
+} GreasePencilArmatureModifierData;