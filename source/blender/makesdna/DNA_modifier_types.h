--- conflicted
+++ resolved
@@ -108,12 +108,9 @@
   eModifierType_GreasePencilDash = 71,
   eModifierType_GreasePencilMultiply = 72,
   eModifierType_GreasePencilLength = 73,
-<<<<<<< HEAD
-  eModifierType_GreasePencilWeightProximity = 74,
-=======
   eModifierType_GreasePencilWeightAngle = 74,
   eModifierType_GreasePencilArray = 75,
->>>>>>> 1077aeba
+  eModifierType_GreasePencilWeightProximity = 76,
   NUM_MODIFIER_TYPES,
 } ModifierType;
 
@@ -2874,27 +2871,6 @@
   void *_pad1;
 } GreasePencilLengthModifierData;
 
-<<<<<<< HEAD
-typedef struct GreasePencilWeightProximityModifierData {
-  ModifierData modifier;
-  GreasePencilModifierInfluenceData influence;
-
-  /* #GreasePencilWeightProximityFlag. */
-  int flag;
-  char target_vgname[64];
-  float min_weight;
-
-  float dist_start;
-  float dist_end;
-
-  struct Object *object;
-} GreasePencilWeightProximityModifierData;
-
-typedef enum GreasePencilWeightProximityFlag {
-  MOD_GREASE_PENCIL_WEIGHT_PROXIMITY_INVERT_OUTPUT = (1 << 0),
-  MOD_GREASE_PENCIL_WEIGHT_PROXIMITY_MULTIPLY_DATA = (1 << 1),
-} GreasePencilWeightProximityFlag;
-=======
 typedef struct GreasePencilWeightAngleModifierData {
   ModifierData modifier;
   GreasePencilModifierInfluenceData influence;
@@ -2951,4 +2927,23 @@
   MOD_GREASE_PENCIL_ARRAY_USE_OB_OFFSET = (1 << 9),
   MOD_GREASE_PENCIL_ARRAY_UNIFORM_RANDOM_SCALE = (1 << 10),
 } GreasePencilArrayModifierFlag;
->>>>>>> 1077aeba
+
+typedef struct GreasePencilWeightProximityModifierData {
+  ModifierData modifier;
+  GreasePencilModifierInfluenceData influence;
+
+  /* #GreasePencilWeightProximityFlag. */
+  int flag;
+  char target_vgname[64];
+  float min_weight;
+
+  float dist_start;
+  float dist_end;
+
+  struct Object *object;
+} GreasePencilWeightProximityModifierData;
+
+typedef enum GreasePencilWeightProximityFlag {
+  MOD_GREASE_PENCIL_WEIGHT_PROXIMITY_INVERT_OUTPUT = (1 << 0),
+  MOD_GREASE_PENCIL_WEIGHT_PROXIMITY_MULTIPLY_DATA = (1 << 1),
+} GreasePencilWeightProximityFlag;