--- conflicted
+++ resolved
@@ -98,11 +98,8 @@
   eModifierType_GreasePencilColor = 63,
   eModifierType_GreasePencilTint = 64,
   eModifierType_GreasePencilSmooth = 65,
-<<<<<<< HEAD
-  eModifierType_GreasePencilNoise = 66,
-=======
   eModifierType_GreasePencilOffset = 66,
->>>>>>> 6aede44f
+  eModifierType_GreasePencilNoise = 67,
   NUM_MODIFIER_TYPES,
 } ModifierType;
 
@@ -2639,33 +2636,6 @@
   MOD_GREASE_PENCIL_SMOOTH_SMOOTH_ENDS = (1 << 6),
 } eGreasePencilSmooth_Flag;
 
-<<<<<<< HEAD
-typedef struct GreasePencilNoiseModifierData {
-  ModifierData modifier;
-  GreasePencilModifierInfluenceData influence;
-
-  /** For convenience of versioning, these flags are kept in `eNoiseGpencil_Flag`
-   * Including `MOD_GREASE_PENCIL_NOISE_OPEN_INFLUENCE_PANEL`. */
-  int flag;
-
-  /** Factor of noise. */
-  float factor;
-  float factor_strength;
-  float factor_thickness;
-  float factor_uvs;
-  /** Noise Frequency scaling */
-  float noise_scale;
-  float noise_offset;
-  short noise_mode;
-  char _pad[2];
-  /** How many frames before recalculate randoms. */
-  int step;
-  /** Random seed */
-  int seed;
-
-  void *_pad1;
-} GreasePencilNoiseModifierData;
-=======
 typedef struct GreasePencilOffsetModifierData {
   ModifierData modifier;
   GreasePencilModifierInfluenceData influence;
@@ -2698,4 +2668,29 @@
   MOD_GREASE_PENCIL_OFFSET_MATERIAL = 2,
   MOD_GREASE_PENCIL_OFFSET_STROKE = 3,
 } GreasePencilOffsetModifierMode;
->>>>>>> 6aede44f
+
+typedef struct GreasePencilNoiseModifierData {
+  ModifierData modifier;
+  GreasePencilModifierInfluenceData influence;
+
+  /** For convenience of versioning, these flags are kept in `eNoiseGpencil_Flag`
+   * Including `MOD_GREASE_PENCIL_NOISE_OPEN_INFLUENCE_PANEL`. */
+  int flag;
+
+  /** Factor of noise. */
+  float factor;
+  float factor_strength;
+  float factor_thickness;
+  float factor_uvs;
+  /** Noise Frequency scaling */
+  float noise_scale;
+  float noise_offset;
+  short noise_mode;
+  char _pad[2];
+  /** How many frames before recalculate randoms. */
+  int step;
+  /** Random seed */
+  int seed;
+
+  void *_pad1;
+} GreasePencilNoiseModifierData;