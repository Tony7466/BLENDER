/* SPDX-FileCopyrightText: 2023 Blender Authors
 *
 * SPDX-License-Identifier: GPL-2.0-or-later */

/** \file
 * \ingroup DNA
 */

#pragma once

#include "BLI_utildefines.h"

#include "DNA_defs.h"
#include "DNA_listBase.h"
#include "DNA_session_uid_types.h"

#ifdef __cplusplus
namespace blender {
struct NodesModifierRuntime;
}
using NodesModifierRuntimeHandle = blender::NodesModifierRuntime;
#else
typedef struct NodesModifierRuntimeHandle NodesModifierRuntimeHandle;
#endif

/* WARNING ALERT! TYPEDEF VALUES ARE WRITTEN IN FILES! SO DO NOT CHANGE!
 * (ONLY ADD NEW ITEMS AT THE END)
 */

struct Mesh;

typedef enum ModifierType {
  eModifierType_None = 0,
  eModifierType_Subsurf = 1,
  eModifierType_Lattice = 2,
  eModifierType_Curve = 3,
  eModifierType_Build = 4,
  eModifierType_Mirror = 5,
  eModifierType_Decimate = 6,
  eModifierType_Wave = 7,
  eModifierType_Armature = 8,
  eModifierType_Hook = 9,
  eModifierType_Softbody = 10,
  eModifierType_Boolean = 11,
  eModifierType_Array = 12,
  eModifierType_EdgeSplit = 13,
  eModifierType_Displace = 14,
  eModifierType_UVProject = 15,
  eModifierType_Smooth = 16,
  eModifierType_Cast = 17,
  eModifierType_MeshDeform = 18,
  eModifierType_ParticleSystem = 19,
  eModifierType_ParticleInstance = 20,
  eModifierType_Explode = 21,
  eModifierType_Cloth = 22,
  eModifierType_Collision = 23,
  eModifierType_Bevel = 24,
  eModifierType_Shrinkwrap = 25,
  eModifierType_Fluidsim = 26,
  eModifierType_Mask = 27,
  eModifierType_SimpleDeform = 28,
  eModifierType_Multires = 29,
  eModifierType_Surface = 30,
#ifdef DNA_DEPRECATED_ALLOW
  eModifierType_Smoke = 31,
#endif
  eModifierType_ShapeKey = 32,
  eModifierType_Solidify = 33,
  eModifierType_Screw = 34,
  eModifierType_Warp = 35,
  eModifierType_WeightVGEdit = 36,
  eModifierType_WeightVGMix = 37,
  eModifierType_WeightVGProximity = 38,
  eModifierType_Ocean = 39,
  eModifierType_DynamicPaint = 40,
  eModifierType_Remesh = 41,
  eModifierType_Skin = 42,
  eModifierType_LaplacianSmooth = 43,
  eModifierType_Triangulate = 44,
  eModifierType_UVWarp = 45,
  eModifierType_MeshCache = 46,
  eModifierType_LaplacianDeform = 47,
  eModifierType_Wireframe = 48,
  eModifierType_DataTransfer = 49,
  eModifierType_NormalEdit = 50,
  eModifierType_CorrectiveSmooth = 51,
  eModifierType_MeshSequenceCache = 52,
  eModifierType_SurfaceDeform = 53,
  eModifierType_WeightedNormal = 54,
  eModifierType_Weld = 55,
  eModifierType_Fluid = 56,
  eModifierType_Nodes = 57,
  eModifierType_MeshToVolume = 58,
  eModifierType_VolumeDisplace = 59,
  eModifierType_VolumeToMesh = 60,
  eModifierType_GreasePencilOpacity = 61,
  eModifierType_GreasePencilSubdiv = 62,
  eModifierType_GreasePencilColor = 63,
  eModifierType_GreasePencilTint = 64,
  eModifierType_GreasePencilSmooth = 65,
  eModifierType_GreasePencilOffset = 66,
  eModifierType_GreasePencilNoise = 67,
  eModifierType_GreasePencilMirror = 68,
  eModifierType_GreasePencilThickness = 69,
<<<<<<< HEAD
  eModifierType_GreasePencilEnvelope = 70,
=======
  eModifierType_GreasePencilLattice = 70,
>>>>>>> da2d3be2
  NUM_MODIFIER_TYPES,
} ModifierType;

typedef enum ModifierMode {
  eModifierMode_Realtime = (1 << 0),
  eModifierMode_Render = (1 << 1),
  eModifierMode_Editmode = (1 << 2),
  eModifierMode_OnCage = (1 << 3),
#ifdef DNA_DEPRECATED_ALLOW
  /** Old modifier box expansion, just for versioning. */
  eModifierMode_Expanded_DEPRECATED = (1 << 4),
#endif
  eModifierMode_Virtual = (1 << 5),
  eModifierMode_ApplyOnSpline = (1 << 6),
  eModifierMode_DisableTemporary = (1u << 31),
} ModifierMode;
ENUM_OPERATORS(ModifierMode, eModifierMode_DisableTemporary);

typedef struct ModifierData {
  struct ModifierData *next, *prev;

  int type, mode;
  /** Time in seconds that the modifier took to evaluate. This is only set on evaluated objects. */
  float execution_time;
  short flag;
  /** An "expand" bit for each of the modifier's (sub)panels (#uiPanelDataExpansion). */
  short ui_expand_flag;
  /**
   * Bits that can be used for open-states of layout panels in the modifier. This can replace
   * `ui_expand_flag` once all modifiers use layout panels. Currently, trying to reuse the same
   * flags is problematic, because the bits in `ui_expand_flag` are mapped to panels automatically
   * and easily conflict with the explicit mapping of bits to panels here.
   */
  uint16_t layout_panel_open_flag;
  char _pad[2];
  /**
   * Uniquely identifies the modifier within the object. This identifier is stable across Blender
   * sessions. Modifiers on the original and corresponding evaluated object have matching
   * identifiers. The identifier stays the same if the modifier is renamed or moved in the modifier
   * stack.
   *
   * A valid identifier is non-negative (>= 1). Modifiers that are currently not on an object may
   * have invalid identifiers. It has to be initialized with #BKE_modifiers_persistent_uid_init
   * when it is added to an object.
   */
  int persistent_uid;
  /** MAX_NAME. */
  char name[64];

  char *error;

  /** Runtime field which contains runtime data which is specific to a modifier type. */
  void *runtime;
} ModifierData;

typedef enum {
  /** This modifier has been inserted in local override, and hence can be fully edited. */
  eModifierFlag_OverrideLibrary_Local = (1 << 0),
  /** This modifier does not own its caches, but instead shares them with another modifier. */
  eModifierFlag_SharedCaches = (1 << 1),
  /**
   * This modifier is the object's active modifier. Used for context in the node editor.
   * Only one modifier on an object should have this flag set.
   */
  eModifierFlag_Active = (1 << 2),
  /**
   * Only set on modifiers in evaluated objects. The flag indicates that the user modified inputs
   * to the modifier which might invalidate simulation caches.
   */
  eModifierFlag_UserModified = (1 << 3),
} ModifierFlag;

/**
 * \note Not a real modifier.
 */
typedef struct MappingInfoModifierData {
  ModifierData modifier;

  struct Tex *texture;
  struct Object *map_object;
  char map_bone[64];
  /** MAX_CUSTOMDATA_LAYER_NAME. */
  char uvlayer_name[68];
  char _pad1[4];
  int uvlayer_tmp;
  int texmapping;
} MappingInfoModifierData;

typedef enum {
  eSubsurfModifierFlag_Incremental = (1 << 0),
  eSubsurfModifierFlag_DebugIncr = (1 << 1),
  eSubsurfModifierFlag_ControlEdges = (1 << 2),
  /* DEPRECATED, ONLY USED FOR DO-VERSIONS */
  eSubsurfModifierFlag_SubsurfUv_DEPRECATED = (1 << 3),
  eSubsurfModifierFlag_UseCrease = (1 << 4),
  eSubsurfModifierFlag_UseCustomNormals = (1 << 5),
  eSubsurfModifierFlag_UseRecursiveSubdivision = (1 << 6),
} SubsurfModifierFlag;

typedef enum {
  SUBSURF_TYPE_CATMULL_CLARK = 0,
  SUBSURF_TYPE_SIMPLE = 1,
} eSubsurfModifierType;

typedef enum {
  SUBSURF_UV_SMOOTH_NONE = 0,
  SUBSURF_UV_SMOOTH_PRESERVE_CORNERS = 1,
  SUBSURF_UV_SMOOTH_PRESERVE_CORNERS_AND_JUNCTIONS = 2,
  SUBSURF_UV_SMOOTH_PRESERVE_CORNERS_JUNCTIONS_AND_CONCAVE = 3,
  SUBSURF_UV_SMOOTH_PRESERVE_BOUNDARIES = 4,
  SUBSURF_UV_SMOOTH_ALL = 5,
} eSubsurfUVSmooth;

typedef enum {
  SUBSURF_BOUNDARY_SMOOTH_ALL = 0,
  SUBSURF_BOUNDARY_SMOOTH_PRESERVE_CORNERS = 1,
} eSubsurfBoundarySmooth;

typedef struct SubsurfModifierData {
  ModifierData modifier;

  short subdivType, levels, renderLevels, flags;
  short uv_smooth;
  short quality;
  short boundary_smooth;
  char _pad[2];

  /* TODO(sergey): Get rid of those with the old CCG subdivision code. */
  void *emCache, *mCache;
} SubsurfModifierData;

typedef struct LatticeModifierData {
  ModifierData modifier;

  struct Object *object;
  /** Optional vertex-group name, #MAX_VGROUP_NAME. */
  char name[64];
  float strength;
  short flag;
  char _pad[2];
  void *_pad1;
} LatticeModifierData;

/** #LatticeModifierData.flag */
enum {
  MOD_LATTICE_INVERT_VGROUP = (1 << 0),
};

typedef struct CurveModifierData {
  ModifierData modifier;

  struct Object *object;
  /** Optional vertex-group name, #MAX_VGROUP_NAME. */
  char name[64];
  /** Axis along which curve deforms. */
  short defaxis;
  short flag;
  char _pad[4];
  void *_pad1;
} CurveModifierData;

/** #CurveModifierData.flag */
enum {
  MOD_CURVE_INVERT_VGROUP = (1 << 0),
};

/** #CurveModifierData.defaxis */
enum {
  MOD_CURVE_POSX = 1,
  MOD_CURVE_POSY = 2,
  MOD_CURVE_POSZ = 3,
  MOD_CURVE_NEGX = 4,
  MOD_CURVE_NEGY = 5,
  MOD_CURVE_NEGZ = 6,
};

typedef struct BuildModifierData {
  ModifierData modifier;

  float start, length;
  short flag;

  /** (bool) whether order of vertices is randomized - legacy files (for readfile conversion). */
  short randomize;
  /** (int) random seed. */
  int seed;
} BuildModifierData;

/** #BuildModifierData.flag */
enum {
  /** order of vertices is randomized */
  MOD_BUILD_FLAG_RANDOMIZE = (1 << 0),
  /** frame range is reversed, resulting in a deconstruction effect */
  MOD_BUILD_FLAG_REVERSE = (1 << 1),
};

/** Mask Modifier. */
typedef struct MaskModifierData {
  ModifierData modifier;

  /** Armature to use to in place of hardcoded vgroup. */
  struct Object *ob_arm;
  /** Name of vertex group to use to mask, #MAX_VGROUP_NAME. */
  char vgroup[64];

  /** Using armature or hardcoded vgroup. */
  short mode;
  /** Flags for various things. */
  short flag;
  float threshold;
  void *_pad1;
} MaskModifierData;

/** #MaskModifierData.mode */
enum {
  MOD_MASK_MODE_VGROUP = 0,
  MOD_MASK_MODE_ARM = 1,
};

/** #MaskModifierData.flag */
enum {
  MOD_MASK_INV = (1 << 0),
  MOD_MASK_SMOOTH = (1 << 1),
};

typedef struct ArrayModifierData {
  ModifierData modifier;

  /** The object with which to cap the start of the array. */
  struct Object *start_cap;
  /** The object with which to cap the end of the array. */
  struct Object *end_cap;
  /** The curve object to use for #MOD_ARR_FITCURVE. */
  struct Object *curve_ob;
  /** The object to use for object offset. */
  struct Object *offset_ob;
  /**
   * A constant duplicate offset;
   * 1 means the duplicates are 1 unit apart.
   */
  float offset[3];
  /**
   * A scaled factor for duplicate offsets;
   * 1 means the duplicates are 1 object-width apart.
   */
  float scale[3];
  /** The length over which to distribute the duplicates. */
  float length;
  /** The limit below which to merge vertices in adjacent duplicates. */
  float merge_dist;
  /**
   * Determines how duplicate count is calculated; one of:
   * - #MOD_ARR_FIXEDCOUNT -> fixed.
   * - #MOD_ARR_FITLENGTH  -> calculated to fit a set length.
   * - #MOD_ARR_FITCURVE   -> calculated to fit the length of a Curve object.
   */
  int fit_type;
  /**
   * Flags specifying how total offset is calculated; binary OR of:
   * - #MOD_ARR_OFF_CONST    -> total offset += offset.
   * - #MOD_ARR_OFF_RELATIVE -> total offset += relative * object width.
   * - #MOD_ARR_OFF_OBJ      -> total offset += offset_ob's matrix.
   * Total offset is the sum of the individual enabled offsets.
   */
  int offset_type;
  /**
   * General flags:
   * #MOD_ARR_MERGE -> merge vertices in adjacent duplicates.
   */
  int flags;
  /** The number of duplicates to generate for #MOD_ARR_FIXEDCOUNT. */
  int count;
  float uv_offset[2];
} ArrayModifierData;

/** #ArrayModifierData.fit_type */
enum {
  MOD_ARR_FIXEDCOUNT = 0,
  MOD_ARR_FITLENGTH = 1,
  MOD_ARR_FITCURVE = 2,
};

/** #ArrayModifierData.offset_type */
enum {
  MOD_ARR_OFF_CONST = (1 << 0),
  MOD_ARR_OFF_RELATIVE = (1 << 1),
  MOD_ARR_OFF_OBJ = (1 << 2),
};

/** #ArrayModifierData.flags */
enum {
  MOD_ARR_MERGE = (1 << 0),
  MOD_ARR_MERGEFINAL = (1 << 1),
};

typedef struct MirrorModifierData {
  ModifierData modifier;

  /** Deprecated, use flag instead. */
  short axis DNA_DEPRECATED;
  short flag;
  float tolerance;
  float bisect_threshold;

  /** Mirror modifier used to merge the old vertex into its new copy, which would break code
   * relying on access to the original geometry vertices. However, modifying this behavior to the
   * correct one (i.e. merging the copy vertices into their original sources) has several potential
   * effects on other modifiers and tools, so we need to keep that incorrect behavior for existing
   * modifiers, and only use the new correct one for new modifiers. */
  uint8_t use_correct_order_on_merge;

  char _pad[3];
  float uv_offset[2];
  float uv_offset_copy[2];
  struct Object *mirror_ob;
  void *_pad1;
} MirrorModifierData;

/** #MirrorModifierData.flag */
enum {
  MOD_MIR_CLIPPING = (1 << 0),
  MOD_MIR_MIRROR_U = (1 << 1),
  MOD_MIR_MIRROR_V = (1 << 2),
  MOD_MIR_AXIS_X = (1 << 3),
  MOD_MIR_AXIS_Y = (1 << 4),
  MOD_MIR_AXIS_Z = (1 << 5),
  MOD_MIR_VGROUP = (1 << 6),
  MOD_MIR_NO_MERGE = (1 << 7),
  MOD_MIR_BISECT_AXIS_X = (1 << 8),
  MOD_MIR_BISECT_AXIS_Y = (1 << 9),
  MOD_MIR_BISECT_AXIS_Z = (1 << 10),
  MOD_MIR_BISECT_FLIP_AXIS_X = (1 << 11),
  MOD_MIR_BISECT_FLIP_AXIS_Y = (1 << 12),
  MOD_MIR_BISECT_FLIP_AXIS_Z = (1 << 13),
  MOD_MIR_MIRROR_UDIM = (1 << 14),
};

typedef struct EdgeSplitModifierData {
  ModifierData modifier;

  /** Angle above which edges should be split. */
  float split_angle;
  int flags;
} EdgeSplitModifierData;

/** #EdgeSplitModifierData.flags */
enum {
  MOD_EDGESPLIT_FROMANGLE = (1 << 1),
  MOD_EDGESPLIT_FROMFLAG = (1 << 2),
};

typedef struct BevelModifierData {
  ModifierData modifier;

  /** The "raw" bevel value (distance/amount to bevel). */
  float value;
  /** The resolution (as originally coded, it is the number of recursive bevels). */
  int res;
  /** General option flags. */
  short flags;
  /** Used to interpret the bevel value. */
  short val_flags;
  /** For the type and how we build the bevel's profile. */
  short profile_type;
  /** Flags to tell the tool how to limit the bevel. */
  short lim_flags;
  /** Flags to direct how edge weights are applied to verts. */
  short e_flags;
  /** Material index if >= 0, else material inherited from surrounding faces. */
  short mat;
  short edge_flags;
  short face_str_mode;
  /** Patterns to use for mitering non-reflex and reflex miter edges */
  short miter_inner;
  short miter_outer;
  /** The method to use for creating >2-way intersections */
  short vmesh_method;
  /** Whether to affect vertices or edges. */
  char affect_type;
  char _pad;
  /** Controls profile shape (0->1, .5 is round). */
  float profile;
  /** if the MOD_BEVEL_ANGLE is set,
   * this will be how "sharp" an edge must be before it gets beveled */
  float bevel_angle;
  float spread;
  /** if the MOD_BEVEL_VWEIGHT option is set,
   * this will be the name of the vert group, #MAX_VGROUP_NAME */
  char defgrp_name[64];

  char _pad1[4];
  /** Curve info for the custom profile */
  struct CurveProfile *custom_profile;

  void *_pad2;
} BevelModifierData;

/** #BevelModifierData.flags and BevelModifierData.lim_flags */
enum {
#ifdef DNA_DEPRECATED_ALLOW
  MOD_BEVEL_VERT_DEPRECATED = (1 << 1),
#endif
  MOD_BEVEL_INVERT_VGROUP = (1 << 2),
  MOD_BEVEL_ANGLE = (1 << 3),
  MOD_BEVEL_WEIGHT = (1 << 4),
  MOD_BEVEL_VGROUP = (1 << 5),
/* unused                  = (1 << 6), */
#ifdef DNA_DEPRECATED_ALLOW
  MOD_BEVEL_CUSTOM_PROFILE_DEPRECATED = (1 << 7),
#endif
  /* unused                  = (1 << 8), */
  /* unused                  = (1 << 9), */
  /* unused                  = (1 << 10), */
  /* unused                  = (1 << 11), */
  /* unused                  = (1 << 12), */
  MOD_BEVEL_OVERLAP_OK = (1 << 13),
  MOD_BEVEL_EVEN_WIDTHS = (1 << 14),
  MOD_BEVEL_HARDEN_NORMALS = (1 << 15),
};

/** #BevelModifierData.val_flags (not used as flags any more) */
enum {
  MOD_BEVEL_AMT_OFFSET = 0,
  MOD_BEVEL_AMT_WIDTH = 1,
  MOD_BEVEL_AMT_DEPTH = 2,
  MOD_BEVEL_AMT_PERCENT = 3,
  MOD_BEVEL_AMT_ABSOLUTE = 4,
};

/** #BevelModifierData.profile_type */
enum {
  MOD_BEVEL_PROFILE_SUPERELLIPSE = 0,
  MOD_BEVEL_PROFILE_CUSTOM = 1,
};

/** #BevelModifierData.edge_flags */
enum {
  MOD_BEVEL_MARK_SEAM = (1 << 0),
  MOD_BEVEL_MARK_SHARP = (1 << 1),
};

/** #BevelModifierData.face_str_mode */
enum {
  MOD_BEVEL_FACE_STRENGTH_NONE = 0,
  MOD_BEVEL_FACE_STRENGTH_NEW = 1,
  MOD_BEVEL_FACE_STRENGTH_AFFECTED = 2,
  MOD_BEVEL_FACE_STRENGTH_ALL = 3,
};

/** #BevelModifier.miter_inner & #BevelModifier.miter_outer */
enum {
  MOD_BEVEL_MITER_SHARP = 0,
  MOD_BEVEL_MITER_PATCH = 1,
  MOD_BEVEL_MITER_ARC = 2,
};

/** #BevelModifier.vmesh_method */
enum {
  MOD_BEVEL_VMESH_ADJ = 0,
  MOD_BEVEL_VMESH_CUTOFF = 1,
};

/** #BevelModifier.affect_type */
enum {
  MOD_BEVEL_AFFECT_VERTICES = 0,
  MOD_BEVEL_AFFECT_EDGES = 1,
};

typedef struct FluidModifierData {
  ModifierData modifier;

  struct FluidDomainSettings *domain;
  /** Inflow, outflow, smoke objects. */
  struct FluidFlowSettings *flow;
  /** Effector objects (collision, guiding). */
  struct FluidEffectorSettings *effector;
  float time;
  /** Domain, inflow, outflow, .... */
  int type;
  void *_pad1;
} FluidModifierData;

/** #FluidModifierData.type */
enum {
  MOD_FLUID_TYPE_DOMAIN = (1 << 0),
  MOD_FLUID_TYPE_FLOW = (1 << 1),
  MOD_FLUID_TYPE_EFFEC = (1 << 2),
};

typedef struct DisplaceModifierData {
  ModifierData modifier;

  /* Keep in sync with #MappingInfoModifierData. */

  struct Tex *texture;
  struct Object *map_object;
  char map_bone[64];
  /** MAX_CUSTOMDATA_LAYER_NAME. */
  char uvlayer_name[68];
  char _pad1[4];
  int uvlayer_tmp;
  int texmapping;
  /* end MappingInfoModifierData */

  float strength;
  int direction;
  /** #MAX_VGROUP_NAME. */
  char defgrp_name[64];
  float midlevel;
  int space;
  short flag;
  char _pad2[6];
} DisplaceModifierData;

/** #DisplaceModifierData.flag */
enum {
  MOD_DISP_INVERT_VGROUP = (1 << 0),
};

/** #DisplaceModifierData.direction */
enum {
  MOD_DISP_DIR_X = 0,
  MOD_DISP_DIR_Y = 1,
  MOD_DISP_DIR_Z = 2,
  MOD_DISP_DIR_NOR = 3,
  MOD_DISP_DIR_RGB_XYZ = 4,
  MOD_DISP_DIR_CLNOR = 5,
};

/** #DisplaceModifierData.texmapping */
enum {
  MOD_DISP_MAP_LOCAL = 0,
  MOD_DISP_MAP_GLOBAL = 1,
  MOD_DISP_MAP_OBJECT = 2,
  MOD_DISP_MAP_UV = 3,
};

/** #DisplaceModifierData.space */
enum {
  MOD_DISP_SPACE_LOCAL = 0,
  MOD_DISP_SPACE_GLOBAL = 1,
};

typedef struct UVProjectModifierData {
  ModifierData modifier;
  /**
   * The objects which do the projecting.
   * \note 10=MOD_UVPROJECT_MAXPROJECTORS.
   */
  struct Object *projectors[10];
  char _pad2[4];
  int projectors_num;
  float aspectx, aspecty;
  float scalex, scaley;
  /** MAX_CUSTOMDATA_LAYER_NAME. */
  char uvlayer_name[68];
  int uvlayer_tmp;
} UVProjectModifierData;

#define MOD_UVPROJECT_MAXPROJECTORS 10

typedef struct DecimateModifierData {
  ModifierData modifier;

  /** (mode == MOD_DECIM_MODE_COLLAPSE). */
  float percent;
  /** (mode == MOD_DECIM_MODE_UNSUBDIV). */
  short iter;
  /** (mode == MOD_DECIM_MODE_DISSOLVE). */
  char delimit;
  /** (mode == MOD_DECIM_MODE_COLLAPSE). */
  char symmetry_axis;
  /** (mode == MOD_DECIM_MODE_DISSOLVE). */
  float angle;

  /** #MAX_VGROUP_NAME. */
  char defgrp_name[64];
  float defgrp_factor;
  short flag, mode;

  /** runtime only. */
  int face_count;
} DecimateModifierData;

enum {
  MOD_DECIM_FLAG_INVERT_VGROUP = (1 << 0),
  /** For collapse only. don't convert triangle pairs back to quads. */
  MOD_DECIM_FLAG_TRIANGULATE = (1 << 1),
  /** for dissolve only. collapse all verts between 2 faces */
  MOD_DECIM_FLAG_ALL_BOUNDARY_VERTS = (1 << 2),
  MOD_DECIM_FLAG_SYMMETRY = (1 << 3),
};

enum {
  MOD_DECIM_MODE_COLLAPSE = 0,
  MOD_DECIM_MODE_UNSUBDIV = 1,
  /** called planar in the UI */
  MOD_DECIM_MODE_DISSOLVE = 2,
};

typedef struct SmoothModifierData {
  ModifierData modifier;
  float fac;
  /** #MAX_VGROUP_NAME. */
  char defgrp_name[64];
  short flag, repeat;

} SmoothModifierData;

/** #SmoothModifierData.flag */
enum {
  MOD_SMOOTH_INVERT_VGROUP = (1 << 0),
  MOD_SMOOTH_X = (1 << 1),
  MOD_SMOOTH_Y = (1 << 2),
  MOD_SMOOTH_Z = (1 << 3),
};

typedef struct CastModifierData {
  ModifierData modifier;

  struct Object *object;
  float fac;
  float radius;
  float size;
  /** #MAX_VGROUP_NAME. */
  char defgrp_name[64];
  short flag;
  /** Cast modifier projection type. */
  short type;
  void *_pad1;
} CastModifierData;

/** #CastModifierData.flag */
enum {
  /* And what bout (1 << 0) flag? ;) */
  MOD_CAST_INVERT_VGROUP = (1 << 0),
  MOD_CAST_X = (1 << 1),
  MOD_CAST_Y = (1 << 2),
  MOD_CAST_Z = (1 << 3),
  MOD_CAST_USE_OB_TRANSFORM = (1 << 4),
  MOD_CAST_SIZE_FROM_RADIUS = (1 << 5),
};

/** #CastModifierData.type */
enum {
  MOD_CAST_TYPE_SPHERE = 0,
  MOD_CAST_TYPE_CYLINDER = 1,
  MOD_CAST_TYPE_CUBOID = 2,
};

typedef struct WaveModifierData {
  ModifierData modifier;

  /* Keep in sync with #MappingInfoModifierData. */

  struct Tex *texture;
  struct Object *map_object;
  char map_bone[64];
  /** MAX_CUSTOMDATA_LAYER_NAME. */
  char uvlayer_name[68];
  char _pad1[4];
  int uvlayer_tmp;
  int texmapping;
  /* End MappingInfoModifierData. */

  struct Object *objectcenter;
  /** #MAX_VGROUP_NAME. */
  char defgrp_name[64];

  short flag;
  char _pad2[2];

  float startx, starty, height, width;
  float narrow, speed, damp, falloff;

  float timeoffs, lifetime;
  char _pad3[4];
  void *_pad4;
} WaveModifierData;

/** #WaveModifierData.flag */
enum {
  MOD_WAVE_INVERT_VGROUP = (1 << 0),
  MOD_WAVE_X = (1 << 1),
  MOD_WAVE_Y = (1 << 2),
  MOD_WAVE_CYCL = (1 << 3),
  MOD_WAVE_NORM = (1 << 4),
  MOD_WAVE_NORM_X = (1 << 5),
  MOD_WAVE_NORM_Y = (1 << 6),
  MOD_WAVE_NORM_Z = (1 << 7),
};

typedef struct ArmatureModifierData {
  ModifierData modifier;

  /** #eArmature_DeformFlag use instead of #bArmature.deformflag. */
  short deformflag, multi;
  char _pad2[4];
  struct Object *object;
  /** Stored input of previous modifier, for vertex-group blending. */
  float (*vert_coords_prev)[3];
  /** #MAX_VGROUP_NAME. */
  char defgrp_name[64];
} ArmatureModifierData;

enum {
  MOD_HOOK_UNIFORM_SPACE = (1 << 0),
  MOD_HOOK_INVERT_VGROUP = (1 << 1),
};

/** \note same as #WarpModifierFalloff */
typedef enum {
  eHook_Falloff_None = 0,
  eHook_Falloff_Curve = 1,
  eHook_Falloff_Sharp = 2,     /* PROP_SHARP */
  eHook_Falloff_Smooth = 3,    /* PROP_SMOOTH */
  eHook_Falloff_Root = 4,      /* PROP_ROOT */
  eHook_Falloff_Linear = 5,    /* PROP_LIN */
  eHook_Falloff_Const = 6,     /* PROP_CONST */
  eHook_Falloff_Sphere = 7,    /* PROP_SPHERE */
  eHook_Falloff_InvSquare = 8, /* PROP_INVSQUARE */
  /* PROP_RANDOM not used */
} HookModifierFalloff;

typedef struct HookModifierData {
  ModifierData modifier;

  struct Object *object;
  /** Optional name of bone target, MAX_ID_NAME-2. */
  char subtarget[64];

  char flag;
  /** Use enums from WarpModifier (exact same functionality). */
  char falloff_type;
  char _pad[6];
  /** Matrix making current transform unmodified. */
  float parentinv[4][4];
  /** Visualization of hook. */
  float cent[3];
  /** If not zero, falloff is distance where influence zero. */
  float falloff;

  struct CurveMapping *curfalloff;

  /** If NULL, it's using vertex-group. */
  int *indexar;
  int indexar_num;
  float force;
  /** Optional vertex-group name, #MAX_VGROUP_NAME. */
  char name[64];
  void *_pad1;
} HookModifierData;

typedef struct SoftbodyModifierData {
  ModifierData modifier;
} SoftbodyModifierData;

typedef struct ClothModifierData {
  ModifierData modifier;

  /** The internal data structure for cloth. */
  struct Cloth *clothObject;
  /** Definition is in DNA_cloth_types.h. */
  struct ClothSimSettings *sim_parms;
  /** Definition is in DNA_cloth_types.h. */
  struct ClothCollSettings *coll_parms;

  /**
   * PointCache can be shared with other instances of #ClothModifierData.
   * Inspect `modifier.flag & eModifierFlag_SharedCaches` to find out.
   */
  /** Definition is in DNA_object_force_types.h. */
  struct PointCache *point_cache;
  struct ListBase ptcaches;

  /** XXX: nasty hack, remove once hair can be separated from cloth modifier data. */
  struct ClothHairData *hairdata;
  /** Grid geometry values of hair continuum. */
  float hair_grid_min[3];
  float hair_grid_max[3];
  int hair_grid_res[3];
  float hair_grid_cellsize;

  struct ClothSolverResult *solver_result;
} ClothModifierData;

typedef struct CollisionModifierData {
  ModifierData modifier;

  /** Position at the beginning of the frame. */
  float (*x)[3];
  /** Position at the end of the frame. */
  float (*xnew)[3];
  /** Unused at the moment, but was discussed during sprint. */
  float (*xold)[3];
  /** New position at the actual inter-frame step. */
  float (*current_xnew)[3];
  /** Position at the actual inter-frame step. */
  float (*current_x)[3];
  /** (xnew - x) at the actual inter-frame step. */
  float (*current_v)[3];

  int (*vert_tris)[3];

  unsigned int mvert_num;
  unsigned int tri_num;
  /** Cfra time of modifier. */
  float time_x, time_xnew;
  /** Collider doesn't move this frame, i.e. x[].co==xnew[].co. */
  char is_static;
  char _pad[7];

  /** Bounding volume hierarchy for this cloth object. */
  struct BVHTree *bvhtree;
} CollisionModifierData;

typedef struct SurfaceModifierData_Runtime {

  float (*vert_positions_prev)[3];
  float (*vert_velocities)[3];

  struct Mesh *mesh;

  /** Bounding volume hierarchy of the mesh faces. */
  struct BVHTreeFromMesh *bvhtree;

  int cfra_prev, verts_num;

} SurfaceModifierData_Runtime;

typedef struct SurfaceModifierData {
  ModifierData modifier;

  SurfaceModifierData_Runtime runtime;
} SurfaceModifierData;

typedef struct BooleanModifierData {
  ModifierData modifier;

  struct Object *object;
  struct Collection *collection;
  float double_threshold;
  char operation;
  char solver;
  /** #BooleanModifierMaterialMode. */
  char material_mode;
  char flag;
  char bm_flag;
  char _pad[7];
} BooleanModifierData;

typedef enum BooleanModifierMaterialMode {
  eBooleanModifierMaterialMode_Index = 0,
  eBooleanModifierMaterialMode_Transfer = 1,
} BooleanModifierMaterialMode;

/** #BooleanModifierData.operation */
typedef enum {
  eBooleanModifierOp_Intersect = 0,
  eBooleanModifierOp_Union = 1,
  eBooleanModifierOp_Difference = 2,
} BooleanModifierOp;

/** #BooleanModifierData.solver */
typedef enum {
  eBooleanModifierSolver_Fast = 0,
  eBooleanModifierSolver_Exact = 1,
} BooleanModifierSolver;

/** #BooleanModifierData.flag */
enum {
  eBooleanModifierFlag_Self = (1 << 0),
  eBooleanModifierFlag_Object = (1 << 1),
  eBooleanModifierFlag_Collection = (1 << 2),
  eBooleanModifierFlag_HoleTolerant = (1 << 3),
};

/** #BooleanModifierData.bm_flag (only used when #G_DEBUG is set). */
enum {
  eBooleanModifierBMeshFlag_BMesh_Separate = (1 << 0),
  eBooleanModifierBMeshFlag_BMesh_NoDissolve = (1 << 1),
  eBooleanModifierBMeshFlag_BMesh_NoConnectRegions = (1 << 2),
};

typedef struct MDefInfluence {
  int vertex;
  float weight;
} MDefInfluence;

typedef struct MDefCell {
  int offset;
  int influences_num;
} MDefCell;

typedef struct MeshDeformModifierData {
  ModifierData modifier;

  /** Mesh object. */
  struct Object *object;
  /** Optional vertex-group name, #MAX_VGROUP_NAME. */
  char defgrp_name[64];

  short gridsize, flag;
  char _pad[4];

  /* result of static binding */
  /** Influences. */
  MDefInfluence *bindinfluences;
  /** Offsets into influences array. */
  int *bindoffsets;
  /** Coordinates that cage was bound with. */
  float *bindcagecos;
  /** Total vertices in mesh and cage. */
  int verts_num, cage_verts_num;

  /* result of dynamic binding */
  /** Grid with dynamic binding cell points. */
  MDefCell *dyngrid;
  /** Dynamic binding vertex influences. */
  MDefInfluence *dyninfluences;
  /** Is this vertex bound or not? */
  int *dynverts;
  /** Size of the dynamic bind grid. */
  int dyngridsize;
  /** Total number of vertex influences. */
  int influences_num;
  /** Offset of the dynamic bind grid. */
  float dyncellmin[3];
  /** Width of dynamic bind cell. */
  float dyncellwidth;
  /** Matrix of cage at binding time. */
  float bindmat[4][4];

  /* deprecated storage */
  /** Deprecated inefficient storage. */
  float *bindweights;
  /** Deprecated storage of cage coords. */
  float *bindcos;

  /* runtime */
  void (*bindfunc)(struct Object *object,
                   struct MeshDeformModifierData *mmd,
                   struct Mesh *cagemesh,
                   float *vertexcos,
                   int verts_num,
                   float cagemat[4][4]);
} MeshDeformModifierData;

enum {
  MOD_MDEF_INVERT_VGROUP = (1 << 0),
  MOD_MDEF_DYNAMIC_BIND = (1 << 1),
};

typedef struct ParticleSystemModifierData {
  ModifierData modifier;

  /**
   * \note Storing the particle system pointer here is very weak, as it prevents modifiers' data
   * copying to be self-sufficient (extra external code needs to ensure the pointer remains valid
   * when the modifier data is copied from one object to another). See e.g.
   * `BKE_object_copy_particlesystems` or `BKE_object_copy_modifier`.
   */
  struct ParticleSystem *psys;
  /** Final Mesh - its topology may differ from orig mesh. */
  struct Mesh *mesh_final;
  /** Original mesh that particles are attached to. */
  struct Mesh *mesh_original;
  int totdmvert, totdmedge, totdmface;
  short flag;
  char _pad[2];
  void *_pad1;
} ParticleSystemModifierData;

typedef enum {
  eParticleSystemFlag_Pars = (1 << 0),
  eParticleSystemFlag_psys_updated = (1 << 1),
  eParticleSystemFlag_file_loaded = (1 << 2),
} ParticleSystemModifierFlag;

typedef enum {
  eParticleInstanceFlag_Parents = (1 << 0),
  eParticleInstanceFlag_Children = (1 << 1),
  eParticleInstanceFlag_Path = (1 << 2),
  eParticleInstanceFlag_Unborn = (1 << 3),
  eParticleInstanceFlag_Alive = (1 << 4),
  eParticleInstanceFlag_Dead = (1 << 5),
  eParticleInstanceFlag_KeepShape = (1 << 6),
  eParticleInstanceFlag_UseSize = (1 << 7),
} ParticleInstanceModifierFlag;

typedef enum {
  eParticleInstanceSpace_World = 0,
  eParticleInstanceSpace_Local = 1,
} ParticleInstanceModifierSpace;

typedef struct ParticleInstanceModifierData {
  ModifierData modifier;

  struct Object *ob;
  short psys, flag, axis, space;
  float position, random_position;
  float rotation, random_rotation;
  float particle_amount, particle_offset;
  /** MAX_CUSTOMDATA_LAYER_NAME. */
  char index_layer_name[68];
  /** MAX_CUSTOMDATA_LAYER_NAME. */
  char value_layer_name[68];
  void *_pad1;
} ParticleInstanceModifierData;

typedef enum {
  eExplodeFlag_CalcFaces = (1 << 0),
  eExplodeFlag_PaSize = (1 << 1),
  eExplodeFlag_EdgeCut = (1 << 2),
  eExplodeFlag_Unborn = (1 << 3),
  eExplodeFlag_Alive = (1 << 4),
  eExplodeFlag_Dead = (1 << 5),
  eExplodeFlag_INVERT_VGROUP = (1 << 6),
} ExplodeModifierFlag;

typedef struct ExplodeModifierData {
  ModifierData modifier;

  int *facepa;
  short flag, vgroup;
  float protect;
  /** MAX_CUSTOMDATA_LAYER_NAME. */
  char uvname[68];
  char _pad1[4];
  void *_pad2;
} ExplodeModifierData;

typedef struct MultiresModifierData {
  DNA_DEFINE_CXX_METHODS(MultiresModifierData)

  ModifierData modifier;

  char lvl, sculptlvl, renderlvl, totlvl;
  char simple DNA_DEPRECATED;
  char flags, _pad[2];
  short quality;
  short uv_smooth;
  short boundary_smooth;
  char _pad2[2];
} MultiresModifierData;

typedef enum {
  eMultiresModifierFlag_ControlEdges = (1 << 0),
  /* DEPRECATED, only used for versioning. */
  eMultiresModifierFlag_PlainUv_DEPRECATED = (1 << 1),
  eMultiresModifierFlag_UseCrease = (1 << 2),
  eMultiresModifierFlag_UseCustomNormals = (1 << 3),
  eMultiresModifierFlag_UseSculptBaseMesh = (1 << 4),
} MultiresModifierFlag;

/** DEPRECATED: only used for versioning. */
typedef struct FluidsimModifierData {
  ModifierData modifier;

  /** Definition is in DNA_object_fluidsim_types.h. */
  struct FluidsimSettings *fss;
  void *_pad1;
} FluidsimModifierData;

/** DEPRECATED: only used for versioning. */
typedef struct SmokeModifierData {
  ModifierData modifier;

  /** Domain, inflow, outflow, .... */
  int type;
  int _pad;
} SmokeModifierData;

typedef struct ShrinkwrapModifierData {
  ModifierData modifier;

  /** Shrink target. */
  struct Object *target;
  /** Additional shrink target. */
  struct Object *auxTarget;
  /** Optional vertex-group name, #MAX_VGROUP_NAME. */
  char vgroup_name[64];
  /** Distance offset to keep from mesh/projection point. */
  float keepDist;
  /** Shrink type projection. */
  short shrinkType;
  /** Shrink options. */
  char shrinkOpts;
  /** Shrink to surface mode. */
  char shrinkMode;
  /** Limit the projection ray cast. */
  float projLimit;
  /** Axis to project over. */
  char projAxis;

  /**
   * If using projection over vertex normal this controls the level of subsurface that must be
   * done before getting the vertex coordinates and normal.
   */
  char subsurfLevels;

  char _pad[2];
} ShrinkwrapModifierData;

/** #ShrinkwrapModifierData.shrinkType */
enum {
  MOD_SHRINKWRAP_NEAREST_SURFACE = 0,
  MOD_SHRINKWRAP_PROJECT = 1,
  MOD_SHRINKWRAP_NEAREST_VERTEX = 2,
  MOD_SHRINKWRAP_TARGET_PROJECT = 3,
};

/** #ShrinkwrapModifierData.shrinkMode */
enum {
  /** Move vertex to the surface of the target object (keepDist towards original position) */
  MOD_SHRINKWRAP_ON_SURFACE = 0,
  /** Move the vertex inside the target object; don't change if already inside */
  MOD_SHRINKWRAP_INSIDE = 1,
  /** Move the vertex outside the target object; don't change if already outside */
  MOD_SHRINKWRAP_OUTSIDE = 2,
  /** Move vertex to the surface of the target object, with keepDist towards the outside */
  MOD_SHRINKWRAP_OUTSIDE_SURFACE = 3,
  /** Move vertex to the surface of the target object, with keepDist along the normal */
  MOD_SHRINKWRAP_ABOVE_SURFACE = 4,
};

/** #ShrinkwrapModifierData.shrinkOpts */
enum {
  /** Allow shrink-wrap to move the vertex in the positive direction of axis. */
  MOD_SHRINKWRAP_PROJECT_ALLOW_POS_DIR = (1 << 0),
  /** Allow shrink-wrap to move the vertex in the negative direction of axis. */
  MOD_SHRINKWRAP_PROJECT_ALLOW_NEG_DIR = (1 << 1),

  /** ignore vertex moves if a vertex ends projected on a front face of the target */
  MOD_SHRINKWRAP_CULL_TARGET_FRONTFACE = (1 << 3),
  /** ignore vertex moves if a vertex ends projected on a back face of the target */
  MOD_SHRINKWRAP_CULL_TARGET_BACKFACE = (1 << 4),

#ifdef DNA_DEPRECATED_ALLOW
  /** distance is measure to the front face of the target */
  MOD_SHRINKWRAP_KEEP_ABOVE_SURFACE = (1 << 5),
#endif

  MOD_SHRINKWRAP_INVERT_VGROUP = (1 << 6),
  MOD_SHRINKWRAP_INVERT_CULL_TARGET = (1 << 7),
};

#define MOD_SHRINKWRAP_CULL_TARGET_MASK \
  (MOD_SHRINKWRAP_CULL_TARGET_FRONTFACE | MOD_SHRINKWRAP_CULL_TARGET_BACKFACE)

/** #ShrinkwrapModifierData.projAxis */
enum {
  /** projection over normal is used if no axis is selected */
  MOD_SHRINKWRAP_PROJECT_OVER_NORMAL = 0,
  MOD_SHRINKWRAP_PROJECT_OVER_X_AXIS = (1 << 0),
  MOD_SHRINKWRAP_PROJECT_OVER_Y_AXIS = (1 << 1),
  MOD_SHRINKWRAP_PROJECT_OVER_Z_AXIS = (1 << 2),
};

typedef struct SimpleDeformModifierData {
  ModifierData modifier;

  /** Object to control the origin of modifier space coordinates. */
  struct Object *origin;
  /** Optional vertex-group name, #MAX_VGROUP_NAME. */
  char vgroup_name[64];
  /** Factors to control simple deforms. */
  float factor;
  /** Lower and upper limit. */
  float limit[2];

  /** Deform function. */
  char mode;
  /** Lock axis (for taper and stretch). */
  char axis;
  /** Axis to perform the deform on (default is X, but can be overridden by origin. */
  char deform_axis;
  char flag;

  void *_pad1;
} SimpleDeformModifierData;

/** #SimpleDeformModifierData.flag */
enum {
  MOD_SIMPLEDEFORM_FLAG_INVERT_VGROUP = (1 << 0),
};

enum {
  MOD_SIMPLEDEFORM_MODE_TWIST = 1,
  MOD_SIMPLEDEFORM_MODE_BEND = 2,
  MOD_SIMPLEDEFORM_MODE_TAPER = 3,
  MOD_SIMPLEDEFORM_MODE_STRETCH = 4,
};

enum {
  MOD_SIMPLEDEFORM_LOCK_AXIS_X = (1 << 0),
  MOD_SIMPLEDEFORM_LOCK_AXIS_Y = (1 << 1),
  MOD_SIMPLEDEFORM_LOCK_AXIS_Z = (1 << 2),
};

typedef struct ShapeKeyModifierData {
  ModifierData modifier;
} ShapeKeyModifierData;

typedef struct SolidifyModifierData {
  ModifierData modifier;

  /** Name of vertex group to use, #MAX_VGROUP_NAME. */
  char defgrp_name[64];
  char shell_defgrp_name[64];
  char rim_defgrp_name[64];
  /** New surface offset level. */
  float offset;
  /** Midpoint of the offset. */
  float offset_fac;
  /**
   * Factor for the minimum weight to use when vertex-groups are used,
   * avoids 0.0 weights giving duplicate geometry.
   */
  float offset_fac_vg;
  /** Clamp offset based on surrounding geometry. */
  float offset_clamp;
  char mode;

  /** Variables for #MOD_SOLIDIFY_MODE_NONMANIFOLD. */
  char nonmanifold_offset_mode;
  char nonmanifold_boundary_mode;

  char _pad;
  float crease_inner;
  float crease_outer;
  float crease_rim;
  int flag;
  short mat_ofs;
  short mat_ofs_rim;

  float merge_tolerance;
  float bevel_convex;
} SolidifyModifierData;

/** #SolidifyModifierData.flag */
enum {
  MOD_SOLIDIFY_RIM = (1 << 0),
  MOD_SOLIDIFY_EVEN = (1 << 1),
  MOD_SOLIDIFY_NORMAL_CALC = (1 << 2),
  MOD_SOLIDIFY_VGROUP_INV = (1 << 3),
#ifdef DNA_DEPRECATED_ALLOW
  MOD_SOLIDIFY_RIM_MATERIAL = (1 << 4), /* deprecated, used in do_versions */
#endif
  MOD_SOLIDIFY_FLIP = (1 << 5),
  MOD_SOLIDIFY_NOSHELL = (1 << 6),
  MOD_SOLIDIFY_OFFSET_ANGLE_CLAMP = (1 << 7),
  MOD_SOLIDIFY_NONMANIFOLD_FLAT_FACES = (1 << 8),
};

/** #SolidifyModifierData.mode */
enum {
  MOD_SOLIDIFY_MODE_EXTRUDE = 0,
  MOD_SOLIDIFY_MODE_NONMANIFOLD = 1,
};

/** #SolidifyModifierData.nonmanifold_offset_mode */
enum {
  MOD_SOLIDIFY_NONMANIFOLD_OFFSET_MODE_FIXED = 0,
  MOD_SOLIDIFY_NONMANIFOLD_OFFSET_MODE_EVEN = 1,
  MOD_SOLIDIFY_NONMANIFOLD_OFFSET_MODE_CONSTRAINTS = 2,
};

/** #SolidifyModifierData.nonmanifold_boundary_mode */
enum {
  MOD_SOLIDIFY_NONMANIFOLD_BOUNDARY_MODE_NONE = 0,
  MOD_SOLIDIFY_NONMANIFOLD_BOUNDARY_MODE_ROUND = 1,
  MOD_SOLIDIFY_NONMANIFOLD_BOUNDARY_MODE_FLAT = 2,
};

typedef struct ScrewModifierData {
  ModifierData modifier;

  struct Object *ob_axis;
  unsigned int steps;
  unsigned int render_steps;
  unsigned int iter;
  float screw_ofs;
  float angle;
  float merge_dist;
  short flag;
  char axis;
  char _pad[5];
  void *_pad1;
} ScrewModifierData;

enum {
  MOD_SCREW_NORMAL_FLIP = (1 << 0),
  MOD_SCREW_NORMAL_CALC = (1 << 1),
  MOD_SCREW_OBJECT_OFFSET = (1 << 2),
  /*  MOD_SCREW_OBJECT_ANGLE   = (1 << 4), */
  MOD_SCREW_SMOOTH_SHADING = (1 << 5),
  MOD_SCREW_UV_STRETCH_U = (1 << 6),
  MOD_SCREW_UV_STRETCH_V = (1 << 7),
  MOD_SCREW_MERGE = (1 << 8),
};

typedef struct OceanModifierData {
  ModifierData modifier;

  struct Ocean *ocean;
  struct OceanCache *oceancache;

  /** Render resolution. */
  int resolution;
  /** Viewport resolution for the non-render case. */
  int viewport_resolution;

  int spatial_size;

  float wind_velocity;

  float damp;
  float smallest_wave;
  float depth;

  float wave_alignment;
  float wave_direction;
  float wave_scale;

  float chop_amount;
  float foam_coverage;
  float time;

  /* Spectrum being used. */
  int spectrum;

  /* Common JONSWAP parameters. */
  /**
   * This is the distance from a lee shore, called the fetch, or the distance
   * over which the wind blows with constant velocity.
   */
  float fetch_jonswap;
  float sharpen_peak_jonswap;

  int bakestart;
  int bakeend;

  /** FILE_MAX. */
  char cachepath[1024];
  /** MAX_CUSTOMDATA_LAYER_NAME. */
  char foamlayername[68];
  char spraylayername[68];
  char cached;
  char geometry_mode;

  char flag;
  char _pad2;

  short repeat_x;
  short repeat_y;

  int seed;

  float size;

  float foam_fade;

  char _pad[4];
} OceanModifierData;

enum {
  MOD_OCEAN_GEOM_GENERATE = 0,
  MOD_OCEAN_GEOM_DISPLACE = 1,
  MOD_OCEAN_GEOM_SIM_ONLY = 2,
};

enum {
  MOD_OCEAN_SPECTRUM_PHILLIPS = 0,
  MOD_OCEAN_SPECTRUM_PIERSON_MOSKOWITZ = 1,
  MOD_OCEAN_SPECTRUM_JONSWAP = 2,
  MOD_OCEAN_SPECTRUM_TEXEL_MARSEN_ARSLOE = 3,
};

enum {
  MOD_OCEAN_GENERATE_FOAM = (1 << 0),
  MOD_OCEAN_GENERATE_NORMALS = (1 << 1),
  MOD_OCEAN_GENERATE_SPRAY = (1 << 2),
  MOD_OCEAN_INVERT_SPRAY = (1 << 3),
};

typedef struct WarpModifierData {
  ModifierData modifier;

  /* Keep in sync with #MappingInfoModifierData. */

  struct Tex *texture;
  struct Object *map_object;
  char map_bone[64];
  /** MAX_CUSTOMDATA_LAYER_NAME. */
  char uvlayer_name[68];
  char _pad1[4];
  int uvlayer_tmp;
  int texmapping;
  /* End #MappingInfoModifierData. */

  struct Object *object_from;
  struct Object *object_to;
  /** Optional name of bone target, MAX_ID_NAME-2. */
  char bone_from[64];
  /** Optional name of bone target, MAX_ID_NAME-2. */
  char bone_to[64];

  struct CurveMapping *curfalloff;
  /** Optional vertex-group name, #MAX_VGROUP_NAME. */
  char defgrp_name[64];
  float strength;
  float falloff_radius;
  char flag;
  char falloff_type;
  char _pad2[6];
  void *_pad3;
} WarpModifierData;

/** #WarpModifierData.flag */
enum {
  MOD_WARP_VOLUME_PRESERVE = (1 << 0),
  MOD_WARP_INVERT_VGROUP = (1 << 1),
};

/** \note same as #HookModifierFalloff. */
typedef enum {
  eWarp_Falloff_None = 0,
  eWarp_Falloff_Curve = 1,
  eWarp_Falloff_Sharp = 2,     /* PROP_SHARP */
  eWarp_Falloff_Smooth = 3,    /* PROP_SMOOTH */
  eWarp_Falloff_Root = 4,      /* PROP_ROOT */
  eWarp_Falloff_Linear = 5,    /* PROP_LIN */
  eWarp_Falloff_Const = 6,     /* PROP_CONST */
  eWarp_Falloff_Sphere = 7,    /* PROP_SPHERE */
  eWarp_Falloff_InvSquare = 8, /* PROP_INVSQUARE */
  /* PROP_RANDOM not used */
} WarpModifierFalloff;

typedef struct WeightVGEditModifierData {
  ModifierData modifier;

  /** Name of vertex group to edit. #MAX_VGROUP_NAME. */
  char defgrp_name[64];

  /** Using MOD_WVG_EDIT_* flags. */
  short edit_flags;
  /** Using MOD_WVG_MAPPING_* defines. */
  short falloff_type;
  /** Weight for vertices not in vgroup. */
  float default_weight;

  /* Mapping stuff. */
  /** The custom mapping curve. */
  struct CurveMapping *cmap_curve;

  /* The add/remove vertices weight thresholds. */
  float add_threshold, rem_threshold;

  /* Masking options. */
  /** The global "influence", if no vgroup nor tex is used as mask. */
  float mask_constant;
  /** Name of mask vertex group from which to get weight factors. #MAX_VGROUP_NAME. */
  char mask_defgrp_name[64];

  /* Texture masking. */
  /** Which channel to use as weight/mask. */
  int mask_tex_use_channel;
  /** The texture. */
  struct Tex *mask_texture;
  /** Name of the map object. */
  struct Object *mask_tex_map_obj;
  /** Name of the map bone. */
  char mask_tex_map_bone[64];
  /** How to map the texture (using MOD_DISP_MAP_* enums). */
  int mask_tex_mapping;
  /** Name of the UV map. MAX_CUSTOMDATA_LAYER_NAME. */
  char mask_tex_uvlayer_name[68];

  /* Padding... */
  void *_pad1;
} WeightVGEditModifierData;

/** #WeightVGEdit.edit_flags */
enum {
  MOD_WVG_EDIT_WEIGHTS_NORMALIZE = (1 << 0),
  MOD_WVG_INVERT_FALLOFF = (1 << 1),
  MOD_WVG_EDIT_INVERT_VGROUP_MASK = (1 << 2),
  /** Add vertices with higher weight than threshold to vgroup. */
  MOD_WVG_EDIT_ADD2VG = (1 << 3),
  /** Remove vertices with lower weight than threshold from vgroup. */
  MOD_WVG_EDIT_REMFVG = (1 << 4),
};

typedef struct WeightVGMixModifierData {
  ModifierData modifier;

  /** Name of vertex group to modify/weight. #MAX_VGROUP_NAME. */
  char defgrp_name_a[64];
  /** Name of other vertex group to mix in. #MAX_VGROUP_NAME. */
  char defgrp_name_b[64];
  /** Default weight value for first vgroup. */
  float default_weight_a;
  /** Default weight value to mix in. */
  float default_weight_b;
  /** How second vgroups weights affect first ones. */
  char mix_mode;
  /** What vertices to affect. */
  char mix_set;

  char _pad0[6];

  /* Masking options. */
  /** The global "influence", if no vgroup nor tex is used as mask. */
  float mask_constant;
  /** Name of mask vertex group from which to get weight factors. #MAX_VGROUP_NAME. */
  char mask_defgrp_name[64];

  /* Texture masking. */
  /** Which channel to use as weightf. */
  int mask_tex_use_channel;
  /** The texture. */
  struct Tex *mask_texture;
  /** Name of the map object. */
  struct Object *mask_tex_map_obj;
  /** Name of the map bone. */
  char mask_tex_map_bone[64];
  /** How to map the texture. */
  int mask_tex_mapping;
  /** Name of the UV map. MAX_CUSTOMDATA_LAYER_NAME. */
  char mask_tex_uvlayer_name[68];
  char _pad1[4];

  char flag;

  /* Padding... */
  char _pad2[3];
} WeightVGMixModifierData;

/** #WeightVGMixModifierData.mix_mode (how second vgroup's weights affect first ones). */
enum {
  /** Second weights replace weights. */
  MOD_WVG_MIX_SET = 1,
  /** Second weights are added to weights. */
  MOD_WVG_MIX_ADD = 2,
  /** Second weights are subtracted from weights. */
  MOD_WVG_MIX_SUB = 3,
  /** Second weights are multiplied with weights. */
  MOD_WVG_MIX_MUL = 4,
  /** Second weights divide weights. */
  MOD_WVG_MIX_DIV = 5,
  /** Difference between second weights and weights. */
  MOD_WVG_MIX_DIF = 6,
  /** Average of both weights. */
  MOD_WVG_MIX_AVG = 7,
  /** Minimum of both weights. */
  MOD_WVG_MIX_MIN = 8,
  /** Maximum of both weights. */
  MOD_WVG_MIX_MAX = 9,
};

/** #WeightVGMixModifierData.mix_set (what vertices to affect). */
enum {
  /** Affect all vertices. */
  MOD_WVG_SET_ALL = 1,
  /** Affect only vertices in first vgroup. */
  MOD_WVG_SET_A = 2,
  /** Affect only vertices in second vgroup. */
  MOD_WVG_SET_B = 3,
  /** Affect only vertices in one vgroup or the other. */
  MOD_WVG_SET_OR = 4,
  /** Affect only vertices in both vgroups. */
  MOD_WVG_SET_AND = 5,
};

/** #WeightVGMixModifierData.flag */
enum {
  MOD_WVG_MIX_INVERT_VGROUP_MASK = (1 << 0),
  MOD_WVG_MIX_WEIGHTS_NORMALIZE = (1 << 1),
  MOD_WVG_MIX_INVERT_VGROUP_A = (1 << 2),
  MOD_WVG_MIX_INVERT_VGROUP_B = (1 << 3),
};

typedef struct WeightVGProximityModifierData {
  ModifierData modifier;

  /** Name of vertex group to modify/weight. #MAX_VGROUP_NAME. */
  char defgrp_name[64];

  /* Mapping stuff. */
  /** The custom mapping curve. */
  struct CurveMapping *cmap_curve;

  /** Modes of proximity weighting. */
  int proximity_mode;
  /** Options for proximity weighting. */
  int proximity_flags;

  /* Target object from which to calculate vertices distances. */
  struct Object *proximity_ob_target;

  /* Masking options. */
  /** The global "influence", if no vgroup nor tex is used as mask. */
  float mask_constant;
  /** Name of mask vertex group from which to get weight factors. #MAX_VGROUP_NAME. */
  char mask_defgrp_name[64];

  /* Texture masking. */
  /** Which channel to use as weightf. */
  int mask_tex_use_channel;
  /** The texture. */
  struct Tex *mask_texture;
  /** Name of the map object. */
  struct Object *mask_tex_map_obj;
  /** Name of the map bone. */
  char mask_tex_map_bone[64];
  /** How to map the texture. */
  int mask_tex_mapping;
  /** Name of the UV Map. MAX_CUSTOMDATA_LAYER_NAME. */
  char mask_tex_uvlayer_name[68];
  char _pad1[4];

  /** Distances mapping to 0.0/1.0 weights. */
  float min_dist, max_dist;

  /* Put here to avoid breaking existing struct... */
  /**
   * Mapping modes (using MOD_WVG_MAPPING_* enums). */
  short falloff_type;

  /* Padding... */
  char _pad0[2];
} WeightVGProximityModifierData;

/** #WeightVGProximityModifierData.proximity_mode */
enum {
  MOD_WVG_PROXIMITY_OBJECT = 1,   /* source vertex to other location */
  MOD_WVG_PROXIMITY_GEOMETRY = 2, /* source vertex to other geometry */
};

/** #WeightVGProximityModifierData.proximity_flags */
enum {
  /* Use nearest vertices of target obj, in MOD_WVG_PROXIMITY_GEOMETRY mode. */
  MOD_WVG_PROXIMITY_GEOM_VERTS = (1 << 0),
  /* Use nearest edges of target obj, in MOD_WVG_PROXIMITY_GEOMETRY mode. */
  MOD_WVG_PROXIMITY_GEOM_EDGES = (1 << 1),
  /* Use nearest faces of target obj, in MOD_WVG_PROXIMITY_GEOMETRY mode. */
  MOD_WVG_PROXIMITY_GEOM_FACES = (1 << 2),
  MOD_WVG_PROXIMITY_INVERT_VGROUP_MASK = (1 << 3),
  MOD_WVG_PROXIMITY_INVERT_FALLOFF = (1 << 4),
  MOD_WVG_PROXIMITY_WEIGHTS_NORMALIZE = (1 << 5),
};

/* Defines common to all WeightVG modifiers. */

/** #WeightVGProximityModifierData.falloff_type */
enum {
  MOD_WVG_MAPPING_NONE = 0,
  MOD_WVG_MAPPING_CURVE = 1,
  MOD_WVG_MAPPING_SHARP = 2,  /* PROP_SHARP */
  MOD_WVG_MAPPING_SMOOTH = 3, /* PROP_SMOOTH */
  MOD_WVG_MAPPING_ROOT = 4,   /* PROP_ROOT */
  /* PROP_LIN not used (same as NONE, here...). */
  /* PROP_CONST not used. */
  MOD_WVG_MAPPING_SPHERE = 7, /* PROP_SPHERE */
  MOD_WVG_MAPPING_RANDOM = 8, /* PROP_RANDOM */
  MOD_WVG_MAPPING_STEP = 9,   /* Median Step. */
};

/** #WeightVGProximityModifierData.mask_tex_use_channel */
enum {
  MOD_WVG_MASK_TEX_USE_INT = 1,
  MOD_WVG_MASK_TEX_USE_RED = 2,
  MOD_WVG_MASK_TEX_USE_GREEN = 3,
  MOD_WVG_MASK_TEX_USE_BLUE = 4,
  MOD_WVG_MASK_TEX_USE_HUE = 5,
  MOD_WVG_MASK_TEX_USE_SAT = 6,
  MOD_WVG_MASK_TEX_USE_VAL = 7,
  MOD_WVG_MASK_TEX_USE_ALPHA = 8,
};

typedef struct DynamicPaintModifierData {
  ModifierData modifier;

  struct DynamicPaintCanvasSettings *canvas;
  struct DynamicPaintBrushSettings *brush;
  /** UI display: canvas / brush. */
  int type;
  char _pad[4];
} DynamicPaintModifierData;

/** #DynamicPaintModifierData.type */
enum {
  MOD_DYNAMICPAINT_TYPE_CANVAS = (1 << 0),
  MOD_DYNAMICPAINT_TYPE_BRUSH = (1 << 1),
};

/** Remesh modifier. */
typedef enum eRemeshModifierFlags {
  MOD_REMESH_FLOOD_FILL = (1 << 0),
  MOD_REMESH_SMOOTH_SHADING = (1 << 1),
} RemeshModifierFlags;

typedef enum eRemeshModifierMode {
  /* blocky */
  MOD_REMESH_CENTROID = 0,
  /* smooth */
  MOD_REMESH_MASS_POINT = 1,
  /* keeps sharp edges */
  MOD_REMESH_SHARP_FEATURES = 2,
  /* Voxel remesh */
  MOD_REMESH_VOXEL = 3,
} eRemeshModifierMode;

typedef struct RemeshModifierData {
  ModifierData modifier;

  /** Flood-fill option, controls how small components can be before they are removed. */
  float threshold;

  /* ratio between size of model and grid */
  float scale;

  float hermite_num;

  /* octree depth */
  char depth;
  char flag;
  char mode;
  char _pad;

  /* OpenVDB Voxel remesh properties. */
  float voxel_size;
  float adaptivity;
} RemeshModifierData;

/** Skin modifier. */
typedef struct SkinModifierData {
  ModifierData modifier;

  float branch_smoothing;

  char flag;

  char symmetry_axes;

  char _pad[2];
} SkinModifierData;

/** #SkinModifierData.symmetry_axes */
enum {
  MOD_SKIN_SYMM_X = (1 << 0),
  MOD_SKIN_SYMM_Y = (1 << 1),
  MOD_SKIN_SYMM_Z = (1 << 2),
};

/** #SkinModifierData.flag */
enum {
  MOD_SKIN_SMOOTH_SHADING = 1,
};

/** Triangulate modifier. */
typedef struct TriangulateModifierData {
  ModifierData modifier;

  int flag;
  int quad_method;
  int ngon_method;
  int min_vertices;
} TriangulateModifierData;

/** #TriangulateModifierData.flag */
enum {
#ifdef DNA_DEPRECATED_ALLOW
  MOD_TRIANGULATE_BEAUTY = (1 << 0), /* deprecated */
#endif
  MOD_TRIANGULATE_KEEP_CUSTOMLOOP_NORMALS = 1 << 1,
};

/** #TriangulateModifierData.ngon_method triangulate method (N-gons). */
enum {
  MOD_TRIANGULATE_NGON_BEAUTY = 0,
  MOD_TRIANGULATE_NGON_EARCLIP = 1,
};

/** #TriangulateModifierData.quad_method triangulate method (quads). */
enum {
  MOD_TRIANGULATE_QUAD_BEAUTY = 0,
  MOD_TRIANGULATE_QUAD_FIXED = 1,
  MOD_TRIANGULATE_QUAD_ALTERNATE = 2,
  MOD_TRIANGULATE_QUAD_SHORTEDGE = 3,
  MOD_TRIANGULATE_QUAD_LONGEDGE = 4,
};

typedef struct LaplacianSmoothModifierData {
  ModifierData modifier;

  float lambda, lambda_border;
  char _pad1[4];
  /** #MAX_VGROUP_NAME. */
  char defgrp_name[64];
  short flag, repeat;
} LaplacianSmoothModifierData;

/** #LaplacianSmoothModifierData.flag */
enum {
  MOD_LAPLACIANSMOOTH_X = (1 << 1),
  MOD_LAPLACIANSMOOTH_Y = (1 << 2),
  MOD_LAPLACIANSMOOTH_Z = (1 << 3),
  MOD_LAPLACIANSMOOTH_PRESERVE_VOLUME = (1 << 4),
  MOD_LAPLACIANSMOOTH_NORMALIZED = (1 << 5),
  MOD_LAPLACIANSMOOTH_INVERT_VGROUP = (1 << 6),
};

typedef struct CorrectiveSmoothDeltaCache {
  /**
   * Delta's between the original positions and the smoothed positions,
   * calculated loop-tangent and which is accumulated into the vertex it uses.
   * (run-time only).
   */
  float (*deltas)[3];
  unsigned int deltas_num;

  /* Value of settings when creating the cache.
   * These are used to check if the cache should be recomputed. */
  float lambda, scale;
  short repeat, flag;
  char smooth_type, rest_source;
  char _pad[6];
} CorrectiveSmoothDeltaCache;

typedef struct CorrectiveSmoothModifierData {
  ModifierData modifier;

  /* positions set during 'bind' operator
   * use for MOD_CORRECTIVESMOOTH_RESTSOURCE_BIND */
  float (*bind_coords)[3];

  /* NOTE: -1 is used to bind. */
  unsigned int bind_coords_num;

  float lambda, scale;
  short repeat, flag;
  char smooth_type, rest_source;
  char _pad[6];

  /** #MAX_VGROUP_NAME. */
  char defgrp_name[64];

  /* runtime-only cache */
  CorrectiveSmoothDeltaCache delta_cache;
} CorrectiveSmoothModifierData;

enum {
  MOD_CORRECTIVESMOOTH_SMOOTH_SIMPLE = 0,
  MOD_CORRECTIVESMOOTH_SMOOTH_LENGTH_WEIGHT = 1,
};

enum {
  MOD_CORRECTIVESMOOTH_RESTSOURCE_ORCO = 0,
  MOD_CORRECTIVESMOOTH_RESTSOURCE_BIND = 1,
};

/** #CorrectiveSmoothModifierData.flag */
enum {
  MOD_CORRECTIVESMOOTH_INVERT_VGROUP = (1 << 0),
  MOD_CORRECTIVESMOOTH_ONLY_SMOOTH = (1 << 1),
  MOD_CORRECTIVESMOOTH_PIN_BOUNDARY = (1 << 2),
};

typedef struct UVWarpModifierData {
  ModifierData modifier;

  char axis_u, axis_v;
  short flag;
  /** Used for rotate/scale. */
  float center[2];

  float offset[2];
  float scale[2];
  float rotation;

  /** Source. */
  struct Object *object_src;
  /** Optional name of bone target, MAX_ID_NAME-2. */
  char bone_src[64];
  /** Target. */
  struct Object *object_dst;
  /** Optional name of bone target, MAX_ID_NAME-2. */
  char bone_dst[64];

  /** Optional vertex-group name, #MAX_VGROUP_NAME. */
  char vgroup_name[64];
  /** MAX_CUSTOMDATA_LAYER_NAME. */
  char uvlayer_name[68];
  char _pad[4];
} UVWarpModifierData;

/** #UVWarpModifierData.flag */
enum {
  MOD_UVWARP_INVERT_VGROUP = 1 << 0,
};

/** Mesh cache modifier. */
typedef struct MeshCacheModifierData {
  ModifierData modifier;

  char flag;
  /** File format. */
  char type;
  char time_mode;
  char play_mode;

  /* axis conversion */
  char forward_axis;
  char up_axis;
  char flip_axis;

  char interp;

  float factor;
  char deform_mode;
  char defgrp_name[64];
  char _pad[7];

  /* play_mode == MOD_MESHCACHE_PLAY_CFEA */
  float frame_start;
  float frame_scale;

  /* play_mode == MOD_MESHCACHE_PLAY_EVAL */
  /* we could use one float for all these but their purpose is very different */
  float eval_frame;
  float eval_time;
  float eval_factor;

  /** FILE_MAX. */
  char filepath[1024];
} MeshCacheModifierData;

/** #MeshCacheModifierData.flag */
enum {
  MOD_MESHCACHE_INVERT_VERTEX_GROUP = 1 << 0,
};

enum {
  MOD_MESHCACHE_TYPE_MDD = 1,
  MOD_MESHCACHE_TYPE_PC2 = 2,
};

enum {
  MOD_MESHCACHE_DEFORM_OVERWRITE = 0,
  MOD_MESHCACHE_DEFORM_INTEGRATE = 1,
};

enum {
  MOD_MESHCACHE_INTERP_NONE = 0,
  MOD_MESHCACHE_INTERP_LINEAR = 1,
  /*  MOD_MESHCACHE_INTERP_CARDINAL  = 2, */
};

enum {
  MOD_MESHCACHE_TIME_FRAME = 0,
  MOD_MESHCACHE_TIME_SECONDS = 1,
  MOD_MESHCACHE_TIME_FACTOR = 2,
};

enum {
  MOD_MESHCACHE_PLAY_CFEA = 0,
  MOD_MESHCACHE_PLAY_EVAL = 1,
};

typedef struct LaplacianDeformModifierData {
  ModifierData modifier;
  /** #MAX_VGROUP_NAME. */
  char anchor_grp_name[64];
  int verts_num, repeat;
  float *vertexco;
  /** Runtime only. */
  void *cache_system;
  short flag;
  char _pad[6];

} LaplacianDeformModifierData;

/** #LaplacianDeformModifierData.flag */
enum {
  MOD_LAPLACIANDEFORM_BIND = 1 << 0,
  MOD_LAPLACIANDEFORM_INVERT_VGROUP = 1 << 1,
};

/**
 * \note many of these options match 'solidify'.
 */
typedef struct WireframeModifierData {
  ModifierData modifier;
  /** #MAX_VGROUP_NAME. */
  char defgrp_name[64];
  float offset;
  float offset_fac;
  float offset_fac_vg;
  float crease_weight;
  short flag, mat_ofs;
  char _pad[4];
} WireframeModifierData;

enum {
  MOD_WIREFRAME_INVERT_VGROUP = (1 << 0),
  MOD_WIREFRAME_REPLACE = (1 << 1),
  MOD_WIREFRAME_BOUNDARY = (1 << 2),
  MOD_WIREFRAME_OFS_EVEN = (1 << 3),
  MOD_WIREFRAME_OFS_RELATIVE = (1 << 4),
  MOD_WIREFRAME_CREASE = (1 << 5),
};

typedef struct WeldModifierData {
  ModifierData modifier;

  /* The limit below which to merge vertices. */
  float merge_dist;
  /** Name of vertex group to use to mask, #MAX_VGROUP_NAME. */
  char defgrp_name[64];

  char mode;
  char flag;
  char _pad[2];
} WeldModifierData;

/** #WeldModifierData.flag */
enum {
  MOD_WELD_INVERT_VGROUP = (1 << 0),
  MOD_WELD_LOOSE_EDGES = (1 << 1),
};

/** #WeldModifierData.mode */
enum {
  MOD_WELD_MODE_ALL = 0,
  MOD_WELD_MODE_CONNECTED = 1,
};

typedef struct DataTransferModifierData {
  ModifierData modifier;

  struct Object *ob_source;

  /** See DT_TYPE_ enum in ED_object.hh. */
  int data_types;

  /* See MREMAP_MODE_ enum in BKE_mesh_mapping.hh */
  int vmap_mode;
  int emap_mode;
  int lmap_mode;
  int pmap_mode;

  float map_max_distance;
  float map_ray_radius;
  float islands_precision;

  char _pad1[4];

  /** DT_MULTILAYER_INDEX_MAX; See DT_FROMLAYERS_ enum in ED_object.hh. */
  int layers_select_src[5];
  /** DT_MULTILAYER_INDEX_MAX; See DT_TOLAYERS_ enum in ED_object.hh. */
  int layers_select_dst[5];

  /** See CDT_MIX_ enum in BKE_customdata.hh. */
  int mix_mode;
  float mix_factor;
  /** #MAX_VGROUP_NAME. */
  char defgrp_name[64];

  int flags;
  void *_pad2;
} DataTransferModifierData;

/** #DataTransferModifierData.flags */
enum {
  MOD_DATATRANSFER_OBSRC_TRANSFORM = 1 << 0,
  MOD_DATATRANSFER_MAP_MAXDIST = 1 << 1,
  MOD_DATATRANSFER_INVERT_VGROUP = 1 << 2,

  /* Only for UI really. */
  MOD_DATATRANSFER_USE_VERT = 1 << 28,
  MOD_DATATRANSFER_USE_EDGE = 1 << 29,
  MOD_DATATRANSFER_USE_LOOP = 1 << 30,
  MOD_DATATRANSFER_USE_POLY = 1u << 31,
};

/** Set Split Normals modifier. */
typedef struct NormalEditModifierData {
  ModifierData modifier;
  /** #MAX_VGROUP_NAME. */
  char defgrp_name[64];
  /** Source of normals, or center of ellipsoid. */
  struct Object *target;
  short mode;
  short flag;
  short mix_mode;
  char _pad[2];
  float mix_factor;
  float mix_limit;
  float offset[3];
  char _pad0[4];
  void *_pad1;
} NormalEditModifierData;

/** #NormalEditModifierData.mode */
enum {
  MOD_NORMALEDIT_MODE_RADIAL = 0,
  MOD_NORMALEDIT_MODE_DIRECTIONAL = 1,
};

/** #NormalEditModifierData.flags */
enum {
  MOD_NORMALEDIT_INVERT_VGROUP = (1 << 0),
  MOD_NORMALEDIT_USE_DIRECTION_PARALLEL = (1 << 1),
  MOD_NORMALEDIT_NO_POLYNORS_FIX = (1 << 2),
};

/** #NormalEditModifierData.mix_mode */
enum {
  MOD_NORMALEDIT_MIX_COPY = 0,
  MOD_NORMALEDIT_MIX_ADD = 1,
  MOD_NORMALEDIT_MIX_SUB = 2,
  MOD_NORMALEDIT_MIX_MUL = 3,
};

typedef struct MeshSeqCacheModifierData {
  ModifierData modifier;

  struct CacheFile *cache_file;
  /** 1024 = FILE_MAX. */
  char object_path[1024];

  char read_flag;
  char _pad[3];

  float velocity_scale;

  /* Runtime. */
  struct CacheReader *reader;
  char reader_object_path[1024];
} MeshSeqCacheModifierData;

/** #MeshSeqCacheModifierData.read_flag */
enum {
  MOD_MESHSEQ_READ_VERT = (1 << 0),
  MOD_MESHSEQ_READ_POLY = (1 << 1),
  MOD_MESHSEQ_READ_UV = (1 << 2),
  MOD_MESHSEQ_READ_COLOR = (1 << 3),

  /* Allow interpolation of mesh vertex positions. There is a heuristic to avoid interpolation when
   * the mesh topology changes, but this heuristic sometimes fails. In these cases, users can
   * disable interpolation with this flag. */
  MOD_MESHSEQ_INTERPOLATE_VERTICES = (1 << 4),

  /* Read animated custom attributes from point cache files. */
  MOD_MESHSEQ_READ_ATTRIBUTES = (1 << 5),
};

typedef struct SDefBind {
  unsigned int *vert_inds;
  unsigned int verts_num;
  int mode;
  float *vert_weights;
  float normal_dist;
  float influence;
} SDefBind;

typedef struct SDefVert {
  SDefBind *binds;
  unsigned int binds_num;
  unsigned int vertex_idx;
} SDefVert;

typedef struct SurfaceDeformModifierData {
  ModifierData modifier;

  struct Depsgraph *depsgraph;
  /** Bind target object. */
  struct Object *target;
  /** Vertex bind data. */
  SDefVert *verts;
  void *_pad1;
  float falloff;
  /* Number of vertices on the deformed mesh upon the bind process. */
  unsigned int mesh_verts_num;
  /* Number of vertices in the `verts` array of this modifier. */
  unsigned int bind_verts_num;
  /* Number of vertices and polygons on the target mesh upon bind process. */
  unsigned int target_verts_num, target_polys_num;
  int flags;
  float mat[4][4];
  float strength;
  char defgrp_name[64];
  int _pad2;
} SurfaceDeformModifierData;

/** Surface Deform modifier flags. */
enum {
  /* This indicates "do bind on next modifier evaluation" as well as "is bound". */
  MOD_SDEF_BIND = (1 << 0),
  MOD_SDEF_INVERT_VGROUP = (1 << 1),
  /* Only store bind data for nonzero vgroup weights at the time of bind. */
  MOD_SDEF_SPARSE_BIND = (1 << 2),
};

/** Surface Deform vertex bind modes. */
enum {
  MOD_SDEF_MODE_CORNER_TRIS = 0,
  MOD_SDEF_MODE_NGONS = 1,
  MOD_SDEF_MODE_CENTROID = 2,
};

typedef struct WeightedNormalModifierData {
  ModifierData modifier;

  /** #MAX_VGROUP_NAME. */
  char defgrp_name[64];
  char mode, flag;
  short weight;
  float thresh;
} WeightedNormalModifierData;

/* Name/id of the generic PROP_INT cdlayer storing face weights. */
#define MOD_WEIGHTEDNORMALS_FACEWEIGHT_CDLAYER_ID "__mod_weightednormals_faceweight"

/** #WeightedNormalModifierData.mode */
enum {
  MOD_WEIGHTEDNORMAL_MODE_FACE = 0,
  MOD_WEIGHTEDNORMAL_MODE_ANGLE = 1,
  MOD_WEIGHTEDNORMAL_MODE_FACE_ANGLE = 2,
};

/** #WeightedNormalModifierData.flag */
enum {
  MOD_WEIGHTEDNORMAL_KEEP_SHARP = (1 << 0),
  MOD_WEIGHTEDNORMAL_INVERT_VGROUP = (1 << 1),
  MOD_WEIGHTEDNORMAL_FACE_INFLUENCE = (1 << 2),
};

#define MOD_MESHSEQ_READ_ALL \
  (MOD_MESHSEQ_READ_VERT | MOD_MESHSEQ_READ_POLY | MOD_MESHSEQ_READ_UV | MOD_MESHSEQ_READ_COLOR)

typedef struct NodesModifierSettings {
  /* This stores data that is passed into the node group. */
  struct IDProperty *properties;
} NodesModifierSettings;

/**
 * Maps a name (+ optional library name) to a data-block. The name can be stored on disk and is
 * remapped to the data-block when the data is loaded.
 *
 * At run-time, #BakeDataBlockID is used to pair up the data-block and library name.
 */
typedef struct NodesModifierDataBlock {
  /**
   * Name of the data-block. Can be empty in which case the name of the `id` below is used.
   * This only needs to be set manually when the name stored on disk does not exist in the .blend
   * file anymore, because e.g. the ID has been renamed.
   */
  char *id_name;
  /**
   * Name of the library the ID is in. Can be empty when the ID is not linked or when `id_name` is
   * empty as well and thus the names from the `id` below are used.
   */
  char *lib_name;
  /** ID that this is mapped to. */
  struct ID *id;
  /** Type of ID that is referenced by this mapping. */
  int id_type;
  char _pad[4];
} NodesModifierDataBlock;

typedef struct NodesModifierBake {
  /** An id that references a nested node in the node tree. Also see #bNestedNodeRef. */
  int id;
  /** #NodesModifierBakeFlag. */
  uint32_t flag;
  /** #NodesModifierBakeMode. */
  uint8_t bake_mode;
  char _pad[7];
  /**
   * Directory where the baked data should be stored. This is only used when
   * `NODES_MODIFIER_BAKE_CUSTOM_PATH` is set.
   */
  char *directory;
  /**
   * Frame range for the simulation and baking that is used if
   * `NODES_MODIFIER_BAKE_CUSTOM_SIMULATION_FRAME_RANGE` is set.
   */
  int frame_start;
  int frame_end;

  /**
   * Maps data-block names to actual data-blocks, so that names stored in caches or on disk can be
   * remapped to actual IDs on load. The mapping also makes sure that IDs referenced by baked data
   * are not automatically removed because they are not referenced anymore. Furthermore, it allows
   * the modifier to add all required IDs to the dependency graph before actually loading the baked
   * data.
   */
  int data_blocks_num;
  int active_data_block;
  NodesModifierDataBlock *data_blocks;
} NodesModifierBake;

typedef struct NodesModifierPanel {
  /** ID of the corresponding panel from #bNodeTreeInterfacePanel::identifier. */
  int id;
  /** #NodesModifierPanelFlag. */
  uint32_t flag;
} NodesModifierPanel;

typedef enum NodesModifierPanelFlag {
  NODES_MODIFIER_PANEL_OPEN = 1 << 0,
} NodesModifierPanelFlag;

typedef enum NodesModifierBakeFlag {
  NODES_MODIFIER_BAKE_CUSTOM_SIMULATION_FRAME_RANGE = 1 << 0,
  NODES_MODIFIER_BAKE_CUSTOM_PATH = 1 << 1,
} NodesModifierBakeFlag;

typedef enum NodesModifierBakeMode {
  NODES_MODIFIER_BAKE_MODE_ANIMATION = 0,
  NODES_MODIFIER_BAKE_MODE_STILL = 1,
} NodesModifierBakeMode;

typedef struct NodesModifierData {
  ModifierData modifier;
  struct bNodeTree *node_group;
  struct NodesModifierSettings settings;
  /**
   * Directory where baked simulation states are stored. This may be relative to the .blend file.
   */
  char *bake_directory;
  /** NodesModifierFlag. */
  int8_t flag;

  char _pad[3];
  int bakes_num;
  NodesModifierBake *bakes;

  char _pad2[4];
  int panels_num;
  NodesModifierPanel *panels;

  NodesModifierRuntimeHandle *runtime;

#ifdef __cplusplus
  NodesModifierBake *find_bake(int id);
  const NodesModifierBake *find_bake(int id) const;
#endif
} NodesModifierData;

typedef enum NodesModifierFlag {
  NODES_MODIFIER_HIDE_DATABLOCK_SELECTOR = (1 << 0),
} NodesModifierFlag;

typedef struct MeshToVolumeModifierData {
  ModifierData modifier;

  /** This is the object that is supposed to be converted to a volume. */
  struct Object *object;

  /** MeshToVolumeModifierResolutionMode */
  int resolution_mode;
  /** Size of a voxel in object space. */
  float voxel_size;
  /** The desired amount of voxels along one axis. The actual amount of voxels might be slightly
   * different. */
  int voxel_amount;

  float interior_band_width;

  float density;
  char _pad2[4];
  void *_pad3;
} MeshToVolumeModifierData;

/** #MeshToVolumeModifierData.resolution_mode */
typedef enum MeshToVolumeModifierResolutionMode {
  MESH_TO_VOLUME_RESOLUTION_MODE_VOXEL_AMOUNT = 0,
  MESH_TO_VOLUME_RESOLUTION_MODE_VOXEL_SIZE = 1,
} MeshToVolumeModifierResolutionMode;

typedef struct VolumeDisplaceModifierData {
  ModifierData modifier;

  struct Tex *texture;
  struct Object *texture_map_object;
  int texture_map_mode;

  float strength;
  float texture_mid_level[3];
  float texture_sample_radius;
} VolumeDisplaceModifierData;

/** #VolumeDisplaceModifierData.texture_map_mode */
enum {
  MOD_VOLUME_DISPLACE_MAP_LOCAL = 0,
  MOD_VOLUME_DISPLACE_MAP_GLOBAL = 1,
  MOD_VOLUME_DISPLACE_MAP_OBJECT = 2,
};

typedef struct VolumeToMeshModifierData {
  ModifierData modifier;

  /** This is the volume object that is supposed to be converted to a mesh. */
  struct Object *object;

  float threshold;
  float adaptivity;

  /** VolumeToMeshFlag */
  uint32_t flag;

  /** VolumeToMeshResolutionMode */
  int resolution_mode;
  float voxel_size;
  int voxel_amount;

  /** MAX_NAME */
  char grid_name[64];
  void *_pad1;
} VolumeToMeshModifierData;

/** VolumeToMeshModifierData->resolution_mode */
typedef enum VolumeToMeshResolutionMode {
  VOLUME_TO_MESH_RESOLUTION_MODE_GRID = 0,
  VOLUME_TO_MESH_RESOLUTION_MODE_VOXEL_AMOUNT = 1,
  VOLUME_TO_MESH_RESOLUTION_MODE_VOXEL_SIZE = 2,
} VolumeToMeshResolutionMode;

/** VolumeToMeshModifierData->flag */
typedef enum VolumeToMeshFlag {
  VOLUME_TO_MESH_USE_SMOOTH_SHADE = 1 << 0,
} VolumeToMeshFlag;

/**
 * Common influence data for grease pencil modifiers.
 * Not all parts may be used by all modifier types.
 */
typedef struct GreasePencilModifierInfluenceData {
  /** GreasePencilModifierInfluenceFlag */
  int flag;
  char _pad1[4];
  /** Filter by layer name. */
  char layer_name[64];
  /** Filter by stroke material. */
  struct Material *material;
  /** Filter by layer pass. */
  int layer_pass;
  /** Filter by material pass. */
  int material_pass;
  /** #MAX_VGROUP_NAME. */
  char vertex_group_name[64];
  struct CurveMapping *custom_curve;
  void *_pad2;
} GreasePencilModifierInfluenceData;

typedef enum GreasePencilModifierInfluenceFlag {
  GREASE_PENCIL_INFLUENCE_INVERT_LAYER_FILTER = (1 << 0),
  GREASE_PENCIL_INFLUENCE_USE_LAYER_PASS_FILTER = (1 << 1),
  GREASE_PENCIL_INFLUENCE_INVERT_LAYER_PASS_FILTER = (1 << 2),
  GREASE_PENCIL_INFLUENCE_INVERT_MATERIAL_FILTER = (1 << 3),
  GREASE_PENCIL_INFLUENCE_USE_MATERIAL_PASS_FILTER = (1 << 4),
  GREASE_PENCIL_INFLUENCE_INVERT_MATERIAL_PASS_FILTER = (1 << 5),
  GREASE_PENCIL_INFLUENCE_INVERT_VERTEX_GROUP = (1 << 6),
  GREASE_PENCIL_INFLUENCE_USE_CUSTOM_CURVE = (1 << 7),
} GreasePencilModifierInfluenceFlag;

typedef struct GreasePencilOpacityModifierData {
  ModifierData modifier;
  GreasePencilModifierInfluenceData influence;
  /** GreasePencilOpacityModifierFlag */
  int flag;
  /** GreasePencilModifierColorMode */
  char color_mode;
  char _pad1[3];
  float color_factor;
  float hardness_factor;
  void *_pad2;
} GreasePencilOpacityModifierData;

/** Which attributes are affected by color modifiers. */
typedef enum GreasePencilModifierColorMode {
  MOD_GREASE_PENCIL_COLOR_STROKE = 0,
  MOD_GREASE_PENCIL_COLOR_FILL = 1,
  MOD_GREASE_PENCIL_COLOR_BOTH = 2,
  MOD_GREASE_PENCIL_COLOR_HARDNESS = 3,
} GreasePencilModifierColorMode;

typedef enum GreasePencilOpacityModifierFlag {
  /* Use vertex group as opacity factors instead of influence. */
  MOD_GREASE_PENCIL_OPACITY_USE_WEIGHT_AS_FACTOR = (1 << 0),
  /* Set the opacity for every point in a stroke, otherwise multiply existing opacity. */
  MOD_GREASE_PENCIL_OPACITY_USE_UNIFORM_OPACITY = (1 << 1),
} GreasePencilOpacityModifierFlag;

typedef struct GreasePencilSubdivModifierData {
  ModifierData modifier;
  GreasePencilModifierInfluenceData influence;
  /** #GreasePencilSubdivideType. */
  int type;
  /** Level of subdivisions, will generate 2^level segments. */
  int level;

  char _pad[8];
  void *_pad1;
} GreasePencilSubdivModifierData;

typedef enum GreasePencilSubdivideType {
  MOD_GREASE_PENCIL_SUBDIV_CATMULL = 0,
  MOD_GREASE_PENCIL_SUBDIV_SIMPLE = 1,
} GreasePencilSubdivideType;

typedef struct GreasePencilColorModifierData {
  ModifierData modifier;
  GreasePencilModifierInfluenceData influence;
  /** GreasePencilModifierColorMode */
  char color_mode;
  char _pad1[3];
  /** HSV factors. */
  float hsv[3];
  void *_pad2;
} GreasePencilColorModifierData;

typedef struct GreasePencilTintModifierData {
  ModifierData modifier;
  GreasePencilModifierInfluenceData influence;
  /** GreasePencilTintModifierFlag */
  short flag;
  /** GreasePencilModifierColorMode */
  char color_mode;
  /** GreasePencilTintModifierMode */
  char tint_mode;
  float factor;
  /** Influence distance from the gradient object. */
  float radius;
  /** Simple tint color. */
  float color[3];
  /** Object for gradient direction. */
  struct Object *object;
  /** Color ramp for the gradient. */
  struct ColorBand *color_ramp;
  void *_pad;
} GreasePencilTintModifierData;

typedef enum GreasePencilTintModifierMode {
  MOD_GREASE_PENCIL_TINT_UNIFORM = 0,
  MOD_GREASE_PENCIL_TINT_GRADIENT = 1,
} GreasePencilTintModifierMode;

typedef enum GreasePencilTintModifierFlag {
  /* Use vertex group as factors instead of influence. */
  MOD_GREASE_PENCIL_TINT_USE_WEIGHT_AS_FACTOR = (1 << 0),
} GreasePencilTintModifierFlag;

typedef struct GreasePencilSmoothModifierData {
  ModifierData modifier;
  GreasePencilModifierInfluenceData influence;
  /** `eGreasePencilSmooth_Flag. */
  int flag;
  /** Factor of smooth. */
  float factor;
  /** How many times apply smooth. */
  int step;
  char _pad[4];
  void *_pad1;
} GreasePencilSmoothModifierData;

typedef enum eGreasePencilSmooth_Flag {
  MOD_GREASE_PENCIL_SMOOTH_OPEN_INFLUENCE_PANEL = (1 << 0),
  MOD_GREASE_PENCIL_SMOOTH_MOD_LOCATION = (1 << 1),
  MOD_GREASE_PENCIL_SMOOTH_MOD_STRENGTH = (1 << 2),
  MOD_GREASE_PENCIL_SMOOTH_MOD_THICKNESS = (1 << 3),
  MOD_GREASE_PENCIL_SMOOTH_MOD_UV = (1 << 4),
  MOD_GREASE_PENCIL_SMOOTH_KEEP_SHAPE = (1 << 5),
  MOD_GREASE_PENCIL_SMOOTH_SMOOTH_ENDS = (1 << 6),
} eGreasePencilSmooth_Flag;

typedef struct GreasePencilOffsetModifierData {
  ModifierData modifier;
  GreasePencilModifierInfluenceData influence;
  /** GreasePencilOffsetModifierFlag */
  int flag;
  /** GreasePencilOffsetModifierMode */
  int offset_mode;
  /** Global offset. */
  float loc[3];
  float rot[3];
  float scale[3];
  /** Offset per stroke. */
  float stroke_loc[3];
  float stroke_rot[3];
  float stroke_scale[3];
  int seed;
  int stroke_step;
  int stroke_start_offset;
  char _pad1[4];
  void *_pad2;
} GreasePencilOffsetModifierData;

typedef enum GreasePencilOffsetModifierFlag {
  MOD_GREASE_PENCIL_OFFSET_UNIFORM_RANDOM_SCALE = (1 << 0),
} GreasePencilOffsetModifierFlag;

typedef enum GreasePencilOffsetModifierMode {
  MOD_GREASE_PENCIL_OFFSET_RANDOM = 0,
  MOD_GREASE_PENCIL_OFFSET_LAYER = 1,
  MOD_GREASE_PENCIL_OFFSET_MATERIAL = 2,
  MOD_GREASE_PENCIL_OFFSET_STROKE = 3,
} GreasePencilOffsetModifierMode;

typedef struct GreasePencilNoiseModifierData {
  ModifierData modifier;
  GreasePencilModifierInfluenceData influence;

  /** For convenience of versioning, these flags are kept in `eNoiseGpencil_Flag`. */
  int flag;

  /** Factor of noise. */
  float factor;
  float factor_strength;
  float factor_thickness;
  float factor_uvs;
  /** Noise Frequency scaling */
  float noise_scale;
  float noise_offset;
  short noise_mode;
  char _pad[2];
  /** How many frames before recalculate randoms. */
  int step;
  /** Random seed */
  int seed;

  void *_pad1;
} GreasePencilNoiseModifierData;

typedef struct GreasePencilMirrorModifierData {
  ModifierData modifier;
  GreasePencilModifierInfluenceData influence;
  struct Object *object;
  /** #GreasePencilMirrorModifierFlag */
  int flag;
  char _pad[4];
} GreasePencilMirrorModifierData;

typedef enum GreasePencilMirrorModifierFlag {
  MOD_GREASE_PENCIL_MIRROR_AXIS_X = (1 << 0),
  MOD_GREASE_PENCIL_MIRROR_AXIS_Y = (1 << 1),
  MOD_GREASE_PENCIL_MIRROR_AXIS_Z = (1 << 2),
} GreasePencilMirrorModifierFlag;

typedef struct GreasePencilThickModifierData {
  ModifierData modifier;
  GreasePencilModifierInfluenceData influence;
  /** #GreasePencilThicknessModifierFlag */
  int flag;
  /** Relative thickness factor. */
  float thickness_fac;
  /** Absolute thickness override. */
  float thickness;
  char _pad[4];
  void *_pad1;
} GreasePencilThickModifierData;

typedef enum GreasePencilThicknessModifierFlag {
  MOD_GREASE_PENCIL_THICK_NORMALIZE = (1 << 0),
  MOD_GREASE_PENCIL_THICK_WEIGHT_FACTOR = (1 << 1),
} GreasePencilThicknessModifierFlag;

<<<<<<< HEAD
typedef struct GreasePencilEnvelopeModifierData {
  ModifierData modifier;
  GreasePencilModifierInfluenceData influence;
  /* #GreasePencilEnvelopeModifierMode. */
  int mode;
  /** Material for the new strokes. */
  int mat_nr;
  /** Thickness multiplier for the new strokes. */
  float thickness;
  /** Strength multiplier for the new strokes. */
  float strength;
  /** Number of points to skip over. */
  int skip;
  /* Length of the envelope effect. */
  int spread;
} GreasePencilEnvelopeModifierData;

/* Texture->mode */
typedef enum GreasePencilEnvelopeModifierMode {
  MOD_GREASE_PENCIL_ENVELOPE_DEFORM = 0,
  MOD_GREASE_PENCIL_ENVELOPE_SEGMENTS = 1,
  MOD_GREASE_PENCIL_ENVELOPE_FILLS = 2,
} GreasePencilEnvelopeModifierMode;
=======
typedef struct GreasePencilLatticeModifierData {
  ModifierData modifier;
  GreasePencilModifierInfluenceData influence;
  struct Object *object;
  float strength;
  char _pad[4];
} GreasePencilLatticeModifierData;
>>>>>>> da2d3be2
<|MERGE_RESOLUTION|>--- conflicted
+++ resolved
@@ -102,11 +102,8 @@
   eModifierType_GreasePencilNoise = 67,
   eModifierType_GreasePencilMirror = 68,
   eModifierType_GreasePencilThickness = 69,
-<<<<<<< HEAD
-  eModifierType_GreasePencilEnvelope = 70,
-=======
   eModifierType_GreasePencilLattice = 70,
->>>>>>> da2d3be2
+  eModifierType_GreasePencilEnvelope = 71,
   NUM_MODIFIER_TYPES,
 } ModifierType;
 
@@ -2778,7 +2775,14 @@
   MOD_GREASE_PENCIL_THICK_WEIGHT_FACTOR = (1 << 1),
 } GreasePencilThicknessModifierFlag;
 
-<<<<<<< HEAD
+typedef struct GreasePencilLatticeModifierData {
+  ModifierData modifier;
+  GreasePencilModifierInfluenceData influence;
+  struct Object *object;
+  float strength;
+  char _pad[4];
+} GreasePencilLatticeModifierData;
+
 typedef struct GreasePencilEnvelopeModifierData {
   ModifierData modifier;
   GreasePencilModifierInfluenceData influence;
@@ -2801,13 +2805,4 @@
   MOD_GREASE_PENCIL_ENVELOPE_DEFORM = 0,
   MOD_GREASE_PENCIL_ENVELOPE_SEGMENTS = 1,
   MOD_GREASE_PENCIL_ENVELOPE_FILLS = 2,
-} GreasePencilEnvelopeModifierMode;
-=======
-typedef struct GreasePencilLatticeModifierData {
-  ModifierData modifier;
-  GreasePencilModifierInfluenceData influence;
-  struct Object *object;
-  float strength;
-  char _pad[4];
-} GreasePencilLatticeModifierData;
->>>>>>> da2d3be2
+} GreasePencilEnvelopeModifierMode;