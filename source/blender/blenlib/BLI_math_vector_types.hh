/* SPDX-License-Identifier: GPL-2.0-or-later
 * Copyright 2022 Blender Foundation. */

#pragma once

/** \file
 * \ingroup bli
 */

#include <array>
#include <cmath>
#include <iostream>
#include <type_traits>

#include "BLI_utildefines.h"

namespace blender {

/* clang-format off */
template<typename T>
using as_uint_type = std::conditional_t<sizeof(T) == sizeof(uint8_t), uint8_t,
                     std::conditional_t<sizeof(T) == sizeof(uint16_t), uint16_t,
                     std::conditional_t<sizeof(T) == sizeof(uint32_t), uint32_t,
                     std::conditional_t<sizeof(T) == sizeof(uint64_t), uint64_t, void>>>>;
/* clang-format on */

template<typename T, int Size> struct vec_struct_base {
  std::array<T, Size> values;
};

template<typename T> struct vec_struct_base<T, 2> {
  T x, y;
};

template<typename T> struct vec_struct_base<T, 3> {
  T x, y, z;
};

template<typename T> struct vec_struct_base<T, 4> {
  T x, y, z, w;
};

template<class Fn, size_t... I> void unroll_impl(Fn fn, std::index_sequence<I...> /*indices*/)
{
  (fn(I), ...);
}

/**
 * Variadic templates are used to unroll loops manually. This helps GCC avoid branching during math
 * operations and makes the code generation more explicit and predictable. Unrolling should always
 * be worth it because the vector size is expected to be small.
 */
template<int N, class Fn> void unroll(Fn fn)
{
  unroll_impl(fn, std::make_index_sequence<N>());
}

namespace math {

template<typename T> uint64_t vector_hash(const T &vec)
{
  BLI_STATIC_ASSERT(T::type_length <= 4, "Longer types need to implement vector_hash themself.");
  const typename T::uint_type &uvec = *reinterpret_cast<const typename T::uint_type *>(&vec);
  uint64_t result;
  result = uvec[0] * uint64_t(435109);
  if constexpr (T::type_length > 1) {
    result ^= uvec[1] * uint64_t(380867);
  }
  if constexpr (T::type_length > 2) {
    result ^= uvec[2] * uint64_t(1059217);
  }
  if constexpr (T::type_length > 3) {
    result ^= uvec[3] * uint64_t(2002613);
  }
  return result;
}

class Axis;
class AxisSigned;

}  // namespace math

template<typename T, int Size> struct VecBase : public vec_struct_base<T, Size> {

  BLI_STATIC_ASSERT(alignof(T) <= sizeof(T),
                    "VecBase is not compatible with aligned type for now.");

  static constexpr int type_length = Size;

  using base_type = T;
  using uint_type = VecBase<as_uint_type<T>, Size>;

  VecBase() = default;

  explicit VecBase(T value)
  {
    for (int i = 0; i < Size; i++) {
      (*this)[i] = value;
    }
  }

  template<typename U, BLI_ENABLE_IF((std::is_convertible_v<U, T>))>
  explicit VecBase(U value) : VecBase(T(value))
  {
  }

/* Workaround issue with template BLI_ENABLE_IF((Size == 2)) not working. */
#define BLI_ENABLE_IF_VEC(_size, _test) int S = _size, BLI_ENABLE_IF((S _test))

  template<BLI_ENABLE_IF_VEC(Size, == 2)> VecBase(T _x, T _y)
  {
    (*this)[0] = _x;
    (*this)[1] = _y;
  }

  template<BLI_ENABLE_IF_VEC(Size, == 3)> VecBase(T _x, T _y, T _z)
  {
    (*this)[0] = _x;
    (*this)[1] = _y;
    (*this)[2] = _z;
  }

  template<BLI_ENABLE_IF_VEC(Size, == 4)> VecBase(T _x, T _y, T _z, T _w)
  {
    (*this)[0] = _x;
    (*this)[1] = _y;
    (*this)[2] = _z;
    (*this)[3] = _w;
  }

  /** Mixed scalar-vector constructors. */

  template<typename U, BLI_ENABLE_IF_VEC(Size, == 3)>
  constexpr VecBase(const VecBase<U, 2> &xy, T z) : VecBase(T(xy.x), T(xy.y), z)
  {
  }

  template<typename U, BLI_ENABLE_IF_VEC(Size, == 3)>
  constexpr VecBase(T x, const VecBase<U, 2> &yz) : VecBase(x, T(yz.x), T(yz.y))
  {
  }

  template<typename U, BLI_ENABLE_IF_VEC(Size, == 4)>
  VecBase(VecBase<U, 3> xyz, T w) : VecBase(T(xyz.x), T(xyz.y), T(xyz.z), T(w))
  {
  }

  template<typename U, BLI_ENABLE_IF_VEC(Size, == 4)>
  VecBase(T x, VecBase<U, 3> yzw) : VecBase(T(x), T(yzw.x), T(yzw.y), T(yzw.z))
  {
  }

  template<typename U, typename V, BLI_ENABLE_IF_VEC(Size, == 4)>
  VecBase(VecBase<U, 2> xy, VecBase<V, 2> zw) : VecBase(T(xy.x), T(xy.y), T(zw.x), T(zw.y))
  {
  }

  template<typename U, BLI_ENABLE_IF_VEC(Size, == 4)>
  VecBase(VecBase<U, 2> xy, T z, T w) : VecBase(T(xy.x), T(xy.y), T(z), T(w))
  {
  }

  template<typename U, BLI_ENABLE_IF_VEC(Size, == 4)>
  VecBase(T x, VecBase<U, 2> yz, T w) : VecBase(T(x), T(yz.x), T(yz.y), T(w))
  {
  }

  template<typename U, BLI_ENABLE_IF_VEC(Size, == 4)>
  VecBase(T x, T y, VecBase<U, 2> zw) : VecBase(T(x), T(y), T(zw.x), T(zw.y))
  {
  }

  /** Masking. */

  template<typename U, int OtherSize, BLI_ENABLE_IF(OtherSize > Size)>
  explicit VecBase(const VecBase<U, OtherSize> &other)
  {
    for (int i = 0; i < Size; i++) {
      (*this)[i] = T(other[i]);
    }
  }

  /** Swizzling. */

  template<BLI_ENABLE_IF_VEC(Size, >= 2)> VecBase<T, 2> xy() const
  {
    return *reinterpret_cast<const VecBase<T, 2> *>(this);
  }

<<<<<<< HEAD
=======
  template<BLI_ENABLE_IF_VEC(Size, >= 3)> VecBase<T, 2> yz() const
  {
    return *reinterpret_cast<const VecBase<T, 2> *>(&((*this)[1]));
  }

  template<BLI_ENABLE_IF_VEC(Size, >= 4)> VecBase<T, 2> zw() const
  {
    return *reinterpret_cast<const VecBase<T, 2> *>(&((*this)[2]));
  }

>>>>>>> a736f1d6
  template<BLI_ENABLE_IF_VEC(Size, >= 3)> VecBase<T, 3> xyz() const
  {
    return *reinterpret_cast<const VecBase<T, 3> *>(this);
  }

  template<BLI_ENABLE_IF_VEC(Size, >= 4)> VecBase<T, 3> yzw() const
  {
    return *reinterpret_cast<const VecBase<T, 3> *>(&((*this)[1]));
  }

  template<BLI_ENABLE_IF_VEC(Size, >= 4)> VecBase<T, 4> xyzw() const
  {
    return *reinterpret_cast<const VecBase<T, 4> *>(this);
  }

#undef BLI_ENABLE_IF_VEC

  /** Conversion from pointers (from C-style vectors). */

  VecBase(const T *ptr)
  {
    unroll<Size>([&](auto i) { (*this)[i] = ptr[i]; });
  }

  template<typename U, BLI_ENABLE_IF((std::is_convertible_v<U, T>))> explicit VecBase(const U *ptr)
  {
    unroll<Size>([&](auto i) { (*this)[i] = ptr[i]; });
  }

  VecBase(const T (*ptr)[Size]) : VecBase(static_cast<const T *>(ptr[0]))
  {
  }

  /** Conversion from other vector types. */

  template<typename U> explicit VecBase(const VecBase<U, Size> &vec)
  {
    unroll<Size>([&](auto i) { (*this)[i] = T(vec[i]); });
  }

  /** C-style pointer dereference. */

  operator const T *() const
  {
    return reinterpret_cast<const T *>(this);
  }

  operator T *()
  {
    return reinterpret_cast<T *>(this);
  }

  /** Array access. */

  const T &operator[](int index) const
  {
    BLI_assert(index >= 0);
    BLI_assert(index < Size);
    return reinterpret_cast<const T *>(this)[index];
  }

  T &operator[](int index)
  {
    BLI_assert(index >= 0);
    BLI_assert(index < Size);
    return reinterpret_cast<T *>(this)[index];
  }

  /** Internal Operators Macro. */

#define BLI_INT_OP(_T) template<typename U = _T, BLI_ENABLE_IF((std::is_integral_v<U>))>

  /** Arithmetic operators. */

  friend VecBase operator+(const VecBase &a, const VecBase &b)
  {
    VecBase result;
    unroll<Size>([&](auto i) { result[i] = a[i] + b[i]; });
    return result;
  }

  friend VecBase operator+(const VecBase &a, const T &b)
  {
    VecBase result;
    unroll<Size>([&](auto i) { result[i] = a[i] + b; });
    return result;
  }

  friend VecBase operator+(const T &a, const VecBase &b)
  {
    return b + a;
  }

  VecBase &operator+=(const VecBase &b)
  {
    unroll<Size>([&](auto i) { (*this)[i] += b[i]; });
    return *this;
  }

  VecBase &operator+=(const T &b)
  {
    unroll<Size>([&](auto i) { (*this)[i] += b; });
    return *this;
  }

  friend VecBase operator-(const VecBase &a)
  {
    VecBase result;
    unroll<Size>([&](auto i) { result[i] = -a[i]; });
    return result;
  }

  friend VecBase operator-(const VecBase &a, const VecBase &b)
  {
    VecBase result;
    unroll<Size>([&](auto i) { result[i] = a[i] - b[i]; });
    return result;
  }

  friend VecBase operator-(const VecBase &a, const T &b)
  {
    VecBase result;
    unroll<Size>([&](auto i) { result[i] = a[i] - b; });
    return result;
  }

  friend VecBase operator-(const T &a, const VecBase &b)
  {
    VecBase result;
    unroll<Size>([&](auto i) { result[i] = a - b[i]; });
    return result;
  }

  VecBase &operator-=(const VecBase &b)
  {
    unroll<Size>([&](auto i) { (*this)[i] -= b[i]; });
    return *this;
  }

  VecBase &operator-=(const T &b)
  {
    unroll<Size>([&](auto i) { (*this)[i] -= b; });
    return *this;
  }

  friend VecBase operator*(const VecBase &a, const VecBase &b)
  {
    VecBase result;
    unroll<Size>([&](auto i) { result[i] = a[i] * b[i]; });
    return result;
  }

  template<typename FactorT> friend VecBase operator*(const VecBase &a, FactorT b)
  {
    VecBase result;
    unroll<Size>([&](auto i) { result[i] = a[i] * b; });
    return result;
  }

  friend VecBase operator*(T a, const VecBase &b)
  {
    return b * a;
  }

  VecBase &operator*=(T b)
  {
    unroll<Size>([&](auto i) { (*this)[i] *= b; });
    return *this;
  }

  VecBase &operator*=(const VecBase &b)
  {
    unroll<Size>([&](auto i) { (*this)[i] *= b[i]; });
    return *this;
  }

  friend VecBase operator/(const VecBase &a, const VecBase &b)
  {
    for (int i = 0; i < Size; i++) {
      BLI_assert(b[i] != T(0));
    }
    VecBase result;
    unroll<Size>([&](auto i) { result[i] = a[i] / b[i]; });
    return result;
  }

  friend VecBase operator/(const VecBase &a, T b)
  {
    BLI_assert(b != T(0));
    VecBase result;
    unroll<Size>([&](auto i) { result[i] = a[i] / b; });
    return result;
  }

  friend VecBase operator/(T a, const VecBase &b)
  {
    for (int i = 0; i < Size; i++) {
      BLI_assert(b[i] != T(0));
    }
    VecBase result;
    unroll<Size>([&](auto i) { result[i] = a / b[i]; });
    return result;
  }

  VecBase &operator/=(T b)
  {
    BLI_assert(b != T(0));
    unroll<Size>([&](auto i) { (*this)[i] /= b; });
    return *this;
  }

  VecBase &operator/=(const VecBase &b)
  {
    BLI_assert(b != T(0));
    unroll<Size>([&](auto i) { (*this)[i] /= b[i]; });
    return *this;
  }

  /** Binary operators. */

  BLI_INT_OP(T) friend VecBase operator&(const VecBase &a, const VecBase &b)
  {
    VecBase result;
    unroll<Size>([&](auto i) { result[i] = a[i] & b[i]; });
    return result;
  }

  BLI_INT_OP(T) friend VecBase operator&(const VecBase &a, T b)
  {
    VecBase result;
    unroll<Size>([&](auto i) { result[i] = a[i] & b; });
    return result;
  }

  BLI_INT_OP(T) friend VecBase operator&(T a, const VecBase &b)
  {
    return b & a;
  }

  BLI_INT_OP(T) VecBase &operator&=(T b)
  {
    unroll<Size>([&](auto i) { (*this)[i] &= b; });
    return *this;
  }

  BLI_INT_OP(T) VecBase &operator&=(const VecBase &b)
  {
    unroll<Size>([&](auto i) { (*this)[i] &= b[i]; });
    return *this;
  }

  BLI_INT_OP(T) friend VecBase operator|(const VecBase &a, const VecBase &b)
  {
    VecBase result;
    unroll<Size>([&](auto i) { result[i] = a[i] | b[i]; });
    return result;
  }

  BLI_INT_OP(T) friend VecBase operator|(const VecBase &a, T b)
  {
    VecBase result;
    unroll<Size>([&](auto i) { result[i] = a[i] | b; });
    return result;
  }

  BLI_INT_OP(T) friend VecBase operator|(T a, const VecBase &b)
  {
    return b | a;
  }

  BLI_INT_OP(T) VecBase &operator|=(T b)
  {
    unroll<Size>([&](auto i) { (*this)[i] |= b; });
    return *this;
  }

  BLI_INT_OP(T) VecBase &operator|=(const VecBase &b)
  {
    unroll<Size>([&](auto i) { (*this)[i] |= b[i]; });
    return *this;
  }

  BLI_INT_OP(T) friend VecBase operator^(const VecBase &a, const VecBase &b)
  {
    VecBase result;
    unroll<Size>([&](auto i) { result[i] = a[i] ^ b[i]; });
    return result;
  }

  BLI_INT_OP(T) friend VecBase operator^(const VecBase &a, T b)
  {
    VecBase result;
    unroll<Size>([&](auto i) { result[i] = a[i] ^ b; });
    return result;
  }

  BLI_INT_OP(T) friend VecBase operator^(T a, const VecBase &b)
  {
    return b ^ a;
  }

  BLI_INT_OP(T) VecBase &operator^=(T b)
  {
    unroll<Size>([&](auto i) { (*this)[i] ^= b; });
    return *this;
  }

  BLI_INT_OP(T) VecBase &operator^=(const VecBase &b)
  {
    unroll<Size>([&](auto i) { (*this)[i] ^= b[i]; });
    return *this;
  }

  BLI_INT_OP(T) friend VecBase operator~(const VecBase &a)
  {
    VecBase result;
    unroll<Size>([&](auto i) { result[i] = ~a[i]; });
    return result;
  }

  /** Bit-shift operators. */

  BLI_INT_OP(T) friend VecBase operator<<(const VecBase &a, const VecBase &b)
  {
    VecBase result;
    unroll<Size>([&](auto i) { result[i] = a[i] << b[i]; });
    return result;
  }

  BLI_INT_OP(T) friend VecBase operator<<(const VecBase &a, T b)
  {
    VecBase result;
    unroll<Size>([&](auto i) { result[i] = a[i] << b; });
    return result;
  }

  BLI_INT_OP(T) VecBase &operator<<=(T b)
  {
    unroll<Size>([&](auto i) { (*this)[i] <<= b; });
    return *this;
  }

  BLI_INT_OP(T) VecBase &operator<<=(const VecBase &b)
  {
    unroll<Size>([&](auto i) { (*this)[i] <<= b[i]; });
    return *this;
  }

  BLI_INT_OP(T) friend VecBase operator>>(const VecBase &a, const VecBase &b)
  {
    VecBase result;
    unroll<Size>([&](auto i) { result[i] = a[i] >> b[i]; });
    return result;
  }

  BLI_INT_OP(T) friend VecBase operator>>(const VecBase &a, T b)
  {
    VecBase result;
    unroll<Size>([&](auto i) { result[i] = a[i] >> b; });
    return result;
  }

  BLI_INT_OP(T) VecBase &operator>>=(T b)
  {
    unroll<Size>([&](auto i) { (*this)[i] >>= b; });
    return *this;
  }

  BLI_INT_OP(T) VecBase &operator>>=(const VecBase &b)
  {
    unroll<Size>([&](auto i) { (*this)[i] >>= b[i]; });
    return *this;
  }

  /** Modulo operators. */

  BLI_INT_OP(T) friend VecBase operator%(const VecBase &a, const VecBase &b)
  {
    for (int i = 0; i < Size; i++) {
      BLI_assert(b[i] != T(0));
    }
    VecBase result;
    unroll<Size>([&](auto i) { result[i] = a[i] % b[i]; });
    return result;
  }

  BLI_INT_OP(T) friend VecBase operator%(const VecBase &a, T b)
  {
    BLI_assert(b != 0);
    VecBase result;
    unroll<Size>([&](auto i) { result[i] = a[i] % b; });
    return result;
  }

  BLI_INT_OP(T) friend VecBase operator%(T a, const VecBase &b)
  {
    BLI_assert(b != T(0));
    VecBase result;
    unroll<Size>([&](auto i) { result[i] = a % b[i]; });
    return result;
  }

#undef BLI_INT_OP

  /** Compare. */

  friend bool operator==(const VecBase &a, const VecBase &b)
  {
    for (int i = 0; i < Size; i++) {
      if (a[i] != b[i]) {
        return false;
      }
    }
    return true;
  }

  friend bool operator!=(const VecBase &a, const VecBase &b)
  {
    return !(a == b);
  }

  /** Misc. */

  uint64_t hash() const
  {
    return math::vector_hash(*this);
  }

  friend std::ostream &operator<<(std::ostream &stream, const VecBase &v)
  {
    stream << "(";
    for (int i = 0; i < Size; i++) {
      stream << v[i];
      if (i != Size - 1) {
        stream << ", ";
      }
    }
    stream << ")";
    return stream;
  }
};

namespace math {

template<typename T> struct AssertUnitEpsilon {
  /** \note Copy of BLI_ASSERT_UNIT_EPSILON_DB to avoid dragging the entire header. */
  static constexpr T value = T(0.0002);
};

}  // namespace math

using char3 = blender::VecBase<int8_t, 3>;

using uchar3 = blender::VecBase<uint8_t, 3>;
using uchar4 = blender::VecBase<uint8_t, 4>;

using int2 = VecBase<int32_t, 2>;
using int3 = VecBase<int32_t, 3>;
using int4 = VecBase<int32_t, 4>;

using uint2 = VecBase<uint32_t, 2>;
using uint3 = VecBase<uint32_t, 3>;
using uint4 = VecBase<uint32_t, 4>;

using short2 = blender::VecBase<int16_t, 2>;
using short3 = blender::VecBase<int16_t, 3>;

using ushort2 = VecBase<uint16_t, 2>;
using ushort3 = blender::VecBase<uint16_t, 3>;
using ushort4 = blender::VecBase<uint16_t, 4>;

using float2 = VecBase<float, 2>;
using float3 = VecBase<float, 3>;
using float4 = VecBase<float, 4>;

using double2 = VecBase<double, 2>;
using double3 = VecBase<double, 3>;
using double4 = VecBase<double, 4>;

}  // namespace blender<|MERGE_RESOLUTION|>--- conflicted
+++ resolved
@@ -187,8 +187,6 @@
     return *reinterpret_cast<const VecBase<T, 2> *>(this);
   }
 
-<<<<<<< HEAD
-=======
   template<BLI_ENABLE_IF_VEC(Size, >= 3)> VecBase<T, 2> yz() const
   {
     return *reinterpret_cast<const VecBase<T, 2> *>(&((*this)[1]));
@@ -199,7 +197,6 @@
     return *reinterpret_cast<const VecBase<T, 2> *>(&((*this)[2]));
   }
 
->>>>>>> a736f1d6
   template<BLI_ENABLE_IF_VEC(Size, >= 3)> VecBase<T, 3> xyz() const
   {
     return *reinterpret_cast<const VecBase<T, 3> *>(this);
