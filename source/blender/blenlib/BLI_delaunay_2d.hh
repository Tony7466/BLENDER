--- conflicted
+++ resolved
@@ -126,18 +126,11 @@
  */
 template<typename T> class CDT_input {
  public:
-<<<<<<< HEAD
-  Span<vec2<Arith_t>> vert;
+  Span<VecBase<T, 2>> vert;
   Span<std::pair<int, int>> edge;
   OffsetIndices<int> face_offsets;
   Span<int> face_vert_indices;
   Arith_t epsilon{0};
-=======
-  Array<VecBase<T, 2>> vert;
-  Array<std::pair<int, int>> edge;
-  Array<Vector<int>> face;
-  T epsilon{0};
->>>>>>> c78a0f3a
   bool need_ids{true};
 };
 
