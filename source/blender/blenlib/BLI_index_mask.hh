--- conflicted
+++ resolved
@@ -21,9 +21,7 @@
 struct GrainSize {
   int64_t value;
 
-  explicit GrainSize(const int64_t grain_size) : value(grain_size)
-  {
-  }
+  explicit GrainSize(const int64_t grain_size) : value(grain_size) {}
 };
 
 template<typename T> class VArray;
@@ -69,7 +67,6 @@
   bool is_full_after_inclusive(const RawChunkIterator &it) const;
   bool is_full_until_exclusive(const RawChunkIterator &it) const;
 
-<<<<<<< HEAD
   template<typename Fn> void foreach_span(Fn &&fn) const;
 };
 
@@ -101,50 +98,20 @@
   };
   Type type;
 
-  Expr(const Type type) : type(type)
-  {
-  }
+  Expr(const Type type) : type(type) {}
 };
 
 struct AtomicExpr : public Expr {
   const IndexMask *mask;
 
-  AtomicExpr(const IndexMask &mask) : Expr(Type::Atomic), mask(&mask)
-  {
-  }
+  AtomicExpr(const IndexMask &mask) : Expr(Type::Atomic), mask(&mask) {}
 };
 
 struct UnionExpr : public Expr {
   Vector<const Expr *> children;
 
-  UnionExpr(Vector<const Expr *> children) : Expr(Type::Union), children(std::move(children))
-  {
-  }
-};
-=======
-  /**
-   * Use this method when you know that no indices are skipped. It is more efficient than preparing
-   * an integer array all the time.
-   */
-  IndexMask(IndexRange range) : indices_(range.as_span()) {}
-
-  /**
-   * Construct an IndexMask from a sorted list of indices. Note, the created IndexMask is only
-   * valid as long as the initializer_list is valid.
-   *
-   * Don't do this:
-   *   IndexMask mask = {3, 4, 5};
-   *
-   * Do this:
-   *   do_something_with_an_index_mask({3, 4, 5});
-   */
-  IndexMask(const std::initializer_list<int64_t> &indices) : IndexMask(Span<int64_t>(indices)) {}
-
-  /**
-   * Creates an IndexMask that references the indices [0, n-1].
-   */
-  explicit IndexMask(int64_t n) : IndexMask(IndexRange(n)) {}
->>>>>>> 8ce3bb6e
+  UnionExpr(Vector<const Expr *> children) : Expr(Type::Union), children(std::move(children)) {}
+};
 
 struct DifferenceExpr : public Expr {
   const Expr *base = nullptr;
@@ -159,9 +126,7 @@
 struct ComplementExpr : public Expr {
   const Expr *base = nullptr;
 
-  ComplementExpr(const Expr &base) : Expr(Type::Complement), base(&base)
-  {
-  }
+  ComplementExpr(const Expr &base) : Expr(Type::Complement), base(&base) {}
 };
 
 struct IntersectionExpr : public Expr {
