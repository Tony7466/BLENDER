--- conflicted
+++ resolved
@@ -179,11 +179,9 @@
 void count_indices(Span<int> indices, MutableSpan<int> counts);
 
 void invert_booleans(MutableSpan<bool> span);
-<<<<<<< HEAD
 void invert_booleans(MutableSpan<bool> span, const IndexMask &mask);
-=======
+
 int64_t count_booleans(const VArray<bool> &varray);
->>>>>>> f62dde8b
 
 enum class BooleanMix {
   None,
