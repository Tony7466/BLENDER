# SPDX-License-Identifier: GPL-2.0-or-later
# Copyright 2006 Blender Foundation

if(HAVE_EXECINFO_H)
  add_definitions(-DHAVE_EXECINFO_H)
endif()

set(INC
  .
  ..
  # ../blenkernel  # don't add this back!
  ../makesdna
  ../../../intern/atomic
  ../../../intern/eigen
  ../../../intern/guardedalloc
)

set(INC_SYS
  ../../../extern/wcwidth
  ../../../extern/json/include

  ${EIGEN3_INCLUDE_DIRS}
  ${ZLIB_INCLUDE_DIRS}
  ${ZSTD_INCLUDE_DIRS}
  ${GMP_INCLUDE_DIRS}
)

set(SRC
  intern/BLI_array.c
  intern/BLI_assert.c
  intern/BLI_color.cc
  intern/BLI_dial_2d.c
  intern/BLI_dynstr.c
  intern/BLI_filelist.c
  intern/BLI_ghash.c
  intern/BLI_ghash_utils.c
  intern/BLI_heap.c
  intern/BLI_heap_simple.c
  intern/BLI_index_range.cc
  intern/BLI_kdopbvh.c
  intern/BLI_linklist.c
  intern/BLI_linklist_lockfree.c
  intern/BLI_memarena.c
  intern/BLI_memblock.c
  intern/BLI_memiter.c
  intern/BLI_mempool.c
  intern/BLI_mmap.c
  intern/BLI_timer.c
  intern/DLRB_tree.c
  intern/array_store.c
  intern/array_store_utils.c
  intern/array_utils.c
  intern/array_utils.cc
  intern/astar.c
  intern/atomic_disjoint_set.cc
  intern/bit_span.cc
  intern/bitmap.c
  intern/bitmap_draw_2d.c
  intern/boxpack_2d.c
  intern/buffer.c
  intern/cache_mutex.cc
  intern/compute_context.cc
  intern/convexhull_2d.c
  intern/cpp_types.cc
  intern/delaunay_2d.cc
  intern/dot_export.cc
  intern/dynlib.c
  intern/easing.c
  intern/edgehash.c
  intern/endian_switch.c
  intern/expr_pylike_eval.c
  intern/fileops.c
  intern/fileops.cc
  intern/filereader_file.c
  intern/filereader_gzip.c
  intern/filereader_memory.c
  intern/filereader_zstd.c
  intern/fnmatch.c
  intern/generic_vector_array.cc
  intern/generic_virtual_array.cc
  intern/generic_virtual_vector_array.cc
  intern/gsqueue.c
  intern/hash_md5.c
  intern/hash_mm2a.c
  intern/hash_mm3.c
  intern/implicit_sharing.cc
  intern/index_mask.cc
  intern/jitter_2d.c
  intern/kdtree_1d.c
  intern/kdtree_2d.c
  intern/kdtree_3d.c
  intern/kdtree_4d.c
  intern/lasso_2d.c
  intern/lazy_threading.cc
  intern/length_parameterize.cc
  intern/listbase.cc
  intern/math_base.c
  intern/math_base_inline.c
  intern/math_base_safe_inline.c
  intern/math_bits_inline.c
  intern/math_boolean.cc
  intern/math_color.c
  intern/math_color_blend_inline.c
  intern/math_color_inline.c
  intern/math_geom.c
  intern/math_geom_inline.c
  intern/math_interp.c
  intern/math_matrix.c
  intern/math_matrix.cc
  intern/math_rotation.c
  intern/math_rotation.cc
  intern/math_solvers.c
  intern/math_statistics.c
  intern/math_time.c
  intern/math_vec.cc
  intern/math_vector.c
  intern/math_vector_inline.c
  intern/memory_utils.c
  intern/mesh_boolean.cc
  intern/mesh_intersect.cc
  intern/noise.c
  intern/noise.cc
  intern/offset_indices.cc
  intern/path_util.c
  intern/polyfill_2d.c
  intern/polyfill_2d_beautify.c
  intern/quadric.c
  intern/rand.cc
  intern/rct.c
  intern/resource_scope.cc
  intern/scanfill.c
  intern/scanfill_utils.c
  intern/serialize.cc
  intern/session_uuid.c
  intern/smaa_textures.c
  intern/smallhash.c
  intern/sort.c
  intern/sort_utils.c
  intern/stack.c
  intern/storage.c
  intern/string.c
  intern/string_cursor_utf8.c
  intern/string_search.cc
  intern/string_utf8.c
  intern/string_utils.c
  intern/system.c
  intern/task_graph.cc
  intern/task_iterator.c
  intern/task_pool.cc
  intern/task_range.cc
  intern/task_scheduler.cc
  intern/tempfile.c
  intern/threads.cc
  intern/time.c
  intern/timecode.c
  intern/timeit.cc
  intern/uuid.cc
  intern/uvproject.c
  intern/voronoi_2d.c
  intern/voxel.c
  intern/winstuff.c
  intern/winstuff_dir.c

  # Private headers.
  intern/BLI_mempool_private.h

  # Header as source (included in C files above).
  intern/kdtree_impl.h
  intern/list_sort_impl.h


  BLI_alloca.h
  BLI_allocator.hh
  BLI_any.hh
  BLI_array.h
  BLI_array.hh
  BLI_array_store.h
  BLI_array_store_utils.h
  BLI_array_utils.h
  BLI_array_utils.hh
  BLI_asan.h
  BLI_assert.h
  BLI_astar.h
  BLI_atomic_disjoint_set.hh
  BLI_binary_search.hh
  BLI_bit_group_vector.hh
  BLI_bit_ref.hh
  BLI_bit_span.hh
  BLI_bit_span_ops.hh
  BLI_bit_vector.hh
  BLI_bitmap.h
  BLI_bitmap_draw_2d.h
  BLI_blenlib.h
  BLI_bounds.hh
  BLI_bounds_types.hh
  BLI_boxpack_2d.h
  BLI_buffer.h
  BLI_cache_mutex.hh
  BLI_color.hh
  BLI_color_mix.hh
  BLI_compiler_attrs.h
  BLI_compiler_compat.h
  BLI_compiler_typecheck.h
  BLI_compute_context.hh
  BLI_console.h
  BLI_convexhull_2d.h
  BLI_cpp_type.hh
  BLI_cpp_type_make.hh
  BLI_cpp_types.hh
  BLI_cpp_types_make.hh
  BLI_delaunay_2d.h
  BLI_devirtualize_parameters.hh
  BLI_dial_2d.h
  BLI_disjoint_set.hh
  BLI_dlrbTree.h
  BLI_dot_export.hh
  BLI_dot_export_attribute_enums.hh
  BLI_dynlib.h
  BLI_dynstr.h
  BLI_easing.h
  BLI_edgehash.h
  BLI_endian_defines.h
  BLI_endian_switch.h
  BLI_endian_switch_inline.h
  BLI_enumerable_thread_specific.hh
  BLI_expr_pylike_eval.h
  BLI_fileops.h
  BLI_fileops.hh
  BLI_fileops_types.h
  BLI_filereader.h
  BLI_fnmatch.h
  BLI_function_ref.hh
  BLI_generic_array.hh
  BLI_generic_pointer.hh
  BLI_generic_span.hh
  BLI_generic_value_map.hh
  BLI_generic_vector_array.hh
  BLI_generic_virtual_array.hh
  BLI_generic_virtual_vector_array.hh
  BLI_ghash.h
  BLI_gsqueue.h
  BLI_hash.h
  BLI_hash.hh
  BLI_hash_md5.h
  BLI_hash_mm2a.h
  BLI_hash_mm3.h
  BLI_hash_tables.hh
  BLI_heap.h
  BLI_heap_simple.h
  BLI_implicit_sharing.h
  BLI_implicit_sharing.hh
  BLI_implicit_sharing_ptr.hh
  BLI_index_mask.hh
  BLI_index_range.hh
  BLI_inplace_priority_queue.hh
  BLI_iterator.h
  BLI_jitter_2d.h
  BLI_kdopbvh.h
  BLI_kdtree.h
  BLI_kdtree_impl.h
  BLI_lasso_2d.h
  BLI_lazy_threading.hh
  BLI_length_parameterize.hh
  BLI_linear_allocator.hh
  BLI_link_utils.h
  BLI_linklist.h
  BLI_linklist_lockfree.h
  BLI_linklist_stack.h
  BLI_listbase.h
  BLI_listbase_wrapper.hh
  BLI_map.hh
  BLI_map_slots.hh
  BLI_math.h
  BLI_math_angle_types.hh
  BLI_math_axis_angle.hh
  BLI_math_axis_angle_types.hh
  BLI_math_base.h
  BLI_math_base.hh
  BLI_math_base_safe.h
  BLI_math_basis_types.hh
  BLI_math_bits.h
  BLI_math_boolean.hh
  BLI_math_color.h
  BLI_math_color.hh
  BLI_math_color_blend.h
  BLI_math_euler.hh
  BLI_math_euler_types.hh
  BLI_math_geom.h
  BLI_math_inline.h
  BLI_math_interp.h
  BLI_math_matrix.h
  BLI_math_matrix.hh
  BLI_math_matrix_types.hh
  BLI_math_mpq.hh
  BLI_math_quaternion.hh
  BLI_math_quaternion_types.hh
  BLI_math_rotation.h
  BLI_math_rotation.hh
  BLI_math_rotation_legacy.hh
  BLI_math_rotation_types.hh
  BLI_math_solvers.h
  BLI_math_statistics.h
  BLI_math_time.h
  BLI_math_vector.h
  BLI_math_vector.hh
  BLI_math_vector_mpq_types.hh
  BLI_math_vector_types.hh
  BLI_memarena.h
  BLI_memblock.h
  BLI_memiter.h
  BLI_memory_utils.h
  BLI_memory_utils.hh
  BLI_mempool.h
  BLI_mesh_boolean.hh
  BLI_mesh_intersect.hh
  BLI_mmap.h
  BLI_multi_value_map.hh
  BLI_noise.h
  BLI_noise.hh
  BLI_offset_indices.hh
  BLI_offset_span.hh
  BLI_parameter_pack_utils.hh
  BLI_path_util.h
  BLI_polyfill_2d.h
  BLI_polyfill_2d_beautify.h
  BLI_pool.hh
  BLI_probing_strategies.hh
  BLI_quadric.h
  BLI_rand.h
  BLI_rand.hh
  BLI_range.h
  BLI_rect.h
  BLI_resource_scope.hh
  BLI_scanfill.h
  BLI_serialize.hh
  BLI_session_uuid.h
  BLI_set.hh
  BLI_set_slots.hh
  BLI_shared_cache.hh
  BLI_simd.h
  BLI_smaa_textures.h
  BLI_smallhash.h
  BLI_sort.h
  BLI_sort.hh
  BLI_sort_utils.h
  BLI_span.hh
  BLI_stack.h
  BLI_stack.hh
  BLI_strict_flags.h
  BLI_string.h
  BLI_string_cursor_utf8.h
  BLI_string_ref.hh
  BLI_string_search.h
  BLI_string_utf8.h
  BLI_string_utils.h
  BLI_sub_frame.hh
  BLI_sys_types.h
  BLI_system.h
  BLI_task.h
  BLI_task.hh
  BLI_tempfile.h
  BLI_threads.h
  BLI_timecode.h
  BLI_timeit.hh
  BLI_timer.h
  BLI_unique_sorted_indices.hh
  BLI_utildefines.h
  BLI_utildefines_iter.h
  BLI_utildefines_stack.h
  BLI_utildefines_variadic.h
  BLI_utility_mixins.hh
  BLI_uuid.h
  BLI_uvproject.h
  BLI_vector.hh
  BLI_vector_list.hh
  BLI_vector_set.hh
  BLI_vector_set_slots.hh
  BLI_virtual_array.hh
  BLI_virtual_vector_array.hh
  BLI_voronoi_2d.h
  BLI_voxel.h
  BLI_winstuff.h
  PIL_time.h
  PIL_time_utildefines.h

  # Without these files listed, they aren't known to CMake.
  ../../../extern/json/include/json.hpp
)

set(LIB
  bf_intern_eigen
  bf_intern_guardedalloc
  extern_wcwidth

  ${ZLIB_LIBRARIES}
  ${ZSTD_LIBRARIES}
)

if(NOT WITH_PYTHON_MODULE)
  list(APPEND SRC
    intern/BLI_args.c

    BLI_args.h
  )
endif()

if(WITH_MEM_VALGRIND)
  add_definitions(-DWITH_MEM_VALGRIND)
endif()

if(WITH_TBB)
  add_definitions(-DWITH_TBB)

  list(APPEND INC_SYS
    ${TBB_INCLUDE_DIRS}
  )

  list(APPEND LIB
    ${TBB_LIBRARIES}
  )
endif()

if(WITH_GMP)
  add_definitions(-DWITH_GMP)

  list(APPEND INC_SYS
    ${GMP_INCLUDE_DIRS}
  )

  list(APPEND LIB
    ${GMP_LIBRARIES}
  )
endif()

if(WIN32)
  if(WITH_BLENDER_THUMBNAILER)
    # Needed for querying the `thumbnailer .dll` in `winstuff.c`.
    add_definitions(-DWITH_BLENDER_THUMBNAILER)
  endif()
  list(APPEND INC
    ../../../intern/utfconv
  )
  list(APPEND LIB
    bf_intern_utfconv
  )
  list(APPEND SRC
    intern/system_win32.c
  )
endif()


if(APPLE)
  list(APPEND SRC
    intern/storage_apple.mm
  )
endif()

if(UNIX AND NOT APPLE)
  list(APPEND LIB
    bf_intern_libc_compat
  )
endif()

# no need to compile object files for inline headers.
set_source_files_properties(
  intern/math_base_inline.c
  intern/math_base_safe_inline.c
  intern/math_bits_inline.c
  intern/math_color_blend_inline.c
  intern/math_color_inline.c
  intern/math_geom_inline.c
  intern/math_vector_inline.c
  PROPERTIES HEADER_FILE_ONLY TRUE
)

blender_add_lib(bf_blenlib "${SRC}" "${INC}" "${INC_SYS}" "${LIB}")

if(WITH_GTESTS)
  set(TEST_SRC
    tests/BLI_any_test.cc
    tests/BLI_array_store_test.cc
    tests/BLI_array_test.cc
    tests/BLI_array_utils_test.cc
    tests/BLI_binary_search_test.cc
    tests/BLI_bit_group_vector_test.cc
    tests/BLI_bit_ref_test.cc
    tests/BLI_bit_span_test.cc
    tests/BLI_bit_vector_test.cc
    tests/BLI_bitmap_test.cc
    tests/BLI_bounds_test.cc
    tests/BLI_color_test.cc
    tests/BLI_cpp_type_test.cc
    tests/BLI_delaunay_2d_test.cc
    tests/BLI_disjoint_set_test.cc
    tests/BLI_edgehash_test.cc
    tests/BLI_expr_pylike_eval_test.cc
    tests/BLI_fileops_test.cc
    tests/BLI_function_ref_test.cc
    tests/BLI_generic_array_test.cc
    tests/BLI_generic_span_test.cc
    tests/BLI_generic_vector_array_test.cc
    tests/BLI_ghash_test.cc
    tests/BLI_hash_mm2a_test.cc
    tests/BLI_heap_simple_test.cc
    tests/BLI_heap_test.cc
    tests/BLI_implicit_sharing_test.cc
    tests/BLI_index_mask_test.cc
    tests/BLI_index_range_test.cc
    tests/BLI_inplace_priority_queue_test.cc
    tests/BLI_kdopbvh_test.cc
    tests/BLI_kdtree_test.cc
    tests/BLI_length_parameterize_test.cc
    tests/BLI_linear_allocator_test.cc
    tests/BLI_linklist_lockfree_test.cc
    tests/BLI_listbase_test.cc
    tests/BLI_map_test.cc
    tests/BLI_math_base_safe_test.cc
    tests/BLI_math_base_test.cc
    tests/BLI_math_bits_test.cc
    tests/BLI_math_color_test.cc
    tests/BLI_math_geom_test.cc
    tests/BLI_math_matrix_test.cc
    tests/BLI_math_matrix_types_test.cc
    tests/BLI_math_rotation_test.cc
    tests/BLI_math_rotation_types_test.cc
    tests/BLI_math_solvers_test.cc
    tests/BLI_math_time_test.cc
    tests/BLI_math_vector_test.cc
    tests/BLI_math_vector_types_test.cc
    tests/BLI_memiter_test.cc
    tests/BLI_memory_utils_test.cc
    tests/BLI_mesh_boolean_test.cc
    tests/BLI_mesh_intersect_test.cc
    tests/BLI_multi_value_map_test.cc
    tests/BLI_path_util_test.cc
    tests/BLI_polyfill_2d_test.cc
    tests/BLI_pool_test.cc
    tests/BLI_ressource_strings.h
    tests/BLI_serialize_test.cc
    tests/BLI_session_uuid_test.cc
    tests/BLI_set_test.cc
    tests/BLI_span_test.cc
    tests/BLI_stack_cxx_test.cc
    tests/BLI_stack_test.cc
    tests/BLI_string_ref_test.cc
    tests/BLI_string_search_test.cc
    tests/BLI_string_test.cc
    tests/BLI_string_utf8_test.cc
    tests/BLI_task_graph_test.cc
    tests/BLI_task_test.cc
    tests/BLI_tempfile_test.cc
<<<<<<< HEAD
    tests/BLI_unique_sorted_indices_test.cc
=======
    tests/BLI_utildefines_test.cc
>>>>>>> 9fd8fe13
    tests/BLI_uuid_test.cc
    tests/BLI_vector_set_test.cc
    tests/BLI_vector_test.cc
    tests/BLI_virtual_array_test.cc

    tests/BLI_exception_safety_test_utils.hh
  )
  set(TEST_INC
    ../imbuf
  )
  set(TEST_LIB
    bf_blenlib
  )
  include(GTestTesting)
  blender_add_test_executable(blenlib "${TEST_SRC}" "${INC};${TEST_INC}" "${INC_SYS}" "${LIB};${TEST_LIB}")

  add_subdirectory(tests/performance)
endif()<|MERGE_RESOLUTION|>--- conflicted
+++ resolved
@@ -549,11 +549,8 @@
     tests/BLI_task_graph_test.cc
     tests/BLI_task_test.cc
     tests/BLI_tempfile_test.cc
-<<<<<<< HEAD
     tests/BLI_unique_sorted_indices_test.cc
-=======
     tests/BLI_utildefines_test.cc
->>>>>>> 9fd8fe13
     tests/BLI_uuid_test.cc
     tests/BLI_vector_set_test.cc
     tests/BLI_vector_test.cc
