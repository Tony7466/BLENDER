/**
 * $Id$
 *
 * ***** BEGIN GPL LICENSE BLOCK *****
 *
 * This program is free software; you can redistribute it and/or
 * modify it under the terms of the GNU General Public License
 * as published by the Free Software Foundation; either version 2
 * of the License, or (at your option) any later version.
 *
 * This program is distributed in the hope that it will be useful,
 * but WITHOUT ANY WARRANTY; without even the implied warranty of
 * MERCHANTABILITY or FITNESS FOR A PARTICULAR PURPOSE.  See the
 * GNU General Public License for more details.
 *
 * You should have received a copy of the GNU General Public License
 * along with this program; if not, write to the Free Software Foundation,
 * Inc., 59 Temple Place - Suite 330, Boston, MA  02111-1307, USA.
 *
 * The Original Code is Copyright (C) 2001-2002 by NaN Holding BV.
 * All rights reserved.
 
 * The Original Code is: some of this file.
 *
 * ***** END GPL LICENSE BLOCK *****
 * */

#include <float.h>
#include <stdio.h>
#include <stdlib.h>
#include <string.h>

#include "BLI_math.h"

//******************************* Interpolation *******************************/

void interp_v2_v2v2(float *target, const float *a, const float *b, const float t)
{
	float s = 1.0f-t;

	target[0]= s*a[0] + t*b[0];
	target[1]= s*a[1] + t*b[1];
}

/* weight 3 2D vectors,
 * 'w' must be unit length but is not a vector, just 3 weights */
void interp_v2_v2v2v2(float p[2], const float v1[2], const float v2[2], const float v3[2], const float w[3])
{
	p[0] = v1[0]*w[0] + v2[0]*w[1] + v3[0]*w[2];
	p[1] = v1[1]*w[0] + v2[1]*w[1] + v3[1]*w[2];
}

void interp_v3_v3v3(float target[3], const float a[3], const float b[3], const float t)
{
	float s = 1.0f-t;

	target[0]= s*a[0] + t*b[0];
	target[1]= s*a[1] + t*b[1];
	target[2]= s*a[2] + t*b[2];
}

/* weight 3 vectors,
 * 'w' must be unit length but is not a vector, just 3 weights */
void interp_v3_v3v3v3(float p[3], const float v1[3], const float v2[3], const float v3[3], const float w[3])
{
	p[0] = v1[0]*w[0] + v2[0]*w[1] + v3[0]*w[2];
	p[1] = v1[1]*w[0] + v2[1]*w[1] + v3[1]*w[2];
	p[2] = v1[2]*w[0] + v2[2]*w[1] + v3[2]*w[2];
}

/* weight 3 vectors,
<<<<<<< HEAD
 * 'w' must be unit length but is not a vector, just 3 weights */
=======
 * 'w' must be unit length but is not a vector, just 4 weights */
>>>>>>> 7a76bc9a
void interp_v3_v3v3v3v3(float p[3], const float v1[3], const float v2[3], const float v3[3], const float v4[3], const float w[4])
{
	p[0] = v1[0]*w[0] + v2[0]*w[1] + v3[0]*w[2] + v4[0]*w[3];
	p[1] = v1[1]*w[0] + v2[1]*w[1] + v3[1]*w[2] + v4[1]*w[3];
	p[2] = v1[2]*w[0] + v2[2]*w[1] + v3[2]*w[2] + v4[2]*w[3];
}

void mid_v3_v3v3(float *v, float *v1, float *v2)
{
	v[0]= 0.5f*(v1[0] + v2[0]);
	v[1]= 0.5f*(v1[1] + v2[1]);
	v[2]= 0.5f*(v1[2] + v2[2]);
}

/********************************** Angles ***********************************/

/* Return the angle in radians between vecs 1-2 and 2-3 in radians
   If v1 is a shoulder, v2 is the elbow and v3 is the hand,
   this would return the angle at the elbow */
float angle_v3v3v3(float *v1, float *v2, float *v3)
{
	float vec1[3], vec2[3];

	sub_v3_v3v3(vec1, v2, v1);
	sub_v3_v3v3(vec2, v2, v3);
	normalize_v3(vec1);
	normalize_v3(vec2);

	return angle_normalized_v3v3(vec1, vec2);
}

/* Return the shortest angle in radians between the 2 vectors */
float angle_v3v3(float *v1, float *v2)
{
	float vec1[3], vec2[3];

	copy_v3_v3(vec1, v1);
	copy_v3_v3(vec2, v2);
	normalize_v3(vec1);
	normalize_v3(vec2);

	return angle_normalized_v3v3(vec1, vec2);
}

float angle_v2v2v2(float *v1, float *v2, float *v3)
{
	float vec1[2], vec2[2];

	vec1[0] = v2[0]-v1[0];
	vec1[1] = v2[1]-v1[1];
	
	vec2[0] = v2[0]-v3[0];
	vec2[1] = v2[1]-v3[1];
	
	normalize_v2(vec1);
	normalize_v2(vec2);

	return angle_normalized_v2v2(vec1, vec2);
}

/* Return the shortest angle in radians between the 2 vectors */
float angle_v2v2(float *v1, float *v2)
{
	float vec1[2], vec2[2];

	vec1[0] = v1[0];
	vec1[1] = v1[1];

	vec2[0] = v2[0];
	vec2[1] = v2[1];

	normalize_v2(vec1);
	normalize_v2(vec2);

	return angle_normalized_v2v2(vec1, vec2);
}

float angle_normalized_v3v3(const float v1[3], const float v2[3])
{
	/* this is the same as acos(dot_v3v3(v1, v2)), but more accurate */
	if (dot_v3v3(v1, v2) < 0.0f) {
		float vec[3];
		
		vec[0]= -v2[0];
		vec[1]= -v2[1];
		vec[2]= -v2[2];
		
		return (float)M_PI - 2.0f*(float)saasin(len_v3v3(vec, v1)/2.0f);
	}
	else
		return 2.0f*(float)saasin(len_v3v3(v2, v1)/2.0f);
}

float angle_normalized_v2v2(float *v1, float *v2)
{
	/* this is the same as acos(dot_v3v3(v1, v2)), but more accurate */
	if (dot_v2v2(v1, v2) < 0.0f) {
		float vec[2];
		
		vec[0]= -v2[0];
		vec[1]= -v2[1];
		
		return (float)M_PI - 2.0f*saasin(len_v2v2(vec, v1)/2.0f);
	}
	else
		return 2.0f*(float)saasin(len_v2v2(v2, v1)/2.0f);
}

void angle_tri_v3(float angles[3], const float v1[3], const float v2[3], const float v3[3])
{
	float ed1[3], ed2[3], ed3[3];

	sub_v3_v3v3(ed1, v3, v1);
	sub_v3_v3v3(ed2, v1, v2);
	sub_v3_v3v3(ed3, v2, v3);

	normalize_v3(ed1);
	normalize_v3(ed2);
	normalize_v3(ed3);

	angles[0]= M_PI - angle_normalized_v3v3(ed1, ed2);
	angles[1]= M_PI - angle_normalized_v3v3(ed2, ed3);
	// face_angles[2] = M_PI - angle_normalized_v3v3(ed3, ed1);
	angles[2]= M_PI - (angles[0] + angles[1]);
}

void angle_quad_v3(float angles[4], const float v1[3], const float v2[3], const float v3[3], const float v4[3])
{
	float ed1[3], ed2[3], ed3[3], ed4[3];

	sub_v3_v3v3(ed1, v4, v1);
	sub_v3_v3v3(ed2, v1, v2);
	sub_v3_v3v3(ed3, v2, v3);
	sub_v3_v3v3(ed4, v3, v4);

	normalize_v3(ed1);
	normalize_v3(ed2);
	normalize_v3(ed3);
	normalize_v3(ed4);

	angles[0]= M_PI - angle_normalized_v3v3(ed1, ed2);
	angles[1]= M_PI - angle_normalized_v3v3(ed2, ed3);
	angles[2]= M_PI - angle_normalized_v3v3(ed3, ed4);
	angles[3]= M_PI - angle_normalized_v3v3(ed4, ed1);
}

/********************************* Geometry **********************************/

/* Project v1 on v2 */
void project_v3_v3v3(float *c, float *v1, float *v2)
{
	float mul;
	mul = dot_v3v3(v1, v2) / dot_v3v3(v2, v2);
	
	c[0] = mul * v2[0];
	c[1] = mul * v2[1];
	c[2] = mul * v2[2];
}

/* Returns a vector bisecting the angle at v2 formed by v1, v2 and v3 */
void bisect_v3_v3v3v3(float *out, float *v1, float *v2, float *v3)
{
	float d_12[3], d_23[3];
	sub_v3_v3v3(d_12, v2, v1);
	sub_v3_v3v3(d_23, v3, v2);
	normalize_v3(d_12);
	normalize_v3(d_23);
	add_v3_v3v3(out, d_12, d_23);
	normalize_v3(out);
}

/* Returns a reflection vector from a vector and a normal vector
reflect = vec - ((2 * DotVecs(vec, mirror)) * mirror)
*/
void reflect_v3_v3v3(float *out, float *v1, float *v2)
{
	float vec[3], normal[3];
	float reflect[3] = {0.0f, 0.0f, 0.0f};
	float dot2;

	copy_v3_v3(vec, v1);
	copy_v3_v3(normal, v2);

	dot2 = 2 * dot_v3v3(vec, normal);

	reflect[0] = vec[0] - (dot2 * normal[0]);
	reflect[1] = vec[1] - (dot2 * normal[1]);
	reflect[2] = vec[2] - (dot2 * normal[2]);

	copy_v3_v3(out, reflect);
}

void ortho_basis_v3v3_v3(float *v1, float *v2, float *v)
{
	const float f = (float)sqrt(v[0]*v[0] + v[1]*v[1]);

	if (f < 1e-35f) {
		// degenerate case
		v1[0] = (v[2] < 0.0f) ? -1.0f : 1.0f;
		v1[1] = v1[2] = v2[0] = v2[2] = 0.0f;
		v2[1] = 1.0f;
	}
	else  {
		const float d= 1.0f/f;

		v1[0] =  v[1]*d;
		v1[1] = -v[0]*d;
		v1[2] = 0.0f;
		v2[0] = -v[2]*v1[1];
		v2[1] = v[2]*v1[0];
		v2[2] = v[0]*v1[1] - v[1]*v1[0];
	}
}

/*********************************** Other ***********************************/

void print_v2(char *str, float v[2])
{
	printf("%s: %.3f %.3f\n", str, v[0], v[1]);
}

void print_v3(char *str, float v[3])
{
	printf("%s: %.3f %.3f %.3f\n", str, v[0], v[1], v[2]);
}

void print_v4(char *str, float v[4])
{
	printf("%s: %.3f %.3f %.3f %.3f\n", str, v[0], v[1], v[2], v[3]);
}

void minmax_v3_v3v3(float *min, float *max, float *vec)
{
	if(min[0]>vec[0]) min[0]= vec[0];
	if(min[1]>vec[1]) min[1]= vec[1];
	if(min[2]>vec[2]) min[2]= vec[2];

	if(max[0]<vec[0]) max[0]= vec[0];
	if(max[1]<vec[1]) max[1]= vec[1];
	if(max[2]<vec[2]) max[2]= vec[2];
}
<|MERGE_RESOLUTION|>--- conflicted
+++ resolved
@@ -69,11 +69,7 @@
 }
 
 /* weight 3 vectors,
-<<<<<<< HEAD
- * 'w' must be unit length but is not a vector, just 3 weights */
-=======
  * 'w' must be unit length but is not a vector, just 4 weights */
->>>>>>> 7a76bc9a
 void interp_v3_v3v3v3v3(float p[3], const float v1[3], const float v2[3], const float v3[3], const float v4[3], const float w[4])
 {
 	p[0] = v1[0]*w[0] + v2[0]*w[1] + v3[0]*w[2] + v4[0]*w[3];
