--- conflicted
+++ resolved
@@ -2865,172 +2865,4 @@
 }
 #endif
 
-<<<<<<< HEAD
-} /* namespace blender::meshintersect */
-=======
-} /* namespace blender::meshintersect */
-
-/* C interface. */
-
-/**
- * This function uses the double version of #CDT::delaunay_calc.
- * Almost all of the work here is to convert between C++ #Arrays<Vector<int>>
- * and a C version that linearizes all the elements and uses a "start"
- * and "len" array to say where the individual vectors start and how
- * long they are.
- */
-::CDT_result *BLI_delaunay_2d_cdt_calc(const ::CDT_input *input, const CDT_output_type output_type)
-{
-  blender::meshintersect::CDT_input<double> in;
-  in.vert = blender::Array<blender::meshintersect::vec2<double>>(input->verts_len);
-  in.edge = blender::Array<std::pair<int, int>>(input->edges_len);
-  in.face = blender::Array<blender::Vector<int>>(input->faces_len);
-  for (int v = 0; v < input->verts_len; ++v) {
-    double x = double(input->vert_coords[v][0]);
-    double y = double(input->vert_coords[v][1]);
-    in.vert[v] = blender::meshintersect::vec2<double>(x, y);
-  }
-  for (int e = 0; e < input->edges_len; ++e) {
-    in.edge[e] = std::pair<int, int>(input->edges[e][0], input->edges[e][1]);
-  }
-  for (int f = 0; f < input->faces_len; ++f) {
-    in.face[f] = blender::Vector<int>(input->faces_len_table[f]);
-    int fstart = input->faces_start_table[f];
-    for (int j = 0; j < input->faces_len_table[f]; ++j) {
-      in.face[f][j] = input->faces[fstart + j];
-    }
-  }
-  in.epsilon = double(input->epsilon);
-  in.need_ids = input->need_ids;
-
-  blender::meshintersect::CDT_result<double> res = blender::meshintersect::delaunay_2d_calc(
-      in, output_type);
-
-  ::CDT_result *output = static_cast<::CDT_result *>(MEM_mallocN(sizeof(*output), __func__));
-  int nv = output->verts_len = res.vert.size();
-  int ne = output->edges_len = res.edge.size();
-  int nf = output->faces_len = res.face.size();
-  int tot_v_orig = 0;
-  int tot_e_orig = 0;
-  int tot_f_orig = 0;
-  int tot_f_lens = 0;
-  if (input->need_ids) {
-    for (int v = 0; v < nv; ++v) {
-      tot_v_orig += res.vert_orig[v].size();
-    }
-    for (int e = 0; e < ne; ++e) {
-      tot_e_orig += res.edge_orig[e].size();
-    }
-  }
-  for (int f = 0; f < nf; ++f) {
-    if (input->need_ids) {
-      tot_f_orig += res.face_orig[f].size();
-    }
-    tot_f_lens += res.face[f].size();
-  }
-
-  output->vert_coords = static_cast<decltype(output->vert_coords)>(
-      MEM_malloc_arrayN(nv, sizeof(output->vert_coords[0]), __func__));
-  output->edges = static_cast<decltype(output->edges)>(
-      MEM_malloc_arrayN(ne, sizeof(output->edges[0]), __func__));
-  output->faces = static_cast<int *>(MEM_malloc_arrayN(tot_f_lens, sizeof(int), __func__));
-  output->faces_start_table = static_cast<int *>(MEM_malloc_arrayN(nf, sizeof(int), __func__));
-  output->faces_len_table = static_cast<int *>(MEM_malloc_arrayN(nf, sizeof(int), __func__));
-  if (input->need_ids) {
-    output->verts_orig = static_cast<int *>(MEM_malloc_arrayN(tot_v_orig, sizeof(int), __func__));
-    output->verts_orig_start_table = static_cast<int *>(
-        MEM_malloc_arrayN(nv, sizeof(int), __func__));
-    output->verts_orig_len_table = static_cast<int *>(
-        MEM_malloc_arrayN(nv, sizeof(int), __func__));
-    output->edges_orig = static_cast<int *>(MEM_malloc_arrayN(tot_e_orig, sizeof(int), __func__));
-    output->edges_orig_start_table = static_cast<int *>(
-        MEM_malloc_arrayN(ne, sizeof(int), __func__));
-    output->edges_orig_len_table = static_cast<int *>(
-        MEM_malloc_arrayN(ne, sizeof(int), __func__));
-    output->faces_orig = static_cast<int *>(MEM_malloc_arrayN(tot_f_orig, sizeof(int), __func__));
-    output->faces_orig_start_table = static_cast<int *>(
-        MEM_malloc_arrayN(nf, sizeof(int), __func__));
-    output->faces_orig_len_table = static_cast<int *>(
-        MEM_malloc_arrayN(nf, sizeof(int), __func__));
-  }
-  else {
-    output->verts_orig = nullptr;
-    output->verts_orig_start_table = nullptr;
-    output->verts_orig_len_table = nullptr;
-    output->edges_orig = nullptr;
-    output->edges_orig_start_table = nullptr;
-    output->edges_orig_len_table = nullptr;
-    output->faces_orig = nullptr;
-    output->faces_orig_start_table = nullptr;
-    output->faces_orig_len_table = nullptr;
-  }
-
-  int v_orig_index = 0;
-  for (int v = 0; v < nv; ++v) {
-    output->vert_coords[v][0] = float(res.vert[v][0]);
-    output->vert_coords[v][1] = float(res.vert[v][1]);
-    if (input->need_ids) {
-      int this_start = v_orig_index;
-      output->verts_orig_start_table[v] = this_start;
-      for (int j : res.vert_orig[v].index_range()) {
-        output->verts_orig[v_orig_index++] = res.vert_orig[v][j];
-      }
-      output->verts_orig_len_table[v] = v_orig_index - this_start;
-    }
-  }
-  int e_orig_index = 0;
-  for (int e = 0; e < ne; ++e) {
-    output->edges[e][0] = res.edge[e].first;
-    output->edges[e][1] = res.edge[e].second;
-    if (input->need_ids) {
-      int this_start = e_orig_index;
-      output->edges_orig_start_table[e] = this_start;
-      for (int j : res.edge_orig[e].index_range()) {
-        output->edges_orig[e_orig_index++] = res.edge_orig[e][j];
-      }
-      output->edges_orig_len_table[e] = e_orig_index - this_start;
-    }
-  }
-  int f_orig_index = 0;
-  int f_index = 0;
-  for (int f = 0; f < nf; ++f) {
-
-    output->faces_start_table[f] = f_index;
-    int flen = res.face[f].size();
-    output->faces_len_table[f] = flen;
-    for (int j = 0; j < flen; ++j) {
-      output->faces[f_index++] = res.face[f][j];
-    }
-    if (input->need_ids) {
-      int this_start = f_orig_index;
-      output->faces_orig_start_table[f] = this_start;
-      for (int k : res.face_orig[f].index_range()) {
-        output->faces_orig[f_orig_index++] = res.face_orig[f][k];
-      }
-      output->faces_orig_len_table[f] = f_orig_index - this_start;
-    }
-  }
-  return output;
-}
-
-void BLI_delaunay_2d_cdt_free(::CDT_result *result)
-{
-  MEM_freeN(result->vert_coords);
-  MEM_freeN(result->edges);
-  MEM_freeN(result->faces);
-  MEM_freeN(result->faces_start_table);
-  MEM_freeN(result->faces_len_table);
-  if (result->verts_orig) {
-    MEM_freeN(result->verts_orig);
-    MEM_freeN(result->verts_orig_start_table);
-    MEM_freeN(result->verts_orig_len_table);
-    MEM_freeN(result->edges_orig);
-    MEM_freeN(result->edges_orig_start_table);
-    MEM_freeN(result->edges_orig_len_table);
-    MEM_freeN(result->faces_orig);
-    MEM_freeN(result->faces_orig_start_table);
-    MEM_freeN(result->faces_orig_len_table);
-  }
-  MEM_freeN(result);
-}
->>>>>>> 451aa56d
+} /* namespace blender::meshintersect */