--- conflicted
+++ resolved
@@ -5,7 +5,8 @@
 
 namespace blender::offset_indices {
 
-OffsetIndices<int> accumulate_counts_to_offsets(MutableSpan<int> counts_to_offsets, const int start_offset)
+OffsetIndices<int> accumulate_counts_to_offsets(MutableSpan<int> counts_to_offsets,
+                                                const int start_offset)
 {
   int offset = start_offset;
   for (const int i : counts_to_offsets.index_range().drop_back(1)) {
@@ -30,13 +31,8 @@
 void build_reverse_offsets(const Span<int> indices, MutableSpan<int> offsets)
 {
   BLI_assert(std::all_of(offsets.begin(), offsets.end(), [](int value) { return value == 0; }));
-<<<<<<< HEAD
-  for (const int vert : indices) {
-    offsets[vert]++;
-=======
   for (const int i : indices) {
     offsets[i]++;
->>>>>>> d168df7c
   }
   offset_indices::accumulate_counts_to_offsets(offsets);
 }
