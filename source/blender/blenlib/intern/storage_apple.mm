--- conflicted
+++ resolved
@@ -187,15 +187,6 @@
   return path_expanded;
 }
 
-<<<<<<< HEAD
-
-const char *BLI_apple_getcwd(const size_t max_length) {
-  static char path_expanded[PATH_MAX];
-  @autoreleasepool {
-    NSString *path = [[NSFileManager defaultManager] currentDirectoryPath];
-    const size_t length = max_length > PATH_MAX ? PATH_MAX : max_length;
-    [path getCString:path_expanded maxLength: length encoding:NSUTF8StringEncoding];
-=======
 char *BLI_current_working_dir(char *dir, const size_t maxncpy)
 {
   /* Can't just copy to the *dir pointer, as [path getCString gets grumpy.*/
@@ -205,22 +196,10 @@
     const size_t length = maxncpy > PATH_MAX ? PATH_MAX : maxncpy;
     [path getCString:path_expanded maxLength:length encoding:NSUTF8StringEncoding];
     BLI_strncpy(dir, path_expanded, maxncpy);
->>>>>>> e1b58be9
     return path_expanded;
   }
 }
 
-<<<<<<< HEAD
-
-int BLI_apple_chdir(const char* dir) {
-  @autoreleasepool {
-    NSString* path = [[NSString alloc] initWithUTF8String: dir];
-    if ([[NSFileManager defaultManager] changeCurrentDirectoryPath: path] == YES) {
-      return 0;
-    }
-    else {
-      return -1;
-=======
 bool BLI_change_working_dir(const char *dir)
 {
   @autoreleasepool {
@@ -230,7 +209,6 @@
     }
     else {
       return true;
->>>>>>> e1b58be9
     }
   }
 }