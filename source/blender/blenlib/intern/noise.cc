--- conflicted
+++ resolved
@@ -566,725 +566,6 @@
 float perlin(float3 position)
 {
   return perlin_signed(position) / 2.0f + 0.5f;
-<<<<<<< HEAD
-}
-
-float perlin(float4 position)
-{
-  return perlin_signed(position) / 2.0f + 0.5f;
-}
-
-/* Positive fractal perlin noise. */
-
-template<typename T>
-float perlin_fractal_template(
-    T position, float octaves, float roughness, float lacunarity, bool normalize, bool hard)
-{
-  float fscale = 1.0f;
-  float amp = 1.0f;
-  float maxamp = 0.0f;
-  float sum = 0.0f;
-  octaves = CLAMPIS(octaves, 0.0f, 15.0f);
-  int n = int(octaves);
-  for (int i = 0; i <= n; i++) {
-    float t = perlin_signed(fscale * position);
-    t = hard ? math::abs(t) * 2.0f - 1.0f : t;
-    sum += t * amp;
-    maxamp += amp;
-    amp *= CLAMPIS(roughness, 0.0f, 1.0f);
-    fscale *= lacunarity;
-  }
-  float rmd = octaves - std::floor(octaves);
-  if (rmd != 0.0f) {
-    float t = perlin_signed(fscale * position);
-    t = hard ? math::abs(t) * 2.0f - 1.0f : t;
-    float sum2 = sum + t * amp;
-    return normalize ? mix(0.5f * sum / maxamp + 0.5f, 0.5f * sum2 / (maxamp + amp) + 0.5f, rmd) :
-                       mix(sum, sum2, rmd);
-  }
-  else {
-    return normalize ? 0.5f * sum / maxamp + 0.5f : sum;
-  }
-}
-
-float perlin_fractal(
-    float position, float octaves, float roughness, float lacunarity, bool normalize, bool hard)
-{
-  return perlin_fractal_template(position, octaves, roughness, lacunarity, normalize, hard);
-}
-
-float perlin_fractal(
-    float2 position, float octaves, float roughness, float lacunarity, bool normalize, bool hard)
-{
-  return perlin_fractal_template(position, octaves, roughness, lacunarity, normalize, hard);
-}
-
-float perlin_fractal(
-    float3 position, float octaves, float roughness, float lacunarity, bool normalize, bool hard)
-{
-  return perlin_fractal_template(position, octaves, roughness, lacunarity, normalize, hard);
-}
-
-float perlin_fractal(
-    float4 position, float octaves, float roughness, float lacunarity, bool normalize, bool hard)
-{
-  return perlin_fractal_template(position, octaves, roughness, lacunarity, normalize, hard);
-}
-
-/* The following offset functions generate random offsets to be added to
- * positions to act as a seed since the noise functions don't have seed values.
- * The offset's components are in the range [100, 200], not too high to cause
- * bad precision and not too small to be noticeable. We use float seed because
- * OSL only supports float hashes and we need to maintain compatibility with it.
- */
-
-BLI_INLINE float random_float_offset(float seed)
-{
-  return 100.0f + hash_float_to_float(seed) * 100.0f;
-}
-
-BLI_INLINE float2 random_float2_offset(float seed)
-{
-  return float2(100.0f + hash_float_to_float(float2(seed, 0.0f)) * 100.0f,
-                100.0f + hash_float_to_float(float2(seed, 1.0f)) * 100.0f);
-}
-
-BLI_INLINE float3 random_float3_offset(float seed)
-{
-  return float3(100.0f + hash_float_to_float(float2(seed, 0.0f)) * 100.0f,
-                100.0f + hash_float_to_float(float2(seed, 1.0f)) * 100.0f,
-                100.0f + hash_float_to_float(float2(seed, 2.0f)) * 100.0f);
-}
-
-BLI_INLINE float4 random_float4_offset(float seed)
-{
-  return float4(100.0f + hash_float_to_float(float2(seed, 0.0f)) * 100.0f,
-                100.0f + hash_float_to_float(float2(seed, 1.0f)) * 100.0f,
-                100.0f + hash_float_to_float(float2(seed, 2.0f)) * 100.0f,
-                100.0f + hash_float_to_float(float2(seed, 3.0f)) * 100.0f);
-}
-
-/* Perlin noises to be added to the position to distort other noises. */
-
-BLI_INLINE float perlin_distortion(float position, float strength)
-{
-  return perlin_signed(position + random_float_offset(0.0)) * strength;
-}
-
-BLI_INLINE float2 perlin_distortion(float2 position, float strength)
-{
-  return float2(perlin_signed(position + random_float2_offset(0.0f)) * strength,
-                perlin_signed(position + random_float2_offset(1.0f)) * strength);
-}
-
-BLI_INLINE float3 perlin_distortion(float3 position, float strength)
-{
-  return float3(perlin_signed(position + random_float3_offset(0.0f)) * strength,
-                perlin_signed(position + random_float3_offset(1.0f)) * strength,
-                perlin_signed(position + random_float3_offset(2.0f)) * strength);
-}
-
-BLI_INLINE float4 perlin_distortion(float4 position, float strength)
-{
-  return float4(perlin_signed(position + random_float4_offset(0.0f)) * strength,
-                perlin_signed(position + random_float4_offset(1.0f)) * strength,
-                perlin_signed(position + random_float4_offset(2.0f)) * strength,
-                perlin_signed(position + random_float4_offset(3.0f)) * strength);
-}
-
-/* Positive distorted fractal perlin noise. */
-
-float perlin_fractal_distorted(float position,
-                               float octaves,
-                               float roughness,
-                               float lacunarity,
-                               float distortion,
-                               bool normalize,
-                               bool hard)
-{
-  position += perlin_distortion(position, distortion);
-  return perlin_fractal(position, octaves, roughness, lacunarity, normalize, hard);
-}
-
-float perlin_fractal_distorted(float2 position,
-                               float octaves,
-                               float roughness,
-                               float lacunarity,
-                               float distortion,
-                               bool normalize,
-                               bool hard)
-{
-  position += perlin_distortion(position, distortion);
-  return perlin_fractal(position, octaves, roughness, lacunarity, normalize, hard);
-}
-
-float perlin_fractal_distorted(float3 position,
-                               float octaves,
-                               float roughness,
-                               float lacunarity,
-                               float distortion,
-                               bool normalize,
-                               bool hard)
-{
-  position += perlin_distortion(position, distortion);
-  return perlin_fractal(position, octaves, roughness, lacunarity, normalize, hard);
-}
-
-float perlin_fractal_distorted(float4 position,
-                               float octaves,
-                               float roughness,
-                               float lacunarity,
-                               float distortion,
-                               bool normalize,
-                               bool hard)
-{
-  position += perlin_distortion(position, distortion);
-  return perlin_fractal(position, octaves, roughness, lacunarity, normalize, hard);
-}
-
-/* Positive distorted fractal perlin noise that outputs a float3. The arbitrary seeds are for
- * compatibility with shading functions. */
-
-float3 perlin_float3_fractal_distorted(float position,
-                                       float octaves,
-                                       float roughness,
-                                       float lacunarity,
-                                       float distortion,
-                                       bool normalize,
-                                       bool hard)
-{
-  position += perlin_distortion(position, distortion);
-  return float3(
-      perlin_fractal(position, octaves, roughness, lacunarity, normalize, hard),
-      perlin_fractal(
-          position + random_float_offset(1.0f), octaves, roughness, lacunarity, normalize, hard),
-      perlin_fractal(
-          position + random_float_offset(2.0f), octaves, roughness, lacunarity, normalize, hard));
-}
-
-float3 perlin_float3_fractal_distorted(float2 position,
-                                       float octaves,
-                                       float roughness,
-                                       float lacunarity,
-                                       float distortion,
-                                       bool normalize,
-                                       bool hard)
-{
-  position += perlin_distortion(position, distortion);
-  return float3(
-      perlin_fractal(position, octaves, roughness, lacunarity, normalize, hard),
-      perlin_fractal(
-          position + random_float2_offset(2.0f), octaves, roughness, lacunarity, normalize, hard),
-      perlin_fractal(
-          position + random_float2_offset(3.0f), octaves, roughness, lacunarity, normalize, hard));
-}
-
-float3 perlin_float3_fractal_distorted(float3 position,
-                                       float octaves,
-                                       float roughness,
-                                       float lacunarity,
-                                       float distortion,
-                                       bool normalize,
-                                       bool hard)
-{
-  position += perlin_distortion(position, distortion);
-  return float3(
-      perlin_fractal(position, octaves, roughness, lacunarity, normalize, hard),
-      perlin_fractal(
-          position + random_float3_offset(3.0f), octaves, roughness, lacunarity, normalize, hard),
-      perlin_fractal(
-          position + random_float3_offset(4.0f), octaves, roughness, lacunarity, normalize, hard));
-}
-
-float3 perlin_float3_fractal_distorted(float4 position,
-                                       float octaves,
-                                       float roughness,
-                                       float lacunarity,
-                                       float distortion,
-                                       bool normalize,
-                                       bool hard)
-{
-  position += perlin_distortion(position, distortion);
-  return float3(
-      perlin_fractal(position, octaves, roughness, lacunarity, normalize, hard),
-      perlin_fractal(
-          position + random_float4_offset(4.0f), octaves, roughness, lacunarity, normalize, hard),
-      perlin_fractal(
-          position + random_float4_offset(5.0f), octaves, roughness, lacunarity, normalize, hard));
-}
-
-/** \} */
-
-/* -------------------------------------------------------------------- */
-/** \name Musgrave Noise
- * \{ */
-
-float musgrave_fBm(const float co,
-                   const float H,
-                   const float lacunarity,
-                   const float octaves_unclamped)
-{
-  /* From "Texturing and Modelling: A procedural approach". */
-
-  float p = co;
-  float value = 0.0f;
-  float pwr = 1.0f;
-  const float pwHL = std::pow(lacunarity, -H);
-  const float octaves = CLAMPIS(octaves_unclamped, 0.0f, 15.0f);
-
-  for (int i = 0; i < int(octaves); i++) {
-    value += perlin_signed(p) * pwr;
-    pwr *= pwHL;
-    p *= lacunarity;
-  }
-
-  float rmd = octaves - floorf(octaves);
-  if (rmd != 0.0f) {
-    value += rmd * perlin_signed(p) * pwr;
-  }
-
-  return value;
-}
-
-float musgrave_multi_fractal(const float co,
-                             const float H,
-                             const float lacunarity,
-                             const float octaves_unclamped)
-{
-  float p = co;
-  float value = 1.0f;
-  float pwr = 1.0f;
-  const float pwHL = std::pow(lacunarity, -H);
-  const float octaves = CLAMPIS(octaves_unclamped, 0.0f, 15.0f);
-
-  for (int i = 0; i < int(octaves); i++) {
-    value *= (pwr * perlin_signed(p) + 1.0f);
-    pwr *= pwHL;
-    p *= lacunarity;
-  }
-
-  const float rmd = octaves - floorf(octaves);
-  if (rmd != 0.0f) {
-    value *= (rmd * pwr * perlin_signed(p) + 1.0f); /* correct? */
-  }
-
-  return value;
-}
-
-float musgrave_hetero_terrain(const float co,
-                              const float H,
-                              const float lacunarity,
-                              const float octaves_unclamped,
-                              const float offset)
-{
-  float p = co;
-  const float pwHL = std::pow(lacunarity, -H);
-  float pwr = pwHL;
-  const float octaves = CLAMPIS(octaves_unclamped, 0.0f, 15.0f);
-
-  /* First unscaled octave of function; later octaves are scaled. */
-  float value = offset + perlin_signed(p);
-  p *= lacunarity;
-
-  for (int i = 1; i < int(octaves); i++) {
-    float increment = (perlin_signed(p) + offset) * pwr * value;
-    value += increment;
-    pwr *= pwHL;
-    p *= lacunarity;
-  }
-
-  const float rmd = octaves - floorf(octaves);
-  if (rmd != 0.0f) {
-    float increment = (perlin_signed(p) + offset) * pwr * value;
-    value += rmd * increment;
-  }
-
-  return value;
-}
-
-float musgrave_hybrid_multi_fractal(const float co,
-                                    const float H,
-                                    const float lacunarity,
-                                    const float octaves_unclamped,
-                                    const float offset,
-                                    const float gain)
-{
-  float p = co;
-  const float pwHL = std::pow(lacunarity, -H);
-
-  float pwr = 1.0f;
-  float value = 0.0f;
-  float weight = 1.0f;
-
-  const float octaves = CLAMPIS(octaves_unclamped, 0.0f, 15.0f);
-
-  for (int i = 0; (weight > 0.001f) && (i < int(octaves)); i++) {
-    if (weight > 1.0f) {
-      weight = 1.0f;
-    }
-
-    float signal = (perlin_signed(p) + offset) * pwr;
-    pwr *= pwHL;
-    value += weight * signal;
-    weight *= gain * signal;
-    p *= lacunarity;
-  }
-
-  const float rmd = octaves - floorf(octaves);
-  if ((rmd != 0.0f) && (weight > 0.001f)) {
-    if (weight > 1.0f) {
-      weight = 1.0f;
-    }
-    float signal = (perlin_signed(p) + offset) * pwr;
-    value += rmd * weight * signal;
-  }
-
-  return value;
-}
-
-float musgrave_ridged_multi_fractal(const float co,
-                                    const float H,
-                                    const float lacunarity,
-                                    const float octaves_unclamped,
-                                    const float offset,
-                                    const float gain)
-{
-  float p = co;
-  const float pwHL = std::pow(lacunarity, -H);
-  float pwr = pwHL;
-
-  float signal = offset - std::abs(perlin_signed(p));
-  signal *= signal;
-  float value = signal;
-  float weight = 1.0f;
-
-  const float octaves = CLAMPIS(octaves_unclamped, 0.0f, 15.0f);
-
-  for (int i = 1; i < int(octaves); i++) {
-    p *= lacunarity;
-    weight = CLAMPIS(signal * gain, 0.0f, 1.0f);
-    signal = offset - std::abs(perlin_signed(p));
-    signal *= signal;
-    signal *= weight;
-    value += signal * pwr;
-    pwr *= pwHL;
-  }
-
-  return value;
-}
-
-float musgrave_fBm(const float2 co,
-                   const float H,
-                   const float lacunarity,
-                   const float octaves_unclamped)
-{
-  /* From "Texturing and Modelling: A procedural approach". */
-
-  float2 p = co;
-  float value = 0.0f;
-  float pwr = 1.0f;
-  const float pwHL = std::pow(lacunarity, -H);
-  const float octaves = CLAMPIS(octaves_unclamped, 0.0f, 15.0f);
-
-  for (int i = 0; i < int(octaves); i++) {
-    value += perlin_signed(p) * pwr;
-    pwr *= pwHL;
-    p *= lacunarity;
-  }
-
-  const float rmd = octaves - floorf(octaves);
-  if (rmd != 0.0f) {
-    value += rmd * perlin_signed(p) * pwr;
-  }
-
-  return value;
-}
-
-float musgrave_multi_fractal(const float2 co,
-                             const float H,
-                             const float lacunarity,
-                             const float octaves_unclamped)
-{
-  float2 p = co;
-  float value = 1.0f;
-  float pwr = 1.0f;
-  const float pwHL = std::pow(lacunarity, -H);
-  const float octaves = CLAMPIS(octaves_unclamped, 0.0f, 15.0f);
-
-  for (int i = 0; i < int(octaves); i++) {
-    value *= (pwr * perlin_signed(p) + 1.0f);
-    pwr *= pwHL;
-    p *= lacunarity;
-  }
-
-  const float rmd = octaves - floorf(octaves);
-  if (rmd != 0.0f) {
-    value *= (rmd * pwr * perlin_signed(p) + 1.0f); /* correct? */
-  }
-
-  return value;
-}
-
-float musgrave_hetero_terrain(const float2 co,
-                              const float H,
-                              const float lacunarity,
-                              const float octaves_unclamped,
-                              const float offset)
-{
-  float2 p = co;
-  const float pwHL = std::pow(lacunarity, -H);
-  float pwr = pwHL;
-
-  /* First unscaled octave of function; later octaves are scaled. */
-  float value = offset + perlin_signed(p);
-  p *= lacunarity;
-
-  const float octaves = CLAMPIS(octaves_unclamped, 0.0f, 15.0f);
-
-  for (int i = 1; i < int(octaves); i++) {
-    float increment = (perlin_signed(p) + offset) * pwr * value;
-    value += increment;
-    pwr *= pwHL;
-    p *= lacunarity;
-  }
-
-  const float rmd = octaves - floorf(octaves);
-  if (rmd != 0.0f) {
-    float increment = (perlin_signed(p) + offset) * pwr * value;
-    value += rmd * increment;
-  }
-
-  return value;
-}
-
-float musgrave_hybrid_multi_fractal(const float2 co,
-                                    const float H,
-                                    const float lacunarity,
-                                    const float octaves_unclamped,
-                                    const float offset,
-                                    const float gain)
-{
-  float2 p = co;
-  const float pwHL = std::pow(lacunarity, -H);
-
-  float pwr = 1.0f;
-  float value = 0.0f;
-  float weight = 1.0f;
-
-  const float octaves = CLAMPIS(octaves_unclamped, 0.0f, 15.0f);
-
-  for (int i = 0; (weight > 0.001f) && (i < int(octaves)); i++) {
-    if (weight > 1.0f) {
-      weight = 1.0f;
-    }
-
-    float signal = (perlin_signed(p) + offset) * pwr;
-    pwr *= pwHL;
-    value += weight * signal;
-    weight *= gain * signal;
-    p *= lacunarity;
-  }
-
-  const float rmd = octaves - floorf(octaves);
-  if ((rmd != 0.0f) && (weight > 0.001f)) {
-    if (weight > 1.0f) {
-      weight = 1.0f;
-    }
-    float signal = (perlin_signed(p) + offset) * pwr;
-    value += rmd * weight * signal;
-  }
-
-  return value;
-}
-
-float musgrave_ridged_multi_fractal(const float2 co,
-                                    const float H,
-                                    const float lacunarity,
-                                    const float octaves_unclamped,
-                                    const float offset,
-                                    const float gain)
-{
-  float2 p = co;
-  const float pwHL = std::pow(lacunarity, -H);
-  float pwr = pwHL;
-
-  float signal = offset - std::abs(perlin_signed(p));
-  signal *= signal;
-  float value = signal;
-  float weight = 1.0f;
-
-  const float octaves = CLAMPIS(octaves_unclamped, 0.0f, 15.0f);
-
-  for (int i = 1; i < int(octaves); i++) {
-    p *= lacunarity;
-    weight = CLAMPIS(signal * gain, 0.0f, 1.0f);
-    signal = offset - std::abs(perlin_signed(p));
-    signal *= signal;
-    signal *= weight;
-    value += signal * pwr;
-    pwr *= pwHL;
-  }
-
-  return value;
-}
-
-float musgrave_fBm(const float3 co,
-                   const float H,
-                   const float lacunarity,
-                   const float octaves_unclamped)
-{
-  /* From "Texturing and Modelling: A procedural approach". */
-
-  float3 p = co;
-  float value = 0.0f;
-  float pwr = 1.0f;
-  const float pwHL = std::pow(lacunarity, -H);
-
-  const float octaves = CLAMPIS(octaves_unclamped, 0.0f, 15.0f);
-
-  for (int i = 0; i < int(octaves); i++) {
-    value += perlin_signed(p) * pwr;
-    pwr *= pwHL;
-    p *= lacunarity;
-  }
-
-  const float rmd = octaves - floorf(octaves);
-  if (rmd != 0.0f) {
-    value += rmd * perlin_signed(p) * pwr;
-  }
-
-  return value;
-}
-
-float musgrave_multi_fractal(const float3 co,
-                             const float H,
-                             const float lacunarity,
-                             const float octaves_unclamped)
-{
-  float3 p = co;
-  float value = 1.0f;
-  float pwr = 1.0f;
-  const float pwHL = std::pow(lacunarity, -H);
-
-  const float octaves = CLAMPIS(octaves_unclamped, 0.0f, 15.0f);
-
-  for (int i = 0; i < int(octaves); i++) {
-    value *= (pwr * perlin_signed(p) + 1.0f);
-    pwr *= pwHL;
-    p *= lacunarity;
-  }
-
-  const float rmd = octaves - floorf(octaves);
-  if (rmd != 0.0f) {
-    value *= (rmd * pwr * perlin_signed(p) + 1.0f); /* correct? */
-  }
-
-  return value;
-}
-
-float musgrave_hetero_terrain(const float3 co,
-                              const float H,
-                              const float lacunarity,
-                              const float octaves_unclamped,
-                              const float offset)
-{
-  float3 p = co;
-  const float pwHL = std::pow(lacunarity, -H);
-  float pwr = pwHL;
-
-  /* first unscaled octave of function; later octaves are scaled */
-  float value = offset + perlin_signed(p);
-  p *= lacunarity;
-
-  const float octaves = CLAMPIS(octaves_unclamped, 0.0f, 15.0f);
-
-  for (int i = 1; i < int(octaves); i++) {
-    float increment = (perlin_signed(p) + offset) * pwr * value;
-    value += increment;
-    pwr *= pwHL;
-    p *= lacunarity;
-  }
-
-  const float rmd = octaves - floorf(octaves);
-  if (rmd != 0.0f) {
-    float increment = (perlin_signed(p) + offset) * pwr * value;
-    value += rmd * increment;
-  }
-
-  return value;
-}
-
-float musgrave_hybrid_multi_fractal(const float3 co,
-                                    const float H,
-                                    const float lacunarity,
-                                    const float octaves_unclamped,
-                                    const float offset,
-                                    const float gain)
-{
-  float3 p = co;
-  const float pwHL = std::pow(lacunarity, -H);
-
-  float pwr = 1.0f;
-  float value = 0.0f;
-  float weight = 1.0f;
-
-  const float octaves = CLAMPIS(octaves_unclamped, 0.0f, 15.0f);
-
-  for (int i = 0; (weight > 0.001f) && (i < int(octaves)); i++) {
-    if (weight > 1.0f) {
-      weight = 1.0f;
-    }
-
-    float signal = (perlin_signed(p) + offset) * pwr;
-    pwr *= pwHL;
-    value += weight * signal;
-    weight *= gain * signal;
-    p *= lacunarity;
-  }
-
-  const float rmd = octaves - floorf(octaves);
-  if ((rmd != 0.0f) && (weight > 0.001f)) {
-    if (weight > 1.0f) {
-      weight = 1.0f;
-    }
-    float signal = (perlin_signed(p) + offset) * pwr;
-    value += rmd * weight * signal;
-  }
-
-  return value;
-}
-
-float musgrave_ridged_multi_fractal(const float3 co,
-                                    const float H,
-                                    const float lacunarity,
-                                    const float octaves_unclamped,
-                                    const float offset,
-                                    const float gain)
-{
-  float3 p = co;
-  const float pwHL = std::pow(lacunarity, -H);
-  float pwr = pwHL;
-
-  float signal = offset - std::abs(perlin_signed(p));
-  signal *= signal;
-  float value = signal;
-  float weight = 1.0f;
-
-  const float octaves = CLAMPIS(octaves_unclamped, 0.0f, 15.0f);
-
-  for (int i = 1; i < int(octaves); i++) {
-    p *= lacunarity;
-    weight = CLAMPIS(signal * gain, 0.0f, 1.0f);
-    signal = offset - std::abs(perlin_signed(p));
-    signal *= signal;
-    signal *= weight;
-    value += signal * pwr;
-    pwr *= pwHL;
-  }
-
-  return value;
-=======
->>>>>>> 21b820cd
 }
 
 float perlin(float4 position)
