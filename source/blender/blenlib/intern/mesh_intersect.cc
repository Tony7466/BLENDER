/* SPDX-FileCopyrightText: 2023 Blender Authors
 *
 * SPDX-License-Identifier: GPL-2.0-or-later */

/** \file
 * \ingroup bli
 */

/* The #blender::meshintersect API needs GMP. */
#ifdef WITH_GMP

#  include <algorithm>
#  include <fstream>
#  include <iostream>
#  include <memory>

#  include "BLI_allocator.hh"
#  include "BLI_array.hh"
#  include "BLI_assert.h"
#  include "BLI_delaunay_2d.hh"
#  include "BLI_hash.hh"
#  include "BLI_kdopbvh.h"
#  include "BLI_map.hh"
#  include "BLI_math_boolean.hh"
#  include "BLI_math_geom.h"
#  include "BLI_math_matrix.h"
#  include "BLI_math_mpq.hh"
#  include "BLI_math_vector.h"
#  include "BLI_math_vector_mpq_types.hh"
#  include "BLI_math_vector_types.hh"
#  include "BLI_polyfill_2d.h"
#  include "BLI_set.hh"
#  include "BLI_sort.hh"
#  include "BLI_span.hh"
#  include "BLI_task.h"
#  include "BLI_task.hh"
#  include "BLI_threads.h"
#  include "BLI_vector.hh"
#  include "BLI_vector_set.hh"

#  include "PIL_time.h"

#  include "BLI_mesh_intersect.hh"

// #  define PERFDEBUG

namespace blender::meshintersect {

#  ifdef PERFDEBUG
static void perfdata_init();
static void incperfcount(int countnum);
static void bumpperfcount(int countnum, int amt);
static void doperfmax(int maxnum, int val);
static void dump_perfdata();
#  endif

/** For debugging, can disable threading in intersect code with this static constant. */
static constexpr bool intersect_use_threading = true;

Vert::Vert(const mpq3 &mco, const double3 &dco, int id, int orig)
    : co_exact(mco), co(dco), id(id), orig(orig)
{
}

bool Vert::operator==(const Vert &other) const
{
  return this->co_exact == other.co_exact;
}

uint64_t Vert::hash() const
{
  uint64_t x = *reinterpret_cast<const uint64_t *>(&co.x);
  uint64_t y = *reinterpret_cast<const uint64_t *>(&co.y);
  uint64_t z = *reinterpret_cast<const uint64_t *>(&co.z);
  x = (x >> 56) ^ (x >> 46) ^ x;
  y = (y >> 55) ^ (y >> 45) ^ y;
  z = (z >> 54) ^ (z >> 44) ^ z;
  return x ^ y ^ z;
}

std::ostream &operator<<(std::ostream &os, const Vert *v)
{
  constexpr int dbg_level = 0;
  os << "v" << v->id;
  if (v->orig != NO_INDEX) {
    os << "o" << v->orig;
  }
  os << v->co;
  if (dbg_level > 0) {
    os << "=" << v->co_exact;
  }
  return os;
}

bool Plane::operator==(const Plane &other) const
{
  return norm_exact == other.norm_exact && d_exact == other.d_exact;
}

void Plane::make_canonical()
{
  if (norm_exact[0] != 0) {
    mpq_class den = norm_exact[0];
    norm_exact = mpq3(1, norm_exact[1] / den, norm_exact[2] / den);
    d_exact = d_exact / den;
  }
  else if (norm_exact[1] != 0) {
    mpq_class den = norm_exact[1];
    norm_exact = mpq3(0, 1, norm_exact[2] / den);
    d_exact = d_exact / den;
  }
  else {
    if (norm_exact[2] != 0) {
      mpq_class den = norm_exact[2];
      norm_exact = mpq3(0, 0, 1);
      d_exact = d_exact / den;
    }
    else {
      /* A degenerate plane. */
      d_exact = 0;
    }
  }
  norm = double3(norm_exact[0].get_d(), norm_exact[1].get_d(), norm_exact[2].get_d());
  d = d_exact.get_d();
}

Plane::Plane(const mpq3 &norm_exact, const mpq_class &d_exact)
    : norm_exact(norm_exact), d_exact(d_exact)
{
  norm = double3(norm_exact[0].get_d(), norm_exact[1].get_d(), norm_exact[2].get_d());
  d = d_exact.get_d();
}

Plane::Plane(const double3 &norm, const double d) : norm(norm), d(d)
{
  norm_exact = mpq3(0, 0, 0); /* Marks as "exact not yet populated". */
}

bool Plane::exact_populated() const
{
  return norm_exact[0] != 0 || norm_exact[1] != 0 || norm_exact[2] != 0;
}

uint64_t Plane::hash() const
{
  uint64_t x = *reinterpret_cast<const uint64_t *>(&this->norm.x);
  uint64_t y = *reinterpret_cast<const uint64_t *>(&this->norm.y);
  uint64_t z = *reinterpret_cast<const uint64_t *>(&this->norm.z);
  uint64_t d = *reinterpret_cast<const uint64_t *>(&this->d);
  x = (x >> 56) ^ (x >> 46) ^ x;
  y = (y >> 55) ^ (y >> 45) ^ y;
  z = (z >> 54) ^ (z >> 44) ^ z;
  d = (d >> 53) ^ (d >> 43) ^ d;
  return x ^ y ^ z ^ d;
}

std::ostream &operator<<(std::ostream &os, const Plane *plane)
{
  os << "[" << plane->norm << ";" << plane->d << "]";
  return os;
}

Face::Face(
    Span<const Vert *> verts, int id, int orig, Span<int> edge_origs, Span<bool> is_intersect)
    : vert(verts), edge_orig(edge_origs), is_intersect(is_intersect), id(id), orig(orig)
{
}

Face::Face(Span<const Vert *> verts, int id, int orig) : vert(verts), id(id), orig(orig) {}

void Face::populate_plane(bool need_exact)
{
  if (plane != nullptr) {
    if (!need_exact || plane->exact_populated()) {
      return;
    }
  }
  if (need_exact) {
    mpq3 normal_exact;
    if (vert.size() > 3) {
      Array<mpq3> co(vert.size());
      for (int i : index_range()) {
        co[i] = vert[i]->co_exact;
      }
      normal_exact = math::cross_poly(co.as_span());
    }
    else {
      mpq3 tr02 = vert[0]->co_exact - vert[2]->co_exact;
      mpq3 tr12 = vert[1]->co_exact - vert[2]->co_exact;
      normal_exact = math::cross(tr02, tr12);
    }
    mpq_class d_exact = -math::dot(normal_exact, vert[0]->co_exact);
    plane = new Plane(normal_exact, d_exact);
  }
  else {
    double3 normal;
    if (vert.size() > 3) {
      Array<double3> co(vert.size());
      for (int i : index_range()) {
        co[i] = vert[i]->co;
      }
      normal = math::cross_poly(co.as_span());
    }
    else {
      double3 tr02 = vert[0]->co - vert[2]->co;
      double3 tr12 = vert[1]->co - vert[2]->co;
      normal = math::cross(tr02, tr12);
    }
    double d = -math::dot(normal, vert[0]->co);
    plane = new Plane(normal, d);
  }
}

Face::~Face()
{
  delete plane;
}

bool Face::operator==(const Face &other) const
{
  if (this->size() != other.size()) {
    return false;
  }
  for (FacePos i : index_range()) {
    /* Can test pointer equality since we will have
     * unique vert pointers for unique co_equal's. */
    if (this->vert[i] != other.vert[i]) {
      return false;
    }
  }
  return true;
}

bool Face::cyclic_equal(const Face &other) const
{
  if (this->size() != other.size()) {
    return false;
  }
  int flen = this->size();
  for (FacePos start : index_range()) {
    for (FacePos start_other : index_range()) {
      bool ok = true;
      for (int i = 0; ok && i < flen; ++i) {
        FacePos p = (start + i) % flen;
        FacePos p_other = (start_other + i) % flen;
        if (this->vert[p] != other.vert[p_other]) {
          ok = false;
        }
      }
      if (ok) {
        return true;
      }
    }
  }
  return false;
}

std::ostream &operator<<(std::ostream &os, const Face *f)
{
  os << "f" << f->id << "o" << f->orig << "[";
  for (const Vert *v : *f) {
    os << v;
    if (v != f->vert[f->size() - 1]) {
      os << " ";
    }
  }
  os << "]";
  if (f->orig != NO_INDEX) {
    os << "o" << f->orig;
  }
  os << " e_orig[";
  for (int i : f->index_range()) {
    os << f->edge_orig[i];
    if (f->is_intersect[i]) {
      os << "#";
    }
    if (i != f->size() - 1) {
      os << " ";
    }
  }
  os << "]";
  return os;
}

/**
 * Un-comment the following to try using a spin-lock instead of
 * a mutex in the arena allocation routines.
 * Initial tests showed that it doesn't seem to help very much,
 * if at all, to use a spin-lock.
 */
// #define USE_SPINLOCK

/**
 * #IMeshArena is the owner of the Vert and Face resources used
 * during a run of one of the mesh-intersect main functions.
 * It also keeps has a hash table of all Verts created so that it can
 * ensure that only one instance of a Vert with a given co_exact will
 * exist. I.e., it de-duplicates the vertices.
 */
class IMeshArena::IMeshArenaImpl : NonCopyable, NonMovable {

  /**
   * Don't use Vert itself as key since resizing may move
   * pointers to the Vert around, and we need to have those pointers
   * stay the same throughout the lifetime of the #IMeshArena.
   */
  struct VSetKey {
    Vert *vert;

    VSetKey(Vert *p) : vert(p) {}

    uint64_t hash() const
    {
      return vert->hash();
    }

    bool operator==(const VSetKey &other) const
    {
      return *this->vert == *other.vert;
    }
  };

  Set<VSetKey> vset_;

  /**
   * Ownership of the Vert memory is here, so destroying this reclaims that memory.
   *
   * TODO: replace these with pooled allocation, and just destroy the pools at the end.
   */
  Vector<std::unique_ptr<Vert>> allocated_verts_;
  Vector<std::unique_ptr<Face>> allocated_faces_;

  /* Use these to allocate ids when Verts and Faces are allocated. */
  int next_vert_id_ = 0;
  int next_face_id_ = 0;

  /* Need a lock when multi-threading to protect allocation of new elements. */
#  ifdef USE_SPINLOCK
  SpinLock lock_;
#  else
  ThreadMutex *mutex_;
#  endif

 public:
  IMeshArenaImpl()
  {
    if (intersect_use_threading) {
#  ifdef USE_SPINLOCK
      BLI_spin_init(&lock_);
#  else
      mutex_ = BLI_mutex_alloc();
#  endif
    }
  }
  ~IMeshArenaImpl()
  {
    if (intersect_use_threading) {
#  ifdef USE_SPINLOCK
      BLI_spin_end(&lock_);
#  else
      BLI_mutex_free(mutex_);
#  endif
    }
  }

  void reserve(int vert_num_hint, int face_num_hint)
  {
    vset_.reserve(vert_num_hint);
    allocated_verts_.reserve(vert_num_hint);
    allocated_faces_.reserve(face_num_hint);
  }

  int tot_allocated_verts() const
  {
    return allocated_verts_.size();
  }

  int tot_allocated_faces() const
  {
    return allocated_faces_.size();
  }

  const Vert *add_or_find_vert(const mpq3 &co, int orig)
  {
    double3 dco(co[0].get_d(), co[1].get_d(), co[2].get_d());
    return add_or_find_vert(co, dco, orig);
  }

  const Vert *add_or_find_vert(const double3 &co, int orig)
  {
    mpq3 mco(co[0], co[1], co[2]);
    return add_or_find_vert(mco, co, orig);
  }

  const Vert *add_or_find_vert(Vert *vert)
  {
    return add_or_find_vert_(vert);
  }

  Face *add_face(Span<const Vert *> verts, int orig, Span<int> edge_origs, Span<bool> is_intersect)
  {
    Face *f = new Face(verts, next_face_id_++, orig, edge_origs, is_intersect);
    if (intersect_use_threading) {
#  ifdef USE_SPINLOCK
      BLI_spin_lock(&lock_);
#  else
      BLI_mutex_lock(mutex_);
#  endif
    }
    allocated_faces_.append(std::unique_ptr<Face>(f));
    if (intersect_use_threading) {
#  ifdef USE_SPINLOCK
      BLI_spin_unlock(&lock_);
#  else
      BLI_mutex_unlock(mutex_);
#  endif
    }
    return f;
  }

  Face *add_face(Span<const Vert *> verts, int orig, Span<int> edge_origs)
  {
    Array<bool> is_intersect(verts.size(), false);
    return add_face(verts, orig, edge_origs, is_intersect);
  }

  Face *add_face(Span<const Vert *> verts, int orig)
  {
    Array<int> edge_origs(verts.size(), NO_INDEX);
    Array<bool> is_intersect(verts.size(), false);
    return add_face(verts, orig, edge_origs, is_intersect);
  }

  const Vert *find_vert(const mpq3 &co)
  {
    Vert vtry(co, double3(co[0].get_d(), co[1].get_d(), co[2].get_d()), NO_INDEX, NO_INDEX);
    VSetKey vskey(&vtry);
    if (intersect_use_threading) {
#  ifdef USE_SPINLOCK
      BLI_spin_lock(&lock_);
#  else
      BLI_mutex_lock(mutex_);
#  endif
    }
    const VSetKey *lookup = vset_.lookup_key_ptr(vskey);
    if (intersect_use_threading) {
#  ifdef USE_SPINLOCK
      BLI_spin_unlock(&lock_);
#  else
      BLI_mutex_unlock(mutex_);
#  endif
    }
    if (!lookup) {
      return nullptr;
    }
    return lookup->vert;
  }

  /**
   * This is slow. Only used for unit tests right now.
   * Since it is only used for that purpose, access is not lock-protected.
   * The argument vs can be a cyclic shift of the actual stored Face.
   */
  const Face *find_face(Span<const Vert *> vs)
  {
    Array<int> eorig(vs.size(), NO_INDEX);
    Array<bool> is_intersect(vs.size(), false);
    Face ftry(vs, NO_INDEX, NO_INDEX, eorig, is_intersect);
    for (const int i : allocated_faces_.index_range()) {
      if (ftry.cyclic_equal(*allocated_faces_[i])) {
        return allocated_faces_[i].get();
      }
    }
    return nullptr;
  }

 private:
  const Vert *add_or_find_vert(const mpq3 &mco, const double3 &dco, int orig)
  {
    Vert *vtry = new Vert(mco, dco, NO_INDEX, NO_INDEX);
    const Vert *ans;
    VSetKey vskey(vtry);
    if (intersect_use_threading) {
#  ifdef USE_SPINLOCK
      BLI_spin_lock(&lock_);
#  else
      BLI_mutex_lock(mutex_);
#  endif
    }
    const VSetKey *lookup = vset_.lookup_key_ptr(vskey);
    if (!lookup) {
      vtry->id = next_vert_id_++;
      vtry->orig = orig;
      vskey.vert = vtry;  // new Vert(mco, dco, next_vert_id_++, orig);
      vset_.add_new(vskey);
      allocated_verts_.append(std::unique_ptr<Vert>(vskey.vert));
      ans = vskey.vert;
    }
    else {
      /* It was a duplicate, so return the existing one.
       * Note that the returned Vert may have a different orig.
       * This is the intended semantics: if the Vert already
       * exists then we are merging verts and using the first-seen
       * one as the canonical one. */
      delete vtry;
      ans = lookup->vert;
    }
    if (intersect_use_threading) {
#  ifdef USE_SPINLOCK
      BLI_spin_unlock(&lock_);
#  else
      BLI_mutex_unlock(mutex_);
#  endif
    }
    return ans;
  };

  const Vert *add_or_find_vert_(Vert *vtry)
  {
    const Vert *ans;
    VSetKey vskey(vtry);
    if (intersect_use_threading) {
#  ifdef USE_SPINLOCK
      BLI_spin_lock(&lock_);
#  else
      BLI_mutex_lock(mutex_);
#  endif
    }
    const VSetKey *lookup = vset_.lookup_key_ptr(vskey);
    if (!lookup) {
      vtry->id = next_vert_id_++;
      vskey.vert = vtry;  // new Vert(mco, dco, next_vert_id_++, orig);
      vset_.add_new(vskey);
      allocated_verts_.append(std::unique_ptr<Vert>(vskey.vert));
      ans = vskey.vert;
    }
    else {
      /* It was a duplicate, so return the existing one.
       * Note that the returned Vert may have a different orig.
       * This is the intended semantics: if the Vert already
       * exists then we are merging verts and using the first-seen
       * one as the canonical one. */
      delete vtry;
      ans = lookup->vert;
    }
    if (intersect_use_threading) {
#  ifdef USE_SPINLOCK
      BLI_spin_unlock(&lock_);
#  else
      BLI_mutex_unlock(mutex_);
#  endif
    }
    return ans;
  };
};

IMeshArena::IMeshArena()
{
  pimpl_ = std::make_unique<IMeshArenaImpl>();
}

IMeshArena::~IMeshArena() = default;

void IMeshArena::reserve(int vert_num_hint, int face_num_hint)
{
  pimpl_->reserve(vert_num_hint, face_num_hint);
}

int IMeshArena::tot_allocated_verts() const
{
  return pimpl_->tot_allocated_verts();
}

int IMeshArena::tot_allocated_faces() const
{
  return pimpl_->tot_allocated_faces();
}

const Vert *IMeshArena::add_or_find_vert(const mpq3 &co, int orig)
{
  return pimpl_->add_or_find_vert(co, orig);
}

const Vert *IMeshArena::add_or_find_vert(Vert *vert)
{
  return pimpl_->add_or_find_vert(vert);
}

Face *IMeshArena::add_face(Span<const Vert *> verts,
                           int orig,
                           Span<int> edge_origs,
                           Span<bool> is_intersect)
{
  return pimpl_->add_face(verts, orig, edge_origs, is_intersect);
}

Face *IMeshArena::add_face(Span<const Vert *> verts, int orig, Span<int> edge_origs)
{
  return pimpl_->add_face(verts, orig, edge_origs);
}

Face *IMeshArena::add_face(Span<const Vert *> verts, int orig)
{
  return pimpl_->add_face(verts, orig);
}

const Vert *IMeshArena::add_or_find_vert(const double3 &co, int orig)
{
  return pimpl_->add_or_find_vert(co, orig);
}

const Vert *IMeshArena::find_vert(const mpq3 &co) const
{
  return pimpl_->find_vert(co);
}

const Face *IMeshArena::find_face(Span<const Vert *> verts) const
{
  return pimpl_->find_face(verts);
}

void IMesh::set_faces(Span<Face *> faces)
{
  face_ = faces;
}

int IMesh::lookup_vert(const Vert *v) const
{
  BLI_assert(vert_populated_);
  return vert_to_index_.lookup_default(v, NO_INDEX);
}

void IMesh::populate_vert()
{
  /* This is likely an overestimate, since verts are shared between
   * faces. It is ok if estimate is over or even under. */
  constexpr int ESTIMATE_VERTS_PER_FACE = 4;
  int estimate_verts_num = ESTIMATE_VERTS_PER_FACE * face_.size();
  populate_vert(estimate_verts_num);
}

void IMesh::populate_vert(int max_verts)
{
  if (vert_populated_) {
    return;
  }
  vert_to_index_.reserve(max_verts);
  int next_allocate_index = 0;
  for (const Face *f : face_) {
    for (const Vert *v : *f) {
      if (v->id == 1) {
      }
      int index = vert_to_index_.lookup_default(v, NO_INDEX);
      if (index == NO_INDEX) {
        BLI_assert(next_allocate_index < UINT_MAX - 2);
        vert_to_index_.add(v, next_allocate_index++);
      }
    }
  }
  int tot_v = next_allocate_index;
  vert_ = Array<const Vert *>(tot_v);
  for (auto item : vert_to_index_.items()) {
    int index = item.value;
    BLI_assert(index < tot_v);
    vert_[index] = item.key;
  }
  /* Easier debugging (at least when there are no merged input verts)
   * if output vert order is same as input, with new verts at the end.
   * TODO: when all debugged, set fix_order = false. */
  const bool fix_order = true;
  if (fix_order) {
    blender::parallel_sort(vert_.begin(), vert_.end(), [](const Vert *a, const Vert *b) {
      if (a->orig != NO_INDEX && b->orig != NO_INDEX) {
        return a->orig < b->orig;
      }
      if (a->orig != NO_INDEX) {
        return true;
      }
      if (b->orig != NO_INDEX) {
        return false;
      }
      return a->id < b->id;
    });
    for (int i : vert_.index_range()) {
      const Vert *v = vert_[i];
      vert_to_index_.add_overwrite(v, i);
    }
  }
  vert_populated_ = true;
}

bool IMesh::erase_face_positions(int f_index, Span<bool> face_pos_erase, IMeshArena *arena)
{
  const Face *cur_f = this->face(f_index);
  int cur_len = cur_f->size();
  int to_erase_num = 0;
  for (int i : cur_f->index_range()) {
    if (face_pos_erase[i]) {
      ++to_erase_num;
    }
  }
  if (to_erase_num == 0) {
    return false;
  }
  int new_len = cur_len - to_erase_num;
  if (new_len < 3) {
    /* This erase causes removal of whole face.
     * Because this may be called from a loop over the face array,
     * we don't want to compress that array right here; instead will
     * mark with null pointer and caller should call remove_null_faces().
     * the loop is done.
     */
    this->face_[f_index] = nullptr;
    return true;
  }
  Array<const Vert *> new_vert(new_len);
  Array<int> new_edge_orig(new_len);
  Array<bool> new_is_intersect(new_len);
  int new_index = 0;
  for (int i : cur_f->index_range()) {
    if (!face_pos_erase[i]) {
      new_vert[new_index] = (*cur_f)[i];
      new_edge_orig[new_index] = cur_f->edge_orig[i];
      new_is_intersect[new_index] = cur_f->is_intersect[i];
      ++new_index;
    }
  }
  BLI_assert(new_index == new_len);
  this->face_[f_index] = arena->add_face(new_vert, cur_f->orig, new_edge_orig, new_is_intersect);
  return false;
}

void IMesh::remove_null_faces()
{
  int64_t nullcount = 0;
  for (Face *f : this->face_) {
    if (f == nullptr) {
      ++nullcount;
    }
  }
  if (nullcount == 0) {
    return;
  }
  int64_t new_size = this->face_.size() - nullcount;
  int64_t copy_to_index = 0;
  int64_t copy_from_index = 0;
  Array<Face *> new_face(new_size);
  while (copy_from_index < face_.size()) {
    Face *f_from = face_[copy_from_index++];
    if (f_from) {
      new_face[copy_to_index++] = f_from;
    }
  }
  this->face_ = new_face;
}

std::ostream &operator<<(std::ostream &os, const IMesh &mesh)
{
  if (mesh.has_verts()) {
    os << "Verts:\n";
    int i = 0;
    for (const Vert *v : mesh.vertices()) {
      os << i << ": " << v << "\n";
      ++i;
    }
  }
  os << "\nFaces:\n";
  int i = 0;
  for (const Face *f : mesh.faces()) {
    os << i << ": " << f << "\n";
    if (f->plane != nullptr) {
      os << "    plane=" << f->plane << " eorig=[";
      for (Face::FacePos p = 0; p < f->size(); ++p) {
        os << f->edge_orig[p] << " ";
      }
      os << "]\n";
    }
    ++i;
  }
  return os;
}

bool bbs_might_intersect(const BoundingBox &bb_a, const BoundingBox &bb_b)
{
  return isect_aabb_aabb_v3(bb_a.min, bb_a.max, bb_b.min, bb_b.max);
}

/**
 * Data and functions to calculate bounding boxes and pad them, in parallel.
 * The bounding box calculation has the additional task of calculating the maximum
 * absolute value of any coordinate in the mesh, which will be used to calculate
 * the pad value.
 */
struct BBChunkData {
  double max_abs_val = 0.0;
};

struct BBCalcData {
  const IMesh &im;
  Array<BoundingBox> *face_bounding_box;

  BBCalcData(const IMesh &im, Array<BoundingBox> *fbb) : im(im), face_bounding_box(fbb){};
};

static void calc_face_bb_range_func(void *__restrict userdata,
                                    const int iter,
                                    const TaskParallelTLS *__restrict tls)
{
  BBCalcData *bbdata = static_cast<BBCalcData *>(userdata);
  double max_abs = 0.0;
  const Face &face = *bbdata->im.face(iter);
  BoundingBox &bb = (*bbdata->face_bounding_box)[iter];
  for (const Vert *v : face) {
    bb.combine(v->co);
    for (int i = 0; i < 3; ++i) {
      max_abs = max_dd(max_abs, fabs(v->co[i]));
    }
  }
  BBChunkData *chunk = static_cast<BBChunkData *>(tls->userdata_chunk);
  chunk->max_abs_val = max_dd(max_abs, chunk->max_abs_val);
}

struct BBPadData {
  Array<BoundingBox> *face_bounding_box;
  double pad;

  BBPadData(Array<BoundingBox> *fbb, double pad) : face_bounding_box(fbb), pad(pad){};
};

static void pad_face_bb_range_func(void *__restrict userdata,
                                   const int iter,
                                   const TaskParallelTLS *__restrict /*tls*/)
{
  BBPadData *pad_data = static_cast<BBPadData *>(userdata);
  (*pad_data->face_bounding_box)[iter].expand(pad_data->pad);
}

static void calc_face_bb_reduce(const void *__restrict /*userdata*/,
                                void *__restrict chunk_join,
                                void *__restrict chunk)
{
  BBChunkData *bbchunk_join = static_cast<BBChunkData *>(chunk_join);
  BBChunkData *bbchunk = static_cast<BBChunkData *>(chunk);
  bbchunk_join->max_abs_val = max_dd(bbchunk_join->max_abs_val, bbchunk->max_abs_val);
}

/**
 * We will expand the bounding boxes by an epsilon on all sides so that
 * the "less than" tests in isect_aabb_aabb_v3 are sufficient to detect
 * touching or overlap.
 */
static Array<BoundingBox> calc_face_bounding_boxes(const IMesh &m)
{
  int n = m.face_size();
  Array<BoundingBox> ans(n);
  TaskParallelSettings settings;
  BBCalcData data(m, &ans);
  BBChunkData chunk_data;
  BLI_parallel_range_settings_defaults(&settings);
  settings.userdata_chunk = &chunk_data;
  settings.userdata_chunk_size = sizeof(chunk_data);
  settings.func_reduce = calc_face_bb_reduce;
  settings.min_iter_per_thread = 1000;
  settings.use_threading = intersect_use_threading;
  BLI_task_parallel_range(0, n, &data, calc_face_bb_range_func, &settings);
  double max_abs_val = chunk_data.max_abs_val;
  constexpr float pad_factor = 10.0f;
  float pad = max_abs_val == 0.0f ? FLT_EPSILON : 2 * FLT_EPSILON * max_abs_val;
  pad *= pad_factor; /* For extra safety. */
  TaskParallelSettings pad_settings;
  BLI_parallel_range_settings_defaults(&pad_settings);
  settings.min_iter_per_thread = 1000;
  settings.use_threading = intersect_use_threading;
  BBPadData pad_data(&ans, pad);
  BLI_task_parallel_range(0, n, &pad_data, pad_face_bb_range_func, &pad_settings);
  return ans;
}

/**
 * A cluster of co-planar triangles, by index.
 * A pair of triangles T0 and T1 is said to "non-trivially co-planar-intersect"
 * if they are co-planar, intersect, and their intersection is not just existing
 * elements (verts, edges) of both triangles.
 * A co-planar cluster is said to be "nontrivial" if it has more than one triangle
 * and every triangle in it non-trivially co-planar-intersects with at least one other
 * triangle in the cluster.
 */
class CoplanarCluster {
  Vector<int> tris_;
  BoundingBox bb_;

 public:
  CoplanarCluster() = default;
  CoplanarCluster(int t, const BoundingBox &bb)
  {
    this->add_tri(t, bb);
  }

  /* Assume that caller knows this will not be a duplicate. */
  void add_tri(int t, const BoundingBox &bb)
  {
    tris_.append(t);
    bb_.combine(bb);
  }
  int tot_tri() const
  {
    return tris_.size();
  }
  int tri(int index) const
  {
    return tris_[index];
  }
  const int *begin() const
  {
    return tris_.begin();
  }
  const int *end() const
  {
    return tris_.end();
  }

  const BoundingBox &bounding_box() const
  {
    return bb_;
  }
};

/**
 * Maintains indexed set of #CoplanarCluster, with the added ability
 * to efficiently find the cluster index of any given triangle
 * (the max triangle index needs to be given in the initializer).
 * The #tri_cluster(t) function returns -1 if t is not part of any cluster.
 */
class CoplanarClusterInfo {
  Vector<CoplanarCluster> clusters_;
  Array<int> tri_cluster_;

 public:
  CoplanarClusterInfo() = default;
  explicit CoplanarClusterInfo(int numtri) : tri_cluster_(Array<int>(numtri))
  {
    tri_cluster_.fill(-1);
  }

  int tri_cluster(int t) const
  {
    BLI_assert(t < tri_cluster_.size());
    return tri_cluster_[t];
  }

  int add_cluster(CoplanarCluster cl)
  {
    int c_index = clusters_.append_and_get_index(cl);
    for (int t : cl) {
      BLI_assert(t < tri_cluster_.size());
      tri_cluster_[t] = c_index;
    }
    return c_index;
  }

  int tot_cluster() const
  {
    return clusters_.size();
  }

  const CoplanarCluster *begin()
  {
    return clusters_.begin();
  }

  const CoplanarCluster *end()
  {
    return clusters_.end();
  }

  IndexRange index_range() const
  {
    return clusters_.index_range();
  }

  const CoplanarCluster &cluster(int index) const
  {
    BLI_assert(index < clusters_.size());
    return clusters_[index];
  }
};

static std::ostream &operator<<(std::ostream &os, const CoplanarCluster &cl);

static std::ostream &operator<<(std::ostream &os, const CoplanarClusterInfo &clinfo);

enum ITT_value_kind { INONE, IPOINT, ISEGMENT, ICOPLANAR };

struct ITT_value {
  mpq3 p1;           /* Only relevant for IPOINT and ISEGMENT kind. */
  mpq3 p2;           /* Only relevant for ISEGMENT kind. */
  int t_source = -1; /* Index of the source triangle that intersected the target one. */
  enum ITT_value_kind kind = INONE;

  ITT_value() = default;
  explicit ITT_value(ITT_value_kind k) : kind(k) {}
  ITT_value(ITT_value_kind k, int tsrc) : t_source(tsrc), kind(k) {}
  ITT_value(ITT_value_kind k, const mpq3 &p1) : p1(p1), kind(k) {}
  ITT_value(ITT_value_kind k, const mpq3 &p1, const mpq3 &p2) : p1(p1), p2(p2), kind(k) {}
};

static std::ostream &operator<<(std::ostream &os, const ITT_value &itt);

/**
 * Project a 3d vert to a 2d one by eliding proj_axis. This does not create
 * degeneracies as long as the projection axis is one where the corresponding
 * component of the originating plane normal is non-zero.
 */
static mpq2 project_3d_to_2d(const mpq3 &p3d, int proj_axis)
{
  mpq2 p2d;
  switch (proj_axis) {
    case (0): {
      p2d[0] = p3d[1];
      p2d[1] = p3d[2];
      break;
    }
    case (1): {
      p2d[0] = p3d[0];
      p2d[1] = p3d[2];
      break;
    }
    case (2): {
      p2d[0] = p3d[0];
      p2d[1] = p3d[1];
      break;
    }
    default:
      BLI_assert(false);
  }
  return p2d;
}

/**
 * The sup and index functions are defined in the paper:
 * EXACT GEOMETRIC COMPUTATION USING CASCADING, by
 * Burnikel, Funke, and Seel. They are used to find absolute
 * bounds on the error due to doing a calculation in double
 * instead of exactly. For calculations involving only +, -, and *,
 * the supremum is the same function except using absolute values
 * on inputs and using + instead of -.
 * The index function follows these rules:
 *    index(x op y) = 1 + max(index(x), index(y)) for op + or -
 *    index(x * y)  = 1 + index(x) + index(y)
 *    index(x) = 0 if input x can be represented exactly as a double
 *    index(x) = 1 otherwise.
 *
 * With these rules in place, we know an absolute error bound:
 *
 *     |E_exact - E| <= supremum(E) * index(E) * DBL_EPSILON
 *
 * where E_exact is what would have been the exact value of the
 * expression and E is the one calculated with doubles.
 *
 * So the sign of E is the same as the sign of E_exact if
 *    |E| > supremum(E) * index(E) * DBL_EPSILON
 *
 * NOTE: a possible speedup would be to have a simple function
 * that calculates the error bound if one knows that all values
 * are less than some global maximum - most of the function would
 * be calculated ahead of time. The global max could be passed
 * from above.
 */
static double supremum_dot_cross(const double3 &a, const double3 &b)
{
  double3 abs_a = math::abs(a);
  double3 abs_b = math::abs(b);
  double3 c;
  /* This is dot(cross(a, b), cross(a,b)) but using absolute values for a and b
   * and always using + when operation is + or -. */
  c[0] = abs_a[1] * abs_b[2] + abs_a[2] * abs_b[1];
  c[1] = abs_a[2] * abs_b[0] + abs_a[0] * abs_b[2];
  c[2] = abs_a[0] * abs_b[1] + abs_a[1] * abs_b[0];
  return math::dot(c, c);
}

/* The index of dot when inputs are plane_coords with index 1 is much higher.
 * Plane coords have index 6.
 */
constexpr int index_dot_plane_coords = 15;

/**
 * Used with supremum to get error bound. See Burnikel et al paper.
 * index_plane_coord is the index of a plane coordinate calculated
 * for a triangle using the usual formula, assuming the input
 * coordinates have index 1.
 * index_cross is the index of each coordinate of the cross product.
 * It is actually 2 + 2 * (max index of input coords).
 * index_dot_cross is the index of the dot product of two cross products.
 * It is actually 7 + 4 * (max index of input coords)
 */
constexpr int index_dot_cross = 11;

/**
 * Return the approximate side of point p on a plane with normal plane_no and point plane_p.
 * The answer will be 1 if p is definitely above the plane, -1 if it is definitely below.
 * If the answer is 0, we are unsure about which side of the plane (or if it is on the plane).
 * In exact arithmetic, the answer is just `sgn(dot(p - plane_p, plane_no))`.
 *
 * The plane_no input is constructed, so has a higher index.
 */
constexpr int index_plane_side = 3 + 2 * index_dot_plane_coords;

static int filter_plane_side(const double3 &p,
                             const double3 &plane_p,
                             const double3 &plane_no,
                             const double3 &abs_p,
                             const double3 &abs_plane_p,
                             const double3 &abs_plane_no)
{
  double d = math::dot(p - plane_p, plane_no);
  if (d == 0.0) {
    return 0;
  }
  double supremum = math::dot(abs_p + abs_plane_p, abs_plane_no);
  double err_bound = supremum * index_plane_side * DBL_EPSILON;
  if (fabs(d) > err_bound) {
    return d > 0 ? 1 : -1;
  }
  return 0;
}

/*
 * #intersect_tri_tri and helper functions.
 * This code uses the algorithm of Guigue and Devillers, as described
 * in "Faster Triangle-Triangle Intersection Tests".
 * Adapted from code by Eric Haines:
 * https://github.com/erich666/jgt-code/tree/master/Volume_08/Number_1/Guigue2003
 */

/**
 * Return the point on ab where the plane with normal n containing point c intersects it.
 * Assumes ab is not perpendicular to n.
 * This works because the ratio of the projections of ab and ac onto n is the same as
 * the ratio along the line ab of the intersection point to the whole of ab.
 * The ab, ac, and dotbuf arguments are used as a temporaries; declaring them
 * in the caller can avoid many allocations and frees of mpq3 and mpq_class structures.
 */
static inline mpq3 tti_interp(
    const mpq3 &a, const mpq3 &b, const mpq3 &c, const mpq3 &n, mpq3 &ab, mpq3 &ac, mpq3 &dotbuf)
{
  ab = a;
  ab -= b;
  ac = a;
  ac -= c;
  mpq_class den = math::dot_with_buffer(ab, n, dotbuf);
  BLI_assert(den != 0);
  mpq_class alpha = math::dot_with_buffer(ac, n, dotbuf) / den;
  return a - alpha * ab;
}

/**
 * Return +1, 0, -1 as a + ad is above, on, or below the oriented plane containing a, b, c in CCW
 * order. This is the same as -oriented(a, b, c, a + ad), but uses fewer arithmetic operations.
 * TODO: change arguments to `const Vert *` and use floating filters.
 * The ba, ca, n, and dotbuf arguments are used as temporaries; declaring them
 * in the caller can avoid many allocations and frees of mpq3 and mpq_class structures.
 */
static inline int tti_above(const mpq3 &a,
                            const mpq3 &b,
                            const mpq3 &c,
                            const mpq3 &ad,
                            mpq3 &ba,
                            mpq3 &ca,
                            mpq3 &n,
                            mpq3 &dotbuf)
{
  ba = b;
  ba -= a;
  ca = c;
  ca -= a;

  n.x = ba.y * ca.z - ba.z * ca.y;
  n.y = ba.z * ca.x - ba.x * ca.z;
  n.z = ba.x * ca.y - ba.y * ca.x;

  return sgn(math::dot_with_buffer(ad, n, dotbuf));
}

/**
 * Given that triangles (p1, q1, r1) and (p2, q2, r2) are in canonical order,
 * use the classification chart in the Guigue and Devillers paper to find out
 * how the intervals [i,j] and [k,l] overlap, where [i,j] is where p1r1 and p1q1
 * intersect the plane-plane intersection line, L, and [k,l] is where p2q2 and p2r2
 * intersect L. By the canonicalization, those segments intersect L exactly once.
 * Canonicalization has made it so that for p1, q1, r1, either:
 * (a)) p1 is off the second triangle's plane and both q1 and r1 are either
 *   on the plane or on the other side of it from p1;  or
 * (b) p1 is on the plane both q1 and r1 are on the same side
 *   of the plane and at least one of q1 and r1 are off the plane.
 * Similarly for p2, q2, r2 with respect to the first triangle's plane.
 */
static ITT_value itt_canon2(const mpq3 &p1,
                            const mpq3 &q1,
                            const mpq3 &r1,
                            const mpq3 &p2,
                            const mpq3 &q2,
                            const mpq3 &r2,
                            const mpq3 &n1,
                            const mpq3 &n2)
{
  constexpr int dbg_level = 0;
  if (dbg_level > 0) {
    std::cout << "\ntri_tri_intersect_canon:\n";
    std::cout << "p1=" << p1 << " q1=" << q1 << " r1=" << r1 << "\n";
    std::cout << "p2=" << p2 << " q2=" << q2 << " r2=" << r2 << "\n";
    std::cout << "n1=" << n1 << " n2=" << n2 << "\n";
    std::cout << "approximate values:\n";
    std::cout << "p1=(" << p1[0].get_d() << "," << p1[1].get_d() << "," << p1[2].get_d() << ")\n";
    std::cout << "q1=(" << q1[0].get_d() << "," << q1[1].get_d() << "," << q1[2].get_d() << ")\n";
    std::cout << "r1=(" << r1[0].get_d() << "," << r1[1].get_d() << "," << r1[2].get_d() << ")\n";
    std::cout << "p2=(" << p2[0].get_d() << "," << p2[1].get_d() << "," << p2[2].get_d() << ")\n";
    std::cout << "q2=(" << q2[0].get_d() << "," << q2[1].get_d() << "," << q2[2].get_d() << ")\n";
    std::cout << "r2=(" << r2[0].get_d() << "," << r2[1].get_d() << "," << r2[2].get_d() << ")\n";
    std::cout << "n1=(" << n1[0].get_d() << "," << n1[1].get_d() << "," << n1[2].get_d() << ")\n";
    std::cout << "n2=(" << n2[0].get_d() << "," << n2[1].get_d() << "," << n2[2].get_d() << ")\n";
  }
  mpq3 p1p2 = p2 - p1;
  mpq3 intersect_1;
  mpq3 intersect_2;
  mpq3 buf[4];
  bool no_overlap = false;
  /* Top test in classification tree. */
  if (tti_above(p1, q1, r2, p1p2, buf[0], buf[1], buf[2], buf[3]) > 0) {
    /* Middle right test in classification tree. */
    if (tti_above(p1, r1, r2, p1p2, buf[0], buf[1], buf[2], buf[3]) <= 0) {
      /* Bottom right test in classification tree. */
      if (tti_above(p1, r1, q2, p1p2, buf[0], buf[1], buf[2], buf[3]) > 0) {
        /* Overlap is [k [i l] j]. */
        if (dbg_level > 0) {
          std::cout << "overlap [k [i l] j]\n";
        }
        /* i is intersect with p1r1. l is intersect with p2r2. */
        intersect_1 = tti_interp(p1, r1, p2, n2, buf[0], buf[1], buf[2]);
        intersect_2 = tti_interp(p2, r2, p1, n1, buf[0], buf[1], buf[2]);
      }
      else {
        /* Overlap is [i [k l] j]. */
        if (dbg_level > 0) {
          std::cout << "overlap [i [k l] j]\n";
        }
        /* k is intersect with p2q2. l is intersect is p2r2. */
        intersect_1 = tti_interp(p2, q2, p1, n1, buf[0], buf[1], buf[2]);
        intersect_2 = tti_interp(p2, r2, p1, n1, buf[0], buf[1], buf[2]);
      }
    }
    else {
      /* No overlap: [k l] [i j]. */
      if (dbg_level > 0) {
        std::cout << "no overlap: [k l] [i j]\n";
      }
      no_overlap = true;
    }
  }
  else {
    /* Middle left test in classification tree. */
    if (tti_above(p1, q1, q2, p1p2, buf[0], buf[1], buf[2], buf[3]) < 0) {
      /* No overlap: [i j] [k l]. */
      if (dbg_level > 0) {
        std::cout << "no overlap: [i j] [k l]\n";
      }
      no_overlap = true;
    }
    else {
      /* Bottom left test in classification tree. */
      if (tti_above(p1, r1, q2, p1p2, buf[0], buf[1], buf[2], buf[3]) >= 0) {
        /* Overlap is [k [i j] l]. */
        if (dbg_level > 0) {
          std::cout << "overlap [k [i j] l]\n";
        }
        /* i is intersect with p1r1. j is intersect with p1q1. */
        intersect_1 = tti_interp(p1, r1, p2, n2, buf[0], buf[1], buf[2]);
        intersect_2 = tti_interp(p1, q1, p2, n2, buf[0], buf[1], buf[2]);
      }
      else {
        /* Overlap is [i [k j] l]. */
        if (dbg_level > 0) {
          std::cout << "overlap [i [k j] l]\n";
        }
        /* k is intersect with p2q2. j is intersect with p1q1. */
        intersect_1 = tti_interp(p2, q2, p1, n1, buf[0], buf[1], buf[2]);
        intersect_2 = tti_interp(p1, q1, p2, n2, buf[0], buf[1], buf[2]);
      }
    }
  }
  if (no_overlap) {
    return ITT_value(INONE);
  }
  if (intersect_1 == intersect_2) {
    if (dbg_level > 0) {
      std::cout << "single intersect: " << intersect_1 << "\n";
    }
    return ITT_value(IPOINT, intersect_1);
  }
  if (dbg_level > 0) {
    std::cout << "intersect segment: " << intersect_1 << ", " << intersect_2 << "\n";
  }
  return ITT_value(ISEGMENT, intersect_1, intersect_2);
}

/* Helper function for intersect_tri_tri. Arguments have been canonicalized for triangle 1. */

static ITT_value itt_canon1(const mpq3 &p1,
                            const mpq3 &q1,
                            const mpq3 &r1,
                            const mpq3 &p2,
                            const mpq3 &q2,
                            const mpq3 &r2,
                            const mpq3 &n1,
                            const mpq3 &n2,
                            int sp2,
                            int sq2,
                            int sr2)
{
  constexpr int dbg_level = 0;
  if (sp2 > 0) {
    if (sq2 > 0) {
      return itt_canon2(p1, r1, q1, r2, p2, q2, n1, n2);
    }
    if (sr2 > 0) {
      return itt_canon2(p1, r1, q1, q2, r2, p2, n1, n2);
    }
    return itt_canon2(p1, q1, r1, p2, q2, r2, n1, n2);
  }
  if (sp2 < 0) {
    if (sq2 < 0) {
      return itt_canon2(p1, q1, r1, r2, p2, q2, n1, n2);
    }
    if (sr2 < 0) {
      return itt_canon2(p1, q1, r1, q2, r2, p2, n1, n2);
    }
    return itt_canon2(p1, r1, q1, p2, q2, r2, n1, n2);
  }
  if (sq2 < 0) {
    if (sr2 >= 0) {
      return itt_canon2(p1, r1, q1, q2, r2, p2, n1, n2);
    }
    return itt_canon2(p1, q1, r1, p2, q2, r2, n1, n2);
  }
  if (sq2 > 0) {
    if (sr2 > 0) {
      return itt_canon2(p1, r1, q1, p2, q2, r2, n1, n2);
    }
    return itt_canon2(p1, q1, r1, q2, r2, p2, n1, n2);
  }
  if (sr2 > 0) {
    return itt_canon2(p1, q1, r1, r2, p2, q2, n1, n2);
  }
  if (sr2 < 0) {
    return itt_canon2(p1, r1, q1, r2, p2, q2, n1, n2);
  }
  if (dbg_level > 0) {
    std::cout << "triangles are co-planar\n";
  }
  return ITT_value(ICOPLANAR);
}

static ITT_value intersect_tri_tri(const IMesh &tm, int t1, int t2)
{
  constexpr int dbg_level = 0;
#  ifdef PERFDEBUG
  incperfcount(1); /* Intersect_tri_tri calls. */
#  endif
  const Face &tri1 = *tm.face(t1);
  const Face &tri2 = *tm.face(t2);
  BLI_assert(tri1.plane_populated() && tri2.plane_populated());
  const Vert *vp1 = tri1[0];
  const Vert *vq1 = tri1[1];
  const Vert *vr1 = tri1[2];
  const Vert *vp2 = tri2[0];
  const Vert *vq2 = tri2[1];
  const Vert *vr2 = tri2[2];
  if (dbg_level > 0) {
    std::cout << "\nINTERSECT_TRI_TRI t1=" << t1 << ", t2=" << t2 << "\n";
    std::cout << "  p1 = " << vp1 << "\n";
    std::cout << "  q1 = " << vq1 << "\n";
    std::cout << "  r1 = " << vr1 << "\n";
    std::cout << "  p2 = " << vp2 << "\n";
    std::cout << "  q2 = " << vq2 << "\n";
    std::cout << "  r2 = " << vr2 << "\n";
  }

  /* Get signs of t1's vertices' distances to plane of t2 and vice versa. */

  /* Try first getting signs with double arithmetic, with error bounds.
   * If the signs calculated in this section are not 0, they are the same
   * as what they would be using exact arithmetic. */
  const double3 &d_p1 = vp1->co;
  const double3 &d_q1 = vq1->co;
  const double3 &d_r1 = vr1->co;
  const double3 &d_p2 = vp2->co;
  const double3 &d_q2 = vq2->co;
  const double3 &d_r2 = vr2->co;
  const double3 &d_n2 = tri2.plane->norm;

  const double3 &abs_d_p1 = math::abs(d_p1);
  const double3 &abs_d_q1 = math::abs(d_q1);
  const double3 &abs_d_r1 = math::abs(d_r1);
  const double3 &abs_d_r2 = math::abs(d_r2);
  const double3 &abs_d_n2 = math::abs(d_n2);

  int sp1 = filter_plane_side(d_p1, d_r2, d_n2, abs_d_p1, abs_d_r2, abs_d_n2);
  int sq1 = filter_plane_side(d_q1, d_r2, d_n2, abs_d_q1, abs_d_r2, abs_d_n2);
  int sr1 = filter_plane_side(d_r1, d_r2, d_n2, abs_d_r1, abs_d_r2, abs_d_n2);
  if ((sp1 > 0 && sq1 > 0 && sr1 > 0) || (sp1 < 0 && sq1 < 0 && sr1 < 0)) {
#  ifdef PERFDEBUG
    incperfcount(2); /* Triangle-triangle intersects decided by filter plane tests. */
#  endif
    if (dbg_level > 0) {
      std::cout << "no intersection, all t1's verts above or below t2\n";
    }
    return ITT_value(INONE);
  }

  const double3 &d_n1 = tri1.plane->norm;
  const double3 &abs_d_p2 = math::abs(d_p2);
  const double3 &abs_d_q2 = math::abs(d_q2);
  const double3 &abs_d_n1 = math::abs(d_n1);

  int sp2 = filter_plane_side(d_p2, d_r1, d_n1, abs_d_p2, abs_d_r1, abs_d_n1);
  int sq2 = filter_plane_side(d_q2, d_r1, d_n1, abs_d_q2, abs_d_r1, abs_d_n1);
  int sr2 = filter_plane_side(d_r2, d_r1, d_n1, abs_d_r2, abs_d_r1, abs_d_n1);
  if ((sp2 > 0 && sq2 > 0 && sr2 > 0) || (sp2 < 0 && sq2 < 0 && sr2 < 0)) {
#  ifdef PERFDEBUG
    incperfcount(2); /* Triangle-triangle intersects decided by filter plane tests. */
#  endif
    if (dbg_level > 0) {
      std::cout << "no intersection, all t2's verts above or below t1\n";
    }
    return ITT_value(INONE);
  }

  mpq3 buf[2];
  const mpq3 &p1 = vp1->co_exact;
  const mpq3 &q1 = vq1->co_exact;
  const mpq3 &r1 = vr1->co_exact;
  const mpq3 &p2 = vp2->co_exact;
  const mpq3 &q2 = vq2->co_exact;
  const mpq3 &r2 = vr2->co_exact;

  const mpq3 &n2 = tri2.plane->norm_exact;
  if (sp1 == 0) {
    buf[0] = p1;
    buf[0] -= r2;
    sp1 = sgn(math::dot_with_buffer(buf[0], n2, buf[1]));
  }
  if (sq1 == 0) {
    buf[0] = q1;
    buf[0] -= r2;
    sq1 = sgn(math::dot_with_buffer(buf[0], n2, buf[1]));
  }
  if (sr1 == 0) {
    buf[0] = r1;
    buf[0] -= r2;
    sr1 = sgn(math::dot_with_buffer(buf[0], n2, buf[1]));
  }

  if (dbg_level > 1) {
    std::cout << "  sp1=" << sp1 << " sq1=" << sq1 << " sr1=" << sr1 << "\n";
  }

  if ((sp1 * sq1 > 0) && (sp1 * sr1 > 0)) {
    if (dbg_level > 0) {
      std::cout << "no intersection, all t1's verts above or below t2 (exact)\n";
    }
#  ifdef PERFDEBUG
    incperfcount(3); /* Triangle-triangle intersects decided by exact plane tests. */
#  endif
    return ITT_value(INONE);
  }

  /* Repeat for signs of t2's vertices with respect to plane of t1. */
  const mpq3 &n1 = tri1.plane->norm_exact;
  if (sp2 == 0) {
    buf[0] = p2;
    buf[0] -= r1;
    sp2 = sgn(math::dot_with_buffer(buf[0], n1, buf[1]));
  }
  if (sq2 == 0) {
    buf[0] = q2;
    buf[0] -= r1;
    sq2 = sgn(math::dot_with_buffer(buf[0], n1, buf[1]));
  }
  if (sr2 == 0) {
    buf[0] = r2;
    buf[0] -= r1;
    sr2 = sgn(math::dot_with_buffer(buf[0], n1, buf[1]));
  }

  if (dbg_level > 1) {
    std::cout << "  sp2=" << sp2 << " sq2=" << sq2 << " sr2=" << sr2 << "\n";
  }

  if ((sp2 * sq2 > 0) && (sp2 * sr2 > 0)) {
    if (dbg_level > 0) {
      std::cout << "no intersection, all t2's verts above or below t1 (exact)\n";
    }
#  ifdef PERFDEBUG
    incperfcount(3); /* Triangle-triangle intersects decided by exact plane tests. */
#  endif
    return ITT_value(INONE);
  }

  /* Do rest of the work with vertices in a canonical order, where p1 is on
   * positive side of plane and q1, r1 are not, or p1 is on the plane and
   * q1 and r1 are off the plane on the same side. */
  ITT_value ans;
  if (sp1 > 0) {
    if (sq1 > 0) {
      ans = itt_canon1(r1, p1, q1, p2, r2, q2, n1, n2, sp2, sr2, sq2);
    }
    else if (sr1 > 0) {
      ans = itt_canon1(q1, r1, p1, p2, r2, q2, n1, n2, sp2, sr2, sq2);
    }
    else {
      ans = itt_canon1(p1, q1, r1, p2, q2, r2, n1, n2, sp2, sq2, sr2);
    }
  }
  else if (sp1 < 0) {
    if (sq1 < 0) {
      ans = itt_canon1(r1, p1, q1, p2, q2, r2, n1, n2, sp2, sq2, sr2);
    }
    else if (sr1 < 0) {
      ans = itt_canon1(q1, r1, p1, p2, q2, r2, n1, n2, sp2, sq2, sr2);
    }
    else {
      ans = itt_canon1(p1, q1, r1, p2, r2, q2, n1, n2, sp2, sr2, sq2);
    }
  }
  else {
    if (sq1 < 0) {
      if (sr1 >= 0) {
        ans = itt_canon1(q1, r1, p1, p2, r2, q2, n1, n2, sp2, sr2, sq2);
      }
      else {
        ans = itt_canon1(p1, q1, r1, p2, q2, r2, n1, n2, sp2, sq2, sr2);
      }
    }
    else if (sq1 > 0) {
      if (sr1 > 0) {
        ans = itt_canon1(p1, q1, r1, p2, r2, q2, n1, n2, sp2, sr2, sq2);
      }
      else {
        ans = itt_canon1(q1, r1, p1, p2, q2, r2, n1, n2, sp2, sq2, sr2);
      }
    }
    else {
      if (sr1 > 0) {
        ans = itt_canon1(r1, p1, q1, p2, q2, r2, n1, n2, sp2, sq2, sr2);
      }
      else if (sr1 < 0) {
        ans = itt_canon1(r1, p1, q1, p2, r2, q2, n1, n2, sp2, sr2, sq2);
      }
      else {
        if (dbg_level > 0) {
          std::cout << "triangles are co-planar\n";
        }
        ans = ITT_value(ICOPLANAR);
      }
    }
  }
  if (ans.kind == ICOPLANAR) {
    ans.t_source = t2;
  }

#  ifdef PERFDEBUG
  if (ans.kind != INONE) {
    incperfcount(4);
  }
#  endif
  return ans;
}

struct CDT_data {
  const Plane *t_plane;
  Vector<mpq2> vert;
  Vector<std::pair<int, int>> edge;
  Vector<int> face_offsets;
  Vector<int> face_vert_indices;
  /** Parallels face, gives id from input #IMesh of input face. */
  Vector<int> input_face;
  /** Parallels face, says if input face orientation is opposite. */
  Vector<bool> is_reversed;
  /** Result of running CDT on input with (vert, edge, face). */
  CDT_result<mpq_class> cdt_out;
  /**
   * To speed up get_cdt_edge_orig, sometimes populate this map from vertex pair to output edge.
   */
  Map<std::pair<int, int>, int> verts_to_edge;
  int proj_axis;
};

/**
 * We could de-duplicate verts here, but CDT routine will do that anyway.
 */
static int prepare_need_vert(CDT_data &cd, const mpq3 &p3d)
{
  mpq2 p2d = project_3d_to_2d(p3d, cd.proj_axis);
  int v = cd.vert.append_and_get_index(p2d);
  return v;
}

/**
 * To un-project a 2d vert that was projected along cd.proj_axis, we copy the coordinates
 * from the two axes not involved in the projection, and use the plane equation of the
 * originating 3d plane, cd.t_plane, to derive the coordinate of the projected axis.
 * The plane equation says a point p is on the plane if dot(p, plane.n()) + plane.d() == 0.
 * Assume that the projection axis is such that plane.n()[proj_axis] != 0.
 */
static mpq3 unproject_cdt_vert(const CDT_data &cd, const mpq2 &p2d)
{
  mpq3 p3d;
  BLI_assert(cd.t_plane->exact_populated());
  BLI_assert(cd.t_plane->norm_exact[cd.proj_axis] != 0);
  const mpq3 &n = cd.t_plane->norm_exact;
  const mpq_class &d = cd.t_plane->d_exact;
  switch (cd.proj_axis) {
    case (0): {
      mpq_class num = n[1] * p2d[0] + n[2] * p2d[1] + d;
      num = -num;
      p3d[0] = num / n[0];
      p3d[1] = p2d[0];
      p3d[2] = p2d[1];
      break;
    }
    case (1): {
      p3d[0] = p2d[0];
      mpq_class num = n[0] * p2d[0] + n[2] * p2d[1] + d;
      num = -num;
      p3d[1] = num / n[1];
      p3d[2] = p2d[1];
      break;
    }
    case (2): {
      p3d[0] = p2d[0];
      p3d[1] = p2d[1];
      mpq_class num = n[0] * p2d[0] + n[1] * p2d[1] + d;
      num = -num;
      p3d[2] = num / n[2];
      break;
    }
    default:
      BLI_assert(false);
  }
  return p3d;
}

static void prepare_need_edge(CDT_data &cd, const mpq3 &p1, const mpq3 &p2)
{
  int v1 = prepare_need_vert(cd, p1);
  int v2 = prepare_need_vert(cd, p2);
  cd.edge.append(std::pair<int, int>(v1, v2));
}

static void prepare_need_tri(CDT_data &cd, const IMesh &tm, int t)
{
  const Face &tri = *tm.face(t);
  int v0 = prepare_need_vert(cd, tri[0]->co_exact);
  int v1 = prepare_need_vert(cd, tri[1]->co_exact);
  int v2 = prepare_need_vert(cd, tri[2]->co_exact);
  bool rev;
  /* How to get CCW orientation of projected triangle? Note that when look down y axis
   * as opposed to x or z, the orientation of the other two axes is not right-and-up. */
  BLI_assert(cd.t_plane->exact_populated());
  if (tri.plane->norm_exact[cd.proj_axis] >= 0) {
    rev = cd.proj_axis == 1;
  }
  else {
    rev = cd.proj_axis != 1;
  }
  cd.face_offsets.append(cd.face_vert_indices.size());
  cd.face_vert_indices.append(v0);
  if (rev) {
    cd.face_vert_indices.append(v2);
    cd.face_vert_indices.append(v1);
  }
  else {
    cd.face_vert_indices.append(v1);
    cd.face_vert_indices.append(v2);
  }
  cd.input_face.append(t);
  cd.is_reversed.append(rev);
}

static CDT_data prepare_cdt_input(const IMesh &tm, int t, const Span<ITT_value> itts)
{
  CDT_data ans;
  BLI_assert(tm.face(t)->plane_populated());
  ans.t_plane = tm.face(t)->plane;
  BLI_assert(ans.t_plane->exact_populated());
  ans.proj_axis = math::dominant_axis(ans.t_plane->norm_exact);
  prepare_need_tri(ans, tm, t);
  for (const ITT_value &itt : itts) {
    switch (itt.kind) {
      case INONE:
        break;
      case IPOINT: {
        prepare_need_vert(ans, itt.p1);
        break;
      }
      case ISEGMENT: {
        prepare_need_edge(ans, itt.p1, itt.p2);
        break;
      }
      case ICOPLANAR: {
        prepare_need_tri(ans, tm, itt.t_source);
        break;
      }
    }
  }
  ans.face_offsets.append(ans.face_vert_indices.size());
  return ans;
}

static CDT_data prepare_cdt_input_for_cluster(const IMesh &tm,
                                              const CoplanarClusterInfo &clinfo,
                                              int c,
                                              const Span<ITT_value> itts)
{
  CDT_data ans;
  BLI_assert(c < clinfo.tot_cluster());
  const CoplanarCluster &cl = clinfo.cluster(c);
  BLI_assert(cl.tot_tri() > 0);
  int t0 = cl.tri(0);
  BLI_assert(tm.face(t0)->plane_populated());
  ans.t_plane = tm.face(t0)->plane;
  BLI_assert(ans.t_plane->exact_populated());
  ans.proj_axis = math::dominant_axis(ans.t_plane->norm_exact);
  for (const int t : cl) {
    prepare_need_tri(ans, tm, t);
  }
  for (const ITT_value &itt : itts) {
    switch (itt.kind) {
      case IPOINT: {
        prepare_need_vert(ans, itt.p1);
        break;
      }
      case ISEGMENT: {
        prepare_need_edge(ans, itt.p1, itt.p2);
        break;
      }
      default:
        break;
    }
  }
  ans.face_offsets.append(ans.face_vert_indices.size());
  return ans;
}

/* Return a copy of the argument with the integers ordered in ascending order. */
static inline std::pair<int, int> sorted_int_pair(std::pair<int, int> pair)
{
  if (pair.first <= pair.second) {
    return pair;
  }
  return std::pair<int, int>(pair.second, pair.first);
}

/**
 * Build cd.verts_to_edge to map from a pair of cdt output indices to an index in cd.cdt_out.edge.
 * Order the vertex indices so that the smaller one is first in the pair.
 */
static void populate_cdt_edge_map(Map<std::pair<int, int>, int> &verts_to_edge,
                                  const CDT_result<mpq_class> &cdt_out)
{
  verts_to_edge.reserve(cdt_out.edge.size());
  for (int e : cdt_out.edge.index_range()) {
    std::pair<int, int> vpair = sorted_int_pair(cdt_out.edge[e]);
    /* There should be only one edge for each vertex pair. */
    verts_to_edge.add(vpair, e);
  }
}

/**
 * Fills in cd.cdt_out with result of doing the cdt calculation on (vert, edge, face).
 */
static void do_cdt(CDT_data &cd)
{
  constexpr int dbg_level = 0;
  CDT_input<mpq_class> cdt_in;
  cdt_in.vert = Span<mpq2>(cd.vert);
  cdt_in.edge = Span<std::pair<int, int>>(cd.edge);
  cdt_in.face_offsets = cd.face_offsets.as_span();
  cdt_in.face_vert_indices = cd.face_vert_indices;
  if (dbg_level > 0) {
    std::cout << "CDT input\nVerts:\n";
    for (int i : cdt_in.vert.index_range()) {
      std::cout << "v" << i << ": " << cdt_in.vert[i] << "=(" << cdt_in.vert[i][0].get_d() << ","
                << cdt_in.vert[i][1].get_d() << ")\n";
    }
    std::cout << "Edges:\n";
    for (int i : cdt_in.edge.index_range()) {
      std::cout << "e" << i << ": (" << cdt_in.edge[i].first << ", " << cdt_in.edge[i].second
                << ")\n";
    }
    std::cout << "Tris\n";
    const GroupedSpan<int> in_faces(cdt_in.face_offsets, cdt_in.face_vert_indices);
    for (int f : in_faces.index_range()) {
      std::cout << "f" << f << ": ";
      for (int j : in_faces[f].index_range()) {
        std::cout << in_faces[f][j] << " ";
      }
      std::cout << "\n";
    }
  }
  cdt_in.epsilon = 0; /* TODO: needs attention for non-exact T. */
  cd.cdt_out = blender::meshintersect::delaunay_2d_calc(cdt_in, CDT_INSIDE);
  constexpr int make_edge_map_threshold = 15;
  if (cd.cdt_out.edge.size() >= make_edge_map_threshold) {
    populate_cdt_edge_map(cd.verts_to_edge, cd.cdt_out);
  }
  if (dbg_level > 0) {
    std::cout << "\nCDT result\nVerts:\n";
    for (int i : cd.cdt_out.vert.index_range()) {
      std::cout << "v" << i << ": " << cd.cdt_out.vert[i] << "=(" << cd.cdt_out.vert[i][0].get_d()
                << "," << cd.cdt_out.vert[i][1].get_d() << "\n";
    }
    std::cout << "Tris\n";
    for (int f : cd.cdt_out.faces().index_range()) {
      std::cout << "f" << f << ": ";
      for (int vert : cd.cdt_out.faces()[f]) {
        std::cout << vert << " ";
      }
      std::cout << "orig: ";
      for (int j : cd.cdt_out.orig_faces()[f].index_range()) {
        std::cout << cd.cdt_out.orig_faces()[f][j] << " ";
      }
      std::cout << "\n";
    }
    std::cout << "Edges\n";
    for (int e : cd.cdt_out.edge.index_range()) {
      std::cout << "e" << e << ": (" << cd.cdt_out.edge[e].first << ", "
                << cd.cdt_out.edge[e].second << ") ";
      std::cout << "orig: ";
      for (int j : cd.cdt_out.orig_edges()[e].index_range()) {
        std::cout << cd.cdt_out.orig_edges()[e][j] << " ";
      }
      std::cout << "\n";
    }
  }
}

/* Find an original edge index that goes with the edge that the CDT output edge
 * that goes between verts i0 and i1 (in the CDT output vert indexing scheme).
 * There may be more than one: if so, prefer one that was originally a face edge.
 * The input to CDT for a triangle with some intersecting segments from other triangles
 * will have both edges and a face constraint for the main triangle (this is redundant
 * but allows us to discover which face edge goes with which output edges).
 * If there is any face edge, return one of those as the original.
 * If there is no face edge but there is another edge in the input problem, then that
 * edge must have come from intersection with another triangle, so set *r_is_intersect
 * to true in that case. */
static int get_cdt_edge_orig(
    int i0, int i1, const CDT_data &cd, const IMesh &in_tm, bool *r_is_intersect)
{
  int foff = cd.cdt_out.face_edge_offset;
  *r_is_intersect = false;
  int e = NO_INDEX;
  if (cd.verts_to_edge.size() > 0) {
    /* Use the populated map to find the edge, if any, between vertices i0 and i1. */
    std::pair<int, int> vpair = sorted_int_pair(std::pair<int, int>(i0, i1));
    e = cd.verts_to_edge.lookup_default(vpair, NO_INDEX);
  }
  else {
    for (int ee : cd.cdt_out.edge.index_range()) {
      std::pair<int, int> edge = cd.cdt_out.edge[ee];
      if ((edge.first == i0 && edge.second == i1) || (edge.first == i1 && edge.second == i0)) {
        e = ee;
        break;
      }
    }
  }
  if (e == NO_INDEX) {
    return NO_INDEX;
  }

  /* Pick an arbitrary orig, but not one equal to NO_INDEX, if we can help it. */
  /* TODO: if edge has origs from more than one part of the nary input,
   * then want to set *r_is_intersect to true. */
  int face_eorig = NO_INDEX;
  bool have_non_face_eorig = false;
  for (int orig_index : cd.cdt_out.orig_edges()[e]) {
    /* orig_index encodes the triangle and pos within the triangle of the input edge. */
    if (orig_index >= foff) {
      if (face_eorig == NO_INDEX) {
        int in_face_index = (orig_index / foff) - 1;
        int pos = orig_index % foff;
        /* We need to retrieve the edge orig field from the Face used to populate the
         * in_face_index'th face of the CDT, at the pos'th position of the face. */
        int in_tm_face_index = cd.input_face[in_face_index];
        BLI_assert(in_tm_face_index < in_tm.face_size());
        const Face *facep = in_tm.face(in_tm_face_index);
        BLI_assert(pos < facep->size());
        bool is_rev = cd.is_reversed[in_face_index];
        int eorig = is_rev ? facep->edge_orig[2 - pos] : facep->edge_orig[pos];
        if (eorig != NO_INDEX) {
          face_eorig = eorig;
        }
      }
    }
    else {
      if (!have_non_face_eorig) {
        have_non_face_eorig = true;
      }
      if (face_eorig != NO_INDEX && have_non_face_eorig) {
        /* Only need at most one orig for each type. */
        break;
      }
    }
  }
  if (face_eorig != NO_INDEX) {
    return face_eorig;
  }
  if (have_non_face_eorig) {
    /* This must have been an input to the CDT problem that was an intersection edge. */
    /* TODO: maybe there is an orig index:
     * This happens if an input edge was formed by an input face having
     * an edge that is co-planar with the cluster, while the face as a whole is not. */
    *r_is_intersect = true;
    return NO_INDEX;
  }
  return NO_INDEX;
}

/**
 * Make a Face from the CDT output triangle cdt_out_t, which has corresponding input triangle
 * cdt_in_t. The triangle indices that are in cd.input_face are from IMesh tm.
 * Return a pointer to the newly constructed Face.
 */
static Face *cdt_tri_as_imesh_face(
    int cdt_out_t, int cdt_in_t, const CDT_data &cd, const IMesh &tm, IMeshArena *arena)
{
  const CDT_result<mpq_class> &cdt_out = cd.cdt_out;
  int t_orig = tm.face(cd.input_face[cdt_in_t])->orig;
  BLI_assert(cdt_out.faces()[cdt_out_t].size() == 3);
  int i0 = cdt_out.faces()[cdt_out_t][0];
  int i1 = cdt_out.faces()[cdt_out_t][1];
  int i2 = cdt_out.faces()[cdt_out_t][2];
  mpq3 v0co = unproject_cdt_vert(cd, cdt_out.vert[i0]);
  mpq3 v1co = unproject_cdt_vert(cd, cdt_out.vert[i1]);
  mpq3 v2co = unproject_cdt_vert(cd, cdt_out.vert[i2]);
  /* No need to provide an original index: if coord matches
   * an original one, then it will already be in the arena
   * with the correct orig field. */
  const Vert *v0 = arena->add_or_find_vert(v0co, NO_INDEX);
  const Vert *v1 = arena->add_or_find_vert(v1co, NO_INDEX);
  const Vert *v2 = arena->add_or_find_vert(v2co, NO_INDEX);
  Face *facep;
  bool is_isect0;
  bool is_isect1;
  bool is_isect2;
  if (cd.is_reversed[cdt_in_t]) {
    int oe0 = get_cdt_edge_orig(i0, i2, cd, tm, &is_isect0);
    int oe1 = get_cdt_edge_orig(i2, i1, cd, tm, &is_isect1);
    int oe2 = get_cdt_edge_orig(i1, i0, cd, tm, &is_isect2);
    facep = arena->add_face(
        {v0, v2, v1}, t_orig, {oe0, oe1, oe2}, {is_isect0, is_isect1, is_isect2});
  }
  else {
    int oe0 = get_cdt_edge_orig(i0, i1, cd, tm, &is_isect0);
    int oe1 = get_cdt_edge_orig(i1, i2, cd, tm, &is_isect1);
    int oe2 = get_cdt_edge_orig(i2, i0, cd, tm, &is_isect2);
    facep = arena->add_face(
        {v0, v1, v2}, t_orig, {oe0, oe1, oe2}, {is_isect0, is_isect1, is_isect2});
  }
  facep->populate_plane(false);
  return facep;
}

/* Like BLI_math's is_quad_flip_v3_first_third_fast, with const double3's. */
static bool is_quad_flip_first_third(const double3 &v1,
                                     const double3 &v2,
                                     const double3 &v3,
                                     const double3 &v4)
{
  const double3 d_12 = v2 - v1;
  const double3 d_13 = v3 - v1;
  const double3 d_14 = v4 - v1;

  const double3 cross_a = math::cross(d_12, d_13);
  const double3 cross_b = math::cross(d_14, d_13);
  return math::dot(cross_a, cross_b) > 0.0f;
}

/**
 * Tessellate face f into triangles and return an array of `const Face *`
 * giving that triangulation. Intended to be used when f has => 4 vertices.
 * Care is taken so that the original edge index associated with
 * each edge in the output triangles either matches the original edge
 * for the (identical) edge of f, or else is -1. So diagonals added
 * for triangulation can later be identified by having #NO_INDEX for original.
 *
 * This code uses Blenlib's BLI_polyfill_calc to do triangulation, and is therefore quite fast.
 * Unfortunately, it can product degenerate triangles that mesh_intersect will remove, leaving
 * the mesh non-PWN.
 */
static Array<Face *> polyfill_triangulate_poly(Face *f, IMeshArena *arena)
{
  /* Similar to loop body in #BM_mesh_calc_tessellation. */
  int flen = f->size();
  BLI_assert(flen >= 4);
  if (!f->plane_populated()) {
    f->populate_plane(false);
  }
  const double3 &poly_normal = f->plane->norm;
  float no[3] = {float(poly_normal[0]), float(poly_normal[1]), float(poly_normal[2])};
  normalize_v3(no);
  if (flen == 4) {
    const Vert *v0 = (*f)[0];
    const Vert *v1 = (*f)[1];
    const Vert *v2 = (*f)[2];
    const Vert *v3 = (*f)[3];
    int eo_01 = f->edge_orig[0];
    int eo_12 = f->edge_orig[1];
    int eo_23 = f->edge_orig[2];
    int eo_30 = f->edge_orig[3];
    Face *f0, *f1;
    if (UNLIKELY(is_quad_flip_first_third(v0->co, v1->co, v2->co, v3->co))) {
      f0 = arena->add_face({v0, v1, v3}, f->orig, {eo_01, -1, eo_30}, {false, false, false});
      f1 = arena->add_face({v1, v2, v3}, f->orig, {eo_12, eo_23, -1}, {false, false, false});
    }
    else {
      f0 = arena->add_face({v0, v1, v2}, f->orig, {eo_01, eo_12, -1}, {false, false, false});
      f1 = arena->add_face({v0, v2, v3}, f->orig, {-1, eo_23, eo_30}, {false, false, false});
    }
    return Array<Face *>{f0, f1};
  }
  /* Project along negative face normal so (x,y) can be used in 2d. */
  float axis_mat[3][3];
  float(*projverts)[2];
  uint(*tris)[3];
  const int totfilltri = flen - 2;
  /* Prepare projected vertices and array to receive triangles in tessellation. */
  tris = static_cast<uint(*)[3]>(MEM_malloc_arrayN(totfilltri, sizeof(*tris), __func__));
  projverts = static_cast<float(*)[2]>(MEM_malloc_arrayN(flen, sizeof(*projverts), __func__));
  axis_dominant_v3_to_m3_negate(axis_mat, no);
  for (int j = 0; j < flen; ++j) {
    const double3 &dco = (*f)[j]->co;
    float co[3] = {float(dco[0]), float(dco[1]), float(dco[2])};
    mul_v2_m3v3(projverts[j], axis_mat, co);
  }
  BLI_polyfill_calc(projverts, flen, 1, tris);
  /* Put tessellation triangles into Face form. Record original edges where they exist. */
  Array<Face *> ans(totfilltri);
  for (int t = 0; t < totfilltri; ++t) {
    uint *tri = tris[t];
    int eo[3];
    const Vert *v[3];
    for (int k = 0; k < 3; k++) {
      BLI_assert(tri[k] < flen);
      v[k] = (*f)[tri[k]];
      /* If tri edge goes between two successive indices in
       * the original face, then it is an original edge. */
      if ((tri[k] + 1) % flen == tri[(k + 1) % 3]) {
        eo[k] = f->edge_orig[tri[k]];
      }
      else {
        eo[k] = NO_INDEX;
      }
      ans[t] = arena->add_face(
          {v[0], v[1], v[2]}, f->orig, {eo[0], eo[1], eo[2]}, {false, false, false});
    }
  }

  MEM_freeN(tris);
  MEM_freeN(projverts);

  return ans;
}

/**
 * Tessellate face f into triangles and return an array of `const Face *`
 * giving that triangulation, using an exact triangulation method.
 *
 * The method used is to use the CDT triangulation. Usually that triangulation
 * will only use the existing vertices. However, if the face self-intersects
 * then the CDT triangulation will include the intersection points.
 * If this happens, we use the polyfill triangulator instead. We don't
 * use the polyfill triangulator by default because it can create degenerate
 * triangles (which we can handle but they'll create non-manifold meshes).
 *
 * While it is tempting to handle quadrilaterals specially, since that
 * is by far the usual case, we need to know if the quad is convex when
 * projected before doing so, and that takes a fair amount of computation by itself.
 */
static Array<Face *> exact_triangulate_poly(Face *f, IMeshArena *arena)
{
  int flen = f->size();
  Array<mpq2> in_verts(flen);
<<<<<<< HEAD
  const Array<int> face_offsets({0, flen});
  Array<int> face_vert_indices(flen);
  for (int i : face_vert_indices.index_range()) {
    face_vert_indices[i] = i;
  }
=======
  Array<Vector<int>> faces;
  faces.first().resize(flen);
  std::iota(faces.first().begin(), faces.first().end(), 0);
>>>>>>> 5be9a1cc

  /* Project poly along dominant axis of normal to get 2d coords. */
  if (!f->plane_populated()) {
    f->populate_plane(false);
  }
  const double3 &poly_normal = f->plane->norm;
  int axis = math::dominant_axis(poly_normal);
  /* If project down y axis as opposed to x or z, the orientation
   * of the face will be reversed.
   * Yet another reversal happens if the poly normal in the dominant
   * direction is opposite that of the positive dominant axis. */
  bool rev1 = (axis == 1);
  bool rev2 = poly_normal[axis] < 0;
  bool rev = rev1 ^ rev2;
  for (int i = 0; i < flen; ++i) {
    int ii = rev ? flen - i - 1 : i;
    mpq2 &p2d = in_verts[ii];
    int k = 0;
    for (int j = 0; j < 3; ++j) {
      if (j != axis) {
        p2d[k++] = (*f)[ii]->co_exact[j];
      }
    }
  }

  CDT_input<mpq_class> cdt_in;
<<<<<<< HEAD
  cdt_in.vert = in_verts;
  cdt_in.face_offsets = face_offsets.as_span();
  cdt_in.face_vert_indices = face_vert_indices;
=======
  cdt_in.vert = std::move(in_verts);
  cdt_in.face = std::move(faces);

>>>>>>> 5be9a1cc
  CDT_result<mpq_class> cdt_out = delaunay_2d_calc(cdt_in, CDT_INSIDE);
  int n_tris = cdt_out.faces().size();
  Array<Face *> ans(n_tris);
  for (int t = 0; t < n_tris; ++t) {
    int i_v_out[3];
    const Vert *v[3];
    int eo[3];
    bool needs_steiner = false;
    for (int i = 0; i < 3; ++i) {
      i_v_out[i] = cdt_out.faces()[t][i];
      if (cdt_out.orig_verts()[i_v_out[i]].is_empty()) {
        needs_steiner = true;
        break;
      }
      v[i] = (*f)[cdt_out.orig_verts()[i_v_out[i]][0]];
    }
    if (needs_steiner) {
      /* Fall back on the polyfill triangulator. */
      return polyfill_triangulate_poly(f, arena);
    }
    Map<std::pair<int, int>, int> verts_to_edge;
    populate_cdt_edge_map(verts_to_edge, cdt_out);
    int foff = cdt_out.face_edge_offset;
    for (int i = 0; i < 3; ++i) {
      std::pair<int, int> vpair(i_v_out[i], i_v_out[(i + 1) % 3]);
      std::pair<int, int> vpair_canon = sorted_int_pair(vpair);
      int e_out = verts_to_edge.lookup_default(vpair_canon, NO_INDEX);
      BLI_assert(e_out != NO_INDEX);
      eo[i] = NO_INDEX;
      for (int orig : cdt_out.orig_edges()[e_out]) {
        if (orig >= foff) {
          int pos = orig % foff;
          BLI_assert(pos < f->size());
          eo[i] = f->edge_orig[pos];
          break;
        }
      }
    }
    if (rev) {
      ans[t] = arena->add_face(
          {v[0], v[2], v[1]}, f->orig, {eo[2], eo[1], eo[0]}, {false, false, false});
    }
    else {
      ans[t] = arena->add_face(
          {v[0], v[1], v[2]}, f->orig, {eo[0], eo[1], eo[2]}, {false, false, false});
    }
  }
  return ans;
}

static bool face_is_degenerate(const Face *f)
{
  const Face &face = *f;
  const Vert *v0 = face[0];
  const Vert *v1 = face[1];
  const Vert *v2 = face[2];
  if (v0 == v1 || v0 == v2 || v1 == v2) {
    return true;
  }
  double3 da = v2->co - v0->co;
  double3 db = v2->co - v1->co;
  double3 dab = math::cross(da, db);
  double dab_length_squared = math::length_squared(dab);
  double err_bound = supremum_dot_cross(dab, dab) * index_dot_cross * DBL_EPSILON;
  if (dab_length_squared > err_bound) {
    return false;
  }
  mpq3 a = v2->co_exact - v0->co_exact;
  mpq3 b = v2->co_exact - v1->co_exact;
  mpq3 ab = math::cross(a, b);
  if (ab.x == 0 && ab.y == 0 && ab.z == 0) {
    return true;
  }

  return false;
}

/** Fast check for degenerate tris. It is OK if it returns true for nearly degenerate triangles. */
static bool any_degenerate_tris_fast(const Array<Face *> triangulation)
{
  for (const Face *f : triangulation) {
    const Vert *v0 = (*f)[0];
    const Vert *v1 = (*f)[1];
    const Vert *v2 = (*f)[2];
    if (v0 == v1 || v0 == v2 || v1 == v2) {
      return true;
    }
    double3 da = v2->co - v0->co;
    double3 db = v2->co - v1->co;
    double da_length_squared = math::length_squared(da);
    double db_length_squared = math::length_squared(db);
    if (da_length_squared == 0.0 || db_length_squared == 0.0) {
      return true;
    }
    /* |da x db| = |da| |db| sin t, where t is angle between them.
     * The triangle is almost degenerate if sin t is almost 0.
     * sin^2 t = |da x db|^2 / (|da|^2 |db|^2)
     */
    double3 dab = math::cross(da, db);
    double dab_length_squared = math::length_squared(dab);
    double sin_squared_t = dab_length_squared / (da_length_squared * db_length_squared);
    if (sin_squared_t < 1e-8) {
      return true;
    }
  }
  return false;
}

/**
 * Tessellate face f into triangles and return an array of `const Face *`
 * giving that triangulation.
 * Care is taken so that the original edge index associated with
 * each edge in the output triangles either matches the original edge
 * for the (identical) edge of f, or else is -1. So diagonals added
 * for triangulation can later be identified by having #NO_INDEX for original.
 */
static Array<Face *> triangulate_poly(Face *f, IMeshArena *arena)
{
  /* Try the much faster method using Blender's BLI_polyfill_calc. */
  Array<Face *> ans = polyfill_triangulate_poly(f, arena);

  /* This may create degenerate triangles. If so, try the exact CDT-based triangulator. */
  if (any_degenerate_tris_fast(ans)) {
    return exact_triangulate_poly(f, arena);
  }
  return ans;
}

IMesh triangulate_polymesh(IMesh &imesh, IMeshArena *arena)
{
  Vector<Face *> face_tris;
  constexpr int estimated_tris_per_face = 3;
  face_tris.reserve(estimated_tris_per_face * imesh.face_size());
  threading::parallel_for(imesh.face_index_range(), 2048, [&](IndexRange range) {
    for (int i : range) {
      Face *f = imesh.face(i);
      if (!f->plane_populated() && f->size() >= 4) {
        f->populate_plane(false);
      }
    }
  });
  for (Face *f : imesh.faces()) {
    /* Tessellate face f, following plan similar to #BM_face_calc_tessellation. */
    int flen = f->size();
    if (flen == 3) {
      face_tris.append(f);
    }
    else {
      Array<Face *> tris = triangulate_poly(f, arena);
      for (Face *tri : tris) {
        face_tris.append(tri);
      }
    }
  }
  return IMesh(face_tris);
}

/**
 * Using the result of CDT in cd.cdt_out, extract an #IMesh representing the subdivision
 * of input triangle t, which should be an element of cd.input_face.
 */
static IMesh extract_subdivided_tri(const CDT_data &cd,
                                    const IMesh &in_tm,
                                    int t,
                                    IMeshArena *arena)
{
  const CDT_result<mpq_class> &cdt_out = cd.cdt_out;
  int t_in_cdt = -1;
  for (int i = 0; i < cd.input_face.size(); ++i) {
    if (cd.input_face[i] == t) {
      t_in_cdt = i;
    }
  }
  if (t_in_cdt == -1) {
    std::cout << "Could not find " << t << " in cdt input tris\n";
    BLI_assert(false);
    return IMesh();
  }
  constexpr int inline_buf_size = 20;
  Vector<Face *, inline_buf_size> faces;
  for (int f : cdt_out.faces().index_range()) {
    if (cdt_out.faces()[f].contains(t_in_cdt)) {
      Face *facep = cdt_tri_as_imesh_face(f, t_in_cdt, cd, in_tm, arena);
      faces.append(facep);
    }
  }
  return IMesh(faces);
}

static bool bvhtreeverlap_cmp(const BVHTreeOverlap &a, const BVHTreeOverlap &b)
{
  if (a.indexA < b.indexA) {
    return true;
  }
  if ((a.indexA == b.indexA) & (a.indexB < b.indexB)) {
    return true;
  }
  return false;
}
class TriOverlaps {
  BVHTree *tree_{nullptr};
  BVHTree *tree_b_{nullptr};
  BVHTreeOverlap *overlap_{nullptr};
  Array<int> first_overlap_;
  uint overlap_num_{0};

  struct CBData {
    const IMesh &tm;
    std::function<int(int)> shape_fn;
    int nshapes;
    bool use_self;
  };

 public:
  TriOverlaps(const IMesh &tm,
              const Array<BoundingBox> &tri_bb,
              int nshapes,
              std::function<int(int)> shape_fn,
              bool use_self)
  {
    constexpr int dbg_level = 0;
    if (dbg_level > 0) {
      std::cout << "TriOverlaps construction\n";
    }
    /* Tree type is 8 => octree; axis = 6 => using XYZ axes only. */
    tree_ = BLI_bvhtree_new(tm.face_size(), FLT_EPSILON, 8, 6);
    /* In the common case of a binary boolean and no self intersection in
     * each shape, we will use two trees and simple bounding box overlap. */
    bool two_trees_no_self = nshapes == 2 && !use_self;
    if (two_trees_no_self) {
      tree_b_ = BLI_bvhtree_new(tm.face_size(), FLT_EPSILON, 8, 6);
    }

    /* Create a Vector containing face shape. */
    Vector<int> shapes;
    shapes.resize(tm.face_size());
    threading::parallel_for(tm.face_index_range(), 2048, [&](IndexRange range) {
      for (int t : range) {
        shapes[t] = shape_fn(tm.face(t)->orig);
      }
    });

    float bbpts[6];
    for (int t : tm.face_index_range()) {
      const BoundingBox &bb = tri_bb[t];
      copy_v3_v3(bbpts, bb.min);
      copy_v3_v3(bbpts + 3, bb.max);
      int shape = shapes[t];
      if (two_trees_no_self) {
        if (shape == 0) {
          BLI_bvhtree_insert(tree_, t, bbpts, 2);
        }
        else if (shape == 1) {
          BLI_bvhtree_insert(tree_b_, t, bbpts, 2);
        }
      }
      else {
        if (shape != -1) {
          BLI_bvhtree_insert(tree_, t, bbpts, 2);
        }
      }
    }
    BLI_bvhtree_balance(tree_);
    if (two_trees_no_self) {
      BLI_bvhtree_balance(tree_b_);
      /* Don't expect a lot of trivial intersects in this case. */
      overlap_ = BLI_bvhtree_overlap(tree_, tree_b_, &overlap_num_, nullptr, nullptr);
    }
    else {
      CBData cbdata{tm, shape_fn, nshapes, use_self};
      if (nshapes == 1) {
        overlap_ = BLI_bvhtree_overlap(tree_, tree_, &overlap_num_, nullptr, nullptr);
      }
      else {
        overlap_ = BLI_bvhtree_overlap(
            tree_, tree_, &overlap_num_, only_different_shapes, &cbdata);
      }
    }
    /* The rest of the code is simpler and easier to parallelize if, in the two-trees case,
     * we repeat the overlaps with indexA and indexB reversed. It is important that
     * in the repeated part, sorting will then bring things with indexB together. */
    if (two_trees_no_self) {
      overlap_ = static_cast<BVHTreeOverlap *>(
          MEM_reallocN(overlap_, 2 * overlap_num_ * sizeof(overlap_[0])));
      for (uint i = 0; i < overlap_num_; ++i) {
        overlap_[overlap_num_ + i].indexA = overlap_[i].indexB;
        overlap_[overlap_num_ + i].indexB = overlap_[i].indexA;
      }
      overlap_num_ += overlap_num_;
    }
    /* Sort the overlaps to bring all the intersects with a given indexA together. */
    std::sort(overlap_, overlap_ + overlap_num_, bvhtreeverlap_cmp);
    if (dbg_level > 0) {
      std::cout << overlap_num_ << " overlaps found:\n";
      for (BVHTreeOverlap ov : overlap()) {
        std::cout << "A: " << ov.indexA << ", B: " << ov.indexB << "\n";
      }
    }
    first_overlap_ = Array<int>(tm.face_size(), -1);
    for (int i = 0; i < int(overlap_num_); ++i) {
      int t = overlap_[i].indexA;
      if (first_overlap_[t] == -1) {
        first_overlap_[t] = i;
      }
    }
  }

  ~TriOverlaps()
  {
    if (tree_) {
      BLI_bvhtree_free(tree_);
    }
    if (tree_b_) {
      BLI_bvhtree_free(tree_b_);
    }
    if (overlap_) {
      MEM_freeN(overlap_);
    }
  }

  Span<BVHTreeOverlap> overlap() const
  {
    return Span<BVHTreeOverlap>(overlap_, overlap_num_);
  }

  int first_overlap_index(int t) const
  {
    return first_overlap_[t];
  }

 private:
  static bool only_different_shapes(void *userdata, int index_a, int index_b, int /*thread*/)
  {
    CBData *cbdata = static_cast<CBData *>(userdata);
    return cbdata->tm.face(index_a)->orig != cbdata->tm.face(index_b)->orig;
  }
};

/**
 * Data needed for parallelization of #calc_overlap_itts.
 */
struct OverlapIttsData {
  Vector<std::pair<int, int>> intersect_pairs;
  Map<std::pair<int, int>, ITT_value> &itt_map;
  const IMesh &tm;
  IMeshArena *arena;

  OverlapIttsData(Map<std::pair<int, int>, ITT_value> &itt_map, const IMesh &tm, IMeshArena *arena)
      : itt_map(itt_map), tm(tm), arena(arena)
  {
  }
};

/**
 * Return a std::pair containing a and b in canonical order:
 * With a <= b.
 */
static std::pair<int, int> canon_int_pair(int a, int b)
{
  if (a > b) {
    std::swap(a, b);
  }
  return std::pair<int, int>(a, b);
}

static void calc_overlap_itts_range_func(void *__restrict userdata,
                                         const int iter,
                                         const TaskParallelTLS *__restrict /*tls*/)
{
  constexpr int dbg_level = 0;
  OverlapIttsData *data = static_cast<OverlapIttsData *>(userdata);
  std::pair<int, int> tri_pair = data->intersect_pairs[iter];
  int a = tri_pair.first;
  int b = tri_pair.second;
  if (dbg_level > 0) {
    std::cout << "calc_overlap_itts_range_func a=" << a << ", b=" << b << "\n";
  }
  ITT_value itt = intersect_tri_tri(data->tm, a, b);
  if (dbg_level > 0) {
    std::cout << "result of intersecting " << a << " and " << b << " = " << itt << "\n";
  }
  BLI_assert(data->itt_map.contains(tri_pair));
  data->itt_map.add_overwrite(tri_pair, itt);
}

/**
 * Fill in itt_map with the vector of ITT_values that result from intersecting the triangles in
 * ov. Use a canonical order for triangles: (a,b) where  a < b.
 */
static void calc_overlap_itts(Map<std::pair<int, int>, ITT_value> &itt_map,
                              const IMesh &tm,
                              const TriOverlaps &ov,
                              IMeshArena *arena)
{
  OverlapIttsData data(itt_map, tm, arena);
  /* Put dummy values in `itt_map` initially,
   * so map entries will exist when doing the range function.
   * This means we won't have to protect the `itt_map.add_overwrite` function with a lock. */
  for (const BVHTreeOverlap &olap : ov.overlap()) {
    std::pair<int, int> key = canon_int_pair(olap.indexA, olap.indexB);
    if (!itt_map.contains(key)) {
      itt_map.add_new(key, ITT_value());
      data.intersect_pairs.append(key);
    }
  }
  int tot_intersect_pairs = data.intersect_pairs.size();
  TaskParallelSettings settings;
  BLI_parallel_range_settings_defaults(&settings);
  settings.min_iter_per_thread = 1000;
  settings.use_threading = intersect_use_threading;
  BLI_task_parallel_range(0, tot_intersect_pairs, &data, calc_overlap_itts_range_func, &settings);
}

/**
 * For each triangle in tm, fill in the corresponding slot in
 * r_tri_subdivided with the result of intersecting it with
 * all the other triangles in the mesh, if it intersects any others.
 * But don't do this for triangles that are part of a cluster.
 */
static void calc_subdivided_non_cluster_tris(Array<IMesh> &r_tri_subdivided,
                                             const IMesh &tm,
                                             const Map<std::pair<int, int>, ITT_value> &itt_map,
                                             const CoplanarClusterInfo &clinfo,
                                             const TriOverlaps &ov,
                                             IMeshArena *arena)
{
  const int dbg_level = 0;
  if (dbg_level > 0) {
    std::cout << "\nCALC_SUBDIVIDED_TRIS\n\n";
  }
  Span<BVHTreeOverlap> overlap = ov.overlap();
  struct OverlapTriRange {
    int tri_index;
    int overlap_start;
    int len;
  };
  Vector<OverlapTriRange> overlap_tri_range;
  int overlap_num = overlap.size();
  overlap_tri_range.reserve(overlap_num);
  int overlap_index = 0;
  while (overlap_index < overlap_num) {
    int t = overlap[overlap_index].indexA;
    int i = overlap_index;
    while (i + 1 < overlap_num && overlap[i + 1].indexA == t) {
      ++i;
    }
    /* Now overlap[overlap_index] to overlap[i] have indexA == t.
     * We only record ranges for triangles that are not in clusters,
     * because the ones in clusters are handled separately. */
    if (clinfo.tri_cluster(t) == NO_INDEX) {
      int len = i - overlap_index + 1;
      if (!(len == 1 && overlap[overlap_index].indexB == t)) {
        OverlapTriRange range = {t, overlap_index, len};
        overlap_tri_range.append(range);
#  ifdef PERFDEBUG
        bumpperfcount(0, len); /* Non-cluster overlaps. */
#  endif
      }
    }
    overlap_index = i + 1;
  }
  int overlap_tri_range_num = overlap_tri_range.size();
  Array<CDT_data> cd_data(overlap_tri_range_num);
  int grain_size = 64;
  threading::parallel_for(overlap_tri_range.index_range(), grain_size, [&](IndexRange range) {
    for (int otr_index : range) {
      OverlapTriRange &otr = overlap_tri_range[otr_index];
      int t = otr.tri_index;
      if (dbg_level > 0) {
        std::cout << "handling overlap range\nt=" << t << " start=" << otr.overlap_start
                  << " len=" << otr.len << "\n";
      }
      constexpr int inline_capacity = 100;
      Vector<ITT_value, inline_capacity> itts(otr.len);
      for (int j = otr.overlap_start; j < otr.overlap_start + otr.len; ++j) {
        int t_other = overlap[j].indexB;
        std::pair<int, int> key = canon_int_pair(t, t_other);
        ITT_value itt;
        if (itt_map.contains(key)) {
          itt = itt_map.lookup(key);
        }
        if (itt.kind != INONE) {
          itts.append(itt);
        }
        if (dbg_level > 0) {
          std::cout << "  tri t" << t_other << "; result = " << itt << "\n";
        }
      }
      if (itts.size() > 0) {
        cd_data[otr_index] = prepare_cdt_input(tm, t, itts);
        do_cdt(cd_data[otr_index]);
      }
    }
  });
  /* Extract the new faces serially, so that Boolean is repeatable regardless of parallelism. */
  for (int otr_index : overlap_tri_range.index_range()) {
    CDT_data &cdd = cd_data[otr_index];
    if (cdd.vert.size() > 0) {
      int t = overlap_tri_range[otr_index].tri_index;
      r_tri_subdivided[t] = extract_subdivided_tri(cdd, tm, t, arena);
      if (dbg_level > 1) {
        std::cout << "subdivide output for tri " << t << " = " << r_tri_subdivided[t];
      }
    }
  }
  /* Now have to put in the triangles that are the same as the input ones, and not in clusters.
   */
  threading::parallel_for(tm.face_index_range(), 2048, [&](IndexRange range) {
    for (int t : range) {
      if (r_tri_subdivided[t].face_size() == 0 && clinfo.tri_cluster(t) == NO_INDEX) {
        r_tri_subdivided[t] = IMesh({tm.face(t)});
      }
    }
  });
}

/**
 * For each cluster in clinfo, extract the triangles from the cluster
 * that correspond to each original triangle t that is part of the cluster,
 * and put the resulting triangles into an IMesh in tri_subdivided[t].
 * We have already done the CDT for the triangles in the cluster, whose
 * result is in cluster_subdivided[c] for each cluster c.
 */
static void calc_cluster_tris(Array<IMesh> &tri_subdivided,
                              const IMesh &tm,
                              const CoplanarClusterInfo &clinfo,
                              const Array<CDT_data> &cluster_subdivided,
                              IMeshArena *arena)
{
  for (int c : clinfo.index_range()) {
    const CoplanarCluster &cl = clinfo.cluster(c);
    const CDT_data &cd = cluster_subdivided[c];
    /* Each triangle in cluster c should be an input triangle in cd.input_faces.
     * (See prepare_cdt_input_for_cluster.)
     * So accumulate a Vector of Face* for each input face by going through the
     * output faces and making a Face for each input face that it is part of.
     * (The Boolean algorithm wants duplicates if a given output triangle is part
     * of more than one input triangle.)
     */
    int n_cluster_tris = cl.tot_tri();
    const CDT_result<mpq_class> &cdt_out = cd.cdt_out;
    BLI_assert(cd.input_face.size() == n_cluster_tris);
    Array<Vector<Face *>> face_vec(n_cluster_tris);
    for (int cdt_out_t : cdt_out.faces().index_range()) {
      for (int cdt_in_t : cdt_out.orig_faces()[cdt_out_t]) {
        Face *f = cdt_tri_as_imesh_face(cdt_out_t, cdt_in_t, cd, tm, arena);
        face_vec[cdt_in_t].append(f);
      }
    }
    for (int cdt_in_t : cd.input_face.index_range()) {
      int tm_t = cd.input_face[cdt_in_t];
      BLI_assert(tri_subdivided[tm_t].face_size() == 0);
      tri_subdivided[tm_t] = IMesh(face_vec[cdt_in_t]);
    }
  }
}

static CDT_data calc_cluster_subdivided(const CoplanarClusterInfo &clinfo,
                                        int c,
                                        const IMesh &tm,
                                        const TriOverlaps &ov,
                                        const Map<std::pair<int, int>, ITT_value> &itt_map,
                                        IMeshArena * /*arena*/)
{
  constexpr int dbg_level = 0;
  BLI_assert(c < clinfo.tot_cluster());
  const CoplanarCluster &cl = clinfo.cluster(c);
  /* Make a CDT input with triangles from C and intersects from other triangles in tm. */
  if (dbg_level > 0) {
    std::cout << "CALC_CLUSTER_SUBDIVIDED for cluster " << c << " = " << cl << "\n";
  }
  /* Get vector itts of all intersections of a triangle of cl with any triangle of tm not
   * in cl and not co-planar with it (for that latter, if there were an intersection,
   * it should already be in cluster cl). */
  Vector<ITT_value> itts;
  Span<BVHTreeOverlap> ovspan = ov.overlap();
  for (int t : cl) {
    if (dbg_level > 0) {
      std::cout << "find intersects with triangle " << t << " of cluster\n";
    }
    int first_i = ov.first_overlap_index(t);
    if (first_i == -1) {
      continue;
    }
    for (int i = first_i; i < ovspan.size() && ovspan[i].indexA == t; ++i) {
      int t_other = ovspan[i].indexB;
      if (clinfo.tri_cluster(t_other) != c) {
        if (dbg_level > 0) {
          std::cout << "use intersect(" << t << "," << t_other << "\n";
        }
        std::pair<int, int> key = canon_int_pair(t, t_other);
        if (itt_map.contains(key)) {
          ITT_value itt = itt_map.lookup(key);
          if (!ELEM(itt.kind, INONE, ICOPLANAR)) {
            itts.append(itt);
            if (dbg_level > 0) {
              std::cout << "  itt = " << itt << "\n";
            }
          }
        }
      }
    }
  }
  /* Use CDT to subdivide the cluster triangles and the points and segments in itts. */
  CDT_data cd_data = prepare_cdt_input_for_cluster(tm, clinfo, c, itts);
  do_cdt(cd_data);
  return cd_data;
}

static IMesh union_tri_subdivides(const blender::Array<IMesh> &tri_subdivided)
{
  int tot_tri = 0;
  for (const IMesh &m : tri_subdivided) {
    tot_tri += m.face_size();
  }
  Array<Face *> faces(tot_tri);
  int face_index = 0;
  for (const IMesh &m : tri_subdivided) {
    for (Face *f : m.faces()) {
      faces[face_index++] = f;
    }
  }
  return IMesh(faces);
}

static CoplanarClusterInfo find_clusters(const IMesh &tm,
                                         const Array<BoundingBox> &tri_bb,
                                         const Map<std::pair<int, int>, ITT_value> &itt_map)
{
  constexpr int dbg_level = 0;
  if (dbg_level > 0) {
    std::cout << "FIND_CLUSTERS\n";
  }
  CoplanarClusterInfo ans(tm.face_size());
  /* Use a VectorSet to get stable order from run to run. */
  VectorSet<int> maybe_coplanar_tris;
  maybe_coplanar_tris.reserve(2 * itt_map.size());
  for (auto item : itt_map.items()) {
    if (item.value.kind == ICOPLANAR) {
      int t1 = item.key.first;
      int t2 = item.key.second;
      maybe_coplanar_tris.add_multiple({t1, t2});
    }
  }
  if (dbg_level > 0) {
    std::cout << "found " << maybe_coplanar_tris.size() << " possible coplanar tris\n";
  }
  if (maybe_coplanar_tris.is_empty()) {
    if (dbg_level > 0) {
      std::cout << "No possible coplanar tris, so no clusters\n";
    }
    return ans;
  }
  /* There can be more than one #CoplanarCluster per plane. Accumulate them in
   * a Vector. We will have to merge some elements of the Vector as we discover
   * triangles that form intersection bridges between two or more clusters. */
  Map<Plane, Vector<CoplanarCluster>> plane_cls;
  plane_cls.reserve(maybe_coplanar_tris.size());
  for (int t : maybe_coplanar_tris) {
    /* Use a canonical version of the plane for map index.
     * We can't just store the canonical version in the face
     * since canonicalizing loses the orientation of the normal. */
    Plane tplane = *tm.face(t)->plane;
    BLI_assert(tplane.exact_populated());
    tplane.make_canonical();
    if (dbg_level > 0) {
      std::cout << "plane for tri " << t << " = " << &tplane << "\n";
    }
    /* Assume all planes are in canonical from (see canon_plane()). */
    if (plane_cls.contains(tplane)) {
      Vector<CoplanarCluster> &curcls = plane_cls.lookup(tplane);
      if (dbg_level > 0) {
        std::cout << "already has " << curcls.size() << " clusters\n";
      }
      /* Partition `curcls` into those that intersect t non-trivially, and those that don't. */
      Vector<CoplanarCluster *> int_cls;
      Vector<CoplanarCluster *> no_int_cls;
      for (CoplanarCluster &cl : curcls) {
        if (dbg_level > 1) {
          std::cout << "consider intersecting with cluster " << cl << "\n";
        }
        if (bbs_might_intersect(tri_bb[t], cl.bounding_box())) {
          if (dbg_level > 1) {
            std::cout << "append to int_cls\n";
          }
          int_cls.append(&cl);
        }
        else {
          if (dbg_level > 1) {
            std::cout << "append to no_int_cls\n";
          }
          no_int_cls.append(&cl);
        }
      }
      if (int_cls.is_empty()) {
        /* t doesn't intersect any existing cluster in its plane, so make one just for it. */
        if (dbg_level > 1) {
          std::cout << "no intersecting clusters for t, make a new one\n";
        }
        curcls.append(CoplanarCluster(t, tri_bb[t]));
      }
      else if (int_cls.size() == 1) {
        /* t intersects exactly one existing cluster, so can add t to that cluster. */
        if (dbg_level > 1) {
          std::cout << "exactly one existing cluster, " << int_cls[0] << ", adding to it\n";
        }
        int_cls[0]->add_tri(t, tri_bb[t]);
      }
      else {
        /* t intersections 2 or more existing clusters: need to merge them and replace all the
         * originals with the merged one in `curcls`. */
        if (dbg_level > 1) {
          std::cout << "merging\n";
        }
        CoplanarCluster mergecl;
        mergecl.add_tri(t, tri_bb[t]);
        for (CoplanarCluster *cl : int_cls) {
          for (int t : *cl) {
            mergecl.add_tri(t, tri_bb[t]);
          }
        }
        Vector<CoplanarCluster> newvec;
        newvec.append(mergecl);
        for (CoplanarCluster *cl_no_int : no_int_cls) {
          newvec.append(*cl_no_int);
        }
        plane_cls.add_overwrite(tplane, newvec);
      }
    }
    else {
      if (dbg_level > 0) {
        std::cout << "first cluster for its plane\n";
      }
      plane_cls.add_new(tplane, Vector<CoplanarCluster>{CoplanarCluster(t, tri_bb[t])});
    }
  }
  /* Does this give deterministic order for cluster ids? I think so, since
   * hash for planes is on their values, not their addresses. */
  for (auto item : plane_cls.items()) {
    for (const CoplanarCluster &cl : item.value) {
      if (cl.tot_tri() > 1) {
        ans.add_cluster(cl);
      }
    }
  }

  return ans;
}

/* Data and functions to test triangle degeneracy in parallel. */
struct DegenData {
  const IMesh &tm;
};

struct DegenChunkData {
  bool has_degenerate_tri = false;
};

static void degenerate_range_func(void *__restrict userdata,
                                  const int iter,
                                  const TaskParallelTLS *__restrict tls)
{
  DegenData *data = static_cast<DegenData *>(userdata);
  DegenChunkData *chunk_data = static_cast<DegenChunkData *>(tls->userdata_chunk);
  const Face *f = data->tm.face(iter);
  bool is_degenerate = face_is_degenerate(f);
  chunk_data->has_degenerate_tri |= is_degenerate;
}

static void degenerate_reduce(const void *__restrict /*userdata*/,
                              void *__restrict chunk_join,
                              void *__restrict chunk)
{
  DegenChunkData *degen_chunk_join = static_cast<DegenChunkData *>(chunk_join);
  DegenChunkData *degen_chunk = static_cast<DegenChunkData *>(chunk);
  degen_chunk_join->has_degenerate_tri |= degen_chunk->has_degenerate_tri;
}

/* Does triangle #IMesh tm have any triangles with zero area? */
static bool has_degenerate_tris(const IMesh &tm)
{
  DegenData degen_data = {tm};
  DegenChunkData degen_chunk_data;
  TaskParallelSettings settings;
  BLI_parallel_range_settings_defaults(&settings);
  settings.userdata_chunk = &degen_chunk_data;
  settings.userdata_chunk_size = sizeof(degen_chunk_data);
  settings.func_reduce = degenerate_reduce;
  settings.min_iter_per_thread = 1000;
  settings.use_threading = intersect_use_threading;
  BLI_task_parallel_range(0, tm.face_size(), &degen_data, degenerate_range_func, &settings);
  return degen_chunk_data.has_degenerate_tri;
}

static IMesh remove_degenerate_tris(const IMesh &tm_in)
{
  IMesh ans;
  Vector<Face *> new_faces;
  new_faces.reserve(tm_in.face_size());
  for (Face *f : tm_in.faces()) {
    if (!face_is_degenerate(f)) {
      new_faces.append(f);
    }
  }
  ans.set_faces(new_faces);
  return ans;
}

IMesh trimesh_self_intersect(const IMesh &tm_in, IMeshArena *arena)
{
  return trimesh_nary_intersect(
      tm_in, 1, [](int /*t*/) { return 0; }, true, arena);
}

IMesh trimesh_nary_intersect(const IMesh &tm_in,
                             int nshapes,
                             std::function<int(int)> shape_fn,
                             bool use_self,
                             IMeshArena *arena)
{
  constexpr int dbg_level = 0;
  if (dbg_level > 0) {
    std::cout << "\nTRIMESH_NARY_INTERSECT nshapes=" << nshapes << " use_self=" << use_self
              << "\n";
    for (const Face *f : tm_in.faces()) {
      BLI_assert(f->is_tri());
      UNUSED_VARS_NDEBUG(f);
    }
    if (dbg_level > 1) {
      std::cout << "input mesh:\n" << tm_in;
      for (int t : tm_in.face_index_range()) {
        std::cout << "shape(" << t << ") = " << shape_fn(tm_in.face(t)->orig) << "\n";
      }
      write_obj_mesh(const_cast<IMesh &>(tm_in), "trimesh_input");
    }
  }
#  ifdef PERFDEBUG
  perfdata_init();
  double start_time = PIL_check_seconds_timer();
  std::cout << "trimesh_nary_intersect start\n";
#  endif
  /* Usually can use tm_in but if it has degenerate or illegal triangles,
   * then need to work on a copy of it without those triangles. */
  const IMesh *tm_clean = &tm_in;
  IMesh tm_cleaned;
  if (has_degenerate_tris(tm_in)) {
    if (dbg_level > 0) {
      std::cout << "cleaning degenerate triangles\n";
    }
    tm_cleaned = remove_degenerate_tris(tm_in);
    tm_clean = &tm_cleaned;
    if (dbg_level > 1) {
      std::cout << "cleaned input mesh:\n" << tm_cleaned;
    }
  }
#  ifdef PERFDEBUG
  double clean_time = PIL_check_seconds_timer();
  std::cout << "cleaned, time = " << clean_time - start_time << "\n";
#  endif
  Array<BoundingBox> tri_bb = calc_face_bounding_boxes(*tm_clean);
#  ifdef PERFDEBUG
  double bb_calc_time = PIL_check_seconds_timer();
  std::cout << "bbs calculated, time = " << bb_calc_time - clean_time << "\n";
#  endif
  TriOverlaps tri_ov(*tm_clean, tri_bb, nshapes, shape_fn, use_self);
#  ifdef PERFDEBUG
  double overlap_time = PIL_check_seconds_timer();
  std::cout << "intersect overlaps calculated, time = " << overlap_time - bb_calc_time << "\n";
#  endif
  Array<IMesh> tri_subdivided(tm_clean->face_size(), NoInitialization());
  threading::parallel_for(tm_clean->face_index_range(), 1024, [&](IndexRange range) {
    for (int t : range) {
      if (tri_ov.first_overlap_index(t) != -1) {
        tm_clean->face(t)->populate_plane(true);
      }
      new (static_cast<void *>(&tri_subdivided[t])) IMesh;
    }
  });
#  ifdef PERFDEBUG
  double plane_populate = PIL_check_seconds_timer();
  std::cout << "planes populated, time = " << plane_populate - overlap_time << "\n";
#  endif
  /* itt_map((a,b)) will hold the intersection value resulting from intersecting
   * triangles with indices a and b, where a < b. */
  Map<std::pair<int, int>, ITT_value> itt_map;
  itt_map.reserve(tri_ov.overlap().size());
  calc_overlap_itts(itt_map, *tm_clean, tri_ov, arena);
#  ifdef PERFDEBUG
  double itt_time = PIL_check_seconds_timer();
  std::cout << "itts found, time = " << itt_time - plane_populate << "\n";
#  endif
  CoplanarClusterInfo clinfo = find_clusters(*tm_clean, tri_bb, itt_map);
  if (dbg_level > 1) {
    std::cout << clinfo;
  }
#  ifdef PERFDEBUG
  double find_cluster_time = PIL_check_seconds_timer();
  std::cout << "clusters found, time = " << find_cluster_time - itt_time << "\n";
  doperfmax(0, tm_in.face_size());
  doperfmax(1, clinfo.tot_cluster());
  doperfmax(2, tri_ov.overlap().size());
#  endif
  calc_subdivided_non_cluster_tris(tri_subdivided, *tm_clean, itt_map, clinfo, tri_ov, arena);
#  ifdef PERFDEBUG
  double subdivided_tris_time = PIL_check_seconds_timer();
  std::cout << "subdivided non-cluster tris found, time = " << subdivided_tris_time - itt_time
            << "\n";
#  endif
  Array<CDT_data> cluster_subdivided(clinfo.tot_cluster());
  for (int c : clinfo.index_range()) {
    cluster_subdivided[c] = calc_cluster_subdivided(clinfo, c, *tm_clean, tri_ov, itt_map, arena);
  }
#  ifdef PERFDEBUG
  double cluster_subdivide_time = PIL_check_seconds_timer();
  std::cout << "subdivided clusters found, time = "
            << cluster_subdivide_time - subdivided_tris_time << "\n";
#  endif
  calc_cluster_tris(tri_subdivided, *tm_clean, clinfo, cluster_subdivided, arena);
#  ifdef PERFDEBUG
  double extract_time = PIL_check_seconds_timer();
  std::cout << "subdivided cluster tris found, time = " << extract_time - cluster_subdivide_time
            << "\n";
#  endif
  IMesh combined = union_tri_subdivides(tri_subdivided);
  if (dbg_level > 1) {
    std::cout << "TRIMESH_NARY_INTERSECT answer:\n";
    std::cout << combined;
  }
#  ifdef PERFDEBUG
  double end_time = PIL_check_seconds_timer();
  std::cout << "triangles combined, time = " << end_time - extract_time << "\n";
  std::cout << "trimesh_nary_intersect done, total time = " << end_time - start_time << "\n";
  dump_perfdata();
#  endif
  return combined;
}

static std::ostream &operator<<(std::ostream &os, const CoplanarCluster &cl)
{
  os << "cl(";
  bool first = true;
  for (const int t : cl) {
    if (first) {
      first = false;
    }
    else {
      os << ",";
    }
    os << t;
  }
  os << ")";
  return os;
}

static std::ostream &operator<<(std::ostream &os, const CoplanarClusterInfo &clinfo)
{
  os << "Coplanar Cluster Info:\n";
  for (int c : clinfo.index_range()) {
    os << c << ": " << clinfo.cluster(c) << "\n";
  }
  return os;
}

static std::ostream &operator<<(std::ostream &os, const ITT_value &itt)
{
  switch (itt.kind) {
    case INONE:
      os << "none";
      break;
    case IPOINT:
      os << "point " << itt.p1;
      break;
    case ISEGMENT:
      os << "segment " << itt.p1 << " " << itt.p2;
      break;
    case ICOPLANAR:
      os << "co-planar t" << itt.t_source;
      break;
  }
  return os;
}

void write_obj_mesh(IMesh &m, const std::string &objname)
{
  /* Would like to use #BKE_tempdir_base() here, but that brings in dependence on kernel library.
   * This is just for developer debugging anyway,
   * and should never be called in production Blender. */
#  ifdef _WIN_32
  const char *objdir = BLI_getenv("HOME");
#  else
  const char *objdir = "/tmp/";
#  endif
  if (m.face_size() == 0) {
    return;
  }

  std::string fname = std::string(objdir) + objname + std::string(".obj");
  std::ofstream f;
  f.open(fname);
  if (!f) {
    std::cout << "Could not open file " << fname << "\n";
    return;
  }

  if (!m.has_verts()) {
    m.populate_vert();
  }
  for (const Vert *v : m.vertices()) {
    const double3 dv = v->co;
    f << "v " << dv[0] << " " << dv[1] << " " << dv[2] << "\n";
  }
  for (const Face *face : m.faces()) {
    /* OBJ files use 1-indexing for vertices. */
    f << "f ";
    for (const Vert *v : *face) {
      int i = m.lookup_vert(v);
      BLI_assert(i != NO_INDEX);
      /* OBJ files use 1-indexing for vertices. */
      f << i + 1 << " ";
    }
    f << "\n";
  }
  f.close();
}

#  ifdef PERFDEBUG
struct PerfCounts {
  Vector<int> count;
  Vector<const char *> count_name;
  Vector<int> max;
  Vector<const char *> max_name;
};

static PerfCounts *perfdata = nullptr;

static void perfdata_init()
{
  perfdata = new PerfCounts;

  /* count 0. */
  perfdata->count.append(0);
  perfdata->count_name.append("Non-cluster overlaps");

  /* count 1. */
  perfdata->count.append(0);
  perfdata->count_name.append("intersect_tri_tri calls");

  /* count 2. */
  perfdata->count.append(0);
  perfdata->count_name.append("tri tri intersects decided by filter plane tests");

  /* count 3. */
  perfdata->count.append(0);
  perfdata->count_name.append("tri tri intersects decided by exact plane tests");

  /* count 4. */
  perfdata->count.append(0);
  perfdata->count_name.append("final non-NONE intersects");

  /* max 0. */
  perfdata->max.append(0);
  perfdata->max_name.append("total faces");

  /* max 1. */
  perfdata->max.append(0);
  perfdata->max_name.append("total clusters");

  /* max 2. */
  perfdata->max.append(0);
  perfdata->max_name.append("total overlaps");
}

static void incperfcount(int countnum)
{
  perfdata->count[countnum]++;
}

static void bumpperfcount(int countnum, int amt)
{
  perfdata->count[countnum] += amt;
}

static void doperfmax(int maxnum, int val)
{
  perfdata->max[maxnum] = max_ii(perfdata->max[maxnum], val);
}

static void dump_perfdata()
{
  std::cout << "\nPERFDATA\n";
  for (int i : perfdata->count.index_range()) {
    std::cout << perfdata->count_name[i] << " = " << perfdata->count[i] << "\n";
  }
  for (int i : perfdata->max.index_range()) {
    std::cout << perfdata->max_name[i] << " = " << perfdata->max[i] << "\n";
  }
  delete perfdata;
}
#  endif

}  // namespace blender::meshintersect

#endif  // WITH_GMP<|MERGE_RESOLUTION|>--- conflicted
+++ resolved
@@ -2092,17 +2092,9 @@
 {
   int flen = f->size();
   Array<mpq2> in_verts(flen);
-<<<<<<< HEAD
   const Array<int> face_offsets({0, flen});
   Array<int> face_vert_indices(flen);
-  for (int i : face_vert_indices.index_range()) {
-    face_vert_indices[i] = i;
-  }
-=======
-  Array<Vector<int>> faces;
-  faces.first().resize(flen);
-  std::iota(faces.first().begin(), faces.first().end(), 0);
->>>>>>> 5be9a1cc
+  std::iota(face_vert_indices.begin(), face_vert_indices.end(), 0);
 
   /* Project poly along dominant axis of normal to get 2d coords. */
   if (!f->plane_populated()) {
@@ -2129,15 +2121,10 @@
   }
 
   CDT_input<mpq_class> cdt_in;
-<<<<<<< HEAD
   cdt_in.vert = in_verts;
   cdt_in.face_offsets = face_offsets.as_span();
   cdt_in.face_vert_indices = face_vert_indices;
-=======
-  cdt_in.vert = std::move(in_verts);
-  cdt_in.face = std::move(faces);
-
->>>>>>> 5be9a1cc
+
   CDT_result<mpq_class> cdt_out = delaunay_2d_calc(cdt_in, CDT_INSIDE);
   int n_tris = cdt_out.faces().size();
   Array<Face *> ans(n_tris);
