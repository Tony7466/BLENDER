/* SPDX-License-Identifier: GPL-2.0-or-later
 * Copyright 2001-2002 NaN Holding BV. All rights reserved. */

/** \file
 * \ingroup bli
 * Various string, file, list operations.
 */

#include <ctype.h>
#include <stdlib.h>
#include <string.h>

#include "DNA_listBase.h"

#include "BLI_fileops.h"
#include "BLI_fnmatch.h"
#include "BLI_path_util.h"
#include "BLI_string.h"
#include "BLI_string_utf8.h"
#include "BLI_utildefines.h"

#ifdef WIN32
#  include "utf_winfunc.h"
#  include "utfconv.h"
#  include <io.h>
#  ifdef _WIN32_IE
#    undef _WIN32_IE
#  endif
#  define _WIN32_IE 0x0501
#  include "BLI_alloca.h"
#  include "BLI_winstuff.h"
#  include <shlobj.h>
#  include <windows.h>
#else
#  include <unistd.h>
#endif /* WIN32 */

#include "MEM_guardedalloc.h"

/* Declarations. */

static int BLI_path_unc_prefix_len(const char *path);

#ifdef WIN32
static bool BLI_path_is_abs_win32(const char *path);
#endif /* WIN32 */

int BLI_path_sequence_decode(const char *path,
                             char *head,
                             const size_t head_maxncpy,
                             char *tail,
                             const size_t tail_maxncpy,
                             ushort *r_digits_len)
{
  if (head) {
    BLI_string_debug_size(head, head_maxncpy);
  }
  if (tail) {
    BLI_string_debug_size(tail, tail_maxncpy);
  }

  uint nums = 0, nume = 0;
  int i;
  bool found_digit = false;
  const char *const lslash = BLI_path_slash_rfind(path);
  const char *const extension = BLI_path_extension_or_end(lslash ? lslash : path);
  const uint lslash_len = lslash != NULL ? (int)(lslash - path) : 0;
  const uint name_end = (uint)(extension - path);

  for (i = name_end - 1; i >= (int)lslash_len; i--) {
    if (isdigit(path[i])) {
      if (found_digit) {
        nums = i;
      }
      else {
        nume = i;
        nums = i;
        found_digit = true;
      }
    }
    else {
      if (found_digit) {
        break;
      }
    }
  }

  if (found_digit) {
    const long long int ret = strtoll(&(path[nums]), NULL, 10);
    if (ret >= INT_MIN && ret <= INT_MAX) {
      if (tail) {
        strcpy(tail, &path[nume + 1]);
      }
      if (head) {
        BLI_strncpy(head, path, MIN2(head_maxncpy, nums + 1));
      }
      if (r_digits_len) {
        *r_digits_len = nume - nums + 1;
      }
      return (int)ret;
    }
  }

  if (tail) {
    BLI_strncpy(tail, path + name_end, tail_maxncpy);
  }
  if (head) {
    /* Name_end points to last character of head,
     * make it +1 so null-terminator is nicely placed. */
    BLI_strncpy(head, path, name_end + 1);
  }
  if (r_digits_len) {
    *r_digits_len = 0;
  }
  return 0;
}

void BLI_path_sequence_encode(char *path,
                              const size_t path_maxncpy,
                              const char *head,
                              const char *tail,
                              ushort numlen,
                              int pic)
{
  BLI_string_debug_size(path, path_maxncpy);

  BLI_snprintf(path, path_maxncpy, "%s%.*d%s", head, numlen, MAX2(0, pic), tail);
}

void BLI_path_normalize(char *path)
{
  const char *path_orig = path;
  int path_len = strlen(path);

  /*
   * Skip absolute prefix.
   * ---------------------
   */
  if (path[0] == '/' && path[1] == '/') {
    path = path + 2; /* Leave the initial `//` untouched. */
    path_len -= 2;

    /* Strip leading slashes, as they will interfere with the absolute/relative check
     * (besides being redundant). */
    int i = 0;
    while (path[i] == SEP) {
      i++;
    }

    if (i != 0) {
      memmove(path, path + i, (path_len - i) + 1);
      path_len -= i;
    }
    BLI_assert(path_len == strlen(path));
  }

#ifdef WIN32
  /* Skip to the first slash of the drive or UNC path,
   * so additional slashes are treated as doubles. */
  if (path_orig == path) {
    int path_unc_len = BLI_path_unc_prefix_len(path);
    if (path_unc_len) {
      path_unc_len -= 1;
      BLI_assert(path_unc_len > 0 && path[path_unc_len] == SEP);
      path += path_unc_len;
      path_len -= path_unc_len;
    }
    else if (isalpha(path[0]) && (path[1] == ':')) {
      path += 2;
      path_len -= 2;
    }
  }
#endif /* WIN32 */
  /* Works on WIN32 as well, because the drive component is skipped. */
  const bool is_relative = path[0] && (path[0] != SEP);

  /*
   * Strip redundant path components.
   * --------------------------------
   */

  /* NOTE(@ideasman42):
   *   `memmove(start, eind, strlen(eind) + 1);`
   * is the same as
   *   `strcpy(start, eind);`
   * except `strcpy` should not be used because there is overlap,
   * so use `memmove` 's slightly more obscure syntax. */

  /* Inline replacement:
   * - `/./` -> `/`.
   * - `//` -> `/`.
   * Performed until no more replacements can be made. */
  if (path_len > 1) {
    for (int i = path_len - 1; i > 0; i--) {
      /* Calculate the redundant slash span (if any). */
      if (path[i] == SEP) {
        const int i_end = i;
        do {
          /* Stepping over elements assumes 'i' references a separator. */
          BLI_assert(path[i] == SEP);
          if (path[i - 1] == SEP) {
            i -= 1; /* Found `//`, replace with `/`. */
          }
          else if (i >= 2 && path[i - 1] == '.' && path[i - 2] == SEP) {
            i -= 2; /* Found `/./`, replace with `/`. */
          }
          else {
            break;
          }
        } while (i > 0);

        if (i < i_end) {
          memmove(path + i, path + i_end, (path_len - i_end) + 1);
          path_len -= i_end - i;
          BLI_assert(strlen(path) == path_len);
        }
      }
    }
  }
  /* Remove redundant `./` prefix as it's redundant & complicates collapsing directories. */
  if (is_relative) {
    if ((path_len > 2) && (path[0] == '.') && (path[1] == SEP)) {
      memmove(path, path + 2, (path_len - 2) + 1);
      path_len -= 2;
    }
  }

  /*
   * Collapse Parent Directories.
   * ----------------------------
   *
   * Example: `<parent>/<child>/../` -> `<parent>/`
   *
   * Notes:
   * - Leading `../` are skipped as they cannot be collapsed (see `start_base`).
   * - Multiple parent directories are handled at once to reduce number of `memmove` calls.
   */

#define IS_PARENT_DIR(p) ((p)[0] == '.' && (p)[1] == '.' && ELEM((p)[2], SEP, '\0'))

  /* First non prefix path component. */
  char *path_first_non_slash_part = path;
  while (*path_first_non_slash_part && *path_first_non_slash_part == SEP) {
    path_first_non_slash_part++;
  }

  /* Maintain a pointer to the end of leading `..` component.
   * Skip leading parent directories because logically they cannot be collapsed. */
  char *start_base = path_first_non_slash_part;
  while (IS_PARENT_DIR(start_base)) {
    start_base += 3;
  }

  /* It's possible the entire path is made of up `../`,
   * in this case there is nothing to do. */
  if (start_base < path + path_len) {
    /* Step over directories, always starting out on the character after the slash. */
    char *start = start_base;
    char *start_temp;
    while (((start_temp = strstr(start, SEP_STR ".." SEP_STR)) ||
            /* Check if the string ends with `/..` & assign when found, else NULL. */
            (start_temp = ((start <= &path[path_len - 3]) &&
                           STREQ(&path[path_len - 3], SEP_STR "..")) ?
                              &path[path_len - 3] :
                              NULL)))
    {
      start = start_temp + 1; /* Skip the `/`. */
      BLI_assert(start_base != start);

      /* Step `end_all` forwards (over all `..`). */
      char *end_all = start;
      do {
        BLI_assert(IS_PARENT_DIR(end_all));
        end_all += 3;
        BLI_assert(end_all <= path + path_len + 1);
      } while (IS_PARENT_DIR(end_all));

      /* Step `start` backwards (until `end` meets `end_all` or `start` meets `start_base`). */
      char *end = start;
      do {
        BLI_assert(start_base < start);
        BLI_assert(*(start - 1) == SEP);
        /* Step `start` backwards one. */
        do {
          start--;
        } while (start_base < start && *(start - 1) != SEP);
        BLI_assert(*start != SEP);         /* Ensure the loop ran at least once. */
        BLI_assert(!IS_PARENT_DIR(start)); /* Clamping by `start_base` prevents this. */
        end += 3;
      } while ((start != start_base) && (end < end_all));

      if (end > path + path_len) {
        BLI_assert(*(end - 1) == '\0');
        end--;
        end_all--;
      }
      BLI_assert(start < end && start >= start_base);
      const size_t start_len = path_len - (end - path);
      memmove(start, end, start_len + 1);
      path_len -= end - start;
      BLI_assert(strlen(path) == path_len);
      /* Other `..` directories may have been moved to the front, step `start_base` past them. */
      if (UNLIKELY(start == start_base && (end != end_all))) {
        start_base += (end_all - end);
        start = (start_base < path + path_len) ? start_base : start_base - 1;
      }
    }
  }

  BLI_assert(strlen(path) == path_len);
  /* Characters before the `start_base` must *only* be `../../../` (multiples of 3). */
  BLI_assert((start_base - path_first_non_slash_part) % 3 == 0);
  /* All `..` ahead of `start_base` were collapsed (including trailing `/..`). */
  BLI_assert(!(start_base < path + path_len) ||
             (!strstr(start_base, SEP_STR ".." SEP_STR) &&
              !(path_len >= 3 && STREQ(&path[path_len - 3], SEP_STR ".."))));

  /*
   * Final Prefix Cleanup.
   * ---------------------
   */
  if (is_relative) {
    if (path_len == 0 && (path == path_orig)) {
      path[0] = '.';
      path[1] = '\0';
      path_len = 1;
    }
  }
  else {
    /* Support for odd paths: eg `/../home/me` --> `/home/me`
     * this is a valid path in blender but we can't handle this the usual way below
     * simply strip this prefix then evaluate the path as usual.
     * Python's `os.path.normpath()` does this. */
    if (start_base != path_first_non_slash_part) {
      char *start = start_base > path + path_len ? start_base - 1 : start_base;
      /* As long as `start` is set correctly, it should never begin with `../`
       * as these directories are expected to be skipped. */
      BLI_assert(!IS_PARENT_DIR(start));
      const size_t start_len = path_len - (start - path);
      memmove(path_first_non_slash_part, start, start_len + 1);
      BLI_assert(strlen(start) == start_len);
      path_len -= start - path_first_non_slash_part;
      BLI_assert(strlen(path) == path_len);
    }
  }

  BLI_assert(strlen(path) == path_len);

#undef IS_PARENT_DIR
}

void BLI_path_normalize_dir(char *dir, size_t dir_maxncpy)
{
  /* Would just create an unexpected "/" path, just early exit entirely. */
  if (dir[0] == '\0') {
    return;
  }

  BLI_path_normalize(dir);
  BLI_path_slash_ensure(dir, dir_maxncpy);
}

bool BLI_path_make_safe_filename_ex(char *fname, bool allow_tokens)
{
#define INVALID_CHARS \
  "\x01\x02\x03\x04\x05\x06\x07\x08\x09\x0a\x0b\x0c\x0d\x0e\x0f" \
  "\x10\x11\x12\x13\x14\x15\x16\x17\x18\x19\x1a\x1b\x1c\x1d\x1e\x1f" \
  "/\\?*:|\""
#define INVALID_TOKENS "<>"

  const char *invalid = allow_tokens ? INVALID_CHARS : INVALID_CHARS INVALID_TOKENS;

#undef INVALID_CHARS
#undef INVALID_TOKENS

  char *fn;
  bool changed = false;

  if (*fname == '\0') {
    return changed;
  }

  for (fn = fname; *fn && (fn = strpbrk(fn, invalid)); fn++) {
    *fn = '_';
    changed = true;
  }

  /* Forbid only dots. */
  for (fn = fname; *fn == '.'; fn++) {
    /* Pass. */
  }
  if (*fn == '\0') {
    *fname = '_';
    changed = true;
  }

#ifdef WIN32
  {
    const size_t len = strlen(fname);
    const char *invalid_names[] = {
        "con",  "prn",  "aux",  "null", "com1", "com2", "com3", "com4",
        "com5", "com6", "com7", "com8", "com9", "lpt1", "lpt2", "lpt3",
        "lpt4", "lpt5", "lpt6", "lpt7", "lpt8", "lpt9", NULL,
    };
    char *lower_fname = BLI_strdup(fname);
    const char **iname;

    /* Forbid trailing dot (trailing space has already been replaced above). */
    if (fname[len - 1] == '.') {
      fname[len - 1] = '_';
      changed = true;
    }

    /* Check for forbidden names - not we have to check all combination
     * of upper and lower cases, hence the usage of lower_fname
     * (more efficient than using #BLI_strcasestr repeatedly). */
    BLI_str_tolower_ascii(lower_fname, len);
    for (iname = invalid_names; *iname; iname++) {
      if (strstr(lower_fname, *iname) == lower_fname) {
        const size_t iname_len = strlen(*iname);
        /* Only invalid if the whole name is made of the invalid chunk, or it has an
         * (assumed extension) dot just after. This means it will also catch *valid*
         * names like `aux.foo.bar`, but should be good enough for us! */
        if ((iname_len == len) || (lower_fname[iname_len] == '.')) {
          *fname = '_';
          changed = true;
          break;
        }
      }
    }

    MEM_freeN(lower_fname);
  }
#endif

  return changed;
}

bool BLI_path_make_safe_filename(char *fname)
{
  return BLI_path_make_safe_filename_ex(fname, false);
}

bool BLI_path_make_safe(char *path)
{
  /* Simply apply #BLI_path_make_safe_filename() over each component of the path.
   * Luckily enough, same *safe* rules applies to file & directory names. */
  char *curr_slash, *curr_path = path;
  bool changed = false;
  bool skip_first = false;

#ifdef WIN32
  if (BLI_path_is_abs_win32(path)) {
    /* Do not make safe `C:` in `C:\foo\bar`. */
    skip_first = true;
  }
#endif

  for (curr_slash = (char *)BLI_path_slash_find(curr_path); curr_slash;
       curr_slash = (char *)BLI_path_slash_find(curr_path))
  {
    const char backup = *curr_slash;
    *curr_slash = '\0';
    if (!skip_first && (*curr_path != '\0') && BLI_path_make_safe_filename(curr_path)) {
      changed = true;
    }
    skip_first = false;
    curr_path = curr_slash + 1;
    *curr_slash = backup;
  }
  if (BLI_path_make_safe_filename(curr_path)) {
    changed = true;
  }

  return changed;
}

bool BLI_path_is_rel(const char *path)
{
  return path[0] == '/' && path[1] == '/';
}

bool BLI_path_is_unc(const char *path)
{
  return path[0] == '\\' && path[1] == '\\';
}

/**
 * Returns the length of the identifying prefix
 * of a UNC path which can start with '\\' (short version)
 * or '\\?\' (long version)
 * If the path is not a UNC path, return 0
 */
static int BLI_path_unc_prefix_len(const char *path)
{
  if (BLI_path_is_unc(path)) {
    if ((path[2] == '?') && (path[3] == '\\')) {
      /* We assume long UNC path like `\\?\server\share\folder` etc. */
      return 4;
    }

    return 2;
  }

  return 0;
}

#if defined(WIN32)

/**
 * Return true if the path is an absolute path on a WIN32 file-system, it either:
 * - Starts with a drive specifier* (eg `A:\`).
 * - Is a UNC path.
 *
 * \note Not to be confused with the opposite of #BLI_path_is_rel which checks for the
 * Blender specific convention of using `//` prefix for blend-file relative paths.
 */
static bool BLI_path_is_abs_win32(const char *path)
{
  return (path[1] == ':' && ELEM(path[2], '\\', '/')) || BLI_path_is_unc(path);
}

static wchar_t *next_slash(wchar_t *path)
{
  wchar_t *slash = path;
  while (*slash && *slash != L'\\') {
    slash++;
  }
  return slash;
}

/* Adds a slash if the UNC path points to a share. */
static void BLI_path_add_slash_to_share(wchar_t *uncpath)
{
  wchar_t *slash_after_server = next_slash(uncpath + 2);
  if (*slash_after_server) {
    wchar_t *slash_after_share = next_slash(slash_after_server + 1);
    if (!(*slash_after_share)) {
      slash_after_share[0] = L'\\';
      slash_after_share[1] = L'\0';
    }
  }
}

static void BLI_path_unc_to_short(wchar_t *unc)
{
  wchar_t tmp[PATH_MAX];

  int len = wcslen(unc);
  /* Convert:
   * - `\\?\UNC\server\share\folder\...` to `\\server\share\folder\...`
   * - `\\?\C:\` to `C:\`
   * - `\\?\C:\folder\...` to `C:\folder\...`
   */
  if ((len > 3) && (unc[0] == L'\\') && (unc[1] == L'\\') && (unc[2] == L'?') &&
      ELEM(unc[3], L'\\', L'/'))
  {
    if ((len > 5) && (unc[5] == L':')) {
      wcsncpy(tmp, unc + 4, len - 4);
      tmp[len - 4] = L'\0';
      wcscpy(unc, tmp);
    }
    else if ((len > 7) && (wcsncmp(&unc[4], L"UNC", 3) == 0) && ELEM(unc[7], L'\\', L'/')) {
      tmp[0] = L'\\';
      tmp[1] = L'\\';
      wcsncpy(tmp + 2, unc + 8, len - 8);
      tmp[len - 6] = L'\0';
      wcscpy(unc, tmp);
    }
  }
}

void BLI_path_normalize_unc(char *path, int path_maxncpy)
{
  wchar_t *tmp_16 = alloc_utf16_from_8(path, 1);
  BLI_path_normalize_unc_16(tmp_16);
  conv_utf_16_to_8(tmp_16, path, path_maxncpy);
}

void BLI_path_normalize_unc_16(wchar_t *path_16)
{
  BLI_path_unc_to_short(path_16);
  BLI_path_add_slash_to_share(path_16);
}
#endif

void BLI_path_rel(char *path, const char *basename)
{
  BLI_string_debug_size_after_nil(path, FILE_MAX);

  const char *lslash;
  char temp[FILE_MAX];
  char res[FILE_MAX];

  /* If path is already relative, bail out. */
  if (BLI_path_is_rel(path)) {
    return;
  }

  /* Also bail out if relative path is not set. */
  if (basename[0] == '\0') {
    return;
  }

#ifdef WIN32
  if (BLI_strnlen(basename, 3) > 2 && !BLI_path_is_abs_win32(basename)) {
    char *ptemp;
    /* Fix missing volume name in relative base,
     * can happen with old `recent-files.txt` files. */
    BLI_windows_get_default_root_dir(temp);
    ptemp = &temp[2];
    if (!ELEM(basename[0], '\\', '/')) {
      ptemp++;
    }
    BLI_strncpy(ptemp, basename, FILE_MAX - 3);
  }
  else {
    BLI_strncpy(temp, basename, FILE_MAX);
  }

  if (BLI_strnlen(path, 3) > 2) {
    bool is_unc = BLI_path_is_unc(path);

    /* Ensure paths are both UNC paths or are both drives. */
    if (BLI_path_is_unc(temp) != is_unc) {
      return;
    }

    /* Ensure both UNC paths are on the same share. */
    if (is_unc) {
      int off;
      int slash = 0;
      for (off = 0; temp[off] && slash < 4; off++) {
        if (temp[off] != path[off]) {
          return;
        }

        if (temp[off] == '\\') {
          slash++;
        }
      }
    }
    else if ((temp[1] == ':' && path[1] == ':') && (tolower(temp[0]) != tolower(path[0]))) {
      return;
    }
  }
#else
  BLI_strncpy(temp, basename, FILE_MAX);
#endif

  BLI_str_replace_char(temp + BLI_path_unc_prefix_len(temp), '\\', '/');
  BLI_str_replace_char(path + BLI_path_unc_prefix_len(path), '\\', '/');

  /* Remove `/./` which confuse the following slash counting. */
  BLI_path_normalize(path);
  BLI_path_normalize(temp);

  /* The last slash in the path indicates where the path part ends. */
  lslash = BLI_path_slash_rfind(temp);

  if (lslash) {
    /* Find the prefix of the filename that is equal for both filenames.
     * This is replaced by the two slashes at the beginning. */
    const char *p = temp;
    const char *q = path;
    char *r = res;

#ifdef WIN32
    while (tolower(*p) == tolower(*q))
#else
    while (*p == *q)
#endif
    {
      p++;
      q++;

      /* Don't search beyond the end of the string in the rare case they match. */
      if ((*p == '\0') || (*q == '\0')) {
        break;
      }
    }

    /* We might have passed the slash when the beginning of a dir matches
     * so we rewind. Only check on the actual filename. */
    if (*q != '/') {
      while ((q >= path) && (*q != '/')) {
        q--;
        p--;
      }
    }
    else if (*p != '/') {
      while ((p >= temp) && (*p != '/')) {
        p--;
        q--;
      }
    }

    r += BLI_strcpy_rlen(r, "//");

    /* `p` now points to the slash that is at the beginning of the part
     * where the path is different from the relative path.
     * We count the number of directories we need to go up in the
     * hierarchy to arrive at the common prefix of the path. */
    if (p < temp) {
      p = temp;
    }
    while (p && p < lslash) {
      if (*p == '/') {
        r += BLI_strcpy_rlen(r, "../");
      }
      p++;
    }

    /* Don't copy the slash at the beginning. */
    r += BLI_strncpy_rlen(r, q + 1, FILE_MAX - (r - res));

#ifdef WIN32
    BLI_str_replace_char(res + 2, '/', '\\');
#endif
    strcpy(path, res);
  }
}

bool BLI_path_suffix(char *path, size_t path_maxncpy, const char *suffix, const char *sep)
{
  BLI_string_debug_size_after_nil(path, path_maxncpy);

  const size_t suffix_len = strlen(suffix);
  const size_t sep_len = strlen(sep);
  char *extension = (char *)BLI_path_extension_or_end(path);
  const size_t extension_len = strlen(extension);
  const size_t path_end = extension - path;
  const size_t path_len = path_end + extension_len;
  if (path_len + sep_len + suffix_len >= path_maxncpy) {
    return false;
  }

  if (extension_len) {
    memmove(extension + (sep_len + suffix_len), extension, extension_len);
  }
  char *c = path + path_end;
  if (sep_len) {
    memcpy(c, sep, sep_len);
    c += sep_len;
  }
  if (suffix_len) {
    memcpy(c, suffix, suffix_len);
    c += suffix_len;
  }
  c += extension_len;
  *c = '\0';
  return true;
}

bool BLI_path_parent_dir(char *path)
{
  /* Use #BLI_path_name_at_index instead of checking if the strings ends with `parent_dir`
   * to ensure the logic isn't confused by:
   * - Directory names that happen to end with `..`.
   * - When `path` is empty, the contents will be `../`
   *   which would cause checking for a tailing `/../` fail.
   * Extracting the span of the final directory avoids both these issues. */
  int tail_ofs = 0, tail_len = 0;
  if (!BLI_path_name_at_index(path, -1, &tail_ofs, &tail_len)) {
    return false;
  }
  if (tail_len == 1) {
    /* Last path is `.`, as normalize should remove this, it's safe to assume failure.
     * This happens when the input a single period (possibly with slashes before or after). */
    if (path[tail_ofs] == '.') {
      return false;
    }
  }

  /* Input paths should already be normalized if `..` is part of the path. */
  BLI_assert(!((tail_len == 2) && (path[tail_ofs] == '.') && (path[tail_ofs + 1] == '.')));
  path[tail_ofs] = '\0';
  return true;
}

bool BLI_path_parent_dir_until_exists(char *dir)
{
  bool valid_path = true;

  /* Loop as long as cur path is not a dir, and we can get a parent path. */
  while ((BLI_access(dir, R_OK) != 0) && (valid_path = BLI_path_parent_dir(dir))) {
    /* Pass. */
  }
  return (valid_path && dir[0]);
}

/**
 * Looks for a sequence of "#" characters in the last slash-separated component of `path`,
 * returning the indexes of the first and one past the last character in the sequence in
 * `char_start` and `char_end` respectively. Returns true if such a sequence was found.
 */
static bool stringframe_chars(const char *path, int *char_start, int *char_end)
{
  uint ch_sta, ch_end, i;
  /* Insert current frame: `file###` -> `file001`. */
  ch_sta = ch_end = 0;
  for (i = 0; path[i] != '\0'; i++) {
    if (ELEM(path[i], '\\', '/')) {
      ch_end = 0; /* This is a directory name, don't use any hashes we found. */
    }
    else if (path[i] == '#') {
      ch_sta = i;
      ch_end = ch_sta + 1;
      while (path[ch_end] == '#') {
        ch_end++;
      }
      i = ch_end - 1; /* Keep searching. */

      /* Don't break, there may be a slash after this that invalidates the previous #'s. */
    }
  }

  if (ch_end) {
    *char_start = ch_sta;
    *char_end = ch_end;
    return true;
  }

  *char_start = -1;
  *char_end = -1;
  return false;
}

/**
 * Ensure `path` contains at least one "#" character in its last slash-separated
 * component, appending one digits long if not.
 */
static void ensure_digits(char *path, int digits)
{
  char *file = (char *)BLI_path_slash_rfind(path);

  if (file == NULL) {
    file = path;
  }

  if (strrchr(file, '#') == NULL) {
    int len = strlen(file);

    while (digits--) {
      file[len++] = '#';
    }
    file[len] = '\0';
  }
}

bool BLI_path_frame(char *path, size_t path_maxncpy, int frame, int digits)
{
  BLI_string_debug_size_after_nil(path, path_maxncpy);

  int ch_sta, ch_end;

  if (digits) {
    ensure_digits(path, digits);
  }

  if (stringframe_chars(path, &ch_sta, &ch_end)) { /* Warning: `ch_end` is the last # +1. */
    char tmp[FILE_MAX];
    BLI_snprintf(
        tmp, sizeof(tmp), "%.*s%.*d%s", ch_sta, path, ch_end - ch_sta, frame, path + ch_end);
    BLI_strncpy(path, tmp, path_maxncpy);
    return true;
  }
  return false;
}

bool BLI_path_frame_range(char *path, int sta, int end, int digits)
{
  BLI_string_debug_size_after_nil(path, FILE_MAX);

  int ch_sta, ch_end;

  if (digits) {
    ensure_digits(path, digits);
  }

  if (stringframe_chars(path, &ch_sta, &ch_end)) { /* Warning: `ch_end` is the last # +1. */
    char tmp[FILE_MAX];
    BLI_snprintf(tmp,
                 sizeof(tmp),
                 "%.*s%.*d-%.*d%s",
                 ch_sta,
                 path,
                 ch_end - ch_sta,
                 sta,
                 ch_end - ch_sta,
                 end,
                 path + ch_end);
    BLI_strncpy(path, tmp, FILE_MAX);
    return true;
  }
  return false;
}

bool BLI_path_frame_get(const char *path, int *r_frame, int *r_digits_len)
{
  if (*path == '\0') {
    return false;
  }

  *r_digits_len = 0;

  const char *file = BLI_path_basename(path);
  const char *file_ext = BLI_path_extension_or_end(file);
  const char *c = file_ext;

  /* Find start of number (if there is one). */
  int digits_len = 0;
  while (c-- != file && isdigit(*c)) {
    digits_len++;
  }
  c++;

  if (digits_len == 0) {
    return false;
  }

  /* No need to trim the string, `atio` ignores non-digits. */
  *r_frame = atoi(c);
  *r_digits_len = digits_len;
  return true;
}

void BLI_path_frame_strip(char *path, char *r_ext, const size_t ext_maxncpy)
{
  BLI_string_debug_size(r_ext, ext_maxncpy);
  *r_ext = '\0';
  if (*path == '\0') {
    return;
  }

  char *file = (char *)BLI_path_basename(path);
  char *file_ext = (char *)BLI_path_extension_or_end(file);
  char *c = file_ext;

  /* Find start of number (if there is one). */
  int digits_len = 0;
  while (c-- != file && isdigit(*c)) {
    digits_len++;
  }
  c++;

  BLI_strncpy(r_ext, file_ext, ext_maxncpy);

  /* Replace the number with the suffix and terminate the string. */
  while (digits_len--) {
    *c++ = '#';
  }
  *c = '\0';
}

bool BLI_path_frame_check_chars(const char *path)
{
  int ch_sta_dummy, ch_end_dummy;
  return stringframe_chars(path, &ch_sta_dummy, &ch_end_dummy);
}

void BLI_path_to_display_name(char *display_name, int display_name_maxncpy, const char *name)
{
  BLI_string_debug_size(display_name, display_name_maxncpy);

  /* Strip leading underscores and spaces. */
  int strip_offset = 0;
  while (ELEM(name[strip_offset], '_', ' ')) {
    strip_offset++;
  }

  BLI_strncpy(display_name, name + strip_offset, display_name_maxncpy);

  /* Replace underscores with spaces. */
  BLI_str_replace_char(display_name, '_', ' ');

  BLI_path_extension_strip(display_name);

  /* Test if string has any upper case characters. */
  bool all_lower = true;
  for (int i = 0; display_name[i]; i++) {
    if (isupper(display_name[i])) {
      all_lower = false;
      break;
    }
  }

  if (all_lower) {
    /* For full lowercase string, use title case. */
    bool prevspace = true;
    for (int i = 0; display_name[i]; i++) {
      if (prevspace) {
        display_name[i] = toupper(display_name[i]);
      }

      prevspace = isspace(display_name[i]);
    }
  }
}

bool BLI_path_abs(char *path, const char *basepath)
{
  BLI_string_debug_size_after_nil(path, FILE_MAX);

  const bool wasrelative = BLI_path_is_rel(path);
  char tmp[FILE_MAX];
  char base[FILE_MAX];
#ifdef WIN32

  /* Without this, an empty string converts to: `C:\` */
  if (*path == '\0') {
    return wasrelative;
  }

  /* We are checking here if we have an absolute path that is not in the current `.blend` file
   * as a lib main - we are basically checking for the case that a UNIX root `/` is passed. */
  if (!wasrelative && !BLI_path_is_abs_win32(path)) {
    char *p = path;
    BLI_windows_get_default_root_dir(tmp);
    /* Get rid of the slashes at the beginning of the path. */
    while (ELEM(*p, '\\', '/')) {
      p++;
    }
    strcat(tmp, p);
  }
  else {
    BLI_strncpy(tmp, path, FILE_MAX);
  }
#else
  BLI_strncpy(tmp, path, sizeof(tmp));

  /* Check for loading a MS-Windows path on a POSIX system
   * in this case, there is no use in trying `C:/` since it
   * will never exist on a Unix system.
   *
   * Add a `/` prefix and lowercase the drive-letter, remove the `:`.
   * `C:\foo.JPG` -> `/c/foo.JPG` */

  if (isalpha(tmp[0]) && (tmp[1] == ':') && ELEM(tmp[2], '\\', '/')) {
    tmp[1] = tolower(tmp[0]); /* Replace `:` with drive-letter. */
    tmp[0] = '/';
    /* `\` the slash will be converted later. */
  }

#endif

  /* NOTE(@jesterKing): push slashes into unix mode - strings entering this part are
   * potentially messed up: having both back- and forward slashes.
   * Here we push into one conform direction, and at the end we
   * push them into the system specific dir. This ensures uniformity
   * of paths and solving some problems (and prevent potential future ones).
   *
   * NOTE(@elubie): For UNC paths the first characters containing the UNC prefix
   * shouldn't be switched as we need to distinguish them from
   * paths relative to the `.blend` file. */
  BLI_str_replace_char(tmp + BLI_path_unc_prefix_len(tmp), '\\', '/');

  /* Paths starting with `//` will get the blend file as their base,
   * this isn't standard in any OS but is used in blender all over the place. */
  if (wasrelative) {
    const char *lslash;
    BLI_strncpy(base, basepath, sizeof(base));

    /* File component is ignored, so don't bother with the trailing slash. */
    BLI_path_normalize(base);
    lslash = BLI_path_slash_rfind(base);
    BLI_str_replace_char(base + BLI_path_unc_prefix_len(base), '\\', '/');

    if (lslash) {
      /* Length up to and including last `/`. */
      const int baselen = (int)(lslash - base) + 1;
      /* Use path for temp storage here, we copy back over it right away. */
      BLI_strncpy(path, tmp + 2, FILE_MAX); /* Strip `//` prefix. */

      memcpy(tmp, base, baselen); /* Prefix with base up to last `/`. */
      BLI_strncpy(tmp + baselen, path, sizeof(tmp) - baselen); /* Append path after `//`. */
      BLI_strncpy(path, tmp, FILE_MAX);                        /* Return as result. */
    }
    else {
      /* Base doesn't seem to be a directory, ignore it and just strip `//` prefix on path. */
      BLI_strncpy(path, tmp + 2, FILE_MAX);
    }
  }
  else {
    /* Base ignored. */
    BLI_strncpy(path, tmp, FILE_MAX);
  }

#ifdef WIN32
  /* NOTE(@jesterking): Skip first two chars, which in case of absolute path will
   * be `drive:/blabla` and in case of `relpath` `//blabla/`.
   * So `relpath` `//` will be retained, rest will be nice and shiny WIN32 backward slashes. */
  BLI_str_replace_char(path + 2, '/', '\\');
#endif

  /* Ensure this is after correcting for path switch. */
  BLI_path_normalize(path);

  return wasrelative;
}

bool BLI_path_is_abs_from_cwd(const char *path)
{
  bool is_abs = false;
  const int path_len_clamp = BLI_strnlen(path, 3);

#ifdef WIN32
  if ((path_len_clamp >= 3 && BLI_path_is_abs_win32(path)) || BLI_path_is_unc(path)) {
    is_abs = true;
  }
#else
  if (path_len_clamp >= 2 && path[0] == '/') {
    is_abs = true;
  }
#endif
  return is_abs;
}

bool BLI_path_abs_from_cwd(char *path, const size_t path_maxncpy)
{
  BLI_string_debug_size_after_nil(path, path_maxncpy);

  if (!BLI_path_is_abs_from_cwd(path)) {
    char cwd[FILE_MAX];
    /* In case the full path to the blend isn't used. */
    if (BLI_current_working_dir(cwd, sizeof(cwd))) {
      char origpath[FILE_MAX];
      BLI_strncpy(origpath, path, FILE_MAX);
      BLI_path_join(path, path_maxncpy, cwd, origpath);
    }
    else {
      printf("Could not get the current working directory - $PWD for an unknown reason.\n");
    }
    return true;
  }

  return false;
}

#ifdef _WIN32
/**
 * Tries appending each of the semicolon-separated extensions in the `PATHEXT`
 * environment variable (Windows-only) onto `program_name` in turn until such a file is found.
 * Returns success/failure.
 */
bool BLI_path_program_extensions_add_win32(char *program_name, const size_t program_name_maxncpy)
{
  bool retval = false;
  int type;

  type = BLI_exists(program_name);
  if ((type == 0) || S_ISDIR(type)) {
    /* Typically 3-5, ".EXE", ".BAT"... etc. */
    const int ext_max = 12;
    const char *ext = BLI_getenv("PATHEXT");
    if (ext) {
      const int program_name_len = strlen(program_name);
      char *filename = alloca(program_name_len + ext_max);
      char *filename_ext;
      const char *ext_next;

      /* Null terminated in the loop. */
      memcpy(filename, program_name, program_name_len);
      filename_ext = filename + program_name_len;

      do {
        int ext_len;
        ext_next = strchr(ext, ';');
        ext_len = ext_next ? ((ext_next++) - ext) : strlen(ext);

        if (LIKELY(ext_len < ext_max)) {
          memcpy(filename_ext, ext, ext_len);
          filename_ext[ext_len] = '\0';

          type = BLI_exists(filename);
          if (type && (!S_ISDIR(type))) {
            retval = true;
            BLI_strncpy(program_name, filename, program_name_maxncpy);
            break;
          }
        }
      } while ((ext = ext_next));
    }
  }
  else {
    retval = true;
  }

  return retval;
}
#endif /* WIN32 */

<<<<<<< HEAD
bool BLI_path_program_search(char *program_filepath, const size_t maxlen, const char *program_name)
{
#ifdef DEBUG_STRSIZE
  memset(program_filepath, 0xff, sizeof(*program_filepath) * maxlen);
#endif
=======
bool BLI_path_program_search(char *program_filepath,
                             const size_t program_filepath_maxncpy,
                             const char *program_name)
{
  BLI_string_debug_size(program_filepath, program_filepath_maxncpy);

>>>>>>> 9d6659bf
  const char *path;
  bool retval = false;

#ifdef _WIN32
  const char separator = ';';
#else
  const char separator = ':';
#endif

  path = BLI_getenv("PATH");
  if (path) {
    char filepath_test[FILE_MAX];
    const char *temp;

    do {
      temp = strchr(path, separator);
      if (temp) {
        memcpy(filepath_test, path, temp - path);
        filepath_test[temp - path] = 0;
        path = temp + 1;
      }
      else {
        BLI_strncpy(filepath_test, path, sizeof(filepath_test));
      }

<<<<<<< HEAD
      BLI_path_append(filepath_test, maxlen, program_name);
=======
      BLI_path_append(filepath_test, program_filepath_maxncpy, program_name);
>>>>>>> 9d6659bf
      if (
#ifdef _WIN32
          BLI_path_program_extensions_add_win32(filepath_test, sizeof(filepath_test))
#else
          BLI_exists(filepath_test)
#endif
      )
      {
<<<<<<< HEAD
        BLI_strncpy(program_filepath, filepath_test, maxlen);
=======
        BLI_strncpy(program_filepath, filepath_test, program_filepath_maxncpy);
>>>>>>> 9d6659bf
        retval = true;
        break;
      }
    } while (temp);
  }

  if (retval == false) {
    *program_filepath = '\0';
  }

  return retval;
}

void BLI_setenv(const char *env, const char *val)
{
#if (defined(_WIN32) || defined(_WIN64))
  /* MS-Windows. */
  uputenv(env, val);
#else
  /* Linux/macOS/BSD */
  if (val) {
    setenv(env, val, 1);
  }
  else {
    unsetenv(env);
  }
#endif
}

void BLI_setenv_if_new(const char *env, const char *val)
{
  if (BLI_getenv(env) == NULL) {
    BLI_setenv(env, val);
  }
}

const char *BLI_getenv(const char *env)
{
#ifdef _MSC_VER
  const char *result = NULL;
  /* 32767 is the maximum size of the environment variable on windows,
   * reserve one more character for the zero terminator. */
  static wchar_t buffer[32768];
  wchar_t *env_16 = alloc_utf16_from_8(env, 0);
  if (env_16) {
    if (GetEnvironmentVariableW(env_16, buffer, ARRAY_SIZE(buffer))) {
      char *res_utf8 = alloc_utf_8_from_16(buffer, 0);
      /* Make sure the result is valid, and will fit into our temporary storage buffer. */
      if (res_utf8) {
        if (strlen(res_utf8) + 1 < sizeof(buffer)) {
          /* We are re-using the utf16 buffer here, since allocating a second static buffer to
           * contain the UTF-8 version to return would be wasteful. */
          memcpy(buffer, res_utf8, strlen(res_utf8) + 1);
          result = (const char *)buffer;
        }
        free(res_utf8);
      }
    }
  }
  return result;
#else
  return getenv(env);
#endif
}

<<<<<<< HEAD
static bool path_extension_check_ex(const char *str,
                                    const size_t str_len,
=======
static bool path_extension_check_ex(const char *path,
                                    const size_t path_len,
>>>>>>> 9d6659bf
                                    const char *ext,
                                    const size_t ext_len)
{
  BLI_assert(strlen(path) == path_len);
  BLI_assert(strlen(ext) == ext_len);

  return (((path_len == 0 || ext_len == 0 || ext_len >= path_len) == 0) &&
          (BLI_strcasecmp(ext, path + path_len - ext_len) == 0));
}

bool BLI_path_extension_check(const char *path, const char *ext)
{
  return path_extension_check_ex(path, strlen(path), ext, strlen(ext));
}

bool BLI_path_extension_check_n(const char *path, ...)
{
  const size_t path_len = strlen(path);

  va_list args;
  const char *ext;
  bool ret = false;

  va_start(args, path);

  while ((ext = (const char *)va_arg(args, void *))) {
    if (path_extension_check_ex(path, path_len, ext, strlen(ext))) {
      ret = true;
      break;
    }
  }

  va_end(args);

  return ret;
}

bool BLI_path_extension_check_array(const char *path, const char **ext_array)
{
  const size_t path_len = strlen(path);
  int i = 0;

  while (ext_array[i]) {
    if (path_extension_check_ex(path, path_len, ext_array[i], strlen(ext_array[i]))) {
      return true;
    }

    i++;
  }
  return false;
}

bool BLI_path_extension_check_glob(const char *path, const char *ext_fnmatch)
{
  const char *ext_step = ext_fnmatch;
  char pattern[16];

  while (ext_step[0]) {
    const char *ext_next;
    size_t len_ext;

    if ((ext_next = strchr(ext_step, ';'))) {
      len_ext = ext_next - ext_step + 1;
      BLI_strncpy(pattern, ext_step, (len_ext > sizeof(pattern)) ? sizeof(pattern) : len_ext);
    }
    else {
      len_ext = BLI_strncpy_rlen(pattern, ext_step, sizeof(pattern));
    }

    if (fnmatch(pattern, path, FNM_CASEFOLD) == 0) {
      return true;
    }
    ext_step += len_ext;
  }

  return false;
}

bool BLI_path_extension_glob_validate(char *ext_fnmatch)
{
  bool only_wildcards = false;

  for (size_t i = strlen(ext_fnmatch); i-- > 0;) {
    if (ext_fnmatch[i] == ';') {
      /* Group separator, we truncate here if we only had wildcards so far.
       * Otherwise, all is sound and fine. */
      if (only_wildcards) {
        ext_fnmatch[i] = '\0';
        return true;
      }
      return false;
    }
    if (!ELEM(ext_fnmatch[i], '?', '*')) {
      /* Non-wildcard char, we can break here and consider the pattern valid. */
      return false;
    }
    /* So far, only wildcards in last group of the pattern. */
    only_wildcards = true;
  }
  /* Only one group in the pattern, so even if its only made of wildcard(s),
   * it is assumed valid. */
  return false;
}

bool BLI_path_extension_replace(char *path, size_t path_maxncpy, const char *ext)
{
  BLI_string_debug_size_after_nil(path, path_maxncpy);

  char *path_ext = (char *)BLI_path_extension_or_end(path);
  const size_t ext_len = strlen(ext);
  if ((path_ext - path) + ext_len >= path_maxncpy) {
    return false;
  }

  memcpy(path_ext, ext, ext_len + 1);
  return true;
}

bool BLI_path_extension_strip(char *path)
{
  char *path_ext = (char *)BLI_path_extension(path);
  if (path_ext == NULL) {
    return false;
  }
  *path_ext = '\0';
  return true;
}

bool BLI_path_extension_ensure(char *path, size_t path_maxncpy, const char *ext)
{
  BLI_string_debug_size_after_nil(path, path_maxncpy);

  /* First check the extension is already there.
   * If `path_ext` is the end of the string this is simply checking if `ext` is also empty. */
  const char *path_ext = BLI_path_extension_or_end(path);
  if (STREQ(path_ext, ext)) {
    return true;
  }

  const size_t path_len = strlen(path);
  const size_t ext_len = strlen(ext);
  ssize_t a;

  for (a = path_len - 1; a >= 0; a--) {
    if (path[a] == '.') {
      path[a] = '\0';
    }
    else {
      break;
    }
  }
  a++;

  if (a + ext_len >= path_maxncpy) {
    return false;
  }

  memcpy(path + a, ext, ext_len + 1);
  return true;
}

bool BLI_path_filename_ensure(char *filepath, size_t filepath_maxncpy, const char *file)
{
  BLI_string_debug_size_after_nil(filepath, filepath_maxncpy);

  char *c = (char *)BLI_path_slash_rfind(filepath);
  if (!c || ((c - filepath) < filepath_maxncpy - (strlen(file) + 1))) {
    strcpy(c ? &c[1] : filepath, file);
    return true;
  }
  return false;
}

<<<<<<< HEAD
static size_t path_split_dir_file_offset(const char *string)
{
  const char *lslash_str = BLI_path_slash_rfind(string);
  const size_t lslash = lslash_str ? (size_t)(lslash_str - string) + 1 : 0;
  return lslash;
}

void BLI_path_split_dir_file(
    const char *string, char *dir, const size_t dirlen, char *file, const size_t filelen)
{
#ifdef DEBUG_STRSIZE
  memset(dir, 0xff, sizeof(*dir) * dirlen);
  memset(file, 0xff, sizeof(*file) * filelen);
#endif
  const size_t lslash = path_split_dir_file_offset(string);
  if (lslash) { /* +1 to include the slash and the last char. */
    BLI_strncpy(dir, string, MIN2(dirlen, lslash + 1));
=======
static size_t path_split_dir_file_offset(const char *path)
{
  const char *lslash_str = BLI_path_slash_rfind(path);
  const size_t lslash = lslash_str ? (size_t)(lslash_str - path) + 1 : 0;
  return lslash;
}

void BLI_path_split_dir_file(const char *filepath,
                             char *dir,
                             const size_t dir_maxncpy,
                             char *file,
                             const size_t file_maxncpy)
{
  BLI_string_debug_size(dir, dir_maxncpy);
  BLI_string_debug_size(file, file_maxncpy);

  const size_t lslash = path_split_dir_file_offset(filepath);
  if (lslash) { /* +1 to include the slash and the last char. */
    BLI_strncpy(dir, filepath, MIN2(dir_maxncpy, lslash + 1));
>>>>>>> 9d6659bf
  }
  else {
    dir[0] = '\0';
  }
<<<<<<< HEAD
  BLI_strncpy(file, string + lslash, filelen);
}

void BLI_path_split_dir_part(const char *string, char *dir, const size_t dirlen)
{
#ifdef DEBUG_STRSIZE
  memset(dir, 0xff, sizeof(*dir) * dirlen);
#endif
  const size_t lslash = path_split_dir_file_offset(string);
  if (lslash) { /* +1 to include the slash and the last char. */
    BLI_strncpy(dir, string, MIN2(dirlen, lslash + 1));
=======
  BLI_strncpy(file, filepath + lslash, file_maxncpy);
}

void BLI_path_split_dir_part(const char *filepath, char *dir, const size_t dir_maxncpy)
{
  BLI_string_debug_size(dir, dir_maxncpy);
  const size_t lslash = path_split_dir_file_offset(filepath);
  if (lslash) { /* +1 to include the slash and the last char. */
    BLI_strncpy(dir, filepath, MIN2(dir_maxncpy, lslash + 1));
>>>>>>> 9d6659bf
  }
  else {
    dir[0] = '\0';
  }
}

<<<<<<< HEAD
void BLI_path_split_file_part(const char *string, char *file, const size_t filelen)
{
#ifdef DEBUG_STRSIZE
  memset(file, 0xff, sizeof(*file) * filelen);
#endif
  const size_t lslash = path_split_dir_file_offset(string);
  BLI_strncpy(file, string + lslash, filelen);
=======
void BLI_path_split_file_part(const char *filepath, char *file, const size_t file_maxncpy)
{
  BLI_string_debug_size(file, file_maxncpy);
  const size_t lslash = path_split_dir_file_offset(filepath);
  BLI_strncpy(file, filepath + lslash, file_maxncpy);
>>>>>>> 9d6659bf
}

const char *BLI_path_extension_or_end(const char *filepath)
{
  /* NOTE(@ideasman42): Skip the extension when there are no preceding non-extension characters in
   * the file name. This ignores extensions at the beginning of a string or directly after a slash.
   * Only using trailing extension characters has the advantage that stripping the extension
   * never leads to a blank string (which can't be used as a file path).
   * Matches Python's `os.path.splitext`. */
  const char *ext = NULL;
  bool has_non_ext = false;
  const char *c = filepath;
  for (; *c; c++) {
    switch (*c) {
      case '.': {
        if (has_non_ext) {
          ext = c;
        }
        break;
      }
      case SEP:
      case ALTSEP: {
        ext = NULL;
        has_non_ext = false;
        break;
      }
      default: {
        has_non_ext = true;
        break;
      }
    }
  }
  if (ext) {
    return ext;
  }
  BLI_assert(*c == '\0');
  return c;
}

const char *BLI_path_extension(const char *filepath)
{
  const char *ext = BLI_path_extension_or_end(filepath);
  return *ext ? ext : NULL;
}

size_t BLI_path_append(char *__restrict dst, const size_t dst_maxncpy, const char *__restrict file)
{
  BLI_string_debug_size_after_nil(dst, dst_maxncpy);

  size_t dirlen = BLI_strnlen(dst, dst_maxncpy);
  /* Inline #BLI_path_slash_ensure. */
  if ((dirlen > 0) && !BLI_path_slash_is_native_compat(dst[dirlen - 1])) {
    dst[dirlen++] = SEP;
    dst[dirlen] = '\0';
  }

  if (dirlen >= dst_maxncpy) {
    return dirlen; /* Fills the path. */
  }

  return dirlen + BLI_strncpy_rlen(dst + dirlen, file, dst_maxncpy - dirlen);
}

size_t BLI_path_append_dir(char *__restrict dst,
                           const size_t dst_maxncpy,
                           const char *__restrict dir)
{
  size_t dirlen = BLI_path_append(dst, dst_maxncpy, dir);
  if (dirlen + 1 < dst_maxncpy) {
    /* Inline #BLI_path_slash_ensure. */
    if ((dirlen > 0) && !BLI_path_slash_is_native_compat(dst[dirlen - 1])) {
      dst[dirlen++] = SEP;
      dst[dirlen] = '\0';
    }
  }
  return dirlen;
}

size_t BLI_path_join_array(char *__restrict dst,
                           const size_t dst_maxncpy,
                           const char *path_array[],
                           const int path_array_num)
{
  BLI_assert(path_array_num > 0);
  BLI_string_debug_size(dst, dst_maxncpy);

  if (UNLIKELY(dst_maxncpy == 0)) {
    return 0;
  }
  const char *path = path_array[0];

  const size_t dst_last = dst_maxncpy - 1;
  size_t ofs = BLI_strncpy_rlen(dst, path, dst_maxncpy);

  if (ofs == dst_last) {
    return ofs;
  }

#ifdef WIN32
  /* Special case `//` for relative paths, don't use separator #SEP
   * as this has a special meaning on both WIN32 & UNIX.
   * Without this check joining `"//", "path"`. results in `"//\path"`. */
  if (ofs != 0) {
    size_t i;
    for (i = 0; i < ofs; i++) {
      if (dst[i] != '/') {
        break;
      }
    }
    if (i == ofs) {
      /* All slashes, keep them as-is, and join the remaining path array. */
      return path_array_num > 1 ?
                 BLI_path_join_array(
                     dst + ofs, dst_maxncpy - ofs, &path_array[1], path_array_num - 1) :
                 ofs;
    }
  }
#endif

  /* Remove trailing slashes, unless there are *only* trailing slashes
   * (allow `//` or `//some_path` as the first argument). */
  bool has_trailing_slash = false;
  if (ofs != 0) {
    size_t len = ofs;
    while ((len != 0) && BLI_path_slash_is_native_compat(path[len - 1])) {
      len -= 1;
    }

    if (len != 0) {
      ofs = len;
    }
    has_trailing_slash = (path[len] != '\0');
  }

  for (int path_index = 1; path_index < path_array_num; path_index++) {
    path = path_array[path_index];
    has_trailing_slash = false;
    const char *path_init = path;
    while (BLI_path_slash_is_native_compat(path[0])) {
      path++;
    }
    size_t len = strlen(path);
    if (len != 0) {
      while ((len != 0) && BLI_path_slash_is_native_compat(path[len - 1])) {
        len -= 1;
      }

      if (len != 0) {
        /* The very first path may have a slash at the end. */
        if (ofs && !BLI_path_slash_is_native_compat(dst[ofs - 1])) {
          dst[ofs++] = SEP;
          if (ofs == dst_last) {
            break;
          }
        }
        has_trailing_slash = (path[len] != '\0');
        if (ofs + len >= dst_last) {
          len = dst_last - ofs;
        }
        memcpy(&dst[ofs], path, len);
        ofs += len;
        if (ofs == dst_last) {
          break;
        }
      }
    }
    else {
      has_trailing_slash = (path_init != path);
    }
  }

  if (has_trailing_slash) {
    if ((ofs != dst_last) && (ofs != 0) && !BLI_path_slash_is_native_compat(dst[ofs - 1])) {
      dst[ofs++] = SEP;
    }
  }

  BLI_assert(ofs <= dst_last);
  dst[ofs] = '\0';

  return ofs;
}

const char *BLI_path_basename(const char *path)
{
  const char *const filename = BLI_path_slash_rfind(path);
  return filename ? filename + 1 : path;
}

static bool path_name_at_index_forward(const char *__restrict path,
                                       const int index,
                                       int *__restrict r_offset,
                                       int *__restrict r_len)
{
  BLI_assert(index >= 0);
  int index_step = 0;
  int prev = -1;
  int i = 0;
  while (true) {
    const char c = path[i];
    if ((c == '\0') || BLI_path_slash_is_native_compat(c)) {
      if (prev + 1 != i) {
        prev += 1;
        /* Skip `/./` (behave as if they don't exist). */
        if (!((i - prev == 1) && (prev != 0) && (path[prev] == '.'))) {
          if (index_step == index) {
            *r_offset = prev;
            *r_len = i - prev;
            return true;
          }
          index_step += 1;
        }
      }
      if (c == '\0') {
        break;
      }
      prev = i;
    }
    i += 1;
  }
  return false;
}

static bool path_name_at_index_backward(const char *__restrict path,
                                        const int index,
                                        int *__restrict r_offset,
                                        int *__restrict r_len)
{
  /* Negative number, reverse where -1 is the last element. */
  BLI_assert(index < 0);
  int index_step = -1;
  int prev = strlen(path);
  int i = prev - 1;
  while (true) {
    const char c = i >= 0 ? path[i] : '\0';
    if ((c == '\0') || BLI_path_slash_is_native_compat(c)) {
      if (prev - 1 != i) {
        i += 1;
        /* Skip `/./` (behave as if they don't exist). */
        if (!((prev - i == 1) && (i != 0) && (path[i] == '.'))) {
          if (index_step == index) {
            *r_offset = i;
            *r_len = prev - i;
            return true;
          }
          index_step -= 1;
        }
      }
      if (c == '\0') {
        break;
      }
      prev = i;
    }
    i -= 1;
  }
  return false;
}

bool BLI_path_name_at_index(const char *__restrict path,
                            const int index,
                            int *__restrict r_offset,
                            int *__restrict r_len)
{
  return (index >= 0) ? path_name_at_index_forward(path, index, r_offset, r_len) :
                        path_name_at_index_backward(path, index, r_offset, r_len);
}

bool BLI_path_contains(const char *container_path, const char *containee_path)
{
  char container_native[PATH_MAX];
  char containee_native[PATH_MAX];

  /* Keep space for a trailing slash. If the path is truncated by this, the containee path is
   * longer than #PATH_MAX and the result is ill-defined. */
  BLI_strncpy(container_native, container_path, PATH_MAX - 1);
  BLI_strncpy(containee_native, containee_path, PATH_MAX);

  BLI_path_slash_native(container_native);
  BLI_path_slash_native(containee_native);

  BLI_path_normalize(container_native);
  BLI_path_normalize(containee_native);

#ifdef WIN32
  BLI_str_tolower_ascii(container_native, PATH_MAX);
  BLI_str_tolower_ascii(containee_native, PATH_MAX);
#endif

  if (STREQ(container_native, containee_native)) {
    /* The paths are equal, they contain each other. */
    return true;
  }

  /* Add a trailing slash to prevent same-prefix directories from matching.
   * e.g. "/some/path" doesn't contain "/some/path_lib". */
  BLI_path_slash_ensure(container_native, sizeof(container_native));

  return BLI_str_startswith(containee_native, container_native);
}

const char *BLI_path_slash_find(const char *path)
{
  const char *const ffslash = strchr(path, '/');
  const char *const fbslash = strchr(path, '\\');

  if (!ffslash) {
    return fbslash;
  }
  if (!fbslash) {
    return ffslash;
  }

  return (ffslash < fbslash) ? ffslash : fbslash;
}

const char *BLI_path_slash_rfind(const char *path)
{
  const char *const lfslash = strrchr(path, '/');
  const char *const lbslash = strrchr(path, '\\');

  if (!lfslash) {
    return lbslash;
  }
  if (!lbslash) {
    return lfslash;
  }

  return (lfslash > lbslash) ? lfslash : lbslash;
}

int BLI_path_slash_ensure(char *path, size_t path_maxncpy)
{
  BLI_string_debug_size_after_nil(path, path_maxncpy);

  int len = strlen(path);
  BLI_assert(len < path_maxncpy);
  if (len == 0 || !BLI_path_slash_is_native_compat(path[len - 1])) {
    /* Avoid unlikely buffer overflow. */
    if (len + 1 < path_maxncpy) {
      path[len] = SEP;
      path[len + 1] = '\0';
      return len + 1;
    }
  }
  return len;
}

void BLI_path_slash_rstrip(char *path)
{
  int len = strlen(path);
  while (len) {
    if (BLI_path_slash_is_native_compat(path[len - 1])) {
      path[len - 1] = '\0';
      len--;
    }
    else {
      break;
    }
  }
}

void BLI_path_slash_native(char *path)
{
#ifdef WIN32
  if (path && BLI_strnlen(path, 3) > 2) {
    BLI_str_replace_char(path + 2, ALTSEP, SEP);
  }
#else
  BLI_str_replace_char(path + BLI_path_unc_prefix_len(path), ALTSEP, SEP);
#endif
}

int BLI_path_cmp_normalized(const char *p1, const char *p2)
{
  BLI_assert_msg(!BLI_path_is_rel(p1) && !BLI_path_is_rel(p2), "Paths arguments must be absolute");

  /* Normalize the paths so we can compare them. */
  char norm_p1[FILE_MAX];
  char norm_p2[FILE_MAX];

  BLI_strncpy(norm_p1, p1, sizeof(norm_p1));
  BLI_strncpy(norm_p2, p2, sizeof(norm_p2));

  BLI_path_slash_native(norm_p1);
  BLI_path_slash_native(norm_p2);

  BLI_path_normalize(norm_p1);
  BLI_path_normalize(norm_p2);

  return BLI_path_cmp(norm_p1, norm_p2);
}<|MERGE_RESOLUTION|>--- conflicted
+++ resolved
@@ -1190,20 +1190,12 @@
 }
 #endif /* WIN32 */
 
-<<<<<<< HEAD
-bool BLI_path_program_search(char *program_filepath, const size_t maxlen, const char *program_name)
-{
-#ifdef DEBUG_STRSIZE
-  memset(program_filepath, 0xff, sizeof(*program_filepath) * maxlen);
-#endif
-=======
 bool BLI_path_program_search(char *program_filepath,
                              const size_t program_filepath_maxncpy,
                              const char *program_name)
 {
   BLI_string_debug_size(program_filepath, program_filepath_maxncpy);
 
->>>>>>> 9d6659bf
   const char *path;
   bool retval = false;
 
@@ -1229,11 +1221,7 @@
         BLI_strncpy(filepath_test, path, sizeof(filepath_test));
       }
 
-<<<<<<< HEAD
-      BLI_path_append(filepath_test, maxlen, program_name);
-=======
       BLI_path_append(filepath_test, program_filepath_maxncpy, program_name);
->>>>>>> 9d6659bf
       if (
 #ifdef _WIN32
           BLI_path_program_extensions_add_win32(filepath_test, sizeof(filepath_test))
@@ -1242,11 +1230,7 @@
 #endif
       )
       {
-<<<<<<< HEAD
-        BLI_strncpy(program_filepath, filepath_test, maxlen);
-=======
         BLI_strncpy(program_filepath, filepath_test, program_filepath_maxncpy);
->>>>>>> 9d6659bf
         retval = true;
         break;
       }
@@ -1312,13 +1296,8 @@
 #endif
 }
 
-<<<<<<< HEAD
-static bool path_extension_check_ex(const char *str,
-                                    const size_t str_len,
-=======
 static bool path_extension_check_ex(const char *path,
                                     const size_t path_len,
->>>>>>> 9d6659bf
                                     const char *ext,
                                     const size_t ext_len)
 {
@@ -1492,25 +1471,6 @@
   return false;
 }
 
-<<<<<<< HEAD
-static size_t path_split_dir_file_offset(const char *string)
-{
-  const char *lslash_str = BLI_path_slash_rfind(string);
-  const size_t lslash = lslash_str ? (size_t)(lslash_str - string) + 1 : 0;
-  return lslash;
-}
-
-void BLI_path_split_dir_file(
-    const char *string, char *dir, const size_t dirlen, char *file, const size_t filelen)
-{
-#ifdef DEBUG_STRSIZE
-  memset(dir, 0xff, sizeof(*dir) * dirlen);
-  memset(file, 0xff, sizeof(*file) * filelen);
-#endif
-  const size_t lslash = path_split_dir_file_offset(string);
-  if (lslash) { /* +1 to include the slash and the last char. */
-    BLI_strncpy(dir, string, MIN2(dirlen, lslash + 1));
-=======
 static size_t path_split_dir_file_offset(const char *path)
 {
   const char *lslash_str = BLI_path_slash_rfind(path);
@@ -1530,24 +1490,10 @@
   const size_t lslash = path_split_dir_file_offset(filepath);
   if (lslash) { /* +1 to include the slash and the last char. */
     BLI_strncpy(dir, filepath, MIN2(dir_maxncpy, lslash + 1));
->>>>>>> 9d6659bf
   }
   else {
     dir[0] = '\0';
   }
-<<<<<<< HEAD
-  BLI_strncpy(file, string + lslash, filelen);
-}
-
-void BLI_path_split_dir_part(const char *string, char *dir, const size_t dirlen)
-{
-#ifdef DEBUG_STRSIZE
-  memset(dir, 0xff, sizeof(*dir) * dirlen);
-#endif
-  const size_t lslash = path_split_dir_file_offset(string);
-  if (lslash) { /* +1 to include the slash and the last char. */
-    BLI_strncpy(dir, string, MIN2(dirlen, lslash + 1));
-=======
   BLI_strncpy(file, filepath + lslash, file_maxncpy);
 }
 
@@ -1557,28 +1503,17 @@
   const size_t lslash = path_split_dir_file_offset(filepath);
   if (lslash) { /* +1 to include the slash and the last char. */
     BLI_strncpy(dir, filepath, MIN2(dir_maxncpy, lslash + 1));
->>>>>>> 9d6659bf
   }
   else {
     dir[0] = '\0';
   }
 }
 
-<<<<<<< HEAD
-void BLI_path_split_file_part(const char *string, char *file, const size_t filelen)
-{
-#ifdef DEBUG_STRSIZE
-  memset(file, 0xff, sizeof(*file) * filelen);
-#endif
-  const size_t lslash = path_split_dir_file_offset(string);
-  BLI_strncpy(file, string + lslash, filelen);
-=======
 void BLI_path_split_file_part(const char *filepath, char *file, const size_t file_maxncpy)
 {
   BLI_string_debug_size(file, file_maxncpy);
   const size_t lslash = path_split_dir_file_offset(filepath);
   BLI_strncpy(file, filepath + lslash, file_maxncpy);
->>>>>>> 9d6659bf
 }
 
 const char *BLI_path_extension_or_end(const char *filepath)
