--- conflicted
+++ resolved
@@ -66,25 +66,16 @@
     BLI_assert(size >= 0);
   }
 
-<<<<<<< HEAD
-  static constexpr IndexRange from_begin_end(const int64_t begin, const int64_t end)
-  {
-    BLI_assert(begin <= end);
+  constexpr static IndexRange from_begin_size(const int64_t begin, const int64_t size)
+  {
+    return IndexRange(begin, size);
+  }
+
+  constexpr static IndexRange from_begin_end(const int64_t begin, const int64_t end)
+  {
     return IndexRange(begin, end - begin);
   }
 
-  class Iterator {
-=======
-  constexpr static IndexRange from_begin_size(const int64_t begin, const int64_t size)
-  {
-    return IndexRange(begin, size);
-  }
-
-  constexpr static IndexRange from_begin_end(const int64_t begin, const int64_t end)
-  {
-    return IndexRange(begin, end - begin);
-  }
-
   constexpr static IndexRange from_begin_end_inclusive(const int64_t begin, const int64_t last)
   {
     return IndexRange(begin, last - begin + 1);
@@ -101,7 +92,6 @@
   }
 
   class Iterator : public iterator::RandomAccessIteratorMixin<Iterator> {
->>>>>>> f828f5d6
    public:
     using value_type = int64_t;
     using pointer = const int64_t *;
