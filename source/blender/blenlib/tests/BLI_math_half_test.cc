/* SPDX-FileCopyrightText: 2024 Blender Authors
 *
 * SPDX-License-Identifier: Apache-2.0 */

#include "testing/testing.h"

#include "BLI_math_half.hh"
#include "BLI_time.h"

#include <cmath>

// #define DO_PERF_TESTS 1

namespace blender::tests {

TEST(math_half, half_to_float_scalar)
{
  EXPECT_EQ(blender::math::half_to_float(0), 0.0f);
  EXPECT_EQ(blender::math::half_to_float(1), 5.960464478e-08f);
  EXPECT_EQ(blender::math::half_to_float(32), 1.907348633e-06f);
  EXPECT_EQ(blender::math::half_to_float(37), 2.205371857e-06f);
  EXPECT_EQ(blender::math::half_to_float(511), 3.045797348e-05f);
  EXPECT_EQ(blender::math::half_to_float(999), 5.954504013e-05f);
  EXPECT_EQ(blender::math::half_to_float(1024), 6.103515625e-05f);
  EXPECT_EQ(blender::math::half_to_float(1357), 8.088350296e-05f);
  EXPECT_EQ(blender::math::half_to_float(6789), 0.003183364868f);
  EXPECT_EQ(blender::math::half_to_float(16383), 1.999023438f);
  EXPECT_EQ(blender::math::half_to_float(16384), 2.0f);
  EXPECT_EQ(blender::math::half_to_float(31743), 65504.0f);
  EXPECT_EQ(blender::math::half_to_float(31744), std::numeric_limits<float>::infinity());
  EXPECT_TRUE(std::isnan(blender::math::half_to_float(31746)));
  EXPECT_TRUE(std::isnan(blender::math::half_to_float(32767)));
  EXPECT_EQ(blender::math::half_to_float(32768), -0.0f);
  EXPECT_EQ(blender::math::half_to_float(32769), -5.960464478e-08f);
  EXPECT_EQ(blender::math::half_to_float(46765), -0.4172363281f);
  EXPECT_EQ(blender::math::half_to_float(54501), -78.3125f);
  EXPECT_EQ(blender::math::half_to_float(64511), -65504.0f);
  EXPECT_EQ(blender::math::half_to_float(64512), -std::numeric_limits<float>::infinity());
  EXPECT_TRUE(std::isnan(blender::math::half_to_float(64513)));
  EXPECT_TRUE(std::isnan(blender::math::half_to_float(65535)));
}

TEST(math_half, float_to_half_scalar)
{
#define HFUN(v) blender::math::float_to_half(v)
  EXPECT_EQ(HFUN(0.0f), 0);
  EXPECT_EQ(HFUN(std::numeric_limits<float>::min()), 0);
  EXPECT_EQ(HFUN(5.960464478e-08f), 1);
  EXPECT_EQ(HFUN(1.907348633e-06f), 32);
  EXPECT_EQ(HFUN(2.205371857e-06f), 37);
  EXPECT_EQ(HFUN(3.045797348e-05f), 511);
  EXPECT_EQ(HFUN(5.954504013e-05f), 999);
  EXPECT_EQ(HFUN(6.103515625e-05f), 1024);
  EXPECT_EQ(HFUN(8.088350296e-05f), 1357);
  EXPECT_EQ(HFUN(0.003183364868f), 6789);
  EXPECT_EQ(HFUN(0.1f), 11878);
  EXPECT_EQ(HFUN(1.0f), 15360);
  EXPECT_EQ(HFUN(1.999023438f), 16383);
  EXPECT_EQ(HFUN(1.999523438f), 16384);
  EXPECT_EQ(HFUN(2.0f), 16384);
  EXPECT_EQ(HFUN(11.0f), 18816);
  EXPECT_EQ(HFUN(65504.0f), 31743);
  EXPECT_EQ(HFUN(65535.0f), 31744); /* FP16 inf */
  EXPECT_EQ(HFUN(1.0e6f), 31744);   /* FP16 inf */
  EXPECT_EQ(HFUN(std::numeric_limits<float>::infinity()), 31744);
  EXPECT_EQ(HFUN(std::numeric_limits<float>::max()), 31744);
  EXPECT_EQ(HFUN(std::numeric_limits<float>::quiet_NaN()), 32256);
  EXPECT_EQ(HFUN(-0.0f), 32768);
  EXPECT_EQ(HFUN(-5.960464478e-08f), 32769);
  EXPECT_EQ(HFUN(-0.4172363281f), 46765);
  EXPECT_EQ(HFUN(-1.0f), 48128);
  EXPECT_EQ(HFUN(-78.3125f), 54501);
  EXPECT_EQ(HFUN(-123.5f), 55224);
  EXPECT_EQ(HFUN(-65504.0f), 64511);
  EXPECT_EQ(HFUN(-65536.0f), 64512); /* FP16 -inf */
  EXPECT_EQ(HFUN(-1.0e6f), 64512);   /* FP16 -inf */
  EXPECT_EQ(HFUN(-std::numeric_limits<float>::infinity()), 64512);
#undef HFUN
}

TEST(math_half, half_to_float_array)
{
  const uint16_t src[13] = {
      0, 1, 6789, 16383, 16384, 31743, 31744, 32768, 32769, 46765, 54501, 64511, 64512};
  /* One extra entry in destination, to check that function leaves it intact. */
  const float exp[14] = {
      0.0f,
      5.960464478e-08f,
      0.003183364868f,
      1.999023438f,
      2.0f,
      65504.0f,
      std::numeric_limits<float>::infinity(),
      -0.0f,
      -5.960464478e-08f,
      -0.4172363281f,
      -78.3125f,
      -65504.0f,
      -std::numeric_limits<float>::infinity(),
      1.2345f,
  };
  float dst[14] = {};
  dst[13] = 1.2345f;

  blender::math::half_to_float_array(src, dst, 13);
  EXPECT_EQ_ARRAY(exp, dst, 14);
}

TEST(math_half, float_to_half_array)
{
  const float src[13] = {0.0f,
                         5.960464478e-08f,
                         0.003183364868f,
                         1.999023438f,
                         2.0f,
                         65504.0f,
                         std::numeric_limits<float>::infinity(),
                         -0.0f,
                         -5.960464478e-08f,
                         -0.4172363281f,
                         -78.3125f,
                         -65504.0f,
                         -std::numeric_limits<float>::infinity()};
  /* One extra entry in destination, to check that function leaves it intact. */
  const uint16_t exp[14] = {
      0, 1, 6789, 16383, 16384, 31743, 31744, 32768, 32769, 46765, 54501, 64511, 64512, 12345};
  uint16_t dst[14] = {};
  dst[13] = 12345;

  blender::math::float_to_half_array(src, dst, 13);
  EXPECT_EQ_ARRAY(exp, dst, 14);
}

#ifdef DO_PERF_TESTS

/*
 * Time to convert 100 million numbers FP16 -> FP32.
 *
<<<<<<< HEAD
 * Ryzen 5950X (VS2022):
 * - math::half_to_float: 164ms
 * - math::half_to_float_array: 132ms (scalar)
 * - math::half_to_float_array:  84ms (SSE2 4x wide path)
 * - math::half_to_float_array:  86ms (w/ AVX2 F16C - however Blender is not compiled for AVX2 yet)
 *
 * Mac M1 Max (Clang 15), using NEON VCVT:
 * - math::half_to_float: 97ms
 * - math::half_to_float_array: 53ms
=======
 * - CPU: F16C instructions 44ms
 * - `OpenEXR/Imath`: 21ms
 * - `blender::math::half_to_float`: 164ms
 * - `convert_float_formats` from `VK_data_conversion.hh`: 244ms [converts 2046 values wrong]
 *
 * On Mac M1 Max (Clang 15):
 * - `blender::math::half_to_float`: 127ms (C), 97ms (NEON VCVT)
>>>>>>> 95843319
 */
TEST(math_half_perf, half_to_float_scalar)
{
  double t0 = BLI_time_now_seconds();
  size_t sum = 0;
  for (int i = 0; i < 100'000'000; i++) {
    float f = blender::math::half_to_float(uint16_t(i & 0xFFFF));
    uint32_t fu;
    memcpy(&fu, &f, sizeof(f));
    sum += fu;
  }
  double t1 = BLI_time_now_seconds();
  printf("- FP16->FP32 scalar: %.3fs sum %zu\n", t1 - t0, sum);
}

TEST(math_half_perf, half_to_float_array)
{
  const int test_size = 100'000'000;
  uint16_t *src = new uint16_t[test_size];
  float *dst = new float[test_size];
  for (int i = 0; i < test_size; i++) {
    src[i] = i & 0xFFFF;
  }
  double t0 = BLI_time_now_seconds();
  size_t sum = 0;
  blender::math::half_to_float_array(src, dst, test_size);
  for (int i = 0; i < test_size; i++) {
    uint32_t fu;
    memcpy(&fu, &dst[i], sizeof(fu));
    sum += fu;
  }
  double t1 = BLI_time_now_seconds();
  printf("- FP16->FP32 array : %.3fs sum %zu\n", t1 - t0, sum);
  delete[] src;
  delete[] dst;
}

/*
 * Time to convert 100 million numbers FP32 -> FP16.
 *
<<<<<<< HEAD
 * Ryzen 5950X (VS2022):
 * - math::float_to_half: 242ms
 * - math::float_to_half_array: 184ms (scalar)
 * - math::float_to_half_array:  68ms (SSE2 4x wide path)
 * - math::float_to_half_array:  50ms (w/ AVX2 F16C - however Blender is not compiled for AVX2 yet)
 *
 * Mac M1 Max (Clang 15), using NEON VCVT:
 * - math::float_to_half: 93ms
 * - math::float_to_half_array: 21ms
=======
 * - CPU: F16C instructions 61ms
 * - `OpenEXR/Imath`: 240ms
 * - `blender::math::float_to_half`: 242ms
 * - `convert_float_formats` from `VK_data_conversion.hh`: 247ms [converts many values wrong]
 *
 * On Mac M1 Max (Clang 15):
 * - `blender::math::half_to_float`: 198ms (C), 97ms (NEON VCVT)
>>>>>>> 95843319
 */
TEST(math_half_perf, float_to_half_scalar)
{
  double t0 = BLI_time_now_seconds();
  uint32_t sum = 0;
  for (int i = 0; i < 100'000'000; i++) {
    float f = ((i & 0xFFFF) - 0x8000) + 0.1f;
    uint16_t h = blender::math::float_to_half(f);
    sum += h;
  }
  double t1 = BLI_time_now_seconds();
  printf("- FP32->FP16 scalar: %.3fs sum %u\n", t1 - t0, sum);
}

TEST(math_half_perf, float_to_half_array)
{
  const int test_size = 100'000'000;
  float *src = new float[test_size];
  uint16_t *dst = new uint16_t[test_size];
  for (int i = 0; i < test_size; i++) {
    src[i] = ((i & 0xFFFF) - 0x8000) + 0.1f;
  }

  double t0 = BLI_time_now_seconds();
  uint32_t sum = 0;
  blender::math::float_to_half_array(src, dst, test_size);
  for (int i = 0; i < test_size; i++) {
    sum += dst[i];
  }
  double t1 = BLI_time_now_seconds();
  printf("- FP32->FP16 array : %.3fs sum %u\n", t1 - t0, sum);
  delete[] src;
  delete[] dst;
}

#endif  // #ifdef DO_PERF_TESTS

}  // namespace blender::tests<|MERGE_RESOLUTION|>--- conflicted
+++ resolved
@@ -136,25 +136,15 @@
 /*
  * Time to convert 100 million numbers FP16 -> FP32.
  *
-<<<<<<< HEAD
  * Ryzen 5950X (VS2022):
- * - math::half_to_float: 164ms
- * - math::half_to_float_array: 132ms (scalar)
- * - math::half_to_float_array:  84ms (SSE2 4x wide path)
- * - math::half_to_float_array:  86ms (w/ AVX2 F16C - however Blender is not compiled for AVX2 yet)
+ * - `half_to_float`: 164ms
+ * - `half_to_float_array`: 132ms (scalar)
+ * - `half_to_float_array`:  84ms (SSE2 4x wide path)
+ * - `half_to_float_array`:  86ms (w/ AVX2 F16C - however Blender is not compiled for AVX2 yet)
  *
  * Mac M1 Max (Clang 15), using NEON VCVT:
- * - math::half_to_float: 97ms
- * - math::half_to_float_array: 53ms
-=======
- * - CPU: F16C instructions 44ms
- * - `OpenEXR/Imath`: 21ms
- * - `blender::math::half_to_float`: 164ms
- * - `convert_float_formats` from `VK_data_conversion.hh`: 244ms [converts 2046 values wrong]
- *
- * On Mac M1 Max (Clang 15):
- * - `blender::math::half_to_float`: 127ms (C), 97ms (NEON VCVT)
->>>>>>> 95843319
+ * - `half_to_float`: 97ms
+ * - `half_to_float_array`: 53ms
  */
 TEST(math_half_perf, half_to_float_scalar)
 {
@@ -195,25 +185,15 @@
 /*
  * Time to convert 100 million numbers FP32 -> FP16.
  *
-<<<<<<< HEAD
  * Ryzen 5950X (VS2022):
- * - math::float_to_half: 242ms
- * - math::float_to_half_array: 184ms (scalar)
- * - math::float_to_half_array:  68ms (SSE2 4x wide path)
- * - math::float_to_half_array:  50ms (w/ AVX2 F16C - however Blender is not compiled for AVX2 yet)
+ * - `float_to_half`: 242ms
+ * - `float_to_half_array`: 184ms (scalar)
+ * - `float_to_half_array`:  68ms (SSE2 4x wide path)
+ * - `float_to_half_array`:  50ms (w/ AVX2 F16C - however Blender is not compiled for AVX2 yet)
  *
  * Mac M1 Max (Clang 15), using NEON VCVT:
- * - math::float_to_half: 93ms
- * - math::float_to_half_array: 21ms
-=======
- * - CPU: F16C instructions 61ms
- * - `OpenEXR/Imath`: 240ms
- * - `blender::math::float_to_half`: 242ms
- * - `convert_float_formats` from `VK_data_conversion.hh`: 247ms [converts many values wrong]
- *
- * On Mac M1 Max (Clang 15):
- * - `blender::math::half_to_float`: 198ms (C), 97ms (NEON VCVT)
->>>>>>> 95843319
+ * - `float_to_half`: 93ms
+ * - `float_to_half_array`: 21ms
  */
 TEST(math_half_perf, float_to_half_scalar)
 {
