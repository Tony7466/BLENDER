--- conflicted
+++ resolved
@@ -53,15 +53,9 @@
   if (nverts == 0) {
     return CDT_input<T>();
   }
-<<<<<<< HEAD
   r_storage.vert.reinitialize(nverts);
   r_storage.edge.reinitialize(nedges);
   r_storage.face_offsets.reinitialize(nfaces + 1);
-=======
-  Array<VecBase<T, 2>> verts(nverts);
-  Array<std::pair<int, int>> edges(nedges);
-  Array<Vector<int>> faces(nfaces);
->>>>>>> c78a0f3a
   int i = 0;
   while (i < nverts && getline(ss, line)) {
     std::istringstream iss(line);
@@ -69,11 +63,7 @@
     iss >> dp0 >> dp1;
     T p0(dp0);
     T p1(dp1);
-<<<<<<< HEAD
-    r_storage.vert[i] = vec2<T>(p0, p1);
-=======
-    verts[i] = VecBase<T, 2>(p0, p1);
->>>>>>> c78a0f3a
+    r_storage.vert[i] = VecBase<T, 2>(p0, p1);
     i++;
   }
   i = 0;
@@ -362,13 +352,8 @@
 
   for (const int i : faces.index_range()) {
     f << "<polygon fill=\"azure\" stroke=\"none\"\n  points=\"";
-<<<<<<< HEAD
     for (int vi : faces[i]) {
-      const vec2<T> &co = verts[vi];
-=======
-    for (int vi : fverts) {
       const VecBase<T, 2> &co = verts[vi];
->>>>>>> c78a0f3a
       f << SX(co[0]) << "," << SY(co[1]) << " ";
     }
     f << "\"\n  />\n";
