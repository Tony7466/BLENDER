/* SPDX-FileCopyrightText: 2023 Blender Authors
 *
 * SPDX-License-Identifier: Apache-2.0 */

#include "testing/testing.h"

#include "MEM_guardedalloc.h"

#include "BLI_rand.h"
#include "PIL_time.h"

#include <fstream>
#include <iostream>
#include <sstream>
#include <type_traits>

<<<<<<< HEAD
=======
#define DO_CPP_TESTS 1
>>>>>>> a494d6a6
#define DO_TEXT_TESTS 0
#define DO_RANDOM_TESTS 0

#include "BLI_array.hh"
#include "BLI_math_boolean.hh"
#include "BLI_math_mpq.hh"
#include "BLI_math_vector_mpq_types.hh"
#include "BLI_vector.hh"

#include "BLI_delaunay_2d.hh"

namespace blender::meshintersect {

template<typename T> struct InputStorage {
  Array<vec2<T>> vert;
  Array<std::pair<int, int>> edge;
  Array<int> face;
  Vector<int> face_vert_indices;
};

/* The spec should have the form:
 * #verts #edges #faces
 * <float> <float>   [#verts lines)
 * <int> <int>   [#edges lines]
 * <int> <int> ... <int>   [#faces lines]
 */
template<typename T>
CDT_input<T> fill_input_from_string(const char *spec, InputStorage<T> &r_storage)
{
  std::istringstream ss(spec);
  std::string line;
  getline(ss, line);
  std::istringstream hdrss(line);
  int nverts, nedges, nfaces;
  hdrss >> nverts >> nedges >> nfaces;
  if (nverts == 0) {
    return CDT_input<T>();
  }
  r_storage.vert.reinitialize(nverts);
  r_storage.edge.reinitialize(nedges);
  r_storage.face.reinitialize(nfaces + 1);
  int i = 0;
  while (i < nverts && getline(ss, line)) {
    std::istringstream iss(line);
    double dp0, dp1;
    iss >> dp0 >> dp1;
    T p0(dp0);
    T p1(dp1);
    r_storage.vert[i] = vec2<T>(p0, p1);
    i++;
  }
  i = 0;
  while (i < nedges && getline(ss, line)) {
    std::istringstream ess(line);
    int e0, e1;
    ess >> e0 >> e1;
    r_storage.edge[i] = std::pair<int, int>(e0, e1);
    i++;
  }
  i = 0;
  while (i < nfaces && getline(ss, line)) {
    r_storage.face[i] = r_storage.face_vert_indices.size();
    std::istringstream fss(line);
    int v;
    while (fss >> v) {
      r_storage.face_vert_indices.append(v);
    }
    i++;
  }
  r_storage.face.last() = r_storage.face_vert_indices.size();

  CDT_input<T> ans;
  ans.vert = r_storage.vert;
  ans.edge = r_storage.edge;
  ans.face_offsets = r_storage.face.as_span();
  ans.face_vert_indices = r_storage.face_vert_indices;
#ifdef WITH_GMP
  if (std::is_same<mpq_class, T>::value) {
    ans.epsilon = T(0);
  }
  else {
    ans.epsilon = T(0.00001);
  }
#else
  ans.epsilon = T(0.00001);
#endif
  return ans;
}

/* Find an original index in a table mapping new to original.
 * Return -1 if not found.
 */
static int get_orig_index(const GroupedSpan<int> out_to_orig, int orig_index)
{
  int n = int(out_to_orig.size());
  for (int i = 0; i < n; ++i) {
    for (int orig : out_to_orig[i]) {
      if (orig == orig_index) {
        return i;
      }
    }
  }
  return -1;
}

template<typename T> static double math_to_double(const T /*v*/)
{
  BLI_assert(false); /* Need implementation for other type. */
  return 0.0;
}

template<> double math_to_double<double>(const double v)
{
  return v;
}

#ifdef WITH_GMP
template<> double math_to_double<mpq_class>(const mpq_class v)
{
  return v.get_d();
}
#endif

template<typename T> static T math_abs(const T v);

#ifdef WITH_GMP
template<> mpq_class math_abs(const mpq_class v)
{
  return abs(v);
}
#endif

template<> double math_abs(const double v)
{
  return fabs(v);
}

/* Find an output index corresponding to a given coordinate (approximately).
 * Return -1 if not found.
 */
template<typename T> int get_vertex_by_coord(const CDT_result<T> &out, double x, double y)
{
  int nv = int(out.vert.size());
  for (int i = 0; i < nv; ++i) {
    double vx = math_to_double(out.vert[i][0]);
    double vy = math_to_double(out.vert[i][1]);
    if (fabs(vx - x) <= 1e-5 && fabs(vy - y) <= 1e-5) {
      return i;
    }
  }
  return -1;
}

/* Find an edge between two given output vertex indices. -1 if not found, */
template<typename T>
int get_output_edge_index(const CDT_result<T> &out, int out_index_1, int out_index_2)
{
  int ne = int(out.edge.size());
  for (int i = 0; i < ne; ++i) {
    if ((out.edge[i].first == out_index_1 && out.edge[i].second == out_index_2) ||
        (out.edge[i].first == out_index_2 && out.edge[i].second == out_index_1))
    {
      return i;
    }
  }
  return -1;
}

template<typename T>
bool output_edge_has_input_id(const CDT_result<T> &out, int out_edge_index, int in_edge_index)
{
  return out_edge_index < int(out.orig_edges().size()) &&
         out.orig_edges()[out_edge_index].contains(in_edge_index);
}

/* Which out face is for a give output vertex ngon? -1 if not found.
 * Allow for cyclic shifts vertices of one poly vs the other.
 */
template<typename T> int get_output_face_index(const CDT_result<T> &out, const Array<int> &poly)
{
  int nf = int(out.faces().size());
  int npolyv = int(poly.size());
  for (int f = 0; f < nf; ++f) {
    if (out.faces()[f].size() != poly.size()) {
      continue;
    }
    for (int cycle_start = 0; cycle_start < npolyv; ++cycle_start) {
      bool ok = true;
      for (int k = 0; ok && k < npolyv; ++k) {
        if (out.faces()[f][(cycle_start + k) % npolyv] != poly[k]) {
          ok = false;
        }
      }
      if (ok) {
        return f;
      }
    }
  }
  return -1;
}

template<typename T>
int get_output_tri_index(const CDT_result<T> &out,
                         int out_index_1,
                         int out_index_2,
                         int out_index_3)
{
  Array<int> tri{out_index_1, out_index_2, out_index_3};
  return get_output_face_index(out, tri);
}

template<typename T>
bool output_face_has_input_id(const CDT_result<T> &out, int out_face_index, int in_face_index)
{
  return out_face_index < int(out.orig_faces().size()) &&
         out.orig_faces()[out_face_index].contains(in_face_index);
}

/* For debugging. */
template<typename T> std::ostream &operator<<(std::ostream &os, const CDT_result<T> &r)
{
  os << "\nRESULT\n";
  os << r.vert.size() << " verts, " << r.edge.size() << " edges, " << r.faces().size()
     << " faces\n";
  os << "\nVERTS\n";
  for (int i : r.vert.index_range()) {
    os << "v" << i << " = " << r.vert[i] << "\n";
    os << "  orig: ";
    for (int j : r.orig_verts()[i].index_range()) {
      os << r.orig_verts()[i][j] << " ";
    }
    os << "\n";
  }
  os << "\nEDGES\n";
  for (int i : r.edge.index_range()) {
    os << "e" << i << " = (" << r.edge[i][0] << ", " << r.edge[i][1] << ")\n";
    os << "  orig: ";
    for (int j : r.orig_edges()[i].index_range()) {
      os << r.orig_edges()[i][j] << " ";
    }
    os << "\n";
  }
  os << "\nFACES\n";
  for (int i : r.faces().index_range()) {
    os << "f" << i << " = ";
    for (int j : r.faces()[i].index_range()) {
      os << r.faces()[i][j] << " ";
    }
    os << "\n";
    os << "  orig: ";
    for (int j : r.orig_faces()[i].index_range()) {
      os << r.orig_faces()[i][j] << " ";
    }
    os << "\n";
  }
  return os;
}

static bool draw_append = false; /* Will be set to true after first call. */

template<typename T>
void graph_draw(const std::string &label,
                const Array<vec2<T>> &verts,
                const Array<std::pair<int, int>> &edges,
                const GroupedSpan<int> faces)
{
  /* Would like to use BKE_tempdir_base() here, but that brings in dependence on kernel library.
   * This is just for developer debugging anyway, and should never be called in production Blender.
   */
#ifdef WIN32
  constexpr const char *drawfile = "./cdt_test_draw.html";
#else
  constexpr const char *drawfile = "/tmp/cdt_test_draw.html";
#endif
  constexpr int max_draw_width = 1400;
  constexpr int max_draw_height = 1000;
  constexpr int thin_line = 1;
  constexpr int vert_radius = 3;
  constexpr bool draw_vert_labels = false;
  constexpr bool draw_edge_labels = false;

  if (verts.is_empty()) {
    return;
  }
  double2 vmin(1e10, 1e10);
  double2 vmax(-1e10, -1e10);
  for (const vec2<T> &v : verts) {
    for (int i = 0; i < 2; ++i) {
      double dvi = math_to_double(v[i]);
      if (dvi < vmin[i]) {
        vmin[i] = dvi;
      }
      if (dvi > vmax[i]) {
        vmax[i] = dvi;
      }
    }
  }
  double draw_margin = ((vmax.x - vmin.x) + (vmax.y - vmin.y)) * 0.05;
  double minx = vmin.x - draw_margin;
  double maxx = vmax.x + draw_margin;
  double miny = vmin.y - draw_margin;
  double maxy = vmax.y + draw_margin;

  double width = maxx - minx;
  double height = maxy - miny;
  double aspect = height / width;
  int view_width = max_draw_width;
  int view_height = int(view_width * aspect);
  if (view_height > max_draw_height) {
    view_height = max_draw_height;
    view_width = int(view_height / aspect);
  }
  double scale = view_width / width;

#define SX(x) ((math_to_double(x) - minx) * scale)
#define SY(y) ((maxy - math_to_double(y)) * scale)

  std::ofstream f;
  if (draw_append) {
    f.open(drawfile, std::ios_base::app);
  }
  else {
    f.open(drawfile);
  }
  if (!f) {
    std::cout << "Could not open file " << drawfile << "\n";
    return;
  }

  f << "<div>" << label << "</div>\n<div>\n"
    << "<svg version=\"1.1\" "
       "xmlns=\"http://www.w3.org/2000/svg\" "
       "xmlns:xlink=\"http://www.w3.org/1999/xlink\" "
       "xml:space=\"preserve\"\n"
    << "width=\"" << view_width << "\" height=\"" << view_height << "\">n";

  for (const int i : faces.index_range()) {
    f << "<polygon fill=\"azure\" stroke=\"none\"\n  points=\"";
    for (int vi : faces[i]) {
      const vec2<T> &co = verts[vi];
      f << SX(co[0]) << "," << SY(co[1]) << " ";
    }
    f << "\"\n  />\n";
  }

  for (const std::pair<int, int> &e : edges) {
    const vec2<T> &uco = verts[e.first];
    const vec2<T> &vco = verts[e.second];
    int strokew = thin_line;
    f << R"(<line fill="none" stroke="black" stroke-width=")" << strokew << "\" x1=\""
      << SX(uco[0]) << "\" y1=\"" << SY(uco[1]) << "\" x2=\"" << SX(vco[0]) << "\" y2=\""
      << SY(vco[1]) << "\">\n";
    f << "  <title>[" << e.first << "][" << e.second << "]</title>\n";
    f << "</line>\n";
    if (draw_edge_labels) {
      f << "<text x=\"" << SX(0.5 * (uco[0] + vco[0])) << "\" y=\"" << SY(0.5 * (uco[1] + vco[1]))
        << R"(" font-size="small">)";
      f << "[" << e.first << "][" << e.second << "]</text>\n";
    }
  }

  int i = 0;
  for (const vec2<T> &vco : verts) {
    f << R"(<circle fill="black" cx=")" << SX(vco[0]) << "\" cy=\"" << SY(vco[1]) << "\" r=\""
      << vert_radius << "\">\n";
    f << "  <title>[" << i << "]" << vco << "</title>\n";
    f << "</circle>\n";
    if (draw_vert_labels) {
      f << "<text x=\"" << SX(vco[0]) + vert_radius << "\" y=\"" << SY(vco[1]) - vert_radius
        << R"(" font-size="small">[)" << i << "]</text>\n";
    }
    ++i;
  }

  draw_append = true;
#undef SX
#undef SY
}

/* Should tests draw their output to an html file? */
constexpr bool DO_DRAW = false;

template<typename T> void expect_coord_near(const vec2<T> &testco, const vec2<T> &refco);

#ifdef WITH_GMP
template<>
void expect_coord_near<mpq_class>(const VecBase<mpq_class, 2> &testco,
                                  const VecBase<mpq_class, 2> &refco)
{
  EXPECT_EQ(testco[0], refco[0]);
  EXPECT_EQ(testco[0], refco[0]);
}
#endif

template<> void expect_coord_near<double>(const double2 &testco, const double2 &refco)
{
  EXPECT_NEAR(testco[0], refco[0], 1e-5);
  EXPECT_NEAR(testco[1], refco[1], 1e-5);
}

template<typename T> void empty_test()
{
  CDT_input<T> in;

  CDT_result<T> out = delaunay_2d_calc(in, CDT_FULL);
  EXPECT_EQ(0, out.vert.size());
  EXPECT_EQ(0, out.edge.size());
  EXPECT_EQ(0, out.faces().size());
  EXPECT_EQ(0, out.orig_verts().size());
  EXPECT_EQ(0, out.orig_edges().size());
  EXPECT_EQ(0, out.orig_faces().size());
}

template<typename T> void onept_test()
{
  const char *spec = R"(1 0 0
  0.0 0.0
  )";
  InputStorage<T> store;
  CDT_input<T> in = fill_input_from_string<T>(spec, store);
  CDT_result<T> out = delaunay_2d_calc(in, CDT_FULL);
  EXPECT_EQ(out.vert.size(), 1);
  EXPECT_EQ(out.edge.size(), 0);
  EXPECT_EQ(out.faces().size(), 0);
  if (out.vert.size() >= 1) {
    expect_coord_near<T>(out.vert[0], vec2<T>(0, 0));
  }
}

template<typename T> void twopt_test()
{
  const char *spec = R"(2 0 0
  0.0 -0.75
  0.0 0.75
  )";
  InputStorage<T> store;
  CDT_input<T> in = fill_input_from_string<T>(spec, store);
  CDT_result<T> out = delaunay_2d_calc(in, CDT_FULL);
  EXPECT_EQ(out.vert.size(), 2);
  EXPECT_EQ(out.edge.size(), 1);
  EXPECT_EQ(out.faces().size(), 0);
  int v0_out = get_orig_index(out.orig_verts(), 0);
  int v1_out = get_orig_index(out.orig_verts(), 1);
  EXPECT_NE(v0_out, -1);
  EXPECT_NE(v1_out, -1);
  EXPECT_NE(v0_out, v1_out);
  if (out.vert.size() >= 1) {
    expect_coord_near<T>(out.vert[v0_out], vec2<T>(0.0, -0.75));
    expect_coord_near<T>(out.vert[v1_out], vec2<T>(0.0, 0.75));
  }
  int e0_out = get_output_edge_index(out, v0_out, v1_out);
  EXPECT_EQ(e0_out, 0);
  if (DO_DRAW) {
    graph_draw<T>("TwoPt", out.vert, out.edge, out.faces());
  }
}

template<typename T> void threept_test()
{
  const char *spec = R"(3 0 0
  -0.1 -0.75
  0.1 0.75
  0.5 0.5
  )";
  InputStorage<T> store;
  CDT_input<T> in = fill_input_from_string<T>(spec, store);
  CDT_result<T> out = delaunay_2d_calc(in, CDT_FULL);
  EXPECT_EQ(out.vert.size(), 3);
  EXPECT_EQ(out.edge.size(), 3);
  EXPECT_EQ(out.faces().size(), 1);
  int v0_out = get_orig_index(out.orig_verts(), 0);
  int v1_out = get_orig_index(out.orig_verts(), 1);
  int v2_out = get_orig_index(out.orig_verts(), 2);
  EXPECT_TRUE(v0_out != -1 && v1_out != -1 && v2_out != -1);
  EXPECT_TRUE(v0_out != v1_out && v0_out != v2_out && v1_out != v2_out);
  int e0_out = get_output_edge_index(out, v0_out, v1_out);
  int e1_out = get_output_edge_index(out, v1_out, v2_out);
  int e2_out = get_output_edge_index(out, v2_out, v0_out);
  EXPECT_TRUE(e0_out != -1 && e1_out != -1 && e2_out != -1);
  EXPECT_TRUE(e0_out != e1_out && e0_out != e2_out && e1_out != e2_out);
  int f0_out = get_output_tri_index(out, v0_out, v2_out, v1_out);
  EXPECT_EQ(f0_out, 0);
  if (DO_DRAW) {
    graph_draw<T>("ThreePt", out.vert, out.edge, out.faces());
  }
}

template<typename T> void mixedpts_test()
{
  /* Edges form a chain of length 3. */
  const char *spec = R"(4 3 0
  0.0 0.0
  -0.5 -0.5
  -0.4 -0.25
  -0.3 0.8
  0 1
  1 2
  2 3
  )";
  InputStorage<T> store;
  CDT_input<T> in = fill_input_from_string<T>(spec, store);
  CDT_result<T> out = delaunay_2d_calc(in, CDT_FULL);
  EXPECT_EQ(out.vert.size(), 4);
  EXPECT_EQ(out.edge.size(), 6);
  int v0_out = get_orig_index(out.orig_verts(), 0);
  int v1_out = get_orig_index(out.orig_verts(), 1);
  int v2_out = get_orig_index(out.orig_verts(), 2);
  int v3_out = get_orig_index(out.orig_verts(), 3);
  EXPECT_TRUE(v0_out != -1 && v1_out != -1 && v2_out != -1 && v3_out != -1);
  int e0_out = get_output_edge_index(out, v0_out, v1_out);
  int e1_out = get_output_edge_index(out, v1_out, v2_out);
  int e2_out = get_output_edge_index(out, v2_out, v3_out);
  EXPECT_TRUE(e0_out != -1 && e1_out != -1 && e2_out != -1);
  EXPECT_TRUE(output_edge_has_input_id(out, e0_out, 0));
  EXPECT_TRUE(output_edge_has_input_id(out, e1_out, 1));
  EXPECT_TRUE(output_edge_has_input_id(out, e2_out, 2));
  if (DO_DRAW) {
    graph_draw<T>("MixedPts", out.vert, out.edge, out.faces());
  }
}

template<typename T> void quad0_test()
{
  const char *spec = R"(4 0 0
  0.0 1.0
  1.0 0.0
  2.0 0.1
  2.25 0.5
  )";
  InputStorage<T> store;
  CDT_input<T> in = fill_input_from_string<T>(spec, store);
  CDT_result<T> out = delaunay_2d_calc(in, CDT_FULL);
  EXPECT_EQ(out.vert.size(), 4);
  EXPECT_EQ(out.edge.size(), 5);
  int e_diag_out = get_output_edge_index(out, 1, 3);
  EXPECT_NE(e_diag_out, -1);
  if (DO_DRAW) {
    graph_draw<T>("Quad0", out.vert, out.edge, out.faces());
  }
}

template<typename T> void quad1_test()
{
  const char *spec = R"(4 0 0
  0.0 0.0
  0.9 -1.0
  2.0 0.0
  0.9 3.0
  )";
  InputStorage<T> store;
  CDT_input<T> in = fill_input_from_string<T>(spec, store);
  CDT_result<T> out = delaunay_2d_calc(in, CDT_FULL);
  EXPECT_EQ(out.vert.size(), 4);
  EXPECT_EQ(out.edge.size(), 5);
  int e_diag_out = get_output_edge_index(out, 0, 2);
  EXPECT_NE(e_diag_out, -1);
  if (DO_DRAW) {
    graph_draw<T>("Quad1", out.vert, out.edge, out.faces());
  }
}

template<typename T> void quad2_test()
{
  const char *spec = R"(4 0 0
  0.5 0.0
  0.15 0.2
  0.3 0.4
  .45 0.35
  )";
  InputStorage<T> store;
  CDT_input<T> in = fill_input_from_string<T>(spec, store);
  CDT_result<T> out = delaunay_2d_calc(in, CDT_FULL);
  EXPECT_EQ(out.vert.size(), 4);
  EXPECT_EQ(out.edge.size(), 5);
  int e_diag_out = get_output_edge_index(out, 1, 3);
  EXPECT_NE(e_diag_out, -1);
  if (DO_DRAW) {
    graph_draw<T>("Quad2", out.vert, out.edge, out.faces());
  }
}

template<typename T> void quad3_test()
{
  const char *spec = R"(4 0 0
  0.5 0.0
  0.0 0.0
  0.3 0.4
  .45 0.35
  )";
  InputStorage<T> store;
  CDT_input<T> in = fill_input_from_string<T>(spec, store);
  CDT_result<T> out = delaunay_2d_calc(in, CDT_FULL);
  EXPECT_EQ(out.vert.size(), 4);
  EXPECT_EQ(out.edge.size(), 5);
  int e_diag_out = get_output_edge_index(out, 0, 2);
  EXPECT_NE(e_diag_out, -1);
  if (DO_DRAW) {
    graph_draw<T>("Quad3", out.vert, out.edge, out.faces());
  }
}

template<typename T> void quad4_test()
{
  const char *spec = R"(4 0 0
  1.0 1.0
  0.0 0.0
  1.0 -3.0
  0.0 1.0
  )";
  InputStorage<T> store;
  CDT_input<T> in = fill_input_from_string<T>(spec, store);
  CDT_result<T> out = delaunay_2d_calc(in, CDT_FULL);
  EXPECT_EQ(out.vert.size(), 4);
  EXPECT_EQ(out.edge.size(), 5);
  int e_diag_out = get_output_edge_index(out, 0, 1);
  EXPECT_NE(e_diag_out, -1);
  if (DO_DRAW) {
    graph_draw<T>("Quad4", out.vert, out.edge, out.faces());
  }
}

template<typename T> void lineinsquare_test()
{
  const char *spec = R"(6 1 1
  -0.5 -0.5
  0.5 -0.5
  -0.5 0.5
  0.5 0.5
  -0.25 0.0
  0.25 0.0
  4 5
  0 1 3 2
  )";
  InputStorage<T> store;
  CDT_input<T> in = fill_input_from_string<T>(spec, store);
  CDT_result<T> out = delaunay_2d_calc(in, CDT_FULL);
  EXPECT_EQ(out.vert.size(), 6);
  EXPECT_EQ(out.faces().size(), 6);
  if (DO_DRAW) {
    graph_draw<T>("LineInSquare - full", out.vert, out.edge, out.faces());
  }
  CDT_result<T> out2 = delaunay_2d_calc(in, CDT_CONSTRAINTS);
  EXPECT_EQ(out2.vert.size(), 6);
  EXPECT_EQ(out2.faces().size(), 1);
  if (DO_DRAW) {
    graph_draw<T>("LineInSquare - constraints", out2.vert, out2.edge, out2.faces());
  }
  CDT_result<T> out3 = delaunay_2d_calc(in, CDT_INSIDE_WITH_HOLES);
  EXPECT_EQ(out3.vert.size(), 6);
  EXPECT_EQ(out3.faces().size(), 6);
  if (DO_DRAW) {
    graph_draw<T>("LineInSquare - inside with holes", out3.vert, out3.edge, out3.faces());
  }
  CDT_result<T> out4 = delaunay_2d_calc(in, CDT_CONSTRAINTS_VALID_BMESH_WITH_HOLES);
  EXPECT_EQ(out4.vert.size(), 6);
  EXPECT_EQ(out4.faces().size(), 2);
  if (DO_DRAW) {
    graph_draw<T>("LineInSquare - valid bmesh with holes", out4.vert, out4.edge, out4.faces());
  }
}

template<typename T> void lineholeinsquare_test()
{
  const char *spec = R"(10 1 2
  -0.5 -0.5
  0.5 -0.5
  -0.5 0.5
  0.5 0.5
  -0.25 0.0
  0.25 0.0
  -0.4 -0.4
  0.4 -0.4
  0.4 -0.3
  -0.4 -0.3
  4 5
  0 1 3 2
  6 7 8 9
  )";
  InputStorage<T> store;
  CDT_input<T> in = fill_input_from_string<T>(spec, store);
  CDT_result<T> out = delaunay_2d_calc(in, CDT_FULL);
  EXPECT_EQ(out.vert.size(), 10);
  EXPECT_EQ(out.faces().size(), 14);
  if (DO_DRAW) {
    graph_draw<T>("LineHoleInSquare - full", out.vert, out.edge, out.faces());
  }
  CDT_result<T> out2 = delaunay_2d_calc(in, CDT_CONSTRAINTS);
  EXPECT_EQ(out2.vert.size(), 10);
  EXPECT_EQ(out2.faces().size(), 2);
  if (DO_DRAW) {
    graph_draw<T>("LineHoleInSquare - constraints", out2.vert, out2.edge, out2.faces());
  }
  CDT_result<T> out3 = delaunay_2d_calc(in, CDT_INSIDE_WITH_HOLES);
  EXPECT_EQ(out3.vert.size(), 10);
  EXPECT_EQ(out3.faces().size(), 12);
  if (DO_DRAW) {
    graph_draw<T>("LineHoleInSquare - inside with holes", out3.vert, out3.edge, out3.faces());
  }
  CDT_result<T> out4 = delaunay_2d_calc(in, CDT_CONSTRAINTS_VALID_BMESH_WITH_HOLES);
  EXPECT_EQ(out4.vert.size(), 10);
  EXPECT_EQ(out4.faces().size(), 2);
  if (DO_DRAW) {
    graph_draw<T>("LineHoleInSquare - valid bmesh with holes", out4.vert, out4.edge, out4.faces());
  }
}

template<typename T> void nestedholes_test()
{
  const char *spec = R"(12 0 3
  -0.5 -0.5
  0.5 -0.5
  -0.5 0.5
  0.5 0.5
  -0.4 -0.4
  0.4 -0.4
  0.4 0.4
  -0.4 0.4
  -0.2 -0.2
  0.2 -0.2
  0.2 0.2
  -0.2 0.2
  0 1 3 2
  4 7 6 5
  8 9 10 11
  )";
  InputStorage<T> store;
  CDT_input<T> in = fill_input_from_string<T>(spec, store);
  CDT_result<T> out = delaunay_2d_calc(in, CDT_FULL);
  EXPECT_EQ(out.vert.size(), 12);
  EXPECT_EQ(out.faces().size(), 18);
  if (DO_DRAW) {
    graph_draw<T>("NestedHoles - full", out.vert, out.edge, out.faces());
  }
  CDT_result<T> out2 = delaunay_2d_calc(in, CDT_CONSTRAINTS);
  EXPECT_EQ(out2.vert.size(), 12);
  EXPECT_EQ(out2.faces().size(), 3);
  if (DO_DRAW) {
    graph_draw<T>("NestedHoles - constraints", out2.vert, out2.edge, out2.faces());
  }
  CDT_result<T> out3 = delaunay_2d_calc(in, CDT_INSIDE_WITH_HOLES);
  EXPECT_EQ(out3.vert.size(), 12);
  EXPECT_EQ(out3.faces().size(), 10);
  if (DO_DRAW) {
    graph_draw<T>("NestedHoles - inside with holes", out3.vert, out3.edge, out3.faces());
  }
  CDT_result<T> out4 = delaunay_2d_calc(in, CDT_CONSTRAINTS_VALID_BMESH_WITH_HOLES);
  EXPECT_EQ(out4.vert.size(), 12);
  EXPECT_EQ(out4.faces().size(), 3);
  if (DO_DRAW) {
    graph_draw<T>("NestedHoles - valid bmesh with holes", out4.vert, out4.edge, out4.faces());
  }
}

template<typename T> void crosssegs_test()
{
  const char *spec = R"(4 2 0
  -0.5 0.0
  0.5 0.0
  -0.4 -0.5
  0.4 0.5
  0 1
  2 3
  )";
  InputStorage<T> store;
  CDT_input<T> in = fill_input_from_string<T>(spec, store);
  CDT_result<T> out = delaunay_2d_calc(in, CDT_FULL);
  EXPECT_EQ(out.vert.size(), 5);
  EXPECT_EQ(out.edge.size(), 8);
  EXPECT_EQ(out.faces().size(), 4);
  int v0_out = get_orig_index(out.orig_verts(), 0);
  int v1_out = get_orig_index(out.orig_verts(), 1);
  int v2_out = get_orig_index(out.orig_verts(), 2);
  int v3_out = get_orig_index(out.orig_verts(), 3);
  EXPECT_TRUE(v0_out != -1 && v1_out != -1 && v2_out != -1 && v3_out != -1);
  if (out.vert.size() == 5) {
    int v_intersect = -1;
    for (int i = 0; i < 5; i++) {
      if (!ELEM(i, v0_out, v1_out, v2_out, v3_out)) {
        EXPECT_EQ(v_intersect, -1);
        v_intersect = i;
      }
    }
    EXPECT_NE(v_intersect, -1);
    if (v_intersect != -1) {
      expect_coord_near<T>(out.vert[v_intersect], vec2<T>(0, 0));
    }
  }
  if (DO_DRAW) {
    graph_draw<T>("CrossSegs", out.vert, out.edge, out.faces());
  }
}

template<typename T> void cutacrosstri_test()
{
  /* Right triangle with horizontal segment exactly crossing in the middle. */
  const char *spec = R"(5 1 1
  0.0 0.0
  1.0 0.0
  0.0 1.0
  0.0 0.5
  0.5 0.5
  3 4
  0 1 2
  )";
  InputStorage<T> store;
  CDT_input<T> in = fill_input_from_string<T>(spec, store);
  CDT_result<T> out = delaunay_2d_calc(in, CDT_FULL);
  EXPECT_EQ(out.vert.size(), 5);
  EXPECT_EQ(out.edge.size(), 7);
  EXPECT_EQ(out.faces().size(), 3);
  int v0_out = get_orig_index(out.orig_verts(), 0);
  int v1_out = get_orig_index(out.orig_verts(), 1);
  int v2_out = get_orig_index(out.orig_verts(), 2);
  int v3_out = get_orig_index(out.orig_verts(), 3);
  int v4_out = get_orig_index(out.orig_verts(), 4);
  EXPECT_TRUE(v0_out != -1 && v1_out != -1 && v2_out != -1 && v3_out != -1 && v4_out != -1);
  if (out.faces().size() == 3) {
    int e0_out = get_orig_index(out.orig_edges(), 0);
    EXPECT_NE(e0_out, -1);
    int fe0_out = get_output_edge_index(out, v0_out, v1_out);
    EXPECT_NE(fe0_out, -1);
    int fe1a_out = get_output_edge_index(out, v1_out, v4_out);
    EXPECT_NE(fe1a_out, -1);
    int fe1b_out = get_output_edge_index(out, v4_out, v2_out);
    EXPECT_NE(fe1b_out, -1);
    if (fe1a_out != 0 && fe1b_out != 0) {
      EXPECT_EQ(e0_out, get_orig_index(out.orig_edges(), 0));
      EXPECT_TRUE(out.orig_edges()[fe1a_out].size() == 1 && out.orig_edges()[fe1a_out][0] == 11);
      EXPECT_TRUE(out.orig_edges()[fe1b_out].size() == 1 && out.orig_edges()[fe1b_out][0] == 11);
    }
    int e_diag = get_output_edge_index(out, v0_out, v4_out);
    EXPECT_NE(e_diag, -1);
    if (e_diag != -1) {
      EXPECT_EQ(out.orig_edges()[e_diag].size(), 0);
    }
  }
  if (DO_DRAW) {
    graph_draw<T>("CutAcrossTri", out.vert, out.edge, out.faces());
  }
}

template<typename T> void diamondcross_test()
{
  /* Diamond with constraint edge from top to bottom.  Some dup verts. */
  const char *spec = R"(7 5 0
  0.0 0.0
  1.0 3.0
  2.0 0.0
  1.0 -3.0
  0.0 0.0
  1.0 -3.0
  1.0 3.0
  0 1
  1 2
  2 3
  3 4
  5 6
  )";
  InputStorage<T> store;
  CDT_input<T> in = fill_input_from_string<T>(spec, store);
  CDT_result<T> out = delaunay_2d_calc(in, CDT_FULL);
  EXPECT_EQ(out.vert.size(), 4);
  EXPECT_EQ(out.edge.size(), 5);
  EXPECT_EQ(out.faces().size(), 2);
  if (DO_DRAW) {
    graph_draw<T>("DiamondCross", out.vert, out.edge, out.faces());
  }
}

template<typename T> void twodiamondscross_test()
{
  const char *spec = R"(12 9 0
  0.0 0.0
  1.0 2.0
  2.0 0.0
  1.0 -2.0
  0.0 0.0
  3.0 0.0
  4.0 2.0
  5.0 0.0
  4.0 -2.0
  3.0 0.0
  0.0 0.0
  5.0 0.0
  0 1
  1 2
  2 3
  3 4
  5 6
  6 7
  7 8
  8 9
  10 11
  )";
  InputStorage<T> store;
  CDT_input<T> in = fill_input_from_string<T>(spec, store);
  CDT_result<T> out = delaunay_2d_calc(in, CDT_FULL);
  EXPECT_EQ(out.vert.size(), 8);
  EXPECT_EQ(out.edge.size(), 15);
  EXPECT_EQ(out.faces().size(), 8);
  if (out.vert.size() == 8 && out.edge.size() == 15 && out.faces().size() == 8) {
    int v_out[12];
    for (int i = 0; i < 12; ++i) {
      v_out[i] = get_orig_index(out.orig_verts(), i);
      EXPECT_NE(v_out[i], -1);
    }
    EXPECT_EQ(v_out[0], v_out[4]);
    EXPECT_EQ(v_out[0], v_out[10]);
    EXPECT_EQ(v_out[5], v_out[9]);
    EXPECT_EQ(v_out[7], v_out[11]);
    int e_out[9];
    for (int i = 0; i < 8; ++i) {
      e_out[i] = get_output_edge_index(out, v_out[in.edge[i].first], v_out[in.edge[i].second]);
      EXPECT_NE(e_out[i], -1);
    }
    /* there won't be a single edge for the input cross edge, but rather 3 */
    EXPECT_EQ(get_output_edge_index(out, v_out[10], v_out[11]), -1);
    int e_cross_1 = get_output_edge_index(out, v_out[0], v_out[2]);
    int e_cross_2 = get_output_edge_index(out, v_out[2], v_out[5]);
    int e_cross_3 = get_output_edge_index(out, v_out[5], v_out[7]);
    EXPECT_TRUE(e_cross_1 != -1 && e_cross_2 != -1 && e_cross_3 != -1);
    EXPECT_TRUE(output_edge_has_input_id(out, e_cross_1, 8));
    EXPECT_TRUE(output_edge_has_input_id(out, e_cross_2, 8));
    EXPECT_TRUE(output_edge_has_input_id(out, e_cross_3, 8));
  }
  if (DO_DRAW) {
    graph_draw<T>("TwoDiamondsCross", out.vert, out.edge, out.faces());
  }
}

template<typename T> void manycross_test()
{
  /* Input has some repetition of vertices, on purpose */
  const char *spec = R"(27 21 0
  0.0 0.0
  6.0 9.0
  15.0 18.0
  35.0 13.0
  43.0 18.0
  57.0 12.0
  69.0 10.0
  78.0 0.0
  91.0 0.0
  107.0 22.0
  123.0 0.0
  0.0 0.0
  10.0 -14.0
  35.0 -8.0
  43.0 -12.0
  64.0 -13.0
  78.0 0.0
  91.0 0.0
  102.0 -9.0
  116.0 -9.0
  123.0 0.0
  43.0 18.0
  43.0 -12.0
  107.0 22.0
  102.0 -9.0
  0.0 0.0
  123.0 0.0
  0 1
  1 2
  2 3
  3 4
  4 5
  5 6
  6 7
  7 8
  8 9
  9 10
  11 12
  12 13
  13 14
  14 15
  15 16
  17 18
  18 19
  19 20
  21 22
  23 24
  25 26
  )";
  InputStorage<T> store;
  CDT_input<T> in = fill_input_from_string<T>(spec, store);
  CDT_result<T> out = delaunay_2d_calc(in, CDT_FULL);
  EXPECT_EQ(out.vert.size(), 19);
  EXPECT_EQ(out.edge.size(), 46);
  EXPECT_EQ(out.faces().size(), 28);
  if (DO_DRAW) {
    graph_draw<T>("ManyCross", out.vert, out.edge, out.faces());
  }
}

template<typename T> void twoface_test()
{
  const char *spec = R"(6 0 2
  0.0 0.0
  1.0 0.0
  0.5 1.0
  1.1 1.0
  1.1 0.0
  1.6 1.0
  0 1 2
  3 4 5
  )";
  InputStorage<T> store;
  CDT_input<T> in = fill_input_from_string<T>(spec, store);
  CDT_result<T> out = delaunay_2d_calc(in, CDT_FULL);
  EXPECT_EQ(out.vert.size(), 6);
  EXPECT_EQ(out.edge.size(), 9);
  EXPECT_EQ(out.faces().size(), 4);
  if (out.vert.size() == 6 && out.edge.size() == 9 && out.faces().size() == 4) {
    int v_out[6];
    for (int i = 0; i < 6; i++) {
      v_out[i] = get_orig_index(out.orig_verts(), i);
      EXPECT_NE(v_out[i], -1);
    }
    int f0_out = get_output_tri_index(out, v_out[0], v_out[1], v_out[2]);
    int f1_out = get_output_tri_index(out, v_out[3], v_out[4], v_out[5]);
    EXPECT_NE(f0_out, -1);
    EXPECT_NE(f1_out, -1);
    int e0_out = get_output_edge_index(out, v_out[0], v_out[1]);
    int e1_out = get_output_edge_index(out, v_out[1], v_out[2]);
    int e2_out = get_output_edge_index(out, v_out[2], v_out[0]);
    EXPECT_NE(e0_out, -1);
    EXPECT_NE(e1_out, -1);
    EXPECT_NE(e2_out, -1);
    EXPECT_TRUE(output_edge_has_input_id(out, e0_out, out.face_edge_offset + 0));
    EXPECT_TRUE(output_edge_has_input_id(out, e1_out, out.face_edge_offset + 1));
    EXPECT_TRUE(output_edge_has_input_id(out, e2_out, out.face_edge_offset + 2));
    EXPECT_TRUE(output_face_has_input_id(out, f0_out, 0));
    EXPECT_TRUE(output_face_has_input_id(out, f1_out, 1));
  }
  if (DO_DRAW) {
    graph_draw<T>("TwoFace", out.vert, out.edge, out.faces());
  }
}

template<typename T> void twoface2_test()
{
  const char *spec = R"(6 0 2
  0.0 0.0
  4.0 4.0
  -4.0 2.0
  3.0 0.0
  3.0 6.0
  -1.0 2.0
  0 1 2
  3 4 5
  )";
  InputStorage<T> store;
  CDT_input<T> in = fill_input_from_string<T>(spec, store);
  CDT_result<T> out = delaunay_2d_calc(in, CDT_INSIDE);
  EXPECT_EQ(out.vert.size(), 10);
  EXPECT_EQ(out.edge.size(), 18);
  EXPECT_EQ(out.faces().size(), 9);
  if (out.vert.size() == 10 && out.edge.size() == 18 && out.faces().size() == 9) {
    /* Input verts have no duplicates, so expect output ones match input ones. */
    for (int i = 0; i < 6; i++) {
      EXPECT_EQ(get_orig_index(out.orig_verts(), i), i);
    }
    int v6 = get_vertex_by_coord(out, 3.0, 3.0);
    EXPECT_NE(v6, -1);
    int v7 = get_vertex_by_coord(out, 3.0, 3.75);
    EXPECT_NE(v7, -1);
    int v8 = get_vertex_by_coord(out, 0.0, 3.0);
    EXPECT_NE(v8, -1);
    int v9 = get_vertex_by_coord(out, 1.0, 1.0);
    EXPECT_NE(v9, -1);
    /* f0 to f3 should be triangles part of input face 0, not part of input face 1. */
    int f0 = get_output_tri_index(out, 0, 9, 5);
    EXPECT_NE(f0, -1);
    EXPECT_TRUE(output_face_has_input_id(out, f0, 0));
    EXPECT_FALSE(output_face_has_input_id(out, f0, 1));
    int f1 = get_output_tri_index(out, 0, 5, 2);
    EXPECT_NE(f1, -1);
    EXPECT_TRUE(output_face_has_input_id(out, f1, 0));
    EXPECT_FALSE(output_face_has_input_id(out, f1, 1));
    int f2 = get_output_tri_index(out, 2, 5, 8);
    EXPECT_NE(f2, -1);
    EXPECT_TRUE(output_face_has_input_id(out, f2, 0));
    EXPECT_FALSE(output_face_has_input_id(out, f2, 1));
    int f3 = get_output_tri_index(out, 6, 1, 7);
    EXPECT_NE(f3, -1);
    EXPECT_TRUE(output_face_has_input_id(out, f3, 0));
    EXPECT_FALSE(output_face_has_input_id(out, f3, 1));
    /* f4 and f5 should be triangles part of input face 1, not part of input face 0. */
    int f4 = get_output_tri_index(out, 8, 7, 4);
    EXPECT_NE(f4, -1);
    EXPECT_FALSE(output_face_has_input_id(out, f4, 0));
    EXPECT_TRUE(output_face_has_input_id(out, f4, 1));
    int f5 = get_output_tri_index(out, 3, 6, 9);
    EXPECT_NE(f5, -1);
    EXPECT_FALSE(output_face_has_input_id(out, f5, 0));
    EXPECT_TRUE(output_face_has_input_id(out, f5, 1));
    /* f6 to f8 should be triangles part of both input faces. */
    int f6 = get_output_tri_index(out, 5, 9, 6);
    EXPECT_NE(f6, -1);
    EXPECT_TRUE(output_face_has_input_id(out, f6, 0));
    EXPECT_TRUE(output_face_has_input_id(out, f6, 1));
    int f7 = get_output_tri_index(out, 5, 6, 7);
    EXPECT_NE(f7, -1);
    EXPECT_TRUE(output_face_has_input_id(out, f7, 0));
    EXPECT_TRUE(output_face_has_input_id(out, f7, 1));
    int f8 = get_output_tri_index(out, 5, 7, 8);
    EXPECT_NE(f8, -1);
    EXPECT_TRUE(output_face_has_input_id(out, f8, 0));
    EXPECT_TRUE(output_face_has_input_id(out, f8, 1));
  }
  if (DO_DRAW) {
    graph_draw<T>("TwoFace2", out.vert, out.edge, out.faces());
  }
}

template<typename T> void overlapfaces_test()
{
  const char *spec = R"(12 0 3
  0.0 0.0
  1.0 0.0
  1.0 1.0
  0.0 1.0
  0.5 0.5
  1.5 0.5
  1.5 1.3
  0.5 1.3
  0.1 0.1
  0.3 0.1
  0.3 0.3
  0.1 0.3
  0 1 2 3
  4 5 6 7
  8 9 10 11
  )";
  InputStorage<T> store;
  CDT_input<T> in = fill_input_from_string<T>(spec, store);
  CDT_result<T> out = delaunay_2d_calc(in, CDT_FULL);
  EXPECT_EQ(out.vert.size(), 14);
  EXPECT_EQ(out.edge.size(), 33);
  EXPECT_EQ(out.faces().size(), 20);
  if (out.vert.size() == 14 && out.edge.size() == 33 && out.faces().size() == 20) {
    int v_out[12];
    for (int i = 0; i < 12; i++) {
      v_out[i] = get_orig_index(out.orig_verts(), i);
      EXPECT_NE(v_out[i], -1);
    }
    int v_int1 = 12;
    int v_int2 = 13;
    T x = out.vert[v_int1][0] - T(1);
    if (math_abs(x) > in.epsilon) {
      v_int1 = 13;
      v_int2 = 12;
    }
    expect_coord_near<T>(out.vert[v_int1], vec2<T>(1, 0.5));
    expect_coord_near<T>(out.vert[v_int2], vec2<T>(0.5, 1));
    EXPECT_EQ(out.orig_verts()[v_int1].size(), 0);
    EXPECT_EQ(out.orig_verts()[v_int2].size(), 0);
    int f0_out = get_output_tri_index(out, v_out[1], v_int1, v_out[4]);
    EXPECT_NE(f0_out, -1);
    EXPECT_TRUE(output_face_has_input_id(out, f0_out, 0));
    int f1_out = get_output_tri_index(out, v_out[4], v_int1, v_out[2]);
    EXPECT_NE(f1_out, -1);
    EXPECT_TRUE(output_face_has_input_id(out, f1_out, 0));
    EXPECT_TRUE(output_face_has_input_id(out, f1_out, 1));
    int f2_out = get_output_tri_index(out, v_out[8], v_out[9], v_out[10]);
    if (f2_out == -1) {
      f2_out = get_output_tri_index(out, v_out[8], v_out[9], v_out[11]);
    }
    EXPECT_NE(f2_out, -1);
    EXPECT_TRUE(output_face_has_input_id(out, f2_out, 0));
    EXPECT_TRUE(output_face_has_input_id(out, f2_out, 2));
  }
  if (DO_DRAW) {
    graph_draw<T>("OverlapFaces - full", out.vert, out.edge, out.faces());
  }

  /* Different output types. */
  CDT_result<T> out2 = delaunay_2d_calc(in, CDT_INSIDE);
  EXPECT_EQ(out2.faces().size(), 18);
  if (DO_DRAW) {
    graph_draw<T>("OverlapFaces - inside", out2.vert, out2.edge, out2.faces());
  }

  CDT_result<T> out3 = delaunay_2d_calc(in, CDT_INSIDE_WITH_HOLES);
  EXPECT_EQ(out3.faces().size(), 14);
  if (DO_DRAW) {
    graph_draw<T>("OverlapFaces - inside with holes", out3.vert, out3.edge, out3.faces());
  }

  CDT_result<T> out4 = delaunay_2d_calc(in, CDT_CONSTRAINTS);
  EXPECT_EQ(out4.faces().size(), 4);
  if (DO_DRAW) {
    graph_draw<T>("OverlapFaces - constraints", out4.vert, out4.edge, out4.faces());
  }

  CDT_result<T> out5 = delaunay_2d_calc(in, CDT_CONSTRAINTS_VALID_BMESH);
  EXPECT_EQ(out5.faces().size(), 5);
  if (DO_DRAW) {
    graph_draw<T>("OverlapFaces - valid bmesh", out5.vert, out5.edge, out5.faces());
  }

  CDT_result<T> out6 = delaunay_2d_calc(in, CDT_CONSTRAINTS_VALID_BMESH_WITH_HOLES);
  EXPECT_EQ(out6.faces().size(), 3);
  if (DO_DRAW) {
    graph_draw<T>("OverlapFaces - valid bmesh with holes", out6.vert, out6.edge, out6.faces());
  }
}

template<typename T> void twosquaresoverlap_test()
{
  const char *spec = R"(8 0 2
  1.0 -1.0
  -1.0 -1.0
  -1.0 1.0
  1.0 1.0
  -1.5 1.5
  0.5 1.5
  0.5 -0.5
  -1.5 -0.5
  7 6 5 4
  3 2 1 0
  )";
  InputStorage<T> store;
  CDT_input<T> in = fill_input_from_string<T>(spec, store);
  CDT_result<T> out = delaunay_2d_calc(in, CDT_CONSTRAINTS_VALID_BMESH);
  EXPECT_EQ(out.vert.size(), 10);
  EXPECT_EQ(out.edge.size(), 12);
  EXPECT_EQ(out.faces().size(), 3);
  if (DO_DRAW) {
    graph_draw<T>("TwoSquaresOverlap", out.vert, out.edge, out.faces());
  }
}

template<typename T> void twofaceedgeoverlap_test()
{
  const char *spec = R"(6 0 2
  5.657 0.0
  -1.414 -5.831
  0.0 0.0
  5.657 0.0
  -2.121 -2.915
  0.0 0.0
  2 1 0
  5 4 3
  )";
  InputStorage<T> store;
  CDT_input<T> in = fill_input_from_string<T>(spec, store);
  CDT_result<T> out = delaunay_2d_calc(in, CDT_CONSTRAINTS);
  EXPECT_EQ(out.vert.size(), 5);
  EXPECT_EQ(out.edge.size(), 7);
  EXPECT_EQ(out.faces().size(), 3);
  if (out.vert.size() == 5 && out.edge.size() == 7 && out.faces().size() == 3) {
    int v_int = 4;
    int v_out[6];
    for (int i = 0; i < 6; i++) {
      v_out[i] = get_orig_index(out.orig_verts(), i);
      EXPECT_NE(v_out[i], -1);
      EXPECT_NE(v_out[i], v_int);
    }
    EXPECT_EQ(v_out[0], v_out[3]);
    EXPECT_EQ(v_out[2], v_out[5]);
    int e01 = get_output_edge_index(out, v_out[0], v_out[1]);
    int foff = out.face_edge_offset;
    EXPECT_TRUE(output_edge_has_input_id(out, e01, foff + 1));
    int e1i = get_output_edge_index(out, v_out[1], v_int);
    EXPECT_TRUE(output_edge_has_input_id(out, e1i, foff + 0));
    int ei2 = get_output_edge_index(out, v_int, v_out[2]);
    EXPECT_TRUE(output_edge_has_input_id(out, ei2, foff + 0));
    int e20 = get_output_edge_index(out, v_out[2], v_out[0]);
    EXPECT_TRUE(output_edge_has_input_id(out, e20, foff + 2));
    EXPECT_TRUE(output_edge_has_input_id(out, e20, 2 * foff + 2));
    int e24 = get_output_edge_index(out, v_out[2], v_out[4]);
    EXPECT_TRUE(output_edge_has_input_id(out, e24, 2 * foff + 0));
    int e4i = get_output_edge_index(out, v_out[4], v_int);
    EXPECT_TRUE(output_edge_has_input_id(out, e4i, 2 * foff + 1));
    int ei0 = get_output_edge_index(out, v_int, v_out[0]);
    EXPECT_TRUE(output_edge_has_input_id(out, ei0, 2 * foff + 1));
    int f02i = get_output_tri_index(out, v_out[0], v_out[2], v_int);
    EXPECT_NE(f02i, -1);
    EXPECT_TRUE(output_face_has_input_id(out, f02i, 0));
    EXPECT_TRUE(output_face_has_input_id(out, f02i, 1));
    int f24i = get_output_tri_index(out, v_out[2], v_out[4], v_int);
    EXPECT_NE(f24i, -1);
    EXPECT_TRUE(output_face_has_input_id(out, f24i, 1));
    EXPECT_FALSE(output_face_has_input_id(out, f24i, 0));
    int f10i = get_output_tri_index(out, v_out[1], v_out[0], v_int);
    EXPECT_NE(f10i, -1);
    EXPECT_TRUE(output_face_has_input_id(out, f10i, 0));
    EXPECT_FALSE(output_face_has_input_id(out, f10i, 1));
  }
  if (DO_DRAW) {
    graph_draw<T>("TwoFaceEdgeOverlap", out.vert, out.edge, out.faces());
  }
}

template<typename T> void triintri_test()
{
  const char *spec = R"(6 0 2
  -5.65685 0.0
  1.41421 -5.83095
  0.0 0.0
  -2.47487 -1.45774
  -0.707107 -2.91548
  -1.06066 -1.45774
  0 1 2
  3 4 5
  )";
  InputStorage<T> store;
  CDT_input<T> in = fill_input_from_string<T>(spec, store);
  CDT_result<T> out = delaunay_2d_calc(in, CDT_CONSTRAINTS_VALID_BMESH);
  EXPECT_EQ(out.vert.size(), 6);
  EXPECT_EQ(out.edge.size(), 8);
  EXPECT_EQ(out.faces().size(), 3);
  if (DO_DRAW) {
    graph_draw<T>("TriInTri", out.vert, out.edge, out.faces());
  }
}

template<typename T> void diamondinsquare_test()
{
  const char *spec = R"(8 0 2
  0.0 0.0
  1.0 0.0
  1.0 1.0
  0.0 1.0
  0.14644660940672627 0.5
  0.5 0.14644660940672627
  0.8535533905932737 0.5
  0.5 0.8535533905932737
  0 1 2 3
  4 5 6 7
  )";
  InputStorage<T> store;
  CDT_input<T> in = fill_input_from_string<T>(spec, store);
  CDT_result<T> out = delaunay_2d_calc(in, CDT_CONSTRAINTS_VALID_BMESH);
  EXPECT_EQ(out.vert.size(), 8);
  EXPECT_EQ(out.edge.size(), 10);
  EXPECT_EQ(out.faces().size(), 3);
  if (DO_DRAW) {
    graph_draw<T>("DiamondInSquare", out.vert, out.edge, out.faces());
  }
}

template<typename T> void diamondinsquarewire_test()
{
  const char *spec = R"(8 8 0
  0.0 0.0
  1.0 0.0
  1.0 1.0
  0.0 1.0
  0.14644660940672627 0.5
  0.5 0.14644660940672627
  0.8535533905932737 0.5
  0.5 0.8535533905932737
  0 1
  1 2
  2 3
  3 0
  4 5
  5 6
  6 7
  7 4
  )";
  InputStorage<T> store;
  CDT_input<T> in = fill_input_from_string<T>(spec, store);
  CDT_result<T> out = delaunay_2d_calc(in, CDT_CONSTRAINTS);
  EXPECT_EQ(out.vert.size(), 8);
  EXPECT_EQ(out.edge.size(), 8);
  EXPECT_EQ(out.faces().size(), 2);
  if (DO_DRAW) {
    graph_draw<T>("DiamondInSquareWire", out.vert, out.edge, out.faces());
  }
}

template<typename T> void repeatedge_test()
{
  const char *spec = R"(5 3 0
  0.0 0.0
  0.0 1.0
  1.0 1.1
  0.5 -0.5
  0.5 2.5
  0 1
  2 3
  2 3
  )";
  InputStorage<T> store;
  CDT_input<T> in = fill_input_from_string<T>(spec, store);
  CDT_result<T> out = delaunay_2d_calc(in, CDT_CONSTRAINTS);
  EXPECT_EQ(out.edge.size(), 2);
  if (DO_DRAW) {
    graph_draw<T>("RepeatEdge", out.vert, out.edge, out.faces());
  }
}

template<typename T> void repeattri_test()
{
  const char *spec = R"(3 0 2
  0.0 0.0
  1.0 0.0
  0.5 1.0
  0 1 2
  0 1 2
  )";
  InputStorage<T> store;
  CDT_input<T> in = fill_input_from_string<T>(spec, store);
  CDT_result<T> out = delaunay_2d_calc(in, CDT_CONSTRAINTS);
  EXPECT_EQ(out.edge.size(), 3);
  EXPECT_EQ(out.faces().size(), 1);
  EXPECT_TRUE(output_face_has_input_id(out, 0, 0));
  EXPECT_TRUE(output_face_has_input_id(out, 0, 1));
  if (DO_DRAW) {
    graph_draw<T>("RepeatTri", out.vert, out.edge, out.faces());
  }
}

template<typename T> void square_o_test()
{
  const char *spec = R"(8 0 2
  0.0 0.0
  1.0 0.0
  1.0 1.0
  0.0 1.0
  0.2 0.2
  0.2 0.8
  0.8 0.8
  0.8 0.2
  0 1 2 3
  4 5 6 7
  )";
  InputStorage<T> store;
  CDT_input<T> in = fill_input_from_string<T>(spec, store);
  CDT_result<T> out1 = delaunay_2d_calc(in, CDT_INSIDE_WITH_HOLES);
  EXPECT_EQ(out1.faces().size(), 8);
  if (DO_DRAW) {
    graph_draw<T>("Square O - inside with holes", out1.vert, out1.edge, out1.faces());
  }

  CDT_result<T> out2 = delaunay_2d_calc(in, CDT_CONSTRAINTS_VALID_BMESH_WITH_HOLES);
  EXPECT_EQ(out2.faces().size(), 2);
  if (DO_DRAW) {
    graph_draw<T>("Square O - valid bmesh with holes", out2.vert, out2.edge, out2.faces());
  }
}

TEST(delaunay_d, Empty)
{
  empty_test<double>();
}

TEST(delaunay_d, OnePt)
{
  onept_test<double>();
}

TEST(delaunay_d, TwoPt)
{
  twopt_test<double>();
}

TEST(delaunay_d, ThreePt)
{
  threept_test<double>();
}

TEST(delaunay_d, MixedPts)
{
  mixedpts_test<double>();
}

TEST(delaunay_d, Quad0)
{
  quad0_test<double>();
}

TEST(delaunay_d, Quad1)
{
  quad1_test<double>();
}

TEST(delaunay_d, Quad2)
{
  quad2_test<double>();
}

TEST(delaunay_d, Quad3)
{
  quad3_test<double>();
}

TEST(delaunay_d, Quad4)
{
  quad4_test<double>();
}

TEST(delaunay_d, LineInSquare)
{
  lineinsquare_test<double>();
}

TEST(delaunay_d, LineHoleInSquare)
{
  lineholeinsquare_test<double>();
}

TEST(delaunay_d, NestedHoles)
{
  nestedholes_test<double>();
}

TEST(delaunay_d, CrossSegs)
{
  crosssegs_test<double>();
}

TEST(delaunay_d, CutAcrossTri)
{
  cutacrosstri_test<double>();
}

TEST(delaunay_d, DiamondCross)
{
  diamondcross_test<double>();
}

TEST(delaunay_d, TwoDiamondsCross)
{
  twodiamondscross_test<double>();
}

TEST(delaunay_d, ManyCross)
{
  manycross_test<double>();
}

TEST(delaunay_d, TwoFace)
{
  twoface_test<double>();
}

TEST(delaunay_d, TwoFace2)
{
  twoface2_test<double>();
}

TEST(delaunay_d, OverlapFaces)
{
  overlapfaces_test<double>();
}

TEST(delaunay_d, TwoSquaresOverlap)
{
  twosquaresoverlap_test<double>();
}

TEST(delaunay_d, TwoFaceEdgeOverlap)
{
  twofaceedgeoverlap_test<double>();
}

TEST(delaunay_d, TriInTri)
{
  triintri_test<double>();
}

TEST(delaunay_d, DiamondInSquare)
{
  diamondinsquare_test<double>();
}

TEST(delaunay_d, DiamondInSquareWire)
{
  diamondinsquarewire_test<double>();
}

TEST(delaunay_d, RepeatEdge)
{
  repeatedge_test<double>();
}

TEST(delaunay_d, RepeatTri)
{
  repeattri_test<double>();
}

TEST(delaunay_d, SquareO)
{
  square_o_test<double>();
}

#ifdef WITH_GMP
TEST(delaunay_m, Empty)
{
  empty_test<mpq_class>();
}

TEST(delaunay_m, OnePt)
{
  onept_test<mpq_class>();
}
TEST(delaunay_m, TwoPt)
{
  twopt_test<mpq_class>();
}

TEST(delaunay_m, ThreePt)
{
  threept_test<mpq_class>();
}

TEST(delaunay_m, MixedPts)
{
  mixedpts_test<mpq_class>();
}

TEST(delaunay_m, Quad0)
{
  quad0_test<mpq_class>();
}

TEST(delaunay_m, Quad1)
{
  quad1_test<mpq_class>();
}

TEST(delaunay_m, Quad2)
{
  quad2_test<mpq_class>();
}

TEST(delaunay_m, Quad3)
{
  quad3_test<mpq_class>();
}

TEST(delaunay_m, Quad4)
{
  quad4_test<mpq_class>();
}

TEST(delaunay_m, LineInSquare)
{
  lineinsquare_test<mpq_class>();
}

TEST(delaunay_m, LineHoleInSquare)
{
  lineholeinsquare_test<mpq_class>();
}

TEST(delaunay_m, NestedHoles)
{
  nestedholes_test<mpq_class>();
}

TEST(delaunay_m, CrossSegs)
{
  crosssegs_test<mpq_class>();
}

TEST(delaunay_m, CutAcrossTri)
{
  cutacrosstri_test<mpq_class>();
}

TEST(delaunay_m, DiamondCross)
{
  diamondcross_test<mpq_class>();
}

TEST(delaunay_m, TwoDiamondsCross)
{
  twodiamondscross_test<mpq_class>();
}

TEST(delaunay_m, ManyCross)
{
  manycross_test<mpq_class>();
}

TEST(delaunay_m, TwoFace)
{
  twoface_test<mpq_class>();
}

TEST(delaunay_m, TwoFace2)
{
  twoface2_test<mpq_class>();
}

TEST(delaunay_m, OverlapFaces)
{
  overlapfaces_test<mpq_class>();
}

TEST(delaunay_m, TwoSquaresOverlap)
{
  twosquaresoverlap_test<mpq_class>();
}

TEST(delaunay_m, TwoFaceEdgeOverlap)
{
  twofaceedgeoverlap_test<mpq_class>();
}

TEST(delaunay_m, TriInTri)
{
  triintri_test<mpq_class>();
}

TEST(delaunay_m, DiamondInSquare)
{
  diamondinsquare_test<mpq_class>();
}

TEST(delaunay_m, DiamondInSquareWire)
{
  diamondinsquarewire_test<mpq_class>();
}

TEST(delaunay_m, RepeatEdge)
{
  repeatedge_test<mpq_class>();
}

TEST(delaunay_m, RepeatTri)
{
  repeattri_test<mpq_class>();
}
<<<<<<< HEAD
=======
#  endif
#endif

#if DO_TEXT_TESTS
template<typename T>
void text_test(
    int arc_points_num, int lets_per_line_num, int lines_num, CDT_output_type otype, bool need_ids)
{
  constexpr bool print_timing = true;
  /*
   * Make something like a letter B:
   *
   *    4------------3
   *    |              )
   *    |  12--11       )
   *    |  |     ) a3    ) a1
   *    |  9---10       )
   *    |              )
   *    |            2
   *    |              )
   *    |  8----7       )
   *    |  |     ) a2    ) a0
   *    |  5----6       )
   *    |              )
   *    0------------1
   *
   * Where the numbers are the first 13 vertices, and the rest of
   * the vertices are in arcs a0, a1, a2, a3, each of which have
   * arc_points_num per arc in them.
   */

  const char *b_before_arcs = R"(13 0 3
  0.0 0.0
  1.0 0.0
  1.0 1.5
  1.0 3.0
  0.0 3.0
  0.2 0.2
  0.6 0.2
  0.6 1.4
  0.2 1.4
  0.2 1.6
  0.6 1.6
  0.6 2.8
  0.2 2.8
  3 4 0 1 2
  6 5 8 7
  10 9 12 11
  )";

  CDT_input<T> b_before_arcs_in = fill_input_from_string<T>(b_before_arcs);
  constexpr int narcs = 4;
  int b_npts = b_before_arcs_in.vert.size() + narcs * arc_points_num;
  constexpr int b_nfaces = 3;
  Array<vec2<T>> b_vert(b_npts);
  Array<Vector<int>> b_face(b_nfaces);
  std::copy(b_before_arcs_in.vert.begin(), b_before_arcs_in.vert.end(), b_vert.begin());
  std::copy(b_before_arcs_in.face.begin(), b_before_arcs_in.face.end(), b_face.begin());
  if (arc_points_num > 0) {
    b_face[0].pop_last(); /* We'll add center point back between arcs for outer face. */
    for (int arc = 0; arc < narcs; ++arc) {
      int arc_origin_vert;
      int arc_terminal_vert;
      bool ccw;
      switch (arc) {
        case 0:
          arc_origin_vert = 1;
          arc_terminal_vert = 2;
          ccw = true;
          break;
        case 1:
          arc_origin_vert = 2;
          arc_terminal_vert = 3;
          ccw = true;
          break;
        case 2:
          arc_origin_vert = 7;
          arc_terminal_vert = 6;
          ccw = false;
          break;
        case 3:
          arc_origin_vert = 11;
          arc_terminal_vert = 10;
          ccw = false;
          break;
        default:
          BLI_assert(false);
      }
      vec2<T> start_co = b_vert[arc_origin_vert];
      vec2<T> end_co = b_vert[arc_terminal_vert];
      vec2<T> center_co = 0.5 * (start_co + end_co);
      BLI_assert(start_co[0] == end_co[0]);
      double radius = abs(math_to_double<T>(end_co[1] - center_co[1]));
      double angle_delta = M_PI / (arc_points_num + 1);
      int start_vert = b_before_arcs_in.vert.size() + arc * arc_points_num;
      Vector<int> &face = b_face[(arc <= 1) ? 0 : arc - 1];
      for (int i = 0; i < arc_points_num; ++i) {
        vec2<T> delta;
        float ang = ccw ? (-M_PI_2 + (i + 1) * angle_delta) : (M_PI_2 - (i + 1) * angle_delta);
        delta[0] = T(radius * cos(ang));
        delta[1] = T(radius * sin(ang));
        b_vert[start_vert + i] = center_co + delta;
        face.append(start_vert + i);
      }
      if (arc == 0) {
        face.append(arc_terminal_vert);
      }
    }
  }

  CDT_input<T> in;
  int tot_instances = lets_per_line_num * lines_num;
  if (tot_instances == 1) {
    in.vert = b_vert;
    in.face = b_face;
  }
  else {
    in.vert = Array<vec2<T>>(tot_instances * b_vert.size());
    in.face = Array<Vector<int>>(tot_instances * b_face.size());
    T cur_x = T(0);
    T cur_y = T(0);
    T delta_x = T(2);
    T delta_y = T(3.25);
    int instance = 0;
    for (int line = 0; line < lines_num; ++line) {
      for (int let = 0; let < lets_per_line_num; ++let) {
        vec2<T> co_offset(cur_x, cur_y);
        int in_v_offset = instance * b_vert.size();
        for (int v = 0; v < b_vert.size(); ++v) {
          in.vert[in_v_offset + v] = b_vert[v] + co_offset;
        }
        int in_f_offset = instance * b_face.size();
        for (int f : b_face.index_range()) {
          for (int fv : b_face[f]) {
            in.face[in_f_offset + f].append(in_v_offset + fv);
          }
        }
        cur_x += delta_x;
        ++instance;
      }
      cur_y += delta_y;
      cur_x = T(0);
    }
  }
  in.epsilon = b_before_arcs_in.epsilon;
  in.need_ids = need_ids;
  double tstart = PIL_check_seconds_timer();
  CDT_result<T> out = delaunay_2d_calc(in, otype);
  double tend = PIL_check_seconds_timer();
  if (print_timing) {
    std::cout << "time = " << tend - tstart << "\n";
  }
  if (!need_ids) {
    EXPECT_EQ(out.vert_orig.size(), 0);
    EXPECT_EQ(out.edge_orig.size(), 0);
    EXPECT_EQ(out.face_orig.size(), 0);
  }
  if (DO_DRAW) {
    std::string label = "Text arcpts=" + std::to_string(arc_points_num);
    if (lets_per_line_num > 1) {
      label += " linelen=" + std::to_string(lets_per_line_num);
    }
    if (lines_num > 1) {
      label += " lines=" + std::to_string(lines_num);
    }
    if (!need_ids) {
      label += " no_ids";
    }
    if (otype != CDT_INSIDE_WITH_HOLES) {
      label += " otype=" + std::to_string(otype);
    }
    graph_draw<T>(label, out.vert, out.edge, out.face);
  }
}

TEST(delaunay_d, TextB10)
{
  text_test<double>(10, 1, 1, CDT_INSIDE_WITH_HOLES, true);
}

TEST(delaunay_d, TextB10_noids)
{
  text_test<double>(10, 1, 1, CDT_INSIDE_WITH_HOLES, false);
}

TEST(delaunay_d, TextB10_inside)
{
  text_test<double>(10, 1, 1, CDT_INSIDE, true);
}

TEST(delaunay_d, TextB10_inside_noids)
{
  text_test<double>(10, 1, 1, CDT_INSIDE, false);
}

TEST(delaunay_d, TextB10_constraints)
{
  text_test<double>(10, 1, 1, CDT_CONSTRAINTS, true);
}

TEST(delaunay_d, TextB10_constraints_noids)
{
  text_test<double>(10, 1, 1, CDT_CONSTRAINTS, false);
}

TEST(delaunay_d, TextB10_constraints_valid_bmesh)
{
  text_test<double>(10, 1, 1, CDT_CONSTRAINTS_VALID_BMESH, true);
}

TEST(delaunay_d, TextB10_constraints_valid_bmesh_noids)
{
  text_test<double>(10, 1, 1, CDT_CONSTRAINTS_VALID_BMESH, false);
}

TEST(delaunay_d, TextB10_constraints_valid_bmesh_with_holes)
{
  text_test<double>(10, 1, 1, CDT_CONSTRAINTS_VALID_BMESH_WITH_HOLES, true);
}

TEST(delaunay_d, TextB10_constraints_valid_bmesh_with_holes_noids)
{
  text_test<double>(10, 1, 1, CDT_CONSTRAINTS_VALID_BMESH_WITH_HOLES, false);
}

TEST(delaunay_d, TextB200)
{
  text_test<double>(200, 1, 1, CDT_INSIDE_WITH_HOLES, true);
}

TEST(delaunay_d, TextB10_10_10)
{
  text_test<double>(10, 10, 10, CDT_INSIDE_WITH_HOLES, true);
}

TEST(delaunay_d, TextB10_10_10_noids)
{
  text_test<double>(10, 10, 10, CDT_INSIDE_WITH_HOLES, false);
}

#  ifdef WITH_GMP
TEST(delaunay_m, TextB10)
{
  text_test<mpq_class>(10, 1, 1, CDT_INSIDE_WITH_HOLES, true);
}

TEST(delaunay_m, TextB200)
{
  text_test<mpq_class>(200, 1, 1, CDT_INSIDE_WITH_HOLES, true);
}

TEST(delaunay_m, TextB10_10_10)
{
  text_test<mpq_class>(10, 10, 10, CDT_INSIDE_WITH_HOLES, true);
}

TEST(delaunay_m, TextB10_10_10_noids)
{
  text_test<mpq_class>(10, 10, 10, CDT_INSIDE_WITH_HOLES, false);
}
#  endif

>>>>>>> a494d6a6
#endif

#if DO_RANDOM_TESTS

enum {
  RANDOM_PTS,
  RANDOM_SEGS,
  RANDOM_POLY,
  RANDOM_TILTED_GRID,
  RANDOM_CIRCLE,
  RANDOM_TRI_BETWEEN_CIRCLES,
};

template<typename T>
void rand_delaunay_test(int test_kind,
                        int start_lg_size,
                        int max_lg_size,
                        int reps_per_size,
                        double param,
                        CDT_output_type otype)
{
  constexpr bool print_timing = true;
  RNG *rng = BLI_rng_new(0);
  Array<double> times(max_lg_size + 1);

  /* For powers of 2 sizes up to max_lg_size power of 2. */
  for (int lg_size = start_lg_size; lg_size <= max_lg_size; ++lg_size) {
    int size = 1 << lg_size;
    times[lg_size] = 0.0;
    if (size == 1 && test_kind != RANDOM_PTS) {
      continue;
    }
    /* Do 'rep' repetitions. */
    for (int rep = 0; rep < reps_per_size; ++rep) {
      /* First use test type and size to set npts, nedges, and nfaces. */
      int npts = 0;
      int nedges = 0;
      int nfaces = 0;
      std::string test_label;
      switch (test_kind) {
        case RANDOM_PTS: {
          npts = size;
          test_label = std::to_string(npts) + "Random points";
          break;
        }
        case RANDOM_SEGS: {
          npts = size;
          nedges = npts - 1;
          test_label = std::to_string(nedges) + "Random edges";
          break;
        }
        case RANDOM_POLY: {
          npts = size;
          nedges = npts;
          test_label = "Random poly with " + std::to_string(nedges) + " edges";
          break;
        }
        case RANDOM_TILTED_GRID: {
          /* A 'size' x 'size' grid of points, tilted by angle 'param'.
           * Edges will go from left ends to right ends and tops to bottoms,
           * so 2 x size of them.
           * Depending on epsilon, the vertical-ish edges may or may not go
           * through the intermediate vertices, but the horizontal ones always should.
           * 'param' is slope of tilt of vertical lines.
           */
          npts = size * size;
          nedges = 2 * size;
          test_label = "Tilted grid " + std::to_string(npts) + "x" + std::to_string(npts) +
                       " (tilt=" + std::to_string(param) + ")";
          break;
        }
        case RANDOM_CIRCLE: {
          /* A circle with 'size' points, a random start angle,
           * and equal spacing thereafter. Will be input as one face.
           */
          npts = size;
          nfaces = 1;
          test_label = "Circle with " + std::to_string(npts) + " points";
          break;
        }
        case RANDOM_TRI_BETWEEN_CIRCLES: {
          /* A set of 'size' triangles, each has two random points on the unit circle,
           * and the third point is a random point on the circle with radius 'param'.
           * Each triangle will be input as a face.
           */
          npts = 3 * size;
          nfaces = size;
          test_label = "Random " + std::to_string(nfaces) +
                       " triangles between circles (inner radius=" + std::to_string(param) + ")";
          break;
        }
        default:
          std::cout << "unknown delaunay test type\n";
          return;
      }
      if (otype != CDT_FULL) {
        if (otype == CDT_INSIDE) {
          test_label += " (inside)";
        }
        else if (otype == CDT_CONSTRAINTS) {
          test_label += " (constraints)";
        }
        else if (otype == CDT_CONSTRAINTS_VALID_BMESH) {
          test_label += " (valid bmesh)";
        }
      }

      Array<vec2<T>> verts(npts);
      Array<std::pair<int, int>> edges(nedges);
      Vector<int> face_offsets;
      Vector<int> face_vert_indices;

      /* Make vertices and edges or faces. */
      switch (test_kind) {
        case RANDOM_PTS:
        case RANDOM_SEGS:
        case RANDOM_POLY: {
          for (int i = 0; i < size; i++) {
            verts[i][0] = T(BLI_rng_get_double(rng)); /* will be in range in [0,1) */
            verts[i][1] = T(BLI_rng_get_double(rng));
            if (test_kind != RANDOM_PTS) {
              if (i > 0) {
                edges[i - 1].first = i - 1;
                edges[i - 1].second = i;
              }
            }
          }
          if (test_kind == RANDOM_POLY) {
            edges[size - 1].first = size - 1;
            edges[size - 1].second = 0;
          }
          break;
        }
        case RANDOM_TILTED_GRID: {
          for (int i = 0; i < size; ++i) {
            for (int j = 0; j < size; ++j) {
              verts[i * size + j][0] = T(i * param + j);
              verts[i * size + j][1] = T(i);
            }
          }
          for (int i = 0; i < size; ++i) {
            /* Horizontal edges: connect `p(i,0)` to `p(i,size-1)`. */
            edges[i].first = i * size;
            edges[i].second = i * size + size - 1;
            /* Vertical edges: connect `p(0,i)` to `p(size-1,i)`. */
            edges[size + i].first = i;
            edges[size + i].second = (size - 1) * size + i;
          }
          break;
        }
        case RANDOM_CIRCLE: {
          double start_angle = BLI_rng_get_double(rng) * 2.0 * M_PI;
          double angle_delta = 2.0 * M_PI / size;
          face_offsets.append(0);
          for (int i = 0; i < size; i++) {
            verts[i][0] = T(cos(start_angle + i * angle_delta));
            verts[i][1] = T(sin(start_angle + i * angle_delta));
            face_vert_indices.append(i);
          }
          break;
        }
        case RANDOM_TRI_BETWEEN_CIRCLES: {
          for (int i = 0; i < size; i++) {
            /* Get three random angles in [0, 2pi). */
            double angle1 = BLI_rng_get_double(rng) * 2.0 * M_PI;
            double angle2 = BLI_rng_get_double(rng) * 2.0 * M_PI;
            double angle3 = BLI_rng_get_double(rng) * 2.0 * M_PI;
            int ia = 3 * i;
            int ib = 3 * i + 1;
            int ic = 3 * i + 2;
            verts[ia][0] = T(cos(angle1));
            verts[ia][1] = T(sin(angle1));
            verts[ib][0] = T(cos(angle2));
            verts[ib][1] = T(sin(angle2));
            verts[ic][0] = T((param * cos(angle3)));
            verts[ic][1] = T((param * sin(angle3)));
            /* Put the coordinates in CCW order. */
            face_offsets.append(face_vert_indices.size());
            face_vert_indices.append(ia);
            int orient = orient2d(verts[ia], verts[ib], verts[ic]);
            if (orient >= 0) {
              face_vert_indices.append(ib);
              face_vert_indices.append(ic);
            }
            else {
              face_vert_indices.append(ic);
              face_vert_indices.append(ib);
            }
          }
          break;
        }
      }

      CDT_input<T> in;
      in.vert = verts;
      in.edge = edges;
      in.face_offsets = face_offsets.as_span();
      in.face_vert_indices = face_vert_indices;

      /* Run the test. */
      double tstart = PIL_check_seconds_timer();
      CDT_result<T> out = delaunay_2d_calc(in, otype);
      EXPECT_NE(out.vert.size(), 0);
      times[lg_size] += PIL_check_seconds_timer() - tstart;
      if (DO_DRAW) {
        graph_draw<T>(test_label, out.vert, out.edge, out.faces());
      }
    }
  }
  if (print_timing) {
    std::cout << "\nsize,time\n";
    for (int lg_size = 0; lg_size <= max_lg_size; lg_size++) {
      int size = 1 << lg_size;
      std::cout << size << "," << times[lg_size] << "\n";
    }
  }
  BLI_rng_free(rng);
}

TEST(delaunay_d, RandomPts)
{
  rand_delaunay_test<double>(RANDOM_PTS, 0, 7, 1, 0.0, CDT_FULL);
}

TEST(delaunay_d, RandomSegs)
{
  rand_delaunay_test<double>(RANDOM_SEGS, 1, 7, 1, 0.0, CDT_FULL);
}

TEST(delaunay_d, RandomPoly)
{
  rand_delaunay_test<double>(RANDOM_POLY, 1, 7, 1, 0.0, CDT_FULL);
}

TEST(delaunay_d, RandomPolyConstraints)
{
  rand_delaunay_test<double>(RANDOM_POLY, 1, 7, 1, 0.0, CDT_CONSTRAINTS);
}

TEST(delaunay_d, RandomPolyValidBmesh)
{
  rand_delaunay_test<double>(RANDOM_POLY, 1, 7, 1, 0.0, CDT_CONSTRAINTS_VALID_BMESH);
}

TEST(delaunay_d, Grid)
{
  rand_delaunay_test<double>(RANDOM_TILTED_GRID, 1, 6, 1, 0.0, CDT_FULL);
}

TEST(delaunay_d, TiltedGridA)
{
  rand_delaunay_test<double>(RANDOM_TILTED_GRID, 1, 6, 1, 1.0, CDT_FULL);
}

TEST(delaunay_d, TiltedGridB)
{
  rand_delaunay_test<double>(RANDOM_TILTED_GRID, 1, 6, 1, 0.01, CDT_FULL);
}

TEST(delaunay_d, RandomCircle)
{
  rand_delaunay_test<double>(RANDOM_CIRCLE, 1, 7, 1, 0.0, CDT_FULL);
}

TEST(delaunay_d, RandomTrisCircle)
{
  rand_delaunay_test<double>(RANDOM_TRI_BETWEEN_CIRCLES, 1, 6, 1, 0.25, CDT_FULL);
}

TEST(delaunay_d, RandomTrisCircleB)
{
  rand_delaunay_test<double>(RANDOM_TRI_BETWEEN_CIRCLES, 1, 6, 1, 1e-4, CDT_FULL);
}

#  ifdef WITH_GMP
TEST(delaunay_m, RandomPts)
{
  rand_delaunay_test<mpq_class>(RANDOM_PTS, 0, 7, 1, 0.0, CDT_FULL);
}

TEST(delaunay_m, RandomSegs)
{
  rand_delaunay_test<mpq_class>(RANDOM_SEGS, 1, 7, 1, 0.0, CDT_FULL);
}

TEST(delaunay_m, RandomPoly)
{
  rand_delaunay_test<mpq_class>(RANDOM_POLY, 1, 7, 1, 0.0, CDT_FULL);
}

TEST(delaunay_d, RandomPolyInside)
{
  rand_delaunay_test<double>(RANDOM_POLY, 1, 7, 1, 0.0, CDT_INSIDE);
}

TEST(delaunay_m, RandomPolyInside)
{
  rand_delaunay_test<mpq_class>(RANDOM_POLY, 1, 7, 1, 0.0, CDT_INSIDE);
}

TEST(delaunay_m, RandomPolyConstraints)
{
  rand_delaunay_test<mpq_class>(RANDOM_POLY, 1, 7, 1, 0.0, CDT_CONSTRAINTS);
}

TEST(delaunay_m, RandomPolyValidBmesh)
{
  rand_delaunay_test<mpq_class>(RANDOM_POLY, 1, 7, 1, 0.0, CDT_CONSTRAINTS_VALID_BMESH);
}

TEST(delaunay_m, Grid)
{
  rand_delaunay_test<mpq_class>(RANDOM_TILTED_GRID, 1, 6, 1, 0.0, CDT_FULL);
}

TEST(delaunay_m, TiltedGridA)
{
  rand_delaunay_test<mpq_class>(RANDOM_TILTED_GRID, 1, 6, 1, 1.0, CDT_FULL);
}

TEST(delaunay_m, TiltedGridB)
{
  rand_delaunay_test<mpq_class>(RANDOM_TILTED_GRID, 1, 6, 1, 0.01, CDT_FULL);
}

TEST(delaunay_m, RandomCircle)
{
  rand_delaunay_test<mpq_class>(RANDOM_CIRCLE, 1, 7, 1, 0.0, CDT_FULL);
}

TEST(delaunay_m, RandomTrisCircle)
{
  rand_delaunay_test<mpq_class>(RANDOM_TRI_BETWEEN_CIRCLES, 1, 6, 1, 0.25, CDT_FULL);
}

TEST(delaunay_m, RandomTrisCircleB)
{
  rand_delaunay_test<double>(RANDOM_TRI_BETWEEN_CIRCLES, 1, 6, 1, 1e-4, CDT_FULL);
}
#  endif

#endif

}  // namespace blender::meshintersect<|MERGE_RESOLUTION|>--- conflicted
+++ resolved
@@ -14,10 +14,7 @@
 #include <sstream>
 #include <type_traits>
 
-<<<<<<< HEAD
-=======
 #define DO_CPP_TESTS 1
->>>>>>> a494d6a6
 #define DO_TEXT_TESTS 0
 #define DO_RANDOM_TESTS 0
 
@@ -1747,9 +1744,6 @@
 {
   repeattri_test<mpq_class>();
 }
-<<<<<<< HEAD
-=======
-#  endif
 #endif
 
 #if DO_TEXT_TESTS
@@ -2011,7 +2005,6 @@
 }
 #  endif
 
->>>>>>> a494d6a6
 #endif
 
 #if DO_RANDOM_TESTS
