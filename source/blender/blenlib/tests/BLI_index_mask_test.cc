/* SPDX-FileCopyrightText: 2023 Blender Authors
 *
 * SPDX-License-Identifier: Apache-2.0 */

#include "BLI_array.hh"
#include "BLI_index_mask.hh"
#include "BLI_rand.hh"
#include "BLI_set.hh"
#include "BLI_strict_flags.h"
#include "BLI_timeit.hh"

#include "testing/testing.h"

namespace blender::index_mask::tests {

TEST(index_mask, IndicesToMask)
{
  IndexMaskMemory memory;
  Array<int> data = {
      5, 100, 16383, 16384, 16385, 20000, 20001, 50000, 50001, 50002, 100000, 101000};
  IndexMask mask = IndexMask::from_indices<int>(data, memory);

  EXPECT_EQ(mask.first(), 5);
  EXPECT_EQ(mask.last(), 101000);
  EXPECT_EQ(mask.min_array_size(), 101001);
}

TEST(index_mask, FromBits)
{
  IndexMaskMemory memory;
  const uint64_t bits =
      0b0000'0000'0000'0000'0000'0000'0000'0000'0000'0000'0000'0000'0000'1111'0010'0000;
  const IndexMask mask = IndexMask::from_bits(BitSpan(&bits, IndexRange(2, 40)), memory);
  Array<int> indices(5);
  mask.to_indices<int>(indices);
  EXPECT_EQ(indices[0], 3);
  EXPECT_EQ(indices[1], 6);
  EXPECT_EQ(indices[2], 7);
  EXPECT_EQ(indices[3], 8);
  EXPECT_EQ(indices[4], 9);
}

TEST(index_mask, FromSize)
{
  {
    const IndexMask mask(5);
    Vector<IndexMaskSegment> segments;
    mask.foreach_segment([&](const IndexMaskSegment segment) { segments.append(segment); });
    EXPECT_EQ(segments.size(), 1);
    EXPECT_EQ(segments[0].size(), 5);
    EXPECT_EQ(mask.first(), 0);
    EXPECT_EQ(mask.last(), 4);
    EXPECT_EQ(mask.min_array_size(), 5);
  }
  {
    const IndexMask mask(max_segment_size);
    Vector<IndexMaskSegment> segments;
    mask.foreach_segment([&](const IndexMaskSegment segment) { segments.append(segment); });
    EXPECT_EQ(segments.size(), 1);
    EXPECT_EQ(segments[0].size(), max_segment_size);
    EXPECT_EQ(mask.first(), 0);
    EXPECT_EQ(mask.last(), max_segment_size - 1);
    EXPECT_EQ(mask.min_array_size(), max_segment_size);
  }
}

TEST(index_mask, FromUnion)
{
  {
    IndexMaskMemory memory;
    Array<int> data_a = {1, 2};
    IndexMask mask_a = IndexMask::from_indices<int>(data_a, memory);
    Array<int> data_b = {2, 20000, 20001};
    IndexMask mask_b = IndexMask::from_indices<int>(data_b, memory);

    IndexMask mask_union = IndexMask::from_union(mask_a, mask_b, memory);

    EXPECT_EQ(mask_union.size(), 4);
    EXPECT_EQ(mask_union[0], 1);
    EXPECT_EQ(mask_union[1], 2);
    EXPECT_EQ(mask_union[2], 20000);
    EXPECT_EQ(mask_union[3], 20001);
  }
  {
    IndexMaskMemory memory;
    Array<int> data_a = {1, 2, 3};
    IndexMask mask_a = IndexMask::from_indices<int>(data_a, memory);
    Array<int> data_b = {20000, 20001, 20002};
    IndexMask mask_b = IndexMask::from_indices<int>(data_b, memory);

    IndexMask mask_union = IndexMask::from_union(mask_a, mask_b, memory);

    EXPECT_EQ(mask_union.size(), 6);
    EXPECT_EQ(mask_union[0], 1);
    EXPECT_EQ(mask_union[1], 2);
    EXPECT_EQ(mask_union[2], 3);
    EXPECT_EQ(mask_union[3], 20000);
    EXPECT_EQ(mask_union[4], 20001);
    EXPECT_EQ(mask_union[5], 20002);
  }
}

TEST(index_mask, DefaultConstructor)
{
  IndexMask mask;
  EXPECT_EQ(mask.size(), 0);
  EXPECT_EQ(mask.min_array_size(), 0);
}

TEST(index_mask, ForeachRange)
{
  IndexMaskMemory memory;
  const IndexMask mask = IndexMask::from_indices<int>({2, 3, 4, 10, 40, 41}, memory);
  Vector<IndexRange> ranges;
  mask.foreach_range([&](const IndexRange range) { ranges.append(range); });

  EXPECT_EQ(ranges.size(), 3);
  EXPECT_EQ(ranges[0], IndexRange(2, 3));
  EXPECT_EQ(ranges[1], IndexRange(10, 1));
  EXPECT_EQ(ranges[2], IndexRange(40, 2));
}

TEST(index_mask, ToRange)
{
  IndexMaskMemory memory;
  {
    const IndexMask mask = IndexMask::from_indices<int>({4, 5, 6, 7}, memory);
    EXPECT_TRUE(mask.to_range().has_value());
    EXPECT_EQ(*mask.to_range(), IndexRange(4, 4));
  }
  {
    const IndexMask mask = IndexMask::from_indices<int>({}, memory);
    EXPECT_TRUE(mask.to_range().has_value());
    EXPECT_EQ(*mask.to_range(), IndexRange());
  }
  {
    const IndexMask mask = IndexMask::from_indices<int>({0, 1, 3, 4}, memory);
    EXPECT_FALSE(mask.to_range().has_value());
  }
  {
    const IndexRange range{16000, 40000};
    const IndexMask mask{range};
    EXPECT_TRUE(mask.to_range().has_value());
    EXPECT_EQ(*mask.to_range(), range);
  }
}

TEST(index_mask, FromRange)
{
  const auto test_range = [](const IndexRange range) {
    const IndexMask mask = range;
    EXPECT_EQ(mask.to_range(), range);
  };

  test_range({0, 0});
  test_range({0, 10});
  test_range({0, 16384});
  test_range({16320, 64});
  test_range({16384, 64});
  test_range({0, 100000});
  test_range({100000, 100000});
  test_range({688064, 64});
}

TEST(index_mask, FromPredicate)
{
  IndexMaskMemory memory;
  {
    const IndexRange range{20'000, 50'000};
    const IndexMask mask = IndexMask::from_predicate(
        IndexRange(100'000), GrainSize(1024), memory, [&](const int64_t i) {
          return range.contains(i);
        });
    EXPECT_EQ(mask.to_range(), range);
  }
  {
    const Vector<int64_t> indices = {0, 500, 20'000, 50'000};
    const IndexMask mask = IndexMask::from_predicate(
        IndexRange(100'000), GrainSize(1024), memory, [&](const int64_t i) {
          return indices.contains(i);
        });
    EXPECT_EQ(mask.size(), indices.size());
    Vector<int64_t> new_indices(mask.size());
    mask.to_indices<int64_t>(new_indices);
    EXPECT_EQ(indices, new_indices);
  }
}

TEST(index_mask, IndexIteratorConversionFuzzy)
{
  RandomNumberGenerator rng;

  Vector<int64_t> indices;
  indices.append(5);
  for ([[maybe_unused]] const int64_t i : IndexRange(1000)) {
    for ([[maybe_unused]] const int64_t j :
         IndexRange(indices.last() + 1 + rng.get_int32(1000), rng.get_int32(64)))
    {
      indices.append(j);
    }
  }

  IndexMaskMemory memory;
  const IndexMask mask = IndexMask::from_indices<int64_t>(indices, memory);
  EXPECT_EQ(mask.size(), indices.size());

  for ([[maybe_unused]] const int64_t _ : IndexRange(100)) {
    const int64_t index = rng.get_int32(int(indices.size()));
    const RawMaskIterator it = mask.index_to_iterator(index);
    EXPECT_EQ(mask[it], indices[index]);
    const int64_t new_index = mask.iterator_to_index(it);
    EXPECT_EQ(index, new_index);
  }

  for ([[maybe_unused]] const int64_t _ : IndexRange(100)) {
    const int64_t start = rng.get_int32(int(indices.size() - 1));
    const int64_t size = 1 + rng.get_int32(int(indices.size() - start - 1));
    const IndexMask sub_mask = mask.slice(start, size);
    const int64_t index = rng.get_int32(int(sub_mask.size()));
    const RawMaskIterator it = sub_mask.index_to_iterator(index);
    EXPECT_EQ(sub_mask[it], indices[start + index]);
    const int64_t new_index = sub_mask.iterator_to_index(it);
    EXPECT_EQ(index, new_index);
  }

  for ([[maybe_unused]] const int64_t _ : IndexRange(100)) {
    const int64_t index = rng.get_int32(int(indices.size() - 1000));
    for (const int64_t offset : {0, 1, 2, 100, 500}) {
      const int64_t index_to_search = indices[index] + offset;
      const bool contained = std::binary_search(indices.begin(), indices.end(), index_to_search);
      const std::optional<RawMaskIterator> it = mask.find(index_to_search);
      EXPECT_EQ(contained, it.has_value());
      if (contained) {
        EXPECT_EQ(index_to_search, mask[*it]);
      }
    }
  }
}

TEST(index_mask, FromPredicateFuzzy)
{
  RandomNumberGenerator rng;
  Set<int> values;

  for ([[maybe_unused]] const int64_t _ : IndexRange(10000)) {
    values.add(rng.get_int32(100'000));
  }

  IndexMaskMemory memory;
  const IndexMask mask = IndexMask::from_predicate(
      IndexRange(110'000), GrainSize(1024), memory, [&](const int64_t i) {
        return values.contains(int(i));
      });
  EXPECT_EQ(mask.size(), values.size());
  for (const int index : values) {
    EXPECT_TRUE(mask.contains(index));
  }
  mask.foreach_index([&](const int64_t index, const int64_t pos) {
    EXPECT_TRUE(values.contains(int(index)));
    EXPECT_EQ(index, mask[pos]);
  });
}

TEST(index_mask, Complement)
{
  IndexMaskMemory memory;
  {
    const IndexMask mask(0);
    const IndexMask complement = mask.complement(IndexRange(100), memory);
    EXPECT_EQ(100 - mask.size(), complement.size());
    complement.foreach_index([&](const int64_t i) { EXPECT_FALSE(mask.contains(i)); });
    mask.foreach_index([&](const int64_t i) { EXPECT_FALSE(complement.contains(i)); });
  }
  {
    const IndexMask mask(10000);
    const IndexMask complement = mask.complement(IndexRange(10000), memory);
    EXPECT_EQ(10000 - mask.size(), complement.size());
    complement.foreach_index([&](const int64_t i) { EXPECT_FALSE(mask.contains(i)); });
    mask.foreach_index([&](const int64_t i) { EXPECT_FALSE(complement.contains(i)); });
  }
  {
    const IndexMask mask(IndexRange(100, 900));
    const IndexMask complement = mask.complement(IndexRange(1000), memory);
    EXPECT_EQ(1000 - mask.size(), complement.size());
    complement.foreach_index([&](const int64_t i) { EXPECT_FALSE(mask.contains(i)); });
    mask.foreach_index([&](const int64_t i) { EXPECT_FALSE(complement.contains(i)); });
  }
  {
    const IndexMask mask(IndexRange(0, 900));
    const IndexMask complement = mask.complement(IndexRange(1000), memory);
    EXPECT_EQ(1000 - mask.size(), complement.size());
    complement.foreach_index([&](const int64_t i) { EXPECT_FALSE(mask.contains(i)); });
    mask.foreach_index([&](const int64_t i) { EXPECT_FALSE(complement.contains(i)); });
  }
}

TEST(index_mask, ComplementFuzzy)
{
  RandomNumberGenerator rng;

  const int64_t mask_size = 100;
  const int64_t iter_num = 100;
  const int64_t universe_size = 110;

  for (const int64_t iter : IndexRange(iter_num)) {
    Set<int> values;
    for ([[maybe_unused]] const int64_t _ : IndexRange(iter)) {
      values.add(rng.get_int32(mask_size));
    }
    IndexMaskMemory memory;
    const IndexMask mask = IndexMask::from_predicate(
        IndexRange(mask_size), GrainSize(1024), memory, [&](const int64_t i) {
          return values.contains(int(i));
        });

    const IndexMask complement = mask.complement(IndexRange(universe_size), memory);
    EXPECT_EQ(universe_size - mask.size(), complement.size());
    complement.foreach_index([&](const int64_t i) { EXPECT_FALSE(mask.contains(i)); });
    mask.foreach_index([&](const int64_t i) { EXPECT_FALSE(complement.contains(i)); });
  }
}

TEST(index_mask, OffsetIndexRangeFind)
{
  IndexMask mask = IndexRange(1, 2);
  auto result = mask.find(1);
  EXPECT_TRUE(result.has_value());
  EXPECT_EQ(mask.iterator_to_index(*result), 0);
  EXPECT_EQ(mask[0], 1);
}

TEST(index_mask, FindLargerEqual)
{
  IndexMaskMemory memory;
  {
    const IndexMask mask = IndexMask::from_initializers(
        {0, 1, 3, 6, IndexRange(50, 50), IndexRange(100'000, 30)}, memory);
    EXPECT_EQ(mask.iterator_to_index(*mask.find_larger_equal(0)), 0);
    EXPECT_EQ(mask.iterator_to_index(*mask.find_larger_equal(1)), 1);
    EXPECT_EQ(mask.iterator_to_index(*mask.find_larger_equal(2)), 2);
    EXPECT_EQ(mask.iterator_to_index(*mask.find_larger_equal(3)), 2);
    EXPECT_EQ(mask.iterator_to_index(*mask.find_larger_equal(4)), 3);
    EXPECT_EQ(mask.iterator_to_index(*mask.find_larger_equal(5)), 3);
    EXPECT_EQ(mask.iterator_to_index(*mask.find_larger_equal(6)), 3);
    EXPECT_EQ(mask.iterator_to_index(*mask.find_larger_equal(7)), 4);
    EXPECT_EQ(mask.iterator_to_index(*mask.find_larger_equal(10)), 4);
    EXPECT_EQ(mask.iterator_to_index(*mask.find_larger_equal(40)), 4);
    EXPECT_EQ(mask.iterator_to_index(*mask.find_larger_equal(49)), 4);
    EXPECT_EQ(mask.iterator_to_index(*mask.find_larger_equal(50)), 4);
    EXPECT_EQ(mask.iterator_to_index(*mask.find_larger_equal(60)), 14);
    EXPECT_EQ(mask.iterator_to_index(*mask.find_larger_equal(70)), 24);
    EXPECT_EQ(mask.iterator_to_index(*mask.find_larger_equal(99)), 53);
    EXPECT_EQ(mask.iterator_to_index(*mask.find_larger_equal(100)), 54);
    EXPECT_EQ(mask.iterator_to_index(*mask.find_larger_equal(1'000)), 54);
    EXPECT_EQ(mask.iterator_to_index(*mask.find_larger_equal(10'000)), 54);
    EXPECT_EQ(mask.iterator_to_index(*mask.find_larger_equal(50'000)), 54);
    EXPECT_EQ(mask.iterator_to_index(*mask.find_larger_equal(100'000)), 54);
    EXPECT_EQ(mask.iterator_to_index(*mask.find_larger_equal(100'001)), 55);
    EXPECT_FALSE(mask.find_larger_equal(101'000).has_value());
  }
  {
    const IndexMask mask{IndexRange(10'000, 30'000)};
    EXPECT_EQ(mask.iterator_to_index(*mask.find_larger_equal(0)), 0);
    EXPECT_EQ(mask.iterator_to_index(*mask.find_larger_equal(50)), 0);
    EXPECT_EQ(mask.iterator_to_index(*mask.find_larger_equal(9'999)), 0);
    EXPECT_EQ(mask.iterator_to_index(*mask.find_larger_equal(10'000)), 0);
    EXPECT_EQ(mask.iterator_to_index(*mask.find_larger_equal(10'001)), 1);
    EXPECT_EQ(mask.iterator_to_index(*mask.find_larger_equal(39'998)), 29'998);
    EXPECT_EQ(mask.iterator_to_index(*mask.find_larger_equal(39'999)), 29'999);
    EXPECT_FALSE(mask.find_larger_equal(40'000).has_value());
    EXPECT_FALSE(mask.find_larger_equal(40'001).has_value());
    EXPECT_FALSE(mask.find_larger_equal(100'000).has_value());
  }
}

TEST(index_mask, FindSmallerEqual)
{
  IndexMaskMemory memory;
  {
    const IndexMask mask = IndexMask::from_initializers(
        {0, 1, 3, 6, IndexRange(50, 50), IndexRange(100'000, 30)}, memory);
    EXPECT_EQ(mask.iterator_to_index(*mask.find_smaller_equal(0)), 0);
    EXPECT_EQ(mask.iterator_to_index(*mask.find_smaller_equal(1)), 1);
    EXPECT_EQ(mask.iterator_to_index(*mask.find_smaller_equal(2)), 1);
    EXPECT_EQ(mask.iterator_to_index(*mask.find_smaller_equal(3)), 2);
    EXPECT_EQ(mask.iterator_to_index(*mask.find_smaller_equal(4)), 2);
    EXPECT_EQ(mask.iterator_to_index(*mask.find_smaller_equal(5)), 2);
    EXPECT_EQ(mask.iterator_to_index(*mask.find_smaller_equal(6)), 3);
    EXPECT_EQ(mask.iterator_to_index(*mask.find_smaller_equal(7)), 3);
    EXPECT_EQ(mask.iterator_to_index(*mask.find_smaller_equal(10)), 3);
    EXPECT_EQ(mask.iterator_to_index(*mask.find_smaller_equal(40)), 3);
    EXPECT_EQ(mask.iterator_to_index(*mask.find_smaller_equal(49)), 3);
    EXPECT_EQ(mask.iterator_to_index(*mask.find_smaller_equal(50)), 4);
    EXPECT_EQ(mask.iterator_to_index(*mask.find_smaller_equal(60)), 14);
    EXPECT_EQ(mask.iterator_to_index(*mask.find_smaller_equal(70)), 24);
    EXPECT_EQ(mask.iterator_to_index(*mask.find_smaller_equal(99)), 53);
    EXPECT_EQ(mask.iterator_to_index(*mask.find_smaller_equal(100)), 53);
    EXPECT_EQ(mask.iterator_to_index(*mask.find_smaller_equal(1'000)), 53);
    EXPECT_EQ(mask.iterator_to_index(*mask.find_smaller_equal(10'000)), 53);
    EXPECT_EQ(mask.iterator_to_index(*mask.find_smaller_equal(50'000)), 53);
    EXPECT_EQ(mask.iterator_to_index(*mask.find_smaller_equal(100'000)), 54);
    EXPECT_EQ(mask.iterator_to_index(*mask.find_smaller_equal(100'001)), 55);
    EXPECT_EQ(mask.iterator_to_index(*mask.find_smaller_equal(101'000)), 83);
  }
  {
    const IndexMask mask{IndexRange(10'000, 30'000)};
    EXPECT_FALSE(mask.find_smaller_equal(0).has_value());
    EXPECT_FALSE(mask.find_smaller_equal(1).has_value());
    EXPECT_FALSE(mask.find_smaller_equal(50).has_value());
    EXPECT_FALSE(mask.find_smaller_equal(9'999).has_value());
    EXPECT_EQ(mask.iterator_to_index(*mask.find_smaller_equal(10'000)), 0);
    EXPECT_EQ(mask.iterator_to_index(*mask.find_smaller_equal(10'001)), 1);
    EXPECT_EQ(mask.iterator_to_index(*mask.find_smaller_equal(39'998)), 29'998);
    EXPECT_EQ(mask.iterator_to_index(*mask.find_smaller_equal(39'999)), 29'999);
    EXPECT_EQ(mask.iterator_to_index(*mask.find_smaller_equal(40'000)), 29'999);
    EXPECT_EQ(mask.iterator_to_index(*mask.find_smaller_equal(40'001)), 29'999);
    EXPECT_EQ(mask.iterator_to_index(*mask.find_smaller_equal(100'000)), 29'999);
  }
}

TEST(index_mask, SliceContent)
{
  IndexMaskMemory memory;
  {
    const IndexMask mask;
    EXPECT_TRUE(mask.slice_content(IndexRange(50, 10)).is_empty());
  }
  {
    const IndexMask mask{IndexRange(10, 90)};
    const IndexMask a = mask.slice_content(IndexRange(30));
    EXPECT_EQ(a.size(), 20);
    const IndexMask b = mask.slice_content(IndexRange(10, 90));
    EXPECT_EQ(b.size(), 90);
    const IndexMask c = mask.slice_content(IndexRange(80, 100));
    EXPECT_EQ(c.size(), 20);
    const IndexMask d = mask.slice_content(IndexRange(1000, 100));
    EXPECT_EQ(d.size(), 0);
  }
  {
    const IndexMask mask = IndexMask::from_initializers(
        {4, 5, 100, 1'000, 10'000, 20'000, 25'000, 100'000}, memory);
    EXPECT_EQ(mask.slice_content(IndexRange(10)).size(), 2);
    EXPECT_EQ(mask.slice_content(IndexRange(200)).size(), 3);
    EXPECT_EQ(mask.slice_content(IndexRange(2'000)).size(), 4);
    EXPECT_EQ(mask.slice_content(IndexRange(10'000)).size(), 4);
    EXPECT_EQ(mask.slice_content(IndexRange(10'001)).size(), 5);
    EXPECT_EQ(mask.slice_content(IndexRange(1'000'000)).size(), 8);
    EXPECT_EQ(mask.slice_content(IndexRange(10'000, 100'000)).size(), 4);
    EXPECT_EQ(mask.slice_content(IndexRange(1'001, 100'000)).size(), 4);
    EXPECT_EQ(mask.slice_content(IndexRange(1'000, 100'000)).size(), 5);
    EXPECT_EQ(mask.slice_content(IndexRange(1'000, 99'000)).size(), 4);
    EXPECT_EQ(mask.slice_content(IndexRange(1'000, 10'000)).size(), 2);
  }
}

<<<<<<< HEAD
TEST(index_mask, FromRepeatingEmpty)
{
  IndexMaskMemory memory;
  const IndexMask mask = IndexMask::from_repeating(IndexMask(), 100, 0, 10, memory);
  EXPECT_TRUE(mask.is_empty());
}

TEST(index_mask, FromRepeatingSingle)
{
  IndexMaskMemory memory;
  const IndexMask mask = IndexMask::from_repeating(IndexMask(1), 5, 10, 2, memory);
  EXPECT_EQ(mask[0], 2);
  EXPECT_EQ(mask[1], 12);
  EXPECT_EQ(mask[2], 22);
  EXPECT_EQ(mask[3], 32);
  EXPECT_EQ(mask[4], 42);
}

TEST(index_mask, FromRepeatingMultiple)
{
  IndexMaskMemory memory;
  const IndexMask mask = IndexMask::from_repeating(
      IndexMask::from_indices<int>({5, 6, 7, 50}, memory), 3, 100, 1000, memory);
  EXPECT_EQ(mask[0], 1005);
  EXPECT_EQ(mask[1], 1006);
  EXPECT_EQ(mask[2], 1007);
  EXPECT_EQ(mask[3], 1050);
  EXPECT_EQ(mask[4], 1105);
  EXPECT_EQ(mask[5], 1106);
  EXPECT_EQ(mask[6], 1107);
  EXPECT_EQ(mask[7], 1150);
  EXPECT_EQ(mask[8], 1205);
  EXPECT_EQ(mask[9], 1206);
  EXPECT_EQ(mask[10], 1207);
  EXPECT_EQ(mask[11], 1250);
}

TEST(index_mask, FromRepeatingRangeFromSingle)
{
  IndexMaskMemory memory;
  const IndexMask mask = IndexMask::from_repeating(IndexMask(IndexRange(1)), 50'000, 1, 0, memory);
  EXPECT_EQ(*mask.to_range(), IndexRange(50'000));
}

TEST(index_mask, FromRepeatingRangeFromRange)
{
  IndexMaskMemory memory;
  const IndexMask mask = IndexMask::from_repeating(
      IndexMask(IndexRange(100)), 50'000, 100, 100, memory);
  EXPECT_EQ(*mask.to_range(), IndexRange(100, 5'000'000));
}

TEST(index_mask, FromRepeatingEverySecond)
{
  IndexMaskMemory memory;
  const IndexMask mask = IndexMask::from_repeating(IndexMask(1), 500'000, 2, 0, memory);
  EXPECT_EQ(mask[0], 0);
  EXPECT_EQ(mask[1], 2);
  EXPECT_EQ(mask[2], 4);
  EXPECT_EQ(mask[3], 6);
  EXPECT_EQ(mask[20'000], 40'000);
}

TEST(index_mask, FromRepeatingMultipleRanges)
{
  IndexMaskMemory memory;
  const IndexMask mask = IndexMask::from_repeating(
      IndexMask::from_initializers({IndexRange(0, 100), IndexRange(10'000, 100)}, memory),
      5,
      100'000,
      0,
      memory);
  EXPECT_EQ(mask[0], 0);
  EXPECT_EQ(mask[1], 1);
  EXPECT_EQ(mask[2], 2);
  EXPECT_EQ(mask[100], 10'000);
  EXPECT_EQ(mask[101], 10'001);
  EXPECT_EQ(mask[102], 10'002);
  EXPECT_EQ(mask[200], 100'000);
  EXPECT_EQ(mask[201], 100'001);
  EXPECT_EQ(mask[202], 100'002);
  EXPECT_EQ(mask[300], 110'000);
  EXPECT_EQ(mask[301], 110'001);
  EXPECT_EQ(mask[302], 110'002);
}

TEST(index_mask, FromRepeatingNoRepetitions)
{
  IndexMaskMemory memory;
  const IndexMask mask = IndexMask::from_repeating(IndexMask(IndexRange(5)), 0, 100, 0, memory);
  EXPECT_TRUE(mask.is_empty());
=======
TEST(index_mask, EqualsRangeSelf)
{
  IndexMask mask = IndexRange(16384);
  EXPECT_EQ(mask, mask);
}

TEST(index_mask, EqualsRange)
{
  IndexMask mask_a = IndexRange(16384);
  IndexMask mask_b = IndexRange(16384);
  EXPECT_EQ(mask_a, mask_b);
}

TEST(index_mask, EqualsRangeLarge)
{
  IndexMask mask_a = IndexRange(96384);
  IndexMask mask_b = IndexRange(96384);
  EXPECT_EQ(mask_a, mask_b);
}

TEST(index_mask, EqualsRangeBegin)
{
  IndexMask mask_a = IndexRange(102, 16384 - 102);
  IndexMask mask_b = IndexRange(102, 16384 - 102);
  EXPECT_EQ(mask_a, mask_b);
}

TEST(index_mask, EqualsRangeEnd)
{
  IndexMask mask_a = IndexRange(16384 + 1);
  IndexMask mask_b = IndexRange(16384 + 1);
  EXPECT_EQ(mask_a, mask_b);
}

TEST(index_mask, NonEqualsRange)
{
  IndexMask mask_a = IndexRange(16384);
  IndexMask mask_b = IndexRange(1, 16384);
  EXPECT_NE(mask_a, mask_b);
}

TEST(index_mask, EqualsSelf)
{
  IndexMaskMemory memory;
  IndexMask mask = IndexMask::from_union(IndexRange(16384), IndexRange(16384 * 3, 533), memory);
  EXPECT_EQ(mask, mask);
}

TEST(index_mask, Equals)
{
  IndexMaskMemory memory;
  IndexMask mask_a = IndexMask::from_union(IndexRange(16384), IndexRange(16384 * 3, 533), memory);
  IndexMask mask_b = IndexMask::from_union(IndexRange(16384), IndexRange(16384 * 3, 533), memory);
  EXPECT_EQ(mask_a, mask_b);
}

TEST(index_mask, NonEquals)
{
  IndexMaskMemory memory;
  IndexMask mask_a = IndexMask::from_union(IndexRange(16384), IndexRange(16384 * 3, 533), memory);
  IndexMask mask_b = IndexMask::from_union(
      IndexRange(55, 16384), IndexRange(16384 * 5, 533), memory);
  EXPECT_NE(mask_a, mask_b);
}

TEST(index_mask, NotEqualsRangeAndIndices)
{
  IndexMaskMemory memory;
  IndexMask mask_a = IndexMask::from_union(
      IndexRange(2040), IndexMask::from_indices<int>({2072, 2073, 2075}, memory), memory);
  IndexMask mask_b = IndexMask::from_union(
      IndexRange(2040), IndexMask::from_indices<int>({2072, 2073 + 1, 2075}, memory), memory);

  EXPECT_NE(mask_a, mask_b);
}

static bool mask_segments_equals(const IndexMaskSegment &a, const IndexMaskSegment &b)
{
  if (a.size() != b.size()) {
    return false;
  }
  for (const int64_t i : a.index_range()) {
    if (a[i] != b[i]) {
      return false;
    }
  }
  return true;
}

TEST(index_mask, ZippedForeachSelf)
{
  IndexMaskMemory memory;
  IndexMask mask = IndexMask::from_initializers({IndexRange(500), 555, 699, 222, 900, 100},
                                                memory);
  {
    int calls_num = 0;
    IndexMask::foreach_segment_zipped({mask}, [&](Span<IndexMaskSegment> segments) {
      EXPECT_FALSE(segments.is_empty());
      calls_num++;
      return true;
    });
    EXPECT_EQ(calls_num, 2);
  }

  {
    int calls_num = 0;
    IndexMask::foreach_segment_zipped({mask, mask}, [&](Span<IndexMaskSegment> segments) {
      EXPECT_FALSE(segments.is_empty());
      EXPECT_TRUE(mask_segments_equals(segments[0], segments[1]));
      calls_num++;
      return true;
    });
    EXPECT_EQ(calls_num, 2);
  }

  {
    int calls_num = 0;
    IndexMask::foreach_segment_zipped({mask, mask, mask}, [&](Span<IndexMaskSegment> segments) {
      EXPECT_FALSE(segments.is_empty());
      EXPECT_TRUE(mask_segments_equals(segments[0], segments[1]));
      EXPECT_TRUE(mask_segments_equals(segments[0], segments[2]));
      calls_num++;
      return true;
    });
    EXPECT_EQ(calls_num, 2);
  }

  {
    int calls_num = 0;
    IndexMask::foreach_segment_zipped(
        {mask, mask, mask, mask}, [&](Span<IndexMaskSegment> segments) {
          EXPECT_FALSE(segments.is_empty());
          EXPECT_TRUE(mask_segments_equals(segments[0], segments[1]));
          EXPECT_TRUE(mask_segments_equals(segments[0], segments[2]));
          EXPECT_TRUE(mask_segments_equals(segments[0], segments[3]));
          calls_num++;
          return true;
        });
    EXPECT_EQ(calls_num, 2);
  }
}

TEST(index_mask, ZippedForeachSameSegments)
{
  IndexMaskMemory memory;
  IndexMask mask_a = IndexMask::from_initializers({0, 1, 2}, memory);
  IndexMask mask_b = IndexMask::from_initializers({3, 4, 5}, memory);
  IndexMask mask_c = IndexMask::from_initializers({6, 7, 8}, memory);
  {
    int calls_num = 0;
    IndexMask::foreach_segment_zipped({mask_a}, [&](Span<IndexMaskSegment> segments) {
      EXPECT_FALSE(segments.is_empty());
      calls_num++;
      return true;
    });
    EXPECT_EQ(calls_num, 1);
  }
  {
    int calls_num = 0;
    IndexMask::foreach_segment_zipped({mask_a, mask_b}, [&](Span<IndexMaskSegment> segments) {
      EXPECT_FALSE(segments.is_empty());
      EXPECT_EQ(segments[0].size(), segments[1].size());
      EXPECT_FALSE(mask_segments_equals(segments[0], segments[1]));
      calls_num++;
      return true;
    });
    EXPECT_EQ(calls_num, 1);
  }
  {
    int calls_num = 0;
    IndexMask::foreach_segment_zipped(
        {mask_a, mask_b, mask_c}, [&](Span<IndexMaskSegment> segments) {
          EXPECT_FALSE(segments.is_empty());
          EXPECT_EQ(segments[0].size(), segments[1].size());
          EXPECT_EQ(segments[0].size(), segments[2].size());
          EXPECT_FALSE(mask_segments_equals(segments[0], segments[1]));
          EXPECT_FALSE(mask_segments_equals(segments[0], segments[2]));
          EXPECT_FALSE(mask_segments_equals(segments[1], segments[2]));
          calls_num++;
          return true;
        });
    EXPECT_EQ(calls_num, 1);
  }
}

TEST(index_mask, ZippedForeachEqual)
{
  Span<int16_t> indices(get_static_indices_array());

  IndexMaskMemory memory;
  IndexMask mask_a = IndexMask::from_segments(
      {{0, indices.take_front(5)}, {5, indices.take_front(5)}}, memory);
  IndexMask mask_b = IndexMask::from_segments(
      {{0, indices.take_front(3)}, {3, indices.take_front(4)}, {7, indices.take_front(3)}},
      memory);
  IndexMask mask_c = IndexMask::from_segments({{0, indices.take_front(10)}}, memory);

  int index = 0;
  Array<IndexMaskSegment> reference_segments{{0, indices.take_front(3)},
                                             {3, indices.take_front(2)},
                                             {5, indices.take_front(2)},
                                             {7, indices.take_front(3)}};

  IndexMask::foreach_segment_zipped(
      {mask_a, mask_b, mask_c}, [&](Span<IndexMaskSegment> segments) {
        EXPECT_TRUE(mask_segments_equals(reference_segments[index], segments[0]));
        EXPECT_TRUE(mask_segments_equals(reference_segments[index], segments[1]));
        EXPECT_TRUE(mask_segments_equals(reference_segments[index], segments[2]));
        index++;
        return true;
      });
  EXPECT_EQ(index, 4);
>>>>>>> bb5b4b1f
}

}  // namespace blender::index_mask::tests<|MERGE_RESOLUTION|>--- conflicted
+++ resolved
@@ -453,7 +453,220 @@
   }
 }
 
-<<<<<<< HEAD
+TEST(index_mask, EqualsRangeSelf)
+{
+  IndexMask mask = IndexRange(16384);
+  EXPECT_EQ(mask, mask);
+}
+
+TEST(index_mask, EqualsRange)
+{
+  IndexMask mask_a = IndexRange(16384);
+  IndexMask mask_b = IndexRange(16384);
+  EXPECT_EQ(mask_a, mask_b);
+}
+
+TEST(index_mask, EqualsRangeLarge)
+{
+  IndexMask mask_a = IndexRange(96384);
+  IndexMask mask_b = IndexRange(96384);
+  EXPECT_EQ(mask_a, mask_b);
+}
+
+TEST(index_mask, EqualsRangeBegin)
+{
+  IndexMask mask_a = IndexRange(102, 16384 - 102);
+  IndexMask mask_b = IndexRange(102, 16384 - 102);
+  EXPECT_EQ(mask_a, mask_b);
+}
+
+TEST(index_mask, EqualsRangeEnd)
+{
+  IndexMask mask_a = IndexRange(16384 + 1);
+  IndexMask mask_b = IndexRange(16384 + 1);
+  EXPECT_EQ(mask_a, mask_b);
+}
+
+TEST(index_mask, NonEqualsRange)
+{
+  IndexMask mask_a = IndexRange(16384);
+  IndexMask mask_b = IndexRange(1, 16384);
+  EXPECT_NE(mask_a, mask_b);
+}
+
+TEST(index_mask, EqualsSelf)
+{
+  IndexMaskMemory memory;
+  IndexMask mask = IndexMask::from_union(IndexRange(16384), IndexRange(16384 * 3, 533), memory);
+  EXPECT_EQ(mask, mask);
+}
+
+TEST(index_mask, Equals)
+{
+  IndexMaskMemory memory;
+  IndexMask mask_a = IndexMask::from_union(IndexRange(16384), IndexRange(16384 * 3, 533), memory);
+  IndexMask mask_b = IndexMask::from_union(IndexRange(16384), IndexRange(16384 * 3, 533), memory);
+  EXPECT_EQ(mask_a, mask_b);
+}
+
+TEST(index_mask, NonEquals)
+{
+  IndexMaskMemory memory;
+  IndexMask mask_a = IndexMask::from_union(IndexRange(16384), IndexRange(16384 * 3, 533), memory);
+  IndexMask mask_b = IndexMask::from_union(
+      IndexRange(55, 16384), IndexRange(16384 * 5, 533), memory);
+  EXPECT_NE(mask_a, mask_b);
+}
+
+TEST(index_mask, NotEqualsRangeAndIndices)
+{
+  IndexMaskMemory memory;
+  IndexMask mask_a = IndexMask::from_union(
+      IndexRange(2040), IndexMask::from_indices<int>({2072, 2073, 2075}, memory), memory);
+  IndexMask mask_b = IndexMask::from_union(
+      IndexRange(2040), IndexMask::from_indices<int>({2072, 2073 + 1, 2075}, memory), memory);
+
+  EXPECT_NE(mask_a, mask_b);
+}
+
+static bool mask_segments_equals(const IndexMaskSegment &a, const IndexMaskSegment &b)
+{
+  if (a.size() != b.size()) {
+    return false;
+  }
+  for (const int64_t i : a.index_range()) {
+    if (a[i] != b[i]) {
+      return false;
+    }
+  }
+  return true;
+}
+
+TEST(index_mask, ZippedForeachSelf)
+{
+  IndexMaskMemory memory;
+  IndexMask mask = IndexMask::from_initializers({IndexRange(500), 555, 699, 222, 900, 100},
+                                                memory);
+  {
+    int calls_num = 0;
+    IndexMask::foreach_segment_zipped({mask}, [&](Span<IndexMaskSegment> segments) {
+      EXPECT_FALSE(segments.is_empty());
+      calls_num++;
+      return true;
+    });
+    EXPECT_EQ(calls_num, 2);
+  }
+
+  {
+    int calls_num = 0;
+    IndexMask::foreach_segment_zipped({mask, mask}, [&](Span<IndexMaskSegment> segments) {
+      EXPECT_FALSE(segments.is_empty());
+      EXPECT_TRUE(mask_segments_equals(segments[0], segments[1]));
+      calls_num++;
+      return true;
+    });
+    EXPECT_EQ(calls_num, 2);
+  }
+
+  {
+    int calls_num = 0;
+    IndexMask::foreach_segment_zipped({mask, mask, mask}, [&](Span<IndexMaskSegment> segments) {
+      EXPECT_FALSE(segments.is_empty());
+      EXPECT_TRUE(mask_segments_equals(segments[0], segments[1]));
+      EXPECT_TRUE(mask_segments_equals(segments[0], segments[2]));
+      calls_num++;
+      return true;
+    });
+    EXPECT_EQ(calls_num, 2);
+  }
+
+  {
+    int calls_num = 0;
+    IndexMask::foreach_segment_zipped(
+        {mask, mask, mask, mask}, [&](Span<IndexMaskSegment> segments) {
+          EXPECT_FALSE(segments.is_empty());
+          EXPECT_TRUE(mask_segments_equals(segments[0], segments[1]));
+          EXPECT_TRUE(mask_segments_equals(segments[0], segments[2]));
+          EXPECT_TRUE(mask_segments_equals(segments[0], segments[3]));
+          calls_num++;
+          return true;
+        });
+    EXPECT_EQ(calls_num, 2);
+  }
+}
+
+TEST(index_mask, ZippedForeachSameSegments)
+{
+  IndexMaskMemory memory;
+  IndexMask mask_a = IndexMask::from_initializers({0, 1, 2}, memory);
+  IndexMask mask_b = IndexMask::from_initializers({3, 4, 5}, memory);
+  IndexMask mask_c = IndexMask::from_initializers({6, 7, 8}, memory);
+  {
+    int calls_num = 0;
+    IndexMask::foreach_segment_zipped({mask_a}, [&](Span<IndexMaskSegment> segments) {
+      EXPECT_FALSE(segments.is_empty());
+      calls_num++;
+      return true;
+    });
+    EXPECT_EQ(calls_num, 1);
+  }
+  {
+    int calls_num = 0;
+    IndexMask::foreach_segment_zipped({mask_a, mask_b}, [&](Span<IndexMaskSegment> segments) {
+      EXPECT_FALSE(segments.is_empty());
+      EXPECT_EQ(segments[0].size(), segments[1].size());
+      EXPECT_FALSE(mask_segments_equals(segments[0], segments[1]));
+      calls_num++;
+      return true;
+    });
+    EXPECT_EQ(calls_num, 1);
+  }
+  {
+    int calls_num = 0;
+    IndexMask::foreach_segment_zipped(
+        {mask_a, mask_b, mask_c}, [&](Span<IndexMaskSegment> segments) {
+          EXPECT_FALSE(segments.is_empty());
+          EXPECT_EQ(segments[0].size(), segments[1].size());
+          EXPECT_EQ(segments[0].size(), segments[2].size());
+          EXPECT_FALSE(mask_segments_equals(segments[0], segments[1]));
+          EXPECT_FALSE(mask_segments_equals(segments[0], segments[2]));
+          EXPECT_FALSE(mask_segments_equals(segments[1], segments[2]));
+          calls_num++;
+          return true;
+        });
+    EXPECT_EQ(calls_num, 1);
+  }
+}
+
+TEST(index_mask, ZippedForeachEqual)
+{
+  Span<int16_t> indices(get_static_indices_array());
+
+  IndexMaskMemory memory;
+  IndexMask mask_a = IndexMask::from_segments(
+      {{0, indices.take_front(5)}, {5, indices.take_front(5)}}, memory);
+  IndexMask mask_b = IndexMask::from_segments(
+      {{0, indices.take_front(3)}, {3, indices.take_front(4)}, {7, indices.take_front(3)}},
+      memory);
+  IndexMask mask_c = IndexMask::from_segments({{0, indices.take_front(10)}}, memory);
+
+  int index = 0;
+  Array<IndexMaskSegment> reference_segments{{0, indices.take_front(3)},
+                                             {3, indices.take_front(2)},
+                                             {5, indices.take_front(2)},
+                                             {7, indices.take_front(3)}};
+
+  IndexMask::foreach_segment_zipped(
+      {mask_a, mask_b, mask_c}, [&](Span<IndexMaskSegment> segments) {
+        EXPECT_TRUE(mask_segments_equals(reference_segments[index], segments[0]));
+        EXPECT_TRUE(mask_segments_equals(reference_segments[index], segments[1]));
+        EXPECT_TRUE(mask_segments_equals(reference_segments[index], segments[2]));
+        index++;
+        return true;
+      });
+  EXPECT_EQ(index, 4);
+}
+
 TEST(index_mask, FromRepeatingEmpty)
 {
   IndexMaskMemory memory;
@@ -545,220 +758,6 @@
   IndexMaskMemory memory;
   const IndexMask mask = IndexMask::from_repeating(IndexMask(IndexRange(5)), 0, 100, 0, memory);
   EXPECT_TRUE(mask.is_empty());
-=======
-TEST(index_mask, EqualsRangeSelf)
-{
-  IndexMask mask = IndexRange(16384);
-  EXPECT_EQ(mask, mask);
-}
-
-TEST(index_mask, EqualsRange)
-{
-  IndexMask mask_a = IndexRange(16384);
-  IndexMask mask_b = IndexRange(16384);
-  EXPECT_EQ(mask_a, mask_b);
-}
-
-TEST(index_mask, EqualsRangeLarge)
-{
-  IndexMask mask_a = IndexRange(96384);
-  IndexMask mask_b = IndexRange(96384);
-  EXPECT_EQ(mask_a, mask_b);
-}
-
-TEST(index_mask, EqualsRangeBegin)
-{
-  IndexMask mask_a = IndexRange(102, 16384 - 102);
-  IndexMask mask_b = IndexRange(102, 16384 - 102);
-  EXPECT_EQ(mask_a, mask_b);
-}
-
-TEST(index_mask, EqualsRangeEnd)
-{
-  IndexMask mask_a = IndexRange(16384 + 1);
-  IndexMask mask_b = IndexRange(16384 + 1);
-  EXPECT_EQ(mask_a, mask_b);
-}
-
-TEST(index_mask, NonEqualsRange)
-{
-  IndexMask mask_a = IndexRange(16384);
-  IndexMask mask_b = IndexRange(1, 16384);
-  EXPECT_NE(mask_a, mask_b);
-}
-
-TEST(index_mask, EqualsSelf)
-{
-  IndexMaskMemory memory;
-  IndexMask mask = IndexMask::from_union(IndexRange(16384), IndexRange(16384 * 3, 533), memory);
-  EXPECT_EQ(mask, mask);
-}
-
-TEST(index_mask, Equals)
-{
-  IndexMaskMemory memory;
-  IndexMask mask_a = IndexMask::from_union(IndexRange(16384), IndexRange(16384 * 3, 533), memory);
-  IndexMask mask_b = IndexMask::from_union(IndexRange(16384), IndexRange(16384 * 3, 533), memory);
-  EXPECT_EQ(mask_a, mask_b);
-}
-
-TEST(index_mask, NonEquals)
-{
-  IndexMaskMemory memory;
-  IndexMask mask_a = IndexMask::from_union(IndexRange(16384), IndexRange(16384 * 3, 533), memory);
-  IndexMask mask_b = IndexMask::from_union(
-      IndexRange(55, 16384), IndexRange(16384 * 5, 533), memory);
-  EXPECT_NE(mask_a, mask_b);
-}
-
-TEST(index_mask, NotEqualsRangeAndIndices)
-{
-  IndexMaskMemory memory;
-  IndexMask mask_a = IndexMask::from_union(
-      IndexRange(2040), IndexMask::from_indices<int>({2072, 2073, 2075}, memory), memory);
-  IndexMask mask_b = IndexMask::from_union(
-      IndexRange(2040), IndexMask::from_indices<int>({2072, 2073 + 1, 2075}, memory), memory);
-
-  EXPECT_NE(mask_a, mask_b);
-}
-
-static bool mask_segments_equals(const IndexMaskSegment &a, const IndexMaskSegment &b)
-{
-  if (a.size() != b.size()) {
-    return false;
-  }
-  for (const int64_t i : a.index_range()) {
-    if (a[i] != b[i]) {
-      return false;
-    }
-  }
-  return true;
-}
-
-TEST(index_mask, ZippedForeachSelf)
-{
-  IndexMaskMemory memory;
-  IndexMask mask = IndexMask::from_initializers({IndexRange(500), 555, 699, 222, 900, 100},
-                                                memory);
-  {
-    int calls_num = 0;
-    IndexMask::foreach_segment_zipped({mask}, [&](Span<IndexMaskSegment> segments) {
-      EXPECT_FALSE(segments.is_empty());
-      calls_num++;
-      return true;
-    });
-    EXPECT_EQ(calls_num, 2);
-  }
-
-  {
-    int calls_num = 0;
-    IndexMask::foreach_segment_zipped({mask, mask}, [&](Span<IndexMaskSegment> segments) {
-      EXPECT_FALSE(segments.is_empty());
-      EXPECT_TRUE(mask_segments_equals(segments[0], segments[1]));
-      calls_num++;
-      return true;
-    });
-    EXPECT_EQ(calls_num, 2);
-  }
-
-  {
-    int calls_num = 0;
-    IndexMask::foreach_segment_zipped({mask, mask, mask}, [&](Span<IndexMaskSegment> segments) {
-      EXPECT_FALSE(segments.is_empty());
-      EXPECT_TRUE(mask_segments_equals(segments[0], segments[1]));
-      EXPECT_TRUE(mask_segments_equals(segments[0], segments[2]));
-      calls_num++;
-      return true;
-    });
-    EXPECT_EQ(calls_num, 2);
-  }
-
-  {
-    int calls_num = 0;
-    IndexMask::foreach_segment_zipped(
-        {mask, mask, mask, mask}, [&](Span<IndexMaskSegment> segments) {
-          EXPECT_FALSE(segments.is_empty());
-          EXPECT_TRUE(mask_segments_equals(segments[0], segments[1]));
-          EXPECT_TRUE(mask_segments_equals(segments[0], segments[2]));
-          EXPECT_TRUE(mask_segments_equals(segments[0], segments[3]));
-          calls_num++;
-          return true;
-        });
-    EXPECT_EQ(calls_num, 2);
-  }
-}
-
-TEST(index_mask, ZippedForeachSameSegments)
-{
-  IndexMaskMemory memory;
-  IndexMask mask_a = IndexMask::from_initializers({0, 1, 2}, memory);
-  IndexMask mask_b = IndexMask::from_initializers({3, 4, 5}, memory);
-  IndexMask mask_c = IndexMask::from_initializers({6, 7, 8}, memory);
-  {
-    int calls_num = 0;
-    IndexMask::foreach_segment_zipped({mask_a}, [&](Span<IndexMaskSegment> segments) {
-      EXPECT_FALSE(segments.is_empty());
-      calls_num++;
-      return true;
-    });
-    EXPECT_EQ(calls_num, 1);
-  }
-  {
-    int calls_num = 0;
-    IndexMask::foreach_segment_zipped({mask_a, mask_b}, [&](Span<IndexMaskSegment> segments) {
-      EXPECT_FALSE(segments.is_empty());
-      EXPECT_EQ(segments[0].size(), segments[1].size());
-      EXPECT_FALSE(mask_segments_equals(segments[0], segments[1]));
-      calls_num++;
-      return true;
-    });
-    EXPECT_EQ(calls_num, 1);
-  }
-  {
-    int calls_num = 0;
-    IndexMask::foreach_segment_zipped(
-        {mask_a, mask_b, mask_c}, [&](Span<IndexMaskSegment> segments) {
-          EXPECT_FALSE(segments.is_empty());
-          EXPECT_EQ(segments[0].size(), segments[1].size());
-          EXPECT_EQ(segments[0].size(), segments[2].size());
-          EXPECT_FALSE(mask_segments_equals(segments[0], segments[1]));
-          EXPECT_FALSE(mask_segments_equals(segments[0], segments[2]));
-          EXPECT_FALSE(mask_segments_equals(segments[1], segments[2]));
-          calls_num++;
-          return true;
-        });
-    EXPECT_EQ(calls_num, 1);
-  }
-}
-
-TEST(index_mask, ZippedForeachEqual)
-{
-  Span<int16_t> indices(get_static_indices_array());
-
-  IndexMaskMemory memory;
-  IndexMask mask_a = IndexMask::from_segments(
-      {{0, indices.take_front(5)}, {5, indices.take_front(5)}}, memory);
-  IndexMask mask_b = IndexMask::from_segments(
-      {{0, indices.take_front(3)}, {3, indices.take_front(4)}, {7, indices.take_front(3)}},
-      memory);
-  IndexMask mask_c = IndexMask::from_segments({{0, indices.take_front(10)}}, memory);
-
-  int index = 0;
-  Array<IndexMaskSegment> reference_segments{{0, indices.take_front(3)},
-                                             {3, indices.take_front(2)},
-                                             {5, indices.take_front(2)},
-                                             {7, indices.take_front(3)}};
-
-  IndexMask::foreach_segment_zipped(
-      {mask_a, mask_b, mask_c}, [&](Span<IndexMaskSegment> segments) {
-        EXPECT_TRUE(mask_segments_equals(reference_segments[index], segments[0]));
-        EXPECT_TRUE(mask_segments_equals(reference_segments[index], segments[1]));
-        EXPECT_TRUE(mask_segments_equals(reference_segments[index], segments[2]));
-        index++;
-        return true;
-      });
-  EXPECT_EQ(index, 4);
->>>>>>> bb5b4b1f
 }
 
 }  // namespace blender::index_mask::tests