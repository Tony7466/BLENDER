/* SPDX-License-Identifier: GPL-2.0-or-later */

#pragma once

#include <algorithm>

#include "BLI_index_range.hh"
#include "BLI_span.hh"

namespace blender::offset_indices {

/**
 * References an array of ascending indices. A pair of consecutive indices encode an index range.
 * Another common way to store the same kind of data is to store the start and size of every range
 * separately. Using offsets instead halves the memory consumption. The downside is that the
 * array has to be one element longer than the total number of ranges. The extra element is
 * necessary to be able to get the last index range without requiring an extra branch for the case.
 *
 * This class is a thin wrapper around such an array that makes it easy to retrieve the index range
 * at a specific index.
 */
template<typename T> class OffsetIndices {
 private:
  static_assert(std::is_integral_v<T>);

  Span<T> offsets_;

 public:
  OffsetIndices() = default;
  OffsetIndices(const Span<T> offsets) : offsets_(offsets)
  {
    BLI_assert(std::is_sorted(offsets_.begin(), offsets_.end()));
  }

  /** Return the total number of elements in the referenced arrays. */
  T total_size() const
  {
    return offsets_.size() == 1 ? 0 : offsets_.last();
  }

  /**
   * Return the number of ranges encoded by the offsets, not including the last value used
   * internally.
   */
  int64_t size() const
  {
    return std::max<int64_t>(offsets_.size() - 1, 0);
  }

  bool is_empty() const
  {
    return this->size() == 0;
  }

  IndexRange index_range() const
  {
    return IndexRange(this->size());
  }

  IndexRange operator[](const int64_t index) const
  {
    BLI_assert(index >= 0);
    BLI_assert(index < offsets_.size() - 1);
    const int64_t begin = offsets_[index];
    const int64_t end = offsets_[index + 1];
    const int64_t size = end - begin;
    return IndexRange(begin, size);
  }

  IndexRange operator[](const IndexRange indices) const
  {
    const int64_t begin = offsets_[indices.start()];
    const int64_t end = offsets_[indices.one_after_last()];
    const int64_t size = end - begin;
    return IndexRange(begin, size);
  }

  /**
   * Return a subset of the offsets describing the specified range of source elements.
   * This is a slice into the source ranges rather than the indexed elements described by the
   * offset values.
   */
  OffsetIndices slice(const IndexRange range) const
  {
    BLI_assert(offsets_.index_range().drop_back(1).contains(range.last()));
    return OffsetIndices(offsets_.slice(range.start(), range.one_after_last()));
  }

<<<<<<< HEAD
  T find_range_index(const T index) const
  {
    BLI_assert(index >= offsets_.first());
    BLI_assert(index < offsets_.last());
    return std::upper_bound(offsets_.begin(), offsets_.end(), index) - offsets_.begin() - 1;
=======
  const T *data() const
  {
    return offsets_.data();
>>>>>>> 70504a35
  }
};

/**
 * Turn an array of sizes into the offset at each index including all previous sizes.
 */
void accumulate_counts_to_offsets(MutableSpan<int> counts_to_offsets, int start_offset = 0);

/**
 * Create a map from indexed elements to the source indices, in other words from the larger array
 * to the smaller array.
 */
void build_reverse_map(OffsetIndices<int> offsets, MutableSpan<int> r_map);

}  // namespace blender::offset_indices

namespace blender {
using offset_indices::OffsetIndices;
}<|MERGE_RESOLUTION|>--- conflicted
+++ resolved
@@ -86,17 +86,16 @@
     return OffsetIndices(offsets_.slice(range.start(), range.one_after_last()));
   }
 
-<<<<<<< HEAD
   T find_range_index(const T index) const
   {
     BLI_assert(index >= offsets_.first());
     BLI_assert(index < offsets_.last());
     return std::upper_bound(offsets_.begin(), offsets_.end(), index) - offsets_.begin() - 1;
-=======
+  }
+
   const T *data() const
   {
     return offsets_.data();
->>>>>>> 70504a35
   }
 };
 
