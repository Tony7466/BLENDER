/* SPDX-License-Identifier: GPL-2.0-or-later */

#pragma once

#include <algorithm>

#include "BLI_index_range.hh"
#include "BLI_span.hh"

namespace blender::offset_indices {

/**
 * References an array of ascending indices. A pair of consecutive indices encode an index range.
 * Another common way to store the same kind of data is to store the start and size of every range
 * separately. Using offsets instead halves the memory consumption. The downside is that the
 * array has to be one element longer than the total number of ranges. The extra element is
 * necessary to be able to get the last index range without requiring an extra branch for the case.
 *
 * This class is a thin wrapper around such an array that makes it easy to retrieve the index range
 * at a specific index.
 */
template<typename T> class OffsetIndices {
 private:
  static_assert(std::is_integral_v<T>);

  Span<T> offsets_;

 public:
  OffsetIndices() = default;
  OffsetIndices(const Span<T> offsets) : offsets_(offsets)
  {
    BLI_assert(std::is_sorted(offsets_.begin(), offsets_.end()));
  }

  /** Return the total number of elements in the referenced arrays. */
  T total_size() const
  {
    return offsets_.size() == 1 ? 0 : offsets_.last();
  }

  /**
   * Return the number of ranges encoded by the offsets, not including the last value used
   * internally.
   */
  int64_t size() const
  {
    return std::max<int64_t>(offsets_.size() - 1, 0);
  }

  bool is_empty() const
  {
    return this->size() == 0;
  }

  IndexRange index_range() const
  {
    return IndexRange(this->size());
  }

  IndexRange operator[](const int64_t index) const
  {
    BLI_assert(index >= 0);
    BLI_assert(index < offsets_.size() - 1);
    const int64_t begin = offsets_[index];
    const int64_t end = offsets_[index + 1];
    const int64_t size = end - begin;
    return IndexRange(begin, size);
  }

  IndexRange operator[](const IndexRange indices) const
  {
    const int64_t begin = offsets_[indices.start()];
    const int64_t end = offsets_[indices.one_after_last()];
    const int64_t size = end - begin;
    return IndexRange(begin, size);
  }

  /**
   * Return a subset of the offsets describing the specified range of source elements.
   * This is a slice into the source ranges rather than the indexed elements described by the
   * offset values.
   */
  OffsetIndices slice(const IndexRange range) const
  {
    BLI_assert(offsets_.index_range().drop_back(1).contains(range.last()));
    return OffsetIndices(offsets_.slice(range.start(), range.one_after_last()));
  }

  const T *data() const
  {
    return offsets_.data();
  }
};

/**
 * References many separate spans in a larger contiguous array. This gives a more efficient way to
 * store many grouped arrays, without requiring many small allocations, giving the general benefits
 * of using contiguous memory.
<<<<<<< HEAD
=======
 *
 * \note If the offsets are shared between many #GroupedSpan objects, it will still
 * be more efficient to retrieve the #IndexRange only once and slice each span.
>>>>>>> d168df7c
 */
template<typename T> struct GroupedSpan {
  OffsetIndices<int> offsets;
  Span<T> data;

  GroupedSpan() = default;
  GroupedSpan(OffsetIndices<int> offsets, Span<T> data) : offsets(offsets), data(data)
  {
<<<<<<< HEAD
    BLI_assert(offsets.total_size() == data.size());
  }

  Span<T> operator[](const int64_t vert_index) const
  {
    return data.slice(offsets[vert_index]);
=======
    BLI_assert(this->offsets.total_size() == this->data.size());
  }

  Span<T> operator[](const int64_t index) const
  {
    return this->data.slice(this->offsets[index]);
  }

  int64_t size() const
  {
    return this->offsets.size();
  }

  IndexRange index_range() const
  {
    return this->offsets.index_range();
  }

  bool is_empty() const
  {
    return this->data.size() == 0;
>>>>>>> d168df7c
  }
};

/**
 * Turn an array of sizes into the offset at each index including all previous sizes.
 */
OffsetIndices<int> accumulate_counts_to_offsets(MutableSpan<int> counts_to_offsets,
                                                int start_offset = 0);

/**
 * Create a map from indexed elements to the source indices, in other words from the larger array
 * to the smaller array.
 */
void build_reverse_map(OffsetIndices<int> offsets, MutableSpan<int> r_map);

/**
 * Build offsets to group the elements of \a indices pointing to the same index.
 */
void build_reverse_offsets(Span<int> indices, MutableSpan<int> r_map);

}  // namespace blender::offset_indices

namespace blender {
using offset_indices::GroupedSpan;
using offset_indices::OffsetIndices;
}  // namespace blender<|MERGE_RESOLUTION|>--- conflicted
+++ resolved
@@ -96,12 +96,9 @@
  * References many separate spans in a larger contiguous array. This gives a more efficient way to
  * store many grouped arrays, without requiring many small allocations, giving the general benefits
  * of using contiguous memory.
-<<<<<<< HEAD
-=======
  *
  * \note If the offsets are shared between many #GroupedSpan objects, it will still
  * be more efficient to retrieve the #IndexRange only once and slice each span.
->>>>>>> d168df7c
  */
 template<typename T> struct GroupedSpan {
   OffsetIndices<int> offsets;
@@ -110,14 +107,6 @@
   GroupedSpan() = default;
   GroupedSpan(OffsetIndices<int> offsets, Span<T> data) : offsets(offsets), data(data)
   {
-<<<<<<< HEAD
-    BLI_assert(offsets.total_size() == data.size());
-  }
-
-  Span<T> operator[](const int64_t vert_index) const
-  {
-    return data.slice(offsets[vert_index]);
-=======
     BLI_assert(this->offsets.total_size() == this->data.size());
   }
 
@@ -139,7 +128,6 @@
   bool is_empty() const
   {
     return this->data.size() == 0;
->>>>>>> d168df7c
   }
 };
 
