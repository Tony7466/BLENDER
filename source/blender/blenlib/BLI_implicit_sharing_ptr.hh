/* SPDX-FileCopyrightText: 2023 Blender Authors
 *
 * SPDX-License-Identifier: GPL-2.0-or-later */

#pragma once

/** \file
 * \ingroup bli
 */

<<<<<<< HEAD
#include "BLI_allocator.hh"
=======
#include <memory>
#include <utility>

>>>>>>> 3a640a47
#include "BLI_implicit_sharing.hh"
#include "BLI_struct_equality_utils.hh"

namespace blender {

/**
 * #ImplicitSharingPtr is a smart pointer that manages implicit sharing. It's designed to work with
 * types that derive from #ImplicitSharingMixin. It is fairly similar to #std::shared_ptr but
 * requires the reference count to be embedded in the data.
 */
template<typename T> class ImplicitSharingPtr {
 private:
  const T *data_ = nullptr;

 public:
  ImplicitSharingPtr() = default;

  explicit ImplicitSharingPtr(const T *data) : data_(data) {}

  /* Implicit conversion from nullptr. */
  ImplicitSharingPtr(std::nullptr_t) : data_(nullptr) {}

  ImplicitSharingPtr(const ImplicitSharingPtr &other) : data_(other.data_)
  {
    this->add_user(data_);
  }

  ImplicitSharingPtr(ImplicitSharingPtr &&other) : data_(other.data_)
  {
    other.data_ = nullptr;
  }

  ~ImplicitSharingPtr()
  {
    this->remove_user_and_delete_if_last(data_);
  }

  ImplicitSharingPtr &operator=(const ImplicitSharingPtr &other)
  {
    if (this == &other) {
      return *this;
    }

    this->remove_user_and_delete_if_last(data_);
    data_ = other.data_;
    this->add_user(data_);
    return *this;
  }

  ImplicitSharingPtr &operator=(ImplicitSharingPtr &&other)
  {
    if (this == &other) {
      return *this;
    }

    this->remove_user_and_delete_if_last(data_);
    data_ = other.data_;
    other.data_ = nullptr;
    return *this;
  }

  const T *operator->() const
  {
    BLI_assert(data_ != nullptr);
    return data_;
  }

  const T &operator*() const
  {
    BLI_assert(data_ != nullptr);
    return *data_;
  }

  operator bool() const
  {
    return data_ != nullptr;
  }

  const T *get() const
  {
    return data_;
  }

  const T *release()
  {
    const T *data = data_;
    data_ = nullptr;
    return data;
  }

  void reset()
  {
    this->remove_user_and_delete_if_last(data_);
    data_ = nullptr;
  }

  bool has_value() const
  {
    return data_ != nullptr;
  }

  uint64_t hash() const
  {
    return get_default_hash(data_);
  }

  BLI_STRUCT_EQUALITY_OPERATORS_1(ImplicitSharingPtr, data_)

 private:
  static void add_user(const T *data)
  {
    if (data != nullptr) {
      data->add_user();
    }
  }

  static void remove_user_and_delete_if_last(const T *data)
  {
    if (data != nullptr) {
      data->remove_user_and_delete_if_last();
    }
  }
};

/**
 * Utility struct to allow used #ImplicitSharingPtr when it's necessary to type-erase the backing
 * storage for user-exposed data. For example, #blender::Vector, or #std::vector might be used to
 * store an implicitly shared array that is only accessed with #Span or #MutableSpan.
 *
 * This class handles RAII for the sharing info and the exposed data pointer.
 * Retrieving the data with write access and type safety must be handled elsewhere.
 */
class ImplicitSharingPtrAndData {
 public:
  ImplicitSharingPtr<ImplicitSharingInfo> sharing_info;
  const void *data = nullptr;

  ImplicitSharingPtrAndData() = default;
  ImplicitSharingPtrAndData(ImplicitSharingPtr<ImplicitSharingInfo> sharing_info, const void *data)
      : sharing_info(std::move(sharing_info)), data(data)
  {
  }

  ImplicitSharingPtrAndData(const ImplicitSharingPtrAndData &other)
      : sharing_info(other.sharing_info), data(other.data)
  {
  }

  ImplicitSharingPtrAndData(ImplicitSharingPtrAndData &&other)
      : sharing_info(std::move(other.sharing_info)), data(std::exchange(other.data, nullptr))
  {
  }

  ImplicitSharingPtrAndData &operator=(const ImplicitSharingPtrAndData &other)
  {
    if (this == &other) {
      return *this;
    }
    std::destroy_at(this);
    new (this) ImplicitSharingPtrAndData(other);
    return *this;
  }

  ImplicitSharingPtrAndData &operator=(ImplicitSharingPtrAndData &&other)
  {
    if (this == &other) {
      return *this;
    }
    std::destroy_at(this);
    new (this) ImplicitSharingPtrAndData(std::move(other));
    return *this;
  }

  ~ImplicitSharingPtrAndData()
  {
    this->data = nullptr;
  }

  bool has_value() const
  {
    return this->sharing_info.has_value();
  }
};

}  // namespace blender<|MERGE_RESOLUTION|>--- conflicted
+++ resolved
@@ -8,13 +8,11 @@
  * \ingroup bli
  */
 
-<<<<<<< HEAD
 #include "BLI_allocator.hh"
-=======
+
 #include <memory>
 #include <utility>
 
->>>>>>> 3a640a47
 #include "BLI_implicit_sharing.hh"
 #include "BLI_struct_equality_utils.hh"
 
