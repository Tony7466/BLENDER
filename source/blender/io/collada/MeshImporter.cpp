/* SPDX-License-Identifier: GPL-2.0-or-later */

/** \file
 * \ingroup collada
 */

#include <algorithm>
#include <iostream>

/* COLLADABU_ASSERT, may be able to remove later */
#include "COLLADABUPlatform.h"

#include "COLLADAFWMeshPrimitive.h"
#include "COLLADAFWMeshVertexData.h"
#include "COLLADAFWPolygons.h"

#include "MEM_guardedalloc.h"

#include "BKE_attribute.h"
#include "BKE_customdata.h"
#include "BKE_displist.h"
#include "BKE_global.h"
#include "BKE_lib_id.h"
#include "BKE_material.h"
#include "BKE_mesh.hh"
#include "BKE_object.h"

#include "BLI_edgehash.h"
#include "BLI_listbase.h"
#include "BLI_math.h"
#include "BLI_string.h"

#include "ArmatureImporter.h"
#include "MeshImporter.h"
#include "collada_utils.h"

using blender::float3;
using blender::MutableSpan;

/* get node name, or fall back to original id if not present (name is optional) */
template<class T> static std::string bc_get_dae_name(T *node)
{
  return node->getName().empty() ? node->getOriginalId() : node->getName();
}

static const char *bc_primTypeToStr(COLLADAFW::MeshPrimitive::PrimitiveType type)
{
  switch (type) {
    case COLLADAFW::MeshPrimitive::LINES:
      return "LINES";
    case COLLADAFW::MeshPrimitive::LINE_STRIPS:
      return "LINESTRIPS";
    case COLLADAFW::MeshPrimitive::POLYGONS:
      return "POLYGONS";
    case COLLADAFW::MeshPrimitive::POLYLIST:
      return "POLYLIST";
    case COLLADAFW::MeshPrimitive::TRIANGLES:
      return "TRIANGLES";
    case COLLADAFW::MeshPrimitive::TRIANGLE_FANS:
      return "TRIANGLE_FANS";
    case COLLADAFW::MeshPrimitive::TRIANGLE_STRIPS:
      return "TRIANGLE_STRIPS";
    case COLLADAFW::MeshPrimitive::POINTS:
      return "POINTS";
    case COLLADAFW::MeshPrimitive::UNDEFINED_PRIMITIVE_TYPE:
      return "UNDEFINED_PRIMITIVE_TYPE";
  }
  return "UNKNOWN";
}

static const char *bc_geomTypeToStr(COLLADAFW::Geometry::GeometryType type)
{
  switch (type) {
    case COLLADAFW::Geometry::GEO_TYPE_MESH:
      return "MESH";
    case COLLADAFW::Geometry::GEO_TYPE_SPLINE:
      return "SPLINE";
    case COLLADAFW::Geometry::GEO_TYPE_CONVEX_MESH:
      return "CONVEX_MESH";
    case COLLADAFW::Geometry::GEO_TYPE_UNKNOWN:
    default:
      return "UNKNOWN";
  }
}

UVDataWrapper::UVDataWrapper(COLLADAFW::MeshVertexData &vdata) : mVData(&vdata)
{
}

#ifdef COLLADA_DEBUG
void WVDataWrapper::print()
{
  fprintf(stderr, "UVs:\n");
  switch (mVData->getType()) {
    case COLLADAFW::MeshVertexData::DATA_TYPE_FLOAT: {
      COLLADAFW::ArrayPrimitiveType<float> *values = mVData->getFloatValues();
      if (values->getCount()) {
        for (int i = 0; i < values->getCount(); i += 2) {
          fprintf(stderr, "%.1f, %.1f\n", (*values)[i], (*values)[i + 1]);
        }
      }
    } break;
    case COLLADAFW::MeshVertexData::DATA_TYPE_DOUBLE: {
      COLLADAFW::ArrayPrimitiveType<double> *values = mVData->getDoubleValues();
      if (values->getCount()) {
        for (int i = 0; i < values->getCount(); i += 2) {
          fprintf(stderr, "%.1f, %.1f\n", float((*values)[i]), float((*values)[i + 1]));
        }
      }
    } break;
  }
  fprintf(stderr, "\n");
}
#endif

void UVDataWrapper::getUV(int uv_index, float *uv)
{
  int stride = mVData->getStride(0);
  if (stride == 0) {
    stride = 2;
  }

  switch (mVData->getType()) {
    case COLLADAFW::MeshVertexData::DATA_TYPE_FLOAT: {
      COLLADAFW::ArrayPrimitiveType<float> *values = mVData->getFloatValues();
      if (values->empty()) {
        return;
      }
      uv[0] = (*values)[uv_index * stride];
      uv[1] = (*values)[uv_index * stride + 1];

    } break;
    case COLLADAFW::MeshVertexData::DATA_TYPE_DOUBLE: {
      COLLADAFW::ArrayPrimitiveType<double> *values = mVData->getDoubleValues();
      if (values->empty()) {
        return;
      }
      uv[0] = float((*values)[uv_index * stride]);
      uv[1] = float((*values)[uv_index * stride + 1]);

    } break;
    case COLLADAFW::MeshVertexData::DATA_TYPE_UNKNOWN:
    default:
      fprintf(stderr, "MeshImporter.getUV(): unknown data type\n");
  }
}

VCOLDataWrapper::VCOLDataWrapper(COLLADAFW::MeshVertexData &vdata) : mVData(&vdata)
{
}

template<typename T>
static void colladaAddColor(T values, MLoopCol *mloopcol, int v_index, int stride)
{
  if (values->empty() || values->getCount() < (v_index + 1) * stride) {
    fprintf(stderr,
            "VCOLDataWrapper.getvcol(): Out of Bounds error: index %d points outside value "
            "list of length %zd (with stride=%d) \n",
            v_index,
            values->getCount(),
            stride);
    return;
  }

  mloopcol->r = unit_float_to_uchar_clamp((*values)[v_index * stride]);
  mloopcol->g = unit_float_to_uchar_clamp((*values)[v_index * stride + 1]);
  mloopcol->b = unit_float_to_uchar_clamp((*values)[v_index * stride + 2]);
  if (stride == 4) {
    mloopcol->a = unit_float_to_uchar_clamp((*values)[v_index * stride + 3]);
  }
}

void VCOLDataWrapper::get_vcol(int v_index, MLoopCol *mloopcol)
{
  int stride = mVData->getStride(0);
  if (stride == 0) {
    stride = 3;
  }

  switch (mVData->getType()) {
    case COLLADAFW::MeshVertexData::DATA_TYPE_FLOAT: {
      COLLADAFW::ArrayPrimitiveType<float> *values = mVData->getFloatValues();
      colladaAddColor<COLLADAFW::ArrayPrimitiveType<float> *>(values, mloopcol, v_index, stride);
    } break;

    case COLLADAFW::MeshVertexData::DATA_TYPE_DOUBLE: {
      COLLADAFW::ArrayPrimitiveType<double> *values = mVData->getDoubleValues();
      colladaAddColor<COLLADAFW::ArrayPrimitiveType<double> *>(values, mloopcol, v_index, stride);
    } break;

    default:
      fprintf(stderr, "VCOLDataWrapper.getvcol(): unknown data type\n");
  }
}

MeshImporter::MeshImporter(UnitConverter *unitconv,
                           bool use_custom_normals,
                           ArmatureImporter *arm,
                           Main *bmain,
                           Scene *sce,
                           ViewLayer *view_layer)
    : unitconverter(unitconv),
      use_custom_normals(use_custom_normals),
      m_bmain(bmain),
      scene(sce),
      view_layer(view_layer),
      armature_importer(arm)
{
  /* pass */
}

bool MeshImporter::set_poly_indices(
    MPoly *poly, int *poly_verts, int loop_index, const uint *indices, int loop_count)
{
  poly->loopstart = loop_index;
  poly->totloop = loop_count;
  bool broken_loop = false;
  for (int index = 0; index < loop_count; index++) {

    /* Test if loop defines a hole */
    if (!broken_loop) {
      for (int i = 0; i < index; i++) {
        if (indices[i] == indices[index]) {
          /* duplicate index -> not good */
          broken_loop = true;
        }
      }
    }

    *poly_verts = indices[index];
    poly_verts++;
  }
  return broken_loop;
}

void MeshImporter::set_vcol(MLoopCol *mloopcol,
                            VCOLDataWrapper &vob,
                            int loop_index,
                            COLLADAFW::IndexList &index_list,
                            int count)
{
  int index;
  for (index = 0; index < count; index++, mloopcol++) {
    int v_index = index_list.getIndex(index + loop_index);
    vob.get_vcol(v_index, mloopcol);
  }
}

void MeshImporter::set_face_uv(blender::float2 *mloopuv,
                               UVDataWrapper &uvs,
                               int start_index,
                               COLLADAFW::IndexList &index_list,
                               int count)
{
  /* per face vertex indices, this means for quad we have 4 indices, not 8 */
  COLLADAFW::UIntValuesArray &indices = index_list.getIndices();

  for (int index = 0; index < count; index++) {
    int uv_index = indices[index + start_index];
    uvs.getUV(uv_index, mloopuv[index]);
  }
}

#ifdef COLLADA_DEBUG
void MeshImporter::print_index_list(COLLADAFW::IndexList &index_list)
{
  fprintf(stderr, "Index list for \"%s\":\n", index_list.getName().c_str());
  for (int i = 0; i < index_list.getIndicesCount(); i += 2) {
    fprintf(stderr, "%u, %u\n", index_list.getIndex(i), index_list.getIndex(i + 1));
  }
  fprintf(stderr, "\n");
}
#endif

bool MeshImporter::is_nice_mesh(COLLADAFW::Mesh *mesh)
{
  COLLADAFW::MeshPrimitiveArray &prim_arr = mesh->getMeshPrimitives();

  const std::string &name = bc_get_dae_name(mesh);

  for (uint i = 0; i < prim_arr.getCount(); i++) {

    COLLADAFW::MeshPrimitive *mp = prim_arr[i];
    COLLADAFW::MeshPrimitive::PrimitiveType type = mp->getPrimitiveType();

    const char *type_str = bc_primTypeToStr(type);

    /* OpenCollada passes POLYGONS type for <polylist> */
    if (ELEM(type, COLLADAFW::MeshPrimitive::POLYLIST, COLLADAFW::MeshPrimitive::POLYGONS)) {

      COLLADAFW::Polygons *mpvc = (COLLADAFW::Polygons *)mp;
      COLLADAFW::Polygons::VertexCountArray &vca = mpvc->getGroupedVerticesVertexCountArray();

      int hole_count = 0;
      int nonface_count = 0;

      for (uint j = 0; j < vca.getCount(); j++) {
        int count = vca[j];
        if (abs(count) < 3) {
          nonface_count++;
        }

        if (count < 0) {
          hole_count++;
        }
      }

      if (hole_count > 0) {
        fprintf(stderr,
                "WARNING: Primitive %s in %s: %d holes not imported (unsupported)\n",
                type_str,
                name.c_str(),
                hole_count);
      }

      if (nonface_count > 0) {
        fprintf(stderr,
                "WARNING: Primitive %s in %s: %d faces with vertex count < 3 (rejected)\n",
                type_str,
                name.c_str(),
                nonface_count);
      }
    }

    else if (type == COLLADAFW::MeshPrimitive::LINES) {
      /* TODO: Add Checker for line syntax here */
    }

    else if (!ELEM(type,
                   COLLADAFW::MeshPrimitive::TRIANGLES,
                   COLLADAFW::MeshPrimitive::TRIANGLE_FANS)) {
      fprintf(stderr, "ERROR: Primitive type %s is not supported.\n", type_str);
      return false;
    }
  }

  return true;
}

void MeshImporter::read_vertices(COLLADAFW::Mesh *mesh, Mesh *me)
{
  /* vertices */
  COLLADAFW::MeshVertexData &pos = mesh->getPositions();
  if (pos.empty()) {
    return;
  }

  int stride = pos.getStride(0);
  if (stride == 0) {
    stride = 3;
  }

  me->totvert = pos.getFloatValues()->getCount() / stride;
  CustomData_add_layer_named(&me->vdata, CD_PROP_FLOAT3, CD_CONSTRUCT, me->totvert, "position");
  MutableSpan<float3> positions = me->vert_positions_for_write();
  for (const int i : positions.index_range()) {
    get_vector(positions[i], pos, i, stride);
  }
}

bool MeshImporter::primitive_has_useable_normals(COLLADAFW::MeshPrimitive *mp)
{

  bool has_useable_normals = false;

  int normals_count = mp->getNormalIndices().getCount();
  if (normals_count > 0) {
    int index_count = mp->getPositionIndices().getCount();
    if (index_count == normals_count) {
      has_useable_normals = true;
    }
    else {
      fprintf(stderr,
              "Warning: Number of normals %d is different from the number of vertices %d, "
              "skipping normals\n",
              normals_count,
              index_count);
    }
  }

  return has_useable_normals;
}

bool MeshImporter::primitive_has_faces(COLLADAFW::MeshPrimitive *mp)
{

  bool has_faces = false;
  int type = mp->getPrimitiveType();
  switch (type) {
    case COLLADAFW::MeshPrimitive::TRIANGLES:
    case COLLADAFW::MeshPrimitive::TRIANGLE_FANS:
    case COLLADAFW::MeshPrimitive::POLYLIST:
    case COLLADAFW::MeshPrimitive::POLYGONS: {
      has_faces = true;
      break;
    }
    default: {
      has_faces = false;
      break;
    }
  }
  return has_faces;
}

static std::string extract_vcolname(const COLLADAFW::String &collada_id)
{
  std::string colname = collada_id;
  int spos = colname.find("-mesh-colors-");
  if (spos != std::string::npos) {
    colname = colname.substr(spos + 13);
  }
  return colname;
}

void MeshImporter::allocate_poly_data(COLLADAFW::Mesh *collada_mesh, Mesh *me)
{
  COLLADAFW::MeshPrimitiveArray &prim_arr = collada_mesh->getMeshPrimitives();
  int total_poly_count = 0;
  int total_loop_count = 0;

  /* collect edge_count and face_count from all parts */
  for (int i = 0; i < prim_arr.getCount(); i++) {
    COLLADAFW::MeshPrimitive *mp = prim_arr[i];
    int type = mp->getPrimitiveType();
    switch (type) {
      case COLLADAFW::MeshPrimitive::TRIANGLES:
      case COLLADAFW::MeshPrimitive::TRIANGLE_FANS:
      case COLLADAFW::MeshPrimitive::POLYLIST:
      case COLLADAFW::MeshPrimitive::POLYGONS: {
        COLLADAFW::Polygons *mpvc = (COLLADAFW::Polygons *)mp;
        size_t prim_poly_count = mpvc->getFaceCount();

        size_t prim_loop_count = 0;
        for (int index = 0; index < prim_poly_count; index++) {
          int vcount = get_vertex_count(mpvc, index);
          if (vcount > 0) {
            prim_loop_count += vcount;
            total_poly_count++;
          }
          else {
            /* TODO: this is a hole and not another polygon! */
          }
        }

        total_loop_count += prim_loop_count;

        break;
      }
      default:
        break;
    }
  }

  /* Add the data containers */
  if (total_poly_count > 0) {
    me->totpoly = total_poly_count;
    me->totloop = total_loop_count;
<<<<<<< HEAD
    CustomData_add_layer(&me->pdata, CD_MPOLY, CD_SET_DEFAULT, nullptr, me->totpoly);
    CustomData_add_layer_named(
        &me->ldata, CD_PROP_INT32, CD_SET_DEFAULT, nullptr, me->totloop, ".corner_vert");
=======
    CustomData_add_layer(&me->pdata, CD_MPOLY, CD_SET_DEFAULT, me->totpoly);
    CustomData_add_layer(&me->ldata, CD_MLOOP, CD_SET_DEFAULT, me->totloop);
>>>>>>> ee18b625

    uint totuvset = collada_mesh->getUVCoords().getInputInfosArray().getCount();
    for (int i = 0; i < totuvset; i++) {
      if (collada_mesh->getUVCoords().getLength(i) == 0) {
        totuvset = 0;
        break;
      }
    }

    if (totuvset > 0) {
      for (int i = 0; i < totuvset; i++) {
        COLLADAFW::MeshVertexData::InputInfos *info =
            collada_mesh->getUVCoords().getInputInfosArray()[i];
        COLLADAFW::String &uvname = info->mName;
        /* Allocate space for UV_data */
        CustomData_add_layer_named(
            &me->ldata, CD_PROP_FLOAT2, CD_SET_DEFAULT, me->totloop, uvname.c_str());
      }
      /* activate the first uv map */
      CustomData_set_layer_active(&me->ldata, CD_PROP_FLOAT2, 0);
    }

    int totcolset = collada_mesh->getColors().getInputInfosArray().getCount();
    if (totcolset > 0) {
      for (int i = 0; i < totcolset; i++) {
        COLLADAFW::MeshVertexData::InputInfos *info =
            collada_mesh->getColors().getInputInfosArray()[i];
        COLLADAFW::String colname = extract_vcolname(info->mName);
        CustomData_add_layer_named(
            &me->ldata, CD_PROP_BYTE_COLOR, CD_SET_DEFAULT, me->totloop, colname.c_str());
      }
      BKE_id_attributes_active_color_set(
          &me->id, CustomData_get_layer_name(&me->ldata, CD_PROP_BYTE_COLOR, 0));
      BKE_id_attributes_default_color_set(
          &me->id, CustomData_get_layer_name(&me->ldata, CD_PROP_BYTE_COLOR, 0));
    }
  }
}

uint MeshImporter::get_vertex_count(COLLADAFW::Polygons *mp, int index)
{
  int type = mp->getPrimitiveType();
  int result;
  switch (type) {
    case COLLADAFW::MeshPrimitive::TRIANGLES:
    case COLLADAFW::MeshPrimitive::TRIANGLE_FANS: {
      result = 3;
      break;
    }
    case COLLADAFW::MeshPrimitive::POLYLIST:
    case COLLADAFW::MeshPrimitive::POLYGONS: {
      result = mp->getGroupedVerticesVertexCountArray()[index];
      break;
    }
    default: {
      result = -1;
      break;
    }
  }
  return result;
}

uint MeshImporter::get_loose_edge_count(COLLADAFW::Mesh *mesh)
{
  COLLADAFW::MeshPrimitiveArray &prim_arr = mesh->getMeshPrimitives();
  int loose_edge_count = 0;

  /* collect edge_count and face_count from all parts */
  for (int i = 0; i < prim_arr.getCount(); i++) {
    COLLADAFW::MeshPrimitive *mp = prim_arr[i];
    int type = mp->getPrimitiveType();
    switch (type) {
      case COLLADAFW::MeshPrimitive::LINES: {
        size_t prim_totface = mp->getFaceCount();
        loose_edge_count += prim_totface;
        break;
      }
      default:
        break;
    }
  }
  return loose_edge_count;
}

void MeshImporter::mesh_add_edges(Mesh *mesh, int len)
{
  CustomData edata;
  int totedge;

  if (len == 0) {
    return;
  }

  totedge = mesh->totedge + len;

  /* Update custom-data. */
  CustomData_copy(&mesh->edata, &edata, CD_MASK_MESH.emask, CD_SET_DEFAULT, totedge);
  CustomData_copy_data(&mesh->edata, &edata, 0, 0, mesh->totedge);

  if (!CustomData_has_layer(&edata, CD_MEDGE)) {
    CustomData_add_layer(&edata, CD_MEDGE, CD_SET_DEFAULT, totedge);
  }

  CustomData_free(&mesh->edata, mesh->totedge);
  mesh->edata = edata;
  mesh->totedge = totedge;
}

void MeshImporter::read_lines(COLLADAFW::Mesh *mesh, Mesh *me)
{
  uint loose_edge_count = get_loose_edge_count(mesh);
  if (loose_edge_count > 0) {

    uint face_edge_count = me->totedge;
    /* uint total_edge_count = loose_edge_count + face_edge_count; */ /* UNUSED */

    mesh_add_edges(me, loose_edge_count);
    MutableSpan<MEdge> edges = me->edges_for_write();
    MEdge *edge = edges.data() + face_edge_count;

    COLLADAFW::MeshPrimitiveArray &prim_arr = mesh->getMeshPrimitives();

    for (int index = 0; index < prim_arr.getCount(); index++) {
      COLLADAFW::MeshPrimitive *mp = prim_arr[index];

      int type = mp->getPrimitiveType();
      if (type == COLLADAFW::MeshPrimitive::LINES) {
        uint edge_count = mp->getFaceCount();
        uint *indices = mp->getPositionIndices().getData();

        for (int j = 0; j < edge_count; j++, edge++) {
          edge->v1 = indices[2 * j];
          edge->v2 = indices[2 * j + 1];
        }
      }
    }
  }
}

void MeshImporter::read_polys(COLLADAFW::Mesh *collada_mesh,
                              Mesh *me,
                              blender::Vector<blender::float3> &loop_normals)
{
  uint i;

  allocate_poly_data(collada_mesh, me);

  UVDataWrapper uvs(collada_mesh->getUVCoords());
  VCOLDataWrapper vcol(collada_mesh->getColors());

  MutableSpan<MPoly> polys = me->polys_for_write();
  MutableSpan<int> corner_verts = me->corner_verts_for_write();
  int poly_index = 0;
  int loop_index = 0;

  MaterialIdPrimitiveArrayMap mat_prim_map;

  int *material_indices = BKE_mesh_material_indices_for_write(me);
  bool *sharp_faces = static_cast<bool *>(
      CustomData_get_layer_named_for_write(&me->pdata, CD_PROP_BOOL, "sharp_face", me->totpoly));
  if (!sharp_faces) {
    sharp_faces = static_cast<bool *>(CustomData_add_layer_named(
        &me->pdata, CD_PROP_BOOL, CD_SET_DEFAULT, me->totpoly, "sharp_face"));
  }

  COLLADAFW::MeshPrimitiveArray &prim_arr = collada_mesh->getMeshPrimitives();
  COLLADAFW::MeshVertexData &nor = collada_mesh->getNormals();

  for (i = 0; i < prim_arr.getCount(); i++) {

    COLLADAFW::MeshPrimitive *mp = prim_arr[i];

    /* faces */
    size_t prim_totpoly = mp->getFaceCount();
    uint *position_indices = mp->getPositionIndices().getData();
    uint *normal_indices = mp->getNormalIndices().getData();

    bool mp_has_normals = primitive_has_useable_normals(mp);
    bool mp_has_faces = primitive_has_faces(mp);

    int collada_meshtype = mp->getPrimitiveType();

    /* since we cannot set poly->mat_nr here, we store a portion of me->mpoly in Primitive */
    Primitive prim = {poly_index, &material_indices[poly_index], 0};

    /* If MeshPrimitive is TRIANGLE_FANS we split it into triangles
     * The first triangle-fan vertex will be the first vertex in every triangle
     * XXX The proper function of TRIANGLE_FANS is not tested!!!
     * XXX In particular the handling of the normal_indices is very wrong */
    /* TODO: UV, vertex color and custom normal support */
    if (collada_meshtype == COLLADAFW::MeshPrimitive::TRIANGLE_FANS) {
      uint grouped_vertex_count = mp->getGroupedVertexElementsCount();
      for (uint group_index = 0; group_index < grouped_vertex_count; group_index++) {
        uint first_vertex = position_indices[0]; /* Store first triangle-fan vertex. */
        uint first_normal = normal_indices[0];   /* Store first triangle-fan vertex normal. */
        uint vertex_count = mp->getGroupedVerticesVertexCount(group_index);

        for (uint vertex_index = 0; vertex_index < vertex_count - 2; vertex_index++) {
          /* For each triangle store indices of its 3 vertices */
          uint triangle_vertex_indices[3] = {
              first_vertex, position_indices[1], position_indices[2]};
          set_poly_indices(&polys[poly_index],
                           &corner_verts[loop_index],
                           loop_index,
                           triangle_vertex_indices,
                           3);

          if (mp_has_normals) { /* vertex normals, same implementation as for the triangles */
            /* The same for vertices normals. */
            uint vertex_normal_indices[3] = {first_normal, normal_indices[1], normal_indices[2]};
            sharp_faces[poly_index] = is_flat_face(vertex_normal_indices, nor, 3);
            normal_indices++;
          }

          poly_index++;
          loop_index += 3;
          prim.totpoly++;
        }

        /* Moving cursor to the next triangle fan. */
        if (mp_has_normals) {
          normal_indices += 2;
        }

        position_indices += 2;
      }
    }

    if (ELEM(collada_meshtype,
             COLLADAFW::MeshPrimitive::POLYLIST,
             COLLADAFW::MeshPrimitive::POLYGONS,
             COLLADAFW::MeshPrimitive::TRIANGLES)) {
      COLLADAFW::Polygons *mpvc = (COLLADAFW::Polygons *)mp;
      uint start_index = 0;

      COLLADAFW::IndexListArray &index_list_array_uvcoord = mp->getUVCoordIndicesArray();
      COLLADAFW::IndexListArray &index_list_array_vcolor = mp->getColorIndicesArray();

      int invalid_loop_holes = 0;
      for (uint j = 0; j < prim_totpoly; j++) {

        /* Vertices in polygon: */
        int vcount = get_vertex_count(mpvc, j);
        if (vcount < 0) {
          continue; /* TODO: add support for holes */
        }

        bool broken_loop = set_poly_indices(
            &polys[poly_index], &corner_verts[loop_index], loop_index, position_indices, vcount);
        if (broken_loop) {
          invalid_loop_holes += 1;
        }

        for (uint uvset_index = 0; uvset_index < index_list_array_uvcoord.getCount();
             uvset_index++) {
          COLLADAFW::IndexList &index_list = *index_list_array_uvcoord[uvset_index];
          blender::float2 *mloopuv = static_cast<blender::float2 *>(
              CustomData_get_layer_named_for_write(
                  &me->ldata, CD_PROP_FLOAT2, index_list.getName().c_str(), me->totloop));
          if (mloopuv == nullptr) {
            fprintf(stderr,
                    "Collada import: Mesh [%s] : Unknown reference to TEXCOORD [#%s].\n",
                    me->id.name,
                    index_list.getName().c_str());
          }
          else {
            set_face_uv(mloopuv + loop_index,
                        uvs,
                        start_index,
                        *index_list_array_uvcoord[uvset_index],
                        vcount);
          }
        }

        if (mp_has_normals) {
          /* If it turns out that we have complete custom normals for each MPoly
           * and we want to use custom normals, this will be overridden. */
          sharp_faces[poly_index] = is_flat_face(normal_indices, nor, vcount);

          if (use_custom_normals) {
            /* Store the custom normals for later application. */
            float vert_normal[3];
            uint *cur_normal = normal_indices;
            for (int k = 0; k < vcount; k++, cur_normal++) {
              get_vector(vert_normal, nor, *cur_normal, 3);
              normalize_v3(vert_normal);
              loop_normals.append(vert_normal);
            }
          }
        }

        if (mp->hasColorIndices()) {
          int vcolor_count = index_list_array_vcolor.getCount();

          for (uint vcolor_index = 0; vcolor_index < vcolor_count; vcolor_index++) {

            COLLADAFW::IndexList &color_index_list = *mp->getColorIndices(vcolor_index);
            COLLADAFW::String colname = extract_vcolname(color_index_list.getName());
            MLoopCol *mloopcol = (MLoopCol *)CustomData_get_layer_named_for_write(
                &me->ldata, CD_PROP_BYTE_COLOR, colname.c_str(), me->totloop);
            if (mloopcol == nullptr) {
              fprintf(stderr,
                      "Collada import: Mesh [%s] : Unknown reference to VCOLOR [#%s].\n",
                      me->id.name,
                      color_index_list.getName().c_str());
            }
            else {
              set_vcol(mloopcol + loop_index, vcol, start_index, color_index_list, vcount);
            }
          }
        }

        poly_index++;
        loop_index += vcount;
        start_index += vcount;
        prim.totpoly++;

        if (mp_has_normals) {
          normal_indices += vcount;
        }

        position_indices += vcount;
      }

      if (invalid_loop_holes > 0) {
        fprintf(stderr,
                "Collada import: Mesh [%s] : contains %d unsupported loops (holes).\n",
                me->id.name,
                invalid_loop_holes);
      }
    }

    else if (collada_meshtype == COLLADAFW::MeshPrimitive::LINES) {
      continue; /* read the lines later after all the rest is done */
    }

    if (mp_has_faces) {
      mat_prim_map[mp->getMaterialId()].push_back(prim);
    }
  }

  geom_uid_mat_mapping_map[collada_mesh->getUniqueId()] = mat_prim_map;
}

void MeshImporter::get_vector(float v[3], COLLADAFW::MeshVertexData &arr, int i, int stride)
{
  i *= stride;

  switch (arr.getType()) {
    case COLLADAFW::MeshVertexData::DATA_TYPE_FLOAT: {
      COLLADAFW::ArrayPrimitiveType<float> *values = arr.getFloatValues();
      if (values->empty()) {
        return;
      }

      v[0] = (*values)[i++];
      v[1] = (*values)[i++];
      if (stride >= 3) {
        v[2] = (*values)[i];
      }
      else {
        v[2] = 0.0f;
      }

    } break;
    case COLLADAFW::MeshVertexData::DATA_TYPE_DOUBLE: {
      COLLADAFW::ArrayPrimitiveType<double> *values = arr.getDoubleValues();
      if (values->empty()) {
        return;
      }

      v[0] = float((*values)[i++]);
      v[1] = float((*values)[i++]);
      if (stride >= 3) {
        v[2] = float((*values)[i]);
      }
      else {
        v[2] = 0.0f;
      }
    } break;
    default:
      break;
  }
}

bool MeshImporter::is_flat_face(uint *nind, COLLADAFW::MeshVertexData &nor, int count)
{
  float a[3], b[3];

  get_vector(a, nor, *nind, 3);
  normalize_v3(a);

  nind++;

  for (int i = 1; i < count; i++, nind++) {
    get_vector(b, nor, *nind, 3);
    normalize_v3(b);

    float dp = dot_v3v3(a, b);

    if (dp < 0.99999f || dp > 1.00001f) {
      return false;
    }
  }

  return true;
}

Object *MeshImporter::get_object_by_geom_uid(const COLLADAFW::UniqueId &geom_uid)
{
  if (uid_object_map.find(geom_uid) != uid_object_map.end()) {
    return uid_object_map[geom_uid];
  }
  return nullptr;
}

Mesh *MeshImporter::get_mesh_by_geom_uid(const COLLADAFW::UniqueId &geom_uid)
{
  if (uid_mesh_map.find(geom_uid) != uid_mesh_map.end()) {
    return uid_mesh_map[geom_uid];
  }
  return nullptr;
}

std::string *MeshImporter::get_geometry_name(const std::string &mesh_name)
{
  if (this->mesh_geom_map.find(mesh_name) != this->mesh_geom_map.end()) {
    return &this->mesh_geom_map[mesh_name];
  }
  return nullptr;
}

static bool bc_has_out_of_bound_indices(Mesh *me)
{
  for (const int vert_i : me->corner_verts()) {
    if (vert_i >= me->totvert) {
      return true;
    }
  }
  return false;
}

/**
 * this function checks if both objects have the same
 * materials assigned to Object (in the same order)
 * returns true if condition matches, otherwise false;
 */
static bool bc_has_same_material_configuration(Object *ob1, Object *ob2)
{
  if (ob1->totcol != ob2->totcol) {
    return false; /* not same number of materials */
  }
  if (ob1->totcol == 0) {
    return false; /* no material at all */
  }

  for (int index = 0; index < ob1->totcol; index++) {
    if (ob1->matbits[index] != ob2->matbits[index]) {
      return false; /* shouldn't happen */
    }
    if (ob1->matbits[index] == 0) {
      return false; /* shouldn't happen */
    }
    if (ob1->mat[index] != ob2->mat[index]) {
      return false; /* different material assignment */
    }
  }
  return true;
}

/**
 * Caution here: This code assumes that all materials are assigned to Object
 * and no material is assigned to Data.
 * That is true right after the objects have been imported.
 */
static void bc_copy_materials_to_data(Object *ob, Mesh *me)
{
  for (int index = 0; index < ob->totcol; index++) {
    ob->matbits[index] = 0;
    me->mat[index] = ob->mat[index];
  }
}

/**
 * Remove all references to materials from the object.
 */
static void bc_remove_materials_from_object(Object *ob, Mesh *me)
{
  for (int index = 0; index < ob->totcol; index++) {
    ob->matbits[index] = 0;
    ob->mat[index] = nullptr;
  }
}

std::vector<Object *> MeshImporter::get_all_users_of(Mesh *reference_mesh)
{
  std::vector<Object *> mesh_users;
  for (Object *ob : imported_objects) {
    if (bc_is_marked(ob)) {
      bc_remove_mark(ob);
      Mesh *me = (Mesh *)ob->data;
      if (me == reference_mesh) {
        mesh_users.push_back(ob);
      }
    }
  }
  return mesh_users;
}

void MeshImporter::optimize_material_assignements()
{
  for (Object *ob : imported_objects) {
    Mesh *me = (Mesh *)ob->data;
    if (ID_REAL_USERS(&me->id) == 1) {
      bc_copy_materials_to_data(ob, me);
      bc_remove_materials_from_object(ob, me);
      bc_remove_mark(ob);
    }
    else if (ID_REAL_USERS(&me->id) > 1) {
      bool can_move = true;
      std::vector<Object *> mesh_users = get_all_users_of(me);
      if (mesh_users.size() > 1) {
        Object *ref_ob = mesh_users[0];
        for (int index = 1; index < mesh_users.size(); index++) {
          if (!bc_has_same_material_configuration(ref_ob, mesh_users[index])) {
            can_move = false;
            break;
          }
        }
        if (can_move) {
          bc_copy_materials_to_data(ref_ob, me);
          for (Object *object : mesh_users) {
            bc_remove_materials_from_object(object, me);
            bc_remove_mark(object);
          }
        }
      }
    }
  }
}

void MeshImporter::assign_material_to_geom(
    COLLADAFW::MaterialBinding cmaterial,
    std::map<COLLADAFW::UniqueId, Material *> &uid_material_map,
    Object *ob,
    const COLLADAFW::UniqueId *geom_uid,
    short mat_index)
{
  const COLLADAFW::UniqueId &ma_uid = cmaterial.getReferencedMaterial();

  /* do we know this material? */
  if (uid_material_map.find(ma_uid) == uid_material_map.end()) {

    fprintf(stderr, "Cannot find material by UID.\n");
    return;
  }

  /* first time we get geom_uid, ma_uid pair. Save for later check. */
  materials_mapped_to_geom.insert(
      std::pair<COLLADAFW::UniqueId, COLLADAFW::UniqueId>(*geom_uid, ma_uid));

  Material *ma = uid_material_map[ma_uid];

  /* Attention! This temporarily assigns material to object on purpose!
   * See note above. */
  ob->actcol = 0;
  BKE_object_material_assign(m_bmain, ob, ma, mat_index + 1, BKE_MAT_ASSIGN_OBJECT);

  MaterialIdPrimitiveArrayMap &mat_prim_map = geom_uid_mat_mapping_map[*geom_uid];
  COLLADAFW::MaterialId mat_id = cmaterial.getMaterialId();

  /* assign material indices to mesh faces */
  if (mat_prim_map.find(mat_id) != mat_prim_map.end()) {

    std::vector<Primitive> &prims = mat_prim_map[mat_id];

    std::vector<Primitive>::iterator it;

    for (it = prims.begin(); it != prims.end(); it++) {
      Primitive &prim = *it;

      for (int i = 0; i < prim.totpoly; i++) {
        prim.material_indices[i] = mat_index;
      }
    }
  }
}

Object *MeshImporter::create_mesh_object(
    COLLADAFW::Node *node,
    COLLADAFW::InstanceGeometry *geom,
    bool isController,
    std::map<COLLADAFW::UniqueId, Material *> &uid_material_map)
{
  const COLLADAFW::UniqueId *geom_uid = &geom->getInstanciatedObjectId();

  /* check if node instantiates controller or geometry */
  if (isController) {

    geom_uid = armature_importer->get_geometry_uid(*geom_uid);

    if (!geom_uid) {
      fprintf(stderr, "Couldn't find a mesh UID by controller's UID.\n");
      return nullptr;
    }
  }
  else {

    if (uid_mesh_map.find(*geom_uid) == uid_mesh_map.end()) {
      /* this could happen if a mesh was not created
       * (e.g. if it contains unsupported geometry) */
      fprintf(stderr, "Couldn't find a mesh by UID.\n");
      return nullptr;
    }
  }
  if (!uid_mesh_map[*geom_uid]) {
    return nullptr;
  }

  /* name Object */
  const std::string &id = node->getName().empty() ? node->getOriginalId() : node->getName();
  const char *name = (id.length()) ? id.c_str() : nullptr;

  /* add object */
  Object *ob = bc_add_object(m_bmain, scene, view_layer, OB_MESH, name);
  bc_set_mark(ob); /* used later for material assignment optimization */

  /* store object pointer for ArmatureImporter */
  uid_object_map[*geom_uid] = ob;
  imported_objects.push_back(ob);

  /* replace ob->data freeing the old one */
  Mesh *old_mesh = (Mesh *)ob->data;
  Mesh *new_mesh = uid_mesh_map[*geom_uid];

  BKE_mesh_assign_object(m_bmain, ob, new_mesh);

  /* Because BKE_mesh_assign_object would have already decreased it... */
  id_us_plus(&old_mesh->id);

  BKE_id_free_us(m_bmain, old_mesh);

  COLLADAFW::MaterialBindingArray &mat_array = geom->getMaterialBindings();

  /* loop through geom's materials */
  for (uint i = 0; i < mat_array.getCount(); i++) {

    if (mat_array[i].getReferencedMaterial().isValid()) {
      assign_material_to_geom(mat_array[i], uid_material_map, ob, geom_uid, i);
    }
    else {
      fprintf(stderr, "invalid referenced material for %s\n", mat_array[i].getName().c_str());
    }
  }

  /* clean up the mesh */
  BKE_mesh_validate((Mesh *)ob->data, false, false);

  return ob;
}

bool MeshImporter::write_geometry(const COLLADAFW::Geometry *geom)
{

  if (geom->getType() != COLLADAFW::Geometry::GEO_TYPE_MESH) {
    /* TODO: report warning */
    fprintf(stderr, "Mesh type %s is not supported\n", bc_geomTypeToStr(geom->getType()));
    return true;
  }

  COLLADAFW::Mesh *mesh = (COLLADAFW::Mesh *)geom;

  if (!is_nice_mesh(mesh)) {
    fprintf(stderr, "Ignoring mesh %s\n", bc_get_dae_name(mesh).c_str());
    return true;
  }

  const std::string &str_geom_id = mesh->getName().empty() ? mesh->getOriginalId() :
                                                             mesh->getName();
  Mesh *me = BKE_mesh_add(m_bmain, (char *)str_geom_id.c_str());
  id_us_min(&me->id); /* is already 1 here, but will be set later in BKE_mesh_assign_object */

  /* store the Mesh pointer to link it later with an Object
   * mesh_geom_map needed to map mesh to its geometry name (for shape key naming) */
  this->uid_mesh_map[mesh->getUniqueId()] = me;
  this->mesh_geom_map[std::string(me->id.name)] = str_geom_id;

  read_vertices(mesh, me);

  blender::Vector<blender::float3> loop_normals;
  read_polys(mesh, me, loop_normals);

  BKE_mesh_calc_edges(me, false, false);

  /* We must apply custom normals after edges have been calculated, because
   * BKE_mesh_set_custom_normals()'s internals expect me->medge to be populated
   * and for the MLoops to have correct edge indices. */
  if (use_custom_normals && !loop_normals.is_empty()) {
    /* BKE_mesh_set_custom_normals()'s internals also expect that each corner
     * has a valid vertex index, which may not be the case due to the existing
     * logic in read_polys(). This check isn't necessary in the no-custom-normals
     * case because the invalid MLoops get stripped in a later step. */
    if (bc_has_out_of_bound_indices(me)) {
      fprintf(stderr, "Can't apply custom normals, encountered invalid loop vert indices!\n");
    }
    /* There may be a mismatch in lengths if one or more of the MeshPrimitives in
     * the Geometry had missing or otherwise invalid normals. */
    else if (me->totloop != loop_normals.size()) {
      fprintf(stderr,
              "Can't apply custom normals, me->totloop != loop_normals.size() (%d != %d)\n",
              me->totloop,
              int(loop_normals.size()));
    }
    else {
      BKE_mesh_set_custom_normals(me, reinterpret_cast<float(*)[3]>(loop_normals.data()));
      me->flag |= ME_AUTOSMOOTH;
    }
  }

  /* read_lines() must be called after the face edges have been generated.
   * Otherwise the loose edges will be silently deleted again. */
  read_lines(mesh, me);

  return true;
}<|MERGE_RESOLUTION|>--- conflicted
+++ resolved
@@ -455,14 +455,9 @@
   if (total_poly_count > 0) {
     me->totpoly = total_poly_count;
     me->totloop = total_loop_count;
-<<<<<<< HEAD
-    CustomData_add_layer(&me->pdata, CD_MPOLY, CD_SET_DEFAULT, nullptr, me->totpoly);
+    CustomData_add_layer(&me->pdata, CD_MPOLY, CD_SET_DEFAULT, me->totpoly);
     CustomData_add_layer_named(
-        &me->ldata, CD_PROP_INT32, CD_SET_DEFAULT, nullptr, me->totloop, ".corner_vert");
-=======
-    CustomData_add_layer(&me->pdata, CD_MPOLY, CD_SET_DEFAULT, me->totpoly);
-    CustomData_add_layer(&me->ldata, CD_MLOOP, CD_SET_DEFAULT, me->totloop);
->>>>>>> ee18b625
+        &me->ldata, CD_PROP_INT32, CD_SET_DEFAULT, me->totloop, ".corner_vert");
 
     uint totuvset = collada_mesh->getUVCoords().getInputInfosArray().getCount();
     for (int i = 0; i < totuvset; i++) {
