--- conflicted
+++ resolved
@@ -353,11 +353,7 @@
   me->totvert = pos.getFloatValues()->getCount() / stride;
   CustomData_add_layer_named(
       &me->vdata, CD_PROP_FLOAT3, CD_CONSTRUCT, nullptr, me->totvert, "position");
-<<<<<<< HEAD
-  MutableSpan<float3> positions = me->positions_for_write();
-=======
   MutableSpan<float3> positions = me->vert_positions_for_write();
->>>>>>> a7e1815c
   for (const int i : positions.index_range()) {
     get_vector(positions[i], pos, i, stride);
   }
