/* SPDX-License-Identifier: GPL-2.0-or-later */

/** \file
 * \ingroup collada
 */

#include <algorithm>
#include <iostream>

/* COLLADABU_ASSERT, may be able to remove later */
#include "COLLADABUPlatform.h"

#include "COLLADAFWMeshPrimitive.h"
#include "COLLADAFWMeshVertexData.h"
#include "COLLADAFWPolygons.h"

#include "MEM_guardedalloc.h"

#include "BKE_attribute.h"
#include "BKE_customdata.h"
#include "BKE_displist.h"
#include "BKE_global.h"
#include "BKE_lib_id.h"
#include "BKE_material.h"
#include "BKE_mesh.h"
#include "BKE_object.h"

#include "BLI_edgehash.h"
#include "BLI_listbase.h"
#include "BLI_math.h"
#include "BLI_string.h"

#include "ArmatureImporter.h"
#include "MeshImporter.h"
#include "collada_utils.h"

using blender::float3;
using blender::MutableSpan;

/* get node name, or fall back to original id if not present (name is optional) */
template<class T> static std::string bc_get_dae_name(T *node)
{
  return node->getName().empty() ? node->getOriginalId() : node->getName();
}

static const char *bc_primTypeToStr(COLLADAFW::MeshPrimitive::PrimitiveType type)
{
  switch (type) {
    case COLLADAFW::MeshPrimitive::LINES:
      return "LINES";
    case COLLADAFW::MeshPrimitive::LINE_STRIPS:
      return "LINESTRIPS";
    case COLLADAFW::MeshPrimitive::POLYGONS:
      return "POLYGONS";
    case COLLADAFW::MeshPrimitive::POLYLIST:
      return "POLYLIST";
    case COLLADAFW::MeshPrimitive::TRIANGLES:
      return "TRIANGLES";
    case COLLADAFW::MeshPrimitive::TRIANGLE_FANS:
      return "TRIANGLE_FANS";
    case COLLADAFW::MeshPrimitive::TRIANGLE_STRIPS:
      return "TRIANGLE_STRIPS";
    case COLLADAFW::MeshPrimitive::POINTS:
      return "POINTS";
    case COLLADAFW::MeshPrimitive::UNDEFINED_PRIMITIVE_TYPE:
      return "UNDEFINED_PRIMITIVE_TYPE";
  }
  return "UNKNOWN";
}

static const char *bc_geomTypeToStr(COLLADAFW::Geometry::GeometryType type)
{
  switch (type) {
    case COLLADAFW::Geometry::GEO_TYPE_MESH:
      return "MESH";
    case COLLADAFW::Geometry::GEO_TYPE_SPLINE:
      return "SPLINE";
    case COLLADAFW::Geometry::GEO_TYPE_CONVEX_MESH:
      return "CONVEX_MESH";
    case COLLADAFW::Geometry::GEO_TYPE_UNKNOWN:
    default:
      return "UNKNOWN";
  }
}

UVDataWrapper::UVDataWrapper(COLLADAFW::MeshVertexData &vdata) : mVData(&vdata)
{
}

#ifdef COLLADA_DEBUG
void WVDataWrapper::print()
{
  fprintf(stderr, "UVs:\n");
  switch (mVData->getType()) {
    case COLLADAFW::MeshVertexData::DATA_TYPE_FLOAT: {
      COLLADAFW::ArrayPrimitiveType<float> *values = mVData->getFloatValues();
      if (values->getCount()) {
        for (int i = 0; i < values->getCount(); i += 2) {
          fprintf(stderr, "%.1f, %.1f\n", (*values)[i], (*values)[i + 1]);
        }
      }
    } break;
    case COLLADAFW::MeshVertexData::DATA_TYPE_DOUBLE: {
      COLLADAFW::ArrayPrimitiveType<double> *values = mVData->getDoubleValues();
      if (values->getCount()) {
        for (int i = 0; i < values->getCount(); i += 2) {
          fprintf(stderr, "%.1f, %.1f\n", float((*values)[i]), float((*values)[i + 1]));
        }
      }
    } break;
  }
  fprintf(stderr, "\n");
}
#endif

void UVDataWrapper::getUV(int uv_index, float *uv)
{
  int stride = mVData->getStride(0);
  if (stride == 0) {
    stride = 2;
  }

  switch (mVData->getType()) {
    case COLLADAFW::MeshVertexData::DATA_TYPE_FLOAT: {
      COLLADAFW::ArrayPrimitiveType<float> *values = mVData->getFloatValues();
      if (values->empty()) {
        return;
      }
      uv[0] = (*values)[uv_index * stride];
      uv[1] = (*values)[uv_index * stride + 1];

    } break;
    case COLLADAFW::MeshVertexData::DATA_TYPE_DOUBLE: {
      COLLADAFW::ArrayPrimitiveType<double> *values = mVData->getDoubleValues();
      if (values->empty()) {
        return;
      }
      uv[0] = float((*values)[uv_index * stride]);
      uv[1] = float((*values)[uv_index * stride + 1]);

    } break;
    case COLLADAFW::MeshVertexData::DATA_TYPE_UNKNOWN:
    default:
      fprintf(stderr, "MeshImporter.getUV(): unknown data type\n");
  }
}

VCOLDataWrapper::VCOLDataWrapper(COLLADAFW::MeshVertexData &vdata) : mVData(&vdata)
{
}

template<typename T>
static void colladaAddColor(T values, MLoopCol *mloopcol, int v_index, int stride)
{
  if (values->empty() || values->getCount() < (v_index + 1) * stride) {
    fprintf(stderr,
            "VCOLDataWrapper.getvcol(): Out of Bounds error: index %d points outside value "
            "list of length %zd (with stride=%d) \n",
            v_index,
            values->getCount(),
            stride);
    return;
  }

  mloopcol->r = unit_float_to_uchar_clamp((*values)[v_index * stride]);
  mloopcol->g = unit_float_to_uchar_clamp((*values)[v_index * stride + 1]);
  mloopcol->b = unit_float_to_uchar_clamp((*values)[v_index * stride + 2]);
  if (stride == 4) {
    mloopcol->a = unit_float_to_uchar_clamp((*values)[v_index * stride + 3]);
  }
}

void VCOLDataWrapper::get_vcol(int v_index, MLoopCol *mloopcol)
{
  int stride = mVData->getStride(0);
  if (stride == 0) {
    stride = 3;
  }

  switch (mVData->getType()) {
    case COLLADAFW::MeshVertexData::DATA_TYPE_FLOAT: {
      COLLADAFW::ArrayPrimitiveType<float> *values = mVData->getFloatValues();
      colladaAddColor<COLLADAFW::ArrayPrimitiveType<float> *>(values, mloopcol, v_index, stride);
    } break;

    case COLLADAFW::MeshVertexData::DATA_TYPE_DOUBLE: {
      COLLADAFW::ArrayPrimitiveType<double> *values = mVData->getDoubleValues();
      colladaAddColor<COLLADAFW::ArrayPrimitiveType<double> *>(values, mloopcol, v_index, stride);
    } break;

    default:
      fprintf(stderr, "VCOLDataWrapper.getvcol(): unknown data type\n");
  }
}

MeshImporter::MeshImporter(UnitConverter *unitconv,
                           bool use_custom_normals,
                           ArmatureImporter *arm,
                           Main *bmain,
                           Scene *sce,
                           ViewLayer *view_layer)
    : unitconverter(unitconv),
      use_custom_normals(use_custom_normals),
      m_bmain(bmain),
      scene(sce),
      view_layer(view_layer),
      armature_importer(arm)
{
  /* pass */
}

bool MeshImporter::set_poly_indices(
    MPoly *poly, MLoop *mloop, int loop_index, const uint *indices, int loop_count)
{
  poly->loopstart = loop_index;
  poly->totloop = loop_count;
  bool broken_loop = false;
  for (int index = 0; index < loop_count; index++) {

    /* Test if loop defines a hole */
    if (!broken_loop) {
      for (int i = 0; i < index; i++) {
        if (indices[i] == indices[index]) {
          /* duplicate index -> not good */
          broken_loop = true;
        }
      }
    }

    mloop->v = indices[index];
    mloop++;
  }
  return broken_loop;
}

void MeshImporter::set_vcol(MLoopCol *mloopcol,
                            VCOLDataWrapper &vob,
                            int loop_index,
                            COLLADAFW::IndexList &index_list,
                            int count)
{
  int index;
  for (index = 0; index < count; index++, mloopcol++) {
    int v_index = index_list.getIndex(index + loop_index);
    vob.get_vcol(v_index, mloopcol);
  }
}

void MeshImporter::set_face_uv(blender::float2 *mloopuv,
                               UVDataWrapper &uvs,
                               int start_index,
                               COLLADAFW::IndexList &index_list,
                               int count)
{
  /* per face vertex indices, this means for quad we have 4 indices, not 8 */
  COLLADAFW::UIntValuesArray &indices = index_list.getIndices();

  for (int index = 0; index < count; index++) {
    int uv_index = indices[index + start_index];
    uvs.getUV(uv_index, mloopuv[index]);
  }
}

#ifdef COLLADA_DEBUG
void MeshImporter::print_index_list(COLLADAFW::IndexList &index_list)
{
  fprintf(stderr, "Index list for \"%s\":\n", index_list.getName().c_str());
  for (int i = 0; i < index_list.getIndicesCount(); i += 2) {
    fprintf(stderr, "%u, %u\n", index_list.getIndex(i), index_list.getIndex(i + 1));
  }
  fprintf(stderr, "\n");
}
#endif

bool MeshImporter::is_nice_mesh(COLLADAFW::Mesh *mesh)
{
  COLLADAFW::MeshPrimitiveArray &prim_arr = mesh->getMeshPrimitives();

  const std::string &name = bc_get_dae_name(mesh);

  for (uint i = 0; i < prim_arr.getCount(); i++) {

    COLLADAFW::MeshPrimitive *mp = prim_arr[i];
    COLLADAFW::MeshPrimitive::PrimitiveType type = mp->getPrimitiveType();

    const char *type_str = bc_primTypeToStr(type);

    /* OpenCollada passes POLYGONS type for <polylist> */
    if (ELEM(type, COLLADAFW::MeshPrimitive::POLYLIST, COLLADAFW::MeshPrimitive::POLYGONS)) {

      COLLADAFW::Polygons *mpvc = (COLLADAFW::Polygons *)mp;
      COLLADAFW::Polygons::VertexCountArray &vca = mpvc->getGroupedVerticesVertexCountArray();

      int hole_count = 0;
      int nonface_count = 0;

      for (uint j = 0; j < vca.getCount(); j++) {
        int count = vca[j];
        if (abs(count) < 3) {
          nonface_count++;
        }

        if (count < 0) {
          hole_count++;
        }
      }

      if (hole_count > 0) {
        fprintf(stderr,
                "WARNING: Primitive %s in %s: %d holes not imported (unsupported)\n",
                type_str,
                name.c_str(),
                hole_count);
      }

      if (nonface_count > 0) {
        fprintf(stderr,
                "WARNING: Primitive %s in %s: %d faces with vertex count < 3 (rejected)\n",
                type_str,
                name.c_str(),
                nonface_count);
      }
    }

    else if (type == COLLADAFW::MeshPrimitive::LINES) {
      /* TODO: Add Checker for line syntax here */
    }

    else if (!ELEM(type,
                   COLLADAFW::MeshPrimitive::TRIANGLES,
                   COLLADAFW::MeshPrimitive::TRIANGLE_FANS)) {
      fprintf(stderr, "ERROR: Primitive type %s is not supported.\n", type_str);
      return false;
    }
  }

  return true;
}

void MeshImporter::read_vertices(COLLADAFW::Mesh *mesh, Mesh *me)
{
  /* vertices */
  COLLADAFW::MeshVertexData &pos = mesh->getPositions();
  if (pos.empty()) {
    return;
  }

  int stride = pos.getStride(0);
  if (stride == 0) {
    stride = 3;
  }

  me->totvert = pos.getFloatValues()->getCount() / stride;
  CustomData_add_layer_named(
      &me->vdata, CD_PROP_FLOAT3, CD_CONSTRUCT, nullptr, me->totvert, "position");
  MutableSpan<float3> positions = me->vert_positions_for_write();
  for (const int i : positions.index_range()) {
    get_vector(positions[i], pos, i, stride);
  }
}

bool MeshImporter::primitive_has_useable_normals(COLLADAFW::MeshPrimitive *mp)
{

  bool has_useable_normals = false;

  int normals_count = mp->getNormalIndices().getCount();
  if (normals_count > 0) {
    int index_count = mp->getPositionIndices().getCount();
    if (index_count == normals_count) {
      has_useable_normals = true;
    }
    else {
      fprintf(stderr,
              "Warning: Number of normals %d is different from the number of vertices %d, "
              "skipping normals\n",
              normals_count,
              index_count);
    }
  }

  return has_useable_normals;
}

bool MeshImporter::primitive_has_faces(COLLADAFW::MeshPrimitive *mp)
{

  bool has_faces = false;
  int type = mp->getPrimitiveType();
  switch (type) {
    case COLLADAFW::MeshPrimitive::TRIANGLES:
    case COLLADAFW::MeshPrimitive::TRIANGLE_FANS:
    case COLLADAFW::MeshPrimitive::POLYLIST:
    case COLLADAFW::MeshPrimitive::POLYGONS: {
      has_faces = true;
      break;
    }
    default: {
      has_faces = false;
      break;
    }
  }
  return has_faces;
}

static std::string extract_vcolname(const COLLADAFW::String &collada_id)
{
  std::string colname = collada_id;
  int spos = colname.find("-mesh-colors-");
  if (spos != std::string::npos) {
    colname = colname.substr(spos + 13);
  }
  return colname;
}

void MeshImporter::allocate_poly_data(COLLADAFW::Mesh *collada_mesh, Mesh *me)
{
  COLLADAFW::MeshPrimitiveArray &prim_arr = collada_mesh->getMeshPrimitives();
  int total_poly_count = 0;
  int total_loop_count = 0;

  /* collect edge_count and face_count from all parts */
  for (int i = 0; i < prim_arr.getCount(); i++) {
    COLLADAFW::MeshPrimitive *mp = prim_arr[i];
    int type = mp->getPrimitiveType();
    switch (type) {
      case COLLADAFW::MeshPrimitive::TRIANGLES:
      case COLLADAFW::MeshPrimitive::TRIANGLE_FANS:
      case COLLADAFW::MeshPrimitive::POLYLIST:
      case COLLADAFW::MeshPrimitive::POLYGONS: {
        COLLADAFW::Polygons *mpvc = (COLLADAFW::Polygons *)mp;
        size_t prim_poly_count = mpvc->getFaceCount();

        size_t prim_loop_count = 0;
        for (int index = 0; index < prim_poly_count; index++) {
          int vcount = get_vertex_count(mpvc, index);
          if (vcount > 0) {
            prim_loop_count += vcount;
            total_poly_count++;
          }
          else {
            /* TODO: this is a hole and not another polygon! */
          }
        }

        total_loop_count += prim_loop_count;

        break;
      }
      default:
        break;
    }
  }

  /* Add the data containers */
  if (total_poly_count > 0) {
    me->totpoly = total_poly_count;
    me->totloop = total_loop_count;
    CustomData_add_layer(&me->pdata, CD_MPOLY, CD_SET_DEFAULT, nullptr, me->totpoly);
    CustomData_add_layer(&me->ldata, CD_MLOOP, CD_SET_DEFAULT, nullptr, me->totloop);

    uint totuvset = collada_mesh->getUVCoords().getInputInfosArray().getCount();
    for (int i = 0; i < totuvset; i++) {
      if (collada_mesh->getUVCoords().getLength(i) == 0) {
        totuvset = 0;
        break;
      }
    }

    if (totuvset > 0) {
      for (int i = 0; i < totuvset; i++) {
        COLLADAFW::MeshVertexData::InputInfos *info =
            collada_mesh->getUVCoords().getInputInfosArray()[i];
        COLLADAFW::String &uvname = info->mName;
        /* Allocate space for UV_data */
        CustomData_add_layer_named(
            &me->ldata, CD_PROP_FLOAT2, CD_SET_DEFAULT, nullptr, me->totloop, uvname.c_str());
      }
      /* activate the first uv map */
      CustomData_set_layer_active(&me->ldata, CD_PROP_FLOAT2, 0);
    }

    int totcolset = collada_mesh->getColors().getInputInfosArray().getCount();
    if (totcolset > 0) {
      for (int i = 0; i < totcolset; i++) {
        COLLADAFW::MeshVertexData::InputInfos *info =
            collada_mesh->getColors().getInputInfosArray()[i];
        COLLADAFW::String colname = extract_vcolname(info->mName);
        CustomData_add_layer_named(
            &me->ldata, CD_PROP_BYTE_COLOR, CD_SET_DEFAULT, nullptr, me->totloop, colname.c_str());
      }
      BKE_id_attributes_active_color_set(
          &me->id, CustomData_get_layer_name(&me->ldata, CD_PROP_BYTE_COLOR, 0));
      BKE_id_attributes_default_color_set(
          &me->id, CustomData_get_layer_name(&me->ldata, CD_PROP_BYTE_COLOR, 0));
    }
  }
}

uint MeshImporter::get_vertex_count(COLLADAFW::Polygons *mp, int index)
{
  int type = mp->getPrimitiveType();
  int result;
  switch (type) {
    case COLLADAFW::MeshPrimitive::TRIANGLES:
    case COLLADAFW::MeshPrimitive::TRIANGLE_FANS: {
      result = 3;
      break;
    }
    case COLLADAFW::MeshPrimitive::POLYLIST:
    case COLLADAFW::MeshPrimitive::POLYGONS: {
      result = mp->getGroupedVerticesVertexCountArray()[index];
      break;
    }
    default: {
      result = -1;
      break;
    }
  }
  return result;
}

uint MeshImporter::get_loose_edge_count(COLLADAFW::Mesh *mesh)
{
  COLLADAFW::MeshPrimitiveArray &prim_arr = mesh->getMeshPrimitives();
  int loose_edge_count = 0;

  /* collect edge_count and face_count from all parts */
  for (int i = 0; i < prim_arr.getCount(); i++) {
    COLLADAFW::MeshPrimitive *mp = prim_arr[i];
    int type = mp->getPrimitiveType();
    switch (type) {
      case COLLADAFW::MeshPrimitive::LINES: {
        size_t prim_totface = mp->getFaceCount();
        loose_edge_count += prim_totface;
        break;
      }
      default:
        break;
    }
  }
  return loose_edge_count;
}

void MeshImporter::mesh_add_edges(Mesh *mesh, int len)
{
  CustomData edata;
  int totedge;

  if (len == 0) {
    return;
  }

  totedge = mesh->totedge + len;

  /* Update custom-data. */
  CustomData_copy(&mesh->edata, &edata, CD_MASK_MESH.emask, CD_SET_DEFAULT, totedge);
  CustomData_copy_data(&mesh->edata, &edata, 0, 0, mesh->totedge);

  if (!CustomData_has_layer(&edata, CD_MEDGE)) {
    CustomData_add_layer(&edata, CD_MEDGE, CD_SET_DEFAULT, nullptr, totedge);
  }

  CustomData_free(&mesh->edata, mesh->totedge);
  mesh->edata = edata;
  mesh->totedge = totedge;
}

void MeshImporter::read_lines(COLLADAFW::Mesh *mesh, Mesh *me)
{
  uint loose_edge_count = get_loose_edge_count(mesh);
  if (loose_edge_count > 0) {

    uint face_edge_count = me->totedge;
    /* uint total_edge_count = loose_edge_count + face_edge_count; */ /* UNUSED */

    mesh_add_edges(me, loose_edge_count);
    MutableSpan<MEdge> edges = me->edges_for_write();
    MEdge *edge = edges.data() + face_edge_count;

    COLLADAFW::MeshPrimitiveArray &prim_arr = mesh->getMeshPrimitives();

    for (int index = 0; index < prim_arr.getCount(); index++) {
      COLLADAFW::MeshPrimitive *mp = prim_arr[index];

      int type = mp->getPrimitiveType();
      if (type == COLLADAFW::MeshPrimitive::LINES) {
        uint edge_count = mp->getFaceCount();
        uint *indices = mp->getPositionIndices().getData();

        for (int j = 0; j < edge_count; j++, edge++) {
          edge->v1 = indices[2 * j];
          edge->v2 = indices[2 * j + 1];
        }
      }
    }
  }
}

void MeshImporter::read_polys(COLLADAFW::Mesh *collada_mesh,
                              Mesh *me,
                              blender::Vector<blender::float3> &loop_normals)
{
  uint i;

  allocate_poly_data(collada_mesh, me);

  UVDataWrapper uvs(collada_mesh->getUVCoords());
  VCOLDataWrapper vcol(collada_mesh->getColors());

  MutableSpan<MPoly> polys = me->polys_for_write();
  MutableSpan<MLoop> loops = me->loops_for_write();
  MLoop *mloop = loops.data();
  int poly_index = 0;
  int loop_index = 0;

  MaterialIdPrimitiveArrayMap mat_prim_map;

  int *material_indices = BKE_mesh_material_indices_for_write(me);
  bool *sharp_faces = static_cast<bool *>(
      CustomData_get_layer_named_for_write(&me->pdata, CD_PROP_BOOL, "sharp_face", me->totpoly));
  if (!sharp_faces) {
    sharp_faces = static_cast<bool *>(CustomData_add_layer_named(
        &me->pdata, CD_PROP_BOOL, CD_SET_DEFAULT, NULL, me->totpoly, "sharp_face"));
  }

  COLLADAFW::MeshPrimitiveArray &prim_arr = collada_mesh->getMeshPrimitives();
  COLLADAFW::MeshVertexData &nor = collada_mesh->getNormals();

  for (i = 0; i < prim_arr.getCount(); i++) {

    COLLADAFW::MeshPrimitive *mp = prim_arr[i];

    /* faces */
    size_t prim_totpoly = mp->getFaceCount();
    uint *position_indices = mp->getPositionIndices().getData();
    uint *normal_indices = mp->getNormalIndices().getData();

    bool mp_has_normals = primitive_has_useable_normals(mp);
    bool mp_has_faces = primitive_has_faces(mp);

    int collada_meshtype = mp->getPrimitiveType();

    /* since we cannot set poly->mat_nr here, we store a portion of me->mpoly in Primitive */
    Primitive prim = {poly_index, &material_indices[poly_index], 0};

    /* If MeshPrimitive is TRIANGLE_FANS we split it into triangles
     * The first triangle-fan vertex will be the first vertex in every triangle
     * XXX The proper function of TRIANGLE_FANS is not tested!!!
     * XXX In particular the handling of the normal_indices is very wrong */
    /* TODO: UV, vertex color and custom normal support */
    if (collada_meshtype == COLLADAFW::MeshPrimitive::TRIANGLE_FANS) {
      uint grouped_vertex_count = mp->getGroupedVertexElementsCount();
      for (uint group_index = 0; group_index < grouped_vertex_count; group_index++) {
        uint first_vertex = position_indices[0]; /* Store first triangle-fan vertex. */
        uint first_normal = normal_indices[0];   /* Store first triangle-fan vertex normal. */
        uint vertex_count = mp->getGroupedVerticesVertexCount(group_index);

        for (uint vertex_index = 0; vertex_index < vertex_count - 2; vertex_index++) {
          /* For each triangle store indices of its 3 vertices */
          uint triangle_vertex_indices[3] = {
              first_vertex, position_indices[1], position_indices[2]};
          set_poly_indices(&polys[poly_index], mloop, loop_index, triangle_vertex_indices, 3);

          if (mp_has_normals) { /* vertex normals, same implementation as for the triangles */
            /* The same for vertices normals. */
            uint vertex_normal_indices[3] = {first_normal, normal_indices[1], normal_indices[2]};
<<<<<<< HEAD
            *sharp_faces = is_flat_face(vertex_normal_indices, nor, 3);
            normal_indices++;
          }

          poly++;
          sharp_faces++;
          if (material_indices) {
            material_indices++;
          }
=======
            if (!is_flat_face(vertex_normal_indices, nor, 3)) {
              polys[poly_index].flag |= ME_SMOOTH;
            }
            normal_indices++;
          }

>>>>>>> 915ff8d1
          mloop += 3;
          poly_index++;
          loop_index += 3;
          prim.totpoly++;
        }

        /* Moving cursor to the next triangle fan. */
        if (mp_has_normals) {
          normal_indices += 2;
        }

        position_indices += 2;
      }
    }

    if (ELEM(collada_meshtype,
             COLLADAFW::MeshPrimitive::POLYLIST,
             COLLADAFW::MeshPrimitive::POLYGONS,
             COLLADAFW::MeshPrimitive::TRIANGLES)) {
      COLLADAFW::Polygons *mpvc = (COLLADAFW::Polygons *)mp;
      uint start_index = 0;

      COLLADAFW::IndexListArray &index_list_array_uvcoord = mp->getUVCoordIndicesArray();
      COLLADAFW::IndexListArray &index_list_array_vcolor = mp->getColorIndicesArray();

      int invalid_loop_holes = 0;
      for (uint j = 0; j < prim_totpoly; j++) {

        /* Vertices in polygon: */
        int vcount = get_vertex_count(mpvc, j);
        if (vcount < 0) {
          continue; /* TODO: add support for holes */
        }

        bool broken_loop = set_poly_indices(
            &polys[poly_index], mloop, loop_index, position_indices, vcount);
        if (broken_loop) {
          invalid_loop_holes += 1;
        }

        for (uint uvset_index = 0; uvset_index < index_list_array_uvcoord.getCount();
             uvset_index++) {
          COLLADAFW::IndexList &index_list = *index_list_array_uvcoord[uvset_index];
          blender::float2 *mloopuv = static_cast<blender::float2 *>(
              CustomData_get_layer_named_for_write(
                  &me->ldata, CD_PROP_FLOAT2, index_list.getName().c_str(), me->totloop));
          if (mloopuv == nullptr) {
            fprintf(stderr,
                    "Collada import: Mesh [%s] : Unknown reference to TEXCOORD [#%s].\n",
                    me->id.name,
                    index_list.getName().c_str());
          }
          else {
            set_face_uv(mloopuv + loop_index,
                        uvs,
                        start_index,
                        *index_list_array_uvcoord[uvset_index],
                        vcount);
          }
        }

        if (mp_has_normals) {
          /* If it turns out that we have complete custom normals for each MPoly
           * and we want to use custom normals, this will be overridden. */
<<<<<<< HEAD
          *sharp_faces = is_flat_face(normal_indices, nor, vcount);
=======
          if (!is_flat_face(normal_indices, nor, vcount)) {
            polys[poly_index].flag |= ME_SMOOTH;
          }
>>>>>>> 915ff8d1

          if (use_custom_normals) {
            /* Store the custom normals for later application. */
            float vert_normal[3];
            uint *cur_normal = normal_indices;
            for (int k = 0; k < vcount; k++, cur_normal++) {
              get_vector(vert_normal, nor, *cur_normal, 3);
              normalize_v3(vert_normal);
              loop_normals.append(vert_normal);
            }
          }
        }

        if (mp->hasColorIndices()) {
          int vcolor_count = index_list_array_vcolor.getCount();

          for (uint vcolor_index = 0; vcolor_index < vcolor_count; vcolor_index++) {

            COLLADAFW::IndexList &color_index_list = *mp->getColorIndices(vcolor_index);
            COLLADAFW::String colname = extract_vcolname(color_index_list.getName());
            MLoopCol *mloopcol = (MLoopCol *)CustomData_get_layer_named_for_write(
                &me->ldata, CD_PROP_BYTE_COLOR, colname.c_str(), me->totloop);
            if (mloopcol == nullptr) {
              fprintf(stderr,
                      "Collada import: Mesh [%s] : Unknown reference to VCOLOR [#%s].\n",
                      me->id.name,
                      color_index_list.getName().c_str());
            }
            else {
              set_vcol(mloopcol + loop_index, vcol, start_index, color_index_list, vcount);
            }
          }
        }

<<<<<<< HEAD
        poly++;
        sharp_faces++;
        if (material_indices) {
          material_indices++;
        }
=======
        poly_index++;
>>>>>>> 915ff8d1
        mloop += vcount;
        loop_index += vcount;
        start_index += vcount;
        prim.totpoly++;

        if (mp_has_normals) {
          normal_indices += vcount;
        }

        position_indices += vcount;
      }

      if (invalid_loop_holes > 0) {
        fprintf(stderr,
                "Collada import: Mesh [%s] : contains %d unsupported loops (holes).\n",
                me->id.name,
                invalid_loop_holes);
      }
    }

    else if (collada_meshtype == COLLADAFW::MeshPrimitive::LINES) {
      continue; /* read the lines later after all the rest is done */
    }

    if (mp_has_faces) {
      mat_prim_map[mp->getMaterialId()].push_back(prim);
    }
  }

  geom_uid_mat_mapping_map[collada_mesh->getUniqueId()] = mat_prim_map;
}

void MeshImporter::get_vector(float v[3], COLLADAFW::MeshVertexData &arr, int i, int stride)
{
  i *= stride;

  switch (arr.getType()) {
    case COLLADAFW::MeshVertexData::DATA_TYPE_FLOAT: {
      COLLADAFW::ArrayPrimitiveType<float> *values = arr.getFloatValues();
      if (values->empty()) {
        return;
      }

      v[0] = (*values)[i++];
      v[1] = (*values)[i++];
      if (stride >= 3) {
        v[2] = (*values)[i];
      }
      else {
        v[2] = 0.0f;
      }

    } break;
    case COLLADAFW::MeshVertexData::DATA_TYPE_DOUBLE: {
      COLLADAFW::ArrayPrimitiveType<double> *values = arr.getDoubleValues();
      if (values->empty()) {
        return;
      }

      v[0] = float((*values)[i++]);
      v[1] = float((*values)[i++]);
      if (stride >= 3) {
        v[2] = float((*values)[i]);
      }
      else {
        v[2] = 0.0f;
      }
    } break;
    default:
      break;
  }
}

bool MeshImporter::is_flat_face(uint *nind, COLLADAFW::MeshVertexData &nor, int count)
{
  float a[3], b[3];

  get_vector(a, nor, *nind, 3);
  normalize_v3(a);

  nind++;

  for (int i = 1; i < count; i++, nind++) {
    get_vector(b, nor, *nind, 3);
    normalize_v3(b);

    float dp = dot_v3v3(a, b);

    if (dp < 0.99999f || dp > 1.00001f) {
      return false;
    }
  }

  return true;
}

Object *MeshImporter::get_object_by_geom_uid(const COLLADAFW::UniqueId &geom_uid)
{
  if (uid_object_map.find(geom_uid) != uid_object_map.end()) {
    return uid_object_map[geom_uid];
  }
  return nullptr;
}

Mesh *MeshImporter::get_mesh_by_geom_uid(const COLLADAFW::UniqueId &geom_uid)
{
  if (uid_mesh_map.find(geom_uid) != uid_mesh_map.end()) {
    return uid_mesh_map[geom_uid];
  }
  return nullptr;
}

std::string *MeshImporter::get_geometry_name(const std::string &mesh_name)
{
  if (this->mesh_geom_map.find(mesh_name) != this->mesh_geom_map.end()) {
    return &this->mesh_geom_map[mesh_name];
  }
  return nullptr;
}

static bool bc_has_out_of_bound_indices(Mesh *me)
{
  for (const MLoop &loop : me->loops()) {
    if (loop.v >= me->totvert) {
      return true;
    }
  }
  return false;
}

/**
 * this function checks if both objects have the same
 * materials assigned to Object (in the same order)
 * returns true if condition matches, otherwise false;
 */
static bool bc_has_same_material_configuration(Object *ob1, Object *ob2)
{
  if (ob1->totcol != ob2->totcol) {
    return false; /* not same number of materials */
  }
  if (ob1->totcol == 0) {
    return false; /* no material at all */
  }

  for (int index = 0; index < ob1->totcol; index++) {
    if (ob1->matbits[index] != ob2->matbits[index]) {
      return false; /* shouldn't happen */
    }
    if (ob1->matbits[index] == 0) {
      return false; /* shouldn't happen */
    }
    if (ob1->mat[index] != ob2->mat[index]) {
      return false; /* different material assignment */
    }
  }
  return true;
}

/**
 * Caution here: This code assumes that all materials are assigned to Object
 * and no material is assigned to Data.
 * That is true right after the objects have been imported.
 */
static void bc_copy_materials_to_data(Object *ob, Mesh *me)
{
  for (int index = 0; index < ob->totcol; index++) {
    ob->matbits[index] = 0;
    me->mat[index] = ob->mat[index];
  }
}

/**
 * Remove all references to materials from the object.
 */
static void bc_remove_materials_from_object(Object *ob, Mesh *me)
{
  for (int index = 0; index < ob->totcol; index++) {
    ob->matbits[index] = 0;
    ob->mat[index] = nullptr;
  }
}

std::vector<Object *> MeshImporter::get_all_users_of(Mesh *reference_mesh)
{
  std::vector<Object *> mesh_users;
  for (Object *ob : imported_objects) {
    if (bc_is_marked(ob)) {
      bc_remove_mark(ob);
      Mesh *me = (Mesh *)ob->data;
      if (me == reference_mesh) {
        mesh_users.push_back(ob);
      }
    }
  }
  return mesh_users;
}

void MeshImporter::optimize_material_assignements()
{
  for (Object *ob : imported_objects) {
    Mesh *me = (Mesh *)ob->data;
    if (ID_REAL_USERS(&me->id) == 1) {
      bc_copy_materials_to_data(ob, me);
      bc_remove_materials_from_object(ob, me);
      bc_remove_mark(ob);
    }
    else if (ID_REAL_USERS(&me->id) > 1) {
      bool can_move = true;
      std::vector<Object *> mesh_users = get_all_users_of(me);
      if (mesh_users.size() > 1) {
        Object *ref_ob = mesh_users[0];
        for (int index = 1; index < mesh_users.size(); index++) {
          if (!bc_has_same_material_configuration(ref_ob, mesh_users[index])) {
            can_move = false;
            break;
          }
        }
        if (can_move) {
          bc_copy_materials_to_data(ref_ob, me);
          for (Object *object : mesh_users) {
            bc_remove_materials_from_object(object, me);
            bc_remove_mark(object);
          }
        }
      }
    }
  }
}

void MeshImporter::assign_material_to_geom(
    COLLADAFW::MaterialBinding cmaterial,
    std::map<COLLADAFW::UniqueId, Material *> &uid_material_map,
    Object *ob,
    const COLLADAFW::UniqueId *geom_uid,
    short mat_index)
{
  const COLLADAFW::UniqueId &ma_uid = cmaterial.getReferencedMaterial();

  /* do we know this material? */
  if (uid_material_map.find(ma_uid) == uid_material_map.end()) {

    fprintf(stderr, "Cannot find material by UID.\n");
    return;
  }

  /* first time we get geom_uid, ma_uid pair. Save for later check. */
  materials_mapped_to_geom.insert(
      std::pair<COLLADAFW::UniqueId, COLLADAFW::UniqueId>(*geom_uid, ma_uid));

  Material *ma = uid_material_map[ma_uid];

  /* Attention! This temporarily assigns material to object on purpose!
   * See note above. */
  ob->actcol = 0;
  BKE_object_material_assign(m_bmain, ob, ma, mat_index + 1, BKE_MAT_ASSIGN_OBJECT);

  MaterialIdPrimitiveArrayMap &mat_prim_map = geom_uid_mat_mapping_map[*geom_uid];
  COLLADAFW::MaterialId mat_id = cmaterial.getMaterialId();

  /* assign material indices to mesh faces */
  if (mat_prim_map.find(mat_id) != mat_prim_map.end()) {

    std::vector<Primitive> &prims = mat_prim_map[mat_id];

    std::vector<Primitive>::iterator it;

    for (it = prims.begin(); it != prims.end(); it++) {
      Primitive &prim = *it;

      for (int i = 0; i < prim.totpoly; i++) {
        prim.material_indices[i] = mat_index;
      }
    }
  }
}

Object *MeshImporter::create_mesh_object(
    COLLADAFW::Node *node,
    COLLADAFW::InstanceGeometry *geom,
    bool isController,
    std::map<COLLADAFW::UniqueId, Material *> &uid_material_map)
{
  const COLLADAFW::UniqueId *geom_uid = &geom->getInstanciatedObjectId();

  /* check if node instantiates controller or geometry */
  if (isController) {

    geom_uid = armature_importer->get_geometry_uid(*geom_uid);

    if (!geom_uid) {
      fprintf(stderr, "Couldn't find a mesh UID by controller's UID.\n");
      return nullptr;
    }
  }
  else {

    if (uid_mesh_map.find(*geom_uid) == uid_mesh_map.end()) {
      /* this could happen if a mesh was not created
       * (e.g. if it contains unsupported geometry) */
      fprintf(stderr, "Couldn't find a mesh by UID.\n");
      return nullptr;
    }
  }
  if (!uid_mesh_map[*geom_uid]) {
    return nullptr;
  }

  /* name Object */
  const std::string &id = node->getName().empty() ? node->getOriginalId() : node->getName();
  const char *name = (id.length()) ? id.c_str() : nullptr;

  /* add object */
  Object *ob = bc_add_object(m_bmain, scene, view_layer, OB_MESH, name);
  bc_set_mark(ob); /* used later for material assignment optimization */

  /* store object pointer for ArmatureImporter */
  uid_object_map[*geom_uid] = ob;
  imported_objects.push_back(ob);

  /* replace ob->data freeing the old one */
  Mesh *old_mesh = (Mesh *)ob->data;
  Mesh *new_mesh = uid_mesh_map[*geom_uid];

  BKE_mesh_assign_object(m_bmain, ob, new_mesh);

  /* Because BKE_mesh_assign_object would have already decreased it... */
  id_us_plus(&old_mesh->id);

  BKE_id_free_us(m_bmain, old_mesh);

  COLLADAFW::MaterialBindingArray &mat_array = geom->getMaterialBindings();

  /* loop through geom's materials */
  for (uint i = 0; i < mat_array.getCount(); i++) {

    if (mat_array[i].getReferencedMaterial().isValid()) {
      assign_material_to_geom(mat_array[i], uid_material_map, ob, geom_uid, i);
    }
    else {
      fprintf(stderr, "invalid referenced material for %s\n", mat_array[i].getName().c_str());
    }
  }

  /* clean up the mesh */
  BKE_mesh_validate((Mesh *)ob->data, false, false);

  return ob;
}

bool MeshImporter::write_geometry(const COLLADAFW::Geometry *geom)
{

  if (geom->getType() != COLLADAFW::Geometry::GEO_TYPE_MESH) {
    /* TODO: report warning */
    fprintf(stderr, "Mesh type %s is not supported\n", bc_geomTypeToStr(geom->getType()));
    return true;
  }

  COLLADAFW::Mesh *mesh = (COLLADAFW::Mesh *)geom;

  if (!is_nice_mesh(mesh)) {
    fprintf(stderr, "Ignoring mesh %s\n", bc_get_dae_name(mesh).c_str());
    return true;
  }

  const std::string &str_geom_id = mesh->getName().empty() ? mesh->getOriginalId() :
                                                             mesh->getName();
  Mesh *me = BKE_mesh_add(m_bmain, (char *)str_geom_id.c_str());
  id_us_min(&me->id); /* is already 1 here, but will be set later in BKE_mesh_assign_object */

  /* store the Mesh pointer to link it later with an Object
   * mesh_geom_map needed to map mesh to its geometry name (for shape key naming) */
  this->uid_mesh_map[mesh->getUniqueId()] = me;
  this->mesh_geom_map[std::string(me->id.name)] = str_geom_id;

  read_vertices(mesh, me);

  blender::Vector<blender::float3> loop_normals;
  read_polys(mesh, me, loop_normals);

  BKE_mesh_calc_edges(me, false, false);

  /* We must apply custom normals after edges have been calculated, because
   * BKE_mesh_set_custom_normals()'s internals expect me->medge to be populated
   * and for the MLoops to have correct edge indices. */
  if (use_custom_normals && !loop_normals.is_empty()) {
    /* BKE_mesh_set_custom_normals()'s internals also expect that each MLoop
     * has a valid vertex index, which may not be the case due to the existing
     * logic in read_polys(). This check isn't necessary in the no-custom-normals
     * case because the invalid MLoops get stripped in a later step. */
    if (bc_has_out_of_bound_indices(me)) {
      fprintf(stderr, "Can't apply custom normals, encountered invalid loop vert indices!\n");
    }
    /* There may be a mismatch in lengths if one or more of the MeshPrimitives in
     * the Geometry had missing or otherwise invalid normals. */
    else if (me->totloop != loop_normals.size()) {
      fprintf(stderr,
              "Can't apply custom normals, me->totloop != loop_normals.size() (%d != %d)\n",
              me->totloop,
              int(loop_normals.size()));
    }
    else {
      BKE_mesh_set_custom_normals(me, reinterpret_cast<float(*)[3]>(loop_normals.data()));
      me->flag |= ME_AUTOSMOOTH;
    }
  }

  /* read_lines() must be called after the face edges have been generated.
   * Otherwise the loose edges will be silently deleted again. */
  read_lines(mesh, me);

  return true;
}<|MERGE_RESOLUTION|>--- conflicted
+++ resolved
@@ -665,24 +665,10 @@
           if (mp_has_normals) { /* vertex normals, same implementation as for the triangles */
             /* The same for vertices normals. */
             uint vertex_normal_indices[3] = {first_normal, normal_indices[1], normal_indices[2]};
-<<<<<<< HEAD
-            *sharp_faces = is_flat_face(vertex_normal_indices, nor, 3);
+            sharp_faces[poly_index] = is_flat_face(vertex_normal_indices, nor, 3);
             normal_indices++;
           }
 
-          poly++;
-          sharp_faces++;
-          if (material_indices) {
-            material_indices++;
-          }
-=======
-            if (!is_flat_face(vertex_normal_indices, nor, 3)) {
-              polys[poly_index].flag |= ME_SMOOTH;
-            }
-            normal_indices++;
-          }
-
->>>>>>> 915ff8d1
           mloop += 3;
           poly_index++;
           loop_index += 3;
@@ -747,13 +733,7 @@
         if (mp_has_normals) {
           /* If it turns out that we have complete custom normals for each MPoly
            * and we want to use custom normals, this will be overridden. */
-<<<<<<< HEAD
-          *sharp_faces = is_flat_face(normal_indices, nor, vcount);
-=======
-          if (!is_flat_face(normal_indices, nor, vcount)) {
-            polys[poly_index].flag |= ME_SMOOTH;
-          }
->>>>>>> 915ff8d1
+          sharp_faces[poly_index] = is_flat_face(normal_indices, nor, vcount);
 
           if (use_custom_normals) {
             /* Store the custom normals for later application. */
@@ -788,15 +768,7 @@
           }
         }
 
-<<<<<<< HEAD
-        poly++;
-        sharp_faces++;
-        if (material_indices) {
-          material_indices++;
-        }
-=======
         poly_index++;
->>>>>>> 915ff8d1
         mloop += vcount;
         loop_index += vcount;
         start_index += vcount;
