/* SPDX-License-Identifier: GPL-2.0-or-later */

/** \file
 * \ingroup collada
 */

#include <sstream>

#include "COLLADABUUtils.h"
#include "COLLADASWPrimitves.h"
#include "COLLADASWSource.h"
#include "COLLADASWVertices.h"

#include "GeometryExporter.h"

#include "DNA_meshdata_types.h"

#include "BLI_math_vector_types.hh"
#include "BLI_utildefines.h"

#include "BKE_attribute.hh"
#include "BKE_customdata.h"
#include "BKE_global.h"
#include "BKE_lib_id.h"
#include "BKE_material.h"
#include "BKE_mesh.h"

#include "collada_internal.h"
#include "collada_utils.h"

using blender::float3;
using blender::Span;

void GeometryExporter::exportGeom()
{
  Scene *sce = blender_context.get_scene();
  openLibrary();

  GeometryFunctor gf;
  gf.forEachMeshObjectInExportSet<GeometryExporter>(
      sce, *this, this->export_settings.get_export_set());

  closeLibrary();
}

void GeometryExporter::operator()(Object *ob)
{
  bool use_instantiation = this->export_settings.get_use_object_instantiation();
  Mesh *me = bc_get_mesh_copy(blender_context,
                              ob,
                              this->export_settings.get_export_mesh_type(),
                              this->export_settings.get_apply_modifiers(),
                              this->export_settings.get_triangulate());

  std::string geom_id = get_geometry_id(ob, use_instantiation);
  std::vector<Normal> nor;
  std::vector<BCPolygonNormalsIndices> norind;

  /* Skip if linked geometry was already exported from another reference */
  if (use_instantiation && exportedGeometry.find(geom_id) != exportedGeometry.end()) {
    return;
  }

  std::string geom_name = (use_instantiation) ? id_name(ob->data) : id_name(ob);
  geom_name = encode_xml(geom_name);

  exportedGeometry.insert(geom_id);

  bool has_color = bool(CustomData_has_layer(&me->fdata, CD_MCOL));

  create_normals(nor, norind, me);

  /* openMesh(geoId, geoName, meshId) */
  openMesh(geom_id, geom_name);

  /* writes <source> for vertex coords */
  createVertsSource(geom_id, me);

  /* writes <source> for normal coords */
  createNormalsSource(geom_id, me, nor);

  bool has_uvs = bool(CustomData_has_layer(&me->ldata, CD_PROP_FLOAT2));

  /* writes <source> for uv coords if mesh has uv coords */
  if (has_uvs) {
    createTexcoordsSource(geom_id, me);
  }

  if (has_color) {
    createVertexColorSource(geom_id, me);
  }
  /* <vertices> */

  COLLADASW::Vertices verts(mSW);
  verts.setId(getIdBySemantics(geom_id, COLLADASW::InputSemantic::VERTEX));
  COLLADASW::InputList &input_list = verts.getInputList();
  COLLADASW::Input input(COLLADASW::InputSemantic::POSITION,
                         getUrlBySemantics(geom_id, COLLADASW::InputSemantic::POSITION));
  input_list.push_back(input);
  verts.add();

  createLooseEdgeList(ob, me, geom_id);

  /* Only create poly-lists if number of faces > 0. */
  if (me->totface > 0) {
    /* XXX slow */
    if (ob->totcol) {
      for (int a = 0; a < ob->totcol; a++) {
        create_mesh_primitive_list(a, has_uvs, has_color, ob, me, geom_id, norind);
      }
    }
    else {
      create_mesh_primitive_list(0, has_uvs, has_color, ob, me, geom_id, norind);
    }
  }

  closeMesh();

  closeGeometry();

  if (this->export_settings.get_include_shapekeys()) {
    Key *key = BKE_key_from_object(ob);
    if (key) {
      blender::MutableSpan<float3> positions = me->vert_positions_for_write();
      KeyBlock *kb = (KeyBlock *)key->block.first;
      /* skip the basis */
      kb = kb->next;
      for (; kb; kb = kb->next) {
        BKE_keyblock_convert_to_mesh(
            kb, reinterpret_cast<float(*)[3]>(positions.data()), me->totvert);
        export_key_mesh(ob, me, kb);
      }
    }
  }

  BKE_id_free(nullptr, me);
}

void GeometryExporter::export_key_mesh(Object *ob, Mesh *me, KeyBlock *kb)
{
  std::string geom_id = get_geometry_id(ob, false) + "_morph_" + translate_id(kb->name);
  std::vector<Normal> nor;
  std::vector<BCPolygonNormalsIndices> norind;

  if (exportedGeometry.find(geom_id) != exportedGeometry.end()) {
    return;
  }

  std::string geom_name = kb->name;

  exportedGeometry.insert(geom_id);

  bool has_color = bool(CustomData_has_layer(&me->fdata, CD_MCOL));

  create_normals(nor, norind, me);

  // openMesh(geoId, geoName, meshId)
  openMesh(geom_id, geom_name);

  /* writes <source> for vertex coords */
  createVertsSource(geom_id, me);

  /* writes <source> for normal coords */
  createNormalsSource(geom_id, me, nor);

  bool has_uvs = bool(CustomData_has_layer(&me->ldata, CD_PROP_FLOAT2));

  /* writes <source> for uv coords if mesh has uv coords */
  if (has_uvs) {
    createTexcoordsSource(geom_id, me);
  }

  if (has_color) {
    createVertexColorSource(geom_id, me);
  }

  /* <vertices> */

  COLLADASW::Vertices verts(mSW);
  verts.setId(getIdBySemantics(geom_id, COLLADASW::InputSemantic::VERTEX));
  COLLADASW::InputList &input_list = verts.getInputList();
  COLLADASW::Input input(COLLADASW::InputSemantic::POSITION,
                         getUrlBySemantics(geom_id, COLLADASW::InputSemantic::POSITION));
  input_list.push_back(input);
  verts.add();

  // createLooseEdgeList(ob, me, geom_id, norind);

  /* XXX slow */
  if (ob->totcol) {
    for (int a = 0; a < ob->totcol; a++) {
      create_mesh_primitive_list(a, has_uvs, has_color, ob, me, geom_id, norind);
    }
  }
  else {
    create_mesh_primitive_list(0, has_uvs, has_color, ob, me, geom_id, norind);
  }

  closeMesh();

  closeGeometry();
}

void GeometryExporter::createLooseEdgeList(Object *ob, Mesh *me, std::string &geom_id)
{
  using namespace blender;
  const Span<MEdge> edges = me->edges();
  int edges_in_linelist = 0;
  std::vector<uint> edge_list;
  int index;

  /* Find all loose edges in Mesh
   * and save vertex indices in edge_list */
  const bke::LooseEdgeCache &loose_edges = me->loose_edges();
  if (loose_edges.count > 0) {
    for (const int64_t i : edges.index_range()) {
      if (loose_edges.is_loose_bits[i]) {
        const MEdge *edge = &edges[i];
        edges_in_linelist += 1;
        edge_list.push_back(edge->v1);
        edge_list.push_back(edge->v2);
      }
    }
  }

  if (edges_in_linelist > 0) {
    /* Create the list of loose edges */
    COLLADASW::Lines lines(mSW);

    lines.setCount(edges_in_linelist);

    COLLADASW::InputList &til = lines.getInputList();

    /* creates <input> in <lines> for vertices */
    COLLADASW::Input input1(COLLADASW::InputSemantic::VERTEX,
                            getUrlBySemantics(geom_id, COLLADASW::InputSemantic::VERTEX),
                            0);
    til.push_back(input1);

    lines.prepareToAppendValues();

    for (index = 0; index < edges_in_linelist; index++) {
      lines.appendValues(edge_list[2 * index + 1]);
      lines.appendValues(edge_list[2 * index]);
    }
    lines.finish();
  }
}

static void prepareToAppendValues(bool is_triangulated,
                                  COLLADASW::PrimitivesBase &primitive_list,
                                  std::vector<ulong> &vcount_list)
{
  /* performs the actual writing */
  if (is_triangulated) {
    ((COLLADASW::Triangles &)primitive_list).prepareToAppendValues();
  }
  else {
    /* sets <vcount> */
    primitive_list.setVCountList(vcount_list);
    ((COLLADASW::Polylist &)primitive_list).prepareToAppendValues();
  }
}

static void finish_and_delete_primitive_List(bool is_triangulated,
                                             COLLADASW::PrimitivesBase *primitive_list)
{
  if (is_triangulated) {
    ((COLLADASW::Triangles *)primitive_list)->finish();
  }
  else {
    ((COLLADASW::Polylist *)primitive_list)->finish();
  }
  delete primitive_list;
}

static COLLADASW::PrimitivesBase *create_primitive_list(bool is_triangulated,
                                                        COLLADASW::StreamWriter *mSW)
{
  COLLADASW::PrimitivesBase *primitive_list;

  if (is_triangulated) {
    primitive_list = new COLLADASW::Triangles(mSW);
  }
  else {
    primitive_list = new COLLADASW::Polylist(mSW);
  }
  return primitive_list;
}

static bool collect_vertex_counts_per_poly(Mesh *me,
                                           int material_index,
                                           std::vector<ulong> &vcount_list)
{
  const Span<MPoly> polys = me->polys();
  const blender::bke::AttributeAccessor attributes = me->attributes();
  const blender::VArray<int> material_indices = attributes.lookup_or_default<int>(
      "material_index", ATTR_DOMAIN_FACE, 0);
  bool is_triangulated = true;

  /* Expecting that the material index is always 0 if the mesh has no materials assigned */
  for (const int i : polys.index_range()) {
    if (material_indices[i] == material_index) {
      const MPoly &poly = polys[i];
      const int vertex_count = poly.totloop;
      vcount_list.push_back(vertex_count);
      if (vertex_count != 3) {
        is_triangulated = false;
      }
    }
  }
  return is_triangulated;
}

std::string GeometryExporter::makeVertexColorSourceId(std::string &geom_id, const char *layer_name)
{
  std::string result = getIdBySemantics(geom_id, COLLADASW::InputSemantic::COLOR) + "-" +
                       layer_name;
  return result;
}

void GeometryExporter::create_mesh_primitive_list(short material_index,
                                                  bool has_uvs,
                                                  bool has_color,
                                                  Object *ob,
                                                  Mesh *me,
                                                  std::string &geom_id,
                                                  std::vector<BCPolygonNormalsIndices> &norind)
{
  const Span<MPoly> polys = me->polys();
  const Span<MLoop> loops = me->loops();

  std::vector<ulong> vcount_list;

  bool is_triangulated = collect_vertex_counts_per_poly(me, material_index, vcount_list);
  int polygon_count = vcount_list.size();

  /* no faces using this material */
  if (polygon_count == 0) {
    fprintf(
        stderr, "%s: material with index %d is not used.\n", id_name(ob).c_str(), material_index);
    return;
  }

  Material *ma = ob->totcol ? BKE_object_material_get(ob, material_index + 1) : nullptr;
  COLLADASW::PrimitivesBase *primitive_list = create_primitive_list(is_triangulated, mSW);

  /* sets count attribute in <polylist> */
  primitive_list->setCount(polygon_count);

  /* sets material name */
  if (ma) {
    std::string material_id = get_material_id(ma);
    std::ostringstream ostr;
    ostr << translate_id(material_id);
    primitive_list->setMaterial(ostr.str());
  }

  COLLADASW::Input vertex_input(COLLADASW::InputSemantic::VERTEX,
                                getUrlBySemantics(geom_id, COLLADASW::InputSemantic::VERTEX),
                                0);
  COLLADASW::Input normals_input(COLLADASW::InputSemantic::NORMAL,
                                 getUrlBySemantics(geom_id, COLLADASW::InputSemantic::NORMAL),
                                 1);

  COLLADASW::InputList &til = primitive_list->getInputList();
  til.push_back(vertex_input);
  til.push_back(normals_input);

  /* if mesh has uv coords writes <input> for TEXCOORD */
  int num_layers = CustomData_number_of_layers(&me->ldata, CD_PROP_FLOAT2);
  int active_uv_index = CustomData_get_active_layer_index(&me->ldata, CD_PROP_FLOAT2);
  for (int i = 0; i < num_layers; i++) {
    int layer_index = CustomData_get_layer_index_n(&me->ldata, CD_PROP_FLOAT2, i);
    if (!this->export_settings.get_active_uv_only() || layer_index == active_uv_index) {

      // char *name = CustomData_get_layer_name(&me->ldata, CD_PROP_FLOAT2, i);
      COLLADASW::Input texcoord_input(
          COLLADASW::InputSemantic::TEXCOORD,
          makeUrl(makeTexcoordSourceId(geom_id, i, this->export_settings.get_active_uv_only())),
          2, /* this is only until we have optimized UV sets */
          (this->export_settings.get_active_uv_only()) ? 0 : layer_index - 1 /* set (0,1,2,...) */
      );
      til.push_back(texcoord_input);
    }
  }

  int totlayer_mcol = CustomData_number_of_layers(&me->ldata, CD_PROP_BYTE_COLOR);
  if (totlayer_mcol > 0) {
    int map_index = 0;

    for (int a = 0; a < totlayer_mcol; a++) {
      const char *layer_name = bc_CustomData_get_layer_name(&me->ldata, CD_PROP_BYTE_COLOR, a);
      COLLADASW::Input input4(COLLADASW::InputSemantic::COLOR,
                              makeUrl(makeVertexColorSourceId(geom_id, layer_name)),
                              (has_uvs) ? 3 : 2, /* all color layers have same index order */
                              map_index          /* set number equals color map index */
      );
      til.push_back(input4);
      map_index++;
    }
  }

  /* performs the actual writing */
  prepareToAppendValues(is_triangulated, *primitive_list, vcount_list);

  const blender::bke::AttributeAccessor attributes = me->attributes();
  const blender::VArray<int> material_indices = attributes.lookup_or_default<int>(
      "material_index", ATTR_DOMAIN_FACE, 0);

  /* <p> */
  int texindex = 0;
  for (const int i : polys.index_range()) {
    const MPoly *poly = &polys[i];
    int loop_count = poly->totloop;

    if (material_indices[i] == material_index) {
      const MLoop *l = &loops[poly->loopstart];
      BCPolygonNormalsIndices normal_indices = norind[i];

      for (int j = 0; j < loop_count; j++) {
        primitive_list->appendValues(l[j].v);
        primitive_list->appendValues(normal_indices[j]);
        if (has_uvs) {
          primitive_list->appendValues(texindex + j);
        }

        if (has_color) {
          primitive_list->appendValues(texindex + j);
        }
      }
    }

    texindex += loop_count;
  }

  finish_and_delete_primitive_List(is_triangulated, primitive_list);
}

void GeometryExporter::createVertsSource(std::string geom_id, Mesh *me)
{
  const Span<float3> positions = me->vert_positions();

  COLLADASW::FloatSourceF source(mSW);
  source.setId(getIdBySemantics(geom_id, COLLADASW::InputSemantic::POSITION));
  source.setArrayId(getIdBySemantics(geom_id, COLLADASW::InputSemantic::POSITION) +
                    ARRAY_ID_SUFFIX);
  source.setAccessorCount(positions.size());
  source.setAccessorStride(3);

  COLLADASW::SourceBase::ParameterNameList &param = source.getParameterNameList();
  param.push_back("X");
  param.push_back("Y");
  param.push_back("Z");
  /* main function, it creates <source id = "">, <float_array id = ""
   * count = ""> */
  source.prepareToAppendValues();
  /* appends data to <float_array> */
  for (const int i : positions.index_range()) {
    Vector co;
    if (export_settings.get_apply_global_orientation()) {
      float co_c[3];
      copy_v3_v3(co_c, positions[i]);
      bc_add_global_transform(co, co_c, export_settings.get_global_transform());
    }
    else {
      copy_v3_v3(co, positions[i]);
    }
    source.appendValues(co[0], co[1], co[2]);
  }

  source.finish();
}

void GeometryExporter::createVertexColorSource(std::string geom_id, Mesh *me)
{
  /* Find number of vertex color layers */
  int totlayer_mcol = CustomData_number_of_layers(&me->ldata, CD_PROP_BYTE_COLOR);
  if (totlayer_mcol == 0) {
    return;
  }

  int map_index = 0;
  for (int a = 0; a < totlayer_mcol; a++) {

    map_index++;
    const MLoopCol *mloopcol = (const MLoopCol *)CustomData_get_layer_n(
        &me->ldata, CD_PROP_BYTE_COLOR, a);

    COLLADASW::FloatSourceF source(mSW);

    const char *layer_name = bc_CustomData_get_layer_name(&me->ldata, CD_PROP_BYTE_COLOR, a);
    std::string layer_id = makeVertexColorSourceId(geom_id, layer_name);
    source.setId(layer_id);

    source.setNodeName(layer_name);

    source.setArrayId(layer_id + ARRAY_ID_SUFFIX);
    source.setAccessorCount(me->totloop);
    source.setAccessorStride(4);

    COLLADASW::SourceBase::ParameterNameList &param = source.getParameterNameList();
    param.push_back("R");
    param.push_back("G");
    param.push_back("B");
    param.push_back("A");

    source.prepareToAppendValues();

    const Span<MPoly> polys = me->polys();
    for (const int i : polys.index_range()) {
      const MPoly &poly = polys[i];
      const MLoopCol *mlc = mloopcol + poly.loopstart;
      for (int j = 0; j < poly.totloop; j++, mlc++) {
        source.appendValues(mlc->r / 255.0f, mlc->g / 255.0f, mlc->b / 255.0f, mlc->a / 255.0f);
      }
    }

    source.finish();
  }
}

std::string GeometryExporter::makeTexcoordSourceId(std::string &geom_id,
                                                   int layer_index,
                                                   bool is_single_layer)
{
  char suffix[20];
  if (is_single_layer) {
    suffix[0] = '\0';
  }
  else {
    BLI_snprintf(suffix, sizeof(suffix), "-%d", layer_index);
  }
  return getIdBySemantics(geom_id, COLLADASW::InputSemantic::TEXCOORD) + suffix;
}

void GeometryExporter::createTexcoordsSource(std::string geom_id, Mesh *me)
{
  int totuv = me->totloop;
  const Span<MPoly> polys = me->polys();

  int num_layers = CustomData_number_of_layers(&me->ldata, CD_PROP_FLOAT2);

  /* write <source> for each layer
   * each <source> will get id like meshName + "map-channel-1" */
  int active_uv_index = CustomData_get_active_layer_index(&me->ldata, CD_PROP_FLOAT2);
  for (int a = 0; a < num_layers; a++) {
    int layer_index = CustomData_get_layer_index_n(&me->ldata, CD_PROP_FLOAT2, a);
    if (!this->export_settings.get_active_uv_only() || layer_index == active_uv_index) {
      const blender::float2 *uv_map = static_cast<const blender::float2 *>(
          CustomData_get_layer_n(&me->ldata, CD_PROP_FLOAT2, a));

      COLLADASW::FloatSourceF source(mSW);
      std::string layer_id = makeTexcoordSourceId(
          geom_id, a, this->export_settings.get_active_uv_only());
      source.setId(layer_id);
      source.setArrayId(layer_id + ARRAY_ID_SUFFIX);

      source.setAccessorCount(totuv);
      source.setAccessorStride(2);
      COLLADASW::SourceBase::ParameterNameList &param = source.getParameterNameList();
      param.push_back("S");
      param.push_back("T");

      source.prepareToAppendValues();

      for (const int i : polys.index_range()) {
        const MPoly *poly = &polys[i];
        const blender::float2 *mloop = uv_map + poly->loopstart;
        for (int j = 0; j < poly->totloop; j++) {
          source.appendValues(mloop[j][0], mloop[j][1]);
        }
      }

      source.finish();
    }
  }
}

bool operator<(const Normal &a, const Normal &b)
{
  /* Only needed to sort normal vectors and find() them later in a map. */
  return a.x < b.x || (a.x == b.x && (a.y < b.y || (a.y == b.y && a.z < b.z)));
}

void GeometryExporter::createNormalsSource(std::string geom_id, Mesh *me, std::vector<Normal> &nor)
{
  COLLADASW::FloatSourceF source(mSW);
  source.setId(getIdBySemantics(geom_id, COLLADASW::InputSemantic::NORMAL));
  source.setArrayId(getIdBySemantics(geom_id, COLLADASW::InputSemantic::NORMAL) + ARRAY_ID_SUFFIX);
  source.setAccessorCount(ulong(nor.size()));
  source.setAccessorStride(3);
  COLLADASW::SourceBase::ParameterNameList &param = source.getParameterNameList();
  param.push_back("X");
  param.push_back("Y");
  param.push_back("Z");

  source.prepareToAppendValues();

  std::vector<Normal>::iterator it;
  for (it = nor.begin(); it != nor.end(); it++) {
    Normal &n = *it;

    Vector no{n.x, n.y, n.z};
    if (export_settings.get_apply_global_orientation()) {
      bc_add_global_transform(no, export_settings.get_global_transform());
    }
    source.appendValues(no[0], no[1], no[2]);
  }

  source.finish();
}

void GeometryExporter::create_normals(std::vector<Normal> &normals,
                                      std::vector<BCPolygonNormalsIndices> &polygons_normals,
                                      Mesh *me)
{
  using namespace blender;
  std::map<Normal, uint> shared_normal_indices;
  int last_normal_index = -1;

  const Span<float3> positions = me->vert_positions();
  const float(*vert_normals)[3] = BKE_mesh_vert_normals_ensure(me);
  const Span<MPoly> polys = me->polys();
  const Span<MLoop> loops = me->loops();
  const float(*lnors)[3] = nullptr;
  bool use_custom_normals = false;

  const bke::AttributeAccessor attributes = me->attributes();
  const VArray<bool> sharp_faces = attributes.lookup_or_default<bool>(
      "sharp_face", ATTR_DOMAIN_FACE, false);

  BKE_mesh_calc_normals_split(me);
  if (CustomData_has_layer(&me->ldata, CD_NORMAL)) {
    lnors = (float(*)[3])CustomData_get_layer(&me->ldata, CD_NORMAL);
    use_custom_normals = true;
  }

  for (const int poly_index : polys.index_range()) {
<<<<<<< HEAD
    const MPoly *mpoly = &polys[poly_index];
    bool use_vert_normals = use_custom_normals || !sharp_faces[poly_index];
=======
    const MPoly *poly = &polys[poly_index];
    bool use_vert_normals = use_custom_normals || poly->flag & ME_SMOOTH;
>>>>>>> 2a9f792c

    if (!use_vert_normals) {
      /* For flat faces use face normal as vertex normal: */

      float vector[3];
      BKE_mesh_calc_poly_normal(poly,
                                &loops[poly->loopstart],
                                reinterpret_cast<const float(*)[3]>(positions.data()),
                                vector);

      Normal n = {vector[0], vector[1], vector[2]};
      normals.push_back(n);
      last_normal_index++;
    }

    BCPolygonNormalsIndices poly_indices;
    for (int loop_index = 0; loop_index < poly->totloop; loop_index++) {
      uint loop_idx = poly->loopstart + loop_index;
      if (use_vert_normals) {
        float normalized[3];

        if (use_custom_normals) {
          normalize_v3_v3(normalized, lnors[loop_idx]);
        }
        else {
          copy_v3_v3(normalized, vert_normals[loops[loop_index].v]);
          normalize_v3(normalized);
        }
        Normal n = {normalized[0], normalized[1], normalized[2]};

        if (shared_normal_indices.find(n) != shared_normal_indices.end()) {
          poly_indices.add_index(shared_normal_indices[n]);
        }
        else {
          last_normal_index++;
          poly_indices.add_index(last_normal_index);
          shared_normal_indices[n] = last_normal_index;
          normals.push_back(n);
        }
      }
      else {
        poly_indices.add_index(last_normal_index);
      }
    }

    polygons_normals.push_back(poly_indices);
  }
}

std::string GeometryExporter::getIdBySemantics(std::string geom_id,
                                               COLLADASW::InputSemantic::Semantics type,
                                               std::string other_suffix)
{
  return geom_id + getSuffixBySemantic(type) + other_suffix;
}

COLLADASW::URI GeometryExporter::getUrlBySemantics(std::string geom_id,
                                                   COLLADASW::InputSemantic::Semantics type,
                                                   std::string other_suffix)
{

  std::string id(getIdBySemantics(geom_id, type, other_suffix));
  return COLLADASW::URI(COLLADABU::Utils::EMPTY_STRING, id);
}

COLLADASW::URI GeometryExporter::makeUrl(std::string id)
{
  return COLLADASW::URI(COLLADABU::Utils::EMPTY_STRING, id);
}<|MERGE_RESOLUTION|>--- conflicted
+++ resolved
@@ -637,13 +637,8 @@
   }
 
   for (const int poly_index : polys.index_range()) {
-<<<<<<< HEAD
-    const MPoly *mpoly = &polys[poly_index];
+    const MPoly *poly = &polys[poly_index];
     bool use_vert_normals = use_custom_normals || !sharp_faces[poly_index];
-=======
-    const MPoly *poly = &polys[poly_index];
-    bool use_vert_normals = use_custom_normals || poly->flag & ME_SMOOTH;
->>>>>>> 2a9f792c
 
     if (!use_vert_normals) {
       /* For flat faces use face normal as vertex normal: */
