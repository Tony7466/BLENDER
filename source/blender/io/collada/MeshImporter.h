/* SPDX-License-Identifier: GPL-2.0-or-later */

/** \file
 * \ingroup collada
 */

#pragma once

#include <map>
#include <vector>

#include "COLLADAFWIndexList.h"
#include "COLLADAFWInstanceGeometry.h"
#include "COLLADAFWMaterialBinding.h"
#include "COLLADAFWMesh.h"
#include "COLLADAFWMeshVertexData.h"
#include "COLLADAFWNode.h"
#include "COLLADAFWPolygons.h"
#include "COLLADAFWTextureCoordinateBinding.h"
#include "COLLADAFWTypes.h"
#include "COLLADAFWUniqueId.h"

#include "ArmatureImporter.h"
#include "collada_utils.h"

#include "BLI_edgehash.h"
#include "BLI_math_vector_types.hh"

#include "DNA_material_types.h"
#include "DNA_mesh_types.h"
#include "DNA_meshdata_types.h"
#include "DNA_object_types.h"
#include "DNA_scene_types.h"

/* only for ArmatureImporter to "see" MeshImporter::get_object_by_geom_uid */
class MeshImporterBase {
 public:
  virtual Object *get_object_by_geom_uid(const COLLADAFW::UniqueId &geom_uid) = 0;
  virtual Mesh *get_mesh_by_geom_uid(const COLLADAFW::UniqueId &mesh_uid) = 0;
  virtual std::string *get_geometry_name(const std::string &mesh_name) = 0;
};

class UVDataWrapper {
  COLLADAFW::MeshVertexData *mVData;

 public:
  UVDataWrapper(COLLADAFW::MeshVertexData &vdata);

#ifdef COLLADA_DEBUG
  void print();
#endif

  void getUV(int uv_index, float *uv);
};

class VCOLDataWrapper {
  COLLADAFW::MeshVertexData *mVData;

 public:
  VCOLDataWrapper(COLLADAFW::MeshVertexData &vdata);
  void get_vcol(int v_index, MLoopCol *mloopcol);
};

class MeshImporter : public MeshImporterBase {
 private:
  UnitConverter *unitconverter;
  bool use_custom_normals;

  Main *m_bmain;
  Scene *scene;
  ViewLayer *view_layer;

  ArmatureImporter *armature_importer;

  std::map<std::string, std::string> mesh_geom_map;       /* needed for correct shape key naming */
  std::map<COLLADAFW::UniqueId, Mesh *> uid_mesh_map;     /* geometry unique id-to-mesh map */
  std::map<COLLADAFW::UniqueId, Object *> uid_object_map; /* geom UID-to-object */
  std::vector<Object *> imported_objects;                 /* list of imported objects */

  /* this structure is used to assign material indices to polygons
   * it holds a portion of Mesh faces and corresponds to a DAE primitive list
   * (<triangles>, <polylist>, etc.) */
  struct Primitive {
    MPoly *poly;
    int *material_indices;
    unsigned int totpoly;
  };
  typedef std::map<COLLADAFW::MaterialId, std::vector<Primitive>> MaterialIdPrimitiveArrayMap;
  /* crazy name! */
  std::map<COLLADAFW::UniqueId, MaterialIdPrimitiveArrayMap> geom_uid_mat_mapping_map;
  /* < materials that have already been mapped to a geometry.
   * A pair/of geom UID and mat UID, one geometry can have several materials. */
  std::multimap<COLLADAFW::UniqueId, COLLADAFW::UniqueId> materials_mapped_to_geom;

  bool set_poly_indices(
<<<<<<< HEAD
      MPoly *mpoly, int *poly_verts, int loop_index, const unsigned int *indices, int loop_count);
=======
      MPoly *poly, MLoop *mloop, int loop_index, const unsigned int *indices, int loop_count);
>>>>>>> 2a9f792c

  void set_face_uv(blender::float2 *mloopuv,
                   UVDataWrapper &uvs,
                   int start_index,
                   COLLADAFW::IndexList &index_list,
                   int count);

  void set_vcol(MLoopCol *mloopcol,
                VCOLDataWrapper &vob,
                int loop_index,
                COLLADAFW::IndexList &index_list,
                int count);

#ifdef COLLADA_DEBUG
  void print_index_list(COLLADAFW::IndexList &index_list);
#endif

  /** Checks if mesh has supported primitive types: lines, polylist, triangles, triangle_fans. */
  bool is_nice_mesh(COLLADAFW::Mesh *mesh);

  void read_vertices(COLLADAFW::Mesh *mesh, Mesh *me);

  /**
   * Condition 1: The Primitive has normals
   * condition 2: The number of normals equals the number of faces.
   * return true if both conditions apply.
   * return false otherwise.
   */
  bool primitive_has_useable_normals(COLLADAFW::MeshPrimitive *mp);
  /**
   * Assume that only TRIANGLES, TRIANGLE_FANS, POLYLIST and POLYGONS
   * have faces. (to be verified).
   */
  bool primitive_has_faces(COLLADAFW::MeshPrimitive *mp);

  /**
   * This function is copied from source/blender/editors/mesh/mesh_data.c
   *
   * TODO: (As discussed with sergey-) :
   * Maybe move this function to `blenderkernel/intern/mesh.c`.
   * and add definition to BKE_mesh.c.
   */
  static void mesh_add_edges(Mesh *mesh, int len);

  unsigned int get_loose_edge_count(COLLADAFW::Mesh *mesh);

  CustomData create_edge_custom_data(EdgeHash *eh);

  /**
   * Return the number of faces by summing up
   * the face-counts of the parts.
   * HINT: This is done because `mesh->getFacesCount()` does
   * count loose edges as extra faces, which is not what we want here.
   */
  void allocate_poly_data(COLLADAFW::Mesh *collada_mesh, Mesh *me);

  /* TODO: import uv set names */
  /**
   * Read all faces from TRIANGLES, TRIANGLE_FANS, POLYLIST, POLYGON
   * IMPORTANT: This function MUST be called before read_lines()
   * Otherwise we will lose all edges from faces (see read_lines() above)
   *
   * TODO: import uv set names.
   */
  void read_polys(COLLADAFW::Mesh *mesh, Mesh *me, blender::Vector<blender::float3> &loop_normals);
  /**
   * Read all loose edges.
   * IMPORTANT: This function assumes that all edges from existing
   * faces have already been generated and added to me->medge
   * So this function MUST be called after read_faces() (see below)
   */
  void read_lines(COLLADAFW::Mesh *mesh, Mesh *me);
  unsigned int get_vertex_count(COLLADAFW::Polygons *mp, int index);

  void get_vector(float v[3], COLLADAFW::MeshVertexData &arr, int i, int stride);

  bool is_flat_face(unsigned int *nind, COLLADAFW::MeshVertexData &nor, int count);

  /**
   * Returns the list of Users of the given Mesh object.
   * NOTE: This function uses the object user flag to control
   * which objects have already been processed.
   */
  std::vector<Object *> get_all_users_of(Mesh *reference_mesh);

 public:
  MeshImporter(UnitConverter *unitconv,
               bool use_custom_normals,
               ArmatureImporter *arm,
               Main *bmain,
               Scene *sce,
               ViewLayer *view_layer);

  virtual Object *get_object_by_geom_uid(const COLLADAFW::UniqueId &geom_uid);

  virtual Mesh *get_mesh_by_geom_uid(const COLLADAFW::UniqueId &geom_uid);

  /**
   *
   * During import all materials have been assigned to Object.
   * Now we iterate over the imported objects and optimize
   * the assignments as follows:
   *
   * for each imported geometry:
   *     if number of users is 1:
   *         get the user (object)
   *         move the materials from Object to Data
   *     else:
   *         determine which materials are assigned to the first user
   *         check if all other users have the same materials in the same order
   *         if the check is positive:
   *             Add the materials of the first user to the geometry
   *             adjust all other users accordingly.
   */
  void optimize_material_assignements();

  /**
   * We do not know in advance which objects will share geometries.
   * And we do not know either if the objects which share geometries
   * come along with different materials. So we first create the objects
   * and assign the materials to Object, then in a later cleanup we decide
   * which materials shall be moved to the created geometries. Also see
   * optimize_material_assignements() above.
   */
  void assign_material_to_geom(COLLADAFW::MaterialBinding cmaterial,
                               std::map<COLLADAFW::UniqueId, Material *> &uid_material_map,
                               Object *ob,
                               const COLLADAFW::UniqueId *geom_uid,
                               short mat_index);

  Object *create_mesh_object(COLLADAFW::Node *node,
                             COLLADAFW::InstanceGeometry *geom,
                             bool isController,
                             std::map<COLLADAFW::UniqueId, Material *> &uid_material_map);

  /** Create a mesh storing a pointer in a map so it can be retrieved later by geometry UID. */
  bool write_geometry(const COLLADAFW::Geometry *geom);
  std::string *get_geometry_name(const std::string &mesh_name);
};<|MERGE_RESOLUTION|>--- conflicted
+++ resolved
@@ -93,11 +93,7 @@
   std::multimap<COLLADAFW::UniqueId, COLLADAFW::UniqueId> materials_mapped_to_geom;
 
   bool set_poly_indices(
-<<<<<<< HEAD
-      MPoly *mpoly, int *poly_verts, int loop_index, const unsigned int *indices, int loop_count);
-=======
-      MPoly *poly, MLoop *mloop, int loop_index, const unsigned int *indices, int loop_count);
->>>>>>> 2a9f792c
+      MPoly *poly, int *poly_verts, int loop_index, const unsigned int *indices, int loop_count);
 
   void set_face_uv(blender::float2 *mloopuv,
                    UVDataWrapper &uvs,
