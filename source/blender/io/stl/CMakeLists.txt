--- conflicted
+++ resolved
@@ -15,16 +15,11 @@
   ../../makesrna
   ../../nodes
   ../../windowmanager
-<<<<<<< HEAD
-  ../../../../extern/fast_float
-  ../../../../extern/fmtlib/include
-  ../../../../intern/guardedalloc
-=======
->>>>>>> f27dd749
 )
 
 set(INC_SYS
   ../../../../extern/fast_float
+  ../../../../extern/fmtlib/include
 )
 
 set(SRC
@@ -53,6 +48,7 @@
   PRIVATE bf::dna
   PRIVATE bf::intern::guardedalloc
   bf_io_common
+  extern_fmtlib
 )
 
 blender_add_lib(bf_io_stl "${SRC}" "${INC}" "${INC_SYS}" "${LIB}")