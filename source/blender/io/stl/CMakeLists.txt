--- conflicted
+++ resolved
@@ -71,11 +71,5 @@
     bf_io_stl
   )
 
-<<<<<<< HEAD
-  include(GTestTesting)
   blender_add_test_suite_lib(io_stl "${TEST_SRC}" "${TEST_INC}" "${INC_SYS}" "${TEST_LIB}")
-=======
-  blender_add_test_lib(bf_io_stl_tests "${TEST_SRC}" "${TEST_INC}" "${INC_SYS}" "${TEST_LIB}")
-  add_dependencies(bf_io_stl_tests bf_io_stl)
->>>>>>> 4190a610
 endif()