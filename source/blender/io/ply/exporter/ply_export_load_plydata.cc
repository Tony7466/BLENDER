--- conflicted
+++ resolved
@@ -126,12 +126,8 @@
     int loop_offset = 0;
     const Span<int> corner_verts = mesh->corner_verts();
     for (const MPoly &poly : mesh->polys()) {
-<<<<<<< HEAD
       const Span<int> mesh_poly_verts = corner_verts.slice(poly.loopstart, poly.totloop);
       Array<uint32_t> poly_verts(mesh_poly_verts.size());
-=======
-      const Span<MLoop> poly_loops = loops.slice(poly.loopstart, poly.totloop);
->>>>>>> 728694b4
 
       for (int i = 0; i < mesh_poly_verts.size(); ++i) {
         float2 uv;
@@ -145,14 +141,8 @@
         int ply_vertex_index = vertex_map.lookup(key);
         plyData.face_vertices.append(ply_vertex_index + vertex_offset);
       }
-<<<<<<< HEAD
-      loop_offset += mesh_poly_verts.size();
-
-      plyData.faces.append(std::move(poly_verts));
-=======
       loop_offset += poly.totloop;
       plyData.face_sizes.append(poly.totloop);
->>>>>>> 728694b4
     }
 
     Array<int> mesh_vertex_index_LUT(vertex_map.size());
