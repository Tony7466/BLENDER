--- conflicted
+++ resolved
@@ -202,19 +202,10 @@
       continue;
     }
 
-<<<<<<< HEAD
-    MPoly &mpoly = polys[poly_idx];
-    mpoly.totloop = curr_face.corner_count_;
-    mpoly.loopstart = tot_loop_idx;
-    sharp_faces.span[poly_idx] = !curr_face.shaded_smooth;
-=======
     MPoly &poly = polys[poly_idx];
     poly.totloop = curr_face.corner_count_;
     poly.loopstart = tot_loop_idx;
-    if (curr_face.shaded_smooth) {
-      poly.flag |= ME_SMOOTH;
-    }
->>>>>>> 2a9f792c
+    sharp_faces.span[poly_idx] = !curr_face.shaded_smooth;
     material_indices.span[poly_idx] = curr_face.material_index;
     /* Importing obj files without any materials would result in negative indices, which is not
      * supported. */
