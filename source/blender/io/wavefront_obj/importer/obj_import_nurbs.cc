--- conflicted
+++ resolved
@@ -6,12 +6,9 @@
  * \ingroup obj
  */
 
-<<<<<<< HEAD
 #include <algorithm>
+#include "BKE_lib_id.hh"
 
-=======
-#include "BKE_lib_id.hh"
->>>>>>> e7fa847b
 #include "BKE_object.hh"
 
 #include "BLI_listbase.h"
@@ -26,11 +23,8 @@
 
 namespace blender::io::obj {
 
-<<<<<<< HEAD
 static const std::string untitled = "Untitled";
 
-Object *CurveFromGeometry::create_curve(Main *bmain, const OBJImportParams &import_params)
-=======
 Curve *blender::io::obj::CurveFromGeometry::create_curve()
 {
   BLI_assert(!curve_geometry_.nurbs_element_.curv_indices.is_empty());
@@ -52,7 +46,6 @@
 }
 
 Object *CurveFromGeometry::create_curve_object(Main *bmain, const OBJImportParams &import_params)
->>>>>>> e7fa847b
 {
   std::string ob_name = get_geometry_name(curve_geometry_.geometry_name_,
                                           import_params.collection_separator);
@@ -119,21 +112,10 @@
   nurb->type = CU_NURBS;
   nurb->flag = CU_3D;
   nurb->next = nurb->prev = nullptr;
-<<<<<<< HEAD
   nurb->resolu = curve->resolu;
   nurb->resolv = curve->resolv;
   nurb->orderu = nurbs_geometry.u.degree + 1;
   nurb->orderv = nurbs_geometry.v.degree + 1;
-=======
-  /* BKE_nurb_points_add later on will update pntsu. If this were set to total curve points,
-   * we get double the total points in viewport. */
-  nurb->pntsu = 0;
-  /* Total points = pntsu * pntsv. */
-  nurb->pntsv = 1;
-  nurb->orderu = nurb->orderv = (nurbs_geometry.degree + 1 > SHRT_MAX) ? 4 :
-                                                                         nurbs_geometry.degree + 1;
-  nurb->resolu = nurb->resolv = curve->resolu;
->>>>>>> e7fa847b
 
   const int64_t tot_vert{nurbs_geometry.curv_indices.size()};
 
