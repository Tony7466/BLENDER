/* SPDX-FileCopyrightText: 2023 Blender Authors
 *
 * SPDX-License-Identifier: GPL-2.0-or-later */

/** \file
 * \ingroup obj
 */

#include "BKE_attribute.hh"
#include "BKE_customdata.hh"
#include "BKE_deform.h"
#include "BKE_lib_id.hh"
#include "BKE_material.h"
#include "BKE_mesh.hh"
#include "BKE_mesh_mapping.hh"
#include "BKE_object.hh"

#include "BLI_array_utils.hh"
#include "BLI_listbase.h"
#include "BLI_map.hh"
#include "BLI_math_matrix.h"
#include "BLI_math_matrix.hh"
#include "BLI_math_rotation.h"
#include "BLI_sort.hh"
#include "BLI_vector_set.hh"

#include "DEG_depsgraph_query.hh"

#include "DNA_material_types.h"
#include "DNA_meshdata_types.h"
#include "DNA_modifier_types.h"
#include "DNA_object_types.h"

#include "obj_export_mesh.hh"

#include "bmesh.hh"
#include "bmesh_tools.hh"

namespace blender::io::obj {
OBJMesh::OBJMesh(Depsgraph *depsgraph, const OBJExportParams &export_params, Object *mesh_object)
{
  /* We need to copy the object because it may be in temporary space. */
  Object *obj_eval = DEG_get_evaluated_object(depsgraph, mesh_object);
  object_name_ = obj_eval->id.name + 2;
  export_mesh_ = nullptr;

  if (obj_eval->type == OB_MESH) {
    export_mesh_ = export_params.apply_modifiers ? BKE_object_get_evaluated_mesh(obj_eval) :
                                                   BKE_object_get_pre_modified_mesh(obj_eval);
  }

  if (export_mesh_) {
    mesh_edges_ = export_mesh_->edges();
    mesh_faces_ = export_mesh_->faces();
    mesh_corner_verts_ = export_mesh_->corner_verts();
    sharp_faces_ = *export_mesh_->attributes().lookup_or_default<bool>(
        "sharp_face", bke::AttrDomain::Face, false);
  }
  else {
    /* Curves and NURBS surfaces need a new mesh when they're
     * exported in the form of vertices and edges.
     */
    this->set_mesh(BKE_mesh_new_from_object(depsgraph, obj_eval, true, true));
  }
  if (export_params.export_triangulated_mesh && obj_eval->type == OB_MESH) {
    this->triangulate_mesh_eval();
  }

  this->materials.reinitialize(export_mesh_->totcol);
  for (const int i : this->materials.index_range()) {
    this->materials[i] = BKE_object_material_get_eval(obj_eval, i + 1);
  }

  set_world_axes_transform(
      *obj_eval, export_params.forward_axis, export_params.up_axis, export_params.global_scale);
}

/**
 * Free new meshes allocated for triangulated meshes, or Curve converted to Mesh.
 */
OBJMesh::~OBJMesh()
{
  clear();
}

void OBJMesh::set_mesh(Mesh *mesh)
{
  if (owned_export_mesh_) {
    BKE_id_free(nullptr, owned_export_mesh_);
  }
  owned_export_mesh_ = mesh;
  export_mesh_ = owned_export_mesh_;
  mesh_edges_ = mesh->edges();
  mesh_faces_ = mesh->faces();
  mesh_corner_verts_ = mesh->corner_verts();
  sharp_faces_ = *export_mesh_->attributes().lookup_or_default<bool>(
      "sharp_face", bke::AttrDomain::Face, false);
}

void OBJMesh::clear()
{
  if (owned_export_mesh_) {
    BKE_id_free(nullptr, owned_export_mesh_);
    owned_export_mesh_ = nullptr;
  }
  export_mesh_ = nullptr;
  loop_to_uv_index_ = {};
  uv_coords_.clear_and_shrink();
  loop_to_normal_index_ = {};
  normal_coords_ = {};
  poly_order_ = {};
  if (poly_smooth_groups_) {
    MEM_freeN(poly_smooth_groups_);
    poly_smooth_groups_ = nullptr;
  }
}

void OBJMesh::triangulate_mesh_eval()
{
  if (export_mesh_->faces_num <= 0) {
    return;
  }
  const BMeshCreateParams bm_create_params = {false};
  BMeshFromMeshParams bm_convert_params{};
  bm_convert_params.calc_face_normal = true;
  bm_convert_params.calc_vert_normal = true;
  bm_convert_params.add_key_index = false;
  bm_convert_params.use_shapekey = false;

  /* Lower threshold where triangulation of a face starts, i.e. a quadrilateral will be
   * triangulated here. */
  const int triangulate_min_verts = 4;

  BMesh *bmesh = BKE_mesh_to_bmesh_ex(export_mesh_, &bm_create_params, &bm_convert_params);
  BM_mesh_triangulate(bmesh,
                      MOD_TRIANGULATE_NGON_BEAUTY,
                      MOD_TRIANGULATE_QUAD_SHORTEDGE,
                      triangulate_min_verts,
                      false,
                      nullptr,
                      nullptr,
                      nullptr);
  Mesh *triangulated = BKE_mesh_from_bmesh_for_eval_nomain(bmesh, nullptr, export_mesh_);
  BM_mesh_free(bmesh);
  this->set_mesh(triangulated);
}

void OBJMesh::set_world_axes_transform(const Object &obj_eval,
                                       const eIOAxis forward,
                                       const eIOAxis up,
                                       const float global_scale)
{
  float3x3 axes_transform;
  /* +Y-forward and +Z-up are the default Blender axis settings. */
  mat3_from_axis_conversion(forward, up, IO_AXIS_Y, IO_AXIS_Z, axes_transform.ptr());

  const float4x4 object_to_world(obj_eval.object_to_world);
  const float3x3 transform = axes_transform * float3x3(object_to_world);

  world_and_axes_transform_ = float4x4(transform);
  world_and_axes_transform_.location() = axes_transform * object_to_world.location();
  world_and_axes_transform_[3][3] = object_to_world[3][3];

<<<<<<< HEAD
  mirrored_transform_ = math::is_negative(math::transpose(math::invert(transform)));
=======
  world_and_axes_transform_ = math::from_scale<float4x4>(float3(global_scale)) *
                              world_and_axes_transform_;

  /* Normals need inverse transpose of the regular matrix to handle non-uniform scale. */
  world_and_axes_normal_transform_ = math::transpose(math::invert(transform));

  mirrored_transform_ = math::is_negative(world_and_axes_normal_transform_);
>>>>>>> e2e4c952
}

int OBJMesh::tot_vertices() const
{
  return export_mesh_->verts_num;
}

int OBJMesh::tot_faces() const
{
  return export_mesh_->faces_num;
}

int OBJMesh::tot_uv_vertices() const
{
  return int(uv_coords_.size());
}

int OBJMesh::tot_edges() const
{
  return export_mesh_->edges_num;
}

int16_t OBJMesh::tot_materials() const
{
  return this->materials.size();
}

int OBJMesh::ith_smooth_group(const int face_index) const
{
  /* Calculate smooth groups first: #OBJMesh::calc_smooth_groups. */
  BLI_assert(tot_smooth_groups_ != -NEGATIVE_INIT);
  BLI_assert(poly_smooth_groups_);
  return poly_smooth_groups_[face_index];
}

void OBJMesh::calc_smooth_groups(const bool use_bitflags)
{
  const bke::AttributeAccessor attributes = export_mesh_->attributes();
  const VArraySpan sharp_edges = *attributes.lookup<bool>("sharp_edge", bke::AttrDomain::Edge);
  const VArraySpan sharp_faces = *attributes.lookup<bool>("sharp_face", bke::AttrDomain::Face);
  poly_smooth_groups_ = BKE_mesh_calc_smoothgroups(mesh_edges_.size(),
                                                   mesh_faces_,
                                                   export_mesh_->corner_edges(),
                                                   sharp_edges,
                                                   sharp_faces,
                                                   &tot_smooth_groups_,
                                                   use_bitflags);
}

void OBJMesh::calc_poly_order()
{
  const bke::AttributeAccessor attributes = export_mesh_->attributes();
  const VArray<int> material_indices = *attributes.lookup_or_default<int>(
      "material_index", bke::AttrDomain::Face, 0);
  if (material_indices.is_single() && material_indices.get_internal_single() == 0) {
    return;
  }
  const VArraySpan<int> material_indices_span(material_indices);

  poly_order_.reinitialize(material_indices_span.size());
  for (const int i : material_indices_span.index_range()) {
    poly_order_[i] = i;
  }

  /* Sort polygons by their material index. */
  blender::parallel_sort(poly_order_.begin(), poly_order_.end(), [&](int a, int b) {
    int mat_a = material_indices_span[a];
    int mat_b = material_indices_span[b];
    if (mat_a != mat_b) {
      return mat_a < mat_b;
    }
    return a < b;
  });
}

bool OBJMesh::is_ith_poly_smooth(const int face_index) const
{
  return !sharp_faces_[face_index];
}

const char *OBJMesh::get_object_name() const
{
  return object_name_.c_str();
}

const char *OBJMesh::get_object_mesh_name() const
{
  return export_mesh_->id.name + 2;
}

Span<int> OBJMesh::calc_poly_vertex_indices(const int face_index) const
{
  return mesh_corner_verts_.slice(mesh_faces_[face_index]);
}

void OBJMesh::store_uv_coords_and_indices()
{
  const StringRef active_uv_name = CustomData_get_active_layer_name(&export_mesh_->corner_data,
                                                                    CD_PROP_FLOAT2);
  if (active_uv_name.is_empty()) {
    uv_coords_.clear();
    return;
  }
  const bke::AttributeAccessor attributes = export_mesh_->attributes();
  const VArraySpan uv_map = *attributes.lookup<float2>(active_uv_name, bke::AttrDomain::Corner);
  if (uv_map.is_empty()) {
    uv_coords_.clear();
    return;
  }

  Map<float2, int> uv_to_index;

  /* We don't know how many unique UVs there will be, but this is a guess. */
  uv_to_index.reserve(export_mesh_->verts_num);
  uv_coords_.reserve(export_mesh_->verts_num);

  loop_to_uv_index_.reinitialize(uv_map.size());

  for (int index = 0; index < int(uv_map.size()); index++) {
    float2 uv = uv_map[index];
    int uv_index = uv_to_index.lookup_default(uv, -1);
    if (uv_index == -1) {
      uv_index = uv_to_index.size();
      uv_to_index.add(uv, uv_index);
      uv_coords_.append(uv);
    }
    loop_to_uv_index_[index] = uv_index;
  }
}

Span<int> OBJMesh::calc_poly_uv_indices(const int face_index) const
{
  if (uv_coords_.is_empty()) {
    return {};
  }
  BLI_assert(face_index < export_mesh_->faces_num);
  return loop_to_uv_index_.as_span().slice(mesh_faces_[face_index]);
}

/** Round \a f to \a round_digits decimal digits. */
static float round_float_to_n_digits(const float f, int round_digits)
{
  float scale = powf(10.0, round_digits);
  return ceilf(scale * f - 0.49999999f) / scale;
}

static float3 round_float3_to_n_digits(const float3 &v, int round_digits)
{
  float3 ans;
  ans.x = round_float_to_n_digits(v.x, round_digits);
  ans.y = round_float_to_n_digits(v.y, round_digits);
  ans.z = round_float_to_n_digits(v.z, round_digits);
  return ans;
}

void OBJMesh::store_normal_coords_and_indices()
{
  /* We'll round normal components to 4 digits.
   * This will cover up some minor differences
   * between floating point calculations on different platforms.
   * Since normals are normalized, there will be no perceptible loss
   * of precision when rounding to 4 digits. */
  constexpr int round_digits = 4;
  VectorSet<float3> deduplicated_normals;
  /* We don't know how many unique normals there will be, but this is a guess. */
  deduplicated_normals.reserve(export_mesh_->faces_num);
  loop_to_normal_index_.reinitialize(export_mesh_->corners_num);

  /* Normals need inverse transpose of the regular matrix to handle non-uniform scale. */
  const float3x3 transform = math::transpose(math::invert(float3x3(world_and_axes_transform_)));
  auto transform_and_round_normal = [&](const float3 &normal) {
    return round_float3_to_n_digits(math::normalize(transform * normal), round_digits);
  };

  switch (export_mesh_->normals_domain()) {
    case bke::MeshNormalDomain::Face: {
      const Span<float3> face_normals = export_mesh_->face_normals();
      for (const int face : mesh_faces_.index_range()) {
        const float3 normal = transform_and_round_normal(face_normals[face]);
        const int index = deduplicated_normals.index_of_or_add(normal);
        loop_to_normal_index_.as_mutable_span().slice(mesh_faces_[face]).fill(index);
      }
      break;
    }
    case bke::MeshNormalDomain::Point: {
      const Span<float3> vert_normals = export_mesh_->vert_normals();
      Array<int> vert_normal_indices(vert_normals.size());
      for (const int vert : vert_normals.index_range()) {
        const float3 normal = transform_and_round_normal(vert_normals[vert]);
        vert_normal_indices[vert] = deduplicated_normals.index_of_or_add(normal);
      }
      array_utils::gather(vert_normal_indices.as_span(),
                          mesh_corner_verts_,
                          loop_to_normal_index_.as_mutable_span());
      break;
    }
    case bke::MeshNormalDomain::Corner: {
      const Span<float3> corner_normals = export_mesh_->corner_normals();
      for (const int corner : corner_normals.index_range()) {
        const float3 normal = transform_and_round_normal(corner_normals[corner]);
        loop_to_normal_index_[corner] = deduplicated_normals.index_of_or_add(normal);
      }
      break;
    }
  }

  normal_coords_ = deduplicated_normals.as_span();
}

int OBJMesh::tot_deform_groups() const
{
  return BLI_listbase_count(&export_mesh_->vertex_group_names);
}

int16_t OBJMesh::get_poly_deform_group_index(const int face_index,
                                             MutableSpan<float> group_weights) const
{
  BLI_assert(face_index < export_mesh_->faces_num);
  BLI_assert(group_weights.size() == BLI_listbase_count(&export_mesh_->vertex_group_names));
  const Span<MDeformVert> dverts = export_mesh_->deform_verts();
  if (dverts.is_empty()) {
    return NOT_FOUND;
  }

  group_weights.fill(0);
  bool found_any_group = false;
  for (const int vert : mesh_corner_verts_.slice(mesh_faces_[face_index])) {
    const MDeformVert &dv = dverts[vert];
    for (int weight_i = 0; weight_i < dv.totweight; ++weight_i) {
      const auto group = dv.dw[weight_i].def_nr;
      if (group < group_weights.size()) {
        group_weights[group] += dv.dw[weight_i].weight;
        found_any_group = true;
      }
    }
  }

  if (!found_any_group) {
    return NOT_FOUND;
  }
  /* Index of the group with maximum vertices. */
  int16_t max_idx = std::max_element(group_weights.begin(), group_weights.end()) -
                    group_weights.begin();
  return max_idx;
}

const char *OBJMesh::get_poly_deform_group_name(const int16_t def_group_index) const
{
  const bDeformGroup &vertex_group = *(static_cast<bDeformGroup *>(
      BLI_findlink(&export_mesh_->vertex_group_names, def_group_index)));
  return vertex_group.name;
}

}  // namespace blender::io::obj<|MERGE_RESOLUTION|>--- conflicted
+++ resolved
@@ -161,9 +161,6 @@
   world_and_axes_transform_.location() = axes_transform * object_to_world.location();
   world_and_axes_transform_[3][3] = object_to_world[3][3];
 
-<<<<<<< HEAD
-  mirrored_transform_ = math::is_negative(math::transpose(math::invert(transform)));
-=======
   world_and_axes_transform_ = math::from_scale<float4x4>(float3(global_scale)) *
                               world_and_axes_transform_;
 
@@ -171,7 +168,6 @@
   world_and_axes_normal_transform_ = math::transpose(math::invert(transform));
 
   mirrored_transform_ = math::is_negative(world_and_axes_normal_transform_);
->>>>>>> e2e4c952
 }
 
 int OBJMesh::tot_vertices() const
