--- conflicted
+++ resolved
@@ -366,23 +366,15 @@
   normal_to_index.reserve(export_mesh_->faces_num);
   loop_to_normal_index_.resize(export_mesh_->totloop);
   loop_to_normal_index_.fill(-1);
-<<<<<<< HEAD
 
   Span<float3> corner_normals;
   if (export_mesh_->normal_domain_all_info() == ATTR_DOMAIN_CORNER) {
     corner_normals = export_mesh_->corner_normals();
   }
 
-  for (int poly_index = 0; poly_index < export_mesh_->totpoly; ++poly_index) {
-    const IndexRange poly = mesh_polys_[poly_index];
-    bool need_per_loop_normals = !corner_normals.is_empty() && !(sharp_faces_[poly_index]);
-=======
-  const float(*lnors)[3] = static_cast<const float(*)[3]>(
-      CustomData_get_layer(&export_mesh_->loop_data, CD_NORMAL));
   for (int face_index = 0; face_index < export_mesh_->faces_num; ++face_index) {
     const IndexRange face = mesh_faces_[face_index];
-    bool need_per_loop_normals = lnors != nullptr || !(sharp_faces_[face_index]);
->>>>>>> aebc743b
+    bool need_per_loop_normals = !corner_normals.is_empty() && !(sharp_faces_[face_index]);
     if (need_per_loop_normals) {
       for (const int corner : face) {
         float3 loop_normal;
