--- conflicted
+++ resolved
@@ -277,19 +277,8 @@
 
 Span<int> OBJMesh::calc_poly_vertex_indices(const int poly_index) const
 {
-<<<<<<< HEAD
-  const MPoly &mpoly = mesh_polys_[poly_index];
-  return mesh_corner_verts_.slice(mpoly.loopstart, mpoly.totloop);
-=======
   const MPoly &poly = mesh_polys_[poly_index];
-  const MLoop *mloop = &mesh_loops_[poly.loopstart];
-  const int totloop = poly.totloop;
-  Vector<int> r_poly_vertex_indices(totloop);
-  for (int loop_index = 0; loop_index < totloop; loop_index++) {
-    r_poly_vertex_indices[loop_index] = mloop[loop_index].v;
-  }
-  return r_poly_vertex_indices;
->>>>>>> 2a9f792c
+  return mesh_corner_verts_.slice(poly.loopstart, poly.totloop);
 }
 
 void OBJMesh::store_uv_coords_and_indices()
@@ -477,16 +466,9 @@
 
   group_weights.fill(0);
   bool found_any_group = false;
-<<<<<<< HEAD
-  const MPoly &mpoly = mesh_polys_[poly_index];
-  for (const int vert : mesh_corner_verts_.slice(mpoly.loopstart, mpoly.totloop)) {
+  const MPoly &poly = mesh_polys_[poly_index];
+  for (const int vert : mesh_corner_verts_.slice(poly.loopstart, poly.totloop)) {
     const MDeformVert &dv = dverts[vert];
-=======
-  const MPoly &poly = mesh_polys_[poly_index];
-  const MLoop *mloop = &mesh_loops_[poly.loopstart];
-  for (int loop_i = 0; loop_i < poly.totloop; ++loop_i, ++mloop) {
-    const MDeformVert &dv = dverts[mloop->v];
->>>>>>> 2a9f792c
     for (int weight_i = 0; weight_i < dv.totweight; ++weight_i) {
       const auto group = dv.dw[weight_i].def_nr;
       if (group < group_weights.size()) {
