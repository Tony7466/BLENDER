--- conflicted
+++ resolved
@@ -40,12 +40,8 @@
   Span<float3> mesh_positions_;
   Span<MEdge> mesh_edges_;
   Span<MPoly> mesh_polys_;
-<<<<<<< HEAD
   Span<int> mesh_corner_verts_;
-=======
-  Span<MLoop> mesh_loops_;
   VArray<bool> sharp_faces_;
->>>>>>> 5876573e
 
   /**
    * Final transform of an object obtained from export settings (up_axis, forward_axis) and the
