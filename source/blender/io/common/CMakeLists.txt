--- conflicted
+++ resolved
@@ -55,10 +55,5 @@
     bf_blenloader_test_util
     bf_io_common
   )
-<<<<<<< HEAD
-  include(GTestTesting)
   blender_add_test_suite_lib(io_common "${TEST_SRC}" "${INC};${TEST_INC}" "${INC_SYS}" "${LIB};${TEST_LIB}")
-=======
-  blender_add_test_lib(bf_io_common_tests "${TEST_SRC}" "${INC};${TEST_INC}" "${INC_SYS}" "${LIB};${TEST_LIB}")
->>>>>>> 4190a610
 endif()