--- conflicted
+++ resolved
@@ -298,10 +298,7 @@
   mesh_prim_.GetFaceVertexCountsAttr().Get(&face_counts_, motionSampleTime);
   mesh_prim_.GetPointsAttr().Get(&positions_, motionSampleTime);
 
-<<<<<<< HEAD
-=======
   pxr::UsdGeomPrimvarsAPI primvarsAPI(mesh_prim_);
->>>>>>> 85a743e0
 
   /* TODO(makowalski): Reading normals probably doesn't belong in this function,
    * as this is not required to determine if the topology has changed. */
@@ -499,7 +496,9 @@
     return;
   }
 
-  std::vector<pxr::UsdGeomPrimvar> primvars = mesh_prim_.GetPrimvars();
+  pxr::UsdGeomPrimvarsAPI primvarsAPI = pxr::UsdGeomPrimvarsAPI(mesh_prim_);
+
+  std::vector<pxr::UsdGeomPrimvar> primvars = primvarsAPI.GetPrimvars();
 
   /* Convert all color primvars to custom layer data. */
   for (pxr::UsdGeomPrimvar pv : primvars) {
