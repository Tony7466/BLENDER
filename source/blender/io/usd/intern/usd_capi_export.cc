--- conflicted
+++ resolved
@@ -577,7 +577,6 @@
 
   usd_stage->GetRootLayer()->Save();
 
-<<<<<<< HEAD
   /* If the stage was cached for Python calls, remove
    * it from the cache now. */
   if (pxr::UsdUtilsStageCache::Get().Contains(usd_stage)) {
@@ -585,14 +584,6 @@
     pxr::UsdUtilsStageCache::Get().Erase(usd_stage);
   }
 
-  if (data->is_usdz_export) {
-    if (!perform_usdz_conversion(data)) {
-      return;
-    }
-  }
-
-=======
->>>>>>> 09e45e21
   /* Finish up by going back to the keyframe that was current before we started. */
   if (scene->r.cfra != orig_frame) {
     scene->r.cfra = orig_frame;
