--- conflicted
+++ resolved
@@ -889,35 +889,15 @@
       node, usd_export_context.stage, usd_export_context.export_params);
 }
 
-<<<<<<< HEAD
-/* Gets an asset path for the given texture image node. The resulting path
- * may be absolute, relative to the USD file, or in a 'textures' directory
- * in the same directory as the USD file, depending on the export parameters.
- * The filename is typically the image filepath but might also be automatically
- * generated based on the image name for in-memory textures when exporting textures.
- * This function may return an empty string if the image does not have a filepath
- * assigned and no asset path could be determined. */
-std::string get_tex_image_asset_filepath(bNode *node,
-                                         const pxr::UsdStageRefPtr stage,
-                                         const USDExportParams &export_params)
-=======
 static std::string get_tex_image_asset_filepath(Image *ima,
                                                 const pxr::UsdStageRefPtr stage,
                                                 const USDExportParams &export_params)
->>>>>>> 3f247d6a
 {
   Image *ima = reinterpret_cast<Image *>(node->id);
   std::string stage_path = stage->GetRootLayer()->GetRealPath();
   return get_tex_image_asset_filepath(ima, stage_path, export_params);
 }
 
-<<<<<<< HEAD
-std::string get_tex_image_asset_filepath(Image* ima,
-                                         const std::string& stage_path,
-                                         const USDExportParams& export_params)
-{
-=======
->>>>>>> 3f247d6a
   if (!ima) {
     return "";
   }
@@ -998,8 +978,6 @@
   return path;
 }
 
-<<<<<<< HEAD
-=======
 std::string get_tex_image_asset_filepath(bNode *node,
                                          const pxr::UsdStageRefPtr stage,
                                          const USDExportParams &export_params)
@@ -1008,7 +986,6 @@
   Image *ima = reinterpret_cast<Image *>(node->id);
   return get_tex_image_asset_filepath(ima, stage, export_params);
 }
->>>>>>> 3f247d6a
 
 /* If the given image is tiled, copy the image tiles to the given
  * destination directory. */
@@ -1101,110 +1078,58 @@
   }
 }
 
-<<<<<<< HEAD
-const pxr::TfToken token_for_input(const char *input_name)
-{
-  const InputSpecMap &input_map = preview_surface_input_map();
-  const InputSpec *spec = input_map.lookup_ptr(input_name);
-
-  if (spec == nullptr) {
-    return {};
-  }
-
-  return spec->input_name;
-}
-
-pxr::UsdShadeMaterial create_usd_material(const USDExporterContext &usd_export_context,
-                                          pxr::SdfPath usd_path,
-                                          Material *material,
-                                          const std::string &active_uv,
-                                          ReportList *reports)
-{
-  pxr::UsdShadeMaterial usd_material = pxr::UsdShadeMaterial::Define(usd_export_context.stage,
-                                                                     usd_path);
-
-  if (material->use_nodes && usd_export_context.export_params.generate_preview_surface) {
-    create_usd_preview_surface_material(
-        usd_export_context, material, usd_material, active_uv, reports);
+static void export_texture(Image *ima,
+                           const pxr::UsdStageRefPtr stage,
+                           const bool allow_overwrite,
+                           ReportList *reports)
+{
+  std::string export_path = stage->GetRootLayer()->GetRealPath();
+  if (export_path.empty()) {
+    return;
+  }
+
+  char usd_dir_path[FILE_MAX];
+  BLI_path_split_dir_part(export_path.c_str(), usd_dir_path, FILE_MAX);
+
+  char tex_dir_path[FILE_MAX];
+  BLI_path_join(tex_dir_path, FILE_MAX, usd_dir_path, "textures", SEP_STR);
+
+  BLI_dir_create_recursive(tex_dir_path);
+
+  const bool is_dirty = BKE_image_is_dirty(ima);
+  const bool is_generated = ima->source == IMA_SRC_GENERATED;
+  const bool is_packed = BKE_image_has_packedfile(ima);
+
+  std::string dest_dir(tex_dir_path);
+
+  if (is_generated || is_dirty || is_packed) {
+    export_in_memory_texture(ima, dest_dir, allow_overwrite, reports);
+  }
+  else if (ima->source == IMA_SRC_TILED) {
+    copy_tiled_textures(ima, dest_dir, allow_overwrite, reports);
   }
   else {
-    create_usd_viewport_material(usd_export_context, material, usd_material);
-  }
-
-  call_material_export_hooks(usd_export_context.stage,
-                             material,
-                             usd_material,
-                             usd_export_context.export_params.worker_status->reports);
-
-  return usd_material;
-}
-
-static void export_packed_texture(Image *ima,
-                                  const std::string &export_dir,
-                                  const bool allow_overwrite,
-                                  ReportList *reports)
-{
-  LISTBASE_FOREACH (ImagePackedFile *, imapf, &ima->packedfiles) {
-    if (!imapf || !imapf->packedfile || !imapf->packedfile->data || !imapf->packedfile->size) {
-      continue;
-    }
-
-    const PackedFile *pf = imapf->packedfile;
-
-    char image_abs_path[FILE_MAX];
-    char file_name[FILE_MAX];
-
-    if (imapf->filepath[0] != '\0') {
-      /* Get the file name from the original path. */
-      /* Make absolute source path. */
-      BLI_strncpy(image_abs_path, imapf->filepath, FILE_MAX);
-      USD_path_abs(
-          image_abs_path, ID_BLEND_PATH_FROM_GLOBAL(&ima->id), false /* Not for import */);
-      BLI_path_split_file_part(image_abs_path, file_name, FILE_MAX);
-    }
-    else {
-      /* The following logic is taken from unpack_generate_paths() in packedFile.cc. */
-
-      /* NOTE: we generally do not have any real way to re-create extension out of data. */
-      const size_t len = STRNCPY_RLEN(file_name, ima->id.name + 2);
-
-      /* For images ensure that the temporary filename contains tile number information as well as
-       * a file extension based on the file magic. */
-
-      enum eImbFileType ftype = eImbFileType(
-          IMB_ispic_type_from_memory(static_cast<const uchar *>(pf->data), pf->size));
-      if (ima->source == IMA_SRC_TILED) {
-        char tile_number[6];
-        SNPRINTF(tile_number, ".%d", imapf->tile_number);
-        BLI_strncpy(file_name + len, tile_number, sizeof(file_name) - len);
-      }
-      if (ftype != IMB_FTYPE_NONE) {
-        const int imtype = BKE_ftype_to_imtype(ftype, nullptr);
-        BKE_image_path_ext_from_imtype_ensure(file_name, sizeof(file_name), imtype);
-      }
-    }
-
-    char export_path[FILE_MAX];
-    BLI_path_join(export_path, FILE_MAX, export_dir.c_str(), file_name);
-    BLI_string_replace_char(export_path, '\\', '/');
-
-    if (!allow_overwrite && asset_exists(export_path)) {
-      return;
-    }
-
-    if (paths_equal(export_path, image_abs_path) && asset_exists(image_abs_path)) {
-      /* As a precaution, don't overwrite the original path. */
-      return;
-    }
-
-    CLOG_INFO(&LOG, 2, "Exporting packed texture to '%s'", export_path);
-
-    write_to_path(pf->data, pf->size, export_path, reports);
-  }
-}
-
-/* Export the given texture node's image to a 'textures' directory in the export path.
- * Based on ImagesExporter::export_UV_Image() */
+    copy_single_file(ima, dest_dir, allow_overwrite, reports);
+  }
+}
+
+void export_texture(bNode *node,
+                    const pxr::UsdStageRefPtr stage,
+                    const bool allow_overwrite,
+                    ReportList *reports)
+{
+  if (!ELEM(node->type, SH_NODE_TEX_IMAGE, SH_NODE_TEX_ENVIRONMENT)) {
+    return;
+  }
+
+  Image *ima = reinterpret_cast<Image *>(node->id);
+  if (!ima) {
+    return;
+  }
+
+  return export_texture(ima, stage, allow_overwrite, reports);
+}
+
 static void export_texture(const USDExporterContext &usd_export_context, bNode *node)
 {
   export_texture(node,
@@ -1213,83 +1138,6 @@
                  usd_export_context.export_params.worker_status->reports);
 }
 
-void export_texture(bNode *node,
-                    const pxr::UsdStageRefPtr stage,
-                    const bool allow_overwrite,
-                    ReportList *reports)
-{
-  if (!ELEM(node->type, SH_NODE_TEX_IMAGE, SH_NODE_TEX_ENVIRONMENT)) {
-    return;
-  }
-
-  Image *ima = reinterpret_cast<Image *>(node->id);
-  if (!ima) {
-    return;
-  }
-
-  std::string dest_dir = get_export_textures_dir(stage);
-
-  if (dest_dir.empty()) {
-    CLOG_ERROR(&LOG, "%s: Couldn't determine textures directory path", __func__);
-=======
-static void export_texture(Image *ima,
-                           const pxr::UsdStageRefPtr stage,
-                           const bool allow_overwrite,
-                           ReportList *reports)
-{
-  std::string export_path = stage->GetRootLayer()->GetRealPath();
-  if (export_path.empty()) {
->>>>>>> 3f247d6a
-    return;
-  }
-
-  if (is_packed_texture(ima)) {
-    export_packed_texture(ima, dest_dir, allow_overwrite, reports);
-  }
-  if (is_in_memory_texture(ima)) {
-    export_in_memory_texture(ima, dest_dir, allow_overwrite, reports);
-  }
-  else if (ima->source == IMA_SRC_TILED) {
-    copy_tiled_textures(ima, dest_dir, allow_overwrite, reports);
-  }
-  else {
-    copy_single_file(ima, dest_dir, allow_overwrite, reports);
-  }
-}
-
-<<<<<<< HEAD
-/* Export the texture of every texture image node in the given
- * node tree. */
-static void export_textures(const bNodeTree *ntree,
-                            const pxr::UsdStageRefPtr stage,
-                            const bool allow_overwrite,
-                            ReportList *reports)
-=======
-void export_texture(bNode *node,
-                    const pxr::UsdStageRefPtr stage,
-                    const bool allow_overwrite,
-                    ReportList *reports)
-{
-  if (!ELEM(node->type, SH_NODE_TEX_IMAGE, SH_NODE_TEX_ENVIRONMENT)) {
-    return;
-  }
-
-  Image *ima = reinterpret_cast<Image *>(node->id);
-  if (!ima) {
-    return;
-  }
-
-  return export_texture(ima, stage, allow_overwrite, reports);
-}
-
-static void export_texture(const USDExporterContext &usd_export_context, bNode *node)
-{
-  export_texture(node,
-                 usd_export_context.stage,
-                 usd_export_context.export_params.overwrite_textures,
-                 usd_export_context.export_params.worker_status->reports);
-}
-
 static void export_texture(const USDExporterContext &usd_export_context, Image *ima)
 {
   export_texture(ima,
@@ -1299,37 +1147,17 @@
 }
 
 const pxr::TfToken token_for_input(const char *input_name)
->>>>>>> 3f247d6a
-{
-  if (!ntree) {
-    return;
-  }
-
-  if (!stage) {
-    return;
-  }
-
-  ntree->ensure_topology_cache();
-
-  for (bNode *node = (bNode *)ntree->nodes.first; node; node = node->next) {
-    if (ELEM(node->type, SH_NODE_TEX_IMAGE, SH_NODE_TEX_ENVIRONMENT)) {
-      export_texture(node, stage, allow_overwrite, reports);
-    }
-    else if (node->is_group()) {
-      if (const bNodeTree *sub_tree = reinterpret_cast<const bNodeTree *>(node->id)) {
-        export_textures(sub_tree, stage, allow_overwrite, reports);
-      }
-    }
-  }
-}
-
-<<<<<<< HEAD
-/* Export the texture of every texture image node in the given material's node tree. */
-static void export_textures(const Material *material,
-                            const pxr::UsdStageRefPtr stage,
-                            const bool allow_overwrite,
-                            ReportList *reports)
-=======
+{
+  const InputSpecMap &input_map = preview_surface_input_map();
+  const InputSpec *spec = input_map.lookup_ptr(input_name);
+
+  if (spec == nullptr) {
+    return {};
+  }
+
+  return spec->input_name;
+}
+
 #ifdef WITH_MATERIALX
 /* A wrapper for the MaterialX code to re-use the standard Texture export code */
 static std::string materialx_export_image(
@@ -1564,17 +1392,18 @@
                                           Material *material,
                                           const std::string &active_uv,
                                           ReportList *reports)
->>>>>>> 3f247d6a
-{
-  if (!(material && material->use_nodes)) {
-    return;
-  }
-
-<<<<<<< HEAD
-  if (!stage) {
-    return;
-  }
-=======
+{
+  pxr::UsdShadeMaterial usd_material = pxr::UsdShadeMaterial::Define(usd_export_context.stage,
+                                                                     usd_path);
+
+  if (material->use_nodes && usd_export_context.export_params.generate_preview_surface) {
+    create_usd_preview_surface_material(
+        usd_export_context, material, usd_material, active_uv, reports);
+  }
+  else {
+    create_usd_viewport_material(usd_export_context, material, usd_material);
+  }
+
 #ifdef WITH_MATERIALX
   if (material->use_nodes && usd_export_context.export_params.generate_materialx_network) {
     create_usd_materialx_material(usd_export_context, usd_path, material, usd_material);
@@ -1585,7 +1414,161 @@
                              material,
                              usd_material,
                              usd_export_context.export_params.worker_status->reports);
->>>>>>> 3f247d6a
+
+  return usd_material;
+}
+
+static void export_packed_texture(Image *ima,
+                                  const std::string &export_dir,
+                                  const bool allow_overwrite,
+                                  ReportList *reports)
+{
+  LISTBASE_FOREACH (ImagePackedFile *, imapf, &ima->packedfiles) {
+    if (!imapf || !imapf->packedfile || !imapf->packedfile->data || !imapf->packedfile->size) {
+      continue;
+    }
+
+    const PackedFile *pf = imapf->packedfile;
+
+    char image_abs_path[FILE_MAX];
+    char file_name[FILE_MAX];
+
+    if (imapf->filepath[0] != '\0') {
+      /* Get the file name from the original path. */
+      /* Make absolute source path. */
+      BLI_strncpy(image_abs_path, imapf->filepath, FILE_MAX);
+      USD_path_abs(
+          image_abs_path, ID_BLEND_PATH_FROM_GLOBAL(&ima->id), false /* Not for import */);
+      BLI_path_split_file_part(image_abs_path, file_name, FILE_MAX);
+    }
+    else {
+      /* The following logic is taken from unpack_generate_paths() in packedFile.cc. */
+
+      /* NOTE: we generally do not have any real way to re-create extension out of data. */
+      const size_t len = STRNCPY_RLEN(file_name, ima->id.name + 2);
+
+      /* For images ensure that the temporary filename contains tile number information as well as
+       * a file extension based on the file magic. */
+
+      enum eImbFileType ftype = eImbFileType(
+          IMB_ispic_type_from_memory(static_cast<const uchar *>(pf->data), pf->size));
+      if (ima->source == IMA_SRC_TILED) {
+        char tile_number[6];
+        SNPRINTF(tile_number, ".%d", imapf->tile_number);
+        BLI_strncpy(file_name + len, tile_number, sizeof(file_name) - len);
+      }
+      if (ftype != IMB_FTYPE_NONE) {
+        const int imtype = BKE_ftype_to_imtype(ftype, nullptr);
+        BKE_image_path_ext_from_imtype_ensure(file_name, sizeof(file_name), imtype);
+      }
+    }
+
+    char export_path[FILE_MAX];
+    BLI_path_join(export_path, FILE_MAX, export_dir.c_str(), file_name);
+    BLI_string_replace_char(export_path, '\\', '/');
+
+    if (!allow_overwrite && asset_exists(export_path)) {
+      return;
+    }
+
+    if (paths_equal(export_path, image_abs_path) && asset_exists(image_abs_path)) {
+      /* As a precaution, don't overwrite the original path. */
+      return;
+    }
+
+    CLOG_INFO(&LOG, 2, "Exporting packed texture to '%s'", export_path);
+
+    write_to_path(pf->data, pf->size, export_path, reports);
+  }
+}
+
+/* Export the given texture node's image to a 'textures' directory in the export path.
+ * Based on ImagesExporter::export_UV_Image() */
+static void export_texture(const USDExporterContext &usd_export_context, bNode *node)
+{
+  export_texture(node,
+                 usd_export_context.stage,
+                 usd_export_context.export_params.overwrite_textures,
+                 usd_export_context.export_params.worker_status->reports);
+}
+
+void export_texture(bNode *node,
+                    const pxr::UsdStageRefPtr stage,
+                    const bool allow_overwrite,
+                    ReportList *reports)
+{
+  if (!ELEM(node->type, SH_NODE_TEX_IMAGE, SH_NODE_TEX_ENVIRONMENT)) {
+    return;
+  }
+
+  Image *ima = reinterpret_cast<Image *>(node->id);
+  if (!ima) {
+    return;
+  }
+
+  std::string dest_dir = get_export_textures_dir(stage);
+
+  if (dest_dir.empty()) {
+    CLOG_ERROR(&LOG, "%s: Couldn't determine textures directory path", __func__);
+    return;
+  }
+
+  if (is_packed_texture(ima)) {
+    export_packed_texture(ima, dest_dir, allow_overwrite, reports);
+  }
+  if (is_in_memory_texture(ima)) {
+    export_in_memory_texture(ima, dest_dir, allow_overwrite, reports);
+  }
+  else if (ima->source == IMA_SRC_TILED) {
+    copy_tiled_textures(ima, dest_dir, allow_overwrite, reports);
+  }
+  else {
+    copy_single_file(ima, dest_dir, allow_overwrite, reports);
+  }
+}
+
+/* Export the texture of every texture image node in the given
+ * node tree. */
+static void export_textures(const bNodeTree *ntree,
+                            const pxr::UsdStageRefPtr stage,
+                            const bool allow_overwrite,
+                            ReportList *reports)
+{
+  if (!ntree) {
+    return;
+  }
+
+  if (!stage) {
+    return;
+  }
+
+  ntree->ensure_topology_cache();
+
+  for (bNode *node = (bNode *)ntree->nodes.first; node; node = node->next) {
+    if (ELEM(node->type, SH_NODE_TEX_IMAGE, SH_NODE_TEX_ENVIRONMENT)) {
+      export_texture(node, stage, allow_overwrite, reports);
+    }
+    else if (node->is_group()) {
+      if (const bNodeTree *sub_tree = reinterpret_cast<const bNodeTree *>(node->id)) {
+        export_textures(sub_tree, stage, allow_overwrite, reports);
+      }
+    }
+  }
+}
+
+/* Export the texture of every texture image node in the given material's node tree. */
+static void export_textures(const Material *material,
+                            const pxr::UsdStageRefPtr stage,
+                            const bool allow_overwrite,
+                            ReportList *reports)
+{
+  if (!(material && material->use_nodes)) {
+    return;
+  }
+
+  if (!stage) {
+    return;
+  }
 
   export_textures(material->nodetree, stage, allow_overwrite, reports);
 }
