--- conflicted
+++ resolved
@@ -15,12 +15,8 @@
 #include "BKE_image.h"
 #include "BKE_image_format.h"
 #include "BKE_main.h"
-<<<<<<< HEAD
-#include "BKE_node.h"
+#include "BKE_node.hh"
 #include "BKE_node_tree_update.h"
-=======
-#include "BKE_node.hh"
->>>>>>> fa112176
 #include "BKE_node_runtime.hh"
 
 #include "IMB_colormanagement.h"
@@ -549,8 +545,8 @@
     node_next = node->next;
 
     if (node->flag & NODE_MUTED || node->type == NODE_REROUTE) {
-      nodeInternalRelink(localtree, node);
-      ntreeFreeLocalNode(localtree, node);
+      blender::bke::nodeInternalRelink(localtree, node);
+      blender::bke::ntreeFreeLocalNode(localtree, node);
     }
   }
 }
@@ -775,7 +771,7 @@
 
   while (group_interface_nodes) {
     node = (bNode *)BLI_linklist_pop(&group_interface_nodes);
-    ntreeFreeLocalNode(ntree, node);
+    blender::bke::ntreeFreeLocalNode(ntree, node);
   }
 
   BKE_ntree_update_tag_all(ntree);
@@ -793,8 +789,8 @@
       node_next = node->next;
       /* delete the group instance and its localtree. */
       bNodeTree *ngroup = (bNodeTree *)node->id;
-      ntreeFreeLocalNode(localtree, node);
-      ntreeFreeTree(ngroup);
+      blender::bke::ntreeFreeLocalNode(localtree, node);
+      blender::bke::ntreeFreeTree(ngroup);
       MEM_freeN(ngroup);
     }
     else {
@@ -1427,14 +1423,6 @@
       shader.CreateInput(pxr::TfToken("Only_Local"), pxr::SdfValueTypeNames->Bool)
           .Set((bool)node->custom3);
     } break;
-    case SH_NODE_BSDF_ANISOTROPIC: {
-      // Cycles Standalone uses a different enum for distribution and subsurface, we encode strings
-      // instead
-      usd_handle_shader_enum(pxr::TfToken("Distribution"),
-                             node_anisotropic_distribution_conversion,
-                             shader,
-                             (int)node->custom1);
-    } break;
     case SH_NODE_BSDF_GLASS: {
       // Cycles Standalone uses a different enum for distribution and subsurface, we encode strings
       // instead
