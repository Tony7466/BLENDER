--- conflicted
+++ resolved
@@ -29,10 +29,7 @@
 #include "BKE_material.h"
 
 #include "BLI_assert.h"
-<<<<<<< HEAD
-=======
 #include "BLI_string.h"
->>>>>>> c2c9c612
 #include "BLI_string_utf8.h"
 #include "BLI_utildefines.h"
 
@@ -291,121 +288,6 @@
   }
 }
 
-<<<<<<< HEAD
-std::string USDHierarchyIterator::find_unique_name(const char *token)
-{
-  char result[66];
-  strncpy(result, token, 66);
-  int count = 1;
-  while (computed_names_.contains(result)) {
-    sprintf(result, "%s_%03i", token, count);
-    count += 1;
-  }
-
-  return result;
-}
-
-std::string USDHierarchyIterator::find_unique_object_name(const Object *object,
-                                                          const bool is_data = false)
-{
-  const char *type_as_string = [](int type) {
-    switch (type) {
-      case OB_EMPTY:
-        return "Empty";
-      case OB_MESH:
-        return "Mesh";
-      case OB_CURVES:
-      case OB_CURVES_LEGACY:
-        return "Curves";
-      case OB_LAMP:
-        return "Light";
-      case OB_CAMERA:
-        return "Camera";
-      case OB_ARMATURE:
-        return "Armature";
-      case OB_POINTCLOUD:
-        return "PointCloud";
-      case OB_VOLUME:
-        return "Volume";
-      case OB_GREASE_PENCIL:
-        return "GreasePencil";
-      default:
-        return "";
-    }
-  }(object->type);
-
-  return find_unique_name(type_as_string);
-}
-
-std::string USDHierarchyIterator::find_unique_material_name()
-{
-  return find_unique_name("Material");
-}
-
-std::string USDHierarchyIterator::get_computed_name(const Object *object, const bool is_data)
-{
-  std::string result;
-
-  size_t length_in_bytes = 0;
-  const char *original_name = is_data ? static_cast<ID *>(object->data)->name + 2 :
-                                        object->id.name + 2;
-  const size_t length_in_characters = BLI_strlen_utf8_ex(original_name, &length_in_bytes);
-  if (length_in_bytes != length_in_characters) {
-    result = find_unique_object_name(object, is_data);
-  }
-  else {
-    result = pxr::TfMakeValidIdentifier(original_name);
-  }
-
-  computed_names_map_.add(object, result);
-  computed_names_.add(result);
-  return result;
-}
-
-std::string USDHierarchyIterator::get_object_name(const Object *object)
-{
-  return get_computed_name(object);
-}
-
-std::string USDHierarchyIterator::get_object_data_name(const Object *object)
-{
-  return get_computed_name(object, true);
-}
-
-std::optional<std::string> USDHierarchyIterator::get_display_name(const void *object)
-{
-  const std::string result = computed_names_map_.lookup(object);
-  if (result.size()) {
-    return {static_cast<const ID*>(object)->name + 2};
-  }
-  return std::nullopt;
-}
-
-void USDHierarchyIterator::precompute_material_names(Object *object,
-                                                     Map<Material *, std::string> &names_map)
-{
-  for (int mat_num = 0; mat_num < object->totcol; mat_num++) {
-    Material *material = BKE_object_material_get(object, mat_num + 1);
-    if (material == nullptr) {
-      continue;
-    }
-
-    std::string result;
-
-    size_t length_in_bytes = 0;
-    const char *material_name = material->id.name + 2;
-    const size_t length_in_characters = BLI_strlen_utf8_ex(material_name, &length_in_bytes);
-    if (length_in_bytes != length_in_characters) {
-      result = find_unique_material_name();
-    }
-    else {
-      result = pxr::TfMakeValidIdentifier(material_name);
-    }
-
-    names_map.add(material, result);
-    computed_names_.add(result);
-  }
-=======
 bool USDHierarchyIterator::id_needs_display_name(const ID* id) const
 {
   size_t length_in_bytes = 0;
@@ -561,7 +443,6 @@
   }
 
   return result;
->>>>>>> c2c9c612
 }
 
 }  // namespace blender::io::usd