/* SPDX-FileCopyrightText: 2019 Blender Foundation
 *
 * SPDX-License-Identifier: GPL-2.0-or-later */
#include "usd_writer_mesh.h"
#include "usd_hierarchy_iterator.h"

#include <pxr/usd/usdGeom/mesh.h>
#include <pxr/usd/usdGeom/primvarsAPI.h>
#include <pxr/usd/usdShade/material.h>
#include <pxr/usd/usdShade/materialBindingAPI.h>

#include "BLI_assert.h"
#include "BLI_math_quaternion_types.hh"
#include "BLI_math_vector_types.hh"

#include "BKE_attribute.h"
#include "BKE_customdata.h"
#include "BKE_lib_id.h"
#include "BKE_material.h"
#include "BKE_mesh.hh"
#include "BKE_mesh_wrapper.h"
#include "BKE_object.h"

#include "DNA_layer_types.h"
#include "DNA_mesh_types.h"
#include "DNA_modifier_types.h"
#include "DNA_object_fluidsim_types.h"
#include "DNA_particle_types.h"

#include "WM_api.h"

#include <iostream>

namespace blender::io::usd {

const pxr::TfToken empty_token;
const pxr::UsdTimeCode defaultTime = pxr::UsdTimeCode::Default();

USDGenericMeshWriter::USDGenericMeshWriter(const USDExporterContext &ctx) : USDAbstractWriter(ctx)
{
}

bool USDGenericMeshWriter::is_supported(const HierarchyContext *context) const
{
  if (usd_export_context_.export_params.visible_objects_only) {
    return context->is_object_visible(usd_export_context_.export_params.evaluation_mode);
  }
  return true;
}

void USDGenericMeshWriter::do_write(HierarchyContext &context)
{
  Object *object_eval = context.object;
  bool needsfree = false;
  Mesh *mesh = get_export_mesh(object_eval, needsfree);

  if (mesh == nullptr) {
    return;
  }

  try {
    write_mesh(context, mesh);

    if (needsfree) {
      free_export_mesh(mesh);
    }
  }
  catch (...) {
    if (needsfree) {
      free_export_mesh(mesh);
    }
    throw;
  }
}

void USDGenericMeshWriter::write_custom_data(const Mesh *mesh, pxr::UsdGeomMesh usd_mesh)
{
  const bke::AttributeAccessor attributes = mesh->attributes();

  char *active_set_name = nullptr;
  const int active_uv_set_index = CustomData_get_render_layer_index(&mesh->ldata, CD_PROP_FLOAT2);
  if (active_uv_set_index != -1) {
    active_set_name = mesh->ldata.layers[active_uv_set_index].name;
  }

  attributes.for_all(
      [&](const bke::AttributeIDRef &attribute_id, const bke::AttributeMetaData &meta_data) {
        /* Skipping "internal" Blender properties. Skipping
         * material_index as it's dealt with elsewhere. Skipping
         * edge sharp and crease because USD doesn't have a
         * conversion for them. */
        if (attribute_id.name()[0] == '.' ||
            ELEM(attribute_id.name(), "position", "material_index", "sharp_edge", "crease_edge"))
        {
          return true;
        }

        /* UV Data. */
        if (meta_data.domain == ATTR_DOMAIN_CORNER && meta_data.data_type == CD_PROP_FLOAT2) {
          if (usd_export_context_.export_params.export_uvmaps) {
            write_uv_data(mesh, usd_mesh, attribute_id, active_set_name);
          }
        }

        /* Color data. */
        else if (ELEM(meta_data.domain, ATTR_DOMAIN_CORNER, ATTR_DOMAIN_POINT) &&
                 ELEM(meta_data.data_type, CD_PROP_BYTE_COLOR, CD_PROP_COLOR))
        {
          if (usd_export_context_.export_params.export_mesh_colors) {
            write_color_data(mesh, usd_mesh, attribute_id, meta_data);
          }
        }

        else {
          write_generic_data(mesh, usd_mesh, attribute_id, meta_data);
        }

        return true;
      });
}

static std::optional<pxr::SdfValueTypeName> convert_blender_type_to_usd(
    const eCustomDataType blender_type)
{
  switch (blender_type) {
    case CD_PROP_FLOAT:
      return pxr::SdfValueTypeNames->FloatArray;
    case CD_PROP_INT8:
    case CD_PROP_INT32:
      return pxr::SdfValueTypeNames->IntArray;
    case CD_PROP_FLOAT2:
      return pxr::SdfValueTypeNames->Float2Array;
    case CD_PROP_FLOAT3:
      return pxr::SdfValueTypeNames->Float3Array;
    case CD_PROP_STRING:
      return pxr::SdfValueTypeNames->StringArray;
    case CD_PROP_BOOL:
      return pxr::SdfValueTypeNames->BoolArray;
    case CD_PROP_QUATERNION:
      return pxr::SdfValueTypeNames->QuatfArray;
    default:
      WM_reportf(RPT_WARNING, "Unsupported domain for mesh data.");
      return std::nullopt;
  }
}

static const std::optional<pxr::TfToken> convert_blender_domain_to_usd(
    const eAttrDomain blender_domain)
{
  switch (blender_domain) {
    case ATTR_DOMAIN_CORNER:
      return pxr::UsdGeomTokens->faceVarying;
    case ATTR_DOMAIN_POINT:
      return pxr::UsdGeomTokens->vertex;
    case ATTR_DOMAIN_FACE:
      return pxr::UsdGeomTokens->uniform;

    /* Notice: Edge types are not supported in USD! */
    default:
      WM_reportf(RPT_WARNING, "Unsupported domain for mesh data.");
      return std::nullopt;
  }
}

template<typename BlenderT, typename USDT> inline USDT convert_value(const BlenderT &value);

template<> inline int32_t convert_value(const int8_t &value)
{
  return int32_t(value);
}
template<> inline pxr::GfVec2f convert_value(const float2 &value)
{
  return pxr::GfVec2f(value[0], value[1]);
}
template<> inline pxr::GfVec3f convert_value(const float3 &value)
{
  return pxr::GfVec3f(value[0], value[1], value[2]);
}
template<> inline pxr::GfVec3f convert_value(const ColorGeometry4f &value)
{
  return pxr::GfVec3f(value.r, value.g, value.b);
}
template<> inline pxr::GfQuatf convert_value(const math::Quaternion &value)
{
  return pxr::GfQuatf(value.x, value.y, value.z, value.w);
}

template<typename BlenderT, typename USDT>
void USDGenericMeshWriter::copy_blender_buffer_to_prim(const Span<BlenderT> buffer,
                                                       const pxr::UsdTimeCode timecode,
                                                       pxr::UsdGeomPrimvar attribute_pv)
{
  pxr::VtArray<USDT> data;
  if constexpr (std::is_same_v<BlenderT, USDT>) {
    data.assign(buffer.begin(), buffer.end());
  }
  else {
    data.resize(buffer.size());
    for (const int64_t i : buffer.index_range()) {
      data[i] = convert_value<BlenderT, USDT>(buffer[i]);
    }
  }

  if (!attribute_pv.HasValue() && timecode != pxr::UsdTimeCode::Default()) {
    attribute_pv.Set(data, pxr::UsdTimeCode::Default());
  }
  else {
    attribute_pv.Set(data, timecode);
  }

  const pxr::UsdAttribute &prim_attr = attribute_pv.GetAttr();
  usd_value_writer_.SetAttribute(prim_attr, pxr::VtValue(data), timecode);
}

#pragma optimize("", off)
void USDGenericMeshWriter::write_generic_data(const Mesh *mesh,
                                              pxr::UsdGeomMesh usd_mesh,
                                              const bke::AttributeIDRef &attribute_id,
                                              const bke::AttributeMetaData &meta_data)
{
  pxr::UsdTimeCode timecode = get_export_time_code();
  const std::string name = attribute_id.name();
  pxr::TfToken primvar_name(pxr::TfMakeValidIdentifier(name));
  const pxr::UsdGeomPrimvarsAPI pvApi = pxr::UsdGeomPrimvarsAPI(usd_mesh);

  /* Varying type depends on original domain. */
  const std::optional<pxr::TfToken> prim_varying = convert_blender_domain_to_usd(meta_data.domain);
  const std::optional<pxr::SdfValueTypeName> prim_attr_type = convert_blender_type_to_usd(
      meta_data.data_type);

  const GVArraySpan attribute = *mesh->attributes().lookup(
      attribute_id, meta_data.domain, meta_data.data_type);
  if (attribute.is_empty()) {
    return;
  }

  if (!prim_varying || !prim_varying.has_value() || !prim_attr_type || !prim_attr_type.has_value())
  {
    WM_reportf(RPT_WARNING,
               "Mesh %s, Attribute %s cannot be converted to USD.",
               &mesh->id.name[2],
               attribute_id.name().data());
    return;
  }

  pxr::UsdGeomPrimvar attribute_pv = pvApi.CreatePrimvar(
      primvar_name, *prim_attr_type, *prim_varying);

  switch (meta_data.data_type) {
    case CD_PROP_FLOAT: {
      copy_blender_buffer_to_prim<float, float>(attribute.typed<float>(), timecode, attribute_pv);
      break;
    }
    case CD_PROP_INT8: {
      copy_blender_buffer_to_prim<int8_t, int32_t>(
          attribute.typed<int8_t>(), timecode, attribute_pv);
      break;
    }
    case CD_PROP_INT32: {
      copy_blender_buffer_to_prim<int, int32_t>(attribute.typed<int>(), timecode, attribute_pv);
      break;
    }
    case CD_PROP_FLOAT2: {
      copy_blender_buffer_to_prim<float2, pxr::GfVec2f>(
          attribute.typed<float2>(), timecode, attribute_pv);
      break;
    }
    case CD_PROP_FLOAT3: {
      copy_blender_buffer_to_prim<float3, pxr::GfVec3f>(
          attribute.typed<float3>(), timecode, attribute_pv);
      break;
    }
    case CD_PROP_BOOL: {
      copy_blender_buffer_to_prim<bool, bool>(attribute.typed<bool>(), timecode, attribute_pv);
      break;
    }
    case CD_PROP_QUATERNION: {
      copy_blender_buffer_to_prim<math::Quaternion, pxr::GfQuatf>(
          attribute.typed<math::Quaternion>(), timecode, attribute_pv);
      break;
    }
    default:
      BLI_assert_msg(0, "Unsupported domain for mesh data.");
  }
}

void USDGenericMeshWriter::write_uv_data(const Mesh *mesh,
                                         pxr::UsdGeomMesh usd_mesh,
                                         const bke::AttributeIDRef &attribute_id,
                                         const char *active_set_name)
{
  pxr::UsdTimeCode timecode = get_export_time_code();
  const pxr::UsdGeomPrimvarsAPI pvApi = pxr::UsdGeomPrimvarsAPI(usd_mesh);

  const blender::StringRef active_ref(active_set_name);

  /* Because primvars don't have a notion of "active" for data like
   * UVs, but a specific UV set may be considered "active" by target
   * applications, the [ ---- ] is to name the active set "st". */
  const std::string name = active_set_name && (active_ref == attribute_id.name()) ?
                               "st" :
                               attribute_id.name();

  pxr::TfToken primvar_name(pxr::TfMakeValidIdentifier(name));

  pxr::UsdGeomPrimvar uv_pv = pvApi.CreatePrimvar(
      primvar_name, pxr::SdfValueTypeNames->TexCoord2fArray, pxr::UsdGeomTokens->faceVarying);

  const VArraySpan<float2> buffer = *mesh->attributes().lookup<float2>(attribute_id,
                                                                       ATTR_DOMAIN_CORNER);
  if (buffer.is_empty()) {
    return;
  }
  copy_blender_buffer_to_prim<float2, pxr::GfVec2f>(buffer, timecode, uv_pv);
}

void USDGenericMeshWriter::write_color_data(const Mesh *mesh,
                                            pxr::UsdGeomMesh usd_mesh,
                                            const bke::AttributeIDRef &attribute_id,
                                            const bke::AttributeMetaData &meta_data)
{
  pxr::UsdTimeCode timecode = get_export_time_code();
  const std::string name = attribute_id.name();
  pxr::TfToken primvar_name(pxr::TfMakeValidIdentifier(name));
  const pxr::UsdGeomPrimvarsAPI pvApi = pxr::UsdGeomPrimvarsAPI(usd_mesh);

  /* Varying type depends on original domain. */
  const pxr::TfToken prim_varying = meta_data.domain == ATTR_DOMAIN_CORNER ?
                                        pxr::UsdGeomTokens->faceVarying :
                                        pxr::UsdGeomTokens->vertex;

  pxr::UsdGeomPrimvar colors_pv = pvApi.CreatePrimvar(
      primvar_name, pxr::SdfValueTypeNames->Color3fArray, prim_varying);

  const VArraySpan<ColorGeometry4f> buffer = *mesh->attributes().lookup<ColorGeometry4f>(
      attribute_id, meta_data.domain);
  if (buffer.is_empty()) {
    return;
  }

  switch (meta_data.domain) {
    case ATTR_DOMAIN_CORNER:
    case ATTR_DOMAIN_POINT:
      copy_blender_buffer_to_prim<ColorGeometry4f, pxr::GfVec3f>(buffer, timecode, colors_pv);
      break;
    default:
      BLI_assert_msg(0, "Invalid domain for mesh color data.");
  }
}

void USDGenericMeshWriter::free_export_mesh(Mesh *mesh)
{
  BKE_id_free(nullptr, mesh);
}

struct USDMeshData {
  pxr::VtArray<pxr::GfVec3f> points;
  pxr::VtIntArray face_vertex_counts;
  pxr::VtIntArray face_indices;
  std::map<short, pxr::VtIntArray> face_groups;

  /* The length of this array specifies the number of creases on the surface. Each element gives
   * the number of (must be adjacent) vertices in each crease, whose indices are linearly laid out
   * in the 'creaseIndices' attribute. Since each crease must be at least one edge long, each
   * element of this array should be greater than one. */
  pxr::VtIntArray crease_lengths;
  /* The indices of all vertices forming creased edges. The size of this array must be equal to the
   * sum of all elements of the 'creaseLengths' attribute. */
  pxr::VtIntArray crease_vertex_indices;
  /* The per-crease or per-edge sharpness for all creases (Usd.Mesh.SHARPNESS_INFINITE for a
   * perfectly sharp crease). Since 'creaseLengths' encodes the number of vertices in each crease,
   * the number of elements in this array will be either 'len(creaseLengths)' or the sum over all X
   * of '(creaseLengths[X] - 1)'. Note that while the RI spec allows each crease to have either a
   * single sharpness or a value per-edge, USD will encode either a single sharpness per crease on
   * a mesh, or sharpness's for all edges making up the creases on a mesh. */
  pxr::VtFloatArray crease_sharpnesses;

  /* The lengths of this array specifies the number of sharp corners (or vertex crease) on the
   * surface. Each value is the index of a vertex in the mesh's vertex list. */
  pxr::VtIntArray corner_indices;
  /* The per-vertex sharpnesses. The lengths of this array must match that of `corner_indices`. */
  pxr::VtFloatArray corner_sharpnesses;
};

<<<<<<< HEAD
=======
void USDGenericMeshWriter::write_uv_maps(const Mesh *mesh, pxr::UsdGeomMesh usd_mesh)
{
  pxr::UsdTimeCode timecode = get_export_time_code();

  pxr::UsdGeomPrimvarsAPI primvarsAPI(usd_mesh.GetPrim());

  const CustomData *ldata = &mesh->loop_data;
  for (int layer_idx = 0; layer_idx < ldata->totlayer; layer_idx++) {
    const CustomDataLayer *layer = &ldata->layers[layer_idx];
    if (layer->type != CD_PROP_FLOAT2) {
      continue;
    }

    /* UV coordinates are stored in a Primvar on the Mesh, and can be referenced from materials.
     * The primvar name is the same as the UV Map name. This is to allow the standard name "st"
     * for texture coordinates by naming the UV Map as such, without having to guess which UV Map
     * is the "standard" one. */
    pxr::TfToken primvar_name(pxr::TfMakeValidIdentifier(layer->name));
    pxr::UsdGeomPrimvar uv_coords_primvar = primvarsAPI.CreatePrimvar(
        primvar_name, pxr::SdfValueTypeNames->TexCoord2fArray, pxr::UsdGeomTokens->faceVarying);

    const float2 *mloopuv = static_cast<const float2 *>(layer->data);
    pxr::VtArray<pxr::GfVec2f> uv_coords;
    for (int loop_idx = 0; loop_idx < mesh->totloop; loop_idx++) {
      uv_coords.push_back(pxr::GfVec2f(mloopuv[loop_idx].x, mloopuv[loop_idx].y));
    }

    if (!uv_coords_primvar.HasValue()) {
      uv_coords_primvar.Set(uv_coords, pxr::UsdTimeCode::Default());
    }
    const pxr::UsdAttribute &uv_coords_attr = uv_coords_primvar.GetAttr();
    usd_value_writer_.SetAttribute(uv_coords_attr, pxr::VtValue(uv_coords), timecode);
  }
}

>>>>>>> d6aa9906
void USDGenericMeshWriter::write_mesh(HierarchyContext &context, Mesh *mesh)
{
  pxr::UsdTimeCode timecode = get_export_time_code();
  pxr::UsdStageRefPtr stage = usd_export_context_.stage;
  const pxr::SdfPath &usd_path = usd_export_context_.usd_path;

  pxr::UsdGeomMesh usd_mesh = pxr::UsdGeomMesh::Define(stage, usd_path);
  write_visibility(context, timecode, usd_mesh);

  USDMeshData usd_mesh_data;
  /* Ensure data exists if currently in edit mode. */
  BKE_mesh_wrapper_ensure_mdata(mesh);
  get_geometry_data(mesh, usd_mesh_data);

  if (usd_export_context_.export_params.use_instancing && context.is_instance()) {
    if (!mark_as_instance(context, usd_mesh.GetPrim())) {
      return;
    }

    /* The material path will be of the form </_materials/{material name}>, which is outside the
     * sub-tree pointed to by ref_path. As a result, the referenced data is not allowed to point
     * out of its own sub-tree. It does work when we override the material with exactly the same
     * path, though. */
    if (usd_export_context_.export_params.export_materials) {
      assign_materials(context, usd_mesh, usd_mesh_data.face_groups);
    }

    return;
  }

  pxr::UsdAttribute attr_points = usd_mesh.CreatePointsAttr(pxr::VtValue(), true);
  pxr::UsdAttribute attr_face_vertex_counts = usd_mesh.CreateFaceVertexCountsAttr(pxr::VtValue(),
                                                                                  true);
  pxr::UsdAttribute attr_face_vertex_indices = usd_mesh.CreateFaceVertexIndicesAttr(pxr::VtValue(),
                                                                                    true);

  if (!attr_points.HasValue()) {
    /* Provide the initial value as default. This makes USD write the value as constant if they
     * don't change over time. */
    attr_points.Set(usd_mesh_data.points, defaultTime);
    attr_face_vertex_counts.Set(usd_mesh_data.face_vertex_counts, defaultTime);
    attr_face_vertex_indices.Set(usd_mesh_data.face_indices, defaultTime);
  }

  usd_value_writer_.SetAttribute(attr_points, pxr::VtValue(usd_mesh_data.points), timecode);
  usd_value_writer_.SetAttribute(
      attr_face_vertex_counts, pxr::VtValue(usd_mesh_data.face_vertex_counts), timecode);
  usd_value_writer_.SetAttribute(
      attr_face_vertex_indices, pxr::VtValue(usd_mesh_data.face_indices), timecode);

  if (!usd_mesh_data.crease_lengths.empty()) {
    pxr::UsdAttribute attr_crease_lengths = usd_mesh.CreateCreaseLengthsAttr(pxr::VtValue(), true);
    pxr::UsdAttribute attr_crease_indices = usd_mesh.CreateCreaseIndicesAttr(pxr::VtValue(), true);
    pxr::UsdAttribute attr_crease_sharpness = usd_mesh.CreateCreaseSharpnessesAttr(pxr::VtValue(),
                                                                                   true);

    if (!attr_crease_lengths.HasValue()) {
      attr_crease_lengths.Set(usd_mesh_data.crease_lengths, defaultTime);
      attr_crease_indices.Set(usd_mesh_data.crease_vertex_indices, defaultTime);
      attr_crease_sharpness.Set(usd_mesh_data.crease_sharpnesses, defaultTime);
    }

    usd_value_writer_.SetAttribute(
        attr_crease_lengths, pxr::VtValue(usd_mesh_data.crease_lengths), timecode);
    usd_value_writer_.SetAttribute(
        attr_crease_indices, pxr::VtValue(usd_mesh_data.crease_vertex_indices), timecode);
    usd_value_writer_.SetAttribute(
        attr_crease_sharpness, pxr::VtValue(usd_mesh_data.crease_sharpnesses), timecode);
  }

  if (!usd_mesh_data.corner_indices.empty() &&
      usd_mesh_data.corner_indices.size() == usd_mesh_data.corner_sharpnesses.size())
  {
    pxr::UsdAttribute attr_corner_indices = usd_mesh.CreateCornerIndicesAttr(pxr::VtValue(), true);
    pxr::UsdAttribute attr_corner_sharpnesses = usd_mesh.CreateCornerSharpnessesAttr(
        pxr::VtValue(), true);

    if (!attr_corner_indices.HasValue()) {
      attr_corner_indices.Set(usd_mesh_data.corner_indices, defaultTime);
      attr_corner_sharpnesses.Set(usd_mesh_data.corner_sharpnesses, defaultTime);
    }

    usd_value_writer_.SetAttribute(
        attr_corner_indices, pxr::VtValue(usd_mesh_data.corner_indices), timecode);
    usd_value_writer_.SetAttribute(
        attr_corner_sharpnesses, pxr::VtValue(usd_mesh_data.crease_sharpnesses), timecode);
  }

  write_custom_data(mesh, usd_mesh);

  if (usd_export_context_.export_params.export_normals) {
    write_normals(mesh, usd_mesh);
  }
  write_surface_velocity(mesh, usd_mesh);

  /* TODO(Sybren): figure out what happens when the face groups change. */
  if (frame_has_been_written_) {
    return;
  }

  usd_mesh.CreateSubdivisionSchemeAttr().Set(pxr::UsdGeomTokens->none);

  if (usd_export_context_.export_params.export_materials) {
    assign_materials(context, usd_mesh, usd_mesh_data.face_groups);
  }

  /* Blender grows its bounds cache to cover animated meshes, so only author once. */
  if (const std::optional<Bounds<float3>> bounds = mesh->bounds_min_max()) {
    pxr::VtArray<pxr::GfVec3f> extent{
        pxr::GfVec3f{bounds->min[0], bounds->min[1], bounds->min[2]},
        pxr::GfVec3f{bounds->max[0], bounds->max[1], bounds->max[2]}};
    usd_mesh.CreateExtentAttr().Set(extent);
  }
}

static void get_vertices(const Mesh *mesh, USDMeshData &usd_mesh_data)
{
  usd_mesh_data.points.reserve(mesh->totvert);

  const Span<float3> positions = mesh->vert_positions();
  for (const int i : positions.index_range()) {
    const float3 &position = positions[i];
    usd_mesh_data.points.push_back(pxr::GfVec3f(position.x, position.y, position.z));
  }
}

static void get_loops_polys(const Mesh *mesh, USDMeshData &usd_mesh_data)
{
  /* Only construct face groups (a.k.a. geometry subsets) when we need them for material
   * assignments. */
  const bke::AttributeAccessor attributes = mesh->attributes();
  const VArray<int> material_indices = *attributes.lookup_or_default<int>(
      "material_index", ATTR_DOMAIN_FACE, 0);
  if (!material_indices.is_single() && mesh->totcol > 1) {
    const VArraySpan<int> indices_span(material_indices);
    for (const int i : indices_span.index_range()) {
      usd_mesh_data.face_groups[indices_span[i]].push_back(i);
    }
  }

  usd_mesh_data.face_vertex_counts.reserve(mesh->faces_num);
  usd_mesh_data.face_indices.reserve(mesh->totloop);

  const OffsetIndices faces = mesh->faces();
  const Span<int> corner_verts = mesh->corner_verts();

  for (const int i : faces.index_range()) {
    const IndexRange face = faces[i];
    usd_mesh_data.face_vertex_counts.push_back(face.size());
    for (const int vert : corner_verts.slice(face)) {
      usd_mesh_data.face_indices.push_back(vert);
    }
  }
}

static void get_edge_creases(const Mesh *mesh, USDMeshData &usd_mesh_data)
{
  const bke::AttributeAccessor attributes = mesh->attributes();
  const bke::AttributeReader attribute = attributes.lookup<float>("crease_edge", ATTR_DOMAIN_EDGE);
  if (!attribute) {
    return;
  }
  const VArraySpan creases(*attribute);
  const Span<int2> edges = mesh->edges();
  for (const int i : edges.index_range()) {
    const float crease = creases[i];
    if (crease == 0.0f) {
      continue;
    }

    const float sharpness = crease >= 1.0f ? pxr::UsdGeomMesh::SHARPNESS_INFINITE : crease;

    usd_mesh_data.crease_vertex_indices.push_back(edges[i][0]);
    usd_mesh_data.crease_vertex_indices.push_back(edges[i][1]);
    usd_mesh_data.crease_lengths.push_back(2);
    usd_mesh_data.crease_sharpnesses.push_back(sharpness);
  }
}

static void get_vert_creases(const Mesh *mesh, USDMeshData &usd_mesh_data)
{
  const bke::AttributeAccessor attributes = mesh->attributes();
  const bke::AttributeReader attribute = attributes.lookup<float>("crease_vert",
                                                                  ATTR_DOMAIN_POINT);
  if (!attribute) {
    return;
  }
  const VArraySpan creases(*attribute);
  for (const int i : creases.index_range()) {
    const float sharpness = creases[i];

    if (sharpness != 0.0f) {
      usd_mesh_data.corner_indices.push_back(i);
      usd_mesh_data.corner_sharpnesses.push_back(sharpness);
    }
  }
}

void USDGenericMeshWriter::get_geometry_data(const Mesh *mesh, USDMeshData &usd_mesh_data)
{
  get_vertices(mesh, usd_mesh_data);
  get_loops_polys(mesh, usd_mesh_data);
  get_edge_creases(mesh, usd_mesh_data);
  get_vert_creases(mesh, usd_mesh_data);
}

void USDGenericMeshWriter::assign_materials(const HierarchyContext &context,
                                            pxr::UsdGeomMesh usd_mesh,
                                            const MaterialFaceGroups &usd_face_groups)
{
  if (context.object->totcol == 0) {
    return;
  }

  /* Binding a material to a geometry subset isn't supported by the Hydra GL viewport yet,
   * which is why we always bind the first material to the entire mesh. See
   * https://github.com/PixarAnimationStudios/USD/issues/542 for more info. */
  bool mesh_material_bound = false;
  auto mesh_prim = usd_mesh.GetPrim();
  pxr::UsdShadeMaterialBindingAPI material_binding_api(mesh_prim);
  for (int mat_num = 0; mat_num < context.object->totcol; mat_num++) {
    Material *material = BKE_object_material_get(context.object, mat_num + 1);
    if (material == nullptr) {
      continue;
    }

    pxr::UsdShadeMaterial usd_material = ensure_usd_material(context, material);
    material_binding_api.Bind(usd_material);

    /* USD seems to support neither per-material nor per-face-group double-sidedness, so we just
     * use the flag from the first non-empty material slot. */
    usd_mesh.CreateDoubleSidedAttr(
        pxr::VtValue((material->blend_flag & MA_BL_CULL_BACKFACE) == 0));

    mesh_material_bound = true;
    break;
  }

  if (mesh_material_bound) {
    /* USD will require that prims with material bindings have the #MaterialBindingAPI applied
     * schema. While Bind() above will create the binding attribute, Apply() needs to be called as
     * well to add the #MaterialBindingAPI schema to the prim itself. */
    material_binding_api.Apply(mesh_prim);
  }
  else {
    /* Blender defaults to double-sided, but USD to single-sided. */
    usd_mesh.CreateDoubleSidedAttr(pxr::VtValue(true));
  }

  if (!mesh_material_bound || usd_face_groups.size() < 2) {
    /* Either all material slots were empty or there is only one material in use. As geometry
     * subsets are only written when actually used to assign a material, and the mesh already has
     * the material assigned, there is no need to continue. */
    return;
  }

  /* Define a geometry subset per material. */
  for (const MaterialFaceGroups::value_type &face_group : usd_face_groups) {
    short material_number = face_group.first;
    const pxr::VtIntArray &face_indices = face_group.second;

    Material *material = BKE_object_material_get(context.object, material_number + 1);
    if (material == nullptr) {
      continue;
    }

    pxr::UsdShadeMaterial usd_material = ensure_usd_material(context, material);
    pxr::TfToken material_name = usd_material.GetPath().GetNameToken();

    pxr::UsdGeomSubset usd_face_subset = material_binding_api.CreateMaterialBindSubset(
        material_name, face_indices);
    auto subset_prim = usd_face_subset.GetPrim();
    auto subset_material_api = pxr::UsdShadeMaterialBindingAPI(subset_prim);
    subset_material_api.Bind(usd_material);
    /* Apply the #MaterialBindingAPI applied schema, as required by USD. */
    subset_material_api.Apply(subset_prim);
  }
}

void USDGenericMeshWriter::write_normals(const Mesh *mesh, pxr::UsdGeomMesh usd_mesh)
{
  pxr::UsdTimeCode timecode = get_export_time_code();
  const float(*lnors)[3] = static_cast<const float(*)[3]>(
      CustomData_get_layer(&mesh->loop_data, CD_NORMAL));
  const OffsetIndices faces = mesh->faces();
  const Span<int> corner_verts = mesh->corner_verts();

  pxr::VtVec3fArray loop_normals;
  loop_normals.reserve(mesh->totloop);

  if (lnors != nullptr) {
    /* Export custom loop normals. */
    for (int loop_idx = 0, totloop = mesh->totloop; loop_idx < totloop; ++loop_idx) {
      loop_normals.push_back(pxr::GfVec3f(lnors[loop_idx]));
    }
  }
  else {
    /* Compute the loop normals based on the 'smooth' flag. */
    bke::AttributeAccessor attributes = mesh->attributes();
    const Span<float3> vert_normals = mesh->vert_normals();
    const Span<float3> face_normals = mesh->face_normals();
    const VArray<bool> sharp_faces = *attributes.lookup_or_default<bool>(
        "sharp_face", ATTR_DOMAIN_FACE, false);
    for (const int i : faces.index_range()) {
      const IndexRange face = faces[i];
      if (sharp_faces[i]) {
        /* Flat shaded, use common normal for all verts. */
        pxr::GfVec3f pxr_normal(&face_normals[i].x);
        for (int loop_idx = 0; loop_idx < face.size(); ++loop_idx) {
          loop_normals.push_back(pxr_normal);
        }
      }
      else {
        /* Smooth shaded, use individual vert normals. */
        for (const int vert : corner_verts.slice(face)) {
          loop_normals.push_back(pxr::GfVec3f(&vert_normals[vert].x));
        }
      }
    }
  }

  pxr::UsdAttribute attr_normals = usd_mesh.CreateNormalsAttr(pxr::VtValue(), true);
  if (!attr_normals.HasValue()) {
    attr_normals.Set(loop_normals, pxr::UsdTimeCode::Default());
  }
  usd_value_writer_.SetAttribute(attr_normals, pxr::VtValue(loop_normals), timecode);
  usd_mesh.SetNormalsInterpolation(pxr::UsdGeomTokens->faceVarying);
}

void USDGenericMeshWriter::write_surface_velocity(const Mesh *mesh, pxr::UsdGeomMesh usd_mesh)
{
  /* Export velocity attribute output by fluid sim, sequence cache modifier
   * and geometry nodes. */
  CustomDataLayer *velocity_layer = BKE_id_attribute_find(
      &mesh->id, "velocity", CD_PROP_FLOAT3, ATTR_DOMAIN_POINT);

  if (velocity_layer == nullptr) {
    return;
  }

  const float(*velocities)[3] = reinterpret_cast<float(*)[3]>(velocity_layer->data);

  /* Export per-vertex velocity vectors. */
  pxr::VtVec3fArray usd_velocities;
  usd_velocities.reserve(mesh->totvert);

  for (int vertex_idx = 0, totvert = mesh->totvert; vertex_idx < totvert; ++vertex_idx) {
    usd_velocities.push_back(pxr::GfVec3f(velocities[vertex_idx]));
  }

  pxr::UsdTimeCode timecode = get_export_time_code();
  usd_mesh.CreateVelocitiesAttr().Set(usd_velocities, timecode);
}

USDMeshWriter::USDMeshWriter(const USDExporterContext &ctx) : USDGenericMeshWriter(ctx) {}

Mesh *USDMeshWriter::get_export_mesh(Object *object_eval, bool & /*r_needsfree*/)
{
  return BKE_object_get_evaluated_mesh(object_eval);
}

}  // namespace blender::io::usd<|MERGE_RESOLUTION|>--- conflicted
+++ resolved
@@ -4,6 +4,7 @@
 #include "usd_writer_mesh.h"
 #include "usd_hierarchy_iterator.h"
 
+#include <pxr/usd/usdGeom/bboxCache.h>
 #include <pxr/usd/usdGeom/mesh.h>
 #include <pxr/usd/usdGeom/primvarsAPI.h>
 #include <pxr/usd/usdShade/material.h>
@@ -11,6 +12,7 @@
 
 #include "BLI_assert.h"
 #include "BLI_math_quaternion_types.hh"
+#include "BLI_math_vector.h"
 #include "BLI_math_vector_types.hh"
 
 #include "BKE_attribute.h"
@@ -19,10 +21,14 @@
 #include "BKE_material.h"
 #include "BKE_mesh.hh"
 #include "BKE_mesh_wrapper.h"
+#include "BKE_modifier.h"
 #include "BKE_object.h"
+
+#include "DEG_depsgraph.h"
 
 #include "DNA_layer_types.h"
 #include "DNA_mesh_types.h"
+#include "DNA_meshdata_types.h"
 #include "DNA_modifier_types.h"
 #include "DNA_object_fluidsim_types.h"
 #include "DNA_particle_types.h"
@@ -382,44 +388,6 @@
   pxr::VtFloatArray corner_sharpnesses;
 };
 
-<<<<<<< HEAD
-=======
-void USDGenericMeshWriter::write_uv_maps(const Mesh *mesh, pxr::UsdGeomMesh usd_mesh)
-{
-  pxr::UsdTimeCode timecode = get_export_time_code();
-
-  pxr::UsdGeomPrimvarsAPI primvarsAPI(usd_mesh.GetPrim());
-
-  const CustomData *ldata = &mesh->loop_data;
-  for (int layer_idx = 0; layer_idx < ldata->totlayer; layer_idx++) {
-    const CustomDataLayer *layer = &ldata->layers[layer_idx];
-    if (layer->type != CD_PROP_FLOAT2) {
-      continue;
-    }
-
-    /* UV coordinates are stored in a Primvar on the Mesh, and can be referenced from materials.
-     * The primvar name is the same as the UV Map name. This is to allow the standard name "st"
-     * for texture coordinates by naming the UV Map as such, without having to guess which UV Map
-     * is the "standard" one. */
-    pxr::TfToken primvar_name(pxr::TfMakeValidIdentifier(layer->name));
-    pxr::UsdGeomPrimvar uv_coords_primvar = primvarsAPI.CreatePrimvar(
-        primvar_name, pxr::SdfValueTypeNames->TexCoord2fArray, pxr::UsdGeomTokens->faceVarying);
-
-    const float2 *mloopuv = static_cast<const float2 *>(layer->data);
-    pxr::VtArray<pxr::GfVec2f> uv_coords;
-    for (int loop_idx = 0; loop_idx < mesh->totloop; loop_idx++) {
-      uv_coords.push_back(pxr::GfVec2f(mloopuv[loop_idx].x, mloopuv[loop_idx].y));
-    }
-
-    if (!uv_coords_primvar.HasValue()) {
-      uv_coords_primvar.Set(uv_coords, pxr::UsdTimeCode::Default());
-    }
-    const pxr::UsdAttribute &uv_coords_attr = uv_coords_primvar.GetAttr();
-    usd_value_writer_.SetAttribute(uv_coords_attr, pxr::VtValue(uv_coords), timecode);
-  }
-}
-
->>>>>>> d6aa9906
 void USDGenericMeshWriter::write_mesh(HierarchyContext &context, Mesh *mesh)
 {
   pxr::UsdTimeCode timecode = get_export_time_code();
