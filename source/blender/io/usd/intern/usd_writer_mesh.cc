/* SPDX-License-Identifier: GPL-2.0-or-later
 * Copyright 2019 Blender Foundation */
#include "usd_writer_mesh.h"
#include "usd_hierarchy_iterator.h"

#include <pxr/usd/usdGeom/bboxCache.h>
#include <pxr/usd/usdGeom/mesh.h>
#include <pxr/usd/usdGeom/primvarsAPI.h>
#include <pxr/usd/usdShade/material.h>
#include <pxr/usd/usdShade/materialBindingAPI.h>

#include "BLI_array_utils.hh"
#include "BLI_assert.h"
#include "BLI_math_vector.h"
#include "BLI_math_vector_types.hh"

#include "BKE_attribute.h"
#include "BKE_customdata.h"
#include "BKE_lib_id.h"
#include "BKE_material.h"
#include "BKE_mesh.hh"
#include "BKE_mesh_wrapper.h"
#include "BKE_modifier.h"
#include "BKE_object.h"

#include "DEG_depsgraph.h"

#include "DNA_layer_types.h"
#include "DNA_mesh_types.h"
#include "DNA_meshdata_types.h"
#include "DNA_modifier_types.h"
#include "DNA_object_fluidsim_types.h"
#include "DNA_particle_types.h"

#include "WM_api.h"

#include <iostream>

namespace blender::io::usd {

USDGenericMeshWriter::USDGenericMeshWriter(const USDExporterContext &ctx) : USDAbstractWriter(ctx)
{
}

bool USDGenericMeshWriter::is_supported(const HierarchyContext *context) const
{
  if (usd_export_context_.export_params.visible_objects_only) {
    return context->is_object_visible(usd_export_context_.export_params.evaluation_mode);
  }
  return true;
}

void USDGenericMeshWriter::do_write(HierarchyContext &context)
{
  Object *object_eval = context.object;
  bool needsfree = false;
  Mesh *mesh = get_export_mesh(object_eval, needsfree);

  if (mesh == nullptr) {
    return;
  }

  try {
    write_mesh(context, mesh);

    if (needsfree) {
      free_export_mesh(mesh);
    }
  }
  catch (...) {
    if (needsfree) {
      free_export_mesh(mesh);
    }
    throw;
  }
}

void USDGenericMeshWriter::write_custom_data(const Mesh *mesh, pxr::UsdGeomMesh usd_mesh)
{
  const bke::AttributeAccessor attributes = mesh->attributes();

  attributes.for_all(
      [&](const bke::AttributeIDRef &attribute_id, const bke::AttributeMetaData &meta_data) {
        /* Color data. */
        if (ELEM(meta_data.domain, ATTR_DOMAIN_CORNER, ATTR_DOMAIN_POINT) &&
            ELEM(meta_data.data_type, CD_PROP_BYTE_COLOR, CD_PROP_COLOR)) {
          write_color_data(mesh, usd_mesh, attribute_id, meta_data);
        }

        return true;
      });
}

void USDGenericMeshWriter::write_color_data(const Mesh *mesh,
                                            pxr::UsdGeomMesh usd_mesh,
                                            const bke::AttributeIDRef &attribute_id,
                                            const bke::AttributeMetaData &meta_data)
{
  pxr::UsdTimeCode timecode = get_export_time_code();
  const std::string name = attribute_id.name();
  pxr::TfToken primvar_name(pxr::TfMakeValidIdentifier(name));
  const pxr::UsdGeomPrimvarsAPI pvApi = pxr::UsdGeomPrimvarsAPI(usd_mesh);

  /* Varying type depends on original domain. */
  const pxr::TfToken prim_varying = meta_data.domain == ATTR_DOMAIN_CORNER ?
                                        pxr::UsdGeomTokens->faceVarying :
                                        pxr::UsdGeomTokens->vertex;

  pxr::UsdGeomPrimvar colors_pv = pvApi.CreatePrimvar(
      primvar_name, pxr::SdfValueTypeNames->Color3fArray, prim_varying);

  const VArray<ColorGeometry4f> attribute = *mesh->attributes().lookup_or_default<ColorGeometry4f>(
      attribute_id, meta_data.domain, {0.0f, 0.0f, 0.0f, 1.0f});

  pxr::VtArray<pxr::GfVec3f> colors_data;

  /* TODO: Thread the copy, like the obj exporter. */
  switch (meta_data.domain) {
    case ATTR_DOMAIN_CORNER:
      for (size_t loop_idx = 0; loop_idx < mesh->totloop; loop_idx++) {
        const ColorGeometry4f color = attribute.get(loop_idx);
        colors_data.push_back(pxr::GfVec3f(color.r, color.g, color.b));
      }
      break;

    case ATTR_DOMAIN_POINT:
      for (const int point_index : attribute.index_range()) {
        const ColorGeometry4f color = attribute.get(point_index);
        colors_data.push_back(pxr::GfVec3f(color.r, color.g, color.b));
      }
      break;

    default:
      BLI_assert_msg(0, "Invalid domain for mesh color data.");
      return;
  }

  colors_pv.Set(colors_data, timecode);

  const pxr::UsdAttribute &prim_colors_attr = colors_pv.GetAttr();
  usd_value_writer_.SetAttribute(prim_colors_attr, pxr::VtValue(colors_data), timecode);
}

void USDGenericMeshWriter::free_export_mesh(Mesh *mesh)
{
  BKE_id_free(nullptr, mesh);
}

struct USDMeshData {
  pxr::VtArray<pxr::GfVec3f> points;
  pxr::VtIntArray face_vertex_counts;
  pxr::VtIntArray face_indices;
  std::map<short, pxr::VtIntArray> face_groups;

  /* The length of this array specifies the number of creases on the surface. Each element gives
   * the number of (must be adjacent) vertices in each crease, whose indices are linearly laid out
   * in the 'creaseIndices' attribute. Since each crease must be at least one edge long, each
   * element of this array should be greater than one. */
  pxr::VtIntArray crease_lengths;
  /* The indices of all vertices forming creased edges. The size of this array must be equal to the
   * sum of all elements of the 'creaseLengths' attribute. */
  pxr::VtIntArray crease_vertex_indices;
  /* The per-crease or per-edge sharpness for all creases (Usd.Mesh.SHARPNESS_INFINITE for a
   * perfectly sharp crease). Since 'creaseLengths' encodes the number of vertices in each crease,
   * the number of elements in this array will be either 'len(creaseLengths)' or the sum over all X
   * of '(creaseLengths[X] - 1)'. Note that while the RI spec allows each crease to have either a
   * single sharpness or a value per-edge, USD will encode either a single sharpness per crease on
   * a mesh, or sharpness's for all edges making up the creases on a mesh. */
  pxr::VtFloatArray crease_sharpnesses;

  /* The lengths of this array specifies the number of sharp corners (or vertex crease) on the
   * surface. Each value is the index of a vertex in the mesh's vertex list. */
  pxr::VtIntArray corner_indices;
  /* The per-vertex sharpnesses. The lengths of this array must match that of `corner_indices`. */
  pxr::VtFloatArray corner_sharpnesses;
};

void USDGenericMeshWriter::write_uv_maps(const Mesh *mesh, pxr::UsdGeomMesh usd_mesh)
{
  pxr::UsdTimeCode timecode = get_export_time_code();

  pxr::UsdGeomPrimvarsAPI primvarsAPI(usd_mesh.GetPrim());

  const CustomData *ldata = &mesh->ldata;
  for (int layer_idx = 0; layer_idx < ldata->totlayer; layer_idx++) {
    const CustomDataLayer *layer = &ldata->layers[layer_idx];
    if (layer->type != CD_PROP_FLOAT2) {
      continue;
    }

    /* UV coordinates are stored in a Primvar on the Mesh, and can be referenced from materials.
     * The primvar name is the same as the UV Map name. This is to allow the standard name "st"
     * for texture coordinates by naming the UV Map as such, without having to guess which UV Map
     * is the "standard" one. */
    pxr::TfToken primvar_name(pxr::TfMakeValidIdentifier(layer->name));
    pxr::UsdGeomPrimvar uv_coords_primvar = primvarsAPI.CreatePrimvar(
        primvar_name, pxr::SdfValueTypeNames->TexCoord2fArray, pxr::UsdGeomTokens->faceVarying);

    const float2 *mloopuv = static_cast<const float2 *>(layer->data);
    pxr::VtArray<pxr::GfVec2f> uv_coords;
    for (int loop_idx = 0; loop_idx < mesh->totloop; loop_idx++) {
      uv_coords.push_back(pxr::GfVec2f(mloopuv[loop_idx].x, mloopuv[loop_idx].y));
    }

    if (!uv_coords_primvar.HasValue()) {
      uv_coords_primvar.Set(uv_coords, pxr::UsdTimeCode::Default());
    }
    const pxr::UsdAttribute &uv_coords_attr = uv_coords_primvar.GetAttr();
    usd_value_writer_.SetAttribute(uv_coords_attr, pxr::VtValue(uv_coords), timecode);
  }
}

void USDGenericMeshWriter::write_mesh(HierarchyContext &context, Mesh *mesh)
{
  pxr::UsdTimeCode timecode = get_export_time_code();
  pxr::UsdTimeCode defaultTime = pxr::UsdTimeCode::Default();
  pxr::UsdStageRefPtr stage = usd_export_context_.stage;
  const pxr::SdfPath &usd_path = usd_export_context_.usd_path;

  pxr::UsdGeomMesh usd_mesh = pxr::UsdGeomMesh::Define(stage, usd_path);
  write_visibility(context, timecode, usd_mesh);

  USDMeshData usd_mesh_data;
  /* Ensure data exists if currently in edit mode. */
  BKE_mesh_wrapper_ensure_mdata(mesh);
  get_geometry_data(mesh, usd_mesh_data);

  if (usd_export_context_.export_params.use_instancing && context.is_instance()) {
    if (!mark_as_instance(context, usd_mesh.GetPrim())) {
      return;
    }

    /* The material path will be of the form </_materials/{material name}>, which is outside the
     * sub-tree pointed to by ref_path. As a result, the referenced data is not allowed to point
     * out of its own sub-tree. It does work when we override the material with exactly the same
     * path, though. */
    if (usd_export_context_.export_params.export_materials) {
      assign_materials(context, usd_mesh, usd_mesh_data.face_groups);
    }

    return;
  }

  pxr::UsdAttribute attr_points = usd_mesh.CreatePointsAttr(pxr::VtValue(), true);
  pxr::UsdAttribute attr_face_vertex_counts = usd_mesh.CreateFaceVertexCountsAttr(pxr::VtValue(),
                                                                                  true);
  pxr::UsdAttribute attr_face_vertex_indices = usd_mesh.CreateFaceVertexIndicesAttr(pxr::VtValue(),
                                                                                    true);

  if (!attr_points.HasValue()) {
    /* Provide the initial value as default. This makes USD write the value as constant if they
     * don't change over time. */
    attr_points.Set(usd_mesh_data.points, defaultTime);
    attr_face_vertex_counts.Set(usd_mesh_data.face_vertex_counts, defaultTime);
    attr_face_vertex_indices.Set(usd_mesh_data.face_indices, defaultTime);
  }

  usd_value_writer_.SetAttribute(attr_points, pxr::VtValue(usd_mesh_data.points), timecode);
  usd_value_writer_.SetAttribute(
      attr_face_vertex_counts, pxr::VtValue(usd_mesh_data.face_vertex_counts), timecode);
  usd_value_writer_.SetAttribute(
      attr_face_vertex_indices, pxr::VtValue(usd_mesh_data.face_indices), timecode);

  if (!usd_mesh_data.crease_lengths.empty()) {
    pxr::UsdAttribute attr_crease_lengths = usd_mesh.CreateCreaseLengthsAttr(pxr::VtValue(), true);
    pxr::UsdAttribute attr_crease_indices = usd_mesh.CreateCreaseIndicesAttr(pxr::VtValue(), true);
    pxr::UsdAttribute attr_crease_sharpness = usd_mesh.CreateCreaseSharpnessesAttr(pxr::VtValue(),
                                                                                   true);

    if (!attr_crease_lengths.HasValue()) {
      attr_crease_lengths.Set(usd_mesh_data.crease_lengths, defaultTime);
      attr_crease_indices.Set(usd_mesh_data.crease_vertex_indices, defaultTime);
      attr_crease_sharpness.Set(usd_mesh_data.crease_sharpnesses, defaultTime);
    }

    usd_value_writer_.SetAttribute(
        attr_crease_lengths, pxr::VtValue(usd_mesh_data.crease_lengths), timecode);
    usd_value_writer_.SetAttribute(
        attr_crease_indices, pxr::VtValue(usd_mesh_data.crease_vertex_indices), timecode);
    usd_value_writer_.SetAttribute(
        attr_crease_sharpness, pxr::VtValue(usd_mesh_data.crease_sharpnesses), timecode);
  }

  if (!usd_mesh_data.corner_indices.empty() &&
      usd_mesh_data.corner_indices.size() == usd_mesh_data.corner_sharpnesses.size()) {
    pxr::UsdAttribute attr_corner_indices = usd_mesh.CreateCornerIndicesAttr(pxr::VtValue(), true);
    pxr::UsdAttribute attr_corner_sharpnesses = usd_mesh.CreateCornerSharpnessesAttr(
        pxr::VtValue(), true);

    if (!attr_corner_indices.HasValue()) {
      attr_corner_indices.Set(usd_mesh_data.corner_indices, defaultTime);
      attr_corner_sharpnesses.Set(usd_mesh_data.corner_sharpnesses, defaultTime);
    }

    usd_value_writer_.SetAttribute(
        attr_corner_indices, pxr::VtValue(usd_mesh_data.corner_indices), timecode);
    usd_value_writer_.SetAttribute(
        attr_corner_sharpnesses, pxr::VtValue(usd_mesh_data.crease_sharpnesses), timecode);
  }

  if (usd_export_context_.export_params.export_uvmaps) {
    write_uv_maps(mesh, usd_mesh);
  }

  write_custom_data(mesh, usd_mesh);

  if (usd_export_context_.export_params.export_normals) {
    write_normals(mesh, usd_mesh);
  }
  write_surface_velocity(mesh, usd_mesh);

  /* TODO(Sybren): figure out what happens when the face groups change. */
  if (frame_has_been_written_) {
    return;
  }

  usd_mesh.CreateSubdivisionSchemeAttr().Set(pxr::UsdGeomTokens->none);

  if (usd_export_context_.export_params.export_materials) {
    assign_materials(context, usd_mesh, usd_mesh_data.face_groups);
  }

  /* Blender grows its bounds cache to cover animated meshes, so only author once. */
  float bound_min[3];
  float bound_max[3];
  INIT_MINMAX(bound_min, bound_max);
  BKE_mesh_minmax(mesh, bound_min, bound_max);
  pxr::VtArray<pxr::GfVec3f> extent{pxr::GfVec3f{bound_min[0], bound_min[1], bound_min[2]},
                                    pxr::GfVec3f{bound_max[0], bound_max[1], bound_max[2]}};
  usd_mesh.CreateExtentAttr().Set(extent);
}

static void get_vertices(const Mesh *mesh, USDMeshData &usd_mesh_data)
{
  usd_mesh_data.points.reserve(mesh->totvert);

  const Span<float3> positions = mesh->vert_positions();
  for (const int i : positions.index_range()) {
    const float3 &position = positions[i];
    usd_mesh_data.points.push_back(pxr::GfVec3f(position.x, position.y, position.z));
  }
}

static void get_loops_polys(const Mesh *mesh, USDMeshData &usd_mesh_data)
{
  /* Only construct face groups (a.k.a. geometry subsets) when we need them for material
   * assignments. */
  const bke::AttributeAccessor attributes = mesh->attributes();
  const VArray<int> material_indices = *attributes.lookup_or_default<int>(
      "material_index", ATTR_DOMAIN_FACE, 0);
  if (!material_indices.is_single() && mesh->totcol > 1) {
    const VArraySpan<int> indices_span(material_indices);
    for (const int i : indices_span.index_range()) {
      usd_mesh_data.face_groups[indices_span[i]].push_back(i);
    }
  }

  usd_mesh_data.face_vertex_counts.reserve(mesh->totpoly);
  usd_mesh_data.face_indices.reserve(mesh->totloop);

  const OffsetIndices polys = mesh->polys();
  const Span<int> corner_verts = mesh->corner_verts();

  for (const int i : polys.index_range()) {
    const IndexRange poly = polys[i];
    usd_mesh_data.face_vertex_counts.push_back(poly.size());
    for (const int vert : corner_verts.slice(poly)) {
      usd_mesh_data.face_indices.push_back(vert);
    }
  }
}

static void get_edge_creases(const Mesh *mesh, USDMeshData &usd_mesh_data)
{
  const float *creases = static_cast<const float *>(CustomData_get_layer(&mesh->edata, CD_CREASE));
  if (!creases) {
    return;
  }

  const Span<int2> edges = mesh->edges();
  for (const int i : edges.index_range()) {
    const float crease = creases[i];
    if (crease == 0.0f) {
      continue;
    }

    const float sharpness = crease >= 1.0f ? pxr::UsdGeomMesh::SHARPNESS_INFINITE : crease;

    usd_mesh_data.crease_vertex_indices.push_back(edges[i][0]);
    usd_mesh_data.crease_vertex_indices.push_back(edges[i][1]);
    usd_mesh_data.crease_lengths.push_back(2);
    usd_mesh_data.crease_sharpnesses.push_back(sharpness);
  }
}

static void get_vert_creases(const Mesh *mesh, USDMeshData &usd_mesh_data)
{
  const float *creases = static_cast<const float *>(CustomData_get_layer(&mesh->vdata, CD_CREASE));

  if (!creases) {
    return;
  }

  for (int i = 0, v = mesh->totvert; i < v; i++) {
    const float sharpness = creases[i];

    if (sharpness != 0.0f) {
      usd_mesh_data.corner_indices.push_back(i);
      usd_mesh_data.corner_sharpnesses.push_back(sharpness);
    }
  }
}

void USDGenericMeshWriter::get_geometry_data(const Mesh *mesh, USDMeshData &usd_mesh_data)
{
  get_vertices(mesh, usd_mesh_data);
  get_loops_polys(mesh, usd_mesh_data);
  get_edge_creases(mesh, usd_mesh_data);
  get_vert_creases(mesh, usd_mesh_data);
}

void USDGenericMeshWriter::assign_materials(const HierarchyContext &context,
                                            pxr::UsdGeomMesh usd_mesh,
                                            const MaterialFaceGroups &usd_face_groups)
{
  if (context.object->totcol == 0) {
    return;
  }

  /* Binding a material to a geometry subset isn't supported by the Hydra GL viewport yet,
   * which is why we always bind the first material to the entire mesh. See
   * https://github.com/PixarAnimationStudios/USD/issues/542 for more info. */
  bool mesh_material_bound = false;
  auto mesh_prim = usd_mesh.GetPrim();
  pxr::UsdShadeMaterialBindingAPI material_binding_api(mesh_prim);
  for (int mat_num = 0; mat_num < context.object->totcol; mat_num++) {
    Material *material = BKE_object_material_get(context.object, mat_num + 1);
    if (material == nullptr) {
      continue;
    }

    pxr::UsdShadeMaterial usd_material = ensure_usd_material(context, material);
    material_binding_api.Bind(usd_material);

    /* USD seems to support neither per-material nor per-face-group double-sidedness, so we just
     * use the flag from the first non-empty material slot. */
    usd_mesh.CreateDoubleSidedAttr(
        pxr::VtValue((material->blend_flag & MA_BL_CULL_BACKFACE) == 0));

    mesh_material_bound = true;
    break;
  }

  if (mesh_material_bound) {
    /* USD will require that prims with material bindings have the #MaterialBindingAPI applied
     * schema. While Bind() above will create the binding attribute, Apply() needs to be called as
     * well to add the #MaterialBindingAPI schema to the prim itself. */
    material_binding_api.Apply(mesh_prim);
  }
  else {
    /* Blender defaults to double-sided, but USD to single-sided. */
    usd_mesh.CreateDoubleSidedAttr(pxr::VtValue(true));
  }

  if (!mesh_material_bound || usd_face_groups.size() < 2) {
    /* Either all material slots were empty or there is only one material in use. As geometry
     * subsets are only written when actually used to assign a material, and the mesh already has
     * the material assigned, there is no need to continue. */
    return;
  }

  /* Define a geometry subset per material. */
  for (const MaterialFaceGroups::value_type &face_group : usd_face_groups) {
    short material_number = face_group.first;
    const pxr::VtIntArray &face_indices = face_group.second;

    Material *material = BKE_object_material_get(context.object, material_number + 1);
    if (material == nullptr) {
      continue;
    }

    pxr::UsdShadeMaterial usd_material = ensure_usd_material(context, material);
    pxr::TfToken material_name = usd_material.GetPath().GetNameToken();

    pxr::UsdGeomSubset usd_face_subset = material_binding_api.CreateMaterialBindSubset(
        material_name, face_indices);
    auto subset_prim = usd_face_subset.GetPrim();
    auto subset_material_api = pxr::UsdShadeMaterialBindingAPI(subset_prim);
    subset_material_api.Bind(usd_material);
    /* Apply the #MaterialBindingAPI applied schema, as required by USD. */
    subset_material_api.Apply(subset_prim);
  }
}

void USDGenericMeshWriter::write_normals(const Mesh *mesh, pxr::UsdGeomMesh usd_mesh)
{
  pxr::UsdTimeCode timecode = get_export_time_code();

  pxr::VtVec3fArray loop_normals;
  loop_normals.resize(mesh->totloop);

  MutableSpan dst_normals(reinterpret_cast<float3 *>(loop_normals.data()), loop_normals.size());

  switch (mesh->normal_domain_all_info()) {
    case ATTR_DOMAIN_POINT: {
      const Span<int> corner_verts = mesh->corner_verts();
      array_utils::gather(mesh->vert_normals(), corner_verts, dst_normals);
      break;
    }
<<<<<<< HEAD
    case ATTR_DOMAIN_FACE: {
      const OffsetIndices polys = mesh->polys();
      const Span<float3> poly_normals = mesh->poly_normals();
      for (const int i : polys.index_range()) {
        dst_normals.slice(polys[i]).fill(poly_normals[i]);
=======
  }
  else {
    /* Compute the loop normals based on the 'smooth' flag. */
    bke::AttributeAccessor attributes = mesh->attributes();
    const Span<float3> vert_normals = mesh->vert_normals();
    const Span<float3> poly_normals = mesh->poly_normals();
    const VArray<bool> sharp_faces = *attributes.lookup_or_default<bool>(
        "sharp_face", ATTR_DOMAIN_FACE, false);
    for (const int i : polys.index_range()) {
      const IndexRange poly = polys[i];
      if (sharp_faces[i]) {
        /* Flat shaded, use common normal for all verts. */
        pxr::GfVec3f pxr_normal(&poly_normals[i].x);
        for (int loop_idx = 0; loop_idx < poly.size(); ++loop_idx) {
          loop_normals.push_back(pxr_normal);
        }
      }
      else {
        /* Smooth shaded, use individual vert normals. */
        for (const int vert : corner_verts.slice(poly)) {
          loop_normals.push_back(pxr::GfVec3f(&vert_normals[vert].x));
        }
>>>>>>> 1777f40c
      }
      break;
    }
    case ATTR_DOMAIN_CORNER: {
      array_utils::copy(mesh->corner_normals(), dst_normals);
      break;
    }
    default:
      BLI_assert_unreachable();
  }

  pxr::UsdAttribute attr_normals = usd_mesh.CreateNormalsAttr(pxr::VtValue(), true);
  if (!attr_normals.HasValue()) {
    attr_normals.Set(loop_normals, pxr::UsdTimeCode::Default());
  }
  usd_value_writer_.SetAttribute(attr_normals, pxr::VtValue(loop_normals), timecode);
  usd_mesh.SetNormalsInterpolation(pxr::UsdGeomTokens->faceVarying);
}

void USDGenericMeshWriter::write_surface_velocity(const Mesh *mesh, pxr::UsdGeomMesh usd_mesh)
{
  /* Export velocity attribute output by fluid sim, sequence cache modifier
   * and geometry nodes. */
  CustomDataLayer *velocity_layer = BKE_id_attribute_find(
      &mesh->id, "velocity", CD_PROP_FLOAT3, ATTR_DOMAIN_POINT);

  if (velocity_layer == nullptr) {
    return;
  }

  const float(*velocities)[3] = reinterpret_cast<float(*)[3]>(velocity_layer->data);

  /* Export per-vertex velocity vectors. */
  pxr::VtVec3fArray usd_velocities;
  usd_velocities.reserve(mesh->totvert);

  for (int vertex_idx = 0, totvert = mesh->totvert; vertex_idx < totvert; ++vertex_idx) {
    usd_velocities.push_back(pxr::GfVec3f(velocities[vertex_idx]));
  }

  pxr::UsdTimeCode timecode = get_export_time_code();
  usd_mesh.CreateVelocitiesAttr().Set(usd_velocities, timecode);
}

USDMeshWriter::USDMeshWriter(const USDExporterContext &ctx) : USDGenericMeshWriter(ctx) {}

Mesh *USDMeshWriter::get_export_mesh(Object *object_eval, bool & /*r_needsfree*/)
{
  return BKE_object_get_evaluated_mesh(object_eval);
}

}  // namespace blender::io::usd<|MERGE_RESOLUTION|>--- conflicted
+++ resolved
@@ -507,36 +507,11 @@
       array_utils::gather(mesh->vert_normals(), corner_verts, dst_normals);
       break;
     }
-<<<<<<< HEAD
     case ATTR_DOMAIN_FACE: {
       const OffsetIndices polys = mesh->polys();
       const Span<float3> poly_normals = mesh->poly_normals();
       for (const int i : polys.index_range()) {
         dst_normals.slice(polys[i]).fill(poly_normals[i]);
-=======
-  }
-  else {
-    /* Compute the loop normals based on the 'smooth' flag. */
-    bke::AttributeAccessor attributes = mesh->attributes();
-    const Span<float3> vert_normals = mesh->vert_normals();
-    const Span<float3> poly_normals = mesh->poly_normals();
-    const VArray<bool> sharp_faces = *attributes.lookup_or_default<bool>(
-        "sharp_face", ATTR_DOMAIN_FACE, false);
-    for (const int i : polys.index_range()) {
-      const IndexRange poly = polys[i];
-      if (sharp_faces[i]) {
-        /* Flat shaded, use common normal for all verts. */
-        pxr::GfVec3f pxr_normal(&poly_normals[i].x);
-        for (int loop_idx = 0; loop_idx < poly.size(); ++loop_idx) {
-          loop_normals.push_back(pxr_normal);
-        }
-      }
-      else {
-        /* Smooth shaded, use individual vert normals. */
-        for (const int vert : corner_verts.slice(poly)) {
-          loop_normals.push_back(pxr::GfVec3f(&vert_normals[vert].x));
-        }
->>>>>>> 1777f40c
       }
       break;
     }
