--- conflicted
+++ resolved
@@ -240,8 +240,7 @@
         if (pxr::UsdAttribute cone_angle_attr = shaping_api.GetShapingConeAngleAttr()) {
           float cone_angle = 0.0f;
           if (cone_angle_attr.Get(&cone_angle, motionSampleTime)) {
-<<<<<<< HEAD
-            float spot_size = cone_angle * ((float)M_PI / 180.0f) * 2.0f;
+            float spot_size = cone_angle * (float(M_PI) / 180.0f) * 2.0f;
 
             if (spot_size <= M_PI) {
               blight->spotsize = spot_size;
@@ -252,9 +251,6 @@
               blight->type = LA_LOCAL;
               break;
             }
-=======
-            blight->spotsize = cone_angle * (float(M_PI) / 180.0f) * 2.0f;
->>>>>>> 85875455
           }
         }
 
@@ -274,18 +270,10 @@
           break;
         }
 
-<<<<<<< HEAD
         float angle;
         if (get_authored_value(distant_light.GetAngleAttr(), motionSampleTime, &angle) ||
             prim_.GetAttribute(usdtokens::angle).Get(&angle, motionSampleTime)) {
-          blight->sun_angle = angle * (float)M_PI / 180.0f;
-=======
-        if (pxr::UsdAttribute angle_attr = distant_light.GetAngleAttr()) {
-          float angle = 0.0f;
-          if (angle_attr.Get(&angle, motionSampleTime)) {
-            blight->sun_angle = angle * float(M_PI) / 180.0f;
-          }
->>>>>>> 85875455
+          blight->sun_angle = angle * float(M_PI) / 180.0f;
         }
       }
       break;
