/* SPDX-FileCopyrightText: 2019 Blender Authors
 *
 * SPDX-License-Identifier: GPL-2.0-or-later */
#include "usd_writer_light.h"
#include "usd_hierarchy_iterator.h"
#include "usd_light_convert.h"
#include "usd_lux_api_wrapper.h"

#include <pxr/usd/usdLux/diskLight.h>
#include <pxr/usd/usdLux/distantLight.h>
#include <pxr/usd/usdLux/rectLight.h>
#include <pxr/usd/usdLux/shapingAPI.h>
#include <pxr/usd/usdLux/sphereLight.h>

#include "BLI_assert.h"
<<<<<<< HEAD
#include "BLI_math.h"
#include "BLI_math_matrix.h"
=======
#include "BLI_math_rotation.h"
>>>>>>> d421ebac
#include "BLI_utildefines.h"

#include "DNA_light_types.h"

#include "WM_api.h"


namespace blender::io::usd {

USDLightWriter::USDLightWriter(const USDExporterContext &ctx) : USDAbstractWriter(ctx) {}

bool USDLightWriter::is_supported(const HierarchyContext * /*context*/) const
{
<<<<<<< HEAD
  Light *light = static_cast<Light *>(context->object->data);
  return ELEM(light->type, LA_AREA, LA_LOCAL, LA_SUN, LA_SPOT);
=======
  return true;
>>>>>>> d421ebac
}

void USDLightWriter::do_write(HierarchyContext &context)
{
  pxr::UsdStageRefPtr stage = usd_export_context_.stage;
  pxr::UsdTimeCode timecode = get_export_time_code();

  /* Need to account for the scene scale when converting to nits
   * or scaling the radius. */
  float world_scale = mat4_to_scale(context.matrix_world);

  float radius_scale = usd_export_context_.export_params.scale_light_radius ? 1.0f / world_scale :
                                                                              1.0f;

  Light *light = static_cast<Light *>(context.object->data);
<<<<<<< HEAD

  UsdLuxWrapper usd_light_api;
=======
  pxr::UsdLuxLightAPI usd_light_api;
>>>>>>> d421ebac

  switch (light->type) {
    case LA_AREA: {
      switch (light->area_shape) {
<<<<<<< HEAD
        case LA_AREA_DISK:
        case LA_AREA_ELLIPSE: { /* An ellipse light will deteriorate into a disk light. */
          pxr::UsdLuxDiskLight disk_light =
              (usd_export_context_.export_params.export_as_overs) ?
                  pxr::UsdLuxDiskLight(
                      usd_export_context_.stage->OverridePrim(usd_export_context_.usd_path)) :
                  pxr::UsdLuxDiskLight::Define(usd_export_context_.stage,
                                               usd_export_context_.usd_path);
          usd_light_api = UsdLuxWrapper(disk_light.GetPrim());
          usd_light_api.CreateRadiusAttr();
          usd_light_api.SetRadiusAttr(light->area_size / 2.0f, timecode);

          break;
        }
        case LA_AREA_RECT: {
          pxr::UsdLuxRectLight rect_light =
              (usd_export_context_.export_params.export_as_overs) ?
                  pxr::UsdLuxRectLight(
                      usd_export_context_.stage->OverridePrim(usd_export_context_.usd_path)) :
                  pxr::UsdLuxRectLight::Define(usd_export_context_.stage,
                                               usd_export_context_.usd_path);
          usd_light_api = UsdLuxWrapper(rect_light.GetPrim());
          usd_light_api.CreateWidthAttr();
          usd_light_api.SetWidthAttr(light->area_size, timecode);
          usd_light_api.CreateHeightAttr();
          usd_light_api.SetHeightAttr(light->area_sizey, timecode);

          break;
        }
        case LA_AREA_SQUARE: {
          pxr::UsdLuxRectLight rect_light =
              (usd_export_context_.export_params.export_as_overs) ?
                  pxr::UsdLuxRectLight(
                      usd_export_context_.stage->OverridePrim(usd_export_context_.usd_path)) :
                  pxr::UsdLuxRectLight::Define(usd_export_context_.stage,
                                               usd_export_context_.usd_path);
          usd_light_api = UsdLuxWrapper(rect_light.GetPrim());
          usd_light_api.CreateWidthAttr();
          usd_light_api.SetWidthAttr(light->area_size, timecode);
          usd_light_api.CreateHeightAttr();
          usd_light_api.SetHeightAttr(light->area_size, timecode);

=======
        case LA_AREA_RECT: {
          pxr::UsdLuxRectLight rect_light = pxr::UsdLuxRectLight::Define(stage, usd_path);
          rect_light.CreateWidthAttr().Set(light->area_size, timecode);
          rect_light.CreateHeightAttr().Set(light->area_sizey, timecode);
          usd_light_api = rect_light.LightAPI();
          break;
        }
        case LA_AREA_SQUARE: {
          pxr::UsdLuxRectLight rect_light = pxr::UsdLuxRectLight::Define(stage, usd_path);
          rect_light.CreateWidthAttr().Set(light->area_size, timecode);
          rect_light.CreateHeightAttr().Set(light->area_size, timecode);
          usd_light_api = rect_light.LightAPI();
          break;
        }
        case LA_AREA_DISK: {
          pxr::UsdLuxDiskLight disk_light = pxr::UsdLuxDiskLight::Define(stage, usd_path);
          disk_light.CreateRadiusAttr().Set(light->area_size / 2.0f, timecode);
          usd_light_api = disk_light.LightAPI();
          break;
        }
        case LA_AREA_ELLIPSE: {
          /* An ellipse light deteriorates into a disk light. */
          pxr::UsdLuxDiskLight disk_light = pxr::UsdLuxDiskLight::Define(stage, usd_path);
          disk_light.CreateRadiusAttr().Set((light->area_size + light->area_sizey) / 4.0f,
                                            timecode);
          usd_light_api = disk_light.LightAPI();
>>>>>>> d421ebac
          break;
        }
      }
      break;
<<<<<<< HEAD
    case LA_LOCAL: {

      pxr::UsdLuxSphereLight sphere_light =
          (usd_export_context_.export_params.export_as_overs) ?
              pxr::UsdLuxSphereLight(
                  usd_export_context_.stage->OverridePrim(usd_export_context_.usd_path)) :
              pxr::UsdLuxSphereLight::Define(usd_export_context_.stage,
                                             usd_export_context_.usd_path);
      usd_light_api = UsdLuxWrapper(sphere_light.GetPrim());
      usd_light_api.CreateRadiusAttr();
      usd_light_api.SetRadiusAttr(light->radius * radius_scale, timecode);
      break;
    }
    case LA_SPOT: {
      pxr::UsdLuxSphereLight spot_light =
          (usd_export_context_.export_params.export_as_overs) ?
              pxr::UsdLuxSphereLight(
                  usd_export_context_.stage->OverridePrim(usd_export_context_.usd_path)) :
              pxr::UsdLuxSphereLight::Define(usd_export_context_.stage,
                                             usd_export_context_.usd_path);

      if (!spot_light.GetPrim().ApplyAPI<pxr::UsdLuxShapingAPI>()) {
        WM_reportf(RPT_WARNING,
                   "USD export: Couldn't apply UsdLuxShapingAPI to exported spot light %s",
                   usd_export_context_.usd_path.GetAsString().c_str());
      }

      usd_light_api = UsdLuxWrapper(spot_light.GetPrim());
      usd_light_api.CreateRadiusAttr();
      usd_light_api.SetRadiusAttr(light->radius * radius_scale, timecode);

      UsdShapingWrapper shapingAPI(spot_light.GetPrim());
      float angle = (light->spotsize * (180.0f / (float)M_PI)) /
                    2.0f;  // Blender angle seems to be half of what USD expectes it to be.
      shapingAPI.CreateShapingConeAngleAttr();
      shapingAPI.SetShapingConeAngleAttr(angle);
      shapingAPI.CreateShapingConeSoftnessAttr();
      shapingAPI.SetShapingConeSoftnessAttr(light->spotblend);

      spot_light.CreateTreatAsPointAttr(pxr::VtValue(true), true);

      break;
    }
    case LA_SUN: {
      pxr::UsdLuxDistantLight sun_light =
          (usd_export_context_.export_params.export_as_overs) ?
              pxr::UsdLuxDistantLight(
                  usd_export_context_.stage->OverridePrim(usd_export_context_.usd_path)) :
              pxr::UsdLuxDistantLight::Define(usd_export_context_.stage,
                                              usd_export_context_.usd_path);
      usd_light_api = UsdLuxWrapper(sun_light.GetPrim());
      usd_light_api.CreateAngleAttr();
      usd_light_api.SetAngleAttr(light->sun_angle * (180.0f / (float)M_PI), timecode);

=======
    }
    case LA_LOCAL:
    case LA_SPOT: {
      pxr::UsdLuxSphereLight sphere_light = pxr::UsdLuxSphereLight::Define(stage, usd_path);
      sphere_light.CreateRadiusAttr().Set(light->radius, timecode);
      if (light->radius == 0.0f) {
        sphere_light.CreateTreatAsPointAttr().Set(true, timecode);
      }

      if (light->type == LA_SPOT) {
        pxr::UsdLuxShapingAPI shaping_api = pxr::UsdLuxShapingAPI::Apply(sphere_light.GetPrim());
        if (shaping_api) {
          shaping_api.CreateShapingConeAngleAttr().Set(RAD2DEGF(light->spotsize) / 2.0f, timecode);
          shaping_api.CreateShapingConeSoftnessAttr().Set(light->spotblend, timecode);
        }
      }

      usd_light_api = sphere_light.LightAPI();
      break;
    }
    case LA_SUN: {
      pxr::UsdLuxDistantLight distant_light = pxr::UsdLuxDistantLight::Define(stage, usd_path);
      distant_light.CreateAngleAttr().Set(RAD2DEGF(light->sun_angle / 2.0f), timecode);
      usd_light_api = distant_light.LightAPI();
>>>>>>> d421ebac
      break;
    }
    default:
      BLI_assert_unreachable();
      break;
  }

<<<<<<< HEAD
  float usd_intensity = light->energy * usd_export_context_.export_params.light_intensity_scale;

  if (usd_export_context_.export_params.convert_light_to_nits) {
    usd_intensity /= nits_to_energy_scale_factor(light, world_scale, radius_scale);
  }

  usd_light_api.CreateIntensityAttr();
  usd_light_api.SetIntensityAttr(usd_intensity, timecode);

  usd_light_api.CreateColorAttr();
  usd_light_api.SetColorAttr(pxr::GfVec3f(light->r, light->g, light->b), timecode);

  usd_light_api.CreateSpecularAttr();
  usd_light_api.SetSpecularAttr(light->spec_fac, timecode);

  if (usd_export_context_.export_params.export_custom_properties && light) {
    auto prim = usd_light_api.GetPrim();
    write_id_properties(prim, light->id, timecode);
  }
=======
  float intensity;
  if (light->type == LA_SUN) {
    /* Unclear why, but approximately matches Karma. */
    intensity = light->energy / 4.0f;
  }
  else {
    /* Convert from radiant flux to intensity. */
    intensity = light->energy / M_PI;
  }

  usd_light_api.CreateIntensityAttr().Set(intensity, timecode);
  usd_light_api.CreateExposureAttr().Set(0.0f, timecode);
  usd_light_api.CreateColorAttr().Set(pxr::GfVec3f(light->r, light->g, light->b), timecode);
  usd_light_api.CreateDiffuseAttr().Set(light->diff_fac, timecode);
  usd_light_api.CreateSpecularAttr().Set(light->spec_fac, timecode);
  usd_light_api.CreateNormalizeAttr().Set(true, timecode);
>>>>>>> d421ebac
}

}  // namespace blender::io::usd<|MERGE_RESOLUTION|>--- conflicted
+++ resolved
@@ -13,31 +13,23 @@
 #include <pxr/usd/usdLux/sphereLight.h>
 
 #include "BLI_assert.h"
-<<<<<<< HEAD
-#include "BLI_math.h"
 #include "BLI_math_matrix.h"
-=======
 #include "BLI_math_rotation.h"
->>>>>>> d421ebac
 #include "BLI_utildefines.h"
 
 #include "DNA_light_types.h"
 
-#include "WM_api.h"
+#include "WM_api.hh"
 
 
 namespace blender::io::usd {
 
 USDLightWriter::USDLightWriter(const USDExporterContext &ctx) : USDAbstractWriter(ctx) {}
 
-bool USDLightWriter::is_supported(const HierarchyContext * /*context*/) const
+bool USDLightWriter::is_supported(const HierarchyContext *context) const
 {
-<<<<<<< HEAD
   Light *light = static_cast<Light *>(context->object->data);
   return ELEM(light->type, LA_AREA, LA_LOCAL, LA_SUN, LA_SPOT);
-=======
-  return true;
->>>>>>> d421ebac
 }
 
 void USDLightWriter::do_write(HierarchyContext &context)
@@ -53,17 +45,12 @@
                                                                               1.0f;
 
   Light *light = static_cast<Light *>(context.object->data);
-<<<<<<< HEAD
 
   UsdLuxWrapper usd_light_api;
-=======
-  pxr::UsdLuxLightAPI usd_light_api;
->>>>>>> d421ebac
 
   switch (light->type) {
     case LA_AREA: {
       switch (light->area_shape) {
-<<<<<<< HEAD
         case LA_AREA_DISK:
         case LA_AREA_ELLIPSE: { /* An ellipse light will deteriorate into a disk light. */
           pxr::UsdLuxDiskLight disk_light =
@@ -74,8 +61,13 @@
                                                usd_export_context_.usd_path);
           usd_light_api = UsdLuxWrapper(disk_light.GetPrim());
           usd_light_api.CreateRadiusAttr();
-          usd_light_api.SetRadiusAttr(light->area_size / 2.0f, timecode);
 
+          if (light->type == LA_AREA_ELLIPSE) {
+            usd_light_api.SetRadiusAttr((light->area_size + light->area_sizey) / 4.0f, timecode);
+          }
+          else {
+            usd_light_api.SetRadiusAttr(light->area_size / 2.0f, timecode);
+          }
           break;
         }
         case LA_AREA_RECT: {
@@ -105,40 +97,11 @@
           usd_light_api.SetWidthAttr(light->area_size, timecode);
           usd_light_api.CreateHeightAttr();
           usd_light_api.SetHeightAttr(light->area_size, timecode);
-
-=======
-        case LA_AREA_RECT: {
-          pxr::UsdLuxRectLight rect_light = pxr::UsdLuxRectLight::Define(stage, usd_path);
-          rect_light.CreateWidthAttr().Set(light->area_size, timecode);
-          rect_light.CreateHeightAttr().Set(light->area_sizey, timecode);
-          usd_light_api = rect_light.LightAPI();
-          break;
-        }
-        case LA_AREA_SQUARE: {
-          pxr::UsdLuxRectLight rect_light = pxr::UsdLuxRectLight::Define(stage, usd_path);
-          rect_light.CreateWidthAttr().Set(light->area_size, timecode);
-          rect_light.CreateHeightAttr().Set(light->area_size, timecode);
-          usd_light_api = rect_light.LightAPI();
-          break;
-        }
-        case LA_AREA_DISK: {
-          pxr::UsdLuxDiskLight disk_light = pxr::UsdLuxDiskLight::Define(stage, usd_path);
-          disk_light.CreateRadiusAttr().Set(light->area_size / 2.0f, timecode);
-          usd_light_api = disk_light.LightAPI();
-          break;
-        }
-        case LA_AREA_ELLIPSE: {
-          /* An ellipse light deteriorates into a disk light. */
-          pxr::UsdLuxDiskLight disk_light = pxr::UsdLuxDiskLight::Define(stage, usd_path);
-          disk_light.CreateRadiusAttr().Set((light->area_size + light->area_sizey) / 4.0f,
-                                            timecode);
-          usd_light_api = disk_light.LightAPI();
->>>>>>> d421ebac
           break;
         }
       }
       break;
-<<<<<<< HEAD
+    }
     case LA_LOCAL: {
 
       pxr::UsdLuxSphereLight sphere_light =
@@ -192,33 +155,6 @@
       usd_light_api = UsdLuxWrapper(sun_light.GetPrim());
       usd_light_api.CreateAngleAttr();
       usd_light_api.SetAngleAttr(light->sun_angle * (180.0f / (float)M_PI), timecode);
-
-=======
-    }
-    case LA_LOCAL:
-    case LA_SPOT: {
-      pxr::UsdLuxSphereLight sphere_light = pxr::UsdLuxSphereLight::Define(stage, usd_path);
-      sphere_light.CreateRadiusAttr().Set(light->radius, timecode);
-      if (light->radius == 0.0f) {
-        sphere_light.CreateTreatAsPointAttr().Set(true, timecode);
-      }
-
-      if (light->type == LA_SPOT) {
-        pxr::UsdLuxShapingAPI shaping_api = pxr::UsdLuxShapingAPI::Apply(sphere_light.GetPrim());
-        if (shaping_api) {
-          shaping_api.CreateShapingConeAngleAttr().Set(RAD2DEGF(light->spotsize) / 2.0f, timecode);
-          shaping_api.CreateShapingConeSoftnessAttr().Set(light->spotblend, timecode);
-        }
-      }
-
-      usd_light_api = sphere_light.LightAPI();
-      break;
-    }
-    case LA_SUN: {
-      pxr::UsdLuxDistantLight distant_light = pxr::UsdLuxDistantLight::Define(stage, usd_path);
-      distant_light.CreateAngleAttr().Set(RAD2DEGF(light->sun_angle / 2.0f), timecode);
-      usd_light_api = distant_light.LightAPI();
->>>>>>> d421ebac
       break;
     }
     default:
@@ -226,44 +162,31 @@
       break;
   }
 
-<<<<<<< HEAD
   float usd_intensity = light->energy * usd_export_context_.export_params.light_intensity_scale;
 
   if (usd_export_context_.export_params.convert_light_to_nits) {
     usd_intensity /= nits_to_energy_scale_factor(light, world_scale, radius_scale);
   }
+  else if (light->type == LA_SUN) {
+    /* Unclear why, but approximately matches Karma. */
+    usd_intensity /= 4.0f;
+  }
+  else {
+    /* Convert from radiant flux to intensity. */
+    usd_intensity /= M_PI;
+  }
 
-  usd_light_api.CreateIntensityAttr();
-  usd_light_api.SetIntensityAttr(usd_intensity, timecode);
-
-  usd_light_api.CreateColorAttr();
-  usd_light_api.SetColorAttr(pxr::GfVec3f(light->r, light->g, light->b), timecode);
-
-  usd_light_api.CreateSpecularAttr();
-  usd_light_api.SetSpecularAttr(light->spec_fac, timecode);
+  usd_light_api.CreateIntensityAttr().Set(usd_intensity, timecode);
+  usd_light_api.CreateExposureAttr().Set(0.0f, timecode);
+  usd_light_api.CreateColorAttr().Set(pxr::GfVec3f(light->r, light->g, light->b), timecode);
+  usd_light_api.CreateDiffuseAttr().Set(light->diff_fac, timecode);
+  usd_light_api.CreateSpecularAttr().Set(light->spec_fac, timecode);
+  usd_light_api.CreateNormalizeAttr().Set(true, timecode);
 
   if (usd_export_context_.export_params.export_custom_properties && light) {
     auto prim = usd_light_api.GetPrim();
     write_id_properties(prim, light->id, timecode);
   }
-=======
-  float intensity;
-  if (light->type == LA_SUN) {
-    /* Unclear why, but approximately matches Karma. */
-    intensity = light->energy / 4.0f;
-  }
-  else {
-    /* Convert from radiant flux to intensity. */
-    intensity = light->energy / M_PI;
-  }
-
-  usd_light_api.CreateIntensityAttr().Set(intensity, timecode);
-  usd_light_api.CreateExposureAttr().Set(0.0f, timecode);
-  usd_light_api.CreateColorAttr().Set(pxr::GfVec3f(light->r, light->g, light->b), timecode);
-  usd_light_api.CreateDiffuseAttr().Set(light->diff_fac, timecode);
-  usd_light_api.CreateSpecularAttr().Set(light->spec_fac, timecode);
-  usd_light_api.CreateNormalizeAttr().Set(true, timecode);
->>>>>>> d421ebac
 }
 
 }  // namespace blender::io::usd