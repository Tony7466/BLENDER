--- conflicted
+++ resolved
@@ -796,10 +796,6 @@
      * is a string.  However, for backward compatibility with previous USD versions, we
      * also handle TfToken values for this input. */
     pxr::VtValue varname_val;
-<<<<<<< HEAD
-    if (varname_input.Get(&varname_val) && varname_val.IsHolding<std::string>()) {
-      std::string varname = varname_val.Get<std::string>();
-=======
     if (varname_input.Get(&varname_val)) {
       std::string varname;
       if (varname_val.IsHolding<std::string>()) {
@@ -808,7 +804,6 @@
       else if (varname_val.IsHolding<pxr::TfToken>()) {
         varname = varname_val.Get<pxr::TfToken>().GetString();
       }
->>>>>>> 5418953d
       if (!varname.empty()) {
         NodeShaderUVMap *storage = (NodeShaderUVMap *)uv_map->storage;
         BLI_strncpy(storage->uv_map, varname.c_str(), sizeof(storage->uv_map));
