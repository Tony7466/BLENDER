/* SPDX-License-Identifier: GPL-2.0-or-later
 * Copyright 2019 Blender Foundation */

#pragma once

#include "DEG_depsgraph.h"

#ifdef __cplusplus
extern "C" {
#endif

struct bContext;
struct CacheArchiveHandle;
struct CacheReader;
struct CacheFile;
struct Object;

typedef enum USD_global_forward_axis {
  USD_GLOBAL_FORWARD_X = 0,
  USD_GLOBAL_FORWARD_Y = 1,
  USD_GLOBAL_FORWARD_Z = 2,
  USD_GLOBAL_FORWARD_MINUS_X = 3,
  USD_GLOBAL_FORWARD_MINUS_Y = 4,
  USD_GLOBAL_FORWARD_MINUS_Z = 5
} USD_global_forward_axis;

typedef enum USD_global_up_axis {
  USD_GLOBAL_UP_X = 0,
  USD_GLOBAL_UP_Y = 1,
  USD_GLOBAL_UP_Z = 2,
  USD_GLOBAL_UP_MINUS_X = 3,
  USD_GLOBAL_UP_MINUS_Y = 4,
  USD_GLOBAL_UP_MINUS_Z = 5
} USD_global_up_axis;

typedef enum eUSDImportShadersMode {
  USD_IMPORT_SHADERS_NONE = 0,
  USD_IMPORT_USD_PREVIEW_SURFACE = 1,
  USD_IMPORT_MDL = 2,
} eUSDImportShadersMode;

typedef enum eUSDXformOpMode {
  USD_XFORM_OP_SRT = 0,
  USD_XFORM_OP_SOT = 1,
  USD_XFORM_OP_MAT = 2,
} eUSDXformOpMode;

typedef enum eUSDZTextureDownscaleSize {
  USD_TEXTURE_SIZE_CUSTOM = -1,
  USD_TEXTURE_SIZE_KEEP = 0,
  USD_TEXTURE_SIZE_256  = 256,
  USD_TEXTURE_SIZE_512  = 512,
  USD_TEXTURE_SIZE_1024 = 1024,
  USD_TEXTURE_SIZE_2048 = 2048,
  USD_TEXTURE_SIZE_4096 = 4096
} eUSDZTextureDownscaleSize;

static const USD_global_forward_axis USD_DEFAULT_FORWARD = USD_GLOBAL_FORWARD_MINUS_Z;
static const USD_global_up_axis USD_DEFAULT_UP = USD_GLOBAL_UP_Y;

/* Behavior when the name of an imported material
 * conflicts with an existing material. */
typedef enum eUSDMtlNameCollisionMode {
  USD_MTL_NAME_COLLISION_MAKE_UNIQUE = 0,
  USD_MTL_NAME_COLLISION_REFERENCE_EXISTING = 1,
} eUSDMtlNameCollisionMode;

typedef enum eUSDAttrImportMode {
  USD_ATTR_IMPORT_NONE = 0,
  USD_ATTR_IMPORT_USER = 1,
  USD_ATTR_IMPORT_ALL = 2,
} eUSDAttrImportMode;

typedef enum eUSDDefaultPrimKind {
  USD_KIND_NONE = 0,
  USD_KIND_COMPONENT,
  USD_KIND_GROUP,
  USD_KIND_ASSEMBLY,
  USD_KIND_CUSTOM
} eUSDDefaultPrimKind;

/* Behavior when importing textures from a package
 * (e.g., USDZ archive) or from a URI path. */
typedef enum eUSDTexImportMode {
  USD_TEX_IMPORT_NONE = 0,
  USD_TEX_IMPORT_PACK,
  USD_TEX_IMPORT_COPY,
} eUSDTexImportMode;

/* Behavior when the name of an imported texture
 * file conflicts with an existing file. */
typedef enum eUSDTexNameCollisionMode {
  USD_TEX_NAME_COLLISION_USE_EXISTING = 0,
  USD_TEX_NAME_COLLISION_OVERWRITE = 1,
} eUSDTexNameCollisionMode;

struct USDExportParams {
  double frame_start;
  double frame_end;

  bool export_animation;
  bool export_hair;
  bool export_vertices;
  bool export_vertex_colors;
  bool export_vertex_groups;
  bool export_face_maps;
  bool export_uvmaps;
  bool export_normals;
  bool export_transforms;
  bool export_materials;
  bool export_meshes;
  bool export_lights;
  bool export_cameras;
  bool export_curves;
  bool export_particles;
  bool selected_objects_only;
  bool visible_objects_only;
  bool use_instancing;
  enum eEvaluationMode evaluation_mode;
  char *default_prim_path;   // USD Stage Default Primitive Path
  char *root_prim_path;      // Root path to encapsulate blender stage under. e.g. /shot
  char *material_prim_path;  // Prim path to store all generated USDShade, shaders under e.g.
                             // /materials
  bool generate_preview_surface;
  bool convert_uv_to_st;
  bool convert_orientation;
  enum USD_global_forward_axis forward_axis;
  enum USD_global_up_axis up_axis;
  bool export_child_particles;
  bool export_as_overs;
  bool merge_transform_and_shape;
  bool export_custom_properties;
  bool add_properties_namespace;
  bool export_identity_transforms;
  bool apply_subdiv;
  bool author_blender_name;
  bool vertex_data_as_face_varying;
  float frame_step;
  bool override_shutter;
  double shutter_open;
  double shutter_close;
  bool export_textures;
  bool relative_paths;
<<<<<<< HEAD
  bool backward_compatible;
  float light_intensity_scale;
  bool generate_mdl;
  bool convert_to_cm;
  bool convert_light_to_nits;
  bool scale_light_radius;
  bool convert_world_material;
  bool generate_cycles_shaders;
  bool export_armatures;
  eUSDXformOpMode xform_op_mode;
  bool fix_skel_root;
  bool overwrite_textures;
  bool export_blendshapes;
  eUSDZTextureDownscaleSize usdz_downscale_size;
  int usdz_downscale_custom_size;
  bool usdz_is_arkit;
  bool export_blender_metadata;
  bool triangulate_meshes;
  int quad_method;
  int ngon_method;
  bool export_usd_kind;
  eUSDDefaultPrimKind default_prim_kind;
  char *default_prim_custom_kind;
=======
  char root_prim_path[1024]; /* FILE_MAX */
>>>>>>> fa112176
};

struct USDImportParams {
  float scale;
  bool is_sequence;
  bool set_frame_range;
  int sequence_len;
  int offset;
  bool validate_meshes;
  char mesh_read_flag;
  bool import_cameras;
  bool import_curves;
  bool import_lights;
  bool import_materials;
  bool import_meshes;
  bool import_blendshapes;
  bool import_volumes;
  bool import_skeletons;
  bool import_shapes;
  char *prim_path_mask;
  bool import_subdiv;
  bool import_instance_proxies;
  bool create_collection;
  bool import_guide;
  bool import_proxy;
  bool import_render;
  bool import_visible_only;
  bool use_instancing;
  eUSDImportShadersMode import_shaders_mode;
  bool set_material_blend;
  float light_intensity_scale;
  bool apply_unit_conversion_scale;
  bool convert_light_from_nits;
  bool scale_light_radius;
  bool create_background_shader;
  eUSDMtlNameCollisionMode mtl_name_collision_mode;
  eUSDAttrImportMode attr_import_mode;
  bool triangulate_meshes;
  bool import_defined_only;
  eUSDTexImportMode import_textures_mode;
  char import_textures_dir[768]; /* FILE_MAXDIR */
  eUSDTexNameCollisionMode tex_name_collision_mode;
  bool import_all_materials;
};

/* This struct is in place to store the mesh sequence parameters needed when reading a data from a
 * usd file for the mesh sequence cache.
 */
typedef struct USDMeshReadParams {
  double motion_sample_time; /* USD TimeCode in frames. */
  int read_flags; /* MOD_MESHSEQ_xxx value that is set from MeshSeqCacheModifierData.read_flag. */
} USDMeshReadParams;

USDMeshReadParams create_mesh_read_params(double motion_sample_time, int read_flags);

/* The USD_export takes a as_background_job parameter, and returns a boolean.
 *
 * When as_background_job=true, returns false immediately after scheduling
 * a background job.
 *
 * When as_background_job=false, performs the export synchronously, and returns
 * true when the export was ok, and false if there were any errors.
 */

bool USD_export(struct bContext *C,
                const char *filepath,
                const struct USDExportParams *params,
                bool as_background_job);

bool USD_import(struct bContext *C,
                const char *filepath,
                const struct USDImportParams *params,
                bool as_background_job);

int USD_get_version(void);

bool USD_umm_module_loaded(void);

/* USD Import and Mesh Cache interface. */

/* Similar to BLI_path_abs(), but also invokes the USD asset resolver
 * to determine the absolute path. This is necessary for resolving
 * paths with URIs that BLI_path_abs() would otherwise alter when
 * attempting to normalize the path. */
void USD_path_abs(char *path, const char *basepath, bool for_import);

struct CacheArchiveHandle *USD_create_handle(struct Main *bmain,
                                             const char *filepath,
                                             struct ListBase *object_paths);

void USD_free_handle(struct CacheArchiveHandle *handle);

void USD_get_transform(struct CacheReader *reader, float r_mat[4][4], float time, float scale);

/* Either modifies current_mesh in-place or constructs a new mesh. */
struct Mesh *USD_read_mesh(struct CacheReader *reader,
                           struct Object *ob,
                           struct Mesh *existing_mesh,
                           USDMeshReadParams params,
                           const char **err_str);

bool USD_mesh_topology_changed(struct CacheReader *reader,
                               const struct Object *ob,
                               const struct Mesh *existing_mesh,
                               double time,
                               const char **err_str);

struct CacheReader *CacheReader_open_usd_object(struct CacheArchiveHandle *handle,
                                                struct CacheReader *reader,
                                                struct Object *object,
                                                const char *object_path);

void USD_CacheReader_incref(struct CacheReader *reader);
void USD_CacheReader_free(struct CacheReader *reader);
void USD_ensure_plugin_path_registered(void);
#ifdef __cplusplus
}
#endif<|MERGE_RESOLUTION|>--- conflicted
+++ resolved
@@ -117,10 +117,6 @@
   bool visible_objects_only;
   bool use_instancing;
   enum eEvaluationMode evaluation_mode;
-  char *default_prim_path;   // USD Stage Default Primitive Path
-  char *root_prim_path;      // Root path to encapsulate blender stage under. e.g. /shot
-  char *material_prim_path;  // Prim path to store all generated USDShade, shaders under e.g.
-                             // /materials
   bool generate_preview_surface;
   bool convert_uv_to_st;
   bool convert_orientation;
@@ -141,7 +137,6 @@
   double shutter_close;
   bool export_textures;
   bool relative_paths;
-<<<<<<< HEAD
   bool backward_compatible;
   float light_intensity_scale;
   bool generate_mdl;
@@ -165,9 +160,9 @@
   bool export_usd_kind;
   eUSDDefaultPrimKind default_prim_kind;
   char *default_prim_custom_kind;
-=======
   char root_prim_path[1024]; /* FILE_MAX */
->>>>>>> fa112176
+  char default_prim_path[1024];  /* FILE_MAX */
+  char material_prim_path[1024];  /* FILE_MAX */
 };
 
 struct USDImportParams {
