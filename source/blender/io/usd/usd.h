/* SPDX-License-Identifier: GPL-2.0-or-later
 * Copyright 2019 Blender Foundation */

#pragma once

#include "DEG_depsgraph.h"

#ifdef __cplusplus
extern "C" {
#endif

struct bContext;
struct CacheArchiveHandle;
struct CacheReader;
struct CacheFile;
struct Object;

typedef enum USD_global_forward_axis {
  USD_GLOBAL_FORWARD_X = 0,
  USD_GLOBAL_FORWARD_Y = 1,
  USD_GLOBAL_FORWARD_Z = 2,
  USD_GLOBAL_FORWARD_MINUS_X = 3,
  USD_GLOBAL_FORWARD_MINUS_Y = 4,
  USD_GLOBAL_FORWARD_MINUS_Z = 5
} USD_global_forward_axis;

typedef enum USD_global_up_axis {
  USD_GLOBAL_UP_X = 0,
  USD_GLOBAL_UP_Y = 1,
  USD_GLOBAL_UP_Z = 2,
  USD_GLOBAL_UP_MINUS_X = 3,
  USD_GLOBAL_UP_MINUS_Y = 4,
  USD_GLOBAL_UP_MINUS_Z = 5
} USD_global_up_axis;

typedef enum eUSDImportShadersMode {
  USD_IMPORT_SHADERS_NONE = 0,
  USD_IMPORT_USD_PREVIEW_SURFACE = 1,
  USD_IMPORT_MDL = 2,
} eUSDImportShadersMode;

typedef enum eUSDXformOpMode {
  USD_XFORM_OP_SRT = 0,
  USD_XFORM_OP_SOT = 1,
  USD_XFORM_OP_MAT = 2,
} eUSDXformOpMode;

typedef enum eUSDZTextureDownscaleSize {
  USD_TEXTURE_SIZE_CUSTOM = -1,
  USD_TEXTURE_SIZE_KEEP = 0,
  USD_TEXTURE_SIZE_256  = 256,
  USD_TEXTURE_SIZE_512  = 512,
  USD_TEXTURE_SIZE_1024 = 1024,
  USD_TEXTURE_SIZE_2048 = 2048,
  USD_TEXTURE_SIZE_4096 = 4096
} eUSDZTextureDownscaleSize;

static const USD_global_forward_axis USD_DEFAULT_FORWARD = USD_GLOBAL_FORWARD_MINUS_Z;
static const USD_global_up_axis USD_DEFAULT_UP = USD_GLOBAL_UP_Y;

/* Behavior when the name of an imported material
 * conflicts with an existing material. */
typedef enum eUSDMtlNameCollisionMode {
  USD_MTL_NAME_COLLISION_MAKE_UNIQUE = 0,
  USD_MTL_NAME_COLLISION_REFERENCE_EXISTING = 1,
} eUSDMtlNameCollisionMode;

typedef enum eUSDAttrImportMode {
  USD_ATTR_IMPORT_NONE = 0,
  USD_ATTR_IMPORT_USER = 1,
  USD_ATTR_IMPORT_ALL = 2,
} eUSDAttrImportMode;

typedef enum eUSDDefaultPrimKind {
  USD_KIND_NONE = 0,
  USD_KIND_COMPONENT,
  USD_KIND_GROUP,
  USD_KIND_ASSEMBLY,
  USD_KIND_CUSTOM
} eUSDDefaultPrimKind;

/* Behavior when importing textures from a package
 * (e.g., USDZ archive) or from a URI path. */
typedef enum eUSDTexImportMode {
  USD_TEX_IMPORT_NONE = 0,
  USD_TEX_IMPORT_PACK,
  USD_TEX_IMPORT_COPY,
} eUSDTexImportMode;

/* Behavior when the name of an imported texture
 * file conflicts with an existing file. */
typedef enum eUSDTexNameCollisionMode {
  USD_TEX_NAME_COLLISION_USE_EXISTING = 0,
  USD_TEX_NAME_COLLISION_OVERWRITE = 1,
} eUSDTexNameCollisionMode;

struct USDExportParams {
  double frame_start;
  double frame_end;

  bool export_animation;
  bool export_hair;
  bool export_vertices;
  bool export_vertex_colors;
  bool export_vertex_groups;
  bool export_face_maps;
  bool export_uvmaps;
  bool export_normals;
  bool export_transforms;
  bool export_materials;
  bool export_meshes;
  bool export_lights;
  bool export_cameras;
  bool export_curves;
  bool export_particles;
  bool selected_objects_only;
  bool visible_objects_only;
  bool use_instancing;
  enum eEvaluationMode evaluation_mode;
  char *default_prim_path;   // USD Stage Default Primitive Path
  char *root_prim_path;      // Root path to encapsulate blender stage under. e.g. /shot
  char *material_prim_path;  // Prim path to store all generated USDShade, shaders under e.g.
                             // /materials
  bool generate_preview_surface;
  bool convert_uv_to_st;
  bool convert_orientation;
  enum USD_global_forward_axis forward_axis;
  enum USD_global_up_axis up_axis;
  bool export_child_particles;
  bool export_as_overs;
  bool merge_transform_and_shape;
  bool export_custom_properties;
  bool add_properties_namespace;
  bool export_identity_transforms;
  bool apply_subdiv;
  bool author_blender_name;
  bool vertex_data_as_face_varying;
  float frame_step;
  bool override_shutter;
  double shutter_open;
  double shutter_close;
  bool export_textures;
  bool relative_paths;
  bool backward_compatible;
  float light_intensity_scale;
  bool generate_mdl;
  bool convert_to_cm;
  bool convert_light_to_nits;
  bool scale_light_radius;
  bool convert_world_material;
  bool generate_cycles_shaders;
  bool export_armatures;
  eUSDXformOpMode xform_op_mode;
  bool fix_skel_root;
  bool overwrite_textures;
  bool export_blendshapes;
  eUSDZTextureDownscaleSize usdz_downscale_size;
  int usdz_downscale_custom_size;
  bool usdz_is_arkit;
  bool export_blender_metadata;
  bool triangulate_meshes;
  int quad_method;
  int ngon_method;
  bool export_usd_kind;
  eUSDDefaultPrimKind default_prim_kind;
  char *default_prim_custom_kind;
};

struct USDImportParams {
  float scale;
  bool is_sequence;
  bool set_frame_range;
  int sequence_len;
  int offset;
  bool validate_meshes;
  char mesh_read_flag;
  bool import_cameras;
  bool import_curves;
  bool import_lights;
  bool import_materials;
  bool import_meshes;
  bool import_blendshapes;
  bool import_volumes;
<<<<<<< HEAD
  bool import_skeletons;
=======
  bool import_shapes;
>>>>>>> e858aa71
  char *prim_path_mask;
  bool import_subdiv;
  bool import_instance_proxies;
  bool create_collection;
  bool import_guide;
  bool import_proxy;
  bool import_render;
  bool import_visible_only;
  bool use_instancing;
  eUSDImportShadersMode import_shaders_mode;
  bool set_material_blend;
  float light_intensity_scale;
  bool apply_unit_conversion_scale;
  bool convert_light_from_nits;
  bool scale_light_radius;
  bool create_background_shader;
  eUSDMtlNameCollisionMode mtl_name_collision_mode;
  eUSDAttrImportMode attr_import_mode;
  bool triangulate_meshes;
  bool import_shapes;
  bool import_defined_only;
  eUSDTexImportMode import_textures_mode;
  char import_textures_dir[768]; /* FILE_MAXDIR */
  eUSDTexNameCollisionMode tex_name_collision_mode;
  bool import_all_materials;
};

/* This struct is in place to store the mesh sequence parameters needed when reading a data from a
 * usd file for the mesh sequence cache.
 */
typedef struct USDMeshReadParams {
  double motion_sample_time; /* USD TimeCode in frames. */
  int read_flags; /* MOD_MESHSEQ_xxx value that is set from MeshSeqCacheModifierData.read_flag. */
} USDMeshReadParams;

USDMeshReadParams create_mesh_read_params(double motion_sample_time, int read_flags);

/* The USD_export takes a as_background_job parameter, and returns a boolean.
 *
 * When as_background_job=true, returns false immediately after scheduling
 * a background job.
 *
 * When as_background_job=false, performs the export synchronously, and returns
 * true when the export was ok, and false if there were any errors.
 */

bool USD_export(struct bContext *C,
                const char *filepath,
                const struct USDExportParams *params,
                bool as_background_job);

bool USD_import(struct bContext *C,
                const char *filepath,
                const struct USDImportParams *params,
                bool as_background_job);

int USD_get_version(void);

bool USD_umm_module_loaded(void);

/* USD Import and Mesh Cache interface. */

/* Similar to BLI_path_abs(), but also invokes the USD asset resolver
 * to determine the absolute path. This is necessary for resolving
 * paths with URIs that BLI_path_abs() would otherwise alter when
 * attempting to normalize the path. */
void USD_path_abs(char *path, const char *basepath, bool for_import);

struct CacheArchiveHandle *USD_create_handle(struct Main *bmain,
                                             const char *filepath,
                                             struct ListBase *object_paths);

void USD_free_handle(struct CacheArchiveHandle *handle);

void USD_get_transform(struct CacheReader *reader, float r_mat[4][4], float time, float scale);

/* Either modifies current_mesh in-place or constructs a new mesh. */
struct Mesh *USD_read_mesh(struct CacheReader *reader,
                           struct Object *ob,
                           struct Mesh *existing_mesh,
                           USDMeshReadParams params,
                           const char **err_str);

bool USD_mesh_topology_changed(struct CacheReader *reader,
                               const struct Object *ob,
                               const struct Mesh *existing_mesh,
                               double time,
                               const char **err_str);

struct CacheReader *CacheReader_open_usd_object(struct CacheArchiveHandle *handle,
                                                struct CacheReader *reader,
                                                struct Object *object,
                                                const char *object_path);

void USD_CacheReader_incref(struct CacheReader *reader);
void USD_CacheReader_free(struct CacheReader *reader);
void USD_ensure_plugin_path_registered(void);
#ifdef __cplusplus
}
#endif<|MERGE_RESOLUTION|>--- conflicted
+++ resolved
@@ -181,11 +181,8 @@
   bool import_meshes;
   bool import_blendshapes;
   bool import_volumes;
-<<<<<<< HEAD
   bool import_skeletons;
-=======
   bool import_shapes;
->>>>>>> e858aa71
   char *prim_path_mask;
   bool import_subdiv;
   bool import_instance_proxies;
@@ -205,7 +202,6 @@
   eUSDMtlNameCollisionMode mtl_name_collision_mode;
   eUSDAttrImportMode attr_import_mode;
   bool triangulate_meshes;
-  bool import_shapes;
   bool import_defined_only;
   eUSDTexImportMode import_textures_mode;
   char import_textures_dir[768]; /* FILE_MAXDIR */
