# SPDX-License-Identifier: GPL-2.0-or-later
# Copyright 2019 Blender Foundation. All rights reserved.

# This suppresses the warning "This file includes at least one deprecated or antiquated
# header which may be removed without further notice at a future date", which is caused
# by the USD library including <ext/hash_set> on Linux. This has been reported at:
# https://github.com/PixarAnimationStudios/USD/issues/1057.
if(UNIX AND NOT APPLE)
  add_definitions(-D_GLIBCXX_PERMIT_BACKWARD_HASH)
endif()
if(WIN32)
  add_definitions(-DNOMINMAX -DWIN32_LEAN_AND_MEAN -DBOOST_DEBUG_PYTHON)
endif()
add_definitions(-DBOOST_ALL_NO_LIB)

# USD headers use deprecated TBB headers, silence warning.
add_definitions(-DTBB_SUPPRESS_DEPRECATED_MESSAGES=1)

# Check if USD has the imaging headers available, if they are
# add a USD_HAS_IMAGING define so code can dynamically detect this.
# Cleanup of this variable is done at the end of the file since
# test code further down uses it to add imaging tests.
find_file(
  USD_IMAGING_HEADERS
  NAMES
    capsuleAdapter.h
  PATHS
    ${USD_INCLUDE_DIRS}
  PATH_SUFFIXES
    pxr/usdImaging/usdImaging/
  NO_DEFAULT_PATH
)

if(USD_IMAGING_HEADERS)
  add_definitions(-DUSD_HAS_IMAGING)
endif()

set(INC
  .
  ../common
  ../../blenkernel
  ../../blenlib
  ../../blenloader
  ../../bmesh
  ../../depsgraph
  ../../editors/include
  ../../imbuf
  ../../makesdna
  ../../makesrna
  ../../windowmanager
  ../../../../intern/guardedalloc
  ../../../../intern/utfconv
)

set(INC_SYS
  ${USD_INCLUDE_DIRS}
  ${BOOST_INCLUDE_DIR}
  ${TBB_INCLUDE_DIR}
  ${PYTHON_INCLUDE_DIR}
)

set(SRC
  intern/usd_asset_utils.cc
  intern/usd_capi_export.cc
  intern/usd_capi_import.cc
  intern/usd_common.cc
  intern/usd_hierarchy_iterator.cc
  intern/usd_writer_abstract.cc
  intern/usd_writer_camera.cc
  intern/usd_writer_hair.cc
  intern/usd_writer_light.cc
  intern/usd_writer_material.cc
  intern/usd_writer_mesh.cc
  intern/usd_writer_metaball.cc
  intern/usd_writer_transform.cc
  intern/usd_writer_volume.cc

  intern/usd_reader_camera.cc
  intern/usd_reader_curve.cc
  intern/usd_reader_geom.cc
  intern/usd_reader_light.cc
  intern/usd_reader_material.cc
  intern/usd_reader_mesh.cc
  intern/usd_reader_nurbs.cc
  intern/usd_reader_prim.cc
  intern/usd_reader_stage.cc
  intern/usd_reader_volume.cc
  intern/usd_reader_xform.cc

  usd.h

  intern/usd_asset_utils.h
  intern/usd_common.h
  intern/usd_exporter_context.h
  intern/usd_hierarchy_iterator.h
  intern/usd_writer_abstract.h
  intern/usd_writer_camera.h
  intern/usd_writer_hair.h
  intern/usd_writer_light.h
  intern/usd_writer_material.h
  intern/usd_writer_mesh.h
  intern/usd_writer_metaball.h
  intern/usd_writer_transform.h
  intern/usd_writer_volume.h

  intern/usd_reader_camera.h
  intern/usd_reader_curve.h
  intern/usd_reader_geom.h
  intern/usd_reader_light.h
  intern/usd_reader_material.h
  intern/usd_reader_mesh.h
  intern/usd_reader_nurbs.h
  intern/usd_reader_prim.h
  intern/usd_reader_stage.h
  intern/usd_reader_volume.h
  intern/usd_reader_xform.h
)

set(LIB
  bf_blenkernel
  bf_blenlib
  bf_imbuf
  bf_io_common
)

list(APPEND LIB
  ${BOOST_LIBRARIES}
  ${BOOST_PYTHON_LIBRARIES}
  ${PYTHON_LIBRARIES}
)

if(WITH_OPENVDB)
  add_definitions(-DWITH_OPENVDB ${OPENVDB_DEFINITIONS})
  list(APPEND INC_SYS
    ${OPENVDB_INCLUDE_DIRS}
  )
  list(APPEND LIB
    ${OPENVDB_LIBRARIES}
  )
endif()

blender_add_lib(bf_usd "${SRC}" "${INC}" "${INC_SYS}" "${LIB}")

if(WIN32)
  set_property(TARGET bf_usd APPEND_STRING PROPERTY INTERFACE_LINK_OPTIONS "$<$<CONFIG:Debug>:/WHOLEARCHIVE:${USD_DEBUG_LIB}>")
  set_property(TARGET bf_usd APPEND_STRING PROPERTY INTERFACE_LINK_OPTIONS "$<$<CONFIG:Release>:/WHOLEARCHIVE:${USD_RELEASE_LIB}>")
  set_property(TARGET bf_usd APPEND_STRING PROPERTY INTERFACE_LINK_OPTIONS "$<$<CONFIG:RelWithDebInfo>:/WHOLEARCHIVE:${USD_RELEASE_LIB}>")
  set_property(TARGET bf_usd APPEND_STRING PROPERTY INTERFACE_LINK_OPTIONS "$<$<CONFIG:MinSizeRel>:/WHOLEARCHIVE:${USD_RELEASE_LIB}>")
endif()

# Source:
# https://github.com/PixarAnimationStudios/USD/blob/master/BUILDING.md#linking-whole-archives
if(WIN32)
  target_link_libraries(bf_usd INTERFACE ${USD_LIBRARIES})
elseif(APPLE)
  target_link_libraries(bf_usd INTERFACE -Wl,-force_load ${USD_LIBRARIES})
elseif(UNIX)
  target_link_libraries(bf_usd INTERFACE "-Wl,--whole-archive ${USD_LIBRARIES} -Wl,--no-whole-archive ${TBB_LIBRARIES}")
else()
  message(FATAL_ERROR "Unknown how to link USD with your compiler ${CMAKE_CXX_COMPILER_ID}")
endif()

target_link_libraries(bf_usd INTERFACE ${TBB_LIBRARIES})

if(WITH_GTESTS)
  set(TEST_SRC
    tests/usd_stage_creation_test.cc
    tests/usd_export_test.cc
    tests/usd_tests_common.cc
    tests/usd_tests_common.h
<<<<<<< HEAD
    tests/usd_usdz_export_test.cc
=======

    intern/usd_writer_material.h
>>>>>>> 4d3bfb3f
  )
  if(USD_IMAGING_HEADERS)
    list(APPEND TEST_SRC tests/usd_imaging_test.cc)
  endif()

  include_directories(intern)

  set(TEST_INC
  )
  set(TEST_LIB
  )
  include(GTestTesting)
  blender_add_test_lib(bf_io_usd_tests "${TEST_SRC}" "${INC};${TEST_INC}" "${INC_SYS}" "${LIB};${TEST_LIB}")
endif()

# In CMAKE version 3.21 and up, we can instead use the `NO_CACHE` option for
# `find_file` so we don't need to clear it from the cache here.
unset(USD_IMAGING_HEADERS CACHE)<|MERGE_RESOLUTION|>--- conflicted
+++ resolved
@@ -168,12 +168,8 @@
     tests/usd_export_test.cc
     tests/usd_tests_common.cc
     tests/usd_tests_common.h
-<<<<<<< HEAD
     tests/usd_usdz_export_test.cc
-=======
-
     intern/usd_writer_material.h
->>>>>>> 4d3bfb3f
   )
   if(USD_IMAGING_HEADERS)
     list(APPEND TEST_SRC tests/usd_imaging_test.cc)
