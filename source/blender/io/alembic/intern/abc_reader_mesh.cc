/* SPDX-License-Identifier: GPL-2.0-or-later */

/** \file
 * \ingroup balembic
 */

#include "abc_reader_mesh.h"
#include "abc_axis_conversion.h"
#include "abc_reader_transform.h"
#include "abc_util.h"

#include <algorithm>

#include "MEM_guardedalloc.h"

#include "DNA_customdata_types.h"
#include "DNA_material_types.h"
#include "DNA_mesh_types.h"
#include "DNA_meshdata_types.h"
#include "DNA_object_types.h"

#include "BLI_compiler_compat.h"
#include "BLI_edgehash.h"
#include "BLI_index_range.hh"
#include "BLI_listbase.h"
#include "BLI_math_geom.h"

#include "BKE_attribute.hh"
#include "BKE_lib_id.h"
#include "BKE_main.h"
#include "BKE_material.h"
#include "BKE_mesh.h"
#include "BKE_modifier.h"
#include "BKE_object.h"

using Alembic::Abc::FloatArraySamplePtr;
using Alembic::Abc::Int32ArraySamplePtr;
using Alembic::Abc::IV3fArrayProperty;
using Alembic::Abc::P3fArraySamplePtr;
using Alembic::Abc::PropertyHeader;
using Alembic::Abc::V3fArraySamplePtr;

using Alembic::AbcGeom::IC3fGeomParam;
using Alembic::AbcGeom::IC4fGeomParam;
using Alembic::AbcGeom::IFaceSet;
using Alembic::AbcGeom::IFaceSetSchema;
using Alembic::AbcGeom::IN3fGeomParam;
using Alembic::AbcGeom::IObject;
using Alembic::AbcGeom::IPolyMesh;
using Alembic::AbcGeom::IPolyMeshSchema;
using Alembic::AbcGeom::ISampleSelector;
using Alembic::AbcGeom::ISubD;
using Alembic::AbcGeom::ISubDSchema;
using Alembic::AbcGeom::IV2fGeomParam;
using Alembic::AbcGeom::kWrapExisting;
using Alembic::AbcGeom::N3fArraySample;
using Alembic::AbcGeom::N3fArraySamplePtr;
using Alembic::AbcGeom::UInt32ArraySamplePtr;
using Alembic::AbcGeom::V2fArraySamplePtr;

namespace blender::io::alembic {

/* NOTE: Alembic's polygon winding order is clockwise, to match with Renderman. */

/* Some helpers for mesh generation */
namespace utils {

static std::map<std::string, Material *> build_material_map(const Main *bmain)
{
  std::map<std::string, Material *> mat_map;
  LISTBASE_FOREACH (Material *, material, &bmain->materials) {
    mat_map[material->id.name + 2] = material;
  }
  return mat_map;
}

static void assign_materials(Main *bmain,
                             Object *ob,
                             const std::map<std::string, int> &mat_index_map)
{
  std::map<std::string, int>::const_iterator it;
  if (mat_index_map.size() > MAXMAT) {
    return;
  }

  std::map<std::string, Material *> matname_to_material = build_material_map(bmain);
  std::map<std::string, Material *>::iterator mat_iter;

  for (it = mat_index_map.begin(); it != mat_index_map.end(); ++it) {
    const std::string mat_name = it->first;
    const int mat_index = it->second;

    Material *assigned_mat;
    mat_iter = matname_to_material.find(mat_name);
    if (mat_iter == matname_to_material.end()) {
      assigned_mat = BKE_material_add(bmain, mat_name.c_str());
      id_us_min(&assigned_mat->id);
      matname_to_material[mat_name] = assigned_mat;
    }
    else {
      assigned_mat = mat_iter->second;
    }

    BKE_object_material_assign_single_obdata(bmain, ob, assigned_mat, mat_index);
  }
  if (ob->totcol > 0) {
    ob->actcol = 1;
  }
}

} /* namespace utils */

struct AbcMeshData {
  Int32ArraySamplePtr face_indices;
  Int32ArraySamplePtr face_counts;

  P3fArraySamplePtr positions;
  P3fArraySamplePtr ceil_positions;

  AbcUvScope uv_scope;
  V2fArraySamplePtr uvs;
  UInt32ArraySamplePtr uvs_indices;
};

static void read_mverts_interp(float3 *vert_positions,
                               const P3fArraySamplePtr &positions,
                               const P3fArraySamplePtr &ceil_positions,
                               const double weight)
{
  float tmp[3];
  for (int i = 0; i < positions->size(); i++) {
    const Imath::V3f &floor_pos = (*positions)[i];
    const Imath::V3f &ceil_pos = (*ceil_positions)[i];

    interp_v3_v3v3(tmp, floor_pos.getValue(), ceil_pos.getValue(), float(weight));
    copy_zup_from_yup(vert_positions[i], tmp);
  }
}

static void read_mverts(CDStreamConfig &config, const AbcMeshData &mesh_data)
{
  float3 *vert_positions = config.positions;
  const P3fArraySamplePtr &positions = mesh_data.positions;

  if (config.use_vertex_interpolation && config.weight != 0.0f &&
      mesh_data.ceil_positions != nullptr &&
      mesh_data.ceil_positions->size() == positions->size()) {
    read_mverts_interp(vert_positions, positions, mesh_data.ceil_positions, config.weight);
    BKE_mesh_tag_coords_changed(config.mesh);
    return;
  }

  read_mverts(*config.mesh, positions, nullptr);
}

void read_mverts(Mesh &mesh, const P3fArraySamplePtr positions, const N3fArraySamplePtr normals)
{
  MutableSpan<float3> vert_positions = mesh.vert_positions_for_write();
  for (int i = 0; i < positions->size(); i++) {
    Imath::V3f pos_in = (*positions)[i];

    copy_zup_from_yup(vert_positions[i], pos_in.getValue());
  }
  BKE_mesh_tag_coords_changed(&mesh);

  if (normals) {
    float(*vert_normals)[3] = BKE_mesh_vertex_normals_for_write(&mesh);
    for (const int64_t i : IndexRange(normals->size())) {
      Imath::V3f nor_in = (*normals)[i];
      copy_zup_from_yup(vert_normals[i], nor_in.getValue());
    }
    BKE_mesh_vertex_normals_clear_dirty(&mesh);
  }
}

static void read_mpolys(CDStreamConfig &config, const AbcMeshData &mesh_data)
{
  int *poly_offsets = config.poly_offsets;
  int *corner_verts = config.corner_verts;
  float2 *mloopuvs = config.mloopuv;

  const Int32ArraySamplePtr &face_indices = mesh_data.face_indices;
  const Int32ArraySamplePtr &face_counts = mesh_data.face_counts;
  const V2fArraySamplePtr &uvs = mesh_data.uvs;
  const size_t uvs_size = uvs == nullptr ? 0 : uvs->size();

  const UInt32ArraySamplePtr &uvs_indices = mesh_data.uvs_indices;

  const bool do_uvs = (mloopuvs && uvs && uvs_indices);
  const bool do_uvs_per_loop = do_uvs && mesh_data.uv_scope == ABC_UV_SCOPE_LOOP;
  BLI_assert(!do_uvs || mesh_data.uv_scope != ABC_UV_SCOPE_NONE);
  uint loop_index = 0;
  uint rev_loop_index = 0;
  uint uv_index = 0;
  bool seen_invalid_geometry = false;

  for (int i = 0; i < face_counts->size(); i++) {
    const int face_size = (*face_counts)[i];

    poly_offsets[i] = loop_index;

    /* Polygons are always assumed to be smooth-shaded. If the Alembic mesh should be flat-shaded,
<<<<<<< HEAD
     * this is encoded in custom loop normals. See T71246. */
=======
     * this is encoded in custom loop normals. See #71246. */
    poly.flag |= ME_SMOOTH;
>>>>>>> b19102a6

    /* NOTE: Alembic data is stored in the reverse order. */
    rev_loop_index = loop_index + (face_size - 1);

    uint last_vertex_index = 0;
    for (int f = 0; f < face_size; f++, loop_index++, rev_loop_index--) {
      const int vert = (*face_indices)[loop_index];
      corner_verts[rev_loop_index] = vert;

      if (f > 0 && vert == last_vertex_index) {
        /* This face is invalid, as it has consecutive loops from the same vertex. This is caused
         * by invalid geometry in the Alembic file, such as in #76514. */
        seen_invalid_geometry = true;
      }
      last_vertex_index = vert;

      if (do_uvs) {
        uv_index = (*uvs_indices)[do_uvs_per_loop ? loop_index : last_vertex_index];

        /* Some Alembic files are broken (or at least export UVs in a way we don't expect). */
        if (uv_index >= uvs_size) {
          continue;
        }

        mloopuvs[rev_loop_index][0] = (*uvs)[uv_index][0];
        mloopuvs[rev_loop_index][1] = (*uvs)[uv_index][1];
      }
    }
  }

  BKE_mesh_calc_edges(config.mesh, false, false);
  if (seen_invalid_geometry) {
    if (config.modifier_error_message) {
      *config.modifier_error_message = "Mesh hash invalid geometry; more details on the console";
    }
    BKE_mesh_validate(config.mesh, true, true);
  }
}

static void process_no_normals(CDStreamConfig & /*config*/)
{
  /* Absence of normals in the Alembic mesh is interpreted as 'smooth'. */
}

static void process_loop_normals(CDStreamConfig &config, const N3fArraySamplePtr loop_normals_ptr)
{
  size_t loop_count = loop_normals_ptr->size();

  if (loop_count == 0) {
    process_no_normals(config);
    return;
  }

  Mesh *mesh = config.mesh;
  if (loop_count != mesh->totloop) {
    /* This happens in certain Houdini exports. When a mesh is animated and then replaced by a
     * fluid simulation, Houdini will still write the original mesh's loop normals, but the mesh
     * verts/loops/polys are from the simulation. In such cases the normals cannot be mapped to the
     * mesh, so it's better to ignore them. */
    process_no_normals(config);
    return;
  }

  float(*lnors)[3] = static_cast<float(*)[3]>(
      MEM_malloc_arrayN(loop_count, sizeof(float[3]), "ABC::FaceNormals"));

  const OffsetIndices polys = mesh->polys();
  const N3fArraySample &loop_normals = *loop_normals_ptr;
  int abc_index = 0;
  for (int i = 0, e = mesh->totpoly; i < e; i++) {
    const IndexRange poly = polys[i];
    /* As usual, ABC orders the loops in reverse. */
    for (int j = poly.size() - 1; j >= 0; j--, abc_index++) {
      int blender_index = poly[j];
      copy_zup_from_yup(lnors[blender_index], loop_normals[abc_index].getValue());
    }
  }

  mesh->flag |= ME_AUTOSMOOTH;
  BKE_mesh_set_custom_normals(mesh, lnors);

  MEM_freeN(lnors);
}

static void process_vertex_normals(CDStreamConfig &config,
                                   const N3fArraySamplePtr vertex_normals_ptr)
{
  size_t normals_count = vertex_normals_ptr->size();
  if (normals_count == 0) {
    process_no_normals(config);
    return;
  }

  float(*vert_normals)[3] = static_cast<float(*)[3]>(
      MEM_malloc_arrayN(normals_count, sizeof(float[3]), "ABC::VertexNormals"));

  const N3fArraySample &vertex_normals = *vertex_normals_ptr;
  for (int index = 0; index < normals_count; index++) {
    copy_zup_from_yup(vert_normals[index], vertex_normals[index].getValue());
  }

  config.mesh->flag |= ME_AUTOSMOOTH;
  BKE_mesh_set_custom_normals_from_verts(config.mesh, vert_normals);
  MEM_freeN(vert_normals);
}

static void process_normals(CDStreamConfig &config,
                            const IN3fGeomParam &normals,
                            const ISampleSelector &selector)
{
  if (!normals.valid()) {
    process_no_normals(config);
    return;
  }

  IN3fGeomParam::Sample normsamp = normals.getExpandedValue(selector);
  Alembic::AbcGeom::GeometryScope scope = normals.getScope();

  switch (scope) {
    case Alembic::AbcGeom::kFacevaryingScope: /* 'Vertex Normals' in Houdini. */
      process_loop_normals(config, normsamp.getVals());
      break;
    case Alembic::AbcGeom::kVertexScope:
    case Alembic::AbcGeom::kVaryingScope: /* 'Point Normals' in Houdini. */
      process_vertex_normals(config, normsamp.getVals());
      break;
    case Alembic::AbcGeom::kConstantScope:
    case Alembic::AbcGeom::kUniformScope:
    case Alembic::AbcGeom::kUnknownScope:
      process_no_normals(config);
      break;
  }
}

BLI_INLINE void read_uvs_params(CDStreamConfig &config,
                                AbcMeshData &abc_data,
                                const IV2fGeomParam &uv,
                                const ISampleSelector &selector)
{
  if (!uv.valid()) {
    return;
  }

  IV2fGeomParam::Sample uvsamp;
  uv.getIndexed(uvsamp, selector);

  UInt32ArraySamplePtr uvs_indices = uvsamp.getIndices();

  const AbcUvScope uv_scope = get_uv_scope(uv.getScope(), config, uvs_indices);

  if (uv_scope == ABC_UV_SCOPE_NONE) {
    return;
  }

  abc_data.uv_scope = uv_scope;
  abc_data.uvs = uvsamp.getVals();
  abc_data.uvs_indices = uvs_indices;

  std::string name = Alembic::Abc::GetSourceName(uv.getMetaData());

  /* According to the convention, primary UVs should have had their name
   * set using Alembic::Abc::SetSourceName, but you can't expect everyone
   * to follow it! :) */
  if (name.empty()) {
    name = uv.getName();
  }

  void *cd_ptr = config.add_customdata_cb(config.mesh, name.c_str(), CD_PROP_FLOAT2);
  config.mloopuv = static_cast<float2 *>(cd_ptr);
}

static void *add_customdata_cb(Mesh *mesh, const char *name, int data_type)
{
  eCustomDataType cd_data_type = static_cast<eCustomDataType>(data_type);

  /* unsupported custom data type -- don't do anything. */
  if (!ELEM(cd_data_type, CD_PROP_FLOAT2, CD_PROP_BYTE_COLOR)) {
    return nullptr;
  }

  void *cd_ptr = CustomData_get_layer_named_for_write(
      &mesh->ldata, cd_data_type, name, mesh->totloop);
  if (cd_ptr != nullptr) {
    /* layer already exists, so just return it. */
    return cd_ptr;
  }

  /* Create a new layer. */
  int numloops = mesh->totloop;
  cd_ptr = CustomData_add_layer_named(
      &mesh->ldata, cd_data_type, CD_SET_DEFAULT, nullptr, numloops, name);
  return cd_ptr;
}

static void get_weight_and_index(CDStreamConfig &config,
                                 Alembic::AbcCoreAbstract::TimeSamplingPtr time_sampling,
                                 size_t samples_number)
{
  Alembic::AbcGeom::index_t i0, i1;

  config.weight = get_weight_and_index(config.time, time_sampling, samples_number, i0, i1);

  config.index = i0;
  config.ceil_index = i1;
}

static V3fArraySamplePtr get_velocity_prop(const ICompoundProperty &schema,
                                           const ISampleSelector &selector,
                                           const std::string &name)
{
  for (size_t i = 0; i < schema.getNumProperties(); i++) {
    const PropertyHeader &header = schema.getPropertyHeader(i);

    if (header.isCompound()) {
      const ICompoundProperty &prop = ICompoundProperty(schema, header.getName());

      if (has_property(prop, name)) {
        /* Header cannot be null here, as its presence is checked via has_property, so it is safe
         * to dereference. */
        const PropertyHeader *header = prop.getPropertyHeader(name);
        if (!IV3fArrayProperty::matches(*header)) {
          continue;
        }

        const IV3fArrayProperty &velocity_prop = IV3fArrayProperty(prop, name, 0);
        if (velocity_prop) {
          return velocity_prop.getValue(selector);
        }
      }
    }
    else if (header.isArray()) {
      if (header.getName() == name && IV3fArrayProperty::matches(header)) {
        const IV3fArrayProperty &velocity_prop = IV3fArrayProperty(schema, name, 0);
        return velocity_prop.getValue(selector);
      }
    }
  }

  return V3fArraySamplePtr();
}

static void read_velocity(const V3fArraySamplePtr &velocities,
                          const CDStreamConfig &config,
                          const float velocity_scale)
{
  const int num_velocity_vectors = int(velocities->size());
  if (num_velocity_vectors != config.mesh->totvert) {
    /* Files containing videogrammetry data may be malformed and export velocity data on missing
     * frames (most likely by copying the last valid data). */
    return;
  }

  CustomDataLayer *velocity_layer = BKE_id_attribute_new(
      &config.mesh->id, "velocity", CD_PROP_FLOAT3, ATTR_DOMAIN_POINT, nullptr);
  float(*velocity)[3] = (float(*)[3])velocity_layer->data;

  for (int i = 0; i < num_velocity_vectors; i++) {
    const Imath::V3f &vel_in = (*velocities)[i];
    copy_zup_from_yup(velocity[i], vel_in.getValue());
    mul_v3_fl(velocity[i], velocity_scale);
  }
}

static void read_mesh_sample(const std::string &iobject_full_name,
                             ImportSettings *settings,
                             const IPolyMeshSchema &schema,
                             const ISampleSelector &selector,
                             CDStreamConfig &config)
{
  const IPolyMeshSchema::Sample sample = schema.getValue(selector);

  AbcMeshData abc_mesh_data;
  abc_mesh_data.face_counts = sample.getFaceCounts();
  abc_mesh_data.face_indices = sample.getFaceIndices();
  abc_mesh_data.positions = sample.getPositions();

  get_weight_and_index(config, schema.getTimeSampling(), schema.getNumSamples());

  if (config.weight != 0.0f) {
    Alembic::AbcGeom::IPolyMeshSchema::Sample ceil_sample;
    schema.get(ceil_sample, Alembic::Abc::ISampleSelector(config.ceil_index));
    abc_mesh_data.ceil_positions = ceil_sample.getPositions();
  }

  if ((settings->read_flag & MOD_MESHSEQ_READ_UV) != 0) {
    read_uvs_params(config, abc_mesh_data, schema.getUVsParam(), selector);
  }

  if ((settings->read_flag & MOD_MESHSEQ_READ_VERT) != 0) {
    read_mverts(config, abc_mesh_data);
    read_generated_coordinates(schema.getArbGeomParams(), config, selector);
  }

  if ((settings->read_flag & MOD_MESHSEQ_READ_POLY) != 0) {
    read_mpolys(config, abc_mesh_data);
    process_normals(config, schema.getNormalsParam(), selector);
  }

  if ((settings->read_flag & (MOD_MESHSEQ_READ_UV | MOD_MESHSEQ_READ_COLOR)) != 0) {
    read_custom_data(iobject_full_name, schema.getArbGeomParams(), config, selector);
  }

  if (!settings->velocity_name.empty() && settings->velocity_scale != 0.0f) {
    V3fArraySamplePtr velocities = get_velocity_prop(schema, selector, settings->velocity_name);
    if (velocities) {
      read_velocity(velocities, config, settings->velocity_scale);
    }
  }
}

CDStreamConfig get_config(Mesh *mesh, const bool use_vertex_interpolation)
{
  CDStreamConfig config;
  config.mesh = mesh;
  config.positions = mesh->vert_positions_for_write().data();
  config.corner_verts = mesh->corner_verts_for_write().data();
  config.poly_offsets = mesh->poly_offsets_for_write().data();
  config.totvert = mesh->totvert;
  config.totloop = mesh->totloop;
  config.totpoly = mesh->totpoly;
  config.loopdata = &mesh->ldata;
  config.add_customdata_cb = add_customdata_cb;
  config.use_vertex_interpolation = use_vertex_interpolation;

  return config;
}

/* ************************************************************************** */

AbcMeshReader::AbcMeshReader(const IObject &object, ImportSettings &settings)
    : AbcObjectReader(object, settings)
{
  m_settings->read_flag |= MOD_MESHSEQ_READ_ALL;

  IPolyMesh ipoly_mesh(m_iobject, kWrapExisting);
  m_schema = ipoly_mesh.getSchema();

  get_min_max_time(m_iobject, m_schema, m_min_time, m_max_time);
}

bool AbcMeshReader::valid() const
{
  return m_schema.valid();
}

template<class typedGeomParam>
bool is_valid_animated(const ICompoundProperty arbGeomParams, const PropertyHeader &prop_header)
{
  if (!typedGeomParam::matches(prop_header)) {
    return false;
  }

  typedGeomParam geom_param(arbGeomParams, prop_header.getName());
  return geom_param.valid() && !geom_param.isConstant();
}

static bool has_animated_geom_params(const ICompoundProperty arbGeomParams)
{
  if (!arbGeomParams.valid()) {
    return false;
  }

  const int num_props = arbGeomParams.getNumProperties();
  for (int i = 0; i < num_props; i++) {
    const PropertyHeader &prop_header = arbGeomParams.getPropertyHeader(i);

    /* These are interpreted as vertex colors later (see 'read_custom_data'). */
    if (is_valid_animated<IC3fGeomParam>(arbGeomParams, prop_header)) {
      return true;
    }
    if (is_valid_animated<IC4fGeomParam>(arbGeomParams, prop_header)) {
      return true;
    }
  }

  return false;
}

/* Specialization of #has_animations() as defined in abc_reader_object.h. */
template<> bool has_animations(Alembic::AbcGeom::IPolyMeshSchema &schema, ImportSettings *settings)
{
  if (settings->is_sequence || !schema.isConstant()) {
    return true;
  }

  IV2fGeomParam uvsParam = schema.getUVsParam();
  if (uvsParam.valid() && !uvsParam.isConstant()) {
    return true;
  }

  IN3fGeomParam normalsParam = schema.getNormalsParam();
  if (normalsParam.valid() && !normalsParam.isConstant()) {
    return true;
  }

  ICompoundProperty arbGeomParams = schema.getArbGeomParams();
  if (has_animated_geom_params(arbGeomParams)) {
    return true;
  }

  return false;
}

void AbcMeshReader::readObjectData(Main *bmain, const Alembic::Abc::ISampleSelector &sample_sel)
{
  Mesh *mesh = BKE_mesh_add(bmain, m_data_name.c_str());

  m_object = BKE_object_add_only_object(bmain, OB_MESH, m_object_name.c_str());
  m_object->data = mesh;

  Mesh *read_mesh = this->read_mesh(mesh, sample_sel, MOD_MESHSEQ_READ_ALL, "", 0.0f, nullptr);
  if (read_mesh != mesh) {
    BKE_mesh_nomain_to_mesh(read_mesh, mesh, m_object);
  }

  if (m_settings->validate_meshes) {
    BKE_mesh_validate(mesh, false, false);
  }

  readFaceSetsSample(bmain, mesh, sample_sel);

  if (m_settings->always_add_cache_reader || has_animations(m_schema, m_settings)) {
    addCacheModifier();
  }
}

bool AbcMeshReader::accepts_object_type(
    const Alembic::AbcCoreAbstract::ObjectHeader &alembic_header,
    const Object *const ob,
    const char **err_str) const
{
  if (!Alembic::AbcGeom::IPolyMesh::matches(alembic_header)) {
    *err_str =
        "Object type mismatch, Alembic object path pointed to PolyMesh when importing, but not "
        "any more.";
    return false;
  }

  if (ob->type != OB_MESH) {
    *err_str = "Object type mismatch, Alembic object path points to PolyMesh.";
    return false;
  }

  return true;
}

bool AbcMeshReader::topology_changed(const Mesh *existing_mesh, const ISampleSelector &sample_sel)
{
  IPolyMeshSchema::Sample sample;
  try {
    sample = m_schema.getValue(sample_sel);
  }
  catch (Alembic::Util::Exception &ex) {
    printf("Alembic: error reading mesh sample for '%s/%s' at time %f: %s\n",
           m_iobject.getFullName().c_str(),
           m_schema.getName().c_str(),
           sample_sel.getRequestedTime(),
           ex.what());
    /* A similar error in read_mesh() would just return existing_mesh. */
    return false;
  }

  const P3fArraySamplePtr &positions = sample.getPositions();
  const Alembic::Abc::Int32ArraySamplePtr &face_indices = sample.getFaceIndices();
  const Alembic::Abc::Int32ArraySamplePtr &face_counts = sample.getFaceCounts();

  return positions->size() != existing_mesh->totvert ||
         face_counts->size() != existing_mesh->totpoly ||
         face_indices->size() != existing_mesh->totloop;
}

Mesh *AbcMeshReader::read_mesh(Mesh *existing_mesh,
                               const ISampleSelector &sample_sel,
                               const int read_flag,
                               const char *velocity_name,
                               const float velocity_scale,
                               const char **err_str)
{
  IPolyMeshSchema::Sample sample;
  try {
    sample = m_schema.getValue(sample_sel);
  }
  catch (Alembic::Util::Exception &ex) {
    if (err_str != nullptr) {
      *err_str = "Error reading mesh sample; more detail on the console";
    }
    printf("Alembic: error reading mesh sample for '%s/%s' at time %f: %s\n",
           m_iobject.getFullName().c_str(),
           m_schema.getName().c_str(),
           sample_sel.getRequestedTime(),
           ex.what());
    return existing_mesh;
  }

  const P3fArraySamplePtr &positions = sample.getPositions();
  const Alembic::Abc::Int32ArraySamplePtr &face_indices = sample.getFaceIndices();
  const Alembic::Abc::Int32ArraySamplePtr &face_counts = sample.getFaceCounts();

  /* Do some very minimal mesh validation. */
  const int poly_count = face_counts->size();
  const int loop_count = face_indices->size();
  /* This is the same test as in poly_to_tri_count(). */
  if (poly_count > 0 && loop_count < poly_count * 2) {
    if (err_str != nullptr) {
      *err_str = "Invalid mesh; more detail on the console";
    }
    printf("Alembic: invalid mesh sample for '%s/%s' at time %f, less than 2 loops per face\n",
           m_iobject.getFullName().c_str(),
           m_schema.getName().c_str(),
           sample_sel.getRequestedTime());
    return existing_mesh;
  }

  Mesh *new_mesh = nullptr;

  /* Only read point data when streaming meshes, unless we need to create new ones. */
  ImportSettings settings;
  settings.read_flag |= read_flag;
  settings.velocity_name = velocity_name;
  settings.velocity_scale = velocity_scale;

  if (topology_changed(existing_mesh, sample_sel)) {
    new_mesh = BKE_mesh_new_nomain_from_template(
        existing_mesh, positions->size(), 0, 0, face_indices->size(), face_counts->size());

    settings.read_flag |= MOD_MESHSEQ_READ_ALL;
  }
  else {
    /* If the face count changed (e.g. by triangulation), only read points.
     * This prevents crash from #49813.
     * TODO(kevin): perhaps find a better way to do this? */
    if (face_counts->size() != existing_mesh->totpoly ||
        face_indices->size() != existing_mesh->totloop) {
      settings.read_flag = MOD_MESHSEQ_READ_VERT;

      if (err_str) {
        *err_str =
            "Topology has changed, perhaps by triangulating the"
            " mesh. Only vertices will be read!";
      }
    }
  }

  Mesh *mesh_to_export = new_mesh ? new_mesh : existing_mesh;
  const bool use_vertex_interpolation = read_flag & MOD_MESHSEQ_INTERPOLATE_VERTICES;
  CDStreamConfig config = get_config(mesh_to_export, use_vertex_interpolation);
  config.time = sample_sel.getRequestedTime();
  config.modifier_error_message = err_str;

  read_mesh_sample(m_iobject.getFullName(), &settings, m_schema, sample_sel, config);

  if (new_mesh) {
    /* Here we assume that the number of materials doesn't change, i.e. that
     * the material slots that were created when the object was loaded from
     * Alembic are still valid now. */
    size_t num_polys = new_mesh->totpoly;
    if (num_polys > 0) {
      std::map<std::string, int> mat_map;
      bke::MutableAttributeAccessor attributes = new_mesh->attributes_for_write();
      bke::SpanAttributeWriter<int> material_indices =
          attributes.lookup_or_add_for_write_span<int>("material_index", ATTR_DOMAIN_FACE);
      assign_facesets_to_material_indices(sample_sel, material_indices.span, mat_map);
      material_indices.finish();
    }

    return new_mesh;
  }

  return existing_mesh;
}

void AbcMeshReader::assign_facesets_to_material_indices(const ISampleSelector &sample_sel,
                                                        MutableSpan<int> material_indices,
                                                        std::map<std::string, int> &r_mat_map)
{
  std::vector<std::string> face_sets;
  m_schema.getFaceSetNames(face_sets);

  if (face_sets.empty()) {
    return;
  }

  int current_mat = 0;

  for (const std::string &grp_name : face_sets) {
    if (r_mat_map.find(grp_name) == r_mat_map.end()) {
      r_mat_map[grp_name] = ++current_mat;
    }

    const int assigned_mat = r_mat_map[grp_name];

    const IFaceSet faceset = m_schema.getFaceSet(grp_name);

    if (!faceset.valid()) {
      std::cerr << " Face set " << grp_name << " invalid for " << m_object_name << "\n";
      continue;
    }

    const IFaceSetSchema face_schem = faceset.getSchema();
    const IFaceSetSchema::Sample face_sample = face_schem.getValue(sample_sel);
    const Int32ArraySamplePtr group_faces = face_sample.getFaces();
    const size_t num_group_faces = group_faces->size();

    for (size_t l = 0; l < num_group_faces; l++) {
      size_t pos = (*group_faces)[l];

      if (pos >= material_indices.size()) {
        std::cerr << "Faceset overflow on " << faceset.getName() << '\n';
        break;
      }

      material_indices[pos] = assigned_mat - 1;
    }
  }
}

void AbcMeshReader::readFaceSetsSample(Main *bmain, Mesh *mesh, const ISampleSelector &sample_sel)
{
  std::map<std::string, int> mat_map;
  bke::MutableAttributeAccessor attributes = mesh->attributes_for_write();
  bke::SpanAttributeWriter<int> material_indices = attributes.lookup_or_add_for_write_span<int>(
      "material_index", ATTR_DOMAIN_FACE);
  assign_facesets_to_material_indices(sample_sel, material_indices.span, mat_map);
  material_indices.finish();
  utils::assign_materials(bmain, m_object, mat_map);
}

/* ************************************************************************** */

static void read_subd_sample(const std::string &iobject_full_name,
                             ImportSettings *settings,
                             const ISubDSchema &schema,
                             const ISampleSelector &selector,
                             CDStreamConfig &config)
{
  const ISubDSchema::Sample sample = schema.getValue(selector);

  AbcMeshData abc_mesh_data;
  abc_mesh_data.face_counts = sample.getFaceCounts();
  abc_mesh_data.face_indices = sample.getFaceIndices();
  abc_mesh_data.positions = sample.getPositions();

  get_weight_and_index(config, schema.getTimeSampling(), schema.getNumSamples());

  if (config.weight != 0.0f) {
    Alembic::AbcGeom::ISubDSchema::Sample ceil_sample;
    schema.get(ceil_sample, Alembic::Abc::ISampleSelector(config.ceil_index));
    abc_mesh_data.ceil_positions = ceil_sample.getPositions();
  }

  if ((settings->read_flag & MOD_MESHSEQ_READ_UV) != 0) {
    read_uvs_params(config, abc_mesh_data, schema.getUVsParam(), selector);
  }

  if ((settings->read_flag & MOD_MESHSEQ_READ_VERT) != 0) {
    read_mverts(config, abc_mesh_data);
  }

  if ((settings->read_flag & MOD_MESHSEQ_READ_POLY) != 0) {
    /* Alembic's 'SubD' scheme is used to store subdivision surfaces, i.e. the pre-subdivision
     * mesh. Currently we don't add a subdivision modifier when we load such data. This code is
     * assuming that the subdivided surface should be smooth. */
    read_mpolys(config, abc_mesh_data);
    process_no_normals(config);
  }

  if ((settings->read_flag & (MOD_MESHSEQ_READ_UV | MOD_MESHSEQ_READ_COLOR)) != 0) {
    read_custom_data(iobject_full_name, schema.getArbGeomParams(), config, selector);
  }

  if (!settings->velocity_name.empty() && settings->velocity_scale != 0.0f) {
    V3fArraySamplePtr velocities = get_velocity_prop(schema, selector, settings->velocity_name);
    if (velocities) {
      read_velocity(velocities, config, settings->velocity_scale);
    }
  }
}

static void read_vertex_creases(Mesh *mesh,
                                const Int32ArraySamplePtr &indices,
                                const FloatArraySamplePtr &sharpnesses)
{
  if (!(indices && sharpnesses && indices->size() == sharpnesses->size() &&
        indices->size() != 0)) {
    return;
  }

  float *vertex_crease_data = (float *)CustomData_add_layer(
      &mesh->vdata, CD_CREASE, CD_SET_DEFAULT, nullptr, mesh->totvert);
  const int totvert = mesh->totvert;

  for (int i = 0, v = indices->size(); i < v; ++i) {
    const int idx = (*indices)[i];

    if (idx >= totvert) {
      continue;
    }

    vertex_crease_data[idx] = (*sharpnesses)[i];
  }
}

static void read_edge_creases(Mesh *mesh,
                              const Int32ArraySamplePtr &indices,
                              const FloatArraySamplePtr &sharpnesses)
{
  if (!(indices && sharpnesses)) {
    return;
  }

  MutableSpan<MEdge> edges = mesh->edges_for_write();
  EdgeHash *edge_hash = BLI_edgehash_new_ex(__func__, edges.size());

  float *creases = static_cast<float *>(
      CustomData_add_layer(&mesh->edata, CD_CREASE, CD_SET_DEFAULT, nullptr, edges.size()));

  for (const int i : edges.index_range()) {
    MEdge *edge = &edges[i];
    BLI_edgehash_insert(edge_hash, edge->v1, edge->v2, edge);
  }

  for (int i = 0, s = 0, e = indices->size(); i < e; i += 2, s++) {
    int v1 = (*indices)[i];
    int v2 = (*indices)[i + 1];

    if (v2 < v1) {
      /* It appears to be common to store edges with the smallest index first, in which case this
       * prevents us from doing the second search below. */
      std::swap(v1, v2);
    }

    MEdge *edge = static_cast<MEdge *>(BLI_edgehash_lookup(edge_hash, v1, v2));
    if (edge == nullptr) {
      edge = static_cast<MEdge *>(BLI_edgehash_lookup(edge_hash, v2, v1));
    }

    if (edge) {
      creases[edge - edges.data()] = unit_float_to_uchar_clamp((*sharpnesses)[s]);
    }
  }

  BLI_edgehash_free(edge_hash, nullptr);
}

/* ************************************************************************** */

AbcSubDReader::AbcSubDReader(const IObject &object, ImportSettings &settings)
    : AbcObjectReader(object, settings)
{
  m_settings->read_flag |= MOD_MESHSEQ_READ_ALL;

  ISubD isubd_mesh(m_iobject, kWrapExisting);
  m_schema = isubd_mesh.getSchema();

  get_min_max_time(m_iobject, m_schema, m_min_time, m_max_time);
}

bool AbcSubDReader::valid() const
{
  return m_schema.valid();
}

bool AbcSubDReader::accepts_object_type(
    const Alembic::AbcCoreAbstract::ObjectHeader &alembic_header,
    const Object *const ob,
    const char **err_str) const
{
  if (!Alembic::AbcGeom::ISubD::matches(alembic_header)) {
    *err_str =
        "Object type mismatch, Alembic object path pointed to SubD when importing, but not any "
        "more.";
    return false;
  }

  if (ob->type != OB_MESH) {
    *err_str = "Object type mismatch, Alembic object path points to SubD.";
    return false;
  }

  return true;
}

void AbcSubDReader::readObjectData(Main *bmain, const Alembic::Abc::ISampleSelector &sample_sel)
{
  Mesh *mesh = BKE_mesh_add(bmain, m_data_name.c_str());

  m_object = BKE_object_add_only_object(bmain, OB_MESH, m_object_name.c_str());
  m_object->data = mesh;

  Mesh *read_mesh = this->read_mesh(mesh, sample_sel, MOD_MESHSEQ_READ_ALL, "", 0.0f, nullptr);
  if (read_mesh != mesh) {
    BKE_mesh_nomain_to_mesh(read_mesh, mesh, m_object);
  }

  ISubDSchema::Sample sample;
  try {
    sample = m_schema.getValue(sample_sel);
  }
  catch (Alembic::Util::Exception &ex) {
    printf("Alembic: error reading mesh sample for '%s/%s' at time %f: %s\n",
           m_iobject.getFullName().c_str(),
           m_schema.getName().c_str(),
           sample_sel.getRequestedTime(),
           ex.what());
    return;
  }

  read_edge_creases(mesh, sample.getCreaseIndices(), sample.getCreaseSharpnesses());

  read_vertex_creases(mesh, sample.getCornerIndices(), sample.getCornerSharpnesses());

  if (m_settings->validate_meshes) {
    BKE_mesh_validate(mesh, false, false);
  }

  if (m_settings->always_add_cache_reader || has_animations(m_schema, m_settings)) {
    addCacheModifier();
  }
}

Mesh *AbcSubDReader::read_mesh(Mesh *existing_mesh,
                               const ISampleSelector &sample_sel,
                               const int read_flag,
                               const char *velocity_name,
                               const float velocity_scale,
                               const char **err_str)
{
  ISubDSchema::Sample sample;
  try {
    sample = m_schema.getValue(sample_sel);
  }
  catch (Alembic::Util::Exception &ex) {
    if (err_str != nullptr) {
      *err_str = "Error reading mesh sample; more detail on the console";
    }
    printf("Alembic: error reading mesh sample for '%s/%s' at time %f: %s\n",
           m_iobject.getFullName().c_str(),
           m_schema.getName().c_str(),
           sample_sel.getRequestedTime(),
           ex.what());
    return existing_mesh;
  }

  const P3fArraySamplePtr &positions = sample.getPositions();
  const Alembic::Abc::Int32ArraySamplePtr &face_indices = sample.getFaceIndices();
  const Alembic::Abc::Int32ArraySamplePtr &face_counts = sample.getFaceCounts();

  Mesh *new_mesh = nullptr;

  ImportSettings settings;
  settings.read_flag |= read_flag;
  settings.velocity_name = velocity_name;
  settings.velocity_scale = velocity_scale;

  if (existing_mesh->totvert != positions->size()) {
    new_mesh = BKE_mesh_new_nomain_from_template(
        existing_mesh, positions->size(), 0, 0, face_indices->size(), face_counts->size());

    settings.read_flag |= MOD_MESHSEQ_READ_ALL;
  }
  else {
    /* If the face count changed (e.g. by triangulation), only read points.
     * This prevents crash from #49813.
     * TODO(kevin): perhaps find a better way to do this? */
    if (face_counts->size() != existing_mesh->totpoly ||
        face_indices->size() != existing_mesh->totloop) {
      settings.read_flag = MOD_MESHSEQ_READ_VERT;

      if (err_str) {
        *err_str =
            "Topology has changed, perhaps by triangulating the"
            " mesh. Only vertices will be read!";
      }
    }
  }

  /* Only read point data when streaming meshes, unless we need to create new ones. */
  Mesh *mesh_to_export = new_mesh ? new_mesh : existing_mesh;
  const bool use_vertex_interpolation = read_flag & MOD_MESHSEQ_INTERPOLATE_VERTICES;
  CDStreamConfig config = get_config(mesh_to_export, use_vertex_interpolation);
  config.time = sample_sel.getRequestedTime();
  read_subd_sample(m_iobject.getFullName(), &settings, m_schema, sample_sel, config);

  return mesh_to_export;
}

}  // namespace blender::io::alembic<|MERGE_RESOLUTION|>--- conflicted
+++ resolved
@@ -200,12 +200,7 @@
     poly_offsets[i] = loop_index;
 
     /* Polygons are always assumed to be smooth-shaded. If the Alembic mesh should be flat-shaded,
-<<<<<<< HEAD
-     * this is encoded in custom loop normals. See T71246. */
-=======
      * this is encoded in custom loop normals. See #71246. */
-    poly.flag |= ME_SMOOTH;
->>>>>>> b19102a6
 
     /* NOTE: Alembic data is stored in the reverse order. */
     rev_loop_index = loop_index + (face_size - 1);
