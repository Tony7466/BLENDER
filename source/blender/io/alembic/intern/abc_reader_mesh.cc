/* SPDX-License-Identifier: GPL-2.0-or-later */

/** \file
 * \ingroup balembic
 */

#include "abc_reader_mesh.h"
#include "abc_axis_conversion.h"
#include "abc_reader_transform.h"
#include "abc_util.h"

#include <algorithm>

#include "MEM_guardedalloc.h"

#include "DNA_customdata_types.h"
#include "DNA_material_types.h"
#include "DNA_mesh_types.h"
#include "DNA_meshdata_types.h"
#include "DNA_object_types.h"

#include "BLI_compiler_compat.h"
#include "BLI_edgehash.h"
#include "BLI_index_range.hh"
#include "BLI_listbase.h"
#include "BLI_math_geom.h"

#include "BKE_attribute.hh"
#include "BKE_lib_id.h"
#include "BKE_main.h"
#include "BKE_material.h"
#include "BKE_mesh.h"
#include "BKE_modifier.h"
#include "BKE_object.h"

using Alembic::Abc::FloatArraySamplePtr;
using Alembic::Abc::Int32ArraySamplePtr;
using Alembic::Abc::IV3fArrayProperty;
using Alembic::Abc::P3fArraySamplePtr;
using Alembic::Abc::PropertyHeader;
using Alembic::Abc::V3fArraySamplePtr;

using Alembic::AbcGeom::IC3fGeomParam;
using Alembic::AbcGeom::IC4fGeomParam;
using Alembic::AbcGeom::IFaceSet;
using Alembic::AbcGeom::IFaceSetSchema;
using Alembic::AbcGeom::IN3fGeomParam;
using Alembic::AbcGeom::IObject;
using Alembic::AbcGeom::IPolyMesh;
using Alembic::AbcGeom::IPolyMeshSchema;
using Alembic::AbcGeom::ISampleSelector;
using Alembic::AbcGeom::ISubD;
using Alembic::AbcGeom::ISubDSchema;
using Alembic::AbcGeom::IV2fGeomParam;
using Alembic::AbcGeom::kWrapExisting;
using Alembic::AbcGeom::N3fArraySample;
using Alembic::AbcGeom::N3fArraySamplePtr;
using Alembic::AbcGeom::UInt32ArraySamplePtr;
using Alembic::AbcGeom::V2fArraySamplePtr;

namespace blender::io::alembic {

/* NOTE: Alembic's polygon winding order is clockwise, to match with Renderman. */

/* Some helpers for mesh generation */
namespace utils {

static std::map<std::string, Material *> build_material_map(const Main *bmain)
{
  std::map<std::string, Material *> mat_map;
  LISTBASE_FOREACH (Material *, material, &bmain->materials) {
    mat_map[material->id.name + 2] = material;
  }
  return mat_map;
}

static void assign_materials(Main *bmain,
                             Object *ob,
                             const std::map<std::string, int> &mat_index_map)
{
  std::map<std::string, int>::const_iterator it;
  if (mat_index_map.size() > MAXMAT) {
    return;
  }

  std::map<std::string, Material *> matname_to_material = build_material_map(bmain);
  std::map<std::string, Material *>::iterator mat_iter;

  for (it = mat_index_map.begin(); it != mat_index_map.end(); ++it) {
    const std::string mat_name = it->first;
    const int mat_index = it->second;

    Material *assigned_mat;
    mat_iter = matname_to_material.find(mat_name);
    if (mat_iter == matname_to_material.end()) {
      assigned_mat = BKE_material_add(bmain, mat_name.c_str());
      id_us_min(&assigned_mat->id);
      matname_to_material[mat_name] = assigned_mat;
    }
    else {
      assigned_mat = mat_iter->second;
    }

    BKE_object_material_assign_single_obdata(bmain, ob, assigned_mat, mat_index);
  }
  if (ob->totcol > 0) {
    ob->actcol = 1;
  }
}

} /* namespace utils */

struct AbcMeshData {
  Int32ArraySamplePtr face_indices;
  Int32ArraySamplePtr face_counts;

  P3fArraySamplePtr positions;
  P3fArraySamplePtr ceil_positions;

  AbcUvScope uv_scope;
  V2fArraySamplePtr uvs;
  UInt32ArraySamplePtr uvs_indices;
};

static void read_mverts_interp(float3 *mesh_positions,
                               const P3fArraySamplePtr &positions,
                               const P3fArraySamplePtr &ceil_positions,
                               const double weight)
{
  float tmp[3];
  for (int i = 0; i < positions->size(); i++) {
    const Imath::V3f &floor_pos = (*positions)[i];
    const Imath::V3f &ceil_pos = (*ceil_positions)[i];

    interp_v3_v3v3(tmp, floor_pos.getValue(), ceil_pos.getValue(), float(weight));
    copy_zup_from_yup(mesh_positions[i], tmp);
  }
}

static void read_mverts(CDStreamConfig &config, const AbcMeshData &mesh_data)
{
  float3 *mesh_positions = config.positions;
  const P3fArraySamplePtr &positions = mesh_data.positions;

  if (config.use_vertex_interpolation && config.weight != 0.0f &&
      mesh_data.ceil_positions != nullptr &&
      mesh_data.ceil_positions->size() == positions->size()) {
    read_mverts_interp(mesh_positions, positions, mesh_data.ceil_positions, config.weight);
    BKE_mesh_tag_coords_changed(config.mesh);
    return;
  }

  read_mverts(*config.mesh, positions, nullptr);
}

void read_mverts(Mesh &mesh, const P3fArraySamplePtr positions, const N3fArraySamplePtr normals)
{
<<<<<<< HEAD
  MutableSpan<float3> mesh_positions = mesh.positions_for_write();
=======
  MutableSpan<float3> mesh_positions = mesh.vert_positions_for_write();
>>>>>>> a7e1815c
  for (int i = 0; i < positions->size(); i++) {
    Imath::V3f pos_in = (*positions)[i];

    copy_zup_from_yup(mesh_positions[i], pos_in.getValue());
  }
  BKE_mesh_tag_coords_changed(&mesh);

  if (normals) {
    float(*vert_normals)[3] = BKE_mesh_vertex_normals_for_write(&mesh);
    for (const int64_t i : IndexRange(normals->size())) {
      Imath::V3f nor_in = (*normals)[i];
      copy_zup_from_yup(vert_normals[i], nor_in.getValue());
    }
    BKE_mesh_vertex_normals_clear_dirty(&mesh);
  }
}

static void read_mpolys(CDStreamConfig &config, const AbcMeshData &mesh_data)
{
  MPoly *mpolys = config.mpoly;
  int *corner_verts = config.corner_verts;
  MLoopUV *mloopuvs = config.mloopuv;

  const Int32ArraySamplePtr &face_indices = mesh_data.face_indices;
  const Int32ArraySamplePtr &face_counts = mesh_data.face_counts;
  const V2fArraySamplePtr &uvs = mesh_data.uvs;
  const size_t uvs_size = uvs == nullptr ? 0 : uvs->size();

  const UInt32ArraySamplePtr &uvs_indices = mesh_data.uvs_indices;

  const bool do_uvs = (mloopuvs && uvs && uvs_indices);
  const bool do_uvs_per_loop = do_uvs && mesh_data.uv_scope == ABC_UV_SCOPE_LOOP;
  BLI_assert(!do_uvs || mesh_data.uv_scope != ABC_UV_SCOPE_NONE);
  uint loop_index = 0;
  uint rev_loop_index = 0;
  uint uv_index = 0;
  bool seen_invalid_geometry = false;

  for (int i = 0; i < face_counts->size(); i++) {
    const int face_size = (*face_counts)[i];

    MPoly &poly = mpolys[i];
    poly.loopstart = loop_index;
    poly.totloop = face_size;

    /* Polygons are always assumed to be smooth-shaded. If the Alembic mesh should be flat-shaded,
     * this is encoded in custom loop normals. See T71246. */
    poly.flag |= ME_SMOOTH;

    /* NOTE: Alembic data is stored in the reverse order. */
    rev_loop_index = loop_index + (face_size - 1);

    uint last_vertex_index = 0;
    for (int f = 0; f < face_size; f++, loop_index++, rev_loop_index--) {
      const int vert_i = (*face_indices)[loop_index];
      corner_verts[rev_loop_index] = vert_i;

      if (f > 0 && vert_i == last_vertex_index) {
        /* This face is invalid, as it has consecutive loops from the same vertex. This is caused
         * by invalid geometry in the Alembic file, such as in T76514. */
        seen_invalid_geometry = true;
      }
      last_vertex_index = vert_i;

      if (do_uvs) {
        MLoopUV &loopuv = mloopuvs[rev_loop_index];
        uv_index = (*uvs_indices)[do_uvs_per_loop ? loop_index : vert_i];

        /* Some Alembic files are broken (or at least export UVs in a way we don't expect). */
        if (uv_index >= uvs_size) {
          continue;
        }

        loopuv.uv[0] = (*uvs)[uv_index][0];
        loopuv.uv[1] = (*uvs)[uv_index][1];
      }
    }
  }

  BKE_mesh_calc_edges(config.mesh, false, false);
  if (seen_invalid_geometry) {
    if (config.modifier_error_message) {
      *config.modifier_error_message = "Mesh hash invalid geometry; more details on the console";
    }
    BKE_mesh_validate(config.mesh, true, true);
  }
}

static void process_no_normals(CDStreamConfig & /*config*/)
{
  /* Absence of normals in the Alembic mesh is interpreted as 'smooth'. */
}

static void process_loop_normals(CDStreamConfig &config, const N3fArraySamplePtr loop_normals_ptr)
{
  size_t loop_count = loop_normals_ptr->size();

  if (loop_count == 0) {
    process_no_normals(config);
    return;
  }

  Mesh *mesh = config.mesh;
  if (loop_count != mesh->totloop) {
    /* This happens in certain Houdini exports. When a mesh is animated and then replaced by a
     * fluid simulation, Houdini will still write the original mesh's loop normals, but the mesh
     * verts/loops/polys are from the simulation. In such cases the normals cannot be mapped to the
     * mesh, so it's better to ignore them. */
    process_no_normals(config);
    return;
  }

  float(*lnors)[3] = static_cast<float(*)[3]>(
      MEM_malloc_arrayN(loop_count, sizeof(float[3]), "ABC::FaceNormals"));

  MPoly *mpoly = mesh->polys_for_write().data();
  const N3fArraySample &loop_normals = *loop_normals_ptr;
  int abc_index = 0;
  for (int i = 0, e = mesh->totpoly; i < e; i++, mpoly++) {
    /* As usual, ABC orders the loops in reverse. */
    for (int j = mpoly->totloop - 1; j >= 0; j--, abc_index++) {
      int blender_index = mpoly->loopstart + j;
      copy_zup_from_yup(lnors[blender_index], loop_normals[abc_index].getValue());
    }
  }

  mesh->flag |= ME_AUTOSMOOTH;
  BKE_mesh_set_custom_normals(mesh, lnors);

  MEM_freeN(lnors);
}

static void process_vertex_normals(CDStreamConfig &config,
                                   const N3fArraySamplePtr vertex_normals_ptr)
{
  size_t normals_count = vertex_normals_ptr->size();
  if (normals_count == 0) {
    process_no_normals(config);
    return;
  }

  float(*vert_normals)[3] = static_cast<float(*)[3]>(
      MEM_malloc_arrayN(normals_count, sizeof(float[3]), "ABC::VertexNormals"));

  const N3fArraySample &vertex_normals = *vertex_normals_ptr;
  for (int index = 0; index < normals_count; index++) {
    copy_zup_from_yup(vert_normals[index], vertex_normals[index].getValue());
  }

  config.mesh->flag |= ME_AUTOSMOOTH;
  BKE_mesh_set_custom_normals_from_verts(config.mesh, vert_normals);
  MEM_freeN(vert_normals);
}

static void process_normals(CDStreamConfig &config,
                            const IN3fGeomParam &normals,
                            const ISampleSelector &selector)
{
  if (!normals.valid()) {
    process_no_normals(config);
    return;
  }

  IN3fGeomParam::Sample normsamp = normals.getExpandedValue(selector);
  Alembic::AbcGeom::GeometryScope scope = normals.getScope();

  switch (scope) {
    case Alembic::AbcGeom::kFacevaryingScope: /* 'Vertex Normals' in Houdini. */
      process_loop_normals(config, normsamp.getVals());
      break;
    case Alembic::AbcGeom::kVertexScope:
    case Alembic::AbcGeom::kVaryingScope: /* 'Point Normals' in Houdini. */
      process_vertex_normals(config, normsamp.getVals());
      break;
    case Alembic::AbcGeom::kConstantScope:
    case Alembic::AbcGeom::kUniformScope:
    case Alembic::AbcGeom::kUnknownScope:
      process_no_normals(config);
      break;
  }
}

BLI_INLINE void read_uvs_params(CDStreamConfig &config,
                                AbcMeshData &abc_data,
                                const IV2fGeomParam &uv,
                                const ISampleSelector &selector)
{
  if (!uv.valid()) {
    return;
  }

  IV2fGeomParam::Sample uvsamp;
  uv.getIndexed(uvsamp, selector);

  UInt32ArraySamplePtr uvs_indices = uvsamp.getIndices();

  const AbcUvScope uv_scope = get_uv_scope(uv.getScope(), config, uvs_indices);

  if (uv_scope == ABC_UV_SCOPE_NONE) {
    return;
  }

  abc_data.uv_scope = uv_scope;
  abc_data.uvs = uvsamp.getVals();
  abc_data.uvs_indices = uvs_indices;

  std::string name = Alembic::Abc::GetSourceName(uv.getMetaData());

  /* According to the convention, primary UVs should have had their name
   * set using Alembic::Abc::SetSourceName, but you can't expect everyone
   * to follow it! :) */
  if (name.empty()) {
    name = uv.getName();
  }

  void *cd_ptr = config.add_customdata_cb(config.mesh, name.c_str(), CD_MLOOPUV);
  config.mloopuv = static_cast<MLoopUV *>(cd_ptr);
}

static void *add_customdata_cb(Mesh *mesh, const char *name, int data_type)
{
  eCustomDataType cd_data_type = static_cast<eCustomDataType>(data_type);

  /* unsupported custom data type -- don't do anything. */
  if (!ELEM(cd_data_type, CD_MLOOPUV, CD_PROP_BYTE_COLOR)) {
    return nullptr;
  }

  void *cd_ptr = CustomData_get_layer_named(&mesh->ldata, cd_data_type, name);
  if (cd_ptr != nullptr) {
    /* layer already exists, so just return it. */
    return cd_ptr;
  }

  /* Create a new layer. */
  int numloops = mesh->totloop;
  cd_ptr = CustomData_add_layer_named(
      &mesh->ldata, cd_data_type, CD_SET_DEFAULT, nullptr, numloops, name);
  return cd_ptr;
}

static void get_weight_and_index(CDStreamConfig &config,
                                 Alembic::AbcCoreAbstract::TimeSamplingPtr time_sampling,
                                 size_t samples_number)
{
  Alembic::AbcGeom::index_t i0, i1;

  config.weight = get_weight_and_index(config.time, time_sampling, samples_number, i0, i1);

  config.index = i0;
  config.ceil_index = i1;
}

static V3fArraySamplePtr get_velocity_prop(const ICompoundProperty &schema,
                                           const ISampleSelector &selector,
                                           const std::string &name)
{
  for (size_t i = 0; i < schema.getNumProperties(); i++) {
    const PropertyHeader &header = schema.getPropertyHeader(i);

    if (header.isCompound()) {
      const ICompoundProperty &prop = ICompoundProperty(schema, header.getName());

      if (has_property(prop, name)) {
        /* Header cannot be null here, as its presence is checked via has_property, so it is safe
         * to dereference. */
        const PropertyHeader *header = prop.getPropertyHeader(name);
        if (!IV3fArrayProperty::matches(*header)) {
          continue;
        }

        const IV3fArrayProperty &velocity_prop = IV3fArrayProperty(prop, name, 0);
        if (velocity_prop) {
          return velocity_prop.getValue(selector);
        }
      }
    }
    else if (header.isArray()) {
      if (header.getName() == name && IV3fArrayProperty::matches(header)) {
        const IV3fArrayProperty &velocity_prop = IV3fArrayProperty(schema, name, 0);
        return velocity_prop.getValue(selector);
      }
    }
  }

  return V3fArraySamplePtr();
}

static void read_velocity(const V3fArraySamplePtr &velocities,
                          const CDStreamConfig &config,
                          const float velocity_scale)
{
  const int num_velocity_vectors = int(velocities->size());
  if (num_velocity_vectors != config.mesh->totvert) {
    /* Files containing videogrammetry data may be malformed and export velocity data on missing
     * frames (most likely by copying the last valid data). */
    return;
  }

  CustomDataLayer *velocity_layer = BKE_id_attribute_new(
      &config.mesh->id, "velocity", CD_PROP_FLOAT3, ATTR_DOMAIN_POINT, nullptr);
  float(*velocity)[3] = (float(*)[3])velocity_layer->data;

  for (int i = 0; i < num_velocity_vectors; i++) {
    const Imath::V3f &vel_in = (*velocities)[i];
    copy_zup_from_yup(velocity[i], vel_in.getValue());
    mul_v3_fl(velocity[i], velocity_scale);
  }
}

static void read_mesh_sample(const std::string &iobject_full_name,
                             ImportSettings *settings,
                             const IPolyMeshSchema &schema,
                             const ISampleSelector &selector,
                             CDStreamConfig &config)
{
  const IPolyMeshSchema::Sample sample = schema.getValue(selector);

  AbcMeshData abc_mesh_data;
  abc_mesh_data.face_counts = sample.getFaceCounts();
  abc_mesh_data.face_indices = sample.getFaceIndices();
  abc_mesh_data.positions = sample.getPositions();

  get_weight_and_index(config, schema.getTimeSampling(), schema.getNumSamples());

  if (config.weight != 0.0f) {
    Alembic::AbcGeom::IPolyMeshSchema::Sample ceil_sample;
    schema.get(ceil_sample, Alembic::Abc::ISampleSelector(config.ceil_index));
    abc_mesh_data.ceil_positions = ceil_sample.getPositions();
  }

  if ((settings->read_flag & MOD_MESHSEQ_READ_UV) != 0) {
    read_uvs_params(config, abc_mesh_data, schema.getUVsParam(), selector);
  }

  if ((settings->read_flag & MOD_MESHSEQ_READ_VERT) != 0) {
    read_mverts(config, abc_mesh_data);
    read_generated_coordinates(schema.getArbGeomParams(), config, selector);
  }

  if ((settings->read_flag & MOD_MESHSEQ_READ_POLY) != 0) {
    read_mpolys(config, abc_mesh_data);
    process_normals(config, schema.getNormalsParam(), selector);
  }

  if ((settings->read_flag & (MOD_MESHSEQ_READ_UV | MOD_MESHSEQ_READ_COLOR)) != 0) {
    read_custom_data(iobject_full_name, schema.getArbGeomParams(), config, selector);
  }

  if (!settings->velocity_name.empty() && settings->velocity_scale != 0.0f) {
    V3fArraySamplePtr velocities = get_velocity_prop(schema, selector, settings->velocity_name);
    if (velocities) {
      read_velocity(velocities, config, settings->velocity_scale);
    }
  }
}

CDStreamConfig get_config(Mesh *mesh, const bool use_vertex_interpolation)
{
  CDStreamConfig config;
  config.mesh = mesh;
<<<<<<< HEAD
  config.positions = mesh->positions_for_write().data();
  config.corner_verts = mesh->corner_verts_for_write().data();
=======
  config.positions = mesh->vert_positions_for_write().data();
  config.mloop = mesh->loops_for_write().data();
>>>>>>> a7e1815c
  config.mpoly = mesh->polys_for_write().data();
  config.totvert = mesh->totvert;
  config.totloop = mesh->totloop;
  config.totpoly = mesh->totpoly;
  config.loopdata = &mesh->ldata;
  config.add_customdata_cb = add_customdata_cb;
  config.use_vertex_interpolation = use_vertex_interpolation;

  return config;
}

/* ************************************************************************** */

AbcMeshReader::AbcMeshReader(const IObject &object, ImportSettings &settings)
    : AbcObjectReader(object, settings)
{
  m_settings->read_flag |= MOD_MESHSEQ_READ_ALL;

  IPolyMesh ipoly_mesh(m_iobject, kWrapExisting);
  m_schema = ipoly_mesh.getSchema();

  get_min_max_time(m_iobject, m_schema, m_min_time, m_max_time);
}

bool AbcMeshReader::valid() const
{
  return m_schema.valid();
}

template<class typedGeomParam>
bool is_valid_animated(const ICompoundProperty arbGeomParams, const PropertyHeader &prop_header)
{
  if (!typedGeomParam::matches(prop_header)) {
    return false;
  }

  typedGeomParam geom_param(arbGeomParams, prop_header.getName());
  return geom_param.valid() && !geom_param.isConstant();
}

static bool has_animated_geom_params(const ICompoundProperty arbGeomParams)
{
  if (!arbGeomParams.valid()) {
    return false;
  }

  const int num_props = arbGeomParams.getNumProperties();
  for (int i = 0; i < num_props; i++) {
    const PropertyHeader &prop_header = arbGeomParams.getPropertyHeader(i);

    /* These are interpreted as vertex colors later (see 'read_custom_data'). */
    if (is_valid_animated<IC3fGeomParam>(arbGeomParams, prop_header)) {
      return true;
    }
    if (is_valid_animated<IC4fGeomParam>(arbGeomParams, prop_header)) {
      return true;
    }
  }

  return false;
}

/* Specialization of #has_animations() as defined in abc_reader_object.h. */
template<> bool has_animations(Alembic::AbcGeom::IPolyMeshSchema &schema, ImportSettings *settings)
{
  if (settings->is_sequence || !schema.isConstant()) {
    return true;
  }

  IV2fGeomParam uvsParam = schema.getUVsParam();
  if (uvsParam.valid() && !uvsParam.isConstant()) {
    return true;
  }

  IN3fGeomParam normalsParam = schema.getNormalsParam();
  if (normalsParam.valid() && !normalsParam.isConstant()) {
    return true;
  }

  ICompoundProperty arbGeomParams = schema.getArbGeomParams();
  if (has_animated_geom_params(arbGeomParams)) {
    return true;
  }

  return false;
}

void AbcMeshReader::readObjectData(Main *bmain, const Alembic::Abc::ISampleSelector &sample_sel)
{
  Mesh *mesh = BKE_mesh_add(bmain, m_data_name.c_str());

  m_object = BKE_object_add_only_object(bmain, OB_MESH, m_object_name.c_str());
  m_object->data = mesh;

  Mesh *read_mesh = this->read_mesh(mesh, sample_sel, MOD_MESHSEQ_READ_ALL, "", 0.0f, nullptr);
  if (read_mesh != mesh) {
    BKE_mesh_nomain_to_mesh(read_mesh, mesh, m_object);
  }

  if (m_settings->validate_meshes) {
    BKE_mesh_validate(mesh, false, false);
  }

  readFaceSetsSample(bmain, mesh, sample_sel);

  if (m_settings->always_add_cache_reader || has_animations(m_schema, m_settings)) {
    addCacheModifier();
  }
}

bool AbcMeshReader::accepts_object_type(
    const Alembic::AbcCoreAbstract::ObjectHeader &alembic_header,
    const Object *const ob,
    const char **err_str) const
{
  if (!Alembic::AbcGeom::IPolyMesh::matches(alembic_header)) {
    *err_str =
        "Object type mismatch, Alembic object path pointed to PolyMesh when importing, but not "
        "any more.";
    return false;
  }

  if (ob->type != OB_MESH) {
    *err_str = "Object type mismatch, Alembic object path points to PolyMesh.";
    return false;
  }

  return true;
}

bool AbcMeshReader::topology_changed(const Mesh *existing_mesh, const ISampleSelector &sample_sel)
{
  IPolyMeshSchema::Sample sample;
  try {
    sample = m_schema.getValue(sample_sel);
  }
  catch (Alembic::Util::Exception &ex) {
    printf("Alembic: error reading mesh sample for '%s/%s' at time %f: %s\n",
           m_iobject.getFullName().c_str(),
           m_schema.getName().c_str(),
           sample_sel.getRequestedTime(),
           ex.what());
    /* A similar error in read_mesh() would just return existing_mesh. */
    return false;
  }

  const P3fArraySamplePtr &positions = sample.getPositions();
  const Alembic::Abc::Int32ArraySamplePtr &face_indices = sample.getFaceIndices();
  const Alembic::Abc::Int32ArraySamplePtr &face_counts = sample.getFaceCounts();

  return positions->size() != existing_mesh->totvert ||
         face_counts->size() != existing_mesh->totpoly ||
         face_indices->size() != existing_mesh->totloop;
}

Mesh *AbcMeshReader::read_mesh(Mesh *existing_mesh,
                               const ISampleSelector &sample_sel,
                               const int read_flag,
                               const char *velocity_name,
                               const float velocity_scale,
                               const char **err_str)
{
  IPolyMeshSchema::Sample sample;
  try {
    sample = m_schema.getValue(sample_sel);
  }
  catch (Alembic::Util::Exception &ex) {
    if (err_str != nullptr) {
      *err_str = "Error reading mesh sample; more detail on the console";
    }
    printf("Alembic: error reading mesh sample for '%s/%s' at time %f: %s\n",
           m_iobject.getFullName().c_str(),
           m_schema.getName().c_str(),
           sample_sel.getRequestedTime(),
           ex.what());
    return existing_mesh;
  }

  const P3fArraySamplePtr &positions = sample.getPositions();
  const Alembic::Abc::Int32ArraySamplePtr &face_indices = sample.getFaceIndices();
  const Alembic::Abc::Int32ArraySamplePtr &face_counts = sample.getFaceCounts();

  /* Do some very minimal mesh validation. */
  const int poly_count = face_counts->size();
  const int loop_count = face_indices->size();
  /* This is the same test as in poly_to_tri_count(). */
  if (poly_count > 0 && loop_count < poly_count * 2) {
    if (err_str != nullptr) {
      *err_str = "Invalid mesh; more detail on the console";
    }
    printf("Alembic: invalid mesh sample for '%s/%s' at time %f, less than 2 loops per face\n",
           m_iobject.getFullName().c_str(),
           m_schema.getName().c_str(),
           sample_sel.getRequestedTime());
    return existing_mesh;
  }

  Mesh *new_mesh = nullptr;

  /* Only read point data when streaming meshes, unless we need to create new ones. */
  ImportSettings settings;
  settings.read_flag |= read_flag;
  settings.velocity_name = velocity_name;
  settings.velocity_scale = velocity_scale;

  if (topology_changed(existing_mesh, sample_sel)) {
    new_mesh = BKE_mesh_new_nomain_from_template(
        existing_mesh, positions->size(), 0, 0, face_indices->size(), face_counts->size());

    settings.read_flag |= MOD_MESHSEQ_READ_ALL;
  }
  else {
    /* If the face count changed (e.g. by triangulation), only read points.
     * This prevents crash from T49813.
     * TODO(kevin): perhaps find a better way to do this? */
    if (face_counts->size() != existing_mesh->totpoly ||
        face_indices->size() != existing_mesh->totloop) {
      settings.read_flag = MOD_MESHSEQ_READ_VERT;

      if (err_str) {
        *err_str =
            "Topology has changed, perhaps by triangulating the"
            " mesh. Only vertices will be read!";
      }
    }
  }

  Mesh *mesh_to_export = new_mesh ? new_mesh : existing_mesh;
  const bool use_vertex_interpolation = read_flag & MOD_MESHSEQ_INTERPOLATE_VERTICES;
  CDStreamConfig config = get_config(mesh_to_export, use_vertex_interpolation);
  config.time = sample_sel.getRequestedTime();
  config.modifier_error_message = err_str;

  read_mesh_sample(m_iobject.getFullName(), &settings, m_schema, sample_sel, config);

  if (new_mesh) {
    /* Here we assume that the number of materials doesn't change, i.e. that
     * the material slots that were created when the object was loaded from
     * Alembic are still valid now. */
    size_t num_polys = new_mesh->totpoly;
    if (num_polys > 0) {
      std::map<std::string, int> mat_map;
      bke::MutableAttributeAccessor attributes = new_mesh->attributes_for_write();
      bke::SpanAttributeWriter<int> material_indices =
          attributes.lookup_or_add_for_write_span<int>("material_index", ATTR_DOMAIN_FACE);
      assign_facesets_to_material_indices(sample_sel, material_indices.span, mat_map);
      material_indices.finish();
    }

    return new_mesh;
  }

  return existing_mesh;
}

void AbcMeshReader::assign_facesets_to_material_indices(const ISampleSelector &sample_sel,
                                                        MutableSpan<int> material_indices,
                                                        std::map<std::string, int> &r_mat_map)
{
  std::vector<std::string> face_sets;
  m_schema.getFaceSetNames(face_sets);

  if (face_sets.empty()) {
    return;
  }

  int current_mat = 0;

  for (const std::string &grp_name : face_sets) {
    if (r_mat_map.find(grp_name) == r_mat_map.end()) {
      r_mat_map[grp_name] = ++current_mat;
    }

    const int assigned_mat = r_mat_map[grp_name];

    const IFaceSet faceset = m_schema.getFaceSet(grp_name);

    if (!faceset.valid()) {
      std::cerr << " Face set " << grp_name << " invalid for " << m_object_name << "\n";
      continue;
    }

    const IFaceSetSchema face_schem = faceset.getSchema();
    const IFaceSetSchema::Sample face_sample = face_schem.getValue(sample_sel);
    const Int32ArraySamplePtr group_faces = face_sample.getFaces();
    const size_t num_group_faces = group_faces->size();

    for (size_t l = 0; l < num_group_faces; l++) {
      size_t pos = (*group_faces)[l];

      if (pos >= material_indices.size()) {
        std::cerr << "Faceset overflow on " << faceset.getName() << '\n';
        break;
      }

      material_indices[pos] = assigned_mat - 1;
    }
  }
}

void AbcMeshReader::readFaceSetsSample(Main *bmain, Mesh *mesh, const ISampleSelector &sample_sel)
{
  std::map<std::string, int> mat_map;
  bke::MutableAttributeAccessor attributes = mesh->attributes_for_write();
  bke::SpanAttributeWriter<int> material_indices = attributes.lookup_or_add_for_write_span<int>(
      "material_index", ATTR_DOMAIN_FACE);
  assign_facesets_to_material_indices(sample_sel, material_indices.span, mat_map);
  material_indices.finish();
  utils::assign_materials(bmain, m_object, mat_map);
}

/* ************************************************************************** */

static void read_subd_sample(const std::string &iobject_full_name,
                             ImportSettings *settings,
                             const ISubDSchema &schema,
                             const ISampleSelector &selector,
                             CDStreamConfig &config)
{
  const ISubDSchema::Sample sample = schema.getValue(selector);

  AbcMeshData abc_mesh_data;
  abc_mesh_data.face_counts = sample.getFaceCounts();
  abc_mesh_data.face_indices = sample.getFaceIndices();
  abc_mesh_data.positions = sample.getPositions();

  get_weight_and_index(config, schema.getTimeSampling(), schema.getNumSamples());

  if (config.weight != 0.0f) {
    Alembic::AbcGeom::ISubDSchema::Sample ceil_sample;
    schema.get(ceil_sample, Alembic::Abc::ISampleSelector(config.ceil_index));
    abc_mesh_data.ceil_positions = ceil_sample.getPositions();
  }

  if ((settings->read_flag & MOD_MESHSEQ_READ_UV) != 0) {
    read_uvs_params(config, abc_mesh_data, schema.getUVsParam(), selector);
  }

  if ((settings->read_flag & MOD_MESHSEQ_READ_VERT) != 0) {
    read_mverts(config, abc_mesh_data);
  }

  if ((settings->read_flag & MOD_MESHSEQ_READ_POLY) != 0) {
    /* Alembic's 'SubD' scheme is used to store subdivision surfaces, i.e. the pre-subdivision
     * mesh. Currently we don't add a subdivision modifier when we load such data. This code is
     * assuming that the subdivided surface should be smooth. */
    read_mpolys(config, abc_mesh_data);
    process_no_normals(config);
  }

  if ((settings->read_flag & (MOD_MESHSEQ_READ_UV | MOD_MESHSEQ_READ_COLOR)) != 0) {
    read_custom_data(iobject_full_name, schema.getArbGeomParams(), config, selector);
  }

  if (!settings->velocity_name.empty() && settings->velocity_scale != 0.0f) {
    V3fArraySamplePtr velocities = get_velocity_prop(schema, selector, settings->velocity_name);
    if (velocities) {
      read_velocity(velocities, config, settings->velocity_scale);
    }
  }
}

static void read_vertex_creases(Mesh *mesh,
                                const Int32ArraySamplePtr &indices,
                                const FloatArraySamplePtr &sharpnesses)
{
  if (!(indices && sharpnesses && indices->size() == sharpnesses->size() &&
        indices->size() != 0)) {
    return;
  }

  float *vertex_crease_data = (float *)CustomData_add_layer(
      &mesh->vdata, CD_CREASE, CD_SET_DEFAULT, nullptr, mesh->totvert);
  const int totvert = mesh->totvert;

  for (int i = 0, v = indices->size(); i < v; ++i) {
    const int idx = (*indices)[i];

    if (idx >= totvert) {
      continue;
    }

    vertex_crease_data[idx] = (*sharpnesses)[i];
  }
}

static void read_edge_creases(Mesh *mesh,
                              const Int32ArraySamplePtr &indices,
                              const FloatArraySamplePtr &sharpnesses)
{
  if (!(indices && sharpnesses)) {
    return;
  }

  MutableSpan<MEdge> edges = mesh->edges_for_write();
  EdgeHash *edge_hash = BLI_edgehash_new_ex(__func__, edges.size());

  float *creases = static_cast<float *>(
      CustomData_add_layer(&mesh->edata, CD_CREASE, CD_SET_DEFAULT, nullptr, edges.size()));

  for (const int i : edges.index_range()) {
    MEdge *edge = &edges[i];
    BLI_edgehash_insert(edge_hash, edge->v1, edge->v2, edge);
  }

  for (int i = 0, s = 0, e = indices->size(); i < e; i += 2, s++) {
    int v1 = (*indices)[i];
    int v2 = (*indices)[i + 1];

    if (v2 < v1) {
      /* It appears to be common to store edges with the smallest index first, in which case this
       * prevents us from doing the second search below. */
      std::swap(v1, v2);
    }

    MEdge *edge = static_cast<MEdge *>(BLI_edgehash_lookup(edge_hash, v1, v2));
    if (edge == nullptr) {
      edge = static_cast<MEdge *>(BLI_edgehash_lookup(edge_hash, v2, v1));
    }

    if (edge) {
      creases[edge - edges.data()] = unit_float_to_uchar_clamp((*sharpnesses)[s]);
    }
  }

  BLI_edgehash_free(edge_hash, nullptr);
}

/* ************************************************************************** */

AbcSubDReader::AbcSubDReader(const IObject &object, ImportSettings &settings)
    : AbcObjectReader(object, settings)
{
  m_settings->read_flag |= MOD_MESHSEQ_READ_ALL;

  ISubD isubd_mesh(m_iobject, kWrapExisting);
  m_schema = isubd_mesh.getSchema();

  get_min_max_time(m_iobject, m_schema, m_min_time, m_max_time);
}

bool AbcSubDReader::valid() const
{
  return m_schema.valid();
}

bool AbcSubDReader::accepts_object_type(
    const Alembic::AbcCoreAbstract::ObjectHeader &alembic_header,
    const Object *const ob,
    const char **err_str) const
{
  if (!Alembic::AbcGeom::ISubD::matches(alembic_header)) {
    *err_str =
        "Object type mismatch, Alembic object path pointed to SubD when importing, but not any "
        "more.";
    return false;
  }

  if (ob->type != OB_MESH) {
    *err_str = "Object type mismatch, Alembic object path points to SubD.";
    return false;
  }

  return true;
}

void AbcSubDReader::readObjectData(Main *bmain, const Alembic::Abc::ISampleSelector &sample_sel)
{
  Mesh *mesh = BKE_mesh_add(bmain, m_data_name.c_str());

  m_object = BKE_object_add_only_object(bmain, OB_MESH, m_object_name.c_str());
  m_object->data = mesh;

  Mesh *read_mesh = this->read_mesh(mesh, sample_sel, MOD_MESHSEQ_READ_ALL, "", 0.0f, nullptr);
  if (read_mesh != mesh) {
    BKE_mesh_nomain_to_mesh(read_mesh, mesh, m_object);
  }

  ISubDSchema::Sample sample;
  try {
    sample = m_schema.getValue(sample_sel);
  }
  catch (Alembic::Util::Exception &ex) {
    printf("Alembic: error reading mesh sample for '%s/%s' at time %f: %s\n",
           m_iobject.getFullName().c_str(),
           m_schema.getName().c_str(),
           sample_sel.getRequestedTime(),
           ex.what());
    return;
  }

  read_edge_creases(mesh, sample.getCreaseIndices(), sample.getCreaseSharpnesses());

  read_vertex_creases(mesh, sample.getCornerIndices(), sample.getCornerSharpnesses());

  if (m_settings->validate_meshes) {
    BKE_mesh_validate(mesh, false, false);
  }

  if (m_settings->always_add_cache_reader || has_animations(m_schema, m_settings)) {
    addCacheModifier();
  }
}

Mesh *AbcSubDReader::read_mesh(Mesh *existing_mesh,
                               const ISampleSelector &sample_sel,
                               const int read_flag,
                               const char *velocity_name,
                               const float velocity_scale,
                               const char **err_str)
{
  ISubDSchema::Sample sample;
  try {
    sample = m_schema.getValue(sample_sel);
  }
  catch (Alembic::Util::Exception &ex) {
    if (err_str != nullptr) {
      *err_str = "Error reading mesh sample; more detail on the console";
    }
    printf("Alembic: error reading mesh sample for '%s/%s' at time %f: %s\n",
           m_iobject.getFullName().c_str(),
           m_schema.getName().c_str(),
           sample_sel.getRequestedTime(),
           ex.what());
    return existing_mesh;
  }

  const P3fArraySamplePtr &positions = sample.getPositions();
  const Alembic::Abc::Int32ArraySamplePtr &face_indices = sample.getFaceIndices();
  const Alembic::Abc::Int32ArraySamplePtr &face_counts = sample.getFaceCounts();

  Mesh *new_mesh = nullptr;

  ImportSettings settings;
  settings.read_flag |= read_flag;
  settings.velocity_name = velocity_name;
  settings.velocity_scale = velocity_scale;

  if (existing_mesh->totvert != positions->size()) {
    new_mesh = BKE_mesh_new_nomain_from_template(
        existing_mesh, positions->size(), 0, 0, face_indices->size(), face_counts->size());

    settings.read_flag |= MOD_MESHSEQ_READ_ALL;
  }
  else {
    /* If the face count changed (e.g. by triangulation), only read points.
     * This prevents crash from T49813.
     * TODO(kevin): perhaps find a better way to do this? */
    if (face_counts->size() != existing_mesh->totpoly ||
        face_indices->size() != existing_mesh->totloop) {
      settings.read_flag = MOD_MESHSEQ_READ_VERT;

      if (err_str) {
        *err_str =
            "Topology has changed, perhaps by triangulating the"
            " mesh. Only vertices will be read!";
      }
    }
  }

  /* Only read point data when streaming meshes, unless we need to create new ones. */
  Mesh *mesh_to_export = new_mesh ? new_mesh : existing_mesh;
  const bool use_vertex_interpolation = read_flag & MOD_MESHSEQ_INTERPOLATE_VERTICES;
  CDStreamConfig config = get_config(mesh_to_export, use_vertex_interpolation);
  config.time = sample_sel.getRequestedTime();
  read_subd_sample(m_iobject.getFullName(), &settings, m_schema, sample_sel, config);

  return mesh_to_export;
}

}  // namespace blender::io::alembic<|MERGE_RESOLUTION|>--- conflicted
+++ resolved
@@ -155,11 +155,7 @@
 
 void read_mverts(Mesh &mesh, const P3fArraySamplePtr positions, const N3fArraySamplePtr normals)
 {
-<<<<<<< HEAD
-  MutableSpan<float3> mesh_positions = mesh.positions_for_write();
-=======
   MutableSpan<float3> mesh_positions = mesh.vert_positions_for_write();
->>>>>>> a7e1815c
   for (int i = 0; i < positions->size(); i++) {
     Imath::V3f pos_in = (*positions)[i];
 
@@ -521,13 +517,8 @@
 {
   CDStreamConfig config;
   config.mesh = mesh;
-<<<<<<< HEAD
-  config.positions = mesh->positions_for_write().data();
+  config.positions = mesh->vert_positions_for_write().data();
   config.corner_verts = mesh->corner_verts_for_write().data();
-=======
-  config.positions = mesh->vert_positions_for_write().data();
-  config.mloop = mesh->loops_for_write().data();
->>>>>>> a7e1815c
   config.mpoly = mesh->polys_for_write().data();
   config.totvert = mesh->totvert;
   config.totloop = mesh->totloop;
