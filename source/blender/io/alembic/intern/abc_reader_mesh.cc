--- conflicted
+++ resolved
@@ -175,13 +175,8 @@
 
 static void read_mpolys(CDStreamConfig &config, const AbcMeshData &mesh_data)
 {
-<<<<<<< HEAD
-  MPoly *mpolys = config.mpoly;
+  MPoly *polys = config.polys;
   int *corner_verts = config.corner_verts;
-=======
-  MPoly *polys = config.polys;
-  MLoop *mloops = config.mloop;
->>>>>>> 2a9f792c
   float2 *mloopuvs = config.mloopuv;
 
   const Int32ArraySamplePtr &face_indices = mesh_data.face_indices;
@@ -523,13 +518,8 @@
   CDStreamConfig config;
   config.mesh = mesh;
   config.positions = mesh->vert_positions_for_write().data();
-<<<<<<< HEAD
   config.corner_verts = mesh->corner_verts_for_write().data();
-  config.mpoly = mesh->polys_for_write().data();
-=======
-  config.mloop = mesh->loops_for_write().data();
   config.polys = mesh->polys_for_write().data();
->>>>>>> 2a9f792c
   config.totvert = mesh->totvert;
   config.totloop = mesh->totloop;
   config.totpoly = mesh->totpoly;
