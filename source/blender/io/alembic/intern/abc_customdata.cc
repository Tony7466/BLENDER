--- conflicted
+++ resolved
@@ -57,13 +57,8 @@
   }
 
   const int num_poly = config.totpoly;
-<<<<<<< HEAD
-  MPoly *mpoly = config.mpoly;
+  MPoly *polys = config.polys;
   int *corner_verts = config.corner_verts;
-=======
-  MPoly *polys = config.polys;
-  MLoop *mloop = config.mloop;
->>>>>>> 2a9f792c
 
   if (!config.pack_uvs) {
     int count = 0;
@@ -90,13 +85,8 @@
     int idx_count = 0;
 
     for (int i = 0; i < num_poly; i++) {
-<<<<<<< HEAD
-      MPoly &current_poly = mpoly[i];
+      MPoly &current_poly = polys[i];
       int *poly_verts = corner_verts + current_poly.loopstart + current_poly.totloop;
-=======
-      MPoly &current_poly = polys[i];
-      MLoop *looppoly = mloop + current_poly.loopstart + current_poly.totloop;
->>>>>>> 2a9f792c
       const float2 *loopuv = mloopuv_array + current_poly.loopstart + current_poly.totloop;
 
       for (int j = 0; j < current_poly.totloop; j++) {
@@ -325,13 +315,8 @@
                      const Alembic::AbcGeom::V2fArraySamplePtr &uvs,
                      const UInt32ArraySamplePtr &indices)
 {
-<<<<<<< HEAD
-  MPoly *mpolys = config.mpoly;
+  MPoly *polys = config.polys;
   const int *corner_verts = config.corner_verts;
-=======
-  MPoly *polys = config.polys;
-  MLoop *mloops = config.mloop;
->>>>>>> 2a9f792c
   float2 *mloopuvs = static_cast<float2 *>(data);
 
   uint uv_index, loop_index, rev_loop_index;
@@ -426,13 +411,8 @@
   void *cd_data = config.add_customdata_cb(
       config.mesh, prop_header.getName().c_str(), CD_PROP_BYTE_COLOR);
   MCol *cfaces = static_cast<MCol *>(cd_data);
-<<<<<<< HEAD
-  MPoly *mpolys = config.mpoly;
+  MPoly *polys = config.polys;
   const int *corner_verts = config.corner_verts;
-=======
-  MPoly *polys = config.polys;
-  MLoop *mloops = config.mloop;
->>>>>>> 2a9f792c
 
   size_t face_index = 0;
   size_t color_index;
