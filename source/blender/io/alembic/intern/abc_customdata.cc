/* SPDX-License-Identifier: GPL-2.0-or-later
 * Copyright 2016 Kévin Dietrich. All rights reserved. */

/** \file
 * \ingroup balembic
 */

#include "abc_customdata.h"
#include "abc_axis_conversion.h"

#include <Alembic/AbcGeom/All.h>
#include <algorithm>
#include <unordered_map>

#include "DNA_customdata_types.h"
#include "DNA_mesh_types.h"
#include "DNA_meshdata_types.h"

#include "BLI_math_base.h"
#include "BLI_utildefines.h"

#include "BKE_customdata.h"
#include "BKE_mesh.h"

/* NOTE: for now only UVs and Vertex Colors are supported for streaming.
 * Although Alembic only allows for a single UV layer per {I|O}Schema, and does
 * not have a vertex color concept, there is a convention between DCCs to write
 * such data in a way that lets other DCC know what they are for. See comments
 * in the write code for the conventions. */

using Alembic::AbcGeom::kFacevaryingScope;
using Alembic::AbcGeom::kVaryingScope;
using Alembic::AbcGeom::kVertexScope;

using Alembic::Abc::C4fArraySample;
using Alembic::Abc::UInt32ArraySample;
using Alembic::Abc::V2fArraySample;

using Alembic::AbcGeom::OC4fGeomParam;
using Alembic::AbcGeom::OV2fGeomParam;
using Alembic::AbcGeom::OV3fGeomParam;
namespace blender::io::alembic {

/* ORCO, Generated Coordinates, and Reference Points ("Pref") are all terms for the same thing.
 * Other applications (Maya, Houdini) write these to a property called "Pref". */
static const std::string propNameOriginalCoordinates("Pref");

static void get_uvs(const CDStreamConfig &config,
                    std::vector<Imath::V2f> &uvs,
                    std::vector<uint32_t> &uvidx,
                    const void *cd_data)
{
  const float2 *mloopuv_array = static_cast<const float2 *>(cd_data);

  if (!mloopuv_array) {
    return;
  }

  const int num_poly = config.totpoly;
  MPoly *mpoly = config.mpoly;
  int *corner_verts = config.corner_verts;

  if (!config.pack_uvs) {
    int count = 0;
    uvidx.resize(config.totloop);
    uvs.resize(config.totloop);

    /* Iterate in reverse order to match exported polygons. */
    for (int i = 0; i < num_poly; i++) {
      MPoly &current_poly = mpoly[i];
      const float2 *loopuv = mloopuv_array + current_poly.loopstart + current_poly.totloop;

      for (int j = 0; j < current_poly.totloop; j++, count++) {
        loopuv--;

        uvidx[count] = count;
        uvs[count][0] = (*loopuv)[0];
        uvs[count][1] = (*loopuv)[1];
      }
    }
  }
  else {
    /* Mapping for indexed UVs, deduplicating UV coordinates at vertices. */
    std::vector<std::vector<uint32_t>> idx_map(config.totvert);
    int idx_count = 0;

    for (int i = 0; i < num_poly; i++) {
      MPoly &current_poly = mpoly[i];
<<<<<<< HEAD
      int *poly_verts = corner_verts + current_poly.loopstart + current_poly.totloop;
      const MLoopUV *loopuv = mloopuv_array + current_poly.loopstart + current_poly.totloop;
=======
      MLoop *looppoly = mloop + current_poly.loopstart + current_poly.totloop;
      const float2 *loopuv = mloopuv_array + current_poly.loopstart + current_poly.totloop;
>>>>>>> aaaa75f9

      for (int j = 0; j < current_poly.totloop; j++) {
        poly_verts--;
        loopuv--;

        Imath::V2f uv((*loopuv)[0], (*loopuv)[1]);
        bool found_same = false;

        /* Find UV already in uvs array. */
        for (uint32_t uv_idx : idx_map[*poly_verts]) {
          if (uvs[uv_idx] == uv) {
            found_same = true;
            uvidx.push_back(uv_idx);
            break;
          }
        }

        /* UV doesn't exists for this vertex, add it. */
        if (!found_same) {
          uint32_t uv_idx = idx_count++;
          idx_map[*poly_verts].push_back(uv_idx);
          uvidx.push_back(uv_idx);
          uvs.push_back(uv);
        }
      }
    }
  }
}

const char *get_uv_sample(UVSample &sample, const CDStreamConfig &config, CustomData *data)
{
  const int active_uvlayer = CustomData_get_active_layer(data, CD_PROP_FLOAT2);

  if (active_uvlayer < 0) {
    return "";
  }

  const void *cd_data = CustomData_get_layer_n(data, CD_PROP_FLOAT2, active_uvlayer);

  get_uvs(config, sample.uvs, sample.indices, cd_data);

  return CustomData_get_layer_name(data, CD_PROP_FLOAT2, active_uvlayer);
}

/* Convention to write UVs:
 * - V2fGeomParam on the arbGeomParam
 * - set scope as face varying
 * - (optional due to its behavior) tag as UV using Alembic::AbcGeom::SetIsUV
 */
static void write_uv(const OCompoundProperty &prop,
                     CDStreamConfig &config,
                     const void *data,
                     const char *name)
{
  std::vector<uint32_t> indices;
  std::vector<Imath::V2f> uvs;

  get_uvs(config, uvs, indices, data);

  if (indices.empty() || uvs.empty()) {
    return;
  }

  std::string uv_map_name(name);
  OV2fGeomParam param = config.abc_uv_maps[uv_map_name];

  if (!param.valid()) {
    param = OV2fGeomParam(prop, name, true, kFacevaryingScope, 1);
  }
  OV2fGeomParam::Sample sample(V2fArraySample(&uvs.front(), uvs.size()),
                               UInt32ArraySample(&indices.front(), indices.size()),
                               kFacevaryingScope);
  param.set(sample);
  param.setTimeSampling(config.timesample_index);

  config.abc_uv_maps[uv_map_name] = param;
}

static void get_cols(const CDStreamConfig &config,
                     std::vector<Imath::C4f> &buffer,
                     std::vector<uint32_t> &uvidx,
                     const void *cd_data)
{
  const float cscale = 1.0f / 255.0f;
  const MPoly *polys = config.mpoly;
  const MCol *cfaces = static_cast<const MCol *>(cd_data);

  buffer.reserve(config.totvert);
  uvidx.reserve(config.totvert);

  Imath::C4f col;

  for (int i = 0; i < config.totpoly; i++) {
    const MPoly *p = &polys[i];
    const MCol *cface = &cfaces[p->loopstart + p->totloop];

    for (int j = 0; j < p->totloop; j++) {
      cface--;

      col[0] = cface->a * cscale;
      col[1] = cface->r * cscale;
      col[2] = cface->g * cscale;
      col[3] = cface->b * cscale;

      buffer.push_back(col);
      uvidx.push_back(buffer.size() - 1);
    }
  }
}

/* Convention to write Vertex Colors:
 * - C3fGeomParam/C4fGeomParam on the arbGeomParam
 * - set scope as vertex varying
 */
static void write_mcol(const OCompoundProperty &prop,
                       CDStreamConfig &config,
                       const void *data,
                       const char *name)
{
  std::vector<uint32_t> indices;
  std::vector<Imath::C4f> buffer;

  get_cols(config, buffer, indices, data);

  if (indices.empty() || buffer.empty()) {
    return;
  }

  std::string vcol_name(name);
  OC4fGeomParam param = config.abc_vertex_colors[vcol_name];

  if (!param.valid()) {
    param = OC4fGeomParam(prop, name, true, kFacevaryingScope, 1);
  }

  OC4fGeomParam::Sample sample(C4fArraySample(&buffer.front(), buffer.size()),
                               UInt32ArraySample(&indices.front(), indices.size()),
                               kVertexScope);

  param.set(sample);
  param.setTimeSampling(config.timesample_index);

  config.abc_vertex_colors[vcol_name] = param;
}

void write_generated_coordinates(const OCompoundProperty &prop, CDStreamConfig &config)
{
  Mesh *mesh = config.mesh;
  const void *customdata = CustomData_get_layer(&mesh->vdata, CD_ORCO);
  if (customdata == nullptr) {
    /* Data not available, so don't even bother creating an Alembic property for it. */
    return;
  }
  const float(*orcodata)[3] = static_cast<const float(*)[3]>(customdata);

  /* Convert 3D vertices from float[3] z=up to V3f y=up. */
  std::vector<Imath::V3f> coords(config.totvert);
  float orco_yup[3];
  for (int vertex_idx = 0; vertex_idx < config.totvert; vertex_idx++) {
    copy_yup_from_zup(orco_yup, orcodata[vertex_idx]);
    coords[vertex_idx].setValue(orco_yup[0], orco_yup[1], orco_yup[2]);
  }

  /* ORCOs are always stored in the normalized 0..1 range in Blender, but Alembic stores them
   * unnormalized, so we need to unnormalize (invert transform) them. */
  BKE_mesh_orco_verts_transform(
      mesh, reinterpret_cast<float(*)[3]>(coords.data()), mesh->totvert, true);

  if (!config.abc_orco.valid()) {
    /* Create the Alembic property and keep a reference so future frames can reuse it. */
    config.abc_orco = OV3fGeomParam(prop, propNameOriginalCoordinates, false, kVertexScope, 1);
  }

  OV3fGeomParam::Sample sample(coords, kVertexScope);
  config.abc_orco.set(sample);
}

void write_custom_data(const OCompoundProperty &prop,
                       CDStreamConfig &config,
                       CustomData *data,
                       int data_type)
{
  eCustomDataType cd_data_type = static_cast<eCustomDataType>(data_type);

  if (!CustomData_has_layer(data, cd_data_type)) {
    return;
  }

  const int active_layer = CustomData_get_active_layer(data, cd_data_type);
  const int tot_layers = CustomData_number_of_layers(data, cd_data_type);

  for (int i = 0; i < tot_layers; i++) {
    const void *cd_data = CustomData_get_layer_n(data, cd_data_type, i);
    const char *name = CustomData_get_layer_name(data, cd_data_type, i);

    if (cd_data_type == CD_PROP_FLOAT2) {
      /* Already exported. */
      if (i == active_layer) {
        continue;
      }

      write_uv(prop, config, cd_data, name);
    }
    else if (cd_data_type == CD_PROP_BYTE_COLOR) {
      write_mcol(prop, config, cd_data, name);
    }
  }
}

/* ************************************************************************** */

using Alembic::Abc::C3fArraySamplePtr;
using Alembic::Abc::C4fArraySamplePtr;
using Alembic::Abc::PropertyHeader;
using Alembic::Abc::UInt32ArraySamplePtr;

using Alembic::AbcGeom::IC3fGeomParam;
using Alembic::AbcGeom::IC4fGeomParam;
using Alembic::AbcGeom::IV2fGeomParam;
using Alembic::AbcGeom::IV3fGeomParam;

static void read_uvs(const CDStreamConfig &config,
                     void *data,
                     const AbcUvScope uv_scope,
                     const Alembic::AbcGeom::V2fArraySamplePtr &uvs,
                     const UInt32ArraySamplePtr &indices)
{
  MPoly *mpolys = config.mpoly;
<<<<<<< HEAD
  const int *corner_verts = config.corner_verts;
  MLoopUV *mloopuvs = static_cast<MLoopUV *>(data);
=======
  MLoop *mloops = config.mloop;
  float2 *mloopuvs = static_cast<float2 *>(data);
>>>>>>> aaaa75f9

  uint uv_index, loop_index, rev_loop_index;

  BLI_assert(uv_scope != ABC_UV_SCOPE_NONE);
  const bool do_uvs_per_loop = (uv_scope == ABC_UV_SCOPE_LOOP);

  for (int i = 0; i < config.totpoly; i++) {
    MPoly &poly = mpolys[i];
    uint rev_loop_offset = poly.loopstart + poly.totloop - 1;

    for (int f = 0; f < poly.totloop; f++) {
      rev_loop_index = rev_loop_offset - f;
      loop_index = do_uvs_per_loop ? poly.loopstart + f : corner_verts[rev_loop_index];
      uv_index = (*indices)[loop_index];
      const Imath::V2f &uv = (*uvs)[uv_index];

      float2 &loopuv = mloopuvs[rev_loop_index];
      loopuv[0] = uv[0];
      loopuv[1] = uv[1];
    }
  }
}

static size_t mcols_out_of_bounds_check(const size_t color_index,
                                        const size_t array_size,
                                        const std::string &iobject_full_name,
                                        const PropertyHeader &prop_header,
                                        bool &r_is_out_of_bounds,
                                        bool &r_bounds_warning_given)
{
  if (color_index < array_size) {
    return color_index;
  }

  if (!r_bounds_warning_given) {
    std::cerr << "Alembic: color index out of bounds "
                 "reading face colors for object "
              << iobject_full_name << ", property " << prop_header.getName() << std::endl;
    r_bounds_warning_given = true;
  }
  r_is_out_of_bounds = true;
  return 0;
}

static void read_custom_data_mcols(const std::string &iobject_full_name,
                                   const ICompoundProperty &arbGeomParams,
                                   const PropertyHeader &prop_header,
                                   const CDStreamConfig &config,
                                   const Alembic::Abc::ISampleSelector &iss)
{
  C3fArraySamplePtr c3f_ptr = C3fArraySamplePtr();
  C4fArraySamplePtr c4f_ptr = C4fArraySamplePtr();
  Alembic::Abc::UInt32ArraySamplePtr indices;
  bool use_c3f_ptr;
  bool is_facevarying;

  /* Find the correct interpretation of the data */
  if (IC3fGeomParam::matches(prop_header)) {
    IC3fGeomParam color_param(arbGeomParams, prop_header.getName());
    IC3fGeomParam::Sample sample;
    BLI_assert(STREQ("rgb", color_param.getInterpretation()));

    color_param.getIndexed(sample, iss);
    is_facevarying = sample.getScope() == kFacevaryingScope &&
                     config.totloop == sample.getIndices()->size();

    c3f_ptr = sample.getVals();
    indices = sample.getIndices();
    use_c3f_ptr = true;
  }
  else if (IC4fGeomParam::matches(prop_header)) {
    IC4fGeomParam color_param(arbGeomParams, prop_header.getName());
    IC4fGeomParam::Sample sample;
    BLI_assert(STREQ("rgba", color_param.getInterpretation()));

    color_param.getIndexed(sample, iss);
    is_facevarying = sample.getScope() == kFacevaryingScope &&
                     config.totloop == sample.getIndices()->size();

    c4f_ptr = sample.getVals();
    indices = sample.getIndices();
    use_c3f_ptr = false;
  }
  else {
    /* this won't happen due to the checks in read_custom_data() */
    return;
  }
  BLI_assert(c3f_ptr || c4f_ptr);

  /* Read the vertex colors */
  void *cd_data = config.add_customdata_cb(
      config.mesh, prop_header.getName().c_str(), CD_PROP_BYTE_COLOR);
  MCol *cfaces = static_cast<MCol *>(cd_data);
  MPoly *mpolys = config.mpoly;
  const int *corner_verts = config.corner_verts;

  size_t face_index = 0;
  size_t color_index;
  bool bounds_warning_given = false;

  /* The colors can go through two layers of indexing. Often the 'indices'
   * array doesn't do anything (i.e. indices[n] = n), but when it does, it's
   * important. Blender 2.79 writes indices incorrectly (see T53745), which
   * is why we have to check for indices->size() > 0 */
  bool use_dual_indexing = is_facevarying && indices->size() > 0;

  for (int i = 0; i < config.totpoly; i++) {
    MPoly *poly = &mpolys[i];
    MCol *cface = &cfaces[poly->loopstart + poly->totloop];
    const int *poly_verts = &corner_verts[poly->loopstart + poly->totloop];

    for (int j = 0; j < poly->totloop; j++, face_index++) {
      cface--;
      poly_verts--;

      color_index = is_facevarying ? face_index : *poly_verts;
      if (use_dual_indexing) {
        color_index = (*indices)[color_index];
      }
      if (use_c3f_ptr) {
        bool is_mcols_out_of_bounds = false;
        color_index = mcols_out_of_bounds_check(color_index,
                                                c3f_ptr->size(),
                                                iobject_full_name,
                                                prop_header,
                                                is_mcols_out_of_bounds,
                                                bounds_warning_given);
        if (is_mcols_out_of_bounds) {
          continue;
        }
        const Imath::C3f &color = (*c3f_ptr)[color_index];
        cface->a = unit_float_to_uchar_clamp(color[0]);
        cface->r = unit_float_to_uchar_clamp(color[1]);
        cface->g = unit_float_to_uchar_clamp(color[2]);
        cface->b = 255;
      }
      else {
        bool is_mcols_out_of_bounds = false;
        color_index = mcols_out_of_bounds_check(color_index,
                                                c4f_ptr->size(),
                                                iobject_full_name,
                                                prop_header,
                                                is_mcols_out_of_bounds,
                                                bounds_warning_given);
        if (is_mcols_out_of_bounds) {
          continue;
        }
        const Imath::C4f &color = (*c4f_ptr)[color_index];
        cface->a = unit_float_to_uchar_clamp(color[0]);
        cface->r = unit_float_to_uchar_clamp(color[1]);
        cface->g = unit_float_to_uchar_clamp(color[2]);
        cface->b = unit_float_to_uchar_clamp(color[3]);
      }
    }
  }
}

static void read_custom_data_uvs(const ICompoundProperty &prop,
                                 const PropertyHeader &prop_header,
                                 const CDStreamConfig &config,
                                 const Alembic::Abc::ISampleSelector &iss)
{
  IV2fGeomParam uv_param(prop, prop_header.getName());

  if (!uv_param.isIndexed()) {
    return;
  }

  IV2fGeomParam::Sample sample;
  uv_param.getIndexed(sample, iss);

  UInt32ArraySamplePtr uvs_indices = sample.getIndices();

  const AbcUvScope uv_scope = get_uv_scope(uv_param.getScope(), config, uvs_indices);

  if (uv_scope == ABC_UV_SCOPE_NONE) {
    return;
  }

  void *cd_data = config.add_customdata_cb(
      config.mesh, prop_header.getName().c_str(), CD_PROP_FLOAT2);

  read_uvs(config, cd_data, uv_scope, sample.getVals(), uvs_indices);
}

void read_generated_coordinates(const ICompoundProperty &prop,
                                const CDStreamConfig &config,
                                const Alembic::Abc::ISampleSelector &iss)
{
  if (!prop.valid() || prop.getPropertyHeader(propNameOriginalCoordinates) == nullptr) {
    /* The ORCO property isn't there, so don't bother trying to process it. */
    return;
  }

  IV3fGeomParam param(prop, propNameOriginalCoordinates);
  if (!param.valid() || param.isIndexed()) {
    /* Invalid or indexed coordinates aren't supported. */
    return;
  }
  if (param.getScope() != kVertexScope) {
    /* These are original vertex coordinates, so must be vertex-scoped. */
    return;
  }

  IV3fGeomParam::Sample sample = param.getExpandedValue(iss);
  Alembic::AbcGeom::V3fArraySamplePtr abc_orco = sample.getVals();
  const size_t totvert = abc_orco.get()->size();
  Mesh *mesh = config.mesh;

  if (totvert != mesh->totvert) {
    /* Either the data is somehow corrupted, or we have a dynamic simulation where only the ORCOs
     * for the first frame were exported. */
    return;
  }

  void *cd_data;
  if (CustomData_has_layer(&mesh->vdata, CD_ORCO)) {
    cd_data = CustomData_get_layer(&mesh->vdata, CD_ORCO);
  }
  else {
    cd_data = CustomData_add_layer(&mesh->vdata, CD_ORCO, CD_CONSTRUCT, nullptr, totvert);
  }

  float(*orcodata)[3] = static_cast<float(*)[3]>(cd_data);
  for (int vertex_idx = 0; vertex_idx < totvert; ++vertex_idx) {
    const Imath::V3f &abc_coords = (*abc_orco)[vertex_idx];
    copy_zup_from_yup(orcodata[vertex_idx], abc_coords.getValue());
  }

  /* ORCOs are always stored in the normalized 0..1 range in Blender, but Alembic stores them
   * unnormalized, so we need to normalize them. */
  BKE_mesh_orco_verts_transform(mesh, orcodata, mesh->totvert, false);
}

void read_custom_data(const std::string &iobject_full_name,
                      const ICompoundProperty &prop,
                      const CDStreamConfig &config,
                      const Alembic::Abc::ISampleSelector &iss)
{
  if (!prop.valid()) {
    return;
  }

  int num_uvs = 0;

  const size_t num_props = prop.getNumProperties();

  for (size_t i = 0; i < num_props; i++) {
    const Alembic::Abc::PropertyHeader &prop_header = prop.getPropertyHeader(i);

    /* Read UVs according to convention. */
    if (IV2fGeomParam::matches(prop_header) && Alembic::AbcGeom::isUV(prop_header)) {
      if (++num_uvs > MAX_MTFACE) {
        continue;
      }

      read_custom_data_uvs(prop, prop_header, config, iss);
      continue;
    }

    /* Read vertex colors according to convention. */
    if (IC3fGeomParam::matches(prop_header) || IC4fGeomParam::matches(prop_header)) {
      read_custom_data_mcols(iobject_full_name, prop, prop_header, config, iss);
      continue;
    }
  }
}

AbcUvScope get_uv_scope(const Alembic::AbcGeom::GeometryScope scope,
                        const CDStreamConfig &config,
                        const Alembic::AbcGeom::UInt32ArraySamplePtr &indices)
{
  if (scope == kFacevaryingScope && indices->size() == config.totloop) {
    return ABC_UV_SCOPE_LOOP;
  }

  /* kVaryingScope is sometimes used for vertex scopes as the values vary across the vertices. To
   * be sure, one has to check the size of the data against the number of vertices, as it could
   * also be a varying attribute across the faces (i.e. one value per face). */
  if (ELEM(scope, kVaryingScope, kVertexScope) && indices->size() == config.totvert) {
    return ABC_UV_SCOPE_VERTEX;
  }

  return ABC_UV_SCOPE_NONE;
}

}  // namespace blender::io::alembic<|MERGE_RESOLUTION|>--- conflicted
+++ resolved
@@ -86,13 +86,8 @@
 
     for (int i = 0; i < num_poly; i++) {
       MPoly &current_poly = mpoly[i];
-<<<<<<< HEAD
       int *poly_verts = corner_verts + current_poly.loopstart + current_poly.totloop;
-      const MLoopUV *loopuv = mloopuv_array + current_poly.loopstart + current_poly.totloop;
-=======
-      MLoop *looppoly = mloop + current_poly.loopstart + current_poly.totloop;
       const float2 *loopuv = mloopuv_array + current_poly.loopstart + current_poly.totloop;
->>>>>>> aaaa75f9
 
       for (int j = 0; j < current_poly.totloop; j++) {
         poly_verts--;
@@ -321,13 +316,8 @@
                      const UInt32ArraySamplePtr &indices)
 {
   MPoly *mpolys = config.mpoly;
-<<<<<<< HEAD
   const int *corner_verts = config.corner_verts;
-  MLoopUV *mloopuvs = static_cast<MLoopUV *>(data);
-=======
-  MLoop *mloops = config.mloop;
   float2 *mloopuvs = static_cast<float2 *>(data);
->>>>>>> aaaa75f9
 
   uint uv_index, loop_index, rev_loop_index;
 
