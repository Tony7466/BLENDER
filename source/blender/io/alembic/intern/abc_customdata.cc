--- conflicted
+++ resolved
@@ -411,13 +411,8 @@
   void *cd_data = config.add_customdata_cb(
       config.mesh, prop_header.getName().c_str(), CD_PROP_BYTE_COLOR);
   MCol *cfaces = static_cast<MCol *>(cd_data);
-<<<<<<< HEAD
-  MPoly *polys = config.polys;
+  const MPoly *polys = config.polys;
   const int *corner_verts = config.corner_verts;
-=======
-  const MPoly *polys = config.polys;
-  MLoop *mloops = config.mloop;
->>>>>>> 915ff8d1
 
   size_t face_index = 0;
   size_t color_index;
@@ -430,15 +425,9 @@
   bool use_dual_indexing = is_facevarying && indices->size() > 0;
 
   for (int i = 0; i < config.totpoly; i++) {
-<<<<<<< HEAD
-    MPoly *poly = &polys[i];
-    MCol *cface = &cfaces[poly->loopstart + poly->totloop];
-    const int *poly_verts = &corner_verts[poly->loopstart + poly->totloop];
-=======
     const MPoly &poly = polys[i];
     MCol *cface = &cfaces[poly.loopstart + poly.totloop];
-    MLoop *mloop = &mloops[poly.loopstart + poly.totloop];
->>>>>>> 915ff8d1
+    const int *poly_verts = &corner_verts[poly.loopstart + poly.totloop];
 
     for (int j = 0; j < poly.totloop; j++, face_index++) {
       cface--;
