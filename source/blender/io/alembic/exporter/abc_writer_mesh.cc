/* SPDX-License-Identifier: GPL-2.0-or-later */

/** \file
 * \ingroup balembic
 */

#include "abc_writer_mesh.h"
#include "abc_hierarchy_iterator.h"
#include "intern/abc_axis_conversion.h"

#include "BLI_array_utils.hh"
#include "BLI_assert.h"
#include "BLI_math_vector.h"

#include "BKE_attribute.h"
#include "BKE_attribute.hh"
#include "BKE_customdata.h"
#include "BKE_lib_id.h"
#include "BKE_material.h"
#include "BKE_mesh.hh"
#include "BKE_modifier.h"
#include "BKE_object.h"

#include "bmesh.h"
#include "bmesh_tools.h"

#include "DEG_depsgraph.h"

#include "DNA_layer_types.h"
#include "DNA_mesh_types.h"
#include "DNA_meshdata_types.h"
#include "DNA_modifier_types.h"
#include "DNA_object_fluidsim_types.h"
#include "DNA_particle_types.h"

#include "CLG_log.h"
static CLG_LogRef LOG = {"io.alembic"};

using Alembic::Abc::FloatArraySample;
using Alembic::Abc::Int32ArraySample;
using Alembic::Abc::OObject;
using Alembic::Abc::V2fArraySample;
using Alembic::Abc::V3fArraySample;

using Alembic::AbcGeom::kFacevaryingScope;
using Alembic::AbcGeom::OBoolProperty;
using Alembic::AbcGeom::OCompoundProperty;
using Alembic::AbcGeom::OFaceSet;
using Alembic::AbcGeom::OFaceSetSchema;
using Alembic::AbcGeom::ON3fGeomParam;
using Alembic::AbcGeom::OPolyMesh;
using Alembic::AbcGeom::OPolyMeshSchema;
using Alembic::AbcGeom::OSubD;
using Alembic::AbcGeom::OSubDSchema;
using Alembic::AbcGeom::OV2fGeomParam;
using Alembic::AbcGeom::UInt32ArraySample;

namespace blender::io::alembic {

/* NOTE: Alembic's polygon winding order is clockwise, to match with Renderman. */

static void get_vertices(struct Mesh *mesh, std::vector<Imath::V3f> &points);
static void get_topology(struct Mesh *mesh,
                         std::vector<int32_t> &poly_verts,
                         std::vector<int32_t> &loop_counts);
static void get_edge_creases(struct Mesh *mesh,
                             std::vector<int32_t> &indices,
                             std::vector<int32_t> &lengths,
                             std::vector<float> &sharpnesses);
static void get_vert_creases(struct Mesh *mesh,
                             std::vector<int32_t> &indices,
                             std::vector<float> &sharpnesses);
static void get_loop_normals(const Mesh *mesh, std::vector<Imath::V3f> &normals);

ABCGenericMeshWriter::ABCGenericMeshWriter(const ABCWriterConstructorArgs &args)
    : ABCAbstractWriter(args), is_subd_(false)
{
}

void ABCGenericMeshWriter::create_alembic_objects(const HierarchyContext *context)
{
  if (!args_.export_params->apply_subdiv && export_as_subdivision_surface(context->object)) {
    is_subd_ = args_.export_params->use_subdiv_schema;
  }

  if (is_subd_) {
    CLOG_INFO(&LOG, 2, "exporting OSubD %s", args_.abc_path.c_str());
    abc_subdiv_ = OSubD(args_.abc_parent, args_.abc_name, timesample_index_);
    abc_subdiv_schema_ = abc_subdiv_.getSchema();
  }
  else {
    CLOG_INFO(&LOG, 2, "exporting OPolyMesh %s", args_.abc_path.c_str());
    abc_poly_mesh_ = OPolyMesh(args_.abc_parent, args_.abc_name, timesample_index_);
    abc_poly_mesh_schema_ = abc_poly_mesh_.getSchema();

    OCompoundProperty typeContainer = abc_poly_mesh_.getSchema().getUserProperties();
    OBoolProperty type(typeContainer, "meshtype");
    type.set(subsurf_modifier_ == nullptr);
  }
}

Alembic::Abc::OObject ABCGenericMeshWriter::get_alembic_object() const
{
  if (is_subd_) {
    return abc_subdiv_;
  }
  return abc_poly_mesh_;
}

Alembic::Abc::OCompoundProperty ABCGenericMeshWriter::abc_prop_for_custom_props()
{
  if (is_subd_) {
    return abc_schema_prop_for_custom_props(abc_subdiv_schema_);
  }
  return abc_schema_prop_for_custom_props(abc_poly_mesh_schema_);
}

bool ABCGenericMeshWriter::export_as_subdivision_surface(Object *ob_eval) const
{
  ModifierData *md = static_cast<ModifierData *>(ob_eval->modifiers.last);

  for (; md; md = md->prev) {
    /* This modifier has been temporarily disabled by SubdivModifierDisabler,
     * so this indicates this is to be exported as subdivision surface. */
    if (md->type == eModifierType_Subsurf && (md->mode & eModifierMode_DisableTemporary)) {
      return true;
    }
  }

  return false;
}

bool ABCGenericMeshWriter::is_supported(const HierarchyContext *context) const
{
  if (args_.export_params->visible_objects_only) {
    return context->is_object_visible(args_.export_params->evaluation_mode);
  }
  return true;
}

void ABCGenericMeshWriter::do_write(HierarchyContext &context)
{
  Object *object = context.object;
  bool needsfree = false;

  Mesh *mesh = get_export_mesh(object, needsfree);

  if (mesh == nullptr) {
    return;
  }

  if (args_.export_params->triangulate) {
    const bool tag_only = false;
    const int quad_method = args_.export_params->quad_method;
    const int ngon_method = args_.export_params->ngon_method;

    BMeshCreateParams bmesh_create_params{};
    BMeshFromMeshParams bmesh_from_mesh_params{};
    bmesh_from_mesh_params.calc_face_normal = true;
    bmesh_from_mesh_params.calc_vert_normal = true;
    BMesh *bm = BKE_mesh_to_bmesh_ex(mesh, &bmesh_create_params, &bmesh_from_mesh_params);

    BM_mesh_triangulate(bm, quad_method, ngon_method, 4, tag_only, nullptr, nullptr, nullptr);

    Mesh *triangulated_mesh = BKE_mesh_from_bmesh_for_eval_nomain(bm, nullptr, mesh);
    BM_mesh_free(bm);

    if (needsfree) {
      free_export_mesh(mesh);
    }
    mesh = triangulated_mesh;
    needsfree = true;
  }

  m_custom_data_config.pack_uvs = args_.export_params->packuv;
  m_custom_data_config.mesh = mesh;
  m_custom_data_config.poly_offsets = mesh->poly_offsets_for_write().data();
  m_custom_data_config.corner_verts = mesh->corner_verts_for_write().data();
  m_custom_data_config.totpoly = mesh->totpoly;
  m_custom_data_config.totloop = mesh->totloop;
  m_custom_data_config.totvert = mesh->totvert;
  m_custom_data_config.timesample_index = timesample_index_;

  try {
    if (is_subd_) {
      write_subd(context, mesh);
    }
    else {
      write_mesh(context, mesh);
    }

    if (needsfree) {
      free_export_mesh(mesh);
    }
  }
  catch (...) {
    if (needsfree) {
      free_export_mesh(mesh);
    }
    throw;
  }
}

void ABCGenericMeshWriter::free_export_mesh(Mesh *mesh)
{
  BKE_id_free(nullptr, mesh);
}

void ABCGenericMeshWriter::write_mesh(HierarchyContext &context, Mesh *mesh)
{
  std::vector<Imath::V3f> points, normals;
  std::vector<int32_t> poly_verts, loop_counts;
  std::vector<Imath::V3f> velocities;

  get_vertices(mesh, points);
  get_topology(mesh, poly_verts, loop_counts);

  if (!frame_has_been_written_ && args_.export_params->face_sets) {
    write_face_sets(context.object, mesh, abc_poly_mesh_schema_);
  }

  OPolyMeshSchema::Sample mesh_sample = OPolyMeshSchema::Sample(
      V3fArraySample(points), Int32ArraySample(poly_verts), Int32ArraySample(loop_counts));

  UVSample uvs_and_indices;

  if (args_.export_params->uvs) {
    const char *name = get_uv_sample(uvs_and_indices, m_custom_data_config, &mesh->ldata);

    if (!uvs_and_indices.indices.empty() && !uvs_and_indices.uvs.empty()) {
      OV2fGeomParam::Sample uv_sample;
      uv_sample.setVals(V2fArraySample(uvs_and_indices.uvs));
      uv_sample.setIndices(UInt32ArraySample(uvs_and_indices.indices));
      uv_sample.setScope(kFacevaryingScope);

      abc_poly_mesh_schema_.setUVSourceName(name);
      mesh_sample.setUVs(uv_sample);
    }

    write_custom_data(abc_poly_mesh_schema_.getArbGeomParams(),
                      m_custom_data_config,
                      &mesh->ldata,
                      CD_PROP_FLOAT2);
  }

  if (args_.export_params->normals) {
    get_loop_normals(mesh, normals);

    ON3fGeomParam::Sample normals_sample;
    if (!normals.empty()) {
      normals_sample.setScope(kFacevaryingScope);
      normals_sample.setVals(V3fArraySample(normals));
    }

    mesh_sample.setNormals(normals_sample);
  }

  if (args_.export_params->orcos) {
    write_generated_coordinates(abc_poly_mesh_schema_.getArbGeomParams(), m_custom_data_config);
  }

  if (get_velocities(mesh, velocities)) {
    mesh_sample.setVelocities(V3fArraySample(velocities));
  }

  update_bounding_box(context.object);
  mesh_sample.setSelfBounds(bounding_box_);

  abc_poly_mesh_schema_.set(mesh_sample);

  write_arb_geo_params(mesh);
}

void ABCGenericMeshWriter::write_subd(HierarchyContext &context, struct Mesh *mesh)
{
  std::vector<float> edge_crease_sharpness, vert_crease_sharpness;
  std::vector<Imath::V3f> points;
  std::vector<int32_t> poly_verts, loop_counts;
  std::vector<int32_t> edge_crease_indices, edge_crease_lengths, vert_crease_indices;

  get_vertices(mesh, points);
  get_topology(mesh, poly_verts, loop_counts);
  get_edge_creases(mesh, edge_crease_indices, edge_crease_lengths, edge_crease_sharpness);
  get_vert_creases(mesh, vert_crease_indices, vert_crease_sharpness);

  if (!frame_has_been_written_ && args_.export_params->face_sets) {
    write_face_sets(context.object, mesh, abc_subdiv_schema_);
  }

  OSubDSchema::Sample subdiv_sample = OSubDSchema::Sample(
      V3fArraySample(points), Int32ArraySample(poly_verts), Int32ArraySample(loop_counts));

  UVSample sample;
  if (args_.export_params->uvs) {
    const char *name = get_uv_sample(sample, m_custom_data_config, &mesh->ldata);

    if (!sample.indices.empty() && !sample.uvs.empty()) {
      OV2fGeomParam::Sample uv_sample;
      uv_sample.setVals(V2fArraySample(sample.uvs));
      uv_sample.setIndices(UInt32ArraySample(sample.indices));
      uv_sample.setScope(kFacevaryingScope);

      abc_subdiv_schema_.setUVSourceName(name);
      subdiv_sample.setUVs(uv_sample);
    }

    write_custom_data(
        abc_subdiv_schema_.getArbGeomParams(), m_custom_data_config, &mesh->ldata, CD_PROP_FLOAT2);
  }

  if (args_.export_params->orcos) {
    write_generated_coordinates(abc_subdiv_schema_.getArbGeomParams(), m_custom_data_config);
  }

  if (!edge_crease_indices.empty()) {
    subdiv_sample.setCreaseIndices(Int32ArraySample(edge_crease_indices));
    subdiv_sample.setCreaseLengths(Int32ArraySample(edge_crease_lengths));
    subdiv_sample.setCreaseSharpnesses(FloatArraySample(edge_crease_sharpness));
  }

  if (!vert_crease_indices.empty()) {
    subdiv_sample.setCornerIndices(Int32ArraySample(vert_crease_indices));
    subdiv_sample.setCornerSharpnesses(FloatArraySample(vert_crease_sharpness));
  }

  update_bounding_box(context.object);
  subdiv_sample.setSelfBounds(bounding_box_);
  abc_subdiv_schema_.set(subdiv_sample);

  write_arb_geo_params(mesh);
}

template<typename Schema>
void ABCGenericMeshWriter::write_face_sets(Object *object, struct Mesh *mesh, Schema &schema)
{
  std::map<std::string, std::vector<int32_t>> geo_groups;
  get_geo_groups(object, mesh, geo_groups);

  std::map<std::string, std::vector<int32_t>>::iterator it;
  for (it = geo_groups.begin(); it != geo_groups.end(); ++it) {
    OFaceSet face_set = schema.createFaceSet(it->first);
    OFaceSetSchema::Sample samp;
    samp.setFaces(Int32ArraySample(it->second));
    face_set.getSchema().set(samp);
  }
}

void ABCGenericMeshWriter::write_arb_geo_params(struct Mesh *me)
{
  if (!args_.export_params->vcolors) {
    return;
  }

  OCompoundProperty arb_geom_params;
  if (is_subd_) {
    arb_geom_params = abc_subdiv_.getSchema().getArbGeomParams();
  }
  else {
    arb_geom_params = abc_poly_mesh_.getSchema().getArbGeomParams();
  }
  write_custom_data(arb_geom_params, m_custom_data_config, &me->ldata, CD_PROP_BYTE_COLOR);
}

bool ABCGenericMeshWriter::get_velocities(struct Mesh *mesh, std::vector<Imath::V3f> &vels)
{
  /* Export velocity attribute output by fluid sim, sequence cache modifier
   * and geometry nodes. */
  const CustomDataLayer *velocity_layer = BKE_id_attribute_find(
      &mesh->id, "velocity", CD_PROP_FLOAT3, ATTR_DOMAIN_POINT);

  if (velocity_layer == nullptr) {
    return false;
  }

  const int totverts = mesh->totvert;
  const float(*mesh_velocities)[3] = reinterpret_cast<float(*)[3]>(velocity_layer->data);

  vels.clear();
  vels.resize(totverts);

  for (int i = 0; i < totverts; i++) {
    copy_yup_from_zup(vels[i].getValue(), mesh_velocities[i]);
  }

  return true;
}

void ABCGenericMeshWriter::get_geo_groups(Object *object,
                                          struct Mesh *mesh,
                                          std::map<std::string, std::vector<int32_t>> &geo_groups)
{
  const bke::AttributeAccessor attributes = mesh->attributes();
  const VArraySpan<int> material_indices = *attributes.lookup_or_default<int>(
      "material_index", ATTR_DOMAIN_FACE, 0);

  for (const int i : material_indices.index_range()) {
    short mnr = material_indices[i];

    Material *mat = BKE_object_material_get(object, mnr + 1);

    if (!mat) {
      continue;
    }

    std::string name = args_.hierarchy_iterator->get_id_name(&mat->id);

    if (geo_groups.find(name) == geo_groups.end()) {
      std::vector<int32_t> faceArray;
      geo_groups[name] = faceArray;
    }

    geo_groups[name].push_back(i);
  }

  if (geo_groups.empty()) {
    Material *mat = BKE_object_material_get(object, 1);

    std::string name = (mat) ? args_.hierarchy_iterator->get_id_name(&mat->id) : "default";

    std::vector<int32_t> faceArray;

    for (int i = 0, e = mesh->totface; i < e; i++) {
      faceArray.push_back(i);
    }

    geo_groups[name] = faceArray;
  }
}

/* NOTE: Alembic's polygon winding order is clockwise, to match with Renderman. */

static void get_vertices(struct Mesh *mesh, std::vector<Imath::V3f> &points)
{
  points.clear();
  points.resize(mesh->totvert);

  const Span<float3> positions = mesh->vert_positions();
  for (int i = 0, e = mesh->totvert; i < e; i++) {
    copy_yup_from_zup(points[i].getValue(), positions[i]);
  }
}

static void get_topology(struct Mesh *mesh,
                         std::vector<int32_t> &poly_verts,
                         std::vector<int32_t> &loop_counts)
{
  const OffsetIndices polys = mesh->polys();
  const Span<int> corner_verts = mesh->corner_verts();
<<<<<<< HEAD
=======
  const bke::AttributeAccessor attributes = mesh->attributes();
  const VArray<bool> sharp_faces = *attributes.lookup_or_default<bool>(
      "sharp_face", ATTR_DOMAIN_FACE, false);
  for (const int i : sharp_faces.index_range()) {
    if (sharp_faces[i]) {
      r_has_flat_shaded_poly = true;
      break;
    }
  }
>>>>>>> 1777f40c

  poly_verts.clear();
  loop_counts.clear();
  poly_verts.reserve(corner_verts.size());
  loop_counts.reserve(polys.size());

  /* NOTE: data needs to be written in the reverse order. */
  for (const int i : polys.index_range()) {
    const IndexRange poly = polys[i];
    loop_counts.push_back(poly.size());

    int corner = poly.start() + (poly.size() - 1);
    for (int j = 0; j < poly.size(); j++, corner--) {
      poly_verts.push_back(corner_verts[corner]);
    }
  }
}

static void get_edge_creases(struct Mesh *mesh,
                             std::vector<int32_t> &indices,
                             std::vector<int32_t> &lengths,
                             std::vector<float> &sharpnesses)
{
  indices.clear();
  lengths.clear();
  sharpnesses.clear();

  const float *creases = static_cast<const float *>(CustomData_get_layer(&mesh->edata, CD_CREASE));
  if (!creases) {
    return;
  }
  const Span<int2> edges = mesh->edges();
  for (const int i : edges.index_range()) {
    const float sharpness = creases[i];

    if (sharpness != 0.0f) {
      indices.push_back(edges[i][0]);
      indices.push_back(edges[i][1]);
      sharpnesses.push_back(sharpness);
    }
  }

  lengths.resize(sharpnesses.size(), 2);
}

static void get_vert_creases(struct Mesh *mesh,
                             std::vector<int32_t> &indices,
                             std::vector<float> &sharpnesses)
{
  indices.clear();
  sharpnesses.clear();

  const float *creases = static_cast<const float *>(CustomData_get_layer(&mesh->vdata, CD_CREASE));

  if (!creases) {
    return;
  }

  for (int i = 0, v = mesh->totvert; i < v; i++) {
    const float sharpness = creases[i];

    if (sharpness != 0.0f) {
      indices.push_back(i);
      sharpnesses.push_back(sharpness);
    }
  }
}

static void get_loop_normals(const Mesh *mesh, std::vector<Imath::V3f> &normals)
{
  normals.clear();

  switch (mesh->normal_domain_all_info()) {
    case ATTR_DOMAIN_POINT: {
      /* If all polygons are smooth shaded, and there are no custom normals, we don't need to
       * export normals at all. This is also done by other software, see #71246. */
      break;
    }
    case ATTR_DOMAIN_FACE: {
      normals.resize(mesh->totloop);
      MutableSpan dst_normals(reinterpret_cast<float3 *>(normals.data()), normals.size());

      const OffsetIndices polys = mesh->polys();
      const Span<float3> poly_normals = mesh->poly_normals();
      threading::parallel_for(polys.index_range(), 1024, [&](const IndexRange range) {
        for (const int i : range) {
          float3 y_up;
          copy_yup_from_zup(y_up, poly_normals[i]);
          dst_normals.slice(polys[i]).fill(y_up);
        }
      });
      break;
    }
    case ATTR_DOMAIN_CORNER: {
      normals.resize(mesh->totloop);
      MutableSpan dst_normals(reinterpret_cast<float3 *>(normals.data()), normals.size());

      /* NOTE: data needs to be written in the reverse order. */
      const OffsetIndices polys = mesh->polys();
      const Span<float3> corner_normals = mesh->corner_normals();
      threading::parallel_for(polys.index_range(), 1024, [&](const IndexRange range) {
        for (const int i : range) {
          const IndexRange poly = polys[i];
          for (const int i : IndexRange(poly.size())) {
            copy_yup_from_zup(dst_normals[poly.last(i)], corner_normals[poly[i]]);
          }
        }
      });
      break;
    }
    default:
      BLI_assert_unreachable();
  }
}

ABCMeshWriter::ABCMeshWriter(const ABCWriterConstructorArgs &args) : ABCGenericMeshWriter(args) {}

Mesh *ABCMeshWriter::get_export_mesh(Object *object_eval, bool & /*r_needsfree*/)
{
  return BKE_object_get_evaluated_mesh(object_eval);
}

}  // namespace blender::io::alembic<|MERGE_RESOLUTION|>--- conflicted
+++ resolved
@@ -446,18 +446,6 @@
 {
   const OffsetIndices polys = mesh->polys();
   const Span<int> corner_verts = mesh->corner_verts();
-<<<<<<< HEAD
-=======
-  const bke::AttributeAccessor attributes = mesh->attributes();
-  const VArray<bool> sharp_faces = *attributes.lookup_or_default<bool>(
-      "sharp_face", ATTR_DOMAIN_FACE, false);
-  for (const int i : sharp_faces.index_range()) {
-    if (sharp_faces[i]) {
-      r_has_flat_shaded_poly = true;
-      break;
-    }
-  }
->>>>>>> 1777f40c
 
   poly_verts.clear();
   loop_counts.clear();
