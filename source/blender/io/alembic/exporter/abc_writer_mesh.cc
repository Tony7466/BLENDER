/* SPDX-FileCopyrightText: 2023 Blender Foundation
 *
 * SPDX-License-Identifier: GPL-2.0-or-later */

/** \file
 * \ingroup balembic
 */

#include "abc_writer_mesh.h"
#include "abc_hierarchy_iterator.h"
#include "intern/abc_axis_conversion.h"

#include "BLI_array_utils.hh"
#include "BLI_assert.h"
#include "BLI_math_vector.h"

#include "BKE_attribute.h"
#include "BKE_attribute.hh"
#include "BKE_customdata.h"
#include "BKE_lib_id.h"
#include "BKE_material.h"
#include "BKE_mesh.hh"
#include "BKE_modifier.h"
#include "BKE_object.h"

#include "bmesh.h"
#include "bmesh_tools.h"

#include "DEG_depsgraph.h"

#include "DNA_layer_types.h"
#include "DNA_mesh_types.h"
#include "DNA_meshdata_types.h"
#include "DNA_modifier_types.h"
#include "DNA_object_fluidsim_types.h"
#include "DNA_particle_types.h"

#include "CLG_log.h"
static CLG_LogRef LOG = {"io.alembic"};

using Alembic::Abc::FloatArraySample;
using Alembic::Abc::Int32ArraySample;
using Alembic::Abc::OObject;
using Alembic::Abc::V2fArraySample;
using Alembic::Abc::V3fArraySample;

using Alembic::AbcGeom::kFacevaryingScope;
using Alembic::AbcGeom::OBoolProperty;
using Alembic::AbcGeom::OCompoundProperty;
using Alembic::AbcGeom::OFaceSet;
using Alembic::AbcGeom::OFaceSetSchema;
using Alembic::AbcGeom::ON3fGeomParam;
using Alembic::AbcGeom::OPolyMesh;
using Alembic::AbcGeom::OPolyMeshSchema;
using Alembic::AbcGeom::OSubD;
using Alembic::AbcGeom::OSubDSchema;
using Alembic::AbcGeom::OV2fGeomParam;
using Alembic::AbcGeom::UInt32ArraySample;

namespace blender::io::alembic {

/* NOTE: Alembic's polygon winding order is clockwise, to match with Renderman. */

static void get_vertices(Mesh *mesh, std::vector<Imath::V3f> &points);
static void get_topology(Mesh *mesh,
<<<<<<< HEAD
                         std::vector<int32_t> &poly_verts,
                         std::vector<int32_t> &loop_counts);
=======
                         std::vector<int32_t> &face_verts,
                         std::vector<int32_t> &loop_counts,
                         bool &r_has_flat_shaded_face);
>>>>>>> aebc743b
static void get_edge_creases(Mesh *mesh,
                             std::vector<int32_t> &indices,
                             std::vector<int32_t> &lengths,
                             std::vector<float> &sharpnesses);
static void get_vert_creases(Mesh *mesh,
                             std::vector<int32_t> &indices,
                             std::vector<float> &sharpnesses);
static void get_loop_normals(const Mesh *mesh, std::vector<Imath::V3f> &normals);

ABCGenericMeshWriter::ABCGenericMeshWriter(const ABCWriterConstructorArgs &args)
    : ABCAbstractWriter(args), is_subd_(false)
{
}

void ABCGenericMeshWriter::create_alembic_objects(const HierarchyContext *context)
{
  if (!args_.export_params->apply_subdiv && export_as_subdivision_surface(context->object)) {
    is_subd_ = args_.export_params->use_subdiv_schema;
  }

  if (is_subd_) {
    CLOG_INFO(&LOG, 2, "exporting OSubD %s", args_.abc_path.c_str());
    abc_subdiv_ = OSubD(args_.abc_parent, args_.abc_name, timesample_index_);
    abc_subdiv_schema_ = abc_subdiv_.getSchema();
  }
  else {
    CLOG_INFO(&LOG, 2, "exporting OPolyMesh %s", args_.abc_path.c_str());
    abc_poly_mesh_ = OPolyMesh(args_.abc_parent, args_.abc_name, timesample_index_);
    abc_poly_mesh_schema_ = abc_poly_mesh_.getSchema();

    OCompoundProperty typeContainer = abc_poly_mesh_.getSchema().getUserProperties();
    OBoolProperty type(typeContainer, "meshtype");
    type.set(subsurf_modifier_ == nullptr);
  }
}

Alembic::Abc::OObject ABCGenericMeshWriter::get_alembic_object() const
{
  if (is_subd_) {
    return abc_subdiv_;
  }
  return abc_poly_mesh_;
}

Alembic::Abc::OCompoundProperty ABCGenericMeshWriter::abc_prop_for_custom_props()
{
  if (is_subd_) {
    return abc_schema_prop_for_custom_props(abc_subdiv_schema_);
  }
  return abc_schema_prop_for_custom_props(abc_poly_mesh_schema_);
}

bool ABCGenericMeshWriter::export_as_subdivision_surface(Object *ob_eval) const
{
  ModifierData *md = static_cast<ModifierData *>(ob_eval->modifiers.last);

  for (; md; md = md->prev) {
    /* This modifier has been temporarily disabled by SubdivModifierDisabler,
     * so this indicates this is to be exported as subdivision surface. */
    if (md->type == eModifierType_Subsurf && (md->mode & eModifierMode_DisableTemporary)) {
      return true;
    }
  }

  return false;
}

bool ABCGenericMeshWriter::is_supported(const HierarchyContext *context) const
{
  if (args_.export_params->visible_objects_only) {
    return context->is_object_visible(args_.export_params->evaluation_mode);
  }
  return true;
}

void ABCGenericMeshWriter::do_write(HierarchyContext &context)
{
  Object *object = context.object;
  bool needsfree = false;

  Mesh *mesh = get_export_mesh(object, needsfree);

  if (mesh == nullptr) {
    return;
  }

  if (args_.export_params->triangulate) {
    const bool tag_only = false;
    const int quad_method = args_.export_params->quad_method;
    const int ngon_method = args_.export_params->ngon_method;

    BMeshCreateParams bmesh_create_params{};
    BMeshFromMeshParams bmesh_from_mesh_params{};
    bmesh_from_mesh_params.calc_face_normal = true;
    bmesh_from_mesh_params.calc_vert_normal = true;
    BMesh *bm = BKE_mesh_to_bmesh_ex(mesh, &bmesh_create_params, &bmesh_from_mesh_params);

    BM_mesh_triangulate(bm, quad_method, ngon_method, 4, tag_only, nullptr, nullptr, nullptr);

    Mesh *triangulated_mesh = BKE_mesh_from_bmesh_for_eval_nomain(bm, nullptr, mesh);
    BM_mesh_free(bm);

    if (needsfree) {
      free_export_mesh(mesh);
    }
    mesh = triangulated_mesh;
    needsfree = true;
  }

  m_custom_data_config.pack_uvs = args_.export_params->packuv;
  m_custom_data_config.mesh = mesh;
  m_custom_data_config.face_offsets = mesh->face_offsets_for_write().data();
  m_custom_data_config.corner_verts = mesh->corner_verts_for_write().data();
  m_custom_data_config.faces_num = mesh->faces_num;
  m_custom_data_config.totloop = mesh->totloop;
  m_custom_data_config.totvert = mesh->totvert;
  m_custom_data_config.timesample_index = timesample_index_;

  try {
    if (is_subd_) {
      write_subd(context, mesh);
    }
    else {
      write_mesh(context, mesh);
    }

    if (needsfree) {
      free_export_mesh(mesh);
    }
  }
  catch (...) {
    if (needsfree) {
      free_export_mesh(mesh);
    }
    throw;
  }
}

void ABCGenericMeshWriter::free_export_mesh(Mesh *mesh)
{
  BKE_id_free(nullptr, mesh);
}

void ABCGenericMeshWriter::write_mesh(HierarchyContext &context, Mesh *mesh)
{
  std::vector<Imath::V3f> points, normals;
  std::vector<int32_t> face_verts, loop_counts;
  std::vector<Imath::V3f> velocities;

  get_vertices(mesh, points);
<<<<<<< HEAD
  get_topology(mesh, poly_verts, loop_counts);
=======
  get_topology(mesh, face_verts, loop_counts, has_flat_shaded_poly);
>>>>>>> aebc743b

  if (!frame_has_been_written_ && args_.export_params->face_sets) {
    write_face_sets(context.object, mesh, abc_poly_mesh_schema_);
  }

  OPolyMeshSchema::Sample mesh_sample = OPolyMeshSchema::Sample(
      V3fArraySample(points), Int32ArraySample(face_verts), Int32ArraySample(loop_counts));

  UVSample uvs_and_indices;

  if (args_.export_params->uvs) {
    const char *name = get_uv_sample(uvs_and_indices, m_custom_data_config, &mesh->loop_data);

    if (!uvs_and_indices.indices.empty() && !uvs_and_indices.uvs.empty()) {
      OV2fGeomParam::Sample uv_sample;
      uv_sample.setVals(V2fArraySample(uvs_and_indices.uvs));
      uv_sample.setIndices(UInt32ArraySample(uvs_and_indices.indices));
      uv_sample.setScope(kFacevaryingScope);

      abc_poly_mesh_schema_.setUVSourceName(name);
      mesh_sample.setUVs(uv_sample);
    }

    write_custom_data(abc_poly_mesh_schema_.getArbGeomParams(),
                      m_custom_data_config,
                      &mesh->loop_data,
                      CD_PROP_FLOAT2);
  }

  if (args_.export_params->normals) {
    get_loop_normals(mesh, normals);

    ON3fGeomParam::Sample normals_sample;
    if (!normals.empty()) {
      normals_sample.setScope(kFacevaryingScope);
      normals_sample.setVals(V3fArraySample(normals));
    }

    mesh_sample.setNormals(normals_sample);
  }

  if (args_.export_params->orcos) {
    write_generated_coordinates(abc_poly_mesh_schema_.getArbGeomParams(), m_custom_data_config);
  }

  if (get_velocities(mesh, velocities)) {
    mesh_sample.setVelocities(V3fArraySample(velocities));
  }

  update_bounding_box(context.object);
  mesh_sample.setSelfBounds(bounding_box_);

  abc_poly_mesh_schema_.set(mesh_sample);

  write_arb_geo_params(mesh);
}

void ABCGenericMeshWriter::write_subd(HierarchyContext &context, Mesh *mesh)
{
  std::vector<float> edge_crease_sharpness, vert_crease_sharpness;
  std::vector<Imath::V3f> points;
  std::vector<int32_t> face_verts, loop_counts;
  std::vector<int32_t> edge_crease_indices, edge_crease_lengths, vert_crease_indices;

  get_vertices(mesh, points);
<<<<<<< HEAD
  get_topology(mesh, poly_verts, loop_counts);
=======
  get_topology(mesh, face_verts, loop_counts, has_flat_poly);
>>>>>>> aebc743b
  get_edge_creases(mesh, edge_crease_indices, edge_crease_lengths, edge_crease_sharpness);
  get_vert_creases(mesh, vert_crease_indices, vert_crease_sharpness);

  if (!frame_has_been_written_ && args_.export_params->face_sets) {
    write_face_sets(context.object, mesh, abc_subdiv_schema_);
  }

  OSubDSchema::Sample subdiv_sample = OSubDSchema::Sample(
      V3fArraySample(points), Int32ArraySample(face_verts), Int32ArraySample(loop_counts));

  UVSample sample;
  if (args_.export_params->uvs) {
    const char *name = get_uv_sample(sample, m_custom_data_config, &mesh->loop_data);

    if (!sample.indices.empty() && !sample.uvs.empty()) {
      OV2fGeomParam::Sample uv_sample;
      uv_sample.setVals(V2fArraySample(sample.uvs));
      uv_sample.setIndices(UInt32ArraySample(sample.indices));
      uv_sample.setScope(kFacevaryingScope);

      abc_subdiv_schema_.setUVSourceName(name);
      subdiv_sample.setUVs(uv_sample);
    }

    write_custom_data(abc_subdiv_schema_.getArbGeomParams(),
                      m_custom_data_config,
                      &mesh->loop_data,
                      CD_PROP_FLOAT2);
  }

  if (args_.export_params->orcos) {
    write_generated_coordinates(abc_subdiv_schema_.getArbGeomParams(), m_custom_data_config);
  }

  if (!edge_crease_indices.empty()) {
    subdiv_sample.setCreaseIndices(Int32ArraySample(edge_crease_indices));
    subdiv_sample.setCreaseLengths(Int32ArraySample(edge_crease_lengths));
    subdiv_sample.setCreaseSharpnesses(FloatArraySample(edge_crease_sharpness));
  }

  if (!vert_crease_indices.empty()) {
    subdiv_sample.setCornerIndices(Int32ArraySample(vert_crease_indices));
    subdiv_sample.setCornerSharpnesses(FloatArraySample(vert_crease_sharpness));
  }

  update_bounding_box(context.object);
  subdiv_sample.setSelfBounds(bounding_box_);
  abc_subdiv_schema_.set(subdiv_sample);

  write_arb_geo_params(mesh);
}

template<typename Schema>
void ABCGenericMeshWriter::write_face_sets(Object *object, Mesh *mesh, Schema &schema)
{
  std::map<std::string, std::vector<int32_t>> geo_groups;
  get_geo_groups(object, mesh, geo_groups);

  std::map<std::string, std::vector<int32_t>>::iterator it;
  for (it = geo_groups.begin(); it != geo_groups.end(); ++it) {
    OFaceSet face_set = schema.createFaceSet(it->first);
    OFaceSetSchema::Sample samp;
    samp.setFaces(Int32ArraySample(it->second));
    face_set.getSchema().set(samp);
  }
}

void ABCGenericMeshWriter::write_arb_geo_params(Mesh *me)
{
  if (!args_.export_params->vcolors) {
    return;
  }

  OCompoundProperty arb_geom_params;
  if (is_subd_) {
    arb_geom_params = abc_subdiv_.getSchema().getArbGeomParams();
  }
  else {
    arb_geom_params = abc_poly_mesh_.getSchema().getArbGeomParams();
  }
  write_custom_data(arb_geom_params, m_custom_data_config, &me->loop_data, CD_PROP_BYTE_COLOR);
}

bool ABCGenericMeshWriter::get_velocities(Mesh *mesh, std::vector<Imath::V3f> &vels)
{
  /* Export velocity attribute output by fluid sim, sequence cache modifier
   * and geometry nodes. */
  const CustomDataLayer *velocity_layer = BKE_id_attribute_find(
      &mesh->id, "velocity", CD_PROP_FLOAT3, ATTR_DOMAIN_POINT);

  if (velocity_layer == nullptr) {
    return false;
  }

  const int totverts = mesh->totvert;
  const float(*mesh_velocities)[3] = reinterpret_cast<float(*)[3]>(velocity_layer->data);

  vels.clear();
  vels.resize(totverts);

  for (int i = 0; i < totverts; i++) {
    copy_yup_from_zup(vels[i].getValue(), mesh_velocities[i]);
  }

  return true;
}

void ABCGenericMeshWriter::get_geo_groups(Object *object,
                                          Mesh *mesh,
                                          std::map<std::string, std::vector<int32_t>> &geo_groups)
{
  const bke::AttributeAccessor attributes = mesh->attributes();
  const VArraySpan<int> material_indices = *attributes.lookup_or_default<int>(
      "material_index", ATTR_DOMAIN_FACE, 0);

  for (const int i : material_indices.index_range()) {
    short mnr = material_indices[i];

    Material *mat = BKE_object_material_get(object, mnr + 1);

    if (!mat) {
      continue;
    }

    std::string name = args_.hierarchy_iterator->get_id_name(&mat->id);

    if (geo_groups.find(name) == geo_groups.end()) {
      std::vector<int32_t> faceArray;
      geo_groups[name] = faceArray;
    }

    geo_groups[name].push_back(i);
  }

  if (geo_groups.empty()) {
    Material *mat = BKE_object_material_get(object, 1);

    std::string name = (mat) ? args_.hierarchy_iterator->get_id_name(&mat->id) : "default";

    std::vector<int32_t> faceArray;

    for (int i = 0, e = mesh->totface_legacy; i < e; i++) {
      faceArray.push_back(i);
    }

    geo_groups[name] = faceArray;
  }
}

/* NOTE: Alembic's polygon winding order is clockwise, to match with Renderman. */

static void get_vertices(Mesh *mesh, std::vector<Imath::V3f> &points)
{
  points.clear();
  points.resize(mesh->totvert);

  const Span<float3> positions = mesh->vert_positions();
  for (int i = 0, e = mesh->totvert; i < e; i++) {
    copy_yup_from_zup(points[i].getValue(), positions[i]);
  }
}

static void get_topology(Mesh *mesh,
<<<<<<< HEAD
                         std::vector<int32_t> &poly_verts,
                         std::vector<int32_t> &loop_counts)
=======
                         std::vector<int32_t> &face_verts,
                         std::vector<int32_t> &loop_counts,
                         bool &r_has_flat_shaded_face)
>>>>>>> aebc743b
{
  const OffsetIndices faces = mesh->faces();
  const Span<int> corner_verts = mesh->corner_verts();
<<<<<<< HEAD
=======
  const bke::AttributeAccessor attributes = mesh->attributes();
  const VArray<bool> sharp_faces = *attributes.lookup_or_default<bool>(
      "sharp_face", ATTR_DOMAIN_FACE, false);
  for (const int i : sharp_faces.index_range()) {
    if (sharp_faces[i]) {
      r_has_flat_shaded_face = true;
      break;
    }
  }
>>>>>>> aebc743b

  face_verts.clear();
  loop_counts.clear();
  face_verts.reserve(corner_verts.size());
  loop_counts.reserve(faces.size());

  /* NOTE: data needs to be written in the reverse order. */
  for (const int i : faces.index_range()) {
    const IndexRange face = faces[i];
    loop_counts.push_back(face.size());

    int corner = face.start() + (face.size() - 1);
    for (int j = 0; j < face.size(); j++, corner--) {
      face_verts.push_back(corner_verts[corner]);
    }
  }
}

static void get_edge_creases(Mesh *mesh,
                             std::vector<int32_t> &indices,
                             std::vector<int32_t> &lengths,
                             std::vector<float> &sharpnesses)
{
  indices.clear();
  lengths.clear();
  sharpnesses.clear();

  const bke::AttributeAccessor attributes = mesh->attributes();
  const bke::AttributeReader attribute = attributes.lookup<float>("crease_edge", ATTR_DOMAIN_EDGE);
  if (!attribute) {
    return;
  }
  const VArraySpan creases(*attribute);
  const Span<int2> edges = mesh->edges();
  for (const int i : edges.index_range()) {
    const float sharpness = creases[i];

    if (sharpness != 0.0f) {
      indices.push_back(edges[i][0]);
      indices.push_back(edges[i][1]);
      sharpnesses.push_back(sharpness);
    }
  }

  lengths.resize(sharpnesses.size(), 2);
}

static void get_vert_creases(Mesh *mesh,
                             std::vector<int32_t> &indices,
                             std::vector<float> &sharpnesses)
{
  indices.clear();
  sharpnesses.clear();

  const bke::AttributeAccessor attributes = mesh->attributes();
  const bke::AttributeReader attribute = attributes.lookup<float>("crease_vert",
                                                                  ATTR_DOMAIN_POINT);
  if (!attribute) {
    return;
  }
  const VArraySpan creases(*attribute);
  for (const int i : creases.index_range()) {
    const float sharpness = creases[i];

    if (sharpness != 0.0f) {
      indices.push_back(i);
      sharpnesses.push_back(sharpness);
    }
  }
}

static void get_loop_normals(const Mesh *mesh, std::vector<Imath::V3f> &normals)
{
  normals.clear();

<<<<<<< HEAD
  switch (mesh->normal_domain_all_info()) {
    case ATTR_DOMAIN_POINT: {
      /* If all polygons are smooth shaded, and there are no custom normals, we don't need to
       * export normals at all. This is also done by other software, see #71246. */
      break;
    }
    case ATTR_DOMAIN_FACE: {
      normals.resize(mesh->totloop);
      MutableSpan dst_normals(reinterpret_cast<float3 *>(normals.data()), normals.size());

      const OffsetIndices polys = mesh->polys();
      const Span<float3> poly_normals = mesh->poly_normals();
      threading::parallel_for(polys.index_range(), 1024, [&](const IndexRange range) {
        for (const int i : range) {
          float3 y_up;
          copy_yup_from_zup(y_up, poly_normals[i]);
          dst_normals.slice(polys[i]).fill(y_up);
        }
      });
      break;
    }
    case ATTR_DOMAIN_CORNER: {
      normals.resize(mesh->totloop);
      MutableSpan dst_normals(reinterpret_cast<float3 *>(normals.data()), normals.size());

      /* NOTE: data needs to be written in the reverse order. */
      const OffsetIndices polys = mesh->polys();
      const Span<float3> corner_normals = mesh->corner_normals();
      threading::parallel_for(polys.index_range(), 1024, [&](const IndexRange range) {
        for (const int i : range) {
          const IndexRange poly = polys[i];
          for (const int i : IndexRange(poly.size())) {
            copy_yup_from_zup(dst_normals[poly.last(i)], corner_normals[poly[i]]);
          }
        }
      });
      break;
=======
  /* If all polygons are smooth shaded, and there are no custom normals, we don't need to export
   * normals at all. This is also done by other software, see #71246. */
  if (!has_flat_shaded_poly && !CustomData_has_layer(&mesh->loop_data, CD_CUSTOMLOOPNORMAL) &&
      (mesh->flag & ME_AUTOSMOOTH) == 0)
  {
    return;
  }

  BKE_mesh_calc_normals_split(mesh);
  const float(*lnors)[3] = static_cast<const float(*)[3]>(
      CustomData_get_layer(&mesh->loop_data, CD_NORMAL));
  BLI_assert_msg(lnors != nullptr, "BKE_mesh_calc_normals_split() should have computed CD_NORMAL");

  normals.resize(mesh->totloop);

  /* NOTE: data needs to be written in the reverse order. */
  int abc_index = 0;
  const OffsetIndices faces = mesh->faces();

  for (const int i : faces.index_range()) {
    const IndexRange face = faces[i];
    for (int j = face.size() - 1; j >= 0; j--, abc_index++) {
      int blender_index = face[j];
      copy_yup_from_zup(normals[abc_index].getValue(), lnors[blender_index]);
>>>>>>> aebc743b
    }
    default:
      BLI_assert_unreachable();
  }
}

ABCMeshWriter::ABCMeshWriter(const ABCWriterConstructorArgs &args) : ABCGenericMeshWriter(args) {}

Mesh *ABCMeshWriter::get_export_mesh(Object *object_eval, bool & /*r_needsfree*/)
{
  return BKE_object_get_evaluated_mesh(object_eval);
}

}  // namespace blender::io::alembic<|MERGE_RESOLUTION|>--- conflicted
+++ resolved
@@ -63,14 +63,8 @@
 
 static void get_vertices(Mesh *mesh, std::vector<Imath::V3f> &points);
 static void get_topology(Mesh *mesh,
-<<<<<<< HEAD
-                         std::vector<int32_t> &poly_verts,
+                         std::vector<int32_t> &face_verts,
                          std::vector<int32_t> &loop_counts);
-=======
-                         std::vector<int32_t> &face_verts,
-                         std::vector<int32_t> &loop_counts,
-                         bool &r_has_flat_shaded_face);
->>>>>>> aebc743b
 static void get_edge_creases(Mesh *mesh,
                              std::vector<int32_t> &indices,
                              std::vector<int32_t> &lengths,
@@ -221,11 +215,7 @@
   std::vector<Imath::V3f> velocities;
 
   get_vertices(mesh, points);
-<<<<<<< HEAD
-  get_topology(mesh, poly_verts, loop_counts);
-=======
-  get_topology(mesh, face_verts, loop_counts, has_flat_shaded_poly);
->>>>>>> aebc743b
+  get_topology(mesh, face_verts, loop_counts);
 
   if (!frame_has_been_written_ && args_.export_params->face_sets) {
     write_face_sets(context.object, mesh, abc_poly_mesh_schema_);
@@ -291,11 +281,7 @@
   std::vector<int32_t> edge_crease_indices, edge_crease_lengths, vert_crease_indices;
 
   get_vertices(mesh, points);
-<<<<<<< HEAD
-  get_topology(mesh, poly_verts, loop_counts);
-=======
-  get_topology(mesh, face_verts, loop_counts, has_flat_poly);
->>>>>>> aebc743b
+  get_topology(mesh, face_verts, loop_counts);
   get_edge_creases(mesh, edge_crease_indices, edge_crease_lengths, edge_crease_sharpness);
   get_vert_creases(mesh, vert_crease_indices, vert_crease_sharpness);
 
@@ -459,29 +445,11 @@
 }
 
 static void get_topology(Mesh *mesh,
-<<<<<<< HEAD
-                         std::vector<int32_t> &poly_verts,
+                         std::vector<int32_t> &face_verts,
                          std::vector<int32_t> &loop_counts)
-=======
-                         std::vector<int32_t> &face_verts,
-                         std::vector<int32_t> &loop_counts,
-                         bool &r_has_flat_shaded_face)
->>>>>>> aebc743b
 {
   const OffsetIndices faces = mesh->faces();
   const Span<int> corner_verts = mesh->corner_verts();
-<<<<<<< HEAD
-=======
-  const bke::AttributeAccessor attributes = mesh->attributes();
-  const VArray<bool> sharp_faces = *attributes.lookup_or_default<bool>(
-      "sharp_face", ATTR_DOMAIN_FACE, false);
-  for (const int i : sharp_faces.index_range()) {
-    if (sharp_faces[i]) {
-      r_has_flat_shaded_face = true;
-      break;
-    }
-  }
->>>>>>> aebc743b
 
   face_verts.clear();
   loop_counts.clear();
@@ -557,10 +525,9 @@
 {
   normals.clear();
 
-<<<<<<< HEAD
   switch (mesh->normal_domain_all_info()) {
     case ATTR_DOMAIN_POINT: {
-      /* If all polygons are smooth shaded, and there are no custom normals, we don't need to
+      /* If all faces are smooth shaded, and there are no custom normals, we don't need to
        * export normals at all. This is also done by other software, see #71246. */
       break;
     }
@@ -568,13 +535,13 @@
       normals.resize(mesh->totloop);
       MutableSpan dst_normals(reinterpret_cast<float3 *>(normals.data()), normals.size());
 
-      const OffsetIndices polys = mesh->polys();
-      const Span<float3> poly_normals = mesh->poly_normals();
-      threading::parallel_for(polys.index_range(), 1024, [&](const IndexRange range) {
+      const OffsetIndices faces = mesh->faces();
+      const Span<float3> face_normals = mesh->face_normals();
+      threading::parallel_for(faces.index_range(), 1024, [&](const IndexRange range) {
         for (const int i : range) {
           float3 y_up;
-          copy_yup_from_zup(y_up, poly_normals[i]);
-          dst_normals.slice(polys[i]).fill(y_up);
+          copy_yup_from_zup(y_up, face_normals[i]);
+          dst_normals.slice(faces[i]).fill(y_up);
         }
       });
       break;
@@ -584,43 +551,17 @@
       MutableSpan dst_normals(reinterpret_cast<float3 *>(normals.data()), normals.size());
 
       /* NOTE: data needs to be written in the reverse order. */
-      const OffsetIndices polys = mesh->polys();
+      const OffsetIndices faces = mesh->faces();
       const Span<float3> corner_normals = mesh->corner_normals();
-      threading::parallel_for(polys.index_range(), 1024, [&](const IndexRange range) {
+      threading::parallel_for(faces.index_range(), 1024, [&](const IndexRange range) {
         for (const int i : range) {
-          const IndexRange poly = polys[i];
-          for (const int i : IndexRange(poly.size())) {
-            copy_yup_from_zup(dst_normals[poly.last(i)], corner_normals[poly[i]]);
+          const IndexRange face = faces[i];
+          for (const int i : IndexRange(face.size())) {
+            copy_yup_from_zup(dst_normals[face.last(i)], corner_normals[face[i]]);
           }
         }
       });
       break;
-=======
-  /* If all polygons are smooth shaded, and there are no custom normals, we don't need to export
-   * normals at all. This is also done by other software, see #71246. */
-  if (!has_flat_shaded_poly && !CustomData_has_layer(&mesh->loop_data, CD_CUSTOMLOOPNORMAL) &&
-      (mesh->flag & ME_AUTOSMOOTH) == 0)
-  {
-    return;
-  }
-
-  BKE_mesh_calc_normals_split(mesh);
-  const float(*lnors)[3] = static_cast<const float(*)[3]>(
-      CustomData_get_layer(&mesh->loop_data, CD_NORMAL));
-  BLI_assert_msg(lnors != nullptr, "BKE_mesh_calc_normals_split() should have computed CD_NORMAL");
-
-  normals.resize(mesh->totloop);
-
-  /* NOTE: data needs to be written in the reverse order. */
-  int abc_index = 0;
-  const OffsetIndices faces = mesh->faces();
-
-  for (const int i : faces.index_range()) {
-    const IndexRange face = faces[i];
-    for (int j = face.size() - 1; j >= 0; j--, abc_index++) {
-      int blender_index = face[j];
-      copy_yup_from_zup(normals[abc_index].getValue(), lnors[blender_index]);
->>>>>>> aebc743b
     }
     default:
       BLI_assert_unreachable();
