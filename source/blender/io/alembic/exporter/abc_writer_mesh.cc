/* SPDX-License-Identifier: GPL-2.0-or-later */

/** \file
 * \ingroup balembic
 */

#include "abc_writer_mesh.h"
#include "abc_hierarchy_iterator.h"
#include "intern/abc_axis_conversion.h"

#include "BLI_assert.h"
#include "BLI_math_vector.h"

#include "BKE_attribute.h"
#include "BKE_customdata.h"
#include "BKE_lib_id.h"
#include "BKE_material.h"
#include "BKE_mesh.h"
#include "BKE_modifier.h"
#include "BKE_object.h"

#include "bmesh.h"
#include "bmesh_tools.h"

#include "DEG_depsgraph.h"

#include "DNA_layer_types.h"
#include "DNA_mesh_types.h"
#include "DNA_meshdata_types.h"
#include "DNA_modifier_types.h"
#include "DNA_object_fluidsim_types.h"
#include "DNA_particle_types.h"

#include "CLG_log.h"
static CLG_LogRef LOG = {"io.alembic"};

using Alembic::Abc::FloatArraySample;
using Alembic::Abc::Int32ArraySample;
using Alembic::Abc::OObject;
using Alembic::Abc::V2fArraySample;
using Alembic::Abc::V3fArraySample;

using Alembic::AbcGeom::kFacevaryingScope;
using Alembic::AbcGeom::OBoolProperty;
using Alembic::AbcGeom::OCompoundProperty;
using Alembic::AbcGeom::OFaceSet;
using Alembic::AbcGeom::OFaceSetSchema;
using Alembic::AbcGeom::ON3fGeomParam;
using Alembic::AbcGeom::OPolyMesh;
using Alembic::AbcGeom::OPolyMeshSchema;
using Alembic::AbcGeom::OSubD;
using Alembic::AbcGeom::OSubDSchema;
using Alembic::AbcGeom::OV2fGeomParam;
using Alembic::AbcGeom::UInt32ArraySample;

namespace blender::io::alembic {

/* NOTE: Alembic's polygon winding order is clockwise, to match with Renderman. */

static void get_vertices(struct Mesh *mesh, std::vector<Imath::V3f> &points);
static void get_topology(struct Mesh *mesh,
                         std::vector<int32_t> &poly_verts,
                         std::vector<int32_t> &loop_counts,
                         bool &r_has_flat_shaded_poly);
static void get_edge_creases(struct Mesh *mesh,
                             std::vector<int32_t> &indices,
                             std::vector<int32_t> &lengths,
                             std::vector<float> &sharpnesses);
static void get_vert_creases(struct Mesh *mesh,
                             std::vector<int32_t> &indices,
                             std::vector<float> &sharpnesses);
static void get_loop_normals(struct Mesh *mesh,
                             std::vector<Imath::V3f> &normals,
                             bool has_flat_shaded_poly);

ABCGenericMeshWriter::ABCGenericMeshWriter(const ABCWriterConstructorArgs &args)
    : ABCAbstractWriter(args), is_subd_(false)
{
}

void ABCGenericMeshWriter::create_alembic_objects(const HierarchyContext *context)
{
  if (!args_.export_params->apply_subdiv && export_as_subdivision_surface(context->object)) {
    is_subd_ = args_.export_params->use_subdiv_schema;
  }

  if (is_subd_) {
    CLOG_INFO(&LOG, 2, "exporting OSubD %s", args_.abc_path.c_str());
    abc_subdiv_ = OSubD(args_.abc_parent, args_.abc_name, timesample_index_);
    abc_subdiv_schema_ = abc_subdiv_.getSchema();
  }
  else {
    CLOG_INFO(&LOG, 2, "exporting OPolyMesh %s", args_.abc_path.c_str());
    abc_poly_mesh_ = OPolyMesh(args_.abc_parent, args_.abc_name, timesample_index_);
    abc_poly_mesh_schema_ = abc_poly_mesh_.getSchema();

    OCompoundProperty typeContainer = abc_poly_mesh_.getSchema().getUserProperties();
    OBoolProperty type(typeContainer, "meshtype");
    type.set(subsurf_modifier_ == nullptr);
  }
}

Alembic::Abc::OObject ABCGenericMeshWriter::get_alembic_object() const
{
  if (is_subd_) {
    return abc_subdiv_;
  }
  return abc_poly_mesh_;
}

Alembic::Abc::OCompoundProperty ABCGenericMeshWriter::abc_prop_for_custom_props()
{
  if (is_subd_) {
    return abc_schema_prop_for_custom_props(abc_subdiv_schema_);
  }
  return abc_schema_prop_for_custom_props(abc_poly_mesh_schema_);
}

bool ABCGenericMeshWriter::export_as_subdivision_surface(Object *ob_eval) const
{
  ModifierData *md = static_cast<ModifierData *>(ob_eval->modifiers.last);

  for (; md; md = md->prev) {
    /* This modifier has been temporarily disabled by SubdivModifierDisabler,
     * so this indicates this is to be exported as subdivision surface. */
    if (md->type == eModifierType_Subsurf && (md->mode & eModifierMode_DisableTemporary)) {
      return true;
    }
  }

  return false;
}

bool ABCGenericMeshWriter::is_supported(const HierarchyContext *context) const
{
  if (args_.export_params->visible_objects_only) {
    return context->is_object_visible(args_.export_params->evaluation_mode);
  }
  return true;
}

void ABCGenericMeshWriter::do_write(HierarchyContext &context)
{
  Object *object = context.object;
  bool needsfree = false;

  Mesh *mesh = get_export_mesh(object, needsfree);

  if (mesh == nullptr) {
    return;
  }

  if (args_.export_params->triangulate) {
    const bool tag_only = false;
    const int quad_method = args_.export_params->quad_method;
    const int ngon_method = args_.export_params->ngon_method;

    BMeshCreateParams bmesh_create_params = {0};
    BMeshFromMeshParams bmesh_from_mesh_params = {0};
    bmesh_from_mesh_params.calc_face_normal = true;
<<<<<<< HEAD
    BMesh *bm = BKE_mesh_to_bmesh_ex(object, mesh, &bmesh_create_params, &bmesh_from_mesh_params);
=======
    bmesh_from_mesh_params.calc_vert_normal = true;
    BMesh *bm = BKE_mesh_to_bmesh_ex(mesh, &bmesh_create_params, &bmesh_from_mesh_params);
>>>>>>> 42853bac

    BM_mesh_triangulate(bm, quad_method, ngon_method, 4, tag_only, nullptr, nullptr, nullptr);

    Mesh *triangulated_mesh = BKE_mesh_from_bmesh_for_eval_nomain(bm, nullptr, mesh);
    BM_mesh_free(bm);

    if (needsfree) {
      free_export_mesh(mesh);
    }
    mesh = triangulated_mesh;
    needsfree = true;
  }

  m_custom_data_config.pack_uvs = args_.export_params->packuv;
  m_custom_data_config.mesh = mesh;
  m_custom_data_config.mpoly = mesh->mpoly;
  m_custom_data_config.mloop = mesh->mloop;
  m_custom_data_config.totpoly = mesh->totpoly;
  m_custom_data_config.totloop = mesh->totloop;
  m_custom_data_config.totvert = mesh->totvert;
  m_custom_data_config.timesample_index = timesample_index_;

  try {
    if (is_subd_) {
      write_subd(context, mesh);
    }
    else {
      write_mesh(context, mesh);
    }

    if (needsfree) {
      free_export_mesh(mesh);
    }
  }
  catch (...) {
    if (needsfree) {
      free_export_mesh(mesh);
    }
    throw;
  }
}

void ABCGenericMeshWriter::free_export_mesh(Mesh *mesh)
{
  BKE_id_free(nullptr, mesh);
}

void ABCGenericMeshWriter::write_mesh(HierarchyContext &context, Mesh *mesh)
{
  std::vector<Imath::V3f> points, normals;
  std::vector<int32_t> poly_verts, loop_counts;
  std::vector<Imath::V3f> velocities;
  bool has_flat_shaded_poly = false;

  get_vertices(mesh, points);
  get_topology(mesh, poly_verts, loop_counts, has_flat_shaded_poly);

  if (!frame_has_been_written_ && args_.export_params->face_sets) {
    write_face_sets(context.object, mesh, abc_poly_mesh_schema_);
  }

  OPolyMeshSchema::Sample mesh_sample = OPolyMeshSchema::Sample(
      V3fArraySample(points), Int32ArraySample(poly_verts), Int32ArraySample(loop_counts));

  UVSample uvs_and_indices;

  if (args_.export_params->uvs) {
    const char *name = get_uv_sample(uvs_and_indices, m_custom_data_config, &mesh->ldata);

    if (!uvs_and_indices.indices.empty() && !uvs_and_indices.uvs.empty()) {
      OV2fGeomParam::Sample uv_sample;
      uv_sample.setVals(V2fArraySample(uvs_and_indices.uvs));
      uv_sample.setIndices(UInt32ArraySample(uvs_and_indices.indices));
      uv_sample.setScope(kFacevaryingScope);

      abc_poly_mesh_schema_.setUVSourceName(name);
      mesh_sample.setUVs(uv_sample);
    }

    write_custom_data(
        abc_poly_mesh_schema_.getArbGeomParams(), m_custom_data_config, &mesh->ldata, CD_MLOOPUV);
  }

  if (args_.export_params->normals) {
    get_loop_normals(mesh, normals, has_flat_shaded_poly);

    ON3fGeomParam::Sample normals_sample;
    if (!normals.empty()) {
      normals_sample.setScope(kFacevaryingScope);
      normals_sample.setVals(V3fArraySample(normals));
    }

    mesh_sample.setNormals(normals_sample);
  }

  if (args_.export_params->orcos) {
    write_generated_coordinates(abc_poly_mesh_schema_.getArbGeomParams(), m_custom_data_config);
  }

  if (get_velocities(mesh, velocities)) {
    mesh_sample.setVelocities(V3fArraySample(velocities));
  }

  update_bounding_box(context.object);
  mesh_sample.setSelfBounds(bounding_box_);

  abc_poly_mesh_schema_.set(mesh_sample);

  write_arb_geo_params(mesh);
}

void ABCGenericMeshWriter::write_subd(HierarchyContext &context, struct Mesh *mesh)
{
  std::vector<float> edge_crease_sharpness, vert_crease_sharpness;
  std::vector<Imath::V3f> points;
  std::vector<int32_t> poly_verts, loop_counts;
  std::vector<int32_t> edge_crease_indices, edge_crease_lengths, vert_crease_indices;
  bool has_flat_poly = false;

  get_vertices(mesh, points);
  get_topology(mesh, poly_verts, loop_counts, has_flat_poly);
  get_edge_creases(mesh, edge_crease_indices, edge_crease_lengths, edge_crease_sharpness);
  get_vert_creases(mesh, vert_crease_indices, vert_crease_sharpness);

  if (!frame_has_been_written_ && args_.export_params->face_sets) {
    write_face_sets(context.object, mesh, abc_subdiv_schema_);
  }

  OSubDSchema::Sample subdiv_sample = OSubDSchema::Sample(
      V3fArraySample(points), Int32ArraySample(poly_verts), Int32ArraySample(loop_counts));

  UVSample sample;
  if (args_.export_params->uvs) {
    const char *name = get_uv_sample(sample, m_custom_data_config, &mesh->ldata);

    if (!sample.indices.empty() && !sample.uvs.empty()) {
      OV2fGeomParam::Sample uv_sample;
      uv_sample.setVals(V2fArraySample(sample.uvs));
      uv_sample.setIndices(UInt32ArraySample(sample.indices));
      uv_sample.setScope(kFacevaryingScope);

      abc_subdiv_schema_.setUVSourceName(name);
      subdiv_sample.setUVs(uv_sample);
    }

    write_custom_data(
        abc_subdiv_schema_.getArbGeomParams(), m_custom_data_config, &mesh->ldata, CD_MLOOPUV);
  }

  if (args_.export_params->orcos) {
    write_generated_coordinates(abc_subdiv_schema_.getArbGeomParams(), m_custom_data_config);
  }

  if (!edge_crease_indices.empty()) {
    subdiv_sample.setCreaseIndices(Int32ArraySample(edge_crease_indices));
    subdiv_sample.setCreaseLengths(Int32ArraySample(edge_crease_lengths));
    subdiv_sample.setCreaseSharpnesses(FloatArraySample(edge_crease_sharpness));
  }

  if (!vert_crease_indices.empty()) {
    subdiv_sample.setCornerIndices(Int32ArraySample(vert_crease_indices));
    subdiv_sample.setCornerSharpnesses(FloatArraySample(vert_crease_sharpness));
  }

  update_bounding_box(context.object);
  subdiv_sample.setSelfBounds(bounding_box_);
  abc_subdiv_schema_.set(subdiv_sample);

  write_arb_geo_params(mesh);
}

template<typename Schema>
void ABCGenericMeshWriter::write_face_sets(Object *object, struct Mesh *mesh, Schema &schema)
{
  std::map<std::string, std::vector<int32_t>> geo_groups;
  get_geo_groups(object, mesh, geo_groups);

  std::map<std::string, std::vector<int32_t>>::iterator it;
  for (it = geo_groups.begin(); it != geo_groups.end(); ++it) {
    OFaceSet face_set = schema.createFaceSet(it->first);
    OFaceSetSchema::Sample samp;
    samp.setFaces(Int32ArraySample(it->second));
    face_set.getSchema().set(samp);
  }
}

void ABCGenericMeshWriter::write_arb_geo_params(struct Mesh *me)
{
  if (!args_.export_params->vcolors) {
    return;
  }

  OCompoundProperty arb_geom_params;
  if (is_subd_) {
    arb_geom_params = abc_subdiv_.getSchema().getArbGeomParams();
  }
  else {
    arb_geom_params = abc_poly_mesh_.getSchema().getArbGeomParams();
  }
  write_custom_data(arb_geom_params, m_custom_data_config, &me->ldata, CD_MLOOPCOL);
}

bool ABCGenericMeshWriter::get_velocities(struct Mesh *mesh, std::vector<Imath::V3f> &vels)
{
  /* Export velocity attribute output by fluid sim, sequence cache modifier
   * and geometry nodes. */
  CustomDataLayer *velocity_layer = BKE_id_attribute_find(
      &mesh->id, "velocity", CD_PROP_FLOAT3, ATTR_DOMAIN_POINT);

  if (velocity_layer == nullptr) {
    return false;
  }

  const int totverts = mesh->totvert;
  const float(*mesh_velocities)[3] = reinterpret_cast<float(*)[3]>(velocity_layer->data);

  vels.clear();
  vels.resize(totverts);

  for (int i = 0; i < totverts; i++) {
    copy_yup_from_zup(vels[i].getValue(), mesh_velocities[i]);
  }

  return true;
}

void ABCGenericMeshWriter::get_geo_groups(Object *object,
                                          struct Mesh *mesh,
                                          std::map<std::string, std::vector<int32_t>> &geo_groups)
{
  const int num_poly = mesh->totpoly;
  MPoly *polygons = mesh->mpoly;

  for (int i = 0; i < num_poly; i++) {
    MPoly &current_poly = polygons[i];
    short mnr = current_poly.mat_nr;

    Material *mat = BKE_object_material_get(object, mnr + 1);

    if (!mat) {
      continue;
    }

    std::string name = args_.hierarchy_iterator->get_id_name(&mat->id);

    if (geo_groups.find(name) == geo_groups.end()) {
      std::vector<int32_t> faceArray;
      geo_groups[name] = faceArray;
    }

    geo_groups[name].push_back(i);
  }

  if (geo_groups.empty()) {
    Material *mat = BKE_object_material_get(object, 1);

    std::string name = (mat) ? args_.hierarchy_iterator->get_id_name(&mat->id) : "default";

    std::vector<int32_t> faceArray;

    for (int i = 0, e = mesh->totface; i < e; i++) {
      faceArray.push_back(i);
    }

    geo_groups[name] = faceArray;
  }
}

/* NOTE: Alembic's polygon winding order is clockwise, to match with Renderman. */

static void get_vertices(struct Mesh *mesh, std::vector<Imath::V3f> &points)
{
  points.clear();
  points.resize(mesh->totvert);

  MVert *verts = mesh->mvert;

  for (int i = 0, e = mesh->totvert; i < e; i++) {
    copy_yup_from_zup(points[i].getValue(), verts[i].co);
  }
}

static void get_topology(struct Mesh *mesh,
                         std::vector<int32_t> &poly_verts,
                         std::vector<int32_t> &loop_counts,
                         bool &r_has_flat_shaded_poly)
{
  const int num_poly = mesh->totpoly;
  const int num_loops = mesh->totloop;
  MLoop *mloop = mesh->mloop;
  MPoly *mpoly = mesh->mpoly;
  r_has_flat_shaded_poly = false;

  poly_verts.clear();
  loop_counts.clear();
  poly_verts.reserve(num_loops);
  loop_counts.reserve(num_poly);

  /* NOTE: data needs to be written in the reverse order. */
  for (int i = 0; i < num_poly; i++) {
    MPoly &poly = mpoly[i];
    loop_counts.push_back(poly.totloop);

    r_has_flat_shaded_poly |= (poly.flag & ME_SMOOTH) == 0;

    MLoop *loop = mloop + poly.loopstart + (poly.totloop - 1);

    for (int j = 0; j < poly.totloop; j++, loop--) {
      poly_verts.push_back(loop->v);
    }
  }
}

static void get_edge_creases(struct Mesh *mesh,
                             std::vector<int32_t> &indices,
                             std::vector<int32_t> &lengths,
                             std::vector<float> &sharpnesses)
{
  const float factor = 1.0f / 255.0f;

  indices.clear();
  lengths.clear();
  sharpnesses.clear();

  MEdge *edge = mesh->medge;

  for (int i = 0, e = mesh->totedge; i < e; i++) {
    const float sharpness = static_cast<float>(edge[i].crease) * factor;

    if (sharpness != 0.0f) {
      indices.push_back(edge[i].v1);
      indices.push_back(edge[i].v2);
      sharpnesses.push_back(sharpness);
    }
  }

  lengths.resize(sharpnesses.size(), 2);
}

static void get_vert_creases(struct Mesh *mesh,
                             std::vector<int32_t> &indices,
                             std::vector<float> &sharpnesses)
{
  indices.clear();
  sharpnesses.clear();

  const float *creases = static_cast<const float *>(CustomData_get_layer(&mesh->vdata, CD_CREASE));

  if (!creases) {
    return;
  }

  for (int i = 0, v = mesh->totvert; i < v; i++) {
    const float sharpness = creases[i];

    if (sharpness != 0.0f) {
      indices.push_back(i);
      sharpnesses.push_back(sharpness);
    }
  }
}

static void get_loop_normals(struct Mesh *mesh,
                             std::vector<Imath::V3f> &normals,
                             bool has_flat_shaded_poly)
{
  normals.clear();

  /* If all polygons are smooth shaded, and there are no custom normals, we don't need to export
   * normals at all. This is also done by other software, see T71246. */
  if (!has_flat_shaded_poly && !CustomData_has_layer(&mesh->ldata, CD_CUSTOMLOOPNORMAL) &&
      (mesh->flag & ME_AUTOSMOOTH) == 0) {
    return;
  }

  BKE_mesh_calc_normals_split(mesh);
  const float(*lnors)[3] = static_cast<float(*)[3]>(CustomData_get_layer(&mesh->ldata, CD_NORMAL));
  BLI_assert_msg(lnors != nullptr, "BKE_mesh_calc_normals_split() should have computed CD_NORMAL");

  normals.resize(mesh->totloop);

  /* NOTE: data needs to be written in the reverse order. */
  int abc_index = 0;
  MPoly *mp = mesh->mpoly;
  for (int i = 0, e = mesh->totpoly; i < e; i++, mp++) {
    for (int j = mp->totloop - 1; j >= 0; j--, abc_index++) {
      int blender_index = mp->loopstart + j;
      copy_yup_from_zup(normals[abc_index].getValue(), lnors[blender_index]);
    }
  }
}

ABCMeshWriter::ABCMeshWriter(const ABCWriterConstructorArgs &args) : ABCGenericMeshWriter(args)
{
}

Mesh *ABCMeshWriter::get_export_mesh(Object *object_eval, bool & /*r_needsfree*/)
{
  return BKE_object_get_evaluated_mesh(object_eval);
}

}  // namespace blender::io::alembic<|MERGE_RESOLUTION|>--- conflicted
+++ resolved
@@ -158,12 +158,8 @@
     BMeshCreateParams bmesh_create_params = {0};
     BMeshFromMeshParams bmesh_from_mesh_params = {0};
     bmesh_from_mesh_params.calc_face_normal = true;
-<<<<<<< HEAD
+    bmesh_from_mesh_params.calc_vert_normal = true;
     BMesh *bm = BKE_mesh_to_bmesh_ex(object, mesh, &bmesh_create_params, &bmesh_from_mesh_params);
-=======
-    bmesh_from_mesh_params.calc_vert_normal = true;
-    BMesh *bm = BKE_mesh_to_bmesh_ex(mesh, &bmesh_create_params, &bmesh_from_mesh_params);
->>>>>>> 42853bac
 
     BM_mesh_triangulate(bm, quad_method, ngon_method, 4, tag_only, nullptr, nullptr, nullptr);
 
