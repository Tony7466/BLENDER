/* SPDX-FileCopyrightText: 2004 Blender Authors
 *
 * SPDX-License-Identifier: GPL-2.0-or-later */

#pragma once

<<<<<<< HEAD
#include "BLI_index_range.hh"
#include "BLI_math_vector_types.hh"
#include "BLI_span.hh"
=======
#include "BLI_math_vector_types.hh"
>>>>>>> 33c48215
#include "BLI_vector.hh"

/** \file
 * \ingroup sequencer
 */

struct ImBuf;
struct SeqRenderData;
struct Sequence;
struct TextVars;

enum class StripEarlyOut {
  NoInput = -1,  /* No input needed. */
  DoEffect = 0,  /* No early out (do the effect). */
  UseInput1 = 1, /* Output = input1. */
  UseInput2 = 2, /* Output = input2. */
};

/* Wipe effect */
enum {
  DO_SINGLE_WIPE,
  DO_DOUBLE_WIPE,
  /* DO_BOX_WIPE, */   /* UNUSED */
  /* DO_CROSS_WIPE, */ /* UNUSED */
  DO_IRIS_WIPE,
  DO_CLOCK_WIPE,
};

struct SeqEffectHandle {
  bool multithreaded;
  bool supports_mask;

  /* constructors & destructor */
  /* init is _only_ called on first creation */
  void (*init)(Sequence *seq);

  /* number of input strips needed
   * (called directly after construction) */
  int (*num_inputs)();

  /* load is called first time after readblenfile in
   * get_sequence_effect automatically */
  void (*load)(Sequence *seqconst);

  /* duplicate */
  void (*copy)(Sequence *dst, const Sequence *src, int flag);

  /* destruct */
  void (*free)(Sequence *seq, bool do_id_user);

  StripEarlyOut (*early_out)(const Sequence *seq, float fac);

  /* sets the default `fac` value */
  void (*get_default_fac)(const Scene *scene,
                          const Sequence *seq,
                          float timeline_frame,
                          float *fac);

  /* execute the effect
   * sequence effects are only required to either support
   * float-rects or byte-rects
   * (mixed cases are handled one layer up...) */

  ImBuf *(*execute)(const SeqRenderData *context,
                    Sequence *seq,
                    float timeline_frame,
                    float fac,
                    ImBuf *ibuf1,
                    ImBuf *ibuf2);

  ImBuf *(*init_execution)(const SeqRenderData *context, ImBuf *ibuf1, ImBuf *ibuf2);

  void (*execute_slice)(const SeqRenderData *context,
                        Sequence *seq,
                        float timeline_frame,
                        float fac,
                        const ImBuf *ibuf1,
                        const ImBuf *ibuf2,
                        int start_line,
                        int total_lines,
                        ImBuf *out);
};

SeqEffectHandle SEQ_effect_handle_get(Sequence *seq);
int SEQ_effect_get_num_inputs(int seq_type);
void SEQ_effect_text_font_unload(TextVars *data, bool do_id_user);
void SEQ_effect_text_font_load(TextVars *data, bool do_id_user);

namespace blender::seq {

struct CharInfo {
<<<<<<< HEAD
  int index = 0;
  const char *str_ptr = nullptr;
  int byte_length = 0;
  int flags = 0;
=======
  const char *str_ptr = nullptr;
  int byte_length = 0;
>>>>>>> 33c48215
  float2 position{0.0f, 0.0f};
  int advance_x = 0;
  bool do_wrap = false;
};

struct LineInfo {
  Vector<CharInfo> characters;
  int width;
};

struct TextVarsRuntime {
  Vector<LineInfo> lines;

  rcti text_boundbox;
  int line_height;
  int font_descender;
  int character_count;
  int font;
<<<<<<< HEAD

  /* Variables for UI. */
  bool editing_is_active;
=======
>>>>>>> 33c48215
};

}  // namespace blender::seq<|MERGE_RESOLUTION|>--- conflicted
+++ resolved
@@ -4,13 +4,7 @@
 
 #pragma once
 
-<<<<<<< HEAD
-#include "BLI_index_range.hh"
 #include "BLI_math_vector_types.hh"
-#include "BLI_span.hh"
-=======
-#include "BLI_math_vector_types.hh"
->>>>>>> 33c48215
 #include "BLI_vector.hh"
 
 /** \file
@@ -102,15 +96,9 @@
 namespace blender::seq {
 
 struct CharInfo {
-<<<<<<< HEAD
   int index = 0;
   const char *str_ptr = nullptr;
   int byte_length = 0;
-  int flags = 0;
-=======
-  const char *str_ptr = nullptr;
-  int byte_length = 0;
->>>>>>> 33c48215
   float2 position{0.0f, 0.0f};
   int advance_x = 0;
   bool do_wrap = false;
@@ -129,12 +117,9 @@
   int font_descender;
   int character_count;
   int font;
-<<<<<<< HEAD
 
-  /* Variables for UI. */
+  /* Variables for UI. xxx comment */
   bool editing_is_active;
-=======
->>>>>>> 33c48215
 };
 
 }  // namespace blender::seq