--- conflicted
+++ resolved
@@ -39,15 +39,10 @@
                                     const struct SeqRetimingHandle *handle);
 int SEQ_retiming_handle_index_get(const struct Sequence *seq,
                                   const struct SeqRetimingHandle *handle);
-<<<<<<< HEAD
-int SEQ_retiming_handle_index_get(const struct Sequence *seq,
-                                  const struct SeqRetimingHandle *handle);
 void SEQ_retiming_sound_animation_data_set(const struct Scene *scene, const struct Sequence *seq);
-=======
 float SEQ_retiming_handle_timeline_frame_get(const struct Scene *scene,
                                              const struct Sequence *seq,
                                              const struct SeqRetimingHandle *handle);
->>>>>>> 3e8f85c7
 #ifdef __cplusplus
 }
 #endif