/* SPDX-License-Identifier: GPL-2.0-or-later
 * Copyright 2004 Blender Foundation */

#pragma once

/** \file
 * \ingroup sequencer
 */

#ifdef __cplusplus
extern "C" {
#endif

struct ListBase;
struct Scene;
struct Sequence;
struct SeqCollection;

void seq_update_sound_bounds_recursive(const struct Scene *scene, struct Sequence *metaseq);

/* Describes gap between strips in timeline. */
typedef struct GapInfo {
  int gap_start_frame; /* Start frame of the gap. */
  int gap_length;      /* Length of the gap. */
  bool gap_exists;     /* False if there are no gaps. */
} GapInfo;

/**
 * Find first gap between strips after initial_frame and describe it by filling data of r_gap_info
 *
 * \param scene: Scene in which strips are located.
 * \param seqbase: ListBase in which strips are located.
 * \param initial_frame: frame on timeline from where gaps are searched for.
 * \param r_gap_info: data structure describing gap, that will be filled in by this function.
 */
void seq_time_gap_info_get(const struct Scene *scene,
                           struct ListBase *seqbase,
                           int initial_frame,
                           struct GapInfo *r_gap_info);
void seq_time_effect_range_set(const struct Scene *scene, Sequence *seq);
/**
 * Update strip `startdisp` and `enddisp` (n-input effects have no len to calculate these).
 */
void seq_time_update_effects_strip_range(const struct Scene *scene, struct SeqCollection *effects);
void seq_time_translate_handles(const struct Scene *scene, struct Sequence *seq, const int offset);
float seq_time_media_playback_rate_factor_get(const struct Scene *scene,
                                              const struct Sequence *seq);
<<<<<<< HEAD
int seq_time_strip_original_content_length_get(const struct Scene *scene,
                                               const struct Sequence *seq);
float seq_retiming_evaluate(const struct Sequence *seq, const float frame_index);
=======
float seq_retiming_evaluate(const struct Sequence *seq, const int frame_index);
>>>>>>> 3e8f85c7

#ifdef __cplusplus
}
#endif<|MERGE_RESOLUTION|>--- conflicted
+++ resolved
@@ -45,13 +45,9 @@
 void seq_time_translate_handles(const struct Scene *scene, struct Sequence *seq, const int offset);
 float seq_time_media_playback_rate_factor_get(const struct Scene *scene,
                                               const struct Sequence *seq);
-<<<<<<< HEAD
 int seq_time_strip_original_content_length_get(const struct Scene *scene,
                                                const struct Sequence *seq);
 float seq_retiming_evaluate(const struct Sequence *seq, const float frame_index);
-=======
-float seq_retiming_evaluate(const struct Sequence *seq, const int frame_index);
->>>>>>> 3e8f85c7
 
 #ifdef __cplusplus
 }
