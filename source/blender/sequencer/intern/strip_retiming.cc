--- conflicted
+++ resolved
@@ -129,7 +129,6 @@
 
 void SEQ_retiming_reset(Scene *scene, Sequence *seq)
 {
-<<<<<<< HEAD
   if (!SEQ_retiming_is_allowed(seq)) {
     return;
   }
@@ -141,12 +140,6 @@
   SEQ_time_update_meta_strip_range(scene, seq_sequence_lookup_meta_by_seq(scene, seq));
 
   retiming_key_overlap(scene, seq);
-=======
-  if (SEQ_retiming_is_allowed(seq)) {
-    SEQ_retiming_data_clear(seq);
-    retiming_key_overlap(scene, seq);
-  }
->>>>>>> 471a1486
 }
 
 bool SEQ_retiming_is_active(const Sequence *seq)
