--- conflicted
+++ resolved
@@ -95,7 +95,7 @@
   frame_index *= seq_time_media_playback_rate_factor_get(scene, seq);
 
   if (SEQ_retiming_is_active(seq)) {
-    const float retiming_factor = seq_retiming_evaluate(seq, frame_index);
+    const float retiming_factor = seq_retiming_evaluate(scene, seq, frame_index);
     frame_index = retiming_factor * (length);
   }
   /* Clamp frame index to strip content frame range. */
@@ -506,13 +506,6 @@
 
 int SEQ_time_strip_length_get(const Scene *scene, const Sequence *seq)
 {
-<<<<<<< HEAD
-  if (seq->type == SEQ_TYPE_SOUND_RAM) {
-    return SEQ_time_seconds_to_frames(scene, seq->len);
-  }
-
-=======
->>>>>>> c0632e17
   if (SEQ_retiming_is_active(seq)) {
     SeqRetimingHandle *handle_start = seq->retiming_handles;
     SeqRetimingHandle *handle_end = seq->retiming_handles + (SEQ_retiming_handles_count(seq) - 1);
