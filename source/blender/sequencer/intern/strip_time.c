--- conflicted
+++ resolved
@@ -53,7 +53,6 @@
   return seq->media_playback_rate / scene_playback_rate;
 }
 
-<<<<<<< HEAD
 int seq_time_strip_original_content_length_get(const Scene *scene, const Sequence *seq)
 {
   if (seq->type == SEQ_TYPE_SOUND_RAM) {
@@ -64,9 +63,6 @@
 }
 
 float SEQ_give_frame_index(const Scene *scene, Sequence *seq, float timeline_frame)
-=======
-float seq_give_frame_index(const Scene *scene, Sequence *seq, float timeline_frame)
->>>>>>> 3e8f85c7
 {
   float frame_index;
   float sta = SEQ_time_start_frame_get(seq);
