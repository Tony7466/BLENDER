--- conflicted
+++ resolved
@@ -198,13 +198,8 @@
 void SEQ_add_image_load_file(Scene *scene, Sequence *seq, size_t strip_frame, const char *filename)
 {
   StripElem *se = SEQ_render_give_stripelem(
-<<<<<<< HEAD
       scene, seq, SEQ_time_start_frame_get(scene, seq) + strip_frame);
-  BLI_strncpy(se->name, filename, sizeof(se->name));
-=======
-      scene, seq, SEQ_time_start_frame_get(seq) + strip_frame);
   STRNCPY(se->filename, filename);
->>>>>>> c0632e17
 }
 
 void SEQ_add_image_init_alpha_mode(Sequence *seq)
