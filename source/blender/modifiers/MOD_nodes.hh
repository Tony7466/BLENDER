--- conflicted
+++ resolved
@@ -7,16 +7,8 @@
 struct NodesModifierData;
 struct Object;
 
-<<<<<<< HEAD
-namespace blender::bke {
-class GeometryNodesModifierBakes;
-}
-namespace blender::bke::sim {
-class ModifierSimulationCache;
-=======
 namespace blender::bke::bake {
 struct ModifierCache;
->>>>>>> 7d2c8542
 }
 namespace blender::nodes::geo_eval_log {
 class GeoModifierLog;
@@ -42,15 +34,7 @@
    * original modifier to be removed, without also removing the simulation state which may still be
    * used by the evaluated modifier.
    */
-<<<<<<< HEAD
-  std::shared_ptr<bke::sim::ModifierSimulationCache> simulation_cache;
-  /**
-   * Stores baked data at run-time.
-   */
-  std::shared_ptr<bke::GeometryNodesModifierBakes> bakes;
-=======
   std::shared_ptr<bke::bake::ModifierCache> cache;
->>>>>>> 7d2c8542
 };
 
 }  // namespace blender