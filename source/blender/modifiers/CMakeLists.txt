--- conflicted
+++ resolved
@@ -18,11 +18,6 @@
   ../render
   ../windowmanager
   ../../../intern/eigen
-<<<<<<< HEAD
-  ../../../intern/guardedalloc
-  ../../../intern/atomic
-=======
->>>>>>> c6adafd8
 
   # RNA_prototypes.h
   ${CMAKE_BINARY_DIR}/source/blender/makesrna
