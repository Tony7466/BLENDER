/* SPDX-License-Identifier: GPL-2.0-or-later */

/** \file
 * \ingroup modifiers
 */

#include "BLI_utildefines.h"

#include "BLI_bitmap.h"
#include "BLI_math.h"
#include "BLI_utildefines_stack.h"

#include "DNA_mesh_types.h"
#include "DNA_meshdata_types.h"
#include "DNA_object_types.h"

#include "MEM_guardedalloc.h"

#include "BKE_deform.h"
#include "BKE_mesh.h"
#include "BKE_particle.h"

#include "MOD_modifiertypes.h"
#include "MOD_solidify_util.hh" /* own include */
#include "MOD_util.h"

/* -------------------------------------------------------------------- */
/** \name High Quality Normal Calculation Function
 * \{ */

/* skip shell thickness for non-manifold edges, see #35710. */
#define USE_NONMANIFOLD_WORKAROUND

/* *** derived mesh high quality normal calculation function  *** */
/* could be exposed for other functions to use */

struct EdgeFaceRef {
  int p1; /* init as -1 */
  int p2;
};

BLI_INLINE bool edgeref_is_init(const EdgeFaceRef *edge_ref)
{
  return !((edge_ref->p1 == 0) && (edge_ref->p2 == 0));
}

/**
 * \param mesh: Mesh to calculate normals for.
 * \param poly_nors: Precalculated face normals.
 * \param r_vert_nors: Return vert normals.
 */
static void mesh_calc_hq_normal(Mesh *mesh,
                                const float (*poly_nors)[3],
                                float (*r_vert_nors)[3],
#ifdef USE_NONMANIFOLD_WORKAROUND
                                BLI_bitmap *edge_tmp_tag
#endif
)
{
  const int verts_num = mesh->totvert;
  const blender::Span<MEdge> edges = mesh->edges();
<<<<<<< HEAD
  const blender::OffsetIndices polys = mesh->polys();
=======
  const blender::Span<MPoly> polys = mesh->polys();
>>>>>>> 38e45ee0
  const blender::Span<int> corner_edges = mesh->corner_edges();

  {
    EdgeFaceRef *edge_ref_array = MEM_cnew_array<EdgeFaceRef>(size_t(edges.size()), __func__);
    EdgeFaceRef *edge_ref;
    float edge_normal[3];

    /* Add an edge reference if it's not there, pointing back to the face index. */
    for (const int i : polys.index_range()) {
<<<<<<< HEAD
      for (const int edge_i : corner_edges.slice(polys[i])) {
=======
      int j;

      for (j = 0; j < polys[i].totloop; j++) {
        const int edge_i = corner_edges[polys[i].loopstart + j];

>>>>>>> 38e45ee0
        /* --- add edge ref to face --- */
        edge_ref = &edge_ref_array[edge_i];
        if (!edgeref_is_init(edge_ref)) {
          edge_ref->p1 = i;
          edge_ref->p2 = -1;
        }
        else if ((edge_ref->p1 != -1) && (edge_ref->p2 == -1)) {
          edge_ref->p2 = i;
        }
        else {
          /* 3+ faces using an edge, we can't handle this usefully */
          edge_ref->p1 = edge_ref->p2 = -1;
#ifdef USE_NONMANIFOLD_WORKAROUND
          BLI_BITMAP_ENABLE(edge_tmp_tag, edge_i);
#endif
        }
        /* --- done --- */
      }
    }

    int i;
    const MEdge *edge;
    for (i = 0, edge = edges.data(), edge_ref = edge_ref_array; i < edges.size();
         i++, edge++, edge_ref++) {
      /* Get the edge vert indices, and edge value (the face indices that use it) */

      if (edgeref_is_init(edge_ref) && (edge_ref->p1 != -1)) {
        if (edge_ref->p2 != -1) {
          /* We have 2 faces using this edge, calculate the edges normal
           * using the angle between the 2 faces as a weighting */
#if 0
          add_v3_v3v3(edge_normal, face_nors[edge_ref->f1], face_nors[edge_ref->f2]);
          normalize_v3_length(
              edge_normal,
              angle_normalized_v3v3(face_nors[edge_ref->f1], face_nors[edge_ref->f2]));
#else
          mid_v3_v3v3_angle_weighted(
              edge_normal, poly_nors[edge_ref->p1], poly_nors[edge_ref->p2]);
#endif
        }
        else {
          /* only one face attached to that edge */
          /* an edge without another attached- the weight on this is undefined */
          copy_v3_v3(edge_normal, poly_nors[edge_ref->p1]);
        }
        add_v3_v3(r_vert_nors[edge->v1], edge_normal);
        add_v3_v3(r_vert_nors[edge->v2], edge_normal);
      }
    }
    MEM_freeN(edge_ref_array);
  }

  /* normalize vertex normals and assign */
  const float(*vert_normals)[3] = BKE_mesh_vert_normals_ensure(mesh);
  for (int i = 0; i < verts_num; i++) {
    if (normalize_v3(r_vert_nors[i]) == 0.0f) {
      copy_v3_v3(r_vert_nors[i], vert_normals[i]);
    }
  }
}

/** \} */

/* -------------------------------------------------------------------- */
/** \name Main Solidify Function
 * \{ */

/* NOLINTNEXTLINE: readability-function-size */
Mesh *MOD_solidify_extrude_modifyMesh(ModifierData *md, const ModifierEvalContext *ctx, Mesh *mesh)
{
  Mesh *result;
  const SolidifyModifierData *smd = (SolidifyModifierData *)md;

  const uint verts_num = uint(mesh->totvert);
  const uint edges_num = uint(mesh->totedge);
  const uint polys_num = uint(mesh->totpoly);
  const uint loops_num = uint(mesh->totloop);
  uint newLoops = 0, newPolys = 0, newEdges = 0, newVerts = 0, rimVerts = 0;

  /* Only use material offsets if we have 2 or more materials. */
  const short mat_nr_max = ctx->object->totcol > 1 ? ctx->object->totcol - 1 : 0;
  const short mat_ofs = mat_nr_max ? smd->mat_ofs : 0;
  const short mat_ofs_rim = mat_nr_max ? smd->mat_ofs_rim : 0;

  /* use for edges */
  /* over-alloc new_vert_arr, old_vert_arr */
  uint *new_vert_arr = nullptr;
  STACK_DECLARE(new_vert_arr);

  uint *new_edge_arr = nullptr;
  STACK_DECLARE(new_edge_arr);

  uint *old_vert_arr = MEM_cnew_array<uint>(verts_num, "old_vert_arr in solidify");

  uint *edge_users = nullptr;
  int *edge_order = nullptr;

  float(*vert_nors)[3] = nullptr;
  const float(*poly_nors)[3] = nullptr;

  const bool need_poly_normals = (smd->flag & MOD_SOLIDIFY_NORMAL_CALC) ||
                                 (smd->flag & MOD_SOLIDIFY_EVEN) ||
                                 (smd->flag & MOD_SOLIDIFY_OFFSET_ANGLE_CLAMP) ||
                                 (smd->bevel_convex != 0);

  const float ofs_orig = -(((-smd->offset_fac + 1.0f) * 0.5f) * smd->offset);
  const float ofs_new = smd->offset + ofs_orig;
  const float offset_fac_vg = smd->offset_fac_vg;
  const float offset_fac_vg_inv = 1.0f - smd->offset_fac_vg;
  const float bevel_convex = smd->bevel_convex;
  const bool do_flip = (smd->flag & MOD_SOLIDIFY_FLIP) != 0;
  const bool do_clamp = (smd->offset_clamp != 0.0f);
  const bool do_angle_clamp = do_clamp && (smd->flag & MOD_SOLIDIFY_OFFSET_ANGLE_CLAMP) != 0;
  const bool do_bevel_convex = bevel_convex != 0.0f;
  const bool do_rim = (smd->flag & MOD_SOLIDIFY_RIM) != 0;
  const bool do_shell = !(do_rim && (smd->flag & MOD_SOLIDIFY_NOSHELL) != 0);

  /* weights */
  const MDeformVert *dvert;
  const bool defgrp_invert = (smd->flag & MOD_SOLIDIFY_VGROUP_INV) != 0;
  int defgrp_index;
  const int shell_defgrp_index = BKE_id_defgroup_name_index(&mesh->id, smd->shell_defgrp_name);
  const int rim_defgrp_index = BKE_id_defgroup_name_index(&mesh->id, smd->rim_defgrp_name);

  /* array size is doubled in case of using a shell */
  const uint stride = do_shell ? 2 : 1;

  const float(*mesh_vert_normals)[3] = BKE_mesh_vert_normals_ensure(mesh);

  MOD_get_vgroup(ctx->object, mesh, smd->defgrp_name, &dvert, &defgrp_index);

  const float(*orig_vert_positions)[3] = BKE_mesh_vert_positions(mesh);
  const blender::Span<MEdge> orig_edges = mesh->edges();
<<<<<<< HEAD
  const blender::OffsetIndices orig_polys = mesh->polys();
=======
  const blender::Span<MPoly> orig_polys = mesh->polys();
>>>>>>> 38e45ee0
  const blender::Span<int> orig_corner_verts = mesh->corner_verts();
  const blender::Span<int> orig_corner_edges = mesh->corner_edges();

  if (need_poly_normals) {
    /* calculate only face normals */
    poly_nors = BKE_mesh_poly_normals_ensure(mesh);
  }

  STACK_INIT(new_vert_arr, verts_num * 2);
  STACK_INIT(new_edge_arr, edges_num * 2);

  if (do_rim) {
    BLI_bitmap *orig_mvert_tag = BLI_BITMAP_NEW(verts_num, __func__);
    uint eidx;
    uint i;

#define INVALID_UNUSED uint(-1)
#define INVALID_PAIR uint(-2)

    new_vert_arr = static_cast<uint *>(
        MEM_malloc_arrayN(verts_num, 2 * sizeof(*new_vert_arr), __func__));
    new_edge_arr = static_cast<uint *>(
        MEM_malloc_arrayN(((edges_num * 2) + verts_num), sizeof(*new_edge_arr), __func__));

    edge_users = static_cast<uint *>(MEM_malloc_arrayN(edges_num, sizeof(*edge_users), __func__));
    edge_order = static_cast<int *>(MEM_malloc_arrayN(edges_num, sizeof(*edge_order), __func__));

    /* save doing 2 loops here... */
#if 0
    copy_vn_i(edge_users, edges_num, INVALID_UNUSED);
#endif

    const MEdge *edge;
    for (eidx = 0, edge = orig_edges.data(); eidx < edges_num; eidx++, edge++) {
      edge_users[eidx] = INVALID_UNUSED;
    }

    for (const int64_t i : orig_polys.index_range()) {
      const blender::IndexRange poly = orig_polys[i];
      int j;

<<<<<<< HEAD
      int corner_i_prev = poly.last();

      for (j = 0; j < poly.size(); j++) {
        const int corner_i = poly[j];
=======
      int corner_i_prev = poly.loopstart + (poly.totloop - 1);

      for (j = 0; j < poly.totloop; j++) {
        const int corner_i = poly.loopstart + j;
>>>>>>> 38e45ee0
        const int vert_i = orig_corner_verts[corner_i];
        const int prev_vert_i = orig_corner_verts[corner_i_prev];
        /* add edge user */
        eidx = (int)(orig_corner_edges[corner_i_prev]);
        if (edge_users[eidx] == INVALID_UNUSED) {
          edge = &orig_edges[eidx];
          BLI_assert(ELEM(prev_vert_i, edge->v1, edge->v2) && ELEM(vert_i, edge->v1, edge->v2));
          edge_users[eidx] = (prev_vert_i > vert_i) == (edge->v1 < edge->v2) ?
                                 uint(i) :
                                 (uint(i) + polys_num);
          edge_order[eidx] = j;
        }
        else {
          edge_users[eidx] = INVALID_PAIR;
        }
        corner_i_prev = corner_i;
      }
    }

    for (eidx = 0, edge = orig_edges.data(); eidx < edges_num; eidx++, edge++) {
      if (!ELEM(edge_users[eidx], INVALID_UNUSED, INVALID_PAIR)) {
        BLI_BITMAP_ENABLE(orig_mvert_tag, edge->v1);
        BLI_BITMAP_ENABLE(orig_mvert_tag, edge->v2);
        STACK_PUSH(new_edge_arr, eidx);
        newPolys++;
        newLoops += 4;
      }
    }

    for (i = 0; i < verts_num; i++) {
      if (BLI_BITMAP_TEST(orig_mvert_tag, i)) {
        old_vert_arr[i] = STACK_SIZE(new_vert_arr);
        STACK_PUSH(new_vert_arr, i);
        rimVerts++;
      }
      else {
        old_vert_arr[i] = INVALID_UNUSED;
      }
    }

    MEM_freeN(orig_mvert_tag);
  }

  if (do_shell == false) {
    /* only add rim vertices */
    newVerts = rimVerts;
    /* each extruded face needs an opposite edge */
    newEdges = newPolys;
  }
  else {
    /* (stride == 2) in this case, so no need to add newVerts/newEdges */
    BLI_assert(newVerts == 0);
    BLI_assert(newEdges == 0);
  }

#ifdef USE_NONMANIFOLD_WORKAROUND
  BLI_bitmap *edge_tmp_tag = BLI_BITMAP_NEW(mesh->totedge, __func__);
#endif

  if (smd->flag & MOD_SOLIDIFY_NORMAL_CALC) {
    vert_nors = static_cast<float(*)[3]>(MEM_calloc_arrayN(verts_num, sizeof(float[3]), __func__));
    mesh_calc_hq_normal(mesh,
                        poly_nors,
                        vert_nors
#ifdef USE_NONMANIFOLD_WORKAROUND
                        ,
                        edge_tmp_tag
#endif
    );
  }

  result = BKE_mesh_new_nomain_from_template(mesh,
                                             int((verts_num * stride) + newVerts),
                                             int((edges_num * stride) + newEdges + rimVerts),
                                             int((loops_num * stride) + newLoops),
                                             int((polys_num * stride) + newPolys));

  float(*vert_positions)[3] = BKE_mesh_vert_positions_for_write(result);
  blender::MutableSpan<MEdge> edges = result->edges_for_write();
<<<<<<< HEAD
  blender::MutableSpan<int> poly_offsets = result->poly_offsets_for_write();
=======
  blender::MutableSpan<MPoly> polys = result->polys_for_write();
>>>>>>> 38e45ee0
  blender::MutableSpan<int> corner_verts = result->corner_verts_for_write();
  blender::MutableSpan<int> corner_edges = result->corner_edges_for_write();

  if (do_shell) {
    CustomData_copy_data(&mesh->vdata, &result->vdata, 0, 0, int(verts_num));
    CustomData_copy_data(&mesh->vdata, &result->vdata, 0, int(verts_num), int(verts_num));

    CustomData_copy_data(&mesh->edata, &result->edata, 0, 0, int(edges_num));
    CustomData_copy_data(&mesh->edata, &result->edata, 0, int(edges_num), int(edges_num));

    CustomData_copy_data(&mesh->ldata, &result->ldata, 0, 0, int(loops_num));
    /* DO NOT copy here the 'copied' part of loop data, we want to reverse loops
     * (so that winding of copied face get reversed, so that normals get reversed
     * and point in expected direction...).
     * If we also copy data here, then this data get overwritten
     * (and allocated memory becomes a memory leak). */

    CustomData_copy_data(&mesh->pdata, &result->pdata, 0, 0, int(polys_num));
    CustomData_copy_data(&mesh->pdata, &result->pdata, 0, int(polys_num), int(polys_num));
    poly_offsets.take_front(polys_num).copy_from(mesh->poly_offsets().drop_back(1));
    for (const int i : orig_polys.index_range()) {
      poly_offsets[polys_num + i] = orig_polys[i].start() + mesh->totloop;
    }
  }
  else {
    int i, j;
    CustomData_copy_data(&mesh->vdata, &result->vdata, 0, 0, int(verts_num));
    for (i = 0, j = int(verts_num); i < verts_num; i++) {
      if (old_vert_arr[i] != INVALID_UNUSED) {
        CustomData_copy_data(&mesh->vdata, &result->vdata, i, j, 1);
        j++;
      }
    }

    CustomData_copy_data(&mesh->edata, &result->edata, 0, 0, int(edges_num));

    for (i = 0, j = int(edges_num); i < edges_num; i++) {
      if (!ELEM(edge_users[i], INVALID_UNUSED, INVALID_PAIR)) {
        MEdge *ed_src, *ed_dst;
        CustomData_copy_data(&mesh->edata, &result->edata, i, j, 1);

        ed_src = &edges[i];
        ed_dst = &edges[j];
        ed_dst->v1 = old_vert_arr[ed_src->v1] + verts_num;
        ed_dst->v2 = old_vert_arr[ed_src->v2] + verts_num;
        j++;
      }
    }

    /* will be created later */
    CustomData_copy_data(&mesh->ldata, &result->ldata, 0, 0, int(loops_num));
    CustomData_copy_data(&mesh->pdata, &result->pdata, 0, 0, int(polys_num));
    poly_offsets.take_front(polys_num).copy_from(mesh->poly_offsets().drop_back(1));
  }

  float *result_edge_bweight = nullptr;
  if (do_bevel_convex) {
    result_edge_bweight = static_cast<float *>(CustomData_add_layer(
        &result->edata, CD_BWEIGHT, CD_SET_DEFAULT, nullptr, result->totedge));
  }

  /* Initializes: (`i_end`, `do_shell_align`, `vert_index`). */
#define INIT_VERT_ARRAY_OFFSETS(test) \
  if (((ofs_new >= ofs_orig) == do_flip) == test) { \
    i_end = verts_num; \
    do_shell_align = true; \
    vert_index = 0; \
  } \
  else { \
    if (do_shell) { \
      i_end = verts_num; \
      do_shell_align = true; \
    } \
    else { \
      i_end = newVerts; \
      do_shell_align = false; \
    } \
    vert_index = verts_num; \
  } \
  (void)0

  int *dst_material_index = BKE_mesh_material_indices_for_write(result);

  /* flip normals */

  if (do_shell) {
    for (const int64_t i : blender::IndexRange(mesh->totpoly)) {
<<<<<<< HEAD
      const blender::IndexRange poly = orig_polys[i];
      const int loop_end = poly.size() - 1;
=======
      const int64_t poly_i = polys_num + i;
      MPoly &poly = polys[poly_i];
      const int loop_end = poly.totloop - 1;
>>>>>>> 38e45ee0
      int e;
      int j;

      /* reverses the loop direction (corner verts as well as custom-data)
       * Corner edges also need to be corrected too, done in a separate loop below. */
<<<<<<< HEAD
      const int corner_2 = poly.start() + mesh->totloop;
=======
      const int corner_2 = poly.loopstart + mesh->totloop;
>>>>>>> 38e45ee0
#if 0
      for (j = 0; j < poly.size(); j++) {
        CustomData_copy_data(&mesh->ldata,
                             &result->ldata,
                             poly.start() + j,
                             poly.start() + (loop_end - j) + mesh->totloop,
                             1);
      }
#else
      /* slightly more involved, keep the first vertex the same for the copy,
       * ensures the diagonals in the new face match the original. */
      j = 0;
      for (int j_prev = loop_end; j < poly.size(); j_prev = j++) {
        CustomData_copy_data(&mesh->ldata,
                             &result->ldata,
                             poly.start() + j,
                             poly.start() + (loop_end - j_prev) + mesh->totloop,
                             1);
      }
#endif

      if (mat_ofs) {
        dst_material_index[poly_i] += mat_ofs;
        CLAMP(dst_material_index[poly_i], 0, mat_nr_max);
      }

      e = corner_edges[corner_2 + 0];
      for (j = 0; j < loop_end; j++) {
        corner_edges[corner_2 + j] = corner_edges[corner_2 + j + 1];
      }
      corner_edges[corner_2 + loop_end] = e;
<<<<<<< HEAD

      for (j = 0; j < poly.size(); j++) {
=======

      poly.loopstart += mesh->totloop;

      for (j = 0; j < poly.totloop; j++) {
>>>>>>> 38e45ee0
        corner_verts[corner_2 + j] += verts_num;
        corner_edges[corner_2 + j] += edges_num;
      }
    }

    for (MEdge &edge : edges.slice(edges_num, edges_num)) {
      edge.v1 += verts_num;
      edge.v2 += verts_num;
    }
  }

  /* NOTE: copied vertex layers don't have flipped normals yet. do this after applying offset. */
  if ((smd->flag & MOD_SOLIDIFY_EVEN) == 0) {
    /* no even thickness, very simple */
    float ofs_new_vgroup;

    /* for clamping */
    float *vert_lens = nullptr;
    float *vert_angs = nullptr;
    const float offset = fabsf(smd->offset) * smd->offset_clamp;
    const float offset_sq = offset * offset;

    /* for bevel weight */
    float *edge_angs = nullptr;

    if (do_clamp) {
      vert_lens = static_cast<float *>(MEM_malloc_arrayN(verts_num, sizeof(float), "vert_lens"));
      copy_vn_fl(vert_lens, int(verts_num), FLT_MAX);
      for (uint i = 0; i < edges_num; i++) {
        const float ed_len_sq = len_squared_v3v3(vert_positions[edges[i].v1],
                                                 vert_positions[edges[i].v2]);
        vert_lens[edges[i].v1] = min_ff(vert_lens[edges[i].v1], ed_len_sq);
        vert_lens[edges[i].v2] = min_ff(vert_lens[edges[i].v2], ed_len_sq);
      }
    }

    if (do_angle_clamp || do_bevel_convex) {
      uint eidx;
      if (do_angle_clamp) {
        vert_angs = static_cast<float *>(MEM_malloc_arrayN(verts_num, sizeof(float), "vert_angs"));
        copy_vn_fl(vert_angs, int(verts_num), 0.5f * M_PI);
      }
      if (do_bevel_convex) {
        edge_angs = static_cast<float *>(MEM_malloc_arrayN(edges_num, sizeof(float), "edge_angs"));
        if (!do_rim) {
          edge_users = static_cast<uint *>(
              MEM_malloc_arrayN(edges_num, sizeof(*edge_users), "solid_mod edges"));
        }
      }
      uint(*edge_user_pairs)[2] = static_cast<uint(*)[2]>(
          MEM_malloc_arrayN(edges_num, sizeof(*edge_user_pairs), "edge_user_pairs"));
      for (eidx = 0; eidx < edges_num; eidx++) {
        edge_user_pairs[eidx][0] = INVALID_UNUSED;
        edge_user_pairs[eidx][1] = INVALID_UNUSED;
      }
      for (const int64_t i : orig_polys.index_range()) {
<<<<<<< HEAD
        const blender::IndexRange poly = orig_polys[i];
        int prev_corner_i = poly.last();
        for (const int corner_i : poly) {
=======
        const MPoly &poly = orig_polys[i];
        int prev_corner_i = poly.loopstart + poly.totloop - 1;
        for (int j = 0; j < poly.totloop; j++) {
          const int corner_i = poly.loopstart + j;
>>>>>>> 38e45ee0
          const int vert_i = orig_corner_verts[corner_i];
          const int prev_vert_i = orig_corner_verts[prev_corner_i];
          /* add edge user */
          eidx = orig_corner_edges[prev_corner_i];
          const MEdge *ed = &orig_edges[eidx];
          BLI_assert(ELEM(prev_vert_i, ed->v1, ed->v2) && ELEM(vert_i, ed->v1, ed->v2));
          char flip = char((prev_vert_i > vert_i) == (ed->v1 < ed->v2));
          if (edge_user_pairs[eidx][flip] == INVALID_UNUSED) {
            edge_user_pairs[eidx][flip] = uint(i);
          }
          else {
            edge_user_pairs[eidx][0] = INVALID_PAIR;
            edge_user_pairs[eidx][1] = INVALID_PAIR;
          }
          prev_corner_i = corner_i;
        }
      }
      const MEdge *edge = orig_edges.data();
      float e[3];
      for (uint i = 0; i < edges_num; i++, edge++) {
        if (!ELEM(edge_user_pairs[i][0], INVALID_UNUSED, INVALID_PAIR) &&
            !ELEM(edge_user_pairs[i][1], INVALID_UNUSED, INVALID_PAIR)) {
          const float *n0 = poly_nors[edge_user_pairs[i][0]];
          const float *n1 = poly_nors[edge_user_pairs[i][1]];
          sub_v3_v3v3(e, orig_vert_positions[edge->v1], orig_vert_positions[edge->v2]);
          normalize_v3(e);
          const float angle = angle_signed_on_axis_v3v3_v3(n0, n1, e);
          if (do_angle_clamp) {
            vert_angs[edge->v1] = max_ff(vert_angs[edge->v1], angle);
            vert_angs[edge->v2] = max_ff(vert_angs[edge->v2], angle);
          }
          if (do_bevel_convex) {
            edge_angs[i] = angle;
            if (!do_rim) {
              edge_users[i] = INVALID_PAIR;
            }
          }
        }
      }
      MEM_freeN(edge_user_pairs);
    }

    if (ofs_new != 0.0f) {
      uint i_orig, i_end;
      bool do_shell_align;

      ofs_new_vgroup = ofs_new;

      uint vert_index;
      INIT_VERT_ARRAY_OFFSETS(false);

      for (i_orig = 0; i_orig < i_end; i_orig++, vert_index++) {
        const uint i = do_shell_align ? i_orig : new_vert_arr[i_orig];
        if (dvert) {
          const MDeformVert *dv = &dvert[i];
          if (defgrp_invert) {
            ofs_new_vgroup = 1.0f - BKE_defvert_find_weight(dv, defgrp_index);
          }
          else {
            ofs_new_vgroup = BKE_defvert_find_weight(dv, defgrp_index);
          }
          ofs_new_vgroup = (offset_fac_vg + (ofs_new_vgroup * offset_fac_vg_inv)) * ofs_new;
        }
        if (do_clamp && offset > FLT_EPSILON) {
          /* always reset because we may have set before */
          if (dvert == nullptr) {
            ofs_new_vgroup = ofs_new;
          }
          if (do_angle_clamp) {
            float cos_ang = cosf(((2 * M_PI) - vert_angs[i]) * 0.5f);
            if (cos_ang > 0) {
              float max_off = sqrtf(vert_lens[i]) * 0.5f / cos_ang;
              if (max_off < offset * 0.5f) {
                ofs_new_vgroup *= max_off / offset * 2;
              }
            }
          }
          else {
            if (vert_lens[i] < offset_sq) {
              float scalar = sqrtf(vert_lens[i]) / offset;
              ofs_new_vgroup *= scalar;
            }
          }
        }
        if (vert_nors) {
          madd_v3_v3fl(vert_positions[vert_index], vert_nors[i], ofs_new_vgroup);
        }
        else {
          madd_v3_v3fl(vert_positions[vert_index], mesh_vert_normals[i], ofs_new_vgroup);
        }
      }
    }

    if (ofs_orig != 0.0f) {
      uint i_orig, i_end;
      bool do_shell_align;

      ofs_new_vgroup = ofs_orig;

      /* as above but swapped */
      uint vert_index;
      INIT_VERT_ARRAY_OFFSETS(true);

      for (i_orig = 0; i_orig < i_end; i_orig++, vert_index++) {
        const uint i = do_shell_align ? i_orig : new_vert_arr[i_orig];
        if (dvert) {
          const MDeformVert *dv = &dvert[i];
          if (defgrp_invert) {
            ofs_new_vgroup = 1.0f - BKE_defvert_find_weight(dv, defgrp_index);
          }
          else {
            ofs_new_vgroup = BKE_defvert_find_weight(dv, defgrp_index);
          }
          ofs_new_vgroup = (offset_fac_vg + (ofs_new_vgroup * offset_fac_vg_inv)) * ofs_orig;
        }
        if (do_clamp && offset > FLT_EPSILON) {
          /* always reset because we may have set before */
          if (dvert == nullptr) {
            ofs_new_vgroup = ofs_orig;
          }
          if (do_angle_clamp) {
            float cos_ang = cosf(vert_angs[i_orig] * 0.5f);
            if (cos_ang > 0) {
              float max_off = sqrtf(vert_lens[i]) * 0.5f / cos_ang;
              if (max_off < offset * 0.5f) {
                ofs_new_vgroup *= max_off / offset * 2;
              }
            }
          }
          else {
            if (vert_lens[i] < offset_sq) {
              float scalar = sqrtf(vert_lens[i]) / offset;
              ofs_new_vgroup *= scalar;
            }
          }
        }
        if (vert_nors) {
          madd_v3_v3fl(vert_positions[vert_index], vert_nors[i], ofs_new_vgroup);
        }
        else {
          madd_v3_v3fl(vert_positions[vert_index], mesh_vert_normals[i], ofs_new_vgroup);
        }
      }
    }

    if (do_bevel_convex) {
      for (uint i = 0; i < edges_num; i++) {
        if (edge_users[i] == INVALID_PAIR) {
          float angle = edge_angs[i];
          result_edge_bweight[i] = clamp_f(result_edge_bweight[i] +
                                               (angle < M_PI ? clamp_f(bevel_convex, 0.0f, 1.0f) :
                                                               clamp_f(bevel_convex, -1.0f, 0.0f)),
                                           0.0f,
                                           1.0f);
          if (do_shell) {
            result_edge_bweight[i + edges_num] = clamp_f(
                result_edge_bweight[i + edges_num] + (angle > M_PI ?
                                                          clamp_f(bevel_convex, 0.0f, 1.0f) :
                                                          clamp_f(bevel_convex, -1.0f, 0.0f)),
                0,
                1.0f);
          }
        }
      }
      if (!do_rim) {
        MEM_freeN(edge_users);
      }
      MEM_freeN(edge_angs);
    }

    if (do_clamp) {
      MEM_freeN(vert_lens);
      if (do_angle_clamp) {
        MEM_freeN(vert_angs);
      }
    }
  }
  else {
#ifdef USE_NONMANIFOLD_WORKAROUND
    const bool check_non_manifold = (smd->flag & MOD_SOLIDIFY_NORMAL_CALC) != 0;
#endif
    /* same as EM_solidify() in editmesh_lib.c */
    float *vert_angles = static_cast<float *>(
        MEM_calloc_arrayN(verts_num, sizeof(float[2]), "mod_solid_pair")); /* 2 in 1 */
    float *vert_accum = vert_angles + verts_num;
    uint vidx;
    uint i;

    if (vert_nors == nullptr) {
      vert_nors = static_cast<float(*)[3]>(
          MEM_malloc_arrayN(verts_num, sizeof(float[3]), "mod_solid_vno"));
      for (i = 0; i < verts_num; i++) {
        copy_v3_v3(vert_nors[i], mesh_vert_normals[i]);
      }
    }

    for (const int64_t i : blender::IndexRange(polys_num)) {
      const blender::IndexRange poly = orig_polys[i];
      /* #BKE_mesh_calc_poly_angles logic is inlined here */
      float nor_prev[3];
      float nor_next[3];

      int i_curr = poly.size() - 1;
      int i_next = 0;

<<<<<<< HEAD
      const int *poly_verts = &corner_verts[poly.start()];
      const int *poly_edges = &corner_edges[poly.start()];
=======
      const int *poly_verts = &corner_verts[polys[i].loopstart];
      const int *poly_edges = &corner_edges[polys[i].loopstart];
>>>>>>> 38e45ee0

      sub_v3_v3v3(
          nor_prev, vert_positions[poly_verts[i_curr - 1]], vert_positions[poly_verts[i_curr]]);
      normalize_v3(nor_prev);

      while (i_next < poly.size()) {
        float angle;
        sub_v3_v3v3(
            nor_next, vert_positions[poly_verts[i_curr]], vert_positions[poly_verts[i_next]]);
        normalize_v3(nor_next);
        angle = angle_normalized_v3v3(nor_prev, nor_next);

        /* --- not related to angle calc --- */
        if (angle < FLT_EPSILON) {
          angle = FLT_EPSILON;
        }

        vidx = poly_verts[i_curr];
        vert_accum[vidx] += angle;

#ifdef USE_NONMANIFOLD_WORKAROUND
        /* skip 3+ face user edges */
        if ((check_non_manifold == false) ||
            LIKELY(!BLI_BITMAP_TEST(edge_tmp_tag, poly_edges[i_curr]) &&
                   !BLI_BITMAP_TEST(edge_tmp_tag, poly_edges[i_next]))) {
          vert_angles[vidx] += shell_v3v3_normalized_to_dist(vert_nors[vidx], poly_nors[i]) *
                               angle;
        }
        else {
          vert_angles[vidx] += angle;
        }
#else
        vert_angles[vidx] += shell_v3v3_normalized_to_dist(vert_nors[vidx], poly_nors[i]) * angle;
#endif
        /* --- end non-angle-calc section --- */

        /* step */
        copy_v3_v3(nor_prev, nor_next);
        i_curr = i_next;
        i_next++;
      }
    }

    /* vertex group support */
    if (dvert) {
      const MDeformVert *dv = dvert;
      float scalar;

      if (defgrp_invert) {
        for (i = 0; i < verts_num; i++, dv++) {
          scalar = 1.0f - BKE_defvert_find_weight(dv, defgrp_index);
          scalar = offset_fac_vg + (scalar * offset_fac_vg_inv);
          vert_angles[i] *= scalar;
        }
      }
      else {
        for (i = 0; i < verts_num; i++, dv++) {
          scalar = BKE_defvert_find_weight(dv, defgrp_index);
          scalar = offset_fac_vg + (scalar * offset_fac_vg_inv);
          vert_angles[i] *= scalar;
        }
      }
    }

    /* for angle clamp */
    float *vert_angs = nullptr;
    /* for bevel convex */
    float *edge_angs = nullptr;

    if (do_angle_clamp || do_bevel_convex) {
      uint eidx;
      if (do_angle_clamp) {
        vert_angs = static_cast<float *>(
            MEM_malloc_arrayN(verts_num, sizeof(float), "vert_angs even"));
        copy_vn_fl(vert_angs, int(verts_num), 0.5f * M_PI);
      }
      if (do_bevel_convex) {
        edge_angs = static_cast<float *>(
            MEM_malloc_arrayN(edges_num, sizeof(float), "edge_angs even"));
        if (!do_rim) {
          edge_users = static_cast<uint *>(
              MEM_malloc_arrayN(edges_num, sizeof(*edge_users), "solid_mod edges"));
        }
      }
      uint(*edge_user_pairs)[2] = static_cast<uint(*)[2]>(
          MEM_malloc_arrayN(edges_num, sizeof(*edge_user_pairs), "edge_user_pairs"));
      for (eidx = 0; eidx < edges_num; eidx++) {
        edge_user_pairs[eidx][0] = INVALID_UNUSED;
        edge_user_pairs[eidx][1] = INVALID_UNUSED;
      }
      for (const int i : orig_polys.index_range()) {
<<<<<<< HEAD
        const blender::IndexRange poly = orig_polys[i];
        int prev_corner_i = poly.start() + poly.size() - 1;
        for (int j = 0; j < poly.size(); j++) {
          const int corner_i = poly.start() + j;
=======
        const MPoly &poly = orig_polys[i];
        int prev_corner_i = poly.loopstart + poly.totloop - 1;
        for (int j = 0; j < poly.totloop; j++) {
          const int corner_i = poly.loopstart + j;
>>>>>>> 38e45ee0
          const int vert_i = orig_corner_verts[corner_i];
          const int prev_vert_i = orig_corner_verts[prev_corner_i];

          /* add edge user */
          eidx = orig_corner_edges[prev_corner_i];
          const MEdge *edge = &orig_edges[eidx];
          BLI_assert(ELEM(prev_vert_i, edge->v1, edge->v2) && ELEM(vert_i, edge->v1, edge->v2));
          char flip = char((prev_vert_i > vert_i) == (edge->v1 < edge->v2));
          if (edge_user_pairs[eidx][flip] == INVALID_UNUSED) {
            edge_user_pairs[eidx][flip] = uint(i);
          }
          else {
            edge_user_pairs[eidx][0] = INVALID_PAIR;
            edge_user_pairs[eidx][1] = INVALID_PAIR;
          }
          prev_corner_i = corner_i;
        }
      }
      const MEdge *edge = orig_edges.data();
      float e[3];
      for (i = 0; i < edges_num; i++, edge++) {
        if (!ELEM(edge_user_pairs[i][0], INVALID_UNUSED, INVALID_PAIR) &&
            !ELEM(edge_user_pairs[i][1], INVALID_UNUSED, INVALID_PAIR)) {
          const float *n0 = poly_nors[edge_user_pairs[i][0]];
          const float *n1 = poly_nors[edge_user_pairs[i][1]];
          if (do_angle_clamp) {
            const float angle = M_PI - angle_normalized_v3v3(n0, n1);
            vert_angs[edge->v1] = max_ff(vert_angs[edge->v1], angle);
            vert_angs[edge->v2] = max_ff(vert_angs[edge->v2], angle);
          }
          if (do_bevel_convex) {
            sub_v3_v3v3(e, orig_vert_positions[edge->v1], orig_vert_positions[edge->v2]);
            normalize_v3(e);
            edge_angs[i] = angle_signed_on_axis_v3v3_v3(n0, n1, e);
            if (!do_rim) {
              edge_users[i] = INVALID_PAIR;
            }
          }
        }
      }
      MEM_freeN(edge_user_pairs);
    }

    if (do_clamp) {
      const float clamp_fac = 1 + (do_angle_clamp ? fabsf(smd->offset_fac) : 0);
      const float offset = fabsf(smd->offset) * smd->offset_clamp * clamp_fac;
      if (offset > FLT_EPSILON) {
        float *vert_lens_sq = static_cast<float *>(
            MEM_malloc_arrayN(verts_num, sizeof(float), "vert_lens_sq"));
        const float offset_sq = offset * offset;
        copy_vn_fl(vert_lens_sq, int(verts_num), FLT_MAX);
        for (i = 0; i < edges_num; i++) {
          const float ed_len = len_squared_v3v3(vert_positions[edges[i].v1],
                                                vert_positions[edges[i].v2]);
          vert_lens_sq[edges[i].v1] = min_ff(vert_lens_sq[edges[i].v1], ed_len);
          vert_lens_sq[edges[i].v2] = min_ff(vert_lens_sq[edges[i].v2], ed_len);
        }
        if (do_angle_clamp) {
          for (i = 0; i < verts_num; i++) {
            float cos_ang = cosf(vert_angs[i] * 0.5f);
            if (cos_ang > 0) {
              float max_off = sqrtf(vert_lens_sq[i]) * 0.5f / cos_ang;
              if (max_off < offset * 0.5f) {
                vert_angles[i] *= max_off / offset * 2;
              }
            }
          }
          MEM_freeN(vert_angs);
        }
        else {
          for (i = 0; i < verts_num; i++) {
            if (vert_lens_sq[i] < offset_sq) {
              float scalar = sqrtf(vert_lens_sq[i]) / offset;
              vert_angles[i] *= scalar;
            }
          }
        }
        MEM_freeN(vert_lens_sq);
      }
    }

    if (do_bevel_convex) {
      for (i = 0; i < edges_num; i++) {
        if (edge_users[i] == INVALID_PAIR) {
          float angle = edge_angs[i];
          result_edge_bweight[i] = clamp_f(result_edge_bweight[i] +
                                               (angle < M_PI ? clamp_f(bevel_convex, 0.0f, 1.0f) :
                                                               clamp_f(bevel_convex, -1.0f, 0.0f)),
                                           0.0f,
                                           1.0f);
          if (do_shell) {
            result_edge_bweight[i + edges_num] = clamp_f(
                result_edge_bweight[i + edges_num] +
                    (angle > M_PI ? clamp_f(bevel_convex, 0, 1) : clamp_f(bevel_convex, -1, 0)),
                0.0f,
                1.0f);
          }
        }
      }
      if (!do_rim) {
        MEM_freeN(edge_users);
      }
      MEM_freeN(edge_angs);
    }

#undef INVALID_UNUSED
#undef INVALID_PAIR

    if (ofs_new != 0.0f) {
      uint i_orig, i_end;
      bool do_shell_align;

      uint vert_index;
      INIT_VERT_ARRAY_OFFSETS(false);

      for (i_orig = 0; i_orig < i_end; i_orig++, vert_index++) {
        const uint i_other = do_shell_align ? i_orig : new_vert_arr[i_orig];
        if (vert_accum[i_other]) { /* zero if unselected */
          madd_v3_v3fl(vert_positions[vert_index],
                       vert_nors[i_other],
                       ofs_new * (vert_angles[i_other] / vert_accum[i_other]));
        }
      }
    }

    if (ofs_orig != 0.0f) {
      uint i_orig, i_end;
      bool do_shell_align;

      /* same as above but swapped, intentional use of 'ofs_new' */
      uint vert_index;
      INIT_VERT_ARRAY_OFFSETS(true);

      for (i_orig = 0; i_orig < i_end; i_orig++, vert_index++) {
        const uint i_other = do_shell_align ? i_orig : new_vert_arr[i_orig];
        if (vert_accum[i_other]) { /* zero if unselected */
          madd_v3_v3fl(vert_positions[vert_index],
                       vert_nors[i_other],
                       ofs_orig * (vert_angles[i_other] / vert_accum[i_other]));
        }
      }
    }

    MEM_freeN(vert_angles);
  }

#ifdef USE_NONMANIFOLD_WORKAROUND
  MEM_SAFE_FREE(edge_tmp_tag);
#endif

  if (vert_nors) {
    MEM_freeN(vert_nors);
  }

  /* must recalculate normals with vgroups since they can displace unevenly #26888. */
  if (BKE_mesh_vert_normals_are_dirty(mesh) || do_rim || dvert) {
    BKE_mesh_normals_tag_dirty(result);
  }
  else if (do_shell) {
    uint i;
    /* flip vertex normals for copied verts */
    for (i = 0; i < verts_num; i++) {
      negate_v3((float *)mesh_vert_normals[i]);
    }
  }

  /* Add vertex weights for rim and shell vgroups. */
  if (shell_defgrp_index != -1 || rim_defgrp_index != -1) {
    MDeformVert *dst_dvert = BKE_mesh_deform_verts_for_write(result);

    /* Ultimate security check. */
    if (dst_dvert != nullptr) {

      if (rim_defgrp_index != -1) {
        for (uint i = 0; i < rimVerts; i++) {
          BKE_defvert_ensure_index(&dst_dvert[new_vert_arr[i]], rim_defgrp_index)->weight = 1.0f;
          BKE_defvert_ensure_index(&dst_dvert[(do_shell ? new_vert_arr[i] : i) + verts_num],
                                   rim_defgrp_index)
              ->weight = 1.0f;
        }
      }

      if (shell_defgrp_index != -1) {
        for (uint i = verts_num; i < result->totvert; i++) {
          BKE_defvert_ensure_index(&dst_dvert[i], shell_defgrp_index)->weight = 1.0f;
        }
      }
    }
  }
  if (do_rim) {
    uint i;

    /* NOTE(@ideasman42): Unfortunately re-calculate the normals for the new edge
     * faces is necessary. This could be done in many ways, but probably the quickest
     * way is to calculate the average normals for side faces only.
     * Then blend them with the normals of the edge verts.
     *
     * At the moment its easiest to allocate an entire array for every vertex,
     * even though we only need edge verts. */

#define SOLIDIFY_SIDE_NORMALS

#ifdef SOLIDIFY_SIDE_NORMALS
    /* NOTE(@sybren): due to the code setting normals dirty a few lines above,
     * do_side_normals is always false. */
    const bool do_side_normals = !BKE_mesh_vert_normals_are_dirty(result);
    /* annoying to allocate these since we only need the edge verts, */
    float(*edge_vert_nos)[3] = do_side_normals ? static_cast<float(*)[3]>(MEM_calloc_arrayN(
                                                     verts_num, sizeof(float[3]), __func__)) :
                                                 nullptr;
    float nor[3];
#endif
    const float crease_rim = smd->crease_rim;
    const float crease_outer = smd->crease_outer;
    const float crease_inner = smd->crease_inner;

    int *origindex_edge;
    int *orig_ed;
    uint j;

    float *result_edge_crease = nullptr;
    if (crease_rim || crease_outer || crease_inner) {
      result_edge_crease = (float *)CustomData_add_layer(
          &result->edata, CD_CREASE, CD_SET_DEFAULT, nullptr, result->totedge);
    }

    /* add faces & edges */
    origindex_edge = static_cast<int *>(
        CustomData_get_layer_for_write(&result->edata, CD_ORIGINDEX, result->totedge));
    orig_ed = (origindex_edge) ? &origindex_edge[(edges_num * stride) + newEdges] : nullptr;
    /* Start after copied edges. */
    int new_edge_index = int(edges_num * stride + newEdges);
    for (i = 0; i < rimVerts; i++) {
      edges[new_edge_index].v1 = new_vert_arr[i];
      edges[new_edge_index].v2 = (do_shell ? new_vert_arr[i] : i) + verts_num;

      if (orig_ed) {
        *orig_ed = ORIGINDEX_NONE;
        orig_ed++;
      }

      if (crease_rim) {
        result_edge_crease[new_edge_index] = crease_rim;
      }
      new_edge_index++;
    }

    /* faces */
    int new_poly_index = int(polys_num * stride);
    blender::MutableSpan<int> new_corner_verts = corner_verts.drop_front(loops_num * stride);
    blender::MutableSpan<int> new_corner_edges = corner_edges.drop_front(loops_num * stride);
    j = 0;
    for (i = 0; i < newPolys; i++) {
      uint eidx = new_edge_arr[i];
      uint pidx = edge_users[eidx];
      int k1, k2;
      bool flip;

      if (pidx >= polys_num) {
        pidx -= polys_num;
        flip = true;
      }
      else {
        flip = false;
      }

      const MEdge &edge = edges[eidx];

      /* copy most of the face settings */
      CustomData_copy_data(
          &mesh->pdata, &result->pdata, int(pidx), int((polys_num * stride) + i), 1);
<<<<<<< HEAD
=======
      polys[new_poly_index].loopstart = int(j + (loops_num * stride));
>>>>>>> 38e45ee0

      const int old_poly_size = orig_polys[i].size();
      poly_offsets[new_poly_index] = int(j + (loops_num * stride));

      /* prev loop */
      k1 = poly_offsets[pidx] + (((edge_order[eidx] - 1) + old_poly_size) % old_poly_size);

      k2 = poly_offsets[pidx] + (edge_order[eidx]);

      CustomData_copy_data(&mesh->ldata, &result->ldata, k2, int((loops_num * stride) + j + 0), 1);
      CustomData_copy_data(&mesh->ldata, &result->ldata, k1, int((loops_num * stride) + j + 1), 1);
      CustomData_copy_data(&mesh->ldata, &result->ldata, k1, int((loops_num * stride) + j + 2), 1);
      CustomData_copy_data(&mesh->ldata, &result->ldata, k2, int((loops_num * stride) + j + 3), 1);

      if (flip == false) {
        new_corner_verts[j] = edge.v1;
        new_corner_edges[j++] = eidx;

        new_corner_verts[j] = edge.v2;
        new_corner_edges[j++] = (edges_num * stride) + old_vert_arr[edge.v2] + newEdges;

        new_corner_verts[j] = (do_shell ? edge.v2 : old_vert_arr[edge.v2]) + verts_num;
        new_corner_edges[j++] = (do_shell ? eidx : i) + edges_num;

        new_corner_verts[j] = (do_shell ? edge.v1 : old_vert_arr[edge.v1]) + verts_num;
        new_corner_edges[j++] = (edges_num * stride) + old_vert_arr[edge.v1] + newEdges;
      }
      else {
        new_corner_verts[j] = edge.v2;
        new_corner_edges[j++] = eidx;

        new_corner_verts[j] = edge.v1;
        new_corner_edges[j++] = (edges_num * stride) + old_vert_arr[edge.v1] + newEdges;

        new_corner_verts[j] = (do_shell ? edge.v1 : old_vert_arr[edge.v1]) + verts_num;
        new_corner_edges[j++] = (do_shell ? eidx : i) + edges_num;

        new_corner_verts[j] = (do_shell ? edge.v2 : old_vert_arr[edge.v2]) + verts_num;
        new_corner_edges[j++] = (edges_num * stride) + old_vert_arr[edge.v2] + newEdges;
      }

      if (origindex_edge) {
        origindex_edge[new_corner_edges[j - 3]] = ORIGINDEX_NONE;
        origindex_edge[new_corner_edges[j - 1]] = ORIGINDEX_NONE;
      }

      /* use the next material index if option enabled */
      if (mat_ofs_rim) {
        dst_material_index[new_poly_index] += mat_ofs_rim;
        CLAMP(dst_material_index[new_poly_index], 0, mat_nr_max);
      }
      if (crease_outer) {
        /* crease += crease_outer; without wrapping */
        float *cr = &(result_edge_crease[eidx]);
        float tcr = *cr + crease_outer;
        *cr = tcr > 1.0f ? 1.0f : tcr;
      }

      if (crease_inner) {
        /* crease += crease_inner; without wrapping */
        float *cr = &(result_edge_crease[edges_num + (do_shell ? eidx : i)]);
        float tcr = *cr + crease_inner;
        *cr = tcr > 1.0f ? 1.0f : tcr;
      }

#ifdef SOLIDIFY_SIDE_NORMALS
      if (do_side_normals) {
        normal_quad_v3(nor,
                       vert_positions[new_corner_verts[j - 4]],
                       vert_positions[new_corner_verts[j - 3]],
                       vert_positions[new_corner_verts[j - 2]],
                       vert_positions[new_corner_verts[j - 1]]);

        add_v3_v3(edge_vert_nos[edge.v1], nor);
        add_v3_v3(edge_vert_nos[edge.v2], nor);
      }
#endif

      new_poly_index++;
    }

#ifdef SOLIDIFY_SIDE_NORMALS
    if (do_side_normals) {
      for (i = 0; i < rimVerts; i++) {
        const MEdge &edge_orig = edges[i];
        const MEdge &edge = edges[edges_num * stride + i];
        float nor_cpy[3];
        int k;

        /* NOTE: only the first vertex (lower half of the index) is calculated. */
        BLI_assert(edge.v1 < verts_num);
        normalize_v3_v3(nor_cpy, edge_vert_nos[edge_orig.v1]);

        for (k = 0; k < 2; k++) { /* loop over both verts of the edge */
          copy_v3_v3(nor, mesh_vert_normals[*(&edge.v1 + k)]);
          add_v3_v3(nor, nor_cpy);
          normalize_v3(nor);
          copy_v3_v3((float *)mesh_vert_normals[*(&edge.v1 + k)], nor);
        }
      }

      MEM_freeN(edge_vert_nos);
    }
#endif

    MEM_freeN(new_vert_arr);
    MEM_freeN(new_edge_arr);

    MEM_freeN(edge_users);
    MEM_freeN(edge_order);
  }

  if (old_vert_arr) {
    MEM_freeN(old_vert_arr);
  }

  return result;
}

#undef SOLIDIFY_SIDE_NORMALS

/** \} */<|MERGE_RESOLUTION|>--- conflicted
+++ resolved
@@ -59,11 +59,7 @@
 {
   const int verts_num = mesh->totvert;
   const blender::Span<MEdge> edges = mesh->edges();
-<<<<<<< HEAD
   const blender::OffsetIndices polys = mesh->polys();
-=======
-  const blender::Span<MPoly> polys = mesh->polys();
->>>>>>> 38e45ee0
   const blender::Span<int> corner_edges = mesh->corner_edges();
 
   {
@@ -73,15 +69,7 @@
 
     /* Add an edge reference if it's not there, pointing back to the face index. */
     for (const int i : polys.index_range()) {
-<<<<<<< HEAD
       for (const int edge_i : corner_edges.slice(polys[i])) {
-=======
-      int j;
-
-      for (j = 0; j < polys[i].totloop; j++) {
-        const int edge_i = corner_edges[polys[i].loopstart + j];
-
->>>>>>> 38e45ee0
         /* --- add edge ref to face --- */
         edge_ref = &edge_ref_array[edge_i];
         if (!edgeref_is_init(edge_ref)) {
@@ -215,11 +203,7 @@
 
   const float(*orig_vert_positions)[3] = BKE_mesh_vert_positions(mesh);
   const blender::Span<MEdge> orig_edges = mesh->edges();
-<<<<<<< HEAD
   const blender::OffsetIndices orig_polys = mesh->polys();
-=======
-  const blender::Span<MPoly> orig_polys = mesh->polys();
->>>>>>> 38e45ee0
   const blender::Span<int> orig_corner_verts = mesh->corner_verts();
   const blender::Span<int> orig_corner_edges = mesh->corner_edges();
 
@@ -261,17 +245,10 @@
       const blender::IndexRange poly = orig_polys[i];
       int j;
 
-<<<<<<< HEAD
       int corner_i_prev = poly.last();
 
       for (j = 0; j < poly.size(); j++) {
         const int corner_i = poly[j];
-=======
-      int corner_i_prev = poly.loopstart + (poly.totloop - 1);
-
-      for (j = 0; j < poly.totloop; j++) {
-        const int corner_i = poly.loopstart + j;
->>>>>>> 38e45ee0
         const int vert_i = orig_corner_verts[corner_i];
         const int prev_vert_i = orig_corner_verts[corner_i_prev];
         /* add edge user */
@@ -351,11 +328,7 @@
 
   float(*vert_positions)[3] = BKE_mesh_vert_positions_for_write(result);
   blender::MutableSpan<MEdge> edges = result->edges_for_write();
-<<<<<<< HEAD
   blender::MutableSpan<int> poly_offsets = result->poly_offsets_for_write();
-=======
-  blender::MutableSpan<MPoly> polys = result->polys_for_write();
->>>>>>> 38e45ee0
   blender::MutableSpan<int> corner_verts = result->corner_verts_for_write();
   blender::MutableSpan<int> corner_edges = result->corner_edges_for_write();
 
@@ -443,24 +416,14 @@
 
   if (do_shell) {
     for (const int64_t i : blender::IndexRange(mesh->totpoly)) {
-<<<<<<< HEAD
       const blender::IndexRange poly = orig_polys[i];
       const int loop_end = poly.size() - 1;
-=======
-      const int64_t poly_i = polys_num + i;
-      MPoly &poly = polys[poly_i];
-      const int loop_end = poly.totloop - 1;
->>>>>>> 38e45ee0
       int e;
       int j;
 
       /* reverses the loop direction (corner verts as well as custom-data)
        * Corner edges also need to be corrected too, done in a separate loop below. */
-<<<<<<< HEAD
       const int corner_2 = poly.start() + mesh->totloop;
-=======
-      const int corner_2 = poly.loopstart + mesh->totloop;
->>>>>>> 38e45ee0
 #if 0
       for (j = 0; j < poly.size(); j++) {
         CustomData_copy_data(&mesh->ldata,
@@ -483,8 +446,8 @@
 #endif
 
       if (mat_ofs) {
-        dst_material_index[poly_i] += mat_ofs;
-        CLAMP(dst_material_index[poly_i], 0, mat_nr_max);
+        dst_material_index[polys_num + i] += mat_ofs;
+        CLAMP(dst_material_index[polys_num + i], 0, mat_nr_max);
       }
 
       e = corner_edges[corner_2 + 0];
@@ -492,15 +455,8 @@
         corner_edges[corner_2 + j] = corner_edges[corner_2 + j + 1];
       }
       corner_edges[corner_2 + loop_end] = e;
-<<<<<<< HEAD
 
       for (j = 0; j < poly.size(); j++) {
-=======
-
-      poly.loopstart += mesh->totloop;
-
-      for (j = 0; j < poly.totloop; j++) {
->>>>>>> 38e45ee0
         corner_verts[corner_2 + j] += verts_num;
         corner_edges[corner_2 + j] += edges_num;
       }
@@ -557,16 +513,9 @@
         edge_user_pairs[eidx][1] = INVALID_UNUSED;
       }
       for (const int64_t i : orig_polys.index_range()) {
-<<<<<<< HEAD
         const blender::IndexRange poly = orig_polys[i];
         int prev_corner_i = poly.last();
         for (const int corner_i : poly) {
-=======
-        const MPoly &poly = orig_polys[i];
-        int prev_corner_i = poly.loopstart + poly.totloop - 1;
-        for (int j = 0; j < poly.totloop; j++) {
-          const int corner_i = poly.loopstart + j;
->>>>>>> 38e45ee0
           const int vert_i = orig_corner_verts[corner_i];
           const int prev_vert_i = orig_corner_verts[prev_corner_i];
           /* add edge user */
@@ -772,13 +721,8 @@
       int i_curr = poly.size() - 1;
       int i_next = 0;
 
-<<<<<<< HEAD
       const int *poly_verts = &corner_verts[poly.start()];
       const int *poly_edges = &corner_edges[poly.start()];
-=======
-      const int *poly_verts = &corner_verts[polys[i].loopstart];
-      const int *poly_edges = &corner_edges[polys[i].loopstart];
->>>>>>> 38e45ee0
 
       sub_v3_v3v3(
           nor_prev, vert_positions[poly_verts[i_curr - 1]], vert_positions[poly_verts[i_curr]]);
@@ -870,17 +814,10 @@
         edge_user_pairs[eidx][1] = INVALID_UNUSED;
       }
       for (const int i : orig_polys.index_range()) {
-<<<<<<< HEAD
         const blender::IndexRange poly = orig_polys[i];
         int prev_corner_i = poly.start() + poly.size() - 1;
         for (int j = 0; j < poly.size(); j++) {
           const int corner_i = poly.start() + j;
-=======
-        const MPoly &poly = orig_polys[i];
-        int prev_corner_i = poly.loopstart + poly.totloop - 1;
-        for (int j = 0; j < poly.totloop; j++) {
-          const int corner_i = poly.loopstart + j;
->>>>>>> 38e45ee0
           const int vert_i = orig_corner_verts[corner_i];
           const int prev_vert_i = orig_corner_verts[prev_corner_i];
 
@@ -1152,10 +1089,6 @@
       /* copy most of the face settings */
       CustomData_copy_data(
           &mesh->pdata, &result->pdata, int(pidx), int((polys_num * stride) + i), 1);
-<<<<<<< HEAD
-=======
-      polys[new_poly_index].loopstart = int(j + (loops_num * stride));
->>>>>>> 38e45ee0
 
       const int old_poly_size = orig_polys[i].size();
       poly_offsets[new_poly_index] = int(j + (loops_num * stride));
