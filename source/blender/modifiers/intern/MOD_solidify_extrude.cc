/* SPDX-License-Identifier: GPL-2.0-or-later */

/** \file
 * \ingroup modifiers
 */

#include "BLI_utildefines.h"

#include "BLI_bitmap.h"
#include "BLI_math.h"
#include "BLI_utildefines_stack.h"

#include "DNA_mesh_types.h"
#include "DNA_meshdata_types.h"
#include "DNA_object_types.h"

#include "MEM_guardedalloc.h"

#include "BKE_deform.h"
#include "BKE_mesh.h"
#include "BKE_particle.h"

#include "MOD_modifiertypes.h"
#include "MOD_solidify_util.hh" /* own include */
#include "MOD_util.h"

/* -------------------------------------------------------------------- */
/** \name High Quality Normal Calculation Function
 * \{ */

/* skip shell thickness for non-manifold edges, see #35710. */
#define USE_NONMANIFOLD_WORKAROUND

/* *** derived mesh high quality normal calculation function  *** */
/* could be exposed for other functions to use */

struct EdgeFaceRef {
  int p1; /* init as -1 */
  int p2;
};

BLI_INLINE bool edgeref_is_init(const EdgeFaceRef *edge_ref)
{
  return !((edge_ref->p1 == 0) && (edge_ref->p2 == 0));
}

/**
 * \param mesh: Mesh to calculate normals for.
 * \param poly_nors: Precalculated face normals.
 * \param r_vert_nors: Return vert normals.
 */
static void mesh_calc_hq_normal(Mesh *mesh,
                                const float (*poly_nors)[3],
                                float (*r_vert_nors)[3],
#ifdef USE_NONMANIFOLD_WORKAROUND
                                BLI_bitmap *edge_tmp_tag
#endif
)
{
  const int verts_num = mesh->totvert;
  const blender::Span<MEdge> edges = mesh->edges();
  const blender::Span<MPoly> polys = mesh->polys();
  const blender::Span<int> corner_edges = mesh->corner_edges();

  {
    EdgeFaceRef *edge_ref_array = MEM_cnew_array<EdgeFaceRef>(size_t(edges.size()), __func__);
    EdgeFaceRef *edge_ref;
    float edge_normal[3];

    /* Add an edge reference if it's not there, pointing back to the face index. */
    for (const int i : polys.index_range()) {
      int j;

      for (j = 0; j < polys[i].totloop; j++) {
        const int edge_i = corner_edges[polys[i].loopstart + j];

        /* --- add edge ref to face --- */
        edge_ref = &edge_ref_array[edge_i];
        if (!edgeref_is_init(edge_ref)) {
          edge_ref->p1 = i;
          edge_ref->p2 = -1;
        }
        else if ((edge_ref->p1 != -1) && (edge_ref->p2 == -1)) {
          edge_ref->p2 = i;
        }
        else {
          /* 3+ faces using an edge, we can't handle this usefully */
          edge_ref->p1 = edge_ref->p2 = -1;
#ifdef USE_NONMANIFOLD_WORKAROUND
          BLI_BITMAP_ENABLE(edge_tmp_tag, edge_i);
#endif
        }
        /* --- done --- */
      }
    }

    int i;
    const MEdge *edge;
    for (i = 0, edge = edges.data(), edge_ref = edge_ref_array; i < edges.size();
         i++, edge++, edge_ref++) {
      /* Get the edge vert indices, and edge value (the face indices that use it) */

      if (edgeref_is_init(edge_ref) && (edge_ref->p1 != -1)) {
        if (edge_ref->p2 != -1) {
          /* We have 2 faces using this edge, calculate the edges normal
           * using the angle between the 2 faces as a weighting */
#if 0
          add_v3_v3v3(edge_normal, face_nors[edge_ref->f1], face_nors[edge_ref->f2]);
          normalize_v3_length(
              edge_normal,
              angle_normalized_v3v3(face_nors[edge_ref->f1], face_nors[edge_ref->f2]));
#else
          mid_v3_v3v3_angle_weighted(
              edge_normal, poly_nors[edge_ref->p1], poly_nors[edge_ref->p2]);
#endif
        }
        else {
          /* only one face attached to that edge */
          /* an edge without another attached- the weight on this is undefined */
          copy_v3_v3(edge_normal, poly_nors[edge_ref->p1]);
        }
        add_v3_v3(r_vert_nors[edge->v1], edge_normal);
        add_v3_v3(r_vert_nors[edge->v2], edge_normal);
      }
    }
    MEM_freeN(edge_ref_array);
  }

  /* normalize vertex normals and assign */
  const float(*vert_normals)[3] = BKE_mesh_vert_normals_ensure(mesh);
  for (int i = 0; i < verts_num; i++) {
    if (normalize_v3(r_vert_nors[i]) == 0.0f) {
      copy_v3_v3(r_vert_nors[i], vert_normals[i]);
    }
  }
}

/** \} */

/* -------------------------------------------------------------------- */
/** \name Main Solidify Function
 * \{ */

/* NOLINTNEXTLINE: readability-function-size */
Mesh *MOD_solidify_extrude_modifyMesh(ModifierData *md, const ModifierEvalContext *ctx, Mesh *mesh)
{
  Mesh *result;
  const SolidifyModifierData *smd = (SolidifyModifierData *)md;

  const uint verts_num = uint(mesh->totvert);
  const uint edges_num = uint(mesh->totedge);
  const uint polys_num = uint(mesh->totpoly);
  const uint loops_num = uint(mesh->totloop);
  uint newLoops = 0, newPolys = 0, newEdges = 0, newVerts = 0, rimVerts = 0;

  /* Only use material offsets if we have 2 or more materials. */
  const short mat_nr_max = ctx->object->totcol > 1 ? ctx->object->totcol - 1 : 0;
  const short mat_ofs = mat_nr_max ? smd->mat_ofs : 0;
  const short mat_ofs_rim = mat_nr_max ? smd->mat_ofs_rim : 0;

  /* use for edges */
  /* over-alloc new_vert_arr, old_vert_arr */
  uint *new_vert_arr = nullptr;
  STACK_DECLARE(new_vert_arr);

  uint *new_edge_arr = nullptr;
  STACK_DECLARE(new_edge_arr);

  uint *old_vert_arr = MEM_cnew_array<uint>(verts_num, "old_vert_arr in solidify");

  uint *edge_users = nullptr;
  int *edge_order = nullptr;

  float(*vert_nors)[3] = nullptr;
  const float(*poly_nors)[3] = nullptr;

  const bool need_poly_normals = (smd->flag & MOD_SOLIDIFY_NORMAL_CALC) ||
                                 (smd->flag & MOD_SOLIDIFY_EVEN) ||
                                 (smd->flag & MOD_SOLIDIFY_OFFSET_ANGLE_CLAMP) ||
                                 (smd->bevel_convex != 0);

  const float ofs_orig = -(((-smd->offset_fac + 1.0f) * 0.5f) * smd->offset);
  const float ofs_new = smd->offset + ofs_orig;
  const float offset_fac_vg = smd->offset_fac_vg;
  const float offset_fac_vg_inv = 1.0f - smd->offset_fac_vg;
  const float bevel_convex = smd->bevel_convex;
  const bool do_flip = (smd->flag & MOD_SOLIDIFY_FLIP) != 0;
  const bool do_clamp = (smd->offset_clamp != 0.0f);
  const bool do_angle_clamp = do_clamp && (smd->flag & MOD_SOLIDIFY_OFFSET_ANGLE_CLAMP) != 0;
  const bool do_bevel_convex = bevel_convex != 0.0f;
  const bool do_rim = (smd->flag & MOD_SOLIDIFY_RIM) != 0;
  const bool do_shell = !(do_rim && (smd->flag & MOD_SOLIDIFY_NOSHELL) != 0);

  /* weights */
  const MDeformVert *dvert;
  const bool defgrp_invert = (smd->flag & MOD_SOLIDIFY_VGROUP_INV) != 0;
  int defgrp_index;
  const int shell_defgrp_index = BKE_id_defgroup_name_index(&mesh->id, smd->shell_defgrp_name);
  const int rim_defgrp_index = BKE_id_defgroup_name_index(&mesh->id, smd->rim_defgrp_name);

  /* array size is doubled in case of using a shell */
  const uint stride = do_shell ? 2 : 1;

  const float(*mesh_vert_normals)[3] = BKE_mesh_vert_normals_ensure(mesh);

  MOD_get_vgroup(ctx->object, mesh, smd->defgrp_name, &dvert, &defgrp_index);

  const float(*orig_vert_positions)[3] = BKE_mesh_vert_positions(mesh);
  const blender::Span<MEdge> orig_edges = mesh->edges();
  const blender::Span<MPoly> orig_polys = mesh->polys();
  const blender::Span<int> orig_corner_verts = mesh->corner_verts();
  const blender::Span<int> orig_corner_edges = mesh->corner_edges();

  if (need_poly_normals) {
    /* calculate only face normals */
    poly_nors = BKE_mesh_poly_normals_ensure(mesh);
  }

  STACK_INIT(new_vert_arr, verts_num * 2);
  STACK_INIT(new_edge_arr, edges_num * 2);

  if (do_rim) {
    BLI_bitmap *orig_mvert_tag = BLI_BITMAP_NEW(verts_num, __func__);
    uint eidx;
    uint i;

#define INVALID_UNUSED uint(-1)
#define INVALID_PAIR uint(-2)

    new_vert_arr = static_cast<uint *>(
        MEM_malloc_arrayN(verts_num, 2 * sizeof(*new_vert_arr), __func__));
    new_edge_arr = static_cast<uint *>(
        MEM_malloc_arrayN(((edges_num * 2) + verts_num), sizeof(*new_edge_arr), __func__));

    edge_users = static_cast<uint *>(MEM_malloc_arrayN(edges_num, sizeof(*edge_users), __func__));
    edge_order = static_cast<int *>(MEM_malloc_arrayN(edges_num, sizeof(*edge_order), __func__));

    /* save doing 2 loops here... */
#if 0
    copy_vn_i(edge_users, edges_num, INVALID_UNUSED);
#endif

    const MEdge *edge;
    for (eidx = 0, edge = orig_edges.data(); eidx < edges_num; eidx++, edge++) {
      edge_users[eidx] = INVALID_UNUSED;
    }

    for (const int64_t i : orig_polys.index_range()) {
      const MPoly &poly = orig_polys[i];
      int j;

      int corner_i_prev = poly.loopstart + (poly.totloop - 1);

      for (j = 0; j < poly.totloop; j++) {
        const int corner_i = poly.loopstart + j;
        const int vert_i = orig_corner_verts[corner_i];
        const int prev_vert_i = orig_corner_verts[corner_i_prev];
        /* add edge user */
        eidx = (int)(orig_corner_edges[corner_i_prev]);
        if (edge_users[eidx] == INVALID_UNUSED) {
          edge = &orig_edges[eidx];
          BLI_assert(ELEM(prev_vert_i, edge->v1, edge->v2) && ELEM(vert_i, edge->v1, edge->v2));
          edge_users[eidx] = (prev_vert_i > vert_i) == (edge->v1 < edge->v2) ?
                                 uint(i) :
                                 (uint(i) + polys_num);
          edge_order[eidx] = j;
        }
        else {
          edge_users[eidx] = INVALID_PAIR;
        }
        corner_i_prev = corner_i;
      }
    }

    for (eidx = 0, edge = orig_edges.data(); eidx < edges_num; eidx++, edge++) {
      if (!ELEM(edge_users[eidx], INVALID_UNUSED, INVALID_PAIR)) {
        BLI_BITMAP_ENABLE(orig_mvert_tag, edge->v1);
        BLI_BITMAP_ENABLE(orig_mvert_tag, edge->v2);
        STACK_PUSH(new_edge_arr, eidx);
        newPolys++;
        newLoops += 4;
      }
    }

    for (i = 0; i < verts_num; i++) {
      if (BLI_BITMAP_TEST(orig_mvert_tag, i)) {
        old_vert_arr[i] = STACK_SIZE(new_vert_arr);
        STACK_PUSH(new_vert_arr, i);
        rimVerts++;
      }
      else {
        old_vert_arr[i] = INVALID_UNUSED;
      }
    }

    MEM_freeN(orig_mvert_tag);
  }

  if (do_shell == false) {
    /* only add rim vertices */
    newVerts = rimVerts;
    /* each extruded face needs an opposite edge */
    newEdges = newPolys;
  }
  else {
    /* (stride == 2) in this case, so no need to add newVerts/newEdges */
    BLI_assert(newVerts == 0);
    BLI_assert(newEdges == 0);
  }

#ifdef USE_NONMANIFOLD_WORKAROUND
  BLI_bitmap *edge_tmp_tag = BLI_BITMAP_NEW(mesh->totedge, __func__);
#endif

  if (smd->flag & MOD_SOLIDIFY_NORMAL_CALC) {
    vert_nors = static_cast<float(*)[3]>(MEM_calloc_arrayN(verts_num, sizeof(float[3]), __func__));
    mesh_calc_hq_normal(mesh,
                        poly_nors,
                        vert_nors
#ifdef USE_NONMANIFOLD_WORKAROUND
                        ,
                        edge_tmp_tag
#endif
    );
  }

  result = BKE_mesh_new_nomain_from_template(mesh,
                                             int((verts_num * stride) + newVerts),
                                             int((edges_num * stride) + newEdges + rimVerts),
                                             int((loops_num * stride) + newLoops),
                                             int((polys_num * stride) + newPolys));

  float(*vert_positions)[3] = BKE_mesh_vert_positions_for_write(result);
  blender::MutableSpan<MEdge> edges = result->edges_for_write();
  blender::MutableSpan<MPoly> polys = result->polys_for_write();
  blender::MutableSpan<int> corner_verts = result->corner_verts_for_write();
  blender::MutableSpan<int> corner_edges = result->corner_edges_for_write();

  if (do_shell) {
    CustomData_copy_data(&mesh->vdata, &result->vdata, 0, 0, int(verts_num));
    CustomData_copy_data(&mesh->vdata, &result->vdata, 0, int(verts_num), int(verts_num));

    CustomData_copy_data(&mesh->edata, &result->edata, 0, 0, int(edges_num));
    CustomData_copy_data(&mesh->edata, &result->edata, 0, int(edges_num), int(edges_num));

    CustomData_copy_data(&mesh->ldata, &result->ldata, 0, 0, int(loops_num));
    /* DO NOT copy here the 'copied' part of loop data, we want to reverse loops
     * (so that winding of copied face get reversed, so that normals get reversed
     * and point in expected direction...).
     * If we also copy data here, then this data get overwritten
     * (and allocated memory becomes a memory leak). */

    CustomData_copy_data(&mesh->pdata, &result->pdata, 0, 0, int(polys_num));
    CustomData_copy_data(&mesh->pdata, &result->pdata, 0, int(polys_num), int(polys_num));
  }
  else {
    int i, j;
    CustomData_copy_data(&mesh->vdata, &result->vdata, 0, 0, int(verts_num));
    for (i = 0, j = int(verts_num); i < verts_num; i++) {
      if (old_vert_arr[i] != INVALID_UNUSED) {
        CustomData_copy_data(&mesh->vdata, &result->vdata, i, j, 1);
        j++;
      }
    }

    CustomData_copy_data(&mesh->edata, &result->edata, 0, 0, int(edges_num));

    for (i = 0, j = int(edges_num); i < edges_num; i++) {
      if (!ELEM(edge_users[i], INVALID_UNUSED, INVALID_PAIR)) {
        MEdge *ed_src, *ed_dst;
        CustomData_copy_data(&mesh->edata, &result->edata, i, j, 1);

        ed_src = &edges[i];
        ed_dst = &edges[j];
        ed_dst->v1 = old_vert_arr[ed_src->v1] + verts_num;
        ed_dst->v2 = old_vert_arr[ed_src->v2] + verts_num;
        j++;
      }
    }

    /* will be created later */
    CustomData_copy_data(&mesh->ldata, &result->ldata, 0, 0, int(loops_num));
    CustomData_copy_data(&mesh->pdata, &result->pdata, 0, 0, int(polys_num));
  }

  float *result_edge_bweight = nullptr;
  if (do_bevel_convex) {
    result_edge_bweight = static_cast<float *>(CustomData_add_layer(
        &result->edata, CD_BWEIGHT, CD_SET_DEFAULT, nullptr, result->totedge));
  }

  /* Initializes: (`i_end`, `do_shell_align`, `vert_index`). */
#define INIT_VERT_ARRAY_OFFSETS(test) \
  if (((ofs_new >= ofs_orig) == do_flip) == test) { \
    i_end = verts_num; \
    do_shell_align = true; \
    vert_index = 0; \
  } \
  else { \
    if (do_shell) { \
      i_end = verts_num; \
      do_shell_align = true; \
    } \
    else { \
      i_end = newVerts; \
      do_shell_align = false; \
    } \
    vert_index = verts_num; \
  } \
  (void)0

  int *dst_material_index = BKE_mesh_material_indices_for_write(result);

  /* flip normals */

  if (do_shell) {
<<<<<<< HEAD
    uint i;

    MPoly *poly = &polys[polys_num];
    for (i = 0; i < mesh->totpoly; i++, poly++) {
      const int loop_end = poly->totloop - 1;
      int e;
      int j;

      /* reverses the loop direction (corner verts as well as custom-data)
       * Corner edges also need to be corrected too, done in a separate loop below. */
      const int corner_2 = poly->loopstart + mesh->totloop;
=======
    for (const int64_t i : blender::IndexRange(mesh->totpoly)) {
      const int64_t poly_i = polys_num + i;
      MPoly &poly = polys[poly_i];
      const int loop_end = poly.totloop - 1;
      MLoop *ml2;
      uint e;
      int j;

      /* reverses the loop direction (MLoop.v as well as custom-data)
       * MLoop.e also needs to be corrected too, done in a separate loop below. */
      ml2 = &loops[poly.loopstart + mesh->totloop];
>>>>>>> 915ff8d1
#if 0
      for (j = 0; j < poly.totloop; j++) {
        CustomData_copy_data(&mesh->ldata,
                             &result->ldata,
                             poly.loopstart + j,
                             poly.loopstart + (loop_end - j) + mesh->totloop,
                             1);
      }
#else
      /* slightly more involved, keep the first vertex the same for the copy,
       * ensures the diagonals in the new face match the original. */
      j = 0;
      for (int j_prev = loop_end; j < poly.totloop; j_prev = j++) {
        CustomData_copy_data(&mesh->ldata,
                             &result->ldata,
                             poly.loopstart + j,
                             poly.loopstart + (loop_end - j_prev) + mesh->totloop,
                             1);
      }
#endif

      if (mat_ofs) {
        dst_material_index[i] += mat_ofs;
        CLAMP(dst_material_index[i], 0, mat_nr_max);
      }

      e = corner_edges[corner_2 + 0];
      for (j = 0; j < loop_end; j++) {
        corner_edges[corner_2 + j] = corner_edges[corner_2 + j + 1];
      }
      corner_edges[corner_2 + loop_end] = e;

      poly.loopstart += mesh->totloop;

<<<<<<< HEAD
      for (j = 0; j < poly->totloop; j++) {
        corner_verts[corner_2 + j] += verts_num;
        corner_edges[corner_2 + j] += edges_num;
=======
      for (j = 0; j < poly.totloop; j++) {
        ml2[j].e += edges_num;
        ml2[j].v += verts_num;
>>>>>>> 915ff8d1
      }
    }

    for (MEdge &edge : edges.slice(edges_num, edges_num)) {
      edge.v1 += verts_num;
      edge.v2 += verts_num;
    }
  }

  /* NOTE: copied vertex layers don't have flipped normals yet. do this after applying offset. */
  if ((smd->flag & MOD_SOLIDIFY_EVEN) == 0) {
    /* no even thickness, very simple */
    float ofs_new_vgroup;

    /* for clamping */
    float *vert_lens = nullptr;
    float *vert_angs = nullptr;
    const float offset = fabsf(smd->offset) * smd->offset_clamp;
    const float offset_sq = offset * offset;

    /* for bevel weight */
    float *edge_angs = nullptr;

    if (do_clamp) {
      vert_lens = static_cast<float *>(MEM_malloc_arrayN(verts_num, sizeof(float), "vert_lens"));
      copy_vn_fl(vert_lens, int(verts_num), FLT_MAX);
      for (uint i = 0; i < edges_num; i++) {
        const float ed_len_sq = len_squared_v3v3(vert_positions[edges[i].v1],
                                                 vert_positions[edges[i].v2]);
        vert_lens[edges[i].v1] = min_ff(vert_lens[edges[i].v1], ed_len_sq);
        vert_lens[edges[i].v2] = min_ff(vert_lens[edges[i].v2], ed_len_sq);
      }
    }

    if (do_angle_clamp || do_bevel_convex) {
      uint eidx;
      if (do_angle_clamp) {
        vert_angs = static_cast<float *>(MEM_malloc_arrayN(verts_num, sizeof(float), "vert_angs"));
        copy_vn_fl(vert_angs, int(verts_num), 0.5f * M_PI);
      }
      if (do_bevel_convex) {
        edge_angs = static_cast<float *>(MEM_malloc_arrayN(edges_num, sizeof(float), "edge_angs"));
        if (!do_rim) {
          edge_users = static_cast<uint *>(
              MEM_malloc_arrayN(edges_num, sizeof(*edge_users), "solid_mod edges"));
        }
      }
      uint(*edge_user_pairs)[2] = static_cast<uint(*)[2]>(
          MEM_malloc_arrayN(edges_num, sizeof(*edge_user_pairs), "edge_user_pairs"));
      for (eidx = 0; eidx < edges_num; eidx++) {
        edge_user_pairs[eidx][0] = INVALID_UNUSED;
        edge_user_pairs[eidx][1] = INVALID_UNUSED;
      }
      for (const int64_t i : orig_polys.index_range()) {
        const MPoly &poly = orig_polys[i];
        int prev_corner_i = poly.loopstart + poly.totloop - 1;
        for (int j = 0; j < poly.totloop; j++) {
          const int corner_i = poly.loopstart + j;
          const int vert_i = orig_corner_verts[corner_i];
          const int prev_vert_i = orig_corner_verts[prev_corner_i];
          /* add edge user */
          eidx = orig_corner_edges[prev_corner_i];
          const MEdge *ed = &orig_edges[eidx];
          BLI_assert(ELEM(prev_vert_i, ed->v1, ed->v2) && ELEM(vert_i, ed->v1, ed->v2));
          char flip = char((prev_vert_i > vert_i) == (ed->v1 < ed->v2));
          if (edge_user_pairs[eidx][flip] == INVALID_UNUSED) {
            edge_user_pairs[eidx][flip] = uint(i);
          }
          else {
            edge_user_pairs[eidx][0] = INVALID_PAIR;
            edge_user_pairs[eidx][1] = INVALID_PAIR;
          }
          prev_corner_i = corner_i;
        }
      }
      const MEdge *edge = orig_edges.data();
      float e[3];
      for (uint i = 0; i < edges_num; i++, edge++) {
        if (!ELEM(edge_user_pairs[i][0], INVALID_UNUSED, INVALID_PAIR) &&
            !ELEM(edge_user_pairs[i][1], INVALID_UNUSED, INVALID_PAIR)) {
          const float *n0 = poly_nors[edge_user_pairs[i][0]];
          const float *n1 = poly_nors[edge_user_pairs[i][1]];
          sub_v3_v3v3(e, orig_vert_positions[edge->v1], orig_vert_positions[edge->v2]);
          normalize_v3(e);
          const float angle = angle_signed_on_axis_v3v3_v3(n0, n1, e);
          if (do_angle_clamp) {
            vert_angs[edge->v1] = max_ff(vert_angs[edge->v1], angle);
            vert_angs[edge->v2] = max_ff(vert_angs[edge->v2], angle);
          }
          if (do_bevel_convex) {
            edge_angs[i] = angle;
            if (!do_rim) {
              edge_users[i] = INVALID_PAIR;
            }
          }
        }
      }
      MEM_freeN(edge_user_pairs);
    }

    if (ofs_new != 0.0f) {
      uint i_orig, i_end;
      bool do_shell_align;

      ofs_new_vgroup = ofs_new;

      uint vert_index;
      INIT_VERT_ARRAY_OFFSETS(false);

      for (i_orig = 0; i_orig < i_end; i_orig++, vert_index++) {
        const uint i = do_shell_align ? i_orig : new_vert_arr[i_orig];
        if (dvert) {
          const MDeformVert *dv = &dvert[i];
          if (defgrp_invert) {
            ofs_new_vgroup = 1.0f - BKE_defvert_find_weight(dv, defgrp_index);
          }
          else {
            ofs_new_vgroup = BKE_defvert_find_weight(dv, defgrp_index);
          }
          ofs_new_vgroup = (offset_fac_vg + (ofs_new_vgroup * offset_fac_vg_inv)) * ofs_new;
        }
        if (do_clamp && offset > FLT_EPSILON) {
          /* always reset because we may have set before */
          if (dvert == nullptr) {
            ofs_new_vgroup = ofs_new;
          }
          if (do_angle_clamp) {
            float cos_ang = cosf(((2 * M_PI) - vert_angs[i]) * 0.5f);
            if (cos_ang > 0) {
              float max_off = sqrtf(vert_lens[i]) * 0.5f / cos_ang;
              if (max_off < offset * 0.5f) {
                ofs_new_vgroup *= max_off / offset * 2;
              }
            }
          }
          else {
            if (vert_lens[i] < offset_sq) {
              float scalar = sqrtf(vert_lens[i]) / offset;
              ofs_new_vgroup *= scalar;
            }
          }
        }
        if (vert_nors) {
          madd_v3_v3fl(vert_positions[vert_index], vert_nors[i], ofs_new_vgroup);
        }
        else {
          madd_v3_v3fl(vert_positions[vert_index], mesh_vert_normals[i], ofs_new_vgroup);
        }
      }
    }

    if (ofs_orig != 0.0f) {
      uint i_orig, i_end;
      bool do_shell_align;

      ofs_new_vgroup = ofs_orig;

      /* as above but swapped */
      uint vert_index;
      INIT_VERT_ARRAY_OFFSETS(true);

      for (i_orig = 0; i_orig < i_end; i_orig++, vert_index++) {
        const uint i = do_shell_align ? i_orig : new_vert_arr[i_orig];
        if (dvert) {
          const MDeformVert *dv = &dvert[i];
          if (defgrp_invert) {
            ofs_new_vgroup = 1.0f - BKE_defvert_find_weight(dv, defgrp_index);
          }
          else {
            ofs_new_vgroup = BKE_defvert_find_weight(dv, defgrp_index);
          }
          ofs_new_vgroup = (offset_fac_vg + (ofs_new_vgroup * offset_fac_vg_inv)) * ofs_orig;
        }
        if (do_clamp && offset > FLT_EPSILON) {
          /* always reset because we may have set before */
          if (dvert == nullptr) {
            ofs_new_vgroup = ofs_orig;
          }
          if (do_angle_clamp) {
            float cos_ang = cosf(vert_angs[i_orig] * 0.5f);
            if (cos_ang > 0) {
              float max_off = sqrtf(vert_lens[i]) * 0.5f / cos_ang;
              if (max_off < offset * 0.5f) {
                ofs_new_vgroup *= max_off / offset * 2;
              }
            }
          }
          else {
            if (vert_lens[i] < offset_sq) {
              float scalar = sqrtf(vert_lens[i]) / offset;
              ofs_new_vgroup *= scalar;
            }
          }
        }
        if (vert_nors) {
          madd_v3_v3fl(vert_positions[vert_index], vert_nors[i], ofs_new_vgroup);
        }
        else {
          madd_v3_v3fl(vert_positions[vert_index], mesh_vert_normals[i], ofs_new_vgroup);
        }
      }
    }

    if (do_bevel_convex) {
      for (uint i = 0; i < edges_num; i++) {
        if (edge_users[i] == INVALID_PAIR) {
          float angle = edge_angs[i];
          result_edge_bweight[i] = clamp_f(result_edge_bweight[i] +
                                               (angle < M_PI ? clamp_f(bevel_convex, 0.0f, 1.0f) :
                                                               clamp_f(bevel_convex, -1.0f, 0.0f)),
                                           0.0f,
                                           1.0f);
          if (do_shell) {
            result_edge_bweight[i + edges_num] = clamp_f(
                result_edge_bweight[i + edges_num] + (angle > M_PI ?
                                                          clamp_f(bevel_convex, 0.0f, 1.0f) :
                                                          clamp_f(bevel_convex, -1.0f, 0.0f)),
                0,
                1.0f);
          }
        }
      }
      if (!do_rim) {
        MEM_freeN(edge_users);
      }
      MEM_freeN(edge_angs);
    }

    if (do_clamp) {
      MEM_freeN(vert_lens);
      if (do_angle_clamp) {
        MEM_freeN(vert_angs);
      }
    }
  }
  else {
#ifdef USE_NONMANIFOLD_WORKAROUND
    const bool check_non_manifold = (smd->flag & MOD_SOLIDIFY_NORMAL_CALC) != 0;
#endif
    /* same as EM_solidify() in editmesh_lib.c */
    float *vert_angles = static_cast<float *>(
        MEM_calloc_arrayN(verts_num, sizeof(float[2]), "mod_solid_pair")); /* 2 in 1 */
    float *vert_accum = vert_angles + verts_num;
    uint vidx;
    uint i;

    if (vert_nors == nullptr) {
      vert_nors = static_cast<float(*)[3]>(
          MEM_malloc_arrayN(verts_num, sizeof(float[3]), "mod_solid_vno"));
      for (i = 0; i < verts_num; i++) {
        copy_v3_v3(vert_nors[i], mesh_vert_normals[i]);
      }
    }

    for (const int64_t i : blender::IndexRange(polys_num)) {
      /* #BKE_mesh_calc_poly_angles logic is inlined here */
      float nor_prev[3];
      float nor_next[3];

      int i_curr = polys[i].totloop - 1;
      int i_next = 0;

<<<<<<< HEAD
      const int *poly_verts = &corner_verts[poly->loopstart];
      const int *poly_edges = &corner_edges[poly->loopstart];
=======
      const MLoop *ml = &loops[polys[i].loopstart];
>>>>>>> 915ff8d1

      sub_v3_v3v3(
          nor_prev, vert_positions[poly_verts[i_curr - 1]], vert_positions[poly_verts[i_curr]]);
      normalize_v3(nor_prev);

      while (i_next < polys[i].totloop) {
        float angle;
        sub_v3_v3v3(
            nor_next, vert_positions[poly_verts[i_curr]], vert_positions[poly_verts[i_next]]);
        normalize_v3(nor_next);
        angle = angle_normalized_v3v3(nor_prev, nor_next);

        /* --- not related to angle calc --- */
        if (angle < FLT_EPSILON) {
          angle = FLT_EPSILON;
        }

        vidx = poly_verts[i_curr];
        vert_accum[vidx] += angle;

#ifdef USE_NONMANIFOLD_WORKAROUND
        /* skip 3+ face user edges */
        if ((check_non_manifold == false) ||
            LIKELY(!BLI_BITMAP_TEST(edge_tmp_tag, poly_edges[i_curr]) &&
                   !BLI_BITMAP_TEST(edge_tmp_tag, poly_edges[i_next]))) {
          vert_angles[vidx] += shell_v3v3_normalized_to_dist(vert_nors[vidx], poly_nors[i]) *
                               angle;
        }
        else {
          vert_angles[vidx] += angle;
        }
#else
        vert_angles[vidx] += shell_v3v3_normalized_to_dist(vert_nors[vidx], poly_nors[i]) * angle;
#endif
        /* --- end non-angle-calc section --- */

        /* step */
        copy_v3_v3(nor_prev, nor_next);
        i_curr = i_next;
        i_next++;
      }
    }

    /* vertex group support */
    if (dvert) {
      const MDeformVert *dv = dvert;
      float scalar;

      if (defgrp_invert) {
        for (i = 0; i < verts_num; i++, dv++) {
          scalar = 1.0f - BKE_defvert_find_weight(dv, defgrp_index);
          scalar = offset_fac_vg + (scalar * offset_fac_vg_inv);
          vert_angles[i] *= scalar;
        }
      }
      else {
        for (i = 0; i < verts_num; i++, dv++) {
          scalar = BKE_defvert_find_weight(dv, defgrp_index);
          scalar = offset_fac_vg + (scalar * offset_fac_vg_inv);
          vert_angles[i] *= scalar;
        }
      }
    }

    /* for angle clamp */
    float *vert_angs = nullptr;
    /* for bevel convex */
    float *edge_angs = nullptr;

    if (do_angle_clamp || do_bevel_convex) {
      uint eidx;
      if (do_angle_clamp) {
        vert_angs = static_cast<float *>(
            MEM_malloc_arrayN(verts_num, sizeof(float), "vert_angs even"));
        copy_vn_fl(vert_angs, int(verts_num), 0.5f * M_PI);
      }
      if (do_bevel_convex) {
        edge_angs = static_cast<float *>(
            MEM_malloc_arrayN(edges_num, sizeof(float), "edge_angs even"));
        if (!do_rim) {
          edge_users = static_cast<uint *>(
              MEM_malloc_arrayN(edges_num, sizeof(*edge_users), "solid_mod edges"));
        }
      }
      uint(*edge_user_pairs)[2] = static_cast<uint(*)[2]>(
          MEM_malloc_arrayN(edges_num, sizeof(*edge_user_pairs), "edge_user_pairs"));
      for (eidx = 0; eidx < edges_num; eidx++) {
        edge_user_pairs[eidx][0] = INVALID_UNUSED;
        edge_user_pairs[eidx][1] = INVALID_UNUSED;
      }
      for (const int i : orig_polys.index_range()) {
        const MPoly &poly = orig_polys[i];
        int prev_corner_i = poly.loopstart + poly.totloop - 1;
        for (int j = 0; j < poly.totloop; j++) {
          const int corner_i = poly.loopstart + j;
          const int vert_i = orig_corner_verts[corner_i];
          const int prev_vert_i = orig_corner_verts[prev_corner_i];

          /* add edge user */
          eidx = orig_corner_edges[prev_corner_i];
          const MEdge *edge = &orig_edges[eidx];
          BLI_assert(ELEM(prev_vert_i, edge->v1, edge->v2) && ELEM(vert_i, edge->v1, edge->v2));
          char flip = char((prev_vert_i > vert_i) == (edge->v1 < edge->v2));
          if (edge_user_pairs[eidx][flip] == INVALID_UNUSED) {
            edge_user_pairs[eidx][flip] = uint(i);
          }
          else {
            edge_user_pairs[eidx][0] = INVALID_PAIR;
            edge_user_pairs[eidx][1] = INVALID_PAIR;
          }
          prev_corner_i = corner_i;
        }
      }
      const MEdge *edge = orig_edges.data();
      float e[3];
      for (i = 0; i < edges_num; i++, edge++) {
        if (!ELEM(edge_user_pairs[i][0], INVALID_UNUSED, INVALID_PAIR) &&
            !ELEM(edge_user_pairs[i][1], INVALID_UNUSED, INVALID_PAIR)) {
          const float *n0 = poly_nors[edge_user_pairs[i][0]];
          const float *n1 = poly_nors[edge_user_pairs[i][1]];
          if (do_angle_clamp) {
            const float angle = M_PI - angle_normalized_v3v3(n0, n1);
            vert_angs[edge->v1] = max_ff(vert_angs[edge->v1], angle);
            vert_angs[edge->v2] = max_ff(vert_angs[edge->v2], angle);
          }
          if (do_bevel_convex) {
            sub_v3_v3v3(e, orig_vert_positions[edge->v1], orig_vert_positions[edge->v2]);
            normalize_v3(e);
            edge_angs[i] = angle_signed_on_axis_v3v3_v3(n0, n1, e);
            if (!do_rim) {
              edge_users[i] = INVALID_PAIR;
            }
          }
        }
      }
      MEM_freeN(edge_user_pairs);
    }

    if (do_clamp) {
      const float clamp_fac = 1 + (do_angle_clamp ? fabsf(smd->offset_fac) : 0);
      const float offset = fabsf(smd->offset) * smd->offset_clamp * clamp_fac;
      if (offset > FLT_EPSILON) {
        float *vert_lens_sq = static_cast<float *>(
            MEM_malloc_arrayN(verts_num, sizeof(float), "vert_lens_sq"));
        const float offset_sq = offset * offset;
        copy_vn_fl(vert_lens_sq, int(verts_num), FLT_MAX);
        for (i = 0; i < edges_num; i++) {
          const float ed_len = len_squared_v3v3(vert_positions[edges[i].v1],
                                                vert_positions[edges[i].v2]);
          vert_lens_sq[edges[i].v1] = min_ff(vert_lens_sq[edges[i].v1], ed_len);
          vert_lens_sq[edges[i].v2] = min_ff(vert_lens_sq[edges[i].v2], ed_len);
        }
        if (do_angle_clamp) {
          for (i = 0; i < verts_num; i++) {
            float cos_ang = cosf(vert_angs[i] * 0.5f);
            if (cos_ang > 0) {
              float max_off = sqrtf(vert_lens_sq[i]) * 0.5f / cos_ang;
              if (max_off < offset * 0.5f) {
                vert_angles[i] *= max_off / offset * 2;
              }
            }
          }
          MEM_freeN(vert_angs);
        }
        else {
          for (i = 0; i < verts_num; i++) {
            if (vert_lens_sq[i] < offset_sq) {
              float scalar = sqrtf(vert_lens_sq[i]) / offset;
              vert_angles[i] *= scalar;
            }
          }
        }
        MEM_freeN(vert_lens_sq);
      }
    }

    if (do_bevel_convex) {
      for (i = 0; i < edges_num; i++) {
        if (edge_users[i] == INVALID_PAIR) {
          float angle = edge_angs[i];
          result_edge_bweight[i] = clamp_f(result_edge_bweight[i] +
                                               (angle < M_PI ? clamp_f(bevel_convex, 0.0f, 1.0f) :
                                                               clamp_f(bevel_convex, -1.0f, 0.0f)),
                                           0.0f,
                                           1.0f);
          if (do_shell) {
            result_edge_bweight[i + edges_num] = clamp_f(
                result_edge_bweight[i + edges_num] +
                    (angle > M_PI ? clamp_f(bevel_convex, 0, 1) : clamp_f(bevel_convex, -1, 0)),
                0.0f,
                1.0f);
          }
        }
      }
      if (!do_rim) {
        MEM_freeN(edge_users);
      }
      MEM_freeN(edge_angs);
    }

#undef INVALID_UNUSED
#undef INVALID_PAIR

    if (ofs_new != 0.0f) {
      uint i_orig, i_end;
      bool do_shell_align;

      uint vert_index;
      INIT_VERT_ARRAY_OFFSETS(false);

      for (i_orig = 0; i_orig < i_end; i_orig++, vert_index++) {
        const uint i_other = do_shell_align ? i_orig : new_vert_arr[i_orig];
        if (vert_accum[i_other]) { /* zero if unselected */
          madd_v3_v3fl(vert_positions[vert_index],
                       vert_nors[i_other],
                       ofs_new * (vert_angles[i_other] / vert_accum[i_other]));
        }
      }
    }

    if (ofs_orig != 0.0f) {
      uint i_orig, i_end;
      bool do_shell_align;

      /* same as above but swapped, intentional use of 'ofs_new' */
      uint vert_index;
      INIT_VERT_ARRAY_OFFSETS(true);

      for (i_orig = 0; i_orig < i_end; i_orig++, vert_index++) {
        const uint i_other = do_shell_align ? i_orig : new_vert_arr[i_orig];
        if (vert_accum[i_other]) { /* zero if unselected */
          madd_v3_v3fl(vert_positions[vert_index],
                       vert_nors[i_other],
                       ofs_orig * (vert_angles[i_other] / vert_accum[i_other]));
        }
      }
    }

    MEM_freeN(vert_angles);
  }

#ifdef USE_NONMANIFOLD_WORKAROUND
  MEM_SAFE_FREE(edge_tmp_tag);
#endif

  if (vert_nors) {
    MEM_freeN(vert_nors);
  }

  /* must recalculate normals with vgroups since they can displace unevenly #26888. */
  if (BKE_mesh_vert_normals_are_dirty(mesh) || do_rim || dvert) {
    BKE_mesh_normals_tag_dirty(result);
  }
  else if (do_shell) {
    uint i;
    /* flip vertex normals for copied verts */
    for (i = 0; i < verts_num; i++) {
      negate_v3((float *)mesh_vert_normals[i]);
    }
  }

  /* Add vertex weights for rim and shell vgroups. */
  if (shell_defgrp_index != -1 || rim_defgrp_index != -1) {
    MDeformVert *dst_dvert = BKE_mesh_deform_verts_for_write(result);

    /* Ultimate security check. */
    if (dst_dvert != nullptr) {

      if (rim_defgrp_index != -1) {
        for (uint i = 0; i < rimVerts; i++) {
          BKE_defvert_ensure_index(&dst_dvert[new_vert_arr[i]], rim_defgrp_index)->weight = 1.0f;
          BKE_defvert_ensure_index(&dst_dvert[(do_shell ? new_vert_arr[i] : i) + verts_num],
                                   rim_defgrp_index)
              ->weight = 1.0f;
        }
      }

      if (shell_defgrp_index != -1) {
        for (uint i = verts_num; i < result->totvert; i++) {
          BKE_defvert_ensure_index(&dst_dvert[i], shell_defgrp_index)->weight = 1.0f;
        }
      }
    }
  }
  if (do_rim) {
    uint i;

    /* NOTE(@ideasman42): Unfortunately re-calculate the normals for the new edge
     * faces is necessary. This could be done in many ways, but probably the quickest
     * way is to calculate the average normals for side faces only.
     * Then blend them with the normals of the edge verts.
     *
     * At the moment its easiest to allocate an entire array for every vertex,
     * even though we only need edge verts. */

#define SOLIDIFY_SIDE_NORMALS

#ifdef SOLIDIFY_SIDE_NORMALS
    /* NOTE(@sybren): due to the code setting normals dirty a few lines above,
     * do_side_normals is always false. */
    const bool do_side_normals = !BKE_mesh_vert_normals_are_dirty(result);
    /* annoying to allocate these since we only need the edge verts, */
    float(*edge_vert_nos)[3] = do_side_normals ? static_cast<float(*)[3]>(MEM_calloc_arrayN(
                                                     verts_num, sizeof(float[3]), __func__)) :
                                                 nullptr;
    float nor[3];
#endif
    const float crease_rim = smd->crease_rim;
    const float crease_outer = smd->crease_outer;
    const float crease_inner = smd->crease_inner;

    int *origindex_edge;
    int *orig_ed;
    uint j;

    float *result_edge_crease = nullptr;
    if (crease_rim || crease_outer || crease_inner) {
      result_edge_crease = (float *)CustomData_add_layer(
          &result->edata, CD_CREASE, CD_SET_DEFAULT, nullptr, result->totedge);
    }

    /* add faces & edges */
    origindex_edge = static_cast<int *>(
        CustomData_get_layer_for_write(&result->edata, CD_ORIGINDEX, result->totedge));
    orig_ed = (origindex_edge) ? &origindex_edge[(edges_num * stride) + newEdges] : nullptr;
    /* Start after copied edges. */
    int new_edge_index = int(edges_num * stride + newEdges);
    for (i = 0; i < rimVerts; i++) {
      edges[new_edge_index].v1 = new_vert_arr[i];
      edges[new_edge_index].v2 = (do_shell ? new_vert_arr[i] : i) + verts_num;

      if (orig_ed) {
        *orig_ed = ORIGINDEX_NONE;
        orig_ed++;
      }

      if (crease_rim) {
        result_edge_crease[new_edge_index] = crease_rim;
      }
      new_edge_index++;
    }

    /* faces */
    int new_poly_index = int(polys_num * stride);
    blender::MutableSpan<int> new_corner_verts = corner_verts.drop_front(loops_num * stride);
    blender::MutableSpan<int> new_corner_edges = corner_edges.drop_front(loops_num * stride);
    j = 0;
    for (i = 0; i < newPolys; i++) {
      uint eidx = new_edge_arr[i];
      uint pidx = edge_users[eidx];
      int k1, k2;
      bool flip;

      if (pidx >= polys_num) {
        pidx -= polys_num;
        flip = true;
      }
      else {
        flip = false;
      }

      const MEdge &edge = edges[eidx];

      /* copy most of the face settings */
      CustomData_copy_data(
          &mesh->pdata, &result->pdata, int(pidx), int((polys_num * stride) + i), 1);
      polys[new_poly_index].loopstart = int(j + (loops_num * stride));
      polys[new_poly_index].flag = polys[pidx].flag;

      /* notice we use 'polys[new_poly_index].totloop' which is later overwritten,
       * we could lookup the original face but there's no point since this is a copy
       * and will have the same value, just take care when changing order of assignment */

      /* prev loop */
      k1 = polys[pidx].loopstart + (((edge_order[eidx] - 1) + polys[new_poly_index].totloop) %
                                    polys[new_poly_index].totloop);

      k2 = polys[pidx].loopstart + (edge_order[eidx]);

      polys[new_poly_index].totloop = 4;

      CustomData_copy_data(&mesh->ldata, &result->ldata, k2, int((loops_num * stride) + j + 0), 1);
      CustomData_copy_data(&mesh->ldata, &result->ldata, k1, int((loops_num * stride) + j + 1), 1);
      CustomData_copy_data(&mesh->ldata, &result->ldata, k1, int((loops_num * stride) + j + 2), 1);
      CustomData_copy_data(&mesh->ldata, &result->ldata, k2, int((loops_num * stride) + j + 3), 1);

      if (flip == false) {
        new_corner_verts[j] = edge.v1;
        new_corner_edges[j++] = eidx;

        new_corner_verts[j] = edge.v2;
        new_corner_edges[j++] = (edges_num * stride) + old_vert_arr[edge.v2] + newEdges;

        new_corner_verts[j] = (do_shell ? edge.v2 : old_vert_arr[edge.v2]) + verts_num;
        new_corner_edges[j++] = (do_shell ? eidx : i) + edges_num;

        new_corner_verts[j] = (do_shell ? edge.v1 : old_vert_arr[edge.v1]) + verts_num;
        new_corner_edges[j++] = (edges_num * stride) + old_vert_arr[edge.v1] + newEdges;
      }
      else {
        new_corner_verts[j] = edge.v2;
        new_corner_edges[j++] = eidx;

        new_corner_verts[j] = edge.v1;
        new_corner_edges[j++] = (edges_num * stride) + old_vert_arr[edge.v1] + newEdges;

        new_corner_verts[j] = (do_shell ? edge.v1 : old_vert_arr[edge.v1]) + verts_num;
        new_corner_edges[j++] = (do_shell ? eidx : i) + edges_num;

        new_corner_verts[j] = (do_shell ? edge.v2 : old_vert_arr[edge.v2]) + verts_num;
        new_corner_edges[j++] = (edges_num * stride) + old_vert_arr[edge.v2] + newEdges;
      }

      if (origindex_edge) {
        origindex_edge[new_corner_edges[j - 3]] = ORIGINDEX_NONE;
        origindex_edge[new_corner_edges[j - 1]] = ORIGINDEX_NONE;
      }

      /* use the next material index if option enabled */
      if (mat_ofs_rim) {
        dst_material_index[new_poly_index] += mat_ofs_rim;
        CLAMP(dst_material_index[new_poly_index], 0, mat_nr_max);
      }
      if (crease_outer) {
        /* crease += crease_outer; without wrapping */
        float *cr = &(result_edge_crease[eidx]);
        float tcr = *cr + crease_outer;
        *cr = tcr > 1.0f ? 1.0f : tcr;
      }

      if (crease_inner) {
        /* crease += crease_inner; without wrapping */
        float *cr = &(result_edge_crease[edges_num + (do_shell ? eidx : i)]);
        float tcr = *cr + crease_inner;
        *cr = tcr > 1.0f ? 1.0f : tcr;
      }

#ifdef SOLIDIFY_SIDE_NORMALS
      if (do_side_normals) {
        normal_quad_v3(nor,
                       vert_positions[new_corner_verts[j - 4]],
                       vert_positions[new_corner_verts[j - 3]],
                       vert_positions[new_corner_verts[j - 2]],
                       vert_positions[new_corner_verts[j - 1]]);

        add_v3_v3(edge_vert_nos[edge.v1], nor);
        add_v3_v3(edge_vert_nos[edge.v2], nor);
      }
#endif

      new_poly_index++;
    }

#ifdef SOLIDIFY_SIDE_NORMALS
    if (do_side_normals) {
      for (i = 0; i < rimVerts; i++) {
        const MEdge &edge_orig = edges[i];
        const MEdge &edge = edges[edges_num * stride + i];
        float nor_cpy[3];
        int k;

        /* NOTE: only the first vertex (lower half of the index) is calculated. */
        BLI_assert(edge.v1 < verts_num);
        normalize_v3_v3(nor_cpy, edge_vert_nos[edge_orig.v1]);

        for (k = 0; k < 2; k++) { /* loop over both verts of the edge */
          copy_v3_v3(nor, mesh_vert_normals[*(&edge.v1 + k)]);
          add_v3_v3(nor, nor_cpy);
          normalize_v3(nor);
          copy_v3_v3((float *)mesh_vert_normals[*(&edge.v1 + k)], nor);
        }
      }

      MEM_freeN(edge_vert_nos);
    }
#endif

    MEM_freeN(new_vert_arr);
    MEM_freeN(new_edge_arr);

    MEM_freeN(edge_users);
    MEM_freeN(edge_order);
  }

  if (old_vert_arr) {
    MEM_freeN(old_vert_arr);
  }

  return result;
}

#undef SOLIDIFY_SIDE_NORMALS

/** \} */<|MERGE_RESOLUTION|>--- conflicted
+++ resolved
@@ -414,31 +414,16 @@
   /* flip normals */
 
   if (do_shell) {
-<<<<<<< HEAD
-    uint i;
-
-    MPoly *poly = &polys[polys_num];
-    for (i = 0; i < mesh->totpoly; i++, poly++) {
-      const int loop_end = poly->totloop - 1;
-      int e;
-      int j;
-
-      /* reverses the loop direction (corner verts as well as custom-data)
-       * Corner edges also need to be corrected too, done in a separate loop below. */
-      const int corner_2 = poly->loopstart + mesh->totloop;
-=======
     for (const int64_t i : blender::IndexRange(mesh->totpoly)) {
       const int64_t poly_i = polys_num + i;
       MPoly &poly = polys[poly_i];
       const int loop_end = poly.totloop - 1;
-      MLoop *ml2;
-      uint e;
+      int e;
       int j;
 
-      /* reverses the loop direction (MLoop.v as well as custom-data)
-       * MLoop.e also needs to be corrected too, done in a separate loop below. */
-      ml2 = &loops[poly.loopstart + mesh->totloop];
->>>>>>> 915ff8d1
+      /* reverses the loop direction (corner verts as well as custom-data)
+       * Corner edges also need to be corrected too, done in a separate loop below. */
+      const int corner_2 = poly.loopstart + mesh->totloop;
 #if 0
       for (j = 0; j < poly.totloop; j++) {
         CustomData_copy_data(&mesh->ldata,
@@ -473,15 +458,9 @@
 
       poly.loopstart += mesh->totloop;
 
-<<<<<<< HEAD
-      for (j = 0; j < poly->totloop; j++) {
+      for (j = 0; j < poly.totloop; j++) {
         corner_verts[corner_2 + j] += verts_num;
         corner_edges[corner_2 + j] += edges_num;
-=======
-      for (j = 0; j < poly.totloop; j++) {
-        ml2[j].e += edges_num;
-        ml2[j].v += verts_num;
->>>>>>> 915ff8d1
       }
     }
 
@@ -744,12 +723,8 @@
       int i_curr = polys[i].totloop - 1;
       int i_next = 0;
 
-<<<<<<< HEAD
-      const int *poly_verts = &corner_verts[poly->loopstart];
-      const int *poly_edges = &corner_edges[poly->loopstart];
-=======
-      const MLoop *ml = &loops[polys[i].loopstart];
->>>>>>> 915ff8d1
+      const int *poly_verts = &corner_verts[polys[i].loopstart];
+      const int *poly_edges = &corner_edges[polys[i].loopstart];
 
       sub_v3_v3v3(
           nor_prev, vert_positions[poly_verts[i_curr - 1]], vert_positions[poly_verts[i_curr]]);
