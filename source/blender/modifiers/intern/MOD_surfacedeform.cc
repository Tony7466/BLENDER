/* SPDX-License-Identifier: GPL-2.0-or-later
 * Copyright 2017 Blender Foundation. */

/** \file
 * \ingroup modifiers
 */

#include "BLI_math.h"
#include "BLI_math_geom.h"
#include "BLI_task.h"

#include "BLT_translation.h"

#include "DNA_defaults.h"
#include "DNA_mesh_types.h"
#include "DNA_meshdata_types.h"
#include "DNA_object_types.h"
#include "DNA_scene_types.h"
#include "DNA_screen_types.h"

#include "BKE_bvhutils.h"
#include "BKE_context.h"
#include "BKE_deform.h"
#include "BKE_editmesh.h"
#include "BKE_lib_id.h"
#include "BKE_lib_query.h"
#include "BKE_mesh.h"
#include "BKE_mesh_runtime.h"
#include "BKE_mesh_wrapper.h"
#include "BKE_modifier.h"
#include "BKE_screen.h"

#include "UI_interface.h"
#include "UI_resources.h"

#include "BLO_read_write.h"

#include "RNA_access.h"
#include "RNA_prototypes.h"

#include "DEG_depsgraph.h"
#include "DEG_depsgraph_query.h"

#include "MEM_guardedalloc.h"

#include "MOD_ui_common.h"
#include "MOD_util.h"

struct SDefAdjacency {
  SDefAdjacency *next;
  uint index;
};

struct SDefAdjacencyArray {
  SDefAdjacency *first;
  uint num; /* Careful, this is twice the number of polygons (avoids an extra loop) */
};

/**
 * Polygons per edge (only 2, any more will exit calculation).
 */
struct SDefEdgePolys {
  uint polys[2], num;
};

struct SDefBindCalcData {
  BVHTreeFromMesh *treeData;
  const SDefAdjacencyArray *vert_edges;
  const SDefEdgePolys *edge_polys;
  SDefVert *bind_verts;
  const MLoopTri *looptri;
<<<<<<< HEAD
  const MPoly *mpoly;
  const MEdge *medge;
  const int *corner_verts;
  const int *corner_edges;
=======
  blender::Span<MEdge> edges;
  blender::Span<MPoly> polys;
  blender::Span<MLoop> loops;

>>>>>>> cb62ab5b
  /** Coordinates to bind to, transformed into local space (compatible with `vertexCos`). */
  float (*targetCos)[3];
  /** Coordinates to bind (reference to the modifiers input argument). */
  const float (*vertexCos)[3];
  float imat[4][4];
  float falloff;
  int success;
  /** Vertex group lookup data. */
  const MDeformVert *dvert;
  int defgrp_index;
  bool invert_vgroup;
  bool sparse_bind;
};

/**
 * This represents the relationship between a point (a source coordinate)
 * and the face-corner it's being bound to (from the target mesh).
 *
 * \note Some of these values could be de-duplicated however these are only
 * needed once when running bind, so optimizing this structure isn't a priority.
 */
struct SDefBindPoly {
  /** Coordinates copied directly from the modifiers input. */
  float (*coords)[3];
  /** Coordinates projected into 2D space using `normal`. */
  float (*coords_v2)[2];
  /** The point being queried projected into 2D space using `normal`. */
  float point_v2[2];
  float weight_angular;
  float weight_dist_proj;
  float weight_dist;
  float weight;
  /** Distances from the centroid to edges flanking the corner vertex, used to penalize
   *  small or long and narrow faces in favor of bigger and more square ones. */
  float scales[2];
  /** Distance weight from the corner vertex to the chord line, used to penalize
   *  cases with the three consecutive vertices being nearly in line. */
  float scale_mid;
  /** Center of `coords` */
  float centroid[3];
  /** Center of `coords_v2` */
  float centroid_v2[2];
  /**
   * The calculated normal of coords (could be shared between faces).
   */
  float normal[3];
  /** Vectors pointing from the centroid to the midpoints of the two edges
   *  flanking the corner vertex. */
  float cent_edgemid_vecs_v2[2][2];
  /** Angle between the cent_edgemid_vecs_v2 vectors. */
  float edgemid_angle;
  /** Angles between the centroid-to-point and cent_edgemid_vecs_v2 vectors.
   *  Positive values measured towards the corner; clamped non-negative. */
  float point_edgemid_angles[2];
  /** Angles between the centroid-to-corner and cent_edgemid_vecs_v2 vectors. */
  float corner_edgemid_angles[2];
  /** Weight of the bind mode based on the corner and two adjacent vertices,
   *  versus the one based on the centroid and the dominant edge. */
  float dominant_angle_weight;
  /** Index of the input polygon. */
  uint index;
  /** Number of vertices in this face. */
  uint verts_num;
  /**
   * This polygons loop-start.
   * \note that we could look this up from the polygon.
   */
  uint loopstart;
  uint edge_inds[2];
  uint edge_vert_inds[2];
  /** The index of this corner in the face (starting at zero). */
  uint corner_ind;
  uint dominant_edge;
  /** When true `point_v2` is inside `coords_v2`. */
  bool inside;
};

struct SDefBindWeightData {
  SDefBindPoly *bind_polys;
  uint polys_num;
  uint binds_num;
};

struct SDefDeformData {
  const SDefVert *bind_verts;
  float (*targetCos)[3];
  float (*vertexCos)[3];
  const MDeformVert *dvert;
  int defgrp_index;
  bool invert_vgroup;
  float strength;
};

/* Bind result values */
enum {
  MOD_SDEF_BIND_RESULT_SUCCESS = 1,
  MOD_SDEF_BIND_RESULT_GENERIC_ERR = 0,
  MOD_SDEF_BIND_RESULT_MEM_ERR = -1,
  MOD_SDEF_BIND_RESULT_NONMANY_ERR = -2,
  MOD_SDEF_BIND_RESULT_CONCAVE_ERR = -3,
  MOD_SDEF_BIND_RESULT_OVERLAP_ERR = -4,
};

/* Infinite weight flags */
enum {
  MOD_SDEF_INFINITE_WEIGHT_ANGULAR = (1 << 0),
  MOD_SDEF_INFINITE_WEIGHT_DIST_PROJ = (1 << 1),
  MOD_SDEF_INFINITE_WEIGHT_DIST = (1 << 2),
};

static void initData(ModifierData *md)
{
  SurfaceDeformModifierData *smd = (SurfaceDeformModifierData *)md;

  BLI_assert(MEMCMP_STRUCT_AFTER_IS_ZERO(smd, modifier));

  MEMCPY_STRUCT_AFTER(smd, DNA_struct_default_get(SurfaceDeformModifierData), modifier);
}

static void requiredDataMask(ModifierData *md, CustomData_MeshMasks *r_cddata_masks)
{
  SurfaceDeformModifierData *smd = (SurfaceDeformModifierData *)md;

  /* Ask for vertex groups if we need them. */
  if (smd->defgrp_name[0] != '\0') {
    r_cddata_masks->vmask |= CD_MASK_MDEFORMVERT;
  }
}

static void freeData(ModifierData *md)
{
  SurfaceDeformModifierData *smd = (SurfaceDeformModifierData *)md;

  if (smd->verts) {
    for (int i = 0; i < smd->bind_verts_num; i++) {
      if (smd->verts[i].binds) {
        for (int j = 0; j < smd->verts[i].binds_num; j++) {
          MEM_SAFE_FREE(smd->verts[i].binds[j].vert_inds);
          MEM_SAFE_FREE(smd->verts[i].binds[j].vert_weights);
        }
        MEM_freeN(smd->verts[i].binds);
      }
    }

    MEM_SAFE_FREE(smd->verts);
  }
}

static void copyData(const ModifierData *md, ModifierData *target, const int flag)
{
  const SurfaceDeformModifierData *smd = (const SurfaceDeformModifierData *)md;
  SurfaceDeformModifierData *tsmd = (SurfaceDeformModifierData *)target;

  BKE_modifier_copydata_generic(md, target, flag);

  if (smd->verts) {
    tsmd->verts = static_cast<SDefVert *>(MEM_dupallocN(smd->verts));

    for (int i = 0; i < smd->bind_verts_num; i++) {
      if (smd->verts[i].binds) {
        tsmd->verts[i].binds = static_cast<SDefBind *>(MEM_dupallocN(smd->verts[i].binds));

        for (int j = 0; j < smd->verts[i].binds_num; j++) {
          if (smd->verts[i].binds[j].vert_inds) {
            tsmd->verts[i].binds[j].vert_inds = static_cast<uint *>(
                MEM_dupallocN(smd->verts[i].binds[j].vert_inds));
          }

          if (smd->verts[i].binds[j].vert_weights) {
            tsmd->verts[i].binds[j].vert_weights = static_cast<float *>(
                MEM_dupallocN(smd->verts[i].binds[j].vert_weights));
          }
        }
      }
    }
  }
}

static void foreachIDLink(ModifierData *md, Object *ob, IDWalkFunc walk, void *userData)
{
  SurfaceDeformModifierData *smd = (SurfaceDeformModifierData *)md;

  walk(userData, ob, (ID **)&smd->target, IDWALK_NOP);
}

static void updateDepsgraph(ModifierData *md, const ModifierUpdateDepsgraphContext *ctx)
{
  SurfaceDeformModifierData *smd = (SurfaceDeformModifierData *)md;
  if (smd->target != nullptr) {
    DEG_add_object_relation(
        ctx->node, smd->target, DEG_OB_COMP_GEOMETRY, "Surface Deform Modifier");
  }
}

static void freeAdjacencyMap(SDefAdjacencyArray *const vert_edges,
                             SDefAdjacency *const adj_ref,
                             SDefEdgePolys *const edge_polys)
{
  MEM_freeN(edge_polys);

  MEM_freeN(adj_ref);

  MEM_freeN(vert_edges);
}

static int buildAdjacencyMap(const MPoly *poly,
                             const MEdge *edge,
<<<<<<< HEAD
                             const int *const corner_edges,
=======
                             const MLoop *const loops,
>>>>>>> cb62ab5b
                             const uint polys_num,
                             const uint edges_num,
                             SDefAdjacencyArray *const vert_edges,
                             SDefAdjacency *adj,
                             SDefEdgePolys *const edge_polys)
{
  /* Find polygons adjacent to edges. */
  for (int i = 0; i < polys_num; i++, poly++) {
<<<<<<< HEAD
    for (int j = 0; j < poly->totloop; j++) {
      const int edge_i = corner_edges[poly->loopstart + j];
      if (edge_polys[edge_i].num == 0) {
        edge_polys[edge_i].polys[0] = i;
        edge_polys[edge_i].polys[1] = -1;
        edge_polys[edge_i].num++;
=======
    loop = &loops[poly->loopstart];

    for (int j = 0; j < poly->totloop; j++, loop++) {
      if (edge_polys[loop->e].num == 0) {
        edge_polys[loop->e].polys[0] = i;
        edge_polys[loop->e].polys[1] = -1;
        edge_polys[loop->e].num++;
>>>>>>> cb62ab5b
      }
      else if (edge_polys[edge_i].num == 1) {
        edge_polys[edge_i].polys[1] = i;
        edge_polys[edge_i].num++;
      }
      else {
        return MOD_SDEF_BIND_RESULT_NONMANY_ERR;
      }
    }
  }

  /* Find edges adjacent to vertices */
  for (int i = 0; i < edges_num; i++, edge++) {
    adj->next = vert_edges[edge->v1].first;
    adj->index = i;
    vert_edges[edge->v1].first = adj;
    vert_edges[edge->v1].num += edge_polys[i].num;
    adj++;

    adj->next = vert_edges[edge->v2].first;
    adj->index = i;
    vert_edges[edge->v2].first = adj;
    vert_edges[edge->v2].num += edge_polys[i].num;
    adj++;
  }

  return MOD_SDEF_BIND_RESULT_SUCCESS;
}

BLI_INLINE void sortPolyVertsEdge(uint *indices,
<<<<<<< HEAD
                                  const int *const corner_verts,
                                  const int *const corner_edges,
=======
                                  const MLoop *const loops,
>>>>>>> cb62ab5b
                                  const uint edge,
                                  const uint num)
{
  bool found = false;

  for (int i = 0; i < num; i++) {
<<<<<<< HEAD
    if (corner_edges[i] == edge) {
      found = true;
    }
    if (found) {
      *indices = corner_verts[i];
=======
    if (loops[i].e == edge) {
      found = true;
    }
    if (found) {
      *indices = loops[i].v;
>>>>>>> cb62ab5b
      indices++;
    }
  }

  /* Fill in remaining vertex indices that occur before the edge */
<<<<<<< HEAD
  for (int i = 0; corner_edges[i] != edge; i++) {
    *indices = corner_verts[i];
=======
  for (int i = 0; loops[i].e != edge; i++) {
    *indices = loops[i].v;
>>>>>>> cb62ab5b
    indices++;
  }
}

BLI_INLINE void sortPolyVertsTri(uint *indices,
<<<<<<< HEAD
                                 const int *const corner_verts,
=======
                                 const MLoop *const loops,
>>>>>>> cb62ab5b
                                 const uint loopstart,
                                 const uint num)
{
  for (int i = loopstart; i < num; i++) {
<<<<<<< HEAD
    *indices = corner_verts[i];
=======
    *indices = loops[i].v;
>>>>>>> cb62ab5b
    indices++;
  }

  for (int i = 0; i < loopstart; i++) {
<<<<<<< HEAD
    *indices = corner_verts[i];
=======
    *indices = loops[i].v;
>>>>>>> cb62ab5b
    indices++;
  }
}

BLI_INLINE uint nearestVert(SDefBindCalcData *const data, const float point_co[3])
{
  BVHTreeNearest nearest{};
  nearest.dist_sq = FLT_MAX;
  nearest.index = -1;

  const MPoly *poly;
  const MEdge *edge;
  float t_point[3];
  float max_dist = FLT_MAX;
  float dist;
  uint index = 0;

  mul_v3_m4v3(t_point, data->imat, point_co);

  BLI_bvhtree_find_nearest(
      data->treeData->tree, t_point, &nearest, data->treeData->nearest_callback, data->treeData);

<<<<<<< HEAD
  poly = &data->mpoly[data->looptri[nearest.index].poly];

  for (int i = 0; i < poly->totloop; i++) {
    const int edge_i = data->corner_edges[poly->loopstart + i];
    edge = &data->medge[edge_i];
=======
  poly = &data->polys[data->looptri[nearest.index].poly];
  loop = &data->loops[poly->loopstart];

  for (int i = 0; i < poly->totloop; i++, loop++) {
    edge = &data->edges[loop->e];
>>>>>>> cb62ab5b
    dist = dist_squared_to_line_segment_v3(
        point_co, data->targetCos[edge->v1], data->targetCos[edge->v2]);

    if (dist < max_dist) {
      max_dist = dist;
      index = edge_i;
    }
  }

  edge = &data->edges[index];
  if (len_squared_v3v3(point_co, data->targetCos[edge->v1]) <
      len_squared_v3v3(point_co, data->targetCos[edge->v2])) {
    return edge->v1;
  }

  return edge->v2;
}

BLI_INLINE int isPolyValid(const float coords[][2], const uint nr)
{
  float prev_co[2], prev_prev_co[2];
  float curr_vec[2], prev_vec[2];

  if (!is_poly_convex_v2(coords, nr)) {
    return MOD_SDEF_BIND_RESULT_CONCAVE_ERR;
  }

  copy_v2_v2(prev_prev_co, coords[nr - 2]);
  copy_v2_v2(prev_co, coords[nr - 1]);
  sub_v2_v2v2(prev_vec, prev_co, coords[nr - 2]);
  normalize_v2(prev_vec);

  for (int i = 0; i < nr; i++) {
    sub_v2_v2v2(curr_vec, coords[i], prev_co);

    /* Check overlap between directly adjacent vertices. */
    const float curr_len = normalize_v2(curr_vec);
    if (curr_len < FLT_EPSILON) {
      return MOD_SDEF_BIND_RESULT_OVERLAP_ERR;
    }

    /* Check overlap between vertices skipping one. */
    if (len_squared_v2v2(prev_prev_co, coords[i]) < FLT_EPSILON * FLT_EPSILON) {
      return MOD_SDEF_BIND_RESULT_OVERLAP_ERR;
    }

    /* Check for adjacent parallel edges. */
    if (1.0f - dot_v2v2(prev_vec, curr_vec) < FLT_EPSILON) {
      return MOD_SDEF_BIND_RESULT_CONCAVE_ERR;
    }

    copy_v2_v2(prev_prev_co, prev_co);
    copy_v2_v2(prev_co, coords[i]);
    copy_v2_v2(prev_vec, curr_vec);
  }

  return MOD_SDEF_BIND_RESULT_SUCCESS;
}

static void freeBindData(SDefBindWeightData *const bwdata)
{
  SDefBindPoly *bpoly = bwdata->bind_polys;

  if (bwdata->bind_polys) {
    for (int i = 0; i < bwdata->polys_num; bpoly++, i++) {
      MEM_SAFE_FREE(bpoly->coords);
      MEM_SAFE_FREE(bpoly->coords_v2);
    }

    MEM_freeN(bwdata->bind_polys);
  }

  MEM_freeN(bwdata);
}

BLI_INLINE float computeAngularWeight(const float point_angle, const float edgemid_angle)
{
  return sinf(min_ff(point_angle / edgemid_angle, 1) * M_PI_2);
}

BLI_INLINE SDefBindWeightData *computeBindWeights(SDefBindCalcData *const data,
                                                  const float point_co[3])
{
  const uint nearest = nearestVert(data, point_co);
  const SDefAdjacency *const vert_edges = data->vert_edges[nearest].first;
  const SDefEdgePolys *const edge_polys = data->edge_polys;

  const SDefAdjacency *vedge;
  const MPoly *poly;

  SDefBindWeightData *bwdata;
  SDefBindPoly *bpoly;

  const float world[3] = {0.0f, 0.0f, 1.0f};
  float avg_point_dist = 0.0f;
  float tot_weight = 0.0f;
  int inf_weight_flags = 0;

  bwdata = static_cast<SDefBindWeightData *>(MEM_callocN(sizeof(*bwdata), "SDefBindWeightData"));
  if (bwdata == nullptr) {
    data->success = MOD_SDEF_BIND_RESULT_MEM_ERR;
    return nullptr;
  }

  bwdata->polys_num = data->vert_edges[nearest].num / 2;

  bpoly = static_cast<SDefBindPoly *>(
      MEM_calloc_arrayN(bwdata->polys_num, sizeof(*bpoly), "SDefBindPoly"));
  if (bpoly == nullptr) {
    freeBindData(bwdata);
    data->success = MOD_SDEF_BIND_RESULT_MEM_ERR;
    return nullptr;
  }

  bwdata->bind_polys = bpoly;

  /* Loop over all adjacent edges,
   * and build the #SDefBindPoly data for each poly adjacent to those. */
  for (vedge = vert_edges; vedge; vedge = vedge->next) {
    uint edge_ind = vedge->index;

    for (int i = 0; i < edge_polys[edge_ind].num; i++) {
      {
        bpoly = bwdata->bind_polys;

        for (int j = 0; j < bwdata->polys_num; bpoly++, j++) {
          /* If coords isn't allocated, we have reached the first uninitialized `bpoly`. */
          if ((bpoly->index == edge_polys[edge_ind].polys[i]) || (!bpoly->coords)) {
            break;
          }
        }
      }

      /* Check if poly was already created by another edge or still has to be initialized */
      if (!bpoly->coords) {
        float angle;
        float axis[3];
        float tmp_vec_v2[2];
        int is_poly_valid;

        bpoly->index = edge_polys[edge_ind].polys[i];
        bpoly->coords = nullptr;
        bpoly->coords_v2 = nullptr;

        /* Copy poly data */
<<<<<<< HEAD
        poly = &data->mpoly[bpoly->index];
=======
        poly = &data->polys[bpoly->index];
        loop = &data->loops[poly->loopstart];
>>>>>>> cb62ab5b

        bpoly->verts_num = poly->totloop;
        bpoly->loopstart = poly->loopstart;

        bpoly->coords = static_cast<float(*)[3]>(
            MEM_malloc_arrayN(poly->totloop, sizeof(*bpoly->coords), "SDefBindPolyCoords"));
        if (bpoly->coords == nullptr) {
          freeBindData(bwdata);
          data->success = MOD_SDEF_BIND_RESULT_MEM_ERR;
          return nullptr;
        }

        bpoly->coords_v2 = static_cast<float(*)[2]>(
            MEM_malloc_arrayN(poly->totloop, sizeof(*bpoly->coords_v2), "SDefBindPolyCoords_v2"));
        if (bpoly->coords_v2 == nullptr) {
          freeBindData(bwdata);
          data->success = MOD_SDEF_BIND_RESULT_MEM_ERR;
          return nullptr;
        }

        for (int j = 0; j < poly->totloop; j++) {
          const int vert_i = data->corner_verts[poly->loopstart + j];
          const int edge_i = data->corner_edges[poly->loopstart + j];
          copy_v3_v3(bpoly->coords[j], data->targetCos[vert_i]);

          /* Find corner and edge indices within poly loop array */
          if (vert_i == nearest) {
            bpoly->corner_ind = j;
            bpoly->edge_vert_inds[0] = (j == 0) ? (poly->totloop - 1) : (j - 1);
            bpoly->edge_vert_inds[1] = (j == poly->totloop - 1) ? (0) : (j + 1);

<<<<<<< HEAD
            bpoly->edge_inds[0] = data->corner_edges[poly->loopstart + bpoly->edge_vert_inds[0]];
            bpoly->edge_inds[1] = edge_i;
=======
            bpoly->edge_inds[0] = data->loops[poly->loopstart + bpoly->edge_vert_inds[0]].e;
            bpoly->edge_inds[1] = loop->e;
>>>>>>> cb62ab5b
          }
        }

        /* Compute polygons parametric data. */
        mid_v3_v3_array(bpoly->centroid, bpoly->coords, poly->totloop);
        normal_poly_v3(bpoly->normal, bpoly->coords, poly->totloop);

        /* Compute poly skew angle and axis */
        angle = angle_normalized_v3v3(bpoly->normal, world);

        cross_v3_v3v3(axis, bpoly->normal, world);
        normalize_v3(axis);

        /* Map coords onto 2d normal plane. */
        map_to_plane_axis_angle_v2_v3v3fl(bpoly->point_v2, point_co, axis, angle);

        zero_v2(bpoly->centroid_v2);
        for (int j = 0; j < poly->totloop; j++) {
          map_to_plane_axis_angle_v2_v3v3fl(bpoly->coords_v2[j], bpoly->coords[j], axis, angle);
          madd_v2_v2fl(bpoly->centroid_v2, bpoly->coords_v2[j], 1.0f / poly->totloop);
        }

        is_poly_valid = isPolyValid(bpoly->coords_v2, poly->totloop);

        if (is_poly_valid != MOD_SDEF_BIND_RESULT_SUCCESS) {
          freeBindData(bwdata);
          data->success = is_poly_valid;
          return nullptr;
        }

        bpoly->inside = isect_point_poly_v2(
            bpoly->point_v2, bpoly->coords_v2, poly->totloop, false);

        /* Initialize weight components */
        bpoly->weight_angular = 1.0f;
        bpoly->weight_dist_proj = len_v2v2(bpoly->centroid_v2, bpoly->point_v2);
        bpoly->weight_dist = len_v3v3(bpoly->centroid, point_co);

        avg_point_dist += bpoly->weight_dist;

        /* Common vertex coordinates. */
        const float *const vert0_v2 = bpoly->coords_v2[bpoly->edge_vert_inds[0]];
        const float *const vert1_v2 = bpoly->coords_v2[bpoly->edge_vert_inds[1]];
        const float *const corner_v2 = bpoly->coords_v2[bpoly->corner_ind];

        /* Compute centroid to mid-edge vectors */
        mid_v2_v2v2(bpoly->cent_edgemid_vecs_v2[0], vert0_v2, corner_v2);
        mid_v2_v2v2(bpoly->cent_edgemid_vecs_v2[1], vert1_v2, corner_v2);

        sub_v2_v2(bpoly->cent_edgemid_vecs_v2[0], bpoly->centroid_v2);
        sub_v2_v2(bpoly->cent_edgemid_vecs_v2[1], bpoly->centroid_v2);

        normalize_v2(bpoly->cent_edgemid_vecs_v2[0]);
        normalize_v2(bpoly->cent_edgemid_vecs_v2[1]);

        /* Compute poly scales with respect to the two edges. */
        bpoly->scales[0] = dist_to_line_v2(bpoly->centroid_v2, vert0_v2, corner_v2);
        bpoly->scales[1] = dist_to_line_v2(bpoly->centroid_v2, vert1_v2, corner_v2);

        /* Compute the angle between the edge mid vectors. */
        bpoly->edgemid_angle = angle_normalized_v2v2(bpoly->cent_edgemid_vecs_v2[0],
                                                     bpoly->cent_edgemid_vecs_v2[1]);

        /* Compute the angles between the corner and the edge mid vectors. The angles
         * are computed signed in order to correctly clamp point_edgemid_angles later. */
        float corner_angles[2];

        sub_v2_v2v2(tmp_vec_v2, corner_v2, bpoly->centroid_v2);
        normalize_v2(tmp_vec_v2);

        corner_angles[0] = angle_signed_v2v2(tmp_vec_v2, bpoly->cent_edgemid_vecs_v2[0]);
        corner_angles[1] = angle_signed_v2v2(tmp_vec_v2, bpoly->cent_edgemid_vecs_v2[1]);

        bpoly->corner_edgemid_angles[0] = fabsf(corner_angles[0]);
        bpoly->corner_edgemid_angles[1] = fabsf(corner_angles[1]);

        /* Verify that the computed values are valid (the polygon isn't somehow
         * degenerate despite having passed isPolyValid). */
        if (bpoly->scales[0] < FLT_EPSILON || bpoly->scales[1] < FLT_EPSILON ||
            bpoly->edgemid_angle < FLT_EPSILON || bpoly->corner_edgemid_angles[0] < FLT_EPSILON ||
            bpoly->corner_edgemid_angles[1] < FLT_EPSILON) {
          freeBindData(bwdata);
          data->success = MOD_SDEF_BIND_RESULT_GENERIC_ERR;
          return nullptr;
        }

        /* Check for infinite weights, and compute angular data otherwise. */
        if (bpoly->weight_dist < FLT_EPSILON) {
          inf_weight_flags |= MOD_SDEF_INFINITE_WEIGHT_DIST_PROJ;
          inf_weight_flags |= MOD_SDEF_INFINITE_WEIGHT_DIST;
        }
        else if (bpoly->weight_dist_proj < FLT_EPSILON) {
          inf_weight_flags |= MOD_SDEF_INFINITE_WEIGHT_DIST_PROJ;
        }
        else {
          /* Compute angles between the point and the edge mid vectors. */
          float cent_point_vec[2], point_angles[2];

          sub_v2_v2v2(cent_point_vec, bpoly->point_v2, bpoly->centroid_v2);
          normalize_v2(cent_point_vec);

          point_angles[0] = angle_signed_v2v2(cent_point_vec, bpoly->cent_edgemid_vecs_v2[0]) *
                            signf(corner_angles[0]);
          point_angles[1] = angle_signed_v2v2(cent_point_vec, bpoly->cent_edgemid_vecs_v2[1]) *
                            signf(corner_angles[1]);

          if (point_angles[0] <= 0 && point_angles[1] <= 0) {
            /* If the point is outside the corner formed by the edge mid vectors,
             * choose to clamp the closest side and flip the other. */
            if (point_angles[0] < point_angles[1]) {
              point_angles[0] = bpoly->edgemid_angle - point_angles[1];
            }
            else {
              point_angles[1] = bpoly->edgemid_angle - point_angles[0];
            }
          }

          bpoly->point_edgemid_angles[0] = max_ff(0, point_angles[0]);
          bpoly->point_edgemid_angles[1] = max_ff(0, point_angles[1]);

          /* Compute the distance scale for the corner. The base value is the orthogonal
           * distance from the corner to the chord, scaled by sqrt(2) to preserve the old
           * values in case of a square grid. This doesn't use the centroid because the
           * LOOPTRI method only uses these three vertices. */
          bpoly->scale_mid = area_tri_v2(vert0_v2, corner_v2, vert1_v2) /
                             len_v2v2(vert0_v2, vert1_v2) * sqrtf(2);

          if (bpoly->inside) {
            /* When inside, interpolate to centroid-based scale close to the center. */
            float min_dist = min_ff(bpoly->scales[0], bpoly->scales[1]);

            bpoly->scale_mid = interpf(bpoly->scale_mid,
                                       (bpoly->scales[0] + bpoly->scales[1]) / 2,
                                       min_ff(bpoly->weight_dist_proj / min_dist, 1));
          }

          /* Verify that the additional computed values are valid. */
          if (bpoly->scale_mid < FLT_EPSILON ||
              bpoly->point_edgemid_angles[0] + bpoly->point_edgemid_angles[1] < FLT_EPSILON) {
            freeBindData(bwdata);
            data->success = MOD_SDEF_BIND_RESULT_GENERIC_ERR;
            return nullptr;
          }
        }
      }
    }
  }

  avg_point_dist /= bwdata->polys_num;

  /* If weights 1 and 2 are not infinite, loop over all adjacent edges again,
   * and build adjacency dependent angle data (depends on all polygons having been computed) */
  if (!inf_weight_flags) {
    for (vedge = vert_edges; vedge; vedge = vedge->next) {
      SDefBindPoly *bpolys[2];
      const SDefEdgePolys *epolys;
      float ang_weights[2];
      uint edge_ind = vedge->index;
      uint edge_on_poly[2];

      epolys = &edge_polys[edge_ind];

      /* Find bind polys corresponding to the edge's adjacent polys */
      bpoly = bwdata->bind_polys;

      for (int i = 0, j = 0; (i < bwdata->polys_num) && (j < epolys->num); bpoly++, i++) {
        if (ELEM(bpoly->index, epolys->polys[0], epolys->polys[1])) {
          bpolys[j] = bpoly;

          if (bpoly->edge_inds[0] == edge_ind) {
            edge_on_poly[j] = 0;
          }
          else {
            edge_on_poly[j] = 1;
          }

          j++;
        }
      }

      /* Compute angular weight component */
      if (epolys->num == 1) {
        ang_weights[0] = computeAngularWeight(bpolys[0]->point_edgemid_angles[edge_on_poly[0]],
                                              bpolys[0]->edgemid_angle);
        bpolys[0]->weight_angular *= ang_weights[0] * ang_weights[0];
      }
      else if (epolys->num == 2) {
        ang_weights[0] = computeAngularWeight(bpolys[0]->point_edgemid_angles[edge_on_poly[0]],
                                              bpolys[0]->edgemid_angle);
        ang_weights[1] = computeAngularWeight(bpolys[1]->point_edgemid_angles[edge_on_poly[1]],
                                              bpolys[1]->edgemid_angle);

        bpolys[0]->weight_angular *= ang_weights[0] * ang_weights[1];
        bpolys[1]->weight_angular *= ang_weights[0] * ang_weights[1];
      }
    }
  }

  /* Compute scaling and falloff:
   * - Scale all weights if no infinite weight is found.
   * - Scale only un-projected weight if projected weight is infinite.
   * - Scale none if both are infinite. */
  if (!inf_weight_flags) {
    bpoly = bwdata->bind_polys;

    for (int i = 0; i < bwdata->polys_num; bpoly++, i++) {
      float corner_angle_weights[2];
      float scale_weight, sqr, inv_sqr;

      corner_angle_weights[0] = bpoly->point_edgemid_angles[0] / bpoly->corner_edgemid_angles[0];
      corner_angle_weights[1] = bpoly->point_edgemid_angles[1] / bpoly->corner_edgemid_angles[1];

      if (isnan(corner_angle_weights[0]) || isnan(corner_angle_weights[1])) {
        freeBindData(bwdata);
        data->success = MOD_SDEF_BIND_RESULT_GENERIC_ERR;
        return nullptr;
      }

      /* Find which edge the point is closer to */
      if (corner_angle_weights[0] < corner_angle_weights[1]) {
        bpoly->dominant_edge = 0;
        bpoly->dominant_angle_weight = corner_angle_weights[0];
      }
      else {
        bpoly->dominant_edge = 1;
        bpoly->dominant_angle_weight = corner_angle_weights[1];
      }

      /* Check for invalid weights just in case computations fail. */
      if (bpoly->dominant_angle_weight < 0 || bpoly->dominant_angle_weight > 1) {
        freeBindData(bwdata);
        data->success = MOD_SDEF_BIND_RESULT_GENERIC_ERR;
        return nullptr;
      }

      bpoly->dominant_angle_weight = sinf(bpoly->dominant_angle_weight * M_PI_2);

      /* Compute quadratic angular scale interpolation weight */
      {
        const float edge_angle_a = bpoly->point_edgemid_angles[bpoly->dominant_edge];
        const float edge_angle_b = bpoly->point_edgemid_angles[!bpoly->dominant_edge];
        /* Clamp so skinny faces with near zero `edgemid_angle`
         * won't cause numeric problems. see #81988. */
        scale_weight = edge_angle_a / max_ff(edge_angle_a, bpoly->edgemid_angle);
        scale_weight /= scale_weight + (edge_angle_b / max_ff(edge_angle_b, bpoly->edgemid_angle));
      }

      sqr = scale_weight * scale_weight;
      inv_sqr = 1.0f - scale_weight;
      inv_sqr *= inv_sqr;
      scale_weight = sqr / (sqr + inv_sqr);

      BLI_assert(scale_weight >= 0 && scale_weight <= 1);

      /* Compute interpolated scale (no longer need the individual scales,
       * so simply storing the result over the scale in index zero) */
      bpoly->scales[0] = interpf(bpoly->scale_mid,
                                 interpf(bpoly->scales[!bpoly->dominant_edge],
                                         bpoly->scales[bpoly->dominant_edge],
                                         scale_weight),
                                 bpoly->dominant_angle_weight);

      /* Scale the point distance weights, and introduce falloff */
      bpoly->weight_dist_proj /= bpoly->scales[0];
      bpoly->weight_dist_proj = powf(bpoly->weight_dist_proj, data->falloff);

      bpoly->weight_dist /= avg_point_dist;
      bpoly->weight_dist = powf(bpoly->weight_dist, data->falloff);

      /* Re-check for infinite weights, now that all scalings and interpolations are computed */
      if (bpoly->weight_dist < FLT_EPSILON) {
        inf_weight_flags |= MOD_SDEF_INFINITE_WEIGHT_DIST_PROJ;
        inf_weight_flags |= MOD_SDEF_INFINITE_WEIGHT_DIST;
      }
      else if (bpoly->weight_dist_proj < FLT_EPSILON) {
        inf_weight_flags |= MOD_SDEF_INFINITE_WEIGHT_DIST_PROJ;
      }
      else if (bpoly->weight_angular < FLT_EPSILON) {
        inf_weight_flags |= MOD_SDEF_INFINITE_WEIGHT_ANGULAR;
      }
    }
  }
  else if (!(inf_weight_flags & MOD_SDEF_INFINITE_WEIGHT_DIST)) {
    bpoly = bwdata->bind_polys;

    for (int i = 0; i < bwdata->polys_num; bpoly++, i++) {
      /* Scale the point distance weight by average point distance, and introduce falloff */
      bpoly->weight_dist /= avg_point_dist;
      bpoly->weight_dist = powf(bpoly->weight_dist, data->falloff);

      /* Re-check for infinite weights, now that all scalings and interpolations are computed */
      if (bpoly->weight_dist < FLT_EPSILON) {
        inf_weight_flags |= MOD_SDEF_INFINITE_WEIGHT_DIST;
      }
    }
  }

  /* Final loop, to compute actual weights */
  bpoly = bwdata->bind_polys;

  for (int i = 0; i < bwdata->polys_num; bpoly++, i++) {
    /* Weight computation from components */
    if (inf_weight_flags & MOD_SDEF_INFINITE_WEIGHT_DIST) {
      bpoly->weight = bpoly->weight_dist < FLT_EPSILON ? 1.0f : 0.0f;
    }
    else if (inf_weight_flags & MOD_SDEF_INFINITE_WEIGHT_DIST_PROJ) {
      bpoly->weight = bpoly->weight_dist_proj < FLT_EPSILON ? 1.0f / bpoly->weight_dist : 0.0f;
    }
    else if (inf_weight_flags & MOD_SDEF_INFINITE_WEIGHT_ANGULAR) {
      bpoly->weight = bpoly->weight_angular < FLT_EPSILON ?
                          1.0f / bpoly->weight_dist_proj / bpoly->weight_dist :
                          0.0f;
    }
    else {
      bpoly->weight = 1.0f / bpoly->weight_angular / bpoly->weight_dist_proj / bpoly->weight_dist;
    }

    /* Apply after other kinds of scaling so the faces corner angle is always
     * scaled in a uniform way, preventing heavily sub-divided triangle fans
     * from having a lop-sided influence on the weighting, see #81988. */
    bpoly->weight *= bpoly->edgemid_angle / M_PI;

    tot_weight += bpoly->weight;
  }

  bpoly = bwdata->bind_polys;

  for (int i = 0; i < bwdata->polys_num; bpoly++, i++) {
    bpoly->weight /= tot_weight;

    /* Evaluate if this poly is relevant to bind */
    /* Even though the weights should add up to 1.0,
     * the losses of weights smaller than epsilon here
     * should be negligible... */
    if (bpoly->weight >= FLT_EPSILON) {
      if (bpoly->inside) {
        bwdata->binds_num += 1;
      }
      else {
        if (bpoly->dominant_angle_weight < FLT_EPSILON ||
            1.0f - bpoly->dominant_angle_weight < FLT_EPSILON) {
          bwdata->binds_num += 1;
        }
        else {
          bwdata->binds_num += 2;
        }
      }
    }
  }

  return bwdata;
}

BLI_INLINE float computeNormalDisplacement(const float point_co[3],
                                           const float point_co_proj[3],
                                           const float normal[3])
{
  float disp_vec[3];
  float normal_dist;

  sub_v3_v3v3(disp_vec, point_co, point_co_proj);
  normal_dist = len_v3(disp_vec);

  if (dot_v3v3(disp_vec, normal) < 0) {
    normal_dist *= -1;
  }

  return normal_dist;
}

static void bindVert(void *__restrict userdata,
                     const int index,
                     const TaskParallelTLS *__restrict /*tls*/)
{
  SDefBindCalcData *const data = (SDefBindCalcData *)userdata;
  float point_co[3];
  float point_co_proj[3];

  SDefBindWeightData *bwdata;
  SDefVert *sdvert = data->bind_verts + index;
  SDefBindPoly *bpoly;
  SDefBind *sdbind;

  sdvert->vertex_idx = index;

  if (data->success != MOD_SDEF_BIND_RESULT_SUCCESS) {
    sdvert->binds = nullptr;
    sdvert->binds_num = 0;
    return;
  }

  if (data->sparse_bind) {
    float weight = 0.0f;

    if (data->dvert && data->defgrp_index != -1) {
      weight = BKE_defvert_find_weight(&data->dvert[index], data->defgrp_index);
    }

    if (data->invert_vgroup) {
      weight = 1.0f - weight;
    }

    if (weight <= 0) {
      sdvert->binds = nullptr;
      sdvert->binds_num = 0;
      return;
    }
  }

  copy_v3_v3(point_co, data->vertexCos[index]);
  bwdata = computeBindWeights(data, point_co);

  if (bwdata == nullptr) {
    sdvert->binds = nullptr;
    sdvert->binds_num = 0;
    return;
  }

  sdvert->binds = static_cast<SDefBind *>(
      MEM_calloc_arrayN(bwdata->binds_num, sizeof(*sdvert->binds), "SDefVertBindData"));
  if (sdvert->binds == nullptr) {
    data->success = MOD_SDEF_BIND_RESULT_MEM_ERR;
    sdvert->binds_num = 0;
    return;
  }

  sdvert->binds_num = bwdata->binds_num;

  sdbind = sdvert->binds;

  bpoly = bwdata->bind_polys;

  for (int i = 0; i < bwdata->binds_num; bpoly++) {
    if (bpoly->weight >= FLT_EPSILON) {
      if (bpoly->inside) {
<<<<<<< HEAD
=======
        const MLoop *loop = &data->loops[bpoly->loopstart];

>>>>>>> cb62ab5b
        sdbind->influence = bpoly->weight;
        sdbind->verts_num = bpoly->verts_num;

        sdbind->mode = MOD_SDEF_MODE_NGON;
        sdbind->vert_weights = static_cast<float *>(MEM_malloc_arrayN(
            bpoly->verts_num, sizeof(*sdbind->vert_weights), "SDefNgonVertWeights"));
        if (sdbind->vert_weights == nullptr) {
          data->success = MOD_SDEF_BIND_RESULT_MEM_ERR;
          return;
        }

        sdbind->vert_inds = static_cast<uint *>(
            MEM_malloc_arrayN(bpoly->verts_num, sizeof(*sdbind->vert_inds), "SDefNgonVertInds"));
        if (sdbind->vert_inds == nullptr) {
          data->success = MOD_SDEF_BIND_RESULT_MEM_ERR;
          return;
        }

        interp_weights_poly_v2(
            sdbind->vert_weights, bpoly->coords_v2, bpoly->verts_num, bpoly->point_v2);

        /* Re-project vert based on weights and original poly verts,
         * to reintroduce poly non-planarity */
        zero_v3(point_co_proj);
        for (int j = 0; j < bpoly->verts_num; j++) {
          const int vert_i = data->corner_verts[bpoly->loopstart + j];
          madd_v3_v3fl(point_co_proj, bpoly->coords[j], sdbind->vert_weights[j]);
          sdbind->vert_inds[j] = vert_i;
        }

        sdbind->normal_dist = computeNormalDisplacement(point_co, point_co_proj, bpoly->normal);

        sdbind++;
        i++;
      }
      else {
        float tmp_vec[3];
        float cent[3], norm[3];
        float v1[3], v2[3], v3[3];

        if (1.0f - bpoly->dominant_angle_weight >= FLT_EPSILON) {
          sdbind->influence = bpoly->weight * (1.0f - bpoly->dominant_angle_weight);
          sdbind->verts_num = bpoly->verts_num;

          sdbind->mode = MOD_SDEF_MODE_CENTROID;
          sdbind->vert_weights = static_cast<float *>(
              MEM_malloc_arrayN(3, sizeof(*sdbind->vert_weights), "SDefCentVertWeights"));
          if (sdbind->vert_weights == nullptr) {
            data->success = MOD_SDEF_BIND_RESULT_MEM_ERR;
            return;
          }

          sdbind->vert_inds = static_cast<uint *>(
              MEM_malloc_arrayN(bpoly->verts_num, sizeof(*sdbind->vert_inds), "SDefCentVertInds"));
          if (sdbind->vert_inds == nullptr) {
            data->success = MOD_SDEF_BIND_RESULT_MEM_ERR;
            return;
          }

          sortPolyVertsEdge(sdbind->vert_inds,
<<<<<<< HEAD
                            &data->corner_verts[bpoly->loopstart],
                            &data->corner_edges[bpoly->loopstart],
=======
                            &data->loops[bpoly->loopstart],
>>>>>>> cb62ab5b
                            bpoly->edge_inds[bpoly->dominant_edge],
                            bpoly->verts_num);

          copy_v3_v3(v1, data->targetCos[sdbind->vert_inds[0]]);
          copy_v3_v3(v2, data->targetCos[sdbind->vert_inds[1]]);
          copy_v3_v3(v3, bpoly->centroid);

          mid_v3_v3v3v3(cent, v1, v2, v3);
          normal_tri_v3(norm, v1, v2, v3);

          add_v3_v3v3(tmp_vec, point_co, bpoly->normal);

          /* We are sure the line is not parallel to the plane.
           * Checking return value just to avoid warning... */
          if (!isect_line_plane_v3(point_co_proj, point_co, tmp_vec, cent, norm)) {
            BLI_assert(false);
          }

          interp_weights_tri_v3(sdbind->vert_weights, v1, v2, v3, point_co_proj);

          sdbind->normal_dist = computeNormalDisplacement(point_co, point_co_proj, bpoly->normal);

          sdbind++;
          i++;
        }

        if (bpoly->dominant_angle_weight >= FLT_EPSILON) {
          sdbind->influence = bpoly->weight * bpoly->dominant_angle_weight;
          sdbind->verts_num = bpoly->verts_num;

          sdbind->mode = MOD_SDEF_MODE_LOOPTRI;
          sdbind->vert_weights = static_cast<float *>(
              MEM_malloc_arrayN(3, sizeof(*sdbind->vert_weights), "SDefTriVertWeights"));
          if (sdbind->vert_weights == nullptr) {
            data->success = MOD_SDEF_BIND_RESULT_MEM_ERR;
            return;
          }

          sdbind->vert_inds = static_cast<uint *>(
              MEM_malloc_arrayN(bpoly->verts_num, sizeof(*sdbind->vert_inds), "SDefTriVertInds"));
          if (sdbind->vert_inds == nullptr) {
            data->success = MOD_SDEF_BIND_RESULT_MEM_ERR;
            return;
          }

          sortPolyVertsTri(sdbind->vert_inds,
<<<<<<< HEAD
                           &data->corner_verts[bpoly->loopstart],
=======
                           &data->loops[bpoly->loopstart],
>>>>>>> cb62ab5b
                           bpoly->edge_vert_inds[0],
                           bpoly->verts_num);

          copy_v3_v3(v1, data->targetCos[sdbind->vert_inds[0]]);
          copy_v3_v3(v2, data->targetCos[sdbind->vert_inds[1]]);
          copy_v3_v3(v3, data->targetCos[sdbind->vert_inds[2]]);

          mid_v3_v3v3v3(cent, v1, v2, v3);
          normal_tri_v3(norm, v1, v2, v3);

          add_v3_v3v3(tmp_vec, point_co, bpoly->normal);

          /* We are sure the line is not parallel to the plane.
           * Checking return value just to avoid warning... */
          if (!isect_line_plane_v3(point_co_proj, point_co, tmp_vec, cent, norm)) {
            BLI_assert(false);
          }

          interp_weights_tri_v3(sdbind->vert_weights, v1, v2, v3, point_co_proj);

          sdbind->normal_dist = computeNormalDisplacement(point_co, point_co_proj, bpoly->normal);

          sdbind++;
          i++;
        }
      }
    }
  }

  freeBindData(bwdata);
}

/* Remove vertices without bind data from the bind array. */
static void compactSparseBinds(SurfaceDeformModifierData *smd)
{
  smd->bind_verts_num = 0;

  for (uint i = 0; i < smd->mesh_verts_num; i++) {
    if (smd->verts[i].binds_num > 0) {
      smd->verts[smd->bind_verts_num++] = smd->verts[i];
    }
  }

  smd->verts = static_cast<SDefVert *>(MEM_reallocN_id(
      smd->verts, sizeof(*smd->verts) * smd->bind_verts_num, "SDefBindVerts (sparse)"));
}

static bool surfacedeformBind(Object *ob,
                              SurfaceDeformModifierData *smd_orig,
                              SurfaceDeformModifierData *smd_eval,
                              float (*vertexCos)[3],
                              uint verts_num,
                              uint target_polys_num,
                              uint target_verts_num,
                              Mesh *target,
                              Mesh *mesh)
{
  BVHTreeFromMesh treeData = {nullptr};
  const float(*positions)[3] = BKE_mesh_vert_positions(target);
<<<<<<< HEAD
  const MPoly *mpoly = BKE_mesh_polys(target);
  const MEdge *medge = BKE_mesh_edges(target);
=======
  const blender::Span<MEdge> edges = target->edges();
  const blender::Span<MPoly> polys = target->polys();
  const blender::Span<MLoop> loops = target->loops();
>>>>>>> cb62ab5b
  uint tedges_num = target->totedge;
  int adj_result;

  SDefAdjacencyArray *vert_edges = static_cast<SDefAdjacencyArray *>(
      MEM_calloc_arrayN(target_verts_num, sizeof(*vert_edges), "SDefVertEdgeMap"));
  if (vert_edges == nullptr) {
    BKE_modifier_set_error(ob, (ModifierData *)smd_eval, "Out of memory");
    return false;
  }

  SDefAdjacency *adj_array = static_cast<SDefAdjacency *>(
      MEM_malloc_arrayN(tedges_num, 2 * sizeof(*adj_array), "SDefVertEdge"));
  if (adj_array == nullptr) {
    BKE_modifier_set_error(ob, (ModifierData *)smd_eval, "Out of memory");
    MEM_freeN(vert_edges);
    return false;
  }

  SDefEdgePolys *edge_polys = static_cast<SDefEdgePolys *>(
      MEM_calloc_arrayN(tedges_num, sizeof(*edge_polys), "SDefEdgeFaceMap"));
  if (edge_polys == nullptr) {
    BKE_modifier_set_error(ob, (ModifierData *)smd_eval, "Out of memory");
    MEM_freeN(vert_edges);
    MEM_freeN(adj_array);
    return false;
  }

  smd_orig->verts = static_cast<SDefVert *>(
      MEM_malloc_arrayN(verts_num, sizeof(*smd_orig->verts), "SDefBindVerts"));
  if (smd_orig->verts == nullptr) {
    BKE_modifier_set_error(ob, (ModifierData *)smd_eval, "Out of memory");
    freeAdjacencyMap(vert_edges, adj_array, edge_polys);
    return false;
  }

  BKE_bvhtree_from_mesh_get(&treeData, target, BVHTREE_FROM_LOOPTRI, 2);
  if (treeData.tree == nullptr) {
    BKE_modifier_set_error(ob, (ModifierData *)smd_eval, "Out of memory");
    freeAdjacencyMap(vert_edges, adj_array, edge_polys);
    MEM_freeN(smd_orig->verts);
    smd_orig->verts = nullptr;
    return false;
  }

<<<<<<< HEAD
  adj_result = buildAdjacencyMap(mpoly,
                                 medge,
                                 target->corner_edges().data(),
=======
  adj_result = buildAdjacencyMap(polys.data(),
                                 edges.data(),
                                 loops.data(),
>>>>>>> cb62ab5b
                                 target_polys_num,
                                 tedges_num,
                                 vert_edges,
                                 adj_array,
                                 edge_polys);

  if (adj_result == MOD_SDEF_BIND_RESULT_NONMANY_ERR) {
    BKE_modifier_set_error(
        ob, (ModifierData *)smd_eval, "Target has edges with more than two polygons");
    freeAdjacencyMap(vert_edges, adj_array, edge_polys);
    free_bvhtree_from_mesh(&treeData);
    MEM_freeN(smd_orig->verts);
    smd_orig->verts = nullptr;
    return false;
  }

  smd_orig->mesh_verts_num = verts_num;
  smd_orig->target_verts_num = target_verts_num;
  smd_orig->target_polys_num = target_polys_num;

  int defgrp_index;
  const MDeformVert *dvert;
  MOD_get_vgroup(ob, mesh, smd_orig->defgrp_name, &dvert, &defgrp_index);
  const bool invert_vgroup = (smd_orig->flags & MOD_SDEF_INVERT_VGROUP) != 0;
  const bool sparse_bind = (smd_orig->flags & MOD_SDEF_SPARSE_BIND) != 0;

  SDefBindCalcData data{};
  data.treeData = &treeData;
  data.vert_edges = vert_edges;
  data.edge_polys = edge_polys;
<<<<<<< HEAD
  data.mpoly = mpoly;
  data.medge = medge;
  data.corner_verts = target->corner_verts().data();
  data.corner_edges = target->corner_edges().data();
=======
  data.polys = polys;
  data.edges = edges;
  data.loops = loops;
>>>>>>> cb62ab5b
  data.looptri = BKE_mesh_runtime_looptri_ensure(target);
  data.targetCos = static_cast<float(*)[3]>(
      MEM_malloc_arrayN(target_verts_num, sizeof(float[3]), "SDefTargetBindVertArray"));
  data.bind_verts = smd_orig->verts;
  data.vertexCos = vertexCos;
  data.falloff = smd_orig->falloff;
  data.success = MOD_SDEF_BIND_RESULT_SUCCESS;
  data.dvert = dvert;
  data.defgrp_index = defgrp_index;
  data.invert_vgroup = invert_vgroup;
  data.sparse_bind = sparse_bind;

  if (data.targetCos == nullptr) {
    BKE_modifier_set_error(ob, (ModifierData *)smd_eval, "Out of memory");
    freeData((ModifierData *)smd_orig);
    return false;
  }

  invert_m4_m4(data.imat, smd_orig->mat);

  for (int i = 0; i < target_verts_num; i++) {
    mul_v3_m4v3(data.targetCos[i], smd_orig->mat, positions[i]);
  }

  TaskParallelSettings settings;
  BLI_parallel_range_settings_defaults(&settings);
  settings.use_threading = (verts_num > 10000);
  BLI_task_parallel_range(0, verts_num, &data, bindVert, &settings);

  MEM_freeN(data.targetCos);

  if (sparse_bind) {
    compactSparseBinds(smd_orig);
  }
  else {
    smd_orig->bind_verts_num = verts_num;
  }

  if (data.success == MOD_SDEF_BIND_RESULT_MEM_ERR) {
    BKE_modifier_set_error(ob, (ModifierData *)smd_eval, "Out of memory");
    freeData((ModifierData *)smd_orig);
  }
  else if (data.success == MOD_SDEF_BIND_RESULT_NONMANY_ERR) {
    BKE_modifier_set_error(
        ob, (ModifierData *)smd_eval, "Target has edges with more than two polygons");
    freeData((ModifierData *)smd_orig);
  }
  else if (data.success == MOD_SDEF_BIND_RESULT_CONCAVE_ERR) {
    BKE_modifier_set_error(ob, (ModifierData *)smd_eval, "Target contains concave polygons");
    freeData((ModifierData *)smd_orig);
  }
  else if (data.success == MOD_SDEF_BIND_RESULT_OVERLAP_ERR) {
    BKE_modifier_set_error(ob, (ModifierData *)smd_eval, "Target contains overlapping vertices");
    freeData((ModifierData *)smd_orig);
  }
  else if (data.success == MOD_SDEF_BIND_RESULT_GENERIC_ERR) {
    /* I know this message is vague, but I could not think of a way
     * to explain this with a reasonably sized message.
     * Though it shouldn't really matter all that much,
     * because this is very unlikely to occur */
    BKE_modifier_set_error(ob, (ModifierData *)smd_eval, "Target contains invalid polygons");
    freeData((ModifierData *)smd_orig);
  }
  else if (smd_orig->bind_verts_num == 0 || !smd_orig->verts) {
    data.success = MOD_SDEF_BIND_RESULT_GENERIC_ERR;
    BKE_modifier_set_error(ob, (ModifierData *)smd_eval, "No vertices were bound");
    freeData((ModifierData *)smd_orig);
  }

  freeAdjacencyMap(vert_edges, adj_array, edge_polys);
  free_bvhtree_from_mesh(&treeData);

  return data.success == 1;
}

static void deformVert(void *__restrict userdata,
                       const int index,
                       const TaskParallelTLS *__restrict /*tls*/)
{
  const SDefDeformData *const data = (SDefDeformData *)userdata;
  const SDefBind *sdbind = data->bind_verts[index].binds;
  const int sdbind_num = data->bind_verts[index].binds_num;
  const uint vertex_idx = data->bind_verts[index].vertex_idx;
  float *const vertexCos = data->vertexCos[vertex_idx];
  float norm[3], temp[3], offset[3];

  /* Retrieve the value of the weight vertex group if specified. */
  float weight = 1.0f;

  if (data->dvert && data->defgrp_index != -1) {
    weight = BKE_defvert_find_weight(&data->dvert[vertex_idx], data->defgrp_index);

    if (data->invert_vgroup) {
      weight = 1.0f - weight;
    }
  }

  /* Check if this vertex will be deformed. If it is not deformed we return and avoid
   * unnecessary calculations. */
  if (weight == 0.0f) {
    return;
  }

  zero_v3(offset);

  int max_verts = 0;
  for (int j = 0; j < sdbind_num; j++) {
    max_verts = MAX2(max_verts, sdbind[j].verts_num);
  }

  /* Allocate a `coords_buffer` that fits all the temp-data. */
  blender::Array<blender::float3, 256> coords_buffer(max_verts);

  for (int j = 0; j < sdbind_num; j++, sdbind++) {
    for (int k = 0; k < sdbind->verts_num; k++) {
      copy_v3_v3(coords_buffer[k], data->targetCos[sdbind->vert_inds[k]]);
    }

    normal_poly_v3(
        norm, reinterpret_cast<const float(*)[3]>(coords_buffer.data()), sdbind->verts_num);
    zero_v3(temp);

    switch (sdbind->mode) {
      /* ---------- looptri mode ---------- */
      case MOD_SDEF_MODE_LOOPTRI: {
        madd_v3_v3fl(temp, data->targetCos[sdbind->vert_inds[0]], sdbind->vert_weights[0]);
        madd_v3_v3fl(temp, data->targetCos[sdbind->vert_inds[1]], sdbind->vert_weights[1]);
        madd_v3_v3fl(temp, data->targetCos[sdbind->vert_inds[2]], sdbind->vert_weights[2]);
        break;
      }

      /* ---------- ngon mode ---------- */
      case MOD_SDEF_MODE_NGON: {
        for (int k = 0; k < sdbind->verts_num; k++) {
          madd_v3_v3fl(temp, coords_buffer[k], sdbind->vert_weights[k]);
        }
        break;
      }

      /* ---------- centroid mode ---------- */
      case MOD_SDEF_MODE_CENTROID: {
        float cent[3];
        mid_v3_v3_array(
            cent, reinterpret_cast<const float(*)[3]>(coords_buffer.data()), sdbind->verts_num);

        madd_v3_v3fl(temp, data->targetCos[sdbind->vert_inds[0]], sdbind->vert_weights[0]);
        madd_v3_v3fl(temp, data->targetCos[sdbind->vert_inds[1]], sdbind->vert_weights[1]);
        madd_v3_v3fl(temp, cent, sdbind->vert_weights[2]);
        break;
      }
    }

    /* Apply normal offset (generic for all modes) */
    madd_v3_v3fl(temp, norm, sdbind->normal_dist);

    madd_v3_v3fl(offset, temp, sdbind->influence);
  }
  /* Subtract the vertex coord to get the deformation offset. */
  sub_v3_v3(offset, vertexCos);

  /* Add the offset to start coord multiplied by the strength and weight values. */
  madd_v3_v3fl(vertexCos, offset, data->strength * weight);
}

static void surfacedeformModifier_do(ModifierData *md,
                                     const ModifierEvalContext *ctx,
                                     float (*vertexCos)[3],
                                     uint verts_num,
                                     Object *ob,
                                     Mesh *mesh)
{
  SurfaceDeformModifierData *smd = (SurfaceDeformModifierData *)md;
  Mesh *target;
  uint target_verts_num, target_polys_num;

  /* Exit function if bind flag is not set (free bind data if any). */
  if (!(smd->flags & MOD_SDEF_BIND)) {
    if (smd->verts != nullptr) {
      if (!DEG_is_active(ctx->depsgraph)) {
        BKE_modifier_set_error(ob, md, "Attempt to bind from inactive dependency graph");
        return;
      }
      ModifierData *md_orig = BKE_modifier_get_original(ob, md);
      freeData(md_orig);
    }
    return;
  }

  Object *ob_target = smd->target;
  target = BKE_modifier_get_evaluated_mesh_from_evaluated_object(ob_target);
  if (!target) {
    BKE_modifier_set_error(ob, md, "No valid target mesh");
    return;
  }

  target_verts_num = BKE_mesh_wrapper_vert_len(target);
  target_polys_num = BKE_mesh_wrapper_poly_len(target);

  /* If not bound, execute bind. */
  if (smd->verts == nullptr) {
    if (!DEG_is_active(ctx->depsgraph)) {
      BKE_modifier_set_error(ob, md, "Attempt to unbind from inactive dependency graph");
      return;
    }

    SurfaceDeformModifierData *smd_orig = (SurfaceDeformModifierData *)BKE_modifier_get_original(
        ob, md);
    float tmp_mat[4][4];

    invert_m4_m4(tmp_mat, ob->object_to_world);
    mul_m4_m4m4(smd_orig->mat, tmp_mat, ob_target->object_to_world);

    /* Avoid converting edit-mesh data, binding is an exception. */
    BKE_mesh_wrapper_ensure_mdata(target);

    if (!surfacedeformBind(ob,
                           smd_orig,
                           smd,
                           vertexCos,
                           verts_num,
                           target_polys_num,
                           target_verts_num,
                           target,
                           mesh)) {
      smd->flags &= ~MOD_SDEF_BIND;
    }
    /* Early abort, this is binding 'call', no need to perform whole evaluation. */
    return;
  }

  /* Geometry count on the deforming mesh. */
  if (smd->mesh_verts_num != verts_num) {
    BKE_modifier_set_error(
        ob, md, "Vertices changed from %u to %u", smd->mesh_verts_num, verts_num);
    return;
  }

  /* Geometry count on the target mesh. */
  if (smd->target_polys_num != target_polys_num && smd->target_verts_num == 0) {
    /* Change in the number of polygons does not really imply change in the vertex count, but
     * this is how the modifier worked before the vertex count was known. Follow the legacy
     * logic without requirement to re-bind the mesh. */
    BKE_modifier_set_error(
        ob, md, "Target polygons changed from %u to %u", smd->target_polys_num, target_polys_num);
    return;
  }
  if (!ELEM(smd->target_verts_num, 0, target_verts_num)) {
    if (smd->target_verts_num > target_verts_num) {
      /* Number of vertices on the target did reduce. There is no usable recovery from this. */
      BKE_modifier_set_error(ob,
                             md,
                             "Target vertices changed from %u to %u",
                             smd->target_verts_num,
                             target_verts_num);
      return;
    }

    /* Assume the increase in the vertex count means that the "new" vertices in the target mesh are
     * added after the original ones. This covers typical case when target was at the subdivision
     * level 0 and then subdivision was increased (i.e. for the render purposes). */

    BKE_modifier_set_warning(ob,
                             md,
                             "Target vertices changed from %u to %u, continuing anyway",
                             smd->target_verts_num,
                             target_verts_num);

    /* In theory we only need the `smd->verts_num` vertices in the `targetCos` for evaluation, but
     * it is not currently possible to request a subset of coordinates: the API expects that the
     * caller needs coordinates of all vertices and asserts for it. */
  }

  /* Early out if modifier would not affect input at all - still *after* the sanity checks
   * (and potential binding) above. */
  if (smd->strength == 0.0f) {
    return;
  }

  int defgrp_index;
  const MDeformVert *dvert;
  MOD_get_vgroup(ob, mesh, smd->defgrp_name, &dvert, &defgrp_index);
  const bool invert_vgroup = (smd->flags & MOD_SDEF_INVERT_VGROUP) != 0;

  /* Actual vertex location update starts here */
  SDefDeformData data{};
  data.bind_verts = smd->verts;
  data.targetCos = static_cast<float(*)[3]>(
      MEM_malloc_arrayN(target_verts_num, sizeof(float[3]), "SDefTargetVertArray"));
  data.vertexCos = vertexCos;
  data.dvert = dvert;
  data.defgrp_index = defgrp_index;
  data.invert_vgroup = invert_vgroup;
  data.strength = smd->strength;

  if (data.targetCos != nullptr) {
    BKE_mesh_wrapper_vert_coords_copy_with_mat4(
        target, data.targetCos, target_verts_num, smd->mat);

    TaskParallelSettings settings;
    BLI_parallel_range_settings_defaults(&settings);
    settings.use_threading = (smd->bind_verts_num > 10000);
    BLI_task_parallel_range(0, smd->bind_verts_num, &data, deformVert, &settings);

    MEM_freeN(data.targetCos);
  }
}

static void deformVerts(ModifierData *md,
                        const ModifierEvalContext *ctx,
                        Mesh *mesh,
                        float (*vertexCos)[3],
                        int verts_num)
{
  SurfaceDeformModifierData *smd = (SurfaceDeformModifierData *)md;
  Mesh *mesh_src = nullptr;

  if (smd->defgrp_name[0] != '\0') {
    /* Only need to use mesh_src when a vgroup is used. */
    mesh_src = MOD_deform_mesh_eval_get(ctx->object, nullptr, mesh, nullptr, verts_num, false);
  }

  surfacedeformModifier_do(md, ctx, vertexCos, verts_num, ctx->object, mesh_src);

  if (!ELEM(mesh_src, nullptr, mesh)) {
    BKE_id_free(nullptr, mesh_src);
  }
}

static void deformVertsEM(ModifierData *md,
                          const ModifierEvalContext *ctx,
                          BMEditMesh *em,
                          Mesh *mesh,
                          float (*vertexCos)[3],
                          int verts_num)
{
  SurfaceDeformModifierData *smd = (SurfaceDeformModifierData *)md;
  Mesh *mesh_src = nullptr;

  if (smd->defgrp_name[0] != '\0') {
    /* Only need to use mesh_src when a vgroup is used. */
    mesh_src = MOD_deform_mesh_eval_get(ctx->object, em, mesh, nullptr, verts_num, false);
  }

  /* TODO(@ideasman42): use edit-mode data only (remove this line). */
  if (mesh_src != nullptr) {
    BKE_mesh_wrapper_ensure_mdata(mesh_src);
  }

  surfacedeformModifier_do(md, ctx, vertexCos, verts_num, ctx->object, mesh_src);

  if (!ELEM(mesh_src, nullptr, mesh)) {
    BKE_id_free(nullptr, mesh_src);
  }
}

static bool isDisabled(const Scene * /*scene*/, ModifierData *md, bool /*useRenderParams*/)
{
  SurfaceDeformModifierData *smd = (SurfaceDeformModifierData *)md;

  /* The object type check is only needed here in case we have a placeholder
   * object assigned (because the library containing the mesh is missing).
   *
   * In other cases it should be impossible to have a type mismatch.
   */
  return (smd->target == nullptr || smd->target->type != OB_MESH) &&
         !(smd->verts != nullptr && !(smd->flags & MOD_SDEF_BIND));
}

static void panel_draw(const bContext * /*C*/, Panel *panel)
{
  uiLayout *col;
  uiLayout *layout = panel->layout;

  PointerRNA ob_ptr;
  PointerRNA *ptr = modifier_panel_get_property_pointers(panel, &ob_ptr);

  PointerRNA target_ptr = RNA_pointer_get(ptr, "target");

  bool is_bound = RNA_boolean_get(ptr, "is_bound");

  uiLayoutSetPropSep(layout, true);

  col = uiLayoutColumn(layout, false);
  uiLayoutSetActive(col, !is_bound);
  uiItemR(col, ptr, "target", 0, nullptr, ICON_NONE);
  uiItemR(col, ptr, "falloff", 0, nullptr, ICON_NONE);

  uiItemR(layout, ptr, "strength", 0, nullptr, ICON_NONE);

  modifier_vgroup_ui(layout, ptr, &ob_ptr, "vertex_group", "invert_vertex_group", nullptr);

  col = uiLayoutColumn(layout, false);
  uiLayoutSetEnabled(col, !is_bound);
  uiLayoutSetActive(col, !is_bound && RNA_string_length(ptr, "vertex_group") != 0);
  uiItemR(col, ptr, "use_sparse_bind", 0, nullptr, ICON_NONE);

  uiItemS(layout);

  col = uiLayoutColumn(layout, false);
  if (is_bound) {
    uiItemO(col, IFACE_("Unbind"), ICON_NONE, "OBJECT_OT_surfacedeform_bind");
  }
  else {
    uiLayoutSetActive(col, !RNA_pointer_is_null(&target_ptr));
    uiItemO(col, IFACE_("Bind"), ICON_NONE, "OBJECT_OT_surfacedeform_bind");
  }
  modifier_panel_end(layout, ptr);
}

static void panelRegister(ARegionType *region_type)
{
  modifier_panel_register(region_type, eModifierType_SurfaceDeform, panel_draw);
}

static void blendWrite(BlendWriter *writer, const ID *id_owner, const ModifierData *md)
{
  SurfaceDeformModifierData smd = *(const SurfaceDeformModifierData *)md;
  const bool is_undo = BLO_write_is_undo(writer);

  if (ID_IS_OVERRIDE_LIBRARY(id_owner) && !is_undo) {
    BLI_assert(!ID_IS_LINKED(id_owner));
    const bool is_local = (md->flag & eModifierFlag_OverrideLibrary_Local) != 0;
    if (!is_local) {
      /* Modifier coming from linked data cannot be bound from an override, so we can remove all
       * binding data, can save a significant amount of memory. */
      smd.bind_verts_num = 0;
      smd.verts = nullptr;
    }
  }

  BLO_write_struct_at_address(writer, SurfaceDeformModifierData, md, &smd);

  if (smd.verts != nullptr) {
    SDefVert *bind_verts = smd.verts;
    BLO_write_struct_array(writer, SDefVert, smd.bind_verts_num, bind_verts);

    for (int i = 0; i < smd.bind_verts_num; i++) {
      BLO_write_struct_array(writer, SDefBind, bind_verts[i].binds_num, bind_verts[i].binds);

      if (bind_verts[i].binds) {
        for (int j = 0; j < bind_verts[i].binds_num; j++) {
          BLO_write_uint32_array(
              writer, bind_verts[i].binds[j].verts_num, bind_verts[i].binds[j].vert_inds);

          if (ELEM(bind_verts[i].binds[j].mode, MOD_SDEF_MODE_CENTROID, MOD_SDEF_MODE_LOOPTRI)) {
            BLO_write_float3_array(writer, 1, bind_verts[i].binds[j].vert_weights);
          }
          else {
            BLO_write_float_array(
                writer, bind_verts[i].binds[j].verts_num, bind_verts[i].binds[j].vert_weights);
          }
        }
      }
    }
  }
}

static void blendRead(BlendDataReader *reader, ModifierData *md)
{
  SurfaceDeformModifierData *smd = (SurfaceDeformModifierData *)md;

  BLO_read_data_address(reader, &smd->verts);

  if (smd->verts) {
    for (int i = 0; i < smd->bind_verts_num; i++) {
      BLO_read_data_address(reader, &smd->verts[i].binds);

      if (smd->verts[i].binds) {
        for (int j = 0; j < smd->verts[i].binds_num; j++) {
          BLO_read_uint32_array(
              reader, smd->verts[i].binds[j].verts_num, &smd->verts[i].binds[j].vert_inds);

          if (ELEM(smd->verts[i].binds[j].mode, MOD_SDEF_MODE_CENTROID, MOD_SDEF_MODE_LOOPTRI)) {
            BLO_read_float3_array(reader, 1, &smd->verts[i].binds[j].vert_weights);
          }
          else {
            BLO_read_float_array(
                reader, smd->verts[i].binds[j].verts_num, &smd->verts[i].binds[j].vert_weights);
          }
        }
      }
    }
  }
}

ModifierTypeInfo modifierType_SurfaceDeform = {
    /*name*/ N_("SurfaceDeform"),
    /*structName*/ "SurfaceDeformModifierData",
    /*structSize*/ sizeof(SurfaceDeformModifierData),
    /*srna*/ &RNA_SurfaceDeformModifier,
    /*type*/ eModifierTypeType_OnlyDeform,
    /*flags*/ eModifierTypeFlag_AcceptsMesh | eModifierTypeFlag_SupportsEditmode,
    /*icon*/ ICON_MOD_MESHDEFORM,

    /*copyData*/ copyData,

    /*deformVerts*/ deformVerts,
    /*deformMatrices*/ nullptr,
    /*deformVertsEM*/ deformVertsEM,
    /*deformMatricesEM*/ nullptr,
    /*modifyMesh*/ nullptr,
    /*modifyGeometrySet*/ nullptr,

    /*initData*/ initData,
    /*requiredDataMask*/ requiredDataMask,
    /*freeData*/ freeData,
    /*isDisabled*/ isDisabled,
    /*updateDepsgraph*/ updateDepsgraph,
    /*dependsOnTime*/ nullptr,
    /*dependsOnNormals*/ nullptr,
    /*foreachIDLink*/ foreachIDLink,
    /*foreachTexLink*/ nullptr,
    /*freeRuntimeData*/ nullptr,
    /*panelRegister*/ panelRegister,
    /*blendWrite*/ blendWrite,
    /*blendRead*/ blendRead,
};<|MERGE_RESOLUTION|>--- conflicted
+++ resolved
@@ -69,17 +69,11 @@
   const SDefEdgePolys *edge_polys;
   SDefVert *bind_verts;
   const MLoopTri *looptri;
-<<<<<<< HEAD
-  const MPoly *mpoly;
-  const MEdge *medge;
-  const int *corner_verts;
-  const int *corner_edges;
-=======
   blender::Span<MEdge> edges;
   blender::Span<MPoly> polys;
-  blender::Span<MLoop> loops;
-
->>>>>>> cb62ab5b
+  blender::Span<int> corner_verts;
+  blender::Span<int> corner_edges;
+
   /** Coordinates to bind to, transformed into local space (compatible with `vertexCos`). */
   float (*targetCos)[3];
   /** Coordinates to bind (reference to the modifiers input argument). */
@@ -287,11 +281,7 @@
 
 static int buildAdjacencyMap(const MPoly *poly,
                              const MEdge *edge,
-<<<<<<< HEAD
                              const int *const corner_edges,
-=======
-                             const MLoop *const loops,
->>>>>>> cb62ab5b
                              const uint polys_num,
                              const uint edges_num,
                              SDefAdjacencyArray *const vert_edges,
@@ -300,22 +290,12 @@
 {
   /* Find polygons adjacent to edges. */
   for (int i = 0; i < polys_num; i++, poly++) {
-<<<<<<< HEAD
     for (int j = 0; j < poly->totloop; j++) {
       const int edge_i = corner_edges[poly->loopstart + j];
       if (edge_polys[edge_i].num == 0) {
         edge_polys[edge_i].polys[0] = i;
         edge_polys[edge_i].polys[1] = -1;
         edge_polys[edge_i].num++;
-=======
-    loop = &loops[poly->loopstart];
-
-    for (int j = 0; j < poly->totloop; j++, loop++) {
-      if (edge_polys[loop->e].num == 0) {
-        edge_polys[loop->e].polys[0] = i;
-        edge_polys[loop->e].polys[1] = -1;
-        edge_polys[loop->e].num++;
->>>>>>> cb62ab5b
       }
       else if (edge_polys[edge_i].num == 1) {
         edge_polys[edge_i].polys[1] = i;
@@ -346,71 +326,42 @@
 }
 
 BLI_INLINE void sortPolyVertsEdge(uint *indices,
-<<<<<<< HEAD
                                   const int *const corner_verts,
                                   const int *const corner_edges,
-=======
-                                  const MLoop *const loops,
->>>>>>> cb62ab5b
                                   const uint edge,
                                   const uint num)
 {
   bool found = false;
 
   for (int i = 0; i < num; i++) {
-<<<<<<< HEAD
     if (corner_edges[i] == edge) {
       found = true;
     }
     if (found) {
       *indices = corner_verts[i];
-=======
-    if (loops[i].e == edge) {
-      found = true;
-    }
-    if (found) {
-      *indices = loops[i].v;
->>>>>>> cb62ab5b
       indices++;
     }
   }
 
   /* Fill in remaining vertex indices that occur before the edge */
-<<<<<<< HEAD
   for (int i = 0; corner_edges[i] != edge; i++) {
     *indices = corner_verts[i];
-=======
-  for (int i = 0; loops[i].e != edge; i++) {
-    *indices = loops[i].v;
->>>>>>> cb62ab5b
     indices++;
   }
 }
 
 BLI_INLINE void sortPolyVertsTri(uint *indices,
-<<<<<<< HEAD
                                  const int *const corner_verts,
-=======
-                                 const MLoop *const loops,
->>>>>>> cb62ab5b
                                  const uint loopstart,
                                  const uint num)
 {
   for (int i = loopstart; i < num; i++) {
-<<<<<<< HEAD
     *indices = corner_verts[i];
-=======
-    *indices = loops[i].v;
->>>>>>> cb62ab5b
     indices++;
   }
 
   for (int i = 0; i < loopstart; i++) {
-<<<<<<< HEAD
     *indices = corner_verts[i];
-=======
-    *indices = loops[i].v;
->>>>>>> cb62ab5b
     indices++;
   }
 }
@@ -433,19 +384,11 @@
   BLI_bvhtree_find_nearest(
       data->treeData->tree, t_point, &nearest, data->treeData->nearest_callback, data->treeData);
 
-<<<<<<< HEAD
-  poly = &data->mpoly[data->looptri[nearest.index].poly];
+  poly = &data->polys[data->looptri[nearest.index].poly];
 
   for (int i = 0; i < poly->totloop; i++) {
     const int edge_i = data->corner_edges[poly->loopstart + i];
-    edge = &data->medge[edge_i];
-=======
-  poly = &data->polys[data->looptri[nearest.index].poly];
-  loop = &data->loops[poly->loopstart];
-
-  for (int i = 0; i < poly->totloop; i++, loop++) {
-    edge = &data->edges[loop->e];
->>>>>>> cb62ab5b
+    edge = &data->edges[edge_i];
     dist = dist_squared_to_line_segment_v3(
         point_co, data->targetCos[edge->v1], data->targetCos[edge->v2]);
 
@@ -591,12 +534,7 @@
         bpoly->coords_v2 = nullptr;
 
         /* Copy poly data */
-<<<<<<< HEAD
-        poly = &data->mpoly[bpoly->index];
-=======
         poly = &data->polys[bpoly->index];
-        loop = &data->loops[poly->loopstart];
->>>>>>> cb62ab5b
 
         bpoly->verts_num = poly->totloop;
         bpoly->loopstart = poly->loopstart;
@@ -628,13 +566,8 @@
             bpoly->edge_vert_inds[0] = (j == 0) ? (poly->totloop - 1) : (j - 1);
             bpoly->edge_vert_inds[1] = (j == poly->totloop - 1) ? (0) : (j + 1);
 
-<<<<<<< HEAD
             bpoly->edge_inds[0] = data->corner_edges[poly->loopstart + bpoly->edge_vert_inds[0]];
             bpoly->edge_inds[1] = edge_i;
-=======
-            bpoly->edge_inds[0] = data->loops[poly->loopstart + bpoly->edge_vert_inds[0]].e;
-            bpoly->edge_inds[1] = loop->e;
->>>>>>> cb62ab5b
           }
         }
 
@@ -1070,11 +1003,6 @@
   for (int i = 0; i < bwdata->binds_num; bpoly++) {
     if (bpoly->weight >= FLT_EPSILON) {
       if (bpoly->inside) {
-<<<<<<< HEAD
-=======
-        const MLoop *loop = &data->loops[bpoly->loopstart];
-
->>>>>>> cb62ab5b
         sdbind->influence = bpoly->weight;
         sdbind->verts_num = bpoly->verts_num;
 
@@ -1135,12 +1063,8 @@
           }
 
           sortPolyVertsEdge(sdbind->vert_inds,
-<<<<<<< HEAD
                             &data->corner_verts[bpoly->loopstart],
                             &data->corner_edges[bpoly->loopstart],
-=======
-                            &data->loops[bpoly->loopstart],
->>>>>>> cb62ab5b
                             bpoly->edge_inds[bpoly->dominant_edge],
                             bpoly->verts_num);
 
@@ -1187,11 +1111,7 @@
           }
 
           sortPolyVertsTri(sdbind->vert_inds,
-<<<<<<< HEAD
                            &data->corner_verts[bpoly->loopstart],
-=======
-                           &data->loops[bpoly->loopstart],
->>>>>>> cb62ab5b
                            bpoly->edge_vert_inds[0],
                            bpoly->verts_num);
 
@@ -1251,14 +1171,10 @@
 {
   BVHTreeFromMesh treeData = {nullptr};
   const float(*positions)[3] = BKE_mesh_vert_positions(target);
-<<<<<<< HEAD
-  const MPoly *mpoly = BKE_mesh_polys(target);
-  const MEdge *medge = BKE_mesh_edges(target);
-=======
   const blender::Span<MEdge> edges = target->edges();
   const blender::Span<MPoly> polys = target->polys();
-  const blender::Span<MLoop> loops = target->loops();
->>>>>>> cb62ab5b
+  const blender::Span<int> corner_verts = target->corner_verts();
+  const blender::Span<int> corner_edges = target->corner_edges();
   uint tedges_num = target->totedge;
   int adj_result;
 
@@ -1303,15 +1219,9 @@
     return false;
   }
 
-<<<<<<< HEAD
-  adj_result = buildAdjacencyMap(mpoly,
-                                 medge,
-                                 target->corner_edges().data(),
-=======
   adj_result = buildAdjacencyMap(polys.data(),
                                  edges.data(),
-                                 loops.data(),
->>>>>>> cb62ab5b
+                                 corner_edges.data(),
                                  target_polys_num,
                                  tedges_num,
                                  vert_edges,
@@ -1342,16 +1252,10 @@
   data.treeData = &treeData;
   data.vert_edges = vert_edges;
   data.edge_polys = edge_polys;
-<<<<<<< HEAD
-  data.mpoly = mpoly;
-  data.medge = medge;
-  data.corner_verts = target->corner_verts().data();
-  data.corner_edges = target->corner_edges().data();
-=======
   data.polys = polys;
   data.edges = edges;
-  data.loops = loops;
->>>>>>> cb62ab5b
+  data.corner_verts = corner_verts;
+  data.corner_edges = corner_edges;
   data.looptri = BKE_mesh_runtime_looptri_ensure(target);
   data.targetCos = static_cast<float(*)[3]>(
       MEM_malloc_arrayN(target_verts_num, sizeof(float[3]), "SDefTargetBindVertArray"));
