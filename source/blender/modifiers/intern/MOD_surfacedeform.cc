/* SPDX-License-Identifier: GPL-2.0-or-later
 * Copyright 2017 Blender Foundation. */

/** \file
 * \ingroup modifiers
 */

#include "BLI_math.h"
#include "BLI_math_geom.h"
#include "BLI_task.h"

#include "BLT_translation.h"

#include "DNA_defaults.h"
#include "DNA_mesh_types.h"
#include "DNA_meshdata_types.h"
#include "DNA_object_types.h"
#include "DNA_scene_types.h"
#include "DNA_screen_types.h"

#include "BKE_bvhutils.h"
#include "BKE_context.h"
#include "BKE_deform.h"
#include "BKE_editmesh.h"
#include "BKE_lib_id.h"
#include "BKE_lib_query.h"
#include "BKE_mesh.hh"
#include "BKE_mesh_runtime.h"
#include "BKE_mesh_wrapper.h"
#include "BKE_modifier.h"
#include "BKE_screen.h"

#include "UI_interface.h"
#include "UI_resources.h"

#include "BLO_read_write.h"

#include "RNA_access.h"
#include "RNA_prototypes.h"

#include "DEG_depsgraph.h"
#include "DEG_depsgraph_query.h"

#include "MEM_guardedalloc.h"

#include "MOD_ui_common.h"
#include "MOD_util.h"

struct SDefAdjacency {
  SDefAdjacency *next;
  uint index;
};

struct SDefAdjacencyArray {
  SDefAdjacency *first;
  uint num; /* Careful, this is twice the number of polygons (avoids an extra loop) */
};

/**
 * Polygons per edge (only 2, any more will exit calculation).
 */
struct SDefEdgePolys {
  uint polys[2], num;
};

struct SDefBindCalcData {
  BVHTreeFromMesh *treeData;
  const SDefAdjacencyArray *vert_edges;
  const SDefEdgePolys *edge_polys;
  SDefVert *bind_verts;
  blender::Span<MEdge> edges;
  blender::OffsetIndices<int> polys;
  blender::Span<int> corner_verts;
  blender::Span<int> corner_edges;
  blender::Span<MLoopTri> looptris;
  blender::Span<int> looptri_polys;

  /** Coordinates to bind to, transformed into local space (compatible with `vertexCos`). */
  float (*targetCos)[3];
  /** Coordinates to bind (reference to the modifiers input argument). */
  const float (*vertexCos)[3];
  float imat[4][4];
  float falloff;
  int success;
  /** Vertex group lookup data. */
  const MDeformVert *dvert;
  int defgrp_index;
  bool invert_vgroup;
  bool sparse_bind;
};

/**
 * This represents the relationship between a point (a source coordinate)
 * and the face-corner it's being bound to (from the target mesh).
 *
 * \note Some of these values could be de-duplicated however these are only
 * needed once when running bind, so optimizing this structure isn't a priority.
 */
struct SDefBindPoly {
  /** Coordinates copied directly from the modifiers input. */
  float (*coords)[3];
  /** Coordinates projected into 2D space using `normal`. */
  float (*coords_v2)[2];
  /** The point being queried projected into 2D space using `normal`. */
  float point_v2[2];
  float weight_angular;
  float weight_dist_proj;
  float weight_dist;
  float weight;
  /**
   * Distances from the centroid to edges flanking the corner vertex, used to penalize
   * small or long and narrow faces in favor of bigger and more square ones.
   */
  float scales[2];
  /**
   * Distance weight from the corner vertex to the chord line, used to penalize
   * cases with the three consecutive vertices being nearly in line.
   */
  float scale_mid;
  /** Center of `coords` */
  float centroid[3];
  /** Center of `coords_v2` */
  float centroid_v2[2];
  /**
   * The calculated normal of coords (could be shared between faces).
   */
  float normal[3];
  /**
   * Vectors pointing from the centroid to the midpoints of the two edges
   * flanking the corner vertex.
   */
  float cent_edgemid_vecs_v2[2][2];
  /** Angle between the cent_edgemid_vecs_v2 vectors. */
  float edgemid_angle;
  /**
   * Angles between the centroid-to-point and cent_edgemid_vecs_v2 vectors.
   * Positive values measured towards the corner; clamped non-negative.
   */
  float point_edgemid_angles[2];
  /** Angles between the centroid-to-corner and cent_edgemid_vecs_v2 vectors. */
  float corner_edgemid_angles[2];
  /**
   * Weight of the bind mode based on the corner and two adjacent vertices,
   * versus the one based on the centroid and the dominant edge.
   */
  float dominant_angle_weight;
  /** Index of the input polygon. */
  uint index;
  /** Number of vertices in this face. */
  uint verts_num;
  /**
   * This polygons loop-start.
   * \note that we could look this up from the polygon.
   */
  uint loopstart;
  uint edge_inds[2];
  uint edge_vert_inds[2];
  /** The index of this corner in the face (starting at zero). */
  uint corner_ind;
  uint dominant_edge;
  /** When true `point_v2` is inside `coords_v2`. */
  bool inside;
};

struct SDefBindWeightData {
  SDefBindPoly *bind_polys;
  uint polys_num;
  uint binds_num;
};

struct SDefDeformData {
  const SDefVert *bind_verts;
  float (*targetCos)[3];
  float (*vertexCos)[3];
  const MDeformVert *dvert;
  int defgrp_index;
  bool invert_vgroup;
  float strength;
};

/* Bind result values */
enum {
  MOD_SDEF_BIND_RESULT_SUCCESS = 1,
  MOD_SDEF_BIND_RESULT_GENERIC_ERR = 0,
  MOD_SDEF_BIND_RESULT_MEM_ERR = -1,
  MOD_SDEF_BIND_RESULT_NONMANY_ERR = -2,
  MOD_SDEF_BIND_RESULT_CONCAVE_ERR = -3,
  MOD_SDEF_BIND_RESULT_OVERLAP_ERR = -4,
};

/* Infinite weight flags */
enum {
  MOD_SDEF_INFINITE_WEIGHT_ANGULAR = (1 << 0),
  MOD_SDEF_INFINITE_WEIGHT_DIST_PROJ = (1 << 1),
  MOD_SDEF_INFINITE_WEIGHT_DIST = (1 << 2),
};

static void initData(ModifierData *md)
{
  SurfaceDeformModifierData *smd = (SurfaceDeformModifierData *)md;

  BLI_assert(MEMCMP_STRUCT_AFTER_IS_ZERO(smd, modifier));

  MEMCPY_STRUCT_AFTER(smd, DNA_struct_default_get(SurfaceDeformModifierData), modifier);
}

static void requiredDataMask(ModifierData *md, CustomData_MeshMasks *r_cddata_masks)
{
  SurfaceDeformModifierData *smd = (SurfaceDeformModifierData *)md;

  /* Ask for vertex groups if we need them. */
  if (smd->defgrp_name[0] != '\0') {
    r_cddata_masks->vmask |= CD_MASK_MDEFORMVERT;
  }
}

static void freeData(ModifierData *md)
{
  SurfaceDeformModifierData *smd = (SurfaceDeformModifierData *)md;

  if (smd->verts) {
    for (int i = 0; i < smd->bind_verts_num; i++) {
      if (smd->verts[i].binds) {
        for (int j = 0; j < smd->verts[i].binds_num; j++) {
          MEM_SAFE_FREE(smd->verts[i].binds[j].vert_inds);
          MEM_SAFE_FREE(smd->verts[i].binds[j].vert_weights);
        }
        MEM_freeN(smd->verts[i].binds);
      }
    }

    MEM_SAFE_FREE(smd->verts);
  }
}

static void copyData(const ModifierData *md, ModifierData *target, const int flag)
{
  const SurfaceDeformModifierData *smd = (const SurfaceDeformModifierData *)md;
  SurfaceDeformModifierData *tsmd = (SurfaceDeformModifierData *)target;

  BKE_modifier_copydata_generic(md, target, flag);

  if (smd->verts) {
    tsmd->verts = static_cast<SDefVert *>(MEM_dupallocN(smd->verts));

    for (int i = 0; i < smd->bind_verts_num; i++) {
      if (smd->verts[i].binds) {
        tsmd->verts[i].binds = static_cast<SDefBind *>(MEM_dupallocN(smd->verts[i].binds));

        for (int j = 0; j < smd->verts[i].binds_num; j++) {
          if (smd->verts[i].binds[j].vert_inds) {
            tsmd->verts[i].binds[j].vert_inds = static_cast<uint *>(
                MEM_dupallocN(smd->verts[i].binds[j].vert_inds));
          }

          if (smd->verts[i].binds[j].vert_weights) {
            tsmd->verts[i].binds[j].vert_weights = static_cast<float *>(
                MEM_dupallocN(smd->verts[i].binds[j].vert_weights));
          }
        }
      }
    }
  }
}

static void foreachIDLink(ModifierData *md, Object *ob, IDWalkFunc walk, void *userData)
{
  SurfaceDeformModifierData *smd = (SurfaceDeformModifierData *)md;

  walk(userData, ob, (ID **)&smd->target, IDWALK_NOP);
}

static void updateDepsgraph(ModifierData *md, const ModifierUpdateDepsgraphContext *ctx)
{
  SurfaceDeformModifierData *smd = (SurfaceDeformModifierData *)md;
  if (smd->target != nullptr) {
    DEG_add_object_relation(
        ctx->node, smd->target, DEG_OB_COMP_GEOMETRY, "Surface Deform Modifier");
  }
}

static void freeAdjacencyMap(SDefAdjacencyArray *const vert_edges,
                             SDefAdjacency *const adj_ref,
                             SDefEdgePolys *const edge_polys)
{
  MEM_freeN(edge_polys);

  MEM_freeN(adj_ref);

  MEM_freeN(vert_edges);
}

static int buildAdjacencyMap(const blender::OffsetIndices<int> polys,
                             const blender::Span<MEdge> edges,
                             const blender::Span<int> corner_edges,
                             SDefAdjacencyArray *const vert_edges,
                             SDefAdjacency *adj,
                             SDefEdgePolys *const edge_polys)
{
  /* Find polygons adjacent to edges. */
  for (const int i : polys.index_range()) {
    for (const int edge_i : corner_edges.slice(polys[i])) {
      if (edge_polys[edge_i].num == 0) {
        edge_polys[edge_i].polys[0] = i;
        edge_polys[edge_i].polys[1] = -1;
        edge_polys[edge_i].num++;
      }
      else if (edge_polys[edge_i].num == 1) {
        edge_polys[edge_i].polys[1] = i;
        edge_polys[edge_i].num++;
      }
      else {
        return MOD_SDEF_BIND_RESULT_NONMANY_ERR;
      }
    }
  }

  /* Find edges adjacent to vertices */
  for (const int i : edges.index_range()) {
    const MEdge &edge = edges[i];
    adj->next = vert_edges[edge.v1].first;
    adj->index = i;
    vert_edges[edge.v1].first = adj;
    vert_edges[edge.v1].num += edge_polys[i].num;
    adj++;

    adj->next = vert_edges[edge.v2].first;
    adj->index = i;
    vert_edges[edge.v2].first = adj;
    vert_edges[edge.v2].num += edge_polys[i].num;
    adj++;
  }

  return MOD_SDEF_BIND_RESULT_SUCCESS;
}

BLI_INLINE void sortPolyVertsEdge(uint *indices,
                                  const int *const corner_verts,
                                  const int *const corner_edges,
                                  const uint edge,
                                  const uint num)
{
  bool found = false;

  for (int i = 0; i < num; i++) {
    if (corner_edges[i] == edge) {
      found = true;
    }
    if (found) {
      *indices = corner_verts[i];
      indices++;
    }
  }

  /* Fill in remaining vertex indices that occur before the edge */
  for (int i = 0; corner_edges[i] != edge; i++) {
    *indices = corner_verts[i];
    indices++;
  }
}

BLI_INLINE void sortPolyVertsTri(uint *indices,
                                 const int *const corner_verts,
                                 const uint loopstart,
                                 const uint num)
{
  for (int i = loopstart; i < num; i++) {
    *indices = corner_verts[i];
    indices++;
  }

  for (int i = 0; i < loopstart; i++) {
    *indices = corner_verts[i];
    indices++;
  }
}

BLI_INLINE uint nearestVert(SDefBindCalcData *const data, const float point_co[3])
{
  BVHTreeNearest nearest{};
  nearest.dist_sq = FLT_MAX;
  nearest.index = -1;

  const MEdge *edge;
  float t_point[3];
  float max_dist = FLT_MAX;
  float dist;
  uint index = 0;

  mul_v3_m4v3(t_point, data->imat, point_co);

  BLI_bvhtree_find_nearest(
      data->treeData->tree, t_point, &nearest, data->treeData->nearest_callback, data->treeData);

<<<<<<< HEAD
  const MPoly &poly = data->polys[data->looptri_polys[nearest.index]];
=======
  const blender::IndexRange poly = data->polys[data->looptris[nearest.index].poly];
>>>>>>> e785d956

  for (int i = 0; i < poly.size(); i++) {
    const int edge_i = data->corner_edges[poly.start() + i];
    edge = &data->edges[edge_i];
    dist = dist_squared_to_line_segment_v3(
        point_co, data->targetCos[edge->v1], data->targetCos[edge->v2]);

    if (dist < max_dist) {
      max_dist = dist;
      index = edge_i;
    }
  }

  edge = &data->edges[index];
  if (len_squared_v3v3(point_co, data->targetCos[edge->v1]) <
      len_squared_v3v3(point_co, data->targetCos[edge->v2])) {
    return edge->v1;
  }

  return edge->v2;
}

BLI_INLINE int isPolyValid(const float coords[][2], const uint nr)
{
  float prev_co[2], prev_prev_co[2];
  float curr_vec[2], prev_vec[2];

  if (!is_poly_convex_v2(coords, nr)) {
    return MOD_SDEF_BIND_RESULT_CONCAVE_ERR;
  }

  copy_v2_v2(prev_prev_co, coords[nr - 2]);
  copy_v2_v2(prev_co, coords[nr - 1]);
  sub_v2_v2v2(prev_vec, prev_co, coords[nr - 2]);
  normalize_v2(prev_vec);

  for (int i = 0; i < nr; i++) {
    sub_v2_v2v2(curr_vec, coords[i], prev_co);

    /* Check overlap between directly adjacent vertices. */
    const float curr_len = normalize_v2(curr_vec);
    if (curr_len < FLT_EPSILON) {
      return MOD_SDEF_BIND_RESULT_OVERLAP_ERR;
    }

    /* Check overlap between vertices skipping one. */
    if (len_squared_v2v2(prev_prev_co, coords[i]) < FLT_EPSILON * FLT_EPSILON) {
      return MOD_SDEF_BIND_RESULT_OVERLAP_ERR;
    }

    /* Check for adjacent parallel edges. */
    if (1.0f - dot_v2v2(prev_vec, curr_vec) < FLT_EPSILON) {
      return MOD_SDEF_BIND_RESULT_CONCAVE_ERR;
    }

    copy_v2_v2(prev_prev_co, prev_co);
    copy_v2_v2(prev_co, coords[i]);
    copy_v2_v2(prev_vec, curr_vec);
  }

  return MOD_SDEF_BIND_RESULT_SUCCESS;
}

static void freeBindData(SDefBindWeightData *const bwdata)
{
  SDefBindPoly *bpoly = bwdata->bind_polys;

  if (bwdata->bind_polys) {
    for (int i = 0; i < bwdata->polys_num; bpoly++, i++) {
      MEM_SAFE_FREE(bpoly->coords);
      MEM_SAFE_FREE(bpoly->coords_v2);
    }

    MEM_freeN(bwdata->bind_polys);
  }

  MEM_freeN(bwdata);
}

BLI_INLINE float computeAngularWeight(const float point_angle, const float edgemid_angle)
{
  return sinf(min_ff(point_angle / edgemid_angle, 1) * M_PI_2);
}

BLI_INLINE SDefBindWeightData *computeBindWeights(SDefBindCalcData *const data,
                                                  const float point_co[3])
{
  const uint nearest = nearestVert(data, point_co);
  const SDefAdjacency *const vert_edges = data->vert_edges[nearest].first;
  const SDefEdgePolys *const edge_polys = data->edge_polys;

  const SDefAdjacency *vedge;

  SDefBindWeightData *bwdata;
  SDefBindPoly *bpoly;

  const float world[3] = {0.0f, 0.0f, 1.0f};
  float avg_point_dist = 0.0f;
  float tot_weight = 0.0f;
  int inf_weight_flags = 0;

  bwdata = static_cast<SDefBindWeightData *>(MEM_callocN(sizeof(*bwdata), "SDefBindWeightData"));
  if (bwdata == nullptr) {
    data->success = MOD_SDEF_BIND_RESULT_MEM_ERR;
    return nullptr;
  }

  bwdata->polys_num = data->vert_edges[nearest].num / 2;

  bpoly = static_cast<SDefBindPoly *>(
      MEM_calloc_arrayN(bwdata->polys_num, sizeof(*bpoly), "SDefBindPoly"));
  if (bpoly == nullptr) {
    freeBindData(bwdata);
    data->success = MOD_SDEF_BIND_RESULT_MEM_ERR;
    return nullptr;
  }

  bwdata->bind_polys = bpoly;

  /* Loop over all adjacent edges,
   * and build the #SDefBindPoly data for each poly adjacent to those. */
  for (vedge = vert_edges; vedge; vedge = vedge->next) {
    uint edge_ind = vedge->index;

    for (int i = 0; i < edge_polys[edge_ind].num; i++) {
      {
        bpoly = bwdata->bind_polys;

        for (int j = 0; j < bwdata->polys_num; bpoly++, j++) {
          /* If coords isn't allocated, we have reached the first uninitialized `bpoly`. */
          if ((bpoly->index == edge_polys[edge_ind].polys[i]) || (!bpoly->coords)) {
            break;
          }
        }
      }

      /* Check if poly was already created by another edge or still has to be initialized */
      if (!bpoly->coords) {
        float angle;
        float axis[3];
        float tmp_vec_v2[2];
        int is_poly_valid;

        bpoly->index = edge_polys[edge_ind].polys[i];
        bpoly->coords = nullptr;
        bpoly->coords_v2 = nullptr;

        /* Copy poly data */
        const blender::IndexRange poly = data->polys[bpoly->index];

        bpoly->verts_num = poly.size();
        bpoly->loopstart = poly.start();

        bpoly->coords = static_cast<float(*)[3]>(
            MEM_malloc_arrayN(poly.size(), sizeof(*bpoly->coords), "SDefBindPolyCoords"));
        if (bpoly->coords == nullptr) {
          freeBindData(bwdata);
          data->success = MOD_SDEF_BIND_RESULT_MEM_ERR;
          return nullptr;
        }

        bpoly->coords_v2 = static_cast<float(*)[2]>(
            MEM_malloc_arrayN(poly.size(), sizeof(*bpoly->coords_v2), "SDefBindPolyCoords_v2"));
        if (bpoly->coords_v2 == nullptr) {
          freeBindData(bwdata);
          data->success = MOD_SDEF_BIND_RESULT_MEM_ERR;
          return nullptr;
        }

        for (int j = 0; j < poly.size(); j++) {
          const int vert_i = data->corner_verts[poly.start() + j];
          const int edge_i = data->corner_edges[poly.start() + j];
          copy_v3_v3(bpoly->coords[j], data->targetCos[vert_i]);

          /* Find corner and edge indices within poly loop array */
          if (vert_i == nearest) {
            bpoly->corner_ind = j;
            bpoly->edge_vert_inds[0] = (j == 0) ? (poly.size() - 1) : (j - 1);
            bpoly->edge_vert_inds[1] = (j == poly.size() - 1) ? (0) : (j + 1);

            bpoly->edge_inds[0] = data->corner_edges[poly.start() + bpoly->edge_vert_inds[0]];
            bpoly->edge_inds[1] = edge_i;
          }
        }

        /* Compute polygons parametric data. */
        mid_v3_v3_array(bpoly->centroid, bpoly->coords, poly.size());
        normal_poly_v3(bpoly->normal, bpoly->coords, poly.size());

        /* Compute poly skew angle and axis */
        angle = angle_normalized_v3v3(bpoly->normal, world);

        cross_v3_v3v3(axis, bpoly->normal, world);
        normalize_v3(axis);

        /* Map coords onto 2d normal plane. */
        map_to_plane_axis_angle_v2_v3v3fl(bpoly->point_v2, point_co, axis, angle);

        zero_v2(bpoly->centroid_v2);
        for (int j = 0; j < poly.size(); j++) {
          map_to_plane_axis_angle_v2_v3v3fl(bpoly->coords_v2[j], bpoly->coords[j], axis, angle);
          madd_v2_v2fl(bpoly->centroid_v2, bpoly->coords_v2[j], 1.0f / poly.size());
        }

        is_poly_valid = isPolyValid(bpoly->coords_v2, poly.size());

        if (is_poly_valid != MOD_SDEF_BIND_RESULT_SUCCESS) {
          freeBindData(bwdata);
          data->success = is_poly_valid;
          return nullptr;
        }

        bpoly->inside = isect_point_poly_v2(bpoly->point_v2, bpoly->coords_v2, poly.size(), false);

        /* Initialize weight components */
        bpoly->weight_angular = 1.0f;
        bpoly->weight_dist_proj = len_v2v2(bpoly->centroid_v2, bpoly->point_v2);
        bpoly->weight_dist = len_v3v3(bpoly->centroid, point_co);

        avg_point_dist += bpoly->weight_dist;

        /* Common vertex coordinates. */
        const float *const vert0_v2 = bpoly->coords_v2[bpoly->edge_vert_inds[0]];
        const float *const vert1_v2 = bpoly->coords_v2[bpoly->edge_vert_inds[1]];
        const float *const corner_v2 = bpoly->coords_v2[bpoly->corner_ind];

        /* Compute centroid to mid-edge vectors */
        mid_v2_v2v2(bpoly->cent_edgemid_vecs_v2[0], vert0_v2, corner_v2);
        mid_v2_v2v2(bpoly->cent_edgemid_vecs_v2[1], vert1_v2, corner_v2);

        sub_v2_v2(bpoly->cent_edgemid_vecs_v2[0], bpoly->centroid_v2);
        sub_v2_v2(bpoly->cent_edgemid_vecs_v2[1], bpoly->centroid_v2);

        normalize_v2(bpoly->cent_edgemid_vecs_v2[0]);
        normalize_v2(bpoly->cent_edgemid_vecs_v2[1]);

        /* Compute poly scales with respect to the two edges. */
        bpoly->scales[0] = dist_to_line_v2(bpoly->centroid_v2, vert0_v2, corner_v2);
        bpoly->scales[1] = dist_to_line_v2(bpoly->centroid_v2, vert1_v2, corner_v2);

        /* Compute the angle between the edge mid vectors. */
        bpoly->edgemid_angle = angle_normalized_v2v2(bpoly->cent_edgemid_vecs_v2[0],
                                                     bpoly->cent_edgemid_vecs_v2[1]);

        /* Compute the angles between the corner and the edge mid vectors. The angles
         * are computed signed in order to correctly clamp point_edgemid_angles later. */
        float corner_angles[2];

        sub_v2_v2v2(tmp_vec_v2, corner_v2, bpoly->centroid_v2);
        normalize_v2(tmp_vec_v2);

        corner_angles[0] = angle_signed_v2v2(tmp_vec_v2, bpoly->cent_edgemid_vecs_v2[0]);
        corner_angles[1] = angle_signed_v2v2(tmp_vec_v2, bpoly->cent_edgemid_vecs_v2[1]);

        bpoly->corner_edgemid_angles[0] = fabsf(corner_angles[0]);
        bpoly->corner_edgemid_angles[1] = fabsf(corner_angles[1]);

        /* Verify that the computed values are valid (the polygon isn't somehow
         * degenerate despite having passed isPolyValid). */
        if (bpoly->scales[0] < FLT_EPSILON || bpoly->scales[1] < FLT_EPSILON ||
            bpoly->edgemid_angle < FLT_EPSILON || bpoly->corner_edgemid_angles[0] < FLT_EPSILON ||
            bpoly->corner_edgemid_angles[1] < FLT_EPSILON) {
          freeBindData(bwdata);
          data->success = MOD_SDEF_BIND_RESULT_GENERIC_ERR;
          return nullptr;
        }

        /* Check for infinite weights, and compute angular data otherwise. */
        if (bpoly->weight_dist < FLT_EPSILON) {
          inf_weight_flags |= MOD_SDEF_INFINITE_WEIGHT_DIST_PROJ;
          inf_weight_flags |= MOD_SDEF_INFINITE_WEIGHT_DIST;
        }
        else if (bpoly->weight_dist_proj < FLT_EPSILON) {
          inf_weight_flags |= MOD_SDEF_INFINITE_WEIGHT_DIST_PROJ;
        }
        else {
          /* Compute angles between the point and the edge mid vectors. */
          float cent_point_vec[2], point_angles[2];

          sub_v2_v2v2(cent_point_vec, bpoly->point_v2, bpoly->centroid_v2);
          normalize_v2(cent_point_vec);

          point_angles[0] = angle_signed_v2v2(cent_point_vec, bpoly->cent_edgemid_vecs_v2[0]) *
                            signf(corner_angles[0]);
          point_angles[1] = angle_signed_v2v2(cent_point_vec, bpoly->cent_edgemid_vecs_v2[1]) *
                            signf(corner_angles[1]);

          if (point_angles[0] <= 0 && point_angles[1] <= 0) {
            /* If the point is outside the corner formed by the edge mid vectors,
             * choose to clamp the closest side and flip the other. */
            if (point_angles[0] < point_angles[1]) {
              point_angles[0] = bpoly->edgemid_angle - point_angles[1];
            }
            else {
              point_angles[1] = bpoly->edgemid_angle - point_angles[0];
            }
          }

          bpoly->point_edgemid_angles[0] = max_ff(0, point_angles[0]);
          bpoly->point_edgemid_angles[1] = max_ff(0, point_angles[1]);

          /* Compute the distance scale for the corner. The base value is the orthogonal
           * distance from the corner to the chord, scaled by sqrt(2) to preserve the old
           * values in case of a square grid. This doesn't use the centroid because the
           * LOOPTRI method only uses these three vertices. */
          bpoly->scale_mid = area_tri_v2(vert0_v2, corner_v2, vert1_v2) /
                             len_v2v2(vert0_v2, vert1_v2) * sqrtf(2);

          if (bpoly->inside) {
            /* When inside, interpolate to centroid-based scale close to the center. */
            float min_dist = min_ff(bpoly->scales[0], bpoly->scales[1]);

            bpoly->scale_mid = interpf(bpoly->scale_mid,
                                       (bpoly->scales[0] + bpoly->scales[1]) / 2,
                                       min_ff(bpoly->weight_dist_proj / min_dist, 1));
          }

          /* Verify that the additional computed values are valid. */
          if (bpoly->scale_mid < FLT_EPSILON ||
              bpoly->point_edgemid_angles[0] + bpoly->point_edgemid_angles[1] < FLT_EPSILON) {
            freeBindData(bwdata);
            data->success = MOD_SDEF_BIND_RESULT_GENERIC_ERR;
            return nullptr;
          }
        }
      }
    }
  }

  avg_point_dist /= bwdata->polys_num;

  /* If weights 1 and 2 are not infinite, loop over all adjacent edges again,
   * and build adjacency dependent angle data (depends on all polygons having been computed) */
  if (!inf_weight_flags) {
    for (vedge = vert_edges; vedge; vedge = vedge->next) {
      SDefBindPoly *bpolys[2];
      const SDefEdgePolys *epolys;
      float ang_weights[2];
      uint edge_ind = vedge->index;
      uint edge_on_poly[2];

      epolys = &edge_polys[edge_ind];

      /* Find bind polys corresponding to the edge's adjacent polys */
      bpoly = bwdata->bind_polys;

      for (int i = 0, j = 0; (i < bwdata->polys_num) && (j < epolys->num); bpoly++, i++) {
        if (ELEM(bpoly->index, epolys->polys[0], epolys->polys[1])) {
          bpolys[j] = bpoly;

          if (bpoly->edge_inds[0] == edge_ind) {
            edge_on_poly[j] = 0;
          }
          else {
            edge_on_poly[j] = 1;
          }

          j++;
        }
      }

      /* Compute angular weight component */
      if (epolys->num == 1) {
        ang_weights[0] = computeAngularWeight(bpolys[0]->point_edgemid_angles[edge_on_poly[0]],
                                              bpolys[0]->edgemid_angle);
        bpolys[0]->weight_angular *= ang_weights[0] * ang_weights[0];
      }
      else if (epolys->num == 2) {
        ang_weights[0] = computeAngularWeight(bpolys[0]->point_edgemid_angles[edge_on_poly[0]],
                                              bpolys[0]->edgemid_angle);
        ang_weights[1] = computeAngularWeight(bpolys[1]->point_edgemid_angles[edge_on_poly[1]],
                                              bpolys[1]->edgemid_angle);

        bpolys[0]->weight_angular *= ang_weights[0] * ang_weights[1];
        bpolys[1]->weight_angular *= ang_weights[0] * ang_weights[1];
      }
    }
  }

  /* Compute scaling and falloff:
   * - Scale all weights if no infinite weight is found.
   * - Scale only un-projected weight if projected weight is infinite.
   * - Scale none if both are infinite. */
  if (!inf_weight_flags) {
    bpoly = bwdata->bind_polys;

    for (int i = 0; i < bwdata->polys_num; bpoly++, i++) {
      float corner_angle_weights[2];
      float scale_weight, sqr, inv_sqr;

      corner_angle_weights[0] = bpoly->point_edgemid_angles[0] / bpoly->corner_edgemid_angles[0];
      corner_angle_weights[1] = bpoly->point_edgemid_angles[1] / bpoly->corner_edgemid_angles[1];

      if (isnan(corner_angle_weights[0]) || isnan(corner_angle_weights[1])) {
        freeBindData(bwdata);
        data->success = MOD_SDEF_BIND_RESULT_GENERIC_ERR;
        return nullptr;
      }

      /* Find which edge the point is closer to */
      if (corner_angle_weights[0] < corner_angle_weights[1]) {
        bpoly->dominant_edge = 0;
        bpoly->dominant_angle_weight = corner_angle_weights[0];
      }
      else {
        bpoly->dominant_edge = 1;
        bpoly->dominant_angle_weight = corner_angle_weights[1];
      }

      /* Check for invalid weights just in case computations fail. */
      if (bpoly->dominant_angle_weight < 0 || bpoly->dominant_angle_weight > 1) {
        freeBindData(bwdata);
        data->success = MOD_SDEF_BIND_RESULT_GENERIC_ERR;
        return nullptr;
      }

      bpoly->dominant_angle_weight = sinf(bpoly->dominant_angle_weight * M_PI_2);

      /* Compute quadratic angular scale interpolation weight */
      {
        const float edge_angle_a = bpoly->point_edgemid_angles[bpoly->dominant_edge];
        const float edge_angle_b = bpoly->point_edgemid_angles[!bpoly->dominant_edge];
        /* Clamp so skinny faces with near zero `edgemid_angle`
         * won't cause numeric problems. see #81988. */
        scale_weight = edge_angle_a / max_ff(edge_angle_a, bpoly->edgemid_angle);
        scale_weight /= scale_weight + (edge_angle_b / max_ff(edge_angle_b, bpoly->edgemid_angle));
      }

      sqr = scale_weight * scale_weight;
      inv_sqr = 1.0f - scale_weight;
      inv_sqr *= inv_sqr;
      scale_weight = sqr / (sqr + inv_sqr);

      BLI_assert(scale_weight >= 0 && scale_weight <= 1);

      /* Compute interpolated scale (no longer need the individual scales,
       * so simply storing the result over the scale in index zero) */
      bpoly->scales[0] = interpf(bpoly->scale_mid,
                                 interpf(bpoly->scales[!bpoly->dominant_edge],
                                         bpoly->scales[bpoly->dominant_edge],
                                         scale_weight),
                                 bpoly->dominant_angle_weight);

      /* Scale the point distance weights, and introduce falloff */
      bpoly->weight_dist_proj /= bpoly->scales[0];
      bpoly->weight_dist_proj = powf(bpoly->weight_dist_proj, data->falloff);

      bpoly->weight_dist /= avg_point_dist;
      bpoly->weight_dist = powf(bpoly->weight_dist, data->falloff);

      /* Re-check for infinite weights, now that all scalings and interpolations are computed */
      if (bpoly->weight_dist < FLT_EPSILON) {
        inf_weight_flags |= MOD_SDEF_INFINITE_WEIGHT_DIST_PROJ;
        inf_weight_flags |= MOD_SDEF_INFINITE_WEIGHT_DIST;
      }
      else if (bpoly->weight_dist_proj < FLT_EPSILON) {
        inf_weight_flags |= MOD_SDEF_INFINITE_WEIGHT_DIST_PROJ;
      }
      else if (bpoly->weight_angular < FLT_EPSILON) {
        inf_weight_flags |= MOD_SDEF_INFINITE_WEIGHT_ANGULAR;
      }
    }
  }
  else if (!(inf_weight_flags & MOD_SDEF_INFINITE_WEIGHT_DIST)) {
    bpoly = bwdata->bind_polys;

    for (int i = 0; i < bwdata->polys_num; bpoly++, i++) {
      /* Scale the point distance weight by average point distance, and introduce falloff */
      bpoly->weight_dist /= avg_point_dist;
      bpoly->weight_dist = powf(bpoly->weight_dist, data->falloff);

      /* Re-check for infinite weights, now that all scalings and interpolations are computed */
      if (bpoly->weight_dist < FLT_EPSILON) {
        inf_weight_flags |= MOD_SDEF_INFINITE_WEIGHT_DIST;
      }
    }
  }

  /* Final loop, to compute actual weights */
  bpoly = bwdata->bind_polys;

  for (int i = 0; i < bwdata->polys_num; bpoly++, i++) {
    /* Weight computation from components */
    if (inf_weight_flags & MOD_SDEF_INFINITE_WEIGHT_DIST) {
      bpoly->weight = bpoly->weight_dist < FLT_EPSILON ? 1.0f : 0.0f;
    }
    else if (inf_weight_flags & MOD_SDEF_INFINITE_WEIGHT_DIST_PROJ) {
      bpoly->weight = bpoly->weight_dist_proj < FLT_EPSILON ? 1.0f / bpoly->weight_dist : 0.0f;
    }
    else if (inf_weight_flags & MOD_SDEF_INFINITE_WEIGHT_ANGULAR) {
      bpoly->weight = bpoly->weight_angular < FLT_EPSILON ?
                          1.0f / bpoly->weight_dist_proj / bpoly->weight_dist :
                          0.0f;
    }
    else {
      bpoly->weight = 1.0f / bpoly->weight_angular / bpoly->weight_dist_proj / bpoly->weight_dist;
    }

    /* Apply after other kinds of scaling so the faces corner angle is always
     * scaled in a uniform way, preventing heavily sub-divided triangle fans
     * from having a lop-sided influence on the weighting, see #81988. */
    bpoly->weight *= bpoly->edgemid_angle / M_PI;

    tot_weight += bpoly->weight;
  }

  bpoly = bwdata->bind_polys;

  for (int i = 0; i < bwdata->polys_num; bpoly++, i++) {
    bpoly->weight /= tot_weight;

    /* Evaluate if this poly is relevant to bind */
    /* Even though the weights should add up to 1.0,
     * the losses of weights smaller than epsilon here
     * should be negligible... */
    if (bpoly->weight >= FLT_EPSILON) {
      if (bpoly->inside) {
        bwdata->binds_num += 1;
      }
      else {
        if (bpoly->dominant_angle_weight < FLT_EPSILON ||
            1.0f - bpoly->dominant_angle_weight < FLT_EPSILON) {
          bwdata->binds_num += 1;
        }
        else {
          bwdata->binds_num += 2;
        }
      }
    }
  }

  return bwdata;
}

BLI_INLINE float computeNormalDisplacement(const float point_co[3],
                                           const float point_co_proj[3],
                                           const float normal[3])
{
  float disp_vec[3];
  float normal_dist;

  sub_v3_v3v3(disp_vec, point_co, point_co_proj);
  normal_dist = len_v3(disp_vec);

  if (dot_v3v3(disp_vec, normal) < 0) {
    normal_dist *= -1;
  }

  return normal_dist;
}

static void bindVert(void *__restrict userdata,
                     const int index,
                     const TaskParallelTLS *__restrict /*tls*/)
{
  SDefBindCalcData *const data = (SDefBindCalcData *)userdata;
  float point_co[3];
  float point_co_proj[3];

  SDefBindWeightData *bwdata;
  SDefVert *sdvert = data->bind_verts + index;
  SDefBindPoly *bpoly;
  SDefBind *sdbind;

  sdvert->vertex_idx = index;

  if (data->success != MOD_SDEF_BIND_RESULT_SUCCESS) {
    sdvert->binds = nullptr;
    sdvert->binds_num = 0;
    return;
  }

  if (data->sparse_bind) {
    float weight = 0.0f;

    if (data->dvert && data->defgrp_index != -1) {
      weight = BKE_defvert_find_weight(&data->dvert[index], data->defgrp_index);
    }

    if (data->invert_vgroup) {
      weight = 1.0f - weight;
    }

    if (weight <= 0) {
      sdvert->binds = nullptr;
      sdvert->binds_num = 0;
      return;
    }
  }

  copy_v3_v3(point_co, data->vertexCos[index]);
  bwdata = computeBindWeights(data, point_co);

  if (bwdata == nullptr) {
    sdvert->binds = nullptr;
    sdvert->binds_num = 0;
    return;
  }

  sdvert->binds = static_cast<SDefBind *>(
      MEM_calloc_arrayN(bwdata->binds_num, sizeof(*sdvert->binds), "SDefVertBindData"));
  if (sdvert->binds == nullptr) {
    data->success = MOD_SDEF_BIND_RESULT_MEM_ERR;
    sdvert->binds_num = 0;
    return;
  }

  sdvert->binds_num = bwdata->binds_num;

  sdbind = sdvert->binds;

  bpoly = bwdata->bind_polys;

  for (int i = 0; i < bwdata->binds_num; bpoly++) {
    if (bpoly->weight >= FLT_EPSILON) {
      if (bpoly->inside) {
        sdbind->influence = bpoly->weight;
        sdbind->verts_num = bpoly->verts_num;

        sdbind->mode = MOD_SDEF_MODE_NGON;
        sdbind->vert_weights = static_cast<float *>(MEM_malloc_arrayN(
            bpoly->verts_num, sizeof(*sdbind->vert_weights), "SDefNgonVertWeights"));
        if (sdbind->vert_weights == nullptr) {
          data->success = MOD_SDEF_BIND_RESULT_MEM_ERR;
          return;
        }

        sdbind->vert_inds = static_cast<uint *>(
            MEM_malloc_arrayN(bpoly->verts_num, sizeof(*sdbind->vert_inds), "SDefNgonVertInds"));
        if (sdbind->vert_inds == nullptr) {
          data->success = MOD_SDEF_BIND_RESULT_MEM_ERR;
          return;
        }

        interp_weights_poly_v2(
            sdbind->vert_weights, bpoly->coords_v2, bpoly->verts_num, bpoly->point_v2);

        /* Re-project vert based on weights and original poly verts,
         * to reintroduce poly non-planarity */
        zero_v3(point_co_proj);
        for (int j = 0; j < bpoly->verts_num; j++) {
          const int vert_i = data->corner_verts[bpoly->loopstart + j];
          madd_v3_v3fl(point_co_proj, bpoly->coords[j], sdbind->vert_weights[j]);
          sdbind->vert_inds[j] = vert_i;
        }

        sdbind->normal_dist = computeNormalDisplacement(point_co, point_co_proj, bpoly->normal);

        sdbind++;
        i++;
      }
      else {
        float tmp_vec[3];
        float cent[3], norm[3];
        float v1[3], v2[3], v3[3];

        if (1.0f - bpoly->dominant_angle_weight >= FLT_EPSILON) {
          sdbind->influence = bpoly->weight * (1.0f - bpoly->dominant_angle_weight);
          sdbind->verts_num = bpoly->verts_num;

          sdbind->mode = MOD_SDEF_MODE_CENTROID;
          sdbind->vert_weights = static_cast<float *>(
              MEM_malloc_arrayN(3, sizeof(*sdbind->vert_weights), "SDefCentVertWeights"));
          if (sdbind->vert_weights == nullptr) {
            data->success = MOD_SDEF_BIND_RESULT_MEM_ERR;
            return;
          }

          sdbind->vert_inds = static_cast<uint *>(
              MEM_malloc_arrayN(bpoly->verts_num, sizeof(*sdbind->vert_inds), "SDefCentVertInds"));
          if (sdbind->vert_inds == nullptr) {
            data->success = MOD_SDEF_BIND_RESULT_MEM_ERR;
            return;
          }

          sortPolyVertsEdge(sdbind->vert_inds,
                            &data->corner_verts[bpoly->loopstart],
                            &data->corner_edges[bpoly->loopstart],
                            bpoly->edge_inds[bpoly->dominant_edge],
                            bpoly->verts_num);

          copy_v3_v3(v1, data->targetCos[sdbind->vert_inds[0]]);
          copy_v3_v3(v2, data->targetCos[sdbind->vert_inds[1]]);
          copy_v3_v3(v3, bpoly->centroid);

          mid_v3_v3v3v3(cent, v1, v2, v3);
          normal_tri_v3(norm, v1, v2, v3);

          add_v3_v3v3(tmp_vec, point_co, bpoly->normal);

          /* We are sure the line is not parallel to the plane.
           * Checking return value just to avoid warning... */
          if (!isect_line_plane_v3(point_co_proj, point_co, tmp_vec, cent, norm)) {
            BLI_assert(false);
          }

          interp_weights_tri_v3(sdbind->vert_weights, v1, v2, v3, point_co_proj);

          sdbind->normal_dist = computeNormalDisplacement(point_co, point_co_proj, bpoly->normal);

          sdbind++;
          i++;
        }

        if (bpoly->dominant_angle_weight >= FLT_EPSILON) {
          sdbind->influence = bpoly->weight * bpoly->dominant_angle_weight;
          sdbind->verts_num = bpoly->verts_num;

          sdbind->mode = MOD_SDEF_MODE_LOOPTRI;
          sdbind->vert_weights = static_cast<float *>(
              MEM_malloc_arrayN(3, sizeof(*sdbind->vert_weights), "SDefTriVertWeights"));
          if (sdbind->vert_weights == nullptr) {
            data->success = MOD_SDEF_BIND_RESULT_MEM_ERR;
            return;
          }

          sdbind->vert_inds = static_cast<uint *>(
              MEM_malloc_arrayN(bpoly->verts_num, sizeof(*sdbind->vert_inds), "SDefTriVertInds"));
          if (sdbind->vert_inds == nullptr) {
            data->success = MOD_SDEF_BIND_RESULT_MEM_ERR;
            return;
          }

          sortPolyVertsTri(sdbind->vert_inds,
                           &data->corner_verts[bpoly->loopstart],
                           bpoly->edge_vert_inds[0],
                           bpoly->verts_num);

          copy_v3_v3(v1, data->targetCos[sdbind->vert_inds[0]]);
          copy_v3_v3(v2, data->targetCos[sdbind->vert_inds[1]]);
          copy_v3_v3(v3, data->targetCos[sdbind->vert_inds[2]]);

          mid_v3_v3v3v3(cent, v1, v2, v3);
          normal_tri_v3(norm, v1, v2, v3);

          add_v3_v3v3(tmp_vec, point_co, bpoly->normal);

          /* We are sure the line is not parallel to the plane.
           * Checking return value just to avoid warning... */
          if (!isect_line_plane_v3(point_co_proj, point_co, tmp_vec, cent, norm)) {
            BLI_assert(false);
          }

          interp_weights_tri_v3(sdbind->vert_weights, v1, v2, v3, point_co_proj);

          sdbind->normal_dist = computeNormalDisplacement(point_co, point_co_proj, bpoly->normal);

          sdbind++;
          i++;
        }
      }
    }
  }

  freeBindData(bwdata);
}

/* Remove vertices without bind data from the bind array. */
static void compactSparseBinds(SurfaceDeformModifierData *smd)
{
  smd->bind_verts_num = 0;

  for (uint i = 0; i < smd->mesh_verts_num; i++) {
    if (smd->verts[i].binds_num > 0) {
      smd->verts[smd->bind_verts_num++] = smd->verts[i];
    }
  }

  smd->verts = static_cast<SDefVert *>(MEM_reallocN_id(
      smd->verts, sizeof(*smd->verts) * smd->bind_verts_num, "SDefBindVerts (sparse)"));
}

static bool surfacedeformBind(Object *ob,
                              SurfaceDeformModifierData *smd_orig,
                              SurfaceDeformModifierData *smd_eval,
                              float (*vertexCos)[3],
                              uint verts_num,
                              uint target_polys_num,
                              uint target_verts_num,
                              Mesh *target,
                              Mesh *mesh)
{
  BVHTreeFromMesh treeData = {nullptr};
  const float(*positions)[3] = BKE_mesh_vert_positions(target);
  const blender::Span<MEdge> edges = target->edges();
  const blender::OffsetIndices polys = target->polys();
  const blender::Span<int> corner_verts = target->corner_verts();
  const blender::Span<int> corner_edges = target->corner_edges();
  uint tedges_num = target->totedge;
  int adj_result;

  SDefAdjacencyArray *vert_edges = static_cast<SDefAdjacencyArray *>(
      MEM_calloc_arrayN(target_verts_num, sizeof(*vert_edges), "SDefVertEdgeMap"));
  if (vert_edges == nullptr) {
    BKE_modifier_set_error(ob, (ModifierData *)smd_eval, "Out of memory");
    return false;
  }

  SDefAdjacency *adj_array = static_cast<SDefAdjacency *>(
      MEM_malloc_arrayN(tedges_num, 2 * sizeof(*adj_array), "SDefVertEdge"));
  if (adj_array == nullptr) {
    BKE_modifier_set_error(ob, (ModifierData *)smd_eval, "Out of memory");
    MEM_freeN(vert_edges);
    return false;
  }

  SDefEdgePolys *edge_polys = static_cast<SDefEdgePolys *>(
      MEM_calloc_arrayN(tedges_num, sizeof(*edge_polys), "SDefEdgeFaceMap"));
  if (edge_polys == nullptr) {
    BKE_modifier_set_error(ob, (ModifierData *)smd_eval, "Out of memory");
    MEM_freeN(vert_edges);
    MEM_freeN(adj_array);
    return false;
  }

  smd_orig->verts = static_cast<SDefVert *>(
      MEM_malloc_arrayN(verts_num, sizeof(*smd_orig->verts), "SDefBindVerts"));
  if (smd_orig->verts == nullptr) {
    BKE_modifier_set_error(ob, (ModifierData *)smd_eval, "Out of memory");
    freeAdjacencyMap(vert_edges, adj_array, edge_polys);
    return false;
  }

  BKE_bvhtree_from_mesh_get(&treeData, target, BVHTREE_FROM_LOOPTRI, 2);
  if (treeData.tree == nullptr) {
    BKE_modifier_set_error(ob, (ModifierData *)smd_eval, "Out of memory");
    freeAdjacencyMap(vert_edges, adj_array, edge_polys);
    MEM_freeN(smd_orig->verts);
    smd_orig->verts = nullptr;
    return false;
  }

  adj_result = buildAdjacencyMap(polys, edges, corner_edges, vert_edges, adj_array, edge_polys);

  if (adj_result == MOD_SDEF_BIND_RESULT_NONMANY_ERR) {
    BKE_modifier_set_error(
        ob, (ModifierData *)smd_eval, "Target has edges with more than two polygons");
    freeAdjacencyMap(vert_edges, adj_array, edge_polys);
    free_bvhtree_from_mesh(&treeData);
    MEM_freeN(smd_orig->verts);
    smd_orig->verts = nullptr;
    return false;
  }

  smd_orig->mesh_verts_num = verts_num;
  smd_orig->target_verts_num = target_verts_num;
  smd_orig->target_polys_num = target_polys_num;

  int defgrp_index;
  const MDeformVert *dvert;
  MOD_get_vgroup(ob, mesh, smd_orig->defgrp_name, &dvert, &defgrp_index);
  const bool invert_vgroup = (smd_orig->flags & MOD_SDEF_INVERT_VGROUP) != 0;
  const bool sparse_bind = (smd_orig->flags & MOD_SDEF_SPARSE_BIND) != 0;

  SDefBindCalcData data{};
  data.treeData = &treeData;
  data.vert_edges = vert_edges;
  data.edge_polys = edge_polys;
  data.polys = polys;
  data.edges = edges;
  data.corner_verts = corner_verts;
  data.corner_edges = corner_edges;
  data.looptris = target->looptris();
  data.looptri_polys = target->looptri_polys();
  data.targetCos = static_cast<float(*)[3]>(
      MEM_malloc_arrayN(target_verts_num, sizeof(float[3]), "SDefTargetBindVertArray"));
  data.bind_verts = smd_orig->verts;
  data.vertexCos = vertexCos;
  data.falloff = smd_orig->falloff;
  data.success = MOD_SDEF_BIND_RESULT_SUCCESS;
  data.dvert = dvert;
  data.defgrp_index = defgrp_index;
  data.invert_vgroup = invert_vgroup;
  data.sparse_bind = sparse_bind;

  if (data.targetCos == nullptr) {
    BKE_modifier_set_error(ob, (ModifierData *)smd_eval, "Out of memory");
    freeData((ModifierData *)smd_orig);
    return false;
  }

  invert_m4_m4(data.imat, smd_orig->mat);

  for (int i = 0; i < target_verts_num; i++) {
    mul_v3_m4v3(data.targetCos[i], smd_orig->mat, positions[i]);
  }

  TaskParallelSettings settings;
  BLI_parallel_range_settings_defaults(&settings);
  settings.use_threading = (verts_num > 10000);
  BLI_task_parallel_range(0, verts_num, &data, bindVert, &settings);

  MEM_freeN(data.targetCos);

  if (sparse_bind) {
    compactSparseBinds(smd_orig);
  }
  else {
    smd_orig->bind_verts_num = verts_num;
  }

  if (data.success == MOD_SDEF_BIND_RESULT_MEM_ERR) {
    BKE_modifier_set_error(ob, (ModifierData *)smd_eval, "Out of memory");
    freeData((ModifierData *)smd_orig);
  }
  else if (data.success == MOD_SDEF_BIND_RESULT_NONMANY_ERR) {
    BKE_modifier_set_error(
        ob, (ModifierData *)smd_eval, "Target has edges with more than two polygons");
    freeData((ModifierData *)smd_orig);
  }
  else if (data.success == MOD_SDEF_BIND_RESULT_CONCAVE_ERR) {
    BKE_modifier_set_error(ob, (ModifierData *)smd_eval, "Target contains concave polygons");
    freeData((ModifierData *)smd_orig);
  }
  else if (data.success == MOD_SDEF_BIND_RESULT_OVERLAP_ERR) {
    BKE_modifier_set_error(ob, (ModifierData *)smd_eval, "Target contains overlapping vertices");
    freeData((ModifierData *)smd_orig);
  }
  else if (data.success == MOD_SDEF_BIND_RESULT_GENERIC_ERR) {
    /* I know this message is vague, but I could not think of a way
     * to explain this with a reasonably sized message.
     * Though it shouldn't really matter all that much,
     * because this is very unlikely to occur */
    BKE_modifier_set_error(ob, (ModifierData *)smd_eval, "Target contains invalid polygons");
    freeData((ModifierData *)smd_orig);
  }
  else if (smd_orig->bind_verts_num == 0 || !smd_orig->verts) {
    data.success = MOD_SDEF_BIND_RESULT_GENERIC_ERR;
    BKE_modifier_set_error(ob, (ModifierData *)smd_eval, "No vertices were bound");
    freeData((ModifierData *)smd_orig);
  }

  freeAdjacencyMap(vert_edges, adj_array, edge_polys);
  free_bvhtree_from_mesh(&treeData);

  return data.success == 1;
}

static void deformVert(void *__restrict userdata,
                       const int index,
                       const TaskParallelTLS *__restrict /*tls*/)
{
  const SDefDeformData *const data = (SDefDeformData *)userdata;
  const SDefBind *sdbind = data->bind_verts[index].binds;
  const int sdbind_num = data->bind_verts[index].binds_num;
  const uint vertex_idx = data->bind_verts[index].vertex_idx;
  float *const vertexCos = data->vertexCos[vertex_idx];
  float norm[3], temp[3], offset[3];

  /* Retrieve the value of the weight vertex group if specified. */
  float weight = 1.0f;

  if (data->dvert && data->defgrp_index != -1) {
    weight = BKE_defvert_find_weight(&data->dvert[vertex_idx], data->defgrp_index);

    if (data->invert_vgroup) {
      weight = 1.0f - weight;
    }
  }

  /* Check if this vertex will be deformed. If it is not deformed we return and avoid
   * unnecessary calculations. */
  if (weight == 0.0f) {
    return;
  }

  zero_v3(offset);

  int max_verts = 0;
  for (int j = 0; j < sdbind_num; j++) {
    max_verts = MAX2(max_verts, sdbind[j].verts_num);
  }

  /* Allocate a `coords_buffer` that fits all the temp-data. */
  blender::Array<blender::float3, 256> coords_buffer(max_verts);

  for (int j = 0; j < sdbind_num; j++, sdbind++) {
    for (int k = 0; k < sdbind->verts_num; k++) {
      copy_v3_v3(coords_buffer[k], data->targetCos[sdbind->vert_inds[k]]);
    }

    normal_poly_v3(
        norm, reinterpret_cast<const float(*)[3]>(coords_buffer.data()), sdbind->verts_num);
    zero_v3(temp);

    switch (sdbind->mode) {
      /* ---------- looptri mode ---------- */
      case MOD_SDEF_MODE_LOOPTRI: {
        madd_v3_v3fl(temp, data->targetCos[sdbind->vert_inds[0]], sdbind->vert_weights[0]);
        madd_v3_v3fl(temp, data->targetCos[sdbind->vert_inds[1]], sdbind->vert_weights[1]);
        madd_v3_v3fl(temp, data->targetCos[sdbind->vert_inds[2]], sdbind->vert_weights[2]);
        break;
      }

      /* ---------- ngon mode ---------- */
      case MOD_SDEF_MODE_NGON: {
        for (int k = 0; k < sdbind->verts_num; k++) {
          madd_v3_v3fl(temp, coords_buffer[k], sdbind->vert_weights[k]);
        }
        break;
      }

      /* ---------- centroid mode ---------- */
      case MOD_SDEF_MODE_CENTROID: {
        float cent[3];
        mid_v3_v3_array(
            cent, reinterpret_cast<const float(*)[3]>(coords_buffer.data()), sdbind->verts_num);

        madd_v3_v3fl(temp, data->targetCos[sdbind->vert_inds[0]], sdbind->vert_weights[0]);
        madd_v3_v3fl(temp, data->targetCos[sdbind->vert_inds[1]], sdbind->vert_weights[1]);
        madd_v3_v3fl(temp, cent, sdbind->vert_weights[2]);
        break;
      }
    }

    /* Apply normal offset (generic for all modes) */
    madd_v3_v3fl(temp, norm, sdbind->normal_dist);

    madd_v3_v3fl(offset, temp, sdbind->influence);
  }
  /* Subtract the vertex coord to get the deformation offset. */
  sub_v3_v3(offset, vertexCos);

  /* Add the offset to start coord multiplied by the strength and weight values. */
  madd_v3_v3fl(vertexCos, offset, data->strength * weight);
}

static void surfacedeformModifier_do(ModifierData *md,
                                     const ModifierEvalContext *ctx,
                                     float (*vertexCos)[3],
                                     uint verts_num,
                                     Object *ob,
                                     Mesh *mesh)
{
  SurfaceDeformModifierData *smd = (SurfaceDeformModifierData *)md;
  Mesh *target;
  uint target_verts_num, target_polys_num;

  /* Exit function if bind flag is not set (free bind data if any). */
  if (!(smd->flags & MOD_SDEF_BIND)) {
    if (smd->verts != nullptr) {
      if (!DEG_is_active(ctx->depsgraph)) {
        BKE_modifier_set_error(ob, md, "Attempt to bind from inactive dependency graph");
        return;
      }
      ModifierData *md_orig = BKE_modifier_get_original(ob, md);
      freeData(md_orig);
    }
    return;
  }

  Object *ob_target = smd->target;
  target = BKE_modifier_get_evaluated_mesh_from_evaluated_object(ob_target);
  if (!target) {
    BKE_modifier_set_error(ob, md, "No valid target mesh");
    return;
  }

  target_verts_num = BKE_mesh_wrapper_vert_len(target);
  target_polys_num = BKE_mesh_wrapper_poly_len(target);

  /* If not bound, execute bind. */
  if (smd->verts == nullptr) {
    if (!DEG_is_active(ctx->depsgraph)) {
      BKE_modifier_set_error(ob, md, "Attempt to unbind from inactive dependency graph");
      return;
    }

    SurfaceDeformModifierData *smd_orig = (SurfaceDeformModifierData *)BKE_modifier_get_original(
        ob, md);
    float tmp_mat[4][4];

    invert_m4_m4(tmp_mat, ob->object_to_world);
    mul_m4_m4m4(smd_orig->mat, tmp_mat, ob_target->object_to_world);

    /* Avoid converting edit-mesh data, binding is an exception. */
    BKE_mesh_wrapper_ensure_mdata(target);

    if (!surfacedeformBind(ob,
                           smd_orig,
                           smd,
                           vertexCos,
                           verts_num,
                           target_polys_num,
                           target_verts_num,
                           target,
                           mesh)) {
      smd->flags &= ~MOD_SDEF_BIND;
    }
    /* Early abort, this is binding 'call', no need to perform whole evaluation. */
    return;
  }

  /* Geometry count on the deforming mesh. */
  if (smd->mesh_verts_num != verts_num) {
    BKE_modifier_set_error(
        ob, md, "Vertices changed from %u to %u", smd->mesh_verts_num, verts_num);
    return;
  }

  /* Geometry count on the target mesh. */
  if (smd->target_polys_num != target_polys_num && smd->target_verts_num == 0) {
    /* Change in the number of polygons does not really imply change in the vertex count, but
     * this is how the modifier worked before the vertex count was known. Follow the legacy
     * logic without requirement to re-bind the mesh. */
    BKE_modifier_set_error(
        ob, md, "Target polygons changed from %u to %u", smd->target_polys_num, target_polys_num);
    return;
  }
  if (!ELEM(smd->target_verts_num, 0, target_verts_num)) {
    if (smd->target_verts_num > target_verts_num) {
      /* Number of vertices on the target did reduce. There is no usable recovery from this. */
      BKE_modifier_set_error(ob,
                             md,
                             "Target vertices changed from %u to %u",
                             smd->target_verts_num,
                             target_verts_num);
      return;
    }

    /* Assume the increase in the vertex count means that the "new" vertices in the target mesh are
     * added after the original ones. This covers typical case when target was at the subdivision
     * level 0 and then subdivision was increased (i.e. for the render purposes). */

    BKE_modifier_set_warning(ob,
                             md,
                             "Target vertices changed from %u to %u, continuing anyway",
                             smd->target_verts_num,
                             target_verts_num);

    /* In theory we only need the `smd->verts_num` vertices in the `targetCos` for evaluation, but
     * it is not currently possible to request a subset of coordinates: the API expects that the
     * caller needs coordinates of all vertices and asserts for it. */
  }

  /* Early out if modifier would not affect input at all - still *after* the sanity checks
   * (and potential binding) above. */
  if (smd->strength == 0.0f) {
    return;
  }

  int defgrp_index;
  const MDeformVert *dvert;
  MOD_get_vgroup(ob, mesh, smd->defgrp_name, &dvert, &defgrp_index);
  const bool invert_vgroup = (smd->flags & MOD_SDEF_INVERT_VGROUP) != 0;

  /* Actual vertex location update starts here */
  SDefDeformData data{};
  data.bind_verts = smd->verts;
  data.targetCos = static_cast<float(*)[3]>(
      MEM_malloc_arrayN(target_verts_num, sizeof(float[3]), "SDefTargetVertArray"));
  data.vertexCos = vertexCos;
  data.dvert = dvert;
  data.defgrp_index = defgrp_index;
  data.invert_vgroup = invert_vgroup;
  data.strength = smd->strength;

  if (data.targetCos != nullptr) {
    BKE_mesh_wrapper_vert_coords_copy_with_mat4(
        target, data.targetCos, target_verts_num, smd->mat);

    TaskParallelSettings settings;
    BLI_parallel_range_settings_defaults(&settings);
    settings.use_threading = (smd->bind_verts_num > 10000);
    BLI_task_parallel_range(0, smd->bind_verts_num, &data, deformVert, &settings);

    MEM_freeN(data.targetCos);
  }
}

static void deformVerts(ModifierData *md,
                        const ModifierEvalContext *ctx,
                        Mesh *mesh,
                        float (*vertexCos)[3],
                        int verts_num)
{
  SurfaceDeformModifierData *smd = (SurfaceDeformModifierData *)md;
  Mesh *mesh_src = nullptr;

  if (smd->defgrp_name[0] != '\0') {
    /* Only need to use mesh_src when a vgroup is used. */
    mesh_src = MOD_deform_mesh_eval_get(ctx->object, nullptr, mesh, nullptr, verts_num, false);
  }

  surfacedeformModifier_do(md, ctx, vertexCos, verts_num, ctx->object, mesh_src);

  if (!ELEM(mesh_src, nullptr, mesh)) {
    BKE_id_free(nullptr, mesh_src);
  }
}

static void deformVertsEM(ModifierData *md,
                          const ModifierEvalContext *ctx,
                          BMEditMesh *em,
                          Mesh *mesh,
                          float (*vertexCos)[3],
                          int verts_num)
{
  SurfaceDeformModifierData *smd = (SurfaceDeformModifierData *)md;
  Mesh *mesh_src = nullptr;

  if (smd->defgrp_name[0] != '\0') {
    /* Only need to use mesh_src when a vgroup is used. */
    mesh_src = MOD_deform_mesh_eval_get(ctx->object, em, mesh, nullptr, verts_num, false);
  }

  /* TODO(@ideasman42): use edit-mode data only (remove this line). */
  if (mesh_src != nullptr) {
    BKE_mesh_wrapper_ensure_mdata(mesh_src);
  }

  surfacedeformModifier_do(md, ctx, vertexCos, verts_num, ctx->object, mesh_src);

  if (!ELEM(mesh_src, nullptr, mesh)) {
    BKE_id_free(nullptr, mesh_src);
  }
}

static bool isDisabled(const Scene * /*scene*/, ModifierData *md, bool /*useRenderParams*/)
{
  SurfaceDeformModifierData *smd = (SurfaceDeformModifierData *)md;

  /* The object type check is only needed here in case we have a placeholder
   * object assigned (because the library containing the mesh is missing).
   *
   * In other cases it should be impossible to have a type mismatch.
   */
  return (smd->target == nullptr || smd->target->type != OB_MESH) &&
         !(smd->verts != nullptr && !(smd->flags & MOD_SDEF_BIND));
}

static void panel_draw(const bContext * /*C*/, Panel *panel)
{
  uiLayout *col;
  uiLayout *layout = panel->layout;

  PointerRNA ob_ptr;
  PointerRNA *ptr = modifier_panel_get_property_pointers(panel, &ob_ptr);

  PointerRNA target_ptr = RNA_pointer_get(ptr, "target");

  bool is_bound = RNA_boolean_get(ptr, "is_bound");

  uiLayoutSetPropSep(layout, true);

  col = uiLayoutColumn(layout, false);
  uiLayoutSetActive(col, !is_bound);
  uiItemR(col, ptr, "target", 0, nullptr, ICON_NONE);
  uiItemR(col, ptr, "falloff", 0, nullptr, ICON_NONE);

  uiItemR(layout, ptr, "strength", 0, nullptr, ICON_NONE);

  modifier_vgroup_ui(layout, ptr, &ob_ptr, "vertex_group", "invert_vertex_group", nullptr);

  col = uiLayoutColumn(layout, false);
  uiLayoutSetEnabled(col, !is_bound);
  uiLayoutSetActive(col, !is_bound && RNA_string_length(ptr, "vertex_group") != 0);
  uiItemR(col, ptr, "use_sparse_bind", 0, nullptr, ICON_NONE);

  uiItemS(layout);

  col = uiLayoutColumn(layout, false);
  if (is_bound) {
    uiItemO(col, IFACE_("Unbind"), ICON_NONE, "OBJECT_OT_surfacedeform_bind");
  }
  else {
    uiLayoutSetActive(col, !RNA_pointer_is_null(&target_ptr));
    uiItemO(col, IFACE_("Bind"), ICON_NONE, "OBJECT_OT_surfacedeform_bind");
  }
  modifier_panel_end(layout, ptr);
}

static void panelRegister(ARegionType *region_type)
{
  modifier_panel_register(region_type, eModifierType_SurfaceDeform, panel_draw);
}

static void blendWrite(BlendWriter *writer, const ID *id_owner, const ModifierData *md)
{
  SurfaceDeformModifierData smd = *(const SurfaceDeformModifierData *)md;
  const bool is_undo = BLO_write_is_undo(writer);

  if (ID_IS_OVERRIDE_LIBRARY(id_owner) && !is_undo) {
    BLI_assert(!ID_IS_LINKED(id_owner));
    const bool is_local = (md->flag & eModifierFlag_OverrideLibrary_Local) != 0;
    if (!is_local) {
      /* Modifier coming from linked data cannot be bound from an override, so we can remove all
       * binding data, can save a significant amount of memory. */
      smd.bind_verts_num = 0;
      smd.verts = nullptr;
    }
  }

  BLO_write_struct_at_address(writer, SurfaceDeformModifierData, md, &smd);

  if (smd.verts != nullptr) {
    SDefVert *bind_verts = smd.verts;
    BLO_write_struct_array(writer, SDefVert, smd.bind_verts_num, bind_verts);

    for (int i = 0; i < smd.bind_verts_num; i++) {
      BLO_write_struct_array(writer, SDefBind, bind_verts[i].binds_num, bind_verts[i].binds);

      if (bind_verts[i].binds) {
        for (int j = 0; j < bind_verts[i].binds_num; j++) {
          BLO_write_uint32_array(
              writer, bind_verts[i].binds[j].verts_num, bind_verts[i].binds[j].vert_inds);

          if (ELEM(bind_verts[i].binds[j].mode, MOD_SDEF_MODE_CENTROID, MOD_SDEF_MODE_LOOPTRI)) {
            BLO_write_float3_array(writer, 1, bind_verts[i].binds[j].vert_weights);
          }
          else {
            BLO_write_float_array(
                writer, bind_verts[i].binds[j].verts_num, bind_verts[i].binds[j].vert_weights);
          }
        }
      }
    }
  }
}

static void blendRead(BlendDataReader *reader, ModifierData *md)
{
  SurfaceDeformModifierData *smd = (SurfaceDeformModifierData *)md;

  BLO_read_data_address(reader, &smd->verts);

  if (smd->verts) {
    for (int i = 0; i < smd->bind_verts_num; i++) {
      BLO_read_data_address(reader, &smd->verts[i].binds);

      if (smd->verts[i].binds) {
        for (int j = 0; j < smd->verts[i].binds_num; j++) {
          BLO_read_uint32_array(
              reader, smd->verts[i].binds[j].verts_num, &smd->verts[i].binds[j].vert_inds);

          if (ELEM(smd->verts[i].binds[j].mode, MOD_SDEF_MODE_CENTROID, MOD_SDEF_MODE_LOOPTRI)) {
            BLO_read_float3_array(reader, 1, &smd->verts[i].binds[j].vert_weights);
          }
          else {
            BLO_read_float_array(
                reader, smd->verts[i].binds[j].verts_num, &smd->verts[i].binds[j].vert_weights);
          }
        }
      }
    }
  }
}

ModifierTypeInfo modifierType_SurfaceDeform = {
    /*name*/ N_("SurfaceDeform"),
    /*structName*/ "SurfaceDeformModifierData",
    /*structSize*/ sizeof(SurfaceDeformModifierData),
    /*srna*/ &RNA_SurfaceDeformModifier,
    /*type*/ eModifierTypeType_OnlyDeform,
    /*flags*/ eModifierTypeFlag_AcceptsMesh | eModifierTypeFlag_SupportsEditmode,
    /*icon*/ ICON_MOD_MESHDEFORM,

    /*copyData*/ copyData,

    /*deformVerts*/ deformVerts,
    /*deformMatrices*/ nullptr,
    /*deformVertsEM*/ deformVertsEM,
    /*deformMatricesEM*/ nullptr,
    /*modifyMesh*/ nullptr,
    /*modifyGeometrySet*/ nullptr,

    /*initData*/ initData,
    /*requiredDataMask*/ requiredDataMask,
    /*freeData*/ freeData,
    /*isDisabled*/ isDisabled,
    /*updateDepsgraph*/ updateDepsgraph,
    /*dependsOnTime*/ nullptr,
    /*dependsOnNormals*/ nullptr,
    /*foreachIDLink*/ foreachIDLink,
    /*foreachTexLink*/ nullptr,
    /*freeRuntimeData*/ nullptr,
    /*panelRegister*/ panelRegister,
    /*blendWrite*/ blendWrite,
    /*blendRead*/ blendRead,
};<|MERGE_RESOLUTION|>--- conflicted
+++ resolved
@@ -392,11 +392,7 @@
   BLI_bvhtree_find_nearest(
       data->treeData->tree, t_point, &nearest, data->treeData->nearest_callback, data->treeData);
 
-<<<<<<< HEAD
-  const MPoly &poly = data->polys[data->looptri_polys[nearest.index]];
-=======
-  const blender::IndexRange poly = data->polys[data->looptris[nearest.index].poly];
->>>>>>> e785d956
+  const blender::IndexRange poly = data->polys[data->looptri_polys[nearest.index]];
 
   for (int i = 0; i < poly.size(); i++) {
     const int edge_i = data->corner_edges[poly.start() + i];
