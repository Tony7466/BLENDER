/* SPDX-License-Identifier: GPL-2.0-or-later
 * Copyright 2017 Blender Foundation. */

/** \file
 * \ingroup modifiers
 */

#include "BLI_math.h"
#include "BLI_math_geom.h"
#include "BLI_task.h"

#include "BLT_translation.h"

#include "DNA_defaults.h"
#include "DNA_mesh_types.h"
#include "DNA_meshdata_types.h"
#include "DNA_object_types.h"
#include "DNA_scene_types.h"
#include "DNA_screen_types.h"

#include "BKE_bvhutils.h"
#include "BKE_context.h"
#include "BKE_deform.h"
#include "BKE_editmesh.h"
#include "BKE_lib_id.h"
#include "BKE_lib_query.h"
#include "BKE_mesh.h"
#include "BKE_mesh_runtime.h"
#include "BKE_mesh_wrapper.h"
#include "BKE_modifier.h"
#include "BKE_screen.h"

#include "UI_interface.h"
#include "UI_resources.h"

#include "BLO_read_write.h"

#include "RNA_access.h"
#include "RNA_prototypes.h"

#include "DEG_depsgraph.h"
#include "DEG_depsgraph_query.h"

#include "MEM_guardedalloc.h"

#include "MOD_ui_common.h"
#include "MOD_util.h"

struct SDefAdjacency {
  SDefAdjacency *next;
  uint index;
};

struct SDefAdjacencyArray {
  SDefAdjacency *first;
  uint num; /* Careful, this is twice the number of polygons (avoids an extra loop) */
};

/**
 * Polygons per edge (only 2, any more will exit calculation).
 */
struct SDefEdgePolys {
  uint polys[2], num;
};

struct SDefBindCalcData {
  BVHTreeFromMesh *treeData;
  const SDefAdjacencyArray *vert_edges;
  const SDefEdgePolys *edge_polys;
  SDefVert *bind_verts;
  blender::Span<MEdge> edges;
  blender::OffsetIndices<int> polys;
  blender::Span<int> corner_verts;
  blender::Span<int> corner_edges;
  blender::Span<MLoopTri> looptris;

  /** Coordinates to bind to, transformed into local space (compatible with `vertexCos`). */
  float (*targetCos)[3];
  /** Coordinates to bind (reference to the modifiers input argument). */
  const float (*vertexCos)[3];
  float imat[4][4];
  float falloff;
  int success;
  /** Vertex group lookup data. */
  const MDeformVert *dvert;
  int defgrp_index;
  bool invert_vgroup;
  bool sparse_bind;
};

/**
 * This represents the relationship between a point (a source coordinate)
 * and the face-corner it's being bound to (from the target mesh).
 *
 * \note Some of these values could be de-duplicated however these are only
 * needed once when running bind, so optimizing this structure isn't a priority.
 */
struct SDefBindPoly {
  /** Coordinates copied directly from the modifiers input. */
  float (*coords)[3];
  /** Coordinates projected into 2D space using `normal`. */
  float (*coords_v2)[2];
  /** The point being queried projected into 2D space using `normal`. */
  float point_v2[2];
  float weight_angular;
  float weight_dist_proj;
  float weight_dist;
  float weight;
  /**
   * Distances from the centroid to edges flanking the corner vertex, used to penalize
   * small or long and narrow faces in favor of bigger and more square ones.
   */
  float scales[2];
  /**
   * Distance weight from the corner vertex to the chord line, used to penalize
   * cases with the three consecutive vertices being nearly in line.
   */
  float scale_mid;
  /** Center of `coords` */
  float centroid[3];
  /** Center of `coords_v2` */
  float centroid_v2[2];
  /**
   * The calculated normal of coords (could be shared between faces).
   */
  float normal[3];
  /**
   * Vectors pointing from the centroid to the midpoints of the two edges
   * flanking the corner vertex.
   */
  float cent_edgemid_vecs_v2[2][2];
  /** Angle between the cent_edgemid_vecs_v2 vectors. */
  float edgemid_angle;
  /**
   * Angles between the centroid-to-point and cent_edgemid_vecs_v2 vectors.
   * Positive values measured towards the corner; clamped non-negative.
   */
  float point_edgemid_angles[2];
  /** Angles between the centroid-to-corner and cent_edgemid_vecs_v2 vectors. */
  float corner_edgemid_angles[2];
  /**
   * Weight of the bind mode based on the corner and two adjacent vertices,
   * versus the one based on the centroid and the dominant edge.
   */
  float dominant_angle_weight;
  /** Index of the input polygon. */
  uint index;
  /** Number of vertices in this face. */
  uint verts_num;
  /**
   * This polygons loop-start.
   * \note that we could look this up from the polygon.
   */
  uint loopstart;
  uint edge_inds[2];
  uint edge_vert_inds[2];
  /** The index of this corner in the face (starting at zero). */
  uint corner_ind;
  uint dominant_edge;
  /** When true `point_v2` is inside `coords_v2`. */
  bool inside;
};

struct SDefBindWeightData {
  SDefBindPoly *bind_polys;
  uint polys_num;
  uint binds_num;
};

struct SDefDeformData {
  const SDefVert *bind_verts;
  float (*targetCos)[3];
  float (*vertexCos)[3];
  const MDeformVert *dvert;
  int defgrp_index;
  bool invert_vgroup;
  float strength;
};

/* Bind result values */
enum {
  MOD_SDEF_BIND_RESULT_SUCCESS = 1,
  MOD_SDEF_BIND_RESULT_GENERIC_ERR = 0,
  MOD_SDEF_BIND_RESULT_MEM_ERR = -1,
  MOD_SDEF_BIND_RESULT_NONMANY_ERR = -2,
  MOD_SDEF_BIND_RESULT_CONCAVE_ERR = -3,
  MOD_SDEF_BIND_RESULT_OVERLAP_ERR = -4,
};

/* Infinite weight flags */
enum {
  MOD_SDEF_INFINITE_WEIGHT_ANGULAR = (1 << 0),
  MOD_SDEF_INFINITE_WEIGHT_DIST_PROJ = (1 << 1),
  MOD_SDEF_INFINITE_WEIGHT_DIST = (1 << 2),
};

static void initData(ModifierData *md)
{
  SurfaceDeformModifierData *smd = (SurfaceDeformModifierData *)md;

  BLI_assert(MEMCMP_STRUCT_AFTER_IS_ZERO(smd, modifier));

  MEMCPY_STRUCT_AFTER(smd, DNA_struct_default_get(SurfaceDeformModifierData), modifier);
}

static void requiredDataMask(ModifierData *md, CustomData_MeshMasks *r_cddata_masks)
{
  SurfaceDeformModifierData *smd = (SurfaceDeformModifierData *)md;

  /* Ask for vertex groups if we need them. */
  if (smd->defgrp_name[0] != '\0') {
    r_cddata_masks->vmask |= CD_MASK_MDEFORMVERT;
  }
}

static void freeData(ModifierData *md)
{
  SurfaceDeformModifierData *smd = (SurfaceDeformModifierData *)md;

  if (smd->verts) {
    for (int i = 0; i < smd->bind_verts_num; i++) {
      if (smd->verts[i].binds) {
        for (int j = 0; j < smd->verts[i].binds_num; j++) {
          MEM_SAFE_FREE(smd->verts[i].binds[j].vert_inds);
          MEM_SAFE_FREE(smd->verts[i].binds[j].vert_weights);
        }
        MEM_freeN(smd->verts[i].binds);
      }
    }

    MEM_SAFE_FREE(smd->verts);
  }
}

static void copyData(const ModifierData *md, ModifierData *target, const int flag)
{
  const SurfaceDeformModifierData *smd = (const SurfaceDeformModifierData *)md;
  SurfaceDeformModifierData *tsmd = (SurfaceDeformModifierData *)target;

  BKE_modifier_copydata_generic(md, target, flag);

  if (smd->verts) {
    tsmd->verts = static_cast<SDefVert *>(MEM_dupallocN(smd->verts));

    for (int i = 0; i < smd->bind_verts_num; i++) {
      if (smd->verts[i].binds) {
        tsmd->verts[i].binds = static_cast<SDefBind *>(MEM_dupallocN(smd->verts[i].binds));

        for (int j = 0; j < smd->verts[i].binds_num; j++) {
          if (smd->verts[i].binds[j].vert_inds) {
            tsmd->verts[i].binds[j].vert_inds = static_cast<uint *>(
                MEM_dupallocN(smd->verts[i].binds[j].vert_inds));
          }

          if (smd->verts[i].binds[j].vert_weights) {
            tsmd->verts[i].binds[j].vert_weights = static_cast<float *>(
                MEM_dupallocN(smd->verts[i].binds[j].vert_weights));
          }
        }
      }
    }
  }
}

static void foreachIDLink(ModifierData *md, Object *ob, IDWalkFunc walk, void *userData)
{
  SurfaceDeformModifierData *smd = (SurfaceDeformModifierData *)md;

  walk(userData, ob, (ID **)&smd->target, IDWALK_NOP);
}

static void updateDepsgraph(ModifierData *md, const ModifierUpdateDepsgraphContext *ctx)
{
  SurfaceDeformModifierData *smd = (SurfaceDeformModifierData *)md;
  if (smd->target != nullptr) {
    DEG_add_object_relation(
        ctx->node, smd->target, DEG_OB_COMP_GEOMETRY, "Surface Deform Modifier");
  }
}

static void freeAdjacencyMap(SDefAdjacencyArray *const vert_edges,
                             SDefAdjacency *const adj_ref,
                             SDefEdgePolys *const edge_polys)
{
  MEM_freeN(edge_polys);

  MEM_freeN(adj_ref);

  MEM_freeN(vert_edges);
}

static int buildAdjacencyMap(const blender::OffsetIndices<int> polys,
                             const MEdge *edge,
                             const int *const corner_edges,
                             const uint polys_num,
                             const uint edges_num,
                             SDefAdjacencyArray *const vert_edges,
                             SDefAdjacency *adj,
                             SDefEdgePolys *const edge_polys)
{
  /* Find polygons adjacent to edges. */
  for (int i = 0; i < polys_num; i++) {
    for (const int corner : polys[i]) {
      const int edge_i = corner_edges[corner];
      if (edge_polys[edge_i].num == 0) {
        edge_polys[edge_i].polys[0] = i;
        edge_polys[edge_i].polys[1] = -1;
        edge_polys[edge_i].num++;
      }
      else if (edge_polys[edge_i].num == 1) {
        edge_polys[edge_i].polys[1] = i;
        edge_polys[edge_i].num++;
      }
      else {
        return MOD_SDEF_BIND_RESULT_NONMANY_ERR;
      }
    }
  }

  /* Find edges adjacent to vertices */
  for (int i = 0; i < edges_num; i++, edge++) {
    adj->next = vert_edges[edge->v1].first;
    adj->index = i;
    vert_edges[edge->v1].first = adj;
    vert_edges[edge->v1].num += edge_polys[i].num;
    adj++;

    adj->next = vert_edges[edge->v2].first;
    adj->index = i;
    vert_edges[edge->v2].first = adj;
    vert_edges[edge->v2].num += edge_polys[i].num;
    adj++;
  }

  return MOD_SDEF_BIND_RESULT_SUCCESS;
}

BLI_INLINE void sortPolyVertsEdge(uint *indices,
                                  const int *const corner_verts,
                                  const int *const corner_edges,
                                  const uint edge,
                                  const uint num)
{
  bool found = false;

  for (int i = 0; i < num; i++) {
    if (corner_edges[i] == edge) {
      found = true;
    }
    if (found) {
      *indices = corner_verts[i];
      indices++;
    }
  }

  /* Fill in remaining vertex indices that occur before the edge */
  for (int i = 0; corner_edges[i] != edge; i++) {
    *indices = corner_verts[i];
    indices++;
  }
}

BLI_INLINE void sortPolyVertsTri(uint *indices,
                                 const int *const corner_verts,
                                 const uint loopstart,
                                 const uint num)
{
  for (int i = loopstart; i < num; i++) {
    *indices = corner_verts[i];
    indices++;
  }

  for (int i = 0; i < loopstart; i++) {
    *indices = corner_verts[i];
    indices++;
  }
}

BLI_INLINE uint nearestVert(SDefBindCalcData *const data, const float point_co[3])
{
  BVHTreeNearest nearest{};
  nearest.dist_sq = FLT_MAX;
  nearest.index = -1;

  const MEdge *edge;
  float t_point[3];
  float max_dist = FLT_MAX;
  float dist;
  uint index = 0;

  mul_v3_m4v3(t_point, data->imat, point_co);

  BLI_bvhtree_find_nearest(
      data->treeData->tree, t_point, &nearest, data->treeData->nearest_callback, data->treeData);

<<<<<<< HEAD
  const blender::IndexRange poly = data->polys[data->looptri[nearest.index].poly];
=======
  poly = &data->polys[data->looptris[nearest.index].poly];
>>>>>>> 58ac9923

  for (int i = 0; i < poly.size(); i++) {
    const int edge_i = data->corner_edges[poly.start() + i];
    edge = &data->edges[edge_i];
    dist = dist_squared_to_line_segment_v3(
        point_co, data->targetCos[edge->v1], data->targetCos[edge->v2]);

    if (dist < max_dist) {
      max_dist = dist;
      index = edge_i;
    }
  }

  edge = &data->edges[index];
  if (len_squared_v3v3(point_co, data->targetCos[edge->v1]) <
      len_squared_v3v3(point_co, data->targetCos[edge->v2])) {
    return edge->v1;
  }

  return edge->v2;
}

BLI_INLINE int isPolyValid(const float coords[][2], const uint nr)
{
  float prev_co[2], prev_prev_co[2];
  float curr_vec[2], prev_vec[2];

  if (!is_poly_convex_v2(coords, nr)) {
    return MOD_SDEF_BIND_RESULT_CONCAVE_ERR;
  }

  copy_v2_v2(prev_prev_co, coords[nr - 2]);
  copy_v2_v2(prev_co, coords[nr - 1]);
  sub_v2_v2v2(prev_vec, prev_co, coords[nr - 2]);
  normalize_v2(prev_vec);

  for (int i = 0; i < nr; i++) {
    sub_v2_v2v2(curr_vec, coords[i], prev_co);

    /* Check overlap between directly adjacent vertices. */
    const float curr_len = normalize_v2(curr_vec);
    if (curr_len < FLT_EPSILON) {
      return MOD_SDEF_BIND_RESULT_OVERLAP_ERR;
    }

    /* Check overlap between vertices skipping one. */
    if (len_squared_v2v2(prev_prev_co, coords[i]) < FLT_EPSILON * FLT_EPSILON) {
      return MOD_SDEF_BIND_RESULT_OVERLAP_ERR;
    }

    /* Check for adjacent parallel edges. */
    if (1.0f - dot_v2v2(prev_vec, curr_vec) < FLT_EPSILON) {
      return MOD_SDEF_BIND_RESULT_CONCAVE_ERR;
    }

    copy_v2_v2(prev_prev_co, prev_co);
    copy_v2_v2(prev_co, coords[i]);
    copy_v2_v2(prev_vec, curr_vec);
  }

  return MOD_SDEF_BIND_RESULT_SUCCESS;
}

static void freeBindData(SDefBindWeightData *const bwdata)
{
  SDefBindPoly *bpoly = bwdata->bind_polys;

  if (bwdata->bind_polys) {
    for (int i = 0; i < bwdata->polys_num; bpoly++, i++) {
      MEM_SAFE_FREE(bpoly->coords);
      MEM_SAFE_FREE(bpoly->coords_v2);
    }

    MEM_freeN(bwdata->bind_polys);
  }

  MEM_freeN(bwdata);
}

BLI_INLINE float computeAngularWeight(const float point_angle, const float edgemid_angle)
{
  return sinf(min_ff(point_angle / edgemid_angle, 1) * M_PI_2);
}

BLI_INLINE SDefBindWeightData *computeBindWeights(SDefBindCalcData *const data,
                                                  const float point_co[3])
{
  const uint nearest = nearestVert(data, point_co);
  const SDefAdjacency *const vert_edges = data->vert_edges[nearest].first;
  const SDefEdgePolys *const edge_polys = data->edge_polys;

  const SDefAdjacency *vedge;

  SDefBindWeightData *bwdata;
  SDefBindPoly *bpoly;

  const float world[3] = {0.0f, 0.0f, 1.0f};
  float avg_point_dist = 0.0f;
  float tot_weight = 0.0f;
  int inf_weight_flags = 0;

  bwdata = static_cast<SDefBindWeightData *>(MEM_callocN(sizeof(*bwdata), "SDefBindWeightData"));
  if (bwdata == nullptr) {
    data->success = MOD_SDEF_BIND_RESULT_MEM_ERR;
    return nullptr;
  }

  bwdata->polys_num = data->vert_edges[nearest].num / 2;

  bpoly = static_cast<SDefBindPoly *>(
      MEM_calloc_arrayN(bwdata->polys_num, sizeof(*bpoly), "SDefBindPoly"));
  if (bpoly == nullptr) {
    freeBindData(bwdata);
    data->success = MOD_SDEF_BIND_RESULT_MEM_ERR;
    return nullptr;
  }

  bwdata->bind_polys = bpoly;

  /* Loop over all adjacent edges,
   * and build the #SDefBindPoly data for each poly adjacent to those. */
  for (vedge = vert_edges; vedge; vedge = vedge->next) {
    uint edge_ind = vedge->index;

    for (int i = 0; i < edge_polys[edge_ind].num; i++) {
      {
        bpoly = bwdata->bind_polys;

        for (int j = 0; j < bwdata->polys_num; bpoly++, j++) {
          /* If coords isn't allocated, we have reached the first uninitialized `bpoly`. */
          if ((bpoly->index == edge_polys[edge_ind].polys[i]) || (!bpoly->coords)) {
            break;
          }
        }
      }

      /* Check if poly was already created by another edge or still has to be initialized */
      if (!bpoly->coords) {
        float angle;
        float axis[3];
        float tmp_vec_v2[2];
        int is_poly_valid;

        bpoly->index = edge_polys[edge_ind].polys[i];
        bpoly->coords = nullptr;
        bpoly->coords_v2 = nullptr;

        /* Copy poly data */
        const blender::IndexRange poly = data->polys[bpoly->index];

        bpoly->verts_num = poly.size();
        bpoly->loopstart = poly.start();

        bpoly->coords = static_cast<float(*)[3]>(
            MEM_malloc_arrayN(poly.size(), sizeof(*bpoly->coords), "SDefBindPolyCoords"));
        if (bpoly->coords == nullptr) {
          freeBindData(bwdata);
          data->success = MOD_SDEF_BIND_RESULT_MEM_ERR;
          return nullptr;
        }

        bpoly->coords_v2 = static_cast<float(*)[2]>(
            MEM_malloc_arrayN(poly.size(), sizeof(*bpoly->coords_v2), "SDefBindPolyCoords_v2"));
        if (bpoly->coords_v2 == nullptr) {
          freeBindData(bwdata);
          data->success = MOD_SDEF_BIND_RESULT_MEM_ERR;
          return nullptr;
        }

        for (int j = 0; j < poly.size(); j++) {
          const int vert_i = data->corner_verts[poly.start() + j];
          const int edge_i = data->corner_edges[poly.start() + j];
          copy_v3_v3(bpoly->coords[j], data->targetCos[vert_i]);

          /* Find corner and edge indices within poly loop array */
          if (vert_i == nearest) {
            bpoly->corner_ind = j;
            bpoly->edge_vert_inds[0] = (j == 0) ? (poly.size() - 1) : (j - 1);
            bpoly->edge_vert_inds[1] = (j == poly.size() - 1) ? (0) : (j + 1);

            bpoly->edge_inds[0] = data->corner_edges[poly.start() + bpoly->edge_vert_inds[0]];
            bpoly->edge_inds[1] = edge_i;
          }
        }

        /* Compute polygons parametric data. */
        mid_v3_v3_array(bpoly->centroid, bpoly->coords, poly.size());
        normal_poly_v3(bpoly->normal, bpoly->coords, poly.size());

        /* Compute poly skew angle and axis */
        angle = angle_normalized_v3v3(bpoly->normal, world);

        cross_v3_v3v3(axis, bpoly->normal, world);
        normalize_v3(axis);

        /* Map coords onto 2d normal plane. */
        map_to_plane_axis_angle_v2_v3v3fl(bpoly->point_v2, point_co, axis, angle);

        zero_v2(bpoly->centroid_v2);
        for (int j = 0; j < poly.size(); j++) {
          map_to_plane_axis_angle_v2_v3v3fl(bpoly->coords_v2[j], bpoly->coords[j], axis, angle);
          madd_v2_v2fl(bpoly->centroid_v2, bpoly->coords_v2[j], 1.0f / poly.size());
        }

        is_poly_valid = isPolyValid(bpoly->coords_v2, poly.size());

        if (is_poly_valid != MOD_SDEF_BIND_RESULT_SUCCESS) {
          freeBindData(bwdata);
          data->success = is_poly_valid;
          return nullptr;
        }

        bpoly->inside = isect_point_poly_v2(bpoly->point_v2, bpoly->coords_v2, poly.size(), false);

        /* Initialize weight components */
        bpoly->weight_angular = 1.0f;
        bpoly->weight_dist_proj = len_v2v2(bpoly->centroid_v2, bpoly->point_v2);
        bpoly->weight_dist = len_v3v3(bpoly->centroid, point_co);

        avg_point_dist += bpoly->weight_dist;

        /* Common vertex coordinates. */
        const float *const vert0_v2 = bpoly->coords_v2[bpoly->edge_vert_inds[0]];
        const float *const vert1_v2 = bpoly->coords_v2[bpoly->edge_vert_inds[1]];
        const float *const corner_v2 = bpoly->coords_v2[bpoly->corner_ind];

        /* Compute centroid to mid-edge vectors */
        mid_v2_v2v2(bpoly->cent_edgemid_vecs_v2[0], vert0_v2, corner_v2);
        mid_v2_v2v2(bpoly->cent_edgemid_vecs_v2[1], vert1_v2, corner_v2);

        sub_v2_v2(bpoly->cent_edgemid_vecs_v2[0], bpoly->centroid_v2);
        sub_v2_v2(bpoly->cent_edgemid_vecs_v2[1], bpoly->centroid_v2);

        normalize_v2(bpoly->cent_edgemid_vecs_v2[0]);
        normalize_v2(bpoly->cent_edgemid_vecs_v2[1]);

        /* Compute poly scales with respect to the two edges. */
        bpoly->scales[0] = dist_to_line_v2(bpoly->centroid_v2, vert0_v2, corner_v2);
        bpoly->scales[1] = dist_to_line_v2(bpoly->centroid_v2, vert1_v2, corner_v2);

        /* Compute the angle between the edge mid vectors. */
        bpoly->edgemid_angle = angle_normalized_v2v2(bpoly->cent_edgemid_vecs_v2[0],
                                                     bpoly->cent_edgemid_vecs_v2[1]);

        /* Compute the angles between the corner and the edge mid vectors. The angles
         * are computed signed in order to correctly clamp point_edgemid_angles later. */
        float corner_angles[2];

        sub_v2_v2v2(tmp_vec_v2, corner_v2, bpoly->centroid_v2);
        normalize_v2(tmp_vec_v2);

        corner_angles[0] = angle_signed_v2v2(tmp_vec_v2, bpoly->cent_edgemid_vecs_v2[0]);
        corner_angles[1] = angle_signed_v2v2(tmp_vec_v2, bpoly->cent_edgemid_vecs_v2[1]);

        bpoly->corner_edgemid_angles[0] = fabsf(corner_angles[0]);
        bpoly->corner_edgemid_angles[1] = fabsf(corner_angles[1]);

        /* Verify that the computed values are valid (the polygon isn't somehow
         * degenerate despite having passed isPolyValid). */
        if (bpoly->scales[0] < FLT_EPSILON || bpoly->scales[1] < FLT_EPSILON ||
            bpoly->edgemid_angle < FLT_EPSILON || bpoly->corner_edgemid_angles[0] < FLT_EPSILON ||
            bpoly->corner_edgemid_angles[1] < FLT_EPSILON) {
          freeBindData(bwdata);
          data->success = MOD_SDEF_BIND_RESULT_GENERIC_ERR;
          return nullptr;
        }

        /* Check for infinite weights, and compute angular data otherwise. */
        if (bpoly->weight_dist < FLT_EPSILON) {
          inf_weight_flags |= MOD_SDEF_INFINITE_WEIGHT_DIST_PROJ;
          inf_weight_flags |= MOD_SDEF_INFINITE_WEIGHT_DIST;
        }
        else if (bpoly->weight_dist_proj < FLT_EPSILON) {
          inf_weight_flags |= MOD_SDEF_INFINITE_WEIGHT_DIST_PROJ;
        }
        else {
          /* Compute angles between the point and the edge mid vectors. */
          float cent_point_vec[2], point_angles[2];

          sub_v2_v2v2(cent_point_vec, bpoly->point_v2, bpoly->centroid_v2);
          normalize_v2(cent_point_vec);

          point_angles[0] = angle_signed_v2v2(cent_point_vec, bpoly->cent_edgemid_vecs_v2[0]) *
                            signf(corner_angles[0]);
          point_angles[1] = angle_signed_v2v2(cent_point_vec, bpoly->cent_edgemid_vecs_v2[1]) *
                            signf(corner_angles[1]);

          if (point_angles[0] <= 0 && point_angles[1] <= 0) {
            /* If the point is outside the corner formed by the edge mid vectors,
             * choose to clamp the closest side and flip the other. */
            if (point_angles[0] < point_angles[1]) {
              point_angles[0] = bpoly->edgemid_angle - point_angles[1];
            }
            else {
              point_angles[1] = bpoly->edgemid_angle - point_angles[0];
            }
          }

          bpoly->point_edgemid_angles[0] = max_ff(0, point_angles[0]);
          bpoly->point_edgemid_angles[1] = max_ff(0, point_angles[1]);

          /* Compute the distance scale for the corner. The base value is the orthogonal
           * distance from the corner to the chord, scaled by sqrt(2) to preserve the old
           * values in case of a square grid. This doesn't use the centroid because the
           * LOOPTRI method only uses these three vertices. */
          bpoly->scale_mid = area_tri_v2(vert0_v2, corner_v2, vert1_v2) /
                             len_v2v2(vert0_v2, vert1_v2) * sqrtf(2);

          if (bpoly->inside) {
            /* When inside, interpolate to centroid-based scale close to the center. */
            float min_dist = min_ff(bpoly->scales[0], bpoly->scales[1]);

            bpoly->scale_mid = interpf(bpoly->scale_mid,
                                       (bpoly->scales[0] + bpoly->scales[1]) / 2,
                                       min_ff(bpoly->weight_dist_proj / min_dist, 1));
          }

          /* Verify that the additional computed values are valid. */
          if (bpoly->scale_mid < FLT_EPSILON ||
              bpoly->point_edgemid_angles[0] + bpoly->point_edgemid_angles[1] < FLT_EPSILON) {
            freeBindData(bwdata);
            data->success = MOD_SDEF_BIND_RESULT_GENERIC_ERR;
            return nullptr;
          }
        }
      }
    }
  }

  avg_point_dist /= bwdata->polys_num;

  /* If weights 1 and 2 are not infinite, loop over all adjacent edges again,
   * and build adjacency dependent angle data (depends on all polygons having been computed) */
  if (!inf_weight_flags) {
    for (vedge = vert_edges; vedge; vedge = vedge->next) {
      SDefBindPoly *bpolys[2];
      const SDefEdgePolys *epolys;
      float ang_weights[2];
      uint edge_ind = vedge->index;
      uint edge_on_poly[2];

      epolys = &edge_polys[edge_ind];

      /* Find bind polys corresponding to the edge's adjacent polys */
      bpoly = bwdata->bind_polys;

      for (int i = 0, j = 0; (i < bwdata->polys_num) && (j < epolys->num); bpoly++, i++) {
        if (ELEM(bpoly->index, epolys->polys[0], epolys->polys[1])) {
          bpolys[j] = bpoly;

          if (bpoly->edge_inds[0] == edge_ind) {
            edge_on_poly[j] = 0;
          }
          else {
            edge_on_poly[j] = 1;
          }

          j++;
        }
      }

      /* Compute angular weight component */
      if (epolys->num == 1) {
        ang_weights[0] = computeAngularWeight(bpolys[0]->point_edgemid_angles[edge_on_poly[0]],
                                              bpolys[0]->edgemid_angle);
        bpolys[0]->weight_angular *= ang_weights[0] * ang_weights[0];
      }
      else if (epolys->num == 2) {
        ang_weights[0] = computeAngularWeight(bpolys[0]->point_edgemid_angles[edge_on_poly[0]],
                                              bpolys[0]->edgemid_angle);
        ang_weights[1] = computeAngularWeight(bpolys[1]->point_edgemid_angles[edge_on_poly[1]],
                                              bpolys[1]->edgemid_angle);

        bpolys[0]->weight_angular *= ang_weights[0] * ang_weights[1];
        bpolys[1]->weight_angular *= ang_weights[0] * ang_weights[1];
      }
    }
  }

  /* Compute scaling and falloff:
   * - Scale all weights if no infinite weight is found.
   * - Scale only un-projected weight if projected weight is infinite.
   * - Scale none if both are infinite. */
  if (!inf_weight_flags) {
    bpoly = bwdata->bind_polys;

    for (int i = 0; i < bwdata->polys_num; bpoly++, i++) {
      float corner_angle_weights[2];
      float scale_weight, sqr, inv_sqr;

      corner_angle_weights[0] = bpoly->point_edgemid_angles[0] / bpoly->corner_edgemid_angles[0];
      corner_angle_weights[1] = bpoly->point_edgemid_angles[1] / bpoly->corner_edgemid_angles[1];

      if (isnan(corner_angle_weights[0]) || isnan(corner_angle_weights[1])) {
        freeBindData(bwdata);
        data->success = MOD_SDEF_BIND_RESULT_GENERIC_ERR;
        return nullptr;
      }

      /* Find which edge the point is closer to */
      if (corner_angle_weights[0] < corner_angle_weights[1]) {
        bpoly->dominant_edge = 0;
        bpoly->dominant_angle_weight = corner_angle_weights[0];
      }
      else {
        bpoly->dominant_edge = 1;
        bpoly->dominant_angle_weight = corner_angle_weights[1];
      }

      /* Check for invalid weights just in case computations fail. */
      if (bpoly->dominant_angle_weight < 0 || bpoly->dominant_angle_weight > 1) {
        freeBindData(bwdata);
        data->success = MOD_SDEF_BIND_RESULT_GENERIC_ERR;
        return nullptr;
      }

      bpoly->dominant_angle_weight = sinf(bpoly->dominant_angle_weight * M_PI_2);

      /* Compute quadratic angular scale interpolation weight */
      {
        const float edge_angle_a = bpoly->point_edgemid_angles[bpoly->dominant_edge];
        const float edge_angle_b = bpoly->point_edgemid_angles[!bpoly->dominant_edge];
        /* Clamp so skinny faces with near zero `edgemid_angle`
         * won't cause numeric problems. see #81988. */
        scale_weight = edge_angle_a / max_ff(edge_angle_a, bpoly->edgemid_angle);
        scale_weight /= scale_weight + (edge_angle_b / max_ff(edge_angle_b, bpoly->edgemid_angle));
      }

      sqr = scale_weight * scale_weight;
      inv_sqr = 1.0f - scale_weight;
      inv_sqr *= inv_sqr;
      scale_weight = sqr / (sqr + inv_sqr);

      BLI_assert(scale_weight >= 0 && scale_weight <= 1);

      /* Compute interpolated scale (no longer need the individual scales,
       * so simply storing the result over the scale in index zero) */
      bpoly->scales[0] = interpf(bpoly->scale_mid,
                                 interpf(bpoly->scales[!bpoly->dominant_edge],
                                         bpoly->scales[bpoly->dominant_edge],
                                         scale_weight),
                                 bpoly->dominant_angle_weight);

      /* Scale the point distance weights, and introduce falloff */
      bpoly->weight_dist_proj /= bpoly->scales[0];
      bpoly->weight_dist_proj = powf(bpoly->weight_dist_proj, data->falloff);

      bpoly->weight_dist /= avg_point_dist;
      bpoly->weight_dist = powf(bpoly->weight_dist, data->falloff);

      /* Re-check for infinite weights, now that all scalings and interpolations are computed */
      if (bpoly->weight_dist < FLT_EPSILON) {
        inf_weight_flags |= MOD_SDEF_INFINITE_WEIGHT_DIST_PROJ;
        inf_weight_flags |= MOD_SDEF_INFINITE_WEIGHT_DIST;
      }
      else if (bpoly->weight_dist_proj < FLT_EPSILON) {
        inf_weight_flags |= MOD_SDEF_INFINITE_WEIGHT_DIST_PROJ;
      }
      else if (bpoly->weight_angular < FLT_EPSILON) {
        inf_weight_flags |= MOD_SDEF_INFINITE_WEIGHT_ANGULAR;
      }
    }
  }
  else if (!(inf_weight_flags & MOD_SDEF_INFINITE_WEIGHT_DIST)) {
    bpoly = bwdata->bind_polys;

    for (int i = 0; i < bwdata->polys_num; bpoly++, i++) {
      /* Scale the point distance weight by average point distance, and introduce falloff */
      bpoly->weight_dist /= avg_point_dist;
      bpoly->weight_dist = powf(bpoly->weight_dist, data->falloff);

      /* Re-check for infinite weights, now that all scalings and interpolations are computed */
      if (bpoly->weight_dist < FLT_EPSILON) {
        inf_weight_flags |= MOD_SDEF_INFINITE_WEIGHT_DIST;
      }
    }
  }

  /* Final loop, to compute actual weights */
  bpoly = bwdata->bind_polys;

  for (int i = 0; i < bwdata->polys_num; bpoly++, i++) {
    /* Weight computation from components */
    if (inf_weight_flags & MOD_SDEF_INFINITE_WEIGHT_DIST) {
      bpoly->weight = bpoly->weight_dist < FLT_EPSILON ? 1.0f : 0.0f;
    }
    else if (inf_weight_flags & MOD_SDEF_INFINITE_WEIGHT_DIST_PROJ) {
      bpoly->weight = bpoly->weight_dist_proj < FLT_EPSILON ? 1.0f / bpoly->weight_dist : 0.0f;
    }
    else if (inf_weight_flags & MOD_SDEF_INFINITE_WEIGHT_ANGULAR) {
      bpoly->weight = bpoly->weight_angular < FLT_EPSILON ?
                          1.0f / bpoly->weight_dist_proj / bpoly->weight_dist :
                          0.0f;
    }
    else {
      bpoly->weight = 1.0f / bpoly->weight_angular / bpoly->weight_dist_proj / bpoly->weight_dist;
    }

    /* Apply after other kinds of scaling so the faces corner angle is always
     * scaled in a uniform way, preventing heavily sub-divided triangle fans
     * from having a lop-sided influence on the weighting, see #81988. */
    bpoly->weight *= bpoly->edgemid_angle / M_PI;

    tot_weight += bpoly->weight;
  }

  bpoly = bwdata->bind_polys;

  for (int i = 0; i < bwdata->polys_num; bpoly++, i++) {
    bpoly->weight /= tot_weight;

    /* Evaluate if this poly is relevant to bind */
    /* Even though the weights should add up to 1.0,
     * the losses of weights smaller than epsilon here
     * should be negligible... */
    if (bpoly->weight >= FLT_EPSILON) {
      if (bpoly->inside) {
        bwdata->binds_num += 1;
      }
      else {
        if (bpoly->dominant_angle_weight < FLT_EPSILON ||
            1.0f - bpoly->dominant_angle_weight < FLT_EPSILON) {
          bwdata->binds_num += 1;
        }
        else {
          bwdata->binds_num += 2;
        }
      }
    }
  }

  return bwdata;
}

BLI_INLINE float computeNormalDisplacement(const float point_co[3],
                                           const float point_co_proj[3],
                                           const float normal[3])
{
  float disp_vec[3];
  float normal_dist;

  sub_v3_v3v3(disp_vec, point_co, point_co_proj);
  normal_dist = len_v3(disp_vec);

  if (dot_v3v3(disp_vec, normal) < 0) {
    normal_dist *= -1;
  }

  return normal_dist;
}

static void bindVert(void *__restrict userdata,
                     const int index,
                     const TaskParallelTLS *__restrict /*tls*/)
{
  SDefBindCalcData *const data = (SDefBindCalcData *)userdata;
  float point_co[3];
  float point_co_proj[3];

  SDefBindWeightData *bwdata;
  SDefVert *sdvert = data->bind_verts + index;
  SDefBindPoly *bpoly;
  SDefBind *sdbind;

  sdvert->vertex_idx = index;

  if (data->success != MOD_SDEF_BIND_RESULT_SUCCESS) {
    sdvert->binds = nullptr;
    sdvert->binds_num = 0;
    return;
  }

  if (data->sparse_bind) {
    float weight = 0.0f;

    if (data->dvert && data->defgrp_index != -1) {
      weight = BKE_defvert_find_weight(&data->dvert[index], data->defgrp_index);
    }

    if (data->invert_vgroup) {
      weight = 1.0f - weight;
    }

    if (weight <= 0) {
      sdvert->binds = nullptr;
      sdvert->binds_num = 0;
      return;
    }
  }

  copy_v3_v3(point_co, data->vertexCos[index]);
  bwdata = computeBindWeights(data, point_co);

  if (bwdata == nullptr) {
    sdvert->binds = nullptr;
    sdvert->binds_num = 0;
    return;
  }

  sdvert->binds = static_cast<SDefBind *>(
      MEM_calloc_arrayN(bwdata->binds_num, sizeof(*sdvert->binds), "SDefVertBindData"));
  if (sdvert->binds == nullptr) {
    data->success = MOD_SDEF_BIND_RESULT_MEM_ERR;
    sdvert->binds_num = 0;
    return;
  }

  sdvert->binds_num = bwdata->binds_num;

  sdbind = sdvert->binds;

  bpoly = bwdata->bind_polys;

  for (int i = 0; i < bwdata->binds_num; bpoly++) {
    if (bpoly->weight >= FLT_EPSILON) {
      if (bpoly->inside) {
        sdbind->influence = bpoly->weight;
        sdbind->verts_num = bpoly->verts_num;

        sdbind->mode = MOD_SDEF_MODE_NGON;
        sdbind->vert_weights = static_cast<float *>(MEM_malloc_arrayN(
            bpoly->verts_num, sizeof(*sdbind->vert_weights), "SDefNgonVertWeights"));
        if (sdbind->vert_weights == nullptr) {
          data->success = MOD_SDEF_BIND_RESULT_MEM_ERR;
          return;
        }

        sdbind->vert_inds = static_cast<uint *>(
            MEM_malloc_arrayN(bpoly->verts_num, sizeof(*sdbind->vert_inds), "SDefNgonVertInds"));
        if (sdbind->vert_inds == nullptr) {
          data->success = MOD_SDEF_BIND_RESULT_MEM_ERR;
          return;
        }

        interp_weights_poly_v2(
            sdbind->vert_weights, bpoly->coords_v2, bpoly->verts_num, bpoly->point_v2);

        /* Re-project vert based on weights and original poly verts,
         * to reintroduce poly non-planarity */
        zero_v3(point_co_proj);
        for (int j = 0; j < bpoly->verts_num; j++) {
          const int vert_i = data->corner_verts[bpoly->loopstart + j];
          madd_v3_v3fl(point_co_proj, bpoly->coords[j], sdbind->vert_weights[j]);
          sdbind->vert_inds[j] = vert_i;
        }

        sdbind->normal_dist = computeNormalDisplacement(point_co, point_co_proj, bpoly->normal);

        sdbind++;
        i++;
      }
      else {
        float tmp_vec[3];
        float cent[3], norm[3];
        float v1[3], v2[3], v3[3];

        if (1.0f - bpoly->dominant_angle_weight >= FLT_EPSILON) {
          sdbind->influence = bpoly->weight * (1.0f - bpoly->dominant_angle_weight);
          sdbind->verts_num = bpoly->verts_num;

          sdbind->mode = MOD_SDEF_MODE_CENTROID;
          sdbind->vert_weights = static_cast<float *>(
              MEM_malloc_arrayN(3, sizeof(*sdbind->vert_weights), "SDefCentVertWeights"));
          if (sdbind->vert_weights == nullptr) {
            data->success = MOD_SDEF_BIND_RESULT_MEM_ERR;
            return;
          }

          sdbind->vert_inds = static_cast<uint *>(
              MEM_malloc_arrayN(bpoly->verts_num, sizeof(*sdbind->vert_inds), "SDefCentVertInds"));
          if (sdbind->vert_inds == nullptr) {
            data->success = MOD_SDEF_BIND_RESULT_MEM_ERR;
            return;
          }

          sortPolyVertsEdge(sdbind->vert_inds,
                            &data->corner_verts[bpoly->loopstart],
                            &data->corner_edges[bpoly->loopstart],
                            bpoly->edge_inds[bpoly->dominant_edge],
                            bpoly->verts_num);

          copy_v3_v3(v1, data->targetCos[sdbind->vert_inds[0]]);
          copy_v3_v3(v2, data->targetCos[sdbind->vert_inds[1]]);
          copy_v3_v3(v3, bpoly->centroid);

          mid_v3_v3v3v3(cent, v1, v2, v3);
          normal_tri_v3(norm, v1, v2, v3);

          add_v3_v3v3(tmp_vec, point_co, bpoly->normal);

          /* We are sure the line is not parallel to the plane.
           * Checking return value just to avoid warning... */
          if (!isect_line_plane_v3(point_co_proj, point_co, tmp_vec, cent, norm)) {
            BLI_assert(false);
          }

          interp_weights_tri_v3(sdbind->vert_weights, v1, v2, v3, point_co_proj);

          sdbind->normal_dist = computeNormalDisplacement(point_co, point_co_proj, bpoly->normal);

          sdbind++;
          i++;
        }

        if (bpoly->dominant_angle_weight >= FLT_EPSILON) {
          sdbind->influence = bpoly->weight * bpoly->dominant_angle_weight;
          sdbind->verts_num = bpoly->verts_num;

          sdbind->mode = MOD_SDEF_MODE_LOOPTRI;
          sdbind->vert_weights = static_cast<float *>(
              MEM_malloc_arrayN(3, sizeof(*sdbind->vert_weights), "SDefTriVertWeights"));
          if (sdbind->vert_weights == nullptr) {
            data->success = MOD_SDEF_BIND_RESULT_MEM_ERR;
            return;
          }

          sdbind->vert_inds = static_cast<uint *>(
              MEM_malloc_arrayN(bpoly->verts_num, sizeof(*sdbind->vert_inds), "SDefTriVertInds"));
          if (sdbind->vert_inds == nullptr) {
            data->success = MOD_SDEF_BIND_RESULT_MEM_ERR;
            return;
          }

          sortPolyVertsTri(sdbind->vert_inds,
                           &data->corner_verts[bpoly->loopstart],
                           bpoly->edge_vert_inds[0],
                           bpoly->verts_num);

          copy_v3_v3(v1, data->targetCos[sdbind->vert_inds[0]]);
          copy_v3_v3(v2, data->targetCos[sdbind->vert_inds[1]]);
          copy_v3_v3(v3, data->targetCos[sdbind->vert_inds[2]]);

          mid_v3_v3v3v3(cent, v1, v2, v3);
          normal_tri_v3(norm, v1, v2, v3);

          add_v3_v3v3(tmp_vec, point_co, bpoly->normal);

          /* We are sure the line is not parallel to the plane.
           * Checking return value just to avoid warning... */
          if (!isect_line_plane_v3(point_co_proj, point_co, tmp_vec, cent, norm)) {
            BLI_assert(false);
          }

          interp_weights_tri_v3(sdbind->vert_weights, v1, v2, v3, point_co_proj);

          sdbind->normal_dist = computeNormalDisplacement(point_co, point_co_proj, bpoly->normal);

          sdbind++;
          i++;
        }
      }
    }
  }

  freeBindData(bwdata);
}

/* Remove vertices without bind data from the bind array. */
static void compactSparseBinds(SurfaceDeformModifierData *smd)
{
  smd->bind_verts_num = 0;

  for (uint i = 0; i < smd->mesh_verts_num; i++) {
    if (smd->verts[i].binds_num > 0) {
      smd->verts[smd->bind_verts_num++] = smd->verts[i];
    }
  }

  smd->verts = static_cast<SDefVert *>(MEM_reallocN_id(
      smd->verts, sizeof(*smd->verts) * smd->bind_verts_num, "SDefBindVerts (sparse)"));
}

static bool surfacedeformBind(Object *ob,
                              SurfaceDeformModifierData *smd_orig,
                              SurfaceDeformModifierData *smd_eval,
                              float (*vertexCos)[3],
                              uint verts_num,
                              uint target_polys_num,
                              uint target_verts_num,
                              Mesh *target,
                              Mesh *mesh)
{
  BVHTreeFromMesh treeData = {nullptr};
  const float(*positions)[3] = BKE_mesh_vert_positions(target);
  const blender::Span<MEdge> edges = target->edges();
  const blender::OffsetIndices polys = target->polys();
  const blender::Span<int> corner_verts = target->corner_verts();
  const blender::Span<int> corner_edges = target->corner_edges();
  uint tedges_num = target->totedge;
  int adj_result;

  SDefAdjacencyArray *vert_edges = static_cast<SDefAdjacencyArray *>(
      MEM_calloc_arrayN(target_verts_num, sizeof(*vert_edges), "SDefVertEdgeMap"));
  if (vert_edges == nullptr) {
    BKE_modifier_set_error(ob, (ModifierData *)smd_eval, "Out of memory");
    return false;
  }

  SDefAdjacency *adj_array = static_cast<SDefAdjacency *>(
      MEM_malloc_arrayN(tedges_num, 2 * sizeof(*adj_array), "SDefVertEdge"));
  if (adj_array == nullptr) {
    BKE_modifier_set_error(ob, (ModifierData *)smd_eval, "Out of memory");
    MEM_freeN(vert_edges);
    return false;
  }

  SDefEdgePolys *edge_polys = static_cast<SDefEdgePolys *>(
      MEM_calloc_arrayN(tedges_num, sizeof(*edge_polys), "SDefEdgeFaceMap"));
  if (edge_polys == nullptr) {
    BKE_modifier_set_error(ob, (ModifierData *)smd_eval, "Out of memory");
    MEM_freeN(vert_edges);
    MEM_freeN(adj_array);
    return false;
  }

  smd_orig->verts = static_cast<SDefVert *>(
      MEM_malloc_arrayN(verts_num, sizeof(*smd_orig->verts), "SDefBindVerts"));
  if (smd_orig->verts == nullptr) {
    BKE_modifier_set_error(ob, (ModifierData *)smd_eval, "Out of memory");
    freeAdjacencyMap(vert_edges, adj_array, edge_polys);
    return false;
  }

  BKE_bvhtree_from_mesh_get(&treeData, target, BVHTREE_FROM_LOOPTRI, 2);
  if (treeData.tree == nullptr) {
    BKE_modifier_set_error(ob, (ModifierData *)smd_eval, "Out of memory");
    freeAdjacencyMap(vert_edges, adj_array, edge_polys);
    MEM_freeN(smd_orig->verts);
    smd_orig->verts = nullptr;
    return false;
  }

  adj_result = buildAdjacencyMap(polys,
                                 edges.data(),
                                 corner_edges.data(),
                                 target_polys_num,
                                 tedges_num,
                                 vert_edges,
                                 adj_array,
                                 edge_polys);

  if (adj_result == MOD_SDEF_BIND_RESULT_NONMANY_ERR) {
    BKE_modifier_set_error(
        ob, (ModifierData *)smd_eval, "Target has edges with more than two polygons");
    freeAdjacencyMap(vert_edges, adj_array, edge_polys);
    free_bvhtree_from_mesh(&treeData);
    MEM_freeN(smd_orig->verts);
    smd_orig->verts = nullptr;
    return false;
  }

  smd_orig->mesh_verts_num = verts_num;
  smd_orig->target_verts_num = target_verts_num;
  smd_orig->target_polys_num = target_polys_num;

  int defgrp_index;
  const MDeformVert *dvert;
  MOD_get_vgroup(ob, mesh, smd_orig->defgrp_name, &dvert, &defgrp_index);
  const bool invert_vgroup = (smd_orig->flags & MOD_SDEF_INVERT_VGROUP) != 0;
  const bool sparse_bind = (smd_orig->flags & MOD_SDEF_SPARSE_BIND) != 0;

  SDefBindCalcData data{};
  data.treeData = &treeData;
  data.vert_edges = vert_edges;
  data.edge_polys = edge_polys;
  data.polys = polys;
  data.edges = edges;
  data.corner_verts = corner_verts;
  data.corner_edges = corner_edges;
  data.looptris = target->looptris();
  data.targetCos = static_cast<float(*)[3]>(
      MEM_malloc_arrayN(target_verts_num, sizeof(float[3]), "SDefTargetBindVertArray"));
  data.bind_verts = smd_orig->verts;
  data.vertexCos = vertexCos;
  data.falloff = smd_orig->falloff;
  data.success = MOD_SDEF_BIND_RESULT_SUCCESS;
  data.dvert = dvert;
  data.defgrp_index = defgrp_index;
  data.invert_vgroup = invert_vgroup;
  data.sparse_bind = sparse_bind;

  if (data.targetCos == nullptr) {
    BKE_modifier_set_error(ob, (ModifierData *)smd_eval, "Out of memory");
    freeData((ModifierData *)smd_orig);
    return false;
  }

  invert_m4_m4(data.imat, smd_orig->mat);

  for (int i = 0; i < target_verts_num; i++) {
    mul_v3_m4v3(data.targetCos[i], smd_orig->mat, positions[i]);
  }

  TaskParallelSettings settings;
  BLI_parallel_range_settings_defaults(&settings);
  settings.use_threading = (verts_num > 10000);
  BLI_task_parallel_range(0, verts_num, &data, bindVert, &settings);

  MEM_freeN(data.targetCos);

  if (sparse_bind) {
    compactSparseBinds(smd_orig);
  }
  else {
    smd_orig->bind_verts_num = verts_num;
  }

  if (data.success == MOD_SDEF_BIND_RESULT_MEM_ERR) {
    BKE_modifier_set_error(ob, (ModifierData *)smd_eval, "Out of memory");
    freeData((ModifierData *)smd_orig);
  }
  else if (data.success == MOD_SDEF_BIND_RESULT_NONMANY_ERR) {
    BKE_modifier_set_error(
        ob, (ModifierData *)smd_eval, "Target has edges with more than two polygons");
    freeData((ModifierData *)smd_orig);
  }
  else if (data.success == MOD_SDEF_BIND_RESULT_CONCAVE_ERR) {
    BKE_modifier_set_error(ob, (ModifierData *)smd_eval, "Target contains concave polygons");
    freeData((ModifierData *)smd_orig);
  }
  else if (data.success == MOD_SDEF_BIND_RESULT_OVERLAP_ERR) {
    BKE_modifier_set_error(ob, (ModifierData *)smd_eval, "Target contains overlapping vertices");
    freeData((ModifierData *)smd_orig);
  }
  else if (data.success == MOD_SDEF_BIND_RESULT_GENERIC_ERR) {
    /* I know this message is vague, but I could not think of a way
     * to explain this with a reasonably sized message.
     * Though it shouldn't really matter all that much,
     * because this is very unlikely to occur */
    BKE_modifier_set_error(ob, (ModifierData *)smd_eval, "Target contains invalid polygons");
    freeData((ModifierData *)smd_orig);
  }
  else if (smd_orig->bind_verts_num == 0 || !smd_orig->verts) {
    data.success = MOD_SDEF_BIND_RESULT_GENERIC_ERR;
    BKE_modifier_set_error(ob, (ModifierData *)smd_eval, "No vertices were bound");
    freeData((ModifierData *)smd_orig);
  }

  freeAdjacencyMap(vert_edges, adj_array, edge_polys);
  free_bvhtree_from_mesh(&treeData);

  return data.success == 1;
}

static void deformVert(void *__restrict userdata,
                       const int index,
                       const TaskParallelTLS *__restrict /*tls*/)
{
  const SDefDeformData *const data = (SDefDeformData *)userdata;
  const SDefBind *sdbind = data->bind_verts[index].binds;
  const int sdbind_num = data->bind_verts[index].binds_num;
  const uint vertex_idx = data->bind_verts[index].vertex_idx;
  float *const vertexCos = data->vertexCos[vertex_idx];
  float norm[3], temp[3], offset[3];

  /* Retrieve the value of the weight vertex group if specified. */
  float weight = 1.0f;

  if (data->dvert && data->defgrp_index != -1) {
    weight = BKE_defvert_find_weight(&data->dvert[vertex_idx], data->defgrp_index);

    if (data->invert_vgroup) {
      weight = 1.0f - weight;
    }
  }

  /* Check if this vertex will be deformed. If it is not deformed we return and avoid
   * unnecessary calculations. */
  if (weight == 0.0f) {
    return;
  }

  zero_v3(offset);

  int max_verts = 0;
  for (int j = 0; j < sdbind_num; j++) {
    max_verts = MAX2(max_verts, sdbind[j].verts_num);
  }

  /* Allocate a `coords_buffer` that fits all the temp-data. */
  blender::Array<blender::float3, 256> coords_buffer(max_verts);

  for (int j = 0; j < sdbind_num; j++, sdbind++) {
    for (int k = 0; k < sdbind->verts_num; k++) {
      copy_v3_v3(coords_buffer[k], data->targetCos[sdbind->vert_inds[k]]);
    }

    normal_poly_v3(
        norm, reinterpret_cast<const float(*)[3]>(coords_buffer.data()), sdbind->verts_num);
    zero_v3(temp);

    switch (sdbind->mode) {
      /* ---------- looptri mode ---------- */
      case MOD_SDEF_MODE_LOOPTRI: {
        madd_v3_v3fl(temp, data->targetCos[sdbind->vert_inds[0]], sdbind->vert_weights[0]);
        madd_v3_v3fl(temp, data->targetCos[sdbind->vert_inds[1]], sdbind->vert_weights[1]);
        madd_v3_v3fl(temp, data->targetCos[sdbind->vert_inds[2]], sdbind->vert_weights[2]);
        break;
      }

      /* ---------- ngon mode ---------- */
      case MOD_SDEF_MODE_NGON: {
        for (int k = 0; k < sdbind->verts_num; k++) {
          madd_v3_v3fl(temp, coords_buffer[k], sdbind->vert_weights[k]);
        }
        break;
      }

      /* ---------- centroid mode ---------- */
      case MOD_SDEF_MODE_CENTROID: {
        float cent[3];
        mid_v3_v3_array(
            cent, reinterpret_cast<const float(*)[3]>(coords_buffer.data()), sdbind->verts_num);

        madd_v3_v3fl(temp, data->targetCos[sdbind->vert_inds[0]], sdbind->vert_weights[0]);
        madd_v3_v3fl(temp, data->targetCos[sdbind->vert_inds[1]], sdbind->vert_weights[1]);
        madd_v3_v3fl(temp, cent, sdbind->vert_weights[2]);
        break;
      }
    }

    /* Apply normal offset (generic for all modes) */
    madd_v3_v3fl(temp, norm, sdbind->normal_dist);

    madd_v3_v3fl(offset, temp, sdbind->influence);
  }
  /* Subtract the vertex coord to get the deformation offset. */
  sub_v3_v3(offset, vertexCos);

  /* Add the offset to start coord multiplied by the strength and weight values. */
  madd_v3_v3fl(vertexCos, offset, data->strength * weight);
}

static void surfacedeformModifier_do(ModifierData *md,
                                     const ModifierEvalContext *ctx,
                                     float (*vertexCos)[3],
                                     uint verts_num,
                                     Object *ob,
                                     Mesh *mesh)
{
  SurfaceDeformModifierData *smd = (SurfaceDeformModifierData *)md;
  Mesh *target;
  uint target_verts_num, target_polys_num;

  /* Exit function if bind flag is not set (free bind data if any). */
  if (!(smd->flags & MOD_SDEF_BIND)) {
    if (smd->verts != nullptr) {
      if (!DEG_is_active(ctx->depsgraph)) {
        BKE_modifier_set_error(ob, md, "Attempt to bind from inactive dependency graph");
        return;
      }
      ModifierData *md_orig = BKE_modifier_get_original(ob, md);
      freeData(md_orig);
    }
    return;
  }

  Object *ob_target = smd->target;
  target = BKE_modifier_get_evaluated_mesh_from_evaluated_object(ob_target);
  if (!target) {
    BKE_modifier_set_error(ob, md, "No valid target mesh");
    return;
  }

  target_verts_num = BKE_mesh_wrapper_vert_len(target);
  target_polys_num = BKE_mesh_wrapper_poly_len(target);

  /* If not bound, execute bind. */
  if (smd->verts == nullptr) {
    if (!DEG_is_active(ctx->depsgraph)) {
      BKE_modifier_set_error(ob, md, "Attempt to unbind from inactive dependency graph");
      return;
    }

    SurfaceDeformModifierData *smd_orig = (SurfaceDeformModifierData *)BKE_modifier_get_original(
        ob, md);
    float tmp_mat[4][4];

    invert_m4_m4(tmp_mat, ob->object_to_world);
    mul_m4_m4m4(smd_orig->mat, tmp_mat, ob_target->object_to_world);

    /* Avoid converting edit-mesh data, binding is an exception. */
    BKE_mesh_wrapper_ensure_mdata(target);

    if (!surfacedeformBind(ob,
                           smd_orig,
                           smd,
                           vertexCos,
                           verts_num,
                           target_polys_num,
                           target_verts_num,
                           target,
                           mesh)) {
      smd->flags &= ~MOD_SDEF_BIND;
    }
    /* Early abort, this is binding 'call', no need to perform whole evaluation. */
    return;
  }

  /* Geometry count on the deforming mesh. */
  if (smd->mesh_verts_num != verts_num) {
    BKE_modifier_set_error(
        ob, md, "Vertices changed from %u to %u", smd->mesh_verts_num, verts_num);
    return;
  }

  /* Geometry count on the target mesh. */
  if (smd->target_polys_num != target_polys_num && smd->target_verts_num == 0) {
    /* Change in the number of polygons does not really imply change in the vertex count, but
     * this is how the modifier worked before the vertex count was known. Follow the legacy
     * logic without requirement to re-bind the mesh. */
    BKE_modifier_set_error(
        ob, md, "Target polygons changed from %u to %u", smd->target_polys_num, target_polys_num);
    return;
  }
  if (!ELEM(smd->target_verts_num, 0, target_verts_num)) {
    if (smd->target_verts_num > target_verts_num) {
      /* Number of vertices on the target did reduce. There is no usable recovery from this. */
      BKE_modifier_set_error(ob,
                             md,
                             "Target vertices changed from %u to %u",
                             smd->target_verts_num,
                             target_verts_num);
      return;
    }

    /* Assume the increase in the vertex count means that the "new" vertices in the target mesh are
     * added after the original ones. This covers typical case when target was at the subdivision
     * level 0 and then subdivision was increased (i.e. for the render purposes). */

    BKE_modifier_set_warning(ob,
                             md,
                             "Target vertices changed from %u to %u, continuing anyway",
                             smd->target_verts_num,
                             target_verts_num);

    /* In theory we only need the `smd->verts_num` vertices in the `targetCos` for evaluation, but
     * it is not currently possible to request a subset of coordinates: the API expects that the
     * caller needs coordinates of all vertices and asserts for it. */
  }

  /* Early out if modifier would not affect input at all - still *after* the sanity checks
   * (and potential binding) above. */
  if (smd->strength == 0.0f) {
    return;
  }

  int defgrp_index;
  const MDeformVert *dvert;
  MOD_get_vgroup(ob, mesh, smd->defgrp_name, &dvert, &defgrp_index);
  const bool invert_vgroup = (smd->flags & MOD_SDEF_INVERT_VGROUP) != 0;

  /* Actual vertex location update starts here */
  SDefDeformData data{};
  data.bind_verts = smd->verts;
  data.targetCos = static_cast<float(*)[3]>(
      MEM_malloc_arrayN(target_verts_num, sizeof(float[3]), "SDefTargetVertArray"));
  data.vertexCos = vertexCos;
  data.dvert = dvert;
  data.defgrp_index = defgrp_index;
  data.invert_vgroup = invert_vgroup;
  data.strength = smd->strength;

  if (data.targetCos != nullptr) {
    BKE_mesh_wrapper_vert_coords_copy_with_mat4(
        target, data.targetCos, target_verts_num, smd->mat);

    TaskParallelSettings settings;
    BLI_parallel_range_settings_defaults(&settings);
    settings.use_threading = (smd->bind_verts_num > 10000);
    BLI_task_parallel_range(0, smd->bind_verts_num, &data, deformVert, &settings);

    MEM_freeN(data.targetCos);
  }
}

static void deformVerts(ModifierData *md,
                        const ModifierEvalContext *ctx,
                        Mesh *mesh,
                        float (*vertexCos)[3],
                        int verts_num)
{
  SurfaceDeformModifierData *smd = (SurfaceDeformModifierData *)md;
  Mesh *mesh_src = nullptr;

  if (smd->defgrp_name[0] != '\0') {
    /* Only need to use mesh_src when a vgroup is used. */
    mesh_src = MOD_deform_mesh_eval_get(ctx->object, nullptr, mesh, nullptr, verts_num, false);
  }

  surfacedeformModifier_do(md, ctx, vertexCos, verts_num, ctx->object, mesh_src);

  if (!ELEM(mesh_src, nullptr, mesh)) {
    BKE_id_free(nullptr, mesh_src);
  }
}

static void deformVertsEM(ModifierData *md,
                          const ModifierEvalContext *ctx,
                          BMEditMesh *em,
                          Mesh *mesh,
                          float (*vertexCos)[3],
                          int verts_num)
{
  SurfaceDeformModifierData *smd = (SurfaceDeformModifierData *)md;
  Mesh *mesh_src = nullptr;

  if (smd->defgrp_name[0] != '\0') {
    /* Only need to use mesh_src when a vgroup is used. */
    mesh_src = MOD_deform_mesh_eval_get(ctx->object, em, mesh, nullptr, verts_num, false);
  }

  /* TODO(@ideasman42): use edit-mode data only (remove this line). */
  if (mesh_src != nullptr) {
    BKE_mesh_wrapper_ensure_mdata(mesh_src);
  }

  surfacedeformModifier_do(md, ctx, vertexCos, verts_num, ctx->object, mesh_src);

  if (!ELEM(mesh_src, nullptr, mesh)) {
    BKE_id_free(nullptr, mesh_src);
  }
}

static bool isDisabled(const Scene * /*scene*/, ModifierData *md, bool /*useRenderParams*/)
{
  SurfaceDeformModifierData *smd = (SurfaceDeformModifierData *)md;

  /* The object type check is only needed here in case we have a placeholder
   * object assigned (because the library containing the mesh is missing).
   *
   * In other cases it should be impossible to have a type mismatch.
   */
  return (smd->target == nullptr || smd->target->type != OB_MESH) &&
         !(smd->verts != nullptr && !(smd->flags & MOD_SDEF_BIND));
}

static void panel_draw(const bContext * /*C*/, Panel *panel)
{
  uiLayout *col;
  uiLayout *layout = panel->layout;

  PointerRNA ob_ptr;
  PointerRNA *ptr = modifier_panel_get_property_pointers(panel, &ob_ptr);

  PointerRNA target_ptr = RNA_pointer_get(ptr, "target");

  bool is_bound = RNA_boolean_get(ptr, "is_bound");

  uiLayoutSetPropSep(layout, true);

  col = uiLayoutColumn(layout, false);
  uiLayoutSetActive(col, !is_bound);
  uiItemR(col, ptr, "target", 0, nullptr, ICON_NONE);
  uiItemR(col, ptr, "falloff", 0, nullptr, ICON_NONE);

  uiItemR(layout, ptr, "strength", 0, nullptr, ICON_NONE);

  modifier_vgroup_ui(layout, ptr, &ob_ptr, "vertex_group", "invert_vertex_group", nullptr);

  col = uiLayoutColumn(layout, false);
  uiLayoutSetEnabled(col, !is_bound);
  uiLayoutSetActive(col, !is_bound && RNA_string_length(ptr, "vertex_group") != 0);
  uiItemR(col, ptr, "use_sparse_bind", 0, nullptr, ICON_NONE);

  uiItemS(layout);

  col = uiLayoutColumn(layout, false);
  if (is_bound) {
    uiItemO(col, IFACE_("Unbind"), ICON_NONE, "OBJECT_OT_surfacedeform_bind");
  }
  else {
    uiLayoutSetActive(col, !RNA_pointer_is_null(&target_ptr));
    uiItemO(col, IFACE_("Bind"), ICON_NONE, "OBJECT_OT_surfacedeform_bind");
  }
  modifier_panel_end(layout, ptr);
}

static void panelRegister(ARegionType *region_type)
{
  modifier_panel_register(region_type, eModifierType_SurfaceDeform, panel_draw);
}

static void blendWrite(BlendWriter *writer, const ID *id_owner, const ModifierData *md)
{
  SurfaceDeformModifierData smd = *(const SurfaceDeformModifierData *)md;
  const bool is_undo = BLO_write_is_undo(writer);

  if (ID_IS_OVERRIDE_LIBRARY(id_owner) && !is_undo) {
    BLI_assert(!ID_IS_LINKED(id_owner));
    const bool is_local = (md->flag & eModifierFlag_OverrideLibrary_Local) != 0;
    if (!is_local) {
      /* Modifier coming from linked data cannot be bound from an override, so we can remove all
       * binding data, can save a significant amount of memory. */
      smd.bind_verts_num = 0;
      smd.verts = nullptr;
    }
  }

  BLO_write_struct_at_address(writer, SurfaceDeformModifierData, md, &smd);

  if (smd.verts != nullptr) {
    SDefVert *bind_verts = smd.verts;
    BLO_write_struct_array(writer, SDefVert, smd.bind_verts_num, bind_verts);

    for (int i = 0; i < smd.bind_verts_num; i++) {
      BLO_write_struct_array(writer, SDefBind, bind_verts[i].binds_num, bind_verts[i].binds);

      if (bind_verts[i].binds) {
        for (int j = 0; j < bind_verts[i].binds_num; j++) {
          BLO_write_uint32_array(
              writer, bind_verts[i].binds[j].verts_num, bind_verts[i].binds[j].vert_inds);

          if (ELEM(bind_verts[i].binds[j].mode, MOD_SDEF_MODE_CENTROID, MOD_SDEF_MODE_LOOPTRI)) {
            BLO_write_float3_array(writer, 1, bind_verts[i].binds[j].vert_weights);
          }
          else {
            BLO_write_float_array(
                writer, bind_verts[i].binds[j].verts_num, bind_verts[i].binds[j].vert_weights);
          }
        }
      }
    }
  }
}

static void blendRead(BlendDataReader *reader, ModifierData *md)
{
  SurfaceDeformModifierData *smd = (SurfaceDeformModifierData *)md;

  BLO_read_data_address(reader, &smd->verts);

  if (smd->verts) {
    for (int i = 0; i < smd->bind_verts_num; i++) {
      BLO_read_data_address(reader, &smd->verts[i].binds);

      if (smd->verts[i].binds) {
        for (int j = 0; j < smd->verts[i].binds_num; j++) {
          BLO_read_uint32_array(
              reader, smd->verts[i].binds[j].verts_num, &smd->verts[i].binds[j].vert_inds);

          if (ELEM(smd->verts[i].binds[j].mode, MOD_SDEF_MODE_CENTROID, MOD_SDEF_MODE_LOOPTRI)) {
            BLO_read_float3_array(reader, 1, &smd->verts[i].binds[j].vert_weights);
          }
          else {
            BLO_read_float_array(
                reader, smd->verts[i].binds[j].verts_num, &smd->verts[i].binds[j].vert_weights);
          }
        }
      }
    }
  }
}

ModifierTypeInfo modifierType_SurfaceDeform = {
    /*name*/ N_("SurfaceDeform"),
    /*structName*/ "SurfaceDeformModifierData",
    /*structSize*/ sizeof(SurfaceDeformModifierData),
    /*srna*/ &RNA_SurfaceDeformModifier,
    /*type*/ eModifierTypeType_OnlyDeform,
    /*flags*/ eModifierTypeFlag_AcceptsMesh | eModifierTypeFlag_SupportsEditmode,
    /*icon*/ ICON_MOD_MESHDEFORM,

    /*copyData*/ copyData,

    /*deformVerts*/ deformVerts,
    /*deformMatrices*/ nullptr,
    /*deformVertsEM*/ deformVertsEM,
    /*deformMatricesEM*/ nullptr,
    /*modifyMesh*/ nullptr,
    /*modifyGeometrySet*/ nullptr,

    /*initData*/ initData,
    /*requiredDataMask*/ requiredDataMask,
    /*freeData*/ freeData,
    /*isDisabled*/ isDisabled,
    /*updateDepsgraph*/ updateDepsgraph,
    /*dependsOnTime*/ nullptr,
    /*dependsOnNormals*/ nullptr,
    /*foreachIDLink*/ foreachIDLink,
    /*foreachTexLink*/ nullptr,
    /*freeRuntimeData*/ nullptr,
    /*panelRegister*/ panelRegister,
    /*blendWrite*/ blendWrite,
    /*blendRead*/ blendRead,
};<|MERGE_RESOLUTION|>--- conflicted
+++ resolved
@@ -393,11 +393,7 @@
   BLI_bvhtree_find_nearest(
       data->treeData->tree, t_point, &nearest, data->treeData->nearest_callback, data->treeData);
 
-<<<<<<< HEAD
-  const blender::IndexRange poly = data->polys[data->looptri[nearest.index].poly];
-=======
-  poly = &data->polys[data->looptris[nearest.index].poly];
->>>>>>> 58ac9923
+  const blender::IndexRange poly = data->polys[data->looptris[nearest.index].poly];
 
   for (int i = 0; i < poly.size(); i++) {
     const int edge_i = data->corner_edges[poly.start() + i];
