/*
 * ***** BEGIN GPL LICENSE BLOCK *****
 *
 * This program is free software; you can redistribute it and/or
 * modify it under the terms of the GNU General Public License
 * as published by the Free Software Foundation; either version 2
 * of the License, or (at your option) any later version.
 *
 * This program is distributed in the hope that it will be useful,
 * but WITHOUT ANY WARRANTY; without even the implied warranty of
 * MERCHANTABILITY or FITNESS FOR A PARTICULAR PURPOSE.  See the
 * GNU General Public License for more details.
 *
 * You should have received a copy of the GNU General Public License
 * along with this program; if not, write to the Free Software Foundation,
 * Inc., 51 Franklin Street, Fifth Floor, Boston, MA 02110-1301, USA.
 *
 * Contributor(s): Campbell Barton
 *
 * ***** END GPL LICENSE BLOCK *****
 */

/** \file blender/modifiers/intern/MOD_meshsequencecache.c
 *  \ingroup modifiers
 */

#include "DNA_cachefile_types.h"
#include "DNA_mesh_types.h"
#include "DNA_modifier_types.h"
#include "DNA_object_types.h"
#include "DNA_scene_types.h"

#include "BKE_cachefile.h"
#include "BKE_DerivedMesh.h"
#include "BKE_cdderivedmesh.h"
#include "BKE_global.h"
#include "BKE_library.h"
#include "BKE_library_query.h"
#include "BKE_scene.h"

#include "DEG_depsgraph_build.h"

#include "MOD_modifiertypes.h"

#ifdef WITH_ALEMBIC
#	include "ABC_alembic.h"
#endif

static void initData(ModifierData *md)
{
	MeshSeqCacheModifierData *mcmd = (MeshSeqCacheModifierData *)md;

	mcmd->cache_file = NULL;
	mcmd->object_path[0] = '\0';
	mcmd->read_flag = MOD_MESHSEQ_READ_ALL;
}

static void copyData(ModifierData *md, ModifierData *target)
{
#if 0
	MeshSeqCacheModifierData *mcmd = (MeshSeqCacheModifierData *)md;
#endif
	MeshSeqCacheModifierData *tmcmd = (MeshSeqCacheModifierData *)target;

	modifier_copyData_generic(md, target);

	if (tmcmd->cache_file) {
		id_us_plus(&tmcmd->cache_file->id);
		tmcmd->reader = NULL;
	}
}

static void freeData(ModifierData *md)
{
	MeshSeqCacheModifierData *mcmd = (MeshSeqCacheModifierData *) md;

	if (mcmd->cache_file) {
		id_us_min(&mcmd->cache_file->id);
	}

	if (mcmd->reader) {
#ifdef WITH_ALEMBIC
		CacheReader_free(mcmd->reader);
#endif
		mcmd->reader = NULL;
	}
}

static bool isDisabled(ModifierData *md, int UNUSED(useRenderParams))
{
	MeshSeqCacheModifierData *mcmd = (MeshSeqCacheModifierData *) md;

	/* leave it up to the modifier to check the file is valid on calculation */
	return (mcmd->cache_file == NULL) || (mcmd->object_path[0] == '\0');
}

static DerivedMesh *applyModifier(ModifierData *md, const struct EvaluationContext *UNUSED(eval_ctx),
                                  Object *ob, DerivedMesh *dm,
                                  ModifierApplyFlag UNUSED(flag))
{
#ifdef WITH_ALEMBIC
	MeshSeqCacheModifierData *mcmd = (MeshSeqCacheModifierData *) md;

	/* Only used to check whether we are operating on org data or not... */
	Mesh *me = (ob->type == OB_MESH) ? ob->data : NULL;
	DerivedMesh *org_dm = dm;

	Scene *scene = md->scene;
	const float frame = BKE_scene_frame_get(scene);
	const float time = BKE_cachefile_time_offset(mcmd->cache_file, frame, FPS);
	const char *err_str = NULL;

	CacheFile *cache_file = mcmd->cache_file;

	BKE_cachefile_ensure_handle(G.main, cache_file);

	if (!mcmd->reader) {
		mcmd->reader = CacheReader_open_alembic_object(cache_file->handle,
		                                               NULL,
		                                               ob,
		                                               mcmd->object_path);
		if (!mcmd->reader) {
			modifier_setError(md, "Could not create Alembic reader for file %s", cache_file->filepath);
			return dm;
		}
	}

	if (me != NULL) {
		MVert *mvert = dm->getVertArray(dm);
		MEdge *medge = dm->getEdgeArray(dm);
		MPoly *mpoly = dm->getPolyArray(dm);
		if ((me->mvert == mvert) || (me->medge == medge) || (me->mpoly == mpoly)) {
			/* We need to duplicate data here, otherwise we'll modify org mesh, see T51701. */
			dm = CDDM_copy(dm);
		}
	}

	DerivedMesh *result = ABC_read_mesh(mcmd->reader,
	                                    ob,
	                                    dm,
	                                    time,
	                                    &err_str,
	                                    mcmd->read_flag);

	if (err_str) {
		modifier_setError(md, "%s", err_str);
	}

	if (!ELEM(result, NULL, dm) && (dm != org_dm)) {
		dm->release(dm);
		dm = org_dm;
	}

	return result ? result : dm;
#else
	return dm;
	UNUSED_VARS(md, ob);
#endif
}

static bool dependsOnTime(ModifierData *md)
{
	UNUSED_VARS(md);
	return true;
}

static void foreachIDLink(ModifierData *md, Object *ob,
                          IDWalkFunc walk, void *userData)
{
	MeshSeqCacheModifierData *mcmd = (MeshSeqCacheModifierData *) md;

	walk(userData, ob, (ID **)&mcmd->cache_file, IDWALK_CB_USER);
}


<<<<<<< HEAD
static void updateDepsgraph(ModifierData *md,
                            struct Main *bmain,
                            struct Scene *scene,
                            Object *ob,
                            struct DepsNodeHandle *node)
=======
static void updateDepgraph(ModifierData *md, const ModifierUpdateDepsgraphContext *ctx)
{
	MeshSeqCacheModifierData *mcmd = (MeshSeqCacheModifierData *) md;

	if (mcmd->cache_file != NULL) {
		DagNode *curNode = dag_get_node(ctx->forest, mcmd->cache_file);

		dag_add_relation(ctx->forest, curNode, ctx->obNode,
		                 DAG_RL_DATA_DATA | DAG_RL_OB_DATA, "Cache File Modifier");
	}
}

static void updateDepsgraph(ModifierData *md, const ModifierUpdateDepsgraphContext *ctx)
>>>>>>> df045206
{
	MeshSeqCacheModifierData *mcmd = (MeshSeqCacheModifierData *) md;

	if (mcmd->cache_file != NULL) {
		DEG_add_object_cache_relation(ctx->node, mcmd->cache_file, DEG_OB_COMP_CACHE, "Mesh Cache File");
	}
}

ModifierTypeInfo modifierType_MeshSequenceCache = {
    /* name */              "Mesh Sequence Cache",
    /* structName */        "MeshSeqCacheModifierData",
    /* structSize */        sizeof(MeshSeqCacheModifierData),
    /* type */              eModifierTypeType_Constructive,
    /* flags */             eModifierTypeFlag_AcceptsMesh |
                            eModifierTypeFlag_AcceptsCVs,
    /* copyData */          copyData,
    /* deformVerts */       NULL,
    /* deformMatrices */    NULL,
    /* deformVertsEM */     NULL,
    /* deformMatricesEM */  NULL,
    /* applyModifier */     applyModifier,
    /* applyModifierEM */   NULL,
    /* initData */          initData,
    /* requiredDataMask */  NULL,
    /* freeData */          freeData,
    /* isDisabled */        isDisabled,
    /* updateDepsgraph */   updateDepsgraph,
    /* dependsOnTime */     dependsOnTime,
    /* dependsOnNormals */  NULL,
    /* foreachObjectLink */ NULL,
    /* foreachIDLink */     foreachIDLink,
    /* foreachTexLink */    NULL,
};<|MERGE_RESOLUTION|>--- conflicted
+++ resolved
@@ -173,27 +173,7 @@
 }
 
 
-<<<<<<< HEAD
-static void updateDepsgraph(ModifierData *md,
-                            struct Main *bmain,
-                            struct Scene *scene,
-                            Object *ob,
-                            struct DepsNodeHandle *node)
-=======
-static void updateDepgraph(ModifierData *md, const ModifierUpdateDepsgraphContext *ctx)
-{
-	MeshSeqCacheModifierData *mcmd = (MeshSeqCacheModifierData *) md;
-
-	if (mcmd->cache_file != NULL) {
-		DagNode *curNode = dag_get_node(ctx->forest, mcmd->cache_file);
-
-		dag_add_relation(ctx->forest, curNode, ctx->obNode,
-		                 DAG_RL_DATA_DATA | DAG_RL_OB_DATA, "Cache File Modifier");
-	}
-}
-
 static void updateDepsgraph(ModifierData *md, const ModifierUpdateDepsgraphContext *ctx)
->>>>>>> df045206
 {
 	MeshSeqCacheModifierData *mcmd = (MeshSeqCacheModifierData *) md;
 
