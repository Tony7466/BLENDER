/* SPDX-License-Identifier: GPL-2.0-or-later
 * Copyright Blender Foundation. All rights reserved. */

/** \file
 * \ingroup modifiers
 */

#include "BLI_utildefines.h"

#include "BLI_math.h"
#include "BLI_math_inline.h"
#include "BLI_task.h"

#include "BLT_translation.h"

#include "DNA_customdata_types.h"
#include "DNA_defaults.h"
#include "DNA_mesh_types.h"
#include "DNA_meshdata_types.h"
#include "DNA_modifier_types.h"
#include "DNA_object_types.h"
#include "DNA_scene_types.h"
#include "DNA_screen_types.h"

#include "BKE_context.h"
#include "BKE_lib_id.h"
#include "BKE_mesh.h"
#include "BKE_modifier.h"
#include "BKE_ocean.h"
#include "BKE_screen.h"

#include "UI_interface.h"
#include "UI_resources.h"

#include "RNA_access.h"
#include "RNA_prototypes.h"

#include "BLO_read_write.h"

#include "WM_types.h" /* For UI free bake operator. */

#include "DEG_depsgraph_query.h"

#include "MOD_modifiertypes.h"
#include "MOD_ui_common.h"

#ifdef WITH_OCEANSIM
static void init_cache_data(Object *ob, struct OceanModifierData *omd, const int resolution)
{
  const char *relbase = BKE_modifier_path_relbase_from_global(ob);

  omd->oceancache = BKE_ocean_init_cache(omd->cachepath,
                                         relbase,
                                         omd->bakestart,
                                         omd->bakeend,
                                         omd->wave_scale,
                                         omd->chop_amount,
                                         omd->foam_coverage,
                                         omd->foam_fade,
                                         resolution);
}

static void simulate_ocean_modifier(struct OceanModifierData *omd)
{
  BKE_ocean_simulate(omd->ocean, omd->time, omd->wave_scale, omd->chop_amount);
}
#endif /* WITH_OCEANSIM */

/* Modifier Code */

static void initData(ModifierData *md)
{
#ifdef WITH_OCEANSIM
  OceanModifierData *omd = (OceanModifierData *)md;

  BLI_assert(MEMCMP_STRUCT_AFTER_IS_ZERO(omd, modifier));

  MEMCPY_STRUCT_AFTER(omd, DNA_struct_default_get(OceanModifierData), modifier);

  BKE_modifier_path_init(omd->cachepath, sizeof(omd->cachepath), "cache_ocean");

  omd->ocean = BKE_ocean_add();
  if (BKE_ocean_init_from_modifier(omd->ocean, omd, omd->viewport_resolution)) {
    simulate_ocean_modifier(omd);
  }
#else  /* WITH_OCEANSIM */
  UNUSED_VARS(md);
#endif /* WITH_OCEANSIM */
}

static void freeData(ModifierData *md)
{
#ifdef WITH_OCEANSIM
  OceanModifierData *omd = (OceanModifierData *)md;

  BKE_ocean_free(omd->ocean);
  if (omd->oceancache) {
    BKE_ocean_free_cache(omd->oceancache);
  }
#else  /* WITH_OCEANSIM */
  /* unused */
  (void)md;
#endif /* WITH_OCEANSIM */
}

static void copyData(const ModifierData *md, ModifierData *target, const int flag)
{
#ifdef WITH_OCEANSIM
#  if 0
  const OceanModifierData *omd = (const OceanModifierData *)md;
#  endif
  OceanModifierData *tomd = (OceanModifierData *)target;

  BKE_modifier_copydata_generic(md, target, flag);

  /* The oceancache object will be recreated for this copy
   * automatically when cached=true */
  tomd->oceancache = NULL;

  tomd->ocean = BKE_ocean_add();
  if (BKE_ocean_init_from_modifier(tomd->ocean, tomd, tomd->viewport_resolution)) {
    simulate_ocean_modifier(tomd);
  }
#else  /* WITH_OCEANSIM */
  /* unused */
  (void)md;
  (void)target;
  (void)flag;
#endif /* WITH_OCEANSIM */
}

#ifdef WITH_OCEANSIM
static void requiredDataMask(ModifierData *md, CustomData_MeshMasks *r_cddata_masks)
{
  OceanModifierData *omd = (OceanModifierData *)md;

  if (omd->flag & MOD_OCEAN_GENERATE_FOAM) {
    r_cddata_masks->fmask |= CD_MASK_MCOL; /* XXX Should be loop cddata I guess? */
  }
}
#else  /* WITH_OCEANSIM */
static void requiredDataMask(ModifierData *UNUSED(md),
                             CustomData_MeshMasks *UNUSED(r_cddata_masks))
{
}
#endif /* WITH_OCEANSIM */

static bool dependsOnNormals(ModifierData *md)
{
  OceanModifierData *omd = (OceanModifierData *)md;
  return (omd->geometry_mode != MOD_OCEAN_GEOM_GENERATE);
}

#ifdef WITH_OCEANSIM

typedef struct GenerateOceanGeometryData {
  float (*positions)[3];
  MPoly *mpolys;
  int *corner_verts;
  MLoopUV *mloopuvs;

  int res_x, res_y;
  int rx, ry;
  float ox, oy;
  float sx, sy;
  float ix, iy;
} GenerateOceanGeometryData;

static void generate_ocean_geometry_verts(void *__restrict userdata,
                                          const int y,
                                          const TaskParallelTLS *__restrict UNUSED(tls))
{
  GenerateOceanGeometryData *gogd = userdata;
  int x;

  for (x = 0; x <= gogd->res_x; x++) {
    const int i = y * (gogd->res_x + 1) + x;
    float *co = gogd->positions[i];
    co[0] = gogd->ox + (x * gogd->sx);
    co[1] = gogd->oy + (y * gogd->sy);
    co[2] = 0.0f;
  }
}

static void generate_ocean_geometry_polys(void *__restrict userdata,
                                          const int y,
                                          const TaskParallelTLS *__restrict UNUSED(tls))
{
  GenerateOceanGeometryData *gogd = userdata;
  int x;

  for (x = 0; x < gogd->res_x; x++) {
    const int fi = y * gogd->res_x + x;
    const int vi = y * (gogd->res_x + 1) + x;
    MPoly *mp = &gogd->mpolys[fi];

    gogd->corner_verts[fi * 4 + 0] = vi;
    gogd->corner_verts[fi * 4 + 1] = vi + 1;
    gogd->corner_verts[fi * 4 + 2] = vi + 1 + gogd->res_x + 1;
    gogd->corner_verts[fi * 4 + 3] = vi + gogd->res_x + 1;

    mp->loopstart = fi * 4;
    mp->totloop = 4;

    mp->flag |= ME_SMOOTH;
  }
}

static void generate_ocean_geometry_uvs(void *__restrict userdata,
                                        const int y,
                                        const TaskParallelTLS *__restrict UNUSED(tls))
{
  GenerateOceanGeometryData *gogd = userdata;
  int x;

  for (x = 0; x < gogd->res_x; x++) {
    const int i = y * gogd->res_x + x;
    MLoopUV *luv = &gogd->mloopuvs[i * 4];

    luv->uv[0] = x * gogd->ix;
    luv->uv[1] = y * gogd->iy;
    luv++;

    luv->uv[0] = (x + 1) * gogd->ix;
    luv->uv[1] = y * gogd->iy;
    luv++;

    luv->uv[0] = (x + 1) * gogd->ix;
    luv->uv[1] = (y + 1) * gogd->iy;
    luv++;

    luv->uv[0] = x * gogd->ix;
    luv->uv[1] = (y + 1) * gogd->iy;
    luv++;
  }
}

static Mesh *generate_ocean_geometry(OceanModifierData *omd, Mesh *mesh_orig, const int resolution)
{
  Mesh *result;

  GenerateOceanGeometryData gogd;

  int verts_num;
  int polys_num;

  const bool use_threading = resolution > 4;

  gogd.rx = resolution * resolution;
  gogd.ry = resolution * resolution;
  gogd.res_x = gogd.rx * omd->repeat_x;
  gogd.res_y = gogd.ry * omd->repeat_y;

  verts_num = (gogd.res_x + 1) * (gogd.res_y + 1);
  polys_num = gogd.res_x * gogd.res_y;

  gogd.sx = omd->size * omd->spatial_size;
  gogd.sy = omd->size * omd->spatial_size;
  gogd.ox = -gogd.sx / 2.0f;
  gogd.oy = -gogd.sy / 2.0f;

  gogd.sx /= gogd.rx;
  gogd.sy /= gogd.ry;

  result = BKE_mesh_new_nomain(verts_num, 0, 0, polys_num * 4, polys_num);
  BKE_mesh_copy_parameters_for_eval(result, mesh_orig);

<<<<<<< HEAD
  gogd.positions = BKE_mesh_positions_for_write(result);
=======
  gogd.positions = BKE_mesh_vert_positions_for_write(result);
>>>>>>> a7e1815c
  gogd.mpolys = BKE_mesh_polys_for_write(result);
  gogd.corner_verts = BKE_mesh_corner_verts_for_write(result);

  TaskParallelSettings settings;
  BLI_parallel_range_settings_defaults(&settings);
  settings.use_threading = use_threading;

  /* create vertices */
  BLI_task_parallel_range(0, gogd.res_y + 1, &gogd, generate_ocean_geometry_verts, &settings);

  /* create faces */
  BLI_task_parallel_range(0, gogd.res_y, &gogd, generate_ocean_geometry_polys, &settings);

  BKE_mesh_calc_edges(result, false, false);

  /* add uvs */
  if (CustomData_number_of_layers(&result->ldata, CD_MLOOPUV) < MAX_MTFACE) {
    gogd.mloopuvs = CustomData_add_layer(
        &result->ldata, CD_MLOOPUV, CD_SET_DEFAULT, NULL, polys_num * 4);

    if (gogd.mloopuvs) { /* unlikely to fail */
      gogd.ix = 1.0 / gogd.rx;
      gogd.iy = 1.0 / gogd.ry;

      BLI_task_parallel_range(0, gogd.res_y, &gogd, generate_ocean_geometry_uvs, &settings);
    }
  }

  return result;
}

static Mesh *doOcean(ModifierData *md, const ModifierEvalContext *ctx, Mesh *mesh)
{
  OceanModifierData *omd = (OceanModifierData *)md;
  if (omd->ocean && !BKE_ocean_is_valid(omd->ocean)) {
    BKE_modifier_set_error(ctx->object, md, "Failed to allocate memory");
    return mesh;
  }
  int cfra_scene = (int)DEG_get_ctime(ctx->depsgraph);
  Object *ob = ctx->object;
  bool allocated_ocean = false;

  Mesh *result = NULL;
  OceanResult ocr;

  const int resolution = (ctx->flag & MOD_APPLY_RENDER) ? omd->resolution :
                                                          omd->viewport_resolution;

  int cfra_for_cache;
  int i, j;

  /* use cached & inverted value for speed
   * expanded this would read...
   *
   * (axis / (omd->size * omd->spatial_size)) + 0.5f) */
#  define OCEAN_CO(_size_co_inv, _v) ((_v * _size_co_inv) + 0.5f)

  const float size_co_inv = 1.0f / (omd->size * omd->spatial_size);

  /* can happen in when size is small, avoid bad array lookups later and quit now */
  if (!isfinite(size_co_inv)) {
    return mesh;
  }

  /* do ocean simulation */
  if (omd->cached == true) {
    if (!omd->oceancache) {
      init_cache_data(ob, omd, resolution);
    }
    BKE_ocean_simulate_cache(omd->oceancache, cfra_scene);
  }
  else {
    /* omd->ocean is NULL on an original object (in contrast to an evaluated one).
     * We can create a new one, but we have to free it as well once we're done.
     * This function is only called on an original object when applying the modifier
     * using the 'Apply Modifier' button, and thus it is not called frequently for
     * simulation. */
    allocated_ocean |= BKE_ocean_ensure(omd, resolution);
    simulate_ocean_modifier(omd);
  }

  if (omd->geometry_mode == MOD_OCEAN_GEOM_GENERATE) {
    result = generate_ocean_geometry(omd, mesh, resolution);
  }
  else if (omd->geometry_mode == MOD_OCEAN_GEOM_DISPLACE) {
    result = (Mesh *)BKE_id_copy_ex(NULL, &mesh->id, NULL, LIB_ID_COPY_LOCALIZE);
  }

  cfra_for_cache = cfra_scene;
  CLAMP(cfra_for_cache, omd->bakestart, omd->bakeend);
  cfra_for_cache -= omd->bakestart; /* shift to 0 based */

<<<<<<< HEAD
  float(*positions)[3] = BKE_mesh_positions_for_write(result);
=======
  float(*positions)[3] = BKE_mesh_vert_positions_for_write(result);
>>>>>>> a7e1815c
  const MPoly *polys = BKE_mesh_polys(result);

  /* add vcols before displacement - allows lookup based on position */

  if (omd->flag & MOD_OCEAN_GENERATE_FOAM) {
    const int polys_num = result->totpoly;
    const int loops_num = result->totloop;
<<<<<<< HEAD
    const int *corner_verts = BKE_mesh_corner_verts(result);
=======
    const MLoop *mloops = BKE_mesh_loops(result);
>>>>>>> a7e1815c
    MLoopCol *mloopcols = CustomData_add_layer_named(
        &result->ldata, CD_PROP_BYTE_COLOR, CD_SET_DEFAULT, NULL, loops_num, omd->foamlayername);

    MLoopCol *mloopcols_spray = NULL;
    if (omd->flag & MOD_OCEAN_GENERATE_SPRAY) {
      mloopcols_spray = CustomData_add_layer_named(&result->ldata,
                                                   CD_PROP_BYTE_COLOR,
                                                   CD_SET_DEFAULT,
                                                   NULL,
                                                   loops_num,
                                                   omd->spraylayername);
    }

    if (mloopcols) { /* unlikely to fail */
      const MPoly *mp;

      for (i = 0, mp = polys; i < polys_num; i++, mp++) {
<<<<<<< HEAD
        const int *corner_vert = &corner_verts[mp->loopstart];
=======
        const MLoop *ml = &mloops[mp->loopstart];
>>>>>>> a7e1815c
        MLoopCol *mlcol = &mloopcols[mp->loopstart];

        MLoopCol *mlcolspray = NULL;
        if (omd->flag & MOD_OCEAN_GENERATE_SPRAY) {
          mlcolspray = &mloopcols_spray[mp->loopstart];
        }

<<<<<<< HEAD
        for (j = mp->totloop; j--; corner_vert++, mlcol++) {
          const float *vco = positions[*corner_vert];
=======
        for (j = mp->totloop; j--; ml++, mlcol++) {
          const float *vco = positions[ml->v];
>>>>>>> a7e1815c
          const float u = OCEAN_CO(size_co_inv, vco[0]);
          const float v = OCEAN_CO(size_co_inv, vco[1]);
          float foam;

          if (omd->oceancache && omd->cached == true) {
            BKE_ocean_cache_eval_uv(omd->oceancache, &ocr, cfra_for_cache, u, v);
            foam = ocr.foam;
            CLAMP(foam, 0.0f, 1.0f);
          }
          else {
            BKE_ocean_eval_uv(omd->ocean, &ocr, u, v);
            foam = BKE_ocean_jminus_to_foam(ocr.Jminus, omd->foam_coverage);
          }

          mlcol->r = mlcol->g = mlcol->b = (char)(foam * 255);
          /* This needs to be set (render engine uses) */
          mlcol->a = 255;

          if (omd->flag & MOD_OCEAN_GENERATE_SPRAY) {
            if (omd->flag & MOD_OCEAN_INVERT_SPRAY) {
              mlcolspray->r = ocr.Eminus[0] * 255;
            }
            else {
              mlcolspray->r = ocr.Eplus[0] * 255;
            }
            mlcolspray->g = 0;
            if (omd->flag & MOD_OCEAN_INVERT_SPRAY) {
              mlcolspray->b = ocr.Eminus[2] * 255;
            }
            else {
              mlcolspray->b = ocr.Eplus[2] * 255;
            }
            mlcolspray->a = 255;
          }
        }
      }
    }
  }

  /* displace the geometry */

  /* NOTE: tried to parallelized that one and previous foam loop,
   * but gives 20% slower results... odd. */
  {
    const int verts_num = result->totvert;

    for (i = 0; i < verts_num; i++) {
      float *vco = positions[i];
      const float u = OCEAN_CO(size_co_inv, vco[0]);
      const float v = OCEAN_CO(size_co_inv, vco[1]);

      if (omd->oceancache && omd->cached == true) {
        BKE_ocean_cache_eval_uv(omd->oceancache, &ocr, cfra_for_cache, u, v);
      }
      else {
        BKE_ocean_eval_uv(omd->ocean, &ocr, u, v);
      }

      vco[2] += ocr.disp[1];

      if (omd->chop_amount > 0.0f) {
        vco[0] += ocr.disp[0];
        vco[1] += ocr.disp[2];
      }
    }
  }

  BKE_mesh_tag_coords_changed(mesh);

  if (allocated_ocean) {
    BKE_ocean_free(omd->ocean);
    omd->ocean = NULL;
  }

#  undef OCEAN_CO

  return result;
}
#else  /* WITH_OCEANSIM */
static Mesh *doOcean(ModifierData *UNUSED(md), const ModifierEvalContext *UNUSED(ctx), Mesh *mesh)
{
  return mesh;
}
#endif /* WITH_OCEANSIM */

static Mesh *modifyMesh(ModifierData *md, const ModifierEvalContext *ctx, Mesh *mesh)
{
  return doOcean(md, ctx, mesh);
}
// #define WITH_OCEANSIM
static void panel_draw(const bContext *UNUSED(C), Panel *panel)
{
  uiLayout *layout = panel->layout;
#ifdef WITH_OCEANSIM
  uiLayout *col, *sub;

  PointerRNA ob_ptr;
  PointerRNA *ptr = modifier_panel_get_property_pointers(panel, &ob_ptr);

  uiLayoutSetPropSep(layout, true);

  col = uiLayoutColumn(layout, false);
  uiItemR(col, ptr, "geometry_mode", 0, NULL, ICON_NONE);
  if (RNA_enum_get(ptr, "geometry_mode") == MOD_OCEAN_GEOM_GENERATE) {
    sub = uiLayoutColumn(col, true);
    uiItemR(sub, ptr, "repeat_x", 0, IFACE_("Repeat X"), ICON_NONE);
    uiItemR(sub, ptr, "repeat_y", 0, IFACE_("Y"), ICON_NONE);
  }

  sub = uiLayoutColumn(col, true);
  uiItemR(sub, ptr, "viewport_resolution", 0, IFACE_("Resolution Viewport"), ICON_NONE);
  uiItemR(sub, ptr, "resolution", 0, IFACE_("Render"), ICON_NONE);

  uiItemR(col, ptr, "time", 0, NULL, ICON_NONE);

  uiItemR(col, ptr, "depth", 0, NULL, ICON_NONE);
  uiItemR(col, ptr, "size", 0, NULL, ICON_NONE);
  uiItemR(col, ptr, "spatial_size", 0, NULL, ICON_NONE);

  uiItemR(col, ptr, "random_seed", 0, NULL, ICON_NONE);

  uiItemR(col, ptr, "use_normals", 0, NULL, ICON_NONE);

  modifier_panel_end(layout, ptr);

#else  /* WITH_OCEANSIM */
  uiItemL(layout, TIP_("Built without Ocean modifier"), ICON_NONE);
#endif /* WITH_OCEANSIM */
}

#ifdef WITH_OCEANSIM
static void waves_panel_draw(const bContext *UNUSED(C), Panel *panel)
{
  uiLayout *col, *sub;
  uiLayout *layout = panel->layout;

  PointerRNA *ptr = modifier_panel_get_property_pointers(panel, NULL);

  uiLayoutSetPropSep(layout, true);

  col = uiLayoutColumn(layout, false);
  uiItemR(col, ptr, "wave_scale", 0, IFACE_("Scale"), ICON_NONE);
  uiItemR(col, ptr, "wave_scale_min", 0, NULL, ICON_NONE);
  uiItemR(col, ptr, "choppiness", 0, NULL, ICON_NONE);
  uiItemR(col, ptr, "wind_velocity", 0, NULL, ICON_NONE);

  uiItemS(layout);

  col = uiLayoutColumn(layout, false);
  uiItemR(col, ptr, "wave_alignment", UI_ITEM_R_SLIDER, IFACE_("Alignment"), ICON_NONE);
  sub = uiLayoutColumn(col, false);
  uiLayoutSetActive(sub, RNA_float_get(ptr, "wave_alignment") > 0.0f);
  uiItemR(sub, ptr, "wave_direction", 0, IFACE_("Direction"), ICON_NONE);
  uiItemR(sub, ptr, "damping", 0, NULL, ICON_NONE);
}

static void foam_panel_draw_header(const bContext *UNUSED(C), Panel *panel)
{
  uiLayout *layout = panel->layout;

  PointerRNA *ptr = modifier_panel_get_property_pointers(panel, NULL);

  uiItemR(layout, ptr, "use_foam", 0, IFACE_("Foam"), ICON_NONE);
}

static void foam_panel_draw(const bContext *UNUSED(C), Panel *panel)
{
  uiLayout *col;
  uiLayout *layout = panel->layout;

  PointerRNA *ptr = modifier_panel_get_property_pointers(panel, NULL);

  bool use_foam = RNA_boolean_get(ptr, "use_foam");

  uiLayoutSetPropSep(layout, true);

  col = uiLayoutColumn(layout, false);
  uiLayoutSetActive(col, use_foam);
  uiItemR(col, ptr, "foam_layer_name", 0, IFACE_("Data Layer"), ICON_NONE);
  uiItemR(col, ptr, "foam_coverage", 0, IFACE_("Coverage"), ICON_NONE);
}

static void spray_panel_draw_header(const bContext *UNUSED(C), Panel *panel)
{
  uiLayout *row;
  uiLayout *layout = panel->layout;

  PointerRNA *ptr = modifier_panel_get_property_pointers(panel, NULL);

  bool use_foam = RNA_boolean_get(ptr, "use_foam");

  row = uiLayoutRow(layout, false);
  uiLayoutSetActive(row, use_foam);
  uiItemR(row, ptr, "use_spray", 0, CTX_IFACE_(BLT_I18NCONTEXT_ID_MESH, "Spray"), ICON_NONE);
}

static void spray_panel_draw(const bContext *UNUSED(C), Panel *panel)
{
  uiLayout *col;
  uiLayout *layout = panel->layout;

  PointerRNA *ptr = modifier_panel_get_property_pointers(panel, NULL);

  bool use_foam = RNA_boolean_get(ptr, "use_foam");
  bool use_spray = RNA_boolean_get(ptr, "use_spray");

  uiLayoutSetPropSep(layout, true);

  col = uiLayoutColumn(layout, false);
  uiLayoutSetActive(col, use_foam && use_spray);
  uiItemR(col, ptr, "spray_layer_name", 0, IFACE_("Data Layer"), ICON_NONE);
  uiItemR(col, ptr, "invert_spray", 0, IFACE_("Invert"), ICON_NONE);
}

static void spectrum_panel_draw(const bContext *UNUSED(C), Panel *panel)
{
  uiLayout *col;
  uiLayout *layout = panel->layout;

  PointerRNA *ptr = modifier_panel_get_property_pointers(panel, NULL);

  int spectrum = RNA_enum_get(ptr, "spectrum");

  uiLayoutSetPropSep(layout, true);

  col = uiLayoutColumn(layout, false);
  uiItemR(col, ptr, "spectrum", 0, NULL, ICON_NONE);
  if (ELEM(spectrum, MOD_OCEAN_SPECTRUM_TEXEL_MARSEN_ARSLOE, MOD_OCEAN_SPECTRUM_JONSWAP)) {
    uiItemR(col, ptr, "sharpen_peak_jonswap", UI_ITEM_R_SLIDER, NULL, ICON_NONE);
    uiItemR(col, ptr, "fetch_jonswap", 0, NULL, ICON_NONE);
  }
}

static void bake_panel_draw(const bContext *UNUSED(C), Panel *panel)
{
  uiLayout *col;
  uiLayout *layout = panel->layout;

  PointerRNA *ptr = modifier_panel_get_property_pointers(panel, NULL);

  uiLayoutSetPropSep(layout, true);

  bool is_cached = RNA_boolean_get(ptr, "is_cached");
  bool use_foam = RNA_boolean_get(ptr, "use_foam");

  if (is_cached) {
    PointerRNA op_ptr;
    uiItemFullO(layout,
                "OBJECT_OT_ocean_bake",
                IFACE_("Delete Bake"),
                ICON_NONE,
                NULL,
                WM_OP_EXEC_DEFAULT,
                0,
                &op_ptr);
    RNA_boolean_set(&op_ptr, "free", true);
  }
  else {
    uiItemO(layout, NULL, ICON_NONE, "OBJECT_OT_ocean_bake");
  }

  uiItemR(layout, ptr, "filepath", 0, NULL, ICON_NONE);

  col = uiLayoutColumn(layout, true);
  uiLayoutSetEnabled(col, !is_cached);
  uiItemR(col, ptr, "frame_start", 0, IFACE_("Frame Start"), ICON_NONE);
  uiItemR(col, ptr, "frame_end", 0, IFACE_("End"), ICON_NONE);

  col = uiLayoutColumn(layout, false);
  uiLayoutSetActive(col, use_foam);
  uiItemR(col, ptr, "bake_foam_fade", 0, NULL, ICON_NONE);
}
#endif /* WITH_OCEANSIM */

static void panelRegister(ARegionType *region_type)
{
  PanelType *panel_type = modifier_panel_register(region_type, eModifierType_Ocean, panel_draw);
#ifdef WITH_OCEANSIM
  modifier_subpanel_register(region_type, "waves", "Waves", NULL, waves_panel_draw, panel_type);
  PanelType *foam_panel = modifier_subpanel_register(
      region_type, "foam", "", foam_panel_draw_header, foam_panel_draw, panel_type);
  modifier_subpanel_register(
      region_type, "spray", "", spray_panel_draw_header, spray_panel_draw, foam_panel);
  modifier_subpanel_register(
      region_type, "spectrum", "Spectrum", NULL, spectrum_panel_draw, panel_type);
  modifier_subpanel_register(region_type, "bake", "Bake", NULL, bake_panel_draw, panel_type);
#else
  UNUSED_VARS(panel_type);
#endif /* WITH_OCEANSIM */
}

static void blendRead(BlendDataReader *UNUSED(reader), ModifierData *md)
{
  OceanModifierData *omd = (OceanModifierData *)md;
  omd->oceancache = NULL;
  omd->ocean = NULL;
}

ModifierTypeInfo modifierType_Ocean = {
    /* name */ N_("Ocean"),
    /* structName */ "OceanModifierData",
    /* structSize */ sizeof(OceanModifierData),
    /* srna */ &RNA_OceanModifier,
    /* type */ eModifierTypeType_Constructive,
    /* flags */ eModifierTypeFlag_AcceptsMesh | eModifierTypeFlag_SupportsEditmode |
        eModifierTypeFlag_EnableInEditmode,
    /* icon */ ICON_MOD_OCEAN,

    /* copyData */ copyData,
    /* deformMatrices_DM */ NULL,

    /* deformMatrices */ NULL,
    /* deformVertsEM */ NULL,
    /* deformMatricesEM */ NULL,
    /* modifyMesh */ modifyMesh,
    /* modifyGeometrySet */ NULL,

    /* initData */ initData,
    /* requiredDataMask */ requiredDataMask,
    /* freeData */ freeData,
    /* isDisabled */ NULL,
    /* updateDepsgraph */ NULL,
    /* dependsOnTime */ NULL,
    /* dependsOnNormals */ dependsOnNormals,
    /* foreachIDLink */ NULL,
    /* foreachTexLink */ NULL,
    /* freeRuntimeData */ NULL,
    /* panelRegister */ panelRegister,
    /* blendWrite */ NULL,
    /* blendRead */ blendRead,
};<|MERGE_RESOLUTION|>--- conflicted
+++ resolved
@@ -265,11 +265,7 @@
   result = BKE_mesh_new_nomain(verts_num, 0, 0, polys_num * 4, polys_num);
   BKE_mesh_copy_parameters_for_eval(result, mesh_orig);
 
-<<<<<<< HEAD
-  gogd.positions = BKE_mesh_positions_for_write(result);
-=======
   gogd.positions = BKE_mesh_vert_positions_for_write(result);
->>>>>>> a7e1815c
   gogd.mpolys = BKE_mesh_polys_for_write(result);
   gogd.corner_verts = BKE_mesh_corner_verts_for_write(result);
 
@@ -362,11 +358,7 @@
   CLAMP(cfra_for_cache, omd->bakestart, omd->bakeend);
   cfra_for_cache -= omd->bakestart; /* shift to 0 based */
 
-<<<<<<< HEAD
-  float(*positions)[3] = BKE_mesh_positions_for_write(result);
-=======
   float(*positions)[3] = BKE_mesh_vert_positions_for_write(result);
->>>>>>> a7e1815c
   const MPoly *polys = BKE_mesh_polys(result);
 
   /* add vcols before displacement - allows lookup based on position */
@@ -374,11 +366,7 @@
   if (omd->flag & MOD_OCEAN_GENERATE_FOAM) {
     const int polys_num = result->totpoly;
     const int loops_num = result->totloop;
-<<<<<<< HEAD
     const int *corner_verts = BKE_mesh_corner_verts(result);
-=======
-    const MLoop *mloops = BKE_mesh_loops(result);
->>>>>>> a7e1815c
     MLoopCol *mloopcols = CustomData_add_layer_named(
         &result->ldata, CD_PROP_BYTE_COLOR, CD_SET_DEFAULT, NULL, loops_num, omd->foamlayername);
 
@@ -396,11 +384,7 @@
       const MPoly *mp;
 
       for (i = 0, mp = polys; i < polys_num; i++, mp++) {
-<<<<<<< HEAD
         const int *corner_vert = &corner_verts[mp->loopstart];
-=======
-        const MLoop *ml = &mloops[mp->loopstart];
->>>>>>> a7e1815c
         MLoopCol *mlcol = &mloopcols[mp->loopstart];
 
         MLoopCol *mlcolspray = NULL;
@@ -408,13 +392,8 @@
           mlcolspray = &mloopcols_spray[mp->loopstart];
         }
 
-<<<<<<< HEAD
         for (j = mp->totloop; j--; corner_vert++, mlcol++) {
           const float *vco = positions[*corner_vert];
-=======
-        for (j = mp->totloop; j--; ml++, mlcol++) {
-          const float *vco = positions[ml->v];
->>>>>>> a7e1815c
           const float u = OCEAN_CO(size_co_inv, vco[0]);
           const float v = OCEAN_CO(size_co_inv, vco[1]);
           float foam;
