/* SPDX-License-Identifier: GPL-2.0-or-later
 * Copyright 2005 Blender Foundation. All rights reserved. */

/** \file
 * \ingroup modifiers
 */

#include "BLI_utildefines.h"

#include "BLI_kdopbvh.h"
#include "BLI_math.h"

#include "BLT_translation.h"

#include "DNA_defaults.h"
#include "DNA_mesh_types.h"
#include "DNA_meshdata_types.h"
#include "DNA_object_force_types.h"
#include "DNA_object_types.h"
#include "DNA_screen_types.h"

#include "MEM_guardedalloc.h"

#include "BKE_collision.h"
#include "BKE_context.h"
#include "BKE_global.h"
#include "BKE_lib_id.h"
#include "BKE_mesh.h"
#include "BKE_mesh_runtime.h"
#include "BKE_modifier.h"
#include "BKE_pointcache.h"
#include "BKE_scene.h"
#include "BKE_screen.h"

#include "UI_interface.h"
#include "UI_resources.h"

#include "RNA_access.h"
#include "RNA_prototypes.h"

#include "MOD_modifiertypes.h"
#include "MOD_ui_common.h"
#include "MOD_util.h"

#include "BLO_read_write.h"

#include "DEG_depsgraph_query.h"

static void initData(ModifierData *md)
{
  CollisionModifierData *collmd = (CollisionModifierData *)md;

  BLI_assert(MEMCMP_STRUCT_AFTER_IS_ZERO(collmd, modifier));

  MEMCPY_STRUCT_AFTER(collmd, DNA_struct_default_get(CollisionModifierData), modifier);
}

static void freeData(ModifierData *md)
{
  CollisionModifierData *collmd = (CollisionModifierData *)md;

  if (collmd) { /* Seriously? */
    if (collmd->bvhtree) {
      BLI_bvhtree_free(collmd->bvhtree);
      collmd->bvhtree = NULL;
    }

    MEM_SAFE_FREE(collmd->x);
    MEM_SAFE_FREE(collmd->xnew);
    MEM_SAFE_FREE(collmd->current_x);
    MEM_SAFE_FREE(collmd->current_xnew);
    MEM_SAFE_FREE(collmd->current_v);

    MEM_SAFE_FREE(collmd->tri);

    collmd->time_x = collmd->time_xnew = -1000;
    collmd->mvert_num = 0;
    collmd->tri_num = 0;
    collmd->is_static = false;
  }
}

static bool dependsOnTime(struct Scene *UNUSED(scene), ModifierData *UNUSED(md))
{
  return true;
}

static void deformVerts(ModifierData *md,
                        const ModifierEvalContext *ctx,
                        Mesh *mesh,
                        float (*vertexCos)[3],
                        int verts_num)
{
  CollisionModifierData *collmd = (CollisionModifierData *)md;
  Mesh *mesh_src;
  Object *ob = ctx->object;

  /* If collision is disabled, free the stale data and exit. */
  if (!ob->pd || !ob->pd->deflect) {
    if (!ob->pd) {
      printf("CollisionModifier: collision settings are missing!\n");
    }

    freeData(md);
    return;
  }

  if (mesh == NULL) {
    mesh_src = MOD_deform_mesh_eval_get(ob, NULL, NULL, NULL, verts_num, false);
  }
  else {
    /* Not possible to use get_mesh() in this case as we'll modify its vertices
     * and get_mesh() would return 'mesh' directly. */
    mesh_src = (Mesh *)BKE_id_copy_ex(NULL, (ID *)mesh, NULL, LIB_ID_COPY_LOCALIZE);
  }

  if (mesh_src) {
    float current_time = 0;
    uint mvert_num = 0;

    BKE_mesh_vert_coords_apply(mesh_src, vertexCos);

    current_time = DEG_get_ctime(ctx->depsgraph);

    if (G.debug & G_DEBUG_SIMDATA) {
      printf("current_time %f, collmd->time_xnew %f\n", current_time, collmd->time_xnew);
    }

    mvert_num = mesh_src->totvert;

    if (current_time < collmd->time_xnew) {
      freeData((ModifierData *)collmd);
    }
    else if (current_time == collmd->time_xnew) {
      if (mvert_num != collmd->mvert_num) {
        freeData((ModifierData *)collmd);
      }
    }

    /* check if mesh has changed */
    if (collmd->x && (mvert_num != collmd->mvert_num)) {
      freeData((ModifierData *)collmd);
    }

    if (collmd->time_xnew == -1000) { /* first time */

<<<<<<< HEAD
      collmd->x = MEM_dupallocN(BKE_mesh_positions(mesh_src)); /* frame start position */
=======
      collmd->x = MEM_dupallocN(BKE_mesh_vert_positions(mesh_src)); /* frame start position */
>>>>>>> a7e1815c

      for (uint i = 0; i < mvert_num; i++) {
        /* we save global positions */
        mul_m4_v3(ob->object_to_world, collmd->x[i]);
      }

      collmd->xnew = MEM_dupallocN(collmd->x);         /* Frame end position. */
      collmd->current_x = MEM_dupallocN(collmd->x);    /* Inter-frame. */
      collmd->current_xnew = MEM_dupallocN(collmd->x); /* Inter-frame. */
      collmd->current_v = MEM_dupallocN(collmd->x);    /* Inter-frame. */

      collmd->mvert_num = mvert_num;

      {
        const MLoopTri *looptri = BKE_mesh_runtime_looptri_ensure(mesh_src);
        collmd->tri_num = BKE_mesh_runtime_looptri_len(mesh_src);
        MVertTri *tri = MEM_mallocN(sizeof(*tri) * collmd->tri_num, __func__);
        BKE_mesh_runtime_verttri_from_looptri(
            tri, BKE_mesh_corner_verts(mesh_src), looptri, collmd->tri_num);
        collmd->tri = tri;
      }

      /* create bounding box hierarchy */
      collmd->bvhtree = bvhtree_build_from_mvert(
          collmd->x, collmd->tri, collmd->tri_num, ob->pd->pdef_sboft);

      collmd->time_x = collmd->time_xnew = current_time;
      collmd->is_static = true;
    }
    else if (mvert_num == collmd->mvert_num) {
      /* put positions to old positions */
      float(*temp)[3] = collmd->x;
      collmd->x = collmd->xnew;
      collmd->xnew = temp;
      collmd->time_x = collmd->time_xnew;

<<<<<<< HEAD
      memcpy(collmd->xnew, BKE_mesh_positions(mesh_src), mvert_num * sizeof(float[3]));
=======
      memcpy(collmd->xnew, BKE_mesh_vert_positions(mesh_src), mvert_num * sizeof(float[3]));
>>>>>>> a7e1815c

      bool is_static = true;

      for (uint i = 0; i < mvert_num; i++) {
        /* we save global positions */
        mul_m4_v3(ob->object_to_world, collmd->xnew[i]);

        /* detect motion */
        is_static = is_static && equals_v3v3(collmd->x[i], collmd->xnew[i]);
      }

      memcpy(collmd->current_xnew, collmd->x, mvert_num * sizeof(float[3]));
      memcpy(collmd->current_x, collmd->x, mvert_num * sizeof(float[3]));

      /* check if GUI setting has changed for bvh */
      if (collmd->bvhtree) {
        if (ob->pd->pdef_sboft != BLI_bvhtree_get_epsilon(collmd->bvhtree)) {
          BLI_bvhtree_free(collmd->bvhtree);
          collmd->bvhtree = bvhtree_build_from_mvert(
              collmd->current_x, collmd->tri, collmd->tri_num, ob->pd->pdef_sboft);
        }
      }

      /* Happens on file load (ONLY when I un-comment changes in readfile.c) */
      if (!collmd->bvhtree) {
        collmd->bvhtree = bvhtree_build_from_mvert(
            collmd->current_x, collmd->tri, collmd->tri_num, ob->pd->pdef_sboft);
      }
      else if (!collmd->is_static || !is_static) {
        /* recalc static bounding boxes */
        bvhtree_update_from_mvert(collmd->bvhtree,
                                  collmd->current_x,
                                  collmd->current_xnew,
                                  collmd->tri,
                                  collmd->tri_num,
                                  true);
      }

      collmd->is_static = is_static;
      collmd->time_xnew = current_time;
    }
    else if (mvert_num != collmd->mvert_num) {
      freeData((ModifierData *)collmd);
    }
  }

  if (!ELEM(mesh_src, NULL, mesh)) {
    BKE_id_free(NULL, mesh_src);
  }
}

static void updateDepsgraph(ModifierData *UNUSED(md), const ModifierUpdateDepsgraphContext *ctx)
{
  DEG_add_depends_on_transform_relation(ctx->node, "Collision Modifier");
}

static void panel_draw(const bContext *UNUSED(C), Panel *panel)
{
  uiLayout *layout = panel->layout;

  PointerRNA *ptr = modifier_panel_get_property_pointers(panel, NULL);

  uiItemL(layout, TIP_("Settings are inside the Physics tab"), ICON_NONE);

  modifier_panel_end(layout, ptr);
}

static void panelRegister(ARegionType *region_type)
{
  modifier_panel_register(region_type, eModifierType_Collision, panel_draw);
}

static void blendRead(BlendDataReader *UNUSED(reader), ModifierData *md)
{
  CollisionModifierData *collmd = (CollisionModifierData *)md;
#if 0
      /* TODO: #CollisionModifier should use point-cache
       * + have proper reset events before enabling this. */
      collmd->x = newdataadr(fd, collmd->x);
      collmd->xnew = newdataadr(fd, collmd->xnew);
      collmd->mfaces = newdataadr(fd, collmd->mfaces);

      collmd->current_x = MEM_calloc_arrayN(collmd->mvert_num, sizeof(float[3]), "current_x");
      collmd->current_xnew = MEM_calloc_arrayN(collmd->mvert_num, sizeof(float[3]), "current_xnew");
      collmd->current_v = MEM_calloc_arrayN(collmd->mvert_num, sizeof(float[3]), "current_v");
#endif

  collmd->x = NULL;
  collmd->xnew = NULL;
  collmd->current_x = NULL;
  collmd->current_xnew = NULL;
  collmd->current_v = NULL;
  collmd->time_x = collmd->time_xnew = -1000;
  collmd->mvert_num = 0;
  collmd->tri_num = 0;
  collmd->is_static = false;
  collmd->bvhtree = NULL;
  collmd->tri = NULL;
}

ModifierTypeInfo modifierType_Collision = {
    /* name */ N_("Collision"),
    /* structName */ "CollisionModifierData",
    /* structSize */ sizeof(CollisionModifierData),
    /* srna */ &RNA_CollisionModifier,
    /* type */ eModifierTypeType_OnlyDeform,
    /* flags */ eModifierTypeFlag_AcceptsMesh | eModifierTypeFlag_Single,
    /* icon */ ICON_MOD_PHYSICS,

    /* copyData */ NULL,

    /* deformVerts */ deformVerts,
    /* deformMatrices */ NULL,
    /* deformVertsEM */ NULL,
    /* deformMatricesEM */ NULL,
    /* modifyMesh */ NULL,
    /* modifyGeometrySet */ NULL,

    /* initData */ initData,
    /* requiredDataMask */ NULL,
    /* freeData */ freeData,
    /* isDisabled */ NULL,
    /* updateDepsgraph */ updateDepsgraph,
    /* dependsOnTime */ dependsOnTime,
    /* dependsOnNormals */ NULL,
    /* foreachIDLink */ NULL,
    /* foreachTexLink */ NULL,
    /* freeRuntimeData */ NULL,
    /* panelRegister */ panelRegister,
    /* blendWrite */ NULL,
    /* blendRead */ blendRead,
};<|MERGE_RESOLUTION|>--- conflicted
+++ resolved
@@ -144,11 +144,7 @@
 
     if (collmd->time_xnew == -1000) { /* first time */
 
-<<<<<<< HEAD
-      collmd->x = MEM_dupallocN(BKE_mesh_positions(mesh_src)); /* frame start position */
-=======
       collmd->x = MEM_dupallocN(BKE_mesh_vert_positions(mesh_src)); /* frame start position */
->>>>>>> a7e1815c
 
       for (uint i = 0; i < mvert_num; i++) {
         /* we save global positions */
@@ -185,11 +181,7 @@
       collmd->xnew = temp;
       collmd->time_x = collmd->time_xnew;
 
-<<<<<<< HEAD
-      memcpy(collmd->xnew, BKE_mesh_positions(mesh_src), mvert_num * sizeof(float[3]));
-=======
       memcpy(collmd->xnew, BKE_mesh_vert_positions(mesh_src), mvert_num * sizeof(float[3]));
->>>>>>> a7e1815c
 
       bool is_static = true;
 
