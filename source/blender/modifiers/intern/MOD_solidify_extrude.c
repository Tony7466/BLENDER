/* SPDX-License-Identifier: GPL-2.0-or-later */

/** \file
 * \ingroup modifiers
 */

#include "BLI_utildefines.h"

#include "BLI_bitmap.h"
#include "BLI_math.h"
#include "BLI_utildefines_stack.h"

#include "DNA_mesh_types.h"
#include "DNA_meshdata_types.h"
#include "DNA_object_types.h"

#include "MEM_guardedalloc.h"

#include "BKE_deform.h"
#include "BKE_mesh.h"
#include "BKE_particle.h"

#include "MOD_modifiertypes.h"
#include "MOD_solidify_util.h" /* own include */
#include "MOD_util.h"

/* -------------------------------------------------------------------- */
/** \name High Quality Normal Calculation Function
 * \{ */

/* skip shell thickness for non-manifold edges, see T35710. */
#define USE_NONMANIFOLD_WORKAROUND

/* *** derived mesh high quality normal calculation function  *** */
/* could be exposed for other functions to use */

typedef struct EdgeFaceRef {
  int p1; /* init as -1 */
  int p2;
} EdgeFaceRef;

BLI_INLINE bool edgeref_is_init(const EdgeFaceRef *edge_ref)
{
  return !((edge_ref->p1 == 0) && (edge_ref->p2 == 0));
}

/**
 * \param mesh: Mesh to calculate normals for.
 * \param poly_nors: Precalculated face normals.
 * \param r_vert_nors: Return vert normals.
 */
static void mesh_calc_hq_normal(Mesh *mesh,
                                const float (*poly_nors)[3],
                                float (*r_vert_nors)[3],
#ifdef USE_NONMANIFOLD_WORKAROUND
                                BLI_bitmap *edge_tmp_tag
#endif
)
{
  int i;

  const int verts_num = mesh->totvert;
  const int edges_num = mesh->totedge;
  const int polys_num = mesh->totpoly;
  const MPoly *mpoly = BKE_mesh_polys(mesh);
  const int *corner_edges = BKE_mesh_corner_edges(mesh);
  const MEdge *medge = BKE_mesh_edges(mesh);

  const MPoly *mp = mpoly;

  {
    EdgeFaceRef *edge_ref_array = MEM_calloc_arrayN(
        (size_t)edges_num, sizeof(EdgeFaceRef), "Edge Connectivity");
    EdgeFaceRef *edge_ref;
    float edge_normal[3];

    /* Add an edge reference if it's not there, pointing back to the face index. */
    for (i = 0; i < polys_num; i++, mp++) {
      int j;

      for (j = 0; j < mp->totloop; j++) {
        const int edge_i = corner_edges[mp->loopstart + j];

        /* --- add edge ref to face --- */
        edge_ref = &edge_ref_array[edge_i];
        if (!edgeref_is_init(edge_ref)) {
          edge_ref->p1 = i;
          edge_ref->p2 = -1;
        }
        else if ((edge_ref->p1 != -1) && (edge_ref->p2 == -1)) {
          edge_ref->p2 = i;
        }
        else {
          /* 3+ faces using an edge, we can't handle this usefully */
          edge_ref->p1 = edge_ref->p2 = -1;
#ifdef USE_NONMANIFOLD_WORKAROUND
          BLI_BITMAP_ENABLE(edge_tmp_tag, edge_i);
#endif
        }
        /* --- done --- */
      }
    }

    const MEdge *ed;
    for (i = 0, ed = medge, edge_ref = edge_ref_array; i < edges_num; i++, ed++, edge_ref++) {
      /* Get the edge vert indices, and edge value (the face indices that use it) */

      if (edgeref_is_init(edge_ref) && (edge_ref->p1 != -1)) {
        if (edge_ref->p2 != -1) {
          /* We have 2 faces using this edge, calculate the edges normal
           * using the angle between the 2 faces as a weighting */
#if 0
          add_v3_v3v3(edge_normal, face_nors[edge_ref->f1], face_nors[edge_ref->f2]);
          normalize_v3_length(
              edge_normal,
              angle_normalized_v3v3(face_nors[edge_ref->f1], face_nors[edge_ref->f2]));
#else
          mid_v3_v3v3_angle_weighted(
              edge_normal, poly_nors[edge_ref->p1], poly_nors[edge_ref->p2]);
#endif
        }
        else {
          /* only one face attached to that edge */
          /* an edge without another attached- the weight on this is undefined */
          copy_v3_v3(edge_normal, poly_nors[edge_ref->p1]);
        }
        add_v3_v3(r_vert_nors[ed->v1], edge_normal);
        add_v3_v3(r_vert_nors[ed->v2], edge_normal);
      }
    }
    MEM_freeN(edge_ref_array);
  }

  /* normalize vertex normals and assign */
  const float(*vert_normals)[3] = BKE_mesh_vertex_normals_ensure(mesh);
  for (i = 0; i < verts_num; i++) {
    if (normalize_v3(r_vert_nors[i]) == 0.0f) {
      copy_v3_v3(r_vert_nors[i], vert_normals[i]);
    }
  }
}

/** \} */

/* -------------------------------------------------------------------- */
/** \name Main Solidify Function
 * \{ */

/* NOLINTNEXTLINE: readability-function-size */
Mesh *MOD_solidify_extrude_modifyMesh(ModifierData *md, const ModifierEvalContext *ctx, Mesh *mesh)
{
  Mesh *result;
  const SolidifyModifierData *smd = (SolidifyModifierData *)md;

  const uint verts_num = (uint)mesh->totvert;
  const uint edges_num = (uint)mesh->totedge;
  const uint polys_num = (uint)mesh->totpoly;
  const uint loops_num = (uint)mesh->totloop;
  uint newLoops = 0, newPolys = 0, newEdges = 0, newVerts = 0, rimVerts = 0;

  /* Only use material offsets if we have 2 or more materials. */
  const short mat_nr_max = ctx->object->totcol > 1 ? ctx->object->totcol - 1 : 0;
  const short mat_ofs = mat_nr_max ? smd->mat_ofs : 0;
  const short mat_ofs_rim = mat_nr_max ? smd->mat_ofs_rim : 0;

  /* use for edges */
  /* over-alloc new_vert_arr, old_vert_arr */
  uint *new_vert_arr = NULL;
  STACK_DECLARE(new_vert_arr);

  uint *new_edge_arr = NULL;
  STACK_DECLARE(new_edge_arr);

  uint *old_vert_arr = MEM_calloc_arrayN(
      verts_num, sizeof(*old_vert_arr), "old_vert_arr in solidify");

  uint *edge_users = NULL;
  int *edge_order = NULL;

  float(*vert_nors)[3] = NULL;
  const float(*poly_nors)[3] = NULL;

  const bool need_poly_normals = (smd->flag & MOD_SOLIDIFY_NORMAL_CALC) ||
                                 (smd->flag & MOD_SOLIDIFY_EVEN) ||
                                 (smd->flag & MOD_SOLIDIFY_OFFSET_ANGLE_CLAMP) ||
                                 (smd->bevel_convex != 0);

  const float ofs_orig = -(((-smd->offset_fac + 1.0f) * 0.5f) * smd->offset);
  const float ofs_new = smd->offset + ofs_orig;
  const float offset_fac_vg = smd->offset_fac_vg;
  const float offset_fac_vg_inv = 1.0f - smd->offset_fac_vg;
  const float bevel_convex = smd->bevel_convex;
  const bool do_flip = (smd->flag & MOD_SOLIDIFY_FLIP) != 0;
  const bool do_clamp = (smd->offset_clamp != 0.0f);
  const bool do_angle_clamp = do_clamp && (smd->flag & MOD_SOLIDIFY_OFFSET_ANGLE_CLAMP) != 0;
  const bool do_bevel_convex = bevel_convex != 0.0f;
  const bool do_rim = (smd->flag & MOD_SOLIDIFY_RIM) != 0;
  const bool do_shell = !(do_rim && (smd->flag & MOD_SOLIDIFY_NOSHELL) != 0);

  /* weights */
  const MDeformVert *dvert;
  const bool defgrp_invert = (smd->flag & MOD_SOLIDIFY_VGROUP_INV) != 0;
  int defgrp_index;
  const int shell_defgrp_index = BKE_id_defgroup_name_index(&mesh->id, smd->shell_defgrp_name);
  const int rim_defgrp_index = BKE_id_defgroup_name_index(&mesh->id, smd->rim_defgrp_name);

  /* array size is doubled in case of using a shell */
  const uint stride = do_shell ? 2 : 1;

  const float(*mesh_vert_normals)[3] = BKE_mesh_vertex_normals_ensure(mesh);

  MOD_get_vgroup(ctx->object, mesh, smd->defgrp_name, &dvert, &defgrp_index);

  const float(*orig_vert_positions)[3] = BKE_mesh_vert_positions(mesh);
  const MEdge *orig_medge = BKE_mesh_edges(mesh);
  const MPoly *orig_mpoly = BKE_mesh_polys(mesh);
  const int *orig_corner_verts = BKE_mesh_corner_verts(mesh);
  const int *orig_corner_edges = BKE_mesh_corner_edges(mesh);

  if (need_poly_normals) {
    /* calculate only face normals */
    poly_nors = BKE_mesh_poly_normals_ensure(mesh);
  }

  STACK_INIT(new_vert_arr, verts_num * 2);
  STACK_INIT(new_edge_arr, edges_num * 2);

  if (do_rim) {
    BLI_bitmap *orig_mvert_tag = BLI_BITMAP_NEW(verts_num, __func__);
    uint eidx;
    uint i;

#define INVALID_UNUSED ((uint)-1)
#define INVALID_PAIR ((uint)-2)

    new_vert_arr = MEM_malloc_arrayN(verts_num, 2 * sizeof(*new_vert_arr), __func__);
    new_edge_arr = MEM_malloc_arrayN(
        ((edges_num * 2) + verts_num), sizeof(*new_edge_arr), __func__);

    edge_users = MEM_malloc_arrayN(edges_num, sizeof(*edge_users), "solid_mod edges");
    edge_order = MEM_malloc_arrayN(edges_num, sizeof(*edge_order), "solid_mod order");

    /* save doing 2 loops here... */
#if 0
    copy_vn_i(edge_users, edges_num, INVALID_UNUSED);
#endif

    const MEdge *ed;
    for (eidx = 0, ed = orig_medge; eidx < edges_num; eidx++, ed++) {
      edge_users[eidx] = INVALID_UNUSED;
    }

    const MPoly *mp;
    for (i = 0, mp = orig_mpoly; i < polys_num; i++, mp++) {
      int j;

      int corner_i_prev = mp->loopstart + (mp->totloop - 1);

      for (j = 0; j < mp->totloop; j++) {
        const int corner_i = mp->loopstart + j;
        const int vert_i = orig_corner_verts[corner_i];
        const int prev_vert_i = orig_corner_verts[corner_i_prev];
        /* add edge user */
        eidx = (int)(orig_corner_edges[corner_i_prev]);
        if (edge_users[eidx] == INVALID_UNUSED) {
          ed = orig_medge + eidx;
          BLI_assert(ELEM(prev_vert_i, ed->v1, ed->v2) && ELEM(vert_i, ed->v1, ed->v2));
          edge_users[eidx] = (prev_vert_i > vert_i) == (ed->v1 < ed->v2) ? i : (i + polys_num);
          edge_order[eidx] = j;
        }
        else {
          edge_users[eidx] = INVALID_PAIR;
        }
        corner_i_prev = corner_i;
      }
    }

    for (eidx = 0, ed = orig_medge; eidx < edges_num; eidx++, ed++) {
      if (!ELEM(edge_users[eidx], INVALID_UNUSED, INVALID_PAIR)) {
        BLI_BITMAP_ENABLE(orig_mvert_tag, ed->v1);
        BLI_BITMAP_ENABLE(orig_mvert_tag, ed->v2);
        STACK_PUSH(new_edge_arr, eidx);
        newPolys++;
        newLoops += 4;
      }
    }

    for (i = 0; i < verts_num; i++) {
      if (BLI_BITMAP_TEST(orig_mvert_tag, i)) {
        old_vert_arr[i] = STACK_SIZE(new_vert_arr);
        STACK_PUSH(new_vert_arr, i);
        rimVerts++;
      }
      else {
        old_vert_arr[i] = INVALID_UNUSED;
      }
    }

    MEM_freeN(orig_mvert_tag);
  }

  if (do_shell == false) {
    /* only add rim vertices */
    newVerts = rimVerts;
    /* each extruded face needs an opposite edge */
    newEdges = newPolys;
  }
  else {
    /* (stride == 2) in this case, so no need to add newVerts/newEdges */
    BLI_assert(newVerts == 0);
    BLI_assert(newEdges == 0);
  }

#ifdef USE_NONMANIFOLD_WORKAROUND
  BLI_bitmap *edge_tmp_tag = BLI_BITMAP_NEW(mesh->totedge, __func__);
#endif

  if (smd->flag & MOD_SOLIDIFY_NORMAL_CALC) {
    vert_nors = MEM_calloc_arrayN(verts_num, sizeof(float[3]), "mod_solid_vno_hq");
    mesh_calc_hq_normal(mesh,
                        poly_nors,
                        vert_nors
#ifdef USE_NONMANIFOLD_WORKAROUND
                        ,
                        edge_tmp_tag
#endif
    );
  }

  result = BKE_mesh_new_nomain_from_template(mesh,
                                             (int)((verts_num * stride) + newVerts),
                                             (int)((edges_num * stride) + newEdges + rimVerts),
                                             0,
                                             (int)((loops_num * stride) + newLoops),
                                             (int)((polys_num * stride) + newPolys));

  float(*vert_positions)[3] = BKE_mesh_vert_positions_for_write(result);
  MEdge *medge = BKE_mesh_edges_for_write(result);
  MPoly *mpoly = BKE_mesh_polys_for_write(result);
  int *corner_verts = BKE_mesh_corner_verts_for_write(result);
  int *corner_edges = BKE_mesh_corner_edges_for_write(result);

  if (do_shell) {
    CustomData_copy_data(&mesh->vdata, &result->vdata, 0, 0, (int)verts_num);
    CustomData_copy_data(&mesh->vdata, &result->vdata, 0, (int)verts_num, (int)verts_num);

    CustomData_copy_data(&mesh->edata, &result->edata, 0, 0, (int)edges_num);
    CustomData_copy_data(&mesh->edata, &result->edata, 0, (int)edges_num, (int)edges_num);

    CustomData_copy_data(&mesh->ldata, &result->ldata, 0, 0, (int)loops_num);
    /* DO NOT copy here the 'copied' part of loop data, we want to reverse loops
     * (so that winding of copied face get reversed, so that normals get reversed
     * and point in expected direction...).
     * If we also copy data here, then this data get overwritten
     * (and allocated memory becomes memleak). */

    CustomData_copy_data(&mesh->pdata, &result->pdata, 0, 0, (int)polys_num);
    CustomData_copy_data(&mesh->pdata, &result->pdata, 0, (int)polys_num, (int)polys_num);
  }
  else {
    int i, j;
    CustomData_copy_data(&mesh->vdata, &result->vdata, 0, 0, (int)verts_num);
    for (i = 0, j = (int)verts_num; i < verts_num; i++) {
      if (old_vert_arr[i] != INVALID_UNUSED) {
        CustomData_copy_data(&mesh->vdata, &result->vdata, i, j, 1);
        j++;
      }
    }

    CustomData_copy_data(&mesh->edata, &result->edata, 0, 0, (int)edges_num);

    for (i = 0, j = (int)edges_num; i < edges_num; i++) {
      if (!ELEM(edge_users[i], INVALID_UNUSED, INVALID_PAIR)) {
        MEdge *ed_src, *ed_dst;
        CustomData_copy_data(&mesh->edata, &result->edata, i, j, 1);

        ed_src = &medge[i];
        ed_dst = &medge[j];
        ed_dst->v1 = old_vert_arr[ed_src->v1] + verts_num;
        ed_dst->v2 = old_vert_arr[ed_src->v2] + verts_num;
        j++;
      }
    }

    /* will be created later */
    CustomData_copy_data(&mesh->ldata, &result->ldata, 0, 0, (int)loops_num);
    CustomData_copy_data(&mesh->pdata, &result->pdata, 0, 0, (int)polys_num);
  }

  float *result_edge_bweight = NULL;
  if (do_bevel_convex) {
    result_edge_bweight = CustomData_add_layer(
        &result->edata, CD_BWEIGHT, CD_SET_DEFAULT, NULL, result->totedge);
  }

  /* initializes: (i_end, do_shell_align, mv). */
#define INIT_VERT_ARRAY_OFFSETS(test) \
  if (((ofs_new >= ofs_orig) == do_flip) == test) { \
    i_end = verts_num; \
    do_shell_align = true; \
    vert_index = 0; \
  } \
  else { \
    if (do_shell) { \
      i_end = verts_num; \
      do_shell_align = true; \
    } \
    else { \
      i_end = newVerts; \
      do_shell_align = false; \
    } \
    vert_index = verts_num; \
  } \
  (void)0

  int *dst_material_index = BKE_mesh_material_indices_for_write(result);

  /* flip normals */

  if (do_shell) {
    uint i;

    MPoly *mp = mpoly + polys_num;
    for (i = 0; i < mesh->totpoly; i++, mp++) {
      const int loop_end = mp->totloop - 1;
      int e;
      int j;

      /* reverses the loop direction (corner verts as well as custom-data)
       * Corner edges also need to be corrected too, done in a separate loop below. */
      const int corner_2 = mp->loopstart + mesh->totloop;
#if 0
      for (j = 0; j < mp->totloop; j++) {
        CustomData_copy_data(&mesh->ldata,
                             &result->ldata,
                             mp->loopstart + j,
                             mp->loopstart + (loop_end - j) + mesh->totloop,
                             1);
      }
#else
      /* slightly more involved, keep the first vertex the same for the copy,
       * ensures the diagonals in the new face match the original. */
      j = 0;
      for (int j_prev = loop_end; j < mp->totloop; j_prev = j++) {
        CustomData_copy_data(&mesh->ldata,
                             &result->ldata,
                             mp->loopstart + j,
                             mp->loopstart + (loop_end - j_prev) + mesh->totloop,
                             1);
      }
#endif

      if (mat_ofs) {
        dst_material_index[mp - mpoly] += mat_ofs;
        CLAMP(dst_material_index[mp - mpoly], 0, mat_nr_max);
      }

      e = corner_edges[corner_2 + 0];
      for (j = 0; j < loop_end; j++) {
        corner_edges[corner_2 + j] = corner_edges[corner_2 + j + 1];
      }
      corner_edges[corner_2 + loop_end] = e;

      mp->loopstart += mesh->totloop;

      for (j = 0; j < mp->totloop; j++) {
        corner_verts[corner_2 + j] += verts_num;
        corner_edges[corner_2 + j] += edges_num;
      }
    }

    MEdge *ed;
    for (i = 0, ed = medge + edges_num; i < edges_num; i++, ed++) {
      ed->v1 += verts_num;
      ed->v2 += verts_num;
    }
  }

  /* NOTE: copied vertex layers don't have flipped normals yet. do this after applying offset. */
  if ((smd->flag & MOD_SOLIDIFY_EVEN) == 0) {
    /* no even thickness, very simple */
    float ofs_new_vgroup;

    /* for clamping */
    float *vert_lens = NULL;
    float *vert_angs = NULL;
    const float offset = fabsf(smd->offset) * smd->offset_clamp;
    const float offset_sq = offset * offset;

    /* for bevel weight */
    float *edge_angs = NULL;

    if (do_clamp) {
      vert_lens = MEM_malloc_arrayN(verts_num, sizeof(float), "vert_lens");
      copy_vn_fl(vert_lens, (int)verts_num, FLT_MAX);
      for (uint i = 0; i < edges_num; i++) {
        const float ed_len_sq = len_squared_v3v3(vert_positions[medge[i].v1],
                                                 vert_positions[medge[i].v2]);
        vert_lens[medge[i].v1] = min_ff(vert_lens[medge[i].v1], ed_len_sq);
        vert_lens[medge[i].v2] = min_ff(vert_lens[medge[i].v2], ed_len_sq);
      }
    }

    if (do_angle_clamp || do_bevel_convex) {
      uint eidx;
      if (do_angle_clamp) {
        vert_angs = MEM_malloc_arrayN(verts_num, sizeof(float), "vert_angs");
        copy_vn_fl(vert_angs, (int)verts_num, 0.5f * M_PI);
      }
      if (do_bevel_convex) {
        edge_angs = MEM_malloc_arrayN(edges_num, sizeof(float), "edge_angs");
        if (!do_rim) {
          edge_users = MEM_malloc_arrayN(edges_num, sizeof(*edge_users), "solid_mod edges");
        }
      }
      uint(*edge_user_pairs)[2] = MEM_malloc_arrayN(
          edges_num, sizeof(*edge_user_pairs), "edge_user_pairs");
      for (eidx = 0; eidx < edges_num; eidx++) {
        edge_user_pairs[eidx][0] = INVALID_UNUSED;
        edge_user_pairs[eidx][1] = INVALID_UNUSED;
      }
      const MPoly *mp = orig_mpoly;
      for (uint i = 0; i < polys_num; i++, mp++) {
        int prev_corner_i = mp->loopstart + mp->totloop - 1;
        for (int j = 0; j < mp->totloop; j++) {
          const int corner_i = mp->loopstart + j;
          const int vert_i = orig_corner_verts[corner_i];
          const int prev_vert_i = orig_corner_verts[prev_corner_i];
          /* add edge user */
          eidx = (int)orig_corner_edges[prev_corner_i];
          const MEdge *ed = orig_medge + eidx;
          BLI_assert(ELEM(prev_vert_i, ed->v1, ed->v2) && ELEM(vert_i, ed->v1, ed->v2));
          char flip = (char)((prev_vert_i > vert_i) == (ed->v1 < ed->v2));
          if (edge_user_pairs[eidx][flip] == INVALID_UNUSED) {
            edge_user_pairs[eidx][flip] = i;
          }
          else {
            edge_user_pairs[eidx][0] = INVALID_PAIR;
            edge_user_pairs[eidx][1] = INVALID_PAIR;
          }
          prev_corner_i = corner_i;
        }
      }
      const MEdge *ed = orig_medge;
      float e[3];
      for (uint i = 0; i < edges_num; i++, ed++) {
        if (!ELEM(edge_user_pairs[i][0], INVALID_UNUSED, INVALID_PAIR) &&
            !ELEM(edge_user_pairs[i][1], INVALID_UNUSED, INVALID_PAIR)) {
          const float *n0 = poly_nors[edge_user_pairs[i][0]];
          const float *n1 = poly_nors[edge_user_pairs[i][1]];
          sub_v3_v3v3(e, orig_vert_positions[ed->v1], orig_vert_positions[ed->v2]);
          normalize_v3(e);
          const float angle = angle_signed_on_axis_v3v3_v3(n0, n1, e);
          if (do_angle_clamp) {
            vert_angs[ed->v1] = max_ff(vert_angs[ed->v1], angle);
            vert_angs[ed->v2] = max_ff(vert_angs[ed->v2], angle);
          }
          if (do_bevel_convex) {
            edge_angs[i] = angle;
            if (!do_rim) {
              edge_users[i] = INVALID_PAIR;
            }
          }
        }
      }
      MEM_freeN(edge_user_pairs);
    }

    if (ofs_new != 0.0f) {
      uint i_orig, i_end;
      bool do_shell_align;

      ofs_new_vgroup = ofs_new;

      uint vert_index;
      INIT_VERT_ARRAY_OFFSETS(false);

      for (i_orig = 0; i_orig < i_end; i_orig++, vert_index++) {
        const uint i = do_shell_align ? i_orig : new_vert_arr[i_orig];
        if (dvert) {
          const MDeformVert *dv = &dvert[i];
          if (defgrp_invert) {
            ofs_new_vgroup = 1.0f - BKE_defvert_find_weight(dv, defgrp_index);
          }
          else {
            ofs_new_vgroup = BKE_defvert_find_weight(dv, defgrp_index);
          }
          ofs_new_vgroup = (offset_fac_vg + (ofs_new_vgroup * offset_fac_vg_inv)) * ofs_new;
        }
        if (do_clamp && offset > FLT_EPSILON) {
          /* always reset because we may have set before */
          if (dvert == NULL) {
            ofs_new_vgroup = ofs_new;
          }
          if (do_angle_clamp) {
            float cos_ang = cosf(((2 * M_PI) - vert_angs[i]) * 0.5f);
            if (cos_ang > 0) {
              float max_off = sqrtf(vert_lens[i]) * 0.5f / cos_ang;
              if (max_off < offset * 0.5f) {
                ofs_new_vgroup *= max_off / offset * 2;
              }
            }
          }
          else {
            if (vert_lens[i] < offset_sq) {
              float scalar = sqrtf(vert_lens[i]) / offset;
              ofs_new_vgroup *= scalar;
            }
          }
        }
        if (vert_nors) {
          madd_v3_v3fl(vert_positions[vert_index], vert_nors[i], ofs_new_vgroup);
        }
        else {
          madd_v3_v3fl(vert_positions[vert_index], mesh_vert_normals[i], ofs_new_vgroup);
        }
      }
    }

    if (ofs_orig != 0.0f) {
      uint i_orig, i_end;
      bool do_shell_align;

      ofs_new_vgroup = ofs_orig;

      /* as above but swapped */
      uint vert_index;
      INIT_VERT_ARRAY_OFFSETS(true);

      for (i_orig = 0; i_orig < i_end; i_orig++, vert_index++) {
        const uint i = do_shell_align ? i_orig : new_vert_arr[i_orig];
        if (dvert) {
          const MDeformVert *dv = &dvert[i];
          if (defgrp_invert) {
            ofs_new_vgroup = 1.0f - BKE_defvert_find_weight(dv, defgrp_index);
          }
          else {
            ofs_new_vgroup = BKE_defvert_find_weight(dv, defgrp_index);
          }
          ofs_new_vgroup = (offset_fac_vg + (ofs_new_vgroup * offset_fac_vg_inv)) * ofs_orig;
        }
        if (do_clamp && offset > FLT_EPSILON) {
          /* always reset because we may have set before */
          if (dvert == NULL) {
            ofs_new_vgroup = ofs_orig;
          }
          if (do_angle_clamp) {
            float cos_ang = cosf(vert_angs[i_orig] * 0.5f);
            if (cos_ang > 0) {
              float max_off = sqrtf(vert_lens[i]) * 0.5f / cos_ang;
              if (max_off < offset * 0.5f) {
                ofs_new_vgroup *= max_off / offset * 2;
              }
            }
          }
          else {
            if (vert_lens[i] < offset_sq) {
              float scalar = sqrtf(vert_lens[i]) / offset;
              ofs_new_vgroup *= scalar;
            }
          }
        }
        if (vert_nors) {
          madd_v3_v3fl(vert_positions[vert_index], vert_nors[i], ofs_new_vgroup);
        }
        else {
          madd_v3_v3fl(vert_positions[vert_index], mesh_vert_normals[i], ofs_new_vgroup);
        }
      }
    }

    if (do_bevel_convex) {
      for (uint i = 0; i < edges_num; i++) {
        if (edge_users[i] == INVALID_PAIR) {
          float angle = edge_angs[i];
          result_edge_bweight[i] = clamp_f(result_edge_bweight[i] +
                                               (angle < M_PI ? clamp_f(bevel_convex, 0.0f, 1.0f) :
                                                               clamp_f(bevel_convex, -1.0f, 0.0f)),
                                           0.0f,
                                           1.0f);
          if (do_shell) {
            result_edge_bweight[i + edges_num] = clamp_f(
                result_edge_bweight[i + edges_num] + (angle > M_PI ?
                                                          clamp_f(bevel_convex, 0.0f, 1.0f) :
                                                          clamp_f(bevel_convex, -1.0f, 0.0f)),
                0,
                1.0f);
          }
        }
      }
      if (!do_rim) {
        MEM_freeN(edge_users);
      }
      MEM_freeN(edge_angs);
    }

    if (do_clamp) {
      MEM_freeN(vert_lens);
      if (do_angle_clamp) {
        MEM_freeN(vert_angs);
      }
    }
  }
  else {
#ifdef USE_NONMANIFOLD_WORKAROUND
    const bool check_non_manifold = (smd->flag & MOD_SOLIDIFY_NORMAL_CALC) != 0;
#endif
    /* same as EM_solidify() in editmesh_lib.c */
    float *vert_angles = MEM_calloc_arrayN(
        verts_num, sizeof(float[2]), "mod_solid_pair"); /* 2 in 1 */
    float *vert_accum = vert_angles + verts_num;
    uint vidx;
    uint i;

    if (vert_nors == NULL) {
      vert_nors = MEM_malloc_arrayN(verts_num, sizeof(float[3]), "mod_solid_vno");
      for (i = 0; i < verts_num; i++) {
        copy_v3_v3(vert_nors[i], mesh_vert_normals[i]);
      }
    }

    const MPoly *mp;
    for (i = 0, mp = mpoly; i < polys_num; i++, mp++) {
      /* #BKE_mesh_calc_poly_angles logic is inlined here */
      float nor_prev[3];
      float nor_next[3];

      int i_curr = mp->totloop - 1;
      int i_next = 0;

      const int *poly_verts = &corner_verts[mp->loopstart];
      const int *poly_edges = &corner_edges[mp->loopstart];

<<<<<<< HEAD
      sub_v3_v3v3(nor_prev, positions[poly_verts[i_curr - 1]], positions[poly_verts[i_curr]]);
=======
      sub_v3_v3v3(nor_prev, vert_positions[ml[i_curr - 1].v], vert_positions[ml[i_curr].v]);
>>>>>>> 0c358882
      normalize_v3(nor_prev);

      while (i_next < mp->totloop) {
        float angle;
<<<<<<< HEAD
        sub_v3_v3v3(nor_next, positions[poly_verts[i_curr]], positions[poly_verts[i_next]]);
=======
        sub_v3_v3v3(nor_next, vert_positions[ml[i_curr].v], vert_positions[ml[i_next].v]);
>>>>>>> 0c358882
        normalize_v3(nor_next);
        angle = angle_normalized_v3v3(nor_prev, nor_next);

        /* --- not related to angle calc --- */
        if (angle < FLT_EPSILON) {
          angle = FLT_EPSILON;
        }

        vidx = poly_verts[i_curr];
        vert_accum[vidx] += angle;

#ifdef USE_NONMANIFOLD_WORKAROUND
        /* skip 3+ face user edges */
        if ((check_non_manifold == false) ||
            LIKELY(!BLI_BITMAP_TEST(edge_tmp_tag, poly_edges[i_curr]) &&
                   !BLI_BITMAP_TEST(edge_tmp_tag, poly_edges[i_next]))) {
          vert_angles[vidx] += shell_v3v3_normalized_to_dist(vert_nors[vidx], poly_nors[i]) *
                               angle;
        }
        else {
          vert_angles[vidx] += angle;
        }
#else
        vert_angles[vidx] += shell_v3v3_normalized_to_dist(vert_nors[vidx], poly_nors[i]) * angle;
#endif
        /* --- end non-angle-calc section --- */

        /* step */
        copy_v3_v3(nor_prev, nor_next);
        i_curr = i_next;
        i_next++;
      }
    }

    /* vertex group support */
    if (dvert) {
      const MDeformVert *dv = dvert;
      float scalar;

      if (defgrp_invert) {
        for (i = 0; i < verts_num; i++, dv++) {
          scalar = 1.0f - BKE_defvert_find_weight(dv, defgrp_index);
          scalar = offset_fac_vg + (scalar * offset_fac_vg_inv);
          vert_angles[i] *= scalar;
        }
      }
      else {
        for (i = 0; i < verts_num; i++, dv++) {
          scalar = BKE_defvert_find_weight(dv, defgrp_index);
          scalar = offset_fac_vg + (scalar * offset_fac_vg_inv);
          vert_angles[i] *= scalar;
        }
      }
    }

    /* for angle clamp */
    float *vert_angs = NULL;
    /* for bevel convex */
    float *edge_angs = NULL;

    if (do_angle_clamp || do_bevel_convex) {
      uint eidx;
      if (do_angle_clamp) {
        vert_angs = MEM_malloc_arrayN(verts_num, sizeof(float), "vert_angs even");
        copy_vn_fl(vert_angs, (int)verts_num, 0.5f * M_PI);
      }
      if (do_bevel_convex) {
        edge_angs = MEM_malloc_arrayN(edges_num, sizeof(float), "edge_angs even");
        if (!do_rim) {
          edge_users = MEM_malloc_arrayN(edges_num, sizeof(*edge_users), "solid_mod edges");
        }
      }
      uint(*edge_user_pairs)[2] = MEM_malloc_arrayN(
          edges_num, sizeof(*edge_user_pairs), "edge_user_pairs");
      for (eidx = 0; eidx < edges_num; eidx++) {
        edge_user_pairs[eidx][0] = INVALID_UNUSED;
        edge_user_pairs[eidx][1] = INVALID_UNUSED;
      }
      for (i = 0, mp = orig_mpoly; i < polys_num; i++, mp++) {
        int prev_corner_i = mp->loopstart + mp->totloop - 1;
        for (int j = 0; j < mp->totloop; j++) {
          const int corner_i = mp->loopstart + j;
          const int vert_i = orig_corner_verts[corner_i];
          const int prev_vert_i = orig_corner_verts[prev_corner_i];

          /* add edge user */
          eidx = orig_corner_edges[prev_corner_i];
          const MEdge *ed = orig_medge + eidx;
          BLI_assert(ELEM(prev_vert_i, ed->v1, ed->v2) && ELEM(vert_i, ed->v1, ed->v2));
          char flip = (char)((prev_vert_i > vert_i) == (ed->v1 < ed->v2));
          if (edge_user_pairs[eidx][flip] == INVALID_UNUSED) {
            edge_user_pairs[eidx][flip] = i;
          }
          else {
            edge_user_pairs[eidx][0] = INVALID_PAIR;
            edge_user_pairs[eidx][1] = INVALID_PAIR;
          }
          prev_corner_i = corner_i;
        }
      }
      const MEdge *ed = orig_medge;
      float e[3];
      for (i = 0; i < edges_num; i++, ed++) {
        if (!ELEM(edge_user_pairs[i][0], INVALID_UNUSED, INVALID_PAIR) &&
            !ELEM(edge_user_pairs[i][1], INVALID_UNUSED, INVALID_PAIR)) {
          const float *n0 = poly_nors[edge_user_pairs[i][0]];
          const float *n1 = poly_nors[edge_user_pairs[i][1]];
          if (do_angle_clamp) {
            const float angle = M_PI - angle_normalized_v3v3(n0, n1);
            vert_angs[ed->v1] = max_ff(vert_angs[ed->v1], angle);
            vert_angs[ed->v2] = max_ff(vert_angs[ed->v2], angle);
          }
          if (do_bevel_convex) {
            sub_v3_v3v3(e, orig_vert_positions[ed->v1], orig_vert_positions[ed->v2]);
            normalize_v3(e);
            edge_angs[i] = angle_signed_on_axis_v3v3_v3(n0, n1, e);
            if (!do_rim) {
              edge_users[i] = INVALID_PAIR;
            }
          }
        }
      }
      MEM_freeN(edge_user_pairs);
    }

    if (do_clamp) {
      const float clamp_fac = 1 + (do_angle_clamp ? fabsf(smd->offset_fac) : 0);
      const float offset = fabsf(smd->offset) * smd->offset_clamp * clamp_fac;
      if (offset > FLT_EPSILON) {
        float *vert_lens_sq = MEM_malloc_arrayN(verts_num, sizeof(float), "vert_lens_sq");
        const float offset_sq = offset * offset;
        copy_vn_fl(vert_lens_sq, (int)verts_num, FLT_MAX);
        for (i = 0; i < edges_num; i++) {
          const float ed_len = len_squared_v3v3(vert_positions[medge[i].v1],
                                                vert_positions[medge[i].v2]);
          vert_lens_sq[medge[i].v1] = min_ff(vert_lens_sq[medge[i].v1], ed_len);
          vert_lens_sq[medge[i].v2] = min_ff(vert_lens_sq[medge[i].v2], ed_len);
        }
        if (do_angle_clamp) {
          for (i = 0; i < verts_num; i++) {
            float cos_ang = cosf(vert_angs[i] * 0.5f);
            if (cos_ang > 0) {
              float max_off = sqrtf(vert_lens_sq[i]) * 0.5f / cos_ang;
              if (max_off < offset * 0.5f) {
                vert_angles[i] *= max_off / offset * 2;
              }
            }
          }
          MEM_freeN(vert_angs);
        }
        else {
          for (i = 0; i < verts_num; i++) {
            if (vert_lens_sq[i] < offset_sq) {
              float scalar = sqrtf(vert_lens_sq[i]) / offset;
              vert_angles[i] *= scalar;
            }
          }
        }
        MEM_freeN(vert_lens_sq);
      }
    }

    if (do_bevel_convex) {
      for (i = 0; i < edges_num; i++) {
        if (edge_users[i] == INVALID_PAIR) {
          float angle = edge_angs[i];
          result_edge_bweight[i] = clamp_f(result_edge_bweight[i] +
                                               (angle < M_PI ? clamp_f(bevel_convex, 0.0f, 1.0f) :
                                                               clamp_f(bevel_convex, -1.0f, 0.0f)),
                                           0.0f,
                                           1.0f);
          if (do_shell) {
            result_edge_bweight[i + edges_num] = clamp_f(
                result_edge_bweight[i + edges_num] +
                    (angle > M_PI ? clamp_f(bevel_convex, 0, 1) : clamp_f(bevel_convex, -1, 0)),
                0.0f,
                1.0f);
          }
        }
      }
      if (!do_rim) {
        MEM_freeN(edge_users);
      }
      MEM_freeN(edge_angs);
    }

#undef INVALID_UNUSED
#undef INVALID_PAIR

    if (ofs_new != 0.0f) {
      uint i_orig, i_end;
      bool do_shell_align;

      uint vert_index;
      INIT_VERT_ARRAY_OFFSETS(false);

      for (i_orig = 0; i_orig < i_end; i_orig++, vert_index++) {
        const uint i_other = do_shell_align ? i_orig : new_vert_arr[i_orig];
        if (vert_accum[i_other]) { /* zero if unselected */
          madd_v3_v3fl(vert_positions[vert_index],
                       vert_nors[i_other],
                       ofs_new * (vert_angles[i_other] / vert_accum[i_other]));
        }
      }
    }

    if (ofs_orig != 0.0f) {
      uint i_orig, i_end;
      bool do_shell_align;

      /* same as above but swapped, intentional use of 'ofs_new' */
      uint vert_index;
      INIT_VERT_ARRAY_OFFSETS(true);

      for (i_orig = 0; i_orig < i_end; i_orig++, vert_index++) {
        const uint i_other = do_shell_align ? i_orig : new_vert_arr[i_orig];
        if (vert_accum[i_other]) { /* zero if unselected */
          madd_v3_v3fl(vert_positions[vert_index],
                       vert_nors[i_other],
                       ofs_orig * (vert_angles[i_other] / vert_accum[i_other]));
        }
      }
    }

    MEM_freeN(vert_angles);
  }

#ifdef USE_NONMANIFOLD_WORKAROUND
  MEM_SAFE_FREE(edge_tmp_tag);
#endif

  if (vert_nors) {
    MEM_freeN(vert_nors);
  }

  /* must recalculate normals with vgroups since they can displace unevenly T26888. */
  if (BKE_mesh_vertex_normals_are_dirty(mesh) || do_rim || dvert) {
    BKE_mesh_normals_tag_dirty(result);
  }
  else if (do_shell) {
    uint i;
    /* flip vertex normals for copied verts */
    for (i = 0; i < verts_num; i++) {
      negate_v3((float *)mesh_vert_normals[i]);
    }
  }

  /* Add vertex weights for rim and shell vgroups. */
  if (shell_defgrp_index != -1 || rim_defgrp_index != -1) {
    MDeformVert *dst_dvert = BKE_mesh_deform_verts_for_write(result);

    /* Ultimate security check. */
    if (dst_dvert != NULL) {

      if (rim_defgrp_index != -1) {
        for (uint i = 0; i < rimVerts; i++) {
          BKE_defvert_ensure_index(&dst_dvert[new_vert_arr[i]], rim_defgrp_index)->weight = 1.0f;
          BKE_defvert_ensure_index(&dst_dvert[(do_shell ? new_vert_arr[i] : i) + verts_num],
                                   rim_defgrp_index)
              ->weight = 1.0f;
        }
      }

      if (shell_defgrp_index != -1) {
        for (uint i = verts_num; i < result->totvert; i++) {
          BKE_defvert_ensure_index(&dst_dvert[i], shell_defgrp_index)->weight = 1.0f;
        }
      }
    }
  }
  if (do_rim) {
    uint i;

    /* NOTE(@campbellbarton): Unfortunately re-calculate the normals for the new edge
     * faces is necessary. This could be done in many ways, but probably the quickest
     * way is to calculate the average normals for side faces only.
     * Then blend them with the normals of the edge verts.
     *
     * At the moment its easiest to allocate an entire array for every vertex,
     * even though we only need edge verts. */

#define SOLIDIFY_SIDE_NORMALS

#ifdef SOLIDIFY_SIDE_NORMALS
    /* NOTE(@sybren): due to the code setting normals dirty a few lines above,
     * do_side_normals is always false. */
    const bool do_side_normals = !BKE_mesh_vertex_normals_are_dirty(result);
    /* annoying to allocate these since we only need the edge verts, */
    float(*edge_vert_nos)[3] = do_side_normals ?
                                   MEM_calloc_arrayN(verts_num, sizeof(float[3]), __func__) :
                                   NULL;
    float nor[3];
#endif
    const float crease_rim = smd->crease_rim;
    const float crease_outer = smd->crease_outer;
    const float crease_inner = smd->crease_inner;

    int *origindex_edge;
    int *orig_ed;
    uint j;

    float *result_edge_crease = NULL;
    if (crease_rim || crease_outer || crease_inner) {
      result_edge_crease = (float *)CustomData_add_layer(
          &result->edata, CD_CREASE, CD_SET_DEFAULT, NULL, result->totedge);
    }

    /* add faces & edges */
    origindex_edge = CustomData_get_layer(&result->edata, CD_ORIGINDEX);
    orig_ed = (origindex_edge) ? &origindex_edge[(edges_num * stride) + newEdges] : NULL;
    MEdge *ed = &medge[(edges_num * stride) + newEdges]; /* start after copied edges */
    for (i = 0; i < rimVerts; i++, ed++) {
      ed->v1 = new_vert_arr[i];
      ed->v2 = (do_shell ? new_vert_arr[i] : i) + verts_num;
      ed->flag |= ME_EDGEDRAW;

      if (orig_ed) {
        *orig_ed = ORIGINDEX_NONE;
        orig_ed++;
      }

      if (crease_rim) {
        result_edge_crease[ed - medge] = crease_rim;
      }
    }

    /* faces */
    MPoly *mp = mpoly + (polys_num * stride);
    int *new_corner_verts = corner_verts + (loops_num * stride);
    int *new_corner_edges = corner_edges + (loops_num * stride);
    j = 0;
    for (i = 0; i < newPolys; i++, mp++) {
      uint eidx = new_edge_arr[i];
      uint pidx = edge_users[eidx];
      int k1, k2;
      bool flip;

      if (pidx >= polys_num) {
        pidx -= polys_num;
        flip = true;
      }
      else {
        flip = false;
      }

      ed = medge + eidx;

      /* copy most of the face settings */
      CustomData_copy_data(
          &mesh->pdata, &result->pdata, (int)pidx, (int)((polys_num * stride) + i), 1);
      mp->loopstart = (int)(j + (loops_num * stride));
      mp->flag = mpoly[pidx].flag;

      /* notice we use 'mp->totloop' which is later overwritten,
       * we could lookup the original face but there's no point since this is a copy
       * and will have the same value, just take care when changing order of assignment */

      /* prev loop */
      k1 = mpoly[pidx].loopstart + (((edge_order[eidx] - 1) + mp->totloop) % mp->totloop);

      k2 = mpoly[pidx].loopstart + (edge_order[eidx]);

      mp->totloop = 4;

      CustomData_copy_data(
          &mesh->ldata, &result->ldata, k2, (int)((loops_num * stride) + j + 0), 1);
      CustomData_copy_data(
          &mesh->ldata, &result->ldata, k1, (int)((loops_num * stride) + j + 1), 1);
      CustomData_copy_data(
          &mesh->ldata, &result->ldata, k1, (int)((loops_num * stride) + j + 2), 1);
      CustomData_copy_data(
          &mesh->ldata, &result->ldata, k2, (int)((loops_num * stride) + j + 3), 1);

      if (flip == false) {
        new_corner_verts[j] = ed->v1;
        new_corner_edges[j++] = eidx;

        new_corner_verts[j] = ed->v2;
        new_corner_edges[j++] = (edges_num * stride) + old_vert_arr[ed->v2] + newEdges;

        new_corner_verts[j] = (do_shell ? ed->v2 : old_vert_arr[ed->v2]) + verts_num;
        new_corner_edges[j++] = (do_shell ? eidx : i) + edges_num;

        new_corner_verts[j] = (do_shell ? ed->v1 : old_vert_arr[ed->v1]) + verts_num;
        new_corner_edges[j++] = (edges_num * stride) + old_vert_arr[ed->v1] + newEdges;
      }
      else {
        new_corner_verts[j] = ed->v2;
        new_corner_edges[j++] = eidx;

        new_corner_verts[j] = ed->v1;
        new_corner_edges[j++] = (edges_num * stride) + old_vert_arr[ed->v1] + newEdges;

        new_corner_verts[j] = (do_shell ? ed->v1 : old_vert_arr[ed->v1]) + verts_num;
        new_corner_edges[j++] = (do_shell ? eidx : i) + edges_num;

        new_corner_verts[j] = (do_shell ? ed->v2 : old_vert_arr[ed->v2]) + verts_num;
        new_corner_edges[j++] = (edges_num * stride) + old_vert_arr[ed->v2] + newEdges;
      }

      if (origindex_edge) {
        origindex_edge[new_corner_edges[j - 3]] = ORIGINDEX_NONE;
        origindex_edge[new_corner_edges[j - 1]] = ORIGINDEX_NONE;
      }

      /* use the next material index if option enabled */
      if (mat_ofs_rim) {
        dst_material_index[mp - mpoly] += mat_ofs_rim;
        CLAMP(dst_material_index[mp - mpoly], 0, mat_nr_max);
      }
      if (crease_outer) {
        /* crease += crease_outer; without wrapping */
        float *cr = &(result_edge_crease[ed - medge]);
        float tcr = *cr + crease_outer;
        *cr = tcr > 1.0f ? 1.0f : tcr;
      }

      if (crease_inner) {
        /* crease += crease_inner; without wrapping */
        float *cr = &(result_edge_crease[edges_num + (do_shell ? eidx : i)]);
        float tcr = *cr + crease_inner;
        *cr = tcr > 1.0f ? 1.0f : tcr;
      }

#ifdef SOLIDIFY_SIDE_NORMALS
      if (do_side_normals) {
        normal_quad_v3(nor,
<<<<<<< HEAD
                       positions[new_corner_verts[j - 4]],
                       positions[new_corner_verts[j - 3]],
                       positions[new_corner_verts[j - 2]],
                       positions[new_corner_verts[j - 1]]);
=======
                       vert_positions[ml[j - 4].v],
                       vert_positions[ml[j - 3].v],
                       vert_positions[ml[j - 2].v],
                       vert_positions[ml[j - 1].v]);
>>>>>>> 0c358882

        add_v3_v3(edge_vert_nos[ed->v1], nor);
        add_v3_v3(edge_vert_nos[ed->v2], nor);
      }
#endif
    }

#ifdef SOLIDIFY_SIDE_NORMALS
    if (do_side_normals) {
      const MEdge *ed_orig = medge;
      ed = medge + (edges_num * stride);
      for (i = 0; i < rimVerts; i++, ed++, ed_orig++) {
        float nor_cpy[3];
        int k;

        /* NOTE: only the first vertex (lower half of the index) is calculated. */
        BLI_assert(ed->v1 < verts_num);
        normalize_v3_v3(nor_cpy, edge_vert_nos[ed_orig->v1]);

        for (k = 0; k < 2; k++) { /* loop over both verts of the edge */
          copy_v3_v3(nor, mesh_vert_normals[*(&ed->v1 + k)]);
          add_v3_v3(nor, nor_cpy);
          normalize_v3(nor);
          copy_v3_v3((float *)mesh_vert_normals[*(&ed->v1 + k)], nor);
        }
      }

      MEM_freeN(edge_vert_nos);
    }
#endif

    MEM_freeN(new_vert_arr);
    MEM_freeN(new_edge_arr);

    MEM_freeN(edge_users);
    MEM_freeN(edge_order);
  }

  if (old_vert_arr) {
    MEM_freeN(old_vert_arr);
  }

  return result;
}

#undef SOLIDIFY_SIDE_NORMALS

/** \} */<|MERGE_RESOLUTION|>--- conflicted
+++ resolved
@@ -731,20 +731,14 @@
       const int *poly_verts = &corner_verts[mp->loopstart];
       const int *poly_edges = &corner_edges[mp->loopstart];
 
-<<<<<<< HEAD
-      sub_v3_v3v3(nor_prev, positions[poly_verts[i_curr - 1]], positions[poly_verts[i_curr]]);
-=======
-      sub_v3_v3v3(nor_prev, vert_positions[ml[i_curr - 1].v], vert_positions[ml[i_curr].v]);
->>>>>>> 0c358882
+      sub_v3_v3v3(
+          nor_prev, vert_positions[poly_verts[i_curr - 1]], vert_positions[poly_verts[i_curr]]);
       normalize_v3(nor_prev);
 
       while (i_next < mp->totloop) {
         float angle;
-<<<<<<< HEAD
-        sub_v3_v3v3(nor_next, positions[poly_verts[i_curr]], positions[poly_verts[i_next]]);
-=======
-        sub_v3_v3v3(nor_next, vert_positions[ml[i_curr].v], vert_positions[ml[i_next].v]);
->>>>>>> 0c358882
+        sub_v3_v3v3(
+            nor_next, vert_positions[poly_verts[i_curr]], vert_positions[poly_verts[i_next]]);
         normalize_v3(nor_next);
         angle = angle_normalized_v3v3(nor_prev, nor_next);
 
@@ -1172,17 +1166,10 @@
 #ifdef SOLIDIFY_SIDE_NORMALS
       if (do_side_normals) {
         normal_quad_v3(nor,
-<<<<<<< HEAD
-                       positions[new_corner_verts[j - 4]],
-                       positions[new_corner_verts[j - 3]],
-                       positions[new_corner_verts[j - 2]],
-                       positions[new_corner_verts[j - 1]]);
-=======
-                       vert_positions[ml[j - 4].v],
-                       vert_positions[ml[j - 3].v],
-                       vert_positions[ml[j - 2].v],
-                       vert_positions[ml[j - 1].v]);
->>>>>>> 0c358882
+                       vert_positions[new_corner_verts[j - 4]],
+                       vert_positions[new_corner_verts[j - 3]],
+                       vert_positions[new_corner_verts[j - 2]],
+                       vert_positions[new_corner_verts[j - 1]]);
 
         add_v3_v3(edge_vert_nos[ed->v1], nor);
         add_v3_v3(edge_vert_nos[ed->v2], nor);
