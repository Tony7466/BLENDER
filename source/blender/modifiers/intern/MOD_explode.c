/* SPDX-License-Identifier: GPL-2.0-or-later
 * Copyright 2005 Blender Foundation. All rights reserved. */

/** \file
 * \ingroup modifiers
 */

#define DNA_DEPRECATED_ALLOW /* For #ME_FACE_SEL. */

#include "BLI_utildefines.h"

#include "BLI_edgehash.h"
#include "BLI_kdtree.h"
#include "BLI_math.h"
#include "BLI_rand.h"

#include "BLT_translation.h"

#include "DNA_defaults.h"
#include "DNA_mesh_types.h"
#include "DNA_meshdata_types.h"
#include "DNA_object_types.h"
#include "DNA_scene_types.h"
#include "DNA_screen_types.h"

#include "BKE_context.h"
#include "BKE_deform.h"
#include "BKE_lattice.h"
#include "BKE_lib_id.h"
#include "BKE_mesh.h"
#include "BKE_mesh_legacy_convert.h"
#include "BKE_modifier.h"
#include "BKE_particle.h"
#include "BKE_scene.h"
#include "BKE_screen.h"

#include "UI_interface.h"
#include "UI_resources.h"

#include "BLO_read_write.h"

#include "RNA_access.h"
#include "RNA_prototypes.h"

#include "DEG_depsgraph_query.h"

#include "MEM_guardedalloc.h"

#include "MOD_modifiertypes.h"
#include "MOD_ui_common.h"

static void initData(ModifierData *md)
{
  ExplodeModifierData *emd = (ExplodeModifierData *)md;

  BLI_assert(MEMCMP_STRUCT_AFTER_IS_ZERO(emd, modifier));

  MEMCPY_STRUCT_AFTER(emd, DNA_struct_default_get(ExplodeModifierData), modifier);
}
static void freeData(ModifierData *md)
{
  ExplodeModifierData *emd = (ExplodeModifierData *)md;

  MEM_SAFE_FREE(emd->facepa);
}
static void copyData(const ModifierData *md, ModifierData *target, const int flag)
{
#if 0
  const ExplodeModifierData *emd = (const ExplodeModifierData *)md;
#endif
  ExplodeModifierData *temd = (ExplodeModifierData *)target;

  BKE_modifier_copydata_generic(md, target, flag);

  temd->facepa = NULL;
}
static bool dependsOnTime(struct Scene *UNUSED(scene), ModifierData *UNUSED(md))
{
  return true;
}
static void requiredDataMask(ModifierData *md, CustomData_MeshMasks *r_cddata_masks)
{
  ExplodeModifierData *emd = (ExplodeModifierData *)md;

  if (emd->vgroup) {
    r_cddata_masks->vmask |= CD_MASK_MDEFORMVERT;
  }
}

static void createFacepa(ExplodeModifierData *emd, ParticleSystemModifierData *psmd, Mesh *mesh)
{
  ParticleSystem *psys = psmd->psys;
  MFace *fa = NULL, *mface = NULL;
  ParticleData *pa;
  KDTree_3d *tree;
  RNG *rng;
  float center[3], co[3];
  int *facepa = NULL, *vertpa = NULL, totvert = 0, totface = 0, totpart = 0;
  int i, p, v1, v2, v3, v4 = 0;
  const bool invert_vgroup = (emd->flag & eExplodeFlag_INVERT_VGROUP) != 0;

<<<<<<< HEAD
  float(*positions)[3] = BKE_mesh_positions_for_write(mesh);
=======
  float(*positions)[3] = BKE_mesh_vert_positions_for_write(mesh);
>>>>>>> a7e1815c
  mface = (MFace *)CustomData_get_layer(&mesh->fdata, CD_MFACE);
  totvert = mesh->totvert;
  totface = mesh->totface;
  totpart = psmd->psys->totpart;

  rng = BLI_rng_new_srandom(psys->seed);

  if (emd->facepa) {
    MEM_freeN(emd->facepa);
  }
  facepa = emd->facepa = MEM_calloc_arrayN(totface, sizeof(int), "explode_facepa");

  vertpa = MEM_calloc_arrayN(totvert, sizeof(int), "explode_vertpa");

  /* initialize all faces & verts to no particle */
  for (i = 0; i < totface; i++) {
    facepa[i] = totpart;
  }
  for (i = 0; i < totvert; i++) {
    vertpa[i] = totpart;
  }

  /* set protected verts */
  if (emd->vgroup) {
    const MDeformVert *dvert = CustomData_get_layer(&mesh->vdata, CD_MDEFORMVERT);
    if (dvert) {
      const int defgrp_index = emd->vgroup - 1;
      for (i = 0; i < totvert; i++, dvert++) {
        float val = BLI_rng_get_float(rng);
        val = (1.0f - emd->protect) * val + emd->protect * 0.5f;
        const float weight = invert_vgroup ? 1.0f - BKE_defvert_find_weight(dvert, defgrp_index) :
                                             BKE_defvert_find_weight(dvert, defgrp_index);
        if (val < weight) {
          vertpa[i] = -1;
        }
      }
    }
  }

  /* make tree of emitter locations */
  tree = BLI_kdtree_3d_new(totpart);
  for (p = 0, pa = psys->particles; p < totpart; p++, pa++) {
    psys_particle_on_emitter(psmd,
                             psys->part->from,
                             pa->num,
                             pa->num_dmcache,
                             pa->fuv,
                             pa->foffset,
                             co,
                             NULL,
                             NULL,
                             NULL,
                             NULL);
    BLI_kdtree_3d_insert(tree, p, co);
  }
  BLI_kdtree_3d_balance(tree);

  /* set face-particle-indexes to nearest particle to face center */
  for (i = 0, fa = mface; i < totface; i++, fa++) {
    add_v3_v3v3(center, positions[fa->v1], positions[fa->v2]);
    add_v3_v3(center, positions[fa->v3]);
    if (fa->v4) {
      add_v3_v3(center, positions[fa->v4]);
      mul_v3_fl(center, 0.25);
    }
    else {
      mul_v3_fl(center, 1.0f / 3.0f);
    }

    p = BLI_kdtree_3d_find_nearest(tree, center, NULL);

    v1 = vertpa[fa->v1];
    v2 = vertpa[fa->v2];
    v3 = vertpa[fa->v3];
    if (fa->v4) {
      v4 = vertpa[fa->v4];
    }

    if (v1 >= 0 && v2 >= 0 && v3 >= 0 && (fa->v4 == 0 || v4 >= 0)) {
      facepa[i] = p;
    }

    if (v1 >= 0) {
      vertpa[fa->v1] = p;
    }
    if (v2 >= 0) {
      vertpa[fa->v2] = p;
    }
    if (v3 >= 0) {
      vertpa[fa->v3] = p;
    }
    if (fa->v4 && v4 >= 0) {
      vertpa[fa->v4] = p;
    }
  }

  if (vertpa) {
    MEM_freeN(vertpa);
  }
  BLI_kdtree_3d_free(tree);

  BLI_rng_free(rng);
}

static int edgecut_get(EdgeHash *edgehash, uint v1, uint v2)
{
  return POINTER_AS_INT(BLI_edgehash_lookup(edgehash, v1, v2));
}

static const short add_faces[24] = {
    0, 0, 0, 2, 0, 1, 2, 2, 0, 2, 1, 2, 2, 2, 2, 3, 0, 0, 0, 1, 0, 1, 1, 2,
};

static MFace *get_dface(Mesh *mesh, Mesh *split, int cur, int i, MFace *mf)
{
  MFace *mfaces = CustomData_get_layer(&split->fdata, CD_MFACE);
  MFace *df = &mfaces[cur];
  CustomData_copy_data(&mesh->fdata, &split->fdata, i, cur, 1);
  *df = *mf;
  return df;
}

#define SET_VERTS(a, b, c, d) \
  { \
    v[0] = mf->v##a; \
    uv[0] = a - 1; \
    v[1] = mf->v##b; \
    uv[1] = b - 1; \
    v[2] = mf->v##c; \
    uv[2] = c - 1; \
    v[3] = mf->v##d; \
    uv[3] = d - 1; \
  } \
  (void)0

#define GET_ES(v1, v2) edgecut_get(eh, v1, v2)
#define INT_UV(uvf, c0, c1) mid_v2_v2v2(uvf, mf->uv[c0], mf->uv[c1])

static void remap_faces_3_6_9_12(Mesh *mesh,
                                 Mesh *split,
                                 MFace *mf,
                                 int *facepa,
                                 const int *vertpa,
                                 int i,
                                 EdgeHash *eh,
                                 int cur,
                                 int v1,
                                 int v2,
                                 int v3,
                                 int v4)
{
  MFace *df1 = get_dface(mesh, split, cur, i, mf);
  MFace *df2 = get_dface(mesh, split, cur + 1, i, mf);
  MFace *df3 = get_dface(mesh, split, cur + 2, i, mf);

  facepa[cur] = vertpa[v1];
  df1->v1 = v1;
  df1->v2 = GET_ES(v1, v2);
  df1->v3 = GET_ES(v2, v3);
  df1->v4 = v3;
  df1->flag |= ME_FACE_SEL;

  facepa[cur + 1] = vertpa[v2];
  df2->v1 = GET_ES(v1, v2);
  df2->v2 = v2;
  df2->v3 = GET_ES(v2, v3);
  df2->v4 = 0;
  df2->flag &= ~ME_FACE_SEL;

  facepa[cur + 2] = vertpa[v1];
  df3->v1 = v1;
  df3->v2 = v3;
  df3->v3 = v4;
  df3->v4 = 0;
  df3->flag &= ~ME_FACE_SEL;
}

static void remap_uvs_3_6_9_12(
    Mesh *mesh, Mesh *split, int layers_num, int i, int cur, int c0, int c1, int c2, int c3)
{
  MTFace *mf, *df1, *df2, *df3;
  int l;

  for (l = 0; l < layers_num; l++) {
    mf = CustomData_get_layer_n(&split->fdata, CD_MTFACE, l);
    df1 = mf + cur;
    df2 = df1 + 1;
    df3 = df1 + 2;
    mf = CustomData_get_layer_n(&mesh->fdata, CD_MTFACE, l);
    mf += i;

    copy_v2_v2(df1->uv[0], mf->uv[c0]);
    INT_UV(df1->uv[1], c0, c1);
    INT_UV(df1->uv[2], c1, c2);
    copy_v2_v2(df1->uv[3], mf->uv[c2]);

    INT_UV(df2->uv[0], c0, c1);
    copy_v2_v2(df2->uv[1], mf->uv[c1]);
    INT_UV(df2->uv[2], c1, c2);

    copy_v2_v2(df3->uv[0], mf->uv[c0]);
    copy_v2_v2(df3->uv[1], mf->uv[c2]);
    copy_v2_v2(df3->uv[2], mf->uv[c3]);
  }
}

static void remap_faces_5_10(Mesh *mesh,
                             Mesh *split,
                             MFace *mf,
                             int *facepa,
                             const int *vertpa,
                             int i,
                             EdgeHash *eh,
                             int cur,
                             int v1,
                             int v2,
                             int v3,
                             int v4)
{
  MFace *df1 = get_dface(mesh, split, cur, i, mf);
  MFace *df2 = get_dface(mesh, split, cur + 1, i, mf);

  facepa[cur] = vertpa[v1];
  df1->v1 = v1;
  df1->v2 = v2;
  df1->v3 = GET_ES(v2, v3);
  df1->v4 = GET_ES(v1, v4);
  df1->flag |= ME_FACE_SEL;

  facepa[cur + 1] = vertpa[v3];
  df2->v1 = GET_ES(v1, v4);
  df2->v2 = GET_ES(v2, v3);
  df2->v3 = v3;
  df2->v4 = v4;
  df2->flag |= ME_FACE_SEL;
}

static void remap_uvs_5_10(
    Mesh *mesh, Mesh *split, int layers_num, int i, int cur, int c0, int c1, int c2, int c3)
{
  MTFace *mf, *df1, *df2;
  int l;

  for (l = 0; l < layers_num; l++) {
    mf = CustomData_get_layer_n(&split->fdata, CD_MTFACE, l);
    df1 = mf + cur;
    df2 = df1 + 1;
    mf = CustomData_get_layer_n(&mesh->fdata, CD_MTFACE, l);
    mf += i;

    copy_v2_v2(df1->uv[0], mf->uv[c0]);
    copy_v2_v2(df1->uv[1], mf->uv[c1]);
    INT_UV(df1->uv[2], c1, c2);
    INT_UV(df1->uv[3], c0, c3);

    INT_UV(df2->uv[0], c0, c3);
    INT_UV(df2->uv[1], c1, c2);
    copy_v2_v2(df2->uv[2], mf->uv[c2]);
    copy_v2_v2(df2->uv[3], mf->uv[c3]);
  }
}

static void remap_faces_15(Mesh *mesh,
                           Mesh *split,
                           MFace *mf,
                           int *facepa,
                           const int *vertpa,
                           int i,
                           EdgeHash *eh,
                           int cur,
                           int v1,
                           int v2,
                           int v3,
                           int v4)
{
  MFace *df1 = get_dface(mesh, split, cur, i, mf);
  MFace *df2 = get_dface(mesh, split, cur + 1, i, mf);
  MFace *df3 = get_dface(mesh, split, cur + 2, i, mf);
  MFace *df4 = get_dface(mesh, split, cur + 3, i, mf);

  facepa[cur] = vertpa[v1];
  df1->v1 = v1;
  df1->v2 = GET_ES(v1, v2);
  df1->v3 = GET_ES(v1, v3);
  df1->v4 = GET_ES(v1, v4);
  df1->flag |= ME_FACE_SEL;

  facepa[cur + 1] = vertpa[v2];
  df2->v1 = GET_ES(v1, v2);
  df2->v2 = v2;
  df2->v3 = GET_ES(v2, v3);
  df2->v4 = GET_ES(v1, v3);
  df2->flag |= ME_FACE_SEL;

  facepa[cur + 2] = vertpa[v3];
  df3->v1 = GET_ES(v1, v3);
  df3->v2 = GET_ES(v2, v3);
  df3->v3 = v3;
  df3->v4 = GET_ES(v3, v4);
  df3->flag |= ME_FACE_SEL;

  facepa[cur + 3] = vertpa[v4];
  df4->v1 = GET_ES(v1, v4);
  df4->v2 = GET_ES(v1, v3);
  df4->v3 = GET_ES(v3, v4);
  df4->v4 = v4;
  df4->flag |= ME_FACE_SEL;
}

static void remap_uvs_15(
    Mesh *mesh, Mesh *split, int layers_num, int i, int cur, int c0, int c1, int c2, int c3)
{
  MTFace *mf, *df1, *df2, *df3, *df4;
  int l;

  for (l = 0; l < layers_num; l++) {
    mf = CustomData_get_layer_n(&split->fdata, CD_MTFACE, l);
    df1 = mf + cur;
    df2 = df1 + 1;
    df3 = df1 + 2;
    df4 = df1 + 3;
    mf = CustomData_get_layer_n(&mesh->fdata, CD_MTFACE, l);
    mf += i;

    copy_v2_v2(df1->uv[0], mf->uv[c0]);
    INT_UV(df1->uv[1], c0, c1);
    INT_UV(df1->uv[2], c0, c2);
    INT_UV(df1->uv[3], c0, c3);

    INT_UV(df2->uv[0], c0, c1);
    copy_v2_v2(df2->uv[1], mf->uv[c1]);
    INT_UV(df2->uv[2], c1, c2);
    INT_UV(df2->uv[3], c0, c2);

    INT_UV(df3->uv[0], c0, c2);
    INT_UV(df3->uv[1], c1, c2);
    copy_v2_v2(df3->uv[2], mf->uv[c2]);
    INT_UV(df3->uv[3], c2, c3);

    INT_UV(df4->uv[0], c0, c3);
    INT_UV(df4->uv[1], c0, c2);
    INT_UV(df4->uv[2], c2, c3);
    copy_v2_v2(df4->uv[3], mf->uv[c3]);
  }
}

static void remap_faces_7_11_13_14(Mesh *mesh,
                                   Mesh *split,
                                   MFace *mf,
                                   int *facepa,
                                   const int *vertpa,
                                   int i,
                                   EdgeHash *eh,
                                   int cur,
                                   int v1,
                                   int v2,
                                   int v3,
                                   int v4)
{
  MFace *df1 = get_dface(mesh, split, cur, i, mf);
  MFace *df2 = get_dface(mesh, split, cur + 1, i, mf);
  MFace *df3 = get_dface(mesh, split, cur + 2, i, mf);

  facepa[cur] = vertpa[v1];
  df1->v1 = v1;
  df1->v2 = GET_ES(v1, v2);
  df1->v3 = GET_ES(v2, v3);
  df1->v4 = GET_ES(v1, v4);
  df1->flag |= ME_FACE_SEL;

  facepa[cur + 1] = vertpa[v2];
  df2->v1 = GET_ES(v1, v2);
  df2->v2 = v2;
  df2->v3 = GET_ES(v2, v3);
  df2->v4 = 0;
  df2->flag &= ~ME_FACE_SEL;

  facepa[cur + 2] = vertpa[v4];
  df3->v1 = GET_ES(v1, v4);
  df3->v2 = GET_ES(v2, v3);
  df3->v3 = v3;
  df3->v4 = v4;
  df3->flag |= ME_FACE_SEL;
}

static void remap_uvs_7_11_13_14(
    Mesh *mesh, Mesh *split, int layers_num, int i, int cur, int c0, int c1, int c2, int c3)
{
  MTFace *mf, *df1, *df2, *df3;
  int l;

  for (l = 0; l < layers_num; l++) {
    mf = CustomData_get_layer_n(&split->fdata, CD_MTFACE, l);
    df1 = mf + cur;
    df2 = df1 + 1;
    df3 = df1 + 2;
    mf = CustomData_get_layer_n(&mesh->fdata, CD_MTFACE, l);
    mf += i;

    copy_v2_v2(df1->uv[0], mf->uv[c0]);
    INT_UV(df1->uv[1], c0, c1);
    INT_UV(df1->uv[2], c1, c2);
    INT_UV(df1->uv[3], c0, c3);

    INT_UV(df2->uv[0], c0, c1);
    copy_v2_v2(df2->uv[1], mf->uv[c1]);
    INT_UV(df2->uv[2], c1, c2);

    INT_UV(df3->uv[0], c0, c3);
    INT_UV(df3->uv[1], c1, c2);
    copy_v2_v2(df3->uv[2], mf->uv[c2]);
    copy_v2_v2(df3->uv[3], mf->uv[c3]);
  }
}

static void remap_faces_19_21_22(Mesh *mesh,
                                 Mesh *split,
                                 MFace *mf,
                                 int *facepa,
                                 const int *vertpa,
                                 int i,
                                 EdgeHash *eh,
                                 int cur,
                                 int v1,
                                 int v2,
                                 int v3)
{
  MFace *df1 = get_dface(mesh, split, cur, i, mf);
  MFace *df2 = get_dface(mesh, split, cur + 1, i, mf);

  facepa[cur] = vertpa[v1];
  df1->v1 = v1;
  df1->v2 = GET_ES(v1, v2);
  df1->v3 = GET_ES(v1, v3);
  df1->v4 = 0;
  df1->flag &= ~ME_FACE_SEL;

  facepa[cur + 1] = vertpa[v2];
  df2->v1 = GET_ES(v1, v2);
  df2->v2 = v2;
  df2->v3 = v3;
  df2->v4 = GET_ES(v1, v3);
  df2->flag |= ME_FACE_SEL;
}

static void remap_uvs_19_21_22(
    Mesh *mesh, Mesh *split, int layers_num, int i, int cur, int c0, int c1, int c2)
{
  MTFace *mf, *df1, *df2;
  int l;

  for (l = 0; l < layers_num; l++) {
    mf = CustomData_get_layer_n(&split->fdata, CD_MTFACE, l);
    df1 = mf + cur;
    df2 = df1 + 1;
    mf = CustomData_get_layer_n(&mesh->fdata, CD_MTFACE, l);
    mf += i;

    copy_v2_v2(df1->uv[0], mf->uv[c0]);
    INT_UV(df1->uv[1], c0, c1);
    INT_UV(df1->uv[2], c0, c2);

    INT_UV(df2->uv[0], c0, c1);
    copy_v2_v2(df2->uv[1], mf->uv[c1]);
    copy_v2_v2(df2->uv[2], mf->uv[c2]);
    INT_UV(df2->uv[3], c0, c2);
  }
}

static void remap_faces_23(Mesh *mesh,
                           Mesh *split,
                           MFace *mf,
                           int *facepa,
                           const int *vertpa,
                           int i,
                           EdgeHash *eh,
                           int cur,
                           int v1,
                           int v2,
                           int v3)
{
  MFace *df1 = get_dface(mesh, split, cur, i, mf);
  MFace *df2 = get_dface(mesh, split, cur + 1, i, mf);
  MFace *df3 = get_dface(mesh, split, cur + 2, i, mf);

  facepa[cur] = vertpa[v1];
  df1->v1 = v1;
  df1->v2 = GET_ES(v1, v2);
  df1->v3 = GET_ES(v2, v3);
  df1->v4 = GET_ES(v1, v3);
  df1->flag |= ME_FACE_SEL;

  facepa[cur + 1] = vertpa[v2];
  df2->v1 = GET_ES(v1, v2);
  df2->v2 = v2;
  df2->v3 = GET_ES(v2, v3);
  df2->v4 = 0;
  df2->flag &= ~ME_FACE_SEL;

  facepa[cur + 2] = vertpa[v3];
  df3->v1 = GET_ES(v1, v3);
  df3->v2 = GET_ES(v2, v3);
  df3->v3 = v3;
  df3->v4 = 0;
  df3->flag &= ~ME_FACE_SEL;
}

static void remap_uvs_23(
    Mesh *mesh, Mesh *split, int layers_num, int i, int cur, int c0, int c1, int c2)
{
  MTFace *mf, *df1, *df2;
  int l;

  for (l = 0; l < layers_num; l++) {
    mf = CustomData_get_layer_n(&split->fdata, CD_MTFACE, l);
    df1 = mf + cur;
    df2 = df1 + 1;
    mf = CustomData_get_layer_n(&mesh->fdata, CD_MTFACE, l);
    mf += i;

    copy_v2_v2(df1->uv[0], mf->uv[c0]);
    INT_UV(df1->uv[1], c0, c1);
    INT_UV(df1->uv[2], c1, c2);
    INT_UV(df1->uv[3], c0, c2);

    INT_UV(df2->uv[0], c0, c1);
    copy_v2_v2(df2->uv[1], mf->uv[c1]);
    INT_UV(df2->uv[2], c1, c2);

    INT_UV(df2->uv[0], c0, c2);
    INT_UV(df2->uv[1], c1, c2);
    copy_v2_v2(df2->uv[2], mf->uv[c2]);
  }
}

static Mesh *cutEdges(ExplodeModifierData *emd, Mesh *mesh)
{
  Mesh *split_m;
  MFace *mf = NULL, *df1 = NULL;
  MFace *mface = CustomData_get_layer(&mesh->fdata, CD_MFACE);
  float *dupve;
  EdgeHash *edgehash;
  EdgeHashIterator *ehi;
  int totvert = mesh->totvert;
  int totface = mesh->totface;

  int *facesplit = MEM_calloc_arrayN(totface, sizeof(int), "explode_facesplit");
  int *vertpa = MEM_calloc_arrayN(totvert, sizeof(int), "explode_vertpa2");
  int *facepa = emd->facepa;
  int *fs, totesplit = 0, totfsplit = 0, curdupface = 0;
  int i, v1, v2, v3, v4, esplit, v[4] = {0, 0, 0, 0}, /* To quite gcc barking... */
      uv[4] = {0, 0, 0, 0};                           /* To quite gcc barking... */
  int layers_num;
  uint ed_v1, ed_v2;

  edgehash = BLI_edgehash_new(__func__);

  /* recreate vertpa from facepa calculation */
  for (i = 0, mf = mface; i < totface; i++, mf++) {
    vertpa[mf->v1] = facepa[i];
    vertpa[mf->v2] = facepa[i];
    vertpa[mf->v3] = facepa[i];
    if (mf->v4) {
      vertpa[mf->v4] = facepa[i];
    }
  }

  /* mark edges for splitting and how to split faces */
  for (i = 0, mf = mface, fs = facesplit; i < totface; i++, mf++, fs++) {
    v1 = vertpa[mf->v1];
    v2 = vertpa[mf->v2];
    v3 = vertpa[mf->v3];

    if (v1 != v2) {
      BLI_edgehash_reinsert(edgehash, mf->v1, mf->v2, NULL);
      (*fs) |= 1;
    }

    if (v2 != v3) {
      BLI_edgehash_reinsert(edgehash, mf->v2, mf->v3, NULL);
      (*fs) |= 2;
    }

    if (mf->v4) {
      v4 = vertpa[mf->v4];

      if (v3 != v4) {
        BLI_edgehash_reinsert(edgehash, mf->v3, mf->v4, NULL);
        (*fs) |= 4;
      }

      if (v1 != v4) {
        BLI_edgehash_reinsert(edgehash, mf->v1, mf->v4, NULL);
        (*fs) |= 8;
      }

      /* mark center vertex as a fake edge split */
      if (*fs == 15) {
        BLI_edgehash_reinsert(edgehash, mf->v1, mf->v3, NULL);
      }
    }
    else {
      (*fs) |= 16; /* mark face as tri */

      if (v1 != v3) {
        BLI_edgehash_reinsert(edgehash, mf->v1, mf->v3, NULL);
        (*fs) |= 4;
      }
    }
  }

  /* count splits & create indexes for new verts */
  ehi = BLI_edgehashIterator_new(edgehash);
  totesplit = totvert;
  for (; !BLI_edgehashIterator_isDone(ehi); BLI_edgehashIterator_step(ehi)) {
    BLI_edgehashIterator_setValue(ehi, POINTER_FROM_INT(totesplit));
    totesplit++;
  }
  BLI_edgehashIterator_free(ehi);

  /* count new faces due to splitting */
  for (i = 0, fs = facesplit; i < totface; i++, fs++) {
    totfsplit += add_faces[*fs];
  }

  split_m = BKE_mesh_new_nomain_from_template(mesh, totesplit, 0, totface + totfsplit, 0, 0);

  layers_num = CustomData_number_of_layers(&split_m->fdata, CD_MTFACE);

<<<<<<< HEAD
  float(*split_m_positions)[3] = BKE_mesh_positions_for_write(split_m);
=======
  float(*split_m_positions)[3] = BKE_mesh_vert_positions_for_write(split_m);
>>>>>>> a7e1815c

  /* copy new faces & verts (is it really this painful with custom data??) */
  for (i = 0; i < totvert; i++) {
    CustomData_copy_data(&mesh->vdata, &split_m->vdata, i, i, 1);
  }

  /* override original facepa (original pointer is saved in caller function) */

  /* TODO(@campbellbarton): `(totfsplit * 2)` over allocation is used since the quads are
   * later interpreted as tri's, for this to work right I think we probably
   * have to stop using tessface. */

  facepa = MEM_calloc_arrayN((totface + (totfsplit * 2)), sizeof(int), "explode_facepa");
  // memcpy(facepa, emd->facepa, totface*sizeof(int));
  emd->facepa = facepa;

  /* create new verts */
  ehi = BLI_edgehashIterator_new(edgehash);
  for (; !BLI_edgehashIterator_isDone(ehi); BLI_edgehashIterator_step(ehi)) {
    BLI_edgehashIterator_getKey(ehi, &ed_v1, &ed_v2);
    esplit = POINTER_AS_INT(BLI_edgehashIterator_getValue(ehi));

    CustomData_copy_data(&split_m->vdata, &split_m->vdata, ed_v2, esplit, 1);

    dupve = split_m_positions[esplit];
    copy_v3_v3(dupve, split_m_positions[ed_v2]);

    mid_v3_v3v3(dupve, dupve, split_m_positions[ed_v1]);
  }
  BLI_edgehashIterator_free(ehi);

  /* create new faces */
  curdupface = 0;  //=totface;
  // curdupin=totesplit;
  for (i = 0, fs = facesplit; i < totface; i++, fs++) {
    mf = &mface[i];

    switch (*fs) {
      case 3:
      case 10:
      case 11:
      case 15:
        SET_VERTS(1, 2, 3, 4);
        break;
      case 5:
      case 6:
      case 7:
        SET_VERTS(2, 3, 4, 1);
        break;
      case 9:
      case 13:
        SET_VERTS(4, 1, 2, 3);
        break;
      case 12:
      case 14:
        SET_VERTS(3, 4, 1, 2);
        break;
      case 21:
      case 23:
        SET_VERTS(1, 2, 3, 4);
        break;
      case 19:
        SET_VERTS(2, 3, 1, 4);
        break;
      case 22:
        SET_VERTS(3, 1, 2, 4);
        break;
    }

    switch (*fs) {
      case 3:
      case 6:
      case 9:
      case 12:
        remap_faces_3_6_9_12(
            mesh, split_m, mf, facepa, vertpa, i, edgehash, curdupface, v[0], v[1], v[2], v[3]);
        if (layers_num) {
          remap_uvs_3_6_9_12(mesh, split_m, layers_num, i, curdupface, uv[0], uv[1], uv[2], uv[3]);
        }
        break;
      case 5:
      case 10:
        remap_faces_5_10(
            mesh, split_m, mf, facepa, vertpa, i, edgehash, curdupface, v[0], v[1], v[2], v[3]);
        if (layers_num) {
          remap_uvs_5_10(mesh, split_m, layers_num, i, curdupface, uv[0], uv[1], uv[2], uv[3]);
        }
        break;
      case 15:
        remap_faces_15(
            mesh, split_m, mf, facepa, vertpa, i, edgehash, curdupface, v[0], v[1], v[2], v[3]);
        if (layers_num) {
          remap_uvs_15(mesh, split_m, layers_num, i, curdupface, uv[0], uv[1], uv[2], uv[3]);
        }
        break;
      case 7:
      case 11:
      case 13:
      case 14:
        remap_faces_7_11_13_14(
            mesh, split_m, mf, facepa, vertpa, i, edgehash, curdupface, v[0], v[1], v[2], v[3]);
        if (layers_num) {
          remap_uvs_7_11_13_14(
              mesh, split_m, layers_num, i, curdupface, uv[0], uv[1], uv[2], uv[3]);
        }
        break;
      case 19:
      case 21:
      case 22:
        remap_faces_19_21_22(
            mesh, split_m, mf, facepa, vertpa, i, edgehash, curdupface, v[0], v[1], v[2]);
        if (layers_num) {
          remap_uvs_19_21_22(mesh, split_m, layers_num, i, curdupface, uv[0], uv[1], uv[2]);
        }
        break;
      case 23:
        remap_faces_23(
            mesh, split_m, mf, facepa, vertpa, i, edgehash, curdupface, v[0], v[1], v[2]);
        if (layers_num) {
          remap_uvs_23(mesh, split_m, layers_num, i, curdupface, uv[0], uv[1], uv[2]);
        }
        break;
      case 0:
      case 16:
        df1 = get_dface(mesh, split_m, curdupface, i, mf);
        facepa[curdupface] = vertpa[mf->v1];

        if (df1->v4) {
          df1->flag |= ME_FACE_SEL;
        }
        else {
          df1->flag &= ~ME_FACE_SEL;
        }
        break;
    }

    curdupface += add_faces[*fs] + 1;
  }

  MFace *split_mface = CustomData_get_layer(&split_m->fdata, CD_MFACE);
  for (i = 0; i < curdupface; i++) {
    mf = &split_mface[i];
    BKE_mesh_mface_index_validate(mf, &split_m->fdata, i, ((mf->flag & ME_FACE_SEL) ? 4 : 3));
  }

  BLI_edgehash_free(edgehash, NULL);
  MEM_freeN(facesplit);
  MEM_freeN(vertpa);

  BKE_mesh_calc_edges_tessface(split_m);
  BKE_mesh_convert_mfaces_to_mpolys(split_m);

  return split_m;
}
static Mesh *explodeMesh(ExplodeModifierData *emd,
                         ParticleSystemModifierData *psmd,
                         const ModifierEvalContext *ctx,
                         Scene *scene,
                         Mesh *to_explode)
{
  Mesh *explode, *mesh = to_explode;
  MFace *mf = NULL, *mface;
  // ParticleSettings *part=psmd->psys->part; /* UNUSED */
  ParticleSimulationData sim = {NULL};
  ParticleData *pa = NULL, *pars = psmd->psys->particles;
  ParticleKey state, birth;
  EdgeHash *vertpahash;
  EdgeHashIterator *ehi;
  float *vertco = NULL, imat[4][4];
  float rot[4];
  float ctime;
  // float timestep;
  const int *facepa = emd->facepa;
  int totdup = 0, totvert = 0, totface = 0, totpart = 0, delface = 0;
  int i, v, u;
  uint ed_v1, ed_v2, mindex = 0;

  totface = mesh->totface;
  totvert = mesh->totvert;
  mface = CustomData_get_layer(&mesh->fdata, CD_MFACE);
  totpart = psmd->psys->totpart;

  sim.depsgraph = ctx->depsgraph;
  sim.scene = scene;
  sim.ob = ctx->object;
  sim.psys = psmd->psys;
  sim.psmd = psmd;

  // timestep = psys_get_timestep(&sim);

  ctime = BKE_scene_ctime_get(scene);

  /* hash table for vertex <-> particle relations */
  vertpahash = BLI_edgehash_new(__func__);

  for (i = 0; i < totface; i++) {
    if (facepa[i] != totpart) {
      pa = pars + facepa[i];

      if ((pa->alive == PARS_UNBORN && (emd->flag & eExplodeFlag_Unborn) == 0) ||
          (pa->alive == PARS_ALIVE && (emd->flag & eExplodeFlag_Alive) == 0) ||
          (pa->alive == PARS_DEAD && (emd->flag & eExplodeFlag_Dead) == 0)) {
        delface++;
        continue;
      }
    }
    else {
      pa = NULL;
    }

    /* do mindex + totvert to ensure the vertex index to be the first
     * with BLI_edgehashIterator_getKey */
    if (pa == NULL || ctime < pa->time) {
      mindex = totvert + totpart;
    }
    else {
      mindex = totvert + facepa[i];
    }

    mf = &mface[i];

    /* set face vertices to exist in particle group */
    BLI_edgehash_reinsert(vertpahash, mf->v1, mindex, NULL);
    BLI_edgehash_reinsert(vertpahash, mf->v2, mindex, NULL);
    BLI_edgehash_reinsert(vertpahash, mf->v3, mindex, NULL);
    if (mf->v4) {
      BLI_edgehash_reinsert(vertpahash, mf->v4, mindex, NULL);
    }
  }

  /* make new vertex indexes & count total vertices after duplication */
  ehi = BLI_edgehashIterator_new(vertpahash);
  for (; !BLI_edgehashIterator_isDone(ehi); BLI_edgehashIterator_step(ehi)) {
    BLI_edgehashIterator_setValue(ehi, POINTER_FROM_INT(totdup));
    totdup++;
  }
  BLI_edgehashIterator_free(ehi);

  /* the final duplicated vertices */
  explode = BKE_mesh_new_nomain_from_template(mesh, totdup, 0, totface - delface, 0, 0);

  MTFace *mtface = CustomData_get_layer_named(&explode->fdata, CD_MTFACE, emd->uvname);

  /* getting back to object space */
  invert_m4_m4(imat, ctx->object->object_to_world);

  psys_sim_data_init(&sim);

<<<<<<< HEAD
  const float(*positions)[3] = BKE_mesh_positions(mesh);
  float(*explode_positions)[3] = BKE_mesh_positions_for_write(explode);
=======
  const float(*positions)[3] = BKE_mesh_vert_positions(mesh);
  float(*explode_positions)[3] = BKE_mesh_vert_positions_for_write(explode);
>>>>>>> a7e1815c

  /* duplicate & displace vertices */
  ehi = BLI_edgehashIterator_new(vertpahash);
  for (; !BLI_edgehashIterator_isDone(ehi); BLI_edgehashIterator_step(ehi)) {

    /* get particle + vertex from hash */
    BLI_edgehashIterator_getKey(ehi, &ed_v1, &ed_v2);
    ed_v2 -= totvert;
    v = POINTER_AS_INT(BLI_edgehashIterator_getValue(ehi));

    copy_v3_v3(explode_positions[v], positions[ed_v1]);

    CustomData_copy_data(&mesh->vdata, &explode->vdata, ed_v1, v, 1);

    copy_v3_v3(explode_positions[v], positions[ed_v1]);

    if (ed_v2 != totpart) {
      /* get particle */
      pa = pars + ed_v2;

      psys_get_birth_coords(&sim, pa, &birth, 0, 0);

      state.time = ctime;
      psys_get_particle_state(&sim, ed_v2, &state, 1);

      vertco = explode_positions[v];
      mul_m4_v3(ctx->object->object_to_world, vertco);

      sub_v3_v3(vertco, birth.co);

      /* apply rotation, size & location */
      sub_qt_qtqt(rot, state.rot, birth.rot);
      mul_qt_v3(rot, vertco);

      if (emd->flag & eExplodeFlag_PaSize) {
        mul_v3_fl(vertco, pa->size);
      }

      add_v3_v3(vertco, state.co);

      mul_m4_v3(imat, vertco);
    }
    else {
      pa = NULL;
    }
  }
  BLI_edgehashIterator_free(ehi);

  /* Map new vertices to faces. */
  MFace *explode_mface = CustomData_get_layer(&explode->fdata, CD_MFACE);
  for (i = 0, u = 0; i < totface; i++) {
    MFace source;
    int orig_v4;

    if (facepa[i] != totpart) {
      pa = pars + facepa[i];

      if (pa->alive == PARS_UNBORN && (emd->flag & eExplodeFlag_Unborn) == 0) {
        continue;
      }
      if (pa->alive == PARS_ALIVE && (emd->flag & eExplodeFlag_Alive) == 0) {
        continue;
      }
      if (pa->alive == PARS_DEAD && (emd->flag & eExplodeFlag_Dead) == 0) {
        continue;
      }
    }
    else {
      pa = NULL;
    }

    source = mface[i];
    mf = &explode_mface[u];

    orig_v4 = source.v4;

    /* Same as above in the first loop over mesh's faces. */
    if (pa == NULL || ctime < pa->time) {
      mindex = totvert + totpart;
    }
    else {
      mindex = totvert + facepa[i];
    }

    source.v1 = edgecut_get(vertpahash, source.v1, mindex);
    source.v2 = edgecut_get(vertpahash, source.v2, mindex);
    source.v3 = edgecut_get(vertpahash, source.v3, mindex);
    if (source.v4) {
      source.v4 = edgecut_get(vertpahash, source.v4, mindex);
    }

    CustomData_copy_data(&mesh->fdata, &explode->fdata, i, u, 1);

    *mf = source;

    /* override uv channel for particle age */
    if (mtface) {
      float age = (pa != NULL) ? (ctime - pa->time) / pa->lifetime : 0.0f;
      /* Clamp to this range to avoid flipping to the other side of the coordinates. */
      CLAMP(age, 0.001f, 0.999f);

      MTFace *mtf = mtface + u;

      mtf->uv[0][0] = mtf->uv[1][0] = mtf->uv[2][0] = mtf->uv[3][0] = age;
      mtf->uv[0][1] = mtf->uv[1][1] = mtf->uv[2][1] = mtf->uv[3][1] = 0.5f;
    }

    BKE_mesh_mface_index_validate(mf, &explode->fdata, u, (orig_v4 ? 4 : 3));
    u++;
  }

  /* cleanup */
  BLI_edgehash_free(vertpahash, NULL);

  /* finalization */
  BKE_mesh_calc_edges_tessface(explode);
  BKE_mesh_convert_mfaces_to_mpolys(explode);

  psys_sim_data_free(&sim);

  return explode;
}

static ParticleSystemModifierData *findPrecedingParticlesystem(Object *ob, ModifierData *emd)
{
  ModifierData *md;
  ParticleSystemModifierData *psmd = NULL;

  for (md = ob->modifiers.first; emd != md; md = md->next) {
    if (md->type == eModifierType_ParticleSystem) {
      psmd = (ParticleSystemModifierData *)md;
    }
  }
  return psmd;
}
static Mesh *modifyMesh(ModifierData *md, const ModifierEvalContext *ctx, Mesh *mesh)
{
  ExplodeModifierData *emd = (ExplodeModifierData *)md;
  ParticleSystemModifierData *psmd = findPrecedingParticlesystem(ctx->object, md);

  if (psmd) {
    ParticleSystem *psys = psmd->psys;

    if (psys == NULL || psys->totpart == 0) {
      return mesh;
    }
    if (psys->part == NULL || psys->particles == NULL) {
      return mesh;
    }
    if (psmd->mesh_final == NULL) {
      return mesh;
    }

    BKE_mesh_tessface_ensure(mesh); /* BMESH - UNTIL MODIFIER IS UPDATED FOR MPoly */

    /* 1. find faces to be exploded if needed */
    if (emd->facepa == NULL || psmd->flag & eParticleSystemFlag_Pars ||
        emd->flag & eExplodeFlag_CalcFaces ||
        MEM_allocN_len(emd->facepa) / sizeof(int) != mesh->totface) {
      if (psmd->flag & eParticleSystemFlag_Pars) {
        psmd->flag &= ~eParticleSystemFlag_Pars;
      }
      if (emd->flag & eExplodeFlag_CalcFaces) {
        emd->flag &= ~eExplodeFlag_CalcFaces;
      }
      createFacepa(emd, psmd, mesh);
    }
    /* 2. create new mesh */
    Scene *scene = DEG_get_evaluated_scene(ctx->depsgraph);
    if (emd->flag & eExplodeFlag_EdgeCut) {
      int *facepa = emd->facepa;
      Mesh *split_m = cutEdges(emd, mesh);
      Mesh *explode = explodeMesh(emd, psmd, ctx, scene, split_m);

      MEM_freeN(emd->facepa);
      emd->facepa = facepa;
      BKE_id_free(NULL, split_m);
      return explode;
    }

    return explodeMesh(emd, psmd, ctx, scene, mesh);
  }
  return mesh;
}

static void panel_draw(const bContext *UNUSED(C), Panel *panel)
{
  uiLayout *row, *col;
  uiLayout *layout = panel->layout;
  int toggles_flag = UI_ITEM_R_TOGGLE | UI_ITEM_R_FORCE_BLANK_DECORATE;

  PointerRNA ob_ptr;
  PointerRNA *ptr = modifier_panel_get_property_pointers(panel, &ob_ptr);

  PointerRNA obj_data_ptr = RNA_pointer_get(&ob_ptr, "data");
  bool has_vertex_group = RNA_string_length(ptr, "vertex_group") != 0;

  uiLayoutSetPropSep(layout, true);

  uiItemPointerR(layout, ptr, "particle_uv", &obj_data_ptr, "uv_layers", NULL, ICON_NONE);

  row = uiLayoutRowWithHeading(layout, true, IFACE_("Show"));
  uiItemR(row, ptr, "show_alive", toggles_flag, NULL, ICON_NONE);
  uiItemR(row, ptr, "show_dead", toggles_flag, NULL, ICON_NONE);
  uiItemR(row, ptr, "show_unborn", toggles_flag, NULL, ICON_NONE);

  uiLayoutSetPropSep(layout, true);

  col = uiLayoutColumn(layout, false);
  uiItemR(col, ptr, "use_edge_cut", 0, NULL, ICON_NONE);
  uiItemR(col, ptr, "use_size", 0, NULL, ICON_NONE);

  modifier_vgroup_ui(layout, ptr, &ob_ptr, "vertex_group", "invert_vertex_group", NULL);

  row = uiLayoutRow(layout, false);
  uiLayoutSetActive(row, has_vertex_group);
  uiItemR(row, ptr, "protect", 0, NULL, ICON_NONE);

  uiItemO(layout, IFACE_("Refresh"), ICON_NONE, "OBJECT_OT_explode_refresh");

  modifier_panel_end(layout, ptr);
}

static void panelRegister(ARegionType *region_type)
{
  modifier_panel_register(region_type, eModifierType_Explode, panel_draw);
}

static void blendRead(BlendDataReader *UNUSED(reader), ModifierData *md)
{
  ExplodeModifierData *psmd = (ExplodeModifierData *)md;

  psmd->facepa = NULL;
}

ModifierTypeInfo modifierType_Explode = {
    /* name */ N_("Explode"),
    /* structName */ "ExplodeModifierData",
    /* structSize */ sizeof(ExplodeModifierData),
    /* srna */ &RNA_ExplodeModifier,
    /* type */ eModifierTypeType_Constructive,
    /* flags */ eModifierTypeFlag_AcceptsMesh,
    /* icon */ ICON_MOD_EXPLODE,
    /* copyData */ copyData,

    /* deformVerts */ NULL,
    /* deformMatrices */ NULL,
    /* deformVertsEM */ NULL,
    /* deformMatricesEM */ NULL,
    /* modifyMesh */ modifyMesh,
    /* modifyGeometrySet */ NULL,

    /* initData */ initData,
    /* requiredDataMask */ requiredDataMask,
    /* freeData */ freeData,
    /* isDisabled */ NULL,
    /* updateDepsgraph */ NULL,
    /* dependsOnTime */ dependsOnTime,
    /* dependsOnNormals */ NULL,
    /* foreachIDLink */ NULL,
    /* foreachTexLink */ NULL,
    /* freeRuntimeData */ NULL,
    /* panelRegister */ panelRegister,
    /* blendWrite */ NULL,
    /* blendRead */ blendRead,
};<|MERGE_RESOLUTION|>--- conflicted
+++ resolved
@@ -99,11 +99,7 @@
   int i, p, v1, v2, v3, v4 = 0;
   const bool invert_vgroup = (emd->flag & eExplodeFlag_INVERT_VGROUP) != 0;
 
-<<<<<<< HEAD
-  float(*positions)[3] = BKE_mesh_positions_for_write(mesh);
-=======
   float(*positions)[3] = BKE_mesh_vert_positions_for_write(mesh);
->>>>>>> a7e1815c
   mface = (MFace *)CustomData_get_layer(&mesh->fdata, CD_MFACE);
   totvert = mesh->totvert;
   totface = mesh->totface;
@@ -733,11 +729,7 @@
 
   layers_num = CustomData_number_of_layers(&split_m->fdata, CD_MTFACE);
 
-<<<<<<< HEAD
-  float(*split_m_positions)[3] = BKE_mesh_positions_for_write(split_m);
-=======
   float(*split_m_positions)[3] = BKE_mesh_vert_positions_for_write(split_m);
->>>>>>> a7e1815c
 
   /* copy new faces & verts (is it really this painful with custom data??) */
   for (i = 0; i < totvert; i++) {
@@ -986,13 +978,8 @@
 
   psys_sim_data_init(&sim);
 
-<<<<<<< HEAD
-  const float(*positions)[3] = BKE_mesh_positions(mesh);
-  float(*explode_positions)[3] = BKE_mesh_positions_for_write(explode);
-=======
   const float(*positions)[3] = BKE_mesh_vert_positions(mesh);
   float(*explode_positions)[3] = BKE_mesh_vert_positions_for_write(explode);
->>>>>>> a7e1815c
 
   /* duplicate & displace vertices */
   ehi = BLI_edgehashIterator_new(vertpahash);
