/* SPDX-License-Identifier: GPL-2.0-or-later
 * Copyright Blender Foundation. All rights reserved. */

/** \file
 * \ingroup modifiers
 */

#include "BLI_utildefines.h"

#include "BLI_math.h"
#include "BLI_math_inline.h"
#include "BLI_task.h"

#include "BLT_translation.h"

#include "DNA_customdata_types.h"
#include "DNA_defaults.h"
#include "DNA_mesh_types.h"
#include "DNA_meshdata_types.h"
#include "DNA_modifier_types.h"
#include "DNA_object_types.h"
#include "DNA_scene_types.h"
#include "DNA_screen_types.h"

#include "BKE_context.h"
#include "BKE_lib_id.h"
#include "BKE_mesh.h"
#include "BKE_modifier.h"
#include "BKE_ocean.h"
#include "BKE_screen.h"

#include "UI_interface.h"
#include "UI_resources.h"

#include "RNA_access.h"
#include "RNA_prototypes.h"

#include "BLO_read_write.h"

#include "WM_types.h" /* For UI free bake operator. */

#include "DEG_depsgraph_query.h"

#include "MOD_modifiertypes.h"
#include "MOD_ui_common.h"

#ifdef WITH_OCEANSIM
static void init_cache_data(Object *ob, OceanModifierData *omd, const int resolution)
{
  const char *relbase = BKE_modifier_path_relbase_from_global(ob);

  omd->oceancache = BKE_ocean_init_cache(omd->cachepath,
                                         relbase,
                                         omd->bakestart,
                                         omd->bakeend,
                                         omd->wave_scale,
                                         omd->chop_amount,
                                         omd->foam_coverage,
                                         omd->foam_fade,
                                         resolution);
}

static void simulate_ocean_modifier(OceanModifierData *omd)
{
  BKE_ocean_simulate(omd->ocean, omd->time, omd->wave_scale, omd->chop_amount);
}
#endif /* WITH_OCEANSIM */

/* Modifier Code */

static void initData(ModifierData *md)
{
#ifdef WITH_OCEANSIM
  OceanModifierData *omd = (OceanModifierData *)md;

  BLI_assert(MEMCMP_STRUCT_AFTER_IS_ZERO(omd, modifier));

  MEMCPY_STRUCT_AFTER(omd, DNA_struct_default_get(OceanModifierData), modifier);

  BKE_modifier_path_init(omd->cachepath, sizeof(omd->cachepath), "cache_ocean");

  omd->ocean = BKE_ocean_add();
  if (BKE_ocean_init_from_modifier(omd->ocean, omd, omd->viewport_resolution)) {
    simulate_ocean_modifier(omd);
  }
#else  /* WITH_OCEANSIM */
  UNUSED_VARS(md);
#endif /* WITH_OCEANSIM */
}

static void freeData(ModifierData *md)
{
#ifdef WITH_OCEANSIM
  OceanModifierData *omd = (OceanModifierData *)md;

  BKE_ocean_free(omd->ocean);
  if (omd->oceancache) {
    BKE_ocean_free_cache(omd->oceancache);
  }
#else  /* WITH_OCEANSIM */
  /* unused */
  (void)md;
#endif /* WITH_OCEANSIM */
}

static void copyData(const ModifierData *md, ModifierData *target, const int flag)
{
#ifdef WITH_OCEANSIM
#  if 0
  const OceanModifierData *omd = (const OceanModifierData *)md;
#  endif
  OceanModifierData *tomd = (OceanModifierData *)target;

  BKE_modifier_copydata_generic(md, target, flag);

  /* The oceancache object will be recreated for this copy
   * automatically when cached=true */
  tomd->oceancache = nullptr;

  tomd->ocean = BKE_ocean_add();
  if (BKE_ocean_init_from_modifier(tomd->ocean, tomd, tomd->viewport_resolution)) {
    simulate_ocean_modifier(tomd);
  }
#else  /* WITH_OCEANSIM */
  /* unused */
  (void)md;
  (void)target;
  (void)flag;
#endif /* WITH_OCEANSIM */
}

#ifdef WITH_OCEANSIM
static void requiredDataMask(ModifierData *md, CustomData_MeshMasks *r_cddata_masks)
{
  OceanModifierData *omd = (OceanModifierData *)md;

  if (omd->flag & MOD_OCEAN_GENERATE_FOAM) {
    r_cddata_masks->fmask |= CD_MASK_MCOL; /* XXX Should be loop cddata I guess? */
  }
}
#else  /* WITH_OCEANSIM */
static void requiredDataMask(ModifierData * /*md*/, CustomData_MeshMasks * /*r_cddata_masks*/)
{
}
#endif /* WITH_OCEANSIM */

static bool dependsOnNormals(ModifierData *md)
{
  OceanModifierData *omd = (OceanModifierData *)md;
  return (omd->geometry_mode != MOD_OCEAN_GEOM_GENERATE);
}

#ifdef WITH_OCEANSIM

struct GenerateOceanGeometryData {
  float (*vert_positions)[3];
<<<<<<< HEAD
  int *poly_offsets;
  int *corner_verts;
=======
  blender::MutableSpan<MPoly> polys;
  blender::MutableSpan<int> corner_verts;
>>>>>>> 636c98c8
  float (*mloopuvs)[2];

  int res_x, res_y;
  int rx, ry;
  float ox, oy;
  float sx, sy;
  float ix, iy;
};

static void generate_ocean_geometry_verts(void *__restrict userdata,
                                          const int y,
                                          const TaskParallelTLS *__restrict /*tls*/)
{
  GenerateOceanGeometryData *gogd = static_cast<GenerateOceanGeometryData *>(userdata);
  int x;

  for (x = 0; x <= gogd->res_x; x++) {
    const int i = y * (gogd->res_x + 1) + x;
    float *co = gogd->vert_positions[i];
    co[0] = gogd->ox + (x * gogd->sx);
    co[1] = gogd->oy + (y * gogd->sy);
    co[2] = 0.0f;
  }
}

static void generate_ocean_geometry_polys(void *__restrict userdata,
                                          const int y,
                                          const TaskParallelTLS *__restrict /*tls*/)
{
  GenerateOceanGeometryData *gogd = static_cast<GenerateOceanGeometryData *>(userdata);
  int x;

  for (x = 0; x < gogd->res_x; x++) {
    const int fi = y * gogd->res_x + x;
    const int vi = y * (gogd->res_x + 1) + x;
<<<<<<< HEAD
=======
    MPoly *mp = &gogd->polys[fi];
>>>>>>> 636c98c8

    gogd->corner_verts[fi * 4 + 0] = vi;
    gogd->corner_verts[fi * 4 + 1] = vi + 1;
    gogd->corner_verts[fi * 4 + 2] = vi + 1 + gogd->res_x + 1;
    gogd->corner_verts[fi * 4 + 3] = vi + gogd->res_x + 1;

    gogd->poly_offsets[fi] = fi * 4;
  }
}

static void generate_ocean_geometry_uvs(void *__restrict userdata,
                                        const int y,
                                        const TaskParallelTLS *__restrict /*tls*/)
{
  GenerateOceanGeometryData *gogd = static_cast<GenerateOceanGeometryData *>(userdata);
  int x;

  for (x = 0; x < gogd->res_x; x++) {
    const int i = y * gogd->res_x + x;
    float(*luv)[2] = &gogd->mloopuvs[i * 4];

    (*luv)[0] = x * gogd->ix;
    (*luv)[1] = y * gogd->iy;
    luv++;

    (*luv)[0] = (x + 1) * gogd->ix;
    (*luv)[1] = y * gogd->iy;
    luv++;

    (*luv)[0] = (x + 1) * gogd->ix;
    (*luv)[1] = (y + 1) * gogd->iy;
    luv++;

    (*luv)[0] = x * gogd->ix;
    (*luv)[1] = (y + 1) * gogd->iy;
    luv++;
  }
}

static Mesh *generate_ocean_geometry(OceanModifierData *omd, Mesh *mesh_orig, const int resolution)
{
  Mesh *result;

  GenerateOceanGeometryData gogd;

  int verts_num;
  int polys_num;

  const bool use_threading = resolution > 4;

  gogd.rx = resolution * resolution;
  gogd.ry = resolution * resolution;
  gogd.res_x = gogd.rx * omd->repeat_x;
  gogd.res_y = gogd.ry * omd->repeat_y;

  verts_num = (gogd.res_x + 1) * (gogd.res_y + 1);
  polys_num = gogd.res_x * gogd.res_y;

  gogd.sx = omd->size * omd->spatial_size;
  gogd.sy = omd->size * omd->spatial_size;
  gogd.ox = -gogd.sx / 2.0f;
  gogd.oy = -gogd.sy / 2.0f;

  gogd.sx /= gogd.rx;
  gogd.sy /= gogd.ry;

  result = BKE_mesh_new_nomain(verts_num, 0, 0, polys_num * 4, polys_num);
  BKE_mesh_copy_parameters_for_eval(result, mesh_orig);

  gogd.vert_positions = BKE_mesh_vert_positions_for_write(result);
<<<<<<< HEAD
  gogd.poly_offsets = result->poly_offsets_for_write().data();
  gogd.corner_verts = result->corner_verts_for_write().data();
=======
  gogd.polys = result->polys_for_write();
  gogd.corner_verts = result->corner_verts_for_write();
>>>>>>> 636c98c8

  TaskParallelSettings settings;
  BLI_parallel_range_settings_defaults(&settings);
  settings.use_threading = use_threading;

  /* create vertices */
  BLI_task_parallel_range(0, gogd.res_y + 1, &gogd, generate_ocean_geometry_verts, &settings);

  /* create faces */
  BLI_task_parallel_range(0, gogd.res_y, &gogd, generate_ocean_geometry_polys, &settings);

  BKE_mesh_calc_edges(result, false, false);

  /* add uvs */
  if (CustomData_number_of_layers(&result->ldata, CD_PROP_FLOAT2) < MAX_MTFACE) {
    gogd.mloopuvs = static_cast<float(*)[2]>(CustomData_add_layer_named(
        &result->ldata, CD_PROP_FLOAT2, CD_SET_DEFAULT, nullptr, polys_num * 4, "UVMap"));

    if (gogd.mloopuvs) { /* unlikely to fail */
      gogd.ix = 1.0 / gogd.rx;
      gogd.iy = 1.0 / gogd.ry;

      BLI_task_parallel_range(0, gogd.res_y, &gogd, generate_ocean_geometry_uvs, &settings);
    }
  }

  return result;
}

static Mesh *doOcean(ModifierData *md, const ModifierEvalContext *ctx, Mesh *mesh)
{
  OceanModifierData *omd = (OceanModifierData *)md;
  if (omd->ocean && !BKE_ocean_is_valid(omd->ocean)) {
    BKE_modifier_set_error(ctx->object, md, "Failed to allocate memory");
    return mesh;
  }
  int cfra_scene = int(DEG_get_ctime(ctx->depsgraph));
  Object *ob = ctx->object;
  bool allocated_ocean = false;

  Mesh *result = nullptr;
  OceanResult ocr;

  const int resolution = (ctx->flag & MOD_APPLY_RENDER) ? omd->resolution :
                                                          omd->viewport_resolution;

  int cfra_for_cache;
  int i, j;

  /* use cached & inverted value for speed
   * expanded this would read...
   *
   * (axis / (omd->size * omd->spatial_size)) + 0.5f) */
#  define OCEAN_CO(_size_co_inv, _v) ((_v * _size_co_inv) + 0.5f)

  const float size_co_inv = 1.0f / (omd->size * omd->spatial_size);

  /* can happen in when size is small, avoid bad array lookups later and quit now */
  if (!isfinite(size_co_inv)) {
    return mesh;
  }

  /* do ocean simulation */
  if (omd->cached) {
    if (!omd->oceancache) {
      init_cache_data(ob, omd, resolution);
    }
    BKE_ocean_simulate_cache(omd->oceancache, cfra_scene);
  }
  else {
    /* omd->ocean is nullptr on an original object (in contrast to an evaluated one).
     * We can create a new one, but we have to free it as well once we're done.
     * This function is only called on an original object when applying the modifier
     * using the 'Apply Modifier' button, and thus it is not called frequently for
     * simulation. */
    allocated_ocean |= BKE_ocean_ensure(omd, resolution);
    simulate_ocean_modifier(omd);
  }

  if (omd->geometry_mode == MOD_OCEAN_GEOM_GENERATE) {
    result = generate_ocean_geometry(omd, mesh, resolution);
  }
  else if (omd->geometry_mode == MOD_OCEAN_GEOM_DISPLACE) {
    result = (Mesh *)BKE_id_copy_ex(nullptr, &mesh->id, nullptr, LIB_ID_COPY_LOCALIZE);
  }

  cfra_for_cache = cfra_scene;
  CLAMP(cfra_for_cache, omd->bakestart, omd->bakeend);
  cfra_for_cache -= omd->bakestart; /* shift to 0 based */

  float(*positions)[3] = BKE_mesh_vert_positions_for_write(result);
<<<<<<< HEAD
  const blender::OffsetIndices polys = result->polys();
=======
  const blender::Span<MPoly> polys = mesh->polys();
>>>>>>> 636c98c8

  /* Add vertex-colors before displacement: allows lookup based on position. */

  if (omd->flag & MOD_OCEAN_GENERATE_FOAM) {
<<<<<<< HEAD
    const int loops_num = result->totloop;
=======
>>>>>>> 636c98c8
    const blender::Span<int> corner_verts = result->corner_verts();
    MLoopCol *mloopcols = static_cast<MLoopCol *>(CustomData_add_layer_named(&result->ldata,
                                                                             CD_PROP_BYTE_COLOR,
                                                                             CD_SET_DEFAULT,
                                                                             nullptr,
                                                                             corner_verts.size(),
                                                                             omd->foamlayername));

    MLoopCol *mloopcols_spray = nullptr;
    if (omd->flag & MOD_OCEAN_GENERATE_SPRAY) {
      mloopcols_spray = static_cast<MLoopCol *>(CustomData_add_layer_named(&result->ldata,
                                                                           CD_PROP_BYTE_COLOR,
                                                                           CD_SET_DEFAULT,
                                                                           nullptr,
                                                                           corner_verts.size(),
                                                                           omd->spraylayername));
    }

    if (mloopcols) { /* unlikely to fail */

      for (const int i : polys.index_range()) {
<<<<<<< HEAD
        const blender::IndexRange poly = polys[i];
        const int *corner_vert = &corner_verts[poly.start()];
        MLoopCol *mlcol = &mloopcols[poly.start()];

        MLoopCol *mlcolspray = nullptr;
        if (omd->flag & MOD_OCEAN_GENERATE_SPRAY) {
          mlcolspray = &mloopcols_spray[poly.start()];
        }

        for (j = poly.size(); j--; corner_vert++, mlcol++) {
=======
        const int *corner_vert = &corner_verts[polys[i].loopstart];
        MLoopCol *mlcol = &mloopcols[polys[i].loopstart];

        MLoopCol *mlcolspray = nullptr;
        if (omd->flag & MOD_OCEAN_GENERATE_SPRAY) {
          mlcolspray = &mloopcols_spray[polys[i].loopstart];
        }

        for (j = polys[i].totloop; j--; corner_vert++, mlcol++) {
>>>>>>> 636c98c8
          const float *vco = positions[*corner_vert];
          const float u = OCEAN_CO(size_co_inv, vco[0]);
          const float v = OCEAN_CO(size_co_inv, vco[1]);
          float foam;

          if (omd->oceancache && omd->cached) {
            BKE_ocean_cache_eval_uv(omd->oceancache, &ocr, cfra_for_cache, u, v);
            foam = ocr.foam;
            CLAMP(foam, 0.0f, 1.0f);
          }
          else {
            BKE_ocean_eval_uv(omd->ocean, &ocr, u, v);
            foam = BKE_ocean_jminus_to_foam(ocr.Jminus, omd->foam_coverage);
          }

          mlcol->r = mlcol->g = mlcol->b = char(foam * 255);
          /* This needs to be set (render engine uses) */
          mlcol->a = 255;

          if (omd->flag & MOD_OCEAN_GENERATE_SPRAY) {
            if (omd->flag & MOD_OCEAN_INVERT_SPRAY) {
              mlcolspray->r = ocr.Eminus[0] * 255;
            }
            else {
              mlcolspray->r = ocr.Eplus[0] * 255;
            }
            mlcolspray->g = 0;
            if (omd->flag & MOD_OCEAN_INVERT_SPRAY) {
              mlcolspray->b = ocr.Eminus[2] * 255;
            }
            else {
              mlcolspray->b = ocr.Eplus[2] * 255;
            }
            mlcolspray->a = 255;
          }
        }
      }
    }
  }

  /* displace the geometry */

  /* NOTE: tried to parallelized that one and previous foam loop,
   * but gives 20% slower results... odd. */
  {
    const int verts_num = result->totvert;

    for (i = 0; i < verts_num; i++) {
      float *vco = positions[i];
      const float u = OCEAN_CO(size_co_inv, vco[0]);
      const float v = OCEAN_CO(size_co_inv, vco[1]);

      if (omd->oceancache && omd->cached) {
        BKE_ocean_cache_eval_uv(omd->oceancache, &ocr, cfra_for_cache, u, v);
      }
      else {
        BKE_ocean_eval_uv(omd->ocean, &ocr, u, v);
      }

      vco[2] += ocr.disp[1];

      if (omd->chop_amount > 0.0f) {
        vco[0] += ocr.disp[0];
        vco[1] += ocr.disp[2];
      }
    }
  }

  BKE_mesh_tag_coords_changed(mesh);

  if (allocated_ocean) {
    BKE_ocean_free(omd->ocean);
    omd->ocean = nullptr;
  }

#  undef OCEAN_CO

  return result;
}
#else  /* WITH_OCEANSIM */
static Mesh *doOcean(ModifierData * /*md*/, const ModifierEvalContext * /*ctx*/, Mesh *mesh)
{
  return mesh;
}
#endif /* WITH_OCEANSIM */

static Mesh *modifyMesh(ModifierData *md, const ModifierEvalContext *ctx, Mesh *mesh)
{
  return doOcean(md, ctx, mesh);
}
// #define WITH_OCEANSIM
static void panel_draw(const bContext * /*C*/, Panel *panel)
{
  uiLayout *layout = panel->layout;
#ifdef WITH_OCEANSIM
  uiLayout *col, *sub;

  PointerRNA ob_ptr;
  PointerRNA *ptr = modifier_panel_get_property_pointers(panel, &ob_ptr);

  uiLayoutSetPropSep(layout, true);

  col = uiLayoutColumn(layout, false);
  uiItemR(col, ptr, "geometry_mode", 0, nullptr, ICON_NONE);
  if (RNA_enum_get(ptr, "geometry_mode") == MOD_OCEAN_GEOM_GENERATE) {
    sub = uiLayoutColumn(col, true);
    uiItemR(sub, ptr, "repeat_x", 0, IFACE_("Repeat X"), ICON_NONE);
    uiItemR(sub, ptr, "repeat_y", 0, IFACE_("Y"), ICON_NONE);
  }

  sub = uiLayoutColumn(col, true);
  uiItemR(sub, ptr, "viewport_resolution", 0, IFACE_("Resolution Viewport"), ICON_NONE);
  uiItemR(sub, ptr, "resolution", 0, IFACE_("Render"), ICON_NONE);

  uiItemR(col, ptr, "time", 0, nullptr, ICON_NONE);

  uiItemR(col, ptr, "depth", 0, nullptr, ICON_NONE);
  uiItemR(col, ptr, "size", 0, nullptr, ICON_NONE);
  uiItemR(col, ptr, "spatial_size", 0, nullptr, ICON_NONE);

  uiItemR(col, ptr, "random_seed", 0, nullptr, ICON_NONE);

  uiItemR(col, ptr, "use_normals", 0, nullptr, ICON_NONE);

  modifier_panel_end(layout, ptr);

#else  /* WITH_OCEANSIM */
  uiItemL(layout, TIP_("Built without Ocean modifier"), ICON_NONE);
#endif /* WITH_OCEANSIM */
}

#ifdef WITH_OCEANSIM
static void waves_panel_draw(const bContext * /*C*/, Panel *panel)
{
  uiLayout *col, *sub;
  uiLayout *layout = panel->layout;

  PointerRNA *ptr = modifier_panel_get_property_pointers(panel, nullptr);

  uiLayoutSetPropSep(layout, true);

  col = uiLayoutColumn(layout, false);
  uiItemR(col, ptr, "wave_scale", 0, IFACE_("Scale"), ICON_NONE);
  uiItemR(col, ptr, "wave_scale_min", 0, nullptr, ICON_NONE);
  uiItemR(col, ptr, "choppiness", 0, nullptr, ICON_NONE);
  uiItemR(col, ptr, "wind_velocity", 0, nullptr, ICON_NONE);

  uiItemS(layout);

  col = uiLayoutColumn(layout, false);
  uiItemR(col, ptr, "wave_alignment", UI_ITEM_R_SLIDER, IFACE_("Alignment"), ICON_NONE);
  sub = uiLayoutColumn(col, false);
  uiLayoutSetActive(sub, RNA_float_get(ptr, "wave_alignment") > 0.0f);
  uiItemR(sub, ptr, "wave_direction", 0, IFACE_("Direction"), ICON_NONE);
  uiItemR(sub, ptr, "damping", 0, nullptr, ICON_NONE);
}

static void foam_panel_draw_header(const bContext * /*C*/, Panel *panel)
{
  uiLayout *layout = panel->layout;

  PointerRNA *ptr = modifier_panel_get_property_pointers(panel, nullptr);

  uiItemR(layout, ptr, "use_foam", 0, IFACE_("Foam"), ICON_NONE);
}

static void foam_panel_draw(const bContext * /*C*/, Panel *panel)
{
  uiLayout *col;
  uiLayout *layout = panel->layout;

  PointerRNA *ptr = modifier_panel_get_property_pointers(panel, nullptr);

  bool use_foam = RNA_boolean_get(ptr, "use_foam");

  uiLayoutSetPropSep(layout, true);

  col = uiLayoutColumn(layout, false);
  uiLayoutSetActive(col, use_foam);
  uiItemR(col, ptr, "foam_layer_name", 0, IFACE_("Data Layer"), ICON_NONE);
  uiItemR(col, ptr, "foam_coverage", 0, IFACE_("Coverage"), ICON_NONE);
}

static void spray_panel_draw_header(const bContext * /*C*/, Panel *panel)
{
  uiLayout *row;
  uiLayout *layout = panel->layout;

  PointerRNA *ptr = modifier_panel_get_property_pointers(panel, nullptr);

  bool use_foam = RNA_boolean_get(ptr, "use_foam");

  row = uiLayoutRow(layout, false);
  uiLayoutSetActive(row, use_foam);
  uiItemR(row, ptr, "use_spray", 0, CTX_IFACE_(BLT_I18NCONTEXT_ID_MESH, "Spray"), ICON_NONE);
}

static void spray_panel_draw(const bContext * /*C*/, Panel *panel)
{
  uiLayout *col;
  uiLayout *layout = panel->layout;

  PointerRNA *ptr = modifier_panel_get_property_pointers(panel, nullptr);

  bool use_foam = RNA_boolean_get(ptr, "use_foam");
  bool use_spray = RNA_boolean_get(ptr, "use_spray");

  uiLayoutSetPropSep(layout, true);

  col = uiLayoutColumn(layout, false);
  uiLayoutSetActive(col, use_foam && use_spray);
  uiItemR(col, ptr, "spray_layer_name", 0, IFACE_("Data Layer"), ICON_NONE);
  uiItemR(col, ptr, "invert_spray", 0, IFACE_("Invert"), ICON_NONE);
}

static void spectrum_panel_draw(const bContext * /*C*/, Panel *panel)
{
  uiLayout *col;
  uiLayout *layout = panel->layout;

  PointerRNA *ptr = modifier_panel_get_property_pointers(panel, nullptr);

  int spectrum = RNA_enum_get(ptr, "spectrum");

  uiLayoutSetPropSep(layout, true);

  col = uiLayoutColumn(layout, false);
  uiItemR(col, ptr, "spectrum", 0, nullptr, ICON_NONE);
  if (ELEM(spectrum, MOD_OCEAN_SPECTRUM_TEXEL_MARSEN_ARSLOE, MOD_OCEAN_SPECTRUM_JONSWAP)) {
    uiItemR(col, ptr, "sharpen_peak_jonswap", UI_ITEM_R_SLIDER, nullptr, ICON_NONE);
    uiItemR(col, ptr, "fetch_jonswap", 0, nullptr, ICON_NONE);
  }
}

static void bake_panel_draw(const bContext * /*C*/, Panel *panel)
{
  uiLayout *col;
  uiLayout *layout = panel->layout;

  PointerRNA *ptr = modifier_panel_get_property_pointers(panel, nullptr);

  uiLayoutSetPropSep(layout, true);

  bool is_cached = RNA_boolean_get(ptr, "is_cached");
  bool use_foam = RNA_boolean_get(ptr, "use_foam");

  if (is_cached) {
    PointerRNA op_ptr;
    uiItemFullO(layout,
                "OBJECT_OT_ocean_bake",
                IFACE_("Delete Bake"),
                ICON_NONE,
                nullptr,
                WM_OP_EXEC_DEFAULT,
                0,
                &op_ptr);
    RNA_boolean_set(&op_ptr, "free", true);
  }
  else {
    uiItemO(layout, nullptr, ICON_NONE, "OBJECT_OT_ocean_bake");
  }

  uiItemR(layout, ptr, "filepath", 0, nullptr, ICON_NONE);

  col = uiLayoutColumn(layout, true);
  uiLayoutSetEnabled(col, !is_cached);
  uiItemR(col, ptr, "frame_start", 0, IFACE_("Frame Start"), ICON_NONE);
  uiItemR(col, ptr, "frame_end", 0, IFACE_("End"), ICON_NONE);

  col = uiLayoutColumn(layout, false);
  uiLayoutSetActive(col, use_foam);
  uiItemR(col, ptr, "bake_foam_fade", 0, nullptr, ICON_NONE);
}
#endif /* WITH_OCEANSIM */

static void panelRegister(ARegionType *region_type)
{
  PanelType *panel_type = modifier_panel_register(region_type, eModifierType_Ocean, panel_draw);
#ifdef WITH_OCEANSIM
  modifier_subpanel_register(region_type, "waves", "Waves", nullptr, waves_panel_draw, panel_type);
  PanelType *foam_panel = modifier_subpanel_register(
      region_type, "foam", "", foam_panel_draw_header, foam_panel_draw, panel_type);
  modifier_subpanel_register(
      region_type, "spray", "", spray_panel_draw_header, spray_panel_draw, foam_panel);
  modifier_subpanel_register(
      region_type, "spectrum", "Spectrum", nullptr, spectrum_panel_draw, panel_type);
  modifier_subpanel_register(region_type, "bake", "Bake", nullptr, bake_panel_draw, panel_type);
#else
  UNUSED_VARS(panel_type);
#endif /* WITH_OCEANSIM */
}

static void blendRead(BlendDataReader * /*reader*/, ModifierData *md)
{
  OceanModifierData *omd = (OceanModifierData *)md;
  omd->oceancache = nullptr;
  omd->ocean = nullptr;
}

ModifierTypeInfo modifierType_Ocean = {
    /*name*/ N_("Ocean"),
    /*structName*/ "OceanModifierData",
    /*structSize*/ sizeof(OceanModifierData),
    /*srna*/ &RNA_OceanModifier,
    /*type*/ eModifierTypeType_Constructive,
    /*flags*/ eModifierTypeFlag_AcceptsMesh | eModifierTypeFlag_SupportsEditmode |
        eModifierTypeFlag_EnableInEditmode,
    /*icon*/ ICON_MOD_OCEAN,

    /*copyData*/ copyData,
    /*deformMatrices_DM*/ nullptr,

    /*deformMatrices*/ nullptr,
    /*deformVertsEM*/ nullptr,
    /*deformMatricesEM*/ nullptr,
    /*modifyMesh*/ modifyMesh,
    /*modifyGeometrySet*/ nullptr,

    /*initData*/ initData,
    /*requiredDataMask*/ requiredDataMask,
    /*freeData*/ freeData,
    /*isDisabled*/ nullptr,
    /*updateDepsgraph*/ nullptr,
    /*dependsOnTime*/ nullptr,
    /*dependsOnNormals*/ dependsOnNormals,
    /*foreachIDLink*/ nullptr,
    /*foreachTexLink*/ nullptr,
    /*freeRuntimeData*/ nullptr,
    /*panelRegister*/ panelRegister,
    /*blendWrite*/ nullptr,
    /*blendRead*/ blendRead,
};<|MERGE_RESOLUTION|>--- conflicted
+++ resolved
@@ -154,13 +154,8 @@
 
 struct GenerateOceanGeometryData {
   float (*vert_positions)[3];
-<<<<<<< HEAD
-  int *poly_offsets;
-  int *corner_verts;
-=======
-  blender::MutableSpan<MPoly> polys;
+  blender::MutableSpan<int> poly_offsets;
   blender::MutableSpan<int> corner_verts;
->>>>>>> 636c98c8
   float (*mloopuvs)[2];
 
   int res_x, res_y;
@@ -196,10 +191,6 @@
   for (x = 0; x < gogd->res_x; x++) {
     const int fi = y * gogd->res_x + x;
     const int vi = y * (gogd->res_x + 1) + x;
-<<<<<<< HEAD
-=======
-    MPoly *mp = &gogd->polys[fi];
->>>>>>> 636c98c8
 
     gogd->corner_verts[fi * 4 + 0] = vi;
     gogd->corner_verts[fi * 4 + 1] = vi + 1;
@@ -270,13 +261,8 @@
   BKE_mesh_copy_parameters_for_eval(result, mesh_orig);
 
   gogd.vert_positions = BKE_mesh_vert_positions_for_write(result);
-<<<<<<< HEAD
-  gogd.poly_offsets = result->poly_offsets_for_write().data();
-  gogd.corner_verts = result->corner_verts_for_write().data();
-=======
-  gogd.polys = result->polys_for_write();
+  gogd.poly_offsets = result->poly_offsets_for_write();
   gogd.corner_verts = result->corner_verts_for_write();
->>>>>>> 636c98c8
 
   TaskParallelSettings settings;
   BLI_parallel_range_settings_defaults(&settings);
@@ -368,19 +354,11 @@
   cfra_for_cache -= omd->bakestart; /* shift to 0 based */
 
   float(*positions)[3] = BKE_mesh_vert_positions_for_write(result);
-<<<<<<< HEAD
   const blender::OffsetIndices polys = result->polys();
-=======
-  const blender::Span<MPoly> polys = mesh->polys();
->>>>>>> 636c98c8
 
   /* Add vertex-colors before displacement: allows lookup based on position. */
 
   if (omd->flag & MOD_OCEAN_GENERATE_FOAM) {
-<<<<<<< HEAD
-    const int loops_num = result->totloop;
-=======
->>>>>>> 636c98c8
     const blender::Span<int> corner_verts = result->corner_verts();
     MLoopCol *mloopcols = static_cast<MLoopCol *>(CustomData_add_layer_named(&result->ldata,
                                                                              CD_PROP_BYTE_COLOR,
@@ -402,7 +380,6 @@
     if (mloopcols) { /* unlikely to fail */
 
       for (const int i : polys.index_range()) {
-<<<<<<< HEAD
         const blender::IndexRange poly = polys[i];
         const int *corner_vert = &corner_verts[poly.start()];
         MLoopCol *mlcol = &mloopcols[poly.start()];
@@ -413,17 +390,6 @@
         }
 
         for (j = poly.size(); j--; corner_vert++, mlcol++) {
-=======
-        const int *corner_vert = &corner_verts[polys[i].loopstart];
-        MLoopCol *mlcol = &mloopcols[polys[i].loopstart];
-
-        MLoopCol *mlcolspray = nullptr;
-        if (omd->flag & MOD_OCEAN_GENERATE_SPRAY) {
-          mlcolspray = &mloopcols_spray[polys[i].loopstart];
-        }
-
-        for (j = polys[i].totloop; j--; corner_vert++, mlcol++) {
->>>>>>> 636c98c8
           const float *vco = positions[*corner_vert];
           const float u = OCEAN_CO(size_co_inv, vco[0]);
           const float v = OCEAN_CO(size_co_inv, vco[1]);
