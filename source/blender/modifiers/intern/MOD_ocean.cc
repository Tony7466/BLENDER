--- conflicted
+++ resolved
@@ -365,26 +365,14 @@
   /* Add vertex-colors before displacement: allows lookup based on position. */
 
   if (omd->flag & MOD_OCEAN_GENERATE_FOAM) {
-<<<<<<< HEAD
-    const int polys_num = result->totpoly;
-    const int loops_num = result->totloop;
-    const MLoop *mloops = BKE_mesh_loops(result);
-    MLoopCol *mloopcols = static_cast<MLoopCol *>(CustomData_add_layer_named(
-        &result->ldata, CD_PROP_BYTE_COLOR, CD_SET_DEFAULT, loops_num, omd->foamlayername));
-=======
     const blender::Span<MLoop> loops = result->loops();
     MLoopCol *mloopcols = static_cast<MLoopCol *>(CustomData_add_layer_named(
         &result->ldata, CD_PROP_BYTE_COLOR, CD_SET_DEFAULT, loops.size(), omd->foamlayername));
->>>>>>> 92b607d6
 
     MLoopCol *mloopcols_spray = nullptr;
     if (omd->flag & MOD_OCEAN_GENERATE_SPRAY) {
       mloopcols_spray = static_cast<MLoopCol *>(CustomData_add_layer_named(
-<<<<<<< HEAD
-          &result->ldata, CD_PROP_BYTE_COLOR, CD_SET_DEFAULT, loops_num, omd->spraylayername));
-=======
           &result->ldata, CD_PROP_BYTE_COLOR, CD_SET_DEFAULT, loops.size(), omd->spraylayername));
->>>>>>> 92b607d6
     }
 
     if (mloopcols) { /* unlikely to fail */
