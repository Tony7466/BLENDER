--- conflicted
+++ resolved
@@ -245,13 +245,8 @@
       sculpt_session->totvert = mesh->totvert;
       sculpt_session->totpoly = mesh->totpoly;
       sculpt_session->vert_positions = nullptr;
-<<<<<<< HEAD
-      sculpt_session->polys = nullptr;
-      sculpt_session->loops = nullptr;
-=======
       sculpt_session->polys = {};
       sculpt_session->corner_verts = {};
->>>>>>> 2f4a7d67
     }
     // BKE_subdiv_stats_print(&subdiv->stats);
   }
