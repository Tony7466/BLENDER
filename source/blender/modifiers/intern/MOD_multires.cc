/* SPDX-FileCopyrightText: 2005 Blender Foundation
 *
 * SPDX-License-Identifier: GPL-2.0-or-later */

/** \file
 * \ingroup modifiers
 */

#include <cstddef>

#include "MEM_guardedalloc.h"

#include "BLI_utildefines.h"

#include "BLT_translation.h"

#include "DNA_defaults.h"
#include "DNA_mesh_types.h"
#include "DNA_object_types.h"
#include "DNA_scene_types.h"
#include "DNA_screen_types.h"

#include "BKE_cdderivedmesh.h"
#include "BKE_context.h"
#include "BKE_mesh.hh"
#include "BKE_modifier.h"
#include "BKE_multires.h"
#include "BKE_paint.h"
#include "BKE_screen.h"
#include "BKE_subdiv.h"
#include "BKE_subdiv_ccg.h"
#include "BKE_subdiv_deform.h"
#include "BKE_subdiv_mesh.hh"
#include "BKE_subsurf.h"

#include "UI_interface.h"
#include "UI_resources.h"

#include "RNA_access.h"
#include "RNA_prototypes.h"

#include "WM_types.h" /* For subdivide operator UI. */

#include "DEG_depsgraph_query.h"

#include "MOD_modifiertypes.hh"
#include "MOD_ui_common.hh"

struct MultiresRuntimeData {
  /* Cached subdivision surface descriptor, with topology and settings. */
  Subdiv *subdiv;
};

static void initData(ModifierData *md)
{
  MultiresModifierData *mmd = (MultiresModifierData *)md;

  BLI_assert(MEMCMP_STRUCT_AFTER_IS_ZERO(mmd, modifier));

  MEMCPY_STRUCT_AFTER(mmd, DNA_struct_default_get(MultiresModifierData), modifier);

  /* Open subdivision panels by default. */
  md->ui_expand_flag = UI_PANEL_DATA_EXPAND_ROOT | UI_SUBPANEL_DATA_EXPAND_1;
}

static void requiredDataMask(ModifierData *md, CustomData_MeshMasks *r_cddata_masks)
{
  MultiresModifierData *mmd = (MultiresModifierData *)md;
  if (mmd->flags & eMultiresModifierFlag_UseCustomNormals) {
    r_cddata_masks->lmask |= CD_MASK_NORMAL;
    r_cddata_masks->lmask |= CD_MASK_CUSTOMLOOPNORMAL;
  }
}

static bool dependsOnNormals(ModifierData *md)
{
  MultiresModifierData *mmd = (MultiresModifierData *)md;
  if (mmd->flags & eMultiresModifierFlag_UseCustomNormals) {
    return true;
  }
  return false;
}

static void copyData(const ModifierData *md_src, ModifierData *md_dst, const int flag)
{
  BKE_modifier_copydata_generic(md_src, md_dst, flag);
}

static void freeRuntimeData(void *runtime_data_v)
{
  if (runtime_data_v == nullptr) {
    return;
  }
  MultiresRuntimeData *runtime_data = (MultiresRuntimeData *)runtime_data_v;
  if (runtime_data->subdiv != nullptr) {
    BKE_subdiv_free(runtime_data->subdiv);
  }
  MEM_freeN(runtime_data);
}

static void freeData(ModifierData *md)
{
  MultiresModifierData *mmd = (MultiresModifierData *)md;
  freeRuntimeData(mmd->modifier.runtime);
}

static MultiresRuntimeData *multires_ensure_runtime(MultiresModifierData *mmd)
{
  MultiresRuntimeData *runtime_data = (MultiresRuntimeData *)mmd->modifier.runtime;
  if (runtime_data == nullptr) {
    runtime_data = static_cast<MultiresRuntimeData *>(
        MEM_callocN(sizeof(*runtime_data), __func__));
    mmd->modifier.runtime = runtime_data;
  }
  return runtime_data;
}

/* Main goal of this function is to give usable subdivision surface descriptor
 * which matches settings and topology. */
static Subdiv *subdiv_descriptor_ensure(MultiresModifierData *mmd,
                                        const SubdivSettings *subdiv_settings,
                                        const Mesh *mesh)
{
  MultiresRuntimeData *runtime_data = (MultiresRuntimeData *)mmd->modifier.runtime;
  Subdiv *subdiv = BKE_subdiv_update_from_mesh(runtime_data->subdiv, subdiv_settings, mesh);
  runtime_data->subdiv = subdiv;
  return subdiv;
}

/* Subdivide into fully qualified mesh. */

static Mesh *multires_as_mesh(MultiresModifierData *mmd,
                              const ModifierEvalContext *ctx,
                              Mesh *mesh,
                              Subdiv *subdiv)
{
  Mesh *result = mesh;
  const bool use_render_params = (ctx->flag & MOD_APPLY_RENDER);
  const bool ignore_simplify = (ctx->flag & MOD_APPLY_IGNORE_SIMPLIFY);
  const bool ignore_control_edges = (ctx->flag & MOD_APPLY_TO_BASE_MESH);
  const Scene *scene = DEG_get_evaluated_scene(ctx->depsgraph);
  Object *object = ctx->object;
  SubdivToMeshSettings mesh_settings;
  BKE_multires_subdiv_mesh_settings_init(&mesh_settings,
                                         scene,
                                         object,
                                         mmd,
                                         use_render_params,
                                         ignore_simplify,
                                         ignore_control_edges);
  if (mesh_settings.resolution < 3) {
    return result;
  }
  BKE_subdiv_displacement_attach_from_multires(subdiv, mesh, mmd);
  result = BKE_subdiv_to_mesh(subdiv, &mesh_settings, mesh);
  return result;
}

/* Subdivide into CCG. */

static void multires_ccg_settings_init(SubdivToCCGSettings *settings,
                                       const MultiresModifierData *mmd,
                                       const ModifierEvalContext *ctx,
                                       Mesh *mesh)
{
  const bool has_mask = CustomData_has_layer(&mesh->ldata, CD_GRID_PAINT_MASK);
  const bool use_render_params = (ctx->flag & MOD_APPLY_RENDER);
  const bool ignore_simplify = (ctx->flag & MOD_APPLY_IGNORE_SIMPLIFY);
  const Scene *scene = DEG_get_evaluated_scene(ctx->depsgraph);
  Object *object = ctx->object;
  const int level = multires_get_level(scene, object, mmd, use_render_params, ignore_simplify);
  settings->resolution = (1 << level) + 1;
  settings->need_normal = true;
  settings->need_mask = has_mask;
}

static Mesh *multires_as_ccg(MultiresModifierData *mmd,
                             const ModifierEvalContext *ctx,
                             Mesh *mesh,
                             Subdiv *subdiv)
{
  Mesh *result = mesh;
  SubdivToCCGSettings ccg_settings;
  multires_ccg_settings_init(&ccg_settings, mmd, ctx, mesh);
  if (ccg_settings.resolution < 3) {
    return result;
  }
  BKE_subdiv_displacement_attach_from_multires(subdiv, mesh, mmd);
  result = BKE_subdiv_to_ccg_mesh(subdiv, &ccg_settings, mesh);

  /* NOTE: CCG becomes an owner of Subdiv descriptor, so can not share
   * this pointer. Not sure if it's needed, but might have a second look
   * on the ownership model here. */
  MultiresRuntimeData *runtime_data = static_cast<MultiresRuntimeData *>(mmd->modifier.runtime);
  runtime_data->subdiv = nullptr;

  return result;
}

static Mesh *modifyMesh(ModifierData *md, const ModifierEvalContext *ctx, Mesh *mesh)
{
  Mesh *result = mesh;
#if !defined(WITH_OPENSUBDIV)
  BKE_modifier_set_error(ctx->object, md, "Disabled, built without OpenSubdiv");
  return result;
#endif
  MultiresModifierData *mmd = (MultiresModifierData *)md;
  SubdivSettings subdiv_settings;
  BKE_multires_subdiv_settings_init(&subdiv_settings, mmd);
  if (subdiv_settings.level == 0) {
    return result;
  }
  MultiresRuntimeData *runtime_data = multires_ensure_runtime(mmd);
  Subdiv *subdiv = subdiv_descriptor_ensure(mmd, &subdiv_settings, mesh);
  if (subdiv == nullptr) {
    /* Happens on bad topology, also on empty input mesh. */
    return result;
  }
  const bool use_clnors = mmd->flags & eMultiresModifierFlag_UseCustomNormals &&
                          mesh->flag & ME_AUTOSMOOTH &&
                          CustomData_has_layer(&mesh->ldata, CD_CUSTOMLOOPNORMAL);
  /* NOTE: Orco needs final coordinates on CPU side, which are expected to be
   * accessible via mesh vertices. For this reason we do not evaluate multires to
   * grids when orco is requested. */
  const bool for_orco = (ctx->flag & MOD_APPLY_ORCO) != 0;
  /* Needed when rendering or baking will in sculpt mode. */
  const bool for_render = (ctx->flag & MOD_APPLY_RENDER) != 0;

  const bool sculpt_base_mesh = mmd->flags & eMultiresModifierFlag_UseSculptBaseMesh;

  if ((ctx->object->mode & OB_MODE_SCULPT) && !for_orco && !for_render && !sculpt_base_mesh) {
    /* NOTE: CCG takes ownership over Subdiv. */
    result = multires_as_ccg(mmd, ctx, mesh, subdiv);
    result->runtime->subdiv_ccg_tot_level = mmd->totlvl;
    /* TODO(sergey): Usually it is sculpt stroke's update variants which
     * takes care of this, but is possible that we need this before the
     * stroke: i.e. when exiting blender right after stroke is done.
     * Annoying and not so much black-boxed as far as sculpting goes, and
     * surely there is a better way of solving this. */
    if (ctx->object->sculpt != nullptr) {
      SculptSession *sculpt_session = ctx->object->sculpt;
      sculpt_session->subdiv_ccg = result->runtime->subdiv_ccg;
      sculpt_session->multires.active = true;
      sculpt_session->multires.modifier = mmd;
      sculpt_session->multires.level = mmd->sculptlvl;
      sculpt_session->totvert = mesh->totvert;
<<<<<<< HEAD
      sculpt_session->faces_num = mesh->faces_num;
      sculpt_session->vert_positions = nullptr;
      sculpt_session->faces = {};
=======
      sculpt_session->totpoly = mesh->totpoly;
      sculpt_session->vert_positions = {};
      sculpt_session->polys = {};
>>>>>>> 19d4cafb
      sculpt_session->corner_verts = {};
    }
    // BKE_subdiv_stats_print(&subdiv->stats);
  }
  else {
    if (use_clnors) {
      /* If custom normals are present and the option is turned on calculate the split
       * normals and clear flag so the normals get interpolated to the result mesh. */
      BKE_mesh_calc_normals_split(mesh);
      CustomData_clear_layer_flag(&mesh->ldata, CD_NORMAL, CD_FLAG_TEMPORARY);
    }

    result = multires_as_mesh(mmd, ctx, mesh, subdiv);

    if (use_clnors) {
      float(*lnors)[3] = static_cast<float(*)[3]>(
          CustomData_get_layer_for_write(&result->ldata, CD_NORMAL, result->totloop));
      BLI_assert(lnors != nullptr);
      BKE_mesh_set_custom_normals(result, lnors);
      CustomData_set_layer_flag(&mesh->ldata, CD_NORMAL, CD_FLAG_TEMPORARY);
      CustomData_set_layer_flag(&result->ldata, CD_NORMAL, CD_FLAG_TEMPORARY);
    }
    // BKE_subdiv_stats_print(&subdiv->stats);
    if (subdiv != runtime_data->subdiv) {
      BKE_subdiv_free(subdiv);
    }
  }
  return result;
}

static void deformMatrices(ModifierData *md,
                           const ModifierEvalContext *ctx,
                           Mesh *mesh,
                           float (*vertex_cos)[3],
                           float (*deform_matrices)[3][3],
                           int verts_num)

{
#if !defined(WITH_OPENSUBDIV)
  BKE_modifier_set_error(ctx->object, md, "Disabled, built without OpenSubdiv");
  return;
#endif

  /* Subsurf does not require extra space mapping, keep matrices as is. */
  (void)deform_matrices;

  MultiresModifierData *mmd = (MultiresModifierData *)md;

  SubdivSettings subdiv_settings;
  BKE_multires_subdiv_settings_init(&subdiv_settings, mmd);
  if (subdiv_settings.level == 0) {
    return;
  }

  SubdivToCCGSettings ccg_settings;
  multires_ccg_settings_init(&ccg_settings, mmd, ctx, mesh);
  if (ccg_settings.resolution < 3) {
    return;
  }

  MultiresRuntimeData *runtime_data = multires_ensure_runtime(mmd);
  Subdiv *subdiv = subdiv_descriptor_ensure(mmd, &subdiv_settings, mesh);
  if (subdiv == nullptr) {
    /* Happens on bad topology, also on empty input mesh. */
    return;
  }
  BKE_subdiv_displacement_attach_from_multires(subdiv, mesh, mmd);
  BKE_subdiv_deform_coarse_vertices(subdiv, mesh, vertex_cos, verts_num);
  if (subdiv != runtime_data->subdiv) {
    BKE_subdiv_free(subdiv);
  }
}

static void panel_draw(const bContext *C, Panel *panel)
{
  uiLayout *col;
  uiLayout *layout = panel->layout;

  PointerRNA *ptr = modifier_panel_get_property_pointers(panel, nullptr);

  uiLayoutSetPropSep(layout, true);

  col = uiLayoutColumn(layout, true);
  uiItemR(col, ptr, "levels", 0, IFACE_("Level Viewport"), ICON_NONE);
  uiItemR(col, ptr, "sculpt_levels", 0, IFACE_("Sculpt"), ICON_NONE);
  uiItemR(col, ptr, "render_levels", 0, IFACE_("Render"), ICON_NONE);

  const bool is_sculpt_mode = CTX_data_active_object(C)->mode & OB_MODE_SCULPT;
  uiBlock *block = uiLayoutGetBlock(panel->layout);
  UI_block_lock_set(block, !is_sculpt_mode, IFACE_("Sculpt Base Mesh"));
  uiItemR(col, ptr, "use_sculpt_base_mesh", 0, IFACE_("Sculpt Base Mesh"), ICON_NONE);
  UI_block_lock_clear(block);

  uiItemR(layout, ptr, "show_only_control_edges", 0, nullptr, ICON_NONE);

  modifier_panel_end(layout, ptr);
}

static void subdivisions_panel_draw(const bContext * /*C*/, Panel *panel)
{
  uiLayout *row;
  uiLayout *layout = panel->layout;

  PointerRNA ob_ptr;
  PointerRNA *ptr = modifier_panel_get_property_pointers(panel, &ob_ptr);

  uiLayoutSetEnabled(layout, RNA_enum_get(&ob_ptr, "mode") != OB_MODE_EDIT);

  MultiresModifierData *mmd = (MultiresModifierData *)ptr->data;

  /**
   * Changing some of the properties can not be done once there is an
   * actual displacement stored for this multi-resolution modifier.
   * This check will disallow changes for those properties.
   * This check is a bit stupid but it should be sufficient for the usual
   * multi-resolution usage. It might become less strict and only disallow
   * modifications if there is CD_MDISPS layer, or if there is actual
   * non-zero displacement, but such checks will be too slow to be done
   * on every redraw.
   */

  PointerRNA op_ptr;
  uiItemFullO(layout,
              "OBJECT_OT_multires_subdivide",
              IFACE_("Subdivide"),
              ICON_NONE,
              nullptr,
              WM_OP_EXEC_DEFAULT,
              0,
              &op_ptr);
  RNA_enum_set(&op_ptr, "mode", MULTIRES_SUBDIVIDE_CATMULL_CLARK);
  RNA_string_set(&op_ptr, "modifier", ((ModifierData *)mmd)->name);

  row = uiLayoutRow(layout, false);
  uiItemFullO(row,
              "OBJECT_OT_multires_subdivide",
              IFACE_("Simple"),
              ICON_NONE,
              nullptr,
              WM_OP_EXEC_DEFAULT,
              0,
              &op_ptr);
  RNA_enum_set(&op_ptr, "mode", MULTIRES_SUBDIVIDE_SIMPLE);
  RNA_string_set(&op_ptr, "modifier", ((ModifierData *)mmd)->name);
  uiItemFullO(row,
              "OBJECT_OT_multires_subdivide",
              IFACE_("Linear"),
              ICON_NONE,
              nullptr,
              WM_OP_EXEC_DEFAULT,
              0,
              &op_ptr);
  RNA_enum_set(&op_ptr, "mode", MULTIRES_SUBDIVIDE_LINEAR);
  RNA_string_set(&op_ptr, "modifier", ((ModifierData *)mmd)->name);

  uiItemS(layout);

  uiItemO(layout, IFACE_("Unsubdivide"), ICON_NONE, "OBJECT_OT_multires_unsubdivide");
  uiItemO(layout, IFACE_("Delete Higher"), ICON_NONE, "OBJECT_OT_multires_higher_levels_delete");
}

static void shape_panel_draw(const bContext * /*C*/, Panel *panel)
{
  uiLayout *row;
  uiLayout *layout = panel->layout;

  PointerRNA ob_ptr;
  modifier_panel_get_property_pointers(panel, &ob_ptr);

  uiLayoutSetEnabled(layout, RNA_enum_get(&ob_ptr, "mode") != OB_MODE_EDIT);

  row = uiLayoutRow(layout, false);
  uiItemO(row, IFACE_("Reshape"), ICON_NONE, "OBJECT_OT_multires_reshape");
  uiItemO(row, IFACE_("Apply Base"), ICON_NONE, "OBJECT_OT_multires_base_apply");
}

static void generate_panel_draw(const bContext * /*C*/, Panel *panel)
{
  uiLayout *col, *row;
  uiLayout *layout = panel->layout;

  PointerRNA *ptr = modifier_panel_get_property_pointers(panel, nullptr);
  MultiresModifierData *mmd = (MultiresModifierData *)ptr->data;

  bool is_external = RNA_boolean_get(ptr, "is_external");

  if (mmd->totlvl == 0) {
    uiItemO(
        layout, IFACE_("Rebuild Subdivisions"), ICON_NONE, "OBJECT_OT_multires_rebuild_subdiv");
  }

  col = uiLayoutColumn(layout, false);
  row = uiLayoutRow(col, false);
  if (is_external) {
    uiItemO(row, IFACE_("Pack External"), ICON_NONE, "OBJECT_OT_multires_external_pack");
    uiLayoutSetPropSep(col, true);
    row = uiLayoutRow(col, false);
    uiItemR(row, ptr, "filepath", 0, nullptr, ICON_NONE);
  }
  else {
    uiItemO(col, IFACE_("Save External..."), ICON_NONE, "OBJECT_OT_multires_external_save");
  }
}

static void advanced_panel_draw(const bContext * /*C*/, Panel *panel)
{
  uiLayout *col;
  uiLayout *layout = panel->layout;

  PointerRNA *ptr = modifier_panel_get_property_pointers(panel, nullptr);

  bool has_displacement = RNA_int_get(ptr, "total_levels") != 0;

  uiLayoutSetPropSep(layout, true);

  uiLayoutSetActive(layout, !has_displacement);

  uiItemR(layout, ptr, "quality", 0, nullptr, ICON_NONE);

  col = uiLayoutColumn(layout, false);
  uiLayoutSetActive(col, true);
  uiItemR(col, ptr, "uv_smooth", 0, nullptr, ICON_NONE);
  uiItemR(col, ptr, "boundary_smooth", 0, nullptr, ICON_NONE);

  uiItemR(layout, ptr, "use_creases", 0, nullptr, ICON_NONE);
  uiItemR(layout, ptr, "use_custom_normals", 0, nullptr, ICON_NONE);
}

static void panelRegister(ARegionType *region_type)
{
  PanelType *panel_type = modifier_panel_register(region_type, eModifierType_Multires, panel_draw);
  modifier_subpanel_register(
      region_type, "subdivide", "Subdivision", nullptr, subdivisions_panel_draw, panel_type);
  modifier_subpanel_register(region_type, "shape", "Shape", nullptr, shape_panel_draw, panel_type);
  modifier_subpanel_register(
      region_type, "generate", "Generate", nullptr, generate_panel_draw, panel_type);
  modifier_subpanel_register(
      region_type, "advanced", "Advanced", nullptr, advanced_panel_draw, panel_type);
}

ModifierTypeInfo modifierType_Multires = {
    /*name*/ N_("Multires"),
    /*structName*/ "MultiresModifierData",
    /*structSize*/ sizeof(MultiresModifierData),
    /*srna*/ &RNA_MultiresModifier,
    /*type*/ eModifierTypeType_Constructive,
    /*flags*/ eModifierTypeFlag_AcceptsMesh | eModifierTypeFlag_SupportsMapping |
        eModifierTypeFlag_RequiresOriginalData,
    /*icon*/ ICON_MOD_MULTIRES,

    /*copyData*/ copyData,

    /*deformVerts*/ nullptr,
    /*deformMatrices*/ deformMatrices,
    /*deformVertsEM*/ nullptr,
    /*deformMatricesEM*/ nullptr,
    /*modifyMesh*/ modifyMesh,
    /*modifyGeometrySet*/ nullptr,

    /*initData*/ initData,
    /*requiredDataMask*/ requiredDataMask,
    /*freeData*/ freeData,
    /*isDisabled*/ nullptr,
    /*updateDepsgraph*/ nullptr,
    /*dependsOnTime*/ nullptr,
    /*dependsOnNormals*/ dependsOnNormals,
    /*foreachIDLink*/ nullptr,
    /*foreachTexLink*/ nullptr,
    /*freeRuntimeData*/ freeRuntimeData,
    /*panelRegister*/ panelRegister,
    /*blendWrite*/ nullptr,
    /*blendRead*/ nullptr,
};<|MERGE_RESOLUTION|>--- conflicted
+++ resolved
@@ -244,15 +244,9 @@
       sculpt_session->multires.modifier = mmd;
       sculpt_session->multires.level = mmd->sculptlvl;
       sculpt_session->totvert = mesh->totvert;
-<<<<<<< HEAD
       sculpt_session->faces_num = mesh->faces_num;
-      sculpt_session->vert_positions = nullptr;
+      sculpt_session->vert_positions = {};
       sculpt_session->faces = {};
-=======
-      sculpt_session->totpoly = mesh->totpoly;
-      sculpt_session->vert_positions = {};
-      sculpt_session->polys = {};
->>>>>>> 19d4cafb
       sculpt_session->corner_verts = {};
     }
     // BKE_subdiv_stats_print(&subdiv->stats);
