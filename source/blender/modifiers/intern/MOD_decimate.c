/*
 * ***** BEGIN GPL LICENSE BLOCK *****
 *
 * This program is free software; you can redistribute it and/or
 * modify it under the terms of the GNU General Public License
 * as published by the Free Software Foundation; either version 2
 * of the License, or (at your option) any later version.
 *
 * This program is distributed in the hope that it will be useful,
 * but WITHOUT ANY WARRANTY; without even the implied warranty of
 * MERCHANTABILITY or FITNESS FOR A PARTICULAR PURPOSE.  See the
 * GNU General Public License for more details.
 *
 * You should have received a copy of the GNU General Public License
 * along with this program; if not, write to the Free Software  Foundation,
 * Inc., 51 Franklin Street, Fifth Floor, Boston, MA 02110-1301, USA.
 *
 * The Original Code is Copyright (C) 2005 by the Blender Foundation.
 * All rights reserved.
 *
 * Contributor(s): Daniel Dunbar
 *                 Ton Roosendaal,
 *                 Ben Batt,
 *                 Brecht Van Lommel,
 *                 Campbell Barton
 *
 * ***** END GPL LICENSE BLOCK *****
 *
 */

/** \file blender/modifiers/intern/MOD_decimate.c
 *  \ingroup modifiers
 */

#include "DNA_object_types.h"
#include "DNA_mesh_types.h"
#include "DNA_meshdata_types.h"

#include "BLI_math.h"
#include "BLI_utildefines.h"

#include "MEM_guardedalloc.h"

#include "BKE_deform.h"
#include "BKE_mesh.h"
#include "BKE_library.h"

#include "bmesh.h"
#include "bmesh_tools.h"

// #define USE_TIMEIT

#ifdef USE_TIMEIT
#  include "PIL_time.h"
#  include "PIL_time_utildefines.h"
#endif

#include "MOD_util.h"

static void initData(ModifierData *md)
{
	DecimateModifierData *dmd = (DecimateModifierData *) md;

	dmd->percent = 1.0;
	dmd->angle   = DEG2RADF(5.0f);
	dmd->defgrp_factor = 1.0;
}

static CustomDataMask requiredDataMask(Object *UNUSED(ob), ModifierData *md)
{
	DecimateModifierData *dmd = (DecimateModifierData *) md;
	CustomDataMask dataMask = 0;

	/* ask for vertexgroups if we need them */
	if (dmd->defgrp_name[0] && (dmd->defgrp_factor > 0.0f)) {
		dataMask |= CD_MASK_MDEFORMVERT;
	}

	return dataMask;
}

<<<<<<< HEAD
static Mesh *applyModifier(ModifierData *md, const ModifierEvalContext *ctx,
                           Mesh *meshData)
=======
static DerivedMesh *applyModifier(
        ModifierData *md, Object *ob,
        DerivedMesh *derivedData,
        ModifierApplyFlag UNUSED(flag))
>>>>>>> c84b8d48
{
	DecimateModifierData *dmd = (DecimateModifierData *) md;
	Mesh *mesh = meshData, *result = NULL;
	BMesh *bm;
	bool calc_face_normal;
	float *vweights = NULL;

#ifdef USE_TIMEIT
	TIMEIT_START(decim);
#endif

	/* set up front so we dont show invalid info in the UI */
	dmd->face_count = mesh->totpoly;

	switch (dmd->mode) {
		case MOD_DECIM_MODE_COLLAPSE:
			if (dmd->percent == 1.0f) {
				return mesh;
			}
			calc_face_normal = true;
			break;
		case MOD_DECIM_MODE_UNSUBDIV:
			if (dmd->iter == 0) {
				return mesh;
			}
			calc_face_normal = false;
			break;
		case MOD_DECIM_MODE_DISSOLVE:
			if (dmd->angle == 0.0f) {
				return mesh;
			}
			calc_face_normal = true;
			break;
		default:
			return mesh;
	}

	if (dmd->face_count <= 3) {
		modifier_setError(md, "Modifier requires more than 3 input faces");
		return mesh;
	}

	if (dmd->mode == MOD_DECIM_MODE_COLLAPSE) {
		if (dmd->defgrp_name[0] && (dmd->defgrp_factor > 0.0f)) {
			MDeformVert *dvert;
			int defgrp_index;

			modifier_get_vgroup_mesh(ctx->object, mesh, dmd->defgrp_name, &dvert, &defgrp_index);

			if (dvert) {
				const unsigned int vert_tot = mesh->totvert;
				unsigned int i;

				vweights = MEM_malloc_arrayN(vert_tot, sizeof(float), __func__);

				if (dmd->flag & MOD_DECIM_FLAG_INVERT_VGROUP) {
					for (i = 0; i < vert_tot; i++) {
						vweights[i] = 1.0f - defvert_find_weight(&dvert[i], defgrp_index);
					}
				}
				else {
					for (i = 0; i < vert_tot; i++) {
						vweights[i] = defvert_find_weight(&dvert[i], defgrp_index);
					}
				}
			}
		}
	}

	bm = BKE_mesh_to_bmesh_ex(
	         mesh,
	         &((struct BMeshCreateParams){0}),
	         &((struct BMeshFromMeshParams){.calc_face_normal = calc_face_normal,}));

	switch (dmd->mode) {
		case MOD_DECIM_MODE_COLLAPSE:
		{
			const bool do_triangulate = (dmd->flag & MOD_DECIM_FLAG_TRIANGULATE) != 0;
			const int symmetry_axis = (dmd->flag & MOD_DECIM_FLAG_SYMMETRY) ? dmd->symmetry_axis : -1;
			const float symmetry_eps = 0.00002f;
			BM_mesh_decimate_collapse(
			        bm, dmd->percent, vweights, dmd->defgrp_factor, do_triangulate,
			        symmetry_axis, symmetry_eps);
			break;
		}
		case MOD_DECIM_MODE_UNSUBDIV:
		{
			BM_mesh_decimate_unsubdivide(bm, dmd->iter);
			break;
		}
		case MOD_DECIM_MODE_DISSOLVE:
		{
			const bool do_dissolve_boundaries = (dmd->flag & MOD_DECIM_FLAG_ALL_BOUNDARY_VERTS) != 0;
			BM_mesh_decimate_dissolve(bm, dmd->angle, do_dissolve_boundaries, (BMO_Delimit)dmd->delimit);
			break;
		}
	}

	if (vweights) {
		MEM_freeN(vweights);
	}

	/* update for display only */
	dmd->face_count = bm->totface;
	result = BKE_bmesh_to_mesh_nomain(bm, &((struct BMeshToMeshParams){0}));
	BLI_assert(bm->vtoolflagpool == NULL &&
	           bm->etoolflagpool == NULL &&
	           bm->ftoolflagpool == NULL);  /* make sure we never alloc'd these */
	BLI_assert(bm->vtable == NULL &&
	           bm->etable == NULL &&
	           bm->ftable == NULL);

	BM_mesh_free(bm);

#ifdef USE_TIMEIT
	TIMEIT_END(decim);
#endif

	result->runtime.cd_dirty_vert |= CD_MASK_NORMAL;

	return result;
}

ModifierTypeInfo modifierType_Decimate = {
	/* name */              "Decimate",
	/* structName */        "DecimateModifierData",
	/* structSize */        sizeof(DecimateModifierData),
	/* type */              eModifierTypeType_Nonconstructive,
	/* flags */             eModifierTypeFlag_AcceptsMesh |
	                        eModifierTypeFlag_AcceptsCVs,

	/* copyData */          modifier_copyData_generic,

	/* deformVerts_DM */    NULL,
	/* deformMatrices_DM */ NULL,
	/* deformVertsEM_DM */  NULL,
	/* deformMatricesEM_DM*/NULL,
	/* applyModifier_DM */  NULL,
	/* applyModifierEM_DM */NULL,

	/* deformVerts */       NULL,
	/* deformMatrices */    NULL,
	/* deformVertsEM */     NULL,
	/* deformMatricesEM */  NULL,
	/* applyModifier */     applyModifier,
	/* applyModifierEM */   NULL,

	/* initData */          initData,
	/* requiredDataMask */  requiredDataMask,
	/* freeData */          NULL,
	/* isDisabled */        NULL,
	/* updateDepsgraph */   NULL,
	/* dependsOnTime */     NULL,
	/* dependsOnNormals */	NULL,
	/* foreachObjectLink */ NULL,
	/* foreachIDLink */     NULL,
	/* foreachTexLink */    NULL,
};<|MERGE_RESOLUTION|>--- conflicted
+++ resolved
@@ -79,15 +79,9 @@
 	return dataMask;
 }
 
-<<<<<<< HEAD
-static Mesh *applyModifier(ModifierData *md, const ModifierEvalContext *ctx,
-                           Mesh *meshData)
-=======
-static DerivedMesh *applyModifier(
-        ModifierData *md, Object *ob,
-        DerivedMesh *derivedData,
-        ModifierApplyFlag UNUSED(flag))
->>>>>>> c84b8d48
+static Mesh *applyModifier(
+        ModifierData *md, const ModifierEvalContext *ctx,
+        Mesh *meshData)
 {
 	DecimateModifierData *dmd = (DecimateModifierData *) md;
 	Mesh *mesh = meshData, *result = NULL;
