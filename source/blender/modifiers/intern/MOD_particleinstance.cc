/* SPDX-License-Identifier: GPL-2.0-or-later
 * Copyright 2005 Blender Foundation. All rights reserved. */

/** \file
 * \ingroup modifiers
 */

#include "MEM_guardedalloc.h"

#include "BLI_utildefines.h"

#include "BLI_listbase.h"
#include "BLI_math.h"
#include "BLI_rand.h"
#include "BLI_string.h"

#include "BLT_translation.h"

#include "DNA_defaults.h"
#include "DNA_mesh_types.h"
#include "DNA_meshdata_types.h"
#include "DNA_screen_types.h"

#include "BKE_context.h"
#include "BKE_effect.h"
#include "BKE_lattice.h"
#include "BKE_lib_query.h"
#include "BKE_mesh.h"
#include "BKE_modifier.h"
#include "BKE_particle.h"
#include "BKE_pointcache.h"
#include "BKE_screen.h"

#include "UI_interface.h"
#include "UI_resources.h"

#include "RNA_access.h"
#include "RNA_prototypes.h"

#include "DEG_depsgraph_build.h"
#include "DEG_depsgraph_query.h"

#include "MOD_modifiertypes.h"
#include "MOD_ui_common.h"

static void initData(ModifierData *md)
{
  ParticleInstanceModifierData *pimd = (ParticleInstanceModifierData *)md;

  BLI_assert(MEMCMP_STRUCT_AFTER_IS_ZERO(pimd, modifier));

  MEMCPY_STRUCT_AFTER(pimd, DNA_struct_default_get(ParticleInstanceModifierData), modifier);
}

static void requiredDataMask(ModifierData *md, CustomData_MeshMasks *r_cddata_masks)
{
  ParticleInstanceModifierData *pimd = (ParticleInstanceModifierData *)md;

  if (pimd->index_layer_name[0] != '\0' || pimd->value_layer_name[0] != '\0') {
    r_cddata_masks->lmask |= CD_MASK_PROP_BYTE_COLOR;
  }
}

static bool isDisabled(const Scene *scene, ModifierData *md, bool useRenderParams)
{
  ParticleInstanceModifierData *pimd = (ParticleInstanceModifierData *)md;
  ParticleSystem *psys;
  ModifierData *ob_md;

  /* The object type check is only needed here in case we have a placeholder
   * object assigned (because the library containing the mesh is missing).
   *
   * In other cases it should be impossible to have a type mismatch.
   */
  if (!pimd->ob || pimd->ob->type != OB_MESH) {
    return true;
  }

  psys = static_cast<ParticleSystem *>(BLI_findlink(&pimd->ob->particlesystem, pimd->psys - 1));
  if (psys == nullptr) {
    return true;
  }

  /* If the psys modifier is disabled we cannot use its data.
   * First look up the psys modifier from the object, then check if it is enabled.
   */
  for (ob_md = static_cast<ModifierData *>(pimd->ob->modifiers.first); ob_md;
       ob_md = ob_md->next) {
    if (ob_md->type == eModifierType_ParticleSystem) {
      ParticleSystemModifierData *psmd = (ParticleSystemModifierData *)ob_md;
      if (psmd->psys == psys) {
        int required_mode;

        if (useRenderParams) {
          required_mode = eModifierMode_Render;
        }
        else {
          required_mode = eModifierMode_Realtime;
        }

        if (!BKE_modifier_is_enabled(scene, ob_md, required_mode)) {
          return true;
        }

        break;
      }
    }
  }

  return false;
}

static void updateDepsgraph(ModifierData *md, const ModifierUpdateDepsgraphContext *ctx)
{
  ParticleInstanceModifierData *pimd = (ParticleInstanceModifierData *)md;
  if (pimd->ob != nullptr) {
    DEG_add_object_relation(
        ctx->node, pimd->ob, DEG_OB_COMP_TRANSFORM, "Particle Instance Modifier");
    DEG_add_object_relation(
        ctx->node, pimd->ob, DEG_OB_COMP_GEOMETRY, "Particle Instance Modifier");
  }
}

static void foreachIDLink(ModifierData *md, Object *ob, IDWalkFunc walk, void *userData)
{
  ParticleInstanceModifierData *pimd = (ParticleInstanceModifierData *)md;

  walk(userData, ob, (ID **)&pimd->ob, IDWALK_CB_NOP);
}

static bool particle_skip(ParticleInstanceModifierData *pimd, ParticleSystem *psys, int p)
{
  const bool between = (psys->part->childtype == PART_CHILD_FACES);
  ParticleData *pa;
  int totpart, randp, minp, maxp;

  if (p >= psys->totpart) {
    ChildParticle *cpa = psys->child + (p - psys->totpart);
    pa = psys->particles + (between ? cpa->pa[0] : cpa->parent);
  }
  else {
    pa = psys->particles + p;
  }

  if (pa) {
    if (pa->alive == PARS_UNBORN && (pimd->flag & eParticleInstanceFlag_Unborn) == 0) {
      return true;
    }
    if (pa->alive == PARS_ALIVE && (pimd->flag & eParticleInstanceFlag_Alive) == 0) {
      return true;
    }
    if (pa->alive == PARS_DEAD && (pimd->flag & eParticleInstanceFlag_Dead) == 0) {
      return true;
    }
    if (pa->flag & (PARS_UNEXIST | PARS_NO_DISP)) {
      return true;
    }
  }

  if (pimd->particle_amount == 1.0f) {
    /* Early output, all particles are to be instanced. */
    return false;
  }

  /* Randomly skip particles based on desired amount of visible particles. */

  totpart = psys->totpart + psys->totchild;

  /* TODO: make randomization optional? */
  randp = int(psys_frand(psys, 3578 + p) * totpart) % totpart;

  minp = int(totpart * pimd->particle_offset) % (totpart + 1);
  maxp = int(totpart * (pimd->particle_offset + pimd->particle_amount)) % (totpart + 1);

  if (maxp > minp) {
    return randp < minp || randp >= maxp;
  }
  if (maxp < minp) {
    return randp < minp && randp >= maxp;
  }

  return true;
}

static void store_float_in_vcol(MLoopCol *vcol, float float_value)
{
  const uchar value = unit_float_to_uchar_clamp(float_value);
  vcol->r = vcol->g = vcol->b = value;
  vcol->a = 1.0f;
}

static Mesh *modifyMesh(ModifierData *md, const ModifierEvalContext *ctx, Mesh *mesh)
{
  Mesh *result;
  ParticleInstanceModifierData *pimd = (ParticleInstanceModifierData *)md;
  Scene *scene = DEG_get_evaluated_scene(ctx->depsgraph);
  ParticleSimulationData sim;
  ParticleSystem *psys = nullptr;
  ParticleData *pa = nullptr;
  int totvert, totpoly, totloop, totedge;
  int maxvert, maxpoly, maxloop, maxedge, part_end = 0, part_start;
  int k, p, p_skip;
  short track = ctx->object->trackflag % 3, trackneg, axis = pimd->axis;
  float max_co = 0.0, min_co = 0.0, temp_co[3];
  float *size = nullptr;
  float spacemat[4][4];
  const bool use_parents = pimd->flag & eParticleInstanceFlag_Parents;
  const bool use_children = pimd->flag & eParticleInstanceFlag_Children;
  bool between;

  trackneg = ((ctx->object->trackflag > 2) ? 1 : 0);

  if (pimd->ob == ctx->object) {
    pimd->ob = nullptr;
    return mesh;
  }

  if (pimd->ob) {
    psys = static_cast<ParticleSystem *>(BLI_findlink(&pimd->ob->particlesystem, pimd->psys - 1));
    if (psys == nullptr || psys->totpart == 0) {
      return mesh;
    }
  }
  else {
    return mesh;
  }

  part_start = use_parents ? 0 : psys->totpart;

  part_end = 0;
  if (use_parents) {
    part_end += psys->totpart;
  }
  if (use_children) {
    part_end += psys->totchild;
  }

  if (part_end == 0) {
    return mesh;
  }

  sim.depsgraph = ctx->depsgraph;
  sim.scene = scene;
  sim.ob = pimd->ob;
  sim.psys = psys;
  sim.psmd = psys_get_modifier(pimd->ob, psys);
  between = (psys->part->childtype == PART_CHILD_FACES);

  if (pimd->flag & eParticleInstanceFlag_UseSize) {
    float *si;
    si = size = static_cast<float *>(MEM_calloc_arrayN(part_end, sizeof(float), __func__));

    if (pimd->flag & eParticleInstanceFlag_Parents) {
      for (p = 0, pa = psys->particles; p < psys->totpart; p++, pa++, si++) {
        *si = pa->size;
      }
    }

    if (pimd->flag & eParticleInstanceFlag_Children) {
      ChildParticle *cpa = psys->child;

      for (p = 0; p < psys->totchild; p++, cpa++, si++) {
        *si = psys_get_child_size(psys, cpa, 0.0f, nullptr);
      }
    }
  }

  switch (pimd->space) {
    case eParticleInstanceSpace_World:
      /* particle states are in world space already */
      unit_m4(spacemat);
      break;
    case eParticleInstanceSpace_Local:
      /* get particle states in the particle object's local space */
      invert_m4_m4(spacemat, pimd->ob->object_to_world);
      break;
    default:
      /* should not happen */
      BLI_assert(false);
      break;
  }

  totvert = mesh->totvert;
  totpoly = mesh->totpoly;
  totloop = mesh->totloop;
  totedge = mesh->totedge;

  /* count particles */
  maxvert = 0;
  maxpoly = 0;
  maxloop = 0;
  maxedge = 0;

  for (p = part_start; p < part_end; p++) {
    if (particle_skip(pimd, psys, p)) {
      continue;
    }

    maxvert += totvert;
    maxpoly += totpoly;
    maxloop += totloop;
    maxedge += totedge;
  }

  psys_sim_data_init(&sim);

  if (psys->flag & (PSYS_HAIR_DONE | PSYS_KEYED) || psys->pointcache->flag & PTCACHE_BAKED) {
    float min[3], max[3];
    INIT_MINMAX(min, max);
    BKE_mesh_minmax(mesh, min, max);
    min_co = min[track];
    max_co = max[track];
  }

  result = BKE_mesh_new_nomain_from_template(mesh, maxvert, maxedge, maxloop, maxpoly);

  const blender::Span<MPoly> orig_polys = mesh->polys();
  const blender::Span<int> orig_corner_verts = mesh->corner_verts();
  const blender::Span<int> orig_corner_edges = mesh->corner_edges();
  float(*positions)[3] = BKE_mesh_vert_positions_for_write(result);
  blender::MutableSpan<MEdge> edges = result->edges_for_write();
  blender::MutableSpan<MPoly> polys = result->polys_for_write();
  blender::MutableSpan<int> corner_verts = result->corner_verts_for_write();
  blender::MutableSpan<int> corner_edges = result->corner_edges_for_write();

  MLoopCol *mloopcols_index = static_cast<MLoopCol *>(CustomData_get_layer_named_for_write(
      &result->ldata, CD_PROP_BYTE_COLOR, pimd->index_layer_name, result->totloop));
  MLoopCol *mloopcols_value = static_cast<MLoopCol *>(CustomData_get_layer_named_for_write(
      &result->ldata, CD_PROP_BYTE_COLOR, pimd->value_layer_name, result->totloop));
  int *vert_part_index = nullptr;
  float *vert_part_value = nullptr;
  if (mloopcols_index != nullptr) {
    vert_part_index = MEM_cnew_array<int>(maxvert, "vertex part index array");
  }
  if (mloopcols_value) {
    vert_part_value = MEM_cnew_array<float>(maxvert, "vertex part value array");
  }

  for (p = part_start, p_skip = 0; p < part_end; p++) {
    float prev_dir[3];
    float frame[4]; /* frame orientation quaternion */
    float p_random = psys_frand(psys, 77091 + 283 * p);

    /* skip particle? */
    if (particle_skip(pimd, psys, p)) {
      continue;
    }

    /* set vertices coordinates */
    for (k = 0; k < totvert; k++) {
      ParticleKey state;
      int vindex = p_skip * totvert + k;

      CustomData_copy_data(&mesh->vdata, &result->vdata, k, vindex, 1);

      if (vert_part_index != nullptr) {
        vert_part_index[vindex] = p;
      }
      if (vert_part_value != nullptr) {
        vert_part_value[vindex] = p_random;
      }

      /* Change orientation based on object trackflag. */
      copy_v3_v3(temp_co, positions[vindex]);
      positions[vindex][axis] = temp_co[track];
      positions[vindex][(axis + 1) % 3] = temp_co[(track + 1) % 3];
      positions[vindex][(axis + 2) % 3] = temp_co[(track + 2) % 3];

      /* get particle state */
      if ((psys->flag & (PSYS_HAIR_DONE | PSYS_KEYED) || psys->pointcache->flag & PTCACHE_BAKED) &&
          (pimd->flag & eParticleInstanceFlag_Path)) {
        float ran = 0.0f;
        if (pimd->random_position != 0.0f) {
          ran = pimd->random_position * BLI_hash_frand(psys->seed + p);
        }

        if (pimd->flag & eParticleInstanceFlag_KeepShape) {
          state.time = pimd->position * (1.0f - ran);
        }
        else {
          state.time = (positions[vindex][axis] - min_co) / (max_co - min_co) * pimd->position *
                       (1.0f - ran);

          if (trackneg) {
            state.time = 1.0f - state.time;
          }

          positions[vindex][axis] = 0.0;
        }

        psys_get_particle_on_path(&sim, p, &state, 1);

        normalize_v3(state.vel);

        /* Incrementally Rotating Frame (Bishop Frame) */
        if (k == 0) {
          float hairmat[4][4];
          float mat[3][3];

          if (p < psys->totpart) {
            pa = psys->particles + p;
          }
          else {
            ChildParticle *cpa = psys->child + (p - psys->totpart);
            pa = psys->particles + (between ? cpa->pa[0] : cpa->parent);
          }
          psys_mat_hair_to_global(sim.ob, sim.psmd->mesh_final, sim.psys->part->from, pa, hairmat);
          copy_m3_m4(mat, hairmat);
          /* to quaternion */
          mat3_to_quat(frame, mat);

          if (pimd->rotation > 0.0f || pimd->random_rotation > 0.0f) {
            float angle = 2.0f * M_PI *
                          (pimd->rotation +
                           pimd->random_rotation * (psys_frand(psys, 19957323 + p) - 0.5f));
            const float eul[3] = {0.0f, 0.0f, angle};
            float rot[4];

            eul_to_quat(rot, eul);
            mul_qt_qtqt(frame, frame, rot);
          }

          /* NOTE: direction is same as normal vector currently,
           * but best to keep this separate so the frame can be
           * rotated later if necessary
           */
          copy_v3_v3(prev_dir, state.vel);
        }
        else {
          float rot[4];

          /* incrementally rotate along bend direction */
          rotation_between_vecs_to_quat(rot, prev_dir, state.vel);
          mul_qt_qtqt(frame, rot, frame);

          copy_v3_v3(prev_dir, state.vel);
        }

        copy_qt_qt(state.rot, frame);
#if 0
        /* Absolute Frame (Frenet Frame) */
        if (state.vel[axis] < -0.9999f || state.vel[axis] > 0.9999f) {
          unit_qt(state.rot);
        }
        else {
          float cross[3];
          float temp[3] = {0.0f, 0.0f, 0.0f};
          temp[axis] = 1.0f;

          cross_v3_v3v3(cross, temp, state.vel);

          /* state.vel[axis] is the only component surviving from a dot product with the axis */
          axis_angle_to_quat(state.rot, cross, saacos(state.vel[axis]));
        }
#endif
      }
      else {
        state.time = -1.0;
        psys_get_particle_state(&sim, p, &state, 1);
      }

      mul_qt_v3(state.rot, positions[vindex]);
      if (pimd->flag & eParticleInstanceFlag_UseSize) {
        mul_v3_fl(positions[vindex], size[p]);
      }
      add_v3_v3(positions[vindex], state.co);

      mul_m4_v3(spacemat, positions[vindex]);
    }

    /* Create edges and adjust edge vertex indices. */
    CustomData_copy_data(&mesh->edata, &result->edata, 0, p_skip * totedge, totedge);
    MEdge *edge = &edges[p_skip * totedge];
    for (k = 0; k < totedge; k++, edge++) {
      edge->v1 += p_skip * totvert;
      edge->v2 += p_skip * totvert;
    }

    /* create polys and loops */
    for (k = 0; k < totpoly; k++) {

      const MPoly *inMP = &orig_polys[k];
      MPoly *poly = &polys[p_skip * totpoly + k];

      CustomData_copy_data(&mesh->pdata, &result->pdata, k, p_skip * totpoly + k, 1);
      *poly = *inMP;
      poly->loopstart += p_skip * totloop;

      {
<<<<<<< HEAD
        int orig_corner_i = inMP->loopstart;
        int dst_corner_i = mp->loopstart;
        int j = mp->totloop;

        CustomData_copy_data(&mesh->ldata, &result->ldata, inMP->loopstart, mp->loopstart, j);
        for (; j; j--, orig_corner_i++, dst_corner_i++) {
          corner_verts[dst_corner_i] = orig_corner_verts[orig_corner_i] + (p_skip * totvert);
          corner_edges[dst_corner_i] = orig_corner_edges[orig_corner_i] + (p_skip * totedge);
          const int vert_i = corner_verts[orig_corner_i];
=======
        const MLoop *inML = &orig_loops[inMP->loopstart];
        MLoop *ml = &loops[poly->loopstart];
        int j = poly->totloop;

        CustomData_copy_data(&mesh->ldata, &result->ldata, inMP->loopstart, poly->loopstart, j);
        for (; j; j--, ml++, inML++) {
          ml->v = inML->v + (p_skip * totvert);
          ml->e = inML->e + (p_skip * totedge);
          const int ml_index = (ml - loops.data());
>>>>>>> 2a9f792c
          if (mloopcols_index != nullptr) {
            const int part_index = vert_part_index[vert_i];
            store_float_in_vcol(&mloopcols_index[dst_corner_i],
                                float(part_index) / float(psys->totpart - 1));
          }
          if (mloopcols_value != nullptr) {
            const float part_value = vert_part_value[vert_i];
            store_float_in_vcol(&mloopcols_value[dst_corner_i], part_value);
          }
        }
      }
    }
    p_skip++;
  }

  psys_sim_data_free(&sim);

  if (size) {
    MEM_freeN(size);
  }

  MEM_SAFE_FREE(vert_part_index);
  MEM_SAFE_FREE(vert_part_value);

  return result;
}

static void panel_draw(const bContext * /*C*/, Panel *panel)
{
  uiLayout *row;
  uiLayout *layout = panel->layout;
  int toggles_flag = UI_ITEM_R_TOGGLE | UI_ITEM_R_FORCE_BLANK_DECORATE;

  PointerRNA ob_ptr;
  PointerRNA *ptr = modifier_panel_get_property_pointers(panel, &ob_ptr);

  PointerRNA particle_obj_ptr = RNA_pointer_get(ptr, "object");

  uiLayoutSetPropSep(layout, true);

  uiItemR(layout, ptr, "object", 0, nullptr, ICON_NONE);
  if (!RNA_pointer_is_null(&particle_obj_ptr)) {
    uiItemPointerR(layout,
                   ptr,
                   "particle_system",
                   &particle_obj_ptr,
                   "particle_systems",
                   IFACE_("Particle System"),
                   ICON_NONE);
  }
  else {
    uiItemR(layout, ptr, "particle_system_index", 0, IFACE_("Particle System"), ICON_NONE);
  }

  uiItemS(layout);

  row = uiLayoutRowWithHeading(layout, true, IFACE_("Create Instances"));
  uiItemR(row, ptr, "use_normal", toggles_flag, nullptr, ICON_NONE);
  uiItemR(row, ptr, "use_children", toggles_flag, nullptr, ICON_NONE);
  uiItemR(row, ptr, "use_size", toggles_flag, nullptr, ICON_NONE);

  row = uiLayoutRowWithHeading(layout, true, IFACE_("Show"));
  uiItemR(row, ptr, "show_alive", toggles_flag, nullptr, ICON_NONE);
  uiItemR(row, ptr, "show_dead", toggles_flag, nullptr, ICON_NONE);
  uiItemR(row, ptr, "show_unborn", toggles_flag, nullptr, ICON_NONE);

  uiItemR(layout, ptr, "particle_amount", 0, IFACE_("Amount"), ICON_NONE);
  uiItemR(layout, ptr, "particle_offset", 0, IFACE_("Offset"), ICON_NONE);

  uiItemS(layout);

  uiItemR(layout, ptr, "space", 0, IFACE_("Coordinate Space"), ICON_NONE);
  row = uiLayoutRow(layout, true);
  uiItemR(row, ptr, "axis", UI_ITEM_R_EXPAND, nullptr, ICON_NONE);

  modifier_panel_end(layout, ptr);
}

static void path_panel_draw_header(const bContext * /*C*/, Panel *panel)
{
  uiLayout *layout = panel->layout;

  PointerRNA *ptr = modifier_panel_get_property_pointers(panel, nullptr);

  uiItemR(layout, ptr, "use_path", 0, IFACE_("Create Along Paths"), ICON_NONE);
}

static void path_panel_draw(const bContext * /*C*/, Panel *panel)
{
  uiLayout *col;
  uiLayout *layout = panel->layout;

  PointerRNA ob_ptr;
  PointerRNA *ptr = modifier_panel_get_property_pointers(panel, &ob_ptr);

  uiLayoutSetPropSep(layout, true);

  uiLayoutSetActive(layout, RNA_boolean_get(ptr, "use_path"));

  col = uiLayoutColumn(layout, true);
  uiItemR(col, ptr, "position", UI_ITEM_R_SLIDER, nullptr, ICON_NONE);
  uiItemR(col, ptr, "random_position", UI_ITEM_R_SLIDER, IFACE_("Random"), ICON_NONE);
  col = uiLayoutColumn(layout, true);
  uiItemR(col, ptr, "rotation", UI_ITEM_R_SLIDER, nullptr, ICON_NONE);
  uiItemR(col, ptr, "random_rotation", UI_ITEM_R_SLIDER, IFACE_("Random"), ICON_NONE);

  uiItemR(layout, ptr, "use_preserve_shape", 0, nullptr, ICON_NONE);
}

static void layers_panel_draw(const bContext * /*C*/, Panel *panel)
{
  uiLayout *col;
  uiLayout *layout = panel->layout;

  PointerRNA ob_ptr;
  PointerRNA *ptr = modifier_panel_get_property_pointers(panel, &ob_ptr);

  PointerRNA obj_data_ptr = RNA_pointer_get(&ob_ptr, "data");

  uiLayoutSetPropSep(layout, true);

  col = uiLayoutColumn(layout, false);
  uiItemPointerR(
      col, ptr, "index_layer_name", &obj_data_ptr, "vertex_colors", IFACE_("Index"), ICON_NONE);
  uiItemPointerR(
      col, ptr, "value_layer_name", &obj_data_ptr, "vertex_colors", IFACE_("Value"), ICON_NONE);
}

static void panelRegister(ARegionType *region_type)
{
  PanelType *panel_type = modifier_panel_register(
      region_type, eModifierType_ParticleInstance, panel_draw);
  modifier_subpanel_register(
      region_type, "paths", "", path_panel_draw_header, path_panel_draw, panel_type);
  modifier_subpanel_register(
      region_type, "layers", "Layers", nullptr, layers_panel_draw, panel_type);
}

ModifierTypeInfo modifierType_ParticleInstance = {
    /*name*/ N_("ParticleInstance"),
    /*structName*/ "ParticleInstanceModifierData",
    /*structSize*/ sizeof(ParticleInstanceModifierData),
    /*srna*/ &RNA_ParticleInstanceModifier,
    /*type*/ eModifierTypeType_Constructive,
    /*flags*/ eModifierTypeFlag_AcceptsMesh | eModifierTypeFlag_SupportsMapping |
        eModifierTypeFlag_SupportsEditmode | eModifierTypeFlag_EnableInEditmode,
    /*icon*/ ICON_MOD_PARTICLE_INSTANCE,

    /*copyData*/ BKE_modifier_copydata_generic,

    /*deformVerts*/ nullptr,
    /*deformMatrices*/ nullptr,
    /*deformVertsEM*/ nullptr,
    /*deformMatricesEM*/ nullptr,
    /*modifyMesh*/ modifyMesh,
    /*modifyGeometrySet*/ nullptr,

    /*initData*/ initData,
    /*requiredDataMask*/ requiredDataMask,
    /*freeData*/ nullptr,
    /*isDisabled*/ isDisabled,
    /*updateDepsgraph*/ updateDepsgraph,
    /*dependsOnTime*/ nullptr,
    /*dependsOnNormals*/ nullptr,
    /*foreachIDLink*/ foreachIDLink,
    /*foreachTexLink*/ nullptr,
    /*freeRuntimeData*/ nullptr,
    /*panelRegister*/ panelRegister,
    /*blendWrite*/ nullptr,
    /*blendRead*/ nullptr,
};<|MERGE_RESOLUTION|>--- conflicted
+++ resolved
@@ -487,27 +487,15 @@
       poly->loopstart += p_skip * totloop;
 
       {
-<<<<<<< HEAD
         int orig_corner_i = inMP->loopstart;
-        int dst_corner_i = mp->loopstart;
-        int j = mp->totloop;
-
-        CustomData_copy_data(&mesh->ldata, &result->ldata, inMP->loopstart, mp->loopstart, j);
+        int dst_corner_i = poly->loopstart;
+        int j = poly->totloop;
+
+        CustomData_copy_data(&mesh->ldata, &result->ldata, inMP->loopstart, poly->loopstart, j);
         for (; j; j--, orig_corner_i++, dst_corner_i++) {
           corner_verts[dst_corner_i] = orig_corner_verts[orig_corner_i] + (p_skip * totvert);
           corner_edges[dst_corner_i] = orig_corner_edges[orig_corner_i] + (p_skip * totedge);
           const int vert_i = corner_verts[orig_corner_i];
-=======
-        const MLoop *inML = &orig_loops[inMP->loopstart];
-        MLoop *ml = &loops[poly->loopstart];
-        int j = poly->totloop;
-
-        CustomData_copy_data(&mesh->ldata, &result->ldata, inMP->loopstart, poly->loopstart, j);
-        for (; j; j--, ml++, inML++) {
-          ml->v = inML->v + (p_skip * totvert);
-          ml->e = inML->e + (p_skip * totedge);
-          const int ml_index = (ml - loops.data());
->>>>>>> 2a9f792c
           if (mloopcols_index != nullptr) {
             const int part_index = vert_part_index[vert_i];
             store_float_in_vcol(&mloopcols_index[dst_corner_i],
