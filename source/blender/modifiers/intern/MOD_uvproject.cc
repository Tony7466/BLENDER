/* SPDX-License-Identifier: GPL-2.0-or-later
 * Copyright 2005 Blender Foundation. All rights reserved. */

/** \file
 * \ingroup modifiers
 */

/* UV Project modifier: Generates UVs projected from an object */

#include "BLI_utildefines.h"

#include "BLI_math.h"
#include "BLI_uvproject.h"

#include "BLT_translation.h"

#include "DNA_camera_types.h"
#include "DNA_defaults.h"
#include "DNA_mesh_types.h"
#include "DNA_meshdata_types.h"
#include "DNA_object_types.h"
#include "DNA_screen_types.h"

#include "BKE_camera.h"
#include "BKE_context.h"
#include "BKE_lib_query.h"
#include "BKE_material.h"
#include "BKE_mesh.hh"
#include "BKE_screen.h"

#include "UI_interface.h"
#include "UI_resources.h"

#include "RNA_access.h"
#include "RNA_prototypes.h"

#include "MOD_modifiertypes.h"
#include "MOD_ui_common.h"

#include "MEM_guardedalloc.h"

#include "DEG_depsgraph.h"
#include "DEG_depsgraph_build.h"
#include "DEG_depsgraph_query.h"

static void initData(ModifierData *md)
{
  UVProjectModifierData *umd = (UVProjectModifierData *)md;

  BLI_assert(MEMCMP_STRUCT_AFTER_IS_ZERO(umd, modifier));

  MEMCPY_STRUCT_AFTER(umd, DNA_struct_default_get(UVProjectModifierData), modifier);
}

static void requiredDataMask(ModifierData * /*md*/, CustomData_MeshMasks *r_cddata_masks)
{
  /* ask for UV coordinates */
  r_cddata_masks->lmask |= CD_MASK_PROP_FLOAT2;
}

static void foreachIDLink(ModifierData *md, Object *ob, IDWalkFunc walk, void *userData)
{
  UVProjectModifierData *umd = (UVProjectModifierData *)md;
  for (int i = 0; i < MOD_UVPROJECT_MAXPROJECTORS; i++) {
    walk(userData, ob, (ID **)&umd->projectors[i], IDWALK_CB_NOP);
  }
}

static void updateDepsgraph(ModifierData *md, const ModifierUpdateDepsgraphContext *ctx)
{
  UVProjectModifierData *umd = (UVProjectModifierData *)md;
  bool do_add_own_transform = false;
  for (int i = 0; i < umd->projectors_num; i++) {
    if (umd->projectors[i] != nullptr) {
      DEG_add_object_relation(
          ctx->node, umd->projectors[i], DEG_OB_COMP_TRANSFORM, "UV Project Modifier");
      do_add_own_transform = true;
    }
  }
  if (do_add_own_transform) {
    DEG_add_depends_on_transform_relation(ctx->node, "UV Project Modifier");
  }
}

struct Projector {
  Object *ob;          /* object this projector is derived from */
  float projmat[4][4]; /* projection matrix */
  float normal[3];     /* projector normal in world space */
  void *uci;           /* optional uv-project info (panorama projection) */
};

static Mesh *uvprojectModifier_do(UVProjectModifierData *umd,
                                  const ModifierEvalContext * /*ctx*/,
                                  Object *ob,
                                  Mesh *mesh)
{
  using namespace blender;
  float(*coords)[3], (*co)[3];
  int i, verts_num;
  Projector projectors[MOD_UVPROJECT_MAXPROJECTORS];
  int projectors_num = 0;
  char uvname[MAX_CUSTOMDATA_LAYER_NAME];
  float aspx = umd->aspectx ? umd->aspectx : 1.0f;
  float aspy = umd->aspecty ? umd->aspecty : 1.0f;
  float scax = umd->scalex ? umd->scalex : 1.0f;
  float scay = umd->scaley ? umd->scaley : 1.0f;
  int free_uci = 0;

  for (i = 0; i < umd->projectors_num; i++) {
    if (umd->projectors[i] != nullptr) {
      projectors[projectors_num++].ob = umd->projectors[i];
    }
  }

  if (projectors_num == 0) {
    return mesh;
  }

  /* Create a new layer if no UV Maps are available
   * (e.g. if a preceding modifier could not preserve it). */
  if (!CustomData_has_layer(&mesh->ldata, CD_PROP_FLOAT2)) {
    CustomData_add_layer_named(
        &mesh->ldata, CD_PROP_FLOAT2, CD_SET_DEFAULT, nullptr, mesh->totloop, umd->uvlayer_name);
  }

  /* make sure we're using an existing layer */
  CustomData_validate_layer_name(&mesh->ldata, CD_PROP_FLOAT2, umd->uvlayer_name, uvname);

  /* calculate a projection matrix and normal for each projector */
  for (i = 0; i < projectors_num; i++) {
    float tmpmat[4][4];
    float offsetmat[4][4];
    Camera *cam = nullptr;
    /* calculate projection matrix */
    invert_m4_m4(projectors[i].projmat, projectors[i].ob->object_to_world);

    projectors[i].uci = nullptr;

    if (projectors[i].ob->type == OB_CAMERA) {
      cam = (Camera *)projectors[i].ob->data;
      if (cam->type == CAM_PANO) {
        projectors[i].uci = BLI_uvproject_camera_info(projectors[i].ob, nullptr, aspx, aspy);
        BLI_uvproject_camera_info_scale(
            static_cast<ProjCameraInfo *>(projectors[i].uci), scax, scay);
        free_uci = 1;
      }
      else {
        CameraParams params;

        /* setup parameters */
        BKE_camera_params_init(&params);
        BKE_camera_params_from_object(&params, projectors[i].ob);

        /* Compute matrix, view-plane, etc. */
        BKE_camera_params_compute_viewplane(&params, 1, 1, aspx, aspy);

        /* scale the view-plane */
        params.viewplane.xmin *= scax;
        params.viewplane.xmax *= scax;
        params.viewplane.ymin *= scay;
        params.viewplane.ymax *= scay;

        BKE_camera_params_compute_matrix(&params);
        mul_m4_m4m4(tmpmat, params.winmat, projectors[i].projmat);
      }
    }
    else {
      copy_m4_m4(tmpmat, projectors[i].projmat);
    }

    unit_m4(offsetmat);
    mul_mat3_m4_fl(offsetmat, 0.5);
    offsetmat[3][0] = offsetmat[3][1] = offsetmat[3][2] = 0.5;

    mul_m4_m4m4(projectors[i].projmat, offsetmat, tmpmat);

    /* Calculate world-space projector normal (for best projector test). */
    projectors[i].normal[0] = 0;
    projectors[i].normal[1] = 0;
    projectors[i].normal[2] = 1;
    mul_mat3_m4_v3(projectors[i].ob->object_to_world, projectors[i].normal);
  }

  const blender::Span<blender::float3> positions = mesh->vert_positions();
  const blender::Span<MPoly> polys = mesh->polys();
  const Span<int> corner_verts = mesh->corner_verts();

  float(*mloop_uv)[2] = static_cast<float(*)[2]>(CustomData_get_layer_named_for_write(
      &mesh->ldata, CD_PROP_FLOAT2, uvname, corner_verts.size()));

  coords = BKE_mesh_vert_coords_alloc(mesh, &verts_num);

  /* Convert coords to world-space. */
  for (i = 0, co = coords; i < verts_num; i++, co++) {
    mul_m4_v3(ob->object_to_world, *co);
  }

  /* if only one projector, project coords to UVs */
  if (projectors_num == 1 && projectors[0].uci == nullptr) {
    for (i = 0, co = coords; i < verts_num; i++, co++) {
      mul_project_m4_v3(projectors[0].projmat, *co);
    }
  }

  /* apply coords as UVs */
  for (const int i : polys.index_range()) {
    const MPoly &poly = polys[i];
    if (projectors_num == 1) {
      if (projectors[0].uci) {
        uint fidx = poly.totloop - 1;
        do {
          uint lidx = poly.loopstart + fidx;
          const int vidx = corner_verts[lidx];
          BLI_uvproject_from_camera(
              mloop_uv[lidx], coords[vidx], static_cast<ProjCameraInfo *>(projectors[0].uci));
        } while (fidx--);
      }
      else {
        /* apply transformed coords as UVs */
        uint fidx = poly.totloop - 1;
        do {
          uint lidx = poly.loopstart + fidx;
          const int vidx = corner_verts[lidx];
          copy_v2_v2(mloop_uv[lidx], coords[vidx]);
        } while (fidx--);
      }
    }
    else {
      /* multiple projectors, select the closest to face normal direction */
      int j;
      Projector *best_projector;
      float best_dot;

      /* get the untransformed face normal */
<<<<<<< HEAD
      BKE_mesh_calc_poly_normal(
          &poly, &corner_verts[poly.loopstart], (const float(*)[3])coords, face_no);
=======
      const blender::float3 face_no = blender::bke::mesh::poly_normal_calc(
          positions, loops.slice(poly.loopstart, poly.totloop));
>>>>>>> cbc73a1e

      /* find the projector which the face points at most directly
       * (projector normal with largest dot product is best)
       */
      best_dot = dot_v3v3(projectors[0].normal, face_no);
      best_projector = &projectors[0];

      for (j = 1; j < projectors_num; j++) {
        float tmp_dot = dot_v3v3(projectors[j].normal, face_no);
        if (tmp_dot > best_dot) {
          best_dot = tmp_dot;
          best_projector = &projectors[j];
        }
      }

      if (best_projector->uci) {
        uint fidx = poly.totloop - 1;
        do {
          uint lidx = poly.loopstart + fidx;
          const int vidx = corner_verts[lidx];
          BLI_uvproject_from_camera(
              mloop_uv[lidx], coords[vidx], static_cast<ProjCameraInfo *>(best_projector->uci));
        } while (fidx--);
      }
      else {
        uint fidx = poly.totloop - 1;
        do {
          uint lidx = poly.loopstart + fidx;
          const int vidx = corner_verts[lidx];
          mul_v2_project_m4_v3(mloop_uv[lidx], best_projector->projmat, coords[vidx]);
        } while (fidx--);
      }
    }
  }

  MEM_freeN(coords);

  if (free_uci) {
    int j;
    for (j = 0; j < projectors_num; j++) {
      if (projectors[j].uci) {
        MEM_freeN(projectors[j].uci);
      }
    }
  }

  mesh->runtime->is_original_bmesh = false;

  return mesh;
}

static Mesh *modifyMesh(ModifierData *md, const ModifierEvalContext *ctx, Mesh *mesh)
{
  Mesh *result;
  UVProjectModifierData *umd = (UVProjectModifierData *)md;

  result = uvprojectModifier_do(umd, ctx, ctx->object, mesh);

  return result;
}

static void panel_draw(const bContext * /*C*/, Panel *panel)
{
  uiLayout *sub;
  uiLayout *layout = panel->layout;

  PointerRNA ob_ptr;
  PointerRNA *ptr = modifier_panel_get_property_pointers(panel, &ob_ptr);

  PointerRNA obj_data_ptr = RNA_pointer_get(&ob_ptr, "data");

  uiLayoutSetPropSep(layout, true);

  uiItemPointerR(layout, ptr, "uv_layer", &obj_data_ptr, "uv_layers", nullptr, ICON_NONE);

  /* Aspect and Scale are only used for camera projectors. */
  bool has_camera = false;
  RNA_BEGIN (ptr, projector_ptr, "projectors") {
    PointerRNA ob_projector = RNA_pointer_get(&projector_ptr, "object");
    if (!RNA_pointer_is_null(&ob_projector) && RNA_enum_get(&ob_projector, "type") == OB_CAMERA) {
      has_camera = true;
      break;
    }
  }
  RNA_END;

  sub = uiLayoutColumn(layout, true);
  uiLayoutSetActive(sub, has_camera);
  uiItemR(sub, ptr, "aspect_x", 0, nullptr, ICON_NONE);
  uiItemR(sub, ptr, "aspect_y", 0, IFACE_("Y"), ICON_NONE);

  sub = uiLayoutColumn(layout, true);
  uiLayoutSetActive(sub, has_camera);
  uiItemR(sub, ptr, "scale_x", 0, nullptr, ICON_NONE);
  uiItemR(sub, ptr, "scale_y", 0, IFACE_("Y"), ICON_NONE);

  uiItemR(layout, ptr, "projector_count", 0, IFACE_("Projectors"), ICON_NONE);
  RNA_BEGIN (ptr, projector_ptr, "projectors") {
    uiItemR(layout, &projector_ptr, "object", 0, nullptr, ICON_NONE);
  }
  RNA_END;

  modifier_panel_end(layout, ptr);
}

static void panelRegister(ARegionType *region_type)
{
  modifier_panel_register(region_type, eModifierType_UVProject, panel_draw);
}

ModifierTypeInfo modifierType_UVProject = {
    /*name*/ N_("UVProject"),
    /*structName*/ "UVProjectModifierData",
    /*structSize*/ sizeof(UVProjectModifierData),
    /*srna*/ &RNA_UVProjectModifier,
    /*type*/ eModifierTypeType_NonGeometrical,
    /*flags*/ eModifierTypeFlag_AcceptsMesh | eModifierTypeFlag_SupportsMapping |
        eModifierTypeFlag_SupportsEditmode | eModifierTypeFlag_EnableInEditmode,
    /*icon*/ ICON_MOD_UVPROJECT,

    /*copyData*/ BKE_modifier_copydata_generic,

    /*deformVerts*/ nullptr,
    /*deformMatrices*/ nullptr,
    /*deformVertsEM*/ nullptr,
    /*deformMatricesEM*/ nullptr,
    /*modifyMesh*/ modifyMesh,
    /*modifyGeometrySet*/ nullptr,

    /*initData*/ initData,
    /*requiredDataMask*/ requiredDataMask,
    /*freeData*/ nullptr,
    /*isDisabled*/ nullptr,
    /*updateDepsgraph*/ updateDepsgraph,
    /*dependsOnTime*/ nullptr,
    /*dependsOnNormals*/ nullptr,
    /*foreachIDLink*/ foreachIDLink,
    /*foreachTexLink*/ nullptr,
    /*freeRuntimeData*/ nullptr,
    /*panelRegister*/ panelRegister,
    /*blendWrite*/ nullptr,
    /*blendRead*/ nullptr,
};<|MERGE_RESOLUTION|>--- conflicted
+++ resolved
@@ -232,13 +232,8 @@
       float best_dot;
 
       /* get the untransformed face normal */
-<<<<<<< HEAD
-      BKE_mesh_calc_poly_normal(
-          &poly, &corner_verts[poly.loopstart], (const float(*)[3])coords, face_no);
-=======
       const blender::float3 face_no = blender::bke::mesh::poly_normal_calc(
-          positions, loops.slice(poly.loopstart, poly.totloop));
->>>>>>> cbc73a1e
+          positions, corner_verts.slice(poly.loopstart, poly.totloop));
 
       /* find the projector which the face points at most directly
        * (projector normal with largest dot product is best)
