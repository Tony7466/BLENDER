--- conflicted
+++ resolved
@@ -223,13 +223,8 @@
         uint fidx = mp->totloop - 1;
         do {
           uint lidx = mp->loopstart + fidx;
-<<<<<<< HEAD
           const int vidx = corner_verts[lidx];
-          copy_v2_v2(mloop_uv[lidx].uv, coords[vidx]);
-=======
-          uint vidx = loops[lidx].v;
           copy_v2_v2(mloop_uv[lidx], coords[vidx]);
->>>>>>> aaaa75f9
         } while (fidx--);
       }
     }
@@ -241,12 +236,8 @@
       float best_dot;
 
       /* get the untransformed face normal */
-<<<<<<< HEAD
       BKE_mesh_calc_poly_normal(
           mp, &corner_verts[mp->loopstart], (const float(*)[3])coords, face_no);
-=======
-      BKE_mesh_calc_poly_normal(mp, loops + mp->loopstart, (const float(*)[3])coords, face_no);
->>>>>>> aaaa75f9
 
       /* find the projector which the face points at most directly
        * (projector normal with largest dot product is best)
@@ -275,13 +266,8 @@
         uint fidx = mp->totloop - 1;
         do {
           uint lidx = mp->loopstart + fidx;
-<<<<<<< HEAD
           const int vidx = corner_verts[lidx];
-          mul_v2_project_m4_v3(mloop_uv[lidx].uv, best_projector->projmat, coords[vidx]);
-=======
-          uint vidx = loops[lidx].v;
           mul_v2_project_m4_v3(mloop_uv[lidx], best_projector->projmat, coords[vidx]);
->>>>>>> aaaa75f9
         } while (fidx--);
       }
     }
