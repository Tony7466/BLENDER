--- conflicted
+++ resolved
@@ -186,7 +186,6 @@
                              blender::float3 *nos,
                              const blender::Span<blender::float3> face_normals)
 {
-<<<<<<< HEAD
   using namespace blender;
   const OffsetIndices faces = mesh.faces();
   IndexMaskMemory memory;
@@ -213,39 +212,6 @@
   bke::mesh_flip_faces(mesh, faces_to_flip);
 
   return !faces_to_flip.is_empty();
-=======
-  MDisps *mdisp = static_cast<MDisps *>(
-      CustomData_get_layer_for_write(ldata, CD_MDISPS, corner_verts.size()));
-  bool flipped = false;
-
-  for (const int i : faces.index_range()) {
-    const blender::IndexRange face = faces[i];
-    float norsum[3] = {0.0f};
-
-    for (const int64_t j : face) {
-      add_v3_v3(norsum, nos[j]);
-    }
-    if (!normalize_v3(norsum)) {
-      continue;
-    }
-
-    /* If average of new loop normals is opposed to face normal, flip face. */
-    if (dot_v3v3(face_normals[i], norsum) < 0.0f) {
-      BKE_mesh_face_flip_ex(face.start(),
-                            face.size(),
-                            corner_verts.data(),
-                            corner_edges.data(),
-                            ldata,
-                            corner_edges.size(),
-                            reinterpret_cast<float(*)[3]>(nos),
-                            mdisp,
-                            true);
-      flipped = true;
-    }
-  }
-
-  return flipped;
->>>>>>> 40de15d5
 }
 
 static void normalEditModifier_do_radial(NormalEditModifierData *enmd,
@@ -353,10 +319,7 @@
                 nos.data());
   }
 
-  if (do_facenors_fix &&
-      faces_check_flip(
-          corner_verts, corner_edges, nos.data(), &mesh->loop_data, faces, mesh->face_normals()))
-  {
+  if (do_facenors_fix && faces_check_flip(*mesh, nos.data(), mesh->face_normals())) {
     BKE_mesh_tag_face_winding_changed(mesh);
   }
   const bool *sharp_faces = static_cast<const bool *>(
@@ -461,10 +424,7 @@
                 nos.data());
   }
 
-  if (do_facenors_fix &&
-      faces_check_flip(
-          corner_verts, corner_edges, nos.data(), &mesh->loop_data, faces, mesh->face_normals()))
-  {
+  if (do_facenors_fix && faces_check_flip(*mesh, nos.data(), mesh->face_normals())) {
     BKE_mesh_tag_face_winding_changed(mesh);
   }
   const bool *sharp_faces = static_cast<const bool *>(
