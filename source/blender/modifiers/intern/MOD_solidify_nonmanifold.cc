--- conflicted
+++ resolved
@@ -183,13 +183,8 @@
   const bool do_flat_faces = dvert && (smd->flag & MOD_SOLIDIFY_NONMANIFOLD_FLAT_FACES);
 
   const float(*orig_vert_positions)[3] = BKE_mesh_vert_positions(mesh);
-<<<<<<< HEAD
-  const MEdge *orig_medge = BKE_mesh_edges(mesh);
+  const blender::Span<MEdge> orig_edges = mesh->edges();
   const blender::OffsetIndices orig_polys = mesh->polys();
-=======
-  const blender::Span<MEdge> orig_edges = mesh->edges();
-  const blender::Span<MPoly> orig_polys = mesh->polys();
->>>>>>> 636c98c8
   const blender::Span<int> orig_corner_verts = mesh->corner_verts();
   const blender::Span<int> orig_corner_edges = mesh->corner_edges();
 
@@ -222,19 +217,11 @@
   uint largest_ngon = 3;
   /* Calculate face to #NewFaceRef map. */
   {
-<<<<<<< HEAD
-    for (uint i = 0; i < polys_num; i++) {
-      const blender::IndexRange poly = orig_polys[i];
+    for (const int i : orig_polys.index_range()) {
+      const blender::IndexRange &poly = orig_polys[i];
       /* Make normals for faces without area (should really be avoided though). */
       if (len_squared_v3(poly_nors[i]) < 0.5f) {
-        const MEdge *e = orig_medge + orig_corner_edges[poly.start()];
-=======
-    for (const int i : orig_polys.index_range()) {
-      const MPoly &poly = orig_polys[i];
-      /* Make normals for faces without area (should really be avoided though). */
-      if (len_squared_v3(poly_nors[i]) < 0.5f) {
-        const MEdge *e = &orig_edges[orig_corner_edges[poly.loopstart]];
->>>>>>> 636c98c8
+        const MEdge *e = &orig_edges[orig_corner_edges[poly.start()]];
         float edgedir[3];
         sub_v3_v3v3(edgedir, orig_vert_positions[e->v2], orig_vert_positions[e->v1]);
         if (fabsf(edgedir[2]) < fabsf(edgedir[1])) {
@@ -249,57 +236,32 @@
       }
 
       NewEdgeRef **link_edges = static_cast<NewEdgeRef **>(
-<<<<<<< HEAD
           MEM_calloc_arrayN(uint(poly.size()), sizeof(*link_edges), __func__));
 
       NewFaceRef new_face_ref_a{};
       new_face_ref_a.face = poly;
-      new_face_ref_a.index = i;
-=======
-          MEM_calloc_arrayN(uint(poly.totloop), sizeof(*link_edges), __func__));
-
-      NewFaceRef new_face_ref_a{};
-      new_face_ref_a.face = &poly;
       new_face_ref_a.index = uint(i);
->>>>>>> 636c98c8
       new_face_ref_a.reversed = false;
       new_face_ref_a.link_edges = link_edges;
       face_sides_arr[i * 2] = new_face_ref_a;
 
       link_edges = static_cast<NewEdgeRef **>(
-<<<<<<< HEAD
           MEM_calloc_arrayN(uint(poly.size()), sizeof(*link_edges), __func__));
 
       NewFaceRef new_face_ref_b{};
       new_face_ref_b.face = poly;
-      new_face_ref_b.index = i;
-=======
-          MEM_calloc_arrayN(uint(poly.totloop), sizeof(*link_edges), __func__));
-
-      NewFaceRef new_face_ref_b{};
-      new_face_ref_b.face = &poly;
       new_face_ref_b.index = uint(i);
->>>>>>> 636c98c8
       new_face_ref_b.reversed = true;
       new_face_ref_b.link_edges = link_edges;
       face_sides_arr[i * 2 + 1] = new_face_ref_b;
 
-<<<<<<< HEAD
       if (poly.size() > largest_ngon) {
         largest_ngon = uint(poly.size());
-=======
-      if (poly.totloop > largest_ngon) {
-        largest_ngon = uint(poly.totloop);
->>>>>>> 636c98c8
       }
       /* add to final mesh face count */
       if (do_shell) {
         new_polys_num += 2;
-<<<<<<< HEAD
         new_loops_num += uint(poly.size() * 2);
-=======
-        new_loops_num += uint(poly.totloop * 2);
->>>>>>> 636c98c8
       }
     }
   }
@@ -308,16 +270,9 @@
       MEM_calloc_arrayN(edges_num, sizeof(*edge_adj_faces_len), __func__));
   /* Count for each edge how many faces it has adjacent. */
   {
-<<<<<<< HEAD
-    for (uint i = 0; i < polys_num; i++) {
+    for (const int64_t i : orig_polys.index_range()) {
       for (const int64_t edge : orig_corner_edges.slice(orig_polys[i])) {
         edge_adj_faces_len[edge]++;
-=======
-    for (const int64_t i : orig_polys.index_range()) {
-      const MPoly &poly = orig_polys[i];
-      for (uint j = 0; j < poly.totloop; j++) {
-        edge_adj_faces_len[orig_corner_edges[poly.loopstart + j]]++;
->>>>>>> 636c98c8
       }
     }
   }
@@ -363,20 +318,11 @@
 
     /* Create link_faces for edges. */
     {
-<<<<<<< HEAD
-      for (uint i = 0; i < polys_num; i++) {
+      for (const int64_t i : orig_polys.index_range()) {
         for (const int64_t corner : orig_polys[i]) {
           const int vert = orig_corner_verts[corner];
           const int edge = orig_corner_edges[corner];
-          const bool reversed = orig_medge[edge].v2 != vert;
-=======
-      for (const int64_t i : orig_polys.index_range()) {
-        const MPoly &poly = orig_polys[i];
-        for (uint j = 0; j < poly.totloop; j++) {
-          const int vert = orig_corner_verts[poly.loopstart + j];
-          const int edge = orig_corner_edges[poly.loopstart + j];
           const bool reversed = orig_edges[edge].v2 != vert;
->>>>>>> 636c98c8
           OldEdgeFaceRef *old_face_edge_ref = edge_adj_faces[edge];
           if (old_face_edge_ref == nullptr) {
             const uint len = edge_adj_faces_len[edge];
@@ -445,11 +391,7 @@
               if (k != i && edge_adj_faces_len[k] > 0 &&
                   (ELEM(vm[orig_edges[k].v1], v1, v2) != ELEM(vm[orig_edges[k].v2], v1, v2))) {
                 for (uint j = 0; j < edge_adj_faces[k]->faces_len && can_merge; j++) {
-<<<<<<< HEAD
                   const blender::IndexRange poly = orig_polys[edge_adj_faces[k]->faces[j]];
-=======
-                  const MPoly *mp = &orig_polys[edge_adj_faces[k]->faces[j]];
->>>>>>> 636c98c8
                   uint changes = 0;
                   int cur = poly.size() - 1;
                   for (int next = 0; next < poly.size() && changes <= 2; next++) {
@@ -511,13 +453,8 @@
             const uint face = edge_adj_faces[i]->faces[j];
             if (!face_singularity[face]) {
               bool is_singularity = true;
-<<<<<<< HEAD
               for (const int vert : orig_corner_verts.slice(orig_polys[face])) {
                 if (vm[vert] != v1) {
-=======
-              for (uint k = 0; k < orig_polys[face].totloop; k++) {
-                if (vm[orig_corner_verts[uint(orig_polys[face].loopstart) + k]] != v1) {
->>>>>>> 636c98c8
                   is_singularity = false;
                   break;
                 }
@@ -683,7 +620,6 @@
             /* For each face pair check if they have equal verts. */
             for (uint j = 0; j < adj_len; j++) {
               const uint face = adj_faces->faces[j];
-<<<<<<< HEAD
               const int j_loopstart = orig_polys[face].start();
               const int totloop = orig_polys[face].size();
               const uint j_first_v = vm[orig_corner_verts[j_loopstart]];
@@ -693,17 +629,6 @@
                 }
                 /* Find first face first loop vert in second face loops. */
                 const int k_loopstart = orig_polys[adj_faces->faces[k]].start();
-=======
-              const int j_loopstart = orig_polys[face].loopstart;
-              const int totloop = orig_polys[face].totloop;
-              const uint j_first_v = vm[orig_corner_verts[j_loopstart]];
-              for (uint k = j + 1; k < adj_len; k++) {
-                if (orig_polys[adj_faces->faces[k]].totloop != totloop) {
-                  continue;
-                }
-                /* Find first face first loop vert in second face loops. */
-                const int k_loopstart = orig_polys[adj_faces->faces[k]].loopstart;
->>>>>>> 636c98c8
                 int l;
                 {
                   const int *corner_vert = &orig_corner_verts[k_loopstart];
@@ -865,11 +790,7 @@
                 copy_v3_v3(nor, poly_nors[face_i]);
               }
               float d = 1;
-<<<<<<< HEAD
               if (orig_polys[face_i].size() > 3) {
-=======
-              if (orig_polys[face_i].totloop > 3) {
->>>>>>> 636c98c8
                 d = project_v3_v3(nor, edgedir);
                 if (LIKELY(d != 0)) {
                   d = normalize_v3(nor);
@@ -1486,18 +1407,9 @@
       face_weight = static_cast<float *>(
           MEM_malloc_arrayN(polys_num, sizeof(*face_weight), __func__));
 
-<<<<<<< HEAD
-      for (uint i = 0; i < polys_num; i++) {
+      for (const int i : orig_polys.index_range()) {
         float scalar_vgroup = 1.0f;
         for (const int vert : orig_corner_verts.slice(orig_polys[i])) {
-=======
-      for (const int i : orig_polys.index_range()) {
-        const MPoly &poly = orig_polys[i];
-        float scalar_vgroup = 1.0f;
-        int loopend = poly.loopstart + poly.totloop;
-        for (int j = poly.loopstart; j < loopend; j++) {
-          const int vert = orig_corner_verts[poly.loopstart + j];
->>>>>>> 636c98c8
           const MDeformVert *dv = &dvert[vert];
           if (defgrp_invert) {
             scalar_vgroup = min_ff(1.0f - BKE_defvert_find_weight(dv, defgrp_index),
@@ -2073,13 +1985,8 @@
       mesh, int(new_verts_num), int(new_edges_num), 0, int(new_loops_num), int(new_polys_num));
 
   float(*vert_positions)[3] = BKE_mesh_vert_positions_for_write(result);
-<<<<<<< HEAD
-  MEdge *medge = BKE_mesh_edges_for_write(result);
+  blender::MutableSpan<MEdge> edges = result->edges_for_write();
   blender::MutableSpan<int> poly_offsets = result->poly_offsets_for_write();
-=======
-  blender::MutableSpan<MEdge> edges = result->edges_for_write();
-  blender::MutableSpan<MPoly> polys = result->polys_for_write();
->>>>>>> 636c98c8
   blender::MutableSpan<int> corner_verts = result->corner_verts_for_write();
   blender::MutableSpan<int> corner_edges = result->corner_edges_for_write();
 
@@ -2413,19 +2320,10 @@
               if (origindex_poly) {
                 origindex_poly[poly_index] = ORIGINDEX_NONE;
               }
-<<<<<<< HEAD
               poly_offsets[poly_index] = int(loop_index);
               dst_material_index[poly_index] = most_mat_nr +
                                                (g->is_orig_closed || !do_rim ? 0 : mat_ofs_rim);
               CLAMP(dst_material_index[poly_index], 0, mat_nr_max);
-=======
-              polys[poly_index].loopstart = int(loop_index);
-              polys[poly_index].totloop = int(j);
-              dst_material_index[poly_index] = most_mat_nr +
-                                               (g->is_orig_closed || !do_rim ? 0 : mat_ofs_rim);
-              CLAMP(dst_material_index[poly_index], 0, mat_nr_max);
-              polys[poly_index].flag = orig_polys[most_mat_nr_face].flag;
->>>>>>> 636c98c8
               poly_index++;
 
               for (uint k = 0; g2->valid && k < j; g2++) {
@@ -2434,11 +2332,7 @@
                   for (int l = 0; l < face.size(); l++) {
                     const int vert = orig_corner_verts[face[l]];
                     if (vm[vert] == i) {
-<<<<<<< HEAD
-                      loops[k] = face[l];
-=======
-                      loops_data[k] = face->loopstart + l;
->>>>>>> 636c98c8
+                      loops_data[k] = face[l];
                       break;
                     }
                   }
@@ -2501,34 +2395,18 @@
         const blender::IndexRange face = (*new_edges)->faces[0]->face;
         CustomData_copy_data(
             &mesh->pdata, &result->pdata, int((*new_edges)->faces[0]->index), int(poly_index), 1);
-<<<<<<< HEAD
         poly_offsets[poly_index] = int(loop_index);
         dst_material_index[poly_index] =
             (src_material_index ? src_material_index[orig_face_index] : 0) + mat_ofs_rim;
         CLAMP(dst_material_index[poly_index], 0, mat_nr_max);
-=======
-        polys[poly_index].loopstart = int(loop_index);
-        polys[poly_index].totloop = 4 - int(v1_singularity || v2_singularity);
-        dst_material_index[poly_index] =
-            (src_material_index ? src_material_index[orig_face_index] : 0) + mat_ofs_rim;
-        CLAMP(dst_material_index[poly_index], 0, mat_nr_max);
-        polys[poly_index].flag = face->flag;
->>>>>>> 636c98c8
         poly_index++;
 
         int loop1 = -1;
         int loop2 = -1;
-<<<<<<< HEAD
-        const uint old_v1 = vm[orig_medge[edge1->old_edge].v1];
-        const uint old_v2 = vm[orig_medge[edge1->old_edge].v2];
+        const uint old_v1 = vm[orig_edges[edge1->old_edge].v1];
+        const uint old_v2 = vm[orig_edges[edge1->old_edge].v2];
         for (uint j = 0; j < face.size(); j++) {
           const int vert = orig_corner_verts[face.start() + j];
-=======
-        const uint old_v1 = vm[orig_edges[edge1->old_edge].v1];
-        const uint old_v2 = vm[orig_edges[edge1->old_edge].v2];
-        for (uint j = 0; j < face->totloop; j++) {
-          const int vert = orig_corner_verts[face->loopstart + j];
->>>>>>> 636c98c8
           if (vm[vert] == old_v1) {
             loop1 = face.start() + int(j);
           }
@@ -2707,20 +2585,11 @@
         }
         if (k > 2 && valid_edges > 2) {
           CustomData_copy_data(&mesh->pdata, &result->pdata, int(i / 2), int(poly_index), 1);
-<<<<<<< HEAD
           poly_offsets[poly_index] = int(loop_index);
-=======
-          polys[poly_index].loopstart = int(loop_index);
-          polys[poly_index].totloop = int(k);
->>>>>>> 636c98c8
           dst_material_index[poly_index] = (src_material_index ? src_material_index[fr->index] :
                                                                  0) +
                                            (fr->reversed != do_flip ? mat_ofs : 0);
           CLAMP(dst_material_index[poly_index], 0, mat_nr_max);
-<<<<<<< HEAD
-=======
-          polys[poly_index].flag = fr->face->flag;
->>>>>>> 636c98c8
           if (fr->reversed != do_flip) {
             for (int l = int(k) - 1; l >= 0; l--) {
               if (shell_defgrp_index != -1) {
