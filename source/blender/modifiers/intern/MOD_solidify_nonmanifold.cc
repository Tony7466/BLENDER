/* SPDX-License-Identifier: GPL-2.0-or-later */

/** \file
 * \ingroup modifiers
 */

#include "BLI_utildefines.h"

#include "BLI_math.h"

#include "DNA_mesh_types.h"
#include "DNA_meshdata_types.h"
#include "DNA_object_types.h"

#include "MEM_guardedalloc.h"

#include "BKE_deform.h"
#include "BKE_mesh.h"
#include "BKE_particle.h"

#include "MOD_modifiertypes.h"
#include "MOD_solidify_util.hh" /* Own include. */
#include "MOD_util.h"

/* -------------------------------------------------------------------- */
/** \name Local Utilities
 * \{ */

/**
 * Similar to #project_v3_v3v3_normalized that returns the dot-product.
 */
static float project_v3_v3(float r[3], const float a[3])
{
  float d = dot_v3v3(r, a);
  r[0] -= a[0] * d;
  r[1] -= a[1] * d;
  r[2] -= a[2] * d;
  return d;
}

static float angle_signed_on_axis_normalized_v3v3_v3(const float n[3],
                                                     const float ref_n[3],
                                                     const float axis[3])
{
  float d = dot_v3v3(n, ref_n);
  CLAMP(d, -1, 1);
  float angle = acosf(d);
  float cross[3];
  cross_v3_v3v3(cross, n, ref_n);
  if (dot_v3v3(cross, axis) >= 0) {
    angle = 2 * M_PI - angle;
  }
  return angle;
}

static float clamp_nonzero(const float value, const float epsilon)
{
  BLI_assert(!(epsilon < 0.0f));
  /* Return closest value with `abs(value) >= epsilon`. */
  if (value < 0.0f) {
    return min_ff(value, -epsilon);
  }
  return max_ff(value, epsilon);
}

/** \} */

/* -------------------------------------------------------------------- */
/** \name Main Solidify Function
 * \{ */

/* Data structures for manifold solidify. */

struct NewEdgeRef;

struct NewFaceRef {
  const MPoly *face;
  uint index;
  bool reversed;
  NewEdgeRef **link_edges;
};

struct OldEdgeFaceRef {
  uint *faces;
  uint faces_len;
  bool *faces_reversed;
  uint used;
};

struct OldVertEdgeRef {
  uint *edges;
  uint edges_len;
};

struct NewEdgeRef {
  uint old_edge;
  NewFaceRef *faces[2];
  struct EdgeGroup *link_edge_groups[2];
  float angle;
  uint new_edge;
};

struct EdgeGroup {
  bool valid;
  NewEdgeRef **edges;
  uint edges_len;
  uint open_face_edge;
  bool is_orig_closed;
  bool is_even_split;
  uint split;
  bool is_singularity;
  uint topo_group;
  float co[3];
  float no[3];
  uint new_vert;
};

struct FaceKeyPair {
  float angle;
  NewFaceRef *face;
};

static int comp_float_int_pair(const void *a, const void *b)
{
  FaceKeyPair *x = (FaceKeyPair *)a;
  FaceKeyPair *y = (FaceKeyPair *)b;
  return int(x->angle > y->angle) - int(x->angle < y->angle);
}

/* NOLINTNEXTLINE: readability-function-size */
Mesh *MOD_solidify_nonmanifold_modifyMesh(ModifierData *md,
                                          const ModifierEvalContext *ctx,
                                          Mesh *mesh)
{
  Mesh *result;
  const SolidifyModifierData *smd = (SolidifyModifierData *)md;

  const uint verts_num = uint(mesh->totvert);
  const uint edges_num = uint(mesh->totedge);
  const uint polys_num = uint(mesh->totpoly);

  if (polys_num == 0 && verts_num != 0) {
    return mesh;
  }

  /* Only use material offsets if we have 2 or more materials. */
  const short mat_nrs = ctx->object->totcol > 1 ? ctx->object->totcol : 1;
  const short mat_nr_max = mat_nrs - 1;
  const short mat_ofs = mat_nrs > 1 ? smd->mat_ofs : 0;
  const short mat_ofs_rim = mat_nrs > 1 ? smd->mat_ofs_rim : 0;

  /* #ofs_front and #ofs_back are the offset from the original
   * surface along the normal, where #oft_front is along the positive
   * and #oft_back is along the negative normal. */
  const float ofs_front = (smd->offset_fac + 1.0f) * 0.5f * smd->offset;
  const float ofs_back = ofs_front - smd->offset * smd->offset_fac;
  /* #ofs_front_clamped and #ofs_back_clamped are the same as
   * #ofs_front and #ofs_back, but never zero. */
  const float ofs_front_clamped = clamp_nonzero(ofs_front, 1e-5f);
  const float ofs_back_clamped = clamp_nonzero(ofs_back, 1e-5f);
  const float offset_fac_vg = smd->offset_fac_vg;
  const float offset_fac_vg_inv = 1.0f - smd->offset_fac_vg;
  const float offset = fabsf(smd->offset) * smd->offset_clamp;
  const bool do_angle_clamp = smd->flag & MOD_SOLIDIFY_OFFSET_ANGLE_CLAMP;
  /* #do_flip, flips the normals of the result. This is inverted if negative thickness
   * is used, since simple solidify with negative thickness keeps the faces facing outside. */
  const bool do_flip = ((smd->flag & MOD_SOLIDIFY_FLIP) != 0) == (smd->offset > 0);
  const bool do_rim = smd->flag & MOD_SOLIDIFY_RIM;
  const bool do_shell = ((smd->flag & MOD_SOLIDIFY_RIM) && (smd->flag & MOD_SOLIDIFY_NOSHELL)) ==
                        0;
  const bool do_clamp = (smd->offset_clamp != 0.0f);

  const float bevel_convex = smd->bevel_convex;

  const MDeformVert *dvert;
  const bool defgrp_invert = (smd->flag & MOD_SOLIDIFY_VGROUP_INV) != 0;
  int defgrp_index;
  const int shell_defgrp_index = BKE_id_defgroup_name_index(&mesh->id, smd->shell_defgrp_name);
  const int rim_defgrp_index = BKE_id_defgroup_name_index(&mesh->id, smd->rim_defgrp_name);

  MOD_get_vgroup(ctx->object, mesh, smd->defgrp_name, &dvert, &defgrp_index);

  const bool do_flat_faces = dvert && (smd->flag & MOD_SOLIDIFY_NONMANIFOLD_FLAT_FACES);

  const float(*orig_vert_positions)[3] = BKE_mesh_vert_positions(mesh);
  const MEdge *orig_medge = BKE_mesh_edges(mesh);
  const MPoly *orig_mpoly = BKE_mesh_polys(mesh);
  const blender::Span<int> orig_corner_verts = mesh->corner_verts();
  const blender::Span<int> orig_corner_edges = mesh->corner_edges();

  /* These might be null. */
  const float *orig_vert_bweight = static_cast<const float *>(
      CustomData_get_layer(&mesh->vdata, CD_BWEIGHT));
  const float *orig_edge_bweight = static_cast<const float *>(
      CustomData_get_layer(&mesh->edata, CD_BWEIGHT));
  const float *orig_edge_crease = static_cast<const float *>(
      CustomData_get_layer(&mesh->edata, CD_CREASE));

  uint new_verts_num = 0;
  uint new_edges_num = 0;
  uint new_loops_num = 0;
  uint new_polys_num = 0;

#define MOD_SOLIDIFY_EMPTY_TAG uint(-1)

  /* Calculate only face normals. Copied because they are modified directly below. */
  float(*poly_nors)[3] = static_cast<float(*)[3]>(
      MEM_malloc_arrayN(polys_num, sizeof(float[3]), __func__));
  memcpy(poly_nors, BKE_mesh_poly_normals_ensure(mesh), sizeof(float[3]) * polys_num);

  NewFaceRef *face_sides_arr = static_cast<NewFaceRef *>(
      MEM_malloc_arrayN(polys_num * 2, sizeof(*face_sides_arr), __func__));
  bool *null_faces =
      (smd->nonmanifold_offset_mode == MOD_SOLIDIFY_NONMANIFOLD_OFFSET_MODE_CONSTRAINTS) ?
          static_cast<bool *>(MEM_calloc_arrayN(polys_num, sizeof(*null_faces), __func__)) :
          nullptr;
  uint largest_ngon = 3;
  /* Calculate face to #NewFaceRef map. */
  {
    const MPoly *mp = orig_mpoly;
    for (uint i = 0; i < polys_num; i++, mp++) {
      /* Make normals for faces without area (should really be avoided though). */
      if (len_squared_v3(poly_nors[i]) < 0.5f) {
        const MEdge *e = orig_medge + orig_corner_edges[mp->loopstart];
        float edgedir[3];
        sub_v3_v3v3(edgedir, orig_vert_positions[e->v2], orig_vert_positions[e->v1]);
        if (fabsf(edgedir[2]) < fabsf(edgedir[1])) {
          poly_nors[i][2] = 1.0f;
        }
        else {
          poly_nors[i][1] = 1.0f;
        }
        if (null_faces) {
          null_faces[i] = true;
        }
      }

      NewEdgeRef **link_edges = static_cast<NewEdgeRef **>(
          MEM_calloc_arrayN(uint(mp->totloop), sizeof(*link_edges), __func__));

      NewFaceRef new_face_ref_a{};
      new_face_ref_a.face = mp;
      new_face_ref_a.index = i;
      new_face_ref_a.reversed = false;
      new_face_ref_a.link_edges = link_edges;
      face_sides_arr[i * 2] = new_face_ref_a;

      link_edges = static_cast<NewEdgeRef **>(
          MEM_calloc_arrayN(uint(mp->totloop), sizeof(*link_edges), __func__));

      NewFaceRef new_face_ref_b{};
      new_face_ref_b.face = mp;
      new_face_ref_b.index = i;
      new_face_ref_b.reversed = true;
      new_face_ref_b.link_edges = link_edges;
      face_sides_arr[i * 2 + 1] = new_face_ref_b;

      if (mp->totloop > largest_ngon) {
        largest_ngon = uint(mp->totloop);
      }
      /* add to final mesh face count */
      if (do_shell) {
        new_polys_num += 2;
        new_loops_num += uint(mp->totloop * 2);
      }
    }
  }

  uint *edge_adj_faces_len = static_cast<uint *>(
      MEM_calloc_arrayN(edges_num, sizeof(*edge_adj_faces_len), __func__));
  /* Count for each edge how many faces it has adjacent. */
  {
    const MPoly *mp = orig_mpoly;
    for (uint i = 0; i < polys_num; i++, mp++) {
      for (uint j = 0; j < mp->totloop; j++) {
        edge_adj_faces_len[orig_corner_edges[mp->loopstart + j]]++;
      }
    }
  }

  /* Original edge to #NewEdgeRef map. */
  NewEdgeRef ***orig_edge_data_arr = static_cast<NewEdgeRef ***>(
      MEM_calloc_arrayN(edges_num, sizeof(*orig_edge_data_arr), __func__));
  /* Original edge length cache. */
  float *orig_edge_lengths = static_cast<float *>(
      MEM_calloc_arrayN(edges_num, sizeof(*orig_edge_lengths), __func__));
  /* Edge groups for every original vert. */
  EdgeGroup **orig_vert_groups_arr = static_cast<EdgeGroup **>(
      MEM_calloc_arrayN(verts_num, sizeof(*orig_vert_groups_arr), __func__));
  /* vertex map used to map duplicates. */
  uint *vm = static_cast<uint *>(MEM_malloc_arrayN(verts_num, sizeof(*vm), __func__));
  for (uint i = 0; i < verts_num; i++) {
    vm[i] = i;
  }

  uint edge_index = 0;
  uint loop_index = 0;
  uint poly_index = 0;

  bool has_singularities = false;

  /* Vert edge adjacent map. */
  OldVertEdgeRef **vert_adj_edges = static_cast<OldVertEdgeRef **>(
      MEM_calloc_arrayN(verts_num, sizeof(*vert_adj_edges), __func__));
  /* Original vertex positions (changed for degenerated geometry). */
  float(*orig_mvert_co)[3] = static_cast<float(*)[3]>(
      MEM_malloc_arrayN(verts_num, sizeof(*orig_mvert_co), __func__));
  /* Fill in the original vertex positions. */
  for (uint i = 0; i < verts_num; i++) {
    orig_mvert_co[i][0] = orig_vert_positions[i][0];
    orig_mvert_co[i][1] = orig_vert_positions[i][1];
    orig_mvert_co[i][2] = orig_vert_positions[i][2];
  }

  /* Create edge to #NewEdgeRef map. */
  {
    OldEdgeFaceRef **edge_adj_faces = static_cast<OldEdgeFaceRef **>(
        MEM_calloc_arrayN(edges_num, sizeof(*edge_adj_faces), __func__));

    /* Create link_faces for edges. */
    {
      const MPoly *mp = orig_mpoly;
      for (uint i = 0; i < polys_num; i++, mp++) {
        for (uint j = 0; j < mp->totloop; j++) {
          const int vert = orig_corner_verts[mp->loopstart + j];
          const int edge = orig_corner_edges[mp->loopstart + j];
          const bool reversed = orig_medge[edge].v2 != vert;
          OldEdgeFaceRef *old_face_edge_ref = edge_adj_faces[edge];
          if (old_face_edge_ref == nullptr) {
            const uint len = edge_adj_faces_len[edge];
            BLI_assert(len > 0);
            uint *adj_faces = static_cast<uint *>(
                MEM_malloc_arrayN(len, sizeof(*adj_faces), __func__));
            bool *adj_faces_reversed = static_cast<bool *>(
                MEM_malloc_arrayN(len, sizeof(*adj_faces_reversed), __func__));
            adj_faces[0] = i;
            for (uint k = 1; k < len; k++) {
              adj_faces[k] = MOD_SOLIDIFY_EMPTY_TAG;
            }
            adj_faces_reversed[0] = reversed;
            OldEdgeFaceRef *ref = static_cast<OldEdgeFaceRef *>(
                MEM_mallocN(sizeof(*ref), __func__));
            *ref = OldEdgeFaceRef{adj_faces, len, adj_faces_reversed, 1};
            edge_adj_faces[edge] = ref;
          }
          else {
            for (uint k = 1; k < old_face_edge_ref->faces_len; k++) {
              if (old_face_edge_ref->faces[k] == MOD_SOLIDIFY_EMPTY_TAG) {
                old_face_edge_ref->faces[k] = i;
                old_face_edge_ref->faces_reversed[k] = reversed;
                break;
              }
            }
          }
        }
      }
    }

    float edgedir[3] = {0, 0, 0};
    uint *vert_adj_edges_len = static_cast<uint *>(
        MEM_calloc_arrayN(verts_num, sizeof(*vert_adj_edges_len), __func__));

    /* Calculate edge lengths and len vert_adj edges. */
    {
      bool *face_singularity = static_cast<bool *>(
          MEM_calloc_arrayN(polys_num, sizeof(*face_singularity), __func__));

      const float merge_tolerance_sqr = smd->merge_tolerance * smd->merge_tolerance;
      uint *combined_verts = static_cast<uint *>(
          MEM_calloc_arrayN(verts_num, sizeof(*combined_verts), __func__));

      const MEdge *ed = orig_medge;
      for (uint i = 0; i < edges_num; i++, ed++) {
        if (edge_adj_faces_len[i] > 0) {
          uint v1 = vm[ed->v1];
          uint v2 = vm[ed->v2];
          if (v1 == v2) {
            continue;
          }

          if (v2 < v1) {
            SWAP(uint, v1, v2);
          }
          sub_v3_v3v3(edgedir, orig_mvert_co[v2], orig_mvert_co[v1]);
          orig_edge_lengths[i] = len_squared_v3(edgedir);

          if (orig_edge_lengths[i] <= merge_tolerance_sqr) {
            /* Merge verts. But first check if that would create a higher poly count. */
            /* This check is very slow. It would need the vertex edge links to get
             * accelerated that are not yet available at this point. */
            bool can_merge = true;
            for (uint k = 0; k < edges_num && can_merge; k++) {
              if (k != i && edge_adj_faces_len[k] > 0 &&
                  (ELEM(vm[orig_medge[k].v1], v1, v2) != ELEM(vm[orig_medge[k].v2], v1, v2))) {
                for (uint j = 0; j < edge_adj_faces[k]->faces_len && can_merge; j++) {
                  const MPoly *mp = orig_mpoly + edge_adj_faces[k]->faces[j];
                  uint changes = 0;
                  int cur = mp->totloop - 1;
                  for (int next = 0; next < mp->totloop && changes <= 2; next++) {
                    uint cur_v = vm[orig_corner_verts[mp->loopstart + cur]];
                    uint next_v = vm[orig_corner_verts[mp->loopstart + next]];
                    changes += (ELEM(cur_v, v1, v2) != ELEM(next_v, v1, v2));
                    cur = next;
                  }
                  can_merge = can_merge && changes <= 2;
                }
              }
            }

            if (!can_merge) {
              orig_edge_lengths[i] = 0.0f;
              vert_adj_edges_len[v1]++;
              vert_adj_edges_len[v2]++;
              continue;
            }

            mul_v3_fl(edgedir,
                      (combined_verts[v2] + 1) /
                          float(combined_verts[v1] + combined_verts[v2] + 2));
            add_v3_v3(orig_mvert_co[v1], edgedir);
            for (uint j = v2; j < verts_num; j++) {
              if (vm[j] == v2) {
                vm[j] = v1;
              }
            }
            vert_adj_edges_len[v1] += vert_adj_edges_len[v2];
            vert_adj_edges_len[v2] = 0;
            combined_verts[v1] += combined_verts[v2] + 1;

            if (do_shell) {
              new_loops_num -= edge_adj_faces_len[i] * 2;
            }

            edge_adj_faces_len[i] = 0;
            MEM_freeN(edge_adj_faces[i]->faces);
            MEM_freeN(edge_adj_faces[i]->faces_reversed);
            MEM_freeN(edge_adj_faces[i]);
            edge_adj_faces[i] = nullptr;
          }
          else {
            orig_edge_lengths[i] = sqrtf(orig_edge_lengths[i]);
            vert_adj_edges_len[v1]++;
            vert_adj_edges_len[v2]++;
          }
        }
      }
      /* remove zero faces in a second pass */
      ed = orig_medge;
      for (uint i = 0; i < edges_num; i++, ed++) {
        const uint v1 = vm[ed->v1];
        const uint v2 = vm[ed->v2];
        if (v1 == v2 && edge_adj_faces[i]) {
          /* Remove polys. */
          for (uint j = 0; j < edge_adj_faces[i]->faces_len; j++) {
            const uint face = edge_adj_faces[i]->faces[j];
            if (!face_singularity[face]) {
              bool is_singularity = true;
              for (uint k = 0; k < orig_mpoly[face].totloop; k++) {
<<<<<<< HEAD
                if (vm[orig_corner_verts[(uint(orig_mpoly[face].loopstart)) + k]] != v1) {
=======
                if (vm[orig_mloop[uint(orig_mpoly[face].loopstart) + k].v] != v1) {
>>>>>>> f5552d75
                  is_singularity = false;
                  break;
                }
              }
              if (is_singularity) {
                face_singularity[face] = true;
                /* remove from final mesh poly count */
                if (do_shell) {
                  new_polys_num -= 2;
                }
              }
            }
          }

          if (do_shell) {
            new_loops_num -= edge_adj_faces_len[i] * 2;
          }

          edge_adj_faces_len[i] = 0;
          MEM_freeN(edge_adj_faces[i]->faces);
          MEM_freeN(edge_adj_faces[i]->faces_reversed);
          MEM_freeN(edge_adj_faces[i]);
          edge_adj_faces[i] = nullptr;
        }
      }

      MEM_freeN(face_singularity);
      MEM_freeN(combined_verts);
    }

    /* Create vert_adj_edges for verts. */
    {
      const MEdge *ed = orig_medge;
      for (uint i = 0; i < edges_num; i++, ed++) {
        if (edge_adj_faces_len[i] > 0) {
          const uint vs[2] = {vm[ed->v1], vm[ed->v2]};
          uint invalid_edge_index = 0;
          bool invalid_edge_reversed = false;
          for (uint j = 0; j < 2; j++) {
            const uint vert = vs[j];
            const uint len = vert_adj_edges_len[vert];
            if (len > 0) {
              OldVertEdgeRef *old_edge_vert_ref = vert_adj_edges[vert];
              if (old_edge_vert_ref == nullptr) {
                uint *adj_edges = static_cast<uint *>(
                    MEM_calloc_arrayN(len, sizeof(*adj_edges), __func__));
                adj_edges[0] = i;
                for (uint k = 1; k < len; k++) {
                  adj_edges[k] = MOD_SOLIDIFY_EMPTY_TAG;
                }
                OldVertEdgeRef *ref = static_cast<OldVertEdgeRef *>(
                    MEM_mallocN(sizeof(*ref), __func__));
                *ref = OldVertEdgeRef{adj_edges, 1};
                vert_adj_edges[vert] = ref;
              }
              else {
                const uint *f = old_edge_vert_ref->edges;
                for (uint k = 0; k < len && k <= old_edge_vert_ref->edges_len; k++, f++) {
                  const uint edge = old_edge_vert_ref->edges[k];
                  if (edge == MOD_SOLIDIFY_EMPTY_TAG || k == old_edge_vert_ref->edges_len) {
                    old_edge_vert_ref->edges[k] = i;
                    old_edge_vert_ref->edges_len++;
                    break;
                  }
                  if (vm[orig_medge[edge].v1] == vs[1 - j]) {
                    invalid_edge_index = edge + 1;
                    invalid_edge_reversed = (j == 0);
                    break;
                  }
                  if (vm[orig_medge[edge].v2] == vs[1 - j]) {
                    invalid_edge_index = edge + 1;
                    invalid_edge_reversed = (j == 1);
                    break;
                  }
                }
                if (invalid_edge_index) {
                  if (j == 1) {
                    /* Should never actually be executed. */
                    vert_adj_edges[vs[0]]->edges_len--;
                  }
                  break;
                }
              }
            }
          }
          /* Remove zero faces that are in shape of an edge. */
          if (invalid_edge_index) {
            const uint tmp = invalid_edge_index - 1;
            invalid_edge_index = i;
            i = tmp;
            OldEdgeFaceRef *i_adj_faces = edge_adj_faces[i];
            OldEdgeFaceRef *invalid_adj_faces = edge_adj_faces[invalid_edge_index];
            uint j = 0;
            for (uint k = 0; k < i_adj_faces->faces_len; k++) {
              for (uint l = 0; l < invalid_adj_faces->faces_len; l++) {
                if (i_adj_faces->faces[k] == invalid_adj_faces->faces[l] &&
                    i_adj_faces->faces[k] != MOD_SOLIDIFY_EMPTY_TAG) {
                  i_adj_faces->faces[k] = MOD_SOLIDIFY_EMPTY_TAG;
                  invalid_adj_faces->faces[l] = MOD_SOLIDIFY_EMPTY_TAG;
                  j++;
                }
              }
            }
            /* remove from final face count */
            if (do_shell) {
              new_polys_num -= 2 * j;
              new_loops_num -= 4 * j;
            }
            const uint len = i_adj_faces->faces_len + invalid_adj_faces->faces_len - 2 * j;
            uint *adj_faces = static_cast<uint *>(
                MEM_malloc_arrayN(len, sizeof(*adj_faces), __func__));
            bool *adj_faces_loops_reversed = static_cast<bool *>(
                MEM_malloc_arrayN(len, sizeof(*adj_faces_loops_reversed), __func__));
            /* Clean merge of adj_faces. */
            j = 0;
            for (uint k = 0; k < i_adj_faces->faces_len; k++) {
              if (i_adj_faces->faces[k] != MOD_SOLIDIFY_EMPTY_TAG) {
                adj_faces[j] = i_adj_faces->faces[k];
                adj_faces_loops_reversed[j++] = i_adj_faces->faces_reversed[k];
              }
            }
            for (uint k = 0; k < invalid_adj_faces->faces_len; k++) {
              if (invalid_adj_faces->faces[k] != MOD_SOLIDIFY_EMPTY_TAG) {
                adj_faces[j] = invalid_adj_faces->faces[k];
                adj_faces_loops_reversed[j++] = (invalid_edge_reversed !=
                                                 invalid_adj_faces->faces_reversed[k]);
              }
            }
            BLI_assert(j == len);
            edge_adj_faces_len[invalid_edge_index] = 0;
            edge_adj_faces_len[i] = len;
            MEM_freeN(i_adj_faces->faces);
            MEM_freeN(i_adj_faces->faces_reversed);
            i_adj_faces->faces_len = len;
            i_adj_faces->faces = adj_faces;
            i_adj_faces->faces_reversed = adj_faces_loops_reversed;
            i_adj_faces->used += invalid_adj_faces->used;
            MEM_freeN(invalid_adj_faces->faces);
            MEM_freeN(invalid_adj_faces->faces_reversed);
            MEM_freeN(invalid_adj_faces);
            edge_adj_faces[invalid_edge_index] = i_adj_faces;
            /* Reset counter to continue. */
            i = invalid_edge_index;
          }
        }
      }
    }

    MEM_freeN(vert_adj_edges_len);

    /* Filter duplicate polys. */
    {
      const MEdge *ed = orig_medge;
      /* Iterate over edges and only check the faces around an edge for duplicates
       * (performance optimization). */
      for (uint i = 0; i < edges_num; i++, ed++) {
        if (edge_adj_faces_len[i] > 0) {
          const OldEdgeFaceRef *adj_faces = edge_adj_faces[i];
          uint adj_len = adj_faces->faces_len;
          /* Not that #adj_len doesn't need to equal edge_adj_faces_len anymore
           * because #adj_len is shared when a face got collapsed to an edge. */
          if (adj_len > 1) {
            /* For each face pair check if they have equal verts. */
            for (uint j = 0; j < adj_len; j++) {
              const uint face = adj_faces->faces[j];
              const int j_loopstart = orig_mpoly[face].loopstart;
              const int totloop = orig_mpoly[face].totloop;
              const uint j_first_v = vm[orig_corner_verts[j_loopstart]];
              for (uint k = j + 1; k < adj_len; k++) {
                if (orig_mpoly[adj_faces->faces[k]].totloop != totloop) {
                  continue;
                }
                /* Find first face first loop vert in second face loops. */
                const int k_loopstart = orig_mpoly[adj_faces->faces[k]].loopstart;
                int l;
                {
                  const int *corner_vert = &orig_corner_verts[k_loopstart];
                  for (l = 0; l < totloop && vm[*corner_vert] != j_first_v; l++, corner_vert++) {
                    /* Pass. */
                  }
                }
                if (l == totloop) {
                  continue;
                }
                /* Check if all following loops have equal verts. */
                const bool reversed = adj_faces->faces_reversed[j] != adj_faces->faces_reversed[k];
                const int count_dir = reversed ? -1 : 1;
                bool has_diff = false;
                for (int m = 0, n = l + totloop; m < totloop && !has_diff; m++, n += count_dir) {
                  const int vert = orig_corner_verts[j_loopstart + m];
                  has_diff = has_diff ||
                             vm[vert] != vm[orig_corner_verts[k_loopstart + n % totloop]];
                }
                /* If the faces are equal, discard one (j). */
                if (!has_diff) {
                  uint del_loops = 0;
                  for (uint m = 0; m < totloop; m++) {
                    const int e = orig_corner_edges[j_loopstart + m];
                    OldEdgeFaceRef *e_adj_faces = edge_adj_faces[e];
                    if (e_adj_faces) {
                      uint face_index = j;
                      uint *e_adj_faces_faces = e_adj_faces->faces;
                      bool *e_adj_faces_reversed = e_adj_faces->faces_reversed;
                      const uint faces_len = e_adj_faces->faces_len;
                      if (e_adj_faces_faces != adj_faces->faces) {
                        /* Find index of e in #adj_faces. */
                        for (face_index = 0;
                             face_index < faces_len && e_adj_faces_faces[face_index] != face;
                             face_index++) {
                          /* Pass. */
                        }
                        /* If not found. */
                        if (face_index == faces_len) {
                          continue;
                        }
                      }
                      else {
                        /* If we shrink #edge_adj_faces[i] we need to update this field. */
                        adj_len--;
                      }
                      memmove(e_adj_faces_faces + face_index,
                              e_adj_faces_faces + face_index + 1,
                              (faces_len - face_index - 1) * sizeof(*e_adj_faces_faces));
                      memmove(e_adj_faces_reversed + face_index,
                              e_adj_faces_reversed + face_index + 1,
                              (faces_len - face_index - 1) * sizeof(*e_adj_faces_reversed));
                      e_adj_faces->faces_len--;
                      if (edge_adj_faces_len[e] > 0) {
                        edge_adj_faces_len[e]--;
                        if (edge_adj_faces_len[e] == 0) {
                          e_adj_faces->used--;
                          edge_adj_faces[e] = nullptr;
                        }
                      }
                      else if (e_adj_faces->used > 1) {
                        for (uint n = 0; n < edges_num; n++) {
                          if (edge_adj_faces[n] == e_adj_faces && edge_adj_faces_len[n] > 0) {
                            edge_adj_faces_len[n]--;
                            if (edge_adj_faces_len[n] == 0) {
                              edge_adj_faces[n]->used--;
                              edge_adj_faces[n] = nullptr;
                            }
                            break;
                          }
                        }
                      }
                      del_loops++;
                    }
                  }
                  if (do_shell) {
                    new_polys_num -= 2;
                    new_loops_num -= 2 * uint(del_loops);
                  }
                  break;
                }
              }
            }
          }
        }
      }
    }

    /* Create #NewEdgeRef array. */
    {
      const MEdge *ed = orig_medge;
      for (uint i = 0; i < edges_num; i++, ed++) {
        const uint v1 = vm[ed->v1];
        const uint v2 = vm[ed->v2];
        if (edge_adj_faces_len[i] > 0) {
          if (LIKELY(orig_edge_lengths[i] > FLT_EPSILON)) {
            sub_v3_v3v3(edgedir, orig_mvert_co[v2], orig_mvert_co[v1]);
            mul_v3_fl(edgedir, 1.0f / orig_edge_lengths[i]);
          }
          else {
            /* Smart fallback. */
            /* This makes merging non essential, but correct
             * merging will still give way better results. */
            float pos[3];
            copy_v3_v3(pos, orig_mvert_co[v2]);

            OldVertEdgeRef *link1 = vert_adj_edges[v1];
            float v1_dir[3];
            zero_v3(v1_dir);
            for (int j = 0; j < link1->edges_len; j++) {
              uint e = link1->edges[j];
              if (edge_adj_faces_len[e] > 0 && e != i) {
                uint other_v =
                    vm[vm[orig_medge[e].v1] == v1 ? orig_medge[e].v2 : orig_medge[e].v1];
                sub_v3_v3v3(edgedir, orig_mvert_co[other_v], pos);
                add_v3_v3(v1_dir, edgedir);
              }
            }
            OldVertEdgeRef *link2 = vert_adj_edges[v2];
            float v2_dir[3];
            zero_v3(v2_dir);
            for (int j = 0; j < link2->edges_len; j++) {
              uint e = link2->edges[j];
              if (edge_adj_faces_len[e] > 0 && e != i) {
                uint other_v =
                    vm[vm[orig_medge[e].v1] == v2 ? orig_medge[e].v2 : orig_medge[e].v1];
                sub_v3_v3v3(edgedir, orig_mvert_co[other_v], pos);
                add_v3_v3(v2_dir, edgedir);
              }
            }
            sub_v3_v3v3(edgedir, v2_dir, v1_dir);
            float len = normalize_v3(edgedir);
            if (len == 0.0f) {
              edgedir[0] = 0.0f;
              edgedir[1] = 0.0f;
              edgedir[2] = 1.0f;
            }
          }

          OldEdgeFaceRef *adj_faces = edge_adj_faces[i];
          const uint adj_len = adj_faces->faces_len;
          const uint *adj_faces_faces = adj_faces->faces;
          const bool *adj_faces_reversed = adj_faces->faces_reversed;
          uint new_edges_len = 0;
          FaceKeyPair *sorted_faces = static_cast<FaceKeyPair *>(
              MEM_malloc_arrayN(adj_len, sizeof(*sorted_faces), __func__));
          if (adj_len > 1) {
            new_edges_len = adj_len;
            /* Get keys for sorting. */
            float ref_nor[3] = {0, 0, 0};
            float nor[3];
            for (uint j = 0; j < adj_len; j++) {
              const bool reverse = adj_faces_reversed[j];
              const uint face_i = adj_faces_faces[j];
              if (reverse) {
                negate_v3_v3(nor, poly_nors[face_i]);
              }
              else {
                copy_v3_v3(nor, poly_nors[face_i]);
              }
              float d = 1;
              if (orig_mpoly[face_i].totloop > 3) {
                d = project_v3_v3(nor, edgedir);
                if (LIKELY(d != 0)) {
                  d = normalize_v3(nor);
                }
                else {
                  d = 1;
                }
              }
              if (UNLIKELY(d == 0.0f)) {
                sorted_faces[j].angle = 0.0f;
              }
              else if (j == 0) {
                copy_v3_v3(ref_nor, nor);
                sorted_faces[j].angle = 0.0f;
              }
              else {
                float angle = angle_signed_on_axis_normalized_v3v3_v3(nor, ref_nor, edgedir);
                sorted_faces[j].angle = -angle;
              }
              sorted_faces[j].face = face_sides_arr + adj_faces_faces[j] * 2 +
                                     (adj_faces_reversed[j] ? 1 : 0);
            }
            /* Sort faces by order around the edge (keep order in faces,
             * reversed and face_angles the same). */
            qsort(sorted_faces, adj_len, sizeof(*sorted_faces), comp_float_int_pair);
          }
          else {
            new_edges_len = 2;
            sorted_faces[0].face = face_sides_arr + adj_faces_faces[0] * 2 +
                                   (adj_faces_reversed[0] ? 1 : 0);
            if (do_rim) {
              /* Only add the loops parallel to the edge for now. */
              new_loops_num += 2;
              new_polys_num++;
            }
          }

          /* Create a list of new edges and fill it. */
          NewEdgeRef **new_edges = static_cast<NewEdgeRef **>(
              MEM_malloc_arrayN(new_edges_len + 1, sizeof(*new_edges), __func__));
          new_edges[new_edges_len] = nullptr;
          NewFaceRef *faces[2];
          for (uint j = 0; j < new_edges_len; j++) {
            float angle;
            if (adj_len > 1) {
              const uint next_j = j + 1 == adj_len ? 0 : j + 1;
              faces[0] = sorted_faces[j].face;
              faces[1] = sorted_faces[next_j].face->reversed ? sorted_faces[next_j].face - 1 :
                                                               sorted_faces[next_j].face + 1;
              angle = sorted_faces[next_j].angle - sorted_faces[j].angle;
              if (angle < 0) {
                angle += 2 * M_PI;
              }
            }
            else {
              faces[0] = sorted_faces[0].face->reversed ? sorted_faces[0].face - j :
                                                          sorted_faces[0].face + j;
              faces[1] = nullptr;
              angle = 0;
            }
            NewEdgeRef *edge_data = static_cast<NewEdgeRef *>(
                MEM_mallocN(sizeof(*edge_data), __func__));
            uint edge_data_edge_index = MOD_SOLIDIFY_EMPTY_TAG;
            if (do_shell || (adj_len == 1 && do_rim)) {
              edge_data_edge_index = 0;
            }

            NewEdgeRef new_edge_ref{};
            new_edge_ref.old_edge = i;
            new_edge_ref.faces[0] = faces[0];
            new_edge_ref.faces[1] = faces[1];
            new_edge_ref.link_edge_groups[0] = nullptr;
            new_edge_ref.link_edge_groups[1] = nullptr;
            new_edge_ref.angle = angle;
            new_edge_ref.new_edge = edge_data_edge_index;
            *edge_data = new_edge_ref;

            new_edges[j] = edge_data;
            for (uint k = 0; k < 2; k++) {
              if (faces[k] != nullptr) {
                for (int l = 0; l < faces[k]->face->totloop; l++) {
                  const int edge = orig_corner_edges[faces[k]->face->loopstart + l];
                  if (edge_adj_faces[edge] == edge_adj_faces[i]) {
                    if (edge != i && orig_edge_data_arr[edge] == nullptr) {
                      orig_edge_data_arr[edge] = new_edges;
                    }
                    faces[k]->link_edges[l] = edge_data;
                    break;
                  }
                }
              }
            }
          }
          MEM_freeN(sorted_faces);
          orig_edge_data_arr[i] = new_edges;
          if (do_shell || (adj_len == 1 && do_rim)) {
            new_edges_num += new_edges_len;
          }
        }
      }
    }

    for (uint i = 0; i < edges_num; i++) {
      if (edge_adj_faces[i]) {
        if (edge_adj_faces[i]->used > 1) {
          edge_adj_faces[i]->used--;
        }
        else {
          MEM_freeN(edge_adj_faces[i]->faces);
          MEM_freeN(edge_adj_faces[i]->faces_reversed);
          MEM_freeN(edge_adj_faces[i]);
        }
      }
    }
    MEM_freeN(edge_adj_faces);
  }

  /* Create sorted edge groups for every vert. */
  {
    OldVertEdgeRef **adj_edges_ptr = vert_adj_edges;
    for (uint i = 0; i < verts_num; i++, adj_edges_ptr++) {
      if (*adj_edges_ptr != nullptr && (*adj_edges_ptr)->edges_len >= 2) {
        EdgeGroup *edge_groups;

        int eg_index = -1;
        bool contains_long_groups = false;
        uint topo_groups = 0;

        /* Initial sorted creation. */
        {
          const uint *adj_edges = (*adj_edges_ptr)->edges;
          const uint tot_adj_edges = (*adj_edges_ptr)->edges_len;

          uint unassigned_edges_len = 0;
          for (uint j = 0; j < tot_adj_edges; j++) {
            NewEdgeRef **new_edges = orig_edge_data_arr[adj_edges[j]];
            /* TODO: check where the null pointer come from,
             * because there should not be any... */
            if (new_edges) {
              /* count the number of new edges around the original vert */
              while (*new_edges) {
                unassigned_edges_len++;
                new_edges++;
              }
            }
          }
          NewEdgeRef **unassigned_edges = static_cast<NewEdgeRef **>(
              MEM_malloc_arrayN(unassigned_edges_len, sizeof(*unassigned_edges), __func__));
          for (uint j = 0, k = 0; j < tot_adj_edges; j++) {
            NewEdgeRef **new_edges = orig_edge_data_arr[adj_edges[j]];
            if (new_edges) {
              while (*new_edges) {
                unassigned_edges[k++] = *new_edges;
                new_edges++;
              }
            }
          }

          /* An edge group will always contain min 2 edges
           * so max edge group count can be calculated. */
          uint edge_groups_len = unassigned_edges_len / 2;
          edge_groups = static_cast<EdgeGroup *>(
              MEM_calloc_arrayN(edge_groups_len + 1, sizeof(*edge_groups), __func__));

          uint assigned_edges_len = 0;
          NewEdgeRef *found_edge = nullptr;
          uint found_edge_index = 0;
          bool insert_at_start = false;
          uint eg_capacity = 5;
          NewFaceRef *eg_track_faces[2] = {nullptr, nullptr};
          NewFaceRef *last_open_edge_track = nullptr;

          while (assigned_edges_len < unassigned_edges_len) {
            found_edge = nullptr;
            insert_at_start = false;
            if (eg_index >= 0 && edge_groups[eg_index].edges_len == 0) {
              /* Called every time a new group was started in the last iteration. */
              /* Find an unused edge to start the next group
               * and setup variables to start creating it. */
              uint j = 0;
              NewEdgeRef *edge = nullptr;
              while (!edge && j < unassigned_edges_len) {
                edge = unassigned_edges[j++];
                if (edge && last_open_edge_track &&
                    (edge->faces[0] != last_open_edge_track || edge->faces[1] != nullptr)) {
                  edge = nullptr;
                }
              }
              if (!edge && last_open_edge_track) {
                topo_groups++;
                last_open_edge_track = nullptr;
                edge_groups[eg_index].topo_group++;
                j = 0;
                while (!edge && j < unassigned_edges_len) {
                  edge = unassigned_edges[j++];
                }
              }
              else if (!last_open_edge_track && eg_index > 0) {
                topo_groups++;
                edge_groups[eg_index].topo_group++;
              }
              BLI_assert(edge != nullptr);
              found_edge_index = j - 1;
              found_edge = edge;
              if (!last_open_edge_track && vm[orig_medge[edge->old_edge].v1] == i) {
                eg_track_faces[0] = edge->faces[0];
                eg_track_faces[1] = edge->faces[1];
                if (edge->faces[1] == nullptr) {
                  last_open_edge_track = edge->faces[0]->reversed ? edge->faces[0] - 1 :
                                                                    edge->faces[0] + 1;
                }
              }
              else {
                eg_track_faces[0] = edge->faces[1];
                eg_track_faces[1] = edge->faces[0];
              }
            }
            else if (eg_index >= 0) {
              NewEdgeRef **edge_ptr = unassigned_edges;
              for (found_edge_index = 0; found_edge_index < unassigned_edges_len;
                   found_edge_index++, edge_ptr++) {
                if (*edge_ptr) {
                  NewEdgeRef *edge = *edge_ptr;
                  if (edge->faces[0] == eg_track_faces[1]) {
                    insert_at_start = false;
                    eg_track_faces[1] = edge->faces[1];
                    found_edge = edge;
                    if (edge->faces[1] == nullptr) {
                      edge_groups[eg_index].is_orig_closed = false;
                      last_open_edge_track = edge->faces[0]->reversed ? edge->faces[0] - 1 :
                                                                        edge->faces[0] + 1;
                    }
                    break;
                  }
                  if (edge->faces[0] == eg_track_faces[0]) {
                    insert_at_start = true;
                    eg_track_faces[0] = edge->faces[1];
                    found_edge = edge;
                    if (edge->faces[1] == nullptr) {
                      edge_groups[eg_index].is_orig_closed = false;
                    }
                    break;
                  }
                  if (edge->faces[1] != nullptr) {
                    if (edge->faces[1] == eg_track_faces[1]) {
                      insert_at_start = false;
                      eg_track_faces[1] = edge->faces[0];
                      found_edge = edge;
                      break;
                    }
                    if (edge->faces[1] == eg_track_faces[0]) {
                      insert_at_start = true;
                      eg_track_faces[0] = edge->faces[0];
                      found_edge = edge;
                      break;
                    }
                  }
                }
              }
            }
            if (found_edge) {
              unassigned_edges[found_edge_index] = nullptr;
              assigned_edges_len++;
              const uint needed_capacity = edge_groups[eg_index].edges_len + 1;
              if (needed_capacity > eg_capacity) {
                eg_capacity = needed_capacity + 1;
                NewEdgeRef **new_eg = static_cast<NewEdgeRef **>(
                    MEM_calloc_arrayN(eg_capacity, sizeof(*new_eg), __func__));
                if (insert_at_start) {
                  memcpy(new_eg + 1,
                         edge_groups[eg_index].edges,
                         edge_groups[eg_index].edges_len * sizeof(*new_eg));
                }
                else {
                  memcpy(new_eg,
                         edge_groups[eg_index].edges,
                         edge_groups[eg_index].edges_len * sizeof(*new_eg));
                }
                MEM_freeN(edge_groups[eg_index].edges);
                edge_groups[eg_index].edges = new_eg;
              }
              else if (insert_at_start) {
                memmove(edge_groups[eg_index].edges + 1,
                        edge_groups[eg_index].edges,
                        edge_groups[eg_index].edges_len * sizeof(*edge_groups[eg_index].edges));
              }
              edge_groups[eg_index].edges[insert_at_start ? 0 : edge_groups[eg_index].edges_len] =
                  found_edge;
              edge_groups[eg_index].edges_len++;
              if (edge_groups[eg_index].edges[edge_groups[eg_index].edges_len - 1]->faces[1] !=
                  nullptr) {
                last_open_edge_track = nullptr;
              }
              if (edge_groups[eg_index].edges_len > 3) {
                contains_long_groups = true;
              }
            }
            else {
              /* called on first iteration to clean up the eg_index = -1 and start the first group,
               * or when the current group is found to be complete (no new found_edge) */
              eg_index++;
              BLI_assert(eg_index < edge_groups_len);
              eg_capacity = 5;
              NewEdgeRef **edges = static_cast<NewEdgeRef **>(
                  MEM_calloc_arrayN(eg_capacity, sizeof(*edges), __func__));

              EdgeGroup edge_group{};
              edge_group.valid = true;
              edge_group.edges = edges;
              edge_group.edges_len = 0;
              edge_group.open_face_edge = MOD_SOLIDIFY_EMPTY_TAG;
              edge_group.is_orig_closed = true;
              edge_group.is_even_split = false;
              edge_group.split = 0;
              edge_group.is_singularity = false;
              edge_group.topo_group = topo_groups;
              zero_v3(edge_group.co);
              zero_v3(edge_group.no);
              edge_group.new_vert = MOD_SOLIDIFY_EMPTY_TAG;
              edge_groups[eg_index] = edge_group;

              eg_track_faces[0] = nullptr;
              eg_track_faces[1] = nullptr;
            }
          }
          /* #eg_index is the number of groups from here on. */
          eg_index++;
          /* #topo_groups is the number of topo groups from here on. */
          topo_groups++;

          MEM_freeN(unassigned_edges);

          /* TODO: reshape the edge_groups array to its actual size
           * after writing is finished to save on memory. */
        }

        /* Split of long self intersection groups */
        {
          uint splits = 0;
          if (contains_long_groups) {
            uint add_index = 0;
            for (uint j = 0; j < eg_index; j++) {
              const uint edges_len = edge_groups[j + add_index].edges_len;
              if (edges_len > 3) {
                bool has_doubles = false;
                bool *doubles = static_cast<bool *>(
                    MEM_calloc_arrayN(edges_len, sizeof(*doubles), __func__));
                EdgeGroup g = edge_groups[j + add_index];
                for (uint k = 0; k < edges_len; k++) {
                  for (uint l = k + 1; l < edges_len; l++) {
                    if (g.edges[k]->old_edge == g.edges[l]->old_edge) {
                      doubles[k] = true;
                      doubles[l] = true;
                      has_doubles = true;
                    }
                  }
                }
                if (has_doubles) {
                  const uint prior_splits = splits;
                  const uint prior_index = add_index;
                  int unique_start = -1;
                  int first_unique_end = -1;
                  int last_split = -1;
                  int first_split = -1;
                  bool first_even_split = false;
                  uint real_k = 0;
                  while (real_k < edges_len ||
                         (g.is_orig_closed &&
                          (real_k <=
                               (first_unique_end == -1 ? 0 : first_unique_end) + int(edges_len) ||
                           first_split != last_split))) {
                    const uint k = real_k % edges_len;
                    if (!doubles[k]) {
                      if (first_unique_end != -1 && unique_start == -1) {
                        unique_start = int(real_k);
                      }
                    }
                    else if (first_unique_end == -1) {
                      first_unique_end = int(k);
                    }
                    else if (unique_start != -1) {
                      const uint split = ((uint(unique_start) + real_k + 1) / 2) % edges_len;
                      const bool is_even_split = ((uint(unique_start) + real_k) & 1);
                      if (last_split != -1) {
                        /* Override g on first split (no insert). */
                        if (prior_splits != splits) {
                          memmove(edge_groups + j + add_index + 1,
                                  edge_groups + j + add_index,
                                  (uint(eg_index) - j) * sizeof(*edge_groups));
                          add_index++;
                        }
                        if (last_split > split) {
                          const uint edges_len_group = (split + edges_len) - uint(last_split);
                          NewEdgeRef **edges = static_cast<NewEdgeRef **>(
                              MEM_malloc_arrayN(edges_len_group, sizeof(*edges), __func__));
                          memcpy(edges,
                                 g.edges + last_split,
                                 (edges_len - uint(last_split)) * sizeof(*edges));
                          memcpy(edges + (edges_len - uint(last_split)),
                                 g.edges,
                                 split * sizeof(*edges));

                          EdgeGroup edge_group{};
                          edge_group.valid = true;
                          edge_group.edges = edges;
                          edge_group.edges_len = edges_len_group;
                          edge_group.open_face_edge = MOD_SOLIDIFY_EMPTY_TAG;
                          edge_group.is_orig_closed = g.is_orig_closed;
                          edge_group.is_even_split = is_even_split;
                          edge_group.split = add_index - prior_index + 1 + uint(!g.is_orig_closed);
                          edge_group.is_singularity = false;
                          edge_group.topo_group = g.topo_group;
                          zero_v3(edge_group.co);
                          zero_v3(edge_group.no);
                          edge_group.new_vert = MOD_SOLIDIFY_EMPTY_TAG;
                          edge_groups[j + add_index] = edge_group;
                        }
                        else {
                          const uint edges_len_group = split - uint(last_split);
                          NewEdgeRef **edges = static_cast<NewEdgeRef **>(
                              MEM_malloc_arrayN(edges_len_group, sizeof(*edges), __func__));
                          memcpy(edges, g.edges + last_split, edges_len_group * sizeof(*edges));

                          EdgeGroup edge_group{};
                          edge_group.valid = true;
                          edge_group.edges = edges;
                          edge_group.edges_len = edges_len_group;
                          edge_group.open_face_edge = MOD_SOLIDIFY_EMPTY_TAG;
                          edge_group.is_orig_closed = g.is_orig_closed;
                          edge_group.is_even_split = is_even_split;
                          edge_group.split = add_index - prior_index + 1 + uint(!g.is_orig_closed);
                          edge_group.is_singularity = false;
                          edge_group.topo_group = g.topo_group;
                          zero_v3(edge_group.co);
                          zero_v3(edge_group.no);
                          edge_group.new_vert = MOD_SOLIDIFY_EMPTY_TAG;
                          edge_groups[j + add_index] = edge_group;
                        }
                        splits++;
                      }
                      last_split = int(split);
                      if (first_split == -1) {
                        first_split = int(split);
                        first_even_split = is_even_split;
                      }
                      unique_start = -1;
                    }
                    real_k++;
                  }
                  if (first_split != -1) {
                    if (!g.is_orig_closed) {
                      if (prior_splits != splits) {
                        memmove(edge_groups + (j + prior_index + 1),
                                edge_groups + (j + prior_index),
                                (uint(eg_index) + add_index - (j + prior_index)) *
                                    sizeof(*edge_groups));
                        memmove(edge_groups + (j + add_index + 2),
                                edge_groups + (j + add_index + 1),
                                (uint(eg_index) - j) * sizeof(*edge_groups));
                        add_index++;
                      }
                      else {
                        memmove(edge_groups + (j + add_index + 2),
                                edge_groups + (j + add_index + 1),
                                (uint(eg_index) - j - 1) * sizeof(*edge_groups));
                      }
                      NewEdgeRef **edges = static_cast<NewEdgeRef **>(
                          MEM_malloc_arrayN(uint(first_split), sizeof(*edges), __func__));
                      memcpy(edges, g.edges, uint(first_split) * sizeof(*edges));

                      EdgeGroup edge_group_a{};
                      edge_group_a.valid = true;
                      edge_group_a.edges = edges;
                      edge_group_a.edges_len = uint(first_split);
                      edge_group_a.open_face_edge = MOD_SOLIDIFY_EMPTY_TAG;
                      edge_group_a.is_orig_closed = g.is_orig_closed;
                      edge_group_a.is_even_split = first_even_split;
                      edge_group_a.split = 1;
                      edge_group_a.is_singularity = false;
                      edge_group_a.topo_group = g.topo_group;
                      zero_v3(edge_group_a.co);
                      zero_v3(edge_group_a.no);
                      edge_group_a.new_vert = MOD_SOLIDIFY_EMPTY_TAG;
                      edge_groups[j + prior_index] = edge_group_a;

                      add_index++;
                      splits++;
                      edges = static_cast<NewEdgeRef **>(MEM_malloc_arrayN(
                          edges_len - uint(last_split), sizeof(*edges), __func__));
                      memcpy(edges,
                             g.edges + last_split,
                             (edges_len - uint(last_split)) * sizeof(*edges));

                      EdgeGroup edge_group_b{};
                      edge_group_b.valid = true;
                      edge_group_b.edges = edges;
                      edge_group_b.edges_len = (edges_len - uint(last_split));
                      edge_group_b.open_face_edge = MOD_SOLIDIFY_EMPTY_TAG;
                      edge_group_b.is_orig_closed = g.is_orig_closed;
                      edge_group_b.is_even_split = false;
                      edge_group_b.split = add_index - prior_index + 1;
                      edge_group_b.is_singularity = false;
                      edge_group_b.topo_group = g.topo_group;
                      zero_v3(edge_group_b.co);
                      zero_v3(edge_group_b.no);
                      edge_group_b.new_vert = MOD_SOLIDIFY_EMPTY_TAG;
                      edge_groups[j + add_index] = edge_group_b;
                    }
                    if (prior_splits != splits) {
                      MEM_freeN(g.edges);
                    }
                  }
                  if (first_unique_end != -1 && prior_splits == splits) {
                    has_singularities = true;
                    edge_groups[j + add_index].is_singularity = true;
                  }
                }
                MEM_freeN(doubles);
              }
            }
          }
        }

        orig_vert_groups_arr[i] = edge_groups;
        /* Count new edges, loops, polys and add to link_edge_groups. */
        {
          uint new_verts = 0;
          bool contains_open_splits = false;
          uint open_edges = 0;
          uint contains_splits = 0;
          uint last_added = 0;
          uint first_added = 0;
          bool first_set = false;
          for (EdgeGroup *g = edge_groups; g->valid; g++) {
            NewEdgeRef **e = g->edges;
            for (uint j = 0; j < g->edges_len; j++, e++) {
              const uint flip = uint(vm[orig_medge[(*e)->old_edge].v2] == i);
              BLI_assert(flip || vm[orig_medge[(*e)->old_edge].v1] == i);
              (*e)->link_edge_groups[flip] = g;
            }
            uint added = 0;
            if (do_shell || (do_rim && !g->is_orig_closed)) {
              BLI_assert(g->new_vert == MOD_SOLIDIFY_EMPTY_TAG);
              g->new_vert = new_verts_num++;
              if (do_rim || (do_shell && g->split)) {
                new_verts++;
                contains_splits += (g->split != 0);
                contains_open_splits |= g->split && !g->is_orig_closed;
                added = g->split;
              }
            }
            open_edges += uint(added < last_added);
            if (!first_set) {
              first_set = true;
              first_added = added;
            }
            last_added = added;
            if (!(g + 1)->valid || g->topo_group != (g + 1)->topo_group) {
              if (new_verts > 2) {
                new_polys_num++;
                new_edges_num += new_verts;
                open_edges += uint(first_added < last_added);
                open_edges -= uint(open_edges && !contains_open_splits);
                if (do_shell && do_rim) {
                  new_loops_num += new_verts * 2;
                }
                else if (do_shell) {
                  new_loops_num += new_verts * 2 - open_edges;
                }
                else {  // do_rim
                  new_loops_num += new_verts * 2 + open_edges - contains_splits;
                }
              }
              else if (new_verts == 2) {
                new_edges_num++;
                new_loops_num += 2u - uint(!(do_rim && do_shell) && contains_open_splits);
              }
              new_verts = 0;
              contains_open_splits = false;
              contains_splits = 0;
              open_edges = 0;
              last_added = 0;
              first_added = 0;
              first_set = false;
            }
          }
        }
      }
    }
  }

  /* Free vert_adj_edges memory. */
  {
    uint i = 0;
    for (OldVertEdgeRef **p = vert_adj_edges; i < verts_num; i++, p++) {
      if (*p) {
        MEM_freeN((*p)->edges);
        MEM_freeN(*p);
      }
    }
    MEM_freeN(vert_adj_edges);
  }

  /* TODO: create_regions if fix_intersections. */

  /* General use pointer for #EdgeGroup iteration. */
  EdgeGroup **gs_ptr;

  /* Calculate EdgeGroup vertex coordinates. */
  {
    float *face_weight = nullptr;

    if (do_flat_faces) {
      face_weight = static_cast<float *>(
          MEM_malloc_arrayN(polys_num, sizeof(*face_weight), __func__));

      const MPoly *mp = orig_mpoly;
      for (uint i = 0; i < polys_num; i++, mp++) {
        float scalar_vgroup = 1.0f;
        int loopend = mp->loopstart + mp->totloop;
        for (int j = mp->loopstart; j < loopend; j++) {
          const int vert = orig_corner_verts[mp->loopstart + j];
          const MDeformVert *dv = &dvert[vert];
          if (defgrp_invert) {
            scalar_vgroup = min_ff(1.0f - BKE_defvert_find_weight(dv, defgrp_index),
                                   scalar_vgroup);
          }
          else {
            scalar_vgroup = min_ff(BKE_defvert_find_weight(dv, defgrp_index), scalar_vgroup);
          }
        }
        scalar_vgroup = offset_fac_vg + (scalar_vgroup * offset_fac_vg_inv);
        face_weight[i] = scalar_vgroup;
      }
    }

    gs_ptr = orig_vert_groups_arr;
    for (uint i = 0; i < verts_num; i++, gs_ptr++) {
      if (*gs_ptr) {
        for (EdgeGroup *g = *gs_ptr; g->valid; g++) {
          if (!g->is_singularity) {
            float *nor = g->no;
            /* During vertex position calculation, the algorithm decides if it wants to disable the
             * boundary fix to maintain correct thickness. If the used algorithm does not produce a
             * free move direction (move_nor), it can use approximate_free_direction to decide on
             * a movement direction based on the connected edges. */
            float move_nor[3] = {0, 0, 0};
            bool disable_boundary_fix = (smd->nonmanifold_boundary_mode ==
                                             MOD_SOLIDIFY_NONMANIFOLD_BOUNDARY_MODE_NONE ||
                                         (g->is_orig_closed || g->split));
            bool approximate_free_direction = false;
            /* Constraints Method. */
            if (smd->nonmanifold_offset_mode == MOD_SOLIDIFY_NONMANIFOLD_OFFSET_MODE_CONSTRAINTS) {
              NewEdgeRef *first_edge = nullptr;
              NewEdgeRef **edge_ptr = g->edges;
              /* Contains normal and offset [nx, ny, nz, ofs]. */
              float(*planes_queue)[4] = static_cast<float(*)[4]>(
                  MEM_malloc_arrayN(g->edges_len + 1, sizeof(*planes_queue), __func__));
              uint queue_index = 0;

              float fallback_nor[3];
              float fallback_ofs = 0.0f;

              const bool cycle = (g->is_orig_closed && !g->split) || g->is_even_split;
              for (uint k = 0; k < g->edges_len; k++, edge_ptr++) {
                if (!(k & 1) || (!cycle && k == g->edges_len - 1)) {
                  NewEdgeRef *edge = *edge_ptr;
                  for (uint l = 0; l < 2; l++) {
                    NewFaceRef *face = edge->faces[l];
                    if (face && (first_edge == nullptr ||
                                 (first_edge->faces[0] != face && first_edge->faces[1] != face))) {
                      float ofs = face->reversed ? ofs_back_clamped : ofs_front_clamped;
                      /* Use face_weight here to make faces thinner. */
                      if (do_flat_faces) {
                        ofs *= face_weight[face->index];
                      }

                      if (!null_faces[face->index]) {
                        /* And plane to the queue. */
                        mul_v3_v3fl(planes_queue[queue_index],
                                    poly_nors[face->index],
                                    face->reversed ? -1 : 1);
                        planes_queue[queue_index++][3] = ofs;
                      }
                      else {
                        /* Just use this approximate normal of the null face if there is no other
                         * normal to use. */
                        mul_v3_v3fl(fallback_nor, poly_nors[face->index], face->reversed ? -1 : 1);
                        fallback_ofs = ofs;
                      }
                    }
                  }
                  if ((cycle && k == 0) || (!cycle && k + 3 >= g->edges_len)) {
                    first_edge = edge;
                  }
                }
              }
              if (queue_index > 2) {
                /* Find the two most different normals. */
                float min_p = 2.0f;
                uint min_n0 = 0;
                uint min_n1 = 0;
                for (uint k = 0; k < queue_index; k++) {
                  for (uint m = k + 1; m < queue_index; m++) {
                    float p = dot_v3v3(planes_queue[k], planes_queue[m]);
                    if (p < min_p) {
                      min_p = p;
                      min_n0 = k;
                      min_n1 = m;
                    }
                  }
                }
                /* Put the two found normals, first in the array queue. */
                if (min_n1 != 0) {
                  swap_v4_v4(planes_queue[min_n0], planes_queue[0]);
                  swap_v4_v4(planes_queue[min_n1], planes_queue[1]);
                }
                else {
                  swap_v4_v4(planes_queue[min_n0], planes_queue[1]);
                }
                /* Find the third most important/different normal. */
                min_p = 1.0f;
                min_n1 = 2;
                float max_p = -1.0f;
                for (uint k = 2; k < queue_index; k++) {
                  max_p = max_ff(dot_v3v3(planes_queue[0], planes_queue[k]),
                                 dot_v3v3(planes_queue[1], planes_queue[k]));
                  if (max_p <= min_p) {
                    min_p = max_p;
                    min_n1 = k;
                  }
                }
                swap_v4_v4(planes_queue[min_n1], planes_queue[2]);
              }
              /* Remove/average duplicate normals in planes_queue. */
              while (queue_index > 2) {
                uint best_n0 = 0;
                uint best_n1 = 0;
                float best_p = -1.0f;
                float best_ofs_diff = 0.0f;
                for (uint k = 0; k < queue_index; k++) {
                  for (uint m = k + 1; m < queue_index; m++) {
                    float p = dot_v3v3(planes_queue[m], planes_queue[k]);
                    float ofs_diff = fabsf(planes_queue[m][3] - planes_queue[k][3]);
                    if (p > best_p + FLT_EPSILON || (p >= best_p && ofs_diff < best_ofs_diff)) {
                      best_p = p;
                      best_ofs_diff = ofs_diff;
                      best_n0 = k;
                      best_n1 = m;
                    }
                  }
                }
                /* Make sure there are no equal planes. This threshold is crucial for the
                 * methods below to work without numerical issues. */
                if (best_p < 0.98f) {
                  break;
                }
                add_v3_v3(planes_queue[best_n0], planes_queue[best_n1]);
                normalize_v3(planes_queue[best_n0]);
                planes_queue[best_n0][3] = (planes_queue[best_n0][3] + planes_queue[best_n1][3]) *
                                           0.5f;
                queue_index--;
                memmove(planes_queue + best_n1,
                        planes_queue + best_n1 + 1,
                        (queue_index - best_n1) * sizeof(*planes_queue));
              }
              const uint size = queue_index;
              /* If there is more than 2 planes at this vertex, the boundary fix should be disabled
               * to stay at the correct thickness for all the faces. This is not very good in
               * practice though, since that will almost always disable the boundary fix. Instead
               * introduce a threshold which decides whether the boundary fix can be used without
               * major thickness changes. If the following constant is 1.0, it would always
               * prioritize correct thickness. At 0.7 the thickness is allowed to change a bit if
               * necessary for the fix (~10%). Note this only applies if a boundary fix is used. */
              const float boundary_fix_threshold = 0.7f;
              if (size > 3) {
                /* Use the most general least squares method to find the best position. */
                float mat[3][3];
                zero_m3(mat);
                for (int k = 0; k < 3; k++) {
                  for (int m = 0; m < size; m++) {
                    madd_v3_v3fl(mat[k], planes_queue[m], planes_queue[m][k]);
                  }
                  /* Add a small epsilon to ensure the invert is going to work.
                   * This addition makes the inverse more stable and the results
                   * seem to get more precise. */
                  mat[k][k] += 5e-5f;
                }
                /* NOTE: this matrix invert fails if there is less than 3 different normals. */
                invert_m3(mat);
                zero_v3(nor);
                for (int k = 0; k < size; k++) {
                  madd_v3_v3fl(nor, planes_queue[k], planes_queue[k][3]);
                }
                mul_v3_m3v3(nor, mat, nor);

                if (!disable_boundary_fix) {
                  /* Figure out if the approximate boundary fix can get use here. */
                  float greatest_angle_cos = 1.0f;
                  for (uint k = 0; k < 2; k++) {
                    for (uint m = 2; m < size; m++) {
                      float p = dot_v3v3(planes_queue[m], planes_queue[k]);
                      if (p < greatest_angle_cos) {
                        greatest_angle_cos = p;
                      }
                    }
                  }
                  if (greatest_angle_cos > boundary_fix_threshold) {
                    approximate_free_direction = true;
                  }
                  else {
                    disable_boundary_fix = true;
                  }
                }
              }
              else if (size > 1) {
                /* When up to 3 constraint normals are found, there is a simple solution. */
                const float stop_explosion = 0.999f - fabsf(smd->offset_fac) * 0.05f;
                const float q = dot_v3v3(planes_queue[0], planes_queue[1]);
                float d = 1.0f - q * q;
                cross_v3_v3v3(move_nor, planes_queue[0], planes_queue[1]);
                normalize_v3(move_nor);
                if (d > FLT_EPSILON * 10 && q < stop_explosion) {
                  d = 1.0f / d;
                  mul_v3_fl(planes_queue[0], (planes_queue[0][3] - planes_queue[1][3] * q) * d);
                  mul_v3_fl(planes_queue[1], (planes_queue[1][3] - planes_queue[0][3] * q) * d);
                }
                else {
                  d = 1.0f / (fabsf(q) + 1.0f);
                  mul_v3_fl(planes_queue[0], planes_queue[0][3] * d);
                  mul_v3_fl(planes_queue[1], planes_queue[1][3] * d);
                }
                add_v3_v3v3(nor, planes_queue[0], planes_queue[1]);
                if (size == 3) {
                  d = dot_v3v3(planes_queue[2], move_nor);
                  /* The following threshold ignores the third plane if it is almost orthogonal to
                   * the still free direction. */
                  if (fabsf(d) > 0.02f) {
                    float tmp[3];
                    madd_v3_v3v3fl(tmp, nor, planes_queue[2], -planes_queue[2][3]);
                    mul_v3_v3fl(tmp, move_nor, dot_v3v3(planes_queue[2], tmp) / d);
                    sub_v3_v3(nor, tmp);
                    /* Disable boundary fix if the constraints would be majorly unsatisfied. */
                    if (fabsf(d) > 1.0f - boundary_fix_threshold) {
                      disable_boundary_fix = true;
                    }
                  }
                }
                approximate_free_direction = false;
              }
              else if (size == 1) {
                /* Face corner case. */
                mul_v3_v3fl(nor, planes_queue[0], planes_queue[0][3]);
                if (g->edges_len > 2) {
                  disable_boundary_fix = true;
                  approximate_free_direction = true;
                }
              }
              else {
                /* Fallback case for null faces. */
                mul_v3_v3fl(nor, fallback_nor, fallback_ofs);
                disable_boundary_fix = true;
              }
              MEM_freeN(planes_queue);
            }
            /* Fixed/Even Method. */
            else {
              float total_angle = 0;
              float total_angle_back = 0;
              NewEdgeRef *first_edge = nullptr;
              NewEdgeRef **edge_ptr = g->edges;
              float face_nor[3];
              float nor_back[3] = {0, 0, 0};
              bool has_back = false;
              bool has_front = false;
              bool cycle = (g->is_orig_closed && !g->split) || g->is_even_split;
              for (uint k = 0; k < g->edges_len; k++, edge_ptr++) {
                if (!(k & 1) || (!cycle && k == g->edges_len - 1)) {
                  NewEdgeRef *edge = *edge_ptr;
                  for (uint l = 0; l < 2; l++) {
                    NewFaceRef *face = edge->faces[l];
                    if (face && (first_edge == nullptr ||
                                 (first_edge->faces[0] != face && first_edge->faces[1] != face))) {
                      float angle = 1.0f;
                      float ofs = face->reversed ? -ofs_back_clamped : ofs_front_clamped;
                      /* Use face_weight here to make faces thinner. */
                      if (do_flat_faces) {
                        ofs *= face_weight[face->index];
                      }

                      if (smd->nonmanifold_offset_mode ==
                          MOD_SOLIDIFY_NONMANIFOLD_OFFSET_MODE_EVEN) {
                        int corner_next = face->face->loopstart;
                        int corner = corner_next + (face->face->totloop - 1);
                        int corner_prev = corner - 1;

                        for (int m = 0;
                             m < face->face->totloop && vm[orig_corner_verts[corner]] != i;
                             m++, corner_next++) {
                          corner_prev = corner;
                          corner = corner_next;
                        }
                        angle = angle_v3v3v3(orig_mvert_co[vm[orig_corner_verts[corner_prev]]],
                                             orig_mvert_co[i],
                                             orig_mvert_co[vm[orig_corner_verts[corner_next]]]);
                        if (face->reversed) {
                          total_angle_back += angle * ofs * ofs;
                        }
                        else {
                          total_angle += angle * ofs * ofs;
                        }
                      }
                      else {
                        if (face->reversed) {
                          total_angle_back++;
                        }
                        else {
                          total_angle++;
                        }
                      }
                      mul_v3_v3fl(face_nor, poly_nors[face->index], angle * ofs);
                      if (face->reversed) {
                        add_v3_v3(nor_back, face_nor);
                        has_back = true;
                      }
                      else {
                        add_v3_v3(nor, face_nor);
                        has_front = true;
                      }
                    }
                  }
                  if ((cycle && k == 0) || (!cycle && k + 3 >= g->edges_len)) {
                    first_edge = edge;
                  }
                }
              }

              /* Set normal length with selected method. */
              if (smd->nonmanifold_offset_mode == MOD_SOLIDIFY_NONMANIFOLD_OFFSET_MODE_EVEN) {
                if (has_front) {
                  float length_sq = len_squared_v3(nor);
                  if (LIKELY(length_sq > FLT_EPSILON)) {
                    mul_v3_fl(nor, total_angle / length_sq);
                  }
                }
                if (has_back) {
                  float length_sq = len_squared_v3(nor_back);
                  if (LIKELY(length_sq > FLT_EPSILON)) {
                    mul_v3_fl(nor_back, total_angle_back / length_sq);
                  }
                  if (!has_front) {
                    copy_v3_v3(nor, nor_back);
                  }
                }
                if (has_front && has_back) {
                  float nor_length = len_v3(nor);
                  float nor_back_length = len_v3(nor_back);
                  float q = dot_v3v3(nor, nor_back);
                  if (LIKELY(fabsf(q) > FLT_EPSILON)) {
                    q /= nor_length * nor_back_length;
                  }
                  float d = 1.0f - q * q;
                  if (LIKELY(d > FLT_EPSILON)) {
                    d = 1.0f / d;
                    if (LIKELY(nor_length > FLT_EPSILON)) {
                      mul_v3_fl(nor, (1 - nor_back_length * q / nor_length) * d);
                    }
                    if (LIKELY(nor_back_length > FLT_EPSILON)) {
                      mul_v3_fl(nor_back, (1 - nor_length * q / nor_back_length) * d);
                    }
                    add_v3_v3(nor, nor_back);
                  }
                  else {
                    mul_v3_fl(nor, 0.5f);
                    mul_v3_fl(nor_back, 0.5f);
                    add_v3_v3(nor, nor_back);
                  }
                }
              }
              else {
                if (has_front && total_angle > FLT_EPSILON) {
                  mul_v3_fl(nor, 1.0f / total_angle);
                }
                if (has_back && total_angle_back > FLT_EPSILON) {
                  mul_v3_fl(nor_back, 1.0f / total_angle_back);
                  add_v3_v3(nor, nor_back);
                  if (has_front && total_angle > FLT_EPSILON) {
                    mul_v3_fl(nor, 0.5f);
                  }
                }
              }
              /* Set move_nor for boundary fix. */
              if (!disable_boundary_fix && g->edges_len > 2) {
                approximate_free_direction = true;
              }
              else {
                disable_boundary_fix = true;
              }
            }
            if (approximate_free_direction) {
              /* Set move_nor for boundary fix. */
              NewEdgeRef **edge_ptr = g->edges + 1;
              float tmp[3];
              int k;
              for (k = 1; k + 1 < g->edges_len; k++, edge_ptr++) {
                const MEdge *e = orig_medge + (*edge_ptr)->old_edge;
                sub_v3_v3v3(tmp, orig_mvert_co[vm[e->v1] == i ? e->v2 : e->v1], orig_mvert_co[i]);
                add_v3_v3(move_nor, tmp);
              }
              if (k == 1) {
                disable_boundary_fix = true;
              }
              else {
                disable_boundary_fix = normalize_v3(move_nor) == 0.0f;
              }
            }
            /* Fix boundary verts. */
            if (!disable_boundary_fix) {
              /* Constraint normal, nor * constr_nor == 0 after this fix. */
              float constr_nor[3];
              const MEdge *e0_edge = orig_medge + g->edges[0]->old_edge;
              const MEdge *e1_edge = orig_medge + g->edges[g->edges_len - 1]->old_edge;
              float e0[3];
              float e1[3];
              sub_v3_v3v3(e0,
                          orig_mvert_co[vm[e0_edge->v1] == i ? e0_edge->v2 : e0_edge->v1],
                          orig_mvert_co[i]);
              sub_v3_v3v3(e1,
                          orig_mvert_co[vm[e1_edge->v1] == i ? e1_edge->v2 : e1_edge->v1],
                          orig_mvert_co[i]);
              if (smd->nonmanifold_boundary_mode == MOD_SOLIDIFY_NONMANIFOLD_BOUNDARY_MODE_FLAT) {
                cross_v3_v3v3(constr_nor, e0, e1);
                normalize_v3(constr_nor);
              }
              else {
                BLI_assert(smd->nonmanifold_boundary_mode ==
                           MOD_SOLIDIFY_NONMANIFOLD_BOUNDARY_MODE_ROUND);
                float f0[3];
                float f1[3];
                if (g->edges[0]->faces[0]->reversed) {
                  negate_v3_v3(f0, poly_nors[g->edges[0]->faces[0]->index]);
                }
                else {
                  copy_v3_v3(f0, poly_nors[g->edges[0]->faces[0]->index]);
                }
                if (g->edges[g->edges_len - 1]->faces[0]->reversed) {
                  negate_v3_v3(f1, poly_nors[g->edges[g->edges_len - 1]->faces[0]->index]);
                }
                else {
                  copy_v3_v3(f1, poly_nors[g->edges[g->edges_len - 1]->faces[0]->index]);
                }
                float n0[3];
                float n1[3];
                cross_v3_v3v3(n0, e0, f0);
                cross_v3_v3v3(n1, f1, e1);
                normalize_v3(n0);
                normalize_v3(n1);
                add_v3_v3v3(constr_nor, n0, n1);
                normalize_v3(constr_nor);
              }
              float d = dot_v3v3(constr_nor, move_nor);
              /* Only allow the thickness to increase about 10 times. */
              if (fabsf(d) > 0.1f) {
                mul_v3_fl(move_nor, dot_v3v3(constr_nor, nor) / d);
                sub_v3_v3(nor, move_nor);
              }
            }
            float scalar_vgroup = 1;
            /* Use vertex group. */
            if (dvert && !do_flat_faces) {
              const MDeformVert *dv = &dvert[i];
              if (defgrp_invert) {
                scalar_vgroup = 1.0f - BKE_defvert_find_weight(dv, defgrp_index);
              }
              else {
                scalar_vgroup = BKE_defvert_find_weight(dv, defgrp_index);
              }
              scalar_vgroup = offset_fac_vg + (scalar_vgroup * offset_fac_vg_inv);
            }
            /* Do clamping. */
            if (do_clamp) {
              if (do_angle_clamp) {
                if (g->edges_len > 2) {
                  float min_length = 0;
                  float angle = 0.5f * M_PI;
                  uint k = 0;
                  for (NewEdgeRef **p = g->edges; k < g->edges_len; k++, p++) {
                    float length = orig_edge_lengths[(*p)->old_edge];
                    float e_ang = (*p)->angle;
                    if (e_ang > angle) {
                      angle = e_ang;
                    }
                    if (length < min_length || k == 0) {
                      min_length = length;
                    }
                  }
                  float cos_ang = cosf(angle * 0.5f);
                  if (cos_ang > 0) {
                    float max_off = min_length * 0.5f / cos_ang;
                    if (max_off < offset * 0.5f) {
                      scalar_vgroup *= max_off / offset * 2;
                    }
                  }
                }
              }
              else {
                float min_length = 0;
                uint k = 0;
                for (NewEdgeRef **p = g->edges; k < g->edges_len; k++, p++) {
                  float length = orig_edge_lengths[(*p)->old_edge];
                  if (length < min_length || k == 0) {
                    min_length = length;
                  }
                }
                if (min_length < offset) {
                  scalar_vgroup *= min_length / offset;
                }
              }
            }
            mul_v3_fl(nor, scalar_vgroup);
            add_v3_v3v3(g->co, nor, orig_mvert_co[i]);
          }
          else {
            copy_v3_v3(g->co, orig_mvert_co[i]);
          }
        }
      }
    }

    if (do_flat_faces) {
      MEM_freeN(face_weight);
    }
  }

  MEM_freeN(orig_mvert_co);
  if (null_faces) {
    MEM_freeN(null_faces);
  }

  /* TODO: create vertdata for intersection fixes (intersection fixing per topology region). */

  /* Correction for adjacent one sided groups around a vert to
   * prevent edge duplicates and null polys. */
  uint(*singularity_edges)[2] = nullptr;
  uint totsingularity = 0;
  if (has_singularities) {
    has_singularities = false;
    uint i = 0;
    uint singularity_edges_len = 1;
    singularity_edges = static_cast<uint(*)[2]>(
        MEM_malloc_arrayN(singularity_edges_len, sizeof(*singularity_edges), __func__));
    for (NewEdgeRef ***new_edges = orig_edge_data_arr; i < edges_num; i++, new_edges++) {
      if (*new_edges && (do_shell || edge_adj_faces_len[i] == 1) && (**new_edges)->old_edge == i) {
        for (NewEdgeRef **l = *new_edges; *l; l++) {
          if ((*l)->link_edge_groups[0]->is_singularity &&
              (*l)->link_edge_groups[1]->is_singularity) {
            const uint v1 = (*l)->link_edge_groups[0]->new_vert;
            const uint v2 = (*l)->link_edge_groups[1]->new_vert;
            bool exists_already = false;
            uint j = 0;
            for (uint(*p)[2] = singularity_edges; j < totsingularity; p++, j++) {
              if (((*p)[0] == v1 && (*p)[1] == v2) || ((*p)[0] == v2 && (*p)[1] == v1)) {
                exists_already = true;
                break;
              }
            }
            if (!exists_already) {
              has_singularities = true;
              if (singularity_edges_len <= totsingularity) {
                singularity_edges_len = totsingularity + 1;
                singularity_edges = static_cast<uint(*)[2]>(
                    MEM_reallocN_id(singularity_edges,
                                    singularity_edges_len * sizeof(*singularity_edges),
                                    __func__));
              }
              singularity_edges[totsingularity][0] = v1;
              singularity_edges[totsingularity][1] = v2;
              totsingularity++;
              if (edge_adj_faces_len[i] == 1 && do_rim) {
                new_loops_num -= 2;
                new_polys_num--;
              }
            }
            else {
              new_edges_num--;
            }
          }
        }
      }
    }
  }

  /* Create Mesh *result with proper capacity. */
  result = BKE_mesh_new_nomain_from_template(
      mesh, int(new_verts_num), int(new_edges_num), 0, int(new_loops_num), int(new_polys_num));

  float(*vert_positions)[3] = BKE_mesh_vert_positions_for_write(result);
  MEdge *medge = BKE_mesh_edges_for_write(result);
  MPoly *mpoly = BKE_mesh_polys_for_write(result);
  blender::MutableSpan<int> corner_verts = result->corner_verts_for_write();
  blender::MutableSpan<int> corner_edges = result->corner_edges_for_write();

  int *origindex_edge = static_cast<int *>(
      CustomData_get_layer_for_write(&result->edata, CD_ORIGINDEX, result->totedge));
  int *origindex_poly = static_cast<int *>(
      CustomData_get_layer_for_write(&result->pdata, CD_ORIGINDEX, result->totpoly));

  float *result_edge_bweight = static_cast<float *>(
      CustomData_get_layer_for_write(&result->edata, CD_BWEIGHT, result->totedge));
  if (bevel_convex != 0.0f || orig_vert_bweight != nullptr) {
    result_edge_bweight = static_cast<float *>(CustomData_add_layer(
        &result->edata, CD_BWEIGHT, CD_SET_DEFAULT, nullptr, result->totedge));
  }

  /* Checks that result has dvert data. */
  MDeformVert *dst_dvert = nullptr;
  if (shell_defgrp_index != -1 || rim_defgrp_index != -1) {
    dst_dvert = BKE_mesh_deform_verts_for_write(result);
  }

  /* Get vertex crease layer and ensure edge creases are active if vertex creases are found, since
   * they will introduce edge creases in the used custom interpolation method. */
  const float *vertex_crease = static_cast<const float *>(
      CustomData_get_layer(&mesh->vdata, CD_CREASE));
  float *result_edge_crease = nullptr;
  if (vertex_crease) {
    result_edge_crease = (float *)CustomData_add_layer(
        &result->edata, CD_CREASE, CD_SET_DEFAULT, nullptr, result->totedge);
    /* delete all vertex creases in the result if a rim is used. */
    if (do_rim) {
      CustomData_free_layers(&result->vdata, CD_CREASE, result->totvert);
    }
  }

  /* Make_new_verts. */
  {
    gs_ptr = orig_vert_groups_arr;
    for (uint i = 0; i < verts_num; i++, gs_ptr++) {
      EdgeGroup *gs = *gs_ptr;
      if (gs) {
        for (EdgeGroup *g = gs; g->valid; g++) {
          if (g->new_vert != MOD_SOLIDIFY_EMPTY_TAG) {
            CustomData_copy_data(&mesh->vdata, &result->vdata, int(i), int(g->new_vert), 1);
            copy_v3_v3(vert_positions[g->new_vert], g->co);
          }
        }
      }
    }
  }

  /* Make edges. */
  {
    uint i = 0;
    edge_index += totsingularity;
    for (NewEdgeRef ***new_edges = orig_edge_data_arr; i < edges_num; i++, new_edges++) {
      if (*new_edges && (do_shell || edge_adj_faces_len[i] == 1) && (**new_edges)->old_edge == i) {
        for (NewEdgeRef **l = *new_edges; *l; l++) {
          if ((*l)->new_edge != MOD_SOLIDIFY_EMPTY_TAG) {
            const uint v1 = (*l)->link_edge_groups[0]->new_vert;
            const uint v2 = (*l)->link_edge_groups[1]->new_vert;
            uint insert = edge_index;
            if (has_singularities && ((*l)->link_edge_groups[0]->is_singularity &&
                                      (*l)->link_edge_groups[1]->is_singularity)) {
              uint j = 0;
              for (uint(*p)[2] = singularity_edges; j < totsingularity; p++, j++) {
                if (((*p)[0] == v1 && (*p)[1] == v2) || ((*p)[0] == v2 && (*p)[1] == v1)) {
                  insert = j;
                  break;
                }
              }
              BLI_assert(insert == j);
            }
            else {
              edge_index++;
            }
            CustomData_copy_data(&mesh->edata, &result->edata, int(i), int(insert), 1);
            BLI_assert(v1 != MOD_SOLIDIFY_EMPTY_TAG);
            BLI_assert(v2 != MOD_SOLIDIFY_EMPTY_TAG);
            medge[insert].v1 = v1;
            medge[insert].v2 = v2;
            medge[insert].flag = orig_medge[(*l)->old_edge].flag | ME_EDGEDRAW;
            if (result_edge_crease) {
              result_edge_crease[insert] = orig_edge_crease ? orig_edge_crease[(*l)->old_edge] :
                                                              0.0f;
            }
            if (result_edge_bweight) {
              result_edge_bweight[insert] = orig_edge_bweight ? orig_edge_bweight[(*l)->old_edge] :
                                                                0.0f;
            }
            if (bevel_convex != 0.0f && (*l)->faces[1] != nullptr) {
              result_edge_bweight[insert] = clamp_f(
                  result_edge_bweight[insert] +
                      ((*l)->angle > M_PI + FLT_EPSILON ?
                           clamp_f(bevel_convex, 0.0f, 1.0f) :
                           ((*l)->angle < M_PI - FLT_EPSILON ? clamp_f(bevel_convex, -1.0f, 0.0f) :
                                                               0)),
                  0.0f,
                  1.0f);
            }
            (*l)->new_edge = insert;
          }
        }
      }
    }
  }
  if (singularity_edges) {
    MEM_freeN(singularity_edges);
  }

  /* DEBUG CODE FOR BUG-FIXING (can not be removed because every bug-fix needs this badly!). */
#if 0
  {
    /* this code will output the content of orig_vert_groups_arr.
     * in orig_vert_groups_arr these conditions must be met for every vertex:
     * - new_edge value should have no duplicates
     * - every old_edge value should appear twice
     * - every group should have at least two members (edges)
     * NOTE: that there can be vertices that only have one group. They are called singularities.
     * These vertices will only have one side (there is no way of telling apart front
     * from back like on a mobius strip)
     */

    /* Debug output format:
     * <original vertex id>:
     * {
     *   { <old edge id>/<new edge id>, } \
     *     (tg:<topology group id>)(s:<is split group>,c:<is closed group (before splitting)>)
     * }
     */
    gs_ptr = orig_vert_groups_arr;
    for (uint i = 0; i < verts_num; i++, gs_ptr++) {
      EdgeGroup *gs = *gs_ptr;
      /* check if the vertex is present (may be dissolved because of proximity) */
      if (gs) {
        printf("%d:\n", i);
        for (EdgeGroup *g = gs; g->valid; g++) {
          NewEdgeRef **e = g->edges;
          for (uint j = 0; j < g->edges_len; j++, e++) {
            printf("%u/%d, ", (*e)->old_edge, int(*e)->new_edge);
          }
          printf("(tg:%u)(s:%u,c:%d)\n", g->topo_group, g->split, g->is_orig_closed);
        }
      }
    }
  }
#endif

  const int *src_material_index = BKE_mesh_material_indices(mesh);
  int *dst_material_index = BKE_mesh_material_indices_for_write(result);

  /* Make boundary edges/faces. */
  {
    gs_ptr = orig_vert_groups_arr;
    for (uint i = 0; i < verts_num; i++, gs_ptr++) {
      EdgeGroup *gs = *gs_ptr;
      if (gs) {
        EdgeGroup *g = gs;
        EdgeGroup *g2 = gs;
        EdgeGroup *last_g = nullptr;
        EdgeGroup *first_g = nullptr;
        float mv_crease = vertex_crease ? vertex_crease[i] : 0.0f;
        float mv_bweight = orig_vert_bweight ? orig_vert_bweight[i] : 0.0f;
        /* Data calculation cache. */
        float max_crease;
        float last_max_crease = 0.0f;
        float first_max_crease = 0.0f;
        float max_bweight;
        float last_max_bweight = 0.0f;
        float first_max_bweight = 0.0f;
        short flag;
        short last_flag = 0;
        short first_flag = 0;
        for (uint j = 0; g->valid; g++) {
          if ((do_rim && !g->is_orig_closed) || (do_shell && g->split)) {
            max_crease = 0;
            max_bweight = 0;
            flag = 0;

            BLI_assert(g->edges_len >= 2);

            if (g->edges_len == 2) {
              if (result_edge_crease) {
                if (orig_edge_crease) {
                  max_crease = min_ff(orig_edge_crease[g->edges[0]->old_edge],
                                      orig_edge_crease[g->edges[1]->old_edge]);
                }
                else {
                  max_crease = 0.0f;
                }
              }
            }
            else {
              for (uint k = 1; k < g->edges_len - 1; k++) {
                const uint orig_edge_index = g->edges[k]->old_edge;
                const MEdge *ed = &orig_medge[orig_edge_index];
                if (result_edge_crease) {
                  if (orig_edge_crease && orig_edge_crease[orig_edge_index] > max_crease) {
                    max_crease = orig_edge_crease[orig_edge_index];
                  }
                }
                if (g->edges[k]->new_edge != MOD_SOLIDIFY_EMPTY_TAG) {
                  if (result_edge_bweight) {
                    float bweight = result_edge_bweight[g->edges[k]->new_edge];
                    if (bweight > max_bweight) {
                      max_bweight = bweight;
                    }
                  }
                }
                flag |= ed->flag;
              }
            }

            const float bweight_open_edge =
                orig_edge_bweight ?
                    min_ff(orig_edge_bweight[g->edges[0]->old_edge],
                           orig_edge_bweight[g->edges[g->edges_len - 1]->old_edge]) :
                    0.0f;
            if (bweight_open_edge > 0) {
              max_bweight = min_ff(bweight_open_edge, max_bweight);
            }
            else {
              if (bevel_convex < 0.0f) {
                max_bweight = 0;
              }
            }
            if (!first_g) {
              first_g = g;
              first_max_crease = max_crease;
              first_max_bweight = max_bweight;
              first_flag = flag;
            }
            else {
              last_g->open_face_edge = edge_index;
              CustomData_copy_data(&mesh->edata,
                                   &result->edata,
                                   int(last_g->edges[0]->old_edge),
                                   int(edge_index),
                                   1);
              if (origindex_edge) {
                origindex_edge[edge_index] = ORIGINDEX_NONE;
              }
              medge[edge_index].v1 = last_g->new_vert;
              medge[edge_index].v2 = g->new_vert;
              medge[edge_index].flag = ME_EDGEDRAW | ((last_flag | flag) & ME_SEAM);
              if (result_edge_crease) {
                result_edge_crease[edge_index] = max_ff(mv_crease,
                                                        min_ff(last_max_crease, max_crease));
              }
              if (result_edge_bweight) {
                result_edge_bweight[edge_index] = max_ff(mv_bweight,
                                                         min_ff(last_max_bweight, max_bweight));
              }
              edge_index++;
            }
            last_g = g;
            last_max_crease = max_crease;
            last_max_bweight = max_bweight;
            last_flag = flag;
            j++;
          }
          if (!(g + 1)->valid || g->topo_group != (g + 1)->topo_group) {
            if (j == 2) {
              last_g->open_face_edge = edge_index - 1;
            }
            if (j > 2) {
              CustomData_copy_data(&mesh->edata,
                                   &result->edata,
                                   int(last_g->edges[0]->old_edge),
                                   int(edge_index),
                                   1);
              if (origindex_edge) {
                origindex_edge[edge_index] = ORIGINDEX_NONE;
              }
              last_g->open_face_edge = edge_index;
              medge[edge_index].v1 = last_g->new_vert;
              medge[edge_index].v2 = first_g->new_vert;
              medge[edge_index].flag = ME_EDGEDRAW | ((last_flag | first_flag) & ME_SEAM);
              if (result_edge_crease) {
                result_edge_crease[edge_index] = max_ff(mv_crease,
                                                        min_ff(last_max_crease, first_max_crease));
              }
              if (result_edge_bweight) {
                result_edge_bweight[edge_index] = max_ff(
                    mv_bweight, min_ff(last_max_bweight, first_max_bweight));
              }
              edge_index++;

              /* Loop data. */
              int *loops = static_cast<int *>(MEM_malloc_arrayN(j, sizeof(*loops), __func__));
              /* The result material index is from consensus. */
              short most_mat_nr = 0;
              uint most_mat_nr_face = 0;
              uint most_mat_nr_count = 0;
              for (short l = 0; l < mat_nrs; l++) {
                uint count = 0;
                uint face = 0;
                uint k = 0;
                for (EdgeGroup *g3 = g2; g3->valid && k < j; g3++) {
                  if ((do_rim && !g3->is_orig_closed) || (do_shell && g3->split)) {
                    /* Check both far ends in terms of faces of an edge group. */
                    if ((src_material_index ? src_material_index[g3->edges[0]->faces[0]->index] :
                                              0) == l) {
                      face = g3->edges[0]->faces[0]->index;
                      count++;
                    }
                    NewEdgeRef *le = g3->edges[g3->edges_len - 1];
                    if (le->faces[1] &&
                        (src_material_index ? src_material_index[le->faces[1]->index] : 0) == l) {
                      face = le->faces[1]->index;
                      count++;
                    }
                    else if (!le->faces[1] &&
                             (src_material_index ? src_material_index[le->faces[0]->index] : 0) ==
                                 l) {
                      face = le->faces[0]->index;
                      count++;
                    }
                    k++;
                  }
                }
                if (count > most_mat_nr_count) {
                  most_mat_nr = l;
                  most_mat_nr_face = face;
                  most_mat_nr_count = count;
                }
              }
              CustomData_copy_data(
                  &mesh->pdata, &result->pdata, int(most_mat_nr_face), int(poly_index), 1);
              if (origindex_poly) {
                origindex_poly[poly_index] = ORIGINDEX_NONE;
              }
              mpoly[poly_index].loopstart = int(loop_index);
              mpoly[poly_index].totloop = int(j);
              dst_material_index[poly_index] = most_mat_nr +
                                               (g->is_orig_closed || !do_rim ? 0 : mat_ofs_rim);
              CLAMP(dst_material_index[poly_index], 0, mat_nr_max);
              mpoly[poly_index].flag = orig_mpoly[most_mat_nr_face].flag;
              poly_index++;

              for (uint k = 0; g2->valid && k < j; g2++) {
                if ((do_rim && !g2->is_orig_closed) || (do_shell && g2->split)) {
                  const MPoly *face = g2->edges[0]->faces[0]->face;
                  for (int l = 0; l < face->totloop; l++) {
                    const int vert = orig_corner_verts[face->loopstart + l];
                    if (vm[vert] == i) {
                      loops[k] = face->loopstart + l;
                      break;
                    }
                  }
                  k++;
                }
              }

              if (!do_flip) {
                for (uint k = 0; k < j; k++) {
                  CustomData_copy_data(&mesh->ldata, &result->ldata, loops[k], int(loop_index), 1);
                  corner_verts[loop_index] = medge[edge_index - j + k].v1;
                  corner_edges[loop_index++] = edge_index - j + k;
                }
              }
              else {
                for (uint k = 1; k <= j; k++) {
                  CustomData_copy_data(
                      &mesh->ldata, &result->ldata, loops[j - k], int(loop_index), 1);
                  corner_verts[loop_index] = medge[edge_index - k].v2;
                  corner_edges[loop_index++] = edge_index - k;
                }
              }
              MEM_freeN(loops);
            }
            /* Reset everything for the next poly. */
            j = 0;
            last_g = nullptr;
            first_g = nullptr;
            last_max_crease = 0;
            first_max_crease = 0;
            last_max_bweight = 0;
            first_max_bweight = 0;
            last_flag = 0;
            first_flag = 0;
          }
        }
      }
    }
  }

  /* Make boundary faces. */
  if (do_rim) {
    for (uint i = 0; i < edges_num; i++) {
      if (edge_adj_faces_len[i] == 1 && orig_edge_data_arr[i] &&
          (*orig_edge_data_arr[i])->old_edge == i) {
        NewEdgeRef **new_edges = orig_edge_data_arr[i];

        NewEdgeRef *edge1 = new_edges[0];
        NewEdgeRef *edge2 = new_edges[1];
        const bool v1_singularity = edge1->link_edge_groups[0]->is_singularity &&
                                    edge2->link_edge_groups[0]->is_singularity;
        const bool v2_singularity = edge1->link_edge_groups[1]->is_singularity &&
                                    edge2->link_edge_groups[1]->is_singularity;
        if (v1_singularity && v2_singularity) {
          continue;
        }

        const uint orig_face_index = (*new_edges)->faces[0]->index;
        const MPoly *face = (*new_edges)->faces[0]->face;
        CustomData_copy_data(
            &mesh->pdata, &result->pdata, int((*new_edges)->faces[0]->index), int(poly_index), 1);
        mpoly[poly_index].loopstart = int(loop_index);
        mpoly[poly_index].totloop = 4 - int(v1_singularity || v2_singularity);
        dst_material_index[poly_index] =
            (src_material_index ? src_material_index[orig_face_index] : 0) + mat_ofs_rim;
        CLAMP(dst_material_index[poly_index], 0, mat_nr_max);
        mpoly[poly_index].flag = face->flag;
        poly_index++;

        int loop1 = -1;
        int loop2 = -1;
        const uint old_v1 = vm[orig_medge[edge1->old_edge].v1];
        const uint old_v2 = vm[orig_medge[edge1->old_edge].v2];
        for (uint j = 0; j < face->totloop; j++) {
          const int vert = orig_corner_verts[face->loopstart + j];
          if (vm[vert] == old_v1) {
            loop1 = face->loopstart + int(j);
          }
          else if (vm[vert] == old_v2) {
            loop2 = face->loopstart + int(j);
          }
        }
        BLI_assert(loop1 != -1 && loop2 != -1);
        MEdge *open_face_edge;
        uint open_face_edge_index;
        if (!do_flip) {
          if (rim_defgrp_index != -1) {
            BKE_defvert_ensure_index(&dst_dvert[medge[edge1->new_edge].v1], rim_defgrp_index)
                ->weight = 1.0f;
          }
          CustomData_copy_data(&mesh->ldata, &result->ldata, loop1, int(loop_index), 1);
          corner_verts[loop_index] = medge[edge1->new_edge].v1;
          corner_edges[loop_index++] = edge1->new_edge;

          if (!v2_singularity) {
            open_face_edge_index = edge1->link_edge_groups[1]->open_face_edge;
            if (rim_defgrp_index != -1) {
              BKE_defvert_ensure_index(&dst_dvert[medge[edge1->new_edge].v2], rim_defgrp_index)
                  ->weight = 1.0f;
            }
            CustomData_copy_data(&mesh->ldata, &result->ldata, loop2, int(loop_index), 1);
            corner_verts[loop_index] = medge[edge1->new_edge].v2;
            open_face_edge = medge + open_face_edge_index;
            if (ELEM(medge[edge2->new_edge].v2, open_face_edge->v1, open_face_edge->v2)) {
              corner_edges[loop_index++] = open_face_edge_index;
            }
            else {
              corner_edges[loop_index++] = edge2->link_edge_groups[1]->open_face_edge;
            }
          }

          if (rim_defgrp_index != -1) {
            BKE_defvert_ensure_index(&dst_dvert[medge[edge2->new_edge].v2], rim_defgrp_index)
                ->weight = 1.0f;
          }
          CustomData_copy_data(&mesh->ldata, &result->ldata, loop2, int(loop_index), 1);
          corner_verts[loop_index] = medge[edge2->new_edge].v2;
          corner_edges[loop_index++] = edge2->new_edge;

          if (!v1_singularity) {
            open_face_edge_index = edge2->link_edge_groups[0]->open_face_edge;
            if (rim_defgrp_index != -1) {
              BKE_defvert_ensure_index(&dst_dvert[medge[edge2->new_edge].v1], rim_defgrp_index)
                  ->weight = 1.0f;
            }
            CustomData_copy_data(&mesh->ldata, &result->ldata, loop1, int(loop_index), 1);
            corner_verts[loop_index] = medge[edge2->new_edge].v1;
            open_face_edge = medge + open_face_edge_index;
            if (ELEM(medge[edge1->new_edge].v1, open_face_edge->v1, open_face_edge->v2)) {
              corner_edges[loop_index++] = open_face_edge_index;
            }
            else {
              corner_edges[loop_index++] = edge1->link_edge_groups[0]->open_face_edge;
            }
          }
        }
        else {
          if (!v1_singularity) {
            open_face_edge_index = edge1->link_edge_groups[0]->open_face_edge;
            if (rim_defgrp_index != -1) {
              BKE_defvert_ensure_index(&dst_dvert[medge[edge1->new_edge].v1], rim_defgrp_index)
                  ->weight = 1.0f;
            }
            CustomData_copy_data(&mesh->ldata, &result->ldata, loop1, int(loop_index), 1);
            corner_verts[loop_index] = medge[edge1->new_edge].v1;
            open_face_edge = medge + open_face_edge_index;
            if (ELEM(medge[edge2->new_edge].v1, open_face_edge->v1, open_face_edge->v2)) {
              corner_edges[loop_index++] = open_face_edge_index;
            }
            else {
              corner_edges[loop_index++] = edge2->link_edge_groups[0]->open_face_edge;
            }
          }

          if (rim_defgrp_index != -1) {
            BKE_defvert_ensure_index(&dst_dvert[medge[edge2->new_edge].v1], rim_defgrp_index)
                ->weight = 1.0f;
          }
          CustomData_copy_data(&mesh->ldata, &result->ldata, loop1, int(loop_index), 1);
          corner_verts[loop_index] = medge[edge2->new_edge].v1;
          corner_edges[loop_index++] = edge2->new_edge;

          if (!v2_singularity) {
            open_face_edge_index = edge2->link_edge_groups[1]->open_face_edge;
            if (rim_defgrp_index != -1) {
              BKE_defvert_ensure_index(&dst_dvert[medge[edge2->new_edge].v2], rim_defgrp_index)
                  ->weight = 1.0f;
            }
            CustomData_copy_data(&mesh->ldata, &result->ldata, loop2, int(loop_index), 1);
            corner_verts[loop_index] = medge[edge2->new_edge].v2;
            open_face_edge = medge + open_face_edge_index;
            if (ELEM(medge[edge1->new_edge].v2, open_face_edge->v1, open_face_edge->v2)) {
              corner_edges[loop_index++] = open_face_edge_index;
            }
            else {
              corner_edges[loop_index++] = edge1->link_edge_groups[1]->open_face_edge;
            }
          }

          if (rim_defgrp_index != -1) {
            BKE_defvert_ensure_index(&dst_dvert[medge[edge1->new_edge].v2], rim_defgrp_index)
                ->weight = 1.0f;
          }
          CustomData_copy_data(&mesh->ldata, &result->ldata, loop2, int(loop_index), 1);
          corner_verts[loop_index] = medge[edge1->new_edge].v2;
          corner_edges[loop_index++] = edge1->new_edge;
        }
      }
    }
  }

  /* Make faces. */
  if (do_shell) {
    NewFaceRef *fr = face_sides_arr;
    uint *face_loops = static_cast<uint *>(
        MEM_malloc_arrayN(largest_ngon * 2, sizeof(*face_loops), __func__));
    uint *face_verts = static_cast<uint *>(
        MEM_malloc_arrayN(largest_ngon * 2, sizeof(*face_verts), __func__));
    uint *face_edges = static_cast<uint *>(
        MEM_malloc_arrayN(largest_ngon * 2, sizeof(*face_edges), __func__));
    for (uint i = 0; i < polys_num * 2; i++, fr++) {
      const uint loopstart = uint(fr->face->loopstart);
      uint totloop = uint(fr->face->totloop);
      uint valid_edges = 0;
      uint k = 0;
      while (totloop > 0 && (!fr->link_edges[totloop - 1] ||
                             fr->link_edges[totloop - 1]->new_edge == MOD_SOLIDIFY_EMPTY_TAG)) {
        totloop--;
      }
      if (totloop > 0) {
        NewEdgeRef *prior_edge = fr->link_edges[totloop - 1];
        uint prior_flip = uint(vm[orig_medge[prior_edge->old_edge].v1] ==
                               vm[orig_corner_verts[loopstart + (totloop - 1)]]);
        for (uint j = 0; j < totloop; j++) {
          NewEdgeRef *new_edge = fr->link_edges[j];
          if (new_edge && new_edge->new_edge != MOD_SOLIDIFY_EMPTY_TAG) {
            valid_edges++;
            const uint flip = uint(vm[orig_medge[new_edge->old_edge].v2] ==
                                   vm[orig_corner_verts[loopstart + j]]);
            BLI_assert(flip || vm[orig_medge[new_edge->old_edge].v1] ==
                                   vm[orig_corner_verts[loopstart + j]]);
            /* The vert that's in the current loop. */
            const uint new_v1 = new_edge->link_edge_groups[flip]->new_vert;
            /* The vert that's in the next loop. */
            const uint new_v2 = new_edge->link_edge_groups[1 - flip]->new_vert;
            if (k == 0 || face_verts[k - 1] != new_v1) {
              face_loops[k] = loopstart + j;
              if (fr->reversed) {
                face_edges[k] = prior_edge->link_edge_groups[prior_flip]->open_face_edge;
              }
              else {
                face_edges[k] = new_edge->link_edge_groups[flip]->open_face_edge;
              }
              BLI_assert(k == 0 || medge[face_edges[k]].v2 == face_verts[k - 1] ||
                         medge[face_edges[k]].v1 == face_verts[k - 1]);
              BLI_assert(face_edges[k] == MOD_SOLIDIFY_EMPTY_TAG ||
                         medge[face_edges[k]].v2 == new_v1 || medge[face_edges[k]].v1 == new_v1);
              face_verts[k++] = new_v1;
            }
            prior_edge = new_edge;
            prior_flip = 1 - flip;
            if (j < totloop - 1 || face_verts[0] != new_v2) {
              face_loops[k] = loopstart + (j + 1) % totloop;
              face_edges[k] = new_edge->new_edge;
              face_verts[k++] = new_v2;
            }
            else {
              face_edges[0] = new_edge->new_edge;
            }
          }
        }
        if (k > 2 && valid_edges > 2) {
          CustomData_copy_data(&mesh->pdata, &result->pdata, int(i / 2), int(poly_index), 1);
          mpoly[poly_index].loopstart = int(loop_index);
          mpoly[poly_index].totloop = int(k);
          dst_material_index[poly_index] = (src_material_index ? src_material_index[fr->index] :
                                                                 0) +
                                           (fr->reversed != do_flip ? mat_ofs : 0);
          CLAMP(dst_material_index[poly_index], 0, mat_nr_max);
          mpoly[poly_index].flag = fr->face->flag;
          if (fr->reversed != do_flip) {
            for (int l = int(k) - 1; l >= 0; l--) {
              if (shell_defgrp_index != -1) {
                BKE_defvert_ensure_index(&dst_dvert[face_verts[l]], shell_defgrp_index)->weight =
                    1.0f;
              }
              CustomData_copy_data(
                  &mesh->ldata, &result->ldata, int(face_loops[l]), int(loop_index), 1);
              corner_verts[loop_index] = face_verts[l];
              corner_edges[loop_index++] = face_edges[l];
            }
          }
          else {
            uint l = k - 1;
            for (uint next_l = 0; next_l < k; next_l++) {
              CustomData_copy_data(
                  &mesh->ldata, &result->ldata, int(face_loops[l]), int(loop_index), 1);
              corner_verts[loop_index] = face_verts[l];
              corner_edges[loop_index++] = face_edges[next_l];
              l = next_l;
            }
          }
          poly_index++;
        }
      }
    }
    MEM_freeN(face_loops);
    MEM_freeN(face_verts);
    MEM_freeN(face_edges);
  }
  if (edge_index != new_edges_num) {
    BKE_modifier_set_error(ctx->object,
                           md,
                           "Internal Error: edges array wrong size: %u instead of %u",
                           new_edges_num,
                           edge_index);
  }
  if (poly_index != new_polys_num) {
    BKE_modifier_set_error(ctx->object,
                           md,
                           "Internal Error: polys array wrong size: %u instead of %u",
                           new_polys_num,
                           poly_index);
  }
  if (loop_index != new_loops_num) {
    BKE_modifier_set_error(ctx->object,
                           md,
                           "Internal Error: loops array wrong size: %u instead of %u",
                           new_loops_num,
                           loop_index);
  }
  BLI_assert(edge_index == new_edges_num);
  BLI_assert(poly_index == new_polys_num);
  BLI_assert(loop_index == new_loops_num);

  /* Free remaining memory */
  {
    MEM_freeN(vm);
    MEM_freeN(edge_adj_faces_len);
    uint i = 0;
    for (EdgeGroup **p = orig_vert_groups_arr; i < verts_num; i++, p++) {
      if (*p) {
        for (EdgeGroup *eg = *p; eg->valid; eg++) {
          MEM_freeN(eg->edges);
        }
        MEM_freeN(*p);
      }
    }
    MEM_freeN(orig_vert_groups_arr);
    i = edges_num;
    for (NewEdgeRef ***p = orig_edge_data_arr + (edges_num - 1); i > 0; i--, p--) {
      if (*p && (**p)->old_edge == i - 1) {
        for (NewEdgeRef **l = *p; *l; l++) {
          MEM_freeN(*l);
        }
        MEM_freeN(*p);
      }
    }
    MEM_freeN(orig_edge_data_arr);
    MEM_freeN(orig_edge_lengths);
    i = 0;
    for (NewFaceRef *p = face_sides_arr; i < polys_num * 2; i++, p++) {
      MEM_freeN(p->link_edges);
    }
    MEM_freeN(face_sides_arr);
    MEM_freeN(poly_nors);
  }

#undef MOD_SOLIDIFY_EMPTY_TAG

  return result;
}

/** \} */<|MERGE_RESOLUTION|>--- conflicted
+++ resolved
@@ -456,11 +456,7 @@
             if (!face_singularity[face]) {
               bool is_singularity = true;
               for (uint k = 0; k < orig_mpoly[face].totloop; k++) {
-<<<<<<< HEAD
-                if (vm[orig_corner_verts[(uint(orig_mpoly[face].loopstart)) + k]] != v1) {
-=======
-                if (vm[orig_mloop[uint(orig_mpoly[face].loopstart) + k].v] != v1) {
->>>>>>> f5552d75
+                if (vm[orig_corner_verts[uint(orig_mpoly[face].loopstart) + k]] != v1) {
                   is_singularity = false;
                   break;
                 }
