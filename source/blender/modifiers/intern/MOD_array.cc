/* SPDX-License-Identifier: GPL-2.0-or-later
 * Copyright 2005 Blender Foundation. All rights reserved. */

/** \file
 * \ingroup modifiers
 *
 * Array modifier: duplicates the object multiple times along an axis.
 */

#include "MEM_guardedalloc.h"

#include "BLI_utildefines.h"

#include "BLI_math.h"
#include "BLI_span.hh"

#include "BLT_translation.h"

#include "DNA_curve_types.h"
#include "DNA_defaults.h"
#include "DNA_mesh_types.h"
#include "DNA_meshdata_types.h"
#include "DNA_object_types.h"
#include "DNA_scene_types.h"
#include "DNA_screen_types.h"

#include "BKE_anim_path.h"
#include "BKE_attribute.hh"
#include "BKE_context.h"
#include "BKE_curve.h"
#include "BKE_displist.h"
#include "BKE_lib_id.h"
#include "BKE_lib_query.h"
#include "BKE_mesh.h"
#include "BKE_modifier.h"
#include "BKE_object_deform.h"
#include "BKE_screen.h"

#include "UI_interface.h"
#include "UI_resources.h"

#include "RNA_access.h"
#include "RNA_prototypes.h"

#include "MOD_ui_common.h"
#include "MOD_util.h"

#include "DEG_depsgraph.h"
#include "DEG_depsgraph_query.h"

#include "GEO_mesh_merge_by_distance.hh"

using namespace blender;

static void initData(ModifierData *md)
{
  ArrayModifierData *amd = (ArrayModifierData *)md;

  BLI_assert(MEMCMP_STRUCT_AFTER_IS_ZERO(amd, modifier));

  MEMCPY_STRUCT_AFTER(amd, DNA_struct_default_get(ArrayModifierData), modifier);

  /* Open the first sub-panel by default,
   * it corresponds to Relative offset which is enabled too. */
  md->ui_expand_flag = UI_PANEL_DATA_EXPAND_ROOT | UI_SUBPANEL_DATA_EXPAND_1;
}

static void foreachIDLink(ModifierData *md, Object *ob, IDWalkFunc walk, void *userData)
{
  ArrayModifierData *amd = (ArrayModifierData *)md;

  walk(userData, ob, (ID **)&amd->start_cap, IDWALK_CB_NOP);
  walk(userData, ob, (ID **)&amd->end_cap, IDWALK_CB_NOP);
  walk(userData, ob, (ID **)&amd->curve_ob, IDWALK_CB_NOP);
  walk(userData, ob, (ID **)&amd->offset_ob, IDWALK_CB_NOP);
}

static void updateDepsgraph(ModifierData *md, const ModifierUpdateDepsgraphContext *ctx)
{
  ArrayModifierData *amd = (ArrayModifierData *)md;
  bool need_transform_dependency = false;
  if (amd->start_cap != nullptr) {
    DEG_add_object_relation(
        ctx->node, amd->start_cap, DEG_OB_COMP_GEOMETRY, "Array Modifier Start Cap");
  }
  if (amd->end_cap != nullptr) {
    DEG_add_object_relation(
        ctx->node, amd->end_cap, DEG_OB_COMP_GEOMETRY, "Array Modifier End Cap");
  }
  if (amd->curve_ob) {
    DEG_add_object_relation(
        ctx->node, amd->curve_ob, DEG_OB_COMP_GEOMETRY, "Array Modifier Curve");
    DEG_add_special_eval_flag(ctx->node, &amd->curve_ob->id, DAG_EVAL_NEED_CURVE_PATH);
  }
  if (amd->offset_ob != nullptr) {
    DEG_add_object_relation(
        ctx->node, amd->offset_ob, DEG_OB_COMP_TRANSFORM, "Array Modifier Offset");
    need_transform_dependency = true;
  }

  if (need_transform_dependency) {
    DEG_add_depends_on_transform_relation(ctx->node, "Array Modifier");
  }
}

BLI_INLINE float sum_v3(const float v[3])
{
  return v[0] + v[1] + v[2];
}

/* Structure used for sorting vertices, when processing doubles */
struct SortVertsElem {
  int vertex_num; /* The original index of the vertex, prior to sorting */
  float co[3];    /* Its coordinates */
  float sum_co;   /* `sum_v3(co)`: just so we don't do the sum many times. */
};

static int svert_sum_cmp(const void *e1, const void *e2)
{
  const SortVertsElem *sv1 = static_cast<const SortVertsElem *>(e1);
  const SortVertsElem *sv2 = static_cast<const SortVertsElem *>(e2);

  if (sv1->sum_co > sv2->sum_co) {
    return 1;
  }
  if (sv1->sum_co < sv2->sum_co) {
    return -1;
  }

  return 0;
}

static void svert_from_mvert(SortVertsElem *sv,
                             const float (*vert_positions)[3],
                             const int i_begin,
                             const int i_end)
{
  int i;
  for (i = i_begin; i < i_end; i++, sv++) {
    sv->vertex_num = i;
    copy_v3_v3(sv->co, vert_positions[i]);
    sv->sum_co = sum_v3(vert_positions[i]);
  }
}

/**
 * Take as inputs two sets of verts, to be processed for detection of doubles and mapping.
 * Each set of verts is defined by its start within mverts array and its verts_num;
 * It builds a mapping for all vertices within source,
 * to vertices within target, or -1 if no double found.
 * The `int doubles_map[verts_source_num]` array must have been allocated by caller.
 */
static void dm_mvert_map_doubles(int *doubles_map,
                                 const float (*vert_positions)[3],
                                 const int target_start,
                                 const int target_verts_num,
                                 const int source_start,
                                 const int source_verts_num,
                                 const float dist)
{
  const float dist3 = (float(M_SQRT3) + 0.00005f) * dist; /* Just above sqrt(3) */
  int i_source, i_target, i_target_low_bound, target_end, source_end;
  SortVertsElem *sve_source, *sve_target, *sve_target_low_bound;
  bool target_scan_completed;

  target_end = target_start + target_verts_num;
  source_end = source_start + source_verts_num;

  /* build array of MVerts to be tested for merging */
  SortVertsElem *sorted_verts_target = static_cast<SortVertsElem *>(
      MEM_malloc_arrayN(target_verts_num, sizeof(SortVertsElem), __func__));
  SortVertsElem *sorted_verts_source = static_cast<SortVertsElem *>(
      MEM_malloc_arrayN(source_verts_num, sizeof(SortVertsElem), __func__));

  /* Copy target vertices index and cos into SortVertsElem array */
  svert_from_mvert(sorted_verts_target, vert_positions, target_start, target_end);

  /* Copy source vertices index and cos into SortVertsElem array */
  svert_from_mvert(sorted_verts_source, vert_positions, source_start, source_end);

  /* sort arrays according to sum of vertex coordinates (sumco) */
  qsort(sorted_verts_target, target_verts_num, sizeof(SortVertsElem), svert_sum_cmp);
  qsort(sorted_verts_source, source_verts_num, sizeof(SortVertsElem), svert_sum_cmp);

  sve_target_low_bound = sorted_verts_target;
  i_target_low_bound = 0;
  target_scan_completed = false;

  /* Scan source vertices, in #SortVertsElem sorted array,
   * all the while maintaining the lower bound of possible doubles in target vertices. */
  for (i_source = 0, sve_source = sorted_verts_source; i_source < source_verts_num;
       i_source++, sve_source++) {
    int best_target_vertex = -1;
    float best_dist_sq = dist * dist;
    float sve_source_sumco;

    /* If source has already been assigned to a target (in an earlier call, with other chunks) */
    if (doubles_map[sve_source->vertex_num] != -1) {
      continue;
    }

    /* If target fully scanned already, then all remaining source vertices cannot have a double */
    if (target_scan_completed) {
      doubles_map[sve_source->vertex_num] = -1;
      continue;
    }

    sve_source_sumco = sum_v3(sve_source->co);

    /* Skip all target vertices that are more than dist3 lower in terms of sumco */
    /* and advance the overall lower bound, applicable to all remaining vertices as well. */
    while ((i_target_low_bound < target_verts_num) &&
           (sve_target_low_bound->sum_co < sve_source_sumco - dist3)) {
      i_target_low_bound++;
      sve_target_low_bound++;
    }
    /* If end of target list reached, then no more possible doubles */
    if (i_target_low_bound >= target_verts_num) {
      doubles_map[sve_source->vertex_num] = -1;
      target_scan_completed = true;
      continue;
    }
    /* Test target candidates starting at the low bound of possible doubles,
     * ordered in terms of sumco. */
    i_target = i_target_low_bound;
    sve_target = sve_target_low_bound;

    /* i_target will scan vertices in the
     * [v_source_sumco - dist3;  v_source_sumco + dist3] range */

    while ((i_target < target_verts_num) && (sve_target->sum_co <= sve_source_sumco + dist3)) {
      /* Testing distance for candidate double in target */
      /* v_target is within dist3 of v_source in terms of sumco;  check real distance */
      float dist_sq;
      if ((dist_sq = len_squared_v3v3(sve_source->co, sve_target->co)) <= best_dist_sq) {
        /* Potential double found */
        best_dist_sq = dist_sq;
        best_target_vertex = sve_target->vertex_num;

        /* If target is already mapped, we only follow that mapping if final target remains
         * close enough from current vert (otherwise no mapping at all).
         * Note that if we later find another target closer than this one, then we check it.
         * But if other potential targets are farther,
         * then there will be no mapping at all for this source. */
        while (best_target_vertex != -1 &&
               !ELEM(doubles_map[best_target_vertex], -1, best_target_vertex)) {
          if (compare_len_v3v3(vert_positions[sve_source->vertex_num],
                               vert_positions[doubles_map[best_target_vertex]],
                               dist)) {
            best_target_vertex = doubles_map[best_target_vertex];
          }
          else {
            best_target_vertex = -1;
          }
        }
      }
      i_target++;
      sve_target++;
    }
    /* End of candidate scan: if none found then no doubles */
    doubles_map[sve_source->vertex_num] = best_target_vertex;
  }

  MEM_freeN(sorted_verts_source);
  MEM_freeN(sorted_verts_target);
}

static void mesh_merge_transform(Mesh *result,
                                 Mesh *cap_mesh,
                                 const float cap_offset[4][4],
                                 uint cap_verts_index,
                                 uint cap_edges_index,
                                 int cap_loops_index,
                                 int cap_polys_index,
                                 int cap_nverts,
                                 int cap_nedges,
                                 int cap_nloops,
                                 int cap_npolys,
                                 int *remap,
                                 int remap_len,
                                 const bool recalc_normals_later)
{
  using namespace blender;
  int *index_orig;
  int i;
  MEdge *edge;
<<<<<<< HEAD
  MPoly *poly;
=======
  MLoop *ml;
>>>>>>> 915ff8d1
  float(*result_positions)[3] = BKE_mesh_vert_positions_for_write(result);
  blender::MutableSpan<MEdge> result_edges = result->edges_for_write();
  blender::MutableSpan<MPoly> result_polys = result->polys_for_write();
  blender::MutableSpan<int> result_corner_verts = result->corner_verts_for_write();
  blender::MutableSpan<int> result_corner_edges = result->corner_edges_for_write();

  CustomData_copy_data(&cap_mesh->vdata, &result->vdata, 0, cap_verts_index, cap_nverts);
  CustomData_copy_data(&cap_mesh->edata, &result->edata, 0, cap_edges_index, cap_nedges);
  CustomData_copy_data(&cap_mesh->ldata, &result->ldata, 0, cap_loops_index, cap_nloops);
  CustomData_copy_data(&cap_mesh->pdata, &result->pdata, 0, cap_polys_index, cap_npolys);

  for (i = 0; i < cap_nverts; i++) {
    mul_m4_v3(cap_offset, result_positions[cap_verts_index + i]);
  }

  /* We have to correct normals too, if we do not tag them as dirty later! */
  if (!recalc_normals_later) {
    float(*dst_vert_normals)[3] = BKE_mesh_vert_normals_for_write(result);
    for (i = 0; i < cap_nverts; i++) {
      mul_mat3_m4_v3(cap_offset, dst_vert_normals[cap_verts_index + i]);
      normalize_v3(dst_vert_normals[cap_verts_index + i]);
    }
  }

  /* remap the vertex groups if necessary */
  if (BKE_mesh_deform_verts(result) != nullptr) {
    MDeformVert *dvert = BKE_mesh_deform_verts_for_write(result);
    BKE_object_defgroup_index_map_apply(&dvert[cap_verts_index], cap_nverts, remap, remap_len);
  }

  /* adjust cap edge vertex indices */
  edge = &result_edges[cap_edges_index];
  for (i = 0; i < cap_nedges; i++, edge++) {
    edge->v1 += cap_verts_index;
    edge->v2 += cap_verts_index;
  }

  /* adjust cap poly loopstart indices */
  for (const int i : blender::IndexRange(cap_polys_index, cap_npolys)) {
    result_polys[i].loopstart += cap_loops_index;
  }

  /* adjust cap loop vertex and edge indices */
  for (i = 0; i < cap_nloops; i++) {
    result_corner_verts[cap_loops_index + i] += cap_verts_index;
    result_corner_edges[cap_loops_index + i] += cap_edges_index;
  }

  const bke::AttributeAccessor cap_attributes = cap_mesh->attributes();
  if (const VArray<int> cap_material_indices = cap_attributes.lookup<int>("material_index",
                                                                          ATTR_DOMAIN_FACE)) {
    bke::MutableAttributeAccessor result_attributes = result->attributes_for_write();
    bke::SpanAttributeWriter<int> result_material_indices =
        result_attributes.lookup_or_add_for_write_span<int>("material_index", ATTR_DOMAIN_FACE);
    cap_material_indices.materialize(
        result_material_indices.span.slice(cap_polys_index, cap_npolys));
    result_material_indices.finish();
  }

  /* Set #CD_ORIGINDEX. */
  index_orig = static_cast<int *>(
      CustomData_get_layer_for_write(&result->vdata, CD_ORIGINDEX, result->totvert));
  if (index_orig) {
    copy_vn_i(index_orig + cap_verts_index, cap_nverts, ORIGINDEX_NONE);
  }

  index_orig = static_cast<int *>(
      CustomData_get_layer_for_write(&result->edata, CD_ORIGINDEX, result->totedge));
  if (index_orig) {
    copy_vn_i(index_orig + cap_edges_index, cap_nedges, ORIGINDEX_NONE);
  }

  index_orig = static_cast<int *>(
      CustomData_get_layer_for_write(&result->pdata, CD_ORIGINDEX, result->totpoly));
  if (index_orig) {
    copy_vn_i(index_orig + cap_polys_index, cap_npolys, ORIGINDEX_NONE);
  }

  index_orig = static_cast<int *>(
      CustomData_get_layer_for_write(&result->ldata, CD_ORIGINDEX, result->totloop));
  if (index_orig) {
    copy_vn_i(index_orig + cap_loops_index, cap_nloops, ORIGINDEX_NONE);
  }
}

static Mesh *arrayModifier_doArray(ArrayModifierData *amd,
                                   const ModifierEvalContext *ctx,
                                   const Mesh *mesh)
{
  MEdge *edge;
<<<<<<< HEAD
  MPoly *poly;
=======
  MLoop *ml;
>>>>>>> 915ff8d1
  int i, j, c, count;
  float length = amd->length;
  /* offset matrix */
  float offset[4][4];
  float scale[3];
  bool offset_has_scale;
  float current_offset[4][4];
  float final_offset[4][4];
  int *full_doubles_map = nullptr;
  int tot_doubles;

  const bool use_merge = (amd->flags & MOD_ARR_MERGE) != 0;
  const bool use_recalc_normals = BKE_mesh_vert_normals_are_dirty(mesh) || use_merge;
  const bool use_offset_ob = ((amd->offset_type & MOD_ARR_OFF_OBJ) && amd->offset_ob != nullptr);

  int start_cap_nverts = 0, start_cap_nedges = 0, start_cap_npolys = 0, start_cap_nloops = 0;
  int end_cap_nverts = 0, end_cap_nedges = 0, end_cap_npolys = 0, end_cap_nloops = 0;
  int result_nverts = 0, result_nedges = 0, result_npolys = 0, result_nloops = 0;
  int chunk_nverts, chunk_nedges, chunk_nloops, chunk_npolys;
  int first_chunk_start, first_chunk_nverts, last_chunk_start, last_chunk_nverts;

  Mesh *result, *start_cap_mesh = nullptr, *end_cap_mesh = nullptr;

  int *vgroup_start_cap_remap = nullptr;
  int vgroup_start_cap_remap_len = 0;
  int *vgroup_end_cap_remap = nullptr;
  int vgroup_end_cap_remap_len = 0;

  chunk_nverts = mesh->totvert;
  chunk_nedges = mesh->totedge;
  chunk_nloops = mesh->totloop;
  chunk_npolys = mesh->totpoly;

  count = amd->count;

  Object *start_cap_ob = amd->start_cap;
  if (start_cap_ob && start_cap_ob != ctx->object) {
    if (start_cap_ob->type == OB_MESH && ctx->object->type == OB_MESH) {
      vgroup_start_cap_remap = BKE_object_defgroup_index_map_create(
          start_cap_ob, ctx->object, &vgroup_start_cap_remap_len);
    }

    start_cap_mesh = BKE_modifier_get_evaluated_mesh_from_evaluated_object(start_cap_ob);
    if (start_cap_mesh) {
      start_cap_nverts = start_cap_mesh->totvert;
      start_cap_nedges = start_cap_mesh->totedge;
      start_cap_nloops = start_cap_mesh->totloop;
      start_cap_npolys = start_cap_mesh->totpoly;
    }
  }
  Object *end_cap_ob = amd->end_cap;
  if (end_cap_ob && end_cap_ob != ctx->object) {
    if (end_cap_ob->type == OB_MESH && ctx->object->type == OB_MESH) {
      vgroup_end_cap_remap = BKE_object_defgroup_index_map_create(
          end_cap_ob, ctx->object, &vgroup_end_cap_remap_len);
    }

    end_cap_mesh = BKE_modifier_get_evaluated_mesh_from_evaluated_object(end_cap_ob);
    if (end_cap_mesh) {
      end_cap_nverts = end_cap_mesh->totvert;
      end_cap_nedges = end_cap_mesh->totedge;
      end_cap_nloops = end_cap_mesh->totloop;
      end_cap_npolys = end_cap_mesh->totpoly;
    }
  }

  /* Build up offset array, accumulating all settings options. */

  unit_m4(offset);

  if (amd->offset_type & MOD_ARR_OFF_CONST) {
    add_v3_v3(offset[3], amd->offset);
  }

  if (amd->offset_type & MOD_ARR_OFF_RELATIVE) {
    float min[3], max[3];
    INIT_MINMAX(min, max);
    BKE_mesh_minmax(mesh, min, max);

    for (j = 3; j--;) {
      offset[3][j] += amd->scale[j] * (max[j] - min[j]);
    }
  }

  if (use_offset_ob) {
    float obinv[4][4];
    float result_mat[4][4];

    if (ctx->object) {
      invert_m4_m4(obinv, ctx->object->object_to_world);
    }
    else {
      unit_m4(obinv);
    }

    mul_m4_series(result_mat, offset, obinv, amd->offset_ob->object_to_world);
    copy_m4_m4(offset, result_mat);
  }

  /* Check if there is some scaling. If scaling, then we will not translate mapping */
  mat4_to_size(scale, offset);
  offset_has_scale = !is_one_v3(scale);

  if (amd->fit_type == MOD_ARR_FITCURVE && amd->curve_ob != nullptr) {
    Object *curve_ob = amd->curve_ob;
    CurveCache *curve_cache = curve_ob->runtime.curve_cache;
    if (curve_cache != nullptr && curve_cache->anim_path_accum_length != nullptr) {
      float scale_fac = mat4_to_scale(curve_ob->object_to_world);
      length = scale_fac * BKE_anim_path_get_length(curve_cache);
    }
  }

  /* About 67 million vertices max seems a decent limit for now. */
  const size_t max_verts_num = 1 << 26;

  /* calculate the maximum number of copies which will fit within the
   * prescribed length */
  if (ELEM(amd->fit_type, MOD_ARR_FITLENGTH, MOD_ARR_FITCURVE)) {
    const float float_epsilon = 1e-6f;
    bool offset_is_too_small = false;
    float dist = len_v3(offset[3]);

    if (dist > float_epsilon) {
      /* this gives length = first copy start to last copy end
       * add a tiny offset for floating point rounding errors */
      count = (length + float_epsilon) / dist + 1;

      /* Ensure we keep things to a reasonable level, in terms of rough total amount of generated
       * vertices.
       */
      if ((size_t(count) * size_t(chunk_nverts) + size_t(start_cap_nverts) +
           size_t(end_cap_nverts)) > max_verts_num) {
        count = 1;
        offset_is_too_small = true;
      }
    }
    else {
      /* if the offset has no translation, just make one copy */
      count = 1;
      offset_is_too_small = true;
    }

    if (offset_is_too_small) {
      BKE_modifier_set_error(
          ctx->object,
          &amd->modifier,
          "The offset is too small, we cannot generate the amount of geometry it would require");
    }
  }
  /* Ensure we keep things to a reasonable level, in terms of rough total amount of generated
   * vertices.
   */
  else if ((size_t(count) * size_t(chunk_nverts) + size_t(start_cap_nverts) +
            size_t(end_cap_nverts)) > max_verts_num) {
    count = 1;
    BKE_modifier_set_error(ctx->object,
                           &amd->modifier,
                           "The amount of copies is too high, we cannot generate the amount of "
                           "geometry it would require");
  }

  if (count < 1) {
    count = 1;
  }

  /* The number of verts, edges, loops, polys, before eventually merging doubles */
  result_nverts = chunk_nverts * count + start_cap_nverts + end_cap_nverts;
  result_nedges = chunk_nedges * count + start_cap_nedges + end_cap_nedges;
  result_nloops = chunk_nloops * count + start_cap_nloops + end_cap_nloops;
  result_npolys = chunk_npolys * count + start_cap_npolys + end_cap_npolys;

  /* Initialize a result dm */
  result = BKE_mesh_new_nomain_from_template(
      mesh, result_nverts, result_nedges, result_nloops, result_npolys);
  float(*result_positions)[3] = BKE_mesh_vert_positions_for_write(result);
  blender::MutableSpan<MEdge> result_edges = result->edges_for_write();
  blender::MutableSpan<MPoly> result_polys = result->polys_for_write();
  blender::MutableSpan<int> result_corner_verts = result->corner_verts_for_write();
  blender::MutableSpan<int> result_corner_edges = result->corner_edges_for_write();

  if (use_merge) {
    /* Will need full_doubles_map for handling merge */
    full_doubles_map = static_cast<int *>(MEM_malloc_arrayN(result_nverts, sizeof(int), __func__));
    copy_vn_i(full_doubles_map, result_nverts, -1);
  }

  /* copy customdata to original geometry */
  CustomData_copy_data(&mesh->vdata, &result->vdata, 0, 0, chunk_nverts);
  CustomData_copy_data(&mesh->edata, &result->edata, 0, 0, chunk_nedges);
  CustomData_copy_data(&mesh->ldata, &result->ldata, 0, 0, chunk_nloops);
  CustomData_copy_data(&mesh->pdata, &result->pdata, 0, 0, chunk_npolys);

  /* Remember first chunk, in case of cap merge */
  first_chunk_start = 0;
  first_chunk_nverts = chunk_nverts;

  unit_m4(current_offset);
  const float(*src_vert_normals)[3] = nullptr;
  float(*dst_vert_normals)[3] = nullptr;
  if (!use_recalc_normals) {
    src_vert_normals = BKE_mesh_vert_normals_ensure(mesh);
    dst_vert_normals = BKE_mesh_vert_normals_for_write(result);
    BKE_mesh_vert_normals_clear_dirty(result);
  }

  for (c = 1; c < count; c++) {
    /* copy customdata to new geometry */
    CustomData_copy_data(&mesh->vdata, &result->vdata, 0, c * chunk_nverts, chunk_nverts);
    CustomData_copy_data(&mesh->edata, &result->edata, 0, c * chunk_nedges, chunk_nedges);
    CustomData_copy_data(&mesh->ldata, &result->ldata, 0, c * chunk_nloops, chunk_nloops);
    CustomData_copy_data(&mesh->pdata, &result->pdata, 0, c * chunk_npolys, chunk_npolys);

    const int vert_offset = c * chunk_nverts;

    /* recalculate cumulative offset here */
    mul_m4_m4m4(current_offset, current_offset, offset);

    /* apply offset to all new verts */
    for (i = 0; i < chunk_nverts; i++) {
      const int i_dst = vert_offset + i;
      mul_m4_v3(current_offset, result_positions[i_dst]);

      /* We have to correct normals too, if we do not tag them as dirty! */
      if (!use_recalc_normals) {
        copy_v3_v3(dst_vert_normals[i_dst], src_vert_normals[i]);
        mul_mat3_m4_v3(current_offset, dst_vert_normals[i_dst]);
        normalize_v3(dst_vert_normals[i_dst]);
      }
    }

    /* adjust edge vertex indices */
    edge = &result_edges[c * chunk_nedges];
    for (i = 0; i < chunk_nedges; i++, edge++) {
      edge->v1 += c * chunk_nverts;
      edge->v2 += c * chunk_nverts;
    }

    for (const int i : blender::IndexRange(c * chunk_npolys, chunk_npolys)) {
      result_polys[i].loopstart += c * chunk_nloops;
    }

    /* adjust loop vertex and edge indices */
    const int chunk_corner_start = c * chunk_nloops;
    for (i = 0; i < chunk_nloops; i++) {
      result_corner_verts[chunk_corner_start + i] += c * chunk_nverts;
      result_corner_edges[chunk_corner_start + i] += c * chunk_nedges;
    }

    /* Handle merge between chunk n and n-1 */
    if (use_merge && (c >= 1)) {
      if (!offset_has_scale && (c >= 2)) {
        /* Mapping chunk 3 to chunk 2 is a translation of mapping 2 to 1
         * ... that is except if scaling makes the distance grow */
        int k;
        int this_chunk_index = c * chunk_nverts;
        int prev_chunk_index = (c - 1) * chunk_nverts;
        for (k = 0; k < chunk_nverts; k++, this_chunk_index++, prev_chunk_index++) {
          int target = full_doubles_map[prev_chunk_index];
          if (target != -1) {
            target += chunk_nverts; /* translate mapping */
            while (target != -1 && !ELEM(full_doubles_map[target], -1, target)) {
              /* If target is already mapped, we only follow that mapping if final target remains
               * close enough from current vert (otherwise no mapping at all). */
              if (compare_len_v3v3(result_positions[this_chunk_index],
                                   result_positions[full_doubles_map[target]],
                                   amd->merge_dist)) {
                target = full_doubles_map[target];
              }
              else {
                target = -1;
              }
            }
          }
          full_doubles_map[this_chunk_index] = target;
        }
      }
      else {
        dm_mvert_map_doubles(full_doubles_map,
                             result_positions,
                             (c - 1) * chunk_nverts,
                             chunk_nverts,
                             c * chunk_nverts,
                             chunk_nverts,
                             amd->merge_dist);
      }
    }
  }

  /* handle UVs */
  if (chunk_nloops > 0 && is_zero_v2(amd->uv_offset) == false) {
    const int totuv = CustomData_number_of_layers(&result->ldata, CD_PROP_FLOAT2);
    for (i = 0; i < totuv; i++) {
      blender::float2 *dmloopuv = static_cast<blender::float2 *>(
          CustomData_get_layer_n_for_write(&result->ldata, CD_PROP_FLOAT2, i, result->totloop));
      dmloopuv += chunk_nloops;
      for (c = 1; c < count; c++) {
        const float uv_offset[2] = {
            amd->uv_offset[0] * float(c),
            amd->uv_offset[1] * float(c),
        };
        int l_index = chunk_nloops;
        for (; l_index-- != 0; dmloopuv++) {
          (*dmloopuv)[0] += uv_offset[0];
          (*dmloopuv)[1] += uv_offset[1];
        }
      }
    }
  }

  last_chunk_start = (count - 1) * chunk_nverts;
  last_chunk_nverts = chunk_nverts;

  copy_m4_m4(final_offset, current_offset);

  if (use_merge && (amd->flags & MOD_ARR_MERGEFINAL) && (count > 1)) {
    /* Merge first and last copies */
    dm_mvert_map_doubles(full_doubles_map,
                         result_positions,
                         last_chunk_start,
                         last_chunk_nverts,
                         first_chunk_start,
                         first_chunk_nverts,
                         amd->merge_dist);
  }

  /* start capping */
  if (start_cap_mesh) {
    float start_offset[4][4];
    int start_cap_start = result_nverts - start_cap_nverts - end_cap_nverts;
    invert_m4_m4(start_offset, offset);
    mesh_merge_transform(result,
                         start_cap_mesh,
                         start_offset,
                         result_nverts - start_cap_nverts - end_cap_nverts,
                         result_nedges - start_cap_nedges - end_cap_nedges,
                         result_nloops - start_cap_nloops - end_cap_nloops,
                         result_npolys - start_cap_npolys - end_cap_npolys,
                         start_cap_nverts,
                         start_cap_nedges,
                         start_cap_nloops,
                         start_cap_npolys,
                         vgroup_start_cap_remap,
                         vgroup_start_cap_remap_len,
                         use_recalc_normals);
    /* Identify doubles with first chunk */
    if (use_merge) {
      dm_mvert_map_doubles(full_doubles_map,
                           result_positions,
                           first_chunk_start,
                           first_chunk_nverts,
                           start_cap_start,
                           start_cap_nverts,
                           amd->merge_dist);
    }
  }

  if (end_cap_mesh) {
    float end_offset[4][4];
    int end_cap_start = result_nverts - end_cap_nverts;
    mul_m4_m4m4(end_offset, current_offset, offset);
    mesh_merge_transform(result,
                         end_cap_mesh,
                         end_offset,
                         result_nverts - end_cap_nverts,
                         result_nedges - end_cap_nedges,
                         result_nloops - end_cap_nloops,
                         result_npolys - end_cap_npolys,
                         end_cap_nverts,
                         end_cap_nedges,
                         end_cap_nloops,
                         end_cap_npolys,
                         vgroup_end_cap_remap,
                         vgroup_end_cap_remap_len,
                         use_recalc_normals);
    /* Identify doubles with last chunk */
    if (use_merge) {
      dm_mvert_map_doubles(full_doubles_map,
                           result_positions,
                           last_chunk_start,
                           last_chunk_nverts,
                           end_cap_start,
                           end_cap_nverts,
                           amd->merge_dist);
    }
  }
  /* done capping */

  /* Handle merging */
  tot_doubles = 0;
  if (use_merge) {
    for (i = 0; i < result_nverts; i++) {
      int new_i = full_doubles_map[i];
      if (new_i != -1) {
        /* We have to follow chains of doubles
         * (merge start/end especially is likely to create some),
         * those are not supported at all by `geometry::mesh_merge_verts`! */
        while (!ELEM(full_doubles_map[new_i], -1, new_i)) {
          new_i = full_doubles_map[new_i];
        }
        if (i == new_i) {
          full_doubles_map[i] = -1;
        }
        else {
          full_doubles_map[i] = new_i;
          tot_doubles++;
        }
      }
    }
    if (tot_doubles > 0) {
      Mesh *tmp = result;
      result = geometry::mesh_merge_verts(
          *tmp, MutableSpan<int>{full_doubles_map, result->totvert}, tot_doubles);
      BKE_id_free(nullptr, tmp);
    }
    MEM_freeN(full_doubles_map);
  }

  if (vgroup_start_cap_remap) {
    MEM_freeN(vgroup_start_cap_remap);
  }
  if (vgroup_end_cap_remap) {
    MEM_freeN(vgroup_end_cap_remap);
  }

  return result;
}

static Mesh *modifyMesh(ModifierData *md, const ModifierEvalContext *ctx, Mesh *mesh)
{
  ArrayModifierData *amd = (ArrayModifierData *)md;
  return arrayModifier_doArray(amd, ctx, mesh);
}

static bool isDisabled(const Scene * /*scene*/, ModifierData *md, bool /*useRenderParams*/)
{
  ArrayModifierData *amd = (ArrayModifierData *)md;

  /* The object type check is only needed here in case we have a placeholder
   * object assigned (because the library containing the curve/mesh is missing).
   *
   * In other cases it should be impossible to have a type mismatch.
   */

  if (amd->curve_ob && amd->curve_ob->type != OB_CURVES_LEGACY) {
    return true;
  }
  if (amd->start_cap && amd->start_cap->type != OB_MESH) {
    return true;
  }
  if (amd->end_cap && amd->end_cap->type != OB_MESH) {
    return true;
  }

  return false;
}

static void panel_draw(const bContext * /*C*/, Panel *panel)
{
  uiLayout *layout = panel->layout;

  PointerRNA ob_ptr;
  PointerRNA *ptr = modifier_panel_get_property_pointers(panel, &ob_ptr);

  uiLayoutSetPropSep(layout, true);

  uiItemR(layout, ptr, "fit_type", 0, nullptr, ICON_NONE);

  int fit_type = RNA_enum_get(ptr, "fit_type");
  if (fit_type == MOD_ARR_FIXEDCOUNT) {
    uiItemR(layout, ptr, "count", 0, nullptr, ICON_NONE);
  }
  else if (fit_type == MOD_ARR_FITLENGTH) {
    uiItemR(layout, ptr, "fit_length", 0, nullptr, ICON_NONE);
  }
  else if (fit_type == MOD_ARR_FITCURVE) {
    uiItemR(layout, ptr, "curve", 0, nullptr, ICON_NONE);
  }

  modifier_panel_end(layout, ptr);
}

static void relative_offset_header_draw(const bContext * /*C*/, Panel *panel)
{
  uiLayout *layout = panel->layout;

  PointerRNA *ptr = modifier_panel_get_property_pointers(panel, nullptr);

  uiItemR(layout, ptr, "use_relative_offset", 0, nullptr, ICON_NONE);
}

static void relative_offset_draw(const bContext * /*C*/, Panel *panel)
{
  uiLayout *layout = panel->layout;

  PointerRNA *ptr = modifier_panel_get_property_pointers(panel, nullptr);

  uiLayoutSetPropSep(layout, true);

  uiLayout *col = uiLayoutColumn(layout, false);

  uiLayoutSetActive(col, RNA_boolean_get(ptr, "use_relative_offset"));
  uiItemR(col, ptr, "relative_offset_displace", 0, IFACE_("Factor"), ICON_NONE);
}

static void constant_offset_header_draw(const bContext * /*C*/, Panel *panel)
{
  uiLayout *layout = panel->layout;

  PointerRNA *ptr = modifier_panel_get_property_pointers(panel, nullptr);

  uiItemR(layout, ptr, "use_constant_offset", 0, nullptr, ICON_NONE);
}

static void constant_offset_draw(const bContext * /*C*/, Panel *panel)
{
  uiLayout *layout = panel->layout;

  PointerRNA *ptr = modifier_panel_get_property_pointers(panel, nullptr);

  uiLayoutSetPropSep(layout, true);

  uiLayout *col = uiLayoutColumn(layout, false);

  uiLayoutSetActive(col, RNA_boolean_get(ptr, "use_constant_offset"));
  uiItemR(col, ptr, "constant_offset_displace", 0, IFACE_("Distance"), ICON_NONE);
}

/**
 * Object offset in a subpanel for consistency with the other offset types.
 */
static void object_offset_header_draw(const bContext * /*C*/, Panel *panel)
{
  uiLayout *layout = panel->layout;

  PointerRNA *ptr = modifier_panel_get_property_pointers(panel, nullptr);

  uiItemR(layout, ptr, "use_object_offset", 0, nullptr, ICON_NONE);
}

static void object_offset_draw(const bContext * /*C*/, Panel *panel)
{
  uiLayout *layout = panel->layout;

  PointerRNA *ptr = modifier_panel_get_property_pointers(panel, nullptr);

  uiLayoutSetPropSep(layout, true);

  uiLayout *col = uiLayoutColumn(layout, false);

  uiLayoutSetActive(col, RNA_boolean_get(ptr, "use_object_offset"));
  uiItemR(col, ptr, "offset_object", 0, IFACE_("Object"), ICON_NONE);
}

static void symmetry_panel_header_draw(const bContext * /*C*/, Panel *panel)
{
  uiLayout *layout = panel->layout;

  PointerRNA *ptr = modifier_panel_get_property_pointers(panel, nullptr);

  uiItemR(layout, ptr, "use_merge_vertices", 0, IFACE_("Merge"), ICON_NONE);
}

static void symmetry_panel_draw(const bContext * /*C*/, Panel *panel)
{
  uiLayout *layout = panel->layout;

  PointerRNA *ptr = modifier_panel_get_property_pointers(panel, nullptr);

  uiLayoutSetPropSep(layout, true);

  uiLayout *col = uiLayoutColumn(layout, false);
  uiLayoutSetActive(col, RNA_boolean_get(ptr, "use_merge_vertices"));
  uiItemR(col, ptr, "merge_threshold", 0, IFACE_("Distance"), ICON_NONE);
  uiItemR(col, ptr, "use_merge_vertices_cap", 0, IFACE_("First and Last Copies"), ICON_NONE);
}

static void uv_panel_draw(const bContext * /*C*/, Panel *panel)
{
  uiLayout *col;
  uiLayout *layout = panel->layout;

  PointerRNA *ptr = modifier_panel_get_property_pointers(panel, nullptr);

  uiLayoutSetPropSep(layout, true);

  col = uiLayoutColumn(layout, true);
  uiItemR(col, ptr, "offset_u", UI_ITEM_R_EXPAND, IFACE_("Offset U"), ICON_NONE);
  uiItemR(col, ptr, "offset_v", UI_ITEM_R_EXPAND, IFACE_("V"), ICON_NONE);
}

static void caps_panel_draw(const bContext * /*C*/, Panel *panel)
{
  uiLayout *col;
  uiLayout *layout = panel->layout;

  PointerRNA *ptr = modifier_panel_get_property_pointers(panel, nullptr);

  uiLayoutSetPropSep(layout, true);

  col = uiLayoutColumn(layout, false);
  uiItemR(col, ptr, "start_cap", 0, IFACE_("Cap Start"), ICON_NONE);
  uiItemR(col, ptr, "end_cap", 0, IFACE_("End"), ICON_NONE);
}

static void panelRegister(ARegionType *region_type)
{
  PanelType *panel_type = modifier_panel_register(region_type, eModifierType_Array, panel_draw);
  modifier_subpanel_register(region_type,
                             "relative_offset",
                             "",
                             relative_offset_header_draw,
                             relative_offset_draw,
                             panel_type);
  modifier_subpanel_register(region_type,
                             "constant_offset",
                             "",
                             constant_offset_header_draw,
                             constant_offset_draw,
                             panel_type);
  modifier_subpanel_register(
      region_type, "object_offset", "", object_offset_header_draw, object_offset_draw, panel_type);
  modifier_subpanel_register(
      region_type, "merge", "", symmetry_panel_header_draw, symmetry_panel_draw, panel_type);
  modifier_subpanel_register(region_type, "uv", "UVs", nullptr, uv_panel_draw, panel_type);
  modifier_subpanel_register(region_type, "caps", "Caps", nullptr, caps_panel_draw, panel_type);
}

ModifierTypeInfo modifierType_Array = {
    /*name*/ N_("Array"),
    /*structName*/ "ArrayModifierData",
    /*structSize*/ sizeof(ArrayModifierData),
    /*srna*/ &RNA_ArrayModifier,
    /*type*/ eModifierTypeType_Constructive,
    /*flags*/ eModifierTypeFlag_AcceptsMesh | eModifierTypeFlag_SupportsMapping |
        eModifierTypeFlag_SupportsEditmode | eModifierTypeFlag_EnableInEditmode |
        eModifierTypeFlag_AcceptsCVs,
    /*icon*/ ICON_MOD_ARRAY,

    /*copyData*/ BKE_modifier_copydata_generic,

    /*deformVerts*/ nullptr,
    /*deformMatrices*/ nullptr,
    /*deformVertsEM*/ nullptr,
    /*deformMatricesEM*/ nullptr,
    /*modifyMesh*/ modifyMesh,
    /*modifyGeometrySet*/ nullptr,

    /*initData*/ initData,
    /*requiredDataMask*/ nullptr,
    /*freeData*/ nullptr,
    /*isDisabled*/ isDisabled,
    /*updateDepsgraph*/ updateDepsgraph,
    /*dependsOnTime*/ nullptr,
    /*dependsOnNormals*/ nullptr,
    /*foreachIDLink*/ foreachIDLink,
    /*foreachTexLink*/ nullptr,
    /*freeRuntimeData*/ nullptr,
    /*panelRegister*/ panelRegister,
    /*blendWrite*/ nullptr,
    /*blendRead*/ nullptr,
};<|MERGE_RESOLUTION|>--- conflicted
+++ resolved
@@ -284,11 +284,6 @@
   int *index_orig;
   int i;
   MEdge *edge;
-<<<<<<< HEAD
-  MPoly *poly;
-=======
-  MLoop *ml;
->>>>>>> 915ff8d1
   float(*result_positions)[3] = BKE_mesh_vert_positions_for_write(result);
   blender::MutableSpan<MEdge> result_edges = result->edges_for_write();
   blender::MutableSpan<MPoly> result_polys = result->polys_for_write();
@@ -379,11 +374,6 @@
                                    const Mesh *mesh)
 {
   MEdge *edge;
-<<<<<<< HEAD
-  MPoly *poly;
-=======
-  MLoop *ml;
->>>>>>> 915ff8d1
   int i, j, c, count;
   float length = amd->length;
   /* offset matrix */
