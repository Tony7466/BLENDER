/* SPDX-FileCopyrightText: 2005 Blender Authors
 *
 * SPDX-License-Identifier: GPL-2.0-or-later */

/** \file
 * \ingroup modifiers
 */

#include <cstring>

#include "BLI_utildefines.h"

#include "BLI_bitmap.h"
#include "BLI_math_matrix.h"
#include "BLI_math_vector.h"

#include "DNA_image_types.h"
#include "DNA_mesh_types.h"
#include "DNA_meshdata_types.h"
#include "DNA_modifier_types.h"
#include "DNA_object_types.h"
#include "DNA_scene_types.h"

#include "BKE_action.h" /* BKE_pose_channel_find_name */
#include "BKE_attribute.hh"
#include "BKE_deform.h"
#include "BKE_editmesh.hh"
#include "BKE_image.h"
#include "BKE_lattice.hh"
#include "BKE_lib_id.hh"
#include "BKE_mesh.hh"
#include "BKE_mesh_wrapper.hh"
#include "BKE_object.hh"

#include "BKE_modifier.hh"

#include "DEG_depsgraph.hh"
#include "DEG_depsgraph_query.hh"

#include "MOD_modifiertypes.hh"
#include "MOD_util.hh"

#include "MEM_guardedalloc.h"

void MOD_init_texture(MappingInfoModifierData *dmd, const ModifierEvalContext *ctx)
{
  Tex *tex = dmd->texture;

  if (tex == nullptr) {
    return;
  }

  if (tex->ima && BKE_image_is_animated(tex->ima)) {
    BKE_image_user_frame_calc(tex->ima, &tex->iuser, DEG_get_ctime(ctx->depsgraph));
  }
}

void MOD_get_texture_coords(MappingInfoModifierData *dmd,
                            const ModifierEvalContext * /*ctx*/,
                            Object *ob,
                            Mesh *mesh,
                            float (*cos)[3],
                            float (*r_texco)[3])
{
  /* TODO: to be renamed to `get_texture_coords` once we are done with moving modifiers to Mesh. */

  using namespace blender;
  const int verts_num = mesh->verts_num;
  int i;
  int texmapping = dmd->texmapping;
  float mapref_imat[4][4];

  if (texmapping == MOD_DISP_MAP_OBJECT) {
    if (dmd->map_object != nullptr) {
      Object *map_object = dmd->map_object;
      if (dmd->map_bone[0] != '\0') {
        bPoseChannel *pchan = BKE_pose_channel_find_name(map_object->pose, dmd->map_bone);
        if (pchan) {
          float mat_bone_world[4][4];
          mul_m4_m4m4(mat_bone_world, map_object->object_to_world, pchan->pose_mat);
          invert_m4_m4(mapref_imat, mat_bone_world);
        }
        else {
          invert_m4_m4(mapref_imat, map_object->object_to_world);
        }
      }
      else {
        invert_m4_m4(mapref_imat, map_object->object_to_world);
      }
    }
    else { /* if there is no map object, default to local */
      texmapping = MOD_DISP_MAP_LOCAL;
    }
  }

  /* UVs need special handling, since they come from faces */
  if (texmapping == MOD_DISP_MAP_UV) {
    if (CustomData_has_layer(&mesh->corner_data, CD_PROP_FLOAT2)) {
      const OffsetIndices faces = mesh->faces();
      const Span<int> corner_verts = mesh->corner_verts();
      BLI_bitmap *done = BLI_BITMAP_NEW(verts_num, __func__);
      char uvname[MAX_CUSTOMDATA_LAYER_NAME];
      CustomData_validate_layer_name(
          &mesh->corner_data, CD_PROP_FLOAT2, dmd->uvlayer_name, uvname);
      const bke::AttributeAccessor attributes = mesh->attributes();
      const VArraySpan uv_map = *attributes.lookup_or_default<float2>(
          uvname, bke::AttrDomain::Corner, float2(0));

      /* verts are given the UV from the first face that uses them */
      for (const int i : faces.index_range()) {
        const IndexRange face = faces[i];
        for (const int corner : face) {
          const int vert = corner_verts[corner];
          if (!BLI_BITMAP_TEST(done, vert)) {
            /* remap UVs from [0, 1] to [-1, 1] */
            r_texco[vert][0] = (uv_map[corner][0] * 2.0f) - 1.0f;
            r_texco[vert][1] = (uv_map[corner][1] * 2.0f) - 1.0f;
            BLI_BITMAP_ENABLE(done, vert);
          }
        }
      }

      MEM_freeN(done);
      return;
    }

    /* if there are no UVs, default to local */
    texmapping = MOD_DISP_MAP_LOCAL;
  }

  const Span<float3> positions = mesh->vert_positions();
  for (i = 0; i < verts_num; i++, r_texco++) {
    switch (texmapping) {
      case MOD_DISP_MAP_LOCAL:
        copy_v3_v3(*r_texco, cos != nullptr ? *cos : positions[i]);
        break;
      case MOD_DISP_MAP_GLOBAL:
        mul_v3_m4v3(*r_texco, ob->object_to_world, cos != nullptr ? *cos : positions[i]);
        break;
      case MOD_DISP_MAP_OBJECT:
        mul_v3_m4v3(*r_texco, ob->object_to_world, cos != nullptr ? *cos : positions[i]);
        mul_m4_v3(mapref_imat, *r_texco);
        break;
    }
    if (cos != nullptr) {
      cos++;
    }
  }
}

void MOD_previous_vcos_store(ModifierData *md, const float (*vert_coords)[3])
{
  while ((md = md->next) && md->type == eModifierType_Armature) {
    ArmatureModifierData *amd = (ArmatureModifierData *)md;
    if (amd->multi && amd->vert_coords_prev == nullptr) {
      amd->vert_coords_prev = static_cast<float(*)[3]>(MEM_dupallocN(vert_coords));
    }
    else {
      break;
    }
  }
  /* lattice/mesh modifier too */
}

void MOD_get_vgroup(const Object *ob,
                    const Mesh *mesh,
                    const char *name,
                    const MDeformVert **dvert,
                    int *defgrp_index)
{
  if (mesh) {
    *defgrp_index = BKE_id_defgroup_name_index(&mesh->id, name);
    if (*defgrp_index != -1) {
      *dvert = mesh->deform_verts().data();
    }
    else {
      *dvert = nullptr;
    }
  }
  else if (OB_TYPE_SUPPORT_VGROUP(ob->type)) {
    *defgrp_index = BKE_object_defgroup_name_index(ob, name);
    if (*defgrp_index != -1 && ob->type == OB_LATTICE) {
      *dvert = BKE_lattice_deform_verts_get(ob);
    }
    else {
      *dvert = nullptr;
    }
  }
  else {
    *defgrp_index = -1;
    *dvert = nullptr;
  }
}

void MOD_depsgraph_update_object_bone_relation(DepsNodeHandle *node,
                                               Object *object,
                                               const char *bonename,
                                               const char *description)
{
  if (object == nullptr) {
    return;
  }
  if (bonename[0] != '\0' && object->type == OB_ARMATURE) {
    DEG_add_object_relation(node, object, DEG_OB_COMP_EVAL_POSE, description);
  }
  else {
    DEG_add_object_relation(node, object, DEG_OB_COMP_TRANSFORM, description);
  }
}

void modifier_type_init(ModifierTypeInfo *types[])
{
#define INIT_TYPE(typeName) (types[eModifierType_##typeName] = &modifierType_##typeName)
  INIT_TYPE(None);
  INIT_TYPE(Curve);
  INIT_TYPE(Lattice);
  INIT_TYPE(Subsurf);
  INIT_TYPE(Build);
  INIT_TYPE(Array);
  INIT_TYPE(Mirror);
  INIT_TYPE(EdgeSplit);
  INIT_TYPE(Bevel);
  INIT_TYPE(Displace);
  INIT_TYPE(UVProject);
  INIT_TYPE(Decimate);
  INIT_TYPE(Smooth);
  INIT_TYPE(Cast);
  INIT_TYPE(Wave);
  INIT_TYPE(Armature);
  INIT_TYPE(Hook);
  INIT_TYPE(Softbody);
  INIT_TYPE(Cloth);
  INIT_TYPE(Collision);
  INIT_TYPE(Boolean);
  INIT_TYPE(MeshDeform);
  INIT_TYPE(Ocean);
  INIT_TYPE(ParticleSystem);
  INIT_TYPE(ParticleInstance);
  INIT_TYPE(Explode);
  INIT_TYPE(Shrinkwrap);
  INIT_TYPE(Mask);
  INIT_TYPE(SimpleDeform);
  INIT_TYPE(Multires);
  INIT_TYPE(Surface);
  INIT_TYPE(Fluid);
  INIT_TYPE(ShapeKey);
  INIT_TYPE(Solidify);
  INIT_TYPE(Screw);
  INIT_TYPE(Warp);
  INIT_TYPE(WeightVGEdit);
  INIT_TYPE(WeightVGMix);
  INIT_TYPE(WeightVGProximity);
  INIT_TYPE(DynamicPaint);
  INIT_TYPE(Remesh);
  INIT_TYPE(Skin);
  INIT_TYPE(LaplacianSmooth);
  INIT_TYPE(Triangulate);
  INIT_TYPE(UVWarp);
  INIT_TYPE(MeshCache);
  INIT_TYPE(LaplacianDeform);
  INIT_TYPE(Wireframe);
  INIT_TYPE(Weld);
  INIT_TYPE(DataTransfer);
  INIT_TYPE(NormalEdit);
  INIT_TYPE(CorrectiveSmooth);
  INIT_TYPE(MeshSequenceCache);
  INIT_TYPE(SurfaceDeform);
  INIT_TYPE(WeightedNormal);
  INIT_TYPE(MeshToVolume);
  INIT_TYPE(VolumeDisplace);
  INIT_TYPE(VolumeToMesh);
  INIT_TYPE(Nodes);
  INIT_TYPE(GreasePencilOpacity);
  INIT_TYPE(GreasePencilSubdiv);
<<<<<<< HEAD
  INIT_TYPE(GreasePencilSmooth);
=======
  INIT_TYPE(GreasePencilColor);
  INIT_TYPE(GreasePencilTint);
>>>>>>> c16b0216
#undef INIT_TYPE
}<|MERGE_RESOLUTION|>--- conflicted
+++ resolved
@@ -272,11 +272,8 @@
   INIT_TYPE(Nodes);
   INIT_TYPE(GreasePencilOpacity);
   INIT_TYPE(GreasePencilSubdiv);
-<<<<<<< HEAD
-  INIT_TYPE(GreasePencilSmooth);
-=======
   INIT_TYPE(GreasePencilColor);
   INIT_TYPE(GreasePencilTint);
->>>>>>> c16b0216
+  INIT_TYPE(GreasePencilSmooth);
 #undef INIT_TYPE
 }