/* SPDX-FileCopyrightText: 2005 Blender Authors
 *
 * SPDX-License-Identifier: GPL-2.0-or-later */

/** \file
 * \ingroup modifiers
 */

#include <cstring>

#include "BLI_utildefines.h"

#include "BLI_bitmap.h"
#include "BLI_math_matrix.h"
#include "BLI_math_vector.h"

#include "DNA_image_types.h"
#include "DNA_mesh_types.h"
#include "DNA_meshdata_types.h"
#include "DNA_modifier_types.h"
#include "DNA_object_types.h"
#include "DNA_scene_types.h"

#include "BKE_action.h" /* BKE_pose_channel_find_name */
#include "BKE_attribute.hh"
#include "BKE_deform.h"
#include "BKE_editmesh.hh"
#include "BKE_image.h"
#include "BKE_lattice.hh"
#include "BKE_lib_id.hh"
#include "BKE_mesh.hh"
#include "BKE_mesh_wrapper.hh"
#include "BKE_object.hh"

#include "BKE_modifier.hh"

#include "DEG_depsgraph.hh"
#include "DEG_depsgraph_query.hh"

#include "MOD_modifiertypes.hh"
#include "MOD_util.hh"

#include "MEM_guardedalloc.h"

void MOD_init_texture(MappingInfoModifierData *dmd, const ModifierEvalContext *ctx)
{
  Tex *tex = dmd->texture;

  if (tex == nullptr) {
    return;
  }

  if (tex->ima && BKE_image_is_animated(tex->ima)) {
    BKE_image_user_frame_calc(tex->ima, &tex->iuser, DEG_get_ctime(ctx->depsgraph));
  }
}

void MOD_get_texture_coords(MappingInfoModifierData *dmd,
                            const ModifierEvalContext * /*ctx*/,
                            Object *ob,
                            Mesh *mesh,
                            float (*cos)[3],
                            float (*r_texco)[3])
{
  /* TODO: to be renamed to `get_texture_coords` once we are done with moving modifiers to Mesh. */

  using namespace blender;
  const int verts_num = mesh->verts_num;
  int i;
  int texmapping = dmd->texmapping;
  float mapref_imat[4][4];

  if (texmapping == MOD_DISP_MAP_OBJECT) {
    if (dmd->map_object != nullptr) {
      Object *map_object = dmd->map_object;
      if (dmd->map_bone[0] != '\0') {
        bPoseChannel *pchan = BKE_pose_channel_find_name(map_object->pose, dmd->map_bone);
        if (pchan) {
          float mat_bone_world[4][4];
          mul_m4_m4m4(mat_bone_world, map_object->object_to_world, pchan->pose_mat);
          invert_m4_m4(mapref_imat, mat_bone_world);
        }
        else {
          invert_m4_m4(mapref_imat, map_object->object_to_world);
        }
      }
      else {
        invert_m4_m4(mapref_imat, map_object->object_to_world);
      }
    }
    else { /* if there is no map object, default to local */
      texmapping = MOD_DISP_MAP_LOCAL;
    }
  }

  /* UVs need special handling, since they come from faces */
  if (texmapping == MOD_DISP_MAP_UV) {
    if (CustomData_has_layer(&mesh->corner_data, CD_PROP_FLOAT2)) {
      const OffsetIndices faces = mesh->faces();
      const Span<int> corner_verts = mesh->corner_verts();
      BLI_bitmap *done = BLI_BITMAP_NEW(verts_num, __func__);
      char uvname[MAX_CUSTOMDATA_LAYER_NAME];
      CustomData_validate_layer_name(
          &mesh->corner_data, CD_PROP_FLOAT2, dmd->uvlayer_name, uvname);
      const bke::AttributeAccessor attributes = mesh->attributes();
      const VArraySpan uv_map = *attributes.lookup_or_default<float2>(
          uvname, bke::AttrDomain::Corner, float2(0));

      /* verts are given the UV from the first face that uses them */
      for (const int i : faces.index_range()) {
        const IndexRange face = faces[i];
        for (const int corner : face) {
          const int vert = corner_verts[corner];
          if (!BLI_BITMAP_TEST(done, vert)) {
            /* remap UVs from [0, 1] to [-1, 1] */
            r_texco[vert][0] = (uv_map[corner][0] * 2.0f) - 1.0f;
            r_texco[vert][1] = (uv_map[corner][1] * 2.0f) - 1.0f;
            BLI_BITMAP_ENABLE(done, vert);
          }
        }
      }

      MEM_freeN(done);
      return;
    }

    /* if there are no UVs, default to local */
    texmapping = MOD_DISP_MAP_LOCAL;
  }

  const Span<float3> positions = mesh->vert_positions();
  for (i = 0; i < verts_num; i++, r_texco++) {
    switch (texmapping) {
      case MOD_DISP_MAP_LOCAL:
        copy_v3_v3(*r_texco, cos != nullptr ? *cos : positions[i]);
        break;
      case MOD_DISP_MAP_GLOBAL:
        mul_v3_m4v3(*r_texco, ob->object_to_world, cos != nullptr ? *cos : positions[i]);
        break;
      case MOD_DISP_MAP_OBJECT:
        mul_v3_m4v3(*r_texco, ob->object_to_world, cos != nullptr ? *cos : positions[i]);
        mul_m4_v3(mapref_imat, *r_texco);
        break;
    }
    if (cos != nullptr) {
      cos++;
    }
  }
}

void MOD_previous_vcos_store(ModifierData *md, const float (*vert_coords)[3])
{
  while ((md = md->next) && md->type == eModifierType_Armature) {
    ArmatureModifierData *amd = (ArmatureModifierData *)md;
    if (amd->multi && amd->vert_coords_prev == nullptr) {
      amd->vert_coords_prev = static_cast<float(*)[3]>(MEM_dupallocN(vert_coords));
    }
    else {
      break;
    }
  }
  /* lattice/mesh modifier too */
}

void MOD_get_vgroup(const Object *ob,
                    const Mesh *mesh,
                    const char *name,
                    const MDeformVert **dvert,
                    int *defgrp_index)
{
  if (mesh) {
    *defgrp_index = BKE_id_defgroup_name_index(&mesh->id, name);
    if (*defgrp_index != -1) {
      *dvert = mesh->deform_verts().data();
    }
    else {
      *dvert = nullptr;
    }
  }
  else if (OB_TYPE_SUPPORT_VGROUP(ob->type)) {
    *defgrp_index = BKE_object_defgroup_name_index(ob, name);
    if (*defgrp_index != -1 && ob->type == OB_LATTICE) {
      *dvert = BKE_lattice_deform_verts_get(ob);
    }
    else {
      *dvert = nullptr;
    }
  }
  else {
    *defgrp_index = -1;
    *dvert = nullptr;
  }
}

void MOD_depsgraph_update_object_bone_relation(DepsNodeHandle *node,
                                               Object *object,
                                               const char *bonename,
                                               const char *description)
{
  if (object == nullptr) {
    return;
  }
  if (bonename[0] != '\0' && object->type == OB_ARMATURE) {
    DEG_add_object_relation(node, object, DEG_OB_COMP_EVAL_POSE, description);
  }
  else {
    DEG_add_object_relation(node, object, DEG_OB_COMP_TRANSFORM, description);
  }
}

void modifier_type_init(ModifierTypeInfo *types[])
{
#define INIT_TYPE(typeName) (types[eModifierType_##typeName] = &modifierType_##typeName)
  INIT_TYPE(None);
  INIT_TYPE(Curve);
  INIT_TYPE(Lattice);
  INIT_TYPE(Subsurf);
  INIT_TYPE(Build);
  INIT_TYPE(Array);
  INIT_TYPE(Mirror);
  INIT_TYPE(EdgeSplit);
  INIT_TYPE(Bevel);
  INIT_TYPE(Displace);
  INIT_TYPE(UVProject);
  INIT_TYPE(Decimate);
  INIT_TYPE(Smooth);
  INIT_TYPE(Cast);
  INIT_TYPE(Wave);
  INIT_TYPE(Armature);
  INIT_TYPE(Hook);
  INIT_TYPE(Softbody);
  INIT_TYPE(Cloth);
  INIT_TYPE(Collision);
  INIT_TYPE(Boolean);
  INIT_TYPE(MeshDeform);
  INIT_TYPE(Ocean);
  INIT_TYPE(ParticleSystem);
  INIT_TYPE(ParticleInstance);
  INIT_TYPE(Explode);
  INIT_TYPE(Shrinkwrap);
  INIT_TYPE(Mask);
  INIT_TYPE(SimpleDeform);
  INIT_TYPE(Multires);
  INIT_TYPE(Surface);
  INIT_TYPE(Fluid);
  INIT_TYPE(ShapeKey);
  INIT_TYPE(Solidify);
  INIT_TYPE(Screw);
  INIT_TYPE(Warp);
  INIT_TYPE(WeightVGEdit);
  INIT_TYPE(WeightVGMix);
  INIT_TYPE(WeightVGProximity);
  INIT_TYPE(DynamicPaint);
  INIT_TYPE(Remesh);
  INIT_TYPE(Skin);
  INIT_TYPE(LaplacianSmooth);
  INIT_TYPE(Triangulate);
  INIT_TYPE(UVWarp);
  INIT_TYPE(MeshCache);
  INIT_TYPE(LaplacianDeform);
  INIT_TYPE(Wireframe);
  INIT_TYPE(Weld);
  INIT_TYPE(DataTransfer);
  INIT_TYPE(NormalEdit);
  INIT_TYPE(CorrectiveSmooth);
  INIT_TYPE(MeshSequenceCache);
  INIT_TYPE(SurfaceDeform);
  INIT_TYPE(WeightedNormal);
  INIT_TYPE(MeshToVolume);
  INIT_TYPE(VolumeDisplace);
  INIT_TYPE(VolumeToMesh);
  INIT_TYPE(Nodes);
  INIT_TYPE(GreasePencilOpacity);
<<<<<<< HEAD
  INIT_TYPE(GreasePencilColor);
  INIT_TYPE(GreasePencilTint);
=======
  INIT_TYPE(GreasePencilSubdiv);
>>>>>>> 6d357dc6
#undef INIT_TYPE
}<|MERGE_RESOLUTION|>--- conflicted
+++ resolved
@@ -271,11 +271,8 @@
   INIT_TYPE(VolumeToMesh);
   INIT_TYPE(Nodes);
   INIT_TYPE(GreasePencilOpacity);
-<<<<<<< HEAD
+  INIT_TYPE(GreasePencilSubdiv);
   INIT_TYPE(GreasePencilColor);
   INIT_TYPE(GreasePencilTint);
-=======
-  INIT_TYPE(GreasePencilSubdiv);
->>>>>>> 6d357dc6
 #undef INIT_TYPE
 }