--- conflicted
+++ resolved
@@ -271,10 +271,7 @@
   INIT_TYPE(VolumeToMesh);
   INIT_TYPE(Nodes);
   INIT_TYPE(GreasePencilOpacity);
-<<<<<<< HEAD
+  INIT_TYPE(GreasePencilSubdiv);
   INIT_TYPE(GreasePencilNoise);
-=======
-  INIT_TYPE(GreasePencilSubdiv);
->>>>>>> 1ba2c933
 #undef INIT_TYPE
 }