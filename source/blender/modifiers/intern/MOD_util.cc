/* SPDX-FileCopyrightText: 2005 Blender Authors
 *
 * SPDX-License-Identifier: GPL-2.0-or-later */

/** \file
 * \ingroup modifiers
 */

#include <cstring>

#include "BLI_utildefines.h"

#include "BLI_bitmap.h"
#include "BLI_math_matrix.h"
#include "BLI_math_vector.h"

#include "DNA_image_types.h"
#include "DNA_mesh_types.h"
#include "DNA_meshdata_types.h"
#include "DNA_modifier_types.h"
#include "DNA_object_types.h"
#include "DNA_scene_types.h"

#include "BKE_action.h" /* BKE_pose_channel_find_name */
#include "BKE_attribute.hh"
#include "BKE_deform.h"
#include "BKE_editmesh.hh"
#include "BKE_image.h"
#include "BKE_lattice.hh"
#include "BKE_lib_id.hh"
#include "BKE_mesh.hh"
#include "BKE_mesh_wrapper.hh"
#include "BKE_object.hh"

#include "BKE_modifier.hh"

#include "DEG_depsgraph.hh"
#include "DEG_depsgraph_query.hh"

#include "MOD_modifiertypes.hh"
#include "MOD_util.hh"

#include "MEM_guardedalloc.h"

void MOD_init_texture(MappingInfoModifierData *dmd, const ModifierEvalContext *ctx)
{
  Tex *tex = dmd->texture;

  if (tex == nullptr) {
    return;
  }

  if (tex->ima && BKE_image_is_animated(tex->ima)) {
    BKE_image_user_frame_calc(tex->ima, &tex->iuser, DEG_get_ctime(ctx->depsgraph));
  }
}

void MOD_get_texture_coords(MappingInfoModifierData *dmd,
                            const ModifierEvalContext * /*ctx*/,
                            Object *ob,
                            Mesh *mesh,
                            float (*cos)[3],
                            float (*r_texco)[3])
{
  /* TODO: to be renamed to `get_texture_coords` once we are done with moving modifiers to Mesh. */

  using namespace blender;
  const int verts_num = mesh->verts_num;
  int i;
  int texmapping = dmd->texmapping;
  float mapref_imat[4][4];

  if (texmapping == MOD_DISP_MAP_OBJECT) {
    if (dmd->map_object != nullptr) {
      Object *map_object = dmd->map_object;
      if (dmd->map_bone[0] != '\0') {
        bPoseChannel *pchan = BKE_pose_channel_find_name(map_object->pose, dmd->map_bone);
        if (pchan) {
          float mat_bone_world[4][4];
          mul_m4_m4m4(mat_bone_world, map_object->object_to_world, pchan->pose_mat);
          invert_m4_m4(mapref_imat, mat_bone_world);
        }
        else {
          invert_m4_m4(mapref_imat, map_object->object_to_world);
        }
      }
      else {
        invert_m4_m4(mapref_imat, map_object->object_to_world);
      }
    }
    else { /* if there is no map object, default to local */
      texmapping = MOD_DISP_MAP_LOCAL;
    }
  }

  /* UVs need special handling, since they come from faces */
  if (texmapping == MOD_DISP_MAP_UV) {
    if (CustomData_has_layer(&mesh->corner_data, CD_PROP_FLOAT2)) {
      const OffsetIndices faces = mesh->faces();
      const Span<int> corner_verts = mesh->corner_verts();
      BLI_bitmap *done = BLI_BITMAP_NEW(verts_num, __func__);
      char uvname[MAX_CUSTOMDATA_LAYER_NAME];
      CustomData_validate_layer_name(
          &mesh->corner_data, CD_PROP_FLOAT2, dmd->uvlayer_name, uvname);
      const bke::AttributeAccessor attributes = mesh->attributes();
      const VArraySpan uv_map = *attributes.lookup_or_default<float2>(
          uvname, bke::AttrDomain::Corner, float2(0));

      /* verts are given the UV from the first face that uses them */
      for (const int i : faces.index_range()) {
        const IndexRange face = faces[i];
        for (const int corner : face) {
          const int vert = corner_verts[corner];
          if (!BLI_BITMAP_TEST(done, vert)) {
            /* remap UVs from [0, 1] to [-1, 1] */
            r_texco[vert][0] = (uv_map[corner][0] * 2.0f) - 1.0f;
            r_texco[vert][1] = (uv_map[corner][1] * 2.0f) - 1.0f;
            BLI_BITMAP_ENABLE(done, vert);
          }
        }
      }

      MEM_freeN(done);
      return;
    }

    /* if there are no UVs, default to local */
    texmapping = MOD_DISP_MAP_LOCAL;
  }

  const Span<float3> positions = mesh->vert_positions();
  for (i = 0; i < verts_num; i++, r_texco++) {
    switch (texmapping) {
      case MOD_DISP_MAP_LOCAL:
        copy_v3_v3(*r_texco, cos != nullptr ? *cos : positions[i]);
        break;
      case MOD_DISP_MAP_GLOBAL:
        mul_v3_m4v3(*r_texco, ob->object_to_world, cos != nullptr ? *cos : positions[i]);
        break;
      case MOD_DISP_MAP_OBJECT:
        mul_v3_m4v3(*r_texco, ob->object_to_world, cos != nullptr ? *cos : positions[i]);
        mul_m4_v3(mapref_imat, *r_texco);
        break;
    }
    if (cos != nullptr) {
      cos++;
    }
  }
}

void MOD_previous_vcos_store(ModifierData *md, const float (*vert_coords)[3])
{
  while ((md = md->next) && md->type == eModifierType_Armature) {
    ArmatureModifierData *amd = (ArmatureModifierData *)md;
    if (amd->multi && amd->vert_coords_prev == nullptr) {
      amd->vert_coords_prev = static_cast<float(*)[3]>(MEM_dupallocN(vert_coords));
    }
    else {
      break;
    }
  }
  /* lattice/mesh modifier too */
}

void MOD_get_vgroup(const Object *ob,
                    const Mesh *mesh,
                    const char *name,
                    const MDeformVert **dvert,
                    int *defgrp_index)
{
  if (mesh) {
    *defgrp_index = BKE_id_defgroup_name_index(&mesh->id, name);
    if (*defgrp_index != -1) {
      *dvert = mesh->deform_verts().data();
    }
    else {
      *dvert = nullptr;
    }
  }
  else if (OB_TYPE_SUPPORT_VGROUP(ob->type)) {
    *defgrp_index = BKE_object_defgroup_name_index(ob, name);
    if (*defgrp_index != -1 && ob->type == OB_LATTICE) {
      *dvert = BKE_lattice_deform_verts_get(ob);
    }
    else {
      *dvert = nullptr;
    }
  }
  else {
    *defgrp_index = -1;
    *dvert = nullptr;
  }
}

void MOD_depsgraph_update_object_bone_relation(DepsNodeHandle *node,
                                               Object *object,
                                               const char *bonename,
                                               const char *description)
{
  if (object == nullptr) {
    return;
  }
  if (bonename[0] != '\0' && object->type == OB_ARMATURE) {
    DEG_add_object_relation(node, object, DEG_OB_COMP_EVAL_POSE, description);
  }
  else {
    DEG_add_object_relation(node, object, DEG_OB_COMP_TRANSFORM, description);
  }
}

void modifier_type_init(ModifierTypeInfo *types[])
{
#define INIT_TYPE(typeName) (types[eModifierType_##typeName] = &modifierType_##typeName)
  INIT_TYPE(None);
  INIT_TYPE(Curve);
  INIT_TYPE(Lattice);
  INIT_TYPE(Subsurf);
  INIT_TYPE(Build);
  INIT_TYPE(Array);
  INIT_TYPE(Mirror);
  INIT_TYPE(EdgeSplit);
  INIT_TYPE(Bevel);
  INIT_TYPE(Displace);
  INIT_TYPE(UVProject);
  INIT_TYPE(Decimate);
  INIT_TYPE(Smooth);
  INIT_TYPE(Cast);
  INIT_TYPE(Wave);
  INIT_TYPE(Armature);
  INIT_TYPE(Hook);
  INIT_TYPE(Softbody);
  INIT_TYPE(Cloth);
  INIT_TYPE(Collision);
  INIT_TYPE(Boolean);
  INIT_TYPE(MeshDeform);
  INIT_TYPE(Ocean);
  INIT_TYPE(ParticleSystem);
  INIT_TYPE(ParticleInstance);
  INIT_TYPE(Explode);
  INIT_TYPE(Shrinkwrap);
  INIT_TYPE(Mask);
  INIT_TYPE(SimpleDeform);
  INIT_TYPE(Multires);
  INIT_TYPE(Surface);
  INIT_TYPE(Fluid);
  INIT_TYPE(ShapeKey);
  INIT_TYPE(Solidify);
  INIT_TYPE(Screw);
  INIT_TYPE(Warp);
  INIT_TYPE(WeightVGEdit);
  INIT_TYPE(WeightVGMix);
  INIT_TYPE(WeightVGProximity);
  INIT_TYPE(DynamicPaint);
  INIT_TYPE(Remesh);
  INIT_TYPE(Skin);
  INIT_TYPE(LaplacianSmooth);
  INIT_TYPE(Triangulate);
  INIT_TYPE(UVWarp);
  INIT_TYPE(MeshCache);
  INIT_TYPE(LaplacianDeform);
  INIT_TYPE(Wireframe);
  INIT_TYPE(Weld);
  INIT_TYPE(DataTransfer);
  INIT_TYPE(NormalEdit);
  INIT_TYPE(CorrectiveSmooth);
  INIT_TYPE(MeshSequenceCache);
  INIT_TYPE(SurfaceDeform);
  INIT_TYPE(WeightedNormal);
  INIT_TYPE(MeshToVolume);
  INIT_TYPE(VolumeDisplace);
  INIT_TYPE(VolumeToMesh);
  INIT_TYPE(Nodes);
  INIT_TYPE(GreasePencilOpacity);
<<<<<<< HEAD
  INIT_TYPE(GreasePencilTransform);
=======
  INIT_TYPE(GreasePencilSubdiv);
>>>>>>> b350d7a4
#undef INIT_TYPE
}<|MERGE_RESOLUTION|>--- conflicted
+++ resolved
@@ -271,10 +271,7 @@
   INIT_TYPE(VolumeToMesh);
   INIT_TYPE(Nodes);
   INIT_TYPE(GreasePencilOpacity);
-<<<<<<< HEAD
   INIT_TYPE(GreasePencilTransform);
-=======
   INIT_TYPE(GreasePencilSubdiv);
->>>>>>> b350d7a4
 #undef INIT_TYPE
 }