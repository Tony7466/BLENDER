/* SPDX-License-Identifier: GPL-2.0-or-later */

/** \file
 * \ingroup modifiers
 */

#include <cstring>
#include <limits>

#include "BLI_math_vector.hh"
#include "BLI_string.h"
#include "BLI_utildefines.h"

#include "BLT_translation.h"

#include "DNA_cachefile_types.h"
#include "DNA_defaults.h"
#include "DNA_mesh_types.h"
#include "DNA_modifier_types.h"
#include "DNA_object_types.h"
#include "DNA_scene_types.h"
#include "DNA_screen_types.h"

#include "MEM_guardedalloc.h"

#include "BKE_cachefile.h"
#include "BKE_context.h"
#include "BKE_lib_query.h"
#include "BKE_mesh.h"
#include "BKE_object.h"
#include "BKE_scene.h"
#include "BKE_screen.h"

#include "UI_interface.h"
#include "UI_resources.h"

#include "RNA_access.h"
#include "RNA_prototypes.h"

#include "BLO_read_write.h"

#include "DEG_depsgraph_build.h"
#include "DEG_depsgraph_query.h"

#include "GEO_mesh_primitive_cuboid.hh"

#include "MOD_modifiertypes.h"
#include "MOD_ui_common.h"

#if defined(WITH_USD) || defined(WITH_ALEMBIC)
#  include "BKE_global.h"
#  include "BKE_lib_id.h"
#endif

#ifdef WITH_ALEMBIC
#  include "ABC_alembic.h"
#endif

#ifdef WITH_USD
#  include "usd.h"
#endif

using blender::float3;
using blender::Span;

static void initData(ModifierData *md)
{
  MeshSeqCacheModifierData *mcmd = reinterpret_cast<MeshSeqCacheModifierData *>(md);

  BLI_assert(MEMCMP_STRUCT_AFTER_IS_ZERO(mcmd, modifier));

  mcmd->cache_file = nullptr;
  mcmd->object_path[0] = '\0';
  mcmd->read_flag = MOD_MESHSEQ_READ_ALL;

  MEMCPY_STRUCT_AFTER(mcmd, DNA_struct_default_get(MeshSeqCacheModifierData), modifier);
}

static void copyData(const ModifierData *md, ModifierData *target, const int flag)
{
#if 0
  const MeshSeqCacheModifierData *mcmd = (const MeshSeqCacheModifierData *)md;
#endif
  MeshSeqCacheModifierData *tmcmd = (MeshSeqCacheModifierData *)target;

  BKE_modifier_copydata_generic(md, target, flag);

  tmcmd->reader = nullptr;
  tmcmd->reader_object_path[0] = '\0';
}

static void freeData(ModifierData *md)
{
  MeshSeqCacheModifierData *mcmd = reinterpret_cast<MeshSeqCacheModifierData *>(md);

  if (mcmd->reader) {
    mcmd->reader_object_path[0] = '\0';
    BKE_cachefile_reader_free(mcmd->cache_file, &mcmd->reader);
  }
}

static bool isDisabled(const struct Scene * /*scene*/, ModifierData *md, bool /*useRenderParams*/)
{
  MeshSeqCacheModifierData *mcmd = reinterpret_cast<MeshSeqCacheModifierData *>(md);

  /* leave it up to the modifier to check the file is valid on calculation */
  return (mcmd->cache_file == nullptr) || (mcmd->object_path[0] == '\0');
}

#if defined(WITH_USD) || defined(WITH_ALEMBIC)

/* Return true if the modifier evaluation is for the ORCO mesh and the mesh hasn't changed
 * topology.
 */
static bool can_use_mesh_for_orco_evaluation(MeshSeqCacheModifierData *mcmd,
                                             const ModifierEvalContext *ctx,
                                             const Mesh *mesh,
                                             const float time,
                                             const char **err_str)
{
  if ((ctx->flag & MOD_APPLY_ORCO) == 0) {
    return false;
  }

  CacheFile *cache_file = mcmd->cache_file;

  switch (cache_file->type) {
    case CACHEFILE_TYPE_ALEMBIC:
#  ifdef WITH_ALEMBIC
      if (!ABC_mesh_topology_changed(mcmd->reader, ctx->object, mesh, time, err_str)) {
        return true;
      }
#  endif
      break;
    case CACHEFILE_TYPE_USD:
#  ifdef WITH_USD
      if (!USD_mesh_topology_changed(mcmd->reader, ctx->object, mesh, time, err_str)) {
        return true;
      }
#  endif
      break;
    case CACHE_FILE_TYPE_INVALID:
      break;
  }

  return false;
}

static Mesh *generate_bounding_box_mesh(const Mesh *org_mesh)
{
  using namespace blender;
  float3 min(std::numeric_limits<float>::max());
  float3 max(-std::numeric_limits<float>::max());
  if (!BKE_mesh_minmax(org_mesh, min, max)) {
    return nullptr;
  }

  Mesh *result = geometry::create_cuboid_mesh(max - min, 2, 2, 2);
  BKE_mesh_translate(result, math::midpoint(min, max), false);

  return result;
}

#endif

static Mesh *modifyMesh(ModifierData *md, const ModifierEvalContext *ctx, Mesh *mesh)
{
#if defined(WITH_USD) || defined(WITH_ALEMBIC)
  MeshSeqCacheModifierData *mcmd = reinterpret_cast<MeshSeqCacheModifierData *>(md);

  /* Only used to check whether we are operating on org data or not... */
  Mesh *me = (ctx->object->type == OB_MESH) ? static_cast<Mesh *>(ctx->object->data) : nullptr;
  Mesh *org_mesh = mesh;

  Scene *scene = DEG_get_evaluated_scene(ctx->depsgraph);
  CacheFile *cache_file = mcmd->cache_file;
  const float frame = DEG_get_ctime(ctx->depsgraph);
  const double time = BKE_cachefile_time_offset(cache_file, double(frame), FPS);
  const char *err_str = nullptr;

  if (!mcmd->reader || !STREQ(mcmd->reader_object_path, mcmd->object_path)) {
    STRNCPY(mcmd->reader_object_path, mcmd->object_path);
    BKE_cachefile_reader_open(cache_file, &mcmd->reader, ctx->object, mcmd->object_path);
    if (!mcmd->reader) {
      BKE_modifier_set_error(
          ctx->object, md, "Could not create reader for file %s", cache_file->filepath);
      return mesh;
    }
  }

  /* Do not process data if using a render procedural, return a box instead for displaying in the
   * viewport. */
  if (BKE_cache_file_uses_render_procedural(cache_file, scene)) {
    return generate_bounding_box_mesh(org_mesh);
  }

  /* If this invocation is for the ORCO mesh, and the mesh hasn't changed topology, we
   * must return the mesh as-is instead of deforming it. */
  if (can_use_mesh_for_orco_evaluation(mcmd, ctx, mesh, time, &err_str)) {
    return mesh;
  }

  if (me != nullptr) {
<<<<<<< HEAD
    const Span<float3> mesh_positions = mesh->positions();
    const Span<MEdge> mesh_edges = mesh->edges();
    const Span<MPoly> mesh_polys = mesh->polys();
    const Span<float3> me_positions = me->positions();
=======
    const Span<float3> mesh_positions = mesh->vert_positions();
    const Span<MEdge> mesh_edges = mesh->edges();
    const Span<MPoly> mesh_polys = mesh->polys();
    const Span<float3> me_positions = me->vert_positions();
>>>>>>> a7e1815c
    const Span<MEdge> me_edges = me->edges();
    const Span<MPoly> me_polys = me->polys();

    /* TODO(sybren+bastien): possibly check relevant custom data layers (UV/color depending on
     * flags) and duplicate those too.
     * XXX(Hans): This probably isn't true anymore with various CoW improvements, etc. */
    if ((me_positions.data() == mesh_positions.data()) || (me_edges.data() == mesh_edges.data()) ||
        (me_polys.data() == mesh_polys.data())) {
      /* We need to duplicate data here, otherwise we'll modify org mesh, see T51701. */
      mesh = reinterpret_cast<Mesh *>(
          BKE_id_copy_ex(nullptr,
                         &mesh->id,
                         nullptr,
                         LIB_ID_CREATE_NO_MAIN | LIB_ID_CREATE_NO_USER_REFCOUNT |
                             LIB_ID_CREATE_NO_DEG_TAG | LIB_ID_COPY_NO_PREVIEW));
    }
  }

  Mesh *result = nullptr;

  switch (cache_file->type) {
    case CACHEFILE_TYPE_ALEMBIC: {
#  ifdef WITH_ALEMBIC
      /* Time (in frames or seconds) between two velocity samples. Automatically computed to
       * scale the velocity vectors at render time for generating proper motion blur data. */
      float velocity_scale = mcmd->velocity_scale;
      if (mcmd->cache_file->velocity_unit == CACHEFILE_VELOCITY_UNIT_FRAME) {
        velocity_scale *= FPS;
      }

      ABCReadParams params = {};
      params.time = time;
      params.read_flags = mcmd->read_flag;
      params.velocity_name = mcmd->cache_file->velocity_name;
      params.velocity_scale = velocity_scale;

      result = ABC_read_mesh(mcmd->reader, ctx->object, mesh, &params, &err_str);
#  endif
      break;
    }
    case CACHEFILE_TYPE_USD:
#  ifdef WITH_USD
      result = USD_read_mesh(
          mcmd->reader, ctx->object, mesh, time * FPS, &err_str, mcmd->read_flag);
#  endif
      break;
    case CACHE_FILE_TYPE_INVALID:
      break;
  }

  if (err_str) {
    BKE_modifier_set_error(ctx->object, md, "%s", err_str);
  }

  if (!ELEM(result, nullptr, mesh) && (mesh != org_mesh)) {
    BKE_id_free(nullptr, mesh);
    mesh = org_mesh;
  }

  return result ? result : mesh;
#else
  UNUSED_VARS(ctx, md);
  return mesh;
#endif
}

static bool dependsOnTime(Scene *scene, ModifierData *md)
{
#if defined(WITH_USD) || defined(WITH_ALEMBIC)
  MeshSeqCacheModifierData *mcmd = reinterpret_cast<MeshSeqCacheModifierData *>(md);
  /* Do not evaluate animations if using the render engine procedural. */
  return (mcmd->cache_file != nullptr) &&
         !BKE_cache_file_uses_render_procedural(mcmd->cache_file, scene);
#else
  UNUSED_VARS(scene, md);
  return false;
#endif
}

static void foreachIDLink(ModifierData *md, Object *ob, IDWalkFunc walk, void *userData)
{
  MeshSeqCacheModifierData *mcmd = reinterpret_cast<MeshSeqCacheModifierData *>(md);

  walk(userData, ob, reinterpret_cast<ID **>(&mcmd->cache_file), IDWALK_CB_USER);
}

static void updateDepsgraph(ModifierData *md, const ModifierUpdateDepsgraphContext *ctx)
{
  MeshSeqCacheModifierData *mcmd = reinterpret_cast<MeshSeqCacheModifierData *>(md);

  if (mcmd->cache_file != nullptr) {
    DEG_add_object_cache_relation(
        ctx->node, mcmd->cache_file, DEG_OB_COMP_CACHE, "Mesh Cache File");
  }
}

static void panel_draw(const bContext *C, Panel *panel)
{
  uiLayout *layout = panel->layout;

  PointerRNA ob_ptr;
  PointerRNA *ptr = modifier_panel_get_property_pointers(panel, &ob_ptr);

  PointerRNA cache_file_ptr = RNA_pointer_get(ptr, "cache_file");
  bool has_cache_file = !RNA_pointer_is_null(&cache_file_ptr);

  uiLayoutSetPropSep(layout, true);

  uiTemplateCacheFile(layout, C, ptr, "cache_file");

  if (has_cache_file) {
    uiItemPointerR(
        layout, ptr, "object_path", &cache_file_ptr, "object_paths", nullptr, ICON_NONE);
  }

  if (RNA_enum_get(&ob_ptr, "type") == OB_MESH) {
    uiItemR(layout, ptr, "read_data", UI_ITEM_R_EXPAND, nullptr, ICON_NONE);
    uiItemR(layout, ptr, "use_vertex_interpolation", 0, nullptr, ICON_NONE);
  }

  modifier_panel_end(layout, ptr);
}

static void velocity_panel_draw(const bContext * /*C*/, Panel *panel)
{
  uiLayout *layout = panel->layout;

  PointerRNA ob_ptr;
  PointerRNA *ptr = modifier_panel_get_property_pointers(panel, &ob_ptr);

  PointerRNA fileptr;
  if (!uiTemplateCacheFilePointer(ptr, "cache_file", &fileptr)) {
    return;
  }

  uiLayoutSetPropSep(layout, true);
  uiTemplateCacheFileVelocity(layout, &fileptr);
  uiItemR(layout, ptr, "velocity_scale", 0, nullptr, ICON_NONE);
}

static void time_panel_draw(const bContext * /*C*/, Panel *panel)
{
  uiLayout *layout = panel->layout;

  PointerRNA ob_ptr;
  PointerRNA *ptr = modifier_panel_get_property_pointers(panel, &ob_ptr);

  PointerRNA fileptr;
  if (!uiTemplateCacheFilePointer(ptr, "cache_file", &fileptr)) {
    return;
  }

  uiLayoutSetPropSep(layout, true);
  uiTemplateCacheFileTimeSettings(layout, &fileptr);
}

static void render_procedural_panel_draw(const bContext *C, Panel *panel)
{
  uiLayout *layout = panel->layout;

  PointerRNA ob_ptr;
  PointerRNA *ptr = modifier_panel_get_property_pointers(panel, &ob_ptr);

  PointerRNA fileptr;
  if (!uiTemplateCacheFilePointer(ptr, "cache_file", &fileptr)) {
    return;
  }

  uiLayoutSetPropSep(layout, true);
  uiTemplateCacheFileProcedural(layout, C, &fileptr);
}

static void override_layers_panel_draw(const bContext *C, Panel *panel)
{
  uiLayout *layout = panel->layout;

  PointerRNA ob_ptr;
  PointerRNA *ptr = modifier_panel_get_property_pointers(panel, &ob_ptr);

  PointerRNA fileptr;
  if (!uiTemplateCacheFilePointer(ptr, "cache_file", &fileptr)) {
    return;
  }

  uiLayoutSetPropSep(layout, true);
  uiTemplateCacheFileLayers(layout, C, &fileptr);
}

static void panelRegister(ARegionType *region_type)
{
  PanelType *panel_type = modifier_panel_register(
      region_type, eModifierType_MeshSequenceCache, panel_draw);
  modifier_subpanel_register(region_type, "time", "Time", nullptr, time_panel_draw, panel_type);
  modifier_subpanel_register(region_type,
                             "render_procedural",
                             "Render Procedural",
                             nullptr,
                             render_procedural_panel_draw,
                             panel_type);
  modifier_subpanel_register(
      region_type, "velocity", "Velocity", nullptr, velocity_panel_draw, panel_type);
  modifier_subpanel_register(region_type,
                             "override_layers",
                             "Override Layers",
                             nullptr,
                             override_layers_panel_draw,
                             panel_type);
}

static void blendRead(BlendDataReader * /*reader*/, ModifierData *md)
{
  MeshSeqCacheModifierData *msmcd = reinterpret_cast<MeshSeqCacheModifierData *>(md);
  msmcd->reader = nullptr;
  msmcd->reader_object_path[0] = '\0';
}

ModifierTypeInfo modifierType_MeshSequenceCache = {
    /* name */ N_("MeshSequenceCache"),
    /* structName */ "MeshSeqCacheModifierData",
    /* structSize */ sizeof(MeshSeqCacheModifierData),
    /* srna */ &RNA_MeshSequenceCacheModifier,
    /* type */ eModifierTypeType_Constructive,
    /* flags */
    static_cast<ModifierTypeFlag>(eModifierTypeFlag_AcceptsMesh | eModifierTypeFlag_AcceptsCVs),
    /* icon */ ICON_MOD_MESHDEFORM, /* TODO: Use correct icon. */

    /* copyData */ copyData,

    /* deformVerts */ nullptr,
    /* deformMatrices */ nullptr,
    /* deformVertsEM */ nullptr,
    /* deformMatricesEM */ nullptr,
    /* modifyMesh */ modifyMesh,
    /* modifyGeometrySet */ nullptr,

    /* initData */ initData,
    /* requiredDataMask */ nullptr,
    /* freeData */ freeData,
    /* isDisabled */ isDisabled,
    /* updateDepsgraph */ updateDepsgraph,
    /* dependsOnTime */ dependsOnTime,
    /* dependsOnNormals */ nullptr,
    /* foreachIDLink */ foreachIDLink,
    /* foreachTexLink */ nullptr,
    /* freeRuntimeData */ nullptr,
    /* panelRegister */ panelRegister,
    /* blendWrite */ nullptr,
    /* blendRead */ blendRead,
};<|MERGE_RESOLUTION|>--- conflicted
+++ resolved
@@ -201,17 +201,10 @@
   }
 
   if (me != nullptr) {
-<<<<<<< HEAD
-    const Span<float3> mesh_positions = mesh->positions();
-    const Span<MEdge> mesh_edges = mesh->edges();
-    const Span<MPoly> mesh_polys = mesh->polys();
-    const Span<float3> me_positions = me->positions();
-=======
     const Span<float3> mesh_positions = mesh->vert_positions();
     const Span<MEdge> mesh_edges = mesh->edges();
     const Span<MPoly> mesh_polys = mesh->polys();
     const Span<float3> me_positions = me->vert_positions();
->>>>>>> a7e1815c
     const Span<MEdge> me_edges = me->edges();
     const Span<MPoly> me_polys = me->polys();
 
