/* SPDX-License-Identifier: GPL-2.0-or-later
 * Copyright 2011 by Nicholas Bishop. */

/** \file
 * \ingroup modifiers
 */

#include "MEM_guardedalloc.h"

#include "BLI_math_base.h"
#include "BLI_threads.h"
#include "BLI_utildefines.h"

#include "BLT_translation.h"

#include "DNA_defaults.h"
#include "DNA_mesh_types.h"
#include "DNA_meshdata_types.h"
#include "DNA_modifier_types.h"
#include "DNA_object_types.h"
#include "DNA_screen_types.h"

#include "BKE_context.h"
#include "BKE_mesh.h"
#include "BKE_mesh_remesh_voxel.h"
#include "BKE_mesh_runtime.h"
#include "BKE_screen.h"

#include "UI_interface.h"
#include "UI_resources.h"

#include "RNA_access.h"
#include "RNA_prototypes.h"

#include "MOD_modifiertypes.h"
#include "MOD_ui_common.h"

#include <cstdlib>
#include <cstring>

#ifdef WITH_MOD_REMESH
#  include "BLI_math_vector.h"

#  include "dualcon.h"
#endif

static void initData(ModifierData *md)
{
  RemeshModifierData *rmd = (RemeshModifierData *)md;

  BLI_assert(MEMCMP_STRUCT_AFTER_IS_ZERO(rmd, modifier));

  MEMCPY_STRUCT_AFTER(rmd, DNA_struct_default_get(RemeshModifierData), modifier);
}

#ifdef WITH_MOD_REMESH

static void init_dualcon_mesh(DualConInput *input, Mesh *mesh)
{
  memset(input, 0, sizeof(DualConInput));

  input->co = (DualConCo)BKE_mesh_vert_positions(mesh);
  input->co_stride = sizeof(float[3]);
  input->totco = mesh->totvert;

<<<<<<< HEAD
  input->mloop = (DualConLoop)mesh->corner_verts().data();
  input->loop_stride = sizeof(int);
=======
  input->mloop = (DualConLoop)mesh->loops().data();
  input->loop_stride = sizeof(MLoop);
>>>>>>> cb62ab5b

  input->looptri = (DualConTri)BKE_mesh_runtime_looptri_ensure(mesh);
  input->tri_stride = sizeof(MLoopTri);
  input->tottri = BKE_mesh_runtime_looptri_len(mesh);

  INIT_MINMAX(input->min, input->max);
  BKE_mesh_minmax(mesh, input->min, input->max);
}

/* simple structure to hold the output: a CDDM and two counters to
 * keep track of the current elements */
typedef struct {
  Mesh *mesh;
  float (*vert_positions)[3];
  MPoly *polys;
  int *corner_verts;
  int curvert, curface;
} DualConOutput;

/* allocate and initialize a DualConOutput */
static void *dualcon_alloc_output(int totvert, int totquad)
{
  DualConOutput *output;

  if (!(output = MEM_cnew<DualConOutput>(__func__))) {
    return nullptr;
  }

  output->mesh = BKE_mesh_new_nomain(totvert, 0, 0, 4 * totquad, totquad);
  output->vert_positions = BKE_mesh_vert_positions_for_write(output->mesh);
<<<<<<< HEAD
  output->polys = BKE_mesh_polys_for_write(output->mesh);
  output->corner_verts = output->mesh->corner_verts_for_write().data();
=======
  output->polys = output->mesh->polys_for_write().data();
  output->loops = output->mesh->loops_for_write().data();
>>>>>>> cb62ab5b

  return output;
}

static void dualcon_add_vert(void *output_v, const float co[3])
{
  DualConOutput *output = static_cast<DualConOutput *>(output_v);

  BLI_assert(output->curvert < output->mesh->totvert);

  copy_v3_v3(output->vert_positions[output->curvert], co);
  output->curvert++;
}

static void dualcon_add_quad(void *output_v, const int vert_indices[4])
{
  DualConOutput *output = static_cast<DualConOutput *>(output_v);
  Mesh *mesh = output->mesh;
  int i;

  BLI_assert(output->curface < mesh->totpoly);
  UNUSED_VARS_NDEBUG(mesh);

  int *corner_verts = output->corner_verts;
  MPoly *cur_poly = &output->polys[output->curface];

  cur_poly->loopstart = output->curface * 4;
  cur_poly->totloop = 4;
  for (i = 0; i < 4; i++) {
    corner_verts[output->curface * 4 + i] = vert_indices[i];
  }

  output->curface++;
}

static Mesh *modifyMesh(ModifierData *md, const ModifierEvalContext * /*ctx*/, Mesh *mesh)
{
  RemeshModifierData *rmd;
  DualConOutput *output;
  DualConInput input;
  Mesh *result;
  DualConFlags flags = DualConFlags(0);
  DualConMode mode = DualConMode(0);

  rmd = (RemeshModifierData *)md;

  if (rmd->mode == MOD_REMESH_VOXEL) {
    /* OpenVDB modes. */
    if (rmd->voxel_size == 0.0f) {
      return nullptr;
    }
    result = BKE_mesh_remesh_voxel(mesh, rmd->voxel_size, rmd->adaptivity, 0.0f);
    if (result == nullptr) {
      return nullptr;
    }
  }
  else {
    /* Dualcon modes. */
    init_dualcon_mesh(&input, mesh);

    if (rmd->flag & MOD_REMESH_FLOOD_FILL) {
      flags = DualConFlags(flags | DUALCON_FLOOD_FILL);
    }

    switch (rmd->mode) {
      case MOD_REMESH_CENTROID:
        mode = DUALCON_CENTROID;
        break;
      case MOD_REMESH_MASS_POINT:
        mode = DUALCON_MASS_POINT;
        break;
      case MOD_REMESH_SHARP_FEATURES:
        mode = DUALCON_SHARP_FEATURES;
        break;
      case MOD_REMESH_VOXEL:
        /* Should have been processed before as an OpenVDB operation. */
        BLI_assert(false);
        break;
    }
    /* TODO(jbakker): Dualcon crashes when run in parallel. Could be related to incorrect
     * input data or that the library isn't thread safe.
     * This was identified when changing the task isolation's during #76553. */
    static ThreadMutex dualcon_mutex = BLI_MUTEX_INITIALIZER;
    BLI_mutex_lock(&dualcon_mutex);
    output = static_cast<DualConOutput *>(dualcon(&input,
                                                  dualcon_alloc_output,
                                                  dualcon_add_vert,
                                                  dualcon_add_quad,
                                                  flags,
                                                  mode,
                                                  rmd->threshold,
                                                  rmd->hermite_num,
                                                  rmd->scale,
                                                  rmd->depth));
    BLI_mutex_unlock(&dualcon_mutex);

    result = output->mesh;
    MEM_freeN(output);
  }

  BKE_mesh_smooth_flag_set(result, rmd->flag & MOD_REMESH_SMOOTH_SHADING);

  BKE_mesh_copy_parameters_for_eval(result, mesh);
  BKE_mesh_calc_edges(result, true, false);
  return result;
}

#else /* !WITH_MOD_REMESH */

static Mesh *modifyMesh(ModifierData * /*md*/, const ModifierEvalContext * /*ctx*/, Mesh *mesh)
{
  return mesh;
}

#endif /* !WITH_MOD_REMESH */

static void panel_draw(const bContext * /*C*/, Panel *panel)
{
  uiLayout *layout = panel->layout;
#ifdef WITH_MOD_REMESH
  uiLayout *row, *col;

  PointerRNA ob_ptr;
  PointerRNA *ptr = modifier_panel_get_property_pointers(panel, &ob_ptr);

  int mode = RNA_enum_get(ptr, "mode");

  uiItemR(layout, ptr, "mode", UI_ITEM_R_EXPAND, nullptr, ICON_NONE);

  uiLayoutSetPropSep(layout, true);

  col = uiLayoutColumn(layout, false);
  if (mode == MOD_REMESH_VOXEL) {
    uiItemR(col, ptr, "voxel_size", 0, nullptr, ICON_NONE);
    uiItemR(col, ptr, "adaptivity", 0, nullptr, ICON_NONE);
  }
  else {
    uiItemR(col, ptr, "octree_depth", 0, nullptr, ICON_NONE);
    uiItemR(col, ptr, "scale", 0, nullptr, ICON_NONE);

    if (mode == MOD_REMESH_SHARP_FEATURES) {
      uiItemR(col, ptr, "sharpness", 0, nullptr, ICON_NONE);
    }

    uiItemR(layout, ptr, "use_remove_disconnected", 0, nullptr, ICON_NONE);
    row = uiLayoutRow(layout, false);
    uiLayoutSetActive(row, RNA_boolean_get(ptr, "use_remove_disconnected"));
    uiItemR(layout, ptr, "threshold", 0, nullptr, ICON_NONE);
  }
  uiItemR(layout, ptr, "use_smooth_shade", 0, nullptr, ICON_NONE);

  modifier_panel_end(layout, ptr);

#else  /* WITH_MOD_REMESH */
  uiItemL(layout, TIP_("Built without Remesh modifier"), ICON_NONE);
#endif /* WITH_MOD_REMESH */
}

static void panelRegister(ARegionType *region_type)
{
  modifier_panel_register(region_type, eModifierType_Remesh, panel_draw);
}

ModifierTypeInfo modifierType_Remesh = {
    /*name*/ N_("Remesh"),
    /*structName*/ "RemeshModifierData",
    /*structSize*/ sizeof(RemeshModifierData),
    /*srna*/ &RNA_RemeshModifier,
    /*type*/ eModifierTypeType_Nonconstructive,
    /*flags*/ eModifierTypeFlag_AcceptsMesh | eModifierTypeFlag_AcceptsCVs |
        eModifierTypeFlag_SupportsEditmode,
    /*icon*/ ICON_MOD_REMESH,

    /*copyData*/ BKE_modifier_copydata_generic,

    /*deformVerts*/ nullptr,
    /*deformMatrices*/ nullptr,
    /*deformVertsEM*/ nullptr,
    /*deformMatricesEM*/ nullptr,
    /*modifyMesh*/ modifyMesh,
    /*modifyGeometrySet*/ nullptr,

    /*initData*/ initData,
    /*requiredDataMask*/ nullptr,
    /*freeData*/ nullptr,
    /*isDisabled*/ nullptr,
    /*updateDepsgraph*/ nullptr,
    /*dependsOnTime*/ nullptr,
    /*dependsOnNormals*/ nullptr,
    /*foreachIDLink*/ nullptr,
    /*foreachTexLink*/ nullptr,
    /*freeRuntimeData*/ nullptr,
    /*panelRegister*/ panelRegister,
    /*blendWrite*/ nullptr,
    /*blendRead*/ nullptr,
};<|MERGE_RESOLUTION|>--- conflicted
+++ resolved
@@ -63,13 +63,8 @@
   input->co_stride = sizeof(float[3]);
   input->totco = mesh->totvert;
 
-<<<<<<< HEAD
   input->mloop = (DualConLoop)mesh->corner_verts().data();
   input->loop_stride = sizeof(int);
-=======
-  input->mloop = (DualConLoop)mesh->loops().data();
-  input->loop_stride = sizeof(MLoop);
->>>>>>> cb62ab5b
 
   input->looptri = (DualConTri)BKE_mesh_runtime_looptri_ensure(mesh);
   input->tri_stride = sizeof(MLoopTri);
@@ -100,13 +95,8 @@
 
   output->mesh = BKE_mesh_new_nomain(totvert, 0, 0, 4 * totquad, totquad);
   output->vert_positions = BKE_mesh_vert_positions_for_write(output->mesh);
-<<<<<<< HEAD
-  output->polys = BKE_mesh_polys_for_write(output->mesh);
+  output->polys = output->mesh->polys_for_write().data();
   output->corner_verts = output->mesh->corner_verts_for_write().data();
-=======
-  output->polys = output->mesh->polys_for_write().data();
-  output->loops = output->mesh->loops_for_write().data();
->>>>>>> cb62ab5b
 
   return output;
 }
