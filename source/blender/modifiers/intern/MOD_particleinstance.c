/* SPDX-License-Identifier: GPL-2.0-or-later
 * Copyright 2005 Blender Foundation. All rights reserved. */

/** \file
 * \ingroup modifiers
 */

#include "MEM_guardedalloc.h"

#include "BLI_utildefines.h"

#include "BLI_listbase.h"
#include "BLI_math.h"
#include "BLI_rand.h"
#include "BLI_string.h"

#include "BLT_translation.h"

#include "DNA_defaults.h"
#include "DNA_mesh_types.h"
#include "DNA_meshdata_types.h"
#include "DNA_screen_types.h"

#include "BKE_context.h"
#include "BKE_effect.h"
#include "BKE_lattice.h"
#include "BKE_lib_query.h"
#include "BKE_mesh.h"
#include "BKE_modifier.h"
#include "BKE_particle.h"
#include "BKE_pointcache.h"
#include "BKE_screen.h"

#include "UI_interface.h"
#include "UI_resources.h"

#include "RNA_access.h"
#include "RNA_prototypes.h"

#include "DEG_depsgraph_build.h"
#include "DEG_depsgraph_query.h"

#include "MOD_modifiertypes.h"
#include "MOD_ui_common.h"

static void initData(ModifierData *md)
{
  ParticleInstanceModifierData *pimd = (ParticleInstanceModifierData *)md;

  BLI_assert(MEMCMP_STRUCT_AFTER_IS_ZERO(pimd, modifier));

  MEMCPY_STRUCT_AFTER(pimd, DNA_struct_default_get(ParticleInstanceModifierData), modifier);
}

static void requiredDataMask(ModifierData *md, CustomData_MeshMasks *r_cddata_masks)
{
  ParticleInstanceModifierData *pimd = (ParticleInstanceModifierData *)md;

  if (pimd->index_layer_name[0] != '\0' || pimd->value_layer_name[0] != '\0') {
    r_cddata_masks->lmask |= CD_MASK_PROP_BYTE_COLOR;
  }
}

static bool isDisabled(const struct Scene *scene, ModifierData *md, bool useRenderParams)
{
  ParticleInstanceModifierData *pimd = (ParticleInstanceModifierData *)md;
  ParticleSystem *psys;
  ModifierData *ob_md;

  /* The object type check is only needed here in case we have a placeholder
   * object assigned (because the library containing the mesh is missing).
   *
   * In other cases it should be impossible to have a type mismatch.
   */
  if (!pimd->ob || pimd->ob->type != OB_MESH) {
    return true;
  }

  psys = BLI_findlink(&pimd->ob->particlesystem, pimd->psys - 1);
  if (psys == NULL) {
    return true;
  }

  /* If the psys modifier is disabled we cannot use its data.
   * First look up the psys modifier from the object, then check if it is enabled.
   */
  for (ob_md = pimd->ob->modifiers.first; ob_md; ob_md = ob_md->next) {
    if (ob_md->type == eModifierType_ParticleSystem) {
      ParticleSystemModifierData *psmd = (ParticleSystemModifierData *)ob_md;
      if (psmd->psys == psys) {
        int required_mode;

        if (useRenderParams) {
          required_mode = eModifierMode_Render;
        }
        else {
          required_mode = eModifierMode_Realtime;
        }

        if (!BKE_modifier_is_enabled(scene, ob_md, required_mode)) {
          return true;
        }

        break;
      }
    }
  }

  return false;
}

static void updateDepsgraph(ModifierData *md, const ModifierUpdateDepsgraphContext *ctx)
{
  ParticleInstanceModifierData *pimd = (ParticleInstanceModifierData *)md;
  if (pimd->ob != NULL) {
    DEG_add_object_relation(
        ctx->node, pimd->ob, DEG_OB_COMP_TRANSFORM, "Particle Instance Modifier");
    DEG_add_object_relation(
        ctx->node, pimd->ob, DEG_OB_COMP_GEOMETRY, "Particle Instance Modifier");
  }
}

static void foreachIDLink(ModifierData *md, Object *ob, IDWalkFunc walk, void *userData)
{
  ParticleInstanceModifierData *pimd = (ParticleInstanceModifierData *)md;

  walk(userData, ob, (ID **)&pimd->ob, IDWALK_CB_NOP);
}

static bool particle_skip(ParticleInstanceModifierData *pimd, ParticleSystem *psys, int p)
{
  const bool between = (psys->part->childtype == PART_CHILD_FACES);
  ParticleData *pa;
  int totpart, randp, minp, maxp;

  if (p >= psys->totpart) {
    ChildParticle *cpa = psys->child + (p - psys->totpart);
    pa = psys->particles + (between ? cpa->pa[0] : cpa->parent);
  }
  else {
    pa = psys->particles + p;
  }

  if (pa) {
    if (pa->alive == PARS_UNBORN && (pimd->flag & eParticleInstanceFlag_Unborn) == 0) {
      return true;
    }
    if (pa->alive == PARS_ALIVE && (pimd->flag & eParticleInstanceFlag_Alive) == 0) {
      return true;
    }
    if (pa->alive == PARS_DEAD && (pimd->flag & eParticleInstanceFlag_Dead) == 0) {
      return true;
    }
    if (pa->flag & (PARS_UNEXIST | PARS_NO_DISP)) {
      return true;
    }
  }

  if (pimd->particle_amount == 1.0f) {
    /* Early output, all particles are to be instanced. */
    return false;
  }

  /* Randomly skip particles based on desired amount of visible particles. */

  totpart = psys->totpart + psys->totchild;

  /* TODO: make randomization optional? */
  randp = (int)(psys_frand(psys, 3578 + p) * totpart) % totpart;

  minp = (int)(totpart * pimd->particle_offset) % (totpart + 1);
  maxp = (int)(totpart * (pimd->particle_offset + pimd->particle_amount)) % (totpart + 1);

  if (maxp > minp) {
    return randp < minp || randp >= maxp;
  }
  if (maxp < minp) {
    return randp < minp && randp >= maxp;
  }

  return true;

  return false;
}

static void store_float_in_vcol(MLoopCol *vcol, float float_value)
{
  const uchar value = unit_float_to_uchar_clamp(float_value);
  vcol->r = vcol->g = vcol->b = value;
  vcol->a = 1.0f;
}

static Mesh *modifyMesh(ModifierData *md, const ModifierEvalContext *ctx, Mesh *mesh)
{
  Mesh *result;
  ParticleInstanceModifierData *pimd = (ParticleInstanceModifierData *)md;
  struct Scene *scene = DEG_get_evaluated_scene(ctx->depsgraph);
  ParticleSimulationData sim;
  ParticleSystem *psys = NULL;
  ParticleData *pa = NULL;
  int totvert, totpoly, totloop, totedge;
  int maxvert, maxpoly, maxloop, maxedge, part_end = 0, part_start;
  int k, p, p_skip;
  short track = ctx->object->trackflag % 3, trackneg, axis = pimd->axis;
  float max_co = 0.0, min_co = 0.0, temp_co[3];
  float *size = NULL;
  float spacemat[4][4];
  const bool use_parents = pimd->flag & eParticleInstanceFlag_Parents;
  const bool use_children = pimd->flag & eParticleInstanceFlag_Children;
  bool between;

  trackneg = ((ctx->object->trackflag > 2) ? 1 : 0);

  if (pimd->ob == ctx->object) {
    pimd->ob = NULL;
    return mesh;
  }

  if (pimd->ob) {
    psys = BLI_findlink(&pimd->ob->particlesystem, pimd->psys - 1);
    if (psys == NULL || psys->totpart == 0) {
      return mesh;
    }
  }
  else {
    return mesh;
  }

  part_start = use_parents ? 0 : psys->totpart;

  part_end = 0;
  if (use_parents) {
    part_end += psys->totpart;
  }
  if (use_children) {
    part_end += psys->totchild;
  }

  if (part_end == 0) {
    return mesh;
  }

  sim.depsgraph = ctx->depsgraph;
  sim.scene = scene;
  sim.ob = pimd->ob;
  sim.psys = psys;
  sim.psmd = psys_get_modifier(pimd->ob, psys);
  between = (psys->part->childtype == PART_CHILD_FACES);

  if (pimd->flag & eParticleInstanceFlag_UseSize) {
    float *si;
    si = size = MEM_calloc_arrayN(part_end, sizeof(float), "particle size array");

    if (pimd->flag & eParticleInstanceFlag_Parents) {
      for (p = 0, pa = psys->particles; p < psys->totpart; p++, pa++, si++) {
        *si = pa->size;
      }
    }

    if (pimd->flag & eParticleInstanceFlag_Children) {
      ChildParticle *cpa = psys->child;

      for (p = 0; p < psys->totchild; p++, cpa++, si++) {
        *si = psys_get_child_size(psys, cpa, 0.0f, NULL);
      }
    }
  }

  switch (pimd->space) {
    case eParticleInstanceSpace_World:
      /* particle states are in world space already */
      unit_m4(spacemat);
      break;
    case eParticleInstanceSpace_Local:
      /* get particle states in the particle object's local space */
      invert_m4_m4(spacemat, pimd->ob->object_to_world);
      break;
    default:
      /* should not happen */
      BLI_assert(false);
      break;
  }

  totvert = mesh->totvert;
  totpoly = mesh->totpoly;
  totloop = mesh->totloop;
  totedge = mesh->totedge;

  /* count particles */
  maxvert = 0;
  maxpoly = 0;
  maxloop = 0;
  maxedge = 0;

  for (p = part_start; p < part_end; p++) {
    if (particle_skip(pimd, psys, p)) {
      continue;
    }

    maxvert += totvert;
    maxpoly += totpoly;
    maxloop += totloop;
    maxedge += totedge;
  }

  psys_sim_data_init(&sim);

  if (psys->flag & (PSYS_HAIR_DONE | PSYS_KEYED) || psys->pointcache->flag & PTCACHE_BAKED) {
    float min[3], max[3];
    INIT_MINMAX(min, max);
    BKE_mesh_minmax(mesh, min, max);
    min_co = min[track];
    max_co = max[track];
  }

  result = BKE_mesh_new_nomain_from_template(mesh, maxvert, maxedge, 0, maxloop, maxpoly);

  const MPoly *orig_mpoly = BKE_mesh_polys(mesh);
<<<<<<< HEAD
  const int *orig_corner_verts = BKE_mesh_corner_verts(mesh);
  const int *orig_corner_edges = BKE_mesh_corner_edges(mesh);
  float(*positions)[3] = BKE_mesh_positions_for_write(result);
=======
  const MLoop *orig_mloop = BKE_mesh_loops(mesh);
  float(*positions)[3] = BKE_mesh_vert_positions_for_write(result);
>>>>>>> a7e1815c
  MEdge *edges = BKE_mesh_edges_for_write(result);
  MPoly *mpoly = BKE_mesh_polys_for_write(result);
  int *corner_verts = BKE_mesh_corner_verts_for_write(result);
  int *corner_edges = BKE_mesh_corner_edges_for_write(result);

  MLoopCol *mloopcols_index = CustomData_get_layer_named(
      &result->ldata, CD_PROP_BYTE_COLOR, pimd->index_layer_name);
  MLoopCol *mloopcols_value = CustomData_get_layer_named(
      &result->ldata, CD_PROP_BYTE_COLOR, pimd->value_layer_name);
  int *vert_part_index = NULL;
  float *vert_part_value = NULL;
  if (mloopcols_index != NULL) {
    vert_part_index = MEM_calloc_arrayN(maxvert, sizeof(int), "vertex part index array");
  }
  if (mloopcols_value) {
    vert_part_value = MEM_calloc_arrayN(maxvert, sizeof(float), "vertex part value array");
  }

  for (p = part_start, p_skip = 0; p < part_end; p++) {
    float prev_dir[3];
    float frame[4]; /* frame orientation quaternion */
    float p_random = psys_frand(psys, 77091 + 283 * p);

    /* skip particle? */
    if (particle_skip(pimd, psys, p)) {
      continue;
    }

    /* set vertices coordinates */
    for (k = 0; k < totvert; k++) {
      ParticleKey state;
      int vindex = p_skip * totvert + k;

      CustomData_copy_data(&mesh->vdata, &result->vdata, k, vindex, 1);

      if (vert_part_index != NULL) {
        vert_part_index[vindex] = p;
      }
      if (vert_part_value != NULL) {
        vert_part_value[vindex] = p_random;
      }

      /* Change orientation based on object trackflag. */
      copy_v3_v3(temp_co, positions[vindex]);
      positions[vindex][axis] = temp_co[track];
      positions[vindex][(axis + 1) % 3] = temp_co[(track + 1) % 3];
      positions[vindex][(axis + 2) % 3] = temp_co[(track + 2) % 3];

      /* get particle state */
      if ((psys->flag & (PSYS_HAIR_DONE | PSYS_KEYED) || psys->pointcache->flag & PTCACHE_BAKED) &&
          (pimd->flag & eParticleInstanceFlag_Path)) {
        float ran = 0.0f;
        if (pimd->random_position != 0.0f) {
          ran = pimd->random_position * BLI_hash_frand(psys->seed + p);
        }

        if (pimd->flag & eParticleInstanceFlag_KeepShape) {
          state.time = pimd->position * (1.0f - ran);
        }
        else {
          state.time = (positions[vindex][axis] - min_co) / (max_co - min_co) * pimd->position *
                       (1.0f - ran);

          if (trackneg) {
            state.time = 1.0f - state.time;
          }

          positions[vindex][axis] = 0.0;
        }

        psys_get_particle_on_path(&sim, p, &state, 1);

        normalize_v3(state.vel);

        /* Incrementally Rotating Frame (Bishop Frame) */
        if (k == 0) {
          float hairmat[4][4];
          float mat[3][3];

          if (p < psys->totpart) {
            pa = psys->particles + p;
          }
          else {
            ChildParticle *cpa = psys->child + (p - psys->totpart);
            pa = psys->particles + (between ? cpa->pa[0] : cpa->parent);
          }
          psys_mat_hair_to_global(sim.ob, sim.psmd->mesh_final, sim.psys->part->from, pa, hairmat);
          copy_m3_m4(mat, hairmat);
          /* to quaternion */
          mat3_to_quat(frame, mat);

          if (pimd->rotation > 0.0f || pimd->random_rotation > 0.0f) {
            float angle = 2.0f * M_PI *
                          (pimd->rotation +
                           pimd->random_rotation * (psys_frand(psys, 19957323 + p) - 0.5f));
            const float eul[3] = {0.0f, 0.0f, angle};
            float rot[4];

            eul_to_quat(rot, eul);
            mul_qt_qtqt(frame, frame, rot);
          }

          /* NOTE: direction is same as normal vector currently,
           * but best to keep this separate so the frame can be
           * rotated later if necessary
           */
          copy_v3_v3(prev_dir, state.vel);
        }
        else {
          float rot[4];

          /* incrementally rotate along bend direction */
          rotation_between_vecs_to_quat(rot, prev_dir, state.vel);
          mul_qt_qtqt(frame, rot, frame);

          copy_v3_v3(prev_dir, state.vel);
        }

        copy_qt_qt(state.rot, frame);
#if 0
        /* Absolute Frame (Frenet Frame) */
        if (state.vel[axis] < -0.9999f || state.vel[axis] > 0.9999f) {
          unit_qt(state.rot);
        }
        else {
          float cross[3];
          float temp[3] = {0.0f, 0.0f, 0.0f};
          temp[axis] = 1.0f;

          cross_v3_v3v3(cross, temp, state.vel);

          /* state.vel[axis] is the only component surviving from a dot product with the axis */
          axis_angle_to_quat(state.rot, cross, saacos(state.vel[axis]));
        }
#endif
      }
      else {
        state.time = -1.0;
        psys_get_particle_state(&sim, p, &state, 1);
      }

      mul_qt_v3(state.rot, positions[vindex]);
      if (pimd->flag & eParticleInstanceFlag_UseSize) {
        mul_v3_fl(positions[vindex], size[p]);
      }
      add_v3_v3(positions[vindex], state.co);

      mul_m4_v3(spacemat, positions[vindex]);
    }

    /* Create edges and adjust edge vertex indices. */
    CustomData_copy_data(&mesh->edata, &result->edata, 0, p_skip * totedge, totedge);
    MEdge *me = &edges[p_skip * totedge];
    for (k = 0; k < totedge; k++, me++) {
      me->v1 += p_skip * totvert;
      me->v2 += p_skip * totvert;
    }

    /* create polys and loops */
    for (k = 0; k < totpoly; k++) {

      const MPoly *inMP = orig_mpoly + k;
      MPoly *mp = mpoly + p_skip * totpoly + k;

      CustomData_copy_data(&mesh->pdata, &result->pdata, k, p_skip * totpoly + k, 1);
      *mp = *inMP;
      mp->loopstart += p_skip * totloop;

      {
        int orig_corner_i = inMP->loopstart;
        int dst_corner_i = mp->loopstart;
        int j = mp->totloop;

        CustomData_copy_data(&mesh->ldata, &result->ldata, inMP->loopstart, mp->loopstart, j);
        for (; j; j--, orig_corner_i++, dst_corner_i++) {
          corner_verts[dst_corner_i] = orig_corner_verts[orig_corner_i] + (p_skip * totvert);
          corner_edges[dst_corner_i] = orig_corner_edges[orig_corner_i] + (p_skip * totedge);
          const int vert_i = corner_verts[orig_corner_i];
          if (mloopcols_index != NULL) {
            const int part_index = vert_part_index[vert_i];
            store_float_in_vcol(&mloopcols_index[dst_corner_i],
                                (float)part_index / (float)(psys->totpart - 1));
          }
          if (mloopcols_value != NULL) {
            const float part_value = vert_part_value[vert_i];
            store_float_in_vcol(&mloopcols_value[dst_corner_i], part_value);
          }
        }
      }
    }
    p_skip++;
  }

  psys_sim_data_free(&sim);

  if (size) {
    MEM_freeN(size);
  }

  MEM_SAFE_FREE(vert_part_index);
  MEM_SAFE_FREE(vert_part_value);

  return result;
}

static void panel_draw(const bContext *UNUSED(C), Panel *panel)
{
  uiLayout *row;
  uiLayout *layout = panel->layout;
  int toggles_flag = UI_ITEM_R_TOGGLE | UI_ITEM_R_FORCE_BLANK_DECORATE;

  PointerRNA ob_ptr;
  PointerRNA *ptr = modifier_panel_get_property_pointers(panel, &ob_ptr);

  PointerRNA particle_obj_ptr = RNA_pointer_get(ptr, "object");

  uiLayoutSetPropSep(layout, true);

  uiItemR(layout, ptr, "object", 0, NULL, ICON_NONE);
  if (!RNA_pointer_is_null(&particle_obj_ptr)) {
    uiItemPointerR(layout,
                   ptr,
                   "particle_system",
                   &particle_obj_ptr,
                   "particle_systems",
                   IFACE_("Particle System"),
                   ICON_NONE);
  }
  else {
    uiItemR(layout, ptr, "particle_system_index", 0, IFACE_("Particle System"), ICON_NONE);
  }

  uiItemS(layout);

  row = uiLayoutRowWithHeading(layout, true, IFACE_("Create Instances"));
  uiItemR(row, ptr, "use_normal", toggles_flag, NULL, ICON_NONE);
  uiItemR(row, ptr, "use_children", toggles_flag, NULL, ICON_NONE);
  uiItemR(row, ptr, "use_size", toggles_flag, NULL, ICON_NONE);

  row = uiLayoutRowWithHeading(layout, true, IFACE_("Show"));
  uiItemR(row, ptr, "show_alive", toggles_flag, NULL, ICON_NONE);
  uiItemR(row, ptr, "show_dead", toggles_flag, NULL, ICON_NONE);
  uiItemR(row, ptr, "show_unborn", toggles_flag, NULL, ICON_NONE);

  uiItemR(layout, ptr, "particle_amount", 0, IFACE_("Amount"), ICON_NONE);
  uiItemR(layout, ptr, "particle_offset", 0, IFACE_("Offset"), ICON_NONE);

  uiItemS(layout);

  uiItemR(layout, ptr, "space", 0, IFACE_("Coordinate Space"), ICON_NONE);
  row = uiLayoutRow(layout, true);
  uiItemR(row, ptr, "axis", UI_ITEM_R_EXPAND, NULL, ICON_NONE);

  modifier_panel_end(layout, ptr);
}

static void path_panel_draw_header(const bContext *UNUSED(C), Panel *panel)
{
  uiLayout *layout = panel->layout;

  PointerRNA *ptr = modifier_panel_get_property_pointers(panel, NULL);

  uiItemR(layout, ptr, "use_path", 0, IFACE_("Create Along Paths"), ICON_NONE);
}

static void path_panel_draw(const bContext *UNUSED(C), Panel *panel)
{
  uiLayout *col;
  uiLayout *layout = panel->layout;

  PointerRNA ob_ptr;
  PointerRNA *ptr = modifier_panel_get_property_pointers(panel, &ob_ptr);

  uiLayoutSetPropSep(layout, true);

  uiLayoutSetActive(layout, RNA_boolean_get(ptr, "use_path"));

  col = uiLayoutColumn(layout, true);
  uiItemR(col, ptr, "position", UI_ITEM_R_SLIDER, NULL, ICON_NONE);
  uiItemR(col, ptr, "random_position", UI_ITEM_R_SLIDER, IFACE_("Random"), ICON_NONE);
  col = uiLayoutColumn(layout, true);
  uiItemR(col, ptr, "rotation", UI_ITEM_R_SLIDER, NULL, ICON_NONE);
  uiItemR(col, ptr, "random_rotation", UI_ITEM_R_SLIDER, IFACE_("Random"), ICON_NONE);

  uiItemR(layout, ptr, "use_preserve_shape", 0, NULL, ICON_NONE);
}

static void layers_panel_draw(const bContext *UNUSED(C), Panel *panel)
{
  uiLayout *col;
  uiLayout *layout = panel->layout;

  PointerRNA ob_ptr;
  PointerRNA *ptr = modifier_panel_get_property_pointers(panel, &ob_ptr);

  PointerRNA obj_data_ptr = RNA_pointer_get(&ob_ptr, "data");

  uiLayoutSetPropSep(layout, true);

  col = uiLayoutColumn(layout, false);
  uiItemPointerR(
      col, ptr, "index_layer_name", &obj_data_ptr, "vertex_colors", IFACE_("Index"), ICON_NONE);
  uiItemPointerR(
      col, ptr, "value_layer_name", &obj_data_ptr, "vertex_colors", IFACE_("Value"), ICON_NONE);
}

static void panelRegister(ARegionType *region_type)
{
  PanelType *panel_type = modifier_panel_register(
      region_type, eModifierType_ParticleInstance, panel_draw);
  modifier_subpanel_register(
      region_type, "paths", "", path_panel_draw_header, path_panel_draw, panel_type);
  modifier_subpanel_register(region_type, "layers", "Layers", NULL, layers_panel_draw, panel_type);
}

ModifierTypeInfo modifierType_ParticleInstance = {
    /* name */ N_("ParticleInstance"),
    /* structName */ "ParticleInstanceModifierData",
    /* structSize */ sizeof(ParticleInstanceModifierData),
    /* srna */ &RNA_ParticleInstanceModifier,
    /* type */ eModifierTypeType_Constructive,
    /* flags */ eModifierTypeFlag_AcceptsMesh | eModifierTypeFlag_SupportsMapping |
        eModifierTypeFlag_SupportsEditmode | eModifierTypeFlag_EnableInEditmode,
    /* icon */ ICON_MOD_PARTICLE_INSTANCE,

    /* copyData */ BKE_modifier_copydata_generic,

    /* deformVerts */ NULL,
    /* deformMatrices */ NULL,
    /* deformVertsEM */ NULL,
    /* deformMatricesEM */ NULL,
    /* modifyMesh */ modifyMesh,
    /* modifyGeometrySet */ NULL,

    /* initData */ initData,
    /* requiredDataMask */ requiredDataMask,
    /* freeData */ NULL,
    /* isDisabled */ isDisabled,
    /* updateDepsgraph */ updateDepsgraph,
    /* dependsOnTime */ NULL,
    /* dependsOnNormals */ NULL,
    /* foreachIDLink */ foreachIDLink,
    /* foreachTexLink */ NULL,
    /* freeRuntimeData */ NULL,
    /* panelRegister */ panelRegister,
    /* blendWrite */ NULL,
    /* blendRead */ NULL,
};<|MERGE_RESOLUTION|>--- conflicted
+++ resolved
@@ -316,14 +316,9 @@
   result = BKE_mesh_new_nomain_from_template(mesh, maxvert, maxedge, 0, maxloop, maxpoly);
 
   const MPoly *orig_mpoly = BKE_mesh_polys(mesh);
-<<<<<<< HEAD
   const int *orig_corner_verts = BKE_mesh_corner_verts(mesh);
   const int *orig_corner_edges = BKE_mesh_corner_edges(mesh);
-  float(*positions)[3] = BKE_mesh_positions_for_write(result);
-=======
-  const MLoop *orig_mloop = BKE_mesh_loops(mesh);
   float(*positions)[3] = BKE_mesh_vert_positions_for_write(result);
->>>>>>> a7e1815c
   MEdge *edges = BKE_mesh_edges_for_write(result);
   MPoly *mpoly = BKE_mesh_polys_for_write(result);
   int *corner_verts = BKE_mesh_corner_verts_for_write(result);
