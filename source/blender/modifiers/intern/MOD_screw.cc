--- conflicted
+++ resolved
@@ -252,12 +252,7 @@
 
   uint edge_offset;
 
-<<<<<<< HEAD
-  MEdge *med_new, *med_new_firstloop;
-=======
-  MPoly *mp_new;
   MEdge *edge_new, *med_new_firstloop;
->>>>>>> a8fc9871
   Object *ob_axis = ltmd->ob_axis;
 
   ScrewVertConnect *vc, *vc_tmp, *vert_connect = nullptr;
