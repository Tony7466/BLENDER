--- conflicted
+++ resolved
@@ -82,13 +82,8 @@
   bool has_clnors; /* True if clnors already existed, false if we had to create them. */
   float split_angle;
 
-<<<<<<< HEAD
   blender::OffsetIndices<int> polys;
-  const float (*poly_normals)[3];
-=======
-  blender::Span<MPoly> polys;
   blender::Span<blender::float3> poly_normals;
->>>>>>> de4c2e8c
   const bool *sharp_faces;
   const int *poly_strength;
 
@@ -225,28 +220,6 @@
 
     /* This will give us loop normal spaces,
      * we do not actually care about computed loop_normals for now... */
-<<<<<<< HEAD
-    loop_normals = static_cast<float(*)[3]>(
-        MEM_calloc_arrayN(size_t(corner_verts.size()), sizeof(*loop_normals), __func__));
-    BKE_mesh_normals_loop_split(positions,
-                                wn_data->vert_normals,
-                                verts_num,
-                                edges.data(),
-                                edges.size(),
-                                corner_verts.data(),
-                                corner_edges.data(),
-                                loop_normals,
-                                corner_verts.size(),
-                                polys,
-                                poly_normals,
-                                true,
-                                split_angle,
-                                wn_data->sharp_edges,
-                                wn_data->sharp_faces,
-                                loop_to_poly.data(),
-                                &lnors_spacearr,
-                                has_clnors ? clnors : nullptr);
-=======
     loop_normals.reinitialize(corner_verts.size());
     bke::mesh::normals_calc_loop(positions,
                                  edges,
@@ -263,7 +236,6 @@
                                  has_clnors ? clnors : nullptr,
                                  &lnors_spacearr,
                                  loop_normals);
->>>>>>> de4c2e8c
 
     items_num = lnors_spacearr.spaces_num;
     items_data = static_cast<WeightedNormalDataAggregateItem *>(
@@ -372,22 +344,6 @@
       }
     }
 
-<<<<<<< HEAD
-    BKE_mesh_normals_loop_custom_set(positions,
-                                     wn_data->vert_normals,
-                                     verts_num,
-                                     edges.data(),
-                                     edges.size(),
-                                     corner_verts.data(),
-                                     corner_edges.data(),
-                                     loop_normals,
-                                     corner_verts.size(),
-                                     polys,
-                                     poly_normals,
-                                     wn_data->sharp_faces,
-                                     wn_data->sharp_edges,
-                                     clnors);
-=======
     blender::bke::mesh::normals_loop_custom_set(positions,
                                                 edges,
                                                 polys,
@@ -399,7 +355,6 @@
                                                 wn_data->sharp_edges,
                                                 loop_normals,
                                                 clnors);
->>>>>>> de4c2e8c
   }
   else {
     /* TODO: Ideally, we could add an option to `BKE_mesh_normals_loop_custom_[from_verts_]set()`
@@ -418,47 +373,6 @@
         copy_v3_v3(vert_normals[mv_index], items_data[mv_index].normal);
       }
 
-<<<<<<< HEAD
-      BKE_mesh_normals_loop_custom_from_verts_set(positions,
-                                                  wn_data->vert_normals,
-                                                  vert_normals,
-                                                  verts_num,
-                                                  edges.data(),
-                                                  edges.size(),
-                                                  corner_verts.data(),
-                                                  corner_edges.data(),
-                                                  corner_verts.size(),
-                                                  polys,
-                                                  poly_normals,
-                                                  wn_data->sharp_faces,
-                                                  wn_data->sharp_edges,
-                                                  clnors);
-
-      MEM_freeN(vert_normals);
-    }
-    else {
-      loop_normals = static_cast<float(*)[3]>(
-          MEM_calloc_arrayN(size_t(corner_verts.size()), sizeof(*loop_normals), __func__));
-
-      BKE_mesh_normals_loop_split(positions,
-                                  wn_data->vert_normals,
-                                  verts_num,
-                                  edges.data(),
-                                  edges.size(),
-                                  corner_verts.data(),
-                                  corner_edges.data(),
-                                  loop_normals,
-                                  corner_verts.size(),
-                                  polys,
-                                  poly_normals,
-                                  true,
-                                  split_angle,
-                                  wn_data->sharp_edges,
-                                  wn_data->sharp_faces,
-                                  loop_to_poly.data(),
-                                  nullptr,
-                                  has_clnors ? clnors : nullptr);
-=======
       blender::bke::mesh::normals_loop_custom_set_from_verts(positions,
                                                              edges,
                                                              polys,
@@ -488,7 +402,6 @@
                                             has_clnors ? clnors : nullptr,
                                             nullptr,
                                             loop_normals);
->>>>>>> de4c2e8c
 
       for (int ml_index = 0; ml_index < corner_verts.size(); ml_index++) {
         const int item_index = corner_verts[ml_index];
@@ -496,23 +409,6 @@
           copy_v3_v3(loop_normals[ml_index], items_data[item_index].normal);
         }
       }
-<<<<<<< HEAD
-
-      BKE_mesh_normals_loop_custom_set(positions,
-                                       wn_data->vert_normals,
-                                       verts_num,
-                                       edges.data(),
-                                       edges.size(),
-                                       corner_verts.data(),
-                                       corner_edges.data(),
-                                       loop_normals,
-                                       corner_verts.size(),
-                                       polys,
-                                       poly_normals,
-                                       wn_data->sharp_faces,
-                                       wn_data->sharp_edges,
-                                       clnors);
-=======
       blender::bke::mesh::normals_loop_custom_set(positions,
                                                   edges,
                                                   polys,
@@ -524,7 +420,6 @@
                                                   wn_data->sharp_edges,
                                                   loop_normals,
                                                   clnors);
->>>>>>> de4c2e8c
     }
   }
 
@@ -535,14 +430,8 @@
 
 static void wn_face_area(WeightedNormalModifierData *wnmd, WeightedNormalData *wn_data)
 {
-<<<<<<< HEAD
-  using namespace blender;
-  const float(*positions)[3] = wn_data->vert_positions;
+  const blender::Span<blender::float3> positions = wn_data->vert_positions;
   const blender::OffsetIndices polys = wn_data->polys;
-=======
-  const blender::Span<blender::float3> positions = wn_data->vert_positions;
-  const blender::Span<MPoly> polys = wn_data->polys;
->>>>>>> de4c2e8c
   const blender::Span<int> corner_verts = wn_data->corner_verts;
 
   ModePair *face_area = static_cast<ModePair *>(
@@ -550,12 +439,7 @@
 
   ModePair *f_area = face_area;
   for (const int i : polys.index_range()) {
-<<<<<<< HEAD
-    f_area[i].val = BKE_mesh_calc_poly_area(corner_verts.slice(polys[i]), positions);
-=======
-    f_area[i].val = blender::bke::mesh::poly_area_calc(
-        positions, corner_verts.slice(polys[i].loopstart, polys[i].totloop));
->>>>>>> de4c2e8c
+    f_area[i].val = blender::bke::mesh::poly_area_calc(positions, corner_verts.slice(polys[i]));
     f_area[i].index = i;
   }
 
@@ -567,14 +451,8 @@
 
 static void wn_corner_angle(WeightedNormalModifierData *wnmd, WeightedNormalData *wn_data)
 {
-<<<<<<< HEAD
-  using namespace blender;
-  const float(*positions)[3] = wn_data->vert_positions;
+  const blender::Span<blender::float3> positions = wn_data->vert_positions;
   const blender::OffsetIndices polys = wn_data->polys;
-=======
-  const blender::Span<blender::float3> positions = wn_data->vert_positions;
-  const blender::Span<MPoly> polys = wn_data->polys;
->>>>>>> de4c2e8c
   const blender::Span<int> corner_verts = wn_data->corner_verts;
 
   ModePair *corner_angle = static_cast<ModePair *>(
@@ -583,14 +461,9 @@
   for (const int i : polys.index_range()) {
     const blender::IndexRange poly = polys[i];
     float *index_angle = static_cast<float *>(
-<<<<<<< HEAD
         MEM_malloc_arrayN(poly.size(), sizeof(*index_angle), __func__));
-    BKE_mesh_calc_poly_angles(corner_verts.slice(poly), positions, index_angle);
-=======
-        MEM_malloc_arrayN(poly.totloop, sizeof(*index_angle), __func__));
     blender::bke::mesh::poly_angles_calc(
-        positions, corner_verts.slice(poly.loopstart, poly.totloop), {index_angle, poly.totloop});
->>>>>>> de4c2e8c
+        positions, corner_verts.slice(poly), {index_angle, poly.size()});
 
     ModePair *c_angl = &corner_angle[poly.start()];
     float *angl = index_angle;
@@ -610,34 +483,20 @@
 
 static void wn_face_with_angle(WeightedNormalModifierData *wnmd, WeightedNormalData *wn_data)
 {
-<<<<<<< HEAD
-  using namespace blender;
-  const float(*positions)[3] = wn_data->vert_positions;
+  const blender::Span<blender::float3> positions = wn_data->vert_positions;
   const blender::OffsetIndices polys = wn_data->polys;
-=======
-  const blender::Span<blender::float3> positions = wn_data->vert_positions;
-  const blender::Span<MPoly> polys = wn_data->polys;
->>>>>>> de4c2e8c
   const blender::Span<int> corner_verts = wn_data->corner_verts;
 
   ModePair *combined = static_cast<ModePair *>(
       MEM_malloc_arrayN(corner_verts.size(), sizeof(*combined), __func__));
 
   for (const int i : polys.index_range()) {
-<<<<<<< HEAD
     const blender::IndexRange poly = polys[i];
-    float face_area = BKE_mesh_calc_poly_area(corner_verts.slice(poly), positions);
-    float *index_angle = static_cast<float *>(
-        MEM_malloc_arrayN(poly.size(), sizeof(*index_angle), __func__));
-    BKE_mesh_calc_poly_angles(corner_verts.slice(poly), positions, index_angle);
-=======
-    const MPoly &poly = polys[i];
-    const blender::Span<int> poly_verts = corner_verts.slice(poly.loopstart, poly.totloop);
+    const blender::Span<int> poly_verts = corner_verts.slice(poly);
     const float face_area = blender::bke::mesh::poly_area_calc(positions, poly_verts);
     float *index_angle = static_cast<float *>(
-        MEM_malloc_arrayN(size_t(poly.totloop), sizeof(*index_angle), __func__));
-    blender::bke::mesh::poly_angles_calc(positions, poly_verts, {index_angle, poly.totloop});
->>>>>>> de4c2e8c
+        MEM_malloc_arrayN(size_t(poly.size()), sizeof(*index_angle), __func__));
+    blender::bke::mesh::poly_angles_calc(positions, poly_verts, {index_angle, poly.size()});
 
     ModePair *cmbnd = &combined[poly.start()];
     float *angl = index_angle;
