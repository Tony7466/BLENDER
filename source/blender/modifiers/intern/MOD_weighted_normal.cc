--- conflicted
+++ resolved
@@ -230,11 +230,6 @@
                                  blender::VArray<bool>::ForSpan(wn_data->sharp_edges),
                                  wn_data->sharp_faces,
                                  has_clnors ? clnors.data() : nullptr,
-<<<<<<< HEAD
-=======
-                                 true,
-                                 split_angle,
->>>>>>> 0fab1f4f
                                  &lnors_spacearr,
                                  loop_normals);
 
@@ -364,11 +359,6 @@
                                             blender::VArray<bool>::ForSpan(wn_data->sharp_edges),
                                             wn_data->sharp_faces,
                                             has_clnors ? clnors.data() : nullptr,
-<<<<<<< HEAD
-=======
-                                            true,
-                                            split_angle,
->>>>>>> 0fab1f4f
                                             nullptr,
                                             loop_normals);
 
