/* SPDX-License-Identifier: GPL-2.0-or-later */

/** \file
 * \ingroup modifiers
 */

#include "MEM_guardedalloc.h"

#include "BLI_bitmap.h"
#include "BLI_linklist.h"
#include "BLI_math.h"

#include "BLT_translation.h"

#include "DNA_defaults.h"
#include "DNA_mesh_types.h"
#include "DNA_meshdata_types.h"
#include "DNA_object_types.h"
#include "DNA_scene_types.h"
#include "DNA_screen_types.h"

#include "BKE_context.h"
#include "BKE_deform.h"
#include "BKE_lib_id.h"
#include "BKE_mesh.h"
#include "BKE_screen.h"

#include "UI_interface.h"
#include "UI_resources.h"

#include "RNA_access.h"
#include "RNA_prototypes.h"

#include "MOD_modifiertypes.h"
#include "MOD_ui_common.h"
#include "MOD_util.h"

#include "bmesh.h"

#define CLNORS_VALID_VEC_LEN (1e-6f)

struct ModePair {
  float val; /* Contains mode based value (face area / corner angle). */
  int index; /* Index value per poly or per loop. */
};

/* Sorting function used in modifier, sorts in decreasing order. */
static int modepair_cmp_by_val_inverse(const void *p1, const void *p2)
{
  ModePair *r1 = (ModePair *)p1;
  ModePair *r2 = (ModePair *)p2;

  return (r1->val < r2->val) ? 1 : ((r1->val > r2->val) ? -1 : 0);
}

/* There will be one of those per vertex
 * (simple case, computing one normal per vertex), or per smooth fan. */
struct WeightedNormalDataAggregateItem {
  float normal[3];

  int loops_num;     /* Count number of loops using this item so far. */
  float curr_val;    /* Current max val for this item. */
  int curr_strength; /* Current max strength encountered for this item. */
};

#define NUM_CACHED_INVERSE_POWERS_OF_WEIGHT 128

struct WeightedNormalData {
  int verts_num;
  int edges_num;
  int loops_num;
  int polys_num;

  const float (*positions)[3];
  const float (*vert_normals)[3];
  MEdge *medge;

  const MLoop *mloop;
  short (*clnors)[2];
  bool has_clnors; /* True if clnors already existed, false if we had to create them. */
  float split_angle;

  const MPoly *mpoly;
  const float (*polynors)[3];
  const int *poly_strength;

  const MDeformVert *dvert;
  int defgrp_index;
  bool use_invert_vgroup;

  float weight;
  short mode;

  /* Lower-level, internal processing data. */
  float cached_inverse_powers_of_weight[NUM_CACHED_INVERSE_POWERS_OF_WEIGHT];

  WeightedNormalDataAggregateItem *items_data;

  ModePair *mode_pair;

  int *loop_to_poly;
};

/**
 * Check strength of given poly compared to those found so far for that given item
 * (vertex or smooth fan), and reset matching item_data in case we get a stronger new strength.
 */
static bool check_item_poly_strength(WeightedNormalData *wn_data,
                                     WeightedNormalDataAggregateItem *item_data,
                                     const int mp_index)
{
  BLI_assert(wn_data->poly_strength != nullptr);

  const int mp_strength = wn_data->poly_strength[mp_index];

  if (mp_strength > item_data->curr_strength) {
    item_data->curr_strength = mp_strength;
    item_data->curr_val = 0.0f;
    item_data->loops_num = 0;
    zero_v3(item_data->normal);
  }

  return mp_strength == item_data->curr_strength;
}

static void aggregate_item_normal(WeightedNormalModifierData *wnmd,
                                  WeightedNormalData *wn_data,
                                  WeightedNormalDataAggregateItem *item_data,
                                  const int mv_index,
                                  const int mp_index,
                                  const float curr_val,
                                  const bool use_face_influence)
{
  const float(*polynors)[3] = wn_data->polynors;

  const MDeformVert *dvert = wn_data->dvert;
  const int defgrp_index = wn_data->defgrp_index;
  const bool use_invert_vgroup = wn_data->use_invert_vgroup;

  const float weight = wn_data->weight;

  float *cached_inverse_powers_of_weight = wn_data->cached_inverse_powers_of_weight;

  const bool has_vgroup = dvert != nullptr;
  const bool vert_of_group = has_vgroup &&
                             BKE_defvert_find_index(&dvert[mv_index], defgrp_index) != nullptr;

  if (has_vgroup &&
      ((vert_of_group && use_invert_vgroup) || (!vert_of_group && !use_invert_vgroup))) {
    return;
  }

  if (use_face_influence && !check_item_poly_strength(wn_data, item_data, mp_index)) {
    return;
  }

  /* If item's curr_val is 0 init it to present value. */
  if (item_data->curr_val == 0.0f) {
    item_data->curr_val = curr_val;
  }
  if (!compare_ff(item_data->curr_val, curr_val, wnmd->thresh)) {
    /* item's curr_val and present value differ more than threshold, update. */
    item_data->loops_num++;
    item_data->curr_val = curr_val;
  }

  /* Exponentially divided weight for each normal
   * (since a few values will be used by most cases, we cache those). */
  const int loops_num = item_data->loops_num;
  if (loops_num < NUM_CACHED_INVERSE_POWERS_OF_WEIGHT &&
      cached_inverse_powers_of_weight[loops_num] == 0.0f) {
    cached_inverse_powers_of_weight[loops_num] = 1.0f / powf(weight, loops_num);
  }
  const float inverted_n_weight = loops_num < NUM_CACHED_INVERSE_POWERS_OF_WEIGHT ?
                                      cached_inverse_powers_of_weight[loops_num] :
                                      1.0f / powf(weight, loops_num);

  madd_v3_v3fl(item_data->normal, polynors[mp_index], curr_val * inverted_n_weight);
}

static void apply_weights_vertex_normal(WeightedNormalModifierData *wnmd,
                                        WeightedNormalData *wn_data)
{
  const int verts_num = wn_data->verts_num;
  const int edges_num = wn_data->edges_num;
  const int loops_num = wn_data->loops_num;
  const int polys_num = wn_data->polys_num;

  const float(*positions)[3] = wn_data->positions;
  MEdge *medge = wn_data->medge;

  const MLoop *mloop = wn_data->mloop;
  short(*clnors)[2] = wn_data->clnors;
  int *loop_to_poly = wn_data->loop_to_poly;

  const MPoly *mpoly = wn_data->mpoly;
  const float(*polynors)[3] = wn_data->polynors;
  const int *poly_strength = wn_data->poly_strength;

  const MDeformVert *dvert = wn_data->dvert;

  const short mode = wn_data->mode;
  ModePair *mode_pair = wn_data->mode_pair;

  const bool has_clnors = wn_data->has_clnors;
  const float split_angle = wn_data->split_angle;
  MLoopNorSpaceArray lnors_spacearr = {nullptr};

  const bool keep_sharp = (wnmd->flag & MOD_WEIGHTEDNORMAL_KEEP_SHARP) != 0;
  const bool use_face_influence = (wnmd->flag & MOD_WEIGHTEDNORMAL_FACE_INFLUENCE) != 0 &&
                                  poly_strength != nullptr;
  const bool has_vgroup = dvert != nullptr;

  float(*loop_normals)[3] = nullptr;

  WeightedNormalDataAggregateItem *items_data = nullptr;
  int items_num = 0;
  if (keep_sharp) {
    BLI_bitmap *done_loops = BLI_BITMAP_NEW(loops_num, __func__);

    /* This will give us loop normal spaces,
     * we do not actually care about computed loop_normals for now... */
    loop_normals = static_cast<float(*)[3]>(
<<<<<<< HEAD
        MEM_calloc_arrayN((size_t)loops_num, sizeof(*loop_normals), __func__));
    BKE_mesh_normals_loop_split(positions,
=======
        MEM_calloc_arrayN(size_t(loops_num), sizeof(*loop_normals), __func__));
    BKE_mesh_normals_loop_split(mvert,
>>>>>>> f3f0ea8d
                                wn_data->vert_normals,
                                verts_num,
                                medge,
                                edges_num,
                                mloop,
                                loop_normals,
                                loops_num,
                                mpoly,
                                polynors,
                                polys_num,
                                true,
                                split_angle,
                                &lnors_spacearr,
                                has_clnors ? clnors : nullptr,
                                loop_to_poly);

    items_num = lnors_spacearr.spaces_num;
    items_data = static_cast<WeightedNormalDataAggregateItem *>(
        MEM_calloc_arrayN(size_t(items_num), sizeof(*items_data), __func__));

    /* In this first loop, we assign each WeightedNormalDataAggregateItem
     * to its smooth fan of loops (aka lnor space). */
    const MPoly *mp;
    int mp_index;
    int item_index;
    for (mp = mpoly, mp_index = 0, item_index = 0; mp_index < polys_num; mp++, mp_index++) {
      int ml_index = mp->loopstart;
      const int ml_end_index = ml_index + mp->totloop;

      for (; ml_index < ml_end_index; ml_index++) {
        if (BLI_BITMAP_TEST(done_loops, ml_index)) {
          /* Smooth fan of this loop has already been processed, skip it. */
          continue;
        }
        BLI_assert(item_index < items_num);

        WeightedNormalDataAggregateItem *itdt = &items_data[item_index];
        itdt->curr_strength = FACE_STRENGTH_WEAK;

        MLoopNorSpace *lnor_space = lnors_spacearr.lspacearr[ml_index];
        lnor_space->user_data = itdt;

        if (!(lnor_space->flags & MLNOR_SPACE_IS_SINGLE)) {
          for (LinkNode *lnode = lnor_space->loops; lnode; lnode = lnode->next) {
            const int ml_fan_index = POINTER_AS_INT(lnode->link);
            BLI_BITMAP_ENABLE(done_loops, ml_fan_index);
          }
        }
        else {
          BLI_BITMAP_ENABLE(done_loops, ml_index);
        }

        item_index++;
      }
    }

    MEM_freeN(done_loops);
  }
  else {
    items_num = verts_num;
    items_data = static_cast<WeightedNormalDataAggregateItem *>(
        MEM_calloc_arrayN(size_t(items_num), sizeof(*items_data), __func__));
    if (use_face_influence) {
      for (int item_index = 0; item_index < items_num; item_index++) {
        items_data[item_index].curr_strength = FACE_STRENGTH_WEAK;
      }
    }
  }
  wn_data->items_data = items_data;

  switch (mode) {
    case MOD_WEIGHTEDNORMAL_MODE_FACE:
      for (int i = 0; i < polys_num; i++) {
        const int mp_index = mode_pair[i].index;
        const float mp_val = mode_pair[i].val;

        int ml_index = mpoly[mp_index].loopstart;
        const int ml_index_end = ml_index + mpoly[mp_index].totloop;
        for (; ml_index < ml_index_end; ml_index++) {
          const int mv_index = mloop[ml_index].v;
          WeightedNormalDataAggregateItem *item_data =
              keep_sharp ? static_cast<WeightedNormalDataAggregateItem *>(
                               lnors_spacearr.lspacearr[ml_index]->user_data) :
                           &items_data[mv_index];

          aggregate_item_normal(
              wnmd, wn_data, item_data, mv_index, mp_index, mp_val, use_face_influence);
        }
      }
      break;
    case MOD_WEIGHTEDNORMAL_MODE_ANGLE:
    case MOD_WEIGHTEDNORMAL_MODE_FACE_ANGLE:
      BLI_assert(loop_to_poly != nullptr);

      for (int i = 0; i < loops_num; i++) {
        const int ml_index = mode_pair[i].index;
        const float ml_val = mode_pair[i].val;

        const int mp_index = loop_to_poly[ml_index];
        const int mv_index = mloop[ml_index].v;
        WeightedNormalDataAggregateItem *item_data =
            keep_sharp ? static_cast<WeightedNormalDataAggregateItem *>(
                             lnors_spacearr.lspacearr[ml_index]->user_data) :
                         &items_data[mv_index];

        aggregate_item_normal(
            wnmd, wn_data, item_data, mv_index, mp_index, ml_val, use_face_influence);
      }
      break;
    default:
      BLI_assert_unreachable();
  }

  /* Validate computed weighted normals. */
  for (int item_index = 0; item_index < items_num; item_index++) {
    if (normalize_v3(items_data[item_index].normal) < CLNORS_VALID_VEC_LEN) {
      zero_v3(items_data[item_index].normal);
    }
  }

  if (keep_sharp) {
    /* Set loop normals for normal computed for each lnor space (smooth fan).
     * Note that loop_normals is already populated with clnors
     * (before this modifier is applied, at start of this function),
     * so no need to recompute them here. */
    for (int ml_index = 0; ml_index < loops_num; ml_index++) {
      WeightedNormalDataAggregateItem *item_data = static_cast<WeightedNormalDataAggregateItem *>(
          lnors_spacearr.lspacearr[ml_index]->user_data);
      if (!is_zero_v3(item_data->normal)) {
        copy_v3_v3(loop_normals[ml_index], item_data->normal);
      }
    }

    BKE_mesh_normals_loop_custom_set(positions,
                                     wn_data->vert_normals,
                                     verts_num,
                                     medge,
                                     edges_num,
                                     mloop,
                                     loop_normals,
                                     loops_num,
                                     mpoly,
                                     polynors,
                                     polys_num,
                                     clnors);
  }
  else {
    /* TODO: Ideally, we could add an option to `BKE_mesh_normals_loop_custom_[from_verts_]set()`
     * to keep current clnors instead of resetting them to default auto-computed ones,
     * when given new custom normal is zero-vec.
     * But this is not exactly trivial change, better to keep this optimization for later...
     */
    if (!has_vgroup) {
      /* NOTE: in theory, we could avoid this extra allocation & copying...
       * But think we can live with it for now,
       * and it makes code simpler & cleaner. */
      float(*vert_normals)[3] = static_cast<float(*)[3]>(
          MEM_calloc_arrayN(size_t(verts_num), sizeof(*loop_normals), __func__));

      for (int ml_index = 0; ml_index < loops_num; ml_index++) {
        const int mv_index = mloop[ml_index].v;
        copy_v3_v3(vert_normals[mv_index], items_data[mv_index].normal);
      }

      BKE_mesh_normals_loop_custom_from_verts_set(positions,
                                                  wn_data->vert_normals,
                                                  vert_normals,
                                                  verts_num,
                                                  medge,
                                                  edges_num,
                                                  mloop,
                                                  loops_num,
                                                  mpoly,
                                                  polynors,
                                                  polys_num,
                                                  clnors);

      MEM_freeN(vert_normals);
    }
    else {
      loop_normals = static_cast<float(*)[3]>(
          MEM_calloc_arrayN(size_t(loops_num), sizeof(*loop_normals), __func__));

      BKE_mesh_normals_loop_split(positions,
                                  wn_data->vert_normals,
                                  verts_num,
                                  medge,
                                  edges_num,
                                  mloop,
                                  loop_normals,
                                  loops_num,
                                  mpoly,
                                  polynors,
                                  polys_num,
                                  true,
                                  split_angle,
                                  nullptr,
                                  has_clnors ? clnors : nullptr,
                                  loop_to_poly);

      for (int ml_index = 0; ml_index < loops_num; ml_index++) {
        const int item_index = mloop[ml_index].v;
        if (!is_zero_v3(items_data[item_index].normal)) {
          copy_v3_v3(loop_normals[ml_index], items_data[item_index].normal);
        }
      }

      BKE_mesh_normals_loop_custom_set(positions,
                                       wn_data->vert_normals,
                                       verts_num,
                                       medge,
                                       edges_num,
                                       mloop,
                                       loop_normals,
                                       loops_num,
                                       mpoly,
                                       polynors,
                                       polys_num,
                                       clnors);
    }
  }

  if (keep_sharp) {
    BKE_lnor_spacearr_free(&lnors_spacearr);
  }
  MEM_SAFE_FREE(loop_normals);
}

static void wn_face_area(WeightedNormalModifierData *wnmd, WeightedNormalData *wn_data)
{
  const int polys_num = wn_data->polys_num;

  const float(*positions)[3] = wn_data->positions;
  const MLoop *mloop = wn_data->mloop;
  const MPoly *mpoly = wn_data->mpoly;

  const MPoly *mp;
  int mp_index;

  ModePair *face_area = static_cast<ModePair *>(
      MEM_malloc_arrayN(size_t(polys_num), sizeof(*face_area), __func__));

  ModePair *f_area = face_area;
  for (mp_index = 0, mp = mpoly; mp_index < polys_num; mp_index++, mp++, f_area++) {
    f_area->val = BKE_mesh_calc_poly_area(mp, &mloop[mp->loopstart], positions);
    f_area->index = mp_index;
  }

  qsort(face_area, polys_num, sizeof(*face_area), modepair_cmp_by_val_inverse);

  wn_data->mode_pair = face_area;
  apply_weights_vertex_normal(wnmd, wn_data);
}

static void wn_corner_angle(WeightedNormalModifierData *wnmd, WeightedNormalData *wn_data)
{
  const int loops_num = wn_data->loops_num;
  const int polys_num = wn_data->polys_num;

  const float(*positions)[3] = wn_data->positions;
  const MLoop *mloop = wn_data->mloop;
  const MPoly *mpoly = wn_data->mpoly;

  const MPoly *mp;
  int mp_index;

  int *loop_to_poly = static_cast<int *>(
      MEM_malloc_arrayN(size_t(loops_num), sizeof(*loop_to_poly), __func__));

  ModePair *corner_angle = static_cast<ModePair *>(
      MEM_malloc_arrayN(size_t(loops_num), sizeof(*corner_angle), __func__));

  for (mp_index = 0, mp = mpoly; mp_index < polys_num; mp_index++, mp++) {
    const MLoop *ml_start = &mloop[mp->loopstart];

    float *index_angle = static_cast<float *>(
<<<<<<< HEAD
        MEM_malloc_arrayN((size_t)mp->totloop, sizeof(*index_angle), __func__));
    BKE_mesh_calc_poly_angles(mp, ml_start, positions, index_angle);
=======
        MEM_malloc_arrayN(size_t(mp->totloop), sizeof(*index_angle), __func__));
    BKE_mesh_calc_poly_angles(mp, ml_start, mvert, index_angle);
>>>>>>> f3f0ea8d

    ModePair *c_angl = &corner_angle[mp->loopstart];
    float *angl = index_angle;
    for (int ml_index = mp->loopstart; ml_index < mp->loopstart + mp->totloop;
         ml_index++, c_angl++, angl++) {
      c_angl->val = float(M_PI) - *angl;
      c_angl->index = ml_index;

      loop_to_poly[ml_index] = mp_index;
    }
    MEM_freeN(index_angle);
  }

  qsort(corner_angle, loops_num, sizeof(*corner_angle), modepair_cmp_by_val_inverse);

  wn_data->loop_to_poly = loop_to_poly;
  wn_data->mode_pair = corner_angle;
  apply_weights_vertex_normal(wnmd, wn_data);
}

static void wn_face_with_angle(WeightedNormalModifierData *wnmd, WeightedNormalData *wn_data)
{
  const int loops_num = wn_data->loops_num;
  const int polys_num = wn_data->polys_num;

  const float(*positions)[3] = wn_data->positions;
  const MLoop *mloop = wn_data->mloop;
  const MPoly *mpoly = wn_data->mpoly;

  const MPoly *mp;
  int mp_index;

  int *loop_to_poly = static_cast<int *>(
      MEM_malloc_arrayN(size_t(loops_num), sizeof(*loop_to_poly), __func__));

  ModePair *combined = static_cast<ModePair *>(
      MEM_malloc_arrayN(size_t(loops_num), sizeof(*combined), __func__));

  for (mp_index = 0, mp = mpoly; mp_index < polys_num; mp_index++, mp++) {
    const MLoop *ml_start = &mloop[mp->loopstart];

    float face_area = BKE_mesh_calc_poly_area(mp, ml_start, positions);
    float *index_angle = static_cast<float *>(
<<<<<<< HEAD
        MEM_malloc_arrayN((size_t)mp->totloop, sizeof(*index_angle), __func__));
    BKE_mesh_calc_poly_angles(mp, ml_start, positions, index_angle);
=======
        MEM_malloc_arrayN(size_t(mp->totloop), sizeof(*index_angle), __func__));
    BKE_mesh_calc_poly_angles(mp, ml_start, mvert, index_angle);
>>>>>>> f3f0ea8d

    ModePair *cmbnd = &combined[mp->loopstart];
    float *angl = index_angle;
    for (int ml_index = mp->loopstart; ml_index < mp->loopstart + mp->totloop;
         ml_index++, cmbnd++, angl++) {
      /* In this case val is product of corner angle and face area. */
      cmbnd->val = (float(M_PI) - *angl) * face_area;
      cmbnd->index = ml_index;

      loop_to_poly[ml_index] = mp_index;
    }
    MEM_freeN(index_angle);
  }

  qsort(combined, loops_num, sizeof(*combined), modepair_cmp_by_val_inverse);

  wn_data->loop_to_poly = loop_to_poly;
  wn_data->mode_pair = combined;
  apply_weights_vertex_normal(wnmd, wn_data);
}

static Mesh *modifyMesh(ModifierData *md, const ModifierEvalContext *ctx, Mesh *mesh)
{
  WeightedNormalModifierData *wnmd = (WeightedNormalModifierData *)md;
  Object *ob = ctx->object;

  /* XXX TODO(Rohan Rathi):
   * Once we fully switch to Mesh evaluation of modifiers,
   * we can expect to get that flag from the COW copy.
   * But for now, it is lost in the DM intermediate step,
   * so we need to directly check orig object's data. */
#if 0
  if (!(mesh->flag & ME_AUTOSMOOTH))
#else
  if (!(((Mesh *)ob->data)->flag & ME_AUTOSMOOTH))
#endif
  {
    BKE_modifier_set_error(
        ctx->object, (ModifierData *)wnmd, "Enable 'Auto Smooth' in Object Data Properties");
    return mesh;
  }

  Mesh *result;
  result = (Mesh *)BKE_id_copy_ex(nullptr, &mesh->id, nullptr, LIB_ID_COPY_LOCALIZE);

  const int verts_num = result->totvert;
  const int edges_num = result->totedge;
  const int loops_num = result->totloop;
  const int polys_num = result->totpoly;
  const float(*positions)[3] = BKE_mesh_positions(result);
  MEdge *medge = BKE_mesh_edges_for_write(result);
  const MPoly *mpoly = BKE_mesh_polys(result);
  const MLoop *mloop = BKE_mesh_loops(result);

  /* Right now:
   * If weight = 50 then all faces are given equal weight.
   * If weight > 50 then more weight given to faces with larger vals (face area / corner angle).
   * If weight < 50 then more weight given to faces with lesser vals. However current calculation
   * does not converge to min/max.
   */
  float weight = float(wnmd->weight) / 50.0f;
  if (wnmd->weight == 100) {
    weight = float(SHRT_MAX);
  }
  else if (wnmd->weight == 1) {
    weight = 1 / float(SHRT_MAX);
  }
  else if ((weight - 1) * 25 > 1) {
    weight = (weight - 1) * 25;
  }

  const float split_angle = mesh->smoothresh;
  short(*clnors)[2] = static_cast<short(*)[2]>(
      CustomData_get_layer(&result->ldata, CD_CUSTOMLOOPNORMAL));

  /* Keep info whether we had clnors,
   * it helps when generating clnor spaces and default normals. */
  const bool has_clnors = clnors != nullptr;
  if (!clnors) {
    clnors = static_cast<short(*)[2]>(CustomData_add_layer(
        &result->ldata, CD_CUSTOMLOOPNORMAL, CD_SET_DEFAULT, nullptr, loops_num));
  }

  const MDeformVert *dvert;
  int defgrp_index;
  MOD_get_vgroup(ctx->object, mesh, wnmd->defgrp_name, &dvert, &defgrp_index);

  WeightedNormalData wn_data{};
  wn_data.verts_num = verts_num;
  wn_data.edges_num = edges_num;
  wn_data.loops_num = loops_num;
  wn_data.polys_num = polys_num;

  wn_data.positions = positions;
  wn_data.vert_normals = BKE_mesh_vertex_normals_ensure(result);
  wn_data.medge = medge;

  wn_data.mloop = mloop;
  wn_data.clnors = clnors;
  wn_data.has_clnors = has_clnors;
  wn_data.split_angle = split_angle;

  wn_data.mpoly = mpoly;
  wn_data.polynors = BKE_mesh_poly_normals_ensure(mesh);
  wn_data.poly_strength = static_cast<const int *>(CustomData_get_layer_named(
      &result->pdata, CD_PROP_INT32, MOD_WEIGHTEDNORMALS_FACEWEIGHT_CDLAYER_ID));

  wn_data.dvert = dvert;
  wn_data.defgrp_index = defgrp_index;
  wn_data.use_invert_vgroup = (wnmd->flag & MOD_WEIGHTEDNORMAL_INVERT_VGROUP) != 0;

  wn_data.weight = weight;
  wn_data.mode = wnmd->mode;

  switch (wnmd->mode) {
    case MOD_WEIGHTEDNORMAL_MODE_FACE:
      wn_face_area(wnmd, &wn_data);
      break;
    case MOD_WEIGHTEDNORMAL_MODE_ANGLE:
      wn_corner_angle(wnmd, &wn_data);
      break;
    case MOD_WEIGHTEDNORMAL_MODE_FACE_ANGLE:
      wn_face_with_angle(wnmd, &wn_data);
      break;
  }

  MEM_SAFE_FREE(wn_data.loop_to_poly);
  MEM_SAFE_FREE(wn_data.mode_pair);
  MEM_SAFE_FREE(wn_data.items_data);

  result->runtime.is_original_bmesh = false;

  return result;
}

static void initData(ModifierData *md)
{
  WeightedNormalModifierData *wnmd = (WeightedNormalModifierData *)md;

  BLI_assert(MEMCMP_STRUCT_AFTER_IS_ZERO(wnmd, modifier));

  MEMCPY_STRUCT_AFTER(wnmd, DNA_struct_default_get(WeightedNormalModifierData), modifier);
}

static void requiredDataMask(ModifierData *md, CustomData_MeshMasks *r_cddata_masks)
{
  WeightedNormalModifierData *wnmd = (WeightedNormalModifierData *)md;

  r_cddata_masks->lmask = CD_MASK_CUSTOMLOOPNORMAL;

  if (wnmd->defgrp_name[0] != '\0') {
    r_cddata_masks->vmask |= CD_MASK_MDEFORMVERT;
  }

  if (wnmd->flag & MOD_WEIGHTEDNORMAL_FACE_INFLUENCE) {
    r_cddata_masks->pmask |= CD_MASK_PROP_INT32;
  }
}

static bool dependsOnNormals(ModifierData *UNUSED(md))
{
  return true;
}

static void panel_draw(const bContext *UNUSED(C), Panel *panel)
{
  uiLayout *col;
  uiLayout *layout = panel->layout;

  PointerRNA ob_ptr;
  PointerRNA *ptr = modifier_panel_get_property_pointers(panel, &ob_ptr);

  uiLayoutSetPropSep(layout, true);

  uiItemR(layout, ptr, "mode", 0, nullptr, ICON_NONE);

  uiItemR(layout, ptr, "weight", 0, IFACE_("Weight"), ICON_NONE);
  uiItemR(layout, ptr, "thresh", 0, IFACE_("Threshold"), ICON_NONE);

  col = uiLayoutColumn(layout, false);
  uiItemR(col, ptr, "keep_sharp", 0, nullptr, ICON_NONE);
  uiItemR(col, ptr, "use_face_influence", 0, nullptr, ICON_NONE);

  modifier_vgroup_ui(layout, ptr, &ob_ptr, "vertex_group", "invert_vertex_group", nullptr);

  modifier_panel_end(layout, ptr);
}

static void panelRegister(ARegionType *region_type)
{
  modifier_panel_register(region_type, eModifierType_WeightedNormal, panel_draw);
}

ModifierTypeInfo modifierType_WeightedNormal = {
    /* name */ N_("WeightedNormal"),
    /* structName */ "WeightedNormalModifierData",
    /* structSize */ sizeof(WeightedNormalModifierData),
    /* srna */ &RNA_WeightedNormalModifier,
    /* type */ eModifierTypeType_Constructive,
    /* flags */ eModifierTypeFlag_AcceptsMesh | eModifierTypeFlag_SupportsMapping |
        eModifierTypeFlag_SupportsEditmode | eModifierTypeFlag_EnableInEditmode,
    /* icon */ ICON_MOD_VERTEX_WEIGHT,

    /* copyData */ BKE_modifier_copydata_generic,

    /* deformVerts */ nullptr,
    /* deformMatrices */ nullptr,
    /* deformVertsEM */ nullptr,
    /* deformMatricesEM */ nullptr,
    /* modifyMesh */ modifyMesh,
    /* modifyGeometrySet */ nullptr,

    /* initData */ initData,
    /* requiredDataMask */ requiredDataMask,
    /* freeData */ nullptr,
    /* isDisabled */ nullptr,
    /* updateDepsgraph */ nullptr,
    /* dependsOnTime */ nullptr,
    /* dependsOnNormals */ dependsOnNormals,
    /* foreachIDLink */ nullptr,
    /* foreachTexLink */ nullptr,
    /* freeRuntimeData */ nullptr,
    /* panelRegister */ panelRegister,
    /* blendWrite */ nullptr,
    /* blendRead */ nullptr,
};<|MERGE_RESOLUTION|>--- conflicted
+++ resolved
@@ -221,13 +221,8 @@
     /* This will give us loop normal spaces,
      * we do not actually care about computed loop_normals for now... */
     loop_normals = static_cast<float(*)[3]>(
-<<<<<<< HEAD
-        MEM_calloc_arrayN((size_t)loops_num, sizeof(*loop_normals), __func__));
+        MEM_calloc_arrayN(size_t(loops_num), sizeof(*loop_normals), __func__));
     BKE_mesh_normals_loop_split(positions,
-=======
-        MEM_calloc_arrayN(size_t(loops_num), sizeof(*loop_normals), __func__));
-    BKE_mesh_normals_loop_split(mvert,
->>>>>>> f3f0ea8d
                                 wn_data->vert_normals,
                                 verts_num,
                                 medge,
@@ -504,13 +499,8 @@
     const MLoop *ml_start = &mloop[mp->loopstart];
 
     float *index_angle = static_cast<float *>(
-<<<<<<< HEAD
-        MEM_malloc_arrayN((size_t)mp->totloop, sizeof(*index_angle), __func__));
+        MEM_malloc_arrayN(size_t(mp->totloop), sizeof(*index_angle), __func__));
     BKE_mesh_calc_poly_angles(mp, ml_start, positions, index_angle);
-=======
-        MEM_malloc_arrayN(size_t(mp->totloop), sizeof(*index_angle), __func__));
-    BKE_mesh_calc_poly_angles(mp, ml_start, mvert, index_angle);
->>>>>>> f3f0ea8d
 
     ModePair *c_angl = &corner_angle[mp->loopstart];
     float *angl = index_angle;
@@ -554,13 +544,8 @@
 
     float face_area = BKE_mesh_calc_poly_area(mp, ml_start, positions);
     float *index_angle = static_cast<float *>(
-<<<<<<< HEAD
-        MEM_malloc_arrayN((size_t)mp->totloop, sizeof(*index_angle), __func__));
+        MEM_malloc_arrayN(size_t(mp->totloop), sizeof(*index_angle), __func__));
     BKE_mesh_calc_poly_angles(mp, ml_start, positions, index_angle);
-=======
-        MEM_malloc_arrayN(size_t(mp->totloop), sizeof(*index_angle), __func__));
-    BKE_mesh_calc_poly_angles(mp, ml_start, mvert, index_angle);
->>>>>>> f3f0ea8d
 
     ModePair *cmbnd = &combined[mp->loopstart];
     float *angl = index_angle;
