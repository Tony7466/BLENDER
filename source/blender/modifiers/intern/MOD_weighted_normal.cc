/* SPDX-License-Identifier: GPL-2.0-or-later */

/** \file
 * \ingroup modifiers
 */

#include "MEM_guardedalloc.h"

#include "BLI_bitmap.h"
#include "BLI_linklist.h"
#include "BLI_math_vector.h"

#include "BLT_translation.h"

#include "DNA_defaults.h"
#include "DNA_mesh_types.h"
#include "DNA_meshdata_types.h"
#include "DNA_object_types.h"
#include "DNA_scene_types.h"
#include "DNA_screen_types.h"

#include "BKE_attribute.hh"
#include "BKE_context.h"
#include "BKE_deform.h"
#include "BKE_lib_id.h"
#include "BKE_mesh.h"
#include "BKE_mesh_mapping.h"
#include "BKE_screen.h"

#include "UI_interface.h"
#include "UI_resources.h"

#include "RNA_access.h"
#include "RNA_prototypes.h"

#include "MOD_modifiertypes.h"
#include "MOD_ui_common.h"
#include "MOD_util.h"

#include "bmesh.h"

#define CLNORS_VALID_VEC_LEN (1e-6f)

struct ModePair {
  float val; /* Contains mode based value (face area / corner angle). */
  int index; /* Index value per poly or per loop. */
};

/* Sorting function used in modifier, sorts in decreasing order. */
static int modepair_cmp_by_val_inverse(const void *p1, const void *p2)
{
  ModePair *r1 = (ModePair *)p1;
  ModePair *r2 = (ModePair *)p2;

  return (r1->val < r2->val) ? 1 : ((r1->val > r2->val) ? -1 : 0);
}

/* There will be one of those per vertex
 * (simple case, computing one normal per vertex), or per smooth fan. */
struct WeightedNormalDataAggregateItem {
  float normal[3];

  int loops_num;     /* Count number of loops using this item so far. */
  float curr_val;    /* Current max val for this item. */
  int curr_strength; /* Current max strength encountered for this item. */
};

#define NUM_CACHED_INVERSE_POWERS_OF_WEIGHT 128

struct WeightedNormalData {
  int verts_num;

  const float (*vert_positions)[3];
  const float (*vert_normals)[3];
  blender::Span<MEdge> edges;
  bool *sharp_edges;

  blender::Span<int> corner_verts;
  blender::Span<int> corner_edges;
  blender::Span<int> loop_to_poly;
  short (*clnors)[2];
  bool has_clnors; /* True if clnors already existed, false if we had to create them. */
  float split_angle;

  blender::OffsetIndices<int> polys;
  const float (*poly_normals)[3];
  const bool *sharp_faces;
  const int *poly_strength;

  const MDeformVert *dvert;
  int defgrp_index;
  bool use_invert_vgroup;

  float weight;
  short mode;

  /* Lower-level, internal processing data. */
  float cached_inverse_powers_of_weight[NUM_CACHED_INVERSE_POWERS_OF_WEIGHT];

  WeightedNormalDataAggregateItem *items_data;

  ModePair *mode_pair;
};

/**
 * Check strength of given poly compared to those found so far for that given item
 * (vertex or smooth fan), and reset matching item_data in case we get a stronger new strength.
 */
static bool check_item_poly_strength(WeightedNormalData *wn_data,
                                     WeightedNormalDataAggregateItem *item_data,
                                     const int mp_index)
{
  BLI_assert(wn_data->poly_strength != nullptr);

  const int mp_strength = wn_data->poly_strength[mp_index];

  if (mp_strength > item_data->curr_strength) {
    item_data->curr_strength = mp_strength;
    item_data->curr_val = 0.0f;
    item_data->loops_num = 0;
    zero_v3(item_data->normal);
  }

  return mp_strength == item_data->curr_strength;
}

static void aggregate_item_normal(WeightedNormalModifierData *wnmd,
                                  WeightedNormalData *wn_data,
                                  WeightedNormalDataAggregateItem *item_data,
                                  const int mv_index,
                                  const int mp_index,
                                  const float curr_val,
                                  const bool use_face_influence)
{
  const float(*poly_normals)[3] = wn_data->poly_normals;

  const MDeformVert *dvert = wn_data->dvert;
  const int defgrp_index = wn_data->defgrp_index;
  const bool use_invert_vgroup = wn_data->use_invert_vgroup;

  const float weight = wn_data->weight;

  float *cached_inverse_powers_of_weight = wn_data->cached_inverse_powers_of_weight;

  const bool has_vgroup = dvert != nullptr;
  const bool vert_of_group = has_vgroup &&
                             BKE_defvert_find_index(&dvert[mv_index], defgrp_index) != nullptr;

  if (has_vgroup &&
      ((vert_of_group && use_invert_vgroup) || (!vert_of_group && !use_invert_vgroup))) {
    return;
  }

  if (use_face_influence && !check_item_poly_strength(wn_data, item_data, mp_index)) {
    return;
  }

  /* If item's curr_val is 0 init it to present value. */
  if (item_data->curr_val == 0.0f) {
    item_data->curr_val = curr_val;
  }
  if (!compare_ff(item_data->curr_val, curr_val, wnmd->thresh)) {
    /* item's curr_val and present value differ more than threshold, update. */
    item_data->loops_num++;
    item_data->curr_val = curr_val;
  }

  /* Exponentially divided weight for each normal
   * (since a few values will be used by most cases, we cache those). */
  const int loops_num = item_data->loops_num;
  if (loops_num < NUM_CACHED_INVERSE_POWERS_OF_WEIGHT &&
      cached_inverse_powers_of_weight[loops_num] == 0.0f) {
    cached_inverse_powers_of_weight[loops_num] = 1.0f / powf(weight, loops_num);
  }
  const float inverted_n_weight = loops_num < NUM_CACHED_INVERSE_POWERS_OF_WEIGHT ?
                                      cached_inverse_powers_of_weight[loops_num] :
                                      1.0f / powf(weight, loops_num);

  madd_v3_v3fl(item_data->normal, poly_normals[mp_index], curr_val * inverted_n_weight);
}

static void apply_weights_vertex_normal(WeightedNormalModifierData *wnmd,
                                        WeightedNormalData *wn_data)
{
  using namespace blender;
  const int verts_num = wn_data->verts_num;

  const float(*positions)[3] = wn_data->vert_positions;
  const blender::Span<MEdge> edges = wn_data->edges;
  const blender::OffsetIndices polys = wn_data->polys;
  const blender::Span<int> corner_verts = wn_data->corner_verts;
  const blender::Span<int> corner_edges = wn_data->corner_edges;

  short(*clnors)[2] = wn_data->clnors;
  const blender::Span<int> loop_to_poly = wn_data->loop_to_poly;

  const float(*poly_normals)[3] = wn_data->poly_normals;
  const int *poly_strength = wn_data->poly_strength;

  const MDeformVert *dvert = wn_data->dvert;

  const short mode = wn_data->mode;
  ModePair *mode_pair = wn_data->mode_pair;

  const bool has_clnors = wn_data->has_clnors;
  const float split_angle = wn_data->split_angle;
  MLoopNorSpaceArray lnors_spacearr = {nullptr};

  const bool keep_sharp = (wnmd->flag & MOD_WEIGHTEDNORMAL_KEEP_SHARP) != 0;
  const bool use_face_influence = (wnmd->flag & MOD_WEIGHTEDNORMAL_FACE_INFLUENCE) != 0 &&
                                  poly_strength != nullptr;
  const bool has_vgroup = dvert != nullptr;

  float(*loop_normals)[3] = nullptr;

  WeightedNormalDataAggregateItem *items_data = nullptr;
  int items_num = 0;
  if (keep_sharp) {
    BLI_bitmap *done_loops = BLI_BITMAP_NEW(corner_verts.size(), __func__);

    /* This will give us loop normal spaces,
     * we do not actually care about computed loop_normals for now... */
    loop_normals = static_cast<float(*)[3]>(
        MEM_calloc_arrayN(size_t(corner_verts.size()), sizeof(*loop_normals), __func__));
    BKE_mesh_normals_loop_split(positions,
                                wn_data->vert_normals,
                                verts_num,
                                edges.data(),
                                edges.size(),
                                corner_verts.data(),
                                corner_edges.data(),
                                loop_normals,
                                corner_verts.size(),
                                polys,
                                poly_normals,
                                true,
                                split_angle,
                                wn_data->sharp_edges,
                                wn_data->sharp_faces,
                                loop_to_poly.data(),
                                &lnors_spacearr,
                                has_clnors ? clnors : nullptr);

    items_num = lnors_spacearr.spaces_num;
    items_data = static_cast<WeightedNormalDataAggregateItem *>(
        MEM_calloc_arrayN(size_t(items_num), sizeof(*items_data), __func__));

    /* In this first loop, we assign each WeightedNormalDataAggregateItem
     * to its smooth fan of loops (aka lnor space). */
<<<<<<< HEAD
    for (int mp_index = 0, item_index = 0; mp_index < polys.ranges_num(); mp_index++) {
      for (const int ml_index : polys[mp_index]) {
=======
    int item_index = 0;
    for (const int i : polys.index_range()) {
      for (const int ml_index : blender::IndexRange(polys[i].loopstart, polys[i].totloop)) {
>>>>>>> 58ac9923
        if (BLI_BITMAP_TEST(done_loops, ml_index)) {
          /* Smooth fan of this loop has already been processed, skip it. */
          continue;
        }

        WeightedNormalDataAggregateItem *itdt = &items_data[item_index];
        itdt->curr_strength = FACE_STRENGTH_WEAK;

        MLoopNorSpace *lnor_space = lnors_spacearr.lspacearr[ml_index];
        lnor_space->user_data = itdt;

        if (!(lnor_space->flags & MLNOR_SPACE_IS_SINGLE)) {
          for (LinkNode *lnode = lnor_space->loops; lnode; lnode = lnode->next) {
            const int ml_fan_index = POINTER_AS_INT(lnode->link);
            BLI_BITMAP_ENABLE(done_loops, ml_fan_index);
          }
        }
        else {
          BLI_BITMAP_ENABLE(done_loops, ml_index);
        }

        item_index++;
      }
    }

    MEM_freeN(done_loops);
  }
  else {
    items_num = verts_num;
    items_data = static_cast<WeightedNormalDataAggregateItem *>(
        MEM_calloc_arrayN(size_t(items_num), sizeof(*items_data), __func__));
    if (use_face_influence) {
      for (int item_index = 0; item_index < items_num; item_index++) {
        items_data[item_index].curr_strength = FACE_STRENGTH_WEAK;
      }
    }
  }
  wn_data->items_data = items_data;

  switch (mode) {
    case MOD_WEIGHTEDNORMAL_MODE_FACE:
      for (const int i : polys.index_range()) {
        const int mp_index = mode_pair[i].index;
        const float mp_val = mode_pair[i].val;

        for (const int ml_index : polys[mp_index]) {
          const int mv_index = corner_verts[ml_index];
          WeightedNormalDataAggregateItem *item_data =
              keep_sharp ? static_cast<WeightedNormalDataAggregateItem *>(
                               lnors_spacearr.lspacearr[ml_index]->user_data) :
                           &items_data[mv_index];

          aggregate_item_normal(
              wnmd, wn_data, item_data, mv_index, mp_index, mp_val, use_face_influence);
        }
      }
      break;
    case MOD_WEIGHTEDNORMAL_MODE_ANGLE:
    case MOD_WEIGHTEDNORMAL_MODE_FACE_ANGLE:
      for (int i = 0; i < corner_verts.size(); i++) {
        const int ml_index = mode_pair[i].index;
        const float ml_val = mode_pair[i].val;

        const int mp_index = loop_to_poly[ml_index];
        const int mv_index = corner_verts[ml_index];
        WeightedNormalDataAggregateItem *item_data =
            keep_sharp ? static_cast<WeightedNormalDataAggregateItem *>(
                             lnors_spacearr.lspacearr[ml_index]->user_data) :
                         &items_data[mv_index];

        aggregate_item_normal(
            wnmd, wn_data, item_data, mv_index, mp_index, ml_val, use_face_influence);
      }
      break;
    default:
      BLI_assert_unreachable();
  }

  /* Validate computed weighted normals. */
  for (int item_index = 0; item_index < items_num; item_index++) {
    if (normalize_v3(items_data[item_index].normal) < CLNORS_VALID_VEC_LEN) {
      zero_v3(items_data[item_index].normal);
    }
  }

  if (keep_sharp) {
    /* Set loop normals for normal computed for each lnor space (smooth fan).
     * Note that loop_normals is already populated with clnors
     * (before this modifier is applied, at start of this function),
     * so no need to recompute them here. */
    for (int ml_index = 0; ml_index < corner_verts.size(); ml_index++) {
      WeightedNormalDataAggregateItem *item_data = static_cast<WeightedNormalDataAggregateItem *>(
          lnors_spacearr.lspacearr[ml_index]->user_data);
      if (!is_zero_v3(item_data->normal)) {
        copy_v3_v3(loop_normals[ml_index], item_data->normal);
      }
    }

    BKE_mesh_normals_loop_custom_set(positions,
                                     wn_data->vert_normals,
                                     verts_num,
                                     edges.data(),
                                     edges.size(),
                                     corner_verts.data(),
                                     corner_edges.data(),
                                     loop_normals,
                                     corner_verts.size(),
                                     polys,
                                     poly_normals,
                                     wn_data->sharp_faces,
                                     wn_data->sharp_edges,
                                     clnors);
  }
  else {
    /* TODO: Ideally, we could add an option to `BKE_mesh_normals_loop_custom_[from_verts_]set()`
     * to keep current clnors instead of resetting them to default auto-computed ones,
     * when given new custom normal is zero-vec.
     * But this is not exactly trivial change, better to keep this optimization for later...
     */
    if (!has_vgroup) {
      /* NOTE: in theory, we could avoid this extra allocation & copying...
       * But think we can live with it for now,
       * and it makes code simpler & cleaner. */
      float(*vert_normals)[3] = static_cast<float(*)[3]>(
          MEM_calloc_arrayN(size_t(verts_num), sizeof(*loop_normals), __func__));

      for (int ml_index = 0; ml_index < corner_verts.size(); ml_index++) {
        const int mv_index = corner_verts[ml_index];
        copy_v3_v3(vert_normals[mv_index], items_data[mv_index].normal);
      }

      BKE_mesh_normals_loop_custom_from_verts_set(positions,
                                                  wn_data->vert_normals,
                                                  vert_normals,
                                                  verts_num,
                                                  edges.data(),
                                                  edges.size(),
                                                  corner_verts.data(),
                                                  corner_edges.data(),
                                                  corner_verts.size(),
                                                  polys,
                                                  poly_normals,
                                                  wn_data->sharp_faces,
                                                  wn_data->sharp_edges,
                                                  clnors);

      MEM_freeN(vert_normals);
    }
    else {
      loop_normals = static_cast<float(*)[3]>(
          MEM_calloc_arrayN(size_t(corner_verts.size()), sizeof(*loop_normals), __func__));

      BKE_mesh_normals_loop_split(positions,
                                  wn_data->vert_normals,
                                  verts_num,
                                  edges.data(),
                                  edges.size(),
                                  corner_verts.data(),
                                  corner_edges.data(),
                                  loop_normals,
                                  corner_verts.size(),
                                  polys,
                                  poly_normals,
                                  true,
                                  split_angle,
                                  wn_data->sharp_edges,
                                  wn_data->sharp_faces,
                                  loop_to_poly.data(),
                                  nullptr,
                                  has_clnors ? clnors : nullptr);

      for (int ml_index = 0; ml_index < corner_verts.size(); ml_index++) {
        const int item_index = corner_verts[ml_index];
        if (!is_zero_v3(items_data[item_index].normal)) {
          copy_v3_v3(loop_normals[ml_index], items_data[item_index].normal);
        }
      }

      BKE_mesh_normals_loop_custom_set(positions,
                                       wn_data->vert_normals,
                                       verts_num,
                                       edges.data(),
                                       edges.size(),
                                       corner_verts.data(),
                                       corner_edges.data(),
                                       loop_normals,
                                       corner_verts.size(),
                                       polys,
                                       poly_normals,
                                       wn_data->sharp_faces,
                                       wn_data->sharp_edges,
                                       clnors);
    }
  }

  if (keep_sharp) {
    BKE_lnor_spacearr_free(&lnors_spacearr);
  }
  MEM_SAFE_FREE(loop_normals);
}

static void wn_face_area(WeightedNormalModifierData *wnmd, WeightedNormalData *wn_data)
{
  using namespace blender;
  const float(*positions)[3] = wn_data->vert_positions;
  const blender::OffsetIndices polys = wn_data->polys;
  const blender::Span<int> corner_verts = wn_data->corner_verts;

  ModePair *face_area = static_cast<ModePair *>(
      MEM_malloc_arrayN(polys.ranges_num(), sizeof(*face_area), __func__));

  ModePair *f_area = face_area;
  for (const int i : polys.index_range()) {
<<<<<<< HEAD
    f_area[i].val = BKE_mesh_calc_poly_area(corner_verts.slice(polys[i]), positions);
=======
    f_area[i].val = BKE_mesh_calc_poly_area(
        &polys[i], &corner_verts[polys[i].loopstart], positions);
>>>>>>> 58ac9923
    f_area[i].index = i;
  }

  qsort(face_area, polys.ranges_num(), sizeof(*face_area), modepair_cmp_by_val_inverse);

  wn_data->mode_pair = face_area;
  apply_weights_vertex_normal(wnmd, wn_data);
}

static void wn_corner_angle(WeightedNormalModifierData *wnmd, WeightedNormalData *wn_data)
{
  using namespace blender;
  const float(*positions)[3] = wn_data->vert_positions;
  const blender::OffsetIndices polys = wn_data->polys;
  const blender::Span<int> corner_verts = wn_data->corner_verts;

  ModePair *corner_angle = static_cast<ModePair *>(
      MEM_malloc_arrayN(corner_verts.size(), sizeof(*corner_angle), __func__));

  for (const int i : polys.index_range()) {
    const blender::IndexRange poly = polys[i];
    float *index_angle = static_cast<float *>(
        MEM_malloc_arrayN(poly.size(), sizeof(*index_angle), __func__));
    BKE_mesh_calc_poly_angles(corner_verts.slice(poly), positions, index_angle);

    ModePair *c_angl = &corner_angle[poly.start()];
    float *angl = index_angle;
    for (int ml_index = poly.start(); ml_index < poly.start() + poly.size();
         ml_index++, c_angl++, angl++) {
      c_angl->val = float(M_PI) - *angl;
      c_angl->index = ml_index;
    }
    MEM_freeN(index_angle);
  }

  qsort(corner_angle, corner_verts.size(), sizeof(*corner_angle), modepair_cmp_by_val_inverse);

  wn_data->mode_pair = corner_angle;
  apply_weights_vertex_normal(wnmd, wn_data);
}

static void wn_face_with_angle(WeightedNormalModifierData *wnmd, WeightedNormalData *wn_data)
{
  using namespace blender;
  const float(*positions)[3] = wn_data->vert_positions;
  const blender::OffsetIndices polys = wn_data->polys;
  const blender::Span<int> corner_verts = wn_data->corner_verts;

  ModePair *combined = static_cast<ModePair *>(
      MEM_malloc_arrayN(corner_verts.size(), sizeof(*combined), __func__));

  for (const int i : polys.index_range()) {
    const blender::IndexRange poly = polys[i];
    float face_area = BKE_mesh_calc_poly_area(corner_verts.slice(poly), positions);
    float *index_angle = static_cast<float *>(
        MEM_malloc_arrayN(poly.size(), sizeof(*index_angle), __func__));
    BKE_mesh_calc_poly_angles(corner_verts.slice(poly), positions, index_angle);

    ModePair *cmbnd = &combined[poly.start()];
    float *angl = index_angle;
    for (int ml_index = poly.start(); ml_index < poly.start() + poly.size();
         ml_index++, cmbnd++, angl++) {
      /* In this case val is product of corner angle and face area. */
      cmbnd->val = (float(M_PI) - *angl) * face_area;
      cmbnd->index = ml_index;
    }
    MEM_freeN(index_angle);
  }

  qsort(combined, corner_verts.size(), sizeof(*combined), modepair_cmp_by_val_inverse);

  wn_data->mode_pair = combined;
  apply_weights_vertex_normal(wnmd, wn_data);
}

static Mesh *modifyMesh(ModifierData *md, const ModifierEvalContext *ctx, Mesh *mesh)
{
  using namespace blender;
  WeightedNormalModifierData *wnmd = (WeightedNormalModifierData *)md;
  Object *ob = ctx->object;

  /* XXX TODO(Rohan Rathi):
   * Once we fully switch to Mesh evaluation of modifiers,
   * we can expect to get that flag from the COW copy.
   * But for now, it is lost in the DM intermediate step,
   * so we need to directly check orig object's data. */
#if 0
  if (!(mesh->flag & ME_AUTOSMOOTH))
#else
  if (!(((Mesh *)ob->data)->flag & ME_AUTOSMOOTH))
#endif
  {
    BKE_modifier_set_error(
        ctx->object, (ModifierData *)wnmd, "Enable 'Auto Smooth' in Object Data Properties");
    return mesh;
  }

  Mesh *result;
  result = (Mesh *)BKE_id_copy_ex(nullptr, &mesh->id, nullptr, LIB_ID_COPY_LOCALIZE);

  const int verts_num = result->totvert;
  const float(*positions)[3] = BKE_mesh_vert_positions(result);
  const blender::Span<MEdge> edges = mesh->edges();
  const OffsetIndices polys = result->polys();
  const blender::Span<int> corner_verts = mesh->corner_verts();
  const blender::Span<int> corner_edges = mesh->corner_edges();

  /* Right now:
   * If weight = 50 then all faces are given equal weight.
   * If weight > 50 then more weight given to faces with larger vals (face area / corner angle).
   * If weight < 50 then more weight given to faces with lesser vals. However current calculation
   * does not converge to min/max.
   */
  float weight = float(wnmd->weight) / 50.0f;
  if (wnmd->weight == 100) {
    weight = float(SHRT_MAX);
  }
  else if (wnmd->weight == 1) {
    weight = 1 / float(SHRT_MAX);
  }
  else if ((weight - 1) * 25 > 1) {
    weight = (weight - 1) * 25;
  }

  const float split_angle = mesh->smoothresh;
  short(*clnors)[2] = static_cast<short(*)[2]>(
      CustomData_get_layer_for_write(&result->ldata, CD_CUSTOMLOOPNORMAL, mesh->totloop));

  /* Keep info whether we had clnors,
   * it helps when generating clnor spaces and default normals. */
  const bool has_clnors = clnors != nullptr;
  if (!clnors) {
    clnors = static_cast<short(*)[2]>(CustomData_add_layer(
        &result->ldata, CD_CUSTOMLOOPNORMAL, CD_SET_DEFAULT, nullptr, corner_verts.size()));
  }

  const MDeformVert *dvert;
  int defgrp_index;
  MOD_get_vgroup(ctx->object, mesh, wnmd->defgrp_name, &dvert, &defgrp_index);

  const Array<int> loop_to_poly_map = bke::mesh_topology::build_loop_to_poly_map(result->polys());

  bke::MutableAttributeAccessor attributes = result->attributes_for_write();
  bke::SpanAttributeWriter<bool> sharp_edges = attributes.lookup_or_add_for_write_span<bool>(
      "sharp_edge", ATTR_DOMAIN_EDGE);

  WeightedNormalData wn_data{};
  wn_data.verts_num = verts_num;

  wn_data.vert_positions = positions;
  wn_data.vert_normals = BKE_mesh_vert_normals_ensure(result);
  wn_data.edges = edges;
  wn_data.sharp_edges = sharp_edges.span.data();

  wn_data.corner_verts = corner_verts;
  wn_data.corner_edges = corner_edges;
  wn_data.loop_to_poly = loop_to_poly_map;
  wn_data.clnors = clnors;
  wn_data.has_clnors = has_clnors;
  wn_data.split_angle = split_angle;

  wn_data.polys = polys;
  wn_data.poly_normals = BKE_mesh_poly_normals_ensure(mesh);
  wn_data.sharp_faces = static_cast<const bool *>(
      CustomData_get_layer_named(&mesh->pdata, CD_PROP_BOOL, "sharp_face"));
  wn_data.poly_strength = static_cast<const int *>(CustomData_get_layer_named(
      &result->pdata, CD_PROP_INT32, MOD_WEIGHTEDNORMALS_FACEWEIGHT_CDLAYER_ID));

  wn_data.dvert = dvert;
  wn_data.defgrp_index = defgrp_index;
  wn_data.use_invert_vgroup = (wnmd->flag & MOD_WEIGHTEDNORMAL_INVERT_VGROUP) != 0;

  wn_data.weight = weight;
  wn_data.mode = wnmd->mode;

  switch (wnmd->mode) {
    case MOD_WEIGHTEDNORMAL_MODE_FACE:
      wn_face_area(wnmd, &wn_data);
      break;
    case MOD_WEIGHTEDNORMAL_MODE_ANGLE:
      wn_corner_angle(wnmd, &wn_data);
      break;
    case MOD_WEIGHTEDNORMAL_MODE_FACE_ANGLE:
      wn_face_with_angle(wnmd, &wn_data);
      break;
  }

  MEM_SAFE_FREE(wn_data.mode_pair);
  MEM_SAFE_FREE(wn_data.items_data);

  result->runtime->is_original_bmesh = false;

  sharp_edges.finish();

  return result;
}

static void initData(ModifierData *md)
{
  WeightedNormalModifierData *wnmd = (WeightedNormalModifierData *)md;

  BLI_assert(MEMCMP_STRUCT_AFTER_IS_ZERO(wnmd, modifier));

  MEMCPY_STRUCT_AFTER(wnmd, DNA_struct_default_get(WeightedNormalModifierData), modifier);
}

static void requiredDataMask(ModifierData *md, CustomData_MeshMasks *r_cddata_masks)
{
  WeightedNormalModifierData *wnmd = (WeightedNormalModifierData *)md;

  r_cddata_masks->lmask = CD_MASK_CUSTOMLOOPNORMAL;

  if (wnmd->defgrp_name[0] != '\0') {
    r_cddata_masks->vmask |= CD_MASK_MDEFORMVERT;
  }

  if (wnmd->flag & MOD_WEIGHTEDNORMAL_FACE_INFLUENCE) {
    r_cddata_masks->pmask |= CD_MASK_PROP_INT32;
  }
}

static bool dependsOnNormals(ModifierData * /*md*/)
{
  return true;
}

static void panel_draw(const bContext * /*C*/, Panel *panel)
{
  uiLayout *col;
  uiLayout *layout = panel->layout;

  PointerRNA ob_ptr;
  PointerRNA *ptr = modifier_panel_get_property_pointers(panel, &ob_ptr);

  uiLayoutSetPropSep(layout, true);

  uiItemR(layout, ptr, "mode", 0, nullptr, ICON_NONE);

  uiItemR(layout, ptr, "weight", 0, IFACE_("Weight"), ICON_NONE);
  uiItemR(layout, ptr, "thresh", 0, IFACE_("Threshold"), ICON_NONE);

  col = uiLayoutColumn(layout, false);
  uiItemR(col, ptr, "keep_sharp", 0, nullptr, ICON_NONE);
  uiItemR(col, ptr, "use_face_influence", 0, nullptr, ICON_NONE);

  modifier_vgroup_ui(layout, ptr, &ob_ptr, "vertex_group", "invert_vertex_group", nullptr);

  modifier_panel_end(layout, ptr);
}

static void panelRegister(ARegionType *region_type)
{
  modifier_panel_register(region_type, eModifierType_WeightedNormal, panel_draw);
}

ModifierTypeInfo modifierType_WeightedNormal = {
    /*name*/ N_("WeightedNormal"),
    /*structName*/ "WeightedNormalModifierData",
    /*structSize*/ sizeof(WeightedNormalModifierData),
    /*srna*/ &RNA_WeightedNormalModifier,
    /*type*/ eModifierTypeType_Constructive,
    /*flags*/ eModifierTypeFlag_AcceptsMesh | eModifierTypeFlag_SupportsMapping |
        eModifierTypeFlag_SupportsEditmode | eModifierTypeFlag_EnableInEditmode,
    /*icon*/ ICON_MOD_NORMALEDIT,

    /*copyData*/ BKE_modifier_copydata_generic,

    /*deformVerts*/ nullptr,
    /*deformMatrices*/ nullptr,
    /*deformVertsEM*/ nullptr,
    /*deformMatricesEM*/ nullptr,
    /*modifyMesh*/ modifyMesh,
    /*modifyGeometrySet*/ nullptr,

    /*initData*/ initData,
    /*requiredDataMask*/ requiredDataMask,
    /*freeData*/ nullptr,
    /*isDisabled*/ nullptr,
    /*updateDepsgraph*/ nullptr,
    /*dependsOnTime*/ nullptr,
    /*dependsOnNormals*/ dependsOnNormals,
    /*foreachIDLink*/ nullptr,
    /*foreachTexLink*/ nullptr,
    /*freeRuntimeData*/ nullptr,
    /*panelRegister*/ panelRegister,
    /*blendWrite*/ nullptr,
    /*blendRead*/ nullptr,
};<|MERGE_RESOLUTION|>--- conflicted
+++ resolved
@@ -247,14 +247,9 @@
 
     /* In this first loop, we assign each WeightedNormalDataAggregateItem
      * to its smooth fan of loops (aka lnor space). */
-<<<<<<< HEAD
-    for (int mp_index = 0, item_index = 0; mp_index < polys.ranges_num(); mp_index++) {
-      for (const int ml_index : polys[mp_index]) {
-=======
     int item_index = 0;
     for (const int i : polys.index_range()) {
-      for (const int ml_index : blender::IndexRange(polys[i].loopstart, polys[i].totloop)) {
->>>>>>> 58ac9923
+      for (const int ml_index : polys[i]) {
         if (BLI_BITMAP_TEST(done_loops, ml_index)) {
           /* Smooth fan of this loop has already been processed, skip it. */
           continue;
@@ -468,12 +463,7 @@
 
   ModePair *f_area = face_area;
   for (const int i : polys.index_range()) {
-<<<<<<< HEAD
     f_area[i].val = BKE_mesh_calc_poly_area(corner_verts.slice(polys[i]), positions);
-=======
-    f_area[i].val = BKE_mesh_calc_poly_area(
-        &polys[i], &corner_verts[polys[i].loopstart], positions);
->>>>>>> 58ac9923
     f_area[i].index = i;
   }
 
