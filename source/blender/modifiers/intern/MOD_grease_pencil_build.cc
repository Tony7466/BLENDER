--- conflicted
+++ resolved
@@ -472,26 +472,6 @@
   const VArray<float> delta_times = *attributes.lookup_or_default<float>(
       "delta_time", bke::AttrDomain::Point, 0.0f);
 
-<<<<<<< HEAD
-  Array<float> times(curves.points_num());
-
-  float previous_end_time = init_times[0];
-  float accumulated_delta_time = 0;
-  /* For the first stroke, the start time is 0. */
-  for (const int point : points_by_curve[0]) {
-    times[point] = delta_times[point];
-  }
-  accumulated_delta_time += times[points_by_curve[0].last()];
-  for (const int curve : curves.curves_range().drop_front(1)) {
-    const float start_time = math::min(init_times[curve] - previous_end_time, max_gap) +
-                             accumulated_delta_time;
-    for (const int point : points_by_curve[curve]) {
-      times[point] = start_time + delta_times[point];
-    }
-    const float this_delta_time = times[points_by_curve[curve].last()];
-    previous_end_time = init_times[curve] + this_delta_time;
-    accumulated_delta_time += this_delta_time;
-=======
   Array<float> start_times(curves.curves_num());
   start_times[0] = 0;
   float accumulated_shift_delta_time = init_times[0];
@@ -505,7 +485,6 @@
 
     start_times[curve] = previous_end_time + gap_delta_time;
     accumulated_shift_delta_time += math::max(shifted_start_time - start_times[curve], 0.0f);
->>>>>>> 5a60e3f4
   }
   const float limit = time_elapsed * speed_fac;
   for (const int curve : curves.curves_range()) {
