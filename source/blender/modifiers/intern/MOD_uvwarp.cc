--- conflicted
+++ resolved
@@ -81,13 +81,8 @@
 
 struct UVWarpData {
   const MPoly *mpoly;
-<<<<<<< HEAD
   blender::Span<int> corner_verts;
-  MLoopUV *mloopuv;
-=======
-  const MLoop *mloop;
   float (*mloopuv)[2];
->>>>>>> aaaa75f9
 
   const MDeformVert *dvert;
   int defgrp_index;
@@ -103,13 +98,8 @@
   const UVWarpData *data = static_cast<const UVWarpData *>(userdata);
 
   const MPoly *mp = &data->mpoly[i];
-<<<<<<< HEAD
   const int *poly_verts = &data->corner_verts[mp->loopstart];
-  MLoopUV *mluv = &data->mloopuv[mp->loopstart];
-=======
-  const MLoop *ml = &data->mloop[mp->loopstart];
   float(*mluv)[2] = &data->mloopuv[mp->loopstart];
->>>>>>> aaaa75f9
 
   const MDeformVert *dvert = data->dvert;
   const int defgrp_index = data->defgrp_index;
