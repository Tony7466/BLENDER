--- conflicted
+++ resolved
@@ -300,30 +300,14 @@
   }
 
   if (direction == MOD_DISP_DIR_CLNOR) {
-<<<<<<< HEAD
     if (CustomData_has_layer(&mesh->ldata, CD_CUSTOMLOOPNORMAL)) {
       vert_clnors = static_cast<float(*)[3]>(
           MEM_malloc_arrayN(verts_num, sizeof(*vert_clnors), __func__));
       BKE_mesh_normals_loop_to_vertex(verts_num,
-                                      BKE_mesh_loops(mesh),
+                                      mesh->loops().data(),
                                       mesh->totloop,
                                       BKE_mesh_corner_normals_ensure(mesh),
                                       vert_clnors);
-=======
-    CustomData *ldata = &mesh->ldata;
-
-    if (CustomData_has_layer(ldata, CD_CUSTOMLOOPNORMAL)) {
-      if (!CustomData_has_layer(ldata, CD_NORMAL)) {
-        BKE_mesh_calc_normals_split(mesh);
-      }
-
-      float(*clnors)[3] = static_cast<float(*)[3]>(
-          CustomData_get_layer_for_write(ldata, CD_NORMAL, mesh->totloop));
-      vert_clnors = static_cast<float(*)[3]>(
-          MEM_malloc_arrayN(verts_num, sizeof(*vert_clnors), __func__));
-      BKE_mesh_normals_loop_to_vertex(
-          verts_num, mesh->loops().data(), mesh->totloop, (const float(*)[3])clnors, vert_clnors);
->>>>>>> 96abaae9
     }
     else {
       direction = MOD_DISP_DIR_NOR;
