--- conflicted
+++ resolved
@@ -301,19 +301,7 @@
   }
 
   if (direction == MOD_DISP_DIR_CLNOR) {
-<<<<<<< HEAD
-    if (CustomData_has_layer(&mesh->ldata, CD_CUSTOMLOOPNORMAL)) {
-=======
-    CustomData *ldata = &mesh->loop_data;
-
-    if (CustomData_has_layer(ldata, CD_CUSTOMLOOPNORMAL)) {
-      if (!CustomData_has_layer(ldata, CD_NORMAL)) {
-        BKE_mesh_calc_normals_split(mesh);
-      }
-
-      float(*clnors)[3] = static_cast<float(*)[3]>(
-          CustomData_get_layer_for_write(ldata, CD_NORMAL, mesh->totloop));
->>>>>>> aebc743b
+    if (CustomData_has_layer(&mesh->loop_data, CD_CUSTOMLOOPNORMAL)) {
       vert_clnors = static_cast<float(*)[3]>(
           MEM_malloc_arrayN(verts_num, sizeof(*vert_clnors), __func__));
       BKE_mesh_normals_loop_to_vertex(
