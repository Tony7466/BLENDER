/* SPDX-FileCopyrightText: 2005 Blender Authors
 *
 * SPDX-License-Identifier: GPL-2.0-or-later */

/** \file
 * \ingroup modifiers
 */

#include <cstring>
#include <iostream>
#include <sstream>
#include <string>

#include "MEM_guardedalloc.h"

#include "BLI_array.hh"
#include "BLI_listbase.h"
#include "BLI_math_vector_types.hh"
#include "BLI_multi_value_map.hh"
#include "BLI_path_util.h"
#include "BLI_set.hh"
#include "BLI_string.h"
#include "BLI_utildefines.h"

#include "DNA_collection_types.h"
#include "DNA_curves_types.h"
#include "DNA_defaults.h"
#include "DNA_material_types.h"
#include "DNA_mesh_types.h"
#include "DNA_meshdata_types.h"
#include "DNA_modifier_types.h"
#include "DNA_node_types.h"
#include "DNA_object_types.h"
#include "DNA_pointcloud_types.h"
#include "DNA_scene_types.h"
#include "DNA_screen_types.h"
#include "DNA_space_types.h"
#include "DNA_view3d_types.h"
#include "DNA_windowmanager_types.h"

#include "BKE_attribute_math.hh"
#include "BKE_bake_geometry_nodes_modifier.hh"
#include "BKE_compute_contexts.hh"
#include "BKE_customdata.h"
#include "BKE_geometry_fields.hh"
#include "BKE_geometry_set_instances.hh"
#include "BKE_global.h"
#include "BKE_idprop.hh"
#include "BKE_lib_id.h"
#include "BKE_lib_query.h"
#include "BKE_main.h"
#include "BKE_mesh.hh"
#include "BKE_modifier.h"
#include "BKE_node_runtime.hh"
#include "BKE_node_tree_update.h"
#include "BKE_object.h"
#include "BKE_pointcloud.h"
#include "BKE_screen.hh"
#include "BKE_workspace.h"

#include "BLO_read_write.hh"

#include "UI_interface.hh"
#include "UI_resources.hh"

#include "BLT_translation.h"

#include "WM_types.hh"

#include "RNA_access.hh"
#include "RNA_enum_types.hh"
#include "RNA_prototypes.h"

#include "DEG_depsgraph_build.hh"
#include "DEG_depsgraph_query.hh"

#include "MOD_modifiertypes.hh"
#include "MOD_nodes.hh"
#include "MOD_ui_common.hh"

#include "ED_object.hh"
#include "ED_screen.hh"
#include "ED_spreadsheet.hh"
#include "ED_undo.hh"
#include "ED_viewer_path.hh"

#include "NOD_geometry.hh"
#include "NOD_geometry_nodes_execute.hh"
#include "NOD_geometry_nodes_gizmos.hh"
#include "NOD_geometry_nodes_lazy_function.hh"
#include "NOD_node_declaration.hh"

#include "FN_field.hh"
#include "FN_field_cpp_type.hh"
#include "FN_lazy_function_execute.hh"
#include "FN_lazy_function_graph_executor.hh"
#include "FN_multi_function.hh"

namespace lf = blender::fn::lazy_function;
namespace geo_log = blender::nodes::geo_eval_log;
namespace bake = blender::bke::bake;

namespace blender {

static void init_data(ModifierData *md)
{
  NodesModifierData *nmd = (NodesModifierData *)md;

  BLI_assert(MEMCMP_STRUCT_AFTER_IS_ZERO(nmd, modifier));

  MEMCPY_STRUCT_AFTER(nmd, DNA_struct_default_get(NodesModifierData), modifier);
  nmd->runtime = MEM_new<NodesModifierRuntime>(__func__);
  nmd->runtime->cache = std::make_shared<bake::ModifierCache>();
}

static void add_used_ids_from_sockets(const ListBase &sockets, Set<ID *> &ids)
{
  LISTBASE_FOREACH (const bNodeSocket *, socket, &sockets) {
    switch (socket->type) {
      case SOCK_OBJECT: {
        if (Object *object = ((bNodeSocketValueObject *)socket->default_value)->value) {
          ids.add(&object->id);
        }
        break;
      }
      case SOCK_COLLECTION: {
        if (Collection *collection = ((bNodeSocketValueCollection *)socket->default_value)->value)
        {
          ids.add(&collection->id);
        }
        break;
      }
      case SOCK_MATERIAL: {
        if (Material *material = ((bNodeSocketValueMaterial *)socket->default_value)->value) {
          ids.add(&material->id);
        }
        break;
      }
      case SOCK_TEXTURE: {
        if (Tex *texture = ((bNodeSocketValueTexture *)socket->default_value)->value) {
          ids.add(&texture->id);
        }
        break;
      }
      case SOCK_IMAGE: {
        if (Image *image = ((bNodeSocketValueImage *)socket->default_value)->value) {
          ids.add(&image->id);
        }
        break;
      }
    }
  }
}

/**
 * \note We can only check properties here that cause the dependency graph to update relations when
 * they are changed, otherwise there may be a missing relation after editing. So this could check
 * more properties like whether the node is muted, but we would have to accept the cost of updating
 * relations when those properties are changed.
 */
static bool node_needs_own_transform_relation(const bNode &node)
{
  if (node.type == GEO_NODE_COLLECTION_INFO) {
    const NodeGeometryCollectionInfo &storage = *static_cast<const NodeGeometryCollectionInfo *>(
        node.storage);
    return storage.transform_space == GEO_NODE_TRANSFORM_SPACE_RELATIVE;
  }

  if (node.type == GEO_NODE_OBJECT_INFO) {
    const NodeGeometryObjectInfo &storage = *static_cast<const NodeGeometryObjectInfo *>(
        node.storage);
    return storage.transform_space == GEO_NODE_TRANSFORM_SPACE_RELATIVE;
  }

  if (node.type == GEO_NODE_SELF_OBJECT) {
    return true;
  }
  if (node.type == GEO_NODE_DEFORM_CURVES_ON_SURFACE) {
    return true;
  }

  return false;
}

static void process_nodes_for_depsgraph(const bNodeTree &tree,
                                        Set<ID *> &ids,
                                        bool &r_needs_own_transform_relation,
                                        Set<const bNodeTree *> &checked_groups)
{
  if (!checked_groups.add(&tree)) {
    return;
  }

  tree.ensure_topology_cache();
  for (const bNode *node : tree.all_nodes()) {
    add_used_ids_from_sockets(node->inputs, ids);
    add_used_ids_from_sockets(node->outputs, ids);
    r_needs_own_transform_relation |= node_needs_own_transform_relation(*node);
  }

  for (const bNode *node : tree.group_nodes()) {
    if (const bNodeTree *sub_tree = reinterpret_cast<const bNodeTree *>(node->id)) {
      process_nodes_for_depsgraph(*sub_tree, ids, r_needs_own_transform_relation, checked_groups);
    }
  }
}

static void find_used_ids_from_settings(const NodesModifierSettings &settings, Set<ID *> &ids)
{
  IDP_foreach_property(
      settings.properties,
      IDP_TYPE_FILTER_ID,
      [](IDProperty *property, void *user_data) {
        Set<ID *> *ids = (Set<ID *> *)user_data;
        ID *id = IDP_Id(property);
        if (id != nullptr) {
          ids->add(id);
        }
      },
      &ids);
}

/* We don't know exactly what attributes from the other object we will need. */
static const CustomData_MeshMasks dependency_data_mask{CD_MASK_PROP_ALL | CD_MASK_MDEFORMVERT,
                                                       CD_MASK_PROP_ALL,
                                                       CD_MASK_PROP_ALL,
                                                       CD_MASK_PROP_ALL,
                                                       CD_MASK_PROP_ALL};

static void add_collection_relation(const ModifierUpdateDepsgraphContext *ctx,
                                    Collection &collection)
{
  DEG_add_collection_geometry_relation(ctx->node, &collection, "Nodes Modifier");
  DEG_add_collection_geometry_customdata_mask(ctx->node, &collection, &dependency_data_mask);
}

static void add_object_relation(const ModifierUpdateDepsgraphContext *ctx, Object &object)
{
  DEG_add_object_relation(ctx->node, &object, DEG_OB_COMP_TRANSFORM, "Nodes Modifier");
  if (&(ID &)object != &ctx->object->id) {
    if (object.type == OB_EMPTY && object.instance_collection != nullptr) {
      add_collection_relation(ctx, *object.instance_collection);
    }
    else if (DEG_object_has_geometry_component(&object)) {
      DEG_add_object_relation(ctx->node, &object, DEG_OB_COMP_GEOMETRY, "Nodes Modifier");
      DEG_add_customdata_mask(ctx->node, &object, &dependency_data_mask);
    }
  }
}

static void update_depsgraph(ModifierData *md, const ModifierUpdateDepsgraphContext *ctx)
{
  NodesModifierData *nmd = reinterpret_cast<NodesModifierData *>(md);
  if (nmd->node_group == nullptr) {
    return;
  }

  DEG_add_node_tree_output_relation(ctx->node, nmd->node_group, "Nodes Modifier");

  bool needs_own_transform_relation = false;
  Set<ID *> used_ids;
  find_used_ids_from_settings(nmd->settings, used_ids);
  Set<const bNodeTree *> checked_groups;
  process_nodes_for_depsgraph(
      *nmd->node_group, used_ids, needs_own_transform_relation, checked_groups);

  if (ctx->object->type == OB_CURVES) {
    Curves *curves_id = static_cast<Curves *>(ctx->object->data);
    if (curves_id->surface != nullptr) {
      used_ids.add(&curves_id->surface->id);
    }
  }

  for (ID *id : used_ids) {
    switch ((ID_Type)GS(id->name)) {
      case ID_OB: {
        Object *object = reinterpret_cast<Object *>(id);
        add_object_relation(ctx, *object);
        break;
      }
      case ID_GR: {
        Collection *collection = reinterpret_cast<Collection *>(id);
        add_collection_relation(ctx, *collection);
        break;
      }
      case ID_IM:
      case ID_TE: {
        DEG_add_generic_id_relation(ctx->node, id, "Nodes Modifier");
        break;
      }
      default: {
        /* Purposefully don't add relations for materials. While there are material sockets,
         * the pointers are only passed around as handles rather than dereferenced. */
        break;
      }
    }
  }

  if (needs_own_transform_relation) {
    DEG_add_depends_on_transform_relation(ctx->node, "Nodes Modifier");
  }
}

static bool check_tree_for_time_node(const bNodeTree &tree, Set<const bNodeTree *> &checked_groups)
{
  if (!checked_groups.add(&tree)) {
    return false;
  }
  tree.ensure_topology_cache();
  if (!tree.nodes_by_type("GeometryNodeInputSceneTime").is_empty()) {
    return true;
  }
  if (!tree.nodes_by_type("GeometryNodeSimulationInput").is_empty()) {
    return true;
  }
  for (const bNode *node : tree.group_nodes()) {
    if (const bNodeTree *sub_tree = reinterpret_cast<const bNodeTree *>(node->id)) {
      if (check_tree_for_time_node(*sub_tree, checked_groups)) {
        return true;
      }
    }
  }
  return false;
}

static bool depends_on_time(Scene * /*scene*/, ModifierData *md)
{
  const NodesModifierData *nmd = reinterpret_cast<NodesModifierData *>(md);
  const bNodeTree *tree = nmd->node_group;
  if (tree == nullptr) {
    return false;
  }
  Set<const bNodeTree *> checked_groups;
  return check_tree_for_time_node(*tree, checked_groups);
}

static void foreach_ID_link(ModifierData *md, Object *ob, IDWalkFunc walk, void *user_data)
{
  NodesModifierData *nmd = reinterpret_cast<NodesModifierData *>(md);
  walk(user_data, ob, (ID **)&nmd->node_group, IDWALK_CB_USER);

  struct ForeachSettingData {
    IDWalkFunc walk;
    void *user_data;
    Object *ob;
  } settings = {walk, user_data, ob};

  IDP_foreach_property(
      nmd->settings.properties,
      IDP_TYPE_FILTER_ID,
      [](IDProperty *id_prop, void *user_data) {
        ForeachSettingData *settings = (ForeachSettingData *)user_data;
        settings->walk(
            settings->user_data, settings->ob, (ID **)&id_prop->data.pointer, IDWALK_CB_USER);
      },
      &settings);
}

static void foreach_tex_link(ModifierData *md, Object *ob, TexWalkFunc walk, void *user_data)
{
  walk(user_data, ob, md, "texture");
}

static bool is_disabled(const Scene * /*scene*/, ModifierData *md, bool /*use_render_params*/)
{
  NodesModifierData *nmd = reinterpret_cast<NodesModifierData *>(md);

  if (nmd->node_group == nullptr) {
    return true;
  }

  return false;
}

static bool logging_enabled(const ModifierEvalContext *ctx)
{
  if (!DEG_is_active(ctx->depsgraph)) {
    return false;
  }
  if ((ctx->flag & MOD_APPLY_ORCO) != 0) {
    return false;
  }
  return true;
}

static void update_id_properties_from_node_group(NodesModifierData *nmd)
{
  if (nmd->node_group == nullptr) {
    if (nmd->settings.properties) {
      IDP_FreeProperty(nmd->settings.properties);
      nmd->settings.properties = nullptr;
    }
    return;
  }

  IDProperty *old_properties = nmd->settings.properties;
  {
    IDPropertyTemplate idprop = {0};
    nmd->settings.properties = IDP_New(IDP_GROUP, &idprop, "Nodes Modifier Settings");
  }
  IDProperty *new_properties = nmd->settings.properties;

  nodes::update_input_properties_from_node_tree(
      *nmd->node_group, old_properties, false, *new_properties);
  nodes::update_output_properties_from_node_tree(
      *nmd->node_group, old_properties, *new_properties);

  if (old_properties != nullptr) {
    IDP_FreeProperty(old_properties);
  }
}

static void update_existing_bake_caches(NodesModifierData &nmd)
{
  if (!nmd.runtime->cache) {
    if (nmd.bakes_num == 0) {
      return;
    }
    nmd.runtime->cache = std::make_shared<bake::ModifierCache>();
  }
  bake::ModifierCache &modifier_cache = *nmd.runtime->cache;
  std::lock_guard lock{modifier_cache.mutex};

  Map<int, std::unique_ptr<bake::NodeCache>> &old_cache_by_id = modifier_cache.cache_by_id;
  Map<int, std::unique_ptr<bake::NodeCache>> new_cache_by_id;
  for (const NodesModifierBake &bake : Span{nmd.bakes, nmd.bakes_num}) {
    std::unique_ptr<bake::NodeCache> node_cache;
    std::unique_ptr<bake::NodeCache> *old_node_cache_ptr = old_cache_by_id.lookup_ptr(bake.id);
    if (old_node_cache_ptr == nullptr) {
      node_cache = std::make_unique<bake::NodeCache>();
    }
    else {
      node_cache = std::move(*old_node_cache_ptr);
    }
    new_cache_by_id.add(bake.id, std::move(node_cache));
  }
  modifier_cache.cache_by_id = std::move(new_cache_by_id);
}

static void update_bakes_from_node_group(NodesModifierData &nmd)
{
  Map<int, NodesModifierBake *> old_bake_by_id;
  for (NodesModifierBake &bake : MutableSpan(nmd.bakes, nmd.bakes_num)) {
    old_bake_by_id.add(bake.id, &bake);
  }

  Vector<int> new_bake_ids;
  if (nmd.node_group) {
    for (const bNestedNodeRef &ref : nmd.node_group->nested_node_refs_span()) {
      const bNode *node = nmd.node_group->find_nested_node(ref.id);
      if (node) {
        if (node->type == GEO_NODE_SIMULATION_OUTPUT) {
          new_bake_ids.append(ref.id);
        }
      }
      else if (old_bake_by_id.contains(ref.id)) {
        /* Keep baked data in case linked data is missing so that it still exists when the linked
         * data has been found. */
        new_bake_ids.append(ref.id);
      }
    }
  }

  NodesModifierBake *new_bake_data = MEM_cnew_array<NodesModifierBake>(new_bake_ids.size(),
                                                                       __func__);
  for (const int i : new_bake_ids.index_range()) {
    const int id = new_bake_ids[i];
    NodesModifierBake *old_bake = old_bake_by_id.lookup_default(id, nullptr);
    NodesModifierBake &new_bake = new_bake_data[i];
    if (old_bake) {
      new_bake = *old_bake;
      /* The ownership of the string was moved to `new_bake`. */
      old_bake->directory = nullptr;
    }
    else {
      new_bake.id = id;
      new_bake.frame_start = 1;
      new_bake.frame_end = 100;
    }
  }

  for (NodesModifierBake &old_bake : MutableSpan(nmd.bakes, nmd.bakes_num)) {
    MEM_SAFE_FREE(old_bake.directory);
  }
  MEM_SAFE_FREE(nmd.bakes);

  nmd.bakes = new_bake_data;
  nmd.bakes_num = new_bake_ids.size();

  update_existing_bake_caches(nmd);
}

}  // namespace blender

void MOD_nodes_update_interface(Object *object, NodesModifierData *nmd)
{
  using namespace blender;
  update_id_properties_from_node_group(nmd);
  update_bakes_from_node_group(*nmd);

  DEG_id_tag_update(&object->id, ID_RECALC_GEOMETRY);
}

NodesModifierBake *NodesModifierData::find_bake(const int id)
{
  return const_cast<NodesModifierBake *>(std::as_const(*this).find_bake(id));
}

const NodesModifierBake *NodesModifierData::find_bake(const int id) const
{
  for (const NodesModifierBake &bake : blender::Span{this->bakes, this->bakes_num}) {
    if (bake.id == id) {
      return &bake;
    }
  }
  return nullptr;
}

namespace blender {

/**
 * Setup side effects nodes so that the given node in the given compute context will be executed.
 * To make sure that it is executed, all parent group nodes and zones have to be set to  have side
 * effects as well.
 */
static void try_add_side_effect_node(const ComputeContext &final_compute_context,
                                     const int final_node_id,
                                     const NodesModifierData &nmd,
                                     nodes::GeoNodesSideEffectNodes &r_side_effect_nodes)
{
  if (nmd.node_group == nullptr) {
    return;
  }

  Vector<const ComputeContext *> compute_context_vec;
  for (const ComputeContext *c = &final_compute_context; c; c = c->parent()) {
    compute_context_vec.append(c);
  }
  std::reverse(compute_context_vec.begin(), compute_context_vec.end());

  const auto *modifier_compute_context = dynamic_cast<const bke::ModifierComputeContext *>(
      compute_context_vec[0]);
  if (modifier_compute_context == nullptr) {
    return;
  }
  if (modifier_compute_context->modifier_name() != nmd.modifier.name) {
    return;
  }

  const bNodeTree *current_tree = nmd.node_group;
  const bke::bNodeTreeZone *current_zone = nullptr;

  /* Write side effect nodes to a new map and only if everything succeeds, move the nodes to the
   * caller. This is easier than changing r_side_effect_nodes directly and then undoing changes in
   * case of errors. */
  nodes::GeoNodesSideEffectNodes local_side_effect_nodes;
  for (const ComputeContext *compute_context_generic : compute_context_vec.as_span().drop_front(1))
  {
    const bke::bNodeTreeZones *current_zones = current_tree->zones();
    if (current_zones == nullptr) {
      return;
    }
    const auto *lf_graph_info = nodes::ensure_geometry_nodes_lazy_function_graph(*current_tree);
    if (lf_graph_info == nullptr) {
      return;
    }
    const ComputeContextHash &parent_compute_context_hash =
        compute_context_generic->parent()->hash();
    if (const auto *compute_context = dynamic_cast<const bke::SimulationZoneComputeContext *>(
            compute_context_generic))
    {
      const bke::bNodeTreeZone *simulation_zone = current_zones->get_zone_by_node(
          compute_context->output_node_id());
      if (simulation_zone == nullptr) {
        return;
      }
      if (simulation_zone->parent_zone != current_zone) {
        return;
      }
      const lf::FunctionNode *lf_zone_node = lf_graph_info->mapping.zone_node_map.lookup_default(
          simulation_zone, nullptr);
      if (lf_zone_node == nullptr) {
        return;
      }
      local_side_effect_nodes.nodes_by_context.add(parent_compute_context_hash, lf_zone_node);
      current_zone = simulation_zone;
    }
    else if (const auto *compute_context = dynamic_cast<const bke::RepeatZoneComputeContext *>(
                 compute_context_generic))
    {
      const bke::bNodeTreeZone *repeat_zone = current_zones->get_zone_by_node(
          compute_context->output_node_id());
      if (repeat_zone == nullptr) {
        return;
      }
      if (repeat_zone->parent_zone != current_zone) {
        return;
      }
      const lf::FunctionNode *lf_zone_node = lf_graph_info->mapping.zone_node_map.lookup_default(
          repeat_zone, nullptr);
      if (lf_zone_node == nullptr) {
        return;
      }
      local_side_effect_nodes.nodes_by_context.add(parent_compute_context_hash, lf_zone_node);
      local_side_effect_nodes.iterations_by_repeat_zone.add(
          {parent_compute_context_hash, compute_context->output_node_id()},
          compute_context->iteration());
      current_zone = repeat_zone;
    }
    else if (const auto *compute_context = dynamic_cast<const bke::NodeGroupComputeContext *>(
                 compute_context_generic))
    {
      const bNode *group_node = current_tree->node_by_id(compute_context->node_id());
      if (group_node == nullptr) {
        return;
      }
      if (group_node->id == nullptr) {
        return;
      }
      if (group_node->is_muted()) {
        return;
      }
      if (current_zone != current_zones->get_zone_by_node(group_node->identifier)) {
        return;
      }
      const lf::FunctionNode *lf_group_node = lf_graph_info->mapping.group_node_map.lookup_default(
          group_node, nullptr);
      if (lf_group_node == nullptr) {
        return;
      }
      local_side_effect_nodes.nodes_by_context.add(parent_compute_context_hash, lf_group_node);
      current_tree = reinterpret_cast<const bNodeTree *>(group_node->id);
      current_zone = nullptr;
    }
    else {
      return;
    }
  }
  const bNode *final_node = current_tree->node_by_id(final_node_id);
  if (final_node == nullptr) {
    return;
  }
  const auto *lf_graph_info = nodes::ensure_geometry_nodes_lazy_function_graph(*current_tree);
  if (lf_graph_info == nullptr) {
    return;
  }
  const bke::bNodeTreeZones *tree_zones = current_tree->zones();
  if (tree_zones == nullptr) {
    return;
  }
  if (tree_zones->get_zone_by_node(final_node_id) != current_zone) {
    return;
  }
  const lf::FunctionNode *lf_node =
      lf_graph_info->mapping.possible_side_effect_node_map.lookup_default(final_node, nullptr);
  if (lf_node == nullptr) {
    return;
  }
  local_side_effect_nodes.nodes_by_context.add(final_compute_context.hash(), lf_node);

  /* Successfully found all side effect nodes for the viewer path. */
  for (const auto item : local_side_effect_nodes.nodes_by_context.items()) {
    r_side_effect_nodes.nodes_by_context.add_multiple(item.key, item.value);
  }
  for (const auto item : local_side_effect_nodes.iterations_by_repeat_zone.items()) {
    r_side_effect_nodes.iterations_by_repeat_zone.add_multiple(item.key, item.value);
  }
}

<<<<<<< HEAD
static void find_side_effect_nodes_for_gizmos(const NodesModifierData &nmd,
                                              const ModifierEvalContext & /*ctx*/,
                                              nodes::GeoNodesSideEffectNodes &r_side_effect_nodes)
{
  ComputeContextBuilder compute_context_builder;
  compute_context_builder.push<bke::ModifierComputeContext>(nmd.modifier.name);
  const auto *lf_graph_info = nodes::ensure_geometry_nodes_lazy_function_graph(*nmd.node_group);
  if (lf_graph_info == nullptr) {
    return;
  }
  for (const StringRefNull gizmo_node_idname :
       {"GeometryNodeGizmoArrow", "GeometryNodeGizmoDial", "GeometryNodeGizmoVariable"})
  {
    for (const bNode *node : nmd.node_group->nodes_by_type(gizmo_node_idname)) {
      const lf::FunctionNode *lf_gizmo_node = lf_graph_info->mapping.gizmo_node_map.lookup_default(
          node, nullptr);
      if (lf_gizmo_node == nullptr) {
        continue;
      }
      r_side_effect_nodes.nodes_by_context.add(compute_context_builder.hash(), lf_gizmo_node);
    }
  }
=======
static void find_side_effect_nodes_for_viewer_path(
    const ViewerPath &viewer_path,
    const NodesModifierData &nmd,
    const ModifierEvalContext &ctx,
    nodes::GeoNodesSideEffectNodes &r_side_effect_nodes)
{
  const std::optional<ed::viewer_path::ViewerPathForGeometryNodesViewer> parsed_path =
      ed::viewer_path::parse_geometry_nodes_viewer(viewer_path);
  if (!parsed_path.has_value()) {
    return;
  }
  if (parsed_path->object != DEG_get_original_object(ctx.object)) {
    return;
  }
  if (parsed_path->modifier_name != nmd.modifier.name) {
    return;
  }

  ComputeContextBuilder compute_context_builder;
  compute_context_builder.push<bke::ModifierComputeContext>(parsed_path->modifier_name);

  for (const ViewerPathElem *elem : parsed_path->node_path) {
    if (!ed::viewer_path::add_compute_context_for_viewer_path_elem(*elem, compute_context_builder))
    {
      return;
    }
  }

  try_add_side_effect_node(
      *compute_context_builder.current(), parsed_path->viewer_node_id, nmd, r_side_effect_nodes);
>>>>>>> fb38327e
}

static void find_side_effect_nodes(const NodesModifierData &nmd,
                                   const ModifierEvalContext &ctx,
                                   nodes::GeoNodesSideEffectNodes &r_side_effect_nodes)
{
  Main *bmain = DEG_get_bmain(ctx.depsgraph);
  wmWindowManager *wm = (wmWindowManager *)bmain->wm.first;
  if (wm == nullptr) {
    return;
  }
  LISTBASE_FOREACH (const wmWindow *, window, &wm->windows) {
    const bScreen *screen = BKE_workspace_active_screen_get(window->workspace_hook);
    const WorkSpace *workspace = BKE_workspace_active_get(window->workspace_hook);
    find_side_effect_nodes_for_viewer_path(workspace->viewer_path, nmd, ctx, r_side_effect_nodes);
    LISTBASE_FOREACH (const ScrArea *, area, &screen->areabase) {
      const SpaceLink *sl = static_cast<SpaceLink *>(area->spacedata.first);
      if (sl->spacetype == SPACE_SPREADSHEET) {
        const SpaceSpreadsheet &sspreadsheet = *reinterpret_cast<const SpaceSpreadsheet *>(sl);
        find_side_effect_nodes_for_viewer_path(
            sspreadsheet.viewer_path, nmd, ctx, r_side_effect_nodes);
      }
      if (sl->spacetype == SPACE_VIEW3D) {
        const View3D &v3d = *reinterpret_cast<const View3D *>(sl);
        find_side_effect_nodes_for_viewer_path(v3d.viewer_path, nmd, ctx, r_side_effect_nodes);
      }
    }
  }
  find_side_effect_nodes_for_gizmos(nmd, ctx, r_side_effect_nodes);

  std::cout << "active gizmos\n";
  Object *object_orig = DEG_get_original_object(ctx.object);
  const NodesModifierData &nmd_orig = *reinterpret_cast<const NodesModifierData *>(
      BKE_modifier_get_original(ctx.object, const_cast<ModifierData *>(&nmd.modifier)));
  nodes::gizmos::foreach_active_gizmo(
      *object_orig,
      nmd_orig,
      *wm,
      [&](const ComputeContext &compute_context, const bNode &gizmo_node) {
        compute_context.print_stack(std::cout, gizmo_node.name);
      });
}

static void find_socket_log_contexts(const NodesModifierData &nmd,
                                     const ModifierEvalContext &ctx,
                                     Set<ComputeContextHash> &r_socket_log_contexts)
{
  Main *bmain = DEG_get_bmain(ctx.depsgraph);
  wmWindowManager *wm = (wmWindowManager *)bmain->wm.first;
  if (wm == nullptr) {
    return;
  }
  LISTBASE_FOREACH (const wmWindow *, window, &wm->windows) {
    const bScreen *screen = BKE_workspace_active_screen_get(window->workspace_hook);
    LISTBASE_FOREACH (const ScrArea *, area, &screen->areabase) {
      const SpaceLink *sl = static_cast<SpaceLink *>(area->spacedata.first);
      if (sl->spacetype == SPACE_NODE) {
        const SpaceNode &snode = *reinterpret_cast<const SpaceNode *>(sl);
        if (snode.edittree == nullptr) {
          continue;
        }
        const Map<const bke::bNodeTreeZone *, ComputeContextHash> hash_by_zone =
            geo_log::GeoModifierLog::get_context_hash_by_zone_for_node_editor(snode,
                                                                              nmd.modifier.name);
        for (const ComputeContextHash &hash : hash_by_zone.values()) {
          r_socket_log_contexts.add(hash);
        }
      }
    }
  }
}

/**
 * \note This could be done in #initialize_group_input, though that would require adding the
 * the object as a parameter, so it's likely better to this check as a separate step.
 */
static void check_property_socket_sync(const Object *ob, ModifierData *md)
{
  NodesModifierData *nmd = reinterpret_cast<NodesModifierData *>(md);

  int geometry_socket_count = 0;

  nmd->node_group->ensure_interface_cache();
  for (const int i : nmd->node_group->interface_inputs().index_range()) {
    const bNodeTreeInterfaceSocket *socket = nmd->node_group->interface_inputs()[i];
    const bNodeSocketType *typeinfo = socket->socket_typeinfo();
    const eNodeSocketDatatype type = typeinfo ? eNodeSocketDatatype(typeinfo->type) : SOCK_CUSTOM;
    /* The first socket is the special geometry socket for the modifier object. */
    if (i == 0 && type == SOCK_GEOMETRY) {
      geometry_socket_count++;
      continue;
    }

    IDProperty *property = IDP_GetPropertyFromGroup(nmd->settings.properties, socket->identifier);
    if (property == nullptr) {
      if (type == SOCK_GEOMETRY) {
        geometry_socket_count++;
      }
      else {
        BKE_modifier_set_error(ob, md, "Missing property for input socket \"%s\"", socket->name);
      }
      continue;
    }

    if (!nodes::id_property_type_matches_socket(*socket, *property)) {
      BKE_modifier_set_error(
          ob, md, "Property type does not match input socket \"(%s)\"", socket->name);
      continue;
    }
  }

  if (geometry_socket_count == 1) {
    const bNodeTreeInterfaceSocket *first_socket = nmd->node_group->interface_inputs()[0];
    const bNodeSocketType *typeinfo = first_socket->socket_typeinfo();
    const eNodeSocketDatatype type = typeinfo ? eNodeSocketDatatype(typeinfo->type) : SOCK_CUSTOM;
    if (type != SOCK_GEOMETRY) {
      BKE_modifier_set_error(ob, md, "Node group's geometry input must be the first");
    }
  }
}

namespace sim_input = nodes::sim_input;
namespace sim_output = nodes::sim_output;

class NodesModifierSimulationParams : public nodes::GeoNodesSimulationParams {
 private:
  static constexpr float max_delta_frames = 1.0f;

  mutable Map<int, std::unique_ptr<nodes::SimulationZoneBehavior>> behavior_by_zone_id_;
  const NodesModifierData &nmd_;
  const ModifierEvalContext &ctx_;
  const Main *bmain_;
  const Scene *scene_;
  SubFrame current_frame_;
  bool use_frame_cache_;
  bool depsgraph_is_active_;
  bake::ModifierCache *modifier_cache_;
  float fps_;
  bool has_invalid_simulation_ = false;

 public:
  NodesModifierSimulationParams(NodesModifierData &nmd, const ModifierEvalContext &ctx)
      : nmd_(nmd), ctx_(ctx)
  {
    const Depsgraph *depsgraph = ctx_.depsgraph;
    bmain_ = DEG_get_bmain(depsgraph);
    current_frame_ = DEG_get_ctime(depsgraph);
    const Scene *scene = DEG_get_input_scene(depsgraph);
    scene_ = scene;
    use_frame_cache_ = ctx_.object->flag & OB_FLAG_USE_SIMULATION_CACHE;
    depsgraph_is_active_ = DEG_is_active(depsgraph);
    modifier_cache_ = nmd.runtime->cache.get();
    fps_ = FPS;

    if (!modifier_cache_) {
      return;
    }
    std::lock_guard lock{modifier_cache_->mutex};
    if (depsgraph_is_active_) {
      /* Invalidate data on user edits. */
      if (nmd.modifier.flag & eModifierFlag_UserModified) {
        for (std::unique_ptr<bake::NodeCache> &node_cache : modifier_cache_->cache_by_id.values())
        {
          if (node_cache->cache_status != bake::CacheStatus::Baked) {
            node_cache->cache_status = bake::CacheStatus::Invalid;
          }
        }
      }
      this->reset_invalid_node_bakes();
    }
    for (const std::unique_ptr<bake::NodeCache> &node_cache_ptr :
         modifier_cache_->cache_by_id.values())
    {
      const bake::NodeCache &node_cache = *node_cache_ptr;
      if (node_cache.cache_status == bake::CacheStatus::Invalid) {
        has_invalid_simulation_ = true;
        break;
      }
    }
  }

  void reset_invalid_node_bakes()
  {
    for (auto item : modifier_cache_->cache_by_id.items()) {
      const int id = item.key;
      bake::NodeCache &node_cache = *item.value;
      if (node_cache.cache_status != bake::CacheStatus::Invalid) {
        continue;
      }
      const std::optional<IndexRange> sim_frame_range = bake::get_node_bake_frame_range(
          *scene_, *ctx_.object, nmd_, id);
      if (!sim_frame_range.has_value()) {
        continue;
      }
      const SubFrame start_frame{int(sim_frame_range->start())};
      if (current_frame_ <= start_frame) {
        node_cache.reset();
      }
      if (!node_cache.frame_caches.is_empty() &&
          current_frame_ < node_cache.frame_caches.first()->frame) {
        node_cache.reset();
      }
    }
  }

  nodes::SimulationZoneBehavior *get(const int zone_id) const override
  {
    if (!modifier_cache_) {
      return nullptr;
    }
    std::lock_guard lock{modifier_cache_->mutex};
    return behavior_by_zone_id_
        .lookup_or_add_cb(zone_id,
                          [&]() {
                            auto info = std::make_unique<nodes::SimulationZoneBehavior>();
                            this->init_simulation_info(zone_id, *info);
                            return info;
                          })
        .get();
  }

  struct FrameIndices {
    std::optional<int> prev;
    std::optional<int> current;
    std::optional<int> next;
  };

  void init_simulation_info(const int zone_id, nodes::SimulationZoneBehavior &zone_behavior) const
  {
    if (!modifier_cache_->cache_by_id.contains(zone_id)) {
      /* Should have been created in #update_existing_bake_caches. */
      return;
    }
    bake::NodeCache &node_cache = *modifier_cache_->cache_by_id.lookup(zone_id);
    const IndexRange sim_frame_range = *bake::get_node_bake_frame_range(
        *scene_, *ctx_.object, nmd_, zone_id);
    const SubFrame sim_start_frame{int(sim_frame_range.first())};
    const SubFrame sim_end_frame{int(sim_frame_range.last())};

    /* Try load baked data. */
    if (!node_cache.failed_finding_bake) {
      if (node_cache.cache_status != bake::CacheStatus::Baked) {
        if (std::optional<bake::BakePath> zone_bake_path = bake::get_node_bake_path(
                *bmain_, *ctx_.object, nmd_, zone_id))
        {

          Vector<bake::MetaFile> meta_files = bake::find_sorted_meta_files(
              zone_bake_path->meta_dir);
          if (!meta_files.is_empty()) {
            node_cache.reset();

            for (const bake::MetaFile &meta_file : meta_files) {
              auto frame_cache = std::make_unique<bake::FrameCache>();
              frame_cache->frame = meta_file.frame;
              frame_cache->meta_path = meta_file.path;
              node_cache.frame_caches.append(std::move(frame_cache));
            }
            node_cache.blobs_dir = zone_bake_path->blobs_dir;
            node_cache.blob_sharing = std::make_unique<bke::bake::BlobSharing>();
            node_cache.cache_status = bake::CacheStatus::Baked;
          }
        }
      }
      if (node_cache.cache_status != bake::CacheStatus::Baked) {
        node_cache.failed_finding_bake = true;
      }
    }

    const FrameIndices frame_indices = this->get_frame_indices(node_cache);
    if (node_cache.cache_status == bake::CacheStatus::Baked) {
      this->read_from_cache(frame_indices, node_cache, zone_behavior);
      return;
    }
    if (use_frame_cache_) {
      /* If the depsgraph is active, we allow creating new simulation states. Otherwise, the access
       * is read-only. */
      if (depsgraph_is_active_) {
        if (node_cache.frame_caches.is_empty()) {
          if (current_frame_ < sim_start_frame || current_frame_ > sim_end_frame) {
            /* Outside of simulation frame range, so ignore the simulation if there is no cache. */
            this->input_pass_through(zone_behavior);
            this->output_pass_through(zone_behavior);
            return;
          }
          /* Initialize the simulation. */
          if (current_frame_ > sim_start_frame || has_invalid_simulation_) {
            node_cache.cache_status = bake::CacheStatus::Invalid;
          }
          this->input_pass_through(zone_behavior);
          this->output_store_frame_cache(node_cache, zone_behavior);
          return;
        }
        if (frame_indices.prev && !frame_indices.current && !frame_indices.next &&
            current_frame_ <= sim_end_frame)
        {
          /* Read the previous frame's data and store the newly computed simulation state. */
          auto &output_copy_info = zone_behavior.input.emplace<sim_input::OutputCopy>();
          const bake::FrameCache &prev_frame_cache = *node_cache.frame_caches[*frame_indices.prev];
          const float real_delta_frames = float(current_frame_) - float(prev_frame_cache.frame);
          if (real_delta_frames != 1) {
            node_cache.cache_status = bake::CacheStatus::Invalid;
          }
          const float delta_frames = std::min(max_delta_frames, real_delta_frames);
          output_copy_info.delta_time = delta_frames / fps_;
          output_copy_info.state = prev_frame_cache.state;
          this->output_store_frame_cache(node_cache, zone_behavior);
          return;
        }
      }
      this->read_from_cache(frame_indices, node_cache, zone_behavior);
      return;
    }

    /* When there is no per-frame cache, check if there is a previous state. */
    if (node_cache.prev_cache) {
      if (node_cache.prev_cache->frame < current_frame_) {
        /* Do a simulation step. */
        const float delta_frames = std::min(
            max_delta_frames, float(current_frame_) - float(node_cache.prev_cache->frame));
        auto &output_move_info = zone_behavior.input.emplace<sim_input::OutputMove>();
        output_move_info.delta_time = delta_frames / fps_;
        output_move_info.state = std::move(node_cache.prev_cache->state);
        this->store_as_prev_items(node_cache, zone_behavior);
        return;
      }
      if (node_cache.prev_cache->frame == current_frame_) {
        /* Just read from the previous state if the frame has not changed. */
        auto &output_copy_info = zone_behavior.input.emplace<sim_input::OutputCopy>();
        output_copy_info.delta_time = 0.0f;
        output_copy_info.state = node_cache.prev_cache->state;
        auto &read_single_info = zone_behavior.output.emplace<sim_output::ReadSingle>();
        read_single_info.state = node_cache.prev_cache->state;
        return;
      }
      if (!depsgraph_is_active_) {
        /* There is no previous state, and it's not possible to initialize the simulation because
         * the depsgraph is not active. */
        zone_behavior.input.emplace<sim_input::PassThrough>();
        zone_behavior.output.emplace<sim_output::PassThrough>();
        return;
      }
      /* Reset the simulation when the scene time moved backwards. */
      node_cache.prev_cache.reset();
    }
    zone_behavior.input.emplace<sim_input::PassThrough>();
    if (depsgraph_is_active_) {
      /* Initialize the simulation. */
      this->store_as_prev_items(node_cache, zone_behavior);
    }
    else {
      zone_behavior.output.emplace<sim_output::PassThrough>();
    }
  }

  FrameIndices get_frame_indices(const bake::NodeCache &node_cache) const
  {
    FrameIndices frame_indices;
    if (!node_cache.frame_caches.is_empty()) {
      const int first_future_frame_index = binary_search::find_predicate_begin(
          node_cache.frame_caches, [&](const std::unique_ptr<bake::FrameCache> &value) {
            return value->frame > current_frame_;
          });
      frame_indices.next = (first_future_frame_index == node_cache.frame_caches.size()) ?
                               std::nullopt :
                               std::optional<int>(first_future_frame_index);
      if (first_future_frame_index > 0) {
        const int index = first_future_frame_index - 1;
        if (node_cache.frame_caches[index]->frame < current_frame_) {
          frame_indices.prev = index;
        }
        else {
          BLI_assert(node_cache.frame_caches[index]->frame == current_frame_);
          frame_indices.current = index;
          if (index > 0) {
            frame_indices.prev = index - 1;
          }
        }
      }
    }
    return frame_indices;
  }

  void input_pass_through(nodes::SimulationZoneBehavior &zone_behavior) const
  {
    zone_behavior.input.emplace<sim_input::PassThrough>();
  }

  void output_pass_through(nodes::SimulationZoneBehavior &zone_behavior) const
  {
    zone_behavior.output.emplace<sim_output::PassThrough>();
  }

  void output_store_frame_cache(bake::NodeCache &node_cache,
                                nodes::SimulationZoneBehavior &zone_behavior) const
  {
    auto &store_new_state_info = zone_behavior.output.emplace<sim_output::StoreNewState>();
    store_new_state_info.store_fn = [simulation_cache = modifier_cache_,
                                     node_cache = &node_cache,
                                     current_frame = current_frame_](bke::bake::BakeState state) {
      std::lock_guard lock{simulation_cache->mutex};
      auto frame_cache = std::make_unique<bake::FrameCache>();
      frame_cache->frame = current_frame;
      frame_cache->state = std::move(state);
      node_cache->frame_caches.append(std::move(frame_cache));
    };
  }

  void store_as_prev_items(bake::NodeCache &node_cache,
                           nodes::SimulationZoneBehavior &zone_behavior) const
  {
    auto &store_new_state_info = zone_behavior.output.emplace<sim_output::StoreNewState>();
    store_new_state_info.store_fn = [simulation_cache = modifier_cache_,
                                     node_cache = &node_cache,
                                     current_frame = current_frame_](bke::bake::BakeState state) {
      std::lock_guard lock{simulation_cache->mutex};
      if (!node_cache->prev_cache) {
        node_cache->prev_cache.emplace();
      }
      node_cache->prev_cache->state = std::move(state);
      node_cache->prev_cache->frame = current_frame;
    };
  }

  void read_from_cache(const FrameIndices &frame_indices,
                       bake::NodeCache &node_cache,
                       nodes::SimulationZoneBehavior &zone_behavior) const
  {
    if (frame_indices.prev) {
      auto &output_copy_info = zone_behavior.input.emplace<sim_input::OutputCopy>();
      bake::FrameCache &frame_cache = *node_cache.frame_caches[*frame_indices.prev];
      const float delta_frames = std::min(max_delta_frames,
                                          float(current_frame_) - float(frame_cache.frame));
      output_copy_info.delta_time = delta_frames / fps_;
      output_copy_info.state = frame_cache.state;
    }
    else {
      zone_behavior.input.emplace<sim_input::PassThrough>();
    }
    if (frame_indices.current) {
      this->read_single(*frame_indices.current, node_cache, zone_behavior);
    }
    else if (frame_indices.next) {
      if (frame_indices.prev) {
        this->read_interpolated(
            *frame_indices.prev, *frame_indices.next, node_cache, zone_behavior);
      }
      else {
        this->output_pass_through(zone_behavior);
      }
    }
    else if (frame_indices.prev) {
      this->read_single(*frame_indices.prev, node_cache, zone_behavior);
    }
    else {
      this->output_pass_through(zone_behavior);
    }
  }

  void read_single(const int frame_index,
                   bake::NodeCache &node_cache,
                   nodes::SimulationZoneBehavior &zone_behavior) const
  {
    bake::FrameCache &frame_cache = *node_cache.frame_caches[frame_index];
    this->ensure_bake_loaded(node_cache, frame_cache);
    auto &read_single_info = zone_behavior.output.emplace<sim_output::ReadSingle>();
    read_single_info.state = frame_cache.state;
  }

  void read_interpolated(const int prev_frame_index,
                         const int next_frame_index,
                         bake::NodeCache &node_cache,
                         nodes::SimulationZoneBehavior &zone_behavior) const
  {
    bake::FrameCache &prev_frame_cache = *node_cache.frame_caches[prev_frame_index];
    bake::FrameCache &next_frame_cache = *node_cache.frame_caches[next_frame_index];
    this->ensure_bake_loaded(node_cache, prev_frame_cache);
    this->ensure_bake_loaded(node_cache, next_frame_cache);
    auto &read_interpolated_info = zone_behavior.output.emplace<sim_output::ReadInterpolated>();
    read_interpolated_info.mix_factor = (float(current_frame_) - float(prev_frame_cache.frame)) /
                                        (float(next_frame_cache.frame) -
                                         float(prev_frame_cache.frame));
    read_interpolated_info.prev_state = prev_frame_cache.state;
    read_interpolated_info.next_state = next_frame_cache.state;
  }

  void ensure_bake_loaded(bake::NodeCache &node_cache, bake::FrameCache &frame_cache) const
  {
    if (!frame_cache.state.items_by_id.is_empty()) {
      return;
    }
    if (!node_cache.blobs_dir) {
      return;
    }
    if (!frame_cache.meta_path) {
      return;
    }
    bke::bake::DiskBlobReader blob_reader{*node_cache.blobs_dir};
    fstream meta_file{*frame_cache.meta_path};
    std::optional<bke::bake::BakeState> bake_state = bke::bake::deserialize_bake(
        meta_file, blob_reader, *node_cache.blob_sharing);
    if (!bake_state.has_value()) {
      return;
    }
    frame_cache.state = std::move(*bake_state);
  }
};

static void modifyGeometry(ModifierData *md,
                           const ModifierEvalContext *ctx,
                           bke::GeometrySet &geometry_set)
{
  using namespace blender;
  NodesModifierData *nmd = reinterpret_cast<NodesModifierData *>(md);
  if (nmd->node_group == nullptr) {
    return;
  }
  NodesModifierData *nmd_orig = reinterpret_cast<NodesModifierData *>(
      BKE_modifier_get_original(ctx->object, &nmd->modifier));

  const bNodeTree &tree = *nmd->node_group;
  check_property_socket_sync(ctx->object, md);

  tree.ensure_topology_cache();
  const bNode *output_node = tree.group_output_node();
  if (output_node == nullptr) {
    BKE_modifier_set_error(ctx->object, md, "Node group must have a group output node");
    geometry_set.clear();
    return;
  }

  Span<const bNodeSocket *> group_outputs = output_node->input_sockets().drop_back(1);
  if (group_outputs.is_empty()) {
    BKE_modifier_set_error(ctx->object, md, "Node group must have an output socket");
    geometry_set.clear();
    return;
  }

  const bNodeSocket *first_output_socket = group_outputs[0];
  if (!STREQ(first_output_socket->idname, "NodeSocketGeometry")) {
    BKE_modifier_set_error(ctx->object, md, "Node group's first output must be a geometry");
    geometry_set.clear();
    return;
  }

  const nodes::GeometryNodesLazyFunctionGraphInfo *lf_graph_info =
      nodes::ensure_geometry_nodes_lazy_function_graph(tree);
  if (lf_graph_info == nullptr) {
    BKE_modifier_set_error(ctx->object, md, "Cannot evaluate node group");
    geometry_set.clear();
    return;
  }

  bool use_orig_index_verts = false;
  bool use_orig_index_edges = false;
  bool use_orig_index_faces = false;
  if (const Mesh *mesh = geometry_set.get_mesh()) {
    use_orig_index_verts = CustomData_has_layer(&mesh->vert_data, CD_ORIGINDEX);
    use_orig_index_edges = CustomData_has_layer(&mesh->edge_data, CD_ORIGINDEX);
    use_orig_index_faces = CustomData_has_layer(&mesh->face_data, CD_ORIGINDEX);
  }

  nodes::GeoNodesModifierData modifier_eval_data{};
  modifier_eval_data.depsgraph = ctx->depsgraph;
  modifier_eval_data.self_object = ctx->object;
  auto eval_log = std::make_unique<geo_log::GeoModifierLog>();

  NodesModifierSimulationParams simulation_params(*nmd, *ctx);
  modifier_eval_data.simulation_params = &simulation_params;

  Set<ComputeContextHash> socket_log_contexts;
  if (logging_enabled(ctx)) {
    modifier_eval_data.eval_log = eval_log.get();

    find_socket_log_contexts(*nmd, *ctx, socket_log_contexts);
    modifier_eval_data.socket_log_contexts = &socket_log_contexts;
  }

  nodes::GeoNodesSideEffectNodes side_effect_nodes;
  find_side_effect_nodes(*nmd, *ctx, side_effect_nodes);
  modifier_eval_data.side_effect_nodes = &side_effect_nodes;

  bke::ModifierComputeContext modifier_compute_context{nullptr, nmd->modifier.name};

  geometry_set = nodes::execute_geometry_nodes_on_geometry(
      tree,
      nmd->settings.properties,
      modifier_compute_context,
      std::move(geometry_set),
      [&](nodes::GeoNodesLFUserData &user_data) {
        user_data.modifier_data = &modifier_eval_data;
      });

  if (logging_enabled(ctx)) {
    nmd_orig->runtime->eval_log = std::move(eval_log);
  }

  if (use_orig_index_verts || use_orig_index_edges || use_orig_index_faces) {
    if (Mesh *mesh = geometry_set.get_mesh_for_write()) {
      /* Add #CD_ORIGINDEX layers if they don't exist already. This is required because the
       * #eModifierTypeFlag_SupportsMapping flag is set. If the layers did not exist before, it is
       * assumed that the output mesh does not have a mapping to the original mesh. */
      if (use_orig_index_verts) {
        CustomData_add_layer(&mesh->vert_data, CD_ORIGINDEX, CD_SET_DEFAULT, mesh->totvert);
      }
      if (use_orig_index_edges) {
        CustomData_add_layer(&mesh->edge_data, CD_ORIGINDEX, CD_SET_DEFAULT, mesh->totedge);
      }
      if (use_orig_index_faces) {
        CustomData_add_layer(&mesh->face_data, CD_ORIGINDEX, CD_SET_DEFAULT, mesh->faces_num);
      }
    }
  }
}

static Mesh *modify_mesh(ModifierData *md, const ModifierEvalContext *ctx, Mesh *mesh)
{
  bke::GeometrySet geometry_set = bke::GeometrySet::from_mesh(
      mesh, bke::GeometryOwnershipType::Editable);

  modifyGeometry(md, ctx, geometry_set);

  Mesh *new_mesh = geometry_set.get_component_for_write<bke::MeshComponent>().release();
  if (new_mesh == nullptr) {
    return BKE_mesh_new_nomain(0, 0, 0, 0);
  }
  return new_mesh;
}

static void modify_geometry_set(ModifierData *md,
                                const ModifierEvalContext *ctx,
                                bke::GeometrySet *geometry_set)
{
  modifyGeometry(md, ctx, *geometry_set);
}

struct AttributeSearchData {
  uint32_t object_session_uid;
  char modifier_name[MAX_NAME];
  char socket_identifier[MAX_NAME];
  bool is_output;
};
/* This class must not have a destructor, since it is used by buttons and freed with #MEM_freeN. */
BLI_STATIC_ASSERT(std::is_trivially_destructible_v<AttributeSearchData>, "");

static NodesModifierData *get_modifier_data(Main &bmain,
                                            const wmWindowManager &wm,
                                            const AttributeSearchData &data)
{
  if (ED_screen_animation_playing(&wm)) {
    /* Work around an issue where the attribute search exec function has stale pointers when data
     * is reallocated when evaluating the node tree, causing a crash. This would be solved by
     * allowing the UI search data to own arbitrary memory rather than just referencing it. */
    return nullptr;
  }

  const Object *object = (Object *)BKE_libblock_find_session_uuid(
      &bmain, ID_OB, data.object_session_uid);
  if (object == nullptr) {
    return nullptr;
  }
  ModifierData *md = BKE_modifiers_findby_name(object, data.modifier_name);
  if (md == nullptr) {
    return nullptr;
  }
  BLI_assert(md->type == eModifierType_Nodes);
  return reinterpret_cast<NodesModifierData *>(md);
}

static geo_log::GeoTreeLog *get_root_tree_log(const NodesModifierData &nmd)
{
  if (!nmd.runtime->eval_log) {
    return nullptr;
  }
  bke::ModifierComputeContext compute_context{nullptr, nmd.modifier.name};
  return &nmd.runtime->eval_log->get_tree_log(compute_context.hash());
}

static void attribute_search_update_fn(
    const bContext *C, void *arg, const char *str, uiSearchItems *items, const bool is_first)
{
  AttributeSearchData &data = *static_cast<AttributeSearchData *>(arg);
  const NodesModifierData *nmd = get_modifier_data(*CTX_data_main(C), *CTX_wm_manager(C), data);
  if (nmd == nullptr) {
    return;
  }
  if (nmd->node_group == nullptr) {
    return;
  }
  geo_log::GeoTreeLog *tree_log = get_root_tree_log(*nmd);
  if (tree_log == nullptr) {
    return;
  }
  tree_log->ensure_existing_attributes();
  nmd->node_group->ensure_topology_cache();

  Vector<const bNodeSocket *> sockets_to_check;
  if (data.is_output) {
    for (const bNode *node : nmd->node_group->nodes_by_type("NodeGroupOutput")) {
      for (const bNodeSocket *socket : node->input_sockets()) {
        if (socket->type == SOCK_GEOMETRY) {
          sockets_to_check.append(socket);
        }
      }
    }
  }
  else {
    for (const bNode *node : nmd->node_group->group_input_nodes()) {
      for (const bNodeSocket *socket : node->output_sockets()) {
        if (socket->type == SOCK_GEOMETRY) {
          sockets_to_check.append(socket);
        }
      }
    }
  }
  Set<StringRef> names;
  Vector<const geo_log::GeometryAttributeInfo *> attributes;
  for (const bNodeSocket *socket : sockets_to_check) {
    const geo_log::ValueLog *value_log = tree_log->find_socket_value_log(*socket);
    if (value_log == nullptr) {
      continue;
    }
    if (const auto *geo_log = dynamic_cast<const geo_log::GeometryInfoLog *>(value_log)) {
      for (const geo_log::GeometryAttributeInfo &attribute : geo_log->attributes) {
        if (names.add(attribute.name)) {
          attributes.append(&attribute);
        }
      }
    }
  }
  ui::attribute_search_add_items(str, data.is_output, attributes.as_span(), items, is_first);
}

static void attribute_search_exec_fn(bContext *C, void *data_v, void *item_v)
{
  if (item_v == nullptr) {
    return;
  }
  AttributeSearchData &data = *static_cast<AttributeSearchData *>(data_v);
  const auto &item = *static_cast<const geo_log::GeometryAttributeInfo *>(item_v);
  const NodesModifierData *nmd = get_modifier_data(*CTX_data_main(C), *CTX_wm_manager(C), data);
  if (nmd == nullptr) {
    return;
  }

  const std::string attribute_prop_name = data.socket_identifier +
                                          nodes::input_attribute_name_suffix();
  IDProperty &name_property = *IDP_GetPropertyFromGroup(nmd->settings.properties,
                                                        attribute_prop_name.c_str());
  IDP_AssignString(&name_property, item.name.c_str());

  ED_undo_push(C, "Assign Attribute Name");
}

static void add_attribute_search_button(const bContext &C,
                                        uiLayout *layout,
                                        const NodesModifierData &nmd,
                                        PointerRNA *md_ptr,
                                        const StringRefNull rna_path_attribute_name,
                                        const bNodeTreeInterfaceSocket &socket,
                                        const bool is_output)
{
  if (!nmd.runtime->eval_log) {
    uiItemR(layout, md_ptr, rna_path_attribute_name.c_str(), UI_ITEM_NONE, "", ICON_NONE);
    return;
  }

  uiBlock *block = uiLayoutGetBlock(layout);
  uiBut *but = uiDefIconTextButR(block,
                                 UI_BTYPE_SEARCH_MENU,
                                 0,
                                 ICON_NONE,
                                 "",
                                 0,
                                 0,
                                 10 * UI_UNIT_X, /* Dummy value, replaced by layout system. */
                                 UI_UNIT_Y,
                                 md_ptr,
                                 rna_path_attribute_name.c_str(),
                                 0,
                                 0.0f,
                                 0.0f,
                                 0.0f,
                                 0.0f,
                                 socket.description);

  const Object *object = ED_object_context(&C);
  BLI_assert(object != nullptr);
  if (object == nullptr) {
    return;
  }

  AttributeSearchData *data = MEM_new<AttributeSearchData>(__func__);
  data->object_session_uid = object->id.session_uuid;
  STRNCPY(data->modifier_name, nmd.modifier.name);
  STRNCPY(data->socket_identifier, socket.identifier);
  data->is_output = is_output;

  UI_but_func_search_set_results_are_suggestions(but, true);
  UI_but_func_search_set_sep_string(but, UI_MENU_ARROW_SEP);
  UI_but_func_search_set(but,
                         nullptr,
                         attribute_search_update_fn,
                         static_cast<void *>(data),
                         true,
                         nullptr,
                         attribute_search_exec_fn,
                         nullptr);

  char *attribute_name = RNA_string_get_alloc(
      md_ptr, rna_path_attribute_name.c_str(), nullptr, 0, nullptr);
  const bool access_allowed = bke::allow_procedural_attribute_access(attribute_name);
  MEM_freeN(attribute_name);
  if (!access_allowed) {
    UI_but_flag_enable(but, UI_BUT_REDALERT);
  }
}

static void add_attribute_search_or_value_buttons(const bContext &C,
                                                  uiLayout *layout,
                                                  const NodesModifierData &nmd,
                                                  PointerRNA *md_ptr,
                                                  const bNodeTreeInterfaceSocket &socket)
{
  const StringRefNull identifier = socket.identifier;
  const bNodeSocketType *typeinfo = socket.socket_typeinfo();
  const eNodeSocketDatatype type = typeinfo ? eNodeSocketDatatype(typeinfo->type) : SOCK_CUSTOM;
  char socket_id_esc[MAX_NAME * 2];
  BLI_str_escape(socket_id_esc, identifier.c_str(), sizeof(socket_id_esc));
  const std::string rna_path = "[\"" + std::string(socket_id_esc) + "\"]";
  const std::string rna_path_attribute_name = "[\"" + std::string(socket_id_esc) +
                                              nodes::input_attribute_name_suffix() + "\"]";

  /* We're handling this manually in this case. */
  uiLayoutSetPropDecorate(layout, false);

  uiLayout *split = uiLayoutSplit(layout, 0.4f, false);
  uiLayout *name_row = uiLayoutRow(split, false);
  uiLayoutSetAlignment(name_row, UI_LAYOUT_ALIGN_RIGHT);

  const std::optional<StringRef> attribute_name = nodes::input_attribute_name_get(
      *nmd.settings.properties, socket);
  if (type == SOCK_BOOLEAN && !attribute_name) {
    uiItemL(name_row, "", ICON_NONE);
  }
  else {
    uiItemL(name_row, socket.name, ICON_NONE);
  }

  uiLayout *prop_row = uiLayoutRow(split, true);
  if (type == SOCK_BOOLEAN) {
    uiLayoutSetPropSep(prop_row, false);
    uiLayoutSetAlignment(prop_row, UI_LAYOUT_ALIGN_EXPAND);
  }

  if (attribute_name) {
    add_attribute_search_button(C, prop_row, nmd, md_ptr, rna_path_attribute_name, socket, false);
    uiItemL(layout, "", ICON_BLANK1);
  }
  else {
    const char *name = type == SOCK_BOOLEAN ? socket.name : "";
    uiItemR(prop_row, md_ptr, rna_path.c_str(), UI_ITEM_NONE, name, ICON_NONE);
    uiItemDecoratorR(layout, md_ptr, rna_path.c_str(), -1);
  }

  PointerRNA props;
  uiItemFullO(prop_row,
              "object.geometry_nodes_input_attribute_toggle",
              "",
              ICON_SPREADSHEET,
              nullptr,
              WM_OP_INVOKE_DEFAULT,
              UI_ITEM_NONE,
              &props);
  RNA_string_set(&props, "modifier_name", nmd.modifier.name);
  RNA_string_set(&props, "input_name", socket.identifier);
}

/* Drawing the properties manually with #uiItemR instead of #uiDefAutoButsRNA allows using
 * the node socket identifier for the property names, since they are unique, but also having
 * the correct label displayed in the UI. */
static void draw_property_for_socket(const bContext &C,
                                     uiLayout *layout,
                                     NodesModifierData *nmd,
                                     PointerRNA *bmain_ptr,
                                     PointerRNA *md_ptr,
                                     const bNodeTreeInterfaceSocket &socket,
                                     const int socket_index)
{
  const StringRefNull identifier = socket.identifier;
  /* The property should be created in #MOD_nodes_update_interface with the correct type. */
  IDProperty *property = IDP_GetPropertyFromGroup(nmd->settings.properties, identifier.c_str());

  /* IDProperties can be removed with python, so there could be a situation where
   * there isn't a property for a socket or it doesn't have the correct type. */
  if (property == nullptr || !nodes::id_property_type_matches_socket(socket, *property)) {
    return;
  }

  char socket_id_esc[MAX_NAME * 2];
  BLI_str_escape(socket_id_esc, identifier.c_str(), sizeof(socket_id_esc));

  char rna_path[sizeof(socket_id_esc) + 4];
  SNPRINTF(rna_path, "[\"%s\"]", socket_id_esc);

  uiLayout *row = uiLayoutRow(layout, true);
  uiLayoutSetPropDecorate(row, true);

  /* Use #uiItemPointerR to draw pointer properties because #uiItemR would not have enough
   * information about what type of ID to select for editing the values. This is because
   * pointer IDProperties contain no information about their type. */
  const bNodeSocketType *typeinfo = socket.socket_typeinfo();
  const eNodeSocketDatatype type = typeinfo ? eNodeSocketDatatype(typeinfo->type) : SOCK_CUSTOM;
  switch (type) {
    case SOCK_OBJECT: {
      uiItemPointerR(row, md_ptr, rna_path, bmain_ptr, "objects", socket.name, ICON_OBJECT_DATA);
      break;
    }
    case SOCK_COLLECTION: {
      uiItemPointerR(
          row, md_ptr, rna_path, bmain_ptr, "collections", socket.name, ICON_OUTLINER_COLLECTION);
      break;
    }
    case SOCK_MATERIAL: {
      uiItemPointerR(row, md_ptr, rna_path, bmain_ptr, "materials", socket.name, ICON_MATERIAL);
      break;
    }
    case SOCK_TEXTURE: {
      uiItemPointerR(row, md_ptr, rna_path, bmain_ptr, "textures", socket.name, ICON_TEXTURE);
      break;
    }
    case SOCK_IMAGE: {
      uiItemPointerR(row, md_ptr, rna_path, bmain_ptr, "images", socket.name, ICON_IMAGE);
      break;
    }
    default: {
      if (nodes::input_has_attribute_toggle(*nmd->node_group, socket_index)) {
        add_attribute_search_or_value_buttons(C, row, *nmd, md_ptr, socket);
      }
      else {
        uiItemR(row, md_ptr, rna_path, UI_ITEM_NONE, socket.name, ICON_NONE);
      }
    }
  }
  if (!nodes::input_has_attribute_toggle(*nmd->node_group, socket_index)) {
    uiItemL(row, "", ICON_BLANK1);
  }
}

static void draw_property_for_output_socket(const bContext &C,
                                            uiLayout *layout,
                                            const NodesModifierData &nmd,
                                            PointerRNA *md_ptr,
                                            const bNodeTreeInterfaceSocket &socket)
{
  const StringRefNull identifier = socket.identifier;
  char socket_id_esc[MAX_NAME * 2];
  BLI_str_escape(socket_id_esc, identifier.c_str(), sizeof(socket_id_esc));
  const std::string rna_path_attribute_name = "[\"" + StringRef(socket_id_esc) +
                                              nodes::input_attribute_name_suffix() + "\"]";

  uiLayout *split = uiLayoutSplit(layout, 0.4f, false);
  uiLayout *name_row = uiLayoutRow(split, false);
  uiLayoutSetAlignment(name_row, UI_LAYOUT_ALIGN_RIGHT);
  uiItemL(name_row, socket.name, ICON_NONE);

  uiLayout *row = uiLayoutRow(split, true);
  add_attribute_search_button(C, row, nmd, md_ptr, rna_path_attribute_name, socket, true);
}

static void panel_draw(const bContext *C, Panel *panel)
{
  uiLayout *layout = panel->layout;
  Main *bmain = CTX_data_main(C);

  PointerRNA *ptr = modifier_panel_get_property_pointers(panel, nullptr);
  NodesModifierData *nmd = static_cast<NodesModifierData *>(ptr->data);

  uiLayoutSetPropSep(layout, true);
  /* Decorators are added manually for supported properties because the
   * attribute/value toggle requires a manually built layout anyway. */
  uiLayoutSetPropDecorate(layout, false);

  if (!(nmd->flag & NODES_MODIFIER_HIDE_DATABLOCK_SELECTOR)) {
    uiTemplateID(layout,
                 C,
                 ptr,
                 "node_group",
                 "node.new_geometry_node_group_assign",
                 nullptr,
                 nullptr,
                 0,
                 false,
                 nullptr);
  }

  if (nmd->node_group != nullptr && nmd->settings.properties != nullptr) {
    PointerRNA bmain_ptr = RNA_main_pointer_create(bmain);

    nmd->node_group->ensure_interface_cache();

    for (const int socket_index : nmd->node_group->interface_inputs().index_range()) {
      const bNodeTreeInterfaceSocket *socket = nmd->node_group->interface_inputs()[socket_index];
      if (!(socket->flag & NODE_INTERFACE_SOCKET_HIDE_IN_MODIFIER)) {
        draw_property_for_socket(*C, layout, nmd, &bmain_ptr, ptr, *socket, socket_index);
      }
    }
  }

  /* Draw node warnings. */
  geo_log::GeoTreeLog *tree_log = get_root_tree_log(*nmd);
  if (tree_log != nullptr) {
    tree_log->ensure_node_warnings();
    for (const geo_log::NodeWarning &warning : tree_log->all_warnings) {
      if (warning.type != geo_log::NodeWarningType::Info) {
        uiItemL(layout, warning.message.c_str(), ICON_ERROR);
      }
    }
  }

  modifier_panel_end(layout, ptr);
}

static void output_attribute_panel_draw(const bContext *C, Panel *panel)
{
  uiLayout *layout = panel->layout;

  PointerRNA *ptr = modifier_panel_get_property_pointers(panel, nullptr);
  NodesModifierData *nmd = static_cast<NodesModifierData *>(ptr->data);

  uiLayoutSetPropSep(layout, true);
  uiLayoutSetPropDecorate(layout, true);

  bool has_output_attribute = false;
  if (nmd->node_group != nullptr && nmd->settings.properties != nullptr) {
    for (const bNodeTreeInterfaceSocket *socket : nmd->node_group->interface_outputs()) {
      const bNodeSocketType *typeinfo = socket->socket_typeinfo();
      const eNodeSocketDatatype type = typeinfo ? eNodeSocketDatatype(typeinfo->type) :
                                                  SOCK_CUSTOM;
      if (nodes::socket_type_has_attribute_toggle(type)) {
        has_output_attribute = true;
        draw_property_for_output_socket(*C, layout, *nmd, ptr, *socket);
      }
    }
  }
  if (!has_output_attribute) {
    uiItemL(layout, TIP_("No group output attributes connected"), ICON_INFO);
  }
}

static void internal_dependencies_panel_draw(const bContext * /*C*/, Panel *panel)
{
  uiLayout *layout = panel->layout;

  PointerRNA *ptr = modifier_panel_get_property_pointers(panel, nullptr);
  NodesModifierData *nmd = static_cast<NodesModifierData *>(ptr->data);

  uiLayout *col = uiLayoutColumn(layout, false);
  uiLayoutSetPropSep(col, true);
  uiLayoutSetPropDecorate(col, false);
  uiItemR(col, ptr, "simulation_bake_directory", UI_ITEM_NONE, "Bake", ICON_NONE);

  geo_log::GeoTreeLog *tree_log = get_root_tree_log(*nmd);
  if (tree_log == nullptr) {
    return;
  }

  tree_log->ensure_used_named_attributes();
  const Map<StringRefNull, geo_log::NamedAttributeUsage> &usage_by_attribute =
      tree_log->used_named_attributes;

  if (usage_by_attribute.is_empty()) {
    uiItemL(layout, IFACE_("No named attributes used"), ICON_INFO);
    return;
  }

  struct NameWithUsage {
    StringRefNull name;
    geo_log::NamedAttributeUsage usage;
  };

  Vector<NameWithUsage> sorted_used_attribute;
  for (auto &&item : usage_by_attribute.items()) {
    sorted_used_attribute.append({item.key, item.value});
  }
  std::sort(sorted_used_attribute.begin(),
            sorted_used_attribute.end(),
            [](const NameWithUsage &a, const NameWithUsage &b) {
              return BLI_strcasecmp_natural(a.name.c_str(), b.name.c_str()) <= 0;
            });

  for (const NameWithUsage &attribute : sorted_used_attribute) {
    const StringRefNull attribute_name = attribute.name;
    const geo_log::NamedAttributeUsage usage = attribute.usage;

    /* #uiLayoutRowWithHeading doesn't seem to work in this case. */
    uiLayout *split = uiLayoutSplit(layout, 0.4f, false);

    std::stringstream ss;
    Vector<std::string> usages;
    if ((usage & geo_log::NamedAttributeUsage::Read) != geo_log::NamedAttributeUsage::None) {
      usages.append(TIP_("Read"));
    }
    if ((usage & geo_log::NamedAttributeUsage::Write) != geo_log::NamedAttributeUsage::None) {
      usages.append(TIP_("Write"));
    }
    if ((usage & geo_log::NamedAttributeUsage::Remove) != geo_log::NamedAttributeUsage::None) {
      usages.append(TIP_("Remove"));
    }
    for (const int i : usages.index_range()) {
      ss << usages[i];
      if (i < usages.size() - 1) {
        ss << ", ";
      }
    }

    uiLayout *row = uiLayoutRow(split, false);
    uiLayoutSetAlignment(row, UI_LAYOUT_ALIGN_RIGHT);
    uiLayoutSetActive(row, false);
    uiItemL(row, ss.str().c_str(), ICON_NONE);

    row = uiLayoutRow(split, false);
    uiItemL(row, attribute_name.c_str(), ICON_NONE);
  }
}

static void panel_register(ARegionType *region_type)
{
  using namespace blender;
  PanelType *panel_type = modifier_panel_register(region_type, eModifierType_Nodes, panel_draw);
  modifier_subpanel_register(region_type,
                             "output_attributes",
                             N_("Output Attributes"),
                             nullptr,
                             output_attribute_panel_draw,
                             panel_type);
  modifier_subpanel_register(region_type,
                             "internal_dependencies",
                             N_("Internal Dependencies"),
                             nullptr,
                             internal_dependencies_panel_draw,
                             panel_type);
}

static void blend_write(BlendWriter *writer, const ID * /*id_owner*/, const ModifierData *md)
{
  const NodesModifierData *nmd = reinterpret_cast<const NodesModifierData *>(md);

  BLO_write_struct(writer, NodesModifierData, nmd);

  BLO_write_string(writer, nmd->simulation_bake_directory);

  if (nmd->settings.properties != nullptr) {
    Map<IDProperty *, IDPropertyUIDataBool *> boolean_props;
    if (!BLO_write_is_undo(writer)) {
      /* Boolean properties are added automatically for boolean node group inputs. Integer
       * properties are automatically converted to boolean sockets where applicable as well.
       * However, boolean properties will crash old versions of Blender, so convert them to integer
       * properties for writing. The actual value is stored in the same variable for both types */
      LISTBASE_FOREACH (IDProperty *, prop, &nmd->settings.properties->data.group) {
        if (prop->type == IDP_BOOLEAN) {
          boolean_props.add_new(prop, reinterpret_cast<IDPropertyUIDataBool *>(prop->ui_data));
          prop->type = IDP_INT;
          prop->ui_data = nullptr;
        }
      }
    }

    /* Note that the property settings are based on the socket type info
     * and don't necessarily need to be written, but we can't just free them. */
    IDP_BlendWrite(writer, nmd->settings.properties);

    BLO_write_struct_array(writer, NodesModifierBake, nmd->bakes_num, nmd->bakes);
    for (const NodesModifierBake &bake : Span(nmd->bakes, nmd->bakes_num)) {
      BLO_write_string(writer, bake.directory);
    }

    if (!BLO_write_is_undo(writer)) {
      LISTBASE_FOREACH (IDProperty *, prop, &nmd->settings.properties->data.group) {
        if (prop->type == IDP_INT) {
          if (IDPropertyUIDataBool **ui_data = boolean_props.lookup_ptr(prop)) {
            prop->type = IDP_BOOLEAN;
            if (ui_data) {
              prop->ui_data = reinterpret_cast<IDPropertyUIData *>(*ui_data);
            }
          }
        }
      }
    }
  }
}

static void blend_read(BlendDataReader *reader, ModifierData *md)
{
  NodesModifierData *nmd = reinterpret_cast<NodesModifierData *>(md);
  BLO_read_data_address(reader, &nmd->simulation_bake_directory);
  if (nmd->node_group == nullptr) {
    nmd->settings.properties = nullptr;
  }
  else {
    BLO_read_data_address(reader, &nmd->settings.properties);
    IDP_BlendDataRead(reader, &nmd->settings.properties);
  }

  BLO_read_data_address(reader, &nmd->bakes);
  for (NodesModifierBake &bake : MutableSpan(nmd->bakes, nmd->bakes_num)) {
    BLO_read_data_address(reader, &bake.directory);
  }

  nmd->runtime = MEM_new<NodesModifierRuntime>(__func__);
  nmd->runtime->cache = std::make_shared<bake::ModifierCache>();
}

static void copy_data(const ModifierData *md, ModifierData *target, const int flag)
{
  const NodesModifierData *nmd = reinterpret_cast<const NodesModifierData *>(md);
  NodesModifierData *tnmd = reinterpret_cast<NodesModifierData *>(target);

  BKE_modifier_copydata_generic(md, target, flag);

  if (nmd->bakes) {
    tnmd->bakes = static_cast<NodesModifierBake *>(MEM_dupallocN(nmd->bakes));
    for (const int i : IndexRange(nmd->bakes_num)) {
      NodesModifierBake &bake = tnmd->bakes[i];
      if (bake.directory) {
        bake.directory = BLI_strdup(bake.directory);
      }
    }
  }

  tnmd->runtime = MEM_new<NodesModifierRuntime>(__func__);

  if (flag & LIB_ID_COPY_SET_COPIED_ON_WRITE) {
    /* Share the simulation cache between the original and evaluated modifier. */
    tnmd->runtime->cache = nmd->runtime->cache;
    /* Keep bake path in the evaluated modifier. */
    tnmd->simulation_bake_directory = nmd->simulation_bake_directory ?
                                          BLI_strdup(nmd->simulation_bake_directory) :
                                          nullptr;
  }
  else {
    tnmd->runtime->cache = std::make_shared<bake::ModifierCache>();
    update_existing_bake_caches(*tnmd);
    /* Clear the bake path when duplicating. */
    tnmd->simulation_bake_directory = nullptr;
  }

  if (nmd->settings.properties != nullptr) {
    tnmd->settings.properties = IDP_CopyProperty_ex(nmd->settings.properties, flag);
  }
}

static void free_data(ModifierData *md)
{
  NodesModifierData *nmd = reinterpret_cast<NodesModifierData *>(md);
  if (nmd->settings.properties != nullptr) {
    IDP_FreeProperty_ex(nmd->settings.properties, false);
    nmd->settings.properties = nullptr;
  }

  for (NodesModifierBake &bake : MutableSpan(nmd->bakes, nmd->bakes_num)) {
    MEM_SAFE_FREE(bake.directory);
  }
  MEM_SAFE_FREE(nmd->bakes);

  MEM_SAFE_FREE(nmd->simulation_bake_directory);
  MEM_delete(nmd->runtime);
}

static void required_data_mask(ModifierData * /*md*/, CustomData_MeshMasks *r_cddata_masks)
{
  /* We don't know what the node tree will need. If there are vertex groups, it is likely that the
   * node tree wants to access them. */
  r_cddata_masks->vmask |= CD_MASK_MDEFORMVERT;
  r_cddata_masks->vmask |= CD_MASK_PROP_ALL;
}

}  // namespace blender

ModifierTypeInfo modifierType_Nodes = {
    /*idname*/ "GeometryNodes",
    /*name*/ N_("GeometryNodes"),
    /*struct_name*/ "NodesModifierData",
    /*struct_size*/ sizeof(NodesModifierData),
    /*srna*/ &RNA_NodesModifier,
    /*type*/ eModifierTypeType_Constructive,
    /*flags*/
    static_cast<ModifierTypeFlag>(eModifierTypeFlag_AcceptsMesh | eModifierTypeFlag_AcceptsCVs |
                                  eModifierTypeFlag_SupportsEditmode |
                                  eModifierTypeFlag_EnableInEditmode |
                                  eModifierTypeFlag_SupportsMapping),
    /*icon*/ ICON_GEOMETRY_NODES,

    /*copy_data*/ blender::copy_data,

    /*deform_verts*/ nullptr,
    /*deform_matrices*/ nullptr,
    /*deform_verts_EM*/ nullptr,
    /*deform_matrices_EM*/ nullptr,
    /*modify_mesh*/ blender::modify_mesh,
    /*modify_geometry_set*/ blender::modify_geometry_set,

    /*init_data*/ blender::init_data,
    /*required_data_mask*/ blender::required_data_mask,
    /*free_data*/ blender::free_data,
    /*is_disabled*/ blender::is_disabled,
    /*update_depsgraph*/ blender::update_depsgraph,
    /*depends_on_time*/ blender::depends_on_time,
    /*depends_on_normals*/ nullptr,
    /*foreach_ID_link*/ blender::foreach_ID_link,
    /*foreach_tex_link*/ blender::foreach_tex_link,
    /*free_runtime_data*/ nullptr,
    /*panel_register*/ blender::panel_register,
    /*blend_write*/ blender::blend_write,
    /*blend_read*/ blender::blend_read,
};<|MERGE_RESOLUTION|>--- conflicted
+++ resolved
@@ -667,30 +667,6 @@
   }
 }
 
-<<<<<<< HEAD
-static void find_side_effect_nodes_for_gizmos(const NodesModifierData &nmd,
-                                              const ModifierEvalContext & /*ctx*/,
-                                              nodes::GeoNodesSideEffectNodes &r_side_effect_nodes)
-{
-  ComputeContextBuilder compute_context_builder;
-  compute_context_builder.push<bke::ModifierComputeContext>(nmd.modifier.name);
-  const auto *lf_graph_info = nodes::ensure_geometry_nodes_lazy_function_graph(*nmd.node_group);
-  if (lf_graph_info == nullptr) {
-    return;
-  }
-  for (const StringRefNull gizmo_node_idname :
-       {"GeometryNodeGizmoArrow", "GeometryNodeGizmoDial", "GeometryNodeGizmoVariable"})
-  {
-    for (const bNode *node : nmd.node_group->nodes_by_type(gizmo_node_idname)) {
-      const lf::FunctionNode *lf_gizmo_node = lf_graph_info->mapping.gizmo_node_map.lookup_default(
-          node, nullptr);
-      if (lf_gizmo_node == nullptr) {
-        continue;
-      }
-      r_side_effect_nodes.nodes_by_context.add(compute_context_builder.hash(), lf_gizmo_node);
-    }
-  }
-=======
 static void find_side_effect_nodes_for_viewer_path(
     const ViewerPath &viewer_path,
     const NodesModifierData &nmd,
@@ -721,7 +697,30 @@
 
   try_add_side_effect_node(
       *compute_context_builder.current(), parsed_path->viewer_node_id, nmd, r_side_effect_nodes);
->>>>>>> fb38327e
+}
+
+static void find_side_effect_nodes_for_gizmos(const NodesModifierData &nmd,
+                                              const ModifierEvalContext & /*ctx*/,
+                                              nodes::GeoNodesSideEffectNodes &r_side_effect_nodes)
+{
+  ComputeContextBuilder compute_context_builder;
+  compute_context_builder.push<bke::ModifierComputeContext>(nmd.modifier.name);
+  const auto *lf_graph_info = nodes::ensure_geometry_nodes_lazy_function_graph(*nmd.node_group);
+  if (lf_graph_info == nullptr) {
+    return;
+  }
+  for (const StringRefNull gizmo_node_idname :
+       {"GeometryNodeGizmoArrow", "GeometryNodeGizmoDial", "GeometryNodeGizmoVariable"})
+  {
+    for (const bNode *node : nmd.node_group->nodes_by_type(gizmo_node_idname)) {
+      const lf::FunctionNode *lf_gizmo_node =
+          lf_graph_info->mapping.possible_side_effect_node_map.lookup_default(node, nullptr);
+      if (lf_gizmo_node == nullptr) {
+        continue;
+      }
+      r_side_effect_nodes.nodes_by_context.add(compute_context_builder.hash(), lf_gizmo_node);
+    }
+  }
 }
 
 static void find_side_effect_nodes(const NodesModifierData &nmd,
