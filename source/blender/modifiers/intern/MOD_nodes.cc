--- conflicted
+++ resolved
@@ -40,11 +40,7 @@
 #include "DNA_windowmanager_types.h"
 
 #include "BKE_attribute_math.hh"
-<<<<<<< HEAD
-#include "BKE_bake_geometry_nodes.hh"
-=======
 #include "BKE_bake_geometry_nodes_modifier.hh"
->>>>>>> 7d2c8542
 #include "BKE_compute_contexts.hh"
 #include "BKE_customdata.h"
 #include "BKE_geometry_fields.hh"
@@ -1986,12 +1982,7 @@
   }
 
   nmd->runtime = MEM_new<NodesModifierRuntime>(__func__);
-<<<<<<< HEAD
-  nmd->runtime->simulation_cache = std::make_shared<bke::sim::ModifierSimulationCache>();
-  nmd->runtime->bakes = std::make_shared<bke::GeometryNodesModifierBakes>();
-=======
   nmd->runtime->cache = std::make_shared<bake::ModifierCache>();
->>>>>>> 7d2c8542
 }
 
 static void copy_data(const ModifierData *md, ModifierData *target, const int flag)
@@ -2014,14 +2005,8 @@
   tnmd->runtime = MEM_new<NodesModifierRuntime>(__func__);
 
   if (flag & LIB_ID_COPY_SET_COPIED_ON_WRITE) {
-<<<<<<< HEAD
-    /* Share the simulation cache and bakes between the original and evaluated modifier. */
-    tnmd->runtime->simulation_cache = nmd->runtime->simulation_cache;
-    tnmd->runtime->bakes = nmd->runtime->bakes;
-=======
     /* Share the simulation cache between the original and evaluated modifier. */
     tnmd->runtime->cache = nmd->runtime->cache;
->>>>>>> 7d2c8542
     /* Keep bake path in the evaluated modifier. */
     tnmd->simulation_bake_directory = nmd->simulation_bake_directory ?
                                           BLI_strdup(nmd->simulation_bake_directory) :
