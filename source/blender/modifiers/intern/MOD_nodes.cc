--- conflicted
+++ resolved
@@ -2019,32 +2019,6 @@
                                   eModifierTypeFlag_SupportsEditmode |
                                   eModifierTypeFlag_EnableInEditmode |
                                   eModifierTypeFlag_SupportsMapping),
-<<<<<<< HEAD
-    /* icon */ ICON_GEOMETRY_NODES,
-
-    /* copyData */ copyData,
-
-    /* deformVerts */ nullptr,
-    /* deformMatrices */ nullptr,
-    /* deformVertsEM */ nullptr,
-    /* deformMatricesEM */ nullptr,
-    /* modifyMesh */ nullptr,
-    /* modifyGeometrySet */ modifyGeometrySet,
-
-    /* initData */ initData,
-    /* requiredDataMask */ requiredDataMask,
-    /* freeData */ freeData,
-    /* isDisabled */ isDisabled,
-    /* updateDepsgraph */ updateDepsgraph,
-    /* dependsOnTime */ dependsOnTime,
-    /* dependsOnNormals */ nullptr,
-    /* foreachIDLink */ foreachIDLink,
-    /* foreachTexLink */ foreachTexLink,
-    /* freeRuntimeData */ nullptr,
-    /* panelRegister */ panelRegister,
-    /* blendWrite */ blendWrite,
-    /* blendRead */ blendRead,
-=======
     /*icon*/ ICON_GEOMETRY_NODES,
 
     /*copyData*/ copyData,
@@ -2069,5 +2043,4 @@
     /*panelRegister*/ panelRegister,
     /*blendWrite*/ blendWrite,
     /*blendRead*/ blendRead,
->>>>>>> d9398bb5
 };