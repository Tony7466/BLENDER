--- conflicted
+++ resolved
@@ -20,12 +20,8 @@
 #include "BLI_path_util.h"
 #include "BLI_set.hh"
 #include "BLI_string.h"
-<<<<<<< HEAD
-#include "BLI_string_search.h"
+#include "BLI_string_search.hh"
 #include "BLI_string_utils.h"
-=======
-#include "BLI_string_search.hh"
->>>>>>> f77fdbff
 #include "BLI_utildefines.h"
 
 #include "DNA_collection_types.h"
@@ -72,12 +68,8 @@
 
 #include "BLT_translation.h"
 
-<<<<<<< HEAD
 #include "WM_api.h"
-#include "WM_types.h"
-=======
 #include "WM_types.hh"
->>>>>>> f77fdbff
 
 #include "RNA_access.hh"
 #include "RNA_enum_types.hh"
@@ -1426,7 +1418,6 @@
   }
 }
 
-<<<<<<< HEAD
 static bool child_panel_poll(const bContext *C, PanelType * /*panel_type*/)
 {
   /* Always hidden, panel is drawn explicitly. */
@@ -1485,10 +1476,6 @@
   }
 }
 
-static void panelRegister(ARegionType *region_type)
-=======
-static void panel_register(ARegionType *region_type)
->>>>>>> f77fdbff
 {
   using namespace blender;
   PanelType *panel_type = modifier_panel_register(region_type, eModifierType_Nodes, panel_draw);
@@ -1743,32 +1730,6 @@
                                   eModifierTypeFlag_SupportsMapping),
     /*icon*/ ICON_GEOMETRY_NODES,
 
-<<<<<<< HEAD
-    /*copyData*/ blender::copyData,
-
-    /*deformVerts*/ nullptr,
-    /*deformMatrices*/ nullptr,
-    /*deformVertsEM*/ nullptr,
-    /*deformMatricesEM*/ nullptr,
-    /*modifyMesh*/ blender::modifyMesh,
-    /*modifyGeometrySet*/ blender::modifyGeometrySet,
-
-    /*initData*/ blender::initData,
-    /*requiredDataMask*/ blender::requiredDataMask,
-    /*freeData*/ blender::freeData,
-    /*isDisabled*/ blender::isDisabled,
-    /*updateDepsgraph*/ blender::updateDepsgraph,
-    /*dependsOnTime*/ blender::dependsOnTime,
-    /*dependsOnNormals*/ nullptr,
-    /*foreachIDLink*/ blender::foreachIDLink,
-    /*foreachTexLink*/ blender::foreachTexLink,
-    /*freeRuntimeData*/ nullptr,
-    /*panelRegister*/ blender::panelRegister,
-    /*addChildPanelInstances*/ blender::addChildPanelInstances,
-    /*childPanelInstancesMatchData*/ blender::childPanelInstancesMatchData,
-    /*blendWrite*/ blender::blendWrite,
-    /*blendRead*/ blender::blendRead,
-=======
     /*copy_data*/ blender::copy_data,
 
     /*deform_verts*/ nullptr,
@@ -1791,5 +1752,6 @@
     /*panel_register*/ blender::panel_register,
     /*blend_write*/ blender::blend_write,
     /*blend_read*/ blender::blend_read,
->>>>>>> f77fdbff
+    /*addChildPanelInstances*/ blender::addChildPanelInstances,
+    /*childPanelInstancesMatchData*/ blender::childPanelInstancesMatchData,
 };