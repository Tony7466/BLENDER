--- conflicted
+++ resolved
@@ -732,7 +732,8 @@
     }
   }
 
-<<<<<<< HEAD
+  find_side_effect_nodes_for_baking(nmd, ctx, r_side_effect_nodes);
+
   /* Add side effects required for active gizmos. */
   Object *object_orig = DEG_get_original_object(ctx.object);
   const NodesModifierData &nmd_orig = *reinterpret_cast<const NodesModifierData *>(
@@ -756,9 +757,6 @@
           }
         }
       });
-=======
-  find_side_effect_nodes_for_baking(nmd, ctx, r_side_effect_nodes);
->>>>>>> 5d610ad4
 }
 
 static void find_socket_log_contexts(const NodesModifierData &nmd,
