/* SPDX-FileCopyrightText: 2005 Blender Foundation
 *
 * SPDX-License-Identifier: GPL-2.0-or-later */

/** \file
 * \ingroup modifiers
 */

#include <cstddef>
#include <cstdio>
#include <cstring>

#include "MEM_guardedalloc.h"

#include "BLI_string.h"
#include "BLI_utildefines.h"

#include "BLT_translation.h"

#include "DNA_defaults.h"
#include "DNA_mesh_types.h"
#include "DNA_object_types.h"
#include "DNA_scene_types.h"
#include "DNA_screen_types.h"

#include "BKE_context.h"
#include "BKE_editmesh.h"
#include "BKE_mesh.hh"
#include "BKE_scene.h"
#include "BKE_screen.h"
#include "BKE_subdiv.h"
#include "BKE_subdiv_ccg.h"
#include "BKE_subdiv_deform.h"
#include "BKE_subdiv_mesh.hh"
#include "BKE_subdiv_modifier.h"
#include "BKE_subsurf.h"

#include "UI_interface.h"
#include "UI_resources.h"

#include "RE_engine.h"

#include "RNA_access.h"
#include "RNA_prototypes.h"

#include "DEG_depsgraph.h"
#include "DEG_depsgraph_query.h"

#include "MOD_modifiertypes.hh"
#include "MOD_ui_common.hh"

#include "BLO_read_write.h"

#include "intern/CCGSubSurf.h"

static void initData(ModifierData *md)
{
  SubsurfModifierData *smd = (SubsurfModifierData *)md;

  BLI_assert(MEMCMP_STRUCT_AFTER_IS_ZERO(smd, modifier));

  MEMCPY_STRUCT_AFTER(smd, DNA_struct_default_get(SubsurfModifierData), modifier);
}

static void requiredDataMask(ModifierData *md, CustomData_MeshMasks *r_cddata_masks)
{
  SubsurfModifierData *smd = (SubsurfModifierData *)md;
  if (smd->flags & eSubsurfModifierFlag_UseCustomNormals) {
    r_cddata_masks->lmask |= CD_MASK_CUSTOMLOOPNORMAL;
  }
}

static bool dependsOnNormals(ModifierData *md)
{
  SubsurfModifierData *smd = (SubsurfModifierData *)md;
  if (smd->flags & eSubsurfModifierFlag_UseCustomNormals) {
    return true;
  }
  return false;
}

static void copyData(const ModifierData *md, ModifierData *target, const int flag)
{
#if 0
  const SubsurfModifierData *smd = (const SubsurfModifierData *)md;
#endif
  SubsurfModifierData *tsmd = (SubsurfModifierData *)target;

  BKE_modifier_copydata_generic(md, target, flag);

  tsmd->emCache = tsmd->mCache = nullptr;
}

static void freeRuntimeData(void *runtime_data_v)
{
  if (runtime_data_v == nullptr) {
    return;
  }
  SubsurfRuntimeData *runtime_data = (SubsurfRuntimeData *)runtime_data_v;
  if (runtime_data->subdiv_cpu != nullptr) {
    BKE_subdiv_free(runtime_data->subdiv_cpu);
  }
  if (runtime_data->subdiv_gpu != nullptr) {
    BKE_subdiv_free(runtime_data->subdiv_gpu);
  }
  MEM_freeN(runtime_data);
}

static void freeData(ModifierData *md)
{
  SubsurfModifierData *smd = (SubsurfModifierData *)md;

  if (smd->mCache) {
    ccgSubSurf_free(static_cast<CCGSubSurf *>(smd->mCache));
    smd->mCache = nullptr;
  }
  if (smd->emCache) {
    ccgSubSurf_free(static_cast<CCGSubSurf *>(smd->emCache));
    smd->emCache = nullptr;
  }
  freeRuntimeData(smd->modifier.runtime);
}

static bool isDisabled(const Scene *scene, ModifierData *md, bool useRenderParams)
{
  SubsurfModifierData *smd = (SubsurfModifierData *)md;
  int levels = (useRenderParams) ? smd->renderLevels : smd->levels;

  return get_render_subsurf_level(&scene->r, levels, useRenderParams != 0) == 0;
}

static int subdiv_levels_for_modifier_get(const SubsurfModifierData *smd,
                                          const ModifierEvalContext *ctx)
{
  Scene *scene = DEG_get_evaluated_scene(ctx->depsgraph);
  const bool use_render_params = (ctx->flag & MOD_APPLY_RENDER);
  const int requested_levels = (use_render_params) ? smd->renderLevels : smd->levels;
  return get_render_subsurf_level(&scene->r, requested_levels, use_render_params);
}

/* Subdivide into fully qualified mesh. */

static void subdiv_mesh_settings_init(SubdivToMeshSettings *settings,
                                      const SubsurfModifierData *smd,
                                      const ModifierEvalContext *ctx)
{
  const int level = subdiv_levels_for_modifier_get(smd, ctx);
  settings->resolution = (1 << level) + 1;
  settings->use_optimal_display = (smd->flags & eSubsurfModifierFlag_ControlEdges) &&
                                  !(ctx->flag & MOD_APPLY_TO_BASE_MESH);
}

static Mesh *subdiv_as_mesh(SubsurfModifierData *smd,
                            const ModifierEvalContext *ctx,
                            Mesh *mesh,
                            Subdiv *subdiv)
{
  Mesh *result = mesh;
  SubdivToMeshSettings mesh_settings;
  subdiv_mesh_settings_init(&mesh_settings, smd, ctx);
  if (mesh_settings.resolution < 3) {
    return result;
  }
  result = BKE_subdiv_to_mesh(subdiv, &mesh_settings, mesh);
  return result;
}

/* Subdivide into CCG. */

static void subdiv_ccg_settings_init(SubdivToCCGSettings *settings,
                                     const SubsurfModifierData *smd,
                                     const ModifierEvalContext *ctx)
{
  const int level = subdiv_levels_for_modifier_get(smd, ctx);
  settings->resolution = (1 << level) + 1;
  settings->need_normal = true;
  settings->need_mask = false;
}

static Mesh *subdiv_as_ccg(SubsurfModifierData *smd,
                           const ModifierEvalContext *ctx,
                           Mesh *mesh,
                           Subdiv *subdiv)
{
  Mesh *result = mesh;
  SubdivToCCGSettings ccg_settings;
  subdiv_ccg_settings_init(&ccg_settings, smd, ctx);
  if (ccg_settings.resolution < 3) {
    return result;
  }
  result = BKE_subdiv_to_ccg_mesh(subdiv, &ccg_settings, mesh);
  return result;
}

/* Cache settings for lazy CPU evaluation. */

static void subdiv_cache_mesh_wrapper_settings(const ModifierEvalContext *ctx,
                                               Mesh *mesh,
                                               SubsurfModifierData *smd,
                                               SubsurfRuntimeData *runtime_data)
{
  SubdivToMeshSettings mesh_settings;
  subdiv_mesh_settings_init(&mesh_settings, smd, ctx);

  runtime_data->has_gpu_subdiv = true;
  runtime_data->resolution = mesh_settings.resolution;
  runtime_data->use_optimal_display = mesh_settings.use_optimal_display;
  runtime_data->calc_loop_normals = false; /* Set at the end of modifier stack evaluation. */
  runtime_data->use_loop_normals = (smd->flags & eSubsurfModifierFlag_UseCustomNormals);

  mesh->runtime->subsurf_runtime_data = runtime_data;
}

/* Modifier itself. */

static Mesh *modifyMesh(ModifierData *md, const ModifierEvalContext *ctx, Mesh *mesh)
{
  Mesh *result = mesh;
#if !defined(WITH_OPENSUBDIV)
  BKE_modifier_set_error(ctx->object, md, "Disabled, built without OpenSubdiv");
  return result;
#endif
  SubsurfModifierData *smd = (SubsurfModifierData *)md;
  if (!BKE_subsurf_modifier_runtime_init(smd, (ctx->flag & MOD_APPLY_RENDER) != 0)) {
    return result;
  }

  SubsurfRuntimeData *runtime_data = (SubsurfRuntimeData *)smd->modifier.runtime;

  /* Decrement the recent usage counters. */
  if (runtime_data->used_cpu) {
    runtime_data->used_cpu--;
  }

  if (runtime_data->used_gpu) {
    runtime_data->used_gpu--;
  }

  /* Delay evaluation to the draw code if possible, provided we do not have to apply the modifier.
   */
  if ((ctx->flag & MOD_APPLY_TO_BASE_MESH) == 0) {
    Scene *scene = DEG_get_evaluated_scene(ctx->depsgraph);
    const bool is_render_mode = (ctx->flag & MOD_APPLY_RENDER) != 0;
    /* Same check as in `DRW_mesh_batch_cache_create_requested` to keep both code coherent. The
     * difference is that here we do not check for the final edit mesh pointer as it is not yet
     * assigned at this stage of modifier stack evaluation. */
    const bool is_editmode = (mesh->edit_mesh != nullptr);
    const int required_mode = BKE_subsurf_modifier_eval_required_mode(is_render_mode, is_editmode);
    if (BKE_subsurf_modifier_can_do_gpu_subdiv(scene, ctx->object, mesh, smd, required_mode)) {
      subdiv_cache_mesh_wrapper_settings(ctx, mesh, smd, runtime_data);
      return result;
    }
  }

  Subdiv *subdiv = BKE_subsurf_modifier_subdiv_descriptor_ensure(runtime_data, mesh, false);
  if (subdiv == nullptr) {
    /* Happens on bad topology, but also on empty input mesh. */
    return result;
  }
  const bool use_clnors = BKE_subsurf_modifier_use_custom_loop_normals(smd, mesh);
  if (use_clnors) {
<<<<<<< HEAD
    void *data = CustomData_add_layer(&mesh->ldata, CD_NORMAL, CD_CONSTRUCT, mesh->totloop);
    memcpy(data, mesh->corner_normals().data(), mesh->corner_normals().size_in_bytes());
=======
    /* If custom normals are present and the option is turned on calculate the split
     * normals and clear flag so the normals get interpolated to the result mesh. */
    BKE_mesh_calc_normals_split(mesh);
    CustomData_clear_layer_flag(&mesh->loop_data, CD_NORMAL, CD_FLAG_TEMPORARY);
>>>>>>> aebc743b
  }
  /* TODO(sergey): Decide whether we ever want to use CCG for subsurf,
   * maybe when it is a last modifier in the stack? */
  if (true) {
    result = subdiv_as_mesh(smd, ctx, mesh, subdiv);
  }
  else {
    result = subdiv_as_ccg(smd, ctx, mesh, subdiv);
  }

  if (use_clnors) {
<<<<<<< HEAD
    BKE_mesh_set_custom_normals(result,
                                static_cast<float(*)[3]>(CustomData_get_layer_for_write(
                                    &result->ldata, CD_NORMAL, result->totloop)));
    CustomData_free_layers(&result->ldata, CD_NORMAL, result->totloop);
=======
    float(*lnors)[3] = static_cast<float(*)[3]>(
        CustomData_get_layer_for_write(&result->loop_data, CD_NORMAL, result->totloop));
    BLI_assert(lnors != nullptr);
    BKE_mesh_set_custom_normals(result, lnors);
    CustomData_set_layer_flag(&mesh->loop_data, CD_NORMAL, CD_FLAG_TEMPORARY);
    CustomData_set_layer_flag(&result->loop_data, CD_NORMAL, CD_FLAG_TEMPORARY);
>>>>>>> aebc743b
  }
  // BKE_subdiv_stats_print(&subdiv->stats);
  if (!ELEM(subdiv, runtime_data->subdiv_cpu, runtime_data->subdiv_gpu)) {
    BKE_subdiv_free(subdiv);
  }
  return result;
}

static void deformMatrices(ModifierData *md,
                           const ModifierEvalContext *ctx,
                           Mesh *mesh,
                           float (*vertex_cos)[3],
                           float (*deform_matrices)[3][3],
                           int verts_num)
{
#if !defined(WITH_OPENSUBDIV)
  BKE_modifier_set_error(ctx->object, md, "Disabled, built without OpenSubdiv");
  return;
#endif

  /* Subsurf does not require extra space mapping, keep matrices as is. */
  (void)deform_matrices;

  SubsurfModifierData *smd = (SubsurfModifierData *)md;
  if (!BKE_subsurf_modifier_runtime_init(smd, (ctx->flag & MOD_APPLY_RENDER) != 0)) {
    return;
  }
  SubsurfRuntimeData *runtime_data = (SubsurfRuntimeData *)smd->modifier.runtime;
  Subdiv *subdiv = BKE_subsurf_modifier_subdiv_descriptor_ensure(runtime_data, mesh, false);
  if (subdiv == nullptr) {
    /* Happens on bad topology, but also on empty input mesh. */
    return;
  }
  BKE_subdiv_deform_coarse_vertices(subdiv, mesh, vertex_cos, verts_num);
  if (!ELEM(subdiv, runtime_data->subdiv_cpu, runtime_data->subdiv_gpu)) {
    BKE_subdiv_free(subdiv);
  }
}

#ifdef WITH_CYCLES
static bool get_show_adaptive_options(const bContext *C, Panel *panel)
{
  /* Don't show adaptive options if cycles isn't the active engine. */
  const RenderEngineType *engine_type = CTX_data_engine_type(C);
  if (!STREQ(engine_type->idname, "CYCLES")) {
    return false;
  }

  /* Only show adaptive options if this is the last modifier. */
  PointerRNA *ptr = modifier_panel_get_property_pointers(panel, nullptr);
  ModifierData *md = static_cast<ModifierData *>(ptr->data);
  if (md->next != nullptr) {
    return false;
  }

  /* Don't show adaptive options if regular subdivision used. */
  if (!RNA_boolean_get(ptr, "use_limit_surface")) {
    return false;
  }

  /* Don't show adaptive options if the cycles experimental feature set is disabled. */
  Scene *scene = CTX_data_scene(C);
  if (!BKE_scene_uses_cycles_experimental_features(scene)) {
    return false;
  }

  return true;
}
#endif

static void panel_draw(const bContext *C, Panel *panel)
{
  uiLayout *layout = panel->layout;

  PointerRNA ob_ptr;
  PointerRNA *ptr = modifier_panel_get_property_pointers(panel, &ob_ptr);

  /* Only test for adaptive subdivision if built with cycles. */
  bool show_adaptive_options = false;
  bool ob_use_adaptive_subdivision = false;
  PointerRNA cycles_ptr = {nullptr};
  PointerRNA ob_cycles_ptr = {nullptr};
#ifdef WITH_CYCLES
  PointerRNA scene_ptr;
  Scene *scene = CTX_data_scene(C);
  RNA_id_pointer_create(&scene->id, &scene_ptr);
  if (BKE_scene_uses_cycles(scene)) {
    cycles_ptr = RNA_pointer_get(&scene_ptr, "cycles");
    ob_cycles_ptr = RNA_pointer_get(&ob_ptr, "cycles");
    if (!RNA_pointer_is_null(&ob_cycles_ptr)) {
      ob_use_adaptive_subdivision = RNA_boolean_get(&ob_cycles_ptr, "use_adaptive_subdivision");
      show_adaptive_options = get_show_adaptive_options(C, panel);
    }
  }
#else
  UNUSED_VARS(C);
#endif

  uiItemR(layout, ptr, "subdivision_type", UI_ITEM_R_EXPAND, nullptr, ICON_NONE);

  uiLayoutSetPropSep(layout, true);

  if (show_adaptive_options) {
    uiItemR(layout,
            &ob_cycles_ptr,
            "use_adaptive_subdivision",
            0,
            IFACE_("Adaptive Subdivision"),
            ICON_NONE);
  }
  if (ob_use_adaptive_subdivision && show_adaptive_options) {
    uiItemR(layout, &ob_cycles_ptr, "dicing_rate", 0, nullptr, ICON_NONE);
    float render = MAX2(RNA_float_get(&cycles_ptr, "dicing_rate") *
                            RNA_float_get(&ob_cycles_ptr, "dicing_rate"),
                        0.1f);
    float preview = MAX2(RNA_float_get(&cycles_ptr, "preview_dicing_rate") *
                             RNA_float_get(&ob_cycles_ptr, "dicing_rate"),
                         0.1f);
    char output[256];
    SNPRINTF(output, TIP_("Final Scale: Render %.2f px, Viewport %.2f px"), render, preview);
    uiItemL(layout, output, ICON_NONE);

    uiItemS(layout);

    uiItemR(layout, ptr, "levels", 0, IFACE_("Levels Viewport"), ICON_NONE);
  }
  else {
    uiLayout *col = uiLayoutColumn(layout, true);
    uiItemR(col, ptr, "levels", 0, IFACE_("Levels Viewport"), ICON_NONE);
    uiItemR(col, ptr, "render_levels", 0, IFACE_("Render"), ICON_NONE);
  }

  uiItemR(layout, ptr, "show_only_control_edges", 0, nullptr, ICON_NONE);

  Depsgraph *depsgraph = CTX_data_depsgraph_pointer(C);
  SubsurfModifierData *smd = static_cast<SubsurfModifierData *>(ptr->data);
  Object *ob = static_cast<Object *>(ob_ptr.data);
  const Mesh *mesh = static_cast<const Mesh *>(ob->data);
  if (BKE_subsurf_modifier_force_disable_gpu_evaluation_for_mesh(smd, mesh)) {
    uiItemL(layout, "Autosmooth or custom normals detected, disabling GPU subdivision", ICON_INFO);
  }
  else if (Object *ob_eval = DEG_get_evaluated_object(depsgraph, ob)) {
    if (ModifierData *md_eval = BKE_modifiers_findby_name(ob_eval, smd->modifier.name)) {
      if (md_eval->type == eModifierType_Subsurf) {
        SubsurfRuntimeData *runtime_data = (SubsurfRuntimeData *)md_eval->runtime;

        if (runtime_data && runtime_data->used_gpu) {
          if (runtime_data->used_cpu) {
            uiItemL(layout, "Using both CPU and GPU subdivision", ICON_INFO);
          }
        }
      }
    }
  }

  modifier_panel_end(layout, ptr);
}

static void advanced_panel_draw(const bContext *C, Panel *panel)
{
  uiLayout *layout = panel->layout;

  PointerRNA ob_ptr;
  PointerRNA *ptr = modifier_panel_get_property_pointers(panel, &ob_ptr);

  bool ob_use_adaptive_subdivision = false;
  bool show_adaptive_options = false;
#ifdef WITH_CYCLES
  Scene *scene = CTX_data_scene(C);
  if (BKE_scene_uses_cycles(scene)) {
    PointerRNA ob_cycles_ptr = RNA_pointer_get(&ob_ptr, "cycles");
    if (!RNA_pointer_is_null(&ob_cycles_ptr)) {
      ob_use_adaptive_subdivision = RNA_boolean_get(&ob_cycles_ptr, "use_adaptive_subdivision");
      show_adaptive_options = get_show_adaptive_options(C, panel);
    }
  }
#else
  UNUSED_VARS(C);
#endif

  uiLayoutSetPropSep(layout, true);

  uiLayoutSetActive(layout, !(show_adaptive_options && ob_use_adaptive_subdivision));
  uiItemR(layout, ptr, "use_limit_surface", 0, nullptr, ICON_NONE);

  uiLayout *col = uiLayoutColumn(layout, true);
  uiLayoutSetActive(col, RNA_boolean_get(ptr, "use_limit_surface"));
  uiItemR(col, ptr, "quality", 0, nullptr, ICON_NONE);

  uiItemR(layout, ptr, "uv_smooth", 0, nullptr, ICON_NONE);
  uiItemR(layout, ptr, "boundary_smooth", 0, nullptr, ICON_NONE);
  uiItemR(layout, ptr, "use_creases", 0, nullptr, ICON_NONE);
  uiItemR(layout, ptr, "use_custom_normals", 0, nullptr, ICON_NONE);
}

static void panelRegister(ARegionType *region_type)
{
  PanelType *panel_type = modifier_panel_register(region_type, eModifierType_Subsurf, panel_draw);
  modifier_subpanel_register(
      region_type, "advanced", "Advanced", nullptr, advanced_panel_draw, panel_type);
}

static void blendRead(BlendDataReader * /*reader*/, ModifierData *md)
{
  SubsurfModifierData *smd = (SubsurfModifierData *)md;

  smd->emCache = smd->mCache = nullptr;
}

ModifierTypeInfo modifierType_Subsurf = {
    /*name*/ N_("Subdivision"),
    /*structName*/ "SubsurfModifierData",
    /*structSize*/ sizeof(SubsurfModifierData),
    /*srna*/ &RNA_SubsurfModifier,
    /*type*/ eModifierTypeType_Constructive,
    /*flags*/ eModifierTypeFlag_AcceptsMesh | eModifierTypeFlag_SupportsMapping |
        eModifierTypeFlag_SupportsEditmode | eModifierTypeFlag_EnableInEditmode |
        eModifierTypeFlag_AcceptsCVs,
    /*icon*/ ICON_MOD_SUBSURF,

    /*copyData*/ copyData,

    /*deformVerts*/ nullptr,
    /*deformMatrices*/ deformMatrices,
    /*deformVertsEM*/ nullptr,
    /*deformMatricesEM*/ nullptr,
    /*modifyMesh*/ modifyMesh,
    /*modifyGeometrySet*/ nullptr,

    /*initData*/ initData,
    /*requiredDataMask*/ requiredDataMask,
    /*freeData*/ freeData,
    /*isDisabled*/ isDisabled,
    /*updateDepsgraph*/ nullptr,
    /*dependsOnTime*/ nullptr,
    /*dependsOnNormals*/ dependsOnNormals,
    /*foreachIDLink*/ nullptr,
    /*foreachTexLink*/ nullptr,
    /*freeRuntimeData*/ freeRuntimeData,
    /*panelRegister*/ panelRegister,
    /*blendWrite*/ nullptr,
    /*blendRead*/ blendRead,
};<|MERGE_RESOLUTION|>--- conflicted
+++ resolved
@@ -259,15 +259,8 @@
   }
   const bool use_clnors = BKE_subsurf_modifier_use_custom_loop_normals(smd, mesh);
   if (use_clnors) {
-<<<<<<< HEAD
-    void *data = CustomData_add_layer(&mesh->ldata, CD_NORMAL, CD_CONSTRUCT, mesh->totloop);
+    void *data = CustomData_add_layer(&mesh->loop_data, CD_NORMAL, CD_CONSTRUCT, mesh->totloop);
     memcpy(data, mesh->corner_normals().data(), mesh->corner_normals().size_in_bytes());
-=======
-    /* If custom normals are present and the option is turned on calculate the split
-     * normals and clear flag so the normals get interpolated to the result mesh. */
-    BKE_mesh_calc_normals_split(mesh);
-    CustomData_clear_layer_flag(&mesh->loop_data, CD_NORMAL, CD_FLAG_TEMPORARY);
->>>>>>> aebc743b
   }
   /* TODO(sergey): Decide whether we ever want to use CCG for subsurf,
    * maybe when it is a last modifier in the stack? */
@@ -279,19 +272,10 @@
   }
 
   if (use_clnors) {
-<<<<<<< HEAD
     BKE_mesh_set_custom_normals(result,
                                 static_cast<float(*)[3]>(CustomData_get_layer_for_write(
-                                    &result->ldata, CD_NORMAL, result->totloop)));
-    CustomData_free_layers(&result->ldata, CD_NORMAL, result->totloop);
-=======
-    float(*lnors)[3] = static_cast<float(*)[3]>(
-        CustomData_get_layer_for_write(&result->loop_data, CD_NORMAL, result->totloop));
-    BLI_assert(lnors != nullptr);
-    BKE_mesh_set_custom_normals(result, lnors);
-    CustomData_set_layer_flag(&mesh->loop_data, CD_NORMAL, CD_FLAG_TEMPORARY);
-    CustomData_set_layer_flag(&result->loop_data, CD_NORMAL, CD_FLAG_TEMPORARY);
->>>>>>> aebc743b
+                                    &result->loop_data, CD_NORMAL, result->totloop)));
+    CustomData_free_layers(&result->loop_data, CD_NORMAL, result->totloop);
   }
   // BKE_subdiv_stats_print(&subdiv->stats);
   if (!ELEM(subdiv, runtime_data->subdiv_cpu, runtime_data->subdiv_gpu)) {
