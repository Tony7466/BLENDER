--- conflicted
+++ resolved
@@ -274,11 +274,7 @@
 /**
  * Returns offset for drawing next character in the string.
  */
-<<<<<<< HEAD
-int BLF_glyph_advance(int fontid, const char *str, size_t str_len);
-=======
 int BLF_glyph_advance(int fontid, const char *str);
->>>>>>> 33c48215
 
 /**
  * By default, rotation and clipping are disable and
