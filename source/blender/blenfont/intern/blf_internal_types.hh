--- conflicted
+++ resolved
@@ -325,18 +325,8 @@
   /** Angle in radians. */
   float angle;
 
-<<<<<<< HEAD
-#if 0 /* BLF_BLUR_ENABLE */
-  /* blur: 3 or 5 large kernel */
-  int blur;
-#endif
-
   /** Shadow type. */
   FontShadowType shadow;
-=======
-  /** Shadow level. */
-  int shadow;
->>>>>>> cd5dd6e4
 
   /** And shadow offset. */
   int shadow_x;
