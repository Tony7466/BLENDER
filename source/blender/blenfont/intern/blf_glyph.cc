/* SPDX-FileCopyrightText: 2009 Blender Authors
 *
 * SPDX-License-Identifier: GPL-2.0-or-later */

/** \file
 * \ingroup blf
 *
 * Glyph rendering, texturing and caching. Wraps Freetype and OpenGL functions.
 */

#include <cmath>
#include <cstdio>
#include <cstdlib>
#include <cstring>

#include <ft2build.h>

#include FT_FREETYPE_H
#include FT_GLYPH_H
#include FT_OUTLINE_H
#include FT_BITMAP_H
#include FT_ADVANCES_H         /* For FT_Get_Advance. */
#include FT_MULTIPLE_MASTERS_H /* Variable font support. */

#include "MEM_guardedalloc.h"

#include "BLI_listbase.h"
#include "BLI_rect.h"
#include "BLI_threads.h"

#include "BLF_api.h"

#include "DNA_curve_types.h"

#include "GPU_capabilities.h"

#include "blf_internal.h"
#include "blf_internal_types.h"

#include "BLI_math_vector.h"
#include "BLI_strict_flags.h"
#include "BLI_string_utf8.h"

/**
 * Convert glyph coverage amounts to lightness values. Uses a LUT that perceptually improves
 * anti-aliasing and results in text that looks a bit fuller and slightly brighter. This should
 * be reconsidered in some - or all - cases when we transform the entire UI.
 */
#define BLF_GAMMA_CORRECT_GLYPHS

/* -------------------------------------------------------------------- */
/** \name Internal Utilities
 * \{ */

/**
 * Convert a floating point value to a FreeType 16.16 fixed point value.
 */
static FT_Fixed to_16dot16(double val)
{
  return (FT_Fixed)lround(val * 65536.0);
}

/**
 * Convert a floating point value to a FreeType 16.16 fixed point value.
 */
static float from_16dot16(FT_Fixed value)
{
  return float(value) / 65536.0f;
}

/** \} */

/* -------------------------------------------------------------------- */
/** \name Glyph Cache
 * \{ */

static GlyphCacheBLF *blf_glyph_cache_find(const FontBLF *font, const float size)
{
  GlyphCacheBLF *gc = (GlyphCacheBLF *)font->cache.first;
  while (gc) {
    if (gc->size == size && (gc->bold == ((font->flags & BLF_BOLD) != 0)) &&
        (gc->italic == ((font->flags & BLF_ITALIC) != 0)) &&
        (gc->char_weight == font->char_weight) && (gc->char_slant == font->char_slant) &&
        (gc->char_width == font->char_width) && (gc->char_spacing == font->char_spacing))
    {
      return gc;
    }
    gc = gc->next;
  }
  return nullptr;
}

static GlyphCacheBLF *blf_glyph_cache_new(FontBLF *font)
{
  GlyphCacheBLF *gc = (GlyphCacheBLF *)MEM_callocN(sizeof(GlyphCacheBLF), "blf_glyph_cache_new");

  gc->next = nullptr;
  gc->prev = nullptr;
  gc->size = font->size;
  gc->bold = ((font->flags & BLF_BOLD) != 0);
  gc->italic = ((font->flags & BLF_ITALIC) != 0);
  gc->char_weight = font->char_weight;
  gc->char_slant = font->char_slant;
  gc->char_width = font->char_width;
  gc->char_spacing = font->char_spacing;

  memset(gc->bucket, 0, sizeof(gc->bucket));

  blf_ensure_size(font);

  /* Determine ideal fixed-width size for monospaced output. */
  FT_UInt gindex = blf_get_char_index(font, U'0');
  if (gindex && font->face) {
    FT_Fixed advance = 0;
    FT_Get_Advance(font->face, gindex, FT_LOAD_NO_HINTING, &advance);
    /* Use CSS 'ch unit' width, advance of zero character. */
    gc->fixed_width = int(advance >> 16);
  }
  else {
    /* Font does not have a face or does not contain "0" so use CSS fallback of 1/2 of em. */
    gc->fixed_width = int((font->ft_size->metrics.height / 2) >> 6);
  }
  if (gc->fixed_width < 1) {
    gc->fixed_width = 1;
  }

  BLI_addhead(&font->cache, gc);
  return gc;
}

GlyphCacheBLF *blf_glyph_cache_acquire(FontBLF *font)
{
  BLI_mutex_lock(&font->glyph_cache_mutex);

  GlyphCacheBLF *gc = blf_glyph_cache_find(font, font->size);

  if (!gc) {
    gc = blf_glyph_cache_new(font);
  }

  return gc;
}

void blf_glyph_cache_release(FontBLF *font)
{
  BLI_mutex_unlock(&font->glyph_cache_mutex);
}

static void blf_glyph_cache_free(GlyphCacheBLF *gc)
{
  for (uint i = 0; i < ARRAY_SIZE(gc->bucket); i++) {
    while (GlyphBLF *g = static_cast<GlyphBLF *>(BLI_pophead(&gc->bucket[i]))) {
      blf_glyph_free(g);
    }
  }
  if (gc->texture) {
    GPU_texture_free(gc->texture);
  }
  if (gc->bitmap_result) {
    MEM_freeN(gc->bitmap_result);
  }
  MEM_freeN(gc);
}

void blf_glyph_cache_clear(FontBLF *font)
{
  BLI_mutex_lock(&font->glyph_cache_mutex);

  while (GlyphCacheBLF *gc = static_cast<GlyphCacheBLF *>(BLI_pophead(&font->cache))) {
    blf_glyph_cache_free(gc);
  }

  BLI_mutex_unlock(&font->glyph_cache_mutex);
}

/**
 * Try to find a glyph in cache.
 *
 * \return nullptr if not found.
 */
static GlyphBLF *blf_glyph_cache_find_glyph(const GlyphCacheBLF *gc,
                                            uint charcode,
                                            uint8_t subpixel)
{
  GlyphBLF *g = static_cast<GlyphBLF *>(gc->bucket[blf_hash(charcode << 6 | subpixel)].first);
  while (g) {
    if (g->c == charcode && g->subpixel == subpixel) {
      return g;
    }
    g = g->next;
  }
  return nullptr;
}

#ifdef BLF_GAMMA_CORRECT_GLYPHS

/**
 * Gamma correction of glyph coverage values with widely-recommended gamma of 1.43.
 * "The reasons are historical. Because so many programmers have neglected gamma blending for so
 * long, people who have created fonts have tried to work around the problem of fonts looking too
 * thin by just making the fonts thicker! Obviously it doesn't help the jaggedness, but it does
 * make them look the proper weight, as originally intended. The obvious problem with this is
 * that if we want to gamma blend correctly many older fonts will look wrong. So we compromise,
 * and use a lower gamma value, so we get a bit better anti-aliasing, but the fonts don't look too
 * heavy."
 * https://www.puredevsoftware.com/blog/2019/01/22/sub-pixel-gamma-correct-font-rendering/
 */
static uchar blf_glyph_gamma(uchar c)
{
  /* The following is `char(powf(c / 256.0f, 1.0f / 1.43f) * 256.0f)`. */
  static const uchar gamma[256] = {
      0,   5,   9,   11,  14,  16,  19,  21,  23,  25,  26,  28,  30,  32,  34,  35,  37,  38,
      40,  41,  43,  44,  46,  47,  49,  50,  52,  53,  54,  56,  57,  58,  60,  61,  62,  64,
      65,  66,  67,  69,  70,  71,  72,  73,  75,  76,  77,  78,  79,  80,  82,  83,  84,  85,
      86,  87,  88,  89,  91,  92,  93,  94,  95,  96,  97,  98,  99,  100, 101, 102, 103, 104,
      105, 106, 107, 108, 109, 110, 111, 112, 113, 114, 115, 116, 117, 118, 119, 120, 121, 122,
      123, 124, 125, 126, 127, 128, 129, 130, 131, 132, 133, 133, 134, 135, 136, 137, 138, 139,
      140, 141, 142, 143, 143, 144, 145, 146, 147, 148, 149, 150, 151, 151, 152, 153, 154, 155,
      156, 157, 157, 158, 159, 160, 161, 162, 163, 163, 164, 165, 166, 167, 168, 168, 169, 170,
      171, 172, 173, 173, 174, 175, 176, 177, 178, 178, 179, 180, 181, 182, 182, 183, 184, 185,
      186, 186, 187, 188, 189, 190, 190, 191, 192, 193, 194, 194, 195, 196, 197, 198, 198, 199,
      200, 201, 201, 202, 203, 204, 205, 205, 206, 207, 208, 208, 209, 210, 211, 211, 212, 213,
      214, 214, 215, 216, 217, 217, 218, 219, 220, 220, 221, 222, 223, 223, 224, 225, 226, 226,
      227, 228, 229, 229, 230, 231, 231, 232, 233, 234, 234, 235, 236, 237, 237, 238, 239, 239,
      240, 241, 242, 242, 243, 244, 244, 245, 246, 247, 247, 248, 249, 249, 250, 251, 251, 252,
      253, 254, 254, 255};
  return gamma[c];
}

#endif /* BLF_GAMMA_CORRECT_GLYPHS */

/**
 * Add a rendered glyph to a cache.
 */
static GlyphBLF *blf_glyph_cache_add_glyph(FontBLF *font,
                                           GlyphCacheBLF *gc,
                                           FT_GlyphSlot glyph,
                                           uint charcode,
                                           FT_UInt glyph_index,
                                           uint8_t subpixel)
{
  GlyphBLF *g = (GlyphBLF *)MEM_callocN(sizeof(GlyphBLF), "blf_glyph_get");
  g->c = charcode;
  g->idx = glyph_index;
  g->advance_x = (ft_pix)glyph->advance.x;
  g->subpixel = subpixel;

  FT_BBox bbox;
  FT_Outline_Get_CBox(&(glyph->outline), &bbox);
  g->box_xmin = (ft_pix)bbox.xMin;
  g->box_xmax = (ft_pix)bbox.xMax;
  g->box_ymin = (ft_pix)bbox.yMin;
  g->box_ymax = (ft_pix)bbox.yMax;

  /* Used to improve advance when hinting is enabled. */
  g->lsb_delta = (ft_pix)glyph->lsb_delta;
  g->rsb_delta = (ft_pix)glyph->rsb_delta;

  if (font->flags & BLF_MONOCHROME) {
    g->render_mode = FT_RENDER_MODE_MONO;
  }
  else if (font->flags & BLF_HINTING_SLIGHT) {
    g->render_mode = FT_RENDER_MODE_LIGHT;
  }
  else {
    g->render_mode = FT_RENDER_MODE_NORMAL;
  }

  if (glyph->format == FT_GLYPH_FORMAT_BITMAP) {
    /* This has been rendered and we have a bitmap. */
    g->pos[0] = glyph->bitmap_left;
    g->pos[1] = glyph->bitmap_top;
    g->dims[0] = int(glyph->bitmap.width);
    g->dims[1] = int(glyph->bitmap.rows);
    g->pitch = glyph->bitmap.pitch;
    g->depth = 1;

    switch (glyph->bitmap.pixel_mode) {
      case FT_PIXEL_MODE_LCD:
        g->depth = 3;
        g->dims[0] /= 3;
        break;
      case FT_PIXEL_MODE_LCD_V:
        g->depth = 3;
        g->dims[1] /= 3;
        g->pitch *= 3;
        break;
      case FT_PIXEL_MODE_BGRA:
        g->depth = 4;
        break;
    }

    const int buffer_size = g->dims[0] * g->dims[1] * g->depth;
    g->bitmap = static_cast<uchar *>(MEM_mallocN(size_t(buffer_size), "glyph bitmap"));

    if (ELEM(glyph->bitmap.pixel_mode,
             FT_PIXEL_MODE_GRAY,
             FT_PIXEL_MODE_GRAY2,
             FT_PIXEL_MODE_GRAY4)) {
      /* Scale 1, 2, 4-bit gray to 8-bit. */
      const char scale = char(255 / (glyph->bitmap.num_grays - 1));
      for (int i = 0; i < buffer_size; i++) {
#ifdef BLF_GAMMA_CORRECT_GLYPHS
        /* Convert coverage amounts to perceptually-improved lightness values. */
        g->bitmap[i] = blf_glyph_gamma(glyph->bitmap.buffer[i] * scale);
#else
        g->bitmap[i] = glyph->bitmap.buffer[i] * scale;
#endif /* BLF_GAMMA_CORRECT_GLYPHS */
      }
    }
    else if (glyph->bitmap.pixel_mode == FT_PIXEL_MODE_LCD) {
      /* RGB (BGR) in successive columns. */
      for (size_t y = 0; y < size_t(g->dims[1]); y++) {
        for (size_t x = 0; x < size_t(g->dims[0]); x++) {
          size_t offs_in = (y * size_t(glyph->bitmap.pitch)) + (x * size_t(g->depth));
          size_t offs_out = (y * size_t(g->dims[0]) * size_t(g->depth)) + (x * size_t(g->depth));
          g->bitmap[offs_out + 0] = glyph->bitmap.buffer[offs_in + 2];
          g->bitmap[offs_out + 1] = glyph->bitmap.buffer[offs_in + 1];
          g->bitmap[offs_out + 2] = glyph->bitmap.buffer[offs_in + 0];
        }
      }
    }
    else if (glyph->bitmap.pixel_mode == FT_PIXEL_MODE_LCD_V) {
      /* RGB (BGR) in successive ROWS. */
      for (size_t y = 0; y < size_t(g->dims[1]); y++) {
        for (size_t x = 0; x < size_t(g->dims[0]); x++) {
          size_t offs_in = (y * size_t(glyph->bitmap.pitch) * size_t(g->depth)) + x;
          size_t offs_out = (y * size_t(g->dims[0]) * size_t(g->depth)) + (x * size_t(g->depth));
          g->bitmap[offs_out + 2] = glyph->bitmap.buffer[offs_in];
          g->bitmap[offs_out + 1] = glyph->bitmap.buffer[offs_in + size_t(glyph->bitmap.pitch)];
          g->bitmap[offs_out + 0] = glyph->bitmap.buffer[offs_in + size_t(glyph->bitmap.pitch) +
                                                         size_t(glyph->bitmap.pitch)];
        }
      }
    }
    else if (glyph->bitmap.pixel_mode == FT_PIXEL_MODE_BGRA) {
      /* Convert from BGRA to RGBA. */
      for (size_t y = 0; y < size_t(g->dims[1]); y++) {
        for (size_t x = 0; x < size_t(g->dims[0]); x++) {
          size_t offs_in = (y * size_t(g->pitch)) + (x * size_t(g->depth));
          size_t offs_out = (y * size_t(g->dims[0]) * size_t(g->depth)) + (x * size_t(g->depth));
          g->bitmap[offs_out + 0] = glyph->bitmap.buffer[offs_in + 2];
          g->bitmap[offs_out + 1] = glyph->bitmap.buffer[offs_in + 1];
          g->bitmap[offs_out + 2] = glyph->bitmap.buffer[offs_in + 0];
          g->bitmap[offs_out + 3] = glyph->bitmap.buffer[offs_in + 3];
        }
      }
    }
    else {
      memcpy(g->bitmap, glyph->bitmap.buffer, size_t(buffer_size));
    }
  }

  BLI_addhead(&(gc->bucket[blf_hash(g->c << 6 | subpixel)]), g);

  return g;
}

/** \} */

/* -------------------------------------------------------------------- */
/** \name Glyph Unicode Block Lookup
 *
 * This table can be used to find a coverage bit based on a charcode.
 * Later we can get default language and script from `codepoint`.
 * \{ */

struct UnicodeBlock {
  uint first;
  uint last;
  int coverage_bit; /* 0-122. -1 is N/A. */
  /* Later we add primary script and language for Harfbuzz, data from
   * https://en.wikipedia.org/wiki/Unicode_block */
};

static const UnicodeBlock unicode_blocks[] = {
    /* Must be in ascending order by start of range. */
    {0x0, 0x7F, 0},           /* Basic Latin. */
    {0x80, 0xFF, 1},          /* Latin-1 Supplement. */
    {0x100, 0x17F, 2},        /* Latin Extended-A. */
    {0x180, 0x24F, 3},        /* Latin Extended-B. */
    {0x250, 0x2AF, 4},        /* IPA Extensions. */
    {0x2B0, 0x2FF, 5},        /* Spacing Modifier Letters. */
    {0x300, 0x36F, 6},        /* Combining Diacritical Marks. */
    {0x370, 0x3FF, 7},        /* Greek. */
    {0x400, 0x52F, 9},        /* Cyrillic. */
    {0x530, 0x58F, 10},       /* Armenian. */
    {0x590, 0x5FF, 11},       /* Hebrew. */
    {0x600, 0x6FF, 13},       /* Arabic. */
    {0x700, 0x74F, 71},       /* Syriac. */
    {0x750, 0x77F, 13},       /* Arabic Supplement. */
    {0x780, 0x7BF, 72},       /* Thaana. */
    {0x7C0, 0x7FF, 14},       /* NKo. */
    {0x800, 0x83F, -1},       /* Samaritan. */
    {0x840, 0x85F, -1},       /* Mandaic. */
    {0x900, 0x97F, 15},       /* Devanagari. */
    {0x980, 0x9FF, 16},       /* Bengali. */
    {0xA00, 0xA7F, 17},       /* Gurmukhi. */
    {0xA80, 0xAFF, 18},       /* Gujarati. */
    {0xB00, 0xB7F, 19},       /* Oriya. */
    {0xB80, 0xBFF, 20},       /* Tamil. */
    {0xC00, 0xC7F, 21},       /* Telugu. */
    {0xC80, 0xCFF, 22},       /* Kannada. */
    {0xD00, 0xD7F, 23},       /* Malayalam. */
    {0xD80, 0xDFF, 73},       /* Sinhala. */
    {0xE00, 0xE7F, 24},       /* Thai. */
    {0xE80, 0xEFF, 25},       /* Lao. */
    {0xF00, 0xFFF, 70},       /* Tibetan. */
    {0x1000, 0x109F, 74},     /* Myanmar. */
    {0x10A0, 0x10FF, 26},     /* Georgian. */
    {0x1100, 0x11FF, 28},     /* Hangul Jamo. */
    {0x1200, 0x139F, 75},     /* Ethiopic. */
    {0x13A0, 0x13FF, 76},     /* Cherokee. */
    {0x1400, 0x167F, 77},     /* Canadian Aboriginal. */
    {0x1680, 0x169F, 78},     /* Ogham. */
    {0x16A0, 0x16FF, 79},     /* unic. */
    {0x1700, 0x171F, 84},     /* Tagalog. */
    {0x1720, 0x173F, 84},     /* Hanunoo. */
    {0x1740, 0x175F, 84},     /* Buhid. */
    {0x1760, 0x177F, 84},     /* Tagbanwa. */
    {0x1780, 0x17FF, 80},     /* Khmer. */
    {0x1800, 0x18AF, 81},     /* Mongolian. */
    {0x1900, 0x194F, 93},     /* Limbu. */
    {0x1950, 0x197F, 94},     /* Tai Le. */
    {0x1980, 0x19DF, 95},     /* New Tai Lue". */
    {0x19E0, 0x19FF, 80},     /* Khmer. */
    {0x1A00, 0x1A1F, 96},     /* Buginese. */
    {0x1A20, 0x1AAF, -1},     /* Tai Tham. */
    {0x1B00, 0x1B7F, 27},     /* Balinese. */
    {0x1B80, 0x1BBF, 112},    /* Sundanese. */
    {0x1BC0, 0x1BFF, -1},     /* Batak. */
    {0x1C00, 0x1C4F, 113},    /* Lepcha. */
    {0x1C50, 0x1C7F, 114},    /* Ol Chiki. */
    {0x1D00, 0x1DBF, 4},      /* IPA Extensions. */
    {0x1DC0, 0x1DFF, 6},      /* Combining Diacritical Marks. */
    {0x1E00, 0x1EFF, 29},     /* Latin Extended Additional. */
    {0x1F00, 0x1FFF, 30},     /* Greek Extended. */
    {0x2000, 0x206F, 31},     /* General Punctuation. */
    {0x2070, 0x209F, 32},     /* Superscripts And Subscripts. */
    {0x20A0, 0x20CF, 33},     /* Currency Symbols. */
    {0x20D0, 0x20FF, 34},     /* Combining Diacritical Marks For Symbols. */
    {0x2100, 0x214F, 35},     /* Letterlike Symbols. */
    {0x2150, 0x218F, 36},     /* Number Forms. */
    {0x2190, 0x21FF, 37},     /* Arrows. */
    {0x2200, 0x22FF, 38},     /* Mathematical Operators. */
    {0x2300, 0x23FF, 39},     /* Miscellaneous Technical. */
    {0x2400, 0x243F, 40},     /* Control Pictures. */
    {0x2440, 0x245F, 41},     /* Optical Character Recognition. */
    {0x2460, 0x24FF, 42},     /* Enclosed Alphanumerics. */
    {0x2500, 0x257F, 43},     /* Box Drawing. */
    {0x2580, 0x259F, 44},     /* Block Elements. */
    {0x25A0, 0x25FF, 45},     /* Geometric Shapes. */
    {0x2600, 0x26FF, 46},     /* Miscellaneous Symbols. */
    {0x2700, 0x27BF, 47},     /* Dingbats. */
    {0x27C0, 0x27EF, 38},     /* Mathematical Operators. */
    {0x27F0, 0x27FF, 37},     /* Arrows. */
    {0x2800, 0x28FF, 82},     /* Braille. */
    {0x2900, 0x297F, 37},     /* Arrows. */
    {0x2980, 0x2AFF, 38},     /* Mathematical Operators. */
    {0x2B00, 0x2BFF, 37},     /* Arrows. */
    {0x2C00, 0x2C5F, 97},     /* Glagolitic. */
    {0x2C60, 0x2C7F, 29},     /* Latin Extended Additional. */
    {0x2C80, 0x2CFF, 8},      /* Coptic. */
    {0x2D00, 0x2D2F, 26},     /* Georgian. */
    {0x2D30, 0x2D7F, 98},     /* Tifinagh. */
    {0x2D80, 0x2DDF, 75},     /* Ethiopic. */
    {0x2DE0, 0x2DFF, 9},      /* Cyrillic. */
    {0x2E00, 0x2E7F, 31},     /* General Punctuation. */
    {0x2E80, 0x2FFF, 59},     /* CJK Unified Ideographs. */
    {0x3000, 0x303F, 48},     /* CJK Symbols And Punctuation. */
    {0x3040, 0x309F, 49},     /* Hiragana. */
    {0x30A0, 0x30FF, 50},     /* Katakana. */
    {0x3100, 0x312F, 51},     /* Bopomofo. */
    {0x3130, 0x318F, 52},     /* Hangul Compatibility Jamo. */
    {0x3190, 0x319F, 59},     /* CJK Unified Ideographs. */
    {0x31A0, 0x31BF, 51},     /* Bopomofo. */
    {0x31C0, 0x31EF, 59},     /* CJK Unified Ideographs. */
    {0x31F0, 0x31FF, 50},     /* Katakana. */
    {0x3200, 0x32FF, 54},     /* Enclosed CJK Letters And Months. */
    {0x3300, 0x33FF, 55},     /* CJK Compatibility. */
    {0x3400, 0x4DBF, 59},     /* CJK Unified Ideographs. */
    {0x4DC0, 0x4DFF, 99},     /* Yijing. */
    {0x4E00, 0x9FFF, 59},     /* CJK Unified Ideographs. */
    {0xA000, 0xA4CF, 83},     /* Yi. */
    {0xA4D0, 0xA4FF, -1},     /* Lisu. */
    {0xA500, 0xA63F, 12},     /* Vai. */
    {0xA640, 0xA69F, 9},      /* Cyrillic. */
    {0xA6A0, 0xA6FF, -1},     /* Bamum. */
    {0xA700, 0xA71F, 5},      /* Spacing Modifier Letters. */
    {0xA720, 0xA7FF, 29},     /* Latin Extended Additional. */
    {0xA800, 0xA82F, 100},    /* Syloti Nagri. */
    {0xA840, 0xA87F, 53},     /* Phags-pa. */
    {0xA880, 0xA8DF, 115},    /* Saurashtra. */
    {0xA900, 0xA92F, 116},    /* Kayah Li. */
    {0xA930, 0xA95F, 117},    /* Rejang. */
    {0xA960, 0xA97F, 56},     /* Hangul Syllables. */
    {0xA980, 0xA9DF, -1},     /* Javanese. */
    {0xA9E0, 0xA9FF, 74},     /* Myanmar. */
    {0xAA00, 0xAA5F, 118},    /* Cham. */
    {0xAA60, 0xAA7F, 74},     /* Myanmar. */
    {0xAA80, 0xAADF, -1},     /* Tai Viet. */
    {0xAAE0, 0xAAFF, -1},     /* Meetei Mayek. */
    {0xAB00, 0xAB2F, 75},     /* Ethiopic. */
    {0xAB70, 0xABBF, 76},     /* Cherokee. */
    {0xABC0, 0xABFF, -1},     /* Meetei Mayek. */
    {0xAC00, 0xD7AF, 56},     /* Hangul Syllables. */
    {0xD800, 0xDFFF, 57},     /* Non-Plane 0. */
    {0xE000, 0xF6FF, 60},     /* Private Use Area. */
    {0xE700, 0xEFFF, -1},     /* MS Wingdings. */
    {0xF000, 0xF8FF, -1},     /* MS Symbols. */
    {0xF900, 0xFAFF, 61},     /* CJK Compatibility Ideographs. */
    {0xFB00, 0xFB4F, 62},     /* Alphabetic Presentation Forms. */
    {0xFB50, 0xFDFF, 63},     /* Arabic Presentation Forms-A. */
    {0xFE00, 0xFE0F, 91},     /* Variation Selectors. */
    {0xFE10, 0xFE1F, 65},     /* CJK Compatibility Forms. */
    {0xFE20, 0xFE2F, 64},     /* Combining Half Marks. */
    {0xFE30, 0xFE4F, 65},     /* CJK Compatibility Forms. */
    {0xFE50, 0xFE6F, 66},     /* Small Form Variants. */
    {0xFE70, 0xFEFF, 67},     /* Arabic Presentation Forms-B. */
    {0xFF00, 0xFFEF, 68},     /* Half-width And Full-width Forms. */
    {0xFFF0, 0xFFFF, 69},     /* Specials. */
    {0x10000, 0x1013F, 101},  /* Linear B. */
    {0x10140, 0x1018F, 102},  /* Ancient Greek Numbers. */
    {0x10190, 0x101CF, 119},  /* Ancient Symbols. */
    {0x101D0, 0x101FF, 120},  /* Phaistos Disc. */
    {0x10280, 0x1029F, 121},  /* Lycian. */
    {0x102A0, 0x102DF, 121},  /* Carian. */
    {0x10300, 0x1032F, 85},   /* Old Italic. */
    {0x10330, 0x1034F, 86},   /* Gothic. */
    {0x10350, 0x1037F, -1},   /* Old Permic. */
    {0x10380, 0x1039F, 103},  /* Ugaritic. */
    {0x103A0, 0x103DF, 104},  /* Old Persian. */
    {0x10400, 0x1044F, 87},   /* Deseret. */
    {0x10450, 0x1047F, 105},  /* Shavian. */
    {0x10480, 0x104AF, 106},  /* Osmanya. */
    {0x104B0, 0x104FF, -1},   /* Osage. */
    {0x10500, 0x1052F, -1},   /* Elbasan. */
    {0x10530, 0x1056F, -1},   /* Caucasian Albanian. */
    {0x10570, 0x105BF, -1},   /* Vithkuqi. */
    {0x10600, 0x1077F, -1},   /* Linear A. */
    {0x10780, 0x107BF, 3},    /* Latin Extended-B. */
    {0x10800, 0x1083F, 107},  /* Cypriot Syllabary. */
    {0x10840, 0x1085F, -1},   /* Imperial Aramaic. */
    {0x10860, 0x1087F, -1},   /* Palmyrene. */
    {0x10880, 0x108AF, -1},   /* Nabataean. */
    {0x108E0, 0x108FF, -1},   /* Hatran. */
    {0x10900, 0x1091F, 58},   /* Phoenician. */
    {0x10920, 0x1093F, 121},  /* Lydian. */
    {0x10980, 0x1099F, -1},   /* Meroitic Hieroglyphs. */
    {0x109A0, 0x109FF, -1},   /* Meroitic Cursive. */
    {0x10A00, 0x10A5F, 108},  /* Kharoshthi. */
    {0x10A60, 0x10A7F, -1},   /* Old South Arabian. */
    {0x10A80, 0x10A9F, -1},   /* Old North Arabian. */
    {0x10AC0, 0x10AFF, -1},   /* Manichaean. */
    {0x10B00, 0x10B3F, -1},   /* Avestan. */
    {0x10B40, 0x10B5F, -1},   /* Inscriptional Parthian. */
    {0x10B60, 0x10B7F, -1},   /* Inscriptional Pahlavi. */
    {0x10B80, 0x10BAF, -1},   /* Psalter Pahlavi. */
    {0x10C00, 0x10C4F, -1},   /* Old Turkic. */
    {0x10C80, 0x10CFF, -1},   /* Old Hungarian. */
    {0x10D00, 0x10D3F, -1},   /* Hanifi Rohingya. */
    {0x108E0, 0x10E7F, -1},   /* Rumi Numeral Symbols. */
    {0x10E80, 0x10EBF, -1},   /* Yezidi. */
    {0x10F00, 0x10F2F, -1},   /* Old Sogdian. */
    {0x10F30, 0x10F6F, -1},   /* Sogdian. */
    {0x10F70, 0x10FAF, -1},   /* Old Uyghur. */
    {0x10FB0, 0x10FDF, -1},   /* Chorasmian. */
    {0x10FE0, 0x10FFF, -1},   /* Elymaic. */
    {0x11000, 0x1107F, -1},   /* Brahmi. */
    {0x11080, 0x110CF, -1},   /* Kaithi. */
    {0x110D0, 0x110FF, -1},   /* Sora Sompeng. */
    {0x11100, 0x1114F, -1},   /* Chakma. */
    {0x11150, 0x1117F, -1},   /* Mahajani. */
    {0x11180, 0x111DF, -1},   /* Sharada. */
    {0x111E0, 0x111FF, -1},   /* Sinhala Archaic Numbers. */
    {0x11200, 0x1124F, -1},   /* Khojki. */
    {0x11280, 0x112AF, -1},   /* Multani. */
    {0x112B0, 0x112FF, -1},   /* Khudawadi. */
    {0x11300, 0x1137F, -1},   /* Grantha. */
    {0x11400, 0x1147F, -1},   /* Newa. */
    {0x11480, 0x114DF, -1},   /* Tirhuta. */
    {0x11580, 0x115FF, -1},   /* Siddham. */
    {0x11600, 0x1165F, -1},   /* Modi. */
    {0x11660, 0x1167F, 81},   /* Mongolian. */
    {0x11680, 0x116CF, -1},   /* Takri. */
    {0x11700, 0x1174F, -1},   /* Ahom. */
    {0x11800, 0x1184F, -1},   /* Dogra. */
    {0x118A0, 0x118FF, -1},   /* Warang Citi. */
    {0x11900, 0x1195F, -1},   /* Dives Akuru. */
    {0x119A0, 0x119FF, -1},   /* Nandinagari. */
    {0x11A00, 0x11A4F, -1},   /* Zanabazar Square. */
    {0x11A50, 0x11AAF, -1},   /* Soyombo. */
    {0x11AB0, 0x11ABF, 77},   /* Canadian Aboriginal Syllabics. */
    {0x11AC0, 0x11AFF, -1},   /* Pau Cin Hau. */
    {0x11C00, 0x11C6F, -1},   /* Bhaiksuki. */
    {0x11C70, 0x11CBF, -1},   /* Marchen. */
    {0x11D00, 0x11D5F, -1},   /* Masaram Gondi. */
    {0x11D60, 0x11DAF, -1},   /* Gunjala Gondi. */
    {0x11EE0, 0x11EFF, -1},   /* Makasar. */
    {0x11FB0, 0x11FBF, -1},   /* Lisu. */
    {0x11FC0, 0x11FFF, 20},   /* Tamil. */
    {0x12000, 0x1254F, 110},  /* Cuneiform. */
    {0x12F90, 0x12FFF, -1},   /* Cypro-Minoan. */
    {0x13000, 0x1343F, -1},   /* Egyptian Hieroglyphs. */
    {0x14400, 0x1467F, -1},   /* Anatolian Hieroglyphs. */
    {0x16800, 0x16A3F, -1},   /* Bamum. */
    {0x16A40, 0x16A6F, -1},   /* Mro. */
    {0x16A70, 0x16ACF, -1},   /* Tangsa. */
    {0x16AD0, 0x16AFF, -1},   /* Bassa Vah. */
    {0x16B00, 0x16B8F, -1},   /* Pahawh Hmong. */
    {0x16E40, 0x16E9F, -1},   /* Medefaidrin. */
    {0x16F00, 0x16F9F, -1},   /* Miao. */
    {0x16FE0, 0x16FFF, -1},   /* Ideographic Symbols. */
    {0x17000, 0x18AFF, -1},   /* Tangut. */
    {0x1B170, 0x1B2FF, -1},   /* Nushu. */
    {0x1BC00, 0x1BC9F, -1},   /* Duployan. */
    {0x1D000, 0x1D24F, 88},   /* Musical Symbols. */
    {0x1D2E0, 0x1D2FF, -1},   /* Mayan Numerals. */
    {0x1D300, 0x1D35F, 109},  /* Tai Xuan Jing. */
    {0x1D360, 0x1D37F, 111},  /* Counting Rod Numerals. */
    {0x1D400, 0x1D7FF, 89},   /* Mathematical Alphanumeric Symbols. */
    {0x1E2C0, 0x1E2FF, -1},   /* Wancho. */
    {0x1E800, 0x1E8DF, -1},   /* Mende Kikakui. */
    {0x1E900, 0x1E95F, -1},   /* Adlam. */
    {0x1EC70, 0x1ECBF, -1},   /* Indic Siyaq Numbers. */
    {0x1F000, 0x1F02F, 122},  /* Mahjong Tiles. */
    {0x1F030, 0x1F09F, 122},  /* Domino Tiles. */
    {0x1F600, 0x1F64F, -1},   /* Emoticons. */
    {0x20000, 0x2A6DF, 59},   /* CJK Unified Ideographs. */
    {0x2F800, 0x2FA1F, 61},   /* CJK Compatibility Ideographs. */
    {0xE0000, 0xE007F, 92},   /* Tags. */
    {0xE0100, 0xE01EF, 91},   /* Variation Selectors. */
    {0xF0000, 0x10FFFD, 90}}; /* Private Use Supplementary. */

/**
 * Find a unicode block that a `charcode` belongs to.
 */
static const UnicodeBlock *blf_charcode_to_unicode_block(const uint charcode)
{
  if (charcode < 0x80) {
    /* Shortcut to Basic Latin. */
    return &unicode_blocks[0];
  }

  /* Binary search for other blocks. */

  int min = 0;
  int max = int(ARRAY_SIZE(unicode_blocks)) - 1;

  if (charcode < unicode_blocks[0].first || charcode > unicode_blocks[max].last) {
    return nullptr;
  }

  while (max >= min) {
    const int mid = (min + max) / 2;
    if (charcode > unicode_blocks[mid].last) {
      min = mid + 1;
    }
    else if (charcode < unicode_blocks[mid].first) {
      max = mid - 1;
    }
    else {
      return &unicode_blocks[mid];
    }
  }

  return nullptr;
}

static int blf_charcode_to_coverage_bit(uint charcode)
{
  int coverage_bit = -1;
  const UnicodeBlock *block = blf_charcode_to_unicode_block(charcode);
  if (block) {
    coverage_bit = block->coverage_bit;
  }

  if (coverage_bit < 0 && charcode > 0xFFFF) {
    /* No coverage bit, but OpenType specs v.1.3+ says bit 57 implies that there
     * are code-points supported beyond the BMP, so only check fonts with this set. */
    coverage_bit = 57;
  }

  return coverage_bit;
}

static bool blf_font_has_coverage_bit(const FontBLF *font, int coverage_bit)
{
  if (coverage_bit < 0) {
    return false;
  }
  return (font->unicode_ranges[uint(coverage_bit) >> 5] & (1u << (uint(coverage_bit) % 32)));
}

/**
 * Return a glyph index from `charcode`. Not found returns zero, which is a valid
 * printable character (`.notdef` or `tofu`). Font is allowed to change here.
 */
static FT_UInt blf_glyph_index_from_charcode(FontBLF **font, const uint charcode)
{
  FT_UInt glyph_index = blf_get_char_index(*font, charcode);
  if (glyph_index) {
    return glyph_index;
  }

  /* Only fonts managed by the cache can fallback. */
  if (!((*font)->flags & BLF_CACHED)) {
    return 0;
  }

  /* First look in currently-loaded cached fonts that match the coverage bit. Super fast. */
  int coverage_bit = blf_charcode_to_coverage_bit(charcode);
  for (int i = 0; i < BLF_MAX_FONT; i++) {
    FontBLF *f = global_font[i];
    if (!f || f == *font || !(f->face) || !(f->flags & BLF_DEFAULT) ||
        (!((*font)->flags & BLF_MONOSPACED) && (f->flags & BLF_MONOSPACED)) ||
        f->flags & BLF_LAST_RESORT)
    {
      continue;
    }
    if (coverage_bit < 0 || blf_font_has_coverage_bit(f, coverage_bit)) {
      glyph_index = blf_get_char_index(f, charcode);
      if (glyph_index) {
        *font = f;
        return glyph_index;
      }
    }
  }

  /* Next look only in unloaded fonts that match the coverage bit. */
  for (int i = 0; i < BLF_MAX_FONT; i++) {
    FontBLF *f = global_font[i];
    if (!f || f == *font || (f->face) || !(f->flags & BLF_DEFAULT) ||
        (!((*font)->flags & BLF_MONOSPACED) && (f->flags & BLF_MONOSPACED)) ||
        f->flags & BLF_LAST_RESORT)
    {
      continue;
    }
    if (coverage_bit < 0 || blf_font_has_coverage_bit(f, coverage_bit)) {
      glyph_index = blf_get_char_index(f, charcode);
      if (glyph_index) {
        *font = f;
        return glyph_index;
      }
    }
  }

  /* Last look in anything else. Also check if we have a last-resort font. */
  FontBLF *last_resort = nullptr;
  for (int i = 0; i < BLF_MAX_FONT; i++) {
    FontBLF *f = global_font[i];
    if (!f || f == *font || !(f->flags & BLF_DEFAULT)) {
      continue;
    }
    if (f->flags & BLF_LAST_RESORT) {
      last_resort = f;
      continue;
    }
    if (coverage_bit >= 0 && !blf_font_has_coverage_bit(f, coverage_bit)) {
      glyph_index = blf_get_char_index(f, charcode);
      if (glyph_index) {
        *font = f;
        return glyph_index;
      }
    }
  }

#ifndef NDEBUG
  printf("Unicode character U+%04X not found in loaded fonts. \n", charcode);
#endif

  /* Not found in the stack, return from Last Resort if there is one. */
  if (last_resort) {
    glyph_index = blf_get_char_index(last_resort, charcode);
    if (glyph_index) {
      *font = last_resort;
      return glyph_index;
    }
  }

  return 0;
}

/** \} */

/* -------------------------------------------------------------------- */
/** \name Glyph Load
 * \{ */

/**
 * Load a glyph into the glyph slot of a font's face object.
 */
static FT_GlyphSlot blf_glyph_load(FontBLF *font, FT_UInt glyph_index, bool outline_only)
{
  int load_flags;

  if (outline_only) {
    load_flags = FT_LOAD_NO_SCALE | FT_LOAD_NO_BITMAP;
  }
  else if (font->flags & BLF_MONOCHROME) {
    load_flags = FT_LOAD_TARGET_MONO;
  }
  else {
    load_flags = FT_LOAD_NO_BITMAP;
    if (font->flags & BLF_HINTING_NONE) {
      load_flags |= FT_LOAD_TARGET_NORMAL | FT_LOAD_NO_HINTING;
    }
    else if (font->flags & BLF_HINTING_SLIGHT) {
      load_flags |= FT_LOAD_TARGET_LIGHT;
    }
    else if (font->flags & BLF_HINTING_FULL) {
      load_flags |= FT_LOAD_TARGET_NORMAL;
    }
    else {
      /* Default "Auto" is Slight (vertical only) hinting. */
      load_flags |= FT_LOAD_TARGET_LIGHT;
    }
  }

  if (!outline_only && FT_HAS_COLOR(font->face)) {
    load_flags |= FT_LOAD_COLOR;
  }

  if (FT_Load_Glyph(font->face, glyph_index, load_flags) == FT_Err_Ok) {
    return font->face->glyph;
  }
  return nullptr;
}

/** \} */

/* -------------------------------------------------------------------- */
/** \name Glyph Render
 * \{ */

/**
 * Convert a glyph from outlines to a bitmap that we can display.
 */
static bool blf_glyph_render_bitmap(FontBLF *font, FT_GlyphSlot glyph)
{
  int render_mode;

  if (font->flags & BLF_MONOCHROME) {
    render_mode = FT_RENDER_MODE_MONO;
  }
  else if (font->flags & BLF_HINTING_SLIGHT) {
    render_mode = FT_RENDER_MODE_LIGHT;
  }
  else {
    render_mode = FT_RENDER_MODE_NORMAL;
  }

  /* Render the glyph curves to a bitmap. */
  FT_Error err = FT_Render_Glyph(glyph, FT_Render_Mode(render_mode));
  if (err != FT_Err_Ok) {
    return false;
  }

  if (ELEM(glyph->bitmap.pixel_mode, FT_PIXEL_MODE_MONO, FT_PIXEL_MODE_GRAY2, FT_PIXEL_MODE_GRAY4))
  {
    /* Convert to 8 bit per pixel */
    FT_Bitmap tempbitmap;
    FT_Bitmap_New(&tempbitmap);

    /* Does Blender use Pitch 1 always? It works so far */
    err += FT_Bitmap_Convert(font->ft_lib, &glyph->bitmap, &tempbitmap, 1);
    err += FT_Bitmap_Copy(font->ft_lib, &tempbitmap, &glyph->bitmap);
    err += FT_Bitmap_Done(font->ft_lib, &tempbitmap);
  }

  return (err == FT_Err_Ok);
}

/** \} */

/* -------------------------------------------------------------------- */
/** \name Variations (Multiple Masters) support
 * \{ */

/**
 * Return a design axis that matches an identifying tag.
 *
 * \param variations: Variation descriptors from `FT_Get_MM_Var`.
 * \param tag: Axis tag, e.g. #BLF_VARIATION_AXIS_WEIGHT.
 * \param r_axis_index: returns index of axis in variations array.
 */
static const FT_Var_Axis *blf_var_axis_by_tag(const FT_MM_Var *variations,
                                              const uint32_t tag,
                                              int *r_axis_index)
{
  *r_axis_index = -1;
  if (!variations) {
    return nullptr;
  }
  for (int i = 0; i < int(variations->num_axis); i++) {
    if (variations->axis[i].tag == tag) {
      *r_axis_index = i;
      return &(variations->axis)[i];
      break;
    }
  }
  return nullptr;
}

/**
 * Convert a float factor to a fixed-point design coordinate.
 * Currently unused because we are only dealing with known axes
 * with specific functions, but this would be needed for unregistered,
 * custom, or private tags. These are all uppercase axis tags.
 *
 * \param axis: Pointer to a design space axis structure.
 * \param factor: -1 to 1 with 0 meaning "default"
 */
[[maybe_unused]] static FT_Fixed blf_factor_to_coordinate(const FT_Var_Axis *axis,
                                                          const float factor)
{
  FT_Fixed value = axis->def;
  if (factor > 0) {
    /* Map 0-1 to axis->def - axis->maximum */
    value += (FT_Fixed)(double(axis->maximum - axis->def) * factor);
  }
  else if (factor < 0) {
    /* Map -1-0 to axis->minimum - axis->def */
    value += (FT_Fixed)(double(axis->def - axis->minimum) * factor);
  }
  return value;
}

/**
 * Alter a face variation axis by a factor.
 * Currently unused because we are only dealing with known axes
 * with specific functions, but this would be needed for unregistered,
 * custom, or private tags. These are all uppercase axis tags.
 *
 * \param coords: array of design coordinates, per axis.
 * \param tag: Axis tag, e.g. #BLF_VARIATION_AXIS_WEIGHT.
 * \param factor: -1 to 1 with 0 meaning "default"
 * \return success if able to set this value.
 */
[[maybe_unused]] static bool blf_glyph_set_variation_normalized(const FontBLF *font,
                                                                FT_Fixed coords[],
                                                                const uint32_t tag,
                                                                const float factor)
{
  int axis_index;
  const FT_Var_Axis *axis = blf_var_axis_by_tag(font->variations, tag, &axis_index);
  if (axis && (axis_index < BLF_VARIATIONS_MAX)) {
    coords[axis_index] = blf_factor_to_coordinate(axis, factor);
    return true;
  }
  return false;
}

/**
 * Set a face variation axis to an exact float value
 *
 * \param coords: Array of design coordinates, per axis.
 * \param tag: Axis tag, e.g. #BLF_VARIATION_AXIS_OPTSIZE.
 * \param value: New float value. Converted to 16.16 and clamped within allowed range.
 * \return success if able to set this value.
 */
static bool blf_glyph_set_variation_float(FontBLF *font,
                                          FT_Fixed coords[],
                                          uint32_t tag,
                                          float *value)
{
  int axis_index;
  const FT_Var_Axis *axis = blf_var_axis_by_tag(font->variations, tag, &axis_index);
  if (axis && (axis_index < BLF_VARIATIONS_MAX)) {
    FT_Fixed int_value = to_16dot16(*value);
    CLAMP(int_value, axis->minimum, axis->maximum);
    coords[axis_index] = int_value;
    *value = from_16dot16(int_value);
    return true;
  }
  return false;
}

/**
 * Set the #BLF_VARIATION_AXIS_WEIGHT (Weight) axis to a specific weight value.
 *
 * \param coords: Array of design coordinates, per axis.
 * \param weight: Weight class value (1-1000 allowed, 100-900 typical).
 * \return value set (could be clamped), or current weight if the axis does not exist.
 */
static float blf_glyph_set_variation_weight(FontBLF *font,
                                            FT_Fixed coords[],
                                            float current_weight,
                                            float target_weight)
{
  float value = target_weight;
  if (blf_glyph_set_variation_float(font, coords, BLF_VARIATION_AXIS_WEIGHT, &value)) {
    return value;
  }
  return current_weight;
}

/**
 * Set the #BLF_VARIATION_AXIS_SLANT (Slant) axis to a specific slant value.
 *
 * \param coords: Array of design coordinates, per axis.
 * \param degrees: Slant in clockwise (opposite to spec) degrees.
 * \return value set (could be clamped), or current slant if the axis does not exist.
 */
static float blf_glyph_set_variation_slant(FontBLF *font,
                                           FT_Fixed coords[],
                                           float current_degrees,
                                           float target_degrees)
{
  float value = -target_degrees;
  if (blf_glyph_set_variation_float(font, coords, BLF_VARIATION_AXIS_SLANT, &value)) {
    return -value;
  }
  return current_degrees;
}

/**
 * Set the #BLF_VARIATION_AXIS_WIDTH (Width) axis to a specific width value.
 *
 * \param coords: Array of design coordinates, per axis.
 * \param width: Glyph width value. 1.0 is normal, as per spec (which uses percent).
 * \return value set (could be clamped), or current width if the axis does not exist.
 */
static float blf_glyph_set_variation_width(FontBLF *font,
                                           FT_Fixed coords[],
                                           float current_width,
                                           float target_width)
{
  float value = target_width * 100.0f;
  if (blf_glyph_set_variation_float(font, coords, BLF_VARIATION_AXIS_WIDTH, &value)) {
    return value / 100.0f;
  }
  return current_width;
}

/**
 * Set the proposed #BLF_VARIATION_AXIS_SPACING (Spacing) axis to a specific value.
 *
 * \param coords: Array of design coordinates, per axis.
 * \param spacing: Glyph spacing value. 0.0 is normal, as per spec.
 * \return value set (could be clamped), or current spacing if the axis does not exist.
 */
static float blf_glyph_set_variation_spacing(FontBLF *font,
                                             FT_Fixed coords[],
                                             float current_spacing,
                                             float target_spacing)
{
  float value = target_spacing;
  if (blf_glyph_set_variation_float(font, coords, BLF_VARIATION_AXIS_SPACING, &value)) {
    return value;
  }
  return current_spacing;
}

/**
 * Set the #BLF_VARIATION_AXIS_OPTSIZE (Optical Size) axis to a specific size value.
 *
 * \param coords: Array of design coordinates, per axis.
 * \param points: Non-zero size in typographic points.
 * \return success if able to set this value.
 */
static bool blf_glyph_set_variation_optical_size(FontBLF *font,
                                                 FT_Fixed coords[],
                                                 const float points)
{
  float value = points;
  return blf_glyph_set_variation_float(font, coords, BLF_VARIATION_AXIS_OPTSIZE, &value);
}

/** \} */

/* -------------------------------------------------------------------- */
/** \name Glyph Transformations
 * \{ */

/**
 * Adjust the glyph's weight by a factor.
 * Used for fonts without #BLF_VARIATION_AXIS_WEIGHT variable axis.
 *
 * \param width: -500 (make thinner) <= 0 (normal) => 500 (add boldness).
 */
static bool blf_glyph_transform_weight(FT_GlyphSlot glyph, float width, bool monospaced)
{
  if (glyph->format == FT_GLYPH_FORMAT_OUTLINE) {
    const FontBLF *font = (FontBLF *)glyph->face->generic.data;
    const FT_Pos average_width = font->ft_size->metrics.height;
    float factor = width * 0.000225f;
    FT_Pos change = (FT_Pos)(float(average_width) * factor);
    FT_Outline_EmboldenXY(&glyph->outline, change, 0);
    if (monospaced) {
      /* Widened fixed-pitch font needs a nudge left. */
      FT_Outline_Translate(&glyph->outline, change / -2, 0);
    }
    else {
      /* Need to increase horizontal advance. */
      glyph->advance.x += change / 2;
    }
    return true;
  }
  return false;
}

/**
 * Adjust the glyph's slant by a number of degrees.
 * Used for fonts without #BLF_VARIATION_AXIS_SLANT variable axis.
 *
 * \param degrees: amount of tilt to add in clockwise degrees.
 */
static bool blf_glyph_transform_slant(FT_GlyphSlot glyph, float degrees)
{
  if (glyph->format == FT_GLYPH_FORMAT_OUTLINE) {
    FT_Matrix transform = {to_16dot16(1), to_16dot16(degrees * 0.0225f), 0, to_16dot16(1)};
    FT_Outline_Transform(&glyph->outline, &transform);
    if (degrees < 0.0f) {
      /* Leftward slant could interfere with prior characters to nudge right. */
      const FontBLF *font = (FontBLF *)glyph->face->generic.data;
      const FT_Pos average_width = font->ft_size->metrics.height;
      FT_Pos change = (FT_Pos)(float(average_width) * degrees * -0.01f);
      FT_Outline_Translate(&glyph->outline, change, 0);
    }
    return true;
  }
  return false;
}

/**
 * Adjust the glyph width by factor.
 * Used for fonts without #BLF_VARIATION_AXIS_WIDTH variable axis.
 *
 * \param factor: -1 (subtract width) <= 0 (normal) => 1 (add width).
 */
static bool blf_glyph_transform_width(FT_GlyphSlot glyph, float factor)
{
  if (glyph->format == FT_GLYPH_FORMAT_OUTLINE) {
    float scale = factor + 1.0f;
    FT_Matrix matrix = {to_16dot16(scale), 0, 0, to_16dot16(1)};
    FT_Outline_Transform(&glyph->outline, &matrix);
    glyph->advance.x = (FT_Pos)(double(glyph->advance.x) * scale);
    return true;
  }
  return false;
}

/**
 * Adjust the glyph spacing by factor.
 * Used for fonts without #BLF_VARIATION_AXIS_SPACING variable axis.
 *
 * \param factor: -1 (make tighter) <= 0 (normal) => 1 (add space).
 */
static bool blf_glyph_transform_spacing(FT_GlyphSlot glyph, float factor)
{
  if (glyph->advance.x > 0) {
    const FontBLF *font = (FontBLF *)glyph->face->generic.data;
    const long int size = font->ft_size->metrics.height;
    glyph->advance.x += (FT_Pos)(factor * float(size) / 6.0f);
    return true;
  }
  return false;
}

/**
 * Transform glyph to fit nicely within a fixed column width. This conversion of
 * a proportional font glyph into a monospaced glyph only occurs when a mono font
 * does not contain a needed character and must get one from the fallback stack.
 */
static bool blf_glyph_transform_monospace(FT_GlyphSlot glyph, int width)
{
  if (glyph->format == FT_GLYPH_FORMAT_OUTLINE) {
    FT_Fixed current = glyph->linearHoriAdvance;
    FT_Fixed target = width << 16; /* Do math in 16.16 values. */
    if (target < current) {
      const FT_Pos embolden = (FT_Pos)((current - target) >> 13);
      /* Horizontally widen strokes to counteract narrowing. */
      FT_Outline_EmboldenXY(&glyph->outline, embolden, 0);
      const float scale = float(target - (embolden << 9)) / float(current);
      FT_Matrix matrix = {to_16dot16(scale), 0, 0, to_16dot16(1)};
      FT_Outline_Transform(&glyph->outline, &matrix);
    }
    else if (target > current) {
      /* Center narrow glyphs. */
      FT_Outline_Translate(&glyph->outline, (FT_Pos)((target - current) >> 11), 0);
    }
    glyph->advance.x = width << 6;
    return true;
  }
  return false;
}

/** \} */

/* -------------------------------------------------------------------- */
/** \name Glyph Access (Ensure/Free)
 * \{ */

/**
 * Create and return a fully-rendered bitmap glyph.
 */
static FT_GlyphSlot blf_glyph_render(FontBLF *settings_font,
                                     FontBLF *glyph_font,
                                     FT_UInt glyph_index,
                                     uint charcode,
                                     uint8_t subpixel,
                                     int fixed_width,
                                     bool outline_only)
{
  if (glyph_font != settings_font) {
    blf_font_size(glyph_font, settings_font->size);
  }

  blf_ensure_size(glyph_font);

  /* Default style values of the font containing the glyph. */
  float weight = glyph_font->metrics.weight;
  float slant = glyph_font->metrics.slant;
  float width = glyph_font->metrics.width;
  float spacing = glyph_font->metrics.spacing;

  /* Style targets are on the settings_font. */
  float weight_target = float(settings_font->char_weight);
  if (settings_font->flags & BLF_BOLD) {
    weight_target = std::min(weight_target + 300.0f, 900.0f);
  }
  float slant_target = settings_font->char_slant;
  if (settings_font->flags & BLF_ITALIC) {
    slant_target = std::min(slant_target + 8.0f, 15.0f);
  }
  float width_target = settings_font->char_width;
  float spacing_target = settings_font->char_spacing;

  /* Font variations need to be set before glyph loading. Even if new value is zero. */

  if (glyph_font->variations) {
    FT_Fixed coords[BLF_VARIATIONS_MAX];
    /* Load current design coordinates. */
    FT_Get_Var_Design_Coordinates(glyph_font->face, BLF_VARIATIONS_MAX, &coords[0]);
    /* Update design coordinates with new values. */

    weight = blf_glyph_set_variation_weight(glyph_font, coords, weight, weight_target);
    slant = blf_glyph_set_variation_slant(glyph_font, coords, slant, slant_target);
    width = blf_glyph_set_variation_width(glyph_font, coords, width, width_target);
    spacing = blf_glyph_set_variation_spacing(glyph_font, coords, spacing, spacing_target);
    blf_glyph_set_variation_optical_size(glyph_font, coords, settings_font->size);

    /* Save updated design coordinates. */
    FT_Set_Var_Design_Coordinates(glyph_font->face, BLF_VARIATIONS_MAX, &coords[0]);
  }

  FT_GlyphSlot glyph = blf_glyph_load(glyph_font, glyph_index, outline_only);
  if (!glyph) {
    return nullptr;
  }

  if ((settings_font->flags & BLF_MONOSPACED) && (settings_font != glyph_font)) {
    const int col = BLI_wcwidth_or_error(char32_t(charcode));
    if (col > 0) {
      blf_glyph_transform_monospace(glyph, col * fixed_width);
    }
  }

  /* Fallback glyph transforms, but only if required and not yet done. */

  if (weight != weight_target) {
    blf_glyph_transform_weight(glyph, weight_target - weight, FT_IS_FIXED_WIDTH(glyph_font));
  }
  if (slant != slant_target) {
    blf_glyph_transform_slant(glyph, slant_target - slant);
  }
  if (width != width_target) {
    blf_glyph_transform_width(glyph, width_target - width);
  }
  if (spacing != spacing_target) {
    blf_glyph_transform_spacing(glyph, spacing_target - spacing);
  }

  if (outline_only) {
    return glyph;
  }

  FT_Outline_Translate(&glyph->outline, (FT_Pos)subpixel, 0);

  if (blf_glyph_render_bitmap(glyph_font, glyph)) {
    return glyph;
  }
  return nullptr;
}

static GlyphBLF *blf_glyph_ensure_ex(FontBLF *font,
                                     GlyphCacheBLF *gc,
                                     const uint charcode,
                                     uint8_t subpixel)
{
  GlyphBLF *g = blf_glyph_cache_find_glyph(gc, charcode, subpixel);
  if (g) {
    return g;
  }

  /* Glyph might not come from the initial font. */
  FontBLF *font_with_glyph = font;
  FT_UInt glyph_index = blf_glyph_index_from_charcode(&font_with_glyph, charcode);

  if (!blf_ensure_face(font_with_glyph)) {
    return nullptr;
  }

  FT_GlyphSlot glyph = blf_glyph_render(
      font, font_with_glyph, glyph_index, charcode, subpixel, gc->fixed_width, false);

  if (glyph) {
    /* Save this glyph in the initial font's cache. */
    g = blf_glyph_cache_add_glyph(font, gc, glyph, charcode, glyph_index, subpixel);
  }

  return g;
}

GlyphBLF *blf_glyph_ensure(FontBLF *font, GlyphCacheBLF *gc, const uint charcode)
{
  return blf_glyph_ensure_ex(font, gc, charcode, 0);
}

#ifdef BLF_SUBPIXEL_AA
GlyphBLF *blf_glyph_ensure_subpixel(FontBLF *font, GlyphCacheBLF *gc, GlyphBLF *g, int32_t pen_x)
{
  if (!(font->flags & BLF_RENDER_SUBPIXELAA) || (font->flags & BLF_MONOCHROME)) {
    /* Not if we are in mono mode (aliased) or the feature is turned off. */
    return g;
  }

  if (font->size > 35.0f || g->dims[0] == 0 || g->advance_x < 0) {
    /* Single position for large sizes, spaces, and combining characters. */
    return g;
  }

  /* Four sub-pixel positions up to 16 point, 2 until 35 points. */
  const uint8_t subpixel = uint8_t(pen_x & ((font->size > 16.0f) ? 32L : 48L));

  if (g->subpixel != subpixel) {
    g = blf_glyph_ensure_ex(font, gc, g->c, subpixel);
  }
  return g;
}
#endif

void blf_glyph_free(GlyphBLF *g)
{
  if (g->bitmap) {
    MEM_freeN(g->bitmap);
  }
  MEM_freeN(g);
}

/** \} */

/* -------------------------------------------------------------------- */
/** \name Glyph Bounds Calculation
 * \{ */

static void blf_glyph_calc_rect(rcti *rect, GlyphBLF *g, const int x, const int y)
{
  rect->xmin = x + g->pos[0];
  rect->xmax = rect->xmin + g->dims[0];
  rect->ymin = y + g->pos[1];
  rect->ymax = rect->ymin - g->dims[1];
}

static void blf_glyph_calc_rect_test(rcti *rect, GlyphBLF *g, const int x, const int y)
{
  /* Intentionally check with `g->advance`, because this is the
   * width used by BLF_width. This allows that the text slightly
   * overlaps the clipping border to achieve better alignment. */
  rect->xmin = x + abs(g->pos[0]) + 1;
  rect->xmax = x + std::min(ft_pix_to_int(g->advance_x), g->dims[0]);
  rect->ymin = y;
  rect->ymax = rect->ymin - g->dims[1];
}

static void blf_glyph_calc_rect_shadow(
    rcti *rect, GlyphBLF *g, const int x, const int y, FontBLF *font)
{
  blf_glyph_calc_rect(rect, g, x + font->shadow_x, y + font->shadow_y);
}

/** \} */

/* -------------------------------------------------------------------- */
/** \name Glyph Drawing
 * \{ */

static void blf_texture_draw(GlyphBLF *g,
                             const uchar color[4],
                             const int glyph_size[2],
                             const int x1,
                             const int y1,
                             const int x2,
                             const int y2)
{
  /* Only one vertex per glyph, geometry shader expand it into a quad. */
  /* TODO: Get rid of Geom Shader because it's not optimal AT ALL for the GPU. */
  copy_v4_fl4(static_cast<float *>(GPU_vertbuf_raw_step(&g_batch.pos_step)),
              float(x1 + g_batch.ofs[0]),
              float(y1 + g_batch.ofs[1]),
              float(x2 + g_batch.ofs[0]),
              float(y2 + g_batch.ofs[1]));
  copy_v4_v4_uchar(static_cast<uchar *>(GPU_vertbuf_raw_step(&g_batch.col_step)), color);
  copy_v2_v2_int(static_cast<int *>(GPU_vertbuf_raw_step(&g_batch.glyph_size_step)), glyph_size);
  *((int *)GPU_vertbuf_raw_step(&g_batch.offset_step)) = g->offset;
  *((int *)GPU_vertbuf_raw_step(&g_batch.glyph_comp_len_step)) = g->depth;
  *((int *)GPU_vertbuf_raw_step(&g_batch.glyph_mode_step)) = g->render_mode;

  g_batch.glyph_len++;
  /* Flush cache if it's full. */
  if (g_batch.glyph_len == BLF_BATCH_DRAW_LEN_MAX) {
    blf_batch_draw();
  }
}

static void blf_texture5_draw(
    GlyphBLF *g, const uchar color_in[4], const int x1, const int y1, const int x2, const int y2)
{
  int glyph_size_flag[2];
  /* flag the x and y component signs for 5x5 blurring */
  glyph_size_flag[0] = -g->dims[0];
  glyph_size_flag[1] = -g->dims[1];

  blf_texture_draw(g, color_in, glyph_size_flag, x1, y1, x2, y2);
}

static void blf_texture3_draw(
    GlyphBLF *g, const uchar color_in[4], const int x1, const int y1, const int x2, const int y2)
{
  int glyph_size_flag[2];
  /* flag the x component sign for 3x3 blurring */
  glyph_size_flag[0] = -g->dims[0];
  glyph_size_flag[1] = g->dims[1];

  blf_texture_draw(g, color_in, glyph_size_flag, x1, y1, x2, y2);
}

void blf_glyph_draw(FontBLF *font, GlyphCacheBLF *gc, GlyphBLF *g, const int x, const int y)
{
  if ((!g->dims[0]) || (!g->dims[1])) {
    return;
  }

  if (g->glyph_cache == nullptr) {
    if (font->tex_size_max == -1) {
      font->tex_size_max = GPU_max_texture_size();
    }

    g->offset = gc->bitmap_len;

    int buff_size = g->dims[0] * g->dims[1] * g->depth;
    int bitmap_len = gc->bitmap_len + buff_size;

    if (bitmap_len > gc->bitmap_len_alloc) {
      int w = font->tex_size_max;
      int h = bitmap_len / w + 1;

      gc->bitmap_len_alloc = w * h;
      gc->bitmap_result = static_cast<char *>(
          MEM_reallocN(gc->bitmap_result, size_t(gc->bitmap_len_alloc)));

      /* Keep in sync with the texture. */
      if (gc->texture) {
        GPU_texture_free(gc->texture);
      }
      gc->texture = GPU_texture_create_2d(
          __func__, w, h, 1, GPU_R8, GPU_TEXTURE_USAGE_SHADER_READ, nullptr);

      gc->bitmap_len_landed = 0;
    }

    memcpy(&gc->bitmap_result[gc->bitmap_len], g->bitmap, size_t(buff_size));
    gc->bitmap_len = bitmap_len;

    g->glyph_cache = gc;
  }

  if (font->flags & BLF_CLIPPING) {
    float xa, ya;

    if (font->flags & BLF_ASPECT) {
      xa = font->aspect[0];
      ya = font->aspect[1];
    }
    else {
      xa = 1.0f;
      ya = 1.0f;
    }

    rcti rect_test;
    blf_glyph_calc_rect_test(&rect_test, g, int(float(x) * xa), int(float(y) * ya));
    BLI_rcti_translate(&rect_test, font->pos[0], font->pos[1]);
    if (!BLI_rcti_inside_rcti(&font->clip_rec, &rect_test)) {
      return;
    }
  }

  if (g_batch.glyph_cache != g->glyph_cache) {
    blf_batch_draw();
    g_batch.glyph_cache = g->glyph_cache;
  }

  if (font->flags & BLF_SHADOW) {
    rcti rect_ofs;
    blf_glyph_calc_rect_shadow(&rect_ofs, g, x, y, font);

    if (font->shadow == 0) {
      blf_texture_draw(g,
                       font->shadow_color,
                       g->dims,
                       rect_ofs.xmin,
                       rect_ofs.ymin,
                       rect_ofs.xmax,
                       rect_ofs.ymax);
    }
    else if (font->shadow <= 4) {
      blf_texture3_draw(
          g, font->shadow_color, rect_ofs.xmin, rect_ofs.ymin, rect_ofs.xmax, rect_ofs.ymax);
    }
    else {
      blf_texture5_draw(
          g, font->shadow_color, rect_ofs.xmin, rect_ofs.ymin, rect_ofs.xmax, rect_ofs.ymax);
    }
  }

  rcti rect;
  blf_glyph_calc_rect(&rect, g, x, y);

#if BLF_BLUR_ENABLE
  switch (font->blur) {
    case 3:
      blf_texture3_draw(g, font->color, rect.xmin, rect.ymin, rect.xmax, rect.ymax);
      break;
    case 5:
      blf_texture5_draw(g, font->color, rect.xmin, rect.ymin, rect.xmax, rect.ymax);
      break;
    default:
      blf_texture_draw(g, font->color, rect.xmin, rect.ymin, rect.xmax, rect.ymax);
  }
#else
  blf_texture_draw(g, font->color, g->dims, rect.xmin, rect.ymin, rect.xmax, rect.ymax);
#endif
}

/* -------------------------------------------------------------------- */
/** \name Convert Glyph to Curves
 * \{ */

/**
 * from: http://www.freetype.org/freetype2/docs/glyphs/glyphs-6.html#section-1
 *
 * Vectorial representation of Freetype glyphs
 *
 * The source format of outlines is a collection of closed paths called "contours". Each contour is
 * made of a series of line segments and bezier arcs. Depending on the file format, these can be
 * second-order or third-order polynomials. The former are also called quadratic or conic arcs, and
 * they come from the TrueType format. The latter are called cubic arcs and mostly come from the
 * Type1 format.
 *
 * Each arc is described through a series of start, end and control points.
 * Each point of the outline has a specific tag which indicates whether it is
 * used to describe a line segment or an arc.
 * The following rules are applied to decompose the contour's points into segments and arcs :
 *
 * # two successive "on" points indicate a line segment joining them.
 *
 * # one conic "off" point midst two "on" points indicates a conic bezier arc,
 *   the "off" point being the control point, and the "on" ones the start and end points.
 *
 * # Two successive cubic "off" points midst two "on" points indicate a cubic bezier arc.
 *   There must be exactly two cubic control points and two on points for each cubic arc
 *   (using a single cubic "off" point between two "on" points is forbidden, for example).
 *
 * # finally, two successive conic "off" points forces the rasterizer to create
 *   (during the scan-line conversion process exclusively) a virtual "on" point midst them,
 *   at their exact middle.
 *   This greatly facilitates the definition of successive conic bezier arcs.
 *   Moreover, it's the way outlines are described in the TrueType specification.
 *
 * Note that it is possible to mix conic and cubic arcs in a single contour, even though no current
 * font driver produces such outlines.
 *
 * <pre>
 *                                   *            # on
 *                                                * off
 *                                __---__
 *   #-__                      _--       -_
 *       --__                _-            -
 *           --__           #               \
 *               --__                        #
 *                   -#
 *                            Two "on" points
 *    Two "on" points       and one "conic" point
 *                             between them
 *                 *
 *   #            __      Two "on" points with two "conic"
 *    \          -  -     points between them. The point
 *     \        /    \    marked '0' is the middle of the
 *      -      0      \   "off" points, and is a 'virtual'
 *       -_  _-       #   "on" point where the curve passes.
 *         --             It does not appear in the point
 *                        list.
 *         *
 *         *                # on
 *                    *     * off
 *          __---__
 *       _--       -_
 *     _-            -
 *    #               \
 *                     #
 *
 *      Two "on" points
 *    and two "cubic" point
 *       between them
 * </pre>
 *
 * Each glyphs original outline points are located on a grid of indivisible units.
 * The points are stored in the font file as 16-bit integer grid coordinates,
 * with the grid origin's being at (0, 0); they thus range from -16384 to 16383.
 *
 * Convert conic to bezier arcs:
 * Conic P0 P1 P2
 * Bezier B0 B1 B2 B3
 * B0=P0
 * B1=(P0+2*P1)/3
 * B2=(P2+2*P1)/3
 * B3=P2
 */

static void blf_glyph_to_curves(FT_Outline ftoutline, ListBase *nurbsbase, const float scale)
{
  const float eps = 0.0001f;
  const float eps_sq = eps * eps;
  Nurb *nu;
  BezTriple *bezt;
  float dx, dy;
  int j, k, l, l_first = 0;

  /* initialize as -1 to add 1 on first loop each time */
  int contour_prev;

  /* Start converting the FT data */
  int *onpoints = static_cast<int *>(
      MEM_callocN(size_t(ftoutline.n_contours) * sizeof(int), "onpoints"));

  /* Get number of on-curve points for bezier-triples (including conic virtual on-points). */
  for (j = 0, contour_prev = -1; j < ftoutline.n_contours; j++) {
    const int n = ftoutline.contours[j] - contour_prev;
    contour_prev = ftoutline.contours[j];

    for (k = 0; k < n; k++) {
      l = (j > 0) ? (k + ftoutline.contours[j - 1] + 1) : k;
      if (k == 0) {
        l_first = l;
      }

      if (ftoutline.tags[l] == FT_Curve_Tag_On) {
        onpoints[j]++;
      }

      {
        const int l_next = (k < n - 1) ? (l + 1) : l_first;
        if (ftoutline.tags[l] == FT_Curve_Tag_Conic &&
            ftoutline.tags[l_next] == FT_Curve_Tag_Conic) {
          onpoints[j]++;
        }
      }
    }
  }

  /* contour loop, bezier & conic styles merged */
  for (j = 0, contour_prev = -1; j < ftoutline.n_contours; j++) {
    const int n = ftoutline.contours[j] - contour_prev;
    contour_prev = ftoutline.contours[j];

    /* add new curve */
    nu = (Nurb *)MEM_callocN(sizeof(Nurb), "objfnt_nurb");
    bezt = static_cast<BezTriple *>(
        MEM_callocN(size_t(onpoints[j]) * sizeof(BezTriple), "objfnt_bezt"));
    BLI_addtail(nurbsbase, nu);

    nu->type = CU_BEZIER;
    nu->pntsu = onpoints[j];
    nu->resolu = 8;
    nu->flagu = CU_NURB_CYCLIC;
    nu->bezt = bezt;

    /* individual curve loop, start-end */
    for (k = 0; k < n; k++) {
      l = (j > 0) ? (k + ftoutline.contours[j - 1] + 1) : k;
      if (k == 0) {
        l_first = l;
      }

      /* virtual conic on-curve points */
      {
        const int l_next = (k < n - 1) ? (l + 1) : l_first;
        if (ftoutline.tags[l] == FT_Curve_Tag_Conic &&
            ftoutline.tags[l_next] == FT_Curve_Tag_Conic) {
          dx = float(ftoutline.points[l].x + ftoutline.points[l_next].x) * scale / 2.0f;
          dy = float(ftoutline.points[l].y + ftoutline.points[l_next].y) * scale / 2.0f;

          /* left handle */
          bezt->vec[0][0] = (dx + (2.0f * float(ftoutline.points[l].x)) * scale) / 3.0f;
          bezt->vec[0][1] = (dy + (2.0f * float(ftoutline.points[l].y)) * scale) / 3.0f;

          /* midpoint (virtual on-curve point) */
          bezt->vec[1][0] = dx;
          bezt->vec[1][1] = dy;

          /* right handle */
          bezt->vec[2][0] = (dx + (2.0f * float(ftoutline.points[l_next].x)) * scale) / 3.0f;
          bezt->vec[2][1] = (dy + (2.0f * float(ftoutline.points[l_next].y)) * scale) / 3.0f;

          bezt->h1 = bezt->h2 = HD_ALIGN;
          bezt->radius = 1.0f;
          bezt++;
        }
      }

      /* on-curve points */
      if (ftoutline.tags[l] == FT_Curve_Tag_On) {
        const int l_prev = (k > 0) ? (l - 1) : ftoutline.contours[j];
        const int l_next = (k < n - 1) ? (l + 1) : l_first;

        /* left handle */
        if (ftoutline.tags[l_prev] == FT_Curve_Tag_Cubic) {
          bezt->vec[0][0] = float(ftoutline.points[l_prev].x) * scale;
          bezt->vec[0][1] = float(ftoutline.points[l_prev].y) * scale;
          bezt->h1 = HD_FREE;
        }
        else if (ftoutline.tags[l_prev] == FT_Curve_Tag_Conic) {
          bezt->vec[0][0] = (float(ftoutline.points[l].x) +
                             (2.0f * float(ftoutline.points[l_prev].x))) *
                            scale / 3.0f;
          bezt->vec[0][1] = (float(ftoutline.points[l].y) +
                             (2.0f * float(ftoutline.points[l_prev].y))) *
                            scale / 3.0f;
          bezt->h1 = HD_FREE;
        }
        else {
          bezt->vec[0][0] = float(ftoutline.points[l].x) * scale -
                            (float(ftoutline.points[l].x) - float(ftoutline.points[l_prev].x)) *
                                scale / 3.0f;
          bezt->vec[0][1] = float(ftoutline.points[l].y) * scale -
                            (float(ftoutline.points[l].y) - float(ftoutline.points[l_prev].y)) *
                                scale / 3.0f;
          bezt->h1 = HD_VECT;
        }

        /* midpoint (on-curve point) */
        bezt->vec[1][0] = float(ftoutline.points[l].x) * scale;
        bezt->vec[1][1] = float(ftoutline.points[l].y) * scale;

        /* right handle */
        if (ftoutline.tags[l_next] == FT_Curve_Tag_Cubic) {
          bezt->vec[2][0] = float(ftoutline.points[l_next].x) * scale;
          bezt->vec[2][1] = float(ftoutline.points[l_next].y) * scale;
          bezt->h2 = HD_FREE;
        }
        else if (ftoutline.tags[l_next] == FT_Curve_Tag_Conic) {
          bezt->vec[2][0] = (float(ftoutline.points[l].x) +
                             (2.0f * float(ftoutline.points[l_next].x))) *
                            scale / 3.0f;
          bezt->vec[2][1] = (float(ftoutline.points[l].y) +
                             (2.0f * float(ftoutline.points[l_next].y))) *
                            scale / 3.0f;
          bezt->h2 = HD_FREE;
        }
        else {
          bezt->vec[2][0] = float(ftoutline.points[l].x) * scale -
                            (float(ftoutline.points[l].x) - float(ftoutline.points[l_next].x)) *
                                scale / 3.0f;
          bezt->vec[2][1] = float(ftoutline.points[l].y) * scale -
                            (float(ftoutline.points[l].y) - float(ftoutline.points[l_next].y)) *
                                scale / 3.0f;
          bezt->h2 = HD_VECT;
        }

        /* get the handles that are aligned, tricky...
         * - check if one of them is a vector handle.
         * - dist_squared_to_line_v2, check if the three beztriple points are on one line
         * - len_squared_v2v2, see if there's a distance between the three points
         * - len_squared_v2v2 again, to check the angle between the handles
         */
        if ((bezt->h1 != HD_VECT && bezt->h2 != HD_VECT) &&
            (dist_squared_to_line_v2(bezt->vec[0], bezt->vec[1], bezt->vec[2]) <
             (0.001f * 0.001f)) &&
            (len_squared_v2v2(bezt->vec[0], bezt->vec[1]) > eps_sq) &&
            (len_squared_v2v2(bezt->vec[1], bezt->vec[2]) > eps_sq) &&
            (len_squared_v2v2(bezt->vec[0], bezt->vec[2]) > eps_sq) &&
            (len_squared_v2v2(bezt->vec[0], bezt->vec[2]) >
             max_ff(len_squared_v2v2(bezt->vec[0], bezt->vec[1]),
                    len_squared_v2v2(bezt->vec[1], bezt->vec[2]))))
        {
          bezt->h1 = bezt->h2 = HD_ALIGN;
        }
        bezt->radius = 1.0f;
        bezt++;
      }
    }
  }

  MEM_freeN(onpoints);
}

static FT_GlyphSlot blf_glyphslot_ensure_outline(FontBLF *font, const uint charcode, const uint glypyid)
{
  /* Glyph might not come from the initial font. */
  FontBLF *font_with_glyph = font;

  FT_UInt glyph_index = glypyid;

  if (!glyph_index) {
    glyph_index = blf_glyph_index_from_charcode(&font_with_glyph, charcode);
  }

  if (!blf_ensure_face(font_with_glyph)) {
    return nullptr;
  }

  FT_GlyphSlot glyph = blf_glyph_render(font, font_with_glyph, glyph_index, charcode, 0, 0, true);

  if (font != font_with_glyph) {
    if (!blf_ensure_face(font)) {
      return nullptr;
    }
    double ratio = float(font->face->units_per_EM) / float(font_with_glyph->face->units_per_EM);
    FT_Matrix transform = {to_16dot16(ratio), 0, 0, to_16dot16(ratio)};
    FT_Outline_Transform(&glyph->outline, &transform);
    glyph->advance.x = int(float(glyph->advance.x) * ratio);
    glyph->metrics.horiAdvance = int(float(glyph->metrics.horiAdvance) * ratio);
  }

  return glyph;
}

<<<<<<< HEAD
bool blf_character_to_curves(FontBLF *font,
                              const float scale,
                              GlyphData *rw_glyph_data,
                              ListBase *nurbsbase)

=======
float blf_character_to_curves(FontBLF *font, uint unicode, ListBase *nurbsbase, const float scale)
>>>>>>> 3443ded9
{
  FT_GlyphSlot glyph = blf_glyphslot_ensure_outline(
      font, rw_glyph_data->codepoint, rw_glyph_data->glyphid);
  if (!glyph) {
    return false;
  }

  blf_glyph_to_curves(glyph->outline, nurbsbase, scale);

  rw_glyph_data->glyphid = glyph->glyph_index;
  rw_glyph_data->advance_x = float(glyph->advance.x) * scale;
  rw_glyph_data->advance_y = float(glyph->advance.y) * scale;
  rw_glyph_data->offset_x = 0.0f;
  rw_glyph_data->offset_y = 0.0f;

  return true;
}

/** \} */<|MERGE_RESOLUTION|>--- conflicted
+++ resolved
@@ -1836,15 +1836,11 @@
   return glyph;
 }
 
-<<<<<<< HEAD
 bool blf_character_to_curves(FontBLF *font,
-                              const float scale,
-                              GlyphData *rw_glyph_data,
-                              ListBase *nurbsbase)
-
-=======
-float blf_character_to_curves(FontBLF *font, uint unicode, ListBase *nurbsbase, const float scale)
->>>>>>> 3443ded9
+                             const float scale,
+                             GlyphData *rw_glyph_data,
+                             ListBase *nurbsbase)
+
 {
   FT_GlyphSlot glyph = blf_glyphslot_ensure_outline(
       font, rw_glyph_data->codepoint, rw_glyph_data->glyphid);
