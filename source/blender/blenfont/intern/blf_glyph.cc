--- conflicted
+++ resolved
@@ -1005,13 +1005,9 @@
                                      FontBLF *glyph_font,
                                      FT_UInt glyph_index,
                                      uint charcode,
-<<<<<<< HEAD
+                                     uint8_t subpixel,
                                      int fixed_width,
                                      bool outline_only)
-=======
-                                     uint8_t subpixel,
-                                     int fixed_width)
->>>>>>> 3bbd4294
 {
   if (glyph_font != settings_font) {
     blf_font_size(glyph_font, settings_font->size);
@@ -1084,14 +1080,12 @@
     blf_glyph_transform_spacing(glyph, spacing);
   }
 
-<<<<<<< HEAD
   if (outline_only) {
     return glyph;
   }
-=======
+
   FT_Outline_Translate(&glyph->outline, (FT_Pos)subpixel, 0);
 
->>>>>>> 3bbd4294
   if (blf_glyph_render_bitmap(glyph_font, glyph)) {
     return glyph;
   }
@@ -1117,11 +1111,7 @@
   }
 
   FT_GlyphSlot glyph = blf_glyph_render(
-<<<<<<< HEAD
-      font, font_with_glyph, glyph_index, charcode, gc->fixed_width, false);
-=======
-      font, font_with_glyph, glyph_index, charcode, subpixel, gc->fixed_width);
->>>>>>> 3bbd4294
+      font, font_with_glyph, glyph_index, charcode, subpixel, gc->fixed_width, false);
 
   if (glyph) {
     /* Save this glyph in the initial font's cache. */
@@ -1131,34 +1121,6 @@
   return g;
 }
 
-GlyphBLF *blf_glyph_ensure(FontBLF *font, GlyphCacheBLF *gc, const uint charcode)
-{
-  return blf_glyph_ensure_ex(font, gc, charcode, 0);
-}
-
-#ifdef BLF_SUBPIXEL_AA
-GlyphBLF *blf_glyph_ensure_subpixel(FontBLF *font, GlyphCacheBLF *gc, GlyphBLF *g, int32_t pen_x)
-{
-  if (!(font->flags & BLF_RENDER_SUBPIXELAA) || (font->flags & BLF_MONOCHROME)) {
-    /* Not if we are in mono mode (aliased) or the feature is turned off. */
-    return g;
-  }
-
-  if (font->size > 35.0f || g->dims[0] == 0 || g->advance_x < 0) {
-    /* Single position for large sizes, spaces, and combining characters. */
-    return g;
-  }
-
-  /* Four sub-pixel positions up to 16 point, 2 until 35 points. */
-  const uint8_t subpixel = uint8_t(pen_x & ((font->size > 16.0f) ? 32L : 48L));
-
-  if (g->subpixel != subpixel) {
-    g = blf_glyph_ensure_ex(font, gc, g->c, subpixel);
-  }
-  return g;
-}
-#endif
-
 void *blf_glyphslot_ensure_outline(FontBLF *font, const uint charcode)
 {
   /* Glyph might not come from the initial font. */
@@ -1169,7 +1131,7 @@
     return nullptr;
   }
 
-  FT_GlyphSlot glyph = blf_glyph_render(font, font_with_glyph, glyph_index, charcode, 0, true);
+  FT_GlyphSlot glyph = blf_glyph_render(font, font_with_glyph, glyph_index, charcode, 0, 0, true);
 
   if (font != font_with_glyph)
   {
@@ -1185,6 +1147,34 @@
 
   return glyph;
 }
+
+GlyphBLF *blf_glyph_ensure(FontBLF *font, GlyphCacheBLF *gc, const uint charcode)
+{
+  return blf_glyph_ensure_ex(font, gc, charcode, 0);
+}
+
+#ifdef BLF_SUBPIXEL_AA
+GlyphBLF *blf_glyph_ensure_subpixel(FontBLF *font, GlyphCacheBLF *gc, GlyphBLF *g, int32_t pen_x)
+{
+  if (!(font->flags & BLF_RENDER_SUBPIXELAA) || (font->flags & BLF_MONOCHROME)) {
+    /* Not if we are in mono mode (aliased) or the feature is turned off. */
+    return g;
+  }
+
+  if (font->size > 35.0f || g->dims[0] == 0 || g->advance_x < 0) {
+    /* Single position for large sizes, spaces, and combining characters. */
+    return g;
+  }
+
+  /* Four sub-pixel positions up to 16 point, 2 until 35 points. */
+  const uint8_t subpixel = uint8_t(pen_x & ((font->size > 16.0f) ? 32L : 48L));
+
+  if (g->subpixel != subpixel) {
+    g = blf_glyph_ensure_ex(font, gc, g->c, subpixel);
+  }
+  return g;
+}
+#endif
 
 void blf_glyph_free(GlyphBLF *g)
 {
