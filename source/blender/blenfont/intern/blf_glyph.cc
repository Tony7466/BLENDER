/* SPDX-FileCopyrightText: 2009 Blender Authors
 *
 * SPDX-License-Identifier: GPL-2.0-or-later */

/** \file
 * \ingroup blf
 *
 * Glyph rendering, texturing and caching. Wraps Freetype and OpenGL functions.
 */

#include <cmath>
#include <cstdio>
#include <cstdlib>
#include <cstring>

#include <ft2build.h>

#include FT_FREETYPE_H
#include FT_GLYPH_H
#include FT_OUTLINE_H
#include FT_BITMAP_H
#include FT_ADVANCES_H         /* For FT_Get_Advance. */
#include FT_MULTIPLE_MASTERS_H /* Variable font support. */

#include "MEM_guardedalloc.h"

#include "BLI_listbase.h"
#include "BLI_math_color.h"
#include "BLI_rect.h"
#include "BLI_string.h"
#include "BLI_threads.h"

#include "BLF_api.hh"

#include "DNA_curve_types.h"

#include "GPU_capabilities.hh"

#include "blf_internal.hh"
#include "blf_internal_types.hh"

#include "BLI_math_vector.h"
#include "BLI_string_utf8.h"

#ifndef WITH_HEADLESS
#  include "nanosvgrast.h"

#  include "svg_icons.h"
#endif /* WITH_HEADLESS */

#include "BLI_strict_flags.h" /* Keep last. */

/**
 * Convert glyph coverage amounts to lightness values. Uses a LUT that perceptually improves
 * anti-aliasing and results in text that looks a bit fuller and slightly brighter. This should
 * be reconsidered in some - or all - cases when we transform the entire UI.
 */
#define BLF_GAMMA_CORRECT_GLYPHS

/* -------------------------------------------------------------------- */
/** \name Internal Utilities
 * \{ */

/**
 * Convert a floating point value to a FreeType 16.16 fixed point value.
 */
static FT_Fixed to_16dot16(double val)
{
  return (FT_Fixed)lround(val * 65536.0);
}

/**
 * Convert a floating point value to a FreeType 16.16 fixed point value.
 */
static float from_16dot16(FT_Fixed value)
{
  return float(value) / 65536.0f;
}

/** \} */

/* -------------------------------------------------------------------- */
/** \name Glyph Cache
 * \{ */

static GlyphCacheBLF *blf_glyph_cache_find(FontBLF *font)
{
  for (const std::unique_ptr<GlyphCacheBLF> &gc : font->cache) {
    if (gc->size == font->size && (gc->bold == ((font->flags & BLF_BOLD) != 0)) &&
        (gc->italic == ((font->flags & BLF_ITALIC) != 0)) &&
        (gc->char_weight == font->char_weight) && (gc->char_slant == font->char_slant) &&
        (gc->char_width == font->char_width) && (gc->char_spacing == font->char_spacing))
    {
      return gc.get();
    }
  }
  return nullptr;
}

static GlyphCacheBLF *blf_glyph_cache_new(FontBLF *font)
{
  std::unique_ptr<GlyphCacheBLF> gc = std::make_unique<GlyphCacheBLF>();

  gc->size = font->size;
  gc->bold = ((font->flags & BLF_BOLD) != 0);
  gc->italic = ((font->flags & BLF_ITALIC) != 0);
  gc->char_weight = font->char_weight;
  gc->char_slant = font->char_slant;
  gc->char_width = font->char_width;
  gc->char_spacing = font->char_spacing;

  blf_ensure_size(font);

  /* Determine ideal fixed-width size for monospaced output. */
  FT_UInt gindex = blf_get_char_index(font, U'0');
  if (gindex && font->face) {
    FT_Fixed advance = 0;
    FT_Get_Advance(font->face, gindex, FT_LOAD_NO_HINTING, &advance);
    /* Use CSS 'ch unit' width, advance of zero character. */
    gc->fixed_width = int(advance >> 16);
  }
  else {
    /* Font does not have a face or does not contain "0" so use CSS fallback of 1/2 of em. */
    gc->fixed_width = int((font->ft_size->metrics.height / 2) >> 6);
  }
  if (gc->fixed_width < 1) {
    gc->fixed_width = 1;
  }

  font->cache.append(std::move(gc));

  return font->cache.last().get();
}

GlyphCacheBLF *blf_glyph_cache_acquire(FontBLF *font)
{
  font->glyph_cache_mutex.lock();

  GlyphCacheBLF *gc = blf_glyph_cache_find(font);

  if (!gc) {
    gc = blf_glyph_cache_new(font);
  }

  return gc;
}

void blf_glyph_cache_release(FontBLF *font)
{
  font->glyph_cache_mutex.unlock();
}

GlyphCacheBLF::~GlyphCacheBLF()
{
  this->glyphs.clear_and_shrink();
  if (this->texture) {
    GPU_texture_free(this->texture);
  }
  if (this->bitmap_result) {
    MEM_freeN(this->bitmap_result);
  }
}

void blf_glyph_cache_clear(FontBLF *font)
{
  std::lock_guard lock{font->glyph_cache_mutex};
  font->cache.clear_and_shrink();
}

/**
 * Try to find a glyph in cache.
 *
 * \return nullptr if not found.
 */
static GlyphBLF *blf_glyph_cache_find_glyph(const GlyphCacheBLF *gc,
                                            uint glyph_index,
                                            uint8_t subpixel)
{
  const std::unique_ptr<GlyphBLF> *ptr = gc->glyphs.lookup_ptr_as(
      GlyphCacheKey{glyph_index, subpixel});
  if (ptr != nullptr) {
    return ptr->get();
  }
  return nullptr;
}

#ifdef BLF_GAMMA_CORRECT_GLYPHS

/**
 * Gamma correction of glyph coverage values with widely-recommended gamma of 1.43.
 * "The reasons are historical. Because so many programmers have neglected gamma blending for so
 * long, people who have created fonts have tried to work around the problem of fonts looking too
 * thin by just making the fonts thicker! Obviously it doesn't help the jaggedness, but it does
 * make them look the proper weight, as originally intended. The obvious problem with this is
 * that if we want to gamma blend correctly many older fonts will look wrong. So we compromise,
 * and use a lower gamma value, so we get a bit better anti-aliasing, but the fonts don't look too
 * heavy."
 * https://www.puredevsoftware.com/blog/2019/01/22/sub-pixel-gamma-correct-font-rendering/
 */
static uchar blf_glyph_gamma(uchar c)
{
  /* The following is `char(powf(c / 256.0f, 1.0f / 1.43f) * 256.0f)`. */
  static const uchar gamma[256] = {
      0,   5,   9,   11,  14,  16,  19,  21,  23,  25,  26,  28,  30,  32,  34,  35,  37,  38,
      40,  41,  43,  44,  46,  47,  49,  50,  52,  53,  54,  56,  57,  58,  60,  61,  62,  64,
      65,  66,  67,  69,  70,  71,  72,  73,  75,  76,  77,  78,  79,  80,  82,  83,  84,  85,
      86,  87,  88,  89,  91,  92,  93,  94,  95,  96,  97,  98,  99,  100, 101, 102, 103, 104,
      105, 106, 107, 108, 109, 110, 111, 112, 113, 114, 115, 116, 117, 118, 119, 120, 121, 122,
      123, 124, 125, 126, 127, 128, 129, 130, 131, 132, 133, 133, 134, 135, 136, 137, 138, 139,
      140, 141, 142, 143, 143, 144, 145, 146, 147, 148, 149, 150, 151, 151, 152, 153, 154, 155,
      156, 157, 157, 158, 159, 160, 161, 162, 163, 163, 164, 165, 166, 167, 168, 168, 169, 170,
      171, 172, 173, 173, 174, 175, 176, 177, 178, 178, 179, 180, 181, 182, 182, 183, 184, 185,
      186, 186, 187, 188, 189, 190, 190, 191, 192, 193, 194, 194, 195, 196, 197, 198, 198, 199,
      200, 201, 201, 202, 203, 204, 205, 205, 206, 207, 208, 208, 209, 210, 211, 211, 212, 213,
      214, 214, 215, 216, 217, 217, 218, 219, 220, 220, 221, 222, 223, 223, 224, 225, 226, 226,
      227, 228, 229, 229, 230, 231, 231, 232, 233, 234, 234, 235, 236, 237, 237, 238, 239, 239,
      240, 241, 242, 242, 243, 244, 244, 245, 246, 247, 247, 248, 249, 249, 250, 251, 251, 252,
      253, 254, 254, 255};
  return gamma[c];
}

#endif /* BLF_GAMMA_CORRECT_GLYPHS */

/**
 * Add a rendered glyph to a cache.
 */
static GlyphBLF *blf_glyph_cache_add_glyph(
    GlyphCacheBLF *gc, FT_GlyphSlot glyph, uint charcode, FT_UInt glyph_index, uint8_t subpixel)
{
  std::unique_ptr<GlyphBLF> g = std::make_unique<GlyphBLF>();
  g->c = charcode;
  g->idx = glyph_index;
  g->advance_x = (ft_pix)glyph->advance.x;
  g->subpixel = subpixel;

  FT_BBox bbox;
  FT_Outline_Get_CBox(&(glyph->outline), &bbox);
  g->box_xmin = (ft_pix)bbox.xMin;
  g->box_xmax = (ft_pix)bbox.xMax;
  g->box_ymin = (ft_pix)bbox.yMin;
  g->box_ymax = (ft_pix)bbox.yMax;

  /* Used to improve advance when hinting is enabled. */
  g->lsb_delta = (ft_pix)glyph->lsb_delta;
  g->rsb_delta = (ft_pix)glyph->rsb_delta;

  if (glyph->format == FT_GLYPH_FORMAT_BITMAP) {
    /* This has been rendered and we have a bitmap. */
    g->pos[0] = glyph->bitmap_left;
    g->pos[1] = glyph->bitmap_top;
    g->dims[0] = int(glyph->bitmap.width);
    g->dims[1] = int(glyph->bitmap.rows);
    g->pitch = glyph->bitmap.pitch;
    g->num_channels = 1;

    switch (glyph->bitmap.pixel_mode) {
      case FT_PIXEL_MODE_LCD:
        g->num_channels = 3;
        g->dims[0] /= 3;
        break;
      case FT_PIXEL_MODE_LCD_V:
        g->num_channels = 3;
        g->dims[1] /= 3;
        g->pitch *= 3;
        break;
      case FT_PIXEL_MODE_BGRA:
        g->num_channels = 4;
        break;
    }

    const int buffer_size = g->dims[0] * g->dims[1] * g->num_channels;
    g->bitmap = static_cast<uchar *>(MEM_mallocN(size_t(buffer_size), "glyph bitmap"));

    if (ELEM(glyph->bitmap.pixel_mode,
             FT_PIXEL_MODE_GRAY,
             FT_PIXEL_MODE_GRAY2,
             FT_PIXEL_MODE_GRAY4))
    {
      /* Scale 1, 2, 4-bit gray to 8-bit. */
      const char scale = char(255 / (glyph->bitmap.num_grays - 1));
      for (int i = 0; i < buffer_size; i++) {
#ifdef BLF_GAMMA_CORRECT_GLYPHS
        /* Convert coverage amounts to perceptually-improved lightness values. */
        g->bitmap[i] = blf_glyph_gamma(glyph->bitmap.buffer[i] * scale);
#else
        g->bitmap[i] = glyph->bitmap.buffer[i] * scale;
#endif /* BLF_GAMMA_CORRECT_GLYPHS */
      }
    }
    else if (glyph->bitmap.pixel_mode == FT_PIXEL_MODE_LCD) {
      /* RGB (BGR) in successive columns. */
      for (size_t y = 0; y < size_t(g->dims[1]); y++) {
        for (size_t x = 0; x < size_t(g->dims[0]); x++) {
          size_t offs_in = (y * size_t(glyph->bitmap.pitch)) + (x * size_t(g->num_channels));
          size_t offs_out = (y * size_t(g->dims[0]) * size_t(g->num_channels)) +
                            (x * size_t(g->num_channels));
          g->bitmap[offs_out + 0] = glyph->bitmap.buffer[offs_in + 2];
          g->bitmap[offs_out + 1] = glyph->bitmap.buffer[offs_in + 1];
          g->bitmap[offs_out + 2] = glyph->bitmap.buffer[offs_in + 0];
        }
      }
    }
    else if (glyph->bitmap.pixel_mode == FT_PIXEL_MODE_LCD_V) {
      /* RGB (BGR) in successive ROWS. */
      for (size_t y = 0; y < size_t(g->dims[1]); y++) {
        for (size_t x = 0; x < size_t(g->dims[0]); x++) {
          size_t offs_in = (y * size_t(glyph->bitmap.pitch) * size_t(g->num_channels)) + x;
          size_t offs_out = (y * size_t(g->dims[0]) * size_t(g->num_channels)) +
                            (x * size_t(g->num_channels));
          g->bitmap[offs_out + 2] = glyph->bitmap.buffer[offs_in];
          g->bitmap[offs_out + 1] = glyph->bitmap.buffer[offs_in + size_t(glyph->bitmap.pitch)];
          g->bitmap[offs_out + 0] = glyph->bitmap.buffer[offs_in + size_t(glyph->bitmap.pitch) +
                                                         size_t(glyph->bitmap.pitch)];
        }
      }
    }
    else if (glyph->bitmap.pixel_mode == FT_PIXEL_MODE_BGRA) {
      /* Convert from BGRA to RGBA. */
      for (size_t y = 0; y < size_t(g->dims[1]); y++) {
        for (size_t x = 0; x < size_t(g->dims[0]); x++) {
          size_t offs_in = (y * size_t(g->pitch)) + (x * size_t(g->num_channels));
          size_t offs_out = (y * size_t(g->dims[0]) * size_t(g->num_channels)) +
                            (x * size_t(g->num_channels));
          g->bitmap[offs_out + 0] = glyph->bitmap.buffer[offs_in + 2];
          g->bitmap[offs_out + 1] = glyph->bitmap.buffer[offs_in + 1];
          g->bitmap[offs_out + 2] = glyph->bitmap.buffer[offs_in + 0];
          g->bitmap[offs_out + 3] = glyph->bitmap.buffer[offs_in + 3];
        }
      }
    }
    else {
      memcpy(g->bitmap, glyph->bitmap.buffer, size_t(buffer_size));
    }
  }

<<<<<<< HEAD
  GlyphCacheKey key = {glyph_index, subpixel};
=======
  GlyphBLF *result = g.get();
  GlyphCacheKey key = {charcode, subpixel};
>>>>>>> 43f5b1b5
  gc->glyphs.add(key, std::move(g));
  return result;
}

#ifndef WITH_HEADLESS
static GlyphBLF *blf_glyph_cache_add_blank(GlyphCacheBLF *gc, uint charcode)
{
  /* Add an empty GlyphBLF to the cache and return it. With
   * zero dimensions it will be skipped by blf_glyph_draw. */
  std::unique_ptr<GlyphBLF> g = std::make_unique<GlyphBLF>();
  g->c = charcode;
  GlyphBLF *result = g.get();
  GlyphCacheKey key = {charcode, 0};
  gc->glyphs.add(key, std::move(g));
  return result;
}

static GlyphBLF *blf_glyph_cache_add_svg(
    GlyphCacheBLF *gc,
    uint charcode,
    bool color,
    blender::FunctionRef<void(std::string &)> edit_source_cb = nullptr)
{
  std::string svg_source = blf_get_icon_svg(int(charcode) - BLF_ICON_OFFSET);
  if (edit_source_cb) {
    edit_source_cb(svg_source);
  }

  NSVGimage *image = nsvgParse(svg_source.data(), "px", 96.0f);

  if (image == nullptr) {
    return blf_glyph_cache_add_blank(gc, charcode);
  }

  if (image->width == 0 || image->height == 0) {
    nsvgDelete(image);
    return blf_glyph_cache_add_blank(gc, charcode);
  }

  NSVGrasterizer *rast = nsvgCreateRasterizer();
  if (rast == nullptr) {
    nsvgDelete(image);
    return blf_glyph_cache_add_blank(gc, charcode);
  }

  float scale = (gc->size / 1600.0f);
  const int dest_w = int(ceil(image->width * scale));
  const int dest_h = int(ceil(image->height * scale));
  scale = float(dest_w) / image->width;

  blender::Array<uchar> render_bmp(dest_w * dest_h * 4);

  nsvgRasterize(rast, image, 0.0f, 0.0f, scale, render_bmp.data(), dest_w, dest_h, dest_w * 4);
  nsvgDeleteRasterizer(rast);

  /* Bitmaps vary in size, so calculate the offsets needed when drawn. */
  const int offset_x = std::max(int(round((gc->size - (image->width * scale)) / 2.0f)),
                                int(-100.0f * scale));

  const int offset_y = std::max(int(ceil((gc->size + float(dest_h)) / 2.0f)),
                                dest_h - int(100.0f * scale));

  nsvgDelete(image);

  std::unique_ptr<GlyphBLF> g = std::make_unique<GlyphBLF>();
  g->c = charcode;
  g->idx = 0;
  g->advance_x = dest_w * 64;
  g->subpixel = 0;
  g->box_xmin = 0;
  g->box_xmax = dest_w * 64;
  g->box_ymin = 0;
  g->box_ymax = dest_h * 64;
  g->lsb_delta = 0;
  g->rsb_delta = 0;
  g->pos[0] = offset_x;
  g->pos[1] = offset_y;
  g->dims[0] = dest_w;
  g->dims[1] = dest_h;
  g->pitch = dest_w;
  g->num_channels = color ? 4 : 1;

  const int buffer_size = g->dims[0] * g->dims[1] * g->num_channels;
  g->bitmap = static_cast<uchar *>(MEM_mallocN(size_t(buffer_size), "glyph bitmap"));

  if (color) {
    memcpy(g->bitmap, render_bmp.data(), size_t(buffer_size));
  }
  else {
    /* Convert from RGBA to coverage map. */
    for (int64_t y = 0; y < int64_t(g->dims[1]); y++) {
      for (int64_t x = 0; x < int64_t(g->dims[0]); x++) {
        int64_t offs_in = (y * int64_t(dest_w) * 4) + (x * 4);
        int64_t offs_out = (y * int64_t(g->dims[0]) + x);
        g->bitmap[offs_out] = uchar(float(rgb_to_grayscale_byte(&render_bmp[int64_t(offs_in)])) *
                                    (float(render_bmp[int64_t(offs_in + 3)]) / 255.0f));
      }
    }
  }

  GlyphBLF *result = g.get();
  GlyphCacheKey key = {charcode, 0};
  gc->glyphs.add(key, std::move(g));
  return result;
}
#endif /* WITH_HEADLESS */

/** \} */

/* -------------------------------------------------------------------- */
/** \name Glyph Unicode Block Lookup
 *
 * This table can be used to find a coverage bit based on a charcode.
 * Later we can get default language and script from `codepoint`.
 * \{ */

struct UnicodeBlock {
  uint first;
  uint last;
  int coverage_bit; /* 0-122. -1 is N/A. */
  /* Later we add primary script and language for Harfbuzz, data from
   * https://en.wikipedia.org/wiki/Unicode_block */
};

static const UnicodeBlock unicode_blocks[] = {
    /* Must be in ascending order by start of range. */
    {0x0, 0x7F, 0},           /* Basic Latin. */
    {0x80, 0xFF, 1},          /* Latin-1 Supplement. */
    {0x100, 0x17F, 2},        /* Latin Extended-A. */
    {0x180, 0x24F, 3},        /* Latin Extended-B. */
    {0x250, 0x2AF, 4},        /* IPA Extensions. */
    {0x2B0, 0x2FF, 5},        /* Spacing Modifier Letters. */
    {0x300, 0x36F, 6},        /* Combining Diacritical Marks. */
    {0x370, 0x3FF, 7},        /* Greek. */
    {0x400, 0x52F, 9},        /* Cyrillic. */
    {0x530, 0x58F, 10},       /* Armenian. */
    {0x590, 0x5FF, 11},       /* Hebrew. */
    {0x600, 0x6FF, 13},       /* Arabic. */
    {0x700, 0x74F, 71},       /* Syriac. */
    {0x750, 0x77F, 13},       /* Arabic Supplement. */
    {0x780, 0x7BF, 72},       /* Thaana. */
    {0x7C0, 0x7FF, 14},       /* NKo. */
    {0x800, 0x83F, -1},       /* Samaritan. */
    {0x840, 0x85F, -1},       /* Mandaic. */
    {0x900, 0x97F, 15},       /* Devanagari. */
    {0x980, 0x9FF, 16},       /* Bengali. */
    {0xA00, 0xA7F, 17},       /* Gurmukhi. */
    {0xA80, 0xAFF, 18},       /* Gujarati. */
    {0xB00, 0xB7F, 19},       /* Oriya. */
    {0xB80, 0xBFF, 20},       /* Tamil. */
    {0xC00, 0xC7F, 21},       /* Telugu. */
    {0xC80, 0xCFF, 22},       /* Kannada. */
    {0xD00, 0xD7F, 23},       /* Malayalam. */
    {0xD80, 0xDFF, 73},       /* Sinhala. */
    {0xE00, 0xE7F, 24},       /* Thai. */
    {0xE80, 0xEFF, 25},       /* Lao. */
    {0xF00, 0xFFF, 70},       /* Tibetan. */
    {0x1000, 0x109F, 74},     /* Myanmar. */
    {0x10A0, 0x10FF, 26},     /* Georgian. */
    {0x1100, 0x11FF, 28},     /* Hangul Jamo. */
    {0x1200, 0x139F, 75},     /* Ethiopic. */
    {0x13A0, 0x13FF, 76},     /* Cherokee. */
    {0x1400, 0x167F, 77},     /* Canadian Aboriginal. */
    {0x1680, 0x169F, 78},     /* Ogham. */
    {0x16A0, 0x16FF, 79},     /* unic. */
    {0x1700, 0x171F, 84},     /* Tagalog. */
    {0x1720, 0x173F, 84},     /* Hanunoo. */
    {0x1740, 0x175F, 84},     /* Buhid. */
    {0x1760, 0x177F, 84},     /* Tagbanwa. */
    {0x1780, 0x17FF, 80},     /* Khmer. */
    {0x1800, 0x18AF, 81},     /* Mongolian. */
    {0x1900, 0x194F, 93},     /* Limbu. */
    {0x1950, 0x197F, 94},     /* Tai Le. */
    {0x1980, 0x19DF, 95},     /* New Tai Lue". */
    {0x19E0, 0x19FF, 80},     /* Khmer. */
    {0x1A00, 0x1A1F, 96},     /* Buginese. */
    {0x1A20, 0x1AAF, -1},     /* Tai Tham. */
    {0x1B00, 0x1B7F, 27},     /* Balinese. */
    {0x1B80, 0x1BBF, 112},    /* Sundanese. */
    {0x1BC0, 0x1BFF, -1},     /* Batak. */
    {0x1C00, 0x1C4F, 113},    /* Lepcha. */
    {0x1C50, 0x1C7F, 114},    /* Ol Chiki. */
    {0x1D00, 0x1DBF, 4},      /* IPA Extensions. */
    {0x1DC0, 0x1DFF, 6},      /* Combining Diacritical Marks. */
    {0x1E00, 0x1EFF, 29},     /* Latin Extended Additional. */
    {0x1F00, 0x1FFF, 30},     /* Greek Extended. */
    {0x2000, 0x206F, 31},     /* General Punctuation. */
    {0x2070, 0x209F, 32},     /* Superscripts And Subscripts. */
    {0x20A0, 0x20CF, 33},     /* Currency Symbols. */
    {0x20D0, 0x20FF, 34},     /* Combining Diacritical Marks For Symbols. */
    {0x2100, 0x214F, 35},     /* Letterlike Symbols. */
    {0x2150, 0x218F, 36},     /* Number Forms. */
    {0x2190, 0x21FF, 37},     /* Arrows. */
    {0x2200, 0x22FF, 38},     /* Mathematical Operators. */
    {0x2300, 0x23FF, 39},     /* Miscellaneous Technical. */
    {0x2400, 0x243F, 40},     /* Control Pictures. */
    {0x2440, 0x245F, 41},     /* Optical Character Recognition. */
    {0x2460, 0x24FF, 42},     /* Enclosed Alphanumerics. */
    {0x2500, 0x257F, 43},     /* Box Drawing. */
    {0x2580, 0x259F, 44},     /* Block Elements. */
    {0x25A0, 0x25FF, 45},     /* Geometric Shapes. */
    {0x2600, 0x26FF, 46},     /* Miscellaneous Symbols. */
    {0x2700, 0x27BF, 47},     /* Dingbats. */
    {0x27C0, 0x27EF, 38},     /* Mathematical Operators. */
    {0x27F0, 0x27FF, 37},     /* Arrows. */
    {0x2800, 0x28FF, 82},     /* Braille. */
    {0x2900, 0x297F, 37},     /* Arrows. */
    {0x2980, 0x2AFF, 38},     /* Mathematical Operators. */
    {0x2B00, 0x2BFF, 37},     /* Arrows. */
    {0x2C00, 0x2C5F, 97},     /* Glagolitic. */
    {0x2C60, 0x2C7F, 29},     /* Latin Extended Additional. */
    {0x2C80, 0x2CFF, 8},      /* Coptic. */
    {0x2D00, 0x2D2F, 26},     /* Georgian. */
    {0x2D30, 0x2D7F, 98},     /* Tifinagh. */
    {0x2D80, 0x2DDF, 75},     /* Ethiopic. */
    {0x2DE0, 0x2DFF, 9},      /* Cyrillic. */
    {0x2E00, 0x2E7F, 31},     /* General Punctuation. */
    {0x2E80, 0x2FFF, 59},     /* CJK Unified Ideographs. */
    {0x3000, 0x303F, 48},     /* CJK Symbols And Punctuation. */
    {0x3040, 0x309F, 49},     /* Hiragana. */
    {0x30A0, 0x30FF, 50},     /* Katakana. */
    {0x3100, 0x312F, 51},     /* Bopomofo. */
    {0x3130, 0x318F, 52},     /* Hangul Compatibility Jamo. */
    {0x3190, 0x319F, 59},     /* CJK Unified Ideographs. */
    {0x31A0, 0x31BF, 51},     /* Bopomofo. */
    {0x31C0, 0x31EF, 59},     /* CJK Unified Ideographs. */
    {0x31F0, 0x31FF, 50},     /* Katakana. */
    {0x3200, 0x32FF, 54},     /* Enclosed CJK Letters And Months. */
    {0x3300, 0x33FF, 55},     /* CJK Compatibility. */
    {0x3400, 0x4DBF, 59},     /* CJK Unified Ideographs. */
    {0x4DC0, 0x4DFF, 99},     /* Yijing. */
    {0x4E00, 0x9FFF, 59},     /* CJK Unified Ideographs. */
    {0xA000, 0xA4CF, 83},     /* Yi. */
    {0xA4D0, 0xA4FF, -1},     /* Lisu. */
    {0xA500, 0xA63F, 12},     /* Vai. */
    {0xA640, 0xA69F, 9},      /* Cyrillic. */
    {0xA6A0, 0xA6FF, -1},     /* Bamum. */
    {0xA700, 0xA71F, 5},      /* Spacing Modifier Letters. */
    {0xA720, 0xA7FF, 29},     /* Latin Extended Additional. */
    {0xA800, 0xA82F, 100},    /* Syloti Nagri. */
    {0xA840, 0xA87F, 53},     /* Phags-pa. */
    {0xA880, 0xA8DF, 115},    /* Saurashtra. */
    {0xA900, 0xA92F, 116},    /* Kayah Li. */
    {0xA930, 0xA95F, 117},    /* Rejang. */
    {0xA960, 0xA97F, 56},     /* Hangul Syllables. */
    {0xA980, 0xA9DF, -1},     /* Javanese. */
    {0xA9E0, 0xA9FF, 74},     /* Myanmar. */
    {0xAA00, 0xAA5F, 118},    /* Cham. */
    {0xAA60, 0xAA7F, 74},     /* Myanmar. */
    {0xAA80, 0xAADF, -1},     /* Tai Viet. */
    {0xAAE0, 0xAAFF, -1},     /* Meetei Mayek. */
    {0xAB00, 0xAB2F, 75},     /* Ethiopic. */
    {0xAB70, 0xABBF, 76},     /* Cherokee. */
    {0xABC0, 0xABFF, -1},     /* Meetei Mayek. */
    {0xAC00, 0xD7AF, 56},     /* Hangul Syllables. */
    {0xD800, 0xDFFF, 57},     /* Non-Plane 0. */
    {0xE000, 0xF6FF, 60},     /* Private Use Area. */
    {0xE700, 0xEFFF, -1},     /* MS Wingdings. */
    {0xF000, 0xF8FF, -1},     /* MS Symbols. */
    {0xF900, 0xFAFF, 61},     /* CJK Compatibility Ideographs. */
    {0xFB00, 0xFB4F, 62},     /* Alphabetic Presentation Forms. */
    {0xFB50, 0xFDFF, 63},     /* Arabic Presentation Forms-A. */
    {0xFE00, 0xFE0F, 91},     /* Variation Selectors. */
    {0xFE10, 0xFE1F, 65},     /* CJK Compatibility Forms. */
    {0xFE20, 0xFE2F, 64},     /* Combining Half Marks. */
    {0xFE30, 0xFE4F, 65},     /* CJK Compatibility Forms. */
    {0xFE50, 0xFE6F, 66},     /* Small Form Variants. */
    {0xFE70, 0xFEFF, 67},     /* Arabic Presentation Forms-B. */
    {0xFF00, 0xFFEF, 68},     /* Half-width And Full-width Forms. */
    {0xFFF0, 0xFFFF, 69},     /* Specials. */
    {0x10000, 0x1013F, 101},  /* Linear B. */
    {0x10140, 0x1018F, 102},  /* Ancient Greek Numbers. */
    {0x10190, 0x101CF, 119},  /* Ancient Symbols. */
    {0x101D0, 0x101FF, 120},  /* Phaistos Disc. */
    {0x10280, 0x1029F, 121},  /* Lycian. */
    {0x102A0, 0x102DF, 121},  /* Carian. */
    {0x10300, 0x1032F, 85},   /* Old Italic. */
    {0x10330, 0x1034F, 86},   /* Gothic. */
    {0x10350, 0x1037F, -1},   /* Old Permic. */
    {0x10380, 0x1039F, 103},  /* Ugaritic. */
    {0x103A0, 0x103DF, 104},  /* Old Persian. */
    {0x10400, 0x1044F, 87},   /* Deseret. */
    {0x10450, 0x1047F, 105},  /* Shavian. */
    {0x10480, 0x104AF, 106},  /* Osmanya. */
    {0x104B0, 0x104FF, -1},   /* Osage. */
    {0x10500, 0x1052F, -1},   /* Elbasan. */
    {0x10530, 0x1056F, -1},   /* Caucasian Albanian. */
    {0x10570, 0x105BF, -1},   /* Vithkuqi. */
    {0x10600, 0x1077F, -1},   /* Linear A. */
    {0x10780, 0x107BF, 3},    /* Latin Extended-B. */
    {0x10800, 0x1083F, 107},  /* Cypriot Syllabary. */
    {0x10840, 0x1085F, -1},   /* Imperial Aramaic. */
    {0x10860, 0x1087F, -1},   /* Palmyrene. */
    {0x10880, 0x108AF, -1},   /* Nabataean. */
    {0x108E0, 0x108FF, -1},   /* Hatran. */
    {0x10900, 0x1091F, 58},   /* Phoenician. */
    {0x10920, 0x1093F, 121},  /* Lydian. */
    {0x10980, 0x1099F, -1},   /* Meroitic Hieroglyphs. */
    {0x109A0, 0x109FF, -1},   /* Meroitic Cursive. */
    {0x10A00, 0x10A5F, 108},  /* Kharoshthi. */
    {0x10A60, 0x10A7F, -1},   /* Old South Arabian. */
    {0x10A80, 0x10A9F, -1},   /* Old North Arabian. */
    {0x10AC0, 0x10AFF, -1},   /* Manichaean. */
    {0x10B00, 0x10B3F, -1},   /* Avestan. */
    {0x10B40, 0x10B5F, -1},   /* Inscriptional Parthian. */
    {0x10B60, 0x10B7F, -1},   /* Inscriptional Pahlavi. */
    {0x10B80, 0x10BAF, -1},   /* Psalter Pahlavi. */
    {0x10C00, 0x10C4F, -1},   /* Old Turkic. */
    {0x10C80, 0x10CFF, -1},   /* Old Hungarian. */
    {0x10D00, 0x10D3F, -1},   /* Hanifi Rohingya. */
    {0x108E0, 0x10E7F, -1},   /* Rumi Numeral Symbols. */
    {0x10E80, 0x10EBF, -1},   /* Yezidi. */
    {0x10F00, 0x10F2F, -1},   /* Old Sogdian. */
    {0x10F30, 0x10F6F, -1},   /* Sogdian. */
    {0x10F70, 0x10FAF, -1},   /* Old Uyghur. */
    {0x10FB0, 0x10FDF, -1},   /* Chorasmian. */
    {0x10FE0, 0x10FFF, -1},   /* Elymaic. */
    {0x11000, 0x1107F, -1},   /* Brahmi. */
    {0x11080, 0x110CF, -1},   /* Kaithi. */
    {0x110D0, 0x110FF, -1},   /* Sora Sompeng. */
    {0x11100, 0x1114F, -1},   /* Chakma. */
    {0x11150, 0x1117F, -1},   /* Mahajani. */
    {0x11180, 0x111DF, -1},   /* Sharada. */
    {0x111E0, 0x111FF, -1},   /* Sinhala Archaic Numbers. */
    {0x11200, 0x1124F, -1},   /* Khojki. */
    {0x11280, 0x112AF, -1},   /* Multani. */
    {0x112B0, 0x112FF, -1},   /* Khudawadi. */
    {0x11300, 0x1137F, -1},   /* Grantha. */
    {0x11400, 0x1147F, -1},   /* Newa. */
    {0x11480, 0x114DF, -1},   /* Tirhuta. */
    {0x11580, 0x115FF, -1},   /* Siddham. */
    {0x11600, 0x1165F, -1},   /* Modi. */
    {0x11660, 0x1167F, 81},   /* Mongolian. */
    {0x11680, 0x116CF, -1},   /* Takri. */
    {0x11700, 0x1174F, -1},   /* Ahom. */
    {0x11800, 0x1184F, -1},   /* Dogra. */
    {0x118A0, 0x118FF, -1},   /* Warang Citi. */
    {0x11900, 0x1195F, -1},   /* Dives Akuru. */
    {0x119A0, 0x119FF, -1},   /* Nandinagari. */
    {0x11A00, 0x11A4F, -1},   /* Zanabazar Square. */
    {0x11A50, 0x11AAF, -1},   /* Soyombo. */
    {0x11AB0, 0x11ABF, 77},   /* Canadian Aboriginal Syllabics. */
    {0x11AC0, 0x11AFF, -1},   /* Pau Cin Hau. */
    {0x11C00, 0x11C6F, -1},   /* Bhaiksuki. */
    {0x11C70, 0x11CBF, -1},   /* Marchen. */
    {0x11D00, 0x11D5F, -1},   /* Masaram Gondi. */
    {0x11D60, 0x11DAF, -1},   /* Gunjala Gondi. */
    {0x11EE0, 0x11EFF, -1},   /* Makasar. */
    {0x11FB0, 0x11FBF, -1},   /* Lisu. */
    {0x11FC0, 0x11FFF, 20},   /* Tamil. */
    {0x12000, 0x1254F, 110},  /* Cuneiform. */
    {0x12F90, 0x12FFF, -1},   /* Cypro-Minoan. */
    {0x13000, 0x1343F, -1},   /* Egyptian Hieroglyphs. */
    {0x14400, 0x1467F, -1},   /* Anatolian Hieroglyphs. */
    {0x16800, 0x16A3F, -1},   /* Bamum. */
    {0x16A40, 0x16A6F, -1},   /* Mro. */
    {0x16A70, 0x16ACF, -1},   /* Tangsa. */
    {0x16AD0, 0x16AFF, -1},   /* Bassa Vah. */
    {0x16B00, 0x16B8F, -1},   /* Pahawh Hmong. */
    {0x16E40, 0x16E9F, -1},   /* Medefaidrin. */
    {0x16F00, 0x16F9F, -1},   /* Miao. */
    {0x16FE0, 0x16FFF, -1},   /* Ideographic Symbols. */
    {0x17000, 0x18AFF, -1},   /* Tangut. */
    {0x1B170, 0x1B2FF, -1},   /* Nushu. */
    {0x1BC00, 0x1BC9F, -1},   /* Duployan. */
    {0x1D000, 0x1D24F, 88},   /* Musical Symbols. */
    {0x1D2E0, 0x1D2FF, -1},   /* Mayan Numerals. */
    {0x1D300, 0x1D35F, 109},  /* Tai Xuan Jing. */
    {0x1D360, 0x1D37F, 111},  /* Counting Rod Numerals. */
    {0x1D400, 0x1D7FF, 89},   /* Mathematical Alphanumeric Symbols. */
    {0x1E2C0, 0x1E2FF, -1},   /* Wancho. */
    {0x1E800, 0x1E8DF, -1},   /* Mende Kikakui. */
    {0x1E900, 0x1E95F, -1},   /* Adlam. */
    {0x1EC70, 0x1ECBF, -1},   /* Indic Siyaq Numbers. */
    {0x1F000, 0x1F02F, 122},  /* Mahjong Tiles. */
    {0x1F030, 0x1F09F, 122},  /* Domino Tiles. */
    {0x1F600, 0x1F64F, -1},   /* Emoticons. */
    {0x20000, 0x2A6DF, 59},   /* CJK Unified Ideographs. */
    {0x2F800, 0x2FA1F, 61},   /* CJK Compatibility Ideographs. */
    {0xE0000, 0xE007F, 92},   /* Tags. */
    {0xE0100, 0xE01EF, 91},   /* Variation Selectors. */
    {0xF0000, 0x10FFFD, 90}}; /* Private Use Supplementary. */

/**
 * Find a unicode block that a `charcode` belongs to.
 */
static const UnicodeBlock *blf_charcode_to_unicode_block(const uint charcode)
{
  if (charcode < 0x80) {
    /* Shortcut to Basic Latin. */
    return &unicode_blocks[0];
  }

  /* Binary search for other blocks. */

  int min = 0;
  int max = int(ARRAY_SIZE(unicode_blocks)) - 1;

  if (charcode < unicode_blocks[0].first || charcode > unicode_blocks[max].last) {
    return nullptr;
  }

  while (max >= min) {
    const int mid = (min + max) / 2;
    if (charcode > unicode_blocks[mid].last) {
      min = mid + 1;
    }
    else if (charcode < unicode_blocks[mid].first) {
      max = mid - 1;
    }
    else {
      return &unicode_blocks[mid];
    }
  }

  return nullptr;
}

static int blf_charcode_to_coverage_bit(uint charcode)
{
  int coverage_bit = -1;
  const UnicodeBlock *block = blf_charcode_to_unicode_block(charcode);
  if (block) {
    coverage_bit = block->coverage_bit;
  }

  if (coverage_bit < 0 && charcode > 0xFFFF) {
    /* No coverage bit, but OpenType specs v.1.3+ says bit 57 implies that there
     * are code-points supported beyond the BMP, so only check fonts with this set. */
    coverage_bit = 57;
  }

  return coverage_bit;
}

static bool blf_font_has_coverage_bit(const FontBLF *font, int coverage_bit)
{
  if (coverage_bit < 0) {
    return false;
  }
  return (font->unicode_ranges[uint(coverage_bit) >> 5] & (1u << (uint(coverage_bit) % 32)));
}

#ifdef WITH_HARFBUZZ
FontBLF *blf_font_script_ensure(FontBLF *font, const uint charcode)
{
  FontBLF *ideal = font;

  if (blf_get_char_index(font, charcode)) {
    return font;
  }

  /* Not found in main font, so look in the others. */

  int coverage_bit = blf_charcode_to_coverage_bit(charcode);

  for (int i = BLF_MAX_FONT - 1; i >= 0; i--) {
    FontBLF *f = global_font[i];
    if (!f || f == font || !(f->flags & BLF_DEFAULT)) {
      continue;
    }

    if (f->flags & BLF_LAST_RESORT) {
      continue;
    }

    if (coverage_bit < 0 || blf_font_has_coverage_bit(f, coverage_bit)) {
      if (blf_get_char_index(f, charcode)) {
        ideal = f;
        break;
      }
    }
  }

  if (ideal != font) {
    blf_ensure_face(ideal);
    blf_font_size(ideal, font->size);
    ideal->color[0] = font->color[0];
    ideal->color[1] = font->color[1];
    ideal->color[2] = font->color[2];
    ideal->color[3] = font->color[3];
  }

  return ideal;
}
#endif

/**
 * Return a glyph index from `charcode`. Not found returns zero, which is a valid
 * printable character (`.notdef` or `tofu`). Font is allowed to change here.
 */
static FT_UInt blf_glyph_index_from_charcode(FontBLF **font, const uint charcode)
{
  FT_UInt glyph_index = blf_get_char_index(*font, charcode);
  if (glyph_index) {
    return glyph_index;
  }

  /* Only fonts managed by the cache can fallback. */
  if (!((*font)->flags & BLF_CACHED)) {
    return 0;
  }

  /* First look in currently-loaded cached fonts that match the coverage bit. Super fast. */
  int coverage_bit = blf_charcode_to_coverage_bit(charcode);
  for (int i = 0; i < BLF_MAX_FONT; i++) {
    FontBLF *f = global_font[i];
    if (!f || f == *font || !(f->face) || !(f->flags & BLF_DEFAULT) ||
        (!((*font)->flags & BLF_MONOSPACED) && (f->flags & BLF_MONOSPACED)) ||
        f->flags & BLF_LAST_RESORT)
    {
      continue;
    }
    if (coverage_bit < 0 || blf_font_has_coverage_bit(f, coverage_bit)) {
      glyph_index = blf_get_char_index(f, charcode);
      if (glyph_index) {
        *font = f;
        return glyph_index;
      }
    }
  }

  /* Next look only in unloaded fonts that match the coverage bit. */
  for (int i = 0; i < BLF_MAX_FONT; i++) {
    FontBLF *f = global_font[i];
    if (!f || f == *font || (f->face) || !(f->flags & BLF_DEFAULT) ||
        (!((*font)->flags & BLF_MONOSPACED) && (f->flags & BLF_MONOSPACED)) ||
        f->flags & BLF_LAST_RESORT)
    {
      continue;
    }
    if (coverage_bit < 0 || blf_font_has_coverage_bit(f, coverage_bit)) {
      glyph_index = blf_get_char_index(f, charcode);
      if (glyph_index) {
        *font = f;
        return glyph_index;
      }
    }
  }

  /* Last look in anything else. Also check if we have a last-resort font. */
  FontBLF *last_resort = nullptr;
  for (int i = 0; i < BLF_MAX_FONT; i++) {
    FontBLF *f = global_font[i];
    if (!f || f == *font || !(f->flags & BLF_DEFAULT)) {
      continue;
    }
    if (f->flags & BLF_LAST_RESORT) {
      last_resort = f;
      continue;
    }
    if (coverage_bit >= 0 && !blf_font_has_coverage_bit(f, coverage_bit)) {
      glyph_index = blf_get_char_index(f, charcode);
      if (glyph_index) {
        *font = f;
        return glyph_index;
      }
    }
  }

#ifndef NDEBUG
  printf("Unicode character U+%04X not found in loaded fonts. \n", charcode);
#endif

  /* Not found in the stack, return from Last Resort if there is one. */
  if (last_resort) {
    glyph_index = blf_get_char_index(last_resort, charcode);
    if (glyph_index) {
      *font = last_resort;
      return glyph_index;
    }
  }

  return 0;
}

/** \} */

/* -------------------------------------------------------------------- */
/** \name Glyph Load
 * \{ */

/**
 * Load a glyph into the glyph slot of a font's face object.
 */
static FT_GlyphSlot blf_glyph_load(FontBLF *font, FT_UInt glyph_index, bool outline_only)
{
  int load_flags;

  if (outline_only) {
    load_flags = FT_LOAD_NO_SCALE | FT_LOAD_NO_BITMAP;
  }
  else if (font->flags & BLF_MONOCHROME) {
    load_flags = FT_LOAD_TARGET_MONO;
  }
  else {
    load_flags = FT_LOAD_NO_BITMAP;
    if (font->flags & BLF_HINTING_NONE) {
      load_flags |= FT_LOAD_TARGET_NORMAL | FT_LOAD_NO_HINTING;
    }
    else if (font->flags & BLF_HINTING_SLIGHT) {
      load_flags |= FT_LOAD_TARGET_LIGHT;
    }
    else if (font->flags & BLF_HINTING_FULL) {
      load_flags |= FT_LOAD_TARGET_NORMAL;
    }
    else {
      /* Default "Auto" is Slight (vertical only) hinting. */
      load_flags |= FT_LOAD_TARGET_LIGHT;
    }
  }

  if (!outline_only && FT_HAS_COLOR(font->face)) {
    load_flags |= FT_LOAD_COLOR;
  }

  if (FT_Load_Glyph(font->face, glyph_index, load_flags) == FT_Err_Ok) {
    return font->face->glyph;
  }
  return nullptr;
}

/** \} */

/* -------------------------------------------------------------------- */
/** \name Glyph Render
 * \{ */

/**
 * Convert a glyph from outlines to a bitmap that we can display.
 */
static bool blf_glyph_render_bitmap(FontBLF *font, FT_GlyphSlot glyph)
{
  int render_mode;

  if (font->flags & BLF_MONOCHROME) {
    render_mode = FT_RENDER_MODE_MONO;
  }
  else if (font->flags & BLF_HINTING_SLIGHT) {
    render_mode = FT_RENDER_MODE_LIGHT;
  }
  else {
    render_mode = FT_RENDER_MODE_NORMAL;
  }

  /* Render the glyph curves to a bitmap. */
  FT_Error err = FT_Render_Glyph(glyph, FT_Render_Mode(render_mode));
  if (err != FT_Err_Ok) {
    return false;
  }

  if (ELEM(glyph->bitmap.pixel_mode, FT_PIXEL_MODE_MONO, FT_PIXEL_MODE_GRAY2, FT_PIXEL_MODE_GRAY4))
  {
    /* Convert to 8 bit per pixel */
    FT_Bitmap tempbitmap;
    FT_Bitmap_New(&tempbitmap);

    /* Does Blender use Pitch 1 always? It works so far */
    err += FT_Bitmap_Convert(font->ft_lib, &glyph->bitmap, &tempbitmap, 1);
    err += FT_Bitmap_Copy(font->ft_lib, &tempbitmap, &glyph->bitmap);
    err += FT_Bitmap_Done(font->ft_lib, &tempbitmap);
  }

  return (err == FT_Err_Ok);
}

/** \} */

/* -------------------------------------------------------------------- */
/** \name Variations (Multiple Masters) support
 * \{ */

/**
 * Return a design axis that matches an identifying tag.
 *
 * \param variations: Variation descriptors from `FT_Get_MM_Var`.
 * \param tag: Axis tag, e.g. #BLF_VARIATION_AXIS_WEIGHT.
 * \param r_axis_index: returns index of axis in variations array.
 */
static const FT_Var_Axis *blf_var_axis_by_tag(const FT_MM_Var *variations,
                                              const uint32_t tag,
                                              int *r_axis_index)
{
  *r_axis_index = -1;
  if (!variations) {
    return nullptr;
  }
  for (int i = 0; i < int(variations->num_axis); i++) {
    if (variations->axis[i].tag == tag) {
      *r_axis_index = i;
      return &(variations->axis)[i];
    }
  }
  return nullptr;
}

/**
 * Convert a float factor to a fixed-point design coordinate.
 * Currently unused because we are only dealing with known axes
 * with specific functions, but this would be needed for unregistered,
 * custom, or private tags. These are all uppercase axis tags.
 *
 * \param axis: Pointer to a design space axis structure.
 * \param factor: -1 to 1 with 0 meaning "default"
 */
[[maybe_unused]] static FT_Fixed blf_factor_to_coordinate(const FT_Var_Axis *axis,
                                                          const float factor)
{
  FT_Fixed value = axis->def;
  if (factor > 0) {
    /* Map 0-1 to axis->def - axis->maximum */
    value += (FT_Fixed)(double(axis->maximum - axis->def) * factor);
  }
  else if (factor < 0) {
    /* Map -1-0 to axis->minimum - axis->def */
    value += (FT_Fixed)(double(axis->def - axis->minimum) * factor);
  }
  return value;
}

/**
 * Alter a face variation axis by a factor.
 * Currently unused because we are only dealing with known axes
 * with specific functions, but this would be needed for unregistered,
 * custom, or private tags. These are all uppercase axis tags.
 *
 * \param coords: array of design coordinates, per axis.
 * \param tag: Axis tag, e.g. #BLF_VARIATION_AXIS_WEIGHT.
 * \param factor: -1 to 1 with 0 meaning "default"
 * \return success if able to set this value.
 */
[[maybe_unused]] static bool blf_glyph_set_variation_normalized(const FontBLF *font,
                                                                FT_Fixed coords[],
                                                                const uint32_t tag,
                                                                const float factor)
{
  int axis_index;
  const FT_Var_Axis *axis = blf_var_axis_by_tag(font->variations, tag, &axis_index);
  if (axis && (axis_index < BLF_VARIATIONS_MAX)) {
    coords[axis_index] = blf_factor_to_coordinate(axis, factor);
    return true;
  }
  return false;
}

/**
 * Set a face variation axis to an exact float value
 *
 * \param coords: Array of design coordinates, per axis.
 * \param tag: Axis tag, e.g. #BLF_VARIATION_AXIS_OPTSIZE.
 * \param value: New float value. Converted to 16.16 and clamped within allowed range.
 * \return success if able to set this value.
 */
static bool blf_glyph_set_variation_float(FontBLF *font,
                                          FT_Fixed coords[],
                                          uint32_t tag,
                                          float *value)
{
  int axis_index;
  const FT_Var_Axis *axis = blf_var_axis_by_tag(font->variations, tag, &axis_index);
  if (axis && (axis_index < BLF_VARIATIONS_MAX)) {
    FT_Fixed int_value = to_16dot16(*value);
    CLAMP(int_value, axis->minimum, axis->maximum);
    coords[axis_index] = int_value;
    *value = from_16dot16(int_value);
    return true;
  }
  return false;
}

/**
 * Set the #BLF_VARIATION_AXIS_WEIGHT (Weight) axis to a specific weight value.
 *
 * \param coords: Array of design coordinates, per axis.
 * \param weight: Weight class value (1-1000 allowed, 100-900 typical).
 * \return value set (could be clamped), or current weight if the axis does not exist.
 */
static float blf_glyph_set_variation_weight(FontBLF *font,
                                            FT_Fixed coords[],
                                            float current_weight,
                                            float target_weight)
{
  float value = target_weight;
  if (blf_glyph_set_variation_float(font, coords, BLF_VARIATION_AXIS_WEIGHT, &value)) {
    return value;
  }
  return current_weight;
}

/**
 * Set the #BLF_VARIATION_AXIS_SLANT (Slant) axis to a specific slant value.
 *
 * \param coords: Array of design coordinates, per axis.
 * \param degrees: Slant in clockwise (opposite to spec) degrees.
 * \return value set (could be clamped), or current slant if the axis does not exist.
 */
static float blf_glyph_set_variation_slant(FontBLF *font,
                                           FT_Fixed coords[],
                                           float current_degrees,
                                           float target_degrees)
{
  float value = -target_degrees;
  if (blf_glyph_set_variation_float(font, coords, BLF_VARIATION_AXIS_SLANT, &value)) {
    return -value;
  }
  return current_degrees;
}

/**
 * Set the #BLF_VARIATION_AXIS_WIDTH (Width) axis to a specific width value.
 *
 * \param coords: Array of design coordinates, per axis.
 * \param width: Glyph width value. 1.0 is normal, as per spec (which uses percent).
 * \return value set (could be clamped), or current width if the axis does not exist.
 */
static float blf_glyph_set_variation_width(FontBLF *font,
                                           FT_Fixed coords[],
                                           float current_width,
                                           float target_width)
{
  float value = target_width * 100.0f;
  if (blf_glyph_set_variation_float(font, coords, BLF_VARIATION_AXIS_WIDTH, &value)) {
    return value / 100.0f;
  }
  return current_width;
}

/**
 * Set the proposed #BLF_VARIATION_AXIS_SPACING (Spacing) axis to a specific value.
 *
 * \param coords: Array of design coordinates, per axis.
 * \param spacing: Glyph spacing value. 0.0 is normal, as per spec.
 * \return value set (could be clamped), or current spacing if the axis does not exist.
 */
static float blf_glyph_set_variation_spacing(FontBLF *font,
                                             FT_Fixed coords[],
                                             float current_spacing,
                                             float target_spacing)
{
  float value = target_spacing;
  if (blf_glyph_set_variation_float(font, coords, BLF_VARIATION_AXIS_SPACING, &value)) {
    return value;
  }
  return current_spacing;
}

/**
 * Set the #BLF_VARIATION_AXIS_OPTSIZE (Optical Size) axis to a specific size value.
 *
 * \param coords: Array of design coordinates, per axis.
 * \param points: Non-zero size in typographic points.
 * \return success if able to set this value.
 */
static bool blf_glyph_set_variation_optical_size(FontBLF *font,
                                                 FT_Fixed coords[],
                                                 const float points)
{
  float value = points;
  return blf_glyph_set_variation_float(font, coords, BLF_VARIATION_AXIS_OPTSIZE, &value);
}

/** \} */

/* -------------------------------------------------------------------- */
/** \name Glyph Transformations
 * \{ */

/**
 * Adjust the glyph's weight by a factor.
 * Used for fonts without #BLF_VARIATION_AXIS_WEIGHT variable axis.
 *
 * \param width: -500 (make thinner) <= 0 (normal) => 500 (add boldness).
 */
static bool blf_glyph_transform_weight(FT_GlyphSlot glyph, float width, bool monospaced)
{
  if (glyph->format == FT_GLYPH_FORMAT_OUTLINE) {
    const FontBLF *font = (FontBLF *)glyph->face->generic.data;
    const FT_Pos average_width = font->ft_size->metrics.height;
    float factor = width * 0.000225f;
    FT_Pos change = (FT_Pos)(float(average_width) * factor);
    FT_Outline_EmboldenXY(&glyph->outline, change, 0);
    if (monospaced) {
      /* Widened fixed-pitch font needs a nudge left. */
      FT_Outline_Translate(&glyph->outline, change / -2, 0);
    }
    else {
      /* Need to increase horizontal advance. */
      glyph->advance.x += change / 2;
    }
    return true;
  }
  return false;
}

/**
 * Adjust the glyph's slant by a number of degrees.
 * Used for fonts without #BLF_VARIATION_AXIS_SLANT variable axis.
 *
 * \param degrees: amount of tilt to add in clockwise degrees.
 */
static bool blf_glyph_transform_slant(FT_GlyphSlot glyph, float degrees)
{
  if (glyph->format == FT_GLYPH_FORMAT_OUTLINE) {
    FT_Matrix transform = {to_16dot16(1), to_16dot16(degrees * 0.0225f), 0, to_16dot16(1)};
    FT_Outline_Transform(&glyph->outline, &transform);
    if (degrees < 0.0f) {
      /* Leftward slant could interfere with prior characters to nudge right. */
      const FontBLF *font = (FontBLF *)glyph->face->generic.data;
      const FT_Pos average_width = font->ft_size->metrics.height;
      FT_Pos change = (FT_Pos)(float(average_width) * degrees * -0.01f);
      FT_Outline_Translate(&glyph->outline, change, 0);
    }
    return true;
  }
  return false;
}

/**
 * Adjust the glyph width by factor.
 * Used for fonts without #BLF_VARIATION_AXIS_WIDTH variable axis.
 *
 * \param factor: -1 (subtract width) <= 0 (normal) => 1 (add width).
 */
static bool blf_glyph_transform_width(FT_GlyphSlot glyph, float factor)
{
  if (glyph->format == FT_GLYPH_FORMAT_OUTLINE) {
    float scale = factor + 1.0f;
    FT_Matrix matrix = {to_16dot16(scale), 0, 0, to_16dot16(1)};
    FT_Outline_Transform(&glyph->outline, &matrix);
    glyph->advance.x = (FT_Pos)(double(glyph->advance.x) * scale);
    return true;
  }
  return false;
}

/**
 * Adjust the glyph spacing by factor.
 * Used for fonts without #BLF_VARIATION_AXIS_SPACING variable axis.
 *
 * \param factor: -1 (make tighter) <= 0 (normal) => 1 (add space).
 */
static bool blf_glyph_transform_spacing(FT_GlyphSlot glyph, float factor)
{
  if (glyph->advance.x > 0) {
    const FontBLF *font = (FontBLF *)glyph->face->generic.data;
    const long int size = font->ft_size->metrics.height;
    glyph->advance.x += (FT_Pos)(factor * float(size) / 6.0f);
    return true;
  }
  return false;
}

/**
 * Transform glyph to fit nicely within a fixed column width. This conversion of
 * a proportional font glyph into a monospaced glyph only occurs when a mono font
 * does not contain a needed character and must get one from the fallback stack.
 */
static bool blf_glyph_transform_monospace(FT_GlyphSlot glyph, int width)
{
  if (glyph->format == FT_GLYPH_FORMAT_OUTLINE) {
    FT_Fixed current = glyph->linearHoriAdvance;
    FT_Fixed target = FT_Fixed(width) << 16; /* Do math in 16.16 values. */
    if (target < current) {
      const FT_Pos embolden = (FT_Pos)((current - target) >> 13);
      /* Horizontally widen strokes to counteract narrowing. */
      FT_Outline_EmboldenXY(&glyph->outline, embolden, 0);
      const float scale = float(target - (embolden << 9)) / float(current);
      FT_Matrix matrix = {to_16dot16(scale), 0, 0, to_16dot16(1)};
      FT_Outline_Transform(&glyph->outline, &matrix);
    }
    else if (target > current) {
      /* Center narrow glyphs. */
      FT_Outline_Translate(&glyph->outline, (FT_Pos)((target - current) >> 11), 0);
    }
    glyph->advance.x = width << 6;
    return true;
  }
  return false;
}

/** \} */

/* -------------------------------------------------------------------- */
/** \name Glyph Access (Ensure/Free)
 * \{ */

/**
 * Create and return a fully-rendered bitmap glyph.
 */
static FT_GlyphSlot blf_glyph_render(FontBLF *settings_font,
                                     FontBLF *glyph_font,
                                     FT_UInt glyph_index,
                                     uint charcode,
                                     uint8_t subpixel,
                                     int fixed_width,
                                     bool outline_only)
{
  if (glyph_font != settings_font) {
    blf_font_size(glyph_font, settings_font->size);
  }

  blf_ensure_size(glyph_font);

  /* Default style values of the font containing the glyph. */
  float weight = glyph_font->metrics.weight;
  float slant = glyph_font->metrics.slant;
  float width = glyph_font->metrics.width;
  float spacing = glyph_font->metrics.spacing;

  /* Style targets are on the settings_font. */
  float weight_target = float(settings_font->char_weight);
  if (settings_font->flags & BLF_BOLD) {
    weight_target = std::min(weight_target + 300.0f, 900.0f);
  }
  float slant_target = settings_font->char_slant;
  if (settings_font->flags & BLF_ITALIC) {
    slant_target = std::min(slant_target + 8.0f, 15.0f);
  }
  float width_target = settings_font->char_width;
  float spacing_target = settings_font->char_spacing;

  /* Font variations need to be set before glyph loading. Even if new value is zero. */

  if (glyph_font->variations) {
    FT_Fixed coords[BLF_VARIATIONS_MAX];
    /* Load current design coordinates. */
    FT_Get_Var_Design_Coordinates(glyph_font->face, BLF_VARIATIONS_MAX, &coords[0]);
    /* Update design coordinates with new values. */

    weight = blf_glyph_set_variation_weight(glyph_font, coords, weight, weight_target);
    slant = blf_glyph_set_variation_slant(glyph_font, coords, slant, slant_target);
    width = blf_glyph_set_variation_width(glyph_font, coords, width, width_target);
    spacing = blf_glyph_set_variation_spacing(glyph_font, coords, spacing, spacing_target);
    blf_glyph_set_variation_optical_size(glyph_font, coords, settings_font->size);

    /* Save updated design coordinates. */
    FT_Set_Var_Design_Coordinates(glyph_font->face, BLF_VARIATIONS_MAX, &coords[0]);
  }

  FT_GlyphSlot glyph = blf_glyph_load(glyph_font, glyph_index, outline_only);
  if (!glyph) {
    return nullptr;
  }

  if ((settings_font->flags & BLF_MONOSPACED) && (glyph->linearHoriAdvance > 0)) {
    const int col = BLI_wcwidth_or_error(char32_t(charcode));
    if (col > 0) {
      blf_glyph_transform_monospace(glyph, col * fixed_width);
    }
  }

  /* Fallback glyph transforms, but only if required and not yet done. */

  if (weight != weight_target) {
    blf_glyph_transform_weight(glyph, weight_target - weight, FT_IS_FIXED_WIDTH(glyph_font));
  }
  if (slant != slant_target) {
    blf_glyph_transform_slant(glyph, slant_target - slant);
  }
  if (width != width_target) {
    blf_glyph_transform_width(glyph, width_target - width);
  }
  if (spacing != spacing_target) {
    blf_glyph_transform_spacing(glyph, spacing_target - spacing);
  }

  if (outline_only) {
    return glyph;
  }

  FT_Outline_Translate(&glyph->outline, (FT_Pos)subpixel, 0);

  if (blf_glyph_render_bitmap(glyph_font, glyph)) {
    return glyph;
  }
  return nullptr;
}

GlyphBLF *blf_glyph_ensure(
    FontBLF *font, GlyphCacheBLF *gc, const uint charcode, uint glyph_index, uint8_t subpixel)
{
  GlyphBLF *g = NULL;

  if (glyph_index) {
    g = blf_glyph_cache_find_glyph(gc, glyph_index, subpixel);
    if (g) {
      return g;
    }
  }

  /* Glyph might not come from the initial font. */
  FontBLF *font_with_glyph = font;
  if (!glyph_index && charcode) {
    glyph_index = blf_glyph_index_from_charcode(&font_with_glyph, charcode);
    if (glyph_index) {
      g = blf_glyph_cache_find_glyph(gc, glyph_index, subpixel);
      if (g) {
        return g;
      }
    }
  }

  if (!blf_ensure_face(font_with_glyph)) {
    return nullptr;
  }

  FT_GlyphSlot glyph = blf_glyph_render(
      font, font_with_glyph, glyph_index, charcode, subpixel, gc->fixed_width, false);

  if (glyph) {
    /* Save this glyph in the initial font's cache. */
    g = blf_glyph_cache_add_glyph(gc, glyph, charcode, glyph_index, subpixel);
  }

  return g;
}

#ifndef WITH_HEADLESS
GlyphBLF *blf_glyph_ensure_icon(GlyphCacheBLF *gc,
                                const uint icon_id,
                                bool color,
                                blender::FunctionRef<void(std::string &)> edit_source_cb)
{
  GlyphBLF *g = blf_glyph_cache_find_glyph(gc, icon_id + BLF_ICON_OFFSET, 0);
  if (g) {
    return g;
  }
  return blf_glyph_cache_add_svg(gc, icon_id + BLF_ICON_OFFSET, color, edit_source_cb);
}
#endif /* WITH_HEADLESS */

#ifdef BLF_SUBPIXEL_AA
GlyphBLF *blf_glyph_ensure_subpixel(FontBLF *font, GlyphCacheBLF *gc, GlyphBLF *g, int32_t pen_x)
{
  if (!(font->flags & BLF_RENDER_SUBPIXELAA)) {
    /* Not if we are in mono mode (aliased) or the feature is turned off. */
    return g;
  }

  if (font->size > 35.0f || g->dims[0] == 0 || g->advance_x < 0) {
    /* Single position for large sizes, spaces, and combining characters. */
    return g;
  }

  /* Four sub-pixel positions up to 16 point, 2 until 35 points. */
  const uint8_t subpixel = uint8_t(pen_x & ((font->size > 16.0f) ? 32L : 48L));

  if (g->subpixel != subpixel) {
    g = blf_glyph_ensure(font, gc, g->c, g->idx, subpixel);
  }
  return g;
}
#endif

GlyphBLF::~GlyphBLF()
{
  if (this->bitmap) {
    MEM_freeN(this->bitmap);
  }
}

/** \} */

/* -------------------------------------------------------------------- */
/** \name Glyph Bounds Calculation
 * \{ */

static void blf_glyph_calc_rect(rcti *rect, GlyphBLF *g, const int x, const int y)
{
  rect->xmin = x + g->pos[0];
  rect->xmax = rect->xmin + g->dims[0];
  rect->ymin = y + g->pos[1];
  rect->ymax = rect->ymin - g->dims[1];
}

static void blf_glyph_calc_rect_test(rcti *rect, GlyphBLF *g, const int x, const int y)
{
  /* Intentionally check with `g->advance`, because this is the
   * width used by BLF_width. This allows that the text slightly
   * overlaps the clipping border to achieve better alignment. */
  rect->xmin = x + abs(g->pos[0]) + 1;
  rect->xmax = x + std::min(ft_pix_to_int(g->advance_x), g->dims[0]);
  rect->ymin = y;
  rect->ymax = rect->ymin - g->dims[1];
}

static void blf_glyph_calc_rect_shadow(
    rcti *rect, GlyphBLF *g, const int x, const int y, FontBLF *font)
{
  blf_glyph_calc_rect(rect, g, x + font->shadow_x, y + font->shadow_y);
}

/** \} */

/* -------------------------------------------------------------------- */
/** \name Glyph Drawing
 * \{ */

static void blf_texture_draw(const GlyphBLF *g,
                             const uchar color[4],
                             const FontShadowType shadow,
                             const int x1,
                             const int y1,
                             const int x2,
                             const int y2)
{
  /* One vertex per glyph, instancing expands it into a quad. */
  copy_v4_fl4(static_cast<float *>(GPU_vertbuf_raw_step(&g_batch.pos_step)),
              float(x1 + g_batch.ofs[0]),
              float(y1 + g_batch.ofs[1]),
              float(x2 + g_batch.ofs[0]),
              float(y2 + g_batch.ofs[1]));
  copy_v4_v4_uchar(static_cast<uchar *>(GPU_vertbuf_raw_step(&g_batch.col_step)), color);
  copy_v2_v2_int(static_cast<int *>(GPU_vertbuf_raw_step(&g_batch.glyph_size_step)), g->dims);
  *((int *)GPU_vertbuf_raw_step(&g_batch.offset_step)) = g->offset;
  /* Glyph flags packs color channel count and shadow type. */
  uint32_t flags = uint32_t(shadow) | (uint32_t(g->num_channels) << 4);
  *((uint32_t *)GPU_vertbuf_raw_step(&g_batch.glyph_flags_step)) = flags;

  g_batch.glyph_len++;
  /* Flush cache if it's full. */
  if (g_batch.glyph_len == BLF_BATCH_DRAW_LEN_MAX) {
    blf_batch_draw();
  }
}

void blf_glyph_draw(FontBLF *font, GlyphCacheBLF *gc, GlyphBLF *g, const int x, const int y)
{
  if ((!g->dims[0]) || (!g->dims[1])) {
    return;
  }

  if (g->glyph_cache == nullptr) {
    if (font->tex_size_max == -1) {
      font->tex_size_max = GPU_max_texture_size();
    }

    g->offset = gc->bitmap_len;

    int buff_size = g->dims[0] * g->dims[1] * g->num_channels;
    int bitmap_len = gc->bitmap_len + buff_size;

    if (bitmap_len > gc->bitmap_len_alloc) {
      int w = font->tex_size_max;
      int h = bitmap_len / w + 1;

      gc->bitmap_len_alloc = w * h;
      gc->bitmap_result = static_cast<char *>(
          MEM_reallocN(gc->bitmap_result, size_t(gc->bitmap_len_alloc)));

      /* Keep in sync with the texture. */
      if (gc->texture) {
        GPU_texture_free(gc->texture);
      }
      gc->texture = GPU_texture_create_2d(
          __func__, w, h, 1, GPU_R8, GPU_TEXTURE_USAGE_SHADER_READ, nullptr);

      gc->bitmap_len_landed = 0;
    }

    memcpy(&gc->bitmap_result[gc->bitmap_len], g->bitmap, size_t(buff_size));
    gc->bitmap_len = bitmap_len;

    g->glyph_cache = gc;
  }

  if (font->flags & BLF_CLIPPING) {
    float xa, ya;

    if (font->flags & BLF_ASPECT) {
      xa = font->aspect[0];
      ya = font->aspect[1];
    }
    else {
      xa = 1.0f;
      ya = 1.0f;
    }

    rcti rect_test;
    blf_glyph_calc_rect_test(&rect_test, g, int(float(x) * xa), int(float(y) * ya));
    BLI_rcti_translate(&rect_test, font->pos[0], font->pos[1]);
    if (!BLI_rcti_inside_rcti(&font->clip_rec, &rect_test)) {
      return;
    }
  }

  if (g_batch.glyph_cache != g->glyph_cache) {
    blf_batch_draw();
    g_batch.glyph_cache = g->glyph_cache;
  }

  if (font->flags & BLF_SHADOW) {
    rcti rect_ofs;
    blf_glyph_calc_rect_shadow(&rect_ofs, g, x, y, font);

    blf_texture_draw(g,
                     font->shadow_color,
                     font->shadow,
                     rect_ofs.xmin,
                     rect_ofs.ymin,
                     rect_ofs.xmax,
                     rect_ofs.ymax);
  }

  rcti rect;
  blf_glyph_calc_rect(&rect, g, x, y);
  blf_texture_draw(
      g, font->color, FontShadowType::None, rect.xmin, rect.ymin, rect.xmax, rect.ymax);
}

/* -------------------------------------------------------------------- */
/** \name Convert Glyph to Curves
 * \{ */

/**
 * from: http://www.freetype.org/freetype2/docs/glyphs/glyphs-6.html#section-1
 *
 * Vectorial representation of Freetype glyphs
 *
 * The source format of outlines is a collection of closed paths called "contours". Each contour is
 * made of a series of line segments and bezier arcs. Depending on the file format, these can be
 * second-order or third-order polynomials. The former are also called quadratic or conic arcs, and
 * they come from the TrueType format. The latter are called cubic arcs and mostly come from the
 * Type1 format.
 *
 * Each arc is described through a series of start, end and control points.
 * Each point of the outline has a specific tag which indicates whether it is
 * used to describe a line segment or an arc.
 * The following rules are applied to decompose the contour's points into segments and arcs :
 *
 * # two successive "on" points indicate a line segment joining them.
 *
 * # one conic "off" point midst two "on" points indicates a conic bezier arc,
 *   the "off" point being the control point, and the "on" ones the start and end points.
 *
 * # Two successive cubic "off" points midst two "on" points indicate a cubic bezier arc.
 *   There must be exactly two cubic control points and two on points for each cubic arc
 *   (using a single cubic "off" point between two "on" points is forbidden, for example).
 *
 * # finally, two successive conic "off" points forces the rasterizer to create
 *   (during the scan-line conversion process exclusively) a virtual "on" point midst them,
 *   at their exact middle.
 *   This greatly facilitates the definition of successive conic bezier arcs.
 *   Moreover, it's the way outlines are described in the TrueType specification.
 *
 * Note that it is possible to mix conic and cubic arcs in a single contour, even though no current
 * font driver produces such outlines.
 *
 * <pre>
 *                                   *            # on
 *                                                * off
 *                                __---__
 *   #-__                      _--       -_
 *       --__                _-            -
 *           --__           #               \
 *               --__                        #
 *                   -#
 *                            Two "on" points
 *    Two "on" points       and one "conic" point
 *                             between them
 *                 *
 *   #            __      Two "on" points with two "conic"
 *    \          -  -     points between them. The point
 *     \        /    \    marked '0' is the middle of the
 *      -      0      \   "off" points, and is a 'virtual'
 *       -_  _-       #   "on" point where the curve passes.
 *         --             It does not appear in the point
 *                        list.
 *         *
 *         *                # on
 *                    *     * off
 *          __---__
 *       _--       -_
 *     _-            -
 *    #               \
 *                     #
 *
 *      Two "on" points
 *    and two "cubic" point
 *       between them
 * </pre>
 *
 * Each glyphs original outline points are located on a grid of indivisible units.
 * The points are stored in the font file as 16-bit integer grid coordinates,
 * with the grid origin's being at (0, 0); they thus range from -16384 to 16383.
 *
 * Convert conic to bezier arcs:
 * Conic P0 P1 P2
 * Bezier B0 B1 B2 B3
 * B0=P0
 * B1=(P0+2*P1)/3
 * B2=(P2+2*P1)/3
 * B3=P2
 */

static void blf_glyph_to_curves(const FT_Outline &ftoutline,
                                ListBase *nurbsbase,
                                const float scale)
{
  const float eps = 0.0001f;
  const float eps_sq = eps * eps;
  Nurb *nu;
  BezTriple *bezt;
  float dx, dy;
  int j, k, l, l_first = 0;

  /* initialize as -1 to add 1 on first loop each time */
  int contour_prev;

  /* Start converting the FT data */
  int *onpoints = static_cast<int *>(
      MEM_callocN(size_t(ftoutline.n_contours) * sizeof(int), "onpoints"));

  /* Get number of on-curve points for bezier-triples (including conic virtual on-points). */
  for (j = 0, contour_prev = -1; j < ftoutline.n_contours; j++) {
    const int n = ftoutline.contours[j] - contour_prev;
    contour_prev = ftoutline.contours[j];

    for (k = 0; k < n; k++) {
      l = (j > 0) ? (k + ftoutline.contours[j - 1] + 1) : k;
      if (k == 0) {
        l_first = l;
      }

      if (ftoutline.tags[l] == FT_Curve_Tag_On) {
        onpoints[j]++;
      }

      {
        const int l_next = (k < n - 1) ? (l + 1) : l_first;
        if (ftoutline.tags[l] == FT_Curve_Tag_Conic &&
            ftoutline.tags[l_next] == FT_Curve_Tag_Conic)
        {
          onpoints[j]++;
        }
      }
    }
  }

  /* contour loop, bezier & conic styles merged */
  for (j = 0, contour_prev = -1; j < ftoutline.n_contours; j++) {
    const int n = ftoutline.contours[j] - contour_prev;
    contour_prev = ftoutline.contours[j];

    /* add new curve */
    nu = (Nurb *)MEM_callocN(sizeof(Nurb), "objfnt_nurb");
    bezt = static_cast<BezTriple *>(
        MEM_callocN(size_t(onpoints[j]) * sizeof(BezTriple), "objfnt_bezt"));
    BLI_addtail(nurbsbase, nu);

    nu->type = CU_BEZIER;
    nu->pntsu = onpoints[j];
    nu->resolu = 8;
    nu->flagu = CU_NURB_CYCLIC;
    nu->bezt = bezt;

    /* individual curve loop, start-end */
    for (k = 0; k < n; k++) {
      l = (j > 0) ? (k + ftoutline.contours[j - 1] + 1) : k;
      if (k == 0) {
        l_first = l;
      }

      /* virtual conic on-curve points */
      {
        const int l_next = (k < n - 1) ? (l + 1) : l_first;
        if (ftoutline.tags[l] == FT_Curve_Tag_Conic &&
            ftoutline.tags[l_next] == FT_Curve_Tag_Conic)
        {
          dx = float(ftoutline.points[l].x + ftoutline.points[l_next].x) * scale / 2.0f;
          dy = float(ftoutline.points[l].y + ftoutline.points[l_next].y) * scale / 2.0f;

          /* left handle */
          bezt->vec[0][0] = (dx + (2.0f * float(ftoutline.points[l].x)) * scale) / 3.0f;
          bezt->vec[0][1] = (dy + (2.0f * float(ftoutline.points[l].y)) * scale) / 3.0f;

          /* midpoint (virtual on-curve point) */
          bezt->vec[1][0] = dx;
          bezt->vec[1][1] = dy;

          /* right handle */
          bezt->vec[2][0] = (dx + (2.0f * float(ftoutline.points[l_next].x)) * scale) / 3.0f;
          bezt->vec[2][1] = (dy + (2.0f * float(ftoutline.points[l_next].y)) * scale) / 3.0f;

          bezt->h1 = bezt->h2 = HD_ALIGN;
          bezt->radius = 1.0f;
          bezt++;
        }
      }

      /* on-curve points */
      if (ftoutline.tags[l] == FT_Curve_Tag_On) {
        const int l_prev = (k > 0) ? (l - 1) : ftoutline.contours[j];
        const int l_next = (k < n - 1) ? (l + 1) : l_first;

        /* left handle */
        if (ftoutline.tags[l_prev] == FT_Curve_Tag_Cubic) {
          bezt->vec[0][0] = float(ftoutline.points[l_prev].x) * scale;
          bezt->vec[0][1] = float(ftoutline.points[l_prev].y) * scale;
          bezt->h1 = HD_FREE;
        }
        else if (ftoutline.tags[l_prev] == FT_Curve_Tag_Conic) {
          bezt->vec[0][0] = (float(ftoutline.points[l].x) +
                             (2.0f * float(ftoutline.points[l_prev].x))) *
                            scale / 3.0f;
          bezt->vec[0][1] = (float(ftoutline.points[l].y) +
                             (2.0f * float(ftoutline.points[l_prev].y))) *
                            scale / 3.0f;
          bezt->h1 = HD_FREE;
        }
        else {
          bezt->vec[0][0] = float(ftoutline.points[l].x) * scale -
                            (float(ftoutline.points[l].x) - float(ftoutline.points[l_prev].x)) *
                                scale / 3.0f;
          bezt->vec[0][1] = float(ftoutline.points[l].y) * scale -
                            (float(ftoutline.points[l].y) - float(ftoutline.points[l_prev].y)) *
                                scale / 3.0f;
          bezt->h1 = HD_VECT;
        }

        /* midpoint (on-curve point) */
        bezt->vec[1][0] = float(ftoutline.points[l].x) * scale;
        bezt->vec[1][1] = float(ftoutline.points[l].y) * scale;

        /* right handle */
        if (ftoutline.tags[l_next] == FT_Curve_Tag_Cubic) {
          bezt->vec[2][0] = float(ftoutline.points[l_next].x) * scale;
          bezt->vec[2][1] = float(ftoutline.points[l_next].y) * scale;
          bezt->h2 = HD_FREE;
        }
        else if (ftoutline.tags[l_next] == FT_Curve_Tag_Conic) {
          bezt->vec[2][0] = (float(ftoutline.points[l].x) +
                             (2.0f * float(ftoutline.points[l_next].x))) *
                            scale / 3.0f;
          bezt->vec[2][1] = (float(ftoutline.points[l].y) +
                             (2.0f * float(ftoutline.points[l_next].y))) *
                            scale / 3.0f;
          bezt->h2 = HD_FREE;
        }
        else {
          bezt->vec[2][0] = float(ftoutline.points[l].x) * scale -
                            (float(ftoutline.points[l].x) - float(ftoutline.points[l_next].x)) *
                                scale / 3.0f;
          bezt->vec[2][1] = float(ftoutline.points[l].y) * scale -
                            (float(ftoutline.points[l].y) - float(ftoutline.points[l_next].y)) *
                                scale / 3.0f;
          bezt->h2 = HD_VECT;
        }

        /* get the handles that are aligned, tricky...
         * - check if one of them is a vector handle.
         * - dist_squared_to_line_v2, check if the three beztriple points are on one line
         * - len_squared_v2v2, see if there's a distance between the three points
         * - len_squared_v2v2 again, to check the angle between the handles
         */
        if ((bezt->h1 != HD_VECT && bezt->h2 != HD_VECT) &&
            (dist_squared_to_line_v2(bezt->vec[0], bezt->vec[1], bezt->vec[2]) <
             (0.001f * 0.001f)) &&
            (len_squared_v2v2(bezt->vec[0], bezt->vec[1]) > eps_sq) &&
            (len_squared_v2v2(bezt->vec[1], bezt->vec[2]) > eps_sq) &&
            (len_squared_v2v2(bezt->vec[0], bezt->vec[2]) > eps_sq) &&
            (len_squared_v2v2(bezt->vec[0], bezt->vec[2]) >
             max_ff(len_squared_v2v2(bezt->vec[0], bezt->vec[1]),
                    len_squared_v2v2(bezt->vec[1], bezt->vec[2]))))
        {
          bezt->h1 = bezt->h2 = HD_ALIGN;
        }
        bezt->radius = 1.0f;
        bezt++;
      }
    }
  }

  MEM_freeN(onpoints);
}

static FT_GlyphSlot blf_glyphslot_ensure_outline(FontBLF *font, const uint charcode)
{
  /* Glyph might not come from the initial font. */
  FontBLF *font_with_glyph = font;
  FT_UInt glyph_index = blf_glyph_index_from_charcode(&font_with_glyph, charcode);

  if (!blf_ensure_face(font_with_glyph)) {
    return nullptr;
  }

  FT_GlyphSlot glyph = blf_glyph_render(font, font_with_glyph, glyph_index, charcode, 0, 0, true);

  if (font != font_with_glyph) {
    if (!blf_ensure_face(font)) {
      return nullptr;
    }
    double ratio = float(font->face->units_per_EM) / float(font_with_glyph->face->units_per_EM);
    FT_Matrix transform = {to_16dot16(ratio), 0, 0, to_16dot16(ratio)};
    FT_Outline_Transform(&glyph->outline, &transform);
    glyph->advance.x = int(float(glyph->advance.x) * ratio);
    glyph->metrics.horiAdvance = int(float(glyph->metrics.horiAdvance) * ratio);
  }

  return glyph;
}

float blf_character_to_curves(FontBLF *font, uint unicode, ListBase *nurbsbase, const float scale)
{
  FT_GlyphSlot glyph = blf_glyphslot_ensure_outline(font, unicode);
  if (!glyph) {
    return 0.0f;
  }

  blf_glyph_to_curves(glyph->outline, nurbsbase, scale);
  return float(glyph->advance.x) * scale;
}

/** \} */<|MERGE_RESOLUTION|>--- conflicted
+++ resolved
@@ -85,7 +85,7 @@
 
 static GlyphCacheBLF *blf_glyph_cache_find(FontBLF *font)
 {
-  for (const std::unique_ptr<GlyphCacheBLF> &gc : font->cache) {
+  for (std::unique_ptr<GlyphCacheBLF> &gc : font->cache) {
     if (gc->size == font->size && (gc->bold == ((font->flags & BLF_BOLD) != 0)) &&
         (gc->italic == ((font->flags & BLF_ITALIC) != 0)) &&
         (gc->char_weight == font->char_weight) && (gc->char_slant == font->char_slant) &&
@@ -333,14 +333,9 @@
     }
   }
 
-<<<<<<< HEAD
   GlyphCacheKey key = {glyph_index, subpixel};
-=======
-  GlyphBLF *result = g.get();
-  GlyphCacheKey key = {charcode, subpixel};
->>>>>>> 43f5b1b5
   gc->glyphs.add(key, std::move(g));
-  return result;
+  return gc->glyphs.lookup(key).get();
 }
 
 #ifndef WITH_HEADLESS
