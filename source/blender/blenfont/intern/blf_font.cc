--- conflicted
+++ resolved
@@ -1041,19 +1041,11 @@
   return width;
 }
 
-<<<<<<< HEAD
-int blf_font_glyph_advance(FontBLF *font, const char *str, const size_t str_len)
-{
-  GlyphCacheBLF *gc = blf_glyph_cache_acquire(font);
-  uint charcode = BLI_str_utf8_as_unicode_safe(str);
-  GlyphBLF *g = blf_glyph_ensure(font, gc, charcode);
-=======
 int blf_font_glyph_advance(FontBLF *font, const char *str)
 {
   GlyphCacheBLF *gc = blf_glyph_cache_acquire(font);
   const uint charcode = BLI_str_utf8_as_unicode_safe(str);
   const GlyphBLF *g = blf_glyph_ensure(font, gc, charcode);
->>>>>>> 33c48215
 
   if (UNLIKELY(g == nullptr)) {
     blf_glyph_cache_release(font);
