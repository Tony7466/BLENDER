--- conflicted
+++ resolved
@@ -906,22 +906,18 @@
                                  ResultBLF *r_info,
                                  ft_pix pen_y)
 {
-<<<<<<< HEAD
 #ifdef WITH_HARFBUZZ
   if (U.experimental.use_text_shaping) {
-    blf_shaping_bounds(font, gc, str, str_len, box, pen_y);
+    blf_shaping_bounds(font, gc, str, str_len, r_box, pen_y);
     if (r_info) {
       r_info->lines = 1;
-      r_info->width = box->xmax;
+      r_info->width = r_box->xmax;
     }
     return;
   }
 #endif
 
-  GlyphBLF *g = nullptr;
-=======
   const GlyphBLF *g = nullptr;
->>>>>>> 68c35178
   ft_pix pen_x = 0;
   size_t i = 0;
 
@@ -1075,7 +1071,6 @@
     return;
   }
 
-<<<<<<< HEAD
 #ifdef WITH_HARFBUZZ
   if (U.experimental.use_text_shaping) {
     GlyphCacheBLF *gc = blf_glyph_cache_acquire(font);
@@ -1085,10 +1080,7 @@
   }
 #endif
 
-  GlyphBLF *g = nullptr;
-=======
   const GlyphBLF *g = nullptr;
->>>>>>> 68c35178
   ft_pix pen_x = 0;
   size_t i = 0;
 
