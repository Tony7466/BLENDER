--- conflicted
+++ resolved
@@ -1,13 +1,9 @@
 #include "export_Plugin.h"
 
 #include <math.h>
-<<<<<<< HEAD
+
 #include <cstring>
-=======
-
-#include <cstring>
-
->>>>>>> 7e4db234
+
 using namespace std;
 
 
