--- conflicted
+++ resolved
@@ -1257,20 +1257,18 @@
    * So this callback is called on every dropbox that is registered in the current screen. */
   void (*on_drag_start)(bContext *C, wmDrag *drag);
 
-<<<<<<< HEAD
+  /** Called when poll returns true the first time. Typically used to setup some drawing data. */
+  void (*on_enter)(wmDropBox *drop, wmDrag *drag);
+
+  /** Called when poll returns false the first time or when the drag event ends (successful drop or
+   * canceled). Typically used to cleanup resources or end drawing. */
+  void (*on_exit)(wmDropBox *drop, wmDrag *drag);
+
   /** Called while dragging over this drop-box (on mouse move events). */
   void (*on_drag_over)(const bContext *C,
                        const wmDropBox *drop,
                        const wmDrag *drag,
                        const wmEvent *event);
-=======
-  /** Called when poll returns true the first time. Typically used to setup some drawing data. */
-  void (*on_enter)(wmDropBox *drop, wmDrag *drag);
-
-  /** Called when poll returns false the first time or when the drag event ends (successful drop or
-   * canceled). Typically used to cleanup resources or end drawing. */
-  void (*on_exit)(wmDropBox *drop, wmDrag *drag);
->>>>>>> dab7ac17
 
   /** Before exec, this copies drag info to #wmDrop properties. */
   void (*copy)(bContext *C, wmDrag *drag, wmDropBox *drop);
