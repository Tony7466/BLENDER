--- conflicted
+++ resolved
@@ -46,15 +46,10 @@
 #include "UI_interface_icons.hh"
 #include "UI_resources.hh"
 
-<<<<<<< HEAD
 #include "RNA_access.h"
 
-#include "WM_api.h"
-#include "WM_types.h"
-=======
 #include "WM_api.hh"
 #include "WM_types.hh"
->>>>>>> 8ddb8e0d
 
 #include "wm.hh"
 
@@ -178,6 +173,7 @@
 
 static void new_manual_load_settings_fn(struct bContext *C, void *arg1, void *arg2)
 {
+  WM_cursor_wait(true);
   PointerRNA ptr_props;
   char buf[512] = "wiki.blender.org/wiki/Reference/Release_Notes/4.0/Keymap";
   WM_operator_properties_create(&ptr_props, "WM_OT_url_open");
@@ -185,6 +181,7 @@
   WM_operator_name_call_ptr(
       C, WM_operatortype_find("WM_OT_url_open", false), WM_OP_EXEC_DEFAULT, &ptr_props, nullptr);
   WM_operator_properties_free(&ptr_props);
+  WM_cursor_wait(false);
 }
 
 static uiBlock *wm_block_create_splash(bContext *C, ARegion *region, void * /*arg*/)
@@ -254,7 +251,8 @@
     uiLayout *box = uiLayoutBox(layout);
     uiLayout *split_block = uiLayoutSplit(box, split_factor, false);
     uiLayoutSetAlignment(split_block, UI_LAYOUT_ALIGN_LEFT);
-    uiDefButAlert(block, ALERT_ICON_WARNING, 0, 0, icon_size, icon_size);
+    uiBut *icon = uiDefButAlert(block, ALERT_ICON_WARNING, 0, 0, icon_size, icon_size);
+    UI_but_func_set(icon, new_manual_load_settings_fn, nullptr, nullptr);
 
     /* The rest of the content on the right. */
     uiLayout *right = uiLayoutColumn(split_block, false);
@@ -264,7 +262,7 @@
     uiBut *link = uiDefBut(block,
                            UI_BTYPE_BUT_MENU,
                            1,
-                           IFACE_("Click here for important details about shortcut changes..."),
+                           IFACE_("Click here for important information about shortcut changes..."),
                            0,
                            0,
                            0,
@@ -274,7 +272,7 @@
                            0,
                            0,
                            0,
-                           TIP_("Open browser with information about this topic."));
+                           TIP_("Open browser with information about this topic"));
     UI_but_func_set(link, new_manual_load_settings_fn, nullptr, nullptr);
 
     mt = WM_menutype_find("WM_MT_splash_quick_setup", true);
