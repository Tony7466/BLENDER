/* SPDX-License-Identifier: GPL-2.0-or-later
 * Copyright 2001-2002 NaN Holding BV. All rights reserved. */

/** \file
 * \ingroup wm
 *
 * User level access for blend file read/write, file-history and user-preferences
 * (including relevant operators).
 */

/* Placed up here because of crappy WINSOCK stuff. */
#include <errno.h>
#include <fcntl.h> /* for open flags (O_BINARY, O_RDONLY). */
#include <stddef.h>
#include <string.h>

#ifdef WIN32
/* Need to include windows.h so _WIN32_IE is defined. */
#  include <windows.h>
#  ifndef _WIN32_IE
/* Minimal requirements for SHGetSpecialFolderPath on MINGW MSVC has this defined already. */
#    define _WIN32_IE 0x0400
#  endif
/* For SHGetSpecialFolderPath, has to be done before BLI_winstuff
 * because 'near' is disabled through BLI_windstuff */
#  include "BLI_winstuff.h"
#  include <shlobj.h>
#endif

#include "MEM_CacheLimiterC-Api.h"
#include "MEM_guardedalloc.h"

#include "BLI_blenlib.h"
#include "BLI_fileops_types.h"
#include "BLI_filereader.h"
#include "BLI_linklist.h"
#include "BLI_math.h"
#include "BLI_system.h"
#include "BLI_threads.h"
#include "BLI_timer.h"
#include "BLI_utildefines.h"
#include BLI_SYSTEM_PID_H

#include "PIL_time.h"

#include "BLO_readfile.h"
#include "BLT_translation.h"

#include "BLF_api.h"

#include "DNA_object_types.h"
#include "DNA_scene_types.h"
#include "DNA_screen_types.h"
#include "DNA_space_types.h"
#include "DNA_userdef_types.h"
#include "DNA_windowmanager_types.h"
#include "DNA_workspace_types.h"

#include "AS_asset_library.h"

#include "BKE_addon.h"
#include "BKE_appdir.h"
#include "BKE_autoexec.h"
#include "BKE_blender.h"
#include "BKE_blendfile.h"
#include "BKE_callbacks.h"
#include "BKE_context.h"
#include "BKE_global.h"
#include "BKE_idprop.h"
#include "BKE_lib_id.h"
#include "BKE_lib_override.h"
#include "BKE_lib_remap.h"
#include "BKE_main.h"
#include "BKE_main_namemap.h"
#include "BKE_packedFile.h"
#include "BKE_report.h"
#include "BKE_scene.h"
#include "BKE_screen.h"
#include "BKE_sound.h"
#include "BKE_undo_system.h"
#include "BKE_workspace.h"

#include "BLO_undofile.h" /* to save from an undo memfile */
#include "BLO_writefile.h"

#include "RNA_access.h"
#include "RNA_define.h"

#include "IMB_imbuf.h"
#include "IMB_imbuf_types.h"
#include "IMB_thumbs.h"

#include "ED_asset.h"
#include "ED_datafiles.h"
#include "ED_fileselect.h"
#include "ED_image.h"
#include "ED_outliner.h"
#include "ED_render.h"
#include "ED_screen.h"
#include "ED_undo.h"
#include "ED_util.h"
#include "ED_view3d.h"
#include "ED_view3d_offscreen.h"

#include "GHOST_C-api.h"
#include "GHOST_Path-api.hh"

#include "GPU_context.h"

#include "UI_interface.h"
#include "UI_resources.h"
#include "UI_view2d.h"

/* only to report a missing engine */
#include "RE_engine.h"

#ifdef WITH_PYTHON
#  include "BPY_extern_python.h"
#  include "BPY_extern_run.h"
#endif

#include "DEG_depsgraph.h"

#include "WM_api.h"
#include "WM_message.h"
#include "WM_toolsystem.h"
#include "WM_types.h"

#include "wm.h"
#include "wm_event_system.h"
#include "wm_files.h"
#include "wm_window.h"

#include "CLG_log.h"

static RecentFile *wm_file_history_find(const char *filepath);
static void wm_history_file_free(RecentFile *recent);
static void wm_history_files_free(void);
static void wm_history_file_update(void);
static void wm_history_file_write(void);

static void wm_test_autorun_revert_action_exec(bContext *C);

static CLG_LogRef LOG = {"wm.files"};

/* -------------------------------------------------------------------- */
/** \name Misc Utility Functions
 * \{ */

void WM_file_tag_modified(void)
{
  wmWindowManager *wm = static_cast<wmWindowManager *>(G_MAIN->wm.first);
  if (wm->file_saved) {
    wm->file_saved = 0;
    /* notifier that data changed, for save-over warning or header */
    WM_main_add_notifier(NC_WM | ND_DATACHANGED, nullptr);
  }
}

bool wm_file_or_session_data_has_unsaved_changes(const Main *bmain, const wmWindowManager *wm)
{
  return !wm->file_saved || ED_image_should_save_modified(bmain) ||
         AS_asset_library_has_any_unsaved_catalogs();
}

/** \} */

/* -------------------------------------------------------------------- */
/** \name Window Matching for File Reading
 * \{ */

/**
 * To be able to read files without windows closing, opening, moving
 * we try to prepare for worst case:
 * - active window gets active screen from file
 * - restoring the screens from non-active windows
 * Best case is all screens match, in that case they get assigned to proper window.
 */
static void wm_window_match_init(bContext *C, ListBase *wmlist)
{
  *wmlist = G_MAIN->wm;

  wmWindow *active_win = CTX_wm_window(C);

  /* first wrap up running stuff */
  /* code copied from wm_init_exit.cc */
  LISTBASE_FOREACH (wmWindowManager *, wm, wmlist) {
    WM_jobs_kill_all(wm);

    LISTBASE_FOREACH (wmWindow *, win, &wm->windows) {
      CTX_wm_window_set(C, win); /* needed by operator close callbacks */
      WM_event_remove_handlers(C, &win->handlers);
      WM_event_remove_handlers(C, &win->modalhandlers);
      ED_screen_exit(C, win, WM_window_get_active_screen(win));
    }

    /* NOTE(@ideasman42): Clear the message bus so it's always cleared on file load.
     * Otherwise it's cleared when "Load UI" is set (see #USER_FILENOUI & #wm_close_and_free).
     * However it's _not_ cleared when the UI is kept. This complicates use from add-ons
     * which can re-register subscribers on file-load. To support this use case,
     * it's best to have predictable behavior - always clear. */
    if (wm->message_bus != nullptr) {
      WM_msgbus_destroy(wm->message_bus);
      wm->message_bus = nullptr;
    }
  }

  BLI_listbase_clear(&G_MAIN->wm);
  if (G_MAIN->name_map != nullptr) {
    /* NOTE: UI IDs are assumed to be only local data-blocks, so no need to call
     * #BKE_main_namemap_clear here. */
    BKE_main_namemap_destroy(&G_MAIN->name_map);
  }

  /* reset active window */
  CTX_wm_window_set(C, active_win);

  /* XXX Hack! We have to clear context menu here, because removing all modalhandlers
   * above frees the active menu (at least, in the 'startup splash' case),
   * causing use-after-free error in later handling of the button callbacks in UI code
   * (see ui_apply_but_funcs_after()).
   * Tried solving this by always nullptr-ing context's menu when setting wm/win/etc.,
   * but it broke popups refreshing (see #47632),
   * so for now just handling this specific case here. */
  CTX_wm_menu_set(C, nullptr);

  ED_editors_exit(G_MAIN, true);

  /* Asset loading is done by the UI/editors and they keep pointers into it. So make sure to clear
   * it after UI/editors. */
  ED_assetlist_storage_exit();
  AS_asset_libraries_exit();
}

static void wm_window_substitute_old(wmWindowManager *oldwm,
                                     wmWindowManager *wm,
                                     wmWindow *oldwin,
                                     wmWindow *win)
{
  win->ghostwin = oldwin->ghostwin;
  win->gpuctx = oldwin->gpuctx;
  win->active = oldwin->active;
  if (win->active) {
    wm->winactive = win;
  }
  if (oldwm->windrawable == oldwin) {
    oldwm->windrawable = nullptr;
    wm->windrawable = win;
  }

  /* File loading in background mode still calls this. */
  if (!G.background) {
    /* Pointer back. */
    GHOST_SetWindowUserData(static_cast<GHOST_WindowHandle>(win->ghostwin), win);
  }

  oldwin->ghostwin = nullptr;
  oldwin->gpuctx = nullptr;

  win->eventstate = oldwin->eventstate;
  win->event_last_handled = oldwin->event_last_handled;
  oldwin->eventstate = nullptr;
  oldwin->event_last_handled = nullptr;

  /* Ensure proper screen re-scaling. */
  win->sizex = oldwin->sizex;
  win->sizey = oldwin->sizey;
  win->posx = oldwin->posx;
  win->posy = oldwin->posy;
}

/**
 * Support loading older files without multiple windows (pre 2.5),
 * in this case the #bScreen from the users file should be used but the current
 * windows (from `current_wm_list` are kept).
 *
 * As the original file did not have multiple windows, duplicate the layout into each window.
 * An alternative solution could also be to close all windows except the first however this is
 * enough of a corner case that it's the current behavior is acceptable.
 */
static void wm_window_match_keep_current_wm(const bContext *C,
                                            ListBase *current_wm_list,
                                            const bool load_ui,
                                            ListBase *r_new_wm_list)
{
  Main *bmain = CTX_data_main(C);
  wmWindowManager *wm = static_cast<wmWindowManager *>(current_wm_list->first);
  bScreen *screen = nullptr;

  /* match oldwm to new dbase, only old files */
  wm->initialized &= ~WM_WINDOW_IS_INIT;

  /* when loading without UI, no matching needed */
  if (load_ui && (screen = CTX_wm_screen(C))) {
    LISTBASE_FOREACH (wmWindow *, win, &wm->windows) {
      WorkSpace *workspace;

<<<<<<< HEAD
      WorkSpaceLayout *layout_old = BKE_workspace_layout_find_global(bmain, screen, &workspace);
=======
      WorkSpaceLayout *layout_ref = BKE_workspace_layout_find_global(bmain, screen, &workspace);
>>>>>>> 9d6659bf
      BKE_workspace_active_set(win->workspace_hook, workspace);
      win->scene = CTX_data_scene(C);

      /* all windows get active screen from file */
      if (screen->winid == 0) {
        WM_window_set_active_screen(win, workspace, screen);
      }
      else {
<<<<<<< HEAD
#if 0 /* NOTE(@ideasman42): The screen referenced from the window has been freed, see: 107525. */
        WorkSpaceLayout *layout_old = WM_window_get_active_layout(win);
=======
#if 0
        /* NOTE(@ideasman42): The screen referenced from the window has been freed,
         * see: #107525. */
        WorkSpaceLayout *layout_ref = WM_window_get_active_layout(win);
>>>>>>> 9d6659bf
#endif
        WorkSpaceLayout *layout_new = ED_workspace_layout_duplicate(
            bmain, workspace, layout_ref, win);

        WM_window_set_active_layout(win, workspace, layout_new);
      }

      bScreen *win_screen = WM_window_get_active_screen(win);
      win_screen->winid = win->winid;
    }
  }

  /* we'll be using the current wm list directly; make sure
   * the names are validated and in the name map. */
  LISTBASE_FOREACH (wmWindowManager *, wm_item, current_wm_list) {
    BKE_main_namemap_get_name(bmain, &wm_item->id, wm_item->id.name + 2);
  }

  *r_new_wm_list = *current_wm_list;
}

static void wm_window_match_replace_by_file_wm(bContext *C,
                                               ListBase *current_wm_list,
                                               ListBase *readfile_wm_list,
                                               ListBase *r_new_wm_list)
{
  wmWindowManager *oldwm = static_cast<wmWindowManager *>(current_wm_list->first);
  /* will become our new WM */
  wmWindowManager *wm = static_cast<wmWindowManager *>(readfile_wm_list->first);

  /* Support window-manager ID references being held between file load operations by keeping
   * #Main.wm.first memory address in-place, while swapping all of it's contents.
   *
   * This is needed so items such as key-maps can be held by an add-on,
   * without it pointing to invalid memory, see: #86431 */
  {
    /* Referencing the window-manager pointer from elsewhere in the file is highly unlikely
     * however it's possible with ID-properties & animation-drivers.
     * At some point we could check on disallowing this since it doesn't seem practical. */
    Main *bmain = G_MAIN;
    BLI_assert(bmain->relations == nullptr);
    BKE_libblock_remap(bmain, wm, oldwm, ID_REMAP_SKIP_INDIRECT_USAGE | ID_REMAP_SKIP_USER_CLEAR);

    /* Maintain the undo-depth between file loads. Useful so Python can perform
     * nested operator calls that exit with the proper undo-depth. */
    wm->op_undo_depth = oldwm->op_undo_depth;

    /* Simple pointer swapping step. */
    BLI_remlink(current_wm_list, oldwm);
    BLI_remlink(readfile_wm_list, wm);
    SWAP(wmWindowManager, *oldwm, *wm);
    SWAP(wmWindowManager *, oldwm, wm);
    BLI_addhead(current_wm_list, oldwm);
    BLI_addhead(readfile_wm_list, wm);

    /* Don't leave the old pointer in the context. */
    CTX_wm_manager_set(C, wm);
  }

  bool has_match = false;

  /* this code could move to setup_appdata */

  /* preserve key configurations in new wm, to preserve their keymaps */
  wm->keyconfigs = oldwm->keyconfigs;
  wm->addonconf = oldwm->addonconf;
  wm->defaultconf = oldwm->defaultconf;
  wm->userconf = oldwm->userconf;

  BLI_listbase_clear(&oldwm->keyconfigs);
  oldwm->addonconf = nullptr;
  oldwm->defaultconf = nullptr;
  oldwm->userconf = nullptr;

  /* ensure making new keymaps and set space types */
  wm->initialized = 0;
  wm->winactive = nullptr;

  /* Clearing drawable of before deleting any context
   * to avoid clearing the wrong wm. */
  wm_window_clear_drawable(oldwm);

  /* Only first `wm` in list has GHOST-windows. */
  LISTBASE_FOREACH (wmWindow *, win, &wm->windows) {
    LISTBASE_FOREACH (wmWindow *, oldwin, &oldwm->windows) {
      if (oldwin->winid == win->winid) {
        has_match = true;

        wm_window_substitute_old(oldwm, wm, oldwin, win);
      }
    }
  }
  /* make sure at least one window is kept open so we don't lose the context, check #42303 */
  if (!has_match) {
    wm_window_substitute_old(oldwm,
                             wm,
                             static_cast<wmWindow *>(oldwm->windows.first),
                             static_cast<wmWindow *>(wm->windows.first));
  }

  wm_close_and_free_all(C, current_wm_list);

  *r_new_wm_list = *readfile_wm_list;
}

/**
 * Match old WM with new, 4 cases:
 * 1) No current WM, no WM in file: Make new default.
 * 2) No current WM, but WM in file: Keep current WM, do nothing else.
 * 3) Current WM, but not in file: Keep current WM, update windows with screens from file.
 * 4) Current WM, and WM in file: Try to keep current GHOST windows, use WM from file.
 *
 * \param r_new_wm_list: Return argument for the wm list to be used from now on.
 */
static void wm_window_match_do(bContext *C,
                               ListBase *current_wm_list,
                               ListBase *readfile_wm_list,
                               ListBase *r_new_wm_list)
{
  if (BLI_listbase_is_empty(current_wm_list)) {
    /* case 1 */
    if (BLI_listbase_is_empty(readfile_wm_list)) {
      Main *bmain = CTX_data_main(C);
      /* Neither current, no newly read file have a WM -> add the default one. */
      wm_add_default(bmain, C);
      *r_new_wm_list = bmain->wm;
    }
    /* case 2 */
    else {
      *r_new_wm_list = *readfile_wm_list;
    }
  }
  else {
    /* case 3 */
    if (BLI_listbase_is_empty(readfile_wm_list)) {
      /* We've read file without wm, keep current one entirely alive.
       * Happens when reading pre 2.5 files (no WM back then) */
      wm_window_match_keep_current_wm(
          C, current_wm_list, (G.fileflags & G_FILE_NO_UI) == 0, r_new_wm_list);
    }
    /* case 4 */
    else {
      wm_window_match_replace_by_file_wm(C, current_wm_list, readfile_wm_list, r_new_wm_list);
    }
  }
}

/** \} */

/* -------------------------------------------------------------------- */
/** \name Preferences Initialization & Versioning
 * \{ */

static void wm_gpu_backend_override_from_userdef(void)
{
  /* Check if GPU backend is already set from the command line arguments. The command line
   * arguments have higher priority than user preferences. */
  if (GPU_backend_type_selection_is_overridden()) {
    return;
  }

  GPU_backend_type_selection_set_override(eGPUBackendType(U.gpu_backend));
}

/**
 * In case #UserDef was read, re-initialize values that depend on it.
 */
static void wm_init_userdef(Main *bmain)
{
  /* Not versioning, just avoid errors. */
#ifndef WITH_CYCLES
  BKE_addon_remove_safe(&U.addons, "cycles");
#endif

  UI_init_userdef();

  /* needed so loading a file from the command line respects user-pref #26156. */
  SET_FLAG_FROM_TEST(G.fileflags, U.flag & USER_FILENOUI, G_FILE_NO_UI);

  /* set the python auto-execute setting from user prefs */
  /* enabled by default, unless explicitly enabled in the command line which overrides */
  if ((G.f & G_FLAG_SCRIPT_OVERRIDE_PREF) == 0) {
    SET_FLAG_FROM_TEST(G.f, (U.flag & USER_SCRIPT_AUTOEXEC_DISABLE) == 0, G_FLAG_SCRIPT_AUTOEXEC);
  }

  MEM_CacheLimiter_set_maximum(size_t(U.memcachelimit) * 1024 * 1024);
  BKE_sound_init(bmain);

  /* Update the temporary directory from the preferences or fallback to the system default. */
  BKE_tempdir_init(U.tempdir);

  /* Update input device preference. */
  WM_init_input_devices();

  BLO_sanitize_experimental_features_userpref_blend(&U);

  wm_gpu_backend_override_from_userdef();
  GPU_backend_type_selection_detect();
}

/* return codes */
#define BKE_READ_EXOTIC_FAIL_PATH -3   /* file format is not supported */
#define BKE_READ_EXOTIC_FAIL_FORMAT -2 /* file format is not supported */
#define BKE_READ_EXOTIC_FAIL_OPEN -1   /* Can't open the file */
#define BKE_READ_EXOTIC_OK_BLEND 0     /* .blend file */
#if 0
#  define BKE_READ_EXOTIC_OK_OTHER 1 /* other supported formats */
#endif

/** \} */

/* -------------------------------------------------------------------- */
/** \name Read Exotic File Formats
 *
 * Currently only supports '.blend' files,
 * we could support registering other file formats and their loaders.
 * \{ */

/* intended to check for non-blender formats but for now it only reads blends */
static int wm_read_exotic(const char *filepath)
{
  /* make sure we're not trying to read a directory.... */

  int filepath_len = strlen(filepath);
  if (filepath_len > 0 && ELEM(filepath[filepath_len - 1], '/', '\\')) {
    return BKE_READ_EXOTIC_FAIL_PATH;
  }

  /* open the file. */
  const int filedes = BLI_open(filepath, O_BINARY | O_RDONLY, 0);
  if (filedes == -1) {
    return BKE_READ_EXOTIC_FAIL_OPEN;
  }

  FileReader *rawfile = BLI_filereader_new_file(filedes);
  if (rawfile == nullptr) {
    return BKE_READ_EXOTIC_FAIL_OPEN;
  }

  /* read the header (7 bytes are enough to identify all known types). */
  char header[7];
  if (rawfile->read(rawfile, header, sizeof(header)) != sizeof(header)) {
    rawfile->close(rawfile);
    return BKE_READ_EXOTIC_FAIL_FORMAT;
  }
  rawfile->seek(rawfile, 0, SEEK_SET);

  /* check for uncompressed .blend */
  if (STREQLEN(header, "BLENDER", 7)) {
    rawfile->close(rawfile);
    return BKE_READ_EXOTIC_OK_BLEND;
  }

  /* check for compressed .blend */
  FileReader *compressed_file = nullptr;
  if (BLI_file_magic_is_gzip(header)) {
    /* In earlier versions of Blender (before 3.0), compressed files used `Gzip` instead of `Zstd`.
     * While these files will no longer be written, there still needs to be reading support. */
    compressed_file = BLI_filereader_new_gzip(rawfile);
  }
  else if (BLI_file_magic_is_zstd(header)) {
    compressed_file = BLI_filereader_new_zstd(rawfile);
  }

  /* If a compression signature matches, try decompressing the start and check if it's a .blend */
  if (compressed_file != nullptr) {
    size_t len = compressed_file->read(compressed_file, header, sizeof(header));
    compressed_file->close(compressed_file);
    if (len == sizeof(header) && STREQLEN(header, "BLENDER", 7)) {
      return BKE_READ_EXOTIC_OK_BLEND;
    }
  }
  else {
    rawfile->close(rawfile);
  }

  /* Add check for future file formats here. */

  return BKE_READ_EXOTIC_FAIL_FORMAT;
}

/** \} */

/* -------------------------------------------------------------------- */
/** \name Read Blend-File Shared Utilities
 * \{ */

void WM_file_autoexec_init(const char *filepath)
{
  if (G.f & G_FLAG_SCRIPT_OVERRIDE_PREF) {
    return;
  }

  if (G.f & G_FLAG_SCRIPT_AUTOEXEC) {
    char dirpath[FILE_MAX];
    BLI_path_split_dir_part(filepath, dirpath, sizeof(dirpath));
    if (BKE_autoexec_match(dirpath)) {
      G.f &= ~G_FLAG_SCRIPT_AUTOEXEC;
    }
  }
}

void wm_file_read_report(bContext *C, Main *bmain)
{
  ReportList *reports = nullptr;
  LISTBASE_FOREACH (Scene *, scene, &bmain->scenes) {
    if (scene->r.engine[0] &&
        BLI_findstring(&R_engines, scene->r.engine, offsetof(RenderEngineType, idname)) == nullptr)
    {
      if (reports == nullptr) {
        reports = CTX_wm_reports(C);
      }

      BKE_reportf(reports,
                  RPT_ERROR,
                  "Engine '%s' not available for scene '%s' (an add-on may need to be installed "
                  "or enabled)",
                  scene->r.engine,
                  scene->id.name + 2);
    }
  }

  if (reports) {
    if (!G.background) {
      WM_report_banner_show();
    }
  }
}

/**
 * Logic shared between #WM_file_read & #wm_homefile_read,
 * call before loading a file.
 * \note In the case of #WM_file_read the file may fail to load.
 * Change here shouldn't cause user-visible changes in that case.
 */
static void wm_file_read_pre(bool use_data, bool /*use_userdef*/)
{
  if (use_data) {
    BLI_timer_on_file_load();
  }

  /* Always do this as both startup and preferences may have loaded in many font's
   * at a different zoom level to the file being loaded. */
  UI_view2d_zoom_cache_reset();

  ED_preview_restart_queue_free();
}

/**
 * Parameters for #wm_file_read_post, also used for deferred initialization.
 */
struct wmFileReadPost_Params {
  uint use_data : 1;
  uint use_userdef : 1;

  uint is_startup_file : 1;
  uint is_factory_startup : 1;
  uint reset_app_template : 1;

  /* Used by #wm_homefile_read_post */
  uint success : 1;
  uint is_alloc : 1;
};

/**
 * Logic shared between #WM_file_read & #wm_homefile_read,
 * updates to make after reading a file.
 */
static void wm_file_read_post(bContext *C, const struct wmFileReadPost_Params *params)
{
  wmWindowManager *wm = CTX_wm_manager(C);

  const bool use_data = params->use_data;
  const bool use_userdef = params->use_userdef;
  const bool is_startup_file = params->is_startup_file;
  const bool is_factory_startup = params->is_factory_startup;
  const bool reset_app_template = params->reset_app_template;

  bool addons_loaded = false;

  if (use_data) {
    if (!G.background) {
      /* remove windows which failed to be added via WM_check */
      wm_window_ghostwindows_remove_invalid(C, wm);
    }
    CTX_wm_window_set(C, static_cast<wmWindow *>(wm->windows.first));
  }

#ifdef WITH_PYTHON
  if (is_startup_file) {
    /* On startup (by default), Python won't have been initialized.
     *
     * The following block handles data & preferences being reloaded
     * which requires resetting some internal variables. */
    if (CTX_py_init_get(C)) {
      bool reset_all = use_userdef;
      if (use_userdef || reset_app_template) {
        /* Only run when we have a template path found. */
        if (BKE_appdir_app_template_any()) {
          const char *imports[] = {"bl_app_template_utils", nullptr};
          BPY_run_string_eval(C, imports, "bl_app_template_utils.reset()");
          reset_all = true;
        }
      }
      if (reset_all) {
        const char *imports[] = {"bpy", "addon_utils", nullptr};
        BPY_run_string_exec(
            C,
            imports,
            /* Refresh scripts as the preferences may have changed the user-scripts path.
             *
             * This is needed when loading settings from the previous version,
             * otherwise the script path stored in the preferences would be ignored. */
            "bpy.utils.refresh_script_paths()\n"
            /* Sync add-ons, these may have changed from the defaults. */
            "addon_utils.reset_all()");
      }
      if (use_data) {
        BPY_python_reset(C);
      }
      addons_loaded = true;
    }
  }
  else {
    /* run any texts that were loaded in and flagged as modules */
    if (use_data) {
      BPY_python_reset(C);
    }
    addons_loaded = true;
  }
#else
  UNUSED_VARS(is_startup_file, reset_app_template);
#endif /* WITH_PYTHON */

  Main *bmain = CTX_data_main(C);

  if (use_userdef) {
    if (is_factory_startup) {
      BKE_callback_exec_null(bmain, BKE_CB_EVT_LOAD_FACTORY_USERDEF_POST);
    }
  }

  if (is_factory_startup && BLT_translate_new_dataname()) {
    /* Translate workspace names */
    LISTBASE_FOREACH_MUTABLE (WorkSpace *, workspace, &bmain->workspaces) {
      BKE_libblock_rename(
          bmain, &workspace->id, CTX_DATA_(BLT_I18NCONTEXT_ID_WORKSPACE, workspace->id.name + 2));
    }
  }

  if (use_data) {
    /* important to do before nullptr'ing the context */
    BKE_callback_exec_null(bmain, BKE_CB_EVT_VERSION_UPDATE);
    if (is_factory_startup) {
      BKE_callback_exec_null(bmain, BKE_CB_EVT_LOAD_FACTORY_STARTUP_POST);
    }
  }

  if (use_data) {
    WM_operatortype_last_properties_clear_all();

    /* After load post, so for example the driver namespace can be filled
     * before evaluating the depsgraph. */
    wm_event_do_depsgraph(C, true);

    ED_editors_init(C);

#if 1
    WM_event_add_notifier(C, NC_WM | ND_FILEREAD, nullptr);
#else
    WM_msg_publish_static(CTX_wm_message_bus(C), WM_MSG_STATICTYPE_FILE_READ);
#endif
  }

  /* report any errors.
   * currently disabled if addons aren't yet loaded */
  if (addons_loaded) {
    wm_file_read_report(C, bmain);
  }

  if (use_data) {
    if (!G.background) {
      if (wm->undo_stack == nullptr) {
        wm->undo_stack = BKE_undosys_stack_create();
      }
      else {
        BKE_undosys_stack_clear(wm->undo_stack);
      }
      BKE_undosys_stack_init_from_main(wm->undo_stack, bmain);
      BKE_undosys_stack_init_from_context(wm->undo_stack, C);
    }
  }

  if (use_data) {
    if (!G.background) {
      /* in background mode this makes it hard to load
       * a blend file and do anything since the screen
       * won't be set to a valid value again */
      CTX_wm_window_set(C, nullptr); /* exits queues */

      /* Ensure auto-run action is not used from a previous blend file load. */
      wm_test_autorun_revert_action_set(nullptr, nullptr);

      /* Ensure tools are registered. */
      WM_toolsystem_init(C);
    }
  }
}

/** \} */

/* -------------------------------------------------------------------- */
/** \name Read Main Blend-File API
 * \{ */

static void file_read_reports_finalize(BlendFileReadReport *bf_reports)
{
  double duration_whole_minutes, duration_whole_seconds;
  double duration_libraries_minutes, duration_libraries_seconds;
  double duration_lib_override_minutes, duration_lib_override_seconds;
  double duration_lib_override_resync_minutes, duration_lib_override_resync_seconds;
  double duration_lib_override_recursive_resync_minutes,
      duration_lib_override_recursive_resync_seconds;

  BLI_math_time_seconds_decompose(bf_reports->duration.whole,
                                  nullptr,
                                  nullptr,
                                  &duration_whole_minutes,
                                  &duration_whole_seconds,
                                  nullptr);
  BLI_math_time_seconds_decompose(bf_reports->duration.libraries,
                                  nullptr,
                                  nullptr,
                                  &duration_libraries_minutes,
                                  &duration_libraries_seconds,
                                  nullptr);
  BLI_math_time_seconds_decompose(bf_reports->duration.lib_overrides,
                                  nullptr,
                                  nullptr,
                                  &duration_lib_override_minutes,
                                  &duration_lib_override_seconds,
                                  nullptr);
  BLI_math_time_seconds_decompose(bf_reports->duration.lib_overrides_resync,
                                  nullptr,
                                  nullptr,
                                  &duration_lib_override_resync_minutes,
                                  &duration_lib_override_resync_seconds,
                                  nullptr);
  BLI_math_time_seconds_decompose(bf_reports->duration.lib_overrides_recursive_resync,
                                  nullptr,
                                  nullptr,
                                  &duration_lib_override_recursive_resync_minutes,
                                  &duration_lib_override_recursive_resync_seconds,
                                  nullptr);

  CLOG_INFO(
      &LOG, 0, "Blender file read in %.0fm%.2fs", duration_whole_minutes, duration_whole_seconds);
  CLOG_INFO(&LOG,
            0,
            " * Loading libraries: %.0fm%.2fs",
            duration_libraries_minutes,
            duration_libraries_seconds);
  CLOG_INFO(&LOG,
            0,
            " * Applying overrides: %.0fm%.2fs",
            duration_lib_override_minutes,
            duration_lib_override_seconds);
  CLOG_INFO(&LOG,
            0,
            " * Resyncing overrides: %.0fm%.2fs (%d root overrides), including recursive "
            "resyncs: %.0fm%.2fs)",
            duration_lib_override_resync_minutes,
            duration_lib_override_resync_seconds,
            bf_reports->count.resynced_lib_overrides,
            duration_lib_override_recursive_resync_minutes,
            duration_lib_override_recursive_resync_seconds);

  if (bf_reports->resynced_lib_overrides_libraries_count != 0) {
    for (LinkNode *node_lib = bf_reports->resynced_lib_overrides_libraries; node_lib != nullptr;
         node_lib = node_lib->next)
    {
      Library *library = static_cast<Library *>(node_lib->link);
      BKE_reportf(bf_reports->reports,
                  RPT_INFO,
                  "Library \"%s\" needs overrides resync",
                  library->filepath);
    }
  }

  if (bf_reports->count.missing_libraries != 0 || bf_reports->count.missing_linked_id != 0) {
    BKE_reportf(bf_reports->reports,
                RPT_WARNING,
                "%d libraries and %d linked data-blocks are missing (including %d ObjectData and "
                "%d Proxies), please check the Info and Outliner editors for details",
                bf_reports->count.missing_libraries,
                bf_reports->count.missing_linked_id,
                bf_reports->count.missing_obdata,
                bf_reports->count.missing_obproxies);
  }
  else {
    if (bf_reports->count.missing_obdata != 0 || bf_reports->count.missing_obproxies != 0) {
      CLOG_ERROR(&LOG,
                 "%d local ObjectData and %d local Object proxies are reported to be missing, "
                 "this should never happen",
                 bf_reports->count.missing_obdata,
                 bf_reports->count.missing_obproxies);
    }
  }

  if (bf_reports->resynced_lib_overrides_libraries_count != 0) {
    BKE_reportf(bf_reports->reports,
                RPT_WARNING,
                "%d libraries have overrides needing resync (auto resynced in %.0fm%.2fs),  "
                "please check the Info editor for details",
                bf_reports->resynced_lib_overrides_libraries_count,
                duration_lib_override_recursive_resync_minutes,
                duration_lib_override_recursive_resync_seconds);
  }

  if (bf_reports->count.proxies_to_lib_overrides_success != 0 ||
      bf_reports->count.proxies_to_lib_overrides_failures != 0)
  {
    BKE_reportf(bf_reports->reports,
                RPT_WARNING,
                "Proxies have been removed from Blender (%d proxies were automatically converted "
                "to library overrides, %d proxies could not be converted and were cleared). "
                "Consider re-saving any library .blend file with the newest Blender version",
                bf_reports->count.proxies_to_lib_overrides_success,
                bf_reports->count.proxies_to_lib_overrides_failures);
  }

  if (bf_reports->count.sequence_strips_skipped != 0) {
    BKE_reportf(bf_reports->reports,
                RPT_ERROR,
                "%d sequence strips were not read because they were in a channel larger than %d",
                bf_reports->count.sequence_strips_skipped,
                MAXSEQ);
  }

  BLI_linklist_free(bf_reports->resynced_lib_overrides_libraries, nullptr);
  bf_reports->resynced_lib_overrides_libraries = nullptr;
}

bool WM_file_read(bContext *C, const char *filepath, ReportList *reports)
{
  /* assume automated tasks with background, don't write recent file list */
  const bool do_history_file_update = (G.background == false) &&
                                      (CTX_wm_manager(C)->op_undo_depth == 0);
  bool success = false;

  const bool use_data = true;
  const bool use_userdef = false;

  /* NOTE: either #BKE_CB_EVT_LOAD_POST or #BKE_CB_EVT_LOAD_POST_FAIL must run.
   * Runs at the end of this function, don't return beforehand. */
  BKE_callback_exec_string(CTX_data_main(C), BKE_CB_EVT_LOAD_PRE, filepath);

  /* so we can get the error message */
  errno = 0;

  WM_cursor_wait(true);

  /* first try to append data from exotic file formats... */
  /* it throws error box when file doesn't exist and returns -1 */
  /* NOTE(ton): it should set some error message somewhere. */
  const int retval = wm_read_exotic(filepath);

  /* we didn't succeed, now try to read Blender file */
  if (retval == BKE_READ_EXOTIC_OK_BLEND) {
    BlendFileReadParams params{};
    params.is_startup = false;
    /* Loading preferences when the user intended to load a regular file is a security
     * risk, because the excluded path list is also loaded. Further it's just confusing
     * if a user loads a file and various preferences change. */
    params.skip_flags = BLO_READ_SKIP_USERDEF;

    BlendFileReadReport bf_reports{};
    bf_reports.reports = reports;
    bf_reports.duration.whole = PIL_check_seconds_timer();
    struct BlendFileData *bfd = BKE_blendfile_read(filepath, &params, &bf_reports);
    if (bfd != nullptr) {
      wm_file_read_pre(use_data, use_userdef);

      /* Put aside screens to match with persistent windows later,
       * also exit screens and editors. */
      ListBase wmbase;
      wm_window_match_init(C, &wmbase);

      /* This flag is initialized by the operator but overwritten on read.
       * need to re-enable it here else drivers and registered scripts won't work. */
      const int G_f_orig = G.f;

      BKE_blendfile_read_setup(C, bfd, &params, &bf_reports);

      if (G.f != G_f_orig) {
        const int flags_keep = G_FLAG_ALL_RUNTIME;
        G.f &= G_FLAG_ALL_READFILE;
        G.f = (G.f & ~flags_keep) | (G_f_orig & flags_keep);
      }

      /* #BKE_blendfile_read_result_setup sets new Main into context. */
      Main *bmain = CTX_data_main(C);

      /* match the read WM with current WM */
      wm_window_match_do(C, &wmbase, &bmain->wm, &bmain->wm);
      WM_check(C); /* opens window(s), checks keymaps */

      if (do_history_file_update) {
        wm_history_file_update();
      }

      wmFileReadPost_Params read_file_post_params{};
      read_file_post_params.use_data = use_data;
      read_file_post_params.use_userdef = use_userdef;
      read_file_post_params.is_startup_file = false;
      read_file_post_params.is_factory_startup = false;
      read_file_post_params.reset_app_template = false;
      read_file_post_params.success = true;
      read_file_post_params.is_alloc = false;
      wm_file_read_post(C, &read_file_post_params);

      bf_reports.duration.whole = PIL_check_seconds_timer() - bf_reports.duration.whole;
      file_read_reports_finalize(&bf_reports);

      success = true;
    }
  }
#if 0
  else if (retval == BKE_READ_EXOTIC_OK_OTHER) {
    BKE_undo_write(C, "Import file");
  }
#endif
  else if (retval == BKE_READ_EXOTIC_FAIL_OPEN) {
    BKE_reportf(reports,
                RPT_ERROR,
                "Cannot read file \"%s\": %s",
                filepath,
                errno ? strerror(errno) : TIP_("unable to open the file"));
  }
  else if (retval == BKE_READ_EXOTIC_FAIL_FORMAT) {
    BKE_reportf(reports, RPT_ERROR, "File format is not supported in file \"%s\"", filepath);
  }
  else if (retval == BKE_READ_EXOTIC_FAIL_PATH) {
    BKE_reportf(reports, RPT_ERROR, "File path \"%s\" invalid", filepath);
  }
  else {
    BKE_reportf(reports, RPT_ERROR, "Unknown error loading \"%s\"", filepath);
    BLI_assert_msg(0, "invalid 'retval'");
  }

  if (success == false) {
    /* remove from recent files list */
    if (do_history_file_update) {
      RecentFile *recent = wm_file_history_find(filepath);
      if (recent) {
        wm_history_file_free(recent);
        wm_history_file_write();
      }
    }
  }

  WM_cursor_wait(false);

  Main *bmain = CTX_data_main(C);
  BKE_callback_exec_string(
      bmain, success ? BKE_CB_EVT_LOAD_POST : BKE_CB_EVT_LOAD_POST_FAIL, filepath);

  BLI_assert(BKE_main_namemap_validate(bmain));

  return success;
}

static struct {
  char app_template[64];
  bool override;
} wm_init_state_app_template = {{0}};

void WM_init_state_app_template_set(const char *app_template)
{
  if (app_template) {
    STRNCPY(wm_init_state_app_template.app_template, app_template);
    wm_init_state_app_template.override = true;
  }
  else {
    wm_init_state_app_template.app_template[0] = '\0';
    wm_init_state_app_template.override = false;
  }
}

const char *WM_init_state_app_template_get(void)
{
  return wm_init_state_app_template.override ? wm_init_state_app_template.app_template : nullptr;
}

/** \} */

/* -------------------------------------------------------------------- */
/** \name Read Startup & Preferences Blend-File API
 * \{ */

void wm_homefile_read_ex(bContext *C,
                         const struct wmHomeFileRead_Params *params_homefile,
                         ReportList *reports,
                         struct wmFileReadPost_Params **r_params_file_read_post)
{
#if 0 /* UNUSED, keep as this may be needed later & the comment below isn't self evident. */
  /* Context does not always have valid main pointer here. */
  Main *bmain = G_MAIN;
#endif
  ListBase wmbase;
  bool success = false;

  /* May be enabled, when the user configuration doesn't exist. */
  const bool use_data = params_homefile->use_data;
  const bool use_userdef = params_homefile->use_userdef;
  bool use_factory_settings = params_homefile->use_factory_settings;
  /* Currently this only impacts preferences as it doesn't make much sense to keep the default
   * startup open in the case the app-template doesn't happen to define its own startup.
   * Unlike preferences where we might want to only reset the app-template part of the preferences
   * so as not to reset the preferences for all other Blender instances, see: #96427. */
  const bool use_factory_settings_app_template_only =
      params_homefile->use_factory_settings_app_template_only;
  const bool use_empty_data = params_homefile->use_empty_data;
  const char *filepath_startup_override = params_homefile->filepath_startup_override;
  const char *app_template_override = params_homefile->app_template_override;

  bool filepath_startup_is_factory = true;
  char filepath_startup[FILE_MAX];
  char filepath_userdef[FILE_MAX];

  /* When 'app_template' is set:
   * '{BLENDER_USER_CONFIG}/{app_template}' */
  char app_template_system[FILE_MAX];
  /* When 'app_template' is set:
   * '{BLENDER_SYSTEM_SCRIPTS}/startup/bl_app_templates_system/{app_template}' */
  char app_template_config[FILE_MAX];

  eBLOReadSkip skip_flags = eBLOReadSkip(0);

  if (use_data == false) {
    skip_flags |= BLO_READ_SKIP_DATA;
  }
  if (use_userdef == false) {
    skip_flags |= BLO_READ_SKIP_USERDEF;
  }

  /* True if we load startup.blend from memory
   * or use app-template startup.blend which the user hasn't saved. */
  bool is_factory_startup = true;

  const char *app_template = nullptr;
  bool update_defaults = false;

  if (filepath_startup_override != nullptr) {
    /* pass */
  }
  else if (app_template_override) {
    /* This may be clearing the current template by setting to an empty string. */
    app_template = app_template_override;
  }
  else if (!use_factory_settings && U.app_template[0]) {
    app_template = U.app_template;
  }

  const bool reset_app_template = ((!app_template && U.app_template[0]) ||
                                   (app_template && !STREQ(app_template, U.app_template)));

  /* Options exclude each other. */
  BLI_assert((use_factory_settings && filepath_startup_override) == 0);

  if ((G.f & G_FLAG_SCRIPT_OVERRIDE_PREF) == 0) {
    SET_FLAG_FROM_TEST(G.f, (U.flag & USER_SCRIPT_AUTOEXEC_DISABLE) == 0, G_FLAG_SCRIPT_AUTOEXEC);
  }

  if (use_data) {
    if (reset_app_template) {
      /* Always load UI when switching to another template. */
      G.fileflags &= ~G_FILE_NO_UI;
    }
  }

  if (use_userdef || reset_app_template) {
#ifdef WITH_PYTHON
    /* This only runs once Blender has already started. */
    if (CTX_py_init_get(C)) {
      /* This is restored by 'wm_file_read_post', disable before loading any preferences
       * so an add-on can read their own preferences when un-registering,
       * and use new preferences if/when re-registering, see #67577.
       *
       * Note that this fits into 'wm_file_read_pre' function but gets messy
       * since we need to know if 'reset_app_template' is true. */
      const char *imports[] = {"addon_utils", nullptr};
      BPY_run_string_eval(C, imports, "addon_utils.disable_all()");
    }
#endif /* WITH_PYTHON */
  }

  if (use_data) {
    /* NOTE: either #BKE_CB_EVT_LOAD_POST or #BKE_CB_EVT_LOAD_POST_FAIL must run.
     * This runs from #wm_homefile_read_post. */
    BKE_callback_exec_string(CTX_data_main(C), BKE_CB_EVT_LOAD_PRE, "");
  }

  /* For regular file loading this only runs after the file is successfully read.
   * In the case of the startup file, the in-memory startup file is used as a fallback
   * so we know this will work if all else fails. */
  wm_file_read_pre(use_data, use_userdef);

  if (use_data) {
    /* put aside screens to match with persistent windows later */
    wm_window_match_init(C, &wmbase);
  }

  filepath_startup[0] = '\0';
  filepath_userdef[0] = '\0';
  app_template_system[0] = '\0';
  app_template_config[0] = '\0';

  const char *const cfgdir = BKE_appdir_folder_id(BLENDER_USER_CONFIG, nullptr);
  if (!use_factory_settings) {
    if (cfgdir) {
      BLI_path_join(filepath_startup, sizeof(filepath_startup), cfgdir, BLENDER_STARTUP_FILE);
      filepath_startup_is_factory = false;
      if (use_userdef) {
        BLI_path_join(filepath_userdef, sizeof(filepath_startup), cfgdir, BLENDER_USERPREF_FILE);
      }
    }
    else {
      use_factory_settings = true;
    }

    if (filepath_startup_override) {
      BLI_strncpy(filepath_startup, filepath_startup_override, FILE_MAX);
      filepath_startup_is_factory = false;
    }
  }

  /* load preferences before startup.blend */
  if (use_userdef) {
    if (use_factory_settings_app_template_only) {
      /* Use the current preferences as-is (only load in the app_template preferences). */
      skip_flags |= BLO_READ_SKIP_USERDEF;
    }
    else if (!use_factory_settings && BLI_exists(filepath_userdef)) {
      UserDef *userdef = BKE_blendfile_userdef_read(filepath_userdef, nullptr);
      if (userdef != nullptr) {
        BKE_blender_userdef_data_set_and_free(userdef);
        userdef = nullptr;

        skip_flags |= BLO_READ_SKIP_USERDEF;
        printf("Read prefs: \"%s\"\n", filepath_userdef);
      }
    }
  }

  if ((app_template != nullptr) && (app_template[0] != '\0')) {
    if (!BKE_appdir_app_template_id_search(
            app_template, app_template_system, sizeof(app_template_system)))
    {
      /* Can safely continue with code below, just warn it's not found. */
      BKE_reportf(reports, RPT_WARNING, "Application Template \"%s\" not found", app_template);
    }

    /* Insert template name into startup file. */

    /* note that the path is being set even when 'use_factory_settings == true'
     * this is done so we can load a templates factory-settings */
    if (!use_factory_settings) {
      BLI_path_join(app_template_config, sizeof(app_template_config), cfgdir, app_template);
      BLI_path_join(
          filepath_startup, sizeof(filepath_startup), app_template_config, BLENDER_STARTUP_FILE);
      filepath_startup_is_factory = false;
      if (BLI_access(filepath_startup, R_OK) != 0) {
        filepath_startup[0] = '\0';
      }
    }
    else {
      filepath_startup[0] = '\0';
    }

    if (filepath_startup[0] == '\0') {
      BLI_path_join(
          filepath_startup, sizeof(filepath_startup), app_template_system, BLENDER_STARTUP_FILE);
      filepath_startup_is_factory = true;

      /* Update defaults only for system templates. */
      update_defaults = true;
    }
  }

  if (!use_factory_settings || (filepath_startup[0] != '\0')) {
    if (BLI_access(filepath_startup, R_OK) == 0) {
      BlendFileReadParams params{};
      params.is_startup = true;
      params.skip_flags = skip_flags | BLO_READ_SKIP_USERDEF;
      BlendFileReadReport bf_reports{};
      bf_reports.reports = reports;
      struct BlendFileData *bfd = BKE_blendfile_read(filepath_startup, &params, &bf_reports);

      if (bfd != nullptr) {
        BKE_blendfile_read_setup_ex(
            C, bfd, &params, &bf_reports, update_defaults && use_data, app_template);
        success = true;
      }
    }
    if (success) {
      is_factory_startup = filepath_startup_is_factory;
    }
  }

  if (use_userdef) {
    if ((skip_flags & BLO_READ_SKIP_USERDEF) == 0) {
      UserDef *userdef_default = BKE_blendfile_userdef_from_defaults();
      BKE_blender_userdef_data_set_and_free(userdef_default);
      skip_flags |= BLO_READ_SKIP_USERDEF;
    }
  }

  if (success == false && filepath_startup_override && reports) {
    /* We can not return from here because wm is already reset */
    BKE_reportf(reports, RPT_ERROR, "Could not read \"%s\"", filepath_startup_override);
  }

  if (success == false) {
    BlendFileReadParams read_file_params{};
    read_file_params.is_startup = true;
    read_file_params.skip_flags = skip_flags;
    struct BlendFileData *bfd = BKE_blendfile_read_from_memory(
        datatoc_startup_blend, datatoc_startup_blend_size, &read_file_params, nullptr);
    if (bfd != nullptr) {
      BlendFileReadReport read_report{};
      BKE_blendfile_read_setup_ex(C, bfd, &read_file_params, &read_report, true, nullptr);
      success = true;
    }

    if (use_data && BLI_listbase_is_empty(&wmbase)) {
      wm_clear_default_size(C);
    }
  }

  if (use_empty_data) {
    BKE_blendfile_read_make_empty(C);
  }

  /* Load template preferences,
   * unlike regular preferences we only use some of the settings,
   * see: BKE_blender_userdef_set_app_template */
  if (app_template_system[0] != '\0') {
    char temp_path[FILE_MAX];
    temp_path[0] = '\0';
    if (!use_factory_settings) {
      BLI_path_join(temp_path, sizeof(temp_path), app_template_config, BLENDER_USERPREF_FILE);
      if (BLI_access(temp_path, R_OK) != 0) {
        temp_path[0] = '\0';
      }
    }

    if (temp_path[0] == '\0') {
      BLI_path_join(temp_path, sizeof(temp_path), app_template_system, BLENDER_USERPREF_FILE);
    }

    if (use_userdef) {
      UserDef *userdef_template = nullptr;
      /* just avoids missing file warning */
      if (BLI_exists(temp_path)) {
        userdef_template = BKE_blendfile_userdef_read(temp_path, nullptr);
      }
      if (userdef_template == nullptr) {
        /* we need to have preferences load to overwrite preferences from previous template */
        userdef_template = BKE_blendfile_userdef_from_defaults();
      }
      if (userdef_template) {
        BKE_blender_userdef_app_template_data_set_and_free(userdef_template);
        userdef_template = nullptr;
      }
    }
  }

  if (app_template_override) {
    BLI_strncpy(U.app_template, app_template_override, sizeof(U.app_template));
  }

  Main *bmain = CTX_data_main(C);

  if (use_userdef) {
    /* check userdef before open window, keymaps etc */
    wm_init_userdef(bmain);
  }

  if (use_data) {
    /* match the read WM with current WM */
    wm_window_match_do(C, &wmbase, &bmain->wm, &bmain->wm);
  }

  if (use_userdef) {
    /* Clear keymaps because the current default keymap may have been initialized
     * from user preferences, which have been reset. */
    LISTBASE_FOREACH (wmWindowManager *, wm, &bmain->wm) {
      if (wm->defaultconf) {
        wm->defaultconf->flag &= ~KEYCONF_INIT_DEFAULT;
      }
    }
  }

  if (use_data) {
    WM_check(C); /* opens window(s), checks keymaps */

    bmain->filepath[0] = '\0';
  }

  {
    wmFileReadPost_Params params_file_read_post{};
    params_file_read_post.use_data = use_data;
    params_file_read_post.use_userdef = use_userdef;
    params_file_read_post.is_startup_file = true;
    params_file_read_post.is_factory_startup = is_factory_startup;
    params_file_read_post.reset_app_template = reset_app_template;

    params_file_read_post.success = success;
    params_file_read_post.is_alloc = false;

    if (r_params_file_read_post == nullptr) {
      wm_homefile_read_post(C, &params_file_read_post);
    }
    else {
      params_file_read_post.is_alloc = true;
      *r_params_file_read_post = static_cast<wmFileReadPost_Params *>(
          MEM_mallocN(sizeof(wmFileReadPost_Params), __func__));
      **r_params_file_read_post = params_file_read_post;

      /* Match #wm_file_read_post which leaves the window cleared too. */
      CTX_wm_window_set(C, nullptr);
    }
  }
}

void wm_homefile_read(bContext *C,
                      const struct wmHomeFileRead_Params *params_homefile,
                      ReportList *reports)
{
  wm_homefile_read_ex(C, params_homefile, reports, nullptr);
}

void wm_homefile_read_post(struct bContext *C,
                           const struct wmFileReadPost_Params *params_file_read_post)
{
  wm_file_read_post(C, params_file_read_post);

  if (params_file_read_post->use_data) {
    BKE_callback_exec_string(CTX_data_main(C),
                             params_file_read_post->success ? BKE_CB_EVT_LOAD_POST :
                                                              BKE_CB_EVT_LOAD_POST_FAIL,
                             "");
  }

  if (params_file_read_post->is_alloc) {
    MEM_freeN((void *)params_file_read_post);
  }
}

/** \} */

/* -------------------------------------------------------------------- */
/** \name Blend-File History API
 * \{ */

void wm_history_file_read(void)
{
  const char *const cfgdir = BKE_appdir_folder_id(BLENDER_USER_CONFIG, nullptr);
  if (!cfgdir) {
    return;
  }

  char filepath[FILE_MAX];
  LinkNode *l;
  int num;

  BLI_path_join(filepath, sizeof(filepath), cfgdir, BLENDER_HISTORY_FILE);

  LinkNode *lines = BLI_file_read_as_lines(filepath);

  wm_history_files_free();

  /* Read list of recent opened files from #BLENDER_HISTORY_FILE to memory. */
  for (l = lines, num = 0; l && (num < U.recent_files); l = l->next) {
    const char *line = static_cast<const char *>(l->link);
    /* don't check if files exist, causes slow startup for remote/external drives */
    if (line[0]) {
      struct RecentFile *recent = (RecentFile *)MEM_mallocN(sizeof(RecentFile), "RecentFile");
      BLI_addtail(&(G.recent_files), recent);
      recent->filepath = BLI_strdup(line);
      num++;
    }
  }

  BLI_file_free_lines(lines);
}

static RecentFile *wm_history_file_new(const char *filepath)
{
  RecentFile *recent = static_cast<RecentFile *>(MEM_mallocN(sizeof(RecentFile), "RecentFile"));
  recent->filepath = BLI_strdup(filepath);
  return recent;
}

static void wm_history_file_free(RecentFile *recent)
{
  BLI_assert(BLI_findindex(&G.recent_files, recent) != -1);
  MEM_freeN(recent->filepath);
  BLI_freelinkN(&G.recent_files, recent);
}

static void wm_history_files_free(void)
{
  LISTBASE_FOREACH_MUTABLE (RecentFile *, recent, &G.recent_files) {
    wm_history_file_free(recent);
  }
}

static RecentFile *wm_file_history_find(const char *filepath)
{
  return static_cast<RecentFile *>(
      BLI_findstring_ptr(&G.recent_files, filepath, offsetof(RecentFile, filepath)));
}

/**
 * Write #BLENDER_HISTORY_FILE as-is, without checking the environment
 * (that's handled by #wm_history_file_update).
 */
static void wm_history_file_write(void)
{
  const char *user_config_dir;
  char filepath[FILE_MAX];
  FILE *fp;

  /* will be nullptr in background mode */
  user_config_dir = BKE_appdir_folder_id_create(BLENDER_USER_CONFIG, nullptr);
  if (!user_config_dir) {
    return;
  }

  BLI_path_join(filepath, sizeof(filepath), user_config_dir, BLENDER_HISTORY_FILE);

  fp = BLI_fopen(filepath, "w");
  if (fp) {
    LISTBASE_FOREACH (RecentFile *, recent, &G.recent_files) {
      fprintf(fp, "%s\n", recent->filepath);
    }
    fclose(fp);
  }
}

/**
 * Run after saving a file to refresh the #BLENDER_HISTORY_FILE list.
 */
static void wm_history_file_update(void)
{
  RecentFile *recent;
  const char *blendfile_path = BKE_main_blendfile_path_from_global();

  /* No write history for recovered startup files. */
  if (blendfile_path[0] == '\0') {
    return;
  }

  recent = static_cast<RecentFile *>(G.recent_files.first);
  /* Refresh #BLENDER_HISTORY_FILE of recent opened files, when current file was changed. */
  if (!(recent) || (BLI_path_cmp(recent->filepath, blendfile_path) != 0)) {

    recent = wm_file_history_find(blendfile_path);
    if (recent) {
      BLI_remlink(&G.recent_files, recent);
    }
    else {
      RecentFile *recent_next;
      for (recent = static_cast<RecentFile *>(BLI_findlink(&G.recent_files, U.recent_files - 1));
           recent;
           recent = recent_next)
      {
        recent_next = recent->next;
        wm_history_file_free(recent);
      }
      recent = wm_history_file_new(blendfile_path);
    }

    /* add current file to the beginning of list */
    BLI_addhead(&(G.recent_files), recent);

    /* Write current file to #BLENDER_HISTORY_FILE. */
    wm_history_file_write();

    /* Also update most recent files on system. */
    GHOST_addToSystemRecentFiles(blendfile_path);
  }
}

/** \} */

/* -------------------------------------------------------------------- */
/** \name Thumbnail Generation: Screen-Shot / Camera View
 *
 * Thumbnail Sizes
 * ===============
 *
 * - `PREVIEW_RENDER_LARGE_HEIGHT * 2` is used to render a large thumbnail,
 *   giving some over-sampling when scaled down:
 *
 * - There are two outputs for this thumbnail:
 *
 *   - An image is saved to the thumbnail cache, sized at #PREVIEW_RENDER_LARGE_HEIGHT.
 *
 *   - A smaller thumbnail is stored in the `.blend` file itself, sized at #BLEN_THUMB_SIZE.
 *     The size is kept small to prevent thumbnails bloating the size of `.blend` files.
 *
 *     The this thumbnail will be extracted if the file is shared or the local thumbnail cache
 *     is cleared. see: `blendthumb_extract.cc` for logic that extracts the thumbnail.
 *
 * \{ */

/**
 * Screen-shot the active window.
 */
static ImBuf *blend_file_thumb_from_screenshot(bContext *C, BlendThumbnail **r_thumb)
{
  *r_thumb = nullptr;

  wmWindow *win = CTX_wm_window(C);
  if (G.background || (win == nullptr)) {
    return nullptr;
  }

  /* The window to capture should be a main window (without parent). */
  while (win && win->parent) {
    win = win->parent;
  }

  wmWindowManager *wm = CTX_wm_manager(C);
  int win_size[2];
  /* NOTE: always read from front-buffer as drawing a window can cause problems while saving,
   * even if this means the thumbnail from the screen-shot fails to be created, see: #98462. */
  uint *buffer = WM_window_pixels_read_from_frontbuffer(wm, win, win_size);
  ImBuf *ibuf = IMB_allocFromBufferOwn(buffer, nullptr, win_size[0], win_size[1], 24);

  if (ibuf) {
    int ex, ey;
    if (ibuf->x > ibuf->y) {
      ex = BLEN_THUMB_SIZE;
      ey = max_ii(1, int((float(ibuf->y) / float(ibuf->x)) * BLEN_THUMB_SIZE));
    }
    else {
      ex = max_ii(1, int((float(ibuf->x) / float(ibuf->y)) * BLEN_THUMB_SIZE));
      ey = BLEN_THUMB_SIZE;
    }

    /* File-system thumbnail image can be 256x256. */
    IMB_scaleImBuf(ibuf, ex * 2, ey * 2);

    /* Thumbnail inside blend should be 128x128. */
    ImBuf *thumb_ibuf = IMB_dupImBuf(ibuf);
    IMB_scaleImBuf(thumb_ibuf, ex, ey);

    BlendThumbnail *thumb = BKE_main_thumbnail_from_imbuf(nullptr, thumb_ibuf);
    IMB_freeImBuf(thumb_ibuf);
    *r_thumb = thumb;
  }

  /* Must be freed by caller. */
  return ibuf;
}

/**
 * Render the current scene with the active camera.
 *
 * \param screen: can be nullptr.
 */
static ImBuf *blend_file_thumb_from_camera(const bContext *C,
                                           Scene *scene,
                                           bScreen *screen,
                                           BlendThumbnail **r_thumb)
{
  *r_thumb = nullptr;

  /* Scene can be nullptr if running a script at startup and calling the save operator. */
  if (G.background || scene == nullptr) {
    return nullptr;
  }

  /* will be scaled down, but gives some nice oversampling */
  ImBuf *ibuf;
  BlendThumbnail *thumb;
  wmWindowManager *wm = CTX_wm_manager(C);
  const float pixelsize_old = U.pixelsize;
  wmWindow *windrawable_old = wm->windrawable;
  char err_out[256] = "unknown";

  /* screen if no camera found */
  ScrArea *area = nullptr;
  ARegion *region = nullptr;
  View3D *v3d = nullptr;

  if (screen != nullptr) {
    area = BKE_screen_find_big_area(screen, SPACE_VIEW3D, 0);
    if (area) {
      v3d = static_cast<View3D *>(area->spacedata.first);
      region = BKE_area_find_region_type(area, RGN_TYPE_WINDOW);
    }
  }

  if (scene->camera == nullptr && v3d == nullptr) {
    return nullptr;
  }

  Depsgraph *depsgraph = CTX_data_ensure_evaluated_depsgraph(C);

  /* Note that with scaling, this ends up being 0.5,
   * as it's a thumbnail, we don't need object centers and friends to be 1:1 size. */
  U.pixelsize = 1.0f;

  if (scene->camera) {
    ibuf = ED_view3d_draw_offscreen_imbuf_simple(depsgraph,
                                                 scene,
                                                 (v3d) ? &v3d->shading : nullptr,
                                                 (v3d) ? eDrawType(v3d->shading.type) : OB_SOLID,
                                                 scene->camera,
                                                 PREVIEW_RENDER_LARGE_HEIGHT * 2,
                                                 PREVIEW_RENDER_LARGE_HEIGHT * 2,
                                                 IB_rect,
                                                 (v3d) ? V3D_OFSDRAW_OVERRIDE_SCENE_SETTINGS :
                                                         V3D_OFSDRAW_NONE,
                                                 R_ALPHAPREMUL,
                                                 nullptr,
                                                 nullptr,
                                                 err_out);
  }
  else {
    ibuf = ED_view3d_draw_offscreen_imbuf(depsgraph,
                                          scene,
                                          OB_SOLID,
                                          v3d,
                                          region,
                                          PREVIEW_RENDER_LARGE_HEIGHT * 2,
                                          PREVIEW_RENDER_LARGE_HEIGHT * 2,
                                          IB_rect,
                                          R_ALPHAPREMUL,
                                          nullptr,
                                          true,
                                          nullptr,
                                          err_out);
  }

  U.pixelsize = pixelsize_old;

  /* Reset to old drawable. */
  if (windrawable_old) {
    wm_window_make_drawable(wm, windrawable_old);
  }
  else {
    wm_window_clear_drawable(wm);
  }

  if (ibuf) {
    /* dirty oversampling */
    ImBuf *thumb_ibuf;
    thumb_ibuf = IMB_dupImBuf(ibuf);
    /* BLEN_THUMB_SIZE is size of thumbnail inside blend file: 128x128. */
    IMB_scaleImBuf(thumb_ibuf, BLEN_THUMB_SIZE, BLEN_THUMB_SIZE);
    thumb = BKE_main_thumbnail_from_imbuf(nullptr, thumb_ibuf);
    IMB_freeImBuf(thumb_ibuf);
    /* Thumbnail saved to file-system should be 256x256. */
    IMB_scaleImBuf(ibuf, PREVIEW_RENDER_LARGE_HEIGHT, PREVIEW_RENDER_LARGE_HEIGHT);
  }
  else {
    /* '*r_thumb' needs to stay nullptr to prevent a bad thumbnail from being handled. */
    CLOG_WARN(&LOG, "failed to create thumbnail: %s", err_out);
    thumb = nullptr;
  }

  /* must be freed by caller */
  *r_thumb = thumb;

  return ibuf;
}

/** \} */

/* -------------------------------------------------------------------- */
/** \name Write Main Blend-File (internal)
 * \{ */

bool write_crash_blend(void)
{
  char filepath[FILE_MAX];

  BLI_strncpy(filepath, BKE_main_blendfile_path_from_global(), sizeof(filepath));
  BLI_path_extension_replace(filepath, sizeof(filepath), "_crash.blend");
  BlendFileWriteParams params{};
  const bool success = BLO_write_file(G_MAIN, filepath, G.fileflags, &params, nullptr);
  printf("%s: \"%s\"\n", success ? "written" : "failed", filepath);
  return success;
}

/**
 * Helper to check if file `filepath` can be written.
 * \return true if it can, otherwise report an error and return false.
 */
static bool wm_file_write_check_with_report_on_failure(Main *bmain,
                                                       const char *filepath,
                                                       ReportList *reports)
{
  const int filepath_len = strlen(filepath);
  if (filepath_len == 0) {
    BKE_report(reports, RPT_ERROR, "Path is empty, cannot save");
    return false;
  }

  if (filepath_len >= FILE_MAX) {
    BKE_report(reports, RPT_ERROR, "Path too long, cannot save");
    return false;
  }

  /* Check if file write permission is ok */
  if (BLI_exists(filepath) && !BLI_file_is_writable(filepath)) {
    BKE_reportf(
        reports, RPT_ERROR, "Cannot save blend file, path \"%s\" is not writable", filepath);
    return false;
  }

  LISTBASE_FOREACH (Library *, li, &bmain->libraries) {
    if (BLI_path_cmp(li->filepath_abs, filepath) == 0) {
      BKE_reportf(reports, RPT_ERROR, "Cannot overwrite used library '%.240s'", filepath);
      return false;
    }
  }

  return true;
}

/**
 * \see #wm_homefile_write_exec wraps #BLO_write_file in a similar way.
 */
static bool wm_file_write(bContext *C,
                          const char *filepath,
                          int fileflags,
                          eBLO_WritePathRemap remap_mode,
                          bool use_save_as_copy,
                          ReportList *reports)
{
  Main *bmain = CTX_data_main(C);
  BlendThumbnail *thumb = nullptr, *main_thumb = nullptr;
  ImBuf *ibuf_thumb = nullptr;

  /* NOTE: used to replace the file extension (to ensure '.blend'),
   * no need to now because the operator ensures,
   * its handy for scripts to save to a predefined name without blender editing it */

  if (!wm_file_write_check_with_report_on_failure(bmain, filepath, reports)) {
    return false;
  }

  /* Call pre-save callbacks before writing preview,
   * that way you can generate custom file thumbnail. */

  /* NOTE: either #BKE_CB_EVT_SAVE_POST or #BKE_CB_EVT_SAVE_POST_FAIL must run.
   * Runs at the end of this function, don't return beforehand. */
  BKE_callback_exec_string(bmain, BKE_CB_EVT_SAVE_PRE, filepath);
  ED_assets_pre_save(bmain);

  /* Enforce full override check/generation on file save. */
  BKE_lib_override_library_main_operations_create(bmain, true, nullptr);

  /* NOTE: Ideally we would call `WM_redraw_windows` here to remove any open menus.
   * But we can crash if saving from a script, see #92704 & #97627.
   * Just checking `!G.background && BLI_thread_is_main()` is not sufficient to fix this.
   * Additionally some EGL configurations don't support reading the front-buffer
   * immediately after drawing, see: #98462. In that case off-screen drawing is necessary. */

  /* don't forget not to return without! */
  WM_cursor_wait(true);

  if (U.file_preview_type != USER_FILE_PREVIEW_NONE) {
    /* Blend file thumbnail.
     *
     * - Save before exiting edit-mode, otherwise evaluated-mesh for shared data gets corrupted.
     *   See #27765.
     * - Main can store a '.blend' thumbnail,
     *   useful for background-mode or thumbnail customization.
     */
    main_thumb = thumb = bmain->blen_thumb;
    if (thumb != nullptr) {
      /* In case we are given a valid thumbnail data, just generate image from it. */
      ibuf_thumb = BKE_main_thumbnail_to_imbuf(nullptr, thumb);
    }
    else if (BLI_thread_is_main()) {
      int file_preview_type = U.file_preview_type;

      if (file_preview_type == USER_FILE_PREVIEW_AUTO) {
        Scene *scene = CTX_data_scene(C);
        bScreen *screen = CTX_wm_screen(C);
        bool do_render = (scene != nullptr && scene->camera != nullptr && screen != nullptr &&
                          (BKE_screen_find_big_area(screen, SPACE_VIEW3D, 0) != nullptr));
        file_preview_type = do_render ? USER_FILE_PREVIEW_CAMERA : USER_FILE_PREVIEW_SCREENSHOT;
      }

      switch (file_preview_type) {
        case USER_FILE_PREVIEW_SCREENSHOT: {
          ibuf_thumb = blend_file_thumb_from_screenshot(C, &thumb);
          break;
        }
        case USER_FILE_PREVIEW_CAMERA: {
          ibuf_thumb = blend_file_thumb_from_camera(
              C, CTX_data_scene(C), CTX_wm_screen(C), &thumb);
          break;
        }
        default:
          BLI_assert_unreachable();
      }
    }
  }

  /* operator now handles overwrite checks */

  if (G.fileflags & G_FILE_AUTOPACK) {
    BKE_packedfile_pack_all(bmain, reports, false);
  }

  ED_editors_flush_edits(bmain);

  /* XXX(ton): temp solution to solve bug, real fix coming. */
  bmain->recovered = false;

  BlendFileWriteParams blend_write_params{};
  blend_write_params.remap_mode = remap_mode;
  blend_write_params.use_save_versions = true;
  blend_write_params.use_save_as_copy = use_save_as_copy;
  blend_write_params.thumb = thumb;

  const bool success = BLO_write_file(bmain, filepath, fileflags, &blend_write_params, reports);

  if (success) {
    const bool do_history_file_update = (G.background == false) &&
                                        (CTX_wm_manager(C)->op_undo_depth == 0);

    if (use_save_as_copy == false) {
      STRNCPY(bmain->filepath, filepath); /* is guaranteed current file */
    }

    SET_FLAG_FROM_TEST(G.fileflags, fileflags & G_FILE_COMPRESS, G_FILE_COMPRESS);

    /* prevent background mode scripts from clobbering history */
    if (do_history_file_update) {
      wm_history_file_update();
    }

    /* run this function after because the file can't be written before the blend is */
    if (ibuf_thumb) {
      IMB_thumb_delete(filepath, THB_FAIL); /* without this a failed thumb overrides */
      ibuf_thumb = IMB_thumb_create(filepath, THB_LARGE, THB_SOURCE_BLEND, ibuf_thumb);
    }

    /* Without this there is no feedback the file was saved. */
    BKE_reportf(reports, RPT_INFO, "Saved \"%s\"", BLI_path_basename(filepath));
  }

  BKE_callback_exec_string(
      bmain, success ? BKE_CB_EVT_SAVE_POST : BKE_CB_EVT_SAVE_POST_FAIL, filepath);

  if (ibuf_thumb) {
    IMB_freeImBuf(ibuf_thumb);
  }
  if (thumb && thumb != main_thumb) {
    MEM_freeN(thumb);
  }

  WM_cursor_wait(false);

  return success;
}

/** \} */

/* -------------------------------------------------------------------- */
/** \name Auto-Save API
 * \{ */

static void wm_autosave_location(char filepath[FILE_MAX])
{
  const int pid = abs(getpid());
  char filename[1024];

  /* Normally there is no need to check for this to be nullptr,
   * however this runs on exit when it may be cleared. */
  Main *bmain = G_MAIN;
  const char *blendfile_path = bmain ? BKE_main_blendfile_path(bmain) : nullptr;

  if (blendfile_path && (blendfile_path[0] != '\0')) {
    const char *basename = BLI_path_basename(blendfile_path);
    int len = strlen(basename) - 6;
    BLI_snprintf(filename, sizeof(filename), "%.*s_%d_autosave.blend", len, basename, pid);
  }
  else {
    BLI_snprintf(filename, sizeof(filename), "%d_autosave.blend", pid);
  }

  const char *tempdir_base = BKE_tempdir_base();
  /* NOTE(@ideasman42): It's strange that this is only used on WIN32.
   * From reading commits it seems accessing the temporary directory used to be less reliable.
   * If this is still the case on WIN32 - other features such as copy-paste will also fail.
   * We could support #BLENDER_USER_AUTOSAVE on all platforms or remove it entirely. */
#ifdef WIN32
  if (!BLI_exists(tempdir_base)) {
    const char *savedir = BKE_appdir_folder_id_create(BLENDER_USER_AUTOSAVE, nullptr);
    if (savedir) {
      tempdir_base = savedir;
    }
  }
#endif

  BLI_path_join(filepath, FILE_MAX, tempdir_base, filename);
}

static void wm_autosave_write(Main *bmain, wmWindowManager *wm)
{
  char filepath[FILE_MAX];

  wm_autosave_location(filepath);

  /* Fast save of last undo-buffer, now with UI. */
  const bool use_memfile = (U.uiflag & USER_GLOBALUNDO) != 0;
  MemFile *memfile = use_memfile ? ED_undosys_stack_memfile_get_active(wm->undo_stack) : nullptr;
  if (memfile != nullptr) {
    BLO_memfile_write_file(memfile, filepath);
  }
  else {
    if (use_memfile) {
      /* This is very unlikely, alert developers of this unexpected case. */
      CLOG_WARN(&LOG, "undo-data not found for writing, fallback to regular file write!");
    }

    /* Save as regular blend file with recovery information. */
    const int fileflags = (G.fileflags & ~G_FILE_COMPRESS) | G_FILE_RECOVER_WRITE;

    ED_editors_flush_edits(bmain);

    /* Error reporting into console. */
    BlendFileWriteParams params{};
    BLO_write_file(bmain, filepath, fileflags, &params, nullptr);
  }
}

static void wm_autosave_timer_begin_ex(wmWindowManager *wm, double timestep)
{
  wm_autosave_timer_end(wm);

  if (U.flag & USER_AUTOSAVE) {
    wm->autosavetimer = WM_event_add_timer(wm, nullptr, TIMERAUTOSAVE, timestep);
  }
}

void wm_autosave_timer_begin(wmWindowManager *wm)
{
  wm_autosave_timer_begin_ex(wm, U.savetime * 60.0);
}

void wm_autosave_timer_end(wmWindowManager *wm)
{
  if (wm->autosavetimer) {
    WM_event_remove_timer(wm, nullptr, wm->autosavetimer);
    wm->autosavetimer = nullptr;
  }
}

void WM_file_autosave_init(wmWindowManager *wm)
{
  wm_autosave_timer_begin(wm);
}

void wm_autosave_timer(Main *bmain, wmWindowManager *wm, wmTimer * /*wt*/)
{
  wm_autosave_timer_end(wm);

  /* If a modal operator is running, don't autosave because we might not be in
   * a valid state to save. But try again in 10ms. */
  LISTBASE_FOREACH (wmWindow *, win, &wm->windows) {
    LISTBASE_FOREACH (wmEventHandler *, handler_base, &win->modalhandlers) {
      if (handler_base->type == WM_HANDLER_TYPE_OP) {
        wmEventHandler_Op *handler = (wmEventHandler_Op *)handler_base;
        if (handler->op) {
          wm_autosave_timer_begin_ex(wm, 0.01);
          return;
        }
      }
    }
  }

  wm_autosave_write(bmain, wm);

  /* Restart the timer after file write, just in case file write takes a long time. */
  wm_autosave_timer_begin(wm);
}

void wm_autosave_delete(void)
{
  char filepath[FILE_MAX];

  wm_autosave_location(filepath);

  if (BLI_exists(filepath)) {
    char str[FILE_MAX];
    BLI_path_join(str, sizeof(str), BKE_tempdir_base(), BLENDER_QUIT_FILE);

    /* For global undo; remove temporarily saved file, otherwise rename. */
    if (U.uiflag & USER_GLOBALUNDO) {
      BLI_delete(filepath, false, false);
    }
    else {
      BLI_rename(filepath, str);
    }
  }
}

/** \} */

/* -------------------------------------------------------------------- */
/** \name Shared Operator Properties
 * \{ */

/** Use for loading factory startup & preferences. */
static void read_factory_reset_props(wmOperatorType *ot)
{
  PropertyRNA *prop;

  /* So it's possible to reset app-template settings without resetting other defaults. */
  prop = RNA_def_boolean(ot->srna,
                         "use_factory_startup_app_template_only",
                         false,
                         "Factory Startup App-Template Only",
                         "");
  RNA_def_property_flag(prop, PropertyFlag(PROP_HIDDEN | PROP_SKIP_SAVE));
}

/** \} */

/* -------------------------------------------------------------------- */
/** \name Initialize `WM_OT_open_*` Properties
 *
 * Check if load_ui was set by the caller.
 * Fall back to user preference when file flags not specified.
 *
 * \{ */

void wm_open_init_load_ui(wmOperator *op, bool use_prefs)
{
  PropertyRNA *prop = RNA_struct_find_property(op->ptr, "load_ui");
  if (!RNA_property_is_set(op->ptr, prop)) {
    bool value = use_prefs ? ((U.flag & USER_FILENOUI) == 0) : ((G.fileflags & G_FILE_NO_UI) == 0);

    RNA_property_boolean_set(op->ptr, prop, value);
  }
}

void wm_open_init_use_scripts(wmOperator *op, bool use_prefs)
{
  PropertyRNA *prop = RNA_struct_find_property(op->ptr, "use_scripts");
  if (!RNA_property_is_set(op->ptr, prop)) {
    /* use G_FLAG_SCRIPT_AUTOEXEC rather than the userpref because this means if
     * the flag has been disabled from the command line, then opening
     * from the menu won't enable this setting. */
    bool value = use_prefs ? ((U.flag & USER_SCRIPT_AUTOEXEC_DISABLE) == 0) :
                             ((G.f & G_FLAG_SCRIPT_AUTOEXEC) != 0);

    RNA_property_boolean_set(op->ptr, prop, value);
  }
}

/** \} */

/* -------------------------------------------------------------------- */
/** \name Startup File Save Operator
 * \{ */

/**
 * \see #wm_file_write wraps #BLO_write_file in a similar way.
 * \return success.
 */
static int wm_homefile_write_exec(bContext *C, wmOperator *op)
{
  Main *bmain = CTX_data_main(C);
  wmWindowManager *wm = CTX_wm_manager(C);
  wmWindow *win = CTX_wm_window(C);
  char filepath[FILE_MAX];
  int fileflags;

  const char *app_template = U.app_template[0] ? U.app_template : nullptr;
  const char *const cfgdir = BKE_appdir_folder_id_create(BLENDER_USER_CONFIG, app_template);
  if (cfgdir == nullptr) {
    BKE_report(op->reports, RPT_ERROR, "Unable to create user config path");
    return OPERATOR_CANCELLED;
  }

  /* NOTE: either #BKE_CB_EVT_SAVE_POST or #BKE_CB_EVT_SAVE_POST_FAIL must run.
   * Runs at the end of this function, don't return beforehand. */
  BKE_callback_exec_string(bmain, BKE_CB_EVT_SAVE_PRE, "");
  ED_assets_pre_save(bmain);

  /* check current window and close it if temp */
  if (win && WM_window_is_temp_screen(win)) {
    wm_window_close(C, wm, win);
  }

  /* update keymaps in user preferences */
  WM_keyconfig_update(wm);

  BLI_path_join(filepath, sizeof(filepath), cfgdir, BLENDER_STARTUP_FILE);

  printf("Writing homefile: \"%s\" ", filepath);

  ED_editors_flush_edits(bmain);

  /* Force save as regular blend file. */
  fileflags = G.fileflags & ~G_FILE_COMPRESS;

  BlendFileWriteParams blend_write_params{};
  /* Make all paths absolute when saving the startup file.
   * On load the `G.main->filepath` will be empty so the paths
   * won't have a base for resolving the relative paths. */
  blend_write_params.remap_mode = BLO_WRITE_PATH_REMAP_ABSOLUTE;
  /* Don't apply any path changes to the current blend file. */
  blend_write_params.use_save_as_copy = true;

  const bool success = BLO_write_file(
      bmain, filepath, fileflags, &blend_write_params, op->reports);

  BKE_callback_exec_string(bmain, success ? BKE_CB_EVT_SAVE_POST : BKE_CB_EVT_SAVE_POST_FAIL, "");

  if (success) {
    printf("ok\n");
    BKE_report(op->reports, RPT_INFO, "Startup file saved");
    return OPERATOR_FINISHED;
  }
  printf("fail\n");
  return OPERATOR_CANCELLED;
}

void WM_OT_save_homefile(wmOperatorType *ot)
{
  ot->name = "Save Startup File";
  ot->idname = "WM_OT_save_homefile";
  ot->description = "Make the current file the default .blend file";

  ot->invoke = WM_operator_confirm;
  ot->exec = wm_homefile_write_exec;
}

/** \} */

/* -------------------------------------------------------------------- */
/** \name Write Preferences Operator
 * \{ */

/* Only save the prefs block. operator entry */
static int wm_userpref_write_exec(bContext *C, wmOperator *op)
{
  wmWindowManager *wm = CTX_wm_manager(C);

  /* Update keymaps in user preferences. */
  WM_keyconfig_update(wm);

  const bool success = BKE_blendfile_userdef_write_all(op->reports);

  return success ? OPERATOR_FINISHED : OPERATOR_CANCELLED;
}

void WM_OT_save_userpref(wmOperatorType *ot)
{
  ot->name = "Save Preferences";
  ot->idname = "WM_OT_save_userpref";
  ot->description = "Make the current preferences default";

  ot->invoke = WM_operator_confirm;
  ot->exec = wm_userpref_write_exec;
}

/** \} */

/* -------------------------------------------------------------------- */
/** \name Read Preferences Operator
 * \{ */

/**
 * When reading preferences, there are some exceptions for values which are reset.
 */
static void wm_userpref_read_exceptions(UserDef *userdef_curr, const UserDef *userdef_prev)
{
#define USERDEF_RESTORE(member) \
  { \
    userdef_curr->member = userdef_prev->member; \
  } \
  ((void)0)

  /* Current visible preferences category. */
  USERDEF_RESTORE(space_data.section_active);

#undef USERDEF_RESTORE
}

static void rna_struct_update_when_changed(bContext *C,
                                           Main *bmain,
                                           PointerRNA *ptr_a,
                                           PointerRNA *ptr_b)
{
  CollectionPropertyIterator iter;
  PropertyRNA *iterprop = RNA_struct_iterator_property(ptr_a->type);
  BLI_assert(ptr_a->type == ptr_b->type);
  RNA_property_collection_begin(ptr_a, iterprop, &iter);
  for (; iter.valid; RNA_property_collection_next(&iter)) {
    PropertyRNA *prop = static_cast<PropertyRNA *>(iter.ptr.data);
    if (STREQ(RNA_property_identifier(prop), "rna_type")) {
      continue;
    }
    switch (RNA_property_type(prop)) {
      case PROP_POINTER: {
        PointerRNA ptr_sub_a = RNA_property_pointer_get(ptr_a, prop);
        PointerRNA ptr_sub_b = RNA_property_pointer_get(ptr_b, prop);
        rna_struct_update_when_changed(C, bmain, &ptr_sub_a, &ptr_sub_b);
        break;
      }
      case PROP_COLLECTION:
        /* Don't handle collections. */
        break;
      default: {
        if (!RNA_property_equals(bmain, ptr_a, ptr_b, prop, RNA_EQ_STRICT)) {
          RNA_property_update(C, ptr_b, prop);
        }
      }
    }
  }
  RNA_property_collection_end(&iter);
}

static void wm_userpref_update_when_changed(bContext *C,
                                            Main *bmain,
                                            UserDef *userdef_prev,
                                            UserDef *userdef_curr)
{
  PointerRNA ptr_a, ptr_b;
  RNA_pointer_create(nullptr, &RNA_Preferences, userdef_prev, &ptr_a);
  RNA_pointer_create(nullptr, &RNA_Preferences, userdef_curr, &ptr_b);
  const bool is_dirty = userdef_curr->runtime.is_dirty;

  rna_struct_update_when_changed(C, bmain, &ptr_a, &ptr_b);

  WM_reinit_gizmomap_all(bmain);
  WM_keyconfig_reload(C);

  userdef_curr->runtime.is_dirty = is_dirty;
}

static int wm_userpref_read_exec(bContext *C, wmOperator *op)
{
  const bool use_data = false;
  const bool use_userdef = true;
  const bool use_factory_settings = STREQ(op->type->idname, "WM_OT_read_factory_userpref");
  const bool use_factory_settings_app_template_only =
      (use_factory_settings && RNA_boolean_get(op->ptr, "use_factory_startup_app_template_only"));

  UserDef U_backup = blender::dna::shallow_copy(U);

  wmHomeFileRead_Params read_homefile_params{};
  read_homefile_params.use_data = use_data;
  read_homefile_params.use_userdef = use_userdef;
  read_homefile_params.use_factory_settings = use_factory_settings;
  read_homefile_params.use_factory_settings_app_template_only =
      use_factory_settings_app_template_only;
  read_homefile_params.use_empty_data = false;
  read_homefile_params.filepath_startup_override = nullptr;
  read_homefile_params.app_template_override = WM_init_state_app_template_get();
  wm_homefile_read(C, &read_homefile_params, op->reports);

  wm_userpref_read_exceptions(&U, &U_backup);
  SET_FLAG_FROM_TEST(G.f, use_factory_settings, G_FLAG_USERPREF_NO_SAVE_ON_EXIT);

  Main *bmain = CTX_data_main(C);

  wm_userpref_update_when_changed(C, bmain, &U_backup, &U);

  if (use_factory_settings) {
    U.runtime.is_dirty = true;
  }

  /* Needed to recalculate UI scaling values (eg, #UserDef.inv_dpi_fac). */
  wm_window_clear_drawable(static_cast<wmWindowManager *>(bmain->wm.first));

  WM_event_add_notifier(C, NC_WINDOW, nullptr);

  return OPERATOR_FINISHED;
}

void WM_OT_read_userpref(wmOperatorType *ot)
{
  ot->name = "Load Preferences";
  ot->idname = "WM_OT_read_userpref";
  ot->description = "Load last saved preferences";

  ot->invoke = WM_operator_confirm;
  ot->exec = wm_userpref_read_exec;
}

void WM_OT_read_factory_userpref(wmOperatorType *ot)
{
  ot->name = "Load Factory Preferences";
  ot->idname = "WM_OT_read_factory_userpref";
  ot->description =
      "Load factory default preferences. "
      "To make changes to preferences permanent, use \"Save Preferences\"";

  ot->invoke = WM_operator_confirm;
  ot->exec = wm_userpref_read_exec;

  read_factory_reset_props(ot);
}

/** \} */

/* -------------------------------------------------------------------- */
/** \name Read File History Operator
 * \{ */

static int wm_history_file_read_exec(bContext * /*C*/, wmOperator * /*op*/)
{
  ED_file_read_bookmarks();
  wm_history_file_read();
  return OPERATOR_FINISHED;
}

void WM_OT_read_history(wmOperatorType *ot)
{
  ot->name = "Reload History File";
  ot->idname = "WM_OT_read_history";
  ot->description = "Reloads history and bookmarks";

  ot->invoke = WM_operator_confirm;
  ot->exec = wm_history_file_read_exec;

  /* this operator is only used for loading settings from a previous blender install */
  ot->flag = OPTYPE_INTERNAL;
}

/** \} */

/* -------------------------------------------------------------------- */
/** \name Read Startup & Preferences Operator
 *
 * Both #WM_OT_read_homefile & #WM_OT_read_factory_settings.
 * \{ */

static int wm_homefile_read_exec(bContext *C, wmOperator *op)
{
  const bool use_factory_startup_and_userdef = STREQ(op->type->idname,
                                                     "WM_OT_read_factory_settings");
  const bool use_factory_settings = use_factory_startup_and_userdef ||
                                    RNA_boolean_get(op->ptr, "use_factory_startup");
  const bool use_factory_settings_app_template_only =
      (use_factory_startup_and_userdef &&
       RNA_boolean_get(op->ptr, "use_factory_startup_app_template_only"));

  bool use_userdef = false;
  char filepath_buf[FILE_MAX];
  const char *filepath = nullptr;
  UserDef U_backup = blender::dna::shallow_copy(U);

  if (!use_factory_settings) {
    PropertyRNA *prop = RNA_struct_find_property(op->ptr, "filepath");

    /* This can be used when loading of a start-up file should only change
     * the scene content but keep the blender UI as it is. */
    wm_open_init_load_ui(op, true);
    SET_FLAG_FROM_TEST(G.fileflags, !RNA_boolean_get(op->ptr, "load_ui"), G_FILE_NO_UI);

    if (RNA_property_is_set(op->ptr, prop)) {
      RNA_property_string_get(op->ptr, prop, filepath_buf);
      filepath = filepath_buf;
      if (BLI_access(filepath, R_OK)) {
        BKE_reportf(
            op->reports, RPT_ERROR, "Can't read alternative start-up file: \"%s\"", filepath);
        return OPERATOR_CANCELLED;
      }
    }
  }
  else {
    if (use_factory_startup_and_userdef) {
      /* always load UI for factory settings (prefs will re-init) */
      G.fileflags &= ~G_FILE_NO_UI;
      /* Always load preferences with factory settings. */
      use_userdef = true;
    }
  }

  char app_template_buf[sizeof(U.app_template)];
  const char *app_template;
  PropertyRNA *prop_app_template = RNA_struct_find_property(op->ptr, "app_template");
  const bool use_splash = !use_factory_settings && RNA_boolean_get(op->ptr, "use_splash");
  const bool use_empty_data = RNA_boolean_get(op->ptr, "use_empty");

  if (prop_app_template && RNA_property_is_set(op->ptr, prop_app_template)) {
    RNA_property_string_get(op->ptr, prop_app_template, app_template_buf);
    app_template = app_template_buf;

    if (!use_factory_settings) {
      /* Always load preferences when switching templates with own preferences. */
      use_userdef = BKE_appdir_app_template_has_userpref(app_template) ||
                    BKE_appdir_app_template_has_userpref(U.app_template);
    }

    /* Turn override off, since we're explicitly loading a different app-template. */
    WM_init_state_app_template_set(nullptr);
  }
  else {
    /* Normally nullptr, only set when overriding from the command-line. */
    app_template = WM_init_state_app_template_get();
  }

  wmHomeFileRead_Params read_homefile_params{};
  read_homefile_params.use_data = true;
  read_homefile_params.use_userdef = use_userdef;
  read_homefile_params.use_factory_settings = use_factory_settings;
  read_homefile_params.use_factory_settings_app_template_only =
      use_factory_settings_app_template_only;
  read_homefile_params.use_empty_data = use_empty_data;
  read_homefile_params.filepath_startup_override = filepath;
  read_homefile_params.app_template_override = app_template;
  wm_homefile_read(C, &read_homefile_params, op->reports);

  if (use_splash) {
    WM_init_splash(C);
  }

  if (use_userdef) {
    wm_userpref_read_exceptions(&U, &U_backup);
    SET_FLAG_FROM_TEST(G.f, use_factory_settings, G_FLAG_USERPREF_NO_SAVE_ON_EXIT);

    if (use_factory_settings) {
      U.runtime.is_dirty = true;
    }
  }

  if (G.fileflags & G_FILE_NO_UI) {
    ED_outliner_select_sync_from_all_tag(C);
  }

  return OPERATOR_FINISHED;
}

static void wm_homefile_read_after_dialog_callback(bContext *C, void *user_data)
{
  WM_operator_name_call_with_properties(
      C, "WM_OT_read_homefile", WM_OP_EXEC_DEFAULT, (IDProperty *)user_data, nullptr);
}

static int wm_homefile_read_invoke(bContext *C, wmOperator *op, const wmEvent * /*event*/)
{
  if (wm_operator_close_file_dialog_if_needed(C, op, wm_homefile_read_after_dialog_callback)) {
    return OPERATOR_INTERFACE;
  }
  return wm_homefile_read_exec(C, op);
}

static void read_homefile_props(wmOperatorType *ot)
{
  PropertyRNA *prop;

  prop = RNA_def_string(ot->srna, "app_template", "Template", sizeof(U.app_template), "", "");
  RNA_def_property_flag(prop, PropertyFlag(PROP_HIDDEN | PROP_SKIP_SAVE));

  prop = RNA_def_boolean(ot->srna, "use_empty", false, "Empty", "");
  RNA_def_property_flag(prop, PropertyFlag(PROP_HIDDEN | PROP_SKIP_SAVE));
}

void WM_OT_read_homefile(wmOperatorType *ot)
{
  PropertyRNA *prop;
  ot->name = "Reload Start-Up File";
  ot->idname = "WM_OT_read_homefile";
  ot->description = "Open the default file (doesn't save the current file)";

  ot->invoke = wm_homefile_read_invoke;
  ot->exec = wm_homefile_read_exec;

  prop = RNA_def_string_file_path(ot->srna,
                                  "filepath",
                                  nullptr,
                                  FILE_MAX,
                                  "File Path",
                                  "Path to an alternative start-up file");
  RNA_def_property_flag(prop, PROP_HIDDEN);

  /* So scripts can use an alternative start-up file without the UI */
  prop = RNA_def_boolean(
      ot->srna, "load_ui", true, "Load UI", "Load user interface setup from the .blend file");
  RNA_def_property_flag(prop, PropertyFlag(PROP_HIDDEN | PROP_SKIP_SAVE));

  /* So the splash can be kept open after loading a file (for templates). */
  prop = RNA_def_boolean(ot->srna, "use_splash", false, "Splash", "");
  RNA_def_property_flag(prop, PropertyFlag(PROP_HIDDEN | PROP_SKIP_SAVE));

  /* So scripts can load factory-startup without resetting preferences
   * (which has other implications such as reloading all add-ons).
   * Match naming for `--factory-startup` command line argument. */
  prop = RNA_def_boolean(ot->srna, "use_factory_startup", false, "Factory Startup", "");
  RNA_def_property_flag(prop, PropertyFlag(PROP_HIDDEN | PROP_SKIP_SAVE));
  read_factory_reset_props(ot);

  read_homefile_props(ot);

  /* omit poll to run in background mode */
}

void WM_OT_read_factory_settings(wmOperatorType *ot)
{
  ot->name = "Load Factory Settings";
  ot->idname = "WM_OT_read_factory_settings";
  ot->description =
      "Load factory default startup file and preferences. "
      "To make changes permanent, use \"Save Startup File\" and \"Save Preferences\"";

  ot->invoke = WM_operator_confirm;
  ot->exec = wm_homefile_read_exec;
  /* Omit poll to run in background mode. */

  read_factory_reset_props(ot);

  read_homefile_props(ot);
}

/** \} */

/* -------------------------------------------------------------------- */
/** \name Open Main .blend File Utilities
 * \{ */

/**
 * Wrap #WM_file_read, shared by file reading operators.
 */
static bool wm_file_read_opwrap(bContext *C, const char *filepath, ReportList *reports)
{
  /* XXX wm in context is not set correctly after WM_file_read -> crash */
  /* do it before for now, but is this correct with multiple windows? */
  WM_event_add_notifier(C, NC_WINDOW, nullptr);

  /* Set by the "use_scripts" property on file load. */
  if ((G.f & G_FLAG_SCRIPT_AUTOEXEC) == 0) {
    WM_file_autoexec_init(filepath);
  }

  const bool success = WM_file_read(C, filepath, reports);

  return success;
}

/* Generic operator state utilities */

static void create_operator_state(wmOperatorType *ot, int first_state)
{
  PropertyRNA *prop = RNA_def_int(
      ot->srna, "state", first_state, INT32_MIN, INT32_MAX, "State", "", INT32_MIN, INT32_MAX);
  RNA_def_property_flag(prop, PROP_SKIP_SAVE);
  RNA_def_property_flag(prop, PROP_HIDDEN);
}

static int get_operator_state(wmOperator *op)
{
  return RNA_int_get(op->ptr, "state");
}

static void set_next_operator_state(wmOperator *op, int state)
{
  RNA_int_set(op->ptr, "state", state);
}

typedef struct OperatorDispatchTarget {
  int state;
  int (*run)(bContext *C, wmOperator *op);
} OperatorDispatchTarget;

static int operator_state_dispatch(bContext *C, wmOperator *op, OperatorDispatchTarget *targets)
{
  int state = get_operator_state(op);
  for (int i = 0; targets[i].run; i++) {
    OperatorDispatchTarget target = targets[i];
    if (target.state == state) {
      return target.run(C, op);
    }
  }
  BLI_assert_unreachable();
  return OPERATOR_CANCELLED;
}

/** \} */

/* -------------------------------------------------------------------- */
/** \name Open Main .blend File Operator
 * \{ */

enum {
  OPEN_MAINFILE_STATE_DISCARD_CHANGES,
  OPEN_MAINFILE_STATE_SELECT_FILE_PATH,
  OPEN_MAINFILE_STATE_OPEN,
};

static int wm_open_mainfile_dispatch(bContext *C, wmOperator *op);

static void wm_open_mainfile_after_dialog_callback(bContext *C, void *user_data)
{
  WM_operator_name_call_with_properties(
      C, "WM_OT_open_mainfile", WM_OP_INVOKE_DEFAULT, (IDProperty *)user_data, nullptr);
}

static int wm_open_mainfile__discard_changes(bContext *C, wmOperator *op)
{
  if (RNA_boolean_get(op->ptr, "display_file_selector")) {
    set_next_operator_state(op, OPEN_MAINFILE_STATE_SELECT_FILE_PATH);
  }
  else {
    set_next_operator_state(op, OPEN_MAINFILE_STATE_OPEN);
  }

  if (wm_operator_close_file_dialog_if_needed(C, op, wm_open_mainfile_after_dialog_callback)) {
    return OPERATOR_INTERFACE;
  }
  return wm_open_mainfile_dispatch(C, op);
}

static int wm_open_mainfile__select_file_path(bContext *C, wmOperator *op)
{
  set_next_operator_state(op, OPEN_MAINFILE_STATE_OPEN);

  Main *bmain = CTX_data_main(C);
  const char *blendfile_path = BKE_main_blendfile_path(bmain);

  if (CTX_wm_window(C) == nullptr) {
    /* in rare cases this could happen, when trying to invoke in background
     * mode on load for example. Don't use poll for this because exec()
     * can still run without a window */
    BKE_report(op->reports, RPT_ERROR, "Context window not set");
    return OPERATOR_CANCELLED;
  }

  /* if possible, get the name of the most recently used .blend file */
  if (G.recent_files.first) {
    RecentFile *recent = static_cast<RecentFile *>(G.recent_files.first);
    blendfile_path = recent->filepath;
  }

  RNA_string_set(op->ptr, "filepath", blendfile_path);
  wm_open_init_load_ui(op, true);
  wm_open_init_use_scripts(op, true);
  op->customdata = nullptr;

  WM_event_add_fileselect(C, op);

  return OPERATOR_RUNNING_MODAL;
}

static int wm_open_mainfile__open(bContext *C, wmOperator *op)
{
  char filepath[FILE_MAX];
  bool success;

  RNA_string_get(op->ptr, "filepath", filepath);

  /* re-use last loaded setting so we can reload a file without changing */
  wm_open_init_load_ui(op, false);
  wm_open_init_use_scripts(op, false);

  SET_FLAG_FROM_TEST(G.fileflags, !RNA_boolean_get(op->ptr, "load_ui"), G_FILE_NO_UI);
  SET_FLAG_FROM_TEST(G.f, RNA_boolean_get(op->ptr, "use_scripts"), G_FLAG_SCRIPT_AUTOEXEC);
  success = wm_file_read_opwrap(C, filepath, op->reports);

  /* for file open also popup for warnings, not only errors */
  BKE_report_print_level_set(op->reports, RPT_WARNING);

  if (success) {
    if (G.fileflags & G_FILE_NO_UI) {
      ED_outliner_select_sync_from_all_tag(C);
    }
    ED_view3d_local_collections_reset(C, (G.fileflags & G_FILE_NO_UI) != 0);
    return OPERATOR_FINISHED;
  }
  return OPERATOR_CANCELLED;
}

static OperatorDispatchTarget wm_open_mainfile_dispatch_targets[] = {
    {OPEN_MAINFILE_STATE_DISCARD_CHANGES, wm_open_mainfile__discard_changes},
    {OPEN_MAINFILE_STATE_SELECT_FILE_PATH, wm_open_mainfile__select_file_path},
    {OPEN_MAINFILE_STATE_OPEN, wm_open_mainfile__open},
    {0, nullptr},
};

static int wm_open_mainfile_dispatch(bContext *C, wmOperator *op)
{
  return operator_state_dispatch(C, op, wm_open_mainfile_dispatch_targets);
}

static int wm_open_mainfile_invoke(bContext *C, wmOperator *op, const wmEvent * /*event*/)
{
  return wm_open_mainfile_dispatch(C, op);
}

static int wm_open_mainfile_exec(bContext *C, wmOperator *op)
{
  return wm_open_mainfile__open(C, op);
}

static char *wm_open_mainfile_description(struct bContext * /*C*/,
                                          struct wmOperatorType * /*op*/,
                                          struct PointerRNA *params)
{
  if (!RNA_struct_property_is_set(params, "filepath")) {
    return nullptr;
  }

  char filepath[FILE_MAX];
  RNA_string_get(params, "filepath", filepath);

  BLI_stat_t stats;
  if (BLI_stat(filepath, &stats) == -1) {
    return BLI_sprintfN("%s\n\n%s", filepath, TIP_("File Not Found"));
  }

  /* Date. */
  char date_st[FILELIST_DIRENTRY_DATE_LEN];
  char time_st[FILELIST_DIRENTRY_TIME_LEN];
  bool is_today, is_yesterday;
  BLI_filelist_entry_datetime_to_string(
      nullptr, int64_t(stats.st_mtime), false, time_st, date_st, &is_today, &is_yesterday);
  if (is_today || is_yesterday) {
    BLI_strncpy(date_st, is_today ? TIP_("Today") : TIP_("Yesterday"), sizeof(date_st));
  }

  /* Size. */
  char size_str[FILELIST_DIRENTRY_SIZE_LEN];
  BLI_filelist_entry_size_to_string(nullptr, uint64_t(stats.st_size), false, size_str);

  return BLI_sprintfN("%s\n\n%s: %s %s\n%s: %s",
                      filepath,
                      TIP_("Modified"),
                      date_st,
                      time_st,
                      TIP_("Size"),
                      size_str);
}

/* currently fits in a pointer */
struct FileRuntime {
  bool is_untrusted;
};
BLI_STATIC_ASSERT(sizeof(struct FileRuntime) <= sizeof(void *),
                  "Struct must not exceed pointer size");

static bool wm_open_mainfile_check(bContext * /*C*/, wmOperator *op)
{
  struct FileRuntime *file_info = (struct FileRuntime *)&op->customdata;
  PropertyRNA *prop = RNA_struct_find_property(op->ptr, "use_scripts");
  bool is_untrusted = false;
  char filepath[FILE_MAX];
  char *lslash;

  RNA_string_get(op->ptr, "filepath", filepath);

  /* get the dir */
  lslash = (char *)BLI_path_slash_rfind(filepath);
  if (lslash) {
    *(lslash + 1) = '\0';
  }

  if ((U.flag & USER_SCRIPT_AUTOEXEC_DISABLE) == 0) {
    if (BKE_autoexec_match(filepath) == true) {
      RNA_property_boolean_set(op->ptr, prop, false);
      is_untrusted = true;
    }
  }

  if (file_info) {
    file_info->is_untrusted = is_untrusted;
  }

  return is_untrusted;
}

static void wm_open_mainfile_ui(bContext * /*C*/, wmOperator *op)
{
  struct FileRuntime *file_info = (struct FileRuntime *)&op->customdata;
  uiLayout *layout = op->layout;
  const char *autoexec_text;

  uiItemR(layout, op->ptr, "load_ui", 0, nullptr, ICON_NONE);

  uiLayout *col = uiLayoutColumn(layout, false);
  if (file_info->is_untrusted) {
    autoexec_text = IFACE_("Trusted Source [Untrusted Path]");
    uiLayoutSetActive(col, false);
    uiLayoutSetEnabled(col, false);
  }
  else {
    autoexec_text = IFACE_("Trusted Source");
  }

  uiItemR(col, op->ptr, "use_scripts", 0, autoexec_text, ICON_NONE);
}

static void wm_open_mainfile_def_property_use_scripts(wmOperatorType *ot)
{
  RNA_def_boolean(ot->srna,
                  "use_scripts",
                  true,
                  "Trusted Source",
                  "Allow .blend file to execute scripts automatically, default available from "
                  "system preferences");
}

void WM_OT_open_mainfile(wmOperatorType *ot)
{
  ot->name = "Open";
  ot->idname = "WM_OT_open_mainfile";
  ot->description = "Open a Blender file";
  ot->get_description = wm_open_mainfile_description;

  ot->invoke = wm_open_mainfile_invoke;
  ot->exec = wm_open_mainfile_exec;
  ot->check = wm_open_mainfile_check;
  ot->ui = wm_open_mainfile_ui;
  /* omit window poll so this can work in background mode */

  WM_operator_properties_filesel(ot,
                                 FILE_TYPE_FOLDER | FILE_TYPE_BLENDER,
                                 FILE_BLENDER,
                                 FILE_OPENFILE,
                                 WM_FILESEL_FILEPATH,
                                 FILE_DEFAULTDISPLAY,
                                 FILE_SORT_DEFAULT);

  RNA_def_boolean(
      ot->srna, "load_ui", true, "Load UI", "Load user interface setup in the .blend file");

  wm_open_mainfile_def_property_use_scripts(ot);

  PropertyRNA *prop = RNA_def_boolean(
      ot->srna, "display_file_selector", true, "Display File Selector", "");
  RNA_def_property_flag(prop, PROP_SKIP_SAVE);

  create_operator_state(ot, OPEN_MAINFILE_STATE_DISCARD_CHANGES);
}

/** \} */

/* -------------------------------------------------------------------- */
/** \name Reload (revert) Main .blend File Operator
 * \{ */

static int wm_revert_mainfile_exec(bContext *C, wmOperator *op)
{
  Main *bmain = CTX_data_main(C);
  bool success;
  char filepath[FILE_MAX];

  wm_open_init_use_scripts(op, false);

  SET_FLAG_FROM_TEST(G.f, RNA_boolean_get(op->ptr, "use_scripts"), G_FLAG_SCRIPT_AUTOEXEC);

  BLI_strncpy(filepath, BKE_main_blendfile_path(bmain), sizeof(filepath));
  success = wm_file_read_opwrap(C, filepath, op->reports);

  if (success) {
    return OPERATOR_FINISHED;
  }
  return OPERATOR_CANCELLED;
}

static bool wm_revert_mainfile_poll(bContext * /*C*/)
{
  const char *blendfile_path = BKE_main_blendfile_path_from_global();
  return (blendfile_path[0] != '\0');
}

void WM_OT_revert_mainfile(wmOperatorType *ot)
{
  ot->name = "Revert";
  ot->idname = "WM_OT_revert_mainfile";
  ot->description = "Reload the saved file";

  ot->invoke = WM_operator_confirm;
  ot->exec = wm_revert_mainfile_exec;
  ot->poll = wm_revert_mainfile_poll;

  wm_open_mainfile_def_property_use_scripts(ot);
}

/** \} */

/* -------------------------------------------------------------------- */
/** \name Recover Last Session Operator
 * \{ */

bool WM_file_recover_last_session(bContext *C, ReportList *reports)
{
  char filepath[FILE_MAX];
  BLI_path_join(filepath, sizeof(filepath), BKE_tempdir_base(), BLENDER_QUIT_FILE);
  G.fileflags |= G_FILE_RECOVER_READ;
  const bool success = wm_file_read_opwrap(C, filepath, reports);
  G.fileflags &= ~G_FILE_RECOVER_READ;
  return success;
}

static int wm_recover_last_session_exec(bContext *C, wmOperator *op)
{
  wm_open_init_use_scripts(op, true);
  SET_FLAG_FROM_TEST(G.f, RNA_boolean_get(op->ptr, "use_scripts"), G_FLAG_SCRIPT_AUTOEXEC);
  if (WM_file_recover_last_session(C, op->reports)) {
    if (!G.background) {
      wmOperatorType *ot = op->type;
      PointerRNA *props_ptr = MEM_cnew<PointerRNA>(__func__);
      WM_operator_properties_create_ptr(props_ptr, ot);
      RNA_boolean_set(props_ptr, "use_scripts", true);
      wm_test_autorun_revert_action_set(ot, props_ptr);
    }
    return OPERATOR_FINISHED;
  }
  return OPERATOR_CANCELLED;
}

static void wm_recover_last_session_after_dialog_callback(bContext *C, void *user_data)
{
  WM_operator_name_call_with_properties(
      C, "WM_OT_recover_last_session", WM_OP_EXEC_DEFAULT, (IDProperty *)user_data, nullptr);
}

static int wm_recover_last_session_invoke(bContext *C, wmOperator *op, const wmEvent * /*event*/)
{
  /* Keep the current setting instead of using the preferences since a file selector
   * doesn't give us the option to change the setting. */
  wm_open_init_use_scripts(op, false);

  if (wm_operator_close_file_dialog_if_needed(
          C, op, wm_recover_last_session_after_dialog_callback)) {
    return OPERATOR_INTERFACE;
  }
  return wm_recover_last_session_exec(C, op);
}

void WM_OT_recover_last_session(wmOperatorType *ot)
{
  ot->name = "Recover Last Session";
  ot->idname = "WM_OT_recover_last_session";
  ot->description = "Open the last closed file (\"" BLENDER_QUIT_FILE "\")";

  ot->invoke = wm_recover_last_session_invoke;
  ot->exec = wm_recover_last_session_exec;

  wm_open_mainfile_def_property_use_scripts(ot);
}

/** \} */

/* -------------------------------------------------------------------- */
/** \name Auto-Save Main .blend File Operator
 * \{ */

static int wm_recover_auto_save_exec(bContext *C, wmOperator *op)
{
  char filepath[FILE_MAX];
  bool success;

  RNA_string_get(op->ptr, "filepath", filepath);

  wm_open_init_use_scripts(op, true);
  SET_FLAG_FROM_TEST(G.f, RNA_boolean_get(op->ptr, "use_scripts"), G_FLAG_SCRIPT_AUTOEXEC);

  G.fileflags |= G_FILE_RECOVER_READ;

  success = wm_file_read_opwrap(C, filepath, op->reports);

  G.fileflags &= ~G_FILE_RECOVER_READ;

  if (success) {
    if (!G.background) {
      wmOperatorType *ot = op->type;
      PointerRNA *props_ptr = MEM_cnew<PointerRNA>(__func__);
      WM_operator_properties_create_ptr(props_ptr, ot);
      RNA_boolean_set(props_ptr, "use_scripts", true);
      wm_test_autorun_revert_action_set(ot, props_ptr);
    }
    return OPERATOR_FINISHED;
  }
  return OPERATOR_CANCELLED;
}

static int wm_recover_auto_save_invoke(bContext *C, wmOperator *op, const wmEvent * /*event*/)
{
  char filepath[FILE_MAX];

  wm_autosave_location(filepath);
  RNA_string_set(op->ptr, "filepath", filepath);
  wm_open_init_use_scripts(op, true);
  WM_event_add_fileselect(C, op);

  return OPERATOR_RUNNING_MODAL;
}

void WM_OT_recover_auto_save(wmOperatorType *ot)
{
  ot->name = "Recover Auto Save";
  ot->idname = "WM_OT_recover_auto_save";
  ot->description = "Open an automatically saved file to recover it";

  ot->invoke = wm_recover_auto_save_invoke;
  ot->exec = wm_recover_auto_save_exec;

  WM_operator_properties_filesel(ot,
                                 FILE_TYPE_BLENDER,
                                 FILE_BLENDER,
                                 FILE_OPENFILE,
                                 WM_FILESEL_FILEPATH,
                                 FILE_VERTICALDISPLAY,
                                 FILE_SORT_TIME);

  wm_open_mainfile_def_property_use_scripts(ot);
}

/** \} */

/* -------------------------------------------------------------------- */
/** \name Save Main .blend File Operator
 *
 * Both #WM_OT_save_as_mainfile & #WM_OT_save_mainfile.
 * \{ */

static void wm_filepath_default(const Main *bmain, char *filepath)
{
  if (bmain->filepath[0] == '\0') {
    char filename_untitled[FILE_MAXFILE];
    SNPRINTF(filename_untitled, "%s.blend", DATA_("untitled"));
    BLI_path_filename_ensure(filepath, FILE_MAX, filename_untitled);
  }
}

static void save_set_compress(wmOperator *op)
{
  PropertyRNA *prop;

  prop = RNA_struct_find_property(op->ptr, "compress");
  if (!RNA_property_is_set(op->ptr, prop)) {
    const char *blendfile_path = BKE_main_blendfile_path_from_global();
    if (blendfile_path[0] != '\0') { /* Keep flag for existing file. */
      RNA_property_boolean_set(op->ptr, prop, (G.fileflags & G_FILE_COMPRESS) != 0);
    }
    else { /* use userdef for new file */
      RNA_property_boolean_set(op->ptr, prop, (U.flag & USER_FILECOMPRESS) != 0);
    }
  }
}

static void save_set_filepath(bContext *C, wmOperator *op)
{
  Main *bmain = CTX_data_main(C);
  PropertyRNA *prop;
  char filepath[FILE_MAX];

  prop = RNA_struct_find_property(op->ptr, "filepath");
  if (!RNA_property_is_set(op->ptr, prop)) {
    const char *blendfile_path = BKE_main_blendfile_path(bmain);
    /* if not saved before, get the name of the most recently used .blend file */
    if ((blendfile_path[0] == '\0') && G.recent_files.first) {
      RecentFile *recent = static_cast<RecentFile *>(G.recent_files.first);
      STRNCPY(filepath, recent->filepath);
    }
    else {
      STRNCPY(filepath, blendfile_path);
    }

    wm_filepath_default(bmain, filepath);
    RNA_property_string_set(op->ptr, prop, filepath);
  }
}

static int wm_save_as_mainfile_invoke(bContext *C, wmOperator *op, const wmEvent * /*event*/)
{

  save_set_compress(op);
  save_set_filepath(C, op);

  WM_event_add_fileselect(C, op);

  return OPERATOR_RUNNING_MODAL;
}

/* Function used for #WM_OT_save_mainfile too. */
static int wm_save_as_mainfile_exec(bContext *C, wmOperator *op)
{
  Main *bmain = CTX_data_main(C);
  char filepath[FILE_MAX];
  const bool is_save_as = (op->type->invoke == wm_save_as_mainfile_invoke);
  const bool use_save_as_copy = is_save_as && RNA_boolean_get(op->ptr, "copy");

  /* We could expose all options to the users however in most cases remapping
   * existing relative paths is a good default.
   * Users can manually make their paths relative & absolute if they wish. */
  const eBLO_WritePathRemap remap_mode = RNA_boolean_get(op->ptr, "relative_remap") ?
                                             BLO_WRITE_PATH_REMAP_RELATIVE :
                                             BLO_WRITE_PATH_REMAP_NONE;
  save_set_compress(op);

  const bool is_filepath_set = RNA_struct_property_is_set(op->ptr, "filepath");
  if (is_filepath_set) {
    RNA_string_get(op->ptr, "filepath", filepath);
  }
  else {
    STRNCPY(filepath, BKE_main_blendfile_path(bmain));
  }

  if (filepath[0] == '\0') {
    BKE_report(op->reports,
               RPT_ERROR,
               "Unable to save an unsaved file with an empty or unset \"filepath\" property");
    return OPERATOR_CANCELLED;
  }

  /* NOTE(@ideasman42): only check this for file-path properties so saving an already
   * saved file never fails with an error.
   * Even though this should never happen, there may be some corner case where a malformed
   * path is stored in `G.main->filepath`: when the file path is initialized from recovering
   * a blend file - for example, so in this case failing to save isn't ideal. */
  if (is_filepath_set && !BLI_path_is_abs_from_cwd(filepath)) {
    BKE_reportf(op->reports,
                RPT_ERROR,
                "The \"filepath\" property was not an absolute path: \"%s\"",
                filepath);
    return OPERATOR_CANCELLED;
  }

  const int fileflags_orig = G.fileflags;
  int fileflags = G.fileflags;

  /* set compression flag */
  SET_FLAG_FROM_TEST(fileflags, RNA_boolean_get(op->ptr, "compress"), G_FILE_COMPRESS);

  const bool success = wm_file_write(
      C, filepath, fileflags, remap_mode, use_save_as_copy, op->reports);

  if ((op->flag & OP_IS_INVOKE) == 0) {
    /* OP_IS_INVOKE is set when the operator is called from the GUI.
     * If it is not set, the operator is called from a script and
     * shouldn't influence G.fileflags. */
    G.fileflags = fileflags_orig;
  }

  if (success == false) {
    return OPERATOR_CANCELLED;
  }

  WM_event_add_notifier(C, NC_WM | ND_FILESAVE, nullptr);

  if (!is_save_as && RNA_boolean_get(op->ptr, "exit")) {
    wm_exit_schedule_delayed(C);
  }

  return OPERATOR_FINISHED;
}

static bool wm_save_mainfile_check(bContext * /*C*/, wmOperator *op)
{
  char filepath[FILE_MAX];
  RNA_string_get(op->ptr, "filepath", filepath);
  if (!BKE_blendfile_extension_check(filepath)) {
    /* NOTE(@ideasman42): some users would prefer #BLI_path_extension_replace(),
     * we have had some nitpicking bug reports about this.
     * Always adding the extension as users may use '.' as part of the file-name. */
    BLI_path_extension_ensure(filepath, FILE_MAX, ".blend");
    RNA_string_set(op->ptr, "filepath", filepath);
    return true;
  }
  return false;
}

static const char *wm_save_as_mainfile_get_name(wmOperatorType *ot, PointerRNA *ptr)
{
  if (RNA_boolean_get(ptr, "copy")) {
    return CTX_IFACE_(ot->translation_context, "Save Copy");
  }
  return nullptr;
}

static char *wm_save_as_mainfile_get_description(bContext * /*C*/,
                                                 wmOperatorType * /*ot*/,
                                                 PointerRNA *ptr)
{
  if (RNA_boolean_get(ptr, "copy")) {
    return BLI_strdup(TIP_(
        "Save the current file in the desired location but do not make the saved file active"));
  }
  return nullptr;
}

void WM_OT_save_as_mainfile(wmOperatorType *ot)
{
  PropertyRNA *prop;

  ot->name = "Save As";
  ot->idname = "WM_OT_save_as_mainfile";
  ot->description = "Save the current file in the desired location";

  ot->invoke = wm_save_as_mainfile_invoke;
  ot->exec = wm_save_as_mainfile_exec;
  ot->get_name = wm_save_as_mainfile_get_name;
  ot->get_description = wm_save_as_mainfile_get_description;
  ot->check = wm_save_mainfile_check;
  /* omit window poll so this can work in background mode */

  WM_operator_properties_filesel(ot,
                                 FILE_TYPE_FOLDER | FILE_TYPE_BLENDER,
                                 FILE_BLENDER,
                                 FILE_SAVE,
                                 WM_FILESEL_FILEPATH,
                                 FILE_DEFAULTDISPLAY,
                                 FILE_SORT_DEFAULT);
  RNA_def_boolean(ot->srna, "compress", false, "Compress", "Write compressed .blend file");
  RNA_def_boolean(ot->srna,
                  "relative_remap",
                  true,
                  "Remap Relative",
                  "Remap relative paths when saving to a different directory");
  prop = RNA_def_boolean(
      ot->srna,
      "copy",
      false,
      "Save Copy",
      "Save a copy of the actual working state but does not make saved file active");
  RNA_def_property_flag(prop, PROP_SKIP_SAVE);
}

static int wm_save_mainfile_invoke(bContext *C, wmOperator *op, const wmEvent * /*event*/)
{
  int ret;

  /* cancel if no active window */
  if (CTX_wm_window(C) == nullptr) {
    return OPERATOR_CANCELLED;
  }

  save_set_compress(op);
  save_set_filepath(C, op);

  /* if we're saving for the first time and prefer relative paths -
   * any existing paths will be absolute,
   * enable the option to remap paths to avoid confusion #37240. */
  const char *blendfile_path = BKE_main_blendfile_path_from_global();
  if ((blendfile_path[0] == '\0') && (U.flag & USER_RELPATHS)) {
    PropertyRNA *prop = RNA_struct_find_property(op->ptr, "relative_remap");
    if (!RNA_property_is_set(op->ptr, prop)) {
      RNA_property_boolean_set(op->ptr, prop, true);
    }
  }

  if (blendfile_path[0] != '\0') {
    ret = wm_save_as_mainfile_exec(C, op);
  }
  else {
    WM_event_add_fileselect(C, op);
    ret = OPERATOR_RUNNING_MODAL;
  }

  return ret;
}

void WM_OT_save_mainfile(wmOperatorType *ot)
{
  ot->name = "Save Blender File";
  ot->idname = "WM_OT_save_mainfile";
  ot->description = "Save the current Blender file";

  ot->invoke = wm_save_mainfile_invoke;
  ot->exec = wm_save_as_mainfile_exec;
  ot->check = wm_save_mainfile_check;
  /* Omit window poll so this can work in background mode. */

  PropertyRNA *prop;
  WM_operator_properties_filesel(ot,
                                 FILE_TYPE_FOLDER | FILE_TYPE_BLENDER,
                                 FILE_BLENDER,
                                 FILE_SAVE,
                                 WM_FILESEL_FILEPATH,
                                 FILE_DEFAULTDISPLAY,
                                 FILE_SORT_DEFAULT);
  RNA_def_boolean(ot->srna, "compress", false, "Compress", "Write compressed .blend file");
  RNA_def_boolean(ot->srna,
                  "relative_remap",
                  false,
                  "Remap Relative",
                  "Remap relative paths when saving to a different directory");

  prop = RNA_def_boolean(ot->srna, "exit", false, "Exit", "Exit Blender after saving");
  RNA_def_property_flag(prop, PropertyFlag(PROP_HIDDEN | PROP_SKIP_SAVE));
}

/** \} */

/* -------------------------------------------------------------------- */
/** \name Auto Script Execution Warning Dialog
 * \{ */

static void wm_block_autorun_warning_ignore(bContext *C, void *arg_block, void * /*arg*/)
{
  wmWindow *win = CTX_wm_window(C);
  UI_popup_block_close(C, win, static_cast<uiBlock *>(arg_block));

  /* Free the data as it's no longer needed. */
  wm_test_autorun_revert_action_set(nullptr, nullptr);
}

static void wm_block_autorun_warning_reload_with_scripts(bContext *C,
                                                         void *arg_block,
                                                         void * /*arg*/)
{
  wmWindow *win = CTX_wm_window(C);

  UI_popup_block_close(C, win, static_cast<uiBlock *>(arg_block));

  /* Save user preferences for permanent execution. */
  if ((U.flag & USER_SCRIPT_AUTOEXEC_DISABLE) == 0) {
    WM_operator_name_call(C, "WM_OT_save_userpref", WM_OP_EXEC_DEFAULT, nullptr, nullptr);
  }

  /* Load file again with scripts enabled.
   * The reload is necessary to allow scripts to run when the files loads. */
  wm_test_autorun_revert_action_exec(C);
}

static void wm_block_autorun_warning_enable_scripts(bContext *C, void *arg_block, void * /*arg*/)
{
  wmWindow *win = CTX_wm_window(C);
  Main *bmain = CTX_data_main(C);

  UI_popup_block_close(C, win, static_cast<uiBlock *>(arg_block));

  /* Save user preferences for permanent execution. */
  if ((U.flag & USER_SCRIPT_AUTOEXEC_DISABLE) == 0) {
    WM_operator_name_call(C, "WM_OT_save_userpref", WM_OP_EXEC_DEFAULT, nullptr, nullptr);
  }

  /* Force a full refresh, but without reloading the file. */
  LISTBASE_FOREACH (Scene *, scene, &bmain->scenes) {
    BKE_scene_free_depsgraph_hash(scene);
  }
}

/* Build the autorun warning dialog UI */
static uiBlock *block_create_autorun_warning(struct bContext *C,
                                             struct ARegion *region,
                                             void * /*arg1*/)
{
  const char *blendfile_path = BKE_main_blendfile_path_from_global();
  wmWindowManager *wm = CTX_wm_manager(C);

  uiBlock *block = UI_block_begin(C, region, "autorun_warning_popup", UI_EMBOSS);
  UI_block_flag_enable(
      block, UI_BLOCK_KEEP_OPEN | UI_BLOCK_LOOP | UI_BLOCK_NO_WIN_CLIP | UI_BLOCK_NUMSELECT);
  UI_block_theme_style_set(block, UI_BLOCK_THEME_STYLE_POPUP);
  UI_block_emboss_set(block, UI_EMBOSS);

  uiLayout *layout = uiItemsAlertBox(block, 44, ALERT_ICON_ERROR);

  /* Title and explanation text. */
  uiLayout *col = uiLayoutColumn(layout, true);
  uiItemL_ex(col,
             TIP_("For security reasons, automatic execution of Python scripts "
                  "in this file was disabled:"),
             ICON_NONE,
             true,
             false);
  uiItemL_ex(col, G.autoexec_fail, ICON_NONE, false, true);
  uiItemL(col, TIP_("This may lead to unexpected behavior"), ICON_NONE);

  uiItemS(layout);

  PointerRNA pref_ptr;
  RNA_pointer_create(nullptr, &RNA_PreferencesFilePaths, &U, &pref_ptr);
  uiItemR(layout,
          &pref_ptr,
          "use_scripts_auto_execute",
          0,
          TIP_("Permanently allow execution of scripts"),
          ICON_NONE);

  uiItemS_ex(layout, 3.0f);

  /* Buttons */
  uiBut *but;
  uiLayout *split = uiLayoutSplit(layout, 0.0f, true);
  uiLayoutSetScaleY(split, 1.2f);

  /* empty space */
  col = uiLayoutColumn(split, false);
  uiItemS(col);

  col = uiLayoutColumn(split, false);

  /* Allow reload if we have a saved file.
   * Otherwise just enable scripts and reset the depsgraphs. */
  if ((blendfile_path[0] != '\0') && wm->file_saved) {
    but = uiDefIconTextBut(block,
                           UI_BTYPE_BUT,
                           0,
                           ICON_NONE,
                           IFACE_("Allow Execution"),
                           0,
                           0,
                           50,
                           UI_UNIT_Y,
                           nullptr,
                           0,
                           0,
                           0,
                           0,
                           TIP_("Reload file with execution of Python scripts enabled"));
    UI_but_func_set(but, wm_block_autorun_warning_reload_with_scripts, block, nullptr);
  }
  else {
    but = uiDefIconTextBut(block,
                           UI_BTYPE_BUT,
                           0,
                           ICON_NONE,
                           IFACE_("Allow Execution"),
                           0,
                           0,
                           50,
                           UI_UNIT_Y,
                           nullptr,
                           0,
                           0,
                           0,
                           0,
                           TIP_("Enable scripts"));
    UI_but_func_set(but, wm_block_autorun_warning_enable_scripts, block, nullptr);
  }
  UI_but_drawflag_disable(but, UI_BUT_TEXT_LEFT);

  col = uiLayoutColumn(split, false);
  but = uiDefIconTextBut(block,
                         UI_BTYPE_BUT,
                         0,
                         ICON_NONE,
                         IFACE_("Ignore"),
                         0,
                         0,
                         50,
                         UI_UNIT_Y,
                         nullptr,
                         0,
                         0,
                         0,
                         0,
                         TIP_("Continue using file without Python scripts"));
  UI_but_func_set(but, wm_block_autorun_warning_ignore, block, nullptr);
  UI_but_drawflag_disable(but, UI_BUT_TEXT_LEFT);
  UI_but_flag_enable(but, UI_BUT_ACTIVE_DEFAULT);

  UI_block_bounds_set_centered(block, 14 * UI_SCALE_FAC);

  return block;
}

/**
 * Store the action needed if the user needs to reload the file with Python scripts enabled.
 *
 * When left to nullptr, this is simply revert.
 * When loading files through the recover auto-save or session,
 * we need to revert using other operators.
 */
static struct {
  wmOperatorType *ot;
  PointerRNA *ptr;
} wm_test_autorun_revert_action_data = {nullptr, nullptr};

void wm_test_autorun_revert_action_set(wmOperatorType *ot, PointerRNA *ptr)
{
  BLI_assert(!G.background);
  wm_test_autorun_revert_action_data.ot = nullptr;
  if (wm_test_autorun_revert_action_data.ptr != nullptr) {
    WM_operator_properties_free(wm_test_autorun_revert_action_data.ptr);
    MEM_freeN(wm_test_autorun_revert_action_data.ptr);
    wm_test_autorun_revert_action_data.ptr = nullptr;
  }
  wm_test_autorun_revert_action_data.ot = ot;
  wm_test_autorun_revert_action_data.ptr = ptr;
}

void wm_test_autorun_revert_action_exec(bContext *C)
{
  wmOperatorType *ot = wm_test_autorun_revert_action_data.ot;
  PointerRNA *ptr = wm_test_autorun_revert_action_data.ptr;

  /* Use regular revert. */
  if (ot == nullptr) {
    ot = WM_operatortype_find("WM_OT_revert_mainfile", false);
    ptr = MEM_cnew<PointerRNA>(__func__);
    WM_operator_properties_create_ptr(ptr, ot);
    RNA_boolean_set(ptr, "use_scripts", true);

    /* Set state, so it's freed correctly */
    wm_test_autorun_revert_action_set(ot, ptr);
  }

  WM_operator_name_call_ptr(C, ot, WM_OP_EXEC_DEFAULT, ptr, nullptr);
  wm_test_autorun_revert_action_set(nullptr, nullptr);
}

void wm_test_autorun_warning(bContext *C)
{
  /* Test if any auto-execution of scripts failed. */
  if ((G.f & G_FLAG_SCRIPT_AUTOEXEC_FAIL) == 0) {
    return;
  }

  /* Only show the warning once. */
  if (G.f & G_FLAG_SCRIPT_AUTOEXEC_FAIL_QUIET) {
    return;
  }

  G.f |= G_FLAG_SCRIPT_AUTOEXEC_FAIL_QUIET;

  wmWindowManager *wm = CTX_wm_manager(C);
  wmWindow *win = (wm->winactive) ? wm->winactive : static_cast<wmWindow *>(wm->windows.first);

  if (win) {
    wmWindow *prevwin = CTX_wm_window(C);
    CTX_wm_window_set(C, win);
    UI_popup_block_invoke(C, block_create_autorun_warning, nullptr, nullptr);
    CTX_wm_window_set(C, prevwin);
  }
}

/** \} */

/* -------------------------------------------------------------------- */
/** \name Close File Dialog
 * \{ */

static char save_images_when_file_is_closed = true;

static void wm_block_file_close_cancel(bContext *C, void *arg_block, void * /*arg_data*/)
{
  wmWindow *win = CTX_wm_window(C);
  UI_popup_block_close(C, win, static_cast<uiBlock *>(arg_block));
}

static void wm_block_file_close_discard(bContext *C, void *arg_block, void *arg_data)
{
  wmGenericCallback *callback = WM_generic_callback_steal((wmGenericCallback *)arg_data);

  /* Close the popup before executing the callback. Otherwise
   * the popup might be closed by the callback, which will lead
   * to a crash. */
  wmWindow *win = CTX_wm_window(C);
  UI_popup_block_close(C, win, static_cast<uiBlock *>(arg_block));

  callback->exec(C, callback->user_data);
  WM_generic_callback_free(callback);
}

static void wm_block_file_close_save(bContext *C, void *arg_block, void *arg_data)
{
  const Main *bmain = CTX_data_main(C);
  wmGenericCallback *callback = WM_generic_callback_steal((wmGenericCallback *)arg_data);
  bool execute_callback = true;

  wmWindow *win = CTX_wm_window(C);
  UI_popup_block_close(C, win, static_cast<uiBlock *>(arg_block));

  int modified_images_count = ED_image_save_all_modified_info(CTX_data_main(C), nullptr);
  if (modified_images_count > 0 && save_images_when_file_is_closed) {
    if (ED_image_should_save_modified(bmain)) {
      ReportList *reports = CTX_wm_reports(C);
      ED_image_save_all_modified(C, reports);
      WM_report_banner_show();
    }
    else {
      execute_callback = false;
    }
  }

  bool file_has_been_saved_before = BKE_main_blendfile_path(bmain)[0] != '\0';

  if (file_has_been_saved_before) {
    if (WM_operator_name_call(C, "WM_OT_save_mainfile", WM_OP_EXEC_DEFAULT, nullptr, nullptr) &
        OPERATOR_CANCELLED)
    {
      execute_callback = false;
    }
  }
  else {
    WM_operator_name_call(C, "WM_OT_save_mainfile", WM_OP_INVOKE_DEFAULT, nullptr, nullptr);
    execute_callback = false;
  }

  if (execute_callback) {
    callback->exec(C, callback->user_data);
  }
  WM_generic_callback_free(callback);
}

static void wm_block_file_close_cancel_button(uiBlock *block, wmGenericCallback *post_action)
{
  uiBut *but = uiDefIconTextBut(
      block, UI_BTYPE_BUT, 0, 0, IFACE_("Cancel"), 0, 0, 0, UI_UNIT_Y, 0, 0, 0, 0, 0, "");
  UI_but_func_set(but, wm_block_file_close_cancel, block, post_action);
  UI_but_drawflag_disable(but, UI_BUT_TEXT_LEFT);
}

static void wm_block_file_close_discard_button(uiBlock *block, wmGenericCallback *post_action)
{
  uiBut *but = uiDefIconTextBut(
      block, UI_BTYPE_BUT, 0, 0, IFACE_("Don't Save"), 0, 0, 0, UI_UNIT_Y, 0, 0, 0, 0, 0, "");
  UI_but_func_set(but, wm_block_file_close_discard, block, post_action);
  UI_but_drawflag_disable(but, UI_BUT_TEXT_LEFT);
}

static void wm_block_file_close_save_button(uiBlock *block, wmGenericCallback *post_action)
{
  uiBut *but = uiDefIconTextBut(
      block, UI_BTYPE_BUT, 0, 0, IFACE_("Save"), 0, 0, 0, UI_UNIT_Y, 0, 0, 0, 0, 0, "");
  UI_but_func_set(but, wm_block_file_close_save, block, post_action);
  UI_but_drawflag_disable(but, UI_BUT_TEXT_LEFT);
  UI_but_flag_enable(but, UI_BUT_ACTIVE_DEFAULT);
}

static const char *close_file_dialog_name = "file_close_popup";

static void save_catalogs_when_file_is_closed_set_fn(bContext * /*C*/, void *arg1, void * /*arg2*/)
{
  char *save_catalogs_when_file_is_closed = static_cast<char *>(arg1);
  ED_asset_catalogs_set_save_catalogs_when_file_is_saved(*save_catalogs_when_file_is_closed != 0);
}

static uiBlock *block_create__close_file_dialog(struct bContext *C,
                                                struct ARegion *region,
                                                void *arg1)
{
  wmGenericCallback *post_action = (wmGenericCallback *)arg1;
  Main *bmain = CTX_data_main(C);

  uiBlock *block = UI_block_begin(C, region, close_file_dialog_name, UI_EMBOSS);
  UI_block_flag_enable(
      block, UI_BLOCK_KEEP_OPEN | UI_BLOCK_LOOP | UI_BLOCK_NO_WIN_CLIP | UI_BLOCK_NUMSELECT);
  UI_block_theme_style_set(block, UI_BLOCK_THEME_STYLE_POPUP);

  uiLayout *layout = uiItemsAlertBox(block, 34, ALERT_ICON_QUESTION);

  /* Title. */
  uiItemL_ex(layout, TIP_("Save changes before closing?"), ICON_NONE, true, false);

  /* Filename. */
  const char *blendfile_path = BKE_main_blendfile_path(CTX_data_main(C));
  char filename[FILE_MAX];
  if (blendfile_path[0] != '\0') {
    BLI_path_split_file_part(blendfile_path, filename, sizeof(filename));
  }
  else {
    SNPRINTF(filename, "%s.blend", DATA_("untitled"));
  }
  uiItemL(layout, filename, ICON_NONE);

  /* Image Saving Warnings. */
  ReportList reports;
  BKE_reports_init(&reports, RPT_STORE);
  uint modified_images_count = ED_image_save_all_modified_info(bmain, &reports);

  LISTBASE_FOREACH (Report *, report, &reports.list) {
    uiLayout *row = uiLayoutColumn(layout, false);
    uiLayoutSetScaleY(row, 0.6f);
    uiItemS(row);

    /* Error messages created in ED_image_save_all_modified_info() can be long,
     * but are made to separate into two parts at first colon between text and paths.
     */
    char *message = BLI_strdupn(report->message, report->len);
    char *path_info = strstr(message, ": ");
    if (path_info) {
      /* Terminate message string at colon. */
      path_info[1] = '\0';
      /* Skip over the ": " */
      path_info += 2;
    }
    uiItemL_ex(row, message, ICON_NONE, false, true);
    if (path_info) {
      uiItemL_ex(row, path_info, ICON_NONE, false, true);
    }
    MEM_freeN(message);
  }

  /* Used to determine if extra separators are needed. */
  bool has_extra_checkboxes = false;

  /* Modified Images Checkbox. */
  if (modified_images_count > 0) {
    char message[64];
    BLI_snprintf(message, sizeof(message), "Save %u modified image(s)", modified_images_count);
    /* Only the first checkbox should get extra separation. */
    if (!has_extra_checkboxes) {
      uiItemS(layout);
    }
    uiDefButBitC(block,
                 UI_BTYPE_CHECKBOX,
                 1,
                 0,
                 message,
                 0,
                 0,
                 0,
                 UI_UNIT_Y,
                 &save_images_when_file_is_closed,
                 0,
                 0,
                 0,
                 0,
                 "");
    has_extra_checkboxes = true;
  }

  if (AS_asset_library_has_any_unsaved_catalogs()) {
    static char save_catalogs_when_file_is_closed;

    save_catalogs_when_file_is_closed = ED_asset_catalogs_get_save_catalogs_when_file_is_saved();

    /* Only the first checkbox should get extra separation. */
    if (!has_extra_checkboxes) {
      uiItemS(layout);
    }
    uiBut *but = uiDefButBitC(block,
                              UI_BTYPE_CHECKBOX,
                              1,
                              0,
                              "Save modified asset catalogs",
                              0,
                              0,
                              0,
                              UI_UNIT_Y,
                              &save_catalogs_when_file_is_closed,
                              0,
                              0,
                              0,
                              0,
                              "");
    UI_but_func_set(but,
                    save_catalogs_when_file_is_closed_set_fn,
                    &save_catalogs_when_file_is_closed,
                    nullptr);
    has_extra_checkboxes = true;
  }

  BKE_reports_clear(&reports);

  uiItemS_ex(layout, has_extra_checkboxes ? 2.0f : 4.0f);

  /* Buttons. */
#ifdef _WIN32
  const bool windows_layout = true;
#else
  const bool windows_layout = false;
#endif

  if (windows_layout) {
    /* Windows standard layout. */

    uiLayout *split = uiLayoutSplit(layout, 0.0f, true);
    uiLayoutSetScaleY(split, 1.2f);

    uiLayoutColumn(split, false);
    wm_block_file_close_save_button(block, post_action);

    uiLayoutColumn(split, false);
    wm_block_file_close_discard_button(block, post_action);

    uiLayoutColumn(split, false);
    wm_block_file_close_cancel_button(block, post_action);
  }
  else {
    /* Non-Windows layout (macOS and Linux). */

    uiLayout *split = uiLayoutSplit(layout, 0.3f, true);
    uiLayoutSetScaleY(split, 1.2f);

    uiLayoutColumn(split, false);
    wm_block_file_close_discard_button(block, post_action);

    uiLayout *split_right = uiLayoutSplit(split, 0.1f, true);

    uiLayoutColumn(split_right, false);
    /* Empty space. */

    uiLayoutColumn(split_right, false);
    wm_block_file_close_cancel_button(block, post_action);

    uiLayoutColumn(split_right, false);
    wm_block_file_close_save_button(block, post_action);
  }

  UI_block_bounds_set_centered(block, 14 * UI_SCALE_FAC);
  return block;
}

static void free_post_file_close_action(void *arg)
{
  wmGenericCallback *action = (wmGenericCallback *)arg;
  WM_generic_callback_free(action);
}

void wm_close_file_dialog(bContext *C, wmGenericCallback *post_action)
{
  if (!UI_popup_block_name_exists(CTX_wm_screen(C), close_file_dialog_name)) {
    UI_popup_block_invoke(
        C, block_create__close_file_dialog, post_action, free_post_file_close_action);
  }
  else {
    WM_generic_callback_free(post_action);
  }
}

static void wm_free_operator_properties_callback(void *user_data)
{
  IDProperty *properties = (IDProperty *)user_data;
  IDP_FreeProperty(properties);
}

bool wm_operator_close_file_dialog_if_needed(bContext *C,
                                             wmOperator *op,
                                             wmGenericCallbackFn post_action_fn)
{
  if (U.uiflag & USER_SAVE_PROMPT &&
      wm_file_or_session_data_has_unsaved_changes(CTX_data_main(C), CTX_wm_manager(C)))
  {
    wmGenericCallback *callback = MEM_cnew<wmGenericCallback>(__func__);
    callback->exec = post_action_fn;
    callback->user_data = IDP_CopyProperty(op->properties);
    callback->free_user_data = wm_free_operator_properties_callback;
    wm_close_file_dialog(C, callback);
    return true;
  }

  return false;
}

/** \} */<|MERGE_RESOLUTION|>--- conflicted
+++ resolved
@@ -295,11 +295,7 @@
     LISTBASE_FOREACH (wmWindow *, win, &wm->windows) {
       WorkSpace *workspace;
 
-<<<<<<< HEAD
-      WorkSpaceLayout *layout_old = BKE_workspace_layout_find_global(bmain, screen, &workspace);
-=======
       WorkSpaceLayout *layout_ref = BKE_workspace_layout_find_global(bmain, screen, &workspace);
->>>>>>> 9d6659bf
       BKE_workspace_active_set(win->workspace_hook, workspace);
       win->scene = CTX_data_scene(C);
 
@@ -308,15 +304,10 @@
         WM_window_set_active_screen(win, workspace, screen);
       }
       else {
-<<<<<<< HEAD
-#if 0 /* NOTE(@ideasman42): The screen referenced from the window has been freed, see: 107525. */
-        WorkSpaceLayout *layout_old = WM_window_get_active_layout(win);
-=======
 #if 0
         /* NOTE(@ideasman42): The screen referenced from the window has been freed,
          * see: #107525. */
         WorkSpaceLayout *layout_ref = WM_window_get_active_layout(win);
->>>>>>> 9d6659bf
 #endif
         WorkSpaceLayout *layout_new = ED_workspace_layout_duplicate(
             bmain, workspace, layout_ref, win);
