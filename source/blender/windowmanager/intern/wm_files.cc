--- conflicted
+++ resolved
@@ -791,11 +791,7 @@
 
 #ifndef WITH_HEADLESS
   if (!G.background) {
-<<<<<<< HEAD
-      WM_redraw_windows(C);
-=======
     WM_redraw_windows(C);
->>>>>>> 2c6f08ab
   }
 #endif /* WITH_HEADLESS */
 
@@ -834,7 +830,6 @@
   }
 
   WM_cursor_wait(false);
-<<<<<<< HEAD
 }
 
 /** \} */
@@ -942,8 +937,6 @@
   UI_block_bounds_set_centered(block, 5 * UI_SCALE_FAC);
 
   return block;
-=======
->>>>>>> 2c6f08ab
 }
 
 static void wm_read_callback_pre_wrapper(bContext *C, const char *filepath)
@@ -1138,7 +1131,6 @@
       CTX_wm_window_set(C, win);
     }
     if (win != nullptr) {
-<<<<<<< HEAD
       /* Draw a darkened background across the window. */
       void *cb = WM_draw_cb_activate(win, loading_dialog_background_cb, nullptr);
 
@@ -1151,11 +1143,6 @@
       /* No more need for the window-darkening callback. */
       WM_draw_cb_exit(win, cb);
 
-=======
-      /* Redraw to remove any open menus. */
-      WM_redraw_windows(C);
-
->>>>>>> 2c6f08ab
       if (win_was_null) {
         CTX_wm_window_set(C, nullptr);
       }
@@ -1227,10 +1214,7 @@
 
       bf_reports.duration.whole = PIL_check_seconds_timer() - bf_reports.duration.whole;
       file_read_reports_finalize(&bf_reports);
-<<<<<<< HEAD
-=======
-
->>>>>>> 2c6f08ab
+
       WM_cursor_wait(true);
       success = true;
     }
