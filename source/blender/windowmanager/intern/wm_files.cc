/* SPDX-FileCopyrightText: 2001-2002 NaN Holding BV. All rights reserved.
 *
 * SPDX-License-Identifier: GPL-2.0-or-later */

/** \file
 * \ingroup wm
 *
 * User level access for blend file read/write, file-history and user-preferences
 * (including relevant operators).
 */

/* Placed up here because of crappy WINSOCK stuff. */
#include <cerrno>
#include <cstddef>
#include <cstring>
#include <fcntl.h> /* For open flags (#O_BINARY, #O_RDONLY). */

#ifdef WIN32
/* Need to include windows.h so _WIN32_IE is defined. */
#  include <windows.h>
#  ifndef _WIN32_IE
/* Minimal requirements for SHGetSpecialFolderPath on MINGW MSVC has this defined already. */
#    define _WIN32_IE 0x0400
#  endif
/* For SHGetSpecialFolderPath, has to be done before BLI_winstuff
 * because 'near' is disabled through BLI_windstuff */
#  include "BLI_winstuff.h"
#  include <shlobj.h>
#endif

#include <fmt/format.h>

#include "MEM_CacheLimiterC-Api.h"
#include "MEM_guardedalloc.h"

#include "BLI_blenlib.h"
#include "BLI_fileops_types.h"
#include "BLI_filereader.h"
#include "BLI_linklist.h"
#include "BLI_math_time.h"
#include "BLI_system.h"
#include "BLI_threads.h"
#include "BLI_time.h"
#include "BLI_timer.h"
#include "BLI_utildefines.h"
#include BLI_SYSTEM_PID_H

#include "BLO_readfile.hh"
#include "BLT_translation.hh"

#include "BLF_api.hh"

#include "DNA_object_types.h"
#include "DNA_scene_types.h"
#include "DNA_screen_types.h"
#include "DNA_sequence_types.h"
#include "DNA_space_types.h"
#include "DNA_userdef_types.h"
#include "DNA_windowmanager_types.h"
#include "DNA_workspace_types.h"

#include "AS_asset_library.hh"

#include "BKE_addon.h"
#include "BKE_appdir.hh"
#include "BKE_autoexec.hh"
#include "BKE_blender.hh"
#include "BKE_blender_version.h"
#include "BKE_blendfile.hh"
#include "BKE_callbacks.hh"
#include "BKE_context.hh"
#include "BKE_global.hh"
#include "BKE_idprop.h"
#include "BKE_lib_id.hh"
#include "BKE_lib_override.hh"
#include "BKE_lib_remap.hh"
#include "BKE_main.hh"
#include "BKE_main_namemap.hh"
#include "BKE_packedFile.h"
#include "BKE_report.hh"
#include "BKE_scene.hh"
#include "BKE_screen.hh"
#include "BKE_sound.h"
#include "BKE_undo_system.hh"
#include "BKE_workspace.h"

#include "BLO_undofile.hh" /* to save from an undo memfile */
#include "BLO_writefile.hh"

#include "RNA_access.hh"
#include "RNA_define.hh"

#include "IMB_imbuf.hh"
#include "IMB_imbuf_types.hh"
#include "IMB_metadata.hh"
#include "IMB_thumbs.hh"

#include "ED_asset.hh"
#include "ED_datafiles.h"
#include "ED_fileselect.hh"
#include "ED_image.hh"
#include "ED_outliner.hh"
#include "ED_render.hh"
#include "ED_screen.hh"
#include "ED_undo.hh"
#include "ED_util.hh"
#include "ED_view3d.hh"
#include "ED_view3d_offscreen.hh"

#include "GHOST_C-api.h"
#include "GHOST_Path-api.hh"

#include "GPU_context.h"

#include "UI_interface.hh"
#include "UI_resources.hh"
#include "UI_view2d.hh"

/* only to report a missing engine */
#include "RE_engine.h"

#ifdef WITH_PYTHON
#  include "BPY_extern_python.h"
#  include "BPY_extern_run.h"
#endif

#include "DEG_depsgraph.hh"

#include "WM_api.hh"
#include "WM_message.hh"
#include "WM_toolsystem.hh"
#include "WM_types.hh"

#include "wm.hh"
#include "wm_event_system.hh"
#include "wm_files.hh"
#include "wm_window.hh"

#include "CLG_log.h"

static RecentFile *wm_file_history_find(const char *filepath);
static void wm_history_file_free(RecentFile *recent);
static void wm_history_files_free();
static void wm_history_file_update();
static void wm_history_file_write();

static void wm_test_autorun_revert_action_exec(bContext *C);

static CLG_LogRef LOG = {"wm.files"};

/* -------------------------------------------------------------------- */
/** \name Misc Utility Functions
 * \{ */

void WM_file_tag_modified()
{
  wmWindowManager *wm = static_cast<wmWindowManager *>(G_MAIN->wm.first);
  if (wm->file_saved) {
    wm->file_saved = 0;
    /* notifier that data changed, for save-over warning or header */
    WM_main_add_notifier(NC_WM | ND_DATACHANGED, nullptr);
  }
}

bool wm_file_or_session_data_has_unsaved_changes(const Main *bmain, const wmWindowManager *wm)
{
  return !wm->file_saved || ED_image_should_save_modified(bmain) ||
         AS_asset_library_has_any_unsaved_catalogs();
}

/** \} */

/* -------------------------------------------------------------------- */
/** \name Window Matching for File Reading
 * \{ */

/**
 * To be able to read files without windows closing, opening, moving
 * we try to prepare for worst case:
 * - active window gets active screen from file
 * - restoring the screens from non-active windows
 * Best case is all screens match, in that case they get assigned to proper window.
 */

/**
 * Clear several WM/UI runtime data that would make later complex WM handling impossible.
 *
 * Return data should be cleared by #wm_file_read_setup_wm_finalize. */
static BlendFileReadWMSetupData *wm_file_read_setup_wm_init(bContext *C,
                                                            Main *bmain,
                                                            const bool is_read_homefile)
{
  using namespace blender;
  BLI_assert(BLI_listbase_count_at_most(&bmain->wm, 2) <= 1);
  wmWindowManager *wm = static_cast<wmWindowManager *>(bmain->wm.first);
  BlendFileReadWMSetupData *wm_setup_data = MEM_cnew<BlendFileReadWMSetupData>(__func__);
  wm_setup_data->is_read_homefile = is_read_homefile;
  /* This info is not always known yet when this function is called. */
  wm_setup_data->is_factory_startup = false;

  if (wm == nullptr) {
    return wm_setup_data;
  }

  /* First wrap up running stuff.
   *
   * Code copied from wm_init_exit.cc */
  WM_jobs_kill_all(wm);

  wmWindow *active_win = CTX_wm_window(C);
  LISTBASE_FOREACH (wmWindow *, win, &wm->windows) {
    CTX_wm_window_set(C, win); /* Needed by operator close callbacks. */
    WM_event_remove_handlers(C, &win->handlers);
    WM_event_remove_handlers(C, &win->modalhandlers);
    ED_screen_exit(C, win, WM_window_get_active_screen(win));
  }
  /* Reset active window. */
  CTX_wm_window_set(C, active_win);

  /* NOTE(@ideasman42): Clear the message bus so it's always cleared on file load.
   * Otherwise it's cleared when "Load UI" is set (see #USER_FILENOUI and #wm_close_and_free).
   * However it's _not_ cleared when the UI is kept. This complicates use from add-ons
   * which can re-register subscribers on file-load. To support this use case,
   * it's best to have predictable behavior - always clear. */
  if (wm->message_bus != nullptr) {
    WM_msgbus_destroy(wm->message_bus);
    wm->message_bus = nullptr;
  }

  /* XXX Hack! We have to clear context menu here, because removing all modalhandlers
   * above frees the active menu (at least, in the 'startup splash' case),
   * causing use-after-free error in later handling of the button callbacks in UI code
   * (see ui_apply_but_funcs_after()).
   * Tried solving this by always nullptr-ing context's menu when setting wm/win/etc.,
   * but it broke popups refreshing (see #47632),
   * so for now just handling this specific case here. */
  CTX_wm_menu_set(C, nullptr);

  ED_editors_exit(bmain, true);

  /* Asset loading is done by the UI/editors and they keep pointers into it. So make sure to clear
   * it after UI/editors. */
  ed::asset::list::storage_exit();
  AS_asset_libraries_exit();

  /* NOTE: `wm_setup_data->old_wm` cannot be set here, as this pointer may be swapped with the
   * newly read one in `setup_app_data` process (See #swap_wm_data_for_blendfile). */

  return wm_setup_data;
}

static void wm_file_read_setup_wm_substitute_old_window(wmWindowManager *oldwm,
                                                        wmWindowManager *wm,
                                                        wmWindow *oldwin,
                                                        wmWindow *win)
{
  win->ghostwin = oldwin->ghostwin;
  win->gpuctx = oldwin->gpuctx;
  win->active = oldwin->active;
  if (win->active) {
    wm->winactive = win;
  }
  if (oldwm->windrawable == oldwin) {
    oldwm->windrawable = nullptr;
    wm->windrawable = win;
  }

  /* File loading in background mode still calls this. */
  if (!G.background) {
    /* Pointer back. */
    GHOST_SetWindowUserData(static_cast<GHOST_WindowHandle>(win->ghostwin), win);
  }

  oldwin->ghostwin = nullptr;
  oldwin->gpuctx = nullptr;

  win->eventstate = oldwin->eventstate;
  win->event_last_handled = oldwin->event_last_handled;
  oldwin->eventstate = nullptr;
  oldwin->event_last_handled = nullptr;

  /* Ensure proper screen re-scaling. */
  win->sizex = oldwin->sizex;
  win->sizey = oldwin->sizey;
  win->posx = oldwin->posx;
  win->posy = oldwin->posy;
}

/**
 * Support loading older files without multiple windows (pre 2.5),
 * in this case the #bScreen from the users file should be used but the current
 * windows (from `current_wm_list` are kept).
 *
 * As the original file did not have multiple windows, duplicate the layout into each window.
 * An alternative solution could also be to close all windows except the first however this is
 * enough of a corner case that it's the current behavior is acceptable.
 */
static void wm_file_read_setup_wm_keep_old(const bContext *C,
                                           Main *bmain,
                                           BlendFileReadWMSetupData *wm_setup_data,
                                           wmWindowManager *wm,
                                           const bool load_ui)
{
  /* This data is not needed here, besides detecting that old WM has been kept (in caller code).
   * Since `old_wm` is kept, do not free it, just clear the pointer as clean-up. */
  wm_setup_data->old_wm = nullptr;

  if (!load_ui) {
    /* When loading without UI (i.e. keeping existing UI), no matching needed.
     *
     * The other UI data (workspaces, layouts, screens) has also been re-used from old Main, and
     * newly read one from file has already been discarded in #setup_app_data. */
    return;
  }

  /* Old WM is being reused, but other UI data (workspaces, layouts, screens) comes from the new
   * file, so the WM needs to be updated to use these. */
  bScreen *screen = CTX_wm_screen(C);
  if (screen != nullptr) {
    LISTBASE_FOREACH (wmWindow *, win, &wm->windows) {
      WorkSpace *workspace;

      WorkSpaceLayout *layout_ref = BKE_workspace_layout_find_global(bmain, screen, &workspace);
      BKE_workspace_active_set(win->workspace_hook, workspace);
      win->scene = CTX_data_scene(C);

      /* All windows get active screen from file. */
      if (screen->winid == 0) {
        WM_window_set_active_screen(win, workspace, screen);
      }
      else {
#if 0
        /* NOTE(@ideasman42): The screen referenced from the window has been freed,
         * see: #107525. */
        WorkSpaceLayout *layout_ref = WM_window_get_active_layout(win);
#endif
        WorkSpaceLayout *layout_new = ED_workspace_layout_duplicate(
            bmain, workspace, layout_ref, win);

        WM_window_set_active_layout(win, workspace, layout_new);
      }

      bScreen *win_screen = WM_window_get_active_screen(win);
      win_screen->winid = win->winid;
    }
  }
}

static void wm_file_read_setup_wm_use_new(bContext *C,
                                          Main * /*bmain*/,
                                          BlendFileReadWMSetupData *wm_setup_data,
                                          wmWindowManager *wm)
{
  wmWindowManager *old_wm = wm_setup_data->old_wm;

  wm->op_undo_depth = old_wm->op_undo_depth;

  /* Move existing key configurations into the new WM. */
  wm->keyconfigs = old_wm->keyconfigs;
  wm->addonconf = old_wm->addonconf;
  wm->defaultconf = old_wm->defaultconf;
  wm->userconf = old_wm->userconf;

  BLI_listbase_clear(&old_wm->keyconfigs);
  old_wm->addonconf = nullptr;
  old_wm->defaultconf = nullptr;
  old_wm->userconf = nullptr;

  /* Ensure new keymaps are made, and space types are set. */
  wm->init_flag = 0;
  wm->winactive = nullptr;

  /* Clearing drawable of old WM before deleting any context to avoid clearing the wrong wm. */
  wm_window_clear_drawable(old_wm);

  bool has_match = false;
  LISTBASE_FOREACH (wmWindow *, win, &wm->windows) {
    LISTBASE_FOREACH (wmWindow *, old_win, &old_wm->windows) {
      if (old_win->winid == win->winid) {
        has_match = true;

        wm_file_read_setup_wm_substitute_old_window(old_wm, wm, old_win, win);
      }
    }
  }
  /* Ensure that at least one window is kept open so we don't lose the context, see #42303. */
  if (!has_match) {
    wm_file_read_setup_wm_substitute_old_window(old_wm,
                                                wm,
                                                static_cast<wmWindow *>(old_wm->windows.first),
                                                static_cast<wmWindow *>(wm->windows.first));
  }

  wm_setup_data->old_wm = nullptr;
  wm_close_and_free(C, old_wm);
  /* Don't handle user counts as this is only ever called once #G_MAIN has already been freed via
   * #BKE_main_free so any access to ID's referenced by the window-manager (from ID properties)
   * will crash. See: #100703. */
  BKE_libblock_free_data(&old_wm->id, false);
  BKE_libblock_free_data_py(&old_wm->id);
  MEM_freeN(old_wm);
}

/**
 * Finalize setting up the WM for the newly read file, transferring GHOST windows from the old WM
 * if needed, updating other UI data, etc. And free the old WM if any.
 *
 * Counterpart of #wm_file_read_setup_wm_init.
 */
static void wm_file_read_setup_wm_finalize(bContext *C,
                                           Main *bmain,
                                           BlendFileReadWMSetupData *wm_setup_data)
{
  BLI_assert(BLI_listbase_count_at_most(&bmain->wm, 2) <= 1);
  BLI_assert(wm_setup_data != nullptr);
  wmWindowManager *wm = static_cast<wmWindowManager *>(bmain->wm.first);

  /* If reading factory startup file, and there was no previous WM, clear the size of the windows
   * in newly read WM so that they get resized to occupy the whole available space on current
   * monitor.
   */
  if (wm_setup_data->is_read_homefile && wm_setup_data->is_factory_startup &&
      wm_setup_data->old_wm == nullptr)
  {
    wm_clear_default_size(C);
  }

  if (wm == nullptr) {
    /* Add a default WM in case none exists in newly read main (should only happen when opening
     * an old pre-2.5 .blend file at startup). */
    wm_add_default(bmain, C);
  }
  else if (wm_setup_data->old_wm != nullptr) {
    if (wm_setup_data->old_wm == wm) {
      /* Old WM was kept, update it with new workspaces/layouts/screens read from file.
       *
       * Happens when not loading UI, or when the newly read file has no WM (pre-2.5 files). */
      wm_file_read_setup_wm_keep_old(
          C, bmain, wm_setup_data, wm, (G.fileflags & G_FILE_NO_UI) == 0);
    }
    else {
      /* Using new WM from read file, try to keep current GHOST windows, transfer keymaps, etc.,
       * from old WM.
       *
       * Also takes care of clearing old WM data (temporarily stored in `wm_setup_data->old_wm`).
       */
      wm_file_read_setup_wm_use_new(C, bmain, wm_setup_data, wm);
    }
  }
  /* Else just using the new WM read from file, nothing to do. */
  BLI_assert(wm_setup_data->old_wm == nullptr);
  MEM_delete(wm_setup_data);
}

/** \} */

/* -------------------------------------------------------------------- */
/** \name Preferences Initialization & Versioning
 * \{ */

static void wm_gpu_backend_override_from_userdef()
{
  /* Check if GPU backend is already set from the command line arguments. The command line
   * arguments have higher priority than user preferences. */
  if (GPU_backend_type_selection_is_overridden()) {
    return;
  }

  GPU_backend_type_selection_set_override(eGPUBackendType(U.gpu_backend));
}

/**
 * In case #UserDef was read, re-initialize values that depend on it.
 */
static void wm_init_userdef(Main *bmain)
{
  /* Not versioning, just avoid errors. */
#ifndef WITH_CYCLES
  BKE_addon_remove_safe(&U.addons, "cycles");
#endif

  UI_init_userdef();

  /* needed so loading a file from the command line respects user-pref #26156. */
  SET_FLAG_FROM_TEST(G.fileflags, U.flag & USER_FILENOUI, G_FILE_NO_UI);

  /* set the python auto-execute setting from user prefs */
  /* enabled by default, unless explicitly enabled in the command line which overrides */
  if ((G.f & G_FLAG_SCRIPT_OVERRIDE_PREF) == 0) {
    SET_FLAG_FROM_TEST(G.f, (U.flag & USER_SCRIPT_AUTOEXEC_DISABLE) == 0, G_FLAG_SCRIPT_AUTOEXEC);
  }

  MEM_CacheLimiter_set_maximum(size_t(U.memcachelimit) * 1024 * 1024);
  BKE_sound_init(bmain);

  /* Update the temporary directory from the preferences or fallback to the system default. */
  BKE_tempdir_init(U.tempdir);

  /* Update input device preference. */
  WM_init_input_devices();

  BLO_sanitize_experimental_features_userpref_blend(&U);

  wm_gpu_backend_override_from_userdef();
  GPU_backend_type_selection_detect();
}

/* return codes */
#define BKE_READ_EXOTIC_FAIL_PATH -3   /* file format is not supported */
#define BKE_READ_EXOTIC_FAIL_FORMAT -2 /* file format is not supported */
#define BKE_READ_EXOTIC_FAIL_OPEN -1   /* Can't open the file */
#define BKE_READ_EXOTIC_OK_BLEND 0     /* .blend file */
#if 0
#  define BKE_READ_EXOTIC_OK_OTHER 1 /* other supported formats */
#endif

/** \} */

/* -------------------------------------------------------------------- */
/** \name Read Exotic File Formats
 *
 * Currently only supports `.blend` files,
 * we could support registering other file formats and their loaders.
 * \{ */

/* intended to check for non-blender formats but for now it only reads blends */
static int wm_read_exotic(const char *filepath)
{
  /* make sure we're not trying to read a directory.... */

  int filepath_len = strlen(filepath);
  if (filepath_len > 0 && ELEM(filepath[filepath_len - 1], '/', '\\')) {
    return BKE_READ_EXOTIC_FAIL_PATH;
  }

  /* open the file. */
  const int filedes = BLI_open(filepath, O_BINARY | O_RDONLY, 0);
  if (filedes == -1) {
    return BKE_READ_EXOTIC_FAIL_OPEN;
  }

  FileReader *rawfile = BLI_filereader_new_file(filedes);
  if (rawfile == nullptr) {
    return BKE_READ_EXOTIC_FAIL_OPEN;
  }

  /* read the header (7 bytes are enough to identify all known types). */
  char header[7];
  if (rawfile->read(rawfile, header, sizeof(header)) != sizeof(header)) {
    rawfile->close(rawfile);
    return BKE_READ_EXOTIC_FAIL_FORMAT;
  }
  rawfile->seek(rawfile, 0, SEEK_SET);

  /* check for uncompressed .blend */
  if (STREQLEN(header, "BLENDER", 7)) {
    rawfile->close(rawfile);
    return BKE_READ_EXOTIC_OK_BLEND;
  }

  /* check for compressed .blend */
  FileReader *compressed_file = nullptr;
  if (BLI_file_magic_is_gzip(header)) {
    /* In earlier versions of Blender (before 3.0), compressed files used `Gzip` instead of `Zstd`.
     * While these files will no longer be written, there still needs to be reading support. */
    compressed_file = BLI_filereader_new_gzip(rawfile);
  }
  else if (BLI_file_magic_is_zstd(header)) {
    compressed_file = BLI_filereader_new_zstd(rawfile);
  }

  /* If a compression signature matches, try decompressing the start and check if it's a .blend */
  if (compressed_file != nullptr) {
    size_t len = compressed_file->read(compressed_file, header, sizeof(header));
    compressed_file->close(compressed_file);
    if (len == sizeof(header) && STREQLEN(header, "BLENDER", 7)) {
      return BKE_READ_EXOTIC_OK_BLEND;
    }
  }
  else {
    rawfile->close(rawfile);
  }

  /* Add check for future file formats here. */

  return BKE_READ_EXOTIC_FAIL_FORMAT;
}

/** \} */

/* -------------------------------------------------------------------- */
/** \name Read Blend-File Shared Utilities
 * \{ */

void WM_file_autoexec_init(const char *filepath)
{
  if (G.f & G_FLAG_SCRIPT_OVERRIDE_PREF) {
    return;
  }

  if (G.f & G_FLAG_SCRIPT_AUTOEXEC) {
    char dirpath[FILE_MAX];
    BLI_path_split_dir_part(filepath, dirpath, sizeof(dirpath));
    if (BKE_autoexec_match(dirpath)) {
      G.f &= ~G_FLAG_SCRIPT_AUTOEXEC;
    }
  }
}

void wm_file_read_report(Main *bmain, wmWindow *win)
{
  wmWindowManager *wm = static_cast<wmWindowManager *>(bmain->wm.first);
  ReportList *reports = &wm->runtime->reports;
  bool found = false;
  LISTBASE_FOREACH (Scene *, scene, &bmain->scenes) {
    if (scene->r.engine[0] &&
        BLI_findstring(&R_engines, scene->r.engine, offsetof(RenderEngineType, idname)) == nullptr)
    {
      BKE_reportf(reports,
                  RPT_ERROR,
                  "Engine '%s' not available for scene '%s' (an add-on may need to be installed "
                  "or enabled)",
                  scene->r.engine,
                  scene->id.name + 2);
      found = true;
    }
  }

  if (found) {
    if (!G.background) {
      WM_report_banner_show(wm, win);
    }
  }
}

/**
 * Logic shared between #WM_file_read & #wm_homefile_read,
 * call before loading a file.
 * \note In the case of #WM_file_read the file may fail to load.
 * Change here shouldn't cause user-visible changes in that case.
 */
static void wm_file_read_pre(bool use_data, bool /*use_userdef*/)
{
  if (use_data) {
    BLI_timer_on_file_load();
  }

  /* Always do this as both startup and preferences may have loaded in many font's
   * at a different zoom level to the file being loaded. */
  UI_view2d_zoom_cache_reset();

  ED_preview_restart_queue_free();
}

/**
 * Parameters for #wm_file_read_post, also used for deferred initialization.
 */
struct wmFileReadPost_Params {
  uint use_data : 1;
  uint use_userdef : 1;

  uint is_startup_file : 1;
  uint is_factory_startup : 1;
  uint reset_app_template : 1;

  /* Used by #wm_homefile_read_post */
  uint success : 1;
  uint is_alloc : 1;
};

/**
 * Logic shared between #WM_file_read & #wm_homefile_read,
 * updates to make after reading a file.
 */
static void wm_file_read_post(bContext *C,
                              const char *filepath,
                              const wmFileReadPost_Params *params)
{
  wmWindowManager *wm = CTX_wm_manager(C);

  const bool use_data = params->use_data;
  const bool use_userdef = params->use_userdef;
  const bool is_startup_file = params->is_startup_file;
  const bool is_factory_startup = params->is_factory_startup;
  const bool reset_app_template = params->reset_app_template;

  bool addons_loaded = false;

  if (use_data) {
    if (!G.background) {
      /* remove windows which failed to be added via WM_check */
      wm_window_ghostwindows_remove_invalid(C, wm);
    }
    CTX_wm_window_set(C, static_cast<wmWindow *>(wm->windows.first));
  }

#ifdef WITH_PYTHON
  if (is_startup_file) {
    /* On startup (by default), Python won't have been initialized.
     *
     * The following block handles data & preferences being reloaded
     * which requires resetting some internal variables. */
    if (CTX_py_init_get(C)) {
      bool reset_all = use_userdef;
      if (use_userdef || reset_app_template) {
        /* Only run when we have a template path found. */
        if (BKE_appdir_app_template_any()) {
          const char *imports[] = {"bl_app_template_utils", nullptr};
          BPY_run_string_eval(C, imports, "bl_app_template_utils.reset()");
          reset_all = true;
        }
      }
      if (reset_all) {
        const char *imports[] = {"bpy", "addon_utils", nullptr};
        BPY_run_string_exec(
            C,
            imports,
            /* Refresh scripts as the preferences may have changed the user-scripts path.
             *
             * This is needed when loading settings from the previous version,
             * otherwise the script path stored in the preferences would be ignored. */
            "bpy.utils.refresh_script_paths()\n"
            /* Sync add-ons, these may have changed from the defaults. */
            "addon_utils.reset_all()");
      }
      if (use_data) {
        BPY_python_reset(C);
      }
      addons_loaded = true;
    }
  }
  else {
    /* run any texts that were loaded in and flagged as modules */
    if (use_data) {
      BPY_python_reset(C);
    }
    addons_loaded = true;
  }
#else
  UNUSED_VARS(is_startup_file, reset_app_template);
#endif /* WITH_PYTHON */

  Main *bmain = CTX_data_main(C);

  if (use_userdef) {
    if (is_factory_startup) {
      BKE_callback_exec_null(bmain, BKE_CB_EVT_LOAD_FACTORY_USERDEF_POST);
    }
  }

  if (is_factory_startup && BLT_translate_new_dataname()) {
    /* Translate workspace names */
    LISTBASE_FOREACH_MUTABLE (WorkSpace *, workspace, &bmain->workspaces) {
      BKE_libblock_rename(
          bmain, &workspace->id, CTX_DATA_(BLT_I18NCONTEXT_ID_WORKSPACE, workspace->id.name + 2));
    }
  }

  if (use_data) {
    /* Important to do before nulling the context. */
    BKE_callback_exec_null(bmain, BKE_CB_EVT_VERSION_UPDATE);

    /* Load-post must run before evaluating drivers & depsgraph, see: #109720.
     * On failure, the caller handles #BKE_CB_EVT_LOAD_POST_FAIL. */
    if (params->success) {
      BKE_callback_exec_string(bmain, BKE_CB_EVT_LOAD_POST, filepath);
    }

    if (is_factory_startup) {
      BKE_callback_exec_null(bmain, BKE_CB_EVT_LOAD_FACTORY_STARTUP_POST);
    }
  }

  if (use_data) {
    WM_operatortype_last_properties_clear_all();

    /* After load post, so for example the driver namespace can be filled
     * before evaluating the depsgraph. */
    wm_event_do_depsgraph(C, true);

    ED_editors_init(C);

#if 1
    WM_event_add_notifier(C, NC_WM | ND_FILEREAD, nullptr);
#else
    WM_msg_publish_static(CTX_wm_message_bus(C), WM_MSG_STATICTYPE_FILE_READ);
#endif
  }

  /* report any errors.
   * currently disabled if addons aren't yet loaded */
  if (addons_loaded) {
    wm_file_read_report(bmain, static_cast<wmWindow *>(wm->windows.first));
  }

  if (use_data) {
    if (!G.background) {
      if (wm->undo_stack == nullptr) {
        wm->undo_stack = BKE_undosys_stack_create();
      }
      else {
        BKE_undosys_stack_clear(wm->undo_stack);
      }
      BKE_undosys_stack_init_from_main(wm->undo_stack, bmain);
      BKE_undosys_stack_init_from_context(wm->undo_stack, C);
    }
  }

  if (use_data) {
    if (!G.background) {
      /* in background mode this makes it hard to load
       * a blend file and do anything since the screen
       * won't be set to a valid value again */
      CTX_wm_window_set(C, nullptr); /* exits queues */

      /* Ensure auto-run action is not used from a previous blend file load. */
      wm_test_autorun_revert_action_set(nullptr, nullptr);

      /* Ensure tools are registered. */
      WM_toolsystem_init(C);
    }
  }
}

static void wm_read_callback_pre_wrapper(bContext *C, const char *filepath)
{
  /* NOTE: either #BKE_CB_EVT_LOAD_POST or #BKE_CB_EVT_LOAD_POST_FAIL must run.
   * Runs at the end of this function, don't return beforehand. */
  BKE_callback_exec_string(CTX_data_main(C), BKE_CB_EVT_LOAD_PRE, filepath);
}

static void wm_read_callback_post_wrapper(bContext *C, const char *filepath, const bool success)
{
  Main *bmain = CTX_data_main(C);
  /* Temporarily set the window context as this was once supported, see: #107759.
   * If the window is already set, don't change it. */
  bool has_window = CTX_wm_window(C) != nullptr;
  if (!has_window) {
    wmWindowManager *wm = static_cast<wmWindowManager *>(bmain->wm.first);
    wmWindow *win = static_cast<wmWindow *>(wm->windows.first);
    CTX_wm_window_set(C, win);
  }

  /* On success: #BKE_CB_EVT_LOAD_POST runs from #wm_file_read_post. */
  if (success == false) {
    BKE_callback_exec_string(bmain, BKE_CB_EVT_LOAD_POST_FAIL, filepath);
  }

  /* This function should leave the window null when the function entered. */
  if (!has_window) {
    CTX_wm_window_set(C, nullptr);
  }
}

/** \} */

/* -------------------------------------------------------------------- */
/** \name Read Main Blend-File API
 * \{ */

static void file_read_reports_finalize(BlendFileReadReport *bf_reports)
{
  double duration_whole_minutes, duration_whole_seconds;
  double duration_libraries_minutes, duration_libraries_seconds;
  double duration_lib_override_minutes, duration_lib_override_seconds;
  double duration_lib_override_resync_minutes, duration_lib_override_resync_seconds;
  double duration_lib_override_recursive_resync_minutes,
      duration_lib_override_recursive_resync_seconds;

  BLI_math_time_seconds_decompose(bf_reports->duration.whole,
                                  nullptr,
                                  nullptr,
                                  &duration_whole_minutes,
                                  &duration_whole_seconds,
                                  nullptr);
  BLI_math_time_seconds_decompose(bf_reports->duration.libraries,
                                  nullptr,
                                  nullptr,
                                  &duration_libraries_minutes,
                                  &duration_libraries_seconds,
                                  nullptr);
  BLI_math_time_seconds_decompose(bf_reports->duration.lib_overrides,
                                  nullptr,
                                  nullptr,
                                  &duration_lib_override_minutes,
                                  &duration_lib_override_seconds,
                                  nullptr);
  BLI_math_time_seconds_decompose(bf_reports->duration.lib_overrides_resync,
                                  nullptr,
                                  nullptr,
                                  &duration_lib_override_resync_minutes,
                                  &duration_lib_override_resync_seconds,
                                  nullptr);
  BLI_math_time_seconds_decompose(bf_reports->duration.lib_overrides_recursive_resync,
                                  nullptr,
                                  nullptr,
                                  &duration_lib_override_recursive_resync_minutes,
                                  &duration_lib_override_recursive_resync_seconds,
                                  nullptr);

  CLOG_INFO(
      &LOG, 0, "Blender file read in %.0fm%.2fs", duration_whole_minutes, duration_whole_seconds);
  CLOG_INFO(&LOG,
            0,
            " * Loading libraries: %.0fm%.2fs",
            duration_libraries_minutes,
            duration_libraries_seconds);
  CLOG_INFO(&LOG,
            0,
            " * Applying overrides: %.0fm%.2fs",
            duration_lib_override_minutes,
            duration_lib_override_seconds);
  CLOG_INFO(&LOG,
            0,
            " * Resyncing overrides: %.0fm%.2fs (%d root overrides), including recursive "
            "resyncs: %.0fm%.2fs)",
            duration_lib_override_resync_minutes,
            duration_lib_override_resync_seconds,
            bf_reports->count.resynced_lib_overrides,
            duration_lib_override_recursive_resync_minutes,
            duration_lib_override_recursive_resync_seconds);

  if (bf_reports->resynced_lib_overrides_libraries_count != 0) {
    for (LinkNode *node_lib = bf_reports->resynced_lib_overrides_libraries; node_lib != nullptr;
         node_lib = node_lib->next)
    {
      Library *library = static_cast<Library *>(node_lib->link);
      BKE_reportf(bf_reports->reports,
                  RPT_INFO,
                  "Library \"%s\" needs overrides resync",
                  library->filepath);
    }
  }

  if (bf_reports->count.missing_libraries != 0 || bf_reports->count.missing_linked_id != 0) {
    BKE_reportf(bf_reports->reports,
                RPT_WARNING,
                "%d libraries and %d linked data-blocks are missing (including %d ObjectData and "
                "%d Proxies), please check the Info and Outliner editors for details",
                bf_reports->count.missing_libraries,
                bf_reports->count.missing_linked_id,
                bf_reports->count.missing_obdata,
                bf_reports->count.missing_obproxies);
  }
  else {
    if (bf_reports->count.missing_obdata != 0 || bf_reports->count.missing_obproxies != 0) {
      CLOG_ERROR(&LOG,
                 "%d local ObjectData and %d local Object proxies are reported to be missing, "
                 "this should never happen",
                 bf_reports->count.missing_obdata,
                 bf_reports->count.missing_obproxies);
    }
  }

  if (bf_reports->resynced_lib_overrides_libraries_count != 0) {
    BKE_reportf(bf_reports->reports,
                RPT_WARNING,
                "%d libraries have overrides needing resync (auto resynced in %.0fm%.2fs),  "
                "please check the Info editor for details",
                bf_reports->resynced_lib_overrides_libraries_count,
                duration_lib_override_recursive_resync_minutes,
                duration_lib_override_recursive_resync_seconds);
  }

  if (bf_reports->count.proxies_to_lib_overrides_success != 0 ||
      bf_reports->count.proxies_to_lib_overrides_failures != 0)
  {
    BKE_reportf(bf_reports->reports,
                RPT_WARNING,
                "Proxies have been removed from Blender (%d proxies were automatically converted "
                "to library overrides, %d proxies could not be converted and were cleared). "
                "Consider re-saving any library .blend file with the newest Blender version",
                bf_reports->count.proxies_to_lib_overrides_success,
                bf_reports->count.proxies_to_lib_overrides_failures);
  }

  if (bf_reports->count.sequence_strips_skipped != 0) {
    BKE_reportf(bf_reports->reports,
                RPT_ERROR,
                "%d sequence strips were not read because they were in a channel larger than %d",
                bf_reports->count.sequence_strips_skipped,
                MAXSEQ);
  }

  BLI_linklist_free(bf_reports->resynced_lib_overrides_libraries, nullptr);
  bf_reports->resynced_lib_overrides_libraries = nullptr;
}

bool WM_file_read(bContext *C, const char *filepath, ReportList *reports)
{
  /* assume automated tasks with background, don't write recent file list */
  const bool do_history_file_update = (G.background == false) &&
                                      (CTX_wm_manager(C)->op_undo_depth == 0);
  bool success = false;

  const bool use_data = true;
  const bool use_userdef = false;

  /* NOTE: a matching #wm_read_callback_post_wrapper must be called. */
  wm_read_callback_pre_wrapper(C, filepath);

  Main *bmain = CTX_data_main(C);

  /* so we can get the error message */
  errno = 0;

  WM_cursor_wait(true);

  /* first try to append data from exotic file formats... */
  /* it throws error box when file doesn't exist and returns -1 */
  /* NOTE(ton): it should set some error message somewhere. */
  const int retval = wm_read_exotic(filepath);

  /* we didn't succeed, now try to read Blender file */
  if (retval == BKE_READ_EXOTIC_OK_BLEND) {
    BlendFileReadParams params{};
    params.is_startup = false;
    /* Loading preferences when the user intended to load a regular file is a security
     * risk, because the excluded path list is also loaded. Further it's just confusing
     * if a user loads a file and various preferences change. */
    params.skip_flags = BLO_READ_SKIP_USERDEF;

    BlendFileReadReport bf_reports{};
    bf_reports.reports = reports;
    bf_reports.duration.whole = BLI_time_now_seconds();
    BlendFileData *bfd = BKE_blendfile_read(filepath, &params, &bf_reports);
    if (bfd != nullptr) {
      wm_file_read_pre(use_data, use_userdef);

      /* Close any user-loaded fonts. */
      BLF_reset_fonts();

      /* Put WM into a stable state for post-readfile processes (kill jobs, removes event handlers,
       * message bus, and so on). */
      BlendFileReadWMSetupData *wm_setup_data = wm_file_read_setup_wm_init(C, bmain, false);

      /* This flag is initialized by the operator but overwritten on read.
       * need to re-enable it here else drivers and registered scripts won't work. */
      const int G_f_orig = G.f;

      /* Frees the current main and replaces it with the new one read from file. */
      BKE_blendfile_read_setup_readfile(
          C, bfd, &params, wm_setup_data, &bf_reports, false, nullptr);
      bmain = CTX_data_main(C);

      /* Finalize handling of WM, using the read WM and/or the current WM depending on things like
       * whether the UI is loaded from the .blend file or not, etc. */
      wm_file_read_setup_wm_finalize(C, bmain, wm_setup_data);

      if (G.f != G_f_orig) {
        const int flags_keep = G_FLAG_ALL_RUNTIME;
        G.f &= G_FLAG_ALL_READFILE;
        G.f = (G.f & ~flags_keep) | (G_f_orig & flags_keep);
      }

      WM_check(C); /* opens window(s), checks keymaps */

      if (do_history_file_update) {
        wm_history_file_update();
      }

      wmFileReadPost_Params read_file_post_params{};
      read_file_post_params.use_data = use_data;
      read_file_post_params.use_userdef = use_userdef;
      read_file_post_params.is_startup_file = false;
      read_file_post_params.is_factory_startup = false;
      read_file_post_params.reset_app_template = false;
      read_file_post_params.success = true;
      read_file_post_params.is_alloc = false;
      wm_file_read_post(C, filepath, &read_file_post_params);

      bf_reports.duration.whole = BLI_time_now_seconds() - bf_reports.duration.whole;
      file_read_reports_finalize(&bf_reports);

      success = true;
    }
  }
#if 0
  else if (retval == BKE_READ_EXOTIC_OK_OTHER) {
    BKE_undo_write(C, "Import file");
  }
#endif
  else if (retval == BKE_READ_EXOTIC_FAIL_OPEN) {
    BKE_reportf(reports,
                RPT_ERROR,
                "Cannot read file \"%s\": %s",
                filepath,
                errno ? strerror(errno) : RPT_("unable to open the file"));
  }
  else if (retval == BKE_READ_EXOTIC_FAIL_FORMAT) {
    BKE_reportf(reports, RPT_ERROR, "File format is not supported in file \"%s\"", filepath);
  }
  else if (retval == BKE_READ_EXOTIC_FAIL_PATH) {
    BKE_reportf(reports, RPT_ERROR, "File path \"%s\" invalid", filepath);
  }
  else {
    BKE_reportf(reports, RPT_ERROR, "Unknown error loading \"%s\"", filepath);
    BLI_assert_msg(0, "invalid 'retval'");
  }

  if (success == false) {
    /* remove from recent files list */
    if (do_history_file_update) {
      RecentFile *recent = wm_file_history_find(filepath);
      if (recent) {
        wm_history_file_free(recent);
        wm_history_file_write();
      }
    }
  }

  WM_cursor_wait(false);

  wm_read_callback_post_wrapper(C, filepath, success);

  BLI_assert(BKE_main_namemap_validate(CTX_data_main(C)));

  return success;
}

static struct {
  char app_template[64];
  bool override;
} wm_init_state_app_template = {{0}};

void WM_init_state_app_template_set(const char *app_template)
{
  if (app_template) {
    STRNCPY(wm_init_state_app_template.app_template, app_template);
    wm_init_state_app_template.override = true;
  }
  else {
    wm_init_state_app_template.app_template[0] = '\0';
    wm_init_state_app_template.override = false;
  }
}

const char *WM_init_state_app_template_get()
{
  return wm_init_state_app_template.override ? wm_init_state_app_template.app_template : nullptr;
}

/** \} */

/* -------------------------------------------------------------------- */
/** \name Read Startup & Preferences Blend-File API
 * \{ */

void wm_homefile_read_ex(bContext *C,
                         const wmHomeFileRead_Params *params_homefile,
                         ReportList *reports,
                         wmFileReadPost_Params **r_params_file_read_post)
{
  /* NOTE: unlike #WM_file_read, don't set the wait cursor when reading the home-file.
   * While technically both are reading a file and could use the wait cursor,
   * avoid doing so for the following reasons.
   *
   * - When loading blend with a file (command line or external file browser)
   *   the home-file is read before the file being loaded.
   *   Toggling the wait cursor twice causes the cursor to flicker which looks like a glitch.
   * - In practice it's not that useful as users tend not to set scenes with slow loading times
   *   as their startup.
   */

/* UNUSED, keep as this may be needed later & the comment below isn't self evident. */
#if 0
  /* Context does not always have valid main pointer here. */
  Main *bmain = G_MAIN;
#endif
  bool success = false;

  /* May be enabled, when the user configuration doesn't exist. */
  const bool use_data = params_homefile->use_data;
  const bool use_userdef = params_homefile->use_userdef;
  bool use_factory_settings = params_homefile->use_factory_settings;
  /* Currently this only impacts preferences as it doesn't make much sense to keep the default
   * startup open in the case the app-template doesn't happen to define its own startup.
   * Unlike preferences where we might want to only reset the app-template part of the preferences
   * so as not to reset the preferences for all other Blender instances, see: #96427. */
  const bool use_factory_settings_app_template_only =
      params_homefile->use_factory_settings_app_template_only;
  const bool use_empty_data = params_homefile->use_empty_data;
  const char *filepath_startup_override = params_homefile->filepath_startup_override;
  const char *app_template_override = params_homefile->app_template_override;

  bool filepath_startup_is_factory = true;
  char filepath_startup[FILE_MAX];
  char filepath_userdef[FILE_MAX];

  /* When 'app_template' is set:
   * '{BLENDER_USER_CONFIG}/{app_template}' */
  char app_template_system[FILE_MAX];
  /* When 'app_template' is set:
   * '{BLENDER_SYSTEM_SCRIPTS}/startup/bl_app_templates_system/{app_template}' */
  char app_template_config[FILE_MAX];

  eBLOReadSkip skip_flags = eBLOReadSkip(0);

  if (use_data == false) {
    skip_flags |= BLO_READ_SKIP_DATA;
  }
  if (use_userdef == false) {
    skip_flags |= BLO_READ_SKIP_USERDEF;
  }

  /* True if we load startup.blend from memory
   * or use app-template startup.blend which the user hasn't saved. */
  bool is_factory_startup = true;

  const char *app_template = nullptr;
  bool update_defaults = false;

  /* Current Main is not always available in context here. */
  Main *bmain = G_MAIN;

  if (filepath_startup_override != nullptr) {
    /* pass */
  }
  else if (app_template_override) {
    /* This may be clearing the current template by setting to an empty string. */
    app_template = app_template_override;
  }
  else if (!use_factory_settings && U.app_template[0]) {
    app_template = U.app_template;
  }

  const bool reset_app_template = ((!app_template && U.app_template[0]) ||
                                   (app_template && !STREQ(app_template, U.app_template)));

  /* Options exclude each other. */
  BLI_assert((use_factory_settings && filepath_startup_override) == 0);

  if ((G.f & G_FLAG_SCRIPT_OVERRIDE_PREF) == 0) {
    SET_FLAG_FROM_TEST(G.f, (U.flag & USER_SCRIPT_AUTOEXEC_DISABLE) == 0, G_FLAG_SCRIPT_AUTOEXEC);
  }

  if (use_data) {
    if (reset_app_template) {
      /* Always load UI when switching to another template. */
      G.fileflags &= ~G_FILE_NO_UI;
    }
  }

  if (use_userdef || reset_app_template) {
#ifdef WITH_PYTHON
    /* This only runs once Blender has already started. */
    if (CTX_py_init_get(C)) {
      /* This is restored by 'wm_file_read_post', disable before loading any preferences
       * so an add-on can read their own preferences when un-registering,
       * and use new preferences if/when re-registering, see #67577.
       *
       * Note that this fits into 'wm_file_read_pre' function but gets messy
       * since we need to know if 'reset_app_template' is true. */
      const char *imports[] = {"addon_utils", nullptr};
      BPY_run_string_eval(C, imports, "addon_utils.disable_all()");
    }
#endif /* WITH_PYTHON */
  }

  if (use_data) {
    /* NOTE: a matching #wm_read_callback_post_wrapper must be called.
     * This runs from #wm_homefile_read_post. */
    wm_read_callback_pre_wrapper(C, "");
  }

  /* For regular file loading this only runs after the file is successfully read.
   * In the case of the startup file, the in-memory startup file is used as a fallback
   * so we know this will work if all else fails. */
  wm_file_read_pre(use_data, use_userdef);

  BlendFileReadWMSetupData *wm_setup_data = nullptr;
  if (use_data) {
    /* Put WM into a stable state for post-readfile processes (kill jobs, removes event handlers,
     * message bus, and so on). */
    wm_setup_data = wm_file_read_setup_wm_init(C, bmain, true);
  }

  filepath_startup[0] = '\0';
  filepath_userdef[0] = '\0';
  app_template_system[0] = '\0';
  app_template_config[0] = '\0';

  const std::optional<std::string> cfgdir = BKE_appdir_folder_id(BLENDER_USER_CONFIG, nullptr);
  if (!use_factory_settings) {
    if (cfgdir.has_value()) {
      BLI_path_join(
          filepath_startup, sizeof(filepath_startup), cfgdir->c_str(), BLENDER_STARTUP_FILE);
      filepath_startup_is_factory = false;
      if (use_userdef) {
        BLI_path_join(
            filepath_userdef, sizeof(filepath_startup), cfgdir->c_str(), BLENDER_USERPREF_FILE);
      }
    }
    else {
      use_factory_settings = true;
    }

    if (filepath_startup_override) {
      STRNCPY(filepath_startup, filepath_startup_override);
      filepath_startup_is_factory = false;
    }
  }

  /* load preferences before startup.blend */
  if (use_userdef) {
    if (use_factory_settings_app_template_only) {
      /* Use the current preferences as-is (only load in the app_template preferences). */
      skip_flags |= BLO_READ_SKIP_USERDEF;
    }
    else if (!use_factory_settings && BLI_exists(filepath_userdef)) {
      UserDef *userdef = BKE_blendfile_userdef_read(filepath_userdef, nullptr);
      if (userdef != nullptr) {
        BKE_blender_userdef_data_set_and_free(userdef);
        userdef = nullptr;

        skip_flags |= BLO_READ_SKIP_USERDEF;
        printf("Read prefs: \"%s\"\n", filepath_userdef);
      }
    }
  }

  if ((app_template != nullptr) && (app_template[0] != '\0')) {
    if (!BKE_appdir_app_template_id_search(
            app_template, app_template_system, sizeof(app_template_system)))
    {
      /* Can safely continue with code below, just warn it's not found. */
      BKE_reportf(reports, RPT_WARNING, "Application Template \"%s\" not found", app_template);
    }

    /* Insert template name into startup file. */

    /* note that the path is being set even when 'use_factory_settings == true'
     * this is done so we can load a templates factory-settings */
    if (!use_factory_settings && cfgdir.has_value()) {
      BLI_path_join(
          app_template_config, sizeof(app_template_config), cfgdir->c_str(), app_template);
      BLI_path_join(
          filepath_startup, sizeof(filepath_startup), app_template_config, BLENDER_STARTUP_FILE);
      filepath_startup_is_factory = false;
      if (BLI_access(filepath_startup, R_OK) != 0) {
        filepath_startup[0] = '\0';
      }
    }
    else {
      filepath_startup[0] = '\0';
    }

    if (filepath_startup[0] == '\0') {
      BLI_path_join(
          filepath_startup, sizeof(filepath_startup), app_template_system, BLENDER_STARTUP_FILE);
      filepath_startup_is_factory = true;

      /* Update defaults only for system templates. */
      update_defaults = true;
    }
  }

  if (!use_factory_settings || (filepath_startup[0] != '\0')) {
    if (BLI_access(filepath_startup, R_OK) == 0) {
      BlendFileReadParams params{};
      params.is_startup = true;
      params.skip_flags = skip_flags | BLO_READ_SKIP_USERDEF;
      BlendFileReadReport bf_reports{};
      bf_reports.reports = reports;
      BlendFileData *bfd = BKE_blendfile_read(filepath_startup, &params, &bf_reports);

      if (bfd != nullptr) {
        /* Frees the current main and replaces it with the new one read from file. */
        BKE_blendfile_read_setup_readfile(C,
                                          bfd,
                                          &params,
                                          wm_setup_data,
                                          &bf_reports,
                                          update_defaults && use_data,
                                          app_template);
        success = true;
        bmain = CTX_data_main(C);
      }
    }
    if (success) {
      is_factory_startup = filepath_startup_is_factory;
    }
  }

  if (use_userdef) {
    if ((skip_flags & BLO_READ_SKIP_USERDEF) == 0) {
      UserDef *userdef_default = BKE_blendfile_userdef_from_defaults();
      BKE_blender_userdef_data_set_and_free(userdef_default);
      skip_flags |= BLO_READ_SKIP_USERDEF;
    }
  }

  if (success == false && filepath_startup_override && reports) {
    /* We can not return from here because wm is already reset */
    BKE_reportf(reports, RPT_ERROR, "Could not read \"%s\"", filepath_startup_override);
  }

  bool loaded_factory_settings = false;
  if (success == false) {
    BlendFileReadParams read_file_params{};
    read_file_params.is_startup = true;
    read_file_params.skip_flags = skip_flags;
    BlendFileData *bfd = BKE_blendfile_read_from_memory(
        datatoc_startup_blend, datatoc_startup_blend_size, &read_file_params, nullptr);
    if (bfd != nullptr) {
      BlendFileReadReport read_report{};
      /* Frees the current main and replaces it with the new one read from file. */
      BKE_blendfile_read_setup_readfile(
          C, bfd, &read_file_params, wm_setup_data, &read_report, true, nullptr);
      success = true;
      loaded_factory_settings = true;
      bmain = CTX_data_main(C);
    }
  }

  if (use_empty_data) {
    BKE_blendfile_read_make_empty(C);
  }

  /* Load template preferences,
   * unlike regular preferences we only use some of the settings,
   * see: BKE_blender_userdef_set_app_template */
  if (app_template_system[0] != '\0') {
    char temp_path[FILE_MAX];
    temp_path[0] = '\0';
    if (!use_factory_settings) {
      BLI_path_join(temp_path, sizeof(temp_path), app_template_config, BLENDER_USERPREF_FILE);
      if (BLI_access(temp_path, R_OK) != 0) {
        temp_path[0] = '\0';
      }
    }

    if (temp_path[0] == '\0') {
      BLI_path_join(temp_path, sizeof(temp_path), app_template_system, BLENDER_USERPREF_FILE);
    }

    if (use_userdef) {
      UserDef *userdef_template = nullptr;
      /* just avoids missing file warning */
      if (BLI_exists(temp_path)) {
        userdef_template = BKE_blendfile_userdef_read(temp_path, nullptr);
      }
      if (userdef_template == nullptr) {
        /* we need to have preferences load to overwrite preferences from previous template */
        userdef_template = BKE_blendfile_userdef_from_defaults();
      }
      if (userdef_template) {
        BKE_blender_userdef_app_template_data_set_and_free(userdef_template);
        userdef_template = nullptr;
      }
    }
  }

  if (app_template_override) {
    STRNCPY(U.app_template, app_template_override);
  }

  if (use_userdef) {
    /* check userdef before open window, keymaps etc */
    wm_init_userdef(bmain);
  }

  if (use_data) {
    /* Finalize handling of WM, using the read WM and/or the current WM depending on things like
     * whether the UI is loaded from the .blend file or not, etc. */
    wm_setup_data->is_factory_startup = loaded_factory_settings;
    wm_file_read_setup_wm_finalize(C, bmain, wm_setup_data);
  }

  if (use_userdef) {
    /* Clear keymaps because the current default keymap may have been initialized
     * from user preferences, which have been reset. */
    LISTBASE_FOREACH (wmWindowManager *, wm, &bmain->wm) {
      if (wm->defaultconf) {
        wm->defaultconf->flag &= ~KEYCONF_INIT_DEFAULT;
      }
    }
  }

  if (use_data) {
    WM_check(C); /* opens window(s), checks keymaps */

    bmain->filepath[0] = '\0';
  }

  {
    wmFileReadPost_Params params_file_read_post{};
    params_file_read_post.use_data = use_data;
    params_file_read_post.use_userdef = use_userdef;
    params_file_read_post.is_startup_file = true;
    params_file_read_post.is_factory_startup = is_factory_startup;
    params_file_read_post.reset_app_template = reset_app_template;

    params_file_read_post.success = success;
    params_file_read_post.is_alloc = false;

    if (r_params_file_read_post == nullptr) {
      wm_homefile_read_post(C, &params_file_read_post);
    }
    else {
      params_file_read_post.is_alloc = true;
      *r_params_file_read_post = static_cast<wmFileReadPost_Params *>(
          MEM_mallocN(sizeof(wmFileReadPost_Params), __func__));
      **r_params_file_read_post = params_file_read_post;

      /* Match #wm_file_read_post which leaves the window cleared too. */
      CTX_wm_window_set(C, nullptr);
    }
  }
}

void wm_homefile_read(bContext *C,
                      const wmHomeFileRead_Params *params_homefile,
                      ReportList *reports)
{
  wm_homefile_read_ex(C, params_homefile, reports, nullptr);
}

void wm_homefile_read_post(bContext *C, const wmFileReadPost_Params *params_file_read_post)
{
  const char *filepath = "";
  wm_file_read_post(C, filepath, params_file_read_post);

  if (params_file_read_post->use_data) {
    wm_read_callback_post_wrapper(C, filepath, params_file_read_post->success);
  }

  if (params_file_read_post->is_alloc) {
    MEM_freeN((void *)params_file_read_post);
  }
}

/** \} */

/* -------------------------------------------------------------------- */
/** \name Blend-File History API
 * \{ */

void wm_history_file_read()
{
  const std::optional<std::string> cfgdir = BKE_appdir_folder_id(BLENDER_USER_CONFIG, nullptr);
  if (!cfgdir.has_value()) {
    return;
  }

  char filepath[FILE_MAX];
  LinkNode *l;
  int num;

  BLI_path_join(filepath, sizeof(filepath), cfgdir->c_str(), BLENDER_HISTORY_FILE);

  LinkNode *lines = BLI_file_read_as_lines(filepath);

  wm_history_files_free();

  /* Read list of recent opened files from #BLENDER_HISTORY_FILE to memory. */
  for (l = lines, num = 0; l && (num < U.recent_files); l = l->next) {
    const char *line = static_cast<const char *>(l->link);
    /* don't check if files exist, causes slow startup for remote/external drives */
    if (line[0]) {
      RecentFile *recent = (RecentFile *)MEM_mallocN(sizeof(RecentFile), "RecentFile");
      BLI_addtail(&(G.recent_files), recent);
      recent->filepath = BLI_strdup(line);
      num++;
    }
  }

  BLI_file_free_lines(lines);
}

static RecentFile *wm_history_file_new(const char *filepath)
{
  RecentFile *recent = static_cast<RecentFile *>(MEM_mallocN(sizeof(RecentFile), "RecentFile"));
  recent->filepath = BLI_strdup(filepath);
  return recent;
}

static void wm_history_file_free(RecentFile *recent)
{
  BLI_assert(BLI_findindex(&G.recent_files, recent) != -1);
  MEM_freeN(recent->filepath);
  BLI_freelinkN(&G.recent_files, recent);
}

static void wm_history_files_free()
{
  LISTBASE_FOREACH_MUTABLE (RecentFile *, recent, &G.recent_files) {
    wm_history_file_free(recent);
  }
}

static RecentFile *wm_file_history_find(const char *filepath)
{
  return static_cast<RecentFile *>(
      BLI_findstring_ptr(&G.recent_files, filepath, offsetof(RecentFile, filepath)));
}

/**
 * Write #BLENDER_HISTORY_FILE as-is, without checking the environment
 * (that's handled by #wm_history_file_update).
 */
static void wm_history_file_write()
{
  char filepath[FILE_MAX];
  FILE *fp;

  /* will be nullptr in background mode */
  const std::optional<std::string> user_config_dir = BKE_appdir_folder_id_create(
      BLENDER_USER_CONFIG, nullptr);
  if (!user_config_dir.has_value()) {
    return;
  }

  BLI_path_join(filepath, sizeof(filepath), user_config_dir->c_str(), BLENDER_HISTORY_FILE);

  fp = BLI_fopen(filepath, "w");
  if (fp) {
    LISTBASE_FOREACH (RecentFile *, recent, &G.recent_files) {
      fprintf(fp, "%s\n", recent->filepath);
    }
    fclose(fp);
  }
}

/**
 * Run after saving a file to refresh the #BLENDER_HISTORY_FILE list.
 */
static void wm_history_file_update()
{
  RecentFile *recent;
  const char *blendfile_path = BKE_main_blendfile_path_from_global();

  /* No write history for recovered startup files. */
  if (blendfile_path[0] == '\0') {
    return;
  }

  recent = static_cast<RecentFile *>(G.recent_files.first);
  /* Refresh #BLENDER_HISTORY_FILE of recent opened files, when current file was changed. */
  if (!(recent) || (BLI_path_cmp(recent->filepath, blendfile_path) != 0)) {

    recent = wm_file_history_find(blendfile_path);
    if (recent) {
      BLI_remlink(&G.recent_files, recent);
    }
    else {
      RecentFile *recent_next;
      for (recent = static_cast<RecentFile *>(BLI_findlink(&G.recent_files, U.recent_files - 1));
           recent;
           recent = recent_next)
      {
        recent_next = recent->next;
        wm_history_file_free(recent);
      }
      recent = wm_history_file_new(blendfile_path);
    }

    /* add current file to the beginning of list */
    BLI_addhead(&(G.recent_files), recent);

    /* Write current file to #BLENDER_HISTORY_FILE. */
    wm_history_file_write();

    /* Also update most recent files on system. */
    GHOST_addToSystemRecentFiles(blendfile_path);
  }
}

/** \} */

/* -------------------------------------------------------------------- */
/** \name Thumbnail Generation: Screen-Shot / Camera View
 *
 * Thumbnail Sizes
 * ===============
 *
 * - `PREVIEW_RENDER_LARGE_HEIGHT * 2` is used to render a large thumbnail,
 *   giving some over-sampling when scaled down:
 *
 * - There are two outputs for this thumbnail:
 *
 *   - An image is saved to the thumbnail cache, sized at #PREVIEW_RENDER_LARGE_HEIGHT.
 *
 *   - A smaller thumbnail is stored in the `.blend` file itself, sized at #BLEN_THUMB_SIZE.
 *     The size is kept small to prevent thumbnails bloating the size of `.blend` files.
 *
 *     The this thumbnail will be extracted if the file is shared or the local thumbnail cache
 *     is cleared. see: `blendthumb_extract.cc` for logic that extracts the thumbnail.
 *
 * \{ */

/**
 * Screen-shot the active window.
 */
static ImBuf *blend_file_thumb_from_screenshot(bContext *C, BlendThumbnail **r_thumb)
{
  *r_thumb = nullptr;

  wmWindow *win = CTX_wm_window(C);
  if (G.background || (win == nullptr)) {
    return nullptr;
  }

  /* The window to capture should be a main window (without parent). */
  while (win && win->parent) {
    win = win->parent;
  }

  wmWindowManager *wm = CTX_wm_manager(C);
  int win_size[2];
  /* NOTE: always read from front-buffer as drawing a window can cause problems while saving,
   * even if this means the thumbnail from the screen-shot fails to be created, see: #98462. */
  uint8_t *buffer = WM_window_pixels_read_from_frontbuffer(wm, win, win_size);
  ImBuf *ibuf = IMB_allocFromBufferOwn(buffer, nullptr, win_size[0], win_size[1], 24);

  if (ibuf) {
    int ex, ey;
    if (ibuf->x > ibuf->y) {
      ex = BLEN_THUMB_SIZE;
      ey = max_ii(1, int((float(ibuf->y) / float(ibuf->x)) * BLEN_THUMB_SIZE));
    }
    else {
      ex = max_ii(1, int((float(ibuf->x) / float(ibuf->y)) * BLEN_THUMB_SIZE));
      ey = BLEN_THUMB_SIZE;
    }

    /* File-system thumbnail image can be 256x256. */
    IMB_scaleImBuf(ibuf, ex * 2, ey * 2);

    /* Save metadata for quick access. */
    char version_st[10] = {0};
    SNPRINTF(version_st, "%d.%01d", BLENDER_VERSION / 100, BLENDER_VERSION % 100);
    IMB_metadata_ensure(&ibuf->metadata);
    IMB_metadata_set_field(ibuf->metadata, "Thumb::Blender::Version", version_st);

    /* Thumbnail inside blend should be 128x128. */
    ImBuf *thumb_ibuf = IMB_dupImBuf(ibuf);
    IMB_scaleImBuf(thumb_ibuf, ex, ey);

    BlendThumbnail *thumb = BKE_main_thumbnail_from_imbuf(nullptr, thumb_ibuf);
    IMB_freeImBuf(thumb_ibuf);
    *r_thumb = thumb;
  }

  /* Must be freed by caller. */
  return ibuf;
}

/**
 * Render the current scene with the active camera.
 *
 * \param screen: can be nullptr.
 */
static ImBuf *blend_file_thumb_from_camera(const bContext *C,
                                           Scene *scene,
                                           bScreen *screen,
                                           BlendThumbnail **r_thumb)
{
  *r_thumb = nullptr;

  /* Scene can be nullptr if running a script at startup and calling the save operator. */
  if (G.background || scene == nullptr) {
    return nullptr;
  }

  /* will be scaled down, but gives some nice oversampling */
  ImBuf *ibuf;
  BlendThumbnail *thumb;
  wmWindowManager *wm = CTX_wm_manager(C);
  const float pixelsize_old = U.pixelsize;
  wmWindow *windrawable_old = wm->windrawable;
  char err_out[256] = "unknown";

  /* screen if no camera found */
  ScrArea *area = nullptr;
  ARegion *region = nullptr;
  View3D *v3d = nullptr;

  if (screen != nullptr) {
    area = BKE_screen_find_big_area(screen, SPACE_VIEW3D, 0);
    if (area) {
      v3d = static_cast<View3D *>(area->spacedata.first);
      region = BKE_area_find_region_type(area, RGN_TYPE_WINDOW);
    }
  }

  if (scene->camera == nullptr && v3d == nullptr) {
    return nullptr;
  }

  Depsgraph *depsgraph = CTX_data_ensure_evaluated_depsgraph(C);

  /* Note that with scaling, this ends up being 0.5,
   * as it's a thumbnail, we don't need object centers and friends to be 1:1 size. */
  U.pixelsize = 1.0f;

  if (scene->camera) {
    ibuf = ED_view3d_draw_offscreen_imbuf_simple(depsgraph,
                                                 scene,
                                                 (v3d) ? &v3d->shading : nullptr,
                                                 (v3d) ? eDrawType(v3d->shading.type) : OB_SOLID,
                                                 scene->camera,
                                                 PREVIEW_RENDER_LARGE_HEIGHT * 2,
                                                 PREVIEW_RENDER_LARGE_HEIGHT * 2,
                                                 IB_rect,
                                                 (v3d) ? V3D_OFSDRAW_OVERRIDE_SCENE_SETTINGS :
                                                         V3D_OFSDRAW_NONE,
                                                 R_ALPHAPREMUL,
                                                 nullptr,
                                                 nullptr,
                                                 nullptr,
                                                 err_out);
  }
  else {
    ibuf = ED_view3d_draw_offscreen_imbuf(depsgraph,
                                          scene,
                                          OB_SOLID,
                                          v3d,
                                          region,
                                          PREVIEW_RENDER_LARGE_HEIGHT * 2,
                                          PREVIEW_RENDER_LARGE_HEIGHT * 2,
                                          IB_rect,
                                          R_ALPHAPREMUL,
                                          nullptr,
                                          true,
                                          nullptr,
                                          nullptr,
                                          err_out);
  }

  U.pixelsize = pixelsize_old;

  /* Reset to old drawable. */
  if (windrawable_old) {
    wm_window_make_drawable(wm, windrawable_old);
  }
  else {
    wm_window_clear_drawable(wm);
  }

  if (ibuf) {
    /* dirty oversampling */
    ImBuf *thumb_ibuf;
    thumb_ibuf = IMB_dupImBuf(ibuf);

    /* Save metadata for quick access. */
    char version_st[10] = {0};
    SNPRINTF(version_st, "%d.%01d", BLENDER_VERSION / 100, BLENDER_VERSION % 100);
    IMB_metadata_ensure(&ibuf->metadata);
    IMB_metadata_set_field(ibuf->metadata, "Thumb::Blender::Version", version_st);

    /* BLEN_THUMB_SIZE is size of thumbnail inside blend file: 128x128. */
    IMB_scaleImBuf(thumb_ibuf, BLEN_THUMB_SIZE, BLEN_THUMB_SIZE);
    thumb = BKE_main_thumbnail_from_imbuf(nullptr, thumb_ibuf);
    IMB_freeImBuf(thumb_ibuf);
    /* Thumbnail saved to file-system should be 256x256. */
    IMB_scaleImBuf(ibuf, PREVIEW_RENDER_LARGE_HEIGHT, PREVIEW_RENDER_LARGE_HEIGHT);
  }
  else {
    /* '*r_thumb' needs to stay nullptr to prevent a bad thumbnail from being handled. */
    CLOG_WARN(&LOG, "failed to create thumbnail: %s", err_out);
    thumb = nullptr;
  }

  /* must be freed by caller */
  *r_thumb = thumb;

  return ibuf;
}

/** \} */

/* -------------------------------------------------------------------- */
/** \name Write Main Blend-File (internal)
 * \{ */

bool write_crash_blend()
{
  char filepath[FILE_MAX];

  STRNCPY(filepath, BKE_main_blendfile_path_from_global());
  BLI_path_extension_replace(filepath, sizeof(filepath), "_crash.blend");
  BlendFileWriteParams params{};
  const bool success = BLO_write_file(G_MAIN, filepath, G.fileflags, &params, nullptr);
  printf("%s: \"%s\"\n", success ? "written" : "failed", filepath);
  return success;
}

/**
 * Helper to check if file `filepath` can be written.
 * \return true if it can, otherwise report an error and return false.
 */
static bool wm_file_write_check_with_report_on_failure(Main *bmain,
                                                       const char *filepath,
                                                       ReportList *reports)
{
  const int filepath_len = strlen(filepath);
  if (filepath_len == 0) {
    BKE_report(reports, RPT_ERROR, "Path is empty, cannot save");
    return false;
  }

  if (filepath_len >= FILE_MAX) {
    BKE_report(reports, RPT_ERROR, "Path too long, cannot save");
    return false;
  }

  LISTBASE_FOREACH (Library *, li, &bmain->libraries) {
    if (BLI_path_cmp(li->filepath_abs, filepath) == 0) {
      BKE_reportf(reports, RPT_ERROR, "Cannot overwrite used library '%.240s'", filepath);
      return false;
    }
  }

  return true;
}

/**
 * \see #wm_homefile_write_exec wraps #BLO_write_file in a similar way.
 */
static bool wm_file_write(bContext *C,
                          const char *filepath,
                          int fileflags,
                          eBLO_WritePathRemap remap_mode,
                          bool use_save_as_copy,
                          ReportList *reports)
{
  Main *bmain = CTX_data_main(C);
  BlendThumbnail *thumb = nullptr, *main_thumb = nullptr;
  ImBuf *ibuf_thumb = nullptr;

  /* NOTE: used to replace the file extension (to ensure `.blend`),
   * no need to now because the operator ensures,
   * its handy for scripts to save to a predefined name without blender editing it */

  if (!wm_file_write_check_with_report_on_failure(bmain, filepath, reports)) {
    return false;
  }

  /* Call pre-save callbacks before writing preview,
   * that way you can generate custom file thumbnail. */

  /* NOTE: either #BKE_CB_EVT_SAVE_POST or #BKE_CB_EVT_SAVE_POST_FAIL must run.
   * Runs at the end of this function, don't return beforehand. */
  BKE_callback_exec_string(bmain, BKE_CB_EVT_SAVE_PRE, filepath);

  /* Check if file write permission is OK. */
  if (BLI_exists(filepath) && !BLI_file_is_writable(filepath)) {
    BKE_reportf(
        reports, RPT_ERROR, "Cannot save blend file, path \"%s\" is not writable", filepath);

    BKE_callback_exec_string(bmain, BKE_CB_EVT_SAVE_POST_FAIL, filepath);
    return false;
  }

  blender::ed::asset::pre_save_assets(bmain);

  /* Enforce full override check/generation on file save. */
  BKE_lib_override_library_main_operations_create(bmain, true, nullptr);

  /* NOTE: Ideally we would call `WM_redraw_windows` here to remove any open menus.
   * But we can crash if saving from a script, see #92704 & #97627.
   * Just checking `!G.background && BLI_thread_is_main()` is not sufficient to fix this.
   * Additionally some EGL configurations don't support reading the front-buffer
   * immediately after drawing, see: #98462. In that case off-screen drawing is necessary. */

  /* don't forget not to return without! */
  WM_cursor_wait(true);

  if (U.file_preview_type != USER_FILE_PREVIEW_NONE) {
    /* Blend file thumbnail.
     *
     * - Save before exiting edit-mode, otherwise evaluated-mesh for shared data gets corrupted.
     *   See #27765.
     * - Main can store a `.blend` thumbnail,
     *   useful for background-mode or thumbnail customization.
     */
    main_thumb = thumb = bmain->blen_thumb;
    if (thumb != nullptr) {
      /* In case we are given a valid thumbnail data, just generate image from it. */
      ibuf_thumb = BKE_main_thumbnail_to_imbuf(nullptr, thumb);
    }
    else if (BLI_thread_is_main()) {
      int file_preview_type = U.file_preview_type;

      if (file_preview_type == USER_FILE_PREVIEW_AUTO) {
        Scene *scene = CTX_data_scene(C);
        bScreen *screen = CTX_wm_screen(C);
        bool do_render = (scene != nullptr && scene->camera != nullptr && screen != nullptr &&
                          (BKE_screen_find_big_area(screen, SPACE_VIEW3D, 0) != nullptr));
        file_preview_type = do_render ? USER_FILE_PREVIEW_CAMERA : USER_FILE_PREVIEW_SCREENSHOT;
      }

      switch (file_preview_type) {
        case USER_FILE_PREVIEW_SCREENSHOT: {
          ibuf_thumb = blend_file_thumb_from_screenshot(C, &thumb);
          break;
        }
        case USER_FILE_PREVIEW_CAMERA: {
          ibuf_thumb = blend_file_thumb_from_camera(
              C, CTX_data_scene(C), CTX_wm_screen(C), &thumb);
          break;
        }
        default:
          BLI_assert_unreachable();
      }
    }
  }

  /* operator now handles overwrite checks */

  if (G.fileflags & G_FILE_AUTOPACK) {
    BKE_packedfile_pack_all(bmain, reports, false);
  }

  ED_editors_flush_edits(bmain);

  /* XXX(ton): temp solution to solve bug, real fix coming. */
  bmain->recovered = false;

  BlendFileWriteParams blend_write_params{};
  blend_write_params.remap_mode = remap_mode;
  blend_write_params.use_save_versions = true;
  blend_write_params.use_save_as_copy = use_save_as_copy;
  blend_write_params.thumb = thumb;

  const bool success = BLO_write_file(bmain, filepath, fileflags, &blend_write_params, reports);

  if (success) {
    const bool do_history_file_update = (G.background == false) &&
                                        (CTX_wm_manager(C)->op_undo_depth == 0);

    if (use_save_as_copy == false) {
      STRNCPY(bmain->filepath, filepath); /* is guaranteed current file */
    }

    SET_FLAG_FROM_TEST(G.fileflags, fileflags & G_FILE_COMPRESS, G_FILE_COMPRESS);

    /* prevent background mode scripts from clobbering history */
    if (do_history_file_update) {
      wm_history_file_update();
    }

    /* run this function after because the file can't be written before the blend is */
    if (ibuf_thumb) {
      IMB_thumb_delete(filepath, THB_FAIL); /* without this a failed thumb overrides */
      ibuf_thumb = IMB_thumb_create(filepath, THB_LARGE, THB_SOURCE_BLEND, ibuf_thumb);
    }

    /* Without this there is no feedback the file was saved. */
    BKE_reportf(reports, RPT_INFO, "Saved \"%s\"", BLI_path_basename(filepath));
  }

  BKE_callback_exec_string(
      bmain, success ? BKE_CB_EVT_SAVE_POST : BKE_CB_EVT_SAVE_POST_FAIL, filepath);

  if (ibuf_thumb) {
    IMB_freeImBuf(ibuf_thumb);
  }
  if (thumb && thumb != main_thumb) {
    MEM_freeN(thumb);
  }

  WM_cursor_wait(false);

  return success;
}

/** \} */

/* -------------------------------------------------------------------- */
/** \name Auto-Save API
 * \{ */

static void wm_autosave_location(char filepath[FILE_MAX])
{
  const int pid = abs(getpid());
  char filename[1024];

  /* Normally there is no need to check for this to be nullptr,
   * however this runs on exit when it may be cleared. */
  Main *bmain = G_MAIN;
  const char *blendfile_path = bmain ? BKE_main_blendfile_path(bmain) : nullptr;

  if (blendfile_path && (blendfile_path[0] != '\0')) {
    const char *basename = BLI_path_basename(blendfile_path);
    int len = strlen(basename) - 6;
    SNPRINTF(filename, "%.*s_%d_autosave.blend", len, basename, pid);
  }
  else {
    SNPRINTF(filename, "%d_autosave.blend", pid);
  }

  const char *tempdir_base = BKE_tempdir_base();
  /* NOTE(@ideasman42): It's strange that this is only used on WIN32.
   * From reading commits it seems accessing the temporary directory used to be less reliable.
   * If this is still the case on WIN32 - other features such as copy-paste will also fail.
   * We could support #BLENDER_USER_AUTOSAVE on all platforms or remove it entirely. */
#ifdef WIN32
  std::optional<std::string> savedir;
  if (!BLI_exists(tempdir_base)) {
    savedir = BKE_appdir_folder_id_create(BLENDER_USER_AUTOSAVE, nullptr);
    if (savedir.has_value()) {
      tempdir_base = savedir->c_str();
    }
  }
#endif

  BLI_path_join(filepath, FILE_MAX, tempdir_base, filename);
}

<<<<<<< HEAD
static void wm_autosave_write(Main *bmain)
=======
static bool wm_autosave_write_try(Main *bmain, wmWindowManager *wm)
>>>>>>> 41b10424
{
  char filepath[FILE_MAX];

  wm_autosave_location(filepath);

<<<<<<< HEAD
  /* Save as regular blend file with recovery information. */
  const int fileflags = (G.fileflags & ~G_FILE_COMPRESS) | G_FILE_RECOVER_WRITE;

  ED_editors_flush_edits(bmain);

  /* Error reporting into console. */
  BlendFileWriteParams params{};
  BLO_write_file(bmain, filepath, fileflags, &params, nullptr);
=======
  if (MemFile *memfile = ED_undosys_stack_memfile_get_if_active(wm->undo_stack)) {
    /* Fast save of last undo-buffer, now with UI. */
    BLO_memfile_write_file(memfile, filepath);
    return true;
  }
  if ((U.uiflag & USER_GLOBALUNDO) == 0) {
    WM_autosave_write(wm, bmain);
    return true;
  }
  /* Can't auto-save with MemFile right now, try again later. */
  return false;
}

bool WM_autosave_is_scheduled(wmWindowManager *wm)
{
  return wm->autosave_scheduled;
}

void WM_autosave_write(wmWindowManager *wm, Main *bmain)
{
  ED_editors_flush_edits(bmain);

  char filepath[FILE_MAX];
  wm_autosave_location(filepath);
  /* Save as regular blend file with recovery information. */
  const int fileflags = (G.fileflags & ~G_FILE_COMPRESS) | G_FILE_RECOVER_WRITE;

  /* Error reporting into console. */
  BlendFileWriteParams params{};
  BLO_write_file(bmain, filepath, fileflags, &params, nullptr);

  /* Restart auto-save timer. */
  wm_autosave_timer_end(wm);
  wm_autosave_timer_begin(wm);

  wm->autosave_scheduled = false;
>>>>>>> 41b10424
}

static void wm_autosave_timer_begin_ex(wmWindowManager *wm, double timestep)
{
  wm_autosave_timer_end(wm);

  if (U.flag & USER_AUTOSAVE) {
    wm->autosavetimer = WM_event_timer_add(wm, nullptr, TIMERAUTOSAVE, timestep);
  }
}

void wm_autosave_timer_begin(wmWindowManager *wm)
{
  wm_autosave_timer_begin_ex(wm, U.savetime * 60.0);
}

void wm_autosave_timer_end(wmWindowManager *wm)
{
  if (wm->autosavetimer) {
    WM_event_timer_remove(wm, nullptr, wm->autosavetimer);
    wm->autosavetimer = nullptr;
  }
}

void WM_file_autosave_init(wmWindowManager *wm)
{
  wm_autosave_timer_begin(wm);
}

void wm_autosave_timer(Main *bmain, wmWindowManager *wm, wmTimer * /*wt*/)
{
  wm_autosave_timer_end(wm);

  /* Time to wait until the next attempt to autosave if it is disabled right now. */
  const double try_again_time_step = 0.01;

  /* If a modal operator is running, don't autosave because we might not be in
   * a valid state to save. */
  LISTBASE_FOREACH (wmWindow *, win, &wm->windows) {
    LISTBASE_FOREACH (wmEventHandler *, handler_base, &win->modalhandlers) {
      if (handler_base->type == WM_HANDLER_TYPE_OP) {
        wmEventHandler_Op *handler = (wmEventHandler_Op *)handler_base;
        if (handler->op) {
          wm_autosave_timer_begin_ex(wm, try_again_time_step);
          return;
        }
      }
    }
  }

<<<<<<< HEAD
  LISTBASE_FOREACH (Object *, object, &bmain->objects) {
    if (object->type == OB_MESH && object->mode & (OB_MODE_EDIT | OB_MODE_SCULPT)) {
      /* Don't autosave in modes that require #ED_editors_flush_edits to be called because this can
       * potentially be very slow. */
      wm_autosave_timer_begin_ex(wm, try_again_time_step);
      return;
    }
  }

  wm_autosave_write(bmain);

=======
  wm->autosave_scheduled = false;
  if (!wm_autosave_write_try(bmain, wm)) {
    wm->autosave_scheduled = true;
  }
>>>>>>> 41b10424
  /* Restart the timer after file write, just in case file write takes a long time. */
  wm_autosave_timer_begin(wm);
}

void wm_autosave_delete()
{
  char filepath[FILE_MAX];

  wm_autosave_location(filepath);

  if (BLI_exists(filepath)) {
    char filepath_quit[FILE_MAX];
    BLI_path_join(filepath_quit, sizeof(filepath_quit), BKE_tempdir_base(), BLENDER_QUIT_FILE);

    /* For global undo; remove temporarily saved file, otherwise rename. */
    if (U.uiflag & USER_GLOBALUNDO) {
      BLI_delete(filepath, false, false);
    }
    else {
      BLI_rename_overwrite(filepath, filepath_quit);
    }
  }
}

/** \} */

/* -------------------------------------------------------------------- */
/** \name Shared Operator Properties
 * \{ */

/** Use for loading factory startup & preferences. */
static void read_factory_reset_props(wmOperatorType *ot)
{
  PropertyRNA *prop;

  /* So it's possible to reset app-template settings without resetting other defaults. */
  prop = RNA_def_boolean(ot->srna,
                         "use_factory_startup_app_template_only",
                         false,
                         "Factory Startup App-Template Only",
                         "");
  RNA_def_property_flag(prop, PropertyFlag(PROP_HIDDEN | PROP_SKIP_SAVE));
}

/** \} */

/* -------------------------------------------------------------------- */
/** \name Initialize `WM_OT_open_*` Properties
 *
 * Check if load_ui was set by the caller.
 * Fall back to user preference when file flags not specified.
 *
 * \{ */

void wm_open_init_load_ui(wmOperator *op, bool use_prefs)
{
  PropertyRNA *prop = RNA_struct_find_property(op->ptr, "load_ui");
  if (!RNA_property_is_set(op->ptr, prop)) {
    bool value = use_prefs ? ((U.flag & USER_FILENOUI) == 0) : ((G.fileflags & G_FILE_NO_UI) == 0);

    RNA_property_boolean_set(op->ptr, prop, value);
  }
}

void wm_open_init_use_scripts(wmOperator *op, bool use_prefs)
{
  PropertyRNA *prop = RNA_struct_find_property(op->ptr, "use_scripts");
  if (!RNA_property_is_set(op->ptr, prop)) {
    /* use G_FLAG_SCRIPT_AUTOEXEC rather than the userpref because this means if
     * the flag has been disabled from the command line, then opening
     * from the menu won't enable this setting. */
    bool value = use_prefs ? ((U.flag & USER_SCRIPT_AUTOEXEC_DISABLE) == 0) :
                             ((G.f & G_FLAG_SCRIPT_AUTOEXEC) != 0);

    RNA_property_boolean_set(op->ptr, prop, value);
  }
}

/** \} */

/* -------------------------------------------------------------------- */
/** \name Startup File Save Operator
 * \{ */

/**
 * \see #wm_file_write wraps #BLO_write_file in a similar way.
 * \return success.
 */
static int wm_homefile_write_exec(bContext *C, wmOperator *op)
{
  Main *bmain = CTX_data_main(C);
  wmWindowManager *wm = CTX_wm_manager(C);
  wmWindow *win = CTX_wm_window(C);
  char filepath[FILE_MAX];
  int fileflags;

  const char *app_template = U.app_template[0] ? U.app_template : nullptr;
  const std::optional<std::string> cfgdir = BKE_appdir_folder_id_create(BLENDER_USER_CONFIG,
                                                                        app_template);
  if (!cfgdir.has_value()) {
    BKE_report(op->reports, RPT_ERROR, "Unable to create user config path");
    return OPERATOR_CANCELLED;
  }

  /* NOTE: either #BKE_CB_EVT_SAVE_POST or #BKE_CB_EVT_SAVE_POST_FAIL must run.
   * Runs at the end of this function, don't return beforehand. */
  BKE_callback_exec_string(bmain, BKE_CB_EVT_SAVE_PRE, "");
  blender::ed::asset::pre_save_assets(bmain);

  /* check current window and close it if temp */
  if (win && WM_window_is_temp_screen(win)) {
    wm_window_close(C, wm, win);
  }

  /* update keymaps in user preferences */
  WM_keyconfig_update(wm);

  BLI_path_join(filepath, sizeof(filepath), cfgdir->c_str(), BLENDER_STARTUP_FILE);

  printf("Writing homefile: \"%s\" ", filepath);

  ED_editors_flush_edits(bmain);

  /* Force save as regular blend file. */
  fileflags = G.fileflags & ~G_FILE_COMPRESS;

  BlendFileWriteParams blend_write_params{};
  /* Make all paths absolute when saving the startup file.
   * On load the `G.main->filepath` will be empty so the paths
   * won't have a base for resolving the relative paths. */
  blend_write_params.remap_mode = BLO_WRITE_PATH_REMAP_ABSOLUTE;
  /* Don't apply any path changes to the current blend file. */
  blend_write_params.use_save_as_copy = true;

  const bool success = BLO_write_file(
      bmain, filepath, fileflags, &blend_write_params, op->reports);

  BKE_callback_exec_string(bmain, success ? BKE_CB_EVT_SAVE_POST : BKE_CB_EVT_SAVE_POST_FAIL, "");

  if (success) {
    printf("ok\n");
    BKE_report(op->reports, RPT_INFO, "Startup file saved");
    return OPERATOR_FINISHED;
  }
  printf("fail\n");
  return OPERATOR_CANCELLED;
}

void WM_OT_save_homefile(wmOperatorType *ot)
{
  ot->name = "Save Startup File";
  ot->idname = "WM_OT_save_homefile";
  ot->description = "Make the current file the default .blend file";

  ot->invoke = WM_operator_confirm;
  ot->exec = wm_homefile_write_exec;
}

/** \} */

/* -------------------------------------------------------------------- */
/** \name Write Preferences Operator
 * \{ */

/* Only save the prefs block. operator entry */
static int wm_userpref_write_exec(bContext *C, wmOperator *op)
{
  wmWindowManager *wm = CTX_wm_manager(C);

  /* Update keymaps in user preferences. */
  WM_keyconfig_update(wm);

  const bool success = BKE_blendfile_userdef_write_all(op->reports);

  return success ? OPERATOR_FINISHED : OPERATOR_CANCELLED;
}

void WM_OT_save_userpref(wmOperatorType *ot)
{
  ot->name = "Save Preferences";
  ot->idname = "WM_OT_save_userpref";
  ot->description = "Make the current preferences default";

  ot->invoke = WM_operator_confirm;
  ot->exec = wm_userpref_write_exec;
}

/** \} */

/* -------------------------------------------------------------------- */
/** \name Read Preferences Operator
 * \{ */

/**
 * When reading preferences, there are some exceptions for values which are reset.
 */
static void wm_userpref_read_exceptions(UserDef *userdef_curr, const UserDef *userdef_prev)
{
#define USERDEF_RESTORE(member) \
  { \
    userdef_curr->member = userdef_prev->member; \
  } \
  ((void)0)

  /* Current visible preferences category. */
  USERDEF_RESTORE(space_data.section_active);

#undef USERDEF_RESTORE
}

static void rna_struct_update_when_changed(bContext *C,
                                           Main *bmain,
                                           PointerRNA *ptr_a,
                                           PointerRNA *ptr_b)
{
  CollectionPropertyIterator iter;
  PropertyRNA *iterprop = RNA_struct_iterator_property(ptr_a->type);
  BLI_assert(ptr_a->type == ptr_b->type);
  RNA_property_collection_begin(ptr_a, iterprop, &iter);
  for (; iter.valid; RNA_property_collection_next(&iter)) {
    PropertyRNA *prop = static_cast<PropertyRNA *>(iter.ptr.data);
    if (STREQ(RNA_property_identifier(prop), "rna_type")) {
      continue;
    }
    switch (RNA_property_type(prop)) {
      case PROP_POINTER: {
        PointerRNA ptr_sub_a = RNA_property_pointer_get(ptr_a, prop);
        PointerRNA ptr_sub_b = RNA_property_pointer_get(ptr_b, prop);
        rna_struct_update_when_changed(C, bmain, &ptr_sub_a, &ptr_sub_b);
        break;
      }
      case PROP_COLLECTION:
        /* Don't handle collections. */
        break;
      default: {
        if (!RNA_property_equals(bmain, ptr_a, ptr_b, prop, RNA_EQ_STRICT)) {
          RNA_property_update(C, ptr_b, prop);
        }
      }
    }
  }
  RNA_property_collection_end(&iter);
}

static void wm_userpref_update_when_changed(bContext *C,
                                            Main *bmain,
                                            UserDef *userdef_prev,
                                            UserDef *userdef_curr)
{
  PointerRNA ptr_a = RNA_pointer_create(nullptr, &RNA_Preferences, userdef_prev);
  PointerRNA ptr_b = RNA_pointer_create(nullptr, &RNA_Preferences, userdef_curr);
  const bool is_dirty = userdef_curr->runtime.is_dirty;

  rna_struct_update_when_changed(C, bmain, &ptr_a, &ptr_b);

  WM_reinit_gizmomap_all(bmain);
  WM_keyconfig_reload(C);

  userdef_curr->runtime.is_dirty = is_dirty;
}

static int wm_userpref_read_exec(bContext *C, wmOperator *op)
{
  Main *bmain = CTX_data_main(C);
  const bool use_data = false;
  const bool use_userdef = true;
  const bool use_factory_settings = STREQ(op->type->idname, "WM_OT_read_factory_userpref");
  const bool use_factory_settings_app_template_only =
      (use_factory_settings && RNA_boolean_get(op->ptr, "use_factory_startup_app_template_only"));

  BKE_callback_exec_null(bmain, BKE_CB_EVT_EXTENSION_REPOS_UPDATE_PRE);

  UserDef U_backup = blender::dna::shallow_copy(U);

  wmHomeFileRead_Params read_homefile_params{};
  read_homefile_params.use_data = use_data;
  read_homefile_params.use_userdef = use_userdef;
  read_homefile_params.use_factory_settings = use_factory_settings;
  read_homefile_params.use_factory_settings_app_template_only =
      use_factory_settings_app_template_only;
  read_homefile_params.use_empty_data = false;
  read_homefile_params.filepath_startup_override = nullptr;
  read_homefile_params.app_template_override = WM_init_state_app_template_get();
  wm_homefile_read(C, &read_homefile_params, op->reports);

  wm_userpref_read_exceptions(&U, &U_backup);
  SET_FLAG_FROM_TEST(G.f, use_factory_settings, G_FLAG_USERPREF_NO_SAVE_ON_EXIT);

  wm_userpref_update_when_changed(C, bmain, &U_backup, &U);

  if (use_factory_settings) {
    U.runtime.is_dirty = true;
  }

  /* Ensure the correct icon textures are loaded. When the current theme didn't had an
   * #icon_border_intensity, but the loaded theme has, the icon with border intensity needs to be
   * loaded. */
  UI_icons_reload_internal_textures();

  BKE_callback_exec_null(bmain, BKE_CB_EVT_EXTENSION_REPOS_UPDATE_POST);

  /* Needed to recalculate UI scaling values (eg, #UserDef.inv_dpi_fac). */
  wm_window_clear_drawable(static_cast<wmWindowManager *>(bmain->wm.first));

  WM_event_add_notifier(C, NC_WINDOW, nullptr);

  return OPERATOR_FINISHED;
}

void WM_OT_read_userpref(wmOperatorType *ot)
{
  ot->name = "Load Preferences";
  ot->idname = "WM_OT_read_userpref";
  ot->description = "Load last saved preferences";

  ot->invoke = WM_operator_confirm;
  ot->exec = wm_userpref_read_exec;
}

void WM_OT_read_factory_userpref(wmOperatorType *ot)
{
  ot->name = "Load Factory Preferences";
  ot->idname = "WM_OT_read_factory_userpref";
  ot->description =
      "Load factory default preferences. "
      "To make changes to preferences permanent, use \"Save Preferences\"";

  ot->invoke = WM_operator_confirm;
  ot->exec = wm_userpref_read_exec;

  read_factory_reset_props(ot);
}

/** \} */

/* -------------------------------------------------------------------- */
/** \name Read File History Operator
 * \{ */

static int wm_history_file_read_exec(bContext * /*C*/, wmOperator * /*op*/)
{
  ED_file_read_bookmarks();
  wm_history_file_read();
  return OPERATOR_FINISHED;
}

void WM_OT_read_history(wmOperatorType *ot)
{
  ot->name = "Reload History File";
  ot->idname = "WM_OT_read_history";
  ot->description = "Reloads history and bookmarks";

  ot->invoke = WM_operator_confirm;
  ot->exec = wm_history_file_read_exec;

  /* this operator is only used for loading settings from a previous blender install */
  ot->flag = OPTYPE_INTERNAL;
}

/** \} */

/* -------------------------------------------------------------------- */
/** \name Read Startup & Preferences Operator
 *
 * Both #WM_OT_read_homefile & #WM_OT_read_factory_settings.
 * \{ */

static int wm_homefile_read_exec(bContext *C, wmOperator *op)
{
  const bool use_factory_startup_and_userdef = STREQ(op->type->idname,
                                                     "WM_OT_read_factory_settings");
  const bool use_factory_settings = use_factory_startup_and_userdef ||
                                    RNA_boolean_get(op->ptr, "use_factory_startup");
  const bool use_factory_settings_app_template_only =
      (use_factory_startup_and_userdef &&
       RNA_boolean_get(op->ptr, "use_factory_startup_app_template_only"));

  bool use_userdef = false;
  char filepath_buf[FILE_MAX];
  const char *filepath = nullptr;
  UserDef U_backup = blender::dna::shallow_copy(U);

  if (!use_factory_settings) {
    PropertyRNA *prop = RNA_struct_find_property(op->ptr, "filepath");

    /* This can be used when loading of a start-up file should only change
     * the scene content but keep the blender UI as it is. */
    wm_open_init_load_ui(op, true);
    SET_FLAG_FROM_TEST(G.fileflags, !RNA_boolean_get(op->ptr, "load_ui"), G_FILE_NO_UI);

    if (RNA_property_is_set(op->ptr, prop)) {
      RNA_property_string_get(op->ptr, prop, filepath_buf);
      filepath = filepath_buf;
      if (BLI_access(filepath, R_OK)) {
        BKE_reportf(
            op->reports, RPT_ERROR, "Can't read alternative start-up file: \"%s\"", filepath);
        return OPERATOR_CANCELLED;
      }
    }
  }
  else {
    if (use_factory_startup_and_userdef) {
      /* always load UI for factory settings (prefs will re-init) */
      G.fileflags &= ~G_FILE_NO_UI;
      /* Always load preferences with factory settings. */
      use_userdef = true;
    }
  }

  /* Close any user-loaded fonts. */
  BLF_reset_fonts();

  char app_template_buf[sizeof(U.app_template)];
  const char *app_template;
  PropertyRNA *prop_app_template = RNA_struct_find_property(op->ptr, "app_template");
  const bool use_splash = !use_factory_settings && RNA_boolean_get(op->ptr, "use_splash");
  const bool use_empty_data = RNA_boolean_get(op->ptr, "use_empty");

  if (prop_app_template && RNA_property_is_set(op->ptr, prop_app_template)) {
    RNA_property_string_get(op->ptr, prop_app_template, app_template_buf);
    app_template = app_template_buf;

    if (!use_factory_settings) {
      /* Always load preferences when switching templates with own preferences. */
      use_userdef = BKE_appdir_app_template_has_userpref(app_template) ||
                    BKE_appdir_app_template_has_userpref(U.app_template);
    }

    /* Turn override off, since we're explicitly loading a different app-template. */
    WM_init_state_app_template_set(nullptr);
  }
  else {
    /* Normally nullptr, only set when overriding from the command-line. */
    app_template = WM_init_state_app_template_get();
  }

  if (use_userdef) {
    BKE_callback_exec_null(CTX_data_main(C), BKE_CB_EVT_EXTENSION_REPOS_UPDATE_PRE);
  }

  wmHomeFileRead_Params read_homefile_params{};
  read_homefile_params.use_data = true;
  read_homefile_params.use_userdef = use_userdef;
  read_homefile_params.use_factory_settings = use_factory_settings;
  read_homefile_params.use_factory_settings_app_template_only =
      use_factory_settings_app_template_only;
  read_homefile_params.use_empty_data = use_empty_data;
  read_homefile_params.filepath_startup_override = filepath;
  read_homefile_params.app_template_override = app_template;
  wm_homefile_read(C, &read_homefile_params, op->reports);

  if (use_splash) {
    WM_init_splash(C);
  }

  if (use_userdef) {
    wm_userpref_read_exceptions(&U, &U_backup);
    SET_FLAG_FROM_TEST(G.f, use_factory_settings, G_FLAG_USERPREF_NO_SAVE_ON_EXIT);

    if (use_factory_settings) {
      U.runtime.is_dirty = true;
    }
  }

  if (use_userdef) {
    BKE_callback_exec_null(CTX_data_main(C), BKE_CB_EVT_EXTENSION_REPOS_UPDATE_POST);
  }

  if (G.fileflags & G_FILE_NO_UI) {
    ED_outliner_select_sync_from_all_tag(C);
  }

  return OPERATOR_FINISHED;
}

static void wm_homefile_read_after_dialog_callback(bContext *C, void *user_data)
{
  WM_operator_name_call_with_properties(
      C, "WM_OT_read_homefile", WM_OP_EXEC_DEFAULT, (IDProperty *)user_data, nullptr);
}

static int wm_homefile_read_invoke(bContext *C, wmOperator *op, const wmEvent * /*event*/)
{
  if (wm_operator_close_file_dialog_if_needed(C, op, wm_homefile_read_after_dialog_callback)) {
    return OPERATOR_INTERFACE;
  }
  return wm_homefile_read_exec(C, op);
}

static void read_homefile_props(wmOperatorType *ot)
{
  PropertyRNA *prop;

  prop = RNA_def_string(ot->srna, "app_template", "Template", sizeof(U.app_template), "", "");
  RNA_def_property_flag(prop, PropertyFlag(PROP_HIDDEN | PROP_SKIP_SAVE));

  prop = RNA_def_boolean(
      ot->srna,
      "use_empty",
      false,
      "Empty",
      "After loading, remove everything except scenes, windows, and workspaces. This makes it "
      "possible to load the startup file with its scene configuration and window layout intact, "
      "but no objects, materials, animations, ...");
  RNA_def_property_flag(prop, PropertyFlag(PROP_HIDDEN | PROP_SKIP_SAVE));
}

void WM_OT_read_homefile(wmOperatorType *ot)
{
  PropertyRNA *prop;
  ot->name = "Reload Start-Up File";
  ot->idname = "WM_OT_read_homefile";
  ot->description = "Open the default file";

  ot->invoke = wm_homefile_read_invoke;
  ot->exec = wm_homefile_read_exec;

  prop = RNA_def_string_file_path(ot->srna,
                                  "filepath",
                                  nullptr,
                                  FILE_MAX,
                                  "File Path",
                                  "Path to an alternative start-up file");
  RNA_def_property_flag(prop, PROP_HIDDEN);

  /* So scripts can use an alternative start-up file without the UI */
  prop = RNA_def_boolean(
      ot->srna, "load_ui", true, "Load UI", "Load user interface setup from the .blend file");
  RNA_def_property_flag(prop, PropertyFlag(PROP_HIDDEN | PROP_SKIP_SAVE));

  /* So the splash can be kept open after loading a file (for templates). */
  prop = RNA_def_boolean(ot->srna, "use_splash", false, "Splash", "");
  RNA_def_property_flag(prop, PropertyFlag(PROP_HIDDEN | PROP_SKIP_SAVE));

  /* So scripts can load factory-startup without resetting preferences
   * (which has other implications such as reloading all add-ons).
   * Match naming for `--factory-startup` command line argument. */
  prop = RNA_def_boolean(ot->srna,
                         "use_factory_startup",
                         false,
                         "Factory Startup",
                         "Load the default ('factory startup') blend file. This is independent of "
                         "the normal start-up file that the user can save");
  RNA_def_property_flag(prop, PropertyFlag(PROP_HIDDEN | PROP_SKIP_SAVE));
  read_factory_reset_props(ot);

  read_homefile_props(ot);

  /* omit poll to run in background mode */
}

void WM_OT_read_factory_settings(wmOperatorType *ot)
{
  ot->name = "Load Factory Settings";
  ot->idname = "WM_OT_read_factory_settings";
  ot->description =
      "Load factory default startup file and preferences. "
      "To make changes permanent, use \"Save Startup File\" and \"Save Preferences\"";

  ot->invoke = WM_operator_confirm;
  ot->exec = wm_homefile_read_exec;
  /* Omit poll to run in background mode. */

  read_factory_reset_props(ot);

  read_homefile_props(ot);
}

/** \} */

/* -------------------------------------------------------------------- */
/** \name Open Main .blend File Utilities
 * \{ */

/**
 * Wrap #WM_file_read, shared by file reading operators.
 */
static bool wm_file_read_opwrap(bContext *C, const char *filepath, ReportList *reports)
{
  /* XXX wm in context is not set correctly after WM_file_read -> crash */
  /* do it before for now, but is this correct with multiple windows? */
  WM_event_add_notifier(C, NC_WINDOW, nullptr);

  /* Set by the "use_scripts" property on file load. */
  if ((G.f & G_FLAG_SCRIPT_AUTOEXEC) == 0) {
    WM_file_autoexec_init(filepath);
  }

  const bool success = WM_file_read(C, filepath, reports);

  return success;
}

/* Generic operator state utilities */

static void create_operator_state(wmOperatorType *ot, int first_state)
{
  PropertyRNA *prop = RNA_def_int(
      ot->srna, "state", first_state, INT32_MIN, INT32_MAX, "State", "", INT32_MIN, INT32_MAX);
  RNA_def_property_flag(prop, PROP_SKIP_SAVE);
  RNA_def_property_flag(prop, PROP_HIDDEN);
}

static int get_operator_state(wmOperator *op)
{
  return RNA_int_get(op->ptr, "state");
}

static void set_next_operator_state(wmOperator *op, int state)
{
  RNA_int_set(op->ptr, "state", state);
}

struct OperatorDispatchTarget {
  int state;
  int (*run)(bContext *C, wmOperator *op);
};

static int operator_state_dispatch(bContext *C, wmOperator *op, OperatorDispatchTarget *targets)
{
  int state = get_operator_state(op);
  for (int i = 0; targets[i].run; i++) {
    OperatorDispatchTarget target = targets[i];
    if (target.state == state) {
      return target.run(C, op);
    }
  }
  BLI_assert_unreachable();
  return OPERATOR_CANCELLED;
}

/** \} */

/* -------------------------------------------------------------------- */
/** \name Open Main .blend File Operator
 * \{ */

enum {
  OPEN_MAINFILE_STATE_DISCARD_CHANGES,
  OPEN_MAINFILE_STATE_SELECT_FILE_PATH,
  OPEN_MAINFILE_STATE_OPEN,
};

static int wm_open_mainfile_dispatch(bContext *C, wmOperator *op);

static void wm_open_mainfile_after_dialog_callback(bContext *C, void *user_data)
{
  WM_operator_name_call_with_properties(
      C, "WM_OT_open_mainfile", WM_OP_INVOKE_DEFAULT, (IDProperty *)user_data, nullptr);
}

static int wm_open_mainfile__discard_changes(bContext *C, wmOperator *op)
{
  if (RNA_boolean_get(op->ptr, "display_file_selector")) {
    set_next_operator_state(op, OPEN_MAINFILE_STATE_SELECT_FILE_PATH);
  }
  else {
    set_next_operator_state(op, OPEN_MAINFILE_STATE_OPEN);
  }

  if (wm_operator_close_file_dialog_if_needed(C, op, wm_open_mainfile_after_dialog_callback)) {
    return OPERATOR_INTERFACE;
  }
  return wm_open_mainfile_dispatch(C, op);
}

static int wm_open_mainfile__select_file_path(bContext *C, wmOperator *op)
{
  set_next_operator_state(op, OPEN_MAINFILE_STATE_OPEN);

  Main *bmain = CTX_data_main(C);
  const char *blendfile_path = BKE_main_blendfile_path(bmain);

  if (CTX_wm_window(C) == nullptr) {
    /* in rare cases this could happen, when trying to invoke in background
     * mode on load for example. Don't use poll for this because exec()
     * can still run without a window */
    BKE_report(op->reports, RPT_ERROR, "Context window not set");
    return OPERATOR_CANCELLED;
  }

  /* if possible, get the name of the most recently used .blend file */
  if (G.recent_files.first) {
    RecentFile *recent = static_cast<RecentFile *>(G.recent_files.first);
    blendfile_path = recent->filepath;
  }

  RNA_string_set(op->ptr, "filepath", blendfile_path);
  wm_open_init_load_ui(op, true);
  wm_open_init_use_scripts(op, true);
  op->customdata = nullptr;

  WM_event_add_fileselect(C, op);

  return OPERATOR_RUNNING_MODAL;
}

static int wm_open_mainfile__open(bContext *C, wmOperator *op)
{
  char filepath[FILE_MAX];
  bool success;

  RNA_string_get(op->ptr, "filepath", filepath);
  BLI_path_canonicalize_native(filepath, sizeof(filepath));

  /* For file opening, also print in console for warnings, not only errors. */
  BKE_report_print_level_set(op->reports, RPT_WARNING);

  /* re-use last loaded setting so we can reload a file without changing */
  wm_open_init_load_ui(op, false);
  wm_open_init_use_scripts(op, false);

  SET_FLAG_FROM_TEST(G.fileflags, !RNA_boolean_get(op->ptr, "load_ui"), G_FILE_NO_UI);
  SET_FLAG_FROM_TEST(G.f, RNA_boolean_get(op->ptr, "use_scripts"), G_FLAG_SCRIPT_AUTOEXEC);
  success = wm_file_read_opwrap(C, filepath, op->reports);

  if (success) {
    if (G.fileflags & G_FILE_NO_UI) {
      ED_outliner_select_sync_from_all_tag(C);
    }
    ED_view3d_local_collections_reset(C, (G.fileflags & G_FILE_NO_UI) != 0);
    return OPERATOR_FINISHED;
  }
  return OPERATOR_CANCELLED;
}

static OperatorDispatchTarget wm_open_mainfile_dispatch_targets[] = {
    {OPEN_MAINFILE_STATE_DISCARD_CHANGES, wm_open_mainfile__discard_changes},
    {OPEN_MAINFILE_STATE_SELECT_FILE_PATH, wm_open_mainfile__select_file_path},
    {OPEN_MAINFILE_STATE_OPEN, wm_open_mainfile__open},
    {0, nullptr},
};

static int wm_open_mainfile_dispatch(bContext *C, wmOperator *op)
{
  return operator_state_dispatch(C, op, wm_open_mainfile_dispatch_targets);
}

static int wm_open_mainfile_invoke(bContext *C, wmOperator *op, const wmEvent * /*event*/)
{
  return wm_open_mainfile_dispatch(C, op);
}

static int wm_open_mainfile_exec(bContext *C, wmOperator *op)
{
  return wm_open_mainfile__open(C, op);
}

static std::string wm_open_mainfile_description(bContext * /*C*/,
                                                wmOperatorType * /*ot*/,
                                                PointerRNA *params)
{
  if (!RNA_struct_property_is_set(params, "filepath")) {
    return "";
  }

  char filepath[FILE_MAX];
  RNA_string_get(params, "filepath", filepath);

  BLI_stat_t stats;
  if (BLI_stat(filepath, &stats) == -1) {
    return fmt::format("{}\n\n{}", filepath, TIP_("File Not Found"));
  }

  /* Date. */
  char date_st[FILELIST_DIRENTRY_DATE_LEN];
  char time_st[FILELIST_DIRENTRY_TIME_LEN];
  bool is_today, is_yesterday;
  BLI_filelist_entry_datetime_to_string(
      nullptr, int64_t(stats.st_mtime), false, time_st, date_st, &is_today, &is_yesterday);
  if (is_today || is_yesterday) {
    STRNCPY(date_st, is_today ? TIP_("Today") : TIP_("Yesterday"));
  }

  /* Size. */
  char size_str[FILELIST_DIRENTRY_SIZE_LEN];
  BLI_filelist_entry_size_to_string(nullptr, uint64_t(stats.st_size), false, size_str);

  return fmt::format("{}\n\n{}: {} {}\n{}: {}",
                     filepath,
                     TIP_("Modified"),
                     date_st,
                     time_st,
                     TIP_("Size"),
                     size_str);
}

/* currently fits in a pointer */
struct FileRuntime {
  bool is_untrusted;
};
BLI_STATIC_ASSERT(sizeof(FileRuntime) <= sizeof(void *), "Struct must not exceed pointer size");

static bool wm_open_mainfile_check(bContext * /*C*/, wmOperator *op)
{
  FileRuntime *file_info = (FileRuntime *)&op->customdata;
  PropertyRNA *prop = RNA_struct_find_property(op->ptr, "use_scripts");
  bool is_untrusted = false;
  char filepath[FILE_MAX];
  char *lslash;

  RNA_string_get(op->ptr, "filepath", filepath);

  /* get the dir */
  lslash = (char *)BLI_path_slash_rfind(filepath);
  if (lslash) {
    *(lslash + 1) = '\0';
  }

  if ((U.flag & USER_SCRIPT_AUTOEXEC_DISABLE) == 0) {
    if (BKE_autoexec_match(filepath) == true) {
      RNA_property_boolean_set(op->ptr, prop, false);
      is_untrusted = true;
    }
  }

  if (file_info) {
    file_info->is_untrusted = is_untrusted;
  }

  return is_untrusted;
}

static void wm_open_mainfile_ui(bContext * /*C*/, wmOperator *op)
{
  FileRuntime *file_info = (FileRuntime *)&op->customdata;
  uiLayout *layout = op->layout;
  const char *autoexec_text;

  uiItemR(layout, op->ptr, "load_ui", UI_ITEM_NONE, nullptr, ICON_NONE);

  uiLayout *col = uiLayoutColumn(layout, false);
  if (file_info->is_untrusted) {
    autoexec_text = IFACE_("Trusted Source [Untrusted Path]");
    uiLayoutSetActive(col, false);
    uiLayoutSetEnabled(col, false);
  }
  else {
    autoexec_text = IFACE_("Trusted Source");
  }

  uiItemR(col, op->ptr, "use_scripts", UI_ITEM_NONE, autoexec_text, ICON_NONE);
}

static void wm_open_mainfile_def_property_use_scripts(wmOperatorType *ot)
{
  RNA_def_boolean(ot->srna,
                  "use_scripts",
                  true,
                  "Trusted Source",
                  "Allow .blend file to execute scripts automatically, default available from "
                  "system preferences");
}

void WM_OT_open_mainfile(wmOperatorType *ot)
{
  ot->name = "Open";
  ot->idname = "WM_OT_open_mainfile";
  ot->description = "Open a Blender file";
  ot->get_description = wm_open_mainfile_description;

  ot->invoke = wm_open_mainfile_invoke;
  ot->exec = wm_open_mainfile_exec;
  ot->check = wm_open_mainfile_check;
  ot->ui = wm_open_mainfile_ui;
  /* omit window poll so this can work in background mode */

  WM_operator_properties_filesel(ot,
                                 FILE_TYPE_FOLDER | FILE_TYPE_BLENDER,
                                 FILE_BLENDER,
                                 FILE_OPENFILE,
                                 WM_FILESEL_FILEPATH,
                                 FILE_DEFAULTDISPLAY,
                                 FILE_SORT_DEFAULT);

  RNA_def_boolean(
      ot->srna, "load_ui", true, "Load UI", "Load user interface setup in the .blend file");

  wm_open_mainfile_def_property_use_scripts(ot);

  PropertyRNA *prop = RNA_def_boolean(
      ot->srna, "display_file_selector", true, "Display File Selector", "");
  RNA_def_property_flag(prop, PROP_SKIP_SAVE);

  create_operator_state(ot, OPEN_MAINFILE_STATE_DISCARD_CHANGES);
}

/** \} */

/* -------------------------------------------------------------------- */
/** \name Reload (revert) Main .blend File Operator
 * \{ */

static int wm_revert_mainfile_exec(bContext *C, wmOperator *op)
{
  Main *bmain = CTX_data_main(C);
  bool success;
  char filepath[FILE_MAX];

  wm_open_init_use_scripts(op, false);

  SET_FLAG_FROM_TEST(G.f, RNA_boolean_get(op->ptr, "use_scripts"), G_FLAG_SCRIPT_AUTOEXEC);

  STRNCPY(filepath, BKE_main_blendfile_path(bmain));
  success = wm_file_read_opwrap(C, filepath, op->reports);

  if (success) {
    return OPERATOR_FINISHED;
  }
  return OPERATOR_CANCELLED;
}

static bool wm_revert_mainfile_poll(bContext * /*C*/)
{
  const char *blendfile_path = BKE_main_blendfile_path_from_global();
  return (blendfile_path[0] != '\0');
}

void WM_OT_revert_mainfile(wmOperatorType *ot)
{
  ot->name = "Revert";
  ot->idname = "WM_OT_revert_mainfile";
  ot->description = "Reload the saved file";

  ot->invoke = WM_operator_confirm;
  ot->exec = wm_revert_mainfile_exec;
  ot->poll = wm_revert_mainfile_poll;

  wm_open_mainfile_def_property_use_scripts(ot);
}

/** \} */

/* -------------------------------------------------------------------- */
/** \name Recover Last Session Operator
 * \{ */

bool WM_file_recover_last_session(bContext *C, ReportList *reports)
{
  char filepath[FILE_MAX];
  BLI_path_join(filepath, sizeof(filepath), BKE_tempdir_base(), BLENDER_QUIT_FILE);
  G.fileflags |= G_FILE_RECOVER_READ;
  const bool success = wm_file_read_opwrap(C, filepath, reports);
  G.fileflags &= ~G_FILE_RECOVER_READ;
  return success;
}

static int wm_recover_last_session_exec(bContext *C, wmOperator *op)
{
  wm_open_init_use_scripts(op, true);
  SET_FLAG_FROM_TEST(G.f, RNA_boolean_get(op->ptr, "use_scripts"), G_FLAG_SCRIPT_AUTOEXEC);
  if (WM_file_recover_last_session(C, op->reports)) {
    if (!G.background) {
      wmOperatorType *ot = op->type;
      PointerRNA *props_ptr = MEM_cnew<PointerRNA>(__func__);
      WM_operator_properties_create_ptr(props_ptr, ot);
      RNA_boolean_set(props_ptr, "use_scripts", true);
      wm_test_autorun_revert_action_set(ot, props_ptr);
    }
    return OPERATOR_FINISHED;
  }
  return OPERATOR_CANCELLED;
}

static void wm_recover_last_session_after_dialog_callback(bContext *C, void *user_data)
{
  WM_operator_name_call_with_properties(
      C, "WM_OT_recover_last_session", WM_OP_EXEC_DEFAULT, (IDProperty *)user_data, nullptr);
}

static int wm_recover_last_session_invoke(bContext *C, wmOperator *op, const wmEvent * /*event*/)
{
  /* Keep the current setting instead of using the preferences since a file selector
   * doesn't give us the option to change the setting. */
  wm_open_init_use_scripts(op, false);

  if (wm_operator_close_file_dialog_if_needed(
          C, op, wm_recover_last_session_after_dialog_callback))
  {
    return OPERATOR_INTERFACE;
  }
  return wm_recover_last_session_exec(C, op);
}

void WM_OT_recover_last_session(wmOperatorType *ot)
{
  ot->name = "Recover Last Session";
  ot->idname = "WM_OT_recover_last_session";
  ot->description = "Open the last closed file (\"" BLENDER_QUIT_FILE "\")";

  ot->invoke = wm_recover_last_session_invoke;
  ot->exec = wm_recover_last_session_exec;

  wm_open_mainfile_def_property_use_scripts(ot);
}

/** \} */

/* -------------------------------------------------------------------- */
/** \name Auto-Save Main .blend File Operator
 * \{ */

static int wm_recover_auto_save_exec(bContext *C, wmOperator *op)
{
  char filepath[FILE_MAX];
  bool success;

  RNA_string_get(op->ptr, "filepath", filepath);
  BLI_path_canonicalize_native(filepath, sizeof(filepath));

  wm_open_init_use_scripts(op, true);
  SET_FLAG_FROM_TEST(G.f, RNA_boolean_get(op->ptr, "use_scripts"), G_FLAG_SCRIPT_AUTOEXEC);

  G.fileflags |= G_FILE_RECOVER_READ;

  success = wm_file_read_opwrap(C, filepath, op->reports);

  G.fileflags &= ~G_FILE_RECOVER_READ;

  if (success) {
    if (!G.background) {
      wmOperatorType *ot = op->type;
      PointerRNA *props_ptr = MEM_cnew<PointerRNA>(__func__);
      WM_operator_properties_create_ptr(props_ptr, ot);
      RNA_boolean_set(props_ptr, "use_scripts", true);
      wm_test_autorun_revert_action_set(ot, props_ptr);
    }
    return OPERATOR_FINISHED;
  }
  return OPERATOR_CANCELLED;
}

static int wm_recover_auto_save_invoke(bContext *C, wmOperator *op, const wmEvent * /*event*/)
{
  char filepath[FILE_MAX];

  wm_autosave_location(filepath);
  RNA_string_set(op->ptr, "filepath", filepath);
  wm_open_init_use_scripts(op, true);
  WM_event_add_fileselect(C, op);

  return OPERATOR_RUNNING_MODAL;
}

void WM_OT_recover_auto_save(wmOperatorType *ot)
{
  ot->name = "Recover Auto Save";
  ot->idname = "WM_OT_recover_auto_save";
  ot->description = "Open an automatically saved file to recover it";

  ot->invoke = wm_recover_auto_save_invoke;
  ot->exec = wm_recover_auto_save_exec;

  WM_operator_properties_filesel(ot,
                                 FILE_TYPE_BLENDER,
                                 FILE_BLENDER,
                                 FILE_OPENFILE,
                                 WM_FILESEL_FILEPATH,
                                 FILE_VERTICALDISPLAY,
                                 FILE_SORT_TIME);

  wm_open_mainfile_def_property_use_scripts(ot);
}

/** \} */

/* -------------------------------------------------------------------- */
/** \name Save Main .blend File Operator
 *
 * Both #WM_OT_save_as_mainfile & #WM_OT_save_mainfile.
 * \{ */

static void wm_filepath_default(const Main *bmain, char *filepath)
{
  if (bmain->filepath[0] == '\0') {
    char filename_untitled[FILE_MAXFILE];
    SNPRINTF(filename_untitled, "%s.blend", DATA_("untitled"));
    BLI_path_filename_ensure(filepath, FILE_MAX, filename_untitled);
  }
}

static void save_set_compress(wmOperator *op)
{
  PropertyRNA *prop;

  prop = RNA_struct_find_property(op->ptr, "compress");
  if (!RNA_property_is_set(op->ptr, prop)) {
    const char *blendfile_path = BKE_main_blendfile_path_from_global();
    if (blendfile_path[0] != '\0') { /* Keep flag for existing file. */
      RNA_property_boolean_set(op->ptr, prop, (G.fileflags & G_FILE_COMPRESS) != 0);
    }
    else { /* use userdef for new file */
      RNA_property_boolean_set(op->ptr, prop, (U.flag & USER_FILECOMPRESS) != 0);
    }
  }
}

static void save_set_filepath(bContext *C, wmOperator *op)
{
  Main *bmain = CTX_data_main(C);
  PropertyRNA *prop;
  char filepath[FILE_MAX];

  prop = RNA_struct_find_property(op->ptr, "filepath");
  if (!RNA_property_is_set(op->ptr, prop)) {
    const char *blendfile_path = BKE_main_blendfile_path(bmain);
    /* if not saved before, get the name of the most recently used .blend file */
    if ((blendfile_path[0] == '\0') && G.recent_files.first) {
      RecentFile *recent = static_cast<RecentFile *>(G.recent_files.first);
      STRNCPY(filepath, recent->filepath);
    }
    else {
      STRNCPY(filepath, blendfile_path);
    }

    wm_filepath_default(bmain, filepath);
    RNA_property_string_set(op->ptr, prop, filepath);
  }
}

static int wm_save_as_mainfile_invoke(bContext *C, wmOperator *op, const wmEvent * /*event*/)
{

  save_set_compress(op);
  save_set_filepath(C, op);

  PropertyRNA *prop = RNA_struct_find_property(op->ptr, "relative_remap");
  if (!RNA_property_is_set(op->ptr, prop)) {
    RNA_property_boolean_set(op->ptr, prop, (U.flag & USER_RELPATHS));
  }

  WM_event_add_fileselect(C, op);

  return OPERATOR_RUNNING_MODAL;
}

/* Function used for #WM_OT_save_mainfile too. */
static int wm_save_as_mainfile_exec(bContext *C, wmOperator *op)
{
  Main *bmain = CTX_data_main(C);
  char filepath[FILE_MAX];
  const bool is_save_as = (op->type->invoke == wm_save_as_mainfile_invoke);
  const bool use_save_as_copy = is_save_as && RNA_boolean_get(op->ptr, "copy");

  /* We could expose all options to the users however in most cases remapping
   * existing relative paths is a good default.
   * Users can manually make their paths relative & absolute if they wish. */
  const eBLO_WritePathRemap remap_mode = RNA_boolean_get(op->ptr, "relative_remap") ?
                                             BLO_WRITE_PATH_REMAP_RELATIVE :
                                             BLO_WRITE_PATH_REMAP_NONE;
  save_set_compress(op);

  const bool is_filepath_set = RNA_struct_property_is_set(op->ptr, "filepath");
  if (is_filepath_set) {
    RNA_string_get(op->ptr, "filepath", filepath);
    BLI_path_canonicalize_native(filepath, sizeof(filepath));
  }
  else {
    STRNCPY(filepath, BKE_main_blendfile_path(bmain));
  }

  if (filepath[0] == '\0') {
    BKE_report(op->reports,
               RPT_ERROR,
               "Unable to save an unsaved file with an empty or unset \"filepath\" property");
    return OPERATOR_CANCELLED;
  }

  if ((is_save_as == false) && RNA_boolean_get(op->ptr, "incremental")) {
    char head[FILE_MAXFILE], tail[FILE_MAXFILE];
    ushort digits;
    int num = BLI_path_sequence_decode(filepath, head, sizeof(head), tail, sizeof(tail), &digits);
    /* Numbers greater than INT_MAX return 0, resulting in always appending "1" to the name. */
    if (num == 0 && digits == 0) {
      /* This does nothing if there are no numbers at the end of the head. */
      BLI_str_rstrip_digits(head);
    }

    const int tries_limit = 1000;
    int tries = 0;
    bool in_use = true;
    do {
      num++;
      tries++;
      BLI_path_sequence_encode(filepath, sizeof(filepath), head, tail, digits, num);
      in_use = BLI_exists(filepath);
    } while (in_use && tries < tries_limit && num < INT_MAX);
    if (in_use) {
      BKE_report(op->reports, RPT_ERROR, "Unable to find an available incremented file name");
      return OPERATOR_CANCELLED;
    }
  }

  const int fileflags_orig = G.fileflags;
  int fileflags = G.fileflags;

  /* set compression flag */
  SET_FLAG_FROM_TEST(fileflags, RNA_boolean_get(op->ptr, "compress"), G_FILE_COMPRESS);

  const bool success = wm_file_write(
      C, filepath, fileflags, remap_mode, use_save_as_copy, op->reports);

  if ((op->flag & OP_IS_INVOKE) == 0) {
    /* OP_IS_INVOKE is set when the operator is called from the GUI.
     * If it is not set, the operator is called from a script and
     * shouldn't influence G.fileflags. */
    G.fileflags = fileflags_orig;
  }

  if (success == false) {
    return OPERATOR_CANCELLED;
  }

  if (!is_save_as) {
    /* If saved as current file, there are technically no more compatibility issues, the file on
     * disk now matches the currently opened data version-wise. */
    bmain->has_forward_compatibility_issues = false;
  }

  WM_event_add_notifier(C, NC_WM | ND_FILESAVE, nullptr);
  if (wmWindowManager *wm = CTX_wm_manager(C)) {
    /* Restart auto-save timer to avoid unnecessary unexpected freezing (because of auto-save) when
     * often saving manually. */
    wm_autosave_timer_end(wm);
    wm_autosave_timer_begin(wm);
    wm->autosave_scheduled = false;
  }

  if (!is_save_as && RNA_boolean_get(op->ptr, "exit")) {
    wm_exit_schedule_delayed(C);
  }

  return OPERATOR_FINISHED;
}

static bool wm_save_mainfile_check(bContext * /*C*/, wmOperator *op)
{
  char filepath[FILE_MAX];
  RNA_string_get(op->ptr, "filepath", filepath);
  if (!BKE_blendfile_extension_check(filepath)) {
    /* NOTE(@ideasman42): some users would prefer #BLI_path_extension_replace(),
     * we have had some nitpicking bug reports about this.
     * Always adding the extension as users may use '.' as part of the file-name. */
    BLI_path_extension_ensure(filepath, FILE_MAX, ".blend");
    RNA_string_set(op->ptr, "filepath", filepath);
    return true;
  }
  return false;
}

static std::string wm_save_as_mainfile_get_name(wmOperatorType *ot, PointerRNA *ptr)
{
  if (RNA_boolean_get(ptr, "copy")) {
    return CTX_IFACE_(ot->translation_context, "Save Copy");
  }
  return "";
}

static std::string wm_save_as_mainfile_get_description(bContext * /*C*/,
                                                       wmOperatorType * /*ot*/,
                                                       PointerRNA *ptr)
{
  if (RNA_boolean_get(ptr, "copy")) {
    return BLI_strdup(TIP_(
        "Save the current file in the desired location but do not make the saved file active"));
  }
  return "";
}

void WM_OT_save_as_mainfile(wmOperatorType *ot)
{
  PropertyRNA *prop;

  ot->name = "Save As";
  ot->idname = "WM_OT_save_as_mainfile";
  ot->description = "Save the current file in the desired location";

  ot->invoke = wm_save_as_mainfile_invoke;
  ot->exec = wm_save_as_mainfile_exec;
  ot->get_name = wm_save_as_mainfile_get_name;
  ot->get_description = wm_save_as_mainfile_get_description;
  ot->check = wm_save_mainfile_check;
  /* omit window poll so this can work in background mode */

  WM_operator_properties_filesel(ot,
                                 FILE_TYPE_FOLDER | FILE_TYPE_BLENDER,
                                 FILE_BLENDER,
                                 FILE_SAVE,
                                 WM_FILESEL_FILEPATH,
                                 FILE_DEFAULTDISPLAY,
                                 FILE_SORT_DEFAULT);
  RNA_def_boolean(ot->srna, "compress", false, "Compress", "Write compressed .blend file");
  RNA_def_boolean(ot->srna,
                  "relative_remap",
                  true,
                  "Remap Relative",
                  "Remap relative paths when saving to a different directory");
  prop = RNA_def_boolean(
      ot->srna,
      "copy",
      false,
      "Save Copy",
      "Save a copy of the actual working state but does not make saved file active");
  RNA_def_property_flag(prop, PROP_SKIP_SAVE);
}

static int wm_save_mainfile_invoke(bContext *C, wmOperator *op, const wmEvent * /*event*/)
{
  int ret;

  /* cancel if no active window */
  if (CTX_wm_window(C) == nullptr) {
    return OPERATOR_CANCELLED;
  }

  save_set_compress(op);
  save_set_filepath(C, op);

  /* if we're saving for the first time and prefer relative paths -
   * any existing paths will be absolute,
   * enable the option to remap paths to avoid confusion #37240. */
  const char *blendfile_path = BKE_main_blendfile_path_from_global();
  if ((blendfile_path[0] == '\0') && (U.flag & USER_RELPATHS)) {
    PropertyRNA *prop = RNA_struct_find_property(op->ptr, "relative_remap");
    if (!RNA_property_is_set(op->ptr, prop)) {
      RNA_property_boolean_set(op->ptr, prop, true);
    }
  }

  if (blendfile_path[0] != '\0') {
    if (CTX_data_main(C)->has_forward_compatibility_issues) {
      wm_save_file_forwardcompat_dialog(C, op);
      ret = OPERATOR_INTERFACE;
    }
    else {
      ret = wm_save_as_mainfile_exec(C, op);
    }
  }
  else {
    WM_event_add_fileselect(C, op);
    ret = OPERATOR_RUNNING_MODAL;
  }

  return ret;
}

static std::string wm_save_mainfile_get_description(bContext * /*C*/,
                                                    wmOperatorType * /*ot*/,
                                                    PointerRNA *ptr)
{
  if (RNA_boolean_get(ptr, "incremental")) {
    return TIP_(
        "Save the current Blender file with a numerically incremented name that does not "
        "overwrite any existing files");
  }
  return "";
}

void WM_OT_save_mainfile(wmOperatorType *ot)
{
  ot->name = "Save Blender File";
  ot->idname = "WM_OT_save_mainfile";
  ot->description = "Save the current Blender file";

  ot->invoke = wm_save_mainfile_invoke;
  ot->exec = wm_save_as_mainfile_exec;
  ot->check = wm_save_mainfile_check;
  ot->get_description = wm_save_mainfile_get_description;
  /* Omit window poll so this can work in background mode. */

  PropertyRNA *prop;
  WM_operator_properties_filesel(ot,
                                 FILE_TYPE_FOLDER | FILE_TYPE_BLENDER,
                                 FILE_BLENDER,
                                 FILE_SAVE,
                                 WM_FILESEL_FILEPATH,
                                 FILE_DEFAULTDISPLAY,
                                 FILE_SORT_DEFAULT);
  RNA_def_boolean(ot->srna, "compress", false, "Compress", "Write compressed .blend file");
  RNA_def_boolean(ot->srna,
                  "relative_remap",
                  false,
                  "Remap Relative",
                  "Remap relative paths when saving to a different directory");

  prop = RNA_def_boolean(ot->srna, "exit", false, "Exit", "Exit Blender after saving");
  RNA_def_property_flag(prop, PropertyFlag(PROP_HIDDEN | PROP_SKIP_SAVE));

  prop = RNA_def_boolean(ot->srna,
                         "incremental",
                         false,
                         "Incremental",
                         "Save the current Blender file with a numerically incremented name that "
                         "does not overwrite any existing files");
  RNA_def_property_flag(prop, PropertyFlag(PROP_HIDDEN | PROP_SKIP_SAVE));
}

/** \} */

/* -------------------------------------------------------------------- */
/** \name Clear Recent Files List Operator
 * \{ */

static int wm_clear_recent_files_invoke(bContext *C, wmOperator *op, const wmEvent * /*event*/)
{
  return WM_operator_confirm_ex(C,
                                op,
                                nullptr,
                                IFACE_("Remove all items from the recent files list"),
                                IFACE_("Remove All"),
                                ALERT_ICON_WARNING,
                                false);
}

static int wm_clear_recent_files_exec(bContext * /*C*/, wmOperator * /*op*/)
{
  wm_history_files_free();
  wm_history_file_write();

  return OPERATOR_FINISHED;
}

void WM_OT_clear_recent_files(wmOperatorType *ot)
{
  ot->name = "Clear Recent Files List";
  ot->idname = "WM_OT_clear_recent_files";
  ot->description = "Clear the recent files list";

  ot->invoke = wm_clear_recent_files_invoke;
  ot->exec = wm_clear_recent_files_exec;
}

/** \} */

/* -------------------------------------------------------------------- */
/** \name Auto Script Execution Warning Dialog
 * \{ */

static void wm_block_autorun_warning_ignore(bContext *C, void *arg_block, void * /*arg*/)
{
  wmWindow *win = CTX_wm_window(C);
  UI_popup_block_close(C, win, static_cast<uiBlock *>(arg_block));

  /* Free the data as it's no longer needed. */
  wm_test_autorun_revert_action_set(nullptr, nullptr);
}

static void wm_block_autorun_warning_reload_with_scripts(bContext *C, uiBlock *block)
{
  wmWindow *win = CTX_wm_window(C);

  UI_popup_block_close(C, win, block);

  /* Save user preferences for permanent execution. */
  if ((U.flag & USER_SCRIPT_AUTOEXEC_DISABLE) == 0) {
    WM_operator_name_call(C, "WM_OT_save_userpref", WM_OP_EXEC_DEFAULT, nullptr, nullptr);
  }

  /* Load file again with scripts enabled.
   * The reload is necessary to allow scripts to run when the files loads. */
  wm_test_autorun_revert_action_exec(C);
}

static void wm_block_autorun_warning_enable_scripts(bContext *C, uiBlock *block)
{
  wmWindow *win = CTX_wm_window(C);
  Main *bmain = CTX_data_main(C);

  UI_popup_block_close(C, win, block);

  /* Save user preferences for permanent execution. */
  if ((U.flag & USER_SCRIPT_AUTOEXEC_DISABLE) == 0) {
    WM_operator_name_call(C, "WM_OT_save_userpref", WM_OP_EXEC_DEFAULT, nullptr, nullptr);
  }

  /* Force a full refresh, but without reloading the file. */
  LISTBASE_FOREACH (Scene *, scene, &bmain->scenes) {
    BKE_scene_free_depsgraph_hash(scene);
  }
}

/* Build the autorun warning dialog UI */
static uiBlock *block_create_autorun_warning(bContext *C, ARegion *region, void * /*arg1*/)
{
  const char *blendfile_path = BKE_main_blendfile_path_from_global();
  wmWindowManager *wm = CTX_wm_manager(C);

  uiBlock *block = UI_block_begin(C, region, "autorun_warning_popup", UI_EMBOSS);
  UI_block_flag_enable(
      block, UI_BLOCK_KEEP_OPEN | UI_BLOCK_LOOP | UI_BLOCK_NO_WIN_CLIP | UI_BLOCK_NUMSELECT);
  UI_block_theme_style_set(block, UI_BLOCK_THEME_STYLE_POPUP);
  UI_block_emboss_set(block, UI_EMBOSS);

  uiLayout *layout = uiItemsAlertBox(block, 44, ALERT_ICON_ERROR);

  /* Title and explanation text. */
  uiLayout *col = uiLayoutColumn(layout, true);
  uiItemL_ex(col,
             RPT_("For security reasons, automatic execution of Python scripts "
                  "in this file was disabled:"),
             ICON_NONE,
             true,
             false);
  uiItemL_ex(col, G.autoexec_fail, ICON_NONE, false, true);
  uiItemL(col, RPT_("This may lead to unexpected behavior"), ICON_NONE);

  uiItemS(layout);

  PointerRNA pref_ptr = RNA_pointer_create(nullptr, &RNA_PreferencesFilePaths, &U);
  uiItemR(layout,
          &pref_ptr,
          "use_scripts_auto_execute",
          UI_ITEM_NONE,
          RPT_("Permanently allow execution of scripts"),
          ICON_NONE);

  uiItemS_ex(layout, 3.0f);

  /* Buttons */
  uiBut *but;
  uiLayout *split = uiLayoutSplit(layout, 0.0f, true);
  uiLayoutSetScaleY(split, 1.2f);

  /* empty space */
  col = uiLayoutColumn(split, false);
  uiItemS(col);

  col = uiLayoutColumn(split, false);

  /* Allow reload if we have a saved file.
   * Otherwise just enable scripts and reset the depsgraphs. */
  if ((blendfile_path[0] != '\0') && wm->file_saved) {
    but = uiDefIconTextBut(block,
                           UI_BTYPE_BUT,
                           0,
                           ICON_NONE,
                           IFACE_("Allow Execution"),
                           0,
                           0,
                           50,
                           UI_UNIT_Y,
                           nullptr,
                           0,
                           0,
                           0,
                           0,
                           TIP_("Reload file with execution of Python scripts enabled"));
    UI_but_func_set(
        but, [block](bContext &C) { wm_block_autorun_warning_reload_with_scripts(&C, block); });
  }
  else {
    but = uiDefIconTextBut(block,
                           UI_BTYPE_BUT,
                           0,
                           ICON_NONE,
                           IFACE_("Allow Execution"),
                           0,
                           0,
                           50,
                           UI_UNIT_Y,
                           nullptr,
                           0,
                           0,
                           0,
                           0,
                           TIP_("Enable scripts"));
    UI_but_func_set(but,
                    [block](bContext &C) { wm_block_autorun_warning_enable_scripts(&C, block); });
  }
  UI_but_drawflag_disable(but, UI_BUT_TEXT_LEFT);

  col = uiLayoutColumn(split, false);
  but = uiDefIconTextBut(block,
                         UI_BTYPE_BUT,
                         0,
                         ICON_NONE,
                         IFACE_("Ignore"),
                         0,
                         0,
                         50,
                         UI_UNIT_Y,
                         nullptr,
                         0,
                         0,
                         0,
                         0,
                         TIP_("Continue using file without Python scripts"));
  UI_but_func_set(but, wm_block_autorun_warning_ignore, block, nullptr);
  UI_but_drawflag_disable(but, UI_BUT_TEXT_LEFT);
  UI_but_flag_enable(but, UI_BUT_ACTIVE_DEFAULT);

  UI_block_bounds_set_centered(block, 14 * UI_SCALE_FAC);

  return block;
}

/**
 * Store the action needed if the user needs to reload the file with Python scripts enabled.
 *
 * When left to nullptr, this is simply revert.
 * When loading files through the recover auto-save or session,
 * we need to revert using other operators.
 */
static struct {
  wmOperatorType *ot;
  PointerRNA *ptr;
} wm_test_autorun_revert_action_data = {nullptr, nullptr};

void wm_test_autorun_revert_action_set(wmOperatorType *ot, PointerRNA *ptr)
{
  BLI_assert(!G.background);
  wm_test_autorun_revert_action_data.ot = nullptr;
  if (wm_test_autorun_revert_action_data.ptr != nullptr) {
    WM_operator_properties_free(wm_test_autorun_revert_action_data.ptr);
    MEM_freeN(wm_test_autorun_revert_action_data.ptr);
    wm_test_autorun_revert_action_data.ptr = nullptr;
  }
  wm_test_autorun_revert_action_data.ot = ot;
  wm_test_autorun_revert_action_data.ptr = ptr;
}

void wm_test_autorun_revert_action_exec(bContext *C)
{
  wmOperatorType *ot = wm_test_autorun_revert_action_data.ot;
  PointerRNA *ptr = wm_test_autorun_revert_action_data.ptr;

  /* Use regular revert. */
  if (ot == nullptr) {
    ot = WM_operatortype_find("WM_OT_revert_mainfile", false);
    ptr = MEM_cnew<PointerRNA>(__func__);
    WM_operator_properties_create_ptr(ptr, ot);
    RNA_boolean_set(ptr, "use_scripts", true);

    /* Set state, so it's freed correctly */
    wm_test_autorun_revert_action_set(ot, ptr);
  }

  WM_operator_name_call_ptr(C, ot, WM_OP_EXEC_DEFAULT, ptr, nullptr);
  wm_test_autorun_revert_action_set(nullptr, nullptr);
}

void wm_test_autorun_warning(bContext *C)
{
  /* Test if any auto-execution of scripts failed. */
  if ((G.f & G_FLAG_SCRIPT_AUTOEXEC_FAIL) == 0) {
    return;
  }

  /* Only show the warning once. */
  if (G.f & G_FLAG_SCRIPT_AUTOEXEC_FAIL_QUIET) {
    return;
  }

  G.f |= G_FLAG_SCRIPT_AUTOEXEC_FAIL_QUIET;

  wmWindowManager *wm = CTX_wm_manager(C);
  wmWindow *win = (wm->winactive) ? wm->winactive : static_cast<wmWindow *>(wm->windows.first);

  if (win) {
    wmWindow *prevwin = CTX_wm_window(C);
    CTX_wm_window_set(C, win);
    UI_popup_block_invoke(C, block_create_autorun_warning, nullptr, nullptr);
    CTX_wm_window_set(C, prevwin);
  }
}

/** \} */

/* -------------------------------------------------------------------- */
/** \name Save File Forward Compatibility Dialog
 * \{ */

static void free_post_file_close_action(void *arg)
{
  wmGenericCallback *action = (wmGenericCallback *)arg;
  WM_generic_callback_free(action);
}

static void wm_free_operator_properties_callback(void *user_data)
{
  IDProperty *properties = (IDProperty *)user_data;
  IDP_FreeProperty(properties);
}

static const char *save_file_forwardcompat_dialog_name = "save_file_forwardcompat_popup";

static void file_forwardcompat_detailed_info_show(uiLayout *parent_layout, Main *bmain)
{
  uiLayout *layout = uiLayoutColumn(parent_layout, true);
  /* Trick to make both lines of text below close enough to look like they are part of a same
   * block. */
  uiLayoutSetScaleY(layout, 0.70f);

  char writer_ver_str[16];
  char current_ver_str[16];
  if (bmain->versionfile == BLENDER_VERSION) {
    BKE_blender_version_blendfile_string_from_values(
        writer_ver_str, sizeof(writer_ver_str), bmain->versionfile, bmain->subversionfile);
    BKE_blender_version_blendfile_string_from_values(
        current_ver_str, sizeof(current_ver_str), BLENDER_FILE_VERSION, BLENDER_FILE_SUBVERSION);
  }
  else {
    BKE_blender_version_blendfile_string_from_values(
        writer_ver_str, sizeof(writer_ver_str), bmain->versionfile, -1);
    BKE_blender_version_blendfile_string_from_values(
        current_ver_str, sizeof(current_ver_str), BLENDER_VERSION, -1);
  }

  char message_line1[256];
  char message_line2[256];
  SNPRINTF(message_line1,
           RPT_("This file was saved by a newer version of Blender (%s)"),
           writer_ver_str);
  SNPRINTF(message_line2,
           RPT_("Saving it with this Blender (%s) may cause loss of data"),
           current_ver_str);
  uiItemL(layout, message_line1, ICON_NONE);
  uiItemL(layout, message_line2, ICON_NONE);
}

static void save_file_forwardcompat_cancel(bContext *C, void *arg_block, void * /*arg_data*/)
{
  wmWindow *win = CTX_wm_window(C);
  UI_popup_block_close(C, win, static_cast<uiBlock *>(arg_block));
}

static void save_file_forwardcompat_cancel_button(uiBlock *block, wmGenericCallback *post_action)
{
  uiBut *but = uiDefIconTextBut(block,
                                UI_BTYPE_BUT,
                                0,
                                ICON_NONE,
                                IFACE_("Cancel"),
                                0,
                                0,
                                0,
                                UI_UNIT_Y,
                                nullptr,
                                0,
                                0,
                                0,
                                0,
                                "");
  UI_but_func_set(but, save_file_forwardcompat_cancel, block, post_action);
  UI_but_drawflag_disable(but, UI_BUT_TEXT_LEFT);
}

static void save_file_forwardcompat_overwrite(bContext *C, void *arg_block, void *arg_data)
{
  wmWindow *win = CTX_wm_window(C);

  /* Re-use operator properties as defined for the initial 'save' operator, which triggered this
   * 'forward compat' popup. */
  wmGenericCallback *callback = WM_generic_callback_steal(
      static_cast<wmGenericCallback *>(arg_data));

  /* Needs to be done after stealing the callback data above, otherwise it would cause a
   * use-after-free. */
  UI_popup_block_close(C, win, static_cast<uiBlock *>(arg_block));

  PointerRNA operator_propptr = {};
  PointerRNA *operator_propptr_p = &operator_propptr;
  IDProperty *operator_idproperties = static_cast<IDProperty *>(callback->user_data);
  WM_operator_properties_alloc(&operator_propptr_p, &operator_idproperties, "WM_OT_save_mainfile");

  WM_operator_name_call(C, "WM_OT_save_mainfile", WM_OP_EXEC_DEFAULT, operator_propptr_p, nullptr);

  WM_generic_callback_free(callback);
}

static void save_file_forwardcompat_overwrite_button(uiBlock *block,
                                                     wmGenericCallback *post_action)
{
  uiBut *but = uiDefIconTextBut(block,
                                UI_BTYPE_BUT,
                                0,
                                ICON_NONE,
                                IFACE_("Overwrite"),
                                0,
                                0,
                                0,
                                UI_UNIT_Y,
                                nullptr,
                                0,
                                0,
                                0,
                                0,
                                "");
  UI_but_func_set(but, save_file_forwardcompat_overwrite, block, post_action);
  UI_but_drawflag_disable(but, UI_BUT_TEXT_LEFT);
  UI_but_flag_enable(but, UI_BUT_REDALERT);
}

static void save_file_forwardcompat_saveas(bContext *C, void *arg_block, void * /*arg_data*/)
{
  wmWindow *win = CTX_wm_window(C);
  UI_popup_block_close(C, win, static_cast<uiBlock *>(arg_block));

  WM_operator_name_call(C, "WM_OT_save_as_mainfile", WM_OP_INVOKE_DEFAULT, nullptr, nullptr);
}

static void save_file_forwardcompat_saveas_button(uiBlock *block, wmGenericCallback *post_action)
{
  uiBut *but = uiDefIconTextBut(block,
                                UI_BTYPE_BUT,
                                0,
                                ICON_NONE,
                                IFACE_("Save As..."),
                                0,
                                0,
                                0,
                                UI_UNIT_Y,
                                nullptr,
                                0,
                                0,
                                0,
                                0,
                                "");
  UI_but_func_set(but, save_file_forwardcompat_saveas, block, post_action);
  UI_but_drawflag_disable(but, UI_BUT_TEXT_LEFT);
  UI_but_flag_enable(but, UI_BUT_ACTIVE_DEFAULT);
}

static uiBlock *block_create_save_file_forwardcompat_dialog(bContext *C,
                                                            ARegion *region,
                                                            void *arg1)
{
  wmGenericCallback *post_action = static_cast<wmGenericCallback *>(arg1);
  Main *bmain = CTX_data_main(C);

  uiBlock *block = UI_block_begin(C, region, save_file_forwardcompat_dialog_name, UI_EMBOSS);
  UI_block_flag_enable(
      block, UI_BLOCK_KEEP_OPEN | UI_BLOCK_LOOP | UI_BLOCK_NO_WIN_CLIP | UI_BLOCK_NUMSELECT);
  UI_block_theme_style_set(block, UI_BLOCK_THEME_STYLE_POPUP);

  uiLayout *layout = uiItemsAlertBox(block, 34, ALERT_ICON_WARNING);

  /* Title. */
  uiItemL_ex(
      layout, RPT_("Overwrite file with an older Blender version?"), ICON_NONE, true, false);

  /* Filename. */
  const char *blendfile_path = BKE_main_blendfile_path(CTX_data_main(C));
  char filename[FILE_MAX];
  if (blendfile_path[0] != '\0') {
    BLI_path_split_file_part(blendfile_path, filename, sizeof(filename));
  }
  else {
    SNPRINTF(filename, "%s.blend", DATA_("untitled"));
    /* Since this dialog should only be shown when re-saving an existing file, current filepath
     * should never be empty. */
    BLI_assert_unreachable();
  }
  uiItemL(layout, filename, ICON_NONE);

  /* Detailed message info. */
  file_forwardcompat_detailed_info_show(layout, bmain);

  uiItemS_ex(layout, 4.0f);

  /* Buttons. */

  uiLayout *split = uiLayoutSplit(layout, 0.3f, true);
  uiLayoutSetScaleY(split, 1.2f);

  uiLayoutColumn(split, false);
  save_file_forwardcompat_overwrite_button(block, post_action);

  uiLayout *split_right = uiLayoutSplit(split, 0.1f, true);

  uiLayoutColumn(split_right, false);
  /* Empty space. */

  uiLayoutColumn(split_right, false);
  save_file_forwardcompat_cancel_button(block, post_action);

  uiLayoutColumn(split_right, false);
  save_file_forwardcompat_saveas_button(block, post_action);

  UI_block_bounds_set_centered(block, 14 * UI_SCALE_FAC);
  return block;
}

void wm_save_file_forwardcompat_dialog(bContext *C, wmOperator *op)
{
  if (!UI_popup_block_name_exists(CTX_wm_screen(C), save_file_forwardcompat_dialog_name)) {
    wmGenericCallback *callback = MEM_cnew<wmGenericCallback>(__func__);
    callback->exec = nullptr;
    callback->user_data = IDP_CopyProperty(op->properties);
    callback->free_user_data = wm_free_operator_properties_callback;

    UI_popup_block_invoke(
        C, block_create_save_file_forwardcompat_dialog, callback, free_post_file_close_action);
  }
}

/** \} */

/* -------------------------------------------------------------------- */
/** \name Close File Dialog
 * \{ */

static char save_images_when_file_is_closed = true;

static void wm_block_file_close_cancel(bContext *C, void *arg_block, void * /*arg_data*/)
{
  wmWindow *win = CTX_wm_window(C);
  UI_popup_block_close(C, win, static_cast<uiBlock *>(arg_block));
}

static void wm_block_file_close_discard(bContext *C, void *arg_block, void *arg_data)
{
  wmGenericCallback *callback = WM_generic_callback_steal((wmGenericCallback *)arg_data);

  /* Close the popup before executing the callback. Otherwise
   * the popup might be closed by the callback, which will lead
   * to a crash. */
  wmWindow *win = CTX_wm_window(C);
  UI_popup_block_close(C, win, static_cast<uiBlock *>(arg_block));

  callback->exec(C, callback->user_data);
  WM_generic_callback_free(callback);
}

static void wm_block_file_close_save(bContext *C, void *arg_block, void *arg_data)
{
  const Main *bmain = CTX_data_main(C);
  wmWindowManager *wm = static_cast<wmWindowManager *>(bmain->wm.first);
  wmGenericCallback *callback = WM_generic_callback_steal((wmGenericCallback *)arg_data);
  bool execute_callback = true;

  wmWindow *win = CTX_wm_window(C);
  UI_popup_block_close(C, win, static_cast<uiBlock *>(arg_block));

  int modified_images_count = ED_image_save_all_modified_info(CTX_data_main(C), nullptr);
  if (modified_images_count > 0 && save_images_when_file_is_closed) {
    if (ED_image_should_save_modified(bmain)) {
      ReportList *reports = CTX_wm_reports(C);
      ED_image_save_all_modified(C, reports);
      WM_report_banner_show(wm, win);
    }
    else {
      execute_callback = false;
    }
  }

  bool file_has_been_saved_before = BKE_main_blendfile_path(bmain)[0] != '\0';

  if (file_has_been_saved_before) {
    if (bmain->has_forward_compatibility_issues) {
      /* Need to invoke to get the file-browser and choose where to save the new file.
       * This also makes it impossible to keep on going with current operation, which is why
       * callback cannot be executed anymore.
       *
       * This is the same situation as what happens when the file has never been saved before
       * (outer `else` statement, below). */
      WM_operator_name_call(C, "WM_OT_save_as_mainfile", WM_OP_INVOKE_DEFAULT, nullptr, nullptr);
      execute_callback = false;
    }
    else {
      if (WM_operator_name_call(C, "WM_OT_save_mainfile", WM_OP_EXEC_DEFAULT, nullptr, nullptr) &
          OPERATOR_CANCELLED)
      {
        execute_callback = false;
      }
    }
  }
  else {
    WM_operator_name_call(C, "WM_OT_save_mainfile", WM_OP_INVOKE_DEFAULT, nullptr, nullptr);
    execute_callback = false;
  }

  if (execute_callback) {
    callback->exec(C, callback->user_data);
  }
  WM_generic_callback_free(callback);
}

static void wm_block_file_close_cancel_button(uiBlock *block, wmGenericCallback *post_action)
{
  uiBut *but = uiDefIconTextBut(block,
                                UI_BTYPE_BUT,
                                0,
                                ICON_NONE,
                                IFACE_("Cancel"),
                                0,
                                0,
                                0,
                                UI_UNIT_Y,
                                nullptr,
                                0,
                                0,
                                0,
                                0,
                                "");
  UI_but_func_set(but, wm_block_file_close_cancel, block, post_action);
  UI_but_drawflag_disable(but, UI_BUT_TEXT_LEFT);
}

static void wm_block_file_close_discard_button(uiBlock *block, wmGenericCallback *post_action)
{
  uiBut *but = uiDefIconTextBut(block,
                                UI_BTYPE_BUT,
                                0,
                                ICON_NONE,
                                IFACE_("Don't Save"),
                                0,
                                0,
                                0,
                                UI_UNIT_Y,
                                nullptr,
                                0,
                                0,
                                0,
                                0,
                                "");
  UI_but_func_set(but, wm_block_file_close_discard, block, post_action);
  UI_but_drawflag_disable(but, UI_BUT_TEXT_LEFT);
}

static void wm_block_file_close_save_button(uiBlock *block,
                                            wmGenericCallback *post_action,
                                            const bool has_forwardcompat_issues)
{
  uiBut *but = uiDefIconTextBut(
      block,
      UI_BTYPE_BUT,
      0,
      ICON_NONE,
      /* Forward compatibility issues force using 'save as' operator instead of 'save' one. */
      has_forwardcompat_issues ? IFACE_("Save As...") : IFACE_("Save"),
      0,
      0,
      0,
      UI_UNIT_Y,
      nullptr,
      0,
      0,
      0,
      0,
      "");
  UI_but_func_set(but, wm_block_file_close_save, block, post_action);
  UI_but_drawflag_disable(but, UI_BUT_TEXT_LEFT);
  UI_but_flag_enable(but, UI_BUT_ACTIVE_DEFAULT);
}

static const char *close_file_dialog_name = "file_close_popup";

static void save_catalogs_when_file_is_closed_set_fn(bContext * /*C*/, void *arg1, void * /*arg2*/)
{
  char *save_catalogs_when_file_is_closed = static_cast<char *>(arg1);
  blender::ed::asset::catalogs_set_save_catalogs_when_file_is_saved(
      *save_catalogs_when_file_is_closed != 0);
}

static uiBlock *block_create__close_file_dialog(bContext *C, ARegion *region, void *arg1)
{
  using namespace blender;
  wmGenericCallback *post_action = (wmGenericCallback *)arg1;
  Main *bmain = CTX_data_main(C);

  uiBlock *block = UI_block_begin(C, region, close_file_dialog_name, UI_EMBOSS);
  UI_block_flag_enable(
      block, UI_BLOCK_KEEP_OPEN | UI_BLOCK_LOOP | UI_BLOCK_NO_WIN_CLIP | UI_BLOCK_NUMSELECT);
  UI_block_theme_style_set(block, UI_BLOCK_THEME_STYLE_POPUP);

  uiLayout *layout = uiItemsAlertBox(block, 34, ALERT_ICON_QUESTION);

  const bool has_forwardcompat_issues = bmain->has_forward_compatibility_issues;

  /* Title. */
  uiItemL_ex(layout, RPT_("Save changes before closing?"), ICON_NONE, true, false);

  /* Filename. */
  const char *blendfile_path = BKE_main_blendfile_path(CTX_data_main(C));
  char filename[FILE_MAX];
  if (blendfile_path[0] != '\0') {
    BLI_path_split_file_part(blendfile_path, filename, sizeof(filename));
  }
  else {
    SNPRINTF(filename, "%s.blend", DATA_("untitled"));
  }
  uiItemL(layout, filename, ICON_NONE);

  /* Potential forward compatibility issues message. */
  if (has_forwardcompat_issues) {
    file_forwardcompat_detailed_info_show(layout, bmain);
  }

  /* Image Saving Warnings. */
  ReportList reports;
  BKE_reports_init(&reports, RPT_STORE);
  uint modified_images_count = ED_image_save_all_modified_info(bmain, &reports);

  LISTBASE_FOREACH (Report *, report, &reports.list) {
    uiLayout *row = uiLayoutColumn(layout, false);
    uiLayoutSetScaleY(row, 0.6f);
    uiItemS(row);

    /* Error messages created in ED_image_save_all_modified_info() can be long,
     * but are made to separate into two parts at first colon between text and paths.
     */
    char *message = BLI_strdupn(report->message, report->len);
    char *path_info = strstr(message, ": ");
    if (path_info) {
      /* Terminate message string at colon. */
      path_info[1] = '\0';
      /* Skip over the ": " */
      path_info += 2;
    }
    uiItemL_ex(row, message, ICON_NONE, false, true);
    if (path_info) {
      uiItemL_ex(row, path_info, ICON_NONE, false, true);
    }
    MEM_freeN(message);
  }

  /* Used to determine if extra separators are needed. */
  bool has_extra_checkboxes = false;

  /* Modified Images Checkbox. */
  if (modified_images_count > 0) {
    char message[64];
    SNPRINTF(message, "Save %u modified image(s)", modified_images_count);
    /* Only the first checkbox should get extra separation. */
    if (!has_extra_checkboxes) {
      uiItemS(layout);
    }
    uiDefButBitC(block,
                 UI_BTYPE_CHECKBOX,
                 1,
                 0,
                 message,
                 0,
                 0,
                 0,
                 UI_UNIT_Y,
                 &save_images_when_file_is_closed,
                 0,
                 0,
                 "");
    has_extra_checkboxes = true;
  }

  if (AS_asset_library_has_any_unsaved_catalogs()) {
    static char save_catalogs_when_file_is_closed;

    save_catalogs_when_file_is_closed = ed::asset::catalogs_get_save_catalogs_when_file_is_saved();

    /* Only the first checkbox should get extra separation. */
    if (!has_extra_checkboxes) {
      uiItemS(layout);
    }
    uiBut *but = uiDefButBitC(block,
                              UI_BTYPE_CHECKBOX,
                              1,
                              0,
                              "Save modified asset catalogs",
                              0,
                              0,
                              0,
                              UI_UNIT_Y,
                              &save_catalogs_when_file_is_closed,
                              0,
                              0,
                              "");
    UI_but_func_set(but,
                    save_catalogs_when_file_is_closed_set_fn,
                    &save_catalogs_when_file_is_closed,
                    nullptr);
    has_extra_checkboxes = true;
  }

  BKE_reports_free(&reports);

  uiItemS_ex(layout, has_extra_checkboxes ? 2.0f : 4.0f);

  /* Buttons. */
#ifdef _WIN32
  const bool windows_layout = true;
#else
  const bool windows_layout = false;
#endif

  if (windows_layout) {
    /* Windows standard layout. */

    uiLayout *split = uiLayoutSplit(layout, 0.0f, true);
    uiLayoutSetScaleY(split, 1.2f);

    uiLayoutColumn(split, false);
    wm_block_file_close_save_button(block, post_action, has_forwardcompat_issues);

    uiLayoutColumn(split, false);
    wm_block_file_close_discard_button(block, post_action);

    uiLayoutColumn(split, false);
    wm_block_file_close_cancel_button(block, post_action);
  }
  else {
    /* Non-Windows layout (macOS and Linux). */

    uiLayout *split = uiLayoutSplit(layout, 0.3f, true);
    uiLayoutSetScaleY(split, 1.2f);

    uiLayoutColumn(split, false);
    wm_block_file_close_discard_button(block, post_action);

    uiLayout *split_right = uiLayoutSplit(split, 0.1f, true);

    uiLayoutColumn(split_right, false);
    /* Empty space. */

    uiLayoutColumn(split_right, false);
    wm_block_file_close_cancel_button(block, post_action);

    uiLayoutColumn(split_right, false);
    wm_block_file_close_save_button(block, post_action, has_forwardcompat_issues);
  }

  UI_block_bounds_set_centered(block, 14 * UI_SCALE_FAC);
  return block;
}

void wm_close_file_dialog(bContext *C, wmGenericCallback *post_action)
{
  if (!UI_popup_block_name_exists(CTX_wm_screen(C), close_file_dialog_name)) {
    UI_popup_block_invoke(
        C, block_create__close_file_dialog, post_action, free_post_file_close_action);
  }
  else {
    WM_generic_callback_free(post_action);
  }
}

bool wm_operator_close_file_dialog_if_needed(bContext *C,
                                             wmOperator *op,
                                             wmGenericCallbackFn post_action_fn)
{
  if (U.uiflag & USER_SAVE_PROMPT &&
      wm_file_or_session_data_has_unsaved_changes(CTX_data_main(C), CTX_wm_manager(C)))
  {
    wmGenericCallback *callback = MEM_cnew<wmGenericCallback>(__func__);
    callback->exec = post_action_fn;
    callback->user_data = IDP_CopyProperty(op->properties);
    callback->free_user_data = wm_free_operator_properties_callback;
    wm_close_file_dialog(C, callback);
    return true;
  }

  return false;
}

/** \} */<|MERGE_RESOLUTION|>--- conflicted
+++ resolved
@@ -2109,26 +2109,12 @@
   BLI_path_join(filepath, FILE_MAX, tempdir_base, filename);
 }
 
-<<<<<<< HEAD
-static void wm_autosave_write(Main *bmain)
-=======
 static bool wm_autosave_write_try(Main *bmain, wmWindowManager *wm)
->>>>>>> 41b10424
 {
   char filepath[FILE_MAX];
 
   wm_autosave_location(filepath);
 
-<<<<<<< HEAD
-  /* Save as regular blend file with recovery information. */
-  const int fileflags = (G.fileflags & ~G_FILE_COMPRESS) | G_FILE_RECOVER_WRITE;
-
-  ED_editors_flush_edits(bmain);
-
-  /* Error reporting into console. */
-  BlendFileWriteParams params{};
-  BLO_write_file(bmain, filepath, fileflags, &params, nullptr);
-=======
   if (MemFile *memfile = ED_undosys_stack_memfile_get_if_active(wm->undo_stack)) {
     /* Fast save of last undo-buffer, now with UI. */
     BLO_memfile_write_file(memfile, filepath);
@@ -2165,7 +2151,6 @@
   wm_autosave_timer_begin(wm);
 
   wm->autosave_scheduled = false;
->>>>>>> 41b10424
 }
 
 static void wm_autosave_timer_begin_ex(wmWindowManager *wm, double timestep)
@@ -2216,24 +2201,10 @@
     }
   }
 
-<<<<<<< HEAD
-  LISTBASE_FOREACH (Object *, object, &bmain->objects) {
-    if (object->type == OB_MESH && object->mode & (OB_MODE_EDIT | OB_MODE_SCULPT)) {
-      /* Don't autosave in modes that require #ED_editors_flush_edits to be called because this can
-       * potentially be very slow. */
-      wm_autosave_timer_begin_ex(wm, try_again_time_step);
-      return;
-    }
-  }
-
-  wm_autosave_write(bmain);
-
-=======
   wm->autosave_scheduled = false;
   if (!wm_autosave_write_try(bmain, wm)) {
     wm->autosave_scheduled = true;
   }
->>>>>>> 41b10424
   /* Restart the timer after file write, just in case file write takes a long time. */
   wm_autosave_timer_begin(wm);
 }
