--- conflicted
+++ resolved
@@ -684,11 +684,7 @@
        * depth or multi-sample buffers. 3D view creates own buffers with
        * the data it needs. */
       GPUOffScreen *offscreen = GPU_offscreen_create(
-<<<<<<< HEAD
-          region->winx, region->winy, false, GPU_RGBA16F, NULL);
-=======
-          region->winx, region->winy, false, GPU_RGBA8, GPU_TEXTURE_USAGE_SHADER_READ, NULL);
->>>>>>> 133c3953
+          region->winx, region->winy, false, GPU_RGBA16F, GPU_TEXTURE_USAGE_SHADER_READ, NULL);
       if (!offscreen) {
         WM_report(RPT_ERROR, "Region could not be drawn!");
         return;
@@ -1155,12 +1151,8 @@
      * stereo methods, but it's less efficient than drawing directly. */
     const int width = WM_window_pixels_x(win);
     const int height = WM_window_pixels_y(win);
-<<<<<<< HEAD
-    GPUOffScreen *offscreen = GPU_offscreen_create(width, height, false, GPU_RGBA16F, NULL);
-=======
     GPUOffScreen *offscreen = GPU_offscreen_create(
-        width, height, false, GPU_RGBA8, GPU_TEXTURE_USAGE_SHADER_READ, NULL);
->>>>>>> 133c3953
+        width, height, false, GPU_RGBA16F, GPU_TEXTURE_USAGE_SHADER_READ, NULL);
 
     if (offscreen) {
       GPUTexture *texture = GPU_offscreen_color_texture(offscreen);
@@ -1309,12 +1301,8 @@
   r_size[0] = WM_window_pixels_x(win);
   r_size[1] = WM_window_pixels_y(win);
 
-<<<<<<< HEAD
-  GPUOffScreen *offscreen = GPU_offscreen_create(r_size[0], r_size[1], false, GPU_RGBA16F, NULL);
-=======
   GPUOffScreen *offscreen = GPU_offscreen_create(
-      r_size[0], r_size[1], false, GPU_RGBA8, GPU_TEXTURE_USAGE_SHADER_READ, NULL);
->>>>>>> 133c3953
+      r_size[0], r_size[1], false, GPU_RGBA16F, GPU_TEXTURE_USAGE_SHADER_READ, NULL);
   if (UNLIKELY(!offscreen)) {
     return NULL;
   }
