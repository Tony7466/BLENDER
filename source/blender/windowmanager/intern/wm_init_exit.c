/* SPDX-License-Identifier: GPL-2.0-or-later
 * Copyright 2007 Blender Foundation. All rights reserved. */

/** \file
 * \ingroup wm
 *
 * Manage initializing resources and correctly shutting down.
 */

#include <stdio.h>
#include <stdlib.h>
#include <string.h>

#ifdef _WIN32
#  define WIN32_LEAN_AND_MEAN
#  include <windows.h>
#endif

#include "MEM_guardedalloc.h"

#include "CLG_log.h"

#include "DNA_genfile.h"
#include "DNA_scene_types.h"
#include "DNA_userdef_types.h"
#include "DNA_windowmanager_types.h"

#include "BLI_listbase.h"
#include "BLI_path_util.h"
#include "BLI_string.h"
#include "BLI_task.h"
#include "BLI_threads.h"
#include "BLI_timer.h"
#include "BLI_utildefines.h"

#include "BLO_undofile.h"
#include "BLO_writefile.h"

#include "BKE_blender.h"
#include "BKE_blendfile.h"
#include "BKE_callbacks.h"
#include "BKE_context.h"
#include "BKE_curvemapping_cache.h"
#include "BKE_global.h"
#include "BKE_icons.h"
#include "BKE_image.h"
#include "BKE_keyconfig.h"
#include "BKE_lib_remap.h"
#include "BKE_main.h"
#include "BKE_mball_tessellate.h"
#include "BKE_node.h"
#include "BKE_report.h"
#include "BKE_scene.h"
#include "BKE_screen.h"
#include "BKE_sound.h"
#include "BKE_vfont.h"

#include "BKE_addon.h"
#include "BKE_appdir.h"
#include "BKE_mask.h"     /* free mask clipboard */
#include "BKE_material.h" /* BKE_material_copybuf_clear */
#include "BKE_studiolight.h"
#include "BKE_subdiv.h"
#include "BKE_tracking.h" /* free tracking clipboard */

#include "RE_engine.h"
#include "RE_pipeline.h" /* RE_ free stuff */

#include "SEQ_clipboard.h" /* free seq clipboard */

#include "IMB_thumbs.h"

#ifdef WITH_PYTHON
#  include "BPY_extern.h"
#  include "BPY_extern_python.h"
#  include "BPY_extern_run.h"
#endif

#include "GHOST_C-api.h"
#include "GHOST_Path-api.h"

#include "RNA_define.h"

#include "WM_api.h"
#include "WM_message.h"
#include "WM_types.h"

#include "wm.h"
#include "wm_cursors.h"
#include "wm_event_system.h"
#include "wm_files.h"
#include "wm_platform_support.h"
#include "wm_surface.h"
#include "wm_window.h"

#include "ED_anim_api.h"
#include "ED_armature.h"
#include "ED_asset.h"
#include "ED_gpencil.h"
#include "ED_keyframes_edit.h"
#include "ED_keyframing.h"
#include "ED_node.h"
#include "ED_render.h"
#include "ED_screen.h"
#include "ED_space_api.h"
#include "ED_undo.h"
#include "ED_util.h"
#include "ED_view3d.h"

#include "BLF_api.h"
#include "BLT_lang.h"
#include "UI_interface.h"
#include "UI_resources.h"

#include "GPU_context.h"
#include "GPU_init_exit.h"
#include "GPU_material.h"

#include "COM_compositor.h"

#include "DEG_depsgraph.h"
#include "DEG_depsgraph_query.h"

#include "DRW_engine.h"

CLG_LOGREF_DECLARE_GLOBAL(WM_LOG_OPERATORS, "wm.operator");
CLG_LOGREF_DECLARE_GLOBAL(WM_LOG_HANDLERS, "wm.handler");
CLG_LOGREF_DECLARE_GLOBAL(WM_LOG_EVENTS, "wm.event");
CLG_LOGREF_DECLARE_GLOBAL(WM_LOG_KEYMAPS, "wm.keymap");
CLG_LOGREF_DECLARE_GLOBAL(WM_LOG_TOOLS, "wm.tool");
CLG_LOGREF_DECLARE_GLOBAL(WM_LOG_MSGBUS_PUB, "wm.msgbus.pub");
CLG_LOGREF_DECLARE_GLOBAL(WM_LOG_MSGBUS_SUB, "wm.msgbus.sub");

static void wm_init_reports(bContext *C)
{
  ReportList *reports = CTX_wm_reports(C);

  BLI_assert(!reports || BLI_listbase_is_empty(&reports->list));

  BKE_reports_init(reports, RPT_STORE);
}
static void wm_free_reports(wmWindowManager *wm)
{
  BKE_reports_clear(&wm->reports);
}

static bool wm_start_with_console = false;

void WM_init_state_start_with_console_set(bool value)
{
  wm_start_with_console = value;
}

/**
 * Since we cannot know in advance if we will require the draw manager
 * context when starting blender in background mode (specially true with
 * scripts) we defer the ghost initialization the most as possible
 * so that it does not break anything that can run in headless mode (as in
 * without display server attached).
 */
static bool opengl_is_init = false;

void WM_init_opengl(void)
{
  /* Must be called only once. */
  BLI_assert(opengl_is_init == false);

  if (G.background) {
    /* Ghost is still not initialized elsewhere in background mode. */
    wm_ghost_init(NULL);
  }

  if (!GPU_backend_supported()) {
    return;
  }

  /* Needs to be first to have an OpenGL context bound. */
  DRW_opengl_context_create();

  GPU_init();

  GPU_pass_cache_init();

  opengl_is_init = true;
}

static void sound_jack_sync_callback(Main *bmain, int mode, double time)
{
  /* Ugly: Blender doesn't like it when the animation is played back during rendering. */
  if (G.is_rendering) {
    return;
  }

  wmWindowManager *wm = bmain->wm.first;

  LISTBASE_FOREACH (wmWindow *, window, &wm->windows) {
    Scene *scene = WM_window_get_active_scene(window);
    if ((scene->audio.flag & AUDIO_SYNC) == 0) {
      continue;
    }
    ViewLayer *view_layer = WM_window_get_active_view_layer(window);
    Depsgraph *depsgraph = BKE_scene_get_depsgraph(scene, view_layer);
    if (depsgraph == NULL) {
      continue;
    }
    BKE_sound_lock();
    Scene *scene_eval = DEG_get_evaluated_scene(depsgraph);
    BKE_sound_jack_scene_update(scene_eval, mode, time);
    BKE_sound_unlock();
  }
}

void WM_init(bContext *C, int argc, const char **argv)
{

  if (!G.background) {
    wm_ghost_init(C); /* NOTE: it assigns C to ghost! */
    wm_init_cursor_data();
    BKE_sound_jack_sync_callback_set(sound_jack_sync_callback);
  }

  GHOST_CreateSystemPaths();

  BKE_addon_pref_type_init();
  BKE_keyconfig_pref_type_init();

  wm_operatortype_init();
  wm_operatortypes_register();

  WM_paneltype_init(); /* Lookup table only. */
  WM_menutype_init();
  WM_uilisttype_init();
  wm_gizmotype_init();
  wm_gizmogrouptype_init();

  ED_undosys_type_init();

  BKE_library_callback_free_notifier_reference_set(WM_main_remove_notifier_reference);
  BKE_region_callback_free_gizmomap_set(wm_gizmomap_remove);
  BKE_region_callback_refresh_tag_gizmomap_set(WM_gizmomap_tag_refresh);
  BKE_library_callback_remap_editor_id_reference_set(WM_main_remap_editor_id_reference);
  BKE_spacedata_callback_id_remap_set(ED_spacedata_id_remap_single);
  DEG_editors_set_update_cb(ED_render_id_flush_update, ED_render_scene_update);

  ED_spacetypes_init();

  ED_node_init_butfuncs();

  BLF_init();

  BLT_lang_init();
  /* Must call first before doing any `.blend` file reading,
   * since versioning code may create new IDs. See T57066. */
  BLT_lang_set(NULL);

  /* Init icons before reading .blend files for preview icons, which can
   * get triggered by the depsgraph. This is also done in background mode
   * for scripts that do background processing with preview icons. */
  BKE_icons_init(BIFICONID_LAST);

  /* Reports can't be initialized before the window-manager,
   * but keep before file reading, since that may report errors */
  wm_init_reports(C);

  WM_msgbus_types_init();

  /* Studio-lights needs to be init before we read the home-file,
   * otherwise the versioning cannot find the default studio-light. */
  BKE_studiolight_init();

  BLI_assert((G.fileflags & G_FILE_NO_UI) == 0);

  /**
   * NOTE(@campbellbarton): Startup file and order of initialization.
   *
   * Loading #BLENDER_STARTUP_FILE, #BLENDER_USERPREF_FILE, starting Python and other sub-systems,
   * have inter-dependencies, for example.
   *
   * - Some sub-systems depend on the preferences (initializing icons depend on the theme).
   * - Add-ons depends on the preferences to know what has been enabled.
   * - Add-ons depends on the window-manger to register their key-maps.
   * - Evaluating the startup file depends on Python for animation-drivers (see T89046).
   * - Starting Python depends on the startup file so key-maps can be added in the window-manger.
   *
   * Loading preferences early, then application subsystems and finally the startup data would
   * simplify things if it weren't for key-maps being part of the window-manager
   * which is blend file data.
   * Creating a dummy window-manager early, or moving the key-maps into the preferences
   * would resolve this and may be worth looking into long-term, see: D12184 for details.
   */
  struct wmFileReadPost_Params *params_file_read_post = NULL;
  wm_homefile_read_ex(C,
                      &(const struct wmHomeFileRead_Params){
                          .use_data = true,
                          .use_userdef = true,
                          .use_factory_settings = G.factory_startup,
                          .use_empty_data = false,
                          .filepath_startup_override = NULL,
                          .app_template_override = WM_init_state_app_template_get(),
                      },
                      NULL,
                      &params_file_read_post);

  /* NOTE: leave `G_MAIN->filepath` set to an empty string since this
   * matches behavior after loading a new file. */
  BLI_assert(G_MAIN->filepath[0] == '\0');

  /* Call again to set from preferences. */
  BLT_lang_set(NULL);

  /* For file-system. Called here so can include user preference paths if needed. */
  ED_file_init();

  /* That one is generated on demand, we need to be sure it's clear on init. */
  IMB_thumb_clear_translations();

  if (!G.background) {
    GPU_render_begin();

#ifdef WITH_INPUT_NDOF
    /* Sets 3D mouse dead-zone. */
    WM_ndof_deadzone_set(U.ndof_deadzone);
#endif
    WM_init_opengl();

    if (!WM_platform_support_perform_checks()) {
      /* No attempt to avoid memory leaks here. */
      exit(-1);
    }

    GPU_context_begin_frame(GPU_context_active_get());
    UI_init();
    GPU_context_end_frame(GPU_context_active_get());
    GPU_render_end();
  }

  BKE_subdiv_init();

  ED_spacemacros_init();

#ifdef WITH_PYTHON
  BPY_python_start(C, argc, argv);
  BPY_python_reset(C);
#else
  UNUSED_VARS(argc, argv);
#endif

  if (!G.background) {
    if (wm_start_with_console) {
      GHOST_setConsoleWindowState(GHOST_kConsoleWindowStateShow);
    }
    else {
      GHOST_setConsoleWindowState(GHOST_kConsoleWindowStateHideForNonConsoleLaunch);
    }
  }

  BKE_material_copybuf_clear();
  ED_render_clear_mtex_copybuf();

  wm_history_file_read();

  BLI_strncpy(G.lib, BKE_main_blendfile_path_from_global(), sizeof(G.lib));

  wm_homefile_read_post(C, params_file_read_post);
}

void WM_init_splash(bContext *C)
{
  if ((U.uiflag & USER_SPLASH_DISABLE) == 0) {
    wmWindowManager *wm = CTX_wm_manager(C);
    wmWindow *prevwin = CTX_wm_window(C);

    if (wm->windows.first) {
      CTX_wm_window_set(C, wm->windows.first);
      WM_operator_name_call(C, "WM_OT_splash", WM_OP_INVOKE_DEFAULT, NULL, NULL);
      CTX_wm_window_set(C, prevwin);
    }
  }
}

/* free strings of open recent files */
static void free_openrecent(void)
{
  LISTBASE_FOREACH (RecentFile *, recent, &G.recent_files) {
    MEM_freeN(recent->filepath);
  }

  BLI_freelistN(&(G.recent_files));
}

#ifdef WIN32
/* Read console events until there is a key event. Also returns on any error. */
static void wait_for_console_key(void)
{
  HANDLE hConsoleInput = GetStdHandle(STD_INPUT_HANDLE);

  if (!ELEM(hConsoleInput, NULL, INVALID_HANDLE_VALUE) && FlushConsoleInputBuffer(hConsoleInput)) {
    for (;;) {
      INPUT_RECORD buffer;
      DWORD ignored;

      if (!ReadConsoleInput(hConsoleInput, &buffer, 1, &ignored)) {
        break;
      }

      if (buffer.EventType == KEY_EVENT) {
        break;
      }
    }
  }
}
#endif

static int wm_exit_handler(bContext *C, const wmEvent *event, void *userdata)
{
  WM_exit(C);

  UNUSED_VARS(event, userdata);
  return WM_UI_HANDLER_BREAK;
}

void wm_exit_schedule_delayed(const bContext *C)
{
  /* What we do here is a little bit hacky, but quite simple and doesn't require bigger
   * changes: Add a handler wrapping WM_exit() to cause a delayed call of it. */

  wmWindow *win = CTX_wm_window(C);

  /* Use modal UI handler for now.
   * Could add separate WM handlers or so, but probably not worth it. */
  WM_event_add_ui_handler(C, &win->modalhandlers, wm_exit_handler, NULL, NULL, 0);
  WM_event_add_mousemove(win); /* ensure handler actually gets called */
}

void WM_exit_ex(bContext *C, const bool do_python)
{
  wmWindowManager *wm = C ? CTX_wm_manager(C) : NULL;

  /* first wrap up running stuff, we assume only the active WM is running */
  /* modal handlers are on window level freed, others too? */
  /* NOTE: same code copied in `wm_files.c`. */
  if (C && wm) {
    if (!G.background) {
      struct MemFile *undo_memfile = wm->undo_stack ?
                                         ED_undosys_stack_memfile_get_active(wm->undo_stack) :
                                         NULL;
      if (undo_memfile != NULL) {
        /* save the undo state as quit.blend */
        Main *bmain = CTX_data_main(C);
        char filepath[FILE_MAX];
        bool has_edited;
        const int fileflags = G.fileflags & ~G_FILE_COMPRESS;

        BLI_join_dirfile(filepath, sizeof(filepath), BKE_tempdir_base(), BLENDER_QUIT_FILE);

        has_edited = ED_editors_flush_edits(bmain);

        if ((has_edited &&
             BLO_write_file(
                 bmain, filepath, fileflags, &(const struct BlendFileWriteParams){0}, NULL)) ||
            (BLO_memfile_write_file(undo_memfile, filepath))) {
          printf("Saved session recovery to '%s'\n", filepath);
        }
      }
    }

    WM_jobs_kill_all(wm);

    LISTBASE_FOREACH (wmWindow *, win, &wm->windows) {
      CTX_wm_window_set(C, win); /* needed by operator close callbacks */
      WM_event_remove_handlers(C, &win->handlers);
      WM_event_remove_handlers(C, &win->modalhandlers);
      ED_screen_exit(C, win, WM_window_get_active_screen(win));
    }

    if (!G.background) {
      if ((U.pref_flag & USER_PREF_FLAG_SAVE) && ((G.f & G_FLAG_USERPREF_NO_SAVE_ON_EXIT) == 0)) {
        if (U.runtime.is_dirty) {
          BKE_blendfile_userdef_write_all(NULL);
        }
      }
      /* Free the callback data used on file-open
       * (will be set when a recover operation has run). */
      wm_test_autorun_revert_action_set(NULL, NULL);
    }
  }

#if defined(WITH_PYTHON) && !defined(WITH_PYTHON_MODULE)
  /* Without this, we there isn't a good way to manage false-positive resource leaks
   * where a #PyObject references memory allocated with guarded-alloc, T71362.
   *
   * This allows add-ons to free resources when unregistered (which is good practice anyway).
   *
   * Don't run this code when built as a Python module as this runs when Python is in the
   * process of shutting down, where running a snippet like this will crash, see T82675.
   * Instead use the `atexit` module, installed by #BPY_python_start */
  BPY_run_string_eval(C, (const char *[]){"addon_utils", NULL}, "addon_utils.disable_all()");
#endif

  BLI_timer_free();

  WM_paneltype_clear();

  BKE_addon_pref_type_free();
  BKE_keyconfig_pref_type_free();
  BKE_materials_exit();

  wm_operatortype_free();
  wm_surfaces_free();
  wm_dropbox_free();
  WM_menutype_free();

  /* all non-screen and non-space stuff editors did, like editmode */
  if (C) {
    Main *bmain = CTX_data_main(C);
    ED_editors_exit(bmain, true);
  }

  ED_undosys_type_free();

  free_openrecent();

  BKE_mball_cubeTable_free();

  /* render code might still access databases */
  RE_FreeAllRender();
  RE_engines_exit();

  ED_preview_free_dbase(); /* frees a Main dbase, before BKE_blender_free! */
  ED_preview_restart_queue_free();
  ED_assetlist_storage_exit();

  if (wm) {
    /* Before BKE_blender_free! - since the ListBases get freed there. */
    wm_free_reports(wm);
  }

  SEQ_clipboard_free(); /* sequencer.c */
  BKE_tracking_clipboard_free();
  BKE_mask_clipboard_free();
  BKE_vfont_clipboard_free();
  BKE_node_clipboard_free();

#ifdef WITH_COMPOSITOR
  COM_deinitialize();
#endif

  BKE_subdiv_exit();

  if (opengl_is_init) {
    BKE_image_free_unused_gpu_textures();
  }

  BKE_blender_free(); /* blender.c, does entire library and spacetypes */
                      //  BKE_material_copybuf_free();

  /* Free the GPU subdivision data after the database to ensure that subdivision structs used by
   * the modifiers were garbage collected. */
  if (opengl_is_init) {
    DRW_subdiv_free();
  }

  ANIM_fcurves_copybuf_free();
  ANIM_drivers_copybuf_free();
  ANIM_driver_vars_copybuf_free();
  ANIM_fmodifiers_copybuf_free();
  ED_gpencil_anim_copybuf_free();
  ED_gpencil_strokes_copybuf_free();

  /* free gizmo-maps after freeing blender,
   * so no deleted data get accessed during cleaning up of areas. */
  wm_gizmomaptypes_free();
  wm_gizmogrouptype_free();
  wm_gizmotype_free();
  /* Same for UI-list types. */
  WM_uilisttype_free();

  BLF_exit();

  BLT_lang_free();

  ANIM_keyingset_infos_exit();

  //  free_txt_data();

#ifdef WITH_PYTHON
  /* option not to close python so we can use 'atexit' */
  if (do_python && ((C == NULL) || CTX_py_init_get(C))) {
    /* NOTE: (old note)
     * before BKE_blender_free so Python's garbage-collection happens while library still exists.
     * Needed at least for a rare crash that can happen in python-drivers.
     *
     * Update for Blender 2.5, move after #BKE_blender_free because Blender now holds references
     * to #PyObject's so #Py_DECREF'ing them after Python ends causes bad problems every time
     * the python-driver bug can be fixed if it happens again we can deal with it then. */
    BPY_python_end();
  }
#else
  (void)do_python;
#endif

  ED_file_exit(); /* for fsmenu */

  /* Delete GPU resources and context. The UI also uses GPU resources and so
   * is also deleted with the context active. */
  if (opengl_is_init) {
    DRW_opengl_context_enable_ex(false);
    UI_exit();
    GPU_pass_cache_free();
    GPU_exit();
    DRW_opengl_context_disable_ex(false);
    DRW_opengl_context_destroy();
  }
  else {
    UI_exit();
  }

  BKE_blender_userdef_data_free(&U, false);

  RNA_exit(); /* should be after BPY_python_end so struct python slots are cleared */

<<<<<<< HEAD
  GPU_backend_exit();

  BKE_curvemapping_cache_exit();

=======
>>>>>>> e6b1e97d
  wm_ghost_exit();

  CTX_free(C);

  GHOST_DisposeSystemPaths();

  DNA_sdna_current_free();

  BLI_threadapi_exit();
  BLI_task_scheduler_exit();

  /* No need to call this early, rather do it late so that other
   * pieces of Blender using sound may exit cleanly, see also T50676. */
  BKE_sound_exit();

  BKE_appdir_exit();
  CLG_exit();

  BKE_blender_atexit();

  wm_autosave_delete();

  BKE_tempdir_session_purge();
}

void WM_exit(bContext *C)
{
  WM_exit_ex(C, true);

  printf("\nBlender quit\n");

#ifdef WIN32
  /* ask user to press a key when in debug mode */
  if (G.debug & G_DEBUG) {
    printf("Press any key to exit . . .\n\n");
    wait_for_console_key();
  }
#endif

  exit(G.is_break == true);
}

void WM_script_tag_reload(void)
{
  UI_interface_tag_script_reload();
}<|MERGE_RESOLUTION|>--- conflicted
+++ resolved
@@ -619,13 +619,8 @@
 
   RNA_exit(); /* should be after BPY_python_end so struct python slots are cleared */
 
-<<<<<<< HEAD
-  GPU_backend_exit();
-
   BKE_curvemapping_cache_exit();
 
-=======
->>>>>>> e6b1e97d
   wm_ghost_exit();
 
   CTX_free(C);
