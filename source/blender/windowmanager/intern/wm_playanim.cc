--- conflicted
+++ resolved
@@ -1108,13 +1108,13 @@
 {
 #ifdef WITH_AUDASPACE
   /* TODO: store in ps direct? */
-  const int i = BLI_findindex(&picsbase, ps->picture);
-  if (playback_handle) {
-    AUD_Handle_stop(playback_handle);
-  }
-  playback_handle = AUD_Device_play(audio_device, source, 1);
-  if (playback_handle) {
-    AUD_Handle_setPosition(playback_handle, i / fps_movie);
+  const int i = BLI_findindex(&ps->picsbase, ps->picture);
+  if (g_audaspace.playback_handle) {
+    AUD_Handle_stop(g_audaspace.playback_handle);
+  }
+  g_audaspace.playback_handle = AUD_Device_play(g_audaspace.audio_device, g_audaspace.source, 1);
+  if (g_audaspace.playback_handle) {
+    AUD_Handle_setPosition(g_audaspace.playback_handle, i / g_playanim.fps_movie);
   }
   update_sound_fps();
 #else
@@ -1125,9 +1125,9 @@
 static void playanim_audio_stop(PlayState * /*ps*/)
 {
 #ifdef WITH_AUDASPACE
-  if (playback_handle) {
-    AUD_Handle_stop(playback_handle);
-    playback_handle = nullptr;
+  if (g_audaspace.playback_handle) {
+    AUD_Handle_stop(g_audaspace.playback_handle);
+    g_audaspace.playback_handle = nullptr;
   }
 #endif
 }
@@ -1272,15 +1272,10 @@
           break;
         case GHOST_kKeyLeftArrow:
           if (val) {
-<<<<<<< HEAD
             ps->single_step = true;
             ps->wait = false;
-=======
-            ps->sstep = true;
-            ps->wait2 = false;
             playanim_audio_stop(ps);
 
->>>>>>> d2b86610
             if (ps->ghost_data.qual & WS_QUAL_SHIFT) {
               ps->picture = static_cast<PlayAnimPict *>(ps->picsbase.first);
               ps->next_frame = 0;
@@ -1292,13 +1287,9 @@
           break;
         case GHOST_kKeyDownArrow:
           if (val) {
-<<<<<<< HEAD
             ps->wait = false;
-=======
-            ps->wait2 = false;
             playanim_audio_stop(ps);
 
->>>>>>> d2b86610
             if (ps->ghost_data.qual & WS_QUAL_SHIFT) {
               ps->next_frame = ps->direction = -1;
             }
@@ -1310,15 +1301,10 @@
           break;
         case GHOST_kKeyRightArrow:
           if (val) {
-<<<<<<< HEAD
             ps->single_step = true;
             ps->wait = false;
-=======
-            ps->sstep = true;
-            ps->wait2 = false;
             playanim_audio_stop(ps);
 
->>>>>>> d2b86610
             if (ps->ghost_data.qual & WS_QUAL_SHIFT) {
               ps->picture = static_cast<PlayAnimPict *>(ps->picsbase.last);
               ps->next_frame = 0;
@@ -1330,26 +1316,17 @@
           break;
         case GHOST_kKeyUpArrow:
           if (val) {
-<<<<<<< HEAD
             ps->wait = false;
-=======
-            ps->wait2 = false;
-
->>>>>>> d2b86610
             if (ps->ghost_data.qual & WS_QUAL_SHIFT) {
               ps->next_frame = ps->direction = 1;
-              if (ps->sstep == false) {
+              if (ps->single_step == false) {
                 playanim_audio_resume(ps);
               }
             }
             else {
               ps->next_frame = 10;
-<<<<<<< HEAD
               ps->single_step = true;
-=======
-              ps->sstep = true;
               playanim_audio_stop(ps);
->>>>>>> d2b86610
             }
           }
           break;
@@ -1386,82 +1363,22 @@
 
         case GHOST_kKeySpace:
           if (val) {
-<<<<<<< HEAD
             if (ps->wait || ps->single_step) {
               ps->wait = ps->single_step = false;
-#ifdef WITH_AUDASPACE
-              {
-                PlayAnimPict *picture = static_cast<PlayAnimPict *>(ps->picsbase.first);
-                /* TODO: store in ps direct? */
-                int i = 0;
-
-                while (picture && picture != ps->picture) {
-                  i++;
-                  picture = picture->next;
-                }
-                if (g_audaspace.playback_handle) {
-                  AUD_Handle_stop(g_audaspace.playback_handle);
-                }
-                g_audaspace.playback_handle = AUD_Device_play(
-                    g_audaspace.audio_device, g_audaspace.source, 1);
-                if (g_audaspace.playback_handle) {
-                  AUD_Handle_setPosition(g_audaspace.playback_handle, i / g_playanim.fps_movie);
-                }
-                update_sound_fps();
-              }
-#endif
+              playanim_audio_resume(ps);
             }
             else {
               ps->single_step = true;
               ps->wait = true;
-#ifdef WITH_AUDASPACE
-              if (g_audaspace.playback_handle) {
-                AUD_Handle_stop(g_audaspace.playback_handle);
-                g_audaspace.playback_handle = nullptr;
-              }
-#endif
-=======
-            if (ps->wait2 || ps->sstep) {
-              ps->wait2 = ps->sstep = false;
-              playanim_audio_resume(ps);
-            }
-            else {
-              ps->sstep = true;
-              ps->wait2 = true;
               playanim_audio_stop(ps);
->>>>>>> d2b86610
             }
           }
           break;
         case GHOST_kKeyEnter:
         case GHOST_kKeyNumpadEnter:
           if (val) {
-<<<<<<< HEAD
             ps->wait = ps->single_step = false;
-#ifdef WITH_AUDASPACE
-            {
-              PlayAnimPict *picture = static_cast<PlayAnimPict *>(ps->picsbase.first);
-              /* TODO: store in ps direct? */
-              int i = 0;
-              while (picture && picture != ps->picture) {
-                i++;
-                picture = picture->next;
-              }
-              if (g_audaspace.playback_handle) {
-                AUD_Handle_stop(g_audaspace.playback_handle);
-              }
-              g_audaspace.playback_handle = AUD_Device_play(
-                  g_audaspace.audio_device, g_audaspace.source, 1);
-              if (g_audaspace.playback_handle) {
-                AUD_Handle_setPosition(g_audaspace.playback_handle, i / g_playanim.fps_movie);
-              }
-              update_sound_fps();
-            }
-#endif
-=======
-            ps->wait2 = ps->sstep = false;
             playanim_audio_resume(ps);
->>>>>>> d2b86610
           }
           break;
         case GHOST_kKeyPeriod:
@@ -1471,20 +1388,9 @@
               ps->wait = false;
             }
             else {
-<<<<<<< HEAD
               ps->single_step = true;
               ps->wait = !ps->wait;
-#ifdef WITH_AUDASPACE
-              if (g_audaspace.playback_handle) {
-                AUD_Handle_stop(g_audaspace.playback_handle);
-                g_audaspace.playback_handle = nullptr;
-              }
-#endif
-=======
-              ps->sstep = true;
-              ps->wait2 = !ps->wait2;
               playanim_audio_stop(ps);
->>>>>>> d2b86610
             }
           }
           break;
