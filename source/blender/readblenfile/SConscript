--- conflicted
+++ resolved
@@ -5,8 +5,4 @@
 
 incs = '.  ../blenloader ../blenloader/intern ../blenkernel ../blenlib ../makesdna ../../kernel/gen_messaging'
 
-<<<<<<< HEAD
-env.BlenderLib ( 'bf_readblenfile', sources, Split(incs), [], libtype=['core'], priority = [0] )
-=======
-env.BlenderLib ( 'bf_readblenfile', sources, Split(incs), [], libtype=['core','player'], priority = [0,195] )
->>>>>>> 16c1a294
+env.BlenderLib ( 'bf_readblenfile', sources, Split(incs), [], libtype=['core','player'], priority = [0,195] )