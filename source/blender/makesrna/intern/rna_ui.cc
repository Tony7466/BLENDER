--- conflicted
+++ resolved
@@ -1208,10 +1208,6 @@
   RNA_struct_free_extension(type, &shelf_type->rna_ext);
   RNA_struct_free(&BLENDER_RNA, type);
 
-<<<<<<< HEAD
-  BLI_remlink(&space_type->asset_shelf_types, shelf_type);
-  delete shelf_type;
-=======
   const auto it = std::find_if(
       space_type->asset_shelf_types.begin(),
       space_type->asset_shelf_types.end(),
@@ -1219,7 +1215,6 @@
   BLI_assert(it != space_type->asset_shelf_types.end());
 
   space_type->asset_shelf_types.remove(it - space_type->asset_shelf_types.begin());
->>>>>>> c98b855e
 
   /* update while blender is running */
   WM_main_add_notifier(NC_WINDOW, nullptr);
@@ -1265,11 +1260,7 @@
   }
 
   /* Check if we have registered this asset shelf type before, and remove it. */
-<<<<<<< HEAD
-  LISTBASE_FOREACH (AssetShelfType *, iter_shelf_type, &space_type->asset_shelf_types) {
-=======
   for (std::unique_ptr<AssetShelfType> &iter_shelf_type : space_type->asset_shelf_types) {
->>>>>>> c98b855e
     if (STREQ(iter_shelf_type->idname, shelf_type->idname)) {
       if (iter_shelf_type->rna_ext.srna) {
         BKE_reportf(reports,
@@ -1304,19 +1295,12 @@
 
   StructRNA *srna = shelf_type->rna_ext.srna;
 
-<<<<<<< HEAD
-  StructRNA *srna = shelf_type->rna_ext.srna;
-
-  BLI_addtail(&space_type->asset_shelf_types, shelf_type.release());
-=======
   space_type->asset_shelf_types.append(std::move(shelf_type));
->>>>>>> c98b855e
 
   /* update while blender is running */
   WM_main_add_notifier(NC_WINDOW, nullptr);
 
   return srna;
-<<<<<<< HEAD
 }
 
 static void rna_AssetShelf_activate_operator_get(PointerRNA *ptr, char *value)
@@ -1335,8 +1319,6 @@
 {
   AssetShelf *shelf = static_cast<AssetShelf *>(ptr->data);
   shelf->type->activate_operator = value;
-=======
->>>>>>> c98b855e
 }
 
 static StructRNA *rna_AssetShelf_refine(PointerRNA *shelf_ptr)
