/* SPDX-FileCopyrightText: 2009 Blender Foundation
 *
 * SPDX-License-Identifier: GPL-2.0-or-later */

/** \file
 * \ingroup RNA
 */

#include <cstdio>
#include <cstdlib>

#include "RNA_define.h"

#include "DNA_customdata_types.h"

#include "BLI_math_base.h"
#include "BLI_sys_types.h"
#include "BLI_utildefines.h"

#include "rna_internal.h" /* own include */

#ifdef RNA_RUNTIME

#  include "DNA_mesh_types.h"

#  include "BKE_anim_data.h"
<<<<<<< HEAD
#  include "BKE_attribute.hh"
#  include "BKE_mesh.h"
#  include "BKE_mesh_mapping.h"
#  include "BKE_mesh_runtime.h"
#  include "BKE_mesh_tangent.h"
=======
#  include "BKE_mesh.hh"
#  include "BKE_mesh_mapping.hh"
#  include "BKE_mesh_runtime.hh"
#  include "BKE_mesh_tangent.hh"
>>>>>>> d0d21f29
#  include "BKE_report.h"

#  include "ED_mesh.h"

#  include "DEG_depsgraph.h"

#  include "WM_api.h"

static const char *rna_Mesh_unit_test_compare(Mesh *mesh, Mesh *mesh2, float threshold)
{
  const char *ret = BKE_mesh_cmp(mesh, mesh2, threshold);

  if (!ret) {
    ret = "Same";
  }

  return ret;
}

static void rna_Mesh_sharp_from_angle_set(Mesh *mesh, const float angle)
{
  mesh->attributes_for_write().remove("sharp_edge");
  mesh->attributes_for_write().remove("sharp_face");
  BKE_mesh_sharp_edges_set_from_angle(mesh, angle);
  DEG_id_tag_update(&mesh->id, ID_RECALC_GEOMETRY);
}

static void rna_Mesh_calc_tangents(Mesh *mesh, ReportList *reports, const char *uvmap)
{
  float(*r_looptangents)[4];

  if (CustomData_has_layer(&mesh->loop_data, CD_MLOOPTANGENT)) {
    r_looptangents = static_cast<float(*)[4]>(
        CustomData_get_layer_for_write(&mesh->loop_data, CD_MLOOPTANGENT, mesh->totloop));
    memset(r_looptangents, 0, sizeof(float[4]) * mesh->totloop);
  }
  else {
    r_looptangents = static_cast<float(*)[4]>(
        CustomData_add_layer(&mesh->loop_data, CD_MLOOPTANGENT, CD_SET_DEFAULT, mesh->totloop));
    CustomData_set_layer_flag(&mesh->loop_data, CD_MLOOPTANGENT, CD_FLAG_TEMPORARY);
  }

  BKE_mesh_calc_loop_tangent_single(mesh, uvmap, r_looptangents, reports);
}

static void rna_Mesh_free_tangents(Mesh *mesh)
{
  CustomData_free_layers(&mesh->loop_data, CD_MLOOPTANGENT, mesh->totloop);
}

static void rna_Mesh_calc_looptri(Mesh *mesh)
{
  mesh->looptris();
}

static void rna_Mesh_calc_smooth_groups(
    Mesh *mesh, bool use_bitflags, int **r_poly_group, int *r_poly_group_num, int *r_group_total)
{
  *r_poly_group_num = mesh->faces_num;
  const bool *sharp_edges = (const bool *)CustomData_get_layer_named(
      &mesh->edge_data, CD_PROP_BOOL, "sharp_edge");
  const bool *sharp_faces = (const bool *)CustomData_get_layer_named(
      &mesh->face_data, CD_PROP_BOOL, "sharp_face");
  *r_poly_group = BKE_mesh_calc_smoothgroups(mesh->totedge,
                                             mesh->faces(),
                                             mesh->corner_edges(),
                                             sharp_edges,
                                             sharp_faces,
                                             r_group_total,
                                             use_bitflags);
}

static void rna_Mesh_normals_split_custom_set(Mesh *mesh,
                                              ReportList *reports,
                                              const float *normals,
                                              int normals_num)
{
  float(*loop_normals)[3] = (float(*)[3])normals;
  const int numloops = mesh->totloop;
  if (normals_num != numloops * 3) {
    BKE_reportf(reports,
                RPT_ERROR,
                "Number of custom normals is not number of loops (%f / %d)",
                float(normals_num) / 3.0f,
                numloops);
    return;
  }

  BKE_mesh_set_custom_normals(mesh, loop_normals);

  DEG_id_tag_update(&mesh->id, 0);
}

static void rna_Mesh_normals_split_custom_set_from_vertices(Mesh *mesh,
                                                            ReportList *reports,
                                                            const float *normals,
                                                            int normals_num)
{
  float(*vert_normals)[3] = (float(*)[3])normals;
  const int numverts = mesh->totvert;
  if (normals_num != numverts * 3) {
    BKE_reportf(reports,
                RPT_ERROR,
                "Number of custom normals is not number of vertices (%f / %d)",
                float(normals_num) / 3.0f,
                numverts);
    return;
  }

  BKE_mesh_set_custom_normals_from_verts(mesh, vert_normals);

  DEG_id_tag_update(&mesh->id, 0);
}

static void rna_Mesh_transform(Mesh *mesh, const float mat[16], bool shape_keys)
{
  BKE_mesh_transform(mesh, (const float(*)[4])mat, shape_keys);

  DEG_id_tag_update(&mesh->id, 0);
}

static void rna_Mesh_flip_normals(Mesh *mesh)
{
  using namespace blender;
  bke::mesh_flip_faces(*mesh, IndexMask(mesh->faces_num));
  BKE_mesh_tessface_clear(mesh);
  BKE_mesh_runtime_clear_geometry(mesh);
  DEG_id_tag_update(&mesh->id, 0);
}

static void rna_Mesh_update(Mesh *mesh,
                            bContext *C,
                            const bool calc_edges,
                            const bool calc_edges_loose)
{
  if (calc_edges || ((mesh->faces_num || mesh->totface_legacy) && mesh->totedge == 0)) {
    BKE_mesh_calc_edges(mesh, calc_edges, true);
  }

  if (calc_edges_loose) {
    mesh->runtime->loose_edges_cache.tag_dirty();
  }

  /* Default state is not to have tessface's so make sure this is the case. */
  BKE_mesh_tessface_clear(mesh);

  mesh->runtime->vert_normals_dirty = true;
  mesh->runtime->face_normals_dirty = true;

  DEG_id_tag_update(&mesh->id, 0);
  WM_event_add_notifier(C, NC_GEOM | ND_DATA, mesh);
}

static void rna_Mesh_update_gpu_tag(Mesh *mesh)
{
  BKE_mesh_batch_cache_dirty_tag(mesh, BKE_MESH_BATCH_DIRTY_ALL);
}

static void rna_Mesh_count_selected_items(Mesh *mesh, int r_count[3])
{
  BKE_mesh_count_selected_items(mesh, r_count);
}

static void rna_Mesh_clear_geometry(Mesh *mesh)
{
  BKE_mesh_clear_geometry_and_metadata(mesh);
  BKE_animdata_free(&mesh->id, false);

  DEG_id_tag_update(&mesh->id, ID_RECALC_GEOMETRY_ALL_MODES);
  WM_main_add_notifier(NC_GEOM | ND_DATA, mesh);
}

#else

void RNA_api_mesh(StructRNA *srna)
{
  FunctionRNA *func;
  PropertyRNA *parm;
  const int normals_array_dim[] = {1, 3};

  func = RNA_def_function(srna, "transform", "rna_Mesh_transform");
  RNA_def_function_ui_description(func,
                                  "Transform mesh vertices by a matrix "
                                  "(Warning: inverts normals if matrix is negative)");
  parm = RNA_def_float_matrix(func, "matrix", 4, 4, nullptr, 0.0f, 0.0f, "", "Matrix", 0.0f, 0.0f);
  RNA_def_parameter_flags(parm, PropertyFlag(0), PARM_REQUIRED);
  RNA_def_boolean(func, "shape_keys", false, "", "Transform Shape Keys");

  func = RNA_def_function(srna, "flip_normals", "rna_Mesh_flip_normals");
  RNA_def_function_ui_description(func,
                                  "Invert winding of all polygons "
                                  "(clears tessellation, does not handle custom normals)");

  func = RNA_def_function(srna, "set_sharp_from_angle", "rna_Mesh_sharp_from_angle_set");
  RNA_def_function_ui_description(func,
                                  "Reset and fill the \"sharp_edge\" attribute based on the angle "
                                  "of faces neighboring manifold edges");
  RNA_def_float(func,
                "angle",
                M_PI,
                0.0f,
                M_PI,
                "Angle",
                "Angle between faces beyond which edges are marked sharp",
                0.0f,
                M_PI);

  func = RNA_def_function(srna, "split_faces", "ED_mesh_split_faces");
  RNA_def_function_ui_description(func, "Split faces based on the edge angle");

  func = RNA_def_function(srna, "calc_tangents", "rna_Mesh_calc_tangents");
  RNA_def_function_flag(func, FUNC_USE_REPORTS);
  RNA_def_function_ui_description(
      func,
      "Compute tangents and bitangent signs, to be used together with the split normals "
      "to get a complete tangent space for normal mapping "
      "(split normals are also computed if not yet present)");
  parm = RNA_def_string(func,
                        "uvmap",
                        nullptr,
                        MAX_CUSTOMDATA_LAYER_NAME_NO_PREFIX,
                        "",
                        "Name of the UV map to use for tangent space computation");

  func = RNA_def_function(srna, "free_tangents", "rna_Mesh_free_tangents");
  RNA_def_function_ui_description(func, "Free tangents");

  func = RNA_def_function(srna, "calc_loop_triangles", "rna_Mesh_calc_looptri");
  RNA_def_function_ui_description(func,
                                  "Calculate loop triangle tessellation (supports editmode too)");

  func = RNA_def_function(srna, "calc_smooth_groups", "rna_Mesh_calc_smooth_groups");
  RNA_def_function_ui_description(func, "Calculate smooth groups from sharp edges");
  RNA_def_boolean(
      func, "use_bitflags", false, "", "Produce bitflags groups instead of simple numeric values");
  /* return values */
  parm = RNA_def_int_array(func, "poly_groups", 1, nullptr, 0, 0, "", "Smooth Groups", 0, 0);
  RNA_def_parameter_flags(parm, PROP_DYNAMIC, PARM_OUTPUT);
  parm = RNA_def_int(
      func, "groups", 0, 0, INT_MAX, "groups", "Total number of groups", 0, INT_MAX);
  RNA_def_parameter_flags(parm, PropertyFlag(0), PARM_OUTPUT);

  func = RNA_def_function(srna, "normals_split_custom_set", "rna_Mesh_normals_split_custom_set");
  RNA_def_function_ui_description(func,
                                  "Define custom split normals of this mesh "
                                  "(use zero-vectors to keep auto ones)");
  RNA_def_function_flag(func, FUNC_USE_REPORTS);
  /* TODO: see how array size of 0 works, this shouldn't be used. */
  parm = RNA_def_float_array(func, "normals", 1, nullptr, -1.0f, 1.0f, "", "Normals", 0.0f, 0.0f);
  RNA_def_property_multi_array(parm, 2, normals_array_dim);
  RNA_def_parameter_flags(parm, PROP_DYNAMIC, PARM_REQUIRED);

  func = RNA_def_function(srna,
                          "normals_split_custom_set_from_vertices",
                          "rna_Mesh_normals_split_custom_set_from_vertices");
  RNA_def_function_ui_description(
      func,
      "Define custom split normals of this mesh, from vertices' normals "
      "(use zero-vectors to keep auto ones)");
  RNA_def_function_flag(func, FUNC_USE_REPORTS);
  /* TODO: see how array size of 0 works, this shouldn't be used. */
  parm = RNA_def_float_array(func, "normals", 1, nullptr, -1.0f, 1.0f, "", "Normals", 0.0f, 0.0f);
  RNA_def_property_multi_array(parm, 2, normals_array_dim);
  RNA_def_parameter_flags(parm, PROP_DYNAMIC, PARM_REQUIRED);

  func = RNA_def_function(srna, "update", "rna_Mesh_update");
  RNA_def_boolean(func, "calc_edges", false, "Calculate Edges", "Force recalculation of edges");
  RNA_def_boolean(func,
                  "calc_edges_loose",
                  false,
                  "Calculate Loose Edges",
                  "Calculate the loose state of each edge");
  RNA_def_function_flag(func, FUNC_USE_CONTEXT);

  RNA_def_function(srna, "update_gpu_tag", "rna_Mesh_update_gpu_tag");

  func = RNA_def_function(srna, "unit_test_compare", "rna_Mesh_unit_test_compare");
  RNA_def_pointer(func, "mesh", "Mesh", "", "Mesh to compare to");
  RNA_def_float_factor(func,
                       "threshold",
                       FLT_EPSILON * 60,
                       0.0f,
                       FLT_MAX,
                       "Threshold",
                       "Comparison tolerance threshold",
                       0.0f,
                       FLT_MAX);
  /* return value */
  parm = RNA_def_string(
      func, "result", "nothing", 64, "Return value", "String description of result of comparison");
  RNA_def_function_return(func, parm);

  func = RNA_def_function(srna, "clear_geometry", "rna_Mesh_clear_geometry");
  RNA_def_function_ui_description(
      func,
      "Remove all geometry from the mesh. Note that this does not free shape keys or materials");

  func = RNA_def_function(srna, "validate", "BKE_mesh_validate");
  RNA_def_function_ui_description(func,
                                  "Validate geometry, return True when the mesh has had "
                                  "invalid geometry corrected/removed");
  RNA_def_boolean(func, "verbose", false, "Verbose", "Output information about the errors found");
  RNA_def_boolean(func,
                  "clean_customdata",
                  true,
                  "Clean Custom Data",
                  "Remove temp/cached custom-data layers, like e.g. normals...");
  parm = RNA_def_boolean(func, "result", false, "Result", "");
  RNA_def_function_return(func, parm);

  func = RNA_def_function(srna, "validate_material_indices", "BKE_mesh_validate_material_indices");
  RNA_def_function_ui_description(
      func,
      "Validate material indices of polygons, return True when the mesh has had "
      "invalid indices corrected (to default 0)");
  parm = RNA_def_boolean(func, "result", false, "Result", "");
  RNA_def_function_return(func, parm);

  func = RNA_def_function(srna, "count_selected_items", "rna_Mesh_count_selected_items ");
  RNA_def_function_ui_description(func, "Return the number of selected items (vert, edge, face)");
  parm = RNA_def_int_vector(func, "result", 3, nullptr, 0, INT_MAX, "Result", nullptr, 0, INT_MAX);
  RNA_def_function_output(func, parm);
}

#endif<|MERGE_RESOLUTION|>--- conflicted
+++ resolved
@@ -24,18 +24,12 @@
 #  include "DNA_mesh_types.h"
 
 #  include "BKE_anim_data.h"
-<<<<<<< HEAD
 #  include "BKE_attribute.hh"
 #  include "BKE_mesh.h"
-#  include "BKE_mesh_mapping.h"
-#  include "BKE_mesh_runtime.h"
-#  include "BKE_mesh_tangent.h"
-=======
 #  include "BKE_mesh.hh"
 #  include "BKE_mesh_mapping.hh"
 #  include "BKE_mesh_runtime.hh"
 #  include "BKE_mesh_tangent.hh"
->>>>>>> d0d21f29
 #  include "BKE_report.h"
 
 #  include "ED_mesh.h"
