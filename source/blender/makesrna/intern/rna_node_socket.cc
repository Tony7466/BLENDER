--- conflicted
+++ resolved
@@ -6,11 +6,8 @@
  * \ingroup RNA
  */
 
-<<<<<<< HEAD
 #include "BLI_array.hh"
-=======
 #include "BLI_math_vector.h"
->>>>>>> 6f9c3b1b
 
 #include "DNA_node_types.h"
 
