/* SPDX-FileCopyrightText: 2023 Blender Foundation
 *
 * SPDX-License-Identifier: GPL-2.0-or-later */

/** \file
 * \ingroup RNA
 */

#include "BLI_array.hh"

#include "DNA_node_types.h"

#include "RNA_define.h"
#include "RNA_enum_types.h"
#include "RNA_types.h"

#include "rna_internal.h"

#include "WM_api.hh"

const EnumPropertyItem rna_enum_node_socket_type_items[] = {
    {SOCK_CUSTOM, "CUSTOM", 0, "Custom", ""},
    {SOCK_FLOAT, "VALUE", 0, "Value", ""},
    {SOCK_INT, "INT", 0, "Integer", ""},
    {SOCK_BOOLEAN, "BOOLEAN", 0, "Boolean", ""},
    {SOCK_VECTOR, "VECTOR", 0, "Vector", ""},
    {SOCK_ROTATION, "ROTATION", 0, "Rotation", ""},
    {SOCK_STRING, "STRING", 0, "String", ""},
    {SOCK_RGBA, "RGBA", 0, "RGBA", ""},
    {SOCK_SHADER, "SHADER", 0, "Shader", ""},
    {SOCK_OBJECT, "OBJECT", 0, "Object", ""},
    {SOCK_IMAGE, "IMAGE", 0, "Image", ""},
    {SOCK_GEOMETRY, "GEOMETRY", 0, "Geometry", ""},
    {SOCK_COLLECTION, "COLLECTION", 0, "Collection", ""},
    {SOCK_TEXTURE, "TEXTURE", 0, "Texture", ""},
    {SOCK_MATERIAL, "MATERIAL", 0, "Material", ""},
    {0, nullptr, 0, nullptr, nullptr},
};

#ifdef RNA_RUNTIME

#  include "DNA_material_types.h"

#  include "BLI_math.h"

#  include "BKE_node.h"
#  include "BKE_node_tree_update.h"

#  include "DEG_depsgraph_build.h"

#  include "ED_node.hh"

extern "C" {
extern FunctionRNA rna_NodeSocket_draw_func;
extern FunctionRNA rna_NodeSocket_draw_color_func;
}

/* ******** Node Socket ******** */

static void rna_NodeSocket_draw(
    bContext *C, uiLayout *layout, PointerRNA *ptr, PointerRNA *node_ptr, const char *text)
{
  bNodeSocket *sock = static_cast<bNodeSocket *>(ptr->data);
  ParameterList list;
  FunctionRNA *func;

  func = &rna_NodeSocket_draw_func; /* RNA_struct_find_function(&ptr, "draw"); */

  RNA_parameter_list_create(&list, ptr, func);
  RNA_parameter_set_lookup(&list, "context", &C);
  RNA_parameter_set_lookup(&list, "layout", &layout);
  RNA_parameter_set_lookup(&list, "node", node_ptr);
  RNA_parameter_set_lookup(&list, "text", &text);
  sock->typeinfo->ext_socket.call(C, ptr, func, &list);

  RNA_parameter_list_free(&list);
}

static void rna_NodeSocket_draw_color(bContext *C,
                                      PointerRNA *ptr,
                                      PointerRNA *node_ptr,
                                      float *r_color)
{
  bNodeSocket *sock = static_cast<bNodeSocket *>(ptr->data);
  ParameterList list;
  FunctionRNA *func;
  void *ret;

  func = &rna_NodeSocket_draw_color_func; /* RNA_struct_find_function(&ptr, "draw_color"); */

  RNA_parameter_list_create(&list, ptr, func);
  RNA_parameter_set_lookup(&list, "context", &C);
  RNA_parameter_set_lookup(&list, "node", node_ptr);
  sock->typeinfo->ext_socket.call(C, ptr, func, &list);

  RNA_parameter_get_lookup(&list, "color", &ret);
  copy_v4_v4(r_color, static_cast<float *>(ret));

  RNA_parameter_list_free(&list);
}

static bool rna_NodeSocket_unregister(Main * /*bmain*/, StructRNA *type)
{
  bNodeSocketType *st = static_cast<bNodeSocketType *>(RNA_struct_blender_type_get(type));
  if (!st) {
    return false;
  }

  RNA_struct_free_extension(type, &st->ext_socket);
  RNA_struct_free(&BLENDER_RNA, type);

  nodeUnregisterSocketType(st);

  /* update while blender is running */
  WM_main_add_notifier(NC_NODE | NA_EDITED, nullptr);
  return true;
}

static StructRNA *rna_NodeSocket_register(Main * /*bmain*/,
                                          ReportList *reports,
                                          void *data,
                                          const char *identifier,
                                          StructValidateFunc validate,
                                          StructCallbackFunc call,
                                          StructFreeFunc free)
{
  bNodeSocketType *st, dummy_st;
  bNodeSocket dummy_sock;
  PointerRNA dummy_sock_ptr;
  bool have_function[2];

  /* setup dummy socket & socket type to store static properties in */
  memset(&dummy_st, 0, sizeof(bNodeSocketType));
  dummy_st.type = SOCK_CUSTOM;

  memset(&dummy_sock, 0, sizeof(bNodeSocket));
  dummy_sock.typeinfo = &dummy_st;
  RNA_pointer_create(nullptr, &RNA_NodeSocket, &dummy_sock, &dummy_sock_ptr);

  /* validate the python class */
  if (validate(&dummy_sock_ptr, data, have_function) != 0) {
    return nullptr;
  }

  if (strlen(identifier) >= sizeof(dummy_st.idname)) {
    BKE_reportf(reports,
                RPT_ERROR,
                "Registering node socket class: '%s' is too long, maximum length is %d",
                identifier,
                int(sizeof(dummy_st.idname)));
    return nullptr;
  }

  /* check if we have registered this socket type before */
  st = nodeSocketTypeFind(dummy_st.idname);
  if (!st) {
    /* create a new node socket type */
    st = static_cast<bNodeSocketType *>(MEM_mallocN(sizeof(bNodeSocketType), "node socket type"));
    memcpy(st, &dummy_st, sizeof(dummy_st));

    nodeRegisterSocketType(st);
  }

  st->free_self = (void (*)(bNodeSocketType * stype)) MEM_freeN;

  /* if RNA type is already registered, unregister first */
  if (st->ext_socket.srna) {
    StructRNA *srna = st->ext_socket.srna;
    RNA_struct_free_extension(srna, &st->ext_socket);
    RNA_struct_free(&BLENDER_RNA, srna);
  }
  st->ext_socket.srna = RNA_def_struct_ptr(&BLENDER_RNA, st->idname, &RNA_NodeSocket);
  st->ext_socket.data = data;
  st->ext_socket.call = call;
  st->ext_socket.free = free;
  RNA_struct_blender_type_set(st->ext_socket.srna, st);

  /* XXX bad level call! needed to initialize the basic draw functions ... */
  ED_init_custom_node_socket_type(st);

  st->draw = (have_function[0]) ? rna_NodeSocket_draw : nullptr;
  st->draw_color = (have_function[1]) ? rna_NodeSocket_draw_color : nullptr;

  /* update while blender is running */
  WM_main_add_notifier(NC_NODE | NA_EDITED, nullptr);

  return st->ext_socket.srna;
}

static StructRNA *rna_NodeSocket_refine(PointerRNA *ptr)
{
  bNodeSocket *sock = static_cast<bNodeSocket *>(ptr->data);

  if (sock->typeinfo->ext_socket.srna) {
    return sock->typeinfo->ext_socket.srna;
  }
  else {
    return &RNA_NodeSocket;
  }
}

static char *rna_NodeSocket_path(const PointerRNA *ptr)
{
  bNodeTree *ntree = reinterpret_cast<bNodeTree *>(ptr->owner_id);
  bNodeSocket *sock = static_cast<bNodeSocket *>(ptr->data);
  bNode *node;
  int socketindex;
  char name_esc[sizeof(node->name) * 2];

  nodeFindNode(ntree, sock, &node, &socketindex);

  BLI_str_escape(name_esc, node->name, sizeof(name_esc));

  if (sock->in_out == SOCK_IN) {
    return BLI_sprintfN("nodes[\"%s\"].inputs[%d]", name_esc, socketindex);
  }
  else {
    return BLI_sprintfN("nodes[\"%s\"].outputs[%d]", name_esc, socketindex);
  }
}

static IDProperty **rna_NodeSocket_idprops(PointerRNA *ptr)
{
  bNodeSocket *sock = static_cast<bNodeSocket *>(ptr->data);
  return &sock->prop;
}

static PointerRNA rna_NodeSocket_node_get(PointerRNA *ptr)
{
  bNodeTree *ntree = reinterpret_cast<bNodeTree *>(ptr->owner_id);
  bNodeSocket *sock = static_cast<bNodeSocket *>(ptr->data);
  bNode *node;
  PointerRNA r_ptr;

  nodeFindNode(ntree, sock, &node, nullptr);

  RNA_pointer_create(&ntree->id, &RNA_Node, node, &r_ptr);
  return r_ptr;
}

static void rna_NodeSocket_type_set(PointerRNA *ptr, int value)
{
  bNodeTree *ntree = reinterpret_cast<bNodeTree *>(ptr->owner_id);
  bNodeSocket *sock = static_cast<bNodeSocket *>(ptr->data);
  bNode *node;
  nodeFindNode(ntree, sock, &node, nullptr);
  nodeModifySocketTypeStatic(ntree, node, sock, value, 0);
}

static void rna_NodeSocket_update(Main *bmain, Scene * /*scene*/, PointerRNA *ptr)
{
  bNodeTree *ntree = reinterpret_cast<bNodeTree *>(ptr->owner_id);
  bNodeSocket *sock = static_cast<bNodeSocket *>(ptr->data);

  BKE_ntree_update_tag_socket_property(ntree, sock);
  ED_node_tree_propagate_change(nullptr, bmain, ntree);
}

static bool rna_NodeSocket_is_output_get(PointerRNA *ptr)
{
  bNodeSocket *sock = static_cast<bNodeSocket *>(ptr->data);
  return sock->in_out == SOCK_OUT;
}

static void rna_NodeSocket_link_limit_set(PointerRNA *ptr, int value)
{
  bNodeSocket *sock = static_cast<bNodeSocket *>(ptr->data);
  sock->limit = (value == 0 ? 0xFFF : value);
}

static void rna_NodeSocket_hide_set(PointerRNA *ptr, bool value)
{
  bNodeSocket *sock = static_cast<bNodeSocket *>(ptr->data);

  /* don't hide linked sockets */
  if (sock->flag & SOCK_IS_LINKED) {
    return;
  }

  if (value) {
    sock->flag |= SOCK_HIDDEN;
  }
  else {
    sock->flag &= ~SOCK_HIDDEN;
  }
}

<<<<<<< HEAD
=======
static void rna_NodeSocketInterface_draw(bContext *C, uiLayout *layout, PointerRNA *ptr)
{
  bNodeSocket *stemp = static_cast<bNodeSocket *>(ptr->data);
  ParameterList list;
  FunctionRNA *func;

  if (!stemp->typeinfo) {
    return;
  }

  func = &rna_NodeSocketInterface_draw_func; /* RNA_struct_find_function(&ptr, "draw"); */

  RNA_parameter_list_create(&list, ptr, func);
  RNA_parameter_set_lookup(&list, "context", &C);
  RNA_parameter_set_lookup(&list, "layout", &layout);
  stemp->typeinfo->ext_interface.call(C, ptr, func, &list);

  RNA_parameter_list_free(&list);
}

static void rna_NodeSocketInterface_draw_color(bContext *C, PointerRNA *ptr, float *r_color)
{
  bNodeSocket *sock = static_cast<bNodeSocket *>(ptr->data);
  ParameterList list;
  FunctionRNA *func;
  void *ret;

  if (!sock->typeinfo) {
    return;
  }

  func =
      &rna_NodeSocketInterface_draw_color_func; /* RNA_struct_find_function(&ptr, "draw_color"); */

  RNA_parameter_list_create(&list, ptr, func);
  RNA_parameter_set_lookup(&list, "context", &C);
  sock->typeinfo->ext_interface.call(C, ptr, func, &list);

  RNA_parameter_get_lookup(&list, "color", &ret);
  copy_v4_v4(r_color, static_cast<float *>(ret));

  RNA_parameter_list_free(&list);
}

static void rna_NodeSocketInterface_init_socket(bNodeTree *ntree,
                                                const bNodeSocket *interface_socket,
                                                bNode *node,
                                                bNodeSocket *sock,
                                                const char *data_path)
{
  PointerRNA ptr, node_ptr, sock_ptr;
  ParameterList list;
  FunctionRNA *func;

  if (!interface_socket->typeinfo) {
    return;
  }

  RNA_pointer_create(
      &ntree->id, &RNA_NodeSocketInterface, const_cast<bNodeSocket *>(interface_socket), &ptr);
  RNA_pointer_create(&ntree->id, &RNA_Node, node, &node_ptr);
  RNA_pointer_create(&ntree->id, &RNA_NodeSocket, sock, &sock_ptr);
  // RNA_struct_find_function(&ptr, "init_socket");
  func = &rna_NodeSocketInterface_init_socket_func;

  RNA_parameter_list_create(&list, &ptr, func);
  RNA_parameter_set_lookup(&list, "node", &node_ptr);
  RNA_parameter_set_lookup(&list, "socket", &sock_ptr);
  RNA_parameter_set_lookup(&list, "data_path", &data_path);
  interface_socket->typeinfo->ext_interface.call(nullptr, &ptr, func, &list);

  RNA_parameter_list_free(&list);
}

static void rna_NodeSocketInterface_from_socket(bNodeTree *ntree,
                                                bNodeSocket *interface_socket,
                                                const bNode *node,
                                                const bNodeSocket *sock)
{
  PointerRNA ptr, node_ptr, sock_ptr;
  ParameterList list;
  FunctionRNA *func;

  if (!interface_socket->typeinfo) {
    return;
  }

  RNA_pointer_create(&ntree->id, &RNA_NodeSocketInterface, interface_socket, &ptr);
  RNA_pointer_create(&ntree->id, &RNA_Node, const_cast<bNode *>(node), &node_ptr);
  RNA_pointer_create(&ntree->id, &RNA_NodeSocket, const_cast<bNodeSocket *>(sock), &sock_ptr);
  // RNA_struct_find_function(&ptr, "from_socket");
  func = &rna_NodeSocketInterface_from_socket_func;

  RNA_parameter_list_create(&list, &ptr, func);
  RNA_parameter_set_lookup(&list, "node", &node_ptr);
  RNA_parameter_set_lookup(&list, "socket", &sock_ptr);
  interface_socket->typeinfo->ext_interface.call(nullptr, &ptr, func, &list);

  RNA_parameter_list_free(&list);
}

static bool rna_NodeSocketInterface_unregister(Main * /*bmain*/, StructRNA *type)
{
  bNodeSocketType *st = static_cast<bNodeSocketType *>(RNA_struct_blender_type_get(type));
  if (!st) {
    return false;
  }

  RNA_struct_free_extension(type, &st->ext_interface);

  RNA_struct_free(&BLENDER_RNA, type);

  /* update while blender is running */
  WM_main_add_notifier(NC_NODE | NA_EDITED, nullptr);
  return true;
}

static StructRNA *rna_NodeSocketInterface_register(Main * /*bmain*/,
                                                   ReportList * /*reports*/,
                                                   void *data,
                                                   const char *identifier,
                                                   StructValidateFunc validate,
                                                   StructCallbackFunc call,
                                                   StructFreeFunc free)
{
  bNodeSocketType *st, dummy_st;
  bNodeSocket dummy_sock;
  PointerRNA dummy_sock_ptr;
  bool have_function[4];

  /* setup dummy socket & socket type to store static properties in */
  memset(&dummy_st, 0, sizeof(bNodeSocketType));

  memset(&dummy_sock, 0, sizeof(bNodeSocket));
  dummy_sock.typeinfo = &dummy_st;
  RNA_pointer_create(nullptr, &RNA_NodeSocketInterface, &dummy_sock, &dummy_sock_ptr);

  /* validate the python class */
  if (validate(&dummy_sock_ptr, data, have_function) != 0) {
    return nullptr;
  }

  /* check if we have registered this socket type before */
  st = nodeSocketTypeFind(dummy_st.idname);
  if (st) {
    /* basic socket type registered by a socket class before. */
  }
  else {
    /* create a new node socket type */
    st = static_cast<bNodeSocketType *>(MEM_mallocN(sizeof(bNodeSocketType), "node socket type"));
    memcpy(st, &dummy_st, sizeof(dummy_st));

    nodeRegisterSocketType(st);
  }

  st->free_self = (void (*)(bNodeSocketType * stype)) MEM_freeN;

  /* if RNA type is already registered, unregister first */
  if (st->ext_interface.srna) {
    StructRNA *srna = st->ext_interface.srna;
    RNA_struct_free_extension(srna, &st->ext_interface);
    RNA_struct_free(&BLENDER_RNA, srna);
  }
  st->ext_interface.srna = RNA_def_struct_ptr(&BLENDER_RNA, identifier, &RNA_NodeSocketInterface);
  st->ext_interface.data = data;
  st->ext_interface.call = call;
  st->ext_interface.free = free;
  RNA_struct_blender_type_set(st->ext_interface.srna, st);

  st->interface_draw = (have_function[0]) ? rna_NodeSocketInterface_draw : nullptr;
  st->interface_draw_color = (have_function[1]) ? rna_NodeSocketInterface_draw_color : nullptr;
  st->interface_init_socket = (have_function[2]) ? rna_NodeSocketInterface_init_socket : nullptr;
  st->interface_from_socket = (have_function[3]) ? rna_NodeSocketInterface_from_socket : nullptr;

  /* update while blender is running */
  WM_main_add_notifier(NC_NODE | NA_EDITED, nullptr);

  return st->ext_interface.srna;
}

static StructRNA *rna_NodeSocketInterface_refine(PointerRNA *ptr)
{
  bNodeSocket *sock = static_cast<bNodeSocket *>(ptr->data);

  if (sock->typeinfo && sock->typeinfo->ext_interface.srna) {
    return sock->typeinfo->ext_interface.srna;
  }
  else {
    return &RNA_NodeSocketInterface;
  }
}

static char *rna_NodeSocketInterface_path(const PointerRNA *ptr)
{
  const bNodeTree *ntree = reinterpret_cast<bNodeTree *>(ptr->owner_id);
  const bNodeSocket *sock = static_cast<bNodeSocket *>(ptr->data);
  int socketindex;

  socketindex = BLI_findindex(&ntree->inputs, sock);
  if (socketindex != -1) {
    return BLI_sprintfN("inputs[%d]", socketindex);
  }

  socketindex = BLI_findindex(&ntree->outputs, sock);
  if (socketindex != -1) {
    return BLI_sprintfN("outputs[%d]", socketindex);
  }

  return nullptr;
}

static IDProperty **rna_NodeSocketInterface_idprops(PointerRNA *ptr)
{
  bNodeSocket *sock = static_cast<bNodeSocket *>(ptr->data);
  return &sock->prop;
}

static void rna_NodeSocketInterface_update(Main *bmain, Scene * /*scene*/, PointerRNA *ptr)
{
  bNodeTree *ntree = reinterpret_cast<bNodeTree *>(ptr->owner_id);
  bNodeSocket *stemp = static_cast<bNodeSocket *>(ptr->data);

  if (!stemp->typeinfo) {
    return;
  }

  BKE_ntree_update_tag_interface(ntree);
  ED_node_tree_propagate_change(nullptr, bmain, ntree);
}

>>>>>>> 14bc0970
/* ******** Standard Node Socket Base Types ******** */

static void rna_NodeSocketStandard_draw(ID *id,
                                        bNodeSocket *sock,
                                        bContext *C,
                                        uiLayout *layout,
                                        PointerRNA *nodeptr,
                                        const char *text)
{
  PointerRNA ptr;
  RNA_pointer_create(id, &RNA_NodeSocket, sock, &ptr);
  sock->typeinfo->draw(C, layout, &ptr, nodeptr, text);
}

static void rna_NodeSocketStandard_draw_color(
    ID *id, bNodeSocket *sock, bContext *C, PointerRNA *nodeptr, float r_color[4])
{
  PointerRNA ptr;
  RNA_pointer_create(id, &RNA_NodeSocket, sock, &ptr);
  sock->typeinfo->draw_color(C, &ptr, nodeptr, r_color);
}

/* ******** Node Socket Subtypes ******** */

void rna_NodeSocketStandard_float_range(
    PointerRNA *ptr, float *min, float *max, float *softmin, float *softmax)
{
  bNodeSocket *sock = static_cast<bNodeSocket *>(ptr->data);
  bNodeSocketValueFloat *dval = static_cast<bNodeSocketValueFloat *>(sock->default_value);
  int subtype = sock->typeinfo->subtype;

  if (dval->max < dval->min) {
    dval->max = dval->min;
  }

  *min = (subtype == PROP_UNSIGNED ? 0.0f : -FLT_MAX);
  *max = FLT_MAX;
  *softmin = dval->min;
  *softmax = dval->max;
}

void rna_NodeSocketStandard_int_range(
    PointerRNA *ptr, int *min, int *max, int *softmin, int *softmax)
{
  bNodeSocket *sock = static_cast<bNodeSocket *>(ptr->data);
  bNodeSocketValueInt *dval = static_cast<bNodeSocketValueInt *>(sock->default_value);
  int subtype = sock->typeinfo->subtype;

  if (dval->max < dval->min) {
    dval->max = dval->min;
  }

  *min = (subtype == PROP_UNSIGNED ? 0 : INT_MIN);
  *max = INT_MAX;
  *softmin = dval->min;
  *softmax = dval->max;
}

void rna_NodeSocketStandard_vector_range(
    PointerRNA *ptr, float *min, float *max, float *softmin, float *softmax)
{
  bNodeSocket *sock = static_cast<bNodeSocket *>(ptr->data);
  bNodeSocketValueVector *dval = static_cast<bNodeSocketValueVector *>(sock->default_value);

  if (dval->max < dval->min) {
    dval->max = dval->min;
  }

  *min = -FLT_MAX;
  *max = FLT_MAX;
  *softmin = dval->min;
  *softmax = dval->max;
}

/* using a context update function here, to avoid searching the node if possible */
static void rna_NodeSocketStandard_value_update(bContext *C, PointerRNA *ptr)
{
  /* default update */
  rna_NodeSocket_update(CTX_data_main(C), CTX_data_scene(C), ptr);
}

static void rna_NodeSocketStandard_value_and_relation_update(bContext *C, PointerRNA *ptr)
{
  rna_NodeSocketStandard_value_update(C, ptr);
  Main *bmain = CTX_data_main(C);
  DEG_relations_tag_update(bmain);
}

bool rna_NodeSocketMaterial_default_value_poll(PointerRNA * /*ptr*/, PointerRNA value)
{
  /* Do not show grease pencil materials for now. */
  Material *ma = static_cast<Material *>(value.data);
  return ma->gp_style == nullptr;
}

#else

static void rna_def_node_socket(BlenderRNA *brna)
{
  StructRNA *srna;
  PropertyRNA *prop;
  PropertyRNA *parm;
  FunctionRNA *func;

  static const EnumPropertyItem rna_enum_node_socket_display_shape_items[] = {
      {SOCK_DISPLAY_SHAPE_CIRCLE, "CIRCLE", 0, "Circle", ""},
      {SOCK_DISPLAY_SHAPE_SQUARE, "SQUARE", 0, "Square", ""},
      {SOCK_DISPLAY_SHAPE_DIAMOND, "DIAMOND", 0, "Diamond", ""},
      {SOCK_DISPLAY_SHAPE_CIRCLE_DOT, "CIRCLE_DOT", 0, "Circle with inner dot", ""},
      {SOCK_DISPLAY_SHAPE_SQUARE_DOT, "SQUARE_DOT", 0, "Square with inner dot", ""},
      {SOCK_DISPLAY_SHAPE_DIAMOND_DOT, "DIAMOND_DOT", 0, "Diamond with inner dot", ""},
      {0, nullptr, 0, nullptr, nullptr}};

  static float default_draw_color[] = {0.0f, 0.0f, 0.0f, 1.0f};

  srna = RNA_def_struct(brna, "NodeSocket", nullptr);
  RNA_def_struct_ui_text(srna, "Node Socket", "Input or output socket of a node");
  RNA_def_struct_sdna(srna, "bNodeSocket");
  RNA_def_struct_refine_func(srna, "rna_NodeSocket_refine");
  RNA_def_struct_ui_icon(srna, ICON_NONE);
  RNA_def_struct_path_func(srna, "rna_NodeSocket_path");
  RNA_def_struct_register_funcs(
      srna, "rna_NodeSocket_register", "rna_NodeSocket_unregister", nullptr);
  RNA_def_struct_idprops_func(srna, "rna_NodeSocket_idprops");

  prop = RNA_def_property(srna, "name", PROP_STRING, PROP_NONE);
  RNA_def_property_ui_text(prop, "Name", "Socket name");
  RNA_def_struct_name_property(srna, prop);
  RNA_def_property_update(prop, NC_NODE | NA_EDITED, "rna_NodeSocket_update");

  prop = RNA_def_property(srna, "label", PROP_STRING, PROP_NONE);
  RNA_def_property_string_sdna(prop, nullptr, "label");
  RNA_def_property_clear_flag(prop, PROP_EDITABLE);
  RNA_def_property_ui_text(prop, "Label", "Custom dynamic defined socket label");

  prop = RNA_def_property(srna, "identifier", PROP_STRING, PROP_NONE);
  RNA_def_property_string_sdna(prop, nullptr, "identifier");
  RNA_def_property_clear_flag(prop, PROP_EDITABLE);
  RNA_def_property_ui_text(prop, "Identifier", "Unique identifier for mapping sockets");

  prop = RNA_def_property(srna, "description", PROP_STRING, PROP_NONE);
  RNA_def_property_string_sdna(prop, nullptr, "description");
  RNA_def_property_ui_text(prop, "Tooltip", "Socket tooltip");
  RNA_def_property_update(prop, NC_NODE | NA_EDITED, "rna_NodeSocket_update");

  prop = RNA_def_property(srna, "is_output", PROP_BOOLEAN, PROP_NONE);
  RNA_def_property_boolean_funcs(prop, "rna_NodeSocket_is_output_get", nullptr);
  RNA_def_property_clear_flag(prop, PROP_EDITABLE);
  RNA_def_property_ui_text(prop, "Is Output", "True if the socket is an output, otherwise input");

  prop = RNA_def_property(srna, "hide", PROP_BOOLEAN, PROP_NONE);
  RNA_def_property_boolean_sdna(prop, nullptr, "flag", SOCK_HIDDEN);
  RNA_def_property_boolean_funcs(prop, nullptr, "rna_NodeSocket_hide_set");
  RNA_def_property_ui_text(prop, "Hide", "Hide the socket");
  RNA_def_property_update(prop, NC_NODE | ND_DISPLAY, nullptr);

  prop = RNA_def_property(srna, "enabled", PROP_BOOLEAN, PROP_NONE);
  RNA_def_property_boolean_negative_sdna(prop, nullptr, "flag", SOCK_UNAVAIL);
  RNA_def_property_ui_text(prop, "Enabled", "Enable the socket");
  RNA_def_property_update(prop, NC_NODE | ND_DISPLAY, nullptr);

  prop = RNA_def_property(srna, "link_limit", PROP_INT, PROP_NONE);
  RNA_def_property_int_sdna(prop, nullptr, "limit");
  RNA_def_property_int_funcs(prop, nullptr, "rna_NodeSocket_link_limit_set", nullptr);
  RNA_def_property_range(prop, 1, 0xFFF);
  RNA_def_property_ui_text(prop, "Link Limit", "Max number of links allowed for this socket");
  RNA_def_property_update(prop, NC_NODE | NA_EDITED, nullptr);

  prop = RNA_def_property(srna, "is_linked", PROP_BOOLEAN, PROP_NONE);
  RNA_def_property_boolean_sdna(prop, nullptr, "flag", SOCK_IS_LINKED);
  RNA_def_property_clear_flag(prop, PROP_EDITABLE);
  RNA_def_property_ui_text(prop, "Linked", "True if the socket is connected");

  prop = RNA_def_property(srna, "is_unavailable", PROP_BOOLEAN, PROP_NONE);
  RNA_def_property_boolean_sdna(prop, nullptr, "flag", SOCK_UNAVAIL);
  RNA_def_property_clear_flag(prop, PROP_EDITABLE);
  RNA_def_property_ui_text(prop, "Unavailable", "True if the socket is unavailable");

  prop = RNA_def_property(srna, "is_multi_input", PROP_BOOLEAN, PROP_NONE);
  RNA_def_property_boolean_sdna(prop, nullptr, "flag", SOCK_MULTI_INPUT);
  RNA_def_property_clear_flag(prop, PROP_EDITABLE);
  RNA_def_property_ui_text(
      prop, "Multi Input", "True if the socket can accept multiple ordered input links");

  prop = RNA_def_property(srna, "show_expanded", PROP_BOOLEAN, PROP_NONE);
  RNA_def_property_flag(prop, PROP_NO_DEG_UPDATE);
  RNA_def_property_boolean_negative_sdna(prop, nullptr, "flag", SOCK_COLLAPSED);
  RNA_def_property_ui_text(prop, "Expanded", "Socket links are expanded in the user interface");
  RNA_def_property_update(prop, NC_NODE | NA_EDITED, nullptr);

  prop = RNA_def_property(srna, "hide_value", PROP_BOOLEAN, PROP_NONE);
  RNA_def_property_boolean_sdna(prop, nullptr, "flag", SOCK_HIDE_VALUE);
  RNA_def_property_ui_text(prop, "Hide Value", "Hide the socket input value");
  RNA_def_property_update(prop, NC_NODE | ND_DISPLAY, nullptr);

  prop = RNA_def_property(srna, "node", PROP_POINTER, PROP_NONE);
  RNA_def_property_pointer_funcs(prop, "rna_NodeSocket_node_get", nullptr, nullptr, nullptr);
  RNA_def_property_struct_type(prop, "Node");
  RNA_def_property_clear_flag(prop, PROP_EDITABLE);
  RNA_def_property_flag(prop, PROP_PTR_NO_OWNERSHIP);
  RNA_def_property_override_flag(prop, PROPOVERRIDE_NO_COMPARISON);
  RNA_def_property_ui_text(prop, "Node", "Node owning this socket");

  /* NOTE: The type property is used by standard sockets.
   * Ideally should be defined only for the registered subclass,
   * but to use the existing DNA is added in the base type here.
   * Future socket types can ignore or override this if needed. */

  prop = RNA_def_property(srna, "type", PROP_ENUM, PROP_NONE);
  RNA_def_property_enum_sdna(prop, nullptr, "type");
  RNA_def_property_enum_items(prop, rna_enum_node_socket_type_items);
  RNA_def_property_enum_default(prop, SOCK_FLOAT);
  RNA_def_property_enum_funcs(prop, nullptr, "rna_NodeSocket_type_set", nullptr);
  RNA_def_property_ui_text(prop, "Type", "Data type");
  RNA_def_property_update(prop, NC_NODE | NA_EDITED, "rna_NodeSocket_update");

  prop = RNA_def_property(srna, "display_shape", PROP_ENUM, PROP_NONE);
  RNA_def_property_enum_sdna(prop, nullptr, "display_shape");
  RNA_def_property_enum_items(prop, rna_enum_node_socket_display_shape_items);
  RNA_def_property_enum_default(prop, SOCK_DISPLAY_SHAPE_CIRCLE);
  RNA_def_property_ui_text(prop, "Shape", "Socket shape");
  RNA_def_property_update(prop, NC_NODE | NA_EDITED, "rna_NodeSocket_update");

  /* registration */
  prop = RNA_def_property(srna, "bl_idname", PROP_STRING, PROP_NONE);
  RNA_def_property_string_sdna(prop, nullptr, "typeinfo->idname");
  RNA_def_property_flag(prop, PROP_REGISTER);
  RNA_def_property_ui_text(prop, "ID Name", "");

  prop = RNA_def_property(srna, "bl_label", PROP_STRING, PROP_NONE);
  RNA_def_property_string_sdna(prop, nullptr, "typeinfo->label");
  RNA_def_property_flag(prop, PROP_REGISTER_OPTIONAL);
  RNA_def_property_ui_text(prop, "Type Label", "Label to display for the socket type in the UI");

  prop = RNA_def_property(srna, "bl_subtype_label", PROP_STRING, PROP_NONE);
  RNA_def_property_string_sdna(prop, nullptr, "typeinfo->subtype_label");
  RNA_def_property_flag(prop, PROP_REGISTER_OPTIONAL);
  RNA_def_property_ui_text(
      prop, "Subtype Label", "Label to display for the socket subtype in the UI");

  /* draw socket */
  func = RNA_def_function(srna, "draw", nullptr);
  RNA_def_function_ui_description(func, "Draw socket");
  RNA_def_function_flag(func, FUNC_REGISTER);
  parm = RNA_def_pointer(func, "context", "Context", "", "");
  RNA_def_parameter_flags(parm, PROP_NEVER_NULL, PARM_REQUIRED);
  parm = RNA_def_property(func, "layout", PROP_POINTER, PROP_NONE);
  RNA_def_property_struct_type(parm, "UILayout");
  RNA_def_property_ui_text(parm, "Layout", "Layout in the UI");
  RNA_def_parameter_flags(parm, PROP_NEVER_NULL, PARM_REQUIRED);
  parm = RNA_def_property(func, "node", PROP_POINTER, PROP_NONE);
  RNA_def_property_struct_type(parm, "Node");
  RNA_def_property_ui_text(parm, "Node", "Node the socket belongs to");
  RNA_def_parameter_flags(parm, PROP_NEVER_NULL, PARM_REQUIRED | PARM_RNAPTR);
  parm = RNA_def_property(func, "text", PROP_STRING, PROP_NONE);
  RNA_def_property_ui_text(parm, "Text", "Text label to draw alongside properties");
  // RNA_def_property_string_default(parm, "");
  RNA_def_parameter_flags(parm, PropertyFlag(0), PARM_REQUIRED);

  func = RNA_def_function(srna, "draw_color", nullptr);
  RNA_def_function_ui_description(func, "Color of the socket icon");
  RNA_def_function_flag(func, FUNC_REGISTER);
  parm = RNA_def_pointer(func, "context", "Context", "", "");
  RNA_def_parameter_flags(parm, PROP_NEVER_NULL, PARM_REQUIRED);
  parm = RNA_def_property(func, "node", PROP_POINTER, PROP_NONE);
  RNA_def_property_struct_type(parm, "Node");
  RNA_def_property_ui_text(parm, "Node", "Node the socket belongs to");
  RNA_def_parameter_flags(parm, PROP_NEVER_NULL, PARM_REQUIRED | PARM_RNAPTR);
  parm = RNA_def_float_array(
      func, "color", 4, default_draw_color, 0.0f, 1.0f, "Color", "", 0.0f, 1.0f);
  RNA_def_function_output(func, parm);
}

static void rna_def_node_socket_standard(BlenderRNA *brna)
{
  /* XXX Workaround: Registered functions are not exposed in python by bpy,
   * it expects them to be registered from python and use the native implementation.
   * However, the standard socket types below are not registering these functions from python,
   * so in order to call them in py scripts we need to overload and
   * replace them with plain C callbacks.
   * These types provide a usable basis for socket types defined in C.
   */

  StructRNA *srna;
  PropertyRNA *parm;
  FunctionRNA *func;

  static float default_draw_color[] = {0.0f, 0.0f, 0.0f, 1.0f};

  srna = RNA_def_struct(brna, "NodeSocketStandard", "NodeSocket");
  RNA_def_struct_sdna(srna, "bNodeSocket");

<<<<<<< HEAD
  /* draw socket */
  func = RNA_def_function(srna, "draw", "rna_NodeSocketStandard_draw");
  RNA_def_function_flag(func, FUNC_USE_SELF_ID);
  RNA_def_function_ui_description(func, "Draw socket");
=======
  prop = RNA_def_property(srna, "is_output", PROP_BOOLEAN, PROP_NONE);
  RNA_def_property_boolean_funcs(prop, "rna_NodeSocket_is_output_get", nullptr);
  RNA_def_property_clear_flag(prop, PROP_EDITABLE);
  RNA_def_property_ui_text(prop, "Is Output", "True if the socket is an output, otherwise input");

  prop = RNA_def_property(srna, "hide_value", PROP_BOOLEAN, PROP_NONE);
  RNA_def_property_boolean_sdna(prop, nullptr, "flag", SOCK_HIDE_VALUE);
  RNA_def_property_clear_flag(prop, PROP_ANIMATABLE);
  RNA_def_property_ui_text(
      prop, "Hide Value", "Hide the socket input value even when the socket is not connected");
  RNA_def_property_update(prop, NC_NODE | NA_EDITED, "rna_NodeSocketInterface_update");

  prop = RNA_def_property(srna, "hide_in_modifier", PROP_BOOLEAN, PROP_NONE);
  RNA_def_property_boolean_sdna(prop, nullptr, "flag", SOCK_HIDE_IN_MODIFIER);
  RNA_def_property_clear_flag(prop, PROP_ANIMATABLE);
  RNA_def_property_ui_text(prop,
                           "Hide in Modifier",
                           "Don't show the input value in the geometry nodes modifier interface");
  RNA_def_property_update(prop, NC_NODE | NA_EDITED, "rna_NodeSocketInterface_update");

  prop = RNA_def_property(srna, "attribute_domain", PROP_ENUM, PROP_NONE);
  RNA_def_property_enum_items(prop, rna_enum_attribute_domain_items);
  RNA_def_property_ui_text(
      prop,
      "Attribute Domain",
      "Attribute domain used by the geometry nodes modifier to create an attribute output");
  RNA_def_property_update(prop, NC_NODE | NA_EDITED, "rna_NodeSocketInterface_update");

  prop = RNA_def_property(srna, "default_attribute_name", PROP_STRING, PROP_NONE);
  RNA_def_property_string_sdna(prop, nullptr, "default_attribute_name");
  RNA_def_property_ui_text(prop,
                           "Default Attribute",
                           "The attribute name used by default when the node group is used by a "
                           "geometry nodes modifier");
  RNA_def_property_update(prop, NC_NODE | NA_EDITED, "rna_NodeSocketInterface_update");

  /* registration */
  prop = RNA_def_property(srna, "bl_socket_idname", PROP_STRING, PROP_NONE);
  RNA_def_property_string_sdna(prop, nullptr, "typeinfo->idname");
  RNA_def_property_flag(prop, PROP_REGISTER);
  RNA_def_property_ui_text(prop, "ID Name", "");

  prop = RNA_def_property(srna, "bl_label", PROP_STRING, PROP_NONE);
  RNA_def_property_string_sdna(prop, nullptr, "typeinfo->label");
  RNA_def_property_flag(prop, PROP_REGISTER_OPTIONAL);
  RNA_def_property_ui_text(prop, "Type Label", "Label to display for the socket type in the UI");

  prop = RNA_def_property(srna, "bl_subtype_label", PROP_STRING, PROP_NONE);
  RNA_def_property_string_sdna(prop, nullptr, "typeinfo->subtype_label");
  RNA_def_property_flag(prop, PROP_REGISTER_OPTIONAL);
  RNA_def_property_ui_text(
      prop, "Subtype Label", "Label to display for the socket subtype in the UI");

  func = RNA_def_function(srna, "draw", nullptr);
  RNA_def_function_ui_description(func, "Draw template settings");
  RNA_def_function_flag(func, FUNC_REGISTER_OPTIONAL);
>>>>>>> 14bc0970
  parm = RNA_def_pointer(func, "context", "Context", "", "");
  RNA_def_parameter_flags(parm, PROP_NEVER_NULL, PARM_REQUIRED);
  parm = RNA_def_property(func, "layout", PROP_POINTER, PROP_NONE);
  RNA_def_property_struct_type(parm, "UILayout");
  RNA_def_property_ui_text(parm, "Layout", "Layout in the UI");
  RNA_def_parameter_flags(parm, PROP_NEVER_NULL, PARM_REQUIRED);
  parm = RNA_def_property(func, "node", PROP_POINTER, PROP_NONE);
  RNA_def_property_struct_type(parm, "Node");
  RNA_def_property_ui_text(parm, "Node", "Node the socket belongs to");
  RNA_def_parameter_flags(parm, PROP_NEVER_NULL, PARM_REQUIRED | PARM_RNAPTR);
  parm = RNA_def_property(func, "text", PROP_STRING, PROP_NONE);
  RNA_def_property_ui_text(parm, "Text", "Text label to draw alongside properties");
  // RNA_def_property_string_default(parm, "");
  RNA_def_parameter_flags(parm, PropertyFlag(0), PARM_REQUIRED);

  func = RNA_def_function(srna, "draw_color", "rna_NodeSocketStandard_draw_color");
  RNA_def_function_flag(func, FUNC_USE_SELF_ID);
  RNA_def_function_ui_description(func, "Color of the socket icon");
  parm = RNA_def_pointer(func, "context", "Context", "", "");
  RNA_def_parameter_flags(parm, PROP_NEVER_NULL, PARM_REQUIRED);
  parm = RNA_def_property(func, "node", PROP_POINTER, PROP_NONE);
  RNA_def_property_struct_type(parm, "Node");
  RNA_def_property_ui_text(parm, "Node", "Node the socket belongs to");
  RNA_def_parameter_flags(parm, PROP_NEVER_NULL, PARM_REQUIRED | PARM_RNAPTR);
  parm = RNA_def_float_array(
      func, "color", 4, default_draw_color, 0.0f, 1.0f, "Color", "", 0.0f, 1.0f);
  RNA_def_function_output(func, parm);
}

/* Common functions for all builtin socket interface types. */
static void rna_def_node_tree_interface_socket_builtin(StructRNA *srna)
{
  FunctionRNA *func;
  PropertyRNA *parm;

  /* Override for functions, invoking the typeinfo callback directly
   * instead of expecting an existing RNA registered function implementation.
   */

  func = RNA_def_function(srna, "draw", "rna_NodeTreeInterfaceSocket_draw_builtin");
  RNA_def_function_flag(func, FUNC_USE_SELF_ID);
  RNA_def_function_ui_description(func, "Draw interface socket settings");
  parm = RNA_def_pointer(func, "context", "Context", "", "");
  RNA_def_parameter_flags(parm, PROP_NEVER_NULL, PARM_REQUIRED);
  parm = RNA_def_property(func, "layout", PROP_POINTER, PROP_NONE);
  RNA_def_property_struct_type(parm, "UILayout");
  RNA_def_property_ui_text(parm, "Layout", "Layout in the UI");
  RNA_def_parameter_flags(parm, PROP_NEVER_NULL, PARM_REQUIRED);

  func = RNA_def_function(srna, "init_socket", "rna_NodeTreeInterfaceSocket_init_socket_builtin");
  RNA_def_function_ui_description(func, "Initialize a node socket instance");
  RNA_def_function_flag(func, FUNC_USE_SELF_ID | FUNC_ALLOW_WRITE);
  parm = RNA_def_pointer(func, "node", "Node", "Node", "Node of the socket to initialize");
  RNA_def_parameter_flags(parm, PROP_NEVER_NULL, PARM_REQUIRED);
  parm = RNA_def_pointer(func, "socket", "NodeSocket", "Socket", "Socket to initialize");
  RNA_def_parameter_flags(parm, PROP_NEVER_NULL, PARM_REQUIRED);
  parm = RNA_def_string(
      func, "data_path", nullptr, 0, "Data Path", "Path to specialized socket data");
  RNA_def_parameter_flags(parm, PropertyFlag(0), PARM_REQUIRED);

  func = RNA_def_function(srna, "from_socket", "rna_NodeTreeInterfaceSocket_from_socket_builtin");
  RNA_def_function_ui_description(func, "Setup template parameters from an existing socket");
  RNA_def_function_flag(func, FUNC_USE_SELF_ID | FUNC_ALLOW_WRITE);
  parm = RNA_def_pointer(func, "node", "Node", "Node", "Node of the original socket");
  RNA_def_parameter_flags(parm, PROP_NEVER_NULL, PARM_REQUIRED);
  parm = RNA_def_pointer(func, "socket", "NodeSocket", "Socket", "Original socket");
  RNA_def_parameter_flags(parm, PROP_NEVER_NULL, PARM_REQUIRED);
}

static void rna_def_node_socket_float(BlenderRNA *brna,
                                      const char *identifier,
                                      PropertySubType subtype)
{
  StructRNA *srna;
  PropertyRNA *prop;

  srna = RNA_def_struct(brna, identifier, "NodeSocketStandard");
  RNA_def_struct_ui_text(srna, "Float Node Socket", "Floating-point number socket of a node");
  RNA_def_struct_sdna(srna, "bNodeSocket");

  RNA_def_struct_sdna_from(srna, "bNodeSocketValueFloat", "default_value");

  prop = RNA_def_property(srna, "default_value", PROP_FLOAT, subtype);
  RNA_def_property_float_sdna(prop, nullptr, "value");
  RNA_def_property_float_funcs(prop, nullptr, nullptr, "rna_NodeSocketStandard_float_range");
  RNA_def_property_ui_text(prop, "Default Value", "Input value used for unconnected socket");
  RNA_def_property_update(prop, NC_NODE | NA_EDITED, "rna_NodeSocketStandard_value_update");
  RNA_def_property_flag(prop, PROP_CONTEXT_UPDATE);

  RNA_def_struct_sdna_from(srna, "bNodeSocket", nullptr);
}

static void rna_def_node_socket_interface_new_float(BlenderRNA *brna,
                                                    const char *identifier,
                                                    PropertySubType subtype)
{
  StructRNA *srna;
  PropertyRNA *prop;
  float value_default;

  /* choose sensible common default based on subtype */
  switch (subtype) {
    case PROP_FACTOR:
      value_default = 1.0f;
      break;
    case PROP_PERCENTAGE:
      value_default = 100.0f;
      break;
    default:
      value_default = 0.0f;
      break;
  }

  srna = RNA_def_struct(brna, identifier, "NodeTreeInterfaceSocket");
  RNA_def_struct_ui_text(
      srna, "Float Node Socket Interface", "Floating-point number socket of a node");
  RNA_def_struct_sdna(srna, "bNodeTreeInterfaceSocket");

  RNA_def_struct_sdna_from(srna, "bNodeSocketValueFloat", "socket_data");

  prop = RNA_def_property(srna, "default_value", PROP_FLOAT, subtype);
  RNA_def_property_float_sdna(prop, nullptr, "value");
  RNA_def_property_float_default(prop, value_default);
  RNA_def_property_clear_flag(prop, PROP_ANIMATABLE);
  RNA_def_property_float_funcs(
      prop, nullptr, nullptr, "rna_NodeTreeInterfaceSocketFloat_default_value_range");
  RNA_def_property_ui_text(prop, "Default Value", "Input value used for unconnected socket");
  RNA_def_property_update(prop, NC_NODE | NA_EDITED, "rna_NodeTreeInterfaceSocket_value_update");

  prop = RNA_def_property(srna, "min_value", PROP_FLOAT, PROP_NONE);
  RNA_def_property_float_sdna(prop, nullptr, "min");
  RNA_def_property_clear_flag(prop, PROP_ANIMATABLE);
  RNA_def_property_ui_text(prop, "Minimum Value", "Minimum value");
  RNA_def_property_update(prop, NC_NODE | NA_EDITED, "rna_NodeTreeInterfaceSocket_value_update");

  prop = RNA_def_property(srna, "max_value", PROP_FLOAT, PROP_NONE);
  RNA_def_property_float_sdna(prop, nullptr, "max");
  RNA_def_property_clear_flag(prop, PROP_ANIMATABLE);
  RNA_def_property_ui_text(prop, "Maximum Value", "Maximum value");
  RNA_def_property_update(prop, NC_NODE | NA_EDITED, "rna_NodeTreeInterfaceSocket_value_update");

  RNA_def_struct_sdna_from(srna, "bNodeTreeInterfaceSocket", nullptr);

  rna_def_node_tree_interface_socket_builtin(srna);
}

static void rna_def_node_socket_int(BlenderRNA *brna,
                                    const char *identifier,
                                    PropertySubType subtype)
{
  StructRNA *srna;
  PropertyRNA *prop;
  int value_default;

  /* choose sensible common default based on subtype */
  switch (subtype) {
    case PROP_FACTOR:
      value_default = 1;
      break;
    case PROP_PERCENTAGE:
      value_default = 100;
      break;
    default:
      value_default = 0;
      break;
  }

  srna = RNA_def_struct(brna, identifier, "NodeSocketStandard");
  RNA_def_struct_ui_text(srna, "Integer Node Socket", "Integer number socket of a node");
  RNA_def_struct_sdna(srna, "bNodeSocket");

  RNA_def_struct_sdna_from(srna, "bNodeSocketValueInt", "default_value");

  prop = RNA_def_property(srna, "default_value", PROP_INT, subtype);
  RNA_def_property_int_sdna(prop, nullptr, "value");
  RNA_def_property_int_default(prop, value_default);
  RNA_def_property_int_funcs(prop, nullptr, nullptr, "rna_NodeSocketStandard_int_range");
  RNA_def_property_ui_text(prop, "Default Value", "Input value used for unconnected socket");
  RNA_def_property_update(prop, NC_NODE | NA_EDITED, "rna_NodeSocketStandard_value_update");
  RNA_def_property_flag(prop, PROP_CONTEXT_UPDATE);

  RNA_def_struct_sdna_from(srna, "bNodeSocket", nullptr);
}

static void rna_def_node_socket_interface_new_int(BlenderRNA *brna,
                                                  const char *identifier,
                                                  PropertySubType subtype)
{
  StructRNA *srna;
  PropertyRNA *prop;

  srna = RNA_def_struct(brna, identifier, "NodeTreeInterfaceSocket");
  RNA_def_struct_ui_text(srna, "Integer Node Socket Interface", "Integer number socket of a node");
  RNA_def_struct_sdna(srna, "bNodeTreeInterfaceSocket");

  RNA_def_struct_sdna_from(srna, "bNodeSocketValueInt", "socket_data");

  prop = RNA_def_property(srna, "default_value", PROP_INT, subtype);
  RNA_def_property_int_sdna(prop, nullptr, "value");
  RNA_def_property_clear_flag(prop, PROP_ANIMATABLE);
  RNA_def_property_int_funcs(
      prop, nullptr, nullptr, "rna_NodeTreeInterfaceSocketInt_default_value_range");
  RNA_def_property_ui_text(prop, "Default Value", "Input value used for unconnected socket");
  RNA_def_property_update(prop, NC_NODE | NA_EDITED, "rna_NodeTreeInterfaceSocket_value_update");

  prop = RNA_def_property(srna, "min_value", PROP_INT, PROP_NONE);
  RNA_def_property_int_sdna(prop, nullptr, "min");
  RNA_def_property_clear_flag(prop, PROP_ANIMATABLE);
  RNA_def_property_ui_text(prop, "Minimum Value", "Minimum value");
  RNA_def_property_update(prop, NC_NODE | NA_EDITED, "rna_NodeTreeInterfaceSocket_value_update");

  prop = RNA_def_property(srna, "max_value", PROP_INT, PROP_NONE);
  RNA_def_property_int_sdna(prop, nullptr, "max");
  RNA_def_property_clear_flag(prop, PROP_ANIMATABLE);
  RNA_def_property_ui_text(prop, "Maximum Value", "Maximum value");
  RNA_def_property_update(prop, NC_NODE | NA_EDITED, "rna_NodeTreeInterfaceSocket_value_update");

  RNA_def_struct_sdna_from(srna, "bNodeTreeInterfaceSocket", nullptr);

  rna_def_node_tree_interface_socket_builtin(srna);
}

static void rna_def_node_socket_bool(BlenderRNA *brna, const char *identifier)
{
  StructRNA *srna;
  PropertyRNA *prop;

  srna = RNA_def_struct(brna, identifier, "NodeSocketStandard");
  RNA_def_struct_ui_text(srna, "Boolean Node Socket", "Boolean value socket of a node");
  RNA_def_struct_sdna(srna, "bNodeSocket");

  RNA_def_struct_sdna_from(srna, "bNodeSocketValueBoolean", "default_value");

  prop = RNA_def_property(srna, "default_value", PROP_BOOLEAN, PROP_NONE);
  RNA_def_property_boolean_sdna(prop, nullptr, "value", 1);
  RNA_def_property_ui_text(prop, "Default Value", "Input value used for unconnected socket");
  RNA_def_property_update(prop, NC_NODE | NA_EDITED, "rna_NodeSocketStandard_value_update");
  RNA_def_property_flag(prop, PROP_CONTEXT_UPDATE);

  RNA_def_struct_sdna_from(srna, "bNodeSocket", nullptr);
}

static void rna_def_node_socket_interface_new_bool(BlenderRNA *brna, const char *identifier)
{
  StructRNA *srna;
  PropertyRNA *prop;

  srna = RNA_def_struct(brna, identifier, "NodeTreeInterfaceSocket");
  RNA_def_struct_ui_text(srna, "Boolean Node Socket Interface", "Boolean value socket of a node");
  RNA_def_struct_sdna(srna, "bNodeTreeInterfaceSocket");

  RNA_def_struct_sdna_from(srna, "bNodeSocketValueBoolean", "socket_data");

  prop = RNA_def_property(srna, "default_value", PROP_BOOLEAN, PROP_NONE);
  RNA_def_property_boolean_sdna(prop, nullptr, "value", 1);
  RNA_def_property_clear_flag(prop, PROP_ANIMATABLE);
  RNA_def_property_ui_text(prop, "Default Value", "Input value used for unconnected socket");
  RNA_def_property_update(prop, NC_NODE | NA_EDITED, "rna_NodeTreeInterfaceSocket_value_update");

  RNA_def_struct_sdna_from(srna, "bNodeTreeInterfaceSocket", nullptr);

  rna_def_node_tree_interface_socket_builtin(srna);
}

static void rna_def_node_socket_rotation(BlenderRNA *brna, const char *identifier)
{
  StructRNA *srna;
  PropertyRNA *prop;

  srna = RNA_def_struct(brna, identifier, "NodeSocketStandard");
  RNA_def_struct_ui_text(srna, "Rotation Node Socket", "Rotation value socket of a node");
  RNA_def_struct_sdna(srna, "bNodeSocket");

  RNA_def_struct_sdna_from(srna, "bNodeSocketValueRotation", "default_value");

  prop = RNA_def_property(srna, "default_value", PROP_FLOAT, PROP_EULER);
  RNA_def_property_float_sdna(prop, nullptr, "value_euler");
  // RNA_def_property_array(prop, 3);
  RNA_def_property_ui_text(prop, "Default Value", "Input value used for unconnected socket");
  RNA_def_property_update(prop, NC_NODE | NA_EDITED, "rna_NodeSocketStandard_value_update");
  RNA_def_property_flag(prop, PROP_CONTEXT_UPDATE);

  RNA_def_struct_sdna_from(srna, "bNodeSocket", nullptr);
}

static void rna_def_node_socket_interface_new_rotation(BlenderRNA *brna, const char *identifier)
{
  StructRNA *srna;
  PropertyRNA *prop;

  srna = RNA_def_struct(brna, identifier, "NodeTreeInterfaceSocket");
  RNA_def_struct_ui_text(
      srna, "Rotation Node Socket Interface", "Rotation value socket of a node");
  RNA_def_struct_sdna(srna, "bNodeTreeInterfaceSocket");

  RNA_def_struct_sdna_from(srna, "bNodeSocketValueRotation", "socket_data");

  prop = RNA_def_property(srna, "default_value", PROP_FLOAT, PROP_EULER);
  RNA_def_property_float_sdna(prop, nullptr, "value_euler");
  RNA_def_property_clear_flag(prop, PROP_ANIMATABLE);
  RNA_def_property_ui_text(prop, "Default Value", "Input value used for unconnected socket");
  RNA_def_property_update(prop, NC_NODE | NA_EDITED, "rna_NodeTreeInterfaceSocket_value_update");

  RNA_def_struct_sdna_from(srna, "bNodeTreeInterfaceSocket", nullptr);

  rna_def_node_tree_interface_socket_builtin(srna);
}

static void rna_def_node_socket_vector(BlenderRNA *brna,
                                       const char *identifier,
                                       PropertySubType subtype)
{
  StructRNA *srna;
  PropertyRNA *prop;
  const float *value_default;

  /* choose sensible common default based on subtype */
  switch (subtype) {
    case PROP_DIRECTION: {
      static const float default_direction[3] = {0.0f, 0.0f, 1.0f};
      value_default = default_direction;
      break;
    }
    default: {
      static const float default_vector[3] = {0.0f, 0.0f, 0.0f};
      value_default = default_vector;
      break;
    }
  }

  srna = RNA_def_struct(brna, identifier, "NodeSocketStandard");
  RNA_def_struct_ui_text(srna, "Vector Node Socket", "3D vector socket of a node");
  RNA_def_struct_sdna(srna, "bNodeSocket");

  RNA_def_struct_sdna_from(srna, "bNodeSocketValueVector", "default_value");

  prop = RNA_def_property(srna, "default_value", PROP_FLOAT, subtype);
  RNA_def_property_float_sdna(prop, nullptr, "value");
  RNA_def_property_float_array_default(prop, value_default);
  RNA_def_property_float_funcs(prop, nullptr, nullptr, "rna_NodeSocketStandard_vector_range");
  RNA_def_property_ui_text(prop, "Default Value", "Input value used for unconnected socket");
  RNA_def_property_update(prop, NC_NODE | NA_EDITED, "rna_NodeSocketStandard_value_update");
  RNA_def_property_flag(prop, PROP_CONTEXT_UPDATE);

  RNA_def_struct_sdna_from(srna, "bNodeSocket", nullptr);
}

static void rna_def_node_socket_interface_new_vector(BlenderRNA *brna,
                                                     const char *identifier,
                                                     PropertySubType subtype)
{
  StructRNA *srna;
  PropertyRNA *prop;

  srna = RNA_def_struct(brna, identifier, "NodeTreeInterfaceSocket");
  RNA_def_struct_ui_text(srna, "Vector Node Socket Interface", "3D vector socket of a node");
  RNA_def_struct_sdna(srna, "bNodeTreeInterfaceSocket");

  RNA_def_struct_sdna_from(srna, "bNodeSocketValueVector", "socket_data");

  prop = RNA_def_property(srna, "default_value", PROP_FLOAT, subtype);
  RNA_def_property_float_sdna(prop, nullptr, "value");
  RNA_def_property_clear_flag(prop, PROP_ANIMATABLE);
  RNA_def_property_float_funcs(
      prop, nullptr, nullptr, "rna_NodeTreeInterfaceSocketVector_default_value_range");
  RNA_def_property_ui_text(prop, "Default Value", "Input value used for unconnected socket");
  RNA_def_property_update(prop, NC_NODE | NA_EDITED, "rna_NodeTreeInterfaceSocket_value_update");

  prop = RNA_def_property(srna, "min_value", PROP_FLOAT, PROP_NONE);
  RNA_def_property_float_sdna(prop, nullptr, "min");
  RNA_def_property_clear_flag(prop, PROP_ANIMATABLE);
  RNA_def_property_ui_text(prop, "Minimum Value", "Minimum value");
  RNA_def_property_update(prop, NC_NODE | NA_EDITED, "rna_NodeTreeInterfaceSocket_value_update");

  prop = RNA_def_property(srna, "max_value", PROP_FLOAT, PROP_NONE);
  RNA_def_property_float_sdna(prop, nullptr, "max");
  RNA_def_property_clear_flag(prop, PROP_ANIMATABLE);
  RNA_def_property_ui_text(prop, "Maximum Value", "Maximum value");
  RNA_def_property_update(prop, NC_NODE | NA_EDITED, "rna_NodeTreeInterfaceSocket_value_update");

  RNA_def_struct_sdna_from(srna, "bNodeTreeInterfaceSocket", nullptr);

  rna_def_node_tree_interface_socket_builtin(srna);
}

static void rna_def_node_socket_color(BlenderRNA *brna, const char *identifier)
{
  StructRNA *srna;
  PropertyRNA *prop;

  srna = RNA_def_struct(brna, identifier, "NodeSocketStandard");
  RNA_def_struct_ui_text(srna, "Color Node Socket", "RGBA color socket of a node");
  RNA_def_struct_sdna(srna, "bNodeSocket");

  RNA_def_struct_sdna_from(srna, "bNodeSocketValueRGBA", "default_value");

  prop = RNA_def_property(srna, "default_value", PROP_FLOAT, PROP_COLOR);
  RNA_def_property_float_sdna(prop, nullptr, "value");
  RNA_def_property_ui_text(prop, "Default Value", "Input value used for unconnected socket");
  RNA_def_property_update(prop, NC_NODE | NA_EDITED, "rna_NodeSocketStandard_value_update");
  RNA_def_property_flag(prop, PROP_CONTEXT_UPDATE);

  RNA_def_struct_sdna_from(srna, "bNodeSocket", nullptr);
}

static void rna_def_node_socket_interface_new_color(BlenderRNA *brna, const char *identifier)
{
  StructRNA *srna;
  PropertyRNA *prop;

  srna = RNA_def_struct(brna, identifier, "NodeTreeInterfaceSocket");
  RNA_def_struct_ui_text(srna, "Color Node Socket Interface", "RGBA color socket of a node");
  RNA_def_struct_sdna(srna, "bNodeTreeInterfaceSocket");

  RNA_def_struct_sdna_from(srna, "bNodeSocketValueRGBA", "socket_data");

  prop = RNA_def_property(srna, "default_value", PROP_FLOAT, PROP_COLOR);
  RNA_def_property_float_sdna(prop, nullptr, "value");
  RNA_def_property_clear_flag(prop, PROP_ANIMATABLE);
  RNA_def_property_ui_text(prop, "Default Value", "Input value used for unconnected socket");
  RNA_def_property_update(prop, NC_NODE | NA_EDITED, "rna_NodeTreeInterfaceSocket_value_update");

  RNA_def_struct_sdna_from(srna, "bNodeTreeInterfaceSocket", nullptr);

  rna_def_node_tree_interface_socket_builtin(srna);
}

static void rna_def_node_socket_string(BlenderRNA *brna, const char *identifier)
{
  StructRNA *srna;
  PropertyRNA *prop;

  srna = RNA_def_struct(brna, identifier, "NodeSocketStandard");
  RNA_def_struct_ui_text(srna, "String Node Socket", "String socket of a node");
  RNA_def_struct_sdna(srna, "bNodeSocket");

  RNA_def_struct_sdna_from(srna, "bNodeSocketValueString", "default_value");

  prop = RNA_def_property(srna, "default_value", PROP_STRING, PROP_NONE);
  RNA_def_property_string_sdna(prop, nullptr, "value");
  RNA_def_property_ui_text(prop, "Default Value", "Input value used for unconnected socket");
  RNA_def_property_update(prop, NC_NODE | NA_EDITED, "rna_NodeSocketStandard_value_update");
  RNA_def_property_flag(prop, PROP_CONTEXT_UPDATE);

  RNA_def_struct_sdna_from(srna, "bNodeSocket", nullptr);
}

static void rna_def_node_socket_interface_new_string(BlenderRNA *brna, const char *identifier)
{
  StructRNA *srna;
  PropertyRNA *prop;

  srna = RNA_def_struct(brna, identifier, "NodeTreeInterfaceSocket");
  RNA_def_struct_ui_text(srna, "String Node Socket Interface", "String socket of a node");
  RNA_def_struct_sdna(srna, "bNodeTreeInterfaceSocket");

  RNA_def_struct_sdna_from(srna, "bNodeSocketValueString", "socket_data");

  prop = RNA_def_property(srna, "default_value", PROP_STRING, PROP_NONE);
  RNA_def_property_string_sdna(prop, nullptr, "value");
  RNA_def_property_clear_flag(prop, PROP_ANIMATABLE);
  RNA_def_property_ui_text(prop, "Default Value", "Input value used for unconnected socket");
  RNA_def_property_update(prop, NC_NODE | NA_EDITED, "rna_NodeTreeInterfaceSocket_value_update");

  RNA_def_struct_sdna_from(srna, "bNodeTreeInterfaceSocket", nullptr);

  rna_def_node_tree_interface_socket_builtin(srna);
}

static void rna_def_node_socket_shader(BlenderRNA *brna, const char *identifier)
{
  StructRNA *srna;

  srna = RNA_def_struct(brna, identifier, "NodeSocketStandard");
  RNA_def_struct_ui_text(srna, "Shader Node Socket", "Shader socket of a node");
  RNA_def_struct_sdna(srna, "bNodeSocket");
}

static void rna_def_node_socket_interface_new_shader(BlenderRNA *brna, const char *identifier)
{
  StructRNA *srna;

  srna = RNA_def_struct(brna, identifier, "NodeTreeInterfaceSocket");
  RNA_def_struct_ui_text(srna, "Shader Node Socket Interface", "Shader socket of a node");
  RNA_def_struct_sdna(srna, "bNodeTreeInterfaceSocket");

  rna_def_node_tree_interface_socket_builtin(srna);
}

static void rna_def_node_socket_object(BlenderRNA *brna, const char *identifier)
{
  StructRNA *srna;
  PropertyRNA *prop;

  srna = RNA_def_struct(brna, identifier, "NodeSocketStandard");
  RNA_def_struct_ui_text(srna, "Object Node Socket", "Object socket of a node");
  RNA_def_struct_sdna(srna, "bNodeSocket");

  RNA_def_struct_sdna_from(srna, "bNodeSocketValueObject", "default_value");

  prop = RNA_def_property(srna, "default_value", PROP_POINTER, PROP_NONE);
  RNA_def_property_pointer_sdna(prop, nullptr, "value");
  RNA_def_property_struct_type(prop, "Object");
  RNA_def_property_ui_text(prop, "Default Value", "Input value used for unconnected socket");
  RNA_def_property_update(
      prop, NC_NODE | NA_EDITED, "rna_NodeSocketStandard_value_and_relation_update");
  RNA_def_property_flag(prop, PROP_EDITABLE | PROP_ID_REFCOUNT | PROP_CONTEXT_UPDATE);
  RNA_def_property_override_flag(prop, PROPOVERRIDE_OVERRIDABLE_LIBRARY);
}

static void rna_def_node_socket_interface_new_object(BlenderRNA *brna, const char *identifier)
{
  StructRNA *srna;
  PropertyRNA *prop;

  srna = RNA_def_struct(brna, identifier, "NodeTreeInterfaceSocket");
  RNA_def_struct_ui_text(srna, "Object Node Socket Interface", "Object socket of a node");
  RNA_def_struct_sdna(srna, "bNodeTreeInterfaceSocket");

  RNA_def_struct_sdna_from(srna, "bNodeSocketValueObject", "socket_data");

  prop = RNA_def_property(srna, "default_value", PROP_POINTER, PROP_NONE);
  RNA_def_property_pointer_sdna(prop, nullptr, "value");
  RNA_def_property_struct_type(prop, "Object");
  RNA_def_property_ui_text(prop, "Default Value", "Input value used for unconnected socket");
  RNA_def_property_update(prop, NC_NODE | NA_EDITED, "rna_NodeTreeInterfaceSocket_value_update");
  RNA_def_property_flag(prop, PROP_EDITABLE | PROP_ID_REFCOUNT);
  RNA_def_property_override_flag(prop, PROPOVERRIDE_OVERRIDABLE_LIBRARY);

  rna_def_node_tree_interface_socket_builtin(srna);
}

static void rna_def_node_socket_image(BlenderRNA *brna, const char *identifier)
{
  StructRNA *srna;
  PropertyRNA *prop;

  srna = RNA_def_struct(brna, identifier, "NodeSocketStandard");
  RNA_def_struct_ui_text(srna, "Image Node Socket", "Image socket of a node");
  RNA_def_struct_sdna(srna, "bNodeSocket");

  RNA_def_struct_sdna_from(srna, "bNodeSocketValueImage", "default_value");

  prop = RNA_def_property(srna, "default_value", PROP_POINTER, PROP_NONE);
  RNA_def_property_pointer_sdna(prop, nullptr, "value");
  RNA_def_property_struct_type(prop, "Image");
  RNA_def_property_ui_text(prop, "Default Value", "Input value used for unconnected socket");
  RNA_def_property_update(
      prop, NC_NODE | NA_EDITED, "rna_NodeSocketStandard_value_and_relation_update");
  RNA_def_property_flag(prop, PROP_EDITABLE | PROP_ID_REFCOUNT | PROP_CONTEXT_UPDATE);
  RNA_def_property_override_flag(prop, PROPOVERRIDE_OVERRIDABLE_LIBRARY);
}

static void rna_def_node_socket_interface_new_image(BlenderRNA *brna, const char *identifier)
{
  StructRNA *srna;
  PropertyRNA *prop;

  srna = RNA_def_struct(brna, identifier, "NodeTreeInterfaceSocket");
  RNA_def_struct_ui_text(srna, "Image Node Socket Interface", "Image socket of a node");
  RNA_def_struct_sdna(srna, "bNodeTreeInterfaceSocket");

  RNA_def_struct_sdna_from(srna, "bNodeSocketValueImage", "socket_data");

  prop = RNA_def_property(srna, "default_value", PROP_POINTER, PROP_NONE);
  RNA_def_property_pointer_sdna(prop, nullptr, "value");
  RNA_def_property_struct_type(prop, "Image");
  RNA_def_property_ui_text(prop, "Default Value", "Input value used for unconnected socket");
  RNA_def_property_update(prop, NC_NODE | NA_EDITED, "rna_NodeTreeInterfaceSocket_value_update");
  RNA_def_property_flag(prop, PROP_EDITABLE | PROP_ID_REFCOUNT);
  RNA_def_property_override_flag(prop, PROPOVERRIDE_OVERRIDABLE_LIBRARY);

  rna_def_node_tree_interface_socket_builtin(srna);
}

static void rna_def_node_socket_geometry(BlenderRNA *brna, const char *identifier)
{
  StructRNA *srna;

  srna = RNA_def_struct(brna, identifier, "NodeSocketStandard");
  RNA_def_struct_ui_text(srna, "Geometry Node Socket", "Geometry socket of a node");
  RNA_def_struct_sdna(srna, "bNodeSocket");
}

static void rna_def_node_socket_interface_new_geometry(BlenderRNA *brna, const char *identifier)
{
  StructRNA *srna;

  srna = RNA_def_struct(brna, identifier, "NodeTreeInterfaceSocket");
  RNA_def_struct_ui_text(srna, "Geometry Node Socket Interface", "Geometry socket of a node");
  RNA_def_struct_sdna(srna, "bNodeTreeInterfaceSocket");

  rna_def_node_tree_interface_socket_builtin(srna);
}

static void rna_def_node_socket_collection(BlenderRNA *brna, const char *identifier)
{
  StructRNA *srna;
  PropertyRNA *prop;

  srna = RNA_def_struct(brna, identifier, "NodeSocketStandard");
  RNA_def_struct_ui_text(srna, "Collection Node Socket", "Collection socket of a node");
  RNA_def_struct_sdna(srna, "bNodeSocket");

  RNA_def_struct_sdna_from(srna, "bNodeSocketValueCollection", "default_value");

  prop = RNA_def_property(srna, "default_value", PROP_POINTER, PROP_NONE);
  RNA_def_property_pointer_sdna(prop, nullptr, "value");
  RNA_def_property_struct_type(prop, "Collection");
  RNA_def_property_ui_text(prop, "Default Value", "Input value used for unconnected socket");
  RNA_def_property_update(
      prop, NC_NODE | NA_EDITED, "rna_NodeSocketStandard_value_and_relation_update");
  RNA_def_property_flag(prop, PROP_EDITABLE | PROP_ID_REFCOUNT | PROP_CONTEXT_UPDATE);
  RNA_def_property_override_flag(prop, PROPOVERRIDE_OVERRIDABLE_LIBRARY);
}

static void rna_def_node_socket_interface_new_collection(BlenderRNA *brna, const char *identifier)
{
  StructRNA *srna;
  PropertyRNA *prop;

  srna = RNA_def_struct(brna, identifier, "NodeTreeInterfaceSocket");
  RNA_def_struct_ui_text(srna, "Collection Node Socket Interface", "Collection socket of a node");
  RNA_def_struct_sdna(srna, "bNodeTreeInterfaceSocket");

  RNA_def_struct_sdna_from(srna, "bNodeSocketValueCollection", "socket_data");

  prop = RNA_def_property(srna, "default_value", PROP_POINTER, PROP_NONE);
  RNA_def_property_pointer_sdna(prop, nullptr, "value");
  RNA_def_property_struct_type(prop, "Collection");
  RNA_def_property_ui_text(prop, "Default Value", "Input value used for unconnected socket");
  RNA_def_property_update(prop, NC_NODE | NA_EDITED, "rna_NodeTreeInterfaceSocket_value_update");
  RNA_def_property_flag(prop, PROP_EDITABLE | PROP_ID_REFCOUNT);
  RNA_def_property_override_flag(prop, PROPOVERRIDE_OVERRIDABLE_LIBRARY);

  rna_def_node_tree_interface_socket_builtin(srna);
}

static void rna_def_node_socket_texture(BlenderRNA *brna, const char *identifier)
{
  StructRNA *srna;
  PropertyRNA *prop;

  srna = RNA_def_struct(brna, identifier, "NodeSocketStandard");
  RNA_def_struct_ui_text(srna, "Texture Node Socket", "Texture socket of a node");
  RNA_def_struct_sdna(srna, "bNodeSocket");

  RNA_def_struct_sdna_from(srna, "bNodeSocketValueTexture", "default_value");

  prop = RNA_def_property(srna, "default_value", PROP_POINTER, PROP_NONE);
  RNA_def_property_pointer_sdna(prop, nullptr, "value");
  RNA_def_property_struct_type(prop, "Texture");
  RNA_def_property_ui_text(prop, "Default Value", "Input value used for unconnected socket");
  RNA_def_property_update(
      prop, NC_NODE | NA_EDITED, "rna_NodeSocketStandard_value_and_relation_update");
  RNA_def_property_flag(prop, PROP_EDITABLE | PROP_ID_REFCOUNT | PROP_CONTEXT_UPDATE);
  RNA_def_property_override_flag(prop, PROPOVERRIDE_OVERRIDABLE_LIBRARY);
}

static void rna_def_node_socket_interface_new_texture(BlenderRNA *brna, const char *identifier)
{
  StructRNA *srna;
  PropertyRNA *prop;

  srna = RNA_def_struct(brna, identifier, "NodeTreeInterfaceSocket");
  RNA_def_struct_ui_text(srna, "Texture Node Socket Interface", "Texture socket of a node");
  RNA_def_struct_sdna(srna, "bNodeTreeInterfaceSocket");

  RNA_def_struct_sdna_from(srna, "bNodeSocketValueTexture", "socket_data");

  prop = RNA_def_property(srna, "default_value", PROP_POINTER, PROP_NONE);
  RNA_def_property_pointer_sdna(prop, nullptr, "value");
  RNA_def_property_struct_type(prop, "Texture");
  RNA_def_property_ui_text(prop, "Default Value", "Input value used for unconnected socket");
  RNA_def_property_update(prop, NC_NODE | NA_EDITED, "rna_NodeTreeInterfaceSocket_value_update");
  RNA_def_property_flag(prop, PROP_EDITABLE | PROP_ID_REFCOUNT);
  RNA_def_property_override_flag(prop, PROPOVERRIDE_OVERRIDABLE_LIBRARY);

  rna_def_node_tree_interface_socket_builtin(srna);
}

static void rna_def_node_socket_material(BlenderRNA *brna, const char *identifier)
{
  StructRNA *srna;
  PropertyRNA *prop;

  srna = RNA_def_struct(brna, identifier, "NodeSocketStandard");
  RNA_def_struct_ui_text(srna, "Material Node Socket", "Material socket of a node");
  RNA_def_struct_sdna(srna, "bNodeSocket");

  RNA_def_struct_sdna_from(srna, "bNodeSocketValueMaterial", "default_value");

  prop = RNA_def_property(srna, "default_value", PROP_POINTER, PROP_NONE);
  RNA_def_property_pointer_sdna(prop, nullptr, "value");
  RNA_def_property_struct_type(prop, "Material");
  RNA_def_property_pointer_funcs(
      prop, nullptr, nullptr, nullptr, "rna_NodeSocketMaterial_default_value_poll");
  RNA_def_property_ui_text(prop, "Default Value", "Input value used for unconnected socket");
  RNA_def_property_update(
      prop, NC_NODE | NA_EDITED, "rna_NodeSocketStandard_value_and_relation_update");
  RNA_def_property_flag(prop, PROP_EDITABLE | PROP_ID_REFCOUNT | PROP_CONTEXT_UPDATE);
  RNA_def_property_override_flag(prop, PROPOVERRIDE_OVERRIDABLE_LIBRARY);
}

static void rna_def_node_socket_interface_new_material(BlenderRNA *brna, const char *identifier)
{
  StructRNA *srna;
  PropertyRNA *prop;

  srna = RNA_def_struct(brna, identifier, "NodeTreeInterfaceSocket");
  RNA_def_struct_ui_text(srna, "Material Node Socket Interface", "Material socket of a node");
  RNA_def_struct_sdna(srna, "bNodeTreeInterfaceSocket");

  RNA_def_struct_sdna_from(srna, "bNodeSocketValueMaterial", "socket_data");

  prop = RNA_def_property(srna, "default_value", PROP_POINTER, PROP_NONE);
  RNA_def_property_pointer_sdna(prop, nullptr, "value");
  RNA_def_property_struct_type(prop, "Material");
  RNA_def_property_pointer_funcs(
      prop, nullptr, nullptr, nullptr, "rna_NodeTreeInterfaceSocketMaterial_default_value_poll");
  RNA_def_property_ui_text(prop, "Default Value", "Input value used for unconnected socket");
  RNA_def_property_update(prop, NC_NODE | NA_EDITED, "rna_NodeTreeInterfaceSocket_value_update");
  RNA_def_property_flag(prop, PROP_EDITABLE | PROP_ID_REFCOUNT);
  RNA_def_property_override_flag(prop, PROPOVERRIDE_OVERRIDABLE_LIBRARY);

  rna_def_node_tree_interface_socket_builtin(srna);
}

static void rna_def_node_socket_virtual(BlenderRNA *brna, const char *identifier)
{
  StructRNA *srna;

  srna = RNA_def_struct(brna, identifier, "NodeSocketStandard");
  RNA_def_struct_ui_text(srna, "Virtual Node Socket", "Virtual socket of a node");
  RNA_def_struct_sdna(srna, "bNodeSocket");
}

/* Info for generating static subtypes. */
struct bNodeSocketStaticTypeInfo {
  const char *socket_identifier;
  //  const char *interface_identifier;
  /* XXX remove when deprecated. */
  const char *interface_identifier_new;
  eNodeSocketDatatype type;
  PropertySubType subtype;
  const char *label;
};

/* XXX would like to have this in BKE and base all the subtype stuff (nodeStaticSocketType***)
 * on the same central list instead of repeating the same switch statements everywhere.
 * But makesrna cannot have a dependency on BKE, so this list would have to live in RNA itself,
 * with BKE etc. accessing the RNA API to get the subtypes info. */
static blender::Span<bNodeSocketStaticTypeInfo> nodeSocketStaticTypeInfo()
{
  static const blender::Array<bNodeSocketStaticTypeInfo> node_socket_subtypes = {
      {"NodeSocketFloat", "NodeTreeInterfaceSocketFloat", SOCK_FLOAT, PROP_NONE},
      {"NodeSocketFloatUnsigned",
       "NodeTreeInterfaceSocketFloatUnsigned",
       SOCK_FLOAT,
       PROP_UNSIGNED},
      {"NodeSocketFloatPercentage",
       "NodeTreeInterfaceSocketFloatPercentage",
       SOCK_FLOAT,
       PROP_PERCENTAGE},
      {"NodeSocketFloatFactor", "NodeTreeInterfaceSocketFloatFactor", SOCK_FLOAT, PROP_FACTOR},
      {"NodeSocketFloatAngle", "NodeTreeInterfaceSocketFloatAngle", SOCK_FLOAT, PROP_ANGLE},
      {"NodeSocketFloatTime", "NodeTreeInterfaceSocketFloatTime", SOCK_FLOAT, PROP_TIME},
      {"NodeSocketFloatTimeAbsolute",
       "NodeTreeInterfaceSocketFloatTimeAbsolute",
       SOCK_FLOAT,
       PROP_TIME_ABSOLUTE},
      {"NodeSocketFloatDistance",
       "NodeTreeInterfaceSocketFloatDistance",
       SOCK_FLOAT,
       PROP_DISTANCE},
      {"NodeSocketInt", "NodeTreeInterfaceSocketInt", SOCK_INT, PROP_NONE},
      {"NodeSocketIntUnsigned", "NodeTreeInterfaceSocketIntUnsigned", SOCK_INT, PROP_UNSIGNED},
      {"NodeSocketIntPercentage",
       "NodeTreeInterfaceSocketIntPercentage",
       SOCK_INT,
       PROP_PERCENTAGE},
      {"NodeSocketIntFactor", "NodeTreeInterfaceSocketIntFactor", SOCK_INT, PROP_FACTOR},
      {"NodeSocketBool", "NodeTreeInterfaceSocketBool", SOCK_BOOLEAN, PROP_NONE},
      {"NodeSocketRotation", "NodeTreeInterfaceSocketRotation", SOCK_ROTATION, PROP_NONE},
      {"NodeSocketVector", "NodeTreeInterfaceSocketVector", SOCK_VECTOR, PROP_NONE},
      {"NodeSocketVectorTranslation",
       "NodeTreeInterfaceSocketVectorTranslation",
       SOCK_VECTOR,
       PROP_TRANSLATION},
      {"NodeSocketVectorDirection",
       "NodeTreeInterfaceSocketVectorDirection",
       SOCK_VECTOR,
       PROP_DIRECTION},
      {"NodeSocketVectorVelocity",
       "NodeTreeInterfaceSocketVectorVelocity",
       SOCK_VECTOR,
       PROP_VELOCITY},
      {"NodeSocketVectorAcceleration",
       "NodeTreeInterfaceSocketVectorAcceleration",
       SOCK_VECTOR,
       PROP_ACCELERATION},
      {"NodeSocketVectorEuler", "NodeTreeInterfaceSocketVectorEuler", SOCK_VECTOR, PROP_EULER},
      {"NodeSocketVectorXYZ", "NodeTreeInterfaceSocketVectorXYZ", SOCK_VECTOR, PROP_XYZ},
      {"NodeSocketColor", "NodeTreeInterfaceSocketColor", SOCK_RGBA, PROP_NONE},
      {"NodeSocketString", "NodeTreeInterfaceSocketString", SOCK_STRING, PROP_NONE},
      {"NodeSocketShader", "NodeTreeInterfaceSocketShader", SOCK_SHADER, PROP_NONE},
      {"NodeSocketObject", "NodeTreeInterfaceSocketObject", SOCK_OBJECT, PROP_NONE},
      {"NodeSocketImage", "NodeTreeInterfaceSocketImage", SOCK_IMAGE, PROP_NONE},
      {"NodeSocketGeometry", "NodeTreeInterfaceSocketGeometry", SOCK_GEOMETRY, PROP_NONE},
      {"NodeSocketCollection", "NodeTreeInterfaceSocketCollection", SOCK_COLLECTION, PROP_NONE},
      {"NodeSocketTexture", "NodeTreeInterfaceSocketTexture", SOCK_TEXTURE, PROP_NONE},
      {"NodeSocketMaterial", "NodeTreeInterfaceSocketMaterial", SOCK_MATERIAL, PROP_NONE},
  };

  return node_socket_subtypes;
}

static void rna_def_node_socket_subtypes(BlenderRNA *brna)
{
  for (const bNodeSocketStaticTypeInfo &info : nodeSocketStaticTypeInfo()) {
    const char *identifier = info.socket_identifier;

    switch (info.type) {
      case SOCK_FLOAT:
        rna_def_node_socket_float(brna, identifier, info.subtype);
        break;
      case SOCK_INT:
        rna_def_node_socket_int(brna, identifier, info.subtype);
        break;
      case SOCK_BOOLEAN:
        rna_def_node_socket_bool(brna, identifier);
        break;
      case SOCK_ROTATION:
        rna_def_node_socket_rotation(brna, identifier);
        break;
      case SOCK_VECTOR:
        rna_def_node_socket_vector(brna, identifier, info.subtype);
        break;
      case SOCK_RGBA:
        rna_def_node_socket_color(brna, identifier);
        break;
      case SOCK_STRING:
        rna_def_node_socket_string(brna, identifier);
        break;
      case SOCK_SHADER:
        rna_def_node_socket_shader(brna, identifier);
        break;
      case SOCK_OBJECT:
        rna_def_node_socket_object(brna, identifier);
        break;
      case SOCK_IMAGE:
        rna_def_node_socket_image(brna, identifier);
        break;
      case SOCK_GEOMETRY:
        rna_def_node_socket_geometry(brna, identifier);
        break;
      case SOCK_COLLECTION:
        rna_def_node_socket_collection(brna, identifier);
        break;
      case SOCK_TEXTURE:
        rna_def_node_socket_texture(brna, identifier);
        break;
      case SOCK_MATERIAL:
        rna_def_node_socket_material(brna, identifier);
        break;

      case SOCK_CUSTOM:
        break;
    }
  }

  rna_def_node_socket_virtual(brna, "NodeSocketVirtual");
}

/* Note: interface items are defined outside this file.
 * The subtypes must be defined after the base type, so this function
 * is called from the interface rna file to ensure correct order. */
void rna_def_node_socket_interface_subtypes_new(BlenderRNA *brna)
{
  for (const bNodeSocketStaticTypeInfo &info : nodeSocketStaticTypeInfo()) {
    const char *identifier = info.interface_identifier_new;

    switch (info.type) {
      case SOCK_FLOAT:
        rna_def_node_socket_interface_new_float(brna, identifier, info.subtype);
        break;
      case SOCK_INT:
        rna_def_node_socket_interface_new_int(brna, identifier, info.subtype);
        break;
      case SOCK_BOOLEAN:
        rna_def_node_socket_interface_new_bool(brna, identifier);
        break;
      case SOCK_ROTATION:
        rna_def_node_socket_interface_new_rotation(brna, identifier);
        break;
      case SOCK_VECTOR:
        rna_def_node_socket_interface_new_vector(brna, identifier, info.subtype);
        break;
      case SOCK_RGBA:
        rna_def_node_socket_interface_new_color(brna, identifier);
        break;
      case SOCK_STRING:
        rna_def_node_socket_interface_new_string(brna, identifier);
        break;
      case SOCK_SHADER:
        rna_def_node_socket_interface_new_shader(brna, identifier);
        break;
      case SOCK_OBJECT:
        rna_def_node_socket_interface_new_object(brna, identifier);
        break;
      case SOCK_IMAGE:
        rna_def_node_socket_interface_new_image(brna, identifier);
        break;
      case SOCK_GEOMETRY:
        rna_def_node_socket_interface_new_geometry(brna, identifier);
        break;
      case SOCK_COLLECTION:
        rna_def_node_socket_interface_new_collection(brna, identifier);
        break;
      case SOCK_TEXTURE:
        rna_def_node_socket_interface_new_texture(brna, identifier);
        break;
      case SOCK_MATERIAL:
        rna_def_node_socket_interface_new_material(brna, identifier);
        break;

      case SOCK_CUSTOM:
        break;
    }
  }
}

void RNA_def_node_socket_subtypes(BlenderRNA *brna)
{
  rna_def_node_socket(brna);

  rna_def_node_socket_standard(brna);
  rna_def_node_socket_subtypes(brna);
}

#endif<|MERGE_RESOLUTION|>--- conflicted
+++ resolved
@@ -285,239 +285,6 @@
   }
 }
 
-<<<<<<< HEAD
-=======
-static void rna_NodeSocketInterface_draw(bContext *C, uiLayout *layout, PointerRNA *ptr)
-{
-  bNodeSocket *stemp = static_cast<bNodeSocket *>(ptr->data);
-  ParameterList list;
-  FunctionRNA *func;
-
-  if (!stemp->typeinfo) {
-    return;
-  }
-
-  func = &rna_NodeSocketInterface_draw_func; /* RNA_struct_find_function(&ptr, "draw"); */
-
-  RNA_parameter_list_create(&list, ptr, func);
-  RNA_parameter_set_lookup(&list, "context", &C);
-  RNA_parameter_set_lookup(&list, "layout", &layout);
-  stemp->typeinfo->ext_interface.call(C, ptr, func, &list);
-
-  RNA_parameter_list_free(&list);
-}
-
-static void rna_NodeSocketInterface_draw_color(bContext *C, PointerRNA *ptr, float *r_color)
-{
-  bNodeSocket *sock = static_cast<bNodeSocket *>(ptr->data);
-  ParameterList list;
-  FunctionRNA *func;
-  void *ret;
-
-  if (!sock->typeinfo) {
-    return;
-  }
-
-  func =
-      &rna_NodeSocketInterface_draw_color_func; /* RNA_struct_find_function(&ptr, "draw_color"); */
-
-  RNA_parameter_list_create(&list, ptr, func);
-  RNA_parameter_set_lookup(&list, "context", &C);
-  sock->typeinfo->ext_interface.call(C, ptr, func, &list);
-
-  RNA_parameter_get_lookup(&list, "color", &ret);
-  copy_v4_v4(r_color, static_cast<float *>(ret));
-
-  RNA_parameter_list_free(&list);
-}
-
-static void rna_NodeSocketInterface_init_socket(bNodeTree *ntree,
-                                                const bNodeSocket *interface_socket,
-                                                bNode *node,
-                                                bNodeSocket *sock,
-                                                const char *data_path)
-{
-  PointerRNA ptr, node_ptr, sock_ptr;
-  ParameterList list;
-  FunctionRNA *func;
-
-  if (!interface_socket->typeinfo) {
-    return;
-  }
-
-  RNA_pointer_create(
-      &ntree->id, &RNA_NodeSocketInterface, const_cast<bNodeSocket *>(interface_socket), &ptr);
-  RNA_pointer_create(&ntree->id, &RNA_Node, node, &node_ptr);
-  RNA_pointer_create(&ntree->id, &RNA_NodeSocket, sock, &sock_ptr);
-  // RNA_struct_find_function(&ptr, "init_socket");
-  func = &rna_NodeSocketInterface_init_socket_func;
-
-  RNA_parameter_list_create(&list, &ptr, func);
-  RNA_parameter_set_lookup(&list, "node", &node_ptr);
-  RNA_parameter_set_lookup(&list, "socket", &sock_ptr);
-  RNA_parameter_set_lookup(&list, "data_path", &data_path);
-  interface_socket->typeinfo->ext_interface.call(nullptr, &ptr, func, &list);
-
-  RNA_parameter_list_free(&list);
-}
-
-static void rna_NodeSocketInterface_from_socket(bNodeTree *ntree,
-                                                bNodeSocket *interface_socket,
-                                                const bNode *node,
-                                                const bNodeSocket *sock)
-{
-  PointerRNA ptr, node_ptr, sock_ptr;
-  ParameterList list;
-  FunctionRNA *func;
-
-  if (!interface_socket->typeinfo) {
-    return;
-  }
-
-  RNA_pointer_create(&ntree->id, &RNA_NodeSocketInterface, interface_socket, &ptr);
-  RNA_pointer_create(&ntree->id, &RNA_Node, const_cast<bNode *>(node), &node_ptr);
-  RNA_pointer_create(&ntree->id, &RNA_NodeSocket, const_cast<bNodeSocket *>(sock), &sock_ptr);
-  // RNA_struct_find_function(&ptr, "from_socket");
-  func = &rna_NodeSocketInterface_from_socket_func;
-
-  RNA_parameter_list_create(&list, &ptr, func);
-  RNA_parameter_set_lookup(&list, "node", &node_ptr);
-  RNA_parameter_set_lookup(&list, "socket", &sock_ptr);
-  interface_socket->typeinfo->ext_interface.call(nullptr, &ptr, func, &list);
-
-  RNA_parameter_list_free(&list);
-}
-
-static bool rna_NodeSocketInterface_unregister(Main * /*bmain*/, StructRNA *type)
-{
-  bNodeSocketType *st = static_cast<bNodeSocketType *>(RNA_struct_blender_type_get(type));
-  if (!st) {
-    return false;
-  }
-
-  RNA_struct_free_extension(type, &st->ext_interface);
-
-  RNA_struct_free(&BLENDER_RNA, type);
-
-  /* update while blender is running */
-  WM_main_add_notifier(NC_NODE | NA_EDITED, nullptr);
-  return true;
-}
-
-static StructRNA *rna_NodeSocketInterface_register(Main * /*bmain*/,
-                                                   ReportList * /*reports*/,
-                                                   void *data,
-                                                   const char *identifier,
-                                                   StructValidateFunc validate,
-                                                   StructCallbackFunc call,
-                                                   StructFreeFunc free)
-{
-  bNodeSocketType *st, dummy_st;
-  bNodeSocket dummy_sock;
-  PointerRNA dummy_sock_ptr;
-  bool have_function[4];
-
-  /* setup dummy socket & socket type to store static properties in */
-  memset(&dummy_st, 0, sizeof(bNodeSocketType));
-
-  memset(&dummy_sock, 0, sizeof(bNodeSocket));
-  dummy_sock.typeinfo = &dummy_st;
-  RNA_pointer_create(nullptr, &RNA_NodeSocketInterface, &dummy_sock, &dummy_sock_ptr);
-
-  /* validate the python class */
-  if (validate(&dummy_sock_ptr, data, have_function) != 0) {
-    return nullptr;
-  }
-
-  /* check if we have registered this socket type before */
-  st = nodeSocketTypeFind(dummy_st.idname);
-  if (st) {
-    /* basic socket type registered by a socket class before. */
-  }
-  else {
-    /* create a new node socket type */
-    st = static_cast<bNodeSocketType *>(MEM_mallocN(sizeof(bNodeSocketType), "node socket type"));
-    memcpy(st, &dummy_st, sizeof(dummy_st));
-
-    nodeRegisterSocketType(st);
-  }
-
-  st->free_self = (void (*)(bNodeSocketType * stype)) MEM_freeN;
-
-  /* if RNA type is already registered, unregister first */
-  if (st->ext_interface.srna) {
-    StructRNA *srna = st->ext_interface.srna;
-    RNA_struct_free_extension(srna, &st->ext_interface);
-    RNA_struct_free(&BLENDER_RNA, srna);
-  }
-  st->ext_interface.srna = RNA_def_struct_ptr(&BLENDER_RNA, identifier, &RNA_NodeSocketInterface);
-  st->ext_interface.data = data;
-  st->ext_interface.call = call;
-  st->ext_interface.free = free;
-  RNA_struct_blender_type_set(st->ext_interface.srna, st);
-
-  st->interface_draw = (have_function[0]) ? rna_NodeSocketInterface_draw : nullptr;
-  st->interface_draw_color = (have_function[1]) ? rna_NodeSocketInterface_draw_color : nullptr;
-  st->interface_init_socket = (have_function[2]) ? rna_NodeSocketInterface_init_socket : nullptr;
-  st->interface_from_socket = (have_function[3]) ? rna_NodeSocketInterface_from_socket : nullptr;
-
-  /* update while blender is running */
-  WM_main_add_notifier(NC_NODE | NA_EDITED, nullptr);
-
-  return st->ext_interface.srna;
-}
-
-static StructRNA *rna_NodeSocketInterface_refine(PointerRNA *ptr)
-{
-  bNodeSocket *sock = static_cast<bNodeSocket *>(ptr->data);
-
-  if (sock->typeinfo && sock->typeinfo->ext_interface.srna) {
-    return sock->typeinfo->ext_interface.srna;
-  }
-  else {
-    return &RNA_NodeSocketInterface;
-  }
-}
-
-static char *rna_NodeSocketInterface_path(const PointerRNA *ptr)
-{
-  const bNodeTree *ntree = reinterpret_cast<bNodeTree *>(ptr->owner_id);
-  const bNodeSocket *sock = static_cast<bNodeSocket *>(ptr->data);
-  int socketindex;
-
-  socketindex = BLI_findindex(&ntree->inputs, sock);
-  if (socketindex != -1) {
-    return BLI_sprintfN("inputs[%d]", socketindex);
-  }
-
-  socketindex = BLI_findindex(&ntree->outputs, sock);
-  if (socketindex != -1) {
-    return BLI_sprintfN("outputs[%d]", socketindex);
-  }
-
-  return nullptr;
-}
-
-static IDProperty **rna_NodeSocketInterface_idprops(PointerRNA *ptr)
-{
-  bNodeSocket *sock = static_cast<bNodeSocket *>(ptr->data);
-  return &sock->prop;
-}
-
-static void rna_NodeSocketInterface_update(Main *bmain, Scene * /*scene*/, PointerRNA *ptr)
-{
-  bNodeTree *ntree = reinterpret_cast<bNodeTree *>(ptr->owner_id);
-  bNodeSocket *stemp = static_cast<bNodeSocket *>(ptr->data);
-
-  if (!stemp->typeinfo) {
-    return;
-  }
-
-  BKE_ntree_update_tag_interface(ntree);
-  ED_node_tree_propagate_change(nullptr, bmain, ntree);
-}
-
->>>>>>> 14bc0970
 /* ******** Standard Node Socket Base Types ******** */
 
 static void rna_NodeSocketStandard_draw(ID *id,
@@ -810,69 +577,10 @@
   srna = RNA_def_struct(brna, "NodeSocketStandard", "NodeSocket");
   RNA_def_struct_sdna(srna, "bNodeSocket");
 
-<<<<<<< HEAD
   /* draw socket */
   func = RNA_def_function(srna, "draw", "rna_NodeSocketStandard_draw");
   RNA_def_function_flag(func, FUNC_USE_SELF_ID);
   RNA_def_function_ui_description(func, "Draw socket");
-=======
-  prop = RNA_def_property(srna, "is_output", PROP_BOOLEAN, PROP_NONE);
-  RNA_def_property_boolean_funcs(prop, "rna_NodeSocket_is_output_get", nullptr);
-  RNA_def_property_clear_flag(prop, PROP_EDITABLE);
-  RNA_def_property_ui_text(prop, "Is Output", "True if the socket is an output, otherwise input");
-
-  prop = RNA_def_property(srna, "hide_value", PROP_BOOLEAN, PROP_NONE);
-  RNA_def_property_boolean_sdna(prop, nullptr, "flag", SOCK_HIDE_VALUE);
-  RNA_def_property_clear_flag(prop, PROP_ANIMATABLE);
-  RNA_def_property_ui_text(
-      prop, "Hide Value", "Hide the socket input value even when the socket is not connected");
-  RNA_def_property_update(prop, NC_NODE | NA_EDITED, "rna_NodeSocketInterface_update");
-
-  prop = RNA_def_property(srna, "hide_in_modifier", PROP_BOOLEAN, PROP_NONE);
-  RNA_def_property_boolean_sdna(prop, nullptr, "flag", SOCK_HIDE_IN_MODIFIER);
-  RNA_def_property_clear_flag(prop, PROP_ANIMATABLE);
-  RNA_def_property_ui_text(prop,
-                           "Hide in Modifier",
-                           "Don't show the input value in the geometry nodes modifier interface");
-  RNA_def_property_update(prop, NC_NODE | NA_EDITED, "rna_NodeSocketInterface_update");
-
-  prop = RNA_def_property(srna, "attribute_domain", PROP_ENUM, PROP_NONE);
-  RNA_def_property_enum_items(prop, rna_enum_attribute_domain_items);
-  RNA_def_property_ui_text(
-      prop,
-      "Attribute Domain",
-      "Attribute domain used by the geometry nodes modifier to create an attribute output");
-  RNA_def_property_update(prop, NC_NODE | NA_EDITED, "rna_NodeSocketInterface_update");
-
-  prop = RNA_def_property(srna, "default_attribute_name", PROP_STRING, PROP_NONE);
-  RNA_def_property_string_sdna(prop, nullptr, "default_attribute_name");
-  RNA_def_property_ui_text(prop,
-                           "Default Attribute",
-                           "The attribute name used by default when the node group is used by a "
-                           "geometry nodes modifier");
-  RNA_def_property_update(prop, NC_NODE | NA_EDITED, "rna_NodeSocketInterface_update");
-
-  /* registration */
-  prop = RNA_def_property(srna, "bl_socket_idname", PROP_STRING, PROP_NONE);
-  RNA_def_property_string_sdna(prop, nullptr, "typeinfo->idname");
-  RNA_def_property_flag(prop, PROP_REGISTER);
-  RNA_def_property_ui_text(prop, "ID Name", "");
-
-  prop = RNA_def_property(srna, "bl_label", PROP_STRING, PROP_NONE);
-  RNA_def_property_string_sdna(prop, nullptr, "typeinfo->label");
-  RNA_def_property_flag(prop, PROP_REGISTER_OPTIONAL);
-  RNA_def_property_ui_text(prop, "Type Label", "Label to display for the socket type in the UI");
-
-  prop = RNA_def_property(srna, "bl_subtype_label", PROP_STRING, PROP_NONE);
-  RNA_def_property_string_sdna(prop, nullptr, "typeinfo->subtype_label");
-  RNA_def_property_flag(prop, PROP_REGISTER_OPTIONAL);
-  RNA_def_property_ui_text(
-      prop, "Subtype Label", "Label to display for the socket subtype in the UI");
-
-  func = RNA_def_function(srna, "draw", nullptr);
-  RNA_def_function_ui_description(func, "Draw template settings");
-  RNA_def_function_flag(func, FUNC_REGISTER_OPTIONAL);
->>>>>>> 14bc0970
   parm = RNA_def_pointer(func, "context", "Context", "", "");
   RNA_def_parameter_flags(parm, PROP_NEVER_NULL, PARM_REQUIRED);
   parm = RNA_def_property(func, "layout", PROP_POINTER, PROP_NONE);
