/* SPDX-FileCopyrightText: 2023 Blender Authors
 *
 * SPDX-License-Identifier: GPL-2.0-or-later */

/** \file
 * \ingroup RNA
 */

#include <cfloat>
#include <climits>
#include <cstdlib>

#include "BLI_math_base.hh"

#include "DNA_armature_types.h"
#include "DNA_cachefile_types.h"
#include "DNA_gpencil_modifier_types.h"
#include "DNA_lineart_types.h"
#include "DNA_mesh_types.h"
#include "DNA_modifier_types.h"
#include "DNA_object_force_types.h"
#include "DNA_object_types.h"
#include "DNA_scene_types.h"

#include "MEM_guardedalloc.h"

#include "BLT_translation.h"

#include "BKE_animsys.h"
#include "BKE_attribute.hh"
#include "BKE_curveprofile.h"
#include "BKE_customdata.hh"
#include "BKE_data_transfer.h"
#include "BKE_dynamicpaint.h"
#include "BKE_effect.h"
#include "BKE_fluid.h" /* For BKE_fluid_modifier_free & BKE_fluid_modifier_create_type_data */
#include "BKE_idprop.h"
#include "BKE_mesh_mapping.hh"
#include "BKE_mesh_remap.hh"
#include "BKE_multires.hh"
#include "BKE_ocean.h"

#include "RNA_access.hh"
#include "RNA_define.hh"
#include "RNA_enum_types.hh"

#include "rna_internal.h"

#include "WM_api.hh"
#include "WM_types.hh"

#include "MOD_nodes.hh"

const EnumPropertyItem rna_enum_object_modifier_type_items[] = {
    RNA_ENUM_ITEM_HEADING(N_("Modify"), nullptr),
    {eModifierType_DataTransfer,
     "DATA_TRANSFER",
     ICON_MOD_DATA_TRANSFER,
     "Data Transfer",
     "Transfer several types of data (vertex groups, UV maps, vertex colors, custom normals) from "
     "one mesh to another"},
    {eModifierType_MeshCache,
     "MESH_CACHE",
     ICON_MOD_MESHDEFORM,
     "Mesh Cache",
     "Deform the mesh using an external frame-by-frame vertex transform cache"},
    {eModifierType_MeshSequenceCache,
     "MESH_SEQUENCE_CACHE",
     ICON_MOD_MESHDEFORM,
     "Mesh Sequence Cache",
     "Deform the mesh or curve using an external mesh cache in Alembic format"},
    {eModifierType_NormalEdit,
     "NORMAL_EDIT",
     ICON_MOD_NORMALEDIT,
     "Normal Edit",
     "Modify the direction of the surface normals"},
    {eModifierType_WeightedNormal,
     "WEIGHTED_NORMAL",
     ICON_MOD_NORMALEDIT,
     "Weighted Normal",
     "Modify the direction of the surface normals using a weighting method"},
    {eModifierType_UVProject,
     "UV_PROJECT",
     ICON_MOD_UVPROJECT,
     "UV Project",
     "Project the UV map coordinates from the negative Z axis of another object"},
    {eModifierType_UVWarp,
     "UV_WARP",
     ICON_MOD_UVPROJECT,
     "UV Warp",
     "Transform the UV map using the difference between two objects"},
    {eModifierType_WeightVGEdit,
     "VERTEX_WEIGHT_EDIT",
     ICON_MOD_VERTEX_WEIGHT,
     "Vertex Weight Edit",
     "Modify of the weights of a vertex group"},
    {eModifierType_WeightVGMix,
     "VERTEX_WEIGHT_MIX",
     ICON_MOD_VERTEX_WEIGHT,
     "Vertex Weight Mix",
     "Mix the weights of two vertex groups"},
    {eModifierType_WeightVGProximity,
     "VERTEX_WEIGHT_PROXIMITY",
     ICON_MOD_VERTEX_WEIGHT,
     "Vertex Weight Proximity",
     "Set the vertex group weights based on the distance to another target object"},
    {eModifierType_GreasePencilColor,
     "GREASE_PENCIL_COLOR",
     ICON_MOD_HUE_SATURATION,
     "Hue/Saturation",
     "Change hue/saturation/value of the strokes"},
    {eModifierType_GreasePencilTint,
     "GREASE_PENCIL_TINT",
     ICON_MOD_TINT,
     "Tint",
     "Tint the color of the strokes"},
    {eModifierType_GreasePencilOpacity,
     "GREASE_PENCIL_OPACITY",
     ICON_MOD_OPACITY,
     "Opacity",
     "Change the opacity of the strokes"},

    RNA_ENUM_ITEM_HEADING(N_("Generate"), nullptr),
    {eModifierType_Array,
     "ARRAY",
     ICON_MOD_ARRAY,
     "Array",
     "Create copies of the shape with offsets"},
    {eModifierType_Bevel,
     "BEVEL",
     ICON_MOD_BEVEL,
     "Bevel",
     "Generate sloped corners by adding geometry to the mesh's edges or vertices"},
    {eModifierType_Boolean,
     "BOOLEAN",
     ICON_MOD_BOOLEAN,
     "Boolean",
     "Use another shape to cut, combine or perform a difference operation"},
    {eModifierType_Build,
     "BUILD",
     ICON_MOD_BUILD,
     "Build",
     "Cause the faces of the mesh object to appear or disappear one after the other over time"},
    {eModifierType_Decimate,
     "DECIMATE",
     ICON_MOD_DECIM,
     "Decimate",
     "Reduce the geometry density"},
    {eModifierType_EdgeSplit,
     "EDGE_SPLIT",
     ICON_MOD_EDGESPLIT,
     "Edge Split",
     "Split away joined faces at the edges"},
    {eModifierType_Nodes, "NODES", ICON_GEOMETRY_NODES, "Geometry Nodes", ""},
    {eModifierType_Mask,
     "MASK",
     ICON_MOD_MASK,
     "Mask",
     "Dynamically hide vertices based on a vertex group or armature"},
    {eModifierType_Mirror,
     "MIRROR",
     ICON_MOD_MIRROR,
     "Mirror",
     "Mirror along the local X, Y and/or Z axes, over the object origin"},
    {eModifierType_MeshToVolume,
     "MESH_TO_VOLUME",
     ICON_VOLUME_DATA,
     "Mesh to Volume",
     ""}, /* TODO: Use correct icon. */
    {eModifierType_Multires,
     "MULTIRES",
     ICON_MOD_MULTIRES,
     "Multiresolution",
     "Subdivide the mesh in a way that allows editing the higher subdivision levels"},
    {eModifierType_Remesh,
     "REMESH",
     ICON_MOD_REMESH,
     "Remesh",
     "Generate new mesh topology based on the current shape"},
    {eModifierType_Screw,
     "SCREW",
     ICON_MOD_SCREW,
     "Screw",
     "Lathe around an axis, treating the input mesh as a profile"},
    {eModifierType_Skin,
     "SKIN",
     ICON_MOD_SKIN,
     "Skin",
     "Create a solid shape from vertices and edges, using the vertex radius to define the "
     "thickness"},
    {eModifierType_Solidify, "SOLIDIFY", ICON_MOD_SOLIDIFY, "Solidify", "Make the surface thick"},
    {eModifierType_Subsurf,
     "SUBSURF",
     ICON_MOD_SUBSURF,
     "Subdivision Surface",
     "Split the faces into smaller parts, giving it a smoother appearance"},
    {eModifierType_Triangulate,
     "TRIANGULATE",
     ICON_MOD_TRIANGULATE,
     "Triangulate",
     "Convert all polygons to triangles"},
    {eModifierType_VolumeToMesh,
     "VOLUME_TO_MESH",
     ICON_VOLUME_DATA,
     "Volume to Mesh",
     ""}, /* TODO: Use correct icon. */
    {eModifierType_Weld,
     "WELD",
     ICON_AUTOMERGE_OFF,
     "Weld",
     "Find groups of vertices closer than dist and merge them together"},
    {eModifierType_Wireframe,
     "WIREFRAME",
     ICON_MOD_WIREFRAME,
     "Wireframe",
     "Convert faces into thickened edges"},
    {eModifierType_GreasePencilSubdiv,
     "GREASE_PENCIL_SUBDIV",
     ICON_MOD_SUBSURF,
     "Subdivide strokes",
     "Grease Pencil subdivide modifier"},
<<<<<<< HEAD
    {eModifierType_GreasePencilLineart,
     "LINEART",
     ICON_GREASEPENCIL,
     "Line Art",
     "Generate line art from scene geometries"},
=======
    {eModifierType_GreasePencilMirror,
     "GREASE_PENCIL_MIRROR",
     ICON_MOD_MIRROR,
     "Mirror strokes",
     "Duplicate strokes like a mirror"},
>>>>>>> ed458b5e

    RNA_ENUM_ITEM_HEADING(N_("Deform"), nullptr),
    {eModifierType_Armature,
     "ARMATURE",
     ICON_MOD_ARMATURE,
     "Armature",
     "Deform the shape using an armature object"},
    {eModifierType_Cast,
     "CAST",
     ICON_MOD_CAST,
     "Cast",
     "Shift the shape towards a predefined primitive"},
    {eModifierType_Curve, "CURVE", ICON_MOD_CURVE, "Curve", "Bend the mesh using a curve object"},
    {eModifierType_Displace,
     "DISPLACE",
     ICON_MOD_DISPLACE,
     "Displace",
     "Offset vertices based on a texture"},
    {eModifierType_Hook, "HOOK", ICON_HOOK, "Hook", "Deform specific points using another object"},
    {eModifierType_LaplacianDeform,
     "LAPLACIANDEFORM",
     ICON_MOD_MESHDEFORM,
     "Laplacian Deform",
     "Deform based a series of anchor points"},
    {eModifierType_Lattice,
     "LATTICE",
     ICON_MOD_LATTICE,
     "Lattice",
     "Deform using the shape of a lattice object"},
    {eModifierType_MeshDeform,
     "MESH_DEFORM",
     ICON_MOD_MESHDEFORM,
     "Mesh Deform",
     "Deform using a different mesh, which acts as a deformation cage"},
    {eModifierType_Shrinkwrap,
     "SHRINKWRAP",
     ICON_MOD_SHRINKWRAP,
     "Shrinkwrap",
     "Project the shape onto another object"},
    {eModifierType_SimpleDeform,
     "SIMPLE_DEFORM",
     ICON_MOD_SIMPLEDEFORM,
     "Simple Deform",
     "Deform the shape by twisting, bending, tapering or stretching"},
    {eModifierType_Smooth,
     "SMOOTH",
     ICON_MOD_SMOOTH,
     "Smooth",
     "Smooth the mesh by flattening the angles between adjacent faces"},
    {eModifierType_CorrectiveSmooth,
     "CORRECTIVE_SMOOTH",
     ICON_MOD_SMOOTH,
     "Smooth Corrective",
     "Smooth the mesh while still preserving the volume"},
    {eModifierType_LaplacianSmooth,
     "LAPLACIANSMOOTH",
     ICON_MOD_SMOOTH,
     "Smooth Laplacian",
     "Reduce the noise on a mesh surface with minimal changes to its shape"},
    {eModifierType_SurfaceDeform,
     "SURFACE_DEFORM",
     ICON_MOD_MESHDEFORM,
     "Surface Deform",
     "Transfer motion from another mesh"},
    {eModifierType_Warp,
     "WARP",
     ICON_MOD_WARP,
     "Warp",
     "Warp parts of a mesh to a new location in a very flexible way thanks to 2 specified "
     "objects"},
    {eModifierType_Wave,
     "WAVE",
     ICON_MOD_WAVE,
     "Wave",
     "Adds a ripple-like motion to an object's geometry"},
    {eModifierType_VolumeDisplace,
     "VOLUME_DISPLACE",
     ICON_VOLUME_DATA,
     "Volume Displace",
     "Deform volume based on noise or other vector fields"}, /* TODO: Use correct icon. */
    {eModifierType_GreasePencilSmooth,
     "GREASE_PENCIL_SMOOTH",
     ICON_SMOOTHCURVE,
     "Smooth",
     "Smooth grease pencil strokes"},
    {eModifierType_GreasePencilOffset,
     "GREASE_PENCIL_OFFSET",
     ICON_MOD_OFFSET,
     "Offset",
     "Change stroke location, rotation, or scale"},
    {eModifierType_GreasePencilNoise,
     "GREASE_PENCIL_NOISE",
     ICON_MOD_NOISE,
     "Noise",
     "Generate noise wobble in grease pencil strokes"},

    RNA_ENUM_ITEM_HEADING(N_("Physics"), nullptr),
    {eModifierType_Cloth, "CLOTH", ICON_MOD_CLOTH, "Cloth", ""},
    {eModifierType_Collision, "COLLISION", ICON_MOD_PHYSICS, "Collision", ""},
    {eModifierType_DynamicPaint, "DYNAMIC_PAINT", ICON_MOD_DYNAMICPAINT, "Dynamic Paint", ""},
    {eModifierType_Explode,
     "EXPLODE",
     ICON_MOD_EXPLODE,
     "Explode",
     "Break apart the mesh faces and let them follow particles"},
    {eModifierType_Fluid, "FLUID", ICON_MOD_FLUIDSIM, "Fluid", ""},
    {eModifierType_Ocean, "OCEAN", ICON_MOD_OCEAN, "Ocean", "Generate a moving ocean surface"},
    {eModifierType_ParticleInstance,
     "PARTICLE_INSTANCE",
     ICON_MOD_PARTICLE_INSTANCE,
     "Particle Instance",
     ""},
    {eModifierType_ParticleSystem,
     "PARTICLE_SYSTEM",
     ICON_MOD_PARTICLES,
     "Particle System",
     "Spawn particles from the shape"},
    {eModifierType_Softbody, "SOFT_BODY", ICON_MOD_SOFT, "Soft Body", ""},
    {eModifierType_Surface, "SURFACE", ICON_MODIFIER, "Surface", ""},
    {0, nullptr, 0, nullptr, nullptr},
};

const EnumPropertyItem rna_enum_modifier_triangulate_quad_method_items[] = {
    {MOD_TRIANGULATE_QUAD_BEAUTY,
     "BEAUTY",
     0,
     "Beauty",
     "Split the quads in nice triangles, slower method"},
    {MOD_TRIANGULATE_QUAD_FIXED,
     "FIXED",
     0,
     "Fixed",
     "Split the quads on the first and third vertices"},
    {MOD_TRIANGULATE_QUAD_ALTERNATE,
     "FIXED_ALTERNATE",
     0,
     "Fixed Alternate",
     "Split the quads on the 2nd and 4th vertices"},
    {MOD_TRIANGULATE_QUAD_SHORTEDGE,
     "SHORTEST_DIAGONAL",
     0,
     "Shortest Diagonal",
     "Split the quads along their shortest diagonal"},
    {MOD_TRIANGULATE_QUAD_LONGEDGE,
     "LONGEST_DIAGONAL",
     0,
     "Longest Diagonal",
     "Split the quads along their longest diagonal"},
    {0, nullptr, 0, nullptr, nullptr},
};

const EnumPropertyItem rna_enum_modifier_triangulate_ngon_method_items[] = {
    {MOD_TRIANGULATE_NGON_BEAUTY,
     "BEAUTY",
     0,
     "Beauty",
     "Arrange the new triangles evenly (slow)"},
    {MOD_TRIANGULATE_NGON_EARCLIP,
     "CLIP",
     0,
     "Clip",
     "Split the polygons with an ear clipping algorithm"},
    {0, nullptr, 0, nullptr, nullptr},
};

const EnumPropertyItem rna_enum_modifier_shrinkwrap_mode_items[] = {
    {MOD_SHRINKWRAP_ON_SURFACE,
     "ON_SURFACE",
     0,
     "On Surface",
     "The point is constrained to the surface of the target object, "
     "with distance offset towards the original point location"},
    {MOD_SHRINKWRAP_INSIDE,
     "INSIDE",
     0,
     "Inside",
     "The point is constrained to be inside the target object"},
    {MOD_SHRINKWRAP_OUTSIDE,
     "OUTSIDE",
     0,
     "Outside",
     "The point is constrained to be outside the target object"},
    {MOD_SHRINKWRAP_OUTSIDE_SURFACE,
     "OUTSIDE_SURFACE",
     0,
     "Outside Surface",
     "The point is constrained to the surface of the target object, "
     "with distance offset always to the outside, towards or away from the original location"},
    {MOD_SHRINKWRAP_ABOVE_SURFACE,
     "ABOVE_SURFACE",
     0,
     "Above Surface",
     "The point is constrained to the surface of the target object, "
     "with distance offset applied exactly along the target normal"},
    {0, nullptr, 0, nullptr, nullptr},
};

const EnumPropertyItem rna_enum_shrinkwrap_type_items[] = {
    {MOD_SHRINKWRAP_NEAREST_SURFACE,
     "NEAREST_SURFACEPOINT",
     0,
     "Nearest Surface Point",
     "Shrink the mesh to the nearest target surface"},
    {MOD_SHRINKWRAP_PROJECT,
     "PROJECT",
     0,
     "Project",
     "Shrink the mesh to the nearest target surface along a given axis"},
    {MOD_SHRINKWRAP_NEAREST_VERTEX,
     "NEAREST_VERTEX",
     0,
     "Nearest Vertex",
     "Shrink the mesh to the nearest target vertex"},
    {MOD_SHRINKWRAP_TARGET_PROJECT,
     "TARGET_PROJECT",
     0,
     "Target Normal Project",
     "Shrink the mesh to the nearest target surface "
     "along the interpolated vertex normals of the target"},
    {0, nullptr, 0, nullptr, nullptr},
};

const EnumPropertyItem rna_enum_shrinkwrap_face_cull_items[] = {
    {0, "OFF", 0, "Off", "No culling"},
    {MOD_SHRINKWRAP_CULL_TARGET_FRONTFACE,
     "FRONT",
     0,
     "Front",
     "No projection when in front of the face"},
    {MOD_SHRINKWRAP_CULL_TARGET_BACKFACE, "BACK", 0, "Back", "No projection when behind the face"},
    {0, nullptr, 0, nullptr, nullptr},
};

#ifndef RNA_RUNTIME
/* use eWarp_Falloff_*** & eHook_Falloff_***, they're in sync */
static const EnumPropertyItem modifier_warp_falloff_items[] = {
    {eWarp_Falloff_None, "NONE", 0, "No Falloff", ""},
    {eWarp_Falloff_Curve, "CURVE", 0, "Curve", ""},
    {eWarp_Falloff_Smooth, "SMOOTH", ICON_SMOOTHCURVE, "Smooth", ""},
    {eWarp_Falloff_Sphere, "SPHERE", ICON_SPHERECURVE, "Sphere", ""},
    {eWarp_Falloff_Root, "ROOT", ICON_ROOTCURVE, "Root", ""},
    {eWarp_Falloff_InvSquare, "INVERSE_SQUARE", ICON_ROOTCURVE, "Inverse Square", ""},
    {eWarp_Falloff_Sharp, "SHARP", ICON_SHARPCURVE, "Sharp", ""},
    {eWarp_Falloff_Linear, "LINEAR", ICON_LINCURVE, "Linear", ""},
    {eWarp_Falloff_Const, "CONSTANT", ICON_NOCURVE, "Constant", ""},
    {0, nullptr, 0, nullptr, nullptr},
};
#endif

/* ***** Data Transfer ***** */

const EnumPropertyItem rna_enum_dt_method_vertex_items[] = {
    {MREMAP_MODE_TOPOLOGY, "TOPOLOGY", 0, "Topology", "Copy from identical topology meshes"},
    {MREMAP_MODE_VERT_NEAREST, "NEAREST", 0, "Nearest Vertex", "Copy from closest vertex"},
    {MREMAP_MODE_VERT_EDGE_NEAREST,
     "EDGE_NEAREST",
     0,
     "Nearest Edge Vertex",
     "Copy from closest vertex of closest edge"},
    {MREMAP_MODE_VERT_EDGEINTERP_NEAREST,
     "EDGEINTERP_NEAREST",
     0,
     "Nearest Edge Interpolated",
     "Copy from interpolated values of vertices from closest point on closest edge"},
    {MREMAP_MODE_VERT_FACE_NEAREST,
     "POLY_NEAREST",
     0,
     "Nearest Face Vertex",
     "Copy from closest vertex of closest face"},
    {MREMAP_MODE_VERT_POLYINTERP_NEAREST,
     "POLYINTERP_NEAREST",
     0,
     "Nearest Face Interpolated",
     "Copy from interpolated values of vertices from closest point on closest face"},
    {MREMAP_MODE_VERT_POLYINTERP_VNORPROJ,
     "POLYINTERP_VNORPROJ",
     0,
     "Projected Face Interpolated",
     "Copy from interpolated values of vertices from point on closest face hit by "
     "normal-projection"},
    {0, nullptr, 0, nullptr, nullptr},
};

const EnumPropertyItem rna_enum_dt_method_edge_items[] = {
    {MREMAP_MODE_TOPOLOGY, "TOPOLOGY", 0, "Topology", "Copy from identical topology meshes"},
    {MREMAP_MODE_EDGE_VERT_NEAREST,
     "VERT_NEAREST",
     0,
     "Nearest Vertices",
     "Copy from most similar edge (edge which vertices are the closest of destination edge's "
     "ones)"},
    {MREMAP_MODE_EDGE_NEAREST,
     "NEAREST",
     0,
     "Nearest Edge",
     "Copy from closest edge (using midpoints)"},
    {MREMAP_MODE_EDGE_POLY_NEAREST,
     "POLY_NEAREST",
     0,
     "Nearest Face Edge",
     "Copy from closest edge of closest face (using midpoints)"},
    {MREMAP_MODE_EDGE_EDGEINTERP_VNORPROJ,
     "EDGEINTERP_VNORPROJ",
     0,
     "Projected Edge Interpolated",
     "Interpolate all source edges hit by the projection of destination one along its own normal "
     "(from vertices)"},
    {0, nullptr, 0, nullptr, nullptr},
};

const EnumPropertyItem rna_enum_dt_method_loop_items[] = {
    {MREMAP_MODE_TOPOLOGY, "TOPOLOGY", 0, "Topology", "Copy from identical topology meshes"},
    {MREMAP_MODE_LOOP_NEAREST_LOOPNOR,
     "NEAREST_NORMAL",
     0,
     "Nearest Corner and Best Matching Normal",
     "Copy from nearest corner which has the best matching normal"},
    {MREMAP_MODE_LOOP_NEAREST_POLYNOR,
     "NEAREST_POLYNOR",
     0,
     "Nearest Corner and Best Matching Face Normal",
     "Copy from nearest corner which has the face with the best matching normal to destination "
     "corner's face one"},
    {MREMAP_MODE_LOOP_POLY_NEAREST,
     "NEAREST_POLY",
     0,
     "Nearest Corner of Nearest Face",
     "Copy from nearest corner of nearest face"},
    {MREMAP_MODE_LOOP_POLYINTERP_NEAREST,
     "POLYINTERP_NEAREST",
     0,
     "Nearest Face Interpolated",
     "Copy from interpolated corners of the nearest source face"},
    {MREMAP_MODE_LOOP_POLYINTERP_LNORPROJ,
     "POLYINTERP_LNORPROJ",
     0,
     "Projected Face Interpolated",
     "Copy from interpolated corners of the source face hit by corner normal projection"},
    {0, nullptr, 0, nullptr, nullptr},
};

const EnumPropertyItem rna_enum_dt_method_poly_items[] = {
    {MREMAP_MODE_TOPOLOGY, "TOPOLOGY", 0, "Topology", "Copy from identical topology meshes"},
    {MREMAP_MODE_POLY_NEAREST,
     "NEAREST",
     0,
     "Nearest Face",
     "Copy from nearest face (using center points)"},
    {MREMAP_MODE_POLY_NOR,
     "NORMAL",
     0,
     "Best Normal-Matching",
     "Copy from source face which normal is the closest to destination one"},
    {MREMAP_MODE_POLY_POLYINTERP_PNORPROJ,
     "POLYINTERP_PNORPROJ",
     0,
     "Projected Face Interpolated",
     "Interpolate all source polygons intersected by the projection of destination one along its "
     "own normal"},
    {0, nullptr, 0, nullptr, nullptr},
};

const EnumPropertyItem rna_enum_dt_mix_mode_items[] = {
    {CDT_MIX_TRANSFER, "REPLACE", 0, "Replace", "Overwrite all elements' data"},
    {CDT_MIX_REPLACE_ABOVE_THRESHOLD,
     "ABOVE_THRESHOLD",
     0,
     "Above Threshold",
     "Only replace destination elements where data is above given threshold (exact behavior "
     "depends on data type)"},
    {CDT_MIX_REPLACE_BELOW_THRESHOLD,
     "BELOW_THRESHOLD",
     0,
     "Below Threshold",
     "Only replace destination elements where data is below given threshold (exact behavior "
     "depends on data type)"},
    {CDT_MIX_MIX,
     "MIX",
     0,
     "Mix",
     "Mix source value into destination one, using given threshold as factor"},
    {CDT_MIX_ADD,
     "ADD",
     0,
     "Add",
     "Add source value to destination one, using given threshold as factor"},
    {CDT_MIX_SUB,
     "SUB",
     0,
     "Subtract",
     "Subtract source value to destination one, using given threshold as factor"},
    {CDT_MIX_MUL,
     "MUL",
     0,
     "Multiply",
     "Multiply source value to destination one, using given threshold as factor"},
    /* Etc. */
    {0, nullptr, 0, nullptr, nullptr},
};

const EnumPropertyItem rna_enum_dt_layers_select_src_items[] = {
    {DT_LAYERS_ACTIVE_SRC, "ACTIVE", 0, "Active Layer", "Only transfer active data layer"},
    {DT_LAYERS_ALL_SRC, "ALL", 0, "All Layers", "Transfer all data layers"},
    {DT_LAYERS_VGROUP_SRC_BONE_SELECT,
     "BONE_SELECT",
     0,
     "Selected Pose Bones",
     "Transfer all vertex groups used by selected pose bones"},
    {DT_LAYERS_VGROUP_SRC_BONE_DEFORM,
     "BONE_DEFORM",
     0,
     "Deform Pose Bones",
     "Transfer all vertex groups used by deform bones"},
    {0, nullptr, 0, nullptr, nullptr},
};

const EnumPropertyItem rna_enum_dt_layers_select_dst_items[] = {
    {DT_LAYERS_ACTIVE_DST, "ACTIVE", 0, "Active Layer", "Affect active data layer of all targets"},
    {DT_LAYERS_NAME_DST, "NAME", 0, "By Name", "Match target data layers to affect by name"},
    {DT_LAYERS_INDEX_DST,
     "INDEX",
     0,
     "By Order",
     "Match target data layers to affect by order (indices)"},
    {0, nullptr, 0, nullptr, nullptr},
};

const EnumPropertyItem rna_enum_axis_xy_items[] = {
    {0, "X", 0, "X", ""},
    {1, "Y", 0, "Y", ""},
    {0, nullptr, 0, nullptr, nullptr},
};

const EnumPropertyItem rna_enum_axis_xyz_items[] = {
    {0, "X", 0, "X", ""},
    {1, "Y", 0, "Y", ""},
    {2, "Z", 0, "Z", ""},
    {0, nullptr, 0, nullptr, nullptr},
};

const EnumPropertyItem rna_enum_axis_flag_xyz_items[] = {
    {(1 << 0), "X", 0, "X", ""},
    {(1 << 1), "Y", 0, "Y", ""},
    {(1 << 2), "Z", 0, "Z", ""},
    {0, nullptr, 0, nullptr, nullptr},
};

const EnumPropertyItem rna_enum_subdivision_uv_smooth_items[] = {
    {SUBSURF_UV_SMOOTH_NONE, "NONE", 0, "None", "UVs are not smoothed, boundaries are kept sharp"},
    {SUBSURF_UV_SMOOTH_PRESERVE_CORNERS,
     "PRESERVE_CORNERS",
     0,
     "Keep Corners",
     "UVs are smoothed, corners on discontinuous boundary are kept sharp"},
    {SUBSURF_UV_SMOOTH_PRESERVE_CORNERS_AND_JUNCTIONS,
     "PRESERVE_CORNERS_AND_JUNCTIONS",
     0,
     "Keep Corners, Junctions",
     "UVs are smoothed, corners on discontinuous boundary and "
     "junctions of 3 or more regions are kept sharp"},
    {SUBSURF_UV_SMOOTH_PRESERVE_CORNERS_JUNCTIONS_AND_CONCAVE,
     "PRESERVE_CORNERS_JUNCTIONS_AND_CONCAVE",
     0,
     "Keep Corners, Junctions, Concave",
     "UVs are smoothed, corners on discontinuous boundary, "
     "junctions of 3 or more regions and darts and concave corners are kept sharp"},
    {SUBSURF_UV_SMOOTH_PRESERVE_BOUNDARIES,
     "PRESERVE_BOUNDARIES",
     0,
     "Keep Boundaries",
     "UVs are smoothed, boundaries are kept sharp"},
    {SUBSURF_UV_SMOOTH_ALL, "SMOOTH_ALL", 0, "All", "UVs and boundaries are smoothed"},
    {0, nullptr, 0, nullptr, nullptr},
};

const EnumPropertyItem rna_enum_subdivision_boundary_smooth_items[] = {
    {SUBSURF_BOUNDARY_SMOOTH_PRESERVE_CORNERS,
     "PRESERVE_CORNERS",
     0,
     "Keep Corners",
     "Smooth boundaries, but corners are kept sharp"},
    {SUBSURF_BOUNDARY_SMOOTH_ALL, "ALL", 0, "All", "Smooth boundaries, including corners"},
    {0, nullptr, 0, nullptr, nullptr},
};

#ifdef RNA_RUNTIME

#  include <algorithm>

#  include "DNA_curve_types.h"
#  include "DNA_fluid_types.h"
#  include "DNA_material_types.h"
#  include "DNA_particle_types.h"

#  include "BKE_cachefile.h"
#  include "BKE_context.hh"
#  include "BKE_deform.hh"
#  include "BKE_material.h"
#  include "BKE_mesh_runtime.hh"
#  include "BKE_modifier.hh"
#  include "BKE_object.hh"
#  include "BKE_particle.h"

#  include "BLI_sort_utils.h"

#  include "DEG_depsgraph.hh"
#  include "DEG_depsgraph_build.hh"
#  include "DEG_depsgraph_query.hh"

#  ifdef WITH_ALEMBIC
#    include "ABC_alembic.h"
#  endif

static void rna_UVProject_projectors_begin(CollectionPropertyIterator *iter, PointerRNA *ptr)
{
  UVProjectModifierData *uvp = (UVProjectModifierData *)ptr->data;
  rna_iterator_array_begin(
      iter, (void *)uvp->projectors, sizeof(Object *), uvp->projectors_num, 0, nullptr);
}

static StructRNA *rna_Modifier_refine(PointerRNA *ptr)
{
  ModifierData *md = (ModifierData *)ptr->data;
  const ModifierTypeInfo *modifier_type = BKE_modifier_get_info(ModifierType(md->type));
  if (modifier_type != nullptr) {
    return modifier_type->srna;
  }
  return &RNA_Modifier;
}

static void rna_Modifier_name_set(PointerRNA *ptr, const char *value)
{
  ModifierData *md = static_cast<ModifierData *>(ptr->data);
  char oldname[sizeof(md->name)];

  /* make a copy of the old name first */
  STRNCPY(oldname, md->name);

  /* copy the new name into the name slot */
  STRNCPY_UTF8(md->name, value);

  /* make sure the name is truly unique */
  if (ptr->owner_id) {
    Object *ob = (Object *)ptr->owner_id;
    BKE_modifier_unique_name(&ob->modifiers, md);
  }

  /* fix all the animation data which may link to this */
  BKE_animdata_fix_paths_rename_all(nullptr, "modifiers", oldname, md->name);
}

static void rna_Modifier_name_update(Main *bmain, Scene * /*scene*/, PointerRNA * /*ptr*/)
{
  DEG_relations_tag_update(bmain);
}

static char *rna_Modifier_path(const PointerRNA *ptr)
{
  const ModifierData *md = static_cast<const ModifierData *>(ptr->data);
  char name_esc[sizeof(md->name) * 2];

  BLI_str_escape(name_esc, md->name, sizeof(name_esc));
  return BLI_sprintfN("modifiers[\"%s\"]", name_esc);
}

static void rna_Modifier_update(Main * /*bmain*/, Scene * /*scene*/, PointerRNA *ptr)
{
  DEG_id_tag_update(ptr->owner_id, ID_RECALC_GEOMETRY);
  WM_main_add_notifier(NC_OBJECT | ND_MODIFIER, ptr->owner_id);
}

static void rna_Modifier_dependency_update(Main *bmain, Scene *scene, PointerRNA *ptr)
{
  rna_Modifier_update(bmain, scene, ptr);
  DEG_relations_tag_update(bmain);
}

static void rna_Modifier_is_active_set(PointerRNA *ptr, bool value)
{
  ModifierData *md = static_cast<ModifierData *>(ptr->data);

  if (value) {
    /* Disable the active flag of all other modifiers. */
    for (ModifierData *prev_md = md->prev; prev_md != nullptr; prev_md = prev_md->prev) {
      prev_md->flag &= ~eModifierFlag_Active;
    }
    for (ModifierData *next_md = md->next; next_md != nullptr; next_md = next_md->next) {
      next_md->flag &= ~eModifierFlag_Active;
    }

    md->flag |= eModifierFlag_Active;
    WM_main_add_notifier(NC_OBJECT | ND_MODIFIER, ptr->owner_id);
  }
}

/* Vertex Groups */

#  define RNA_MOD_VGROUP_NAME_SET(_type, _prop) \
    static void rna_##_type##Modifier_##_prop##_set(PointerRNA *ptr, const char *value) \
    { \
      _type##ModifierData *tmd = (_type##ModifierData *)ptr->data; \
      rna_object_vgroup_name_set(ptr, value, tmd->_prop, sizeof(tmd->_prop)); \
    }

RNA_MOD_VGROUP_NAME_SET(Armature, defgrp_name);
RNA_MOD_VGROUP_NAME_SET(Bevel, defgrp_name);
RNA_MOD_VGROUP_NAME_SET(Cast, defgrp_name);
RNA_MOD_VGROUP_NAME_SET(Curve, name);
RNA_MOD_VGROUP_NAME_SET(DataTransfer, defgrp_name);
RNA_MOD_VGROUP_NAME_SET(Decimate, defgrp_name);
RNA_MOD_VGROUP_NAME_SET(CorrectiveSmooth, defgrp_name);
RNA_MOD_VGROUP_NAME_SET(Displace, defgrp_name);
RNA_MOD_VGROUP_NAME_SET(Hook, name);
RNA_MOD_VGROUP_NAME_SET(LaplacianDeform, anchor_grp_name);
RNA_MOD_VGROUP_NAME_SET(LaplacianSmooth, defgrp_name);
RNA_MOD_VGROUP_NAME_SET(Lattice, name);
RNA_MOD_VGROUP_NAME_SET(Mask, vgroup);
RNA_MOD_VGROUP_NAME_SET(MeshCache, defgrp_name);
RNA_MOD_VGROUP_NAME_SET(MeshDeform, defgrp_name);
RNA_MOD_VGROUP_NAME_SET(NormalEdit, defgrp_name);
RNA_MOD_VGROUP_NAME_SET(Shrinkwrap, vgroup_name);
RNA_MOD_VGROUP_NAME_SET(SimpleDeform, vgroup_name);
RNA_MOD_VGROUP_NAME_SET(Smooth, defgrp_name);
RNA_MOD_VGROUP_NAME_SET(Solidify, defgrp_name);
RNA_MOD_VGROUP_NAME_SET(Solidify, shell_defgrp_name);
RNA_MOD_VGROUP_NAME_SET(Solidify, rim_defgrp_name);
RNA_MOD_VGROUP_NAME_SET(SurfaceDeform, defgrp_name);
RNA_MOD_VGROUP_NAME_SET(UVWarp, vgroup_name);
RNA_MOD_VGROUP_NAME_SET(Warp, defgrp_name);
RNA_MOD_VGROUP_NAME_SET(Wave, defgrp_name);
RNA_MOD_VGROUP_NAME_SET(WeightVGEdit, defgrp_name);
RNA_MOD_VGROUP_NAME_SET(WeightVGEdit, mask_defgrp_name);
RNA_MOD_VGROUP_NAME_SET(WeightVGMix, defgrp_name_a);
RNA_MOD_VGROUP_NAME_SET(WeightVGMix, defgrp_name_b);
RNA_MOD_VGROUP_NAME_SET(WeightVGMix, mask_defgrp_name);
RNA_MOD_VGROUP_NAME_SET(WeightVGProximity, defgrp_name);
RNA_MOD_VGROUP_NAME_SET(WeightVGProximity, mask_defgrp_name);
RNA_MOD_VGROUP_NAME_SET(WeightedNormal, defgrp_name);
RNA_MOD_VGROUP_NAME_SET(Weld, defgrp_name);
RNA_MOD_VGROUP_NAME_SET(Wireframe, defgrp_name);
RNA_MOD_VGROUP_NAME_SET(GreasePencilLineart, vgname);

static void rna_ExplodeModifier_vgroup_get(PointerRNA *ptr, char *value)
{
  ExplodeModifierData *emd = (ExplodeModifierData *)ptr->data;
  rna_object_vgroup_name_index_get(ptr, value, emd->vgroup);
}

static int rna_ExplodeModifier_vgroup_length(PointerRNA *ptr)
{
  ExplodeModifierData *emd = (ExplodeModifierData *)ptr->data;
  return rna_object_vgroup_name_index_length(ptr, emd->vgroup);
}

static void rna_ExplodeModifier_vgroup_set(PointerRNA *ptr, const char *value)
{
  ExplodeModifierData *emd = (ExplodeModifierData *)ptr->data;
  rna_object_vgroup_name_index_set(ptr, value, &emd->vgroup);
}

#  undef RNA_MOD_VGROUP_NAME_SET

/* UV layers */

#  define RNA_MOD_UVLAYER_NAME_SET(_type, _prop) \
    static void rna_##_type##Modifier_##_prop##_set(PointerRNA *ptr, const char *value) \
    { \
      _type##ModifierData *tmd = (_type##ModifierData *)ptr->data; \
      rna_object_uvlayer_name_set(ptr, value, tmd->_prop, sizeof(tmd->_prop)); \
    }

RNA_MOD_UVLAYER_NAME_SET(MappingInfo, uvlayer_name);
RNA_MOD_UVLAYER_NAME_SET(UVProject, uvlayer_name);
RNA_MOD_UVLAYER_NAME_SET(UVWarp, uvlayer_name);
RNA_MOD_UVLAYER_NAME_SET(WeightVGEdit, mask_tex_uvlayer_name);
RNA_MOD_UVLAYER_NAME_SET(WeightVGMix, mask_tex_uvlayer_name);
RNA_MOD_UVLAYER_NAME_SET(WeightVGProximity, mask_tex_uvlayer_name);

#  undef RNA_MOD_UVLAYER_NAME_SET

/* Objects */

static void modifier_object_set(Object *self, Object **ob_p, int type, PointerRNA value)
{
  Object *ob = static_cast<Object *>(value.data);

  if (!self || ob != self) {
    if (!ob || type == OB_EMPTY || ob->type == type) {
      id_lib_extern((ID *)ob);
      *ob_p = ob;
    }
  }
}

#  define RNA_MOD_OBJECT_SET(_type, _prop, _obtype) \
    static void rna_##_type##Modifier_##_prop##_set( \
        PointerRNA *ptr, PointerRNA value, ReportList * /*reports*/) \
    { \
      _type##ModifierData *tmd = (_type##ModifierData *)ptr->data; \
      modifier_object_set((Object *)ptr->owner_id, &tmd->_prop, _obtype, value); \
    }

RNA_MOD_OBJECT_SET(Armature, object, OB_ARMATURE);
RNA_MOD_OBJECT_SET(Array, start_cap, OB_MESH);
RNA_MOD_OBJECT_SET(Array, end_cap, OB_MESH);
RNA_MOD_OBJECT_SET(Array, curve_ob, OB_CURVES_LEGACY);
RNA_MOD_OBJECT_SET(Boolean, object, OB_MESH);
RNA_MOD_OBJECT_SET(Cast, object, OB_EMPTY);
RNA_MOD_OBJECT_SET(Curve, object, OB_CURVES_LEGACY);
RNA_MOD_OBJECT_SET(DataTransfer, ob_source, OB_MESH);
RNA_MOD_OBJECT_SET(Lattice, object, OB_LATTICE);
RNA_MOD_OBJECT_SET(Mask, ob_arm, OB_ARMATURE);
RNA_MOD_OBJECT_SET(MeshDeform, object, OB_MESH);
RNA_MOD_OBJECT_SET(NormalEdit, target, OB_EMPTY);
RNA_MOD_OBJECT_SET(Shrinkwrap, target, OB_MESH);
RNA_MOD_OBJECT_SET(Shrinkwrap, auxTarget, OB_MESH);
RNA_MOD_OBJECT_SET(SurfaceDeform, target, OB_MESH);

static void rna_HookModifier_object_set(PointerRNA *ptr,
                                        PointerRNA value,
                                        ReportList * /*reports*/)
{
  Object *owner = (Object *)ptr->owner_id;
  HookModifierData *hmd = static_cast<HookModifierData *>(ptr->data);
  Object *ob = (Object *)value.data;

  hmd->object = ob;
  id_lib_extern((ID *)ob);
  BKE_object_modifier_hook_reset(owner, hmd);
}

static bool rna_HookModifier_object_override_apply(Main *bmain,
                                                   RNAPropertyOverrideApplyContext &rnaapply_ctx)
{
  PointerRNA *ptr_dst = &rnaapply_ctx.ptr_dst;
  PointerRNA *ptr_src = &rnaapply_ctx.ptr_src;
  PointerRNA *ptr_storage = &rnaapply_ctx.ptr_storage;
  PropertyRNA *prop_dst = rnaapply_ctx.prop_dst;
  PropertyRNA *prop_src = rnaapply_ctx.prop_src;
  const int len_dst = rnaapply_ctx.len_src;
  const int len_src = rnaapply_ctx.len_src;
  const int len_storage = rnaapply_ctx.len_storage;
  IDOverrideLibraryPropertyOperation *opop = rnaapply_ctx.liboverride_operation;

  BLI_assert(len_dst == len_src && (!ptr_storage || len_dst == len_storage) && len_dst == 0);
  BLI_assert(opop->operation == LIBOVERRIDE_OP_REPLACE &&
             "Unsupported RNA override operation on Hook modifier target object pointer");
  UNUSED_VARS_NDEBUG(ptr_storage, len_dst, len_src, len_storage, opop);

  /* We need a special handling here because setting hook target resets invert parent matrix,
   * which is evil in our case. */
  HookModifierData *hmd = static_cast<HookModifierData *>(ptr_dst->data);
  Object *owner = (Object *)ptr_dst->owner_id;
  Object *target_dst = static_cast<Object *>(RNA_property_pointer_get(ptr_dst, prop_dst).data);
  Object *target_src = static_cast<Object *>(RNA_property_pointer_get(ptr_src, prop_src).data);

  BLI_assert(target_dst == hmd->object);

  if (target_src == target_dst) {
    return false;
  }

  hmd->object = target_src;
  if (target_src == nullptr) {
    /* The only case where we do want default behavior (with matrix reset). */
    BKE_object_modifier_hook_reset(owner, hmd);
  }
  RNA_property_update_main(bmain, nullptr, ptr_dst, prop_dst);
  return true;
}

static void rna_HookModifier_subtarget_set(PointerRNA *ptr, const char *value)
{
  Object *owner = (Object *)ptr->owner_id;
  HookModifierData *hmd = static_cast<HookModifierData *>(ptr->data);

  STRNCPY(hmd->subtarget, value);
  BKE_object_modifier_hook_reset(owner, hmd);
}

static int rna_HookModifier_vertex_indices_get_length(const PointerRNA *ptr,
                                                      int length[RNA_MAX_ARRAY_DIMENSION])
{
  const HookModifierData *hmd = static_cast<const HookModifierData *>(ptr->data);
  int indexar_num = hmd->indexar ? hmd->indexar_num : 0;
  return (length[0] = indexar_num);
}

static void rna_HookModifier_vertex_indices_get(PointerRNA *ptr, int *values)
{
  HookModifierData *hmd = static_cast<HookModifierData *>(ptr->data);
  if (hmd->indexar != nullptr) {
    memcpy(values, hmd->indexar, sizeof(int) * hmd->indexar_num);
  }
}

static void rna_HookModifier_vertex_indices_set(HookModifierData *hmd,
                                                ReportList *reports,
                                                const int *indices,
                                                int indices_num)
{
  if (indices_num == 0) {
    MEM_SAFE_FREE(hmd->indexar);
    hmd->indexar_num = 0;
  }
  else {
    /* Reject negative indices. */
    for (int i = 0; i < indices_num; i++) {
      if (indices[i] < 0) {
        BKE_reportf(reports, RPT_ERROR, "Negative vertex index in vertex_indices_set");
        return;
      }
    }

    /* Copy and sort the index array. */
    size_t size = sizeof(int) * indices_num;
    int *buffer = static_cast<int *>(MEM_mallocN(size, "hook indexar"));
    memcpy(buffer, indices, size);

    qsort(buffer, indices_num, sizeof(int), BLI_sortutil_cmp_int);

    /* Reject duplicate indices. */
    for (int i = 1; i < indices_num; i++) {
      if (buffer[i] == buffer[i - 1]) {
        BKE_reportf(reports, RPT_ERROR, "Duplicate index %d in vertex_indices_set", buffer[i]);
        MEM_freeN(buffer);
        return;
      }
    }

    /* Success - save the new array. */
    MEM_SAFE_FREE(hmd->indexar);
    hmd->indexar = buffer;
    hmd->indexar_num = indices_num;
  }
}

static PointerRNA rna_UVProjector_object_get(PointerRNA *ptr)
{
  Object **ob = (Object **)ptr->data;
  return rna_pointer_inherit_refine(ptr, &RNA_Object, *ob);
}

static void rna_UVProjector_object_set(PointerRNA *ptr, PointerRNA value, ReportList * /*reports*/)
{
  Object **ob_p = (Object **)ptr->data;
  Object *ob = (Object *)value.data;
  id_lib_extern((ID *)ob);
  *ob_p = ob;
}

#  undef RNA_MOD_OBJECT_SET

/* Other rna callbacks */

static void rna_fluid_set_type(Main *bmain, Scene *scene, PointerRNA *ptr)
{
  FluidModifierData *fmd = (FluidModifierData *)ptr->data;
  Object *ob = (Object *)ptr->owner_id;

  /* nothing changed */
  if ((fmd->type & MOD_FLUID_TYPE_DOMAIN) && fmd->domain) {
    return;
  }

#  ifdef WITH_FLUID
  BKE_fluid_modifier_free(fmd);             /* XXX TODO: completely free all 3 pointers */
  BKE_fluid_modifier_create_type_data(fmd); /* create regarding of selected type */
#  endif

  switch (fmd->type) {
    case MOD_FLUID_TYPE_DOMAIN:
      ob->dt = OB_WIRE;
      break;
    case MOD_FLUID_TYPE_FLOW:
    case MOD_FLUID_TYPE_EFFEC:
    case 0:
    default:
      break;
  }

  /* update dependency since a domain - other type switch could have happened */
  rna_Modifier_dependency_update(bmain, scene, ptr);
}

static void rna_MultiresModifier_level_range(
    PointerRNA *ptr, int *min, int *max, int * /*softmin*/, int * /*softmax*/)
{
  MultiresModifierData *mmd = (MultiresModifierData *)ptr->data;

  *min = 0;
  *max = max_ii(0, mmd->totlvl); /* intentionally _not_ -1 */
}

static bool rna_MultiresModifier_external_get(PointerRNA *ptr)
{
  Object *ob = (Object *)ptr->owner_id;
  Mesh *mesh = static_cast<Mesh *>(ob->data);

  return CustomData_external_test(&mesh->corner_data, CD_MDISPS);
}

static void rna_MultiresModifier_filepath_get(PointerRNA *ptr, char *value)
{
  Object *ob = (Object *)ptr->owner_id;
  CustomDataExternal *external = ((Mesh *)ob->data)->corner_data.external;

  strcpy(value, (external) ? external->filepath : "");
}

static void rna_MultiresModifier_filepath_set(PointerRNA *ptr, const char *value)
{
  Object *ob = (Object *)ptr->owner_id;
  CustomDataExternal *external = ((Mesh *)ob->data)->corner_data.external;

  if (external && !STREQ(external->filepath, value)) {
    STRNCPY(external->filepath, value);
    multires_force_external_reload(ob);
  }
}

static int rna_MultiresModifier_filepath_length(PointerRNA *ptr)
{
  Object *ob = (Object *)ptr->owner_id;
  CustomDataExternal *external = ((Mesh *)ob->data)->corner_data.external;

  return strlen((external) ? external->filepath : "");
}

static int rna_ShrinkwrapModifier_face_cull_get(PointerRNA *ptr)
{
  ShrinkwrapModifierData *swm = (ShrinkwrapModifierData *)ptr->data;
  return swm->shrinkOpts & MOD_SHRINKWRAP_CULL_TARGET_MASK;
}

static void rna_ShrinkwrapModifier_face_cull_set(PointerRNA *ptr, int value)
{
  ShrinkwrapModifierData *swm = (ShrinkwrapModifierData *)ptr->data;
  swm->shrinkOpts = (swm->shrinkOpts & ~MOD_SHRINKWRAP_CULL_TARGET_MASK) | value;
}

static bool rna_MeshDeformModifier_is_bound_get(PointerRNA *ptr)
{
  return (((MeshDeformModifierData *)ptr->data)->bindcagecos != nullptr);
}

static PointerRNA rna_SoftBodyModifier_settings_get(PointerRNA *ptr)
{
  Object *ob = (Object *)ptr->owner_id;
  return rna_pointer_inherit_refine(ptr, &RNA_SoftBodySettings, ob->soft);
}

static PointerRNA rna_SoftBodyModifier_point_cache_get(PointerRNA *ptr)
{
  Object *ob = (Object *)ptr->owner_id;
  return rna_pointer_inherit_refine(ptr, &RNA_PointCache, ob->soft->shared->pointcache);
}

static PointerRNA rna_CollisionModifier_settings_get(PointerRNA *ptr)
{
  Object *ob = (Object *)ptr->owner_id;
  return rna_pointer_inherit_refine(ptr, &RNA_CollisionSettings, ob->pd);
}

/* Special update function for setting the number of segments of the modifier that also resamples
 * the segments in the custom profile. */
static void rna_BevelModifier_update_segments(Main *bmain, Scene *scene, PointerRNA *ptr)
{
  BevelModifierData *bmd = (BevelModifierData *)ptr->data;
  if (RNA_enum_get(ptr, "profile_type") == MOD_BEVEL_PROFILE_CUSTOM) {
    short segments = short(RNA_int_get(ptr, "segments"));
    BKE_curveprofile_init(bmd->custom_profile, segments);
  }
  rna_Modifier_update(bmain, scene, ptr);
}

static void rna_UVProjectModifier_num_projectors_set(PointerRNA *ptr, int value)
{
  UVProjectModifierData *md = (UVProjectModifierData *)ptr->data;
  int a;

  md->projectors_num = std::clamp(value, 1, MOD_UVPROJECT_MAXPROJECTORS);
  for (a = md->projectors_num; a < MOD_UVPROJECT_MAXPROJECTORS; a++) {
    md->projectors[a] = nullptr;
  }
}

static void rna_OceanModifier_init_update(Main *bmain, Scene *scene, PointerRNA *ptr)
{
  OceanModifierData *omd = (OceanModifierData *)ptr->data;

  BKE_ocean_free_modifier_cache(omd);
  rna_Modifier_update(bmain, scene, ptr);
}

static void rna_OceanModifier_ocean_chop_set(PointerRNA *ptr, float value)
{
  OceanModifierData *omd = (OceanModifierData *)ptr->data;
  float old_value = omd->chop_amount;

  omd->chop_amount = value;

  if ((old_value == 0.0f && value > 0.0f) || (old_value > 0.0f && value == 0.0f)) {
    BKE_ocean_free_modifier_cache(omd);
  }
}

static bool rna_LaplacianDeformModifier_is_bind_get(PointerRNA *ptr)
{
  LaplacianDeformModifierData *lmd = (LaplacianDeformModifierData *)ptr->data;
  return ((lmd->flag & MOD_LAPLACIANDEFORM_BIND) && (lmd->vertexco != nullptr));
}

/* NOTE: Curve and array modifiers requires curve path to be evaluated,
 * dependency graph will make sure that curve eval would create such a path,
 * but if curve was already evaluated we might miss path.
 *
 * So what we do here is: if path was not calculated for target curve we
 * tag it for update.
 */

static void rna_CurveModifier_dependency_update(Main *bmain, Scene *scene, PointerRNA *ptr)
{
  CurveModifierData *cmd = (CurveModifierData *)ptr->data;
  rna_Modifier_update(bmain, scene, ptr);
  DEG_relations_tag_update(bmain);
  if (cmd->object != nullptr) {
    Curve *curve = static_cast<Curve *>(cmd->object->data);
    if ((curve->flag & CU_PATH) == 0) {
      DEG_id_tag_update(&curve->id, ID_RECALC_GEOMETRY);
    }
  }
}

static void rna_ArrayModifier_dependency_update(Main *bmain, Scene *scene, PointerRNA *ptr)
{
  ArrayModifierData *amd = (ArrayModifierData *)ptr->data;
  rna_Modifier_update(bmain, scene, ptr);
  DEG_relations_tag_update(bmain);
  if (amd->curve_ob != nullptr) {
    Curve *curve = static_cast<Curve *>(amd->curve_ob->data);
    if ((curve->flag & CU_PATH) == 0) {
      DEG_id_tag_update(&curve->id, ID_RECALC_GEOMETRY);
    }
  }
}

static void rna_DataTransferModifier_use_data_update(Main *bmain, Scene *scene, PointerRNA *ptr)
{
  DataTransferModifierData *dtmd = (DataTransferModifierData *)ptr->data;

  if (!(dtmd->flags & MOD_DATATRANSFER_USE_VERT)) {
    dtmd->data_types &= ~DT_TYPE_VERT_ALL;
  }
  if (!(dtmd->flags & MOD_DATATRANSFER_USE_EDGE)) {
    dtmd->data_types &= ~DT_TYPE_EDGE_ALL;
  }
  if (!(dtmd->flags & MOD_DATATRANSFER_USE_LOOP)) {
    dtmd->data_types &= ~DT_TYPE_LOOP_ALL;
  }
  if (!(dtmd->flags & MOD_DATATRANSFER_USE_POLY)) {
    dtmd->data_types &= ~DT_TYPE_POLY_ALL;
  }

  rna_Modifier_dependency_update(bmain, scene, ptr);
}

static void rna_DataTransferModifier_data_types_update(Main *bmain, Scene *scene, PointerRNA *ptr)
{
  DataTransferModifierData *dtmd = (DataTransferModifierData *)ptr->data;
  const int item_types = BKE_object_data_transfer_get_dttypes_item_types(dtmd->data_types);

  if (item_types & ME_VERT) {
    dtmd->flags |= MOD_DATATRANSFER_USE_VERT;
  }
  if (item_types & ME_EDGE) {
    dtmd->flags |= MOD_DATATRANSFER_USE_EDGE;
  }
  if (item_types & ME_LOOP) {
    dtmd->flags |= MOD_DATATRANSFER_USE_LOOP;
  }
  if (item_types & ME_POLY) {
    dtmd->flags |= MOD_DATATRANSFER_USE_POLY;
  }

  rna_Modifier_dependency_update(bmain, scene, ptr);
}

static void rna_DataTransferModifier_verts_data_types_set(PointerRNA *ptr, int value)
{
  DataTransferModifierData *dtmd = (DataTransferModifierData *)ptr->data;

  dtmd->data_types &= ~DT_TYPE_VERT_ALL;
  dtmd->data_types |= value;
}

static void rna_DataTransferModifier_edges_data_types_set(PointerRNA *ptr, int value)
{
  DataTransferModifierData *dtmd = (DataTransferModifierData *)ptr->data;

  dtmd->data_types &= ~DT_TYPE_EDGE_ALL;
  dtmd->data_types |= value;
}

static void rna_DataTransferModifier_loops_data_types_set(PointerRNA *ptr, int value)
{
  DataTransferModifierData *dtmd = (DataTransferModifierData *)ptr->data;

  dtmd->data_types &= ~DT_TYPE_LOOP_ALL;
  dtmd->data_types |= value;
}

static void rna_DataTransferModifier_polys_data_types_set(PointerRNA *ptr, int value)
{
  DataTransferModifierData *dtmd = (DataTransferModifierData *)ptr->data;

  dtmd->data_types &= ~DT_TYPE_POLY_ALL;
  dtmd->data_types |= value;
}

static const EnumPropertyItem *rna_DataTransferModifier_layers_select_src_itemf(bContext *C,
                                                                                PointerRNA *ptr,
                                                                                PropertyRNA *prop,
                                                                                bool *r_free)
{
  using namespace blender;
  DataTransferModifierData *dtmd = (DataTransferModifierData *)ptr->data;
  EnumPropertyItem *item = nullptr, tmp_item = {0};
  int totitem = 0;

  if (!C) { /* needed for docs and i18n tools */
    return rna_enum_dt_layers_select_src_items;
  }

  /* No active here! */
  RNA_enum_items_add_value(
      &item, &totitem, rna_enum_dt_layers_select_src_items, DT_LAYERS_ALL_SRC);

  if (STREQ(RNA_property_identifier(prop), "layers_vgroup_select_src")) {
    Object *ob_src = dtmd->ob_source;

#  if 0 /* XXX Don't think we want this in modifier version... */
    if (BKE_object_pose_armature_get(ob_src)) {
      RNA_enum_items_add_value(
          &item, &totitem, rna_enum_dt_layers_select_src_items, DT_LAYERS_VGROUP_SRC_BONE_SELECT);
      RNA_enum_items_add_value(
          &item, &totitem, rna_enum_dt_layers_select_src_items, DT_LAYERS_VGROUP_SRC_BONE_DEFORM);
    }
#  endif

    if (ob_src) {
      const bDeformGroup *dg;
      int i;

      RNA_enum_item_add_separator(&item, &totitem);

      const ListBase *defbase = BKE_object_defgroup_list(ob_src);
      for (i = 0, dg = static_cast<const bDeformGroup *>(defbase->first); dg; i++, dg = dg->next) {
        tmp_item.value = i;
        tmp_item.identifier = tmp_item.name = dg->name;
        RNA_enum_item_add(&item, &totitem, &tmp_item);
      }
    }
  }
  else if (STREQ(RNA_property_identifier(prop), "layers_shapekey_select_src")) {
    /* TODO */
  }
  else if (STREQ(RNA_property_identifier(prop), "layers_uv_select_src")) {
    Object *ob_src = dtmd->ob_source;

    if (ob_src) {
      int num_data, i;

      Depsgraph *depsgraph = CTX_data_ensure_evaluated_depsgraph(C);
      const Object *ob_eval = DEG_get_evaluated_object(depsgraph, ob_src);
      if (!ob_eval) {
        RNA_enum_item_end(&item, &totitem);
        *r_free = true;
        return item;
      }
      const Mesh *me_eval = BKE_object_get_evaluated_mesh(ob_eval);
      if (!me_eval) {
        RNA_enum_item_end(&item, &totitem);
        *r_free = true;
        return item;
      }

      num_data = CustomData_number_of_layers(&me_eval->corner_data, CD_PROP_FLOAT2);

      RNA_enum_item_add_separator(&item, &totitem);

      for (i = 0; i < num_data; i++) {
        tmp_item.value = i;
        tmp_item.identifier = tmp_item.name = CustomData_get_layer_name(
            &me_eval->corner_data, CD_PROP_FLOAT2, i);
        RNA_enum_item_add(&item, &totitem, &tmp_item);
      }
    }
  }
  else if (STREQ(RNA_property_identifier(prop), "layers_vcol_vert_select_src") ||
           STREQ(RNA_property_identifier(prop), "layers_vcol_loop_select_src"))
  {
    Object *ob_src = dtmd->ob_source;

    if (ob_src) {
      bke::AttrDomain domain = STREQ(RNA_property_identifier(prop),
                                     "layers_vcol_vert_select_src") ?
                                   bke::AttrDomain::Point :
                                   bke::AttrDomain::Corner;

      Depsgraph *depsgraph = CTX_data_ensure_evaluated_depsgraph(C);
      const Object *ob_eval = DEG_get_evaluated_object(depsgraph, ob_src);
      if (!ob_eval) {
        RNA_enum_item_end(&item, &totitem);
        *r_free = true;
        return item;
      }
      const Mesh *mesh_eval = BKE_object_get_evaluated_mesh(ob_eval);
      if (!mesh_eval) {
        RNA_enum_item_end(&item, &totitem);
        *r_free = true;
        return item;
      }

      const CustomData *cdata;
      if (domain == bke::AttrDomain::Point) {
        cdata = &mesh_eval->vert_data;
      }
      else {
        cdata = &mesh_eval->corner_data;
      }

      eCustomDataType types[2] = {CD_PROP_COLOR, CD_PROP_BYTE_COLOR};

      int idx = 0;
      for (int i = 0; i < 2; i++) {
        int num_data = CustomData_number_of_layers(cdata, types[i]);

        RNA_enum_item_add_separator(&item, &totitem);

        for (int j = 0; j < num_data; j++) {
          tmp_item.value = idx++;
          tmp_item.identifier = tmp_item.name = CustomData_get_layer_name(cdata, types[i], j);
          RNA_enum_item_add(&item, &totitem, &tmp_item);
        }
      }
    }
  }

  RNA_enum_item_end(&item, &totitem);
  *r_free = true;

  return item;
}

static const EnumPropertyItem *rna_DataTransferModifier_layers_select_dst_itemf(bContext *C,
                                                                                PointerRNA *ptr,
                                                                                PropertyRNA *prop,
                                                                                bool *r_free)
{
  DataTransferModifierData *dtmd = (DataTransferModifierData *)ptr->data;
  EnumPropertyItem *item = nullptr, tmp_item = {0};
  int totitem = 0;

  if (!C) { /* needed for docs and i18n tools */
    return rna_enum_dt_layers_select_dst_items;
  }

  /* No active here! */
  RNA_enum_items_add_value(
      &item, &totitem, rna_enum_dt_layers_select_dst_items, DT_LAYERS_NAME_DST);
  RNA_enum_items_add_value(
      &item, &totitem, rna_enum_dt_layers_select_dst_items, DT_LAYERS_INDEX_DST);

  if (STREQ(RNA_property_identifier(prop), "layers_vgroup_select_dst")) {
    /* Only list destination layers if we have a single source! */
    if (dtmd->layers_select_src[DT_MULTILAYER_INDEX_MDEFORMVERT] >= 0) {
      Object *ob_dst = CTX_data_active_object(C); /* XXX Is this OK? */

      if (ob_dst) {
        const bDeformGroup *dg;
        int i;

        RNA_enum_item_add_separator(&item, &totitem);

        const ListBase *defbase = BKE_object_defgroup_list(ob_dst);
        for (i = 0, dg = static_cast<const bDeformGroup *>(defbase->first); dg; i++, dg = dg->next)
        {
          tmp_item.value = i;
          tmp_item.identifier = tmp_item.name = dg->name;
          RNA_enum_item_add(&item, &totitem, &tmp_item);
        }
      }
    }
  }
  else if (STREQ(RNA_property_identifier(prop), "layers_shapekey_select_dst")) {
    /* TODO */
  }
  else if (STREQ(RNA_property_identifier(prop), "layers_uv_select_dst")) {
    /* Only list destination layers if we have a single source! */
    if (dtmd->layers_select_src[DT_MULTILAYER_INDEX_UV] >= 0) {
      Object *ob_dst = CTX_data_active_object(C); /* XXX Is this OK? */

      if (ob_dst && ob_dst->data) {
        Mesh *me_dst;
        CustomData *corner_data;
        int num_data, i;

        me_dst = static_cast<Mesh *>(ob_dst->data);
        corner_data = &me_dst->corner_data;
        num_data = CustomData_number_of_layers(corner_data, CD_PROP_FLOAT2);

        RNA_enum_item_add_separator(&item, &totitem);

        for (i = 0; i < num_data; i++) {
          tmp_item.value = i;
          tmp_item.identifier = tmp_item.name = CustomData_get_layer_name(
              corner_data, CD_PROP_FLOAT2, i);
          RNA_enum_item_add(&item, &totitem, &tmp_item);
        }
      }
    }
  }
  else if (STREQ(RNA_property_identifier(prop), "layers_vcol_vert_select_dst") ||
           STREQ(RNA_property_identifier(prop), "layers_vcol_loop_select_dst"))
  {
    int multilayer_index = STREQ(RNA_property_identifier(prop), "layers_vcol_vert_select_dst") ?
                               DT_MULTILAYER_INDEX_VCOL_VERT :
                               DT_MULTILAYER_INDEX_VCOL_LOOP;

    /* Only list destination layers if we have a single source! */
    if (dtmd->layers_select_src[multilayer_index] >= 0) {
      Object *ob_dst = CTX_data_active_object(C); /* XXX Is this OK? */

      if (ob_dst && ob_dst->data) {
        eCustomDataType types[2] = {CD_PROP_COLOR, CD_PROP_BYTE_COLOR};

        Mesh *me_dst = static_cast<Mesh *>(ob_dst->data);
        CustomData *cdata = STREQ(RNA_property_identifier(prop), "layers_vcol_vert_select_dst") ?
                                &me_dst->vert_data :
                                &me_dst->corner_data;

        int idx = 0;
        for (int i = 0; i < 2; i++) {
          int num_data = CustomData_number_of_layers(cdata, types[i]);

          RNA_enum_item_add_separator(&item, &totitem);

          for (int j = 0; j < num_data; j++) {
            tmp_item.value = idx++;
            tmp_item.identifier = tmp_item.name = CustomData_get_layer_name(cdata, types[i], j);
            RNA_enum_item_add(&item, &totitem, &tmp_item);
          }
        }
      }
    }
  }

  RNA_enum_item_end(&item, &totitem);
  *r_free = true;

  return item;
}

static const EnumPropertyItem *rna_DataTransferModifier_mix_mode_itemf(bContext *C,
                                                                       PointerRNA *ptr,
                                                                       PropertyRNA * /*prop*/,
                                                                       bool *r_free)
{
  DataTransferModifierData *dtmd = (DataTransferModifierData *)ptr->data;
  EnumPropertyItem *item = nullptr;
  int totitem = 0;

  bool support_advanced_mixing, support_threshold;

  if (!C) { /* needed for docs and i18n tools */
    return rna_enum_dt_mix_mode_items;
  }

  RNA_enum_items_add_value(&item, &totitem, rna_enum_dt_mix_mode_items, CDT_MIX_TRANSFER);

  BKE_object_data_transfer_get_dttypes_capacity(
      dtmd->data_types, &support_advanced_mixing, &support_threshold);

  if (support_threshold) {
    RNA_enum_items_add_value(
        &item, &totitem, rna_enum_dt_mix_mode_items, CDT_MIX_REPLACE_ABOVE_THRESHOLD);
    RNA_enum_items_add_value(
        &item, &totitem, rna_enum_dt_mix_mode_items, CDT_MIX_REPLACE_BELOW_THRESHOLD);
  }

  if (support_advanced_mixing) {
    RNA_enum_item_add_separator(&item, &totitem);
    RNA_enum_items_add_value(&item, &totitem, rna_enum_dt_mix_mode_items, CDT_MIX_MIX);
    RNA_enum_items_add_value(&item, &totitem, rna_enum_dt_mix_mode_items, CDT_MIX_ADD);
    RNA_enum_items_add_value(&item, &totitem, rna_enum_dt_mix_mode_items, CDT_MIX_SUB);
    RNA_enum_items_add_value(&item, &totitem, rna_enum_dt_mix_mode_items, CDT_MIX_MUL);
  }

  RNA_enum_item_end(&item, &totitem);
  *r_free = true;

  return item;
}

static void rna_CorrectiveSmoothModifier_update(Main *bmain, Scene *scene, PointerRNA *ptr)
{
  CorrectiveSmoothModifierData *csmd = (CorrectiveSmoothModifierData *)ptr->data;

  MEM_SAFE_FREE(csmd->delta_cache.deltas);

  rna_Modifier_update(bmain, scene, ptr);
}

static void rna_CorrectiveSmoothModifier_rest_source_update(Main *bmain,
                                                            Scene *scene,
                                                            PointerRNA *ptr)
{
  CorrectiveSmoothModifierData *csmd = (CorrectiveSmoothModifierData *)ptr->data;

  if (csmd->rest_source != MOD_CORRECTIVESMOOTH_RESTSOURCE_BIND) {
    MEM_SAFE_FREE(csmd->bind_coords);
    csmd->bind_coords_num = 0;
  }

  rna_CorrectiveSmoothModifier_update(bmain, scene, ptr);
}

static bool rna_CorrectiveSmoothModifier_is_bind_get(PointerRNA *ptr)
{
  CorrectiveSmoothModifierData *csmd = (CorrectiveSmoothModifierData *)ptr->data;
  return (csmd->bind_coords != nullptr);
}

static bool rna_SurfaceDeformModifier_is_bound_get(PointerRNA *ptr)
{
  return (((SurfaceDeformModifierData *)ptr->data)->verts != nullptr);
}

static bool rna_ParticleInstanceModifier_particle_system_poll(PointerRNA *ptr,
                                                              const PointerRNA value)
{
  ParticleInstanceModifierData *psmd = static_cast<ParticleInstanceModifierData *>(ptr->data);
  ParticleSystem *psys = static_cast<ParticleSystem *>(value.data);

  if (!psmd->ob) {
    return false;
  }

  /* make sure psys is in the object */
  return BLI_findindex(&psmd->ob->particlesystem, psys) != -1;
}

static PointerRNA rna_ParticleInstanceModifier_particle_system_get(PointerRNA *ptr)
{
  ParticleInstanceModifierData *psmd = static_cast<ParticleInstanceModifierData *>(ptr->data);
  ParticleSystem *psys;

  if (!psmd->ob) {
    return PointerRNA_NULL;
  }

  psys = static_cast<ParticleSystem *>(BLI_findlink(&psmd->ob->particlesystem, psmd->psys - 1));
  PointerRNA rptr = RNA_pointer_create((ID *)psmd->ob, &RNA_ParticleSystem, psys);
  return rptr;
}

static void rna_ParticleInstanceModifier_particle_system_set(PointerRNA *ptr,
                                                             const PointerRNA value,
                                                             ReportList * /*reports*/)
{
  ParticleInstanceModifierData *psmd = static_cast<ParticleInstanceModifierData *>(ptr->data);

  if (!psmd->ob) {
    return;
  }

  psmd->psys = BLI_findindex(&psmd->ob->particlesystem, value.data) + 1;
  CLAMP_MIN(psmd->psys, 1);
}

/**
 * Special set callback that just changes the first bit of the expansion flag.
 * This way the expansion state of all the sub-panels is not changed by RNA.
 */
static void rna_Modifier_show_expanded_set(PointerRNA *ptr, bool value)
{
  ModifierData *md = static_cast<ModifierData *>(ptr->data);
  SET_FLAG_FROM_TEST(md->ui_expand_flag, value, UI_PANEL_DATA_EXPAND_ROOT);
}

/**
 * Only check the first bit of the expansion flag for the main panel's expansion,
 * maintaining compatibility with older versions where there was only one expansion
 * value.
 */
static bool rna_Modifier_show_expanded_get(PointerRNA *ptr)
{
  ModifierData *md = static_cast<ModifierData *>(ptr->data);
  return md->ui_expand_flag & UI_PANEL_DATA_EXPAND_ROOT;
}

static bool rna_NodesModifier_node_group_poll(PointerRNA * /*ptr*/, PointerRNA value)
{
  bNodeTree *ntree = static_cast<bNodeTree *>(value.data);
  if (ntree->type != NTREE_GEOMETRY) {
    return false;
  }
  if (!ntree->geometry_node_asset_traits) {
    return false;
  }
  if ((ntree->geometry_node_asset_traits->flag & GEO_NODE_ASSET_MODIFIER) == 0) {
    return false;
  }
  return true;
}

static void rna_NodesModifier_node_group_update(Main *bmain, Scene *scene, PointerRNA *ptr)
{
  Object *object = (Object *)ptr->owner_id;
  NodesModifierData *nmd = static_cast<NodesModifierData *>(ptr->data);
  rna_Modifier_dependency_update(bmain, scene, ptr);
  MOD_nodes_update_interface(object, nmd);
}

static IDProperty **rna_NodesModifier_properties(PointerRNA *ptr)
{
  NodesModifierData *nmd = static_cast<NodesModifierData *>(ptr->data);
  NodesModifierSettings *settings = &nmd->settings;
  return &settings->properties;
}

static void rna_Lineart_start_level_set(PointerRNA *ptr, int value)
{
  GreasePencilLineartModifierData *lmd = (GreasePencilLineartModifierData *)ptr->data;

  CLAMP(value, 0, 128);
  lmd->level_start = value;
  lmd->level_end = blender::math::max(value, int(lmd->level_end));
}

static void rna_Lineart_end_level_set(PointerRNA *ptr, int value)
{
  GreasePencilLineartModifierData *lmd = (GreasePencilLineartModifierData *)ptr->data;

  CLAMP(value, 0, 128);
  lmd->level_end = value;
  lmd->level_start = blender::math::min(value, int(lmd->level_start));
}

static const NodesModifierData *find_nodes_modifier_by_bake(const Object &object,
                                                            const NodesModifierBake &bake)
{
  LISTBASE_FOREACH (const ModifierData *, md, &object.modifiers) {
    if (md->type != eModifierType_Nodes) {
      continue;
    }
    const NodesModifierData *nmd = reinterpret_cast<const NodesModifierData *>(md);
    const blender::Span<NodesModifierBake> bakes{nmd->bakes, nmd->bakes_num};
    if (bakes.contains_ptr(&bake)) {
      return nmd;
    }
  }
  return nullptr;
}

static PointerRNA rna_NodesModifierBake_node_get(PointerRNA *ptr)
{
  const Object *ob = reinterpret_cast<Object *>(ptr->owner_id);
  const NodesModifierBake *bake = static_cast<NodesModifierBake *>(ptr->data);
  const NodesModifierData *nmd = find_nodes_modifier_by_bake(*ob, *bake);
  if (!nmd->node_group) {
    return PointerRNA_NULL;
  }
  const bNodeTree *tree;
  const bNode *node = nmd->node_group->find_nested_node(bake->id, &tree);
  if (!node) {
    return PointerRNA_NULL;
  }
  BLI_assert(tree != nullptr);
  return RNA_pointer_create(const_cast<ID *>(&tree->id), &RNA_Node, const_cast<bNode *>(node));
}

bool rna_GreasePencilModifier_material_poll(PointerRNA *ptr, PointerRNA value)
{
  Object *ob = reinterpret_cast<Object *>(ptr->owner_id);
  Material *ma = reinterpret_cast<Material *>(value.owner_id);

  return BKE_object_material_index_get(ob, ma) != -1;
}

/* Write material to a generic target pointer without the final modifier struct. */
static void rna_GreasePencilModifier_material_set(PointerRNA *ptr,
                                                  PointerRNA value,
                                                  ReportList *reports,
                                                  Material **ma_target)
{
  Object *ob = reinterpret_cast<Object *>(ptr->owner_id);
  Material *ma = reinterpret_cast<Material *>(value.owner_id);

  if (ma == nullptr || BKE_object_material_index_get(ob, ma) != -1) {
    id_lib_extern(reinterpret_cast<ID *>(ob));
    *ma_target = ma;
  }
  else {
    BKE_reportf(
        reports,
        RPT_ERROR,
        "Cannot assign material '%s', it has to be used by the grease pencil object already",
        ma->id.name);
  }
}

#  define RNA_MOD_GREASE_PENCIL_MATERIAL_FILTER_SET(_type) \
    static void rna_##_type##Modifier_material_filter_set( \
        PointerRNA *ptr, PointerRNA value, ReportList *reports) \
    { \
      _type##ModifierData *tmd = static_cast<_type##ModifierData *>(ptr->data); \
      rna_GreasePencilModifier_material_set(ptr, value, reports, &tmd->influence.material); \
    }

#  define RNA_MOD_GREASE_PENCIL_VERTEX_GROUP_SET(_type) \
    static void rna_##_type##Modifier_vertex_group_name_set(PointerRNA *ptr, const char *value) \
    { \
      _type##ModifierData *tmd = static_cast<_type##ModifierData *>(ptr->data); \
      rna_object_vgroup_name_set(ptr, \
                                 value, \
                                 tmd->influence.vertex_group_name, \
                                 sizeof(tmd->influence.vertex_group_name)); \
    }

RNA_MOD_GREASE_PENCIL_MATERIAL_FILTER_SET(GreasePencilColor);
RNA_MOD_GREASE_PENCIL_MATERIAL_FILTER_SET(GreasePencilMirror);
RNA_MOD_GREASE_PENCIL_MATERIAL_FILTER_SET(GreasePencilOffset);
RNA_MOD_GREASE_PENCIL_MATERIAL_FILTER_SET(GreasePencilOpacity);
RNA_MOD_GREASE_PENCIL_MATERIAL_FILTER_SET(GreasePencilSubdiv);
RNA_MOD_GREASE_PENCIL_MATERIAL_FILTER_SET(GreasePencilTint);
RNA_MOD_GREASE_PENCIL_MATERIAL_FILTER_SET(GreasePencilSmooth);
RNA_MOD_GREASE_PENCIL_MATERIAL_FILTER_SET(GreasePencilNoise);

RNA_MOD_GREASE_PENCIL_VERTEX_GROUP_SET(GreasePencilOffset);
RNA_MOD_GREASE_PENCIL_VERTEX_GROUP_SET(GreasePencilOpacity);
RNA_MOD_GREASE_PENCIL_VERTEX_GROUP_SET(GreasePencilSubdiv);
RNA_MOD_GREASE_PENCIL_VERTEX_GROUP_SET(GreasePencilTint);
RNA_MOD_GREASE_PENCIL_VERTEX_GROUP_SET(GreasePencilSmooth);
RNA_MOD_GREASE_PENCIL_VERTEX_GROUP_SET(GreasePencilNoise);

static void rna_GreasePencilOpacityModifier_opacity_factor_range(
    PointerRNA *ptr, float *min, float *max, float *softmin, float *softmax)
{
  GreasePencilOpacityModifierData *omd = static_cast<GreasePencilOpacityModifierData *>(ptr->data);

  *min = 0.0f;
  *softmin = 0.0f;
  *softmax = (omd->flag & MOD_GREASE_PENCIL_OPACITY_USE_UNIFORM_OPACITY) ? 1.0f : 2.0f;
  *max = *softmax;
}

static void rna_GreasePencilOpacityModifier_opacity_factor_max_set(PointerRNA *ptr, float value)
{
  GreasePencilOpacityModifierData *omd = static_cast<GreasePencilOpacityModifierData *>(ptr->data);

  omd->color_factor = (omd->flag & MOD_GREASE_PENCIL_OPACITY_USE_UNIFORM_OPACITY) ?
                          std::min(value, 1.0f) :
                          value;
}

static void rna_GreasePencilTintModifier_object_set(PointerRNA *ptr,
                                                    PointerRNA value,
                                                    ReportList * /*reports*/)
{
  GreasePencilTintModifierData *tmd = static_cast<GreasePencilTintModifierData *>(ptr->data);
  Object *ob = static_cast<Object *>(value.data);

  tmd->object = ob;
  id_lib_extern(&ob->id);
}

static void rna_GreasePencilMirrorModifier_object_set(PointerRNA *ptr,
                                                      PointerRNA value,
                                                      ReportList * /*reports*/)
{
  GreasePencilMirrorModifierData *mmd = static_cast<GreasePencilMirrorModifierData *>(ptr->data);
  Object *ob = static_cast<Object *>(value.data);

  mmd->object = ob;
  id_lib_extern(&ob->id);
}

#else

static void rna_def_modifier_panel_open_prop(StructRNA *srna, const char *identifier, const int id)
{
  BLI_assert(id >= 0);
  BLI_assert(id < sizeof(ModifierData::layout_panel_open_flag) * 8);

  PropertyRNA *prop;
  prop = RNA_def_property(srna, identifier, PROP_BOOLEAN, PROP_NONE);
  RNA_def_property_flag(prop, PROP_NO_DEG_UPDATE);
  RNA_def_property_boolean_sdna(
      prop, nullptr, "modifier.layout_panel_open_flag", (int64_t(1) << id));
  RNA_def_property_update(prop, NC_OBJECT | ND_MODIFIER, nullptr);
}

static void rna_def_property_subdivision_common(StructRNA *srna)
{
  PropertyRNA *prop;
  RNA_define_lib_overridable(true);

  prop = RNA_def_property(srna, "uv_smooth", PROP_ENUM, PROP_NONE);
  RNA_def_property_enum_sdna(prop, nullptr, "uv_smooth");
  RNA_def_property_enum_items(prop, rna_enum_subdivision_uv_smooth_items);
  RNA_def_property_ui_text(prop, "UV Smooth", "Controls how smoothing is applied to UVs");
  RNA_def_property_update(prop, 0, "rna_Modifier_update");

  prop = RNA_def_property(srna, "quality", PROP_INT, PROP_UNSIGNED);
  RNA_def_property_int_sdna(prop, nullptr, "quality");
  RNA_def_property_range(prop, 1, 10);
  RNA_def_property_ui_range(prop, 1, 6, 1, -1);
  RNA_def_property_ui_text(
      prop, "Quality", "Accuracy of vertex positions, lower value is faster but less precise");
  RNA_def_property_update(prop, 0, "rna_Modifier_update");

  prop = RNA_def_property(srna, "boundary_smooth", PROP_ENUM, PROP_NONE);
  RNA_def_property_enum_sdna(prop, nullptr, "boundary_smooth");
  RNA_def_property_enum_items(prop, rna_enum_subdivision_boundary_smooth_items);
  RNA_def_property_ui_text(prop, "Boundary Smooth", "Controls how open boundaries are smoothed");
  RNA_def_property_update(prop, 0, "rna_Modifier_update");

  RNA_define_lib_overridable(false);
}

static void rna_def_modifier_subsurf(BlenderRNA *brna)
{
  static const EnumPropertyItem prop_subdivision_type_items[] = {
      {SUBSURF_TYPE_CATMULL_CLARK, "CATMULL_CLARK", 0, "Catmull-Clark", ""},
      {SUBSURF_TYPE_SIMPLE, "SIMPLE", 0, "Simple", ""},
      {0, nullptr, 0, nullptr, nullptr},
  };

  StructRNA *srna;
  PropertyRNA *prop;

  srna = RNA_def_struct(brna, "SubsurfModifier", "Modifier");
  RNA_def_struct_ui_text(srna, "Subdivision Surface Modifier", "Subdivision surface modifier");
  RNA_def_struct_sdna(srna, "SubsurfModifierData");
  RNA_def_struct_ui_icon(srna, ICON_MOD_SUBSURF);

  rna_def_property_subdivision_common(srna);

  RNA_define_lib_overridable(true);

  prop = RNA_def_property(srna, "subdivision_type", PROP_ENUM, PROP_NONE);
  RNA_def_property_enum_sdna(prop, nullptr, "subdivType");
  RNA_def_property_enum_items(prop, prop_subdivision_type_items);
  RNA_def_property_ui_text(prop, "Subdivision Type", "Select type of subdivision algorithm");
  RNA_def_property_update(prop, 0, "rna_Modifier_update");

  /* see CCGSUBSURF_LEVEL_MAX for max limit */
  prop = RNA_def_property(srna, "levels", PROP_INT, PROP_UNSIGNED);
  RNA_def_property_int_sdna(prop, nullptr, "levels");
  RNA_def_property_range(prop, 0, 11);
  RNA_def_property_ui_range(prop, 0, 6, 1, -1);
  RNA_def_property_ui_text(prop, "Levels", "Number of subdivisions to perform");
  RNA_def_property_update(prop, 0, "rna_Modifier_update");

  prop = RNA_def_property(srna, "render_levels", PROP_INT, PROP_UNSIGNED);
  RNA_def_property_int_sdna(prop, nullptr, "renderLevels");
  RNA_def_property_range(prop, 0, 11);
  RNA_def_property_ui_range(prop, 0, 6, 1, -1);
  RNA_def_property_ui_text(
      prop, "Render Levels", "Number of subdivisions to perform when rendering");

  prop = RNA_def_property(srna, "show_only_control_edges", PROP_BOOLEAN, PROP_NONE);
  RNA_def_property_boolean_sdna(prop, nullptr, "flags", eSubsurfModifierFlag_ControlEdges);
  RNA_def_property_ui_text(prop, "Optimal Display", "Skip displaying interior subdivided edges");
  RNA_def_property_update(prop, 0, "rna_Modifier_update");

  prop = RNA_def_property(srna, "use_creases", PROP_BOOLEAN, PROP_NONE);
  RNA_def_property_boolean_sdna(prop, nullptr, "flags", eSubsurfModifierFlag_UseCrease);
  RNA_def_property_ui_text(
      prop, "Use Creases", "Use mesh crease information to sharpen edges or corners");
  RNA_def_property_update(prop, 0, "rna_Modifier_update");

  prop = RNA_def_property(srna, "use_custom_normals", PROP_BOOLEAN, PROP_NONE);
  RNA_def_property_boolean_sdna(prop, nullptr, "flags", eSubsurfModifierFlag_UseCustomNormals);
  RNA_def_property_ui_text(
      prop, "Use Custom Normals", "Interpolates existing custom normals to resulting mesh");
  RNA_def_property_update(prop, 0, "rna_Modifier_update");

  prop = RNA_def_property(srna, "use_limit_surface", PROP_BOOLEAN, PROP_NONE);
  RNA_def_property_boolean_negative_sdna(
      prop, nullptr, "flags", eSubsurfModifierFlag_UseRecursiveSubdivision);
  RNA_def_property_ui_text(prop,
                           "Use Limit Surface",
                           "Place vertices at the surface that would be produced with infinite "
                           "levels of subdivision (smoothest possible shape)");
  RNA_def_property_update(prop, 0, "rna_Modifier_update");

  RNA_define_lib_overridable(false);
}

static void rna_def_modifier_generic_map_info(StructRNA *srna)
{
  static const EnumPropertyItem prop_texture_coordinates_items[] = {
      {MOD_DISP_MAP_LOCAL,
       "LOCAL",
       0,
       "Local",
       "Use the local coordinate system for the texture coordinates"},
      {MOD_DISP_MAP_GLOBAL,
       "GLOBAL",
       0,
       "Global",
       "Use the global coordinate system for the texture coordinates"},
      {MOD_DISP_MAP_OBJECT,
       "OBJECT",
       0,
       "Object",
       "Use the linked object's local coordinate system for the texture coordinates"},
      {MOD_DISP_MAP_UV, "UV", 0, "UV", "Use UV coordinates for the texture coordinates"},
      {0, nullptr, 0, nullptr, nullptr},
  };

  PropertyRNA *prop;

  RNA_define_lib_overridable(true);

  prop = RNA_def_property(srna, "texture", PROP_POINTER, PROP_NONE);
  RNA_def_property_ui_text(prop, "Texture", "");
  RNA_def_property_flag(prop, PROP_EDITABLE);
  RNA_def_property_update(prop, 0, "rna_Modifier_dependency_update");

  prop = RNA_def_property(srna, "texture_coords", PROP_ENUM, PROP_NONE);
  RNA_def_property_enum_sdna(prop, nullptr, "texmapping");
  RNA_def_property_enum_items(prop, prop_texture_coordinates_items);
  RNA_def_property_ui_text(prop, "Texture Coordinates", "");
  RNA_def_property_update(prop, 0, "rna_Modifier_dependency_update");

  prop = RNA_def_property(srna, "uv_layer", PROP_STRING, PROP_NONE);
  RNA_def_property_string_sdna(prop, nullptr, "uvlayer_name");
  RNA_def_property_ui_text(prop, "UV Map", "UV map name");
  RNA_def_property_string_funcs(
      prop, nullptr, nullptr, "rna_MappingInfoModifier_uvlayer_name_set");
  RNA_def_property_update(prop, 0, "rna_Modifier_update");

  prop = RNA_def_property(srna, "texture_coords_object", PROP_POINTER, PROP_NONE);
  RNA_def_property_pointer_sdna(prop, nullptr, "map_object");
  RNA_def_property_ui_text(
      prop, "Texture Coordinate Object", "Object to set the texture coordinates");
  RNA_def_property_flag(prop, PROP_EDITABLE | PROP_ID_SELF_CHECK);
  RNA_def_property_update(prop, 0, "rna_Modifier_dependency_update");

  prop = RNA_def_property(srna, "texture_coords_bone", PROP_STRING, PROP_NONE);
  RNA_def_property_string_sdna(prop, nullptr, "map_bone");
  RNA_def_property_ui_text(prop, "Texture Coordinate Bone", "Bone to set the texture coordinates");
  RNA_def_property_update(prop, 0, "rna_Modifier_dependency_update");

  RNA_define_lib_overridable(false);
}

static void rna_def_modifier_warp(BlenderRNA *brna)
{
  StructRNA *srna;
  PropertyRNA *prop;

  srna = RNA_def_struct(brna, "WarpModifier", "Modifier");
  RNA_def_struct_ui_text(srna, "Warp Modifier", "Warp modifier");
  RNA_def_struct_sdna(srna, "WarpModifierData");
  RNA_def_struct_ui_icon(srna, ICON_MOD_WARP);

  RNA_define_lib_overridable(true);

  prop = RNA_def_property(srna, "object_from", PROP_POINTER, PROP_NONE);
  RNA_def_property_pointer_sdna(prop, nullptr, "object_from");
  RNA_def_property_ui_text(prop, "Object From", "Object to transform from");
  RNA_def_property_flag(prop, PROP_EDITABLE | PROP_ID_SELF_CHECK);
  RNA_def_property_update(prop, 0, "rna_Modifier_dependency_update");

  prop = RNA_def_property(srna, "bone_from", PROP_STRING, PROP_NONE);
  RNA_def_property_string_sdna(prop, nullptr, "bone_from");
  RNA_def_property_ui_text(prop, "Bone From", "Bone to transform from");
  RNA_def_property_update(prop, 0, "rna_Modifier_dependency_update");

  prop = RNA_def_property(srna, "object_to", PROP_POINTER, PROP_NONE);
  RNA_def_property_pointer_sdna(prop, nullptr, "object_to");
  RNA_def_property_ui_text(prop, "Object To", "Object to transform to");
  RNA_def_property_flag(prop, PROP_EDITABLE | PROP_ID_SELF_CHECK);
  RNA_def_property_update(prop, 0, "rna_Modifier_dependency_update");

  prop = RNA_def_property(srna, "bone_to", PROP_STRING, PROP_NONE);
  RNA_def_property_string_sdna(prop, nullptr, "bone_to");
  RNA_def_property_ui_text(prop, "Bone To", "Bone defining offset");
  RNA_def_property_update(prop, 0, "rna_Modifier_dependency_update");

  prop = RNA_def_property(srna, "strength", PROP_FLOAT, PROP_NONE);
  RNA_def_property_range(prop, -FLT_MAX, FLT_MAX);
  RNA_def_property_ui_range(prop, -100, 100, 10, 2);
  RNA_def_property_ui_text(prop, "Strength", "");
  RNA_def_property_update(prop, 0, "rna_Modifier_update");

  prop = RNA_def_property(srna, "falloff_type", PROP_ENUM, PROP_NONE);
  RNA_def_property_enum_items(prop, modifier_warp_falloff_items);
  RNA_def_property_ui_text(prop, "Falloff Type", "");
  RNA_def_property_translation_context(prop,
                                       BLT_I18NCONTEXT_ID_CURVE_LEGACY); /* Abusing id_curve :/ */
  RNA_def_property_update(prop, 0, "rna_Modifier_update");

  prop = RNA_def_property(srna, "falloff_radius", PROP_FLOAT, PROP_DISTANCE);
  RNA_def_property_ui_text(prop, "Radius", "Radius to apply");
  RNA_def_property_update(prop, 0, "rna_Modifier_update");

  prop = RNA_def_property(srna, "falloff_curve", PROP_POINTER, PROP_NONE);
  RNA_def_property_pointer_sdna(prop, nullptr, "curfalloff");
  RNA_def_property_ui_text(prop, "Falloff Curve", "Custom falloff curve");
  RNA_def_property_update(prop, 0, "rna_Modifier_update");

  prop = RNA_def_property(srna, "use_volume_preserve", PROP_BOOLEAN, PROP_NONE);
  RNA_def_property_boolean_sdna(prop, nullptr, "flag", MOD_WARP_VOLUME_PRESERVE);
  RNA_def_property_ui_text(prop, "Preserve Volume", "Preserve volume when rotations are used");
  RNA_def_property_update(prop, 0, "rna_Modifier_update");

  prop = RNA_def_property(srna, "vertex_group", PROP_STRING, PROP_NONE);
  RNA_def_property_string_sdna(prop, nullptr, "defgrp_name");
  RNA_def_property_ui_text(prop, "Vertex Group", "Vertex group name for modulating the deform");
  RNA_def_property_string_funcs(prop, nullptr, nullptr, "rna_WarpModifier_defgrp_name_set");
  RNA_def_property_update(prop, 0, "rna_Modifier_update");

  prop = RNA_def_property(srna, "invert_vertex_group", PROP_BOOLEAN, PROP_NONE);
  RNA_def_property_boolean_sdna(prop, nullptr, "flag", MOD_WARP_INVERT_VGROUP);
  RNA_def_property_ui_text(prop, "Invert", "Invert vertex group influence");
  RNA_def_property_update(prop, 0, "rna_Modifier_update");

  RNA_define_lib_overridable(false);

  rna_def_modifier_generic_map_info(srna);
}

static void rna_def_modifier_multires(BlenderRNA *brna)
{
  StructRNA *srna;
  PropertyRNA *prop;

  srna = RNA_def_struct(brna, "MultiresModifier", "Modifier");
  RNA_def_struct_ui_text(srna, "Multires Modifier", "Multiresolution mesh modifier");
  RNA_def_struct_sdna(srna, "MultiresModifierData");
  RNA_def_struct_ui_icon(srna, ICON_MOD_MULTIRES);

  RNA_define_lib_overridable(true);

  rna_def_property_subdivision_common(srna);

  prop = RNA_def_property(srna, "levels", PROP_INT, PROP_UNSIGNED);
  RNA_def_property_int_sdna(prop, nullptr, "lvl");
  RNA_def_property_ui_text(prop, "Levels", "Number of subdivisions to use in the viewport");
  RNA_def_property_int_funcs(prop, nullptr, nullptr, "rna_MultiresModifier_level_range");
  RNA_def_property_update(prop, 0, "rna_Modifier_update");

  prop = RNA_def_property(srna, "sculpt_levels", PROP_INT, PROP_UNSIGNED);
  RNA_def_property_int_sdna(prop, nullptr, "sculptlvl");
  RNA_def_property_ui_text(prop, "Sculpt Levels", "Number of subdivisions to use in sculpt mode");
  RNA_def_property_int_funcs(prop, nullptr, nullptr, "rna_MultiresModifier_level_range");
  RNA_def_property_update(prop, 0, "rna_Modifier_update");

  prop = RNA_def_property(srna, "render_levels", PROP_INT, PROP_UNSIGNED);
  RNA_def_property_int_sdna(prop, nullptr, "renderlvl");
  RNA_def_property_ui_text(prop, "Render Levels", "The subdivision level visible at render time");
  RNA_def_property_int_funcs(prop, nullptr, nullptr, "rna_MultiresModifier_level_range");

  prop = RNA_def_property(srna, "total_levels", PROP_INT, PROP_UNSIGNED);
  RNA_def_property_int_sdna(prop, nullptr, "totlvl");
  RNA_def_property_clear_flag(prop, PROP_EDITABLE);
  RNA_def_property_ui_text(
      prop, "Total Levels", "Number of subdivisions for which displacements are stored");

  prop = RNA_def_property(srna, "is_external", PROP_BOOLEAN, PROP_NONE);
  RNA_def_property_clear_flag(prop, PROP_EDITABLE);
  RNA_def_property_boolean_funcs(prop, "rna_MultiresModifier_external_get", nullptr);
  RNA_def_property_ui_text(
      prop, "External", "Store multires displacements outside the .blend file, to save memory");

  prop = RNA_def_property(srna, "filepath", PROP_STRING, PROP_FILEPATH);
  RNA_def_property_string_funcs(prop,
                                "rna_MultiresModifier_filepath_get",
                                "rna_MultiresModifier_filepath_length",
                                "rna_MultiresModifier_filepath_set");
  RNA_def_property_ui_text(prop, "File Path", "Path to external displacements file");
  RNA_def_property_update(prop, 0, "rna_Modifier_update");

  prop = RNA_def_property(srna, "show_only_control_edges", PROP_BOOLEAN, PROP_NONE);
  RNA_def_property_boolean_sdna(prop, nullptr, "flags", eMultiresModifierFlag_ControlEdges);
  RNA_def_property_ui_text(
      prop, "Optimal Display", "Skip drawing/rendering of interior subdivided edges");
  RNA_def_property_update(prop, 0, "rna_Modifier_update");

  prop = RNA_def_property(srna, "use_creases", PROP_BOOLEAN, PROP_NONE);
  RNA_def_property_boolean_sdna(prop, nullptr, "flags", eMultiresModifierFlag_UseCrease);
  RNA_def_property_ui_text(
      prop, "Use Creases", "Use mesh crease information to sharpen edges or corners");
  RNA_def_property_update(prop, 0, "rna_Modifier_update");

  prop = RNA_def_property(srna, "use_custom_normals", PROP_BOOLEAN, PROP_NONE);
  RNA_def_property_boolean_sdna(prop, nullptr, "flags", eMultiresModifierFlag_UseCustomNormals);
  RNA_def_property_ui_text(
      prop, "Use Custom Normals", "Interpolates existing custom normals to resulting mesh");
  RNA_def_property_update(prop, 0, "rna_Modifier_update");

  prop = RNA_def_property(srna, "use_sculpt_base_mesh", PROP_BOOLEAN, PROP_NONE);
  RNA_def_property_boolean_sdna(prop, nullptr, "flags", eMultiresModifierFlag_UseSculptBaseMesh);
  RNA_def_property_ui_text(prop,
                           "Sculpt Base Mesh",
                           "Make Sculpt Mode tools deform the base mesh while previewing the "
                           "displacement of higher subdivision levels");
  RNA_def_property_update(prop, 0, "rna_Modifier_update");

  RNA_define_lib_overridable(false);
}

static void rna_def_modifier_lattice(BlenderRNA *brna)
{
  StructRNA *srna;
  PropertyRNA *prop;

  srna = RNA_def_struct(brna, "LatticeModifier", "Modifier");
  RNA_def_struct_ui_text(srna, "Lattice Modifier", "Lattice deformation modifier");
  RNA_def_struct_sdna(srna, "LatticeModifierData");
  RNA_def_struct_ui_icon(srna, ICON_MOD_LATTICE);

  RNA_define_lib_overridable(true);

  prop = RNA_def_property(srna, "object", PROP_POINTER, PROP_NONE);
  RNA_def_property_ui_text(prop, "Object", "Lattice object to deform with");
  RNA_def_property_pointer_funcs(
      prop, nullptr, "rna_LatticeModifier_object_set", nullptr, "rna_Lattice_object_poll");
  RNA_def_property_flag(prop, PROP_EDITABLE | PROP_ID_SELF_CHECK);
  RNA_def_property_update(prop, 0, "rna_Modifier_dependency_update");

  prop = RNA_def_property(srna, "vertex_group", PROP_STRING, PROP_NONE);
  RNA_def_property_string_sdna(prop, nullptr, "name");
  RNA_def_property_ui_text(
      prop,
      "Vertex Group",
      "Name of Vertex Group which determines influence of modifier per point");
  RNA_def_property_string_funcs(prop, nullptr, nullptr, "rna_LatticeModifier_name_set");
  RNA_def_property_update(prop, 0, "rna_Modifier_update");

  prop = RNA_def_property(srna, "invert_vertex_group", PROP_BOOLEAN, PROP_NONE);
  RNA_def_property_boolean_sdna(prop, nullptr, "flag", MOD_LATTICE_INVERT_VGROUP);
  RNA_def_property_ui_text(prop, "Invert", "Invert vertex group influence");
  RNA_def_property_update(prop, 0, "rna_Modifier_update");

  prop = RNA_def_property(srna, "strength", PROP_FLOAT, PROP_NONE);
  RNA_def_property_range(prop, -FLT_MAX, FLT_MAX);
  RNA_def_property_ui_range(prop, 0, 1, 10, 2);
  RNA_def_property_ui_text(prop, "Strength", "Strength of modifier effect");
  RNA_def_property_update(prop, 0, "rna_Modifier_update");

  RNA_define_lib_overridable(false);
}

static void rna_def_modifier_curve(BlenderRNA *brna)
{
  StructRNA *srna;
  PropertyRNA *prop;

  static const EnumPropertyItem prop_deform_axis_items[] = {
      {MOD_CURVE_POSX, "POS_X", 0, "X", ""},
      {MOD_CURVE_POSY, "POS_Y", 0, "Y", ""},
      {MOD_CURVE_POSZ, "POS_Z", 0, "Z", ""},
      {MOD_CURVE_NEGX, "NEG_X", 0, "-X", ""},
      {MOD_CURVE_NEGY, "NEG_Y", 0, "-Y", ""},
      {MOD_CURVE_NEGZ, "NEG_Z", 0, "-Z", ""},
      {0, nullptr, 0, nullptr, nullptr},
  };

  srna = RNA_def_struct(brna, "CurveModifier", "Modifier");
  RNA_def_struct_ui_text(srna, "Curve Modifier", "Curve deformation modifier");
  RNA_def_struct_sdna(srna, "CurveModifierData");
  RNA_def_struct_ui_icon(srna, ICON_MOD_CURVE);

  RNA_define_lib_overridable(true);

  prop = RNA_def_property(srna, "object", PROP_POINTER, PROP_NONE);
  RNA_def_property_ui_text(prop, "Object", "Curve object to deform with");
  RNA_def_property_pointer_funcs(
      prop, nullptr, "rna_CurveModifier_object_set", nullptr, "rna_Curve_object_poll");
  RNA_def_property_flag(prop, PROP_EDITABLE | PROP_ID_SELF_CHECK);
  RNA_def_property_update(prop, 0, "rna_CurveModifier_dependency_update");

  prop = RNA_def_property(srna, "vertex_group", PROP_STRING, PROP_NONE);
  RNA_def_property_string_sdna(prop, nullptr, "name");
  RNA_def_property_ui_text(
      prop,
      "Vertex Group",
      "Name of Vertex Group which determines influence of modifier per point");
  RNA_def_property_string_funcs(prop, nullptr, nullptr, "rna_CurveModifier_name_set");
  RNA_def_property_update(prop, 0, "rna_Modifier_update");

  prop = RNA_def_property(srna, "invert_vertex_group", PROP_BOOLEAN, PROP_NONE);
  RNA_def_property_boolean_sdna(prop, nullptr, "flag", MOD_CURVE_INVERT_VGROUP);
  RNA_def_property_ui_text(prop, "Invert", "Invert vertex group influence");
  RNA_def_property_update(prop, 0, "rna_Modifier_update");

  prop = RNA_def_property(srna, "deform_axis", PROP_ENUM, PROP_NONE);
  RNA_def_property_enum_sdna(prop, nullptr, "defaxis");
  RNA_def_property_enum_items(prop, prop_deform_axis_items);
  RNA_def_property_ui_text(prop, "Deform Axis", "The axis that the curve deforms along");
  RNA_def_property_update(prop, 0, "rna_Modifier_update");

  RNA_define_lib_overridable(false);
}

static void rna_def_modifier_build(BlenderRNA *brna)
{
  StructRNA *srna;
  PropertyRNA *prop;

  srna = RNA_def_struct(brna, "BuildModifier", "Modifier");
  RNA_def_struct_ui_text(srna, "Build Modifier", "Build effect modifier");
  RNA_def_struct_sdna(srna, "BuildModifierData");
  RNA_def_struct_ui_icon(srna, ICON_MOD_BUILD);

  RNA_define_lib_overridable(true);

  prop = RNA_def_property(srna, "frame_start", PROP_FLOAT, PROP_TIME);
  RNA_def_property_float_sdna(prop, nullptr, "start");
  RNA_def_property_range(prop, MINAFRAMEF, MAXFRAMEF);
  RNA_def_property_ui_text(prop, "Start Frame", "Start frame of the effect");
  RNA_def_property_update(prop, 0, "rna_Modifier_update");

  prop = RNA_def_property(srna, "frame_duration", PROP_FLOAT, PROP_TIME);
  RNA_def_property_float_sdna(prop, nullptr, "length");
  RNA_def_property_range(prop, 1, MAXFRAMEF);
  RNA_def_property_ui_text(prop, "Length", "Total time the build effect requires");
  RNA_def_property_update(prop, 0, "rna_Modifier_update");

  prop = RNA_def_property(srna, "use_reverse", PROP_BOOLEAN, PROP_NONE);
  RNA_def_property_boolean_sdna(prop, nullptr, "flag", MOD_BUILD_FLAG_REVERSE);
  RNA_def_property_ui_text(prop, "Reversed", "Deconstruct the mesh instead of building it");
  RNA_def_property_update(prop, 0, "rna_Modifier_update");

  prop = RNA_def_property(srna, "use_random_order", PROP_BOOLEAN, PROP_NONE);
  RNA_def_property_boolean_sdna(prop, nullptr, "flag", MOD_BUILD_FLAG_RANDOMIZE);
  RNA_def_property_ui_text(prop, "Randomize", "Randomize the faces or edges during build");
  RNA_def_property_update(prop, 0, "rna_Modifier_update");

  prop = RNA_def_property(srna, "seed", PROP_INT, PROP_NONE);
  RNA_def_property_range(prop, 1, MAXFRAMEF);
  RNA_def_property_ui_text(prop, "Seed", "Seed for random if used");
  RNA_def_property_update(prop, 0, "rna_Modifier_update");

  RNA_define_lib_overridable(false);
}

static void rna_def_modifier_mirror(BlenderRNA *brna)
{
  StructRNA *srna;
  PropertyRNA *prop;

  srna = RNA_def_struct(brna, "MirrorModifier", "Modifier");
  RNA_def_struct_ui_text(srna, "Mirror Modifier", "Mirroring modifier");
  RNA_def_struct_sdna(srna, "MirrorModifierData");
  RNA_def_struct_ui_icon(srna, ICON_MOD_MIRROR);

  RNA_define_lib_overridable(true);

  prop = RNA_def_property(srna, "use_axis", PROP_BOOLEAN, PROP_NONE);
  RNA_def_property_boolean_sdna(prop, nullptr, "flag", MOD_MIR_AXIS_X);
  RNA_def_property_array(prop, 3);
  RNA_def_property_ui_text(prop, "Mirror Axis", "Enable axis mirror");
  RNA_def_property_update(prop, 0, "rna_Modifier_update");

  prop = RNA_def_property(srna, "use_bisect_axis", PROP_BOOLEAN, PROP_NONE);
  RNA_def_property_boolean_sdna(prop, nullptr, "flag", MOD_MIR_BISECT_AXIS_X);
  RNA_def_property_array(prop, 3);
  RNA_def_property_ui_text(prop, "Bisect Axis", "Cuts the mesh across the mirror plane");
  RNA_def_property_update(prop, 0, "rna_Modifier_update");

  prop = RNA_def_property(srna, "use_bisect_flip_axis", PROP_BOOLEAN, PROP_NONE);
  RNA_def_property_boolean_sdna(prop, nullptr, "flag", MOD_MIR_BISECT_FLIP_AXIS_X);
  RNA_def_property_array(prop, 3);
  RNA_def_property_ui_text(prop, "Bisect Flip Axis", "Flips the direction of the slice");
  RNA_def_property_update(prop, 0, "rna_Modifier_update");

  prop = RNA_def_property(srna, "use_clip", PROP_BOOLEAN, PROP_NONE);
  RNA_def_property_boolean_sdna(prop, nullptr, "flag", MOD_MIR_CLIPPING);
  RNA_def_property_ui_text(
      prop, "Clip", "Prevent vertices from going through the mirror during transform");
  RNA_def_property_update(prop, 0, "rna_Modifier_update");

  prop = RNA_def_property(srna, "use_mirror_vertex_groups", PROP_BOOLEAN, PROP_NONE);
  RNA_def_property_boolean_sdna(prop, nullptr, "flag", MOD_MIR_VGROUP);
  RNA_def_property_ui_text(prop, "Mirror Vertex Groups", "Mirror vertex groups (e.g. .R->.L)");
  RNA_def_property_update(prop, 0, "rna_Modifier_update");

  prop = RNA_def_property(srna, "use_mirror_merge", PROP_BOOLEAN, PROP_NONE);
  RNA_def_property_boolean_negative_sdna(prop, nullptr, "flag", MOD_MIR_NO_MERGE);
  RNA_def_property_ui_text(prop, "Merge Vertices", "Merge vertices within the merge threshold");
  RNA_def_property_update(prop, 0, "rna_Modifier_update");

  prop = RNA_def_property(srna, "use_mirror_u", PROP_BOOLEAN, PROP_NONE);
  RNA_def_property_boolean_sdna(prop, nullptr, "flag", MOD_MIR_MIRROR_U);
  RNA_def_property_ui_text(
      prop, "Mirror U", "Mirror the U texture coordinate around the flip offset point");
  RNA_def_property_update(prop, 0, "rna_Modifier_update");

  prop = RNA_def_property(srna, "use_mirror_v", PROP_BOOLEAN, PROP_NONE);
  RNA_def_property_boolean_sdna(prop, nullptr, "flag", MOD_MIR_MIRROR_V);
  RNA_def_property_ui_text(
      prop, "Mirror V", "Mirror the V texture coordinate around the flip offset point");
  RNA_def_property_update(prop, 0, "rna_Modifier_update");

  prop = RNA_def_property(srna, "use_mirror_udim", PROP_BOOLEAN, PROP_NONE);
  RNA_def_property_boolean_sdna(prop, nullptr, "flag", MOD_MIR_MIRROR_UDIM);
  RNA_def_property_ui_text(
      prop, "Mirror UDIM", "Mirror the texture coordinate around each tile center");
  RNA_def_property_update(prop, 0, "rna_Modifier_update");

  prop = RNA_def_property(srna, "mirror_offset_u", PROP_FLOAT, PROP_FACTOR);
  RNA_def_property_float_sdna(prop, nullptr, "uv_offset[0]");
  RNA_def_property_range(prop, -1, 1);
  RNA_def_property_ui_range(prop, -1, 1, 2, 4);
  RNA_def_property_ui_text(
      prop,
      "Flip U Offset",
      "Amount to offset mirrored UVs flipping point from the 0.5 on the U axis");
  RNA_def_property_update(prop, 0, "rna_Modifier_update");

  prop = RNA_def_property(srna, "mirror_offset_v", PROP_FLOAT, PROP_FACTOR);
  RNA_def_property_float_sdna(prop, nullptr, "uv_offset[1]");
  RNA_def_property_range(prop, -1, 1);
  RNA_def_property_ui_range(prop, -1, 1, 2, 4);
  RNA_def_property_ui_text(
      prop,
      "Flip V Offset",
      "Amount to offset mirrored UVs flipping point from the 0.5 point on the V axis");
  RNA_def_property_update(prop, 0, "rna_Modifier_update");

  prop = RNA_def_property(srna, "offset_u", PROP_FLOAT, PROP_FACTOR);
  RNA_def_property_float_sdna(prop, nullptr, "uv_offset_copy[0]");
  RNA_def_property_range(prop, -10000.0f, 10000.0f);
  RNA_def_property_ui_range(prop, -1, 1, 2, 4);
  RNA_def_property_ui_text(prop, "U Offset", "Mirrored UV offset on the U axis");
  RNA_def_property_update(prop, 0, "rna_Modifier_update");

  prop = RNA_def_property(srna, "offset_v", PROP_FLOAT, PROP_FACTOR);
  RNA_def_property_float_sdna(prop, nullptr, "uv_offset_copy[1]");
  RNA_def_property_range(prop, -10000.0f, 10000.0f);
  RNA_def_property_ui_range(prop, -1, 1, 2, 4);
  RNA_def_property_ui_text(prop, "V Offset", "Mirrored UV offset on the V axis");
  RNA_def_property_update(prop, 0, "rna_Modifier_update");

  prop = RNA_def_property(srna, "merge_threshold", PROP_FLOAT, PROP_DISTANCE);
  RNA_def_property_float_sdna(prop, nullptr, "tolerance");
  RNA_def_property_range(prop, 0, FLT_MAX);
  RNA_def_property_ui_range(prop, 0, 1, 0.01, 6);
  RNA_def_property_ui_text(
      prop, "Merge Distance", "Distance within which mirrored vertices are merged");
  RNA_def_property_update(prop, 0, "rna_Modifier_update");

  prop = RNA_def_property(srna, "bisect_threshold", PROP_FLOAT, PROP_DISTANCE);
  RNA_def_property_float_sdna(prop, nullptr, "bisect_threshold");
  RNA_def_property_range(prop, 0, FLT_MAX);
  RNA_def_property_ui_range(prop, 0, 1, 0.01, 6);
  RNA_def_property_ui_text(
      prop, "Bisect Distance", "Distance from the bisect plane within which vertices are removed");
  RNA_def_property_update(prop, 0, "rna_Modifier_update");

  prop = RNA_def_property(srna, "mirror_object", PROP_POINTER, PROP_NONE);
  RNA_def_property_pointer_sdna(prop, nullptr, "mirror_ob");
  RNA_def_property_ui_text(prop, "Mirror Object", "Object to use as mirror");
  RNA_def_property_flag(prop, PROP_EDITABLE | PROP_ID_SELF_CHECK);
  RNA_def_property_update(prop, 0, "rna_Modifier_dependency_update");

  RNA_define_lib_overridable(false);
}

static void rna_def_modifier_decimate(BlenderRNA *brna)
{
  static const EnumPropertyItem modifier_decim_mode_items[] = {
      {MOD_DECIM_MODE_COLLAPSE, "COLLAPSE", 0, "Collapse", "Use edge collapsing"},
      {MOD_DECIM_MODE_UNSUBDIV, "UNSUBDIV", 0, "Un-Subdivide", "Use un-subdivide face reduction"},
      {MOD_DECIM_MODE_DISSOLVE,
       "DISSOLVE",
       0,
       "Planar",
       "Dissolve geometry to form planar polygons"},
      {0, nullptr, 0, nullptr, nullptr},
  };

  /* NOTE: keep in sync with operator 'MESH_OT_decimate'. */

  StructRNA *srna;
  PropertyRNA *prop;

  srna = RNA_def_struct(brna, "DecimateModifier", "Modifier");
  RNA_def_struct_ui_text(srna, "Decimate Modifier", "Decimation modifier");
  RNA_def_struct_sdna(srna, "DecimateModifierData");
  RNA_def_struct_ui_icon(srna, ICON_MOD_DECIM);

  RNA_define_lib_overridable(true);

  prop = RNA_def_property(srna, "decimate_type", PROP_ENUM, PROP_NONE);
  RNA_def_property_enum_sdna(prop, nullptr, "mode");
  RNA_def_property_enum_items(prop, modifier_decim_mode_items);
  RNA_def_property_ui_text(prop, "Mode", "");
  RNA_def_property_update(prop, 0, "rna_Modifier_update");

  /* (mode == MOD_DECIM_MODE_COLLAPSE) */
  prop = RNA_def_property(srna, "ratio", PROP_FLOAT, PROP_FACTOR);
  RNA_def_property_float_sdna(prop, nullptr, "percent");
  RNA_def_property_range(prop, 0, 1);
  RNA_def_property_ui_range(prop, 0, 1, 1, 4);
  RNA_def_property_ui_text(prop, "Ratio", "Ratio of triangles to reduce to (collapse only)");
  RNA_def_property_update(prop, 0, "rna_Modifier_update");

  /* (mode == MOD_DECIM_MODE_UNSUBDIV) */
  prop = RNA_def_property(srna, "iterations", PROP_INT, PROP_UNSIGNED);
  RNA_def_property_int_sdna(prop, nullptr, "iter");
  RNA_def_property_range(prop, 0, SHRT_MAX);
  RNA_def_property_ui_range(prop, 0, 100, 1, -1);
  RNA_def_property_ui_text(
      prop, "Iterations", "Number of times reduce the geometry (unsubdivide only)");
  RNA_def_property_update(prop, 0, "rna_Modifier_update");

  /* (mode == MOD_DECIM_MODE_DISSOLVE) */
  prop = RNA_def_property(srna, "angle_limit", PROP_FLOAT, PROP_ANGLE);
  RNA_def_property_float_sdna(prop, nullptr, "angle");
  RNA_def_property_range(prop, 0, DEG2RAD(180));
  RNA_def_property_ui_range(prop, 0, DEG2RAD(180), 10, 2);
  RNA_def_property_ui_text(prop, "Angle Limit", "Only dissolve angles below this (planar only)");
  RNA_def_property_update(prop, 0, "rna_Modifier_update");

  /* (mode == MOD_DECIM_MODE_COLLAPSE) */
  prop = RNA_def_property(srna, "vertex_group", PROP_STRING, PROP_NONE);
  RNA_def_property_string_sdna(prop, nullptr, "defgrp_name");
  RNA_def_property_ui_text(prop, "Vertex Group", "Vertex group name (collapse only)");
  RNA_def_property_string_funcs(prop, nullptr, nullptr, "rna_DecimateModifier_defgrp_name_set");
  RNA_def_property_update(prop, 0, "rna_Modifier_update");

  prop = RNA_def_property(srna, "invert_vertex_group", PROP_BOOLEAN, PROP_NONE);
  RNA_def_property_boolean_sdna(prop, nullptr, "flag", MOD_DECIM_FLAG_INVERT_VGROUP);
  RNA_def_property_ui_text(prop, "Invert", "Invert vertex group influence (collapse only)");
  RNA_def_property_update(prop, 0, "rna_Modifier_update");

  prop = RNA_def_property(srna, "use_collapse_triangulate", PROP_BOOLEAN, PROP_NONE);
  RNA_def_property_boolean_sdna(prop, nullptr, "flag", MOD_DECIM_FLAG_TRIANGULATE);
  RNA_def_property_ui_text(
      prop, "Triangulate", "Keep triangulated faces resulting from decimation (collapse only)");
  RNA_def_property_update(prop, 0, "rna_Modifier_update");

  prop = RNA_def_property(srna, "use_symmetry", PROP_BOOLEAN, PROP_NONE);
  RNA_def_property_boolean_sdna(prop, nullptr, "flag", MOD_DECIM_FLAG_SYMMETRY);
  RNA_def_property_ui_text(prop, "Symmetry", "Maintain symmetry on an axis");
  RNA_def_property_update(prop, 0, "rna_Modifier_update");

  prop = RNA_def_property(srna, "symmetry_axis", PROP_ENUM, PROP_NONE);
  RNA_def_property_enum_sdna(prop, nullptr, "symmetry_axis");
  RNA_def_property_enum_items(prop, rna_enum_axis_xyz_items);
  RNA_def_property_ui_text(prop, "Axis", "Axis of symmetry");
  RNA_def_property_update(prop, 0, "rna_Modifier_update");

  prop = RNA_def_property(srna, "vertex_group_factor", PROP_FLOAT, PROP_FACTOR);
  RNA_def_property_float_sdna(prop, nullptr, "defgrp_factor");
  RNA_def_property_range(prop, 0, 1000);
  RNA_def_property_ui_range(prop, 0, 10, 1, 4);
  RNA_def_property_ui_text(prop, "Factor", "Vertex group strength");
  RNA_def_property_update(prop, 0, "rna_Modifier_update");
  /* end collapse-only option */

  /* (mode == MOD_DECIM_MODE_DISSOLVE) */
  prop = RNA_def_property(srna, "use_dissolve_boundaries", PROP_BOOLEAN, PROP_NONE);
  RNA_def_property_boolean_sdna(prop, nullptr, "flag", MOD_DECIM_FLAG_ALL_BOUNDARY_VERTS);
  RNA_def_property_ui_text(
      prop, "All Boundaries", "Dissolve all vertices in between face boundaries (planar only)");
  RNA_def_property_update(prop, 0, "rna_Modifier_update");

  prop = RNA_def_property(srna, "delimit", PROP_ENUM, PROP_NONE);
  RNA_def_property_flag(prop, PROP_ENUM_FLAG); /* important to run before default set */
  RNA_def_property_enum_items(prop, rna_enum_mesh_delimit_mode_items);
  RNA_def_property_ui_text(prop, "Delimit", "Limit merging geometry");
  RNA_def_property_update(prop, 0, "rna_Modifier_update");

  /* end dissolve-only option */

  /* all modes use this */
  prop = RNA_def_property(srna, "face_count", PROP_INT, PROP_NONE);
  RNA_def_property_clear_flag(prop, PROP_EDITABLE);
  RNA_def_property_ui_text(
      prop, "Face Count", "The current number of faces in the decimated mesh");

  RNA_define_lib_overridable(false);
}

static void rna_def_modifier_wave(BlenderRNA *brna)
{
  StructRNA *srna;
  PropertyRNA *prop;

  srna = RNA_def_struct(brna, "WaveModifier", "Modifier");
  RNA_def_struct_ui_text(srna, "Wave Modifier", "Wave effect modifier");
  RNA_def_struct_sdna(srna, "WaveModifierData");
  RNA_def_struct_ui_icon(srna, ICON_MOD_WAVE);

  RNA_define_lib_overridable(true);

  prop = RNA_def_property(srna, "use_x", PROP_BOOLEAN, PROP_NONE);
  RNA_def_property_boolean_sdna(prop, nullptr, "flag", MOD_WAVE_X);
  RNA_def_property_ui_text(prop, "X", "X axis motion");
  RNA_def_property_update(prop, 0, "rna_Modifier_update");

  prop = RNA_def_property(srna, "use_y", PROP_BOOLEAN, PROP_NONE);
  RNA_def_property_boolean_sdna(prop, nullptr, "flag", MOD_WAVE_Y);
  RNA_def_property_ui_text(prop, "Y", "Y axis motion");
  RNA_def_property_update(prop, 0, "rna_Modifier_update");

  prop = RNA_def_property(srna, "use_cyclic", PROP_BOOLEAN, PROP_NONE);
  RNA_def_property_boolean_sdna(prop, nullptr, "flag", MOD_WAVE_CYCL);
  RNA_def_property_ui_text(prop, "Cyclic", "Cyclic wave effect");
  RNA_def_property_update(prop, 0, "rna_Modifier_update");

  prop = RNA_def_property(srna, "use_normal", PROP_BOOLEAN, PROP_NONE);
  RNA_def_property_boolean_sdna(prop, nullptr, "flag", MOD_WAVE_NORM);
  RNA_def_property_ui_text(prop, "Normals", "Displace along normals");
  RNA_def_property_update(prop, 0, "rna_Modifier_update");

  prop = RNA_def_property(srna, "use_normal_x", PROP_BOOLEAN, PROP_NONE);
  RNA_def_property_boolean_sdna(prop, nullptr, "flag", MOD_WAVE_NORM_X);
  RNA_def_property_ui_text(prop, "X Normal", "Enable displacement along the X normal");
  RNA_def_property_update(prop, 0, "rna_Modifier_update");

  prop = RNA_def_property(srna, "use_normal_y", PROP_BOOLEAN, PROP_NONE);
  RNA_def_property_boolean_sdna(prop, nullptr, "flag", MOD_WAVE_NORM_Y);
  RNA_def_property_ui_text(prop, "Y Normal", "Enable displacement along the Y normal");
  RNA_def_property_update(prop, 0, "rna_Modifier_update");

  prop = RNA_def_property(srna, "use_normal_z", PROP_BOOLEAN, PROP_NONE);
  RNA_def_property_boolean_sdna(prop, nullptr, "flag", MOD_WAVE_NORM_Z);
  RNA_def_property_ui_text(prop, "Z Normal", "Enable displacement along the Z normal");
  RNA_def_property_update(prop, 0, "rna_Modifier_update");

  prop = RNA_def_property(srna, "time_offset", PROP_FLOAT, PROP_TIME);
  RNA_def_property_float_sdna(prop, nullptr, "timeoffs");
  RNA_def_property_range(prop, MINAFRAMEF, MAXFRAMEF);
  RNA_def_property_ui_text(
      prop,
      "Time Offset",
      "Either the starting frame (for positive speed) or ending frame (for negative speed)");
  RNA_def_property_update(prop, 0, "rna_Modifier_update");

  prop = RNA_def_property(srna, "lifetime", PROP_FLOAT, PROP_TIME);
  RNA_def_property_float_sdna(prop, nullptr, "lifetime");
  RNA_def_property_range(prop, MINAFRAMEF, MAXFRAMEF);
  RNA_def_property_ui_text(
      prop, "Lifetime", "Lifetime of the wave in frames, zero means infinite");
  RNA_def_property_update(prop, 0, "rna_Modifier_update");

  prop = RNA_def_property(srna, "damping_time", PROP_FLOAT, PROP_TIME);
  RNA_def_property_float_sdna(prop, nullptr, "damp");
  RNA_def_property_range(prop, MINAFRAMEF, MAXFRAMEF);
  RNA_def_property_ui_text(
      prop, "Damping Time", "Number of frames in which the wave damps out after it dies");
  RNA_def_property_update(prop, 0, "rna_Modifier_update");

  prop = RNA_def_property(srna, "falloff_radius", PROP_FLOAT, PROP_DISTANCE);
  RNA_def_property_float_sdna(prop, nullptr, "falloff");
  RNA_def_property_range(prop, 0, FLT_MAX);
  RNA_def_property_ui_range(prop, 0, 100, 100, 2);
  RNA_def_property_ui_text(prop, "Falloff Radius", "Distance after which it fades out");
  RNA_def_property_update(prop, 0, "rna_Modifier_update");

  prop = RNA_def_property(srna, "start_position_x", PROP_FLOAT, PROP_DISTANCE);
  RNA_def_property_float_sdna(prop, nullptr, "startx");
  RNA_def_property_range(prop, -FLT_MAX, FLT_MAX);
  RNA_def_property_ui_range(prop, -100, 100, 100, 2);
  RNA_def_property_ui_text(prop, "Start Position X", "X coordinate of the start position");
  RNA_def_property_update(prop, 0, "rna_Modifier_update");

  prop = RNA_def_property(srna, "start_position_y", PROP_FLOAT, PROP_DISTANCE);
  RNA_def_property_float_sdna(prop, nullptr, "starty");
  RNA_def_property_range(prop, -FLT_MAX, FLT_MAX);
  RNA_def_property_ui_range(prop, -100, 100, 100, 2);
  RNA_def_property_ui_text(prop, "Start Position Y", "Y coordinate of the start position");
  RNA_def_property_update(prop, 0, "rna_Modifier_update");

  prop = RNA_def_property(srna, "start_position_object", PROP_POINTER, PROP_NONE);
  RNA_def_property_pointer_sdna(prop, nullptr, "objectcenter");
  RNA_def_property_ui_text(prop, "Start Position Object", "Object which defines the wave center");
  RNA_def_property_flag(prop, PROP_EDITABLE | PROP_ID_SELF_CHECK);
  RNA_def_property_update(prop, 0, "rna_Modifier_dependency_update");

  prop = RNA_def_property(srna, "vertex_group", PROP_STRING, PROP_NONE);
  RNA_def_property_string_sdna(prop, nullptr, "defgrp_name");
  RNA_def_property_ui_text(prop, "Vertex Group", "Vertex group name for modulating the wave");
  RNA_def_property_string_funcs(prop, nullptr, nullptr, "rna_WaveModifier_defgrp_name_set");
  RNA_def_property_update(prop, 0, "rna_Modifier_update");

  prop = RNA_def_property(srna, "invert_vertex_group", PROP_BOOLEAN, PROP_NONE);
  RNA_def_property_boolean_sdna(prop, nullptr, "flag", MOD_WAVE_INVERT_VGROUP);
  RNA_def_property_ui_text(prop, "Invert", "Invert vertex group influence");
  RNA_def_property_update(prop, 0, "rna_Modifier_update");

  prop = RNA_def_property(srna, "speed", PROP_FLOAT, PROP_NONE);
  RNA_def_property_range(prop, -FLT_MAX, FLT_MAX);
  RNA_def_property_ui_range(prop, -1, 1, 10, 2);
  RNA_def_property_ui_text(
      prop, "Speed", "Speed of the wave, towards the starting point when negative");
  RNA_def_property_update(prop, 0, "rna_Modifier_update");

  prop = RNA_def_property(srna, "height", PROP_FLOAT, PROP_DISTANCE);
  RNA_def_property_range(prop, -FLT_MAX, FLT_MAX);
  RNA_def_property_ui_range(prop, -2, 2, 10, 2);
  RNA_def_property_ui_text(prop, "Height", "Height of the wave");
  RNA_def_property_update(prop, 0, "rna_Modifier_update");

  prop = RNA_def_property(srna, "width", PROP_FLOAT, PROP_DISTANCE);
  RNA_def_property_range(prop, 0, FLT_MAX);
  RNA_def_property_ui_range(prop, 0, 5, 10, 2);
  RNA_def_property_ui_text(prop, "Width", "Distance between the waves");
  RNA_def_property_update(prop, 0, "rna_Modifier_update");

  prop = RNA_def_property(srna, "narrowness", PROP_FLOAT, PROP_DISTANCE);
  RNA_def_property_float_sdna(prop, nullptr, "narrow");
  RNA_def_property_range(prop, 0, FLT_MAX);
  RNA_def_property_ui_range(prop, 0, 10, 10, 2);
  RNA_def_property_ui_text(
      prop,
      "Narrowness",
      "Distance between the top and the base of a wave, the higher the value, "
      "the more narrow the wave");
  RNA_def_property_update(prop, 0, "rna_Modifier_update");

  RNA_define_lib_overridable(false);

  rna_def_modifier_generic_map_info(srna);
}

static void rna_def_modifier_armature(BlenderRNA *brna)
{
  StructRNA *srna;
  PropertyRNA *prop;

  srna = RNA_def_struct(brna, "ArmatureModifier", "Modifier");
  RNA_def_struct_ui_text(srna, "Armature Modifier", "Armature deformation modifier");
  RNA_def_struct_sdna(srna, "ArmatureModifierData");
  RNA_def_struct_ui_icon(srna, ICON_MOD_ARMATURE);

  RNA_define_lib_overridable(true);

  prop = RNA_def_property(srna, "object", PROP_POINTER, PROP_NONE);
  RNA_def_property_ui_text(prop, "Object", "Armature object to deform with");
  RNA_def_property_pointer_funcs(
      prop, nullptr, "rna_ArmatureModifier_object_set", nullptr, "rna_Armature_object_poll");
  RNA_def_property_flag(prop, PROP_EDITABLE | PROP_ID_SELF_CHECK);
  RNA_def_property_update(prop, 0, "rna_Modifier_dependency_update");

  prop = RNA_def_property(srna, "use_bone_envelopes", PROP_BOOLEAN, PROP_NONE);
  RNA_def_property_boolean_sdna(prop, nullptr, "deformflag", ARM_DEF_ENVELOPE);
  RNA_def_property_clear_flag(prop, PROP_ANIMATABLE);
  RNA_def_property_ui_text(prop, "Use Bone Envelopes", "Bind Bone envelopes to armature modifier");
  RNA_def_property_update(prop, 0, "rna_Modifier_dependency_update");

  prop = RNA_def_property(srna, "use_vertex_groups", PROP_BOOLEAN, PROP_NONE);
  RNA_def_property_boolean_sdna(prop, nullptr, "deformflag", ARM_DEF_VGROUP);
  RNA_def_property_clear_flag(prop, PROP_ANIMATABLE);
  RNA_def_property_ui_text(prop, "Use Vertex Groups", "Bind vertex groups to armature modifier");
  RNA_def_property_update(prop, 0, "rna_Modifier_dependency_update");

  prop = RNA_def_property(srna, "use_deform_preserve_volume", PROP_BOOLEAN, PROP_NONE);
  RNA_def_property_boolean_sdna(prop, nullptr, "deformflag", ARM_DEF_QUATERNION);
  RNA_def_property_ui_text(
      prop, "Preserve Volume", "Deform rotation interpolation with quaternions");
  RNA_def_property_update(prop, 0, "rna_Modifier_update");

  prop = RNA_def_property(srna, "use_multi_modifier", PROP_BOOLEAN, PROP_NONE);
  RNA_def_property_boolean_sdna(prop, nullptr, "multi", 0);
  RNA_def_property_ui_text(
      prop,
      "Multi Modifier",
      "Use same input as previous modifier, and mix results using overall vgroup");
  RNA_def_property_update(prop, 0, "rna_Modifier_update");

  prop = RNA_def_property(srna, "vertex_group", PROP_STRING, PROP_NONE);
  RNA_def_property_string_sdna(prop, nullptr, "defgrp_name");
  RNA_def_property_ui_text(
      prop,
      "Vertex Group",
      "Name of Vertex Group which determines influence of modifier per point");
  RNA_def_property_string_funcs(prop, nullptr, nullptr, "rna_ArmatureModifier_defgrp_name_set");
  RNA_def_property_update(prop, 0, "rna_Modifier_update");

  prop = RNA_def_property(srna, "invert_vertex_group", PROP_BOOLEAN, PROP_NONE);
  RNA_def_property_boolean_sdna(prop, nullptr, "deformflag", ARM_DEF_INVERT_VGROUP);
  RNA_def_property_ui_text(prop, "Invert", "Invert vertex group influence");
  RNA_def_property_update(prop, 0, "rna_Modifier_update");

  RNA_define_lib_overridable(false);
}

static void rna_def_modifier_hook(BlenderRNA *brna)
{
  StructRNA *srna;
  PropertyRNA *prop;
  FunctionRNA *func;
  PropertyRNA *parm;

  srna = RNA_def_struct(brna, "HookModifier", "Modifier");
  RNA_def_struct_ui_text(
      srna, "Hook Modifier", "Hook modifier to modify the location of vertices");
  RNA_def_struct_sdna(srna, "HookModifierData");
  RNA_def_struct_ui_icon(srna, ICON_HOOK);

  RNA_define_lib_overridable(true);

  prop = RNA_def_property(srna, "strength", PROP_FLOAT, PROP_FACTOR);
  RNA_def_property_float_sdna(prop, nullptr, "force");
  RNA_def_property_range(prop, 0, 1);
  RNA_def_property_ui_text(prop, "Strength", "Relative force of the hook");
  RNA_def_property_update(prop, 0, "rna_Modifier_update");

  prop = RNA_def_property(srna, "falloff_type", PROP_ENUM, PROP_NONE);
  RNA_def_property_enum_items(prop, modifier_warp_falloff_items); /* share the enum */
  RNA_def_property_ui_text(prop, "Falloff Type", "");
  RNA_def_property_translation_context(prop,
                                       BLT_I18NCONTEXT_ID_CURVE_LEGACY); /* Abusing id_curve :/ */
  RNA_def_property_update(prop, 0, "rna_Modifier_update");

  prop = RNA_def_property(srna, "falloff_radius", PROP_FLOAT, PROP_DISTANCE);
  RNA_def_property_float_sdna(prop, nullptr, "falloff");
  RNA_def_property_range(prop, 0, FLT_MAX);
  RNA_def_property_ui_range(prop, 0, 100, 100, 2);
  RNA_def_property_ui_text(
      prop, "Radius", "If not zero, the distance from the hook where influence ends");
  RNA_def_property_update(prop, 0, "rna_Modifier_update");

  prop = RNA_def_property(srna, "falloff_curve", PROP_POINTER, PROP_NONE);
  RNA_def_property_pointer_sdna(prop, nullptr, "curfalloff");
  RNA_def_property_ui_text(prop, "Falloff Curve", "Custom falloff curve");
  RNA_def_property_update(prop, 0, "rna_Modifier_update");

  prop = RNA_def_property(srna, "center", PROP_FLOAT, PROP_TRANSLATION);
  RNA_def_property_float_sdna(prop, nullptr, "cent");
  RNA_def_property_ui_text(
      prop, "Hook Center", "Center of the hook, used for falloff and display");
  RNA_def_property_update(prop, 0, "rna_Modifier_update");

  prop = RNA_def_property(srna, "matrix_inverse", PROP_FLOAT, PROP_MATRIX);
  RNA_def_property_float_sdna(prop, nullptr, "parentinv");
  RNA_def_property_multi_array(prop, 2, rna_matrix_dimsize_4x4);
  RNA_def_property_ui_text(
      prop, "Matrix", "Reverse the transformation between this object and its target");
  RNA_def_property_update(prop, NC_OBJECT | ND_TRANSFORM, "rna_Modifier_update");

  prop = RNA_def_property(srna, "object", PROP_POINTER, PROP_NONE);
  RNA_def_property_ui_text(
      prop, "Object", "Parent Object for hook, also recalculates and clears offset");
  RNA_def_property_flag(prop, PROP_EDITABLE | PROP_ID_SELF_CHECK);
  RNA_def_property_override_funcs(
      prop, nullptr, nullptr, "rna_HookModifier_object_override_apply");
  RNA_def_property_pointer_funcs(prop, nullptr, "rna_HookModifier_object_set", nullptr, nullptr);
  RNA_def_property_update(prop, 0, "rna_Modifier_dependency_update");

  prop = RNA_def_property(srna, "subtarget", PROP_STRING, PROP_NONE);
  RNA_def_property_string_sdna(prop, nullptr, "subtarget");
  RNA_def_property_ui_text(
      prop,
      "Sub-Target",
      "Name of Parent Bone for hook (if applicable), also recalculates and clears offset");
  RNA_def_property_string_funcs(prop, nullptr, nullptr, "rna_HookModifier_subtarget_set");
  RNA_def_property_update(prop, 0, "rna_Modifier_dependency_update");

  prop = RNA_def_property(srna, "use_falloff_uniform", PROP_BOOLEAN, PROP_NONE);
  RNA_def_property_boolean_sdna(prop, nullptr, "flag", MOD_HOOK_UNIFORM_SPACE);
  RNA_def_property_ui_text(prop, "Uniform Falloff", "Compensate for non-uniform object scale");
  RNA_def_property_update(prop, 0, "rna_Modifier_update");

  prop = RNA_def_property(srna, "vertex_group", PROP_STRING, PROP_NONE);
  RNA_def_property_string_sdna(prop, nullptr, "name");
  RNA_def_property_ui_text(
      prop,
      "Vertex Group",
      "Name of Vertex Group which determines influence of modifier per point");
  RNA_def_property_string_funcs(prop, nullptr, nullptr, "rna_HookModifier_name_set");
  RNA_def_property_update(prop, 0, "rna_Modifier_update");

  prop = RNA_def_property(srna, "vertex_indices", PROP_INT, PROP_UNSIGNED);
  RNA_def_property_array(prop, RNA_MAX_ARRAY_LENGTH);
  RNA_def_property_flag(prop, PROP_DYNAMIC);
  RNA_def_property_clear_flag(prop, PROP_EDITABLE);
  RNA_def_property_dynamic_array_funcs(prop, "rna_HookModifier_vertex_indices_get_length");
  RNA_def_property_int_funcs(prop, "rna_HookModifier_vertex_indices_get", nullptr, nullptr);
  RNA_def_property_ui_text(prop,
                           "Vertex Indices",
                           "Indices of vertices bound to the modifier. For bezier curves, "
                           "handles count as additional vertices");

  func = RNA_def_function(srna, "vertex_indices_set", "rna_HookModifier_vertex_indices_set");
  RNA_def_function_ui_description(
      func, "Validates and assigns the array of vertex indices bound to the modifier");
  RNA_def_function_flag(func, FUNC_USE_REPORTS);
  parm = RNA_def_int_array(
      func, "indices", 1, nullptr, INT_MIN, INT_MAX, "", "Vertex Indices", 0, INT_MAX);
  RNA_def_property_array(parm, RNA_MAX_ARRAY_LENGTH);
  RNA_def_parameter_flags(parm, PROP_DYNAMIC, PARM_REQUIRED);

  prop = RNA_def_property(srna, "invert_vertex_group", PROP_BOOLEAN, PROP_NONE);
  RNA_def_property_boolean_sdna(prop, nullptr, "flag", MOD_HOOK_INVERT_VGROUP);
  RNA_def_property_ui_text(prop, "Invert", "Invert vertex group influence");
  RNA_def_property_update(prop, 0, "rna_Modifier_update");

  RNA_define_lib_overridable(false);
}

static void rna_def_modifier_softbody(BlenderRNA *brna)
{
  StructRNA *srna;
  PropertyRNA *prop;

  srna = RNA_def_struct(brna, "SoftBodyModifier", "Modifier");
  RNA_def_struct_ui_text(srna, "Soft Body Modifier", "Soft body simulation modifier");
  RNA_def_struct_sdna(srna, "SoftbodyModifierData");
  RNA_def_struct_ui_icon(srna, ICON_MOD_SOFT);

  prop = RNA_def_property(srna, "settings", PROP_POINTER, PROP_NONE);
  RNA_def_property_flag(prop, PROP_NEVER_NULL);
  RNA_def_property_struct_type(prop, "SoftBodySettings");
  RNA_def_property_pointer_funcs(
      prop, "rna_SoftBodyModifier_settings_get", nullptr, nullptr, nullptr);
  RNA_def_property_ui_text(prop, "Soft Body Settings", "");

  prop = RNA_def_property(srna, "point_cache", PROP_POINTER, PROP_NONE);
  RNA_def_property_flag(prop, PROP_NEVER_NULL);
  RNA_def_property_struct_type(prop, "PointCache");
  RNA_def_property_pointer_funcs(
      prop, "rna_SoftBodyModifier_point_cache_get", nullptr, nullptr, nullptr);
  RNA_def_property_ui_text(prop, "Soft Body Point Cache", "");
}

static void rna_def_modifier_boolean(BlenderRNA *brna)
{
  StructRNA *srna;
  PropertyRNA *prop;

  static const EnumPropertyItem prop_operand_items[] = {
      {eBooleanModifierFlag_Object,
       "OBJECT",
       0,
       "Object",
       "Use a mesh object as the operand for the Boolean operation"},
      {eBooleanModifierFlag_Collection,
       "COLLECTION",
       0,
       "Collection",
       "Use a collection of mesh objects as the operand for the Boolean operation"},
      {0, nullptr, 0, nullptr, nullptr},
  };

  static const EnumPropertyItem prop_operation_items[] = {
      {eBooleanModifierOp_Intersect,
       "INTERSECT",
       0,
       "Intersect",
       "Keep the part of the mesh that is common between all operands"},
      {eBooleanModifierOp_Union, "UNION", 0, "Union", "Combine meshes in an additive way"},
      {eBooleanModifierOp_Difference,
       "DIFFERENCE",
       0,
       "Difference",
       "Combine meshes in a subtractive way"},
      {0, nullptr, 0, nullptr, nullptr},
  };

  static const EnumPropertyItem prop_solver_items[] = {
      {eBooleanModifierSolver_Fast,
       "FAST",
       0,
       "Fast",
       "Simple solver for the best performance, without support for overlapping geometry"},
      {eBooleanModifierSolver_Exact, "EXACT", 0, "Exact", "Advanced solver for the best result"},
      {0, nullptr, 0, nullptr, nullptr},
  };

  static const EnumPropertyItem material_mode_items[] = {
      {eBooleanModifierMaterialMode_Index,
       "INDEX",
       0,
       "Index Based",
       "Set the material on new faces based on the order of the material slot lists. If a "
       "material doesn't exist on the modifier object, the face will use the same material slot "
       "or the first if the object doesn't have enough slots"},
      {eBooleanModifierMaterialMode_Transfer,
       "TRANSFER",
       0,
       "Transfer",
       "Transfer materials from non-empty slots to the result mesh, adding new materials as "
       "necessary. For empty slots, fall back to using the same material index as the operand "
       "mesh"},
      {0, nullptr, 0, nullptr, nullptr},
  };

  srna = RNA_def_struct(brna, "BooleanModifier", "Modifier");
  RNA_def_struct_ui_text(srna, "Boolean Modifier", "Boolean operations modifier");
  RNA_def_struct_sdna(srna, "BooleanModifierData");
  RNA_def_struct_ui_icon(srna, ICON_MOD_BOOLEAN);

  RNA_define_lib_overridable(true);

  prop = RNA_def_property(srna, "object", PROP_POINTER, PROP_NONE);
  RNA_def_property_ui_text(prop, "Object", "Mesh object to use for Boolean operation");
  RNA_def_property_pointer_funcs(
      prop, nullptr, "rna_BooleanModifier_object_set", nullptr, "rna_Mesh_object_poll");
  RNA_def_property_flag(prop, PROP_EDITABLE | PROP_ID_SELF_CHECK);
  RNA_def_property_update(prop, 0, "rna_Modifier_dependency_update");

  prop = RNA_def_property(srna, "collection", PROP_POINTER, PROP_NONE);
  RNA_def_property_pointer_sdna(prop, nullptr, "collection");
  RNA_def_property_struct_type(prop, "Collection");
  RNA_def_property_flag(prop, PROP_EDITABLE | PROP_ID_REFCOUNT);
  RNA_def_property_ui_text(
      prop, "Collection", "Use mesh objects in this collection for Boolean operation");
  RNA_def_property_update(prop, 0, "rna_Modifier_dependency_update");

  prop = RNA_def_property(srna, "operation", PROP_ENUM, PROP_NONE);
  RNA_def_property_enum_items(prop, prop_operation_items);
  RNA_def_property_enum_default(prop, eBooleanModifierOp_Difference);
  RNA_def_property_ui_text(prop, "Operation", "");
  RNA_def_property_update(prop, 0, "rna_Modifier_update");

  prop = RNA_def_property(srna, "operand_type", PROP_ENUM, PROP_NONE);
  RNA_def_property_enum_bitflag_sdna(prop, nullptr, "flag");
  RNA_def_property_enum_items(prop, prop_operand_items);
  RNA_def_property_ui_text(prop, "Operand Type", "");
  RNA_def_property_update(prop, 0, "rna_Modifier_update");

  prop = RNA_def_property(srna, "double_threshold", PROP_FLOAT, PROP_DISTANCE);
  RNA_def_property_float_sdna(prop, nullptr, "double_threshold");
  RNA_def_property_range(prop, 0, 1.0f);
  RNA_def_property_ui_range(prop, 0, 1, 1.0, 6);
  RNA_def_property_ui_scale_type(prop, PROP_SCALE_LOG);
  RNA_def_property_ui_text(
      prop, "Overlap Threshold", "Threshold for checking overlapping geometry");
  RNA_def_property_update(prop, 0, "rna_Modifier_update");

  prop = RNA_def_property(srna, "solver", PROP_ENUM, PROP_NONE);
  RNA_def_property_enum_items(prop, prop_solver_items);
  RNA_def_property_enum_default(prop, eBooleanModifierSolver_Exact);
  RNA_def_property_ui_text(prop, "Solver", "Method for calculating booleans");
  RNA_def_property_update(prop, 0, "rna_Modifier_update");

  prop = RNA_def_property(srna, "use_self", PROP_BOOLEAN, PROP_NONE);
  RNA_def_property_boolean_sdna(prop, nullptr, "flag", eBooleanModifierFlag_Self);
  RNA_def_property_ui_text(prop, "Self Intersection", "Allow self-intersection in operands");
  RNA_def_property_update(prop, 0, "rna_Modifier_update");

  prop = RNA_def_property(srna, "use_hole_tolerant", PROP_BOOLEAN, PROP_NONE);
  RNA_def_property_boolean_sdna(prop, nullptr, "flag", eBooleanModifierFlag_HoleTolerant);
  RNA_def_property_ui_text(prop, "Hole Tolerant", "Better results when there are holes (slower)");
  RNA_def_property_update(prop, 0, "rna_Modifier_update");

  prop = RNA_def_property(srna, "material_mode", PROP_ENUM, PROP_NONE);
  RNA_def_property_enum_items(prop, material_mode_items);
  RNA_def_property_enum_default(prop, eBooleanModifierMaterialMode_Index);
  RNA_def_property_ui_text(prop, "Material Mode", "Method for setting materials on the new faces");
  RNA_def_property_update(prop, 0, "rna_Modifier_update");

  /* BMesh debugging options, only used when G_DEBUG is set */

  /* BMesh intersection options */
  static const EnumPropertyItem debug_items[] = {
      {eBooleanModifierBMeshFlag_BMesh_Separate, "SEPARATE", 0, "Separate", ""},
      {eBooleanModifierBMeshFlag_BMesh_NoDissolve, "NO_DISSOLVE", 0, "No Dissolve", ""},
      {eBooleanModifierBMeshFlag_BMesh_NoConnectRegions,
       "NO_CONNECT_REGIONS",
       0,
       "No Connect Regions",
       ""},
      {0, nullptr, 0, nullptr, nullptr},
  };

  prop = RNA_def_property(srna, "debug_options", PROP_ENUM, PROP_NONE);
  RNA_def_property_enum_items(prop, debug_items);
  RNA_def_property_enum_sdna(prop, nullptr, "bm_flag");
  RNA_def_property_flag(prop, PROP_ENUM_FLAG);
  RNA_def_property_ui_text(prop, "Debug", "Debugging options, only when started with '-d'");
  RNA_def_property_update(prop, 0, "rna_Modifier_update");

  RNA_define_lib_overridable(false);
}

static void rna_def_modifier_array(BlenderRNA *brna)
{
  StructRNA *srna;
  PropertyRNA *prop;

  static const EnumPropertyItem prop_fit_type_items[] = {
      {MOD_ARR_FIXEDCOUNT,
       "FIXED_COUNT",
       0,
       "Fixed Count",
       "Duplicate the object a certain number of times"},
      {MOD_ARR_FITLENGTH,
       "FIT_LENGTH",
       0,
       "Fit Length",
       "Duplicate the object as many times as fits in a certain length"},
      {MOD_ARR_FITCURVE, "FIT_CURVE", 0, "Fit Curve", "Fit the duplicated objects to a curve"},
      {0, nullptr, 0, nullptr, nullptr},
  };

  srna = RNA_def_struct(brna, "ArrayModifier", "Modifier");
  RNA_def_struct_ui_text(srna, "Array Modifier", "Array duplication modifier");
  RNA_def_struct_sdna(srna, "ArrayModifierData");
  RNA_def_struct_ui_icon(srna, ICON_MOD_ARRAY);

  RNA_define_lib_overridable(true);

  /* Length parameters */
  prop = RNA_def_property(srna, "fit_type", PROP_ENUM, PROP_NONE);
  RNA_def_property_enum_items(prop, prop_fit_type_items);
  RNA_def_property_ui_text(prop, "Fit Type", "Array length calculation method");
  RNA_def_property_update(prop, 0, "rna_Modifier_update");

  prop = RNA_def_property(srna, "count", PROP_INT, PROP_NONE);
  RNA_def_property_range(prop, 1, INT_MAX);
  RNA_def_property_ui_range(prop, 1, 1000, 1, -1);
  RNA_def_property_ui_text(prop, "Count", "Number of duplicates to make");
  RNA_def_property_update(prop, 0, "rna_Modifier_update");

  prop = RNA_def_property(srna, "fit_length", PROP_FLOAT, PROP_DISTANCE);
  RNA_def_property_float_sdna(prop, nullptr, "length");
  RNA_def_property_range(prop, 0, INT_MAX);
  RNA_def_property_ui_range(prop, 0, 10000, 10, 2);
  RNA_def_property_ui_text(prop, "Length", "Length to fit array within");
  RNA_def_property_update(prop, 0, "rna_Modifier_update");

  prop = RNA_def_property(srna, "curve", PROP_POINTER, PROP_NONE);
  RNA_def_property_pointer_sdna(prop, nullptr, "curve_ob");
  RNA_def_property_ui_text(prop, "Curve", "Curve object to fit array length to");
  RNA_def_property_pointer_funcs(
      prop, nullptr, "rna_ArrayModifier_curve_ob_set", nullptr, "rna_Curve_object_poll");
  RNA_def_property_flag(prop, PROP_EDITABLE | PROP_ID_SELF_CHECK);
  RNA_def_property_update(prop, 0, "rna_ArrayModifier_dependency_update");

  /* Offset parameters */
  prop = RNA_def_property(srna, "use_constant_offset", PROP_BOOLEAN, PROP_NONE);
  RNA_def_property_boolean_sdna(prop, nullptr, "offset_type", MOD_ARR_OFF_CONST);
  RNA_def_property_ui_text(prop, "Constant Offset", "Add a constant offset");
  RNA_def_property_update(prop, 0, "rna_Modifier_update");

  prop = RNA_def_property(srna, "constant_offset_displace", PROP_FLOAT, PROP_TRANSLATION);
  RNA_def_property_float_sdna(prop, nullptr, "offset");
  RNA_def_property_ui_text(
      prop, "Constant Offset Displacement", "Value for the distance between arrayed items");
  RNA_def_property_ui_range(prop, -FLT_MAX, FLT_MAX, 1, RNA_TRANSLATION_PREC_DEFAULT);
  RNA_def_property_update(prop, 0, "rna_Modifier_update");

  prop = RNA_def_property(srna, "use_relative_offset", PROP_BOOLEAN, PROP_NONE);
  RNA_def_property_boolean_sdna(prop, nullptr, "offset_type", MOD_ARR_OFF_RELATIVE);
  RNA_def_property_ui_text(
      prop, "Relative Offset", "Add an offset relative to the object's bounding box");
  RNA_def_property_update(prop, 0, "rna_Modifier_update");

  /* PROP_TRANSLATION causes units to be used which we don't want */
  prop = RNA_def_property(srna, "relative_offset_displace", PROP_FLOAT, PROP_XYZ);
  RNA_def_property_float_sdna(prop, nullptr, "scale");
  RNA_def_property_ui_text(
      prop,
      "Relative Offset Displacement",
      "The size of the geometry will determine the distance between arrayed items");
  RNA_def_property_update(prop, 0, "rna_Modifier_update");

  /* Vertex merging parameters */
  prop = RNA_def_property(srna, "use_merge_vertices", PROP_BOOLEAN, PROP_NONE);
  RNA_def_property_boolean_sdna(prop, nullptr, "flags", MOD_ARR_MERGE);
  RNA_def_property_ui_text(prop, "Merge Vertices", "Merge vertices in adjacent duplicates");
  RNA_def_property_update(prop, 0, "rna_Modifier_update");

  prop = RNA_def_property(srna, "use_merge_vertices_cap", PROP_BOOLEAN, PROP_NONE);
  RNA_def_property_boolean_sdna(prop, nullptr, "flags", MOD_ARR_MERGEFINAL);
  RNA_def_property_ui_text(
      prop, "Merge End Vertices", "Merge vertices in first and last duplicates");
  RNA_def_property_update(prop, 0, "rna_Modifier_update");

  prop = RNA_def_property(srna, "merge_threshold", PROP_FLOAT, PROP_DISTANCE);
  RNA_def_property_float_sdna(prop, nullptr, "merge_dist");
  RNA_def_property_range(prop, 0, FLT_MAX);
  RNA_def_property_ui_range(prop, 0, 1, 1, 4);
  RNA_def_property_ui_text(prop, "Merge Distance", "Limit below which to merge vertices");
  RNA_def_property_update(prop, 0, "rna_Modifier_update");

  /* Offset object */
  prop = RNA_def_property(srna, "use_object_offset", PROP_BOOLEAN, PROP_NONE);
  RNA_def_property_boolean_sdna(prop, nullptr, "offset_type", MOD_ARR_OFF_OBJ);
  RNA_def_property_ui_text(
      prop, "Object Offset", "Add another object's transformation to the total offset");
  RNA_def_property_update(prop, 0, "rna_Modifier_update");

  prop = RNA_def_property(srna, "offset_object", PROP_POINTER, PROP_NONE);
  RNA_def_property_pointer_sdna(prop, nullptr, "offset_ob");
  RNA_def_property_ui_text(
      prop,
      "Object Offset",
      "Use the location and rotation of another object to determine the distance and "
      "rotational change between arrayed items");
  RNA_def_property_flag(prop, PROP_EDITABLE | PROP_ID_SELF_CHECK);
  RNA_def_property_update(prop, 0, "rna_Modifier_dependency_update");

  /* Caps */
  prop = RNA_def_property(srna, "start_cap", PROP_POINTER, PROP_NONE);
  RNA_def_property_ui_text(prop, "Start Cap", "Mesh object to use as a start cap");
  RNA_def_property_pointer_funcs(
      prop, nullptr, "rna_ArrayModifier_start_cap_set", nullptr, "rna_Mesh_object_poll");
  RNA_def_property_flag(prop, PROP_EDITABLE | PROP_ID_SELF_CHECK);
  RNA_def_property_update(prop, 0, "rna_Modifier_dependency_update");

  prop = RNA_def_property(srna, "end_cap", PROP_POINTER, PROP_NONE);
  RNA_def_property_ui_text(prop, "End Cap", "Mesh object to use as an end cap");
  RNA_def_property_pointer_funcs(
      prop, nullptr, "rna_ArrayModifier_end_cap_set", nullptr, "rna_Mesh_object_poll");
  RNA_def_property_flag(prop, PROP_EDITABLE | PROP_ID_SELF_CHECK);
  RNA_def_property_update(prop, 0, "rna_Modifier_dependency_update");

  prop = RNA_def_property(srna, "offset_u", PROP_FLOAT, PROP_FACTOR);
  RNA_def_property_float_sdna(prop, nullptr, "uv_offset[0]");
  RNA_def_property_range(prop, -1, 1);
  RNA_def_property_ui_range(prop, -1, 1, 2, 4);
  RNA_def_property_ui_text(prop, "U Offset", "Amount to offset array UVs on the U axis");
  RNA_def_property_update(prop, 0, "rna_Modifier_update");

  prop = RNA_def_property(srna, "offset_v", PROP_FLOAT, PROP_FACTOR);
  RNA_def_property_float_sdna(prop, nullptr, "uv_offset[1]");
  RNA_def_property_range(prop, -1, 1);
  RNA_def_property_ui_range(prop, -1, 1, 2, 4);
  RNA_def_property_ui_text(prop, "V Offset", "Amount to offset array UVs on the V axis");
  RNA_def_property_update(prop, 0, "rna_Modifier_update");

  RNA_define_lib_overridable(false);
}

static void rna_def_modifier_edgesplit(BlenderRNA *brna)
{
  StructRNA *srna;
  PropertyRNA *prop;

  srna = RNA_def_struct(brna, "EdgeSplitModifier", "Modifier");
  RNA_def_struct_ui_text(
      srna, "EdgeSplit Modifier", "Edge splitting modifier to create sharp edges");
  RNA_def_struct_sdna(srna, "EdgeSplitModifierData");
  RNA_def_struct_ui_icon(srna, ICON_MOD_EDGESPLIT);

  RNA_define_lib_overridable(true);

  prop = RNA_def_property(srna, "split_angle", PROP_FLOAT, PROP_ANGLE);
  RNA_def_property_range(prop, 0.0f, DEG2RADF(180.0f));
  RNA_def_property_ui_range(prop, 0.0f, DEG2RADF(180.0f), 10, 2);
  RNA_def_property_ui_text(prop, "Split Angle", "Angle above which to split edges");
  RNA_def_property_update(prop, 0, "rna_Modifier_update");

  prop = RNA_def_property(srna, "use_edge_angle", PROP_BOOLEAN, PROP_NONE);
  RNA_def_property_boolean_sdna(prop, nullptr, "flags", MOD_EDGESPLIT_FROMANGLE);
  RNA_def_property_ui_text(prop, "Use Edge Angle", "Split edges with high angle between faces");
  RNA_def_property_update(prop, 0, "rna_Modifier_update");

  prop = RNA_def_property(srna, "use_edge_sharp", PROP_BOOLEAN, PROP_NONE);
  RNA_def_property_boolean_sdna(prop, nullptr, "flags", MOD_EDGESPLIT_FROMFLAG);
  RNA_def_property_ui_text(prop, "Use Sharp Edges", "Split edges that are marked as sharp");
  RNA_def_property_update(prop, 0, "rna_Modifier_update");

  RNA_define_lib_overridable(false);
}

static void rna_def_modifier_displace(BlenderRNA *brna)
{
  StructRNA *srna;
  PropertyRNA *prop;

  static const EnumPropertyItem prop_direction_items[] = {
      {MOD_DISP_DIR_X,
       "X",
       0,
       "X",
       "Use the texture's intensity value to displace in the X direction"},
      {MOD_DISP_DIR_Y,
       "Y",
       0,
       "Y",
       "Use the texture's intensity value to displace in the Y direction"},
      {MOD_DISP_DIR_Z,
       "Z",
       0,
       "Z",
       "Use the texture's intensity value to displace in the Z direction"},
      {MOD_DISP_DIR_NOR,
       "NORMAL",
       0,
       "Normal",
       "Use the texture's intensity value to displace along the vertex normal"},
      {MOD_DISP_DIR_CLNOR,
       "CUSTOM_NORMAL",
       0,
       "Custom Normal",
       "Use the texture's intensity value to displace along the (averaged) custom normal (falls "
       "back to vertex)"},
      {MOD_DISP_DIR_RGB_XYZ,
       "RGB_TO_XYZ",
       0,
       "RGB to XYZ",
       "Use the texture's RGB values to displace the mesh in the XYZ direction"},
      {0, nullptr, 0, nullptr, nullptr},
  };

  static const EnumPropertyItem prop_space_items[] = {
      {MOD_DISP_SPACE_LOCAL, "LOCAL", 0, "Local", "Direction is defined in local coordinates"},
      {MOD_DISP_SPACE_GLOBAL, "GLOBAL", 0, "Global", "Direction is defined in global coordinates"},
      {0, nullptr, 0, nullptr, nullptr},
  };

  srna = RNA_def_struct(brna, "DisplaceModifier", "Modifier");
  RNA_def_struct_ui_text(srna, "Displace Modifier", "Displacement modifier");
  RNA_def_struct_sdna(srna, "DisplaceModifierData");
  RNA_def_struct_ui_icon(srna, ICON_MOD_DISPLACE);

  RNA_define_lib_overridable(true);

  prop = RNA_def_property(srna, "vertex_group", PROP_STRING, PROP_NONE);
  RNA_def_property_string_sdna(prop, nullptr, "defgrp_name");
  RNA_def_property_ui_text(
      prop,
      "Vertex Group",
      "Name of Vertex Group which determines influence of modifier per point");
  RNA_def_property_string_funcs(prop, nullptr, nullptr, "rna_DisplaceModifier_defgrp_name_set");
  RNA_def_property_update(prop, 0, "rna_Modifier_update");

  prop = RNA_def_property(srna, "mid_level", PROP_FLOAT, PROP_FACTOR);
  RNA_def_property_float_sdna(prop, nullptr, "midlevel");
  RNA_def_property_range(prop, -FLT_MAX, FLT_MAX);
  RNA_def_property_ui_range(prop, 0, 1, 10, 3);
  RNA_def_property_ui_text(prop, "Midlevel", "Material value that gives no displacement");
  RNA_def_property_update(prop, 0, "rna_Modifier_update");

  prop = RNA_def_property(srna, "strength", PROP_FLOAT, PROP_NONE);
  RNA_def_property_range(prop, -FLT_MAX, FLT_MAX);
  RNA_def_property_ui_range(prop, -100, 100, 10, 3);
  RNA_def_property_ui_text(prop, "Strength", "Amount to displace geometry");
  RNA_def_property_update(prop, 0, "rna_Modifier_update");

  prop = RNA_def_property(srna, "direction", PROP_ENUM, PROP_NONE);
  RNA_def_property_enum_items(prop, prop_direction_items);
  RNA_def_property_ui_text(prop, "Direction", "");
  RNA_def_property_update(prop, 0, "rna_Modifier_update");

  prop = RNA_def_property(srna, "space", PROP_ENUM, PROP_NONE);
  RNA_def_property_enum_items(prop, prop_space_items);
  RNA_def_property_ui_text(prop, "Space", "");
  RNA_def_property_update(prop, 0, "rna_Modifier_dependency_update");

  prop = RNA_def_property(srna, "invert_vertex_group", PROP_BOOLEAN, PROP_NONE);
  RNA_def_property_boolean_sdna(prop, nullptr, "flag", MOD_DISP_INVERT_VGROUP);
  RNA_def_property_ui_text(prop, "Invert", "Invert vertex group influence");
  RNA_def_property_update(prop, 0, "rna_Modifier_update");

  RNA_define_lib_overridable(false);

  rna_def_modifier_generic_map_info(srna);
}

static void rna_def_modifier_uvproject(BlenderRNA *brna)
{
  StructRNA *srna;
  PropertyRNA *prop;

  srna = RNA_def_struct(brna, "UVProjectModifier", "Modifier");
  RNA_def_struct_ui_text(
      srna, "UV Project Modifier", "UV projection modifier to set UVs from a projector");
  RNA_def_struct_sdna(srna, "UVProjectModifierData");
  RNA_def_struct_ui_icon(srna, ICON_MOD_UVPROJECT);

  RNA_define_lib_overridable(true);

  prop = RNA_def_property(srna, "uv_layer", PROP_STRING, PROP_NONE);
  RNA_def_property_string_sdna(prop, nullptr, "uvlayer_name");
  RNA_def_property_ui_text(prop, "UV Map", "UV map name");
  RNA_def_property_string_funcs(prop, nullptr, nullptr, "rna_UVProjectModifier_uvlayer_name_set");
  RNA_def_property_update(prop, 0, "rna_Modifier_update");

  prop = RNA_def_property(srna, "projector_count", PROP_INT, PROP_NONE);
  RNA_def_property_int_sdna(prop, nullptr, "projectors_num");
  RNA_def_property_ui_text(prop, "Number of Projectors", "Number of projectors to use");
  RNA_def_property_int_funcs(prop, nullptr, "rna_UVProjectModifier_num_projectors_set", nullptr);
  RNA_def_property_range(prop, 1, MOD_UVPROJECT_MAXPROJECTORS);
  RNA_def_property_update(prop, 0, "rna_Modifier_update");

  prop = RNA_def_property(srna, "projectors", PROP_COLLECTION, PROP_NONE);
  RNA_def_property_struct_type(prop, "UVProjector");
  RNA_def_property_collection_funcs(prop,
                                    "rna_UVProject_projectors_begin",
                                    "rna_iterator_array_next",
                                    "rna_iterator_array_end",
                                    "rna_iterator_array_get",
                                    nullptr,
                                    nullptr,
                                    nullptr,
                                    nullptr);
  RNA_def_property_ui_text(prop, "Projectors", "");

  prop = RNA_def_property(srna, "aspect_x", PROP_FLOAT, PROP_NONE);
  RNA_def_property_float_sdna(prop, nullptr, "aspectx");
  RNA_def_property_flag(prop, PROP_PROPORTIONAL);
  RNA_def_property_range(prop, 1, FLT_MAX);
  RNA_def_property_ui_range(prop, 1, 1000, 1, 3);
  RNA_def_property_ui_text(
      prop, "Aspect X", "Horizontal aspect ratio (only used for camera projectors)");
  RNA_def_property_update(prop, 0, "rna_Modifier_update");

  prop = RNA_def_property(srna, "aspect_y", PROP_FLOAT, PROP_NONE);
  RNA_def_property_float_sdna(prop, nullptr, "aspecty");
  RNA_def_property_flag(prop, PROP_PROPORTIONAL);
  RNA_def_property_range(prop, 1, FLT_MAX);
  RNA_def_property_ui_range(prop, 1, 1000, 1, 3);
  RNA_def_property_ui_text(
      prop, "Aspect Y", "Vertical aspect ratio (only used for camera projectors)");
  RNA_def_property_update(prop, 0, "rna_Modifier_update");

  prop = RNA_def_property(srna, "scale_x", PROP_FLOAT, PROP_NONE);
  RNA_def_property_float_sdna(prop, nullptr, "scalex");
  RNA_def_property_flag(prop, PROP_PROPORTIONAL);
  RNA_def_property_range(prop, 0, FLT_MAX);
  RNA_def_property_ui_range(prop, 0, 1000, 1, 3);
  RNA_def_property_ui_text(prop, "Scale X", "Horizontal scale (only used for camera projectors)");
  RNA_def_property_update(prop, 0, "rna_Modifier_update");

  prop = RNA_def_property(srna, "scale_y", PROP_FLOAT, PROP_NONE);
  RNA_def_property_float_sdna(prop, nullptr, "scaley");
  RNA_def_property_flag(prop, PROP_PROPORTIONAL);
  RNA_def_property_range(prop, 0, FLT_MAX);
  RNA_def_property_ui_range(prop, 0, 1000, 1, 3);
  RNA_def_property_ui_text(prop, "Scale Y", "Vertical scale (only used for camera projectors)");
  RNA_def_property_update(prop, 0, "rna_Modifier_update");

  srna = RNA_def_struct(brna, "UVProjector", nullptr);
  RNA_def_struct_ui_text(srna, "UVProjector", "UV projector used by the UV project modifier");

  prop = RNA_def_property(srna, "object", PROP_POINTER, PROP_NONE);
  RNA_def_property_struct_type(prop, "Object");
  RNA_def_property_pointer_funcs(
      prop, "rna_UVProjector_object_get", "rna_UVProjector_object_set", nullptr, nullptr);
  RNA_def_property_flag(prop, PROP_EDITABLE | PROP_ID_SELF_CHECK);
  RNA_def_property_ui_text(prop, "Object", "Object to use as projector transform");
  RNA_def_property_update(prop, 0, "rna_Modifier_dependency_update");

  RNA_define_lib_overridable(false);
}

static void rna_def_modifier_smooth(BlenderRNA *brna)
{
  StructRNA *srna;
  PropertyRNA *prop;

  srna = RNA_def_struct(brna, "SmoothModifier", "Modifier");
  RNA_def_struct_ui_text(srna, "Smooth Modifier", "Smoothing effect modifier");
  RNA_def_struct_sdna(srna, "SmoothModifierData");
  RNA_def_struct_ui_icon(srna, ICON_MOD_SMOOTH);

  RNA_define_lib_overridable(true);

  prop = RNA_def_property(srna, "use_x", PROP_BOOLEAN, PROP_NONE);
  RNA_def_property_boolean_sdna(prop, nullptr, "flag", MOD_SMOOTH_X);
  RNA_def_property_ui_text(prop, "X", "Smooth object along X axis");
  RNA_def_property_update(prop, 0, "rna_Modifier_update");

  prop = RNA_def_property(srna, "use_y", PROP_BOOLEAN, PROP_NONE);
  RNA_def_property_boolean_sdna(prop, nullptr, "flag", MOD_SMOOTH_Y);
  RNA_def_property_ui_text(prop, "Y", "Smooth object along Y axis");
  RNA_def_property_update(prop, 0, "rna_Modifier_update");

  prop = RNA_def_property(srna, "use_z", PROP_BOOLEAN, PROP_NONE);
  RNA_def_property_boolean_sdna(prop, nullptr, "flag", MOD_SMOOTH_Z);
  RNA_def_property_ui_text(prop, "Z", "Smooth object along Z axis");
  RNA_def_property_update(prop, 0, "rna_Modifier_update");

  prop = RNA_def_property(srna, "factor", PROP_FLOAT, PROP_FACTOR);
  RNA_def_property_float_sdna(prop, nullptr, "fac");
  RNA_def_property_range(prop, -FLT_MAX, FLT_MAX);
  RNA_def_property_ui_range(prop, -10, 10, 1, 3);
  RNA_def_property_ui_text(prop, "Factor", "Strength of modifier effect");
  RNA_def_property_update(prop, 0, "rna_Modifier_update");

  prop = RNA_def_property(srna, "iterations", PROP_INT, PROP_NONE);
  RNA_def_property_int_sdna(prop, nullptr, "repeat");
  RNA_def_property_ui_range(prop, 0, 30, 1, -1);
  RNA_def_property_ui_text(prop, "Repeat", "");
  RNA_def_property_update(prop, 0, "rna_Modifier_update");

  prop = RNA_def_property(srna, "vertex_group", PROP_STRING, PROP_NONE);
  RNA_def_property_string_sdna(prop, nullptr, "defgrp_name");
  RNA_def_property_ui_text(
      prop,
      "Vertex Group",
      "Name of Vertex Group which determines influence of modifier per point");
  RNA_def_property_string_funcs(prop, nullptr, nullptr, "rna_SmoothModifier_defgrp_name_set");
  RNA_def_property_update(prop, 0, "rna_Modifier_update");

  prop = RNA_def_property(srna, "invert_vertex_group", PROP_BOOLEAN, PROP_NONE);
  RNA_def_property_boolean_sdna(prop, nullptr, "flag", MOD_SMOOTH_INVERT_VGROUP);
  RNA_def_property_ui_text(prop, "Invert", "Invert vertex group influence");
  RNA_def_property_update(prop, 0, "rna_Modifier_update");

  RNA_define_lib_overridable(false);
}

static void rna_def_modifier_correctivesmooth(BlenderRNA *brna)
{
  StructRNA *srna;
  PropertyRNA *prop;

  static const EnumPropertyItem modifier_smooth_type_items[] = {
      {MOD_CORRECTIVESMOOTH_SMOOTH_SIMPLE,
       "SIMPLE",
       0,
       "Simple",
       "Use the average of adjacent edge-vertices"},
      {MOD_CORRECTIVESMOOTH_SMOOTH_LENGTH_WEIGHT,
       "LENGTH_WEIGHTED",
       0,
       "Length Weight",
       "Use the average of adjacent edge-vertices weighted by their length"},
      {0, nullptr, 0, nullptr, nullptr},
  };

  static const EnumPropertyItem modifier_rest_source_items[] = {
      {MOD_CORRECTIVESMOOTH_RESTSOURCE_ORCO,
       "ORCO",
       0,
       "Original Coords",
       "Use base mesh vertex coordinates as the rest position"},
      {MOD_CORRECTIVESMOOTH_RESTSOURCE_BIND,
       "BIND",
       0,
       "Bind Coords",
       "Use bind vertex coordinates for rest position"},
      {0, nullptr, 0, nullptr, nullptr},
  };

  srna = RNA_def_struct(brna, "CorrectiveSmoothModifier", "Modifier");
  RNA_def_struct_ui_text(
      srna, "Corrective Smooth Modifier", "Correct distortion caused by deformation");
  RNA_def_struct_sdna(srna, "CorrectiveSmoothModifierData");
  RNA_def_struct_ui_icon(srna, ICON_MOD_SMOOTH);

  RNA_define_lib_overridable(true);

  prop = RNA_def_property(srna, "factor", PROP_FLOAT, PROP_FACTOR);
  RNA_def_property_float_sdna(prop, nullptr, "lambda");
  RNA_def_property_range(prop, -FLT_MAX, FLT_MAX);
  RNA_def_property_ui_range(prop, 0.0, 1.0, 5, 3);
  RNA_def_property_ui_text(prop, "Lambda Factor", "Smooth effect factor");
  RNA_def_property_update(prop, 0, "rna_CorrectiveSmoothModifier_update");

  prop = RNA_def_property(srna, "iterations", PROP_INT, PROP_NONE);
  RNA_def_property_int_sdna(prop, nullptr, "repeat");
  RNA_def_property_ui_range(prop, 0, 200, 1, -1);
  RNA_def_property_ui_text(prop, "Repeat", "");
  RNA_def_property_update(prop, 0, "rna_CorrectiveSmoothModifier_update");

  prop = RNA_def_property(srna, "scale", PROP_FLOAT, PROP_FACTOR);
  RNA_def_property_float_sdna(prop, nullptr, "scale");
  RNA_def_property_range(prop, -FLT_MAX, FLT_MAX);
  RNA_def_property_ui_range(prop, 0.0, 10.0, 5, 3);
  RNA_def_property_ui_text(prop, "Scale", "Compensate for scale applied by other modifiers");
  RNA_def_property_update(prop, 0, "rna_CorrectiveSmoothModifier_update");

  prop = RNA_def_property(srna, "rest_source", PROP_ENUM, PROP_NONE);
  RNA_def_property_enum_sdna(prop, nullptr, "rest_source");
  RNA_def_property_enum_items(prop, modifier_rest_source_items);
  RNA_def_property_ui_text(prop, "Rest Source", "Select the source of rest positions");
  RNA_def_property_update(prop, 0, "rna_CorrectiveSmoothModifier_rest_source_update");

  prop = RNA_def_property(srna, "smooth_type", PROP_ENUM, PROP_NONE);
  RNA_def_property_enum_sdna(prop, nullptr, "smooth_type");
  RNA_def_property_enum_items(prop, modifier_smooth_type_items);
  RNA_def_property_ui_text(prop, "Smooth Type", "Method used for smoothing");
  RNA_def_property_update(prop, 0, "rna_CorrectiveSmoothModifier_update");

  prop = RNA_def_property(srna, "invert_vertex_group", PROP_BOOLEAN, PROP_NONE);
  RNA_def_property_boolean_sdna(prop, nullptr, "flag", MOD_CORRECTIVESMOOTH_INVERT_VGROUP);
  RNA_def_property_ui_text(prop, "Invert", "Invert vertex group influence");
  RNA_def_property_update(prop, 0, "rna_CorrectiveSmoothModifier_update");

  prop = RNA_def_property(srna, "vertex_group", PROP_STRING, PROP_NONE);
  RNA_def_property_string_sdna(prop, nullptr, "defgrp_name");
  RNA_def_property_ui_text(
      prop,
      "Vertex Group",
      "Name of Vertex Group which determines influence of modifier per point");
  RNA_def_property_string_funcs(
      prop, nullptr, nullptr, "rna_CorrectiveSmoothModifier_defgrp_name_set");
  RNA_def_property_update(prop, 0, "rna_CorrectiveSmoothModifier_update");

  prop = RNA_def_property(srna, "is_bind", PROP_BOOLEAN, PROP_NONE);
  RNA_def_property_ui_text(prop, "Bind current shape", "");
  RNA_def_property_boolean_funcs(prop, "rna_CorrectiveSmoothModifier_is_bind_get", nullptr);
  RNA_def_property_clear_flag(prop, PROP_EDITABLE);
  RNA_def_property_update(prop, 0, "rna_Modifier_update");

  prop = RNA_def_property(srna, "use_only_smooth", PROP_BOOLEAN, PROP_NONE);
  RNA_def_property_boolean_sdna(prop, nullptr, "flag", MOD_CORRECTIVESMOOTH_ONLY_SMOOTH);
  RNA_def_property_ui_text(
      prop, "Only Smooth", "Apply smoothing without reconstructing the surface");
  RNA_def_property_update(prop, 0, "rna_Modifier_update");

  prop = RNA_def_property(srna, "use_pin_boundary", PROP_BOOLEAN, PROP_NONE);
  RNA_def_property_boolean_sdna(prop, nullptr, "flag", MOD_CORRECTIVESMOOTH_PIN_BOUNDARY);
  RNA_def_property_ui_text(
      prop, "Pin Boundaries", "Excludes boundary vertices from being smoothed");
  RNA_def_property_update(prop, 0, "rna_CorrectiveSmoothModifier_update");

  RNA_define_lib_overridable(false);
}

static void rna_def_modifier_laplaciansmooth(BlenderRNA *brna)
{
  StructRNA *srna;
  PropertyRNA *prop;

  srna = RNA_def_struct(brna, "LaplacianSmoothModifier", "Modifier");
  RNA_def_struct_ui_text(srna, "Laplacian Smooth Modifier", "Smoothing effect modifier");
  RNA_def_struct_sdna(srna, "LaplacianSmoothModifierData");
  RNA_def_struct_ui_icon(srna, ICON_MOD_SMOOTH);

  RNA_define_lib_overridable(true);

  prop = RNA_def_property(srna, "use_x", PROP_BOOLEAN, PROP_NONE);
  RNA_def_property_boolean_sdna(prop, nullptr, "flag", MOD_LAPLACIANSMOOTH_X);
  RNA_def_property_ui_text(prop, "X", "Smooth object along X axis");
  RNA_def_property_update(prop, 0, "rna_Modifier_update");

  prop = RNA_def_property(srna, "use_y", PROP_BOOLEAN, PROP_NONE);
  RNA_def_property_boolean_sdna(prop, nullptr, "flag", MOD_LAPLACIANSMOOTH_Y);
  RNA_def_property_ui_text(prop, "Y", "Smooth object along Y axis");
  RNA_def_property_update(prop, 0, "rna_Modifier_update");

  prop = RNA_def_property(srna, "use_z", PROP_BOOLEAN, PROP_NONE);
  RNA_def_property_boolean_sdna(prop, nullptr, "flag", MOD_LAPLACIANSMOOTH_Z);
  RNA_def_property_ui_text(prop, "Z", "Smooth object along Z axis");
  RNA_def_property_update(prop, 0, "rna_Modifier_update");

  prop = RNA_def_property(srna, "use_volume_preserve", PROP_BOOLEAN, PROP_NONE);
  RNA_def_property_boolean_sdna(prop, nullptr, "flag", MOD_LAPLACIANSMOOTH_PRESERVE_VOLUME);
  RNA_def_property_ui_text(prop, "Preserve Volume", "Apply volume preservation after smooth");
  RNA_def_property_update(prop, 0, "rna_Modifier_update");

  prop = RNA_def_property(srna, "use_normalized", PROP_BOOLEAN, PROP_NONE);
  RNA_def_property_boolean_sdna(prop, nullptr, "flag", MOD_LAPLACIANSMOOTH_NORMALIZED);
  RNA_def_property_ui_text(prop, "Normalized", "Improve and stabilize the enhanced shape");
  RNA_def_property_update(prop, 0, "rna_Modifier_update");

  prop = RNA_def_property(srna, "lambda_factor", PROP_FLOAT, PROP_NONE);
  RNA_def_property_float_sdna(prop, nullptr, "lambda");
  RNA_def_property_range(prop, -FLT_MAX, FLT_MAX);
  RNA_def_property_ui_range(prop, -1000.0, 1000.0, 5, 3);
  RNA_def_property_ui_text(prop, "Lambda Factor", "Smooth effect factor");
  RNA_def_property_update(prop, 0, "rna_Modifier_update");

  prop = RNA_def_property(srna, "lambda_border", PROP_FLOAT, PROP_NONE);
  RNA_def_property_float_sdna(prop, nullptr, "lambda_border");
  RNA_def_property_range(prop, -FLT_MAX, FLT_MAX);
  RNA_def_property_ui_range(prop, -1000.0, 1000.0, 5, 3);
  RNA_def_property_ui_text(prop, "Lambda Border", "Lambda factor in border");
  RNA_def_property_update(prop, 0, "rna_Modifier_update");

  prop = RNA_def_property(srna, "iterations", PROP_INT, PROP_NONE);
  RNA_def_property_int_sdna(prop, nullptr, "repeat");
  RNA_def_property_ui_range(prop, 0, 200, 1, -1);
  RNA_def_property_ui_text(prop, "Repeat", "");
  RNA_def_property_update(prop, 0, "rna_Modifier_update");

  prop = RNA_def_property(srna, "vertex_group", PROP_STRING, PROP_NONE);
  RNA_def_property_string_sdna(prop, nullptr, "defgrp_name");
  RNA_def_property_ui_text(
      prop,
      "Vertex Group",
      "Name of Vertex Group which determines influence of modifier per point");
  RNA_def_property_string_funcs(
      prop, nullptr, nullptr, "rna_LaplacianSmoothModifier_defgrp_name_set");
  RNA_def_property_update(prop, 0, "rna_Modifier_update");

  prop = RNA_def_property(srna, "invert_vertex_group", PROP_BOOLEAN, PROP_NONE);
  RNA_def_property_boolean_sdna(prop, nullptr, "flag", MOD_LAPLACIANSMOOTH_INVERT_VGROUP);
  RNA_def_property_ui_text(prop, "Invert", "Invert vertex group influence");
  RNA_def_property_update(prop, 0, "rna_Modifier_update");

  RNA_define_lib_overridable(false);
}

static void rna_def_modifier_cast(BlenderRNA *brna)
{
  StructRNA *srna;
  PropertyRNA *prop;

  static const EnumPropertyItem prop_cast_type_items[] = {
      {MOD_CAST_TYPE_SPHERE, "SPHERE", 0, "Sphere", ""},
      {MOD_CAST_TYPE_CYLINDER, "CYLINDER", 0, "Cylinder", ""},
      {MOD_CAST_TYPE_CUBOID, "CUBOID", 0, "Cuboid", ""},
      {0, nullptr, 0, nullptr, nullptr},
  };

  srna = RNA_def_struct(brna, "CastModifier", "Modifier");
  RNA_def_struct_ui_text(srna, "Cast Modifier", "Modifier to cast to other shapes");
  RNA_def_struct_sdna(srna, "CastModifierData");
  RNA_def_struct_ui_icon(srna, ICON_MOD_CAST);

  RNA_define_lib_overridable(true);

  prop = RNA_def_property(srna, "cast_type", PROP_ENUM, PROP_NONE);
  RNA_def_property_enum_sdna(prop, nullptr, "type");
  RNA_def_property_enum_items(prop, prop_cast_type_items);
  RNA_def_property_ui_text(prop, "Shape", "Target object shape");
  RNA_def_property_update(prop, 0, "rna_Modifier_update");

  prop = RNA_def_property(srna, "object", PROP_POINTER, PROP_NONE);
  RNA_def_property_ui_text(
      prop,
      "Object",
      "Control object: if available, its location determines the center of the effect");
  RNA_def_property_pointer_funcs(prop, nullptr, "rna_CastModifier_object_set", nullptr, nullptr);
  RNA_def_property_flag(prop, PROP_EDITABLE | PROP_ID_SELF_CHECK);
  RNA_def_property_update(prop, 0, "rna_Modifier_dependency_update");

  prop = RNA_def_property(srna, "invert_vertex_group", PROP_BOOLEAN, PROP_NONE);
  RNA_def_property_boolean_sdna(prop, nullptr, "flag", MOD_CAST_INVERT_VGROUP);
  RNA_def_property_ui_text(prop, "Invert", "Invert vertex group influence");
  RNA_def_property_update(prop, 0, "rna_Modifier_update");

  prop = RNA_def_property(srna, "use_x", PROP_BOOLEAN, PROP_NONE);
  RNA_def_property_boolean_sdna(prop, nullptr, "flag", MOD_CAST_X);
  RNA_def_property_ui_text(prop, "X", "");
  RNA_def_property_update(prop, 0, "rna_Modifier_update");

  prop = RNA_def_property(srna, "use_y", PROP_BOOLEAN, PROP_NONE);
  RNA_def_property_boolean_sdna(prop, nullptr, "flag", MOD_CAST_Y);
  RNA_def_property_ui_text(prop, "Y", "");
  RNA_def_property_update(prop, 0, "rna_Modifier_update");

  prop = RNA_def_property(srna, "use_z", PROP_BOOLEAN, PROP_NONE);
  RNA_def_property_boolean_sdna(prop, nullptr, "flag", MOD_CAST_Z);
  RNA_def_property_ui_text(prop, "Z", "");
  RNA_def_property_update(prop, 0, "rna_Modifier_update");

  prop = RNA_def_property(srna, "use_radius_as_size", PROP_BOOLEAN, PROP_NONE);
  RNA_def_property_boolean_sdna(prop, nullptr, "flag", MOD_CAST_SIZE_FROM_RADIUS);
  RNA_def_property_ui_text(
      prop, "Size from Radius", "Use radius as size of projection shape (0 = auto)");
  RNA_def_property_update(prop, 0, "rna_Modifier_update");

  prop = RNA_def_property(srna, "use_transform", PROP_BOOLEAN, PROP_NONE);
  RNA_def_property_boolean_sdna(prop, nullptr, "flag", MOD_CAST_USE_OB_TRANSFORM);
  RNA_def_property_ui_text(
      prop, "Use Transform", "Use object transform to control projection shape");
  RNA_def_property_update(prop, 0, "rna_Modifier_update");

  prop = RNA_def_property(srna, "factor", PROP_FLOAT, PROP_FACTOR);
  RNA_def_property_float_sdna(prop, nullptr, "fac");
  RNA_def_property_range(prop, -FLT_MAX, FLT_MAX);
  RNA_def_property_ui_range(prop, -10, 10, 5, 2);
  RNA_def_property_ui_text(prop, "Factor", "");
  RNA_def_property_update(prop, 0, "rna_Modifier_update");

  prop = RNA_def_property(srna, "radius", PROP_FLOAT, PROP_DISTANCE);
  RNA_def_property_range(prop, 0, FLT_MAX);
  RNA_def_property_ui_range(prop, 0, 100, 5, 2);
  RNA_def_property_ui_text(
      prop,
      "Radius",
      "Only deform vertices within this distance from the center of the effect "
      "(leave as 0 for infinite.)");
  RNA_def_property_update(prop, 0, "rna_Modifier_update");

  prop = RNA_def_property(srna, "size", PROP_FLOAT, PROP_NONE);
  RNA_def_property_range(prop, 0, FLT_MAX);
  RNA_def_property_ui_range(prop, 0, 100, 5, 2);
  RNA_def_property_ui_text(prop, "Size", "Size of projection shape (leave as 0 for auto)");
  RNA_def_property_update(prop, 0, "rna_Modifier_update");

  prop = RNA_def_property(srna, "vertex_group", PROP_STRING, PROP_NONE);
  RNA_def_property_string_sdna(prop, nullptr, "defgrp_name");
  RNA_def_property_ui_text(prop, "Vertex Group", "Vertex group name");
  RNA_def_property_string_funcs(prop, nullptr, nullptr, "rna_CastModifier_defgrp_name_set");
  RNA_def_property_update(prop, 0, "rna_Modifier_update");

  RNA_define_lib_overridable(false);
}

static void rna_def_modifier_meshdeform(BlenderRNA *brna)
{
  StructRNA *srna;
  PropertyRNA *prop;
#  if 0
  static const EnumPropertyItem prop_mode_items[] = {
      {0, "VOLUME", 0, "Volume", "Bind to volume inside cage mesh"},
      {1, "SURFACE", 0, "Surface", "Bind to surface of cage mesh"},
      {0, nullptr, 0, nullptr, nullptr},
  };
#  endif

  srna = RNA_def_struct(brna, "MeshDeformModifier", "Modifier");
  RNA_def_struct_ui_text(
      srna, "MeshDeform Modifier", "Mesh deformation modifier to deform with other meshes");
  RNA_def_struct_sdna(srna, "MeshDeformModifierData");
  RNA_def_struct_ui_icon(srna, ICON_MOD_MESHDEFORM);

  RNA_define_lib_overridable(true);

  prop = RNA_def_property(srna, "object", PROP_POINTER, PROP_NONE);
  RNA_def_property_ui_text(prop, "Object", "Mesh object to deform with");
  RNA_def_property_pointer_funcs(
      prop, nullptr, "rna_MeshDeformModifier_object_set", nullptr, "rna_Mesh_object_poll");
  RNA_def_property_flag(prop, PROP_EDITABLE | PROP_ID_SELF_CHECK);
  RNA_def_property_update(prop, 0, "rna_Modifier_dependency_update");

  prop = RNA_def_property(srna, "is_bound", PROP_BOOLEAN, PROP_NONE);
  RNA_def_property_boolean_funcs(prop, "rna_MeshDeformModifier_is_bound_get", nullptr);
  RNA_def_property_ui_text(prop, "Bound", "Whether geometry has been bound to control cage");
  RNA_def_property_clear_flag(prop, PROP_EDITABLE);

  prop = RNA_def_property(srna, "invert_vertex_group", PROP_BOOLEAN, PROP_NONE);
  RNA_def_property_boolean_sdna(prop, nullptr, "flag", MOD_MDEF_INVERT_VGROUP);
  RNA_def_property_ui_text(prop, "Invert", "Invert vertex group influence");
  RNA_def_property_update(prop, 0, "rna_Modifier_update");

  prop = RNA_def_property(srna, "vertex_group", PROP_STRING, PROP_NONE);
  RNA_def_property_string_sdna(prop, nullptr, "defgrp_name");
  RNA_def_property_ui_text(prop, "Vertex Group", "Vertex group name");
  RNA_def_property_string_funcs(prop, nullptr, nullptr, "rna_MeshDeformModifier_defgrp_name_set");
  RNA_def_property_update(prop, 0, "rna_Modifier_update");

  prop = RNA_def_property(srna, "precision", PROP_INT, PROP_NONE);
  RNA_def_property_int_sdna(prop, nullptr, "gridsize");
  RNA_def_property_range(prop, 2, 10);
  RNA_def_property_ui_text(prop, "Precision", "The grid size for binding");
  RNA_def_property_update(prop, 0, "rna_Modifier_update");

  prop = RNA_def_property(srna, "use_dynamic_bind", PROP_BOOLEAN, PROP_NONE);
  RNA_def_property_boolean_sdna(prop, nullptr, "flag", MOD_MDEF_DYNAMIC_BIND);
  RNA_def_property_ui_text(prop,
                           "Dynamic",
                           "Recompute binding dynamically on top of other deformers "
                           "(slower and more memory consuming)");
  RNA_def_property_update(prop, 0, "rna_Modifier_update");

#  if 0
  prop = RNA_def_property(srna, "mode", PROP_ENUM, PROP_NONE);
  RNA_def_property_enum_items(prop, prop_mode_items);
  RNA_def_property_ui_text(prop, "Mode", "Method of binding vertices are bound to cage mesh");
  RNA_def_property_update(prop, 0, "rna_Modifier_update");
#  endif

  RNA_define_lib_overridable(false);
}

static void rna_def_modifier_particlesystem(BlenderRNA *brna)
{
  StructRNA *srna;
  PropertyRNA *prop;

  srna = RNA_def_struct(brna, "ParticleSystemModifier", "Modifier");
  RNA_def_struct_ui_text(srna, "ParticleSystem Modifier", "Particle system simulation modifier");
  RNA_def_struct_sdna(srna, "ParticleSystemModifierData");
  RNA_def_struct_ui_icon(srna, ICON_MOD_PARTICLES);

  RNA_define_lib_overridable(true);

  prop = RNA_def_property(srna, "particle_system", PROP_POINTER, PROP_NONE);
  RNA_def_property_flag(prop, PROP_NEVER_NULL);
  RNA_def_property_pointer_sdna(prop, nullptr, "psys");
  RNA_def_property_ui_text(prop, "Particle System", "Particle System that this modifier controls");

  RNA_define_lib_overridable(false);
}

static void rna_def_modifier_particleinstance(BlenderRNA *brna)
{
  StructRNA *srna;
  PropertyRNA *prop;

  static EnumPropertyItem particleinstance_space[] = {
      {eParticleInstanceSpace_Local,
       "LOCAL",
       0,
       "Local",
       "Use offset from the particle object in the instance object"},
      {eParticleInstanceSpace_World,
       "WORLD",
       0,
       "World",
       "Use world space offset in the instance object"},
      {0, nullptr, 0, nullptr, nullptr},
  };

  srna = RNA_def_struct(brna, "ParticleInstanceModifier", "Modifier");
  RNA_def_struct_ui_text(srna, "ParticleInstance Modifier", "Particle system instancing modifier");
  RNA_def_struct_sdna(srna, "ParticleInstanceModifierData");
  RNA_def_struct_ui_icon(srna, ICON_MOD_PARTICLES);

  RNA_define_lib_overridable(true);

  prop = RNA_def_property(srna, "object", PROP_POINTER, PROP_NONE);
  RNA_def_property_pointer_sdna(prop, nullptr, "ob");
  RNA_def_property_pointer_funcs(prop, nullptr, nullptr, nullptr, "rna_Mesh_object_poll");
  RNA_def_property_ui_text(prop, "Object", "Object that has the particle system");
  RNA_def_property_flag(prop, PROP_EDITABLE | PROP_ID_SELF_CHECK);
  RNA_def_property_update(prop, 0, "rna_Modifier_dependency_update");

  prop = RNA_def_property(srna, "particle_system_index", PROP_INT, PROP_NONE);
  RNA_def_property_int_sdna(prop, nullptr, "psys");
  RNA_def_property_range(prop, 1, SHRT_MAX);
  RNA_def_property_ui_text(prop, "Particle System Number", "");
  RNA_def_property_update(prop, 0, "rna_Modifier_update");

  prop = RNA_def_property(srna, "particle_system", PROP_POINTER, PROP_NONE);
  RNA_def_property_struct_type(prop, "ParticleSystem");
  RNA_def_property_pointer_funcs(prop,
                                 "rna_ParticleInstanceModifier_particle_system_get",
                                 "rna_ParticleInstanceModifier_particle_system_set",
                                 nullptr,
                                 "rna_ParticleInstanceModifier_particle_system_poll");
  RNA_def_property_flag(prop, PROP_EDITABLE);
  RNA_def_property_ui_text(prop, "Particle System", "");
  RNA_def_property_update(prop, 0, "rna_Modifier_update");

  prop = RNA_def_property(srna, "axis", PROP_ENUM, PROP_NONE);
  RNA_def_property_enum_sdna(prop, nullptr, "axis");
  RNA_def_property_enum_items(prop, rna_enum_axis_xyz_items);
  RNA_def_property_ui_text(prop, "Axis", "Pole axis for rotation");
  RNA_def_property_update(prop, 0, "rna_Modifier_update");

  prop = RNA_def_property(srna, "space", PROP_ENUM, PROP_NONE);
  RNA_def_property_enum_sdna(prop, nullptr, "space");
  RNA_def_property_enum_items(prop, particleinstance_space);
  RNA_def_property_ui_text(prop, "Space", "Space to use for copying mesh data");
  RNA_def_property_update(prop, 0, "rna_Modifier_update");

  prop = RNA_def_property(srna, "use_normal", PROP_BOOLEAN, PROP_NONE);
  RNA_def_property_boolean_sdna(prop, nullptr, "flag", eParticleInstanceFlag_Parents);
  RNA_def_property_ui_text(prop, "Regular", "Create instances from normal particles");
  RNA_def_property_update(prop, 0, "rna_Modifier_update");

  prop = RNA_def_property(srna, "use_children", PROP_BOOLEAN, PROP_NONE);
  RNA_def_property_boolean_sdna(prop, nullptr, "flag", eParticleInstanceFlag_Children);
  RNA_def_property_ui_text(prop, "Children", "Create instances from child particles");
  RNA_def_property_translation_context(prop, BLT_I18NCONTEXT_ID_PARTICLESETTINGS);
  RNA_def_property_update(prop, 0, "rna_Modifier_update");

  prop = RNA_def_property(srna, "use_path", PROP_BOOLEAN, PROP_NONE);
  RNA_def_property_boolean_sdna(prop, nullptr, "flag", eParticleInstanceFlag_Path);
  RNA_def_property_ui_text(prop, "Path", "Create instances along particle paths");
  RNA_def_property_update(prop, 0, "rna_Modifier_update");

  prop = RNA_def_property(srna, "show_unborn", PROP_BOOLEAN, PROP_NONE);
  RNA_def_property_boolean_sdna(prop, nullptr, "flag", eParticleInstanceFlag_Unborn);
  RNA_def_property_ui_text(prop, "Unborn", "Show instances when particles are unborn");
  RNA_def_property_update(prop, 0, "rna_Modifier_update");

  prop = RNA_def_property(srna, "show_alive", PROP_BOOLEAN, PROP_NONE);
  RNA_def_property_boolean_sdna(prop, nullptr, "flag", eParticleInstanceFlag_Alive);
  RNA_def_property_ui_text(prop, "Alive", "Show instances when particles are alive");
  RNA_def_property_update(prop, 0, "rna_Modifier_update");

  prop = RNA_def_property(srna, "show_dead", PROP_BOOLEAN, PROP_NONE);
  RNA_def_property_boolean_sdna(prop, nullptr, "flag", eParticleInstanceFlag_Dead);
  RNA_def_property_ui_text(prop, "Dead", "Show instances when particles are dead");
  RNA_def_property_update(prop, 0, "rna_Modifier_update");

  prop = RNA_def_property(srna, "use_preserve_shape", PROP_BOOLEAN, PROP_NONE);
  RNA_def_property_boolean_sdna(prop, nullptr, "flag", eParticleInstanceFlag_KeepShape);
  RNA_def_property_ui_text(prop, "Keep Shape", "Don't stretch the object");
  RNA_def_property_update(prop, 0, "rna_Modifier_update");

  prop = RNA_def_property(srna, "use_size", PROP_BOOLEAN, PROP_NONE);
  RNA_def_property_boolean_sdna(prop, nullptr, "flag", eParticleInstanceFlag_UseSize);
  RNA_def_property_ui_text(prop, "Size", "Use particle size to scale the instances");
  RNA_def_property_update(prop, 0, "rna_Modifier_update");

  prop = RNA_def_property(srna, "position", PROP_FLOAT, PROP_NONE);
  RNA_def_property_float_sdna(prop, nullptr, "position");
  RNA_def_property_range(prop, 0.0, 1.0);
  RNA_def_property_ui_text(prop, "Position", "Position along path");
  RNA_def_property_update(prop, 0, "rna_Modifier_update");

  prop = RNA_def_property(srna, "random_position", PROP_FLOAT, PROP_NONE);
  RNA_def_property_float_sdna(prop, nullptr, "random_position");
  RNA_def_property_range(prop, 0.0, 1.0);
  RNA_def_property_ui_text(prop, "Random Position", "Randomize position along path");
  RNA_def_property_update(prop, 0, "rna_Modifier_update");

  prop = RNA_def_property(srna, "rotation", PROP_FLOAT, PROP_FACTOR);
  RNA_def_property_float_sdna(prop, nullptr, "rotation");
  RNA_def_property_range(prop, 0.0, 1.0);
  RNA_def_property_ui_text(prop, "Rotation", "Rotation around path");
  RNA_def_property_update(prop, 0, "rna_Modifier_update");

  prop = RNA_def_property(srna, "random_rotation", PROP_FLOAT, PROP_FACTOR);
  RNA_def_property_float_sdna(prop, nullptr, "random_rotation");
  RNA_def_property_range(prop, 0.0, 1.0);
  RNA_def_property_ui_text(prop, "Random Rotation", "Randomize rotation around path");
  RNA_def_property_update(prop, 0, "rna_Modifier_update");

  prop = RNA_def_property(srna, "particle_amount", PROP_FLOAT, PROP_FACTOR);
  RNA_def_property_range(prop, 0.0, 1.0);
  RNA_def_property_ui_text(prop, "Particle Amount", "Amount of particles to use for instancing");
  RNA_def_property_update(prop, 0, "rna_Modifier_update");

  prop = RNA_def_property(srna, "particle_offset", PROP_FLOAT, PROP_FACTOR);
  RNA_def_property_range(prop, 0.0, 1.0);
  RNA_def_property_ui_text(prop,
                           "Particle Offset",
                           "Relative offset of particles to use for instancing, to avoid overlap "
                           "of multiple instances");
  RNA_def_property_update(prop, 0, "rna_Modifier_update");

  prop = RNA_def_property(srna, "index_layer_name", PROP_STRING, PROP_NONE);
  RNA_def_property_string_sdna(prop, nullptr, "index_layer_name");
  RNA_def_property_ui_text(prop, "Index Layer Name", "Custom data layer name for the index");
  RNA_def_property_update(prop, 0, "rna_Modifier_update");

  prop = RNA_def_property(srna, "value_layer_name", PROP_STRING, PROP_NONE);
  RNA_def_property_string_sdna(prop, nullptr, "value_layer_name");
  RNA_def_property_ui_text(
      prop, "Value Layer Name", "Custom data layer name for the randomized value");
  RNA_def_property_update(prop, 0, "rna_Modifier_update");

  RNA_define_lib_overridable(false);
}

static void rna_def_modifier_explode(BlenderRNA *brna)
{
  StructRNA *srna;
  PropertyRNA *prop;

  srna = RNA_def_struct(brna, "ExplodeModifier", "Modifier");
  RNA_def_struct_ui_text(
      srna, "Explode Modifier", "Explosion effect modifier based on a particle system");
  RNA_def_struct_sdna(srna, "ExplodeModifierData");
  RNA_def_struct_ui_icon(srna, ICON_MOD_EXPLODE);

  RNA_define_lib_overridable(true);

  prop = RNA_def_property(srna, "vertex_group", PROP_STRING, PROP_NONE);
  RNA_def_property_string_funcs(prop,
                                "rna_ExplodeModifier_vgroup_get",
                                "rna_ExplodeModifier_vgroup_length",
                                "rna_ExplodeModifier_vgroup_set");
  RNA_def_property_ui_text(prop, "Vertex Group", "");

  prop = RNA_def_property(srna, "protect", PROP_FLOAT, PROP_NONE);
  RNA_def_property_range(prop, 0, 1);
  RNA_def_property_ui_text(prop, "Protect", "Clean vertex group edges");
  RNA_def_property_update(prop, 0, "rna_Modifier_update");

  prop = RNA_def_property(srna, "use_edge_cut", PROP_BOOLEAN, PROP_NONE);
  RNA_def_property_boolean_sdna(prop, nullptr, "flag", eExplodeFlag_EdgeCut);
  RNA_def_property_ui_text(prop, "Cut Edges", "Cut face edges for nicer shrapnel");
  RNA_def_property_update(prop, 0, "rna_Modifier_update");

  prop = RNA_def_property(srna, "show_unborn", PROP_BOOLEAN, PROP_NONE);
  RNA_def_property_boolean_sdna(prop, nullptr, "flag", eExplodeFlag_Unborn);
  RNA_def_property_ui_text(prop, "Unborn", "Show mesh when particles are unborn");
  RNA_def_property_update(prop, 0, "rna_Modifier_update");

  prop = RNA_def_property(srna, "show_alive", PROP_BOOLEAN, PROP_NONE);
  RNA_def_property_boolean_sdna(prop, nullptr, "flag", eExplodeFlag_Alive);
  RNA_def_property_ui_text(prop, "Alive", "Show mesh when particles are alive");
  RNA_def_property_update(prop, 0, "rna_Modifier_update");

  prop = RNA_def_property(srna, "show_dead", PROP_BOOLEAN, PROP_NONE);
  RNA_def_property_boolean_sdna(prop, nullptr, "flag", eExplodeFlag_Dead);
  RNA_def_property_ui_text(prop, "Dead", "Show mesh when particles are dead");
  RNA_def_property_update(prop, 0, "rna_Modifier_update");

  prop = RNA_def_property(srna, "use_size", PROP_BOOLEAN, PROP_NONE);
  RNA_def_property_boolean_sdna(prop, nullptr, "flag", eExplodeFlag_PaSize);
  RNA_def_property_ui_text(prop, "Size", "Use particle size for the shrapnel");
  RNA_def_property_update(prop, 0, "rna_Modifier_update");

  prop = RNA_def_property(srna, "particle_uv", PROP_STRING, PROP_NONE);
  RNA_def_property_string_sdna(prop, nullptr, "uvname");
  RNA_def_property_string_maxlength(prop, MAX_CUSTOMDATA_LAYER_NAME_NO_PREFIX);
  RNA_def_property_ui_text(prop, "Particle UV", "UV map to change with particle age");
  RNA_def_property_update(prop, 0, "rna_Modifier_update");

  prop = RNA_def_property(srna, "invert_vertex_group", PROP_BOOLEAN, PROP_NONE);
  RNA_def_property_boolean_sdna(prop, nullptr, "flag", eExplodeFlag_INVERT_VGROUP);
  RNA_def_property_ui_text(prop, "Invert", "Invert vertex group influence");
  RNA_def_property_update(prop, 0, "rna_Modifier_update");

  RNA_define_lib_overridable(false);
}

static void rna_def_modifier_cloth(BlenderRNA *brna)
{
  StructRNA *srna;
  PropertyRNA *prop;

  srna = RNA_def_struct(brna, "ClothModifier", "Modifier");
  RNA_def_struct_ui_text(srna, "Cloth Modifier", "Cloth simulation modifier");
  RNA_def_struct_sdna(srna, "ClothModifierData");
  RNA_def_struct_ui_icon(srna, ICON_MOD_CLOTH);

  RNA_define_lib_overridable(true);

  prop = RNA_def_property(srna, "settings", PROP_POINTER, PROP_NONE);
  RNA_def_property_flag(prop, PROP_NEVER_NULL);
  RNA_def_property_pointer_sdna(prop, nullptr, "sim_parms");
  RNA_def_property_ui_text(prop, "Cloth Settings", "");

  prop = RNA_def_property(srna, "collision_settings", PROP_POINTER, PROP_NONE);
  RNA_def_property_flag(prop, PROP_NEVER_NULL);
  RNA_def_property_pointer_sdna(prop, nullptr, "coll_parms");
  RNA_def_property_ui_text(prop, "Cloth Collision Settings", "");

  prop = RNA_def_property(srna, "solver_result", PROP_POINTER, PROP_NONE);
  RNA_def_property_struct_type(prop, "ClothSolverResult");
  RNA_def_property_pointer_sdna(prop, nullptr, "solver_result");
  RNA_def_property_ui_text(prop, "Solver Result", "");

  prop = RNA_def_property(srna, "point_cache", PROP_POINTER, PROP_NONE);
  RNA_def_property_flag(prop, PROP_NEVER_NULL);
  RNA_def_property_ui_text(prop, "Point Cache", "");

  prop = RNA_def_property(srna, "hair_grid_min", PROP_FLOAT, PROP_NONE);
  RNA_def_property_float_sdna(prop, nullptr, "hair_grid_min");
  RNA_def_property_clear_flag(prop, PROP_EDITABLE);
  RNA_def_property_ui_text(prop, "Hair Grid Minimum", "");

  prop = RNA_def_property(srna, "hair_grid_max", PROP_FLOAT, PROP_NONE);
  RNA_def_property_float_sdna(prop, nullptr, "hair_grid_max");
  RNA_def_property_clear_flag(prop, PROP_EDITABLE);
  RNA_def_property_ui_text(prop, "Hair Grid Maximum", "");

  prop = RNA_def_property(srna, "hair_grid_resolution", PROP_INT, PROP_NONE);
  RNA_def_property_int_sdna(prop, nullptr, "hair_grid_res");
  RNA_def_property_clear_flag(prop, PROP_EDITABLE);
  RNA_def_property_ui_text(prop, "Hair Grid Resolution", "");

  RNA_define_lib_overridable(false);
}

static void rna_def_modifier_fluid(BlenderRNA *brna)
{
  StructRNA *srna;
  PropertyRNA *prop;

  static const EnumPropertyItem prop_fluid_type_items[] = {
      {0, "NONE", 0, "None", ""},
      {MOD_FLUID_TYPE_DOMAIN, "DOMAIN", 0, "Domain", ""},
      {MOD_FLUID_TYPE_FLOW, "FLOW", 0, "Flow", "Inflow/Outflow"},
      {MOD_FLUID_TYPE_EFFEC, "EFFECTOR", 0, "Effector", ""},
      {0, nullptr, 0, nullptr, nullptr},
  };

  srna = RNA_def_struct(brna, "FluidModifier", "Modifier");
  RNA_def_struct_ui_text(srna, "Fluid Modifier", "Fluid simulation modifier");
  RNA_def_struct_sdna(srna, "FluidModifierData");
  RNA_def_struct_ui_icon(srna, ICON_MOD_FLUIDSIM);

  RNA_define_lib_overridable(true);

  prop = RNA_def_property(srna, "domain_settings", PROP_POINTER, PROP_NONE);
  RNA_def_property_pointer_sdna(prop, nullptr, "domain");
  RNA_def_property_ui_text(prop, "Domain Settings", "");

  prop = RNA_def_property(srna, "flow_settings", PROP_POINTER, PROP_NONE);
  RNA_def_property_pointer_sdna(prop, nullptr, "flow");
  RNA_def_property_ui_text(prop, "Flow Settings", "");

  prop = RNA_def_property(srna, "effector_settings", PROP_POINTER, PROP_NONE);
  RNA_def_property_pointer_sdna(prop, nullptr, "effector");
  RNA_def_property_ui_text(prop, "Effector Settings", "");

  prop = RNA_def_property(srna, "fluid_type", PROP_ENUM, PROP_NONE);
  RNA_def_property_enum_sdna(prop, nullptr, "type");
  RNA_def_property_enum_items(prop, prop_fluid_type_items);
  RNA_def_property_ui_text(prop, "Type", "");
  RNA_def_property_clear_flag(prop, PROP_ANIMATABLE);
  RNA_def_property_update(prop, 0, "rna_fluid_set_type");

  RNA_define_lib_overridable(false);
}

static void rna_def_modifier_dynamic_paint(BlenderRNA *brna)
{
  StructRNA *srna;
  PropertyRNA *prop;

  srna = RNA_def_struct(brna, "DynamicPaintModifier", "Modifier");
  RNA_def_struct_ui_text(srna, "Dynamic Paint Modifier", "Dynamic Paint modifier");
  RNA_def_struct_sdna(srna, "DynamicPaintModifierData");
  RNA_def_struct_ui_icon(srna, ICON_MOD_DYNAMICPAINT);

  RNA_define_lib_overridable(true);

  prop = RNA_def_property(srna, "canvas_settings", PROP_POINTER, PROP_NONE);
  RNA_def_property_pointer_sdna(prop, nullptr, "canvas");
  RNA_def_property_ui_text(prop, "Canvas Settings", "");

  prop = RNA_def_property(srna, "brush_settings", PROP_POINTER, PROP_NONE);
  RNA_def_property_pointer_sdna(prop, nullptr, "brush");
  RNA_def_property_ui_text(prop, "Brush Settings", "");

  prop = RNA_def_property(srna, "ui_type", PROP_ENUM, PROP_NONE);
  RNA_def_property_clear_flag(prop, PROP_ANIMATABLE);
  RNA_def_property_enum_sdna(prop, nullptr, "type");
  RNA_def_property_enum_items(prop, rna_enum_prop_dynamicpaint_type_items);
  RNA_def_property_translation_context(prop, BLT_I18NCONTEXT_ID_SIMULATION);
  RNA_def_property_ui_text(prop, "Type", "");

  RNA_define_lib_overridable(false);
}

static void rna_def_modifier_collision(BlenderRNA *brna)
{
  StructRNA *srna;
  PropertyRNA *prop;

  srna = RNA_def_struct(brna, "CollisionModifier", "Modifier");
  RNA_def_struct_ui_text(srna,
                         "Collision Modifier",
                         "Collision modifier defining modifier stack position used for collision");
  RNA_def_struct_sdna(srna, "CollisionModifierData");
  RNA_def_struct_ui_icon(srna, ICON_MOD_PHYSICS);

  RNA_define_lib_overridable(true);

  prop = RNA_def_property(srna, "settings", PROP_POINTER, PROP_NONE);
  RNA_def_property_flag(prop, PROP_NEVER_NULL);
  RNA_def_property_struct_type(prop, "CollisionSettings");
  RNA_def_property_pointer_funcs(
      prop, "rna_CollisionModifier_settings_get", nullptr, nullptr, nullptr);
  RNA_def_property_ui_text(prop, "Settings", "");

  RNA_define_lib_overridable(false);
}

static void rna_def_modifier_bevel(BlenderRNA *brna)
{
  StructRNA *srna;
  PropertyRNA *prop;

  static const EnumPropertyItem prop_limit_method_items[] = {
      {0, "NONE", 0, "None", "Bevel the entire mesh by a constant amount"},
      {MOD_BEVEL_ANGLE,
       "ANGLE",
       0,
       "Angle",
       "Only bevel edges with sharp enough angles between faces"},
      {MOD_BEVEL_WEIGHT,
       "WEIGHT",
       0,
       "Weight",
       "Use bevel weights to determine how much bevel is applied in edge mode"},
      {MOD_BEVEL_VGROUP,
       "VGROUP",
       0,
       "Vertex Group",
       "Use vertex group weights to select whether vertex or edge is beveled"},
      {0, nullptr, 0, nullptr, nullptr},
  };

  static const EnumPropertyItem prop_val_type_items[] = {
      {MOD_BEVEL_AMT_OFFSET, "OFFSET", 0, "Offset", "Amount is offset of new edges from original"},
      {MOD_BEVEL_AMT_WIDTH, "WIDTH", 0, "Width", "Amount is width of new face"},
      {MOD_BEVEL_AMT_DEPTH,
       "DEPTH",
       0,
       "Depth",
       "Amount is perpendicular distance from original edge to bevel face"},
      {MOD_BEVEL_AMT_PERCENT,
       "PERCENT",
       0,
       "Percent",
       "Amount is percent of adjacent edge length"},
      {MOD_BEVEL_AMT_ABSOLUTE,
       "ABSOLUTE",
       0,
       "Absolute",
       "Amount is absolute distance along adjacent edge"},
      {0, nullptr, 0, nullptr, nullptr},
  };

  static const EnumPropertyItem prop_profile_type_items[] = {
      {MOD_BEVEL_PROFILE_SUPERELLIPSE,
       "SUPERELLIPSE",
       0,
       "Superellipse",
       "The profile can be a concave or convex curve"},
      {MOD_BEVEL_PROFILE_CUSTOM,
       "CUSTOM",
       0,
       "Custom",
       "The profile can be any arbitrary path between its endpoints"},
      {0, nullptr, 0, nullptr, nullptr},
  };

  static EnumPropertyItem prop_harden_normals_items[] = {
      {MOD_BEVEL_FACE_STRENGTH_NONE, "FSTR_NONE", 0, "None", "Do not set face strength"},
      {MOD_BEVEL_FACE_STRENGTH_NEW, "FSTR_NEW", 0, "New", "Set face strength on new faces only"},
      {MOD_BEVEL_FACE_STRENGTH_AFFECTED,
       "FSTR_AFFECTED",
       0,
       "Affected",
       "Set face strength on new and affected faces only"},
      {MOD_BEVEL_FACE_STRENGTH_ALL, "FSTR_ALL", 0, "All", "Set face strength on all faces"},
      {0, nullptr, 0, nullptr, nullptr},
  };

  static const EnumPropertyItem prop_miter_outer_items[] = {
      {MOD_BEVEL_MITER_SHARP, "MITER_SHARP", 0, "Sharp", "Outside of miter is sharp"},
      {MOD_BEVEL_MITER_PATCH, "MITER_PATCH", 0, "Patch", "Outside of miter is squared-off patch"},
      {MOD_BEVEL_MITER_ARC, "MITER_ARC", 0, "Arc", "Outside of miter is arc"},
      {0, nullptr, 0, nullptr, nullptr},
  };

  static const EnumPropertyItem prop_miter_inner_items[] = {
      {MOD_BEVEL_MITER_SHARP, "MITER_SHARP", 0, "Sharp", "Inside of miter is sharp"},
      {MOD_BEVEL_MITER_ARC, "MITER_ARC", 0, "Arc", "Inside of miter is arc"},
      {0, nullptr, 0, nullptr, nullptr},
  };

  static EnumPropertyItem prop_vmesh_method_items[] = {
      {MOD_BEVEL_VMESH_ADJ, "ADJ", 0, "Grid Fill", "Default patterned fill"},
      {MOD_BEVEL_VMESH_CUTOFF,
       "CUTOFF",
       0,
       "Cutoff",
       "A cut-off at the end of each profile before the intersection"},
      {0, nullptr, 0, nullptr, nullptr},
  };

  static const EnumPropertyItem prop_affect_items[] = {
      {MOD_BEVEL_AFFECT_VERTICES, "VERTICES", 0, "Vertices", "Affect only vertices"},
      {MOD_BEVEL_AFFECT_EDGES, "EDGES", 0, "Edges", "Affect only edges"},
      {0, nullptr, 0, nullptr, nullptr},
  };

  srna = RNA_def_struct(brna, "BevelModifier", "Modifier");
  RNA_def_struct_ui_text(
      srna, "Bevel Modifier", "Bevel modifier to make edges and vertices more rounded");
  RNA_def_struct_sdna(srna, "BevelModifierData");
  RNA_def_struct_ui_icon(srna, ICON_MOD_BEVEL);

  RNA_define_lib_overridable(true);

  prop = RNA_def_property(srna, "width", PROP_FLOAT, PROP_DISTANCE);
  RNA_def_property_float_sdna(prop, nullptr, "value");
  RNA_def_property_range(prop, 0, FLT_MAX);
  RNA_def_property_ui_range(prop, 0.0f, 100.0f, 0.1, 4);
  RNA_def_property_ui_text(prop, "Width", "Bevel amount");
  RNA_def_property_update(prop, 0, "rna_Modifier_update");

  prop = RNA_def_property(srna, "width_pct", PROP_FLOAT, PROP_PERCENTAGE);
  RNA_def_property_float_sdna(prop, nullptr, "value");
  RNA_def_property_range(prop, 0, FLT_MAX);
  RNA_def_property_ui_range(prop, 0.0f, 100.0f, 5.0, 2);
  RNA_def_property_ui_text(prop, "Width Percent", "Bevel amount for percentage method");
  RNA_def_property_update(prop, 0, "rna_Modifier_update");

  prop = RNA_def_property(srna, "segments", PROP_INT, PROP_NONE);
  RNA_def_property_int_sdna(prop, nullptr, "res");
  RNA_def_property_range(prop, 1, 1000);
  RNA_def_property_ui_range(prop, 1, 100, 1, -1);
  RNA_def_property_ui_text(prop, "Segments", "Number of segments for round edges/verts");
  RNA_def_property_update(prop, 0, "rna_BevelModifier_update_segments");

  prop = RNA_def_property(srna, "affect", PROP_ENUM, PROP_NONE); /* as an enum */
  RNA_def_property_enum_sdna(prop, nullptr, "affect_type");
  RNA_def_property_enum_items(prop, prop_affect_items);
  RNA_def_property_ui_text(prop, "Affect", "Affect edges or vertices");
  RNA_def_property_update(prop, 0, "rna_Modifier_update");

  prop = RNA_def_property(srna, "limit_method", PROP_ENUM, PROP_NONE);
  RNA_def_property_enum_sdna(prop, nullptr, "lim_flags");
  RNA_def_property_enum_items(prop, prop_limit_method_items);
  RNA_def_property_ui_text(prop, "Limit Method", "");
  RNA_def_property_update(prop, 0, "rna_Modifier_update");

  prop = RNA_def_property(srna, "angle_limit", PROP_FLOAT, PROP_ANGLE);
  RNA_def_property_float_sdna(prop, nullptr, "bevel_angle");
  RNA_def_property_range(prop, 0.0f, DEG2RADF(180.0f));
  RNA_def_property_ui_range(prop, 0.0f, DEG2RADF(180.0f), 10, 2);
  RNA_def_property_ui_text(prop, "Angle", "Angle above which to bevel edges");
  RNA_def_property_update(prop, 0, "rna_Modifier_update");

  prop = RNA_def_property(srna, "vertex_group", PROP_STRING, PROP_NONE);
  RNA_def_property_string_sdna(prop, nullptr, "defgrp_name");
  RNA_def_property_ui_text(prop, "Vertex Group", "Vertex group name");
  RNA_def_property_string_funcs(prop, nullptr, nullptr, "rna_BevelModifier_defgrp_name_set");
  RNA_def_property_update(prop, 0, "rna_Modifier_update");

  prop = RNA_def_property(srna, "invert_vertex_group", PROP_BOOLEAN, PROP_NONE);
  RNA_def_property_boolean_sdna(prop, nullptr, "flags", MOD_BEVEL_INVERT_VGROUP);
  RNA_def_property_ui_text(prop, "Invert", "Invert vertex group influence");
  RNA_def_property_update(prop, 0, "rna_Modifier_update");

  prop = RNA_def_property(srna, "use_clamp_overlap", PROP_BOOLEAN, PROP_NONE);
  RNA_def_property_boolean_negative_sdna(prop, nullptr, "flags", MOD_BEVEL_OVERLAP_OK);
  RNA_def_property_ui_text(prop, "Clamp Overlap", "Clamp the width to avoid overlap");
  RNA_def_property_update(prop, 0, "rna_Modifier_update");

  prop = RNA_def_property(srna, "offset_type", PROP_ENUM, PROP_NONE);
  RNA_def_property_enum_sdna(prop, nullptr, "val_flags");
  RNA_def_property_enum_items(prop, prop_val_type_items);
  RNA_def_property_ui_text(prop, "Width Type", "What distance Width measures");
  RNA_def_property_update(prop, 0, "rna_Modifier_update");

  prop = RNA_def_property(srna, "profile_type", PROP_ENUM, PROP_NONE);
  RNA_def_property_enum_sdna(prop, nullptr, "profile_type");
  RNA_def_property_enum_items(prop, prop_profile_type_items);
  RNA_def_property_ui_text(
      prop, "Profile Type", "The type of shape used to rebuild a beveled section");
  RNA_def_property_update(prop, 0, "rna_Modifier_update");

  prop = RNA_def_property(srna, "profile", PROP_FLOAT, PROP_FACTOR);
  RNA_def_property_range(prop, 0.0f, 1.0f);
  RNA_def_property_ui_range(prop, 0.0f, 1.0f, 0.05, 2);
  RNA_def_property_ui_text(prop, "Profile", "The profile shape (0.5 = round)");
  RNA_def_property_update(prop, 0, "rna_Modifier_update");

  prop = RNA_def_property(srna, "material", PROP_INT, PROP_NONE);
  RNA_def_property_int_sdna(prop, nullptr, "mat");
  RNA_def_property_range(prop, -1, SHRT_MAX);
  RNA_def_property_ui_text(
      prop, "Material Index", "Material index of generated faces, -1 for automatic");
  RNA_def_property_update(prop, 0, "rna_Modifier_update");

  prop = RNA_def_property(srna, "loop_slide", PROP_BOOLEAN, PROP_NONE);
  RNA_def_property_boolean_negative_sdna(prop, nullptr, "flags", MOD_BEVEL_EVEN_WIDTHS);
  RNA_def_property_ui_text(prop, "Loop Slide", "Prefer sliding along edges to having even widths");
  RNA_def_property_update(prop, 0, "rna_Modifier_update");

  prop = RNA_def_property(srna, "mark_seam", PROP_BOOLEAN, PROP_NONE);
  RNA_def_property_boolean_sdna(prop, nullptr, "edge_flags", MOD_BEVEL_MARK_SEAM);
  RNA_def_property_ui_text(prop, "Mark Seams", "Mark Seams along beveled edges");
  RNA_def_property_update(prop, 0, "rna_Modifier_update");

  prop = RNA_def_property(srna, "mark_sharp", PROP_BOOLEAN, PROP_NONE);
  RNA_def_property_boolean_sdna(prop, nullptr, "edge_flags", MOD_BEVEL_MARK_SHARP);
  RNA_def_property_ui_text(prop, "Mark Sharp", "Mark beveled edges as sharp");
  RNA_def_property_update(prop, 0, "rna_Modifier_update");

  prop = RNA_def_property(srna, "harden_normals", PROP_BOOLEAN, PROP_NONE);
  RNA_def_property_boolean_sdna(prop, nullptr, "flags", MOD_BEVEL_HARDEN_NORMALS);
  RNA_def_property_ui_text(prop, "Harden Normals", "Match normals of new faces to adjacent faces");
  RNA_def_property_update(prop, 0, "rna_Modifier_update");

  prop = RNA_def_property(srna, "face_strength_mode", PROP_ENUM, PROP_NONE);
  RNA_def_property_enum_sdna(prop, nullptr, "face_str_mode");
  RNA_def_property_enum_items(prop, prop_harden_normals_items);
  RNA_def_property_ui_text(
      prop, "Face Strength", "Whether to set face strength, and which faces to set it on");
  RNA_def_property_update(prop, 0, "rna_Modifier_update");

  prop = RNA_def_property(srna, "miter_outer", PROP_ENUM, PROP_NONE);
  RNA_def_property_enum_sdna(prop, nullptr, "miter_outer");
  RNA_def_property_enum_items(prop, prop_miter_outer_items);
  RNA_def_property_ui_text(prop, "Outer Miter", "Pattern to use for outside of miters");
  RNA_def_property_update(prop, 0, "rna_Modifier_update");

  prop = RNA_def_property(srna, "miter_inner", PROP_ENUM, PROP_NONE);
  RNA_def_property_enum_sdna(prop, nullptr, "miter_inner");
  RNA_def_property_enum_items(prop, prop_miter_inner_items);
  RNA_def_property_ui_text(prop, "Inner Miter", "Pattern to use for inside of miters");
  RNA_def_property_update(prop, 0, "rna_Modifier_update");

  prop = RNA_def_property(srna, "spread", PROP_FLOAT, PROP_DISTANCE);
  RNA_def_property_float_sdna(prop, nullptr, "spread");
  RNA_def_property_range(prop, 0, FLT_MAX);
  RNA_def_property_ui_range(prop, 0.0f, 100.0f, 0.1, 4);
  RNA_def_property_ui_text(prop, "Spread", "Spread distance for inner miter arcs");
  RNA_def_property_update(prop, 0, "rna_Modifier_update");

  prop = RNA_def_property(srna, "custom_profile", PROP_POINTER, PROP_NONE);
  RNA_def_property_struct_type(prop, "CurveProfile");
  RNA_def_property_pointer_sdna(prop, nullptr, "custom_profile");
  RNA_def_property_ui_text(prop, "Custom Profile Path", "The path for the custom profile");
  RNA_def_property_update(prop, 0, "rna_Modifier_update");

  prop = RNA_def_property(srna, "vmesh_method", PROP_ENUM, PROP_NONE);
  RNA_def_property_enum_sdna(prop, nullptr, "vmesh_method");
  RNA_def_property_enum_items(prop, prop_vmesh_method_items);
  RNA_def_property_ui_text(
      prop, "Vertex Mesh Method", "The method to use to create the mesh at intersections");
  RNA_def_property_update(prop, 0, "rna_Modifier_update");

  RNA_define_lib_overridable(false);
}

static void rna_def_modifier_shrinkwrap(BlenderRNA *brna)
{
  StructRNA *srna;
  PropertyRNA *prop;

  srna = RNA_def_struct(brna, "ShrinkwrapModifier", "Modifier");
  RNA_def_struct_ui_text(srna,
                         "Shrinkwrap Modifier",
                         "Shrink wrapping modifier to shrink wrap and object to a target");
  RNA_def_struct_sdna(srna, "ShrinkwrapModifierData");
  RNA_def_struct_ui_icon(srna, ICON_MOD_SHRINKWRAP);

  RNA_define_lib_overridable(true);

  prop = RNA_def_property(srna, "wrap_method", PROP_ENUM, PROP_NONE);
  RNA_def_property_enum_sdna(prop, nullptr, "shrinkType");
  RNA_def_property_enum_items(prop, rna_enum_shrinkwrap_type_items);
  RNA_def_property_ui_text(prop, "Wrap Method", "");
  RNA_def_property_update(prop, 0, "rna_Modifier_dependency_update");

  prop = RNA_def_property(srna, "wrap_mode", PROP_ENUM, PROP_NONE);
  RNA_def_property_enum_sdna(prop, nullptr, "shrinkMode");
  RNA_def_property_enum_items(prop, rna_enum_modifier_shrinkwrap_mode_items);
  RNA_def_property_ui_text(
      prop, "Snap Mode", "Select how vertices are constrained to the target surface");
  RNA_def_property_update(prop, 0, "rna_Modifier_dependency_update");

  prop = RNA_def_property(srna, "cull_face", PROP_ENUM, PROP_NONE);
  RNA_def_property_enum_sdna(prop, nullptr, "shrinkOpts");
  RNA_def_property_enum_items(prop, rna_enum_shrinkwrap_face_cull_items);
  RNA_def_property_enum_funcs(prop,
                              "rna_ShrinkwrapModifier_face_cull_get",
                              "rna_ShrinkwrapModifier_face_cull_set",
                              nullptr);
  RNA_def_property_ui_text(
      prop,
      "Face Cull",
      "Stop vertices from projecting to a face on the target when facing towards/away");
  RNA_def_property_update(prop, 0, "rna_Modifier_update");

  prop = RNA_def_property(srna, "target", PROP_POINTER, PROP_NONE);
  RNA_def_property_ui_text(prop, "Target", "Mesh target to shrink to");
  RNA_def_property_pointer_funcs(
      prop, nullptr, "rna_ShrinkwrapModifier_target_set", nullptr, "rna_Mesh_object_poll");
  RNA_def_property_flag(prop, PROP_EDITABLE | PROP_ID_SELF_CHECK);
  RNA_def_property_update(prop, 0, "rna_Modifier_dependency_update");

  prop = RNA_def_property(srna, "auxiliary_target", PROP_POINTER, PROP_NONE);
  RNA_def_property_pointer_sdna(prop, nullptr, "auxTarget");
  RNA_def_property_ui_text(prop, "Auxiliary Target", "Additional mesh target to shrink to");
  RNA_def_property_pointer_funcs(
      prop, nullptr, "rna_ShrinkwrapModifier_auxTarget_set", nullptr, "rna_Mesh_object_poll");
  RNA_def_property_flag(prop, PROP_EDITABLE | PROP_ID_SELF_CHECK);
  RNA_def_property_update(prop, 0, "rna_Modifier_dependency_update");

  prop = RNA_def_property(srna, "vertex_group", PROP_STRING, PROP_NONE);
  RNA_def_property_string_sdna(prop, nullptr, "vgroup_name");
  RNA_def_property_ui_text(prop, "Vertex Group", "Vertex group name");
  RNA_def_property_string_funcs(prop, nullptr, nullptr, "rna_ShrinkwrapModifier_vgroup_name_set");
  RNA_def_property_update(prop, 0, "rna_Modifier_update");

  prop = RNA_def_property(srna, "offset", PROP_FLOAT, PROP_DISTANCE);
  RNA_def_property_float_sdna(prop, nullptr, "keepDist");
  RNA_def_property_range(prop, -FLT_MAX, FLT_MAX);
  RNA_def_property_ui_range(prop, -100, 100, 1, 2);
  RNA_def_property_ui_text(prop, "Offset", "Distance to keep from the target");
  RNA_def_property_update(prop, 0, "rna_Modifier_update");

  prop = RNA_def_property(srna, "project_limit", PROP_FLOAT, PROP_DISTANCE);
  RNA_def_property_float_sdna(prop, nullptr, "projLimit");
  RNA_def_property_range(prop, 0.0, FLT_MAX);
  RNA_def_property_ui_range(prop, 0, 100, 1, 2);
  RNA_def_property_ui_text(
      prop, "Project Limit", "Limit the distance used for projection (zero disables)");
  RNA_def_property_update(prop, 0, "rna_Modifier_update");

  prop = RNA_def_property(srna, "use_project_x", PROP_BOOLEAN, PROP_NONE);
  RNA_def_property_boolean_sdna(prop, nullptr, "projAxis", MOD_SHRINKWRAP_PROJECT_OVER_X_AXIS);
  RNA_def_property_ui_text(prop, "X", "");
  RNA_def_property_update(prop, 0, "rna_Modifier_update");

  prop = RNA_def_property(srna, "use_project_y", PROP_BOOLEAN, PROP_NONE);
  RNA_def_property_boolean_sdna(prop, nullptr, "projAxis", MOD_SHRINKWRAP_PROJECT_OVER_Y_AXIS);
  RNA_def_property_ui_text(prop, "Y", "");
  RNA_def_property_update(prop, 0, "rna_Modifier_update");

  prop = RNA_def_property(srna, "use_project_z", PROP_BOOLEAN, PROP_NONE);
  RNA_def_property_boolean_sdna(prop, nullptr, "projAxis", MOD_SHRINKWRAP_PROJECT_OVER_Z_AXIS);
  RNA_def_property_ui_text(prop, "Z", "");
  RNA_def_property_update(prop, 0, "rna_Modifier_update");

  prop = RNA_def_property(srna, "subsurf_levels", PROP_INT, PROP_NONE);
  RNA_def_property_int_sdna(prop, nullptr, "subsurfLevels");
  RNA_def_property_range(prop, 0, 6);
  RNA_def_property_ui_range(prop, 0, 6, 1, -1);
  RNA_def_property_ui_text(
      prop,
      "Subdivision Levels",
      "Number of subdivisions that must be performed before extracting vertices' "
      "positions and normals");
  RNA_def_property_update(prop, 0, "rna_Modifier_update");

  prop = RNA_def_property(srna, "use_negative_direction", PROP_BOOLEAN, PROP_NONE);
  RNA_def_property_boolean_sdna(prop, nullptr, "shrinkOpts", MOD_SHRINKWRAP_PROJECT_ALLOW_NEG_DIR);
  RNA_def_property_ui_text(
      prop, "Negative", "Allow vertices to move in the negative direction of axis");
  RNA_def_property_update(prop, 0, "rna_Modifier_update");

  prop = RNA_def_property(srna, "use_positive_direction", PROP_BOOLEAN, PROP_NONE);
  RNA_def_property_boolean_sdna(prop, nullptr, "shrinkOpts", MOD_SHRINKWRAP_PROJECT_ALLOW_POS_DIR);
  RNA_def_property_ui_text(
      prop, "Positive", "Allow vertices to move in the positive direction of axis");
  RNA_def_property_update(prop, 0, "rna_Modifier_update");

  prop = RNA_def_property(srna, "use_invert_cull", PROP_BOOLEAN, PROP_NONE);
  RNA_def_property_boolean_sdna(prop, nullptr, "shrinkOpts", MOD_SHRINKWRAP_INVERT_CULL_TARGET);
  RNA_def_property_ui_text(
      prop, "Invert Cull", "When projecting in the negative direction invert the face cull mode");
  RNA_def_property_update(prop, 0, "rna_Modifier_update");

  prop = RNA_def_property(srna, "invert_vertex_group", PROP_BOOLEAN, PROP_NONE);
  RNA_def_property_boolean_sdna(prop, nullptr, "shrinkOpts", MOD_SHRINKWRAP_INVERT_VGROUP);
  RNA_def_property_ui_text(prop, "Invert", "Invert vertex group influence");
  RNA_def_property_update(prop, 0, "rna_Modifier_update");

  RNA_define_lib_overridable(false);
}

static void rna_def_modifier_mask(BlenderRNA *brna)
{
  StructRNA *srna;
  PropertyRNA *prop;

  static const EnumPropertyItem modifier_mask_mode_items[] = {
      {MOD_MASK_MODE_VGROUP, "VERTEX_GROUP", 0, "Vertex Group", ""},
      {MOD_MASK_MODE_ARM, "ARMATURE", 0, "Armature", ""},
      {0, nullptr, 0, nullptr, nullptr},
  };

  srna = RNA_def_struct(brna, "MaskModifier", "Modifier");
  RNA_def_struct_ui_text(srna, "Mask Modifier", "Mask modifier to hide parts of the mesh");
  RNA_def_struct_sdna(srna, "MaskModifierData");
  RNA_def_struct_ui_icon(srna, ICON_MOD_MASK);

  RNA_define_lib_overridable(true);

  prop = RNA_def_property(srna, "mode", PROP_ENUM, PROP_NONE);
  RNA_def_property_enum_items(prop, modifier_mask_mode_items);
  RNA_def_property_ui_text(prop, "Mode", "");
  RNA_def_property_update(prop, 0, "rna_Modifier_update");

  prop = RNA_def_property(srna, "armature", PROP_POINTER, PROP_NONE);
  RNA_def_property_pointer_sdna(prop, nullptr, "ob_arm");
  RNA_def_property_ui_text(prop, "Armature", "Armature to use as source of bones to mask");
  RNA_def_property_pointer_funcs(
      prop, nullptr, "rna_MaskModifier_ob_arm_set", nullptr, "rna_Armature_object_poll");
  RNA_def_property_flag(prop, PROP_EDITABLE | PROP_ID_SELF_CHECK);
  RNA_def_property_update(prop, 0, "rna_Modifier_dependency_update");

  prop = RNA_def_property(srna, "vertex_group", PROP_STRING, PROP_NONE);
  RNA_def_property_string_sdna(prop, nullptr, "vgroup");
  RNA_def_property_ui_text(prop, "Vertex Group", "Vertex group name");
  RNA_def_property_string_funcs(prop, nullptr, nullptr, "rna_MaskModifier_vgroup_set");
  RNA_def_property_update(prop, 0, "rna_Modifier_update");

  prop = RNA_def_property(srna, "invert_vertex_group", PROP_BOOLEAN, PROP_NONE);
  RNA_def_property_boolean_sdna(prop, nullptr, "flag", MOD_MASK_INV);
  RNA_def_property_ui_text(prop, "Invert", "Use vertices that are not part of region defined");
  RNA_def_property_update(prop, 0, "rna_Modifier_update");

  prop = RNA_def_property(srna, "use_smooth", PROP_BOOLEAN, PROP_NONE);
  RNA_def_property_boolean_sdna(prop, nullptr, "flag", MOD_MASK_SMOOTH);
  RNA_def_property_ui_text(
      prop, "Smooth", "Use vertex group weights to cut faces at the weight contour");
  RNA_def_property_update(prop, 0, "rna_Modifier_update");

  prop = RNA_def_property(srna, "threshold", PROP_FLOAT, PROP_FACTOR);
  RNA_def_property_float_sdna(prop, nullptr, "threshold");
  RNA_def_property_range(prop, 0.0, 1.0);
  RNA_def_property_ui_range(prop, 0, 1, 0.1, 3);
  RNA_def_property_ui_text(prop, "Threshold", "Weights over this threshold remain");
  RNA_def_property_update(prop, 0, "rna_Modifier_update");

  RNA_define_lib_overridable(false);
}

static void rna_def_modifier_simpledeform(BlenderRNA *brna)
{
  StructRNA *srna;
  PropertyRNA *prop;

  static const EnumPropertyItem simple_deform_mode_items[] = {
      {MOD_SIMPLEDEFORM_MODE_TWIST,
       "TWIST",
       0,
       "Twist",
       "Rotate around the Z axis of the modifier space"},
      {MOD_SIMPLEDEFORM_MODE_BEND,
       "BEND",
       0,
       "Bend",
       "Bend the mesh over the Z axis of the modifier space"},
      {MOD_SIMPLEDEFORM_MODE_TAPER,
       "TAPER",
       0,
       "Taper",
       "Linearly scale along Z axis of the modifier space"},
      {MOD_SIMPLEDEFORM_MODE_STRETCH,
       "STRETCH",
       0,
       "Stretch",
       "Stretch the object along the Z axis of the modifier space"},
      {0, nullptr, 0, nullptr, nullptr},
  };

  srna = RNA_def_struct(brna, "SimpleDeformModifier", "Modifier");
  RNA_def_struct_ui_text(
      srna,
      "SimpleDeform Modifier",
      "Simple deformation modifier to apply effects such as twisting and bending");
  RNA_def_struct_sdna(srna, "SimpleDeformModifierData");
  RNA_def_struct_ui_icon(srna, ICON_MOD_SIMPLEDEFORM);

  RNA_define_lib_overridable(true);

  prop = RNA_def_property(srna, "deform_method", PROP_ENUM, PROP_NONE);
  RNA_def_property_enum_sdna(prop, nullptr, "mode");
  RNA_def_property_enum_items(prop, simple_deform_mode_items);
  RNA_def_property_ui_text(prop, "Mode", "");
  RNA_def_property_translation_context(prop, BLT_I18NCONTEXT_OPERATOR_DEFAULT);
  RNA_def_property_update(prop, 0, "rna_Modifier_update");

  prop = RNA_def_property(srna, "vertex_group", PROP_STRING, PROP_NONE);
  RNA_def_property_string_sdna(prop, nullptr, "vgroup_name");
  RNA_def_property_ui_text(prop, "Vertex Group", "Vertex group name");
  RNA_def_property_string_funcs(
      prop, nullptr, nullptr, "rna_SimpleDeformModifier_vgroup_name_set");
  RNA_def_property_update(prop, 0, "rna_Modifier_update");

  prop = RNA_def_property(srna, "deform_axis", PROP_ENUM, PROP_NONE);
  RNA_def_property_enum_items(prop, rna_enum_axis_xyz_items);
  RNA_def_property_ui_text(prop, "Axis", "Deform around local axis");
  RNA_def_property_update(prop, 0, "rna_Modifier_update");

  prop = RNA_def_property(srna, "origin", PROP_POINTER, PROP_NONE);
  RNA_def_property_ui_text(prop, "Origin", "Offset the origin and orientation of the deformation");
  RNA_def_property_flag(prop, PROP_EDITABLE | PROP_ID_SELF_CHECK);
  RNA_def_property_update(prop, 0, "rna_Modifier_dependency_update");

  prop = RNA_def_property(srna, "factor", PROP_FLOAT, PROP_NONE);
  RNA_def_property_range(prop, -FLT_MAX, FLT_MAX);
  RNA_def_property_ui_range(prop, -10.0, 10.0, 1.0, 3);
  RNA_def_property_ui_text(prop, "Factor", "Amount to deform object");
  RNA_def_property_update(prop, 0, "rna_Modifier_update");

  prop = RNA_def_property(srna, "angle", PROP_FLOAT, PROP_ANGLE);
  RNA_def_property_float_sdna(prop, nullptr, "factor");
  RNA_def_property_range(prop, -FLT_MAX, FLT_MAX);
  RNA_def_property_ui_range(prop, DEG2RAD(-360.0), DEG2RAD(360.0), 10.0, 3);
  RNA_def_property_ui_text(prop, "Angle", "Angle of deformation");
  RNA_def_property_update(prop, 0, "rna_Modifier_update");

  prop = RNA_def_property(srna, "limits", PROP_FLOAT, PROP_NONE);
  RNA_def_property_float_sdna(prop, nullptr, "limit");
  RNA_def_property_array(prop, 2);
  RNA_def_property_range(prop, 0, 1);
  RNA_def_property_ui_range(prop, 0, 1, 5, 2);
  RNA_def_property_ui_text(prop, "Limits", "Lower/Upper limits for deform");
  RNA_def_property_update(prop, 0, "rna_Modifier_update");

  prop = RNA_def_property(srna, "lock_x", PROP_BOOLEAN, PROP_NONE);
  RNA_def_property_boolean_sdna(prop, nullptr, "axis", MOD_SIMPLEDEFORM_LOCK_AXIS_X);
  RNA_def_property_ui_text(prop, "X", "Do not allow deformation along the X axis");
  RNA_def_property_update(prop, 0, "rna_Modifier_update");

  prop = RNA_def_property(srna, "lock_y", PROP_BOOLEAN, PROP_NONE);
  RNA_def_property_boolean_sdna(prop, nullptr, "axis", MOD_SIMPLEDEFORM_LOCK_AXIS_Y);
  RNA_def_property_ui_text(prop, "Y", "Do not allow deformation along the Y axis");
  RNA_def_property_update(prop, 0, "rna_Modifier_update");

  prop = RNA_def_property(srna, "lock_z", PROP_BOOLEAN, PROP_NONE);
  RNA_def_property_boolean_sdna(prop, nullptr, "axis", MOD_SIMPLEDEFORM_LOCK_AXIS_Z);
  RNA_def_property_ui_text(prop, "Z", "Do not allow deformation along the Z axis");
  RNA_def_property_update(prop, 0, "rna_Modifier_update");

  prop = RNA_def_property(srna, "invert_vertex_group", PROP_BOOLEAN, PROP_NONE);
  RNA_def_property_boolean_sdna(prop, nullptr, "flag", MOD_SIMPLEDEFORM_FLAG_INVERT_VGROUP);
  RNA_def_property_ui_text(prop, "Invert", "Invert vertex group influence");
  RNA_def_property_update(prop, 0, "rna_Modifier_update");

  RNA_define_lib_overridable(false);
}

static void rna_def_modifier_surface(BlenderRNA *brna)
{
  StructRNA *srna;

  srna = RNA_def_struct(brna, "SurfaceModifier", "Modifier");
  RNA_def_struct_ui_text(
      srna,
      "Surface Modifier",
      "Surface modifier defining modifier stack position used for surface fields");
  RNA_def_struct_sdna(srna, "SurfaceModifierData");
  RNA_def_struct_ui_icon(srna, ICON_MOD_PHYSICS);
}

static void rna_def_modifier_solidify(BlenderRNA *brna)
{
  static const EnumPropertyItem mode_items[] = {
      {MOD_SOLIDIFY_MODE_EXTRUDE,
       "EXTRUDE",
       0,
       "Simple",
       "Output a solidified version of a mesh by simple extrusion"},
      {MOD_SOLIDIFY_MODE_NONMANIFOLD,
       "NON_MANIFOLD",
       0,
       "Complex",
       "Output a manifold mesh even if the base mesh is non-manifold, "
       "where edges have 3 or more connecting faces. "
       "This method is slower"},
      {0, nullptr, 0, nullptr, nullptr},
  };

  static const EnumPropertyItem nonmanifold_thickness_mode_items[] = {
      {MOD_SOLIDIFY_NONMANIFOLD_OFFSET_MODE_FIXED,
       "FIXED",
       0,
       "Fixed",
       "Most basic thickness calculation"},
      {MOD_SOLIDIFY_NONMANIFOLD_OFFSET_MODE_EVEN,
       "EVEN",
       0,
       "Even",
       "Even thickness calculation which takes the angle between faces into account"},
      {MOD_SOLIDIFY_NONMANIFOLD_OFFSET_MODE_CONSTRAINTS,
       "CONSTRAINTS",
       0,
       "Constraints",
       "Thickness calculation using constraints, most advanced"},
      {0, nullptr, 0, nullptr, nullptr},
  };

  static const EnumPropertyItem nonmanifold_boundary_mode_items[] = {
      {MOD_SOLIDIFY_NONMANIFOLD_BOUNDARY_MODE_NONE, "NONE", 0, "None", "No shape correction"},
      {MOD_SOLIDIFY_NONMANIFOLD_BOUNDARY_MODE_ROUND,
       "ROUND",
       0,
       "Round",
       "Round open perimeter shape"},
      {MOD_SOLIDIFY_NONMANIFOLD_BOUNDARY_MODE_FLAT,
       "FLAT",
       0,
       "Flat",
       "Flat open perimeter shape"},
      {0, nullptr, 0, nullptr, nullptr},
  };

  StructRNA *srna;
  PropertyRNA *prop;

  srna = RNA_def_struct(brna, "SolidifyModifier", "Modifier");
  RNA_def_struct_ui_text(
      srna, "Solidify Modifier", "Create a solid skin, compensating for sharp angles");
  RNA_def_struct_sdna(srna, "SolidifyModifierData");
  RNA_def_struct_ui_icon(srna, ICON_MOD_SOLIDIFY);

  RNA_define_lib_overridable(true);

  prop = RNA_def_property(srna, "solidify_mode", PROP_ENUM, PROP_NONE);
  RNA_def_property_enum_sdna(prop, nullptr, "mode");
  RNA_def_property_enum_items(prop, mode_items);
  RNA_def_property_ui_text(prop, "Mode", "Selects the used algorithm");
  RNA_def_property_update(prop, 0, "rna_Modifier_update");

  prop = RNA_def_property(srna, "thickness", PROP_FLOAT, PROP_DISTANCE);
  RNA_def_property_float_sdna(prop, nullptr, "offset");
  RNA_def_property_range(prop, -FLT_MAX, FLT_MAX);
  RNA_def_property_ui_range(prop, -10, 10, 0.1, 4);
  RNA_def_property_ui_text(prop, "Thickness", "Thickness of the shell");
  RNA_def_property_update(prop, 0, "rna_Modifier_update");

  prop = RNA_def_property(srna, "thickness_clamp", PROP_FLOAT, PROP_FACTOR);
  RNA_def_property_float_sdna(prop, nullptr, "offset_clamp");
  RNA_def_property_range(prop, 0, 100.0);
  RNA_def_property_ui_range(prop, 0, 2.0, 0.1, 4);
  RNA_def_property_ui_text(prop, "Clamp", "Offset clamp based on geometry scale");
  RNA_def_property_update(prop, 0, "rna_Modifier_update");

  prop = RNA_def_property(srna, "use_thickness_angle_clamp", PROP_BOOLEAN, PROP_NONE);
  RNA_def_property_boolean_sdna(prop, nullptr, "flag", MOD_SOLIDIFY_OFFSET_ANGLE_CLAMP);
  RNA_def_property_ui_text(prop, "Angle Clamp", "Clamp thickness based on angles");
  RNA_def_property_update(prop, 0, "rna_Modifier_update");

  prop = RNA_def_property(srna, "thickness_vertex_group", PROP_FLOAT, PROP_FACTOR);
  RNA_def_property_float_sdna(prop, nullptr, "offset_fac_vg");
  RNA_def_property_range(prop, 0.0, 1.0);
  RNA_def_property_ui_range(prop, 0, 1, 0.1, 3);
  RNA_def_property_ui_text(
      prop, "Vertex Group Factor", "Thickness factor to use for zero vertex group influence");
  RNA_def_property_update(prop, 0, "rna_Modifier_update");

  prop = RNA_def_property(srna, "offset", PROP_FLOAT, PROP_FACTOR);
  RNA_def_property_float_sdna(prop, nullptr, "offset_fac");
  RNA_def_property_range(prop, -FLT_MAX, FLT_MAX);
  RNA_def_property_ui_range(prop, -1, 1, 0.1, 4);
  RNA_def_property_ui_text(prop, "Offset", "Offset the thickness from the center");
  RNA_def_property_update(prop, 0, "rna_Modifier_update");

  prop = RNA_def_property(srna, "edge_crease_inner", PROP_FLOAT, PROP_FACTOR);
  RNA_def_property_float_sdna(prop, nullptr, "crease_inner");
  RNA_def_property_range(prop, 0, 1);
  RNA_def_property_ui_range(prop, 0, 1, 0.1, 3);
  RNA_def_property_ui_text(prop, "Inner Crease", "Assign a crease to inner edges");
  RNA_def_property_update(prop, 0, "rna_Modifier_update");

  prop = RNA_def_property(srna, "edge_crease_outer", PROP_FLOAT, PROP_FACTOR);
  RNA_def_property_float_sdna(prop, nullptr, "crease_outer");
  RNA_def_property_range(prop, 0, 1);
  RNA_def_property_ui_range(prop, 0, 1, 0.1, 3);
  RNA_def_property_ui_text(prop, "Outer Crease", "Assign a crease to outer edges");
  RNA_def_property_update(prop, 0, "rna_Modifier_update");

  prop = RNA_def_property(srna, "edge_crease_rim", PROP_FLOAT, PROP_FACTOR);
  RNA_def_property_float_sdna(prop, nullptr, "crease_rim");
  RNA_def_property_range(prop, 0, 1);
  RNA_def_property_ui_range(prop, 0, 1, 0.1, 3);
  RNA_def_property_ui_text(prop, "Rim Crease", "Assign a crease to the edges making up the rim");
  RNA_def_property_update(prop, 0, "rna_Modifier_update");

  prop = RNA_def_property(srna, "material_offset", PROP_INT, PROP_NONE);
  RNA_def_property_int_sdna(prop, nullptr, "mat_ofs");
  RNA_def_property_range(prop, SHRT_MIN, SHRT_MAX);
  RNA_def_property_ui_text(prop, "Material Offset", "Offset material index of generated faces");
  RNA_def_property_update(prop, 0, "rna_Modifier_update");

  prop = RNA_def_property(srna, "material_offset_rim", PROP_INT, PROP_NONE);
  RNA_def_property_int_sdna(prop, nullptr, "mat_ofs_rim");
  RNA_def_property_range(prop, SHRT_MIN, SHRT_MAX);
  RNA_def_property_ui_text(
      prop, "Rim Material Offset", "Offset material index of generated rim faces");
  RNA_def_property_update(prop, 0, "rna_Modifier_update");

  prop = RNA_def_property(srna, "vertex_group", PROP_STRING, PROP_NONE);
  RNA_def_property_string_sdna(prop, nullptr, "defgrp_name");
  RNA_def_property_ui_text(prop, "Vertex Group", "Vertex group name");
  RNA_def_property_string_funcs(prop, nullptr, nullptr, "rna_SolidifyModifier_defgrp_name_set");
  RNA_def_property_update(prop, 0, "rna_Modifier_update");

  prop = RNA_def_property(srna, "shell_vertex_group", PROP_STRING, PROP_NONE);
  RNA_def_property_string_sdna(prop, nullptr, "shell_defgrp_name");
  RNA_def_property_ui_text(prop,
                           "Shell Vertex Group",
                           "Vertex group that the generated shell geometry will be weighted to");
  RNA_def_property_string_funcs(
      prop, nullptr, nullptr, "rna_SolidifyModifier_shell_defgrp_name_set");
  RNA_def_property_update(prop, 0, "rna_Modifier_update");

  prop = RNA_def_property(srna, "rim_vertex_group", PROP_STRING, PROP_NONE);
  RNA_def_property_string_sdna(prop, nullptr, "rim_defgrp_name");
  RNA_def_property_ui_text(prop,
                           "Rim Vertex Group",
                           "Vertex group that the generated rim geometry will be weighted to");
  RNA_def_property_string_funcs(
      prop, nullptr, nullptr, "rna_SolidifyModifier_rim_defgrp_name_set");
  RNA_def_property_update(prop, 0, "rna_Modifier_update");

  prop = RNA_def_property(srna, "use_rim", PROP_BOOLEAN, PROP_NONE);
  RNA_def_property_boolean_sdna(prop, nullptr, "flag", MOD_SOLIDIFY_RIM);
  RNA_def_property_ui_text(prop,
                           "Fill Rim",
                           "Create edge loops between the inner and outer surfaces on face edges "
                           "(slow, disable when not needed)");
  RNA_def_property_update(prop, 0, "rna_Modifier_update");

  prop = RNA_def_property(srna, "use_even_offset", PROP_BOOLEAN, PROP_NONE);
  RNA_def_property_boolean_sdna(prop, nullptr, "flag", MOD_SOLIDIFY_EVEN);
  RNA_def_property_ui_text(
      prop,
      "Even Thickness",
      "Maintain thickness by adjusting for sharp corners (slow, disable when not needed)");
  RNA_def_property_update(prop, 0, "rna_Modifier_update");

  prop = RNA_def_property(srna, "use_quality_normals", PROP_BOOLEAN, PROP_NONE);
  RNA_def_property_boolean_sdna(prop, nullptr, "flag", MOD_SOLIDIFY_NORMAL_CALC);
  RNA_def_property_ui_text(
      prop,
      "High Quality Normals",
      "Calculate normals which result in more even thickness (slow, disable when not needed)");
  RNA_def_property_update(prop, 0, "rna_Modifier_update");

  prop = RNA_def_property(srna, "invert_vertex_group", PROP_BOOLEAN, PROP_NONE);
  RNA_def_property_boolean_sdna(prop, nullptr, "flag", MOD_SOLIDIFY_VGROUP_INV);
  RNA_def_property_ui_text(prop, "Vertex Group Invert", "Invert the vertex group influence");
  RNA_def_property_update(prop, 0, "rna_Modifier_update");

  prop = RNA_def_property(srna, "use_flat_faces", PROP_BOOLEAN, PROP_NONE);
  RNA_def_property_boolean_sdna(prop, nullptr, "flag", MOD_SOLIDIFY_NONMANIFOLD_FLAT_FACES);
  RNA_def_property_ui_text(prop,
                           "Flat Faces",
                           "Make faces use the minimal vertex weight assigned to their vertices "
                           "(ensures new faces remain parallel to their original ones, slow, "
                           "disable when not needed)");
  RNA_def_property_update(prop, 0, "rna_Modifier_update");

  prop = RNA_def_property(srna, "use_flip_normals", PROP_BOOLEAN, PROP_NONE);
  RNA_def_property_boolean_sdna(prop, nullptr, "flag", MOD_SOLIDIFY_FLIP);
  RNA_def_property_ui_text(prop, "Flip Normals", "Invert the face direction");
  RNA_def_property_update(prop, 0, "rna_Modifier_update");

  prop = RNA_def_property(srna, "use_rim_only", PROP_BOOLEAN, PROP_NONE);
  RNA_def_property_boolean_sdna(prop, nullptr, "flag", MOD_SOLIDIFY_NOSHELL);
  RNA_def_property_ui_text(prop, "Only Rim", "Only add the rim to the original data");
  RNA_def_property_update(prop, 0, "rna_Modifier_update");

  /* Settings for #MOD_SOLIDIFY_MODE_NONMANIFOLD */
  prop = RNA_def_property(srna, "nonmanifold_thickness_mode", PROP_ENUM, PROP_NONE);
  RNA_def_property_enum_sdna(prop, nullptr, "nonmanifold_offset_mode");
  RNA_def_property_enum_items(prop, nonmanifold_thickness_mode_items);
  RNA_def_property_ui_text(prop, "Thickness Mode", "Selects the used thickness algorithm");
  RNA_def_property_update(prop, 0, "rna_Modifier_update");

  prop = RNA_def_property(srna, "nonmanifold_boundary_mode", PROP_ENUM, PROP_NONE);
  RNA_def_property_enum_items(prop, nonmanifold_boundary_mode_items);
  RNA_def_property_ui_text(prop, "Boundary Shape", "Selects the boundary adjustment algorithm");
  RNA_def_property_translation_context(prop, BLT_I18NCONTEXT_ID_MESH);
  RNA_def_property_update(prop, 0, "rna_Modifier_update");

  prop = RNA_def_property(srna, "nonmanifold_merge_threshold", PROP_FLOAT, PROP_DISTANCE);
  RNA_def_property_float_sdna(prop, nullptr, "merge_tolerance");
  RNA_def_property_range(prop, 0.0, 1.0);
  RNA_def_property_ui_range(prop, 0.0, 1.0, 0.01, 4);
  RNA_def_property_ui_text(
      prop, "Merge Threshold", "Distance within which degenerated geometry is merged");
  RNA_def_property_update(prop, 0, "rna_Modifier_update");

  prop = RNA_def_property(srna, "bevel_convex", PROP_FLOAT, PROP_NONE);
  RNA_def_property_float_sdna(prop, nullptr, "bevel_convex");
  RNA_def_property_range(prop, -1.0, 1.0);
  RNA_def_property_ui_range(prop, -1.0, 1.0, 0.1, 3);
  RNA_def_property_ui_text(prop, "Bevel Convex", "Edge bevel weight to be added to outside edges");
  RNA_def_property_update(prop, 0, "rna_Modifier_update");

  RNA_define_lib_overridable(false);
}

static void rna_def_modifier_screw(BlenderRNA *brna)
{
  StructRNA *srna;
  PropertyRNA *prop;

  srna = RNA_def_struct(brna, "ScrewModifier", "Modifier");
  RNA_def_struct_ui_text(srna, "Screw Modifier", "Revolve edges");
  RNA_def_struct_sdna(srna, "ScrewModifierData");
  RNA_def_struct_ui_icon(srna, ICON_MOD_SCREW);

  RNA_define_lib_overridable(true);

  prop = RNA_def_property(srna, "object", PROP_POINTER, PROP_NONE);
  RNA_def_property_pointer_sdna(prop, nullptr, "ob_axis");
  RNA_def_property_ui_text(prop, "Object", "Object to define the screw axis");
  RNA_def_property_flag(prop, PROP_EDITABLE | PROP_ID_SELF_CHECK);
  RNA_def_property_update(prop, 0, "rna_Modifier_dependency_update");

  prop = RNA_def_property(srna, "steps", PROP_INT, PROP_UNSIGNED);
  RNA_def_property_range(prop, 1, 10000);
  RNA_def_property_ui_range(prop, 1, 512, 1, -1);
  RNA_def_property_ui_text(prop, "Steps", "Number of steps in the revolution");
  RNA_def_property_update(prop, 0, "rna_Modifier_update");

  prop = RNA_def_property(srna, "render_steps", PROP_INT, PROP_UNSIGNED);
  RNA_def_property_range(prop, 1, 10000);
  RNA_def_property_ui_range(prop, 1, 512, 1, -1);
  RNA_def_property_ui_text(prop, "Render Steps", "Number of steps in the revolution");
  RNA_def_property_update(prop, 0, "rna_Modifier_update");

  prop = RNA_def_property(srna, "iterations", PROP_INT, PROP_UNSIGNED);
  RNA_def_property_int_sdna(prop, nullptr, "iter");
  RNA_def_property_range(prop, 1, 10000);
  RNA_def_property_ui_range(prop, 1, 100, 1, -1);
  RNA_def_property_ui_text(prop, "Iterations", "Number of times to apply the screw operation");
  RNA_def_property_update(prop, 0, "rna_Modifier_update");

  prop = RNA_def_property(srna, "axis", PROP_ENUM, PROP_NONE);
  RNA_def_property_enum_items(prop, rna_enum_axis_xyz_items);
  RNA_def_property_ui_text(prop, "Axis", "Screw axis");
  RNA_def_property_update(prop, 0, "rna_Modifier_update");

  prop = RNA_def_property(srna, "angle", PROP_FLOAT, PROP_ANGLE);
  RNA_def_property_ui_range(prop, -M_PI * 2, M_PI * 2, 10, -1);
  RNA_def_property_range(prop, -FLT_MAX, FLT_MAX);
  RNA_def_property_ui_text(prop, "Angle", "Angle of revolution");
  RNA_def_property_update(prop, 0, "rna_Modifier_update");

  prop = RNA_def_property(srna, "screw_offset", PROP_FLOAT, PROP_DISTANCE);
  RNA_def_property_float_sdna(prop, nullptr, "screw_ofs");
  RNA_def_property_ui_text(prop, "Screw", "Offset the revolution along its axis");
  RNA_def_property_update(prop, 0, "rna_Modifier_update");

  prop = RNA_def_property(srna, "merge_threshold", PROP_FLOAT, PROP_DISTANCE);
  RNA_def_property_float_sdna(prop, nullptr, "merge_dist");
  RNA_def_property_range(prop, 0, FLT_MAX);
  RNA_def_property_ui_range(prop, 0, 1, 1, 4);
  RNA_def_property_ui_text(prop, "Merge Distance", "Limit below which to merge vertices");
  RNA_def_property_update(prop, 0, "rna_Modifier_update");

  prop = RNA_def_property(srna, "use_normal_flip", PROP_BOOLEAN, PROP_NONE);
  RNA_def_property_boolean_sdna(prop, nullptr, "flag", MOD_SCREW_NORMAL_FLIP);
  RNA_def_property_ui_text(prop, "Flip", "Flip normals of lathed faces");
  RNA_def_property_update(prop, 0, "rna_Modifier_update");

  prop = RNA_def_property(srna, "use_normal_calculate", PROP_BOOLEAN, PROP_NONE);
  RNA_def_property_boolean_sdna(prop, nullptr, "flag", MOD_SCREW_NORMAL_CALC);
  RNA_def_property_ui_text(
      prop, "Calculate Order", "Calculate the order of edges (needed for meshes, but not curves)");
  RNA_def_property_update(prop, 0, "rna_Modifier_update");

  prop = RNA_def_property(srna, "use_object_screw_offset", PROP_BOOLEAN, PROP_NONE);
  RNA_def_property_boolean_sdna(prop, nullptr, "flag", MOD_SCREW_OBJECT_OFFSET);
  RNA_def_property_ui_text(
      prop, "Object Screw", "Use the distance between the objects to make a screw");
  RNA_def_property_update(prop, 0, "rna_Modifier_update");

  /* Vertex merging parameters */
  prop = RNA_def_property(srna, "use_merge_vertices", PROP_BOOLEAN, PROP_NONE);
  RNA_def_property_boolean_sdna(prop, nullptr, "flag", MOD_SCREW_MERGE);
  RNA_def_property_ui_text(
      prop, "Merge Vertices", "Merge adjacent vertices (screw offset must be zero)");
  RNA_def_property_update(prop, 0, "rna_Modifier_update");

  prop = RNA_def_property(srna, "use_smooth_shade", PROP_BOOLEAN, PROP_NONE);
  RNA_def_property_boolean_sdna(prop, nullptr, "flag", MOD_SCREW_SMOOTH_SHADING);
  RNA_def_property_ui_text(
      prop, "Smooth Shading", "Output faces with smooth shading rather than flat shaded");
  RNA_def_property_update(prop, 0, "rna_Modifier_update");

  prop = RNA_def_property(srna, "use_stretch_u", PROP_BOOLEAN, PROP_NONE);
  RNA_def_property_boolean_sdna(prop, nullptr, "flag", MOD_SCREW_UV_STRETCH_U);
  RNA_def_property_ui_text(
      prop, "Stretch U", "Stretch the U coordinates between 0 and 1 when UVs are present");
  RNA_def_property_update(prop, 0, "rna_Modifier_update");

  prop = RNA_def_property(srna, "use_stretch_v", PROP_BOOLEAN, PROP_NONE);
  RNA_def_property_boolean_sdna(prop, nullptr, "flag", MOD_SCREW_UV_STRETCH_V);
  RNA_def_property_ui_text(
      prop, "Stretch V", "Stretch the V coordinates between 0 and 1 when UVs are present");
  RNA_def_property_update(prop, 0, "rna_Modifier_update");

#  if 0
  prop = RNA_def_property(srna, "use_angle_object", PROP_BOOLEAN, PROP_NONE);
  RNA_def_property_boolean_sdna(prop, nullptr, "flag", MOD_SCREW_OBJECT_ANGLE);
  RNA_def_property_ui_text(
      prop, "Object Angle", "Use the angle between the objects rather than the fixed angle");
  RNA_def_property_update(prop, 0, "rna_Modifier_update");
#  endif

  RNA_define_lib_overridable(false);
}

static void rna_def_modifier_uvwarp(BlenderRNA *brna)
{
  StructRNA *srna;
  PropertyRNA *prop;

  srna = RNA_def_struct(brna, "UVWarpModifier", "Modifier");
  RNA_def_struct_ui_text(srna, "UVWarp Modifier", "Add target position to UV coordinates");
  RNA_def_struct_sdna(srna, "UVWarpModifierData");
  RNA_def_struct_ui_icon(srna, ICON_MOD_UVPROJECT);

  RNA_define_lib_overridable(true);

  prop = RNA_def_property(srna, "axis_u", PROP_ENUM, PROP_NONE);
  RNA_def_property_enum_sdna(prop, nullptr, "axis_u");
  RNA_def_property_enum_items(prop, rna_enum_axis_xyz_items);
  RNA_def_property_ui_text(prop, "U-Axis", "Pole axis for rotation");
  RNA_def_property_update(prop, 0, "rna_Modifier_update");

  prop = RNA_def_property(srna, "axis_v", PROP_ENUM, PROP_NONE);
  RNA_def_property_enum_sdna(prop, nullptr, "axis_v");
  RNA_def_property_enum_items(prop, rna_enum_axis_xyz_items);
  RNA_def_property_ui_text(prop, "V-Axis", "Pole axis for rotation");
  RNA_def_property_update(prop, 0, "rna_Modifier_update");

  prop = RNA_def_property(srna, "center", PROP_FLOAT, PROP_NONE);
  RNA_def_property_float_sdna(prop, nullptr, "center");
  RNA_def_property_ui_text(prop, "UV Center", "Center point for rotate/scale");
  RNA_def_property_update(prop, 0, "rna_Modifier_update");

  prop = RNA_def_property(srna, "offset", PROP_FLOAT, PROP_NONE);
  RNA_def_property_float_sdna(prop, nullptr, "offset");
  RNA_def_property_ui_text(prop, "Offset", "2D Offset for the warp");
  RNA_def_property_update(prop, 0, "rna_Modifier_update");

  prop = RNA_def_property(srna, "scale", PROP_FLOAT, PROP_NONE);
  RNA_def_property_float_sdna(prop, nullptr, "scale");
  RNA_def_property_ui_text(prop, "Scale", "2D Scale for the warp");
  RNA_def_property_update(prop, 0, "rna_Modifier_update");

  prop = RNA_def_property(srna, "rotation", PROP_FLOAT, PROP_ANGLE);
  RNA_def_property_float_sdna(prop, nullptr, "rotation");
  RNA_def_property_ui_text(prop, "Rotation", "2D Rotation for the warp");
  RNA_def_property_update(prop, 0, "rna_Modifier_update");

  prop = RNA_def_property(srna, "object_from", PROP_POINTER, PROP_NONE);
  RNA_def_property_pointer_sdna(prop, nullptr, "object_src");
  RNA_def_property_ui_text(prop, "Object From", "Object defining offset");
  RNA_def_property_flag(prop, PROP_EDITABLE);
  RNA_def_property_update(prop, 0, "rna_Modifier_dependency_update");

  prop = RNA_def_property(srna, "bone_from", PROP_STRING, PROP_NONE);
  RNA_def_property_string_sdna(prop, nullptr, "bone_src");
  RNA_def_property_ui_text(prop, "Bone From", "Bone defining offset");
  RNA_def_property_update(prop, 0, "rna_Modifier_dependency_update");

  prop = RNA_def_property(srna, "object_to", PROP_POINTER, PROP_NONE);
  RNA_def_property_pointer_sdna(prop, nullptr, "object_dst");
  RNA_def_property_ui_text(prop, "Object To", "Object defining offset");
  RNA_def_property_flag(prop, PROP_EDITABLE);
  RNA_def_property_update(prop, 0, "rna_Modifier_dependency_update");

  prop = RNA_def_property(srna, "bone_to", PROP_STRING, PROP_NONE);
  RNA_def_property_string_sdna(prop, nullptr, "bone_dst");
  RNA_def_property_ui_text(prop, "Bone To", "Bone defining offset");
  RNA_def_property_update(prop, 0, "rna_Modifier_dependency_update");

  prop = RNA_def_property(srna, "vertex_group", PROP_STRING, PROP_NONE);
  RNA_def_property_string_sdna(prop, nullptr, "vgroup_name");
  RNA_def_property_ui_text(prop, "Vertex Group", "Vertex group name");
  RNA_def_property_string_funcs(prop, nullptr, nullptr, "rna_UVWarpModifier_vgroup_name_set");
  RNA_def_property_update(prop, 0, "rna_Modifier_update");

  prop = RNA_def_property(srna, "invert_vertex_group", PROP_BOOLEAN, PROP_NONE);
  RNA_def_property_boolean_sdna(prop, nullptr, "flag", MOD_UVWARP_INVERT_VGROUP);
  RNA_def_property_ui_text(prop, "Invert", "Invert vertex group influence");
  RNA_def_property_update(prop, 0, "rna_Modifier_update");

  prop = RNA_def_property(srna, "uv_layer", PROP_STRING, PROP_NONE);
  RNA_def_property_string_sdna(prop, nullptr, "uvlayer_name");
  RNA_def_property_ui_text(prop, "UV Map", "UV map name");
  RNA_def_property_string_funcs(prop, nullptr, nullptr, "rna_UVWarpModifier_uvlayer_name_set");
  RNA_def_property_update(prop, 0, "rna_Modifier_update");

  RNA_define_lib_overridable(false);
}

static void rna_def_modifier_weightvg_mask(BlenderRNA * /*brna*/,
                                           StructRNA *srna,
                                           const char *mask_flags,
                                           const int invert_vgroup_mask_flag,
                                           const char *mask_vgroup_setter,
                                           const char *mask_uvlayer_setter)
{
  static const EnumPropertyItem weightvg_mask_tex_map_items[] = {
      {MOD_DISP_MAP_LOCAL, "LOCAL", 0, "Local", "Use local generated coordinates"},
      {MOD_DISP_MAP_GLOBAL, "GLOBAL", 0, "Global", "Use global coordinates"},
      {MOD_DISP_MAP_OBJECT,
       "OBJECT",
       0,
       "Object",
       "Use local generated coordinates of another object"},
      {MOD_DISP_MAP_UV, "UV", 0, "UV", "Use coordinates from a UV layer"},
      {0, nullptr, 0, nullptr, nullptr},
  };

  static const EnumPropertyItem weightvg_mask_tex_used_items[] = {
      {MOD_WVG_MASK_TEX_USE_INT, "INT", 0, "Intensity", ""},
      {MOD_WVG_MASK_TEX_USE_RED, "RED", 0, "Red", ""},
      {MOD_WVG_MASK_TEX_USE_GREEN, "GREEN", 0, "Green", ""},
      {MOD_WVG_MASK_TEX_USE_BLUE, "BLUE", 0, "Blue", ""},
      {MOD_WVG_MASK_TEX_USE_HUE, "HUE", 0, "Hue", ""},
      {MOD_WVG_MASK_TEX_USE_SAT, "SAT", 0, "Saturation", ""},
      {MOD_WVG_MASK_TEX_USE_VAL, "VAL", 0, "Value", ""},
      {MOD_WVG_MASK_TEX_USE_ALPHA, "ALPHA", 0, "Alpha", ""},
      {0, nullptr, 0, nullptr, nullptr},
  };

  PropertyRNA *prop;

  RNA_define_lib_overridable(true);

  prop = RNA_def_property(srna, "mask_constant", PROP_FLOAT, PROP_FACTOR);
  RNA_def_property_range(prop, -FLT_MAX, FLT_MAX);
  RNA_def_property_ui_range(prop, 0.0, 1.0, 1, -1);
  RNA_def_property_ui_text(
      prop, "Influence", "Global influence of current modifications on vgroup");
  RNA_def_property_update(prop, 0, "rna_Modifier_update");

  prop = RNA_def_property(srna, "mask_vertex_group", PROP_STRING, PROP_NONE);
  RNA_def_property_string_sdna(prop, nullptr, "mask_defgrp_name");
  RNA_def_property_ui_text(prop, "Mask Vertex Group", "Masking vertex group name");
  RNA_def_property_string_funcs(prop, nullptr, nullptr, mask_vgroup_setter);
  RNA_def_property_update(prop, 0, "rna_Modifier_update");

  prop = RNA_def_property(srna, "invert_mask_vertex_group", PROP_BOOLEAN, PROP_NONE);
  RNA_def_property_boolean_sdna(prop, nullptr, mask_flags, invert_vgroup_mask_flag);
  RNA_def_property_ui_text(prop, "Invert", "Invert vertex group mask influence");
  RNA_def_property_update(prop, 0, "rna_Modifier_update");

  prop = RNA_def_property(srna, "mask_texture", PROP_POINTER, PROP_NONE);
  RNA_def_property_ui_text(prop, "Masking Tex", "Masking texture");
  RNA_def_property_flag(prop, PROP_EDITABLE);
  RNA_def_property_update(prop, 0, "rna_Modifier_dependency_update");

  prop = RNA_def_property(srna, "mask_tex_use_channel", PROP_ENUM, PROP_NONE);
  RNA_def_property_enum_items(prop, weightvg_mask_tex_used_items);
  RNA_def_property_ui_text(prop, "Use Channel", "Which texture channel to use for masking");
  RNA_def_property_update(prop, 0, "rna_Modifier_update");

  prop = RNA_def_property(srna, "mask_tex_mapping", PROP_ENUM, PROP_NONE);
  RNA_def_property_enum_items(prop, weightvg_mask_tex_map_items);
  RNA_def_property_ui_text(prop,
                           "Texture Coordinates",
                           "Which texture coordinates "
                           "to use for mapping");
  RNA_def_property_update(prop, 0, "rna_Modifier_dependency_update");

  prop = RNA_def_property(srna, "mask_tex_uv_layer", PROP_STRING, PROP_NONE);
  RNA_def_property_string_sdna(prop, nullptr, "mask_tex_uvlayer_name");
  RNA_def_property_ui_text(prop, "UV Map", "UV map name");
  RNA_def_property_string_funcs(prop, nullptr, nullptr, mask_uvlayer_setter);
  RNA_def_property_update(prop, 0, "rna_Modifier_update");

  prop = RNA_def_property(srna, "mask_tex_map_object", PROP_POINTER, PROP_NONE);
  RNA_def_property_pointer_sdna(prop, nullptr, "mask_tex_map_obj");
  RNA_def_property_ui_text(prop,
                           "Texture Coordinate Object",
                           "Which object to take texture "
                           "coordinates from");
  RNA_def_property_flag(prop, PROP_EDITABLE | PROP_ID_SELF_CHECK);
  RNA_def_property_update(prop, 0, "rna_Modifier_dependency_update");

  prop = RNA_def_property(srna, "mask_tex_map_bone", PROP_STRING, PROP_NONE);
  RNA_def_property_string_sdna(prop, nullptr, "mask_tex_map_bone");
  RNA_def_property_ui_text(
      prop, "Texture Coordinate Bone", "Which bone to take texture coordinates from");
  RNA_def_property_update(prop, 0, "rna_Modifier_dependency_update");

  RNA_define_lib_overridable(false);
}

static void rna_def_modifier_weightvgedit(BlenderRNA *brna)
{
  static const EnumPropertyItem weightvg_edit_falloff_type_items[] = {
      {MOD_WVG_MAPPING_NONE, "LINEAR", ICON_LINCURVE, "Linear", "Null action"},
      {MOD_WVG_MAPPING_CURVE, "CURVE", ICON_RNDCURVE, "Custom Curve", ""},
      {MOD_WVG_MAPPING_SHARP, "SHARP", ICON_SHARPCURVE, "Sharp", ""},
      {MOD_WVG_MAPPING_SMOOTH, "SMOOTH", ICON_SMOOTHCURVE, "Smooth", ""},
      {MOD_WVG_MAPPING_ROOT, "ROOT", ICON_ROOTCURVE, "Root", ""},
      {MOD_WVG_MAPPING_SPHERE, "ICON_SPHERECURVE", ICON_SPHERECURVE, "Sphere", ""},
      {MOD_WVG_MAPPING_RANDOM, "RANDOM", ICON_RNDCURVE, "Random", ""},
      {MOD_WVG_MAPPING_STEP,
       "STEP",
       ICON_IPO_CONSTANT,
       "Median Step",
       "Map all values below 0.5 to 0.0, and all others to 1.0"},
      {0, nullptr, 0, nullptr, nullptr},
  };

  StructRNA *srna;
  PropertyRNA *prop;

  srna = RNA_def_struct(brna, "VertexWeightEditModifier", "Modifier");
  RNA_def_struct_ui_text(
      srna, "WeightVG Edit Modifier", "Edit the weights of vertices in a group");
  RNA_def_struct_sdna(srna, "WeightVGEditModifierData");
  RNA_def_struct_ui_icon(srna, ICON_MOD_VERTEX_WEIGHT);

  RNA_define_lib_overridable(true);

  prop = RNA_def_property(srna, "vertex_group", PROP_STRING, PROP_NONE);
  RNA_def_property_string_sdna(prop, nullptr, "defgrp_name");
  RNA_def_property_ui_text(prop, "Vertex Group", "Vertex group name");
  RNA_def_property_string_funcs(
      prop, nullptr, nullptr, "rna_WeightVGEditModifier_defgrp_name_set");
  RNA_def_property_update(prop, 0, "rna_Modifier_update");

  prop = RNA_def_property(srna, "falloff_type", PROP_ENUM, PROP_NONE);
  RNA_def_property_enum_items(prop, weightvg_edit_falloff_type_items);
  RNA_def_property_ui_text(prop, "Falloff Type", "How weights are mapped to their new values");
  RNA_def_property_translation_context(prop,
                                       BLT_I18NCONTEXT_ID_CURVE_LEGACY); /* Abusing id_curve :/ */
  RNA_def_property_update(prop, 0, "rna_Modifier_update");

  prop = RNA_def_property(srna, "invert_falloff", PROP_BOOLEAN, PROP_NONE);
  RNA_def_property_boolean_sdna(prop, nullptr, "edit_flags", MOD_WVG_INVERT_FALLOFF);
  RNA_def_property_ui_text(prop, "Invert Falloff", "Invert the resulting falloff weight");
  RNA_def_property_update(prop, 0, "rna_Modifier_update");

  prop = RNA_def_property(srna, "normalize", PROP_BOOLEAN, PROP_NONE);
  RNA_def_property_boolean_sdna(prop, nullptr, "edit_flags", MOD_WVG_EDIT_WEIGHTS_NORMALIZE);
  RNA_def_property_ui_text(
      prop,
      "Normalize Weights",
      "Normalize the resulting weights (otherwise they are only clamped within 0.0 to 1.0 range)");
  RNA_def_property_update(prop, 0, "rna_Modifier_update");

  prop = RNA_def_property(srna, "map_curve", PROP_POINTER, PROP_NONE);
  RNA_def_property_pointer_sdna(prop, nullptr, "cmap_curve");
  RNA_def_property_ui_text(prop, "Mapping Curve", "Custom mapping curve");
  RNA_def_property_update(prop, 0, "rna_Modifier_update");

  prop = RNA_def_property(srna, "use_add", PROP_BOOLEAN, PROP_NONE);
  RNA_def_property_boolean_sdna(prop, nullptr, "edit_flags", MOD_WVG_EDIT_ADD2VG);
  RNA_def_property_ui_text(prop,
                           "Group Add",
                           "Add vertices with weight over threshold "
                           "to vgroup");
  RNA_def_property_update(prop, 0, "rna_Modifier_update");

  prop = RNA_def_property(srna, "use_remove", PROP_BOOLEAN, PROP_NONE);
  RNA_def_property_boolean_sdna(prop, nullptr, "edit_flags", MOD_WVG_EDIT_REMFVG);
  RNA_def_property_ui_text(prop,
                           "Group Remove",
                           "Remove vertices with weight below threshold "
                           "from vgroup");
  RNA_def_property_update(prop, 0, "rna_Modifier_update");

  prop = RNA_def_property(srna, "default_weight", PROP_FLOAT, PROP_FACTOR);
  RNA_def_property_range(prop, 0.0, 1.0f);
  RNA_def_property_ui_range(prop, 0.0, 1.0, 1, -1);
  RNA_def_property_ui_text(prop,
                           "Default Weight",
                           "Default weight a vertex will have if "
                           "it is not in the vgroup");
  RNA_def_property_update(prop, 0, "rna_Modifier_update");

  prop = RNA_def_property(srna, "add_threshold", PROP_FLOAT, PROP_NONE);
  RNA_def_property_float_sdna(prop, nullptr, "add_threshold");
  RNA_def_property_range(prop, -1000.0, 1000.0);
  RNA_def_property_ui_range(prop, 0.0, 1.0, 1, -1);
  RNA_def_property_ui_text(prop,
                           "Add Threshold",
                           "Lower (inclusive) bound for a vertex's weight "
                           "to be added to the vgroup");
  RNA_def_property_update(prop, 0, "rna_Modifier_update");

  prop = RNA_def_property(srna, "remove_threshold", PROP_FLOAT, PROP_NONE);
  RNA_def_property_float_sdna(prop, nullptr, "rem_threshold");
  RNA_def_property_range(prop, -1000.0, 1000.0);
  RNA_def_property_ui_range(prop, 0.0, 1.0, 1, -1);
  RNA_def_property_ui_text(prop,
                           "Remove Threshold",
                           "Upper (inclusive) bound for a vertex's weight "
                           "to be removed from the vgroup");
  RNA_def_property_update(prop, 0, "rna_Modifier_update");

  RNA_define_lib_overridable(false);

  /* Common masking properties. */
  rna_def_modifier_weightvg_mask(brna,
                                 srna,
                                 "edit_flags",
                                 MOD_WVG_EDIT_INVERT_VGROUP_MASK,
                                 "rna_WeightVGEditModifier_mask_defgrp_name_set",
                                 "rna_WeightVGEditModifier_mask_tex_uvlayer_name_set");
}

static void rna_def_modifier_weightvgmix(BlenderRNA *brna)
{
  static const EnumPropertyItem weightvg_mix_modes_items[] = {
      {MOD_WVG_MIX_SET, "SET", 0, "Replace", "Replace VGroup A's weights by VGroup B's ones"},
      {MOD_WVG_MIX_ADD, "ADD", 0, "Add", "Add VGroup B's weights to VGroup A's ones"},
      {MOD_WVG_MIX_SUB, "SUB", 0, "Subtract", "Subtract VGroup B's weights from VGroup A's ones"},
      {MOD_WVG_MIX_MUL, "MUL", 0, "Multiply", "Multiply VGroup A's weights by VGroup B's ones"},
      {MOD_WVG_MIX_DIV, "DIV", 0, "Divide", "Divide VGroup A's weights by VGroup B's ones"},
      {MOD_WVG_MIX_DIF,
       "DIF",
       0,
       "Difference",
       "Difference between VGroup A's and VGroup B's weights"},
      {MOD_WVG_MIX_AVG, "AVG", 0, "Average", "Average value of VGroup A's and VGroup B's weights"},
      {MOD_WVG_MIX_MIN, "MIN", 0, "Minimum", "Minimum of VGroup A's and VGroup B's weights"},
      {MOD_WVG_MIX_MAX, "MAX", 0, "Maximum", "Maximum of VGroup A's and VGroup B's weights"},
      {0, nullptr, 0, nullptr, nullptr},
  };

  static const EnumPropertyItem weightvg_mix_set_items[] = {
      {MOD_WVG_SET_ALL, "ALL", 0, "All", "Affect all vertices (might add some to VGroup A)"},
      {MOD_WVG_SET_A, "A", 0, "VGroup A", "Affect vertices in VGroup A"},
      {MOD_WVG_SET_B,
       "B",
       0,
       "VGroup B",
       "Affect vertices in VGroup B (might add some to VGroup A)"},
      {MOD_WVG_SET_OR,
       "OR",
       0,
       "VGroup A or B",
       "Affect vertices in at least one of both VGroups (might add some to VGroup A)"},
      {MOD_WVG_SET_AND, "AND", 0, "VGroup A and B", "Affect vertices in both groups"},
      {0, nullptr, 0, nullptr, nullptr},
  };

  StructRNA *srna;
  PropertyRNA *prop;

  srna = RNA_def_struct(brna, "VertexWeightMixModifier", "Modifier");
  RNA_def_struct_ui_text(srna, "WeightVG Mix Modifier", "Mix the weights of two vertex groups");
  RNA_def_struct_sdna(srna, "WeightVGMixModifierData");
  RNA_def_struct_ui_icon(srna, ICON_MOD_VERTEX_WEIGHT);

  RNA_define_lib_overridable(true);

  prop = RNA_def_property(srna, "vertex_group_a", PROP_STRING, PROP_NONE);
  RNA_def_property_string_sdna(prop, nullptr, "defgrp_name_a");
  RNA_def_property_ui_text(prop, "Vertex Group A", "First vertex group name");
  RNA_def_property_string_funcs(
      prop, nullptr, nullptr, "rna_WeightVGMixModifier_defgrp_name_a_set");
  RNA_def_property_update(prop, 0, "rna_Modifier_update");

  prop = RNA_def_property(srna, "vertex_group_b", PROP_STRING, PROP_NONE);
  RNA_def_property_string_sdna(prop, nullptr, "defgrp_name_b");
  RNA_def_property_ui_text(prop, "Vertex Group B", "Second vertex group name");
  RNA_def_property_string_funcs(
      prop, nullptr, nullptr, "rna_WeightVGMixModifier_defgrp_name_b_set");
  RNA_def_property_update(prop, 0, "rna_Modifier_update");

  prop = RNA_def_property(srna, "invert_vertex_group_a", PROP_BOOLEAN, PROP_NONE);
  RNA_def_property_boolean_sdna(prop, nullptr, "flag", MOD_WVG_MIX_INVERT_VGROUP_A);
  RNA_def_property_ui_text(prop, "Invert Weights A", "Invert the influence of vertex group A");
  RNA_def_property_update(prop, 0, "rna_Modifier_update");

  prop = RNA_def_property(srna, "invert_vertex_group_b", PROP_BOOLEAN, PROP_NONE);
  RNA_def_property_boolean_sdna(prop, nullptr, "flag", MOD_WVG_MIX_INVERT_VGROUP_B);
  RNA_def_property_ui_text(prop, "Invert Weights B", "Invert the influence of vertex group B");
  RNA_def_property_update(prop, 0, "rna_Modifier_update");

  prop = RNA_def_property(srna, "default_weight_a", PROP_FLOAT, PROP_FACTOR);
  RNA_def_property_range(prop, 0.0, 1.0f);
  RNA_def_property_ui_range(prop, 0.0, 1.0, 1, -1);
  RNA_def_property_ui_text(prop,
                           "Default Weight A",
                           "Default weight a vertex will have if "
                           "it is not in the first A vgroup");
  RNA_def_property_update(prop, 0, "rna_Modifier_update");

  prop = RNA_def_property(srna, "default_weight_b", PROP_FLOAT, PROP_FACTOR);
  RNA_def_property_range(prop, 0.0, 1.0f);
  RNA_def_property_ui_range(prop, 0.0, 1.0, 1, -1);
  RNA_def_property_ui_text(prop,
                           "Default Weight B",
                           "Default weight a vertex will have if "
                           "it is not in the second B vgroup");
  RNA_def_property_update(prop, 0, "rna_Modifier_update");

  prop = RNA_def_property(srna, "mix_mode", PROP_ENUM, PROP_NONE);
  RNA_def_property_enum_items(prop, weightvg_mix_modes_items);
  RNA_def_property_ui_text(prop,
                           "Mix Mode",
                           "How weights from vgroup B affect weights "
                           "of vgroup A");
  RNA_def_property_update(prop, 0, "rna_Modifier_update");

  prop = RNA_def_property(srna, "mix_set", PROP_ENUM, PROP_NONE);
  RNA_def_property_enum_items(prop, weightvg_mix_set_items);
  RNA_def_property_ui_text(prop, "Vertex Set", "Which vertices should be affected");
  RNA_def_property_update(prop, 0, "rna_Modifier_update");

  prop = RNA_def_property(srna, "normalize", PROP_BOOLEAN, PROP_NONE);
  RNA_def_property_boolean_sdna(prop, nullptr, "flag", MOD_WVG_MIX_WEIGHTS_NORMALIZE);
  RNA_def_property_ui_text(
      prop,
      "Normalize Weights",
      "Normalize the resulting weights (otherwise they are only clamped within 0.0 to 1.0 range)");
  RNA_def_property_update(prop, 0, "rna_Modifier_update");

  RNA_define_lib_overridable(false);

  /* Common masking properties. */
  rna_def_modifier_weightvg_mask(brna,
                                 srna,
                                 "flag",
                                 MOD_WVG_MIX_INVERT_VGROUP_MASK,
                                 "rna_WeightVGMixModifier_mask_defgrp_name_set",
                                 "rna_WeightVGMixModifier_mask_tex_uvlayer_name_set");
}

static void rna_def_modifier_weightvgproximity(BlenderRNA *brna)
{
  static const EnumPropertyItem weightvg_proximity_modes_items[] = {
      {MOD_WVG_PROXIMITY_OBJECT,
       "OBJECT",
       0,
       "Object",
       "Use distance between affected and target objects"},
      {MOD_WVG_PROXIMITY_GEOMETRY,
       "GEOMETRY",
       0,
       "Geometry",
       "Use distance between affected object's vertices and target "
       "object, or target object's geometry"},
      {0, nullptr, 0, nullptr, nullptr},
  };

  static const EnumPropertyItem proximity_geometry_items[] = {
      {MOD_WVG_PROXIMITY_GEOM_VERTS, "VERTEX", 0, "Vertex", "Compute distance to nearest vertex"},
      {MOD_WVG_PROXIMITY_GEOM_EDGES, "EDGE", 0, "Edge", "Compute distance to nearest edge"},
      {MOD_WVG_PROXIMITY_GEOM_FACES, "FACE", 0, "Face", "Compute distance to nearest face"},
      {0, nullptr, 0, nullptr, nullptr},
  };

  static const EnumPropertyItem weightvg_proximity_falloff_type_items[] = {
      {MOD_WVG_MAPPING_NONE, "LINEAR", ICON_LINCURVE, "Linear", "Null action"},
      {MOD_WVG_MAPPING_CURVE, "CURVE", ICON_RNDCURVE, "Custom Curve", ""},
      {MOD_WVG_MAPPING_SHARP, "SHARP", ICON_SHARPCURVE, "Sharp", ""},
      {MOD_WVG_MAPPING_SMOOTH, "SMOOTH", ICON_SMOOTHCURVE, "Smooth", ""},
      {MOD_WVG_MAPPING_ROOT, "ROOT", ICON_ROOTCURVE, "Root", ""},
      {MOD_WVG_MAPPING_SPHERE, "ICON_SPHERECURVE", ICON_SPHERECURVE, "Sphere", ""},
      {MOD_WVG_MAPPING_RANDOM, "RANDOM", ICON_RNDCURVE, "Random", ""},
      {MOD_WVG_MAPPING_STEP,
       "STEP",
       ICON_IPO_CONSTANT,
       "Median Step",
       "Map all values below 0.5 to 0.0, and all others to 1.0"},
      {0, nullptr, 0, nullptr, nullptr},
  };

  StructRNA *srna;
  PropertyRNA *prop;

  srna = RNA_def_struct(brna, "VertexWeightProximityModifier", "Modifier");
  RNA_def_struct_ui_text(srna,
                         "WeightVG Proximity Modifier",
                         "Set the weights of vertices in a group from a target object's "
                         "distance");
  RNA_def_struct_sdna(srna, "WeightVGProximityModifierData");
  RNA_def_struct_ui_icon(srna, ICON_MOD_VERTEX_WEIGHT);

  RNA_define_lib_overridable(true);

  prop = RNA_def_property(srna, "vertex_group", PROP_STRING, PROP_NONE);
  RNA_def_property_string_sdna(prop, nullptr, "defgrp_name");
  RNA_def_property_ui_text(prop, "Vertex Group", "Vertex group name");
  RNA_def_property_string_funcs(
      prop, nullptr, nullptr, "rna_WeightVGProximityModifier_defgrp_name_set");
  RNA_def_property_update(prop, 0, "rna_Modifier_update");

  prop = RNA_def_property(srna, "proximity_mode", PROP_ENUM, PROP_NONE);
  RNA_def_property_enum_items(prop, weightvg_proximity_modes_items);
  RNA_def_property_enum_default(prop, MOD_WVG_PROXIMITY_GEOMETRY);
  RNA_def_property_ui_text(prop, "Proximity Mode", "Which distances to target object to use");
  RNA_def_property_update(prop, 0, "rna_Modifier_update");

  prop = RNA_def_property(srna, "proximity_geometry", PROP_ENUM, PROP_NONE);
  RNA_def_property_enum_sdna(prop, nullptr, "proximity_flags");
  RNA_def_property_enum_items(prop, proximity_geometry_items);
  RNA_def_property_flag(prop, PROP_ENUM_FLAG); /* important to run before default set */
  RNA_def_property_enum_default(prop, MOD_WVG_PROXIMITY_GEOM_FACES);
  RNA_def_property_ui_text(prop,
                           "Proximity Geometry",
                           "Use the shortest computed distance to target object's geometry "
                           "as weight");
  RNA_def_property_update(prop, 0, "rna_Modifier_update");

  prop = RNA_def_property(srna, "target", PROP_POINTER, PROP_NONE);
  RNA_def_property_pointer_sdna(prop, nullptr, "proximity_ob_target");
  RNA_def_property_ui_text(prop, "Target Object", "Object to calculate vertices distances from");
  RNA_def_property_flag(prop, PROP_EDITABLE | PROP_ID_SELF_CHECK);
  RNA_def_property_update(prop, 0, "rna_Modifier_dependency_update");

  prop = RNA_def_property(srna, "min_dist", PROP_FLOAT, PROP_DISTANCE);
  RNA_def_property_range(prop, 0.0, FLT_MAX);
  RNA_def_property_ui_range(prop, 0.0, 1000.0, 10, -1);
  RNA_def_property_ui_text(prop, "Lowest", "Distance mapping to weight 0.0");
  RNA_def_property_update(prop, 0, "rna_Modifier_update");

  prop = RNA_def_property(srna, "max_dist", PROP_FLOAT, PROP_DISTANCE);
  RNA_def_property_range(prop, 0.0, FLT_MAX);
  RNA_def_property_ui_range(prop, 0.0, 1000.0, 10, -1);
  RNA_def_property_ui_text(prop, "Highest", "Distance mapping to weight 1.0");
  RNA_def_property_update(prop, 0, "rna_Modifier_update");

  prop = RNA_def_property(srna, "falloff_type", PROP_ENUM, PROP_NONE);
  RNA_def_property_enum_items(prop, weightvg_proximity_falloff_type_items);
  RNA_def_property_ui_text(prop, "Falloff Type", "How weights are mapped to their new values");
  RNA_def_property_translation_context(prop,
                                       BLT_I18NCONTEXT_ID_CURVE_LEGACY); /* Abusing id_curve :/ */
  RNA_def_property_update(prop, 0, "rna_Modifier_update");

  prop = RNA_def_property(srna, "invert_falloff", PROP_BOOLEAN, PROP_NONE);
  RNA_def_property_boolean_sdna(
      prop, nullptr, "proximity_flags", MOD_WVG_PROXIMITY_INVERT_FALLOFF);
  RNA_def_property_ui_text(prop, "Invert Falloff", "Invert the resulting falloff weight");
  RNA_def_property_update(prop, 0, "rna_Modifier_update");

  prop = RNA_def_property(srna, "normalize", PROP_BOOLEAN, PROP_NONE);
  RNA_def_property_boolean_sdna(
      prop, nullptr, "proximity_flags", MOD_WVG_PROXIMITY_WEIGHTS_NORMALIZE);
  RNA_def_property_ui_text(
      prop,
      "Normalize Weights",
      "Normalize the resulting weights (otherwise they are only clamped within 0.0 to 1.0 range)");
  RNA_def_property_update(prop, 0, "rna_Modifier_update");

  prop = RNA_def_property(srna, "map_curve", PROP_POINTER, PROP_NONE);
  RNA_def_property_pointer_sdna(prop, nullptr, "cmap_curve");
  RNA_def_property_ui_text(prop, "Mapping Curve", "Custom mapping curve");
  RNA_def_property_update(prop, 0, "rna_Modifier_update");

  RNA_define_lib_overridable(false);

  /* Common masking properties. */
  rna_def_modifier_weightvg_mask(brna,
                                 srna,
                                 "proximity_flags",
                                 MOD_WVG_PROXIMITY_INVERT_VGROUP_MASK,
                                 "rna_WeightVGProximityModifier_mask_defgrp_name_set",
                                 "rna_WeightVGProximityModifier_mask_tex_uvlayer_name_set");
}

static void rna_def_modifier_remesh(BlenderRNA *brna)
{
  static const EnumPropertyItem mode_items[] = {
      {MOD_REMESH_CENTROID, "BLOCKS", 0, "Blocks", "Output a blocky surface with no smoothing"},
      {MOD_REMESH_MASS_POINT,
       "SMOOTH",
       0,
       "Smooth",
       "Output a smooth surface with no sharp-features detection"},
      {MOD_REMESH_SHARP_FEATURES,
       "SHARP",
       0,
       "Sharp",
       "Output a surface that reproduces sharp edges and corners from the input mesh"},
      {MOD_REMESH_VOXEL,
       "VOXEL",
       0,
       "Voxel",
       "Output a mesh corresponding to the volume of the original mesh"},
      {0, nullptr, 0, nullptr, nullptr},
  };

  StructRNA *srna;
  PropertyRNA *prop;

  srna = RNA_def_struct(brna, "RemeshModifier", "Modifier");
  RNA_def_struct_ui_text(
      srna,
      "Remesh Modifier",
      "Generate a new surface with regular topology that follows the shape of the input mesh");
  RNA_def_struct_sdna(srna, "RemeshModifierData");
  RNA_def_struct_ui_icon(srna, ICON_MOD_REMESH);

  RNA_define_lib_overridable(true);

  prop = RNA_def_property(srna, "mode", PROP_ENUM, PROP_NONE);
  RNA_def_property_enum_items(prop, mode_items);
  RNA_def_property_ui_text(prop, "Mode", "");
  RNA_def_property_update(prop, 0, "rna_Modifier_update");

  prop = RNA_def_property(srna, "scale", PROP_FLOAT, PROP_NONE);
  RNA_def_property_ui_range(prop, 0, 0.99, 0.01, 3);
  RNA_def_property_range(prop, 0, 0.99);
  RNA_def_property_ui_text(
      prop, "Scale", "The ratio of the largest dimension of the model over the size of the grid");
  RNA_def_property_update(prop, 0, "rna_Modifier_update");

  prop = RNA_def_property(srna, "threshold", PROP_FLOAT, PROP_NONE);
  RNA_def_property_ui_range(prop, 0, 1, 0.1, 3);
  RNA_def_property_range(prop, 0, 1);
  RNA_def_property_ui_text(
      prop,
      "Threshold",
      "If removing disconnected pieces, minimum size of components to preserve as a ratio "
      "of the number of polygons in the largest component");
  RNA_def_property_update(prop, 0, "rna_Modifier_update");

  prop = RNA_def_property(srna, "octree_depth", PROP_INT, PROP_NONE);
  RNA_def_property_int_sdna(prop, nullptr, "depth");
  RNA_def_property_range(prop, 1, 24);
  RNA_def_property_ui_range(prop, 1, 12, 1, 3);
  RNA_def_property_ui_text(
      prop, "Octree Depth", "Resolution of the octree; higher values give finer details");
  RNA_def_property_update(prop, 0, "rna_Modifier_update");

  prop = RNA_def_property(srna, "sharpness", PROP_FLOAT, PROP_NONE);
  RNA_def_property_float_sdna(prop, nullptr, "hermite_num");
  RNA_def_property_ui_range(prop, 0, 2, 0.1, 3);
  RNA_def_property_ui_text(
      prop,
      "Sharpness",
      "Tolerance for outliers; lower values filter noise while higher values will reproduce "
      "edges closer to the input");
  RNA_def_property_update(prop, 0, "rna_Modifier_update");

  prop = RNA_def_property(srna, "voxel_size", PROP_FLOAT, PROP_DISTANCE);
  RNA_def_property_float_sdna(prop, nullptr, "voxel_size");
  RNA_def_property_range(prop, 0.0001f, FLT_MAX);
  RNA_def_property_ui_range(prop, 0.0001, 2, 0.1, 3);
  RNA_def_property_ui_scale_type(prop, PROP_SCALE_LOG);
  RNA_def_property_ui_text(prop,
                           "Voxel Size",
                           "Size of the voxel in object space used for volume evaluation. Lower "
                           "values preserve finer details");
  RNA_def_property_update(prop, 0, "rna_Modifier_update");

  prop = RNA_def_property(srna, "adaptivity", PROP_FLOAT, PROP_DISTANCE);
  RNA_def_property_float_sdna(prop, nullptr, "adaptivity");
  RNA_def_property_ui_range(prop, 0, 1, 0.1, 3);
  RNA_def_property_ui_text(
      prop,
      "Adaptivity",
      "Reduces the final face count by simplifying geometry where detail is not needed, "
      "generating triangles. A value greater than 0 disables Fix Poles");
  RNA_def_property_update(prop, 0, "rna_Modifier_update");

  prop = RNA_def_property(srna, "use_remove_disconnected", PROP_BOOLEAN, PROP_NONE);
  RNA_def_property_boolean_sdna(prop, nullptr, "flag", MOD_REMESH_FLOOD_FILL);
  RNA_def_property_ui_text(prop, "Remove Disconnected", "");
  RNA_def_property_update(prop, 0, "rna_Modifier_update");

  prop = RNA_def_property(srna, "use_smooth_shade", PROP_BOOLEAN, PROP_NONE);
  RNA_def_property_boolean_sdna(prop, nullptr, "flag", MOD_REMESH_SMOOTH_SHADING);
  RNA_def_property_ui_text(
      prop, "Smooth Shading", "Output faces with smooth shading rather than flat shaded");
  RNA_def_property_update(prop, 0, "rna_Modifier_update");

  RNA_define_lib_overridable(false);
}

static void rna_def_modifier_ocean(BlenderRNA *brna)
{
  StructRNA *srna;
  PropertyRNA *prop;

  static const EnumPropertyItem geometry_items[] = {
    {MOD_OCEAN_GEOM_GENERATE,
     "GENERATE",
     0,
     "Generate",
     "Generate ocean surface geometry at the specified resolution"},
    {MOD_OCEAN_GEOM_DISPLACE,
     "DISPLACE",
     0,
     "Displace",
     "Displace existing geometry according to simulation"},
#  if 0
    {MOD_OCEAN_GEOM_SIM_ONLY,
     "SIM_ONLY",
     0,
     "Sim Only",
     "Leaves geometry unchanged, but still runs simulation (to be used from texture)"},
#  endif
    {0, nullptr, 0, nullptr, nullptr},
  };

  static const EnumPropertyItem spectrum_items[] = {
      {MOD_OCEAN_SPECTRUM_PHILLIPS,
       "PHILLIPS",
       0,
       "Turbulent Ocean",
       "Use for turbulent seas with foam"},
      {MOD_OCEAN_SPECTRUM_PIERSON_MOSKOWITZ,
       "PIERSON_MOSKOWITZ",
       0,
       "Established Ocean",
       "Use for a large area, established ocean (Pierson-Moskowitz method)"},
      {MOD_OCEAN_SPECTRUM_JONSWAP,
       "JONSWAP",
       0,
       "Established Ocean (Sharp Peaks)",
       "Use for established oceans ('JONSWAP', Pierson-Moskowitz method) with peak sharpening"},
      {MOD_OCEAN_SPECTRUM_TEXEL_MARSEN_ARSLOE,
       "TEXEL_MARSEN_ARSLOE",
       0,
       "Shallow Water",
       "Use for shallow water ('JONSWAP', 'TMA' - Texel-Marsen-Arsloe method)"},
      {0, nullptr, 0, nullptr, nullptr},
  };

  srna = RNA_def_struct(brna, "OceanModifier", "Modifier");
  RNA_def_struct_ui_text(srna, "Ocean Modifier", "Simulate an ocean surface");
  RNA_def_struct_sdna(srna, "OceanModifierData");
  RNA_def_struct_ui_icon(srna, ICON_MOD_OCEAN);

  RNA_define_lib_overridable(true);

  prop = RNA_def_property(srna, "geometry_mode", PROP_ENUM, PROP_NONE);
  RNA_def_property_enum_sdna(prop, nullptr, "geometry_mode");
  RNA_def_property_enum_items(prop, geometry_items);
  RNA_def_property_ui_text(prop, "Geometry", "Method of modifying geometry");
  RNA_def_property_update(prop, 0, "rna_Modifier_update");

  prop = RNA_def_property(srna, "size", PROP_FLOAT, PROP_UNSIGNED);
  RNA_def_property_float_sdna(prop, nullptr, "size");
  RNA_def_property_ui_text(
      prop, "Size", "Surface scale factor (does not affect the height of the waves)");
  RNA_def_property_ui_range(prop, -FLT_MAX, FLT_MAX, 1, -1);
  RNA_def_property_update(prop, 0, "rna_Modifier_update");

  prop = RNA_def_property(srna, "repeat_x", PROP_INT, PROP_UNSIGNED);
  RNA_def_property_int_sdna(prop, nullptr, "repeat_x");
  RNA_def_property_clear_flag(prop, PROP_ANIMATABLE);
  RNA_def_property_range(prop, 1, 1024);
  RNA_def_property_ui_range(prop, 1, 100, 1, -1);
  RNA_def_property_ui_text(prop, "Repeat X", "Repetitions of the generated surface in X");
  RNA_def_property_update(prop, 0, "rna_Modifier_update");

  prop = RNA_def_property(srna, "repeat_y", PROP_INT, PROP_UNSIGNED);
  RNA_def_property_int_sdna(prop, nullptr, "repeat_y");
  RNA_def_property_clear_flag(prop, PROP_ANIMATABLE);
  RNA_def_property_range(prop, 1, 1024);
  RNA_def_property_ui_range(prop, 1, 100, 1, -1);
  RNA_def_property_ui_text(prop, "Repeat Y", "Repetitions of the generated surface in Y");
  RNA_def_property_update(prop, 0, "rna_Modifier_update");

  prop = RNA_def_property(srna, "use_normals", PROP_BOOLEAN, PROP_NONE);
  RNA_def_property_boolean_sdna(prop, nullptr, "flag", MOD_OCEAN_GENERATE_NORMALS);
  RNA_def_property_clear_flag(prop, PROP_ANIMATABLE);
  RNA_def_property_ui_text(
      prop,
      "Generate Normals",
      "Output normals for bump mapping - disabling can speed up performance if it's not needed");
  RNA_def_property_update(prop, 0, "rna_OceanModifier_init_update");

  prop = RNA_def_property(srna, "use_foam", PROP_BOOLEAN, PROP_NONE);
  RNA_def_property_boolean_sdna(prop, nullptr, "flag", MOD_OCEAN_GENERATE_FOAM);
  RNA_def_property_clear_flag(prop, PROP_ANIMATABLE);
  RNA_def_property_ui_text(prop, "Generate Foam", "Generate foam mask as a vertex color channel");
  RNA_def_property_update(prop, 0, "rna_OceanModifier_init_update");

  prop = RNA_def_property(srna, "use_spray", PROP_BOOLEAN, PROP_NONE);
  RNA_def_property_boolean_sdna(prop, nullptr, "flag", MOD_OCEAN_GENERATE_SPRAY);
  RNA_def_property_clear_flag(prop, PROP_ANIMATABLE);
  RNA_def_property_ui_text(
      prop, "Generate Spray Map", "Generate map of spray direction as a vertex color channel");
  RNA_def_property_update(prop, 0, "rna_OceanModifier_init_update");

  prop = RNA_def_property(srna, "invert_spray", PROP_BOOLEAN, PROP_NONE);
  RNA_def_property_boolean_sdna(prop, nullptr, "flag", MOD_OCEAN_INVERT_SPRAY);
  RNA_def_property_clear_flag(prop, PROP_ANIMATABLE);
  RNA_def_property_ui_text(prop, "Invert Spray", "Invert the spray direction map");
  RNA_def_property_update(prop, 0, "rna_OceanModifier_init_update");

  prop = RNA_def_property(srna, "spray_layer_name", PROP_STRING, PROP_NONE);
  RNA_def_property_string_sdna(prop, nullptr, "spraylayername");
  RNA_def_property_clear_flag(prop, PROP_ANIMATABLE);
  RNA_def_property_ui_text(
      prop, "Spray Map", "Name of the vertex color layer used for the spray direction map");
  RNA_def_property_update(prop, 0, "rna_OceanModifier_init_update");

  prop = RNA_def_property(srna, "resolution", PROP_INT, PROP_UNSIGNED);
  RNA_def_property_int_sdna(prop, nullptr, "resolution");
  RNA_def_property_clear_flag(prop, PROP_ANIMATABLE);
  RNA_def_property_range(prop, 1, 1024);
  RNA_def_property_ui_range(prop, 1, 32, 1, -1);
  RNA_def_property_ui_text(
      prop, "Render Resolution", "Resolution of the generated surface for rendering and baking");
  RNA_def_property_update(prop, 0, "rna_OceanModifier_init_update");

  prop = RNA_def_property(srna, "viewport_resolution", PROP_INT, PROP_UNSIGNED);
  RNA_def_property_int_sdna(prop, nullptr, "viewport_resolution");
  RNA_def_property_clear_flag(prop, PROP_ANIMATABLE);
  RNA_def_property_range(prop, 1, 1024);
  RNA_def_property_ui_range(prop, 1, 32, 1, -1);
  RNA_def_property_ui_text(
      prop, "Viewport Resolution", "Viewport resolution of the generated surface");
  RNA_def_property_update(prop, 0, "rna_OceanModifier_init_update");

  prop = RNA_def_property(srna, "spatial_size", PROP_INT, PROP_NONE);
  RNA_def_property_int_sdna(prop, nullptr, "spatial_size");
  RNA_def_property_ui_range(prop, 1, 512, 2, -1);
  RNA_def_property_clear_flag(prop, PROP_ANIMATABLE);
  RNA_def_property_ui_text(
      prop,
      "Spatial Size",
      "Size of the simulation domain (in meters), and of the generated geometry (in BU)");
  RNA_def_property_update(prop, 0, "rna_OceanModifier_init_update");

  prop = RNA_def_property(srna, "wind_velocity", PROP_FLOAT, PROP_VELOCITY);
  RNA_def_property_float_sdna(prop, nullptr, "wind_velocity");
  RNA_def_property_clear_flag(prop, PROP_ANIMATABLE);
  RNA_def_property_ui_text(prop, "Wind Velocity", "Wind speed");
  RNA_def_property_update(prop, 0, "rna_OceanModifier_init_update");

  prop = RNA_def_property(srna, "damping", PROP_FLOAT, PROP_FACTOR);
  RNA_def_property_float_sdna(prop, nullptr, "damp");
  RNA_def_property_clear_flag(prop, PROP_ANIMATABLE);
  RNA_def_property_ui_text(
      prop, "Damping", "Damp reflected waves going in opposite direction to the wind");
  RNA_def_property_update(prop, 0, "rna_OceanModifier_init_update");

  prop = RNA_def_property(srna, "wave_scale_min", PROP_FLOAT, PROP_DISTANCE);
  RNA_def_property_float_sdna(prop, nullptr, "smallest_wave");
  RNA_def_property_clear_flag(prop, PROP_ANIMATABLE);
  RNA_def_property_range(prop, 0.0, FLT_MAX);
  RNA_def_property_ui_text(prop, "Smallest Wave", "Shortest allowed wavelength");
  RNA_def_property_update(prop, 0, "rna_OceanModifier_init_update");

  prop = RNA_def_property(srna, "wave_alignment", PROP_FLOAT, PROP_UNSIGNED);
  RNA_def_property_float_sdna(prop, nullptr, "wave_alignment");
  RNA_def_property_clear_flag(prop, PROP_ANIMATABLE);
  RNA_def_property_range(prop, 0.0, 1.0);
  RNA_def_property_ui_text(prop, "Wave Alignment", "How much the waves are aligned to each other");
  RNA_def_property_update(prop, 0, "rna_OceanModifier_init_update");

  prop = RNA_def_property(srna, "wave_direction", PROP_FLOAT, PROP_ANGLE);
  RNA_def_property_float_sdna(prop, nullptr, "wave_direction");
  RNA_def_property_clear_flag(prop, PROP_ANIMATABLE);
  RNA_def_property_ui_text(
      prop, "Wave Direction", "Main direction of the waves when they are (partially) aligned");
  RNA_def_property_update(prop, 0, "rna_OceanModifier_init_update");

  prop = RNA_def_property(srna, "wave_scale", PROP_FLOAT, PROP_UNSIGNED);
  RNA_def_property_float_sdna(prop, nullptr, "wave_scale");
  RNA_def_property_ui_text(prop, "Wave Scale", "Scale of the displacement effect");
  RNA_def_property_update(prop, 0, "rna_Modifier_update");

  prop = RNA_def_property(srna, "depth", PROP_FLOAT, PROP_DISTANCE);
  RNA_def_property_float_sdna(prop, nullptr, "depth");
  RNA_def_property_clear_flag(prop, PROP_ANIMATABLE);
  RNA_def_property_ui_text(prop, "Depth", "Depth of the solid ground below the water surface");
  RNA_def_property_ui_range(prop, 0, 250, 1, -1);
  RNA_def_property_update(prop, 0, "rna_OceanModifier_init_update");

  prop = RNA_def_property(srna, "foam_coverage", PROP_FLOAT, PROP_NONE);
  RNA_def_property_float_sdna(prop, nullptr, "foam_coverage");
  RNA_def_property_ui_text(prop, "Foam Coverage", "Amount of generated foam");
  RNA_def_property_update(prop, 0, "rna_Modifier_update");

  prop = RNA_def_property(srna, "bake_foam_fade", PROP_FLOAT, PROP_UNSIGNED);
  RNA_def_property_float_sdna(prop, nullptr, "foam_fade");
  RNA_def_property_clear_flag(prop, PROP_ANIMATABLE);
  RNA_def_property_ui_text(
      prop, "Foam Fade", "How much foam accumulates over time (baked ocean only)");
  RNA_def_property_ui_range(prop, 0.0, 10.0, 1, -1);
  RNA_def_property_update(prop, 0, nullptr);

  prop = RNA_def_property(srna, "foam_layer_name", PROP_STRING, PROP_NONE);
  RNA_def_property_string_sdna(prop, nullptr, "foamlayername");
  RNA_def_property_ui_text(
      prop, "Foam Layer Name", "Name of the vertex color layer used for foam");
  RNA_def_property_update(prop, 0, "rna_Modifier_update");

  prop = RNA_def_property(srna, "choppiness", PROP_FLOAT, PROP_UNSIGNED);
  RNA_def_property_float_sdna(prop, nullptr, "chop_amount");
  RNA_def_property_ui_text(
      prop,
      "Choppiness",
      "Choppiness of the wave's crest (adds some horizontal component to the displacement)");
  RNA_def_property_ui_range(prop, 0.0, 4.0, 3, -1);
  RNA_def_property_float_funcs(prop, nullptr, "rna_OceanModifier_ocean_chop_set", nullptr);
  RNA_def_property_update(prop, 0, "rna_Modifier_update");

  prop = RNA_def_property(srna, "time", PROP_FLOAT, PROP_UNSIGNED);
  RNA_def_property_float_sdna(prop, nullptr, "time");
  RNA_def_property_ui_text(prop, "Time", "Current time of the simulation");
  RNA_def_property_ui_range(prop, -FLT_MAX, FLT_MAX, 1, -1);
  RNA_def_property_update(prop, 0, "rna_Modifier_update");

  prop = RNA_def_property(srna, "spectrum", PROP_ENUM, PROP_NONE);
  RNA_def_property_enum_sdna(prop, nullptr, "spectrum");
  RNA_def_property_clear_flag(prop, PROP_ANIMATABLE);
  RNA_def_property_enum_items(prop, spectrum_items);
  RNA_def_property_ui_text(prop, "Spectrum", "Spectrum to use");
  RNA_def_property_update(prop, 0, "rna_OceanModifier_init_update");

  prop = RNA_def_property(srna, "fetch_jonswap", PROP_FLOAT, PROP_UNSIGNED);
  RNA_def_property_float_sdna(prop, nullptr, "fetch_jonswap");
  RNA_def_property_clear_flag(prop, PROP_ANIMATABLE);
  RNA_def_property_range(prop, 0.0, FLT_MAX);
  RNA_def_property_ui_text(
      prop,
      "Fetch",
      "This is the distance from a lee shore, "
      "called the fetch, or the distance over which the wind blows with constant velocity. "
      "Used by 'JONSWAP' and 'TMA' models");
  RNA_def_property_update(prop, 0, "rna_OceanModifier_init_update");

  prop = RNA_def_property(srna, "sharpen_peak_jonswap", PROP_FLOAT, PROP_UNSIGNED);
  RNA_def_property_float_sdna(prop, nullptr, "sharpen_peak_jonswap");
  RNA_def_property_clear_flag(prop, PROP_ANIMATABLE);
  RNA_def_property_range(prop, 0.0, 1.0);
  RNA_def_property_ui_text(prop, "Sharpen peak", "Peak sharpening for 'JONSWAP' and 'TMA' models");
  RNA_def_property_update(prop, 0, "rna_OceanModifier_init_update");

  prop = RNA_def_property(srna, "random_seed", PROP_INT, PROP_UNSIGNED);
  RNA_def_property_int_sdna(prop, nullptr, "seed");
  RNA_def_property_clear_flag(prop, PROP_ANIMATABLE);
  RNA_def_property_ui_text(prop, "Random Seed", "Seed of the random generator");
  RNA_def_property_update(prop, 0, "rna_OceanModifier_init_update");

  prop = RNA_def_property(srna, "frame_start", PROP_INT, PROP_TIME);
  RNA_def_property_int_sdna(prop, nullptr, "bakestart");
  RNA_def_property_clear_flag(prop, PROP_ANIMATABLE);
  RNA_def_property_ui_text(prop, "Bake Start", "Start frame of the ocean baking");
  RNA_def_property_update(prop, 0, "rna_OceanModifier_init_update");

  prop = RNA_def_property(srna, "frame_end", PROP_INT, PROP_TIME);
  RNA_def_property_int_sdna(prop, nullptr, "bakeend");
  RNA_def_property_clear_flag(prop, PROP_ANIMATABLE);
  RNA_def_property_ui_text(prop, "Bake End", "End frame of the ocean baking");
  RNA_def_property_update(prop, 0, "rna_OceanModifier_init_update");

  prop = RNA_def_property(srna, "is_cached", PROP_BOOLEAN, PROP_NONE);
  RNA_def_property_boolean_sdna(prop, nullptr, "cached", 1);
  RNA_def_property_clear_flag(prop, PROP_EDITABLE);
  RNA_def_property_ui_text(
      prop, "Ocean is Cached", "Whether the ocean is using cached data or simulating");

  prop = RNA_def_property(srna, "filepath", PROP_STRING, PROP_DIRPATH);
  RNA_def_property_string_sdna(prop, nullptr, "cachepath");
  RNA_def_property_ui_text(prop, "Cache Path", "Path to a folder to store external baked images");
  // RNA_def_property_update(prop, 0, "rna_Modifier_update");
  /* XXX how to update? */

  RNA_define_lib_overridable(false);
}

static void rna_def_modifier_skin(BlenderRNA *brna)
{
  StructRNA *srna;
  PropertyRNA *prop;

  srna = RNA_def_struct(brna, "SkinModifier", "Modifier");
  RNA_def_struct_ui_text(srna, "Skin Modifier", "Generate Skin");
  RNA_def_struct_sdna(srna, "SkinModifierData");
  RNA_def_struct_ui_icon(srna, ICON_MOD_SKIN);

  RNA_define_lib_overridable(true);

  prop = RNA_def_property(srna, "branch_smoothing", PROP_FLOAT, PROP_FACTOR);
  RNA_def_property_ui_text(prop, "Branch Smoothing", "Smooth complex geometry around branches");
  RNA_def_property_ui_range(prop, 0, 1, 1, -1);
  RNA_def_property_update(prop, 0, "rna_Modifier_update");

  prop = RNA_def_property(srna, "use_smooth_shade", PROP_BOOLEAN, PROP_NONE);
  RNA_def_property_boolean_sdna(prop, nullptr, "flag", MOD_SKIN_SMOOTH_SHADING);
  RNA_def_property_ui_text(
      prop, "Smooth Shading", "Output faces with smooth shading rather than flat shaded");
  RNA_def_property_update(prop, 0, "rna_Modifier_update");

  prop = RNA_def_property(srna, "use_x_symmetry", PROP_BOOLEAN, PROP_NONE);
  RNA_def_property_boolean_sdna(prop, nullptr, "symmetry_axes", MOD_SKIN_SYMM_X);
  RNA_def_property_ui_text(prop, "X", "Avoid making unsymmetrical quads across the X axis");
  RNA_def_property_update(prop, 0, "rna_Modifier_update");

  prop = RNA_def_property(srna, "use_y_symmetry", PROP_BOOLEAN, PROP_NONE);
  RNA_def_property_boolean_sdna(prop, nullptr, "symmetry_axes", MOD_SKIN_SYMM_Y);
  RNA_def_property_ui_text(prop, "Y", "Avoid making unsymmetrical quads across the Y axis");
  RNA_def_property_update(prop, 0, "rna_Modifier_update");

  prop = RNA_def_property(srna, "use_z_symmetry", PROP_BOOLEAN, PROP_NONE);
  RNA_def_property_boolean_sdna(prop, nullptr, "symmetry_axes", MOD_SKIN_SYMM_Z);
  RNA_def_property_ui_text(prop, "Z", "Avoid making unsymmetrical quads across the Z axis");
  RNA_def_property_update(prop, 0, "rna_Modifier_update");

  RNA_define_lib_overridable(false);
}

static void rna_def_modifier_triangulate(BlenderRNA *brna)
{
  StructRNA *srna;
  PropertyRNA *prop;

  srna = RNA_def_struct(brna, "TriangulateModifier", "Modifier");
  RNA_def_struct_ui_text(srna, "Triangulate Modifier", "Triangulate Mesh");
  RNA_def_struct_sdna(srna, "TriangulateModifierData");
  RNA_def_struct_ui_icon(srna, ICON_MOD_TRIANGULATE);

  RNA_define_lib_overridable(true);

  prop = RNA_def_property(srna, "quad_method", PROP_ENUM, PROP_NONE);
  RNA_def_property_enum_sdna(prop, nullptr, "quad_method");
  RNA_def_property_enum_items(prop, rna_enum_modifier_triangulate_quad_method_items);
  RNA_def_property_ui_text(prop, "Quad Method", "Method for splitting the quads into triangles");
  RNA_def_property_update(prop, 0, "rna_Modifier_update");

  prop = RNA_def_property(srna, "ngon_method", PROP_ENUM, PROP_NONE);
  RNA_def_property_enum_sdna(prop, nullptr, "ngon_method");
  RNA_def_property_enum_items(prop, rna_enum_modifier_triangulate_ngon_method_items);
  RNA_def_property_ui_text(prop, "N-gon Method", "Method for splitting the n-gons into triangles");
  RNA_def_property_update(prop, 0, "rna_Modifier_update");

  prop = RNA_def_property(srna, "min_vertices", PROP_INT, PROP_UNSIGNED);
  RNA_def_property_int_sdna(prop, nullptr, "min_vertices");
  RNA_def_property_range(prop, 4, INT_MAX);
  RNA_def_property_ui_text(
      prop,
      "Minimum Vertices",
      "Triangulate only polygons with vertex count greater than or equal to this number");
  RNA_def_property_update(prop, 0, "rna_Modifier_update");

  prop = RNA_def_property(srna, "keep_custom_normals", PROP_BOOLEAN, PROP_NONE);
  RNA_def_property_boolean_sdna(prop, nullptr, "flag", MOD_TRIANGULATE_KEEP_CUSTOMLOOP_NORMALS);
  RNA_def_property_ui_text(
      prop,
      "Keep Normals",
      "Try to preserve custom normals.\n"
      "Warning: Depending on chosen triangulation method, "
      "shading may not be fully preserved, \"Fixed\" method usually gives the best result here");
  RNA_def_property_update(prop, 0, "rna_Modifier_update");

  RNA_define_lib_overridable(false);
}

static void rna_def_modifier_meshcache(BlenderRNA *brna)
{
  static const EnumPropertyItem prop_format_type_items[] = {
      {MOD_MESHCACHE_TYPE_MDD, "MDD", 0, "MDD", ""},
      {MOD_MESHCACHE_TYPE_PC2, "PC2", 0, "PC2", ""},
      {0, nullptr, 0, nullptr, nullptr},
  };

  static const EnumPropertyItem prop_deform_mode_items[] = {
      {MOD_MESHCACHE_DEFORM_OVERWRITE,
       "OVERWRITE",
       0,
       "Overwrite",
       "Replace vertex coordinates with cached values"},
      {MOD_MESHCACHE_DEFORM_INTEGRATE,
       "INTEGRATE",
       0,
       "Integrate",
       "Integrate deformation from this modifier's input with the mesh-cache coordinates "
       "(useful for shape keys)"},
      {0, nullptr, 0, nullptr, nullptr},
  };

  static const EnumPropertyItem prop_interpolation_type_items[] = {
      {MOD_MESHCACHE_INTERP_NONE, "NONE", 0, "None", ""},
      {MOD_MESHCACHE_INTERP_LINEAR, "LINEAR", 0, "Linear", ""},
      /* for cardinal we'd need to read 4x cache's */
      // {MOD_MESHCACHE_INTERP_CARDINAL, "CARDINAL", 0, "Cardinal", ""},
      {0, nullptr, 0, nullptr, nullptr},
  };

  static const EnumPropertyItem prop_time_type_items[] = {
      /* use 'eval_frame' */
      {MOD_MESHCACHE_TIME_FRAME,
       "FRAME",
       0,
       "Frame",
       "Control playback using a frame-number "
       "(ignoring time FPS and start frame from the file)"},
      /* use 'eval_time' */
      {MOD_MESHCACHE_TIME_SECONDS, "TIME", 0, "Time", "Control playback using time in seconds"},
      /* use 'eval_factor' */
      {MOD_MESHCACHE_TIME_FACTOR,
       "FACTOR",
       0,
       "Factor",
       "Control playback using a value between 0 and 1"},
      {0, nullptr, 0, nullptr, nullptr},
  };

  static const EnumPropertyItem prop_time_play_items[] = {
      {MOD_MESHCACHE_PLAY_CFEA, "SCENE", 0, "Scene", "Use the time from the scene"},
      {MOD_MESHCACHE_PLAY_EVAL, "CUSTOM", 0, "Custom", "Use the modifier's own time evaluation"},
      {0, nullptr, 0, nullptr, nullptr},
  };

  StructRNA *srna;
  PropertyRNA *prop;

  srna = RNA_def_struct(brna, "MeshCacheModifier", "Modifier");
  RNA_def_struct_ui_text(srna, "Cache Modifier", "Cache Mesh");
  RNA_def_struct_sdna(srna, "MeshCacheModifierData");
  RNA_def_struct_ui_icon(srna, ICON_MOD_MESHDEFORM); /* XXX, needs own icon */

  RNA_define_lib_overridable(true);

  prop = RNA_def_property(srna, "cache_format", PROP_ENUM, PROP_NONE);
  RNA_def_property_enum_sdna(prop, nullptr, "type");
  RNA_def_property_enum_items(prop, prop_format_type_items);
  RNA_def_property_ui_text(prop, "Format", "");
  RNA_def_property_update(prop, 0, "rna_Modifier_update");

  prop = RNA_def_property(srna, "interpolation", PROP_ENUM, PROP_NONE);
  RNA_def_property_enum_sdna(prop, nullptr, "interp");
  RNA_def_property_enum_items(prop, prop_interpolation_type_items);
  RNA_def_property_ui_text(prop, "Interpolation", "");
  RNA_def_property_update(prop, 0, "rna_Modifier_update");

  prop = RNA_def_property(srna, "time_mode", PROP_ENUM, PROP_NONE);
  RNA_def_property_enum_sdna(prop, nullptr, "time_mode");
  RNA_def_property_enum_items(prop, prop_time_type_items);
  RNA_def_property_ui_text(prop, "Time Mode", "Method to control playback time");
  RNA_def_property_update(prop, 0, "rna_Modifier_update");

  prop = RNA_def_property(srna, "play_mode", PROP_ENUM, PROP_NONE);
  RNA_def_property_enum_sdna(prop, nullptr, "play_mode");
  RNA_def_property_enum_items(prop, prop_time_play_items);
  RNA_def_property_ui_text(prop, "Play Mode", "");
  RNA_def_property_update(prop, 0, "rna_Modifier_update");

  prop = RNA_def_property(srna, "deform_mode", PROP_ENUM, PROP_NONE);
  RNA_def_property_enum_sdna(prop, nullptr, "deform_mode");
  RNA_def_property_enum_items(prop, prop_deform_mode_items);
  RNA_def_property_ui_text(prop, "Deform Mode", "");
  RNA_def_property_update(prop, 0, "rna_Modifier_update");

  prop = RNA_def_property(srna, "filepath", PROP_STRING, PROP_FILEPATH);
  RNA_def_property_ui_text(prop, "File Path", "Path to external displacements file");
  RNA_def_property_update(prop, 0, "rna_Modifier_update");

  prop = RNA_def_property(srna, "factor", PROP_FLOAT, PROP_NONE);
  RNA_def_property_float_sdna(prop, nullptr, "factor");
  RNA_def_property_range(prop, 0.0f, 1.0f);
  RNA_def_property_ui_text(prop, "Influence", "Influence of the deformation");
  RNA_def_property_update(prop, 0, "rna_Modifier_update");

  prop = RNA_def_property(srna, "vertex_group", PROP_STRING, PROP_NONE);
  RNA_def_property_string_sdna(prop, nullptr, "defgrp_name");
  RNA_def_property_ui_text(
      prop,
      "Vertex Group",
      "Name of the Vertex Group which determines the influence of the modifier per point");
  RNA_def_property_string_funcs(prop, nullptr, nullptr, "rna_MeshCacheModifier_defgrp_name_set");
  RNA_def_property_update(prop, 0, "rna_Modifier_update");

  prop = RNA_def_property(srna, "invert_vertex_group", PROP_BOOLEAN, PROP_NONE);
  RNA_def_property_boolean_sdna(prop, nullptr, "flag", MOD_MESHCACHE_INVERT_VERTEX_GROUP);
  RNA_def_property_ui_text(prop, "Invert", "Invert vertex group influence");
  RNA_def_property_update(prop, 0, "rna_Modifier_update");

  /* -------------------------------------------------------------------- */
  /* Axis Conversion */
  prop = RNA_def_property(srna, "forward_axis", PROP_ENUM, PROP_NONE);
  RNA_def_property_enum_sdna(prop, nullptr, "forward_axis");
  RNA_def_property_enum_items(prop, rna_enum_object_axis_items);
  RNA_def_property_ui_text(prop, "Forward", "");
  RNA_def_property_update(prop, 0, "rna_Modifier_update");

  prop = RNA_def_property(srna, "up_axis", PROP_ENUM, PROP_NONE);
  RNA_def_property_enum_sdna(prop, nullptr, "up_axis");
  RNA_def_property_enum_items(prop, rna_enum_object_axis_items);
  RNA_def_property_ui_text(prop, "Up", "");
  RNA_def_property_update(prop, 0, "rna_Modifier_update");

  prop = RNA_def_property(srna, "flip_axis", PROP_ENUM, PROP_NONE);
  RNA_def_property_enum_sdna(prop, nullptr, "flip_axis");
  RNA_def_property_enum_items(prop, rna_enum_axis_flag_xyz_items);
  RNA_def_property_flag(prop, PROP_ENUM_FLAG);
  RNA_def_property_ui_text(prop, "Flip Axis", "");
  RNA_def_property_update(prop, 0, "rna_Modifier_update");

  /* -------------------------------------------------------------------- */
  /* For Scene time */
  prop = RNA_def_property(srna, "frame_start", PROP_FLOAT, PROP_TIME);
  RNA_def_property_float_sdna(prop, nullptr, "frame_start");
  RNA_def_property_range(prop, -MAXFRAME, MAXFRAME);
  RNA_def_property_ui_text(prop, "Frame Start", "Add this to the start frame");
  RNA_def_property_update(prop, 0, "rna_Modifier_update");

  prop = RNA_def_property(srna, "frame_scale", PROP_FLOAT, PROP_NONE);
  RNA_def_property_float_sdna(prop, nullptr, "frame_scale");
  RNA_def_property_range(prop, 0.0f, 100.0f);
  RNA_def_property_ui_text(prop, "Frame Scale", "Evaluation time in seconds");
  RNA_def_property_update(prop, 0, "rna_Modifier_update");

  /* -------------------------------------------------------------------- */
  /* eval values depend on 'time_mode' */
  prop = RNA_def_property(srna, "eval_frame", PROP_FLOAT, PROP_NONE);
  RNA_def_property_float_sdna(prop, nullptr, "eval_frame");
  RNA_def_property_range(prop, MINFRAME, MAXFRAME);
  RNA_def_property_ui_text(prop, "Evaluation Frame", "The frame to evaluate (starting at 0)");
  RNA_def_property_update(prop, 0, "rna_Modifier_update");

  prop = RNA_def_property(srna, "eval_time", PROP_FLOAT, PROP_NONE);
  RNA_def_property_float_sdna(prop, nullptr, "eval_time");
  RNA_def_property_range(prop, 0.0f, FLT_MAX);
  RNA_def_property_ui_text(prop, "Evaluation Time", "Evaluation time in seconds");
  RNA_def_property_update(prop, 0, "rna_Modifier_update");

  prop = RNA_def_property(srna, "eval_factor", PROP_FLOAT, PROP_FACTOR);
  RNA_def_property_float_sdna(prop, nullptr, "eval_factor");
  RNA_def_property_range(prop, 0.0f, 1.0f);
  RNA_def_property_ui_text(prop, "Evaluation Factor", "Evaluation time in seconds");
  RNA_def_property_update(prop, 0, "rna_Modifier_update");

  RNA_define_lib_overridable(false);
}

static void rna_def_modifier_meshseqcache(BlenderRNA *brna)
{
  StructRNA *srna;
  PropertyRNA *prop;

  srna = RNA_def_struct(brna, "MeshSequenceCacheModifier", "Modifier");
  RNA_def_struct_ui_text(srna, "Cache Modifier", "Cache Mesh");
  RNA_def_struct_sdna(srna, "MeshSeqCacheModifierData");
  RNA_def_struct_ui_icon(srna, ICON_MOD_MESHDEFORM); /* XXX, needs own icon */

  RNA_define_lib_overridable(true);

  prop = RNA_def_property(srna, "cache_file", PROP_POINTER, PROP_NONE);
  RNA_def_property_pointer_sdna(prop, nullptr, "cache_file");
  RNA_def_property_struct_type(prop, "CacheFile");
  RNA_def_property_ui_text(prop, "Cache File", "");
  RNA_def_property_flag(prop, PROP_EDITABLE | PROP_ID_SELF_CHECK);
  RNA_def_property_update(prop, 0, "rna_Modifier_dependency_update");

  prop = RNA_def_property(srna, "object_path", PROP_STRING, PROP_NONE);
  RNA_def_property_ui_text(
      prop,
      "Object Path",
      "Path to the object in the Alembic archive used to lookup geometric data");
  RNA_def_property_update(prop, 0, "rna_Modifier_update");

  static const EnumPropertyItem read_flag_items[] = {
      {MOD_MESHSEQ_READ_VERT, "VERT", 0, "Vertex", ""},
      {MOD_MESHSEQ_READ_POLY, "POLY", 0, "Faces", ""},
      {MOD_MESHSEQ_READ_UV, "UV", 0, "UV", ""},
      {MOD_MESHSEQ_READ_COLOR, "COLOR", 0, "Color", ""},
      {0, nullptr, 0, nullptr, nullptr},
  };

  prop = RNA_def_property(srna, "read_data", PROP_ENUM, PROP_NONE);
  RNA_def_property_flag(prop, PROP_ENUM_FLAG);
  RNA_def_property_enum_sdna(prop, nullptr, "read_flag");
  RNA_def_property_enum_items(prop, read_flag_items);
  RNA_def_property_ui_text(prop, "Read Data", "Data to read from the cache");
  RNA_def_property_update(prop, 0, "rna_Modifier_update");

  prop = RNA_def_property(srna, "use_vertex_interpolation", PROP_BOOLEAN, PROP_NONE);
  RNA_def_property_boolean_sdna(prop, nullptr, "read_flag", MOD_MESHSEQ_INTERPOLATE_VERTICES);
  RNA_def_property_ui_text(
      prop, "Vertex Interpolation", "Allow interpolation of vertex positions");
  RNA_def_property_update(prop, 0, "rna_Modifier_update");

  prop = RNA_def_property(srna, "velocity_scale", PROP_FLOAT, PROP_NONE);
  RNA_def_property_float_sdna(prop, nullptr, "velocity_scale");
  RNA_def_property_range(prop, 0.0f, FLT_MAX);
  RNA_def_property_ui_text(
      prop,
      "Velocity Scale",
      "Multiplier used to control the magnitude of the velocity vectors for time effects");
  RNA_def_property_update(prop, 0, "rna_Modifier_update");

  RNA_define_lib_overridable(false);
}

static void rna_def_modifier_laplaciandeform(BlenderRNA *brna)
{
  StructRNA *srna;
  PropertyRNA *prop;

  srna = RNA_def_struct(brna, "LaplacianDeformModifier", "Modifier");
  RNA_def_struct_ui_text(srna, "Laplacian Deform Modifier", "Mesh deform modifier");
  RNA_def_struct_sdna(srna, "LaplacianDeformModifierData");
  RNA_def_struct_ui_icon(srna, ICON_MOD_MESHDEFORM);

  RNA_define_lib_overridable(true);

  prop = RNA_def_property(srna, "vertex_group", PROP_STRING, PROP_NONE);
  RNA_def_property_string_sdna(prop, nullptr, "anchor_grp_name");
  RNA_def_property_ui_text(
      prop, "Anchor Weights", "Name of Vertex Group which determines Anchors");
  RNA_def_property_string_funcs(
      prop, nullptr, nullptr, "rna_LaplacianDeformModifier_anchor_grp_name_set");

  prop = RNA_def_property(srna, "iterations", PROP_INT, PROP_NONE);
  RNA_def_property_int_sdna(prop, nullptr, "repeat");
  RNA_def_property_ui_range(prop, 1, 50, 1, -1);
  RNA_def_property_ui_text(prop, "Repeat", "");
  RNA_def_property_update(prop, 0, "rna_Modifier_update");

  prop = RNA_def_property(srna, "is_bind", PROP_BOOLEAN, PROP_NONE);
  RNA_def_property_boolean_funcs(prop, "rna_LaplacianDeformModifier_is_bind_get", nullptr);
  RNA_def_property_ui_text(prop, "Bound", "Whether geometry has been bound to anchors");
  RNA_def_property_clear_flag(prop, PROP_EDITABLE);

  prop = RNA_def_property(srna, "invert_vertex_group", PROP_BOOLEAN, PROP_NONE);
  RNA_def_property_boolean_sdna(prop, nullptr, "flag", MOD_LAPLACIANDEFORM_INVERT_VGROUP);
  RNA_def_property_ui_text(prop, "Invert", "Invert vertex group influence");
  RNA_def_property_update(prop, 0, "rna_Modifier_update");

  RNA_define_lib_overridable(false);

  RNA_def_property_update(prop, 0, "rna_Modifier_update");
}

static void rna_def_modifier_weld(BlenderRNA *brna)
{
  StructRNA *srna;
  PropertyRNA *prop;

  static const EnumPropertyItem mode_items[] = {
      {MOD_WELD_MODE_ALL, "ALL", 0, "All", "Full merge by distance"},
      {MOD_WELD_MODE_CONNECTED, "CONNECTED", 0, "Connected", "Only merge along the edges"},
      {0, nullptr, 0, nullptr, nullptr},
  };

  srna = RNA_def_struct(brna, "WeldModifier", "Modifier");
  RNA_def_struct_ui_text(srna, "Weld Modifier", "Weld modifier");
  RNA_def_struct_sdna(srna, "WeldModifierData");
  RNA_def_struct_ui_icon(srna, ICON_AUTOMERGE_OFF);

  RNA_define_lib_overridable(true);

  prop = RNA_def_property(srna, "mode", PROP_ENUM, PROP_NONE);
  RNA_def_property_enum_items(prop, mode_items);
  RNA_def_property_ui_text(prop, "Mode", "Mode defines the merge rule");
  RNA_def_property_update(prop, 0, "rna_Modifier_update");

  prop = RNA_def_property(srna, "merge_threshold", PROP_FLOAT, PROP_DISTANCE);
  RNA_def_property_float_sdna(prop, nullptr, "merge_dist");
  RNA_def_property_range(prop, 0, FLT_MAX);
  RNA_def_property_ui_range(prop, 0, 1, 0.001, 6);
  RNA_def_property_ui_text(prop, "Merge Distance", "Limit below which to merge vertices");
  RNA_def_property_update(prop, 0, "rna_Modifier_update");

  prop = RNA_def_property(srna, "vertex_group", PROP_STRING, PROP_NONE);
  RNA_def_property_string_sdna(prop, nullptr, "defgrp_name");
  RNA_def_property_ui_text(
      prop, "Vertex Group", "Vertex group name for selecting the affected areas");
  RNA_def_property_string_funcs(prop, nullptr, nullptr, "rna_WeldModifier_defgrp_name_set");
  RNA_def_property_update(prop, 0, "rna_Modifier_update");

  prop = RNA_def_property(srna, "invert_vertex_group", PROP_BOOLEAN, PROP_NONE);
  RNA_def_property_boolean_sdna(prop, nullptr, "flag", MOD_WELD_INVERT_VGROUP);
  RNA_def_property_ui_text(prop, "Invert", "Invert vertex group influence");
  RNA_def_property_update(prop, 0, "rna_Modifier_update");

  prop = RNA_def_property(srna, "loose_edges", PROP_BOOLEAN, PROP_NONE);
  RNA_def_property_boolean_sdna(prop, nullptr, "flag", MOD_WELD_LOOSE_EDGES);
  RNA_def_property_ui_text(
      prop, "Only Loose Edges", "Collapse edges without faces, cloth sewing edges");
  RNA_def_property_update(prop, 0, "rna_Modifier_update");

  RNA_define_lib_overridable(false);
}

static void rna_def_modifier_wireframe(BlenderRNA *brna)
{
  StructRNA *srna;
  PropertyRNA *prop;

  srna = RNA_def_struct(brna, "WireframeModifier", "Modifier");
  RNA_def_struct_ui_text(srna, "Wireframe Modifier", "Wireframe effect modifier");
  RNA_def_struct_sdna(srna, "WireframeModifierData");
  RNA_def_struct_ui_icon(srna, ICON_MOD_WIREFRAME);

  RNA_define_lib_overridable(true);

  prop = RNA_def_property(srna, "thickness", PROP_FLOAT, PROP_DISTANCE);
  RNA_def_property_float_sdna(prop, nullptr, "offset");
  RNA_def_property_range(prop, -FLT_MAX, FLT_MAX);
  RNA_def_property_ui_range(prop, 0.0f, 1.0f, 0.01, 4);
  RNA_def_property_ui_text(prop, "Thickness", "Thickness factor");
  RNA_def_property_update(prop, 0, "rna_Modifier_update");

  prop = RNA_def_property(srna, "thickness_vertex_group", PROP_FLOAT, PROP_FACTOR);
  RNA_def_property_float_sdna(prop, nullptr, "offset_fac_vg");
  RNA_def_property_range(prop, 0.0, 1.0);
  RNA_def_property_ui_range(prop, 0, 1, 0.1, 3);
  RNA_def_property_ui_text(
      prop, "Vertex Group Factor", "Thickness factor to use for zero vertex group influence");
  RNA_def_property_update(prop, 0, "rna_Modifier_update");

  prop = RNA_def_property(srna, "offset", PROP_FLOAT, PROP_FACTOR);
  RNA_def_property_float_sdna(prop, nullptr, "offset_fac");
  RNA_def_property_range(prop, -FLT_MAX, FLT_MAX);
  RNA_def_property_ui_range(prop, -1, 1, 0.1, 4);
  RNA_def_property_ui_text(prop, "Offset", "Offset the thickness from the center");
  RNA_def_property_update(prop, 0, "rna_Modifier_update");

  prop = RNA_def_property(srna, "use_replace", PROP_BOOLEAN, PROP_NONE);
  RNA_def_property_boolean_sdna(prop, nullptr, "flag", MOD_WIREFRAME_REPLACE);
  RNA_def_property_ui_text(prop, "Replace", "Remove original geometry");
  RNA_def_property_update(prop, 0, "rna_Modifier_update");

  prop = RNA_def_property(srna, "use_boundary", PROP_BOOLEAN, PROP_NONE);
  RNA_def_property_boolean_sdna(prop, nullptr, "flag", MOD_WIREFRAME_BOUNDARY);
  RNA_def_property_ui_text(prop, "Boundary", "Support face boundaries");
  RNA_def_property_update(prop, 0, "rna_Modifier_update");

  prop = RNA_def_property(srna, "use_even_offset", PROP_BOOLEAN, PROP_NONE);
  RNA_def_property_boolean_sdna(prop, nullptr, "flag", MOD_WIREFRAME_OFS_EVEN);
  RNA_def_property_ui_text(prop, "Offset Even", "Scale the offset to give more even thickness");
  RNA_def_property_update(prop, 0, "rna_Modifier_update");

  prop = RNA_def_property(srna, "use_relative_offset", PROP_BOOLEAN, PROP_NONE);
  RNA_def_property_boolean_sdna(prop, nullptr, "flag", MOD_WIREFRAME_OFS_RELATIVE);
  RNA_def_property_ui_text(prop, "Offset Relative", "Scale the offset by surrounding geometry");
  RNA_def_property_update(prop, 0, "rna_Modifier_update");

  prop = RNA_def_property(srna, "use_crease", PROP_BOOLEAN, PROP_NONE);
  RNA_def_property_boolean_sdna(prop, nullptr, "flag", MOD_WIREFRAME_CREASE);
  RNA_def_property_ui_text(
      prop, "Offset Relative", "Crease hub edges for improved subdivision surface");
  RNA_def_property_update(prop, 0, "rna_Modifier_update");

  prop = RNA_def_property(srna, "crease_weight", PROP_FLOAT, PROP_NONE);
  RNA_def_property_float_sdna(prop, nullptr, "crease_weight");
  RNA_def_property_range(prop, -FLT_MAX, FLT_MAX);
  RNA_def_property_ui_range(prop, 0.0f, 1.0f, 0.1, 1);
  RNA_def_property_ui_text(prop, "Weight", "Crease weight (if active)");
  RNA_def_property_update(prop, 0, "rna_Modifier_update");

  prop = RNA_def_property(srna, "material_offset", PROP_INT, PROP_NONE);
  RNA_def_property_int_sdna(prop, nullptr, "mat_ofs");
  RNA_def_property_range(prop, SHRT_MIN, SHRT_MAX);
  RNA_def_property_ui_text(prop, "Material Offset", "Offset material index of generated faces");
  RNA_def_property_update(prop, 0, "rna_Modifier_update");

  prop = RNA_def_property(srna, "vertex_group", PROP_STRING, PROP_NONE);
  RNA_def_property_string_sdna(prop, nullptr, "defgrp_name");
  RNA_def_property_ui_text(
      prop, "Vertex Group", "Vertex group name for selecting the affected areas");
  RNA_def_property_string_funcs(prop, nullptr, nullptr, "rna_WireframeModifier_defgrp_name_set");
  RNA_def_property_update(prop, 0, "rna_Modifier_update");

  prop = RNA_def_property(srna, "invert_vertex_group", PROP_BOOLEAN, PROP_NONE);
  RNA_def_property_boolean_sdna(prop, nullptr, "flag", MOD_WIREFRAME_INVERT_VGROUP);
  RNA_def_property_ui_text(prop, "Invert", "Invert vertex group influence");
  RNA_def_property_update(prop, 0, "rna_Modifier_update");

  RNA_define_lib_overridable(false);
}

static void rna_def_modifier_datatransfer(BlenderRNA *brna)
{
  StructRNA *srna;
  PropertyRNA *prop;

  static const EnumPropertyItem DT_layer_vert_items[] = {
    {DT_TYPE_MDEFORMVERT,
     "VGROUP_WEIGHTS",
     0,
     "Vertex Groups",
     "Transfer active or all vertex groups"},
#  if 0 /* TODO */
    {DT_TYPE_SHAPEKEY, "SHAPEKEYS", 0, "Shapekey(s)", "Transfer active or all shape keys"},
#  endif
  /* XXX When SkinModifier is enabled,
   * it seems to erase its own CD_MVERT_SKIN layer from final DM :( */
#  if 0
    {DT_TYPE_SKIN, "SKIN", 0, "Skin Weight", "Transfer skin weights"},
#  endif
    {DT_TYPE_BWEIGHT_VERT, "BEVEL_WEIGHT_VERT", 0, "Bevel Weight", "Transfer bevel weights"},
    {DT_TYPE_MPROPCOL_VERT | DT_TYPE_MLOOPCOL_VERT,
     "COLOR_VERTEX",
     0,
     "Colors",
     "Transfer color attributes"},
    {0, nullptr, 0, nullptr, nullptr},
  };

  static const EnumPropertyItem DT_layer_edge_items[] = {
      {DT_TYPE_SHARP_EDGE, "SHARP_EDGE", 0, "Sharp", "Transfer sharp mark"},
      {DT_TYPE_SEAM, "SEAM", 0, "UV Seam", "Transfer UV seam mark"},
      {DT_TYPE_CREASE, "CREASE", 0, "Crease", "Transfer subdivision crease values"},
      {DT_TYPE_BWEIGHT_EDGE, "BEVEL_WEIGHT_EDGE", 0, "Bevel Weight", "Transfer bevel weights"},
      {DT_TYPE_FREESTYLE_EDGE, "FREESTYLE_EDGE", 0, "Freestyle", "Transfer Freestyle edge mark"},
      {0, nullptr, 0, nullptr, nullptr},
  };

  static const EnumPropertyItem DT_layer_loop_items[] = {
      {DT_TYPE_LNOR, "CUSTOM_NORMAL", 0, "Custom Normals", "Transfer custom normals"},
      {DT_TYPE_MPROPCOL_LOOP | DT_TYPE_MLOOPCOL_LOOP,
       "COLOR_CORNER",
       0,
       "Colors",
       "Transfer color attributes"},
      {DT_TYPE_UV, "UV", 0, "UVs", "Transfer UV layers"},
      {0, nullptr, 0, nullptr, nullptr},
  };

  static const EnumPropertyItem DT_layer_poly_items[] = {
      {DT_TYPE_SHARP_FACE, "SMOOTH", 0, "Smooth", "Transfer flat/smooth mark"},
      {DT_TYPE_FREESTYLE_FACE,
       "FREESTYLE_FACE",
       0,
       "Freestyle Mark",
       "Transfer Freestyle face mark"},
      {0, nullptr, 0, nullptr, nullptr},
  };

  srna = RNA_def_struct(brna, "DataTransferModifier", "Modifier");
  RNA_def_struct_ui_text(
      srna, "Data Transfer Modifier", "Modifier transferring some data from a source mesh");
  RNA_def_struct_sdna(srna, "DataTransferModifierData");
  RNA_def_struct_ui_icon(srna, ICON_MOD_DATA_TRANSFER);

  RNA_define_lib_overridable(true);

  prop = RNA_def_property(srna, "object", PROP_POINTER, PROP_NONE);
  RNA_def_property_pointer_sdna(prop, nullptr, "ob_source");
  RNA_def_property_ui_text(prop, "Source Object", "Object to transfer data from");
  RNA_def_property_flag(prop, PROP_EDITABLE | PROP_ID_SELF_CHECK);
  RNA_def_property_pointer_funcs(
      prop, nullptr, "rna_DataTransferModifier_ob_source_set", nullptr, "rna_Mesh_object_poll");
  RNA_def_property_update(prop, 0, "rna_Modifier_dependency_update");

  prop = RNA_def_boolean(srna,
                         "use_object_transform",
                         true,
                         "Object Transform",
                         "Evaluate source and destination meshes in global space");
  RNA_def_property_boolean_sdna(prop, nullptr, "flags", MOD_DATATRANSFER_OBSRC_TRANSFORM);
  RNA_def_property_update(prop, 0, "rna_Modifier_update");

  /* Generic, UI-only data types toggles. */
  prop = RNA_def_boolean(
      srna, "use_vert_data", false, "Vertex Data", "Enable vertex data transfer");
  RNA_def_property_boolean_sdna(prop, nullptr, "flags", MOD_DATATRANSFER_USE_VERT);
  RNA_def_property_update(prop, 0, "rna_DataTransferModifier_use_data_update");

  prop = RNA_def_boolean(srna, "use_edge_data", false, "Edge Data", "Enable edge data transfer");
  RNA_def_property_boolean_sdna(prop, nullptr, "flags", MOD_DATATRANSFER_USE_EDGE);
  RNA_def_property_update(prop, 0, "rna_DataTransferModifier_use_data_update");

  prop = RNA_def_boolean(
      srna, "use_loop_data", false, "Face Corner Data", "Enable face corner data transfer");
  RNA_def_property_boolean_sdna(prop, nullptr, "flags", MOD_DATATRANSFER_USE_LOOP);
  RNA_def_property_update(prop, 0, "rna_DataTransferModifier_use_data_update");

  prop = RNA_def_boolean(srna, "use_poly_data", false, "Face Data", "Enable face data transfer");
  RNA_def_property_boolean_sdna(prop, nullptr, "flags", MOD_DATATRANSFER_USE_POLY);
  RNA_def_property_update(prop, 0, "rna_DataTransferModifier_use_data_update");

  /* Actual data types selection. */
  prop = RNA_def_enum(srna,
                      "data_types_verts",
                      DT_layer_vert_items,
                      0,
                      "Vertex Data Types",
                      "Which vertex data layers to transfer");
  RNA_def_property_flag(prop, PROP_ENUM_FLAG);
  RNA_def_property_enum_sdna(prop, nullptr, "data_types");
  RNA_def_property_enum_funcs(
      prop, nullptr, "rna_DataTransferModifier_verts_data_types_set", nullptr);
  RNA_def_property_update(prop, 0, "rna_DataTransferModifier_data_types_update");

  prop = RNA_def_enum(srna,
                      "data_types_edges",
                      DT_layer_edge_items,
                      0,
                      "Edge Data Types",
                      "Which edge data layers to transfer");
  RNA_def_property_flag(prop, PROP_ENUM_FLAG);
  RNA_def_property_enum_sdna(prop, nullptr, "data_types");
  RNA_def_property_enum_funcs(
      prop, nullptr, "rna_DataTransferModifier_edges_data_types_set", nullptr);
  RNA_def_property_update(prop, 0, "rna_DataTransferModifier_data_types_update");

  prop = RNA_def_enum(srna,
                      "data_types_loops",
                      DT_layer_loop_items,
                      0,
                      "Face Corner Data Types",
                      "Which face corner data layers to transfer");
  RNA_def_property_flag(prop, PROP_ENUM_FLAG);
  RNA_def_property_enum_sdna(prop, nullptr, "data_types");
  RNA_def_property_enum_funcs(
      prop, nullptr, "rna_DataTransferModifier_loops_data_types_set", nullptr);
  RNA_def_property_update(prop, 0, "rna_DataTransferModifier_data_types_update");

  prop = RNA_def_enum(srna,
                      "data_types_polys",
                      DT_layer_poly_items,
                      0,
                      "Poly Data Types",
                      "Which face data layers to transfer");
  RNA_def_property_flag(prop, PROP_ENUM_FLAG);
  RNA_def_property_enum_sdna(prop, nullptr, "data_types");
  RNA_def_property_enum_funcs(
      prop, nullptr, "rna_DataTransferModifier_polys_data_types_set", nullptr);
  RNA_def_property_update(prop, 0, "rna_DataTransferModifier_data_types_update");

  /* Mapping methods. */
  prop = RNA_def_enum(srna,
                      "vert_mapping",
                      rna_enum_dt_method_vertex_items,
                      MREMAP_MODE_VERT_NEAREST,
                      "Vertex Mapping",
                      "Method used to map source vertices to destination ones");
  RNA_def_property_enum_sdna(prop, nullptr, "vmap_mode");
  RNA_def_property_update(prop, 0, "rna_Modifier_update");

  prop = RNA_def_enum(srna,
                      "edge_mapping",
                      rna_enum_dt_method_edge_items,
                      MREMAP_MODE_EDGE_NEAREST,
                      "Edge Mapping",
                      "Method used to map source edges to destination ones");
  RNA_def_property_enum_sdna(prop, nullptr, "emap_mode");
  RNA_def_property_update(prop, 0, "rna_Modifier_update");

  prop = RNA_def_enum(srna,
                      "loop_mapping",
                      rna_enum_dt_method_loop_items,
                      MREMAP_MODE_LOOP_NEAREST_POLYNOR,
                      "Face Corner Mapping",
                      "Method used to map source faces' corners to destination ones");
  RNA_def_property_enum_sdna(prop, nullptr, "lmap_mode");
  RNA_def_property_update(prop, 0, "rna_Modifier_update");

  prop = RNA_def_enum(srna,
                      "poly_mapping",
                      rna_enum_dt_method_poly_items,
                      MREMAP_MODE_POLY_NEAREST,
                      "Face Mapping",
                      "Method used to map source faces to destination ones");
  RNA_def_property_enum_sdna(prop, nullptr, "pmap_mode");
  RNA_def_property_update(prop, 0, "rna_Modifier_update");

  /* Mapping options and filtering. */
  prop = RNA_def_boolean(
      srna,
      "use_max_distance",
      false,
      "Only Neighbor Geometry",
      "Source elements must be closer than given distance from destination one");
  RNA_def_property_boolean_sdna(prop, nullptr, "flags", MOD_DATATRANSFER_MAP_MAXDIST);
  RNA_def_property_update(prop, 0, "rna_Modifier_update");

  prop = RNA_def_float(
      srna,
      "max_distance",
      1.0f,
      0.0f,
      FLT_MAX,
      "Max Distance",
      "Maximum allowed distance between source and destination element, for non-topology mappings",
      0.0f,
      100.0f);
  RNA_def_property_float_sdna(prop, nullptr, "map_max_distance");
  RNA_def_property_subtype(prop, PROP_DISTANCE);
  RNA_def_property_update(prop, 0, "rna_Modifier_update");

  prop = RNA_def_float(
      srna,
      "ray_radius",
      0.0f,
      0.0f,
      FLT_MAX,
      "Ray Radius",
      "'Width' of rays (especially useful when raycasting against vertices or edges)",
      0.0f,
      10.0f);
  RNA_def_property_float_sdna(prop, nullptr, "map_ray_radius");
  RNA_def_property_subtype(prop, PROP_DISTANCE);
  RNA_def_property_update(prop, 0, "rna_Modifier_update");

  prop = RNA_def_float(
      srna,
      "islands_precision",
      0.0f,
      0.0f,
      1.0f,
      "Islands Precision",
      "Factor controlling precision of islands handling "
      "(typically, 0.1 should be enough, higher values can make things really slow)",
      0.0f,
      1.0f);
  RNA_def_property_subtype(prop, PROP_DISTANCE);
  RNA_def_property_update(prop, 0, "rna_Modifier_update");

  /* How to handle multi-layers types of data. */
  prop = RNA_def_enum(srna,
                      "layers_vgroup_select_src",
                      rna_enum_dt_layers_select_src_items,
                      DT_LAYERS_ALL_SRC,
                      "Source Layers Selection",
                      "Which layers to transfer, in case of multi-layers types");
  RNA_def_property_enum_sdna(prop, nullptr, "layers_select_src[DT_MULTILAYER_INDEX_MDEFORMVERT]");
  RNA_def_property_enum_funcs(
      prop, nullptr, nullptr, "rna_DataTransferModifier_layers_select_src_itemf");
  RNA_def_property_update(prop, 0, "rna_Modifier_update");

#  if 0
  prop = RNA_def_enum(srna,
                      "layers_shapekey_select_src",
                      rna_enum_dt_layers_select_src_items,
                      DT_LAYERS_ALL_SRC,
                      "Source Layers Selection",
                      "Which layers to transfer, in case of multi-layers types");
  RNA_def_property_enum_sdna(prop, nullptr, "layers_select_src[DT_MULTILAYER_INDEX_SHAPEKEY]");
  RNA_def_property_enum_funcs(
      prop, nullptr, nullptr, "rna_DataTransferModifier_layers_select_src_itemf");
  RNA_def_property_update(prop, 0, "rna_Modifier_update");
#  endif

  prop = RNA_def_enum(srna,
                      "layers_vcol_vert_select_src",
                      rna_enum_dt_layers_select_src_items,
                      DT_LAYERS_ALL_SRC,
                      "Source Layers Selection",
                      "Which layers to transfer, in case of multi-layers types");
  RNA_def_property_enum_sdna(prop, nullptr, "layers_select_src[DT_MULTILAYER_INDEX_VCOL_VERT]");
  RNA_def_property_enum_funcs(
      prop, nullptr, nullptr, "rna_DataTransferModifier_layers_select_src_itemf");
  RNA_def_property_update(prop, 0, "rna_Modifier_update");

  prop = RNA_def_enum(srna,
                      "layers_vcol_loop_select_src",
                      rna_enum_dt_layers_select_src_items,
                      DT_LAYERS_ALL_SRC,
                      "Source Layers Selection",
                      "Which layers to transfer, in case of multi-layers types");
  RNA_def_property_enum_sdna(prop, nullptr, "layers_select_src[DT_MULTILAYER_INDEX_VCOL_LOOP]");
  RNA_def_property_enum_funcs(
      prop, nullptr, nullptr, "rna_DataTransferModifier_layers_select_src_itemf");
  RNA_def_property_update(prop, 0, "rna_Modifier_update");

  prop = RNA_def_enum(srna,
                      "layers_uv_select_src",
                      rna_enum_dt_layers_select_src_items,
                      DT_LAYERS_ALL_SRC,
                      "Source Layers Selection",
                      "Which layers to transfer, in case of multi-layers types");
  RNA_def_property_enum_sdna(prop, nullptr, "layers_select_src[DT_MULTILAYER_INDEX_UV]");
  RNA_def_property_enum_funcs(
      prop, nullptr, nullptr, "rna_DataTransferModifier_layers_select_src_itemf");
  RNA_def_property_update(prop, 0, "rna_Modifier_update");

  prop = RNA_def_enum(srna,
                      "layers_vgroup_select_dst",
                      rna_enum_dt_layers_select_dst_items,
                      DT_LAYERS_NAME_DST,
                      "Destination Layers Matching",
                      "How to match source and destination layers");
  RNA_def_property_enum_sdna(prop, nullptr, "layers_select_dst[DT_MULTILAYER_INDEX_MDEFORMVERT]");
  RNA_def_property_enum_funcs(
      prop, nullptr, nullptr, "rna_DataTransferModifier_layers_select_dst_itemf");
  RNA_def_property_update(prop, 0, "rna_Modifier_update");

#  if 0
  prop = RNA_def_enum(srna,
                      "layers_shapekey_select_dst",
                      rna_enum_dt_layers_select_dst_items,
                      DT_LAYERS_NAME_DST,
                      "Destination Layers Matching",
                      "How to match source and destination layers");
  RNA_def_property_enum_sdna(prop, nullptr, "layers_select_dst[DT_MULTILAYER_INDEX_SHAPEKEY]");
  RNA_def_property_enum_funcs(
      prop, nullptr, nullptr, "rna_DataTransferModifier_layers_select_dst_itemf");
  RNA_def_property_update(prop, 0, "rna_Modifier_update");
#  endif

  prop = RNA_def_enum(srna,
                      "layers_vcol_vert_select_dst",
                      rna_enum_dt_layers_select_dst_items,
                      DT_LAYERS_NAME_DST,
                      "Destination Layers Matching",
                      "How to match source and destination layers");
  RNA_def_property_enum_sdna(prop, nullptr, "layers_select_dst[DT_MULTILAYER_INDEX_VCOL_VERT]");
  RNA_def_property_enum_funcs(
      prop, nullptr, nullptr, "rna_DataTransferModifier_layers_select_dst_itemf");
  RNA_def_property_update(prop, 0, "rna_Modifier_update");

  prop = RNA_def_enum(srna,
                      "layers_vcol_loop_select_dst",
                      rna_enum_dt_layers_select_dst_items,
                      DT_LAYERS_NAME_DST,
                      "Destination Layers Matching",
                      "How to match source and destination layers");
  RNA_def_property_enum_sdna(prop, nullptr, "layers_select_dst[DT_MULTILAYER_INDEX_VCOL_LOOP]");
  RNA_def_property_enum_funcs(
      prop, nullptr, nullptr, "rna_DataTransferModifier_layers_select_dst_itemf");
  RNA_def_property_update(prop, 0, "rna_Modifier_update");

  prop = RNA_def_enum(srna,
                      "layers_uv_select_dst",
                      rna_enum_dt_layers_select_dst_items,
                      DT_LAYERS_NAME_DST,
                      "Destination Layers Matching",
                      "How to match source and destination layers");
  RNA_def_property_enum_sdna(prop, nullptr, "layers_select_dst[DT_MULTILAYER_INDEX_UV]");
  RNA_def_property_enum_funcs(
      prop, nullptr, nullptr, "rna_DataTransferModifier_layers_select_dst_itemf");
  RNA_def_property_update(prop, 0, "rna_Modifier_update");

  /* Mix stuff */
  prop = RNA_def_enum(srna,
                      "mix_mode",
                      rna_enum_dt_mix_mode_items,
                      CDT_MIX_TRANSFER,
                      "Mix Mode",
                      "How to affect destination elements with source values");
  RNA_def_property_enum_funcs(prop, nullptr, nullptr, "rna_DataTransferModifier_mix_mode_itemf");
  RNA_def_property_update(prop, 0, "rna_Modifier_update");

  prop = RNA_def_float_factor(
      srna,
      "mix_factor",
      0.0f,
      0.0f,
      1.0f,
      "Mix Factor",
      "Factor to use when applying data to destination (exact behavior depends on mix mode, "
      "multiplied with weights from vertex group when defined)",
      0.0f,
      1.0f);
  RNA_def_property_update(prop, 0, "rna_Modifier_update");

  prop = RNA_def_string(srna,
                        "vertex_group",
                        nullptr,
                        MAX_VGROUP_NAME,
                        "Vertex Group",
                        "Vertex group name for selecting the affected areas");
  RNA_def_property_string_sdna(prop, nullptr, "defgrp_name");
  RNA_def_property_string_funcs(
      prop, nullptr, nullptr, "rna_DataTransferModifier_defgrp_name_set");
  RNA_def_property_update(prop, 0, "rna_Modifier_update");

  prop = RNA_def_boolean(
      srna, "invert_vertex_group", false, "Invert", "Invert vertex group influence");
  RNA_def_property_boolean_sdna(prop, nullptr, "flags", MOD_DATATRANSFER_INVERT_VGROUP);
  RNA_def_property_update(prop, 0, "rna_Modifier_update");

  RNA_define_lib_overridable(false);
}

static void rna_def_modifier_normaledit(BlenderRNA *brna)
{
  StructRNA *srna;
  PropertyRNA *prop;

  static const EnumPropertyItem prop_mode_items[] = {
      {MOD_NORMALEDIT_MODE_RADIAL,
       "RADIAL",
       0,
       "Radial",
       "From an ellipsoid (shape defined by the boundbox's dimensions, target is optional)"},
      {MOD_NORMALEDIT_MODE_DIRECTIONAL,
       "DIRECTIONAL",
       0,
       "Directional",
       "Normals 'track' (point to) the target object"},
      {0, nullptr, 0, nullptr, nullptr},
  };

  static const EnumPropertyItem prop_mix_mode_items[] = {
      {MOD_NORMALEDIT_MIX_COPY, "COPY", 0, "Copy", "Copy new normals (overwrite existing)"},
      {MOD_NORMALEDIT_MIX_ADD, "ADD", 0, "Add", "Copy sum of new and old normals"},
      {MOD_NORMALEDIT_MIX_SUB, "SUB", 0, "Subtract", "Copy new normals minus old normals"},
      {MOD_NORMALEDIT_MIX_MUL,
       "MUL",
       0,
       "Multiply",
       "Copy product of old and new normals (not cross product)"},
      {0, nullptr, 0, nullptr, nullptr},
  };

  srna = RNA_def_struct(brna, "NormalEditModifier", "Modifier");
  RNA_def_struct_ui_text(
      srna, "Normal Edit Modifier", "Modifier affecting/generating custom normals");
  RNA_def_struct_sdna(srna, "NormalEditModifierData");
  RNA_def_struct_ui_icon(srna, ICON_MOD_NORMALEDIT);

  RNA_define_lib_overridable(true);

  prop = RNA_def_property(srna, "mode", PROP_ENUM, PROP_NONE);
  RNA_def_property_enum_items(prop, prop_mode_items);
  RNA_def_property_ui_text(prop, "Mode", "How to affect (generate) normals");
  RNA_def_property_update(prop, 0, "rna_Modifier_update");

  prop = RNA_def_float_array(srna,
                             "offset",
                             3,
                             nullptr,
                             -FLT_MAX,
                             FLT_MAX,
                             "Offset",
                             "Offset from object's center",
                             -100.0f,
                             100.0f);
  RNA_def_property_subtype(prop, PROP_COORDS);
  RNA_def_property_update(prop, 0, "rna_Modifier_update");

  prop = RNA_def_property(srna, "mix_mode", PROP_ENUM, PROP_NONE);
  RNA_def_property_enum_items(prop, prop_mix_mode_items);
  RNA_def_property_ui_text(prop, "Mix Mode", "How to mix generated normals with existing ones");
  RNA_def_property_update(prop, 0, "rna_Modifier_update");

  prop = RNA_def_property(srna, "mix_factor", PROP_FLOAT, PROP_FACTOR);
  RNA_def_property_range(prop, 0.0, 1.0);
  RNA_def_property_ui_text(
      prop, "Mix Factor", "How much of generated normals to mix with existing ones");
  RNA_def_property_update(prop, 0, "rna_Modifier_update");

  prop = RNA_def_property(srna, "mix_limit", PROP_FLOAT, PROP_ANGLE);
  RNA_def_property_range(prop, 0.0, DEG2RADF(180.0f));
  RNA_def_property_ui_text(prop, "Max Angle", "Maximum angle between old and new normals");
  RNA_def_property_update(prop, 0, "rna_Modifier_update");

  prop = RNA_def_property(srna, "no_polynors_fix", PROP_BOOLEAN, PROP_NONE);
  RNA_def_property_boolean_sdna(prop, nullptr, "flag", MOD_NORMALEDIT_NO_POLYNORS_FIX);
  RNA_def_property_boolean_default(prop, false);
  RNA_def_property_ui_text(prop,
                           "Lock Polygon Normals",
                           "Do not flip polygons when their normals are not consistent "
                           "with their newly computed custom vertex normals");
  RNA_def_property_update(prop, 0, "rna_Modifier_update");

  prop = RNA_def_property(srna, "vertex_group", PROP_STRING, PROP_NONE);
  RNA_def_property_string_sdna(prop, nullptr, "defgrp_name");
  RNA_def_property_ui_text(
      prop, "Vertex Group", "Vertex group name for selecting/weighting the affected areas");
  RNA_def_property_string_funcs(prop, nullptr, nullptr, "rna_NormalEditModifier_defgrp_name_set");
  RNA_def_property_update(prop, 0, "rna_Modifier_update");

  prop = RNA_def_property(srna, "invert_vertex_group", PROP_BOOLEAN, PROP_NONE);
  RNA_def_property_boolean_sdna(prop, nullptr, "flag", MOD_NORMALEDIT_INVERT_VGROUP);
  RNA_def_property_ui_text(prop, "Invert", "Invert vertex group influence");
  RNA_def_property_update(prop, 0, "rna_Modifier_update");

  prop = RNA_def_property(srna, "target", PROP_POINTER, PROP_NONE);
  RNA_def_property_ui_text(prop, "Target", "Target object used to affect normals");
  RNA_def_property_pointer_funcs(
      prop, nullptr, "rna_NormalEditModifier_target_set", nullptr, nullptr);
  RNA_def_property_flag(prop, PROP_EDITABLE | PROP_ID_SELF_CHECK);
  RNA_def_property_update(prop, 0, "rna_Modifier_dependency_update");

  prop = RNA_def_property(srna, "use_direction_parallel", PROP_BOOLEAN, PROP_NONE);
  RNA_def_property_boolean_sdna(prop, nullptr, "flag", MOD_NORMALEDIT_USE_DIRECTION_PARALLEL);
  RNA_def_property_boolean_default(prop, true);
  RNA_def_property_ui_text(prop,
                           "Parallel Normals",
                           "Use same direction for all normals, from origin to target's center "
                           "(Directional mode only)");
  RNA_def_property_update(prop, 0, "rna_Modifier_update");

  RNA_define_lib_overridable(false);
}

static void rna_def_modifier_surfacedeform(BlenderRNA *brna)
{
  StructRNA *srna;
  PropertyRNA *prop;

  srna = RNA_def_struct(brna, "SurfaceDeformModifier", "Modifier");
  RNA_def_struct_ui_text(srna, "SurfaceDeform Modifier", "");
  RNA_def_struct_sdna(srna, "SurfaceDeformModifierData");
  RNA_def_struct_ui_icon(srna, ICON_MOD_MESHDEFORM);

  RNA_define_lib_overridable(true);

  prop = RNA_def_property(srna, "target", PROP_POINTER, PROP_NONE);
  RNA_def_property_ui_text(prop, "Target", "Mesh object to deform with");
  RNA_def_property_pointer_funcs(
      prop, nullptr, "rna_SurfaceDeformModifier_target_set", nullptr, "rna_Mesh_object_poll");
  RNA_def_property_flag(prop, PROP_EDITABLE | PROP_ID_SELF_CHECK);
  RNA_def_property_update(prop, 0, "rna_Modifier_dependency_update");

  prop = RNA_def_property(srna, "falloff", PROP_FLOAT, PROP_NONE);
  RNA_def_property_range(prop, 2.0f, 16.0f);
  RNA_def_property_ui_text(
      prop, "Interpolation Falloff", "Controls how much nearby polygons influence deformation");
  RNA_def_property_update(prop, 0, "rna_Modifier_update");

  prop = RNA_def_property(srna, "is_bound", PROP_BOOLEAN, PROP_NONE);
  RNA_def_property_boolean_funcs(prop, "rna_SurfaceDeformModifier_is_bound_get", nullptr);
  RNA_def_property_ui_text(prop, "Bound", "Whether geometry has been bound to target mesh");
  RNA_def_property_clear_flag(prop, PROP_EDITABLE);

  prop = RNA_def_property(srna, "vertex_group", PROP_STRING, PROP_NONE);
  RNA_def_property_string_sdna(prop, nullptr, "defgrp_name");
  RNA_def_property_ui_text(
      prop, "Vertex Group", "Vertex group name for selecting/weighting the affected areas");
  RNA_def_property_string_funcs(
      prop, nullptr, nullptr, "rna_SurfaceDeformModifier_defgrp_name_set");
  RNA_def_property_update(prop, 0, "rna_Modifier_update");

  prop = RNA_def_property(srna, "invert_vertex_group", PROP_BOOLEAN, PROP_NONE);
  RNA_def_property_boolean_sdna(prop, nullptr, "flags", MOD_SDEF_INVERT_VGROUP);
  RNA_def_property_ui_text(prop, "Invert", "Invert vertex group influence");
  RNA_def_property_update(prop, 0, "rna_Modifier_update");

  prop = RNA_def_property(srna, "use_sparse_bind", PROP_BOOLEAN, PROP_NONE);
  RNA_def_property_boolean_sdna(prop, nullptr, "flags", MOD_SDEF_SPARSE_BIND);
  RNA_def_property_clear_flag(prop, PROP_ANIMATABLE);
  RNA_def_property_ui_text(
      prop,
      "Sparse Bind",
      "Only record binding data for vertices matching the vertex group at the time of bind");
  RNA_def_property_update(prop, 0, "rna_Modifier_update");

  prop = RNA_def_property(srna, "strength", PROP_FLOAT, PROP_NONE);
  RNA_def_property_range(prop, -100, 100);
  RNA_def_property_ui_range(prop, -100, 100, 10, 2);
  RNA_def_property_ui_text(prop, "Strength", "Strength of modifier deformations");
  RNA_def_property_update(prop, 0, "rna_Modifier_update");

  RNA_define_lib_overridable(false);
}

static void rna_def_modifier_weightednormal(BlenderRNA *brna)
{
  StructRNA *srna;
  PropertyRNA *prop;

  static EnumPropertyItem prop_weighting_mode_items[] = {
      {MOD_WEIGHTEDNORMAL_MODE_FACE,
       "FACE_AREA",
       0,
       "Face Area",
       "Generate face area weighted normals"},
      {MOD_WEIGHTEDNORMAL_MODE_ANGLE,
       "CORNER_ANGLE",
       0,
       "Corner Angle",
       "Generate corner angle weighted normals"},
      {MOD_WEIGHTEDNORMAL_MODE_FACE_ANGLE,
       "FACE_AREA_WITH_ANGLE",
       0,
       "Face Area & Angle",
       "Generated normals weighted by both face area and angle"},
      {0, nullptr, 0, nullptr, nullptr},
  };

  srna = RNA_def_struct(brna, "WeightedNormalModifier", "Modifier");
  RNA_def_struct_ui_text(srna, "WeightedNormal Modifier", "");
  RNA_def_struct_sdna(srna, "WeightedNormalModifierData");
  RNA_def_struct_ui_icon(srna, ICON_MOD_NORMALEDIT);

  RNA_define_lib_overridable(true);

  prop = RNA_def_property(srna, "weight", PROP_INT, PROP_NONE);
  RNA_def_property_range(prop, 1, 100);
  RNA_def_property_ui_range(prop, 1, 100, 1, -1);
  RNA_def_property_ui_text(prop,
                           "Weight",
                           "Corrective factor applied to faces' weights, 50 is neutral, "
                           "lower values increase weight of weak faces, "
                           "higher values increase weight of strong faces");
  RNA_def_property_update(prop, 0, "rna_Modifier_update");

  prop = RNA_def_property(srna, "mode", PROP_ENUM, PROP_NONE);
  RNA_def_property_enum_items(prop, prop_weighting_mode_items);
  RNA_def_property_ui_text(prop, "Weighting Mode", "Weighted vertex normal mode to use");
  RNA_def_property_update(prop, 0, "rna_Modifier_update");

  prop = RNA_def_property(srna, "thresh", PROP_FLOAT, PROP_NONE);
  RNA_def_property_range(prop, 0, 10);
  RNA_def_property_ui_range(prop, 0, 10, 1, 2);
  RNA_def_property_ui_text(
      prop, "Threshold", "Threshold value for different weights to be considered equal");
  RNA_def_property_update(prop, 0, "rna_Modifier_update");

  prop = RNA_def_property(srna, "keep_sharp", PROP_BOOLEAN, PROP_NONE);
  RNA_def_property_boolean_sdna(prop, nullptr, "flag", MOD_WEIGHTEDNORMAL_KEEP_SHARP);
  RNA_def_property_ui_text(prop,
                           "Keep Sharp",
                           "Keep sharp edges as computed for default split normals, "
                           "instead of setting a single weighted normal for each vertex");
  RNA_def_property_update(prop, 0, "rna_Modifier_update");

  prop = RNA_def_property(srna, "vertex_group", PROP_STRING, PROP_NONE);
  RNA_def_property_string_sdna(prop, nullptr, "defgrp_name");
  RNA_def_property_ui_text(
      prop, "Vertex Group", "Vertex group name for modifying the selected areas");
  RNA_def_property_string_funcs(
      prop, nullptr, nullptr, "rna_WeightedNormalModifier_defgrp_name_set");
  RNA_def_property_update(prop, 0, "rna_Modifier_update");

  prop = RNA_def_property(srna, "invert_vertex_group", PROP_BOOLEAN, PROP_NONE);
  RNA_def_property_boolean_sdna(prop, nullptr, "flag", MOD_WEIGHTEDNORMAL_INVERT_VGROUP);
  RNA_def_property_ui_text(prop, "Invert", "Invert vertex group influence");
  RNA_def_property_update(prop, 0, "rna_Modifier_update");

  prop = RNA_def_property(srna, "use_face_influence", PROP_BOOLEAN, PROP_NONE);
  RNA_def_property_boolean_sdna(prop, nullptr, "flag", MOD_WEIGHTEDNORMAL_FACE_INFLUENCE);
  RNA_def_property_ui_text(prop, "Face Influence", "Use influence of face for weighting");
  RNA_def_property_update(prop, 0, "rna_Modifier_update");

  RNA_define_lib_overridable(false);
}

static void rna_def_modifier_nodes_bake(BlenderRNA *brna)
{
  static EnumPropertyItem bake_mode_items[] = {
      {NODES_MODIFIER_BAKE_MODE_ANIMATION, "ANIMATION", 0, "Animation", "Bake a frame range"},
      {NODES_MODIFIER_BAKE_MODE_STILL, "STILL", 0, "Still", "Bake a single frame"},
      {0, nullptr, 0, nullptr, nullptr},
  };

  StructRNA *srna;
  PropertyRNA *prop;

  srna = RNA_def_struct(brna, "NodesModifierBake", nullptr);
  RNA_def_struct_ui_text(srna, "Nodes Modifier Bake", "");

  prop = RNA_def_property(srna, "directory", PROP_STRING, PROP_DIRPATH);
  RNA_def_property_ui_text(prop, "Directory", "Location on disk where the bake data is stored");
  RNA_def_property_update(prop, 0, "rna_Modifier_update");

  prop = RNA_def_property(srna, "frame_start", PROP_INT, PROP_TIME);
  RNA_def_property_ui_text(prop, "Start Frame", "Frame where the baking starts");
  RNA_def_property_update(prop, 0, "rna_Modifier_update");

  prop = RNA_def_property(srna, "frame_end", PROP_INT, PROP_TIME);
  RNA_def_property_ui_text(prop, "End Frame", "Frame where the baking ends");
  RNA_def_property_update(prop, 0, "rna_Modifier_update");

  prop = RNA_def_property(srna, "use_custom_simulation_frame_range", PROP_BOOLEAN, PROP_NONE);
  RNA_def_property_boolean_sdna(
      prop, nullptr, "flag", NODES_MODIFIER_BAKE_CUSTOM_SIMULATION_FRAME_RANGE);
  RNA_def_property_ui_text(
      prop, "Custom Simulation Frame Range", "Override the simulation frame range from the scene");
  RNA_def_property_update(prop, 0, "rna_Modifier_update");

  prop = RNA_def_property(srna, "use_custom_path", PROP_BOOLEAN, PROP_NONE);
  RNA_def_property_boolean_sdna(prop, nullptr, "flag", NODES_MODIFIER_BAKE_CUSTOM_PATH);
  RNA_def_property_ui_text(
      prop, "Custom Path", "Specify a path where the baked data should be stored manually");
  RNA_def_property_update(prop, 0, "rna_Modifier_update");

  prop = RNA_def_property(srna, "bake_mode", PROP_ENUM, PROP_NONE);
  RNA_def_property_enum_items(prop, bake_mode_items);
  RNA_def_property_ui_text(prop, "Bake Mode", "");
  RNA_def_property_update(prop, 0, "rna_Modifier_update");

  prop = RNA_def_property(srna, "bake_id", PROP_INT, PROP_NONE);
  RNA_def_property_ui_text(prop,
                           "Bake ID",
                           "Identifier for this bake which remains unchanged even when the bake "
                           "node is renamed, grouped or ungrouped");
  RNA_def_property_int_sdna(prop, nullptr, "id");
  RNA_def_property_clear_flag(prop, PROP_EDITABLE);

  prop = RNA_def_property(srna, "node", PROP_POINTER, PROP_NONE);
  RNA_def_property_struct_type(prop, "Node");
  RNA_def_property_ui_text(prop,
                           "Node",
                           "Bake node or simulation output node that corresponds to this bake. "
                           "This node may be deeply nested in the modifier node group. It can be "
                           "none in some cases like missing linked data blocks");
  RNA_def_property_pointer_funcs(
      prop, "rna_NodesModifierBake_node_get", nullptr, nullptr, nullptr);
}

static void rna_def_modifier_nodes_bakes(BlenderRNA *brna)
{
  StructRNA *srna;

  srna = RNA_def_struct(brna, "NodesModifierBakes", nullptr);
  RNA_def_struct_sdna(srna, "NodesModifierData");
  RNA_def_struct_ui_text(srna, "Bakes", "Bake data for every bake node");
}

static void rna_def_modifier_nodes_panel(BlenderRNA *brna)
{
  StructRNA *srna;
  PropertyRNA *prop;

  srna = RNA_def_struct(brna, "NodesModifierPanel", nullptr);
  RNA_def_struct_ui_text(srna, "Nodes Modifier Panel", "");

  prop = RNA_def_property(srna, "is_open", PROP_BOOLEAN, PROP_NONE);
  RNA_def_property_boolean_sdna(prop, nullptr, "flag", NODES_MODIFIER_PANEL_OPEN);
  RNA_def_property_ui_text(prop, "Is Open", "Whether the panel is expanded or closed");
  RNA_def_property_flag(prop, PROP_NO_DEG_UPDATE);
  RNA_def_property_update(prop, NC_OBJECT | ND_MODIFIER, nullptr);
}

static void rna_def_modifier_nodes_panels(BlenderRNA *brna)
{
  StructRNA *srna;

  srna = RNA_def_struct(brna, "NodesModifierPanels", nullptr);
  RNA_def_struct_sdna(srna, "NodesModifierData");
  RNA_def_struct_ui_text(srna, "Panels", "State of all panels defined by the node group");
}

static void rna_def_modifier_nodes(BlenderRNA *brna)
{
  StructRNA *srna;
  PropertyRNA *prop;

  rna_def_modifier_nodes_bake(brna);
  rna_def_modifier_nodes_bakes(brna);

  rna_def_modifier_nodes_panel(brna);
  rna_def_modifier_nodes_panels(brna);

  srna = RNA_def_struct(brna, "NodesModifier", "Modifier");
  RNA_def_struct_ui_text(srna, "Nodes Modifier", "");
  RNA_def_struct_sdna(srna, "NodesModifierData");
  RNA_def_struct_idprops_func(srna, "rna_NodesModifier_properties");
  RNA_def_struct_ui_icon(srna, ICON_GEOMETRY_NODES);

  RNA_define_lib_overridable(true);

  prop = RNA_def_property(srna, "node_group", PROP_POINTER, PROP_NONE);
  RNA_def_property_ui_text(prop, "Node Group", "Node group that controls what this modifier does");
  RNA_def_property_pointer_funcs(
      prop, nullptr, nullptr, nullptr, "rna_NodesModifier_node_group_poll");
  RNA_def_property_flag(prop, PROP_EDITABLE);
  RNA_def_property_update(prop, 0, "rna_NodesModifier_node_group_update");

  prop = RNA_def_property(srna, "bake_directory", PROP_STRING, PROP_DIRPATH);
  RNA_def_property_ui_text(
      prop, "Simulation Bake Directory", "Location on disk where the bake data is stored");
  RNA_def_property_update(prop, 0, nullptr);

  prop = RNA_def_property(srna, "bakes", PROP_COLLECTION, PROP_NONE);
  RNA_def_property_struct_type(prop, "NodesModifierBake");
  RNA_def_property_collection_sdna(prop, nullptr, "bakes", "bakes_num");
  RNA_def_property_srna(prop, "NodesModifierBakes");

  prop = RNA_def_property(srna, "panels", PROP_COLLECTION, PROP_NONE);
  RNA_def_property_struct_type(prop, "NodesModifierPanel");
  RNA_def_property_collection_sdna(prop, nullptr, "panels", "panels_num");
  RNA_def_property_srna(prop, "NodesModifierPanels");

  prop = RNA_def_property(srna, "show_group_selector", PROP_BOOLEAN, PROP_NONE);
  RNA_def_property_boolean_negative_sdna(
      prop, nullptr, "flag", NODES_MODIFIER_HIDE_DATABLOCK_SELECTOR);
  RNA_def_property_ui_text(prop, "Show Node Group", "");
  RNA_def_property_flag(prop, PROP_NO_DEG_UPDATE);
  RNA_def_property_update(prop, NC_OBJECT | ND_MODIFIER, nullptr);

  rna_def_modifier_panel_open_prop(srna, "open_output_attributes_panel", 0);
  rna_def_modifier_panel_open_prop(srna, "open_manage_panel", 1);
  rna_def_modifier_panel_open_prop(srna, "open_bake_panel", 2);
  rna_def_modifier_panel_open_prop(srna, "open_named_attributes_panel", 3);

  RNA_define_lib_overridable(false);
}

static void rna_def_modifier_mesh_to_volume(BlenderRNA *brna)
{
  StructRNA *srna;
  PropertyRNA *prop;

  static EnumPropertyItem resolution_mode_items[] = {
      {MESH_TO_VOLUME_RESOLUTION_MODE_VOXEL_AMOUNT,
       "VOXEL_AMOUNT",
       0,
       "Voxel Amount",
       "Desired number of voxels along one axis"},
      {MESH_TO_VOLUME_RESOLUTION_MODE_VOXEL_SIZE,
       "VOXEL_SIZE",
       0,
       "Voxel Size",
       "Desired voxel side length"},
      {0, nullptr, 0, nullptr, nullptr},
  };

  srna = RNA_def_struct(brna, "MeshToVolumeModifier", "Modifier");
  RNA_def_struct_ui_text(srna, "Mesh to Volume Modifier", "");
  RNA_def_struct_sdna(srna, "MeshToVolumeModifierData");
  RNA_def_struct_ui_icon(srna, ICON_VOLUME_DATA); /* TODO: Use correct icon. */

  RNA_define_lib_overridable(true);

  prop = RNA_def_property(srna, "object", PROP_POINTER, PROP_NONE);
  RNA_def_property_ui_text(prop, "Object", "Object");
  RNA_def_property_flag(prop, PROP_EDITABLE | PROP_ID_SELF_CHECK);
  RNA_def_property_update(prop, 0, "rna_Modifier_dependency_update");

  prop = RNA_def_property(srna, "resolution_mode", PROP_ENUM, PROP_NONE);
  RNA_def_property_enum_items(prop, resolution_mode_items);
  RNA_def_property_ui_text(
      prop, "Resolution Mode", "Mode for how the desired voxel size is specified");
  RNA_def_property_update(prop, 0, "rna_Modifier_update");

  prop = RNA_def_property(srna, "voxel_size", PROP_FLOAT, PROP_NONE);
  RNA_def_property_ui_text(
      prop, "Voxel Size", "Smaller values result in a higher resolution output");
  RNA_def_property_range(prop, 0.0, FLT_MAX);
  RNA_def_property_ui_range(prop, 0.0, FLT_MAX, 0.01, 4);
  RNA_def_property_update(prop, 0, "rna_Modifier_update");

  prop = RNA_def_property(srna, "voxel_amount", PROP_INT, PROP_NONE);
  RNA_def_property_ui_text(prop, "Voxel Amount", "Approximate number of voxels along one axis");
  RNA_def_property_range(prop, 0, INT_MAX);
  RNA_def_property_update(prop, 0, "rna_Modifier_update");

  prop = RNA_def_property(srna, "interior_band_width", PROP_FLOAT, PROP_NONE);
  RNA_def_property_ui_text(
      prop, "Interior Band Width", "Width of the gradient inside of the mesh");
  RNA_def_property_range(prop, 0.0, FLT_MAX);
  RNA_def_property_update(prop, 0, "rna_Modifier_update");

  prop = RNA_def_property(srna, "density", PROP_FLOAT, PROP_NONE);
  RNA_def_property_ui_text(prop, "Density", "Density of the new volume");
  RNA_def_property_range(prop, 0.0, FLT_MAX);
  RNA_def_property_update(prop, 0, "rna_Modifier_update");

  RNA_define_lib_overridable(false);
}

static void rna_def_modifier_volume_displace(BlenderRNA *brna)
{
  static const EnumPropertyItem prop_texture_map_mode_items[] = {
      {MOD_VOLUME_DISPLACE_MAP_LOCAL,
       "LOCAL",
       0,
       "Local",
       "Use the local coordinate system for the texture coordinates"},
      {MOD_VOLUME_DISPLACE_MAP_GLOBAL,
       "GLOBAL",
       0,
       "Global",
       "Use the global coordinate system for the texture coordinates"},
      {MOD_VOLUME_DISPLACE_MAP_OBJECT,
       "OBJECT",
       0,
       "Object",
       "Use the linked object's local coordinate system for the texture coordinates"},
      {0, nullptr, 0, nullptr, nullptr},
  };

  StructRNA *srna;
  PropertyRNA *prop;

  srna = RNA_def_struct(brna, "VolumeDisplaceModifier", "Modifier");
  RNA_def_struct_ui_text(srna, "Volume Displace Modifier", "");
  RNA_def_struct_sdna(srna, "VolumeDisplaceModifierData");
  RNA_def_struct_ui_icon(srna, ICON_VOLUME_DATA); /* TODO: Use correct icon. */

  RNA_define_lib_overridable(true);

  prop = RNA_def_property(srna, "strength", PROP_FLOAT, PROP_NONE);
  RNA_def_property_ui_text(prop, "Strength", "Strength of the displacement");
  RNA_def_property_ui_range(prop, -FLT_MAX, FLT_MAX, 0.1, 4);
  RNA_def_property_update(prop, 0, "rna_Modifier_update");

  prop = RNA_def_property(srna, "texture", PROP_POINTER, PROP_NONE);
  RNA_def_property_ui_text(prop, "Texture", "");
  RNA_def_property_flag(prop, PROP_EDITABLE);
  RNA_def_property_update(prop, 0, "rna_Modifier_dependency_update");

  prop = RNA_def_property(srna, "texture_map_mode", PROP_ENUM, PROP_NONE);
  RNA_def_property_enum_items(prop, prop_texture_map_mode_items);
  RNA_def_property_ui_text(prop, "Texture Mapping Mode", "");
  RNA_def_property_update(prop, 0, "rna_Modifier_dependency_update");

  prop = RNA_def_property(srna, "texture_map_object", PROP_POINTER, PROP_NONE);
  RNA_def_property_ui_text(prop, "Object", "Object to use for texture mapping");
  RNA_def_property_flag(prop, PROP_EDITABLE | PROP_ID_SELF_CHECK);
  RNA_def_property_update(prop, 0, "rna_Modifier_dependency_update");

  prop = RNA_def_property(srna, "texture_mid_level", PROP_FLOAT, PROP_XYZ);
  RNA_def_property_ui_text(
      prop, "Texture Mid Level", "Subtracted from the texture color to get a displacement vector");
  RNA_def_property_range(prop, -FLT_MAX, FLT_MAX);
  RNA_def_property_ui_range(prop, 0.0f, 1.0f, 0.1f, 5);
  RNA_def_property_update(prop, 0, "rna_Modifier_update");

  prop = RNA_def_property(srna, "texture_sample_radius", PROP_FLOAT, PROP_FACTOR);
  RNA_def_property_ui_text(
      prop,
      "Texture Sample Radius",
      "Smaller values result in better performance but might cut off the volume");
  RNA_def_property_range(prop, 0.0f, FLT_MAX);
  RNA_def_property_ui_range(prop, 0.0f, 1.0f, 0.1f, 5);
  RNA_def_property_update(prop, 0, "rna_Modifier_update");

  RNA_define_lib_overridable(false);
}

static void rna_def_modifier_volume_to_mesh(BlenderRNA *brna)
{
  StructRNA *srna;
  PropertyRNA *prop;

  static EnumPropertyItem resolution_mode_items[] = {
      {VOLUME_TO_MESH_RESOLUTION_MODE_GRID,
       "GRID",
       0,
       "Grid",
       "Use resolution of the volume grid"},
      {VOLUME_TO_MESH_RESOLUTION_MODE_VOXEL_AMOUNT,
       "VOXEL_AMOUNT",
       0,
       "Voxel Amount",
       "Desired number of voxels along one axis"},
      {VOLUME_TO_MESH_RESOLUTION_MODE_VOXEL_SIZE,
       "VOXEL_SIZE",
       0,
       "Voxel Size",
       "Desired voxel side length"},
      {0, nullptr, 0, nullptr, nullptr},
  };

  srna = RNA_def_struct(brna, "VolumeToMeshModifier", "Modifier");
  RNA_def_struct_ui_text(srna, "Volume to Mesh Modifier", "");
  RNA_def_struct_sdna(srna, "VolumeToMeshModifierData");
  RNA_def_struct_ui_icon(srna, ICON_VOLUME_DATA); /* TODO: Use correct icon. */

  RNA_define_lib_overridable(true);

  prop = RNA_def_property(srna, "object", PROP_POINTER, PROP_NONE);
  RNA_def_property_ui_text(prop, "Object", "Object");
  RNA_def_property_flag(prop, PROP_EDITABLE | PROP_ID_SELF_CHECK);
  RNA_def_property_update(prop, 0, "rna_Modifier_dependency_update");

  prop = RNA_def_property(srna, "threshold", PROP_FLOAT, PROP_NONE);
  RNA_def_property_ui_text(
      prop, "Threshold", "Voxels with a larger value are inside the generated mesh");
  RNA_def_property_range(prop, 0.0f, FLT_MAX);
  RNA_def_property_ui_range(prop, 0.001f, 1.0f, 0.1f, 5);
  RNA_def_property_update(prop, 0, "rna_Modifier_update");

  prop = RNA_def_property(srna, "adaptivity", PROP_FLOAT, PROP_NONE);
  RNA_def_property_ui_text(
      prop,
      "Adaptivity",
      "Reduces the final face count by simplifying geometry where detail is not needed");
  RNA_def_property_range(prop, 0.0f, 1.0f);
  RNA_def_property_update(prop, 0, "rna_Modifier_update");

  prop = RNA_def_property(srna, "use_smooth_shade", PROP_BOOLEAN, PROP_NONE);
  RNA_def_property_boolean_sdna(prop, nullptr, "flag", VOLUME_TO_MESH_USE_SMOOTH_SHADE);
  RNA_def_property_ui_text(
      prop, "Smooth Shading", "Output faces with smooth shading rather than flat shaded");
  RNA_def_property_update(prop, 0, "rna_Modifier_update");

  prop = RNA_def_property(srna, "grid_name", PROP_STRING, PROP_NONE);
  RNA_def_property_ui_text(
      prop, "Grid Name", "Grid in the volume object that is converted to a mesh");
  RNA_def_property_update(prop, 0, "rna_Modifier_update");

  prop = RNA_def_property(srna, "resolution_mode", PROP_ENUM, PROP_NONE);
  RNA_def_property_enum_items(prop, resolution_mode_items);
  RNA_def_property_ui_text(
      prop, "Resolution Mode", "Mode for how the desired voxel size is specified");
  RNA_def_property_update(prop, 0, "rna_Modifier_update");

  prop = RNA_def_property(srna, "voxel_size", PROP_FLOAT, PROP_NONE);
  RNA_def_property_ui_text(
      prop, "Voxel Size", "Smaller values result in a higher resolution output");
  RNA_def_property_range(prop, 0.0, FLT_MAX);
  RNA_def_property_ui_range(prop, 0.0, FLT_MAX, 0.01, 4);
  RNA_def_property_update(prop, 0, "rna_Modifier_update");

  prop = RNA_def_property(srna, "voxel_amount", PROP_INT, PROP_NONE);
  RNA_def_property_ui_text(prop, "Voxel Amount", "Approximate number of voxels along one axis");
  RNA_def_property_range(prop, 0, INT_MAX);
  RNA_def_property_update(prop, 0, "rna_Modifier_update");

  RNA_define_lib_overridable(false);
}

static void rna_def_modifier_grease_pencil_layer_filter(StructRNA *srna)
{
  PropertyRNA *prop;

  prop = RNA_def_property(srna, "layer_filter", PROP_STRING, PROP_NONE);
  RNA_def_property_string_sdna(prop, nullptr, "influence.layer_name");
  RNA_def_property_ui_text(prop, "Layer", "Layer name");
  RNA_def_property_update(prop, 0, "rna_Modifier_update");

  prop = RNA_def_property(srna, "use_layer_pass_filter", PROP_BOOLEAN, PROP_NONE);
  RNA_def_property_boolean_sdna(
      prop, nullptr, "influence.flag", GREASE_PENCIL_INFLUENCE_USE_LAYER_PASS_FILTER);
  RNA_def_property_ui_text(prop, "Use Layer Pass", "Use layer pass filter");
  RNA_def_property_update(prop, 0, "rna_Modifier_update");

  prop = RNA_def_property(srna, "layer_pass_filter", PROP_INT, PROP_NONE);
  RNA_def_property_int_sdna(prop, nullptr, "influence.layer_pass");
  RNA_def_property_range(prop, 0, 100);
  RNA_def_property_ui_text(prop, "Layer Pass", "Layer pass filter");
  RNA_def_property_update(prop, 0, "rna_Modifier_update");

  prop = RNA_def_property(srna, "invert_layer_filter", PROP_BOOLEAN, PROP_NONE);
  RNA_def_property_boolean_sdna(
      prop, nullptr, "influence.flag", GREASE_PENCIL_INFLUENCE_INVERT_LAYER_FILTER);
  RNA_def_property_ui_text(prop, "Invert Layer", "Invert layer filter");
  RNA_def_property_update(prop, 0, "rna_Modifier_update");

  prop = RNA_def_property(srna, "invert_layer_pass_filter", PROP_BOOLEAN, PROP_NONE);
  RNA_def_property_boolean_sdna(
      prop, nullptr, "influence.flag", GREASE_PENCIL_INFLUENCE_INVERT_LAYER_PASS_FILTER);
  RNA_def_property_ui_text(prop, "Invert Layer Pass", "Invert layer pass filter");
  RNA_def_property_update(prop, 0, "rna_Modifier_update");
}

static void rna_def_modifier_grease_pencil_material_filter(StructRNA *srna,
                                                           const char *material_set_fn)
{
  PropertyRNA *prop;

  prop = RNA_def_property(srna, "material_filter", PROP_POINTER, PROP_NONE);
  RNA_def_property_pointer_sdna(prop, nullptr, "influence.material");
  RNA_def_property_flag(prop, PROP_EDITABLE);
  RNA_def_property_pointer_funcs(
      prop, nullptr, material_set_fn, nullptr, "rna_GreasePencilModifier_material_poll");
  RNA_def_property_ui_text(prop, "Material", "Material used for filtering");
  RNA_def_property_update(prop, 0, "rna_Modifier_update");

  prop = RNA_def_property(srna, "use_material_pass_filter", PROP_BOOLEAN, PROP_NONE);
  RNA_def_property_boolean_sdna(
      prop, nullptr, "influence.flag", GREASE_PENCIL_INFLUENCE_USE_MATERIAL_PASS_FILTER);
  RNA_def_property_ui_text(prop, "Use Material Pass", "Use material pass filter");
  RNA_def_property_update(prop, 0, "rna_Modifier_update");

  prop = RNA_def_property(srna, "material_pass_filter", PROP_INT, PROP_NONE);
  RNA_def_property_int_sdna(prop, nullptr, "influence.material_pass");
  RNA_def_property_range(prop, 0, 100);
  RNA_def_property_ui_text(prop, "Material Pass", "Material pass");
  RNA_def_property_update(prop, 0, "rna_Modifier_update");

  prop = RNA_def_property(srna, "invert_material_filter", PROP_BOOLEAN, PROP_NONE);
  RNA_def_property_boolean_sdna(
      prop, nullptr, "influence.flag", GREASE_PENCIL_INFLUENCE_INVERT_MATERIAL_FILTER);
  RNA_def_property_ui_text(prop, "Invert Material", "Invert material filter");
  RNA_def_property_update(prop, 0, "rna_Modifier_update");

  prop = RNA_def_property(srna, "invert_material_pass_filter", PROP_BOOLEAN, PROP_NONE);
  RNA_def_property_boolean_sdna(
      prop, nullptr, "influence.flag", GREASE_PENCIL_INFLUENCE_INVERT_MATERIAL_PASS_FILTER);
  RNA_def_property_ui_text(prop, "Invert Material Pass", "Invert material pass filter");
  RNA_def_property_update(prop, 0, "rna_Modifier_update");
}

static void rna_def_modifier_grease_pencil_vertex_group(StructRNA *srna,
                                                        const char *vertex_group_name_set_fn)
{
  PropertyRNA *prop;

  prop = RNA_def_property(srna, "vertex_group_name", PROP_STRING, PROP_NONE);
  RNA_def_property_string_sdna(prop, nullptr, "influence.vertex_group_name");
  RNA_def_property_ui_text(prop, "Vertex Group", "Vertex group name for modulating the deform");
  RNA_def_property_string_funcs(prop, nullptr, nullptr, vertex_group_name_set_fn);
  RNA_def_property_update(prop, 0, "rna_Modifier_update");

  prop = RNA_def_property(srna, "invert_vertex_group", PROP_BOOLEAN, PROP_NONE);
  RNA_def_property_boolean_sdna(
      prop, nullptr, "influence.flag", GREASE_PENCIL_INFLUENCE_INVERT_VERTEX_GROUP);
  RNA_def_property_ui_text(prop, "Invert Vertex Group", "Invert vertex group weights");
  RNA_def_property_update(prop, 0, "rna_Modifier_update");
}

static void rna_def_modifier_grease_pencil_custom_curve(StructRNA *srna)
{
  PropertyRNA *prop;

  prop = RNA_def_property(srna, "use_custom_curve", PROP_BOOLEAN, PROP_NONE);
  RNA_def_property_boolean_sdna(
      prop, nullptr, "influence.flag", GREASE_PENCIL_INFLUENCE_USE_CUSTOM_CURVE);
  RNA_def_property_ui_text(
      prop, "Use Custom Curve", "Use a custom curve to define a factor along the strokes");
  RNA_def_property_update(prop, 0, "rna_Modifier_update");

  prop = RNA_def_property(srna, "custom_curve", PROP_POINTER, PROP_NONE);
  RNA_def_property_pointer_sdna(prop, nullptr, "influence.custom_curve");
  RNA_def_property_ui_text(prop, "Curve", "Custom curve to apply effect");
  RNA_def_property_update(prop, 0, "rna_Modifier_update");
}

static void rna_def_modifier_grease_pencil_opacity(BlenderRNA *brna)
{
  StructRNA *srna;
  PropertyRNA *prop;

  static const EnumPropertyItem color_mode_items[] = {
      {MOD_GREASE_PENCIL_COLOR_BOTH, "BOTH", 0, "Stroke & Fill", "Modify fill and stroke colors"},
      {MOD_GREASE_PENCIL_COLOR_STROKE, "STROKE", 0, "Stroke", "Modify stroke color only"},
      {MOD_GREASE_PENCIL_COLOR_FILL, "FILL", 0, "Fill", "Modify fill color only"},
      {MOD_GREASE_PENCIL_COLOR_HARDNESS, "HARDNESS", 0, "Hardness", "Modify stroke hardness"},
      {0, nullptr, 0, nullptr, nullptr},
  };

  srna = RNA_def_struct(brna, "GreasePencilOpacityModifier", "Modifier");
  RNA_def_struct_ui_text(srna, "Grease Pencil Opacity Modifier", "");
  RNA_def_struct_sdna(srna, "GreasePencilOpacityModifierData");
  RNA_def_struct_ui_icon(srna, ICON_MOD_OPACITY);

  rna_def_modifier_grease_pencil_layer_filter(srna);
  rna_def_modifier_grease_pencil_material_filter(
      srna, "rna_GreasePencilOpacityModifier_material_filter_set");
  rna_def_modifier_grease_pencil_vertex_group(
      srna, "rna_GreasePencilOpacityModifier_vertex_group_name_set");
  rna_def_modifier_grease_pencil_custom_curve(srna);
  RNA_define_lib_overridable(true);

  prop = RNA_def_property(srna, "color_mode", PROP_ENUM, PROP_NONE);
  RNA_def_property_enum_items(prop, color_mode_items);
  RNA_def_property_ui_text(prop, "Mode", "Attributes to modify");
  RNA_def_property_update(prop, 0, "rna_Modifier_update");

  prop = RNA_def_property(srna, "color_factor", PROP_FLOAT, PROP_NONE);
  RNA_def_property_float_sdna(prop, nullptr, "color_factor");
  RNA_def_property_ui_range(prop, 0, 2.0, 0.1, 2);
  RNA_def_property_float_funcs(prop,
                               nullptr,
                               "rna_GreasePencilOpacityModifier_opacity_factor_max_set",
                               "rna_GreasePencilOpacityModifier_opacity_factor_range");
  RNA_def_property_ui_text(prop, "Opacity Factor", "Factor of opacity");
  RNA_def_property_update(prop, 0, "rna_Modifier_update");

  prop = RNA_def_property(srna, "hardness_factor", PROP_FLOAT, PROP_NONE);
  RNA_def_property_float_sdna(prop, nullptr, "hardness_factor");
  RNA_def_property_range(prop, 0.0, FLT_MAX);
  RNA_def_property_ui_range(prop, 0.0, FLT_MAX, 0.1, 2);
  RNA_def_property_ui_text(prop, "Hardness Factor", "Factor of stroke hardness");
  RNA_def_property_update(prop, 0, "rna_Modifier_update");

  prop = RNA_def_property(srna, "use_weight_as_factor", PROP_BOOLEAN, PROP_NONE);
  RNA_def_property_boolean_sdna(
      prop, nullptr, "flag", MOD_GREASE_PENCIL_OPACITY_USE_WEIGHT_AS_FACTOR);
  RNA_def_property_ui_text(
      prop, "Use Weight as Factor", "Use vertex group weight as factor instead of influence");
  RNA_def_property_update(prop, 0, "rna_Modifier_update");

  prop = RNA_def_property(srna, "use_uniform_opacity", PROP_BOOLEAN, PROP_NONE);
  RNA_def_property_boolean_sdna(
      prop, nullptr, "flag", MOD_GREASE_PENCIL_OPACITY_USE_UNIFORM_OPACITY);
  RNA_def_property_ui_text(
      prop, "Uniform Opacity", "Replace the stroke opacity instead of modulating each point");

  RNA_def_property_update(prop, 0, "rna_Modifier_update");

  RNA_define_lib_overridable(false);
}

static void rna_def_modifier_grease_pencil_subdiv(BlenderRNA *brna)
{
  StructRNA *srna;
  PropertyRNA *prop;

  static const EnumPropertyItem subdivision_type_items[] = {
      {MOD_GREASE_PENCIL_SUBDIV_CATMULL, "CATMULL_CLARK", 0, "Catmull-Clark", ""},
      {MOD_GREASE_PENCIL_SUBDIV_SIMPLE, "SIMPLE", 0, "Simple", ""},
      {0, nullptr, 0, nullptr, nullptr},
  };

  srna = RNA_def_struct(brna, "GreasePencilSubdivModifier", "Modifier");
  RNA_def_struct_ui_text(srna, "Subdivision Modifier", "Subdivide Stroke modifier");
  RNA_def_struct_sdna(srna, "GreasePencilSubdivModifierData");
  RNA_def_struct_ui_icon(srna, ICON_MOD_SUBSURF);

  rna_def_modifier_grease_pencil_layer_filter(srna);
  rna_def_modifier_grease_pencil_material_filter(
      srna, "rna_GreasePencilSubdivModifier_material_filter_set");
  rna_def_modifier_grease_pencil_vertex_group(
      srna, "rna_GreasePencilSubdivModifier_vertex_group_name_set");

  rna_def_modifier_panel_open_prop(srna, "open_influence_panel", 0);

  RNA_define_lib_overridable(true);

  prop = RNA_def_property(srna, "level", PROP_INT, PROP_NONE);
  RNA_def_property_int_sdna(prop, nullptr, "level");
  RNA_def_property_range(prop, 0, 16);
  RNA_def_property_ui_range(prop, 0, 6, 1, 0);
  RNA_def_property_ui_text(prop, "Level", "Level of subdivision");

  prop = RNA_def_property(srna, "subdivision_type", PROP_ENUM, PROP_NONE);
  RNA_def_property_enum_sdna(prop, nullptr, "type");
  RNA_def_property_enum_items(prop, subdivision_type_items);
  RNA_def_property_ui_text(prop, "Subdivision Type", "Select type of subdivision algorithm");
  RNA_def_property_update(prop, 0, "rna_Modifier_update");

  RNA_def_property_update(prop, 0, "rna_Modifier_update");

  RNA_define_lib_overridable(false);
}

static void rna_def_modifier_grease_pencil_color(BlenderRNA *brna)
{
  StructRNA *srna;
  PropertyRNA *prop;

  static const EnumPropertyItem color_mode_items[] = {
      {MOD_GREASE_PENCIL_COLOR_BOTH, "BOTH", 0, "Stroke & Fill", "Modify fill and stroke colors"},
      {MOD_GREASE_PENCIL_COLOR_STROKE, "STROKE", 0, "Stroke", "Modify stroke color only"},
      {MOD_GREASE_PENCIL_COLOR_FILL, "FILL", 0, "Fill", "Modify fill color only"},
      {0, nullptr, 0, nullptr, nullptr},
  };

  srna = RNA_def_struct(brna, "GreasePencilColorModifier", "Modifier");
  RNA_def_struct_ui_text(srna, "Grease Pencil Color Modifier", "");
  RNA_def_struct_sdna(srna, "GreasePencilColorModifierData");
  RNA_def_struct_ui_icon(srna, ICON_MOD_HUE_SATURATION);

  rna_def_modifier_grease_pencil_layer_filter(srna);
  rna_def_modifier_grease_pencil_material_filter(
      srna, "rna_GreasePencilColorModifier_material_filter_set");
  rna_def_modifier_grease_pencil_custom_curve(srna);

  RNA_define_lib_overridable(true);

  prop = RNA_def_property(srna, "color_mode", PROP_ENUM, PROP_NONE);
  RNA_def_property_enum_items(prop, color_mode_items);
  RNA_def_property_ui_text(prop, "Mode", "Attributes to modify");
  RNA_def_property_update(prop, 0, "rna_Modifier_update");

  prop = RNA_def_property(srna, "hue", PROP_FLOAT, PROP_NONE);
  RNA_def_property_range(prop, 0.0, 1.0);
  RNA_def_property_ui_range(prop, 0.0, 1.0, 0.1, 3);
  RNA_def_property_float_sdna(prop, nullptr, "hsv[0]");
  RNA_def_property_ui_text(prop, "Hue", "Color hue offset");
  RNA_def_property_update(prop, 0, "rna_Modifier_update");

  prop = RNA_def_property(srna, "saturation", PROP_FLOAT, PROP_NONE);
  RNA_def_property_range(prop, 0.0, FLT_MAX);
  RNA_def_property_ui_range(prop, 0.0, 2.0, 0.1, 3);
  RNA_def_property_float_sdna(prop, nullptr, "hsv[1]");
  RNA_def_property_ui_text(prop, "Saturation", "Color saturation factor");
  RNA_def_property_update(prop, 0, "rna_Modifier_update");

  prop = RNA_def_property(srna, "value", PROP_FLOAT, PROP_NONE);
  RNA_def_property_range(prop, 0.0, FLT_MAX);
  RNA_def_property_ui_range(prop, 0.0, 2.0, 0.1, 3);
  RNA_def_property_float_sdna(prop, nullptr, "hsv[2]");
  RNA_def_property_ui_text(prop, "Value", "Color value factor");
  RNA_def_property_update(prop, 0, "rna_Modifier_update");

  RNA_define_lib_overridable(false);
}

static void rna_def_modifier_grease_pencil_tint(BlenderRNA *brna)
{
  StructRNA *srna;
  PropertyRNA *prop;

  static const EnumPropertyItem color_mode_items[] = {
      {MOD_GREASE_PENCIL_COLOR_BOTH, "BOTH", 0, "Stroke & Fill", "Modify fill and stroke colors"},
      {MOD_GREASE_PENCIL_COLOR_STROKE, "STROKE", 0, "Stroke", "Modify stroke color only"},
      {MOD_GREASE_PENCIL_COLOR_FILL, "FILL", 0, "Fill", "Modify fill color only"},
      {0, nullptr, 0, nullptr, nullptr},
  };

  static const EnumPropertyItem tint_mode_items[] = {
      {MOD_GREASE_PENCIL_TINT_UNIFORM, "UNIFORM", 0, "Uniform", ""},
      {MOD_GREASE_PENCIL_TINT_GRADIENT, "GRADIENT", 0, "Gradient", ""},
      {0, nullptr, 0, nullptr, nullptr},
  };

  srna = RNA_def_struct(brna, "GreasePencilTintModifier", "Modifier");
  RNA_def_struct_ui_text(srna, "Grease Pencil Tint Modifier", "");
  RNA_def_struct_sdna(srna, "GreasePencilTintModifierData");
  RNA_def_struct_ui_icon(srna, ICON_MOD_OPACITY);

  rna_def_modifier_grease_pencil_layer_filter(srna);
  rna_def_modifier_grease_pencil_material_filter(
      srna, "rna_GreasePencilTintModifier_material_filter_set");
  rna_def_modifier_grease_pencil_vertex_group(
      srna, "rna_GreasePencilTintModifier_vertex_group_name_set");
  rna_def_modifier_grease_pencil_custom_curve(srna);

  RNA_define_lib_overridable(true);

  prop = RNA_def_property(srna, "color_mode", PROP_ENUM, PROP_NONE);
  RNA_def_property_enum_items(prop, color_mode_items);
  RNA_def_property_ui_text(prop, "Mode", "Attributes to modify");
  RNA_def_property_update(prop, 0, "rna_Modifier_update");

  prop = RNA_def_property(srna, "factor", PROP_FLOAT, PROP_NONE);
  RNA_def_property_range(prop, 0, 2.0);
  RNA_def_property_ui_range(prop, 0, 2.0, 0.1, 2);
  RNA_def_property_ui_text(prop, "Factor", "Factor for tinting");
  RNA_def_property_update(prop, 0, "rna_Modifier_update");

  /* Type of Tint. */
  prop = RNA_def_property(srna, "tint_mode", PROP_ENUM, PROP_NONE);
  RNA_def_property_enum_items(prop, tint_mode_items);
  RNA_def_property_ui_text(prop, "Tint Mode", "");
  RNA_def_property_update(prop, 0, "rna_Modifier_update");

  /* Simple Color. */
  prop = RNA_def_property(srna, "color", PROP_FLOAT, PROP_COLOR);
  RNA_def_property_range(prop, 0.0, 1.0);
  RNA_def_property_array(prop, 3);
  RNA_def_property_ui_text(prop, "Color", "Color used for tinting");
  RNA_def_property_update(prop, 0, "rna_Modifier_update");

  /* Color band. */
  prop = RNA_def_property(srna, "color_ramp", PROP_POINTER, PROP_NONE);
  RNA_def_property_struct_type(prop, "ColorRamp");
  RNA_def_property_ui_text(prop, "Color Ramp", "Gradient tinting colors");
  RNA_def_property_update(prop, 0, "rna_Modifier_update");

  prop = RNA_def_property(srna, "object", PROP_POINTER, PROP_NONE);
  RNA_def_property_ui_text(prop, "Object", "Object used for the gradient direction");
  RNA_def_property_flag(prop, PROP_EDITABLE | PROP_ID_SELF_CHECK);
  RNA_def_property_pointer_funcs(
      prop, nullptr, "rna_GreasePencilTintModifier_object_set", nullptr, nullptr);
  RNA_def_property_update(prop, 0, "rna_Modifier_dependency_update");

  prop = RNA_def_property(srna, "radius", PROP_FLOAT, PROP_DISTANCE);
  RNA_def_property_range(prop, 1e-6f, FLT_MAX);
  RNA_def_property_ui_range(prop, 0.001f, FLT_MAX, 1, 3);
  RNA_def_property_ui_text(prop, "Radius", "Influence distance from the object");
  RNA_def_property_update(prop, 0, "rna_Modifier_update");

  RNA_define_lib_overridable(false);

  prop = RNA_def_property(srna, "use_weight_as_factor", PROP_BOOLEAN, PROP_NONE);
  RNA_def_property_boolean_sdna(
      prop, nullptr, "flag", MOD_GREASE_PENCIL_TINT_USE_WEIGHT_AS_FACTOR);
  RNA_def_property_ui_text(
      prop, "Use Weight as Factor", "Use vertex group weight as factor instead of influence");
  RNA_def_property_update(prop, 0, "rna_Modifier_update");
}

static void rna_def_modifier_grease_pencil_lineart(BlenderRNA *brna)
{
  StructRNA *srna;
  PropertyRNA *prop;

  static const EnumPropertyItem modifier_lineart_source_type[] = {
      {LINEART_SOURCE_COLLECTION, "COLLECTION", 0, "Collection", ""},
      {LINEART_SOURCE_OBJECT, "OBJECT", 0, "Object", ""},
      {LINEART_SOURCE_SCENE, "SCENE", 0, "Scene", ""},
      {0, nullptr, 0, nullptr, nullptr},
  };

  static const EnumPropertyItem modifier_lineart_shadow_region_filtering[] = {
      {LINEART_SHADOW_FILTER_NONE,
       "NONE",
       0,
       "None",
       "Not filtering any lines based on illumination region"},
      {LINEART_SHADOW_FILTER_ILLUMINATED,
       "ILLUMINATED",
       0,
       "Illuminated",
       "Only selecting lines from illuminated regions"},
      {LINEART_SHADOW_FILTER_SHADED,
       "SHADED",
       0,
       "Shaded",
       "Only selecting lines from shaded regions"},
      {LINEART_SHADOW_FILTER_ILLUMINATED_ENCLOSED_SHAPES,
       "ILLUMINATED_ENCLOSED",
       0,
       "Illuminated (Enclosed Shapes)",
       "Selecting lines from lit regions, and make the combination of contour, light contour and "
       "shadow lines into enclosed shapes"},
      {0, nullptr, 0, nullptr, nullptr},
  };

  static const EnumPropertyItem modifier_lineart_silhouette_filtering[] = {
      {LINEART_SILHOUETTE_FILTER_NONE, "NONE", 0, "Contour", ""},
      {LINEART_SILHOUETTE_FILTER_GROUP, "GROUP", 0, "Silhouette", ""},
      {LINEART_SILHOUETTE_FILTER_INDIVIDUAL, "INDIVIDUAL", 0, "Individual Silhouette", ""},
      {0, nullptr, 0, nullptr, nullptr},
  };

  srna = RNA_def_struct(brna, "GreasePencilLineartModifier", "Modifier");
  RNA_def_struct_ui_text(
      srna, "Line Art Modifier", "Generate line art strokes from selected source");
  RNA_def_struct_sdna(srna, "GreasePencilLineartModifierData");
  RNA_def_struct_ui_icon(srna, ICON_MOD_LINEART);

  rna_def_modifier_grease_pencil_layer_filter(srna);
  rna_def_modifier_grease_pencil_material_filter(
      srna, "rna_GreasePencilOpacityModifier_material_filter_set");

  RNA_define_lib_overridable(true);

  prop = RNA_def_property(srna, "use_custom_camera", PROP_BOOLEAN, PROP_NONE);
  RNA_def_property_boolean_sdna(prop, nullptr, "calculation_flags", LRT_USE_CUSTOM_CAMERA);
  RNA_def_property_ui_text(
      prop, "Use Custom Camera", "Use custom camera instead of the active camera");
  RNA_def_property_update(prop, 0, "rna_Modifier_dependency_update");

  prop = RNA_def_property(srna, "use_fuzzy_intersections", PROP_BOOLEAN, PROP_NONE);
  RNA_def_property_boolean_sdna(prop, nullptr, "calculation_flags", LRT_INTERSECTION_AS_CONTOUR);
  RNA_def_property_ui_text(prop,
                           "Intersection With Contour",
                           "Treat intersection and contour lines as if they were the same type so "
                           "they can be chained together");
  RNA_def_property_update(prop, NC_SCENE, "rna_Modifier_update");

  prop = RNA_def_property(srna, "use_fuzzy_all", PROP_BOOLEAN, PROP_NONE);
  RNA_def_property_boolean_sdna(prop, nullptr, "calculation_flags", LRT_EVERYTHING_AS_CONTOUR);
  RNA_def_property_ui_text(
      prop, "All Lines", "Treat all lines as the same line type so they can be chained together");
  RNA_def_property_update(prop, NC_SCENE, "rna_Modifier_update");

  prop = RNA_def_property(srna, "use_object_instances", PROP_BOOLEAN, PROP_NONE);
  RNA_def_property_boolean_sdna(prop, nullptr, "calculation_flags", LRT_ALLOW_DUPLI_OBJECTS);
  RNA_def_property_ui_text(prop,
                           "Instanced Objects",
                           "Allow particle objects and face/vertex instances to show in line art");
  RNA_def_property_update(prop, NC_SCENE, "rna_Modifier_update");

  prop = RNA_def_property(srna, "use_edge_overlap", PROP_BOOLEAN, PROP_NONE);
  RNA_def_property_boolean_sdna(prop, nullptr, "calculation_flags", LRT_ALLOW_OVERLAPPING_EDGES);
  RNA_def_property_ui_text(
      prop,
      "Handle Overlapping Edges",
      "Allow edges in the same location (i.e. from edge split) to show properly. May run slower");
  RNA_def_property_update(prop, NC_SCENE, "rna_Modifier_update");

  prop = RNA_def_property(srna, "use_clip_plane_boundaries", PROP_BOOLEAN, PROP_NONE);
  RNA_def_property_boolean_sdna(prop, nullptr, "calculation_flags", LRT_ALLOW_CLIPPING_BOUNDARIES);
  RNA_def_property_ui_text(prop,
                           "Clipping Boundaries",
                           "Allow lines generated by the near/far clipping plane to be shown");
  RNA_def_property_update(prop, NC_SCENE, "rna_Modifier_update");

  prop = RNA_def_property(srna, "crease_threshold", PROP_FLOAT, PROP_ANGLE);
  RNA_def_property_range(prop, 0, DEG2RAD(180.0f));
  RNA_def_property_ui_range(prop, 0.0f, DEG2RAD(180.0f), 0.01f, 1);
  RNA_def_property_ui_text(prop,
                           "Crease Threshold",
                           "Angles smaller than this will be treated as creases. Crease angle "
                           "priority: object line art crease override > mesh auto smooth angle > "
                           "line art default crease");
  RNA_def_property_update(prop, NC_SCENE, "rna_Modifier_update");

  prop = RNA_def_property(srna, "split_angle", PROP_FLOAT, PROP_ANGLE);
  RNA_def_property_float_sdna(prop, nullptr, "angle_splitting_threshold");
  RNA_def_property_ui_text(
      prop, "Angle Splitting", "Angle in screen space below which a stroke is split in two");
  /* Don't allow value very close to PI, or we get a lot of small segments. */
  RNA_def_property_ui_range(prop, 0.0f, DEG2RAD(179.5f), 0.01f, 1);
  RNA_def_property_range(prop, 0.0f, DEG2RAD(180.0f));
  RNA_def_property_update(prop, NC_SCENE, "rna_Modifier_update");

  prop = RNA_def_property(srna, "smooth_tolerance", PROP_FLOAT, PROP_NONE);
  RNA_def_property_float_sdna(prop, nullptr, "chain_smooth_tolerance");
  RNA_def_property_ui_text(
      prop, "Smooth Tolerance", "Strength of smoothing applied on jagged chains");
  RNA_def_property_ui_range(prop, 0.0f, 1.0f, 0.05f, 4);
  RNA_def_property_range(prop, 0.0f, 30.0f);
  RNA_def_property_update(prop, NC_SCENE, "rna_Modifier_update");

  prop = RNA_def_property(srna, "use_loose_as_contour", PROP_BOOLEAN, PROP_NONE);
  RNA_def_property_boolean_sdna(prop, nullptr, "calculation_flags", LRT_LOOSE_AS_CONTOUR);
  RNA_def_property_ui_text(prop, "Loose As Contour", "Loose edges will have contour type");
  RNA_def_property_update(prop, NC_SCENE, "rna_Modifier_update");

  prop = RNA_def_property(srna, "invert_source_vertex_group", PROP_BOOLEAN, PROP_NONE);
  RNA_def_property_boolean_sdna(
      prop, nullptr, "calculation_flags", LRT_GPENCIL_INVERT_SOURCE_VGROUP);
  RNA_def_property_ui_text(prop, "Invert Vertex Group", "Invert source vertex group values");
  RNA_def_property_update(prop, 0, "rna_Modifier_update");

  prop = RNA_def_property(srna, "use_output_vertex_group_match_by_name", PROP_BOOLEAN, PROP_NONE);
  RNA_def_property_boolean_sdna(
      prop, nullptr, "calculation_flags", LRT_GPENCIL_MATCH_OUTPUT_VGROUP);
  RNA_def_property_ui_text(prop, "Match Output", "Match output vertex group based on name");
  RNA_def_property_update(prop, 0, "rna_Modifier_update");

  prop = RNA_def_property(srna, "use_face_mark", PROP_BOOLEAN, PROP_NONE);
  RNA_def_property_boolean_sdna(prop, nullptr, "calculation_flags", LRT_FILTER_FACE_MARK);
  RNA_def_property_ui_text(
      prop, "Filter Face Marks", "Filter feature lines using freestyle face marks");
  RNA_def_property_update(prop, 0, "rna_Modifier_update");

  prop = RNA_def_property(srna, "use_face_mark_invert", PROP_BOOLEAN, PROP_NONE);
  RNA_def_property_boolean_sdna(prop, nullptr, "calculation_flags", LRT_FILTER_FACE_MARK_INVERT);
  RNA_def_property_ui_text(prop, "Invert", "Invert face mark filtering");
  RNA_def_property_update(prop, 0, "rna_Modifier_update");

  prop = RNA_def_property(srna, "use_face_mark_boundaries", PROP_BOOLEAN, PROP_NONE);
  RNA_def_property_boolean_sdna(
      prop, nullptr, "calculation_flags", LRT_FILTER_FACE_MARK_BOUNDARIES);
  RNA_def_property_ui_text(
      prop, "Boundaries", "Filter feature lines based on face mark boundaries");
  RNA_def_property_update(prop, 0, "rna_Modifier_update");

  prop = RNA_def_property(srna, "use_face_mark_keep_contour", PROP_BOOLEAN, PROP_NONE);
  RNA_def_property_boolean_sdna(
      prop, nullptr, "calculation_flags", LRT_FILTER_FACE_MARK_KEEP_CONTOUR);
  RNA_def_property_ui_text(prop, "Keep Contour", "Preserve contour lines while filtering");
  RNA_def_property_update(prop, 0, "rna_Modifier_update");

  prop = RNA_def_property(srna, "chaining_image_threshold", PROP_FLOAT, PROP_DISTANCE);
  RNA_def_property_ui_text(
      prop,
      "Image Threshold",
      "Segments with an image distance smaller than this will be chained together");
  RNA_def_property_ui_range(prop, 0.0f, 0.3f, 0.001f, 4);
  RNA_def_property_range(prop, 0.0f, 0.3f);
  RNA_def_property_update(prop, NC_SCENE, "rna_Modifier_update");

  prop = RNA_def_property(srna, "use_loose_edge_chain", PROP_BOOLEAN, PROP_NONE);
  RNA_def_property_boolean_sdna(prop, nullptr, "calculation_flags", LRT_CHAIN_LOOSE_EDGES);
  RNA_def_property_ui_text(prop, "Chain Loose Edges", "Allow loose edges to be chained together");
  RNA_def_property_update(prop, 0, "rna_Modifier_update");

  prop = RNA_def_property(srna, "use_geometry_space_chain", PROP_BOOLEAN, PROP_NONE);
  RNA_def_property_boolean_sdna(prop, nullptr, "calculation_flags", LRT_CHAIN_GEOMETRY_SPACE);
  RNA_def_property_ui_text(
      prop, "Use Geometry Space", "Use geometry distance for chaining instead of image space");
  RNA_def_property_update(prop, 0, "rna_Modifier_update");

  prop = RNA_def_property(srna, "use_detail_preserve", PROP_BOOLEAN, PROP_NONE);
  RNA_def_property_boolean_sdna(prop, nullptr, "calculation_flags", LRT_CHAIN_PRESERVE_DETAILS);
  RNA_def_property_ui_text(
      prop, "Preserve Details", "Keep the zig-zag \"noise\" in initial chaining");
  RNA_def_property_update(prop, 0, "rna_Modifier_update");

  prop = RNA_def_property(srna, "use_overlap_edge_type_support", PROP_BOOLEAN, PROP_NONE);
  RNA_def_property_boolean_sdna(prop, nullptr, "calculation_flags", LRT_ALLOW_OVERLAP_EDGE_TYPES);
  RNA_def_property_ui_text(prop,
                           "Overlapping Edge Types",
                           "Allow an edge to have multiple overlapping types. This will create a "
                           "separate stroke for each overlapping type");
  RNA_def_property_update(prop, 0, "rna_Modifier_update");

  prop = RNA_def_property(srna, "stroke_depth_offset", PROP_FLOAT, PROP_DISTANCE);
  RNA_def_property_ui_text(prop,
                           "Stroke Depth Offset",
                           "Move strokes slightly towards the camera to avoid clipping while "
                           "preserve depth for the viewport");
  RNA_def_property_ui_range(prop, 0.0, 0.5, 0.001, 4);
  RNA_def_property_range(prop, -0.1, FLT_MAX);
  RNA_def_property_update(prop, NC_SCENE, "rna_Modifier_update");

  prop = RNA_def_property(srna, "use_offset_towards_custom_camera", PROP_BOOLEAN, PROP_NONE);
  RNA_def_property_boolean_sdna(
      prop, nullptr, "flags", LINEART_GPENCIL_OFFSET_TOWARDS_CUSTOM_CAMERA);
  RNA_def_property_ui_text(prop,
                           "Offset Towards Custom Camera",
                           "Offset strokes towards selected camera instead of the active camera");
  RNA_def_property_update(prop, 0, "rna_Modifier_update");

  prop = RNA_def_property(srna, "source_camera", PROP_POINTER, PROP_NONE);
  RNA_def_property_flag(prop, PROP_EDITABLE | PROP_ID_SELF_CHECK);
  RNA_def_property_struct_type(prop, "Object");
  RNA_def_property_override_flag(prop, PROPOVERRIDE_OVERRIDABLE_LIBRARY);
  RNA_def_property_ui_text(
      prop, "Camera Object", "Use specified camera object for generating line art");
  RNA_def_property_update(prop, 0, "rna_Modifier_dependency_update");

  prop = RNA_def_property(srna, "light_contour_object", PROP_POINTER, PROP_NONE);
  RNA_def_property_flag(prop, PROP_EDITABLE | PROP_ID_SELF_CHECK);
  RNA_def_property_struct_type(prop, "Object");
  RNA_def_property_override_flag(prop, PROPOVERRIDE_OVERRIDABLE_LIBRARY);
  RNA_def_property_ui_text(
      prop, "Light Object", "Use this light object to generate light contour");
  RNA_def_property_update(prop, 0, "rna_Modifier_dependency_update");

  prop = RNA_def_property(srna, "source_type", PROP_ENUM, PROP_NONE);
  RNA_def_property_enum_items(prop, modifier_lineart_source_type);
  RNA_def_property_ui_text(prop, "Source Type", "Line art stroke source type");
  RNA_def_property_update(prop, 0, "rna_Modifier_dependency_update");

  prop = RNA_def_property(srna, "source_object", PROP_POINTER, PROP_NONE);
  RNA_def_property_flag(prop, PROP_EDITABLE | PROP_ID_SELF_CHECK);
  RNA_def_property_struct_type(prop, "Object");
  RNA_def_property_ui_text(prop, "Object", "Generate strokes from this object");
  RNA_def_property_update(prop, 0, "rna_Modifier_dependency_update");

  prop = RNA_def_property(srna, "source_collection", PROP_POINTER, PROP_NONE);
  RNA_def_property_flag(prop, PROP_EDITABLE | PROP_ID_SELF_CHECK);
  RNA_def_property_struct_type(prop, "Collection");
  RNA_def_property_ui_text(
      prop, "Collection", "Generate strokes from the objects in this collection");
  RNA_def_property_update(prop, 0, "rna_Modifier_dependency_update");

  /* types */
  prop = RNA_def_property(srna, "use_contour", PROP_BOOLEAN, PROP_NONE);
  RNA_def_property_boolean_sdna(prop, nullptr, "edge_types", LRT_EDGE_FLAG_CONTOUR);
  RNA_def_property_ui_text(prop, "Use Contour", "Generate strokes from contours lines");
  RNA_def_property_update(prop, 0, "rna_Modifier_update");

  prop = RNA_def_property(srna, "use_loose", PROP_BOOLEAN, PROP_NONE);
  RNA_def_property_boolean_sdna(prop, nullptr, "edge_types", LRT_EDGE_FLAG_LOOSE);
  RNA_def_property_ui_text(prop, "Use Loose", "Generate strokes from loose edges");
  RNA_def_property_update(prop, 0, "rna_Modifier_update");

  prop = RNA_def_property(srna, "use_crease", PROP_BOOLEAN, PROP_NONE);
  RNA_def_property_boolean_sdna(prop, nullptr, "edge_types", LRT_EDGE_FLAG_CREASE);
  RNA_def_property_ui_text(prop, "Use Crease", "Generate strokes from creased edges");
  RNA_def_property_update(prop, 0, "rna_Modifier_update");

  prop = RNA_def_property(srna, "use_material", PROP_BOOLEAN, PROP_NONE);
  RNA_def_property_boolean_sdna(prop, nullptr, "edge_types", LRT_EDGE_FLAG_MATERIAL);
  RNA_def_property_ui_text(
      prop, "Use Material", "Generate strokes from borders between materials");
  RNA_def_property_update(prop, 0, "rna_Modifier_update");

  prop = RNA_def_property(srna, "use_edge_mark", PROP_BOOLEAN, PROP_NONE);
  RNA_def_property_boolean_sdna(prop, nullptr, "edge_types", LRT_EDGE_FLAG_EDGE_MARK);
  RNA_def_property_ui_text(prop, "Use Edge Mark", "Generate strokes from freestyle marked edges");
  RNA_def_property_update(prop, 0, "rna_Modifier_update");

  prop = RNA_def_property(srna, "use_intersection", PROP_BOOLEAN, PROP_NONE);
  RNA_def_property_boolean_sdna(prop, nullptr, "edge_types", LRT_EDGE_FLAG_INTERSECTION);
  RNA_def_property_ui_text(prop, "Use Intersection", "Generate strokes from intersections");
  RNA_def_property_update(prop, 0, "rna_Modifier_update");

  prop = RNA_def_property(srna, "use_light_contour", PROP_BOOLEAN, PROP_NONE);
  RNA_def_property_boolean_sdna(prop, nullptr, "edge_types", LRT_EDGE_FLAG_LIGHT_CONTOUR);
  RNA_def_property_ui_text(prop,
                           "Use Light Contour",
                           "Generate light/shadow separation lines from a reference light object");
  RNA_def_property_update(prop, 0, "rna_Modifier_update");

  prop = RNA_def_property(srna, "use_shadow", PROP_BOOLEAN, PROP_NONE);
  RNA_def_property_boolean_sdna(prop, nullptr, "edge_types", LRT_EDGE_FLAG_PROJECTED_SHADOW);
  RNA_def_property_ui_text(
      prop, "Use Shadow", "Project contour lines using a light source object");
  RNA_def_property_update(prop, 0, "rna_Modifier_update");

  prop = RNA_def_property(srna, "shadow_region_filtering", PROP_ENUM, PROP_NONE);
  RNA_def_property_enum_sdna(prop, nullptr, "shadow_selection");
  RNA_def_property_enum_items(prop, modifier_lineart_shadow_region_filtering);
  RNA_def_property_ui_text(prop,
                           "Shadow Region Filtering",
                           "Select feature lines that comes from lit or shaded regions. Will not "
                           "affect cast shadow and light contour since they are at the border");
  RNA_def_property_update(prop, 0, "rna_Modifier_dependency_update");

  prop = RNA_def_property(srna, "silhouette_filtering", PROP_ENUM, PROP_NONE);
  RNA_def_property_enum_sdna(prop, nullptr, "silhouette_selection");
  RNA_def_property_enum_items(prop, modifier_lineart_silhouette_filtering);
  RNA_def_property_ui_text(prop, "Silhouette Filtering", "Select contour or silhouette");
  RNA_def_property_update(prop, 0, "rna_Modifier_dependency_update");

  prop = RNA_def_property(srna, "use_multiple_levels", PROP_BOOLEAN, PROP_NONE);
  RNA_def_property_boolean_sdna(prop, nullptr, "use_multiple_levels", 0);
  RNA_def_property_ui_text(
      prop, "Use Occlusion Range", "Generate strokes from a range of occlusion levels");
  RNA_def_property_update(prop, 0, "rna_Modifier_update");

  prop = RNA_def_property(srna, "level_start", PROP_INT, PROP_NONE);
  RNA_def_property_ui_text(
      prop, "Level Start", "Minimum number of occlusions for the generated strokes");
  RNA_def_property_range(prop, 0, 128);
  RNA_def_property_int_funcs(prop, nullptr, "rna_Lineart_start_level_set", nullptr);
  RNA_def_property_update(prop, 0, "rna_Modifier_update");

  prop = RNA_def_property(srna, "level_end", PROP_INT, PROP_NONE);
  RNA_def_property_ui_text(
      prop, "Level End", "Maximum number of occlusions for the generated strokes");
  RNA_def_property_range(prop, 0, 128);
  RNA_def_property_int_funcs(prop, nullptr, "rna_Lineart_end_level_set", nullptr);
  RNA_def_property_update(prop, 0, "rna_Modifier_update");

  prop = RNA_def_property(srna, "target_layer", PROP_STRING, PROP_NONE);
  RNA_def_property_ui_text(
      prop, "Layer", "Grease Pencil layer to which assign the generated strokes");
  RNA_def_property_update(prop, 0, "rna_Modifier_update");

  prop = RNA_def_property(srna, "source_vertex_group", PROP_STRING, PROP_NONE);
  RNA_def_property_ui_text(
      prop,
      "Source Vertex Group",
      "Match the beginning of vertex group names from mesh objects, match all when left empty");
  RNA_def_property_update(prop, 0, "rna_Modifier_update");

  prop = RNA_def_property(srna, "vertex_group", PROP_STRING, PROP_NONE);
  RNA_def_property_string_sdna(prop, nullptr, "vgname");
  RNA_def_property_string_funcs(
      prop, nullptr, nullptr, "rna_GreasePencilLineartModifier_vgname_set");
  RNA_def_property_ui_text(prop, "Vertex Group", "Vertex group name for selected strokes");
  RNA_def_property_update(prop, 0, "rna_Modifier_update");

  prop = RNA_def_property(srna, "is_baked", PROP_BOOLEAN, PROP_NONE);
  RNA_def_property_boolean_sdna(prop, nullptr, "flags", LINEART_GPENCIL_IS_BAKED);
  RNA_def_property_ui_text(prop, "Is Baked", "This modifier has baked data");
  RNA_def_property_update(prop, 0, "rna_Modifier_update");

  prop = RNA_def_property(srna, "use_cache", PROP_BOOLEAN, PROP_NONE);
  RNA_def_property_boolean_sdna(prop, nullptr, "flags", LINEART_GPENCIL_USE_CACHE);
  RNA_def_property_ui_text(prop,
                           "Use Cache",
                           "Use cached scene data from the first line art modifier in the stack. "
                           "Certain settings will be unavailable");
  RNA_def_property_update(prop, 0, "rna_Modifier_update");

  prop = RNA_def_property(srna, "overscan", PROP_FLOAT, PROP_NONE);
  RNA_def_property_ui_text(
      prop,
      "Overscan",
      "A margin to prevent strokes from ending abruptly at the edge of the image");
  RNA_def_property_ui_range(prop, 0.0f, 0.5f, 0.01f, 3);
  RNA_def_property_range(prop, 0.0f, 0.5f);
  RNA_def_property_update(prop, NC_SCENE, "rna_Modifier_update");

  prop = RNA_def_property(srna, "thickness", PROP_INT, PROP_NONE);
  RNA_def_property_ui_text(prop, "Thickness", "The thickness for the generated strokes");
  RNA_def_property_ui_range(prop, 1, 100, 1, 1);
  RNA_def_property_range(prop, 1, 200);
  RNA_def_property_update(prop, 0, "rna_Modifier_update");

  prop = RNA_def_property(srna, "opacity", PROP_FLOAT, PROP_FACTOR);
  RNA_def_property_ui_text(prop, "Opacity", "The strength value for the generate strokes");
  RNA_def_property_ui_range(prop, 0.0f, 1.0f, 0.01f, 2);
  RNA_def_property_range(prop, 0.0f, 1.0f);
  RNA_def_property_update(prop, 0, "rna_Modifier_update");

  prop = RNA_def_property(srna, "use_material_mask", PROP_BOOLEAN, PROP_NONE);
  RNA_def_property_boolean_sdna(
      prop, nullptr, "mask_switches", LINEART_GPENCIL_MATERIAL_MASK_ENABLE);
  RNA_def_property_ui_text(
      prop, "Use Material Mask", "Use material masks to filter out occluded strokes");
  RNA_def_property_update(prop, 0, "rna_Modifier_update");

  prop = RNA_def_property(srna, "use_material_mask_match", PROP_BOOLEAN, PROP_NONE);
  RNA_def_property_boolean_sdna(
      prop, nullptr, "mask_switches", LINEART_GPENCIL_MATERIAL_MASK_MATCH);
  RNA_def_property_ui_text(
      prop, "Match Masks", "Require matching all material masks instead of just one");
  RNA_def_property_update(prop, 0, "rna_Modifier_update");

  prop = RNA_def_property(srna, "use_material_mask_bits", PROP_BOOLEAN, PROP_NONE);
  RNA_def_property_boolean_sdna(prop, nullptr, "material_mask_bits", 1);
  RNA_def_property_array(prop, 8);
  RNA_def_property_ui_text(prop, "Masks", "Mask bits to match from Material Line Art settings");
  RNA_def_property_update(prop, 0, "rna_Modifier_update");

  prop = RNA_def_property(srna, "use_intersection_match", PROP_BOOLEAN, PROP_NONE);
  RNA_def_property_boolean_sdna(
      prop, nullptr, "mask_switches", LINEART_GPENCIL_INTERSECTION_MATCH);
  RNA_def_property_ui_text(
      prop, "Match Intersection", "Require matching all intersection masks instead of just one");
  RNA_def_property_update(prop, 0, "rna_Modifier_update");

  prop = RNA_def_property(srna, "use_intersection_mask", PROP_BOOLEAN, PROP_NONE);
  RNA_def_property_boolean_sdna(prop, nullptr, "intersection_mask", 1);
  RNA_def_property_array(prop, 8);
  RNA_def_property_ui_text(prop, "Masks", "Mask bits to match from Collection Line Art settings");
  RNA_def_property_update(prop, 0, "rna_Modifier_update");

  prop = RNA_def_property(srna, "use_crease_on_smooth", PROP_BOOLEAN, PROP_NONE);
  RNA_def_property_boolean_sdna(
      prop, nullptr, "calculation_flags", LRT_USE_CREASE_ON_SMOOTH_SURFACES);
  RNA_def_property_ui_text(
      prop, "Crease On Smooth Surfaces", "Allow crease edges to show inside smooth surfaces");
  RNA_def_property_update(prop, 0, "rna_Modifier_update");

  prop = RNA_def_property(srna, "use_crease_on_sharp", PROP_BOOLEAN, PROP_NONE);
  RNA_def_property_boolean_sdna(prop, nullptr, "calculation_flags", LRT_USE_CREASE_ON_SHARP_EDGES);
  RNA_def_property_ui_text(prop, "Crease On Sharp Edges", "Allow crease to show on sharp edges");
  RNA_def_property_update(prop, 0, "rna_Modifier_update");

  prop = RNA_def_property(srna, "use_image_boundary_trimming", PROP_BOOLEAN, PROP_NONE);
  RNA_def_property_boolean_sdna(
      prop, nullptr, "calculation_flags", LRT_USE_IMAGE_BOUNDARY_TRIMMING);
  RNA_def_property_ui_text(
      prop,
      "Image Boundary Trimming",
      "Trim all edges right at the boundary of image (including overscan region)");

  prop = RNA_def_property(srna, "use_back_face_culling", PROP_BOOLEAN, PROP_NONE);
  RNA_def_property_boolean_sdna(prop, nullptr, "calculation_flags", LRT_USE_BACK_FACE_CULLING);
  RNA_def_property_ui_text(
      prop,
      "Back Face Culling",
      "Remove all back faces to speed up calculation, this will create edges in "
      "different occlusion levels than when disabled");
  RNA_def_property_update(prop, 0, "rna_Modifier_update");

  prop = RNA_def_property(srna, "shadow_camera_near", PROP_FLOAT, PROP_NONE);
  RNA_def_property_ui_text(prop, "Shadow Camera Near", "Near clipping distance of shadow camera");
  RNA_def_property_ui_range(prop, 0.0f, 500.0f, 0.1f, 2);
  RNA_def_property_range(prop, 0.0f, 10000.0f);
  RNA_def_property_update(prop, 0, "rna_Modifier_update");

  prop = RNA_def_property(srna, "shadow_camera_far", PROP_FLOAT, PROP_NONE);
  RNA_def_property_ui_text(prop, "Shadow Camera Far", "Far clipping distance of shadow camera");
  RNA_def_property_ui_range(prop, 0.0f, 500.0f, 0.1f, 2);
  RNA_def_property_range(prop, 0.0f, 10000.0f);
  RNA_def_property_update(prop, 0, "rna_Modifier_update");

  prop = RNA_def_property(srna, "shadow_camera_size", PROP_FLOAT, PROP_NONE);
  RNA_def_property_ui_text(
      prop,
      "Shadow Camera Size",
      "Represents the \"Orthographic Scale\" of an orthographic camera. "
      "If the camera is positioned at the light's location with this scale, it will "
      "represent the coverage of the shadow \"camera\"");
  RNA_def_property_ui_range(prop, 0.0f, 500.0f, 0.1f, 2);
  RNA_def_property_range(prop, 0.0f, 10000.0f);

  prop = RNA_def_property(srna, "use_invert_collection", PROP_BOOLEAN, PROP_NONE);
  RNA_def_property_boolean_sdna(prop, nullptr, "flags", LINEART_GPENCIL_INVERT_COLLECTION);
  RNA_def_property_ui_text(prop,
                           "Invert Collection Filtering",
                           "Select everything except lines from specified collection");
  RNA_def_property_update(prop, 0, "rna_Modifier_update");

  prop = RNA_def_property(srna, "use_invert_silhouette", PROP_BOOLEAN, PROP_NONE);
  RNA_def_property_boolean_sdna(prop, nullptr, "flags", LINEART_GPENCIL_INVERT_SILHOUETTE_FILTER);
  RNA_def_property_ui_text(prop, "Invert Silhouette Filtering", "Select anti-silhouette lines");
  RNA_def_property_update(prop, 0, "rna_Modifier_update");

  RNA_define_lib_overridable(false);
}

static void rna_def_modifier_grease_pencil_smooth(BlenderRNA *brna)
{
  StructRNA *srna;
  PropertyRNA *prop;

  srna = RNA_def_struct(brna, "GreasePencilSmoothModifier", "Modifier");
  RNA_def_struct_ui_text(srna, "Smooth Modifier", "Smooth effect modifier");
  RNA_def_struct_sdna(srna, "GreasePencilSmoothModifierData");
  RNA_def_struct_ui_icon(srna, ICON_MOD_SMOOTH);

  rna_def_modifier_grease_pencil_layer_filter(srna);
  rna_def_modifier_grease_pencil_material_filter(
      srna, "rna_GreasePencilSmoothModifier_material_filter_set");
  rna_def_modifier_grease_pencil_vertex_group(
      srna, "rna_GreasePencilSmoothModifier_vertex_group_name_set");
  rna_def_modifier_grease_pencil_custom_curve(srna);

  rna_def_modifier_panel_open_prop(srna, "open_influence_panel", 0);

  RNA_define_lib_overridable(true);

  prop = RNA_def_property(srna, "factor", PROP_FLOAT, PROP_FACTOR);
  RNA_def_property_float_sdna(prop, nullptr, "factor");
  RNA_def_property_range(prop, 0, 1);
  RNA_def_property_ui_text(prop, "Factor", "Amount of smooth to apply");
  RNA_def_property_update(prop, 0, "rna_Modifier_update");

  prop = RNA_def_property(srna, "use_edit_position", PROP_BOOLEAN, PROP_NONE);
  RNA_def_property_boolean_sdna(prop, nullptr, "flag", MOD_GREASE_PENCIL_SMOOTH_MOD_LOCATION);
  RNA_def_property_ui_text(
      prop, "Affect Position", "The modifier affects the position of the point");
  RNA_def_property_update(prop, 0, "rna_Modifier_update");

  prop = RNA_def_property(srna, "use_edit_strength", PROP_BOOLEAN, PROP_NONE);
  RNA_def_property_boolean_sdna(prop, nullptr, "flag", MOD_GREASE_PENCIL_SMOOTH_MOD_STRENGTH);
  RNA_def_property_ui_text(
      prop, "Affect Strength", "The modifier affects the color strength of the point");
  RNA_def_property_update(prop, 0, "rna_Modifier_update");

  prop = RNA_def_property(srna, "use_edit_thickness", PROP_BOOLEAN, PROP_NONE);
  RNA_def_property_boolean_sdna(prop, nullptr, "flag", MOD_GREASE_PENCIL_SMOOTH_MOD_THICKNESS);
  RNA_def_property_ui_text(
      prop, "Affect Thickness", "The modifier affects the thickness of the point");
  RNA_def_property_update(prop, 0, "rna_Modifier_update");

  prop = RNA_def_property(srna, "use_edit_uv", PROP_BOOLEAN, PROP_NONE);
  RNA_def_property_boolean_sdna(prop, nullptr, "flag", MOD_GREASE_PENCIL_SMOOTH_MOD_UV);
  RNA_def_property_ui_text(
      prop, "Affect UV", "The modifier affects the UV rotation factor of the point");
  RNA_def_property_update(prop, 0, "rna_Modifier_update");

  prop = RNA_def_property(srna, "step", PROP_INT, PROP_NONE);
  RNA_def_property_int_sdna(prop, nullptr, "step");
  RNA_def_property_range(prop, 1, 1000);
  RNA_def_property_ui_text(
      prop, "Steps", "Number of times to apply smooth (high numbers can reduce fps)");
  RNA_def_property_update(prop, 0, "rna_Modifier_update");

  prop = RNA_def_property(srna, "use_keep_shape", PROP_BOOLEAN, PROP_NONE);
  RNA_def_property_boolean_sdna(prop, nullptr, "flag", MOD_GREASE_PENCIL_SMOOTH_KEEP_SHAPE);
  RNA_def_property_ui_text(prop, "Keep Shape", "Smooth the details, but keep the overall shape");
  RNA_def_property_update(prop, 0, "rna_Modifier_update");

  prop = RNA_def_property(srna, "use_smooth_ends", PROP_BOOLEAN, PROP_NONE);
  RNA_def_property_boolean_sdna(prop, nullptr, "flag", MOD_GREASE_PENCIL_SMOOTH_SMOOTH_ENDS);
  RNA_def_property_ui_text(prop, "Smooth Ends", "Smooth ends of strokes");
  RNA_def_property_update(prop, 0, "rna_Modifier_update");

  RNA_define_lib_overridable(false);
}

static void rna_def_modifier_grease_pencil_offset(BlenderRNA *brna)
{
  StructRNA *srna;
  PropertyRNA *prop;

  RNA_define_lib_overridable(true);
  static EnumPropertyItem offset_mode_items[] = {
      {MOD_GREASE_PENCIL_OFFSET_RANDOM, "RANDOM", 0, "Random", "Randomize stroke offset"},
      {MOD_GREASE_PENCIL_OFFSET_LAYER, "LAYER", 0, "Layer", "Offset layers by the same factor"},
      {MOD_GREASE_PENCIL_OFFSET_STROKE,
       "STROKE",
       0,
       "Stroke",
       "Offset strokes by the same factor based on stroke draw order"},
      {MOD_GREASE_PENCIL_OFFSET_MATERIAL,
       "MATERIAL",
       0,
       "Material",
       "Offset materials by the same factor"},
      {0, nullptr, 0, nullptr, nullptr},
  };

  srna = RNA_def_struct(brna, "GreasePencilOffsetModifier", "Modifier");
  RNA_def_struct_ui_text(srna, "Grease Pencil Offset Modifier", "");
  RNA_def_struct_sdna(srna, "GreasePencilOffsetModifierData");
  RNA_def_struct_ui_icon(srna, ICON_MOD_OFFSET);

  rna_def_modifier_grease_pencil_layer_filter(srna);
  rna_def_modifier_grease_pencil_material_filter(
      srna, "rna_GreasePencilOffsetModifier_material_filter_set");
  rna_def_modifier_grease_pencil_vertex_group(
      srna, "rna_GreasePencilOffsetModifier_vertex_group_name_set");

  prop = RNA_def_property(srna, "offset_mode", PROP_ENUM, PROP_NONE);
  RNA_def_property_enum_items(prop, offset_mode_items);
  RNA_def_property_ui_text(prop, "Mode", "");
  RNA_def_property_update(prop, 0, "rna_Modifier_update");

  RNA_define_lib_overridable(true);

  prop = RNA_def_property(srna, "location", PROP_FLOAT, PROP_TRANSLATION);
  RNA_def_property_float_sdna(prop, nullptr, "loc");
  RNA_def_property_ui_text(prop, "Location", "Values for change location");
  RNA_def_property_ui_range(prop, -FLT_MAX, FLT_MAX, 1, RNA_TRANSLATION_PREC_DEFAULT);
  RNA_def_property_update(prop, 0, "rna_Modifier_update");

  prop = RNA_def_property(srna, "rotation", PROP_FLOAT, PROP_EULER);
  RNA_def_property_float_sdna(prop, nullptr, "rot");
  RNA_def_property_ui_text(prop, "Rotation", "Values for changes in rotation");
  RNA_def_property_ui_range(prop, -FLT_MAX, FLT_MAX, 100, RNA_TRANSLATION_PREC_DEFAULT);
  RNA_def_property_update(prop, 0, "rna_Modifier_update");

  prop = RNA_def_property(srna, "scale", PROP_FLOAT, PROP_XYZ);
  RNA_def_property_float_sdna(prop, nullptr, "scale");
  RNA_def_property_ui_text(prop, "Scale", "Values for changes in scale");
  RNA_def_property_ui_range(prop, -FLT_MAX, FLT_MAX, 1, RNA_TRANSLATION_PREC_DEFAULT);
  RNA_def_property_update(prop, 0, "rna_Modifier_update");

  prop = RNA_def_property(srna, "stroke_location", PROP_FLOAT, PROP_XYZ);
  RNA_def_property_float_sdna(prop, nullptr, "stroke_loc");
  RNA_def_property_ui_text(prop, "Random Offset", "Value for changes in location");
  RNA_def_property_ui_range(prop, -FLT_MAX, FLT_MAX, 1, RNA_TRANSLATION_PREC_DEFAULT);
  RNA_def_property_update(prop, 0, "rna_Modifier_update");

  prop = RNA_def_property(srna, "stroke_rotation", PROP_FLOAT, PROP_EULER);
  RNA_def_property_float_sdna(prop, nullptr, "stroke_rot");
  RNA_def_property_ui_text(prop, "Random Rotation", "Value for changes in rotation");
  RNA_def_property_ui_range(prop, -FLT_MAX, FLT_MAX, 100, RNA_TRANSLATION_PREC_DEFAULT);
  RNA_def_property_update(prop, 0, "rna_Modifier_update");

  prop = RNA_def_property(srna, "stroke_scale", PROP_FLOAT, PROP_XYZ);
  RNA_def_property_float_sdna(prop, nullptr, "stroke_scale");
  RNA_def_property_ui_text(prop, "Scale", "Value for changes in scale");
  RNA_def_property_ui_range(prop, -FLT_MAX, FLT_MAX, 1, RNA_TRANSLATION_PREC_DEFAULT);
  RNA_def_property_update(prop, 0, "rna_Modifier_update");

  prop = RNA_def_property(srna, "seed", PROP_INT, PROP_UNSIGNED);
  RNA_def_property_ui_text(prop, "Seed", "Random seed");
  RNA_def_property_update(prop, 0, "rna_Modifier_update");

  prop = RNA_def_property(srna, "stroke_step", PROP_INT, PROP_UNSIGNED);
  RNA_def_property_ui_text(prop, "Step", "Number of elements that will be grouped");
  RNA_def_property_range(prop, 1, 500);
  RNA_def_property_update(prop, 0, "rna_Modifier_update");

  prop = RNA_def_property(srna, "stroke_start_offset", PROP_INT, PROP_UNSIGNED);
  RNA_def_property_ui_text(prop, "Start Offset", "Offset starting point");
  RNA_def_property_update(prop, 0, "rna_Modifier_update");

  prop = RNA_def_property(srna, "use_uniform_random_scale", PROP_BOOLEAN, PROP_NONE);
  RNA_def_property_boolean_sdna(
      prop, nullptr, "flag", MOD_GREASE_PENCIL_OFFSET_UNIFORM_RANDOM_SCALE);
  RNA_def_property_ui_text(
      prop, "Uniform Scale", "Use the same random seed for each scale axis for a uniform scale");
  RNA_def_property_update(prop, 0, "rna_Modifier_update");

  RNA_define_lib_overridable(false);
}

static void rna_def_modifier_grease_pencil_noise(BlenderRNA *brna)
{
  StructRNA *srna;
  PropertyRNA *prop;

  static const EnumPropertyItem modifier_noise_random_mode_items[] = {
      {GP_NOISE_RANDOM_STEP, "STEP", 0, "Steps", "Randomize every number of frames"},
      {GP_NOISE_RANDOM_KEYFRAME, "KEYFRAME", 0, "Keyframes", "Randomize on keyframes only"},
      {0, nullptr, 0, nullptr, nullptr},
  };

  srna = RNA_def_struct(brna, "GreasePencilNoiseModifier", "Modifier");
  RNA_def_struct_ui_text(srna, "Grease Pencil Noise Modifier", "Noise effect modifier");
  RNA_def_struct_sdna(srna, "GreasePencilNoiseModifierData");
  RNA_def_struct_ui_icon(srna, ICON_MOD_NOISE);

  rna_def_modifier_grease_pencil_layer_filter(srna);
  rna_def_modifier_grease_pencil_material_filter(
      srna, "rna_GreasePencilNoiseModifier_material_filter_set");
  rna_def_modifier_grease_pencil_vertex_group(
      srna, "rna_GreasePencilNoiseModifier_vertex_group_name_set");
  rna_def_modifier_grease_pencil_custom_curve(srna);

  rna_def_modifier_panel_open_prop(srna, "open_influence_panel", 0);
  rna_def_modifier_panel_open_prop(srna, "open_random_panel", 1);

  RNA_define_lib_overridable(true);

  prop = RNA_def_property(srna, "factor", PROP_FLOAT, PROP_FACTOR);
  RNA_def_property_float_sdna(prop, nullptr, "factor");
  RNA_def_property_range(prop, 0.0, FLT_MAX);
  RNA_def_property_ui_range(prop, 0.0, 1.0, 0.1, 2);
  RNA_def_property_ui_text(prop, "Offset Factor", "Amount of noise to apply");
  RNA_def_property_update(prop, 0, "rna_Modifier_update");

  prop = RNA_def_property(srna, "factor_strength", PROP_FLOAT, PROP_FACTOR);
  RNA_def_property_float_sdna(prop, nullptr, "factor_strength");
  RNA_def_property_range(prop, 0.0, FLT_MAX);
  RNA_def_property_ui_range(prop, 0.0, 1.0, 0.1, 2);
  RNA_def_property_ui_text(prop, "Strength Factor", "Amount of noise to apply to opacity");
  RNA_def_property_update(prop, 0, "rna_Modifier_update");

  prop = RNA_def_property(srna, "factor_thickness", PROP_FLOAT, PROP_FACTOR);
  RNA_def_property_float_sdna(prop, nullptr, "factor_thickness");
  RNA_def_property_range(prop, 0.0, FLT_MAX);
  RNA_def_property_ui_range(prop, 0.0, 1.0, 0.1, 2);
  RNA_def_property_ui_text(prop, "Thickness Factor", "Amount of noise to apply to thickness");
  RNA_def_property_update(prop, 0, "rna_Modifier_update");

  prop = RNA_def_property(srna, "factor_uvs", PROP_FLOAT, PROP_FACTOR);
  RNA_def_property_float_sdna(prop, nullptr, "factor_uvs");
  RNA_def_property_range(prop, 0.0, FLT_MAX);
  RNA_def_property_ui_range(prop, 0.0, 1.0, 0.1, 2);
  RNA_def_property_ui_text(prop, "UV Factor", "Amount of noise to apply to UV rotation");
  RNA_def_property_update(prop, 0, "rna_Modifier_update");

  prop = RNA_def_property(srna, "use_random", PROP_BOOLEAN, PROP_NONE);
  RNA_def_property_boolean_sdna(prop, nullptr, "flag", GP_NOISE_USE_RANDOM);
  RNA_def_property_ui_text(prop, "Random", "Use random values over time");
  RNA_def_property_update(prop, 0, "rna_Modifier_update");

  prop = RNA_def_property(srna, "seed", PROP_INT, PROP_UNSIGNED);
  RNA_def_property_ui_text(prop, "Noise Seed", "Random seed");
  RNA_def_property_update(prop, 0, "rna_Modifier_update");

  prop = RNA_def_property(srna, "noise_scale", PROP_FLOAT, PROP_FACTOR);
  RNA_def_property_float_sdna(prop, nullptr, "noise_scale");
  RNA_def_property_range(prop, 0.0, 1.0);
  RNA_def_property_ui_text(prop, "Noise Scale", "Scale the noise frequency");
  RNA_def_property_update(prop, 0, "rna_Modifier_update");

  prop = RNA_def_property(srna, "noise_offset", PROP_FLOAT, PROP_FACTOR);
  RNA_def_property_float_sdna(prop, nullptr, "noise_offset");
  RNA_def_property_range(prop, 0.0, FLT_MAX);
  RNA_def_property_ui_range(prop, 0.0, 100.0, 0.1, 3);
  RNA_def_property_ui_text(prop, "Noise Offset", "Offset the noise along the strokes");
  RNA_def_property_update(prop, 0, "rna_Modifier_update");

  prop = RNA_def_property(srna, "step", PROP_INT, PROP_NONE);
  RNA_def_property_int_sdna(prop, nullptr, "step");
  RNA_def_property_range(prop, 1, 100);
  RNA_def_property_ui_text(prop, "Step", "Number of frames between randomization steps");
  RNA_def_property_update(prop, 0, "rna_Modifier_update");

  prop = RNA_def_property(srna, "random_mode", PROP_ENUM, PROP_NONE);
  RNA_def_property_enum_sdna(prop, nullptr, "noise_mode");
  RNA_def_property_enum_items(prop, modifier_noise_random_mode_items);
  RNA_def_property_ui_text(prop, "Mode", "Where to perform randomization");
  RNA_define_lib_overridable(false);
}

static void rna_def_modifier_grease_pencil_mirror(BlenderRNA *brna)
{
  StructRNA *srna;
  PropertyRNA *prop;

  srna = RNA_def_struct(brna, "GreasePencilMirrorModifier", "Modifier");
  RNA_def_struct_ui_text(srna, "Grease Pencil Mirror Modifier", "");
  RNA_def_struct_sdna(srna, "GreasePencilMirrorModifierData");
  RNA_def_struct_ui_icon(srna, ICON_MOD_MIRROR);

  rna_def_modifier_grease_pencil_layer_filter(srna);
  rna_def_modifier_grease_pencil_material_filter(
      srna, "rna_GreasePencilMirrorModifier_material_filter_set");

  RNA_define_lib_overridable(true);

  prop = RNA_def_property(srna, "object", PROP_POINTER, PROP_NONE);
  RNA_def_property_ui_text(prop, "Object", "Object used as center");
  RNA_def_property_pointer_funcs(
      prop, nullptr, "rna_GreasePencilMirrorModifier_object_set", nullptr, nullptr);
  RNA_def_property_flag(prop, PROP_EDITABLE | PROP_ID_SELF_CHECK);
  RNA_def_property_update(prop, 0, "rna_Modifier_dependency_update");

  prop = RNA_def_property(srna, "use_axis_x", PROP_BOOLEAN, PROP_NONE);
  RNA_def_property_boolean_sdna(prop, nullptr, "flag", MOD_GREASE_PENCIL_MIRROR_AXIS_X);
  RNA_def_property_ui_text(prop, "X", "Mirror the X axis");
  RNA_def_property_update(prop, 0, "rna_Modifier_update");

  prop = RNA_def_property(srna, "use_axis_y", PROP_BOOLEAN, PROP_NONE);
  RNA_def_property_boolean_sdna(prop, nullptr, "flag", MOD_GREASE_PENCIL_MIRROR_AXIS_Y);
  RNA_def_property_ui_text(prop, "Y", "Mirror the Y axis");
  RNA_def_property_update(prop, 0, "rna_Modifier_update");

  prop = RNA_def_property(srna, "use_axis_z", PROP_BOOLEAN, PROP_NONE);
  RNA_def_property_boolean_sdna(prop, nullptr, "flag", MOD_GREASE_PENCIL_MIRROR_AXIS_Z);
  RNA_def_property_ui_text(prop, "Z", "Mirror the Z axis");
  RNA_def_property_update(prop, 0, "rna_Modifier_update");

  RNA_define_lib_overridable(false);
}

void RNA_def_modifier(BlenderRNA *brna)
{
  StructRNA *srna;
  PropertyRNA *prop;

  /* data */
  srna = RNA_def_struct(brna, "Modifier", nullptr);
  RNA_def_struct_ui_text(srna, "Modifier", "Modifier affecting the geometry data of an object");
  RNA_def_struct_refine_func(srna, "rna_Modifier_refine");
  RNA_def_struct_path_func(srna, "rna_Modifier_path");
  RNA_def_struct_sdna(srna, "ModifierData");
  RNA_def_struct_ui_icon(srna, ICON_MODIFIER);

  /* strings */
  prop = RNA_def_property(srna, "name", PROP_STRING, PROP_NONE);
  RNA_def_property_string_funcs(prop, nullptr, nullptr, "rna_Modifier_name_set");
  RNA_def_property_ui_text(prop, "Name", "Modifier name");
  RNA_def_property_update(prop, NC_OBJECT | ND_MODIFIER | NA_RENAME, "rna_Modifier_name_update");
  RNA_def_struct_name_property(srna, prop);

  /* enums */
  prop = RNA_def_property(srna, "type", PROP_ENUM, PROP_NONE);
  RNA_def_property_clear_flag(prop, PROP_EDITABLE);
  RNA_def_property_enum_sdna(prop, nullptr, "type");
  RNA_def_property_enum_items(prop, rna_enum_object_modifier_type_items);
  RNA_def_property_ui_text(prop, "Type", "");

  /* flags */
  prop = RNA_def_property(srna, "show_viewport", PROP_BOOLEAN, PROP_NONE);
  RNA_def_property_boolean_sdna(prop, nullptr, "mode", eModifierMode_Realtime);
  RNA_def_property_ui_text(prop, "Realtime", "Display modifier in viewport");
  RNA_def_property_flag(prop, PROP_LIB_EXCEPTION);
  RNA_def_property_override_flag(prop, PROPOVERRIDE_OVERRIDABLE_LIBRARY);
  RNA_def_property_update(prop, 0, "rna_Modifier_update");
  RNA_def_property_ui_icon(prop, ICON_RESTRICT_VIEW_ON, 1);

  prop = RNA_def_property(srna, "show_render", PROP_BOOLEAN, PROP_NONE);
  RNA_def_property_boolean_sdna(prop, nullptr, "mode", eModifierMode_Render);
  RNA_def_property_override_flag(prop, PROPOVERRIDE_OVERRIDABLE_LIBRARY);
  RNA_def_property_ui_text(prop, "Render", "Use modifier during render");
  RNA_def_property_ui_icon(prop, ICON_RESTRICT_RENDER_ON, 1);
  RNA_def_property_update(prop, NC_OBJECT | ND_MODIFIER, nullptr);

  prop = RNA_def_property(srna, "show_in_editmode", PROP_BOOLEAN, PROP_NONE);
  RNA_def_property_boolean_sdna(prop, nullptr, "mode", eModifierMode_Editmode);
  RNA_def_property_ui_text(prop, "Edit Mode", "Display modifier in Edit mode");
  RNA_def_property_update(prop, 0, "rna_Modifier_update");
  RNA_def_property_ui_icon(prop, ICON_EDITMODE_HLT, 0);

  prop = RNA_def_property(srna, "show_on_cage", PROP_BOOLEAN, PROP_NONE);
  RNA_def_property_boolean_sdna(prop, nullptr, "mode", eModifierMode_OnCage);
  RNA_def_property_ui_text(prop, "On Cage", "Adjust edit cage to modifier result");
  RNA_def_property_ui_icon(prop, ICON_MESH_DATA, 0);
  RNA_def_property_update(prop, 0, "rna_Modifier_update");

  prop = RNA_def_property(srna, "show_expanded", PROP_BOOLEAN, PROP_NONE);
  RNA_def_property_boolean_funcs(
      prop, "rna_Modifier_show_expanded_get", "rna_Modifier_show_expanded_set");
  RNA_def_property_flag(prop, PROP_NO_DEG_UPDATE);
  RNA_def_property_boolean_sdna(prop, nullptr, "ui_expand_flag", 0);
  RNA_def_property_override_flag(prop, PROPOVERRIDE_OVERRIDABLE_LIBRARY);
  RNA_def_property_ui_text(prop, "Expanded", "Set modifier expanded in the user interface");
  RNA_def_property_ui_icon(prop, ICON_DISCLOSURE_TRI_RIGHT, 1);
  RNA_def_property_update(prop, NC_OBJECT | ND_MODIFIER, nullptr);

  prop = RNA_def_property(srna, "is_active", PROP_BOOLEAN, PROP_NONE);
  RNA_def_property_boolean_sdna(prop, nullptr, "flag", eModifierFlag_Active);
  RNA_def_property_boolean_funcs(prop, nullptr, "rna_Modifier_is_active_set");
  RNA_def_property_flag(prop, PROP_NO_DEG_UPDATE);
  RNA_def_property_clear_flag(prop, PROP_ANIMATABLE);
  RNA_def_property_override_flag(prop, PROPOVERRIDE_OVERRIDABLE_LIBRARY);
  RNA_def_property_ui_text(prop, "Active", "The active modifier in the list");
  RNA_def_property_update(prop, NC_OBJECT | ND_MODIFIER, nullptr);

  prop = RNA_def_boolean(srna,
                         "is_override_data",
                         false,
                         "Override Modifier",
                         "In a local override object, whether this modifier comes from the linked "
                         "reference object, or is local to the override");
  RNA_def_property_clear_flag(prop, PROP_EDITABLE);
  RNA_def_property_boolean_negative_sdna(
      prop, nullptr, "flag", eModifierFlag_OverrideLibrary_Local);

  prop = RNA_def_property(srna, "use_apply_on_spline", PROP_BOOLEAN, PROP_NONE);
  RNA_def_property_boolean_sdna(prop, nullptr, "mode", eModifierMode_ApplyOnSpline);
  RNA_def_property_ui_text(
      prop,
      "Apply on Spline",
      "Apply this and all preceding deformation modifiers on splines' points rather than "
      "on filled curve/surface");
  RNA_def_property_ui_icon(prop, ICON_SURFACE_DATA, 0);
  RNA_def_property_update(prop, 0, "rna_Modifier_update");

  prop = RNA_def_property(srna, "execution_time", PROP_FLOAT, PROP_TIME_ABSOLUTE);
  RNA_def_property_clear_flag(prop, PROP_EDITABLE);
  RNA_def_property_ui_text(
      prop,
      "Execution Time",
      "Time in seconds that the modifier took to evaluate. This is only set on evaluated objects. "
      "If multiple modifiers run in parallel, execution time is not a reliable metric");

  /* types */
  rna_def_modifier_subsurf(brna);
  rna_def_modifier_lattice(brna);
  rna_def_modifier_curve(brna);
  rna_def_modifier_build(brna);
  rna_def_modifier_mirror(brna);
  rna_def_modifier_decimate(brna);
  rna_def_modifier_wave(brna);
  rna_def_modifier_armature(brna);
  rna_def_modifier_hook(brna);
  rna_def_modifier_softbody(brna);
  rna_def_modifier_boolean(brna);
  rna_def_modifier_array(brna);
  rna_def_modifier_edgesplit(brna);
  rna_def_modifier_displace(brna);
  rna_def_modifier_uvproject(brna);
  rna_def_modifier_smooth(brna);
  rna_def_modifier_correctivesmooth(brna);
  rna_def_modifier_cast(brna);
  rna_def_modifier_meshdeform(brna);
  rna_def_modifier_particlesystem(brna);
  rna_def_modifier_particleinstance(brna);
  rna_def_modifier_explode(brna);
  rna_def_modifier_cloth(brna);
  rna_def_modifier_collision(brna);
  rna_def_modifier_bevel(brna);
  rna_def_modifier_shrinkwrap(brna);
  rna_def_modifier_mask(brna);
  rna_def_modifier_simpledeform(brna);
  rna_def_modifier_warp(brna);
  rna_def_modifier_multires(brna);
  rna_def_modifier_surface(brna);
  rna_def_modifier_fluid(brna);
  rna_def_modifier_solidify(brna);
  rna_def_modifier_screw(brna);
  rna_def_modifier_uvwarp(brna);
  rna_def_modifier_weightvgedit(brna);
  rna_def_modifier_weightvgmix(brna);
  rna_def_modifier_weightvgproximity(brna);
  rna_def_modifier_dynamic_paint(brna);
  rna_def_modifier_ocean(brna);
  rna_def_modifier_remesh(brna);
  rna_def_modifier_skin(brna);
  rna_def_modifier_laplaciansmooth(brna);
  rna_def_modifier_triangulate(brna);
  rna_def_modifier_meshcache(brna);
  rna_def_modifier_laplaciandeform(brna);
  rna_def_modifier_weld(brna);
  rna_def_modifier_wireframe(brna);
  rna_def_modifier_datatransfer(brna);
  rna_def_modifier_normaledit(brna);
  rna_def_modifier_meshseqcache(brna);
  rna_def_modifier_surfacedeform(brna);
  rna_def_modifier_weightednormal(brna);
  rna_def_modifier_nodes(brna);
  rna_def_modifier_mesh_to_volume(brna);
  rna_def_modifier_volume_displace(brna);
  rna_def_modifier_volume_to_mesh(brna);
  rna_def_modifier_grease_pencil_opacity(brna);
  rna_def_modifier_grease_pencil_subdiv(brna);
  rna_def_modifier_grease_pencil_color(brna);
  rna_def_modifier_grease_pencil_tint(brna);
  rna_def_modifier_grease_pencil_smooth(brna);
  rna_def_modifier_grease_pencil_offset(brna);
  rna_def_modifier_grease_pencil_noise(brna);
<<<<<<< HEAD
  rna_def_modifier_grease_pencil_lineart(brna);
=======
  rna_def_modifier_grease_pencil_mirror(brna);
>>>>>>> ed458b5e
}

#endif<|MERGE_RESOLUTION|>--- conflicted
+++ resolved
@@ -219,19 +219,16 @@
      ICON_MOD_SUBSURF,
      "Subdivide strokes",
      "Grease Pencil subdivide modifier"},
-<<<<<<< HEAD
     {eModifierType_GreasePencilLineart,
      "LINEART",
      ICON_GREASEPENCIL,
      "Line Art",
      "Generate line art from scene geometries"},
-=======
     {eModifierType_GreasePencilMirror,
      "GREASE_PENCIL_MIRROR",
      ICON_MOD_MIRROR,
      "Mirror strokes",
      "Duplicate strokes like a mirror"},
->>>>>>> ed458b5e
 
     RNA_ENUM_ITEM_HEADING(N_("Deform"), nullptr),
     {eModifierType_Armature,
@@ -8965,11 +8962,8 @@
   rna_def_modifier_grease_pencil_smooth(brna);
   rna_def_modifier_grease_pencil_offset(brna);
   rna_def_modifier_grease_pencil_noise(brna);
-<<<<<<< HEAD
+  rna_def_modifier_grease_pencil_mirror(brna);
   rna_def_modifier_grease_pencil_lineart(brna);
-=======
-  rna_def_modifier_grease_pencil_mirror(brna);
->>>>>>> ed458b5e
 }
 
 #endif