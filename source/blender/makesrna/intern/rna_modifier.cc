--- conflicted
+++ resolved
@@ -1965,10 +1965,8 @@
 RNA_MOD_GREASE_PENCIL_VERTEX_GROUP_SET(GreasePencilWeightAngle);
 RNA_MOD_GREASE_PENCIL_VERTEX_GROUP_SET(GreasePencilWeightProximity);
 RNA_MOD_GREASE_PENCIL_VERTEX_GROUP_SET(GreasePencilHook);
-<<<<<<< HEAD
+RNA_MOD_GREASE_PENCIL_VERTEX_GROUP_SET(GreasePencilArmature);
 RNA_MOD_GREASE_PENCIL_VERTEX_GROUP_SET(GreasePencilSimplify);
-=======
-RNA_MOD_GREASE_PENCIL_VERTEX_GROUP_SET(GreasePencilArmature);
 
 static void rna_GreasePencilLineartModifier_material_set(PointerRNA *ptr,
                                                          PointerRNA value,
@@ -1980,7 +1978,6 @@
 
   rna_GreasePencilModifier_material_set(ptr, value, reports, ma_target);
 }
->>>>>>> b0991081
 
 static void rna_GreasePencilOpacityModifier_opacity_factor_range(
     PointerRNA *ptr, float *min, float *max, float *softmin, float *softmax)
@@ -9896,16 +9893,11 @@
   RNA_define_lib_overridable(false);
 }
 
-<<<<<<< HEAD
 static void rna_def_modifier_grease_pencil_simplify(BlenderRNA *brna)
-=======
-static void rna_def_modifier_grease_pencil_armature(BlenderRNA *brna)
->>>>>>> b0991081
 {
   StructRNA *srna;
   PropertyRNA *prop;
 
-<<<<<<< HEAD
   static EnumPropertyItem prop_gpencil_simplify_mode_items[] = {
       {MOD_GREASE_PENCIL_SIMPLIFY_FIXED,
        "FIXED",
@@ -9941,10 +9933,6 @@
   rna_def_modifier_grease_pencil_vertex_group(
       srna, "rna_GreasePencilSimplifyModifier_vertex_group_name_set");
 
-  rna_def_modifier_panel_open_prop(srna, "open_influence_panel", 0);
-
-  RNA_define_lib_overridable(true);
-
   prop = RNA_def_property(srna, "factor", PROP_FLOAT, PROP_FACTOR);
   RNA_def_property_float_sdna(prop, nullptr, "factor");
   RNA_def_property_range(prop, 0, 100.0);
@@ -9983,7 +9971,16 @@
   RNA_def_property_range(prop, 0, FLT_MAX);
   RNA_def_property_ui_range(prop, 0, 1.0, 0.01, 3);
   RNA_def_property_ui_text(prop, "Distance", "Distance between points");
-=======
+  RNA_def_property_update(prop, 0, "rna_Modifier_update");
+
+  RNA_define_lib_overridable(false);
+}
+
+static void rna_def_modifier_grease_pencil_armature(BlenderRNA *brna)
+{
+  StructRNA *srna;
+  PropertyRNA *prop;
+
   srna = RNA_def_struct(brna, "GreasePencilArmatureModifier", "Modifier");
   RNA_def_struct_ui_text(srna, "Armature Modifier", "Deform stroke points using armature object");
   RNA_def_struct_sdna(srna, "GreasePencilArmatureModifierData");
@@ -10193,7 +10190,6 @@
   RNA_def_property_boolean_sdna(prop, nullptr, "flag", MOD_GREASE_PENCIL_TIME_CUSTOM_RANGE);
   RNA_def_property_ui_text(
       prop, "Custom Range", "Define a custom range of frames to use in modifier");
->>>>>>> b0991081
   RNA_def_property_update(prop, 0, "rna_Modifier_update");
 
   RNA_define_lib_overridable(false);
@@ -10384,14 +10380,11 @@
   rna_def_modifier_grease_pencil_array(brna);
   rna_def_modifier_grease_pencil_weight_proximity(brna);
   rna_def_modifier_grease_pencil_hook(brna);
-<<<<<<< HEAD
-  rna_def_modifier_grease_pencil_simplify(brna);
-=======
   rna_def_modifier_grease_pencil_lineart(brna);
   rna_def_modifier_grease_pencil_armature(brna);
   rna_def_modifier_grease_pencil_time_segment(brna);
   rna_def_modifier_grease_pencil_time(brna);
->>>>>>> b0991081
+  rna_def_modifier_grease_pencil_simplify(brna);
 }
 
 #endif