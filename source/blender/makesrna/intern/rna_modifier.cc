--- conflicted
+++ resolved
@@ -1973,11 +1973,8 @@
 RNA_MOD_GREASE_PENCIL_MATERIAL_FILTER_SET(GreasePencilHook);
 RNA_MOD_GREASE_PENCIL_MATERIAL_FILTER_SET(GreasePencilEnvelope);
 RNA_MOD_GREASE_PENCIL_MATERIAL_FILTER_SET(GreasePencilOutline);
-<<<<<<< HEAD
+RNA_MOD_GREASE_PENCIL_MATERIAL_FILTER_SET(GreasePencilShrinkwrap);
 RNA_MOD_GREASE_PENCIL_MATERIAL_FILTER_SET(GreasePencilTexture);
-=======
-RNA_MOD_GREASE_PENCIL_MATERIAL_FILTER_SET(GreasePencilShrinkwrap);
->>>>>>> d88686fb
 
 RNA_MOD_GREASE_PENCIL_VERTEX_GROUP_SET(GreasePencilOffset);
 RNA_MOD_GREASE_PENCIL_VERTEX_GROUP_SET(GreasePencilOpacity);
@@ -1991,11 +1988,8 @@
 RNA_MOD_GREASE_PENCIL_VERTEX_GROUP_SET(GreasePencilHook);
 RNA_MOD_GREASE_PENCIL_VERTEX_GROUP_SET(GreasePencilArmature);
 RNA_MOD_GREASE_PENCIL_VERTEX_GROUP_SET(GreasePencilEnvelope);
-<<<<<<< HEAD
+RNA_MOD_GREASE_PENCIL_VERTEX_GROUP_SET(GreasePencilShrinkwrap);
 RNA_MOD_GREASE_PENCIL_VERTEX_GROUP_SET(GreasePencilTexture);
-=======
-RNA_MOD_GREASE_PENCIL_VERTEX_GROUP_SET(GreasePencilShrinkwrap);
->>>>>>> d88686fb
 
 static void rna_GreasePencilLineartModifier_material_set(PointerRNA *ptr,
                                                          PointerRNA value,
@@ -10307,16 +10301,157 @@
   RNA_define_lib_overridable(false);
 }
 
-<<<<<<< HEAD
-static void rna_def_modifier_grease_pencil_texture(BlenderRNA *brna)
-=======
 static void rna_def_modifier_grease_pencil_shrinkwrap(BlenderRNA *brna)
->>>>>>> d88686fb
 {
   StructRNA *srna;
   PropertyRNA *prop;
 
-<<<<<<< HEAD
+  srna = RNA_def_struct(brna, "GreasePencilShrinkwrapModifier", "Modifier");
+  RNA_def_struct_ui_text(srna,
+                         "Shrinkwrap Modifier",
+                         "Shrink wrapping modifier to shrink wrap an object to a target");
+  RNA_def_struct_sdna(srna, "GreasePencilShrinkwrapModifierData");
+  RNA_def_struct_ui_icon(srna, ICON_MOD_SHRINKWRAP);
+
+  rna_def_modifier_grease_pencil_layer_filter(srna);
+  rna_def_modifier_grease_pencil_material_filter(
+      srna, "rna_GreasePencilShrinkwrapModifier_material_filter_set");
+  rna_def_modifier_grease_pencil_vertex_group(
+      srna, "rna_GreasePencilShrinkwrapModifier_vertex_group_name_set");
+
+  rna_def_modifier_panel_open_prop(srna, "open_influence_panel", 0);
+
+  RNA_define_lib_overridable(true);
+
+  prop = RNA_def_property(srna, "wrap_method", PROP_ENUM, PROP_NONE);
+  RNA_def_property_enum_sdna(prop, nullptr, "shrink_type");
+  RNA_def_property_enum_items(prop, rna_enum_shrinkwrap_type_items);
+  RNA_def_property_ui_text(prop, "Wrap Method", "");
+  RNA_def_property_update(prop, 0, "rna_Modifier_dependency_update");
+
+  prop = RNA_def_property(srna, "wrap_mode", PROP_ENUM, PROP_NONE);
+  RNA_def_property_enum_sdna(prop, nullptr, "shrink_mode");
+  RNA_def_property_enum_items(prop, rna_enum_modifier_shrinkwrap_mode_items);
+  RNA_def_property_ui_text(
+      prop, "Snap Mode", "Select how vertices are constrained to the target surface");
+  RNA_def_property_update(prop, 0, "rna_Modifier_dependency_update");
+
+  prop = RNA_def_property(srna, "cull_face", PROP_ENUM, PROP_NONE);
+  RNA_def_property_enum_sdna(prop, nullptr, "shrink_opts");
+  RNA_def_property_enum_items(prop, rna_enum_shrinkwrap_face_cull_items);
+  RNA_def_property_enum_funcs(prop,
+                              "rna_GreasePencilShrinkwrapModifier_face_cull_get",
+                              "rna_GreasePencilShrinkwrapModifier_face_cull_set",
+                              nullptr);
+  RNA_def_property_ui_text(
+      prop,
+      "Face Cull",
+      "Stop vertices from projecting to a face on the target when facing towards/away");
+  RNA_def_property_update(prop, 0, "rna_Modifier_update");
+
+  prop = RNA_def_property(srna, "target", PROP_POINTER, PROP_NONE);
+  RNA_def_property_ui_text(prop, "Target", "Mesh target to shrink to");
+  RNA_def_property_pointer_funcs(prop,
+                                 nullptr,
+                                 "rna_GreasePencilShrinkwrapModifier_target_set",
+                                 nullptr,
+                                 "rna_Mesh_object_poll");
+  RNA_def_property_flag(prop, PROP_EDITABLE | PROP_ID_SELF_CHECK);
+  RNA_def_property_update(prop, 0, "rna_Modifier_dependency_update");
+
+  prop = RNA_def_property(srna, "auxiliary_target", PROP_POINTER, PROP_NONE);
+  RNA_def_property_pointer_sdna(prop, nullptr, "aux_target");
+  RNA_def_property_ui_text(prop, "Auxiliary Target", "Additional mesh target to shrink to");
+  RNA_def_property_pointer_funcs(prop,
+                                 nullptr,
+                                 "rna_GreasePencilShrinkwrapModifier_aux_target_set",
+                                 nullptr,
+                                 "rna_Mesh_object_poll");
+  RNA_def_property_flag(prop, PROP_EDITABLE | PROP_ID_SELF_CHECK);
+  RNA_def_property_update(prop, 0, "rna_Modifier_dependency_update");
+
+  prop = RNA_def_property(srna, "offset", PROP_FLOAT, PROP_DISTANCE);
+  RNA_def_property_float_sdna(prop, nullptr, "keep_dist");
+  RNA_def_property_range(prop, -FLT_MAX, FLT_MAX);
+  RNA_def_property_ui_range(prop, -100, 100, 1, 2);
+  RNA_def_property_ui_text(prop, "Offset", "Distance to keep from the target");
+  RNA_def_property_update(prop, 0, "rna_Modifier_update");
+
+  prop = RNA_def_property(srna, "project_limit", PROP_FLOAT, PROP_DISTANCE);
+  RNA_def_property_float_sdna(prop, nullptr, "proj_limit");
+  RNA_def_property_range(prop, 0.0, FLT_MAX);
+  RNA_def_property_ui_range(prop, 0, 100, 1, 2);
+  RNA_def_property_ui_text(
+      prop, "Project Limit", "Limit the distance used for projection (zero disables)");
+  RNA_def_property_update(prop, 0, "rna_Modifier_update");
+
+  prop = RNA_def_property(srna, "use_project_x", PROP_BOOLEAN, PROP_NONE);
+  RNA_def_property_boolean_sdna(prop, nullptr, "proj_axis", MOD_SHRINKWRAP_PROJECT_OVER_X_AXIS);
+  RNA_def_property_ui_text(prop, "X", "");
+  RNA_def_property_update(prop, 0, "rna_Modifier_update");
+
+  prop = RNA_def_property(srna, "use_project_y", PROP_BOOLEAN, PROP_NONE);
+  RNA_def_property_boolean_sdna(prop, nullptr, "proj_axis", MOD_SHRINKWRAP_PROJECT_OVER_Y_AXIS);
+  RNA_def_property_ui_text(prop, "Y", "");
+  RNA_def_property_update(prop, 0, "rna_Modifier_update");
+
+  prop = RNA_def_property(srna, "use_project_z", PROP_BOOLEAN, PROP_NONE);
+  RNA_def_property_boolean_sdna(prop, nullptr, "proj_axis", MOD_SHRINKWRAP_PROJECT_OVER_Z_AXIS);
+  RNA_def_property_ui_text(prop, "Z", "");
+  RNA_def_property_update(prop, 0, "rna_Modifier_update");
+
+  prop = RNA_def_property(srna, "subsurf_levels", PROP_INT, PROP_NONE);
+  RNA_def_property_int_sdna(prop, nullptr, "subsurf_levels");
+  RNA_def_property_range(prop, 0, 6);
+  RNA_def_property_ui_range(prop, 0, 6, 1, -1);
+  RNA_def_property_ui_text(
+      prop,
+      "Subdivision Levels",
+      "Number of subdivisions that must be performed before extracting vertices' "
+      "positions and normals");
+  RNA_def_property_update(prop, 0, "rna_Modifier_update");
+
+  prop = RNA_def_property(srna, "use_negative_direction", PROP_BOOLEAN, PROP_NONE);
+  RNA_def_property_boolean_sdna(
+      prop, nullptr, "shrink_opts", MOD_SHRINKWRAP_PROJECT_ALLOW_NEG_DIR);
+  RNA_def_property_ui_text(
+      prop, "Negative", "Allow vertices to move in the negative direction of axis");
+  RNA_def_property_update(prop, 0, "rna_Modifier_update");
+
+  prop = RNA_def_property(srna, "use_positive_direction", PROP_BOOLEAN, PROP_NONE);
+  RNA_def_property_boolean_sdna(
+      prop, nullptr, "shrink_opts", MOD_SHRINKWRAP_PROJECT_ALLOW_POS_DIR);
+  RNA_def_property_ui_text(
+      prop, "Positive", "Allow vertices to move in the positive direction of axis");
+  RNA_def_property_update(prop, 0, "rna_Modifier_update");
+
+  prop = RNA_def_property(srna, "use_invert_cull", PROP_BOOLEAN, PROP_NONE);
+  RNA_def_property_boolean_sdna(prop, nullptr, "shrink_opts", MOD_SHRINKWRAP_INVERT_CULL_TARGET);
+  RNA_def_property_ui_text(
+      prop, "Invert Cull", "When projecting in the negative direction invert the face cull mode");
+  RNA_def_property_update(prop, 0, "rna_Modifier_update");
+
+  prop = RNA_def_property(srna, "smooth_factor", PROP_FLOAT, PROP_FACTOR);
+  RNA_def_property_float_sdna(prop, nullptr, "smooth_factor");
+  RNA_def_property_range(prop, 0, 1);
+  RNA_def_property_ui_text(prop, "Smooth Factor", "Amount of smoothing to apply");
+  RNA_def_property_update(prop, 0, "rna_Modifier_update");
+
+  prop = RNA_def_property(srna, "smooth_step", PROP_INT, PROP_NONE);
+  RNA_def_property_int_sdna(prop, nullptr, "smooth_step");
+  RNA_def_property_range(prop, 1, 10);
+  RNA_def_property_ui_text(
+      prop, "Steps", "Number of times to apply smooth (high numbers can reduce FPS)");
+  RNA_def_property_update(prop, 0, "rna_Modifier_update");
+
+  RNA_define_lib_overridable(false);
+}
+
+static void rna_def_modifier_grease_pencil_texture(BlenderRNA *brna)
+{
+  StructRNA *srna;
+  PropertyRNA *prop;
+
   static const EnumPropertyItem fit_type_items[] = {
       {MOD_GREASE_PENCIL_TEXTURE_CONSTANT_LENGTH,
        "CONSTANT_LENGTH",
@@ -10361,26 +10496,11 @@
       srna, "rna_GreasePencilTextureModifier_material_filter_set");
   rna_def_modifier_grease_pencil_vertex_group(
       srna, "rna_GreasePencilTextureModifier_vertex_group_name_set");
-=======
-  srna = RNA_def_struct(brna, "GreasePencilShrinkwrapModifier", "Modifier");
-  RNA_def_struct_ui_text(srna,
-                         "Shrinkwrap Modifier",
-                         "Shrink wrapping modifier to shrink wrap an object to a target");
-  RNA_def_struct_sdna(srna, "GreasePencilShrinkwrapModifierData");
-  RNA_def_struct_ui_icon(srna, ICON_MOD_SHRINKWRAP);
-
-  rna_def_modifier_grease_pencil_layer_filter(srna);
-  rna_def_modifier_grease_pencil_material_filter(
-      srna, "rna_GreasePencilShrinkwrapModifier_material_filter_set");
-  rna_def_modifier_grease_pencil_vertex_group(
-      srna, "rna_GreasePencilShrinkwrapModifier_vertex_group_name_set");
->>>>>>> d88686fb
 
   rna_def_modifier_panel_open_prop(srna, "open_influence_panel", 0);
 
   RNA_define_lib_overridable(true);
 
-<<<<<<< HEAD
   prop = RNA_def_property(srna, "uv_offset", PROP_FLOAT, PROP_NONE);
   RNA_def_property_float_sdna(prop, nullptr, "uv_offset");
   RNA_def_property_range(prop, -FLT_MAX, FLT_MAX);
@@ -10433,128 +10553,6 @@
   RNA_def_property_enum_items(prop, mode_items);
   RNA_def_property_ui_text(prop, "Mode", "");
   RNA_def_property_update(prop, 0, "rna_Modifier_dependency_update");
-=======
-  prop = RNA_def_property(srna, "wrap_method", PROP_ENUM, PROP_NONE);
-  RNA_def_property_enum_sdna(prop, nullptr, "shrink_type");
-  RNA_def_property_enum_items(prop, rna_enum_shrinkwrap_type_items);
-  RNA_def_property_ui_text(prop, "Wrap Method", "");
-  RNA_def_property_update(prop, 0, "rna_Modifier_dependency_update");
-
-  prop = RNA_def_property(srna, "wrap_mode", PROP_ENUM, PROP_NONE);
-  RNA_def_property_enum_sdna(prop, nullptr, "shrink_mode");
-  RNA_def_property_enum_items(prop, rna_enum_modifier_shrinkwrap_mode_items);
-  RNA_def_property_ui_text(
-      prop, "Snap Mode", "Select how vertices are constrained to the target surface");
-  RNA_def_property_update(prop, 0, "rna_Modifier_dependency_update");
-
-  prop = RNA_def_property(srna, "cull_face", PROP_ENUM, PROP_NONE);
-  RNA_def_property_enum_sdna(prop, nullptr, "shrink_opts");
-  RNA_def_property_enum_items(prop, rna_enum_shrinkwrap_face_cull_items);
-  RNA_def_property_enum_funcs(prop,
-                              "rna_GreasePencilShrinkwrapModifier_face_cull_get",
-                              "rna_GreasePencilShrinkwrapModifier_face_cull_set",
-                              nullptr);
-  RNA_def_property_ui_text(
-      prop,
-      "Face Cull",
-      "Stop vertices from projecting to a face on the target when facing towards/away");
-  RNA_def_property_update(prop, 0, "rna_Modifier_update");
-
-  prop = RNA_def_property(srna, "target", PROP_POINTER, PROP_NONE);
-  RNA_def_property_ui_text(prop, "Target", "Mesh target to shrink to");
-  RNA_def_property_pointer_funcs(prop,
-                                 nullptr,
-                                 "rna_GreasePencilShrinkwrapModifier_target_set",
-                                 nullptr,
-                                 "rna_Mesh_object_poll");
-  RNA_def_property_flag(prop, PROP_EDITABLE | PROP_ID_SELF_CHECK);
-  RNA_def_property_update(prop, 0, "rna_Modifier_dependency_update");
-
-  prop = RNA_def_property(srna, "auxiliary_target", PROP_POINTER, PROP_NONE);
-  RNA_def_property_pointer_sdna(prop, nullptr, "aux_target");
-  RNA_def_property_ui_text(prop, "Auxiliary Target", "Additional mesh target to shrink to");
-  RNA_def_property_pointer_funcs(prop,
-                                 nullptr,
-                                 "rna_GreasePencilShrinkwrapModifier_aux_target_set",
-                                 nullptr,
-                                 "rna_Mesh_object_poll");
-  RNA_def_property_flag(prop, PROP_EDITABLE | PROP_ID_SELF_CHECK);
-  RNA_def_property_update(prop, 0, "rna_Modifier_dependency_update");
-
-  prop = RNA_def_property(srna, "offset", PROP_FLOAT, PROP_DISTANCE);
-  RNA_def_property_float_sdna(prop, nullptr, "keep_dist");
-  RNA_def_property_range(prop, -FLT_MAX, FLT_MAX);
-  RNA_def_property_ui_range(prop, -100, 100, 1, 2);
-  RNA_def_property_ui_text(prop, "Offset", "Distance to keep from the target");
-  RNA_def_property_update(prop, 0, "rna_Modifier_update");
-
-  prop = RNA_def_property(srna, "project_limit", PROP_FLOAT, PROP_DISTANCE);
-  RNA_def_property_float_sdna(prop, nullptr, "proj_limit");
-  RNA_def_property_range(prop, 0.0, FLT_MAX);
-  RNA_def_property_ui_range(prop, 0, 100, 1, 2);
-  RNA_def_property_ui_text(
-      prop, "Project Limit", "Limit the distance used for projection (zero disables)");
-  RNA_def_property_update(prop, 0, "rna_Modifier_update");
-
-  prop = RNA_def_property(srna, "use_project_x", PROP_BOOLEAN, PROP_NONE);
-  RNA_def_property_boolean_sdna(prop, nullptr, "proj_axis", MOD_SHRINKWRAP_PROJECT_OVER_X_AXIS);
-  RNA_def_property_ui_text(prop, "X", "");
-  RNA_def_property_update(prop, 0, "rna_Modifier_update");
-
-  prop = RNA_def_property(srna, "use_project_y", PROP_BOOLEAN, PROP_NONE);
-  RNA_def_property_boolean_sdna(prop, nullptr, "proj_axis", MOD_SHRINKWRAP_PROJECT_OVER_Y_AXIS);
-  RNA_def_property_ui_text(prop, "Y", "");
-  RNA_def_property_update(prop, 0, "rna_Modifier_update");
-
-  prop = RNA_def_property(srna, "use_project_z", PROP_BOOLEAN, PROP_NONE);
-  RNA_def_property_boolean_sdna(prop, nullptr, "proj_axis", MOD_SHRINKWRAP_PROJECT_OVER_Z_AXIS);
-  RNA_def_property_ui_text(prop, "Z", "");
-  RNA_def_property_update(prop, 0, "rna_Modifier_update");
-
-  prop = RNA_def_property(srna, "subsurf_levels", PROP_INT, PROP_NONE);
-  RNA_def_property_int_sdna(prop, nullptr, "subsurf_levels");
-  RNA_def_property_range(prop, 0, 6);
-  RNA_def_property_ui_range(prop, 0, 6, 1, -1);
-  RNA_def_property_ui_text(
-      prop,
-      "Subdivision Levels",
-      "Number of subdivisions that must be performed before extracting vertices' "
-      "positions and normals");
-  RNA_def_property_update(prop, 0, "rna_Modifier_update");
-
-  prop = RNA_def_property(srna, "use_negative_direction", PROP_BOOLEAN, PROP_NONE);
-  RNA_def_property_boolean_sdna(
-      prop, nullptr, "shrink_opts", MOD_SHRINKWRAP_PROJECT_ALLOW_NEG_DIR);
-  RNA_def_property_ui_text(
-      prop, "Negative", "Allow vertices to move in the negative direction of axis");
-  RNA_def_property_update(prop, 0, "rna_Modifier_update");
-
-  prop = RNA_def_property(srna, "use_positive_direction", PROP_BOOLEAN, PROP_NONE);
-  RNA_def_property_boolean_sdna(
-      prop, nullptr, "shrink_opts", MOD_SHRINKWRAP_PROJECT_ALLOW_POS_DIR);
-  RNA_def_property_ui_text(
-      prop, "Positive", "Allow vertices to move in the positive direction of axis");
-  RNA_def_property_update(prop, 0, "rna_Modifier_update");
-
-  prop = RNA_def_property(srna, "use_invert_cull", PROP_BOOLEAN, PROP_NONE);
-  RNA_def_property_boolean_sdna(prop, nullptr, "shrink_opts", MOD_SHRINKWRAP_INVERT_CULL_TARGET);
-  RNA_def_property_ui_text(
-      prop, "Invert Cull", "When projecting in the negative direction invert the face cull mode");
-  RNA_def_property_update(prop, 0, "rna_Modifier_update");
-
-  prop = RNA_def_property(srna, "smooth_factor", PROP_FLOAT, PROP_FACTOR);
-  RNA_def_property_float_sdna(prop, nullptr, "smooth_factor");
-  RNA_def_property_range(prop, 0, 1);
-  RNA_def_property_ui_text(prop, "Smooth Factor", "Amount of smoothing to apply");
-  RNA_def_property_update(prop, 0, "rna_Modifier_update");
-
-  prop = RNA_def_property(srna, "smooth_step", PROP_INT, PROP_NONE);
-  RNA_def_property_int_sdna(prop, nullptr, "smooth_step");
-  RNA_def_property_range(prop, 1, 10);
-  RNA_def_property_ui_text(
-      prop, "Steps", "Number of times to apply smooth (high numbers can reduce FPS)");
-  RNA_def_property_update(prop, 0, "rna_Modifier_update");
->>>>>>> d88686fb
 
   RNA_define_lib_overridable(false);
 }
@@ -10750,11 +10748,8 @@
   rna_def_modifier_grease_pencil_time(brna);
   rna_def_modifier_grease_pencil_envelope(brna);
   rna_def_modifier_grease_pencil_outline(brna);
-<<<<<<< HEAD
+  rna_def_modifier_grease_pencil_shrinkwrap(brna);
   rna_def_modifier_grease_pencil_texture(brna);
-=======
-  rna_def_modifier_grease_pencil_shrinkwrap(brna);
->>>>>>> d88686fb
 }
 
 #endif