/* SPDX-FileCopyrightText: 2023 Blender Authors
 *
 * SPDX-License-Identifier: GPL-2.0-or-later */

/** \file
 * \ingroup RNA
 */

#include <cfloat>
#include <climits>
#include <cstdlib>

#include "DNA_armature_types.h"
#include "DNA_cachefile_types.h"
#include "DNA_gpencil_modifier_types.h"
#include "DNA_mesh_types.h"
#include "DNA_modifier_types.h"
#include "DNA_object_force_types.h"
#include "DNA_object_types.h"
#include "DNA_scene_types.h"

#include "MEM_guardedalloc.h"

#include "BLT_translation.h"

#include "BKE_animsys.h"
#include "BKE_attribute.hh"
#include "BKE_curveprofile.h"
#include "BKE_customdata.hh"
#include "BKE_data_transfer.h"
#include "BKE_dynamicpaint.h"
#include "BKE_effect.h"
#include "BKE_fluid.h" /* For BKE_fluid_modifier_free & BKE_fluid_modifier_create_type_data */
#include "BKE_idprop.h"
#include "BKE_mesh_mapping.hh"
#include "BKE_mesh_remap.hh"
#include "BKE_multires.hh"
#include "BKE_ocean.h"

#include "RNA_access.hh"
#include "RNA_define.hh"
#include "RNA_enum_types.hh"

#include "rna_internal.h"

#include "WM_api.hh"
#include "WM_types.hh"

#include "MOD_nodes.hh"

const EnumPropertyItem rna_enum_object_modifier_type_items[] = {
    RNA_ENUM_ITEM_HEADING(N_("Modify"), nullptr),
    {eModifierType_DataTransfer,
     "DATA_TRANSFER",
     ICON_MOD_DATA_TRANSFER,
     "Data Transfer",
     "Transfer several types of data (vertex groups, UV maps, vertex colors, custom normals) from "
     "one mesh to another"},
    {eModifierType_MeshCache,
     "MESH_CACHE",
     ICON_MOD_MESHDEFORM,
     "Mesh Cache",
     "Deform the mesh using an external frame-by-frame vertex transform cache"},
    {eModifierType_MeshSequenceCache,
     "MESH_SEQUENCE_CACHE",
     ICON_MOD_MESHDEFORM,
     "Mesh Sequence Cache",
     "Deform the mesh or curve using an external mesh cache in Alembic format"},
    {eModifierType_NormalEdit,
     "NORMAL_EDIT",
     ICON_MOD_NORMALEDIT,
     "Normal Edit",
     "Modify the direction of the surface normals"},
    {eModifierType_WeightedNormal,
     "WEIGHTED_NORMAL",
     ICON_MOD_NORMALEDIT,
     "Weighted Normal",
     "Modify the direction of the surface normals using a weighting method"},
    {eModifierType_UVProject,
     "UV_PROJECT",
     ICON_MOD_UVPROJECT,
     "UV Project",
     "Project the UV map coordinates from the negative Z axis of another object"},
    {eModifierType_UVWarp,
     "UV_WARP",
     ICON_MOD_UVPROJECT,
     "UV Warp",
     "Transform the UV map using the difference between two objects"},
    {eModifierType_WeightVGEdit,
     "VERTEX_WEIGHT_EDIT",
     ICON_MOD_VERTEX_WEIGHT,
     "Vertex Weight Edit",
     "Modify of the weights of a vertex group"},
    {eModifierType_WeightVGMix,
     "VERTEX_WEIGHT_MIX",
     ICON_MOD_VERTEX_WEIGHT,
     "Vertex Weight Mix",
     "Mix the weights of two vertex groups"},
    {eModifierType_WeightVGProximity,
     "VERTEX_WEIGHT_PROXIMITY",
     ICON_MOD_VERTEX_WEIGHT,
     "Vertex Weight Proximity",
     "Set the vertex group weights based on the distance to another target object"},
    {eModifierType_GreasePencilColor,
     "GREASE_PENCIL_COLOR",
     ICON_MOD_HUE_SATURATION,
     "Hue/Saturation",
     "Change hue/saturation/value of the strokes"},
    {eModifierType_GreasePencilTint,
     "GREASE_PENCIL_TINT",
     ICON_MOD_TINT,
     "Tint",
     "Tint the color of the strokes"},
    {eModifierType_GreasePencilOpacity,
     "GREASE_PENCIL_OPACITY",
     ICON_MOD_OPACITY,
     "Opacity",
     "Change the opacity of the strokes"},

    RNA_ENUM_ITEM_HEADING(N_("Generate"), nullptr),
    {eModifierType_Array,
     "ARRAY",
     ICON_MOD_ARRAY,
     "Array",
     "Create copies of the shape with offsets"},
    {eModifierType_Bevel,
     "BEVEL",
     ICON_MOD_BEVEL,
     "Bevel",
     "Generate sloped corners by adding geometry to the mesh's edges or vertices"},
    {eModifierType_Boolean,
     "BOOLEAN",
     ICON_MOD_BOOLEAN,
     "Boolean",
     "Use another shape to cut, combine or perform a difference operation"},
    {eModifierType_Build,
     "BUILD",
     ICON_MOD_BUILD,
     "Build",
     "Cause the faces of the mesh object to appear or disappear one after the other over time"},
    {eModifierType_Decimate,
     "DECIMATE",
     ICON_MOD_DECIM,
     "Decimate",
     "Reduce the geometry density"},
    {eModifierType_EdgeSplit,
     "EDGE_SPLIT",
     ICON_MOD_EDGESPLIT,
     "Edge Split",
     "Split away joined faces at the edges"},
    {eModifierType_Nodes, "NODES", ICON_GEOMETRY_NODES, "Geometry Nodes", ""},
    {eModifierType_Mask,
     "MASK",
     ICON_MOD_MASK,
     "Mask",
     "Dynamically hide vertices based on a vertex group or armature"},
    {eModifierType_Mirror,
     "MIRROR",
     ICON_MOD_MIRROR,
     "Mirror",
     "Mirror along the local X, Y and/or Z axes, over the object origin"},
    {eModifierType_MeshToVolume,
     "MESH_TO_VOLUME",
     ICON_VOLUME_DATA,
     "Mesh to Volume",
     ""}, /* TODO: Use correct icon. */
    {eModifierType_Multires,
     "MULTIRES",
     ICON_MOD_MULTIRES,
     "Multiresolution",
     "Subdivide the mesh in a way that allows editing the higher subdivision levels"},
    {eModifierType_Remesh,
     "REMESH",
     ICON_MOD_REMESH,
     "Remesh",
     "Generate new mesh topology based on the current shape"},
    {eModifierType_Screw,
     "SCREW",
     ICON_MOD_SCREW,
     "Screw",
     "Lathe around an axis, treating the input mesh as a profile"},
    {eModifierType_Skin,
     "SKIN",
     ICON_MOD_SKIN,
     "Skin",
     "Create a solid shape from vertices and edges, using the vertex radius to define the "
     "thickness"},
    {eModifierType_Solidify, "SOLIDIFY", ICON_MOD_SOLIDIFY, "Solidify", "Make the surface thick"},
    {eModifierType_Subsurf,
     "SUBSURF",
     ICON_MOD_SUBSURF,
     "Subdivision Surface",
     "Split the faces into smaller parts, giving it a smoother appearance"},
    {eModifierType_Triangulate,
     "TRIANGULATE",
     ICON_MOD_TRIANGULATE,
     "Triangulate",
     "Convert all polygons to triangles"},
    {eModifierType_VolumeToMesh,
     "VOLUME_TO_MESH",
     ICON_VOLUME_DATA,
     "Volume to Mesh",
     ""}, /* TODO: Use correct icon. */
    {eModifierType_Weld,
     "WELD",
     ICON_AUTOMERGE_OFF,
     "Weld",
     "Find groups of vertices closer than dist and merge them together"},
    {eModifierType_Wireframe,
     "WIREFRAME",
     ICON_MOD_WIREFRAME,
     "Wireframe",
     "Convert faces into thickened edges"},
    {eModifierType_GreasePencilSubdiv,
     "GREASE_PENCIL_SUBDIV",
     ICON_MOD_SUBSURF,
     "Subdivide strokes",
     "Grease Pencil subdivide modifier"},
    {eModifierType_GreasePencilLength,
     "GREASEPENCIL_LENGTH",
     ICON_MOD_LENGTH,
     "Length",
     "Grease Pencil length modifier"},

    RNA_ENUM_ITEM_HEADING(N_("Deform"), nullptr),
    {eModifierType_Armature,
     "ARMATURE",
     ICON_MOD_ARMATURE,
     "Armature",
     "Deform the shape using an armature object"},
    {eModifierType_Cast,
     "CAST",
     ICON_MOD_CAST,
     "Cast",
     "Shift the shape towards a predefined primitive"},
    {eModifierType_Curve, "CURVE", ICON_MOD_CURVE, "Curve", "Bend the mesh using a curve object"},
    {eModifierType_Displace,
     "DISPLACE",
     ICON_MOD_DISPLACE,
     "Displace",
     "Offset vertices based on a texture"},
    {eModifierType_Hook, "HOOK", ICON_HOOK, "Hook", "Deform specific points using another object"},
    {eModifierType_LaplacianDeform,
     "LAPLACIANDEFORM",
     ICON_MOD_MESHDEFORM,
     "Laplacian Deform",
     "Deform based a series of anchor points"},
    {eModifierType_Lattice,
     "LATTICE",
     ICON_MOD_LATTICE,
     "Lattice",
     "Deform using the shape of a lattice object"},
    {eModifierType_MeshDeform,
     "MESH_DEFORM",
     ICON_MOD_MESHDEFORM,
     "Mesh Deform",
     "Deform using a different mesh, which acts as a deformation cage"},
    {eModifierType_Shrinkwrap,
     "SHRINKWRAP",
     ICON_MOD_SHRINKWRAP,
     "Shrinkwrap",
     "Project the shape onto another object"},
    {eModifierType_SimpleDeform,
     "SIMPLE_DEFORM",
     ICON_MOD_SIMPLEDEFORM,
     "Simple Deform",
     "Deform the shape by twisting, bending, tapering or stretching"},
    {eModifierType_Smooth,
     "SMOOTH",
     ICON_MOD_SMOOTH,
     "Smooth",
     "Smooth the mesh by flattening the angles between adjacent faces"},
    {eModifierType_CorrectiveSmooth,
     "CORRECTIVE_SMOOTH",
     ICON_MOD_SMOOTH,
     "Smooth Corrective",
     "Smooth the mesh while still preserving the volume"},
    {eModifierType_LaplacianSmooth,
     "LAPLACIANSMOOTH",
     ICON_MOD_SMOOTH,
     "Smooth Laplacian",
     "Reduce the noise on a mesh surface with minimal changes to its shape"},
    {eModifierType_SurfaceDeform,
     "SURFACE_DEFORM",
     ICON_MOD_MESHDEFORM,
     "Surface Deform",
     "Transfer motion from another mesh"},
    {eModifierType_Warp,
     "WARP",
     ICON_MOD_WARP,
     "Warp",
     "Warp parts of a mesh to a new location in a very flexible way thanks to 2 specified "
     "objects"},
    {eModifierType_Wave,
     "WAVE",
     ICON_MOD_WAVE,
     "Wave",
     "Adds a ripple-like motion to an object's geometry"},
    {eModifierType_VolumeDisplace,
     "VOLUME_DISPLACE",
     ICON_VOLUME_DATA,
     "Volume Displace",
     "Deform volume based on noise or other vector fields"}, /* TODO: Use correct icon. */
    {eModifierType_GreasePencilSmooth,
     "GREASE_PENCIL_SMOOTH",
     ICON_SMOOTHCURVE,
     "Smooth",
     "Smooth grease pencil strokes"},
    {eModifierType_GreasePencilOffset,
     "GREASE_PENCIL_OFFSET",
     ICON_MOD_OFFSET,
     "Offset",
     "Change stroke location, rotation, or scale"},

    RNA_ENUM_ITEM_HEADING(N_("Physics"), nullptr),
    {eModifierType_Cloth, "CLOTH", ICON_MOD_CLOTH, "Cloth", ""},
    {eModifierType_Collision, "COLLISION", ICON_MOD_PHYSICS, "Collision", ""},
    {eModifierType_DynamicPaint, "DYNAMIC_PAINT", ICON_MOD_DYNAMICPAINT, "Dynamic Paint", ""},
    {eModifierType_Explode,
     "EXPLODE",
     ICON_MOD_EXPLODE,
     "Explode",
     "Break apart the mesh faces and let them follow particles"},
    {eModifierType_Fluid, "FLUID", ICON_MOD_FLUIDSIM, "Fluid", ""},
    {eModifierType_Ocean, "OCEAN", ICON_MOD_OCEAN, "Ocean", "Generate a moving ocean surface"},
    {eModifierType_ParticleInstance,
     "PARTICLE_INSTANCE",
     ICON_MOD_PARTICLE_INSTANCE,
     "Particle Instance",
     ""},
    {eModifierType_ParticleSystem,
     "PARTICLE_SYSTEM",
     ICON_MOD_PARTICLES,
     "Particle System",
     "Spawn particles from the shape"},
    {eModifierType_Softbody, "SOFT_BODY", ICON_MOD_SOFT, "Soft Body", ""},
    {eModifierType_Surface, "SURFACE", ICON_MODIFIER, "Surface", ""},
    {0, nullptr, 0, nullptr, nullptr},
};

const EnumPropertyItem rna_enum_modifier_triangulate_quad_method_items[] = {
    {MOD_TRIANGULATE_QUAD_BEAUTY,
     "BEAUTY",
     0,
     "Beauty",
     "Split the quads in nice triangles, slower method"},
    {MOD_TRIANGULATE_QUAD_FIXED,
     "FIXED",
     0,
     "Fixed",
     "Split the quads on the first and third vertices"},
    {MOD_TRIANGULATE_QUAD_ALTERNATE,
     "FIXED_ALTERNATE",
     0,
     "Fixed Alternate",
     "Split the quads on the 2nd and 4th vertices"},
    {MOD_TRIANGULATE_QUAD_SHORTEDGE,
     "SHORTEST_DIAGONAL",
     0,
     "Shortest Diagonal",
     "Split the quads along their shortest diagonal"},
    {MOD_TRIANGULATE_QUAD_LONGEDGE,
     "LONGEST_DIAGONAL",
     0,
     "Longest Diagonal",
     "Split the quads along their longest diagonal"},
    {0, nullptr, 0, nullptr, nullptr},
};

const EnumPropertyItem rna_enum_modifier_triangulate_ngon_method_items[] = {
    {MOD_TRIANGULATE_NGON_BEAUTY,
     "BEAUTY",
     0,
     "Beauty",
     "Arrange the new triangles evenly (slow)"},
    {MOD_TRIANGULATE_NGON_EARCLIP,
     "CLIP",
     0,
     "Clip",
     "Split the polygons with an ear clipping algorithm"},
    {0, nullptr, 0, nullptr, nullptr},
};

const EnumPropertyItem rna_enum_modifier_shrinkwrap_mode_items[] = {
    {MOD_SHRINKWRAP_ON_SURFACE,
     "ON_SURFACE",
     0,
     "On Surface",
     "The point is constrained to the surface of the target object, "
     "with distance offset towards the original point location"},
    {MOD_SHRINKWRAP_INSIDE,
     "INSIDE",
     0,
     "Inside",
     "The point is constrained to be inside the target object"},
    {MOD_SHRINKWRAP_OUTSIDE,
     "OUTSIDE",
     0,
     "Outside",
     "The point is constrained to be outside the target object"},
    {MOD_SHRINKWRAP_OUTSIDE_SURFACE,
     "OUTSIDE_SURFACE",
     0,
     "Outside Surface",
     "The point is constrained to the surface of the target object, "
     "with distance offset always to the outside, towards or away from the original location"},
    {MOD_SHRINKWRAP_ABOVE_SURFACE,
     "ABOVE_SURFACE",
     0,
     "Above Surface",
     "The point is constrained to the surface of the target object, "
     "with distance offset applied exactly along the target normal"},
    {0, nullptr, 0, nullptr, nullptr},
};

const EnumPropertyItem rna_enum_shrinkwrap_type_items[] = {
    {MOD_SHRINKWRAP_NEAREST_SURFACE,
     "NEAREST_SURFACEPOINT",
     0,
     "Nearest Surface Point",
     "Shrink the mesh to the nearest target surface"},
    {MOD_SHRINKWRAP_PROJECT,
     "PROJECT",
     0,
     "Project",
     "Shrink the mesh to the nearest target surface along a given axis"},
    {MOD_SHRINKWRAP_NEAREST_VERTEX,
     "NEAREST_VERTEX",
     0,
     "Nearest Vertex",
     "Shrink the mesh to the nearest target vertex"},
    {MOD_SHRINKWRAP_TARGET_PROJECT,
     "TARGET_PROJECT",
     0,
     "Target Normal Project",
     "Shrink the mesh to the nearest target surface "
     "along the interpolated vertex normals of the target"},
    {0, nullptr, 0, nullptr, nullptr},
};

const EnumPropertyItem rna_enum_shrinkwrap_face_cull_items[] = {
    {0, "OFF", 0, "Off", "No culling"},
    {MOD_SHRINKWRAP_CULL_TARGET_FRONTFACE,
     "FRONT",
     0,
     "Front",
     "No projection when in front of the face"},
    {MOD_SHRINKWRAP_CULL_TARGET_BACKFACE, "BACK", 0, "Back", "No projection when behind the face"},
    {0, nullptr, 0, nullptr, nullptr},
};

#ifndef RNA_RUNTIME
/* use eWarp_Falloff_*** & eHook_Falloff_***, they're in sync */
static const EnumPropertyItem modifier_warp_falloff_items[] = {
    {eWarp_Falloff_None, "NONE", 0, "No Falloff", ""},
    {eWarp_Falloff_Curve, "CURVE", 0, "Curve", ""},
    {eWarp_Falloff_Smooth, "SMOOTH", ICON_SMOOTHCURVE, "Smooth", ""},
    {eWarp_Falloff_Sphere, "SPHERE", ICON_SPHERECURVE, "Sphere", ""},
    {eWarp_Falloff_Root, "ROOT", ICON_ROOTCURVE, "Root", ""},
    {eWarp_Falloff_InvSquare, "INVERSE_SQUARE", ICON_ROOTCURVE, "Inverse Square", ""},
    {eWarp_Falloff_Sharp, "SHARP", ICON_SHARPCURVE, "Sharp", ""},
    {eWarp_Falloff_Linear, "LINEAR", ICON_LINCURVE, "Linear", ""},
    {eWarp_Falloff_Const, "CONSTANT", ICON_NOCURVE, "Constant", ""},
    {0, nullptr, 0, nullptr, nullptr},
};
#endif

/* ***** Data Transfer ***** */

const EnumPropertyItem rna_enum_dt_method_vertex_items[] = {
    {MREMAP_MODE_TOPOLOGY, "TOPOLOGY", 0, "Topology", "Copy from identical topology meshes"},
    {MREMAP_MODE_VERT_NEAREST, "NEAREST", 0, "Nearest Vertex", "Copy from closest vertex"},
    {MREMAP_MODE_VERT_EDGE_NEAREST,
     "EDGE_NEAREST",
     0,
     "Nearest Edge Vertex",
     "Copy from closest vertex of closest edge"},
    {MREMAP_MODE_VERT_EDGEINTERP_NEAREST,
     "EDGEINTERP_NEAREST",
     0,
     "Nearest Edge Interpolated",
     "Copy from interpolated values of vertices from closest point on closest edge"},
    {MREMAP_MODE_VERT_FACE_NEAREST,
     "POLY_NEAREST",
     0,
     "Nearest Face Vertex",
     "Copy from closest vertex of closest face"},
    {MREMAP_MODE_VERT_POLYINTERP_NEAREST,
     "POLYINTERP_NEAREST",
     0,
     "Nearest Face Interpolated",
     "Copy from interpolated values of vertices from closest point on closest face"},
    {MREMAP_MODE_VERT_POLYINTERP_VNORPROJ,
     "POLYINTERP_VNORPROJ",
     0,
     "Projected Face Interpolated",
     "Copy from interpolated values of vertices from point on closest face hit by "
     "normal-projection"},
    {0, nullptr, 0, nullptr, nullptr},
};

const EnumPropertyItem rna_enum_dt_method_edge_items[] = {
    {MREMAP_MODE_TOPOLOGY, "TOPOLOGY", 0, "Topology", "Copy from identical topology meshes"},
    {MREMAP_MODE_EDGE_VERT_NEAREST,
     "VERT_NEAREST",
     0,
     "Nearest Vertices",
     "Copy from most similar edge (edge which vertices are the closest of destination edge's "
     "ones)"},
    {MREMAP_MODE_EDGE_NEAREST,
     "NEAREST",
     0,
     "Nearest Edge",
     "Copy from closest edge (using midpoints)"},
    {MREMAP_MODE_EDGE_POLY_NEAREST,
     "POLY_NEAREST",
     0,
     "Nearest Face Edge",
     "Copy from closest edge of closest face (using midpoints)"},
    {MREMAP_MODE_EDGE_EDGEINTERP_VNORPROJ,
     "EDGEINTERP_VNORPROJ",
     0,
     "Projected Edge Interpolated",
     "Interpolate all source edges hit by the projection of destination one along its own normal "
     "(from vertices)"},
    {0, nullptr, 0, nullptr, nullptr},
};

const EnumPropertyItem rna_enum_dt_method_loop_items[] = {
    {MREMAP_MODE_TOPOLOGY, "TOPOLOGY", 0, "Topology", "Copy from identical topology meshes"},
    {MREMAP_MODE_LOOP_NEAREST_LOOPNOR,
     "NEAREST_NORMAL",
     0,
     "Nearest Corner and Best Matching Normal",
     "Copy from nearest corner which has the best matching normal"},
    {MREMAP_MODE_LOOP_NEAREST_POLYNOR,
     "NEAREST_POLYNOR",
     0,
     "Nearest Corner and Best Matching Face Normal",
     "Copy from nearest corner which has the face with the best matching normal to destination "
     "corner's face one"},
    {MREMAP_MODE_LOOP_POLY_NEAREST,
     "NEAREST_POLY",
     0,
     "Nearest Corner of Nearest Face",
     "Copy from nearest corner of nearest face"},
    {MREMAP_MODE_LOOP_POLYINTERP_NEAREST,
     "POLYINTERP_NEAREST",
     0,
     "Nearest Face Interpolated",
     "Copy from interpolated corners of the nearest source face"},
    {MREMAP_MODE_LOOP_POLYINTERP_LNORPROJ,
     "POLYINTERP_LNORPROJ",
     0,
     "Projected Face Interpolated",
     "Copy from interpolated corners of the source face hit by corner normal projection"},
    {0, nullptr, 0, nullptr, nullptr},
};

const EnumPropertyItem rna_enum_dt_method_poly_items[] = {
    {MREMAP_MODE_TOPOLOGY, "TOPOLOGY", 0, "Topology", "Copy from identical topology meshes"},
    {MREMAP_MODE_POLY_NEAREST,
     "NEAREST",
     0,
     "Nearest Face",
     "Copy from nearest face (using center points)"},
    {MREMAP_MODE_POLY_NOR,
     "NORMAL",
     0,
     "Best Normal-Matching",
     "Copy from source face which normal is the closest to destination one"},
    {MREMAP_MODE_POLY_POLYINTERP_PNORPROJ,
     "POLYINTERP_PNORPROJ",
     0,
     "Projected Face Interpolated",
     "Interpolate all source polygons intersected by the projection of destination one along its "
     "own normal"},
    {0, nullptr, 0, nullptr, nullptr},
};

const EnumPropertyItem rna_enum_dt_mix_mode_items[] = {
    {CDT_MIX_TRANSFER, "REPLACE", 0, "Replace", "Overwrite all elements' data"},
    {CDT_MIX_REPLACE_ABOVE_THRESHOLD,
     "ABOVE_THRESHOLD",
     0,
     "Above Threshold",
     "Only replace destination elements where data is above given threshold (exact behavior "
     "depends on data type)"},
    {CDT_MIX_REPLACE_BELOW_THRESHOLD,
     "BELOW_THRESHOLD",
     0,
     "Below Threshold",
     "Only replace destination elements where data is below given threshold (exact behavior "
     "depends on data type)"},
    {CDT_MIX_MIX,
     "MIX",
     0,
     "Mix",
     "Mix source value into destination one, using given threshold as factor"},
    {CDT_MIX_ADD,
     "ADD",
     0,
     "Add",
     "Add source value to destination one, using given threshold as factor"},
    {CDT_MIX_SUB,
     "SUB",
     0,
     "Subtract",
     "Subtract source value to destination one, using given threshold as factor"},
    {CDT_MIX_MUL,
     "MUL",
     0,
     "Multiply",
     "Multiply source value to destination one, using given threshold as factor"},
    /* Etc. */
    {0, nullptr, 0, nullptr, nullptr},
};

const EnumPropertyItem rna_enum_dt_layers_select_src_items[] = {
    {DT_LAYERS_ACTIVE_SRC, "ACTIVE", 0, "Active Layer", "Only transfer active data layer"},
    {DT_LAYERS_ALL_SRC, "ALL", 0, "All Layers", "Transfer all data layers"},
    {DT_LAYERS_VGROUP_SRC_BONE_SELECT,
     "BONE_SELECT",
     0,
     "Selected Pose Bones",
     "Transfer all vertex groups used by selected pose bones"},
    {DT_LAYERS_VGROUP_SRC_BONE_DEFORM,
     "BONE_DEFORM",
     0,
     "Deform Pose Bones",
     "Transfer all vertex groups used by deform bones"},
    {0, nullptr, 0, nullptr, nullptr},
};

const EnumPropertyItem rna_enum_dt_layers_select_dst_items[] = {
    {DT_LAYERS_ACTIVE_DST, "ACTIVE", 0, "Active Layer", "Affect active data layer of all targets"},
    {DT_LAYERS_NAME_DST, "NAME", 0, "By Name", "Match target data layers to affect by name"},
    {DT_LAYERS_INDEX_DST,
     "INDEX",
     0,
     "By Order",
     "Match target data layers to affect by order (indices)"},
    {0, nullptr, 0, nullptr, nullptr},
};

const EnumPropertyItem rna_enum_axis_xy_items[] = {
    {0, "X", 0, "X", ""},
    {1, "Y", 0, "Y", ""},
    {0, nullptr, 0, nullptr, nullptr},
};

const EnumPropertyItem rna_enum_axis_xyz_items[] = {
    {0, "X", 0, "X", ""},
    {1, "Y", 0, "Y", ""},
    {2, "Z", 0, "Z", ""},
    {0, nullptr, 0, nullptr, nullptr},
};

const EnumPropertyItem rna_enum_axis_flag_xyz_items[] = {
    {(1 << 0), "X", 0, "X", ""},
    {(1 << 1), "Y", 0, "Y", ""},
    {(1 << 2), "Z", 0, "Z", ""},
    {0, nullptr, 0, nullptr, nullptr},
};

const EnumPropertyItem rna_enum_subdivision_uv_smooth_items[] = {
    {SUBSURF_UV_SMOOTH_NONE, "NONE", 0, "None", "UVs are not smoothed, boundaries are kept sharp"},
    {SUBSURF_UV_SMOOTH_PRESERVE_CORNERS,
     "PRESERVE_CORNERS",
     0,
     "Keep Corners",
     "UVs are smoothed, corners on discontinuous boundary are kept sharp"},
    {SUBSURF_UV_SMOOTH_PRESERVE_CORNERS_AND_JUNCTIONS,
     "PRESERVE_CORNERS_AND_JUNCTIONS",
     0,
     "Keep Corners, Junctions",
     "UVs are smoothed, corners on discontinuous boundary and "
     "junctions of 3 or more regions are kept sharp"},
    {SUBSURF_UV_SMOOTH_PRESERVE_CORNERS_JUNCTIONS_AND_CONCAVE,
     "PRESERVE_CORNERS_JUNCTIONS_AND_CONCAVE",
     0,
     "Keep Corners, Junctions, Concave",
     "UVs are smoothed, corners on discontinuous boundary, "
     "junctions of 3 or more regions and darts and concave corners are kept sharp"},
    {SUBSURF_UV_SMOOTH_PRESERVE_BOUNDARIES,
     "PRESERVE_BOUNDARIES",
     0,
     "Keep Boundaries",
     "UVs are smoothed, boundaries are kept sharp"},
    {SUBSURF_UV_SMOOTH_ALL, "SMOOTH_ALL", 0, "All", "UVs and boundaries are smoothed"},
    {0, nullptr, 0, nullptr, nullptr},
};

const EnumPropertyItem rna_enum_subdivision_boundary_smooth_items[] = {
    {SUBSURF_BOUNDARY_SMOOTH_PRESERVE_CORNERS,
     "PRESERVE_CORNERS",
     0,
     "Keep Corners",
     "Smooth boundaries, but corners are kept sharp"},
    {SUBSURF_BOUNDARY_SMOOTH_ALL, "ALL", 0, "All", "Smooth boundaries, including corners"},
    {0, nullptr, 0, nullptr, nullptr},
};

#ifdef RNA_RUNTIME

#  include <algorithm>

#  include "DNA_curve_types.h"
#  include "DNA_fluid_types.h"
#  include "DNA_material_types.h"
#  include "DNA_particle_types.h"

#  include "BKE_cachefile.h"
#  include "BKE_context.hh"
#  include "BKE_deform.h"
#  include "BKE_material.h"
#  include "BKE_mesh_runtime.hh"
#  include "BKE_modifier.hh"
#  include "BKE_object.hh"
#  include "BKE_particle.h"

#  include "BLI_sort_utils.h"

#  include "DEG_depsgraph.hh"
#  include "DEG_depsgraph_build.hh"
#  include "DEG_depsgraph_query.hh"

#  ifdef WITH_ALEMBIC
#    include "ABC_alembic.h"
#  endif

static void rna_UVProject_projectors_begin(CollectionPropertyIterator *iter, PointerRNA *ptr)
{
  UVProjectModifierData *uvp = (UVProjectModifierData *)ptr->data;
  rna_iterator_array_begin(
      iter, (void *)uvp->projectors, sizeof(Object *), uvp->projectors_num, 0, nullptr);
}

static StructRNA *rna_Modifier_refine(PointerRNA *ptr)
{
  ModifierData *md = (ModifierData *)ptr->data;
  const ModifierTypeInfo *modifier_type = BKE_modifier_get_info(ModifierType(md->type));
  if (modifier_type != nullptr) {
    return modifier_type->srna;
  }
  return &RNA_Modifier;
}

static void rna_Modifier_name_set(PointerRNA *ptr, const char *value)
{
  ModifierData *md = static_cast<ModifierData *>(ptr->data);
  char oldname[sizeof(md->name)];

  /* make a copy of the old name first */
  STRNCPY(oldname, md->name);

  /* copy the new name into the name slot */
  STRNCPY_UTF8(md->name, value);

  /* make sure the name is truly unique */
  if (ptr->owner_id) {
    Object *ob = (Object *)ptr->owner_id;
    BKE_modifier_unique_name(&ob->modifiers, md);
  }

  /* fix all the animation data which may link to this */
  BKE_animdata_fix_paths_rename_all(nullptr, "modifiers", oldname, md->name);
}

static void rna_Modifier_name_update(Main *bmain, Scene * /*scene*/, PointerRNA * /*ptr*/)
{
  DEG_relations_tag_update(bmain);
}

static char *rna_Modifier_path(const PointerRNA *ptr)
{
  const ModifierData *md = static_cast<const ModifierData *>(ptr->data);
  char name_esc[sizeof(md->name) * 2];

  BLI_str_escape(name_esc, md->name, sizeof(name_esc));
  return BLI_sprintfN("modifiers[\"%s\"]", name_esc);
}

static void rna_Modifier_update(Main * /*bmain*/, Scene * /*scene*/, PointerRNA *ptr)
{
  DEG_id_tag_update(ptr->owner_id, ID_RECALC_GEOMETRY);
  WM_main_add_notifier(NC_OBJECT | ND_MODIFIER, ptr->owner_id);
}

static void rna_Modifier_dependency_update(Main *bmain, Scene *scene, PointerRNA *ptr)
{
  rna_Modifier_update(bmain, scene, ptr);
  DEG_relations_tag_update(bmain);
}

static void rna_Modifier_is_active_set(PointerRNA *ptr, bool value)
{
  ModifierData *md = static_cast<ModifierData *>(ptr->data);

  if (value) {
    /* Disable the active flag of all other modifiers. */
    for (ModifierData *prev_md = md->prev; prev_md != nullptr; prev_md = prev_md->prev) {
      prev_md->flag &= ~eModifierFlag_Active;
    }
    for (ModifierData *next_md = md->next; next_md != nullptr; next_md = next_md->next) {
      next_md->flag &= ~eModifierFlag_Active;
    }

    md->flag |= eModifierFlag_Active;
    WM_main_add_notifier(NC_OBJECT | ND_MODIFIER, ptr->owner_id);
  }
}

/* Vertex Groups */

#  define RNA_MOD_VGROUP_NAME_SET(_type, _prop) \
    static void rna_##_type##Modifier_##_prop##_set(PointerRNA *ptr, const char *value) \
    { \
      _type##ModifierData *tmd = (_type##ModifierData *)ptr->data; \
      rna_object_vgroup_name_set(ptr, value, tmd->_prop, sizeof(tmd->_prop)); \
    }

RNA_MOD_VGROUP_NAME_SET(Armature, defgrp_name);
RNA_MOD_VGROUP_NAME_SET(Bevel, defgrp_name);
RNA_MOD_VGROUP_NAME_SET(Cast, defgrp_name);
RNA_MOD_VGROUP_NAME_SET(Curve, name);
RNA_MOD_VGROUP_NAME_SET(DataTransfer, defgrp_name);
RNA_MOD_VGROUP_NAME_SET(Decimate, defgrp_name);
RNA_MOD_VGROUP_NAME_SET(CorrectiveSmooth, defgrp_name);
RNA_MOD_VGROUP_NAME_SET(Displace, defgrp_name);
RNA_MOD_VGROUP_NAME_SET(Hook, name);
RNA_MOD_VGROUP_NAME_SET(LaplacianDeform, anchor_grp_name);
RNA_MOD_VGROUP_NAME_SET(LaplacianSmooth, defgrp_name);
RNA_MOD_VGROUP_NAME_SET(Lattice, name);
RNA_MOD_VGROUP_NAME_SET(Mask, vgroup);
RNA_MOD_VGROUP_NAME_SET(MeshCache, defgrp_name);
RNA_MOD_VGROUP_NAME_SET(MeshDeform, defgrp_name);
RNA_MOD_VGROUP_NAME_SET(NormalEdit, defgrp_name);
RNA_MOD_VGROUP_NAME_SET(Shrinkwrap, vgroup_name);
RNA_MOD_VGROUP_NAME_SET(SimpleDeform, vgroup_name);
RNA_MOD_VGROUP_NAME_SET(Smooth, defgrp_name);
RNA_MOD_VGROUP_NAME_SET(Solidify, defgrp_name);
RNA_MOD_VGROUP_NAME_SET(Solidify, shell_defgrp_name);
RNA_MOD_VGROUP_NAME_SET(Solidify, rim_defgrp_name);
RNA_MOD_VGROUP_NAME_SET(SurfaceDeform, defgrp_name);
RNA_MOD_VGROUP_NAME_SET(UVWarp, vgroup_name);
RNA_MOD_VGROUP_NAME_SET(Warp, defgrp_name);
RNA_MOD_VGROUP_NAME_SET(Wave, defgrp_name);
RNA_MOD_VGROUP_NAME_SET(WeightVGEdit, defgrp_name);
RNA_MOD_VGROUP_NAME_SET(WeightVGEdit, mask_defgrp_name);
RNA_MOD_VGROUP_NAME_SET(WeightVGMix, defgrp_name_a);
RNA_MOD_VGROUP_NAME_SET(WeightVGMix, defgrp_name_b);
RNA_MOD_VGROUP_NAME_SET(WeightVGMix, mask_defgrp_name);
RNA_MOD_VGROUP_NAME_SET(WeightVGProximity, defgrp_name);
RNA_MOD_VGROUP_NAME_SET(WeightVGProximity, mask_defgrp_name);
RNA_MOD_VGROUP_NAME_SET(WeightedNormal, defgrp_name);
RNA_MOD_VGROUP_NAME_SET(Weld, defgrp_name);
RNA_MOD_VGROUP_NAME_SET(Wireframe, defgrp_name);

static void rna_ExplodeModifier_vgroup_get(PointerRNA *ptr, char *value)
{
  ExplodeModifierData *emd = (ExplodeModifierData *)ptr->data;
  rna_object_vgroup_name_index_get(ptr, value, emd->vgroup);
}

static int rna_ExplodeModifier_vgroup_length(PointerRNA *ptr)
{
  ExplodeModifierData *emd = (ExplodeModifierData *)ptr->data;
  return rna_object_vgroup_name_index_length(ptr, emd->vgroup);
}

static void rna_ExplodeModifier_vgroup_set(PointerRNA *ptr, const char *value)
{
  ExplodeModifierData *emd = (ExplodeModifierData *)ptr->data;
  rna_object_vgroup_name_index_set(ptr, value, &emd->vgroup);
}

#  undef RNA_MOD_VGROUP_NAME_SET

/* UV layers */

#  define RNA_MOD_UVLAYER_NAME_SET(_type, _prop) \
    static void rna_##_type##Modifier_##_prop##_set(PointerRNA *ptr, const char *value) \
    { \
      _type##ModifierData *tmd = (_type##ModifierData *)ptr->data; \
      rna_object_uvlayer_name_set(ptr, value, tmd->_prop, sizeof(tmd->_prop)); \
    }

RNA_MOD_UVLAYER_NAME_SET(MappingInfo, uvlayer_name);
RNA_MOD_UVLAYER_NAME_SET(UVProject, uvlayer_name);
RNA_MOD_UVLAYER_NAME_SET(UVWarp, uvlayer_name);
RNA_MOD_UVLAYER_NAME_SET(WeightVGEdit, mask_tex_uvlayer_name);
RNA_MOD_UVLAYER_NAME_SET(WeightVGMix, mask_tex_uvlayer_name);
RNA_MOD_UVLAYER_NAME_SET(WeightVGProximity, mask_tex_uvlayer_name);

#  undef RNA_MOD_UVLAYER_NAME_SET

/* Objects */

static void modifier_object_set(Object *self, Object **ob_p, int type, PointerRNA value)
{
  Object *ob = static_cast<Object *>(value.data);

  if (!self || ob != self) {
    if (!ob || type == OB_EMPTY || ob->type == type) {
      id_lib_extern((ID *)ob);
      *ob_p = ob;
    }
  }
}

#  define RNA_MOD_OBJECT_SET(_type, _prop, _obtype) \
    static void rna_##_type##Modifier_##_prop##_set( \
        PointerRNA *ptr, PointerRNA value, ReportList * /*reports*/) \
    { \
      _type##ModifierData *tmd = (_type##ModifierData *)ptr->data; \
      modifier_object_set((Object *)ptr->owner_id, &tmd->_prop, _obtype, value); \
    }

RNA_MOD_OBJECT_SET(Armature, object, OB_ARMATURE);
RNA_MOD_OBJECT_SET(Array, start_cap, OB_MESH);
RNA_MOD_OBJECT_SET(Array, end_cap, OB_MESH);
RNA_MOD_OBJECT_SET(Array, curve_ob, OB_CURVES_LEGACY);
RNA_MOD_OBJECT_SET(Boolean, object, OB_MESH);
RNA_MOD_OBJECT_SET(Cast, object, OB_EMPTY);
RNA_MOD_OBJECT_SET(Curve, object, OB_CURVES_LEGACY);
RNA_MOD_OBJECT_SET(DataTransfer, ob_source, OB_MESH);
RNA_MOD_OBJECT_SET(Lattice, object, OB_LATTICE);
RNA_MOD_OBJECT_SET(Mask, ob_arm, OB_ARMATURE);
RNA_MOD_OBJECT_SET(MeshDeform, object, OB_MESH);
RNA_MOD_OBJECT_SET(NormalEdit, target, OB_EMPTY);
RNA_MOD_OBJECT_SET(Shrinkwrap, target, OB_MESH);
RNA_MOD_OBJECT_SET(Shrinkwrap, auxTarget, OB_MESH);
RNA_MOD_OBJECT_SET(SurfaceDeform, target, OB_MESH);

static void rna_HookModifier_object_set(PointerRNA *ptr,
                                        PointerRNA value,
                                        ReportList * /*reports*/)
{
  Object *owner = (Object *)ptr->owner_id;
  HookModifierData *hmd = static_cast<HookModifierData *>(ptr->data);
  Object *ob = (Object *)value.data;

  hmd->object = ob;
  id_lib_extern((ID *)ob);
  BKE_object_modifier_hook_reset(owner, hmd);
}

static bool rna_HookModifier_object_override_apply(Main *bmain,
                                                   RNAPropertyOverrideApplyContext &rnaapply_ctx)
{
  PointerRNA *ptr_dst = &rnaapply_ctx.ptr_dst;
  PointerRNA *ptr_src = &rnaapply_ctx.ptr_src;
  PointerRNA *ptr_storage = &rnaapply_ctx.ptr_storage;
  PropertyRNA *prop_dst = rnaapply_ctx.prop_dst;
  PropertyRNA *prop_src = rnaapply_ctx.prop_src;
  const int len_dst = rnaapply_ctx.len_src;
  const int len_src = rnaapply_ctx.len_src;
  const int len_storage = rnaapply_ctx.len_storage;
  IDOverrideLibraryPropertyOperation *opop = rnaapply_ctx.liboverride_operation;

  BLI_assert(len_dst == len_src && (!ptr_storage || len_dst == len_storage) && len_dst == 0);
  BLI_assert(opop->operation == LIBOVERRIDE_OP_REPLACE &&
             "Unsupported RNA override operation on Hook modifier target object pointer");
  UNUSED_VARS_NDEBUG(ptr_storage, len_dst, len_src, len_storage, opop);

  /* We need a special handling here because setting hook target resets invert parent matrix,
   * which is evil in our case. */
  HookModifierData *hmd = static_cast<HookModifierData *>(ptr_dst->data);
  Object *owner = (Object *)ptr_dst->owner_id;
  Object *target_dst = static_cast<Object *>(RNA_property_pointer_get(ptr_dst, prop_dst).data);
  Object *target_src = static_cast<Object *>(RNA_property_pointer_get(ptr_src, prop_src).data);

  BLI_assert(target_dst == hmd->object);

  if (target_src == target_dst) {
    return false;
  }

  hmd->object = target_src;
  if (target_src == nullptr) {
    /* The only case where we do want default behavior (with matrix reset). */
    BKE_object_modifier_hook_reset(owner, hmd);
  }
  RNA_property_update_main(bmain, nullptr, ptr_dst, prop_dst);
  return true;
}

static void rna_HookModifier_subtarget_set(PointerRNA *ptr, const char *value)
{
  Object *owner = (Object *)ptr->owner_id;
  HookModifierData *hmd = static_cast<HookModifierData *>(ptr->data);

  STRNCPY(hmd->subtarget, value);
  BKE_object_modifier_hook_reset(owner, hmd);
}

static int rna_HookModifier_vertex_indices_get_length(const PointerRNA *ptr,
                                                      int length[RNA_MAX_ARRAY_DIMENSION])
{
  const HookModifierData *hmd = static_cast<const HookModifierData *>(ptr->data);
  int indexar_num = hmd->indexar ? hmd->indexar_num : 0;
  return (length[0] = indexar_num);
}

static void rna_HookModifier_vertex_indices_get(PointerRNA *ptr, int *values)
{
  HookModifierData *hmd = static_cast<HookModifierData *>(ptr->data);
  if (hmd->indexar != nullptr) {
    memcpy(values, hmd->indexar, sizeof(int) * hmd->indexar_num);
  }
}

static void rna_HookModifier_vertex_indices_set(HookModifierData *hmd,
                                                ReportList *reports,
                                                const int *indices,
                                                int indices_num)
{
  if (indices_num == 0) {
    MEM_SAFE_FREE(hmd->indexar);
    hmd->indexar_num = 0;
  }
  else {
    /* Reject negative indices. */
    for (int i = 0; i < indices_num; i++) {
      if (indices[i] < 0) {
        BKE_reportf(reports, RPT_ERROR, "Negative vertex index in vertex_indices_set");
        return;
      }
    }

    /* Copy and sort the index array. */
    size_t size = sizeof(int) * indices_num;
    int *buffer = static_cast<int *>(MEM_mallocN(size, "hook indexar"));
    memcpy(buffer, indices, size);

    qsort(buffer, indices_num, sizeof(int), BLI_sortutil_cmp_int);

    /* Reject duplicate indices. */
    for (int i = 1; i < indices_num; i++) {
      if (buffer[i] == buffer[i - 1]) {
        BKE_reportf(reports, RPT_ERROR, "Duplicate index %d in vertex_indices_set", buffer[i]);
        MEM_freeN(buffer);
        return;
      }
    }

    /* Success - save the new array. */
    MEM_SAFE_FREE(hmd->indexar);
    hmd->indexar = buffer;
    hmd->indexar_num = indices_num;
  }
}

static PointerRNA rna_UVProjector_object_get(PointerRNA *ptr)
{
  Object **ob = (Object **)ptr->data;
  return rna_pointer_inherit_refine(ptr, &RNA_Object, *ob);
}

static void rna_UVProjector_object_set(PointerRNA *ptr, PointerRNA value, ReportList * /*reports*/)
{
  Object **ob_p = (Object **)ptr->data;
  Object *ob = (Object *)value.data;
  id_lib_extern((ID *)ob);
  *ob_p = ob;
}

#  undef RNA_MOD_OBJECT_SET

/* Other rna callbacks */

static void rna_fluid_set_type(Main *bmain, Scene *scene, PointerRNA *ptr)
{
  FluidModifierData *fmd = (FluidModifierData *)ptr->data;
  Object *ob = (Object *)ptr->owner_id;

  /* nothing changed */
  if ((fmd->type & MOD_FLUID_TYPE_DOMAIN) && fmd->domain) {
    return;
  }

#  ifdef WITH_FLUID
  BKE_fluid_modifier_free(fmd);             /* XXX TODO: completely free all 3 pointers */
  BKE_fluid_modifier_create_type_data(fmd); /* create regarding of selected type */
#  endif

  switch (fmd->type) {
    case MOD_FLUID_TYPE_DOMAIN:
      ob->dt = OB_WIRE;
      break;
    case MOD_FLUID_TYPE_FLOW:
    case MOD_FLUID_TYPE_EFFEC:
    case 0:
    default:
      break;
  }

  /* update dependency since a domain - other type switch could have happened */
  rna_Modifier_dependency_update(bmain, scene, ptr);
}

static void rna_MultiresModifier_level_range(
    PointerRNA *ptr, int *min, int *max, int * /*softmin*/, int * /*softmax*/)
{
  MultiresModifierData *mmd = (MultiresModifierData *)ptr->data;

  *min = 0;
  *max = max_ii(0, mmd->totlvl); /* intentionally _not_ -1 */
}

static bool rna_MultiresModifier_external_get(PointerRNA *ptr)
{
  Object *ob = (Object *)ptr->owner_id;
  Mesh *mesh = static_cast<Mesh *>(ob->data);

  return CustomData_external_test(&mesh->corner_data, CD_MDISPS);
}

static void rna_MultiresModifier_filepath_get(PointerRNA *ptr, char *value)
{
  Object *ob = (Object *)ptr->owner_id;
  CustomDataExternal *external = ((Mesh *)ob->data)->corner_data.external;

  strcpy(value, (external) ? external->filepath : "");
}

static void rna_MultiresModifier_filepath_set(PointerRNA *ptr, const char *value)
{
  Object *ob = (Object *)ptr->owner_id;
  CustomDataExternal *external = ((Mesh *)ob->data)->corner_data.external;

  if (external && !STREQ(external->filepath, value)) {
    STRNCPY(external->filepath, value);
    multires_force_external_reload(ob);
  }
}

static int rna_MultiresModifier_filepath_length(PointerRNA *ptr)
{
  Object *ob = (Object *)ptr->owner_id;
  CustomDataExternal *external = ((Mesh *)ob->data)->corner_data.external;

  return strlen((external) ? external->filepath : "");
}

static int rna_ShrinkwrapModifier_face_cull_get(PointerRNA *ptr)
{
  ShrinkwrapModifierData *swm = (ShrinkwrapModifierData *)ptr->data;
  return swm->shrinkOpts & MOD_SHRINKWRAP_CULL_TARGET_MASK;
}

static void rna_ShrinkwrapModifier_face_cull_set(PointerRNA *ptr, int value)
{
  ShrinkwrapModifierData *swm = (ShrinkwrapModifierData *)ptr->data;
  swm->shrinkOpts = (swm->shrinkOpts & ~MOD_SHRINKWRAP_CULL_TARGET_MASK) | value;
}

static bool rna_MeshDeformModifier_is_bound_get(PointerRNA *ptr)
{
  return (((MeshDeformModifierData *)ptr->data)->bindcagecos != nullptr);
}

static PointerRNA rna_SoftBodyModifier_settings_get(PointerRNA *ptr)
{
  Object *ob = (Object *)ptr->owner_id;
  return rna_pointer_inherit_refine(ptr, &RNA_SoftBodySettings, ob->soft);
}

static PointerRNA rna_SoftBodyModifier_point_cache_get(PointerRNA *ptr)
{
  Object *ob = (Object *)ptr->owner_id;
  return rna_pointer_inherit_refine(ptr, &RNA_PointCache, ob->soft->shared->pointcache);
}

static PointerRNA rna_CollisionModifier_settings_get(PointerRNA *ptr)
{
  Object *ob = (Object *)ptr->owner_id;
  return rna_pointer_inherit_refine(ptr, &RNA_CollisionSettings, ob->pd);
}

/* Special update function for setting the number of segments of the modifier that also resamples
 * the segments in the custom profile. */
static void rna_BevelModifier_update_segments(Main *bmain, Scene *scene, PointerRNA *ptr)
{
  BevelModifierData *bmd = (BevelModifierData *)ptr->data;
  if (RNA_enum_get(ptr, "profile_type") == MOD_BEVEL_PROFILE_CUSTOM) {
    short segments = short(RNA_int_get(ptr, "segments"));
    BKE_curveprofile_init(bmd->custom_profile, segments);
  }
  rna_Modifier_update(bmain, scene, ptr);
}

static void rna_UVProjectModifier_num_projectors_set(PointerRNA *ptr, int value)
{
  UVProjectModifierData *md = (UVProjectModifierData *)ptr->data;
  int a;

  md->projectors_num = std::clamp(value, 1, MOD_UVPROJECT_MAXPROJECTORS);
  for (a = md->projectors_num; a < MOD_UVPROJECT_MAXPROJECTORS; a++) {
    md->projectors[a] = nullptr;
  }
}

static void rna_OceanModifier_init_update(Main *bmain, Scene *scene, PointerRNA *ptr)
{
  OceanModifierData *omd = (OceanModifierData *)ptr->data;

  BKE_ocean_free_modifier_cache(omd);
  rna_Modifier_update(bmain, scene, ptr);
}

static void rna_OceanModifier_ocean_chop_set(PointerRNA *ptr, float value)
{
  OceanModifierData *omd = (OceanModifierData *)ptr->data;
  float old_value = omd->chop_amount;

  omd->chop_amount = value;

  if ((old_value == 0.0f && value > 0.0f) || (old_value > 0.0f && value == 0.0f)) {
    BKE_ocean_free_modifier_cache(omd);
  }
}

static bool rna_LaplacianDeformModifier_is_bind_get(PointerRNA *ptr)
{
  LaplacianDeformModifierData *lmd = (LaplacianDeformModifierData *)ptr->data;
  return ((lmd->flag & MOD_LAPLACIANDEFORM_BIND) && (lmd->vertexco != nullptr));
}

/* NOTE: Curve and array modifiers requires curve path to be evaluated,
 * dependency graph will make sure that curve eval would create such a path,
 * but if curve was already evaluated we might miss path.
 *
 * So what we do here is: if path was not calculated for target curve we
 * tag it for update.
 */

static void rna_CurveModifier_dependency_update(Main *bmain, Scene *scene, PointerRNA *ptr)
{
  CurveModifierData *cmd = (CurveModifierData *)ptr->data;
  rna_Modifier_update(bmain, scene, ptr);
  DEG_relations_tag_update(bmain);
  if (cmd->object != nullptr) {
    Curve *curve = static_cast<Curve *>(cmd->object->data);
    if ((curve->flag & CU_PATH) == 0) {
      DEG_id_tag_update(&curve->id, ID_RECALC_GEOMETRY);
    }
  }
}

static void rna_ArrayModifier_dependency_update(Main *bmain, Scene *scene, PointerRNA *ptr)
{
  ArrayModifierData *amd = (ArrayModifierData *)ptr->data;
  rna_Modifier_update(bmain, scene, ptr);
  DEG_relations_tag_update(bmain);
  if (amd->curve_ob != nullptr) {
    Curve *curve = static_cast<Curve *>(amd->curve_ob->data);
    if ((curve->flag & CU_PATH) == 0) {
      DEG_id_tag_update(&curve->id, ID_RECALC_GEOMETRY);
    }
  }
}

static void rna_DataTransferModifier_use_data_update(Main *bmain, Scene *scene, PointerRNA *ptr)
{
  DataTransferModifierData *dtmd = (DataTransferModifierData *)ptr->data;

  if (!(dtmd->flags & MOD_DATATRANSFER_USE_VERT)) {
    dtmd->data_types &= ~DT_TYPE_VERT_ALL;
  }
  if (!(dtmd->flags & MOD_DATATRANSFER_USE_EDGE)) {
    dtmd->data_types &= ~DT_TYPE_EDGE_ALL;
  }
  if (!(dtmd->flags & MOD_DATATRANSFER_USE_LOOP)) {
    dtmd->data_types &= ~DT_TYPE_LOOP_ALL;
  }
  if (!(dtmd->flags & MOD_DATATRANSFER_USE_POLY)) {
    dtmd->data_types &= ~DT_TYPE_POLY_ALL;
  }

  rna_Modifier_dependency_update(bmain, scene, ptr);
}

static void rna_DataTransferModifier_data_types_update(Main *bmain, Scene *scene, PointerRNA *ptr)
{
  DataTransferModifierData *dtmd = (DataTransferModifierData *)ptr->data;
  const int item_types = BKE_object_data_transfer_get_dttypes_item_types(dtmd->data_types);

  if (item_types & ME_VERT) {
    dtmd->flags |= MOD_DATATRANSFER_USE_VERT;
  }
  if (item_types & ME_EDGE) {
    dtmd->flags |= MOD_DATATRANSFER_USE_EDGE;
  }
  if (item_types & ME_LOOP) {
    dtmd->flags |= MOD_DATATRANSFER_USE_LOOP;
  }
  if (item_types & ME_POLY) {
    dtmd->flags |= MOD_DATATRANSFER_USE_POLY;
  }

  rna_Modifier_dependency_update(bmain, scene, ptr);
}

static void rna_DataTransferModifier_verts_data_types_set(PointerRNA *ptr, int value)
{
  DataTransferModifierData *dtmd = (DataTransferModifierData *)ptr->data;

  dtmd->data_types &= ~DT_TYPE_VERT_ALL;
  dtmd->data_types |= value;
}

static void rna_DataTransferModifier_edges_data_types_set(PointerRNA *ptr, int value)
{
  DataTransferModifierData *dtmd = (DataTransferModifierData *)ptr->data;

  dtmd->data_types &= ~DT_TYPE_EDGE_ALL;
  dtmd->data_types |= value;
}

static void rna_DataTransferModifier_loops_data_types_set(PointerRNA *ptr, int value)
{
  DataTransferModifierData *dtmd = (DataTransferModifierData *)ptr->data;

  dtmd->data_types &= ~DT_TYPE_LOOP_ALL;
  dtmd->data_types |= value;
}

static void rna_DataTransferModifier_polys_data_types_set(PointerRNA *ptr, int value)
{
  DataTransferModifierData *dtmd = (DataTransferModifierData *)ptr->data;

  dtmd->data_types &= ~DT_TYPE_POLY_ALL;
  dtmd->data_types |= value;
}

static const EnumPropertyItem *rna_DataTransferModifier_layers_select_src_itemf(bContext *C,
                                                                                PointerRNA *ptr,
                                                                                PropertyRNA *prop,
                                                                                bool *r_free)
{
  using namespace blender;
  DataTransferModifierData *dtmd = (DataTransferModifierData *)ptr->data;
  EnumPropertyItem *item = nullptr, tmp_item = {0};
  int totitem = 0;

  if (!C) { /* needed for docs and i18n tools */
    return rna_enum_dt_layers_select_src_items;
  }

  /* No active here! */
  RNA_enum_items_add_value(
      &item, &totitem, rna_enum_dt_layers_select_src_items, DT_LAYERS_ALL_SRC);

  if (STREQ(RNA_property_identifier(prop), "layers_vgroup_select_src")) {
    Object *ob_src = dtmd->ob_source;

#  if 0 /* XXX Don't think we want this in modifier version... */
    if (BKE_object_pose_armature_get(ob_src)) {
      RNA_enum_items_add_value(
          &item, &totitem, rna_enum_dt_layers_select_src_items, DT_LAYERS_VGROUP_SRC_BONE_SELECT);
      RNA_enum_items_add_value(
          &item, &totitem, rna_enum_dt_layers_select_src_items, DT_LAYERS_VGROUP_SRC_BONE_DEFORM);
    }
#  endif

    if (ob_src) {
      const bDeformGroup *dg;
      int i;

      RNA_enum_item_add_separator(&item, &totitem);

      const ListBase *defbase = BKE_object_defgroup_list(ob_src);
      for (i = 0, dg = static_cast<const bDeformGroup *>(defbase->first); dg; i++, dg = dg->next) {
        tmp_item.value = i;
        tmp_item.identifier = tmp_item.name = dg->name;
        RNA_enum_item_add(&item, &totitem, &tmp_item);
      }
    }
  }
  else if (STREQ(RNA_property_identifier(prop), "layers_shapekey_select_src")) {
    /* TODO */
  }
  else if (STREQ(RNA_property_identifier(prop), "layers_uv_select_src")) {
    Object *ob_src = dtmd->ob_source;

    if (ob_src) {
      int num_data, i;

      Depsgraph *depsgraph = CTX_data_ensure_evaluated_depsgraph(C);
      const Object *ob_eval = DEG_get_evaluated_object(depsgraph, ob_src);
      if (!ob_eval) {
        RNA_enum_item_end(&item, &totitem);
        *r_free = true;
        return item;
      }
      const Mesh *me_eval = BKE_object_get_evaluated_mesh(ob_eval);
      if (!me_eval) {
        RNA_enum_item_end(&item, &totitem);
        *r_free = true;
        return item;
      }

      num_data = CustomData_number_of_layers(&me_eval->corner_data, CD_PROP_FLOAT2);

      RNA_enum_item_add_separator(&item, &totitem);

      for (i = 0; i < num_data; i++) {
        tmp_item.value = i;
        tmp_item.identifier = tmp_item.name = CustomData_get_layer_name(
            &me_eval->corner_data, CD_PROP_FLOAT2, i);
        RNA_enum_item_add(&item, &totitem, &tmp_item);
      }
    }
  }
  else if (STREQ(RNA_property_identifier(prop), "layers_vcol_vert_select_src") ||
           STREQ(RNA_property_identifier(prop), "layers_vcol_loop_select_src"))
  {
    Object *ob_src = dtmd->ob_source;

    if (ob_src) {
      bke::AttrDomain domain = STREQ(RNA_property_identifier(prop),
                                     "layers_vcol_vert_select_src") ?
                                   bke::AttrDomain::Point :
                                   bke::AttrDomain::Corner;

      Depsgraph *depsgraph = CTX_data_ensure_evaluated_depsgraph(C);
      const Object *ob_eval = DEG_get_evaluated_object(depsgraph, ob_src);
      if (!ob_eval) {
        RNA_enum_item_end(&item, &totitem);
        *r_free = true;
        return item;
      }
      const Mesh *mesh_eval = BKE_object_get_evaluated_mesh(ob_eval);
      if (!mesh_eval) {
        RNA_enum_item_end(&item, &totitem);
        *r_free = true;
        return item;
      }

      const CustomData *cdata;
      if (domain == bke::AttrDomain::Point) {
        cdata = &mesh_eval->vert_data;
      }
      else {
        cdata = &mesh_eval->corner_data;
      }

      eCustomDataType types[2] = {CD_PROP_COLOR, CD_PROP_BYTE_COLOR};

      int idx = 0;
      for (int i = 0; i < 2; i++) {
        int num_data = CustomData_number_of_layers(cdata, types[i]);

        RNA_enum_item_add_separator(&item, &totitem);

        for (int j = 0; j < num_data; j++) {
          tmp_item.value = idx++;
          tmp_item.identifier = tmp_item.name = CustomData_get_layer_name(cdata, types[i], j);
          RNA_enum_item_add(&item, &totitem, &tmp_item);
        }
      }
    }
  }

  RNA_enum_item_end(&item, &totitem);
  *r_free = true;

  return item;
}

static const EnumPropertyItem *rna_DataTransferModifier_layers_select_dst_itemf(bContext *C,
                                                                                PointerRNA *ptr,
                                                                                PropertyRNA *prop,
                                                                                bool *r_free)
{
  DataTransferModifierData *dtmd = (DataTransferModifierData *)ptr->data;
  EnumPropertyItem *item = nullptr, tmp_item = {0};
  int totitem = 0;

  if (!C) { /* needed for docs and i18n tools */
    return rna_enum_dt_layers_select_dst_items;
  }

  /* No active here! */
  RNA_enum_items_add_value(
      &item, &totitem, rna_enum_dt_layers_select_dst_items, DT_LAYERS_NAME_DST);
  RNA_enum_items_add_value(
      &item, &totitem, rna_enum_dt_layers_select_dst_items, DT_LAYERS_INDEX_DST);

  if (STREQ(RNA_property_identifier(prop), "layers_vgroup_select_dst")) {
    /* Only list destination layers if we have a single source! */
    if (dtmd->layers_select_src[DT_MULTILAYER_INDEX_MDEFORMVERT] >= 0) {
      Object *ob_dst = CTX_data_active_object(C); /* XXX Is this OK? */

      if (ob_dst) {
        const bDeformGroup *dg;
        int i;

        RNA_enum_item_add_separator(&item, &totitem);

        const ListBase *defbase = BKE_object_defgroup_list(ob_dst);
        for (i = 0, dg = static_cast<const bDeformGroup *>(defbase->first); dg; i++, dg = dg->next)
        {
          tmp_item.value = i;
          tmp_item.identifier = tmp_item.name = dg->name;
          RNA_enum_item_add(&item, &totitem, &tmp_item);
        }
      }
    }
  }
  else if (STREQ(RNA_property_identifier(prop), "layers_shapekey_select_dst")) {
    /* TODO */
  }
  else if (STREQ(RNA_property_identifier(prop), "layers_uv_select_dst")) {
    /* Only list destination layers if we have a single source! */
    if (dtmd->layers_select_src[DT_MULTILAYER_INDEX_UV] >= 0) {
      Object *ob_dst = CTX_data_active_object(C); /* XXX Is this OK? */

      if (ob_dst && ob_dst->data) {
        Mesh *me_dst;
        CustomData *corner_data;
        int num_data, i;

        me_dst = static_cast<Mesh *>(ob_dst->data);
        corner_data = &me_dst->corner_data;
        num_data = CustomData_number_of_layers(corner_data, CD_PROP_FLOAT2);

        RNA_enum_item_add_separator(&item, &totitem);

        for (i = 0; i < num_data; i++) {
          tmp_item.value = i;
          tmp_item.identifier = tmp_item.name = CustomData_get_layer_name(
              corner_data, CD_PROP_FLOAT2, i);
          RNA_enum_item_add(&item, &totitem, &tmp_item);
        }
      }
    }
  }
  else if (STREQ(RNA_property_identifier(prop), "layers_vcol_vert_select_dst") ||
           STREQ(RNA_property_identifier(prop), "layers_vcol_loop_select_dst"))
  {
    int multilayer_index = STREQ(RNA_property_identifier(prop), "layers_vcol_vert_select_dst") ?
                               DT_MULTILAYER_INDEX_VCOL_VERT :
                               DT_MULTILAYER_INDEX_VCOL_LOOP;

    /* Only list destination layers if we have a single source! */
    if (dtmd->layers_select_src[multilayer_index] >= 0) {
      Object *ob_dst = CTX_data_active_object(C); /* XXX Is this OK? */

      if (ob_dst && ob_dst->data) {
        eCustomDataType types[2] = {CD_PROP_COLOR, CD_PROP_BYTE_COLOR};

        Mesh *me_dst = static_cast<Mesh *>(ob_dst->data);
        CustomData *cdata = STREQ(RNA_property_identifier(prop), "layers_vcol_vert_select_dst") ?
                                &me_dst->vert_data :
                                &me_dst->corner_data;

        int idx = 0;
        for (int i = 0; i < 2; i++) {
          int num_data = CustomData_number_of_layers(cdata, types[i]);

          RNA_enum_item_add_separator(&item, &totitem);

          for (int j = 0; j < num_data; j++) {
            tmp_item.value = idx++;
            tmp_item.identifier = tmp_item.name = CustomData_get_layer_name(cdata, types[i], j);
            RNA_enum_item_add(&item, &totitem, &tmp_item);
          }
        }
      }
    }
  }

  RNA_enum_item_end(&item, &totitem);
  *r_free = true;

  return item;
}

static const EnumPropertyItem *rna_DataTransferModifier_mix_mode_itemf(bContext *C,
                                                                       PointerRNA *ptr,
                                                                       PropertyRNA * /*prop*/,
                                                                       bool *r_free)
{
  DataTransferModifierData *dtmd = (DataTransferModifierData *)ptr->data;
  EnumPropertyItem *item = nullptr;
  int totitem = 0;

  bool support_advanced_mixing, support_threshold;

  if (!C) { /* needed for docs and i18n tools */
    return rna_enum_dt_mix_mode_items;
  }

  RNA_enum_items_add_value(&item, &totitem, rna_enum_dt_mix_mode_items, CDT_MIX_TRANSFER);

  BKE_object_data_transfer_get_dttypes_capacity(
      dtmd->data_types, &support_advanced_mixing, &support_threshold);

  if (support_threshold) {
    RNA_enum_items_add_value(
        &item, &totitem, rna_enum_dt_mix_mode_items, CDT_MIX_REPLACE_ABOVE_THRESHOLD);
    RNA_enum_items_add_value(
        &item, &totitem, rna_enum_dt_mix_mode_items, CDT_MIX_REPLACE_BELOW_THRESHOLD);
  }

  if (support_advanced_mixing) {
    RNA_enum_item_add_separator(&item, &totitem);
    RNA_enum_items_add_value(&item, &totitem, rna_enum_dt_mix_mode_items, CDT_MIX_MIX);
    RNA_enum_items_add_value(&item, &totitem, rna_enum_dt_mix_mode_items, CDT_MIX_ADD);
    RNA_enum_items_add_value(&item, &totitem, rna_enum_dt_mix_mode_items, CDT_MIX_SUB);
    RNA_enum_items_add_value(&item, &totitem, rna_enum_dt_mix_mode_items, CDT_MIX_MUL);
  }

  RNA_enum_item_end(&item, &totitem);
  *r_free = true;

  return item;
}

static void rna_CorrectiveSmoothModifier_update(Main *bmain, Scene *scene, PointerRNA *ptr)
{
  CorrectiveSmoothModifierData *csmd = (CorrectiveSmoothModifierData *)ptr->data;

  MEM_SAFE_FREE(csmd->delta_cache.deltas);

  rna_Modifier_update(bmain, scene, ptr);
}

static void rna_CorrectiveSmoothModifier_rest_source_update(Main *bmain,
                                                            Scene *scene,
                                                            PointerRNA *ptr)
{
  CorrectiveSmoothModifierData *csmd = (CorrectiveSmoothModifierData *)ptr->data;

  if (csmd->rest_source != MOD_CORRECTIVESMOOTH_RESTSOURCE_BIND) {
    MEM_SAFE_FREE(csmd->bind_coords);
    csmd->bind_coords_num = 0;
  }

  rna_CorrectiveSmoothModifier_update(bmain, scene, ptr);
}

static bool rna_CorrectiveSmoothModifier_is_bind_get(PointerRNA *ptr)
{
  CorrectiveSmoothModifierData *csmd = (CorrectiveSmoothModifierData *)ptr->data;
  return (csmd->bind_coords != nullptr);
}

static bool rna_SurfaceDeformModifier_is_bound_get(PointerRNA *ptr)
{
  return (((SurfaceDeformModifierData *)ptr->data)->verts != nullptr);
}

static bool rna_ParticleInstanceModifier_particle_system_poll(PointerRNA *ptr,
                                                              const PointerRNA value)
{
  ParticleInstanceModifierData *psmd = static_cast<ParticleInstanceModifierData *>(ptr->data);
  ParticleSystem *psys = static_cast<ParticleSystem *>(value.data);

  if (!psmd->ob) {
    return false;
  }

  /* make sure psys is in the object */
  return BLI_findindex(&psmd->ob->particlesystem, psys) != -1;
}

static PointerRNA rna_ParticleInstanceModifier_particle_system_get(PointerRNA *ptr)
{
  ParticleInstanceModifierData *psmd = static_cast<ParticleInstanceModifierData *>(ptr->data);
  ParticleSystem *psys;

  if (!psmd->ob) {
    return PointerRNA_NULL;
  }

  psys = static_cast<ParticleSystem *>(BLI_findlink(&psmd->ob->particlesystem, psmd->psys - 1));
  PointerRNA rptr = RNA_pointer_create((ID *)psmd->ob, &RNA_ParticleSystem, psys);
  return rptr;
}

static void rna_ParticleInstanceModifier_particle_system_set(PointerRNA *ptr,
                                                             const PointerRNA value,
                                                             ReportList * /*reports*/)
{
  ParticleInstanceModifierData *psmd = static_cast<ParticleInstanceModifierData *>(ptr->data);

  if (!psmd->ob) {
    return;
  }

  psmd->psys = BLI_findindex(&psmd->ob->particlesystem, value.data) + 1;
  CLAMP_MIN(psmd->psys, 1);
}

/**
 * Special set callback that just changes the first bit of the expansion flag.
 * This way the expansion state of all the sub-panels is not changed by RNA.
 */
static void rna_Modifier_show_expanded_set(PointerRNA *ptr, bool value)
{
  ModifierData *md = static_cast<ModifierData *>(ptr->data);
  SET_FLAG_FROM_TEST(md->ui_expand_flag, value, UI_PANEL_DATA_EXPAND_ROOT);
}

/**
 * Only check the first bit of the expansion flag for the main panel's expansion,
 * maintaining compatibility with older versions where there was only one expansion
 * value.
 */
static bool rna_Modifier_show_expanded_get(PointerRNA *ptr)
{
  ModifierData *md = static_cast<ModifierData *>(ptr->data);
  return md->ui_expand_flag & UI_PANEL_DATA_EXPAND_ROOT;
}

static bool rna_NodesModifier_node_group_poll(PointerRNA * /*ptr*/, PointerRNA value)
{
  bNodeTree *ntree = static_cast<bNodeTree *>(value.data);
  if (ntree->type != NTREE_GEOMETRY) {
    return false;
  }
  if (!ntree->geometry_node_asset_traits) {
    return false;
  }
  if ((ntree->geometry_node_asset_traits->flag & GEO_NODE_ASSET_MODIFIER) == 0) {
    return false;
  }
  return true;
}

static void rna_NodesModifier_node_group_update(Main *bmain, Scene *scene, PointerRNA *ptr)
{
  Object *object = (Object *)ptr->owner_id;
  NodesModifierData *nmd = static_cast<NodesModifierData *>(ptr->data);
  rna_Modifier_dependency_update(bmain, scene, ptr);
  MOD_nodes_update_interface(object, nmd);
}

static IDProperty **rna_NodesModifier_properties(PointerRNA *ptr)
{
  NodesModifierData *nmd = static_cast<NodesModifierData *>(ptr->data);
  NodesModifierSettings *settings = &nmd->settings;
  return &settings->properties;
}

static const NodesModifierData *find_nodes_modifier_by_bake(const Object &object,
                                                            const NodesModifierBake &bake)
{
  LISTBASE_FOREACH (const ModifierData *, md, &object.modifiers) {
    if (md->type != eModifierType_Nodes) {
      continue;
    }
    const NodesModifierData *nmd = reinterpret_cast<const NodesModifierData *>(md);
    const blender::Span<NodesModifierBake> bakes{nmd->bakes, nmd->bakes_num};
    if (bakes.contains_ptr(&bake)) {
      return nmd;
    }
  }
  return nullptr;
}

static PointerRNA rna_NodesModifierBake_node_get(PointerRNA *ptr)
{
  const Object *ob = reinterpret_cast<Object *>(ptr->owner_id);
  const NodesModifierBake *bake = static_cast<NodesModifierBake *>(ptr->data);
  const NodesModifierData *nmd = find_nodes_modifier_by_bake(*ob, *bake);
  if (!nmd->node_group) {
    return PointerRNA_NULL;
  }
  const bNodeTree *tree;
  const bNode *node = nmd->node_group->find_nested_node(bake->id, &tree);
  if (!node) {
    return PointerRNA_NULL;
  }
  BLI_assert(tree != nullptr);
  return RNA_pointer_create(const_cast<ID *>(&tree->id), &RNA_Node, const_cast<bNode *>(node));
}

bool rna_GreasePencilModifier_material_poll(PointerRNA *ptr, PointerRNA value)
{
  Object *ob = reinterpret_cast<Object *>(ptr->owner_id);
  Material *ma = reinterpret_cast<Material *>(value.owner_id);

  return BKE_object_material_index_get(ob, ma) != -1;
}

/* Write material to a generic target pointer without the final modifier struct. */
static void rna_GreasePencilModifier_material_set(PointerRNA *ptr,
                                                  PointerRNA value,
                                                  ReportList *reports,
                                                  Material **ma_target)
{
  Object *ob = reinterpret_cast<Object *>(ptr->owner_id);
  Material *ma = reinterpret_cast<Material *>(value.owner_id);

  if (ma == nullptr || BKE_object_material_index_get(ob, ma) != -1) {
    id_lib_extern(reinterpret_cast<ID *>(ob));
    *ma_target = ma;
  }
  else {
    BKE_reportf(
        reports,
        RPT_ERROR,
        "Cannot assign material '%s', it has to be used by the grease pencil object already",
        ma->id.name);
  }
}

#  define RNA_MOD_GREASE_PENCIL_MATERIAL_FILTER_SET(_type) \
    static void rna_##_type##Modifier_material_filter_set( \
        PointerRNA *ptr, PointerRNA value, ReportList *reports) \
    { \
      _type##ModifierData *tmd = static_cast<_type##ModifierData *>(ptr->data); \
      rna_GreasePencilModifier_material_set(ptr, value, reports, &tmd->influence.material); \
    }

#  define RNA_MOD_GREASE_PENCIL_VERTEX_GROUP_SET(_type) \
    static void rna_##_type##Modifier_vertex_group_name_set(PointerRNA *ptr, const char *value) \
    { \
      _type##ModifierData *tmd = static_cast<_type##ModifierData *>(ptr->data); \
      rna_object_vgroup_name_set(ptr, \
                                 value, \
                                 tmd->influence.vertex_group_name, \
                                 sizeof(tmd->influence.vertex_group_name)); \
    }

RNA_MOD_GREASE_PENCIL_MATERIAL_FILTER_SET(GreasePencilColor);
RNA_MOD_GREASE_PENCIL_MATERIAL_FILTER_SET(GreasePencilOffset);
RNA_MOD_GREASE_PENCIL_MATERIAL_FILTER_SET(GreasePencilOpacity);
RNA_MOD_GREASE_PENCIL_MATERIAL_FILTER_SET(GreasePencilSubdiv);
RNA_MOD_GREASE_PENCIL_MATERIAL_FILTER_SET(GreasePencilTint);
RNA_MOD_GREASE_PENCIL_MATERIAL_FILTER_SET(GreasePencilSmooth);
RNA_MOD_GREASE_PENCIL_MATERIAL_FILTER_SET(GreasePencilLength);

RNA_MOD_GREASE_PENCIL_VERTEX_GROUP_SET(GreasePencilOffset);
RNA_MOD_GREASE_PENCIL_VERTEX_GROUP_SET(GreasePencilOpacity);
RNA_MOD_GREASE_PENCIL_VERTEX_GROUP_SET(GreasePencilSubdiv);
RNA_MOD_GREASE_PENCIL_VERTEX_GROUP_SET(GreasePencilTint);
RNA_MOD_GREASE_PENCIL_VERTEX_GROUP_SET(GreasePencilSmooth);
RNA_MOD_GREASE_PENCIL_VERTEX_GROUP_SET(GreasePencilLength);

static void rna_GreasePencilOpacityModifier_opacity_factor_range(
    PointerRNA *ptr, float *min, float *max, float *softmin, float *softmax)
{
  GreasePencilOpacityModifierData *omd = static_cast<GreasePencilOpacityModifierData *>(ptr->data);

  *min = 0.0f;
  *softmin = 0.0f;
  *softmax = (omd->flag & MOD_GREASE_PENCIL_OPACITY_USE_UNIFORM_OPACITY) ? 1.0f : 2.0f;
  *max = *softmax;
}

static void rna_GreasePencilOpacityModifier_opacity_factor_max_set(PointerRNA *ptr, float value)
{
  GreasePencilOpacityModifierData *omd = static_cast<GreasePencilOpacityModifierData *>(ptr->data);

  omd->color_factor = (omd->flag & MOD_GREASE_PENCIL_OPACITY_USE_UNIFORM_OPACITY) ?
                          std::min(value, 1.0f) :
                          value;
}

static void rna_GreasePencilTintModifier_object_set(PointerRNA *ptr,
                                                    PointerRNA value,
                                                    ReportList * /*reports*/)
{
  GreasePencilTintModifierData *tmd = static_cast<GreasePencilTintModifierData *>(ptr->data);
  Object *ob = static_cast<Object *>(value.data);

  tmd->object = ob;
  id_lib_extern(&ob->id);
}

#else

static void rna_def_modifier_panel_open_prop(StructRNA *srna, const char *identifier, const int id)
{
  BLI_assert(id >= 0);
  BLI_assert(id < sizeof(ModifierData::layout_panel_open_flag) * 8);

  PropertyRNA *prop;
  prop = RNA_def_property(srna, identifier, PROP_BOOLEAN, PROP_NONE);
  RNA_def_property_flag(prop, PROP_NO_DEG_UPDATE);
  RNA_def_property_boolean_sdna(
      prop, nullptr, "modifier.layout_panel_open_flag", (int64_t(1) << id));
  RNA_def_property_update(prop, NC_OBJECT | ND_MODIFIER, nullptr);
}

static void rna_def_property_subdivision_common(StructRNA *srna)
{
  PropertyRNA *prop;
  RNA_define_lib_overridable(true);

  prop = RNA_def_property(srna, "uv_smooth", PROP_ENUM, PROP_NONE);
  RNA_def_property_enum_sdna(prop, nullptr, "uv_smooth");
  RNA_def_property_enum_items(prop, rna_enum_subdivision_uv_smooth_items);
  RNA_def_property_ui_text(prop, "UV Smooth", "Controls how smoothing is applied to UVs");
  RNA_def_property_update(prop, 0, "rna_Modifier_update");

  prop = RNA_def_property(srna, "quality", PROP_INT, PROP_UNSIGNED);
  RNA_def_property_int_sdna(prop, nullptr, "quality");
  RNA_def_property_range(prop, 1, 10);
  RNA_def_property_ui_range(prop, 1, 6, 1, -1);
  RNA_def_property_ui_text(
      prop, "Quality", "Accuracy of vertex positions, lower value is faster but less precise");
  RNA_def_property_update(prop, 0, "rna_Modifier_update");

  prop = RNA_def_property(srna, "boundary_smooth", PROP_ENUM, PROP_NONE);
  RNA_def_property_enum_sdna(prop, nullptr, "boundary_smooth");
  RNA_def_property_enum_items(prop, rna_enum_subdivision_boundary_smooth_items);
  RNA_def_property_ui_text(prop, "Boundary Smooth", "Controls how open boundaries are smoothed");
  RNA_def_property_update(prop, 0, "rna_Modifier_update");

  RNA_define_lib_overridable(false);
}

static void rna_def_modifier_subsurf(BlenderRNA *brna)
{
  static const EnumPropertyItem prop_subdivision_type_items[] = {
      {SUBSURF_TYPE_CATMULL_CLARK, "CATMULL_CLARK", 0, "Catmull-Clark", ""},
      {SUBSURF_TYPE_SIMPLE, "SIMPLE", 0, "Simple", ""},
      {0, nullptr, 0, nullptr, nullptr},
  };

  StructRNA *srna;
  PropertyRNA *prop;

  srna = RNA_def_struct(brna, "SubsurfModifier", "Modifier");
  RNA_def_struct_ui_text(srna, "Subdivision Surface Modifier", "Subdivision surface modifier");
  RNA_def_struct_sdna(srna, "SubsurfModifierData");
  RNA_def_struct_ui_icon(srna, ICON_MOD_SUBSURF);

  rna_def_property_subdivision_common(srna);

  RNA_define_lib_overridable(true);

  prop = RNA_def_property(srna, "subdivision_type", PROP_ENUM, PROP_NONE);
  RNA_def_property_enum_sdna(prop, nullptr, "subdivType");
  RNA_def_property_enum_items(prop, prop_subdivision_type_items);
  RNA_def_property_ui_text(prop, "Subdivision Type", "Select type of subdivision algorithm");
  RNA_def_property_update(prop, 0, "rna_Modifier_update");

  /* see CCGSUBSURF_LEVEL_MAX for max limit */
  prop = RNA_def_property(srna, "levels", PROP_INT, PROP_UNSIGNED);
  RNA_def_property_int_sdna(prop, nullptr, "levels");
  RNA_def_property_range(prop, 0, 11);
  RNA_def_property_ui_range(prop, 0, 6, 1, -1);
  RNA_def_property_ui_text(prop, "Levels", "Number of subdivisions to perform");
  RNA_def_property_update(prop, 0, "rna_Modifier_update");

  prop = RNA_def_property(srna, "render_levels", PROP_INT, PROP_UNSIGNED);
  RNA_def_property_int_sdna(prop, nullptr, "renderLevels");
  RNA_def_property_range(prop, 0, 11);
  RNA_def_property_ui_range(prop, 0, 6, 1, -1);
  RNA_def_property_ui_text(
      prop, "Render Levels", "Number of subdivisions to perform when rendering");

  prop = RNA_def_property(srna, "show_only_control_edges", PROP_BOOLEAN, PROP_NONE);
  RNA_def_property_boolean_sdna(prop, nullptr, "flags", eSubsurfModifierFlag_ControlEdges);
  RNA_def_property_ui_text(prop, "Optimal Display", "Skip displaying interior subdivided edges");
  RNA_def_property_update(prop, 0, "rna_Modifier_update");

  prop = RNA_def_property(srna, "use_creases", PROP_BOOLEAN, PROP_NONE);
  RNA_def_property_boolean_sdna(prop, nullptr, "flags", eSubsurfModifierFlag_UseCrease);
  RNA_def_property_ui_text(
      prop, "Use Creases", "Use mesh crease information to sharpen edges or corners");
  RNA_def_property_update(prop, 0, "rna_Modifier_update");

  prop = RNA_def_property(srna, "use_custom_normals", PROP_BOOLEAN, PROP_NONE);
  RNA_def_property_boolean_sdna(prop, nullptr, "flags", eSubsurfModifierFlag_UseCustomNormals);
  RNA_def_property_ui_text(
      prop, "Use Custom Normals", "Interpolates existing custom normals to resulting mesh");
  RNA_def_property_update(prop, 0, "rna_Modifier_update");

  prop = RNA_def_property(srna, "use_limit_surface", PROP_BOOLEAN, PROP_NONE);
  RNA_def_property_boolean_negative_sdna(
      prop, nullptr, "flags", eSubsurfModifierFlag_UseRecursiveSubdivision);
  RNA_def_property_ui_text(prop,
                           "Use Limit Surface",
                           "Place vertices at the surface that would be produced with infinite "
                           "levels of subdivision (smoothest possible shape)");
  RNA_def_property_update(prop, 0, "rna_Modifier_update");

  RNA_define_lib_overridable(false);
}

static void rna_def_modifier_generic_map_info(StructRNA *srna)
{
  static const EnumPropertyItem prop_texture_coordinates_items[] = {
      {MOD_DISP_MAP_LOCAL,
       "LOCAL",
       0,
       "Local",
       "Use the local coordinate system for the texture coordinates"},
      {MOD_DISP_MAP_GLOBAL,
       "GLOBAL",
       0,
       "Global",
       "Use the global coordinate system for the texture coordinates"},
      {MOD_DISP_MAP_OBJECT,
       "OBJECT",
       0,
       "Object",
       "Use the linked object's local coordinate system for the texture coordinates"},
      {MOD_DISP_MAP_UV, "UV", 0, "UV", "Use UV coordinates for the texture coordinates"},
      {0, nullptr, 0, nullptr, nullptr},
  };

  PropertyRNA *prop;

  RNA_define_lib_overridable(true);

  prop = RNA_def_property(srna, "texture", PROP_POINTER, PROP_NONE);
  RNA_def_property_ui_text(prop, "Texture", "");
  RNA_def_property_flag(prop, PROP_EDITABLE);
  RNA_def_property_update(prop, 0, "rna_Modifier_dependency_update");

  prop = RNA_def_property(srna, "texture_coords", PROP_ENUM, PROP_NONE);
  RNA_def_property_enum_sdna(prop, nullptr, "texmapping");
  RNA_def_property_enum_items(prop, prop_texture_coordinates_items);
  RNA_def_property_ui_text(prop, "Texture Coordinates", "");
  RNA_def_property_update(prop, 0, "rna_Modifier_dependency_update");

  prop = RNA_def_property(srna, "uv_layer", PROP_STRING, PROP_NONE);
  RNA_def_property_string_sdna(prop, nullptr, "uvlayer_name");
  RNA_def_property_ui_text(prop, "UV Map", "UV map name");
  RNA_def_property_string_funcs(
      prop, nullptr, nullptr, "rna_MappingInfoModifier_uvlayer_name_set");
  RNA_def_property_update(prop, 0, "rna_Modifier_update");

  prop = RNA_def_property(srna, "texture_coords_object", PROP_POINTER, PROP_NONE);
  RNA_def_property_pointer_sdna(prop, nullptr, "map_object");
  RNA_def_property_ui_text(
      prop, "Texture Coordinate Object", "Object to set the texture coordinates");
  RNA_def_property_flag(prop, PROP_EDITABLE | PROP_ID_SELF_CHECK);
  RNA_def_property_update(prop, 0, "rna_Modifier_dependency_update");

  prop = RNA_def_property(srna, "texture_coords_bone", PROP_STRING, PROP_NONE);
  RNA_def_property_string_sdna(prop, nullptr, "map_bone");
  RNA_def_property_ui_text(prop, "Texture Coordinate Bone", "Bone to set the texture coordinates");
  RNA_def_property_update(prop, 0, "rna_Modifier_dependency_update");

  RNA_define_lib_overridable(false);
}

static void rna_def_modifier_warp(BlenderRNA *brna)
{
  StructRNA *srna;
  PropertyRNA *prop;

  srna = RNA_def_struct(brna, "WarpModifier", "Modifier");
  RNA_def_struct_ui_text(srna, "Warp Modifier", "Warp modifier");
  RNA_def_struct_sdna(srna, "WarpModifierData");
  RNA_def_struct_ui_icon(srna, ICON_MOD_WARP);

  RNA_define_lib_overridable(true);

  prop = RNA_def_property(srna, "object_from", PROP_POINTER, PROP_NONE);
  RNA_def_property_pointer_sdna(prop, nullptr, "object_from");
  RNA_def_property_ui_text(prop, "Object From", "Object to transform from");
  RNA_def_property_flag(prop, PROP_EDITABLE | PROP_ID_SELF_CHECK);
  RNA_def_property_update(prop, 0, "rna_Modifier_dependency_update");

  prop = RNA_def_property(srna, "bone_from", PROP_STRING, PROP_NONE);
  RNA_def_property_string_sdna(prop, nullptr, "bone_from");
  RNA_def_property_ui_text(prop, "Bone From", "Bone to transform from");
  RNA_def_property_update(prop, 0, "rna_Modifier_dependency_update");

  prop = RNA_def_property(srna, "object_to", PROP_POINTER, PROP_NONE);
  RNA_def_property_pointer_sdna(prop, nullptr, "object_to");
  RNA_def_property_ui_text(prop, "Object To", "Object to transform to");
  RNA_def_property_flag(prop, PROP_EDITABLE | PROP_ID_SELF_CHECK);
  RNA_def_property_update(prop, 0, "rna_Modifier_dependency_update");

  prop = RNA_def_property(srna, "bone_to", PROP_STRING, PROP_NONE);
  RNA_def_property_string_sdna(prop, nullptr, "bone_to");
  RNA_def_property_ui_text(prop, "Bone To", "Bone defining offset");
  RNA_def_property_update(prop, 0, "rna_Modifier_dependency_update");

  prop = RNA_def_property(srna, "strength", PROP_FLOAT, PROP_NONE);
  RNA_def_property_range(prop, -FLT_MAX, FLT_MAX);
  RNA_def_property_ui_range(prop, -100, 100, 10, 2);
  RNA_def_property_ui_text(prop, "Strength", "");
  RNA_def_property_update(prop, 0, "rna_Modifier_update");

  prop = RNA_def_property(srna, "falloff_type", PROP_ENUM, PROP_NONE);
  RNA_def_property_enum_items(prop, modifier_warp_falloff_items);
  RNA_def_property_ui_text(prop, "Falloff Type", "");
  RNA_def_property_translation_context(prop,
                                       BLT_I18NCONTEXT_ID_CURVE_LEGACY); /* Abusing id_curve :/ */
  RNA_def_property_update(prop, 0, "rna_Modifier_update");

  prop = RNA_def_property(srna, "falloff_radius", PROP_FLOAT, PROP_DISTANCE);
  RNA_def_property_ui_text(prop, "Radius", "Radius to apply");
  RNA_def_property_update(prop, 0, "rna_Modifier_update");

  prop = RNA_def_property(srna, "falloff_curve", PROP_POINTER, PROP_NONE);
  RNA_def_property_pointer_sdna(prop, nullptr, "curfalloff");
  RNA_def_property_ui_text(prop, "Falloff Curve", "Custom falloff curve");
  RNA_def_property_update(prop, 0, "rna_Modifier_update");

  prop = RNA_def_property(srna, "use_volume_preserve", PROP_BOOLEAN, PROP_NONE);
  RNA_def_property_boolean_sdna(prop, nullptr, "flag", MOD_WARP_VOLUME_PRESERVE);
  RNA_def_property_ui_text(prop, "Preserve Volume", "Preserve volume when rotations are used");
  RNA_def_property_update(prop, 0, "rna_Modifier_update");

  prop = RNA_def_property(srna, "vertex_group", PROP_STRING, PROP_NONE);
  RNA_def_property_string_sdna(prop, nullptr, "defgrp_name");
  RNA_def_property_ui_text(prop, "Vertex Group", "Vertex group name for modulating the deform");
  RNA_def_property_string_funcs(prop, nullptr, nullptr, "rna_WarpModifier_defgrp_name_set");
  RNA_def_property_update(prop, 0, "rna_Modifier_update");

  prop = RNA_def_property(srna, "invert_vertex_group", PROP_BOOLEAN, PROP_NONE);
  RNA_def_property_boolean_sdna(prop, nullptr, "flag", MOD_WARP_INVERT_VGROUP);
  RNA_def_property_ui_text(prop, "Invert", "Invert vertex group influence");
  RNA_def_property_update(prop, 0, "rna_Modifier_update");

  RNA_define_lib_overridable(false);

  rna_def_modifier_generic_map_info(srna);
}

static void rna_def_modifier_multires(BlenderRNA *brna)
{
  StructRNA *srna;
  PropertyRNA *prop;

  srna = RNA_def_struct(brna, "MultiresModifier", "Modifier");
  RNA_def_struct_ui_text(srna, "Multires Modifier", "Multiresolution mesh modifier");
  RNA_def_struct_sdna(srna, "MultiresModifierData");
  RNA_def_struct_ui_icon(srna, ICON_MOD_MULTIRES);

  RNA_define_lib_overridable(true);

  rna_def_property_subdivision_common(srna);

  prop = RNA_def_property(srna, "levels", PROP_INT, PROP_UNSIGNED);
  RNA_def_property_int_sdna(prop, nullptr, "lvl");
  RNA_def_property_ui_text(prop, "Levels", "Number of subdivisions to use in the viewport");
  RNA_def_property_int_funcs(prop, nullptr, nullptr, "rna_MultiresModifier_level_range");
  RNA_def_property_update(prop, 0, "rna_Modifier_update");

  prop = RNA_def_property(srna, "sculpt_levels", PROP_INT, PROP_UNSIGNED);
  RNA_def_property_int_sdna(prop, nullptr, "sculptlvl");
  RNA_def_property_ui_text(prop, "Sculpt Levels", "Number of subdivisions to use in sculpt mode");
  RNA_def_property_int_funcs(prop, nullptr, nullptr, "rna_MultiresModifier_level_range");
  RNA_def_property_update(prop, 0, "rna_Modifier_update");

  prop = RNA_def_property(srna, "render_levels", PROP_INT, PROP_UNSIGNED);
  RNA_def_property_int_sdna(prop, nullptr, "renderlvl");
  RNA_def_property_ui_text(prop, "Render Levels", "The subdivision level visible at render time");
  RNA_def_property_int_funcs(prop, nullptr, nullptr, "rna_MultiresModifier_level_range");

  prop = RNA_def_property(srna, "total_levels", PROP_INT, PROP_UNSIGNED);
  RNA_def_property_int_sdna(prop, nullptr, "totlvl");
  RNA_def_property_clear_flag(prop, PROP_EDITABLE);
  RNA_def_property_ui_text(
      prop, "Total Levels", "Number of subdivisions for which displacements are stored");

  prop = RNA_def_property(srna, "is_external", PROP_BOOLEAN, PROP_NONE);
  RNA_def_property_clear_flag(prop, PROP_EDITABLE);
  RNA_def_property_boolean_funcs(prop, "rna_MultiresModifier_external_get", nullptr);
  RNA_def_property_ui_text(
      prop, "External", "Store multires displacements outside the .blend file, to save memory");

  prop = RNA_def_property(srna, "filepath", PROP_STRING, PROP_FILEPATH);
  RNA_def_property_string_funcs(prop,
                                "rna_MultiresModifier_filepath_get",
                                "rna_MultiresModifier_filepath_length",
                                "rna_MultiresModifier_filepath_set");
  RNA_def_property_ui_text(prop, "File Path", "Path to external displacements file");
  RNA_def_property_update(prop, 0, "rna_Modifier_update");

  prop = RNA_def_property(srna, "show_only_control_edges", PROP_BOOLEAN, PROP_NONE);
  RNA_def_property_boolean_sdna(prop, nullptr, "flags", eMultiresModifierFlag_ControlEdges);
  RNA_def_property_ui_text(
      prop, "Optimal Display", "Skip drawing/rendering of interior subdivided edges");
  RNA_def_property_update(prop, 0, "rna_Modifier_update");

  prop = RNA_def_property(srna, "use_creases", PROP_BOOLEAN, PROP_NONE);
  RNA_def_property_boolean_sdna(prop, nullptr, "flags", eMultiresModifierFlag_UseCrease);
  RNA_def_property_ui_text(
      prop, "Use Creases", "Use mesh crease information to sharpen edges or corners");
  RNA_def_property_update(prop, 0, "rna_Modifier_update");

  prop = RNA_def_property(srna, "use_custom_normals", PROP_BOOLEAN, PROP_NONE);
  RNA_def_property_boolean_sdna(prop, nullptr, "flags", eMultiresModifierFlag_UseCustomNormals);
  RNA_def_property_ui_text(
      prop, "Use Custom Normals", "Interpolates existing custom normals to resulting mesh");
  RNA_def_property_update(prop, 0, "rna_Modifier_update");

  prop = RNA_def_property(srna, "use_sculpt_base_mesh", PROP_BOOLEAN, PROP_NONE);
  RNA_def_property_boolean_sdna(prop, nullptr, "flags", eMultiresModifierFlag_UseSculptBaseMesh);
  RNA_def_property_ui_text(prop,
                           "Sculpt Base Mesh",
                           "Make Sculpt Mode tools deform the base mesh while previewing the "
                           "displacement of higher subdivision levels");
  RNA_def_property_update(prop, 0, "rna_Modifier_update");

  RNA_define_lib_overridable(false);
}

static void rna_def_modifier_lattice(BlenderRNA *brna)
{
  StructRNA *srna;
  PropertyRNA *prop;

  srna = RNA_def_struct(brna, "LatticeModifier", "Modifier");
  RNA_def_struct_ui_text(srna, "Lattice Modifier", "Lattice deformation modifier");
  RNA_def_struct_sdna(srna, "LatticeModifierData");
  RNA_def_struct_ui_icon(srna, ICON_MOD_LATTICE);

  RNA_define_lib_overridable(true);

  prop = RNA_def_property(srna, "object", PROP_POINTER, PROP_NONE);
  RNA_def_property_ui_text(prop, "Object", "Lattice object to deform with");
  RNA_def_property_pointer_funcs(
      prop, nullptr, "rna_LatticeModifier_object_set", nullptr, "rna_Lattice_object_poll");
  RNA_def_property_flag(prop, PROP_EDITABLE | PROP_ID_SELF_CHECK);
  RNA_def_property_update(prop, 0, "rna_Modifier_dependency_update");

  prop = RNA_def_property(srna, "vertex_group", PROP_STRING, PROP_NONE);
  RNA_def_property_string_sdna(prop, nullptr, "name");
  RNA_def_property_ui_text(
      prop,
      "Vertex Group",
      "Name of Vertex Group which determines influence of modifier per point");
  RNA_def_property_string_funcs(prop, nullptr, nullptr, "rna_LatticeModifier_name_set");
  RNA_def_property_update(prop, 0, "rna_Modifier_update");

  prop = RNA_def_property(srna, "invert_vertex_group", PROP_BOOLEAN, PROP_NONE);
  RNA_def_property_boolean_sdna(prop, nullptr, "flag", MOD_LATTICE_INVERT_VGROUP);
  RNA_def_property_ui_text(prop, "Invert", "Invert vertex group influence");
  RNA_def_property_update(prop, 0, "rna_Modifier_update");

  prop = RNA_def_property(srna, "strength", PROP_FLOAT, PROP_NONE);
  RNA_def_property_range(prop, -FLT_MAX, FLT_MAX);
  RNA_def_property_ui_range(prop, 0, 1, 10, 2);
  RNA_def_property_ui_text(prop, "Strength", "Strength of modifier effect");
  RNA_def_property_update(prop, 0, "rna_Modifier_update");

  RNA_define_lib_overridable(false);
}

static void rna_def_modifier_curve(BlenderRNA *brna)
{
  StructRNA *srna;
  PropertyRNA *prop;

  static const EnumPropertyItem prop_deform_axis_items[] = {
      {MOD_CURVE_POSX, "POS_X", 0, "X", ""},
      {MOD_CURVE_POSY, "POS_Y", 0, "Y", ""},
      {MOD_CURVE_POSZ, "POS_Z", 0, "Z", ""},
      {MOD_CURVE_NEGX, "NEG_X", 0, "-X", ""},
      {MOD_CURVE_NEGY, "NEG_Y", 0, "-Y", ""},
      {MOD_CURVE_NEGZ, "NEG_Z", 0, "-Z", ""},
      {0, nullptr, 0, nullptr, nullptr},
  };

  srna = RNA_def_struct(brna, "CurveModifier", "Modifier");
  RNA_def_struct_ui_text(srna, "Curve Modifier", "Curve deformation modifier");
  RNA_def_struct_sdna(srna, "CurveModifierData");
  RNA_def_struct_ui_icon(srna, ICON_MOD_CURVE);

  RNA_define_lib_overridable(true);

  prop = RNA_def_property(srna, "object", PROP_POINTER, PROP_NONE);
  RNA_def_property_ui_text(prop, "Object", "Curve object to deform with");
  RNA_def_property_pointer_funcs(
      prop, nullptr, "rna_CurveModifier_object_set", nullptr, "rna_Curve_object_poll");
  RNA_def_property_flag(prop, PROP_EDITABLE | PROP_ID_SELF_CHECK);
  RNA_def_property_update(prop, 0, "rna_CurveModifier_dependency_update");

  prop = RNA_def_property(srna, "vertex_group", PROP_STRING, PROP_NONE);
  RNA_def_property_string_sdna(prop, nullptr, "name");
  RNA_def_property_ui_text(
      prop,
      "Vertex Group",
      "Name of Vertex Group which determines influence of modifier per point");
  RNA_def_property_string_funcs(prop, nullptr, nullptr, "rna_CurveModifier_name_set");
  RNA_def_property_update(prop, 0, "rna_Modifier_update");

  prop = RNA_def_property(srna, "invert_vertex_group", PROP_BOOLEAN, PROP_NONE);
  RNA_def_property_boolean_sdna(prop, nullptr, "flag", MOD_CURVE_INVERT_VGROUP);
  RNA_def_property_ui_text(prop, "Invert", "Invert vertex group influence");
  RNA_def_property_update(prop, 0, "rna_Modifier_update");

  prop = RNA_def_property(srna, "deform_axis", PROP_ENUM, PROP_NONE);
  RNA_def_property_enum_sdna(prop, nullptr, "defaxis");
  RNA_def_property_enum_items(prop, prop_deform_axis_items);
  RNA_def_property_ui_text(prop, "Deform Axis", "The axis that the curve deforms along");
  RNA_def_property_update(prop, 0, "rna_Modifier_update");

  RNA_define_lib_overridable(false);
}

static void rna_def_modifier_build(BlenderRNA *brna)
{
  StructRNA *srna;
  PropertyRNA *prop;

  srna = RNA_def_struct(brna, "BuildModifier", "Modifier");
  RNA_def_struct_ui_text(srna, "Build Modifier", "Build effect modifier");
  RNA_def_struct_sdna(srna, "BuildModifierData");
  RNA_def_struct_ui_icon(srna, ICON_MOD_BUILD);

  RNA_define_lib_overridable(true);

  prop = RNA_def_property(srna, "frame_start", PROP_FLOAT, PROP_TIME);
  RNA_def_property_float_sdna(prop, nullptr, "start");
  RNA_def_property_range(prop, MINAFRAMEF, MAXFRAMEF);
  RNA_def_property_ui_text(prop, "Start Frame", "Start frame of the effect");
  RNA_def_property_update(prop, 0, "rna_Modifier_update");

  prop = RNA_def_property(srna, "frame_duration", PROP_FLOAT, PROP_TIME);
  RNA_def_property_float_sdna(prop, nullptr, "length");
  RNA_def_property_range(prop, 1, MAXFRAMEF);
  RNA_def_property_ui_text(prop, "Length", "Total time the build effect requires");
  RNA_def_property_update(prop, 0, "rna_Modifier_update");

  prop = RNA_def_property(srna, "use_reverse", PROP_BOOLEAN, PROP_NONE);
  RNA_def_property_boolean_sdna(prop, nullptr, "flag", MOD_BUILD_FLAG_REVERSE);
  RNA_def_property_ui_text(prop, "Reversed", "Deconstruct the mesh instead of building it");
  RNA_def_property_update(prop, 0, "rna_Modifier_update");

  prop = RNA_def_property(srna, "use_random_order", PROP_BOOLEAN, PROP_NONE);
  RNA_def_property_boolean_sdna(prop, nullptr, "flag", MOD_BUILD_FLAG_RANDOMIZE);
  RNA_def_property_ui_text(prop, "Randomize", "Randomize the faces or edges during build");
  RNA_def_property_update(prop, 0, "rna_Modifier_update");

  prop = RNA_def_property(srna, "seed", PROP_INT, PROP_NONE);
  RNA_def_property_range(prop, 1, MAXFRAMEF);
  RNA_def_property_ui_text(prop, "Seed", "Seed for random if used");
  RNA_def_property_update(prop, 0, "rna_Modifier_update");

  RNA_define_lib_overridable(false);
}

static void rna_def_modifier_mirror(BlenderRNA *brna)
{
  StructRNA *srna;
  PropertyRNA *prop;

  srna = RNA_def_struct(brna, "MirrorModifier", "Modifier");
  RNA_def_struct_ui_text(srna, "Mirror Modifier", "Mirroring modifier");
  RNA_def_struct_sdna(srna, "MirrorModifierData");
  RNA_def_struct_ui_icon(srna, ICON_MOD_MIRROR);

  RNA_define_lib_overridable(true);

  prop = RNA_def_property(srna, "use_axis", PROP_BOOLEAN, PROP_NONE);
  RNA_def_property_boolean_sdna(prop, nullptr, "flag", MOD_MIR_AXIS_X);
  RNA_def_property_array(prop, 3);
  RNA_def_property_ui_text(prop, "Mirror Axis", "Enable axis mirror");
  RNA_def_property_update(prop, 0, "rna_Modifier_update");

  prop = RNA_def_property(srna, "use_bisect_axis", PROP_BOOLEAN, PROP_NONE);
  RNA_def_property_boolean_sdna(prop, nullptr, "flag", MOD_MIR_BISECT_AXIS_X);
  RNA_def_property_array(prop, 3);
  RNA_def_property_ui_text(prop, "Bisect Axis", "Cuts the mesh across the mirror plane");
  RNA_def_property_update(prop, 0, "rna_Modifier_update");

  prop = RNA_def_property(srna, "use_bisect_flip_axis", PROP_BOOLEAN, PROP_NONE);
  RNA_def_property_boolean_sdna(prop, nullptr, "flag", MOD_MIR_BISECT_FLIP_AXIS_X);
  RNA_def_property_array(prop, 3);
  RNA_def_property_ui_text(prop, "Bisect Flip Axis", "Flips the direction of the slice");
  RNA_def_property_update(prop, 0, "rna_Modifier_update");

  prop = RNA_def_property(srna, "use_clip", PROP_BOOLEAN, PROP_NONE);
  RNA_def_property_boolean_sdna(prop, nullptr, "flag", MOD_MIR_CLIPPING);
  RNA_def_property_ui_text(
      prop, "Clip", "Prevent vertices from going through the mirror during transform");
  RNA_def_property_update(prop, 0, "rna_Modifier_update");

  prop = RNA_def_property(srna, "use_mirror_vertex_groups", PROP_BOOLEAN, PROP_NONE);
  RNA_def_property_boolean_sdna(prop, nullptr, "flag", MOD_MIR_VGROUP);
  RNA_def_property_ui_text(prop, "Mirror Vertex Groups", "Mirror vertex groups (e.g. .R->.L)");
  RNA_def_property_update(prop, 0, "rna_Modifier_update");

  prop = RNA_def_property(srna, "use_mirror_merge", PROP_BOOLEAN, PROP_NONE);
  RNA_def_property_boolean_negative_sdna(prop, nullptr, "flag", MOD_MIR_NO_MERGE);
  RNA_def_property_ui_text(prop, "Merge Vertices", "Merge vertices within the merge threshold");
  RNA_def_property_update(prop, 0, "rna_Modifier_update");

  prop = RNA_def_property(srna, "use_mirror_u", PROP_BOOLEAN, PROP_NONE);
  RNA_def_property_boolean_sdna(prop, nullptr, "flag", MOD_MIR_MIRROR_U);
  RNA_def_property_ui_text(
      prop, "Mirror U", "Mirror the U texture coordinate around the flip offset point");
  RNA_def_property_update(prop, 0, "rna_Modifier_update");

  prop = RNA_def_property(srna, "use_mirror_v", PROP_BOOLEAN, PROP_NONE);
  RNA_def_property_boolean_sdna(prop, nullptr, "flag", MOD_MIR_MIRROR_V);
  RNA_def_property_ui_text(
      prop, "Mirror V", "Mirror the V texture coordinate around the flip offset point");
  RNA_def_property_update(prop, 0, "rna_Modifier_update");

  prop = RNA_def_property(srna, "use_mirror_udim", PROP_BOOLEAN, PROP_NONE);
  RNA_def_property_boolean_sdna(prop, nullptr, "flag", MOD_MIR_MIRROR_UDIM);
  RNA_def_property_ui_text(
      prop, "Mirror UDIM", "Mirror the texture coordinate around each tile center");
  RNA_def_property_update(prop, 0, "rna_Modifier_update");

  prop = RNA_def_property(srna, "mirror_offset_u", PROP_FLOAT, PROP_FACTOR);
  RNA_def_property_float_sdna(prop, nullptr, "uv_offset[0]");
  RNA_def_property_range(prop, -1, 1);
  RNA_def_property_ui_range(prop, -1, 1, 2, 4);
  RNA_def_property_ui_text(
      prop,
      "Flip U Offset",
      "Amount to offset mirrored UVs flipping point from the 0.5 on the U axis");
  RNA_def_property_update(prop, 0, "rna_Modifier_update");

  prop = RNA_def_property(srna, "mirror_offset_v", PROP_FLOAT, PROP_FACTOR);
  RNA_def_property_float_sdna(prop, nullptr, "uv_offset[1]");
  RNA_def_property_range(prop, -1, 1);
  RNA_def_property_ui_range(prop, -1, 1, 2, 4);
  RNA_def_property_ui_text(
      prop,
      "Flip V Offset",
      "Amount to offset mirrored UVs flipping point from the 0.5 point on the V axis");
  RNA_def_property_update(prop, 0, "rna_Modifier_update");

  prop = RNA_def_property(srna, "offset_u", PROP_FLOAT, PROP_FACTOR);
  RNA_def_property_float_sdna(prop, nullptr, "uv_offset_copy[0]");
  RNA_def_property_range(prop, -10000.0f, 10000.0f);
  RNA_def_property_ui_range(prop, -1, 1, 2, 4);
  RNA_def_property_ui_text(prop, "U Offset", "Mirrored UV offset on the U axis");
  RNA_def_property_update(prop, 0, "rna_Modifier_update");

  prop = RNA_def_property(srna, "offset_v", PROP_FLOAT, PROP_FACTOR);
  RNA_def_property_float_sdna(prop, nullptr, "uv_offset_copy[1]");
  RNA_def_property_range(prop, -10000.0f, 10000.0f);
  RNA_def_property_ui_range(prop, -1, 1, 2, 4);
  RNA_def_property_ui_text(prop, "V Offset", "Mirrored UV offset on the V axis");
  RNA_def_property_update(prop, 0, "rna_Modifier_update");

  prop = RNA_def_property(srna, "merge_threshold", PROP_FLOAT, PROP_DISTANCE);
  RNA_def_property_float_sdna(prop, nullptr, "tolerance");
  RNA_def_property_range(prop, 0, FLT_MAX);
  RNA_def_property_ui_range(prop, 0, 1, 0.01, 6);
  RNA_def_property_ui_text(
      prop, "Merge Distance", "Distance within which mirrored vertices are merged");
  RNA_def_property_update(prop, 0, "rna_Modifier_update");

  prop = RNA_def_property(srna, "bisect_threshold", PROP_FLOAT, PROP_DISTANCE);
  RNA_def_property_float_sdna(prop, nullptr, "bisect_threshold");
  RNA_def_property_range(prop, 0, FLT_MAX);
  RNA_def_property_ui_range(prop, 0, 1, 0.01, 6);
  RNA_def_property_ui_text(
      prop, "Bisect Distance", "Distance from the bisect plane within which vertices are removed");
  RNA_def_property_update(prop, 0, "rna_Modifier_update");

  prop = RNA_def_property(srna, "mirror_object", PROP_POINTER, PROP_NONE);
  RNA_def_property_pointer_sdna(prop, nullptr, "mirror_ob");
  RNA_def_property_ui_text(prop, "Mirror Object", "Object to use as mirror");
  RNA_def_property_flag(prop, PROP_EDITABLE | PROP_ID_SELF_CHECK);
  RNA_def_property_update(prop, 0, "rna_Modifier_dependency_update");

  RNA_define_lib_overridable(false);
}

static void rna_def_modifier_decimate(BlenderRNA *brna)
{
  static const EnumPropertyItem modifier_decim_mode_items[] = {
      {MOD_DECIM_MODE_COLLAPSE, "COLLAPSE", 0, "Collapse", "Use edge collapsing"},
      {MOD_DECIM_MODE_UNSUBDIV, "UNSUBDIV", 0, "Un-Subdivide", "Use un-subdivide face reduction"},
      {MOD_DECIM_MODE_DISSOLVE,
       "DISSOLVE",
       0,
       "Planar",
       "Dissolve geometry to form planar polygons"},
      {0, nullptr, 0, nullptr, nullptr},
  };

  /* NOTE: keep in sync with operator 'MESH_OT_decimate'. */

  StructRNA *srna;
  PropertyRNA *prop;

  srna = RNA_def_struct(brna, "DecimateModifier", "Modifier");
  RNA_def_struct_ui_text(srna, "Decimate Modifier", "Decimation modifier");
  RNA_def_struct_sdna(srna, "DecimateModifierData");
  RNA_def_struct_ui_icon(srna, ICON_MOD_DECIM);

  RNA_define_lib_overridable(true);

  prop = RNA_def_property(srna, "decimate_type", PROP_ENUM, PROP_NONE);
  RNA_def_property_enum_sdna(prop, nullptr, "mode");
  RNA_def_property_enum_items(prop, modifier_decim_mode_items);
  RNA_def_property_ui_text(prop, "Mode", "");
  RNA_def_property_update(prop, 0, "rna_Modifier_update");

  /* (mode == MOD_DECIM_MODE_COLLAPSE) */
  prop = RNA_def_property(srna, "ratio", PROP_FLOAT, PROP_FACTOR);
  RNA_def_property_float_sdna(prop, nullptr, "percent");
  RNA_def_property_range(prop, 0, 1);
  RNA_def_property_ui_range(prop, 0, 1, 1, 4);
  RNA_def_property_ui_text(prop, "Ratio", "Ratio of triangles to reduce to (collapse only)");
  RNA_def_property_update(prop, 0, "rna_Modifier_update");

  /* (mode == MOD_DECIM_MODE_UNSUBDIV) */
  prop = RNA_def_property(srna, "iterations", PROP_INT, PROP_UNSIGNED);
  RNA_def_property_int_sdna(prop, nullptr, "iter");
  RNA_def_property_range(prop, 0, SHRT_MAX);
  RNA_def_property_ui_range(prop, 0, 100, 1, -1);
  RNA_def_property_ui_text(
      prop, "Iterations", "Number of times reduce the geometry (unsubdivide only)");
  RNA_def_property_update(prop, 0, "rna_Modifier_update");

  /* (mode == MOD_DECIM_MODE_DISSOLVE) */
  prop = RNA_def_property(srna, "angle_limit", PROP_FLOAT, PROP_ANGLE);
  RNA_def_property_float_sdna(prop, nullptr, "angle");
  RNA_def_property_range(prop, 0, DEG2RAD(180));
  RNA_def_property_ui_range(prop, 0, DEG2RAD(180), 10, 2);
  RNA_def_property_ui_text(prop, "Angle Limit", "Only dissolve angles below this (planar only)");
  RNA_def_property_update(prop, 0, "rna_Modifier_update");

  /* (mode == MOD_DECIM_MODE_COLLAPSE) */
  prop = RNA_def_property(srna, "vertex_group", PROP_STRING, PROP_NONE);
  RNA_def_property_string_sdna(prop, nullptr, "defgrp_name");
  RNA_def_property_ui_text(prop, "Vertex Group", "Vertex group name (collapse only)");
  RNA_def_property_string_funcs(prop, nullptr, nullptr, "rna_DecimateModifier_defgrp_name_set");
  RNA_def_property_update(prop, 0, "rna_Modifier_update");

  prop = RNA_def_property(srna, "invert_vertex_group", PROP_BOOLEAN, PROP_NONE);
  RNA_def_property_boolean_sdna(prop, nullptr, "flag", MOD_DECIM_FLAG_INVERT_VGROUP);
  RNA_def_property_ui_text(prop, "Invert", "Invert vertex group influence (collapse only)");
  RNA_def_property_update(prop, 0, "rna_Modifier_update");

  prop = RNA_def_property(srna, "use_collapse_triangulate", PROP_BOOLEAN, PROP_NONE);
  RNA_def_property_boolean_sdna(prop, nullptr, "flag", MOD_DECIM_FLAG_TRIANGULATE);
  RNA_def_property_ui_text(
      prop, "Triangulate", "Keep triangulated faces resulting from decimation (collapse only)");
  RNA_def_property_update(prop, 0, "rna_Modifier_update");

  prop = RNA_def_property(srna, "use_symmetry", PROP_BOOLEAN, PROP_NONE);
  RNA_def_property_boolean_sdna(prop, nullptr, "flag", MOD_DECIM_FLAG_SYMMETRY);
  RNA_def_property_ui_text(prop, "Symmetry", "Maintain symmetry on an axis");
  RNA_def_property_update(prop, 0, "rna_Modifier_update");

  prop = RNA_def_property(srna, "symmetry_axis", PROP_ENUM, PROP_NONE);
  RNA_def_property_enum_sdna(prop, nullptr, "symmetry_axis");
  RNA_def_property_enum_items(prop, rna_enum_axis_xyz_items);
  RNA_def_property_ui_text(prop, "Axis", "Axis of symmetry");
  RNA_def_property_update(prop, 0, "rna_Modifier_update");

  prop = RNA_def_property(srna, "vertex_group_factor", PROP_FLOAT, PROP_FACTOR);
  RNA_def_property_float_sdna(prop, nullptr, "defgrp_factor");
  RNA_def_property_range(prop, 0, 1000);
  RNA_def_property_ui_range(prop, 0, 10, 1, 4);
  RNA_def_property_ui_text(prop, "Factor", "Vertex group strength");
  RNA_def_property_update(prop, 0, "rna_Modifier_update");
  /* end collapse-only option */

  /* (mode == MOD_DECIM_MODE_DISSOLVE) */
  prop = RNA_def_property(srna, "use_dissolve_boundaries", PROP_BOOLEAN, PROP_NONE);
  RNA_def_property_boolean_sdna(prop, nullptr, "flag", MOD_DECIM_FLAG_ALL_BOUNDARY_VERTS);
  RNA_def_property_ui_text(
      prop, "All Boundaries", "Dissolve all vertices in between face boundaries (planar only)");
  RNA_def_property_update(prop, 0, "rna_Modifier_update");

  prop = RNA_def_property(srna, "delimit", PROP_ENUM, PROP_NONE);
  RNA_def_property_flag(prop, PROP_ENUM_FLAG); /* important to run before default set */
  RNA_def_property_enum_items(prop, rna_enum_mesh_delimit_mode_items);
  RNA_def_property_ui_text(prop, "Delimit", "Limit merging geometry");
  RNA_def_property_update(prop, 0, "rna_Modifier_update");

  /* end dissolve-only option */

  /* all modes use this */
  prop = RNA_def_property(srna, "face_count", PROP_INT, PROP_NONE);
  RNA_def_property_clear_flag(prop, PROP_EDITABLE);
  RNA_def_property_ui_text(
      prop, "Face Count", "The current number of faces in the decimated mesh");

  RNA_define_lib_overridable(false);
}

static void rna_def_modifier_wave(BlenderRNA *brna)
{
  StructRNA *srna;
  PropertyRNA *prop;

  srna = RNA_def_struct(brna, "WaveModifier", "Modifier");
  RNA_def_struct_ui_text(srna, "Wave Modifier", "Wave effect modifier");
  RNA_def_struct_sdna(srna, "WaveModifierData");
  RNA_def_struct_ui_icon(srna, ICON_MOD_WAVE);

  RNA_define_lib_overridable(true);

  prop = RNA_def_property(srna, "use_x", PROP_BOOLEAN, PROP_NONE);
  RNA_def_property_boolean_sdna(prop, nullptr, "flag", MOD_WAVE_X);
  RNA_def_property_ui_text(prop, "X", "X axis motion");
  RNA_def_property_update(prop, 0, "rna_Modifier_update");

  prop = RNA_def_property(srna, "use_y", PROP_BOOLEAN, PROP_NONE);
  RNA_def_property_boolean_sdna(prop, nullptr, "flag", MOD_WAVE_Y);
  RNA_def_property_ui_text(prop, "Y", "Y axis motion");
  RNA_def_property_update(prop, 0, "rna_Modifier_update");

  prop = RNA_def_property(srna, "use_cyclic", PROP_BOOLEAN, PROP_NONE);
  RNA_def_property_boolean_sdna(prop, nullptr, "flag", MOD_WAVE_CYCL);
  RNA_def_property_ui_text(prop, "Cyclic", "Cyclic wave effect");
  RNA_def_property_update(prop, 0, "rna_Modifier_update");

  prop = RNA_def_property(srna, "use_normal", PROP_BOOLEAN, PROP_NONE);
  RNA_def_property_boolean_sdna(prop, nullptr, "flag", MOD_WAVE_NORM);
  RNA_def_property_ui_text(prop, "Normals", "Displace along normals");
  RNA_def_property_update(prop, 0, "rna_Modifier_update");

  prop = RNA_def_property(srna, "use_normal_x", PROP_BOOLEAN, PROP_NONE);
  RNA_def_property_boolean_sdna(prop, nullptr, "flag", MOD_WAVE_NORM_X);
  RNA_def_property_ui_text(prop, "X Normal", "Enable displacement along the X normal");
  RNA_def_property_update(prop, 0, "rna_Modifier_update");

  prop = RNA_def_property(srna, "use_normal_y", PROP_BOOLEAN, PROP_NONE);
  RNA_def_property_boolean_sdna(prop, nullptr, "flag", MOD_WAVE_NORM_Y);
  RNA_def_property_ui_text(prop, "Y Normal", "Enable displacement along the Y normal");
  RNA_def_property_update(prop, 0, "rna_Modifier_update");

  prop = RNA_def_property(srna, "use_normal_z", PROP_BOOLEAN, PROP_NONE);
  RNA_def_property_boolean_sdna(prop, nullptr, "flag", MOD_WAVE_NORM_Z);
  RNA_def_property_ui_text(prop, "Z Normal", "Enable displacement along the Z normal");
  RNA_def_property_update(prop, 0, "rna_Modifier_update");

  prop = RNA_def_property(srna, "time_offset", PROP_FLOAT, PROP_TIME);
  RNA_def_property_float_sdna(prop, nullptr, "timeoffs");
  RNA_def_property_range(prop, MINAFRAMEF, MAXFRAMEF);
  RNA_def_property_ui_text(
      prop,
      "Time Offset",
      "Either the starting frame (for positive speed) or ending frame (for negative speed)");
  RNA_def_property_update(prop, 0, "rna_Modifier_update");

  prop = RNA_def_property(srna, "lifetime", PROP_FLOAT, PROP_TIME);
  RNA_def_property_float_sdna(prop, nullptr, "lifetime");
  RNA_def_property_range(prop, MINAFRAMEF, MAXFRAMEF);
  RNA_def_property_ui_text(
      prop, "Lifetime", "Lifetime of the wave in frames, zero means infinite");
  RNA_def_property_update(prop, 0, "rna_Modifier_update");

  prop = RNA_def_property(srna, "damping_time", PROP_FLOAT, PROP_TIME);
  RNA_def_property_float_sdna(prop, nullptr, "damp");
  RNA_def_property_range(prop, MINAFRAMEF, MAXFRAMEF);
  RNA_def_property_ui_text(
      prop, "Damping Time", "Number of frames in which the wave damps out after it dies");
  RNA_def_property_update(prop, 0, "rna_Modifier_update");

  prop = RNA_def_property(srna, "falloff_radius", PROP_FLOAT, PROP_DISTANCE);
  RNA_def_property_float_sdna(prop, nullptr, "falloff");
  RNA_def_property_range(prop, 0, FLT_MAX);
  RNA_def_property_ui_range(prop, 0, 100, 100, 2);
  RNA_def_property_ui_text(prop, "Falloff Radius", "Distance after which it fades out");
  RNA_def_property_update(prop, 0, "rna_Modifier_update");

  prop = RNA_def_property(srna, "start_position_x", PROP_FLOAT, PROP_DISTANCE);
  RNA_def_property_float_sdna(prop, nullptr, "startx");
  RNA_def_property_range(prop, -FLT_MAX, FLT_MAX);
  RNA_def_property_ui_range(prop, -100, 100, 100, 2);
  RNA_def_property_ui_text(prop, "Start Position X", "X coordinate of the start position");
  RNA_def_property_update(prop, 0, "rna_Modifier_update");

  prop = RNA_def_property(srna, "start_position_y", PROP_FLOAT, PROP_DISTANCE);
  RNA_def_property_float_sdna(prop, nullptr, "starty");
  RNA_def_property_range(prop, -FLT_MAX, FLT_MAX);
  RNA_def_property_ui_range(prop, -100, 100, 100, 2);
  RNA_def_property_ui_text(prop, "Start Position Y", "Y coordinate of the start position");
  RNA_def_property_update(prop, 0, "rna_Modifier_update");

  prop = RNA_def_property(srna, "start_position_object", PROP_POINTER, PROP_NONE);
  RNA_def_property_pointer_sdna(prop, nullptr, "objectcenter");
  RNA_def_property_ui_text(prop, "Start Position Object", "Object which defines the wave center");
  RNA_def_property_flag(prop, PROP_EDITABLE | PROP_ID_SELF_CHECK);
  RNA_def_property_update(prop, 0, "rna_Modifier_dependency_update");

  prop = RNA_def_property(srna, "vertex_group", PROP_STRING, PROP_NONE);
  RNA_def_property_string_sdna(prop, nullptr, "defgrp_name");
  RNA_def_property_ui_text(prop, "Vertex Group", "Vertex group name for modulating the wave");
  RNA_def_property_string_funcs(prop, nullptr, nullptr, "rna_WaveModifier_defgrp_name_set");
  RNA_def_property_update(prop, 0, "rna_Modifier_update");

  prop = RNA_def_property(srna, "invert_vertex_group", PROP_BOOLEAN, PROP_NONE);
  RNA_def_property_boolean_sdna(prop, nullptr, "flag", MOD_WAVE_INVERT_VGROUP);
  RNA_def_property_ui_text(prop, "Invert", "Invert vertex group influence");
  RNA_def_property_update(prop, 0, "rna_Modifier_update");

  prop = RNA_def_property(srna, "speed", PROP_FLOAT, PROP_NONE);
  RNA_def_property_range(prop, -FLT_MAX, FLT_MAX);
  RNA_def_property_ui_range(prop, -1, 1, 10, 2);
  RNA_def_property_ui_text(
      prop, "Speed", "Speed of the wave, towards the starting point when negative");
  RNA_def_property_update(prop, 0, "rna_Modifier_update");

  prop = RNA_def_property(srna, "height", PROP_FLOAT, PROP_DISTANCE);
  RNA_def_property_range(prop, -FLT_MAX, FLT_MAX);
  RNA_def_property_ui_range(prop, -2, 2, 10, 2);
  RNA_def_property_ui_text(prop, "Height", "Height of the wave");
  RNA_def_property_update(prop, 0, "rna_Modifier_update");

  prop = RNA_def_property(srna, "width", PROP_FLOAT, PROP_DISTANCE);
  RNA_def_property_range(prop, 0, FLT_MAX);
  RNA_def_property_ui_range(prop, 0, 5, 10, 2);
  RNA_def_property_ui_text(prop, "Width", "Distance between the waves");
  RNA_def_property_update(prop, 0, "rna_Modifier_update");

  prop = RNA_def_property(srna, "narrowness", PROP_FLOAT, PROP_DISTANCE);
  RNA_def_property_float_sdna(prop, nullptr, "narrow");
  RNA_def_property_range(prop, 0, FLT_MAX);
  RNA_def_property_ui_range(prop, 0, 10, 10, 2);
  RNA_def_property_ui_text(
      prop,
      "Narrowness",
      "Distance between the top and the base of a wave, the higher the value, "
      "the more narrow the wave");
  RNA_def_property_update(prop, 0, "rna_Modifier_update");

  RNA_define_lib_overridable(false);

  rna_def_modifier_generic_map_info(srna);
}

static void rna_def_modifier_armature(BlenderRNA *brna)
{
  StructRNA *srna;
  PropertyRNA *prop;

  srna = RNA_def_struct(brna, "ArmatureModifier", "Modifier");
  RNA_def_struct_ui_text(srna, "Armature Modifier", "Armature deformation modifier");
  RNA_def_struct_sdna(srna, "ArmatureModifierData");
  RNA_def_struct_ui_icon(srna, ICON_MOD_ARMATURE);

  RNA_define_lib_overridable(true);

  prop = RNA_def_property(srna, "object", PROP_POINTER, PROP_NONE);
  RNA_def_property_ui_text(prop, "Object", "Armature object to deform with");
  RNA_def_property_pointer_funcs(
      prop, nullptr, "rna_ArmatureModifier_object_set", nullptr, "rna_Armature_object_poll");
  RNA_def_property_flag(prop, PROP_EDITABLE | PROP_ID_SELF_CHECK);
  RNA_def_property_update(prop, 0, "rna_Modifier_dependency_update");

  prop = RNA_def_property(srna, "use_bone_envelopes", PROP_BOOLEAN, PROP_NONE);
  RNA_def_property_boolean_sdna(prop, nullptr, "deformflag", ARM_DEF_ENVELOPE);
  RNA_def_property_clear_flag(prop, PROP_ANIMATABLE);
  RNA_def_property_ui_text(prop, "Use Bone Envelopes", "Bind Bone envelopes to armature modifier");
  RNA_def_property_update(prop, 0, "rna_Modifier_dependency_update");

  prop = RNA_def_property(srna, "use_vertex_groups", PROP_BOOLEAN, PROP_NONE);
  RNA_def_property_boolean_sdna(prop, nullptr, "deformflag", ARM_DEF_VGROUP);
  RNA_def_property_clear_flag(prop, PROP_ANIMATABLE);
  RNA_def_property_ui_text(prop, "Use Vertex Groups", "Bind vertex groups to armature modifier");
  RNA_def_property_update(prop, 0, "rna_Modifier_dependency_update");

  prop = RNA_def_property(srna, "use_deform_preserve_volume", PROP_BOOLEAN, PROP_NONE);
  RNA_def_property_boolean_sdna(prop, nullptr, "deformflag", ARM_DEF_QUATERNION);
  RNA_def_property_ui_text(
      prop, "Preserve Volume", "Deform rotation interpolation with quaternions");
  RNA_def_property_update(prop, 0, "rna_Modifier_update");

  prop = RNA_def_property(srna, "use_multi_modifier", PROP_BOOLEAN, PROP_NONE);
  RNA_def_property_boolean_sdna(prop, nullptr, "multi", 0);
  RNA_def_property_ui_text(
      prop,
      "Multi Modifier",
      "Use same input as previous modifier, and mix results using overall vgroup");
  RNA_def_property_update(prop, 0, "rna_Modifier_update");

  prop = RNA_def_property(srna, "vertex_group", PROP_STRING, PROP_NONE);
  RNA_def_property_string_sdna(prop, nullptr, "defgrp_name");
  RNA_def_property_ui_text(
      prop,
      "Vertex Group",
      "Name of Vertex Group which determines influence of modifier per point");
  RNA_def_property_string_funcs(prop, nullptr, nullptr, "rna_ArmatureModifier_defgrp_name_set");
  RNA_def_property_update(prop, 0, "rna_Modifier_update");

  prop = RNA_def_property(srna, "invert_vertex_group", PROP_BOOLEAN, PROP_NONE);
  RNA_def_property_boolean_sdna(prop, nullptr, "deformflag", ARM_DEF_INVERT_VGROUP);
  RNA_def_property_ui_text(prop, "Invert", "Invert vertex group influence");
  RNA_def_property_update(prop, 0, "rna_Modifier_update");

  RNA_define_lib_overridable(false);
}

static void rna_def_modifier_hook(BlenderRNA *brna)
{
  StructRNA *srna;
  PropertyRNA *prop;
  FunctionRNA *func;
  PropertyRNA *parm;

  srna = RNA_def_struct(brna, "HookModifier", "Modifier");
  RNA_def_struct_ui_text(
      srna, "Hook Modifier", "Hook modifier to modify the location of vertices");
  RNA_def_struct_sdna(srna, "HookModifierData");
  RNA_def_struct_ui_icon(srna, ICON_HOOK);

  RNA_define_lib_overridable(true);

  prop = RNA_def_property(srna, "strength", PROP_FLOAT, PROP_FACTOR);
  RNA_def_property_float_sdna(prop, nullptr, "force");
  RNA_def_property_range(prop, 0, 1);
  RNA_def_property_ui_text(prop, "Strength", "Relative force of the hook");
  RNA_def_property_update(prop, 0, "rna_Modifier_update");

  prop = RNA_def_property(srna, "falloff_type", PROP_ENUM, PROP_NONE);
  RNA_def_property_enum_items(prop, modifier_warp_falloff_items); /* share the enum */
  RNA_def_property_ui_text(prop, "Falloff Type", "");
  RNA_def_property_translation_context(prop,
                                       BLT_I18NCONTEXT_ID_CURVE_LEGACY); /* Abusing id_curve :/ */
  RNA_def_property_update(prop, 0, "rna_Modifier_update");

  prop = RNA_def_property(srna, "falloff_radius", PROP_FLOAT, PROP_DISTANCE);
  RNA_def_property_float_sdna(prop, nullptr, "falloff");
  RNA_def_property_range(prop, 0, FLT_MAX);
  RNA_def_property_ui_range(prop, 0, 100, 100, 2);
  RNA_def_property_ui_text(
      prop, "Radius", "If not zero, the distance from the hook where influence ends");
  RNA_def_property_update(prop, 0, "rna_Modifier_update");

  prop = RNA_def_property(srna, "falloff_curve", PROP_POINTER, PROP_NONE);
  RNA_def_property_pointer_sdna(prop, nullptr, "curfalloff");
  RNA_def_property_ui_text(prop, "Falloff Curve", "Custom falloff curve");
  RNA_def_property_update(prop, 0, "rna_Modifier_update");

  prop = RNA_def_property(srna, "center", PROP_FLOAT, PROP_TRANSLATION);
  RNA_def_property_float_sdna(prop, nullptr, "cent");
  RNA_def_property_ui_text(
      prop, "Hook Center", "Center of the hook, used for falloff and display");
  RNA_def_property_update(prop, 0, "rna_Modifier_update");

  prop = RNA_def_property(srna, "matrix_inverse", PROP_FLOAT, PROP_MATRIX);
  RNA_def_property_float_sdna(prop, nullptr, "parentinv");
  RNA_def_property_multi_array(prop, 2, rna_matrix_dimsize_4x4);
  RNA_def_property_ui_text(
      prop, "Matrix", "Reverse the transformation between this object and its target");
  RNA_def_property_update(prop, NC_OBJECT | ND_TRANSFORM, "rna_Modifier_update");

  prop = RNA_def_property(srna, "object", PROP_POINTER, PROP_NONE);
  RNA_def_property_ui_text(
      prop, "Object", "Parent Object for hook, also recalculates and clears offset");
  RNA_def_property_flag(prop, PROP_EDITABLE | PROP_ID_SELF_CHECK);
  RNA_def_property_override_funcs(
      prop, nullptr, nullptr, "rna_HookModifier_object_override_apply");
  RNA_def_property_pointer_funcs(prop, nullptr, "rna_HookModifier_object_set", nullptr, nullptr);
  RNA_def_property_update(prop, 0, "rna_Modifier_dependency_update");

  prop = RNA_def_property(srna, "subtarget", PROP_STRING, PROP_NONE);
  RNA_def_property_string_sdna(prop, nullptr, "subtarget");
  RNA_def_property_ui_text(
      prop,
      "Sub-Target",
      "Name of Parent Bone for hook (if applicable), also recalculates and clears offset");
  RNA_def_property_string_funcs(prop, nullptr, nullptr, "rna_HookModifier_subtarget_set");
  RNA_def_property_update(prop, 0, "rna_Modifier_dependency_update");

  prop = RNA_def_property(srna, "use_falloff_uniform", PROP_BOOLEAN, PROP_NONE);
  RNA_def_property_boolean_sdna(prop, nullptr, "flag", MOD_HOOK_UNIFORM_SPACE);
  RNA_def_property_ui_text(prop, "Uniform Falloff", "Compensate for non-uniform object scale");
  RNA_def_property_update(prop, 0, "rna_Modifier_update");

  prop = RNA_def_property(srna, "vertex_group", PROP_STRING, PROP_NONE);
  RNA_def_property_string_sdna(prop, nullptr, "name");
  RNA_def_property_ui_text(
      prop,
      "Vertex Group",
      "Name of Vertex Group which determines influence of modifier per point");
  RNA_def_property_string_funcs(prop, nullptr, nullptr, "rna_HookModifier_name_set");
  RNA_def_property_update(prop, 0, "rna_Modifier_update");

  prop = RNA_def_property(srna, "vertex_indices", PROP_INT, PROP_UNSIGNED);
  RNA_def_property_array(prop, RNA_MAX_ARRAY_LENGTH);
  RNA_def_property_flag(prop, PROP_DYNAMIC);
  RNA_def_property_clear_flag(prop, PROP_EDITABLE);
  RNA_def_property_dynamic_array_funcs(prop, "rna_HookModifier_vertex_indices_get_length");
  RNA_def_property_int_funcs(prop, "rna_HookModifier_vertex_indices_get", nullptr, nullptr);
  RNA_def_property_ui_text(prop,
                           "Vertex Indices",
                           "Indices of vertices bound to the modifier. For bezier curves, "
                           "handles count as additional vertices");

  func = RNA_def_function(srna, "vertex_indices_set", "rna_HookModifier_vertex_indices_set");
  RNA_def_function_ui_description(
      func, "Validates and assigns the array of vertex indices bound to the modifier");
  RNA_def_function_flag(func, FUNC_USE_REPORTS);
  parm = RNA_def_int_array(
      func, "indices", 1, nullptr, INT_MIN, INT_MAX, "", "Vertex Indices", 0, INT_MAX);
  RNA_def_property_array(parm, RNA_MAX_ARRAY_LENGTH);
  RNA_def_parameter_flags(parm, PROP_DYNAMIC, PARM_REQUIRED);

  prop = RNA_def_property(srna, "invert_vertex_group", PROP_BOOLEAN, PROP_NONE);
  RNA_def_property_boolean_sdna(prop, nullptr, "flag", MOD_HOOK_INVERT_VGROUP);
  RNA_def_property_ui_text(prop, "Invert", "Invert vertex group influence");
  RNA_def_property_update(prop, 0, "rna_Modifier_update");

  RNA_define_lib_overridable(false);
}

static void rna_def_modifier_softbody(BlenderRNA *brna)
{
  StructRNA *srna;
  PropertyRNA *prop;

  srna = RNA_def_struct(brna, "SoftBodyModifier", "Modifier");
  RNA_def_struct_ui_text(srna, "Soft Body Modifier", "Soft body simulation modifier");
  RNA_def_struct_sdna(srna, "SoftbodyModifierData");
  RNA_def_struct_ui_icon(srna, ICON_MOD_SOFT);

  prop = RNA_def_property(srna, "settings", PROP_POINTER, PROP_NONE);
  RNA_def_property_flag(prop, PROP_NEVER_NULL);
  RNA_def_property_struct_type(prop, "SoftBodySettings");
  RNA_def_property_pointer_funcs(
      prop, "rna_SoftBodyModifier_settings_get", nullptr, nullptr, nullptr);
  RNA_def_property_ui_text(prop, "Soft Body Settings", "");

  prop = RNA_def_property(srna, "point_cache", PROP_POINTER, PROP_NONE);
  RNA_def_property_flag(prop, PROP_NEVER_NULL);
  RNA_def_property_struct_type(prop, "PointCache");
  RNA_def_property_pointer_funcs(
      prop, "rna_SoftBodyModifier_point_cache_get", nullptr, nullptr, nullptr);
  RNA_def_property_ui_text(prop, "Soft Body Point Cache", "");
}

static void rna_def_modifier_boolean(BlenderRNA *brna)
{
  StructRNA *srna;
  PropertyRNA *prop;

  static const EnumPropertyItem prop_operand_items[] = {
      {eBooleanModifierFlag_Object,
       "OBJECT",
       0,
       "Object",
       "Use a mesh object as the operand for the Boolean operation"},
      {eBooleanModifierFlag_Collection,
       "COLLECTION",
       0,
       "Collection",
       "Use a collection of mesh objects as the operand for the Boolean operation"},
      {0, nullptr, 0, nullptr, nullptr},
  };

  static const EnumPropertyItem prop_operation_items[] = {
      {eBooleanModifierOp_Intersect,
       "INTERSECT",
       0,
       "Intersect",
       "Keep the part of the mesh that is common between all operands"},
      {eBooleanModifierOp_Union, "UNION", 0, "Union", "Combine meshes in an additive way"},
      {eBooleanModifierOp_Difference,
       "DIFFERENCE",
       0,
       "Difference",
       "Combine meshes in a subtractive way"},
      {0, nullptr, 0, nullptr, nullptr},
  };

  static const EnumPropertyItem prop_solver_items[] = {
      {eBooleanModifierSolver_Fast,
       "FAST",
       0,
       "Fast",
       "Simple solver for the best performance, without support for overlapping geometry"},
      {eBooleanModifierSolver_Exact, "EXACT", 0, "Exact", "Advanced solver for the best result"},
      {0, nullptr, 0, nullptr, nullptr},
  };

  static const EnumPropertyItem material_mode_items[] = {
      {eBooleanModifierMaterialMode_Index,
       "INDEX",
       0,
       "Index Based",
       "Set the material on new faces based on the order of the material slot lists. If a "
       "material doesn't exist on the modifier object, the face will use the same material slot "
       "or the first if the object doesn't have enough slots"},
      {eBooleanModifierMaterialMode_Transfer,
       "TRANSFER",
       0,
       "Transfer",
       "Transfer materials from non-empty slots to the result mesh, adding new materials as "
       "necessary. For empty slots, fall back to using the same material index as the operand "
       "mesh"},
      {0, nullptr, 0, nullptr, nullptr},
  };

  srna = RNA_def_struct(brna, "BooleanModifier", "Modifier");
  RNA_def_struct_ui_text(srna, "Boolean Modifier", "Boolean operations modifier");
  RNA_def_struct_sdna(srna, "BooleanModifierData");
  RNA_def_struct_ui_icon(srna, ICON_MOD_BOOLEAN);

  RNA_define_lib_overridable(true);

  prop = RNA_def_property(srna, "object", PROP_POINTER, PROP_NONE);
  RNA_def_property_ui_text(prop, "Object", "Mesh object to use for Boolean operation");
  RNA_def_property_pointer_funcs(
      prop, nullptr, "rna_BooleanModifier_object_set", nullptr, "rna_Mesh_object_poll");
  RNA_def_property_flag(prop, PROP_EDITABLE | PROP_ID_SELF_CHECK);
  RNA_def_property_update(prop, 0, "rna_Modifier_dependency_update");

  prop = RNA_def_property(srna, "collection", PROP_POINTER, PROP_NONE);
  RNA_def_property_pointer_sdna(prop, nullptr, "collection");
  RNA_def_property_struct_type(prop, "Collection");
  RNA_def_property_flag(prop, PROP_EDITABLE | PROP_ID_REFCOUNT);
  RNA_def_property_ui_text(
      prop, "Collection", "Use mesh objects in this collection for Boolean operation");
  RNA_def_property_update(prop, 0, "rna_Modifier_dependency_update");

  prop = RNA_def_property(srna, "operation", PROP_ENUM, PROP_NONE);
  RNA_def_property_enum_items(prop, prop_operation_items);
  RNA_def_property_enum_default(prop, eBooleanModifierOp_Difference);
  RNA_def_property_ui_text(prop, "Operation", "");
  RNA_def_property_update(prop, 0, "rna_Modifier_update");

  prop = RNA_def_property(srna, "operand_type", PROP_ENUM, PROP_NONE);
  RNA_def_property_enum_bitflag_sdna(prop, nullptr, "flag");
  RNA_def_property_enum_items(prop, prop_operand_items);
  RNA_def_property_ui_text(prop, "Operand Type", "");
  RNA_def_property_update(prop, 0, "rna_Modifier_update");

  prop = RNA_def_property(srna, "double_threshold", PROP_FLOAT, PROP_DISTANCE);
  RNA_def_property_float_sdna(prop, nullptr, "double_threshold");
  RNA_def_property_range(prop, 0, 1.0f);
  RNA_def_property_ui_range(prop, 0, 1, 1.0, 6);
  RNA_def_property_ui_scale_type(prop, PROP_SCALE_LOG);
  RNA_def_property_ui_text(
      prop, "Overlap Threshold", "Threshold for checking overlapping geometry");
  RNA_def_property_update(prop, 0, "rna_Modifier_update");

  prop = RNA_def_property(srna, "solver", PROP_ENUM, PROP_NONE);
  RNA_def_property_enum_items(prop, prop_solver_items);
  RNA_def_property_enum_default(prop, eBooleanModifierSolver_Exact);
  RNA_def_property_ui_text(prop, "Solver", "Method for calculating booleans");
  RNA_def_property_update(prop, 0, "rna_Modifier_update");

  prop = RNA_def_property(srna, "use_self", PROP_BOOLEAN, PROP_NONE);
  RNA_def_property_boolean_sdna(prop, nullptr, "flag", eBooleanModifierFlag_Self);
  RNA_def_property_ui_text(prop, "Self Intersection", "Allow self-intersection in operands");
  RNA_def_property_update(prop, 0, "rna_Modifier_update");

  prop = RNA_def_property(srna, "use_hole_tolerant", PROP_BOOLEAN, PROP_NONE);
  RNA_def_property_boolean_sdna(prop, nullptr, "flag", eBooleanModifierFlag_HoleTolerant);
  RNA_def_property_ui_text(prop, "Hole Tolerant", "Better results when there are holes (slower)");
  RNA_def_property_update(prop, 0, "rna_Modifier_update");

  prop = RNA_def_property(srna, "material_mode", PROP_ENUM, PROP_NONE);
  RNA_def_property_enum_items(prop, material_mode_items);
  RNA_def_property_enum_default(prop, eBooleanModifierMaterialMode_Index);
  RNA_def_property_ui_text(prop, "Material Mode", "Method for setting materials on the new faces");
  RNA_def_property_update(prop, 0, "rna_Modifier_update");

  /* BMesh debugging options, only used when G_DEBUG is set */

  /* BMesh intersection options */
  static const EnumPropertyItem debug_items[] = {
      {eBooleanModifierBMeshFlag_BMesh_Separate, "SEPARATE", 0, "Separate", ""},
      {eBooleanModifierBMeshFlag_BMesh_NoDissolve, "NO_DISSOLVE", 0, "No Dissolve", ""},
      {eBooleanModifierBMeshFlag_BMesh_NoConnectRegions,
       "NO_CONNECT_REGIONS",
       0,
       "No Connect Regions",
       ""},
      {0, nullptr, 0, nullptr, nullptr},
  };

  prop = RNA_def_property(srna, "debug_options", PROP_ENUM, PROP_NONE);
  RNA_def_property_enum_items(prop, debug_items);
  RNA_def_property_enum_sdna(prop, nullptr, "bm_flag");
  RNA_def_property_flag(prop, PROP_ENUM_FLAG);
  RNA_def_property_ui_text(prop, "Debug", "Debugging options, only when started with '-d'");
  RNA_def_property_update(prop, 0, "rna_Modifier_update");

  RNA_define_lib_overridable(false);
}

static void rna_def_modifier_array(BlenderRNA *brna)
{
  StructRNA *srna;
  PropertyRNA *prop;

  static const EnumPropertyItem prop_fit_type_items[] = {
      {MOD_ARR_FIXEDCOUNT,
       "FIXED_COUNT",
       0,
       "Fixed Count",
       "Duplicate the object a certain number of times"},
      {MOD_ARR_FITLENGTH,
       "FIT_LENGTH",
       0,
       "Fit Length",
       "Duplicate the object as many times as fits in a certain length"},
      {MOD_ARR_FITCURVE, "FIT_CURVE", 0, "Fit Curve", "Fit the duplicated objects to a curve"},
      {0, nullptr, 0, nullptr, nullptr},
  };

  srna = RNA_def_struct(brna, "ArrayModifier", "Modifier");
  RNA_def_struct_ui_text(srna, "Array Modifier", "Array duplication modifier");
  RNA_def_struct_sdna(srna, "ArrayModifierData");
  RNA_def_struct_ui_icon(srna, ICON_MOD_ARRAY);

  RNA_define_lib_overridable(true);

  /* Length parameters */
  prop = RNA_def_property(srna, "fit_type", PROP_ENUM, PROP_NONE);
  RNA_def_property_enum_items(prop, prop_fit_type_items);
  RNA_def_property_ui_text(prop, "Fit Type", "Array length calculation method");
  RNA_def_property_update(prop, 0, "rna_Modifier_update");

  prop = RNA_def_property(srna, "count", PROP_INT, PROP_NONE);
  RNA_def_property_range(prop, 1, INT_MAX);
  RNA_def_property_ui_range(prop, 1, 1000, 1, -1);
  RNA_def_property_ui_text(prop, "Count", "Number of duplicates to make");
  RNA_def_property_update(prop, 0, "rna_Modifier_update");

  prop = RNA_def_property(srna, "fit_length", PROP_FLOAT, PROP_DISTANCE);
  RNA_def_property_float_sdna(prop, nullptr, "length");
  RNA_def_property_range(prop, 0, INT_MAX);
  RNA_def_property_ui_range(prop, 0, 10000, 10, 2);
  RNA_def_property_ui_text(prop, "Length", "Length to fit array within");
  RNA_def_property_update(prop, 0, "rna_Modifier_update");

  prop = RNA_def_property(srna, "curve", PROP_POINTER, PROP_NONE);
  RNA_def_property_pointer_sdna(prop, nullptr, "curve_ob");
  RNA_def_property_ui_text(prop, "Curve", "Curve object to fit array length to");
  RNA_def_property_pointer_funcs(
      prop, nullptr, "rna_ArrayModifier_curve_ob_set", nullptr, "rna_Curve_object_poll");
  RNA_def_property_flag(prop, PROP_EDITABLE | PROP_ID_SELF_CHECK);
  RNA_def_property_update(prop, 0, "rna_ArrayModifier_dependency_update");

  /* Offset parameters */
  prop = RNA_def_property(srna, "use_constant_offset", PROP_BOOLEAN, PROP_NONE);
  RNA_def_property_boolean_sdna(prop, nullptr, "offset_type", MOD_ARR_OFF_CONST);
  RNA_def_property_ui_text(prop, "Constant Offset", "Add a constant offset");
  RNA_def_property_update(prop, 0, "rna_Modifier_update");

  prop = RNA_def_property(srna, "constant_offset_displace", PROP_FLOAT, PROP_TRANSLATION);
  RNA_def_property_float_sdna(prop, nullptr, "offset");
  RNA_def_property_ui_text(
      prop, "Constant Offset Displacement", "Value for the distance between arrayed items");
  RNA_def_property_ui_range(prop, -FLT_MAX, FLT_MAX, 1, RNA_TRANSLATION_PREC_DEFAULT);
  RNA_def_property_update(prop, 0, "rna_Modifier_update");

  prop = RNA_def_property(srna, "use_relative_offset", PROP_BOOLEAN, PROP_NONE);
  RNA_def_property_boolean_sdna(prop, nullptr, "offset_type", MOD_ARR_OFF_RELATIVE);
  RNA_def_property_ui_text(
      prop, "Relative Offset", "Add an offset relative to the object's bounding box");
  RNA_def_property_update(prop, 0, "rna_Modifier_update");

  /* PROP_TRANSLATION causes units to be used which we don't want */
  prop = RNA_def_property(srna, "relative_offset_displace", PROP_FLOAT, PROP_XYZ);
  RNA_def_property_float_sdna(prop, nullptr, "scale");
  RNA_def_property_ui_text(
      prop,
      "Relative Offset Displacement",
      "The size of the geometry will determine the distance between arrayed items");
  RNA_def_property_update(prop, 0, "rna_Modifier_update");

  /* Vertex merging parameters */
  prop = RNA_def_property(srna, "use_merge_vertices", PROP_BOOLEAN, PROP_NONE);
  RNA_def_property_boolean_sdna(prop, nullptr, "flags", MOD_ARR_MERGE);
  RNA_def_property_ui_text(prop, "Merge Vertices", "Merge vertices in adjacent duplicates");
  RNA_def_property_update(prop, 0, "rna_Modifier_update");

  prop = RNA_def_property(srna, "use_merge_vertices_cap", PROP_BOOLEAN, PROP_NONE);
  RNA_def_property_boolean_sdna(prop, nullptr, "flags", MOD_ARR_MERGEFINAL);
  RNA_def_property_ui_text(
      prop, "Merge End Vertices", "Merge vertices in first and last duplicates");
  RNA_def_property_update(prop, 0, "rna_Modifier_update");

  prop = RNA_def_property(srna, "merge_threshold", PROP_FLOAT, PROP_DISTANCE);
  RNA_def_property_float_sdna(prop, nullptr, "merge_dist");
  RNA_def_property_range(prop, 0, FLT_MAX);
  RNA_def_property_ui_range(prop, 0, 1, 1, 4);
  RNA_def_property_ui_text(prop, "Merge Distance", "Limit below which to merge vertices");
  RNA_def_property_update(prop, 0, "rna_Modifier_update");

  /* Offset object */
  prop = RNA_def_property(srna, "use_object_offset", PROP_BOOLEAN, PROP_NONE);
  RNA_def_property_boolean_sdna(prop, nullptr, "offset_type", MOD_ARR_OFF_OBJ);
  RNA_def_property_ui_text(
      prop, "Object Offset", "Add another object's transformation to the total offset");
  RNA_def_property_update(prop, 0, "rna_Modifier_update");

  prop = RNA_def_property(srna, "offset_object", PROP_POINTER, PROP_NONE);
  RNA_def_property_pointer_sdna(prop, nullptr, "offset_ob");
  RNA_def_property_ui_text(
      prop,
      "Object Offset",
      "Use the location and rotation of another object to determine the distance and "
      "rotational change between arrayed items");
  RNA_def_property_flag(prop, PROP_EDITABLE | PROP_ID_SELF_CHECK);
  RNA_def_property_update(prop, 0, "rna_Modifier_dependency_update");

  /* Caps */
  prop = RNA_def_property(srna, "start_cap", PROP_POINTER, PROP_NONE);
  RNA_def_property_ui_text(prop, "Start Cap", "Mesh object to use as a start cap");
  RNA_def_property_pointer_funcs(
      prop, nullptr, "rna_ArrayModifier_start_cap_set", nullptr, "rna_Mesh_object_poll");
  RNA_def_property_flag(prop, PROP_EDITABLE | PROP_ID_SELF_CHECK);
  RNA_def_property_update(prop, 0, "rna_Modifier_dependency_update");

  prop = RNA_def_property(srna, "end_cap", PROP_POINTER, PROP_NONE);
  RNA_def_property_ui_text(prop, "End Cap", "Mesh object to use as an end cap");
  RNA_def_property_pointer_funcs(
      prop, nullptr, "rna_ArrayModifier_end_cap_set", nullptr, "rna_Mesh_object_poll");
  RNA_def_property_flag(prop, PROP_EDITABLE | PROP_ID_SELF_CHECK);
  RNA_def_property_update(prop, 0, "rna_Modifier_dependency_update");

  prop = RNA_def_property(srna, "offset_u", PROP_FLOAT, PROP_FACTOR);
  RNA_def_property_float_sdna(prop, nullptr, "uv_offset[0]");
  RNA_def_property_range(prop, -1, 1);
  RNA_def_property_ui_range(prop, -1, 1, 2, 4);
  RNA_def_property_ui_text(prop, "U Offset", "Amount to offset array UVs on the U axis");
  RNA_def_property_update(prop, 0, "rna_Modifier_update");

  prop = RNA_def_property(srna, "offset_v", PROP_FLOAT, PROP_FACTOR);
  RNA_def_property_float_sdna(prop, nullptr, "uv_offset[1]");
  RNA_def_property_range(prop, -1, 1);
  RNA_def_property_ui_range(prop, -1, 1, 2, 4);
  RNA_def_property_ui_text(prop, "V Offset", "Amount to offset array UVs on the V axis");
  RNA_def_property_update(prop, 0, "rna_Modifier_update");

  RNA_define_lib_overridable(false);
}

static void rna_def_modifier_edgesplit(BlenderRNA *brna)
{
  StructRNA *srna;
  PropertyRNA *prop;

  srna = RNA_def_struct(brna, "EdgeSplitModifier", "Modifier");
  RNA_def_struct_ui_text(
      srna, "EdgeSplit Modifier", "Edge splitting modifier to create sharp edges");
  RNA_def_struct_sdna(srna, "EdgeSplitModifierData");
  RNA_def_struct_ui_icon(srna, ICON_MOD_EDGESPLIT);

  RNA_define_lib_overridable(true);

  prop = RNA_def_property(srna, "split_angle", PROP_FLOAT, PROP_ANGLE);
  RNA_def_property_range(prop, 0.0f, DEG2RADF(180.0f));
  RNA_def_property_ui_range(prop, 0.0f, DEG2RADF(180.0f), 10, 2);
  RNA_def_property_ui_text(prop, "Split Angle", "Angle above which to split edges");
  RNA_def_property_update(prop, 0, "rna_Modifier_update");

  prop = RNA_def_property(srna, "use_edge_angle", PROP_BOOLEAN, PROP_NONE);
  RNA_def_property_boolean_sdna(prop, nullptr, "flags", MOD_EDGESPLIT_FROMANGLE);
  RNA_def_property_ui_text(prop, "Use Edge Angle", "Split edges with high angle between faces");
  RNA_def_property_update(prop, 0, "rna_Modifier_update");

  prop = RNA_def_property(srna, "use_edge_sharp", PROP_BOOLEAN, PROP_NONE);
  RNA_def_property_boolean_sdna(prop, nullptr, "flags", MOD_EDGESPLIT_FROMFLAG);
  RNA_def_property_ui_text(prop, "Use Sharp Edges", "Split edges that are marked as sharp");
  RNA_def_property_update(prop, 0, "rna_Modifier_update");

  RNA_define_lib_overridable(false);
}

static void rna_def_modifier_displace(BlenderRNA *brna)
{
  StructRNA *srna;
  PropertyRNA *prop;

  static const EnumPropertyItem prop_direction_items[] = {
      {MOD_DISP_DIR_X,
       "X",
       0,
       "X",
       "Use the texture's intensity value to displace in the X direction"},
      {MOD_DISP_DIR_Y,
       "Y",
       0,
       "Y",
       "Use the texture's intensity value to displace in the Y direction"},
      {MOD_DISP_DIR_Z,
       "Z",
       0,
       "Z",
       "Use the texture's intensity value to displace in the Z direction"},
      {MOD_DISP_DIR_NOR,
       "NORMAL",
       0,
       "Normal",
       "Use the texture's intensity value to displace along the vertex normal"},
      {MOD_DISP_DIR_CLNOR,
       "CUSTOM_NORMAL",
       0,
       "Custom Normal",
       "Use the texture's intensity value to displace along the (averaged) custom normal (falls "
       "back to vertex)"},
      {MOD_DISP_DIR_RGB_XYZ,
       "RGB_TO_XYZ",
       0,
       "RGB to XYZ",
       "Use the texture's RGB values to displace the mesh in the XYZ direction"},
      {0, nullptr, 0, nullptr, nullptr},
  };

  static const EnumPropertyItem prop_space_items[] = {
      {MOD_DISP_SPACE_LOCAL, "LOCAL", 0, "Local", "Direction is defined in local coordinates"},
      {MOD_DISP_SPACE_GLOBAL, "GLOBAL", 0, "Global", "Direction is defined in global coordinates"},
      {0, nullptr, 0, nullptr, nullptr},
  };

  srna = RNA_def_struct(brna, "DisplaceModifier", "Modifier");
  RNA_def_struct_ui_text(srna, "Displace Modifier", "Displacement modifier");
  RNA_def_struct_sdna(srna, "DisplaceModifierData");
  RNA_def_struct_ui_icon(srna, ICON_MOD_DISPLACE);

  RNA_define_lib_overridable(true);

  prop = RNA_def_property(srna, "vertex_group", PROP_STRING, PROP_NONE);
  RNA_def_property_string_sdna(prop, nullptr, "defgrp_name");
  RNA_def_property_ui_text(
      prop,
      "Vertex Group",
      "Name of Vertex Group which determines influence of modifier per point");
  RNA_def_property_string_funcs(prop, nullptr, nullptr, "rna_DisplaceModifier_defgrp_name_set");
  RNA_def_property_update(prop, 0, "rna_Modifier_update");

  prop = RNA_def_property(srna, "mid_level", PROP_FLOAT, PROP_FACTOR);
  RNA_def_property_float_sdna(prop, nullptr, "midlevel");
  RNA_def_property_range(prop, -FLT_MAX, FLT_MAX);
  RNA_def_property_ui_range(prop, 0, 1, 10, 3);
  RNA_def_property_ui_text(prop, "Midlevel", "Material value that gives no displacement");
  RNA_def_property_update(prop, 0, "rna_Modifier_update");

  prop = RNA_def_property(srna, "strength", PROP_FLOAT, PROP_NONE);
  RNA_def_property_range(prop, -FLT_MAX, FLT_MAX);
  RNA_def_property_ui_range(prop, -100, 100, 10, 3);
  RNA_def_property_ui_text(prop, "Strength", "Amount to displace geometry");
  RNA_def_property_update(prop, 0, "rna_Modifier_update");

  prop = RNA_def_property(srna, "direction", PROP_ENUM, PROP_NONE);
  RNA_def_property_enum_items(prop, prop_direction_items);
  RNA_def_property_ui_text(prop, "Direction", "");
  RNA_def_property_update(prop, 0, "rna_Modifier_update");

  prop = RNA_def_property(srna, "space", PROP_ENUM, PROP_NONE);
  RNA_def_property_enum_items(prop, prop_space_items);
  RNA_def_property_ui_text(prop, "Space", "");
  RNA_def_property_update(prop, 0, "rna_Modifier_dependency_update");

  prop = RNA_def_property(srna, "invert_vertex_group", PROP_BOOLEAN, PROP_NONE);
  RNA_def_property_boolean_sdna(prop, nullptr, "flag", MOD_DISP_INVERT_VGROUP);
  RNA_def_property_ui_text(prop, "Invert", "Invert vertex group influence");
  RNA_def_property_update(prop, 0, "rna_Modifier_update");

  RNA_define_lib_overridable(false);

  rna_def_modifier_generic_map_info(srna);
}

static void rna_def_modifier_uvproject(BlenderRNA *brna)
{
  StructRNA *srna;
  PropertyRNA *prop;

  srna = RNA_def_struct(brna, "UVProjectModifier", "Modifier");
  RNA_def_struct_ui_text(
      srna, "UV Project Modifier", "UV projection modifier to set UVs from a projector");
  RNA_def_struct_sdna(srna, "UVProjectModifierData");
  RNA_def_struct_ui_icon(srna, ICON_MOD_UVPROJECT);

  RNA_define_lib_overridable(true);

  prop = RNA_def_property(srna, "uv_layer", PROP_STRING, PROP_NONE);
  RNA_def_property_string_sdna(prop, nullptr, "uvlayer_name");
  RNA_def_property_ui_text(prop, "UV Map", "UV map name");
  RNA_def_property_string_funcs(prop, nullptr, nullptr, "rna_UVProjectModifier_uvlayer_name_set");
  RNA_def_property_update(prop, 0, "rna_Modifier_update");

  prop = RNA_def_property(srna, "projector_count", PROP_INT, PROP_NONE);
  RNA_def_property_int_sdna(prop, nullptr, "projectors_num");
  RNA_def_property_ui_text(prop, "Number of Projectors", "Number of projectors to use");
  RNA_def_property_int_funcs(prop, nullptr, "rna_UVProjectModifier_num_projectors_set", nullptr);
  RNA_def_property_range(prop, 1, MOD_UVPROJECT_MAXPROJECTORS);
  RNA_def_property_update(prop, 0, "rna_Modifier_update");

  prop = RNA_def_property(srna, "projectors", PROP_COLLECTION, PROP_NONE);
  RNA_def_property_struct_type(prop, "UVProjector");
  RNA_def_property_collection_funcs(prop,
                                    "rna_UVProject_projectors_begin",
                                    "rna_iterator_array_next",
                                    "rna_iterator_array_end",
                                    "rna_iterator_array_get",
                                    nullptr,
                                    nullptr,
                                    nullptr,
                                    nullptr);
  RNA_def_property_ui_text(prop, "Projectors", "");

  prop = RNA_def_property(srna, "aspect_x", PROP_FLOAT, PROP_NONE);
  RNA_def_property_float_sdna(prop, nullptr, "aspectx");
  RNA_def_property_flag(prop, PROP_PROPORTIONAL);
  RNA_def_property_range(prop, 1, FLT_MAX);
  RNA_def_property_ui_range(prop, 1, 1000, 1, 3);
  RNA_def_property_ui_text(
      prop, "Aspect X", "Horizontal aspect ratio (only used for camera projectors)");
  RNA_def_property_update(prop, 0, "rna_Modifier_update");

  prop = RNA_def_property(srna, "aspect_y", PROP_FLOAT, PROP_NONE);
  RNA_def_property_float_sdna(prop, nullptr, "aspecty");
  RNA_def_property_flag(prop, PROP_PROPORTIONAL);
  RNA_def_property_range(prop, 1, FLT_MAX);
  RNA_def_property_ui_range(prop, 1, 1000, 1, 3);
  RNA_def_property_ui_text(
      prop, "Aspect Y", "Vertical aspect ratio (only used for camera projectors)");
  RNA_def_property_update(prop, 0, "rna_Modifier_update");

  prop = RNA_def_property(srna, "scale_x", PROP_FLOAT, PROP_NONE);
  RNA_def_property_float_sdna(prop, nullptr, "scalex");
  RNA_def_property_flag(prop, PROP_PROPORTIONAL);
  RNA_def_property_range(prop, 0, FLT_MAX);
  RNA_def_property_ui_range(prop, 0, 1000, 1, 3);
  RNA_def_property_ui_text(prop, "Scale X", "Horizontal scale (only used for camera projectors)");
  RNA_def_property_update(prop, 0, "rna_Modifier_update");

  prop = RNA_def_property(srna, "scale_y", PROP_FLOAT, PROP_NONE);
  RNA_def_property_float_sdna(prop, nullptr, "scaley");
  RNA_def_property_flag(prop, PROP_PROPORTIONAL);
  RNA_def_property_range(prop, 0, FLT_MAX);
  RNA_def_property_ui_range(prop, 0, 1000, 1, 3);
  RNA_def_property_ui_text(prop, "Scale Y", "Vertical scale (only used for camera projectors)");
  RNA_def_property_update(prop, 0, "rna_Modifier_update");

  srna = RNA_def_struct(brna, "UVProjector", nullptr);
  RNA_def_struct_ui_text(srna, "UVProjector", "UV projector used by the UV project modifier");

  prop = RNA_def_property(srna, "object", PROP_POINTER, PROP_NONE);
  RNA_def_property_struct_type(prop, "Object");
  RNA_def_property_pointer_funcs(
      prop, "rna_UVProjector_object_get", "rna_UVProjector_object_set", nullptr, nullptr);
  RNA_def_property_flag(prop, PROP_EDITABLE | PROP_ID_SELF_CHECK);
  RNA_def_property_ui_text(prop, "Object", "Object to use as projector transform");
  RNA_def_property_update(prop, 0, "rna_Modifier_dependency_update");

  RNA_define_lib_overridable(false);
}

static void rna_def_modifier_smooth(BlenderRNA *brna)
{
  StructRNA *srna;
  PropertyRNA *prop;

  srna = RNA_def_struct(brna, "SmoothModifier", "Modifier");
  RNA_def_struct_ui_text(srna, "Smooth Modifier", "Smoothing effect modifier");
  RNA_def_struct_sdna(srna, "SmoothModifierData");
  RNA_def_struct_ui_icon(srna, ICON_MOD_SMOOTH);

  RNA_define_lib_overridable(true);

  prop = RNA_def_property(srna, "use_x", PROP_BOOLEAN, PROP_NONE);
  RNA_def_property_boolean_sdna(prop, nullptr, "flag", MOD_SMOOTH_X);
  RNA_def_property_ui_text(prop, "X", "Smooth object along X axis");
  RNA_def_property_update(prop, 0, "rna_Modifier_update");

  prop = RNA_def_property(srna, "use_y", PROP_BOOLEAN, PROP_NONE);
  RNA_def_property_boolean_sdna(prop, nullptr, "flag", MOD_SMOOTH_Y);
  RNA_def_property_ui_text(prop, "Y", "Smooth object along Y axis");
  RNA_def_property_update(prop, 0, "rna_Modifier_update");

  prop = RNA_def_property(srna, "use_z", PROP_BOOLEAN, PROP_NONE);
  RNA_def_property_boolean_sdna(prop, nullptr, "flag", MOD_SMOOTH_Z);
  RNA_def_property_ui_text(prop, "Z", "Smooth object along Z axis");
  RNA_def_property_update(prop, 0, "rna_Modifier_update");

  prop = RNA_def_property(srna, "factor", PROP_FLOAT, PROP_FACTOR);
  RNA_def_property_float_sdna(prop, nullptr, "fac");
  RNA_def_property_range(prop, -FLT_MAX, FLT_MAX);
  RNA_def_property_ui_range(prop, -10, 10, 1, 3);
  RNA_def_property_ui_text(prop, "Factor", "Strength of modifier effect");
  RNA_def_property_update(prop, 0, "rna_Modifier_update");

  prop = RNA_def_property(srna, "iterations", PROP_INT, PROP_NONE);
  RNA_def_property_int_sdna(prop, nullptr, "repeat");
  RNA_def_property_ui_range(prop, 0, 30, 1, -1);
  RNA_def_property_ui_text(prop, "Repeat", "");
  RNA_def_property_update(prop, 0, "rna_Modifier_update");

  prop = RNA_def_property(srna, "vertex_group", PROP_STRING, PROP_NONE);
  RNA_def_property_string_sdna(prop, nullptr, "defgrp_name");
  RNA_def_property_ui_text(
      prop,
      "Vertex Group",
      "Name of Vertex Group which determines influence of modifier per point");
  RNA_def_property_string_funcs(prop, nullptr, nullptr, "rna_SmoothModifier_defgrp_name_set");
  RNA_def_property_update(prop, 0, "rna_Modifier_update");

  prop = RNA_def_property(srna, "invert_vertex_group", PROP_BOOLEAN, PROP_NONE);
  RNA_def_property_boolean_sdna(prop, nullptr, "flag", MOD_SMOOTH_INVERT_VGROUP);
  RNA_def_property_ui_text(prop, "Invert", "Invert vertex group influence");
  RNA_def_property_update(prop, 0, "rna_Modifier_update");

  RNA_define_lib_overridable(false);
}

static void rna_def_modifier_correctivesmooth(BlenderRNA *brna)
{
  StructRNA *srna;
  PropertyRNA *prop;

  static const EnumPropertyItem modifier_smooth_type_items[] = {
      {MOD_CORRECTIVESMOOTH_SMOOTH_SIMPLE,
       "SIMPLE",
       0,
       "Simple",
       "Use the average of adjacent edge-vertices"},
      {MOD_CORRECTIVESMOOTH_SMOOTH_LENGTH_WEIGHT,
       "LENGTH_WEIGHTED",
       0,
       "Length Weight",
       "Use the average of adjacent edge-vertices weighted by their length"},
      {0, nullptr, 0, nullptr, nullptr},
  };

  static const EnumPropertyItem modifier_rest_source_items[] = {
      {MOD_CORRECTIVESMOOTH_RESTSOURCE_ORCO,
       "ORCO",
       0,
       "Original Coords",
       "Use base mesh vertex coordinates as the rest position"},
      {MOD_CORRECTIVESMOOTH_RESTSOURCE_BIND,
       "BIND",
       0,
       "Bind Coords",
       "Use bind vertex coordinates for rest position"},
      {0, nullptr, 0, nullptr, nullptr},
  };

  srna = RNA_def_struct(brna, "CorrectiveSmoothModifier", "Modifier");
  RNA_def_struct_ui_text(
      srna, "Corrective Smooth Modifier", "Correct distortion caused by deformation");
  RNA_def_struct_sdna(srna, "CorrectiveSmoothModifierData");
  RNA_def_struct_ui_icon(srna, ICON_MOD_SMOOTH);

  RNA_define_lib_overridable(true);

  prop = RNA_def_property(srna, "factor", PROP_FLOAT, PROP_FACTOR);
  RNA_def_property_float_sdna(prop, nullptr, "lambda");
  RNA_def_property_range(prop, -FLT_MAX, FLT_MAX);
  RNA_def_property_ui_range(prop, 0.0, 1.0, 5, 3);
  RNA_def_property_ui_text(prop, "Lambda Factor", "Smooth effect factor");
  RNA_def_property_update(prop, 0, "rna_CorrectiveSmoothModifier_update");

  prop = RNA_def_property(srna, "iterations", PROP_INT, PROP_NONE);
  RNA_def_property_int_sdna(prop, nullptr, "repeat");
  RNA_def_property_ui_range(prop, 0, 200, 1, -1);
  RNA_def_property_ui_text(prop, "Repeat", "");
  RNA_def_property_update(prop, 0, "rna_CorrectiveSmoothModifier_update");

  prop = RNA_def_property(srna, "scale", PROP_FLOAT, PROP_FACTOR);
  RNA_def_property_float_sdna(prop, nullptr, "scale");
  RNA_def_property_range(prop, -FLT_MAX, FLT_MAX);
  RNA_def_property_ui_range(prop, 0.0, 10.0, 5, 3);
  RNA_def_property_ui_text(prop, "Scale", "Compensate for scale applied by other modifiers");
  RNA_def_property_update(prop, 0, "rna_CorrectiveSmoothModifier_update");

  prop = RNA_def_property(srna, "rest_source", PROP_ENUM, PROP_NONE);
  RNA_def_property_enum_sdna(prop, nullptr, "rest_source");
  RNA_def_property_enum_items(prop, modifier_rest_source_items);
  RNA_def_property_ui_text(prop, "Rest Source", "Select the source of rest positions");
  RNA_def_property_update(prop, 0, "rna_CorrectiveSmoothModifier_rest_source_update");

  prop = RNA_def_property(srna, "smooth_type", PROP_ENUM, PROP_NONE);
  RNA_def_property_enum_sdna(prop, nullptr, "smooth_type");
  RNA_def_property_enum_items(prop, modifier_smooth_type_items);
  RNA_def_property_ui_text(prop, "Smooth Type", "Method used for smoothing");
  RNA_def_property_update(prop, 0, "rna_CorrectiveSmoothModifier_update");

  prop = RNA_def_property(srna, "invert_vertex_group", PROP_BOOLEAN, PROP_NONE);
  RNA_def_property_boolean_sdna(prop, nullptr, "flag", MOD_CORRECTIVESMOOTH_INVERT_VGROUP);
  RNA_def_property_ui_text(prop, "Invert", "Invert vertex group influence");
  RNA_def_property_update(prop, 0, "rna_CorrectiveSmoothModifier_update");

  prop = RNA_def_property(srna, "vertex_group", PROP_STRING, PROP_NONE);
  RNA_def_property_string_sdna(prop, nullptr, "defgrp_name");
  RNA_def_property_ui_text(
      prop,
      "Vertex Group",
      "Name of Vertex Group which determines influence of modifier per point");
  RNA_def_property_string_funcs(
      prop, nullptr, nullptr, "rna_CorrectiveSmoothModifier_defgrp_name_set");
  RNA_def_property_update(prop, 0, "rna_CorrectiveSmoothModifier_update");

  prop = RNA_def_property(srna, "is_bind", PROP_BOOLEAN, PROP_NONE);
  RNA_def_property_ui_text(prop, "Bind current shape", "");
  RNA_def_property_boolean_funcs(prop, "rna_CorrectiveSmoothModifier_is_bind_get", nullptr);
  RNA_def_property_clear_flag(prop, PROP_EDITABLE);
  RNA_def_property_update(prop, 0, "rna_Modifier_update");

  prop = RNA_def_property(srna, "use_only_smooth", PROP_BOOLEAN, PROP_NONE);
  RNA_def_property_boolean_sdna(prop, nullptr, "flag", MOD_CORRECTIVESMOOTH_ONLY_SMOOTH);
  RNA_def_property_ui_text(
      prop, "Only Smooth", "Apply smoothing without reconstructing the surface");
  RNA_def_property_update(prop, 0, "rna_Modifier_update");

  prop = RNA_def_property(srna, "use_pin_boundary", PROP_BOOLEAN, PROP_NONE);
  RNA_def_property_boolean_sdna(prop, nullptr, "flag", MOD_CORRECTIVESMOOTH_PIN_BOUNDARY);
  RNA_def_property_ui_text(
      prop, "Pin Boundaries", "Excludes boundary vertices from being smoothed");
  RNA_def_property_update(prop, 0, "rna_CorrectiveSmoothModifier_update");

  RNA_define_lib_overridable(false);
}

static void rna_def_modifier_laplaciansmooth(BlenderRNA *brna)
{
  StructRNA *srna;
  PropertyRNA *prop;

  srna = RNA_def_struct(brna, "LaplacianSmoothModifier", "Modifier");
  RNA_def_struct_ui_text(srna, "Laplacian Smooth Modifier", "Smoothing effect modifier");
  RNA_def_struct_sdna(srna, "LaplacianSmoothModifierData");
  RNA_def_struct_ui_icon(srna, ICON_MOD_SMOOTH);

  RNA_define_lib_overridable(true);

  prop = RNA_def_property(srna, "use_x", PROP_BOOLEAN, PROP_NONE);
  RNA_def_property_boolean_sdna(prop, nullptr, "flag", MOD_LAPLACIANSMOOTH_X);
  RNA_def_property_ui_text(prop, "X", "Smooth object along X axis");
  RNA_def_property_update(prop, 0, "rna_Modifier_update");

  prop = RNA_def_property(srna, "use_y", PROP_BOOLEAN, PROP_NONE);
  RNA_def_property_boolean_sdna(prop, nullptr, "flag", MOD_LAPLACIANSMOOTH_Y);
  RNA_def_property_ui_text(prop, "Y", "Smooth object along Y axis");
  RNA_def_property_update(prop, 0, "rna_Modifier_update");

  prop = RNA_def_property(srna, "use_z", PROP_BOOLEAN, PROP_NONE);
  RNA_def_property_boolean_sdna(prop, nullptr, "flag", MOD_LAPLACIANSMOOTH_Z);
  RNA_def_property_ui_text(prop, "Z", "Smooth object along Z axis");
  RNA_def_property_update(prop, 0, "rna_Modifier_update");

  prop = RNA_def_property(srna, "use_volume_preserve", PROP_BOOLEAN, PROP_NONE);
  RNA_def_property_boolean_sdna(prop, nullptr, "flag", MOD_LAPLACIANSMOOTH_PRESERVE_VOLUME);
  RNA_def_property_ui_text(prop, "Preserve Volume", "Apply volume preservation after smooth");
  RNA_def_property_update(prop, 0, "rna_Modifier_update");

  prop = RNA_def_property(srna, "use_normalized", PROP_BOOLEAN, PROP_NONE);
  RNA_def_property_boolean_sdna(prop, nullptr, "flag", MOD_LAPLACIANSMOOTH_NORMALIZED);
  RNA_def_property_ui_text(prop, "Normalized", "Improve and stabilize the enhanced shape");
  RNA_def_property_update(prop, 0, "rna_Modifier_update");

  prop = RNA_def_property(srna, "lambda_factor", PROP_FLOAT, PROP_NONE);
  RNA_def_property_float_sdna(prop, nullptr, "lambda");
  RNA_def_property_range(prop, -FLT_MAX, FLT_MAX);
  RNA_def_property_ui_range(prop, -1000.0, 1000.0, 5, 3);
  RNA_def_property_ui_text(prop, "Lambda Factor", "Smooth effect factor");
  RNA_def_property_update(prop, 0, "rna_Modifier_update");

  prop = RNA_def_property(srna, "lambda_border", PROP_FLOAT, PROP_NONE);
  RNA_def_property_float_sdna(prop, nullptr, "lambda_border");
  RNA_def_property_range(prop, -FLT_MAX, FLT_MAX);
  RNA_def_property_ui_range(prop, -1000.0, 1000.0, 5, 3);
  RNA_def_property_ui_text(prop, "Lambda Border", "Lambda factor in border");
  RNA_def_property_update(prop, 0, "rna_Modifier_update");

  prop = RNA_def_property(srna, "iterations", PROP_INT, PROP_NONE);
  RNA_def_property_int_sdna(prop, nullptr, "repeat");
  RNA_def_property_ui_range(prop, 0, 200, 1, -1);
  RNA_def_property_ui_text(prop, "Repeat", "");
  RNA_def_property_update(prop, 0, "rna_Modifier_update");

  prop = RNA_def_property(srna, "vertex_group", PROP_STRING, PROP_NONE);
  RNA_def_property_string_sdna(prop, nullptr, "defgrp_name");
  RNA_def_property_ui_text(
      prop,
      "Vertex Group",
      "Name of Vertex Group which determines influence of modifier per point");
  RNA_def_property_string_funcs(
      prop, nullptr, nullptr, "rna_LaplacianSmoothModifier_defgrp_name_set");
  RNA_def_property_update(prop, 0, "rna_Modifier_update");

  prop = RNA_def_property(srna, "invert_vertex_group", PROP_BOOLEAN, PROP_NONE);
  RNA_def_property_boolean_sdna(prop, nullptr, "flag", MOD_LAPLACIANSMOOTH_INVERT_VGROUP);
  RNA_def_property_ui_text(prop, "Invert", "Invert vertex group influence");
  RNA_def_property_update(prop, 0, "rna_Modifier_update");

  RNA_define_lib_overridable(false);
}

static void rna_def_modifier_cast(BlenderRNA *brna)
{
  StructRNA *srna;
  PropertyRNA *prop;

  static const EnumPropertyItem prop_cast_type_items[] = {
      {MOD_CAST_TYPE_SPHERE, "SPHERE", 0, "Sphere", ""},
      {MOD_CAST_TYPE_CYLINDER, "CYLINDER", 0, "Cylinder", ""},
      {MOD_CAST_TYPE_CUBOID, "CUBOID", 0, "Cuboid", ""},
      {0, nullptr, 0, nullptr, nullptr},
  };

  srna = RNA_def_struct(brna, "CastModifier", "Modifier");
  RNA_def_struct_ui_text(srna, "Cast Modifier", "Modifier to cast to other shapes");
  RNA_def_struct_sdna(srna, "CastModifierData");
  RNA_def_struct_ui_icon(srna, ICON_MOD_CAST);

  RNA_define_lib_overridable(true);

  prop = RNA_def_property(srna, "cast_type", PROP_ENUM, PROP_NONE);
  RNA_def_property_enum_sdna(prop, nullptr, "type");
  RNA_def_property_enum_items(prop, prop_cast_type_items);
  RNA_def_property_ui_text(prop, "Shape", "Target object shape");
  RNA_def_property_update(prop, 0, "rna_Modifier_update");

  prop = RNA_def_property(srna, "object", PROP_POINTER, PROP_NONE);
  RNA_def_property_ui_text(
      prop,
      "Object",
      "Control object: if available, its location determines the center of the effect");
  RNA_def_property_pointer_funcs(prop, nullptr, "rna_CastModifier_object_set", nullptr, nullptr);
  RNA_def_property_flag(prop, PROP_EDITABLE | PROP_ID_SELF_CHECK);
  RNA_def_property_update(prop, 0, "rna_Modifier_dependency_update");

  prop = RNA_def_property(srna, "invert_vertex_group", PROP_BOOLEAN, PROP_NONE);
  RNA_def_property_boolean_sdna(prop, nullptr, "flag", MOD_CAST_INVERT_VGROUP);
  RNA_def_property_ui_text(prop, "Invert", "Invert vertex group influence");
  RNA_def_property_update(prop, 0, "rna_Modifier_update");

  prop = RNA_def_property(srna, "use_x", PROP_BOOLEAN, PROP_NONE);
  RNA_def_property_boolean_sdna(prop, nullptr, "flag", MOD_CAST_X);
  RNA_def_property_ui_text(prop, "X", "");
  RNA_def_property_update(prop, 0, "rna_Modifier_update");

  prop = RNA_def_property(srna, "use_y", PROP_BOOLEAN, PROP_NONE);
  RNA_def_property_boolean_sdna(prop, nullptr, "flag", MOD_CAST_Y);
  RNA_def_property_ui_text(prop, "Y", "");
  RNA_def_property_update(prop, 0, "rna_Modifier_update");

  prop = RNA_def_property(srna, "use_z", PROP_BOOLEAN, PROP_NONE);
  RNA_def_property_boolean_sdna(prop, nullptr, "flag", MOD_CAST_Z);
  RNA_def_property_ui_text(prop, "Z", "");
  RNA_def_property_update(prop, 0, "rna_Modifier_update");

  prop = RNA_def_property(srna, "use_radius_as_size", PROP_BOOLEAN, PROP_NONE);
  RNA_def_property_boolean_sdna(prop, nullptr, "flag", MOD_CAST_SIZE_FROM_RADIUS);
  RNA_def_property_ui_text(
      prop, "Size from Radius", "Use radius as size of projection shape (0 = auto)");
  RNA_def_property_update(prop, 0, "rna_Modifier_update");

  prop = RNA_def_property(srna, "use_transform", PROP_BOOLEAN, PROP_NONE);
  RNA_def_property_boolean_sdna(prop, nullptr, "flag", MOD_CAST_USE_OB_TRANSFORM);
  RNA_def_property_ui_text(
      prop, "Use Transform", "Use object transform to control projection shape");
  RNA_def_property_update(prop, 0, "rna_Modifier_update");

  prop = RNA_def_property(srna, "factor", PROP_FLOAT, PROP_FACTOR);
  RNA_def_property_float_sdna(prop, nullptr, "fac");
  RNA_def_property_range(prop, -FLT_MAX, FLT_MAX);
  RNA_def_property_ui_range(prop, -10, 10, 5, 2);
  RNA_def_property_ui_text(prop, "Factor", "");
  RNA_def_property_update(prop, 0, "rna_Modifier_update");

  prop = RNA_def_property(srna, "radius", PROP_FLOAT, PROP_DISTANCE);
  RNA_def_property_range(prop, 0, FLT_MAX);
  RNA_def_property_ui_range(prop, 0, 100, 5, 2);
  RNA_def_property_ui_text(
      prop,
      "Radius",
      "Only deform vertices within this distance from the center of the effect "
      "(leave as 0 for infinite.)");
  RNA_def_property_update(prop, 0, "rna_Modifier_update");

  prop = RNA_def_property(srna, "size", PROP_FLOAT, PROP_NONE);
  RNA_def_property_range(prop, 0, FLT_MAX);
  RNA_def_property_ui_range(prop, 0, 100, 5, 2);
  RNA_def_property_ui_text(prop, "Size", "Size of projection shape (leave as 0 for auto)");
  RNA_def_property_update(prop, 0, "rna_Modifier_update");

  prop = RNA_def_property(srna, "vertex_group", PROP_STRING, PROP_NONE);
  RNA_def_property_string_sdna(prop, nullptr, "defgrp_name");
  RNA_def_property_ui_text(prop, "Vertex Group", "Vertex group name");
  RNA_def_property_string_funcs(prop, nullptr, nullptr, "rna_CastModifier_defgrp_name_set");
  RNA_def_property_update(prop, 0, "rna_Modifier_update");

  RNA_define_lib_overridable(false);
}

static void rna_def_modifier_meshdeform(BlenderRNA *brna)
{
  StructRNA *srna;
  PropertyRNA *prop;
#  if 0
  static const EnumPropertyItem prop_mode_items[] = {
      {0, "VOLUME", 0, "Volume", "Bind to volume inside cage mesh"},
      {1, "SURFACE", 0, "Surface", "Bind to surface of cage mesh"},
      {0, nullptr, 0, nullptr, nullptr},
  };
#  endif

  srna = RNA_def_struct(brna, "MeshDeformModifier", "Modifier");
  RNA_def_struct_ui_text(
      srna, "MeshDeform Modifier", "Mesh deformation modifier to deform with other meshes");
  RNA_def_struct_sdna(srna, "MeshDeformModifierData");
  RNA_def_struct_ui_icon(srna, ICON_MOD_MESHDEFORM);

  RNA_define_lib_overridable(true);

  prop = RNA_def_property(srna, "object", PROP_POINTER, PROP_NONE);
  RNA_def_property_ui_text(prop, "Object", "Mesh object to deform with");
  RNA_def_property_pointer_funcs(
      prop, nullptr, "rna_MeshDeformModifier_object_set", nullptr, "rna_Mesh_object_poll");
  RNA_def_property_flag(prop, PROP_EDITABLE | PROP_ID_SELF_CHECK);
  RNA_def_property_update(prop, 0, "rna_Modifier_dependency_update");

  prop = RNA_def_property(srna, "is_bound", PROP_BOOLEAN, PROP_NONE);
  RNA_def_property_boolean_funcs(prop, "rna_MeshDeformModifier_is_bound_get", nullptr);
  RNA_def_property_ui_text(prop, "Bound", "Whether geometry has been bound to control cage");
  RNA_def_property_clear_flag(prop, PROP_EDITABLE);

  prop = RNA_def_property(srna, "invert_vertex_group", PROP_BOOLEAN, PROP_NONE);
  RNA_def_property_boolean_sdna(prop, nullptr, "flag", MOD_MDEF_INVERT_VGROUP);
  RNA_def_property_ui_text(prop, "Invert", "Invert vertex group influence");
  RNA_def_property_update(prop, 0, "rna_Modifier_update");

  prop = RNA_def_property(srna, "vertex_group", PROP_STRING, PROP_NONE);
  RNA_def_property_string_sdna(prop, nullptr, "defgrp_name");
  RNA_def_property_ui_text(prop, "Vertex Group", "Vertex group name");
  RNA_def_property_string_funcs(prop, nullptr, nullptr, "rna_MeshDeformModifier_defgrp_name_set");
  RNA_def_property_update(prop, 0, "rna_Modifier_update");

  prop = RNA_def_property(srna, "precision", PROP_INT, PROP_NONE);
  RNA_def_property_int_sdna(prop, nullptr, "gridsize");
  RNA_def_property_range(prop, 2, 10);
  RNA_def_property_ui_text(prop, "Precision", "The grid size for binding");
  RNA_def_property_update(prop, 0, "rna_Modifier_update");

  prop = RNA_def_property(srna, "use_dynamic_bind", PROP_BOOLEAN, PROP_NONE);
  RNA_def_property_boolean_sdna(prop, nullptr, "flag", MOD_MDEF_DYNAMIC_BIND);
  RNA_def_property_ui_text(prop,
                           "Dynamic",
                           "Recompute binding dynamically on top of other deformers "
                           "(slower and more memory consuming)");
  RNA_def_property_update(prop, 0, "rna_Modifier_update");

#  if 0
  prop = RNA_def_property(srna, "mode", PROP_ENUM, PROP_NONE);
  RNA_def_property_enum_items(prop, prop_mode_items);
  RNA_def_property_ui_text(prop, "Mode", "Method of binding vertices are bound to cage mesh");
  RNA_def_property_update(prop, 0, "rna_Modifier_update");
#  endif

  RNA_define_lib_overridable(false);
}

static void rna_def_modifier_particlesystem(BlenderRNA *brna)
{
  StructRNA *srna;
  PropertyRNA *prop;

  srna = RNA_def_struct(brna, "ParticleSystemModifier", "Modifier");
  RNA_def_struct_ui_text(srna, "ParticleSystem Modifier", "Particle system simulation modifier");
  RNA_def_struct_sdna(srna, "ParticleSystemModifierData");
  RNA_def_struct_ui_icon(srna, ICON_MOD_PARTICLES);

  RNA_define_lib_overridable(true);

  prop = RNA_def_property(srna, "particle_system", PROP_POINTER, PROP_NONE);
  RNA_def_property_flag(prop, PROP_NEVER_NULL);
  RNA_def_property_pointer_sdna(prop, nullptr, "psys");
  RNA_def_property_ui_text(prop, "Particle System", "Particle System that this modifier controls");

  RNA_define_lib_overridable(false);
}

static void rna_def_modifier_particleinstance(BlenderRNA *brna)
{
  StructRNA *srna;
  PropertyRNA *prop;

  static EnumPropertyItem particleinstance_space[] = {
      {eParticleInstanceSpace_Local,
       "LOCAL",
       0,
       "Local",
       "Use offset from the particle object in the instance object"},
      {eParticleInstanceSpace_World,
       "WORLD",
       0,
       "World",
       "Use world space offset in the instance object"},
      {0, nullptr, 0, nullptr, nullptr},
  };

  srna = RNA_def_struct(brna, "ParticleInstanceModifier", "Modifier");
  RNA_def_struct_ui_text(srna, "ParticleInstance Modifier", "Particle system instancing modifier");
  RNA_def_struct_sdna(srna, "ParticleInstanceModifierData");
  RNA_def_struct_ui_icon(srna, ICON_MOD_PARTICLES);

  RNA_define_lib_overridable(true);

  prop = RNA_def_property(srna, "object", PROP_POINTER, PROP_NONE);
  RNA_def_property_pointer_sdna(prop, nullptr, "ob");
  RNA_def_property_pointer_funcs(prop, nullptr, nullptr, nullptr, "rna_Mesh_object_poll");
  RNA_def_property_ui_text(prop, "Object", "Object that has the particle system");
  RNA_def_property_flag(prop, PROP_EDITABLE | PROP_ID_SELF_CHECK);
  RNA_def_property_update(prop, 0, "rna_Modifier_dependency_update");

  prop = RNA_def_property(srna, "particle_system_index", PROP_INT, PROP_NONE);
  RNA_def_property_int_sdna(prop, nullptr, "psys");
  RNA_def_property_range(prop, 1, SHRT_MAX);
  RNA_def_property_ui_text(prop, "Particle System Number", "");
  RNA_def_property_update(prop, 0, "rna_Modifier_update");

  prop = RNA_def_property(srna, "particle_system", PROP_POINTER, PROP_NONE);
  RNA_def_property_struct_type(prop, "ParticleSystem");
  RNA_def_property_pointer_funcs(prop,
                                 "rna_ParticleInstanceModifier_particle_system_get",
                                 "rna_ParticleInstanceModifier_particle_system_set",
                                 nullptr,
                                 "rna_ParticleInstanceModifier_particle_system_poll");
  RNA_def_property_flag(prop, PROP_EDITABLE);
  RNA_def_property_ui_text(prop, "Particle System", "");
  RNA_def_property_update(prop, 0, "rna_Modifier_update");

  prop = RNA_def_property(srna, "axis", PROP_ENUM, PROP_NONE);
  RNA_def_property_enum_sdna(prop, nullptr, "axis");
  RNA_def_property_enum_items(prop, rna_enum_axis_xyz_items);
  RNA_def_property_ui_text(prop, "Axis", "Pole axis for rotation");
  RNA_def_property_update(prop, 0, "rna_Modifier_update");

  prop = RNA_def_property(srna, "space", PROP_ENUM, PROP_NONE);
  RNA_def_property_enum_sdna(prop, nullptr, "space");
  RNA_def_property_enum_items(prop, particleinstance_space);
  RNA_def_property_ui_text(prop, "Space", "Space to use for copying mesh data");
  RNA_def_property_update(prop, 0, "rna_Modifier_update");

  prop = RNA_def_property(srna, "use_normal", PROP_BOOLEAN, PROP_NONE);
  RNA_def_property_boolean_sdna(prop, nullptr, "flag", eParticleInstanceFlag_Parents);
  RNA_def_property_ui_text(prop, "Regular", "Create instances from normal particles");
  RNA_def_property_update(prop, 0, "rna_Modifier_update");

  prop = RNA_def_property(srna, "use_children", PROP_BOOLEAN, PROP_NONE);
  RNA_def_property_boolean_sdna(prop, nullptr, "flag", eParticleInstanceFlag_Children);
  RNA_def_property_ui_text(prop, "Children", "Create instances from child particles");
  RNA_def_property_translation_context(prop, BLT_I18NCONTEXT_ID_PARTICLESETTINGS);
  RNA_def_property_update(prop, 0, "rna_Modifier_update");

  prop = RNA_def_property(srna, "use_path", PROP_BOOLEAN, PROP_NONE);
  RNA_def_property_boolean_sdna(prop, nullptr, "flag", eParticleInstanceFlag_Path);
  RNA_def_property_ui_text(prop, "Path", "Create instances along particle paths");
  RNA_def_property_update(prop, 0, "rna_Modifier_update");

  prop = RNA_def_property(srna, "show_unborn", PROP_BOOLEAN, PROP_NONE);
  RNA_def_property_boolean_sdna(prop, nullptr, "flag", eParticleInstanceFlag_Unborn);
  RNA_def_property_ui_text(prop, "Unborn", "Show instances when particles are unborn");
  RNA_def_property_update(prop, 0, "rna_Modifier_update");

  prop = RNA_def_property(srna, "show_alive", PROP_BOOLEAN, PROP_NONE);
  RNA_def_property_boolean_sdna(prop, nullptr, "flag", eParticleInstanceFlag_Alive);
  RNA_def_property_ui_text(prop, "Alive", "Show instances when particles are alive");
  RNA_def_property_update(prop, 0, "rna_Modifier_update");

  prop = RNA_def_property(srna, "show_dead", PROP_BOOLEAN, PROP_NONE);
  RNA_def_property_boolean_sdna(prop, nullptr, "flag", eParticleInstanceFlag_Dead);
  RNA_def_property_ui_text(prop, "Dead", "Show instances when particles are dead");
  RNA_def_property_update(prop, 0, "rna_Modifier_update");

  prop = RNA_def_property(srna, "use_preserve_shape", PROP_BOOLEAN, PROP_NONE);
  RNA_def_property_boolean_sdna(prop, nullptr, "flag", eParticleInstanceFlag_KeepShape);
  RNA_def_property_ui_text(prop, "Keep Shape", "Don't stretch the object");
  RNA_def_property_update(prop, 0, "rna_Modifier_update");

  prop = RNA_def_property(srna, "use_size", PROP_BOOLEAN, PROP_NONE);
  RNA_def_property_boolean_sdna(prop, nullptr, "flag", eParticleInstanceFlag_UseSize);
  RNA_def_property_ui_text(prop, "Size", "Use particle size to scale the instances");
  RNA_def_property_update(prop, 0, "rna_Modifier_update");

  prop = RNA_def_property(srna, "position", PROP_FLOAT, PROP_NONE);
  RNA_def_property_float_sdna(prop, nullptr, "position");
  RNA_def_property_range(prop, 0.0, 1.0);
  RNA_def_property_ui_text(prop, "Position", "Position along path");
  RNA_def_property_update(prop, 0, "rna_Modifier_update");

  prop = RNA_def_property(srna, "random_position", PROP_FLOAT, PROP_NONE);
  RNA_def_property_float_sdna(prop, nullptr, "random_position");
  RNA_def_property_range(prop, 0.0, 1.0);
  RNA_def_property_ui_text(prop, "Random Position", "Randomize position along path");
  RNA_def_property_update(prop, 0, "rna_Modifier_update");

  prop = RNA_def_property(srna, "rotation", PROP_FLOAT, PROP_FACTOR);
  RNA_def_property_float_sdna(prop, nullptr, "rotation");
  RNA_def_property_range(prop, 0.0, 1.0);
  RNA_def_property_ui_text(prop, "Rotation", "Rotation around path");
  RNA_def_property_update(prop, 0, "rna_Modifier_update");

  prop = RNA_def_property(srna, "random_rotation", PROP_FLOAT, PROP_FACTOR);
  RNA_def_property_float_sdna(prop, nullptr, "random_rotation");
  RNA_def_property_range(prop, 0.0, 1.0);
  RNA_def_property_ui_text(prop, "Random Rotation", "Randomize rotation around path");
  RNA_def_property_update(prop, 0, "rna_Modifier_update");

  prop = RNA_def_property(srna, "particle_amount", PROP_FLOAT, PROP_FACTOR);
  RNA_def_property_range(prop, 0.0, 1.0);
  RNA_def_property_ui_text(prop, "Particle Amount", "Amount of particles to use for instancing");
  RNA_def_property_update(prop, 0, "rna_Modifier_update");

  prop = RNA_def_property(srna, "particle_offset", PROP_FLOAT, PROP_FACTOR);
  RNA_def_property_range(prop, 0.0, 1.0);
  RNA_def_property_ui_text(prop,
                           "Particle Offset",
                           "Relative offset of particles to use for instancing, to avoid overlap "
                           "of multiple instances");
  RNA_def_property_update(prop, 0, "rna_Modifier_update");

  prop = RNA_def_property(srna, "index_layer_name", PROP_STRING, PROP_NONE);
  RNA_def_property_string_sdna(prop, nullptr, "index_layer_name");
  RNA_def_property_ui_text(prop, "Index Layer Name", "Custom data layer name for the index");
  RNA_def_property_update(prop, 0, "rna_Modifier_update");

  prop = RNA_def_property(srna, "value_layer_name", PROP_STRING, PROP_NONE);
  RNA_def_property_string_sdna(prop, nullptr, "value_layer_name");
  RNA_def_property_ui_text(
      prop, "Value Layer Name", "Custom data layer name for the randomized value");
  RNA_def_property_update(prop, 0, "rna_Modifier_update");

  RNA_define_lib_overridable(false);
}

static void rna_def_modifier_explode(BlenderRNA *brna)
{
  StructRNA *srna;
  PropertyRNA *prop;

  srna = RNA_def_struct(brna, "ExplodeModifier", "Modifier");
  RNA_def_struct_ui_text(
      srna, "Explode Modifier", "Explosion effect modifier based on a particle system");
  RNA_def_struct_sdna(srna, "ExplodeModifierData");
  RNA_def_struct_ui_icon(srna, ICON_MOD_EXPLODE);

  RNA_define_lib_overridable(true);

  prop = RNA_def_property(srna, "vertex_group", PROP_STRING, PROP_NONE);
  RNA_def_property_string_funcs(prop,
                                "rna_ExplodeModifier_vgroup_get",
                                "rna_ExplodeModifier_vgroup_length",
                                "rna_ExplodeModifier_vgroup_set");
  RNA_def_property_ui_text(prop, "Vertex Group", "");

  prop = RNA_def_property(srna, "protect", PROP_FLOAT, PROP_NONE);
  RNA_def_property_range(prop, 0, 1);
  RNA_def_property_ui_text(prop, "Protect", "Clean vertex group edges");
  RNA_def_property_update(prop, 0, "rna_Modifier_update");

  prop = RNA_def_property(srna, "use_edge_cut", PROP_BOOLEAN, PROP_NONE);
  RNA_def_property_boolean_sdna(prop, nullptr, "flag", eExplodeFlag_EdgeCut);
  RNA_def_property_ui_text(prop, "Cut Edges", "Cut face edges for nicer shrapnel");
  RNA_def_property_update(prop, 0, "rna_Modifier_update");

  prop = RNA_def_property(srna, "show_unborn", PROP_BOOLEAN, PROP_NONE);
  RNA_def_property_boolean_sdna(prop, nullptr, "flag", eExplodeFlag_Unborn);
  RNA_def_property_ui_text(prop, "Unborn", "Show mesh when particles are unborn");
  RNA_def_property_update(prop, 0, "rna_Modifier_update");

  prop = RNA_def_property(srna, "show_alive", PROP_BOOLEAN, PROP_NONE);
  RNA_def_property_boolean_sdna(prop, nullptr, "flag", eExplodeFlag_Alive);
  RNA_def_property_ui_text(prop, "Alive", "Show mesh when particles are alive");
  RNA_def_property_update(prop, 0, "rna_Modifier_update");

  prop = RNA_def_property(srna, "show_dead", PROP_BOOLEAN, PROP_NONE);
  RNA_def_property_boolean_sdna(prop, nullptr, "flag", eExplodeFlag_Dead);
  RNA_def_property_ui_text(prop, "Dead", "Show mesh when particles are dead");
  RNA_def_property_update(prop, 0, "rna_Modifier_update");

  prop = RNA_def_property(srna, "use_size", PROP_BOOLEAN, PROP_NONE);
  RNA_def_property_boolean_sdna(prop, nullptr, "flag", eExplodeFlag_PaSize);
  RNA_def_property_ui_text(prop, "Size", "Use particle size for the shrapnel");
  RNA_def_property_update(prop, 0, "rna_Modifier_update");

  prop = RNA_def_property(srna, "particle_uv", PROP_STRING, PROP_NONE);
  RNA_def_property_string_sdna(prop, nullptr, "uvname");
  RNA_def_property_string_maxlength(prop, MAX_CUSTOMDATA_LAYER_NAME_NO_PREFIX);
  RNA_def_property_ui_text(prop, "Particle UV", "UV map to change with particle age");
  RNA_def_property_update(prop, 0, "rna_Modifier_update");

  prop = RNA_def_property(srna, "invert_vertex_group", PROP_BOOLEAN, PROP_NONE);
  RNA_def_property_boolean_sdna(prop, nullptr, "flag", eExplodeFlag_INVERT_VGROUP);
  RNA_def_property_ui_text(prop, "Invert", "Invert vertex group influence");
  RNA_def_property_update(prop, 0, "rna_Modifier_update");

  RNA_define_lib_overridable(false);
}

static void rna_def_modifier_cloth(BlenderRNA *brna)
{
  StructRNA *srna;
  PropertyRNA *prop;

  srna = RNA_def_struct(brna, "ClothModifier", "Modifier");
  RNA_def_struct_ui_text(srna, "Cloth Modifier", "Cloth simulation modifier");
  RNA_def_struct_sdna(srna, "ClothModifierData");
  RNA_def_struct_ui_icon(srna, ICON_MOD_CLOTH);

  RNA_define_lib_overridable(true);

  prop = RNA_def_property(srna, "settings", PROP_POINTER, PROP_NONE);
  RNA_def_property_flag(prop, PROP_NEVER_NULL);
  RNA_def_property_pointer_sdna(prop, nullptr, "sim_parms");
  RNA_def_property_ui_text(prop, "Cloth Settings", "");

  prop = RNA_def_property(srna, "collision_settings", PROP_POINTER, PROP_NONE);
  RNA_def_property_flag(prop, PROP_NEVER_NULL);
  RNA_def_property_pointer_sdna(prop, nullptr, "coll_parms");
  RNA_def_property_ui_text(prop, "Cloth Collision Settings", "");

  prop = RNA_def_property(srna, "solver_result", PROP_POINTER, PROP_NONE);
  RNA_def_property_struct_type(prop, "ClothSolverResult");
  RNA_def_property_pointer_sdna(prop, nullptr, "solver_result");
  RNA_def_property_ui_text(prop, "Solver Result", "");

  prop = RNA_def_property(srna, "point_cache", PROP_POINTER, PROP_NONE);
  RNA_def_property_flag(prop, PROP_NEVER_NULL);
  RNA_def_property_ui_text(prop, "Point Cache", "");

  prop = RNA_def_property(srna, "hair_grid_min", PROP_FLOAT, PROP_NONE);
  RNA_def_property_float_sdna(prop, nullptr, "hair_grid_min");
  RNA_def_property_clear_flag(prop, PROP_EDITABLE);
  RNA_def_property_ui_text(prop, "Hair Grid Minimum", "");

  prop = RNA_def_property(srna, "hair_grid_max", PROP_FLOAT, PROP_NONE);
  RNA_def_property_float_sdna(prop, nullptr, "hair_grid_max");
  RNA_def_property_clear_flag(prop, PROP_EDITABLE);
  RNA_def_property_ui_text(prop, "Hair Grid Maximum", "");

  prop = RNA_def_property(srna, "hair_grid_resolution", PROP_INT, PROP_NONE);
  RNA_def_property_int_sdna(prop, nullptr, "hair_grid_res");
  RNA_def_property_clear_flag(prop, PROP_EDITABLE);
  RNA_def_property_ui_text(prop, "Hair Grid Resolution", "");

  RNA_define_lib_overridable(false);
}

static void rna_def_modifier_fluid(BlenderRNA *brna)
{
  StructRNA *srna;
  PropertyRNA *prop;

  static const EnumPropertyItem prop_fluid_type_items[] = {
      {0, "NONE", 0, "None", ""},
      {MOD_FLUID_TYPE_DOMAIN, "DOMAIN", 0, "Domain", ""},
      {MOD_FLUID_TYPE_FLOW, "FLOW", 0, "Flow", "Inflow/Outflow"},
      {MOD_FLUID_TYPE_EFFEC, "EFFECTOR", 0, "Effector", ""},
      {0, nullptr, 0, nullptr, nullptr},
  };

  srna = RNA_def_struct(brna, "FluidModifier", "Modifier");
  RNA_def_struct_ui_text(srna, "Fluid Modifier", "Fluid simulation modifier");
  RNA_def_struct_sdna(srna, "FluidModifierData");
  RNA_def_struct_ui_icon(srna, ICON_MOD_FLUIDSIM);

  RNA_define_lib_overridable(true);

  prop = RNA_def_property(srna, "domain_settings", PROP_POINTER, PROP_NONE);
  RNA_def_property_pointer_sdna(prop, nullptr, "domain");
  RNA_def_property_ui_text(prop, "Domain Settings", "");

  prop = RNA_def_property(srna, "flow_settings", PROP_POINTER, PROP_NONE);
  RNA_def_property_pointer_sdna(prop, nullptr, "flow");
  RNA_def_property_ui_text(prop, "Flow Settings", "");

  prop = RNA_def_property(srna, "effector_settings", PROP_POINTER, PROP_NONE);
  RNA_def_property_pointer_sdna(prop, nullptr, "effector");
  RNA_def_property_ui_text(prop, "Effector Settings", "");

  prop = RNA_def_property(srna, "fluid_type", PROP_ENUM, PROP_NONE);
  RNA_def_property_enum_sdna(prop, nullptr, "type");
  RNA_def_property_enum_items(prop, prop_fluid_type_items);
  RNA_def_property_ui_text(prop, "Type", "");
  RNA_def_property_clear_flag(prop, PROP_ANIMATABLE);
  RNA_def_property_update(prop, 0, "rna_fluid_set_type");

  RNA_define_lib_overridable(false);
}

static void rna_def_modifier_dynamic_paint(BlenderRNA *brna)
{
  StructRNA *srna;
  PropertyRNA *prop;

  srna = RNA_def_struct(brna, "DynamicPaintModifier", "Modifier");
  RNA_def_struct_ui_text(srna, "Dynamic Paint Modifier", "Dynamic Paint modifier");
  RNA_def_struct_sdna(srna, "DynamicPaintModifierData");
  RNA_def_struct_ui_icon(srna, ICON_MOD_DYNAMICPAINT);

  RNA_define_lib_overridable(true);

  prop = RNA_def_property(srna, "canvas_settings", PROP_POINTER, PROP_NONE);
  RNA_def_property_pointer_sdna(prop, nullptr, "canvas");
  RNA_def_property_ui_text(prop, "Canvas Settings", "");

  prop = RNA_def_property(srna, "brush_settings", PROP_POINTER, PROP_NONE);
  RNA_def_property_pointer_sdna(prop, nullptr, "brush");
  RNA_def_property_ui_text(prop, "Brush Settings", "");

  prop = RNA_def_property(srna, "ui_type", PROP_ENUM, PROP_NONE);
  RNA_def_property_clear_flag(prop, PROP_ANIMATABLE);
  RNA_def_property_enum_sdna(prop, nullptr, "type");
  RNA_def_property_enum_items(prop, rna_enum_prop_dynamicpaint_type_items);
  RNA_def_property_translation_context(prop, BLT_I18NCONTEXT_ID_SIMULATION);
  RNA_def_property_ui_text(prop, "Type", "");

  RNA_define_lib_overridable(false);
}

static void rna_def_modifier_collision(BlenderRNA *brna)
{
  StructRNA *srna;
  PropertyRNA *prop;

  srna = RNA_def_struct(brna, "CollisionModifier", "Modifier");
  RNA_def_struct_ui_text(srna,
                         "Collision Modifier",
                         "Collision modifier defining modifier stack position used for collision");
  RNA_def_struct_sdna(srna, "CollisionModifierData");
  RNA_def_struct_ui_icon(srna, ICON_MOD_PHYSICS);

  RNA_define_lib_overridable(true);

  prop = RNA_def_property(srna, "settings", PROP_POINTER, PROP_NONE);
  RNA_def_property_flag(prop, PROP_NEVER_NULL);
  RNA_def_property_struct_type(prop, "CollisionSettings");
  RNA_def_property_pointer_funcs(
      prop, "rna_CollisionModifier_settings_get", nullptr, nullptr, nullptr);
  RNA_def_property_ui_text(prop, "Settings", "");

  RNA_define_lib_overridable(false);
}

static void rna_def_modifier_bevel(BlenderRNA *brna)
{
  StructRNA *srna;
  PropertyRNA *prop;

  static const EnumPropertyItem prop_limit_method_items[] = {
      {0, "NONE", 0, "None", "Bevel the entire mesh by a constant amount"},
      {MOD_BEVEL_ANGLE,
       "ANGLE",
       0,
       "Angle",
       "Only bevel edges with sharp enough angles between faces"},
      {MOD_BEVEL_WEIGHT,
       "WEIGHT",
       0,
       "Weight",
       "Use bevel weights to determine how much bevel is applied in edge mode"},
      {MOD_BEVEL_VGROUP,
       "VGROUP",
       0,
       "Vertex Group",
       "Use vertex group weights to select whether vertex or edge is beveled"},
      {0, nullptr, 0, nullptr, nullptr},
  };

  static const EnumPropertyItem prop_val_type_items[] = {
      {MOD_BEVEL_AMT_OFFSET, "OFFSET", 0, "Offset", "Amount is offset of new edges from original"},
      {MOD_BEVEL_AMT_WIDTH, "WIDTH", 0, "Width", "Amount is width of new face"},
      {MOD_BEVEL_AMT_DEPTH,
       "DEPTH",
       0,
       "Depth",
       "Amount is perpendicular distance from original edge to bevel face"},
      {MOD_BEVEL_AMT_PERCENT,
       "PERCENT",
       0,
       "Percent",
       "Amount is percent of adjacent edge length"},
      {MOD_BEVEL_AMT_ABSOLUTE,
       "ABSOLUTE",
       0,
       "Absolute",
       "Amount is absolute distance along adjacent edge"},
      {0, nullptr, 0, nullptr, nullptr},
  };

  static const EnumPropertyItem prop_profile_type_items[] = {
      {MOD_BEVEL_PROFILE_SUPERELLIPSE,
       "SUPERELLIPSE",
       0,
       "Superellipse",
       "The profile can be a concave or convex curve"},
      {MOD_BEVEL_PROFILE_CUSTOM,
       "CUSTOM",
       0,
       "Custom",
       "The profile can be any arbitrary path between its endpoints"},
      {0, nullptr, 0, nullptr, nullptr},
  };

  static EnumPropertyItem prop_harden_normals_items[] = {
      {MOD_BEVEL_FACE_STRENGTH_NONE, "FSTR_NONE", 0, "None", "Do not set face strength"},
      {MOD_BEVEL_FACE_STRENGTH_NEW, "FSTR_NEW", 0, "New", "Set face strength on new faces only"},
      {MOD_BEVEL_FACE_STRENGTH_AFFECTED,
       "FSTR_AFFECTED",
       0,
       "Affected",
       "Set face strength on new and affected faces only"},
      {MOD_BEVEL_FACE_STRENGTH_ALL, "FSTR_ALL", 0, "All", "Set face strength on all faces"},
      {0, nullptr, 0, nullptr, nullptr},
  };

  static const EnumPropertyItem prop_miter_outer_items[] = {
      {MOD_BEVEL_MITER_SHARP, "MITER_SHARP", 0, "Sharp", "Outside of miter is sharp"},
      {MOD_BEVEL_MITER_PATCH, "MITER_PATCH", 0, "Patch", "Outside of miter is squared-off patch"},
      {MOD_BEVEL_MITER_ARC, "MITER_ARC", 0, "Arc", "Outside of miter is arc"},
      {0, nullptr, 0, nullptr, nullptr},
  };

  static const EnumPropertyItem prop_miter_inner_items[] = {
      {MOD_BEVEL_MITER_SHARP, "MITER_SHARP", 0, "Sharp", "Inside of miter is sharp"},
      {MOD_BEVEL_MITER_ARC, "MITER_ARC", 0, "Arc", "Inside of miter is arc"},
      {0, nullptr, 0, nullptr, nullptr},
  };

  static EnumPropertyItem prop_vmesh_method_items[] = {
      {MOD_BEVEL_VMESH_ADJ, "ADJ", 0, "Grid Fill", "Default patterned fill"},
      {MOD_BEVEL_VMESH_CUTOFF,
       "CUTOFF",
       0,
       "Cutoff",
       "A cut-off at the end of each profile before the intersection"},
      {0, nullptr, 0, nullptr, nullptr},
  };

  static const EnumPropertyItem prop_affect_items[] = {
      {MOD_BEVEL_AFFECT_VERTICES, "VERTICES", 0, "Vertices", "Affect only vertices"},
      {MOD_BEVEL_AFFECT_EDGES, "EDGES", 0, "Edges", "Affect only edges"},
      {0, nullptr, 0, nullptr, nullptr},
  };

  srna = RNA_def_struct(brna, "BevelModifier", "Modifier");
  RNA_def_struct_ui_text(
      srna, "Bevel Modifier", "Bevel modifier to make edges and vertices more rounded");
  RNA_def_struct_sdna(srna, "BevelModifierData");
  RNA_def_struct_ui_icon(srna, ICON_MOD_BEVEL);

  RNA_define_lib_overridable(true);

  prop = RNA_def_property(srna, "width", PROP_FLOAT, PROP_DISTANCE);
  RNA_def_property_float_sdna(prop, nullptr, "value");
  RNA_def_property_range(prop, 0, FLT_MAX);
  RNA_def_property_ui_range(prop, 0.0f, 100.0f, 0.1, 4);
  RNA_def_property_ui_text(prop, "Width", "Bevel amount");
  RNA_def_property_update(prop, 0, "rna_Modifier_update");

  prop = RNA_def_property(srna, "width_pct", PROP_FLOAT, PROP_PERCENTAGE);
  RNA_def_property_float_sdna(prop, nullptr, "value");
  RNA_def_property_range(prop, 0, FLT_MAX);
  RNA_def_property_ui_range(prop, 0.0f, 100.0f, 5.0, 2);
  RNA_def_property_ui_text(prop, "Width Percent", "Bevel amount for percentage method");
  RNA_def_property_update(prop, 0, "rna_Modifier_update");

  prop = RNA_def_property(srna, "segments", PROP_INT, PROP_NONE);
  RNA_def_property_int_sdna(prop, nullptr, "res");
  RNA_def_property_range(prop, 1, 1000);
  RNA_def_property_ui_range(prop, 1, 100, 1, -1);
  RNA_def_property_ui_text(prop, "Segments", "Number of segments for round edges/verts");
  RNA_def_property_update(prop, 0, "rna_BevelModifier_update_segments");

  prop = RNA_def_property(srna, "affect", PROP_ENUM, PROP_NONE); /* as an enum */
  RNA_def_property_enum_sdna(prop, nullptr, "affect_type");
  RNA_def_property_enum_items(prop, prop_affect_items);
  RNA_def_property_ui_text(prop, "Affect", "Affect edges or vertices");
  RNA_def_property_update(prop, 0, "rna_Modifier_update");

  prop = RNA_def_property(srna, "limit_method", PROP_ENUM, PROP_NONE);
  RNA_def_property_enum_sdna(prop, nullptr, "lim_flags");
  RNA_def_property_enum_items(prop, prop_limit_method_items);
  RNA_def_property_ui_text(prop, "Limit Method", "");
  RNA_def_property_update(prop, 0, "rna_Modifier_update");

  prop = RNA_def_property(srna, "angle_limit", PROP_FLOAT, PROP_ANGLE);
  RNA_def_property_float_sdna(prop, nullptr, "bevel_angle");
  RNA_def_property_range(prop, 0.0f, DEG2RADF(180.0f));
  RNA_def_property_ui_range(prop, 0.0f, DEG2RADF(180.0f), 10, 2);
  RNA_def_property_ui_text(prop, "Angle", "Angle above which to bevel edges");
  RNA_def_property_update(prop, 0, "rna_Modifier_update");

  prop = RNA_def_property(srna, "vertex_group", PROP_STRING, PROP_NONE);
  RNA_def_property_string_sdna(prop, nullptr, "defgrp_name");
  RNA_def_property_ui_text(prop, "Vertex Group", "Vertex group name");
  RNA_def_property_string_funcs(prop, nullptr, nullptr, "rna_BevelModifier_defgrp_name_set");
  RNA_def_property_update(prop, 0, "rna_Modifier_update");

  prop = RNA_def_property(srna, "invert_vertex_group", PROP_BOOLEAN, PROP_NONE);
  RNA_def_property_boolean_sdna(prop, nullptr, "flags", MOD_BEVEL_INVERT_VGROUP);
  RNA_def_property_ui_text(prop, "Invert", "Invert vertex group influence");
  RNA_def_property_update(prop, 0, "rna_Modifier_update");

  prop = RNA_def_property(srna, "use_clamp_overlap", PROP_BOOLEAN, PROP_NONE);
  RNA_def_property_boolean_negative_sdna(prop, nullptr, "flags", MOD_BEVEL_OVERLAP_OK);
  RNA_def_property_ui_text(prop, "Clamp Overlap", "Clamp the width to avoid overlap");
  RNA_def_property_update(prop, 0, "rna_Modifier_update");

  prop = RNA_def_property(srna, "offset_type", PROP_ENUM, PROP_NONE);
  RNA_def_property_enum_sdna(prop, nullptr, "val_flags");
  RNA_def_property_enum_items(prop, prop_val_type_items);
  RNA_def_property_ui_text(prop, "Width Type", "What distance Width measures");
  RNA_def_property_update(prop, 0, "rna_Modifier_update");

  prop = RNA_def_property(srna, "profile_type", PROP_ENUM, PROP_NONE);
  RNA_def_property_enum_sdna(prop, nullptr, "profile_type");
  RNA_def_property_enum_items(prop, prop_profile_type_items);
  RNA_def_property_ui_text(
      prop, "Profile Type", "The type of shape used to rebuild a beveled section");
  RNA_def_property_update(prop, 0, "rna_Modifier_update");

  prop = RNA_def_property(srna, "profile", PROP_FLOAT, PROP_FACTOR);
  RNA_def_property_range(prop, 0.0f, 1.0f);
  RNA_def_property_ui_range(prop, 0.0f, 1.0f, 0.05, 2);
  RNA_def_property_ui_text(prop, "Profile", "The profile shape (0.5 = round)");
  RNA_def_property_update(prop, 0, "rna_Modifier_update");

  prop = RNA_def_property(srna, "material", PROP_INT, PROP_NONE);
  RNA_def_property_int_sdna(prop, nullptr, "mat");
  RNA_def_property_range(prop, -1, SHRT_MAX);
  RNA_def_property_ui_text(
      prop, "Material Index", "Material index of generated faces, -1 for automatic");
  RNA_def_property_update(prop, 0, "rna_Modifier_update");

  prop = RNA_def_property(srna, "loop_slide", PROP_BOOLEAN, PROP_NONE);
  RNA_def_property_boolean_negative_sdna(prop, nullptr, "flags", MOD_BEVEL_EVEN_WIDTHS);
  RNA_def_property_ui_text(prop, "Loop Slide", "Prefer sliding along edges to having even widths");
  RNA_def_property_update(prop, 0, "rna_Modifier_update");

  prop = RNA_def_property(srna, "mark_seam", PROP_BOOLEAN, PROP_NONE);
  RNA_def_property_boolean_sdna(prop, nullptr, "edge_flags", MOD_BEVEL_MARK_SEAM);
  RNA_def_property_ui_text(prop, "Mark Seams", "Mark Seams along beveled edges");
  RNA_def_property_update(prop, 0, "rna_Modifier_update");

  prop = RNA_def_property(srna, "mark_sharp", PROP_BOOLEAN, PROP_NONE);
  RNA_def_property_boolean_sdna(prop, nullptr, "edge_flags", MOD_BEVEL_MARK_SHARP);
  RNA_def_property_ui_text(prop, "Mark Sharp", "Mark beveled edges as sharp");
  RNA_def_property_update(prop, 0, "rna_Modifier_update");

  prop = RNA_def_property(srna, "harden_normals", PROP_BOOLEAN, PROP_NONE);
  RNA_def_property_boolean_sdna(prop, nullptr, "flags", MOD_BEVEL_HARDEN_NORMALS);
  RNA_def_property_ui_text(prop, "Harden Normals", "Match normals of new faces to adjacent faces");
  RNA_def_property_update(prop, 0, "rna_Modifier_update");

  prop = RNA_def_property(srna, "face_strength_mode", PROP_ENUM, PROP_NONE);
  RNA_def_property_enum_sdna(prop, nullptr, "face_str_mode");
  RNA_def_property_enum_items(prop, prop_harden_normals_items);
  RNA_def_property_ui_text(
      prop, "Face Strength", "Whether to set face strength, and which faces to set it on");
  RNA_def_property_update(prop, 0, "rna_Modifier_update");

  prop = RNA_def_property(srna, "miter_outer", PROP_ENUM, PROP_NONE);
  RNA_def_property_enum_sdna(prop, nullptr, "miter_outer");
  RNA_def_property_enum_items(prop, prop_miter_outer_items);
  RNA_def_property_ui_text(prop, "Outer Miter", "Pattern to use for outside of miters");
  RNA_def_property_update(prop, 0, "rna_Modifier_update");

  prop = RNA_def_property(srna, "miter_inner", PROP_ENUM, PROP_NONE);
  RNA_def_property_enum_sdna(prop, nullptr, "miter_inner");
  RNA_def_property_enum_items(prop, prop_miter_inner_items);
  RNA_def_property_ui_text(prop, "Inner Miter", "Pattern to use for inside of miters");
  RNA_def_property_update(prop, 0, "rna_Modifier_update");

  prop = RNA_def_property(srna, "spread", PROP_FLOAT, PROP_DISTANCE);
  RNA_def_property_float_sdna(prop, nullptr, "spread");
  RNA_def_property_range(prop, 0, FLT_MAX);
  RNA_def_property_ui_range(prop, 0.0f, 100.0f, 0.1, 4);
  RNA_def_property_ui_text(prop, "Spread", "Spread distance for inner miter arcs");
  RNA_def_property_update(prop, 0, "rna_Modifier_update");

  prop = RNA_def_property(srna, "custom_profile", PROP_POINTER, PROP_NONE);
  RNA_def_property_struct_type(prop, "CurveProfile");
  RNA_def_property_pointer_sdna(prop, nullptr, "custom_profile");
  RNA_def_property_ui_text(prop, "Custom Profile Path", "The path for the custom profile");
  RNA_def_property_update(prop, 0, "rna_Modifier_update");

  prop = RNA_def_property(srna, "vmesh_method", PROP_ENUM, PROP_NONE);
  RNA_def_property_enum_sdna(prop, nullptr, "vmesh_method");
  RNA_def_property_enum_items(prop, prop_vmesh_method_items);
  RNA_def_property_ui_text(
      prop, "Vertex Mesh Method", "The method to use to create the mesh at intersections");
  RNA_def_property_update(prop, 0, "rna_Modifier_update");

  RNA_define_lib_overridable(false);
}

static void rna_def_modifier_shrinkwrap(BlenderRNA *brna)
{
  StructRNA *srna;
  PropertyRNA *prop;

  srna = RNA_def_struct(brna, "ShrinkwrapModifier", "Modifier");
  RNA_def_struct_ui_text(srna,
                         "Shrinkwrap Modifier",
                         "Shrink wrapping modifier to shrink wrap and object to a target");
  RNA_def_struct_sdna(srna, "ShrinkwrapModifierData");
  RNA_def_struct_ui_icon(srna, ICON_MOD_SHRINKWRAP);

  RNA_define_lib_overridable(true);

  prop = RNA_def_property(srna, "wrap_method", PROP_ENUM, PROP_NONE);
  RNA_def_property_enum_sdna(prop, nullptr, "shrinkType");
  RNA_def_property_enum_items(prop, rna_enum_shrinkwrap_type_items);
  RNA_def_property_ui_text(prop, "Wrap Method", "");
  RNA_def_property_update(prop, 0, "rna_Modifier_dependency_update");

  prop = RNA_def_property(srna, "wrap_mode", PROP_ENUM, PROP_NONE);
  RNA_def_property_enum_sdna(prop, nullptr, "shrinkMode");
  RNA_def_property_enum_items(prop, rna_enum_modifier_shrinkwrap_mode_items);
  RNA_def_property_ui_text(
      prop, "Snap Mode", "Select how vertices are constrained to the target surface");
  RNA_def_property_update(prop, 0, "rna_Modifier_dependency_update");

  prop = RNA_def_property(srna, "cull_face", PROP_ENUM, PROP_NONE);
  RNA_def_property_enum_sdna(prop, nullptr, "shrinkOpts");
  RNA_def_property_enum_items(prop, rna_enum_shrinkwrap_face_cull_items);
  RNA_def_property_enum_funcs(prop,
                              "rna_ShrinkwrapModifier_face_cull_get",
                              "rna_ShrinkwrapModifier_face_cull_set",
                              nullptr);
  RNA_def_property_ui_text(
      prop,
      "Face Cull",
      "Stop vertices from projecting to a face on the target when facing towards/away");
  RNA_def_property_update(prop, 0, "rna_Modifier_update");

  prop = RNA_def_property(srna, "target", PROP_POINTER, PROP_NONE);
  RNA_def_property_ui_text(prop, "Target", "Mesh target to shrink to");
  RNA_def_property_pointer_funcs(
      prop, nullptr, "rna_ShrinkwrapModifier_target_set", nullptr, "rna_Mesh_object_poll");
  RNA_def_property_flag(prop, PROP_EDITABLE | PROP_ID_SELF_CHECK);
  RNA_def_property_update(prop, 0, "rna_Modifier_dependency_update");

  prop = RNA_def_property(srna, "auxiliary_target", PROP_POINTER, PROP_NONE);
  RNA_def_property_pointer_sdna(prop, nullptr, "auxTarget");
  RNA_def_property_ui_text(prop, "Auxiliary Target", "Additional mesh target to shrink to");
  RNA_def_property_pointer_funcs(
      prop, nullptr, "rna_ShrinkwrapModifier_auxTarget_set", nullptr, "rna_Mesh_object_poll");
  RNA_def_property_flag(prop, PROP_EDITABLE | PROP_ID_SELF_CHECK);
  RNA_def_property_update(prop, 0, "rna_Modifier_dependency_update");

  prop = RNA_def_property(srna, "vertex_group", PROP_STRING, PROP_NONE);
  RNA_def_property_string_sdna(prop, nullptr, "vgroup_name");
  RNA_def_property_ui_text(prop, "Vertex Group", "Vertex group name");
  RNA_def_property_string_funcs(prop, nullptr, nullptr, "rna_ShrinkwrapModifier_vgroup_name_set");
  RNA_def_property_update(prop, 0, "rna_Modifier_update");

  prop = RNA_def_property(srna, "offset", PROP_FLOAT, PROP_DISTANCE);
  RNA_def_property_float_sdna(prop, nullptr, "keepDist");
  RNA_def_property_range(prop, -FLT_MAX, FLT_MAX);
  RNA_def_property_ui_range(prop, -100, 100, 1, 2);
  RNA_def_property_ui_text(prop, "Offset", "Distance to keep from the target");
  RNA_def_property_update(prop, 0, "rna_Modifier_update");

  prop = RNA_def_property(srna, "project_limit", PROP_FLOAT, PROP_DISTANCE);
  RNA_def_property_float_sdna(prop, nullptr, "projLimit");
  RNA_def_property_range(prop, 0.0, FLT_MAX);
  RNA_def_property_ui_range(prop, 0, 100, 1, 2);
  RNA_def_property_ui_text(
      prop, "Project Limit", "Limit the distance used for projection (zero disables)");
  RNA_def_property_update(prop, 0, "rna_Modifier_update");

  prop = RNA_def_property(srna, "use_project_x", PROP_BOOLEAN, PROP_NONE);
  RNA_def_property_boolean_sdna(prop, nullptr, "projAxis", MOD_SHRINKWRAP_PROJECT_OVER_X_AXIS);
  RNA_def_property_ui_text(prop, "X", "");
  RNA_def_property_update(prop, 0, "rna_Modifier_update");

  prop = RNA_def_property(srna, "use_project_y", PROP_BOOLEAN, PROP_NONE);
  RNA_def_property_boolean_sdna(prop, nullptr, "projAxis", MOD_SHRINKWRAP_PROJECT_OVER_Y_AXIS);
  RNA_def_property_ui_text(prop, "Y", "");
  RNA_def_property_update(prop, 0, "rna_Modifier_update");

  prop = RNA_def_property(srna, "use_project_z", PROP_BOOLEAN, PROP_NONE);
  RNA_def_property_boolean_sdna(prop, nullptr, "projAxis", MOD_SHRINKWRAP_PROJECT_OVER_Z_AXIS);
  RNA_def_property_ui_text(prop, "Z", "");
  RNA_def_property_update(prop, 0, "rna_Modifier_update");

  prop = RNA_def_property(srna, "subsurf_levels", PROP_INT, PROP_NONE);
  RNA_def_property_int_sdna(prop, nullptr, "subsurfLevels");
  RNA_def_property_range(prop, 0, 6);
  RNA_def_property_ui_range(prop, 0, 6, 1, -1);
  RNA_def_property_ui_text(
      prop,
      "Subdivision Levels",
      "Number of subdivisions that must be performed before extracting vertices' "
      "positions and normals");
  RNA_def_property_update(prop, 0, "rna_Modifier_update");

  prop = RNA_def_property(srna, "use_negative_direction", PROP_BOOLEAN, PROP_NONE);
  RNA_def_property_boolean_sdna(prop, nullptr, "shrinkOpts", MOD_SHRINKWRAP_PROJECT_ALLOW_NEG_DIR);
  RNA_def_property_ui_text(
      prop, "Negative", "Allow vertices to move in the negative direction of axis");
  RNA_def_property_update(prop, 0, "rna_Modifier_update");

  prop = RNA_def_property(srna, "use_positive_direction", PROP_BOOLEAN, PROP_NONE);
  RNA_def_property_boolean_sdna(prop, nullptr, "shrinkOpts", MOD_SHRINKWRAP_PROJECT_ALLOW_POS_DIR);
  RNA_def_property_ui_text(
      prop, "Positive", "Allow vertices to move in the positive direction of axis");
  RNA_def_property_update(prop, 0, "rna_Modifier_update");

  prop = RNA_def_property(srna, "use_invert_cull", PROP_BOOLEAN, PROP_NONE);
  RNA_def_property_boolean_sdna(prop, nullptr, "shrinkOpts", MOD_SHRINKWRAP_INVERT_CULL_TARGET);
  RNA_def_property_ui_text(
      prop, "Invert Cull", "When projecting in the negative direction invert the face cull mode");
  RNA_def_property_update(prop, 0, "rna_Modifier_update");

  prop = RNA_def_property(srna, "invert_vertex_group", PROP_BOOLEAN, PROP_NONE);
  RNA_def_property_boolean_sdna(prop, nullptr, "shrinkOpts", MOD_SHRINKWRAP_INVERT_VGROUP);
  RNA_def_property_ui_text(prop, "Invert", "Invert vertex group influence");
  RNA_def_property_update(prop, 0, "rna_Modifier_update");

  RNA_define_lib_overridable(false);
}

static void rna_def_modifier_mask(BlenderRNA *brna)
{
  StructRNA *srna;
  PropertyRNA *prop;

  static const EnumPropertyItem modifier_mask_mode_items[] = {
      {MOD_MASK_MODE_VGROUP, "VERTEX_GROUP", 0, "Vertex Group", ""},
      {MOD_MASK_MODE_ARM, "ARMATURE", 0, "Armature", ""},
      {0, nullptr, 0, nullptr, nullptr},
  };

  srna = RNA_def_struct(brna, "MaskModifier", "Modifier");
  RNA_def_struct_ui_text(srna, "Mask Modifier", "Mask modifier to hide parts of the mesh");
  RNA_def_struct_sdna(srna, "MaskModifierData");
  RNA_def_struct_ui_icon(srna, ICON_MOD_MASK);

  RNA_define_lib_overridable(true);

  prop = RNA_def_property(srna, "mode", PROP_ENUM, PROP_NONE);
  RNA_def_property_enum_items(prop, modifier_mask_mode_items);
  RNA_def_property_ui_text(prop, "Mode", "");
  RNA_def_property_update(prop, 0, "rna_Modifier_update");

  prop = RNA_def_property(srna, "armature", PROP_POINTER, PROP_NONE);
  RNA_def_property_pointer_sdna(prop, nullptr, "ob_arm");
  RNA_def_property_ui_text(prop, "Armature", "Armature to use as source of bones to mask");
  RNA_def_property_pointer_funcs(
      prop, nullptr, "rna_MaskModifier_ob_arm_set", nullptr, "rna_Armature_object_poll");
  RNA_def_property_flag(prop, PROP_EDITABLE | PROP_ID_SELF_CHECK);
  RNA_def_property_update(prop, 0, "rna_Modifier_dependency_update");

  prop = RNA_def_property(srna, "vertex_group", PROP_STRING, PROP_NONE);
  RNA_def_property_string_sdna(prop, nullptr, "vgroup");
  RNA_def_property_ui_text(prop, "Vertex Group", "Vertex group name");
  RNA_def_property_string_funcs(prop, nullptr, nullptr, "rna_MaskModifier_vgroup_set");
  RNA_def_property_update(prop, 0, "rna_Modifier_update");

  prop = RNA_def_property(srna, "invert_vertex_group", PROP_BOOLEAN, PROP_NONE);
  RNA_def_property_boolean_sdna(prop, nullptr, "flag", MOD_MASK_INV);
  RNA_def_property_ui_text(prop, "Invert", "Use vertices that are not part of region defined");
  RNA_def_property_update(prop, 0, "rna_Modifier_update");

  prop = RNA_def_property(srna, "use_smooth", PROP_BOOLEAN, PROP_NONE);
  RNA_def_property_boolean_sdna(prop, nullptr, "flag", MOD_MASK_SMOOTH);
  RNA_def_property_ui_text(
      prop, "Smooth", "Use vertex group weights to cut faces at the weight contour");
  RNA_def_property_update(prop, 0, "rna_Modifier_update");

  prop = RNA_def_property(srna, "threshold", PROP_FLOAT, PROP_FACTOR);
  RNA_def_property_float_sdna(prop, nullptr, "threshold");
  RNA_def_property_range(prop, 0.0, 1.0);
  RNA_def_property_ui_range(prop, 0, 1, 0.1, 3);
  RNA_def_property_ui_text(prop, "Threshold", "Weights over this threshold remain");
  RNA_def_property_update(prop, 0, "rna_Modifier_update");

  RNA_define_lib_overridable(false);
}

static void rna_def_modifier_simpledeform(BlenderRNA *brna)
{
  StructRNA *srna;
  PropertyRNA *prop;

  static const EnumPropertyItem simple_deform_mode_items[] = {
      {MOD_SIMPLEDEFORM_MODE_TWIST,
       "TWIST",
       0,
       "Twist",
       "Rotate around the Z axis of the modifier space"},
      {MOD_SIMPLEDEFORM_MODE_BEND,
       "BEND",
       0,
       "Bend",
       "Bend the mesh over the Z axis of the modifier space"},
      {MOD_SIMPLEDEFORM_MODE_TAPER,
       "TAPER",
       0,
       "Taper",
       "Linearly scale along Z axis of the modifier space"},
      {MOD_SIMPLEDEFORM_MODE_STRETCH,
       "STRETCH",
       0,
       "Stretch",
       "Stretch the object along the Z axis of the modifier space"},
      {0, nullptr, 0, nullptr, nullptr},
  };

  srna = RNA_def_struct(brna, "SimpleDeformModifier", "Modifier");
  RNA_def_struct_ui_text(
      srna,
      "SimpleDeform Modifier",
      "Simple deformation modifier to apply effects such as twisting and bending");
  RNA_def_struct_sdna(srna, "SimpleDeformModifierData");
  RNA_def_struct_ui_icon(srna, ICON_MOD_SIMPLEDEFORM);

  RNA_define_lib_overridable(true);

  prop = RNA_def_property(srna, "deform_method", PROP_ENUM, PROP_NONE);
  RNA_def_property_enum_sdna(prop, nullptr, "mode");
  RNA_def_property_enum_items(prop, simple_deform_mode_items);
  RNA_def_property_ui_text(prop, "Mode", "");
  RNA_def_property_translation_context(prop, BLT_I18NCONTEXT_OPERATOR_DEFAULT);
  RNA_def_property_update(prop, 0, "rna_Modifier_update");

  prop = RNA_def_property(srna, "vertex_group", PROP_STRING, PROP_NONE);
  RNA_def_property_string_sdna(prop, nullptr, "vgroup_name");
  RNA_def_property_ui_text(prop, "Vertex Group", "Vertex group name");
  RNA_def_property_string_funcs(
      prop, nullptr, nullptr, "rna_SimpleDeformModifier_vgroup_name_set");
  RNA_def_property_update(prop, 0, "rna_Modifier_update");

  prop = RNA_def_property(srna, "deform_axis", PROP_ENUM, PROP_NONE);
  RNA_def_property_enum_items(prop, rna_enum_axis_xyz_items);
  RNA_def_property_ui_text(prop, "Axis", "Deform around local axis");
  RNA_def_property_update(prop, 0, "rna_Modifier_update");

  prop = RNA_def_property(srna, "origin", PROP_POINTER, PROP_NONE);
  RNA_def_property_ui_text(prop, "Origin", "Offset the origin and orientation of the deformation");
  RNA_def_property_flag(prop, PROP_EDITABLE | PROP_ID_SELF_CHECK);
  RNA_def_property_update(prop, 0, "rna_Modifier_dependency_update");

  prop = RNA_def_property(srna, "factor", PROP_FLOAT, PROP_NONE);
  RNA_def_property_range(prop, -FLT_MAX, FLT_MAX);
  RNA_def_property_ui_range(prop, -10.0, 10.0, 1.0, 3);
  RNA_def_property_ui_text(prop, "Factor", "Amount to deform object");
  RNA_def_property_update(prop, 0, "rna_Modifier_update");

  prop = RNA_def_property(srna, "angle", PROP_FLOAT, PROP_ANGLE);
  RNA_def_property_float_sdna(prop, nullptr, "factor");
  RNA_def_property_range(prop, -FLT_MAX, FLT_MAX);
  RNA_def_property_ui_range(prop, DEG2RAD(-360.0), DEG2RAD(360.0), 10.0, 3);
  RNA_def_property_ui_text(prop, "Angle", "Angle of deformation");
  RNA_def_property_update(prop, 0, "rna_Modifier_update");

  prop = RNA_def_property(srna, "limits", PROP_FLOAT, PROP_NONE);
  RNA_def_property_float_sdna(prop, nullptr, "limit");
  RNA_def_property_array(prop, 2);
  RNA_def_property_range(prop, 0, 1);
  RNA_def_property_ui_range(prop, 0, 1, 5, 2);
  RNA_def_property_ui_text(prop, "Limits", "Lower/Upper limits for deform");
  RNA_def_property_update(prop, 0, "rna_Modifier_update");

  prop = RNA_def_property(srna, "lock_x", PROP_BOOLEAN, PROP_NONE);
  RNA_def_property_boolean_sdna(prop, nullptr, "axis", MOD_SIMPLEDEFORM_LOCK_AXIS_X);
  RNA_def_property_ui_text(prop, "X", "Do not allow deformation along the X axis");
  RNA_def_property_update(prop, 0, "rna_Modifier_update");

  prop = RNA_def_property(srna, "lock_y", PROP_BOOLEAN, PROP_NONE);
  RNA_def_property_boolean_sdna(prop, nullptr, "axis", MOD_SIMPLEDEFORM_LOCK_AXIS_Y);
  RNA_def_property_ui_text(prop, "Y", "Do not allow deformation along the Y axis");
  RNA_def_property_update(prop, 0, "rna_Modifier_update");

  prop = RNA_def_property(srna, "lock_z", PROP_BOOLEAN, PROP_NONE);
  RNA_def_property_boolean_sdna(prop, nullptr, "axis", MOD_SIMPLEDEFORM_LOCK_AXIS_Z);
  RNA_def_property_ui_text(prop, "Z", "Do not allow deformation along the Z axis");
  RNA_def_property_update(prop, 0, "rna_Modifier_update");

  prop = RNA_def_property(srna, "invert_vertex_group", PROP_BOOLEAN, PROP_NONE);
  RNA_def_property_boolean_sdna(prop, nullptr, "flag", MOD_SIMPLEDEFORM_FLAG_INVERT_VGROUP);
  RNA_def_property_ui_text(prop, "Invert", "Invert vertex group influence");
  RNA_def_property_update(prop, 0, "rna_Modifier_update");

  RNA_define_lib_overridable(false);
}

static void rna_def_modifier_surface(BlenderRNA *brna)
{
  StructRNA *srna;

  srna = RNA_def_struct(brna, "SurfaceModifier", "Modifier");
  RNA_def_struct_ui_text(
      srna,
      "Surface Modifier",
      "Surface modifier defining modifier stack position used for surface fields");
  RNA_def_struct_sdna(srna, "SurfaceModifierData");
  RNA_def_struct_ui_icon(srna, ICON_MOD_PHYSICS);
}

static void rna_def_modifier_solidify(BlenderRNA *brna)
{
  static const EnumPropertyItem mode_items[] = {
      {MOD_SOLIDIFY_MODE_EXTRUDE,
       "EXTRUDE",
       0,
       "Simple",
       "Output a solidified version of a mesh by simple extrusion"},
      {MOD_SOLIDIFY_MODE_NONMANIFOLD,
       "NON_MANIFOLD",
       0,
       "Complex",
       "Output a manifold mesh even if the base mesh is non-manifold, "
       "where edges have 3 or more connecting faces. "
       "This method is slower"},
      {0, nullptr, 0, nullptr, nullptr},
  };

  static const EnumPropertyItem nonmanifold_thickness_mode_items[] = {
      {MOD_SOLIDIFY_NONMANIFOLD_OFFSET_MODE_FIXED,
       "FIXED",
       0,
       "Fixed",
       "Most basic thickness calculation"},
      {MOD_SOLIDIFY_NONMANIFOLD_OFFSET_MODE_EVEN,
       "EVEN",
       0,
       "Even",
       "Even thickness calculation which takes the angle between faces into account"},
      {MOD_SOLIDIFY_NONMANIFOLD_OFFSET_MODE_CONSTRAINTS,
       "CONSTRAINTS",
       0,
       "Constraints",
       "Thickness calculation using constraints, most advanced"},
      {0, nullptr, 0, nullptr, nullptr},
  };

  static const EnumPropertyItem nonmanifold_boundary_mode_items[] = {
      {MOD_SOLIDIFY_NONMANIFOLD_BOUNDARY_MODE_NONE, "NONE", 0, "None", "No shape correction"},
      {MOD_SOLIDIFY_NONMANIFOLD_BOUNDARY_MODE_ROUND,
       "ROUND",
       0,
       "Round",
       "Round open perimeter shape"},
      {MOD_SOLIDIFY_NONMANIFOLD_BOUNDARY_MODE_FLAT,
       "FLAT",
       0,
       "Flat",
       "Flat open perimeter shape"},
      {0, nullptr, 0, nullptr, nullptr},
  };

  StructRNA *srna;
  PropertyRNA *prop;

  srna = RNA_def_struct(brna, "SolidifyModifier", "Modifier");
  RNA_def_struct_ui_text(
      srna, "Solidify Modifier", "Create a solid skin, compensating for sharp angles");
  RNA_def_struct_sdna(srna, "SolidifyModifierData");
  RNA_def_struct_ui_icon(srna, ICON_MOD_SOLIDIFY);

  RNA_define_lib_overridable(true);

  prop = RNA_def_property(srna, "solidify_mode", PROP_ENUM, PROP_NONE);
  RNA_def_property_enum_sdna(prop, nullptr, "mode");
  RNA_def_property_enum_items(prop, mode_items);
  RNA_def_property_ui_text(prop, "Mode", "Selects the used algorithm");
  RNA_def_property_update(prop, 0, "rna_Modifier_update");

  prop = RNA_def_property(srna, "thickness", PROP_FLOAT, PROP_DISTANCE);
  RNA_def_property_float_sdna(prop, nullptr, "offset");
  RNA_def_property_range(prop, -FLT_MAX, FLT_MAX);
  RNA_def_property_ui_range(prop, -10, 10, 0.1, 4);
  RNA_def_property_ui_text(prop, "Thickness", "Thickness of the shell");
  RNA_def_property_update(prop, 0, "rna_Modifier_update");

  prop = RNA_def_property(srna, "thickness_clamp", PROP_FLOAT, PROP_FACTOR);
  RNA_def_property_float_sdna(prop, nullptr, "offset_clamp");
  RNA_def_property_range(prop, 0, 100.0);
  RNA_def_property_ui_range(prop, 0, 2.0, 0.1, 4);
  RNA_def_property_ui_text(prop, "Clamp", "Offset clamp based on geometry scale");
  RNA_def_property_update(prop, 0, "rna_Modifier_update");

  prop = RNA_def_property(srna, "use_thickness_angle_clamp", PROP_BOOLEAN, PROP_NONE);
  RNA_def_property_boolean_sdna(prop, nullptr, "flag", MOD_SOLIDIFY_OFFSET_ANGLE_CLAMP);
  RNA_def_property_ui_text(prop, "Angle Clamp", "Clamp thickness based on angles");
  RNA_def_property_update(prop, 0, "rna_Modifier_update");

  prop = RNA_def_property(srna, "thickness_vertex_group", PROP_FLOAT, PROP_FACTOR);
  RNA_def_property_float_sdna(prop, nullptr, "offset_fac_vg");
  RNA_def_property_range(prop, 0.0, 1.0);
  RNA_def_property_ui_range(prop, 0, 1, 0.1, 3);
  RNA_def_property_ui_text(
      prop, "Vertex Group Factor", "Thickness factor to use for zero vertex group influence");
  RNA_def_property_update(prop, 0, "rna_Modifier_update");

  prop = RNA_def_property(srna, "offset", PROP_FLOAT, PROP_FACTOR);
  RNA_def_property_float_sdna(prop, nullptr, "offset_fac");
  RNA_def_property_range(prop, -FLT_MAX, FLT_MAX);
  RNA_def_property_ui_range(prop, -1, 1, 0.1, 4);
  RNA_def_property_ui_text(prop, "Offset", "Offset the thickness from the center");
  RNA_def_property_update(prop, 0, "rna_Modifier_update");

  prop = RNA_def_property(srna, "edge_crease_inner", PROP_FLOAT, PROP_FACTOR);
  RNA_def_property_float_sdna(prop, nullptr, "crease_inner");
  RNA_def_property_range(prop, 0, 1);
  RNA_def_property_ui_range(prop, 0, 1, 0.1, 3);
  RNA_def_property_ui_text(prop, "Inner Crease", "Assign a crease to inner edges");
  RNA_def_property_update(prop, 0, "rna_Modifier_update");

  prop = RNA_def_property(srna, "edge_crease_outer", PROP_FLOAT, PROP_FACTOR);
  RNA_def_property_float_sdna(prop, nullptr, "crease_outer");
  RNA_def_property_range(prop, 0, 1);
  RNA_def_property_ui_range(prop, 0, 1, 0.1, 3);
  RNA_def_property_ui_text(prop, "Outer Crease", "Assign a crease to outer edges");
  RNA_def_property_update(prop, 0, "rna_Modifier_update");

  prop = RNA_def_property(srna, "edge_crease_rim", PROP_FLOAT, PROP_FACTOR);
  RNA_def_property_float_sdna(prop, nullptr, "crease_rim");
  RNA_def_property_range(prop, 0, 1);
  RNA_def_property_ui_range(prop, 0, 1, 0.1, 3);
  RNA_def_property_ui_text(prop, "Rim Crease", "Assign a crease to the edges making up the rim");
  RNA_def_property_update(prop, 0, "rna_Modifier_update");

  prop = RNA_def_property(srna, "material_offset", PROP_INT, PROP_NONE);
  RNA_def_property_int_sdna(prop, nullptr, "mat_ofs");
  RNA_def_property_range(prop, SHRT_MIN, SHRT_MAX);
  RNA_def_property_ui_text(prop, "Material Offset", "Offset material index of generated faces");
  RNA_def_property_update(prop, 0, "rna_Modifier_update");

  prop = RNA_def_property(srna, "material_offset_rim", PROP_INT, PROP_NONE);
  RNA_def_property_int_sdna(prop, nullptr, "mat_ofs_rim");
  RNA_def_property_range(prop, SHRT_MIN, SHRT_MAX);
  RNA_def_property_ui_text(
      prop, "Rim Material Offset", "Offset material index of generated rim faces");
  RNA_def_property_update(prop, 0, "rna_Modifier_update");

  prop = RNA_def_property(srna, "vertex_group", PROP_STRING, PROP_NONE);
  RNA_def_property_string_sdna(prop, nullptr, "defgrp_name");
  RNA_def_property_ui_text(prop, "Vertex Group", "Vertex group name");
  RNA_def_property_string_funcs(prop, nullptr, nullptr, "rna_SolidifyModifier_defgrp_name_set");
  RNA_def_property_update(prop, 0, "rna_Modifier_update");

  prop = RNA_def_property(srna, "shell_vertex_group", PROP_STRING, PROP_NONE);
  RNA_def_property_string_sdna(prop, nullptr, "shell_defgrp_name");
  RNA_def_property_ui_text(prop,
                           "Shell Vertex Group",
                           "Vertex group that the generated shell geometry will be weighted to");
  RNA_def_property_string_funcs(
      prop, nullptr, nullptr, "rna_SolidifyModifier_shell_defgrp_name_set");
  RNA_def_property_update(prop, 0, "rna_Modifier_update");

  prop = RNA_def_property(srna, "rim_vertex_group", PROP_STRING, PROP_NONE);
  RNA_def_property_string_sdna(prop, nullptr, "rim_defgrp_name");
  RNA_def_property_ui_text(prop,
                           "Rim Vertex Group",
                           "Vertex group that the generated rim geometry will be weighted to");
  RNA_def_property_string_funcs(
      prop, nullptr, nullptr, "rna_SolidifyModifier_rim_defgrp_name_set");
  RNA_def_property_update(prop, 0, "rna_Modifier_update");

  prop = RNA_def_property(srna, "use_rim", PROP_BOOLEAN, PROP_NONE);
  RNA_def_property_boolean_sdna(prop, nullptr, "flag", MOD_SOLIDIFY_RIM);
  RNA_def_property_ui_text(prop,
                           "Fill Rim",
                           "Create edge loops between the inner and outer surfaces on face edges "
                           "(slow, disable when not needed)");
  RNA_def_property_update(prop, 0, "rna_Modifier_update");

  prop = RNA_def_property(srna, "use_even_offset", PROP_BOOLEAN, PROP_NONE);
  RNA_def_property_boolean_sdna(prop, nullptr, "flag", MOD_SOLIDIFY_EVEN);
  RNA_def_property_ui_text(
      prop,
      "Even Thickness",
      "Maintain thickness by adjusting for sharp corners (slow, disable when not needed)");
  RNA_def_property_update(prop, 0, "rna_Modifier_update");

  prop = RNA_def_property(srna, "use_quality_normals", PROP_BOOLEAN, PROP_NONE);
  RNA_def_property_boolean_sdna(prop, nullptr, "flag", MOD_SOLIDIFY_NORMAL_CALC);
  RNA_def_property_ui_text(
      prop,
      "High Quality Normals",
      "Calculate normals which result in more even thickness (slow, disable when not needed)");
  RNA_def_property_update(prop, 0, "rna_Modifier_update");

  prop = RNA_def_property(srna, "invert_vertex_group", PROP_BOOLEAN, PROP_NONE);
  RNA_def_property_boolean_sdna(prop, nullptr, "flag", MOD_SOLIDIFY_VGROUP_INV);
  RNA_def_property_ui_text(prop, "Vertex Group Invert", "Invert the vertex group influence");
  RNA_def_property_update(prop, 0, "rna_Modifier_update");

  prop = RNA_def_property(srna, "use_flat_faces", PROP_BOOLEAN, PROP_NONE);
  RNA_def_property_boolean_sdna(prop, nullptr, "flag", MOD_SOLIDIFY_NONMANIFOLD_FLAT_FACES);
  RNA_def_property_ui_text(prop,
                           "Flat Faces",
                           "Make faces use the minimal vertex weight assigned to their vertices "
                           "(ensures new faces remain parallel to their original ones, slow, "
                           "disable when not needed)");
  RNA_def_property_update(prop, 0, "rna_Modifier_update");

  prop = RNA_def_property(srna, "use_flip_normals", PROP_BOOLEAN, PROP_NONE);
  RNA_def_property_boolean_sdna(prop, nullptr, "flag", MOD_SOLIDIFY_FLIP);
  RNA_def_property_ui_text(prop, "Flip Normals", "Invert the face direction");
  RNA_def_property_update(prop, 0, "rna_Modifier_update");

  prop = RNA_def_property(srna, "use_rim_only", PROP_BOOLEAN, PROP_NONE);
  RNA_def_property_boolean_sdna(prop, nullptr, "flag", MOD_SOLIDIFY_NOSHELL);
  RNA_def_property_ui_text(prop, "Only Rim", "Only add the rim to the original data");
  RNA_def_property_update(prop, 0, "rna_Modifier_update");

  /* Settings for #MOD_SOLIDIFY_MODE_NONMANIFOLD */
  prop = RNA_def_property(srna, "nonmanifold_thickness_mode", PROP_ENUM, PROP_NONE);
  RNA_def_property_enum_sdna(prop, nullptr, "nonmanifold_offset_mode");
  RNA_def_property_enum_items(prop, nonmanifold_thickness_mode_items);
  RNA_def_property_ui_text(prop, "Thickness Mode", "Selects the used thickness algorithm");
  RNA_def_property_update(prop, 0, "rna_Modifier_update");

  prop = RNA_def_property(srna, "nonmanifold_boundary_mode", PROP_ENUM, PROP_NONE);
  RNA_def_property_enum_items(prop, nonmanifold_boundary_mode_items);
  RNA_def_property_ui_text(prop, "Boundary Shape", "Selects the boundary adjustment algorithm");
  RNA_def_property_translation_context(prop, BLT_I18NCONTEXT_ID_MESH);
  RNA_def_property_update(prop, 0, "rna_Modifier_update");

  prop = RNA_def_property(srna, "nonmanifold_merge_threshold", PROP_FLOAT, PROP_DISTANCE);
  RNA_def_property_float_sdna(prop, nullptr, "merge_tolerance");
  RNA_def_property_range(prop, 0.0, 1.0);
  RNA_def_property_ui_range(prop, 0.0, 1.0, 0.01, 4);
  RNA_def_property_ui_text(
      prop, "Merge Threshold", "Distance within which degenerated geometry is merged");
  RNA_def_property_update(prop, 0, "rna_Modifier_update");

  prop = RNA_def_property(srna, "bevel_convex", PROP_FLOAT, PROP_NONE);
  RNA_def_property_float_sdna(prop, nullptr, "bevel_convex");
  RNA_def_property_range(prop, -1.0, 1.0);
  RNA_def_property_ui_range(prop, -1.0, 1.0, 0.1, 3);
  RNA_def_property_ui_text(prop, "Bevel Convex", "Edge bevel weight to be added to outside edges");
  RNA_def_property_update(prop, 0, "rna_Modifier_update");

  RNA_define_lib_overridable(false);
}

static void rna_def_modifier_screw(BlenderRNA *brna)
{
  StructRNA *srna;
  PropertyRNA *prop;

  srna = RNA_def_struct(brna, "ScrewModifier", "Modifier");
  RNA_def_struct_ui_text(srna, "Screw Modifier", "Revolve edges");
  RNA_def_struct_sdna(srna, "ScrewModifierData");
  RNA_def_struct_ui_icon(srna, ICON_MOD_SCREW);

  RNA_define_lib_overridable(true);

  prop = RNA_def_property(srna, "object", PROP_POINTER, PROP_NONE);
  RNA_def_property_pointer_sdna(prop, nullptr, "ob_axis");
  RNA_def_property_ui_text(prop, "Object", "Object to define the screw axis");
  RNA_def_property_flag(prop, PROP_EDITABLE | PROP_ID_SELF_CHECK);
  RNA_def_property_update(prop, 0, "rna_Modifier_dependency_update");

  prop = RNA_def_property(srna, "steps", PROP_INT, PROP_UNSIGNED);
  RNA_def_property_range(prop, 1, 10000);
  RNA_def_property_ui_range(prop, 1, 512, 1, -1);
  RNA_def_property_ui_text(prop, "Steps", "Number of steps in the revolution");
  RNA_def_property_update(prop, 0, "rna_Modifier_update");

  prop = RNA_def_property(srna, "render_steps", PROP_INT, PROP_UNSIGNED);
  RNA_def_property_range(prop, 1, 10000);
  RNA_def_property_ui_range(prop, 1, 512, 1, -1);
  RNA_def_property_ui_text(prop, "Render Steps", "Number of steps in the revolution");
  RNA_def_property_update(prop, 0, "rna_Modifier_update");

  prop = RNA_def_property(srna, "iterations", PROP_INT, PROP_UNSIGNED);
  RNA_def_property_int_sdna(prop, nullptr, "iter");
  RNA_def_property_range(prop, 1, 10000);
  RNA_def_property_ui_range(prop, 1, 100, 1, -1);
  RNA_def_property_ui_text(prop, "Iterations", "Number of times to apply the screw operation");
  RNA_def_property_update(prop, 0, "rna_Modifier_update");

  prop = RNA_def_property(srna, "axis", PROP_ENUM, PROP_NONE);
  RNA_def_property_enum_items(prop, rna_enum_axis_xyz_items);
  RNA_def_property_ui_text(prop, "Axis", "Screw axis");
  RNA_def_property_update(prop, 0, "rna_Modifier_update");

  prop = RNA_def_property(srna, "angle", PROP_FLOAT, PROP_ANGLE);
  RNA_def_property_ui_range(prop, -M_PI * 2, M_PI * 2, 10, -1);
  RNA_def_property_range(prop, -FLT_MAX, FLT_MAX);
  RNA_def_property_ui_text(prop, "Angle", "Angle of revolution");
  RNA_def_property_update(prop, 0, "rna_Modifier_update");

  prop = RNA_def_property(srna, "screw_offset", PROP_FLOAT, PROP_DISTANCE);
  RNA_def_property_float_sdna(prop, nullptr, "screw_ofs");
  RNA_def_property_ui_text(prop, "Screw", "Offset the revolution along its axis");
  RNA_def_property_update(prop, 0, "rna_Modifier_update");

  prop = RNA_def_property(srna, "merge_threshold", PROP_FLOAT, PROP_DISTANCE);
  RNA_def_property_float_sdna(prop, nullptr, "merge_dist");
  RNA_def_property_range(prop, 0, FLT_MAX);
  RNA_def_property_ui_range(prop, 0, 1, 1, 4);
  RNA_def_property_ui_text(prop, "Merge Distance", "Limit below which to merge vertices");
  RNA_def_property_update(prop, 0, "rna_Modifier_update");

  prop = RNA_def_property(srna, "use_normal_flip", PROP_BOOLEAN, PROP_NONE);
  RNA_def_property_boolean_sdna(prop, nullptr, "flag", MOD_SCREW_NORMAL_FLIP);
  RNA_def_property_ui_text(prop, "Flip", "Flip normals of lathed faces");
  RNA_def_property_update(prop, 0, "rna_Modifier_update");

  prop = RNA_def_property(srna, "use_normal_calculate", PROP_BOOLEAN, PROP_NONE);
  RNA_def_property_boolean_sdna(prop, nullptr, "flag", MOD_SCREW_NORMAL_CALC);
  RNA_def_property_ui_text(
      prop, "Calculate Order", "Calculate the order of edges (needed for meshes, but not curves)");
  RNA_def_property_update(prop, 0, "rna_Modifier_update");

  prop = RNA_def_property(srna, "use_object_screw_offset", PROP_BOOLEAN, PROP_NONE);
  RNA_def_property_boolean_sdna(prop, nullptr, "flag", MOD_SCREW_OBJECT_OFFSET);
  RNA_def_property_ui_text(
      prop, "Object Screw", "Use the distance between the objects to make a screw");
  RNA_def_property_update(prop, 0, "rna_Modifier_update");

  /* Vertex merging parameters */
  prop = RNA_def_property(srna, "use_merge_vertices", PROP_BOOLEAN, PROP_NONE);
  RNA_def_property_boolean_sdna(prop, nullptr, "flag", MOD_SCREW_MERGE);
  RNA_def_property_ui_text(
      prop, "Merge Vertices", "Merge adjacent vertices (screw offset must be zero)");
  RNA_def_property_update(prop, 0, "rna_Modifier_update");

  prop = RNA_def_property(srna, "use_smooth_shade", PROP_BOOLEAN, PROP_NONE);
  RNA_def_property_boolean_sdna(prop, nullptr, "flag", MOD_SCREW_SMOOTH_SHADING);
  RNA_def_property_ui_text(
      prop, "Smooth Shading", "Output faces with smooth shading rather than flat shaded");
  RNA_def_property_update(prop, 0, "rna_Modifier_update");

  prop = RNA_def_property(srna, "use_stretch_u", PROP_BOOLEAN, PROP_NONE);
  RNA_def_property_boolean_sdna(prop, nullptr, "flag", MOD_SCREW_UV_STRETCH_U);
  RNA_def_property_ui_text(
      prop, "Stretch U", "Stretch the U coordinates between 0 and 1 when UVs are present");
  RNA_def_property_update(prop, 0, "rna_Modifier_update");

  prop = RNA_def_property(srna, "use_stretch_v", PROP_BOOLEAN, PROP_NONE);
  RNA_def_property_boolean_sdna(prop, nullptr, "flag", MOD_SCREW_UV_STRETCH_V);
  RNA_def_property_ui_text(
      prop, "Stretch V", "Stretch the V coordinates between 0 and 1 when UVs are present");
  RNA_def_property_update(prop, 0, "rna_Modifier_update");

#  if 0
  prop = RNA_def_property(srna, "use_angle_object", PROP_BOOLEAN, PROP_NONE);
  RNA_def_property_boolean_sdna(prop, nullptr, "flag", MOD_SCREW_OBJECT_ANGLE);
  RNA_def_property_ui_text(
      prop, "Object Angle", "Use the angle between the objects rather than the fixed angle");
  RNA_def_property_update(prop, 0, "rna_Modifier_update");
#  endif

  RNA_define_lib_overridable(false);
}

static void rna_def_modifier_uvwarp(BlenderRNA *brna)
{
  StructRNA *srna;
  PropertyRNA *prop;

  srna = RNA_def_struct(brna, "UVWarpModifier", "Modifier");
  RNA_def_struct_ui_text(srna, "UVWarp Modifier", "Add target position to UV coordinates");
  RNA_def_struct_sdna(srna, "UVWarpModifierData");
  RNA_def_struct_ui_icon(srna, ICON_MOD_UVPROJECT);

  RNA_define_lib_overridable(true);

  prop = RNA_def_property(srna, "axis_u", PROP_ENUM, PROP_NONE);
  RNA_def_property_enum_sdna(prop, nullptr, "axis_u");
  RNA_def_property_enum_items(prop, rna_enum_axis_xyz_items);
  RNA_def_property_ui_text(prop, "U-Axis", "Pole axis for rotation");
  RNA_def_property_update(prop, 0, "rna_Modifier_update");

  prop = RNA_def_property(srna, "axis_v", PROP_ENUM, PROP_NONE);
  RNA_def_property_enum_sdna(prop, nullptr, "axis_v");
  RNA_def_property_enum_items(prop, rna_enum_axis_xyz_items);
  RNA_def_property_ui_text(prop, "V-Axis", "Pole axis for rotation");
  RNA_def_property_update(prop, 0, "rna_Modifier_update");

  prop = RNA_def_property(srna, "center", PROP_FLOAT, PROP_NONE);
  RNA_def_property_float_sdna(prop, nullptr, "center");
  RNA_def_property_ui_text(prop, "UV Center", "Center point for rotate/scale");
  RNA_def_property_update(prop, 0, "rna_Modifier_update");

  prop = RNA_def_property(srna, "offset", PROP_FLOAT, PROP_NONE);
  RNA_def_property_float_sdna(prop, nullptr, "offset");
  RNA_def_property_ui_text(prop, "Offset", "2D Offset for the warp");
  RNA_def_property_update(prop, 0, "rna_Modifier_update");

  prop = RNA_def_property(srna, "scale", PROP_FLOAT, PROP_NONE);
  RNA_def_property_float_sdna(prop, nullptr, "scale");
  RNA_def_property_ui_text(prop, "Scale", "2D Scale for the warp");
  RNA_def_property_update(prop, 0, "rna_Modifier_update");

  prop = RNA_def_property(srna, "rotation", PROP_FLOAT, PROP_ANGLE);
  RNA_def_property_float_sdna(prop, nullptr, "rotation");
  RNA_def_property_ui_text(prop, "Rotation", "2D Rotation for the warp");
  RNA_def_property_update(prop, 0, "rna_Modifier_update");

  prop = RNA_def_property(srna, "object_from", PROP_POINTER, PROP_NONE);
  RNA_def_property_pointer_sdna(prop, nullptr, "object_src");
  RNA_def_property_ui_text(prop, "Object From", "Object defining offset");
  RNA_def_property_flag(prop, PROP_EDITABLE);
  RNA_def_property_update(prop, 0, "rna_Modifier_dependency_update");

  prop = RNA_def_property(srna, "bone_from", PROP_STRING, PROP_NONE);
  RNA_def_property_string_sdna(prop, nullptr, "bone_src");
  RNA_def_property_ui_text(prop, "Bone From", "Bone defining offset");
  RNA_def_property_update(prop, 0, "rna_Modifier_dependency_update");

  prop = RNA_def_property(srna, "object_to", PROP_POINTER, PROP_NONE);
  RNA_def_property_pointer_sdna(prop, nullptr, "object_dst");
  RNA_def_property_ui_text(prop, "Object To", "Object defining offset");
  RNA_def_property_flag(prop, PROP_EDITABLE);
  RNA_def_property_update(prop, 0, "rna_Modifier_dependency_update");

  prop = RNA_def_property(srna, "bone_to", PROP_STRING, PROP_NONE);
  RNA_def_property_string_sdna(prop, nullptr, "bone_dst");
  RNA_def_property_ui_text(prop, "Bone To", "Bone defining offset");
  RNA_def_property_update(prop, 0, "rna_Modifier_dependency_update");

  prop = RNA_def_property(srna, "vertex_group", PROP_STRING, PROP_NONE);
  RNA_def_property_string_sdna(prop, nullptr, "vgroup_name");
  RNA_def_property_ui_text(prop, "Vertex Group", "Vertex group name");
  RNA_def_property_string_funcs(prop, nullptr, nullptr, "rna_UVWarpModifier_vgroup_name_set");
  RNA_def_property_update(prop, 0, "rna_Modifier_update");

  prop = RNA_def_property(srna, "invert_vertex_group", PROP_BOOLEAN, PROP_NONE);
  RNA_def_property_boolean_sdna(prop, nullptr, "flag", MOD_UVWARP_INVERT_VGROUP);
  RNA_def_property_ui_text(prop, "Invert", "Invert vertex group influence");
  RNA_def_property_update(prop, 0, "rna_Modifier_update");

  prop = RNA_def_property(srna, "uv_layer", PROP_STRING, PROP_NONE);
  RNA_def_property_string_sdna(prop, nullptr, "uvlayer_name");
  RNA_def_property_ui_text(prop, "UV Map", "UV map name");
  RNA_def_property_string_funcs(prop, nullptr, nullptr, "rna_UVWarpModifier_uvlayer_name_set");
  RNA_def_property_update(prop, 0, "rna_Modifier_update");

  RNA_define_lib_overridable(false);
}

static void rna_def_modifier_weightvg_mask(BlenderRNA * /*brna*/,
                                           StructRNA *srna,
                                           const char *mask_flags,
                                           const int invert_vgroup_mask_flag,
                                           const char *mask_vgroup_setter,
                                           const char *mask_uvlayer_setter)
{
  static const EnumPropertyItem weightvg_mask_tex_map_items[] = {
      {MOD_DISP_MAP_LOCAL, "LOCAL", 0, "Local", "Use local generated coordinates"},
      {MOD_DISP_MAP_GLOBAL, "GLOBAL", 0, "Global", "Use global coordinates"},
      {MOD_DISP_MAP_OBJECT,
       "OBJECT",
       0,
       "Object",
       "Use local generated coordinates of another object"},
      {MOD_DISP_MAP_UV, "UV", 0, "UV", "Use coordinates from a UV layer"},
      {0, nullptr, 0, nullptr, nullptr},
  };

  static const EnumPropertyItem weightvg_mask_tex_used_items[] = {
      {MOD_WVG_MASK_TEX_USE_INT, "INT", 0, "Intensity", ""},
      {MOD_WVG_MASK_TEX_USE_RED, "RED", 0, "Red", ""},
      {MOD_WVG_MASK_TEX_USE_GREEN, "GREEN", 0, "Green", ""},
      {MOD_WVG_MASK_TEX_USE_BLUE, "BLUE", 0, "Blue", ""},
      {MOD_WVG_MASK_TEX_USE_HUE, "HUE", 0, "Hue", ""},
      {MOD_WVG_MASK_TEX_USE_SAT, "SAT", 0, "Saturation", ""},
      {MOD_WVG_MASK_TEX_USE_VAL, "VAL", 0, "Value", ""},
      {MOD_WVG_MASK_TEX_USE_ALPHA, "ALPHA", 0, "Alpha", ""},
      {0, nullptr, 0, nullptr, nullptr},
  };

  PropertyRNA *prop;

  RNA_define_lib_overridable(true);

  prop = RNA_def_property(srna, "mask_constant", PROP_FLOAT, PROP_FACTOR);
  RNA_def_property_range(prop, -FLT_MAX, FLT_MAX);
  RNA_def_property_ui_range(prop, 0.0, 1.0, 1, -1);
  RNA_def_property_ui_text(
      prop, "Influence", "Global influence of current modifications on vgroup");
  RNA_def_property_update(prop, 0, "rna_Modifier_update");

  prop = RNA_def_property(srna, "mask_vertex_group", PROP_STRING, PROP_NONE);
  RNA_def_property_string_sdna(prop, nullptr, "mask_defgrp_name");
  RNA_def_property_ui_text(prop, "Mask Vertex Group", "Masking vertex group name");
  RNA_def_property_string_funcs(prop, nullptr, nullptr, mask_vgroup_setter);
  RNA_def_property_update(prop, 0, "rna_Modifier_update");

  prop = RNA_def_property(srna, "invert_mask_vertex_group", PROP_BOOLEAN, PROP_NONE);
  RNA_def_property_boolean_sdna(prop, nullptr, mask_flags, invert_vgroup_mask_flag);
  RNA_def_property_ui_text(prop, "Invert", "Invert vertex group mask influence");
  RNA_def_property_update(prop, 0, "rna_Modifier_update");

  prop = RNA_def_property(srna, "mask_texture", PROP_POINTER, PROP_NONE);
  RNA_def_property_ui_text(prop, "Masking Tex", "Masking texture");
  RNA_def_property_flag(prop, PROP_EDITABLE);
  RNA_def_property_update(prop, 0, "rna_Modifier_dependency_update");

  prop = RNA_def_property(srna, "mask_tex_use_channel", PROP_ENUM, PROP_NONE);
  RNA_def_property_enum_items(prop, weightvg_mask_tex_used_items);
  RNA_def_property_ui_text(prop, "Use Channel", "Which texture channel to use for masking");
  RNA_def_property_update(prop, 0, "rna_Modifier_update");

  prop = RNA_def_property(srna, "mask_tex_mapping", PROP_ENUM, PROP_NONE);
  RNA_def_property_enum_items(prop, weightvg_mask_tex_map_items);
  RNA_def_property_ui_text(prop,
                           "Texture Coordinates",
                           "Which texture coordinates "
                           "to use for mapping");
  RNA_def_property_update(prop, 0, "rna_Modifier_dependency_update");

  prop = RNA_def_property(srna, "mask_tex_uv_layer", PROP_STRING, PROP_NONE);
  RNA_def_property_string_sdna(prop, nullptr, "mask_tex_uvlayer_name");
  RNA_def_property_ui_text(prop, "UV Map", "UV map name");
  RNA_def_property_string_funcs(prop, nullptr, nullptr, mask_uvlayer_setter);
  RNA_def_property_update(prop, 0, "rna_Modifier_update");

  prop = RNA_def_property(srna, "mask_tex_map_object", PROP_POINTER, PROP_NONE);
  RNA_def_property_pointer_sdna(prop, nullptr, "mask_tex_map_obj");
  RNA_def_property_ui_text(prop,
                           "Texture Coordinate Object",
                           "Which object to take texture "
                           "coordinates from");
  RNA_def_property_flag(prop, PROP_EDITABLE | PROP_ID_SELF_CHECK);
  RNA_def_property_update(prop, 0, "rna_Modifier_dependency_update");

  prop = RNA_def_property(srna, "mask_tex_map_bone", PROP_STRING, PROP_NONE);
  RNA_def_property_string_sdna(prop, nullptr, "mask_tex_map_bone");
  RNA_def_property_ui_text(
      prop, "Texture Coordinate Bone", "Which bone to take texture coordinates from");
  RNA_def_property_update(prop, 0, "rna_Modifier_dependency_update");

  RNA_define_lib_overridable(false);
}

static void rna_def_modifier_weightvgedit(BlenderRNA *brna)
{
  static const EnumPropertyItem weightvg_edit_falloff_type_items[] = {
      {MOD_WVG_MAPPING_NONE, "LINEAR", ICON_LINCURVE, "Linear", "Null action"},
      {MOD_WVG_MAPPING_CURVE, "CURVE", ICON_RNDCURVE, "Custom Curve", ""},
      {MOD_WVG_MAPPING_SHARP, "SHARP", ICON_SHARPCURVE, "Sharp", ""},
      {MOD_WVG_MAPPING_SMOOTH, "SMOOTH", ICON_SMOOTHCURVE, "Smooth", ""},
      {MOD_WVG_MAPPING_ROOT, "ROOT", ICON_ROOTCURVE, "Root", ""},
      {MOD_WVG_MAPPING_SPHERE, "ICON_SPHERECURVE", ICON_SPHERECURVE, "Sphere", ""},
      {MOD_WVG_MAPPING_RANDOM, "RANDOM", ICON_RNDCURVE, "Random", ""},
      {MOD_WVG_MAPPING_STEP,
       "STEP",
       ICON_IPO_CONSTANT,
       "Median Step",
       "Map all values below 0.5 to 0.0, and all others to 1.0"},
      {0, nullptr, 0, nullptr, nullptr},
  };

  StructRNA *srna;
  PropertyRNA *prop;

  srna = RNA_def_struct(brna, "VertexWeightEditModifier", "Modifier");
  RNA_def_struct_ui_text(
      srna, "WeightVG Edit Modifier", "Edit the weights of vertices in a group");
  RNA_def_struct_sdna(srna, "WeightVGEditModifierData");
  RNA_def_struct_ui_icon(srna, ICON_MOD_VERTEX_WEIGHT);

  RNA_define_lib_overridable(true);

  prop = RNA_def_property(srna, "vertex_group", PROP_STRING, PROP_NONE);
  RNA_def_property_string_sdna(prop, nullptr, "defgrp_name");
  RNA_def_property_ui_text(prop, "Vertex Group", "Vertex group name");
  RNA_def_property_string_funcs(
      prop, nullptr, nullptr, "rna_WeightVGEditModifier_defgrp_name_set");
  RNA_def_property_update(prop, 0, "rna_Modifier_update");

  prop = RNA_def_property(srna, "falloff_type", PROP_ENUM, PROP_NONE);
  RNA_def_property_enum_items(prop, weightvg_edit_falloff_type_items);
  RNA_def_property_ui_text(prop, "Falloff Type", "How weights are mapped to their new values");
  RNA_def_property_translation_context(prop,
                                       BLT_I18NCONTEXT_ID_CURVE_LEGACY); /* Abusing id_curve :/ */
  RNA_def_property_update(prop, 0, "rna_Modifier_update");

  prop = RNA_def_property(srna, "invert_falloff", PROP_BOOLEAN, PROP_NONE);
  RNA_def_property_boolean_sdna(prop, nullptr, "edit_flags", MOD_WVG_INVERT_FALLOFF);
  RNA_def_property_ui_text(prop, "Invert Falloff", "Invert the resulting falloff weight");
  RNA_def_property_update(prop, 0, "rna_Modifier_update");

  prop = RNA_def_property(srna, "normalize", PROP_BOOLEAN, PROP_NONE);
  RNA_def_property_boolean_sdna(prop, nullptr, "edit_flags", MOD_WVG_EDIT_WEIGHTS_NORMALIZE);
  RNA_def_property_ui_text(
      prop,
      "Normalize Weights",
      "Normalize the resulting weights (otherwise they are only clamped within 0.0 to 1.0 range)");
  RNA_def_property_update(prop, 0, "rna_Modifier_update");

  prop = RNA_def_property(srna, "map_curve", PROP_POINTER, PROP_NONE);
  RNA_def_property_pointer_sdna(prop, nullptr, "cmap_curve");
  RNA_def_property_ui_text(prop, "Mapping Curve", "Custom mapping curve");
  RNA_def_property_update(prop, 0, "rna_Modifier_update");

  prop = RNA_def_property(srna, "use_add", PROP_BOOLEAN, PROP_NONE);
  RNA_def_property_boolean_sdna(prop, nullptr, "edit_flags", MOD_WVG_EDIT_ADD2VG);
  RNA_def_property_ui_text(prop,
                           "Group Add",
                           "Add vertices with weight over threshold "
                           "to vgroup");
  RNA_def_property_update(prop, 0, "rna_Modifier_update");

  prop = RNA_def_property(srna, "use_remove", PROP_BOOLEAN, PROP_NONE);
  RNA_def_property_boolean_sdna(prop, nullptr, "edit_flags", MOD_WVG_EDIT_REMFVG);
  RNA_def_property_ui_text(prop,
                           "Group Remove",
                           "Remove vertices with weight below threshold "
                           "from vgroup");
  RNA_def_property_update(prop, 0, "rna_Modifier_update");

  prop = RNA_def_property(srna, "default_weight", PROP_FLOAT, PROP_FACTOR);
  RNA_def_property_range(prop, 0.0, 1.0f);
  RNA_def_property_ui_range(prop, 0.0, 1.0, 1, -1);
  RNA_def_property_ui_text(prop,
                           "Default Weight",
                           "Default weight a vertex will have if "
                           "it is not in the vgroup");
  RNA_def_property_update(prop, 0, "rna_Modifier_update");

  prop = RNA_def_property(srna, "add_threshold", PROP_FLOAT, PROP_NONE);
  RNA_def_property_float_sdna(prop, nullptr, "add_threshold");
  RNA_def_property_range(prop, -1000.0, 1000.0);
  RNA_def_property_ui_range(prop, 0.0, 1.0, 1, -1);
  RNA_def_property_ui_text(prop,
                           "Add Threshold",
                           "Lower (inclusive) bound for a vertex's weight "
                           "to be added to the vgroup");
  RNA_def_property_update(prop, 0, "rna_Modifier_update");

  prop = RNA_def_property(srna, "remove_threshold", PROP_FLOAT, PROP_NONE);
  RNA_def_property_float_sdna(prop, nullptr, "rem_threshold");
  RNA_def_property_range(prop, -1000.0, 1000.0);
  RNA_def_property_ui_range(prop, 0.0, 1.0, 1, -1);
  RNA_def_property_ui_text(prop,
                           "Remove Threshold",
                           "Upper (inclusive) bound for a vertex's weight "
                           "to be removed from the vgroup");
  RNA_def_property_update(prop, 0, "rna_Modifier_update");

  RNA_define_lib_overridable(false);

  /* Common masking properties. */
  rna_def_modifier_weightvg_mask(brna,
                                 srna,
                                 "edit_flags",
                                 MOD_WVG_EDIT_INVERT_VGROUP_MASK,
                                 "rna_WeightVGEditModifier_mask_defgrp_name_set",
                                 "rna_WeightVGEditModifier_mask_tex_uvlayer_name_set");
}

static void rna_def_modifier_weightvgmix(BlenderRNA *brna)
{
  static const EnumPropertyItem weightvg_mix_modes_items[] = {
      {MOD_WVG_MIX_SET, "SET", 0, "Replace", "Replace VGroup A's weights by VGroup B's ones"},
      {MOD_WVG_MIX_ADD, "ADD", 0, "Add", "Add VGroup B's weights to VGroup A's ones"},
      {MOD_WVG_MIX_SUB, "SUB", 0, "Subtract", "Subtract VGroup B's weights from VGroup A's ones"},
      {MOD_WVG_MIX_MUL, "MUL", 0, "Multiply", "Multiply VGroup A's weights by VGroup B's ones"},
      {MOD_WVG_MIX_DIV, "DIV", 0, "Divide", "Divide VGroup A's weights by VGroup B's ones"},
      {MOD_WVG_MIX_DIF,
       "DIF",
       0,
       "Difference",
       "Difference between VGroup A's and VGroup B's weights"},
      {MOD_WVG_MIX_AVG, "AVG", 0, "Average", "Average value of VGroup A's and VGroup B's weights"},
      {MOD_WVG_MIX_MIN, "MIN", 0, "Minimum", "Minimum of VGroup A's and VGroup B's weights"},
      {MOD_WVG_MIX_MAX, "MAX", 0, "Maximum", "Maximum of VGroup A's and VGroup B's weights"},
      {0, nullptr, 0, nullptr, nullptr},
  };

  static const EnumPropertyItem weightvg_mix_set_items[] = {
      {MOD_WVG_SET_ALL, "ALL", 0, "All", "Affect all vertices (might add some to VGroup A)"},
      {MOD_WVG_SET_A, "A", 0, "VGroup A", "Affect vertices in VGroup A"},
      {MOD_WVG_SET_B,
       "B",
       0,
       "VGroup B",
       "Affect vertices in VGroup B (might add some to VGroup A)"},
      {MOD_WVG_SET_OR,
       "OR",
       0,
       "VGroup A or B",
       "Affect vertices in at least one of both VGroups (might add some to VGroup A)"},
      {MOD_WVG_SET_AND, "AND", 0, "VGroup A and B", "Affect vertices in both groups"},
      {0, nullptr, 0, nullptr, nullptr},
  };

  StructRNA *srna;
  PropertyRNA *prop;

  srna = RNA_def_struct(brna, "VertexWeightMixModifier", "Modifier");
  RNA_def_struct_ui_text(srna, "WeightVG Mix Modifier", "Mix the weights of two vertex groups");
  RNA_def_struct_sdna(srna, "WeightVGMixModifierData");
  RNA_def_struct_ui_icon(srna, ICON_MOD_VERTEX_WEIGHT);

  RNA_define_lib_overridable(true);

  prop = RNA_def_property(srna, "vertex_group_a", PROP_STRING, PROP_NONE);
  RNA_def_property_string_sdna(prop, nullptr, "defgrp_name_a");
  RNA_def_property_ui_text(prop, "Vertex Group A", "First vertex group name");
  RNA_def_property_string_funcs(
      prop, nullptr, nullptr, "rna_WeightVGMixModifier_defgrp_name_a_set");
  RNA_def_property_update(prop, 0, "rna_Modifier_update");

  prop = RNA_def_property(srna, "vertex_group_b", PROP_STRING, PROP_NONE);
  RNA_def_property_string_sdna(prop, nullptr, "defgrp_name_b");
  RNA_def_property_ui_text(prop, "Vertex Group B", "Second vertex group name");
  RNA_def_property_string_funcs(
      prop, nullptr, nullptr, "rna_WeightVGMixModifier_defgrp_name_b_set");
  RNA_def_property_update(prop, 0, "rna_Modifier_update");

  prop = RNA_def_property(srna, "invert_vertex_group_a", PROP_BOOLEAN, PROP_NONE);
  RNA_def_property_boolean_sdna(prop, nullptr, "flag", MOD_WVG_MIX_INVERT_VGROUP_A);
  RNA_def_property_ui_text(prop, "Invert Weights A", "Invert the influence of vertex group A");
  RNA_def_property_update(prop, 0, "rna_Modifier_update");

  prop = RNA_def_property(srna, "invert_vertex_group_b", PROP_BOOLEAN, PROP_NONE);
  RNA_def_property_boolean_sdna(prop, nullptr, "flag", MOD_WVG_MIX_INVERT_VGROUP_B);
  RNA_def_property_ui_text(prop, "Invert Weights B", "Invert the influence of vertex group B");
  RNA_def_property_update(prop, 0, "rna_Modifier_update");

  prop = RNA_def_property(srna, "default_weight_a", PROP_FLOAT, PROP_FACTOR);
  RNA_def_property_range(prop, 0.0, 1.0f);
  RNA_def_property_ui_range(prop, 0.0, 1.0, 1, -1);
  RNA_def_property_ui_text(prop,
                           "Default Weight A",
                           "Default weight a vertex will have if "
                           "it is not in the first A vgroup");
  RNA_def_property_update(prop, 0, "rna_Modifier_update");

  prop = RNA_def_property(srna, "default_weight_b", PROP_FLOAT, PROP_FACTOR);
  RNA_def_property_range(prop, 0.0, 1.0f);
  RNA_def_property_ui_range(prop, 0.0, 1.0, 1, -1);
  RNA_def_property_ui_text(prop,
                           "Default Weight B",
                           "Default weight a vertex will have if "
                           "it is not in the second B vgroup");
  RNA_def_property_update(prop, 0, "rna_Modifier_update");

  prop = RNA_def_property(srna, "mix_mode", PROP_ENUM, PROP_NONE);
  RNA_def_property_enum_items(prop, weightvg_mix_modes_items);
  RNA_def_property_ui_text(prop,
                           "Mix Mode",
                           "How weights from vgroup B affect weights "
                           "of vgroup A");
  RNA_def_property_update(prop, 0, "rna_Modifier_update");

  prop = RNA_def_property(srna, "mix_set", PROP_ENUM, PROP_NONE);
  RNA_def_property_enum_items(prop, weightvg_mix_set_items);
  RNA_def_property_ui_text(prop, "Vertex Set", "Which vertices should be affected");
  RNA_def_property_update(prop, 0, "rna_Modifier_update");

  prop = RNA_def_property(srna, "normalize", PROP_BOOLEAN, PROP_NONE);
  RNA_def_property_boolean_sdna(prop, nullptr, "flag", MOD_WVG_MIX_WEIGHTS_NORMALIZE);
  RNA_def_property_ui_text(
      prop,
      "Normalize Weights",
      "Normalize the resulting weights (otherwise they are only clamped within 0.0 to 1.0 range)");
  RNA_def_property_update(prop, 0, "rna_Modifier_update");

  RNA_define_lib_overridable(false);

  /* Common masking properties. */
  rna_def_modifier_weightvg_mask(brna,
                                 srna,
                                 "flag",
                                 MOD_WVG_MIX_INVERT_VGROUP_MASK,
                                 "rna_WeightVGMixModifier_mask_defgrp_name_set",
                                 "rna_WeightVGMixModifier_mask_tex_uvlayer_name_set");
}

static void rna_def_modifier_weightvgproximity(BlenderRNA *brna)
{
  static const EnumPropertyItem weightvg_proximity_modes_items[] = {
      {MOD_WVG_PROXIMITY_OBJECT,
       "OBJECT",
       0,
       "Object",
       "Use distance between affected and target objects"},
      {MOD_WVG_PROXIMITY_GEOMETRY,
       "GEOMETRY",
       0,
       "Geometry",
       "Use distance between affected object's vertices and target "
       "object, or target object's geometry"},
      {0, nullptr, 0, nullptr, nullptr},
  };

  static const EnumPropertyItem proximity_geometry_items[] = {
      {MOD_WVG_PROXIMITY_GEOM_VERTS, "VERTEX", 0, "Vertex", "Compute distance to nearest vertex"},
      {MOD_WVG_PROXIMITY_GEOM_EDGES, "EDGE", 0, "Edge", "Compute distance to nearest edge"},
      {MOD_WVG_PROXIMITY_GEOM_FACES, "FACE", 0, "Face", "Compute distance to nearest face"},
      {0, nullptr, 0, nullptr, nullptr},
  };

  static const EnumPropertyItem weightvg_proximity_falloff_type_items[] = {
      {MOD_WVG_MAPPING_NONE, "LINEAR", ICON_LINCURVE, "Linear", "Null action"},
      {MOD_WVG_MAPPING_CURVE, "CURVE", ICON_RNDCURVE, "Custom Curve", ""},
      {MOD_WVG_MAPPING_SHARP, "SHARP", ICON_SHARPCURVE, "Sharp", ""},
      {MOD_WVG_MAPPING_SMOOTH, "SMOOTH", ICON_SMOOTHCURVE, "Smooth", ""},
      {MOD_WVG_MAPPING_ROOT, "ROOT", ICON_ROOTCURVE, "Root", ""},
      {MOD_WVG_MAPPING_SPHERE, "ICON_SPHERECURVE", ICON_SPHERECURVE, "Sphere", ""},
      {MOD_WVG_MAPPING_RANDOM, "RANDOM", ICON_RNDCURVE, "Random", ""},
      {MOD_WVG_MAPPING_STEP,
       "STEP",
       ICON_IPO_CONSTANT,
       "Median Step",
       "Map all values below 0.5 to 0.0, and all others to 1.0"},
      {0, nullptr, 0, nullptr, nullptr},
  };

  StructRNA *srna;
  PropertyRNA *prop;

  srna = RNA_def_struct(brna, "VertexWeightProximityModifier", "Modifier");
  RNA_def_struct_ui_text(srna,
                         "WeightVG Proximity Modifier",
                         "Set the weights of vertices in a group from a target object's "
                         "distance");
  RNA_def_struct_sdna(srna, "WeightVGProximityModifierData");
  RNA_def_struct_ui_icon(srna, ICON_MOD_VERTEX_WEIGHT);

  RNA_define_lib_overridable(true);

  prop = RNA_def_property(srna, "vertex_group", PROP_STRING, PROP_NONE);
  RNA_def_property_string_sdna(prop, nullptr, "defgrp_name");
  RNA_def_property_ui_text(prop, "Vertex Group", "Vertex group name");
  RNA_def_property_string_funcs(
      prop, nullptr, nullptr, "rna_WeightVGProximityModifier_defgrp_name_set");
  RNA_def_property_update(prop, 0, "rna_Modifier_update");

  prop = RNA_def_property(srna, "proximity_mode", PROP_ENUM, PROP_NONE);
  RNA_def_property_enum_items(prop, weightvg_proximity_modes_items);
  RNA_def_property_enum_default(prop, MOD_WVG_PROXIMITY_GEOMETRY);
  RNA_def_property_ui_text(prop, "Proximity Mode", "Which distances to target object to use");
  RNA_def_property_update(prop, 0, "rna_Modifier_update");

  prop = RNA_def_property(srna, "proximity_geometry", PROP_ENUM, PROP_NONE);
  RNA_def_property_enum_sdna(prop, nullptr, "proximity_flags");
  RNA_def_property_enum_items(prop, proximity_geometry_items);
  RNA_def_property_flag(prop, PROP_ENUM_FLAG); /* important to run before default set */
  RNA_def_property_enum_default(prop, MOD_WVG_PROXIMITY_GEOM_FACES);
  RNA_def_property_ui_text(prop,
                           "Proximity Geometry",
                           "Use the shortest computed distance to target object's geometry "
                           "as weight");
  RNA_def_property_update(prop, 0, "rna_Modifier_update");

  prop = RNA_def_property(srna, "target", PROP_POINTER, PROP_NONE);
  RNA_def_property_pointer_sdna(prop, nullptr, "proximity_ob_target");
  RNA_def_property_ui_text(prop, "Target Object", "Object to calculate vertices distances from");
  RNA_def_property_flag(prop, PROP_EDITABLE | PROP_ID_SELF_CHECK);
  RNA_def_property_update(prop, 0, "rna_Modifier_dependency_update");

  prop = RNA_def_property(srna, "min_dist", PROP_FLOAT, PROP_DISTANCE);
  RNA_def_property_range(prop, 0.0, FLT_MAX);
  RNA_def_property_ui_range(prop, 0.0, 1000.0, 10, -1);
  RNA_def_property_ui_text(prop, "Lowest", "Distance mapping to weight 0.0");
  RNA_def_property_update(prop, 0, "rna_Modifier_update");

  prop = RNA_def_property(srna, "max_dist", PROP_FLOAT, PROP_DISTANCE);
  RNA_def_property_range(prop, 0.0, FLT_MAX);
  RNA_def_property_ui_range(prop, 0.0, 1000.0, 10, -1);
  RNA_def_property_ui_text(prop, "Highest", "Distance mapping to weight 1.0");
  RNA_def_property_update(prop, 0, "rna_Modifier_update");

  prop = RNA_def_property(srna, "falloff_type", PROP_ENUM, PROP_NONE);
  RNA_def_property_enum_items(prop, weightvg_proximity_falloff_type_items);
  RNA_def_property_ui_text(prop, "Falloff Type", "How weights are mapped to their new values");
  RNA_def_property_translation_context(prop,
                                       BLT_I18NCONTEXT_ID_CURVE_LEGACY); /* Abusing id_curve :/ */
  RNA_def_property_update(prop, 0, "rna_Modifier_update");

  prop = RNA_def_property(srna, "invert_falloff", PROP_BOOLEAN, PROP_NONE);
  RNA_def_property_boolean_sdna(
      prop, nullptr, "proximity_flags", MOD_WVG_PROXIMITY_INVERT_FALLOFF);
  RNA_def_property_ui_text(prop, "Invert Falloff", "Invert the resulting falloff weight");
  RNA_def_property_update(prop, 0, "rna_Modifier_update");

  prop = RNA_def_property(srna, "normalize", PROP_BOOLEAN, PROP_NONE);
  RNA_def_property_boolean_sdna(
      prop, nullptr, "proximity_flags", MOD_WVG_PROXIMITY_WEIGHTS_NORMALIZE);
  RNA_def_property_ui_text(
      prop,
      "Normalize Weights",
      "Normalize the resulting weights (otherwise they are only clamped within 0.0 to 1.0 range)");
  RNA_def_property_update(prop, 0, "rna_Modifier_update");

  prop = RNA_def_property(srna, "map_curve", PROP_POINTER, PROP_NONE);
  RNA_def_property_pointer_sdna(prop, nullptr, "cmap_curve");
  RNA_def_property_ui_text(prop, "Mapping Curve", "Custom mapping curve");
  RNA_def_property_update(prop, 0, "rna_Modifier_update");

  RNA_define_lib_overridable(false);

  /* Common masking properties. */
  rna_def_modifier_weightvg_mask(brna,
                                 srna,
                                 "proximity_flags",
                                 MOD_WVG_PROXIMITY_INVERT_VGROUP_MASK,
                                 "rna_WeightVGProximityModifier_mask_defgrp_name_set",
                                 "rna_WeightVGProximityModifier_mask_tex_uvlayer_name_set");
}

static void rna_def_modifier_remesh(BlenderRNA *brna)
{
  static const EnumPropertyItem mode_items[] = {
      {MOD_REMESH_CENTROID, "BLOCKS", 0, "Blocks", "Output a blocky surface with no smoothing"},
      {MOD_REMESH_MASS_POINT,
       "SMOOTH",
       0,
       "Smooth",
       "Output a smooth surface with no sharp-features detection"},
      {MOD_REMESH_SHARP_FEATURES,
       "SHARP",
       0,
       "Sharp",
       "Output a surface that reproduces sharp edges and corners from the input mesh"},
      {MOD_REMESH_VOXEL,
       "VOXEL",
       0,
       "Voxel",
       "Output a mesh corresponding to the volume of the original mesh"},
      {0, nullptr, 0, nullptr, nullptr},
  };

  StructRNA *srna;
  PropertyRNA *prop;

  srna = RNA_def_struct(brna, "RemeshModifier", "Modifier");
  RNA_def_struct_ui_text(
      srna,
      "Remesh Modifier",
      "Generate a new surface with regular topology that follows the shape of the input mesh");
  RNA_def_struct_sdna(srna, "RemeshModifierData");
  RNA_def_struct_ui_icon(srna, ICON_MOD_REMESH);

  RNA_define_lib_overridable(true);

  prop = RNA_def_property(srna, "mode", PROP_ENUM, PROP_NONE);
  RNA_def_property_enum_items(prop, mode_items);
  RNA_def_property_ui_text(prop, "Mode", "");
  RNA_def_property_update(prop, 0, "rna_Modifier_update");

  prop = RNA_def_property(srna, "scale", PROP_FLOAT, PROP_NONE);
  RNA_def_property_ui_range(prop, 0, 0.99, 0.01, 3);
  RNA_def_property_range(prop, 0, 0.99);
  RNA_def_property_ui_text(
      prop, "Scale", "The ratio of the largest dimension of the model over the size of the grid");
  RNA_def_property_update(prop, 0, "rna_Modifier_update");

  prop = RNA_def_property(srna, "threshold", PROP_FLOAT, PROP_NONE);
  RNA_def_property_ui_range(prop, 0, 1, 0.1, 3);
  RNA_def_property_range(prop, 0, 1);
  RNA_def_property_ui_text(
      prop,
      "Threshold",
      "If removing disconnected pieces, minimum size of components to preserve as a ratio "
      "of the number of polygons in the largest component");
  RNA_def_property_update(prop, 0, "rna_Modifier_update");

  prop = RNA_def_property(srna, "octree_depth", PROP_INT, PROP_NONE);
  RNA_def_property_int_sdna(prop, nullptr, "depth");
  RNA_def_property_range(prop, 1, 24);
  RNA_def_property_ui_range(prop, 1, 12, 1, 3);
  RNA_def_property_ui_text(
      prop, "Octree Depth", "Resolution of the octree; higher values give finer details");
  RNA_def_property_update(prop, 0, "rna_Modifier_update");

  prop = RNA_def_property(srna, "sharpness", PROP_FLOAT, PROP_NONE);
  RNA_def_property_float_sdna(prop, nullptr, "hermite_num");
  RNA_def_property_ui_range(prop, 0, 2, 0.1, 3);
  RNA_def_property_ui_text(
      prop,
      "Sharpness",
      "Tolerance for outliers; lower values filter noise while higher values will reproduce "
      "edges closer to the input");
  RNA_def_property_update(prop, 0, "rna_Modifier_update");

  prop = RNA_def_property(srna, "voxel_size", PROP_FLOAT, PROP_DISTANCE);
  RNA_def_property_float_sdna(prop, nullptr, "voxel_size");
  RNA_def_property_range(prop, 0.0001f, FLT_MAX);
  RNA_def_property_ui_range(prop, 0.0001, 2, 0.1, 3);
  RNA_def_property_ui_scale_type(prop, PROP_SCALE_LOG);
  RNA_def_property_ui_text(prop,
                           "Voxel Size",
                           "Size of the voxel in object space used for volume evaluation. Lower "
                           "values preserve finer details");
  RNA_def_property_update(prop, 0, "rna_Modifier_update");

  prop = RNA_def_property(srna, "adaptivity", PROP_FLOAT, PROP_DISTANCE);
  RNA_def_property_float_sdna(prop, nullptr, "adaptivity");
  RNA_def_property_ui_range(prop, 0, 1, 0.1, 3);
  RNA_def_property_ui_text(
      prop,
      "Adaptivity",
      "Reduces the final face count by simplifying geometry where detail is not needed, "
      "generating triangles. A value greater than 0 disables Fix Poles");
  RNA_def_property_update(prop, 0, "rna_Modifier_update");

  prop = RNA_def_property(srna, "use_remove_disconnected", PROP_BOOLEAN, PROP_NONE);
  RNA_def_property_boolean_sdna(prop, nullptr, "flag", MOD_REMESH_FLOOD_FILL);
  RNA_def_property_ui_text(prop, "Remove Disconnected", "");
  RNA_def_property_update(prop, 0, "rna_Modifier_update");

  prop = RNA_def_property(srna, "use_smooth_shade", PROP_BOOLEAN, PROP_NONE);
  RNA_def_property_boolean_sdna(prop, nullptr, "flag", MOD_REMESH_SMOOTH_SHADING);
  RNA_def_property_ui_text(
      prop, "Smooth Shading", "Output faces with smooth shading rather than flat shaded");
  RNA_def_property_update(prop, 0, "rna_Modifier_update");

  RNA_define_lib_overridable(false);
}

static void rna_def_modifier_ocean(BlenderRNA *brna)
{
  StructRNA *srna;
  PropertyRNA *prop;

  static const EnumPropertyItem geometry_items[] = {
    {MOD_OCEAN_GEOM_GENERATE,
     "GENERATE",
     0,
     "Generate",
     "Generate ocean surface geometry at the specified resolution"},
    {MOD_OCEAN_GEOM_DISPLACE,
     "DISPLACE",
     0,
     "Displace",
     "Displace existing geometry according to simulation"},
#  if 0
    {MOD_OCEAN_GEOM_SIM_ONLY,
     "SIM_ONLY",
     0,
     "Sim Only",
     "Leaves geometry unchanged, but still runs simulation (to be used from texture)"},
#  endif
    {0, nullptr, 0, nullptr, nullptr},
  };

  static const EnumPropertyItem spectrum_items[] = {
      {MOD_OCEAN_SPECTRUM_PHILLIPS,
       "PHILLIPS",
       0,
       "Turbulent Ocean",
       "Use for turbulent seas with foam"},
      {MOD_OCEAN_SPECTRUM_PIERSON_MOSKOWITZ,
       "PIERSON_MOSKOWITZ",
       0,
       "Established Ocean",
       "Use for a large area, established ocean (Pierson-Moskowitz method)"},
      {MOD_OCEAN_SPECTRUM_JONSWAP,
       "JONSWAP",
       0,
       "Established Ocean (Sharp Peaks)",
       "Use for established oceans ('JONSWAP', Pierson-Moskowitz method) with peak sharpening"},
      {MOD_OCEAN_SPECTRUM_TEXEL_MARSEN_ARSLOE,
       "TEXEL_MARSEN_ARSLOE",
       0,
       "Shallow Water",
       "Use for shallow water ('JONSWAP', 'TMA' - Texel-Marsen-Arsloe method)"},
      {0, nullptr, 0, nullptr, nullptr},
  };

  srna = RNA_def_struct(brna, "OceanModifier", "Modifier");
  RNA_def_struct_ui_text(srna, "Ocean Modifier", "Simulate an ocean surface");
  RNA_def_struct_sdna(srna, "OceanModifierData");
  RNA_def_struct_ui_icon(srna, ICON_MOD_OCEAN);

  RNA_define_lib_overridable(true);

  prop = RNA_def_property(srna, "geometry_mode", PROP_ENUM, PROP_NONE);
  RNA_def_property_enum_sdna(prop, nullptr, "geometry_mode");
  RNA_def_property_enum_items(prop, geometry_items);
  RNA_def_property_ui_text(prop, "Geometry", "Method of modifying geometry");
  RNA_def_property_update(prop, 0, "rna_Modifier_update");

  prop = RNA_def_property(srna, "size", PROP_FLOAT, PROP_UNSIGNED);
  RNA_def_property_float_sdna(prop, nullptr, "size");
  RNA_def_property_ui_text(
      prop, "Size", "Surface scale factor (does not affect the height of the waves)");
  RNA_def_property_ui_range(prop, -FLT_MAX, FLT_MAX, 1, -1);
  RNA_def_property_update(prop, 0, "rna_Modifier_update");

  prop = RNA_def_property(srna, "repeat_x", PROP_INT, PROP_UNSIGNED);
  RNA_def_property_int_sdna(prop, nullptr, "repeat_x");
  RNA_def_property_clear_flag(prop, PROP_ANIMATABLE);
  RNA_def_property_range(prop, 1, 1024);
  RNA_def_property_ui_range(prop, 1, 100, 1, -1);
  RNA_def_property_ui_text(prop, "Repeat X", "Repetitions of the generated surface in X");
  RNA_def_property_update(prop, 0, "rna_Modifier_update");

  prop = RNA_def_property(srna, "repeat_y", PROP_INT, PROP_UNSIGNED);
  RNA_def_property_int_sdna(prop, nullptr, "repeat_y");
  RNA_def_property_clear_flag(prop, PROP_ANIMATABLE);
  RNA_def_property_range(prop, 1, 1024);
  RNA_def_property_ui_range(prop, 1, 100, 1, -1);
  RNA_def_property_ui_text(prop, "Repeat Y", "Repetitions of the generated surface in Y");
  RNA_def_property_update(prop, 0, "rna_Modifier_update");

  prop = RNA_def_property(srna, "use_normals", PROP_BOOLEAN, PROP_NONE);
  RNA_def_property_boolean_sdna(prop, nullptr, "flag", MOD_OCEAN_GENERATE_NORMALS);
  RNA_def_property_clear_flag(prop, PROP_ANIMATABLE);
  RNA_def_property_ui_text(
      prop,
      "Generate Normals",
      "Output normals for bump mapping - disabling can speed up performance if it's not needed");
  RNA_def_property_update(prop, 0, "rna_OceanModifier_init_update");

  prop = RNA_def_property(srna, "use_foam", PROP_BOOLEAN, PROP_NONE);
  RNA_def_property_boolean_sdna(prop, nullptr, "flag", MOD_OCEAN_GENERATE_FOAM);
  RNA_def_property_clear_flag(prop, PROP_ANIMATABLE);
  RNA_def_property_ui_text(prop, "Generate Foam", "Generate foam mask as a vertex color channel");
  RNA_def_property_update(prop, 0, "rna_OceanModifier_init_update");

  prop = RNA_def_property(srna, "use_spray", PROP_BOOLEAN, PROP_NONE);
  RNA_def_property_boolean_sdna(prop, nullptr, "flag", MOD_OCEAN_GENERATE_SPRAY);
  RNA_def_property_clear_flag(prop, PROP_ANIMATABLE);
  RNA_def_property_ui_text(
      prop, "Generate Spray Map", "Generate map of spray direction as a vertex color channel");
  RNA_def_property_update(prop, 0, "rna_OceanModifier_init_update");

  prop = RNA_def_property(srna, "invert_spray", PROP_BOOLEAN, PROP_NONE);
  RNA_def_property_boolean_sdna(prop, nullptr, "flag", MOD_OCEAN_INVERT_SPRAY);
  RNA_def_property_clear_flag(prop, PROP_ANIMATABLE);
  RNA_def_property_ui_text(prop, "Invert Spray", "Invert the spray direction map");
  RNA_def_property_update(prop, 0, "rna_OceanModifier_init_update");

  prop = RNA_def_property(srna, "spray_layer_name", PROP_STRING, PROP_NONE);
  RNA_def_property_string_sdna(prop, nullptr, "spraylayername");
  RNA_def_property_clear_flag(prop, PROP_ANIMATABLE);
  RNA_def_property_ui_text(
      prop, "Spray Map", "Name of the vertex color layer used for the spray direction map");
  RNA_def_property_update(prop, 0, "rna_OceanModifier_init_update");

  prop = RNA_def_property(srna, "resolution", PROP_INT, PROP_UNSIGNED);
  RNA_def_property_int_sdna(prop, nullptr, "resolution");
  RNA_def_property_clear_flag(prop, PROP_ANIMATABLE);
  RNA_def_property_range(prop, 1, 1024);
  RNA_def_property_ui_range(prop, 1, 32, 1, -1);
  RNA_def_property_ui_text(
      prop, "Render Resolution", "Resolution of the generated surface for rendering and baking");
  RNA_def_property_update(prop, 0, "rna_OceanModifier_init_update");

  prop = RNA_def_property(srna, "viewport_resolution", PROP_INT, PROP_UNSIGNED);
  RNA_def_property_int_sdna(prop, nullptr, "viewport_resolution");
  RNA_def_property_clear_flag(prop, PROP_ANIMATABLE);
  RNA_def_property_range(prop, 1, 1024);
  RNA_def_property_ui_range(prop, 1, 32, 1, -1);
  RNA_def_property_ui_text(
      prop, "Viewport Resolution", "Viewport resolution of the generated surface");
  RNA_def_property_update(prop, 0, "rna_OceanModifier_init_update");

  prop = RNA_def_property(srna, "spatial_size", PROP_INT, PROP_NONE);
  RNA_def_property_int_sdna(prop, nullptr, "spatial_size");
  RNA_def_property_ui_range(prop, 1, 512, 2, -1);
  RNA_def_property_clear_flag(prop, PROP_ANIMATABLE);
  RNA_def_property_ui_text(
      prop,
      "Spatial Size",
      "Size of the simulation domain (in meters), and of the generated geometry (in BU)");
  RNA_def_property_update(prop, 0, "rna_OceanModifier_init_update");

  prop = RNA_def_property(srna, "wind_velocity", PROP_FLOAT, PROP_VELOCITY);
  RNA_def_property_float_sdna(prop, nullptr, "wind_velocity");
  RNA_def_property_clear_flag(prop, PROP_ANIMATABLE);
  RNA_def_property_ui_text(prop, "Wind Velocity", "Wind speed");
  RNA_def_property_update(prop, 0, "rna_OceanModifier_init_update");

  prop = RNA_def_property(srna, "damping", PROP_FLOAT, PROP_FACTOR);
  RNA_def_property_float_sdna(prop, nullptr, "damp");
  RNA_def_property_clear_flag(prop, PROP_ANIMATABLE);
  RNA_def_property_ui_text(
      prop, "Damping", "Damp reflected waves going in opposite direction to the wind");
  RNA_def_property_update(prop, 0, "rna_OceanModifier_init_update");

  prop = RNA_def_property(srna, "wave_scale_min", PROP_FLOAT, PROP_DISTANCE);
  RNA_def_property_float_sdna(prop, nullptr, "smallest_wave");
  RNA_def_property_clear_flag(prop, PROP_ANIMATABLE);
  RNA_def_property_range(prop, 0.0, FLT_MAX);
  RNA_def_property_ui_text(prop, "Smallest Wave", "Shortest allowed wavelength");
  RNA_def_property_update(prop, 0, "rna_OceanModifier_init_update");

  prop = RNA_def_property(srna, "wave_alignment", PROP_FLOAT, PROP_UNSIGNED);
  RNA_def_property_float_sdna(prop, nullptr, "wave_alignment");
  RNA_def_property_clear_flag(prop, PROP_ANIMATABLE);
  RNA_def_property_range(prop, 0.0, 1.0);
  RNA_def_property_ui_text(prop, "Wave Alignment", "How much the waves are aligned to each other");
  RNA_def_property_update(prop, 0, "rna_OceanModifier_init_update");

  prop = RNA_def_property(srna, "wave_direction", PROP_FLOAT, PROP_ANGLE);
  RNA_def_property_float_sdna(prop, nullptr, "wave_direction");
  RNA_def_property_clear_flag(prop, PROP_ANIMATABLE);
  RNA_def_property_ui_text(
      prop, "Wave Direction", "Main direction of the waves when they are (partially) aligned");
  RNA_def_property_update(prop, 0, "rna_OceanModifier_init_update");

  prop = RNA_def_property(srna, "wave_scale", PROP_FLOAT, PROP_UNSIGNED);
  RNA_def_property_float_sdna(prop, nullptr, "wave_scale");
  RNA_def_property_ui_text(prop, "Wave Scale", "Scale of the displacement effect");
  RNA_def_property_update(prop, 0, "rna_Modifier_update");

  prop = RNA_def_property(srna, "depth", PROP_FLOAT, PROP_DISTANCE);
  RNA_def_property_float_sdna(prop, nullptr, "depth");
  RNA_def_property_clear_flag(prop, PROP_ANIMATABLE);
  RNA_def_property_ui_text(prop, "Depth", "Depth of the solid ground below the water surface");
  RNA_def_property_ui_range(prop, 0, 250, 1, -1);
  RNA_def_property_update(prop, 0, "rna_OceanModifier_init_update");

  prop = RNA_def_property(srna, "foam_coverage", PROP_FLOAT, PROP_NONE);
  RNA_def_property_float_sdna(prop, nullptr, "foam_coverage");
  RNA_def_property_ui_text(prop, "Foam Coverage", "Amount of generated foam");
  RNA_def_property_update(prop, 0, "rna_Modifier_update");

  prop = RNA_def_property(srna, "bake_foam_fade", PROP_FLOAT, PROP_UNSIGNED);
  RNA_def_property_float_sdna(prop, nullptr, "foam_fade");
  RNA_def_property_clear_flag(prop, PROP_ANIMATABLE);
  RNA_def_property_ui_text(
      prop, "Foam Fade", "How much foam accumulates over time (baked ocean only)");
  RNA_def_property_ui_range(prop, 0.0, 10.0, 1, -1);
  RNA_def_property_update(prop, 0, nullptr);

  prop = RNA_def_property(srna, "foam_layer_name", PROP_STRING, PROP_NONE);
  RNA_def_property_string_sdna(prop, nullptr, "foamlayername");
  RNA_def_property_ui_text(
      prop, "Foam Layer Name", "Name of the vertex color layer used for foam");
  RNA_def_property_update(prop, 0, "rna_Modifier_update");

  prop = RNA_def_property(srna, "choppiness", PROP_FLOAT, PROP_UNSIGNED);
  RNA_def_property_float_sdna(prop, nullptr, "chop_amount");
  RNA_def_property_ui_text(
      prop,
      "Choppiness",
      "Choppiness of the wave's crest (adds some horizontal component to the displacement)");
  RNA_def_property_ui_range(prop, 0.0, 4.0, 3, -1);
  RNA_def_property_float_funcs(prop, nullptr, "rna_OceanModifier_ocean_chop_set", nullptr);
  RNA_def_property_update(prop, 0, "rna_Modifier_update");

  prop = RNA_def_property(srna, "time", PROP_FLOAT, PROP_UNSIGNED);
  RNA_def_property_float_sdna(prop, nullptr, "time");
  RNA_def_property_ui_text(prop, "Time", "Current time of the simulation");
  RNA_def_property_ui_range(prop, -FLT_MAX, FLT_MAX, 1, -1);
  RNA_def_property_update(prop, 0, "rna_Modifier_update");

  prop = RNA_def_property(srna, "spectrum", PROP_ENUM, PROP_NONE);
  RNA_def_property_enum_sdna(prop, nullptr, "spectrum");
  RNA_def_property_clear_flag(prop, PROP_ANIMATABLE);
  RNA_def_property_enum_items(prop, spectrum_items);
  RNA_def_property_ui_text(prop, "Spectrum", "Spectrum to use");
  RNA_def_property_update(prop, 0, "rna_OceanModifier_init_update");

  prop = RNA_def_property(srna, "fetch_jonswap", PROP_FLOAT, PROP_UNSIGNED);
  RNA_def_property_float_sdna(prop, nullptr, "fetch_jonswap");
  RNA_def_property_clear_flag(prop, PROP_ANIMATABLE);
  RNA_def_property_range(prop, 0.0, FLT_MAX);
  RNA_def_property_ui_text(
      prop,
      "Fetch",
      "This is the distance from a lee shore, "
      "called the fetch, or the distance over which the wind blows with constant velocity. "
      "Used by 'JONSWAP' and 'TMA' models");
  RNA_def_property_update(prop, 0, "rna_OceanModifier_init_update");

  prop = RNA_def_property(srna, "sharpen_peak_jonswap", PROP_FLOAT, PROP_UNSIGNED);
  RNA_def_property_float_sdna(prop, nullptr, "sharpen_peak_jonswap");
  RNA_def_property_clear_flag(prop, PROP_ANIMATABLE);
  RNA_def_property_range(prop, 0.0, 1.0);
  RNA_def_property_ui_text(prop, "Sharpen peak", "Peak sharpening for 'JONSWAP' and 'TMA' models");
  RNA_def_property_update(prop, 0, "rna_OceanModifier_init_update");

  prop = RNA_def_property(srna, "random_seed", PROP_INT, PROP_UNSIGNED);
  RNA_def_property_int_sdna(prop, nullptr, "seed");
  RNA_def_property_clear_flag(prop, PROP_ANIMATABLE);
  RNA_def_property_ui_text(prop, "Random Seed", "Seed of the random generator");
  RNA_def_property_update(prop, 0, "rna_OceanModifier_init_update");

  prop = RNA_def_property(srna, "frame_start", PROP_INT, PROP_TIME);
  RNA_def_property_int_sdna(prop, nullptr, "bakestart");
  RNA_def_property_clear_flag(prop, PROP_ANIMATABLE);
  RNA_def_property_ui_text(prop, "Bake Start", "Start frame of the ocean baking");
  RNA_def_property_update(prop, 0, "rna_OceanModifier_init_update");

  prop = RNA_def_property(srna, "frame_end", PROP_INT, PROP_TIME);
  RNA_def_property_int_sdna(prop, nullptr, "bakeend");
  RNA_def_property_clear_flag(prop, PROP_ANIMATABLE);
  RNA_def_property_ui_text(prop, "Bake End", "End frame of the ocean baking");
  RNA_def_property_update(prop, 0, "rna_OceanModifier_init_update");

  prop = RNA_def_property(srna, "is_cached", PROP_BOOLEAN, PROP_NONE);
  RNA_def_property_boolean_sdna(prop, nullptr, "cached", 1);
  RNA_def_property_clear_flag(prop, PROP_EDITABLE);
  RNA_def_property_ui_text(
      prop, "Ocean is Cached", "Whether the ocean is using cached data or simulating");

  prop = RNA_def_property(srna, "filepath", PROP_STRING, PROP_DIRPATH);
  RNA_def_property_string_sdna(prop, nullptr, "cachepath");
  RNA_def_property_ui_text(prop, "Cache Path", "Path to a folder to store external baked images");
  // RNA_def_property_update(prop, 0, "rna_Modifier_update");
  /* XXX how to update? */

  RNA_define_lib_overridable(false);
}

static void rna_def_modifier_skin(BlenderRNA *brna)
{
  StructRNA *srna;
  PropertyRNA *prop;

  srna = RNA_def_struct(brna, "SkinModifier", "Modifier");
  RNA_def_struct_ui_text(srna, "Skin Modifier", "Generate Skin");
  RNA_def_struct_sdna(srna, "SkinModifierData");
  RNA_def_struct_ui_icon(srna, ICON_MOD_SKIN);

  RNA_define_lib_overridable(true);

  prop = RNA_def_property(srna, "branch_smoothing", PROP_FLOAT, PROP_FACTOR);
  RNA_def_property_ui_text(prop, "Branch Smoothing", "Smooth complex geometry around branches");
  RNA_def_property_ui_range(prop, 0, 1, 1, -1);
  RNA_def_property_update(prop, 0, "rna_Modifier_update");

  prop = RNA_def_property(srna, "use_smooth_shade", PROP_BOOLEAN, PROP_NONE);
  RNA_def_property_boolean_sdna(prop, nullptr, "flag", MOD_SKIN_SMOOTH_SHADING);
  RNA_def_property_ui_text(
      prop, "Smooth Shading", "Output faces with smooth shading rather than flat shaded");
  RNA_def_property_update(prop, 0, "rna_Modifier_update");

  prop = RNA_def_property(srna, "use_x_symmetry", PROP_BOOLEAN, PROP_NONE);
  RNA_def_property_boolean_sdna(prop, nullptr, "symmetry_axes", MOD_SKIN_SYMM_X);
  RNA_def_property_ui_text(prop, "X", "Avoid making unsymmetrical quads across the X axis");
  RNA_def_property_update(prop, 0, "rna_Modifier_update");

  prop = RNA_def_property(srna, "use_y_symmetry", PROP_BOOLEAN, PROP_NONE);
  RNA_def_property_boolean_sdna(prop, nullptr, "symmetry_axes", MOD_SKIN_SYMM_Y);
  RNA_def_property_ui_text(prop, "Y", "Avoid making unsymmetrical quads across the Y axis");
  RNA_def_property_update(prop, 0, "rna_Modifier_update");

  prop = RNA_def_property(srna, "use_z_symmetry", PROP_BOOLEAN, PROP_NONE);
  RNA_def_property_boolean_sdna(prop, nullptr, "symmetry_axes", MOD_SKIN_SYMM_Z);
  RNA_def_property_ui_text(prop, "Z", "Avoid making unsymmetrical quads across the Z axis");
  RNA_def_property_update(prop, 0, "rna_Modifier_update");

  RNA_define_lib_overridable(false);
}

static void rna_def_modifier_triangulate(BlenderRNA *brna)
{
  StructRNA *srna;
  PropertyRNA *prop;

  srna = RNA_def_struct(brna, "TriangulateModifier", "Modifier");
  RNA_def_struct_ui_text(srna, "Triangulate Modifier", "Triangulate Mesh");
  RNA_def_struct_sdna(srna, "TriangulateModifierData");
  RNA_def_struct_ui_icon(srna, ICON_MOD_TRIANGULATE);

  RNA_define_lib_overridable(true);

  prop = RNA_def_property(srna, "quad_method", PROP_ENUM, PROP_NONE);
  RNA_def_property_enum_sdna(prop, nullptr, "quad_method");
  RNA_def_property_enum_items(prop, rna_enum_modifier_triangulate_quad_method_items);
  RNA_def_property_ui_text(prop, "Quad Method", "Method for splitting the quads into triangles");
  RNA_def_property_update(prop, 0, "rna_Modifier_update");

  prop = RNA_def_property(srna, "ngon_method", PROP_ENUM, PROP_NONE);
  RNA_def_property_enum_sdna(prop, nullptr, "ngon_method");
  RNA_def_property_enum_items(prop, rna_enum_modifier_triangulate_ngon_method_items);
  RNA_def_property_ui_text(prop, "N-gon Method", "Method for splitting the n-gons into triangles");
  RNA_def_property_update(prop, 0, "rna_Modifier_update");

  prop = RNA_def_property(srna, "min_vertices", PROP_INT, PROP_UNSIGNED);
  RNA_def_property_int_sdna(prop, nullptr, "min_vertices");
  RNA_def_property_range(prop, 4, INT_MAX);
  RNA_def_property_ui_text(
      prop,
      "Minimum Vertices",
      "Triangulate only polygons with vertex count greater than or equal to this number");
  RNA_def_property_update(prop, 0, "rna_Modifier_update");

  prop = RNA_def_property(srna, "keep_custom_normals", PROP_BOOLEAN, PROP_NONE);
  RNA_def_property_boolean_sdna(prop, nullptr, "flag", MOD_TRIANGULATE_KEEP_CUSTOMLOOP_NORMALS);
  RNA_def_property_ui_text(
      prop,
      "Keep Normals",
      "Try to preserve custom normals.\n"
      "Warning: Depending on chosen triangulation method, "
      "shading may not be fully preserved, \"Fixed\" method usually gives the best result here");
  RNA_def_property_update(prop, 0, "rna_Modifier_update");

  RNA_define_lib_overridable(false);
}

static void rna_def_modifier_meshcache(BlenderRNA *brna)
{
  static const EnumPropertyItem prop_format_type_items[] = {
      {MOD_MESHCACHE_TYPE_MDD, "MDD", 0, "MDD", ""},
      {MOD_MESHCACHE_TYPE_PC2, "PC2", 0, "PC2", ""},
      {0, nullptr, 0, nullptr, nullptr},
  };

  static const EnumPropertyItem prop_deform_mode_items[] = {
      {MOD_MESHCACHE_DEFORM_OVERWRITE,
       "OVERWRITE",
       0,
       "Overwrite",
       "Replace vertex coordinates with cached values"},
      {MOD_MESHCACHE_DEFORM_INTEGRATE,
       "INTEGRATE",
       0,
       "Integrate",
       "Integrate deformation from this modifier's input with the mesh-cache coordinates "
       "(useful for shape keys)"},
      {0, nullptr, 0, nullptr, nullptr},
  };

  static const EnumPropertyItem prop_interpolation_type_items[] = {
      {MOD_MESHCACHE_INTERP_NONE, "NONE", 0, "None", ""},
      {MOD_MESHCACHE_INTERP_LINEAR, "LINEAR", 0, "Linear", ""},
      /* for cardinal we'd need to read 4x cache's */
      // {MOD_MESHCACHE_INTERP_CARDINAL, "CARDINAL", 0, "Cardinal", ""},
      {0, nullptr, 0, nullptr, nullptr},
  };

  static const EnumPropertyItem prop_time_type_items[] = {
      /* use 'eval_frame' */
      {MOD_MESHCACHE_TIME_FRAME,
       "FRAME",
       0,
       "Frame",
       "Control playback using a frame-number "
       "(ignoring time FPS and start frame from the file)"},
      /* use 'eval_time' */
      {MOD_MESHCACHE_TIME_SECONDS, "TIME", 0, "Time", "Control playback using time in seconds"},
      /* use 'eval_factor' */
      {MOD_MESHCACHE_TIME_FACTOR,
       "FACTOR",
       0,
       "Factor",
       "Control playback using a value between 0 and 1"},
      {0, nullptr, 0, nullptr, nullptr},
  };

  static const EnumPropertyItem prop_time_play_items[] = {
      {MOD_MESHCACHE_PLAY_CFEA, "SCENE", 0, "Scene", "Use the time from the scene"},
      {MOD_MESHCACHE_PLAY_EVAL, "CUSTOM", 0, "Custom", "Use the modifier's own time evaluation"},
      {0, nullptr, 0, nullptr, nullptr},
  };

  StructRNA *srna;
  PropertyRNA *prop;

  srna = RNA_def_struct(brna, "MeshCacheModifier", "Modifier");
  RNA_def_struct_ui_text(srna, "Cache Modifier", "Cache Mesh");
  RNA_def_struct_sdna(srna, "MeshCacheModifierData");
  RNA_def_struct_ui_icon(srna, ICON_MOD_MESHDEFORM); /* XXX, needs own icon */

  RNA_define_lib_overridable(true);

  prop = RNA_def_property(srna, "cache_format", PROP_ENUM, PROP_NONE);
  RNA_def_property_enum_sdna(prop, nullptr, "type");
  RNA_def_property_enum_items(prop, prop_format_type_items);
  RNA_def_property_ui_text(prop, "Format", "");
  RNA_def_property_update(prop, 0, "rna_Modifier_update");

  prop = RNA_def_property(srna, "interpolation", PROP_ENUM, PROP_NONE);
  RNA_def_property_enum_sdna(prop, nullptr, "interp");
  RNA_def_property_enum_items(prop, prop_interpolation_type_items);
  RNA_def_property_ui_text(prop, "Interpolation", "");
  RNA_def_property_update(prop, 0, "rna_Modifier_update");

  prop = RNA_def_property(srna, "time_mode", PROP_ENUM, PROP_NONE);
  RNA_def_property_enum_sdna(prop, nullptr, "time_mode");
  RNA_def_property_enum_items(prop, prop_time_type_items);
  RNA_def_property_ui_text(prop, "Time Mode", "Method to control playback time");
  RNA_def_property_update(prop, 0, "rna_Modifier_update");

  prop = RNA_def_property(srna, "play_mode", PROP_ENUM, PROP_NONE);
  RNA_def_property_enum_sdna(prop, nullptr, "play_mode");
  RNA_def_property_enum_items(prop, prop_time_play_items);
  RNA_def_property_ui_text(prop, "Play Mode", "");
  RNA_def_property_update(prop, 0, "rna_Modifier_update");

  prop = RNA_def_property(srna, "deform_mode", PROP_ENUM, PROP_NONE);
  RNA_def_property_enum_sdna(prop, nullptr, "deform_mode");
  RNA_def_property_enum_items(prop, prop_deform_mode_items);
  RNA_def_property_ui_text(prop, "Deform Mode", "");
  RNA_def_property_update(prop, 0, "rna_Modifier_update");

  prop = RNA_def_property(srna, "filepath", PROP_STRING, PROP_FILEPATH);
  RNA_def_property_ui_text(prop, "File Path", "Path to external displacements file");
  RNA_def_property_update(prop, 0, "rna_Modifier_update");

  prop = RNA_def_property(srna, "factor", PROP_FLOAT, PROP_NONE);
  RNA_def_property_float_sdna(prop, nullptr, "factor");
  RNA_def_property_range(prop, 0.0f, 1.0f);
  RNA_def_property_ui_text(prop, "Influence", "Influence of the deformation");
  RNA_def_property_update(prop, 0, "rna_Modifier_update");

  prop = RNA_def_property(srna, "vertex_group", PROP_STRING, PROP_NONE);
  RNA_def_property_string_sdna(prop, nullptr, "defgrp_name");
  RNA_def_property_ui_text(
      prop,
      "Vertex Group",
      "Name of the Vertex Group which determines the influence of the modifier per point");
  RNA_def_property_string_funcs(prop, nullptr, nullptr, "rna_MeshCacheModifier_defgrp_name_set");
  RNA_def_property_update(prop, 0, "rna_Modifier_update");

  prop = RNA_def_property(srna, "invert_vertex_group", PROP_BOOLEAN, PROP_NONE);
  RNA_def_property_boolean_sdna(prop, nullptr, "flag", MOD_MESHCACHE_INVERT_VERTEX_GROUP);
  RNA_def_property_ui_text(prop, "Invert", "Invert vertex group influence");
  RNA_def_property_update(prop, 0, "rna_Modifier_update");

  /* -------------------------------------------------------------------- */
  /* Axis Conversion */
  prop = RNA_def_property(srna, "forward_axis", PROP_ENUM, PROP_NONE);
  RNA_def_property_enum_sdna(prop, nullptr, "forward_axis");
  RNA_def_property_enum_items(prop, rna_enum_object_axis_items);
  RNA_def_property_ui_text(prop, "Forward", "");
  RNA_def_property_update(prop, 0, "rna_Modifier_update");

  prop = RNA_def_property(srna, "up_axis", PROP_ENUM, PROP_NONE);
  RNA_def_property_enum_sdna(prop, nullptr, "up_axis");
  RNA_def_property_enum_items(prop, rna_enum_object_axis_items);
  RNA_def_property_ui_text(prop, "Up", "");
  RNA_def_property_update(prop, 0, "rna_Modifier_update");

  prop = RNA_def_property(srna, "flip_axis", PROP_ENUM, PROP_NONE);
  RNA_def_property_enum_sdna(prop, nullptr, "flip_axis");
  RNA_def_property_enum_items(prop, rna_enum_axis_flag_xyz_items);
  RNA_def_property_flag(prop, PROP_ENUM_FLAG);
  RNA_def_property_ui_text(prop, "Flip Axis", "");
  RNA_def_property_update(prop, 0, "rna_Modifier_update");

  /* -------------------------------------------------------------------- */
  /* For Scene time */
  prop = RNA_def_property(srna, "frame_start", PROP_FLOAT, PROP_TIME);
  RNA_def_property_float_sdna(prop, nullptr, "frame_start");
  RNA_def_property_range(prop, -MAXFRAME, MAXFRAME);
  RNA_def_property_ui_text(prop, "Frame Start", "Add this to the start frame");
  RNA_def_property_update(prop, 0, "rna_Modifier_update");

  prop = RNA_def_property(srna, "frame_scale", PROP_FLOAT, PROP_NONE);
  RNA_def_property_float_sdna(prop, nullptr, "frame_scale");
  RNA_def_property_range(prop, 0.0f, 100.0f);
  RNA_def_property_ui_text(prop, "Frame Scale", "Evaluation time in seconds");
  RNA_def_property_update(prop, 0, "rna_Modifier_update");

  /* -------------------------------------------------------------------- */
  /* eval values depend on 'time_mode' */
  prop = RNA_def_property(srna, "eval_frame", PROP_FLOAT, PROP_NONE);
  RNA_def_property_float_sdna(prop, nullptr, "eval_frame");
  RNA_def_property_range(prop, MINFRAME, MAXFRAME);
  RNA_def_property_ui_text(prop, "Evaluation Frame", "The frame to evaluate (starting at 0)");
  RNA_def_property_update(prop, 0, "rna_Modifier_update");

  prop = RNA_def_property(srna, "eval_time", PROP_FLOAT, PROP_NONE);
  RNA_def_property_float_sdna(prop, nullptr, "eval_time");
  RNA_def_property_range(prop, 0.0f, FLT_MAX);
  RNA_def_property_ui_text(prop, "Evaluation Time", "Evaluation time in seconds");
  RNA_def_property_update(prop, 0, "rna_Modifier_update");

  prop = RNA_def_property(srna, "eval_factor", PROP_FLOAT, PROP_FACTOR);
  RNA_def_property_float_sdna(prop, nullptr, "eval_factor");
  RNA_def_property_range(prop, 0.0f, 1.0f);
  RNA_def_property_ui_text(prop, "Evaluation Factor", "Evaluation time in seconds");
  RNA_def_property_update(prop, 0, "rna_Modifier_update");

  RNA_define_lib_overridable(false);
}

static void rna_def_modifier_meshseqcache(BlenderRNA *brna)
{
  StructRNA *srna;
  PropertyRNA *prop;

  srna = RNA_def_struct(brna, "MeshSequenceCacheModifier", "Modifier");
  RNA_def_struct_ui_text(srna, "Cache Modifier", "Cache Mesh");
  RNA_def_struct_sdna(srna, "MeshSeqCacheModifierData");
  RNA_def_struct_ui_icon(srna, ICON_MOD_MESHDEFORM); /* XXX, needs own icon */

  RNA_define_lib_overridable(true);

  prop = RNA_def_property(srna, "cache_file", PROP_POINTER, PROP_NONE);
  RNA_def_property_pointer_sdna(prop, nullptr, "cache_file");
  RNA_def_property_struct_type(prop, "CacheFile");
  RNA_def_property_ui_text(prop, "Cache File", "");
  RNA_def_property_flag(prop, PROP_EDITABLE | PROP_ID_SELF_CHECK);
  RNA_def_property_update(prop, 0, "rna_Modifier_dependency_update");

  prop = RNA_def_property(srna, "object_path", PROP_STRING, PROP_NONE);
  RNA_def_property_ui_text(
      prop,
      "Object Path",
      "Path to the object in the Alembic archive used to lookup geometric data");
  RNA_def_property_update(prop, 0, "rna_Modifier_update");

  static const EnumPropertyItem read_flag_items[] = {
      {MOD_MESHSEQ_READ_VERT, "VERT", 0, "Vertex", ""},
      {MOD_MESHSEQ_READ_POLY, "POLY", 0, "Faces", ""},
      {MOD_MESHSEQ_READ_UV, "UV", 0, "UV", ""},
      {MOD_MESHSEQ_READ_COLOR, "COLOR", 0, "Color", ""},
      {0, nullptr, 0, nullptr, nullptr},
  };

  prop = RNA_def_property(srna, "read_data", PROP_ENUM, PROP_NONE);
  RNA_def_property_flag(prop, PROP_ENUM_FLAG);
  RNA_def_property_enum_sdna(prop, nullptr, "read_flag");
  RNA_def_property_enum_items(prop, read_flag_items);
  RNA_def_property_ui_text(prop, "Read Data", "Data to read from the cache");
  RNA_def_property_update(prop, 0, "rna_Modifier_update");

  prop = RNA_def_property(srna, "use_vertex_interpolation", PROP_BOOLEAN, PROP_NONE);
  RNA_def_property_boolean_sdna(prop, nullptr, "read_flag", MOD_MESHSEQ_INTERPOLATE_VERTICES);
  RNA_def_property_ui_text(
      prop, "Vertex Interpolation", "Allow interpolation of vertex positions");
  RNA_def_property_update(prop, 0, "rna_Modifier_update");

  prop = RNA_def_property(srna, "velocity_scale", PROP_FLOAT, PROP_NONE);
  RNA_def_property_float_sdna(prop, nullptr, "velocity_scale");
  RNA_def_property_range(prop, 0.0f, FLT_MAX);
  RNA_def_property_ui_text(
      prop,
      "Velocity Scale",
      "Multiplier used to control the magnitude of the velocity vectors for time effects");
  RNA_def_property_update(prop, 0, "rna_Modifier_update");

  RNA_define_lib_overridable(false);
}

static void rna_def_modifier_laplaciandeform(BlenderRNA *brna)
{
  StructRNA *srna;
  PropertyRNA *prop;

  srna = RNA_def_struct(brna, "LaplacianDeformModifier", "Modifier");
  RNA_def_struct_ui_text(srna, "Laplacian Deform Modifier", "Mesh deform modifier");
  RNA_def_struct_sdna(srna, "LaplacianDeformModifierData");
  RNA_def_struct_ui_icon(srna, ICON_MOD_MESHDEFORM);

  RNA_define_lib_overridable(true);

  prop = RNA_def_property(srna, "vertex_group", PROP_STRING, PROP_NONE);
  RNA_def_property_string_sdna(prop, nullptr, "anchor_grp_name");
  RNA_def_property_ui_text(
      prop, "Anchor Weights", "Name of Vertex Group which determines Anchors");
  RNA_def_property_string_funcs(
      prop, nullptr, nullptr, "rna_LaplacianDeformModifier_anchor_grp_name_set");

  prop = RNA_def_property(srna, "iterations", PROP_INT, PROP_NONE);
  RNA_def_property_int_sdna(prop, nullptr, "repeat");
  RNA_def_property_ui_range(prop, 1, 50, 1, -1);
  RNA_def_property_ui_text(prop, "Repeat", "");
  RNA_def_property_update(prop, 0, "rna_Modifier_update");

  prop = RNA_def_property(srna, "is_bind", PROP_BOOLEAN, PROP_NONE);
  RNA_def_property_boolean_funcs(prop, "rna_LaplacianDeformModifier_is_bind_get", nullptr);
  RNA_def_property_ui_text(prop, "Bound", "Whether geometry has been bound to anchors");
  RNA_def_property_clear_flag(prop, PROP_EDITABLE);

  prop = RNA_def_property(srna, "invert_vertex_group", PROP_BOOLEAN, PROP_NONE);
  RNA_def_property_boolean_sdna(prop, nullptr, "flag", MOD_LAPLACIANDEFORM_INVERT_VGROUP);
  RNA_def_property_ui_text(prop, "Invert", "Invert vertex group influence");
  RNA_def_property_update(prop, 0, "rna_Modifier_update");

  RNA_define_lib_overridable(false);

  RNA_def_property_update(prop, 0, "rna_Modifier_update");
}

static void rna_def_modifier_weld(BlenderRNA *brna)
{
  StructRNA *srna;
  PropertyRNA *prop;

  static const EnumPropertyItem mode_items[] = {
      {MOD_WELD_MODE_ALL, "ALL", 0, "All", "Full merge by distance"},
      {MOD_WELD_MODE_CONNECTED, "CONNECTED", 0, "Connected", "Only merge along the edges"},
      {0, nullptr, 0, nullptr, nullptr},
  };

  srna = RNA_def_struct(brna, "WeldModifier", "Modifier");
  RNA_def_struct_ui_text(srna, "Weld Modifier", "Weld modifier");
  RNA_def_struct_sdna(srna, "WeldModifierData");
  RNA_def_struct_ui_icon(srna, ICON_AUTOMERGE_OFF);

  RNA_define_lib_overridable(true);

  prop = RNA_def_property(srna, "mode", PROP_ENUM, PROP_NONE);
  RNA_def_property_enum_items(prop, mode_items);
  RNA_def_property_ui_text(prop, "Mode", "Mode defines the merge rule");
  RNA_def_property_update(prop, 0, "rna_Modifier_update");

  prop = RNA_def_property(srna, "merge_threshold", PROP_FLOAT, PROP_DISTANCE);
  RNA_def_property_float_sdna(prop, nullptr, "merge_dist");
  RNA_def_property_range(prop, 0, FLT_MAX);
  RNA_def_property_ui_range(prop, 0, 1, 0.001, 6);
  RNA_def_property_ui_text(prop, "Merge Distance", "Limit below which to merge vertices");
  RNA_def_property_update(prop, 0, "rna_Modifier_update");

  prop = RNA_def_property(srna, "vertex_group", PROP_STRING, PROP_NONE);
  RNA_def_property_string_sdna(prop, nullptr, "defgrp_name");
  RNA_def_property_ui_text(
      prop, "Vertex Group", "Vertex group name for selecting the affected areas");
  RNA_def_property_string_funcs(prop, nullptr, nullptr, "rna_WeldModifier_defgrp_name_set");
  RNA_def_property_update(prop, 0, "rna_Modifier_update");

  prop = RNA_def_property(srna, "invert_vertex_group", PROP_BOOLEAN, PROP_NONE);
  RNA_def_property_boolean_sdna(prop, nullptr, "flag", MOD_WELD_INVERT_VGROUP);
  RNA_def_property_ui_text(prop, "Invert", "Invert vertex group influence");
  RNA_def_property_update(prop, 0, "rna_Modifier_update");

  prop = RNA_def_property(srna, "loose_edges", PROP_BOOLEAN, PROP_NONE);
  RNA_def_property_boolean_sdna(prop, nullptr, "flag", MOD_WELD_LOOSE_EDGES);
  RNA_def_property_ui_text(
      prop, "Only Loose Edges", "Collapse edges without faces, cloth sewing edges");
  RNA_def_property_update(prop, 0, "rna_Modifier_update");

  RNA_define_lib_overridable(false);
}

static void rna_def_modifier_wireframe(BlenderRNA *brna)
{
  StructRNA *srna;
  PropertyRNA *prop;

  srna = RNA_def_struct(brna, "WireframeModifier", "Modifier");
  RNA_def_struct_ui_text(srna, "Wireframe Modifier", "Wireframe effect modifier");
  RNA_def_struct_sdna(srna, "WireframeModifierData");
  RNA_def_struct_ui_icon(srna, ICON_MOD_WIREFRAME);

  RNA_define_lib_overridable(true);

  prop = RNA_def_property(srna, "thickness", PROP_FLOAT, PROP_DISTANCE);
  RNA_def_property_float_sdna(prop, nullptr, "offset");
  RNA_def_property_range(prop, -FLT_MAX, FLT_MAX);
  RNA_def_property_ui_range(prop, 0.0f, 1.0f, 0.01, 4);
  RNA_def_property_ui_text(prop, "Thickness", "Thickness factor");
  RNA_def_property_update(prop, 0, "rna_Modifier_update");

  prop = RNA_def_property(srna, "thickness_vertex_group", PROP_FLOAT, PROP_FACTOR);
  RNA_def_property_float_sdna(prop, nullptr, "offset_fac_vg");
  RNA_def_property_range(prop, 0.0, 1.0);
  RNA_def_property_ui_range(prop, 0, 1, 0.1, 3);
  RNA_def_property_ui_text(
      prop, "Vertex Group Factor", "Thickness factor to use for zero vertex group influence");
  RNA_def_property_update(prop, 0, "rna_Modifier_update");

  prop = RNA_def_property(srna, "offset", PROP_FLOAT, PROP_FACTOR);
  RNA_def_property_float_sdna(prop, nullptr, "offset_fac");
  RNA_def_property_range(prop, -FLT_MAX, FLT_MAX);
  RNA_def_property_ui_range(prop, -1, 1, 0.1, 4);
  RNA_def_property_ui_text(prop, "Offset", "Offset the thickness from the center");
  RNA_def_property_update(prop, 0, "rna_Modifier_update");

  prop = RNA_def_property(srna, "use_replace", PROP_BOOLEAN, PROP_NONE);
  RNA_def_property_boolean_sdna(prop, nullptr, "flag", MOD_WIREFRAME_REPLACE);
  RNA_def_property_ui_text(prop, "Replace", "Remove original geometry");
  RNA_def_property_update(prop, 0, "rna_Modifier_update");

  prop = RNA_def_property(srna, "use_boundary", PROP_BOOLEAN, PROP_NONE);
  RNA_def_property_boolean_sdna(prop, nullptr, "flag", MOD_WIREFRAME_BOUNDARY);
  RNA_def_property_ui_text(prop, "Boundary", "Support face boundaries");
  RNA_def_property_update(prop, 0, "rna_Modifier_update");

  prop = RNA_def_property(srna, "use_even_offset", PROP_BOOLEAN, PROP_NONE);
  RNA_def_property_boolean_sdna(prop, nullptr, "flag", MOD_WIREFRAME_OFS_EVEN);
  RNA_def_property_ui_text(prop, "Offset Even", "Scale the offset to give more even thickness");
  RNA_def_property_update(prop, 0, "rna_Modifier_update");

  prop = RNA_def_property(srna, "use_relative_offset", PROP_BOOLEAN, PROP_NONE);
  RNA_def_property_boolean_sdna(prop, nullptr, "flag", MOD_WIREFRAME_OFS_RELATIVE);
  RNA_def_property_ui_text(prop, "Offset Relative", "Scale the offset by surrounding geometry");
  RNA_def_property_update(prop, 0, "rna_Modifier_update");

  prop = RNA_def_property(srna, "use_crease", PROP_BOOLEAN, PROP_NONE);
  RNA_def_property_boolean_sdna(prop, nullptr, "flag", MOD_WIREFRAME_CREASE);
  RNA_def_property_ui_text(
      prop, "Offset Relative", "Crease hub edges for improved subdivision surface");
  RNA_def_property_update(prop, 0, "rna_Modifier_update");

  prop = RNA_def_property(srna, "crease_weight", PROP_FLOAT, PROP_NONE);
  RNA_def_property_float_sdna(prop, nullptr, "crease_weight");
  RNA_def_property_range(prop, -FLT_MAX, FLT_MAX);
  RNA_def_property_ui_range(prop, 0.0f, 1.0f, 0.1, 1);
  RNA_def_property_ui_text(prop, "Weight", "Crease weight (if active)");
  RNA_def_property_update(prop, 0, "rna_Modifier_update");

  prop = RNA_def_property(srna, "material_offset", PROP_INT, PROP_NONE);
  RNA_def_property_int_sdna(prop, nullptr, "mat_ofs");
  RNA_def_property_range(prop, SHRT_MIN, SHRT_MAX);
  RNA_def_property_ui_text(prop, "Material Offset", "Offset material index of generated faces");
  RNA_def_property_update(prop, 0, "rna_Modifier_update");

  prop = RNA_def_property(srna, "vertex_group", PROP_STRING, PROP_NONE);
  RNA_def_property_string_sdna(prop, nullptr, "defgrp_name");
  RNA_def_property_ui_text(
      prop, "Vertex Group", "Vertex group name for selecting the affected areas");
  RNA_def_property_string_funcs(prop, nullptr, nullptr, "rna_WireframeModifier_defgrp_name_set");
  RNA_def_property_update(prop, 0, "rna_Modifier_update");

  prop = RNA_def_property(srna, "invert_vertex_group", PROP_BOOLEAN, PROP_NONE);
  RNA_def_property_boolean_sdna(prop, nullptr, "flag", MOD_WIREFRAME_INVERT_VGROUP);
  RNA_def_property_ui_text(prop, "Invert", "Invert vertex group influence");
  RNA_def_property_update(prop, 0, "rna_Modifier_update");

  RNA_define_lib_overridable(false);
}

static void rna_def_modifier_datatransfer(BlenderRNA *brna)
{
  StructRNA *srna;
  PropertyRNA *prop;

  static const EnumPropertyItem DT_layer_vert_items[] = {
    {DT_TYPE_MDEFORMVERT,
     "VGROUP_WEIGHTS",
     0,
     "Vertex Groups",
     "Transfer active or all vertex groups"},
#  if 0 /* TODO */
    {DT_TYPE_SHAPEKEY, "SHAPEKEYS", 0, "Shapekey(s)", "Transfer active or all shape keys"},
#  endif
  /* XXX When SkinModifier is enabled,
   * it seems to erase its own CD_MVERT_SKIN layer from final DM :( */
#  if 0
    {DT_TYPE_SKIN, "SKIN", 0, "Skin Weight", "Transfer skin weights"},
#  endif
    {DT_TYPE_BWEIGHT_VERT, "BEVEL_WEIGHT_VERT", 0, "Bevel Weight", "Transfer bevel weights"},
    {DT_TYPE_MPROPCOL_VERT | DT_TYPE_MLOOPCOL_VERT,
     "COLOR_VERTEX",
     0,
     "Colors",
     "Transfer color attributes"},
    {0, nullptr, 0, nullptr, nullptr},
  };

  static const EnumPropertyItem DT_layer_edge_items[] = {
      {DT_TYPE_SHARP_EDGE, "SHARP_EDGE", 0, "Sharp", "Transfer sharp mark"},
      {DT_TYPE_SEAM, "SEAM", 0, "UV Seam", "Transfer UV seam mark"},
      {DT_TYPE_CREASE, "CREASE", 0, "Crease", "Transfer subdivision crease values"},
      {DT_TYPE_BWEIGHT_EDGE, "BEVEL_WEIGHT_EDGE", 0, "Bevel Weight", "Transfer bevel weights"},
      {DT_TYPE_FREESTYLE_EDGE, "FREESTYLE_EDGE", 0, "Freestyle", "Transfer Freestyle edge mark"},
      {0, nullptr, 0, nullptr, nullptr},
  };

  static const EnumPropertyItem DT_layer_loop_items[] = {
      {DT_TYPE_LNOR, "CUSTOM_NORMAL", 0, "Custom Normals", "Transfer custom normals"},
      {DT_TYPE_MPROPCOL_LOOP | DT_TYPE_MLOOPCOL_LOOP,
       "COLOR_CORNER",
       0,
       "Colors",
       "Transfer color attributes"},
      {DT_TYPE_UV, "UV", 0, "UVs", "Transfer UV layers"},
      {0, nullptr, 0, nullptr, nullptr},
  };

  static const EnumPropertyItem DT_layer_poly_items[] = {
      {DT_TYPE_SHARP_FACE, "SMOOTH", 0, "Smooth", "Transfer flat/smooth mark"},
      {DT_TYPE_FREESTYLE_FACE,
       "FREESTYLE_FACE",
       0,
       "Freestyle Mark",
       "Transfer Freestyle face mark"},
      {0, nullptr, 0, nullptr, nullptr},
  };

  srna = RNA_def_struct(brna, "DataTransferModifier", "Modifier");
  RNA_def_struct_ui_text(
      srna, "Data Transfer Modifier", "Modifier transferring some data from a source mesh");
  RNA_def_struct_sdna(srna, "DataTransferModifierData");
  RNA_def_struct_ui_icon(srna, ICON_MOD_DATA_TRANSFER);

  RNA_define_lib_overridable(true);

  prop = RNA_def_property(srna, "object", PROP_POINTER, PROP_NONE);
  RNA_def_property_pointer_sdna(prop, nullptr, "ob_source");
  RNA_def_property_ui_text(prop, "Source Object", "Object to transfer data from");
  RNA_def_property_flag(prop, PROP_EDITABLE | PROP_ID_SELF_CHECK);
  RNA_def_property_pointer_funcs(
      prop, nullptr, "rna_DataTransferModifier_ob_source_set", nullptr, "rna_Mesh_object_poll");
  RNA_def_property_update(prop, 0, "rna_Modifier_dependency_update");

  prop = RNA_def_boolean(srna,
                         "use_object_transform",
                         true,
                         "Object Transform",
                         "Evaluate source and destination meshes in global space");
  RNA_def_property_boolean_sdna(prop, nullptr, "flags", MOD_DATATRANSFER_OBSRC_TRANSFORM);
  RNA_def_property_update(prop, 0, "rna_Modifier_update");

  /* Generic, UI-only data types toggles. */
  prop = RNA_def_boolean(
      srna, "use_vert_data", false, "Vertex Data", "Enable vertex data transfer");
  RNA_def_property_boolean_sdna(prop, nullptr, "flags", MOD_DATATRANSFER_USE_VERT);
  RNA_def_property_update(prop, 0, "rna_DataTransferModifier_use_data_update");

  prop = RNA_def_boolean(srna, "use_edge_data", false, "Edge Data", "Enable edge data transfer");
  RNA_def_property_boolean_sdna(prop, nullptr, "flags", MOD_DATATRANSFER_USE_EDGE);
  RNA_def_property_update(prop, 0, "rna_DataTransferModifier_use_data_update");

  prop = RNA_def_boolean(
      srna, "use_loop_data", false, "Face Corner Data", "Enable face corner data transfer");
  RNA_def_property_boolean_sdna(prop, nullptr, "flags", MOD_DATATRANSFER_USE_LOOP);
  RNA_def_property_update(prop, 0, "rna_DataTransferModifier_use_data_update");

  prop = RNA_def_boolean(srna, "use_poly_data", false, "Face Data", "Enable face data transfer");
  RNA_def_property_boolean_sdna(prop, nullptr, "flags", MOD_DATATRANSFER_USE_POLY);
  RNA_def_property_update(prop, 0, "rna_DataTransferModifier_use_data_update");

  /* Actual data types selection. */
  prop = RNA_def_enum(srna,
                      "data_types_verts",
                      DT_layer_vert_items,
                      0,
                      "Vertex Data Types",
                      "Which vertex data layers to transfer");
  RNA_def_property_flag(prop, PROP_ENUM_FLAG);
  RNA_def_property_enum_sdna(prop, nullptr, "data_types");
  RNA_def_property_enum_funcs(
      prop, nullptr, "rna_DataTransferModifier_verts_data_types_set", nullptr);
  RNA_def_property_update(prop, 0, "rna_DataTransferModifier_data_types_update");

  prop = RNA_def_enum(srna,
                      "data_types_edges",
                      DT_layer_edge_items,
                      0,
                      "Edge Data Types",
                      "Which edge data layers to transfer");
  RNA_def_property_flag(prop, PROP_ENUM_FLAG);
  RNA_def_property_enum_sdna(prop, nullptr, "data_types");
  RNA_def_property_enum_funcs(
      prop, nullptr, "rna_DataTransferModifier_edges_data_types_set", nullptr);
  RNA_def_property_update(prop, 0, "rna_DataTransferModifier_data_types_update");

  prop = RNA_def_enum(srna,
                      "data_types_loops",
                      DT_layer_loop_items,
                      0,
                      "Face Corner Data Types",
                      "Which face corner data layers to transfer");
  RNA_def_property_flag(prop, PROP_ENUM_FLAG);
  RNA_def_property_enum_sdna(prop, nullptr, "data_types");
  RNA_def_property_enum_funcs(
      prop, nullptr, "rna_DataTransferModifier_loops_data_types_set", nullptr);
  RNA_def_property_update(prop, 0, "rna_DataTransferModifier_data_types_update");

  prop = RNA_def_enum(srna,
                      "data_types_polys",
                      DT_layer_poly_items,
                      0,
                      "Poly Data Types",
                      "Which face data layers to transfer");
  RNA_def_property_flag(prop, PROP_ENUM_FLAG);
  RNA_def_property_enum_sdna(prop, nullptr, "data_types");
  RNA_def_property_enum_funcs(
      prop, nullptr, "rna_DataTransferModifier_polys_data_types_set", nullptr);
  RNA_def_property_update(prop, 0, "rna_DataTransferModifier_data_types_update");

  /* Mapping methods. */
  prop = RNA_def_enum(srna,
                      "vert_mapping",
                      rna_enum_dt_method_vertex_items,
                      MREMAP_MODE_VERT_NEAREST,
                      "Vertex Mapping",
                      "Method used to map source vertices to destination ones");
  RNA_def_property_enum_sdna(prop, nullptr, "vmap_mode");
  RNA_def_property_update(prop, 0, "rna_Modifier_update");

  prop = RNA_def_enum(srna,
                      "edge_mapping",
                      rna_enum_dt_method_edge_items,
                      MREMAP_MODE_EDGE_NEAREST,
                      "Edge Mapping",
                      "Method used to map source edges to destination ones");
  RNA_def_property_enum_sdna(prop, nullptr, "emap_mode");
  RNA_def_property_update(prop, 0, "rna_Modifier_update");

  prop = RNA_def_enum(srna,
                      "loop_mapping",
                      rna_enum_dt_method_loop_items,
                      MREMAP_MODE_LOOP_NEAREST_POLYNOR,
                      "Face Corner Mapping",
                      "Method used to map source faces' corners to destination ones");
  RNA_def_property_enum_sdna(prop, nullptr, "lmap_mode");
  RNA_def_property_update(prop, 0, "rna_Modifier_update");

  prop = RNA_def_enum(srna,
                      "poly_mapping",
                      rna_enum_dt_method_poly_items,
                      MREMAP_MODE_POLY_NEAREST,
                      "Face Mapping",
                      "Method used to map source faces to destination ones");
  RNA_def_property_enum_sdna(prop, nullptr, "pmap_mode");
  RNA_def_property_update(prop, 0, "rna_Modifier_update");

  /* Mapping options and filtering. */
  prop = RNA_def_boolean(
      srna,
      "use_max_distance",
      false,
      "Only Neighbor Geometry",
      "Source elements must be closer than given distance from destination one");
  RNA_def_property_boolean_sdna(prop, nullptr, "flags", MOD_DATATRANSFER_MAP_MAXDIST);
  RNA_def_property_update(prop, 0, "rna_Modifier_update");

  prop = RNA_def_float(
      srna,
      "max_distance",
      1.0f,
      0.0f,
      FLT_MAX,
      "Max Distance",
      "Maximum allowed distance between source and destination element, for non-topology mappings",
      0.0f,
      100.0f);
  RNA_def_property_float_sdna(prop, nullptr, "map_max_distance");
  RNA_def_property_subtype(prop, PROP_DISTANCE);
  RNA_def_property_update(prop, 0, "rna_Modifier_update");

  prop = RNA_def_float(
      srna,
      "ray_radius",
      0.0f,
      0.0f,
      FLT_MAX,
      "Ray Radius",
      "'Width' of rays (especially useful when raycasting against vertices or edges)",
      0.0f,
      10.0f);
  RNA_def_property_float_sdna(prop, nullptr, "map_ray_radius");
  RNA_def_property_subtype(prop, PROP_DISTANCE);
  RNA_def_property_update(prop, 0, "rna_Modifier_update");

  prop = RNA_def_float(
      srna,
      "islands_precision",
      0.0f,
      0.0f,
      1.0f,
      "Islands Precision",
      "Factor controlling precision of islands handling "
      "(typically, 0.1 should be enough, higher values can make things really slow)",
      0.0f,
      1.0f);
  RNA_def_property_subtype(prop, PROP_DISTANCE);
  RNA_def_property_update(prop, 0, "rna_Modifier_update");

  /* How to handle multi-layers types of data. */
  prop = RNA_def_enum(srna,
                      "layers_vgroup_select_src",
                      rna_enum_dt_layers_select_src_items,
                      DT_LAYERS_ALL_SRC,
                      "Source Layers Selection",
                      "Which layers to transfer, in case of multi-layers types");
  RNA_def_property_enum_sdna(prop, nullptr, "layers_select_src[DT_MULTILAYER_INDEX_MDEFORMVERT]");
  RNA_def_property_enum_funcs(
      prop, nullptr, nullptr, "rna_DataTransferModifier_layers_select_src_itemf");
  RNA_def_property_update(prop, 0, "rna_Modifier_update");

#  if 0
  prop = RNA_def_enum(srna,
                      "layers_shapekey_select_src",
                      rna_enum_dt_layers_select_src_items,
                      DT_LAYERS_ALL_SRC,
                      "Source Layers Selection",
                      "Which layers to transfer, in case of multi-layers types");
  RNA_def_property_enum_sdna(prop, nullptr, "layers_select_src[DT_MULTILAYER_INDEX_SHAPEKEY]");
  RNA_def_property_enum_funcs(
      prop, nullptr, nullptr, "rna_DataTransferModifier_layers_select_src_itemf");
  RNA_def_property_update(prop, 0, "rna_Modifier_update");
#  endif

  prop = RNA_def_enum(srna,
                      "layers_vcol_vert_select_src",
                      rna_enum_dt_layers_select_src_items,
                      DT_LAYERS_ALL_SRC,
                      "Source Layers Selection",
                      "Which layers to transfer, in case of multi-layers types");
  RNA_def_property_enum_sdna(prop, nullptr, "layers_select_src[DT_MULTILAYER_INDEX_VCOL_VERT]");
  RNA_def_property_enum_funcs(
      prop, nullptr, nullptr, "rna_DataTransferModifier_layers_select_src_itemf");
  RNA_def_property_update(prop, 0, "rna_Modifier_update");

  prop = RNA_def_enum(srna,
                      "layers_vcol_loop_select_src",
                      rna_enum_dt_layers_select_src_items,
                      DT_LAYERS_ALL_SRC,
                      "Source Layers Selection",
                      "Which layers to transfer, in case of multi-layers types");
  RNA_def_property_enum_sdna(prop, nullptr, "layers_select_src[DT_MULTILAYER_INDEX_VCOL_LOOP]");
  RNA_def_property_enum_funcs(
      prop, nullptr, nullptr, "rna_DataTransferModifier_layers_select_src_itemf");
  RNA_def_property_update(prop, 0, "rna_Modifier_update");

  prop = RNA_def_enum(srna,
                      "layers_uv_select_src",
                      rna_enum_dt_layers_select_src_items,
                      DT_LAYERS_ALL_SRC,
                      "Source Layers Selection",
                      "Which layers to transfer, in case of multi-layers types");
  RNA_def_property_enum_sdna(prop, nullptr, "layers_select_src[DT_MULTILAYER_INDEX_UV]");
  RNA_def_property_enum_funcs(
      prop, nullptr, nullptr, "rna_DataTransferModifier_layers_select_src_itemf");
  RNA_def_property_update(prop, 0, "rna_Modifier_update");

  prop = RNA_def_enum(srna,
                      "layers_vgroup_select_dst",
                      rna_enum_dt_layers_select_dst_items,
                      DT_LAYERS_NAME_DST,
                      "Destination Layers Matching",
                      "How to match source and destination layers");
  RNA_def_property_enum_sdna(prop, nullptr, "layers_select_dst[DT_MULTILAYER_INDEX_MDEFORMVERT]");
  RNA_def_property_enum_funcs(
      prop, nullptr, nullptr, "rna_DataTransferModifier_layers_select_dst_itemf");
  RNA_def_property_update(prop, 0, "rna_Modifier_update");

#  if 0
  prop = RNA_def_enum(srna,
                      "layers_shapekey_select_dst",
                      rna_enum_dt_layers_select_dst_items,
                      DT_LAYERS_NAME_DST,
                      "Destination Layers Matching",
                      "How to match source and destination layers");
  RNA_def_property_enum_sdna(prop, nullptr, "layers_select_dst[DT_MULTILAYER_INDEX_SHAPEKEY]");
  RNA_def_property_enum_funcs(
      prop, nullptr, nullptr, "rna_DataTransferModifier_layers_select_dst_itemf");
  RNA_def_property_update(prop, 0, "rna_Modifier_update");
#  endif

  prop = RNA_def_enum(srna,
                      "layers_vcol_vert_select_dst",
                      rna_enum_dt_layers_select_dst_items,
                      DT_LAYERS_NAME_DST,
                      "Destination Layers Matching",
                      "How to match source and destination layers");
  RNA_def_property_enum_sdna(prop, nullptr, "layers_select_dst[DT_MULTILAYER_INDEX_VCOL_VERT]");
  RNA_def_property_enum_funcs(
      prop, nullptr, nullptr, "rna_DataTransferModifier_layers_select_dst_itemf");
  RNA_def_property_update(prop, 0, "rna_Modifier_update");

  prop = RNA_def_enum(srna,
                      "layers_vcol_loop_select_dst",
                      rna_enum_dt_layers_select_dst_items,
                      DT_LAYERS_NAME_DST,
                      "Destination Layers Matching",
                      "How to match source and destination layers");
  RNA_def_property_enum_sdna(prop, nullptr, "layers_select_dst[DT_MULTILAYER_INDEX_VCOL_LOOP]");
  RNA_def_property_enum_funcs(
      prop, nullptr, nullptr, "rna_DataTransferModifier_layers_select_dst_itemf");
  RNA_def_property_update(prop, 0, "rna_Modifier_update");

  prop = RNA_def_enum(srna,
                      "layers_uv_select_dst",
                      rna_enum_dt_layers_select_dst_items,
                      DT_LAYERS_NAME_DST,
                      "Destination Layers Matching",
                      "How to match source and destination layers");
  RNA_def_property_enum_sdna(prop, nullptr, "layers_select_dst[DT_MULTILAYER_INDEX_UV]");
  RNA_def_property_enum_funcs(
      prop, nullptr, nullptr, "rna_DataTransferModifier_layers_select_dst_itemf");
  RNA_def_property_update(prop, 0, "rna_Modifier_update");

  /* Mix stuff */
  prop = RNA_def_enum(srna,
                      "mix_mode",
                      rna_enum_dt_mix_mode_items,
                      CDT_MIX_TRANSFER,
                      "Mix Mode",
                      "How to affect destination elements with source values");
  RNA_def_property_enum_funcs(prop, nullptr, nullptr, "rna_DataTransferModifier_mix_mode_itemf");
  RNA_def_property_update(prop, 0, "rna_Modifier_update");

  prop = RNA_def_float_factor(
      srna,
      "mix_factor",
      0.0f,
      0.0f,
      1.0f,
      "Mix Factor",
      "Factor to use when applying data to destination (exact behavior depends on mix mode, "
      "multiplied with weights from vertex group when defined)",
      0.0f,
      1.0f);
  RNA_def_property_update(prop, 0, "rna_Modifier_update");

  prop = RNA_def_string(srna,
                        "vertex_group",
                        nullptr,
                        MAX_VGROUP_NAME,
                        "Vertex Group",
                        "Vertex group name for selecting the affected areas");
  RNA_def_property_string_sdna(prop, nullptr, "defgrp_name");
  RNA_def_property_string_funcs(
      prop, nullptr, nullptr, "rna_DataTransferModifier_defgrp_name_set");
  RNA_def_property_update(prop, 0, "rna_Modifier_update");

  prop = RNA_def_boolean(
      srna, "invert_vertex_group", false, "Invert", "Invert vertex group influence");
  RNA_def_property_boolean_sdna(prop, nullptr, "flags", MOD_DATATRANSFER_INVERT_VGROUP);
  RNA_def_property_update(prop, 0, "rna_Modifier_update");

  RNA_define_lib_overridable(false);
}

static void rna_def_modifier_normaledit(BlenderRNA *brna)
{
  StructRNA *srna;
  PropertyRNA *prop;

  static const EnumPropertyItem prop_mode_items[] = {
      {MOD_NORMALEDIT_MODE_RADIAL,
       "RADIAL",
       0,
       "Radial",
       "From an ellipsoid (shape defined by the boundbox's dimensions, target is optional)"},
      {MOD_NORMALEDIT_MODE_DIRECTIONAL,
       "DIRECTIONAL",
       0,
       "Directional",
       "Normals 'track' (point to) the target object"},
      {0, nullptr, 0, nullptr, nullptr},
  };

  static const EnumPropertyItem prop_mix_mode_items[] = {
      {MOD_NORMALEDIT_MIX_COPY, "COPY", 0, "Copy", "Copy new normals (overwrite existing)"},
      {MOD_NORMALEDIT_MIX_ADD, "ADD", 0, "Add", "Copy sum of new and old normals"},
      {MOD_NORMALEDIT_MIX_SUB, "SUB", 0, "Subtract", "Copy new normals minus old normals"},
      {MOD_NORMALEDIT_MIX_MUL,
       "MUL",
       0,
       "Multiply",
       "Copy product of old and new normals (not cross product)"},
      {0, nullptr, 0, nullptr, nullptr},
  };

  srna = RNA_def_struct(brna, "NormalEditModifier", "Modifier");
  RNA_def_struct_ui_text(
      srna, "Normal Edit Modifier", "Modifier affecting/generating custom normals");
  RNA_def_struct_sdna(srna, "NormalEditModifierData");
  RNA_def_struct_ui_icon(srna, ICON_MOD_NORMALEDIT);

  RNA_define_lib_overridable(true);

  prop = RNA_def_property(srna, "mode", PROP_ENUM, PROP_NONE);
  RNA_def_property_enum_items(prop, prop_mode_items);
  RNA_def_property_ui_text(prop, "Mode", "How to affect (generate) normals");
  RNA_def_property_update(prop, 0, "rna_Modifier_update");

  prop = RNA_def_float_array(srna,
                             "offset",
                             3,
                             nullptr,
                             -FLT_MAX,
                             FLT_MAX,
                             "Offset",
                             "Offset from object's center",
                             -100.0f,
                             100.0f);
  RNA_def_property_subtype(prop, PROP_COORDS);
  RNA_def_property_update(prop, 0, "rna_Modifier_update");

  prop = RNA_def_property(srna, "mix_mode", PROP_ENUM, PROP_NONE);
  RNA_def_property_enum_items(prop, prop_mix_mode_items);
  RNA_def_property_ui_text(prop, "Mix Mode", "How to mix generated normals with existing ones");
  RNA_def_property_update(prop, 0, "rna_Modifier_update");

  prop = RNA_def_property(srna, "mix_factor", PROP_FLOAT, PROP_FACTOR);
  RNA_def_property_range(prop, 0.0, 1.0);
  RNA_def_property_ui_text(
      prop, "Mix Factor", "How much of generated normals to mix with existing ones");
  RNA_def_property_update(prop, 0, "rna_Modifier_update");

  prop = RNA_def_property(srna, "mix_limit", PROP_FLOAT, PROP_ANGLE);
  RNA_def_property_range(prop, 0.0, DEG2RADF(180.0f));
  RNA_def_property_ui_text(prop, "Max Angle", "Maximum angle between old and new normals");
  RNA_def_property_update(prop, 0, "rna_Modifier_update");

  prop = RNA_def_property(srna, "no_polynors_fix", PROP_BOOLEAN, PROP_NONE);
  RNA_def_property_boolean_sdna(prop, nullptr, "flag", MOD_NORMALEDIT_NO_POLYNORS_FIX);
  RNA_def_property_boolean_default(prop, false);
  RNA_def_property_ui_text(prop,
                           "Lock Polygon Normals",
                           "Do not flip polygons when their normals are not consistent "
                           "with their newly computed custom vertex normals");
  RNA_def_property_update(prop, 0, "rna_Modifier_update");

  prop = RNA_def_property(srna, "vertex_group", PROP_STRING, PROP_NONE);
  RNA_def_property_string_sdna(prop, nullptr, "defgrp_name");
  RNA_def_property_ui_text(
      prop, "Vertex Group", "Vertex group name for selecting/weighting the affected areas");
  RNA_def_property_string_funcs(prop, nullptr, nullptr, "rna_NormalEditModifier_defgrp_name_set");
  RNA_def_property_update(prop, 0, "rna_Modifier_update");

  prop = RNA_def_property(srna, "invert_vertex_group", PROP_BOOLEAN, PROP_NONE);
  RNA_def_property_boolean_sdna(prop, nullptr, "flag", MOD_NORMALEDIT_INVERT_VGROUP);
  RNA_def_property_ui_text(prop, "Invert", "Invert vertex group influence");
  RNA_def_property_update(prop, 0, "rna_Modifier_update");

  prop = RNA_def_property(srna, "target", PROP_POINTER, PROP_NONE);
  RNA_def_property_ui_text(prop, "Target", "Target object used to affect normals");
  RNA_def_property_pointer_funcs(
      prop, nullptr, "rna_NormalEditModifier_target_set", nullptr, nullptr);
  RNA_def_property_flag(prop, PROP_EDITABLE | PROP_ID_SELF_CHECK);
  RNA_def_property_update(prop, 0, "rna_Modifier_dependency_update");

  prop = RNA_def_property(srna, "use_direction_parallel", PROP_BOOLEAN, PROP_NONE);
  RNA_def_property_boolean_sdna(prop, nullptr, "flag", MOD_NORMALEDIT_USE_DIRECTION_PARALLEL);
  RNA_def_property_boolean_default(prop, true);
  RNA_def_property_ui_text(prop,
                           "Parallel Normals",
                           "Use same direction for all normals, from origin to target's center "
                           "(Directional mode only)");
  RNA_def_property_update(prop, 0, "rna_Modifier_update");

  RNA_define_lib_overridable(false);
}

static void rna_def_modifier_surfacedeform(BlenderRNA *brna)
{
  StructRNA *srna;
  PropertyRNA *prop;

  srna = RNA_def_struct(brna, "SurfaceDeformModifier", "Modifier");
  RNA_def_struct_ui_text(srna, "SurfaceDeform Modifier", "");
  RNA_def_struct_sdna(srna, "SurfaceDeformModifierData");
  RNA_def_struct_ui_icon(srna, ICON_MOD_MESHDEFORM);

  RNA_define_lib_overridable(true);

  prop = RNA_def_property(srna, "target", PROP_POINTER, PROP_NONE);
  RNA_def_property_ui_text(prop, "Target", "Mesh object to deform with");
  RNA_def_property_pointer_funcs(
      prop, nullptr, "rna_SurfaceDeformModifier_target_set", nullptr, "rna_Mesh_object_poll");
  RNA_def_property_flag(prop, PROP_EDITABLE | PROP_ID_SELF_CHECK);
  RNA_def_property_update(prop, 0, "rna_Modifier_dependency_update");

  prop = RNA_def_property(srna, "falloff", PROP_FLOAT, PROP_NONE);
  RNA_def_property_range(prop, 2.0f, 16.0f);
  RNA_def_property_ui_text(
      prop, "Interpolation Falloff", "Controls how much nearby polygons influence deformation");
  RNA_def_property_update(prop, 0, "rna_Modifier_update");

  prop = RNA_def_property(srna, "is_bound", PROP_BOOLEAN, PROP_NONE);
  RNA_def_property_boolean_funcs(prop, "rna_SurfaceDeformModifier_is_bound_get", nullptr);
  RNA_def_property_ui_text(prop, "Bound", "Whether geometry has been bound to target mesh");
  RNA_def_property_clear_flag(prop, PROP_EDITABLE);

  prop = RNA_def_property(srna, "vertex_group", PROP_STRING, PROP_NONE);
  RNA_def_property_string_sdna(prop, nullptr, "defgrp_name");
  RNA_def_property_ui_text(
      prop, "Vertex Group", "Vertex group name for selecting/weighting the affected areas");
  RNA_def_property_string_funcs(
      prop, nullptr, nullptr, "rna_SurfaceDeformModifier_defgrp_name_set");
  RNA_def_property_update(prop, 0, "rna_Modifier_update");

  prop = RNA_def_property(srna, "invert_vertex_group", PROP_BOOLEAN, PROP_NONE);
  RNA_def_property_boolean_sdna(prop, nullptr, "flags", MOD_SDEF_INVERT_VGROUP);
  RNA_def_property_ui_text(prop, "Invert", "Invert vertex group influence");
  RNA_def_property_update(prop, 0, "rna_Modifier_update");

  prop = RNA_def_property(srna, "use_sparse_bind", PROP_BOOLEAN, PROP_NONE);
  RNA_def_property_boolean_sdna(prop, nullptr, "flags", MOD_SDEF_SPARSE_BIND);
  RNA_def_property_clear_flag(prop, PROP_ANIMATABLE);
  RNA_def_property_ui_text(
      prop,
      "Sparse Bind",
      "Only record binding data for vertices matching the vertex group at the time of bind");
  RNA_def_property_update(prop, 0, "rna_Modifier_update");

  prop = RNA_def_property(srna, "strength", PROP_FLOAT, PROP_NONE);
  RNA_def_property_range(prop, -100, 100);
  RNA_def_property_ui_range(prop, -100, 100, 10, 2);
  RNA_def_property_ui_text(prop, "Strength", "Strength of modifier deformations");
  RNA_def_property_update(prop, 0, "rna_Modifier_update");

  RNA_define_lib_overridable(false);
}

static void rna_def_modifier_weightednormal(BlenderRNA *brna)
{
  StructRNA *srna;
  PropertyRNA *prop;

  static EnumPropertyItem prop_weighting_mode_items[] = {
      {MOD_WEIGHTEDNORMAL_MODE_FACE,
       "FACE_AREA",
       0,
       "Face Area",
       "Generate face area weighted normals"},
      {MOD_WEIGHTEDNORMAL_MODE_ANGLE,
       "CORNER_ANGLE",
       0,
       "Corner Angle",
       "Generate corner angle weighted normals"},
      {MOD_WEIGHTEDNORMAL_MODE_FACE_ANGLE,
       "FACE_AREA_WITH_ANGLE",
       0,
       "Face Area & Angle",
       "Generated normals weighted by both face area and angle"},
      {0, nullptr, 0, nullptr, nullptr},
  };

  srna = RNA_def_struct(brna, "WeightedNormalModifier", "Modifier");
  RNA_def_struct_ui_text(srna, "WeightedNormal Modifier", "");
  RNA_def_struct_sdna(srna, "WeightedNormalModifierData");
  RNA_def_struct_ui_icon(srna, ICON_MOD_NORMALEDIT);

  RNA_define_lib_overridable(true);

  prop = RNA_def_property(srna, "weight", PROP_INT, PROP_NONE);
  RNA_def_property_range(prop, 1, 100);
  RNA_def_property_ui_range(prop, 1, 100, 1, -1);
  RNA_def_property_ui_text(prop,
                           "Weight",
                           "Corrective factor applied to faces' weights, 50 is neutral, "
                           "lower values increase weight of weak faces, "
                           "higher values increase weight of strong faces");
  RNA_def_property_update(prop, 0, "rna_Modifier_update");

  prop = RNA_def_property(srna, "mode", PROP_ENUM, PROP_NONE);
  RNA_def_property_enum_items(prop, prop_weighting_mode_items);
  RNA_def_property_ui_text(prop, "Weighting Mode", "Weighted vertex normal mode to use");
  RNA_def_property_update(prop, 0, "rna_Modifier_update");

  prop = RNA_def_property(srna, "thresh", PROP_FLOAT, PROP_NONE);
  RNA_def_property_range(prop, 0, 10);
  RNA_def_property_ui_range(prop, 0, 10, 1, 2);
  RNA_def_property_ui_text(
      prop, "Threshold", "Threshold value for different weights to be considered equal");
  RNA_def_property_update(prop, 0, "rna_Modifier_update");

  prop = RNA_def_property(srna, "keep_sharp", PROP_BOOLEAN, PROP_NONE);
  RNA_def_property_boolean_sdna(prop, nullptr, "flag", MOD_WEIGHTEDNORMAL_KEEP_SHARP);
  RNA_def_property_ui_text(prop,
                           "Keep Sharp",
                           "Keep sharp edges as computed for default split normals, "
                           "instead of setting a single weighted normal for each vertex");
  RNA_def_property_update(prop, 0, "rna_Modifier_update");

  prop = RNA_def_property(srna, "vertex_group", PROP_STRING, PROP_NONE);
  RNA_def_property_string_sdna(prop, nullptr, "defgrp_name");
  RNA_def_property_ui_text(
      prop, "Vertex Group", "Vertex group name for modifying the selected areas");
  RNA_def_property_string_funcs(
      prop, nullptr, nullptr, "rna_WeightedNormalModifier_defgrp_name_set");
  RNA_def_property_update(prop, 0, "rna_Modifier_update");

  prop = RNA_def_property(srna, "invert_vertex_group", PROP_BOOLEAN, PROP_NONE);
  RNA_def_property_boolean_sdna(prop, nullptr, "flag", MOD_WEIGHTEDNORMAL_INVERT_VGROUP);
  RNA_def_property_ui_text(prop, "Invert", "Invert vertex group influence");
  RNA_def_property_update(prop, 0, "rna_Modifier_update");

  prop = RNA_def_property(srna, "use_face_influence", PROP_BOOLEAN, PROP_NONE);
  RNA_def_property_boolean_sdna(prop, nullptr, "flag", MOD_WEIGHTEDNORMAL_FACE_INFLUENCE);
  RNA_def_property_ui_text(prop, "Face Influence", "Use influence of face for weighting");
  RNA_def_property_update(prop, 0, "rna_Modifier_update");

  RNA_define_lib_overridable(false);
}

static void rna_def_modifier_nodes_bake(BlenderRNA *brna)
{
  static EnumPropertyItem bake_mode_items[] = {
      {NODES_MODIFIER_BAKE_MODE_ANIMATION, "ANIMATION", 0, "Animation", "Bake a frame range"},
      {NODES_MODIFIER_BAKE_MODE_STILL, "STILL", 0, "Still", "Bake a single frame"},
      {0, nullptr, 0, nullptr, nullptr},
  };

  StructRNA *srna;
  PropertyRNA *prop;

  srna = RNA_def_struct(brna, "NodesModifierBake", nullptr);
  RNA_def_struct_ui_text(srna, "Nodes Modifier Bake", "");

  prop = RNA_def_property(srna, "directory", PROP_STRING, PROP_DIRPATH);
  RNA_def_property_ui_text(prop, "Directory", "Location on disk where the bake data is stored");
  RNA_def_property_update(prop, 0, "rna_Modifier_update");

  prop = RNA_def_property(srna, "frame_start", PROP_INT, PROP_TIME);
  RNA_def_property_ui_text(prop, "Start Frame", "Frame where the baking starts");
  RNA_def_property_update(prop, 0, "rna_Modifier_update");

  prop = RNA_def_property(srna, "frame_end", PROP_INT, PROP_TIME);
  RNA_def_property_ui_text(prop, "End Frame", "Frame where the baking ends");
  RNA_def_property_update(prop, 0, "rna_Modifier_update");

  prop = RNA_def_property(srna, "use_custom_simulation_frame_range", PROP_BOOLEAN, PROP_NONE);
  RNA_def_property_boolean_sdna(
      prop, nullptr, "flag", NODES_MODIFIER_BAKE_CUSTOM_SIMULATION_FRAME_RANGE);
  RNA_def_property_ui_text(
      prop, "Custom Simulation Frame Range", "Override the simulation frame range from the scene");
  RNA_def_property_update(prop, 0, "rna_Modifier_update");

  prop = RNA_def_property(srna, "use_custom_path", PROP_BOOLEAN, PROP_NONE);
  RNA_def_property_boolean_sdna(prop, nullptr, "flag", NODES_MODIFIER_BAKE_CUSTOM_PATH);
  RNA_def_property_ui_text(
      prop, "Custom Path", "Specify a path where the baked data should be stored manually");
  RNA_def_property_update(prop, 0, "rna_Modifier_update");

  prop = RNA_def_property(srna, "bake_mode", PROP_ENUM, PROP_NONE);
  RNA_def_property_enum_items(prop, bake_mode_items);
  RNA_def_property_ui_text(prop, "Bake Mode", "");
  RNA_def_property_update(prop, 0, "rna_Modifier_update");

  prop = RNA_def_property(srna, "bake_id", PROP_INT, PROP_NONE);
  RNA_def_property_ui_text(prop,
                           "Bake ID",
                           "Identifier for this bake which remains unchanged even when the bake "
                           "node is renamed, grouped or ungrouped");
  RNA_def_property_int_sdna(prop, nullptr, "id");
  RNA_def_property_clear_flag(prop, PROP_EDITABLE);

  prop = RNA_def_property(srna, "node", PROP_POINTER, PROP_NONE);
  RNA_def_property_struct_type(prop, "Node");
  RNA_def_property_ui_text(prop,
                           "Node",
                           "Bake node or simulation output node that corresponds to this bake. "
                           "This node may be deeply nested in the modifier node group. It can be "
                           "none in some cases like missing linked data blocks");
  RNA_def_property_pointer_funcs(
      prop, "rna_NodesModifierBake_node_get", nullptr, nullptr, nullptr);
}

static void rna_def_modifier_nodes_bakes(BlenderRNA *brna)
{
  StructRNA *srna;

  srna = RNA_def_struct(brna, "NodesModifierBakes", nullptr);
  RNA_def_struct_sdna(srna, "NodesModifierData");
  RNA_def_struct_ui_text(srna, "Bakes", "Bake data for every bake node");
}

static void rna_def_modifier_nodes_panel(BlenderRNA *brna)
{
  StructRNA *srna;
  PropertyRNA *prop;

  srna = RNA_def_struct(brna, "NodesModifierPanel", nullptr);
  RNA_def_struct_ui_text(srna, "Nodes Modifier Panel", "");

  prop = RNA_def_property(srna, "is_open", PROP_BOOLEAN, PROP_NONE);
  RNA_def_property_boolean_sdna(prop, nullptr, "flag", NODES_MODIFIER_PANEL_OPEN);
  RNA_def_property_ui_text(prop, "Is Open", "Whether the panel is expanded or closed");
  RNA_def_property_flag(prop, PROP_NO_DEG_UPDATE);
  RNA_def_property_update(prop, NC_OBJECT | ND_MODIFIER, nullptr);
}

static void rna_def_modifier_nodes_panels(BlenderRNA *brna)
{
  StructRNA *srna;

  srna = RNA_def_struct(brna, "NodesModifierPanels", nullptr);
  RNA_def_struct_sdna(srna, "NodesModifierData");
  RNA_def_struct_ui_text(srna, "Panels", "State of all panels defined by the node group");
}

static void rna_def_modifier_nodes(BlenderRNA *brna)
{
  StructRNA *srna;
  PropertyRNA *prop;

  rna_def_modifier_nodes_bake(brna);
  rna_def_modifier_nodes_bakes(brna);

  rna_def_modifier_nodes_panel(brna);
  rna_def_modifier_nodes_panels(brna);

  srna = RNA_def_struct(brna, "NodesModifier", "Modifier");
  RNA_def_struct_ui_text(srna, "Nodes Modifier", "");
  RNA_def_struct_sdna(srna, "NodesModifierData");
  RNA_def_struct_idprops_func(srna, "rna_NodesModifier_properties");
  RNA_def_struct_ui_icon(srna, ICON_GEOMETRY_NODES);

  RNA_define_lib_overridable(true);

  prop = RNA_def_property(srna, "node_group", PROP_POINTER, PROP_NONE);
  RNA_def_property_ui_text(prop, "Node Group", "Node group that controls what this modifier does");
  RNA_def_property_pointer_funcs(
      prop, nullptr, nullptr, nullptr, "rna_NodesModifier_node_group_poll");
  RNA_def_property_flag(prop, PROP_EDITABLE);
  RNA_def_property_update(prop, 0, "rna_NodesModifier_node_group_update");

  prop = RNA_def_property(srna, "bake_directory", PROP_STRING, PROP_DIRPATH);
  RNA_def_property_ui_text(
      prop, "Simulation Bake Directory", "Location on disk where the bake data is stored");
  RNA_def_property_update(prop, 0, nullptr);

  prop = RNA_def_property(srna, "bakes", PROP_COLLECTION, PROP_NONE);
  RNA_def_property_struct_type(prop, "NodesModifierBake");
  RNA_def_property_collection_sdna(prop, nullptr, "bakes", "bakes_num");
  RNA_def_property_srna(prop, "NodesModifierBakes");

  prop = RNA_def_property(srna, "panels", PROP_COLLECTION, PROP_NONE);
  RNA_def_property_struct_type(prop, "NodesModifierPanel");
  RNA_def_property_collection_sdna(prop, nullptr, "panels", "panels_num");
  RNA_def_property_srna(prop, "NodesModifierPanels");

  prop = RNA_def_property(srna, "show_group_selector", PROP_BOOLEAN, PROP_NONE);
  RNA_def_property_boolean_negative_sdna(
      prop, nullptr, "flag", NODES_MODIFIER_HIDE_DATABLOCK_SELECTOR);
  RNA_def_property_ui_text(prop, "Show Node Group", "");
  RNA_def_property_flag(prop, PROP_NO_DEG_UPDATE);
  RNA_def_property_update(prop, NC_OBJECT | ND_MODIFIER, nullptr);

  rna_def_modifier_panel_open_prop(srna, "open_output_attributes_panel", 0);
  rna_def_modifier_panel_open_prop(srna, "open_manage_panel", 1);
  rna_def_modifier_panel_open_prop(srna, "open_bake_panel", 2);
  rna_def_modifier_panel_open_prop(srna, "open_named_attributes_panel", 3);

  RNA_define_lib_overridable(false);
}

static void rna_def_modifier_mesh_to_volume(BlenderRNA *brna)
{
  StructRNA *srna;
  PropertyRNA *prop;

  static EnumPropertyItem resolution_mode_items[] = {
      {MESH_TO_VOLUME_RESOLUTION_MODE_VOXEL_AMOUNT,
       "VOXEL_AMOUNT",
       0,
       "Voxel Amount",
       "Desired number of voxels along one axis"},
      {MESH_TO_VOLUME_RESOLUTION_MODE_VOXEL_SIZE,
       "VOXEL_SIZE",
       0,
       "Voxel Size",
       "Desired voxel side length"},
      {0, nullptr, 0, nullptr, nullptr},
  };

  srna = RNA_def_struct(brna, "MeshToVolumeModifier", "Modifier");
  RNA_def_struct_ui_text(srna, "Mesh to Volume Modifier", "");
  RNA_def_struct_sdna(srna, "MeshToVolumeModifierData");
  RNA_def_struct_ui_icon(srna, ICON_VOLUME_DATA); /* TODO: Use correct icon. */

  RNA_define_lib_overridable(true);

  prop = RNA_def_property(srna, "object", PROP_POINTER, PROP_NONE);
  RNA_def_property_ui_text(prop, "Object", "Object");
  RNA_def_property_flag(prop, PROP_EDITABLE | PROP_ID_SELF_CHECK);
  RNA_def_property_update(prop, 0, "rna_Modifier_dependency_update");

  prop = RNA_def_property(srna, "resolution_mode", PROP_ENUM, PROP_NONE);
  RNA_def_property_enum_items(prop, resolution_mode_items);
  RNA_def_property_ui_text(
      prop, "Resolution Mode", "Mode for how the desired voxel size is specified");
  RNA_def_property_update(prop, 0, "rna_Modifier_update");

  prop = RNA_def_property(srna, "voxel_size", PROP_FLOAT, PROP_NONE);
  RNA_def_property_ui_text(
      prop, "Voxel Size", "Smaller values result in a higher resolution output");
  RNA_def_property_range(prop, 0.0, FLT_MAX);
  RNA_def_property_ui_range(prop, 0.0, FLT_MAX, 0.01, 4);
  RNA_def_property_update(prop, 0, "rna_Modifier_update");

  prop = RNA_def_property(srna, "voxel_amount", PROP_INT, PROP_NONE);
  RNA_def_property_ui_text(prop, "Voxel Amount", "Approximate number of voxels along one axis");
  RNA_def_property_range(prop, 0, INT_MAX);
  RNA_def_property_update(prop, 0, "rna_Modifier_update");

  prop = RNA_def_property(srna, "interior_band_width", PROP_FLOAT, PROP_NONE);
  RNA_def_property_ui_text(
      prop, "Interior Band Width", "Width of the gradient inside of the mesh");
  RNA_def_property_range(prop, 0.0, FLT_MAX);
  RNA_def_property_update(prop, 0, "rna_Modifier_update");

  prop = RNA_def_property(srna, "density", PROP_FLOAT, PROP_NONE);
  RNA_def_property_ui_text(prop, "Density", "Density of the new volume");
  RNA_def_property_range(prop, 0.0, FLT_MAX);
  RNA_def_property_update(prop, 0, "rna_Modifier_update");

  RNA_define_lib_overridable(false);
}

static void rna_def_modifier_volume_displace(BlenderRNA *brna)
{
  static const EnumPropertyItem prop_texture_map_mode_items[] = {
      {MOD_VOLUME_DISPLACE_MAP_LOCAL,
       "LOCAL",
       0,
       "Local",
       "Use the local coordinate system for the texture coordinates"},
      {MOD_VOLUME_DISPLACE_MAP_GLOBAL,
       "GLOBAL",
       0,
       "Global",
       "Use the global coordinate system for the texture coordinates"},
      {MOD_VOLUME_DISPLACE_MAP_OBJECT,
       "OBJECT",
       0,
       "Object",
       "Use the linked object's local coordinate system for the texture coordinates"},
      {0, nullptr, 0, nullptr, nullptr},
  };

  StructRNA *srna;
  PropertyRNA *prop;

  srna = RNA_def_struct(brna, "VolumeDisplaceModifier", "Modifier");
  RNA_def_struct_ui_text(srna, "Volume Displace Modifier", "");
  RNA_def_struct_sdna(srna, "VolumeDisplaceModifierData");
  RNA_def_struct_ui_icon(srna, ICON_VOLUME_DATA); /* TODO: Use correct icon. */

  RNA_define_lib_overridable(true);

  prop = RNA_def_property(srna, "strength", PROP_FLOAT, PROP_NONE);
  RNA_def_property_ui_text(prop, "Strength", "Strength of the displacement");
  RNA_def_property_ui_range(prop, -FLT_MAX, FLT_MAX, 0.1, 4);
  RNA_def_property_update(prop, 0, "rna_Modifier_update");

  prop = RNA_def_property(srna, "texture", PROP_POINTER, PROP_NONE);
  RNA_def_property_ui_text(prop, "Texture", "");
  RNA_def_property_flag(prop, PROP_EDITABLE);
  RNA_def_property_update(prop, 0, "rna_Modifier_dependency_update");

  prop = RNA_def_property(srna, "texture_map_mode", PROP_ENUM, PROP_NONE);
  RNA_def_property_enum_items(prop, prop_texture_map_mode_items);
  RNA_def_property_ui_text(prop, "Texture Mapping Mode", "");
  RNA_def_property_update(prop, 0, "rna_Modifier_dependency_update");

  prop = RNA_def_property(srna, "texture_map_object", PROP_POINTER, PROP_NONE);
  RNA_def_property_ui_text(prop, "Object", "Object to use for texture mapping");
  RNA_def_property_flag(prop, PROP_EDITABLE | PROP_ID_SELF_CHECK);
  RNA_def_property_update(prop, 0, "rna_Modifier_dependency_update");

  prop = RNA_def_property(srna, "texture_mid_level", PROP_FLOAT, PROP_XYZ);
  RNA_def_property_ui_text(
      prop, "Texture Mid Level", "Subtracted from the texture color to get a displacement vector");
  RNA_def_property_range(prop, -FLT_MAX, FLT_MAX);
  RNA_def_property_ui_range(prop, 0.0f, 1.0f, 0.1f, 5);
  RNA_def_property_update(prop, 0, "rna_Modifier_update");

  prop = RNA_def_property(srna, "texture_sample_radius", PROP_FLOAT, PROP_FACTOR);
  RNA_def_property_ui_text(
      prop,
      "Texture Sample Radius",
      "Smaller values result in better performance but might cut off the volume");
  RNA_def_property_range(prop, 0.0f, FLT_MAX);
  RNA_def_property_ui_range(prop, 0.0f, 1.0f, 0.1f, 5);
  RNA_def_property_update(prop, 0, "rna_Modifier_update");

  RNA_define_lib_overridable(false);
}

static void rna_def_modifier_volume_to_mesh(BlenderRNA *brna)
{
  StructRNA *srna;
  PropertyRNA *prop;

  static EnumPropertyItem resolution_mode_items[] = {
      {VOLUME_TO_MESH_RESOLUTION_MODE_GRID,
       "GRID",
       0,
       "Grid",
       "Use resolution of the volume grid"},
      {VOLUME_TO_MESH_RESOLUTION_MODE_VOXEL_AMOUNT,
       "VOXEL_AMOUNT",
       0,
       "Voxel Amount",
       "Desired number of voxels along one axis"},
      {VOLUME_TO_MESH_RESOLUTION_MODE_VOXEL_SIZE,
       "VOXEL_SIZE",
       0,
       "Voxel Size",
       "Desired voxel side length"},
      {0, nullptr, 0, nullptr, nullptr},
  };

  srna = RNA_def_struct(brna, "VolumeToMeshModifier", "Modifier");
  RNA_def_struct_ui_text(srna, "Volume to Mesh Modifier", "");
  RNA_def_struct_sdna(srna, "VolumeToMeshModifierData");
  RNA_def_struct_ui_icon(srna, ICON_VOLUME_DATA); /* TODO: Use correct icon. */

  RNA_define_lib_overridable(true);

  prop = RNA_def_property(srna, "object", PROP_POINTER, PROP_NONE);
  RNA_def_property_ui_text(prop, "Object", "Object");
  RNA_def_property_flag(prop, PROP_EDITABLE | PROP_ID_SELF_CHECK);
  RNA_def_property_update(prop, 0, "rna_Modifier_dependency_update");

  prop = RNA_def_property(srna, "threshold", PROP_FLOAT, PROP_NONE);
  RNA_def_property_ui_text(
      prop, "Threshold", "Voxels with a larger value are inside the generated mesh");
  RNA_def_property_range(prop, 0.0f, FLT_MAX);
  RNA_def_property_ui_range(prop, 0.001f, 1.0f, 0.1f, 5);
  RNA_def_property_update(prop, 0, "rna_Modifier_update");

  prop = RNA_def_property(srna, "adaptivity", PROP_FLOAT, PROP_NONE);
  RNA_def_property_ui_text(
      prop,
      "Adaptivity",
      "Reduces the final face count by simplifying geometry where detail is not needed");
  RNA_def_property_range(prop, 0.0f, 1.0f);
  RNA_def_property_update(prop, 0, "rna_Modifier_update");

  prop = RNA_def_property(srna, "use_smooth_shade", PROP_BOOLEAN, PROP_NONE);
  RNA_def_property_boolean_sdna(prop, nullptr, "flag", VOLUME_TO_MESH_USE_SMOOTH_SHADE);
  RNA_def_property_ui_text(
      prop, "Smooth Shading", "Output faces with smooth shading rather than flat shaded");
  RNA_def_property_update(prop, 0, "rna_Modifier_update");

  prop = RNA_def_property(srna, "grid_name", PROP_STRING, PROP_NONE);
  RNA_def_property_ui_text(
      prop, "Grid Name", "Grid in the volume object that is converted to a mesh");
  RNA_def_property_update(prop, 0, "rna_Modifier_update");

  prop = RNA_def_property(srna, "resolution_mode", PROP_ENUM, PROP_NONE);
  RNA_def_property_enum_items(prop, resolution_mode_items);
  RNA_def_property_ui_text(
      prop, "Resolution Mode", "Mode for how the desired voxel size is specified");
  RNA_def_property_update(prop, 0, "rna_Modifier_update");

  prop = RNA_def_property(srna, "voxel_size", PROP_FLOAT, PROP_NONE);
  RNA_def_property_ui_text(
      prop, "Voxel Size", "Smaller values result in a higher resolution output");
  RNA_def_property_range(prop, 0.0, FLT_MAX);
  RNA_def_property_ui_range(prop, 0.0, FLT_MAX, 0.01, 4);
  RNA_def_property_update(prop, 0, "rna_Modifier_update");

  prop = RNA_def_property(srna, "voxel_amount", PROP_INT, PROP_NONE);
  RNA_def_property_ui_text(prop, "Voxel Amount", "Approximate number of voxels along one axis");
  RNA_def_property_range(prop, 0, INT_MAX);
  RNA_def_property_update(prop, 0, "rna_Modifier_update");

  RNA_define_lib_overridable(false);
}

static void rna_def_modifier_grease_pencil_layer_filter(StructRNA *srna)
{
  PropertyRNA *prop;

  prop = RNA_def_property(srna, "layer_filter", PROP_STRING, PROP_NONE);
  RNA_def_property_string_sdna(prop, nullptr, "influence.layer_name");
  RNA_def_property_ui_text(prop, "Layer", "Layer name");
  RNA_def_property_update(prop, 0, "rna_Modifier_update");

  prop = RNA_def_property(srna, "use_layer_pass_filter", PROP_BOOLEAN, PROP_NONE);
  RNA_def_property_boolean_sdna(
      prop, nullptr, "influence.flag", GREASE_PENCIL_INFLUENCE_USE_LAYER_PASS_FILTER);
  RNA_def_property_ui_text(prop, "Use Layer Pass", "Use layer pass filter");
  RNA_def_property_update(prop, 0, "rna_Modifier_update");

  prop = RNA_def_property(srna, "layer_pass_filter", PROP_INT, PROP_NONE);
  RNA_def_property_int_sdna(prop, nullptr, "influence.layer_pass");
  RNA_def_property_range(prop, 0, 100);
  RNA_def_property_ui_text(prop, "Layer Pass", "Layer pass filter");
  RNA_def_property_update(prop, 0, "rna_Modifier_update");

  prop = RNA_def_property(srna, "invert_layer_filter", PROP_BOOLEAN, PROP_NONE);
  RNA_def_property_boolean_sdna(
      prop, nullptr, "influence.flag", GREASE_PENCIL_INFLUENCE_INVERT_LAYER_FILTER);
  RNA_def_property_ui_text(prop, "Invert Layer", "Invert layer filter");
  RNA_def_property_update(prop, 0, "rna_Modifier_update");

  prop = RNA_def_property(srna, "invert_layer_pass_filter", PROP_BOOLEAN, PROP_NONE);
  RNA_def_property_boolean_sdna(
      prop, nullptr, "influence.flag", GREASE_PENCIL_INFLUENCE_INVERT_LAYER_PASS_FILTER);
  RNA_def_property_ui_text(prop, "Invert Layer Pass", "Invert layer pass filter");
  RNA_def_property_update(prop, 0, "rna_Modifier_update");
}

static void rna_def_modifier_grease_pencil_material_filter(StructRNA *srna,
                                                           const char *material_set_fn)
{
  PropertyRNA *prop;

  prop = RNA_def_property(srna, "material_filter", PROP_POINTER, PROP_NONE);
  RNA_def_property_pointer_sdna(prop, nullptr, "influence.material");
  RNA_def_property_flag(prop, PROP_EDITABLE);
  RNA_def_property_pointer_funcs(
      prop, nullptr, material_set_fn, nullptr, "rna_GreasePencilModifier_material_poll");
  RNA_def_property_ui_text(prop, "Material", "Material used for filtering");
  RNA_def_property_update(prop, 0, "rna_Modifier_update");

  prop = RNA_def_property(srna, "use_material_pass_filter", PROP_BOOLEAN, PROP_NONE);
  RNA_def_property_boolean_sdna(
      prop, nullptr, "influence.flag", GREASE_PENCIL_INFLUENCE_USE_MATERIAL_PASS_FILTER);
  RNA_def_property_ui_text(prop, "Use Material Pass", "Use material pass filter");
  RNA_def_property_update(prop, 0, "rna_Modifier_update");

  prop = RNA_def_property(srna, "material_pass_filter", PROP_INT, PROP_NONE);
  RNA_def_property_int_sdna(prop, nullptr, "influence.material_pass");
  RNA_def_property_range(prop, 0, 100);
  RNA_def_property_ui_text(prop, "Material Pass", "Material pass");
  RNA_def_property_update(prop, 0, "rna_Modifier_update");

  prop = RNA_def_property(srna, "invert_material_filter", PROP_BOOLEAN, PROP_NONE);
  RNA_def_property_boolean_sdna(
      prop, nullptr, "influence.flag", GREASE_PENCIL_INFLUENCE_INVERT_MATERIAL_FILTER);
  RNA_def_property_ui_text(prop, "Invert Material", "Invert material filter");
  RNA_def_property_update(prop, 0, "rna_Modifier_update");

  prop = RNA_def_property(srna, "invert_material_pass_filter", PROP_BOOLEAN, PROP_NONE);
  RNA_def_property_boolean_sdna(
      prop, nullptr, "influence.flag", GREASE_PENCIL_INFLUENCE_INVERT_MATERIAL_PASS_FILTER);
  RNA_def_property_ui_text(prop, "Invert Material Pass", "Invert material pass filter");
  RNA_def_property_update(prop, 0, "rna_Modifier_update");
}

static void rna_def_modifier_grease_pencil_vertex_group(StructRNA *srna,
                                                        const char *vertex_group_name_set_fn)
{
  PropertyRNA *prop;

  prop = RNA_def_property(srna, "vertex_group_name", PROP_STRING, PROP_NONE);
  RNA_def_property_string_sdna(prop, nullptr, "influence.vertex_group_name");
  RNA_def_property_ui_text(prop, "Vertex Group", "Vertex group name for modulating the deform");
  RNA_def_property_string_funcs(prop, nullptr, nullptr, vertex_group_name_set_fn);
  RNA_def_property_update(prop, 0, "rna_Modifier_update");

  prop = RNA_def_property(srna, "invert_vertex_group", PROP_BOOLEAN, PROP_NONE);
  RNA_def_property_boolean_sdna(
      prop, nullptr, "influence.flag", GREASE_PENCIL_INFLUENCE_INVERT_VERTEX_GROUP);
  RNA_def_property_ui_text(prop, "Invert Vertex Group", "Invert vertex group weights");
  RNA_def_property_update(prop, 0, "rna_Modifier_update");
}

static void rna_def_modifier_grease_pencil_custom_curve(StructRNA *srna)
{
  PropertyRNA *prop;

  prop = RNA_def_property(srna, "use_custom_curve", PROP_BOOLEAN, PROP_NONE);
  RNA_def_property_boolean_sdna(
      prop, nullptr, "influence.flag", GREASE_PENCIL_INFLUENCE_USE_CUSTOM_CURVE);
  RNA_def_property_ui_text(
      prop, "Use Custom Curve", "Use a custom curve to define a factor along the strokes");
  RNA_def_property_update(prop, 0, "rna_Modifier_update");

  prop = RNA_def_property(srna, "custom_curve", PROP_POINTER, PROP_NONE);
  RNA_def_property_pointer_sdna(prop, nullptr, "influence.custom_curve");
  RNA_def_property_ui_text(prop, "Curve", "Custom curve to apply effect");
  RNA_def_property_update(prop, 0, "rna_Modifier_update");
}

static void rna_def_modifier_grease_pencil_opacity(BlenderRNA *brna)
{
  StructRNA *srna;
  PropertyRNA *prop;
  static const EnumPropertyItem color_mode_items[] = {
      {MOD_GREASE_PENCIL_COLOR_BOTH, "BOTH", 0, "Stroke & Fill", "Modify fill and stroke colors"},
      {MOD_GREASE_PENCIL_COLOR_STROKE, "STROKE", 0, "Stroke", "Modify stroke color only"},
      {MOD_GREASE_PENCIL_COLOR_FILL, "FILL", 0, "Fill", "Modify fill color only"},
      {MOD_GREASE_PENCIL_COLOR_HARDNESS, "HARDNESS", 0, "Hardness", "Modify stroke hardness"},
      {0, nullptr, 0, nullptr, nullptr},
  };

  srna = RNA_def_struct(brna, "GreasePencilOpacityModifier", "Modifier");
  RNA_def_struct_ui_text(srna, "Grease Pencil Opacity Modifier", "");
  RNA_def_struct_sdna(srna, "GreasePencilOpacityModifierData");
  RNA_def_struct_ui_icon(srna, ICON_MOD_OPACITY);

  rna_def_modifier_grease_pencil_layer_filter(srna);
  rna_def_modifier_grease_pencil_material_filter(
      srna, "rna_GreasePencilOpacityModifier_material_filter_set");
  rna_def_modifier_grease_pencil_vertex_group(
      srna, "rna_GreasePencilOpacityModifier_vertex_group_name_set");
  rna_def_modifier_grease_pencil_custom_curve(srna);
  RNA_define_lib_overridable(true);

  prop = RNA_def_property(srna, "color_mode", PROP_ENUM, PROP_NONE);
  RNA_def_property_enum_items(prop, color_mode_items);
  RNA_def_property_ui_text(prop, "Mode", "Attributes to modify");
  RNA_def_property_update(prop, 0, "rna_Modifier_update");

  prop = RNA_def_property(srna, "color_factor", PROP_FLOAT, PROP_NONE);
  RNA_def_property_float_sdna(prop, nullptr, "color_factor");
  RNA_def_property_ui_range(prop, 0, 2.0, 0.1, 2);
  RNA_def_property_float_funcs(prop,
                               nullptr,
                               "rna_GreasePencilOpacityModifier_opacity_factor_max_set",
                               "rna_GreasePencilOpacityModifier_opacity_factor_range");
  RNA_def_property_ui_text(prop, "Opacity Factor", "Factor of opacity");
  RNA_def_property_update(prop, 0, "rna_Modifier_update");

  prop = RNA_def_property(srna, "hardness_factor", PROP_FLOAT, PROP_NONE);
  RNA_def_property_float_sdna(prop, nullptr, "hardness_factor");
  RNA_def_property_range(prop, 0.0, FLT_MAX);
  RNA_def_property_ui_range(prop, 0.0, FLT_MAX, 0.1, 2);
  RNA_def_property_ui_text(prop, "Hardness Factor", "Factor of stroke hardness");
  RNA_def_property_update(prop, 0, "rna_Modifier_update");

  prop = RNA_def_property(srna, "use_weight_as_factor", PROP_BOOLEAN, PROP_NONE);
  RNA_def_property_boolean_sdna(
      prop, nullptr, "flag", MOD_GREASE_PENCIL_OPACITY_USE_WEIGHT_AS_FACTOR);
  RNA_def_property_ui_text(
      prop, "Use Weight as Factor", "Use vertex group weight as factor instead of influence");
  RNA_def_property_update(prop, 0, "rna_Modifier_update");

  prop = RNA_def_property(srna, "use_uniform_opacity", PROP_BOOLEAN, PROP_NONE);
  RNA_def_property_boolean_sdna(
      prop, nullptr, "flag", MOD_GREASE_PENCIL_OPACITY_USE_UNIFORM_OPACITY);
  RNA_def_property_ui_text(
      prop, "Uniform Opacity", "Replace the stroke opacity instead of modulating each point");

  RNA_def_property_update(prop, 0, "rna_Modifier_update");

  RNA_define_lib_overridable(false);
}

static void rna_def_modifier_grease_pencil_subdiv(BlenderRNA *brna)
{
  StructRNA *srna;
  PropertyRNA *prop;

  static const EnumPropertyItem subdivision_type_items[] = {
      {MOD_GREASE_PENCIL_SUBDIV_CATMULL, "CATMULL_CLARK", 0, "Catmull-Clark", ""},
      {MOD_GREASE_PENCIL_SUBDIV_SIMPLE, "SIMPLE", 0, "Simple", ""},
      {0, nullptr, 0, nullptr, nullptr},
  };

  srna = RNA_def_struct(brna, "GreasePencilSubdivModifier", "Modifier");
  RNA_def_struct_ui_text(srna, "Subdivision Modifier", "Subdivide Stroke modifier");
  RNA_def_struct_sdna(srna, "GreasePencilSubdivModifierData");
  RNA_def_struct_ui_icon(srna, ICON_MOD_SUBSURF);

  rna_def_modifier_grease_pencil_layer_filter(srna);
  rna_def_modifier_grease_pencil_material_filter(
      srna, "rna_GreasePencilSubdivModifier_material_filter_set");
  rna_def_modifier_grease_pencil_vertex_group(
      srna, "rna_GreasePencilSubdivModifier_vertex_group_name_set");

  rna_def_modifier_panel_open_prop(srna, "open_influence_panel", 0);

  RNA_define_lib_overridable(true);

  prop = RNA_def_property(srna, "level", PROP_INT, PROP_NONE);
  RNA_def_property_int_sdna(prop, nullptr, "level");
  RNA_def_property_range(prop, 0, 16);
  RNA_def_property_ui_range(prop, 0, 6, 1, 0);
  RNA_def_property_ui_text(prop, "Level", "Level of subdivision");

  prop = RNA_def_property(srna, "subdivision_type", PROP_ENUM, PROP_NONE);
  RNA_def_property_enum_sdna(prop, nullptr, "type");
  RNA_def_property_enum_items(prop, subdivision_type_items);
  RNA_def_property_ui_text(prop, "Subdivision Type", "Select type of subdivision algorithm");
  RNA_def_property_update(prop, 0, "rna_Modifier_update");

  RNA_def_property_update(prop, 0, "rna_Modifier_update");

  RNA_define_lib_overridable(false);
}

static void rna_def_modifier_grease_pencil_color(BlenderRNA *brna)
{
  StructRNA *srna;
  PropertyRNA *prop;

  static const EnumPropertyItem color_mode_items[] = {
      {MOD_GREASE_PENCIL_COLOR_BOTH, "BOTH", 0, "Stroke & Fill", "Modify fill and stroke colors"},
      {MOD_GREASE_PENCIL_COLOR_STROKE, "STROKE", 0, "Stroke", "Modify stroke color only"},
      {MOD_GREASE_PENCIL_COLOR_FILL, "FILL", 0, "Fill", "Modify fill color only"},
      {0, nullptr, 0, nullptr, nullptr},
  };

  srna = RNA_def_struct(brna, "GreasePencilColorModifier", "Modifier");
  RNA_def_struct_ui_text(srna, "Grease Pencil Color Modifier", "");
  RNA_def_struct_sdna(srna, "GreasePencilColorModifierData");
  RNA_def_struct_ui_icon(srna, ICON_MOD_HUE_SATURATION);

  rna_def_modifier_grease_pencil_layer_filter(srna);
  rna_def_modifier_grease_pencil_material_filter(
      srna, "rna_GreasePencilColorModifier_material_filter_set");
  rna_def_modifier_grease_pencil_custom_curve(srna);

  RNA_define_lib_overridable(true);

  prop = RNA_def_property(srna, "color_mode", PROP_ENUM, PROP_NONE);
  RNA_def_property_enum_items(prop, color_mode_items);
  RNA_def_property_ui_text(prop, "Mode", "Attributes to modify");
  RNA_def_property_update(prop, 0, "rna_Modifier_update");

  prop = RNA_def_property(srna, "hue", PROP_FLOAT, PROP_NONE);
  RNA_def_property_range(prop, 0.0, 1.0);
  RNA_def_property_ui_range(prop, 0.0, 1.0, 0.1, 3);
  RNA_def_property_float_sdna(prop, nullptr, "hsv[0]");
  RNA_def_property_ui_text(prop, "Hue", "Color hue offset");
  RNA_def_property_update(prop, 0, "rna_Modifier_update");

  prop = RNA_def_property(srna, "saturation", PROP_FLOAT, PROP_NONE);
  RNA_def_property_range(prop, 0.0, FLT_MAX);
  RNA_def_property_ui_range(prop, 0.0, 2.0, 0.1, 3);
  RNA_def_property_float_sdna(prop, nullptr, "hsv[1]");
  RNA_def_property_ui_text(prop, "Saturation", "Color saturation factor");
  RNA_def_property_update(prop, 0, "rna_Modifier_update");

  prop = RNA_def_property(srna, "value", PROP_FLOAT, PROP_NONE);
  RNA_def_property_range(prop, 0.0, FLT_MAX);
  RNA_def_property_ui_range(prop, 0.0, 2.0, 0.1, 3);
  RNA_def_property_float_sdna(prop, nullptr, "hsv[2]");
  RNA_def_property_ui_text(prop, "Value", "Color value factor");
  RNA_def_property_update(prop, 0, "rna_Modifier_update");

  RNA_define_lib_overridable(false);
}

static void rna_def_modifier_grease_pencil_tint(BlenderRNA *brna)
{
  StructRNA *srna;
  PropertyRNA *prop;

  static const EnumPropertyItem color_mode_items[] = {
      {MOD_GREASE_PENCIL_COLOR_BOTH, "BOTH", 0, "Stroke & Fill", "Modify fill and stroke colors"},
      {MOD_GREASE_PENCIL_COLOR_STROKE, "STROKE", 0, "Stroke", "Modify stroke color only"},
      {MOD_GREASE_PENCIL_COLOR_FILL, "FILL", 0, "Fill", "Modify fill color only"},
      {0, nullptr, 0, nullptr, nullptr},
  };

  static const EnumPropertyItem tint_mode_items[] = {
      {MOD_GREASE_PENCIL_TINT_UNIFORM, "UNIFORM", 0, "Uniform", ""},
      {MOD_GREASE_PENCIL_TINT_GRADIENT, "GRADIENT", 0, "Gradient", ""},
      {0, nullptr, 0, nullptr, nullptr},
  };

  srna = RNA_def_struct(brna, "GreasePencilTintModifier", "Modifier");
  RNA_def_struct_ui_text(srna, "Grease Pencil Tint Modifier", "");
  RNA_def_struct_sdna(srna, "GreasePencilTintModifierData");
  RNA_def_struct_ui_icon(srna, ICON_MOD_OPACITY);

  rna_def_modifier_grease_pencil_layer_filter(srna);
  rna_def_modifier_grease_pencil_material_filter(
      srna, "rna_GreasePencilTintModifier_material_filter_set");
  rna_def_modifier_grease_pencil_vertex_group(
      srna, "rna_GreasePencilTintModifier_vertex_group_name_set");
  rna_def_modifier_grease_pencil_custom_curve(srna);

  RNA_define_lib_overridable(true);

  prop = RNA_def_property(srna, "color_mode", PROP_ENUM, PROP_NONE);
  RNA_def_property_enum_items(prop, color_mode_items);
  RNA_def_property_ui_text(prop, "Mode", "Attributes to modify");
  RNA_def_property_update(prop, 0, "rna_Modifier_update");

  prop = RNA_def_property(srna, "factor", PROP_FLOAT, PROP_NONE);
  RNA_def_property_range(prop, 0, 2.0);
  RNA_def_property_ui_range(prop, 0, 2.0, 0.1, 2);
  RNA_def_property_ui_text(prop, "Factor", "Factor for tinting");
  RNA_def_property_update(prop, 0, "rna_Modifier_update");

  /* Type of Tint. */
  prop = RNA_def_property(srna, "tint_mode", PROP_ENUM, PROP_NONE);
  RNA_def_property_enum_items(prop, tint_mode_items);
  RNA_def_property_ui_text(prop, "Tint Mode", "");
  RNA_def_property_update(prop, 0, "rna_Modifier_update");

  /* Simple Color. */
  prop = RNA_def_property(srna, "color", PROP_FLOAT, PROP_COLOR);
  RNA_def_property_range(prop, 0.0, 1.0);
  RNA_def_property_array(prop, 3);
  RNA_def_property_ui_text(prop, "Color", "Color used for tinting");
  RNA_def_property_update(prop, 0, "rna_Modifier_update");

  /* Color band. */
  prop = RNA_def_property(srna, "color_ramp", PROP_POINTER, PROP_NONE);
  RNA_def_property_struct_type(prop, "ColorRamp");
  RNA_def_property_ui_text(prop, "Color Ramp", "Gradient tinting colors");
  RNA_def_property_update(prop, 0, "rna_Modifier_update");

  prop = RNA_def_property(srna, "object", PROP_POINTER, PROP_NONE);
  RNA_def_property_ui_text(prop, "Object", "Object used for the gradient direction");
  RNA_def_property_flag(prop, PROP_EDITABLE | PROP_ID_SELF_CHECK);
  RNA_def_property_pointer_funcs(
      prop, nullptr, "rna_GreasePencilTintModifier_object_set", nullptr, nullptr);
  RNA_def_property_update(prop, 0, "rna_Modifier_dependency_update");

  prop = RNA_def_property(srna, "radius", PROP_FLOAT, PROP_DISTANCE);
  RNA_def_property_range(prop, 1e-6f, FLT_MAX);
  RNA_def_property_ui_range(prop, 0.001f, FLT_MAX, 1, 3);
  RNA_def_property_ui_text(prop, "Radius", "Influence distance from the object");
  RNA_def_property_update(prop, 0, "rna_Modifier_update");

  RNA_define_lib_overridable(false);

  prop = RNA_def_property(srna, "use_weight_as_factor", PROP_BOOLEAN, PROP_NONE);
  RNA_def_property_boolean_sdna(
      prop, nullptr, "flag", MOD_GREASE_PENCIL_TINT_USE_WEIGHT_AS_FACTOR);
  RNA_def_property_ui_text(
      prop, "Use Weight as Factor", "Use vertex group weight as factor instead of influence");
  RNA_def_property_update(prop, 0, "rna_Modifier_update");
}

<<<<<<< HEAD
static void rna_def_modifier_grease_pencil_length(BlenderRNA *brna)
{
  StructRNA *srna;
  PropertyRNA *prop;
  static const EnumPropertyItem gpencil_length_mode_items[] = {
      {GP_LENGTH_RELATIVE, "RELATIVE", 0, "Relative", "Length in ratio to the stroke's length"},
      {GP_LENGTH_ABSOLUTE, "ABSOLUTE", 0, "Absolute", "Length in geometry space"},
      {0, nullptr, 0, nullptr, nullptr},
  };

  srna = RNA_def_struct(brna, "GreasePencilLengthModifier", "Modifier");
  RNA_def_struct_ui_text(srna, "Length Modifier", "Stretch or shrink strokes");
  RNA_def_struct_sdna(srna, "GreasePencilLengthModifierData");
  RNA_def_struct_ui_icon(srna, ICON_MOD_LENGTH);

  rna_def_modifier_grease_pencil_layer_filter(srna);
  rna_def_modifier_grease_pencil_material_filter(
      srna, "rna_GreasePencilLengthModifier_material_filter_set");
  rna_def_modifier_grease_pencil_vertex_group(
      srna, "rna_GreasePencilLengthModifier_vertex_group_name_set");

  rna_def_modifier_panel_open_prop(srna, "open_random_panel", 0);
  rna_def_modifier_panel_open_prop(srna, "open_curvature_panel", 1);
  rna_def_modifier_panel_open_prop(srna, "open_influence_panel", 2);

  RNA_define_lib_overridable(true);

  prop = RNA_def_property(srna, "start_factor", PROP_FLOAT, PROP_NONE);
  RNA_def_property_float_sdna(prop, nullptr, "start_fac");
  RNA_def_property_ui_range(prop, -10.0f, 10.0f, 0.1, 2);
  RNA_def_property_ui_text(
      prop, "Start Factor", "Added length to the start of each stroke relative to its length");
  RNA_def_property_update(prop, 0, "rna_Modifier_update");

  prop = RNA_def_property(srna, "end_factor", PROP_FLOAT, PROP_NONE);
  RNA_def_property_float_sdna(prop, nullptr, "end_fac");
  RNA_def_property_ui_range(prop, -10.0f, 10.0f, 0.1, 2);
  RNA_def_property_ui_text(
      prop, "End Factor", "Added length to the end of each stroke relative to its length");
  RNA_def_property_update(prop, 0, "rna_Modifier_update");

  prop = RNA_def_property(srna, "start_length", PROP_FLOAT, PROP_DISTANCE);
  RNA_def_property_float_sdna(prop, nullptr, "start_fac");
  RNA_def_property_ui_range(prop, -100.0f, 100.0f, 0.1f, 3);
  RNA_def_property_ui_text(
      prop, "Start Factor", "Absolute added length to the start of each stroke");
  RNA_def_property_update(prop, 0, "rna_Modifier_update");

  prop = RNA_def_property(srna, "end_length", PROP_FLOAT, PROP_DISTANCE);
  RNA_def_property_float_sdna(prop, nullptr, "end_fac");
  RNA_def_property_ui_range(prop, -100.0f, 100.0f, 0.1f, 3);
  RNA_def_property_ui_text(prop, "End Factor", "Absolute added length to the end of each stroke");
  RNA_def_property_update(prop, 0, "rna_Modifier_update");

  prop = RNA_def_property(srna, "random_start_factor", PROP_FLOAT, PROP_NONE);
  RNA_def_property_float_sdna(prop, nullptr, "rand_start_fac");
  RNA_def_property_ui_range(prop, -10.0f, 10.0f, 0.1, 1);
  RNA_def_property_ui_text(
      prop, "Random Start Factor", "Size of random length added to the start of each stroke");
  RNA_def_property_update(prop, 0, "rna_Modifier_update");

  prop = RNA_def_property(srna, "random_end_factor", PROP_FLOAT, PROP_NONE);
  RNA_def_property_float_sdna(prop, nullptr, "rand_end_fac");
  RNA_def_property_ui_range(prop, -10.0f, 10.0f, 0.1, 1);
  RNA_def_property_ui_text(
      prop, "Random End Factor", "Size of random length added to the end of each stroke");
  RNA_def_property_update(prop, 0, "rna_Modifier_update");

  prop = RNA_def_property(srna, "random_offset", PROP_FLOAT, PROP_NONE);
  RNA_def_property_float_sdna(prop, nullptr, "rand_offset");
  RNA_def_property_ui_range(prop, 0.0f, 100.0f, 0.1, 3);
  RNA_def_property_ui_text(
      prop, "Random Noise Offset", "Smoothly offset each stroke's random value");
  RNA_def_property_update(prop, 0, "rna_Modifier_update");

  prop = RNA_def_property(srna, "use_random", PROP_BOOLEAN, PROP_NONE);
  RNA_def_property_boolean_sdna(prop, nullptr, "flag", GP_LENGTH_USE_RANDOM);
  RNA_def_property_ui_text(prop, "Random", "Use random values over time");
  RNA_def_property_update(prop, 0, "rna_Modifier_update");

  prop = RNA_def_property(srna, "seed", PROP_INT, PROP_UNSIGNED);
  RNA_def_property_ui_text(prop, "Seed", "Random seed");
  RNA_def_property_update(prop, 0, "rna_Modifier_update");

  prop = RNA_def_property(srna, "step", PROP_INT, PROP_NONE);
  RNA_def_property_int_sdna(prop, nullptr, "step");
  RNA_def_property_range(prop, 1, 100);
  RNA_def_property_ui_text(prop, "Step", "Number of frames between randomization steps");
  RNA_def_property_update(prop, 0, "rna_Modifier_update");

  prop = RNA_def_property(srna, "overshoot_factor", PROP_FLOAT, PROP_FACTOR);
  RNA_def_property_float_sdna(prop, nullptr, "overshoot_fac");
  RNA_def_property_range(prop, 0.0f, 1.0f);
  RNA_def_property_ui_text(
      prop,
      "Used Length",
      "Defines what portion of the stroke is used for the calculation of the extension");
  RNA_def_property_update(prop, 0, "rna_Modifier_update");

  prop = RNA_def_property(srna, "mode", PROP_ENUM, PROP_NONE);
  RNA_def_property_enum_sdna(prop, nullptr, "mode");
  RNA_def_property_enum_items(prop, gpencil_length_mode_items);
  RNA_def_property_ui_text(prop, "Mode", "Mode to define length");
  RNA_def_property_update(prop, 0, "rna_Modifier_update");

  prop = RNA_def_property(srna, "use_curvature", PROP_BOOLEAN, PROP_NONE);
  RNA_def_property_boolean_sdna(prop, nullptr, "flag", GP_LENGTH_USE_CURVATURE);
  RNA_def_property_ui_text(prop, "Use Curvature", "Follow the curvature of the stroke");
  RNA_def_property_update(prop, 0, "rna_Modifier_update");

  prop = RNA_def_property(srna, "invert_curvature", PROP_BOOLEAN, PROP_NONE);
  RNA_def_property_boolean_sdna(prop, nullptr, "flag", GP_LENGTH_INVERT_CURVATURE);
  RNA_def_property_ui_text(
      prop, "Invert Curvature", "Invert the curvature of the stroke's extension");
  RNA_def_property_update(prop, 0, "rna_Modifier_update");

  prop = RNA_def_property(srna, "point_density", PROP_FLOAT, PROP_NONE);
  RNA_def_property_range(prop, 0.1f, 1000.0f);
  RNA_def_property_ui_range(prop, 0.1f, 1000.0f, 1.0f, 1);
  RNA_def_property_ui_scale_type(prop, PROP_SCALE_CUBIC);
  RNA_def_property_ui_text(
      prop, "Point Density", "Multiplied by Start/End for the total added point count");
  RNA_def_property_update(prop, 0, "rna_Modifier_update");

  prop = RNA_def_property(srna, "segment_influence", PROP_FLOAT, PROP_FACTOR);
  RNA_def_property_range(prop, -2.0f, 3.0f);
  RNA_def_property_ui_range(prop, 0.0f, 1.0f, 0.1f, 2);
  RNA_def_property_ui_text(prop,
                           "Segment Influence",
                           "Factor to determine how much the length of the individual segments "
                           "should influence the final computed curvature. Higher factors makes "
                           "small segments influence the overall curvature less");
  RNA_def_property_update(prop, 0, "rna_Modifier_update");

  prop = RNA_def_property(srna, "max_angle", PROP_FLOAT, PROP_ANGLE);
  RNA_def_property_ui_text(prop,
                           "Filter Angle",
                           "Ignore points on the stroke that deviate from their neighbors by more "
                           "than this angle when determining the extrapolation shape");
  RNA_def_property_range(prop, 0.0f, DEG2RAD(180.0f));
  RNA_def_property_ui_range(prop, 0.0f, DEG2RAD(179.5f), 10.0f, 1);
  RNA_def_property_update(prop, NC_SCENE, "rna_Modifier_update");
  
  RNA_define_lib_overridable(false);
}

=======
>>>>>>> 6aede44f
static void rna_def_modifier_grease_pencil_smooth(BlenderRNA *brna)
{
  StructRNA *srna;
  PropertyRNA *prop;

  srna = RNA_def_struct(brna, "GreasePencilSmoothModifier", "Modifier");
  RNA_def_struct_ui_text(srna, "Smooth Modifier", "Smooth effect modifier");
  RNA_def_struct_sdna(srna, "GreasePencilSmoothModifierData");
  RNA_def_struct_ui_icon(srna, ICON_MOD_SMOOTH);

  rna_def_modifier_grease_pencil_layer_filter(srna);
  rna_def_modifier_grease_pencil_material_filter(
      srna, "rna_GreasePencilSmoothModifier_material_filter_set");
  rna_def_modifier_grease_pencil_vertex_group(
      srna, "rna_GreasePencilSmoothModifier_vertex_group_name_set");
  rna_def_modifier_grease_pencil_custom_curve(srna);

  rna_def_modifier_panel_open_prop(srna, "open_influence_panel", 0);

  RNA_define_lib_overridable(true);

  prop = RNA_def_property(srna, "factor", PROP_FLOAT, PROP_FACTOR);
  RNA_def_property_float_sdna(prop, nullptr, "factor");
  RNA_def_property_range(prop, 0, 1);
  RNA_def_property_ui_text(prop, "Factor", "Amount of smooth to apply");
  RNA_def_property_update(prop, 0, "rna_Modifier_update");

  prop = RNA_def_property(srna, "use_edit_position", PROP_BOOLEAN, PROP_NONE);
  RNA_def_property_boolean_sdna(prop, nullptr, "flag", MOD_GREASE_PENCIL_SMOOTH_MOD_LOCATION);
  RNA_def_property_ui_text(
      prop, "Affect Position", "The modifier affects the position of the point");
  RNA_def_property_update(prop, 0, "rna_Modifier_update");

  prop = RNA_def_property(srna, "use_edit_strength", PROP_BOOLEAN, PROP_NONE);
  RNA_def_property_boolean_sdna(prop, nullptr, "flag", MOD_GREASE_PENCIL_SMOOTH_MOD_STRENGTH);
  RNA_def_property_ui_text(
      prop, "Affect Strength", "The modifier affects the color strength of the point");
  RNA_def_property_update(prop, 0, "rna_Modifier_update");

  prop = RNA_def_property(srna, "use_edit_thickness", PROP_BOOLEAN, PROP_NONE);
  RNA_def_property_boolean_sdna(prop, nullptr, "flag", MOD_GREASE_PENCIL_SMOOTH_MOD_THICKNESS);
  RNA_def_property_ui_text(
      prop, "Affect Thickness", "The modifier affects the thickness of the point");
  RNA_def_property_update(prop, 0, "rna_Modifier_update");

  prop = RNA_def_property(srna, "use_edit_uv", PROP_BOOLEAN, PROP_NONE);
  RNA_def_property_boolean_sdna(prop, nullptr, "flag", MOD_GREASE_PENCIL_SMOOTH_MOD_UV);
  RNA_def_property_ui_text(
      prop, "Affect UV", "The modifier affects the UV rotation factor of the point");
  RNA_def_property_update(prop, 0, "rna_Modifier_update");

  prop = RNA_def_property(srna, "step", PROP_INT, PROP_NONE);
  RNA_def_property_int_sdna(prop, nullptr, "step");
  RNA_def_property_range(prop, 1, 1000);
  RNA_def_property_ui_text(
      prop, "Steps", "Number of times to apply smooth (high numbers can reduce fps)");
  RNA_def_property_update(prop, 0, "rna_Modifier_update");

  prop = RNA_def_property(srna, "use_keep_shape", PROP_BOOLEAN, PROP_NONE);
  RNA_def_property_boolean_sdna(prop, nullptr, "flag", MOD_GREASE_PENCIL_SMOOTH_KEEP_SHAPE);
  RNA_def_property_ui_text(prop, "Keep Shape", "Smooth the details, but keep the overall shape");
  RNA_def_property_update(prop, 0, "rna_Modifier_update");

  prop = RNA_def_property(srna, "use_smooth_ends", PROP_BOOLEAN, PROP_NONE);
  RNA_def_property_boolean_sdna(prop, nullptr, "flag", MOD_GREASE_PENCIL_SMOOTH_SMOOTH_ENDS);
  RNA_def_property_ui_text(prop, "Smooth Ends", "Smooth ends of strokes");
  RNA_def_property_update(prop, 0, "rna_Modifier_update");

  RNA_define_lib_overridable(false);
}

static void rna_def_modifier_grease_pencil_offset(BlenderRNA *brna)
{
  StructRNA *srna;
  PropertyRNA *prop;

  RNA_define_lib_overridable(true);
  static EnumPropertyItem offset_mode_items[] = {
      {MOD_GREASE_PENCIL_OFFSET_RANDOM, "RANDOM", 0, "Random", "Randomize stroke offset"},
      {MOD_GREASE_PENCIL_OFFSET_LAYER, "LAYER", 0, "Layer", "Offset layers by the same factor"},
      {MOD_GREASE_PENCIL_OFFSET_STROKE,
       "STROKE",
       0,
       "Stroke",
       "Offset strokes by the same factor based on stroke draw order"},
      {MOD_GREASE_PENCIL_OFFSET_MATERIAL,
       "MATERIAL",
       0,
       "Material",
       "Offset materials by the same factor"},
      {0, nullptr, 0, nullptr, nullptr},
  };

  srna = RNA_def_struct(brna, "GreasePencilOffsetModifier", "Modifier");
  RNA_def_struct_ui_text(srna, "Grease Pencil Offset Modifier", "");
  RNA_def_struct_sdna(srna, "GreasePencilOffsetModifierData");
  RNA_def_struct_ui_icon(srna, ICON_MOD_OFFSET);

  rna_def_modifier_grease_pencil_layer_filter(srna);
  rna_def_modifier_grease_pencil_material_filter(
      srna, "rna_GreasePencilOffsetModifier_material_filter_set");
  rna_def_modifier_grease_pencil_vertex_group(
      srna, "rna_GreasePencilOffsetModifier_vertex_group_name_set");

  prop = RNA_def_property(srna, "offset_mode", PROP_ENUM, PROP_NONE);
  RNA_def_property_enum_items(prop, offset_mode_items);
  RNA_def_property_ui_text(prop, "Mode", "");
  RNA_def_property_update(prop, 0, "rna_Modifier_update");

  RNA_define_lib_overridable(true);

  prop = RNA_def_property(srna, "location", PROP_FLOAT, PROP_TRANSLATION);
  RNA_def_property_float_sdna(prop, nullptr, "loc");
  RNA_def_property_ui_text(prop, "Location", "Values for change location");
  RNA_def_property_ui_range(prop, -FLT_MAX, FLT_MAX, 1, RNA_TRANSLATION_PREC_DEFAULT);
  RNA_def_property_update(prop, 0, "rna_Modifier_update");

  prop = RNA_def_property(srna, "rotation", PROP_FLOAT, PROP_EULER);
  RNA_def_property_float_sdna(prop, nullptr, "rot");
  RNA_def_property_ui_text(prop, "Rotation", "Values for changes in rotation");
  RNA_def_property_ui_range(prop, -FLT_MAX, FLT_MAX, 100, RNA_TRANSLATION_PREC_DEFAULT);
  RNA_def_property_update(prop, 0, "rna_Modifier_update");

  prop = RNA_def_property(srna, "scale", PROP_FLOAT, PROP_XYZ);
  RNA_def_property_float_sdna(prop, nullptr, "scale");
  RNA_def_property_ui_text(prop, "Scale", "Values for changes in scale");
  RNA_def_property_ui_range(prop, -FLT_MAX, FLT_MAX, 1, RNA_TRANSLATION_PREC_DEFAULT);
  RNA_def_property_update(prop, 0, "rna_Modifier_update");

  prop = RNA_def_property(srna, "stroke_location", PROP_FLOAT, PROP_XYZ);
  RNA_def_property_float_sdna(prop, nullptr, "stroke_loc");
  RNA_def_property_ui_text(prop, "Random Offset", "Value for changes in location");
  RNA_def_property_ui_range(prop, -FLT_MAX, FLT_MAX, 1, RNA_TRANSLATION_PREC_DEFAULT);
  RNA_def_property_update(prop, 0, "rna_Modifier_update");

  prop = RNA_def_property(srna, "stroke_rotation", PROP_FLOAT, PROP_EULER);
  RNA_def_property_float_sdna(prop, nullptr, "stroke_rot");
  RNA_def_property_ui_text(prop, "Random Rotation", "Value for changes in rotation");
  RNA_def_property_ui_range(prop, -FLT_MAX, FLT_MAX, 100, RNA_TRANSLATION_PREC_DEFAULT);
  RNA_def_property_update(prop, 0, "rna_Modifier_update");

  prop = RNA_def_property(srna, "stroke_scale", PROP_FLOAT, PROP_XYZ);
  RNA_def_property_float_sdna(prop, nullptr, "stroke_scale");
  RNA_def_property_ui_text(prop, "Scale", "Value for changes in scale");
  RNA_def_property_ui_range(prop, -FLT_MAX, FLT_MAX, 1, RNA_TRANSLATION_PREC_DEFAULT);
  RNA_def_property_update(prop, 0, "rna_Modifier_update");

  prop = RNA_def_property(srna, "seed", PROP_INT, PROP_UNSIGNED);
  RNA_def_property_ui_text(prop, "Seed", "Random seed");
  RNA_def_property_update(prop, 0, "rna_Modifier_update");

  prop = RNA_def_property(srna, "stroke_step", PROP_INT, PROP_UNSIGNED);
  RNA_def_property_ui_text(prop, "Step", "Number of elements that will be grouped");
  RNA_def_property_range(prop, 1, 500);
  RNA_def_property_update(prop, 0, "rna_Modifier_update");

  prop = RNA_def_property(srna, "stroke_start_offset", PROP_INT, PROP_UNSIGNED);
  RNA_def_property_ui_text(prop, "Start Offset", "Offset starting point");
  RNA_def_property_update(prop, 0, "rna_Modifier_update");

  prop = RNA_def_property(srna, "use_uniform_random_scale", PROP_BOOLEAN, PROP_NONE);
  RNA_def_property_boolean_sdna(
      prop, nullptr, "flag", MOD_GREASE_PENCIL_OFFSET_UNIFORM_RANDOM_SCALE);
  RNA_def_property_ui_text(
      prop, "Uniform Scale", "Use the same random seed for each scale axis for a uniform scale");
  RNA_def_property_update(prop, 0, "rna_Modifier_update");

  RNA_define_lib_overridable(false);
}

void RNA_def_modifier(BlenderRNA *brna)
{
  StructRNA *srna;
  PropertyRNA *prop;

  /* data */
  srna = RNA_def_struct(brna, "Modifier", nullptr);
  RNA_def_struct_ui_text(srna, "Modifier", "Modifier affecting the geometry data of an object");
  RNA_def_struct_refine_func(srna, "rna_Modifier_refine");
  RNA_def_struct_path_func(srna, "rna_Modifier_path");
  RNA_def_struct_sdna(srna, "ModifierData");
  RNA_def_struct_ui_icon(srna, ICON_MODIFIER);

  /* strings */
  prop = RNA_def_property(srna, "name", PROP_STRING, PROP_NONE);
  RNA_def_property_string_funcs(prop, nullptr, nullptr, "rna_Modifier_name_set");
  RNA_def_property_ui_text(prop, "Name", "Modifier name");
  RNA_def_property_update(prop, NC_OBJECT | ND_MODIFIER | NA_RENAME, "rna_Modifier_name_update");
  RNA_def_struct_name_property(srna, prop);

  /* enums */
  prop = RNA_def_property(srna, "type", PROP_ENUM, PROP_NONE);
  RNA_def_property_clear_flag(prop, PROP_EDITABLE);
  RNA_def_property_enum_sdna(prop, nullptr, "type");
  RNA_def_property_enum_items(prop, rna_enum_object_modifier_type_items);
  RNA_def_property_ui_text(prop, "Type", "");

  /* flags */
  prop = RNA_def_property(srna, "show_viewport", PROP_BOOLEAN, PROP_NONE);
  RNA_def_property_boolean_sdna(prop, nullptr, "mode", eModifierMode_Realtime);
  RNA_def_property_ui_text(prop, "Realtime", "Display modifier in viewport");
  RNA_def_property_flag(prop, PROP_LIB_EXCEPTION);
  RNA_def_property_override_flag(prop, PROPOVERRIDE_OVERRIDABLE_LIBRARY);
  RNA_def_property_update(prop, 0, "rna_Modifier_update");
  RNA_def_property_ui_icon(prop, ICON_RESTRICT_VIEW_ON, 1);

  prop = RNA_def_property(srna, "show_render", PROP_BOOLEAN, PROP_NONE);
  RNA_def_property_boolean_sdna(prop, nullptr, "mode", eModifierMode_Render);
  RNA_def_property_override_flag(prop, PROPOVERRIDE_OVERRIDABLE_LIBRARY);
  RNA_def_property_ui_text(prop, "Render", "Use modifier during render");
  RNA_def_property_ui_icon(prop, ICON_RESTRICT_RENDER_ON, 1);
  RNA_def_property_update(prop, NC_OBJECT | ND_MODIFIER, nullptr);

  prop = RNA_def_property(srna, "show_in_editmode", PROP_BOOLEAN, PROP_NONE);
  RNA_def_property_boolean_sdna(prop, nullptr, "mode", eModifierMode_Editmode);
  RNA_def_property_ui_text(prop, "Edit Mode", "Display modifier in Edit mode");
  RNA_def_property_update(prop, 0, "rna_Modifier_update");
  RNA_def_property_ui_icon(prop, ICON_EDITMODE_HLT, 0);

  prop = RNA_def_property(srna, "show_on_cage", PROP_BOOLEAN, PROP_NONE);
  RNA_def_property_boolean_sdna(prop, nullptr, "mode", eModifierMode_OnCage);
  RNA_def_property_ui_text(prop, "On Cage", "Adjust edit cage to modifier result");
  RNA_def_property_ui_icon(prop, ICON_MESH_DATA, 0);
  RNA_def_property_update(prop, 0, "rna_Modifier_update");

  prop = RNA_def_property(srna, "show_expanded", PROP_BOOLEAN, PROP_NONE);
  RNA_def_property_boolean_funcs(
      prop, "rna_Modifier_show_expanded_get", "rna_Modifier_show_expanded_set");
  RNA_def_property_flag(prop, PROP_NO_DEG_UPDATE);
  RNA_def_property_boolean_sdna(prop, nullptr, "ui_expand_flag", 0);
  RNA_def_property_override_flag(prop, PROPOVERRIDE_OVERRIDABLE_LIBRARY);
  RNA_def_property_ui_text(prop, "Expanded", "Set modifier expanded in the user interface");
  RNA_def_property_ui_icon(prop, ICON_DISCLOSURE_TRI_RIGHT, 1);
  RNA_def_property_update(prop, NC_OBJECT | ND_MODIFIER, nullptr);

  prop = RNA_def_property(srna, "is_active", PROP_BOOLEAN, PROP_NONE);
  RNA_def_property_boolean_sdna(prop, nullptr, "flag", eModifierFlag_Active);
  RNA_def_property_boolean_funcs(prop, nullptr, "rna_Modifier_is_active_set");
  RNA_def_property_flag(prop, PROP_NO_DEG_UPDATE);
  RNA_def_property_clear_flag(prop, PROP_ANIMATABLE);
  RNA_def_property_override_flag(prop, PROPOVERRIDE_OVERRIDABLE_LIBRARY);
  RNA_def_property_ui_text(prop, "Active", "The active modifier in the list");
  RNA_def_property_update(prop, NC_OBJECT | ND_MODIFIER, nullptr);

  prop = RNA_def_boolean(srna,
                         "is_override_data",
                         false,
                         "Override Modifier",
                         "In a local override object, whether this modifier comes from the linked "
                         "reference object, or is local to the override");
  RNA_def_property_clear_flag(prop, PROP_EDITABLE);
  RNA_def_property_boolean_negative_sdna(
      prop, nullptr, "flag", eModifierFlag_OverrideLibrary_Local);

  prop = RNA_def_property(srna, "use_apply_on_spline", PROP_BOOLEAN, PROP_NONE);
  RNA_def_property_boolean_sdna(prop, nullptr, "mode", eModifierMode_ApplyOnSpline);
  RNA_def_property_ui_text(
      prop,
      "Apply on Spline",
      "Apply this and all preceding deformation modifiers on splines' points rather than "
      "on filled curve/surface");
  RNA_def_property_ui_icon(prop, ICON_SURFACE_DATA, 0);
  RNA_def_property_update(prop, 0, "rna_Modifier_update");

  prop = RNA_def_property(srna, "execution_time", PROP_FLOAT, PROP_TIME_ABSOLUTE);
  RNA_def_property_clear_flag(prop, PROP_EDITABLE);
  RNA_def_property_ui_text(
      prop,
      "Execution Time",
      "Time in seconds that the modifier took to evaluate. This is only set on evaluated objects. "
      "If multiple modifiers run in parallel, execution time is not a reliable metric");

  /* types */
  rna_def_modifier_subsurf(brna);
  rna_def_modifier_lattice(brna);
  rna_def_modifier_curve(brna);
  rna_def_modifier_build(brna);
  rna_def_modifier_mirror(brna);
  rna_def_modifier_decimate(brna);
  rna_def_modifier_wave(brna);
  rna_def_modifier_armature(brna);
  rna_def_modifier_hook(brna);
  rna_def_modifier_softbody(brna);
  rna_def_modifier_boolean(brna);
  rna_def_modifier_array(brna);
  rna_def_modifier_edgesplit(brna);
  rna_def_modifier_displace(brna);
  rna_def_modifier_uvproject(brna);
  rna_def_modifier_smooth(brna);
  rna_def_modifier_correctivesmooth(brna);
  rna_def_modifier_cast(brna);
  rna_def_modifier_meshdeform(brna);
  rna_def_modifier_particlesystem(brna);
  rna_def_modifier_particleinstance(brna);
  rna_def_modifier_explode(brna);
  rna_def_modifier_cloth(brna);
  rna_def_modifier_collision(brna);
  rna_def_modifier_bevel(brna);
  rna_def_modifier_shrinkwrap(brna);
  rna_def_modifier_mask(brna);
  rna_def_modifier_simpledeform(brna);
  rna_def_modifier_warp(brna);
  rna_def_modifier_multires(brna);
  rna_def_modifier_surface(brna);
  rna_def_modifier_fluid(brna);
  rna_def_modifier_solidify(brna);
  rna_def_modifier_screw(brna);
  rna_def_modifier_uvwarp(brna);
  rna_def_modifier_weightvgedit(brna);
  rna_def_modifier_weightvgmix(brna);
  rna_def_modifier_weightvgproximity(brna);
  rna_def_modifier_dynamic_paint(brna);
  rna_def_modifier_ocean(brna);
  rna_def_modifier_remesh(brna);
  rna_def_modifier_skin(brna);
  rna_def_modifier_laplaciansmooth(brna);
  rna_def_modifier_triangulate(brna);
  rna_def_modifier_meshcache(brna);
  rna_def_modifier_laplaciandeform(brna);
  rna_def_modifier_weld(brna);
  rna_def_modifier_wireframe(brna);
  rna_def_modifier_datatransfer(brna);
  rna_def_modifier_normaledit(brna);
  rna_def_modifier_meshseqcache(brna);
  rna_def_modifier_surfacedeform(brna);
  rna_def_modifier_weightednormal(brna);
  rna_def_modifier_nodes(brna);
  rna_def_modifier_mesh_to_volume(brna);
  rna_def_modifier_volume_displace(brna);
  rna_def_modifier_volume_to_mesh(brna);
  rna_def_modifier_grease_pencil_opacity(brna);
  rna_def_modifier_grease_pencil_subdiv(brna);
  rna_def_modifier_grease_pencil_color(brna);
  rna_def_modifier_grease_pencil_tint(brna);
  rna_def_modifier_grease_pencil_smooth(brna);
<<<<<<< HEAD
  rna_def_modifier_grease_pencil_length(brna);
=======
  rna_def_modifier_grease_pencil_offset(brna);
>>>>>>> 6aede44f
}

#endif<|MERGE_RESOLUTION|>--- conflicted
+++ resolved
@@ -217,7 +217,7 @@
      "Subdivide strokes",
      "Grease Pencil subdivide modifier"},
     {eModifierType_GreasePencilLength,
-     "GREASEPENCIL_LENGTH",
+     "GREASE_PENCIL_LENGTH",
      ICON_MOD_LENGTH,
      "Length",
      "Grease Pencil length modifier"},
@@ -7965,155 +7965,6 @@
   RNA_def_property_update(prop, 0, "rna_Modifier_update");
 }
 
-<<<<<<< HEAD
-static void rna_def_modifier_grease_pencil_length(BlenderRNA *brna)
-{
-  StructRNA *srna;
-  PropertyRNA *prop;
-  static const EnumPropertyItem gpencil_length_mode_items[] = {
-      {GP_LENGTH_RELATIVE, "RELATIVE", 0, "Relative", "Length in ratio to the stroke's length"},
-      {GP_LENGTH_ABSOLUTE, "ABSOLUTE", 0, "Absolute", "Length in geometry space"},
-      {0, nullptr, 0, nullptr, nullptr},
-  };
-
-  srna = RNA_def_struct(brna, "GreasePencilLengthModifier", "Modifier");
-  RNA_def_struct_ui_text(srna, "Length Modifier", "Stretch or shrink strokes");
-  RNA_def_struct_sdna(srna, "GreasePencilLengthModifierData");
-  RNA_def_struct_ui_icon(srna, ICON_MOD_LENGTH);
-
-  rna_def_modifier_grease_pencil_layer_filter(srna);
-  rna_def_modifier_grease_pencil_material_filter(
-      srna, "rna_GreasePencilLengthModifier_material_filter_set");
-  rna_def_modifier_grease_pencil_vertex_group(
-      srna, "rna_GreasePencilLengthModifier_vertex_group_name_set");
-
-  rna_def_modifier_panel_open_prop(srna, "open_random_panel", 0);
-  rna_def_modifier_panel_open_prop(srna, "open_curvature_panel", 1);
-  rna_def_modifier_panel_open_prop(srna, "open_influence_panel", 2);
-
-  RNA_define_lib_overridable(true);
-
-  prop = RNA_def_property(srna, "start_factor", PROP_FLOAT, PROP_NONE);
-  RNA_def_property_float_sdna(prop, nullptr, "start_fac");
-  RNA_def_property_ui_range(prop, -10.0f, 10.0f, 0.1, 2);
-  RNA_def_property_ui_text(
-      prop, "Start Factor", "Added length to the start of each stroke relative to its length");
-  RNA_def_property_update(prop, 0, "rna_Modifier_update");
-
-  prop = RNA_def_property(srna, "end_factor", PROP_FLOAT, PROP_NONE);
-  RNA_def_property_float_sdna(prop, nullptr, "end_fac");
-  RNA_def_property_ui_range(prop, -10.0f, 10.0f, 0.1, 2);
-  RNA_def_property_ui_text(
-      prop, "End Factor", "Added length to the end of each stroke relative to its length");
-  RNA_def_property_update(prop, 0, "rna_Modifier_update");
-
-  prop = RNA_def_property(srna, "start_length", PROP_FLOAT, PROP_DISTANCE);
-  RNA_def_property_float_sdna(prop, nullptr, "start_fac");
-  RNA_def_property_ui_range(prop, -100.0f, 100.0f, 0.1f, 3);
-  RNA_def_property_ui_text(
-      prop, "Start Factor", "Absolute added length to the start of each stroke");
-  RNA_def_property_update(prop, 0, "rna_Modifier_update");
-
-  prop = RNA_def_property(srna, "end_length", PROP_FLOAT, PROP_DISTANCE);
-  RNA_def_property_float_sdna(prop, nullptr, "end_fac");
-  RNA_def_property_ui_range(prop, -100.0f, 100.0f, 0.1f, 3);
-  RNA_def_property_ui_text(prop, "End Factor", "Absolute added length to the end of each stroke");
-  RNA_def_property_update(prop, 0, "rna_Modifier_update");
-
-  prop = RNA_def_property(srna, "random_start_factor", PROP_FLOAT, PROP_NONE);
-  RNA_def_property_float_sdna(prop, nullptr, "rand_start_fac");
-  RNA_def_property_ui_range(prop, -10.0f, 10.0f, 0.1, 1);
-  RNA_def_property_ui_text(
-      prop, "Random Start Factor", "Size of random length added to the start of each stroke");
-  RNA_def_property_update(prop, 0, "rna_Modifier_update");
-
-  prop = RNA_def_property(srna, "random_end_factor", PROP_FLOAT, PROP_NONE);
-  RNA_def_property_float_sdna(prop, nullptr, "rand_end_fac");
-  RNA_def_property_ui_range(prop, -10.0f, 10.0f, 0.1, 1);
-  RNA_def_property_ui_text(
-      prop, "Random End Factor", "Size of random length added to the end of each stroke");
-  RNA_def_property_update(prop, 0, "rna_Modifier_update");
-
-  prop = RNA_def_property(srna, "random_offset", PROP_FLOAT, PROP_NONE);
-  RNA_def_property_float_sdna(prop, nullptr, "rand_offset");
-  RNA_def_property_ui_range(prop, 0.0f, 100.0f, 0.1, 3);
-  RNA_def_property_ui_text(
-      prop, "Random Noise Offset", "Smoothly offset each stroke's random value");
-  RNA_def_property_update(prop, 0, "rna_Modifier_update");
-
-  prop = RNA_def_property(srna, "use_random", PROP_BOOLEAN, PROP_NONE);
-  RNA_def_property_boolean_sdna(prop, nullptr, "flag", GP_LENGTH_USE_RANDOM);
-  RNA_def_property_ui_text(prop, "Random", "Use random values over time");
-  RNA_def_property_update(prop, 0, "rna_Modifier_update");
-
-  prop = RNA_def_property(srna, "seed", PROP_INT, PROP_UNSIGNED);
-  RNA_def_property_ui_text(prop, "Seed", "Random seed");
-  RNA_def_property_update(prop, 0, "rna_Modifier_update");
-
-  prop = RNA_def_property(srna, "step", PROP_INT, PROP_NONE);
-  RNA_def_property_int_sdna(prop, nullptr, "step");
-  RNA_def_property_range(prop, 1, 100);
-  RNA_def_property_ui_text(prop, "Step", "Number of frames between randomization steps");
-  RNA_def_property_update(prop, 0, "rna_Modifier_update");
-
-  prop = RNA_def_property(srna, "overshoot_factor", PROP_FLOAT, PROP_FACTOR);
-  RNA_def_property_float_sdna(prop, nullptr, "overshoot_fac");
-  RNA_def_property_range(prop, 0.0f, 1.0f);
-  RNA_def_property_ui_text(
-      prop,
-      "Used Length",
-      "Defines what portion of the stroke is used for the calculation of the extension");
-  RNA_def_property_update(prop, 0, "rna_Modifier_update");
-
-  prop = RNA_def_property(srna, "mode", PROP_ENUM, PROP_NONE);
-  RNA_def_property_enum_sdna(prop, nullptr, "mode");
-  RNA_def_property_enum_items(prop, gpencil_length_mode_items);
-  RNA_def_property_ui_text(prop, "Mode", "Mode to define length");
-  RNA_def_property_update(prop, 0, "rna_Modifier_update");
-
-  prop = RNA_def_property(srna, "use_curvature", PROP_BOOLEAN, PROP_NONE);
-  RNA_def_property_boolean_sdna(prop, nullptr, "flag", GP_LENGTH_USE_CURVATURE);
-  RNA_def_property_ui_text(prop, "Use Curvature", "Follow the curvature of the stroke");
-  RNA_def_property_update(prop, 0, "rna_Modifier_update");
-
-  prop = RNA_def_property(srna, "invert_curvature", PROP_BOOLEAN, PROP_NONE);
-  RNA_def_property_boolean_sdna(prop, nullptr, "flag", GP_LENGTH_INVERT_CURVATURE);
-  RNA_def_property_ui_text(
-      prop, "Invert Curvature", "Invert the curvature of the stroke's extension");
-  RNA_def_property_update(prop, 0, "rna_Modifier_update");
-
-  prop = RNA_def_property(srna, "point_density", PROP_FLOAT, PROP_NONE);
-  RNA_def_property_range(prop, 0.1f, 1000.0f);
-  RNA_def_property_ui_range(prop, 0.1f, 1000.0f, 1.0f, 1);
-  RNA_def_property_ui_scale_type(prop, PROP_SCALE_CUBIC);
-  RNA_def_property_ui_text(
-      prop, "Point Density", "Multiplied by Start/End for the total added point count");
-  RNA_def_property_update(prop, 0, "rna_Modifier_update");
-
-  prop = RNA_def_property(srna, "segment_influence", PROP_FLOAT, PROP_FACTOR);
-  RNA_def_property_range(prop, -2.0f, 3.0f);
-  RNA_def_property_ui_range(prop, 0.0f, 1.0f, 0.1f, 2);
-  RNA_def_property_ui_text(prop,
-                           "Segment Influence",
-                           "Factor to determine how much the length of the individual segments "
-                           "should influence the final computed curvature. Higher factors makes "
-                           "small segments influence the overall curvature less");
-  RNA_def_property_update(prop, 0, "rna_Modifier_update");
-
-  prop = RNA_def_property(srna, "max_angle", PROP_FLOAT, PROP_ANGLE);
-  RNA_def_property_ui_text(prop,
-                           "Filter Angle",
-                           "Ignore points on the stroke that deviate from their neighbors by more "
-                           "than this angle when determining the extrapolation shape");
-  RNA_def_property_range(prop, 0.0f, DEG2RAD(180.0f));
-  RNA_def_property_ui_range(prop, 0.0f, DEG2RAD(179.5f), 10.0f, 1);
-  RNA_def_property_update(prop, NC_SCENE, "rna_Modifier_update");
-  
-  RNA_define_lib_overridable(false);
-}
-
-=======
->>>>>>> 6aede44f
 static void rna_def_modifier_grease_pencil_smooth(BlenderRNA *brna)
 {
   StructRNA *srna;
@@ -8281,6 +8132,152 @@
       prop, "Uniform Scale", "Use the same random seed for each scale axis for a uniform scale");
   RNA_def_property_update(prop, 0, "rna_Modifier_update");
 
+  RNA_define_lib_overridable(false);
+}
+
+static void rna_def_modifier_grease_pencil_length(BlenderRNA *brna)
+{
+  StructRNA *srna;
+  PropertyRNA *prop;
+  static const EnumPropertyItem gpencil_length_mode_items[] = {
+      {GP_LENGTH_RELATIVE, "RELATIVE", 0, "Relative", "Length in ratio to the stroke's length"},
+      {GP_LENGTH_ABSOLUTE, "ABSOLUTE", 0, "Absolute", "Length in geometry space"},
+      {0, nullptr, 0, nullptr, nullptr},
+  };
+
+  srna = RNA_def_struct(brna, "GreasePencilLengthModifier", "Modifier");
+  RNA_def_struct_ui_text(srna, "Length Modifier", "Stretch or shrink strokes");
+  RNA_def_struct_sdna(srna, "GreasePencilLengthModifierData");
+  RNA_def_struct_ui_icon(srna, ICON_MOD_LENGTH);
+
+  rna_def_modifier_grease_pencil_layer_filter(srna);
+  rna_def_modifier_grease_pencil_material_filter(
+      srna, "rna_GreasePencilLengthModifier_material_filter_set");
+  rna_def_modifier_grease_pencil_vertex_group(
+      srna, "rna_GreasePencilLengthModifier_vertex_group_name_set");
+
+  rna_def_modifier_panel_open_prop(srna, "open_random_panel", 0);
+  rna_def_modifier_panel_open_prop(srna, "open_curvature_panel", 1);
+  rna_def_modifier_panel_open_prop(srna, "open_influence_panel", 2);
+
+  RNA_define_lib_overridable(true);
+
+  prop = RNA_def_property(srna, "start_factor", PROP_FLOAT, PROP_NONE);
+  RNA_def_property_float_sdna(prop, nullptr, "start_fac");
+  RNA_def_property_ui_range(prop, -10.0f, 10.0f, 0.1, 2);
+  RNA_def_property_ui_text(
+      prop, "Start Factor", "Added length to the start of each stroke relative to its length");
+  RNA_def_property_update(prop, 0, "rna_Modifier_update");
+
+  prop = RNA_def_property(srna, "end_factor", PROP_FLOAT, PROP_NONE);
+  RNA_def_property_float_sdna(prop, nullptr, "end_fac");
+  RNA_def_property_ui_range(prop, -10.0f, 10.0f, 0.1, 2);
+  RNA_def_property_ui_text(
+      prop, "End Factor", "Added length to the end of each stroke relative to its length");
+  RNA_def_property_update(prop, 0, "rna_Modifier_update");
+
+  prop = RNA_def_property(srna, "start_length", PROP_FLOAT, PROP_DISTANCE);
+  RNA_def_property_float_sdna(prop, nullptr, "start_fac");
+  RNA_def_property_ui_range(prop, -100.0f, 100.0f, 0.1f, 3);
+  RNA_def_property_ui_text(
+      prop, "Start Factor", "Absolute added length to the start of each stroke");
+  RNA_def_property_update(prop, 0, "rna_Modifier_update");
+
+  prop = RNA_def_property(srna, "end_length", PROP_FLOAT, PROP_DISTANCE);
+  RNA_def_property_float_sdna(prop, nullptr, "end_fac");
+  RNA_def_property_ui_range(prop, -100.0f, 100.0f, 0.1f, 3);
+  RNA_def_property_ui_text(prop, "End Factor", "Absolute added length to the end of each stroke");
+  RNA_def_property_update(prop, 0, "rna_Modifier_update");
+
+  prop = RNA_def_property(srna, "random_start_factor", PROP_FLOAT, PROP_NONE);
+  RNA_def_property_float_sdna(prop, nullptr, "rand_start_fac");
+  RNA_def_property_ui_range(prop, -10.0f, 10.0f, 0.1, 1);
+  RNA_def_property_ui_text(
+      prop, "Random Start Factor", "Size of random length added to the start of each stroke");
+  RNA_def_property_update(prop, 0, "rna_Modifier_update");
+
+  prop = RNA_def_property(srna, "random_end_factor", PROP_FLOAT, PROP_NONE);
+  RNA_def_property_float_sdna(prop, nullptr, "rand_end_fac");
+  RNA_def_property_ui_range(prop, -10.0f, 10.0f, 0.1, 1);
+  RNA_def_property_ui_text(
+      prop, "Random End Factor", "Size of random length added to the end of each stroke");
+  RNA_def_property_update(prop, 0, "rna_Modifier_update");
+
+  prop = RNA_def_property(srna, "random_offset", PROP_FLOAT, PROP_NONE);
+  RNA_def_property_float_sdna(prop, nullptr, "rand_offset");
+  RNA_def_property_ui_range(prop, 0.0f, 100.0f, 0.1, 3);
+  RNA_def_property_ui_text(
+      prop, "Random Noise Offset", "Smoothly offset each stroke's random value");
+  RNA_def_property_update(prop, 0, "rna_Modifier_update");
+
+  prop = RNA_def_property(srna, "use_random", PROP_BOOLEAN, PROP_NONE);
+  RNA_def_property_boolean_sdna(prop, nullptr, "flag", GP_LENGTH_USE_RANDOM);
+  RNA_def_property_ui_text(prop, "Random", "Use random values over time");
+  RNA_def_property_update(prop, 0, "rna_Modifier_update");
+
+  prop = RNA_def_property(srna, "seed", PROP_INT, PROP_UNSIGNED);
+  RNA_def_property_ui_text(prop, "Seed", "Random seed");
+  RNA_def_property_update(prop, 0, "rna_Modifier_update");
+
+  prop = RNA_def_property(srna, "step", PROP_INT, PROP_NONE);
+  RNA_def_property_int_sdna(prop, nullptr, "step");
+  RNA_def_property_range(prop, 1, 100);
+  RNA_def_property_ui_text(prop, "Step", "Number of frames between randomization steps");
+  RNA_def_property_update(prop, 0, "rna_Modifier_update");
+
+  prop = RNA_def_property(srna, "overshoot_factor", PROP_FLOAT, PROP_FACTOR);
+  RNA_def_property_float_sdna(prop, nullptr, "overshoot_fac");
+  RNA_def_property_range(prop, 0.0f, 1.0f);
+  RNA_def_property_ui_text(
+      prop,
+      "Used Length",
+      "Defines what portion of the stroke is used for the calculation of the extension");
+  RNA_def_property_update(prop, 0, "rna_Modifier_update");
+
+  prop = RNA_def_property(srna, "mode", PROP_ENUM, PROP_NONE);
+  RNA_def_property_enum_sdna(prop, nullptr, "mode");
+  RNA_def_property_enum_items(prop, gpencil_length_mode_items);
+  RNA_def_property_ui_text(prop, "Mode", "Mode to define length");
+  RNA_def_property_update(prop, 0, "rna_Modifier_update");
+
+  prop = RNA_def_property(srna, "use_curvature", PROP_BOOLEAN, PROP_NONE);
+  RNA_def_property_boolean_sdna(prop, nullptr, "flag", GP_LENGTH_USE_CURVATURE);
+  RNA_def_property_ui_text(prop, "Use Curvature", "Follow the curvature of the stroke");
+  RNA_def_property_update(prop, 0, "rna_Modifier_update");
+
+  prop = RNA_def_property(srna, "invert_curvature", PROP_BOOLEAN, PROP_NONE);
+  RNA_def_property_boolean_sdna(prop, nullptr, "flag", GP_LENGTH_INVERT_CURVATURE);
+  RNA_def_property_ui_text(
+      prop, "Invert Curvature", "Invert the curvature of the stroke's extension");
+  RNA_def_property_update(prop, 0, "rna_Modifier_update");
+
+  prop = RNA_def_property(srna, "point_density", PROP_FLOAT, PROP_NONE);
+  RNA_def_property_range(prop, 0.1f, 1000.0f);
+  RNA_def_property_ui_range(prop, 0.1f, 1000.0f, 1.0f, 1);
+  RNA_def_property_ui_scale_type(prop, PROP_SCALE_CUBIC);
+  RNA_def_property_ui_text(
+      prop, "Point Density", "Multiplied by Start/End for the total added point count");
+  RNA_def_property_update(prop, 0, "rna_Modifier_update");
+
+  prop = RNA_def_property(srna, "segment_influence", PROP_FLOAT, PROP_FACTOR);
+  RNA_def_property_range(prop, -2.0f, 3.0f);
+  RNA_def_property_ui_range(prop, 0.0f, 1.0f, 0.1f, 2);
+  RNA_def_property_ui_text(prop,
+                           "Segment Influence",
+                           "Factor to determine how much the length of the individual segments "
+                           "should influence the final computed curvature. Higher factors makes "
+                           "small segments influence the overall curvature less");
+  RNA_def_property_update(prop, 0, "rna_Modifier_update");
+
+  prop = RNA_def_property(srna, "max_angle", PROP_FLOAT, PROP_ANGLE);
+  RNA_def_property_ui_text(prop,
+                           "Filter Angle",
+                           "Ignore points on the stroke that deviate from their neighbors by more "
+                           "than this angle when determining the extrapolation shape");
+  RNA_def_property_range(prop, 0.0f, DEG2RAD(180.0f));
+  RNA_def_property_ui_range(prop, 0.0f, DEG2RAD(179.5f), 10.0f, 1);
+  RNA_def_property_update(prop, NC_SCENE, "rna_Modifier_update");
+  
   RNA_define_lib_overridable(false);
 }
 
@@ -8449,11 +8446,8 @@
   rna_def_modifier_grease_pencil_color(brna);
   rna_def_modifier_grease_pencil_tint(brna);
   rna_def_modifier_grease_pencil_smooth(brna);
-<<<<<<< HEAD
+  rna_def_modifier_grease_pencil_offset(brna);
   rna_def_modifier_grease_pencil_length(brna);
-=======
-  rna_def_modifier_grease_pencil_offset(brna);
->>>>>>> 6aede44f
 }
 
 #endif