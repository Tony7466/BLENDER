/* SPDX-FileCopyrightText: 2023 Blender Authors
 *
 * SPDX-License-Identifier: GPL-2.0-or-later */

/** \file
 * \ingroup RNA
 */

#include <cfloat>
#include <climits>
#include <cstdlib>

#include "DNA_armature_types.h"
#include "DNA_cachefile_types.h"
#include "DNA_gpencil_modifier_types.h"
#include "DNA_mesh_types.h"
#include "DNA_modifier_types.h"
#include "DNA_object_force_types.h"
#include "DNA_object_types.h"
#include "DNA_scene_types.h"

#include "MEM_guardedalloc.h"

#include "BLT_translation.hh"

#include "BKE_animsys.h"
#include "BKE_attribute.hh"
#include "BKE_curveprofile.h"
#include "BKE_customdata.hh"
#include "BKE_data_transfer.h"
#include "BKE_dynamicpaint.h"
#include "BKE_effect.h"
#include "BKE_fluid.h" /* For BKE_fluid_modifier_free & BKE_fluid_modifier_create_type_data */
#include "BKE_idprop.h"
#include "BKE_mesh_mapping.hh"
#include "BKE_mesh_remap.hh"
#include "BKE_multires.hh"
#include "BKE_ocean.h"

#include "RNA_access.hh"
#include "RNA_define.hh"
#include "RNA_enum_types.hh"

#include "rna_internal.hh"

#include "WM_api.hh"
#include "WM_types.hh"

#include "MOD_nodes.hh"

const EnumPropertyItem rna_enum_object_modifier_type_items[] = {
    RNA_ENUM_ITEM_HEADING(N_("Modify"), nullptr),
    {eModifierType_DataTransfer,
     "DATA_TRANSFER",
     ICON_MOD_DATA_TRANSFER,
     "Data Transfer",
     "Transfer several types of data (vertex groups, UV maps, vertex colors, custom normals) from "
     "one mesh to another"},
    {eModifierType_MeshCache,
     "MESH_CACHE",
     ICON_MOD_MESHDEFORM,
     "Mesh Cache",
     "Deform the mesh using an external frame-by-frame vertex transform cache"},
    {eModifierType_MeshSequenceCache,
     "MESH_SEQUENCE_CACHE",
     ICON_MOD_MESHDEFORM,
     "Mesh Sequence Cache",
     "Deform the mesh or curve using an external mesh cache in Alembic format"},
    {eModifierType_NormalEdit,
     "NORMAL_EDIT",
     ICON_MOD_NORMALEDIT,
     "Normal Edit",
     "Modify the direction of the surface normals"},
    {eModifierType_WeightedNormal,
     "WEIGHTED_NORMAL",
     ICON_MOD_NORMALEDIT,
     "Weighted Normal",
     "Modify the direction of the surface normals using a weighting method"},
    {eModifierType_UVProject,
     "UV_PROJECT",
     ICON_MOD_UVPROJECT,
     "UV Project",
     "Project the UV map coordinates from the negative Z axis of another object"},
    {eModifierType_UVWarp,
     "UV_WARP",
     ICON_MOD_UVPROJECT,
     "UV Warp",
     "Transform the UV map using the difference between two objects"},
    {eModifierType_WeightVGEdit,
     "VERTEX_WEIGHT_EDIT",
     ICON_MOD_VERTEX_WEIGHT,
     "Vertex Weight Edit",
     "Modify of the weights of a vertex group"},
    {eModifierType_WeightVGMix,
     "VERTEX_WEIGHT_MIX",
     ICON_MOD_VERTEX_WEIGHT,
     "Vertex Weight Mix",
     "Mix the weights of two vertex groups"},
    {eModifierType_WeightVGProximity,
     "VERTEX_WEIGHT_PROXIMITY",
     ICON_MOD_VERTEX_WEIGHT,
     "Vertex Weight Proximity",
     "Set the vertex group weights based on the distance to another target object"},
    {eModifierType_GreasePencilColor,
     "GREASE_PENCIL_COLOR",
     ICON_MOD_HUE_SATURATION,
     "Hue/Saturation",
     "Change hue/saturation/value of the strokes"},
    {eModifierType_GreasePencilTint,
     "GREASE_PENCIL_TINT",
     ICON_MOD_TINT,
     "Tint",
     "Tint the color of the strokes"},
    {eModifierType_GreasePencilOpacity,
     "GREASE_PENCIL_OPACITY",
     ICON_MOD_OPACITY,
     "Opacity",
     "Change the opacity of the strokes"},
<<<<<<< HEAD
    {eModifierType_GreasePencilTime,
     "GREASE_PENCIL_TIME",
     ICON_MOD_TIME,
     "Time Offset",
     "Offset keyframes"},
=======
    {eModifierType_GreasePencilWeightAngle,
     "GREASE_PENCIL_VERTEX_WEIGHT_ANGLE",
     ICON_MOD_VERTEX_WEIGHT,
     "Vertex Weight Angle",
     "Generate vertex weights base on stroke angle"},
>>>>>>> daedb427

    RNA_ENUM_ITEM_HEADING(N_("Generate"), nullptr),
    {eModifierType_Array,
     "ARRAY",
     ICON_MOD_ARRAY,
     "Array",
     "Create copies of the shape with offsets"},
    {eModifierType_Bevel,
     "BEVEL",
     ICON_MOD_BEVEL,
     "Bevel",
     "Generate sloped corners by adding geometry to the mesh's edges or vertices"},
    {eModifierType_Boolean,
     "BOOLEAN",
     ICON_MOD_BOOLEAN,
     "Boolean",
     "Use another shape to cut, combine or perform a difference operation"},
    {eModifierType_Build,
     "BUILD",
     ICON_MOD_BUILD,
     "Build",
     "Cause the faces of the mesh object to appear or disappear one after the other over time"},
    {eModifierType_Decimate,
     "DECIMATE",
     ICON_MOD_DECIM,
     "Decimate",
     "Reduce the geometry density"},
    {eModifierType_EdgeSplit,
     "EDGE_SPLIT",
     ICON_MOD_EDGESPLIT,
     "Edge Split",
     "Split away joined faces at the edges"},
    {eModifierType_Nodes, "NODES", ICON_GEOMETRY_NODES, "Geometry Nodes", ""},
    {eModifierType_Mask,
     "MASK",
     ICON_MOD_MASK,
     "Mask",
     "Dynamically hide vertices based on a vertex group or armature"},
    {eModifierType_Mirror,
     "MIRROR",
     ICON_MOD_MIRROR,
     "Mirror",
     "Mirror along the local X, Y and/or Z axes, over the object origin"},
    {eModifierType_MeshToVolume,
     "MESH_TO_VOLUME",
     ICON_VOLUME_DATA,
     "Mesh to Volume",
     ""}, /* TODO: Use correct icon. */
    {eModifierType_Multires,
     "MULTIRES",
     ICON_MOD_MULTIRES,
     "Multiresolution",
     "Subdivide the mesh in a way that allows editing the higher subdivision levels"},
    {eModifierType_Remesh,
     "REMESH",
     ICON_MOD_REMESH,
     "Remesh",
     "Generate new mesh topology based on the current shape"},
    {eModifierType_Screw,
     "SCREW",
     ICON_MOD_SCREW,
     "Screw",
     "Lathe around an axis, treating the input mesh as a profile"},
    {eModifierType_Skin,
     "SKIN",
     ICON_MOD_SKIN,
     "Skin",
     "Create a solid shape from vertices and edges, using the vertex radius to define the "
     "thickness"},
    {eModifierType_Solidify, "SOLIDIFY", ICON_MOD_SOLIDIFY, "Solidify", "Make the surface thick"},
    {eModifierType_Subsurf,
     "SUBSURF",
     ICON_MOD_SUBSURF,
     "Subdivision Surface",
     "Split the faces into smaller parts, giving it a smoother appearance"},
    {eModifierType_Triangulate,
     "TRIANGULATE",
     ICON_MOD_TRIANGULATE,
     "Triangulate",
     "Convert all polygons to triangles"},
    {eModifierType_VolumeToMesh,
     "VOLUME_TO_MESH",
     ICON_VOLUME_DATA,
     "Volume to Mesh",
     ""}, /* TODO: Use correct icon. */
    {eModifierType_Weld,
     "WELD",
     ICON_AUTOMERGE_OFF,
     "Weld",
     "Find groups of vertices closer than dist and merge them together"},
    {eModifierType_Wireframe,
     "WIREFRAME",
     ICON_MOD_WIREFRAME,
     "Wireframe",
     "Convert faces into thickened edges"},
    {eModifierType_GreasePencilArray,
     "GREASE_PENCIL_ARRAY",
     ICON_MOD_ARRAY,
     "Array strokes",
     "Duplicate strokes into an array"},
    {eModifierType_GreasePencilLength,
     "GREASE_PENCIL_LENGTH",
     ICON_MOD_LENGTH,
     "Length",
     "Grease Pencil length modifier"},
    {eModifierType_GreasePencilMirror,
     "GREASE_PENCIL_MIRROR",
     ICON_MOD_MIRROR,
     "Mirror strokes",
     "Duplicate strokes like a mirror"},
    {eModifierType_GreasePencilMultiply,
     "GREASE_PENCIL_MULTIPLY",
     ICON_GP_MULTIFRAME_EDITING,
     "Multiple Strokes",
     "Generate multiple strokes around original strokes"},
    {eModifierType_GreasePencilSubdiv,
     "GREASE_PENCIL_SUBDIV",
     ICON_MOD_SUBSURF,
     "Subdivide strokes",
     "Grease Pencil subdivide modifier"},

    RNA_ENUM_ITEM_HEADING(N_("Deform"), nullptr),
    {eModifierType_Armature,
     "ARMATURE",
     ICON_MOD_ARMATURE,
     "Armature",
     "Deform the shape using an armature object"},
    {eModifierType_Cast,
     "CAST",
     ICON_MOD_CAST,
     "Cast",
     "Shift the shape towards a predefined primitive"},
    {eModifierType_Curve, "CURVE", ICON_MOD_CURVE, "Curve", "Bend the mesh using a curve object"},
    {eModifierType_Displace,
     "DISPLACE",
     ICON_MOD_DISPLACE,
     "Displace",
     "Offset vertices based on a texture"},
    {eModifierType_Hook, "HOOK", ICON_HOOK, "Hook", "Deform specific points using another object"},
    {eModifierType_LaplacianDeform,
     "LAPLACIANDEFORM",
     ICON_MOD_MESHDEFORM,
     "Laplacian Deform",
     "Deform based a series of anchor points"},
    {eModifierType_Lattice,
     "LATTICE",
     ICON_MOD_LATTICE,
     "Lattice",
     "Deform using the shape of a lattice object"},
    {eModifierType_MeshDeform,
     "MESH_DEFORM",
     ICON_MOD_MESHDEFORM,
     "Mesh Deform",
     "Deform using a different mesh, which acts as a deformation cage"},
    {eModifierType_Shrinkwrap,
     "SHRINKWRAP",
     ICON_MOD_SHRINKWRAP,
     "Shrinkwrap",
     "Project the shape onto another object"},
    {eModifierType_SimpleDeform,
     "SIMPLE_DEFORM",
     ICON_MOD_SIMPLEDEFORM,
     "Simple Deform",
     "Deform the shape by twisting, bending, tapering or stretching"},
    {eModifierType_Smooth,
     "SMOOTH",
     ICON_MOD_SMOOTH,
     "Smooth",
     "Smooth the mesh by flattening the angles between adjacent faces"},
    {eModifierType_CorrectiveSmooth,
     "CORRECTIVE_SMOOTH",
     ICON_MOD_SMOOTH,
     "Smooth Corrective",
     "Smooth the mesh while still preserving the volume"},
    {eModifierType_LaplacianSmooth,
     "LAPLACIANSMOOTH",
     ICON_MOD_SMOOTH,
     "Smooth Laplacian",
     "Reduce the noise on a mesh surface with minimal changes to its shape"},
    {eModifierType_SurfaceDeform,
     "SURFACE_DEFORM",
     ICON_MOD_MESHDEFORM,
     "Surface Deform",
     "Transfer motion from another mesh"},
    {eModifierType_Warp,
     "WARP",
     ICON_MOD_WARP,
     "Warp",
     "Warp parts of a mesh to a new location in a very flexible way thanks to 2 specified "
     "objects"},
    {eModifierType_Wave,
     "WAVE",
     ICON_MOD_WAVE,
     "Wave",
     "Adds a ripple-like motion to an object's geometry"},
    {eModifierType_VolumeDisplace,
     "VOLUME_DISPLACE",
     ICON_VOLUME_DATA,
     "Volume Displace",
     "Deform volume based on noise or other vector fields"}, /* TODO: Use correct icon. */
    {eModifierType_GreasePencilNoise,
     "GREASE_PENCIL_NOISE",
     ICON_MOD_NOISE,
     "Noise",
     "Generate noise wobble in grease pencil strokes"},
    {eModifierType_GreasePencilOffset,
     "GREASE_PENCIL_OFFSET",
     ICON_MOD_OFFSET,
     "Offset",
     "Change stroke location, rotation, or scale"},
    {eModifierType_GreasePencilSmooth,
     "GREASE_PENCIL_SMOOTH",
     ICON_SMOOTHCURVE,
     "Smooth",
     "Smooth grease pencil strokes"},
    {eModifierType_GreasePencilThickness,
     "GREASE_PENCIL_THICKNESS",
     ICON_MOD_THICKNESS,
     "Thickness",
     "Change stroke thickness"},
    {eModifierType_GreasePencilLattice,
     "GREASE_PENCIL_LATTICE",
     ICON_MOD_LATTICE,
     "Lattice",
     "Deform strokes using a lattice object"},
    {eModifierType_GreasePencilDash,
     "GREASE_PENCIL_DASH",
     ICON_MOD_DASH,
     "Dot Dash",
     "Generate dot-dash styled strokes"},

    RNA_ENUM_ITEM_HEADING(N_("Physics"), nullptr),
    {eModifierType_Cloth, "CLOTH", ICON_MOD_CLOTH, "Cloth", ""},
    {eModifierType_Collision, "COLLISION", ICON_MOD_PHYSICS, "Collision", ""},
    {eModifierType_DynamicPaint, "DYNAMIC_PAINT", ICON_MOD_DYNAMICPAINT, "Dynamic Paint", ""},
    {eModifierType_Explode,
     "EXPLODE",
     ICON_MOD_EXPLODE,
     "Explode",
     "Break apart the mesh faces and let them follow particles"},
    {eModifierType_Fluid, "FLUID", ICON_MOD_FLUIDSIM, "Fluid", ""},
    {eModifierType_Ocean, "OCEAN", ICON_MOD_OCEAN, "Ocean", "Generate a moving ocean surface"},
    {eModifierType_ParticleInstance,
     "PARTICLE_INSTANCE",
     ICON_MOD_PARTICLE_INSTANCE,
     "Particle Instance",
     ""},
    {eModifierType_ParticleSystem,
     "PARTICLE_SYSTEM",
     ICON_MOD_PARTICLES,
     "Particle System",
     "Spawn particles from the shape"},
    {eModifierType_Softbody, "SOFT_BODY", ICON_MOD_SOFT, "Soft Body", ""},
    {eModifierType_Surface, "SURFACE", ICON_MODIFIER, "Surface", ""},
    {0, nullptr, 0, nullptr, nullptr},
};

const EnumPropertyItem rna_enum_modifier_triangulate_quad_method_items[] = {
    {MOD_TRIANGULATE_QUAD_BEAUTY,
     "BEAUTY",
     0,
     "Beauty",
     "Split the quads in nice triangles, slower method"},
    {MOD_TRIANGULATE_QUAD_FIXED,
     "FIXED",
     0,
     "Fixed",
     "Split the quads on the first and third vertices"},
    {MOD_TRIANGULATE_QUAD_ALTERNATE,
     "FIXED_ALTERNATE",
     0,
     "Fixed Alternate",
     "Split the quads on the 2nd and 4th vertices"},
    {MOD_TRIANGULATE_QUAD_SHORTEDGE,
     "SHORTEST_DIAGONAL",
     0,
     "Shortest Diagonal",
     "Split the quads along their shortest diagonal"},
    {MOD_TRIANGULATE_QUAD_LONGEDGE,
     "LONGEST_DIAGONAL",
     0,
     "Longest Diagonal",
     "Split the quads along their longest diagonal"},
    {0, nullptr, 0, nullptr, nullptr},
};

const EnumPropertyItem rna_enum_modifier_triangulate_ngon_method_items[] = {
    {MOD_TRIANGULATE_NGON_BEAUTY,
     "BEAUTY",
     0,
     "Beauty",
     "Arrange the new triangles evenly (slow)"},
    {MOD_TRIANGULATE_NGON_EARCLIP,
     "CLIP",
     0,
     "Clip",
     "Split the polygons with an ear clipping algorithm"},
    {0, nullptr, 0, nullptr, nullptr},
};

const EnumPropertyItem rna_enum_modifier_shrinkwrap_mode_items[] = {
    {MOD_SHRINKWRAP_ON_SURFACE,
     "ON_SURFACE",
     0,
     "On Surface",
     "The point is constrained to the surface of the target object, "
     "with distance offset towards the original point location"},
    {MOD_SHRINKWRAP_INSIDE,
     "INSIDE",
     0,
     "Inside",
     "The point is constrained to be inside the target object"},
    {MOD_SHRINKWRAP_OUTSIDE,
     "OUTSIDE",
     0,
     "Outside",
     "The point is constrained to be outside the target object"},
    {MOD_SHRINKWRAP_OUTSIDE_SURFACE,
     "OUTSIDE_SURFACE",
     0,
     "Outside Surface",
     "The point is constrained to the surface of the target object, "
     "with distance offset always to the outside, towards or away from the original location"},
    {MOD_SHRINKWRAP_ABOVE_SURFACE,
     "ABOVE_SURFACE",
     0,
     "Above Surface",
     "The point is constrained to the surface of the target object, "
     "with distance offset applied exactly along the target normal"},
    {0, nullptr, 0, nullptr, nullptr},
};

const EnumPropertyItem rna_enum_shrinkwrap_type_items[] = {
    {MOD_SHRINKWRAP_NEAREST_SURFACE,
     "NEAREST_SURFACEPOINT",
     0,
     "Nearest Surface Point",
     "Shrink the mesh to the nearest target surface"},
    {MOD_SHRINKWRAP_PROJECT,
     "PROJECT",
     0,
     "Project",
     "Shrink the mesh to the nearest target surface along a given axis"},
    {MOD_SHRINKWRAP_NEAREST_VERTEX,
     "NEAREST_VERTEX",
     0,
     "Nearest Vertex",
     "Shrink the mesh to the nearest target vertex"},
    {MOD_SHRINKWRAP_TARGET_PROJECT,
     "TARGET_PROJECT",
     0,
     "Target Normal Project",
     "Shrink the mesh to the nearest target surface "
     "along the interpolated vertex normals of the target"},
    {0, nullptr, 0, nullptr, nullptr},
};

const EnumPropertyItem rna_enum_shrinkwrap_face_cull_items[] = {
    {0, "OFF", 0, "Off", "No culling"},
    {MOD_SHRINKWRAP_CULL_TARGET_FRONTFACE,
     "FRONT",
     0,
     "Front",
     "No projection when in front of the face"},
    {MOD_SHRINKWRAP_CULL_TARGET_BACKFACE, "BACK", 0, "Back", "No projection when behind the face"},
    {0, nullptr, 0, nullptr, nullptr},
};

#ifndef RNA_RUNTIME
/* use eWarp_Falloff_*** & eHook_Falloff_***, they're in sync */
static const EnumPropertyItem modifier_warp_falloff_items[] = {
    {eWarp_Falloff_None, "NONE", 0, "No Falloff", ""},
    {eWarp_Falloff_Curve, "CURVE", 0, "Curve", ""},
    {eWarp_Falloff_Smooth, "SMOOTH", ICON_SMOOTHCURVE, "Smooth", ""},
    {eWarp_Falloff_Sphere, "SPHERE", ICON_SPHERECURVE, "Sphere", ""},
    {eWarp_Falloff_Root, "ROOT", ICON_ROOTCURVE, "Root", ""},
    {eWarp_Falloff_InvSquare, "INVERSE_SQUARE", ICON_ROOTCURVE, "Inverse Square", ""},
    {eWarp_Falloff_Sharp, "SHARP", ICON_SHARPCURVE, "Sharp", ""},
    {eWarp_Falloff_Linear, "LINEAR", ICON_LINCURVE, "Linear", ""},
    {eWarp_Falloff_Const, "CONSTANT", ICON_NOCURVE, "Constant", ""},
    {0, nullptr, 0, nullptr, nullptr},
};
#endif

/* ***** Data Transfer ***** */

const EnumPropertyItem rna_enum_dt_method_vertex_items[] = {
    {MREMAP_MODE_TOPOLOGY, "TOPOLOGY", 0, "Topology", "Copy from identical topology meshes"},
    {MREMAP_MODE_VERT_NEAREST, "NEAREST", 0, "Nearest Vertex", "Copy from closest vertex"},
    {MREMAP_MODE_VERT_EDGE_NEAREST,
     "EDGE_NEAREST",
     0,
     "Nearest Edge Vertex",
     "Copy from closest vertex of closest edge"},
    {MREMAP_MODE_VERT_EDGEINTERP_NEAREST,
     "EDGEINTERP_NEAREST",
     0,
     "Nearest Edge Interpolated",
     "Copy from interpolated values of vertices from closest point on closest edge"},
    {MREMAP_MODE_VERT_FACE_NEAREST,
     "POLY_NEAREST",
     0,
     "Nearest Face Vertex",
     "Copy from closest vertex of closest face"},
    {MREMAP_MODE_VERT_POLYINTERP_NEAREST,
     "POLYINTERP_NEAREST",
     0,
     "Nearest Face Interpolated",
     "Copy from interpolated values of vertices from closest point on closest face"},
    {MREMAP_MODE_VERT_POLYINTERP_VNORPROJ,
     "POLYINTERP_VNORPROJ",
     0,
     "Projected Face Interpolated",
     "Copy from interpolated values of vertices from point on closest face hit by "
     "normal-projection"},
    {0, nullptr, 0, nullptr, nullptr},
};

const EnumPropertyItem rna_enum_dt_method_edge_items[] = {
    {MREMAP_MODE_TOPOLOGY, "TOPOLOGY", 0, "Topology", "Copy from identical topology meshes"},
    {MREMAP_MODE_EDGE_VERT_NEAREST,
     "VERT_NEAREST",
     0,
     "Nearest Vertices",
     "Copy from most similar edge (edge which vertices are the closest of destination edge's "
     "ones)"},
    {MREMAP_MODE_EDGE_NEAREST,
     "NEAREST",
     0,
     "Nearest Edge",
     "Copy from closest edge (using midpoints)"},
    {MREMAP_MODE_EDGE_POLY_NEAREST,
     "POLY_NEAREST",
     0,
     "Nearest Face Edge",
     "Copy from closest edge of closest face (using midpoints)"},
    {MREMAP_MODE_EDGE_EDGEINTERP_VNORPROJ,
     "EDGEINTERP_VNORPROJ",
     0,
     "Projected Edge Interpolated",
     "Interpolate all source edges hit by the projection of destination one along its own normal "
     "(from vertices)"},
    {0, nullptr, 0, nullptr, nullptr},
};

const EnumPropertyItem rna_enum_dt_method_loop_items[] = {
    {MREMAP_MODE_TOPOLOGY, "TOPOLOGY", 0, "Topology", "Copy from identical topology meshes"},
    {MREMAP_MODE_LOOP_NEAREST_LOOPNOR,
     "NEAREST_NORMAL",
     0,
     "Nearest Corner and Best Matching Normal",
     "Copy from nearest corner which has the best matching normal"},
    {MREMAP_MODE_LOOP_NEAREST_POLYNOR,
     "NEAREST_POLYNOR",
     0,
     "Nearest Corner and Best Matching Face Normal",
     "Copy from nearest corner which has the face with the best matching normal to destination "
     "corner's face one"},
    {MREMAP_MODE_LOOP_POLY_NEAREST,
     "NEAREST_POLY",
     0,
     "Nearest Corner of Nearest Face",
     "Copy from nearest corner of nearest face"},
    {MREMAP_MODE_LOOP_POLYINTERP_NEAREST,
     "POLYINTERP_NEAREST",
     0,
     "Nearest Face Interpolated",
     "Copy from interpolated corners of the nearest source face"},
    {MREMAP_MODE_LOOP_POLYINTERP_LNORPROJ,
     "POLYINTERP_LNORPROJ",
     0,
     "Projected Face Interpolated",
     "Copy from interpolated corners of the source face hit by corner normal projection"},
    {0, nullptr, 0, nullptr, nullptr},
};

const EnumPropertyItem rna_enum_dt_method_poly_items[] = {
    {MREMAP_MODE_TOPOLOGY, "TOPOLOGY", 0, "Topology", "Copy from identical topology meshes"},
    {MREMAP_MODE_POLY_NEAREST,
     "NEAREST",
     0,
     "Nearest Face",
     "Copy from nearest face (using center points)"},
    {MREMAP_MODE_POLY_NOR,
     "NORMAL",
     0,
     "Best Normal-Matching",
     "Copy from source face which normal is the closest to destination one"},
    {MREMAP_MODE_POLY_POLYINTERP_PNORPROJ,
     "POLYINTERP_PNORPROJ",
     0,
     "Projected Face Interpolated",
     "Interpolate all source polygons intersected by the projection of destination one along its "
     "own normal"},
    {0, nullptr, 0, nullptr, nullptr},
};

const EnumPropertyItem rna_enum_dt_mix_mode_items[] = {
    {CDT_MIX_TRANSFER, "REPLACE", 0, "Replace", "Overwrite all elements' data"},
    {CDT_MIX_REPLACE_ABOVE_THRESHOLD,
     "ABOVE_THRESHOLD",
     0,
     "Above Threshold",
     "Only replace destination elements where data is above given threshold (exact behavior "
     "depends on data type)"},
    {CDT_MIX_REPLACE_BELOW_THRESHOLD,
     "BELOW_THRESHOLD",
     0,
     "Below Threshold",
     "Only replace destination elements where data is below given threshold (exact behavior "
     "depends on data type)"},
    {CDT_MIX_MIX,
     "MIX",
     0,
     "Mix",
     "Mix source value into destination one, using given threshold as factor"},
    {CDT_MIX_ADD,
     "ADD",
     0,
     "Add",
     "Add source value to destination one, using given threshold as factor"},
    {CDT_MIX_SUB,
     "SUB",
     0,
     "Subtract",
     "Subtract source value to destination one, using given threshold as factor"},
    {CDT_MIX_MUL,
     "MUL",
     0,
     "Multiply",
     "Multiply source value to destination one, using given threshold as factor"},
    /* Etc. */
    {0, nullptr, 0, nullptr, nullptr},
};

const EnumPropertyItem rna_enum_dt_layers_select_src_items[] = {
    {DT_LAYERS_ACTIVE_SRC, "ACTIVE", 0, "Active Layer", "Only transfer active data layer"},
    {DT_LAYERS_ALL_SRC, "ALL", 0, "All Layers", "Transfer all data layers"},
    {DT_LAYERS_VGROUP_SRC_BONE_SELECT,
     "BONE_SELECT",
     0,
     "Selected Pose Bones",
     "Transfer all vertex groups used by selected pose bones"},
    {DT_LAYERS_VGROUP_SRC_BONE_DEFORM,
     "BONE_DEFORM",
     0,
     "Deform Pose Bones",
     "Transfer all vertex groups used by deform bones"},
    {0, nullptr, 0, nullptr, nullptr},
};

const EnumPropertyItem rna_enum_dt_layers_select_dst_items[] = {
    {DT_LAYERS_ACTIVE_DST, "ACTIVE", 0, "Active Layer", "Affect active data layer of all targets"},
    {DT_LAYERS_NAME_DST, "NAME", 0, "By Name", "Match target data layers to affect by name"},
    {DT_LAYERS_INDEX_DST,
     "INDEX",
     0,
     "By Order",
     "Match target data layers to affect by order (indices)"},
    {0, nullptr, 0, nullptr, nullptr},
};

const EnumPropertyItem rna_enum_axis_xy_items[] = {
    {0, "X", 0, "X", ""},
    {1, "Y", 0, "Y", ""},
    {0, nullptr, 0, nullptr, nullptr},
};

const EnumPropertyItem rna_enum_axis_xyz_items[] = {
    {0, "X", 0, "X", ""},
    {1, "Y", 0, "Y", ""},
    {2, "Z", 0, "Z", ""},
    {0, nullptr, 0, nullptr, nullptr},
};

const EnumPropertyItem rna_enum_axis_flag_xyz_items[] = {
    {(1 << 0), "X", 0, "X", ""},
    {(1 << 1), "Y", 0, "Y", ""},
    {(1 << 2), "Z", 0, "Z", ""},
    {0, nullptr, 0, nullptr, nullptr},
};

const EnumPropertyItem rna_enum_subdivision_uv_smooth_items[] = {
    {SUBSURF_UV_SMOOTH_NONE, "NONE", 0, "None", "UVs are not smoothed, boundaries are kept sharp"},
    {SUBSURF_UV_SMOOTH_PRESERVE_CORNERS,
     "PRESERVE_CORNERS",
     0,
     "Keep Corners",
     "UVs are smoothed, corners on discontinuous boundary are kept sharp"},
    {SUBSURF_UV_SMOOTH_PRESERVE_CORNERS_AND_JUNCTIONS,
     "PRESERVE_CORNERS_AND_JUNCTIONS",
     0,
     "Keep Corners, Junctions",
     "UVs are smoothed, corners on discontinuous boundary and "
     "junctions of 3 or more regions are kept sharp"},
    {SUBSURF_UV_SMOOTH_PRESERVE_CORNERS_JUNCTIONS_AND_CONCAVE,
     "PRESERVE_CORNERS_JUNCTIONS_AND_CONCAVE",
     0,
     "Keep Corners, Junctions, Concave",
     "UVs are smoothed, corners on discontinuous boundary, "
     "junctions of 3 or more regions and darts and concave corners are kept sharp"},
    {SUBSURF_UV_SMOOTH_PRESERVE_BOUNDARIES,
     "PRESERVE_BOUNDARIES",
     0,
     "Keep Boundaries",
     "UVs are smoothed, boundaries are kept sharp"},
    {SUBSURF_UV_SMOOTH_ALL, "SMOOTH_ALL", 0, "All", "UVs and boundaries are smoothed"},
    {0, nullptr, 0, nullptr, nullptr},
};

const EnumPropertyItem rna_enum_subdivision_boundary_smooth_items[] = {
    {SUBSURF_BOUNDARY_SMOOTH_PRESERVE_CORNERS,
     "PRESERVE_CORNERS",
     0,
     "Keep Corners",
     "Smooth boundaries, but corners are kept sharp"},
    {SUBSURF_BOUNDARY_SMOOTH_ALL, "ALL", 0, "All", "Smooth boundaries, including corners"},
    {0, nullptr, 0, nullptr, nullptr},
};

#ifdef RNA_RUNTIME

#  include <algorithm>
#  include <fmt/format.h>

#  include "DNA_curve_types.h"
#  include "DNA_fluid_types.h"
#  include "DNA_material_types.h"
#  include "DNA_particle_types.h"

#  include "BKE_cachefile.hh"
#  include "BKE_context.hh"
#  include "BKE_deform.hh"
#  include "BKE_material.h"
#  include "BKE_mesh_runtime.hh"
#  include "BKE_modifier.hh"
#  include "BKE_object.hh"
#  include "BKE_particle.h"

#  include "BLI_sort_utils.h"
#  include "BLI_string_utils.hh"

#  include "DEG_depsgraph.hh"
#  include "DEG_depsgraph_build.hh"
#  include "DEG_depsgraph_query.hh"

#  ifdef WITH_ALEMBIC
#    include "ABC_alembic.h"
#  endif

static void rna_UVProject_projectors_begin(CollectionPropertyIterator *iter, PointerRNA *ptr)
{
  UVProjectModifierData *uvp = (UVProjectModifierData *)ptr->data;
  rna_iterator_array_begin(
      iter, (void *)uvp->projectors, sizeof(Object *), uvp->projectors_num, 0, nullptr);
}

static StructRNA *rna_Modifier_refine(PointerRNA *ptr)
{
  ModifierData *md = (ModifierData *)ptr->data;
  const ModifierTypeInfo *modifier_type = BKE_modifier_get_info(ModifierType(md->type));
  if (modifier_type != nullptr) {
    return modifier_type->srna;
  }
  return &RNA_Modifier;
}

static void rna_Modifier_name_set(PointerRNA *ptr, const char *value)
{
  ModifierData *md = static_cast<ModifierData *>(ptr->data);
  char oldname[sizeof(md->name)];

  /* make a copy of the old name first */
  STRNCPY(oldname, md->name);

  /* copy the new name into the name slot */
  STRNCPY_UTF8(md->name, value);

  /* make sure the name is truly unique */
  if (ptr->owner_id) {
    Object *ob = (Object *)ptr->owner_id;
    BKE_modifier_unique_name(&ob->modifiers, md);
  }

  /* fix all the animation data which may link to this */
  BKE_animdata_fix_paths_rename_all(nullptr, "modifiers", oldname, md->name);
}

static void rna_Modifier_name_update(Main *bmain, Scene * /*scene*/, PointerRNA * /*ptr*/)
{
  DEG_relations_tag_update(bmain);
}

static std::optional<std::string> rna_Modifier_path(const PointerRNA *ptr)
{
  const ModifierData *md = static_cast<const ModifierData *>(ptr->data);
  char name_esc[sizeof(md->name) * 2];

  BLI_str_escape(name_esc, md->name, sizeof(name_esc));
  return fmt::format("modifiers[\"{}\"]", name_esc);
}

static void rna_Modifier_update(Main * /*bmain*/, Scene * /*scene*/, PointerRNA *ptr)
{
  DEG_id_tag_update(ptr->owner_id, ID_RECALC_GEOMETRY);
  WM_main_add_notifier(NC_OBJECT | ND_MODIFIER, ptr->owner_id);
}

static void rna_Modifier_dependency_update(Main *bmain, Scene *scene, PointerRNA *ptr)
{
  rna_Modifier_update(bmain, scene, ptr);
  DEG_relations_tag_update(bmain);
}

static void rna_Modifier_is_active_set(PointerRNA *ptr, bool value)
{
  ModifierData *md = static_cast<ModifierData *>(ptr->data);

  if (value) {
    /* Disable the active flag of all other modifiers. */
    for (ModifierData *prev_md = md->prev; prev_md != nullptr; prev_md = prev_md->prev) {
      prev_md->flag &= ~eModifierFlag_Active;
    }
    for (ModifierData *next_md = md->next; next_md != nullptr; next_md = next_md->next) {
      next_md->flag &= ~eModifierFlag_Active;
    }

    md->flag |= eModifierFlag_Active;
    WM_main_add_notifier(NC_OBJECT | ND_MODIFIER, ptr->owner_id);
  }
}

/* Vertex Groups */

#  define RNA_MOD_VGROUP_NAME_SET(_type, _prop) \
    static void rna_##_type##Modifier_##_prop##_set(PointerRNA *ptr, const char *value) \
    { \
      _type##ModifierData *tmd = (_type##ModifierData *)ptr->data; \
      rna_object_vgroup_name_set(ptr, value, tmd->_prop, sizeof(tmd->_prop)); \
    }

RNA_MOD_VGROUP_NAME_SET(Armature, defgrp_name);
RNA_MOD_VGROUP_NAME_SET(Bevel, defgrp_name);
RNA_MOD_VGROUP_NAME_SET(Cast, defgrp_name);
RNA_MOD_VGROUP_NAME_SET(Curve, name);
RNA_MOD_VGROUP_NAME_SET(DataTransfer, defgrp_name);
RNA_MOD_VGROUP_NAME_SET(Decimate, defgrp_name);
RNA_MOD_VGROUP_NAME_SET(CorrectiveSmooth, defgrp_name);
RNA_MOD_VGROUP_NAME_SET(Displace, defgrp_name);
RNA_MOD_VGROUP_NAME_SET(Hook, name);
RNA_MOD_VGROUP_NAME_SET(LaplacianDeform, anchor_grp_name);
RNA_MOD_VGROUP_NAME_SET(LaplacianSmooth, defgrp_name);
RNA_MOD_VGROUP_NAME_SET(Lattice, name);
RNA_MOD_VGROUP_NAME_SET(Mask, vgroup);
RNA_MOD_VGROUP_NAME_SET(MeshCache, defgrp_name);
RNA_MOD_VGROUP_NAME_SET(MeshDeform, defgrp_name);
RNA_MOD_VGROUP_NAME_SET(NormalEdit, defgrp_name);
RNA_MOD_VGROUP_NAME_SET(Shrinkwrap, vgroup_name);
RNA_MOD_VGROUP_NAME_SET(SimpleDeform, vgroup_name);
RNA_MOD_VGROUP_NAME_SET(Smooth, defgrp_name);
RNA_MOD_VGROUP_NAME_SET(Solidify, defgrp_name);
RNA_MOD_VGROUP_NAME_SET(Solidify, shell_defgrp_name);
RNA_MOD_VGROUP_NAME_SET(Solidify, rim_defgrp_name);
RNA_MOD_VGROUP_NAME_SET(SurfaceDeform, defgrp_name);
RNA_MOD_VGROUP_NAME_SET(UVWarp, vgroup_name);
RNA_MOD_VGROUP_NAME_SET(Warp, defgrp_name);
RNA_MOD_VGROUP_NAME_SET(Wave, defgrp_name);
RNA_MOD_VGROUP_NAME_SET(WeightVGEdit, defgrp_name);
RNA_MOD_VGROUP_NAME_SET(WeightVGEdit, mask_defgrp_name);
RNA_MOD_VGROUP_NAME_SET(WeightVGMix, defgrp_name_a);
RNA_MOD_VGROUP_NAME_SET(WeightVGMix, defgrp_name_b);
RNA_MOD_VGROUP_NAME_SET(WeightVGMix, mask_defgrp_name);
RNA_MOD_VGROUP_NAME_SET(WeightVGProximity, defgrp_name);
RNA_MOD_VGROUP_NAME_SET(WeightVGProximity, mask_defgrp_name);
RNA_MOD_VGROUP_NAME_SET(WeightedNormal, defgrp_name);
RNA_MOD_VGROUP_NAME_SET(Weld, defgrp_name);
RNA_MOD_VGROUP_NAME_SET(Wireframe, defgrp_name);
RNA_MOD_VGROUP_NAME_SET(GreasePencilWeightAngle, target_vgname);

static void rna_ExplodeModifier_vgroup_get(PointerRNA *ptr, char *value)
{
  ExplodeModifierData *emd = (ExplodeModifierData *)ptr->data;
  rna_object_vgroup_name_index_get(ptr, value, emd->vgroup);
}

static int rna_ExplodeModifier_vgroup_length(PointerRNA *ptr)
{
  ExplodeModifierData *emd = (ExplodeModifierData *)ptr->data;
  return rna_object_vgroup_name_index_length(ptr, emd->vgroup);
}

static void rna_ExplodeModifier_vgroup_set(PointerRNA *ptr, const char *value)
{
  ExplodeModifierData *emd = (ExplodeModifierData *)ptr->data;
  rna_object_vgroup_name_index_set(ptr, value, &emd->vgroup);
}

#  undef RNA_MOD_VGROUP_NAME_SET

/* UV layers */

#  define RNA_MOD_UVLAYER_NAME_SET(_type, _prop) \
    static void rna_##_type##Modifier_##_prop##_set(PointerRNA *ptr, const char *value) \
    { \
      _type##ModifierData *tmd = (_type##ModifierData *)ptr->data; \
      rna_object_uvlayer_name_set(ptr, value, tmd->_prop, sizeof(tmd->_prop)); \
    }

RNA_MOD_UVLAYER_NAME_SET(MappingInfo, uvlayer_name);
RNA_MOD_UVLAYER_NAME_SET(UVProject, uvlayer_name);
RNA_MOD_UVLAYER_NAME_SET(UVWarp, uvlayer_name);
RNA_MOD_UVLAYER_NAME_SET(WeightVGEdit, mask_tex_uvlayer_name);
RNA_MOD_UVLAYER_NAME_SET(WeightVGMix, mask_tex_uvlayer_name);
RNA_MOD_UVLAYER_NAME_SET(WeightVGProximity, mask_tex_uvlayer_name);

#  undef RNA_MOD_UVLAYER_NAME_SET

/* Objects */

static void modifier_object_set(Object *self, Object **ob_p, int type, PointerRNA value)
{
  Object *ob = static_cast<Object *>(value.data);

  if (!self || ob != self) {
    if (!ob || type == OB_EMPTY || ob->type == type) {
      id_lib_extern((ID *)ob);
      *ob_p = ob;
    }
  }
}

#  define RNA_MOD_OBJECT_SET(_type, _prop, _obtype) \
    static void rna_##_type##Modifier_##_prop##_set( \
        PointerRNA *ptr, PointerRNA value, ReportList * /*reports*/) \
    { \
      _type##ModifierData *tmd = (_type##ModifierData *)ptr->data; \
      modifier_object_set((Object *)ptr->owner_id, &tmd->_prop, _obtype, value); \
    }

RNA_MOD_OBJECT_SET(Armature, object, OB_ARMATURE);
RNA_MOD_OBJECT_SET(Array, start_cap, OB_MESH);
RNA_MOD_OBJECT_SET(Array, end_cap, OB_MESH);
RNA_MOD_OBJECT_SET(Array, curve_ob, OB_CURVES_LEGACY);
RNA_MOD_OBJECT_SET(Boolean, object, OB_MESH);
RNA_MOD_OBJECT_SET(Cast, object, OB_EMPTY);
RNA_MOD_OBJECT_SET(Curve, object, OB_CURVES_LEGACY);
RNA_MOD_OBJECT_SET(DataTransfer, ob_source, OB_MESH);
RNA_MOD_OBJECT_SET(Lattice, object, OB_LATTICE);
RNA_MOD_OBJECT_SET(Mask, ob_arm, OB_ARMATURE);
RNA_MOD_OBJECT_SET(MeshDeform, object, OB_MESH);
RNA_MOD_OBJECT_SET(NormalEdit, target, OB_EMPTY);
RNA_MOD_OBJECT_SET(Shrinkwrap, target, OB_MESH);
RNA_MOD_OBJECT_SET(Shrinkwrap, auxTarget, OB_MESH);
RNA_MOD_OBJECT_SET(SurfaceDeform, target, OB_MESH);
RNA_MOD_OBJECT_SET(GreasePencilMirror, object, OB_EMPTY);
RNA_MOD_OBJECT_SET(GreasePencilTint, object, OB_EMPTY);
RNA_MOD_OBJECT_SET(GreasePencilLattice, object, OB_LATTICE);

static void rna_HookModifier_object_set(PointerRNA *ptr,
                                        PointerRNA value,
                                        ReportList * /*reports*/)
{
  Object *owner = (Object *)ptr->owner_id;
  HookModifierData *hmd = static_cast<HookModifierData *>(ptr->data);
  Object *ob = (Object *)value.data;

  hmd->object = ob;
  id_lib_extern((ID *)ob);
  BKE_object_modifier_hook_reset(owner, hmd);
}

static bool rna_HookModifier_object_override_apply(Main *bmain,
                                                   RNAPropertyOverrideApplyContext &rnaapply_ctx)
{
  PointerRNA *ptr_dst = &rnaapply_ctx.ptr_dst;
  PointerRNA *ptr_src = &rnaapply_ctx.ptr_src;
  PointerRNA *ptr_storage = &rnaapply_ctx.ptr_storage;
  PropertyRNA *prop_dst = rnaapply_ctx.prop_dst;
  PropertyRNA *prop_src = rnaapply_ctx.prop_src;
  const int len_dst = rnaapply_ctx.len_src;
  const int len_src = rnaapply_ctx.len_src;
  const int len_storage = rnaapply_ctx.len_storage;
  IDOverrideLibraryPropertyOperation *opop = rnaapply_ctx.liboverride_operation;

  BLI_assert(len_dst == len_src && (!ptr_storage || len_dst == len_storage) && len_dst == 0);
  BLI_assert(opop->operation == LIBOVERRIDE_OP_REPLACE &&
             "Unsupported RNA override operation on Hook modifier target object pointer");
  UNUSED_VARS_NDEBUG(ptr_storage, len_dst, len_src, len_storage, opop);

  /* We need a special handling here because setting hook target resets invert parent matrix,
   * which is evil in our case. */
  HookModifierData *hmd = static_cast<HookModifierData *>(ptr_dst->data);
  Object *owner = (Object *)ptr_dst->owner_id;
  Object *target_dst = static_cast<Object *>(RNA_property_pointer_get(ptr_dst, prop_dst).data);
  Object *target_src = static_cast<Object *>(RNA_property_pointer_get(ptr_src, prop_src).data);

  BLI_assert(target_dst == hmd->object);

  if (target_src == target_dst) {
    return false;
  }

  hmd->object = target_src;
  if (target_src == nullptr) {
    /* The only case where we do want default behavior (with matrix reset). */
    BKE_object_modifier_hook_reset(owner, hmd);
  }
  RNA_property_update_main(bmain, nullptr, ptr_dst, prop_dst);
  return true;
}

static void rna_HookModifier_subtarget_set(PointerRNA *ptr, const char *value)
{
  Object *owner = (Object *)ptr->owner_id;
  HookModifierData *hmd = static_cast<HookModifierData *>(ptr->data);

  STRNCPY(hmd->subtarget, value);
  BKE_object_modifier_hook_reset(owner, hmd);
}

static int rna_HookModifier_vertex_indices_get_length(const PointerRNA *ptr,
                                                      int length[RNA_MAX_ARRAY_DIMENSION])
{
  const HookModifierData *hmd = static_cast<const HookModifierData *>(ptr->data);
  int indexar_num = hmd->indexar ? hmd->indexar_num : 0;
  return (length[0] = indexar_num);
}

static void rna_HookModifier_vertex_indices_get(PointerRNA *ptr, int *values)
{
  HookModifierData *hmd = static_cast<HookModifierData *>(ptr->data);
  if (hmd->indexar != nullptr) {
    memcpy(values, hmd->indexar, sizeof(int) * hmd->indexar_num);
  }
}

static void rna_HookModifier_vertex_indices_set(HookModifierData *hmd,
                                                ReportList *reports,
                                                const int *indices,
                                                int indices_num)
{
  if (indices_num == 0) {
    MEM_SAFE_FREE(hmd->indexar);
    hmd->indexar_num = 0;
  }
  else {
    /* Reject negative indices. */
    for (int i = 0; i < indices_num; i++) {
      if (indices[i] < 0) {
        BKE_reportf(reports, RPT_ERROR, "Negative vertex index in vertex_indices_set");
        return;
      }
    }

    /* Copy and sort the index array. */
    size_t size = sizeof(int) * indices_num;
    int *buffer = static_cast<int *>(MEM_mallocN(size, "hook indexar"));
    memcpy(buffer, indices, size);

    qsort(buffer, indices_num, sizeof(int), BLI_sortutil_cmp_int);

    /* Reject duplicate indices. */
    for (int i = 1; i < indices_num; i++) {
      if (buffer[i] == buffer[i - 1]) {
        BKE_reportf(reports, RPT_ERROR, "Duplicate index %d in vertex_indices_set", buffer[i]);
        MEM_freeN(buffer);
        return;
      }
    }

    /* Success - save the new array. */
    MEM_SAFE_FREE(hmd->indexar);
    hmd->indexar = buffer;
    hmd->indexar_num = indices_num;
  }
}

static PointerRNA rna_UVProjector_object_get(PointerRNA *ptr)
{
  Object **ob = (Object **)ptr->data;
  return rna_pointer_inherit_refine(ptr, &RNA_Object, *ob);
}

static void rna_UVProjector_object_set(PointerRNA *ptr, PointerRNA value, ReportList * /*reports*/)
{
  Object **ob_p = (Object **)ptr->data;
  Object *ob = (Object *)value.data;
  id_lib_extern((ID *)ob);
  *ob_p = ob;
}

#  undef RNA_MOD_OBJECT_SET

/* Other rna callbacks */

static void rna_fluid_set_type(Main *bmain, Scene *scene, PointerRNA *ptr)
{
  FluidModifierData *fmd = (FluidModifierData *)ptr->data;
  Object *ob = (Object *)ptr->owner_id;

  /* nothing changed */
  if ((fmd->type & MOD_FLUID_TYPE_DOMAIN) && fmd->domain) {
    return;
  }

#  ifdef WITH_FLUID
  BKE_fluid_modifier_free(fmd);             /* XXX TODO: completely free all 3 pointers */
  BKE_fluid_modifier_create_type_data(fmd); /* create regarding of selected type */
#  endif

  switch (fmd->type) {
    case MOD_FLUID_TYPE_DOMAIN:
      ob->dt = OB_WIRE;
      break;
    case MOD_FLUID_TYPE_FLOW:
    case MOD_FLUID_TYPE_EFFEC:
    case 0:
    default:
      break;
  }

  /* update dependency since a domain - other type switch could have happened */
  rna_Modifier_dependency_update(bmain, scene, ptr);
}

static void rna_MultiresModifier_level_range(
    PointerRNA *ptr, int *min, int *max, int * /*softmin*/, int * /*softmax*/)
{
  MultiresModifierData *mmd = (MultiresModifierData *)ptr->data;

  *min = 0;
  *max = max_ii(0, mmd->totlvl); /* intentionally _not_ -1 */
}

static bool rna_MultiresModifier_external_get(PointerRNA *ptr)
{
  Object *ob = (Object *)ptr->owner_id;
  Mesh *mesh = static_cast<Mesh *>(ob->data);

  return CustomData_external_test(&mesh->corner_data, CD_MDISPS);
}

static void rna_MultiresModifier_filepath_get(PointerRNA *ptr, char *value)
{
  Object *ob = (Object *)ptr->owner_id;
  CustomDataExternal *external = ((Mesh *)ob->data)->corner_data.external;

  strcpy(value, (external) ? external->filepath : "");
}

static void rna_MultiresModifier_filepath_set(PointerRNA *ptr, const char *value)
{
  Object *ob = (Object *)ptr->owner_id;
  CustomDataExternal *external = ((Mesh *)ob->data)->corner_data.external;

  if (external && !STREQ(external->filepath, value)) {
    STRNCPY(external->filepath, value);
    multires_force_external_reload(ob);
  }
}

static int rna_MultiresModifier_filepath_length(PointerRNA *ptr)
{
  Object *ob = (Object *)ptr->owner_id;
  CustomDataExternal *external = ((Mesh *)ob->data)->corner_data.external;

  return strlen((external) ? external->filepath : "");
}

static int rna_ShrinkwrapModifier_face_cull_get(PointerRNA *ptr)
{
  ShrinkwrapModifierData *swm = (ShrinkwrapModifierData *)ptr->data;
  return swm->shrinkOpts & MOD_SHRINKWRAP_CULL_TARGET_MASK;
}

static void rna_ShrinkwrapModifier_face_cull_set(PointerRNA *ptr, int value)
{
  ShrinkwrapModifierData *swm = (ShrinkwrapModifierData *)ptr->data;
  swm->shrinkOpts = (swm->shrinkOpts & ~MOD_SHRINKWRAP_CULL_TARGET_MASK) | value;
}

static bool rna_MeshDeformModifier_is_bound_get(PointerRNA *ptr)
{
  return (((MeshDeformModifierData *)ptr->data)->bindcagecos != nullptr);
}

static PointerRNA rna_SoftBodyModifier_settings_get(PointerRNA *ptr)
{
  Object *ob = (Object *)ptr->owner_id;
  return rna_pointer_inherit_refine(ptr, &RNA_SoftBodySettings, ob->soft);
}

static PointerRNA rna_SoftBodyModifier_point_cache_get(PointerRNA *ptr)
{
  Object *ob = (Object *)ptr->owner_id;
  return rna_pointer_inherit_refine(ptr, &RNA_PointCache, ob->soft->shared->pointcache);
}

static PointerRNA rna_CollisionModifier_settings_get(PointerRNA *ptr)
{
  Object *ob = (Object *)ptr->owner_id;
  return rna_pointer_inherit_refine(ptr, &RNA_CollisionSettings, ob->pd);
}

/* Special update function for setting the number of segments of the modifier that also resamples
 * the segments in the custom profile. */
static void rna_BevelModifier_update_segments(Main *bmain, Scene *scene, PointerRNA *ptr)
{
  BevelModifierData *bmd = (BevelModifierData *)ptr->data;
  if (RNA_enum_get(ptr, "profile_type") == MOD_BEVEL_PROFILE_CUSTOM) {
    short segments = short(RNA_int_get(ptr, "segments"));
    BKE_curveprofile_init(bmd->custom_profile, segments);
  }
  rna_Modifier_update(bmain, scene, ptr);
}

static void rna_UVProjectModifier_num_projectors_set(PointerRNA *ptr, int value)
{
  UVProjectModifierData *md = (UVProjectModifierData *)ptr->data;
  int a;

  md->projectors_num = std::clamp(value, 1, MOD_UVPROJECT_MAXPROJECTORS);
  for (a = md->projectors_num; a < MOD_UVPROJECT_MAXPROJECTORS; a++) {
    md->projectors[a] = nullptr;
  }
}

static void rna_OceanModifier_init_update(Main *bmain, Scene *scene, PointerRNA *ptr)
{
  OceanModifierData *omd = (OceanModifierData *)ptr->data;

  BKE_ocean_free_modifier_cache(omd);
  rna_Modifier_update(bmain, scene, ptr);
}

static void rna_OceanModifier_ocean_chop_set(PointerRNA *ptr, float value)
{
  OceanModifierData *omd = (OceanModifierData *)ptr->data;
  float old_value = omd->chop_amount;

  omd->chop_amount = value;

  if ((old_value == 0.0f && value > 0.0f) || (old_value > 0.0f && value == 0.0f)) {
    BKE_ocean_free_modifier_cache(omd);
  }
}

static bool rna_LaplacianDeformModifier_is_bind_get(PointerRNA *ptr)
{
  LaplacianDeformModifierData *lmd = (LaplacianDeformModifierData *)ptr->data;
  return ((lmd->flag & MOD_LAPLACIANDEFORM_BIND) && (lmd->vertexco != nullptr));
}

/* NOTE: Curve and array modifiers requires curve path to be evaluated,
 * dependency graph will make sure that curve eval would create such a path,
 * but if curve was already evaluated we might miss path.
 *
 * So what we do here is: if path was not calculated for target curve we
 * tag it for update.
 */

static void rna_CurveModifier_dependency_update(Main *bmain, Scene *scene, PointerRNA *ptr)
{
  CurveModifierData *cmd = (CurveModifierData *)ptr->data;
  rna_Modifier_update(bmain, scene, ptr);
  DEG_relations_tag_update(bmain);
  if (cmd->object != nullptr) {
    Curve *curve = static_cast<Curve *>(cmd->object->data);
    if ((curve->flag & CU_PATH) == 0) {
      DEG_id_tag_update(&curve->id, ID_RECALC_GEOMETRY);
    }
  }
}

static void rna_ArrayModifier_dependency_update(Main *bmain, Scene *scene, PointerRNA *ptr)
{
  ArrayModifierData *amd = (ArrayModifierData *)ptr->data;
  rna_Modifier_update(bmain, scene, ptr);
  DEG_relations_tag_update(bmain);
  if (amd->curve_ob != nullptr) {
    Curve *curve = static_cast<Curve *>(amd->curve_ob->data);
    if ((curve->flag & CU_PATH) == 0) {
      DEG_id_tag_update(&curve->id, ID_RECALC_GEOMETRY);
    }
  }
}

static void rna_DataTransferModifier_use_data_update(Main *bmain, Scene *scene, PointerRNA *ptr)
{
  DataTransferModifierData *dtmd = (DataTransferModifierData *)ptr->data;

  if (!(dtmd->flags & MOD_DATATRANSFER_USE_VERT)) {
    dtmd->data_types &= ~DT_TYPE_VERT_ALL;
  }
  if (!(dtmd->flags & MOD_DATATRANSFER_USE_EDGE)) {
    dtmd->data_types &= ~DT_TYPE_EDGE_ALL;
  }
  if (!(dtmd->flags & MOD_DATATRANSFER_USE_LOOP)) {
    dtmd->data_types &= ~DT_TYPE_LOOP_ALL;
  }
  if (!(dtmd->flags & MOD_DATATRANSFER_USE_POLY)) {
    dtmd->data_types &= ~DT_TYPE_POLY_ALL;
  }

  rna_Modifier_dependency_update(bmain, scene, ptr);
}

static void rna_DataTransferModifier_data_types_update(Main *bmain, Scene *scene, PointerRNA *ptr)
{
  DataTransferModifierData *dtmd = (DataTransferModifierData *)ptr->data;
  const int item_types = BKE_object_data_transfer_get_dttypes_item_types(dtmd->data_types);

  if (item_types & ME_VERT) {
    dtmd->flags |= MOD_DATATRANSFER_USE_VERT;
  }
  if (item_types & ME_EDGE) {
    dtmd->flags |= MOD_DATATRANSFER_USE_EDGE;
  }
  if (item_types & ME_LOOP) {
    dtmd->flags |= MOD_DATATRANSFER_USE_LOOP;
  }
  if (item_types & ME_POLY) {
    dtmd->flags |= MOD_DATATRANSFER_USE_POLY;
  }

  rna_Modifier_dependency_update(bmain, scene, ptr);
}

static void rna_DataTransferModifier_verts_data_types_set(PointerRNA *ptr, int value)
{
  DataTransferModifierData *dtmd = (DataTransferModifierData *)ptr->data;

  dtmd->data_types &= ~DT_TYPE_VERT_ALL;
  dtmd->data_types |= value;
}

static void rna_DataTransferModifier_edges_data_types_set(PointerRNA *ptr, int value)
{
  DataTransferModifierData *dtmd = (DataTransferModifierData *)ptr->data;

  dtmd->data_types &= ~DT_TYPE_EDGE_ALL;
  dtmd->data_types |= value;
}

static void rna_DataTransferModifier_loops_data_types_set(PointerRNA *ptr, int value)
{
  DataTransferModifierData *dtmd = (DataTransferModifierData *)ptr->data;

  dtmd->data_types &= ~DT_TYPE_LOOP_ALL;
  dtmd->data_types |= value;
}

static void rna_DataTransferModifier_polys_data_types_set(PointerRNA *ptr, int value)
{
  DataTransferModifierData *dtmd = (DataTransferModifierData *)ptr->data;

  dtmd->data_types &= ~DT_TYPE_POLY_ALL;
  dtmd->data_types |= value;
}

static const EnumPropertyItem *rna_DataTransferModifier_layers_select_src_itemf(bContext *C,
                                                                                PointerRNA *ptr,
                                                                                PropertyRNA *prop,
                                                                                bool *r_free)
{
  using namespace blender;
  DataTransferModifierData *dtmd = (DataTransferModifierData *)ptr->data;
  EnumPropertyItem *item = nullptr, tmp_item = {0};
  int totitem = 0;

  if (!C) { /* needed for docs and i18n tools */
    return rna_enum_dt_layers_select_src_items;
  }

  /* No active here! */
  RNA_enum_items_add_value(
      &item, &totitem, rna_enum_dt_layers_select_src_items, DT_LAYERS_ALL_SRC);

  if (STREQ(RNA_property_identifier(prop), "layers_vgroup_select_src")) {
    Object *ob_src = dtmd->ob_source;

#  if 0 /* XXX Don't think we want this in modifier version... */
    if (BKE_object_pose_armature_get(ob_src)) {
      RNA_enum_items_add_value(
          &item, &totitem, rna_enum_dt_layers_select_src_items, DT_LAYERS_VGROUP_SRC_BONE_SELECT);
      RNA_enum_items_add_value(
          &item, &totitem, rna_enum_dt_layers_select_src_items, DT_LAYERS_VGROUP_SRC_BONE_DEFORM);
    }
#  endif

    if (ob_src) {
      const bDeformGroup *dg;
      int i;

      RNA_enum_item_add_separator(&item, &totitem);

      const ListBase *defbase = BKE_object_defgroup_list(ob_src);
      for (i = 0, dg = static_cast<const bDeformGroup *>(defbase->first); dg; i++, dg = dg->next) {
        tmp_item.value = i;
        tmp_item.identifier = tmp_item.name = dg->name;
        RNA_enum_item_add(&item, &totitem, &tmp_item);
      }
    }
  }
  else if (STREQ(RNA_property_identifier(prop), "layers_shapekey_select_src")) {
    /* TODO */
  }
  else if (STREQ(RNA_property_identifier(prop), "layers_uv_select_src")) {
    Object *ob_src = dtmd->ob_source;

    if (ob_src) {
      int num_data, i;

      Depsgraph *depsgraph = CTX_data_ensure_evaluated_depsgraph(C);
      const Object *ob_eval = DEG_get_evaluated_object(depsgraph, ob_src);
      if (!ob_eval) {
        RNA_enum_item_end(&item, &totitem);
        *r_free = true;
        return item;
      }
      const Mesh *me_eval = BKE_object_get_evaluated_mesh(ob_eval);
      if (!me_eval) {
        RNA_enum_item_end(&item, &totitem);
        *r_free = true;
        return item;
      }

      num_data = CustomData_number_of_layers(&me_eval->corner_data, CD_PROP_FLOAT2);

      RNA_enum_item_add_separator(&item, &totitem);

      for (i = 0; i < num_data; i++) {
        tmp_item.value = i;
        tmp_item.identifier = tmp_item.name = CustomData_get_layer_name(
            &me_eval->corner_data, CD_PROP_FLOAT2, i);
        RNA_enum_item_add(&item, &totitem, &tmp_item);
      }
    }
  }
  else if (STREQ(RNA_property_identifier(prop), "layers_vcol_vert_select_src") ||
           STREQ(RNA_property_identifier(prop), "layers_vcol_loop_select_src"))
  {
    Object *ob_src = dtmd->ob_source;

    if (ob_src) {
      bke::AttrDomain domain = STREQ(RNA_property_identifier(prop),
                                     "layers_vcol_vert_select_src") ?
                                   bke::AttrDomain::Point :
                                   bke::AttrDomain::Corner;

      Depsgraph *depsgraph = CTX_data_ensure_evaluated_depsgraph(C);
      const Object *ob_eval = DEG_get_evaluated_object(depsgraph, ob_src);
      if (!ob_eval) {
        RNA_enum_item_end(&item, &totitem);
        *r_free = true;
        return item;
      }
      const Mesh *mesh_eval = BKE_object_get_evaluated_mesh(ob_eval);
      if (!mesh_eval) {
        RNA_enum_item_end(&item, &totitem);
        *r_free = true;
        return item;
      }

      const CustomData *cdata;
      if (domain == bke::AttrDomain::Point) {
        cdata = &mesh_eval->vert_data;
      }
      else {
        cdata = &mesh_eval->corner_data;
      }

      eCustomDataType types[2] = {CD_PROP_COLOR, CD_PROP_BYTE_COLOR};

      int idx = 0;
      for (int i = 0; i < 2; i++) {
        int num_data = CustomData_number_of_layers(cdata, types[i]);

        RNA_enum_item_add_separator(&item, &totitem);

        for (int j = 0; j < num_data; j++) {
          tmp_item.value = idx++;
          tmp_item.identifier = tmp_item.name = CustomData_get_layer_name(cdata, types[i], j);
          RNA_enum_item_add(&item, &totitem, &tmp_item);
        }
      }
    }
  }

  RNA_enum_item_end(&item, &totitem);
  *r_free = true;

  return item;
}

static const EnumPropertyItem *rna_DataTransferModifier_layers_select_dst_itemf(bContext *C,
                                                                                PointerRNA *ptr,
                                                                                PropertyRNA *prop,
                                                                                bool *r_free)
{
  DataTransferModifierData *dtmd = (DataTransferModifierData *)ptr->data;
  EnumPropertyItem *item = nullptr, tmp_item = {0};
  int totitem = 0;

  if (!C) { /* needed for docs and i18n tools */
    return rna_enum_dt_layers_select_dst_items;
  }

  /* No active here! */
  RNA_enum_items_add_value(
      &item, &totitem, rna_enum_dt_layers_select_dst_items, DT_LAYERS_NAME_DST);
  RNA_enum_items_add_value(
      &item, &totitem, rna_enum_dt_layers_select_dst_items, DT_LAYERS_INDEX_DST);

  if (STREQ(RNA_property_identifier(prop), "layers_vgroup_select_dst")) {
    /* Only list destination layers if we have a single source! */
    if (dtmd->layers_select_src[DT_MULTILAYER_INDEX_MDEFORMVERT] >= 0) {
      Object *ob_dst = CTX_data_active_object(C); /* XXX Is this OK? */

      if (ob_dst) {
        const bDeformGroup *dg;
        int i;

        RNA_enum_item_add_separator(&item, &totitem);

        const ListBase *defbase = BKE_object_defgroup_list(ob_dst);
        for (i = 0, dg = static_cast<const bDeformGroup *>(defbase->first); dg; i++, dg = dg->next)
        {
          tmp_item.value = i;
          tmp_item.identifier = tmp_item.name = dg->name;
          RNA_enum_item_add(&item, &totitem, &tmp_item);
        }
      }
    }
  }
  else if (STREQ(RNA_property_identifier(prop), "layers_shapekey_select_dst")) {
    /* TODO */
  }
  else if (STREQ(RNA_property_identifier(prop), "layers_uv_select_dst")) {
    /* Only list destination layers if we have a single source! */
    if (dtmd->layers_select_src[DT_MULTILAYER_INDEX_UV] >= 0) {
      Object *ob_dst = CTX_data_active_object(C); /* XXX Is this OK? */

      if (ob_dst && ob_dst->data) {
        Mesh *me_dst;
        CustomData *corner_data;
        int num_data, i;

        me_dst = static_cast<Mesh *>(ob_dst->data);
        corner_data = &me_dst->corner_data;
        num_data = CustomData_number_of_layers(corner_data, CD_PROP_FLOAT2);

        RNA_enum_item_add_separator(&item, &totitem);

        for (i = 0; i < num_data; i++) {
          tmp_item.value = i;
          tmp_item.identifier = tmp_item.name = CustomData_get_layer_name(
              corner_data, CD_PROP_FLOAT2, i);
          RNA_enum_item_add(&item, &totitem, &tmp_item);
        }
      }
    }
  }
  else if (STREQ(RNA_property_identifier(prop), "layers_vcol_vert_select_dst") ||
           STREQ(RNA_property_identifier(prop), "layers_vcol_loop_select_dst"))
  {
    int multilayer_index = STREQ(RNA_property_identifier(prop), "layers_vcol_vert_select_dst") ?
                               DT_MULTILAYER_INDEX_VCOL_VERT :
                               DT_MULTILAYER_INDEX_VCOL_LOOP;

    /* Only list destination layers if we have a single source! */
    if (dtmd->layers_select_src[multilayer_index] >= 0) {
      Object *ob_dst = CTX_data_active_object(C); /* XXX Is this OK? */

      if (ob_dst && ob_dst->data) {
        eCustomDataType types[2] = {CD_PROP_COLOR, CD_PROP_BYTE_COLOR};

        Mesh *me_dst = static_cast<Mesh *>(ob_dst->data);
        CustomData *cdata = STREQ(RNA_property_identifier(prop), "layers_vcol_vert_select_dst") ?
                                &me_dst->vert_data :
                                &me_dst->corner_data;

        int idx = 0;
        for (int i = 0; i < 2; i++) {
          int num_data = CustomData_number_of_layers(cdata, types[i]);

          RNA_enum_item_add_separator(&item, &totitem);

          for (int j = 0; j < num_data; j++) {
            tmp_item.value = idx++;
            tmp_item.identifier = tmp_item.name = CustomData_get_layer_name(cdata, types[i], j);
            RNA_enum_item_add(&item, &totitem, &tmp_item);
          }
        }
      }
    }
  }

  RNA_enum_item_end(&item, &totitem);
  *r_free = true;

  return item;
}

static const EnumPropertyItem *rna_DataTransferModifier_mix_mode_itemf(bContext *C,
                                                                       PointerRNA *ptr,
                                                                       PropertyRNA * /*prop*/,
                                                                       bool *r_free)
{
  DataTransferModifierData *dtmd = (DataTransferModifierData *)ptr->data;
  EnumPropertyItem *item = nullptr;
  int totitem = 0;

  bool support_advanced_mixing, support_threshold;

  if (!C) { /* needed for docs and i18n tools */
    return rna_enum_dt_mix_mode_items;
  }

  RNA_enum_items_add_value(&item, &totitem, rna_enum_dt_mix_mode_items, CDT_MIX_TRANSFER);

  BKE_object_data_transfer_get_dttypes_capacity(
      dtmd->data_types, &support_advanced_mixing, &support_threshold);

  if (support_threshold) {
    RNA_enum_items_add_value(
        &item, &totitem, rna_enum_dt_mix_mode_items, CDT_MIX_REPLACE_ABOVE_THRESHOLD);
    RNA_enum_items_add_value(
        &item, &totitem, rna_enum_dt_mix_mode_items, CDT_MIX_REPLACE_BELOW_THRESHOLD);
  }

  if (support_advanced_mixing) {
    RNA_enum_item_add_separator(&item, &totitem);
    RNA_enum_items_add_value(&item, &totitem, rna_enum_dt_mix_mode_items, CDT_MIX_MIX);
    RNA_enum_items_add_value(&item, &totitem, rna_enum_dt_mix_mode_items, CDT_MIX_ADD);
    RNA_enum_items_add_value(&item, &totitem, rna_enum_dt_mix_mode_items, CDT_MIX_SUB);
    RNA_enum_items_add_value(&item, &totitem, rna_enum_dt_mix_mode_items, CDT_MIX_MUL);
  }

  RNA_enum_item_end(&item, &totitem);
  *r_free = true;

  return item;
}

static void rna_CorrectiveSmoothModifier_update(Main *bmain, Scene *scene, PointerRNA *ptr)
{
  CorrectiveSmoothModifierData *csmd = (CorrectiveSmoothModifierData *)ptr->data;

  MEM_SAFE_FREE(csmd->delta_cache.deltas);

  rna_Modifier_update(bmain, scene, ptr);
}

static void rna_CorrectiveSmoothModifier_rest_source_update(Main *bmain,
                                                            Scene *scene,
                                                            PointerRNA *ptr)
{
  CorrectiveSmoothModifierData *csmd = (CorrectiveSmoothModifierData *)ptr->data;

  if (csmd->rest_source != MOD_CORRECTIVESMOOTH_RESTSOURCE_BIND) {
    MEM_SAFE_FREE(csmd->bind_coords);
    csmd->bind_coords_num = 0;
  }

  rna_CorrectiveSmoothModifier_update(bmain, scene, ptr);
}

static bool rna_CorrectiveSmoothModifier_is_bind_get(PointerRNA *ptr)
{
  CorrectiveSmoothModifierData *csmd = (CorrectiveSmoothModifierData *)ptr->data;
  return (csmd->bind_coords != nullptr);
}

static bool rna_SurfaceDeformModifier_is_bound_get(PointerRNA *ptr)
{
  return (((SurfaceDeformModifierData *)ptr->data)->verts != nullptr);
}

static bool rna_ParticleInstanceModifier_particle_system_poll(PointerRNA *ptr,
                                                              const PointerRNA value)
{
  ParticleInstanceModifierData *psmd = static_cast<ParticleInstanceModifierData *>(ptr->data);
  ParticleSystem *psys = static_cast<ParticleSystem *>(value.data);

  if (!psmd->ob) {
    return false;
  }

  /* make sure psys is in the object */
  return BLI_findindex(&psmd->ob->particlesystem, psys) != -1;
}

static PointerRNA rna_ParticleInstanceModifier_particle_system_get(PointerRNA *ptr)
{
  ParticleInstanceModifierData *psmd = static_cast<ParticleInstanceModifierData *>(ptr->data);
  ParticleSystem *psys;

  if (!psmd->ob) {
    return PointerRNA_NULL;
  }

  psys = static_cast<ParticleSystem *>(BLI_findlink(&psmd->ob->particlesystem, psmd->psys - 1));
  PointerRNA rptr = RNA_pointer_create((ID *)psmd->ob, &RNA_ParticleSystem, psys);
  return rptr;
}

static void rna_ParticleInstanceModifier_particle_system_set(PointerRNA *ptr,
                                                             const PointerRNA value,
                                                             ReportList * /*reports*/)
{
  ParticleInstanceModifierData *psmd = static_cast<ParticleInstanceModifierData *>(ptr->data);

  if (!psmd->ob) {
    return;
  }

  psmd->psys = BLI_findindex(&psmd->ob->particlesystem, value.data) + 1;
  CLAMP_MIN(psmd->psys, 1);
}

/**
 * Special set callback that just changes the first bit of the expansion flag.
 * This way the expansion state of all the sub-panels is not changed by RNA.
 */
static void rna_Modifier_show_expanded_set(PointerRNA *ptr, bool value)
{
  ModifierData *md = static_cast<ModifierData *>(ptr->data);
  SET_FLAG_FROM_TEST(md->ui_expand_flag, value, UI_PANEL_DATA_EXPAND_ROOT);
}

/**
 * Only check the first bit of the expansion flag for the main panel's expansion,
 * maintaining compatibility with older versions where there was only one expansion
 * value.
 */
static bool rna_Modifier_show_expanded_get(PointerRNA *ptr)
{
  ModifierData *md = static_cast<ModifierData *>(ptr->data);
  return md->ui_expand_flag & UI_PANEL_DATA_EXPAND_ROOT;
}

static bool rna_NodesModifier_node_group_poll(PointerRNA * /*ptr*/, PointerRNA value)
{
  bNodeTree *ntree = static_cast<bNodeTree *>(value.data);
  if (ntree->type != NTREE_GEOMETRY) {
    return false;
  }
  if (!ntree->geometry_node_asset_traits) {
    return false;
  }
  if ((ntree->geometry_node_asset_traits->flag & GEO_NODE_ASSET_MODIFIER) == 0) {
    return false;
  }
  return true;
}

static void rna_NodesModifier_node_group_update(Main *bmain, Scene *scene, PointerRNA *ptr)
{
  Object *object = (Object *)ptr->owner_id;
  NodesModifierData *nmd = static_cast<NodesModifierData *>(ptr->data);
  rna_Modifier_dependency_update(bmain, scene, ptr);
  MOD_nodes_update_interface(object, nmd);
}

static IDProperty **rna_NodesModifier_properties(PointerRNA *ptr)
{
  NodesModifierData *nmd = static_cast<NodesModifierData *>(ptr->data);
  NodesModifierSettings *settings = &nmd->settings;
  return &settings->properties;
}

static const NodesModifierData *find_nodes_modifier_by_bake(const Object &object,
                                                            const NodesModifierBake &bake)
{
  LISTBASE_FOREACH (const ModifierData *, md, &object.modifiers) {
    if (md->type != eModifierType_Nodes) {
      continue;
    }
    const NodesModifierData *nmd = reinterpret_cast<const NodesModifierData *>(md);
    const blender::Span<NodesModifierBake> bakes{nmd->bakes, nmd->bakes_num};
    if (bakes.contains_ptr(&bake)) {
      return nmd;
    }
  }
  return nullptr;
}

static PointerRNA rna_NodesModifierBake_node_get(PointerRNA *ptr)
{
  const Object *ob = reinterpret_cast<Object *>(ptr->owner_id);
  const NodesModifierBake *bake = static_cast<NodesModifierBake *>(ptr->data);
  const NodesModifierData *nmd = find_nodes_modifier_by_bake(*ob, *bake);
  if (!nmd->node_group) {
    return PointerRNA_NULL;
  }
  const bNodeTree *tree;
  const bNode *node = nmd->node_group->find_nested_node(bake->id, &tree);
  if (!node) {
    return PointerRNA_NULL;
  }
  BLI_assert(tree != nullptr);
  return RNA_pointer_create(const_cast<ID *>(&tree->id), &RNA_Node, const_cast<bNode *>(node));
}

static StructRNA *rna_NodesModifierBake_data_block_typef(PointerRNA *ptr)
{
  NodesModifierDataBlock *data_block = static_cast<NodesModifierDataBlock *>(ptr->data);
  return ID_code_to_RNA_type(data_block->id_type);
}

bool rna_GreasePencilModifier_material_poll(PointerRNA *ptr, PointerRNA value)
{
  Object *ob = reinterpret_cast<Object *>(ptr->owner_id);
  Material *ma = reinterpret_cast<Material *>(value.owner_id);

  return BKE_object_material_index_get(ob, ma) != -1;
}

/* Write material to a generic target pointer without the final modifier struct. */
static void rna_GreasePencilModifier_material_set(PointerRNA *ptr,
                                                  PointerRNA value,
                                                  ReportList *reports,
                                                  Material **ma_target)
{
  Object *ob = reinterpret_cast<Object *>(ptr->owner_id);
  Material *ma = reinterpret_cast<Material *>(value.owner_id);

  if (ma == nullptr || BKE_object_material_index_get(ob, ma) != -1) {
    id_lib_extern(reinterpret_cast<ID *>(ob));
    *ma_target = ma;
  }
  else {
    BKE_reportf(
        reports,
        RPT_ERROR,
        "Cannot assign material '%s', it has to be used by the grease pencil object already",
        ma->id.name);
  }
}

#  define RNA_MOD_GREASE_PENCIL_MATERIAL_FILTER_SET(_type) \
    static void rna_##_type##Modifier_material_filter_set( \
        PointerRNA *ptr, PointerRNA value, ReportList *reports) \
    { \
      _type##ModifierData *tmd = static_cast<_type##ModifierData *>(ptr->data); \
      rna_GreasePencilModifier_material_set(ptr, value, reports, &tmd->influence.material); \
    }

#  define RNA_MOD_GREASE_PENCIL_VERTEX_GROUP_SET(_type) \
    static void rna_##_type##Modifier_vertex_group_name_set(PointerRNA *ptr, const char *value) \
    { \
      _type##ModifierData *tmd = static_cast<_type##ModifierData *>(ptr->data); \
      rna_object_vgroup_name_set(ptr, \
                                 value, \
                                 tmd->influence.vertex_group_name, \
                                 sizeof(tmd->influence.vertex_group_name)); \
    }

RNA_MOD_GREASE_PENCIL_MATERIAL_FILTER_SET(GreasePencilColor);
RNA_MOD_GREASE_PENCIL_MATERIAL_FILTER_SET(GreasePencilMirror);
RNA_MOD_GREASE_PENCIL_MATERIAL_FILTER_SET(GreasePencilOffset);
RNA_MOD_GREASE_PENCIL_MATERIAL_FILTER_SET(GreasePencilOpacity);
RNA_MOD_GREASE_PENCIL_MATERIAL_FILTER_SET(GreasePencilSubdiv);
RNA_MOD_GREASE_PENCIL_MATERIAL_FILTER_SET(GreasePencilTint);
RNA_MOD_GREASE_PENCIL_MATERIAL_FILTER_SET(GreasePencilSmooth);
RNA_MOD_GREASE_PENCIL_MATERIAL_FILTER_SET(GreasePencilNoise);
RNA_MOD_GREASE_PENCIL_MATERIAL_FILTER_SET(GreasePencilThick);
RNA_MOD_GREASE_PENCIL_MATERIAL_FILTER_SET(GreasePencilLattice);
RNA_MOD_GREASE_PENCIL_MATERIAL_FILTER_SET(GreasePencilDash);
RNA_MOD_GREASE_PENCIL_MATERIAL_FILTER_SET(GreasePencilMulti);
RNA_MOD_GREASE_PENCIL_MATERIAL_FILTER_SET(GreasePencilLength);
RNA_MOD_GREASE_PENCIL_MATERIAL_FILTER_SET(GreasePencilWeightAngle);
RNA_MOD_GREASE_PENCIL_MATERIAL_FILTER_SET(GreasePencilArray);

RNA_MOD_GREASE_PENCIL_VERTEX_GROUP_SET(GreasePencilOffset);
RNA_MOD_GREASE_PENCIL_VERTEX_GROUP_SET(GreasePencilOpacity);
RNA_MOD_GREASE_PENCIL_VERTEX_GROUP_SET(GreasePencilSubdiv);
RNA_MOD_GREASE_PENCIL_VERTEX_GROUP_SET(GreasePencilTint);
RNA_MOD_GREASE_PENCIL_VERTEX_GROUP_SET(GreasePencilSmooth);
RNA_MOD_GREASE_PENCIL_VERTEX_GROUP_SET(GreasePencilNoise);
RNA_MOD_GREASE_PENCIL_VERTEX_GROUP_SET(GreasePencilThick);
RNA_MOD_GREASE_PENCIL_VERTEX_GROUP_SET(GreasePencilLattice);
RNA_MOD_GREASE_PENCIL_VERTEX_GROUP_SET(GreasePencilLength);
RNA_MOD_GREASE_PENCIL_VERTEX_GROUP_SET(GreasePencilWeightAngle);

static void rna_GreasePencilOpacityModifier_opacity_factor_range(
    PointerRNA *ptr, float *min, float *max, float *softmin, float *softmax)
{
  GreasePencilOpacityModifierData *omd = static_cast<GreasePencilOpacityModifierData *>(ptr->data);

  *min = 0.0f;
  *softmin = 0.0f;
  *softmax = (omd->flag & MOD_GREASE_PENCIL_OPACITY_USE_UNIFORM_OPACITY) ? 1.0f : 2.0f;
  *max = *softmax;
}

static void rna_GreasePencilOpacityModifier_opacity_factor_max_set(PointerRNA *ptr, float value)
{
  GreasePencilOpacityModifierData *omd = static_cast<GreasePencilOpacityModifierData *>(ptr->data);

  omd->color_factor = (omd->flag & MOD_GREASE_PENCIL_OPACITY_USE_UNIFORM_OPACITY) ?
                          std::min(value, 1.0f) :
                          value;
}

static const GreasePencilDashModifierData *find_grease_pencil_dash_modifier_of_segment(
    const Object &ob, const GreasePencilDashModifierSegment &dash_segment)
{
  LISTBASE_FOREACH (const ModifierData *, md, &ob.modifiers) {
    if (md->type == eModifierType_GreasePencilDash) {
      const auto *dmd = reinterpret_cast<const GreasePencilDashModifierData *>(md);
      if (dmd->segments().contains_ptr(&dash_segment)) {
        return dmd;
      }
    }
  }
  return nullptr;
}

static std::optional<std::string> rna_GreasePencilDashModifierSegment_path(const PointerRNA *ptr)

{
  const Object *ob = reinterpret_cast<Object *>(ptr->owner_id);
  const auto *dash_segment = static_cast<GreasePencilDashModifierSegment *>(ptr->data);
  const GreasePencilDashModifierData *dmd = find_grease_pencil_dash_modifier_of_segment(
      *ob, *dash_segment);
  BLI_assert(dmd != nullptr);

  char name_esc[sizeof(dmd->modifier.name) * 2];
  BLI_str_escape(name_esc, dmd->modifier.name, sizeof(name_esc));

  char ds_name_esc[sizeof(dash_segment->name) * 2];
  BLI_str_escape(ds_name_esc, dash_segment->name, sizeof(ds_name_esc));

  return fmt::format("modifiers[\"{}\"].segments[\"{}\"]", name_esc, ds_name_esc);
}

static void rna_GreasePencilDashModifierSegment_name_set(PointerRNA *ptr, const char *value)
{
  const Object *ob = reinterpret_cast<Object *>(ptr->owner_id);
  auto *dash_segment = static_cast<GreasePencilDashModifierSegment *>(ptr->data);
  const GreasePencilDashModifierData *dmd = find_grease_pencil_dash_modifier_of_segment(
      *ob, *dash_segment);
  BLI_assert(dmd != nullptr);

  const std::string oldname = dash_segment->name;
  STRNCPY_UTF8(dash_segment->name, value);
  BLI_uniquename_cb(
      [dmd, dash_segment](const blender::StringRef name) {
        for (const GreasePencilDashModifierSegment &ds : dmd->segments()) {
          if (&ds != dash_segment && ds.name == name) {
            return true;
          }
        }
        return false;
      },
      '.',
      dash_segment->name);

  /* Fix all the animation data which may link to this. */
  char name_esc[sizeof(dmd->modifier.name) * 2];
  BLI_str_escape(name_esc, dmd->modifier.name, sizeof(name_esc));
  char rna_path_prefix[36 + sizeof(name_esc) + 1];
  SNPRINTF(rna_path_prefix, "modifiers[\"%s\"].segments", name_esc);
  BKE_animdata_fix_paths_rename_all(nullptr, rna_path_prefix, oldname.c_str(), dash_segment->name);
}

static void rna_GreasePencilDashModifier_segments_begin(CollectionPropertyIterator *iter,
                                                        PointerRNA *ptr)
{
  auto *dmd = static_cast<GreasePencilDashModifierData *>(ptr->data);
  rna_iterator_array_begin(iter,
                           dmd->segments_array,
                           sizeof(GreasePencilDashModifierSegment),
                           dmd->segments_num,
                           false,
                           nullptr);
}

static const GreasePencilTimeModifierData *find_grease_pencil_time_modifier_of_segment(
    const Object &ob, const GreasePencilTimeModifierSegment &time_segment)
{
  LISTBASE_FOREACH (const ModifierData *, md, &ob.modifiers) {
    if (md->type == eModifierType_GreasePencilTime) {
      const auto *tmd = reinterpret_cast<const GreasePencilTimeModifierData *>(md);
      if (tmd->segments().contains_ptr(&time_segment)) {
        return tmd;
      }
    }
  }
  return nullptr;
}

static std::optional<std::string> rna_GreasePencilTimeModifierSegment_path(const PointerRNA *ptr)

{
  const Object *ob = reinterpret_cast<Object *>(ptr->owner_id);
  const auto *segment = static_cast<GreasePencilTimeModifierSegment *>(ptr->data);
  const GreasePencilTimeModifierData *tmd = find_grease_pencil_time_modifier_of_segment(*ob,
                                                                                        *segment);
  BLI_assert(tmd != nullptr);

  char name_esc[sizeof(tmd->modifier.name) * 2];
  BLI_str_escape(name_esc, tmd->modifier.name, sizeof(name_esc));

  char ds_name_esc[sizeof(segment->name) * 2];
  BLI_str_escape(ds_name_esc, segment->name, sizeof(ds_name_esc));

  return fmt::format("modifiers[\"{}\"].segments[\"{}\"]", name_esc, ds_name_esc);
}

static void rna_GreasePencilTimeModifierSegment_name_set(PointerRNA *ptr, const char *value)
{
  const Object *ob = reinterpret_cast<Object *>(ptr->owner_id);
  auto *segment = static_cast<GreasePencilTimeModifierSegment *>(ptr->data);
  const GreasePencilTimeModifierData *tmd = find_grease_pencil_time_modifier_of_segment(*ob,
                                                                                        *segment);
  BLI_assert(tmd != nullptr);

  const std::string oldname = segment->name;
  STRNCPY_UTF8(segment->name, value);
  BLI_uniquename_cb(
      [tmd, segment](const blender::StringRef name) {
        for (const GreasePencilTimeModifierSegment &ds : tmd->segments()) {
          if (&ds != segment && ds.name == name) {
            return true;
          }
        }
        return false;
      },
      '.',
      segment->name);

  /* Fix all the animation data which may link to this. */
  char name_esc[sizeof(tmd->modifier.name) * 2];
  BLI_str_escape(name_esc, tmd->modifier.name, sizeof(name_esc));
  char rna_path_prefix[36 + sizeof(name_esc) + 1];
  SNPRINTF(rna_path_prefix, "modifiers[\"%s\"].segments", name_esc);
  BKE_animdata_fix_paths_rename_all(nullptr, rna_path_prefix, oldname.c_str(), segment->name);
}

static void rna_GreasePencilTimeModifier_segments_begin(CollectionPropertyIterator *iter,
                                                        PointerRNA *ptr)
{
  auto *tmd = static_cast<GreasePencilTimeModifierData *>(ptr->data);
  rna_iterator_array_begin(iter,
                           tmd->segments_array,
                           sizeof(GreasePencilTimeModifierSegment),
                           tmd->segments_num,
                           false,
                           nullptr);
}

static void rna_GreasePencilTimeModifier_start_frame_set(PointerRNA *ptr, int value)
{
  auto *tmd = static_cast<GreasePencilTimeModifierData *>(ptr->data);
  CLAMP(value, MINFRAME, MAXFRAME);
  tmd->sfra = value;

  if (tmd->sfra >= tmd->efra) {
    tmd->efra = std::min(tmd->sfra, MAXFRAME);
  }
}

static void rna_GreasePencilTimeModifier_end_frame_set(PointerRNA *ptr, int value)
{
  auto *tmd = static_cast<GreasePencilTimeModifierData *>(ptr->data);
  CLAMP(value, MINFRAME, MAXFRAME);
  tmd->efra = value;

  if (tmd->sfra >= tmd->efra) {
    tmd->sfra = std::max(tmd->efra, MINFRAME);
  }
}

#else

static void rna_def_modifier_panel_open_prop(StructRNA *srna, const char *identifier, const int id)
{
  BLI_assert(id >= 0);
  BLI_assert(id < sizeof(ModifierData::layout_panel_open_flag) * 8);

  PropertyRNA *prop;
  prop = RNA_def_property(srna, identifier, PROP_BOOLEAN, PROP_NONE);
  RNA_def_property_flag(prop, PROP_NO_DEG_UPDATE);
  RNA_def_property_boolean_sdna(
      prop, nullptr, "modifier.layout_panel_open_flag", (int64_t(1) << id));
  RNA_def_property_update(prop, NC_OBJECT | ND_MODIFIER, nullptr);
}

static void rna_def_property_subdivision_common(StructRNA *srna)
{
  PropertyRNA *prop;
  RNA_define_lib_overridable(true);

  prop = RNA_def_property(srna, "uv_smooth", PROP_ENUM, PROP_NONE);
  RNA_def_property_enum_sdna(prop, nullptr, "uv_smooth");
  RNA_def_property_enum_items(prop, rna_enum_subdivision_uv_smooth_items);
  RNA_def_property_ui_text(prop, "UV Smooth", "Controls how smoothing is applied to UVs");
  RNA_def_property_update(prop, 0, "rna_Modifier_update");

  prop = RNA_def_property(srna, "quality", PROP_INT, PROP_UNSIGNED);
  RNA_def_property_int_sdna(prop, nullptr, "quality");
  RNA_def_property_range(prop, 1, 10);
  RNA_def_property_ui_range(prop, 1, 6, 1, -1);
  RNA_def_property_ui_text(
      prop, "Quality", "Accuracy of vertex positions, lower value is faster but less precise");
  RNA_def_property_update(prop, 0, "rna_Modifier_update");

  prop = RNA_def_property(srna, "boundary_smooth", PROP_ENUM, PROP_NONE);
  RNA_def_property_enum_sdna(prop, nullptr, "boundary_smooth");
  RNA_def_property_enum_items(prop, rna_enum_subdivision_boundary_smooth_items);
  RNA_def_property_ui_text(prop, "Boundary Smooth", "Controls how open boundaries are smoothed");
  RNA_def_property_update(prop, 0, "rna_Modifier_update");

  RNA_define_lib_overridable(false);
}

static void rna_def_modifier_subsurf(BlenderRNA *brna)
{
  static const EnumPropertyItem prop_subdivision_type_items[] = {
      {SUBSURF_TYPE_CATMULL_CLARK, "CATMULL_CLARK", 0, "Catmull-Clark", ""},
      {SUBSURF_TYPE_SIMPLE, "SIMPLE", 0, "Simple", ""},
      {0, nullptr, 0, nullptr, nullptr},
  };

  StructRNA *srna;
  PropertyRNA *prop;

  srna = RNA_def_struct(brna, "SubsurfModifier", "Modifier");
  RNA_def_struct_ui_text(srna, "Subdivision Surface Modifier", "Subdivision surface modifier");
  RNA_def_struct_sdna(srna, "SubsurfModifierData");
  RNA_def_struct_ui_icon(srna, ICON_MOD_SUBSURF);

  rna_def_property_subdivision_common(srna);

  RNA_define_lib_overridable(true);

  prop = RNA_def_property(srna, "subdivision_type", PROP_ENUM, PROP_NONE);
  RNA_def_property_enum_sdna(prop, nullptr, "subdivType");
  RNA_def_property_enum_items(prop, prop_subdivision_type_items);
  RNA_def_property_ui_text(prop, "Subdivision Type", "Select type of subdivision algorithm");
  RNA_def_property_update(prop, 0, "rna_Modifier_update");

  /* see CCGSUBSURF_LEVEL_MAX for max limit */
  prop = RNA_def_property(srna, "levels", PROP_INT, PROP_UNSIGNED);
  RNA_def_property_int_sdna(prop, nullptr, "levels");
  RNA_def_property_range(prop, 0, 11);
  RNA_def_property_ui_range(prop, 0, 6, 1, -1);
  RNA_def_property_ui_text(prop, "Levels", "Number of subdivisions to perform");
  RNA_def_property_update(prop, 0, "rna_Modifier_update");

  prop = RNA_def_property(srna, "render_levels", PROP_INT, PROP_UNSIGNED);
  RNA_def_property_int_sdna(prop, nullptr, "renderLevels");
  RNA_def_property_range(prop, 0, 11);
  RNA_def_property_ui_range(prop, 0, 6, 1, -1);
  RNA_def_property_ui_text(
      prop, "Render Levels", "Number of subdivisions to perform when rendering");

  prop = RNA_def_property(srna, "show_only_control_edges", PROP_BOOLEAN, PROP_NONE);
  RNA_def_property_boolean_sdna(prop, nullptr, "flags", eSubsurfModifierFlag_ControlEdges);
  RNA_def_property_ui_text(prop, "Optimal Display", "Skip displaying interior subdivided edges");
  RNA_def_property_update(prop, 0, "rna_Modifier_update");

  prop = RNA_def_property(srna, "use_creases", PROP_BOOLEAN, PROP_NONE);
  RNA_def_property_boolean_sdna(prop, nullptr, "flags", eSubsurfModifierFlag_UseCrease);
  RNA_def_property_ui_text(
      prop, "Use Creases", "Use mesh crease information to sharpen edges or corners");
  RNA_def_property_update(prop, 0, "rna_Modifier_update");

  prop = RNA_def_property(srna, "use_custom_normals", PROP_BOOLEAN, PROP_NONE);
  RNA_def_property_boolean_sdna(prop, nullptr, "flags", eSubsurfModifierFlag_UseCustomNormals);
  RNA_def_property_ui_text(
      prop, "Use Custom Normals", "Interpolates existing custom normals to resulting mesh");
  RNA_def_property_update(prop, 0, "rna_Modifier_update");

  prop = RNA_def_property(srna, "use_limit_surface", PROP_BOOLEAN, PROP_NONE);
  RNA_def_property_boolean_negative_sdna(
      prop, nullptr, "flags", eSubsurfModifierFlag_UseRecursiveSubdivision);
  RNA_def_property_ui_text(prop,
                           "Use Limit Surface",
                           "Place vertices at the surface that would be produced with infinite "
                           "levels of subdivision (smoothest possible shape)");
  RNA_def_property_update(prop, 0, "rna_Modifier_update");

  RNA_define_lib_overridable(false);
}

static void rna_def_modifier_generic_map_info(StructRNA *srna)
{
  static const EnumPropertyItem prop_texture_coordinates_items[] = {
      {MOD_DISP_MAP_LOCAL,
       "LOCAL",
       0,
       "Local",
       "Use the local coordinate system for the texture coordinates"},
      {MOD_DISP_MAP_GLOBAL,
       "GLOBAL",
       0,
       "Global",
       "Use the global coordinate system for the texture coordinates"},
      {MOD_DISP_MAP_OBJECT,
       "OBJECT",
       0,
       "Object",
       "Use the linked object's local coordinate system for the texture coordinates"},
      {MOD_DISP_MAP_UV, "UV", 0, "UV", "Use UV coordinates for the texture coordinates"},
      {0, nullptr, 0, nullptr, nullptr},
  };

  PropertyRNA *prop;

  RNA_define_lib_overridable(true);

  prop = RNA_def_property(srna, "texture", PROP_POINTER, PROP_NONE);
  RNA_def_property_ui_text(prop, "Texture", "");
  RNA_def_property_flag(prop, PROP_EDITABLE);
  RNA_def_property_update(prop, 0, "rna_Modifier_dependency_update");

  prop = RNA_def_property(srna, "texture_coords", PROP_ENUM, PROP_NONE);
  RNA_def_property_enum_sdna(prop, nullptr, "texmapping");
  RNA_def_property_enum_items(prop, prop_texture_coordinates_items);
  RNA_def_property_ui_text(prop, "Texture Coordinates", "");
  RNA_def_property_update(prop, 0, "rna_Modifier_dependency_update");

  prop = RNA_def_property(srna, "uv_layer", PROP_STRING, PROP_NONE);
  RNA_def_property_string_sdna(prop, nullptr, "uvlayer_name");
  RNA_def_property_ui_text(prop, "UV Map", "UV map name");
  RNA_def_property_string_funcs(
      prop, nullptr, nullptr, "rna_MappingInfoModifier_uvlayer_name_set");
  RNA_def_property_update(prop, 0, "rna_Modifier_update");

  prop = RNA_def_property(srna, "texture_coords_object", PROP_POINTER, PROP_NONE);
  RNA_def_property_pointer_sdna(prop, nullptr, "map_object");
  RNA_def_property_ui_text(
      prop, "Texture Coordinate Object", "Object to set the texture coordinates");
  RNA_def_property_flag(prop, PROP_EDITABLE | PROP_ID_SELF_CHECK);
  RNA_def_property_update(prop, 0, "rna_Modifier_dependency_update");

  prop = RNA_def_property(srna, "texture_coords_bone", PROP_STRING, PROP_NONE);
  RNA_def_property_string_sdna(prop, nullptr, "map_bone");
  RNA_def_property_ui_text(prop, "Texture Coordinate Bone", "Bone to set the texture coordinates");
  RNA_def_property_update(prop, 0, "rna_Modifier_dependency_update");

  RNA_define_lib_overridable(false);
}

static void rna_def_modifier_warp(BlenderRNA *brna)
{
  StructRNA *srna;
  PropertyRNA *prop;

  srna = RNA_def_struct(brna, "WarpModifier", "Modifier");
  RNA_def_struct_ui_text(srna, "Warp Modifier", "Warp modifier");
  RNA_def_struct_sdna(srna, "WarpModifierData");
  RNA_def_struct_ui_icon(srna, ICON_MOD_WARP);

  RNA_define_lib_overridable(true);

  prop = RNA_def_property(srna, "object_from", PROP_POINTER, PROP_NONE);
  RNA_def_property_pointer_sdna(prop, nullptr, "object_from");
  RNA_def_property_ui_text(prop, "Object From", "Object to transform from");
  RNA_def_property_flag(prop, PROP_EDITABLE | PROP_ID_SELF_CHECK);
  RNA_def_property_update(prop, 0, "rna_Modifier_dependency_update");

  prop = RNA_def_property(srna, "bone_from", PROP_STRING, PROP_NONE);
  RNA_def_property_string_sdna(prop, nullptr, "bone_from");
  RNA_def_property_ui_text(prop, "Bone From", "Bone to transform from");
  RNA_def_property_update(prop, 0, "rna_Modifier_dependency_update");

  prop = RNA_def_property(srna, "object_to", PROP_POINTER, PROP_NONE);
  RNA_def_property_pointer_sdna(prop, nullptr, "object_to");
  RNA_def_property_ui_text(prop, "Object To", "Object to transform to");
  RNA_def_property_flag(prop, PROP_EDITABLE | PROP_ID_SELF_CHECK);
  RNA_def_property_update(prop, 0, "rna_Modifier_dependency_update");

  prop = RNA_def_property(srna, "bone_to", PROP_STRING, PROP_NONE);
  RNA_def_property_string_sdna(prop, nullptr, "bone_to");
  RNA_def_property_ui_text(prop, "Bone To", "Bone defining offset");
  RNA_def_property_update(prop, 0, "rna_Modifier_dependency_update");

  prop = RNA_def_property(srna, "strength", PROP_FLOAT, PROP_NONE);
  RNA_def_property_range(prop, -FLT_MAX, FLT_MAX);
  RNA_def_property_ui_range(prop, -100, 100, 10, 2);
  RNA_def_property_ui_text(prop, "Strength", "");
  RNA_def_property_update(prop, 0, "rna_Modifier_update");

  prop = RNA_def_property(srna, "falloff_type", PROP_ENUM, PROP_NONE);
  RNA_def_property_enum_items(prop, modifier_warp_falloff_items);
  RNA_def_property_ui_text(prop, "Falloff Type", "");
  RNA_def_property_translation_context(prop,
                                       BLT_I18NCONTEXT_ID_CURVE_LEGACY); /* Abusing id_curve :/ */
  RNA_def_property_update(prop, 0, "rna_Modifier_update");

  prop = RNA_def_property(srna, "falloff_radius", PROP_FLOAT, PROP_DISTANCE);
  RNA_def_property_ui_text(prop, "Radius", "Radius to apply");
  RNA_def_property_update(prop, 0, "rna_Modifier_update");

  prop = RNA_def_property(srna, "falloff_curve", PROP_POINTER, PROP_NONE);
  RNA_def_property_pointer_sdna(prop, nullptr, "curfalloff");
  RNA_def_property_ui_text(prop, "Falloff Curve", "Custom falloff curve");
  RNA_def_property_update(prop, 0, "rna_Modifier_update");

  prop = RNA_def_property(srna, "use_volume_preserve", PROP_BOOLEAN, PROP_NONE);
  RNA_def_property_boolean_sdna(prop, nullptr, "flag", MOD_WARP_VOLUME_PRESERVE);
  RNA_def_property_ui_text(prop, "Preserve Volume", "Preserve volume when rotations are used");
  RNA_def_property_update(prop, 0, "rna_Modifier_update");

  prop = RNA_def_property(srna, "vertex_group", PROP_STRING, PROP_NONE);
  RNA_def_property_string_sdna(prop, nullptr, "defgrp_name");
  RNA_def_property_ui_text(prop, "Vertex Group", "Vertex group name for modulating the deform");
  RNA_def_property_string_funcs(prop, nullptr, nullptr, "rna_WarpModifier_defgrp_name_set");
  RNA_def_property_update(prop, 0, "rna_Modifier_update");

  prop = RNA_def_property(srna, "invert_vertex_group", PROP_BOOLEAN, PROP_NONE);
  RNA_def_property_boolean_sdna(prop, nullptr, "flag", MOD_WARP_INVERT_VGROUP);
  RNA_def_property_ui_text(prop, "Invert", "Invert vertex group influence");
  RNA_def_property_update(prop, 0, "rna_Modifier_update");

  RNA_define_lib_overridable(false);

  rna_def_modifier_generic_map_info(srna);
}

static void rna_def_modifier_multires(BlenderRNA *brna)
{
  StructRNA *srna;
  PropertyRNA *prop;

  srna = RNA_def_struct(brna, "MultiresModifier", "Modifier");
  RNA_def_struct_ui_text(srna, "Multires Modifier", "Multiresolution mesh modifier");
  RNA_def_struct_sdna(srna, "MultiresModifierData");
  RNA_def_struct_ui_icon(srna, ICON_MOD_MULTIRES);

  RNA_define_lib_overridable(true);

  rna_def_property_subdivision_common(srna);

  prop = RNA_def_property(srna, "levels", PROP_INT, PROP_UNSIGNED);
  RNA_def_property_int_sdna(prop, nullptr, "lvl");
  RNA_def_property_ui_text(prop, "Levels", "Number of subdivisions to use in the viewport");
  RNA_def_property_int_funcs(prop, nullptr, nullptr, "rna_MultiresModifier_level_range");
  RNA_def_property_update(prop, 0, "rna_Modifier_update");

  prop = RNA_def_property(srna, "sculpt_levels", PROP_INT, PROP_UNSIGNED);
  RNA_def_property_int_sdna(prop, nullptr, "sculptlvl");
  RNA_def_property_ui_text(prop, "Sculpt Levels", "Number of subdivisions to use in sculpt mode");
  RNA_def_property_int_funcs(prop, nullptr, nullptr, "rna_MultiresModifier_level_range");
  RNA_def_property_update(prop, 0, "rna_Modifier_update");

  prop = RNA_def_property(srna, "render_levels", PROP_INT, PROP_UNSIGNED);
  RNA_def_property_int_sdna(prop, nullptr, "renderlvl");
  RNA_def_property_ui_text(prop, "Render Levels", "The subdivision level visible at render time");
  RNA_def_property_int_funcs(prop, nullptr, nullptr, "rna_MultiresModifier_level_range");

  prop = RNA_def_property(srna, "total_levels", PROP_INT, PROP_UNSIGNED);
  RNA_def_property_int_sdna(prop, nullptr, "totlvl");
  RNA_def_property_clear_flag(prop, PROP_EDITABLE);
  RNA_def_property_ui_text(
      prop, "Total Levels", "Number of subdivisions for which displacements are stored");

  prop = RNA_def_property(srna, "is_external", PROP_BOOLEAN, PROP_NONE);
  RNA_def_property_clear_flag(prop, PROP_EDITABLE);
  RNA_def_property_boolean_funcs(prop, "rna_MultiresModifier_external_get", nullptr);
  RNA_def_property_ui_text(
      prop, "External", "Store multires displacements outside the .blend file, to save memory");

  prop = RNA_def_property(srna, "filepath", PROP_STRING, PROP_FILEPATH);
  RNA_def_property_string_funcs(prop,
                                "rna_MultiresModifier_filepath_get",
                                "rna_MultiresModifier_filepath_length",
                                "rna_MultiresModifier_filepath_set");
  RNA_def_property_ui_text(prop, "File Path", "Path to external displacements file");
  RNA_def_property_update(prop, 0, "rna_Modifier_update");

  prop = RNA_def_property(srna, "show_only_control_edges", PROP_BOOLEAN, PROP_NONE);
  RNA_def_property_boolean_sdna(prop, nullptr, "flags", eMultiresModifierFlag_ControlEdges);
  RNA_def_property_ui_text(
      prop, "Optimal Display", "Skip drawing/rendering of interior subdivided edges");
  RNA_def_property_update(prop, 0, "rna_Modifier_update");

  prop = RNA_def_property(srna, "use_creases", PROP_BOOLEAN, PROP_NONE);
  RNA_def_property_boolean_sdna(prop, nullptr, "flags", eMultiresModifierFlag_UseCrease);
  RNA_def_property_ui_text(
      prop, "Use Creases", "Use mesh crease information to sharpen edges or corners");
  RNA_def_property_update(prop, 0, "rna_Modifier_update");

  prop = RNA_def_property(srna, "use_custom_normals", PROP_BOOLEAN, PROP_NONE);
  RNA_def_property_boolean_sdna(prop, nullptr, "flags", eMultiresModifierFlag_UseCustomNormals);
  RNA_def_property_ui_text(
      prop, "Use Custom Normals", "Interpolates existing custom normals to resulting mesh");
  RNA_def_property_update(prop, 0, "rna_Modifier_update");

  prop = RNA_def_property(srna, "use_sculpt_base_mesh", PROP_BOOLEAN, PROP_NONE);
  RNA_def_property_boolean_sdna(prop, nullptr, "flags", eMultiresModifierFlag_UseSculptBaseMesh);
  RNA_def_property_ui_text(prop,
                           "Sculpt Base Mesh",
                           "Make Sculpt Mode tools deform the base mesh while previewing the "
                           "displacement of higher subdivision levels");
  RNA_def_property_update(prop, 0, "rna_Modifier_update");

  RNA_define_lib_overridable(false);
}

static void rna_def_modifier_lattice(BlenderRNA *brna)
{
  StructRNA *srna;
  PropertyRNA *prop;

  srna = RNA_def_struct(brna, "LatticeModifier", "Modifier");
  RNA_def_struct_ui_text(srna, "Lattice Modifier", "Lattice deformation modifier");
  RNA_def_struct_sdna(srna, "LatticeModifierData");
  RNA_def_struct_ui_icon(srna, ICON_MOD_LATTICE);

  RNA_define_lib_overridable(true);

  prop = RNA_def_property(srna, "object", PROP_POINTER, PROP_NONE);
  RNA_def_property_ui_text(prop, "Object", "Lattice object to deform with");
  RNA_def_property_pointer_funcs(
      prop, nullptr, "rna_LatticeModifier_object_set", nullptr, "rna_Lattice_object_poll");
  RNA_def_property_flag(prop, PROP_EDITABLE | PROP_ID_SELF_CHECK);
  RNA_def_property_update(prop, 0, "rna_Modifier_dependency_update");

  prop = RNA_def_property(srna, "vertex_group", PROP_STRING, PROP_NONE);
  RNA_def_property_string_sdna(prop, nullptr, "name");
  RNA_def_property_ui_text(
      prop,
      "Vertex Group",
      "Name of Vertex Group which determines influence of modifier per point");
  RNA_def_property_string_funcs(prop, nullptr, nullptr, "rna_LatticeModifier_name_set");
  RNA_def_property_update(prop, 0, "rna_Modifier_update");

  prop = RNA_def_property(srna, "invert_vertex_group", PROP_BOOLEAN, PROP_NONE);
  RNA_def_property_boolean_sdna(prop, nullptr, "flag", MOD_LATTICE_INVERT_VGROUP);
  RNA_def_property_ui_text(prop, "Invert", "Invert vertex group influence");
  RNA_def_property_update(prop, 0, "rna_Modifier_update");

  prop = RNA_def_property(srna, "strength", PROP_FLOAT, PROP_NONE);
  RNA_def_property_range(prop, -FLT_MAX, FLT_MAX);
  RNA_def_property_ui_range(prop, 0, 1, 10, 2);
  RNA_def_property_ui_text(prop, "Strength", "Strength of modifier effect");
  RNA_def_property_update(prop, 0, "rna_Modifier_update");

  RNA_define_lib_overridable(false);
}

static void rna_def_modifier_curve(BlenderRNA *brna)
{
  StructRNA *srna;
  PropertyRNA *prop;

  static const EnumPropertyItem prop_deform_axis_items[] = {
      {MOD_CURVE_POSX, "POS_X", 0, "X", ""},
      {MOD_CURVE_POSY, "POS_Y", 0, "Y", ""},
      {MOD_CURVE_POSZ, "POS_Z", 0, "Z", ""},
      {MOD_CURVE_NEGX, "NEG_X", 0, "-X", ""},
      {MOD_CURVE_NEGY, "NEG_Y", 0, "-Y", ""},
      {MOD_CURVE_NEGZ, "NEG_Z", 0, "-Z", ""},
      {0, nullptr, 0, nullptr, nullptr},
  };

  srna = RNA_def_struct(brna, "CurveModifier", "Modifier");
  RNA_def_struct_ui_text(srna, "Curve Modifier", "Curve deformation modifier");
  RNA_def_struct_sdna(srna, "CurveModifierData");
  RNA_def_struct_ui_icon(srna, ICON_MOD_CURVE);

  RNA_define_lib_overridable(true);

  prop = RNA_def_property(srna, "object", PROP_POINTER, PROP_NONE);
  RNA_def_property_ui_text(prop, "Object", "Curve object to deform with");
  RNA_def_property_pointer_funcs(
      prop, nullptr, "rna_CurveModifier_object_set", nullptr, "rna_Curve_object_poll");
  RNA_def_property_flag(prop, PROP_EDITABLE | PROP_ID_SELF_CHECK);
  RNA_def_property_update(prop, 0, "rna_CurveModifier_dependency_update");

  prop = RNA_def_property(srna, "vertex_group", PROP_STRING, PROP_NONE);
  RNA_def_property_string_sdna(prop, nullptr, "name");
  RNA_def_property_ui_text(
      prop,
      "Vertex Group",
      "Name of Vertex Group which determines influence of modifier per point");
  RNA_def_property_string_funcs(prop, nullptr, nullptr, "rna_CurveModifier_name_set");
  RNA_def_property_update(prop, 0, "rna_Modifier_update");

  prop = RNA_def_property(srna, "invert_vertex_group", PROP_BOOLEAN, PROP_NONE);
  RNA_def_property_boolean_sdna(prop, nullptr, "flag", MOD_CURVE_INVERT_VGROUP);
  RNA_def_property_ui_text(prop, "Invert", "Invert vertex group influence");
  RNA_def_property_update(prop, 0, "rna_Modifier_update");

  prop = RNA_def_property(srna, "deform_axis", PROP_ENUM, PROP_NONE);
  RNA_def_property_enum_sdna(prop, nullptr, "defaxis");
  RNA_def_property_enum_items(prop, prop_deform_axis_items);
  RNA_def_property_ui_text(prop, "Deform Axis", "The axis that the curve deforms along");
  RNA_def_property_update(prop, 0, "rna_Modifier_update");

  RNA_define_lib_overridable(false);
}

static void rna_def_modifier_build(BlenderRNA *brna)
{
  StructRNA *srna;
  PropertyRNA *prop;

  srna = RNA_def_struct(brna, "BuildModifier", "Modifier");
  RNA_def_struct_ui_text(srna, "Build Modifier", "Build effect modifier");
  RNA_def_struct_sdna(srna, "BuildModifierData");
  RNA_def_struct_ui_icon(srna, ICON_MOD_BUILD);

  RNA_define_lib_overridable(true);

  prop = RNA_def_property(srna, "frame_start", PROP_FLOAT, PROP_TIME);
  RNA_def_property_float_sdna(prop, nullptr, "start");
  RNA_def_property_range(prop, MINAFRAMEF, MAXFRAMEF);
  RNA_def_property_ui_text(prop, "Start Frame", "Start frame of the effect");
  RNA_def_property_update(prop, 0, "rna_Modifier_update");

  prop = RNA_def_property(srna, "frame_duration", PROP_FLOAT, PROP_TIME);
  RNA_def_property_float_sdna(prop, nullptr, "length");
  RNA_def_property_range(prop, 1, MAXFRAMEF);
  RNA_def_property_ui_text(prop, "Length", "Total time the build effect requires");
  RNA_def_property_update(prop, 0, "rna_Modifier_update");

  prop = RNA_def_property(srna, "use_reverse", PROP_BOOLEAN, PROP_NONE);
  RNA_def_property_boolean_sdna(prop, nullptr, "flag", MOD_BUILD_FLAG_REVERSE);
  RNA_def_property_ui_text(prop, "Reversed", "Deconstruct the mesh instead of building it");
  RNA_def_property_update(prop, 0, "rna_Modifier_update");

  prop = RNA_def_property(srna, "use_random_order", PROP_BOOLEAN, PROP_NONE);
  RNA_def_property_boolean_sdna(prop, nullptr, "flag", MOD_BUILD_FLAG_RANDOMIZE);
  RNA_def_property_ui_text(prop, "Randomize", "Randomize the faces or edges during build");
  RNA_def_property_update(prop, 0, "rna_Modifier_update");

  prop = RNA_def_property(srna, "seed", PROP_INT, PROP_NONE);
  RNA_def_property_range(prop, 1, MAXFRAMEF);
  RNA_def_property_ui_text(prop, "Seed", "Seed for random if used");
  RNA_def_property_update(prop, 0, "rna_Modifier_update");

  RNA_define_lib_overridable(false);
}

static void rna_def_modifier_mirror(BlenderRNA *brna)
{
  StructRNA *srna;
  PropertyRNA *prop;

  srna = RNA_def_struct(brna, "MirrorModifier", "Modifier");
  RNA_def_struct_ui_text(srna, "Mirror Modifier", "Mirroring modifier");
  RNA_def_struct_sdna(srna, "MirrorModifierData");
  RNA_def_struct_ui_icon(srna, ICON_MOD_MIRROR);

  RNA_define_lib_overridable(true);

  prop = RNA_def_property(srna, "use_axis", PROP_BOOLEAN, PROP_NONE);
  RNA_def_property_boolean_sdna(prop, nullptr, "flag", MOD_MIR_AXIS_X);
  RNA_def_property_array(prop, 3);
  RNA_def_property_ui_text(prop, "Mirror Axis", "Enable axis mirror");
  RNA_def_property_update(prop, 0, "rna_Modifier_update");

  prop = RNA_def_property(srna, "use_bisect_axis", PROP_BOOLEAN, PROP_NONE);
  RNA_def_property_boolean_sdna(prop, nullptr, "flag", MOD_MIR_BISECT_AXIS_X);
  RNA_def_property_array(prop, 3);
  RNA_def_property_ui_text(prop, "Bisect Axis", "Cuts the mesh across the mirror plane");
  RNA_def_property_update(prop, 0, "rna_Modifier_update");

  prop = RNA_def_property(srna, "use_bisect_flip_axis", PROP_BOOLEAN, PROP_NONE);
  RNA_def_property_boolean_sdna(prop, nullptr, "flag", MOD_MIR_BISECT_FLIP_AXIS_X);
  RNA_def_property_array(prop, 3);
  RNA_def_property_ui_text(prop, "Bisect Flip Axis", "Flips the direction of the slice");
  RNA_def_property_update(prop, 0, "rna_Modifier_update");

  prop = RNA_def_property(srna, "use_clip", PROP_BOOLEAN, PROP_NONE);
  RNA_def_property_boolean_sdna(prop, nullptr, "flag", MOD_MIR_CLIPPING);
  RNA_def_property_ui_text(
      prop, "Clip", "Prevent vertices from going through the mirror during transform");
  RNA_def_property_update(prop, 0, "rna_Modifier_update");

  prop = RNA_def_property(srna, "use_mirror_vertex_groups", PROP_BOOLEAN, PROP_NONE);
  RNA_def_property_boolean_sdna(prop, nullptr, "flag", MOD_MIR_VGROUP);
  RNA_def_property_ui_text(prop, "Mirror Vertex Groups", "Mirror vertex groups (e.g. .R->.L)");
  RNA_def_property_update(prop, 0, "rna_Modifier_update");

  prop = RNA_def_property(srna, "use_mirror_merge", PROP_BOOLEAN, PROP_NONE);
  RNA_def_property_boolean_negative_sdna(prop, nullptr, "flag", MOD_MIR_NO_MERGE);
  RNA_def_property_ui_text(prop, "Merge Vertices", "Merge vertices within the merge threshold");
  RNA_def_property_update(prop, 0, "rna_Modifier_update");

  prop = RNA_def_property(srna, "use_mirror_u", PROP_BOOLEAN, PROP_NONE);
  RNA_def_property_boolean_sdna(prop, nullptr, "flag", MOD_MIR_MIRROR_U);
  RNA_def_property_ui_text(
      prop, "Mirror U", "Mirror the U texture coordinate around the flip offset point");
  RNA_def_property_update(prop, 0, "rna_Modifier_update");

  prop = RNA_def_property(srna, "use_mirror_v", PROP_BOOLEAN, PROP_NONE);
  RNA_def_property_boolean_sdna(prop, nullptr, "flag", MOD_MIR_MIRROR_V);
  RNA_def_property_ui_text(
      prop, "Mirror V", "Mirror the V texture coordinate around the flip offset point");
  RNA_def_property_update(prop, 0, "rna_Modifier_update");

  prop = RNA_def_property(srna, "use_mirror_udim", PROP_BOOLEAN, PROP_NONE);
  RNA_def_property_boolean_sdna(prop, nullptr, "flag", MOD_MIR_MIRROR_UDIM);
  RNA_def_property_ui_text(
      prop, "Mirror UDIM", "Mirror the texture coordinate around each tile center");
  RNA_def_property_update(prop, 0, "rna_Modifier_update");

  prop = RNA_def_property(srna, "mirror_offset_u", PROP_FLOAT, PROP_FACTOR);
  RNA_def_property_float_sdna(prop, nullptr, "uv_offset[0]");
  RNA_def_property_range(prop, -1, 1);
  RNA_def_property_ui_range(prop, -1, 1, 2, 4);
  RNA_def_property_ui_text(
      prop,
      "Flip U Offset",
      "Amount to offset mirrored UVs flipping point from the 0.5 on the U axis");
  RNA_def_property_update(prop, 0, "rna_Modifier_update");

  prop = RNA_def_property(srna, "mirror_offset_v", PROP_FLOAT, PROP_FACTOR);
  RNA_def_property_float_sdna(prop, nullptr, "uv_offset[1]");
  RNA_def_property_range(prop, -1, 1);
  RNA_def_property_ui_range(prop, -1, 1, 2, 4);
  RNA_def_property_ui_text(
      prop,
      "Flip V Offset",
      "Amount to offset mirrored UVs flipping point from the 0.5 point on the V axis");
  RNA_def_property_update(prop, 0, "rna_Modifier_update");

  prop = RNA_def_property(srna, "offset_u", PROP_FLOAT, PROP_FACTOR);
  RNA_def_property_float_sdna(prop, nullptr, "uv_offset_copy[0]");
  RNA_def_property_range(prop, -10000.0f, 10000.0f);
  RNA_def_property_ui_range(prop, -1, 1, 2, 4);
  RNA_def_property_ui_text(prop, "U Offset", "Mirrored UV offset on the U axis");
  RNA_def_property_update(prop, 0, "rna_Modifier_update");

  prop = RNA_def_property(srna, "offset_v", PROP_FLOAT, PROP_FACTOR);
  RNA_def_property_float_sdna(prop, nullptr, "uv_offset_copy[1]");
  RNA_def_property_range(prop, -10000.0f, 10000.0f);
  RNA_def_property_ui_range(prop, -1, 1, 2, 4);
  RNA_def_property_ui_text(prop, "V Offset", "Mirrored UV offset on the V axis");
  RNA_def_property_update(prop, 0, "rna_Modifier_update");

  prop = RNA_def_property(srna, "merge_threshold", PROP_FLOAT, PROP_DISTANCE);
  RNA_def_property_float_sdna(prop, nullptr, "tolerance");
  RNA_def_property_range(prop, 0, FLT_MAX);
  RNA_def_property_ui_range(prop, 0, 1, 0.01, 6);
  RNA_def_property_ui_text(
      prop, "Merge Distance", "Distance within which mirrored vertices are merged");
  RNA_def_property_update(prop, 0, "rna_Modifier_update");

  prop = RNA_def_property(srna, "bisect_threshold", PROP_FLOAT, PROP_DISTANCE);
  RNA_def_property_float_sdna(prop, nullptr, "bisect_threshold");
  RNA_def_property_range(prop, 0, FLT_MAX);
  RNA_def_property_ui_range(prop, 0, 1, 0.01, 6);
  RNA_def_property_ui_text(
      prop, "Bisect Distance", "Distance from the bisect plane within which vertices are removed");
  RNA_def_property_update(prop, 0, "rna_Modifier_update");

  prop = RNA_def_property(srna, "mirror_object", PROP_POINTER, PROP_NONE);
  RNA_def_property_pointer_sdna(prop, nullptr, "mirror_ob");
  RNA_def_property_ui_text(prop, "Mirror Object", "Object to use as mirror");
  RNA_def_property_flag(prop, PROP_EDITABLE | PROP_ID_SELF_CHECK);
  RNA_def_property_update(prop, 0, "rna_Modifier_dependency_update");

  RNA_define_lib_overridable(false);
}

static void rna_def_modifier_decimate(BlenderRNA *brna)
{
  static const EnumPropertyItem modifier_decim_mode_items[] = {
      {MOD_DECIM_MODE_COLLAPSE, "COLLAPSE", 0, "Collapse", "Use edge collapsing"},
      {MOD_DECIM_MODE_UNSUBDIV, "UNSUBDIV", 0, "Un-Subdivide", "Use un-subdivide face reduction"},
      {MOD_DECIM_MODE_DISSOLVE,
       "DISSOLVE",
       0,
       "Planar",
       "Dissolve geometry to form planar polygons"},
      {0, nullptr, 0, nullptr, nullptr},
  };

  /* NOTE: keep in sync with operator 'MESH_OT_decimate'. */

  StructRNA *srna;
  PropertyRNA *prop;

  srna = RNA_def_struct(brna, "DecimateModifier", "Modifier");
  RNA_def_struct_ui_text(srna, "Decimate Modifier", "Decimation modifier");
  RNA_def_struct_sdna(srna, "DecimateModifierData");
  RNA_def_struct_ui_icon(srna, ICON_MOD_DECIM);

  RNA_define_lib_overridable(true);

  prop = RNA_def_property(srna, "decimate_type", PROP_ENUM, PROP_NONE);
  RNA_def_property_enum_sdna(prop, nullptr, "mode");
  RNA_def_property_enum_items(prop, modifier_decim_mode_items);
  RNA_def_property_ui_text(prop, "Mode", "");
  RNA_def_property_update(prop, 0, "rna_Modifier_update");

  /* (mode == MOD_DECIM_MODE_COLLAPSE) */
  prop = RNA_def_property(srna, "ratio", PROP_FLOAT, PROP_FACTOR);
  RNA_def_property_float_sdna(prop, nullptr, "percent");
  RNA_def_property_range(prop, 0, 1);
  RNA_def_property_ui_range(prop, 0, 1, 1, 4);
  RNA_def_property_ui_text(prop, "Ratio", "Ratio of triangles to reduce to (collapse only)");
  RNA_def_property_update(prop, 0, "rna_Modifier_update");

  /* (mode == MOD_DECIM_MODE_UNSUBDIV) */
  prop = RNA_def_property(srna, "iterations", PROP_INT, PROP_UNSIGNED);
  RNA_def_property_int_sdna(prop, nullptr, "iter");
  RNA_def_property_range(prop, 0, SHRT_MAX);
  RNA_def_property_ui_range(prop, 0, 100, 1, -1);
  RNA_def_property_ui_text(
      prop, "Iterations", "Number of times reduce the geometry (unsubdivide only)");
  RNA_def_property_update(prop, 0, "rna_Modifier_update");

  /* (mode == MOD_DECIM_MODE_DISSOLVE) */
  prop = RNA_def_property(srna, "angle_limit", PROP_FLOAT, PROP_ANGLE);
  RNA_def_property_float_sdna(prop, nullptr, "angle");
  RNA_def_property_range(prop, 0, DEG2RAD(180));
  RNA_def_property_ui_range(prop, 0, DEG2RAD(180), 10, 2);
  RNA_def_property_ui_text(prop, "Angle Limit", "Only dissolve angles below this (planar only)");
  RNA_def_property_update(prop, 0, "rna_Modifier_update");

  /* (mode == MOD_DECIM_MODE_COLLAPSE) */
  prop = RNA_def_property(srna, "vertex_group", PROP_STRING, PROP_NONE);
  RNA_def_property_string_sdna(prop, nullptr, "defgrp_name");
  RNA_def_property_ui_text(prop, "Vertex Group", "Vertex group name (collapse only)");
  RNA_def_property_string_funcs(prop, nullptr, nullptr, "rna_DecimateModifier_defgrp_name_set");
  RNA_def_property_update(prop, 0, "rna_Modifier_update");

  prop = RNA_def_property(srna, "invert_vertex_group", PROP_BOOLEAN, PROP_NONE);
  RNA_def_property_boolean_sdna(prop, nullptr, "flag", MOD_DECIM_FLAG_INVERT_VGROUP);
  RNA_def_property_ui_text(prop, "Invert", "Invert vertex group influence (collapse only)");
  RNA_def_property_update(prop, 0, "rna_Modifier_update");

  prop = RNA_def_property(srna, "use_collapse_triangulate", PROP_BOOLEAN, PROP_NONE);
  RNA_def_property_boolean_sdna(prop, nullptr, "flag", MOD_DECIM_FLAG_TRIANGULATE);
  RNA_def_property_ui_text(
      prop, "Triangulate", "Keep triangulated faces resulting from decimation (collapse only)");
  RNA_def_property_update(prop, 0, "rna_Modifier_update");

  prop = RNA_def_property(srna, "use_symmetry", PROP_BOOLEAN, PROP_NONE);
  RNA_def_property_boolean_sdna(prop, nullptr, "flag", MOD_DECIM_FLAG_SYMMETRY);
  RNA_def_property_ui_text(prop, "Symmetry", "Maintain symmetry on an axis");
  RNA_def_property_update(prop, 0, "rna_Modifier_update");

  prop = RNA_def_property(srna, "symmetry_axis", PROP_ENUM, PROP_NONE);
  RNA_def_property_enum_sdna(prop, nullptr, "symmetry_axis");
  RNA_def_property_enum_items(prop, rna_enum_axis_xyz_items);
  RNA_def_property_ui_text(prop, "Axis", "Axis of symmetry");
  RNA_def_property_update(prop, 0, "rna_Modifier_update");

  prop = RNA_def_property(srna, "vertex_group_factor", PROP_FLOAT, PROP_FACTOR);
  RNA_def_property_float_sdna(prop, nullptr, "defgrp_factor");
  RNA_def_property_range(prop, 0, 1000);
  RNA_def_property_ui_range(prop, 0, 10, 1, 4);
  RNA_def_property_ui_text(prop, "Factor", "Vertex group strength");
  RNA_def_property_update(prop, 0, "rna_Modifier_update");
  /* end collapse-only option */

  /* (mode == MOD_DECIM_MODE_DISSOLVE) */
  prop = RNA_def_property(srna, "use_dissolve_boundaries", PROP_BOOLEAN, PROP_NONE);
  RNA_def_property_boolean_sdna(prop, nullptr, "flag", MOD_DECIM_FLAG_ALL_BOUNDARY_VERTS);
  RNA_def_property_ui_text(
      prop, "All Boundaries", "Dissolve all vertices in between face boundaries (planar only)");
  RNA_def_property_update(prop, 0, "rna_Modifier_update");

  prop = RNA_def_property(srna, "delimit", PROP_ENUM, PROP_NONE);
  RNA_def_property_flag(prop, PROP_ENUM_FLAG); /* important to run before default set */
  RNA_def_property_enum_items(prop, rna_enum_mesh_delimit_mode_items);
  RNA_def_property_ui_text(prop, "Delimit", "Limit merging geometry");
  RNA_def_property_update(prop, 0, "rna_Modifier_update");

  /* end dissolve-only option */

  /* all modes use this */
  prop = RNA_def_property(srna, "face_count", PROP_INT, PROP_NONE);
  RNA_def_property_clear_flag(prop, PROP_EDITABLE);
  RNA_def_property_ui_text(
      prop, "Face Count", "The current number of faces in the decimated mesh");

  RNA_define_lib_overridable(false);
}

static void rna_def_modifier_wave(BlenderRNA *brna)
{
  StructRNA *srna;
  PropertyRNA *prop;

  srna = RNA_def_struct(brna, "WaveModifier", "Modifier");
  RNA_def_struct_ui_text(srna, "Wave Modifier", "Wave effect modifier");
  RNA_def_struct_sdna(srna, "WaveModifierData");
  RNA_def_struct_ui_icon(srna, ICON_MOD_WAVE);

  RNA_define_lib_overridable(true);

  prop = RNA_def_property(srna, "use_x", PROP_BOOLEAN, PROP_NONE);
  RNA_def_property_boolean_sdna(prop, nullptr, "flag", MOD_WAVE_X);
  RNA_def_property_ui_text(prop, "X", "X axis motion");
  RNA_def_property_update(prop, 0, "rna_Modifier_update");

  prop = RNA_def_property(srna, "use_y", PROP_BOOLEAN, PROP_NONE);
  RNA_def_property_boolean_sdna(prop, nullptr, "flag", MOD_WAVE_Y);
  RNA_def_property_ui_text(prop, "Y", "Y axis motion");
  RNA_def_property_update(prop, 0, "rna_Modifier_update");

  prop = RNA_def_property(srna, "use_cyclic", PROP_BOOLEAN, PROP_NONE);
  RNA_def_property_boolean_sdna(prop, nullptr, "flag", MOD_WAVE_CYCL);
  RNA_def_property_ui_text(prop, "Cyclic", "Cyclic wave effect");
  RNA_def_property_update(prop, 0, "rna_Modifier_update");

  prop = RNA_def_property(srna, "use_normal", PROP_BOOLEAN, PROP_NONE);
  RNA_def_property_boolean_sdna(prop, nullptr, "flag", MOD_WAVE_NORM);
  RNA_def_property_ui_text(prop, "Normals", "Displace along normals");
  RNA_def_property_update(prop, 0, "rna_Modifier_update");

  prop = RNA_def_property(srna, "use_normal_x", PROP_BOOLEAN, PROP_NONE);
  RNA_def_property_boolean_sdna(prop, nullptr, "flag", MOD_WAVE_NORM_X);
  RNA_def_property_ui_text(prop, "X Normal", "Enable displacement along the X normal");
  RNA_def_property_update(prop, 0, "rna_Modifier_update");

  prop = RNA_def_property(srna, "use_normal_y", PROP_BOOLEAN, PROP_NONE);
  RNA_def_property_boolean_sdna(prop, nullptr, "flag", MOD_WAVE_NORM_Y);
  RNA_def_property_ui_text(prop, "Y Normal", "Enable displacement along the Y normal");
  RNA_def_property_update(prop, 0, "rna_Modifier_update");

  prop = RNA_def_property(srna, "use_normal_z", PROP_BOOLEAN, PROP_NONE);
  RNA_def_property_boolean_sdna(prop, nullptr, "flag", MOD_WAVE_NORM_Z);
  RNA_def_property_ui_text(prop, "Z Normal", "Enable displacement along the Z normal");
  RNA_def_property_update(prop, 0, "rna_Modifier_update");

  prop = RNA_def_property(srna, "time_offset", PROP_FLOAT, PROP_TIME);
  RNA_def_property_float_sdna(prop, nullptr, "timeoffs");
  RNA_def_property_range(prop, MINAFRAMEF, MAXFRAMEF);
  RNA_def_property_ui_text(
      prop,
      "Time Offset",
      "Either the starting frame (for positive speed) or ending frame (for negative speed)");
  RNA_def_property_update(prop, 0, "rna_Modifier_update");

  prop = RNA_def_property(srna, "lifetime", PROP_FLOAT, PROP_TIME);
  RNA_def_property_float_sdna(prop, nullptr, "lifetime");
  RNA_def_property_range(prop, MINAFRAMEF, MAXFRAMEF);
  RNA_def_property_ui_text(
      prop, "Lifetime", "Lifetime of the wave in frames, zero means infinite");
  RNA_def_property_update(prop, 0, "rna_Modifier_update");

  prop = RNA_def_property(srna, "damping_time", PROP_FLOAT, PROP_TIME);
  RNA_def_property_float_sdna(prop, nullptr, "damp");
  RNA_def_property_range(prop, MINAFRAMEF, MAXFRAMEF);
  RNA_def_property_ui_text(
      prop, "Damping Time", "Number of frames in which the wave damps out after it dies");
  RNA_def_property_update(prop, 0, "rna_Modifier_update");

  prop = RNA_def_property(srna, "falloff_radius", PROP_FLOAT, PROP_DISTANCE);
  RNA_def_property_float_sdna(prop, nullptr, "falloff");
  RNA_def_property_range(prop, 0, FLT_MAX);
  RNA_def_property_ui_range(prop, 0, 100, 100, 2);
  RNA_def_property_ui_text(prop, "Falloff Radius", "Distance after which it fades out");
  RNA_def_property_update(prop, 0, "rna_Modifier_update");

  prop = RNA_def_property(srna, "start_position_x", PROP_FLOAT, PROP_DISTANCE);
  RNA_def_property_float_sdna(prop, nullptr, "startx");
  RNA_def_property_range(prop, -FLT_MAX, FLT_MAX);
  RNA_def_property_ui_range(prop, -100, 100, 100, 2);
  RNA_def_property_ui_text(prop, "Start Position X", "X coordinate of the start position");
  RNA_def_property_update(prop, 0, "rna_Modifier_update");

  prop = RNA_def_property(srna, "start_position_y", PROP_FLOAT, PROP_DISTANCE);
  RNA_def_property_float_sdna(prop, nullptr, "starty");
  RNA_def_property_range(prop, -FLT_MAX, FLT_MAX);
  RNA_def_property_ui_range(prop, -100, 100, 100, 2);
  RNA_def_property_ui_text(prop, "Start Position Y", "Y coordinate of the start position");
  RNA_def_property_update(prop, 0, "rna_Modifier_update");

  prop = RNA_def_property(srna, "start_position_object", PROP_POINTER, PROP_NONE);
  RNA_def_property_pointer_sdna(prop, nullptr, "objectcenter");
  RNA_def_property_ui_text(prop, "Start Position Object", "Object which defines the wave center");
  RNA_def_property_flag(prop, PROP_EDITABLE | PROP_ID_SELF_CHECK);
  RNA_def_property_update(prop, 0, "rna_Modifier_dependency_update");

  prop = RNA_def_property(srna, "vertex_group", PROP_STRING, PROP_NONE);
  RNA_def_property_string_sdna(prop, nullptr, "defgrp_name");
  RNA_def_property_ui_text(prop, "Vertex Group", "Vertex group name for modulating the wave");
  RNA_def_property_string_funcs(prop, nullptr, nullptr, "rna_WaveModifier_defgrp_name_set");
  RNA_def_property_update(prop, 0, "rna_Modifier_update");

  prop = RNA_def_property(srna, "invert_vertex_group", PROP_BOOLEAN, PROP_NONE);
  RNA_def_property_boolean_sdna(prop, nullptr, "flag", MOD_WAVE_INVERT_VGROUP);
  RNA_def_property_ui_text(prop, "Invert", "Invert vertex group influence");
  RNA_def_property_update(prop, 0, "rna_Modifier_update");

  prop = RNA_def_property(srna, "speed", PROP_FLOAT, PROP_NONE);
  RNA_def_property_range(prop, -FLT_MAX, FLT_MAX);
  RNA_def_property_ui_range(prop, -1, 1, 10, 2);
  RNA_def_property_ui_text(
      prop, "Speed", "Speed of the wave, towards the starting point when negative");
  RNA_def_property_update(prop, 0, "rna_Modifier_update");

  prop = RNA_def_property(srna, "height", PROP_FLOAT, PROP_DISTANCE);
  RNA_def_property_range(prop, -FLT_MAX, FLT_MAX);
  RNA_def_property_ui_range(prop, -2, 2, 10, 2);
  RNA_def_property_ui_text(prop, "Height", "Height of the wave");
  RNA_def_property_update(prop, 0, "rna_Modifier_update");

  prop = RNA_def_property(srna, "width", PROP_FLOAT, PROP_DISTANCE);
  RNA_def_property_range(prop, 0, FLT_MAX);
  RNA_def_property_ui_range(prop, 0, 5, 10, 2);
  RNA_def_property_ui_text(prop, "Width", "Distance between the waves");
  RNA_def_property_update(prop, 0, "rna_Modifier_update");

  prop = RNA_def_property(srna, "narrowness", PROP_FLOAT, PROP_DISTANCE);
  RNA_def_property_float_sdna(prop, nullptr, "narrow");
  RNA_def_property_range(prop, 0, FLT_MAX);
  RNA_def_property_ui_range(prop, 0, 10, 10, 2);
  RNA_def_property_ui_text(
      prop,
      "Narrowness",
      "Distance between the top and the base of a wave, the higher the value, "
      "the more narrow the wave");
  RNA_def_property_update(prop, 0, "rna_Modifier_update");

  RNA_define_lib_overridable(false);

  rna_def_modifier_generic_map_info(srna);
}

static void rna_def_modifier_armature(BlenderRNA *brna)
{
  StructRNA *srna;
  PropertyRNA *prop;

  srna = RNA_def_struct(brna, "ArmatureModifier", "Modifier");
  RNA_def_struct_ui_text(srna, "Armature Modifier", "Armature deformation modifier");
  RNA_def_struct_sdna(srna, "ArmatureModifierData");
  RNA_def_struct_ui_icon(srna, ICON_MOD_ARMATURE);

  RNA_define_lib_overridable(true);

  prop = RNA_def_property(srna, "object", PROP_POINTER, PROP_NONE);
  RNA_def_property_ui_text(prop, "Object", "Armature object to deform with");
  RNA_def_property_pointer_funcs(
      prop, nullptr, "rna_ArmatureModifier_object_set", nullptr, "rna_Armature_object_poll");
  RNA_def_property_flag(prop, PROP_EDITABLE | PROP_ID_SELF_CHECK);
  RNA_def_property_update(prop, 0, "rna_Modifier_dependency_update");

  prop = RNA_def_property(srna, "use_bone_envelopes", PROP_BOOLEAN, PROP_NONE);
  RNA_def_property_boolean_sdna(prop, nullptr, "deformflag", ARM_DEF_ENVELOPE);
  RNA_def_property_clear_flag(prop, PROP_ANIMATABLE);
  RNA_def_property_ui_text(prop, "Use Bone Envelopes", "Bind Bone envelopes to armature modifier");
  RNA_def_property_update(prop, 0, "rna_Modifier_dependency_update");

  prop = RNA_def_property(srna, "use_vertex_groups", PROP_BOOLEAN, PROP_NONE);
  RNA_def_property_boolean_sdna(prop, nullptr, "deformflag", ARM_DEF_VGROUP);
  RNA_def_property_clear_flag(prop, PROP_ANIMATABLE);
  RNA_def_property_ui_text(prop, "Use Vertex Groups", "Bind vertex groups to armature modifier");
  RNA_def_property_update(prop, 0, "rna_Modifier_dependency_update");

  prop = RNA_def_property(srna, "use_deform_preserve_volume", PROP_BOOLEAN, PROP_NONE);
  RNA_def_property_boolean_sdna(prop, nullptr, "deformflag", ARM_DEF_QUATERNION);
  RNA_def_property_ui_text(
      prop, "Preserve Volume", "Deform rotation interpolation with quaternions");
  RNA_def_property_update(prop, 0, "rna_Modifier_update");

  prop = RNA_def_property(srna, "use_multi_modifier", PROP_BOOLEAN, PROP_NONE);
  RNA_def_property_boolean_sdna(prop, nullptr, "multi", 0);
  RNA_def_property_ui_text(
      prop,
      "Multi Modifier",
      "Use same input as previous modifier, and mix results using overall vgroup");
  RNA_def_property_update(prop, 0, "rna_Modifier_update");

  prop = RNA_def_property(srna, "vertex_group", PROP_STRING, PROP_NONE);
  RNA_def_property_string_sdna(prop, nullptr, "defgrp_name");
  RNA_def_property_ui_text(
      prop,
      "Vertex Group",
      "Name of Vertex Group which determines influence of modifier per point");
  RNA_def_property_string_funcs(prop, nullptr, nullptr, "rna_ArmatureModifier_defgrp_name_set");
  RNA_def_property_update(prop, 0, "rna_Modifier_update");

  prop = RNA_def_property(srna, "invert_vertex_group", PROP_BOOLEAN, PROP_NONE);
  RNA_def_property_boolean_sdna(prop, nullptr, "deformflag", ARM_DEF_INVERT_VGROUP);
  RNA_def_property_ui_text(prop, "Invert", "Invert vertex group influence");
  RNA_def_property_update(prop, 0, "rna_Modifier_update");

  RNA_define_lib_overridable(false);
}

static void rna_def_modifier_hook(BlenderRNA *brna)
{
  StructRNA *srna;
  PropertyRNA *prop;
  FunctionRNA *func;
  PropertyRNA *parm;

  srna = RNA_def_struct(brna, "HookModifier", "Modifier");
  RNA_def_struct_ui_text(
      srna, "Hook Modifier", "Hook modifier to modify the location of vertices");
  RNA_def_struct_sdna(srna, "HookModifierData");
  RNA_def_struct_ui_icon(srna, ICON_HOOK);

  RNA_define_lib_overridable(true);

  prop = RNA_def_property(srna, "strength", PROP_FLOAT, PROP_FACTOR);
  RNA_def_property_float_sdna(prop, nullptr, "force");
  RNA_def_property_range(prop, 0, 1);
  RNA_def_property_ui_text(prop, "Strength", "Relative force of the hook");
  RNA_def_property_update(prop, 0, "rna_Modifier_update");

  prop = RNA_def_property(srna, "falloff_type", PROP_ENUM, PROP_NONE);
  RNA_def_property_enum_items(prop, modifier_warp_falloff_items); /* share the enum */
  RNA_def_property_ui_text(prop, "Falloff Type", "");
  RNA_def_property_translation_context(prop,
                                       BLT_I18NCONTEXT_ID_CURVE_LEGACY); /* Abusing id_curve :/ */
  RNA_def_property_update(prop, 0, "rna_Modifier_update");

  prop = RNA_def_property(srna, "falloff_radius", PROP_FLOAT, PROP_DISTANCE);
  RNA_def_property_float_sdna(prop, nullptr, "falloff");
  RNA_def_property_range(prop, 0, FLT_MAX);
  RNA_def_property_ui_range(prop, 0, 100, 100, 2);
  RNA_def_property_ui_text(
      prop, "Radius", "If not zero, the distance from the hook where influence ends");
  RNA_def_property_update(prop, 0, "rna_Modifier_update");

  prop = RNA_def_property(srna, "falloff_curve", PROP_POINTER, PROP_NONE);
  RNA_def_property_pointer_sdna(prop, nullptr, "curfalloff");
  RNA_def_property_ui_text(prop, "Falloff Curve", "Custom falloff curve");
  RNA_def_property_update(prop, 0, "rna_Modifier_update");

  prop = RNA_def_property(srna, "center", PROP_FLOAT, PROP_TRANSLATION);
  RNA_def_property_float_sdna(prop, nullptr, "cent");
  RNA_def_property_ui_text(
      prop, "Hook Center", "Center of the hook, used for falloff and display");
  RNA_def_property_update(prop, 0, "rna_Modifier_update");

  prop = RNA_def_property(srna, "matrix_inverse", PROP_FLOAT, PROP_MATRIX);
  RNA_def_property_float_sdna(prop, nullptr, "parentinv");
  RNA_def_property_multi_array(prop, 2, rna_matrix_dimsize_4x4);
  RNA_def_property_ui_text(
      prop, "Matrix", "Reverse the transformation between this object and its target");
  RNA_def_property_update(prop, NC_OBJECT | ND_TRANSFORM, "rna_Modifier_update");

  prop = RNA_def_property(srna, "object", PROP_POINTER, PROP_NONE);
  RNA_def_property_ui_text(
      prop, "Object", "Parent Object for hook, also recalculates and clears offset");
  RNA_def_property_flag(prop, PROP_EDITABLE | PROP_ID_SELF_CHECK);
  RNA_def_property_override_funcs(
      prop, nullptr, nullptr, "rna_HookModifier_object_override_apply");
  RNA_def_property_pointer_funcs(prop, nullptr, "rna_HookModifier_object_set", nullptr, nullptr);
  RNA_def_property_update(prop, 0, "rna_Modifier_dependency_update");

  prop = RNA_def_property(srna, "subtarget", PROP_STRING, PROP_NONE);
  RNA_def_property_string_sdna(prop, nullptr, "subtarget");
  RNA_def_property_ui_text(
      prop,
      "Sub-Target",
      "Name of Parent Bone for hook (if applicable), also recalculates and clears offset");
  RNA_def_property_string_funcs(prop, nullptr, nullptr, "rna_HookModifier_subtarget_set");
  RNA_def_property_update(prop, 0, "rna_Modifier_dependency_update");

  prop = RNA_def_property(srna, "use_falloff_uniform", PROP_BOOLEAN, PROP_NONE);
  RNA_def_property_boolean_sdna(prop, nullptr, "flag", MOD_HOOK_UNIFORM_SPACE);
  RNA_def_property_ui_text(prop, "Uniform Falloff", "Compensate for non-uniform object scale");
  RNA_def_property_update(prop, 0, "rna_Modifier_update");

  prop = RNA_def_property(srna, "vertex_group", PROP_STRING, PROP_NONE);
  RNA_def_property_string_sdna(prop, nullptr, "name");
  RNA_def_property_ui_text(
      prop,
      "Vertex Group",
      "Name of Vertex Group which determines influence of modifier per point");
  RNA_def_property_string_funcs(prop, nullptr, nullptr, "rna_HookModifier_name_set");
  RNA_def_property_update(prop, 0, "rna_Modifier_update");

  prop = RNA_def_property(srna, "vertex_indices", PROP_INT, PROP_UNSIGNED);
  RNA_def_property_array(prop, RNA_MAX_ARRAY_LENGTH);
  RNA_def_property_flag(prop, PROP_DYNAMIC);
  RNA_def_property_clear_flag(prop, PROP_EDITABLE);
  RNA_def_property_dynamic_array_funcs(prop, "rna_HookModifier_vertex_indices_get_length");
  RNA_def_property_int_funcs(prop, "rna_HookModifier_vertex_indices_get", nullptr, nullptr);
  RNA_def_property_ui_text(prop,
                           "Vertex Indices",
                           "Indices of vertices bound to the modifier. For Bézier curves, "
                           "handles count as additional vertices");

  func = RNA_def_function(srna, "vertex_indices_set", "rna_HookModifier_vertex_indices_set");
  RNA_def_function_ui_description(
      func, "Validates and assigns the array of vertex indices bound to the modifier");
  RNA_def_function_flag(func, FUNC_USE_REPORTS);
  parm = RNA_def_int_array(
      func, "indices", 1, nullptr, INT_MIN, INT_MAX, "", "Vertex Indices", 0, INT_MAX);
  RNA_def_property_array(parm, RNA_MAX_ARRAY_LENGTH);
  RNA_def_parameter_flags(parm, PROP_DYNAMIC, PARM_REQUIRED);

  prop = RNA_def_property(srna, "invert_vertex_group", PROP_BOOLEAN, PROP_NONE);
  RNA_def_property_boolean_sdna(prop, nullptr, "flag", MOD_HOOK_INVERT_VGROUP);
  RNA_def_property_ui_text(prop, "Invert", "Invert vertex group influence");
  RNA_def_property_update(prop, 0, "rna_Modifier_update");

  RNA_define_lib_overridable(false);
}

static void rna_def_modifier_softbody(BlenderRNA *brna)
{
  StructRNA *srna;
  PropertyRNA *prop;

  srna = RNA_def_struct(brna, "SoftBodyModifier", "Modifier");
  RNA_def_struct_ui_text(srna, "Soft Body Modifier", "Soft body simulation modifier");
  RNA_def_struct_sdna(srna, "SoftbodyModifierData");
  RNA_def_struct_ui_icon(srna, ICON_MOD_SOFT);

  prop = RNA_def_property(srna, "settings", PROP_POINTER, PROP_NONE);
  RNA_def_property_flag(prop, PROP_NEVER_NULL);
  RNA_def_property_struct_type(prop, "SoftBodySettings");
  RNA_def_property_pointer_funcs(
      prop, "rna_SoftBodyModifier_settings_get", nullptr, nullptr, nullptr);
  RNA_def_property_ui_text(prop, "Soft Body Settings", "");

  prop = RNA_def_property(srna, "point_cache", PROP_POINTER, PROP_NONE);
  RNA_def_property_flag(prop, PROP_NEVER_NULL);
  RNA_def_property_struct_type(prop, "PointCache");
  RNA_def_property_pointer_funcs(
      prop, "rna_SoftBodyModifier_point_cache_get", nullptr, nullptr, nullptr);
  RNA_def_property_ui_text(prop, "Soft Body Point Cache", "");
}

static void rna_def_modifier_boolean(BlenderRNA *brna)
{
  StructRNA *srna;
  PropertyRNA *prop;

  static const EnumPropertyItem prop_operand_items[] = {
      {eBooleanModifierFlag_Object,
       "OBJECT",
       0,
       "Object",
       "Use a mesh object as the operand for the Boolean operation"},
      {eBooleanModifierFlag_Collection,
       "COLLECTION",
       0,
       "Collection",
       "Use a collection of mesh objects as the operand for the Boolean operation"},
      {0, nullptr, 0, nullptr, nullptr},
  };

  static const EnumPropertyItem prop_operation_items[] = {
      {eBooleanModifierOp_Intersect,
       "INTERSECT",
       0,
       "Intersect",
       "Keep the part of the mesh that is common between all operands"},
      {eBooleanModifierOp_Union, "UNION", 0, "Union", "Combine meshes in an additive way"},
      {eBooleanModifierOp_Difference,
       "DIFFERENCE",
       0,
       "Difference",
       "Combine meshes in a subtractive way"},
      {0, nullptr, 0, nullptr, nullptr},
  };

  static const EnumPropertyItem prop_solver_items[] = {
      {eBooleanModifierSolver_Fast,
       "FAST",
       0,
       "Fast",
       "Simple solver for the best performance, without support for overlapping geometry"},
      {eBooleanModifierSolver_Exact, "EXACT", 0, "Exact", "Advanced solver for the best result"},
      {0, nullptr, 0, nullptr, nullptr},
  };

  static const EnumPropertyItem material_mode_items[] = {
      {eBooleanModifierMaterialMode_Index,
       "INDEX",
       0,
       "Index Based",
       "Set the material on new faces based on the order of the material slot lists. If a "
       "material doesn't exist on the modifier object, the face will use the same material slot "
       "or the first if the object doesn't have enough slots"},
      {eBooleanModifierMaterialMode_Transfer,
       "TRANSFER",
       0,
       "Transfer",
       "Transfer materials from non-empty slots to the result mesh, adding new materials as "
       "necessary. For empty slots, fall back to using the same material index as the operand "
       "mesh"},
      {0, nullptr, 0, nullptr, nullptr},
  };

  srna = RNA_def_struct(brna, "BooleanModifier", "Modifier");
  RNA_def_struct_ui_text(srna, "Boolean Modifier", "Boolean operations modifier");
  RNA_def_struct_sdna(srna, "BooleanModifierData");
  RNA_def_struct_ui_icon(srna, ICON_MOD_BOOLEAN);

  RNA_define_lib_overridable(true);

  prop = RNA_def_property(srna, "object", PROP_POINTER, PROP_NONE);
  RNA_def_property_ui_text(prop, "Object", "Mesh object to use for Boolean operation");
  RNA_def_property_pointer_funcs(
      prop, nullptr, "rna_BooleanModifier_object_set", nullptr, "rna_Mesh_object_poll");
  RNA_def_property_flag(prop, PROP_EDITABLE | PROP_ID_SELF_CHECK);
  RNA_def_property_update(prop, 0, "rna_Modifier_dependency_update");

  prop = RNA_def_property(srna, "collection", PROP_POINTER, PROP_NONE);
  RNA_def_property_pointer_sdna(prop, nullptr, "collection");
  RNA_def_property_struct_type(prop, "Collection");
  RNA_def_property_flag(prop, PROP_EDITABLE | PROP_ID_REFCOUNT);
  RNA_def_property_ui_text(
      prop, "Collection", "Use mesh objects in this collection for Boolean operation");
  RNA_def_property_update(prop, 0, "rna_Modifier_dependency_update");

  prop = RNA_def_property(srna, "operation", PROP_ENUM, PROP_NONE);
  RNA_def_property_enum_items(prop, prop_operation_items);
  RNA_def_property_enum_default(prop, eBooleanModifierOp_Difference);
  RNA_def_property_ui_text(prop, "Operation", "");
  RNA_def_property_update(prop, 0, "rna_Modifier_update");

  prop = RNA_def_property(srna, "operand_type", PROP_ENUM, PROP_NONE);
  RNA_def_property_enum_bitflag_sdna(prop, nullptr, "flag");
  RNA_def_property_enum_items(prop, prop_operand_items);
  RNA_def_property_ui_text(prop, "Operand Type", "");
  RNA_def_property_update(prop, 0, "rna_Modifier_update");

  prop = RNA_def_property(srna, "double_threshold", PROP_FLOAT, PROP_DISTANCE);
  RNA_def_property_float_sdna(prop, nullptr, "double_threshold");
  RNA_def_property_range(prop, 0, 1.0f);
  RNA_def_property_ui_range(prop, 0, 1, 1.0, 6);
  RNA_def_property_ui_scale_type(prop, PROP_SCALE_LOG);
  RNA_def_property_ui_text(
      prop, "Overlap Threshold", "Threshold for checking overlapping geometry");
  RNA_def_property_update(prop, 0, "rna_Modifier_update");

  prop = RNA_def_property(srna, "solver", PROP_ENUM, PROP_NONE);
  RNA_def_property_enum_items(prop, prop_solver_items);
  RNA_def_property_enum_default(prop, eBooleanModifierSolver_Exact);
  RNA_def_property_ui_text(prop, "Solver", "Method for calculating booleans");
  RNA_def_property_update(prop, 0, "rna_Modifier_update");

  prop = RNA_def_property(srna, "use_self", PROP_BOOLEAN, PROP_NONE);
  RNA_def_property_boolean_sdna(prop, nullptr, "flag", eBooleanModifierFlag_Self);
  RNA_def_property_ui_text(prop, "Self Intersection", "Allow self-intersection in operands");
  RNA_def_property_update(prop, 0, "rna_Modifier_update");

  prop = RNA_def_property(srna, "use_hole_tolerant", PROP_BOOLEAN, PROP_NONE);
  RNA_def_property_boolean_sdna(prop, nullptr, "flag", eBooleanModifierFlag_HoleTolerant);
  RNA_def_property_ui_text(prop, "Hole Tolerant", "Better results when there are holes (slower)");
  RNA_def_property_update(prop, 0, "rna_Modifier_update");

  prop = RNA_def_property(srna, "material_mode", PROP_ENUM, PROP_NONE);
  RNA_def_property_enum_items(prop, material_mode_items);
  RNA_def_property_enum_default(prop, eBooleanModifierMaterialMode_Index);
  RNA_def_property_ui_text(prop, "Material Mode", "Method for setting materials on the new faces");
  RNA_def_property_update(prop, 0, "rna_Modifier_update");

  /* BMesh debugging options, only used when G_DEBUG is set */

  /* BMesh intersection options */
  static const EnumPropertyItem debug_items[] = {
      {eBooleanModifierBMeshFlag_BMesh_Separate, "SEPARATE", 0, "Separate", ""},
      {eBooleanModifierBMeshFlag_BMesh_NoDissolve, "NO_DISSOLVE", 0, "No Dissolve", ""},
      {eBooleanModifierBMeshFlag_BMesh_NoConnectRegions,
       "NO_CONNECT_REGIONS",
       0,
       "No Connect Regions",
       ""},
      {0, nullptr, 0, nullptr, nullptr},
  };

  prop = RNA_def_property(srna, "debug_options", PROP_ENUM, PROP_NONE);
  RNA_def_property_enum_items(prop, debug_items);
  RNA_def_property_enum_sdna(prop, nullptr, "bm_flag");
  RNA_def_property_flag(prop, PROP_ENUM_FLAG);
  RNA_def_property_ui_text(prop, "Debug", "Debugging options, only when started with '-d'");
  RNA_def_property_update(prop, 0, "rna_Modifier_update");

  RNA_define_lib_overridable(false);
}

static void rna_def_modifier_array(BlenderRNA *brna)
{
  StructRNA *srna;
  PropertyRNA *prop;

  static const EnumPropertyItem prop_fit_type_items[] = {
      {MOD_ARR_FIXEDCOUNT,
       "FIXED_COUNT",
       0,
       "Fixed Count",
       "Duplicate the object a certain number of times"},
      {MOD_ARR_FITLENGTH,
       "FIT_LENGTH",
       0,
       "Fit Length",
       "Duplicate the object as many times as fits in a certain length"},
      {MOD_ARR_FITCURVE, "FIT_CURVE", 0, "Fit Curve", "Fit the duplicated objects to a curve"},
      {0, nullptr, 0, nullptr, nullptr},
  };

  srna = RNA_def_struct(brna, "ArrayModifier", "Modifier");
  RNA_def_struct_ui_text(srna, "Array Modifier", "Array duplication modifier");
  RNA_def_struct_sdna(srna, "ArrayModifierData");
  RNA_def_struct_ui_icon(srna, ICON_MOD_ARRAY);

  RNA_define_lib_overridable(true);

  /* Length parameters */
  prop = RNA_def_property(srna, "fit_type", PROP_ENUM, PROP_NONE);
  RNA_def_property_enum_items(prop, prop_fit_type_items);
  RNA_def_property_ui_text(prop, "Fit Type", "Array length calculation method");
  RNA_def_property_update(prop, 0, "rna_Modifier_update");

  prop = RNA_def_property(srna, "count", PROP_INT, PROP_NONE);
  RNA_def_property_range(prop, 1, INT_MAX);
  RNA_def_property_ui_range(prop, 1, 1000, 1, -1);
  RNA_def_property_ui_text(prop, "Count", "Number of duplicates to make");
  RNA_def_property_update(prop, 0, "rna_Modifier_update");

  prop = RNA_def_property(srna, "fit_length", PROP_FLOAT, PROP_DISTANCE);
  RNA_def_property_float_sdna(prop, nullptr, "length");
  RNA_def_property_range(prop, 0, INT_MAX);
  RNA_def_property_ui_range(prop, 0, 10000, 10, 2);
  RNA_def_property_ui_text(prop, "Length", "Length to fit array within");
  RNA_def_property_update(prop, 0, "rna_Modifier_update");

  prop = RNA_def_property(srna, "curve", PROP_POINTER, PROP_NONE);
  RNA_def_property_pointer_sdna(prop, nullptr, "curve_ob");
  RNA_def_property_ui_text(prop, "Curve", "Curve object to fit array length to");
  RNA_def_property_pointer_funcs(
      prop, nullptr, "rna_ArrayModifier_curve_ob_set", nullptr, "rna_Curve_object_poll");
  RNA_def_property_flag(prop, PROP_EDITABLE | PROP_ID_SELF_CHECK);
  RNA_def_property_update(prop, 0, "rna_ArrayModifier_dependency_update");

  /* Offset parameters */
  prop = RNA_def_property(srna, "use_constant_offset", PROP_BOOLEAN, PROP_NONE);
  RNA_def_property_boolean_sdna(prop, nullptr, "offset_type", MOD_ARR_OFF_CONST);
  RNA_def_property_ui_text(prop, "Constant Offset", "Add a constant offset");
  RNA_def_property_update(prop, 0, "rna_Modifier_update");

  prop = RNA_def_property(srna, "constant_offset_displace", PROP_FLOAT, PROP_TRANSLATION);
  RNA_def_property_float_sdna(prop, nullptr, "offset");
  RNA_def_property_ui_text(
      prop, "Constant Offset Displacement", "Value for the distance between arrayed items");
  RNA_def_property_ui_range(prop, -FLT_MAX, FLT_MAX, 1, RNA_TRANSLATION_PREC_DEFAULT);
  RNA_def_property_update(prop, 0, "rna_Modifier_update");

  prop = RNA_def_property(srna, "use_relative_offset", PROP_BOOLEAN, PROP_NONE);
  RNA_def_property_boolean_sdna(prop, nullptr, "offset_type", MOD_ARR_OFF_RELATIVE);
  RNA_def_property_ui_text(
      prop, "Relative Offset", "Add an offset relative to the object's bounding box");
  RNA_def_property_update(prop, 0, "rna_Modifier_update");

  /* PROP_TRANSLATION causes units to be used which we don't want */
  prop = RNA_def_property(srna, "relative_offset_displace", PROP_FLOAT, PROP_XYZ);
  RNA_def_property_float_sdna(prop, nullptr, "scale");
  RNA_def_property_ui_text(
      prop,
      "Relative Offset Displacement",
      "The size of the geometry will determine the distance between arrayed items");
  RNA_def_property_update(prop, 0, "rna_Modifier_update");

  /* Vertex merging parameters */
  prop = RNA_def_property(srna, "use_merge_vertices", PROP_BOOLEAN, PROP_NONE);
  RNA_def_property_boolean_sdna(prop, nullptr, "flags", MOD_ARR_MERGE);
  RNA_def_property_ui_text(prop, "Merge Vertices", "Merge vertices in adjacent duplicates");
  RNA_def_property_update(prop, 0, "rna_Modifier_update");

  prop = RNA_def_property(srna, "use_merge_vertices_cap", PROP_BOOLEAN, PROP_NONE);
  RNA_def_property_boolean_sdna(prop, nullptr, "flags", MOD_ARR_MERGEFINAL);
  RNA_def_property_ui_text(
      prop, "Merge End Vertices", "Merge vertices in first and last duplicates");
  RNA_def_property_update(prop, 0, "rna_Modifier_update");

  prop = RNA_def_property(srna, "merge_threshold", PROP_FLOAT, PROP_DISTANCE);
  RNA_def_property_float_sdna(prop, nullptr, "merge_dist");
  RNA_def_property_range(prop, 0, FLT_MAX);
  RNA_def_property_ui_range(prop, 0, 1, 1, 4);
  RNA_def_property_ui_text(prop, "Merge Distance", "Limit below which to merge vertices");
  RNA_def_property_update(prop, 0, "rna_Modifier_update");

  /* Offset object */
  prop = RNA_def_property(srna, "use_object_offset", PROP_BOOLEAN, PROP_NONE);
  RNA_def_property_boolean_sdna(prop, nullptr, "offset_type", MOD_ARR_OFF_OBJ);
  RNA_def_property_ui_text(
      prop, "Object Offset", "Add another object's transformation to the total offset");
  RNA_def_property_update(prop, 0, "rna_Modifier_update");

  prop = RNA_def_property(srna, "offset_object", PROP_POINTER, PROP_NONE);
  RNA_def_property_pointer_sdna(prop, nullptr, "offset_ob");
  RNA_def_property_ui_text(
      prop,
      "Object Offset",
      "Use the location and rotation of another object to determine the distance and "
      "rotational change between arrayed items");
  RNA_def_property_flag(prop, PROP_EDITABLE | PROP_ID_SELF_CHECK);
  RNA_def_property_update(prop, 0, "rna_Modifier_dependency_update");

  /* Caps */
  prop = RNA_def_property(srna, "start_cap", PROP_POINTER, PROP_NONE);
  RNA_def_property_ui_text(prop, "Start Cap", "Mesh object to use as a start cap");
  RNA_def_property_pointer_funcs(
      prop, nullptr, "rna_ArrayModifier_start_cap_set", nullptr, "rna_Mesh_object_poll");
  RNA_def_property_flag(prop, PROP_EDITABLE | PROP_ID_SELF_CHECK);
  RNA_def_property_update(prop, 0, "rna_Modifier_dependency_update");

  prop = RNA_def_property(srna, "end_cap", PROP_POINTER, PROP_NONE);
  RNA_def_property_ui_text(prop, "End Cap", "Mesh object to use as an end cap");
  RNA_def_property_pointer_funcs(
      prop, nullptr, "rna_ArrayModifier_end_cap_set", nullptr, "rna_Mesh_object_poll");
  RNA_def_property_flag(prop, PROP_EDITABLE | PROP_ID_SELF_CHECK);
  RNA_def_property_update(prop, 0, "rna_Modifier_dependency_update");

  prop = RNA_def_property(srna, "offset_u", PROP_FLOAT, PROP_FACTOR);
  RNA_def_property_float_sdna(prop, nullptr, "uv_offset[0]");
  RNA_def_property_range(prop, -1, 1);
  RNA_def_property_ui_range(prop, -1, 1, 2, 4);
  RNA_def_property_ui_text(prop, "U Offset", "Amount to offset array UVs on the U axis");
  RNA_def_property_update(prop, 0, "rna_Modifier_update");

  prop = RNA_def_property(srna, "offset_v", PROP_FLOAT, PROP_FACTOR);
  RNA_def_property_float_sdna(prop, nullptr, "uv_offset[1]");
  RNA_def_property_range(prop, -1, 1);
  RNA_def_property_ui_range(prop, -1, 1, 2, 4);
  RNA_def_property_ui_text(prop, "V Offset", "Amount to offset array UVs on the V axis");
  RNA_def_property_update(prop, 0, "rna_Modifier_update");

  RNA_define_lib_overridable(false);
}

static void rna_def_modifier_edgesplit(BlenderRNA *brna)
{
  StructRNA *srna;
  PropertyRNA *prop;

  srna = RNA_def_struct(brna, "EdgeSplitModifier", "Modifier");
  RNA_def_struct_ui_text(
      srna, "EdgeSplit Modifier", "Edge splitting modifier to create sharp edges");
  RNA_def_struct_sdna(srna, "EdgeSplitModifierData");
  RNA_def_struct_ui_icon(srna, ICON_MOD_EDGESPLIT);

  RNA_define_lib_overridable(true);

  prop = RNA_def_property(srna, "split_angle", PROP_FLOAT, PROP_ANGLE);
  RNA_def_property_range(prop, 0.0f, DEG2RADF(180.0f));
  RNA_def_property_ui_range(prop, 0.0f, DEG2RADF(180.0f), 10, 2);
  RNA_def_property_ui_text(prop, "Split Angle", "Angle above which to split edges");
  RNA_def_property_update(prop, 0, "rna_Modifier_update");

  prop = RNA_def_property(srna, "use_edge_angle", PROP_BOOLEAN, PROP_NONE);
  RNA_def_property_boolean_sdna(prop, nullptr, "flags", MOD_EDGESPLIT_FROMANGLE);
  RNA_def_property_ui_text(prop, "Use Edge Angle", "Split edges with high angle between faces");
  RNA_def_property_update(prop, 0, "rna_Modifier_update");

  prop = RNA_def_property(srna, "use_edge_sharp", PROP_BOOLEAN, PROP_NONE);
  RNA_def_property_boolean_sdna(prop, nullptr, "flags", MOD_EDGESPLIT_FROMFLAG);
  RNA_def_property_ui_text(prop, "Use Sharp Edges", "Split edges that are marked as sharp");
  RNA_def_property_update(prop, 0, "rna_Modifier_update");

  RNA_define_lib_overridable(false);
}

static void rna_def_modifier_displace(BlenderRNA *brna)
{
  StructRNA *srna;
  PropertyRNA *prop;

  static const EnumPropertyItem prop_direction_items[] = {
      {MOD_DISP_DIR_X,
       "X",
       0,
       "X",
       "Use the texture's intensity value to displace in the X direction"},
      {MOD_DISP_DIR_Y,
       "Y",
       0,
       "Y",
       "Use the texture's intensity value to displace in the Y direction"},
      {MOD_DISP_DIR_Z,
       "Z",
       0,
       "Z",
       "Use the texture's intensity value to displace in the Z direction"},
      {MOD_DISP_DIR_NOR,
       "NORMAL",
       0,
       "Normal",
       "Use the texture's intensity value to displace along the vertex normal"},
      {MOD_DISP_DIR_CLNOR,
       "CUSTOM_NORMAL",
       0,
       "Custom Normal",
       "Use the texture's intensity value to displace along the (averaged) custom normal (falls "
       "back to vertex)"},
      {MOD_DISP_DIR_RGB_XYZ,
       "RGB_TO_XYZ",
       0,
       "RGB to XYZ",
       "Use the texture's RGB values to displace the mesh in the XYZ direction"},
      {0, nullptr, 0, nullptr, nullptr},
  };

  static const EnumPropertyItem prop_space_items[] = {
      {MOD_DISP_SPACE_LOCAL, "LOCAL", 0, "Local", "Direction is defined in local coordinates"},
      {MOD_DISP_SPACE_GLOBAL, "GLOBAL", 0, "Global", "Direction is defined in global coordinates"},
      {0, nullptr, 0, nullptr, nullptr},
  };

  srna = RNA_def_struct(brna, "DisplaceModifier", "Modifier");
  RNA_def_struct_ui_text(srna, "Displace Modifier", "Displacement modifier");
  RNA_def_struct_sdna(srna, "DisplaceModifierData");
  RNA_def_struct_ui_icon(srna, ICON_MOD_DISPLACE);

  RNA_define_lib_overridable(true);

  prop = RNA_def_property(srna, "vertex_group", PROP_STRING, PROP_NONE);
  RNA_def_property_string_sdna(prop, nullptr, "defgrp_name");
  RNA_def_property_ui_text(
      prop,
      "Vertex Group",
      "Name of Vertex Group which determines influence of modifier per point");
  RNA_def_property_string_funcs(prop, nullptr, nullptr, "rna_DisplaceModifier_defgrp_name_set");
  RNA_def_property_update(prop, 0, "rna_Modifier_update");

  prop = RNA_def_property(srna, "mid_level", PROP_FLOAT, PROP_FACTOR);
  RNA_def_property_float_sdna(prop, nullptr, "midlevel");
  RNA_def_property_range(prop, -FLT_MAX, FLT_MAX);
  RNA_def_property_ui_range(prop, 0, 1, 10, 3);
  RNA_def_property_ui_text(prop, "Midlevel", "Material value that gives no displacement");
  RNA_def_property_update(prop, 0, "rna_Modifier_update");

  prop = RNA_def_property(srna, "strength", PROP_FLOAT, PROP_NONE);
  RNA_def_property_range(prop, -FLT_MAX, FLT_MAX);
  RNA_def_property_ui_range(prop, -100, 100, 10, 3);
  RNA_def_property_ui_text(prop, "Strength", "Amount to displace geometry");
  RNA_def_property_update(prop, 0, "rna_Modifier_update");

  prop = RNA_def_property(srna, "direction", PROP_ENUM, PROP_NONE);
  RNA_def_property_enum_items(prop, prop_direction_items);
  RNA_def_property_ui_text(prop, "Direction", "");
  RNA_def_property_update(prop, 0, "rna_Modifier_update");

  prop = RNA_def_property(srna, "space", PROP_ENUM, PROP_NONE);
  RNA_def_property_enum_items(prop, prop_space_items);
  RNA_def_property_ui_text(prop, "Space", "");
  RNA_def_property_update(prop, 0, "rna_Modifier_dependency_update");

  prop = RNA_def_property(srna, "invert_vertex_group", PROP_BOOLEAN, PROP_NONE);
  RNA_def_property_boolean_sdna(prop, nullptr, "flag", MOD_DISP_INVERT_VGROUP);
  RNA_def_property_ui_text(prop, "Invert", "Invert vertex group influence");
  RNA_def_property_update(prop, 0, "rna_Modifier_update");

  RNA_define_lib_overridable(false);

  rna_def_modifier_generic_map_info(srna);
}

static void rna_def_modifier_uvproject(BlenderRNA *brna)
{
  StructRNA *srna;
  PropertyRNA *prop;

  srna = RNA_def_struct(brna, "UVProjectModifier", "Modifier");
  RNA_def_struct_ui_text(
      srna, "UV Project Modifier", "UV projection modifier to set UVs from a projector");
  RNA_def_struct_sdna(srna, "UVProjectModifierData");
  RNA_def_struct_ui_icon(srna, ICON_MOD_UVPROJECT);

  RNA_define_lib_overridable(true);

  prop = RNA_def_property(srna, "uv_layer", PROP_STRING, PROP_NONE);
  RNA_def_property_string_sdna(prop, nullptr, "uvlayer_name");
  RNA_def_property_ui_text(prop, "UV Map", "UV map name");
  RNA_def_property_string_funcs(prop, nullptr, nullptr, "rna_UVProjectModifier_uvlayer_name_set");
  RNA_def_property_update(prop, 0, "rna_Modifier_update");

  prop = RNA_def_property(srna, "projector_count", PROP_INT, PROP_NONE);
  RNA_def_property_int_sdna(prop, nullptr, "projectors_num");
  RNA_def_property_ui_text(prop, "Number of Projectors", "Number of projectors to use");
  RNA_def_property_int_funcs(prop, nullptr, "rna_UVProjectModifier_num_projectors_set", nullptr);
  RNA_def_property_range(prop, 1, MOD_UVPROJECT_MAXPROJECTORS);
  RNA_def_property_update(prop, 0, "rna_Modifier_update");

  prop = RNA_def_property(srna, "projectors", PROP_COLLECTION, PROP_NONE);
  RNA_def_property_struct_type(prop, "UVProjector");
  RNA_def_property_collection_funcs(prop,
                                    "rna_UVProject_projectors_begin",
                                    "rna_iterator_array_next",
                                    "rna_iterator_array_end",
                                    "rna_iterator_array_get",
                                    nullptr,
                                    nullptr,
                                    nullptr,
                                    nullptr);
  RNA_def_property_ui_text(prop, "Projectors", "");

  prop = RNA_def_property(srna, "aspect_x", PROP_FLOAT, PROP_NONE);
  RNA_def_property_float_sdna(prop, nullptr, "aspectx");
  RNA_def_property_flag(prop, PROP_PROPORTIONAL);
  RNA_def_property_range(prop, 1, FLT_MAX);
  RNA_def_property_ui_range(prop, 1, 1000, 1, 3);
  RNA_def_property_ui_text(
      prop, "Aspect X", "Horizontal aspect ratio (only used for camera projectors)");
  RNA_def_property_update(prop, 0, "rna_Modifier_update");

  prop = RNA_def_property(srna, "aspect_y", PROP_FLOAT, PROP_NONE);
  RNA_def_property_float_sdna(prop, nullptr, "aspecty");
  RNA_def_property_flag(prop, PROP_PROPORTIONAL);
  RNA_def_property_range(prop, 1, FLT_MAX);
  RNA_def_property_ui_range(prop, 1, 1000, 1, 3);
  RNA_def_property_ui_text(
      prop, "Aspect Y", "Vertical aspect ratio (only used for camera projectors)");
  RNA_def_property_update(prop, 0, "rna_Modifier_update");

  prop = RNA_def_property(srna, "scale_x", PROP_FLOAT, PROP_NONE);
  RNA_def_property_float_sdna(prop, nullptr, "scalex");
  RNA_def_property_flag(prop, PROP_PROPORTIONAL);
  RNA_def_property_range(prop, 0, FLT_MAX);
  RNA_def_property_ui_range(prop, 0, 1000, 1, 3);
  RNA_def_property_ui_text(prop, "Scale X", "Horizontal scale (only used for camera projectors)");
  RNA_def_property_update(prop, 0, "rna_Modifier_update");

  prop = RNA_def_property(srna, "scale_y", PROP_FLOAT, PROP_NONE);
  RNA_def_property_float_sdna(prop, nullptr, "scaley");
  RNA_def_property_flag(prop, PROP_PROPORTIONAL);
  RNA_def_property_range(prop, 0, FLT_MAX);
  RNA_def_property_ui_range(prop, 0, 1000, 1, 3);
  RNA_def_property_ui_text(prop, "Scale Y", "Vertical scale (only used for camera projectors)");
  RNA_def_property_update(prop, 0, "rna_Modifier_update");

  srna = RNA_def_struct(brna, "UVProjector", nullptr);
  RNA_def_struct_ui_text(srna, "UVProjector", "UV projector used by the UV project modifier");

  prop = RNA_def_property(srna, "object", PROP_POINTER, PROP_NONE);
  RNA_def_property_struct_type(prop, "Object");
  RNA_def_property_pointer_funcs(
      prop, "rna_UVProjector_object_get", "rna_UVProjector_object_set", nullptr, nullptr);
  RNA_def_property_flag(prop, PROP_EDITABLE | PROP_ID_SELF_CHECK);
  RNA_def_property_ui_text(prop, "Object", "Object to use as projector transform");
  RNA_def_property_update(prop, 0, "rna_Modifier_dependency_update");

  RNA_define_lib_overridable(false);
}

static void rna_def_modifier_smooth(BlenderRNA *brna)
{
  StructRNA *srna;
  PropertyRNA *prop;

  srna = RNA_def_struct(brna, "SmoothModifier", "Modifier");
  RNA_def_struct_ui_text(srna, "Smooth Modifier", "Smoothing effect modifier");
  RNA_def_struct_sdna(srna, "SmoothModifierData");
  RNA_def_struct_ui_icon(srna, ICON_MOD_SMOOTH);

  RNA_define_lib_overridable(true);

  prop = RNA_def_property(srna, "use_x", PROP_BOOLEAN, PROP_NONE);
  RNA_def_property_boolean_sdna(prop, nullptr, "flag", MOD_SMOOTH_X);
  RNA_def_property_ui_text(prop, "X", "Smooth object along X axis");
  RNA_def_property_update(prop, 0, "rna_Modifier_update");

  prop = RNA_def_property(srna, "use_y", PROP_BOOLEAN, PROP_NONE);
  RNA_def_property_boolean_sdna(prop, nullptr, "flag", MOD_SMOOTH_Y);
  RNA_def_property_ui_text(prop, "Y", "Smooth object along Y axis");
  RNA_def_property_update(prop, 0, "rna_Modifier_update");

  prop = RNA_def_property(srna, "use_z", PROP_BOOLEAN, PROP_NONE);
  RNA_def_property_boolean_sdna(prop, nullptr, "flag", MOD_SMOOTH_Z);
  RNA_def_property_ui_text(prop, "Z", "Smooth object along Z axis");
  RNA_def_property_update(prop, 0, "rna_Modifier_update");

  prop = RNA_def_property(srna, "factor", PROP_FLOAT, PROP_FACTOR);
  RNA_def_property_float_sdna(prop, nullptr, "fac");
  RNA_def_property_range(prop, -FLT_MAX, FLT_MAX);
  RNA_def_property_ui_range(prop, -10, 10, 1, 3);
  RNA_def_property_ui_text(prop, "Factor", "Strength of modifier effect");
  RNA_def_property_update(prop, 0, "rna_Modifier_update");

  prop = RNA_def_property(srna, "iterations", PROP_INT, PROP_NONE);
  RNA_def_property_int_sdna(prop, nullptr, "repeat");
  RNA_def_property_ui_range(prop, 0, 30, 1, -1);
  RNA_def_property_ui_text(prop, "Repeat", "");
  RNA_def_property_update(prop, 0, "rna_Modifier_update");

  prop = RNA_def_property(srna, "vertex_group", PROP_STRING, PROP_NONE);
  RNA_def_property_string_sdna(prop, nullptr, "defgrp_name");
  RNA_def_property_ui_text(
      prop,
      "Vertex Group",
      "Name of Vertex Group which determines influence of modifier per point");
  RNA_def_property_string_funcs(prop, nullptr, nullptr, "rna_SmoothModifier_defgrp_name_set");
  RNA_def_property_update(prop, 0, "rna_Modifier_update");

  prop = RNA_def_property(srna, "invert_vertex_group", PROP_BOOLEAN, PROP_NONE);
  RNA_def_property_boolean_sdna(prop, nullptr, "flag", MOD_SMOOTH_INVERT_VGROUP);
  RNA_def_property_ui_text(prop, "Invert", "Invert vertex group influence");
  RNA_def_property_update(prop, 0, "rna_Modifier_update");

  RNA_define_lib_overridable(false);
}

static void rna_def_modifier_correctivesmooth(BlenderRNA *brna)
{
  StructRNA *srna;
  PropertyRNA *prop;

  static const EnumPropertyItem modifier_smooth_type_items[] = {
      {MOD_CORRECTIVESMOOTH_SMOOTH_SIMPLE,
       "SIMPLE",
       0,
       "Simple",
       "Use the average of adjacent edge-vertices"},
      {MOD_CORRECTIVESMOOTH_SMOOTH_LENGTH_WEIGHT,
       "LENGTH_WEIGHTED",
       0,
       "Length Weight",
       "Use the average of adjacent edge-vertices weighted by their length"},
      {0, nullptr, 0, nullptr, nullptr},
  };

  static const EnumPropertyItem modifier_rest_source_items[] = {
      {MOD_CORRECTIVESMOOTH_RESTSOURCE_ORCO,
       "ORCO",
       0,
       "Original Coords",
       "Use base mesh vertex coordinates as the rest position"},
      {MOD_CORRECTIVESMOOTH_RESTSOURCE_BIND,
       "BIND",
       0,
       "Bind Coords",
       "Use bind vertex coordinates for rest position"},
      {0, nullptr, 0, nullptr, nullptr},
  };

  srna = RNA_def_struct(brna, "CorrectiveSmoothModifier", "Modifier");
  RNA_def_struct_ui_text(
      srna, "Corrective Smooth Modifier", "Correct distortion caused by deformation");
  RNA_def_struct_sdna(srna, "CorrectiveSmoothModifierData");
  RNA_def_struct_ui_icon(srna, ICON_MOD_SMOOTH);

  RNA_define_lib_overridable(true);

  prop = RNA_def_property(srna, "factor", PROP_FLOAT, PROP_FACTOR);
  RNA_def_property_float_sdna(prop, nullptr, "lambda");
  RNA_def_property_range(prop, -FLT_MAX, FLT_MAX);
  RNA_def_property_ui_range(prop, 0.0, 1.0, 5, 3);
  RNA_def_property_ui_text(prop, "Lambda Factor", "Smooth effect factor");
  RNA_def_property_update(prop, 0, "rna_CorrectiveSmoothModifier_update");

  prop = RNA_def_property(srna, "iterations", PROP_INT, PROP_NONE);
  RNA_def_property_int_sdna(prop, nullptr, "repeat");
  RNA_def_property_ui_range(prop, 0, 200, 1, -1);
  RNA_def_property_ui_text(prop, "Repeat", "");
  RNA_def_property_update(prop, 0, "rna_CorrectiveSmoothModifier_update");

  prop = RNA_def_property(srna, "scale", PROP_FLOAT, PROP_FACTOR);
  RNA_def_property_float_sdna(prop, nullptr, "scale");
  RNA_def_property_range(prop, -FLT_MAX, FLT_MAX);
  RNA_def_property_ui_range(prop, 0.0, 10.0, 5, 3);
  RNA_def_property_ui_text(prop, "Scale", "Compensate for scale applied by other modifiers");
  RNA_def_property_update(prop, 0, "rna_CorrectiveSmoothModifier_update");

  prop = RNA_def_property(srna, "rest_source", PROP_ENUM, PROP_NONE);
  RNA_def_property_enum_sdna(prop, nullptr, "rest_source");
  RNA_def_property_enum_items(prop, modifier_rest_source_items);
  RNA_def_property_ui_text(prop, "Rest Source", "Select the source of rest positions");
  RNA_def_property_update(prop, 0, "rna_CorrectiveSmoothModifier_rest_source_update");

  prop = RNA_def_property(srna, "smooth_type", PROP_ENUM, PROP_NONE);
  RNA_def_property_enum_sdna(prop, nullptr, "smooth_type");
  RNA_def_property_enum_items(prop, modifier_smooth_type_items);
  RNA_def_property_ui_text(prop, "Smooth Type", "Method used for smoothing");
  RNA_def_property_update(prop, 0, "rna_CorrectiveSmoothModifier_update");

  prop = RNA_def_property(srna, "invert_vertex_group", PROP_BOOLEAN, PROP_NONE);
  RNA_def_property_boolean_sdna(prop, nullptr, "flag", MOD_CORRECTIVESMOOTH_INVERT_VGROUP);
  RNA_def_property_ui_text(prop, "Invert", "Invert vertex group influence");
  RNA_def_property_update(prop, 0, "rna_CorrectiveSmoothModifier_update");

  prop = RNA_def_property(srna, "vertex_group", PROP_STRING, PROP_NONE);
  RNA_def_property_string_sdna(prop, nullptr, "defgrp_name");
  RNA_def_property_ui_text(
      prop,
      "Vertex Group",
      "Name of Vertex Group which determines influence of modifier per point");
  RNA_def_property_string_funcs(
      prop, nullptr, nullptr, "rna_CorrectiveSmoothModifier_defgrp_name_set");
  RNA_def_property_update(prop, 0, "rna_CorrectiveSmoothModifier_update");

  prop = RNA_def_property(srna, "is_bind", PROP_BOOLEAN, PROP_NONE);
  RNA_def_property_ui_text(prop, "Bind current shape", "");
  RNA_def_property_boolean_funcs(prop, "rna_CorrectiveSmoothModifier_is_bind_get", nullptr);
  RNA_def_property_clear_flag(prop, PROP_EDITABLE);
  RNA_def_property_update(prop, 0, "rna_Modifier_update");

  prop = RNA_def_property(srna, "use_only_smooth", PROP_BOOLEAN, PROP_NONE);
  RNA_def_property_boolean_sdna(prop, nullptr, "flag", MOD_CORRECTIVESMOOTH_ONLY_SMOOTH);
  RNA_def_property_ui_text(
      prop, "Only Smooth", "Apply smoothing without reconstructing the surface");
  RNA_def_property_update(prop, 0, "rna_Modifier_update");

  prop = RNA_def_property(srna, "use_pin_boundary", PROP_BOOLEAN, PROP_NONE);
  RNA_def_property_boolean_sdna(prop, nullptr, "flag", MOD_CORRECTIVESMOOTH_PIN_BOUNDARY);
  RNA_def_property_ui_text(
      prop, "Pin Boundaries", "Excludes boundary vertices from being smoothed");
  RNA_def_property_update(prop, 0, "rna_CorrectiveSmoothModifier_update");

  RNA_define_lib_overridable(false);
}

static void rna_def_modifier_laplaciansmooth(BlenderRNA *brna)
{
  StructRNA *srna;
  PropertyRNA *prop;

  srna = RNA_def_struct(brna, "LaplacianSmoothModifier", "Modifier");
  RNA_def_struct_ui_text(srna, "Laplacian Smooth Modifier", "Smoothing effect modifier");
  RNA_def_struct_sdna(srna, "LaplacianSmoothModifierData");
  RNA_def_struct_ui_icon(srna, ICON_MOD_SMOOTH);

  RNA_define_lib_overridable(true);

  prop = RNA_def_property(srna, "use_x", PROP_BOOLEAN, PROP_NONE);
  RNA_def_property_boolean_sdna(prop, nullptr, "flag", MOD_LAPLACIANSMOOTH_X);
  RNA_def_property_ui_text(prop, "X", "Smooth object along X axis");
  RNA_def_property_update(prop, 0, "rna_Modifier_update");

  prop = RNA_def_property(srna, "use_y", PROP_BOOLEAN, PROP_NONE);
  RNA_def_property_boolean_sdna(prop, nullptr, "flag", MOD_LAPLACIANSMOOTH_Y);
  RNA_def_property_ui_text(prop, "Y", "Smooth object along Y axis");
  RNA_def_property_update(prop, 0, "rna_Modifier_update");

  prop = RNA_def_property(srna, "use_z", PROP_BOOLEAN, PROP_NONE);
  RNA_def_property_boolean_sdna(prop, nullptr, "flag", MOD_LAPLACIANSMOOTH_Z);
  RNA_def_property_ui_text(prop, "Z", "Smooth object along Z axis");
  RNA_def_property_update(prop, 0, "rna_Modifier_update");

  prop = RNA_def_property(srna, "use_volume_preserve", PROP_BOOLEAN, PROP_NONE);
  RNA_def_property_boolean_sdna(prop, nullptr, "flag", MOD_LAPLACIANSMOOTH_PRESERVE_VOLUME);
  RNA_def_property_ui_text(prop, "Preserve Volume", "Apply volume preservation after smooth");
  RNA_def_property_update(prop, 0, "rna_Modifier_update");

  prop = RNA_def_property(srna, "use_normalized", PROP_BOOLEAN, PROP_NONE);
  RNA_def_property_boolean_sdna(prop, nullptr, "flag", MOD_LAPLACIANSMOOTH_NORMALIZED);
  RNA_def_property_ui_text(prop, "Normalized", "Improve and stabilize the enhanced shape");
  RNA_def_property_update(prop, 0, "rna_Modifier_update");

  prop = RNA_def_property(srna, "lambda_factor", PROP_FLOAT, PROP_NONE);
  RNA_def_property_float_sdna(prop, nullptr, "lambda");
  RNA_def_property_range(prop, -FLT_MAX, FLT_MAX);
  RNA_def_property_ui_range(prop, -1000.0, 1000.0, 5, 3);
  RNA_def_property_ui_text(prop, "Lambda Factor", "Smooth effect factor");
  RNA_def_property_update(prop, 0, "rna_Modifier_update");

  prop = RNA_def_property(srna, "lambda_border", PROP_FLOAT, PROP_NONE);
  RNA_def_property_float_sdna(prop, nullptr, "lambda_border");
  RNA_def_property_range(prop, -FLT_MAX, FLT_MAX);
  RNA_def_property_ui_range(prop, -1000.0, 1000.0, 5, 3);
  RNA_def_property_ui_text(prop, "Lambda Border", "Lambda factor in border");
  RNA_def_property_update(prop, 0, "rna_Modifier_update");

  prop = RNA_def_property(srna, "iterations", PROP_INT, PROP_NONE);
  RNA_def_property_int_sdna(prop, nullptr, "repeat");
  RNA_def_property_ui_range(prop, 0, 200, 1, -1);
  RNA_def_property_ui_text(prop, "Repeat", "");
  RNA_def_property_update(prop, 0, "rna_Modifier_update");

  prop = RNA_def_property(srna, "vertex_group", PROP_STRING, PROP_NONE);
  RNA_def_property_string_sdna(prop, nullptr, "defgrp_name");
  RNA_def_property_ui_text(
      prop,
      "Vertex Group",
      "Name of Vertex Group which determines influence of modifier per point");
  RNA_def_property_string_funcs(
      prop, nullptr, nullptr, "rna_LaplacianSmoothModifier_defgrp_name_set");
  RNA_def_property_update(prop, 0, "rna_Modifier_update");

  prop = RNA_def_property(srna, "invert_vertex_group", PROP_BOOLEAN, PROP_NONE);
  RNA_def_property_boolean_sdna(prop, nullptr, "flag", MOD_LAPLACIANSMOOTH_INVERT_VGROUP);
  RNA_def_property_ui_text(prop, "Invert", "Invert vertex group influence");
  RNA_def_property_update(prop, 0, "rna_Modifier_update");

  RNA_define_lib_overridable(false);
}

static void rna_def_modifier_cast(BlenderRNA *brna)
{
  StructRNA *srna;
  PropertyRNA *prop;

  static const EnumPropertyItem prop_cast_type_items[] = {
      {MOD_CAST_TYPE_SPHERE, "SPHERE", 0, "Sphere", ""},
      {MOD_CAST_TYPE_CYLINDER, "CYLINDER", 0, "Cylinder", ""},
      {MOD_CAST_TYPE_CUBOID, "CUBOID", 0, "Cuboid", ""},
      {0, nullptr, 0, nullptr, nullptr},
  };

  srna = RNA_def_struct(brna, "CastModifier", "Modifier");
  RNA_def_struct_ui_text(srna, "Cast Modifier", "Modifier to cast to other shapes");
  RNA_def_struct_sdna(srna, "CastModifierData");
  RNA_def_struct_ui_icon(srna, ICON_MOD_CAST);

  RNA_define_lib_overridable(true);

  prop = RNA_def_property(srna, "cast_type", PROP_ENUM, PROP_NONE);
  RNA_def_property_enum_sdna(prop, nullptr, "type");
  RNA_def_property_enum_items(prop, prop_cast_type_items);
  RNA_def_property_ui_text(prop, "Shape", "Target object shape");
  RNA_def_property_update(prop, 0, "rna_Modifier_update");

  prop = RNA_def_property(srna, "object", PROP_POINTER, PROP_NONE);
  RNA_def_property_ui_text(
      prop,
      "Object",
      "Control object: if available, its location determines the center of the effect");
  RNA_def_property_pointer_funcs(prop, nullptr, "rna_CastModifier_object_set", nullptr, nullptr);
  RNA_def_property_flag(prop, PROP_EDITABLE | PROP_ID_SELF_CHECK);
  RNA_def_property_update(prop, 0, "rna_Modifier_dependency_update");

  prop = RNA_def_property(srna, "invert_vertex_group", PROP_BOOLEAN, PROP_NONE);
  RNA_def_property_boolean_sdna(prop, nullptr, "flag", MOD_CAST_INVERT_VGROUP);
  RNA_def_property_ui_text(prop, "Invert", "Invert vertex group influence");
  RNA_def_property_update(prop, 0, "rna_Modifier_update");

  prop = RNA_def_property(srna, "use_x", PROP_BOOLEAN, PROP_NONE);
  RNA_def_property_boolean_sdna(prop, nullptr, "flag", MOD_CAST_X);
  RNA_def_property_ui_text(prop, "X", "");
  RNA_def_property_update(prop, 0, "rna_Modifier_update");

  prop = RNA_def_property(srna, "use_y", PROP_BOOLEAN, PROP_NONE);
  RNA_def_property_boolean_sdna(prop, nullptr, "flag", MOD_CAST_Y);
  RNA_def_property_ui_text(prop, "Y", "");
  RNA_def_property_update(prop, 0, "rna_Modifier_update");

  prop = RNA_def_property(srna, "use_z", PROP_BOOLEAN, PROP_NONE);
  RNA_def_property_boolean_sdna(prop, nullptr, "flag", MOD_CAST_Z);
  RNA_def_property_ui_text(prop, "Z", "");
  RNA_def_property_update(prop, 0, "rna_Modifier_update");

  prop = RNA_def_property(srna, "use_radius_as_size", PROP_BOOLEAN, PROP_NONE);
  RNA_def_property_boolean_sdna(prop, nullptr, "flag", MOD_CAST_SIZE_FROM_RADIUS);
  RNA_def_property_ui_text(
      prop, "Size from Radius", "Use radius as size of projection shape (0 = auto)");
  RNA_def_property_update(prop, 0, "rna_Modifier_update");

  prop = RNA_def_property(srna, "use_transform", PROP_BOOLEAN, PROP_NONE);
  RNA_def_property_boolean_sdna(prop, nullptr, "flag", MOD_CAST_USE_OB_TRANSFORM);
  RNA_def_property_ui_text(
      prop, "Use Transform", "Use object transform to control projection shape");
  RNA_def_property_update(prop, 0, "rna_Modifier_update");

  prop = RNA_def_property(srna, "factor", PROP_FLOAT, PROP_FACTOR);
  RNA_def_property_float_sdna(prop, nullptr, "fac");
  RNA_def_property_range(prop, -FLT_MAX, FLT_MAX);
  RNA_def_property_ui_range(prop, -10, 10, 5, 2);
  RNA_def_property_ui_text(prop, "Factor", "");
  RNA_def_property_update(prop, 0, "rna_Modifier_update");

  prop = RNA_def_property(srna, "radius", PROP_FLOAT, PROP_DISTANCE);
  RNA_def_property_range(prop, 0, FLT_MAX);
  RNA_def_property_ui_range(prop, 0, 100, 5, 2);
  RNA_def_property_ui_text(
      prop,
      "Radius",
      "Only deform vertices within this distance from the center of the effect "
      "(leave as 0 for infinite.)");
  RNA_def_property_update(prop, 0, "rna_Modifier_update");

  prop = RNA_def_property(srna, "size", PROP_FLOAT, PROP_NONE);
  RNA_def_property_range(prop, 0, FLT_MAX);
  RNA_def_property_ui_range(prop, 0, 100, 5, 2);
  RNA_def_property_ui_text(prop, "Size", "Size of projection shape (leave as 0 for auto)");
  RNA_def_property_update(prop, 0, "rna_Modifier_update");

  prop = RNA_def_property(srna, "vertex_group", PROP_STRING, PROP_NONE);
  RNA_def_property_string_sdna(prop, nullptr, "defgrp_name");
  RNA_def_property_ui_text(prop, "Vertex Group", "Vertex group name");
  RNA_def_property_string_funcs(prop, nullptr, nullptr, "rna_CastModifier_defgrp_name_set");
  RNA_def_property_update(prop, 0, "rna_Modifier_update");

  RNA_define_lib_overridable(false);
}

static void rna_def_modifier_meshdeform(BlenderRNA *brna)
{
  StructRNA *srna;
  PropertyRNA *prop;
#  if 0
  static const EnumPropertyItem prop_mode_items[] = {
      {0, "VOLUME", 0, "Volume", "Bind to volume inside cage mesh"},
      {1, "SURFACE", 0, "Surface", "Bind to surface of cage mesh"},
      {0, nullptr, 0, nullptr, nullptr},
  };
#  endif

  srna = RNA_def_struct(brna, "MeshDeformModifier", "Modifier");
  RNA_def_struct_ui_text(
      srna, "MeshDeform Modifier", "Mesh deformation modifier to deform with other meshes");
  RNA_def_struct_sdna(srna, "MeshDeformModifierData");
  RNA_def_struct_ui_icon(srna, ICON_MOD_MESHDEFORM);

  RNA_define_lib_overridable(true);

  prop = RNA_def_property(srna, "object", PROP_POINTER, PROP_NONE);
  RNA_def_property_ui_text(prop, "Object", "Mesh object to deform with");
  RNA_def_property_pointer_funcs(
      prop, nullptr, "rna_MeshDeformModifier_object_set", nullptr, "rna_Mesh_object_poll");
  RNA_def_property_flag(prop, PROP_EDITABLE | PROP_ID_SELF_CHECK);
  RNA_def_property_update(prop, 0, "rna_Modifier_dependency_update");

  prop = RNA_def_property(srna, "is_bound", PROP_BOOLEAN, PROP_NONE);
  RNA_def_property_boolean_funcs(prop, "rna_MeshDeformModifier_is_bound_get", nullptr);
  RNA_def_property_ui_text(prop, "Bound", "Whether geometry has been bound to control cage");
  RNA_def_property_clear_flag(prop, PROP_EDITABLE);

  prop = RNA_def_property(srna, "invert_vertex_group", PROP_BOOLEAN, PROP_NONE);
  RNA_def_property_boolean_sdna(prop, nullptr, "flag", MOD_MDEF_INVERT_VGROUP);
  RNA_def_property_ui_text(prop, "Invert", "Invert vertex group influence");
  RNA_def_property_update(prop, 0, "rna_Modifier_update");

  prop = RNA_def_property(srna, "vertex_group", PROP_STRING, PROP_NONE);
  RNA_def_property_string_sdna(prop, nullptr, "defgrp_name");
  RNA_def_property_ui_text(prop, "Vertex Group", "Vertex group name");
  RNA_def_property_string_funcs(prop, nullptr, nullptr, "rna_MeshDeformModifier_defgrp_name_set");
  RNA_def_property_update(prop, 0, "rna_Modifier_update");

  prop = RNA_def_property(srna, "precision", PROP_INT, PROP_NONE);
  RNA_def_property_int_sdna(prop, nullptr, "gridsize");
  RNA_def_property_range(prop, 2, 10);
  RNA_def_property_ui_text(prop, "Precision", "The grid size for binding");
  RNA_def_property_update(prop, 0, "rna_Modifier_update");

  prop = RNA_def_property(srna, "use_dynamic_bind", PROP_BOOLEAN, PROP_NONE);
  RNA_def_property_boolean_sdna(prop, nullptr, "flag", MOD_MDEF_DYNAMIC_BIND);
  RNA_def_property_ui_text(prop,
                           "Dynamic",
                           "Recompute binding dynamically on top of other deformers "
                           "(slower and more memory consuming)");
  RNA_def_property_update(prop, 0, "rna_Modifier_update");

#  if 0
  prop = RNA_def_property(srna, "mode", PROP_ENUM, PROP_NONE);
  RNA_def_property_enum_items(prop, prop_mode_items);
  RNA_def_property_ui_text(prop, "Mode", "Method of binding vertices are bound to cage mesh");
  RNA_def_property_update(prop, 0, "rna_Modifier_update");
#  endif

  RNA_define_lib_overridable(false);
}

static void rna_def_modifier_particlesystem(BlenderRNA *brna)
{
  StructRNA *srna;
  PropertyRNA *prop;

  srna = RNA_def_struct(brna, "ParticleSystemModifier", "Modifier");
  RNA_def_struct_ui_text(srna, "ParticleSystem Modifier", "Particle system simulation modifier");
  RNA_def_struct_sdna(srna, "ParticleSystemModifierData");
  RNA_def_struct_ui_icon(srna, ICON_MOD_PARTICLES);

  RNA_define_lib_overridable(true);

  prop = RNA_def_property(srna, "particle_system", PROP_POINTER, PROP_NONE);
  RNA_def_property_flag(prop, PROP_NEVER_NULL);
  RNA_def_property_pointer_sdna(prop, nullptr, "psys");
  RNA_def_property_ui_text(prop, "Particle System", "Particle System that this modifier controls");

  RNA_define_lib_overridable(false);
}

static void rna_def_modifier_particleinstance(BlenderRNA *brna)
{
  StructRNA *srna;
  PropertyRNA *prop;

  static EnumPropertyItem particleinstance_space[] = {
      {eParticleInstanceSpace_Local,
       "LOCAL",
       0,
       "Local",
       "Use offset from the particle object in the instance object"},
      {eParticleInstanceSpace_World,
       "WORLD",
       0,
       "World",
       "Use world space offset in the instance object"},
      {0, nullptr, 0, nullptr, nullptr},
  };

  srna = RNA_def_struct(brna, "ParticleInstanceModifier", "Modifier");
  RNA_def_struct_ui_text(srna, "ParticleInstance Modifier", "Particle system instancing modifier");
  RNA_def_struct_sdna(srna, "ParticleInstanceModifierData");
  RNA_def_struct_ui_icon(srna, ICON_MOD_PARTICLES);

  RNA_define_lib_overridable(true);

  prop = RNA_def_property(srna, "object", PROP_POINTER, PROP_NONE);
  RNA_def_property_pointer_sdna(prop, nullptr, "ob");
  RNA_def_property_pointer_funcs(prop, nullptr, nullptr, nullptr, "rna_Mesh_object_poll");
  RNA_def_property_ui_text(prop, "Object", "Object that has the particle system");
  RNA_def_property_flag(prop, PROP_EDITABLE | PROP_ID_SELF_CHECK);
  RNA_def_property_update(prop, 0, "rna_Modifier_dependency_update");

  prop = RNA_def_property(srna, "particle_system_index", PROP_INT, PROP_NONE);
  RNA_def_property_int_sdna(prop, nullptr, "psys");
  RNA_def_property_range(prop, 1, SHRT_MAX);
  RNA_def_property_ui_text(prop, "Particle System Number", "");
  RNA_def_property_update(prop, 0, "rna_Modifier_update");

  prop = RNA_def_property(srna, "particle_system", PROP_POINTER, PROP_NONE);
  RNA_def_property_struct_type(prop, "ParticleSystem");
  RNA_def_property_pointer_funcs(prop,
                                 "rna_ParticleInstanceModifier_particle_system_get",
                                 "rna_ParticleInstanceModifier_particle_system_set",
                                 nullptr,
                                 "rna_ParticleInstanceModifier_particle_system_poll");
  RNA_def_property_flag(prop, PROP_EDITABLE);
  RNA_def_property_ui_text(prop, "Particle System", "");
  RNA_def_property_update(prop, 0, "rna_Modifier_update");

  prop = RNA_def_property(srna, "axis", PROP_ENUM, PROP_NONE);
  RNA_def_property_enum_sdna(prop, nullptr, "axis");
  RNA_def_property_enum_items(prop, rna_enum_axis_xyz_items);
  RNA_def_property_ui_text(prop, "Axis", "Pole axis for rotation");
  RNA_def_property_update(prop, 0, "rna_Modifier_update");

  prop = RNA_def_property(srna, "space", PROP_ENUM, PROP_NONE);
  RNA_def_property_enum_sdna(prop, nullptr, "space");
  RNA_def_property_enum_items(prop, particleinstance_space);
  RNA_def_property_ui_text(prop, "Space", "Space to use for copying mesh data");
  RNA_def_property_update(prop, 0, "rna_Modifier_update");

  prop = RNA_def_property(srna, "use_normal", PROP_BOOLEAN, PROP_NONE);
  RNA_def_property_boolean_sdna(prop, nullptr, "flag", eParticleInstanceFlag_Parents);
  RNA_def_property_ui_text(prop, "Regular", "Create instances from normal particles");
  RNA_def_property_update(prop, 0, "rna_Modifier_update");

  prop = RNA_def_property(srna, "use_children", PROP_BOOLEAN, PROP_NONE);
  RNA_def_property_boolean_sdna(prop, nullptr, "flag", eParticleInstanceFlag_Children);
  RNA_def_property_ui_text(prop, "Children", "Create instances from child particles");
  RNA_def_property_translation_context(prop, BLT_I18NCONTEXT_ID_PARTICLESETTINGS);
  RNA_def_property_update(prop, 0, "rna_Modifier_update");

  prop = RNA_def_property(srna, "use_path", PROP_BOOLEAN, PROP_NONE);
  RNA_def_property_boolean_sdna(prop, nullptr, "flag", eParticleInstanceFlag_Path);
  RNA_def_property_ui_text(prop, "Path", "Create instances along particle paths");
  RNA_def_property_update(prop, 0, "rna_Modifier_update");

  prop = RNA_def_property(srna, "show_unborn", PROP_BOOLEAN, PROP_NONE);
  RNA_def_property_boolean_sdna(prop, nullptr, "flag", eParticleInstanceFlag_Unborn);
  RNA_def_property_ui_text(prop, "Unborn", "Show instances when particles are unborn");
  RNA_def_property_update(prop, 0, "rna_Modifier_update");

  prop = RNA_def_property(srna, "show_alive", PROP_BOOLEAN, PROP_NONE);
  RNA_def_property_boolean_sdna(prop, nullptr, "flag", eParticleInstanceFlag_Alive);
  RNA_def_property_ui_text(prop, "Alive", "Show instances when particles are alive");
  RNA_def_property_update(prop, 0, "rna_Modifier_update");

  prop = RNA_def_property(srna, "show_dead", PROP_BOOLEAN, PROP_NONE);
  RNA_def_property_boolean_sdna(prop, nullptr, "flag", eParticleInstanceFlag_Dead);
  RNA_def_property_ui_text(prop, "Dead", "Show instances when particles are dead");
  RNA_def_property_update(prop, 0, "rna_Modifier_update");

  prop = RNA_def_property(srna, "use_preserve_shape", PROP_BOOLEAN, PROP_NONE);
  RNA_def_property_boolean_sdna(prop, nullptr, "flag", eParticleInstanceFlag_KeepShape);
  RNA_def_property_ui_text(prop, "Keep Shape", "Don't stretch the object");
  RNA_def_property_update(prop, 0, "rna_Modifier_update");

  prop = RNA_def_property(srna, "use_size", PROP_BOOLEAN, PROP_NONE);
  RNA_def_property_boolean_sdna(prop, nullptr, "flag", eParticleInstanceFlag_UseSize);
  RNA_def_property_ui_text(prop, "Size", "Use particle size to scale the instances");
  RNA_def_property_update(prop, 0, "rna_Modifier_update");

  prop = RNA_def_property(srna, "position", PROP_FLOAT, PROP_NONE);
  RNA_def_property_float_sdna(prop, nullptr, "position");
  RNA_def_property_range(prop, 0.0, 1.0);
  RNA_def_property_ui_text(prop, "Position", "Position along path");
  RNA_def_property_update(prop, 0, "rna_Modifier_update");

  prop = RNA_def_property(srna, "random_position", PROP_FLOAT, PROP_NONE);
  RNA_def_property_float_sdna(prop, nullptr, "random_position");
  RNA_def_property_range(prop, 0.0, 1.0);
  RNA_def_property_ui_text(prop, "Random Position", "Randomize position along path");
  RNA_def_property_update(prop, 0, "rna_Modifier_update");

  prop = RNA_def_property(srna, "rotation", PROP_FLOAT, PROP_FACTOR);
  RNA_def_property_float_sdna(prop, nullptr, "rotation");
  RNA_def_property_range(prop, 0.0, 1.0);
  RNA_def_property_ui_text(prop, "Rotation", "Rotation around path");
  RNA_def_property_update(prop, 0, "rna_Modifier_update");

  prop = RNA_def_property(srna, "random_rotation", PROP_FLOAT, PROP_FACTOR);
  RNA_def_property_float_sdna(prop, nullptr, "random_rotation");
  RNA_def_property_range(prop, 0.0, 1.0);
  RNA_def_property_ui_text(prop, "Random Rotation", "Randomize rotation around path");
  RNA_def_property_update(prop, 0, "rna_Modifier_update");

  prop = RNA_def_property(srna, "particle_amount", PROP_FLOAT, PROP_FACTOR);
  RNA_def_property_range(prop, 0.0, 1.0);
  RNA_def_property_ui_text(prop, "Particle Amount", "Amount of particles to use for instancing");
  RNA_def_property_update(prop, 0, "rna_Modifier_update");

  prop = RNA_def_property(srna, "particle_offset", PROP_FLOAT, PROP_FACTOR);
  RNA_def_property_range(prop, 0.0, 1.0);
  RNA_def_property_ui_text(prop,
                           "Particle Offset",
                           "Relative offset of particles to use for instancing, to avoid overlap "
                           "of multiple instances");
  RNA_def_property_update(prop, 0, "rna_Modifier_update");

  prop = RNA_def_property(srna, "index_layer_name", PROP_STRING, PROP_NONE);
  RNA_def_property_string_sdna(prop, nullptr, "index_layer_name");
  RNA_def_property_ui_text(prop, "Index Layer Name", "Custom data layer name for the index");
  RNA_def_property_update(prop, 0, "rna_Modifier_update");

  prop = RNA_def_property(srna, "value_layer_name", PROP_STRING, PROP_NONE);
  RNA_def_property_string_sdna(prop, nullptr, "value_layer_name");
  RNA_def_property_ui_text(
      prop, "Value Layer Name", "Custom data layer name for the randomized value");
  RNA_def_property_update(prop, 0, "rna_Modifier_update");

  RNA_define_lib_overridable(false);
}

static void rna_def_modifier_explode(BlenderRNA *brna)
{
  StructRNA *srna;
  PropertyRNA *prop;

  srna = RNA_def_struct(brna, "ExplodeModifier", "Modifier");
  RNA_def_struct_ui_text(
      srna, "Explode Modifier", "Explosion effect modifier based on a particle system");
  RNA_def_struct_sdna(srna, "ExplodeModifierData");
  RNA_def_struct_ui_icon(srna, ICON_MOD_EXPLODE);

  RNA_define_lib_overridable(true);

  prop = RNA_def_property(srna, "vertex_group", PROP_STRING, PROP_NONE);
  RNA_def_property_string_funcs(prop,
                                "rna_ExplodeModifier_vgroup_get",
                                "rna_ExplodeModifier_vgroup_length",
                                "rna_ExplodeModifier_vgroup_set");
  RNA_def_property_ui_text(prop, "Vertex Group", "");

  prop = RNA_def_property(srna, "protect", PROP_FLOAT, PROP_NONE);
  RNA_def_property_range(prop, 0, 1);
  RNA_def_property_ui_text(prop, "Protect", "Clean vertex group edges");
  RNA_def_property_update(prop, 0, "rna_Modifier_update");

  prop = RNA_def_property(srna, "use_edge_cut", PROP_BOOLEAN, PROP_NONE);
  RNA_def_property_boolean_sdna(prop, nullptr, "flag", eExplodeFlag_EdgeCut);
  RNA_def_property_ui_text(prop, "Cut Edges", "Cut face edges for nicer shrapnel");
  RNA_def_property_update(prop, 0, "rna_Modifier_update");

  prop = RNA_def_property(srna, "show_unborn", PROP_BOOLEAN, PROP_NONE);
  RNA_def_property_boolean_sdna(prop, nullptr, "flag", eExplodeFlag_Unborn);
  RNA_def_property_ui_text(prop, "Unborn", "Show mesh when particles are unborn");
  RNA_def_property_update(prop, 0, "rna_Modifier_update");

  prop = RNA_def_property(srna, "show_alive", PROP_BOOLEAN, PROP_NONE);
  RNA_def_property_boolean_sdna(prop, nullptr, "flag", eExplodeFlag_Alive);
  RNA_def_property_ui_text(prop, "Alive", "Show mesh when particles are alive");
  RNA_def_property_update(prop, 0, "rna_Modifier_update");

  prop = RNA_def_property(srna, "show_dead", PROP_BOOLEAN, PROP_NONE);
  RNA_def_property_boolean_sdna(prop, nullptr, "flag", eExplodeFlag_Dead);
  RNA_def_property_ui_text(prop, "Dead", "Show mesh when particles are dead");
  RNA_def_property_update(prop, 0, "rna_Modifier_update");

  prop = RNA_def_property(srna, "use_size", PROP_BOOLEAN, PROP_NONE);
  RNA_def_property_boolean_sdna(prop, nullptr, "flag", eExplodeFlag_PaSize);
  RNA_def_property_ui_text(prop, "Size", "Use particle size for the shrapnel");
  RNA_def_property_update(prop, 0, "rna_Modifier_update");

  prop = RNA_def_property(srna, "particle_uv", PROP_STRING, PROP_NONE);
  RNA_def_property_string_sdna(prop, nullptr, "uvname");
  RNA_def_property_string_maxlength(prop, MAX_CUSTOMDATA_LAYER_NAME_NO_PREFIX);
  RNA_def_property_ui_text(prop, "Particle UV", "UV map to change with particle age");
  RNA_def_property_update(prop, 0, "rna_Modifier_update");

  prop = RNA_def_property(srna, "invert_vertex_group", PROP_BOOLEAN, PROP_NONE);
  RNA_def_property_boolean_sdna(prop, nullptr, "flag", eExplodeFlag_INVERT_VGROUP);
  RNA_def_property_ui_text(prop, "Invert", "Invert vertex group influence");
  RNA_def_property_update(prop, 0, "rna_Modifier_update");

  RNA_define_lib_overridable(false);
}

static void rna_def_modifier_cloth(BlenderRNA *brna)
{
  StructRNA *srna;
  PropertyRNA *prop;

  srna = RNA_def_struct(brna, "ClothModifier", "Modifier");
  RNA_def_struct_ui_text(srna, "Cloth Modifier", "Cloth simulation modifier");
  RNA_def_struct_sdna(srna, "ClothModifierData");
  RNA_def_struct_ui_icon(srna, ICON_MOD_CLOTH);

  RNA_define_lib_overridable(true);

  prop = RNA_def_property(srna, "settings", PROP_POINTER, PROP_NONE);
  RNA_def_property_flag(prop, PROP_NEVER_NULL);
  RNA_def_property_pointer_sdna(prop, nullptr, "sim_parms");
  RNA_def_property_ui_text(prop, "Cloth Settings", "");

  prop = RNA_def_property(srna, "collision_settings", PROP_POINTER, PROP_NONE);
  RNA_def_property_flag(prop, PROP_NEVER_NULL);
  RNA_def_property_pointer_sdna(prop, nullptr, "coll_parms");
  RNA_def_property_ui_text(prop, "Cloth Collision Settings", "");

  prop = RNA_def_property(srna, "solver_result", PROP_POINTER, PROP_NONE);
  RNA_def_property_struct_type(prop, "ClothSolverResult");
  RNA_def_property_pointer_sdna(prop, nullptr, "solver_result");
  RNA_def_property_ui_text(prop, "Solver Result", "");

  prop = RNA_def_property(srna, "point_cache", PROP_POINTER, PROP_NONE);
  RNA_def_property_flag(prop, PROP_NEVER_NULL);
  RNA_def_property_ui_text(prop, "Point Cache", "");

  prop = RNA_def_property(srna, "hair_grid_min", PROP_FLOAT, PROP_NONE);
  RNA_def_property_float_sdna(prop, nullptr, "hair_grid_min");
  RNA_def_property_clear_flag(prop, PROP_EDITABLE);
  RNA_def_property_ui_text(prop, "Hair Grid Minimum", "");

  prop = RNA_def_property(srna, "hair_grid_max", PROP_FLOAT, PROP_NONE);
  RNA_def_property_float_sdna(prop, nullptr, "hair_grid_max");
  RNA_def_property_clear_flag(prop, PROP_EDITABLE);
  RNA_def_property_ui_text(prop, "Hair Grid Maximum", "");

  prop = RNA_def_property(srna, "hair_grid_resolution", PROP_INT, PROP_NONE);
  RNA_def_property_int_sdna(prop, nullptr, "hair_grid_res");
  RNA_def_property_clear_flag(prop, PROP_EDITABLE);
  RNA_def_property_ui_text(prop, "Hair Grid Resolution", "");

  RNA_define_lib_overridable(false);
}

static void rna_def_modifier_fluid(BlenderRNA *brna)
{
  StructRNA *srna;
  PropertyRNA *prop;

  static const EnumPropertyItem prop_fluid_type_items[] = {
      {0, "NONE", 0, "None", ""},
      {MOD_FLUID_TYPE_DOMAIN, "DOMAIN", 0, "Domain", ""},
      {MOD_FLUID_TYPE_FLOW, "FLOW", 0, "Flow", "Inflow/Outflow"},
      {MOD_FLUID_TYPE_EFFEC, "EFFECTOR", 0, "Effector", ""},
      {0, nullptr, 0, nullptr, nullptr},
  };

  srna = RNA_def_struct(brna, "FluidModifier", "Modifier");
  RNA_def_struct_ui_text(srna, "Fluid Modifier", "Fluid simulation modifier");
  RNA_def_struct_sdna(srna, "FluidModifierData");
  RNA_def_struct_ui_icon(srna, ICON_MOD_FLUIDSIM);

  RNA_define_lib_overridable(true);

  prop = RNA_def_property(srna, "domain_settings", PROP_POINTER, PROP_NONE);
  RNA_def_property_pointer_sdna(prop, nullptr, "domain");
  RNA_def_property_ui_text(prop, "Domain Settings", "");

  prop = RNA_def_property(srna, "flow_settings", PROP_POINTER, PROP_NONE);
  RNA_def_property_pointer_sdna(prop, nullptr, "flow");
  RNA_def_property_ui_text(prop, "Flow Settings", "");

  prop = RNA_def_property(srna, "effector_settings", PROP_POINTER, PROP_NONE);
  RNA_def_property_pointer_sdna(prop, nullptr, "effector");
  RNA_def_property_ui_text(prop, "Effector Settings", "");

  prop = RNA_def_property(srna, "fluid_type", PROP_ENUM, PROP_NONE);
  RNA_def_property_enum_sdna(prop, nullptr, "type");
  RNA_def_property_enum_items(prop, prop_fluid_type_items);
  RNA_def_property_ui_text(prop, "Type", "");
  RNA_def_property_clear_flag(prop, PROP_ANIMATABLE);
  RNA_def_property_update(prop, 0, "rna_fluid_set_type");

  RNA_define_lib_overridable(false);
}

static void rna_def_modifier_dynamic_paint(BlenderRNA *brna)
{
  StructRNA *srna;
  PropertyRNA *prop;

  srna = RNA_def_struct(brna, "DynamicPaintModifier", "Modifier");
  RNA_def_struct_ui_text(srna, "Dynamic Paint Modifier", "Dynamic Paint modifier");
  RNA_def_struct_sdna(srna, "DynamicPaintModifierData");
  RNA_def_struct_ui_icon(srna, ICON_MOD_DYNAMICPAINT);

  RNA_define_lib_overridable(true);

  prop = RNA_def_property(srna, "canvas_settings", PROP_POINTER, PROP_NONE);
  RNA_def_property_pointer_sdna(prop, nullptr, "canvas");
  RNA_def_property_ui_text(prop, "Canvas Settings", "");

  prop = RNA_def_property(srna, "brush_settings", PROP_POINTER, PROP_NONE);
  RNA_def_property_pointer_sdna(prop, nullptr, "brush");
  RNA_def_property_ui_text(prop, "Brush Settings", "");

  prop = RNA_def_property(srna, "ui_type", PROP_ENUM, PROP_NONE);
  RNA_def_property_clear_flag(prop, PROP_ANIMATABLE);
  RNA_def_property_enum_sdna(prop, nullptr, "type");
  RNA_def_property_enum_items(prop, rna_enum_prop_dynamicpaint_type_items);
  RNA_def_property_translation_context(prop, BLT_I18NCONTEXT_ID_SIMULATION);
  RNA_def_property_ui_text(prop, "Type", "");

  RNA_define_lib_overridable(false);
}

static void rna_def_modifier_collision(BlenderRNA *brna)
{
  StructRNA *srna;
  PropertyRNA *prop;

  srna = RNA_def_struct(brna, "CollisionModifier", "Modifier");
  RNA_def_struct_ui_text(srna,
                         "Collision Modifier",
                         "Collision modifier defining modifier stack position used for collision");
  RNA_def_struct_sdna(srna, "CollisionModifierData");
  RNA_def_struct_ui_icon(srna, ICON_MOD_PHYSICS);

  RNA_define_lib_overridable(true);

  prop = RNA_def_property(srna, "settings", PROP_POINTER, PROP_NONE);
  RNA_def_property_flag(prop, PROP_NEVER_NULL);
  RNA_def_property_struct_type(prop, "CollisionSettings");
  RNA_def_property_pointer_funcs(
      prop, "rna_CollisionModifier_settings_get", nullptr, nullptr, nullptr);
  RNA_def_property_ui_text(prop, "Settings", "");

  RNA_define_lib_overridable(false);
}

static void rna_def_modifier_bevel(BlenderRNA *brna)
{
  StructRNA *srna;
  PropertyRNA *prop;

  static const EnumPropertyItem prop_limit_method_items[] = {
      {0, "NONE", 0, "None", "Bevel the entire mesh by a constant amount"},
      {MOD_BEVEL_ANGLE,
       "ANGLE",
       0,
       "Angle",
       "Only bevel edges with sharp enough angles between faces"},
      {MOD_BEVEL_WEIGHT,
       "WEIGHT",
       0,
       "Weight",
       "Use bevel weights to determine how much bevel is applied in edge mode"},
      {MOD_BEVEL_VGROUP,
       "VGROUP",
       0,
       "Vertex Group",
       "Use vertex group weights to select whether vertex or edge is beveled"},
      {0, nullptr, 0, nullptr, nullptr},
  };

  static const EnumPropertyItem prop_val_type_items[] = {
      {MOD_BEVEL_AMT_OFFSET, "OFFSET", 0, "Offset", "Amount is offset of new edges from original"},
      {MOD_BEVEL_AMT_WIDTH, "WIDTH", 0, "Width", "Amount is width of new face"},
      {MOD_BEVEL_AMT_DEPTH,
       "DEPTH",
       0,
       "Depth",
       "Amount is perpendicular distance from original edge to bevel face"},
      {MOD_BEVEL_AMT_PERCENT,
       "PERCENT",
       0,
       "Percent",
       "Amount is percent of adjacent edge length"},
      {MOD_BEVEL_AMT_ABSOLUTE,
       "ABSOLUTE",
       0,
       "Absolute",
       "Amount is absolute distance along adjacent edge"},
      {0, nullptr, 0, nullptr, nullptr},
  };

  static const EnumPropertyItem prop_profile_type_items[] = {
      {MOD_BEVEL_PROFILE_SUPERELLIPSE,
       "SUPERELLIPSE",
       0,
       "Superellipse",
       "The profile can be a concave or convex curve"},
      {MOD_BEVEL_PROFILE_CUSTOM,
       "CUSTOM",
       0,
       "Custom",
       "The profile can be any arbitrary path between its endpoints"},
      {0, nullptr, 0, nullptr, nullptr},
  };

  static EnumPropertyItem prop_harden_normals_items[] = {
      {MOD_BEVEL_FACE_STRENGTH_NONE, "FSTR_NONE", 0, "None", "Do not set face strength"},
      {MOD_BEVEL_FACE_STRENGTH_NEW, "FSTR_NEW", 0, "New", "Set face strength on new faces only"},
      {MOD_BEVEL_FACE_STRENGTH_AFFECTED,
       "FSTR_AFFECTED",
       0,
       "Affected",
       "Set face strength on new and affected faces only"},
      {MOD_BEVEL_FACE_STRENGTH_ALL, "FSTR_ALL", 0, "All", "Set face strength on all faces"},
      {0, nullptr, 0, nullptr, nullptr},
  };

  static const EnumPropertyItem prop_miter_outer_items[] = {
      {MOD_BEVEL_MITER_SHARP, "MITER_SHARP", 0, "Sharp", "Outside of miter is sharp"},
      {MOD_BEVEL_MITER_PATCH, "MITER_PATCH", 0, "Patch", "Outside of miter is squared-off patch"},
      {MOD_BEVEL_MITER_ARC, "MITER_ARC", 0, "Arc", "Outside of miter is arc"},
      {0, nullptr, 0, nullptr, nullptr},
  };

  static const EnumPropertyItem prop_miter_inner_items[] = {
      {MOD_BEVEL_MITER_SHARP, "MITER_SHARP", 0, "Sharp", "Inside of miter is sharp"},
      {MOD_BEVEL_MITER_ARC, "MITER_ARC", 0, "Arc", "Inside of miter is arc"},
      {0, nullptr, 0, nullptr, nullptr},
  };

  static EnumPropertyItem prop_vmesh_method_items[] = {
      {MOD_BEVEL_VMESH_ADJ, "ADJ", 0, "Grid Fill", "Default patterned fill"},
      {MOD_BEVEL_VMESH_CUTOFF,
       "CUTOFF",
       0,
       "Cutoff",
       "A cut-off at the end of each profile before the intersection"},
      {0, nullptr, 0, nullptr, nullptr},
  };

  static const EnumPropertyItem prop_affect_items[] = {
      {MOD_BEVEL_AFFECT_VERTICES, "VERTICES", 0, "Vertices", "Affect only vertices"},
      {MOD_BEVEL_AFFECT_EDGES, "EDGES", 0, "Edges", "Affect only edges"},
      {0, nullptr, 0, nullptr, nullptr},
  };

  srna = RNA_def_struct(brna, "BevelModifier", "Modifier");
  RNA_def_struct_ui_text(
      srna, "Bevel Modifier", "Bevel modifier to make edges and vertices more rounded");
  RNA_def_struct_sdna(srna, "BevelModifierData");
  RNA_def_struct_ui_icon(srna, ICON_MOD_BEVEL);

  RNA_define_lib_overridable(true);

  prop = RNA_def_property(srna, "width", PROP_FLOAT, PROP_DISTANCE);
  RNA_def_property_float_sdna(prop, nullptr, "value");
  RNA_def_property_range(prop, 0, FLT_MAX);
  RNA_def_property_ui_range(prop, 0.0f, 100.0f, 0.1, 4);
  RNA_def_property_ui_text(prop, "Width", "Bevel amount");
  RNA_def_property_update(prop, 0, "rna_Modifier_update");

  prop = RNA_def_property(srna, "width_pct", PROP_FLOAT, PROP_PERCENTAGE);
  RNA_def_property_float_sdna(prop, nullptr, "value");
  RNA_def_property_range(prop, 0, FLT_MAX);
  RNA_def_property_ui_range(prop, 0.0f, 100.0f, 5.0, 2);
  RNA_def_property_ui_text(prop, "Width Percent", "Bevel amount for percentage method");
  RNA_def_property_update(prop, 0, "rna_Modifier_update");

  prop = RNA_def_property(srna, "segments", PROP_INT, PROP_NONE);
  RNA_def_property_int_sdna(prop, nullptr, "res");
  RNA_def_property_range(prop, 1, 1000);
  RNA_def_property_ui_range(prop, 1, 100, 1, -1);
  RNA_def_property_ui_text(prop, "Segments", "Number of segments for round edges/verts");
  RNA_def_property_update(prop, 0, "rna_BevelModifier_update_segments");

  prop = RNA_def_property(srna, "affect", PROP_ENUM, PROP_NONE); /* as an enum */
  RNA_def_property_enum_sdna(prop, nullptr, "affect_type");
  RNA_def_property_enum_items(prop, prop_affect_items);
  RNA_def_property_ui_text(prop, "Affect", "Affect edges or vertices");
  RNA_def_property_update(prop, 0, "rna_Modifier_update");

  prop = RNA_def_property(srna, "limit_method", PROP_ENUM, PROP_NONE);
  RNA_def_property_enum_sdna(prop, nullptr, "lim_flags");
  RNA_def_property_enum_items(prop, prop_limit_method_items);
  RNA_def_property_ui_text(prop, "Limit Method", "");
  RNA_def_property_update(prop, 0, "rna_Modifier_update");

  prop = RNA_def_property(srna, "angle_limit", PROP_FLOAT, PROP_ANGLE);
  RNA_def_property_float_sdna(prop, nullptr, "bevel_angle");
  RNA_def_property_range(prop, 0.0f, DEG2RADF(180.0f));
  RNA_def_property_ui_range(prop, 0.0f, DEG2RADF(180.0f), 10, 2);
  RNA_def_property_ui_text(prop, "Angle", "Angle above which to bevel edges");
  RNA_def_property_update(prop, 0, "rna_Modifier_update");

  prop = RNA_def_property(srna, "vertex_group", PROP_STRING, PROP_NONE);
  RNA_def_property_string_sdna(prop, nullptr, "defgrp_name");
  RNA_def_property_ui_text(prop, "Vertex Group", "Vertex group name");
  RNA_def_property_string_funcs(prop, nullptr, nullptr, "rna_BevelModifier_defgrp_name_set");
  RNA_def_property_update(prop, 0, "rna_Modifier_update");

  prop = RNA_def_property(srna, "invert_vertex_group", PROP_BOOLEAN, PROP_NONE);
  RNA_def_property_boolean_sdna(prop, nullptr, "flags", MOD_BEVEL_INVERT_VGROUP);
  RNA_def_property_ui_text(prop, "Invert", "Invert vertex group influence");
  RNA_def_property_update(prop, 0, "rna_Modifier_update");

  prop = RNA_def_property(srna, "use_clamp_overlap", PROP_BOOLEAN, PROP_NONE);
  RNA_def_property_boolean_negative_sdna(prop, nullptr, "flags", MOD_BEVEL_OVERLAP_OK);
  RNA_def_property_ui_text(prop, "Clamp Overlap", "Clamp the width to avoid overlap");
  RNA_def_property_update(prop, 0, "rna_Modifier_update");

  prop = RNA_def_property(srna, "offset_type", PROP_ENUM, PROP_NONE);
  RNA_def_property_enum_sdna(prop, nullptr, "val_flags");
  RNA_def_property_enum_items(prop, prop_val_type_items);
  RNA_def_property_ui_text(prop, "Width Type", "What distance Width measures");
  RNA_def_property_update(prop, 0, "rna_Modifier_update");

  prop = RNA_def_property(srna, "profile_type", PROP_ENUM, PROP_NONE);
  RNA_def_property_enum_sdna(prop, nullptr, "profile_type");
  RNA_def_property_enum_items(prop, prop_profile_type_items);
  RNA_def_property_ui_text(
      prop, "Profile Type", "The type of shape used to rebuild a beveled section");
  RNA_def_property_update(prop, 0, "rna_Modifier_update");

  prop = RNA_def_property(srna, "profile", PROP_FLOAT, PROP_FACTOR);
  RNA_def_property_range(prop, 0.0f, 1.0f);
  RNA_def_property_ui_range(prop, 0.0f, 1.0f, 0.05, 2);
  RNA_def_property_ui_text(prop, "Profile", "The profile shape (0.5 = round)");
  RNA_def_property_update(prop, 0, "rna_Modifier_update");

  prop = RNA_def_property(srna, "material", PROP_INT, PROP_NONE);
  RNA_def_property_int_sdna(prop, nullptr, "mat");
  RNA_def_property_range(prop, -1, SHRT_MAX);
  RNA_def_property_ui_text(
      prop, "Material Index", "Material index of generated faces, -1 for automatic");
  RNA_def_property_update(prop, 0, "rna_Modifier_update");

  prop = RNA_def_property(srna, "loop_slide", PROP_BOOLEAN, PROP_NONE);
  RNA_def_property_boolean_negative_sdna(prop, nullptr, "flags", MOD_BEVEL_EVEN_WIDTHS);
  RNA_def_property_ui_text(prop, "Loop Slide", "Prefer sliding along edges to having even widths");
  RNA_def_property_update(prop, 0, "rna_Modifier_update");

  prop = RNA_def_property(srna, "mark_seam", PROP_BOOLEAN, PROP_NONE);
  RNA_def_property_boolean_sdna(prop, nullptr, "edge_flags", MOD_BEVEL_MARK_SEAM);
  RNA_def_property_ui_text(prop, "Mark Seams", "Mark Seams along beveled edges");
  RNA_def_property_update(prop, 0, "rna_Modifier_update");

  prop = RNA_def_property(srna, "mark_sharp", PROP_BOOLEAN, PROP_NONE);
  RNA_def_property_boolean_sdna(prop, nullptr, "edge_flags", MOD_BEVEL_MARK_SHARP);
  RNA_def_property_ui_text(prop, "Mark Sharp", "Mark beveled edges as sharp");
  RNA_def_property_update(prop, 0, "rna_Modifier_update");

  prop = RNA_def_property(srna, "harden_normals", PROP_BOOLEAN, PROP_NONE);
  RNA_def_property_boolean_sdna(prop, nullptr, "flags", MOD_BEVEL_HARDEN_NORMALS);
  RNA_def_property_ui_text(prop, "Harden Normals", "Match normals of new faces to adjacent faces");
  RNA_def_property_update(prop, 0, "rna_Modifier_update");

  prop = RNA_def_property(srna, "face_strength_mode", PROP_ENUM, PROP_NONE);
  RNA_def_property_enum_sdna(prop, nullptr, "face_str_mode");
  RNA_def_property_enum_items(prop, prop_harden_normals_items);
  RNA_def_property_ui_text(
      prop, "Face Strength", "Whether to set face strength, and which faces to set it on");
  RNA_def_property_update(prop, 0, "rna_Modifier_update");

  prop = RNA_def_property(srna, "miter_outer", PROP_ENUM, PROP_NONE);
  RNA_def_property_enum_sdna(prop, nullptr, "miter_outer");
  RNA_def_property_enum_items(prop, prop_miter_outer_items);
  RNA_def_property_ui_text(prop, "Outer Miter", "Pattern to use for outside of miters");
  RNA_def_property_update(prop, 0, "rna_Modifier_update");

  prop = RNA_def_property(srna, "miter_inner", PROP_ENUM, PROP_NONE);
  RNA_def_property_enum_sdna(prop, nullptr, "miter_inner");
  RNA_def_property_enum_items(prop, prop_miter_inner_items);
  RNA_def_property_ui_text(prop, "Inner Miter", "Pattern to use for inside of miters");
  RNA_def_property_update(prop, 0, "rna_Modifier_update");

  prop = RNA_def_property(srna, "spread", PROP_FLOAT, PROP_DISTANCE);
  RNA_def_property_float_sdna(prop, nullptr, "spread");
  RNA_def_property_range(prop, 0, FLT_MAX);
  RNA_def_property_ui_range(prop, 0.0f, 100.0f, 0.1, 4);
  RNA_def_property_ui_text(prop, "Spread", "Spread distance for inner miter arcs");
  RNA_def_property_update(prop, 0, "rna_Modifier_update");

  prop = RNA_def_property(srna, "custom_profile", PROP_POINTER, PROP_NONE);
  RNA_def_property_struct_type(prop, "CurveProfile");
  RNA_def_property_pointer_sdna(prop, nullptr, "custom_profile");
  RNA_def_property_ui_text(prop, "Custom Profile Path", "The path for the custom profile");
  RNA_def_property_update(prop, 0, "rna_Modifier_update");

  prop = RNA_def_property(srna, "vmesh_method", PROP_ENUM, PROP_NONE);
  RNA_def_property_enum_sdna(prop, nullptr, "vmesh_method");
  RNA_def_property_enum_items(prop, prop_vmesh_method_items);
  RNA_def_property_ui_text(
      prop, "Vertex Mesh Method", "The method to use to create the mesh at intersections");
  RNA_def_property_update(prop, 0, "rna_Modifier_update");

  RNA_define_lib_overridable(false);
}

static void rna_def_modifier_shrinkwrap(BlenderRNA *brna)
{
  StructRNA *srna;
  PropertyRNA *prop;

  srna = RNA_def_struct(brna, "ShrinkwrapModifier", "Modifier");
  RNA_def_struct_ui_text(srna,
                         "Shrinkwrap Modifier",
                         "Shrink wrapping modifier to shrink wrap and object to a target");
  RNA_def_struct_sdna(srna, "ShrinkwrapModifierData");
  RNA_def_struct_ui_icon(srna, ICON_MOD_SHRINKWRAP);

  RNA_define_lib_overridable(true);

  prop = RNA_def_property(srna, "wrap_method", PROP_ENUM, PROP_NONE);
  RNA_def_property_enum_sdna(prop, nullptr, "shrinkType");
  RNA_def_property_enum_items(prop, rna_enum_shrinkwrap_type_items);
  RNA_def_property_ui_text(prop, "Wrap Method", "");
  RNA_def_property_update(prop, 0, "rna_Modifier_dependency_update");

  prop = RNA_def_property(srna, "wrap_mode", PROP_ENUM, PROP_NONE);
  RNA_def_property_enum_sdna(prop, nullptr, "shrinkMode");
  RNA_def_property_enum_items(prop, rna_enum_modifier_shrinkwrap_mode_items);
  RNA_def_property_ui_text(
      prop, "Snap Mode", "Select how vertices are constrained to the target surface");
  RNA_def_property_update(prop, 0, "rna_Modifier_dependency_update");

  prop = RNA_def_property(srna, "cull_face", PROP_ENUM, PROP_NONE);
  RNA_def_property_enum_sdna(prop, nullptr, "shrinkOpts");
  RNA_def_property_enum_items(prop, rna_enum_shrinkwrap_face_cull_items);
  RNA_def_property_enum_funcs(prop,
                              "rna_ShrinkwrapModifier_face_cull_get",
                              "rna_ShrinkwrapModifier_face_cull_set",
                              nullptr);
  RNA_def_property_ui_text(
      prop,
      "Face Cull",
      "Stop vertices from projecting to a face on the target when facing towards/away");
  RNA_def_property_update(prop, 0, "rna_Modifier_update");

  prop = RNA_def_property(srna, "target", PROP_POINTER, PROP_NONE);
  RNA_def_property_ui_text(prop, "Target", "Mesh target to shrink to");
  RNA_def_property_pointer_funcs(
      prop, nullptr, "rna_ShrinkwrapModifier_target_set", nullptr, "rna_Mesh_object_poll");
  RNA_def_property_flag(prop, PROP_EDITABLE | PROP_ID_SELF_CHECK);
  RNA_def_property_update(prop, 0, "rna_Modifier_dependency_update");

  prop = RNA_def_property(srna, "auxiliary_target", PROP_POINTER, PROP_NONE);
  RNA_def_property_pointer_sdna(prop, nullptr, "auxTarget");
  RNA_def_property_ui_text(prop, "Auxiliary Target", "Additional mesh target to shrink to");
  RNA_def_property_pointer_funcs(
      prop, nullptr, "rna_ShrinkwrapModifier_auxTarget_set", nullptr, "rna_Mesh_object_poll");
  RNA_def_property_flag(prop, PROP_EDITABLE | PROP_ID_SELF_CHECK);
  RNA_def_property_update(prop, 0, "rna_Modifier_dependency_update");

  prop = RNA_def_property(srna, "vertex_group", PROP_STRING, PROP_NONE);
  RNA_def_property_string_sdna(prop, nullptr, "vgroup_name");
  RNA_def_property_ui_text(prop, "Vertex Group", "Vertex group name");
  RNA_def_property_string_funcs(prop, nullptr, nullptr, "rna_ShrinkwrapModifier_vgroup_name_set");
  RNA_def_property_update(prop, 0, "rna_Modifier_update");

  prop = RNA_def_property(srna, "offset", PROP_FLOAT, PROP_DISTANCE);
  RNA_def_property_float_sdna(prop, nullptr, "keepDist");
  RNA_def_property_range(prop, -FLT_MAX, FLT_MAX);
  RNA_def_property_ui_range(prop, -100, 100, 1, 2);
  RNA_def_property_ui_text(prop, "Offset", "Distance to keep from the target");
  RNA_def_property_update(prop, 0, "rna_Modifier_update");

  prop = RNA_def_property(srna, "project_limit", PROP_FLOAT, PROP_DISTANCE);
  RNA_def_property_float_sdna(prop, nullptr, "projLimit");
  RNA_def_property_range(prop, 0.0, FLT_MAX);
  RNA_def_property_ui_range(prop, 0, 100, 1, 2);
  RNA_def_property_ui_text(
      prop, "Project Limit", "Limit the distance used for projection (zero disables)");
  RNA_def_property_update(prop, 0, "rna_Modifier_update");

  prop = RNA_def_property(srna, "use_project_x", PROP_BOOLEAN, PROP_NONE);
  RNA_def_property_boolean_sdna(prop, nullptr, "projAxis", MOD_SHRINKWRAP_PROJECT_OVER_X_AXIS);
  RNA_def_property_ui_text(prop, "X", "");
  RNA_def_property_update(prop, 0, "rna_Modifier_update");

  prop = RNA_def_property(srna, "use_project_y", PROP_BOOLEAN, PROP_NONE);
  RNA_def_property_boolean_sdna(prop, nullptr, "projAxis", MOD_SHRINKWRAP_PROJECT_OVER_Y_AXIS);
  RNA_def_property_ui_text(prop, "Y", "");
  RNA_def_property_update(prop, 0, "rna_Modifier_update");

  prop = RNA_def_property(srna, "use_project_z", PROP_BOOLEAN, PROP_NONE);
  RNA_def_property_boolean_sdna(prop, nullptr, "projAxis", MOD_SHRINKWRAP_PROJECT_OVER_Z_AXIS);
  RNA_def_property_ui_text(prop, "Z", "");
  RNA_def_property_update(prop, 0, "rna_Modifier_update");

  prop = RNA_def_property(srna, "subsurf_levels", PROP_INT, PROP_NONE);
  RNA_def_property_int_sdna(prop, nullptr, "subsurfLevels");
  RNA_def_property_range(prop, 0, 6);
  RNA_def_property_ui_range(prop, 0, 6, 1, -1);
  RNA_def_property_ui_text(
      prop,
      "Subdivision Levels",
      "Number of subdivisions that must be performed before extracting vertices' "
      "positions and normals");
  RNA_def_property_update(prop, 0, "rna_Modifier_update");

  prop = RNA_def_property(srna, "use_negative_direction", PROP_BOOLEAN, PROP_NONE);
  RNA_def_property_boolean_sdna(prop, nullptr, "shrinkOpts", MOD_SHRINKWRAP_PROJECT_ALLOW_NEG_DIR);
  RNA_def_property_ui_text(
      prop, "Negative", "Allow vertices to move in the negative direction of axis");
  RNA_def_property_update(prop, 0, "rna_Modifier_update");

  prop = RNA_def_property(srna, "use_positive_direction", PROP_BOOLEAN, PROP_NONE);
  RNA_def_property_boolean_sdna(prop, nullptr, "shrinkOpts", MOD_SHRINKWRAP_PROJECT_ALLOW_POS_DIR);
  RNA_def_property_ui_text(
      prop, "Positive", "Allow vertices to move in the positive direction of axis");
  RNA_def_property_update(prop, 0, "rna_Modifier_update");

  prop = RNA_def_property(srna, "use_invert_cull", PROP_BOOLEAN, PROP_NONE);
  RNA_def_property_boolean_sdna(prop, nullptr, "shrinkOpts", MOD_SHRINKWRAP_INVERT_CULL_TARGET);
  RNA_def_property_ui_text(
      prop, "Invert Cull", "When projecting in the negative direction invert the face cull mode");
  RNA_def_property_update(prop, 0, "rna_Modifier_update");

  prop = RNA_def_property(srna, "invert_vertex_group", PROP_BOOLEAN, PROP_NONE);
  RNA_def_property_boolean_sdna(prop, nullptr, "shrinkOpts", MOD_SHRINKWRAP_INVERT_VGROUP);
  RNA_def_property_ui_text(prop, "Invert", "Invert vertex group influence");
  RNA_def_property_update(prop, 0, "rna_Modifier_update");

  RNA_define_lib_overridable(false);
}

static void rna_def_modifier_mask(BlenderRNA *brna)
{
  StructRNA *srna;
  PropertyRNA *prop;

  static const EnumPropertyItem modifier_mask_mode_items[] = {
      {MOD_MASK_MODE_VGROUP, "VERTEX_GROUP", 0, "Vertex Group", ""},
      {MOD_MASK_MODE_ARM, "ARMATURE", 0, "Armature", ""},
      {0, nullptr, 0, nullptr, nullptr},
  };

  srna = RNA_def_struct(brna, "MaskModifier", "Modifier");
  RNA_def_struct_ui_text(srna, "Mask Modifier", "Mask modifier to hide parts of the mesh");
  RNA_def_struct_sdna(srna, "MaskModifierData");
  RNA_def_struct_ui_icon(srna, ICON_MOD_MASK);

  RNA_define_lib_overridable(true);

  prop = RNA_def_property(srna, "mode", PROP_ENUM, PROP_NONE);
  RNA_def_property_enum_items(prop, modifier_mask_mode_items);
  RNA_def_property_ui_text(prop, "Mode", "");
  RNA_def_property_update(prop, 0, "rna_Modifier_update");

  prop = RNA_def_property(srna, "armature", PROP_POINTER, PROP_NONE);
  RNA_def_property_pointer_sdna(prop, nullptr, "ob_arm");
  RNA_def_property_ui_text(prop, "Armature", "Armature to use as source of bones to mask");
  RNA_def_property_pointer_funcs(
      prop, nullptr, "rna_MaskModifier_ob_arm_set", nullptr, "rna_Armature_object_poll");
  RNA_def_property_flag(prop, PROP_EDITABLE | PROP_ID_SELF_CHECK);
  RNA_def_property_update(prop, 0, "rna_Modifier_dependency_update");

  prop = RNA_def_property(srna, "vertex_group", PROP_STRING, PROP_NONE);
  RNA_def_property_string_sdna(prop, nullptr, "vgroup");
  RNA_def_property_ui_text(prop, "Vertex Group", "Vertex group name");
  RNA_def_property_string_funcs(prop, nullptr, nullptr, "rna_MaskModifier_vgroup_set");
  RNA_def_property_update(prop, 0, "rna_Modifier_update");

  prop = RNA_def_property(srna, "invert_vertex_group", PROP_BOOLEAN, PROP_NONE);
  RNA_def_property_boolean_sdna(prop, nullptr, "flag", MOD_MASK_INV);
  RNA_def_property_ui_text(prop, "Invert", "Use vertices that are not part of region defined");
  RNA_def_property_update(prop, 0, "rna_Modifier_update");

  prop = RNA_def_property(srna, "use_smooth", PROP_BOOLEAN, PROP_NONE);
  RNA_def_property_boolean_sdna(prop, nullptr, "flag", MOD_MASK_SMOOTH);
  RNA_def_property_ui_text(
      prop, "Smooth", "Use vertex group weights to cut faces at the weight contour");
  RNA_def_property_update(prop, 0, "rna_Modifier_update");

  prop = RNA_def_property(srna, "threshold", PROP_FLOAT, PROP_FACTOR);
  RNA_def_property_float_sdna(prop, nullptr, "threshold");
  RNA_def_property_range(prop, 0.0, 1.0);
  RNA_def_property_ui_range(prop, 0, 1, 0.1, 3);
  RNA_def_property_ui_text(prop, "Threshold", "Weights over this threshold remain");
  RNA_def_property_update(prop, 0, "rna_Modifier_update");

  RNA_define_lib_overridable(false);
}

static void rna_def_modifier_simpledeform(BlenderRNA *brna)
{
  StructRNA *srna;
  PropertyRNA *prop;

  static const EnumPropertyItem simple_deform_mode_items[] = {
      {MOD_SIMPLEDEFORM_MODE_TWIST,
       "TWIST",
       0,
       "Twist",
       "Rotate around the Z axis of the modifier space"},
      {MOD_SIMPLEDEFORM_MODE_BEND,
       "BEND",
       0,
       "Bend",
       "Bend the mesh over the Z axis of the modifier space"},
      {MOD_SIMPLEDEFORM_MODE_TAPER,
       "TAPER",
       0,
       "Taper",
       "Linearly scale along Z axis of the modifier space"},
      {MOD_SIMPLEDEFORM_MODE_STRETCH,
       "STRETCH",
       0,
       "Stretch",
       "Stretch the object along the Z axis of the modifier space"},
      {0, nullptr, 0, nullptr, nullptr},
  };

  srna = RNA_def_struct(brna, "SimpleDeformModifier", "Modifier");
  RNA_def_struct_ui_text(
      srna,
      "SimpleDeform Modifier",
      "Simple deformation modifier to apply effects such as twisting and bending");
  RNA_def_struct_sdna(srna, "SimpleDeformModifierData");
  RNA_def_struct_ui_icon(srna, ICON_MOD_SIMPLEDEFORM);

  RNA_define_lib_overridable(true);

  prop = RNA_def_property(srna, "deform_method", PROP_ENUM, PROP_NONE);
  RNA_def_property_enum_sdna(prop, nullptr, "mode");
  RNA_def_property_enum_items(prop, simple_deform_mode_items);
  RNA_def_property_ui_text(prop, "Mode", "");
  RNA_def_property_translation_context(prop, BLT_I18NCONTEXT_OPERATOR_DEFAULT);
  RNA_def_property_update(prop, 0, "rna_Modifier_update");

  prop = RNA_def_property(srna, "vertex_group", PROP_STRING, PROP_NONE);
  RNA_def_property_string_sdna(prop, nullptr, "vgroup_name");
  RNA_def_property_ui_text(prop, "Vertex Group", "Vertex group name");
  RNA_def_property_string_funcs(
      prop, nullptr, nullptr, "rna_SimpleDeformModifier_vgroup_name_set");
  RNA_def_property_update(prop, 0, "rna_Modifier_update");

  prop = RNA_def_property(srna, "deform_axis", PROP_ENUM, PROP_NONE);
  RNA_def_property_enum_items(prop, rna_enum_axis_xyz_items);
  RNA_def_property_ui_text(prop, "Axis", "Deform around local axis");
  RNA_def_property_update(prop, 0, "rna_Modifier_update");

  prop = RNA_def_property(srna, "origin", PROP_POINTER, PROP_NONE);
  RNA_def_property_ui_text(prop, "Origin", "Offset the origin and orientation of the deformation");
  RNA_def_property_flag(prop, PROP_EDITABLE | PROP_ID_SELF_CHECK);
  RNA_def_property_update(prop, 0, "rna_Modifier_dependency_update");

  prop = RNA_def_property(srna, "factor", PROP_FLOAT, PROP_NONE);
  RNA_def_property_range(prop, -FLT_MAX, FLT_MAX);
  RNA_def_property_ui_range(prop, -10.0, 10.0, 1.0, 3);
  RNA_def_property_ui_text(prop, "Factor", "Amount to deform object");
  RNA_def_property_update(prop, 0, "rna_Modifier_update");

  prop = RNA_def_property(srna, "angle", PROP_FLOAT, PROP_ANGLE);
  RNA_def_property_float_sdna(prop, nullptr, "factor");
  RNA_def_property_range(prop, -FLT_MAX, FLT_MAX);
  RNA_def_property_ui_range(prop, DEG2RAD(-360.0), DEG2RAD(360.0), 10.0, 3);
  RNA_def_property_ui_text(prop, "Angle", "Angle of deformation");
  RNA_def_property_update(prop, 0, "rna_Modifier_update");

  prop = RNA_def_property(srna, "limits", PROP_FLOAT, PROP_NONE);
  RNA_def_property_float_sdna(prop, nullptr, "limit");
  RNA_def_property_array(prop, 2);
  RNA_def_property_range(prop, 0, 1);
  RNA_def_property_ui_range(prop, 0, 1, 5, 2);
  RNA_def_property_ui_text(prop, "Limits", "Lower/Upper limits for deform");
  RNA_def_property_update(prop, 0, "rna_Modifier_update");

  prop = RNA_def_property(srna, "lock_x", PROP_BOOLEAN, PROP_NONE);
  RNA_def_property_boolean_sdna(prop, nullptr, "axis", MOD_SIMPLEDEFORM_LOCK_AXIS_X);
  RNA_def_property_ui_text(prop, "X", "Do not allow deformation along the X axis");
  RNA_def_property_update(prop, 0, "rna_Modifier_update");

  prop = RNA_def_property(srna, "lock_y", PROP_BOOLEAN, PROP_NONE);
  RNA_def_property_boolean_sdna(prop, nullptr, "axis", MOD_SIMPLEDEFORM_LOCK_AXIS_Y);
  RNA_def_property_ui_text(prop, "Y", "Do not allow deformation along the Y axis");
  RNA_def_property_update(prop, 0, "rna_Modifier_update");

  prop = RNA_def_property(srna, "lock_z", PROP_BOOLEAN, PROP_NONE);
  RNA_def_property_boolean_sdna(prop, nullptr, "axis", MOD_SIMPLEDEFORM_LOCK_AXIS_Z);
  RNA_def_property_ui_text(prop, "Z", "Do not allow deformation along the Z axis");
  RNA_def_property_update(prop, 0, "rna_Modifier_update");

  prop = RNA_def_property(srna, "invert_vertex_group", PROP_BOOLEAN, PROP_NONE);
  RNA_def_property_boolean_sdna(prop, nullptr, "flag", MOD_SIMPLEDEFORM_FLAG_INVERT_VGROUP);
  RNA_def_property_ui_text(prop, "Invert", "Invert vertex group influence");
  RNA_def_property_update(prop, 0, "rna_Modifier_update");

  RNA_define_lib_overridable(false);
}

static void rna_def_modifier_surface(BlenderRNA *brna)
{
  StructRNA *srna;

  srna = RNA_def_struct(brna, "SurfaceModifier", "Modifier");
  RNA_def_struct_ui_text(
      srna,
      "Surface Modifier",
      "Surface modifier defining modifier stack position used for surface fields");
  RNA_def_struct_sdna(srna, "SurfaceModifierData");
  RNA_def_struct_ui_icon(srna, ICON_MOD_PHYSICS);
}

static void rna_def_modifier_solidify(BlenderRNA *brna)
{
  static const EnumPropertyItem mode_items[] = {
      {MOD_SOLIDIFY_MODE_EXTRUDE,
       "EXTRUDE",
       0,
       "Simple",
       "Output a solidified version of a mesh by simple extrusion"},
      {MOD_SOLIDIFY_MODE_NONMANIFOLD,
       "NON_MANIFOLD",
       0,
       "Complex",
       "Output a manifold mesh even if the base mesh is non-manifold, "
       "where edges have 3 or more connecting faces. "
       "This method is slower"},
      {0, nullptr, 0, nullptr, nullptr},
  };

  static const EnumPropertyItem nonmanifold_thickness_mode_items[] = {
      {MOD_SOLIDIFY_NONMANIFOLD_OFFSET_MODE_FIXED,
       "FIXED",
       0,
       "Fixed",
       "Most basic thickness calculation"},
      {MOD_SOLIDIFY_NONMANIFOLD_OFFSET_MODE_EVEN,
       "EVEN",
       0,
       "Even",
       "Even thickness calculation which takes the angle between faces into account"},
      {MOD_SOLIDIFY_NONMANIFOLD_OFFSET_MODE_CONSTRAINTS,
       "CONSTRAINTS",
       0,
       "Constraints",
       "Thickness calculation using constraints, most advanced"},
      {0, nullptr, 0, nullptr, nullptr},
  };

  static const EnumPropertyItem nonmanifold_boundary_mode_items[] = {
      {MOD_SOLIDIFY_NONMANIFOLD_BOUNDARY_MODE_NONE, "NONE", 0, "None", "No shape correction"},
      {MOD_SOLIDIFY_NONMANIFOLD_BOUNDARY_MODE_ROUND,
       "ROUND",
       0,
       "Round",
       "Round open perimeter shape"},
      {MOD_SOLIDIFY_NONMANIFOLD_BOUNDARY_MODE_FLAT,
       "FLAT",
       0,
       "Flat",
       "Flat open perimeter shape"},
      {0, nullptr, 0, nullptr, nullptr},
  };

  StructRNA *srna;
  PropertyRNA *prop;

  srna = RNA_def_struct(brna, "SolidifyModifier", "Modifier");
  RNA_def_struct_ui_text(
      srna, "Solidify Modifier", "Create a solid skin, compensating for sharp angles");
  RNA_def_struct_sdna(srna, "SolidifyModifierData");
  RNA_def_struct_ui_icon(srna, ICON_MOD_SOLIDIFY);

  RNA_define_lib_overridable(true);

  prop = RNA_def_property(srna, "solidify_mode", PROP_ENUM, PROP_NONE);
  RNA_def_property_enum_sdna(prop, nullptr, "mode");
  RNA_def_property_enum_items(prop, mode_items);
  RNA_def_property_ui_text(prop, "Mode", "Selects the used algorithm");
  RNA_def_property_update(prop, 0, "rna_Modifier_update");

  prop = RNA_def_property(srna, "thickness", PROP_FLOAT, PROP_DISTANCE);
  RNA_def_property_float_sdna(prop, nullptr, "offset");
  RNA_def_property_range(prop, -FLT_MAX, FLT_MAX);
  RNA_def_property_ui_range(prop, -10, 10, 0.1, 4);
  RNA_def_property_ui_text(prop, "Thickness", "Thickness of the shell");
  RNA_def_property_update(prop, 0, "rna_Modifier_update");

  prop = RNA_def_property(srna, "thickness_clamp", PROP_FLOAT, PROP_FACTOR);
  RNA_def_property_float_sdna(prop, nullptr, "offset_clamp");
  RNA_def_property_range(prop, 0, 100.0);
  RNA_def_property_ui_range(prop, 0, 2.0, 0.1, 4);
  RNA_def_property_ui_text(prop, "Clamp", "Offset clamp based on geometry scale");
  RNA_def_property_update(prop, 0, "rna_Modifier_update");

  prop = RNA_def_property(srna, "use_thickness_angle_clamp", PROP_BOOLEAN, PROP_NONE);
  RNA_def_property_boolean_sdna(prop, nullptr, "flag", MOD_SOLIDIFY_OFFSET_ANGLE_CLAMP);
  RNA_def_property_ui_text(prop, "Angle Clamp", "Clamp thickness based on angles");
  RNA_def_property_update(prop, 0, "rna_Modifier_update");

  prop = RNA_def_property(srna, "thickness_vertex_group", PROP_FLOAT, PROP_FACTOR);
  RNA_def_property_float_sdna(prop, nullptr, "offset_fac_vg");
  RNA_def_property_range(prop, 0.0, 1.0);
  RNA_def_property_ui_range(prop, 0, 1, 0.1, 3);
  RNA_def_property_ui_text(
      prop, "Vertex Group Factor", "Thickness factor to use for zero vertex group influence");
  RNA_def_property_update(prop, 0, "rna_Modifier_update");

  prop = RNA_def_property(srna, "offset", PROP_FLOAT, PROP_FACTOR);
  RNA_def_property_float_sdna(prop, nullptr, "offset_fac");
  RNA_def_property_range(prop, -FLT_MAX, FLT_MAX);
  RNA_def_property_ui_range(prop, -1, 1, 0.1, 4);
  RNA_def_property_ui_text(prop, "Offset", "Offset the thickness from the center");
  RNA_def_property_update(prop, 0, "rna_Modifier_update");

  prop = RNA_def_property(srna, "edge_crease_inner", PROP_FLOAT, PROP_FACTOR);
  RNA_def_property_float_sdna(prop, nullptr, "crease_inner");
  RNA_def_property_range(prop, 0, 1);
  RNA_def_property_ui_range(prop, 0, 1, 0.1, 3);
  RNA_def_property_ui_text(prop, "Inner Crease", "Assign a crease to inner edges");
  RNA_def_property_update(prop, 0, "rna_Modifier_update");

  prop = RNA_def_property(srna, "edge_crease_outer", PROP_FLOAT, PROP_FACTOR);
  RNA_def_property_float_sdna(prop, nullptr, "crease_outer");
  RNA_def_property_range(prop, 0, 1);
  RNA_def_property_ui_range(prop, 0, 1, 0.1, 3);
  RNA_def_property_ui_text(prop, "Outer Crease", "Assign a crease to outer edges");
  RNA_def_property_update(prop, 0, "rna_Modifier_update");

  prop = RNA_def_property(srna, "edge_crease_rim", PROP_FLOAT, PROP_FACTOR);
  RNA_def_property_float_sdna(prop, nullptr, "crease_rim");
  RNA_def_property_range(prop, 0, 1);
  RNA_def_property_ui_range(prop, 0, 1, 0.1, 3);
  RNA_def_property_ui_text(prop, "Rim Crease", "Assign a crease to the edges making up the rim");
  RNA_def_property_update(prop, 0, "rna_Modifier_update");

  prop = RNA_def_property(srna, "material_offset", PROP_INT, PROP_NONE);
  RNA_def_property_int_sdna(prop, nullptr, "mat_ofs");
  RNA_def_property_range(prop, SHRT_MIN, SHRT_MAX);
  RNA_def_property_ui_text(prop, "Material Offset", "Offset material index of generated faces");
  RNA_def_property_update(prop, 0, "rna_Modifier_update");

  prop = RNA_def_property(srna, "material_offset_rim", PROP_INT, PROP_NONE);
  RNA_def_property_int_sdna(prop, nullptr, "mat_ofs_rim");
  RNA_def_property_range(prop, SHRT_MIN, SHRT_MAX);
  RNA_def_property_ui_text(
      prop, "Rim Material Offset", "Offset material index of generated rim faces");
  RNA_def_property_update(prop, 0, "rna_Modifier_update");

  prop = RNA_def_property(srna, "vertex_group", PROP_STRING, PROP_NONE);
  RNA_def_property_string_sdna(prop, nullptr, "defgrp_name");
  RNA_def_property_ui_text(prop, "Vertex Group", "Vertex group name");
  RNA_def_property_string_funcs(prop, nullptr, nullptr, "rna_SolidifyModifier_defgrp_name_set");
  RNA_def_property_update(prop, 0, "rna_Modifier_update");

  prop = RNA_def_property(srna, "shell_vertex_group", PROP_STRING, PROP_NONE);
  RNA_def_property_string_sdna(prop, nullptr, "shell_defgrp_name");
  RNA_def_property_ui_text(prop,
                           "Shell Vertex Group",
                           "Vertex group that the generated shell geometry will be weighted to");
  RNA_def_property_string_funcs(
      prop, nullptr, nullptr, "rna_SolidifyModifier_shell_defgrp_name_set");
  RNA_def_property_update(prop, 0, "rna_Modifier_update");

  prop = RNA_def_property(srna, "rim_vertex_group", PROP_STRING, PROP_NONE);
  RNA_def_property_string_sdna(prop, nullptr, "rim_defgrp_name");
  RNA_def_property_ui_text(prop,
                           "Rim Vertex Group",
                           "Vertex group that the generated rim geometry will be weighted to");
  RNA_def_property_string_funcs(
      prop, nullptr, nullptr, "rna_SolidifyModifier_rim_defgrp_name_set");
  RNA_def_property_update(prop, 0, "rna_Modifier_update");

  prop = RNA_def_property(srna, "use_rim", PROP_BOOLEAN, PROP_NONE);
  RNA_def_property_boolean_sdna(prop, nullptr, "flag", MOD_SOLIDIFY_RIM);
  RNA_def_property_ui_text(prop,
                           "Fill Rim",
                           "Create edge loops between the inner and outer surfaces on face edges "
                           "(slow, disable when not needed)");
  RNA_def_property_update(prop, 0, "rna_Modifier_update");

  prop = RNA_def_property(srna, "use_even_offset", PROP_BOOLEAN, PROP_NONE);
  RNA_def_property_boolean_sdna(prop, nullptr, "flag", MOD_SOLIDIFY_EVEN);
  RNA_def_property_ui_text(
      prop,
      "Even Thickness",
      "Maintain thickness by adjusting for sharp corners (slow, disable when not needed)");
  RNA_def_property_update(prop, 0, "rna_Modifier_update");

  prop = RNA_def_property(srna, "use_quality_normals", PROP_BOOLEAN, PROP_NONE);
  RNA_def_property_boolean_sdna(prop, nullptr, "flag", MOD_SOLIDIFY_NORMAL_CALC);
  RNA_def_property_ui_text(
      prop,
      "High Quality Normals",
      "Calculate normals which result in more even thickness (slow, disable when not needed)");
  RNA_def_property_update(prop, 0, "rna_Modifier_update");

  prop = RNA_def_property(srna, "invert_vertex_group", PROP_BOOLEAN, PROP_NONE);
  RNA_def_property_boolean_sdna(prop, nullptr, "flag", MOD_SOLIDIFY_VGROUP_INV);
  RNA_def_property_ui_text(prop, "Vertex Group Invert", "Invert the vertex group influence");
  RNA_def_property_update(prop, 0, "rna_Modifier_update");

  prop = RNA_def_property(srna, "use_flat_faces", PROP_BOOLEAN, PROP_NONE);
  RNA_def_property_boolean_sdna(prop, nullptr, "flag", MOD_SOLIDIFY_NONMANIFOLD_FLAT_FACES);
  RNA_def_property_ui_text(prop,
                           "Flat Faces",
                           "Make faces use the minimal vertex weight assigned to their vertices "
                           "(ensures new faces remain parallel to their original ones, slow, "
                           "disable when not needed)");
  RNA_def_property_update(prop, 0, "rna_Modifier_update");

  prop = RNA_def_property(srna, "use_flip_normals", PROP_BOOLEAN, PROP_NONE);
  RNA_def_property_boolean_sdna(prop, nullptr, "flag", MOD_SOLIDIFY_FLIP);
  RNA_def_property_ui_text(prop, "Flip Normals", "Invert the face direction");
  RNA_def_property_update(prop, 0, "rna_Modifier_update");

  prop = RNA_def_property(srna, "use_rim_only", PROP_BOOLEAN, PROP_NONE);
  RNA_def_property_boolean_sdna(prop, nullptr, "flag", MOD_SOLIDIFY_NOSHELL);
  RNA_def_property_ui_text(prop, "Only Rim", "Only add the rim to the original data");
  RNA_def_property_update(prop, 0, "rna_Modifier_update");

  /* Settings for #MOD_SOLIDIFY_MODE_NONMANIFOLD */
  prop = RNA_def_property(srna, "nonmanifold_thickness_mode", PROP_ENUM, PROP_NONE);
  RNA_def_property_enum_sdna(prop, nullptr, "nonmanifold_offset_mode");
  RNA_def_property_enum_items(prop, nonmanifold_thickness_mode_items);
  RNA_def_property_ui_text(prop, "Thickness Mode", "Selects the used thickness algorithm");
  RNA_def_property_update(prop, 0, "rna_Modifier_update");

  prop = RNA_def_property(srna, "nonmanifold_boundary_mode", PROP_ENUM, PROP_NONE);
  RNA_def_property_enum_items(prop, nonmanifold_boundary_mode_items);
  RNA_def_property_ui_text(prop, "Boundary Shape", "Selects the boundary adjustment algorithm");
  RNA_def_property_translation_context(prop, BLT_I18NCONTEXT_ID_MESH);
  RNA_def_property_update(prop, 0, "rna_Modifier_update");

  prop = RNA_def_property(srna, "nonmanifold_merge_threshold", PROP_FLOAT, PROP_DISTANCE);
  RNA_def_property_float_sdna(prop, nullptr, "merge_tolerance");
  RNA_def_property_range(prop, 0.0, 1.0);
  RNA_def_property_ui_range(prop, 0.0, 1.0, 0.01, 4);
  RNA_def_property_ui_text(
      prop, "Merge Threshold", "Distance within which degenerated geometry is merged");
  RNA_def_property_update(prop, 0, "rna_Modifier_update");

  prop = RNA_def_property(srna, "bevel_convex", PROP_FLOAT, PROP_NONE);
  RNA_def_property_float_sdna(prop, nullptr, "bevel_convex");
  RNA_def_property_range(prop, -1.0, 1.0);
  RNA_def_property_ui_range(prop, -1.0, 1.0, 0.1, 3);
  RNA_def_property_ui_text(prop, "Bevel Convex", "Edge bevel weight to be added to outside edges");
  RNA_def_property_update(prop, 0, "rna_Modifier_update");

  RNA_define_lib_overridable(false);
}

static void rna_def_modifier_screw(BlenderRNA *brna)
{
  StructRNA *srna;
  PropertyRNA *prop;

  srna = RNA_def_struct(brna, "ScrewModifier", "Modifier");
  RNA_def_struct_ui_text(srna, "Screw Modifier", "Revolve edges");
  RNA_def_struct_sdna(srna, "ScrewModifierData");
  RNA_def_struct_ui_icon(srna, ICON_MOD_SCREW);

  RNA_define_lib_overridable(true);

  prop = RNA_def_property(srna, "object", PROP_POINTER, PROP_NONE);
  RNA_def_property_pointer_sdna(prop, nullptr, "ob_axis");
  RNA_def_property_ui_text(prop, "Object", "Object to define the screw axis");
  RNA_def_property_flag(prop, PROP_EDITABLE | PROP_ID_SELF_CHECK);
  RNA_def_property_update(prop, 0, "rna_Modifier_dependency_update");

  prop = RNA_def_property(srna, "steps", PROP_INT, PROP_UNSIGNED);
  RNA_def_property_range(prop, 1, 10000);
  RNA_def_property_ui_range(prop, 1, 512, 1, -1);
  RNA_def_property_ui_text(prop, "Steps", "Number of steps in the revolution");
  RNA_def_property_update(prop, 0, "rna_Modifier_update");

  prop = RNA_def_property(srna, "render_steps", PROP_INT, PROP_UNSIGNED);
  RNA_def_property_range(prop, 1, 10000);
  RNA_def_property_ui_range(prop, 1, 512, 1, -1);
  RNA_def_property_ui_text(prop, "Render Steps", "Number of steps in the revolution");
  RNA_def_property_update(prop, 0, "rna_Modifier_update");

  prop = RNA_def_property(srna, "iterations", PROP_INT, PROP_UNSIGNED);
  RNA_def_property_int_sdna(prop, nullptr, "iter");
  RNA_def_property_range(prop, 1, 10000);
  RNA_def_property_ui_range(prop, 1, 100, 1, -1);
  RNA_def_property_ui_text(prop, "Iterations", "Number of times to apply the screw operation");
  RNA_def_property_update(prop, 0, "rna_Modifier_update");

  prop = RNA_def_property(srna, "axis", PROP_ENUM, PROP_NONE);
  RNA_def_property_enum_items(prop, rna_enum_axis_xyz_items);
  RNA_def_property_ui_text(prop, "Axis", "Screw axis");
  RNA_def_property_update(prop, 0, "rna_Modifier_update");

  prop = RNA_def_property(srna, "angle", PROP_FLOAT, PROP_ANGLE);
  RNA_def_property_ui_range(prop, -M_PI * 2, M_PI * 2, 10, -1);
  RNA_def_property_range(prop, -FLT_MAX, FLT_MAX);
  RNA_def_property_ui_text(prop, "Angle", "Angle of revolution");
  RNA_def_property_update(prop, 0, "rna_Modifier_update");

  prop = RNA_def_property(srna, "screw_offset", PROP_FLOAT, PROP_DISTANCE);
  RNA_def_property_float_sdna(prop, nullptr, "screw_ofs");
  RNA_def_property_ui_text(prop, "Screw", "Offset the revolution along its axis");
  RNA_def_property_update(prop, 0, "rna_Modifier_update");

  prop = RNA_def_property(srna, "merge_threshold", PROP_FLOAT, PROP_DISTANCE);
  RNA_def_property_float_sdna(prop, nullptr, "merge_dist");
  RNA_def_property_range(prop, 0, FLT_MAX);
  RNA_def_property_ui_range(prop, 0, 1, 1, 4);
  RNA_def_property_ui_text(prop, "Merge Distance", "Limit below which to merge vertices");
  RNA_def_property_update(prop, 0, "rna_Modifier_update");

  prop = RNA_def_property(srna, "use_normal_flip", PROP_BOOLEAN, PROP_NONE);
  RNA_def_property_boolean_sdna(prop, nullptr, "flag", MOD_SCREW_NORMAL_FLIP);
  RNA_def_property_ui_text(prop, "Flip", "Flip normals of lathed faces");
  RNA_def_property_update(prop, 0, "rna_Modifier_update");

  prop = RNA_def_property(srna, "use_normal_calculate", PROP_BOOLEAN, PROP_NONE);
  RNA_def_property_boolean_sdna(prop, nullptr, "flag", MOD_SCREW_NORMAL_CALC);
  RNA_def_property_ui_text(
      prop, "Calculate Order", "Calculate the order of edges (needed for meshes, but not curves)");
  RNA_def_property_update(prop, 0, "rna_Modifier_update");

  prop = RNA_def_property(srna, "use_object_screw_offset", PROP_BOOLEAN, PROP_NONE);
  RNA_def_property_boolean_sdna(prop, nullptr, "flag", MOD_SCREW_OBJECT_OFFSET);
  RNA_def_property_ui_text(
      prop, "Object Screw", "Use the distance between the objects to make a screw");
  RNA_def_property_update(prop, 0, "rna_Modifier_update");

  /* Vertex merging parameters */
  prop = RNA_def_property(srna, "use_merge_vertices", PROP_BOOLEAN, PROP_NONE);
  RNA_def_property_boolean_sdna(prop, nullptr, "flag", MOD_SCREW_MERGE);
  RNA_def_property_ui_text(
      prop, "Merge Vertices", "Merge adjacent vertices (screw offset must be zero)");
  RNA_def_property_update(prop, 0, "rna_Modifier_update");

  prop = RNA_def_property(srna, "use_smooth_shade", PROP_BOOLEAN, PROP_NONE);
  RNA_def_property_boolean_sdna(prop, nullptr, "flag", MOD_SCREW_SMOOTH_SHADING);
  RNA_def_property_ui_text(
      prop, "Smooth Shading", "Output faces with smooth shading rather than flat shaded");
  RNA_def_property_update(prop, 0, "rna_Modifier_update");

  prop = RNA_def_property(srna, "use_stretch_u", PROP_BOOLEAN, PROP_NONE);
  RNA_def_property_boolean_sdna(prop, nullptr, "flag", MOD_SCREW_UV_STRETCH_U);
  RNA_def_property_ui_text(
      prop, "Stretch U", "Stretch the U coordinates between 0 and 1 when UVs are present");
  RNA_def_property_update(prop, 0, "rna_Modifier_update");

  prop = RNA_def_property(srna, "use_stretch_v", PROP_BOOLEAN, PROP_NONE);
  RNA_def_property_boolean_sdna(prop, nullptr, "flag", MOD_SCREW_UV_STRETCH_V);
  RNA_def_property_ui_text(
      prop, "Stretch V", "Stretch the V coordinates between 0 and 1 when UVs are present");
  RNA_def_property_update(prop, 0, "rna_Modifier_update");

#  if 0
  prop = RNA_def_property(srna, "use_angle_object", PROP_BOOLEAN, PROP_NONE);
  RNA_def_property_boolean_sdna(prop, nullptr, "flag", MOD_SCREW_OBJECT_ANGLE);
  RNA_def_property_ui_text(
      prop, "Object Angle", "Use the angle between the objects rather than the fixed angle");
  RNA_def_property_update(prop, 0, "rna_Modifier_update");
#  endif

  RNA_define_lib_overridable(false);
}

static void rna_def_modifier_uvwarp(BlenderRNA *brna)
{
  StructRNA *srna;
  PropertyRNA *prop;

  srna = RNA_def_struct(brna, "UVWarpModifier", "Modifier");
  RNA_def_struct_ui_text(srna, "UVWarp Modifier", "Add target position to UV coordinates");
  RNA_def_struct_sdna(srna, "UVWarpModifierData");
  RNA_def_struct_ui_icon(srna, ICON_MOD_UVPROJECT);

  RNA_define_lib_overridable(true);

  prop = RNA_def_property(srna, "axis_u", PROP_ENUM, PROP_NONE);
  RNA_def_property_enum_sdna(prop, nullptr, "axis_u");
  RNA_def_property_enum_items(prop, rna_enum_axis_xyz_items);
  RNA_def_property_ui_text(prop, "U-Axis", "Pole axis for rotation");
  RNA_def_property_update(prop, 0, "rna_Modifier_update");

  prop = RNA_def_property(srna, "axis_v", PROP_ENUM, PROP_NONE);
  RNA_def_property_enum_sdna(prop, nullptr, "axis_v");
  RNA_def_property_enum_items(prop, rna_enum_axis_xyz_items);
  RNA_def_property_ui_text(prop, "V-Axis", "Pole axis for rotation");
  RNA_def_property_update(prop, 0, "rna_Modifier_update");

  prop = RNA_def_property(srna, "center", PROP_FLOAT, PROP_NONE);
  RNA_def_property_float_sdna(prop, nullptr, "center");
  RNA_def_property_ui_text(prop, "UV Center", "Center point for rotate/scale");
  RNA_def_property_update(prop, 0, "rna_Modifier_update");

  prop = RNA_def_property(srna, "offset", PROP_FLOAT, PROP_NONE);
  RNA_def_property_float_sdna(prop, nullptr, "offset");
  RNA_def_property_ui_text(prop, "Offset", "2D Offset for the warp");
  RNA_def_property_update(prop, 0, "rna_Modifier_update");

  prop = RNA_def_property(srna, "scale", PROP_FLOAT, PROP_NONE);
  RNA_def_property_float_sdna(prop, nullptr, "scale");
  RNA_def_property_ui_text(prop, "Scale", "2D Scale for the warp");
  RNA_def_property_update(prop, 0, "rna_Modifier_update");

  prop = RNA_def_property(srna, "rotation", PROP_FLOAT, PROP_ANGLE);
  RNA_def_property_float_sdna(prop, nullptr, "rotation");
  RNA_def_property_ui_text(prop, "Rotation", "2D Rotation for the warp");
  RNA_def_property_update(prop, 0, "rna_Modifier_update");

  prop = RNA_def_property(srna, "object_from", PROP_POINTER, PROP_NONE);
  RNA_def_property_pointer_sdna(prop, nullptr, "object_src");
  RNA_def_property_ui_text(prop, "Object From", "Object defining offset");
  RNA_def_property_flag(prop, PROP_EDITABLE);
  RNA_def_property_update(prop, 0, "rna_Modifier_dependency_update");

  prop = RNA_def_property(srna, "bone_from", PROP_STRING, PROP_NONE);
  RNA_def_property_string_sdna(prop, nullptr, "bone_src");
  RNA_def_property_ui_text(prop, "Bone From", "Bone defining offset");
  RNA_def_property_update(prop, 0, "rna_Modifier_dependency_update");

  prop = RNA_def_property(srna, "object_to", PROP_POINTER, PROP_NONE);
  RNA_def_property_pointer_sdna(prop, nullptr, "object_dst");
  RNA_def_property_ui_text(prop, "Object To", "Object defining offset");
  RNA_def_property_flag(prop, PROP_EDITABLE);
  RNA_def_property_update(prop, 0, "rna_Modifier_dependency_update");

  prop = RNA_def_property(srna, "bone_to", PROP_STRING, PROP_NONE);
  RNA_def_property_string_sdna(prop, nullptr, "bone_dst");
  RNA_def_property_ui_text(prop, "Bone To", "Bone defining offset");
  RNA_def_property_update(prop, 0, "rna_Modifier_dependency_update");

  prop = RNA_def_property(srna, "vertex_group", PROP_STRING, PROP_NONE);
  RNA_def_property_string_sdna(prop, nullptr, "vgroup_name");
  RNA_def_property_ui_text(prop, "Vertex Group", "Vertex group name");
  RNA_def_property_string_funcs(prop, nullptr, nullptr, "rna_UVWarpModifier_vgroup_name_set");
  RNA_def_property_update(prop, 0, "rna_Modifier_update");

  prop = RNA_def_property(srna, "invert_vertex_group", PROP_BOOLEAN, PROP_NONE);
  RNA_def_property_boolean_sdna(prop, nullptr, "flag", MOD_UVWARP_INVERT_VGROUP);
  RNA_def_property_ui_text(prop, "Invert", "Invert vertex group influence");
  RNA_def_property_update(prop, 0, "rna_Modifier_update");

  prop = RNA_def_property(srna, "uv_layer", PROP_STRING, PROP_NONE);
  RNA_def_property_string_sdna(prop, nullptr, "uvlayer_name");
  RNA_def_property_ui_text(prop, "UV Map", "UV map name");
  RNA_def_property_string_funcs(prop, nullptr, nullptr, "rna_UVWarpModifier_uvlayer_name_set");
  RNA_def_property_update(prop, 0, "rna_Modifier_update");

  RNA_define_lib_overridable(false);
}

static void rna_def_modifier_weightvg_mask(BlenderRNA * /*brna*/,
                                           StructRNA *srna,
                                           const char *mask_flags,
                                           const int invert_vgroup_mask_flag,
                                           const char *mask_vgroup_setter,
                                           const char *mask_uvlayer_setter)
{
  static const EnumPropertyItem weightvg_mask_tex_map_items[] = {
      {MOD_DISP_MAP_LOCAL, "LOCAL", 0, "Local", "Use local generated coordinates"},
      {MOD_DISP_MAP_GLOBAL, "GLOBAL", 0, "Global", "Use global coordinates"},
      {MOD_DISP_MAP_OBJECT,
       "OBJECT",
       0,
       "Object",
       "Use local generated coordinates of another object"},
      {MOD_DISP_MAP_UV, "UV", 0, "UV", "Use coordinates from a UV layer"},
      {0, nullptr, 0, nullptr, nullptr},
  };

  static const EnumPropertyItem weightvg_mask_tex_used_items[] = {
      {MOD_WVG_MASK_TEX_USE_INT, "INT", 0, "Intensity", ""},
      {MOD_WVG_MASK_TEX_USE_RED, "RED", 0, "Red", ""},
      {MOD_WVG_MASK_TEX_USE_GREEN, "GREEN", 0, "Green", ""},
      {MOD_WVG_MASK_TEX_USE_BLUE, "BLUE", 0, "Blue", ""},
      {MOD_WVG_MASK_TEX_USE_HUE, "HUE", 0, "Hue", ""},
      {MOD_WVG_MASK_TEX_USE_SAT, "SAT", 0, "Saturation", ""},
      {MOD_WVG_MASK_TEX_USE_VAL, "VAL", 0, "Value", ""},
      {MOD_WVG_MASK_TEX_USE_ALPHA, "ALPHA", 0, "Alpha", ""},
      {0, nullptr, 0, nullptr, nullptr},
  };

  PropertyRNA *prop;

  RNA_define_lib_overridable(true);

  prop = RNA_def_property(srna, "mask_constant", PROP_FLOAT, PROP_FACTOR);
  RNA_def_property_range(prop, -FLT_MAX, FLT_MAX);
  RNA_def_property_ui_range(prop, 0.0, 1.0, 1, -1);
  RNA_def_property_ui_text(
      prop, "Influence", "Global influence of current modifications on vgroup");
  RNA_def_property_update(prop, 0, "rna_Modifier_update");

  prop = RNA_def_property(srna, "mask_vertex_group", PROP_STRING, PROP_NONE);
  RNA_def_property_string_sdna(prop, nullptr, "mask_defgrp_name");
  RNA_def_property_ui_text(prop, "Mask Vertex Group", "Masking vertex group name");
  RNA_def_property_string_funcs(prop, nullptr, nullptr, mask_vgroup_setter);
  RNA_def_property_update(prop, 0, "rna_Modifier_update");

  prop = RNA_def_property(srna, "invert_mask_vertex_group", PROP_BOOLEAN, PROP_NONE);
  RNA_def_property_boolean_sdna(prop, nullptr, mask_flags, invert_vgroup_mask_flag);
  RNA_def_property_ui_text(prop, "Invert", "Invert vertex group mask influence");
  RNA_def_property_update(prop, 0, "rna_Modifier_update");

  prop = RNA_def_property(srna, "mask_texture", PROP_POINTER, PROP_NONE);
  RNA_def_property_ui_text(prop, "Masking Tex", "Masking texture");
  RNA_def_property_flag(prop, PROP_EDITABLE);
  RNA_def_property_update(prop, 0, "rna_Modifier_dependency_update");

  prop = RNA_def_property(srna, "mask_tex_use_channel", PROP_ENUM, PROP_NONE);
  RNA_def_property_enum_items(prop, weightvg_mask_tex_used_items);
  RNA_def_property_ui_text(prop, "Use Channel", "Which texture channel to use for masking");
  RNA_def_property_update(prop, 0, "rna_Modifier_update");

  prop = RNA_def_property(srna, "mask_tex_mapping", PROP_ENUM, PROP_NONE);
  RNA_def_property_enum_items(prop, weightvg_mask_tex_map_items);
  RNA_def_property_ui_text(prop,
                           "Texture Coordinates",
                           "Which texture coordinates "
                           "to use for mapping");
  RNA_def_property_update(prop, 0, "rna_Modifier_dependency_update");

  prop = RNA_def_property(srna, "mask_tex_uv_layer", PROP_STRING, PROP_NONE);
  RNA_def_property_string_sdna(prop, nullptr, "mask_tex_uvlayer_name");
  RNA_def_property_ui_text(prop, "UV Map", "UV map name");
  RNA_def_property_string_funcs(prop, nullptr, nullptr, mask_uvlayer_setter);
  RNA_def_property_update(prop, 0, "rna_Modifier_update");

  prop = RNA_def_property(srna, "mask_tex_map_object", PROP_POINTER, PROP_NONE);
  RNA_def_property_pointer_sdna(prop, nullptr, "mask_tex_map_obj");
  RNA_def_property_ui_text(prop,
                           "Texture Coordinate Object",
                           "Which object to take texture "
                           "coordinates from");
  RNA_def_property_flag(prop, PROP_EDITABLE | PROP_ID_SELF_CHECK);
  RNA_def_property_update(prop, 0, "rna_Modifier_dependency_update");

  prop = RNA_def_property(srna, "mask_tex_map_bone", PROP_STRING, PROP_NONE);
  RNA_def_property_string_sdna(prop, nullptr, "mask_tex_map_bone");
  RNA_def_property_ui_text(
      prop, "Texture Coordinate Bone", "Which bone to take texture coordinates from");
  RNA_def_property_update(prop, 0, "rna_Modifier_dependency_update");

  RNA_define_lib_overridable(false);
}

static void rna_def_modifier_weightvgedit(BlenderRNA *brna)
{
  static const EnumPropertyItem weightvg_edit_falloff_type_items[] = {
      {MOD_WVG_MAPPING_NONE, "LINEAR", ICON_LINCURVE, "Linear", "Null action"},
      {MOD_WVG_MAPPING_CURVE, "CURVE", ICON_RNDCURVE, "Custom Curve", ""},
      {MOD_WVG_MAPPING_SHARP, "SHARP", ICON_SHARPCURVE, "Sharp", ""},
      {MOD_WVG_MAPPING_SMOOTH, "SMOOTH", ICON_SMOOTHCURVE, "Smooth", ""},
      {MOD_WVG_MAPPING_ROOT, "ROOT", ICON_ROOTCURVE, "Root", ""},
      {MOD_WVG_MAPPING_SPHERE, "ICON_SPHERECURVE", ICON_SPHERECURVE, "Sphere", ""},
      {MOD_WVG_MAPPING_RANDOM, "RANDOM", ICON_RNDCURVE, "Random", ""},
      {MOD_WVG_MAPPING_STEP,
       "STEP",
       ICON_IPO_CONSTANT,
       "Median Step",
       "Map all values below 0.5 to 0.0, and all others to 1.0"},
      {0, nullptr, 0, nullptr, nullptr},
  };

  StructRNA *srna;
  PropertyRNA *prop;

  srna = RNA_def_struct(brna, "VertexWeightEditModifier", "Modifier");
  RNA_def_struct_ui_text(
      srna, "WeightVG Edit Modifier", "Edit the weights of vertices in a group");
  RNA_def_struct_sdna(srna, "WeightVGEditModifierData");
  RNA_def_struct_ui_icon(srna, ICON_MOD_VERTEX_WEIGHT);

  RNA_define_lib_overridable(true);

  prop = RNA_def_property(srna, "vertex_group", PROP_STRING, PROP_NONE);
  RNA_def_property_string_sdna(prop, nullptr, "defgrp_name");
  RNA_def_property_ui_text(prop, "Vertex Group", "Vertex group name");
  RNA_def_property_string_funcs(
      prop, nullptr, nullptr, "rna_WeightVGEditModifier_defgrp_name_set");
  RNA_def_property_update(prop, 0, "rna_Modifier_update");

  prop = RNA_def_property(srna, "falloff_type", PROP_ENUM, PROP_NONE);
  RNA_def_property_enum_items(prop, weightvg_edit_falloff_type_items);
  RNA_def_property_ui_text(prop, "Falloff Type", "How weights are mapped to their new values");
  RNA_def_property_translation_context(prop,
                                       BLT_I18NCONTEXT_ID_CURVE_LEGACY); /* Abusing id_curve :/ */
  RNA_def_property_update(prop, 0, "rna_Modifier_update");

  prop = RNA_def_property(srna, "invert_falloff", PROP_BOOLEAN, PROP_NONE);
  RNA_def_property_boolean_sdna(prop, nullptr, "edit_flags", MOD_WVG_INVERT_FALLOFF);
  RNA_def_property_ui_text(prop, "Invert Falloff", "Invert the resulting falloff weight");
  RNA_def_property_update(prop, 0, "rna_Modifier_update");

  prop = RNA_def_property(srna, "normalize", PROP_BOOLEAN, PROP_NONE);
  RNA_def_property_boolean_sdna(prop, nullptr, "edit_flags", MOD_WVG_EDIT_WEIGHTS_NORMALIZE);
  RNA_def_property_ui_text(
      prop,
      "Normalize Weights",
      "Normalize the resulting weights (otherwise they are only clamped within 0.0 to 1.0 range)");
  RNA_def_property_update(prop, 0, "rna_Modifier_update");

  prop = RNA_def_property(srna, "map_curve", PROP_POINTER, PROP_NONE);
  RNA_def_property_pointer_sdna(prop, nullptr, "cmap_curve");
  RNA_def_property_ui_text(prop, "Mapping Curve", "Custom mapping curve");
  RNA_def_property_update(prop, 0, "rna_Modifier_update");

  prop = RNA_def_property(srna, "use_add", PROP_BOOLEAN, PROP_NONE);
  RNA_def_property_boolean_sdna(prop, nullptr, "edit_flags", MOD_WVG_EDIT_ADD2VG);
  RNA_def_property_ui_text(prop,
                           "Group Add",
                           "Add vertices with weight over threshold "
                           "to vgroup");
  RNA_def_property_update(prop, 0, "rna_Modifier_update");

  prop = RNA_def_property(srna, "use_remove", PROP_BOOLEAN, PROP_NONE);
  RNA_def_property_boolean_sdna(prop, nullptr, "edit_flags", MOD_WVG_EDIT_REMFVG);
  RNA_def_property_ui_text(prop,
                           "Group Remove",
                           "Remove vertices with weight below threshold "
                           "from vgroup");
  RNA_def_property_update(prop, 0, "rna_Modifier_update");

  prop = RNA_def_property(srna, "default_weight", PROP_FLOAT, PROP_FACTOR);
  RNA_def_property_range(prop, 0.0, 1.0f);
  RNA_def_property_ui_range(prop, 0.0, 1.0, 1, -1);
  RNA_def_property_ui_text(prop,
                           "Default Weight",
                           "Default weight a vertex will have if "
                           "it is not in the vgroup");
  RNA_def_property_update(prop, 0, "rna_Modifier_update");

  prop = RNA_def_property(srna, "add_threshold", PROP_FLOAT, PROP_NONE);
  RNA_def_property_float_sdna(prop, nullptr, "add_threshold");
  RNA_def_property_range(prop, -1000.0, 1000.0);
  RNA_def_property_ui_range(prop, 0.0, 1.0, 1, -1);
  RNA_def_property_ui_text(prop,
                           "Add Threshold",
                           "Lower (inclusive) bound for a vertex's weight "
                           "to be added to the vgroup");
  RNA_def_property_update(prop, 0, "rna_Modifier_update");

  prop = RNA_def_property(srna, "remove_threshold", PROP_FLOAT, PROP_NONE);
  RNA_def_property_float_sdna(prop, nullptr, "rem_threshold");
  RNA_def_property_range(prop, -1000.0, 1000.0);
  RNA_def_property_ui_range(prop, 0.0, 1.0, 1, -1);
  RNA_def_property_ui_text(prop,
                           "Remove Threshold",
                           "Upper (inclusive) bound for a vertex's weight "
                           "to be removed from the vgroup");
  RNA_def_property_update(prop, 0, "rna_Modifier_update");

  RNA_define_lib_overridable(false);

  /* Common masking properties. */
  rna_def_modifier_weightvg_mask(brna,
                                 srna,
                                 "edit_flags",
                                 MOD_WVG_EDIT_INVERT_VGROUP_MASK,
                                 "rna_WeightVGEditModifier_mask_defgrp_name_set",
                                 "rna_WeightVGEditModifier_mask_tex_uvlayer_name_set");
}

static void rna_def_modifier_weightvgmix(BlenderRNA *brna)
{
  static const EnumPropertyItem weightvg_mix_modes_items[] = {
      {MOD_WVG_MIX_SET, "SET", 0, "Replace", "Replace VGroup A's weights by VGroup B's ones"},
      {MOD_WVG_MIX_ADD, "ADD", 0, "Add", "Add VGroup B's weights to VGroup A's ones"},
      {MOD_WVG_MIX_SUB, "SUB", 0, "Subtract", "Subtract VGroup B's weights from VGroup A's ones"},
      {MOD_WVG_MIX_MUL, "MUL", 0, "Multiply", "Multiply VGroup A's weights by VGroup B's ones"},
      {MOD_WVG_MIX_DIV, "DIV", 0, "Divide", "Divide VGroup A's weights by VGroup B's ones"},
      {MOD_WVG_MIX_DIF,
       "DIF",
       0,
       "Difference",
       "Difference between VGroup A's and VGroup B's weights"},
      {MOD_WVG_MIX_AVG, "AVG", 0, "Average", "Average value of VGroup A's and VGroup B's weights"},
      {MOD_WVG_MIX_MIN, "MIN", 0, "Minimum", "Minimum of VGroup A's and VGroup B's weights"},
      {MOD_WVG_MIX_MAX, "MAX", 0, "Maximum", "Maximum of VGroup A's and VGroup B's weights"},
      {0, nullptr, 0, nullptr, nullptr},
  };

  static const EnumPropertyItem weightvg_mix_set_items[] = {
      {MOD_WVG_SET_ALL, "ALL", 0, "All", "Affect all vertices (might add some to VGroup A)"},
      {MOD_WVG_SET_A, "A", 0, "VGroup A", "Affect vertices in VGroup A"},
      {MOD_WVG_SET_B,
       "B",
       0,
       "VGroup B",
       "Affect vertices in VGroup B (might add some to VGroup A)"},
      {MOD_WVG_SET_OR,
       "OR",
       0,
       "VGroup A or B",
       "Affect vertices in at least one of both VGroups (might add some to VGroup A)"},
      {MOD_WVG_SET_AND, "AND", 0, "VGroup A and B", "Affect vertices in both groups"},
      {0, nullptr, 0, nullptr, nullptr},
  };

  StructRNA *srna;
  PropertyRNA *prop;

  srna = RNA_def_struct(brna, "VertexWeightMixModifier", "Modifier");
  RNA_def_struct_ui_text(srna, "WeightVG Mix Modifier", "Mix the weights of two vertex groups");
  RNA_def_struct_sdna(srna, "WeightVGMixModifierData");
  RNA_def_struct_ui_icon(srna, ICON_MOD_VERTEX_WEIGHT);

  RNA_define_lib_overridable(true);

  prop = RNA_def_property(srna, "vertex_group_a", PROP_STRING, PROP_NONE);
  RNA_def_property_string_sdna(prop, nullptr, "defgrp_name_a");
  RNA_def_property_ui_text(prop, "Vertex Group A", "First vertex group name");
  RNA_def_property_string_funcs(
      prop, nullptr, nullptr, "rna_WeightVGMixModifier_defgrp_name_a_set");
  RNA_def_property_update(prop, 0, "rna_Modifier_update");

  prop = RNA_def_property(srna, "vertex_group_b", PROP_STRING, PROP_NONE);
  RNA_def_property_string_sdna(prop, nullptr, "defgrp_name_b");
  RNA_def_property_ui_text(prop, "Vertex Group B", "Second vertex group name");
  RNA_def_property_string_funcs(
      prop, nullptr, nullptr, "rna_WeightVGMixModifier_defgrp_name_b_set");
  RNA_def_property_update(prop, 0, "rna_Modifier_update");

  prop = RNA_def_property(srna, "invert_vertex_group_a", PROP_BOOLEAN, PROP_NONE);
  RNA_def_property_boolean_sdna(prop, nullptr, "flag", MOD_WVG_MIX_INVERT_VGROUP_A);
  RNA_def_property_ui_text(prop, "Invert Weights A", "Invert the influence of vertex group A");
  RNA_def_property_update(prop, 0, "rna_Modifier_update");

  prop = RNA_def_property(srna, "invert_vertex_group_b", PROP_BOOLEAN, PROP_NONE);
  RNA_def_property_boolean_sdna(prop, nullptr, "flag", MOD_WVG_MIX_INVERT_VGROUP_B);
  RNA_def_property_ui_text(prop, "Invert Weights B", "Invert the influence of vertex group B");
  RNA_def_property_update(prop, 0, "rna_Modifier_update");

  prop = RNA_def_property(srna, "default_weight_a", PROP_FLOAT, PROP_FACTOR);
  RNA_def_property_range(prop, 0.0, 1.0f);
  RNA_def_property_ui_range(prop, 0.0, 1.0, 1, -1);
  RNA_def_property_ui_text(prop,
                           "Default Weight A",
                           "Default weight a vertex will have if "
                           "it is not in the first A vgroup");
  RNA_def_property_update(prop, 0, "rna_Modifier_update");

  prop = RNA_def_property(srna, "default_weight_b", PROP_FLOAT, PROP_FACTOR);
  RNA_def_property_range(prop, 0.0, 1.0f);
  RNA_def_property_ui_range(prop, 0.0, 1.0, 1, -1);
  RNA_def_property_ui_text(prop,
                           "Default Weight B",
                           "Default weight a vertex will have if "
                           "it is not in the second B vgroup");
  RNA_def_property_update(prop, 0, "rna_Modifier_update");

  prop = RNA_def_property(srna, "mix_mode", PROP_ENUM, PROP_NONE);
  RNA_def_property_enum_items(prop, weightvg_mix_modes_items);
  RNA_def_property_ui_text(prop,
                           "Mix Mode",
                           "How weights from vgroup B affect weights "
                           "of vgroup A");
  RNA_def_property_update(prop, 0, "rna_Modifier_update");

  prop = RNA_def_property(srna, "mix_set", PROP_ENUM, PROP_NONE);
  RNA_def_property_enum_items(prop, weightvg_mix_set_items);
  RNA_def_property_ui_text(prop, "Vertex Set", "Which vertices should be affected");
  RNA_def_property_update(prop, 0, "rna_Modifier_update");

  prop = RNA_def_property(srna, "normalize", PROP_BOOLEAN, PROP_NONE);
  RNA_def_property_boolean_sdna(prop, nullptr, "flag", MOD_WVG_MIX_WEIGHTS_NORMALIZE);
  RNA_def_property_ui_text(
      prop,
      "Normalize Weights",
      "Normalize the resulting weights (otherwise they are only clamped within 0.0 to 1.0 range)");
  RNA_def_property_update(prop, 0, "rna_Modifier_update");

  RNA_define_lib_overridable(false);

  /* Common masking properties. */
  rna_def_modifier_weightvg_mask(brna,
                                 srna,
                                 "flag",
                                 MOD_WVG_MIX_INVERT_VGROUP_MASK,
                                 "rna_WeightVGMixModifier_mask_defgrp_name_set",
                                 "rna_WeightVGMixModifier_mask_tex_uvlayer_name_set");
}

static void rna_def_modifier_weightvgproximity(BlenderRNA *brna)
{
  static const EnumPropertyItem weightvg_proximity_modes_items[] = {
      {MOD_WVG_PROXIMITY_OBJECT,
       "OBJECT",
       0,
       "Object",
       "Use distance between affected and target objects"},
      {MOD_WVG_PROXIMITY_GEOMETRY,
       "GEOMETRY",
       0,
       "Geometry",
       "Use distance between affected object's vertices and target "
       "object, or target object's geometry"},
      {0, nullptr, 0, nullptr, nullptr},
  };

  static const EnumPropertyItem proximity_geometry_items[] = {
      {MOD_WVG_PROXIMITY_GEOM_VERTS, "VERTEX", 0, "Vertex", "Compute distance to nearest vertex"},
      {MOD_WVG_PROXIMITY_GEOM_EDGES, "EDGE", 0, "Edge", "Compute distance to nearest edge"},
      {MOD_WVG_PROXIMITY_GEOM_FACES, "FACE", 0, "Face", "Compute distance to nearest face"},
      {0, nullptr, 0, nullptr, nullptr},
  };

  static const EnumPropertyItem weightvg_proximity_falloff_type_items[] = {
      {MOD_WVG_MAPPING_NONE, "LINEAR", ICON_LINCURVE, "Linear", "Null action"},
      {MOD_WVG_MAPPING_CURVE, "CURVE", ICON_RNDCURVE, "Custom Curve", ""},
      {MOD_WVG_MAPPING_SHARP, "SHARP", ICON_SHARPCURVE, "Sharp", ""},
      {MOD_WVG_MAPPING_SMOOTH, "SMOOTH", ICON_SMOOTHCURVE, "Smooth", ""},
      {MOD_WVG_MAPPING_ROOT, "ROOT", ICON_ROOTCURVE, "Root", ""},
      {MOD_WVG_MAPPING_SPHERE, "ICON_SPHERECURVE", ICON_SPHERECURVE, "Sphere", ""},
      {MOD_WVG_MAPPING_RANDOM, "RANDOM", ICON_RNDCURVE, "Random", ""},
      {MOD_WVG_MAPPING_STEP,
       "STEP",
       ICON_IPO_CONSTANT,
       "Median Step",
       "Map all values below 0.5 to 0.0, and all others to 1.0"},
      {0, nullptr, 0, nullptr, nullptr},
  };

  StructRNA *srna;
  PropertyRNA *prop;

  srna = RNA_def_struct(brna, "VertexWeightProximityModifier", "Modifier");
  RNA_def_struct_ui_text(srna,
                         "WeightVG Proximity Modifier",
                         "Set the weights of vertices in a group from a target object's "
                         "distance");
  RNA_def_struct_sdna(srna, "WeightVGProximityModifierData");
  RNA_def_struct_ui_icon(srna, ICON_MOD_VERTEX_WEIGHT);

  RNA_define_lib_overridable(true);

  prop = RNA_def_property(srna, "vertex_group", PROP_STRING, PROP_NONE);
  RNA_def_property_string_sdna(prop, nullptr, "defgrp_name");
  RNA_def_property_ui_text(prop, "Vertex Group", "Vertex group name");
  RNA_def_property_string_funcs(
      prop, nullptr, nullptr, "rna_WeightVGProximityModifier_defgrp_name_set");
  RNA_def_property_update(prop, 0, "rna_Modifier_update");

  prop = RNA_def_property(srna, "proximity_mode", PROP_ENUM, PROP_NONE);
  RNA_def_property_enum_items(prop, weightvg_proximity_modes_items);
  RNA_def_property_enum_default(prop, MOD_WVG_PROXIMITY_GEOMETRY);
  RNA_def_property_ui_text(prop, "Proximity Mode", "Which distances to target object to use");
  RNA_def_property_update(prop, 0, "rna_Modifier_update");

  prop = RNA_def_property(srna, "proximity_geometry", PROP_ENUM, PROP_NONE);
  RNA_def_property_enum_sdna(prop, nullptr, "proximity_flags");
  RNA_def_property_enum_items(prop, proximity_geometry_items);
  RNA_def_property_flag(prop, PROP_ENUM_FLAG); /* important to run before default set */
  RNA_def_property_enum_default(prop, MOD_WVG_PROXIMITY_GEOM_FACES);
  RNA_def_property_ui_text(prop,
                           "Proximity Geometry",
                           "Use the shortest computed distance to target object's geometry "
                           "as weight");
  RNA_def_property_update(prop, 0, "rna_Modifier_update");

  prop = RNA_def_property(srna, "target", PROP_POINTER, PROP_NONE);
  RNA_def_property_pointer_sdna(prop, nullptr, "proximity_ob_target");
  RNA_def_property_ui_text(prop, "Target Object", "Object to calculate vertices distances from");
  RNA_def_property_flag(prop, PROP_EDITABLE | PROP_ID_SELF_CHECK);
  RNA_def_property_update(prop, 0, "rna_Modifier_dependency_update");

  prop = RNA_def_property(srna, "min_dist", PROP_FLOAT, PROP_DISTANCE);
  RNA_def_property_range(prop, 0.0, FLT_MAX);
  RNA_def_property_ui_range(prop, 0.0, 1000.0, 10, -1);
  RNA_def_property_ui_text(prop, "Lowest", "Distance mapping to weight 0.0");
  RNA_def_property_update(prop, 0, "rna_Modifier_update");

  prop = RNA_def_property(srna, "max_dist", PROP_FLOAT, PROP_DISTANCE);
  RNA_def_property_range(prop, 0.0, FLT_MAX);
  RNA_def_property_ui_range(prop, 0.0, 1000.0, 10, -1);
  RNA_def_property_ui_text(prop, "Highest", "Distance mapping to weight 1.0");
  RNA_def_property_update(prop, 0, "rna_Modifier_update");

  prop = RNA_def_property(srna, "falloff_type", PROP_ENUM, PROP_NONE);
  RNA_def_property_enum_items(prop, weightvg_proximity_falloff_type_items);
  RNA_def_property_ui_text(prop, "Falloff Type", "How weights are mapped to their new values");
  RNA_def_property_translation_context(prop,
                                       BLT_I18NCONTEXT_ID_CURVE_LEGACY); /* Abusing id_curve :/ */
  RNA_def_property_update(prop, 0, "rna_Modifier_update");

  prop = RNA_def_property(srna, "invert_falloff", PROP_BOOLEAN, PROP_NONE);
  RNA_def_property_boolean_sdna(
      prop, nullptr, "proximity_flags", MOD_WVG_PROXIMITY_INVERT_FALLOFF);
  RNA_def_property_ui_text(prop, "Invert Falloff", "Invert the resulting falloff weight");
  RNA_def_property_update(prop, 0, "rna_Modifier_update");

  prop = RNA_def_property(srna, "normalize", PROP_BOOLEAN, PROP_NONE);
  RNA_def_property_boolean_sdna(
      prop, nullptr, "proximity_flags", MOD_WVG_PROXIMITY_WEIGHTS_NORMALIZE);
  RNA_def_property_ui_text(
      prop,
      "Normalize Weights",
      "Normalize the resulting weights (otherwise they are only clamped within 0.0 to 1.0 range)");
  RNA_def_property_update(prop, 0, "rna_Modifier_update");

  prop = RNA_def_property(srna, "map_curve", PROP_POINTER, PROP_NONE);
  RNA_def_property_pointer_sdna(prop, nullptr, "cmap_curve");
  RNA_def_property_ui_text(prop, "Mapping Curve", "Custom mapping curve");
  RNA_def_property_update(prop, 0, "rna_Modifier_update");

  RNA_define_lib_overridable(false);

  /* Common masking properties. */
  rna_def_modifier_weightvg_mask(brna,
                                 srna,
                                 "proximity_flags",
                                 MOD_WVG_PROXIMITY_INVERT_VGROUP_MASK,
                                 "rna_WeightVGProximityModifier_mask_defgrp_name_set",
                                 "rna_WeightVGProximityModifier_mask_tex_uvlayer_name_set");
}

static void rna_def_modifier_remesh(BlenderRNA *brna)
{
  static const EnumPropertyItem mode_items[] = {
      {MOD_REMESH_CENTROID, "BLOCKS", 0, "Blocks", "Output a blocky surface with no smoothing"},
      {MOD_REMESH_MASS_POINT,
       "SMOOTH",
       0,
       "Smooth",
       "Output a smooth surface with no sharp-features detection"},
      {MOD_REMESH_SHARP_FEATURES,
       "SHARP",
       0,
       "Sharp",
       "Output a surface that reproduces sharp edges and corners from the input mesh"},
      {MOD_REMESH_VOXEL,
       "VOXEL",
       0,
       "Voxel",
       "Output a mesh corresponding to the volume of the original mesh"},
      {0, nullptr, 0, nullptr, nullptr},
  };

  StructRNA *srna;
  PropertyRNA *prop;

  srna = RNA_def_struct(brna, "RemeshModifier", "Modifier");
  RNA_def_struct_ui_text(
      srna,
      "Remesh Modifier",
      "Generate a new surface with regular topology that follows the shape of the input mesh");
  RNA_def_struct_sdna(srna, "RemeshModifierData");
  RNA_def_struct_ui_icon(srna, ICON_MOD_REMESH);

  RNA_define_lib_overridable(true);

  prop = RNA_def_property(srna, "mode", PROP_ENUM, PROP_NONE);
  RNA_def_property_enum_items(prop, mode_items);
  RNA_def_property_ui_text(prop, "Mode", "");
  RNA_def_property_update(prop, 0, "rna_Modifier_update");

  prop = RNA_def_property(srna, "scale", PROP_FLOAT, PROP_NONE);
  RNA_def_property_ui_range(prop, 0, 0.99, 0.01, 3);
  RNA_def_property_range(prop, 0, 0.99);
  RNA_def_property_ui_text(
      prop, "Scale", "The ratio of the largest dimension of the model over the size of the grid");
  RNA_def_property_update(prop, 0, "rna_Modifier_update");

  prop = RNA_def_property(srna, "threshold", PROP_FLOAT, PROP_NONE);
  RNA_def_property_ui_range(prop, 0, 1, 0.1, 3);
  RNA_def_property_range(prop, 0, 1);
  RNA_def_property_ui_text(
      prop,
      "Threshold",
      "If removing disconnected pieces, minimum size of components to preserve as a ratio "
      "of the number of polygons in the largest component");
  RNA_def_property_update(prop, 0, "rna_Modifier_update");

  prop = RNA_def_property(srna, "octree_depth", PROP_INT, PROP_NONE);
  RNA_def_property_int_sdna(prop, nullptr, "depth");
  RNA_def_property_range(prop, 1, 24);
  RNA_def_property_ui_range(prop, 1, 12, 1, 3);
  RNA_def_property_ui_text(
      prop, "Octree Depth", "Resolution of the octree; higher values give finer details");
  RNA_def_property_update(prop, 0, "rna_Modifier_update");

  prop = RNA_def_property(srna, "sharpness", PROP_FLOAT, PROP_NONE);
  RNA_def_property_float_sdna(prop, nullptr, "hermite_num");
  RNA_def_property_ui_range(prop, 0, 2, 0.1, 3);
  RNA_def_property_ui_text(
      prop,
      "Sharpness",
      "Tolerance for outliers; lower values filter noise while higher values will reproduce "
      "edges closer to the input");
  RNA_def_property_update(prop, 0, "rna_Modifier_update");

  prop = RNA_def_property(srna, "voxel_size", PROP_FLOAT, PROP_DISTANCE);
  RNA_def_property_float_sdna(prop, nullptr, "voxel_size");
  RNA_def_property_range(prop, 0.0001f, FLT_MAX);
  RNA_def_property_ui_range(prop, 0.0001, 2, 0.1, 3);
  RNA_def_property_ui_scale_type(prop, PROP_SCALE_LOG);
  RNA_def_property_ui_text(prop,
                           "Voxel Size",
                           "Size of the voxel in object space used for volume evaluation. Lower "
                           "values preserve finer details");
  RNA_def_property_update(prop, 0, "rna_Modifier_update");

  prop = RNA_def_property(srna, "adaptivity", PROP_FLOAT, PROP_DISTANCE);
  RNA_def_property_float_sdna(prop, nullptr, "adaptivity");
  RNA_def_property_ui_range(prop, 0, 1, 0.1, 3);
  RNA_def_property_ui_text(
      prop,
      "Adaptivity",
      "Reduces the final face count by simplifying geometry where detail is not needed, "
      "generating triangles. A value greater than 0 disables Fix Poles");
  RNA_def_property_update(prop, 0, "rna_Modifier_update");

  prop = RNA_def_property(srna, "use_remove_disconnected", PROP_BOOLEAN, PROP_NONE);
  RNA_def_property_boolean_sdna(prop, nullptr, "flag", MOD_REMESH_FLOOD_FILL);
  RNA_def_property_ui_text(prop, "Remove Disconnected", "");
  RNA_def_property_update(prop, 0, "rna_Modifier_update");

  prop = RNA_def_property(srna, "use_smooth_shade", PROP_BOOLEAN, PROP_NONE);
  RNA_def_property_boolean_sdna(prop, nullptr, "flag", MOD_REMESH_SMOOTH_SHADING);
  RNA_def_property_ui_text(
      prop, "Smooth Shading", "Output faces with smooth shading rather than flat shaded");
  RNA_def_property_update(prop, 0, "rna_Modifier_update");

  RNA_define_lib_overridable(false);
}

static void rna_def_modifier_ocean(BlenderRNA *brna)
{
  StructRNA *srna;
  PropertyRNA *prop;

  static const EnumPropertyItem geometry_items[] = {
    {MOD_OCEAN_GEOM_GENERATE,
     "GENERATE",
     0,
     "Generate",
     "Generate ocean surface geometry at the specified resolution"},
    {MOD_OCEAN_GEOM_DISPLACE,
     "DISPLACE",
     0,
     "Displace",
     "Displace existing geometry according to simulation"},
#  if 0
    {MOD_OCEAN_GEOM_SIM_ONLY,
     "SIM_ONLY",
     0,
     "Sim Only",
     "Leaves geometry unchanged, but still runs simulation (to be used from texture)"},
#  endif
    {0, nullptr, 0, nullptr, nullptr},
  };

  static const EnumPropertyItem spectrum_items[] = {
      {MOD_OCEAN_SPECTRUM_PHILLIPS,
       "PHILLIPS",
       0,
       "Turbulent Ocean",
       "Use for turbulent seas with foam"},
      {MOD_OCEAN_SPECTRUM_PIERSON_MOSKOWITZ,
       "PIERSON_MOSKOWITZ",
       0,
       "Established Ocean",
       "Use for a large area, established ocean (Pierson-Moskowitz method)"},
      {MOD_OCEAN_SPECTRUM_JONSWAP,
       "JONSWAP",
       0,
       "Established Ocean (Sharp Peaks)",
       "Use for established oceans ('JONSWAP', Pierson-Moskowitz method) with peak sharpening"},
      {MOD_OCEAN_SPECTRUM_TEXEL_MARSEN_ARSLOE,
       "TEXEL_MARSEN_ARSLOE",
       0,
       "Shallow Water",
       "Use for shallow water ('JONSWAP', 'TMA' - Texel-Marsen-Arsloe method)"},
      {0, nullptr, 0, nullptr, nullptr},
  };

  srna = RNA_def_struct(brna, "OceanModifier", "Modifier");
  RNA_def_struct_ui_text(srna, "Ocean Modifier", "Simulate an ocean surface");
  RNA_def_struct_sdna(srna, "OceanModifierData");
  RNA_def_struct_ui_icon(srna, ICON_MOD_OCEAN);

  RNA_define_lib_overridable(true);

  prop = RNA_def_property(srna, "geometry_mode", PROP_ENUM, PROP_NONE);
  RNA_def_property_enum_sdna(prop, nullptr, "geometry_mode");
  RNA_def_property_enum_items(prop, geometry_items);
  RNA_def_property_ui_text(prop, "Geometry", "Method of modifying geometry");
  RNA_def_property_update(prop, 0, "rna_Modifier_update");

  prop = RNA_def_property(srna, "size", PROP_FLOAT, PROP_UNSIGNED);
  RNA_def_property_float_sdna(prop, nullptr, "size");
  RNA_def_property_ui_text(
      prop, "Size", "Surface scale factor (does not affect the height of the waves)");
  RNA_def_property_ui_range(prop, -FLT_MAX, FLT_MAX, 1, -1);
  RNA_def_property_update(prop, 0, "rna_Modifier_update");

  prop = RNA_def_property(srna, "repeat_x", PROP_INT, PROP_UNSIGNED);
  RNA_def_property_int_sdna(prop, nullptr, "repeat_x");
  RNA_def_property_clear_flag(prop, PROP_ANIMATABLE);
  RNA_def_property_range(prop, 1, 1024);
  RNA_def_property_ui_range(prop, 1, 100, 1, -1);
  RNA_def_property_ui_text(prop, "Repeat X", "Repetitions of the generated surface in X");
  RNA_def_property_update(prop, 0, "rna_Modifier_update");

  prop = RNA_def_property(srna, "repeat_y", PROP_INT, PROP_UNSIGNED);
  RNA_def_property_int_sdna(prop, nullptr, "repeat_y");
  RNA_def_property_clear_flag(prop, PROP_ANIMATABLE);
  RNA_def_property_range(prop, 1, 1024);
  RNA_def_property_ui_range(prop, 1, 100, 1, -1);
  RNA_def_property_ui_text(prop, "Repeat Y", "Repetitions of the generated surface in Y");
  RNA_def_property_update(prop, 0, "rna_Modifier_update");

  prop = RNA_def_property(srna, "use_normals", PROP_BOOLEAN, PROP_NONE);
  RNA_def_property_boolean_sdna(prop, nullptr, "flag", MOD_OCEAN_GENERATE_NORMALS);
  RNA_def_property_clear_flag(prop, PROP_ANIMATABLE);
  RNA_def_property_ui_text(
      prop,
      "Generate Normals",
      "Output normals for bump mapping - disabling can speed up performance if it's not needed");
  RNA_def_property_update(prop, 0, "rna_OceanModifier_init_update");

  prop = RNA_def_property(srna, "use_foam", PROP_BOOLEAN, PROP_NONE);
  RNA_def_property_boolean_sdna(prop, nullptr, "flag", MOD_OCEAN_GENERATE_FOAM);
  RNA_def_property_clear_flag(prop, PROP_ANIMATABLE);
  RNA_def_property_ui_text(prop, "Generate Foam", "Generate foam mask as a vertex color channel");
  RNA_def_property_update(prop, 0, "rna_OceanModifier_init_update");

  prop = RNA_def_property(srna, "use_spray", PROP_BOOLEAN, PROP_NONE);
  RNA_def_property_boolean_sdna(prop, nullptr, "flag", MOD_OCEAN_GENERATE_SPRAY);
  RNA_def_property_clear_flag(prop, PROP_ANIMATABLE);
  RNA_def_property_ui_text(
      prop, "Generate Spray Map", "Generate map of spray direction as a vertex color channel");
  RNA_def_property_update(prop, 0, "rna_OceanModifier_init_update");

  prop = RNA_def_property(srna, "invert_spray", PROP_BOOLEAN, PROP_NONE);
  RNA_def_property_boolean_sdna(prop, nullptr, "flag", MOD_OCEAN_INVERT_SPRAY);
  RNA_def_property_clear_flag(prop, PROP_ANIMATABLE);
  RNA_def_property_ui_text(prop, "Invert Spray", "Invert the spray direction map");
  RNA_def_property_update(prop, 0, "rna_OceanModifier_init_update");

  prop = RNA_def_property(srna, "spray_layer_name", PROP_STRING, PROP_NONE);
  RNA_def_property_string_sdna(prop, nullptr, "spraylayername");
  RNA_def_property_clear_flag(prop, PROP_ANIMATABLE);
  RNA_def_property_ui_text(
      prop, "Spray Map", "Name of the vertex color layer used for the spray direction map");
  RNA_def_property_update(prop, 0, "rna_OceanModifier_init_update");

  prop = RNA_def_property(srna, "resolution", PROP_INT, PROP_UNSIGNED);
  RNA_def_property_int_sdna(prop, nullptr, "resolution");
  RNA_def_property_clear_flag(prop, PROP_ANIMATABLE);
  RNA_def_property_range(prop, 1, 1024);
  RNA_def_property_ui_range(prop, 1, 32, 1, -1);
  RNA_def_property_ui_text(
      prop, "Render Resolution", "Resolution of the generated surface for rendering and baking");
  RNA_def_property_update(prop, 0, "rna_OceanModifier_init_update");

  prop = RNA_def_property(srna, "viewport_resolution", PROP_INT, PROP_UNSIGNED);
  RNA_def_property_int_sdna(prop, nullptr, "viewport_resolution");
  RNA_def_property_clear_flag(prop, PROP_ANIMATABLE);
  RNA_def_property_range(prop, 1, 1024);
  RNA_def_property_ui_range(prop, 1, 32, 1, -1);
  RNA_def_property_ui_text(
      prop, "Viewport Resolution", "Viewport resolution of the generated surface");
  RNA_def_property_update(prop, 0, "rna_OceanModifier_init_update");

  prop = RNA_def_property(srna, "spatial_size", PROP_INT, PROP_NONE);
  RNA_def_property_int_sdna(prop, nullptr, "spatial_size");
  RNA_def_property_ui_range(prop, 1, 512, 2, -1);
  RNA_def_property_clear_flag(prop, PROP_ANIMATABLE);
  RNA_def_property_ui_text(
      prop,
      "Spatial Size",
      "Size of the simulation domain (in meters), and of the generated geometry (in BU)");
  RNA_def_property_update(prop, 0, "rna_OceanModifier_init_update");

  prop = RNA_def_property(srna, "wind_velocity", PROP_FLOAT, PROP_VELOCITY);
  RNA_def_property_float_sdna(prop, nullptr, "wind_velocity");
  RNA_def_property_clear_flag(prop, PROP_ANIMATABLE);
  RNA_def_property_ui_text(prop, "Wind Velocity", "Wind speed");
  RNA_def_property_update(prop, 0, "rna_OceanModifier_init_update");

  prop = RNA_def_property(srna, "damping", PROP_FLOAT, PROP_FACTOR);
  RNA_def_property_float_sdna(prop, nullptr, "damp");
  RNA_def_property_clear_flag(prop, PROP_ANIMATABLE);
  RNA_def_property_ui_text(
      prop, "Damping", "Damp reflected waves going in opposite direction to the wind");
  RNA_def_property_update(prop, 0, "rna_OceanModifier_init_update");

  prop = RNA_def_property(srna, "wave_scale_min", PROP_FLOAT, PROP_DISTANCE);
  RNA_def_property_float_sdna(prop, nullptr, "smallest_wave");
  RNA_def_property_clear_flag(prop, PROP_ANIMATABLE);
  RNA_def_property_range(prop, 0.0, FLT_MAX);
  RNA_def_property_ui_text(prop, "Smallest Wave", "Shortest allowed wavelength");
  RNA_def_property_update(prop, 0, "rna_OceanModifier_init_update");

  prop = RNA_def_property(srna, "wave_alignment", PROP_FLOAT, PROP_UNSIGNED);
  RNA_def_property_float_sdna(prop, nullptr, "wave_alignment");
  RNA_def_property_clear_flag(prop, PROP_ANIMATABLE);
  RNA_def_property_range(prop, 0.0, 1.0);
  RNA_def_property_ui_text(prop, "Wave Alignment", "How much the waves are aligned to each other");
  RNA_def_property_update(prop, 0, "rna_OceanModifier_init_update");

  prop = RNA_def_property(srna, "wave_direction", PROP_FLOAT, PROP_ANGLE);
  RNA_def_property_float_sdna(prop, nullptr, "wave_direction");
  RNA_def_property_clear_flag(prop, PROP_ANIMATABLE);
  RNA_def_property_ui_text(
      prop, "Wave Direction", "Main direction of the waves when they are (partially) aligned");
  RNA_def_property_update(prop, 0, "rna_OceanModifier_init_update");

  prop = RNA_def_property(srna, "wave_scale", PROP_FLOAT, PROP_UNSIGNED);
  RNA_def_property_float_sdna(prop, nullptr, "wave_scale");
  RNA_def_property_ui_text(prop, "Wave Scale", "Scale of the displacement effect");
  RNA_def_property_update(prop, 0, "rna_Modifier_update");

  prop = RNA_def_property(srna, "depth", PROP_FLOAT, PROP_DISTANCE);
  RNA_def_property_float_sdna(prop, nullptr, "depth");
  RNA_def_property_clear_flag(prop, PROP_ANIMATABLE);
  RNA_def_property_ui_text(prop, "Depth", "Depth of the solid ground below the water surface");
  RNA_def_property_ui_range(prop, 0, 250, 1, -1);
  RNA_def_property_update(prop, 0, "rna_OceanModifier_init_update");

  prop = RNA_def_property(srna, "foam_coverage", PROP_FLOAT, PROP_NONE);
  RNA_def_property_float_sdna(prop, nullptr, "foam_coverage");
  RNA_def_property_ui_text(prop, "Foam Coverage", "Amount of generated foam");
  RNA_def_property_update(prop, 0, "rna_Modifier_update");

  prop = RNA_def_property(srna, "bake_foam_fade", PROP_FLOAT, PROP_UNSIGNED);
  RNA_def_property_float_sdna(prop, nullptr, "foam_fade");
  RNA_def_property_clear_flag(prop, PROP_ANIMATABLE);
  RNA_def_property_ui_text(
      prop, "Foam Fade", "How much foam accumulates over time (baked ocean only)");
  RNA_def_property_ui_range(prop, 0.0, 10.0, 1, -1);
  RNA_def_property_update(prop, 0, nullptr);

  prop = RNA_def_property(srna, "foam_layer_name", PROP_STRING, PROP_NONE);
  RNA_def_property_string_sdna(prop, nullptr, "foamlayername");
  RNA_def_property_ui_text(
      prop, "Foam Layer Name", "Name of the vertex color layer used for foam");
  RNA_def_property_update(prop, 0, "rna_Modifier_update");

  prop = RNA_def_property(srna, "choppiness", PROP_FLOAT, PROP_UNSIGNED);
  RNA_def_property_float_sdna(prop, nullptr, "chop_amount");
  RNA_def_property_ui_text(
      prop,
      "Choppiness",
      "Choppiness of the wave's crest (adds some horizontal component to the displacement)");
  RNA_def_property_ui_range(prop, 0.0, 4.0, 3, -1);
  RNA_def_property_float_funcs(prop, nullptr, "rna_OceanModifier_ocean_chop_set", nullptr);
  RNA_def_property_update(prop, 0, "rna_Modifier_update");

  prop = RNA_def_property(srna, "time", PROP_FLOAT, PROP_UNSIGNED);
  RNA_def_property_float_sdna(prop, nullptr, "time");
  RNA_def_property_ui_text(prop, "Time", "Current time of the simulation");
  RNA_def_property_ui_range(prop, -FLT_MAX, FLT_MAX, 1, -1);
  RNA_def_property_update(prop, 0, "rna_Modifier_update");

  prop = RNA_def_property(srna, "spectrum", PROP_ENUM, PROP_NONE);
  RNA_def_property_enum_sdna(prop, nullptr, "spectrum");
  RNA_def_property_clear_flag(prop, PROP_ANIMATABLE);
  RNA_def_property_enum_items(prop, spectrum_items);
  RNA_def_property_ui_text(prop, "Spectrum", "Spectrum to use");
  RNA_def_property_update(prop, 0, "rna_OceanModifier_init_update");

  prop = RNA_def_property(srna, "fetch_jonswap", PROP_FLOAT, PROP_UNSIGNED);
  RNA_def_property_float_sdna(prop, nullptr, "fetch_jonswap");
  RNA_def_property_clear_flag(prop, PROP_ANIMATABLE);
  RNA_def_property_range(prop, 0.0, FLT_MAX);
  RNA_def_property_ui_text(
      prop,
      "Fetch",
      "This is the distance from a lee shore, "
      "called the fetch, or the distance over which the wind blows with constant velocity. "
      "Used by 'JONSWAP' and 'TMA' models");
  RNA_def_property_update(prop, 0, "rna_OceanModifier_init_update");

  prop = RNA_def_property(srna, "sharpen_peak_jonswap", PROP_FLOAT, PROP_UNSIGNED);
  RNA_def_property_float_sdna(prop, nullptr, "sharpen_peak_jonswap");
  RNA_def_property_clear_flag(prop, PROP_ANIMATABLE);
  RNA_def_property_range(prop, 0.0, 1.0);
  RNA_def_property_ui_text(prop, "Sharpen peak", "Peak sharpening for 'JONSWAP' and 'TMA' models");
  RNA_def_property_update(prop, 0, "rna_OceanModifier_init_update");

  prop = RNA_def_property(srna, "random_seed", PROP_INT, PROP_UNSIGNED);
  RNA_def_property_int_sdna(prop, nullptr, "seed");
  RNA_def_property_clear_flag(prop, PROP_ANIMATABLE);
  RNA_def_property_ui_text(prop, "Random Seed", "Seed of the random generator");
  RNA_def_property_update(prop, 0, "rna_OceanModifier_init_update");

  prop = RNA_def_property(srna, "frame_start", PROP_INT, PROP_TIME);
  RNA_def_property_int_sdna(prop, nullptr, "bakestart");
  RNA_def_property_clear_flag(prop, PROP_ANIMATABLE);
  RNA_def_property_ui_text(prop, "Bake Start", "Start frame of the ocean baking");
  RNA_def_property_update(prop, 0, "rna_OceanModifier_init_update");

  prop = RNA_def_property(srna, "frame_end", PROP_INT, PROP_TIME);
  RNA_def_property_int_sdna(prop, nullptr, "bakeend");
  RNA_def_property_clear_flag(prop, PROP_ANIMATABLE);
  RNA_def_property_ui_text(prop, "Bake End", "End frame of the ocean baking");
  RNA_def_property_update(prop, 0, "rna_OceanModifier_init_update");

  prop = RNA_def_property(srna, "is_cached", PROP_BOOLEAN, PROP_NONE);
  RNA_def_property_boolean_sdna(prop, nullptr, "cached", 1);
  RNA_def_property_clear_flag(prop, PROP_EDITABLE);
  RNA_def_property_ui_text(
      prop, "Ocean is Cached", "Whether the ocean is using cached data or simulating");

  prop = RNA_def_property(srna, "filepath", PROP_STRING, PROP_DIRPATH);
  RNA_def_property_string_sdna(prop, nullptr, "cachepath");
  RNA_def_property_ui_text(prop, "Cache Path", "Path to a folder to store external baked images");
  // RNA_def_property_update(prop, 0, "rna_Modifier_update");
  /* XXX how to update? */

  RNA_define_lib_overridable(false);
}

static void rna_def_modifier_skin(BlenderRNA *brna)
{
  StructRNA *srna;
  PropertyRNA *prop;

  srna = RNA_def_struct(brna, "SkinModifier", "Modifier");
  RNA_def_struct_ui_text(srna, "Skin Modifier", "Generate Skin");
  RNA_def_struct_sdna(srna, "SkinModifierData");
  RNA_def_struct_ui_icon(srna, ICON_MOD_SKIN);

  RNA_define_lib_overridable(true);

  prop = RNA_def_property(srna, "branch_smoothing", PROP_FLOAT, PROP_FACTOR);
  RNA_def_property_ui_text(prop, "Branch Smoothing", "Smooth complex geometry around branches");
  RNA_def_property_ui_range(prop, 0, 1, 1, -1);
  RNA_def_property_update(prop, 0, "rna_Modifier_update");

  prop = RNA_def_property(srna, "use_smooth_shade", PROP_BOOLEAN, PROP_NONE);
  RNA_def_property_boolean_sdna(prop, nullptr, "flag", MOD_SKIN_SMOOTH_SHADING);
  RNA_def_property_ui_text(
      prop, "Smooth Shading", "Output faces with smooth shading rather than flat shaded");
  RNA_def_property_update(prop, 0, "rna_Modifier_update");

  prop = RNA_def_property(srna, "use_x_symmetry", PROP_BOOLEAN, PROP_NONE);
  RNA_def_property_boolean_sdna(prop, nullptr, "symmetry_axes", MOD_SKIN_SYMM_X);
  RNA_def_property_ui_text(prop, "X", "Avoid making unsymmetrical quads across the X axis");
  RNA_def_property_update(prop, 0, "rna_Modifier_update");

  prop = RNA_def_property(srna, "use_y_symmetry", PROP_BOOLEAN, PROP_NONE);
  RNA_def_property_boolean_sdna(prop, nullptr, "symmetry_axes", MOD_SKIN_SYMM_Y);
  RNA_def_property_ui_text(prop, "Y", "Avoid making unsymmetrical quads across the Y axis");
  RNA_def_property_update(prop, 0, "rna_Modifier_update");

  prop = RNA_def_property(srna, "use_z_symmetry", PROP_BOOLEAN, PROP_NONE);
  RNA_def_property_boolean_sdna(prop, nullptr, "symmetry_axes", MOD_SKIN_SYMM_Z);
  RNA_def_property_ui_text(prop, "Z", "Avoid making unsymmetrical quads across the Z axis");
  RNA_def_property_update(prop, 0, "rna_Modifier_update");

  RNA_define_lib_overridable(false);
}

static void rna_def_modifier_triangulate(BlenderRNA *brna)
{
  StructRNA *srna;
  PropertyRNA *prop;

  srna = RNA_def_struct(brna, "TriangulateModifier", "Modifier");
  RNA_def_struct_ui_text(srna, "Triangulate Modifier", "Triangulate Mesh");
  RNA_def_struct_sdna(srna, "TriangulateModifierData");
  RNA_def_struct_ui_icon(srna, ICON_MOD_TRIANGULATE);

  RNA_define_lib_overridable(true);

  prop = RNA_def_property(srna, "quad_method", PROP_ENUM, PROP_NONE);
  RNA_def_property_enum_sdna(prop, nullptr, "quad_method");
  RNA_def_property_enum_items(prop, rna_enum_modifier_triangulate_quad_method_items);
  RNA_def_property_ui_text(prop, "Quad Method", "Method for splitting the quads into triangles");
  RNA_def_property_update(prop, 0, "rna_Modifier_update");

  prop = RNA_def_property(srna, "ngon_method", PROP_ENUM, PROP_NONE);
  RNA_def_property_enum_sdna(prop, nullptr, "ngon_method");
  RNA_def_property_enum_items(prop, rna_enum_modifier_triangulate_ngon_method_items);
  RNA_def_property_ui_text(prop, "N-gon Method", "Method for splitting the n-gons into triangles");
  RNA_def_property_update(prop, 0, "rna_Modifier_update");

  prop = RNA_def_property(srna, "min_vertices", PROP_INT, PROP_UNSIGNED);
  RNA_def_property_int_sdna(prop, nullptr, "min_vertices");
  RNA_def_property_range(prop, 4, INT_MAX);
  RNA_def_property_ui_text(
      prop,
      "Minimum Vertices",
      "Triangulate only polygons with vertex count greater than or equal to this number");
  RNA_def_property_update(prop, 0, "rna_Modifier_update");

  prop = RNA_def_property(srna, "keep_custom_normals", PROP_BOOLEAN, PROP_NONE);
  RNA_def_property_boolean_sdna(prop, nullptr, "flag", MOD_TRIANGULATE_KEEP_CUSTOMLOOP_NORMALS);
  RNA_def_property_ui_text(
      prop,
      "Keep Normals",
      "Try to preserve custom normals.\n"
      "Warning: Depending on chosen triangulation method, "
      "shading may not be fully preserved, \"Fixed\" method usually gives the best result here");
  RNA_def_property_update(prop, 0, "rna_Modifier_update");

  RNA_define_lib_overridable(false);
}

static void rna_def_modifier_meshcache(BlenderRNA *brna)
{
  static const EnumPropertyItem prop_format_type_items[] = {
      {MOD_MESHCACHE_TYPE_MDD, "MDD", 0, "MDD", ""},
      {MOD_MESHCACHE_TYPE_PC2, "PC2", 0, "PC2", ""},
      {0, nullptr, 0, nullptr, nullptr},
  };

  static const EnumPropertyItem prop_deform_mode_items[] = {
      {MOD_MESHCACHE_DEFORM_OVERWRITE,
       "OVERWRITE",
       0,
       "Overwrite",
       "Replace vertex coordinates with cached values"},
      {MOD_MESHCACHE_DEFORM_INTEGRATE,
       "INTEGRATE",
       0,
       "Integrate",
       "Integrate deformation from this modifier's input with the mesh-cache coordinates "
       "(useful for shape keys)"},
      {0, nullptr, 0, nullptr, nullptr},
  };

  static const EnumPropertyItem prop_interpolation_type_items[] = {
      {MOD_MESHCACHE_INTERP_NONE, "NONE", 0, "None", ""},
      {MOD_MESHCACHE_INTERP_LINEAR, "LINEAR", 0, "Linear", ""},
      /* for cardinal we'd need to read 4x cache's */
      // {MOD_MESHCACHE_INTERP_CARDINAL, "CARDINAL", 0, "Cardinal", ""},
      {0, nullptr, 0, nullptr, nullptr},
  };

  static const EnumPropertyItem prop_time_type_items[] = {
      /* use 'eval_frame' */
      {MOD_MESHCACHE_TIME_FRAME,
       "FRAME",
       0,
       "Frame",
       "Control playback using a frame-number "
       "(ignoring time FPS and start frame from the file)"},
      /* use 'eval_time' */
      {MOD_MESHCACHE_TIME_SECONDS, "TIME", 0, "Time", "Control playback using time in seconds"},
      /* use 'eval_factor' */
      {MOD_MESHCACHE_TIME_FACTOR,
       "FACTOR",
       0,
       "Factor",
       "Control playback using a value between 0 and 1"},
      {0, nullptr, 0, nullptr, nullptr},
  };

  static const EnumPropertyItem prop_time_play_items[] = {
      {MOD_MESHCACHE_PLAY_CFEA, "SCENE", 0, "Scene", "Use the time from the scene"},
      {MOD_MESHCACHE_PLAY_EVAL, "CUSTOM", 0, "Custom", "Use the modifier's own time evaluation"},
      {0, nullptr, 0, nullptr, nullptr},
  };

  StructRNA *srna;
  PropertyRNA *prop;

  srna = RNA_def_struct(brna, "MeshCacheModifier", "Modifier");
  RNA_def_struct_ui_text(srna, "Cache Modifier", "Cache Mesh");
  RNA_def_struct_sdna(srna, "MeshCacheModifierData");
  RNA_def_struct_ui_icon(srna, ICON_MOD_MESHDEFORM); /* XXX, needs own icon */

  RNA_define_lib_overridable(true);

  prop = RNA_def_property(srna, "cache_format", PROP_ENUM, PROP_NONE);
  RNA_def_property_enum_sdna(prop, nullptr, "type");
  RNA_def_property_enum_items(prop, prop_format_type_items);
  RNA_def_property_ui_text(prop, "Format", "");
  RNA_def_property_update(prop, 0, "rna_Modifier_update");

  prop = RNA_def_property(srna, "interpolation", PROP_ENUM, PROP_NONE);
  RNA_def_property_enum_sdna(prop, nullptr, "interp");
  RNA_def_property_enum_items(prop, prop_interpolation_type_items);
  RNA_def_property_ui_text(prop, "Interpolation", "");
  RNA_def_property_update(prop, 0, "rna_Modifier_update");

  prop = RNA_def_property(srna, "time_mode", PROP_ENUM, PROP_NONE);
  RNA_def_property_enum_sdna(prop, nullptr, "time_mode");
  RNA_def_property_enum_items(prop, prop_time_type_items);
  RNA_def_property_ui_text(prop, "Time Mode", "Method to control playback time");
  RNA_def_property_update(prop, 0, "rna_Modifier_update");

  prop = RNA_def_property(srna, "play_mode", PROP_ENUM, PROP_NONE);
  RNA_def_property_enum_sdna(prop, nullptr, "play_mode");
  RNA_def_property_enum_items(prop, prop_time_play_items);
  RNA_def_property_ui_text(prop, "Play Mode", "");
  RNA_def_property_update(prop, 0, "rna_Modifier_update");

  prop = RNA_def_property(srna, "deform_mode", PROP_ENUM, PROP_NONE);
  RNA_def_property_enum_sdna(prop, nullptr, "deform_mode");
  RNA_def_property_enum_items(prop, prop_deform_mode_items);
  RNA_def_property_ui_text(prop, "Deform Mode", "");
  RNA_def_property_update(prop, 0, "rna_Modifier_update");

  prop = RNA_def_property(srna, "filepath", PROP_STRING, PROP_FILEPATH);
  RNA_def_property_ui_text(prop, "File Path", "Path to external displacements file");
  RNA_def_property_update(prop, 0, "rna_Modifier_update");

  prop = RNA_def_property(srna, "factor", PROP_FLOAT, PROP_NONE);
  RNA_def_property_float_sdna(prop, nullptr, "factor");
  RNA_def_property_range(prop, 0.0f, 1.0f);
  RNA_def_property_ui_text(prop, "Influence", "Influence of the deformation");
  RNA_def_property_update(prop, 0, "rna_Modifier_update");

  prop = RNA_def_property(srna, "vertex_group", PROP_STRING, PROP_NONE);
  RNA_def_property_string_sdna(prop, nullptr, "defgrp_name");
  RNA_def_property_ui_text(
      prop,
      "Vertex Group",
      "Name of the Vertex Group which determines the influence of the modifier per point");
  RNA_def_property_string_funcs(prop, nullptr, nullptr, "rna_MeshCacheModifier_defgrp_name_set");
  RNA_def_property_update(prop, 0, "rna_Modifier_update");

  prop = RNA_def_property(srna, "invert_vertex_group", PROP_BOOLEAN, PROP_NONE);
  RNA_def_property_boolean_sdna(prop, nullptr, "flag", MOD_MESHCACHE_INVERT_VERTEX_GROUP);
  RNA_def_property_ui_text(prop, "Invert", "Invert vertex group influence");
  RNA_def_property_update(prop, 0, "rna_Modifier_update");

  /* -------------------------------------------------------------------- */
  /* Axis Conversion */
  prop = RNA_def_property(srna, "forward_axis", PROP_ENUM, PROP_NONE);
  RNA_def_property_enum_sdna(prop, nullptr, "forward_axis");
  RNA_def_property_enum_items(prop, rna_enum_object_axis_items);
  RNA_def_property_ui_text(prop, "Forward", "");
  RNA_def_property_update(prop, 0, "rna_Modifier_update");

  prop = RNA_def_property(srna, "up_axis", PROP_ENUM, PROP_NONE);
  RNA_def_property_enum_sdna(prop, nullptr, "up_axis");
  RNA_def_property_enum_items(prop, rna_enum_object_axis_items);
  RNA_def_property_ui_text(prop, "Up", "");
  RNA_def_property_update(prop, 0, "rna_Modifier_update");

  prop = RNA_def_property(srna, "flip_axis", PROP_ENUM, PROP_NONE);
  RNA_def_property_enum_sdna(prop, nullptr, "flip_axis");
  RNA_def_property_enum_items(prop, rna_enum_axis_flag_xyz_items);
  RNA_def_property_flag(prop, PROP_ENUM_FLAG);
  RNA_def_property_ui_text(prop, "Flip Axis", "");
  RNA_def_property_update(prop, 0, "rna_Modifier_update");

  /* -------------------------------------------------------------------- */
  /* For Scene time */
  prop = RNA_def_property(srna, "frame_start", PROP_FLOAT, PROP_TIME);
  RNA_def_property_float_sdna(prop, nullptr, "frame_start");
  RNA_def_property_range(prop, -MAXFRAME, MAXFRAME);
  RNA_def_property_ui_text(prop, "Frame Start", "Add this to the start frame");
  RNA_def_property_update(prop, 0, "rna_Modifier_update");

  prop = RNA_def_property(srna, "frame_scale", PROP_FLOAT, PROP_NONE);
  RNA_def_property_float_sdna(prop, nullptr, "frame_scale");
  RNA_def_property_range(prop, 0.0f, 100.0f);
  RNA_def_property_ui_text(prop, "Frame Scale", "Evaluation time in seconds");
  RNA_def_property_update(prop, 0, "rna_Modifier_update");

  /* -------------------------------------------------------------------- */
  /* eval values depend on 'time_mode' */
  prop = RNA_def_property(srna, "eval_frame", PROP_FLOAT, PROP_NONE);
  RNA_def_property_float_sdna(prop, nullptr, "eval_frame");
  RNA_def_property_range(prop, MINFRAME, MAXFRAME);
  RNA_def_property_ui_text(prop, "Evaluation Frame", "The frame to evaluate (starting at 0)");
  RNA_def_property_update(prop, 0, "rna_Modifier_update");

  prop = RNA_def_property(srna, "eval_time", PROP_FLOAT, PROP_NONE);
  RNA_def_property_float_sdna(prop, nullptr, "eval_time");
  RNA_def_property_range(prop, 0.0f, FLT_MAX);
  RNA_def_property_ui_text(prop, "Evaluation Time", "Evaluation time in seconds");
  RNA_def_property_update(prop, 0, "rna_Modifier_update");

  prop = RNA_def_property(srna, "eval_factor", PROP_FLOAT, PROP_FACTOR);
  RNA_def_property_float_sdna(prop, nullptr, "eval_factor");
  RNA_def_property_range(prop, 0.0f, 1.0f);
  RNA_def_property_ui_text(prop, "Evaluation Factor", "Evaluation time in seconds");
  RNA_def_property_update(prop, 0, "rna_Modifier_update");

  RNA_define_lib_overridable(false);
}

static void rna_def_modifier_meshseqcache(BlenderRNA *brna)
{
  StructRNA *srna;
  PropertyRNA *prop;

  srna = RNA_def_struct(brna, "MeshSequenceCacheModifier", "Modifier");
  RNA_def_struct_ui_text(srna, "Cache Modifier", "Cache Mesh");
  RNA_def_struct_sdna(srna, "MeshSeqCacheModifierData");
  RNA_def_struct_ui_icon(srna, ICON_MOD_MESHDEFORM); /* XXX, needs own icon */

  RNA_define_lib_overridable(true);

  prop = RNA_def_property(srna, "cache_file", PROP_POINTER, PROP_NONE);
  RNA_def_property_pointer_sdna(prop, nullptr, "cache_file");
  RNA_def_property_struct_type(prop, "CacheFile");
  RNA_def_property_ui_text(prop, "Cache File", "");
  RNA_def_property_flag(prop, PROP_EDITABLE | PROP_ID_SELF_CHECK);
  RNA_def_property_update(prop, 0, "rna_Modifier_dependency_update");

  prop = RNA_def_property(srna, "object_path", PROP_STRING, PROP_NONE);
  RNA_def_property_ui_text(
      prop,
      "Object Path",
      "Path to the object in the Alembic archive used to lookup geometric data");
  RNA_def_property_update(prop, 0, "rna_Modifier_update");

  static const EnumPropertyItem read_flag_items[] = {
      {MOD_MESHSEQ_READ_VERT, "VERT", 0, "Vertex", ""},
      {MOD_MESHSEQ_READ_POLY, "POLY", 0, "Faces", ""},
      {MOD_MESHSEQ_READ_UV, "UV", 0, "UV", ""},
      {MOD_MESHSEQ_READ_COLOR, "COLOR", 0, "Color", ""},
      {0, nullptr, 0, nullptr, nullptr},
  };

  prop = RNA_def_property(srna, "read_data", PROP_ENUM, PROP_NONE);
  RNA_def_property_flag(prop, PROP_ENUM_FLAG);
  RNA_def_property_enum_sdna(prop, nullptr, "read_flag");
  RNA_def_property_enum_items(prop, read_flag_items);
  RNA_def_property_ui_text(prop, "Read Data", "Data to read from the cache");
  RNA_def_property_update(prop, 0, "rna_Modifier_update");

  prop = RNA_def_property(srna, "use_vertex_interpolation", PROP_BOOLEAN, PROP_NONE);
  RNA_def_property_boolean_sdna(prop, nullptr, "read_flag", MOD_MESHSEQ_INTERPOLATE_VERTICES);
  RNA_def_property_ui_text(
      prop, "Vertex Interpolation", "Allow interpolation of vertex positions");
  RNA_def_property_update(prop, 0, "rna_Modifier_update");

  prop = RNA_def_property(srna, "velocity_scale", PROP_FLOAT, PROP_NONE);
  RNA_def_property_float_sdna(prop, nullptr, "velocity_scale");
  RNA_def_property_range(prop, 0.0f, FLT_MAX);
  RNA_def_property_ui_text(
      prop,
      "Velocity Scale",
      "Multiplier used to control the magnitude of the velocity vectors for time effects");
  RNA_def_property_update(prop, 0, "rna_Modifier_update");

  RNA_define_lib_overridable(false);
}

static void rna_def_modifier_laplaciandeform(BlenderRNA *brna)
{
  StructRNA *srna;
  PropertyRNA *prop;

  srna = RNA_def_struct(brna, "LaplacianDeformModifier", "Modifier");
  RNA_def_struct_ui_text(srna, "Laplacian Deform Modifier", "Mesh deform modifier");
  RNA_def_struct_sdna(srna, "LaplacianDeformModifierData");
  RNA_def_struct_ui_icon(srna, ICON_MOD_MESHDEFORM);

  RNA_define_lib_overridable(true);

  prop = RNA_def_property(srna, "vertex_group", PROP_STRING, PROP_NONE);
  RNA_def_property_string_sdna(prop, nullptr, "anchor_grp_name");
  RNA_def_property_ui_text(
      prop, "Anchor Weights", "Name of Vertex Group which determines Anchors");
  RNA_def_property_string_funcs(
      prop, nullptr, nullptr, "rna_LaplacianDeformModifier_anchor_grp_name_set");

  prop = RNA_def_property(srna, "iterations", PROP_INT, PROP_NONE);
  RNA_def_property_int_sdna(prop, nullptr, "repeat");
  RNA_def_property_ui_range(prop, 1, 50, 1, -1);
  RNA_def_property_ui_text(prop, "Repeat", "");
  RNA_def_property_update(prop, 0, "rna_Modifier_update");

  prop = RNA_def_property(srna, "is_bind", PROP_BOOLEAN, PROP_NONE);
  RNA_def_property_boolean_funcs(prop, "rna_LaplacianDeformModifier_is_bind_get", nullptr);
  RNA_def_property_ui_text(prop, "Bound", "Whether geometry has been bound to anchors");
  RNA_def_property_clear_flag(prop, PROP_EDITABLE);

  prop = RNA_def_property(srna, "invert_vertex_group", PROP_BOOLEAN, PROP_NONE);
  RNA_def_property_boolean_sdna(prop, nullptr, "flag", MOD_LAPLACIANDEFORM_INVERT_VGROUP);
  RNA_def_property_ui_text(prop, "Invert", "Invert vertex group influence");
  RNA_def_property_update(prop, 0, "rna_Modifier_update");

  RNA_define_lib_overridable(false);

  RNA_def_property_update(prop, 0, "rna_Modifier_update");
}

static void rna_def_modifier_weld(BlenderRNA *brna)
{
  StructRNA *srna;
  PropertyRNA *prop;

  static const EnumPropertyItem mode_items[] = {
      {MOD_WELD_MODE_ALL, "ALL", 0, "All", "Full merge by distance"},
      {MOD_WELD_MODE_CONNECTED, "CONNECTED", 0, "Connected", "Only merge along the edges"},
      {0, nullptr, 0, nullptr, nullptr},
  };

  srna = RNA_def_struct(brna, "WeldModifier", "Modifier");
  RNA_def_struct_ui_text(srna, "Weld Modifier", "Weld modifier");
  RNA_def_struct_sdna(srna, "WeldModifierData");
  RNA_def_struct_ui_icon(srna, ICON_AUTOMERGE_OFF);

  RNA_define_lib_overridable(true);

  prop = RNA_def_property(srna, "mode", PROP_ENUM, PROP_NONE);
  RNA_def_property_enum_items(prop, mode_items);
  RNA_def_property_ui_text(prop, "Mode", "Mode defines the merge rule");
  RNA_def_property_update(prop, 0, "rna_Modifier_update");

  prop = RNA_def_property(srna, "merge_threshold", PROP_FLOAT, PROP_DISTANCE);
  RNA_def_property_float_sdna(prop, nullptr, "merge_dist");
  RNA_def_property_range(prop, 0, FLT_MAX);
  RNA_def_property_ui_range(prop, 0, 1, 0.001, 6);
  RNA_def_property_ui_text(prop, "Merge Distance", "Limit below which to merge vertices");
  RNA_def_property_update(prop, 0, "rna_Modifier_update");

  prop = RNA_def_property(srna, "vertex_group", PROP_STRING, PROP_NONE);
  RNA_def_property_string_sdna(prop, nullptr, "defgrp_name");
  RNA_def_property_ui_text(
      prop, "Vertex Group", "Vertex group name for selecting the affected areas");
  RNA_def_property_string_funcs(prop, nullptr, nullptr, "rna_WeldModifier_defgrp_name_set");
  RNA_def_property_update(prop, 0, "rna_Modifier_update");

  prop = RNA_def_property(srna, "invert_vertex_group", PROP_BOOLEAN, PROP_NONE);
  RNA_def_property_boolean_sdna(prop, nullptr, "flag", MOD_WELD_INVERT_VGROUP);
  RNA_def_property_ui_text(prop, "Invert", "Invert vertex group influence");
  RNA_def_property_update(prop, 0, "rna_Modifier_update");

  prop = RNA_def_property(srna, "loose_edges", PROP_BOOLEAN, PROP_NONE);
  RNA_def_property_boolean_sdna(prop, nullptr, "flag", MOD_WELD_LOOSE_EDGES);
  RNA_def_property_ui_text(
      prop, "Only Loose Edges", "Collapse edges without faces, cloth sewing edges");
  RNA_def_property_update(prop, 0, "rna_Modifier_update");

  RNA_define_lib_overridable(false);
}

static void rna_def_modifier_wireframe(BlenderRNA *brna)
{
  StructRNA *srna;
  PropertyRNA *prop;

  srna = RNA_def_struct(brna, "WireframeModifier", "Modifier");
  RNA_def_struct_ui_text(srna, "Wireframe Modifier", "Wireframe effect modifier");
  RNA_def_struct_sdna(srna, "WireframeModifierData");
  RNA_def_struct_ui_icon(srna, ICON_MOD_WIREFRAME);

  RNA_define_lib_overridable(true);

  prop = RNA_def_property(srna, "thickness", PROP_FLOAT, PROP_DISTANCE);
  RNA_def_property_float_sdna(prop, nullptr, "offset");
  RNA_def_property_range(prop, -FLT_MAX, FLT_MAX);
  RNA_def_property_ui_range(prop, 0.0f, 1.0f, 0.01, 4);
  RNA_def_property_ui_text(prop, "Thickness", "Thickness factor");
  RNA_def_property_update(prop, 0, "rna_Modifier_update");

  prop = RNA_def_property(srna, "thickness_vertex_group", PROP_FLOAT, PROP_FACTOR);
  RNA_def_property_float_sdna(prop, nullptr, "offset_fac_vg");
  RNA_def_property_range(prop, 0.0, 1.0);
  RNA_def_property_ui_range(prop, 0, 1, 0.1, 3);
  RNA_def_property_ui_text(
      prop, "Vertex Group Factor", "Thickness factor to use for zero vertex group influence");
  RNA_def_property_update(prop, 0, "rna_Modifier_update");

  prop = RNA_def_property(srna, "offset", PROP_FLOAT, PROP_FACTOR);
  RNA_def_property_float_sdna(prop, nullptr, "offset_fac");
  RNA_def_property_range(prop, -FLT_MAX, FLT_MAX);
  RNA_def_property_ui_range(prop, -1, 1, 0.1, 4);
  RNA_def_property_ui_text(prop, "Offset", "Offset the thickness from the center");
  RNA_def_property_update(prop, 0, "rna_Modifier_update");

  prop = RNA_def_property(srna, "use_replace", PROP_BOOLEAN, PROP_NONE);
  RNA_def_property_boolean_sdna(prop, nullptr, "flag", MOD_WIREFRAME_REPLACE);
  RNA_def_property_ui_text(prop, "Replace", "Remove original geometry");
  RNA_def_property_update(prop, 0, "rna_Modifier_update");

  prop = RNA_def_property(srna, "use_boundary", PROP_BOOLEAN, PROP_NONE);
  RNA_def_property_boolean_sdna(prop, nullptr, "flag", MOD_WIREFRAME_BOUNDARY);
  RNA_def_property_ui_text(prop, "Boundary", "Support face boundaries");
  RNA_def_property_update(prop, 0, "rna_Modifier_update");

  prop = RNA_def_property(srna, "use_even_offset", PROP_BOOLEAN, PROP_NONE);
  RNA_def_property_boolean_sdna(prop, nullptr, "flag", MOD_WIREFRAME_OFS_EVEN);
  RNA_def_property_ui_text(prop, "Offset Even", "Scale the offset to give more even thickness");
  RNA_def_property_update(prop, 0, "rna_Modifier_update");

  prop = RNA_def_property(srna, "use_relative_offset", PROP_BOOLEAN, PROP_NONE);
  RNA_def_property_boolean_sdna(prop, nullptr, "flag", MOD_WIREFRAME_OFS_RELATIVE);
  RNA_def_property_ui_text(prop, "Offset Relative", "Scale the offset by surrounding geometry");
  RNA_def_property_update(prop, 0, "rna_Modifier_update");

  prop = RNA_def_property(srna, "use_crease", PROP_BOOLEAN, PROP_NONE);
  RNA_def_property_boolean_sdna(prop, nullptr, "flag", MOD_WIREFRAME_CREASE);
  RNA_def_property_ui_text(
      prop, "Offset Relative", "Crease hub edges for improved subdivision surface");
  RNA_def_property_update(prop, 0, "rna_Modifier_update");

  prop = RNA_def_property(srna, "crease_weight", PROP_FLOAT, PROP_NONE);
  RNA_def_property_float_sdna(prop, nullptr, "crease_weight");
  RNA_def_property_range(prop, -FLT_MAX, FLT_MAX);
  RNA_def_property_ui_range(prop, 0.0f, 1.0f, 0.1, 1);
  RNA_def_property_ui_text(prop, "Weight", "Crease weight (if active)");
  RNA_def_property_update(prop, 0, "rna_Modifier_update");

  prop = RNA_def_property(srna, "material_offset", PROP_INT, PROP_NONE);
  RNA_def_property_int_sdna(prop, nullptr, "mat_ofs");
  RNA_def_property_range(prop, SHRT_MIN, SHRT_MAX);
  RNA_def_property_ui_text(prop, "Material Offset", "Offset material index of generated faces");
  RNA_def_property_update(prop, 0, "rna_Modifier_update");

  prop = RNA_def_property(srna, "vertex_group", PROP_STRING, PROP_NONE);
  RNA_def_property_string_sdna(prop, nullptr, "defgrp_name");
  RNA_def_property_ui_text(
      prop, "Vertex Group", "Vertex group name for selecting the affected areas");
  RNA_def_property_string_funcs(prop, nullptr, nullptr, "rna_WireframeModifier_defgrp_name_set");
  RNA_def_property_update(prop, 0, "rna_Modifier_update");

  prop = RNA_def_property(srna, "invert_vertex_group", PROP_BOOLEAN, PROP_NONE);
  RNA_def_property_boolean_sdna(prop, nullptr, "flag", MOD_WIREFRAME_INVERT_VGROUP);
  RNA_def_property_ui_text(prop, "Invert", "Invert vertex group influence");
  RNA_def_property_update(prop, 0, "rna_Modifier_update");

  RNA_define_lib_overridable(false);
}

static void rna_def_modifier_datatransfer(BlenderRNA *brna)
{
  StructRNA *srna;
  PropertyRNA *prop;

  static const EnumPropertyItem DT_layer_vert_items[] = {
    {DT_TYPE_MDEFORMVERT,
     "VGROUP_WEIGHTS",
     0,
     "Vertex Groups",
     "Transfer active or all vertex groups"},
#  if 0 /* TODO */
    {DT_TYPE_SHAPEKEY, "SHAPEKEYS", 0, "Shapekey(s)", "Transfer active or all shape keys"},
#  endif
  /* XXX When SkinModifier is enabled,
   * it seems to erase its own CD_MVERT_SKIN layer from final DM :( */
#  if 0
    {DT_TYPE_SKIN, "SKIN", 0, "Skin Weight", "Transfer skin weights"},
#  endif
    {DT_TYPE_BWEIGHT_VERT, "BEVEL_WEIGHT_VERT", 0, "Bevel Weight", "Transfer bevel weights"},
    {DT_TYPE_MPROPCOL_VERT | DT_TYPE_MLOOPCOL_VERT,
     "COLOR_VERTEX",
     0,
     "Colors",
     "Transfer color attributes"},
    {0, nullptr, 0, nullptr, nullptr},
  };

  static const EnumPropertyItem DT_layer_edge_items[] = {
      {DT_TYPE_SHARP_EDGE, "SHARP_EDGE", 0, "Sharp", "Transfer sharp mark"},
      {DT_TYPE_SEAM, "SEAM", 0, "UV Seam", "Transfer UV seam mark"},
      {DT_TYPE_CREASE, "CREASE", 0, "Crease", "Transfer subdivision crease values"},
      {DT_TYPE_BWEIGHT_EDGE, "BEVEL_WEIGHT_EDGE", 0, "Bevel Weight", "Transfer bevel weights"},
      {DT_TYPE_FREESTYLE_EDGE, "FREESTYLE_EDGE", 0, "Freestyle", "Transfer Freestyle edge mark"},
      {0, nullptr, 0, nullptr, nullptr},
  };

  static const EnumPropertyItem DT_layer_loop_items[] = {
      {DT_TYPE_LNOR, "CUSTOM_NORMAL", 0, "Custom Normals", "Transfer custom normals"},
      {DT_TYPE_MPROPCOL_LOOP | DT_TYPE_MLOOPCOL_LOOP,
       "COLOR_CORNER",
       0,
       "Colors",
       "Transfer color attributes"},
      {DT_TYPE_UV, "UV", 0, "UVs", "Transfer UV layers"},
      {0, nullptr, 0, nullptr, nullptr},
  };

  static const EnumPropertyItem DT_layer_poly_items[] = {
      {DT_TYPE_SHARP_FACE, "SMOOTH", 0, "Smooth", "Transfer flat/smooth mark"},
      {DT_TYPE_FREESTYLE_FACE,
       "FREESTYLE_FACE",
       0,
       "Freestyle Mark",
       "Transfer Freestyle face mark"},
      {0, nullptr, 0, nullptr, nullptr},
  };

  srna = RNA_def_struct(brna, "DataTransferModifier", "Modifier");
  RNA_def_struct_ui_text(
      srna, "Data Transfer Modifier", "Modifier transferring some data from a source mesh");
  RNA_def_struct_sdna(srna, "DataTransferModifierData");
  RNA_def_struct_ui_icon(srna, ICON_MOD_DATA_TRANSFER);

  RNA_define_lib_overridable(true);

  prop = RNA_def_property(srna, "object", PROP_POINTER, PROP_NONE);
  RNA_def_property_pointer_sdna(prop, nullptr, "ob_source");
  RNA_def_property_ui_text(prop, "Source Object", "Object to transfer data from");
  RNA_def_property_flag(prop, PROP_EDITABLE | PROP_ID_SELF_CHECK);
  RNA_def_property_pointer_funcs(
      prop, nullptr, "rna_DataTransferModifier_ob_source_set", nullptr, "rna_Mesh_object_poll");
  RNA_def_property_update(prop, 0, "rna_Modifier_dependency_update");

  prop = RNA_def_boolean(srna,
                         "use_object_transform",
                         true,
                         "Object Transform",
                         "Evaluate source and destination meshes in global space");
  RNA_def_property_boolean_sdna(prop, nullptr, "flags", MOD_DATATRANSFER_OBSRC_TRANSFORM);
  RNA_def_property_update(prop, 0, "rna_Modifier_update");

  /* Generic, UI-only data types toggles. */
  prop = RNA_def_boolean(
      srna, "use_vert_data", false, "Vertex Data", "Enable vertex data transfer");
  RNA_def_property_boolean_sdna(prop, nullptr, "flags", MOD_DATATRANSFER_USE_VERT);
  RNA_def_property_update(prop, 0, "rna_DataTransferModifier_use_data_update");

  prop = RNA_def_boolean(srna, "use_edge_data", false, "Edge Data", "Enable edge data transfer");
  RNA_def_property_boolean_sdna(prop, nullptr, "flags", MOD_DATATRANSFER_USE_EDGE);
  RNA_def_property_update(prop, 0, "rna_DataTransferModifier_use_data_update");

  prop = RNA_def_boolean(
      srna, "use_loop_data", false, "Face Corner Data", "Enable face corner data transfer");
  RNA_def_property_boolean_sdna(prop, nullptr, "flags", MOD_DATATRANSFER_USE_LOOP);
  RNA_def_property_update(prop, 0, "rna_DataTransferModifier_use_data_update");

  prop = RNA_def_boolean(srna, "use_poly_data", false, "Face Data", "Enable face data transfer");
  RNA_def_property_boolean_sdna(prop, nullptr, "flags", MOD_DATATRANSFER_USE_POLY);
  RNA_def_property_update(prop, 0, "rna_DataTransferModifier_use_data_update");

  /* Actual data types selection. */
  prop = RNA_def_enum(srna,
                      "data_types_verts",
                      DT_layer_vert_items,
                      0,
                      "Vertex Data Types",
                      "Which vertex data layers to transfer");
  RNA_def_property_flag(prop, PROP_ENUM_FLAG);
  RNA_def_property_enum_sdna(prop, nullptr, "data_types");
  RNA_def_property_enum_funcs(
      prop, nullptr, "rna_DataTransferModifier_verts_data_types_set", nullptr);
  RNA_def_property_update(prop, 0, "rna_DataTransferModifier_data_types_update");

  prop = RNA_def_enum(srna,
                      "data_types_edges",
                      DT_layer_edge_items,
                      0,
                      "Edge Data Types",
                      "Which edge data layers to transfer");
  RNA_def_property_flag(prop, PROP_ENUM_FLAG);
  RNA_def_property_enum_sdna(prop, nullptr, "data_types");
  RNA_def_property_enum_funcs(
      prop, nullptr, "rna_DataTransferModifier_edges_data_types_set", nullptr);
  RNA_def_property_update(prop, 0, "rna_DataTransferModifier_data_types_update");

  prop = RNA_def_enum(srna,
                      "data_types_loops",
                      DT_layer_loop_items,
                      0,
                      "Face Corner Data Types",
                      "Which face corner data layers to transfer");
  RNA_def_property_flag(prop, PROP_ENUM_FLAG);
  RNA_def_property_enum_sdna(prop, nullptr, "data_types");
  RNA_def_property_enum_funcs(
      prop, nullptr, "rna_DataTransferModifier_loops_data_types_set", nullptr);
  RNA_def_property_update(prop, 0, "rna_DataTransferModifier_data_types_update");

  prop = RNA_def_enum(srna,
                      "data_types_polys",
                      DT_layer_poly_items,
                      0,
                      "Poly Data Types",
                      "Which face data layers to transfer");
  RNA_def_property_flag(prop, PROP_ENUM_FLAG);
  RNA_def_property_enum_sdna(prop, nullptr, "data_types");
  RNA_def_property_enum_funcs(
      prop, nullptr, "rna_DataTransferModifier_polys_data_types_set", nullptr);
  RNA_def_property_update(prop, 0, "rna_DataTransferModifier_data_types_update");

  /* Mapping methods. */
  prop = RNA_def_enum(srna,
                      "vert_mapping",
                      rna_enum_dt_method_vertex_items,
                      MREMAP_MODE_VERT_NEAREST,
                      "Vertex Mapping",
                      "Method used to map source vertices to destination ones");
  RNA_def_property_enum_sdna(prop, nullptr, "vmap_mode");
  RNA_def_property_update(prop, 0, "rna_Modifier_update");

  prop = RNA_def_enum(srna,
                      "edge_mapping",
                      rna_enum_dt_method_edge_items,
                      MREMAP_MODE_EDGE_NEAREST,
                      "Edge Mapping",
                      "Method used to map source edges to destination ones");
  RNA_def_property_enum_sdna(prop, nullptr, "emap_mode");
  RNA_def_property_update(prop, 0, "rna_Modifier_update");

  prop = RNA_def_enum(srna,
                      "loop_mapping",
                      rna_enum_dt_method_loop_items,
                      MREMAP_MODE_LOOP_NEAREST_POLYNOR,
                      "Face Corner Mapping",
                      "Method used to map source faces' corners to destination ones");
  RNA_def_property_enum_sdna(prop, nullptr, "lmap_mode");
  RNA_def_property_update(prop, 0, "rna_Modifier_update");

  prop = RNA_def_enum(srna,
                      "poly_mapping",
                      rna_enum_dt_method_poly_items,
                      MREMAP_MODE_POLY_NEAREST,
                      "Face Mapping",
                      "Method used to map source faces to destination ones");
  RNA_def_property_enum_sdna(prop, nullptr, "pmap_mode");
  RNA_def_property_update(prop, 0, "rna_Modifier_update");

  /* Mapping options and filtering. */
  prop = RNA_def_boolean(
      srna,
      "use_max_distance",
      false,
      "Only Neighbor Geometry",
      "Source elements must be closer than given distance from destination one");
  RNA_def_property_boolean_sdna(prop, nullptr, "flags", MOD_DATATRANSFER_MAP_MAXDIST);
  RNA_def_property_update(prop, 0, "rna_Modifier_update");

  prop = RNA_def_float(
      srna,
      "max_distance",
      1.0f,
      0.0f,
      FLT_MAX,
      "Max Distance",
      "Maximum allowed distance between source and destination element, for non-topology mappings",
      0.0f,
      100.0f);
  RNA_def_property_float_sdna(prop, nullptr, "map_max_distance");
  RNA_def_property_subtype(prop, PROP_DISTANCE);
  RNA_def_property_update(prop, 0, "rna_Modifier_update");

  prop = RNA_def_float(
      srna,
      "ray_radius",
      0.0f,
      0.0f,
      FLT_MAX,
      "Ray Radius",
      "'Width' of rays (especially useful when raycasting against vertices or edges)",
      0.0f,
      10.0f);
  RNA_def_property_float_sdna(prop, nullptr, "map_ray_radius");
  RNA_def_property_subtype(prop, PROP_DISTANCE);
  RNA_def_property_update(prop, 0, "rna_Modifier_update");

  prop = RNA_def_float(
      srna,
      "islands_precision",
      0.0f,
      0.0f,
      1.0f,
      "Islands Precision",
      "Factor controlling precision of islands handling "
      "(typically, 0.1 should be enough, higher values can make things really slow)",
      0.0f,
      1.0f);
  RNA_def_property_subtype(prop, PROP_DISTANCE);
  RNA_def_property_update(prop, 0, "rna_Modifier_update");

  /* How to handle multi-layers types of data. */
  prop = RNA_def_enum(srna,
                      "layers_vgroup_select_src",
                      rna_enum_dt_layers_select_src_items,
                      DT_LAYERS_ALL_SRC,
                      "Source Layers Selection",
                      "Which layers to transfer, in case of multi-layers types");
  RNA_def_property_enum_sdna(prop, nullptr, "layers_select_src[DT_MULTILAYER_INDEX_MDEFORMVERT]");
  RNA_def_property_enum_funcs(
      prop, nullptr, nullptr, "rna_DataTransferModifier_layers_select_src_itemf");
  RNA_def_property_update(prop, 0, "rna_Modifier_update");

#  if 0
  prop = RNA_def_enum(srna,
                      "layers_shapekey_select_src",
                      rna_enum_dt_layers_select_src_items,
                      DT_LAYERS_ALL_SRC,
                      "Source Layers Selection",
                      "Which layers to transfer, in case of multi-layers types");
  RNA_def_property_enum_sdna(prop, nullptr, "layers_select_src[DT_MULTILAYER_INDEX_SHAPEKEY]");
  RNA_def_property_enum_funcs(
      prop, nullptr, nullptr, "rna_DataTransferModifier_layers_select_src_itemf");
  RNA_def_property_update(prop, 0, "rna_Modifier_update");
#  endif

  prop = RNA_def_enum(srna,
                      "layers_vcol_vert_select_src",
                      rna_enum_dt_layers_select_src_items,
                      DT_LAYERS_ALL_SRC,
                      "Source Layers Selection",
                      "Which layers to transfer, in case of multi-layers types");
  RNA_def_property_enum_sdna(prop, nullptr, "layers_select_src[DT_MULTILAYER_INDEX_VCOL_VERT]");
  RNA_def_property_enum_funcs(
      prop, nullptr, nullptr, "rna_DataTransferModifier_layers_select_src_itemf");
  RNA_def_property_update(prop, 0, "rna_Modifier_update");

  prop = RNA_def_enum(srna,
                      "layers_vcol_loop_select_src",
                      rna_enum_dt_layers_select_src_items,
                      DT_LAYERS_ALL_SRC,
                      "Source Layers Selection",
                      "Which layers to transfer, in case of multi-layers types");
  RNA_def_property_enum_sdna(prop, nullptr, "layers_select_src[DT_MULTILAYER_INDEX_VCOL_LOOP]");
  RNA_def_property_enum_funcs(
      prop, nullptr, nullptr, "rna_DataTransferModifier_layers_select_src_itemf");
  RNA_def_property_update(prop, 0, "rna_Modifier_update");

  prop = RNA_def_enum(srna,
                      "layers_uv_select_src",
                      rna_enum_dt_layers_select_src_items,
                      DT_LAYERS_ALL_SRC,
                      "Source Layers Selection",
                      "Which layers to transfer, in case of multi-layers types");
  RNA_def_property_enum_sdna(prop, nullptr, "layers_select_src[DT_MULTILAYER_INDEX_UV]");
  RNA_def_property_enum_funcs(
      prop, nullptr, nullptr, "rna_DataTransferModifier_layers_select_src_itemf");
  RNA_def_property_update(prop, 0, "rna_Modifier_update");

  prop = RNA_def_enum(srna,
                      "layers_vgroup_select_dst",
                      rna_enum_dt_layers_select_dst_items,
                      DT_LAYERS_NAME_DST,
                      "Destination Layers Matching",
                      "How to match source and destination layers");
  RNA_def_property_enum_sdna(prop, nullptr, "layers_select_dst[DT_MULTILAYER_INDEX_MDEFORMVERT]");
  RNA_def_property_enum_funcs(
      prop, nullptr, nullptr, "rna_DataTransferModifier_layers_select_dst_itemf");
  RNA_def_property_update(prop, 0, "rna_Modifier_update");

#  if 0
  prop = RNA_def_enum(srna,
                      "layers_shapekey_select_dst",
                      rna_enum_dt_layers_select_dst_items,
                      DT_LAYERS_NAME_DST,
                      "Destination Layers Matching",
                      "How to match source and destination layers");
  RNA_def_property_enum_sdna(prop, nullptr, "layers_select_dst[DT_MULTILAYER_INDEX_SHAPEKEY]");
  RNA_def_property_enum_funcs(
      prop, nullptr, nullptr, "rna_DataTransferModifier_layers_select_dst_itemf");
  RNA_def_property_update(prop, 0, "rna_Modifier_update");
#  endif

  prop = RNA_def_enum(srna,
                      "layers_vcol_vert_select_dst",
                      rna_enum_dt_layers_select_dst_items,
                      DT_LAYERS_NAME_DST,
                      "Destination Layers Matching",
                      "How to match source and destination layers");
  RNA_def_property_enum_sdna(prop, nullptr, "layers_select_dst[DT_MULTILAYER_INDEX_VCOL_VERT]");
  RNA_def_property_enum_funcs(
      prop, nullptr, nullptr, "rna_DataTransferModifier_layers_select_dst_itemf");
  RNA_def_property_update(prop, 0, "rna_Modifier_update");

  prop = RNA_def_enum(srna,
                      "layers_vcol_loop_select_dst",
                      rna_enum_dt_layers_select_dst_items,
                      DT_LAYERS_NAME_DST,
                      "Destination Layers Matching",
                      "How to match source and destination layers");
  RNA_def_property_enum_sdna(prop, nullptr, "layers_select_dst[DT_MULTILAYER_INDEX_VCOL_LOOP]");
  RNA_def_property_enum_funcs(
      prop, nullptr, nullptr, "rna_DataTransferModifier_layers_select_dst_itemf");
  RNA_def_property_update(prop, 0, "rna_Modifier_update");

  prop = RNA_def_enum(srna,
                      "layers_uv_select_dst",
                      rna_enum_dt_layers_select_dst_items,
                      DT_LAYERS_NAME_DST,
                      "Destination Layers Matching",
                      "How to match source and destination layers");
  RNA_def_property_enum_sdna(prop, nullptr, "layers_select_dst[DT_MULTILAYER_INDEX_UV]");
  RNA_def_property_enum_funcs(
      prop, nullptr, nullptr, "rna_DataTransferModifier_layers_select_dst_itemf");
  RNA_def_property_update(prop, 0, "rna_Modifier_update");

  /* Mix stuff */
  prop = RNA_def_enum(srna,
                      "mix_mode",
                      rna_enum_dt_mix_mode_items,
                      CDT_MIX_TRANSFER,
                      "Mix Mode",
                      "How to affect destination elements with source values");
  RNA_def_property_enum_funcs(prop, nullptr, nullptr, "rna_DataTransferModifier_mix_mode_itemf");
  RNA_def_property_update(prop, 0, "rna_Modifier_update");

  prop = RNA_def_float_factor(
      srna,
      "mix_factor",
      0.0f,
      0.0f,
      1.0f,
      "Mix Factor",
      "Factor to use when applying data to destination (exact behavior depends on mix mode, "
      "multiplied with weights from vertex group when defined)",
      0.0f,
      1.0f);
  RNA_def_property_update(prop, 0, "rna_Modifier_update");

  prop = RNA_def_string(srna,
                        "vertex_group",
                        nullptr,
                        MAX_VGROUP_NAME,
                        "Vertex Group",
                        "Vertex group name for selecting the affected areas");
  RNA_def_property_string_sdna(prop, nullptr, "defgrp_name");
  RNA_def_property_string_funcs(
      prop, nullptr, nullptr, "rna_DataTransferModifier_defgrp_name_set");
  RNA_def_property_update(prop, 0, "rna_Modifier_update");

  prop = RNA_def_boolean(
      srna, "invert_vertex_group", false, "Invert", "Invert vertex group influence");
  RNA_def_property_boolean_sdna(prop, nullptr, "flags", MOD_DATATRANSFER_INVERT_VGROUP);
  RNA_def_property_update(prop, 0, "rna_Modifier_update");

  RNA_define_lib_overridable(false);
}

static void rna_def_modifier_normaledit(BlenderRNA *brna)
{
  StructRNA *srna;
  PropertyRNA *prop;

  static const EnumPropertyItem prop_mode_items[] = {
      {MOD_NORMALEDIT_MODE_RADIAL,
       "RADIAL",
       0,
       "Radial",
       "From an ellipsoid (shape defined by the boundbox's dimensions, target is optional)"},
      {MOD_NORMALEDIT_MODE_DIRECTIONAL,
       "DIRECTIONAL",
       0,
       "Directional",
       "Normals 'track' (point to) the target object"},
      {0, nullptr, 0, nullptr, nullptr},
  };

  static const EnumPropertyItem prop_mix_mode_items[] = {
      {MOD_NORMALEDIT_MIX_COPY, "COPY", 0, "Copy", "Copy new normals (overwrite existing)"},
      {MOD_NORMALEDIT_MIX_ADD, "ADD", 0, "Add", "Copy sum of new and old normals"},
      {MOD_NORMALEDIT_MIX_SUB, "SUB", 0, "Subtract", "Copy new normals minus old normals"},
      {MOD_NORMALEDIT_MIX_MUL,
       "MUL",
       0,
       "Multiply",
       "Copy product of old and new normals (not cross product)"},
      {0, nullptr, 0, nullptr, nullptr},
  };

  srna = RNA_def_struct(brna, "NormalEditModifier", "Modifier");
  RNA_def_struct_ui_text(
      srna, "Normal Edit Modifier", "Modifier affecting/generating custom normals");
  RNA_def_struct_sdna(srna, "NormalEditModifierData");
  RNA_def_struct_ui_icon(srna, ICON_MOD_NORMALEDIT);

  RNA_define_lib_overridable(true);

  prop = RNA_def_property(srna, "mode", PROP_ENUM, PROP_NONE);
  RNA_def_property_enum_items(prop, prop_mode_items);
  RNA_def_property_ui_text(prop, "Mode", "How to affect (generate) normals");
  RNA_def_property_update(prop, 0, "rna_Modifier_update");

  prop = RNA_def_float_array(srna,
                             "offset",
                             3,
                             nullptr,
                             -FLT_MAX,
                             FLT_MAX,
                             "Offset",
                             "Offset from object's center",
                             -100.0f,
                             100.0f);
  RNA_def_property_subtype(prop, PROP_COORDS);
  RNA_def_property_update(prop, 0, "rna_Modifier_update");

  prop = RNA_def_property(srna, "mix_mode", PROP_ENUM, PROP_NONE);
  RNA_def_property_enum_items(prop, prop_mix_mode_items);
  RNA_def_property_ui_text(prop, "Mix Mode", "How to mix generated normals with existing ones");
  RNA_def_property_update(prop, 0, "rna_Modifier_update");

  prop = RNA_def_property(srna, "mix_factor", PROP_FLOAT, PROP_FACTOR);
  RNA_def_property_range(prop, 0.0, 1.0);
  RNA_def_property_ui_text(
      prop, "Mix Factor", "How much of generated normals to mix with existing ones");
  RNA_def_property_update(prop, 0, "rna_Modifier_update");

  prop = RNA_def_property(srna, "mix_limit", PROP_FLOAT, PROP_ANGLE);
  RNA_def_property_range(prop, 0.0, DEG2RADF(180.0f));
  RNA_def_property_ui_text(prop, "Max Angle", "Maximum angle between old and new normals");
  RNA_def_property_update(prop, 0, "rna_Modifier_update");

  prop = RNA_def_property(srna, "no_polynors_fix", PROP_BOOLEAN, PROP_NONE);
  RNA_def_property_boolean_sdna(prop, nullptr, "flag", MOD_NORMALEDIT_NO_POLYNORS_FIX);
  RNA_def_property_boolean_default(prop, false);
  RNA_def_property_ui_text(prop,
                           "Lock Polygon Normals",
                           "Do not flip polygons when their normals are not consistent "
                           "with their newly computed custom vertex normals");
  RNA_def_property_update(prop, 0, "rna_Modifier_update");

  prop = RNA_def_property(srna, "vertex_group", PROP_STRING, PROP_NONE);
  RNA_def_property_string_sdna(prop, nullptr, "defgrp_name");
  RNA_def_property_ui_text(
      prop, "Vertex Group", "Vertex group name for selecting/weighting the affected areas");
  RNA_def_property_string_funcs(prop, nullptr, nullptr, "rna_NormalEditModifier_defgrp_name_set");
  RNA_def_property_update(prop, 0, "rna_Modifier_update");

  prop = RNA_def_property(srna, "invert_vertex_group", PROP_BOOLEAN, PROP_NONE);
  RNA_def_property_boolean_sdna(prop, nullptr, "flag", MOD_NORMALEDIT_INVERT_VGROUP);
  RNA_def_property_ui_text(prop, "Invert", "Invert vertex group influence");
  RNA_def_property_update(prop, 0, "rna_Modifier_update");

  prop = RNA_def_property(srna, "target", PROP_POINTER, PROP_NONE);
  RNA_def_property_ui_text(prop, "Target", "Target object used to affect normals");
  RNA_def_property_pointer_funcs(
      prop, nullptr, "rna_NormalEditModifier_target_set", nullptr, nullptr);
  RNA_def_property_flag(prop, PROP_EDITABLE | PROP_ID_SELF_CHECK);
  RNA_def_property_update(prop, 0, "rna_Modifier_dependency_update");

  prop = RNA_def_property(srna, "use_direction_parallel", PROP_BOOLEAN, PROP_NONE);
  RNA_def_property_boolean_sdna(prop, nullptr, "flag", MOD_NORMALEDIT_USE_DIRECTION_PARALLEL);
  RNA_def_property_boolean_default(prop, true);
  RNA_def_property_ui_text(prop,
                           "Parallel Normals",
                           "Use same direction for all normals, from origin to target's center "
                           "(Directional mode only)");
  RNA_def_property_update(prop, 0, "rna_Modifier_update");

  RNA_define_lib_overridable(false);
}

static void rna_def_modifier_surfacedeform(BlenderRNA *brna)
{
  StructRNA *srna;
  PropertyRNA *prop;

  srna = RNA_def_struct(brna, "SurfaceDeformModifier", "Modifier");
  RNA_def_struct_ui_text(srna, "SurfaceDeform Modifier", "");
  RNA_def_struct_sdna(srna, "SurfaceDeformModifierData");
  RNA_def_struct_ui_icon(srna, ICON_MOD_MESHDEFORM);

  RNA_define_lib_overridable(true);

  prop = RNA_def_property(srna, "target", PROP_POINTER, PROP_NONE);
  RNA_def_property_ui_text(prop, "Target", "Mesh object to deform with");
  RNA_def_property_pointer_funcs(
      prop, nullptr, "rna_SurfaceDeformModifier_target_set", nullptr, "rna_Mesh_object_poll");
  RNA_def_property_flag(prop, PROP_EDITABLE | PROP_ID_SELF_CHECK);
  RNA_def_property_update(prop, 0, "rna_Modifier_dependency_update");

  prop = RNA_def_property(srna, "falloff", PROP_FLOAT, PROP_NONE);
  RNA_def_property_range(prop, 2.0f, 16.0f);
  RNA_def_property_ui_text(
      prop, "Interpolation Falloff", "Controls how much nearby polygons influence deformation");
  RNA_def_property_update(prop, 0, "rna_Modifier_update");

  prop = RNA_def_property(srna, "is_bound", PROP_BOOLEAN, PROP_NONE);
  RNA_def_property_boolean_funcs(prop, "rna_SurfaceDeformModifier_is_bound_get", nullptr);
  RNA_def_property_ui_text(prop, "Bound", "Whether geometry has been bound to target mesh");
  RNA_def_property_clear_flag(prop, PROP_EDITABLE);

  prop = RNA_def_property(srna, "vertex_group", PROP_STRING, PROP_NONE);
  RNA_def_property_string_sdna(prop, nullptr, "defgrp_name");
  RNA_def_property_ui_text(
      prop, "Vertex Group", "Vertex group name for selecting/weighting the affected areas");
  RNA_def_property_string_funcs(
      prop, nullptr, nullptr, "rna_SurfaceDeformModifier_defgrp_name_set");
  RNA_def_property_update(prop, 0, "rna_Modifier_update");

  prop = RNA_def_property(srna, "invert_vertex_group", PROP_BOOLEAN, PROP_NONE);
  RNA_def_property_boolean_sdna(prop, nullptr, "flags", MOD_SDEF_INVERT_VGROUP);
  RNA_def_property_ui_text(prop, "Invert", "Invert vertex group influence");
  RNA_def_property_update(prop, 0, "rna_Modifier_update");

  prop = RNA_def_property(srna, "use_sparse_bind", PROP_BOOLEAN, PROP_NONE);
  RNA_def_property_boolean_sdna(prop, nullptr, "flags", MOD_SDEF_SPARSE_BIND);
  RNA_def_property_clear_flag(prop, PROP_ANIMATABLE);
  RNA_def_property_ui_text(
      prop,
      "Sparse Bind",
      "Only record binding data for vertices matching the vertex group at the time of bind");
  RNA_def_property_update(prop, 0, "rna_Modifier_update");

  prop = RNA_def_property(srna, "strength", PROP_FLOAT, PROP_NONE);
  RNA_def_property_range(prop, -100, 100);
  RNA_def_property_ui_range(prop, -100, 100, 10, 2);
  RNA_def_property_ui_text(prop, "Strength", "Strength of modifier deformations");
  RNA_def_property_update(prop, 0, "rna_Modifier_update");

  RNA_define_lib_overridable(false);
}

static void rna_def_modifier_weightednormal(BlenderRNA *brna)
{
  StructRNA *srna;
  PropertyRNA *prop;

  static EnumPropertyItem prop_weighting_mode_items[] = {
      {MOD_WEIGHTEDNORMAL_MODE_FACE,
       "FACE_AREA",
       0,
       "Face Area",
       "Generate face area weighted normals"},
      {MOD_WEIGHTEDNORMAL_MODE_ANGLE,
       "CORNER_ANGLE",
       0,
       "Corner Angle",
       "Generate corner angle weighted normals"},
      {MOD_WEIGHTEDNORMAL_MODE_FACE_ANGLE,
       "FACE_AREA_WITH_ANGLE",
       0,
       "Face Area & Angle",
       "Generated normals weighted by both face area and angle"},
      {0, nullptr, 0, nullptr, nullptr},
  };

  srna = RNA_def_struct(brna, "WeightedNormalModifier", "Modifier");
  RNA_def_struct_ui_text(srna, "WeightedNormal Modifier", "");
  RNA_def_struct_sdna(srna, "WeightedNormalModifierData");
  RNA_def_struct_ui_icon(srna, ICON_MOD_NORMALEDIT);

  RNA_define_lib_overridable(true);

  prop = RNA_def_property(srna, "weight", PROP_INT, PROP_NONE);
  RNA_def_property_range(prop, 1, 100);
  RNA_def_property_ui_range(prop, 1, 100, 1, -1);
  RNA_def_property_ui_text(prop,
                           "Weight",
                           "Corrective factor applied to faces' weights, 50 is neutral, "
                           "lower values increase weight of weak faces, "
                           "higher values increase weight of strong faces");
  RNA_def_property_update(prop, 0, "rna_Modifier_update");

  prop = RNA_def_property(srna, "mode", PROP_ENUM, PROP_NONE);
  RNA_def_property_enum_items(prop, prop_weighting_mode_items);
  RNA_def_property_ui_text(prop, "Weighting Mode", "Weighted vertex normal mode to use");
  RNA_def_property_update(prop, 0, "rna_Modifier_update");

  prop = RNA_def_property(srna, "thresh", PROP_FLOAT, PROP_NONE);
  RNA_def_property_range(prop, 0, 10);
  RNA_def_property_ui_range(prop, 0, 10, 1, 2);
  RNA_def_property_ui_text(
      prop, "Threshold", "Threshold value for different weights to be considered equal");
  RNA_def_property_update(prop, 0, "rna_Modifier_update");

  prop = RNA_def_property(srna, "keep_sharp", PROP_BOOLEAN, PROP_NONE);
  RNA_def_property_boolean_sdna(prop, nullptr, "flag", MOD_WEIGHTEDNORMAL_KEEP_SHARP);
  RNA_def_property_ui_text(prop,
                           "Keep Sharp",
                           "Keep sharp edges as computed for default split normals, "
                           "instead of setting a single weighted normal for each vertex");
  RNA_def_property_update(prop, 0, "rna_Modifier_update");

  prop = RNA_def_property(srna, "vertex_group", PROP_STRING, PROP_NONE);
  RNA_def_property_string_sdna(prop, nullptr, "defgrp_name");
  RNA_def_property_ui_text(
      prop, "Vertex Group", "Vertex group name for modifying the selected areas");
  RNA_def_property_string_funcs(
      prop, nullptr, nullptr, "rna_WeightedNormalModifier_defgrp_name_set");
  RNA_def_property_update(prop, 0, "rna_Modifier_update");

  prop = RNA_def_property(srna, "invert_vertex_group", PROP_BOOLEAN, PROP_NONE);
  RNA_def_property_boolean_sdna(prop, nullptr, "flag", MOD_WEIGHTEDNORMAL_INVERT_VGROUP);
  RNA_def_property_ui_text(prop, "Invert", "Invert vertex group influence");
  RNA_def_property_update(prop, 0, "rna_Modifier_update");

  prop = RNA_def_property(srna, "use_face_influence", PROP_BOOLEAN, PROP_NONE);
  RNA_def_property_boolean_sdna(prop, nullptr, "flag", MOD_WEIGHTEDNORMAL_FACE_INFLUENCE);
  RNA_def_property_ui_text(prop, "Face Influence", "Use influence of face for weighting");
  RNA_def_property_update(prop, 0, "rna_Modifier_update");

  RNA_define_lib_overridable(false);
}

static void rna_def_modifier_nodes_data_block(BlenderRNA *brna)
{
  StructRNA *srna;
  PropertyRNA *prop;

  srna = RNA_def_struct(brna, "NodesModifierDataBlock", nullptr);
  RNA_def_struct_sdna(srna, "NodesModifierDataBlock");

  RNA_define_lib_overridable(true);

  prop = RNA_def_property(srna, "id_name", PROP_STRING, PROP_NONE);
  RNA_def_property_clear_flag(prop, PROP_EDITABLE);
  RNA_def_property_ui_text(
      prop, "Data-Block Name", "Name that is mapped to the referenced data-block");
  RNA_def_property_update(prop, 0, "rna_Modifier_update");

  prop = RNA_def_property(srna, "lib_name", PROP_STRING, PROP_NONE);
  RNA_def_property_clear_flag(prop, PROP_EDITABLE);
  RNA_def_property_ui_text(prop,
                           "Library Name",
                           "Used when the data block is not local to the current .blend file but "
                           "is linked from some library");
  RNA_def_property_update(prop, 0, "rna_Modifier_update");

  prop = RNA_def_property(srna, "id", PROP_POINTER, PROP_NONE);
  RNA_def_property_struct_type(prop, "ID");
  RNA_def_property_flag(prop, PROP_EDITABLE | PROP_ID_SELF_CHECK);
  RNA_def_property_pointer_funcs(
      prop, nullptr, nullptr, "rna_NodesModifierBake_data_block_typef", nullptr);
  RNA_def_property_ui_text(prop, "Data-Block", "");
  RNA_def_property_update(prop, 0, "rna_Modifier_dependency_update");

  prop = RNA_def_property(srna, "id_type", PROP_ENUM, PROP_NONE);
  RNA_def_property_enum_items(prop, rna_enum_id_type_items);
  RNA_def_property_clear_flag(prop, PROP_ANIMATABLE | PROP_EDITABLE);

  RNA_define_lib_overridable(false);
}

static void rna_def_modifier_nodes_bake_data_blocks(BlenderRNA *brna)
{
  StructRNA *srna;
  PropertyRNA *prop;

  srna = RNA_def_struct(brna, "NodesModifierBakeDataBlocks", nullptr);
  RNA_def_struct_sdna(srna, "NodesModifierBake");
  RNA_def_struct_ui_text(
      srna, "Data-Blocks", "Collection of data-blocks that can be referenced by baked data");

  prop = RNA_def_property(srna, "active_index", PROP_INT, PROP_NONE);
  RNA_def_property_int_sdna(prop, nullptr, "active_data_block");
}

static void rna_def_modifier_nodes_bake(BlenderRNA *brna)
{
  rna_def_modifier_nodes_bake_data_blocks(brna);

  static EnumPropertyItem bake_mode_items[] = {
      {NODES_MODIFIER_BAKE_MODE_ANIMATION, "ANIMATION", 0, "Animation", "Bake a frame range"},
      {NODES_MODIFIER_BAKE_MODE_STILL, "STILL", 0, "Still", "Bake a single frame"},
      {0, nullptr, 0, nullptr, nullptr},
  };

  StructRNA *srna;
  PropertyRNA *prop;

  srna = RNA_def_struct(brna, "NodesModifierBake", nullptr);
  RNA_def_struct_ui_text(srna, "Nodes Modifier Bake", "");

  prop = RNA_def_property(srna, "directory", PROP_STRING, PROP_DIRPATH);
  RNA_def_property_ui_text(prop, "Directory", "Location on disk where the bake data is stored");
  RNA_def_property_update(prop, 0, "rna_Modifier_update");

  prop = RNA_def_property(srna, "frame_start", PROP_INT, PROP_TIME);
  RNA_def_property_ui_text(prop, "Start Frame", "Frame where the baking starts");
  RNA_def_property_update(prop, 0, "rna_Modifier_update");

  prop = RNA_def_property(srna, "frame_end", PROP_INT, PROP_TIME);
  RNA_def_property_ui_text(prop, "End Frame", "Frame where the baking ends");
  RNA_def_property_update(prop, 0, "rna_Modifier_update");

  prop = RNA_def_property(srna, "use_custom_simulation_frame_range", PROP_BOOLEAN, PROP_NONE);
  RNA_def_property_boolean_sdna(
      prop, nullptr, "flag", NODES_MODIFIER_BAKE_CUSTOM_SIMULATION_FRAME_RANGE);
  RNA_def_property_ui_text(
      prop, "Custom Simulation Frame Range", "Override the simulation frame range from the scene");
  RNA_def_property_update(prop, 0, "rna_Modifier_update");

  prop = RNA_def_property(srna, "use_custom_path", PROP_BOOLEAN, PROP_NONE);
  RNA_def_property_boolean_sdna(prop, nullptr, "flag", NODES_MODIFIER_BAKE_CUSTOM_PATH);
  RNA_def_property_ui_text(
      prop, "Custom Path", "Specify a path where the baked data should be stored manually");
  RNA_def_property_update(prop, 0, "rna_Modifier_update");

  prop = RNA_def_property(srna, "bake_mode", PROP_ENUM, PROP_NONE);
  RNA_def_property_enum_items(prop, bake_mode_items);
  RNA_def_property_ui_text(prop, "Bake Mode", "");
  RNA_def_property_update(prop, 0, "rna_Modifier_update");

  prop = RNA_def_property(srna, "bake_id", PROP_INT, PROP_NONE);
  RNA_def_property_ui_text(prop,
                           "Bake ID",
                           "Identifier for this bake which remains unchanged even when the bake "
                           "node is renamed, grouped or ungrouped");
  RNA_def_property_int_sdna(prop, nullptr, "id");
  RNA_def_property_clear_flag(prop, PROP_EDITABLE);

  prop = RNA_def_property(srna, "node", PROP_POINTER, PROP_NONE);
  RNA_def_property_struct_type(prop, "Node");
  RNA_def_property_ui_text(prop,
                           "Node",
                           "Bake node or simulation output node that corresponds to this bake. "
                           "This node may be deeply nested in the modifier node group. It can be "
                           "none in some cases like missing linked data blocks");
  RNA_def_property_pointer_funcs(
      prop, "rna_NodesModifierBake_node_get", nullptr, nullptr, nullptr);

  prop = RNA_def_property(srna, "data_blocks", PROP_COLLECTION, PROP_NONE);
  RNA_def_property_struct_type(prop, "NodesModifierDataBlock");
  RNA_def_property_collection_sdna(prop, nullptr, "data_blocks", "data_blocks_num");
  RNA_def_property_srna(prop, "NodesModifierBakeDataBlocks");
}

static void rna_def_modifier_nodes_bakes(BlenderRNA *brna)
{
  StructRNA *srna;

  srna = RNA_def_struct(brna, "NodesModifierBakes", nullptr);
  RNA_def_struct_sdna(srna, "NodesModifierData");
  RNA_def_struct_ui_text(srna, "Bakes", "Bake data for every bake node");
}

static void rna_def_modifier_nodes_panel(BlenderRNA *brna)
{
  StructRNA *srna;
  PropertyRNA *prop;

  srna = RNA_def_struct(brna, "NodesModifierPanel", nullptr);
  RNA_def_struct_ui_text(srna, "Nodes Modifier Panel", "");

  prop = RNA_def_property(srna, "is_open", PROP_BOOLEAN, PROP_NONE);
  RNA_def_property_boolean_sdna(prop, nullptr, "flag", NODES_MODIFIER_PANEL_OPEN);
  RNA_def_property_ui_text(prop, "Is Open", "Whether the panel is expanded or closed");
  RNA_def_property_flag(prop, PROP_NO_DEG_UPDATE);
  RNA_def_property_update(prop, NC_OBJECT | ND_MODIFIER, nullptr);
}

static void rna_def_modifier_nodes_panels(BlenderRNA *brna)
{
  StructRNA *srna;

  srna = RNA_def_struct(brna, "NodesModifierPanels", nullptr);
  RNA_def_struct_sdna(srna, "NodesModifierData");
  RNA_def_struct_ui_text(srna, "Panels", "State of all panels defined by the node group");
}

static void rna_def_modifier_nodes(BlenderRNA *brna)
{
  StructRNA *srna;
  PropertyRNA *prop;

  rna_def_modifier_nodes_data_block(brna);

  rna_def_modifier_nodes_bake(brna);
  rna_def_modifier_nodes_bakes(brna);

  rna_def_modifier_nodes_panel(brna);
  rna_def_modifier_nodes_panels(brna);

  srna = RNA_def_struct(brna, "NodesModifier", "Modifier");
  RNA_def_struct_ui_text(srna, "Nodes Modifier", "");
  RNA_def_struct_sdna(srna, "NodesModifierData");
  RNA_def_struct_idprops_func(srna, "rna_NodesModifier_properties");
  RNA_def_struct_ui_icon(srna, ICON_GEOMETRY_NODES);

  RNA_define_lib_overridable(true);

  prop = RNA_def_property(srna, "node_group", PROP_POINTER, PROP_NONE);
  RNA_def_property_ui_text(prop, "Node Group", "Node group that controls what this modifier does");
  RNA_def_property_pointer_funcs(
      prop, nullptr, nullptr, nullptr, "rna_NodesModifier_node_group_poll");
  RNA_def_property_flag(prop, PROP_EDITABLE);
  RNA_def_property_update(prop, 0, "rna_NodesModifier_node_group_update");

  prop = RNA_def_property(srna, "bake_directory", PROP_STRING, PROP_DIRPATH);
  RNA_def_property_ui_text(
      prop, "Simulation Bake Directory", "Location on disk where the bake data is stored");
  RNA_def_property_update(prop, 0, nullptr);

  prop = RNA_def_property(srna, "bakes", PROP_COLLECTION, PROP_NONE);
  RNA_def_property_struct_type(prop, "NodesModifierBake");
  RNA_def_property_collection_sdna(prop, nullptr, "bakes", "bakes_num");
  RNA_def_property_srna(prop, "NodesModifierBakes");

  prop = RNA_def_property(srna, "panels", PROP_COLLECTION, PROP_NONE);
  RNA_def_property_struct_type(prop, "NodesModifierPanel");
  RNA_def_property_collection_sdna(prop, nullptr, "panels", "panels_num");
  RNA_def_property_srna(prop, "NodesModifierPanels");

  prop = RNA_def_property(srna, "show_group_selector", PROP_BOOLEAN, PROP_NONE);
  RNA_def_property_boolean_negative_sdna(
      prop, nullptr, "flag", NODES_MODIFIER_HIDE_DATABLOCK_SELECTOR);
  RNA_def_property_ui_text(prop, "Show Node Group", "");
  RNA_def_property_flag(prop, PROP_NO_DEG_UPDATE);
  RNA_def_property_update(prop, NC_OBJECT | ND_MODIFIER, nullptr);

  rna_def_modifier_panel_open_prop(srna, "open_output_attributes_panel", 0);
  rna_def_modifier_panel_open_prop(srna, "open_manage_panel", 1);
  rna_def_modifier_panel_open_prop(srna, "open_bake_panel", 2);
  rna_def_modifier_panel_open_prop(srna, "open_named_attributes_panel", 3);
  rna_def_modifier_panel_open_prop(srna, "open_bake_data_blocks_panel", 4);

  RNA_define_lib_overridable(false);
}

static void rna_def_modifier_mesh_to_volume(BlenderRNA *brna)
{
  StructRNA *srna;
  PropertyRNA *prop;

  static EnumPropertyItem resolution_mode_items[] = {
      {MESH_TO_VOLUME_RESOLUTION_MODE_VOXEL_AMOUNT,
       "VOXEL_AMOUNT",
       0,
       "Voxel Amount",
       "Desired number of voxels along one axis"},
      {MESH_TO_VOLUME_RESOLUTION_MODE_VOXEL_SIZE,
       "VOXEL_SIZE",
       0,
       "Voxel Size",
       "Desired voxel side length"},
      {0, nullptr, 0, nullptr, nullptr},
  };

  srna = RNA_def_struct(brna, "MeshToVolumeModifier", "Modifier");
  RNA_def_struct_ui_text(srna, "Mesh to Volume Modifier", "");
  RNA_def_struct_sdna(srna, "MeshToVolumeModifierData");
  RNA_def_struct_ui_icon(srna, ICON_VOLUME_DATA); /* TODO: Use correct icon. */

  RNA_define_lib_overridable(true);

  prop = RNA_def_property(srna, "object", PROP_POINTER, PROP_NONE);
  RNA_def_property_ui_text(prop, "Object", "Object");
  RNA_def_property_flag(prop, PROP_EDITABLE | PROP_ID_SELF_CHECK);
  RNA_def_property_update(prop, 0, "rna_Modifier_dependency_update");

  prop = RNA_def_property(srna, "resolution_mode", PROP_ENUM, PROP_NONE);
  RNA_def_property_enum_items(prop, resolution_mode_items);
  RNA_def_property_ui_text(
      prop, "Resolution Mode", "Mode for how the desired voxel size is specified");
  RNA_def_property_update(prop, 0, "rna_Modifier_update");

  prop = RNA_def_property(srna, "voxel_size", PROP_FLOAT, PROP_NONE);
  RNA_def_property_ui_text(
      prop, "Voxel Size", "Smaller values result in a higher resolution output");
  RNA_def_property_range(prop, 0.0, FLT_MAX);
  RNA_def_property_ui_range(prop, 0.0, FLT_MAX, 0.01, 4);
  RNA_def_property_update(prop, 0, "rna_Modifier_update");

  prop = RNA_def_property(srna, "voxel_amount", PROP_INT, PROP_NONE);
  RNA_def_property_ui_text(prop, "Voxel Amount", "Approximate number of voxels along one axis");
  RNA_def_property_range(prop, 0, INT_MAX);
  RNA_def_property_update(prop, 0, "rna_Modifier_update");

  prop = RNA_def_property(srna, "interior_band_width", PROP_FLOAT, PROP_NONE);
  RNA_def_property_ui_text(
      prop, "Interior Band Width", "Width of the gradient inside of the mesh");
  RNA_def_property_range(prop, 0.0, FLT_MAX);
  RNA_def_property_update(prop, 0, "rna_Modifier_update");

  prop = RNA_def_property(srna, "density", PROP_FLOAT, PROP_NONE);
  RNA_def_property_ui_text(prop, "Density", "Density of the new volume");
  RNA_def_property_range(prop, 0.0, FLT_MAX);
  RNA_def_property_update(prop, 0, "rna_Modifier_update");

  RNA_define_lib_overridable(false);
}

static void rna_def_modifier_volume_displace(BlenderRNA *brna)
{
  static const EnumPropertyItem prop_texture_map_mode_items[] = {
      {MOD_VOLUME_DISPLACE_MAP_LOCAL,
       "LOCAL",
       0,
       "Local",
       "Use the local coordinate system for the texture coordinates"},
      {MOD_VOLUME_DISPLACE_MAP_GLOBAL,
       "GLOBAL",
       0,
       "Global",
       "Use the global coordinate system for the texture coordinates"},
      {MOD_VOLUME_DISPLACE_MAP_OBJECT,
       "OBJECT",
       0,
       "Object",
       "Use the linked object's local coordinate system for the texture coordinates"},
      {0, nullptr, 0, nullptr, nullptr},
  };

  StructRNA *srna;
  PropertyRNA *prop;

  srna = RNA_def_struct(brna, "VolumeDisplaceModifier", "Modifier");
  RNA_def_struct_ui_text(srna, "Volume Displace Modifier", "");
  RNA_def_struct_sdna(srna, "VolumeDisplaceModifierData");
  RNA_def_struct_ui_icon(srna, ICON_VOLUME_DATA); /* TODO: Use correct icon. */

  RNA_define_lib_overridable(true);

  prop = RNA_def_property(srna, "strength", PROP_FLOAT, PROP_NONE);
  RNA_def_property_ui_text(prop, "Strength", "Strength of the displacement");
  RNA_def_property_ui_range(prop, -FLT_MAX, FLT_MAX, 0.1, 4);
  RNA_def_property_update(prop, 0, "rna_Modifier_update");

  prop = RNA_def_property(srna, "texture", PROP_POINTER, PROP_NONE);
  RNA_def_property_ui_text(prop, "Texture", "");
  RNA_def_property_flag(prop, PROP_EDITABLE);
  RNA_def_property_update(prop, 0, "rna_Modifier_dependency_update");

  prop = RNA_def_property(srna, "texture_map_mode", PROP_ENUM, PROP_NONE);
  RNA_def_property_enum_items(prop, prop_texture_map_mode_items);
  RNA_def_property_ui_text(prop, "Texture Mapping Mode", "");
  RNA_def_property_update(prop, 0, "rna_Modifier_dependency_update");

  prop = RNA_def_property(srna, "texture_map_object", PROP_POINTER, PROP_NONE);
  RNA_def_property_ui_text(prop, "Object", "Object to use for texture mapping");
  RNA_def_property_flag(prop, PROP_EDITABLE | PROP_ID_SELF_CHECK);
  RNA_def_property_update(prop, 0, "rna_Modifier_dependency_update");

  prop = RNA_def_property(srna, "texture_mid_level", PROP_FLOAT, PROP_XYZ);
  RNA_def_property_ui_text(
      prop, "Texture Mid Level", "Subtracted from the texture color to get a displacement vector");
  RNA_def_property_range(prop, -FLT_MAX, FLT_MAX);
  RNA_def_property_ui_range(prop, 0.0f, 1.0f, 0.1f, 5);
  RNA_def_property_update(prop, 0, "rna_Modifier_update");

  prop = RNA_def_property(srna, "texture_sample_radius", PROP_FLOAT, PROP_FACTOR);
  RNA_def_property_ui_text(
      prop,
      "Texture Sample Radius",
      "Smaller values result in better performance but might cut off the volume");
  RNA_def_property_range(prop, 0.0f, FLT_MAX);
  RNA_def_property_ui_range(prop, 0.0f, 1.0f, 0.1f, 5);
  RNA_def_property_update(prop, 0, "rna_Modifier_update");

  RNA_define_lib_overridable(false);
}

static void rna_def_modifier_volume_to_mesh(BlenderRNA *brna)
{
  StructRNA *srna;
  PropertyRNA *prop;

  static EnumPropertyItem resolution_mode_items[] = {
      {VOLUME_TO_MESH_RESOLUTION_MODE_GRID,
       "GRID",
       0,
       "Grid",
       "Use resolution of the volume grid"},
      {VOLUME_TO_MESH_RESOLUTION_MODE_VOXEL_AMOUNT,
       "VOXEL_AMOUNT",
       0,
       "Voxel Amount",
       "Desired number of voxels along one axis"},
      {VOLUME_TO_MESH_RESOLUTION_MODE_VOXEL_SIZE,
       "VOXEL_SIZE",
       0,
       "Voxel Size",
       "Desired voxel side length"},
      {0, nullptr, 0, nullptr, nullptr},
  };

  srna = RNA_def_struct(brna, "VolumeToMeshModifier", "Modifier");
  RNA_def_struct_ui_text(srna, "Volume to Mesh Modifier", "");
  RNA_def_struct_sdna(srna, "VolumeToMeshModifierData");
  RNA_def_struct_ui_icon(srna, ICON_VOLUME_DATA); /* TODO: Use correct icon. */

  RNA_define_lib_overridable(true);

  prop = RNA_def_property(srna, "object", PROP_POINTER, PROP_NONE);
  RNA_def_property_ui_text(prop, "Object", "Object");
  RNA_def_property_flag(prop, PROP_EDITABLE | PROP_ID_SELF_CHECK);
  RNA_def_property_update(prop, 0, "rna_Modifier_dependency_update");

  prop = RNA_def_property(srna, "threshold", PROP_FLOAT, PROP_NONE);
  RNA_def_property_ui_text(
      prop, "Threshold", "Voxels with a larger value are inside the generated mesh");
  RNA_def_property_range(prop, 0.0f, FLT_MAX);
  RNA_def_property_ui_range(prop, 0.001f, 1.0f, 0.1f, 5);
  RNA_def_property_update(prop, 0, "rna_Modifier_update");

  prop = RNA_def_property(srna, "adaptivity", PROP_FLOAT, PROP_NONE);
  RNA_def_property_ui_text(
      prop,
      "Adaptivity",
      "Reduces the final face count by simplifying geometry where detail is not needed");
  RNA_def_property_range(prop, 0.0f, 1.0f);
  RNA_def_property_update(prop, 0, "rna_Modifier_update");

  prop = RNA_def_property(srna, "use_smooth_shade", PROP_BOOLEAN, PROP_NONE);
  RNA_def_property_boolean_sdna(prop, nullptr, "flag", VOLUME_TO_MESH_USE_SMOOTH_SHADE);
  RNA_def_property_ui_text(
      prop, "Smooth Shading", "Output faces with smooth shading rather than flat shaded");
  RNA_def_property_update(prop, 0, "rna_Modifier_update");

  prop = RNA_def_property(srna, "grid_name", PROP_STRING, PROP_NONE);
  RNA_def_property_ui_text(
      prop, "Grid Name", "Grid in the volume object that is converted to a mesh");
  RNA_def_property_update(prop, 0, "rna_Modifier_update");

  prop = RNA_def_property(srna, "resolution_mode", PROP_ENUM, PROP_NONE);
  RNA_def_property_enum_items(prop, resolution_mode_items);
  RNA_def_property_ui_text(
      prop, "Resolution Mode", "Mode for how the desired voxel size is specified");
  RNA_def_property_update(prop, 0, "rna_Modifier_update");

  prop = RNA_def_property(srna, "voxel_size", PROP_FLOAT, PROP_NONE);
  RNA_def_property_ui_text(
      prop, "Voxel Size", "Smaller values result in a higher resolution output");
  RNA_def_property_range(prop, 0.0, FLT_MAX);
  RNA_def_property_ui_range(prop, 0.0, FLT_MAX, 0.01, 4);
  RNA_def_property_update(prop, 0, "rna_Modifier_update");

  prop = RNA_def_property(srna, "voxel_amount", PROP_INT, PROP_NONE);
  RNA_def_property_ui_text(prop, "Voxel Amount", "Approximate number of voxels along one axis");
  RNA_def_property_range(prop, 0, INT_MAX);
  RNA_def_property_update(prop, 0, "rna_Modifier_update");

  RNA_define_lib_overridable(false);
}

static void rna_def_modifier_grease_pencil_layer_filter(StructRNA *srna)
{
  PropertyRNA *prop;

  prop = RNA_def_property(srna, "layer_filter", PROP_STRING, PROP_NONE);
  RNA_def_property_string_sdna(prop, nullptr, "influence.layer_name");
  RNA_def_property_ui_text(prop, "Layer", "Layer name");
  RNA_def_property_update(prop, 0, "rna_Modifier_update");

  prop = RNA_def_property(srna, "use_layer_pass_filter", PROP_BOOLEAN, PROP_NONE);
  RNA_def_property_boolean_sdna(
      prop, nullptr, "influence.flag", GREASE_PENCIL_INFLUENCE_USE_LAYER_PASS_FILTER);
  RNA_def_property_ui_text(prop, "Use Layer Pass", "Use layer pass filter");
  RNA_def_property_update(prop, 0, "rna_Modifier_update");

  prop = RNA_def_property(srna, "layer_pass_filter", PROP_INT, PROP_NONE);
  RNA_def_property_int_sdna(prop, nullptr, "influence.layer_pass");
  RNA_def_property_range(prop, 0, 100);
  RNA_def_property_ui_text(prop, "Layer Pass", "Layer pass filter");
  RNA_def_property_update(prop, 0, "rna_Modifier_update");

  prop = RNA_def_property(srna, "invert_layer_filter", PROP_BOOLEAN, PROP_NONE);
  RNA_def_property_boolean_sdna(
      prop, nullptr, "influence.flag", GREASE_PENCIL_INFLUENCE_INVERT_LAYER_FILTER);
  RNA_def_property_ui_text(prop, "Invert Layer", "Invert layer filter");
  RNA_def_property_update(prop, 0, "rna_Modifier_update");

  prop = RNA_def_property(srna, "invert_layer_pass_filter", PROP_BOOLEAN, PROP_NONE);
  RNA_def_property_boolean_sdna(
      prop, nullptr, "influence.flag", GREASE_PENCIL_INFLUENCE_INVERT_LAYER_PASS_FILTER);
  RNA_def_property_ui_text(prop, "Invert Layer Pass", "Invert layer pass filter");
  RNA_def_property_update(prop, 0, "rna_Modifier_update");
}

static void rna_def_modifier_grease_pencil_material_filter(StructRNA *srna,
                                                           const char *material_set_fn)
{
  PropertyRNA *prop;

  prop = RNA_def_property(srna, "material_filter", PROP_POINTER, PROP_NONE);
  RNA_def_property_pointer_sdna(prop, nullptr, "influence.material");
  RNA_def_property_flag(prop, PROP_EDITABLE);
  RNA_def_property_pointer_funcs(
      prop, nullptr, material_set_fn, nullptr, "rna_GreasePencilModifier_material_poll");
  RNA_def_property_ui_text(prop, "Material", "Material used for filtering");
  RNA_def_property_update(prop, 0, "rna_Modifier_update");

  prop = RNA_def_property(srna, "use_material_pass_filter", PROP_BOOLEAN, PROP_NONE);
  RNA_def_property_boolean_sdna(
      prop, nullptr, "influence.flag", GREASE_PENCIL_INFLUENCE_USE_MATERIAL_PASS_FILTER);
  RNA_def_property_ui_text(prop, "Use Material Pass", "Use material pass filter");
  RNA_def_property_update(prop, 0, "rna_Modifier_update");

  prop = RNA_def_property(srna, "material_pass_filter", PROP_INT, PROP_NONE);
  RNA_def_property_int_sdna(prop, nullptr, "influence.material_pass");
  RNA_def_property_range(prop, 0, 100);
  RNA_def_property_ui_text(prop, "Material Pass", "Material pass");
  RNA_def_property_update(prop, 0, "rna_Modifier_update");

  prop = RNA_def_property(srna, "invert_material_filter", PROP_BOOLEAN, PROP_NONE);
  RNA_def_property_boolean_sdna(
      prop, nullptr, "influence.flag", GREASE_PENCIL_INFLUENCE_INVERT_MATERIAL_FILTER);
  RNA_def_property_ui_text(prop, "Invert Material", "Invert material filter");
  RNA_def_property_update(prop, 0, "rna_Modifier_update");

  prop = RNA_def_property(srna, "invert_material_pass_filter", PROP_BOOLEAN, PROP_NONE);
  RNA_def_property_boolean_sdna(
      prop, nullptr, "influence.flag", GREASE_PENCIL_INFLUENCE_INVERT_MATERIAL_PASS_FILTER);
  RNA_def_property_ui_text(prop, "Invert Material Pass", "Invert material pass filter");
  RNA_def_property_update(prop, 0, "rna_Modifier_update");
}

static void rna_def_modifier_grease_pencil_vertex_group(StructRNA *srna,
                                                        const char *vertex_group_name_set_fn)
{
  PropertyRNA *prop;

  prop = RNA_def_property(srna, "vertex_group_name", PROP_STRING, PROP_NONE);
  RNA_def_property_string_sdna(prop, nullptr, "influence.vertex_group_name");
  RNA_def_property_ui_text(prop, "Vertex Group", "Vertex group name for modulating the deform");
  RNA_def_property_string_funcs(prop, nullptr, nullptr, vertex_group_name_set_fn);
  RNA_def_property_update(prop, 0, "rna_Modifier_update");

  prop = RNA_def_property(srna, "invert_vertex_group", PROP_BOOLEAN, PROP_NONE);
  RNA_def_property_boolean_sdna(
      prop, nullptr, "influence.flag", GREASE_PENCIL_INFLUENCE_INVERT_VERTEX_GROUP);
  RNA_def_property_ui_text(prop, "Invert Vertex Group", "Invert vertex group weights");
  RNA_def_property_update(prop, 0, "rna_Modifier_update");
}

static void rna_def_modifier_grease_pencil_custom_curve(StructRNA *srna)
{
  PropertyRNA *prop;

  prop = RNA_def_property(srna, "use_custom_curve", PROP_BOOLEAN, PROP_NONE);
  RNA_def_property_boolean_sdna(
      prop, nullptr, "influence.flag", GREASE_PENCIL_INFLUENCE_USE_CUSTOM_CURVE);
  RNA_def_property_ui_text(
      prop, "Use Custom Curve", "Use a custom curve to define a factor along the strokes");
  RNA_def_property_update(prop, 0, "rna_Modifier_update");

  prop = RNA_def_property(srna, "custom_curve", PROP_POINTER, PROP_NONE);
  RNA_def_property_pointer_sdna(prop, nullptr, "influence.custom_curve");
  RNA_def_property_ui_text(prop, "Curve", "Custom curve to apply effect");
  RNA_def_property_update(prop, 0, "rna_Modifier_update");
}

static void rna_def_modifier_grease_pencil_opacity(BlenderRNA *brna)
{
  StructRNA *srna;
  PropertyRNA *prop;
  static const EnumPropertyItem color_mode_items[] = {
      {MOD_GREASE_PENCIL_COLOR_BOTH, "BOTH", 0, "Stroke & Fill", "Modify fill and stroke colors"},
      {MOD_GREASE_PENCIL_COLOR_STROKE, "STROKE", 0, "Stroke", "Modify stroke color only"},
      {MOD_GREASE_PENCIL_COLOR_FILL, "FILL", 0, "Fill", "Modify fill color only"},
      {MOD_GREASE_PENCIL_COLOR_HARDNESS, "HARDNESS", 0, "Hardness", "Modify stroke hardness"},
      {0, nullptr, 0, nullptr, nullptr},
  };

  srna = RNA_def_struct(brna, "GreasePencilOpacityModifier", "Modifier");
  RNA_def_struct_ui_text(srna, "Grease Pencil Opacity Modifier", "");
  RNA_def_struct_sdna(srna, "GreasePencilOpacityModifierData");
  RNA_def_struct_ui_icon(srna, ICON_MOD_OPACITY);

  rna_def_modifier_grease_pencil_layer_filter(srna);
  rna_def_modifier_grease_pencil_material_filter(
      srna, "rna_GreasePencilOpacityModifier_material_filter_set");
  rna_def_modifier_grease_pencil_vertex_group(
      srna, "rna_GreasePencilOpacityModifier_vertex_group_name_set");
  rna_def_modifier_grease_pencil_custom_curve(srna);

  rna_def_modifier_panel_open_prop(srna, "open_influence_panel", 0);

  RNA_define_lib_overridable(true);

  prop = RNA_def_property(srna, "color_mode", PROP_ENUM, PROP_NONE);
  RNA_def_property_enum_items(prop, color_mode_items);
  RNA_def_property_ui_text(prop, "Mode", "Attributes to modify");
  RNA_def_property_update(prop, 0, "rna_Modifier_update");

  prop = RNA_def_property(srna, "color_factor", PROP_FLOAT, PROP_NONE);
  RNA_def_property_float_sdna(prop, nullptr, "color_factor");
  RNA_def_property_ui_range(prop, 0, 2.0, 0.1, 2);
  RNA_def_property_float_funcs(prop,
                               nullptr,
                               "rna_GreasePencilOpacityModifier_opacity_factor_max_set",
                               "rna_GreasePencilOpacityModifier_opacity_factor_range");
  RNA_def_property_ui_text(prop, "Opacity Factor", "Factor of opacity");
  RNA_def_property_update(prop, 0, "rna_Modifier_update");

  prop = RNA_def_property(srna, "hardness_factor", PROP_FLOAT, PROP_NONE);
  RNA_def_property_float_sdna(prop, nullptr, "hardness_factor");
  RNA_def_property_range(prop, 0.0, FLT_MAX);
  RNA_def_property_ui_range(prop, 0.0, FLT_MAX, 0.1, 2);
  RNA_def_property_ui_text(prop, "Hardness Factor", "Factor of stroke hardness");
  RNA_def_property_update(prop, 0, "rna_Modifier_update");

  prop = RNA_def_property(srna, "use_weight_as_factor", PROP_BOOLEAN, PROP_NONE);
  RNA_def_property_boolean_sdna(
      prop, nullptr, "flag", MOD_GREASE_PENCIL_OPACITY_USE_WEIGHT_AS_FACTOR);
  RNA_def_property_ui_text(
      prop, "Use Weight as Factor", "Use vertex group weight as factor instead of influence");
  RNA_def_property_update(prop, 0, "rna_Modifier_update");

  prop = RNA_def_property(srna, "use_uniform_opacity", PROP_BOOLEAN, PROP_NONE);
  RNA_def_property_boolean_sdna(
      prop, nullptr, "flag", MOD_GREASE_PENCIL_OPACITY_USE_UNIFORM_OPACITY);
  RNA_def_property_ui_text(
      prop, "Uniform Opacity", "Replace the stroke opacity instead of modulating each point");

  RNA_def_property_update(prop, 0, "rna_Modifier_update");

  RNA_define_lib_overridable(false);
}

static void rna_def_modifier_grease_pencil_subdiv(BlenderRNA *brna)
{
  StructRNA *srna;
  PropertyRNA *prop;

  static const EnumPropertyItem subdivision_type_items[] = {
      {MOD_GREASE_PENCIL_SUBDIV_CATMULL, "CATMULL_CLARK", 0, "Catmull-Clark", ""},
      {MOD_GREASE_PENCIL_SUBDIV_SIMPLE, "SIMPLE", 0, "Simple", ""},
      {0, nullptr, 0, nullptr, nullptr},
  };

  srna = RNA_def_struct(brna, "GreasePencilSubdivModifier", "Modifier");
  RNA_def_struct_ui_text(srna, "Subdivision Modifier", "Subdivide Stroke modifier");
  RNA_def_struct_sdna(srna, "GreasePencilSubdivModifierData");
  RNA_def_struct_ui_icon(srna, ICON_MOD_SUBSURF);

  rna_def_modifier_grease_pencil_layer_filter(srna);
  rna_def_modifier_grease_pencil_material_filter(
      srna, "rna_GreasePencilSubdivModifier_material_filter_set");
  rna_def_modifier_grease_pencil_vertex_group(
      srna, "rna_GreasePencilSubdivModifier_vertex_group_name_set");

  rna_def_modifier_panel_open_prop(srna, "open_influence_panel", 0);

  RNA_define_lib_overridable(true);

  prop = RNA_def_property(srna, "level", PROP_INT, PROP_NONE);
  RNA_def_property_int_sdna(prop, nullptr, "level");
  RNA_def_property_range(prop, 0, 16);
  RNA_def_property_ui_range(prop, 0, 6, 1, 0);
  RNA_def_property_ui_text(prop, "Level", "Level of subdivision");

  prop = RNA_def_property(srna, "subdivision_type", PROP_ENUM, PROP_NONE);
  RNA_def_property_enum_sdna(prop, nullptr, "type");
  RNA_def_property_enum_items(prop, subdivision_type_items);
  RNA_def_property_ui_text(prop, "Subdivision Type", "Select type of subdivision algorithm");
  RNA_def_property_update(prop, 0, "rna_Modifier_update");

  RNA_def_property_update(prop, 0, "rna_Modifier_update");

  RNA_define_lib_overridable(false);
}

static void rna_def_modifier_grease_pencil_color(BlenderRNA *brna)
{
  StructRNA *srna;
  PropertyRNA *prop;

  static const EnumPropertyItem color_mode_items[] = {
      {MOD_GREASE_PENCIL_COLOR_BOTH, "BOTH", 0, "Stroke & Fill", "Modify fill and stroke colors"},
      {MOD_GREASE_PENCIL_COLOR_STROKE, "STROKE", 0, "Stroke", "Modify stroke color only"},
      {MOD_GREASE_PENCIL_COLOR_FILL, "FILL", 0, "Fill", "Modify fill color only"},
      {0, nullptr, 0, nullptr, nullptr},
  };

  srna = RNA_def_struct(brna, "GreasePencilColorModifier", "Modifier");
  RNA_def_struct_ui_text(srna, "Grease Pencil Color Modifier", "");
  RNA_def_struct_sdna(srna, "GreasePencilColorModifierData");
  RNA_def_struct_ui_icon(srna, ICON_MOD_HUE_SATURATION);

  rna_def_modifier_grease_pencil_layer_filter(srna);
  rna_def_modifier_grease_pencil_material_filter(
      srna, "rna_GreasePencilColorModifier_material_filter_set");
  rna_def_modifier_grease_pencil_custom_curve(srna);

  rna_def_modifier_panel_open_prop(srna, "open_influence_panel", 0);

  RNA_define_lib_overridable(true);

  prop = RNA_def_property(srna, "color_mode", PROP_ENUM, PROP_NONE);
  RNA_def_property_enum_items(prop, color_mode_items);
  RNA_def_property_ui_text(prop, "Mode", "Attributes to modify");
  RNA_def_property_update(prop, 0, "rna_Modifier_update");

  prop = RNA_def_property(srna, "hue", PROP_FLOAT, PROP_NONE);
  RNA_def_property_range(prop, 0.0, 1.0);
  RNA_def_property_ui_range(prop, 0.0, 1.0, 0.1, 3);
  RNA_def_property_float_sdna(prop, nullptr, "hsv[0]");
  RNA_def_property_ui_text(prop, "Hue", "Color hue offset");
  RNA_def_property_update(prop, 0, "rna_Modifier_update");

  prop = RNA_def_property(srna, "saturation", PROP_FLOAT, PROP_NONE);
  RNA_def_property_range(prop, 0.0, FLT_MAX);
  RNA_def_property_ui_range(prop, 0.0, 2.0, 0.1, 3);
  RNA_def_property_float_sdna(prop, nullptr, "hsv[1]");
  RNA_def_property_ui_text(prop, "Saturation", "Color saturation factor");
  RNA_def_property_update(prop, 0, "rna_Modifier_update");

  prop = RNA_def_property(srna, "value", PROP_FLOAT, PROP_NONE);
  RNA_def_property_range(prop, 0.0, FLT_MAX);
  RNA_def_property_ui_range(prop, 0.0, 2.0, 0.1, 3);
  RNA_def_property_float_sdna(prop, nullptr, "hsv[2]");
  RNA_def_property_ui_text(prop, "Value", "Color value factor");
  RNA_def_property_update(prop, 0, "rna_Modifier_update");

  RNA_define_lib_overridable(false);
}

static void rna_def_modifier_grease_pencil_tint(BlenderRNA *brna)
{
  StructRNA *srna;
  PropertyRNA *prop;

  static const EnumPropertyItem color_mode_items[] = {
      {MOD_GREASE_PENCIL_COLOR_BOTH, "BOTH", 0, "Stroke & Fill", "Modify fill and stroke colors"},
      {MOD_GREASE_PENCIL_COLOR_STROKE, "STROKE", 0, "Stroke", "Modify stroke color only"},
      {MOD_GREASE_PENCIL_COLOR_FILL, "FILL", 0, "Fill", "Modify fill color only"},
      {0, nullptr, 0, nullptr, nullptr},
  };

  static const EnumPropertyItem tint_mode_items[] = {
      {MOD_GREASE_PENCIL_TINT_UNIFORM, "UNIFORM", 0, "Uniform", ""},
      {MOD_GREASE_PENCIL_TINT_GRADIENT, "GRADIENT", 0, "Gradient", ""},
      {0, nullptr, 0, nullptr, nullptr},
  };

  srna = RNA_def_struct(brna, "GreasePencilTintModifier", "Modifier");
  RNA_def_struct_ui_text(srna, "Grease Pencil Tint Modifier", "");
  RNA_def_struct_sdna(srna, "GreasePencilTintModifierData");
  RNA_def_struct_ui_icon(srna, ICON_MOD_OPACITY);

  rna_def_modifier_grease_pencil_layer_filter(srna);
  rna_def_modifier_grease_pencil_material_filter(
      srna, "rna_GreasePencilTintModifier_material_filter_set");
  rna_def_modifier_grease_pencil_vertex_group(
      srna, "rna_GreasePencilTintModifier_vertex_group_name_set");
  rna_def_modifier_grease_pencil_custom_curve(srna);

  rna_def_modifier_panel_open_prop(srna, "open_influence_panel", 0);

  RNA_define_lib_overridable(true);

  prop = RNA_def_property(srna, "color_mode", PROP_ENUM, PROP_NONE);
  RNA_def_property_enum_items(prop, color_mode_items);
  RNA_def_property_ui_text(prop, "Mode", "Attributes to modify");
  RNA_def_property_update(prop, 0, "rna_Modifier_update");

  prop = RNA_def_property(srna, "factor", PROP_FLOAT, PROP_NONE);
  RNA_def_property_range(prop, 0, 2.0);
  RNA_def_property_ui_range(prop, 0, 2.0, 0.1, 2);
  RNA_def_property_ui_text(prop, "Factor", "Factor for tinting");
  RNA_def_property_update(prop, 0, "rna_Modifier_update");

  /* Type of Tint. */
  prop = RNA_def_property(srna, "tint_mode", PROP_ENUM, PROP_NONE);
  RNA_def_property_enum_items(prop, tint_mode_items);
  RNA_def_property_ui_text(prop, "Tint Mode", "");
  RNA_def_property_update(prop, 0, "rna_Modifier_update");

  /* Simple Color. */
  prop = RNA_def_property(srna, "color", PROP_FLOAT, PROP_COLOR);
  RNA_def_property_range(prop, 0.0, 1.0);
  RNA_def_property_array(prop, 3);
  RNA_def_property_ui_text(prop, "Color", "Color used for tinting");
  RNA_def_property_update(prop, 0, "rna_Modifier_update");

  /* Color band. */
  prop = RNA_def_property(srna, "color_ramp", PROP_POINTER, PROP_NONE);
  RNA_def_property_struct_type(prop, "ColorRamp");
  RNA_def_property_ui_text(prop, "Color Ramp", "Gradient tinting colors");
  RNA_def_property_update(prop, 0, "rna_Modifier_update");

  prop = RNA_def_property(srna, "object", PROP_POINTER, PROP_NONE);
  RNA_def_property_ui_text(prop, "Object", "Object used for the gradient direction");
  RNA_def_property_flag(prop, PROP_EDITABLE | PROP_ID_SELF_CHECK);
  RNA_def_property_pointer_funcs(
      prop, nullptr, "rna_GreasePencilTintModifier_object_set", nullptr, nullptr);
  RNA_def_property_update(prop, 0, "rna_Modifier_dependency_update");

  prop = RNA_def_property(srna, "radius", PROP_FLOAT, PROP_DISTANCE);
  RNA_def_property_range(prop, 1e-6f, FLT_MAX);
  RNA_def_property_ui_range(prop, 0.001f, FLT_MAX, 1, 3);
  RNA_def_property_ui_text(prop, "Radius", "Influence distance from the object");
  RNA_def_property_update(prop, 0, "rna_Modifier_update");

  RNA_define_lib_overridable(false);

  prop = RNA_def_property(srna, "use_weight_as_factor", PROP_BOOLEAN, PROP_NONE);
  RNA_def_property_boolean_sdna(
      prop, nullptr, "flag", MOD_GREASE_PENCIL_TINT_USE_WEIGHT_AS_FACTOR);
  RNA_def_property_ui_text(
      prop, "Use Weight as Factor", "Use vertex group weight as factor instead of influence");
  RNA_def_property_update(prop, 0, "rna_Modifier_update");
}

static void rna_def_modifier_grease_pencil_smooth(BlenderRNA *brna)
{
  StructRNA *srna;
  PropertyRNA *prop;

  srna = RNA_def_struct(brna, "GreasePencilSmoothModifier", "Modifier");
  RNA_def_struct_ui_text(srna, "Smooth Modifier", "Smooth effect modifier");
  RNA_def_struct_sdna(srna, "GreasePencilSmoothModifierData");
  RNA_def_struct_ui_icon(srna, ICON_MOD_SMOOTH);

  rna_def_modifier_grease_pencil_layer_filter(srna);
  rna_def_modifier_grease_pencil_material_filter(
      srna, "rna_GreasePencilSmoothModifier_material_filter_set");
  rna_def_modifier_grease_pencil_vertex_group(
      srna, "rna_GreasePencilSmoothModifier_vertex_group_name_set");
  rna_def_modifier_grease_pencil_custom_curve(srna);

  rna_def_modifier_panel_open_prop(srna, "open_influence_panel", 0);

  RNA_define_lib_overridable(true);

  prop = RNA_def_property(srna, "factor", PROP_FLOAT, PROP_FACTOR);
  RNA_def_property_float_sdna(prop, nullptr, "factor");
  RNA_def_property_range(prop, 0, 1);
  RNA_def_property_ui_text(prop, "Factor", "Amount of smooth to apply");
  RNA_def_property_update(prop, 0, "rna_Modifier_update");

  prop = RNA_def_property(srna, "use_edit_position", PROP_BOOLEAN, PROP_NONE);
  RNA_def_property_boolean_sdna(prop, nullptr, "flag", MOD_GREASE_PENCIL_SMOOTH_MOD_LOCATION);
  RNA_def_property_ui_text(
      prop, "Affect Position", "The modifier affects the position of the point");
  RNA_def_property_update(prop, 0, "rna_Modifier_update");

  prop = RNA_def_property(srna, "use_edit_strength", PROP_BOOLEAN, PROP_NONE);
  RNA_def_property_boolean_sdna(prop, nullptr, "flag", MOD_GREASE_PENCIL_SMOOTH_MOD_STRENGTH);
  RNA_def_property_ui_text(
      prop, "Affect Strength", "The modifier affects the color strength of the point");
  RNA_def_property_update(prop, 0, "rna_Modifier_update");

  prop = RNA_def_property(srna, "use_edit_thickness", PROP_BOOLEAN, PROP_NONE);
  RNA_def_property_boolean_sdna(prop, nullptr, "flag", MOD_GREASE_PENCIL_SMOOTH_MOD_THICKNESS);
  RNA_def_property_ui_text(
      prop, "Affect Thickness", "The modifier affects the thickness of the point");
  RNA_def_property_update(prop, 0, "rna_Modifier_update");

  prop = RNA_def_property(srna, "use_edit_uv", PROP_BOOLEAN, PROP_NONE);
  RNA_def_property_boolean_sdna(prop, nullptr, "flag", MOD_GREASE_PENCIL_SMOOTH_MOD_UV);
  RNA_def_property_ui_text(
      prop, "Affect UV", "The modifier affects the UV rotation factor of the point");
  RNA_def_property_update(prop, 0, "rna_Modifier_update");

  prop = RNA_def_property(srna, "step", PROP_INT, PROP_NONE);
  RNA_def_property_int_sdna(prop, nullptr, "step");
  RNA_def_property_range(prop, 1, 1000);
  RNA_def_property_ui_text(
      prop, "Steps", "Number of times to apply smooth (high numbers can reduce fps)");
  RNA_def_property_update(prop, 0, "rna_Modifier_update");

  prop = RNA_def_property(srna, "use_keep_shape", PROP_BOOLEAN, PROP_NONE);
  RNA_def_property_boolean_sdna(prop, nullptr, "flag", MOD_GREASE_PENCIL_SMOOTH_KEEP_SHAPE);
  RNA_def_property_ui_text(prop, "Keep Shape", "Smooth the details, but keep the overall shape");
  RNA_def_property_update(prop, 0, "rna_Modifier_update");

  prop = RNA_def_property(srna, "use_smooth_ends", PROP_BOOLEAN, PROP_NONE);
  RNA_def_property_boolean_sdna(prop, nullptr, "flag", MOD_GREASE_PENCIL_SMOOTH_SMOOTH_ENDS);
  RNA_def_property_ui_text(prop, "Smooth Ends", "Smooth ends of strokes");
  RNA_def_property_update(prop, 0, "rna_Modifier_update");

  RNA_define_lib_overridable(false);
}

static void rna_def_modifier_grease_pencil_offset(BlenderRNA *brna)
{
  StructRNA *srna;
  PropertyRNA *prop;

  RNA_define_lib_overridable(true);
  static EnumPropertyItem offset_mode_items[] = {
      {MOD_GREASE_PENCIL_OFFSET_RANDOM, "RANDOM", 0, "Random", "Randomize stroke offset"},
      {MOD_GREASE_PENCIL_OFFSET_LAYER, "LAYER", 0, "Layer", "Offset layers by the same factor"},
      {MOD_GREASE_PENCIL_OFFSET_STROKE,
       "STROKE",
       0,
       "Stroke",
       "Offset strokes by the same factor based on stroke draw order"},
      {MOD_GREASE_PENCIL_OFFSET_MATERIAL,
       "MATERIAL",
       0,
       "Material",
       "Offset materials by the same factor"},
      {0, nullptr, 0, nullptr, nullptr},
  };

  srna = RNA_def_struct(brna, "GreasePencilOffsetModifier", "Modifier");
  RNA_def_struct_ui_text(srna, "Grease Pencil Offset Modifier", "");
  RNA_def_struct_sdna(srna, "GreasePencilOffsetModifierData");
  RNA_def_struct_ui_icon(srna, ICON_MOD_OFFSET);

  rna_def_modifier_grease_pencil_layer_filter(srna);
  rna_def_modifier_grease_pencil_material_filter(
      srna, "rna_GreasePencilOffsetModifier_material_filter_set");
  rna_def_modifier_grease_pencil_vertex_group(
      srna, "rna_GreasePencilOffsetModifier_vertex_group_name_set");

  rna_def_modifier_panel_open_prop(srna, "open_influence_panel", 0);

  prop = RNA_def_property(srna, "offset_mode", PROP_ENUM, PROP_NONE);
  RNA_def_property_enum_items(prop, offset_mode_items);
  RNA_def_property_ui_text(prop, "Mode", "");
  RNA_def_property_update(prop, 0, "rna_Modifier_update");

  RNA_define_lib_overridable(true);

  prop = RNA_def_property(srna, "location", PROP_FLOAT, PROP_TRANSLATION);
  RNA_def_property_float_sdna(prop, nullptr, "loc");
  RNA_def_property_ui_text(prop, "Location", "Values for change location");
  RNA_def_property_ui_range(prop, -FLT_MAX, FLT_MAX, 1, RNA_TRANSLATION_PREC_DEFAULT);
  RNA_def_property_update(prop, 0, "rna_Modifier_update");

  prop = RNA_def_property(srna, "rotation", PROP_FLOAT, PROP_EULER);
  RNA_def_property_float_sdna(prop, nullptr, "rot");
  RNA_def_property_ui_text(prop, "Rotation", "Values for changes in rotation");
  RNA_def_property_ui_range(prop, -FLT_MAX, FLT_MAX, 100, RNA_TRANSLATION_PREC_DEFAULT);
  RNA_def_property_update(prop, 0, "rna_Modifier_update");

  prop = RNA_def_property(srna, "scale", PROP_FLOAT, PROP_XYZ);
  RNA_def_property_float_sdna(prop, nullptr, "scale");
  RNA_def_property_ui_text(prop, "Scale", "Values for changes in scale");
  RNA_def_property_ui_range(prop, -FLT_MAX, FLT_MAX, 1, RNA_TRANSLATION_PREC_DEFAULT);
  RNA_def_property_update(prop, 0, "rna_Modifier_update");

  prop = RNA_def_property(srna, "stroke_location", PROP_FLOAT, PROP_XYZ);
  RNA_def_property_float_sdna(prop, nullptr, "stroke_loc");
  RNA_def_property_ui_text(prop, "Random Offset", "Value for changes in location");
  RNA_def_property_ui_range(prop, -FLT_MAX, FLT_MAX, 1, RNA_TRANSLATION_PREC_DEFAULT);
  RNA_def_property_update(prop, 0, "rna_Modifier_update");

  prop = RNA_def_property(srna, "stroke_rotation", PROP_FLOAT, PROP_EULER);
  RNA_def_property_float_sdna(prop, nullptr, "stroke_rot");
  RNA_def_property_ui_text(prop, "Random Rotation", "Value for changes in rotation");
  RNA_def_property_ui_range(prop, -FLT_MAX, FLT_MAX, 100, RNA_TRANSLATION_PREC_DEFAULT);
  RNA_def_property_update(prop, 0, "rna_Modifier_update");

  prop = RNA_def_property(srna, "stroke_scale", PROP_FLOAT, PROP_XYZ);
  RNA_def_property_float_sdna(prop, nullptr, "stroke_scale");
  RNA_def_property_ui_text(prop, "Scale", "Value for changes in scale");
  RNA_def_property_ui_range(prop, -FLT_MAX, FLT_MAX, 1, RNA_TRANSLATION_PREC_DEFAULT);
  RNA_def_property_update(prop, 0, "rna_Modifier_update");

  prop = RNA_def_property(srna, "seed", PROP_INT, PROP_UNSIGNED);
  RNA_def_property_ui_text(prop, "Seed", "Random seed");
  RNA_def_property_update(prop, 0, "rna_Modifier_update");

  prop = RNA_def_property(srna, "stroke_step", PROP_INT, PROP_UNSIGNED);
  RNA_def_property_ui_text(prop, "Step", "Number of elements that will be grouped");
  RNA_def_property_range(prop, 1, 500);
  RNA_def_property_update(prop, 0, "rna_Modifier_update");

  prop = RNA_def_property(srna, "stroke_start_offset", PROP_INT, PROP_UNSIGNED);
  RNA_def_property_ui_text(prop, "Start Offset", "Offset starting point");
  RNA_def_property_update(prop, 0, "rna_Modifier_update");

  prop = RNA_def_property(srna, "use_uniform_random_scale", PROP_BOOLEAN, PROP_NONE);
  RNA_def_property_boolean_sdna(
      prop, nullptr, "flag", MOD_GREASE_PENCIL_OFFSET_UNIFORM_RANDOM_SCALE);
  RNA_def_property_ui_text(
      prop, "Uniform Scale", "Use the same random seed for each scale axis for a uniform scale");
  RNA_def_property_update(prop, 0, "rna_Modifier_update");

  RNA_define_lib_overridable(false);
}

static void rna_def_modifier_grease_pencil_noise(BlenderRNA *brna)
{
  StructRNA *srna;
  PropertyRNA *prop;

  static const EnumPropertyItem modifier_noise_random_mode_items[] = {
      {GP_NOISE_RANDOM_STEP, "STEP", 0, "Steps", "Randomize every number of frames"},
      {GP_NOISE_RANDOM_KEYFRAME, "KEYFRAME", 0, "Keyframes", "Randomize on keyframes only"},
      {0, nullptr, 0, nullptr, nullptr},
  };

  srna = RNA_def_struct(brna, "GreasePencilNoiseModifier", "Modifier");
  RNA_def_struct_ui_text(srna, "Grease Pencil Noise Modifier", "Noise effect modifier");
  RNA_def_struct_sdna(srna, "GreasePencilNoiseModifierData");
  RNA_def_struct_ui_icon(srna, ICON_MOD_NOISE);

  rna_def_modifier_grease_pencil_layer_filter(srna);
  rna_def_modifier_grease_pencil_material_filter(
      srna, "rna_GreasePencilNoiseModifier_material_filter_set");
  rna_def_modifier_grease_pencil_vertex_group(
      srna, "rna_GreasePencilNoiseModifier_vertex_group_name_set");
  rna_def_modifier_grease_pencil_custom_curve(srna);

  rna_def_modifier_panel_open_prop(srna, "open_influence_panel", 0);
  rna_def_modifier_panel_open_prop(srna, "open_random_panel", 1);

  RNA_define_lib_overridable(true);

  prop = RNA_def_property(srna, "factor", PROP_FLOAT, PROP_FACTOR);
  RNA_def_property_float_sdna(prop, nullptr, "factor");
  RNA_def_property_range(prop, 0.0, FLT_MAX);
  RNA_def_property_ui_range(prop, 0.0, 1.0, 0.1, 2);
  RNA_def_property_ui_text(prop, "Offset Factor", "Amount of noise to apply");
  RNA_def_property_update(prop, 0, "rna_Modifier_update");

  prop = RNA_def_property(srna, "factor_strength", PROP_FLOAT, PROP_FACTOR);
  RNA_def_property_float_sdna(prop, nullptr, "factor_strength");
  RNA_def_property_range(prop, 0.0, FLT_MAX);
  RNA_def_property_ui_range(prop, 0.0, 1.0, 0.1, 2);
  RNA_def_property_ui_text(prop, "Strength Factor", "Amount of noise to apply to opacity");
  RNA_def_property_update(prop, 0, "rna_Modifier_update");

  prop = RNA_def_property(srna, "factor_thickness", PROP_FLOAT, PROP_FACTOR);
  RNA_def_property_float_sdna(prop, nullptr, "factor_thickness");
  RNA_def_property_range(prop, 0.0, FLT_MAX);
  RNA_def_property_ui_range(prop, 0.0, 1.0, 0.1, 2);
  RNA_def_property_ui_text(prop, "Thickness Factor", "Amount of noise to apply to thickness");
  RNA_def_property_update(prop, 0, "rna_Modifier_update");

  prop = RNA_def_property(srna, "factor_uvs", PROP_FLOAT, PROP_FACTOR);
  RNA_def_property_float_sdna(prop, nullptr, "factor_uvs");
  RNA_def_property_range(prop, 0.0, FLT_MAX);
  RNA_def_property_ui_range(prop, 0.0, 1.0, 0.1, 2);
  RNA_def_property_ui_text(prop, "UV Factor", "Amount of noise to apply to UV rotation");
  RNA_def_property_update(prop, 0, "rna_Modifier_update");

  prop = RNA_def_property(srna, "use_random", PROP_BOOLEAN, PROP_NONE);
  RNA_def_property_boolean_sdna(prop, nullptr, "flag", GP_NOISE_USE_RANDOM);
  RNA_def_property_ui_text(prop, "Random", "Use random values over time");
  RNA_def_property_update(prop, 0, "rna_Modifier_update");

  prop = RNA_def_property(srna, "seed", PROP_INT, PROP_UNSIGNED);
  RNA_def_property_ui_text(prop, "Noise Seed", "Random seed");
  RNA_def_property_update(prop, 0, "rna_Modifier_update");

  prop = RNA_def_property(srna, "noise_scale", PROP_FLOAT, PROP_FACTOR);
  RNA_def_property_float_sdna(prop, nullptr, "noise_scale");
  RNA_def_property_range(prop, 0.0, 1.0);
  RNA_def_property_ui_text(prop, "Noise Scale", "Scale the noise frequency");
  RNA_def_property_update(prop, 0, "rna_Modifier_update");

  prop = RNA_def_property(srna, "noise_offset", PROP_FLOAT, PROP_FACTOR);
  RNA_def_property_float_sdna(prop, nullptr, "noise_offset");
  RNA_def_property_range(prop, 0.0, FLT_MAX);
  RNA_def_property_ui_range(prop, 0.0, 100.0, 0.1, 3);
  RNA_def_property_ui_text(prop, "Noise Offset", "Offset the noise along the strokes");
  RNA_def_property_update(prop, 0, "rna_Modifier_update");

  prop = RNA_def_property(srna, "step", PROP_INT, PROP_NONE);
  RNA_def_property_int_sdna(prop, nullptr, "step");
  RNA_def_property_range(prop, 1, 100);
  RNA_def_property_ui_text(prop, "Step", "Number of frames between randomization steps");
  RNA_def_property_update(prop, 0, "rna_Modifier_update");

  prop = RNA_def_property(srna, "random_mode", PROP_ENUM, PROP_NONE);
  RNA_def_property_enum_sdna(prop, nullptr, "noise_mode");
  RNA_def_property_enum_items(prop, modifier_noise_random_mode_items);
  RNA_def_property_ui_text(prop, "Mode", "Where to perform randomization");

  RNA_define_lib_overridable(false);
}

static void rna_def_modifier_grease_pencil_length(BlenderRNA *brna)
{
  StructRNA *srna;
  PropertyRNA *prop;
  static const EnumPropertyItem gpencil_length_mode_items[] = {
      {GP_LENGTH_RELATIVE, "RELATIVE", 0, "Relative", "Length in ratio to the stroke's length"},
      {GP_LENGTH_ABSOLUTE, "ABSOLUTE", 0, "Absolute", "Length in geometry space"},
      {0, nullptr, 0, nullptr, nullptr},
  };

  srna = RNA_def_struct(brna, "GreasePencilLengthModifier", "Modifier");
  RNA_def_struct_ui_text(srna, "Length Modifier", "Stretch or shrink strokes");
  RNA_def_struct_sdna(srna, "GreasePencilLengthModifierData");
  RNA_def_struct_ui_icon(srna, ICON_MOD_LENGTH);

  rna_def_modifier_grease_pencil_layer_filter(srna);
  rna_def_modifier_grease_pencil_material_filter(
      srna, "rna_GreasePencilLengthModifier_material_filter_set");
  rna_def_modifier_grease_pencil_vertex_group(
      srna, "rna_GreasePencilLengthModifier_vertex_group_name_set");

  rna_def_modifier_panel_open_prop(srna, "open_random_panel", 0);
  rna_def_modifier_panel_open_prop(srna, "open_curvature_panel", 1);
  rna_def_modifier_panel_open_prop(srna, "open_influence_panel", 2);

  RNA_define_lib_overridable(true);

  prop = RNA_def_property(srna, "start_factor", PROP_FLOAT, PROP_NONE);
  RNA_def_property_float_sdna(prop, nullptr, "start_fac");
  RNA_def_property_ui_range(prop, -10.0f, 10.0f, 0.1, 2);
  RNA_def_property_ui_text(
      prop, "Start Factor", "Added length to the start of each stroke relative to its length");
  RNA_def_property_update(prop, 0, "rna_Modifier_update");

  prop = RNA_def_property(srna, "end_factor", PROP_FLOAT, PROP_NONE);
  RNA_def_property_float_sdna(prop, nullptr, "end_fac");
  RNA_def_property_ui_range(prop, -10.0f, 10.0f, 0.1, 2);
  RNA_def_property_ui_text(
      prop, "End Factor", "Added length to the end of each stroke relative to its length");
  RNA_def_property_update(prop, 0, "rna_Modifier_update");

  prop = RNA_def_property(srna, "start_length", PROP_FLOAT, PROP_DISTANCE);
  RNA_def_property_float_sdna(prop, nullptr, "start_fac");
  RNA_def_property_ui_range(prop, -100.0f, 100.0f, 0.1f, 3);
  RNA_def_property_ui_text(
      prop, "Start Factor", "Absolute added length to the start of each stroke");
  RNA_def_property_update(prop, 0, "rna_Modifier_update");

  prop = RNA_def_property(srna, "end_length", PROP_FLOAT, PROP_DISTANCE);
  RNA_def_property_float_sdna(prop, nullptr, "end_fac");
  RNA_def_property_ui_range(prop, -100.0f, 100.0f, 0.1f, 3);
  RNA_def_property_ui_text(prop, "End Factor", "Absolute added length to the end of each stroke");
  RNA_def_property_update(prop, 0, "rna_Modifier_update");

  prop = RNA_def_property(srna, "random_start_factor", PROP_FLOAT, PROP_NONE);
  RNA_def_property_float_sdna(prop, nullptr, "rand_start_fac");
  RNA_def_property_ui_range(prop, -10.0f, 10.0f, 0.1, 1);
  RNA_def_property_ui_text(
      prop, "Random Start Factor", "Size of random length added to the start of each stroke");
  RNA_def_property_update(prop, 0, "rna_Modifier_update");

  prop = RNA_def_property(srna, "random_end_factor", PROP_FLOAT, PROP_NONE);
  RNA_def_property_float_sdna(prop, nullptr, "rand_end_fac");
  RNA_def_property_ui_range(prop, -10.0f, 10.0f, 0.1, 1);
  RNA_def_property_ui_text(
      prop, "Random End Factor", "Size of random length added to the end of each stroke");
  RNA_def_property_update(prop, 0, "rna_Modifier_update");

  prop = RNA_def_property(srna, "random_offset", PROP_FLOAT, PROP_NONE);
  RNA_def_property_float_sdna(prop, nullptr, "rand_offset");
  RNA_def_property_ui_range(prop, 0.0f, 100.0f, 0.1, 3);
  RNA_def_property_ui_text(
      prop, "Random Noise Offset", "Smoothly offset each stroke's random value");
  RNA_def_property_update(prop, 0, "rna_Modifier_update");

  prop = RNA_def_property(srna, "use_random", PROP_BOOLEAN, PROP_NONE);
  RNA_def_property_boolean_sdna(prop, nullptr, "flag", GP_LENGTH_USE_RANDOM);
  RNA_def_property_ui_text(prop, "Random", "Use random values over time");
  RNA_def_property_update(prop, 0, "rna_Modifier_update");

  prop = RNA_def_property(srna, "seed", PROP_INT, PROP_UNSIGNED);
  RNA_def_property_ui_text(prop, "Seed", "Random seed");
  RNA_def_property_update(prop, 0, "rna_Modifier_update");

  prop = RNA_def_property(srna, "step", PROP_INT, PROP_NONE);
  RNA_def_property_int_sdna(prop, nullptr, "step");
  RNA_def_property_range(prop, 1, 100);
  RNA_def_property_ui_text(prop, "Step", "Number of frames between randomization steps");
  RNA_def_property_update(prop, 0, "rna_Modifier_update");

  prop = RNA_def_property(srna, "overshoot_factor", PROP_FLOAT, PROP_FACTOR);
  RNA_def_property_float_sdna(prop, nullptr, "overshoot_fac");
  RNA_def_property_range(prop, 0.0f, 1.0f);
  RNA_def_property_ui_text(
      prop,
      "Used Length",
      "Defines what portion of the stroke is used for the calculation of the extension");
  RNA_def_property_update(prop, 0, "rna_Modifier_update");

  prop = RNA_def_property(srna, "mode", PROP_ENUM, PROP_NONE);
  RNA_def_property_enum_sdna(prop, nullptr, "mode");
  RNA_def_property_enum_items(prop, gpencil_length_mode_items);
  RNA_def_property_ui_text(prop, "Mode", "Mode to define length");
  RNA_def_property_update(prop, 0, "rna_Modifier_update");

  prop = RNA_def_property(srna, "use_curvature", PROP_BOOLEAN, PROP_NONE);
  RNA_def_property_boolean_sdna(prop, nullptr, "flag", GP_LENGTH_USE_CURVATURE);
  RNA_def_property_ui_text(prop, "Use Curvature", "Follow the curvature of the stroke");
  RNA_def_property_update(prop, 0, "rna_Modifier_update");

  prop = RNA_def_property(srna, "invert_curvature", PROP_BOOLEAN, PROP_NONE);
  RNA_def_property_boolean_sdna(prop, nullptr, "flag", GP_LENGTH_INVERT_CURVATURE);
  RNA_def_property_ui_text(
      prop, "Invert Curvature", "Invert the curvature of the stroke's extension");
  RNA_def_property_update(prop, 0, "rna_Modifier_update");

  prop = RNA_def_property(srna, "point_density", PROP_FLOAT, PROP_NONE);
  RNA_def_property_range(prop, 0.1f, 1000.0f);
  RNA_def_property_ui_range(prop, 0.1f, 1000.0f, 1.0f, 1);
  RNA_def_property_ui_scale_type(prop, PROP_SCALE_CUBIC);
  RNA_def_property_ui_text(
      prop, "Point Density", "Multiplied by Start/End for the total added point count");
  RNA_def_property_update(prop, 0, "rna_Modifier_update");

  prop = RNA_def_property(srna, "segment_influence", PROP_FLOAT, PROP_FACTOR);
  RNA_def_property_range(prop, -2.0f, 3.0f);
  RNA_def_property_ui_range(prop, 0.0f, 1.0f, 0.1f, 2);
  RNA_def_property_ui_text(prop,
                           "Segment Influence",
                           "Factor to determine how much the length of the individual segments "
                           "should influence the final computed curvature. Higher factors makes "
                           "small segments influence the overall curvature less");
  RNA_def_property_update(prop, 0, "rna_Modifier_update");

  prop = RNA_def_property(srna, "max_angle", PROP_FLOAT, PROP_ANGLE);
  RNA_def_property_ui_text(prop,
                           "Filter Angle",
                           "Ignore points on the stroke that deviate from their neighbors by more "
                           "than this angle when determining the extrapolation shape");
  RNA_def_property_range(prop, 0.0f, DEG2RAD(180.0f));
  RNA_def_property_ui_range(prop, 0.0f, DEG2RAD(179.5f), 10.0f, 1);
  RNA_def_property_update(prop, NC_SCENE, "rna_Modifier_update");

  RNA_define_lib_overridable(false);
}

static void rna_def_modifier_grease_pencil_mirror(BlenderRNA *brna)
{
  StructRNA *srna;
  PropertyRNA *prop;

  srna = RNA_def_struct(brna, "GreasePencilMirrorModifier", "Modifier");
  RNA_def_struct_ui_text(srna, "Grease Pencil Mirror Modifier", "");
  RNA_def_struct_sdna(srna, "GreasePencilMirrorModifierData");
  RNA_def_struct_ui_icon(srna, ICON_MOD_MIRROR);

  rna_def_modifier_grease_pencil_layer_filter(srna);
  rna_def_modifier_grease_pencil_material_filter(
      srna, "rna_GreasePencilMirrorModifier_material_filter_set");

  rna_def_modifier_panel_open_prop(srna, "open_influence_panel", 0);

  RNA_define_lib_overridable(true);

  prop = RNA_def_property(srna, "object", PROP_POINTER, PROP_NONE);
  RNA_def_property_ui_text(prop, "Object", "Object used as center");
  RNA_def_property_pointer_funcs(
      prop, nullptr, "rna_GreasePencilMirrorModifier_object_set", nullptr, nullptr);
  RNA_def_property_flag(prop, PROP_EDITABLE | PROP_ID_SELF_CHECK);
  RNA_def_property_update(prop, 0, "rna_Modifier_dependency_update");

  prop = RNA_def_property(srna, "use_axis_x", PROP_BOOLEAN, PROP_NONE);
  RNA_def_property_boolean_sdna(prop, nullptr, "flag", MOD_GREASE_PENCIL_MIRROR_AXIS_X);
  RNA_def_property_ui_text(prop, "X", "Mirror the X axis");
  RNA_def_property_update(prop, 0, "rna_Modifier_update");

  prop = RNA_def_property(srna, "use_axis_y", PROP_BOOLEAN, PROP_NONE);
  RNA_def_property_boolean_sdna(prop, nullptr, "flag", MOD_GREASE_PENCIL_MIRROR_AXIS_Y);
  RNA_def_property_ui_text(prop, "Y", "Mirror the Y axis");
  RNA_def_property_update(prop, 0, "rna_Modifier_update");

  prop = RNA_def_property(srna, "use_axis_z", PROP_BOOLEAN, PROP_NONE);
  RNA_def_property_boolean_sdna(prop, nullptr, "flag", MOD_GREASE_PENCIL_MIRROR_AXIS_Z);
  RNA_def_property_ui_text(prop, "Z", "Mirror the Z axis");
  RNA_def_property_update(prop, 0, "rna_Modifier_update");

  RNA_define_lib_overridable(false);
}

static void rna_def_modifier_grease_pencil_thickness(BlenderRNA *brna)
{
  StructRNA *srna;
  PropertyRNA *prop;

  srna = RNA_def_struct(brna, "GreasePencilThickModifierData", "Modifier");
  RNA_def_struct_ui_text(srna, "Grease Pencil Thickness Modifier", "Adjust stroke thickness");
  RNA_def_struct_sdna(srna, "GreasePencilThickModifierData");
  RNA_def_struct_ui_icon(srna, ICON_MOD_THICKNESS);

  rna_def_modifier_grease_pencil_layer_filter(srna);
  rna_def_modifier_grease_pencil_material_filter(
      srna, "rna_GreasePencilThickModifier_material_filter_set");
  rna_def_modifier_grease_pencil_vertex_group(
      srna, "rna_GreasePencilThickModifier_vertex_group_name_set");
  rna_def_modifier_grease_pencil_custom_curve(srna);

  rna_def_modifier_panel_open_prop(srna, "open_influence_panel", 0);

  RNA_define_lib_overridable(true);

  prop = RNA_def_property(srna, "thickness", PROP_FLOAT, PROP_NONE);
  RNA_def_property_float_sdna(prop, nullptr, "thickness");
  RNA_def_property_range(prop, -10.0f, 100.0f);
  RNA_def_property_ui_range(prop, -1.0f, 1.0f, 0.005, 3);
  RNA_def_property_ui_text(prop, "Thickness", "Absolute thickness to apply everywhere");
  RNA_def_property_update(prop, 0, "rna_Modifier_update");

  prop = RNA_def_property(srna, "thickness_factor", PROP_FLOAT, PROP_NONE);
  RNA_def_property_float_sdna(prop, nullptr, "thickness_fac");
  RNA_def_property_range(prop, 0.0, FLT_MAX);
  RNA_def_property_ui_range(prop, 0.0, 10.0, 0.1, 3);
  RNA_def_property_ui_text(prop, "Thickness Factor", "Factor to multiply the thickness with");
  RNA_def_property_update(prop, 0, "rna_Modifier_update");

  prop = RNA_def_property(srna, "use_weight_factor", PROP_BOOLEAN, PROP_NONE);
  RNA_def_property_boolean_sdna(prop, nullptr, "flag", MOD_GREASE_PENCIL_THICK_WEIGHT_FACTOR);
  RNA_def_property_ui_text(prop, "Weighted", "Use weight to modulate effect");
  RNA_def_property_update(prop, 0, "rna_Modifier_update");

  prop = RNA_def_property(srna, "use_uniform_thickness", PROP_BOOLEAN, PROP_NONE);
  RNA_def_property_boolean_sdna(prop, nullptr, "flag", MOD_GREASE_PENCIL_THICK_NORMALIZE);
  RNA_def_property_ui_text(prop, "Uniform Thickness", "Replace the stroke thickness");
  RNA_def_property_update(prop, 0, "rna_Modifier_update");

  RNA_define_lib_overridable(false);
}

static void rna_def_modifier_grease_pencil_array(BlenderRNA *brna)
{
  StructRNA *srna;
  PropertyRNA *prop;

  srna = RNA_def_struct(brna, "GreasePencilArrayModifier", "Modifier");
  RNA_def_struct_ui_text(srna, "Instance Modifier", "Create grid of duplicate instances");
  RNA_def_struct_sdna(srna, "GreasePencilArrayModifierData");
  RNA_def_struct_ui_icon(srna, ICON_MOD_ARRAY);

  rna_def_modifier_grease_pencil_layer_filter(srna);
  rna_def_modifier_grease_pencil_material_filter(
      srna, "rna_GreasePencilArrayModifier_material_filter_set");

  rna_def_modifier_panel_open_prop(srna, "open_constant_offset_panel", 0);
  rna_def_modifier_panel_open_prop(srna, "open_relative_offset_panel", 1);
  rna_def_modifier_panel_open_prop(srna, "open_object_offset_panel", 2);
  rna_def_modifier_panel_open_prop(srna, "open_randomize_panel", 3);
  rna_def_modifier_panel_open_prop(srna, "open_influence_panel", 4);

  RNA_define_lib_overridable(true);

  prop = RNA_def_property(srna, "count", PROP_INT, PROP_NONE);
  RNA_def_property_range(prop, 1, SHRT_MAX);
  RNA_def_property_ui_range(prop, 1, 50, 1, -1);
  RNA_def_property_ui_text(prop, "Count", "Number of items");
  RNA_def_property_update(prop, 0, "rna_Modifier_update");

  /* Offset parameters */
  prop = RNA_def_property(srna, "offset_object", PROP_POINTER, PROP_NONE);
  RNA_def_property_pointer_sdna(prop, nullptr, "object");
  RNA_def_property_ui_text(
      prop,
      "Offset Object",
      "Use the location and rotation of another object to determine the distance and "
      "rotational change between arrayed items");
  RNA_def_property_flag(prop, PROP_EDITABLE | PROP_ID_SELF_CHECK);
  RNA_def_property_update(prop, 0, "rna_Modifier_dependency_update");

  prop = RNA_def_property(srna, "constant_offset", PROP_FLOAT, PROP_TRANSLATION);
  RNA_def_property_float_sdna(prop, nullptr, "offset");
  RNA_def_property_ui_text(prop, "Constant Offset", "Value for the distance between items");
  RNA_def_property_ui_range(prop, -FLT_MAX, FLT_MAX, 1, RNA_TRANSLATION_PREC_DEFAULT);
  RNA_def_property_update(prop, 0, "rna_Modifier_update");

  prop = RNA_def_property(srna, "relative_offset", PROP_FLOAT, PROP_XYZ);
  RNA_def_property_float_sdna(prop, nullptr, "shift");
  RNA_def_property_ui_text(
      prop,
      "Relative Offset",
      "The size of the geometry will determine the distance between arrayed items");
  RNA_def_property_ui_range(prop, -FLT_MAX, FLT_MAX, 1, RNA_TRANSLATION_PREC_DEFAULT);
  RNA_def_property_update(prop, 0, "rna_Modifier_update");

  prop = RNA_def_property(srna, "random_offset", PROP_FLOAT, PROP_XYZ);
  RNA_def_property_float_sdna(prop, nullptr, "rnd_offset");
  RNA_def_property_ui_text(prop, "Random Offset", "Value for changes in location");
  RNA_def_property_ui_range(prop, -FLT_MAX, FLT_MAX, 1, RNA_TRANSLATION_PREC_DEFAULT);
  RNA_def_property_update(prop, 0, "rna_Modifier_update");

  prop = RNA_def_property(srna, "random_rotation", PROP_FLOAT, PROP_EULER);
  RNA_def_property_float_sdna(prop, nullptr, "rnd_rot");
  RNA_def_property_ui_text(prop, "Random Rotation", "Value for changes in rotation");
  RNA_def_property_ui_range(prop, -FLT_MAX, FLT_MAX, 100, RNA_TRANSLATION_PREC_DEFAULT);
  RNA_def_property_update(prop, 0, "rna_Modifier_update");

  prop = RNA_def_property(srna, "random_scale", PROP_FLOAT, PROP_XYZ);
  RNA_def_property_float_sdna(prop, nullptr, "rnd_scale");
  RNA_def_property_ui_text(prop, "Scale", "Value for changes in scale");
  RNA_def_property_ui_range(prop, -FLT_MAX, FLT_MAX, 1, RNA_TRANSLATION_PREC_DEFAULT);
  RNA_def_property_update(prop, 0, "rna_Modifier_update");

  prop = RNA_def_property(srna, "seed", PROP_INT, PROP_UNSIGNED);
  RNA_def_property_ui_text(prop, "Seed", "Random seed");
  RNA_def_property_update(prop, 0, "rna_Modifier_update");

  prop = RNA_def_property(srna, "replace_material", PROP_INT, PROP_NONE);
  RNA_def_property_int_sdna(prop, nullptr, "mat_rpl");
  RNA_def_property_range(prop, 0, SHRT_MAX);
  RNA_def_property_ui_text(
      prop,
      "Material",
      "Index of the material used for generated strokes (0 keep original material)");
  RNA_def_property_update(prop, 0, "rna_Modifier_update");

  prop = RNA_def_property(srna, "use_constant_offset", PROP_BOOLEAN, PROP_NONE);
  RNA_def_property_boolean_sdna(prop, nullptr, "flag", MOD_GREASE_PENCIL_ARRAY_USE_OFFSET);
  RNA_def_property_ui_text(prop, "Offset", "Enable offset");
  RNA_def_property_update(prop, 0, "rna_Modifier_update");

  prop = RNA_def_property(srna, "use_object_offset", PROP_BOOLEAN, PROP_NONE);
  RNA_def_property_boolean_sdna(prop, nullptr, "flag", MOD_GREASE_PENCIL_ARRAY_USE_OB_OFFSET);
  RNA_def_property_ui_text(prop, "Use Object Offset", "Enable object offset");
  RNA_def_property_update(prop, 0, "rna_Modifier_update");

  prop = RNA_def_property(srna, "use_relative_offset", PROP_BOOLEAN, PROP_NONE);
  RNA_def_property_boolean_sdna(prop, nullptr, "flag", MOD_GREASE_PENCIL_ARRAY_USE_RELATIVE);
  RNA_def_property_ui_text(prop, "Shift", "Enable shift");
  RNA_def_property_update(prop, 0, "rna_Modifier_update");

  prop = RNA_def_property(srna, "use_uniform_random_scale", PROP_BOOLEAN, PROP_NONE);
  RNA_def_property_boolean_sdna(
      prop, nullptr, "flag", MOD_GREASE_PENCIL_ARRAY_UNIFORM_RANDOM_SCALE);
  RNA_def_property_ui_text(
      prop, "Uniform Scale", "Use the same random seed for each scale axis for a uniform scale");
  RNA_def_property_update(prop, 0, "rna_Modifier_update");

  RNA_define_lib_overridable(false);
}

static void rna_def_modifier_grease_pencil_lattice(BlenderRNA *brna)
{
  StructRNA *srna;
  PropertyRNA *prop;

  srna = RNA_def_struct(brna, "GreasePencilLatticeModifier", "Modifier");
  RNA_def_struct_ui_text(
      srna, "Grease Pencil Lattice Modifier", "Deform strokes using a lattice object");
  RNA_def_struct_sdna(srna, "GreasePencilLatticeModifierData");
  RNA_def_struct_ui_icon(srna, ICON_MOD_LATTICE);

  rna_def_modifier_grease_pencil_layer_filter(srna);
  rna_def_modifier_grease_pencil_material_filter(
      srna, "rna_GreasePencilLatticeModifier_material_filter_set");
  rna_def_modifier_grease_pencil_vertex_group(
      srna, "rna_GreasePencilLatticeModifier_vertex_group_name_set");

  rna_def_modifier_panel_open_prop(srna, "open_influence_panel", 0);

  RNA_define_lib_overridable(true);

  prop = RNA_def_property(srna, "object", PROP_POINTER, PROP_NONE);
  RNA_def_property_ui_text(prop, "Object", "Lattice object to deform with");
  RNA_def_property_pointer_funcs(prop,
                                 nullptr,
                                 "rna_GreasePencilLatticeModifier_object_set",
                                 nullptr,
                                 "rna_Lattice_object_poll");
  RNA_def_property_flag(prop, PROP_EDITABLE | PROP_ID_SELF_CHECK);
  RNA_def_property_update(prop, 0, "rna_Modifier_dependency_update");

  prop = RNA_def_property(srna, "strength", PROP_FLOAT, PROP_NONE);
  RNA_def_property_range(prop, -FLT_MAX, FLT_MAX);
  RNA_def_property_ui_range(prop, 0, 1, 10, 2);
  RNA_def_property_ui_text(prop, "Strength", "Strength of modifier effect");
  RNA_def_property_update(prop, 0, "rna_Modifier_update");

  RNA_define_lib_overridable(false);
}

static void rna_def_modifier_grease_pencil_dash_segment(BlenderRNA *brna)
{
  StructRNA *srna;
  PropertyRNA *prop;

  srna = RNA_def_struct(brna, "GreasePencilDashModifierSegment", nullptr);
  RNA_def_struct_ui_text(srna, "Dash Modifier Segment", "Configuration for a single dash segment");
  RNA_def_struct_sdna(srna, "GreasePencilDashModifierSegment");
  RNA_def_struct_path_func(srna, "rna_GreasePencilDashModifierSegment_path");

  prop = RNA_def_property(srna, "name", PROP_STRING, PROP_NONE);
  RNA_def_property_ui_text(prop, "Name", "Name of the dash segment");
  RNA_def_property_string_funcs(
      prop, nullptr, nullptr, "rna_GreasePencilDashModifierSegment_name_set");
  RNA_def_struct_name_property(srna, prop);
  RNA_def_property_update(prop, NC_OBJECT | ND_MODIFIER | NA_RENAME, nullptr);

  prop = RNA_def_property(srna, "dash", PROP_INT, PROP_NONE);
  RNA_def_property_range(prop, 1, INT16_MAX);
  RNA_def_property_ui_text(
      prop,
      "Dash",
      "The number of consecutive points from the original stroke to include in this segment");
  RNA_def_property_update(prop, 0, "rna_Modifier_update");

  prop = RNA_def_property(srna, "gap", PROP_INT, PROP_NONE);
  RNA_def_property_range(prop, 0, INT16_MAX);
  RNA_def_property_ui_text(prop, "Gap", "The number of points skipped after this segment");
  RNA_def_property_update(prop, 0, "rna_Modifier_update");

  prop = RNA_def_property(srna, "radius", PROP_FLOAT, PROP_FACTOR | PROP_UNSIGNED);
  RNA_def_property_ui_range(prop, 0, 1, 0.1, 2);
  RNA_def_property_ui_text(
      prop, "Radius", "The factor to apply to the original point's radius for the new points");
  RNA_def_property_update(prop, 0, "rna_Modifier_update");

  prop = RNA_def_property(srna, "opacity", PROP_FLOAT, PROP_FACTOR);
  RNA_def_property_ui_range(prop, 0, 1, 0.1, 2);
  RNA_def_property_ui_text(
      prop, "Opacity", "The factor to apply to the original point's opacity for the new points");
  RNA_def_property_update(prop, 0, "rna_Modifier_update");

  prop = RNA_def_property(srna, "material_index", PROP_INT, PROP_NONE);
  RNA_def_property_int_sdna(prop, nullptr, "mat_nr");
  RNA_def_property_range(prop, -1, INT16_MAX);
  RNA_def_property_ui_text(
      prop,
      "Material Index",
      "Use this index on generated segment. -1 means using the existing material");
  RNA_def_property_update(prop, 0, "rna_Modifier_update");

  prop = RNA_def_property(srna, "use_cyclic", PROP_BOOLEAN, PROP_NONE);
  RNA_def_property_boolean_sdna(prop, nullptr, "flag", MOD_GREASE_PENCIL_DASH_USE_CYCLIC);
  RNA_def_property_ui_text(prop, "Cyclic", "Enable cyclic on individual stroke dashes");
  RNA_def_property_update(prop, 0, "rna_Modifier_update");
}

static void rna_def_modifier_grease_pencil_dash(BlenderRNA *brna)
{
  StructRNA *srna;
  PropertyRNA *prop;

  srna = RNA_def_struct(brna, "GreasePencilDashModifierData", "Modifier");
  RNA_def_struct_ui_text(
      srna, "Grease Pencil Dash Modifier", "Create dot-dash effect for strokes");
  RNA_def_struct_sdna(srna, "GreasePencilDashModifierData");
  RNA_def_struct_ui_icon(srna, ICON_MOD_DASH);

  rna_def_modifier_grease_pencil_layer_filter(srna);
  rna_def_modifier_grease_pencil_material_filter(
      srna, "rna_GreasePencilDashModifier_material_filter_set");

  rna_def_modifier_panel_open_prop(srna, "open_influence_panel", 0);

  RNA_define_lib_overridable(true);

  prop = RNA_def_property(srna, "segments", PROP_COLLECTION, PROP_NONE);
  RNA_def_property_struct_type(prop, "GreasePencilDashModifierSegment");
  RNA_def_property_collection_sdna(prop, nullptr, "segments_array", nullptr);
  RNA_def_property_collection_funcs(prop,
                                    "rna_GreasePencilDashModifier_segments_begin",
                                    "rna_iterator_array_next",
                                    "rna_iterator_array_end",
                                    "rna_iterator_array_get",
                                    nullptr,
                                    nullptr,
                                    nullptr,
                                    nullptr);
  RNA_def_property_ui_text(prop, "Segments", "");

  prop = RNA_def_property(srna, "segment_active_index", PROP_INT, PROP_UNSIGNED);
  RNA_def_property_clear_flag(prop, PROP_ANIMATABLE);
  RNA_def_property_ui_text(prop, "Active Dash Segment Index", "Active index in the segment list");

  prop = RNA_def_property(srna, "dash_offset", PROP_INT, PROP_NONE);
  RNA_def_property_ui_text(
      prop,
      "Offset",
      "Offset into each stroke before the beginning of the dashed segment generation");
  RNA_def_property_update(prop, 0, "rna_Modifier_update");

  RNA_define_lib_overridable(false);
}

<<<<<<< HEAD
static void rna_def_modifier_grease_pencil_time_segment(BlenderRNA *brna)
=======
static void rna_def_modifier_grease_pencil_weight_angle(BlenderRNA *brna)
>>>>>>> daedb427
{
  StructRNA *srna;
  PropertyRNA *prop;

<<<<<<< HEAD
  static const EnumPropertyItem segment_mode_items[] = {
      {MOD_GREASE_PENCIL_TIME_SEG_MODE_NORMAL,
       "NORMAL",
       0,
       "Regular",
       "Apply offset in usual animation direction"},
      {MOD_GREASE_PENCIL_TIME_SEG_MODE_REVERSE,
       "REVERSE",
       0,
       "Reverse",
       "Apply offset in reverse animation direction"},
      {MOD_GREASE_PENCIL_TIME_SEG_MODE_PINGPONG,
       "PINGPONG",
       0,
       "Ping Pong",
       "Loop back and forth"},
      {0, nullptr, 0, nullptr, nullptr},
  };

  srna = RNA_def_struct(brna, "GreasePencilTimeModifierSegment", nullptr);
  RNA_def_struct_ui_text(srna, "Time Modifier Segment", "Configuration for a single dash segment");
  RNA_def_struct_sdna(srna, "GreasePencilTimeModifierSegment");
  RNA_def_struct_path_func(srna, "rna_GreasePencilTimeModifierSegment_path");

  prop = RNA_def_property(srna, "name", PROP_STRING, PROP_NONE);
  RNA_def_property_ui_text(prop, "Name", "Name of the dash segment");
  RNA_def_property_string_funcs(
      prop, nullptr, nullptr, "rna_GreasePencilTimeModifierSegment_name_set");
  RNA_def_struct_name_property(srna, prop);
  RNA_def_property_update(prop, NC_OBJECT | ND_MODIFIER | NA_RENAME, nullptr);

  prop = RNA_def_property(srna, "segment_start", PROP_INT, PROP_NONE);
  RNA_def_property_range(prop, 0, INT16_MAX);
  RNA_def_property_ui_text(prop, "Frame Start", "First frame of the segment");
  RNA_def_property_update(prop, 0, "rna_Modifier_update");

  prop = RNA_def_property(srna, "segment_end", PROP_INT, PROP_NONE);
  RNA_def_property_range(prop, 0, INT16_MAX);
  RNA_def_property_ui_text(prop, "End", "Last frame of the segment");
  RNA_def_property_update(prop, 0, "rna_Modifier_update");

  prop = RNA_def_property(srna, "segment_repeat", PROP_INT, PROP_NONE);
  RNA_def_property_range(prop, 1, INT16_MAX);
  RNA_def_property_ui_text(prop, "Repeat", "Number of cycle repeats");
  RNA_def_property_update(prop, 0, "rna_Modifier_update");

  prop = RNA_def_property(srna, "segment_mode", PROP_ENUM, PROP_NONE);
  RNA_def_property_enum_sdna(prop, nullptr, "segment_mode");
  RNA_def_property_enum_items(prop, segment_mode_items);
  RNA_def_property_ui_text(prop, "Mode", "");
  RNA_def_property_update(prop, 0, "rna_Modifier_update");
}

static void rna_def_modifier_grease_pencil_time(BlenderRNA *brna)
=======
  static const EnumPropertyItem axis_items[] = {
      {0, "X", 0, "X", ""},
      {1, "Y", 0, "Y", ""},
      {2, "Z", 0, "Z", ""},
      {0, nullptr, 0, nullptr, nullptr},
  };

  static const EnumPropertyItem space_items[] = {
      {MOD_GREASE_PENCIL_WEIGHT_ANGLE_SPACE_LOCAL, "LOCAL", 0, "Local Space", ""},
      {MOD_GREASE_PENCIL_WEIGHT_ANGLE_SPACE_WORLD, "WORLD", 0, "World Space", ""},
      {0, nullptr, 0, nullptr, nullptr},
  };

  srna = RNA_def_struct(brna, "GreasePencilWeightAngleModifier", "Modifier");
  RNA_def_struct_ui_text(srna, "Weight Modifier Angle", "Calculate Vertex Weight dynamically");
  RNA_def_struct_sdna(srna, "GreasePencilWeightAngleModifierData");
  RNA_def_struct_ui_icon(srna, ICON_MOD_VERTEX_WEIGHT);

  rna_def_modifier_grease_pencil_layer_filter(srna);
  rna_def_modifier_grease_pencil_material_filter(
      srna, "rna_GreasePencilWeightAngleModifier_material_filter_set");
  rna_def_modifier_grease_pencil_vertex_group(
      srna, "rna_GreasePencilWeightAngleModifier_vertex_group_name_set");

  rna_def_modifier_panel_open_prop(srna, "open_influence_panel", 0);

  RNA_define_lib_overridable(true);

  prop = RNA_def_property(srna, "target_vertex_group", PROP_STRING, PROP_NONE);
  RNA_def_property_string_sdna(prop, nullptr, "target_vgname");
  RNA_def_property_ui_text(prop, "Vertex Group", "Output Vertex group");
  RNA_def_property_string_funcs(
      prop, nullptr, nullptr, "rna_GreasePencilWeightAngleModifier_target_vgname_set");
  RNA_def_property_update(prop, 0, "rna_Modifier_update");

  prop = RNA_def_property(srna, "use_multiply", PROP_BOOLEAN, PROP_NONE);
  RNA_def_property_boolean_sdna(prop, nullptr, "flag", GP_WEIGHT_MULTIPLY_DATA);
  RNA_def_property_ui_text(
      prop,
      "Multiply Weights",
      "Multiply the calculated weights with the existing values in the vertex group");
  RNA_def_property_update(prop, 0, "rna_Modifier_update");

  prop = RNA_def_property(srna, "use_invert_output", PROP_BOOLEAN, PROP_NONE);
  RNA_def_property_boolean_sdna(prop, nullptr, "flag", GP_WEIGHT_INVERT_OUTPUT);
  RNA_def_property_ui_text(prop, "Invert", "Invert output weight values");
  RNA_def_property_update(prop, 0, "rna_Modifier_update");

  prop = RNA_def_property(srna, "angle", PROP_FLOAT, PROP_ANGLE);
  RNA_def_property_float_sdna(prop, nullptr, "angle");
  RNA_def_property_ui_text(prop, "Angle", "Angle");
  RNA_def_property_range(prop, 0.0f, DEG2RAD(180.0f));
  RNA_def_property_update(prop, NC_SCENE, "rna_Modifier_update");

  prop = RNA_def_property(srna, "axis", PROP_ENUM, PROP_NONE);
  RNA_def_property_enum_sdna(prop, nullptr, "axis");
  RNA_def_property_enum_items(prop, axis_items);
  RNA_def_property_ui_text(prop, "Axis", "");
  RNA_def_property_update(prop, 0, "rna_Modifier_update");

  prop = RNA_def_property(srna, "space", PROP_ENUM, PROP_NONE);
  RNA_def_property_enum_sdna(prop, nullptr, "space");
  RNA_def_property_enum_items(prop, space_items);
  RNA_def_property_ui_text(prop, "Space", "Coordinates space");
  RNA_def_property_update(prop, 0, "rna_Modifier_update");

  prop = RNA_def_property(srna, "minimum_weight", PROP_FLOAT, PROP_FACTOR);
  RNA_def_property_float_sdna(prop, nullptr, "min_weight");
  RNA_def_property_ui_text(prop, "Minimum", "Minimum value for vertex weight");
  RNA_def_property_update(prop, 0, "rna_Modifier_update");

  RNA_define_lib_overridable(false);
}

static void rna_def_modifier_grease_pencil_multiply(BlenderRNA *brna)
>>>>>>> daedb427
{
  StructRNA *srna;
  PropertyRNA *prop;

<<<<<<< HEAD
  static const EnumPropertyItem time_mode_items[] = {
      {MOD_GREASE_PENCIL_TIME_MODE_NORMAL,
       "NORMAL",
       0,
       "Regular",
       "Apply offset in usual animation direction"},
      {MOD_GREASE_PENCIL_TIME_MODE_REVERSE,
       "REVERSE",
       0,
       "Reverse",
       "Apply offset in reverse animation direction"},
      {MOD_GREASE_PENCIL_TIME_MODE_FIX,
       "FIX",
       0,
       "Fixed Frame",
       "Keep frame and do not change with time"},
      {MOD_GREASE_PENCIL_TIME_MODE_PINGPONG,
       "PINGPONG",
       0,
       "Ping Pong",
       "Loop back and forth starting in reverse"},
      {MOD_GREASE_PENCIL_TIME_MODE_CHAIN,
       "CHAIN",
       0,
       "Chain",
       "List of chained animation segments"},
      {0, nullptr, 0, nullptr, nullptr},
  };

  srna = RNA_def_struct(brna, "GreasePencilTimeModifier", "Modifier");
  RNA_def_struct_ui_text(srna, "Grease Pencil Time Modifier", "Offset keyframes");
  RNA_def_struct_sdna(srna, "GreasePencilTimeModifierData");
  RNA_def_struct_ui_icon(srna, ICON_MOD_TIME);

  rna_def_modifier_grease_pencil_layer_filter(srna);

  rna_def_modifier_panel_open_prop(srna, "open_influence_panel", 0);
  rna_def_modifier_panel_open_prop(srna, "open_custom_range_panel", 1);

  RNA_define_lib_overridable(true);

  prop = RNA_def_property(srna, "segments", PROP_COLLECTION, PROP_NONE);
  RNA_def_property_struct_type(prop, "GreasePencilTimeModifierSegment");
  RNA_def_property_collection_sdna(prop, nullptr, "segments_array", nullptr);
  RNA_def_property_collection_funcs(prop,
                                    "rna_GreasePencilTimeModifier_segments_begin",
                                    "rna_iterator_array_next",
                                    "rna_iterator_array_end",
                                    "rna_iterator_array_get",
                                    nullptr,
                                    nullptr,
                                    nullptr,
                                    nullptr);
  RNA_def_property_ui_text(prop, "Segments", "");

  prop = RNA_def_property(srna, "segment_active_index", PROP_INT, PROP_UNSIGNED);
  RNA_def_property_clear_flag(prop, PROP_ANIMATABLE);
  RNA_def_property_ui_text(prop, "Active Time Segment Index", "Active index in the segment list");

  prop = RNA_def_property(srna, "mode", PROP_ENUM, PROP_NONE);
  RNA_def_property_enum_sdna(prop, nullptr, "mode");
  RNA_def_property_enum_items(prop, time_mode_items);
  RNA_def_property_ui_text(prop, "Mode", "");
  RNA_def_property_update(prop, 0, "rna_Modifier_update");

  prop = RNA_def_property(srna, "offset", PROP_INT, PROP_NONE);
  RNA_def_property_int_sdna(prop, nullptr, "offset");
  RNA_def_property_range(prop, SHRT_MIN, SHRT_MAX);
  RNA_def_property_ui_text(
      prop, "Frame Offset", "Number of frames to offset original keyframe number or frame to fix");
  RNA_def_property_update(prop, 0, "rna_Modifier_update");

  prop = RNA_def_property(srna, "frame_scale", PROP_FLOAT, PROP_NONE);
  RNA_def_property_float_sdna(prop, nullptr, "frame_scale");
  RNA_def_property_range(prop, 0.001f, 100.0f);
  RNA_def_property_ui_text(prop, "Frame Scale", "Evaluation time in seconds");
  RNA_def_property_update(prop, 0, "rna_Modifier_update");

  prop = RNA_def_property(srna, "frame_start", PROP_INT, PROP_TIME);
  RNA_def_property_clear_flag(prop, PROP_ANIMATABLE);
  RNA_def_property_int_sdna(prop, nullptr, "sfra");
  RNA_def_property_int_funcs(
      prop, nullptr, "rna_GreasePencilTimeModifier_start_frame_set", nullptr);
  RNA_def_property_range(prop, MINFRAME, MAXFRAME);
  RNA_def_property_ui_text(prop, "Start Frame", "First frame of the range");
  RNA_def_property_update(prop, 0, "rna_Modifier_update");

  prop = RNA_def_property(srna, "frame_end", PROP_INT, PROP_TIME);
  RNA_def_property_clear_flag(prop, PROP_ANIMATABLE);
  RNA_def_property_int_sdna(prop, nullptr, "efra");
  RNA_def_property_int_funcs(prop, nullptr, "rna_GreasePencilTimeModifier_end_frame_set", nullptr);
  RNA_def_property_range(prop, MINFRAME, MAXFRAME);
  RNA_def_property_ui_text(prop, "End Frame", "Final frame of the range");
  RNA_def_property_update(prop, 0, "rna_Modifier_update");

  prop = RNA_def_property(srna, "use_keep_loop", PROP_BOOLEAN, PROP_NONE);
  RNA_def_property_boolean_sdna(prop, nullptr, "flag", MOD_GREASE_PENCIL_TIME_KEEP_LOOP);
  RNA_def_property_ui_text(
      prop, "Keep Loop", "Retiming end frames and move to start of animation to keep loop");
  RNA_def_property_update(prop, 0, "rna_Modifier_update");

  prop = RNA_def_property(srna, "use_custom_frame_range", PROP_BOOLEAN, PROP_NONE);
  RNA_def_property_boolean_sdna(prop, nullptr, "flag", MOD_GREASE_PENCIL_TIME_CUSTOM_RANGE);
  RNA_def_property_ui_text(
      prop, "Custom Range", "Define a custom range of frames to use in modifier");
=======
  srna = RNA_def_struct(brna, "GreasePencilMultiplyModifier", "Modifier");
  RNA_def_struct_ui_text(srna, "Multiply Modifier", "Generate multiple strokes from one stroke");
  RNA_def_struct_sdna(srna, "GreasePencilMultiModifierData");
  RNA_def_struct_ui_icon(srna, ICON_GP_MULTIFRAME_EDITING);

  rna_def_modifier_grease_pencil_layer_filter(srna);
  rna_def_modifier_grease_pencil_material_filter(
      srna, "rna_GreasePencilMultiModifier_material_filter_set");

  rna_def_modifier_panel_open_prop(srna, "open_fading_panel", 1);
  rna_def_modifier_panel_open_prop(srna, "open_influence_panel", 0);

  RNA_define_lib_overridable(true);

  prop = RNA_def_property(srna, "use_fade", PROP_BOOLEAN, PROP_NONE);
  RNA_def_property_boolean_sdna(prop, nullptr, "flag", MOD_GREASE_PENCIL_MULTIPLY_ENABLE_FADING);
  RNA_def_property_ui_text(prop, "Fade", "Fade the stroke thickness for each generated stroke");
  RNA_def_property_update(prop, 0, "rna_Modifier_update");

  prop = RNA_def_property(srna, "duplicates", PROP_INT, PROP_NONE);
  RNA_def_property_int_sdna(prop, nullptr, "duplications");
  RNA_def_property_range(prop, 0, 999);
  RNA_def_property_ui_range(prop, 1, 10, 1, 1);
  RNA_def_property_ui_text(prop, "duplicates", "How many copies of strokes be displayed");
  RNA_def_property_update(prop, 0, "rna_Modifier_update");

  prop = RNA_def_property(srna, "distance", PROP_FLOAT, PROP_DISTANCE);
  RNA_def_property_range(prop, -FLT_MAX, FLT_MAX);
  RNA_def_property_ui_range(prop, 0.0, 1.0, 0.01, 3);
  RNA_def_property_ui_text(prop, "Distance", "Distance of duplications");
  RNA_def_property_update(prop, 0, "rna_Modifier_update");

  prop = RNA_def_property(srna, "offset", PROP_FLOAT, PROP_NONE);
  RNA_def_property_ui_range(prop, -1, 1, 0.01, 3);
  RNA_def_property_ui_text(prop, "Offset", "Offset of duplicates. -1 to 1: inner to outer");
  RNA_def_property_update(prop, 0, "rna_Modifier_update");

  prop = RNA_def_property(srna, "fading_thickness", PROP_FLOAT, PROP_NONE);
  RNA_def_property_range(prop, 0, 1);
  RNA_def_property_ui_text(prop, "Thickness", "Fade influence of stroke's thickness");
  RNA_def_property_update(prop, 0, "rna_Modifier_update");

  prop = RNA_def_property(srna, "fading_opacity", PROP_FLOAT, PROP_NONE);
  RNA_def_property_range(prop, 0, 1);
  RNA_def_property_ui_text(prop, "Opacity", "Fade influence of stroke's opacity");
  RNA_def_property_update(prop, 0, "rna_Modifier_update");

  prop = RNA_def_property(srna, "fading_center", PROP_FLOAT, PROP_FACTOR);
  RNA_def_property_range(prop, 0, 1);
  RNA_def_property_ui_text(prop, "Center", "Fade center");
>>>>>>> daedb427
  RNA_def_property_update(prop, 0, "rna_Modifier_update");

  RNA_define_lib_overridable(false);
}

void RNA_def_modifier(BlenderRNA *brna)
{
  StructRNA *srna;
  PropertyRNA *prop;

  /* data */
  srna = RNA_def_struct(brna, "Modifier", nullptr);
  RNA_def_struct_ui_text(srna, "Modifier", "Modifier affecting the geometry data of an object");
  RNA_def_struct_refine_func(srna, "rna_Modifier_refine");
  RNA_def_struct_path_func(srna, "rna_Modifier_path");
  RNA_def_struct_sdna(srna, "ModifierData");
  RNA_def_struct_ui_icon(srna, ICON_MODIFIER);

  /* strings */
  prop = RNA_def_property(srna, "name", PROP_STRING, PROP_NONE);
  RNA_def_property_string_funcs(prop, nullptr, nullptr, "rna_Modifier_name_set");
  RNA_def_property_ui_text(prop, "Name", "Modifier name");
  RNA_def_property_update(prop, NC_OBJECT | ND_MODIFIER | NA_RENAME, "rna_Modifier_name_update");
  RNA_def_struct_name_property(srna, prop);

  /* enums */
  prop = RNA_def_property(srna, "type", PROP_ENUM, PROP_NONE);
  RNA_def_property_clear_flag(prop, PROP_EDITABLE);
  RNA_def_property_enum_sdna(prop, nullptr, "type");
  RNA_def_property_enum_items(prop, rna_enum_object_modifier_type_items);
  RNA_def_property_ui_text(prop, "Type", "");

  /* flags */
  prop = RNA_def_property(srna, "show_viewport", PROP_BOOLEAN, PROP_NONE);
  RNA_def_property_boolean_sdna(prop, nullptr, "mode", eModifierMode_Realtime);
  RNA_def_property_ui_text(prop, "Realtime", "Display modifier in viewport");
  RNA_def_property_flag(prop, PROP_LIB_EXCEPTION);
  RNA_def_property_override_flag(prop, PROPOVERRIDE_OVERRIDABLE_LIBRARY);
  RNA_def_property_update(prop, 0, "rna_Modifier_update");
  RNA_def_property_ui_icon(prop, ICON_RESTRICT_VIEW_ON, 1);

  prop = RNA_def_property(srna, "show_render", PROP_BOOLEAN, PROP_NONE);
  RNA_def_property_boolean_sdna(prop, nullptr, "mode", eModifierMode_Render);
  RNA_def_property_override_flag(prop, PROPOVERRIDE_OVERRIDABLE_LIBRARY);
  RNA_def_property_ui_text(prop, "Render", "Use modifier during render");
  RNA_def_property_ui_icon(prop, ICON_RESTRICT_RENDER_ON, 1);
  RNA_def_property_update(prop, NC_OBJECT | ND_MODIFIER, nullptr);

  prop = RNA_def_property(srna, "show_in_editmode", PROP_BOOLEAN, PROP_NONE);
  RNA_def_property_boolean_sdna(prop, nullptr, "mode", eModifierMode_Editmode);
  RNA_def_property_ui_text(prop, "Edit Mode", "Display modifier in Edit mode");
  RNA_def_property_update(prop, 0, "rna_Modifier_update");
  RNA_def_property_ui_icon(prop, ICON_EDITMODE_HLT, 0);

  prop = RNA_def_property(srna, "show_on_cage", PROP_BOOLEAN, PROP_NONE);
  RNA_def_property_boolean_sdna(prop, nullptr, "mode", eModifierMode_OnCage);
  RNA_def_property_ui_text(prop, "On Cage", "Adjust edit cage to modifier result");
  RNA_def_property_ui_icon(prop, ICON_MESH_DATA, 0);
  RNA_def_property_update(prop, 0, "rna_Modifier_update");

  prop = RNA_def_property(srna, "show_expanded", PROP_BOOLEAN, PROP_NONE);
  RNA_def_property_boolean_funcs(
      prop, "rna_Modifier_show_expanded_get", "rna_Modifier_show_expanded_set");
  RNA_def_property_flag(prop, PROP_NO_DEG_UPDATE);
  RNA_def_property_boolean_sdna(prop, nullptr, "ui_expand_flag", 0);
  RNA_def_property_override_flag(prop, PROPOVERRIDE_OVERRIDABLE_LIBRARY);
  RNA_def_property_ui_text(prop, "Expanded", "Set modifier expanded in the user interface");
  RNA_def_property_ui_icon(prop, ICON_RIGHTARROW, 1);
  RNA_def_property_update(prop, NC_OBJECT | ND_MODIFIER, nullptr);

  prop = RNA_def_property(srna, "is_active", PROP_BOOLEAN, PROP_NONE);
  RNA_def_property_boolean_sdna(prop, nullptr, "flag", eModifierFlag_Active);
  RNA_def_property_boolean_funcs(prop, nullptr, "rna_Modifier_is_active_set");
  RNA_def_property_flag(prop, PROP_NO_DEG_UPDATE);
  RNA_def_property_clear_flag(prop, PROP_ANIMATABLE);
  RNA_def_property_override_flag(prop, PROPOVERRIDE_OVERRIDABLE_LIBRARY);
  RNA_def_property_ui_text(prop, "Active", "The active modifier in the list");
  RNA_def_property_update(prop, NC_OBJECT | ND_MODIFIER, nullptr);

  prop = RNA_def_boolean(srna,
                         "is_override_data",
                         false,
                         "Override Modifier",
                         "In a local override object, whether this modifier comes from the linked "
                         "reference object, or is local to the override");
  RNA_def_property_clear_flag(prop, PROP_EDITABLE);
  RNA_def_property_boolean_negative_sdna(
      prop, nullptr, "flag", eModifierFlag_OverrideLibrary_Local);

  prop = RNA_def_property(srna, "use_apply_on_spline", PROP_BOOLEAN, PROP_NONE);
  RNA_def_property_boolean_sdna(prop, nullptr, "mode", eModifierMode_ApplyOnSpline);
  RNA_def_property_ui_text(
      prop,
      "Apply on Spline",
      "Apply this and all preceding deformation modifiers on splines' points rather than "
      "on filled curve/surface");
  RNA_def_property_ui_icon(prop, ICON_SURFACE_DATA, 0);
  RNA_def_property_update(prop, 0, "rna_Modifier_update");

  prop = RNA_def_property(srna, "execution_time", PROP_FLOAT, PROP_TIME_ABSOLUTE);
  RNA_def_property_clear_flag(prop, PROP_EDITABLE);
  RNA_def_property_ui_text(
      prop,
      "Execution Time",
      "Time in seconds that the modifier took to evaluate. This is only set on evaluated objects. "
      "If multiple modifiers run in parallel, execution time is not a reliable metric");

  prop = RNA_def_property(srna, "persistent_uid", PROP_INT, PROP_NONE);
  RNA_def_property_clear_flag(prop, PROP_EDITABLE);
  RNA_def_property_ui_text(
      prop,
      "Persistent UID",
      "Uniquely identifies the modifier within the modifier stack that it is part of");

  /* types */
  rna_def_modifier_subsurf(brna);
  rna_def_modifier_lattice(brna);
  rna_def_modifier_curve(brna);
  rna_def_modifier_build(brna);
  rna_def_modifier_mirror(brna);
  rna_def_modifier_decimate(brna);
  rna_def_modifier_wave(brna);
  rna_def_modifier_armature(brna);
  rna_def_modifier_hook(brna);
  rna_def_modifier_softbody(brna);
  rna_def_modifier_boolean(brna);
  rna_def_modifier_array(brna);
  rna_def_modifier_edgesplit(brna);
  rna_def_modifier_displace(brna);
  rna_def_modifier_uvproject(brna);
  rna_def_modifier_smooth(brna);
  rna_def_modifier_correctivesmooth(brna);
  rna_def_modifier_cast(brna);
  rna_def_modifier_meshdeform(brna);
  rna_def_modifier_particlesystem(brna);
  rna_def_modifier_particleinstance(brna);
  rna_def_modifier_explode(brna);
  rna_def_modifier_cloth(brna);
  rna_def_modifier_collision(brna);
  rna_def_modifier_bevel(brna);
  rna_def_modifier_shrinkwrap(brna);
  rna_def_modifier_mask(brna);
  rna_def_modifier_simpledeform(brna);
  rna_def_modifier_warp(brna);
  rna_def_modifier_multires(brna);
  rna_def_modifier_surface(brna);
  rna_def_modifier_fluid(brna);
  rna_def_modifier_solidify(brna);
  rna_def_modifier_screw(brna);
  rna_def_modifier_uvwarp(brna);
  rna_def_modifier_weightvgedit(brna);
  rna_def_modifier_weightvgmix(brna);
  rna_def_modifier_weightvgproximity(brna);
  rna_def_modifier_dynamic_paint(brna);
  rna_def_modifier_ocean(brna);
  rna_def_modifier_remesh(brna);
  rna_def_modifier_skin(brna);
  rna_def_modifier_laplaciansmooth(brna);
  rna_def_modifier_triangulate(brna);
  rna_def_modifier_meshcache(brna);
  rna_def_modifier_laplaciandeform(brna);
  rna_def_modifier_weld(brna);
  rna_def_modifier_wireframe(brna);
  rna_def_modifier_datatransfer(brna);
  rna_def_modifier_normaledit(brna);
  rna_def_modifier_meshseqcache(brna);
  rna_def_modifier_surfacedeform(brna);
  rna_def_modifier_weightednormal(brna);
  rna_def_modifier_nodes(brna);
  rna_def_modifier_mesh_to_volume(brna);
  rna_def_modifier_volume_displace(brna);
  rna_def_modifier_volume_to_mesh(brna);
  rna_def_modifier_grease_pencil_opacity(brna);
  rna_def_modifier_grease_pencil_subdiv(brna);
  rna_def_modifier_grease_pencil_color(brna);
  rna_def_modifier_grease_pencil_tint(brna);
  rna_def_modifier_grease_pencil_smooth(brna);
  rna_def_modifier_grease_pencil_offset(brna);
  rna_def_modifier_grease_pencil_noise(brna);
  rna_def_modifier_grease_pencil_mirror(brna);
  rna_def_modifier_grease_pencil_thickness(brna);
  rna_def_modifier_grease_pencil_lattice(brna);
  rna_def_modifier_grease_pencil_dash_segment(brna);
  rna_def_modifier_grease_pencil_dash(brna);
<<<<<<< HEAD
  rna_def_modifier_grease_pencil_time_segment(brna);
  rna_def_modifier_grease_pencil_time(brna);
=======
  rna_def_modifier_grease_pencil_multiply(brna);
  rna_def_modifier_grease_pencil_length(brna);
  rna_def_modifier_grease_pencil_weight_angle(brna);
  rna_def_modifier_grease_pencil_array(brna);
>>>>>>> daedb427
}

#endif<|MERGE_RESOLUTION|>--- conflicted
+++ resolved
@@ -116,19 +116,11 @@
      ICON_MOD_OPACITY,
      "Opacity",
      "Change the opacity of the strokes"},
-<<<<<<< HEAD
-    {eModifierType_GreasePencilTime,
-     "GREASE_PENCIL_TIME",
-     ICON_MOD_TIME,
-     "Time Offset",
-     "Offset keyframes"},
-=======
     {eModifierType_GreasePencilWeightAngle,
      "GREASE_PENCIL_VERTEX_WEIGHT_ANGLE",
      ICON_MOD_VERTEX_WEIGHT,
      "Vertex Weight Angle",
      "Generate vertex weights base on stroke angle"},
->>>>>>> daedb427
 
     RNA_ENUM_ITEM_HEADING(N_("Generate"), nullptr),
     {eModifierType_Array,
@@ -9021,16 +9013,150 @@
   RNA_define_lib_overridable(false);
 }
 
-<<<<<<< HEAD
-static void rna_def_modifier_grease_pencil_time_segment(BlenderRNA *brna)
-=======
 static void rna_def_modifier_grease_pencil_weight_angle(BlenderRNA *brna)
->>>>>>> daedb427
 {
   StructRNA *srna;
   PropertyRNA *prop;
 
-<<<<<<< HEAD
+  static const EnumPropertyItem axis_items[] = {
+      {0, "X", 0, "X", ""},
+      {1, "Y", 0, "Y", ""},
+      {2, "Z", 0, "Z", ""},
+      {0, nullptr, 0, nullptr, nullptr},
+  };
+
+  static const EnumPropertyItem space_items[] = {
+      {MOD_GREASE_PENCIL_WEIGHT_ANGLE_SPACE_LOCAL, "LOCAL", 0, "Local Space", ""},
+      {MOD_GREASE_PENCIL_WEIGHT_ANGLE_SPACE_WORLD, "WORLD", 0, "World Space", ""},
+      {0, nullptr, 0, nullptr, nullptr},
+  };
+
+  srna = RNA_def_struct(brna, "GreasePencilWeightAngleModifier", "Modifier");
+  RNA_def_struct_ui_text(srna, "Weight Modifier Angle", "Calculate Vertex Weight dynamically");
+  RNA_def_struct_sdna(srna, "GreasePencilWeightAngleModifierData");
+  RNA_def_struct_ui_icon(srna, ICON_MOD_VERTEX_WEIGHT);
+
+  rna_def_modifier_grease_pencil_layer_filter(srna);
+  rna_def_modifier_grease_pencil_material_filter(
+      srna, "rna_GreasePencilWeightAngleModifier_material_filter_set");
+  rna_def_modifier_grease_pencil_vertex_group(
+      srna, "rna_GreasePencilWeightAngleModifier_vertex_group_name_set");
+
+  rna_def_modifier_panel_open_prop(srna, "open_influence_panel", 0);
+
+  RNA_define_lib_overridable(true);
+
+  prop = RNA_def_property(srna, "target_vertex_group", PROP_STRING, PROP_NONE);
+  RNA_def_property_string_sdna(prop, nullptr, "target_vgname");
+  RNA_def_property_ui_text(prop, "Vertex Group", "Output Vertex group");
+  RNA_def_property_string_funcs(
+      prop, nullptr, nullptr, "rna_GreasePencilWeightAngleModifier_target_vgname_set");
+  RNA_def_property_update(prop, 0, "rna_Modifier_update");
+
+  prop = RNA_def_property(srna, "use_multiply", PROP_BOOLEAN, PROP_NONE);
+  RNA_def_property_boolean_sdna(prop, nullptr, "flag", GP_WEIGHT_MULTIPLY_DATA);
+  RNA_def_property_ui_text(
+      prop,
+      "Multiply Weights",
+      "Multiply the calculated weights with the existing values in the vertex group");
+  RNA_def_property_update(prop, 0, "rna_Modifier_update");
+
+  prop = RNA_def_property(srna, "use_invert_output", PROP_BOOLEAN, PROP_NONE);
+  RNA_def_property_boolean_sdna(prop, nullptr, "flag", GP_WEIGHT_INVERT_OUTPUT);
+  RNA_def_property_ui_text(prop, "Invert", "Invert output weight values");
+  RNA_def_property_update(prop, 0, "rna_Modifier_update");
+
+  prop = RNA_def_property(srna, "angle", PROP_FLOAT, PROP_ANGLE);
+  RNA_def_property_float_sdna(prop, nullptr, "angle");
+  RNA_def_property_ui_text(prop, "Angle", "Angle");
+  RNA_def_property_range(prop, 0.0f, DEG2RAD(180.0f));
+  RNA_def_property_update(prop, NC_SCENE, "rna_Modifier_update");
+
+  prop = RNA_def_property(srna, "axis", PROP_ENUM, PROP_NONE);
+  RNA_def_property_enum_sdna(prop, nullptr, "axis");
+  RNA_def_property_enum_items(prop, axis_items);
+  RNA_def_property_ui_text(prop, "Axis", "");
+  RNA_def_property_update(prop, 0, "rna_Modifier_update");
+
+  prop = RNA_def_property(srna, "space", PROP_ENUM, PROP_NONE);
+  RNA_def_property_enum_sdna(prop, nullptr, "space");
+  RNA_def_property_enum_items(prop, space_items);
+  RNA_def_property_ui_text(prop, "Space", "Coordinates space");
+  RNA_def_property_update(prop, 0, "rna_Modifier_update");
+
+  prop = RNA_def_property(srna, "minimum_weight", PROP_FLOAT, PROP_FACTOR);
+  RNA_def_property_float_sdna(prop, nullptr, "min_weight");
+  RNA_def_property_ui_text(prop, "Minimum", "Minimum value for vertex weight");
+  RNA_def_property_update(prop, 0, "rna_Modifier_update");
+
+  RNA_define_lib_overridable(false);
+}
+
+static void rna_def_modifier_grease_pencil_multiply(BlenderRNA *brna)
+{
+  StructRNA *srna;
+  PropertyRNA *prop;
+
+  srna = RNA_def_struct(brna, "GreasePencilMultiplyModifier", "Modifier");
+  RNA_def_struct_ui_text(srna, "Multiply Modifier", "Generate multiple strokes from one stroke");
+  RNA_def_struct_sdna(srna, "GreasePencilMultiModifierData");
+  RNA_def_struct_ui_icon(srna, ICON_GP_MULTIFRAME_EDITING);
+
+  rna_def_modifier_grease_pencil_layer_filter(srna);
+  rna_def_modifier_grease_pencil_material_filter(
+      srna, "rna_GreasePencilMultiModifier_material_filter_set");
+
+  rna_def_modifier_panel_open_prop(srna, "open_fading_panel", 1);
+  rna_def_modifier_panel_open_prop(srna, "open_influence_panel", 0);
+
+  RNA_define_lib_overridable(true);
+
+  prop = RNA_def_property(srna, "use_fade", PROP_BOOLEAN, PROP_NONE);
+  RNA_def_property_boolean_sdna(prop, nullptr, "flag", MOD_GREASE_PENCIL_MULTIPLY_ENABLE_FADING);
+  RNA_def_property_ui_text(prop, "Fade", "Fade the stroke thickness for each generated stroke");
+  RNA_def_property_update(prop, 0, "rna_Modifier_update");
+
+  prop = RNA_def_property(srna, "duplicates", PROP_INT, PROP_NONE);
+  RNA_def_property_int_sdna(prop, nullptr, "duplications");
+  RNA_def_property_range(prop, 0, 999);
+  RNA_def_property_ui_range(prop, 1, 10, 1, 1);
+  RNA_def_property_ui_text(prop, "duplicates", "How many copies of strokes be displayed");
+  RNA_def_property_update(prop, 0, "rna_Modifier_update");
+
+  prop = RNA_def_property(srna, "distance", PROP_FLOAT, PROP_DISTANCE);
+  RNA_def_property_range(prop, -FLT_MAX, FLT_MAX);
+  RNA_def_property_ui_range(prop, 0.0, 1.0, 0.01, 3);
+  RNA_def_property_ui_text(prop, "Distance", "Distance of duplications");
+  RNA_def_property_update(prop, 0, "rna_Modifier_update");
+
+  prop = RNA_def_property(srna, "offset", PROP_FLOAT, PROP_NONE);
+  RNA_def_property_ui_range(prop, -1, 1, 0.01, 3);
+  RNA_def_property_ui_text(prop, "Offset", "Offset of duplicates. -1 to 1: inner to outer");
+  RNA_def_property_update(prop, 0, "rna_Modifier_update");
+
+  prop = RNA_def_property(srna, "fading_thickness", PROP_FLOAT, PROP_NONE);
+  RNA_def_property_range(prop, 0, 1);
+  RNA_def_property_ui_text(prop, "Thickness", "Fade influence of stroke's thickness");
+  RNA_def_property_update(prop, 0, "rna_Modifier_update");
+
+  prop = RNA_def_property(srna, "fading_opacity", PROP_FLOAT, PROP_NONE);
+  RNA_def_property_range(prop, 0, 1);
+  RNA_def_property_ui_text(prop, "Opacity", "Fade influence of stroke's opacity");
+  RNA_def_property_update(prop, 0, "rna_Modifier_update");
+
+  prop = RNA_def_property(srna, "fading_center", PROP_FLOAT, PROP_FACTOR);
+  RNA_def_property_range(prop, 0, 1);
+  RNA_def_property_ui_text(prop, "Center", "Fade center");
+  RNA_def_property_update(prop, 0, "rna_Modifier_update");
+
+  RNA_define_lib_overridable(false);
+}
+
+static void rna_def_modifier_grease_pencil_time_segment(BlenderRNA *brna)
+{
+  StructRNA *srna;
+  PropertyRNA *prop;
+
   static const EnumPropertyItem segment_mode_items[] = {
       {MOD_GREASE_PENCIL_TIME_SEG_MODE_NORMAL,
        "NORMAL",
@@ -9085,88 +9211,10 @@
 }
 
 static void rna_def_modifier_grease_pencil_time(BlenderRNA *brna)
-=======
-  static const EnumPropertyItem axis_items[] = {
-      {0, "X", 0, "X", ""},
-      {1, "Y", 0, "Y", ""},
-      {2, "Z", 0, "Z", ""},
-      {0, nullptr, 0, nullptr, nullptr},
-  };
-
-  static const EnumPropertyItem space_items[] = {
-      {MOD_GREASE_PENCIL_WEIGHT_ANGLE_SPACE_LOCAL, "LOCAL", 0, "Local Space", ""},
-      {MOD_GREASE_PENCIL_WEIGHT_ANGLE_SPACE_WORLD, "WORLD", 0, "World Space", ""},
-      {0, nullptr, 0, nullptr, nullptr},
-  };
-
-  srna = RNA_def_struct(brna, "GreasePencilWeightAngleModifier", "Modifier");
-  RNA_def_struct_ui_text(srna, "Weight Modifier Angle", "Calculate Vertex Weight dynamically");
-  RNA_def_struct_sdna(srna, "GreasePencilWeightAngleModifierData");
-  RNA_def_struct_ui_icon(srna, ICON_MOD_VERTEX_WEIGHT);
-
-  rna_def_modifier_grease_pencil_layer_filter(srna);
-  rna_def_modifier_grease_pencil_material_filter(
-      srna, "rna_GreasePencilWeightAngleModifier_material_filter_set");
-  rna_def_modifier_grease_pencil_vertex_group(
-      srna, "rna_GreasePencilWeightAngleModifier_vertex_group_name_set");
-
-  rna_def_modifier_panel_open_prop(srna, "open_influence_panel", 0);
-
-  RNA_define_lib_overridable(true);
-
-  prop = RNA_def_property(srna, "target_vertex_group", PROP_STRING, PROP_NONE);
-  RNA_def_property_string_sdna(prop, nullptr, "target_vgname");
-  RNA_def_property_ui_text(prop, "Vertex Group", "Output Vertex group");
-  RNA_def_property_string_funcs(
-      prop, nullptr, nullptr, "rna_GreasePencilWeightAngleModifier_target_vgname_set");
-  RNA_def_property_update(prop, 0, "rna_Modifier_update");
-
-  prop = RNA_def_property(srna, "use_multiply", PROP_BOOLEAN, PROP_NONE);
-  RNA_def_property_boolean_sdna(prop, nullptr, "flag", GP_WEIGHT_MULTIPLY_DATA);
-  RNA_def_property_ui_text(
-      prop,
-      "Multiply Weights",
-      "Multiply the calculated weights with the existing values in the vertex group");
-  RNA_def_property_update(prop, 0, "rna_Modifier_update");
-
-  prop = RNA_def_property(srna, "use_invert_output", PROP_BOOLEAN, PROP_NONE);
-  RNA_def_property_boolean_sdna(prop, nullptr, "flag", GP_WEIGHT_INVERT_OUTPUT);
-  RNA_def_property_ui_text(prop, "Invert", "Invert output weight values");
-  RNA_def_property_update(prop, 0, "rna_Modifier_update");
-
-  prop = RNA_def_property(srna, "angle", PROP_FLOAT, PROP_ANGLE);
-  RNA_def_property_float_sdna(prop, nullptr, "angle");
-  RNA_def_property_ui_text(prop, "Angle", "Angle");
-  RNA_def_property_range(prop, 0.0f, DEG2RAD(180.0f));
-  RNA_def_property_update(prop, NC_SCENE, "rna_Modifier_update");
-
-  prop = RNA_def_property(srna, "axis", PROP_ENUM, PROP_NONE);
-  RNA_def_property_enum_sdna(prop, nullptr, "axis");
-  RNA_def_property_enum_items(prop, axis_items);
-  RNA_def_property_ui_text(prop, "Axis", "");
-  RNA_def_property_update(prop, 0, "rna_Modifier_update");
-
-  prop = RNA_def_property(srna, "space", PROP_ENUM, PROP_NONE);
-  RNA_def_property_enum_sdna(prop, nullptr, "space");
-  RNA_def_property_enum_items(prop, space_items);
-  RNA_def_property_ui_text(prop, "Space", "Coordinates space");
-  RNA_def_property_update(prop, 0, "rna_Modifier_update");
-
-  prop = RNA_def_property(srna, "minimum_weight", PROP_FLOAT, PROP_FACTOR);
-  RNA_def_property_float_sdna(prop, nullptr, "min_weight");
-  RNA_def_property_ui_text(prop, "Minimum", "Minimum value for vertex weight");
-  RNA_def_property_update(prop, 0, "rna_Modifier_update");
-
-  RNA_define_lib_overridable(false);
-}
-
-static void rna_def_modifier_grease_pencil_multiply(BlenderRNA *brna)
->>>>>>> daedb427
 {
   StructRNA *srna;
   PropertyRNA *prop;
 
-<<<<<<< HEAD
   static const EnumPropertyItem time_mode_items[] = {
       {MOD_GREASE_PENCIL_TIME_MODE_NORMAL,
        "NORMAL",
@@ -9272,58 +9320,6 @@
   RNA_def_property_boolean_sdna(prop, nullptr, "flag", MOD_GREASE_PENCIL_TIME_CUSTOM_RANGE);
   RNA_def_property_ui_text(
       prop, "Custom Range", "Define a custom range of frames to use in modifier");
-=======
-  srna = RNA_def_struct(brna, "GreasePencilMultiplyModifier", "Modifier");
-  RNA_def_struct_ui_text(srna, "Multiply Modifier", "Generate multiple strokes from one stroke");
-  RNA_def_struct_sdna(srna, "GreasePencilMultiModifierData");
-  RNA_def_struct_ui_icon(srna, ICON_GP_MULTIFRAME_EDITING);
-
-  rna_def_modifier_grease_pencil_layer_filter(srna);
-  rna_def_modifier_grease_pencil_material_filter(
-      srna, "rna_GreasePencilMultiModifier_material_filter_set");
-
-  rna_def_modifier_panel_open_prop(srna, "open_fading_panel", 1);
-  rna_def_modifier_panel_open_prop(srna, "open_influence_panel", 0);
-
-  RNA_define_lib_overridable(true);
-
-  prop = RNA_def_property(srna, "use_fade", PROP_BOOLEAN, PROP_NONE);
-  RNA_def_property_boolean_sdna(prop, nullptr, "flag", MOD_GREASE_PENCIL_MULTIPLY_ENABLE_FADING);
-  RNA_def_property_ui_text(prop, "Fade", "Fade the stroke thickness for each generated stroke");
-  RNA_def_property_update(prop, 0, "rna_Modifier_update");
-
-  prop = RNA_def_property(srna, "duplicates", PROP_INT, PROP_NONE);
-  RNA_def_property_int_sdna(prop, nullptr, "duplications");
-  RNA_def_property_range(prop, 0, 999);
-  RNA_def_property_ui_range(prop, 1, 10, 1, 1);
-  RNA_def_property_ui_text(prop, "duplicates", "How many copies of strokes be displayed");
-  RNA_def_property_update(prop, 0, "rna_Modifier_update");
-
-  prop = RNA_def_property(srna, "distance", PROP_FLOAT, PROP_DISTANCE);
-  RNA_def_property_range(prop, -FLT_MAX, FLT_MAX);
-  RNA_def_property_ui_range(prop, 0.0, 1.0, 0.01, 3);
-  RNA_def_property_ui_text(prop, "Distance", "Distance of duplications");
-  RNA_def_property_update(prop, 0, "rna_Modifier_update");
-
-  prop = RNA_def_property(srna, "offset", PROP_FLOAT, PROP_NONE);
-  RNA_def_property_ui_range(prop, -1, 1, 0.01, 3);
-  RNA_def_property_ui_text(prop, "Offset", "Offset of duplicates. -1 to 1: inner to outer");
-  RNA_def_property_update(prop, 0, "rna_Modifier_update");
-
-  prop = RNA_def_property(srna, "fading_thickness", PROP_FLOAT, PROP_NONE);
-  RNA_def_property_range(prop, 0, 1);
-  RNA_def_property_ui_text(prop, "Thickness", "Fade influence of stroke's thickness");
-  RNA_def_property_update(prop, 0, "rna_Modifier_update");
-
-  prop = RNA_def_property(srna, "fading_opacity", PROP_FLOAT, PROP_NONE);
-  RNA_def_property_range(prop, 0, 1);
-  RNA_def_property_ui_text(prop, "Opacity", "Fade influence of stroke's opacity");
-  RNA_def_property_update(prop, 0, "rna_Modifier_update");
-
-  prop = RNA_def_property(srna, "fading_center", PROP_FLOAT, PROP_FACTOR);
-  RNA_def_property_range(prop, 0, 1);
-  RNA_def_property_ui_text(prop, "Center", "Fade center");
->>>>>>> daedb427
   RNA_def_property_update(prop, 0, "rna_Modifier_update");
 
   RNA_define_lib_overridable(false);
@@ -9508,15 +9504,12 @@
   rna_def_modifier_grease_pencil_lattice(brna);
   rna_def_modifier_grease_pencil_dash_segment(brna);
   rna_def_modifier_grease_pencil_dash(brna);
-<<<<<<< HEAD
-  rna_def_modifier_grease_pencil_time_segment(brna);
-  rna_def_modifier_grease_pencil_time(brna);
-=======
   rna_def_modifier_grease_pencil_multiply(brna);
   rna_def_modifier_grease_pencil_length(brna);
   rna_def_modifier_grease_pencil_weight_angle(brna);
   rna_def_modifier_grease_pencil_array(brna);
->>>>>>> daedb427
+  rna_def_modifier_grease_pencil_time_segment(brna);
+  rna_def_modifier_grease_pencil_time(brna);
 }
 
 #endif