--- conflicted
+++ resolved
@@ -1762,12 +1762,9 @@
                                  sizeof(tmd->influence.vertex_group.vertex_group_name)); \
     }
 
-<<<<<<< HEAD
 RNA_MOD_GREASE_PENCIL_MATERIAL_FILTER_SET(GreasePencilOpacity);
 RNA_MOD_GREASE_PENCIL_VERTEX_GROUP_SET(GreasePencilOpacity);
 
-=======
->>>>>>> 6ff68593
 #else
 
 static void rna_def_modifier_panel_open_prop(StructRNA *srna, const char *identifier, const int id)
@@ -7607,7 +7604,6 @@
   RNA_def_property_update(prop, 0, "rna_Modifier_update");
 
 #  undef PROPNAME_PREFIX
-<<<<<<< HEAD
 }
 
 static void rna_def_modifier_grease_pencil_opacity(BlenderRNA *brna)
@@ -7639,9 +7635,6 @@
   // TODO
 
   RNA_define_lib_overridable(false);
-=======
->>>>>>> 6ff68593
-}
 
 void RNA_def_modifier(BlenderRNA *brna)
 {
@@ -7803,10 +7796,7 @@
   rna_def_modifier_mesh_to_volume(brna);
   rna_def_modifier_volume_displace(brna);
   rna_def_modifier_volume_to_mesh(brna);
-<<<<<<< HEAD
   rna_def_modifier_grease_pencil_opacity(brna);
-=======
->>>>>>> 6ff68593
 }
 
 #endif