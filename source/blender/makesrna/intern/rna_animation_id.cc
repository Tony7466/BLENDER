--- conflicted
+++ resolved
@@ -403,11 +403,7 @@
   const animrig::KeyframeSettings settings = animrig::get_keyframe_settings(true);
 
   animrig::SingleKeyingResult result = key_strip.keyframe_insert(
-<<<<<<< HEAD
-      binding, rna_path, array_index, {time, value}, INSERTKEY_NOFLAGS, settings);
-=======
-      binding, rna_path, array_index, {time, value}, settings);
->>>>>>> 58cf1a7c
+      binding, rna_path, array_index, {time, value}, settings, INSERTKEY_NOFLAGS);
 
   if (result == animrig::SingleKeyingResult::SUCCESS) {
     DEG_id_tag_update_ex(bmain, id, ID_RECALC_ANIMATION);
