--- conflicted
+++ resolved
@@ -42,75 +42,7 @@
 #include "BKE_image.h"
 #include "BKE_texture.h"
 
-<<<<<<< HEAD
-static EnumPropertyItem node_blend_type_items[] = {
-	{ 0, "MIX",          0, "Mix",         ""},
-	{ 1, "ADD",          0, "Add",         ""},
-	{ 3, "SUBTRACT",     0, "Subtract",    ""},
-	{ 2, "MULTIPLY",     0, "Multiply",    ""},
-	{ 4, "SCREEN",       0, "Screen",      ""},
-	{ 9, "OVERLAY",      0, "Overlay",     ""},
-	{ 5, "DIVIDE",       0, "Divide",      ""},
-	{ 6, "DIFFERENCE",   0, "Difference",  ""},
-	{ 7, "DARKEN",       0, "Darken",      ""},
-	{ 8, "LIGHTEN",      0, "Lighten",     ""},
-	{10, "DODGE",        0, "Dodge",       ""},
-	{11, "BURN",         0, "Burn",        ""},
-	{15, "COLOR",        0, "Color",       ""},
-	{14, "VALUE",        0, "Value",       ""},
-	{13, "SATURATION",   0, "Saturation",  ""},
-	{12, "HUE",          0, "Hue",         ""},
-	{16, "SOFT_LIGHT",   0, "Soft Light",  ""},
-	{17, "LINEAR_LIGHT", 0, "Linear Light",""},
-	{0, NULL, 0, NULL, NULL}};
-
-static EnumPropertyItem node_flip_items[] = {
-	{0, "X",  0, "Flip X",     ""},
-	{1, "Y",  0, "Flip Y",     ""},
-	{2, "XY", 0, "Flip X & Y", ""},
-	{0, NULL, 0, NULL, NULL}};
-
-static EnumPropertyItem node_math_items[] = {
-	{ 0, "ADD",          0, "Add",          ""},
-	{ 1, "SUBTRACT",     0, "Subtract",     ""},
-	{ 2, "MULTIPLY",     0, "Multiply",     ""},
-	{ 3, "DIVIDE",       0, "Divide",       ""},
-	{ 4, "SINE",         0, "Sine",         ""},
-	{ 5, "COSINE",       0, "Cosine",       ""},
-	{ 6, "TANGENT",      0, "Tangent",      ""},
-	{ 7, "ARCSINE",      0, "Arcsine",      ""},
-	{ 8, "ARCCOSINE",    0, "Arccosine",    ""},
-	{ 9, "ARCTANGENT",   0, "Arctangent",   ""},
-	{10, "POWER",        0, "Power",        ""},
-	{11, "LOGARITHM",    0, "Logarithm",    ""},
-	{12, "MINIMUM",      0, "Minimum",      ""},
-	{13, "MAXIMUM",      0, "Maximum",      ""},
-	{14, "ROUND",        0, "Round",        ""},
-	{15, "LESS_THAN",    0, "Less Than",    ""},
-	{16, "GREATER_THAN", 0, "Greater Than", ""},
-	{0, NULL, 0, NULL, NULL}};
-
-static EnumPropertyItem node_vec_math_items[] = {
-	{0, "ADD",           0, "Add",           ""},
-	{1, "SUBTRACT",      0, "Subtract",      ""},
-	{2, "AVERAGE",       0, "Average",       ""},
-	{3, "DOT_PRODUCT",   0, "Dot Product",   ""},
-	{4, "CROSS_PRODUCT", 0, "Cross Product", ""},
-	{5, "NORMALIZE",     0, "Normalize",     ""},
-	{0, NULL, 0, NULL, NULL}};
-
-static EnumPropertyItem node_filter_items[] = {
-	{0, "SOFTEN",  0, "Soften",  ""},
-	{1, "SHARPEN", 0, "Sharpen", ""},
-	{2, "LAPLACE", 0, "Laplace", ""},
-	{3, "SOBEL",   0, "Sobel",   ""},
-	{4, "PREWITT", 0, "Prewitt", ""},
-	{5, "KIRSCH",  0, "Kirsch",  ""},
-	{6, "SHADOW",  0, "Shadow",  ""},
-	{0, NULL, 0, NULL, NULL}};
-=======
 #include "WM_types.h"
->>>>>>> bee2335a
 
 #ifdef RNA_RUNTIME
 
@@ -1081,12 +1013,8 @@
 		{IMA_SRC_MOVIE,     "MOVIE",     "Movie",     ""},
 		{IMA_SRC_SEQUENCE,  "SEQUENCE",  "Sequence",  ""},
 		{IMA_SRC_GENERATED, "GENERATED", "Generated", ""},
-<<<<<<< HEAD
-		{0, NULL, 0, NULL, NULL}};*/
-=======
 		{0, NULL, 0, NULL, NULL}};
 	*/
->>>>>>> bee2335a
 	
 	prop = RNA_def_property(srna, "image", PROP_POINTER, PROP_NONE);
 	RNA_def_property_pointer_sdna(prop, NULL, "id");
@@ -1411,17 +1339,10 @@
 	PropertyRNA *prop;
 	
 	static EnumPropertyItem color_space_items[] = {
-<<<<<<< HEAD
-		{1, "RGB", 0, "RGB",   "RGB Color Space"},
-		{2, "HSV", 0, "HSV",   "HSV Color Space"},
-		{3, "YUV", 0, "YUV",   "YUV Color Space"},
-		{4, "YCC", 0, "YCbCr", "YCbCr Color Space"},
-=======
 		{CMP_NODE_CHANNEL_MATTE_CS_RGB, "RGB", 0, "RGB",   "RGB Color Space"},
 		{CMP_NODE_CHANNEL_MATTE_CS_HSV, "HSV", 0, "HSV",   "HSV Color Space"},
 		{CMP_NODE_CHANNEL_MATTE_CS_YUV, "YUV", 0, "YUV",   "YUV Color Space"},
 		{CMP_NODE_CHANNEL_MATTE_CS_YCC, "YCC", 0, "YCbCr", "YCbCr Color Space"},
->>>>>>> bee2335a
 		{0, NULL, 0, NULL, NULL}};
 	
 	prop = RNA_def_property(srna, "color_space", PROP_ENUM, PROP_NONE);
