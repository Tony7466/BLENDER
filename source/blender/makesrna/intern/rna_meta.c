--- conflicted
+++ resolved
@@ -103,15 +103,9 @@
 	if (mb->id.us > 0) {
 		for (ob = bmain->object.first; ob; ob = ob->id.next)
 			if (ob->data == mb)
-<<<<<<< HEAD
 				BKE_mball_properties_copy(scene, ob);
-	
+
 		DEG_id_tag_update(&mb->id, 0);
-=======
-				BKE_mball_properties_copy(bmain->eval_ctx, scene, ob);
-
-		DAG_id_tag_update(&mb->id, 0);
->>>>>>> fb565ddb
 		WM_main_add_notifier(NC_GEOM | ND_DATA, mb);
 	}
 }
