--- conflicted
+++ resolved
@@ -10112,678 +10112,7 @@
 
 static void def_geo_sample_index(StructRNA *srna)
 {
-<<<<<<< HEAD
-  static const EnumPropertyItem axis_items[] = {
-      {FN_NODE_ALIGN_EULER_TO_VECTOR_AXIS_X,
-       "X",
-       ICON_NONE,
-       "X",
-       "Align the X axis with the vector"},
-      {FN_NODE_ALIGN_EULER_TO_VECTOR_AXIS_Y,
-       "Y",
-       ICON_NONE,
-       "Y",
-       "Align the Y axis with the vector"},
-      {FN_NODE_ALIGN_EULER_TO_VECTOR_AXIS_Z,
-       "Z",
-       ICON_NONE,
-       "Z",
-       "Align the Z axis with the vector"},
-      {0, nullptr, 0, nullptr, nullptr},
-  };
-
-  static const EnumPropertyItem pivot_axis_items[] = {
-      {FN_NODE_ALIGN_EULER_TO_VECTOR_PIVOT_AXIS_AUTO,
-       "AUTO",
-       ICON_NONE,
-       "Auto",
-       "Automatically detect the best rotation axis to rotate towards the vector"},
-      {FN_NODE_ALIGN_EULER_TO_VECTOR_PIVOT_AXIS_X,
-       "X",
-       ICON_NONE,
-       "X",
-       "Rotate around the local X axis"},
-      {FN_NODE_ALIGN_EULER_TO_VECTOR_PIVOT_AXIS_Y,
-       "Y",
-       ICON_NONE,
-       "Y",
-       "Rotate around the local Y axis"},
-      {FN_NODE_ALIGN_EULER_TO_VECTOR_PIVOT_AXIS_Z,
-       "Z",
-       ICON_NONE,
-       "Z",
-       "Rotate around the local Z axis"},
-      {0, nullptr, 0, nullptr, nullptr},
-  };
-
-  PropertyRNA *prop;
-
-  prop = RNA_def_property(srna, "axis", PROP_ENUM, PROP_NONE);
-  RNA_def_property_enum_sdna(prop, nullptr, "custom1");
-  RNA_def_property_enum_items(prop, axis_items);
-  RNA_def_property_ui_text(prop, "Axis", "Axis to align to the vector");
-  RNA_def_property_update(prop, NC_NODE | NA_EDITED, "rna_Node_update");
-
-  prop = RNA_def_property(srna, "pivot_axis", PROP_ENUM, PROP_NONE);
-  RNA_def_property_enum_sdna(prop, nullptr, "custom2");
-  RNA_def_property_enum_items(prop, pivot_axis_items);
-  RNA_def_property_ui_text(prop, "Pivot Axis", "Axis to rotate around");
-  RNA_def_property_update(prop, NC_NODE | NA_EDITED, "rna_Node_update");
-}
-
-static void def_geo_object_info(StructRNA *srna)
-{
-  PropertyRNA *prop;
-
-  static const EnumPropertyItem rna_node_geometry_object_info_transform_space_items[] = {
-      {GEO_NODE_TRANSFORM_SPACE_ORIGINAL,
-       "ORIGINAL",
-       0,
-       "Original",
-       "Output the geometry relative to the input object transform, and the location, rotation "
-       "and "
-       "scale relative to the world origin"},
-      {GEO_NODE_TRANSFORM_SPACE_RELATIVE,
-       "RELATIVE",
-       0,
-       "Relative",
-       "Bring the input object geometry, location, rotation and scale into the modified object, "
-       "maintaining the relative position between the two objects in the scene"},
-      {0, nullptr, 0, nullptr, nullptr},
-  };
-
-  RNA_def_struct_sdna_from(srna, "NodeGeometryObjectInfo", "storage");
-
-  prop = RNA_def_property(srna, "transform_space", PROP_ENUM, PROP_NONE);
-  RNA_def_property_enum_items(prop, rna_node_geometry_object_info_transform_space_items);
-  RNA_def_property_ui_text(
-      prop, "Transform Space", "The transformation of the vector and geometry outputs");
-  RNA_def_property_update(prop, NC_NODE | NA_EDITED, "rna_Node_update_relations");
-}
-
-static void def_geo_points_to_volume(StructRNA *srna)
-{
-  PropertyRNA *prop;
-
-  static EnumPropertyItem resolution_mode_items[] = {
-      {GEO_NODE_POINTS_TO_VOLUME_RESOLUTION_MODE_AMOUNT,
-       "VOXEL_AMOUNT",
-       0,
-       "Amount",
-       "Specify the approximate number of voxels along the diagonal"},
-      {GEO_NODE_POINTS_TO_VOLUME_RESOLUTION_MODE_SIZE,
-       "VOXEL_SIZE",
-       0,
-       "Size",
-       "Specify the voxel side length"},
-      {0, nullptr, 0, nullptr, nullptr},
-  };
-
-  RNA_def_struct_sdna_from(srna, "NodeGeometryPointsToVolume", "storage");
-
-  prop = RNA_def_property(srna, "resolution_mode", PROP_ENUM, PROP_NONE);
-  RNA_def_property_enum_items(prop, resolution_mode_items);
-  RNA_def_property_ui_text(prop, "Resolution Mode", "How the voxel size is specified");
-  RNA_def_property_update(prop, NC_NODE | NA_EDITED, "rna_Node_socket_update");
-}
-
-static void def_geo_tool_set_selection(StructRNA *srna)
-{
-  PropertyRNA *prop = RNA_def_property(srna, "domain", PROP_ENUM, PROP_NONE);
-  RNA_def_property_enum_sdna(prop, nullptr, "custom1");
-  RNA_def_property_enum_items(prop, rna_enum_attribute_domain_point_face_curve_items);
-  RNA_def_property_enum_default(prop, ATTR_DOMAIN_POINT);
-  RNA_def_property_ui_text(prop, "Domain", "");
-  RNA_def_property_update(prop, NC_NODE | NA_EDITED, "rna_Node_update");
-}
-
-static void def_geo_points_to_sdf_volume(StructRNA *srna)
-{
-  PropertyRNA *prop;
-
-  static EnumPropertyItem resolution_mode_items[] = {
-      {GEO_NODE_POINTS_TO_VOLUME_RESOLUTION_MODE_AMOUNT,
-       "VOXEL_AMOUNT",
-       0,
-       "Amount",
-       "Specify the approximate number of voxels along the diagonal"},
-      {GEO_NODE_POINTS_TO_VOLUME_RESOLUTION_MODE_SIZE,
-       "VOXEL_SIZE",
-       0,
-       "Size",
-       "Specify the voxel side length"},
-      {0, nullptr, 0, nullptr, nullptr},
-  };
-
-  RNA_def_struct_sdna_from(srna, "NodeGeometryPointsToVolume", "storage");
-
-  prop = RNA_def_property(srna, "resolution_mode", PROP_ENUM, PROP_NONE);
-  RNA_def_property_enum_items(prop, resolution_mode_items);
-  RNA_def_property_ui_text(prop, "Resolution Mode", "How the voxel size is specified");
-  RNA_def_property_update(prop, NC_NODE | NA_EDITED, "rna_Node_socket_update");
-}
-
-static void def_geo_uv_unwrap(StructRNA *srna)
-{
-  PropertyRNA *prop;
-
-  static EnumPropertyItem rna_node_geometry_uv_unwrap_method_items[] = {
-      {GEO_NODE_UV_UNWRAP_METHOD_ANGLE_BASED,
-       "ANGLE_BASED",
-       0,
-       "Angle Based",
-       "This method gives a good 2D representation of a mesh"},
-      {GEO_NODE_UV_UNWRAP_METHOD_CONFORMAL,
-       "CONFORMAL",
-       0,
-       "Conformal",
-       "Uses LSCM (Least Squares Conformal Mapping). This usually gives a less accurate UV "
-       "mapping than Angle Based, but works better for simpler objects"},
-      {0, nullptr, 0, nullptr, nullptr},
-  };
-
-  RNA_def_struct_sdna_from(srna, "NodeGeometryUVUnwrap", "storage");
-
-  prop = RNA_def_property(srna, "method", PROP_ENUM, PROP_NONE);
-  RNA_def_property_enum_items(prop, rna_node_geometry_uv_unwrap_method_items);
-  RNA_def_property_ui_text(prop, "Method", "");
-  RNA_def_property_update(prop, NC_NODE | NA_EDITED, "rna_Node_update");
-}
-
-static void def_geo_collection_info(StructRNA *srna)
-{
-  PropertyRNA *prop;
-
-  static const EnumPropertyItem rna_node_geometry_collection_info_transform_space_items[] = {
-      {GEO_NODE_TRANSFORM_SPACE_ORIGINAL,
-       "ORIGINAL",
-       0,
-       "Original",
-       "Output the geometry relative to the collection offset"},
-      {GEO_NODE_TRANSFORM_SPACE_RELATIVE,
-       "RELATIVE",
-       0,
-       "Relative",
-       "Bring the input collection geometry into the modified object, maintaining the relative "
-       "position between the objects in the scene"},
-      {0, nullptr, 0, nullptr, nullptr},
-  };
-
-  RNA_def_struct_sdna_from(srna, "NodeGeometryCollectionInfo", "storage");
-
-  prop = RNA_def_property(srna, "transform_space", PROP_ENUM, PROP_NONE);
-  RNA_def_property_enum_items(prop, rna_node_geometry_collection_info_transform_space_items);
-  RNA_def_property_ui_text(
-      prop,
-      "Transform Space",
-      "The transformation of the instances output. Does not affect the internal geometry");
-  RNA_def_property_update(prop, NC_NODE | NA_EDITED, "rna_Node_update_relations");
-}
-
-static void def_geo_proximity(StructRNA *srna)
-{
-  static const EnumPropertyItem target_element_items[] = {
-      {GEO_NODE_PROX_TARGET_POINTS,
-       "POINTS",
-       ICON_NONE,
-       "Points",
-       "Calculate the proximity to the target's points (faster than the other modes)"},
-      {GEO_NODE_PROX_TARGET_EDGES,
-       "EDGES",
-       ICON_NONE,
-       "Edges",
-       "Calculate the proximity to the target's edges"},
-      {GEO_NODE_PROX_TARGET_FACES,
-       "FACES",
-       ICON_NONE,
-       "Faces",
-       "Calculate the proximity to the target's faces"},
-      {0, nullptr, 0, nullptr, nullptr},
-  };
-
-  PropertyRNA *prop;
-
-  RNA_def_struct_sdna_from(srna, "NodeGeometryProximity", "storage");
-
-  prop = RNA_def_property(srna, "target_element", PROP_ENUM, PROP_NONE);
-  RNA_def_property_enum_items(prop, target_element_items);
-  RNA_def_property_enum_default(prop, GEO_NODE_PROX_TARGET_FACES);
-  RNA_def_property_ui_text(
-      prop, "Target Geometry", "Element of the target geometry to calculate the distance from");
-  RNA_def_property_update(prop, NC_NODE | NA_EDITED, "rna_Node_socket_update");
-}
-
-static void def_geo_volume_to_mesh(StructRNA *srna)
-{
-  PropertyRNA *prop;
-
-  static EnumPropertyItem resolution_mode_items[] = {
-      {VOLUME_TO_MESH_RESOLUTION_MODE_GRID,
-       "GRID",
-       0,
-       "Grid",
-       "Use resolution of the volume grid"},
-      {VOLUME_TO_MESH_RESOLUTION_MODE_VOXEL_AMOUNT,
-       "VOXEL_AMOUNT",
-       0,
-       "Amount",
-       "Desired number of voxels along one axis"},
-      {VOLUME_TO_MESH_RESOLUTION_MODE_VOXEL_SIZE,
-       "VOXEL_SIZE",
-       0,
-       "Size",
-       "Desired voxel side length"},
-      {0, nullptr, 0, nullptr, nullptr},
-  };
-
-  RNA_def_struct_sdna_from(srna, "NodeGeometryVolumeToMesh", "storage");
-
-  prop = RNA_def_property(srna, "resolution_mode", PROP_ENUM, PROP_NONE);
-  RNA_def_property_enum_items(prop, resolution_mode_items);
-  RNA_def_property_ui_text(prop, "Resolution Mode", "How the voxel size is specified");
-  RNA_def_property_update(prop, NC_NODE | NA_EDITED, "rna_Node_socket_update");
-}
-
-static void def_geo_mesh_to_volume(StructRNA *srna)
-{
-  PropertyRNA *prop;
-
-  static EnumPropertyItem resolution_mode_items[] = {
-      {MESH_TO_VOLUME_RESOLUTION_MODE_VOXEL_AMOUNT,
-       "VOXEL_AMOUNT",
-       0,
-       "Amount",
-       "Desired number of voxels along one axis"},
-      {MESH_TO_VOLUME_RESOLUTION_MODE_VOXEL_SIZE,
-       "VOXEL_SIZE",
-       0,
-       "Size",
-       "Desired voxel side length"},
-      {0, nullptr, 0, nullptr, nullptr},
-  };
-
-  RNA_def_struct_sdna_from(srna, "NodeGeometryMeshToVolume", "storage");
-
-  prop = RNA_def_property(srna, "resolution_mode", PROP_ENUM, PROP_NONE);
-  RNA_def_property_enum_items(prop, resolution_mode_items);
-  RNA_def_property_ui_text(prop, "Resolution Mode", "How the voxel size is specified");
-  RNA_def_property_update(prop, NC_NODE | NA_EDITED, "rna_Node_socket_update");
-}
-
-static void def_geo_mesh_to_sdf_volume(StructRNA *srna)
-{
-  PropertyRNA *prop;
-
-  static EnumPropertyItem resolution_mode_items[] = {
-      {MESH_TO_VOLUME_RESOLUTION_MODE_VOXEL_AMOUNT,
-       "VOXEL_AMOUNT",
-       0,
-       "Amount",
-       "Desired number of voxels along one axis"},
-      {MESH_TO_VOLUME_RESOLUTION_MODE_VOXEL_SIZE,
-       "VOXEL_SIZE",
-       0,
-       "Size",
-       "Desired voxel side length"},
-      {0, nullptr, 0, nullptr, nullptr},
-  };
-
-  RNA_def_struct_sdna_from(srna, "NodeGeometryMeshToVolume", "storage");
-
-  prop = RNA_def_property(srna, "resolution_mode", PROP_ENUM, PROP_NONE);
-  RNA_def_property_enum_items(prop, resolution_mode_items);
-  RNA_def_property_ui_text(prop, "Resolution Mode", "How the voxel size is specified");
-  RNA_def_property_update(prop, NC_NODE | NA_EDITED, "rna_Node_socket_update");
-}
-
-static void def_geo_mesh_circle(StructRNA *srna)
-{
-  PropertyRNA *prop;
-
-  RNA_def_struct_sdna_from(srna, "NodeGeometryMeshCircle", "storage");
-
-  prop = RNA_def_property(srna, "fill_type", PROP_ENUM, PROP_NONE);
-  RNA_def_property_enum_items(prop, rna_node_geometry_mesh_circle_fill_type_items);
-  RNA_def_property_ui_text(prop, "Fill Type", "");
-  RNA_def_property_update(prop, NC_NODE | NA_EDITED, "rna_Node_update");
-}
-
-static void def_geo_mesh_cylinder(StructRNA *srna)
-{
-  PropertyRNA *prop;
-
-  RNA_def_struct_sdna_from(srna, "NodeGeometryMeshCylinder", "storage");
-
-  prop = RNA_def_property(srna, "fill_type", PROP_ENUM, PROP_NONE);
-  RNA_def_property_enum_items(prop, rna_node_geometry_mesh_circle_fill_type_items);
-  RNA_def_property_ui_text(prop, "Fill Type", "");
-  RNA_def_property_update(prop, NC_NODE | NA_EDITED, "rna_Node_socket_update");
-}
-
-static void def_geo_mesh_cone(StructRNA *srna)
-{
-  PropertyRNA *prop;
-
-  RNA_def_struct_sdna_from(srna, "NodeGeometryMeshCone", "storage");
-
-  prop = RNA_def_property(srna, "fill_type", PROP_ENUM, PROP_NONE);
-  RNA_def_property_enum_items(prop, rna_node_geometry_mesh_circle_fill_type_items);
-  RNA_def_property_ui_text(prop, "Fill Type", "");
-  RNA_def_property_update(prop, NC_NODE | NA_EDITED, "rna_Node_socket_update");
-}
-
-static void def_geo_merge_by_distance(StructRNA *srna)
-{
-  PropertyRNA *prop;
-
-  static EnumPropertyItem mode_items[] = {
-      {GEO_NODE_MERGE_BY_DISTANCE_MODE_ALL,
-       "ALL",
-       0,
-       "All",
-       "Merge all close selected points, whether or not they are connected"},
-      {GEO_NODE_MERGE_BY_DISTANCE_MODE_CONNECTED,
-       "CONNECTED",
-       0,
-       "Connected",
-       "Only merge mesh vertices along existing edges. This method can be much faster"},
-      {0, nullptr, 0, nullptr, nullptr},
-  };
-
-  RNA_def_struct_sdna_from(srna, "NodeGeometryMergeByDistance", "storage");
-
-  prop = RNA_def_property(srna, "mode", PROP_ENUM, PROP_NONE);
-  RNA_def_property_enum_items(prop, mode_items);
-  RNA_def_property_ui_text(prop, "Mode", "");
-  RNA_def_property_update(prop, NC_NODE | NA_EDITED, "rna_Node_socket_update");
-}
-
-static void def_geo_mesh_line(StructRNA *srna)
-{
-  PropertyRNA *prop;
-
-  static EnumPropertyItem mode_items[] = {
-      {GEO_NODE_MESH_LINE_MODE_OFFSET,
-       "OFFSET",
-       0,
-       "Offset",
-       "Specify the offset from one vertex to the next"},
-      {GEO_NODE_MESH_LINE_MODE_END_POINTS,
-       "END_POINTS",
-       0,
-       "End Points",
-       "Specify the line's start and end points"},
-      {0, nullptr, 0, nullptr, nullptr},
-  };
-
-  static EnumPropertyItem count_mode_items[] = {
-      {GEO_NODE_MESH_LINE_COUNT_TOTAL,
-       "TOTAL",
-       0,
-       "Count",
-       "Specify the total number of vertices"},
-      {GEO_NODE_MESH_LINE_COUNT_RESOLUTION,
-       "RESOLUTION",
-       0,
-       "Resolution",
-       "Specify the distance between vertices"},
-      {0, nullptr, 0, nullptr, nullptr},
-  };
-
-  RNA_def_struct_sdna_from(srna, "NodeGeometryMeshLine", "storage");
-
-  prop = RNA_def_property(srna, "mode", PROP_ENUM, PROP_NONE);
-  RNA_def_property_enum_items(prop, mode_items);
-  RNA_def_property_ui_text(prop, "Mode", "");
-  RNA_def_property_update(prop, NC_NODE | NA_EDITED, "rna_Node_socket_update");
-
-  prop = RNA_def_property(srna, "count_mode", PROP_ENUM, PROP_NONE);
-  RNA_def_property_enum_items(prop, count_mode_items);
-  RNA_def_property_ui_text(prop, "Count Mode", "");
-  RNA_def_property_update(prop, NC_NODE | NA_EDITED, "rna_Node_socket_update");
-}
-
-static void def_geo_switch(StructRNA *srna)
-{
-  PropertyRNA *prop;
-
-  RNA_def_struct_sdna_from(srna, "NodeSwitch", "storage");
-  prop = RNA_def_property(srna, "input_type", PROP_ENUM, PROP_NONE);
-  RNA_def_property_enum_sdna(prop, nullptr, "input_type");
-  RNA_def_property_enum_items(prop, node_socket_data_type_items);
-  RNA_def_property_enum_funcs(prop, nullptr, nullptr, "rna_GeometryNodeSwitch_type_itemf");
-  RNA_def_property_ui_text(prop, "Input Type", "");
-  RNA_def_property_update(prop, NC_NODE | NA_EDITED, "rna_Node_socket_update");
-}
-
-static void def_geo_curve_primitive_quadrilateral(StructRNA *srna)
-{
-  PropertyRNA *prop;
-
-  static EnumPropertyItem mode_items[] = {
-      {GEO_NODE_CURVE_PRIMITIVE_QUAD_MODE_RECTANGLE,
-       "RECTANGLE",
-       0,
-       "Rectangle",
-       "Create a rectangle"},
-      {GEO_NODE_CURVE_PRIMITIVE_QUAD_MODE_PARALLELOGRAM,
-       "PARALLELOGRAM",
-       0,
-       "Parallelogram",
-       "Create a parallelogram"},
-      {GEO_NODE_CURVE_PRIMITIVE_QUAD_MODE_TRAPEZOID,
-       "TRAPEZOID",
-       0,
-       "Trapezoid",
-       "Create a trapezoid"},
-      {GEO_NODE_CURVE_PRIMITIVE_QUAD_MODE_KITE, "KITE", 0, "Kite", "Create a Kite / Dart"},
-      {GEO_NODE_CURVE_PRIMITIVE_QUAD_MODE_POINTS,
-       "POINTS",
-       0,
-       "Points",
-       "Create a quadrilateral from four points"},
-      {0, nullptr, 0, nullptr, nullptr},
-  };
-
-  RNA_def_struct_sdna_from(srna, "NodeGeometryCurvePrimitiveQuad", "storage");
-
-  prop = RNA_def_property(srna, "mode", PROP_ENUM, PROP_NONE);
-  RNA_def_property_enum_sdna(prop, nullptr, "mode");
-  RNA_def_property_enum_items(prop, mode_items);
-  RNA_def_property_enum_default(prop, GEO_NODE_CURVE_PRIMITIVE_QUAD_MODE_RECTANGLE);
-  RNA_def_property_ui_text(prop, "Mode", "");
-  RNA_def_property_update(prop, NC_NODE | NA_EDITED, "rna_Node_socket_update");
-}
-
-static void def_geo_curve_resample(StructRNA *srna)
-{
-  PropertyRNA *prop;
-
-  static EnumPropertyItem mode_items[] = {
-      {GEO_NODE_CURVE_RESAMPLE_EVALUATED,
-       "EVALUATED",
-       0,
-       "Evaluated",
-       "Output the input spline's evaluated points, based on the resolution attribute for NURBS "
-       "and Bezier splines. Poly splines are unchanged"},
-      {GEO_NODE_CURVE_RESAMPLE_COUNT,
-       "COUNT",
-       0,
-       "Count",
-       "Sample the specified number of points along each spline"},
-      {GEO_NODE_CURVE_RESAMPLE_LENGTH,
-       "LENGTH",
-       0,
-       "Length",
-       "Calculate the number of samples by splitting each spline into segments with the specified "
-       "length"},
-      {0, nullptr, 0, nullptr, nullptr},
-  };
-
-  RNA_def_struct_sdna_from(srna, "NodeGeometryCurveResample", "storage");
-
-  prop = RNA_def_property(srna, "mode", PROP_ENUM, PROP_NONE);
-  RNA_def_property_enum_items(prop, mode_items);
-  RNA_def_property_ui_text(prop, "Mode", "How to specify the amount of samples");
-  RNA_def_property_update(prop, NC_NODE | NA_EDITED, "rna_Node_socket_update");
-}
-
-static void def_geo_curve_fillet(StructRNA *srna)
-{
-  PropertyRNA *prop;
-
-  static EnumPropertyItem mode_items[] = {
-      {GEO_NODE_CURVE_FILLET_BEZIER,
-       "BEZIER",
-       0,
-       "Bezier",
-       "Align Bezier handles to create circular arcs at each control point"},
-      {GEO_NODE_CURVE_FILLET_POLY,
-       "POLY",
-       0,
-       "Poly",
-       "Add control points along a circular arc (handle type is vector if Bezier Spline)"},
-      {0, nullptr, 0, nullptr, nullptr},
-  };
-
-  RNA_def_struct_sdna_from(srna, "NodeGeometryCurveFillet", "storage");
-
-  prop = RNA_def_property(srna, "mode", PROP_ENUM, PROP_NONE);
-  RNA_def_property_enum_items(prop, mode_items);
-  RNA_def_property_ui_text(prop, "Mode", "How to choose number of vertices on fillet");
-  RNA_def_property_update(prop, NC_NODE | NA_EDITED, "rna_Node_socket_update");
-}
-
-static void def_geo_curve_to_points(StructRNA *srna)
-{
-  PropertyRNA *prop;
-
-  static EnumPropertyItem mode_items[] = {
-      {GEO_NODE_CURVE_RESAMPLE_EVALUATED,
-       "EVALUATED",
-       0,
-       "Evaluated",
-       "Create points from the curve's evaluated points, based on the resolution attribute for "
-       "NURBS and Bezier splines"},
-      {GEO_NODE_CURVE_RESAMPLE_COUNT,
-       "COUNT",
-       0,
-       "Count",
-       "Sample each spline by evenly distributing the specified number of points"},
-      {GEO_NODE_CURVE_RESAMPLE_LENGTH,
-       "LENGTH",
-       0,
-       "Length",
-       "Sample each spline by splitting it into segments with the specified length"},
-      {0, nullptr, 0, nullptr, nullptr},
-  };
-
-  RNA_def_struct_sdna_from(srna, "NodeGeometryCurveToPoints", "storage");
-
-  prop = RNA_def_property(srna, "mode", PROP_ENUM, PROP_NONE);
-  RNA_def_property_enum_items(prop, mode_items);
-  RNA_def_property_ui_text(prop, "Mode", "How to generate points from the input curve");
-  RNA_def_property_update(prop, NC_NODE | NA_EDITED, "rna_Node_socket_update");
-}
-
-static void def_geo_mesh_to_points(StructRNA *srna)
-{
-  PropertyRNA *prop;
-
-  static EnumPropertyItem mode_items[] = {
-      {GEO_NODE_MESH_TO_POINTS_VERTICES,
-       "VERTICES",
-       0,
-       "Vertices",
-       "Create a point in the point cloud for each selected vertex"},
-      {GEO_NODE_MESH_TO_POINTS_EDGES,
-       "EDGES",
-       0,
-       "Edges",
-       "Create a point in the point cloud for each selected edge"},
-      {GEO_NODE_MESH_TO_POINTS_FACES,
-       "FACES",
-       0,
-       "Faces",
-       "Create a point in the point cloud for each selected face"},
-      {GEO_NODE_MESH_TO_POINTS_CORNERS,
-       "CORNERS",
-       0,
-       "Corners",
-       "Create a point in the point cloud for each selected face corner"},
-      {0, nullptr, 0, nullptr, nullptr},
-  };
-
-  RNA_def_struct_sdna_from(srna, "NodeGeometryMeshToPoints", "storage");
-
-  prop = RNA_def_property(srna, "mode", PROP_ENUM, PROP_NONE);
-  RNA_def_property_enum_items(prop, mode_items);
-  RNA_def_property_ui_text(prop, "Mode", "");
-  RNA_def_property_update(prop, NC_NODE | NA_EDITED, "rna_Node_update");
-}
-
-static void def_geo_curve_trim(StructRNA *srna)
-{
-  PropertyRNA *prop;
-
-  static EnumPropertyItem mode_items[] = {
-      {GEO_NODE_CURVE_SAMPLE_FACTOR,
-       "FACTOR",
-       0,
-       "Factor",
-       "Find the endpoint positions using a factor of each spline's length"},
-      {GEO_NODE_CURVE_RESAMPLE_LENGTH,
-       "LENGTH",
-       0,
-       "Length",
-       "Find the endpoint positions using a length from the start of each spline"},
-      {0, nullptr, 0, nullptr, nullptr},
-  };
-
-  RNA_def_struct_sdna_from(srna, "NodeGeometryCurveTrim", "storage");
-
-  prop = RNA_def_property(srna, "mode", PROP_ENUM, PROP_NONE);
-  RNA_def_property_enum_items(prop, mode_items);
-  RNA_def_property_ui_text(prop, "Mode", "How to find endpoint positions for the trimmed spline");
-  RNA_def_property_update(prop, NC_NODE | NA_EDITED, "rna_Node_socket_update");
-}
-
-static void def_geo_curve_intersections(StructRNA *srna)
-{
-  PropertyRNA *prop;
-
-  static EnumPropertyItem mode_items[] = {
-      {GEO_NODE_CURVE_INTERSECT_SELF,
-       "SELF",
-       0,
-       "Self",
-       "Find the self intersection positions for each curve"},
-      {GEO_NODE_CURVE_INTERSECT_ALL,
-       "ALL",
-       0,
-       "All",
-       "Find all the intersection positions for all curves"},
-      {GEO_NODE_CURVE_INTERSECT_PLANE,
-       "PLANE",
-       0,
-       "Plane",
-       "Find all the intersection positions for each curve in reference to a plane"},
-      {0, NULL, 0, NULL, NULL},
-  };
-
-  RNA_def_struct_sdna_from(srna, "NodeGeometryCurveIntersections", "storage");
-
-  prop = RNA_def_property(srna, "mode", PROP_ENUM, PROP_NONE);
-  RNA_def_property_enum_items(prop, mode_items);
-  RNA_def_property_ui_text(prop, "Mode", "How to find intersection positions for the spline");
-  RNA_def_property_update(prop, NC_NODE | NA_EDITED, "rna_Node_socket_update");
-}
-
-static void def_geo_sample_index(StructRNA *srna)
-{
-=======
   using namespace blender;
->>>>>>> 0c9ef75d
   PropertyRNA *prop;
 
   RNA_def_struct_sdna_from(srna, "NodeGeometrySampleIndex", "storage");
