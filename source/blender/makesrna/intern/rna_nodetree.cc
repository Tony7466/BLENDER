/* SPDX-FileCopyrightText: 2023 Blender Authors
 *
 * SPDX-License-Identifier: GPL-2.0-or-later */

/** \file
 * \ingroup RNA
 */

#include <climits>
#include <cstdlib>
#include <cstring>

#include "BLI_function_ref.hh"
#include "BLI_math_rotation.h"
#include "BLI_string_utf8_symbols.h"
#include "BLI_utildefines.h"

#include "BLF_api.h"

#include "BLT_translation.h"

#include "DNA_curves_types.h"
#include "DNA_material_types.h"
#include "DNA_mesh_types.h"
#include "DNA_modifier_types.h"
#include "DNA_node_types.h"
#include "DNA_object_types.h"
#include "DNA_particle_types.h"
#include "DNA_text_types.h"
#include "DNA_texture_types.h"

#include "BKE_animsys.h"
#include "BKE_attribute.h"
#include "BKE_cryptomatte.h"
#include "BKE_geometry_set.hh"
#include "BKE_image.h"
#include "BKE_node.h"
#include "BKE_node_runtime.hh"
#include "BKE_node_tree_update.h"
#include "BKE_texture.h"

#include "RNA_access.hh"
#include "RNA_define.hh"
#include "RNA_enum_types.hh"

#include "rna_internal.h"
#include "rna_internal_types.h"

#include "IMB_colormanagement.h"
#include "IMB_imbuf.h"
#include "IMB_imbuf_types.h"

#include "WM_types.hh"

#include "MEM_guardedalloc.h"

#include "RE_texture.h"

#include "NOD_composite.h"
#include "NOD_geometry.hh"
#include "NOD_socket.hh"

#include "DEG_depsgraph.hh"
#include "DEG_depsgraph_query.hh"

#include "BLI_string_utils.h"

const EnumPropertyItem rna_enum_node_socket_in_out_items[] = {{SOCK_IN, "IN", 0, "Input", ""},
                                                              {SOCK_OUT, "OUT", 0, "Output", ""},
                                                              {0, nullptr, 0, nullptr, nullptr}};

const EnumPropertyItem rna_enum_node_socket_data_type_items[] = {
    {SOCK_FLOAT, "FLOAT", 0, "Float", ""},
    {SOCK_INT, "INT", 0, "Integer", ""},
    {SOCK_BOOLEAN, "BOOLEAN", 0, "Boolean", ""},
    {SOCK_VECTOR, "VECTOR", 0, "Vector", ""},
    {SOCK_ROTATION, "ROTATION", 0, "Rotation", ""},
    {SOCK_STRING, "STRING", 0, "String", ""},
    {SOCK_RGBA, "RGBA", 0, "Color", ""},
    {SOCK_OBJECT, "OBJECT", 0, "Object", ""},
    {SOCK_IMAGE, "IMAGE", 0, "Image", ""},
    {SOCK_GEOMETRY, "GEOMETRY", 0, "Geometry", ""},
    {SOCK_COLLECTION, "COLLECTION", 0, "Collection", ""},
    {SOCK_TEXTURE, "TEXTURE", 0, "Texture", ""},
    {SOCK_MATERIAL, "MATERIAL", 0, "Material", ""},
    {0, nullptr, 0, nullptr, nullptr},
};

#ifndef RNA_RUNTIME
static const EnumPropertyItem node_quality_items[] = {
    {NTREE_QUALITY_HIGH, "HIGH", 0, "High", "High quality"},
    {NTREE_QUALITY_MEDIUM, "MEDIUM", 0, "Medium", "Medium quality"},
    {NTREE_QUALITY_LOW, "LOW", 0, "Low", "Low quality"},
    {0, nullptr, 0, nullptr, nullptr},
};

static const EnumPropertyItem node_chunksize_items[] = {
    {NTREE_CHUNKSIZE_32,
     "32",
     0,
     "32" BLI_STR_UTF8_MULTIPLICATION_SIGN "32",
     "Chunksize of 32" BLI_STR_UTF8_MULTIPLICATION_SIGN "32"},
    {NTREE_CHUNKSIZE_64,
     "64",
     0,
     "64" BLI_STR_UTF8_MULTIPLICATION_SIGN "64",
     "Chunksize of 64" BLI_STR_UTF8_MULTIPLICATION_SIGN "64"},
    {NTREE_CHUNKSIZE_128,
     "128",
     0,
     "128" BLI_STR_UTF8_MULTIPLICATION_SIGN "128",
     "Chunksize of 128" BLI_STR_UTF8_MULTIPLICATION_SIGN "128"},
    {NTREE_CHUNKSIZE_256,
     "256",
     0,
     "256" BLI_STR_UTF8_MULTIPLICATION_SIGN "256",
     "Chunksize of 256" BLI_STR_UTF8_MULTIPLICATION_SIGN "256"},
    {NTREE_CHUNKSIZE_512,
     "512",
     0,
     "512" BLI_STR_UTF8_MULTIPLICATION_SIGN "512",
     "Chunksize of 512" BLI_STR_UTF8_MULTIPLICATION_SIGN "512"},
    {NTREE_CHUNKSIZE_1024,
     "1024",
     0,
     "1024" BLI_STR_UTF8_MULTIPLICATION_SIGN "1024",
     "Chunksize of 1024" BLI_STR_UTF8_MULTIPLICATION_SIGN "1024"},
    {0, nullptr, 0, nullptr, nullptr},
};
#endif

static const EnumPropertyItem rna_enum_execution_mode_items[] = {
    {NTREE_EXECUTION_MODE_TILED,
     "TILED",
     0,
     "Tiled",
     "Compositing is tiled, having as priority to display first tiles as fast as possible"},
    {NTREE_EXECUTION_MODE_FULL_FRAME,
     "FULL_FRAME",
     0,
     "Full Frame",
     "Composites full image result as fast as possible"},
    {NTREE_EXECUTION_MODE_REALTIME,
     "REALTIME",
     0,
     "GPU",
     "Use GPU accelerated compositing with more limited functionality"},
    {0, nullptr, 0, nullptr, nullptr},
};

const EnumPropertyItem rna_enum_mapping_type_items[] = {
    {NODE_MAPPING_TYPE_POINT, "POINT", 0, "Point", "Transform a point"},
    {NODE_MAPPING_TYPE_TEXTURE,
     "TEXTURE",
     0,
     "Texture",
     "Transform a texture by inverse mapping the texture coordinate"},
    {NODE_MAPPING_TYPE_VECTOR,
     "VECTOR",
     0,
     "Vector",
     "Transform a direction vector. Location is ignored"},
    {NODE_MAPPING_TYPE_NORMAL,
     "NORMAL",
     0,
     "Normal",
     "Transform a unit normal vector. Location is ignored"},
    {0, nullptr, 0, nullptr, nullptr},
};

static const EnumPropertyItem rna_enum_vector_rotate_type_items[] = {
    {NODE_VECTOR_ROTATE_TYPE_AXIS,
     "AXIS_ANGLE",
     0,
     "Axis Angle",
     "Rotate a point using axis angle"},
    {NODE_VECTOR_ROTATE_TYPE_AXIS_X, "X_AXIS", 0, "X Axis", "Rotate a point using X axis"},
    {NODE_VECTOR_ROTATE_TYPE_AXIS_Y, "Y_AXIS", 0, "Y Axis", "Rotate a point using Y axis"},
    {NODE_VECTOR_ROTATE_TYPE_AXIS_Z, "Z_AXIS", 0, "Z Axis", "Rotate a point using Z axis"},
    {NODE_VECTOR_ROTATE_TYPE_EULER_XYZ, "EULER_XYZ", 0, "Euler", "Rotate a point using XYZ order"},
    {0, nullptr, 0, nullptr, nullptr},
};

const EnumPropertyItem rna_enum_node_math_items[] = {
    RNA_ENUM_ITEM_HEADING(CTX_N_(BLT_I18NCONTEXT_ID_NODETREE, "Functions"), nullptr),
    {NODE_MATH_ADD, "ADD", 0, "Add", "A + B"},
    {NODE_MATH_SUBTRACT, "SUBTRACT", 0, "Subtract", "A - B"},
    {NODE_MATH_MULTIPLY, "MULTIPLY", 0, "Multiply", "A * B"},
    {NODE_MATH_DIVIDE, "DIVIDE", 0, "Divide", "A / B"},
    {NODE_MATH_MULTIPLY_ADD, "MULTIPLY_ADD", 0, "Multiply Add", "A * B + C"},
    RNA_ENUM_ITEM_SEPR,
    {NODE_MATH_POWER, "POWER", 0, "Power", "A power B"},
    {NODE_MATH_LOGARITHM, "LOGARITHM", 0, "Logarithm", "Logarithm A base B"},
    {NODE_MATH_SQRT, "SQRT", 0, "Square Root", "Square root of A"},
    {NODE_MATH_INV_SQRT, "INVERSE_SQRT", 0, "Inverse Square Root", "1 / Square root of A"},
    {NODE_MATH_ABSOLUTE, "ABSOLUTE", 0, "Absolute", "Magnitude of A"},
    {NODE_MATH_EXPONENT, "EXPONENT", 0, "Exponent", "exp(A)"},
    RNA_ENUM_ITEM_HEADING(CTX_N_(BLT_I18NCONTEXT_ID_NODETREE, "Comparison"), nullptr),
    {NODE_MATH_MINIMUM, "MINIMUM", 0, "Minimum", "The minimum from A and B"},
    {NODE_MATH_MAXIMUM, "MAXIMUM", 0, "Maximum", "The maximum from A and B"},
    {NODE_MATH_LESS_THAN, "LESS_THAN", 0, "Less Than", "1 if A < B else 0"},
    {NODE_MATH_GREATER_THAN, "GREATER_THAN", 0, "Greater Than", "1 if A > B else 0"},
    {NODE_MATH_SIGN, "SIGN", 0, "Sign", "Returns the sign of A"},
    {NODE_MATH_COMPARE, "COMPARE", 0, "Compare", "1 if (A == B) within tolerance C else 0"},
    {NODE_MATH_SMOOTH_MIN,
     "SMOOTH_MIN",
     0,
     "Smooth Minimum",
     "The minimum from A and B with smoothing C"},
    {NODE_MATH_SMOOTH_MAX,
     "SMOOTH_MAX",
     0,
     "Smooth Maximum",
     "The maximum from A and B with smoothing C"},
    RNA_ENUM_ITEM_HEADING(CTX_N_(BLT_I18NCONTEXT_ID_NODETREE, "Rounding"), nullptr),
    {NODE_MATH_ROUND,
     "ROUND",
     0,
     "Round",
     "Round A to the nearest integer. Round upward if the fraction part is 0.5"},
    {NODE_MATH_FLOOR, "FLOOR", 0, "Floor", "The largest integer smaller than or equal A"},
    {NODE_MATH_CEIL, "CEIL", 0, "Ceil", "The smallest integer greater than or equal A"},
    {NODE_MATH_TRUNC, "TRUNC", 0, "Truncate", "The integer part of A, removing fractional digits"},
    RNA_ENUM_ITEM_SEPR,
    {NODE_MATH_FRACTION, "FRACT", 0, "Fraction", "The fraction part of A"},
    {NODE_MATH_MODULO,
     "MODULO",
     0,
     "Truncated Modulo",
     "The remainder of truncated division using fmod(A,B)"},
    {NODE_MATH_FLOORED_MODULO,
     "FLOORED_MODULO",
     0,
     "Floored Modulo",
     "The remainder of floored division"},
    {NODE_MATH_WRAP, "WRAP", 0, "Wrap", "Wrap value to range, wrap(A,B)"},
    {NODE_MATH_SNAP, "SNAP", 0, "Snap", "Snap to increment, snap(A,B)"},
    {NODE_MATH_PINGPONG,
     "PINGPONG",
     0,
     "Ping-Pong",
     "Wraps a value and reverses every other cycle (A,B)"},
    RNA_ENUM_ITEM_HEADING(CTX_N_(BLT_I18NCONTEXT_ID_NODETREE, "Trigonometric"), nullptr),
    {NODE_MATH_SINE, "SINE", 0, "Sine", "sin(A)"},
    {NODE_MATH_COSINE, "COSINE", 0, "Cosine", "cos(A)"},
    {NODE_MATH_TANGENT, "TANGENT", 0, "Tangent", "tan(A)"},
    RNA_ENUM_ITEM_SEPR,
    {NODE_MATH_ARCSINE, "ARCSINE", 0, "Arcsine", "arcsin(A)"},
    {NODE_MATH_ARCCOSINE, "ARCCOSINE", 0, "Arccosine", "arccos(A)"},
    {NODE_MATH_ARCTANGENT, "ARCTANGENT", 0, "Arctangent", "arctan(A)"},
    {NODE_MATH_ARCTAN2, "ARCTAN2", 0, "Arctan2", "The signed angle arctan(A / B)"},
    RNA_ENUM_ITEM_SEPR,
    {NODE_MATH_SINH, "SINH", 0, "Hyperbolic Sine", "sinh(A)"},
    {NODE_MATH_COSH, "COSH", 0, "Hyperbolic Cosine", "cosh(A)"},
    {NODE_MATH_TANH, "TANH", 0, "Hyperbolic Tangent", "tanh(A)"},
    RNA_ENUM_ITEM_HEADING(CTX_N_(BLT_I18NCONTEXT_ID_NODETREE, "Conversion"), nullptr),
    {NODE_MATH_RADIANS, "RADIANS", 0, "To Radians", "Convert from degrees to radians"},
    {NODE_MATH_DEGREES, "DEGREES", 0, "To Degrees", "Convert from radians to degrees"},
    {0, nullptr, 0, nullptr, nullptr},
};

const EnumPropertyItem rna_enum_node_vec_math_items[] = {
    {NODE_VECTOR_MATH_ADD, "ADD", 0, "Add", "A + B"},
    {NODE_VECTOR_MATH_SUBTRACT, "SUBTRACT", 0, "Subtract", "A - B"},
    {NODE_VECTOR_MATH_MULTIPLY, "MULTIPLY", 0, "Multiply", "Entry-wise multiply"},
    {NODE_VECTOR_MATH_DIVIDE, "DIVIDE", 0, "Divide", "Entry-wise divide"},
    {NODE_VECTOR_MATH_MULTIPLY_ADD, "MULTIPLY_ADD", 0, "Multiply Add", "A * B + C"},
    RNA_ENUM_ITEM_SEPR,
    {NODE_VECTOR_MATH_CROSS_PRODUCT, "CROSS_PRODUCT", 0, "Cross Product", "A cross B"},
    {NODE_VECTOR_MATH_PROJECT, "PROJECT", 0, "Project", "Project A onto B"},
    {NODE_VECTOR_MATH_REFLECT,
     "REFLECT",
     0,
     "Reflect",
     "Reflect A around the normal B. B doesn't need to be normalized"},
    {NODE_VECTOR_MATH_REFRACT,
     "REFRACT",
     0,
     "Refract",
     "For a given incident vector A, surface normal B and ratio of indices of refraction, Ior, "
     "refract returns the refraction vector, R"},
    {NODE_VECTOR_MATH_FACEFORWARD,
     "FACEFORWARD",
     0,
     "Faceforward",
     "Orients a vector A to point away from a surface B as defined by its normal C. "
     "Returns (dot(B, C) < 0) ? A : -A"},
    {NODE_VECTOR_MATH_DOT_PRODUCT, "DOT_PRODUCT", 0, "Dot Product", "A dot B"},
    RNA_ENUM_ITEM_SEPR,
    {NODE_VECTOR_MATH_DISTANCE, "DISTANCE", 0, "Distance", "Distance between A and B"},
    {NODE_VECTOR_MATH_LENGTH, "LENGTH", 0, "Length", "Length of A"},
    {NODE_VECTOR_MATH_SCALE, "SCALE", 0, "Scale", "A multiplied by Scale"},
    {NODE_VECTOR_MATH_NORMALIZE, "NORMALIZE", 0, "Normalize", "Normalize A"},
    RNA_ENUM_ITEM_SEPR,
    {NODE_VECTOR_MATH_ABSOLUTE, "ABSOLUTE", 0, "Absolute", "Entry-wise absolute"},
    {NODE_VECTOR_MATH_MINIMUM, "MINIMUM", 0, "Minimum", "Entry-wise minimum"},
    {NODE_VECTOR_MATH_MAXIMUM, "MAXIMUM", 0, "Maximum", "Entry-wise maximum"},
    {NODE_VECTOR_MATH_FLOOR, "FLOOR", 0, "Floor", "Entry-wise floor"},
    {NODE_VECTOR_MATH_CEIL, "CEIL", 0, "Ceil", "Entry-wise ceil"},
    {NODE_VECTOR_MATH_FRACTION, "FRACTION", 0, "Fraction", "The fraction part of A entry-wise"},
    {NODE_VECTOR_MATH_MODULO, "MODULO", 0, "Modulo", "Entry-wise modulo using fmod(A,B)"},
    {NODE_VECTOR_MATH_WRAP, "WRAP", 0, "Wrap", "Entry-wise wrap(A,B)"},
    {NODE_VECTOR_MATH_SNAP,
     "SNAP",
     0,
     "Snap",
     "Round A to the largest integer multiple of B less than or equal A"},
    RNA_ENUM_ITEM_SEPR,
    {NODE_VECTOR_MATH_SINE, "SINE", 0, "Sine", "Entry-wise sin(A)"},
    {NODE_VECTOR_MATH_COSINE, "COSINE", 0, "Cosine", "Entry-wise cos(A)"},
    {NODE_VECTOR_MATH_TANGENT, "TANGENT", 0, "Tangent", "Entry-wise tan(A)"},
    {0, nullptr, 0, nullptr, nullptr},
};

const EnumPropertyItem rna_enum_node_boolean_math_items[] = {
    {NODE_BOOLEAN_MATH_AND, "AND", 0, "And", "True when both inputs are true"},
    {NODE_BOOLEAN_MATH_OR, "OR", 0, "Or", "True when at least one input is true"},
    {NODE_BOOLEAN_MATH_NOT, "NOT", 0, "Not", "Opposite of the input"},
    RNA_ENUM_ITEM_SEPR,
    {NODE_BOOLEAN_MATH_NAND, "NAND", 0, "Not And", "True when at least one input is false"},
    {NODE_BOOLEAN_MATH_NOR, "NOR", 0, "Nor", "True when both inputs are false"},
    {NODE_BOOLEAN_MATH_XNOR,
     "XNOR",
     0,
     "Equal",
     "True when both inputs are equal (exclusive nor)"},
    {NODE_BOOLEAN_MATH_XOR,
     "XOR",
     0,
     "Not Equal",
     "True when both inputs are different (exclusive or)"},
    RNA_ENUM_ITEM_SEPR,
    {NODE_BOOLEAN_MATH_IMPLY,
     "IMPLY",
     0,
     "Imply",
     "True unless the first input is true and the second is false"},
    {NODE_BOOLEAN_MATH_NIMPLY,
     "NIMPLY",
     0,
     "Subtract",
     "True when the first input is true and the second is false (not imply)"},
    {0, nullptr, 0, nullptr, nullptr},
};

const EnumPropertyItem rna_enum_node_float_compare_items[] = {
    {NODE_COMPARE_LESS_THAN,
     "LESS_THAN",
     0,
     "Less Than",
     "True when the first input is smaller than second input"},
    {NODE_COMPARE_LESS_EQUAL,
     "LESS_EQUAL",
     0,
     "Less Than or Equal",
     "True when the first input is smaller than the second input or equal"},
    {NODE_COMPARE_GREATER_THAN,
     "GREATER_THAN",
     0,
     "Greater Than",
     "True when the first input is greater than the second input"},
    {NODE_COMPARE_GREATER_EQUAL,
     "GREATER_EQUAL",
     0,
     "Greater Than or Equal",
     "True when the first input is greater than the second input or equal"},
    {NODE_COMPARE_EQUAL, "EQUAL", 0, "Equal", "True when both inputs are approximately equal"},
    {NODE_COMPARE_NOT_EQUAL,
     "NOT_EQUAL",
     0,
     "Not Equal",
     "True when both inputs are not approximately equal"},
    {0, nullptr, 0, nullptr, nullptr},
};

const EnumPropertyItem rna_enum_node_compare_operation_items[] = {
    {NODE_COMPARE_LESS_THAN,
     "LESS_THAN",
     0,
     "Less Than",
     "True when the first input is smaller than second input"},
    {NODE_COMPARE_LESS_EQUAL,
     "LESS_EQUAL",
     0,
     "Less Than or Equal",
     "True when the first input is smaller than the second input or equal"},
    {NODE_COMPARE_GREATER_THAN,
     "GREATER_THAN",
     0,
     "Greater Than",
     "True when the first input is greater than the second input"},
    {NODE_COMPARE_GREATER_EQUAL,
     "GREATER_EQUAL",
     0,
     "Greater Than or Equal",
     "True when the first input is greater than the second input or equal"},
    {NODE_COMPARE_EQUAL, "EQUAL", 0, "Equal", "True when both inputs are approximately equal"},
    {NODE_COMPARE_NOT_EQUAL,
     "NOT_EQUAL",
     0,
     "Not Equal",
     "True when both inputs are not approximately equal"},
    {NODE_COMPARE_COLOR_BRIGHTER,
     "BRIGHTER",
     0,
     "Brighter",
     "True when the first input is brighter"},
    {NODE_COMPARE_COLOR_DARKER, "DARKER", 0, "Darker", "True when the first input is darker"},
    {0, nullptr, 0, nullptr, nullptr},
};

const EnumPropertyItem rna_enum_node_float_to_int_items[] = {
    {FN_NODE_FLOAT_TO_INT_ROUND,
     "ROUND",
     0,
     "Round",
     "Round the float up or down to the nearest integer"},
    {FN_NODE_FLOAT_TO_INT_FLOOR,
     "FLOOR",
     0,
     "Floor",
     "Round the float down to the next smallest integer"},
    {FN_NODE_FLOAT_TO_INT_CEIL,
     "CEILING",
     0,
     "Ceiling",
     "Round the float up to the next largest integer"},
    {FN_NODE_FLOAT_TO_INT_TRUNCATE,
     "TRUNCATE",
     0,
     "Truncate",
     "Round the float to the closest integer in the direction of zero (floor if positive; ceiling "
     "if negative)"},
    {0, nullptr, 0, nullptr, nullptr},
};

const EnumPropertyItem rna_enum_node_map_range_items[] = {
    {NODE_MAP_RANGE_LINEAR,
     "LINEAR",
     0,
     "Linear",
     "Linear interpolation between From Min and From Max values"},
    {NODE_MAP_RANGE_STEPPED,
     "STEPPED",
     0,
     "Stepped Linear",
     "Stepped linear interpolation between From Min and From Max values"},
    {NODE_MAP_RANGE_SMOOTHSTEP,
     "SMOOTHSTEP",
     0,
     "Smooth Step",
     "Smooth Hermite edge interpolation between From Min and From Max values"},
    {NODE_MAP_RANGE_SMOOTHERSTEP,
     "SMOOTHERSTEP",
     0,
     "Smoother Step",
     "Smoother Hermite edge interpolation between From Min and From Max values"},
    {0, nullptr, 0, nullptr, nullptr},
};

const EnumPropertyItem rna_enum_node_clamp_items[] = {
    {NODE_CLAMP_MINMAX, "MINMAX", 0, "Min Max", "Constrain value between min and max"},
    {NODE_CLAMP_RANGE,
     "RANGE",
     0,
     "Range",
     "Constrain value between min and max, swapping arguments when min > max"},
    {0, nullptr, 0, nullptr, nullptr},
};

static const EnumPropertyItem rna_enum_node_tex_dimensions_items[] = {
    {1, "1D", 0, "1D", "Use the scalar value W as input"},
    {2, "2D", 0, "2D", "Use the 2D vector (X, Y) as input. The Z component is ignored"},
    {3, "3D", 0, "3D", "Use the 3D vector (X, Y, Z) as input"},
    {4, "4D", 0, "4D", "Use the 4D vector (X, Y, Z, W) as input"},
    {0, nullptr, 0, nullptr, nullptr},
};

const EnumPropertyItem rna_enum_node_filter_items[] = {
    {0, "SOFTEN", 0, "Soften", ""},
    {1, "SHARPEN", 0, "Box Sharpen", "An aggressive sharpening filter"},
    {7, "SHARPEN_DIAMOND", 0, "Diamond Sharpen", "A moderate sharpening filter"},
    {2, "LAPLACE", 0, "Laplace", ""},
    {3, "SOBEL", 0, "Sobel", ""},
    {4, "PREWITT", 0, "Prewitt", ""},
    {5, "KIRSCH", 0, "Kirsch", ""},
    {6, "SHADOW", 0, "Shadow", ""},
    {0, nullptr, 0, nullptr, nullptr},
};

static const EnumPropertyItem rna_node_geometry_curve_handle_type_items[] = {
    {GEO_NODE_CURVE_HANDLE_FREE,
     "FREE",
     ICON_HANDLE_FREE,
     "Free",
     "The handle can be moved anywhere, and doesn't influence the point's other handle"},
    {GEO_NODE_CURVE_HANDLE_AUTO,
     "AUTO",
     ICON_HANDLE_AUTO,
     "Auto",
     "The location is automatically calculated to be smooth"},
    {GEO_NODE_CURVE_HANDLE_VECTOR,
     "VECTOR",
     ICON_HANDLE_VECTOR,
     "Vector",
     "The location is calculated to point to the next/previous control point"},
    {GEO_NODE_CURVE_HANDLE_ALIGN,
     "ALIGN",
     ICON_HANDLE_ALIGNED,
     "Align",
     "The location is constrained to point in the opposite direction as the other handle"},
    {0, nullptr, 0, nullptr, nullptr}};

const EnumPropertyItem rna_enum_node_geometry_curve_handle_side_items[] = {
    {GEO_NODE_CURVE_HANDLE_LEFT, "LEFT", ICON_NONE, "Left", "Use the left handles"},
    {GEO_NODE_CURVE_HANDLE_RIGHT, "RIGHT", ICON_NONE, "Right", "Use the right handles"},
    {0, nullptr, 0, nullptr, nullptr}};

const EnumPropertyItem rna_enum_node_combsep_color_items[] = {
    {NODE_COMBSEP_COLOR_RGB, "RGB", ICON_NONE, "RGB", "Use RGB color processing"},
    {NODE_COMBSEP_COLOR_HSV, "HSV", ICON_NONE, "HSV", "Use HSV color processing"},
    {NODE_COMBSEP_COLOR_HSL, "HSL", ICON_NONE, "HSL", "Use HSL color processing"},
    {0, nullptr, 0, nullptr, nullptr},
};

static const EnumPropertyItem rna_enum_mix_data_type_items[] = {
    {SOCK_FLOAT, "FLOAT", 0, "Float", ""},
    {SOCK_VECTOR, "VECTOR", 0, "Vector", ""},
    {SOCK_RGBA, "RGBA", 0, "Color", ""},
    {SOCK_ROTATION, "ROTATION", 0, "Rotation", ""},
    {0, nullptr, 0, nullptr, nullptr},
};

const EnumPropertyItem rna_enum_node_geometry_mesh_circle_fill_type_items[] = {
    {GEO_NODE_MESH_CIRCLE_FILL_NONE, "NONE", 0, "None", ""},
    {GEO_NODE_MESH_CIRCLE_FILL_NGON, "NGON", 0, "N-Gon", ""},
    {GEO_NODE_MESH_CIRCLE_FILL_TRIANGLE_FAN, "TRIANGLE_FAN", 0, "Triangles", ""},
    {0, nullptr, 0, nullptr, nullptr},
};

#ifndef RNA_RUNTIME
static const EnumPropertyItem node_sampler_type_items[] = {
    {0, "NEAREST", 0, "Nearest", ""},
    {1, "BILINEAR", 0, "Bilinear", ""},
    {2, "BICUBIC", 0, "Bicubic", ""},
    {0, nullptr, 0, nullptr, nullptr},
};

static const EnumPropertyItem prop_shader_output_target_items[] = {
    {SHD_OUTPUT_ALL,
     "ALL",
     0,
     "All",
     "Use shaders for all renderers and viewports, unless there exists a more specific output"},
    {SHD_OUTPUT_EEVEE, "EEVEE", 0, "EEVEE", "Use shaders for EEVEE renderer"},
    {SHD_OUTPUT_CYCLES, "CYCLES", 0, "Cycles", "Use shaders for Cycles renderer"},
    {0, nullptr, 0, nullptr, nullptr},
};

static const EnumPropertyItem node_cryptomatte_layer_name_items[] = {
    {0, "CryptoObject", 0, "Object", "Use Object layer"},
    {1, "CryptoMaterial", 0, "Material", "Use Material layer"},
    {2, "CryptoAsset", 0, "Asset", "Use Asset layer"},
    {0, nullptr, 0, nullptr, nullptr},
};

#endif

#ifndef RNA_RUNTIME

#endif

#undef ITEM_ATTRIBUTE
#undef ITEM_FLOAT
#undef ITEM_VECTOR
#undef ITEM_COLOR
#undef ITEM_BOOLEAN

#ifdef RNA_RUNTIME

#  include "BLI_linklist.h"
#  include "BLI_string.h"

#  include "BKE_context.h"
#  include "BKE_idprop.h"

#  include "BKE_global.h"

#  include "ED_node.hh"
#  include "ED_render.hh"

#  include "GPU_material.h"

#  include "NOD_common.h"
#  include "NOD_composite.h"
#  include "NOD_geometry.hh"
#  include "NOD_shader.h"
#  include "NOD_socket.hh"
#  include "NOD_texture.h"

#  include "RE_engine.h"
#  include "RE_pipeline.h"

#  include "DNA_scene_types.h"
#  include "WM_api.hh"

extern FunctionRNA rna_NodeTree_poll_func;
extern FunctionRNA rna_NodeTree_update_func;
extern FunctionRNA rna_NodeTree_get_from_context_func;
extern FunctionRNA rna_NodeTree_valid_socket_type_func;
extern FunctionRNA rna_Node_poll_func;
extern FunctionRNA rna_Node_poll_instance_func;
extern FunctionRNA rna_Node_update_func;
extern FunctionRNA rna_Node_insert_link_func;
extern FunctionRNA rna_Node_init_func;
extern FunctionRNA rna_Node_copy_func;
extern FunctionRNA rna_Node_free_func;
extern FunctionRNA rna_Node_draw_buttons_func;
extern FunctionRNA rna_Node_draw_buttons_ext_func;
extern FunctionRNA rna_Node_draw_label_func;

void rna_Node_socket_update(Main *bmain, Scene * /*scene*/, PointerRNA *ptr);

int rna_node_tree_idname_to_enum(const char *idname)
{
  int i = 0, result = -1;
  NODE_TREE_TYPES_BEGIN (nt) {
    if (STREQ(nt->idname, idname)) {
      result = i;
      break;
    }
    i++;
  }
  NODE_TREE_TYPES_END;
  return result;
}

bNodeTreeType *rna_node_tree_type_from_enum(int value)
{
  int i = 0;
  bNodeTreeType *result = nullptr;
  NODE_TREE_TYPES_BEGIN (nt) {
    if (i == value) {
      result = nt;
      break;
    }
    i++;
  }
  NODE_TREE_TYPES_END;
  return result;
}

const EnumPropertyItem *rna_node_tree_type_itemf(void *data,
                                                 bool (*poll)(void *data, bNodeTreeType *),
                                                 bool *r_free)
{
  EnumPropertyItem tmp = {0};
  EnumPropertyItem *item = nullptr;
  int totitem = 0, i = 0;

  NODE_TREE_TYPES_BEGIN (nt) {
    if (poll && !poll(data, nt)) {
      i++;
      continue;
    }

    tmp.value = i;
    tmp.identifier = nt->idname;
    tmp.icon = nt->ui_icon;
    tmp.name = nt->ui_name;
    tmp.description = nt->ui_description;

    RNA_enum_item_add(&item, &totitem, &tmp);

    i++;
  }
  NODE_TREE_TYPES_END;

  if (totitem == 0) {
    *r_free = false;
    return rna_enum_dummy_NULL_items;
  }

  RNA_enum_item_end(&item, &totitem);
  *r_free = true;

  return item;
}

int rna_node_socket_idname_to_enum(const char *idname)
{
  int i = 0, result = -1;
  NODE_SOCKET_TYPES_BEGIN (stype) {
    if (STREQ(stype->idname, idname)) {
      result = i;
      break;
    }
    i++;
  }
  NODE_SOCKET_TYPES_END;
  return result;
}

bNodeSocketType *rna_node_socket_type_from_enum(int value)
{
  int i = 0;
  bNodeSocketType *result = nullptr;
  NODE_SOCKET_TYPES_BEGIN (stype) {
    if (i == value) {
      result = stype;
      break;
    }
    i++;
  }
  NODE_SOCKET_TYPES_END;
  return result;
}

const EnumPropertyItem *rna_node_socket_type_itemf(void *data,
                                                   bool (*poll)(void *data, bNodeSocketType *),
                                                   bool *r_free)
{
  EnumPropertyItem *item = nullptr;
  EnumPropertyItem tmp = {0};
  int totitem = 0, i = 0;
  StructRNA *srna;

  NODE_SOCKET_TYPES_BEGIN (stype) {
    if (poll && !poll(data, stype)) {
      i++;
      continue;
    }

    srna = stype->ext_socket.srna;
    tmp.value = i;
    tmp.identifier = stype->idname;
    tmp.icon = RNA_struct_ui_icon(srna);
    tmp.name = nodeSocketTypeLabel(stype);
    tmp.description = RNA_struct_ui_description(srna);

    RNA_enum_item_add(&item, &totitem, &tmp);

    i++;
  }
  NODE_SOCKET_TYPES_END;

  if (totitem == 0) {
    *r_free = false;
    return rna_enum_dummy_NULL_items;
  }

  RNA_enum_item_end(&item, &totitem);
  *r_free = true;

  return item;
}

static const EnumPropertyItem *rna_node_static_type_itemf(bContext * /*C*/,
                                                          PointerRNA *ptr,
                                                          PropertyRNA * /*prop*/,
                                                          bool *r_free)
{
  EnumPropertyItem *item = nullptr;
  EnumPropertyItem tmp;
  int totitem = 0;

  /* hack, don't want to add include path to RNA just for this, since in the future RNA types
   * for nodes should be defined locally at runtime anyway ...
   */

  tmp.value = NODE_CUSTOM;
  tmp.identifier = "CUSTOM";
  tmp.name = N_("Custom");
  tmp.description = N_("Custom Node");
  tmp.icon = ICON_NONE;
  RNA_enum_item_add(&item, &totitem, &tmp);

  tmp.value = NODE_CUSTOM_GROUP;
  tmp.identifier = "CUSTOM GROUP";
  tmp.name = N_("CustomGroup");
  tmp.description = N_("Custom Group Node");
  tmp.icon = ICON_NONE;
  RNA_enum_item_add(&item, &totitem, &tmp);

  tmp.value = NODE_UNDEFINED;
  tmp.identifier = "UNDEFINED";
  tmp.name = N_("UNDEFINED");
  tmp.description = "";
  tmp.icon = ICON_NONE;
  RNA_enum_item_add(&item, &totitem, &tmp);

  const char *category = "";
  if (RNA_struct_is_a(ptr->type, &RNA_ShaderNode)) {
    category = "ShaderNode";
  }
  else if (RNA_struct_is_a(ptr->type, &RNA_CompositorNode)) {
    category = "CompositorNode";
  }
  else if (RNA_struct_is_a(ptr->type, &RNA_TextureNode)) {
    category = "TextureNode";
  }
  else if (RNA_struct_is_a(ptr->type, &RNA_GeometryNode)) {
    category = "GeometryNode";
  }
  else if (RNA_struct_is_a(ptr->type, &RNA_FunctionNode)) {
    category = "FunctionNode";
  }

  NODE_TYPES_BEGIN (ntype) {
    if (ntype->enum_name_legacy &&
        (BLI_str_startswith(ntype->idname, "Node") || BLI_str_startswith(ntype->idname, category)))
    {
      tmp.value = ntype->type;
      tmp.identifier = ntype->enum_name_legacy;
      tmp.name = ntype->ui_name;
      tmp.description = ntype->ui_description;
      tmp.icon = ICON_NONE;
      RNA_enum_item_add(&item, &totitem, &tmp);
    }
  }
  NODE_TYPES_END;

  RNA_enum_item_end(&item, &totitem);
  *r_free = true;

  return item;
}

/* ******** Node Tree ******** */

static StructRNA *rna_NodeTree_refine(PointerRNA *ptr)
{
  bNodeTree *ntree = static_cast<bNodeTree *>(ptr->data);

  if (ntree->typeinfo->rna_ext.srna) {
    return ntree->typeinfo->rna_ext.srna;
  }
  else {
    return &RNA_NodeTree;
  }
}

static bool rna_NodeTree_poll(const bContext *C, bNodeTreeType *ntreetype)
{
  ParameterList list;
  FunctionRNA *func;
  void *ret;
  bool visible;

  PointerRNA ptr = RNA_pointer_create(nullptr, ntreetype->rna_ext.srna, nullptr); /* dummy */
  func = &rna_NodeTree_poll_func; /* RNA_struct_find_function(&ptr, "poll"); */

  RNA_parameter_list_create(&list, &ptr, func);
  RNA_parameter_set_lookup(&list, "context", &C);
  ntreetype->rna_ext.call(const_cast<bContext *>(C), &ptr, func, &list);

  RNA_parameter_get_lookup(&list, "visible", &ret);
  visible = *static_cast<bool *>(ret);

  RNA_parameter_list_free(&list);

  return visible;
}

static void rna_NodeTree_update_reg(bNodeTree *ntree)
{
  ParameterList list;
  FunctionRNA *func;

  PointerRNA ptr = RNA_id_pointer_create(&ntree->id);
  func = &rna_NodeTree_update_func; /* RNA_struct_find_function(&ptr, "update"); */

  RNA_parameter_list_create(&list, &ptr, func);
  ntree->typeinfo->rna_ext.call(nullptr, &ptr, func, &list);

  RNA_parameter_list_free(&list);
}

static void rna_NodeTree_get_from_context(
    const bContext *C, bNodeTreeType *ntreetype, bNodeTree **r_ntree, ID **r_id, ID **r_from)
{
  ParameterList list;
  FunctionRNA *func;
  void *ret1, *ret2, *ret3;

  PointerRNA ptr = RNA_pointer_create(nullptr, ntreetype->rna_ext.srna, nullptr); /* dummy */
  // RNA_struct_find_function(&ptr, "get_from_context");
  func = &rna_NodeTree_get_from_context_func;

  RNA_parameter_list_create(&list, &ptr, func);
  RNA_parameter_set_lookup(&list, "context", &C);
  ntreetype->rna_ext.call(const_cast<bContext *>(C), &ptr, func, &list);

  RNA_parameter_get_lookup(&list, "result_1", &ret1);
  RNA_parameter_get_lookup(&list, "result_2", &ret2);
  RNA_parameter_get_lookup(&list, "result_3", &ret3);
  *r_ntree = *(bNodeTree **)ret1;
  *r_id = *(ID **)ret2;
  *r_from = *(ID **)ret3;

  RNA_parameter_list_free(&list);
}

static bool rna_NodeTree_valid_socket_type(bNodeTreeType *ntreetype, bNodeSocketType *socket_type)
{
  ParameterList list;
  FunctionRNA *func;
  void *ret;
  bool valid;

  PointerRNA ptr = RNA_pointer_create(nullptr, ntreetype->rna_ext.srna, nullptr); /* dummy */
  func = &rna_NodeTree_valid_socket_type_func;

  RNA_parameter_list_create(&list, &ptr, func);
  RNA_parameter_set_lookup(&list, "idname", &socket_type->idname);
  ntreetype->rna_ext.call(nullptr, &ptr, func, &list);

  RNA_parameter_get_lookup(&list, "valid", &ret);
  valid = *static_cast<bool *>(ret);

  RNA_parameter_list_free(&list);

  return valid;
}

static bool rna_NodeTree_unregister(Main * /*bmain*/, StructRNA *type)
{
  bNodeTreeType *nt = static_cast<bNodeTreeType *>(RNA_struct_blender_type_get(type));

  if (!nt) {
    return false;
  }

  RNA_struct_free_extension(type, &nt->rna_ext);
  RNA_struct_free(&BLENDER_RNA, type);

  ntreeTypeFreeLink(nt);

  /* update while blender is running */
  WM_main_add_notifier(NC_NODE | NA_EDITED, nullptr);
  return true;
}

static StructRNA *rna_NodeTree_register(Main *bmain,
                                        ReportList *reports,
                                        void *data,
                                        const char *identifier,
                                        StructValidateFunc validate,
                                        StructCallbackFunc call,
                                        StructFreeFunc free)
{
  bNodeTreeType *nt, dummy_nt;
  bNodeTree dummy_ntree;
  bool have_function[4];

  /* setup dummy tree & tree type to store static properties in */
  memset(&dummy_nt, 0, sizeof(bNodeTreeType));
  memset(&dummy_ntree, 0, sizeof(bNodeTree));
  dummy_ntree.typeinfo = &dummy_nt;
  PointerRNA dummy_ntree_ptr = RNA_pointer_create(nullptr, &RNA_NodeTree, &dummy_ntree);

  /* validate the python class */
  if (validate(&dummy_ntree_ptr, data, have_function) != 0) {
    return nullptr;
  }

  if (strlen(identifier) >= sizeof(dummy_nt.idname)) {
    BKE_reportf(reports,
                RPT_ERROR,
                "Registering node tree class: '%s' is too long, maximum length is %d",
                identifier,
                int(sizeof(dummy_nt.idname)));
    return nullptr;
  }

  /* check if we have registered this tree type before, and remove it */
  nt = ntreeTypeFind(dummy_nt.idname);
  if (nt) {
    /* NOTE: unlike most types `nt->rna_ext.srna` doesn't need to be checked for nullptr. */
    if (!rna_NodeTree_unregister(bmain, nt->rna_ext.srna)) {
      BKE_reportf(reports,
                  RPT_ERROR,
                  "Registering node tree class: '%s', bl_idname '%s' could not be unregistered",
                  identifier,
                  dummy_nt.idname);
      return nullptr;
    }
  }

  /* create a new node tree type */
  nt = static_cast<bNodeTreeType *>(MEM_mallocN(sizeof(bNodeTreeType), "node tree type"));
  memcpy(nt, &dummy_nt, sizeof(dummy_nt));

  nt->type = NTREE_CUSTOM;

  nt->rna_ext.srna = RNA_def_struct_ptr(&BLENDER_RNA, nt->idname, &RNA_NodeTree);
  nt->rna_ext.data = data;
  nt->rna_ext.call = call;
  nt->rna_ext.free = free;
  RNA_struct_blender_type_set(nt->rna_ext.srna, nt);

  RNA_def_struct_ui_text(nt->rna_ext.srna, nt->ui_name, nt->ui_description);
  RNA_def_struct_ui_icon(nt->rna_ext.srna, nt->ui_icon);

  nt->poll = (have_function[0]) ? rna_NodeTree_poll : nullptr;
  nt->update = (have_function[1]) ? rna_NodeTree_update_reg : nullptr;
  nt->get_from_context = (have_function[2]) ? rna_NodeTree_get_from_context : nullptr;
  nt->valid_socket_type = (have_function[3]) ? rna_NodeTree_valid_socket_type : nullptr;

  ntreeTypeAdd(nt);

  /* update while blender is running */
  WM_main_add_notifier(NC_NODE | NA_EDITED, nullptr);

  return nt->rna_ext.srna;
}

static bool rna_NodeTree_check(bNodeTree *ntree, ReportList *reports)
{
  if (!ntreeIsRegistered(ntree)) {
    if (reports) {
      BKE_reportf(reports,
                  RPT_ERROR,
                  "Node tree '%s' has undefined type %s",
                  ntree->id.name + 2,
                  ntree->idname);
    }
    return false;
  }
  else {
    return true;
  }
}

static void rna_NodeTree_update(Main *bmain, Scene * /*scene*/, PointerRNA *ptr)
{
  bNodeTree *ntree = reinterpret_cast<bNodeTree *>(ptr->owner_id);

  WM_main_add_notifier(NC_NODE | NA_EDITED, nullptr);
  WM_main_add_notifier(NC_SCENE | ND_NODES, &ntree->id);

  ED_node_tree_propagate_change(nullptr, bmain, ntree);
}

static void rna_NodeTree_update_asset(Main *bmain, Scene *scene, PointerRNA *ptr)
{
  rna_NodeTree_update(bmain, scene, ptr);
  WM_main_add_notifier(NC_NODE | ND_NODE_ASSET_DATA, nullptr);
  blender::bke::node_update_asset_metadata(*reinterpret_cast<bNodeTree *>(ptr->owner_id));
}

static bNode *rna_NodeTree_node_new(bNodeTree *ntree,
                                    bContext *C,
                                    ReportList *reports,
                                    const char *type)
{
  bNodeType *ntype;
  bNode *node;

  if (!rna_NodeTree_check(ntree, reports)) {
    return nullptr;
  }

  /* If the given idname is an alias, translate it to the proper idname. */
  type = nodeTypeFindAlias(type);

  ntype = nodeTypeFind(type);
  if (!ntype) {
    BKE_reportf(reports, RPT_ERROR, "Node type %s undefined", type);
    return nullptr;
  }

  const char *disabled_hint = nullptr;
  if (ntype->poll && !ntype->poll(ntype, ntree, &disabled_hint)) {
    if (disabled_hint) {
      BKE_reportf(reports,
                  RPT_ERROR,
                  "Cannot add node of type %s to node tree '%s'\n  %s",
                  type,
                  ntree->id.name + 2,
                  disabled_hint);
      return nullptr;
    }
    else {
      BKE_reportf(reports,
                  RPT_ERROR,
                  "Cannot add node of type %s to node tree '%s'",
                  type,
                  ntree->id.name + 2);
      return nullptr;
    }
  }

  node = nodeAddNode(C, ntree, type);
  BLI_assert(node && node->typeinfo);

  if (ntree->type == NTREE_TEXTURE) {
    ntreeTexCheckCyclics(ntree);
  }

  Main *bmain = CTX_data_main(C);
  ED_node_tree_propagate_change(C, bmain, ntree);
  WM_main_add_notifier(NC_NODE | NA_EDITED, ntree);

  return node;
}

static void rna_NodeTree_node_remove(bNodeTree *ntree,
                                     Main *bmain,
                                     ReportList *reports,
                                     PointerRNA *node_ptr)
{
  bNode *node = static_cast<bNode *>(node_ptr->data);

  if (!rna_NodeTree_check(ntree, reports)) {
    return;
  }

  if (BLI_findindex(&ntree->nodes, node) == -1) {
    BKE_reportf(reports, RPT_ERROR, "Unable to locate node '%s' in node tree", node->name);
    return;
  }

  nodeRemoveNode(bmain, ntree, node, true);

  RNA_POINTER_INVALIDATE(node_ptr);

  ED_node_tree_propagate_change(nullptr, bmain, ntree);
  WM_main_add_notifier(NC_NODE | NA_EDITED, ntree);
}

static void rna_NodeTree_node_clear(bNodeTree *ntree, Main *bmain, ReportList *reports)
{
  bNode *node = static_cast<bNode *>(ntree->nodes.first);

  if (!rna_NodeTree_check(ntree, reports)) {
    return;
  }

  while (node) {
    bNode *next_node = node->next;

    nodeRemoveNode(bmain, ntree, node, true);

    node = next_node;
  }

  ED_node_tree_propagate_change(nullptr, bmain, ntree);
  WM_main_add_notifier(NC_NODE | NA_EDITED, ntree);
}

static PointerRNA rna_NodeTree_active_node_get(PointerRNA *ptr)
{
  bNodeTree *ntree = static_cast<bNodeTree *>(ptr->data);
  bNode *node = nodeGetActive(ntree);
  return rna_pointer_inherit_refine(ptr, &RNA_Node, node);
}

static void rna_NodeTree_active_node_set(PointerRNA *ptr,
                                         const PointerRNA value,
                                         ReportList * /*reports*/)
{
  bNodeTree *ntree = static_cast<bNodeTree *>(ptr->data);
  bNode *node = static_cast<bNode *>(value.data);

  if (node && BLI_findindex(&ntree->nodes, node) != -1) {
    nodeSetActive(ntree, node);

    /* Handle NODE_DO_OUTPUT as well. */
    if (node->typeinfo->nclass == NODE_CLASS_OUTPUT && node->type != CMP_NODE_OUTPUT_FILE) {
      /* If this node becomes the active output, the others of the same type can't be the active
       * output anymore. */
      LISTBASE_FOREACH (bNode *, other_node, &ntree->nodes) {
        if (other_node->type == node->type) {
          other_node->flag &= ~NODE_DO_OUTPUT;
        }
      }
      node->flag |= NODE_DO_OUTPUT;
      ntreeSetOutput(ntree);
      BKE_ntree_update_tag_active_output_changed(ntree);
    }
  }
  else {
    nodeClearActive(ntree);
  }
}

static bNodeLink *rna_NodeTree_link_new(bNodeTree *ntree,
                                        Main *bmain,
                                        ReportList *reports,
                                        bNodeSocket *fromsock,
                                        bNodeSocket *tosock,
                                        bool verify_limits)
{
  bNodeLink *ret;
  bNode *fromnode = nullptr, *tonode = nullptr;

  if (!rna_NodeTree_check(ntree, reports)) {
    return nullptr;
  }

  nodeFindNodeTry(ntree, fromsock, &fromnode, nullptr);
  nodeFindNodeTry(ntree, tosock, &tonode, nullptr);
  /* check validity of the sockets:
   * if sockets from different trees are passed in this will fail!
   */
  if (!fromnode || !tonode) {
    return nullptr;
  }

  if (&fromsock->in_out == &tosock->in_out) {
    BKE_report(reports, RPT_ERROR, "Same input/output direction of sockets");
    return nullptr;
  }

  if (verify_limits) {
    /* remove other socket links if limit is exceeded */
    if (nodeCountSocketLinks(ntree, fromsock) + 1 > nodeSocketLinkLimit(fromsock)) {
      nodeRemSocketLinks(ntree, fromsock);
    }
    if (nodeCountSocketLinks(ntree, tosock) + 1 > nodeSocketLinkLimit(tosock)) {
      nodeRemSocketLinks(ntree, tosock);
    }
    if (tosock->flag & SOCK_MULTI_INPUT) {
      LISTBASE_FOREACH_MUTABLE (bNodeLink *, link, &ntree->links) {
        if (link->fromsock == fromsock && link->tosock == tosock) {
          nodeRemLink(ntree, link);
        }
      }
    }
  }

  ret = nodeAddLink(ntree, fromnode, fromsock, tonode, tosock);

  if (ret) {

    /* not an issue from the UI, clear hidden from API to keep valid state. */
    fromsock->flag &= ~SOCK_HIDDEN;
    tosock->flag &= ~SOCK_HIDDEN;

    ED_node_tree_propagate_change(nullptr, bmain, ntree);
    WM_main_add_notifier(NC_NODE | NA_EDITED, ntree);
  }
  return ret;
}

static void rna_NodeTree_link_remove(bNodeTree *ntree,
                                     Main *bmain,
                                     ReportList *reports,
                                     PointerRNA *link_ptr)
{
  bNodeLink *link = static_cast<bNodeLink *>(link_ptr->data);

  if (!rna_NodeTree_check(ntree, reports)) {
    return;
  }

  if (BLI_findindex(&ntree->links, link) == -1) {
    BKE_report(reports, RPT_ERROR, "Unable to locate link in node tree");
    return;
  }

  nodeRemLink(ntree, link);
  RNA_POINTER_INVALIDATE(link_ptr);

  ED_node_tree_propagate_change(nullptr, bmain, ntree);
  WM_main_add_notifier(NC_NODE | NA_EDITED, ntree);
}

static void rna_NodeTree_link_clear(bNodeTree *ntree, Main *bmain, ReportList *reports)
{
  bNodeLink *link = static_cast<bNodeLink *>(ntree->links.first);

  if (!rna_NodeTree_check(ntree, reports)) {
    return;
  }

  while (link) {
    bNodeLink *next_link = link->next;

    nodeRemLink(ntree, link);

    link = next_link;
  }
  ED_node_tree_propagate_change(nullptr, bmain, ntree);
  WM_main_add_notifier(NC_NODE | NA_EDITED, ntree);
}

static bool rna_NodeTree_contains_tree(bNodeTree *tree, bNodeTree *sub_tree)
{
  return ntreeContainsTree(tree, sub_tree);
}

static void rna_NodeTree_interface_update(bNodeTree *ntree, bContext *C)
{
  Main *bmain = CTX_data_main(C);
  ntree->tree_interface.tag_items_changed();
  ED_node_tree_propagate_change(nullptr, bmain, ntree);
}

/* ******** NodeLink ******** */

static bool rna_NodeLink_is_hidden_get(PointerRNA *ptr)
{
  bNodeLink *link = static_cast<bNodeLink *>(ptr->data);
  return nodeLinkIsHidden(link);
}

/* ******** Node ******** */

static StructRNA *rna_Node_refine(PointerRNA *ptr)
{
  bNode *node = static_cast<bNode *>(ptr->data);

  if (node->typeinfo->rna_ext.srna) {
    return node->typeinfo->rna_ext.srna;
  }
  else {
    return ptr->type;
  }
}

static char *rna_Node_path(const PointerRNA *ptr)
{
  const bNode *node = static_cast<bNode *>(ptr->data);
  char name_esc[sizeof(node->name) * 2];

  BLI_str_escape(name_esc, node->name, sizeof(name_esc));
  return BLI_sprintfN("nodes[\"%s\"]", name_esc);
}

char *rna_Node_ImageUser_path(const PointerRNA *ptr)
{
  bNodeTree *ntree = reinterpret_cast<bNodeTree *>(ptr->owner_id);
  if (!ELEM(ntree->type, NTREE_SHADER, NTREE_CUSTOM)) {
    return nullptr;
  }

  for (bNode *node = static_cast<bNode *>(ntree->nodes.first); node; node = node->next) {
    switch (node->type) {
      case SH_NODE_TEX_ENVIRONMENT: {
        NodeTexEnvironment *data = static_cast<NodeTexEnvironment *>(node->storage);
        if (&data->iuser != ptr->data) {
          continue;
        }
        break;
      }
      case SH_NODE_TEX_IMAGE: {
        NodeTexImage *data = static_cast<NodeTexImage *>(node->storage);
        if (&data->iuser != ptr->data) {
          continue;
        }
        break;
      }
      default:
        continue;
    }

    char name_esc[sizeof(node->name) * 2];
    BLI_str_escape(name_esc, node->name, sizeof(name_esc));
    return BLI_sprintfN("nodes[\"%s\"].image_user", name_esc);
  }

  return nullptr;
}

static bool rna_Node_poll(const bNodeType *ntype,
                          const bNodeTree *ntree,
                          const char ** /*r_disabled_hint*/)
{
  ParameterList list;
  FunctionRNA *func;
  void *ret;
  bool visible;

  PointerRNA ptr = RNA_pointer_create(nullptr, ntype->rna_ext.srna, nullptr); /* dummy */
  func = &rna_Node_poll_func; /* RNA_struct_find_function(&ptr, "poll"); */

  RNA_parameter_list_create(&list, &ptr, func);
  RNA_parameter_set_lookup(&list, "node_tree", &ntree);
  ntype->rna_ext.call(nullptr, &ptr, func, &list);

  RNA_parameter_get_lookup(&list, "visible", &ret);
  visible = *static_cast<bool *>(ret);

  RNA_parameter_list_free(&list);

  return visible;
}

static bool rna_Node_poll_instance(const bNode *node,
                                   const bNodeTree *ntree,
                                   const char ** /*disabled_info*/)
{
  ParameterList list;
  FunctionRNA *func;
  void *ret;
  bool visible;

  PointerRNA ptr = RNA_pointer_create(
      nullptr, node->typeinfo->rna_ext.srna, const_cast<bNode *>(node)); /* dummy */
  func = &rna_Node_poll_instance_func; /* RNA_struct_find_function(&ptr, "poll_instance"); */

  RNA_parameter_list_create(&list, &ptr, func);
  RNA_parameter_set_lookup(&list, "node_tree", &ntree);
  node->typeinfo->rna_ext.call(nullptr, &ptr, func, &list);

  RNA_parameter_get_lookup(&list, "visible", &ret);
  visible = *static_cast<bool *>(ret);

  RNA_parameter_list_free(&list);

  return visible;
}

static bool rna_Node_poll_instance_default(const bNode *node,
                                           const bNodeTree *ntree,
                                           const char **disabled_info)
{
  /* use the basic poll function */
  return rna_Node_poll(node->typeinfo, ntree, disabled_info);
}

static void rna_Node_update_reg(bNodeTree *ntree, bNode *node)
{
  ParameterList list;
  FunctionRNA *func;

  PointerRNA ptr = RNA_pointer_create(
      reinterpret_cast<ID *>(ntree), node->typeinfo->rna_ext.srna, node);
  func = &rna_Node_update_func; /* RNA_struct_find_function(&ptr, "update"); */

  RNA_parameter_list_create(&list, &ptr, func);
  node->typeinfo->rna_ext.call(nullptr, &ptr, func, &list);

  RNA_parameter_list_free(&list);
}

static bool rna_Node_insert_link(bNodeTree *ntree, bNode *node, bNodeLink *link)
{
  ParameterList list;
  FunctionRNA *func;

  PointerRNA ptr = RNA_pointer_create(
      reinterpret_cast<ID *>(ntree), node->typeinfo->rna_ext.srna, node);
  func = &rna_Node_insert_link_func;

  RNA_parameter_list_create(&list, &ptr, func);
  RNA_parameter_set_lookup(&list, "link", &link);
  node->typeinfo->rna_ext.call(nullptr, &ptr, func, &list);

  RNA_parameter_list_free(&list);
  return true;
}

static void rna_Node_init(const bContext *C, PointerRNA *ptr)
{
  bNode *node = static_cast<bNode *>(ptr->data);
  ParameterList list;
  FunctionRNA *func;

  func = &rna_Node_init_func; /* RNA_struct_find_function(&ptr, "init"); */

  RNA_parameter_list_create(&list, ptr, func);
  node->typeinfo->rna_ext.call(const_cast<bContext *>(C), ptr, func, &list);

  RNA_parameter_list_free(&list);
}

static void rna_Node_copy(PointerRNA *ptr, const bNode *copynode)
{
  bNode *node = static_cast<bNode *>(ptr->data);
  ParameterList list;
  FunctionRNA *func;

  func = &rna_Node_copy_func; /* RNA_struct_find_function(&ptr, "copy"); */

  RNA_parameter_list_create(&list, ptr, func);
  RNA_parameter_set_lookup(&list, "node", &copynode);
  node->typeinfo->rna_ext.call(nullptr, ptr, func, &list);

  RNA_parameter_list_free(&list);
}

static void rna_Node_free(PointerRNA *ptr)
{
  bNode *node = static_cast<bNode *>(ptr->data);
  ParameterList list;
  FunctionRNA *func;

  func = &rna_Node_free_func; /* RNA_struct_find_function(&ptr, "free"); */

  RNA_parameter_list_create(&list, ptr, func);
  node->typeinfo->rna_ext.call(nullptr, ptr, func, &list);

  RNA_parameter_list_free(&list);
}

static void rna_Node_draw_buttons(uiLayout *layout, bContext *C, PointerRNA *ptr)
{
  bNode *node = static_cast<bNode *>(ptr->data);
  ParameterList list;
  FunctionRNA *func;

  func = &rna_Node_draw_buttons_func; /* RNA_struct_find_function(&ptr, "draw_buttons"); */

  RNA_parameter_list_create(&list, ptr, func);
  RNA_parameter_set_lookup(&list, "context", &C);
  RNA_parameter_set_lookup(&list, "layout", &layout);
  node->typeinfo->rna_ext.call(C, ptr, func, &list);

  RNA_parameter_list_free(&list);
}

static void rna_Node_draw_buttons_ext(uiLayout *layout, bContext *C, PointerRNA *ptr)
{
  bNode *node = static_cast<bNode *>(ptr->data);
  ParameterList list;
  FunctionRNA *func;

  func = &rna_Node_draw_buttons_ext_func; /* RNA_struct_find_function(&ptr, "draw_buttons_ext"); */

  RNA_parameter_list_create(&list, ptr, func);
  RNA_parameter_set_lookup(&list, "context", &C);
  RNA_parameter_set_lookup(&list, "layout", &layout);
  node->typeinfo->rna_ext.call(C, ptr, func, &list);

  RNA_parameter_list_free(&list);
}

static void rna_Node_draw_label(const bNodeTree *ntree,
                                const bNode *node,
                                char *label,
                                int label_maxncpy)
{
  ParameterList list;
  FunctionRNA *func;
  void *ret;
  char *rlabel;

  func = &rna_Node_draw_label_func; /* RNA_struct_find_function(&ptr, "draw_label"); */

  PointerRNA ptr = RNA_pointer_create(
      const_cast<ID *>(&ntree->id), &RNA_Node, const_cast<bNode *>(node));
  RNA_parameter_list_create(&list, &ptr, func);
  node->typeinfo->rna_ext.call(nullptr, &ptr, func, &list);

  RNA_parameter_get_lookup(&list, "label", &ret);
  rlabel = static_cast<char *>(ret);
  BLI_strncpy(label, rlabel != nullptr ? rlabel : "", label_maxncpy);

  RNA_parameter_list_free(&list);
}

static bool rna_Node_is_registered_node_type(StructRNA *type)
{
  return (RNA_struct_blender_type_get(type) != nullptr);
}

static bool rna_Node_is_builtin(bNodeType *nt)
{
  BLI_assert(nt);

  /* `nt->rna_ext.data` is the python object. If it's nullptr then it's a
   * builtin node. */
  return nt->rna_ext.data == nullptr;
}

static void rna_Node_is_registered_node_type_runtime(bContext * /*C*/,
                                                     ReportList * /*reports*/,
                                                     PointerRNA *ptr,
                                                     ParameterList *parms)
{
  int result = (RNA_struct_blender_type_get(ptr->type) != nullptr);
  RNA_parameter_set_lookup(parms, "result", &result);
}

static bool rna_Node_unregister(Main * /*bmain*/, StructRNA *type)
{
  bNodeType *nt = static_cast<bNodeType *>(RNA_struct_blender_type_get(type));

  if (!nt || rna_Node_is_builtin(nt)) {
    return false;
  }

  RNA_struct_free_extension(type, &nt->rna_ext);
  RNA_struct_free(&BLENDER_RNA, type);

  /* this also frees the allocated nt pointer, no MEM_free call needed! */
  nodeUnregisterType(nt);

  /* update while blender is running */
  WM_main_add_notifier(NC_NODE | NA_EDITED, nullptr);
  return true;
}

/* Generic internal registration function.
 * Can be used to implement callbacks for registerable RNA node sub-types.
 */
static bNodeType *rna_Node_register_base(Main *bmain,
                                         ReportList *reports,
                                         StructRNA *basetype,
                                         void *data,
                                         const char *identifier,
                                         StructValidateFunc validate,
                                         StructCallbackFunc call,
                                         StructFreeFunc free)
{
  bNodeType *nt, dummy_nt;
  bNode dummy_node;
  FunctionRNA *func;
  PropertyRNA *parm;
  bool have_function[10];

  /* setup dummy node & node type to store static properties in */
  memset(&dummy_nt, 0, sizeof(bNodeType));
  /* this does some additional initialization of default values */
  node_type_base_custom(&dummy_nt, identifier, "", "CUSTOM", 0);

  memset(&dummy_node, 0, sizeof(bNode));
  dummy_node.typeinfo = &dummy_nt;
  PointerRNA dummy_node_ptr = RNA_pointer_create(nullptr, basetype, &dummy_node);

  /* validate the python class */
  if (validate(&dummy_node_ptr, data, have_function) != 0) {
    return nullptr;
  }

  if (strlen(identifier) >= sizeof(dummy_nt.idname)) {
    BKE_reportf(reports,
                RPT_ERROR,
                "Registering node class: '%s' is too long, maximum length is %d",
                identifier,
                int(sizeof(dummy_nt.idname)));
    return nullptr;
  }

  /* check if we have registered this node type before, and remove it */
  nt = nodeTypeFind(dummy_nt.idname);
  if (nt) {
    /* If it's an internal node, we cannot proceed. */
    if (rna_Node_is_builtin(nt)) {
      BKE_reportf(reports,
                  RPT_ERROR,
                  "Registering node class: '%s', bl_idname '%s' is a builtin node",
                  identifier,
                  dummy_nt.idname);
      return nullptr;
    }

    /* NOTE: unlike most types `nt->rna_ext.srna` doesn't need to be checked for nullptr. */
    if (!rna_Node_unregister(bmain, nt->rna_ext.srna)) {
      BKE_reportf(reports,
                  RPT_ERROR,
                  "Registering node class: '%s', bl_idname '%s' could not be unregistered",
                  identifier,
                  dummy_nt.idname);
      return nullptr;
    }
  }

  /* create a new node type */
  nt = static_cast<bNodeType *>(MEM_mallocN(sizeof(bNodeType), "node type"));
  memcpy(nt, &dummy_nt, sizeof(dummy_nt));
  nt->free_self = reinterpret_cast<void (*)(bNodeType *)>(MEM_freeN);

  nt->rna_ext.srna = RNA_def_struct_ptr(&BLENDER_RNA, nt->idname, basetype);
  nt->rna_ext.data = data;
  nt->rna_ext.call = call;
  nt->rna_ext.free = free;
  RNA_struct_blender_type_set(nt->rna_ext.srna, nt);

  RNA_def_struct_ui_text(nt->rna_ext.srna, nt->ui_name, nt->ui_description);
  RNA_def_struct_ui_icon(nt->rna_ext.srna, nt->ui_icon);

  func = RNA_def_function_runtime(
      nt->rna_ext.srna, "is_registered_node_type", rna_Node_is_registered_node_type_runtime);
  RNA_def_function_ui_description(func, "True if a registered node type");
  RNA_def_function_flag(func, FUNC_NO_SELF | FUNC_USE_SELF_TYPE);
  parm = RNA_def_boolean(func, "result", false, "Result", "");
  RNA_def_function_return(func, parm);

  /* XXX bad level call! needed to initialize the basic draw functions ... */
  ED_init_custom_node_type(nt);

  nt->poll = (have_function[0]) ? rna_Node_poll : nullptr;
  nt->poll_instance = (have_function[1]) ? rna_Node_poll_instance : rna_Node_poll_instance_default;
  nt->updatefunc = (have_function[2]) ? rna_Node_update_reg : nullptr;
  nt->insert_link = (have_function[3]) ? rna_Node_insert_link : nullptr;
  nt->initfunc_api = (have_function[4]) ? rna_Node_init : nullptr;
  nt->copyfunc_api = (have_function[5]) ? rna_Node_copy : nullptr;
  nt->freefunc_api = (have_function[6]) ? rna_Node_free : nullptr;
  nt->draw_buttons = (have_function[7]) ? rna_Node_draw_buttons : nullptr;
  nt->draw_buttons_ex = (have_function[8]) ? rna_Node_draw_buttons_ext : nullptr;
  nt->labelfunc = (have_function[9]) ? rna_Node_draw_label : nullptr;

  /* sanitize size values in case not all have been registered */
  if (nt->maxwidth < nt->minwidth) {
    nt->maxwidth = nt->minwidth;
  }
  if (nt->maxheight < nt->minheight) {
    nt->maxheight = nt->minheight;
  }
  CLAMP(nt->width, nt->minwidth, nt->maxwidth);
  CLAMP(nt->height, nt->minheight, nt->maxheight);

  return nt;
}

static StructRNA *rna_Node_register(Main *bmain,
                                    ReportList *reports,
                                    void *data,
                                    const char *identifier,
                                    StructValidateFunc validate,
                                    StructCallbackFunc call,
                                    StructFreeFunc free)
{
  bNodeType *nt = rna_Node_register_base(
      bmain, reports, &RNA_Node, data, identifier, validate, call, free);
  if (!nt) {
    return nullptr;
  }

  nodeRegisterType(nt);

  /* update while blender is running */
  WM_main_add_notifier(NC_NODE | NA_EDITED, nullptr);

  return nt->rna_ext.srna;
}

static const EnumPropertyItem *itemf_function_check(
    const EnumPropertyItem *original_item_array,
    blender::FunctionRef<bool(const EnumPropertyItem *item)> value_supported)
{
  EnumPropertyItem *item_array = nullptr;
  int items_len = 0;

  for (const EnumPropertyItem *item = original_item_array; item->identifier != nullptr; item++) {
    if (value_supported(item)) {
      RNA_enum_item_add(&item_array, &items_len, item);
    }
  }

  RNA_enum_item_end(&item_array, &items_len);
  return item_array;
}

static bool geometry_node_asset_trait_flag_get(PointerRNA *ptr,
                                               const GeometryNodeAssetTraitFlag flag)
{
  const bNodeTree *ntree = static_cast<const bNodeTree *>(ptr->data);
  if (!ntree->geometry_node_asset_traits) {
    return false;
  }
  return ntree->geometry_node_asset_traits->flag & flag;
}

static void geometry_node_asset_trait_flag_set(PointerRNA *ptr,
                                               const GeometryNodeAssetTraitFlag flag,
                                               const bool value)
{
  bNodeTree *ntree = static_cast<bNodeTree *>(ptr->data);
  if (!ntree->geometry_node_asset_traits) {
    ntree->geometry_node_asset_traits = MEM_new<GeometryNodeAssetTraits>(__func__);
  }
  SET_FLAG_FROM_TEST(ntree->geometry_node_asset_traits->flag, value, flag);
}

static bool rna_GeometryNodeTree_is_tool_get(PointerRNA *ptr)
{
  return geometry_node_asset_trait_flag_get(ptr, GEO_NODE_ASSET_TOOL);
}
static void rna_GeometryNodeTree_is_tool_set(PointerRNA *ptr, bool value)
{
  geometry_node_asset_trait_flag_set(ptr, GEO_NODE_ASSET_TOOL, value);
}

static bool rna_GeometryNodeTree_is_modifier_get(PointerRNA *ptr)
{
  return geometry_node_asset_trait_flag_get(ptr, GEO_NODE_ASSET_MODIFIER);
}
static void rna_GeometryNodeTree_is_modifier_set(PointerRNA *ptr, bool value)
{
  geometry_node_asset_trait_flag_set(ptr, GEO_NODE_ASSET_MODIFIER, value);
}

static bool rna_GeometryNodeTree_is_mode_edit_get(PointerRNA *ptr)
{
  return geometry_node_asset_trait_flag_get(ptr, GEO_NODE_ASSET_EDIT);
}
static void rna_GeometryNodeTree_is_mode_edit_set(PointerRNA *ptr, bool value)
{
  geometry_node_asset_trait_flag_set(ptr, GEO_NODE_ASSET_EDIT, value);
}

static bool rna_GeometryNodeTree_is_mode_sculpt_get(PointerRNA *ptr)
{
  return geometry_node_asset_trait_flag_get(ptr, GEO_NODE_ASSET_SCULPT);
}
static void rna_GeometryNodeTree_is_mode_sculpt_set(PointerRNA *ptr, bool value)
{
  geometry_node_asset_trait_flag_set(ptr, GEO_NODE_ASSET_SCULPT, value);
}

static bool rna_GeometryNodeTree_is_type_mesh_get(PointerRNA *ptr)
{
  return geometry_node_asset_trait_flag_get(ptr, GEO_NODE_ASSET_MESH);
}
static void rna_GeometryNodeTree_is_type_mesh_set(PointerRNA *ptr, bool value)
{
  geometry_node_asset_trait_flag_set(ptr, GEO_NODE_ASSET_MESH, value);
}

static bool rna_GeometryNodeTree_is_type_curve_get(PointerRNA *ptr)
{
  return geometry_node_asset_trait_flag_get(ptr, GEO_NODE_ASSET_CURVE);
}
static void rna_GeometryNodeTree_is_type_curve_set(PointerRNA *ptr, bool value)
{
  geometry_node_asset_trait_flag_set(ptr, GEO_NODE_ASSET_CURVE, value);
}

static bool rna_GeometryNodeTree_is_type_point_cloud_get(PointerRNA *ptr)
{
  return geometry_node_asset_trait_flag_get(ptr, GEO_NODE_ASSET_POINT_CLOUD);
}
static void rna_GeometryNodeTree_is_type_point_cloud_set(PointerRNA *ptr, bool value)
{
  geometry_node_asset_trait_flag_set(ptr, GEO_NODE_ASSET_POINT_CLOUD, value);
}

static bool random_value_type_supported(const EnumPropertyItem *item)
{
  return ELEM(item->value, CD_PROP_FLOAT, CD_PROP_FLOAT3, CD_PROP_BOOL, CD_PROP_INT32);
}
static const EnumPropertyItem *rna_FunctionNodeRandomValue_type_itemf(bContext * /*C*/,
                                                                      PointerRNA * /*ptr*/,
                                                                      PropertyRNA * /*prop*/,
                                                                      bool *r_free)
{
  *r_free = true;
  return itemf_function_check(rna_enum_attribute_type_items, random_value_type_supported);
}

<<<<<<< HEAD
static bool hash_value_type_supported(const EnumPropertyItem *item)
{
  return ELEM(item->value,
              CD_PROP_FLOAT,
              CD_PROP_FLOAT3,
              CD_PROP_STRING,
              CD_PROP_COLOR,
              CD_PROP_INT32,
              CD_PROP_QUATERNION);
}

static const EnumPropertyItem *rna_FunctionNodeHashValue_type_itemf(bContext * /*C*/,
                                                                    PointerRNA * /*ptr*/,
                                                                    PropertyRNA * /*prop*/,
                                                                    bool *r_free)
{
  *r_free = true;
  return itemf_function_check(rna_enum_attribute_type_items, hash_value_type_supported);
}

static bool accumulate_field_type_supported(const EnumPropertyItem *item)
{
  return ELEM(item->value, CD_PROP_FLOAT, CD_PROP_FLOAT3, CD_PROP_INT32);
}

static const EnumPropertyItem *rna_GeoNodeAccumulateField_type_itemf(bContext * /*C*/,
                                                                     PointerRNA * /*ptr*/,
                                                                     PropertyRNA * /*prop*/,
                                                                     bool *r_free)
{
  *r_free = true;
  return itemf_function_check(rna_enum_attribute_type_items, accumulate_field_type_supported);
}

static void rna_GeometryNodeCompare_data_type_update(Main *bmain, Scene *scene, PointerRNA *ptr)
{
  bNode *node = static_cast<bNode *>(ptr->data);
  NodeFunctionCompare *node_storage = static_cast<NodeFunctionCompare *>(node->storage);

  if (node_storage->data_type == SOCK_RGBA && !ELEM(node_storage->operation,
                                                    NODE_COMPARE_EQUAL,
                                                    NODE_COMPARE_NOT_EQUAL,
                                                    NODE_COMPARE_COLOR_BRIGHTER,
                                                    NODE_COMPARE_COLOR_DARKER))
  {
    node_storage->operation = NODE_COMPARE_EQUAL;
  }
  else if (node_storage->data_type == SOCK_STRING &&
           !ELEM(node_storage->operation, NODE_COMPARE_EQUAL, NODE_COMPARE_NOT_EQUAL))
  {
    node_storage->operation = NODE_COMPARE_EQUAL;
  }
  else if (node_storage->data_type != SOCK_RGBA &&
           ELEM(node_storage->operation, NODE_COMPARE_COLOR_BRIGHTER, NODE_COMPARE_COLOR_DARKER))
  {
    node_storage->operation = NODE_COMPARE_EQUAL;
  }

  rna_Node_socket_update(bmain, scene, ptr);
}

=======
>>>>>>> ecb7562c
static bool generic_attribute_type_supported(const EnumPropertyItem *item)
{
  return ELEM(item->value,
              CD_PROP_FLOAT,
              CD_PROP_FLOAT2,
              CD_PROP_FLOAT3,
              CD_PROP_COLOR,
              CD_PROP_BOOL,
              CD_PROP_INT32,
              CD_PROP_BYTE_COLOR,
              CD_PROP_QUATERNION);
}

static bool generic_attribute_type_supported_with_socket(const EnumPropertyItem *item)
{
  return generic_attribute_type_supported(item) &&
         !ELEM(item->value, CD_PROP_BYTE_COLOR, CD_PROP_FLOAT2);
}

static const EnumPropertyItem *rna_GeometryNodeAttributeType_type_with_socket_itemf(
    bContext * /*C*/, PointerRNA * /*ptr*/, PropertyRNA * /*prop*/, bool *r_free)
{
  *r_free = true;
  return itemf_function_check(rna_enum_attribute_type_items,
                              generic_attribute_type_supported_with_socket);
}

static StructRNA *rna_ShaderNode_register(Main *bmain,
                                          ReportList *reports,
                                          void *data,
                                          const char *identifier,
                                          StructValidateFunc validate,
                                          StructCallbackFunc call,
                                          StructFreeFunc free)
{
  bNodeType *nt = rna_Node_register_base(
      bmain, reports, &RNA_ShaderNode, data, identifier, validate, call, free);
  if (!nt) {
    return nullptr;
  }

  nodeRegisterType(nt);

  /* update while blender is running */
  WM_main_add_notifier(NC_NODE | NA_EDITED, nullptr);

  return nt->rna_ext.srna;
}

static StructRNA *rna_CompositorNode_register(Main *bmain,
                                              ReportList *reports,
                                              void *data,
                                              const char *identifier,
                                              StructValidateFunc validate,
                                              StructCallbackFunc call,
                                              StructFreeFunc free)
{
  bNodeType *nt = rna_Node_register_base(
      bmain, reports, &RNA_CompositorNode, data, identifier, validate, call, free);
  if (!nt) {
    return nullptr;
  }

  nodeRegisterType(nt);

  /* update while blender is running */
  WM_main_add_notifier(NC_NODE | NA_EDITED, nullptr);

  return nt->rna_ext.srna;
}

static StructRNA *rna_TextureNode_register(Main *bmain,
                                           ReportList *reports,
                                           void *data,
                                           const char *identifier,
                                           StructValidateFunc validate,
                                           StructCallbackFunc call,
                                           StructFreeFunc free)
{
  bNodeType *nt = rna_Node_register_base(
      bmain, reports, &RNA_TextureNode, data, identifier, validate, call, free);
  if (!nt) {
    return nullptr;
  }

  nodeRegisterType(nt);

  /* update while blender is running */
  WM_main_add_notifier(NC_NODE | NA_EDITED, nullptr);

  return nt->rna_ext.srna;
}

static StructRNA *rna_GeometryNode_register(Main *bmain,
                                            ReportList *reports,
                                            void *data,
                                            const char *identifier,
                                            StructValidateFunc validate,
                                            StructCallbackFunc call,
                                            StructFreeFunc free)
{
  bNodeType *nt = rna_Node_register_base(
      bmain, reports, &RNA_GeometryNode, data, identifier, validate, call, free);
  if (!nt) {
    return nullptr;
  }

  nodeRegisterType(nt);

  /* update while blender is running */
  WM_main_add_notifier(NC_NODE | NA_EDITED, nullptr);

  return nt->rna_ext.srna;
}

static StructRNA *rna_FunctionNode_register(Main *bmain,
                                            ReportList *reports,
                                            void *data,
                                            const char *identifier,
                                            StructValidateFunc validate,
                                            StructCallbackFunc call,
                                            StructFreeFunc free)
{
  bNodeType *nt = rna_Node_register_base(
      bmain, reports, &RNA_FunctionNode, data, identifier, validate, call, free);
  if (!nt) {
    return nullptr;
  }

  nodeRegisterType(nt);

  /* update while blender is running */
  WM_main_add_notifier(NC_NODE | NA_EDITED, nullptr);

  return nt->rna_ext.srna;
}

static IDProperty **rna_Node_idprops(PointerRNA *ptr)
{
  bNode *node = static_cast<bNode *>(ptr->data);
  return &node->prop;
}

static void rna_Node_parent_set(PointerRNA *ptr, PointerRNA value, ReportList * /*reports*/)
{
  bNode *node = static_cast<bNode *>(ptr->data);
  bNode *parent = static_cast<bNode *>(value.data);
  bNodeTree *ntree = reinterpret_cast<bNodeTree *>(ptr->owner_id);

  if (!parent) {
    nodeDetachNode(ntree, node);
    return;
  }

  /* XXX only Frame node allowed for now,
   * in the future should have a poll function or so to test possible attachment.
   */
  if (parent->type != NODE_FRAME) {
    return;
  }

  if (nodeIsParentAndChild(node, parent)) {
    return;
  }

  nodeDetachNode(ntree, node);
  nodeAttachNode(ntree, node, parent);
}

static void rna_Node_internal_links_begin(CollectionPropertyIterator *iter, PointerRNA *ptr)
{
  bNode *node = static_cast<bNode *>(ptr->data);
  bNodeLink *begin;
  int len;
  nodeInternalLinks(node, &begin, &len);
  rna_iterator_array_begin(iter, begin, sizeof(bNodeLink), len, false, nullptr);
}

static bool rna_Node_parent_poll(PointerRNA *ptr, PointerRNA value)
{
  bNode *node = static_cast<bNode *>(ptr->data);
  bNode *parent = static_cast<bNode *>(value.data);

  /* XXX only Frame node allowed for now,
   * in the future should have a poll function or so to test possible attachment.
   */
  if (parent->type != NODE_FRAME) {
    return false;
  }

  if (node->type == NODE_FRAME && nodeIsParentAndChild(node, parent)) {
    return false;
  }

  return true;
}

void rna_Node_update(Main *bmain, Scene * /*scene*/, PointerRNA *ptr)
{
  bNodeTree *ntree = reinterpret_cast<bNodeTree *>(ptr->owner_id);
  bNode *node = static_cast<bNode *>(ptr->data);
  BKE_ntree_update_tag_node_property(ntree, node);
  ED_node_tree_propagate_change(nullptr, bmain, ntree);
}

static void rna_Node_update_relations(Main *bmain, Scene *scene, PointerRNA *ptr)
{
  rna_Node_update(bmain, scene, ptr);
  DEG_relations_tag_update(bmain);
}

static void rna_Node_socket_value_update(ID *id, bNode * /*node*/, bContext *C)
{
  BKE_ntree_update_tag_all(reinterpret_cast<bNodeTree *>(id));
  ED_node_tree_propagate_change(C, CTX_data_main(C), reinterpret_cast<bNodeTree *>(id));
}

static void rna_Node_select_set(PointerRNA *ptr, bool value)
{
  bNode *node = static_cast<bNode *>(ptr->data);
  nodeSetSelected(node, value);
}

static void rna_Node_name_set(PointerRNA *ptr, const char *value)
{
  bNodeTree *ntree = reinterpret_cast<bNodeTree *>(ptr->owner_id);
  bNode *node = static_cast<bNode *>(ptr->data);
  char oldname[sizeof(node->name)];

  /* make a copy of the old name first */
  STRNCPY(oldname, node->name);
  /* set new name */
  STRNCPY_UTF8(node->name, value);

  nodeUniqueName(ntree, node);

  /* fix all the animation data which may link to this */
  BKE_animdata_fix_paths_rename_all(nullptr, "nodes", oldname, node->name);
}

static bool allow_changing_sockets(bNode *node)
{
  return ELEM(node->type, NODE_CUSTOM, SH_NODE_SCRIPT, CMP_NODE_OUTPUT_FILE);
}

static bNodeSocket *rna_Node_inputs_new(ID *id,
                                        bNode *node,
                                        Main *bmain,
                                        ReportList *reports,
                                        const char *type,
                                        const char *name,
                                        const char *identifier)
{
  if (!allow_changing_sockets(node)) {
    BKE_report(reports, RPT_ERROR, "Cannot add socket to built-in node");
    return nullptr;
  }

  bNodeTree *ntree = reinterpret_cast<bNodeTree *>(id);
  bNodeSocket *sock = nodeAddSocket(ntree, node, SOCK_IN, type, identifier, name);

  if (sock == nullptr) {
    BKE_report(reports, RPT_ERROR, "Unable to create socket");
  }
  else {
    ED_node_tree_propagate_change(nullptr, bmain, ntree);
    WM_main_add_notifier(NC_NODE | NA_EDITED, ntree);
  }

  return sock;
}

static bNodeSocket *rna_Node_outputs_new(ID *id,
                                         bNode *node,
                                         Main *bmain,
                                         ReportList *reports,
                                         const char *type,
                                         const char *name,
                                         const char *identifier)
{
  if (!allow_changing_sockets(node)) {
    BKE_report(reports, RPT_ERROR, "Cannot add socket to built-in node");
    return nullptr;
  }

  bNodeTree *ntree = reinterpret_cast<bNodeTree *>(id);
  bNodeSocket *sock = nodeAddSocket(ntree, node, SOCK_OUT, type, identifier, name);

  if (sock == nullptr) {
    BKE_report(reports, RPT_ERROR, "Unable to create socket");
  }
  else {
    ED_node_tree_propagate_change(nullptr, bmain, ntree);
    WM_main_add_notifier(NC_NODE | NA_EDITED, ntree);
  }

  return sock;
}

static void rna_Node_socket_remove(
    ID *id, bNode *node, Main *bmain, ReportList *reports, bNodeSocket *sock)
{
  if (!allow_changing_sockets(node)) {
    BKE_report(reports, RPT_ERROR, "Unable to remove socket from built-in node");
    return;
  }

  bNodeTree *ntree = reinterpret_cast<bNodeTree *>(id);

  if (BLI_findindex(&node->inputs, sock) == -1 && BLI_findindex(&node->outputs, sock) == -1) {
    BKE_reportf(reports, RPT_ERROR, "Unable to locate socket '%s' in node", sock->identifier);
  }
  else {
    nodeRemoveSocket(ntree, node, sock);

    ED_node_tree_propagate_change(nullptr, bmain, ntree);
    WM_main_add_notifier(NC_NODE | NA_EDITED, ntree);
  }
}

static void rna_Node_inputs_clear(ID *id, bNode *node, Main *bmain, ReportList *reports)
{
  if (!allow_changing_sockets(node)) {
    BKE_report(reports, RPT_ERROR, "Unable to remove sockets from built-in node");
    return;
  }

  bNodeTree *ntree = reinterpret_cast<bNodeTree *>(id);
  bNodeSocket *sock, *nextsock;

  for (sock = static_cast<bNodeSocket *>(node->inputs.first); sock; sock = nextsock) {
    nextsock = sock->next;
    nodeRemoveSocket(ntree, node, sock);
  }

  ED_node_tree_propagate_change(nullptr, bmain, ntree);
  WM_main_add_notifier(NC_NODE | NA_EDITED, ntree);
}

static void rna_Node_outputs_clear(ID *id, bNode *node, Main *bmain, ReportList *reports)
{
  if (!allow_changing_sockets(node)) {
    BKE_report(reports, RPT_ERROR, "Unable to remove socket from built-in node");
    return;
  }

  bNodeTree *ntree = reinterpret_cast<bNodeTree *>(id);
  bNodeSocket *sock, *nextsock;

  for (sock = static_cast<bNodeSocket *>(node->outputs.first); sock; sock = nextsock) {
    nextsock = sock->next;
    nodeRemoveSocket(ntree, node, sock);
  }

  ED_node_tree_propagate_change(nullptr, bmain, ntree);
  WM_main_add_notifier(NC_NODE | NA_EDITED, ntree);
}

static void rna_Node_inputs_move(
    ID *id, bNode *node, Main *bmain, ReportList *reports, int from_index, int to_index)
{
  if (!allow_changing_sockets(node)) {
    BKE_report(reports, RPT_ERROR, "Unable to move sockets in built-in node");
    return;
  }

  bNodeTree *ntree = reinterpret_cast<bNodeTree *>(id);
  bNodeSocket *sock;

  if (from_index == to_index) {
    return;
  }
  if (from_index < 0 || to_index < 0) {
    return;
  }

  sock = static_cast<bNodeSocket *>(BLI_findlink(&node->inputs, from_index));
  if (to_index < from_index) {
    bNodeSocket *nextsock = static_cast<bNodeSocket *>(BLI_findlink(&node->inputs, to_index));
    if (nextsock) {
      BLI_remlink(&node->inputs, sock);
      BLI_insertlinkbefore(&node->inputs, nextsock, sock);
    }
  }
  else {
    bNodeSocket *prevsock = static_cast<bNodeSocket *>(BLI_findlink(&node->inputs, to_index));
    if (prevsock) {
      BLI_remlink(&node->inputs, sock);
      BLI_insertlinkafter(&node->inputs, prevsock, sock);
    }
  }

  ED_node_tree_propagate_change(nullptr, bmain, ntree);
  WM_main_add_notifier(NC_NODE | NA_EDITED, ntree);
}

static void rna_Node_outputs_move(
    ID *id, bNode *node, Main *bmain, ReportList *reports, int from_index, int to_index)
{
  if (!allow_changing_sockets(node)) {
    BKE_report(reports, RPT_ERROR, "Unable to move sockets in built-in node");
    return;
  }

  bNodeTree *ntree = reinterpret_cast<bNodeTree *>(id);
  bNodeSocket *sock;

  if (from_index == to_index) {
    return;
  }
  if (from_index < 0 || to_index < 0) {
    return;
  }

  sock = static_cast<bNodeSocket *>(BLI_findlink(&node->outputs, from_index));
  if (to_index < from_index) {
    bNodeSocket *nextsock = static_cast<bNodeSocket *>(BLI_findlink(&node->outputs, to_index));
    if (nextsock) {
      BLI_remlink(&node->outputs, sock);
      BLI_insertlinkbefore(&node->outputs, nextsock, sock);
    }
  }
  else {
    bNodeSocket *prevsock = static_cast<bNodeSocket *>(BLI_findlink(&node->outputs, to_index));
    if (prevsock) {
      BLI_remlink(&node->outputs, sock);
      BLI_insertlinkafter(&node->outputs, prevsock, sock);
    }
  }

  ED_node_tree_propagate_change(nullptr, bmain, ntree);
  WM_main_add_notifier(NC_NODE | NA_EDITED, ntree);
}

static void rna_Node_width_range(
    PointerRNA *ptr, float *min, float *max, float *softmin, float *softmax)
{
  bNode *node = static_cast<bNode *>(ptr->data);
  *min = *softmin = node->typeinfo->minwidth;
  *max = *softmax = node->typeinfo->maxwidth;
}

static void rna_Node_height_range(
    PointerRNA *ptr, float *min, float *max, float *softmin, float *softmax)
{
  bNode *node = static_cast<bNode *>(ptr->data);
  *min = *softmin = node->typeinfo->minheight;
  *max = *softmax = node->typeinfo->maxheight;
}

static void rna_Node_dimensions_get(PointerRNA *ptr, float *value)
{
  bNode *node = static_cast<bNode *>(ptr->data);
  nodeDimensionsGet(node, &value[0], &value[1]);
}

/* ******** Node Types ******** */

static void rna_NodeInternalSocketTemplate_name_get(PointerRNA *ptr, char *value)
{
  bNodeSocketTemplate *stemp = static_cast<bNodeSocketTemplate *>(ptr->data);
  strcpy(value, stemp->name);
}

static int rna_NodeInternalSocketTemplate_name_length(PointerRNA *ptr)
{
  bNodeSocketTemplate *stemp = static_cast<bNodeSocketTemplate *>(ptr->data);
  return strlen(stemp->name);
}

static void rna_NodeInternalSocketTemplate_identifier_get(PointerRNA *ptr, char *value)
{
  bNodeSocketTemplate *stemp = static_cast<bNodeSocketTemplate *>(ptr->data);
  strcpy(value, stemp->identifier);
}

static int rna_NodeInternalSocketTemplate_identifier_length(PointerRNA *ptr)
{
  bNodeSocketTemplate *stemp = static_cast<bNodeSocketTemplate *>(ptr->data);
  return strlen(stemp->identifier);
}

static int rna_NodeInternalSocketTemplate_type_get(PointerRNA *ptr)
{
  bNodeSocketTemplate *stemp = static_cast<bNodeSocketTemplate *>(ptr->data);
  return stemp->type;
}

static PointerRNA rna_NodeInternal_input_template(StructRNA *srna, int index)
{
  bNodeType *ntype = static_cast<bNodeType *>(RNA_struct_blender_type_get(srna));
  if (ntype && ntype->inputs) {
    bNodeSocketTemplate *stemp = ntype->inputs;
    int i = 0;
    while (i < index && stemp->type >= 0) {
      i++;
      stemp++;
    }
    if (i == index && stemp->type >= 0) {
      PointerRNA ptr = RNA_pointer_create(nullptr, &RNA_NodeInternalSocketTemplate, stemp);
      return ptr;
    }
  }
  return PointerRNA_NULL;
}

static PointerRNA rna_NodeInternal_output_template(StructRNA *srna, int index)
{
  bNodeType *ntype = static_cast<bNodeType *>(RNA_struct_blender_type_get(srna));
  if (ntype && ntype->outputs) {
    bNodeSocketTemplate *stemp = ntype->outputs;
    int i = 0;
    while (i < index && stemp->type >= 0) {
      i++;
      stemp++;
    }
    if (i == index && stemp->type >= 0) {
      PointerRNA ptr = RNA_pointer_create(nullptr, &RNA_NodeInternalSocketTemplate, stemp);
      return ptr;
    }
  }
  return PointerRNA_NULL;
}

static bool rna_NodeInternal_poll(StructRNA *srna, bNodeTree *ntree)
{
  bNodeType *ntype = static_cast<bNodeType *>(RNA_struct_blender_type_get(srna));
  const char *disabled_hint;
  return ntype && (!ntype->poll || ntype->poll(ntype, ntree, &disabled_hint));
}

static bool rna_NodeInternal_poll_instance(bNode *node, bNodeTree *ntree)
{
  bNodeType *ntype = node->typeinfo;
  const char *disabled_hint;
  if (ntype->poll_instance) {
    return ntype->poll_instance(node, ntree, &disabled_hint);
  }
  else {
    /* fall back to basic poll function */
    return !ntype->poll || ntype->poll(ntype, ntree, &disabled_hint);
  }
}

static void rna_NodeInternal_update(ID *id, bNode *node, Main *bmain)
{
  bNodeTree *ntree = reinterpret_cast<bNodeTree *>(id);
  BKE_ntree_update_tag_node_property(ntree, node);
  ED_node_tree_propagate_change(nullptr, bmain, ntree);
}

static void rna_NodeInternal_draw_buttons(ID *id, bNode *node, bContext *C, uiLayout *layout)
{
  if (node->typeinfo->draw_buttons) {
    PointerRNA ptr = RNA_pointer_create(id, &RNA_Node, node);
    node->typeinfo->draw_buttons(layout, C, &ptr);
  }
}

static void rna_NodeInternal_draw_buttons_ext(ID *id, bNode *node, bContext *C, uiLayout *layout)
{
  if (node->typeinfo->draw_buttons_ex) {
    PointerRNA ptr = RNA_pointer_create(id, &RNA_Node, node);
    node->typeinfo->draw_buttons_ex(layout, C, &ptr);
  }
  else if (node->typeinfo->draw_buttons) {
    PointerRNA ptr = RNA_pointer_create(id, &RNA_Node, node);
    node->typeinfo->draw_buttons(layout, C, &ptr);
  }
}

static StructRNA *rna_NodeCustomGroup_register(Main *bmain,
                                               ReportList *reports,
                                               void *data,
                                               const char *identifier,
                                               StructValidateFunc validate,
                                               StructCallbackFunc call,
                                               StructFreeFunc free)
{
  bNodeType *nt = rna_Node_register_base(
      bmain, reports, &RNA_NodeCustomGroup, data, identifier, validate, call, free);
  if (!nt) {
    return nullptr;
  }

  nodeRegisterType(nt);

  /* update while blender is running */
  WM_main_add_notifier(NC_NODE | NA_EDITED, nullptr);

  return nt->rna_ext.srna;
}

static StructRNA *rna_GeometryNodeCustomGroup_register(Main *bmain,
                                                       ReportList *reports,
                                                       void *data,
                                                       const char *identifier,
                                                       StructValidateFunc validate,
                                                       StructCallbackFunc call,
                                                       StructFreeFunc free)
{
  bNodeType *nt = rna_Node_register_base(
      bmain, reports, &RNA_GeometryNodeCustomGroup, data, identifier, validate, call, free);

  if (!nt) {
    return nullptr;
  }

  nt->type = NODE_CUSTOM_GROUP;

  register_node_type_geo_custom_group(nt);

  nodeRegisterType(nt);

  WM_main_add_notifier(NC_NODE | NA_EDITED, nullptr);

  return nt->rna_ext.srna;
}

void register_node_type_geo_custom_group(bNodeType *ntype);

static StructRNA *rna_ShaderNodeCustomGroup_register(Main *bmain,
                                                     ReportList *reports,
                                                     void *data,
                                                     const char *identifier,
                                                     StructValidateFunc validate,
                                                     StructCallbackFunc call,
                                                     StructFreeFunc free)
{
  bNodeType *nt = rna_Node_register_base(
      bmain, reports, &RNA_ShaderNodeCustomGroup, data, identifier, validate, call, free);

  if (!nt) {
    return nullptr;
  }

  nt->type = NODE_CUSTOM_GROUP;

  register_node_type_sh_custom_group(nt);

  nodeRegisterType(nt);

  WM_main_add_notifier(NC_NODE | NA_EDITED, nullptr);

  return nt->rna_ext.srna;
}

static StructRNA *rna_CompositorNodeCustomGroup_register(Main *bmain,
                                                         ReportList *reports,
                                                         void *data,
                                                         const char *identifier,
                                                         StructValidateFunc validate,
                                                         StructCallbackFunc call,
                                                         StructFreeFunc free)
{
  bNodeType *nt = rna_Node_register_base(
      bmain, reports, &RNA_CompositorNodeCustomGroup, data, identifier, validate, call, free);
  if (!nt) {
    return nullptr;
  }

  nt->type = NODE_CUSTOM_GROUP;

  register_node_type_cmp_custom_group(nt);

  nodeRegisterType(nt);

  WM_main_add_notifier(NC_NODE | NA_EDITED, nullptr);

  return nt->rna_ext.srna;
}

static void rna_CompositorNode_tag_need_exec(bNode *node)
{
  ntreeCompositTagNeedExec(node);
}

static void rna_Node_tex_image_update(Main *bmain, Scene * /*scene*/, PointerRNA *ptr)
{
  bNodeTree *ntree = reinterpret_cast<bNodeTree *>(ptr->owner_id);
  bNode *node = static_cast<bNode *>(ptr->data);

  BKE_ntree_update_tag_node_property(ntree, node);
  ED_node_tree_propagate_change(nullptr, bmain, ntree);
  WM_main_add_notifier(NC_IMAGE, nullptr);
}

static void rna_NodeGroup_update(Main *bmain, Scene * /*scene*/, PointerRNA *ptr)
{
  bNodeTree *ntree = reinterpret_cast<bNodeTree *>(ptr->owner_id);
  bNode *node = static_cast<bNode *>(ptr->data);

  BKE_ntree_update_tag_node_property(ntree, node);
  ED_node_tree_propagate_change(nullptr, bmain, ntree);
  DEG_relations_tag_update(bmain);
}

static void rna_NodeGroup_node_tree_set(PointerRNA *ptr,
                                        const PointerRNA value,
                                        ReportList * /*reports*/)
{
  bNodeTree *ntree = reinterpret_cast<bNodeTree *>(ptr->owner_id);
  bNode *node = static_cast<bNode *>(ptr->data);
  bNodeTree *ngroup = static_cast<bNodeTree *>(value.data);

  const char *disabled_hint = nullptr;
  if (nodeGroupPoll(ntree, ngroup, &disabled_hint)) {
    if (node->id) {
      id_us_min(node->id);
    }
    if (ngroup) {
      id_us_plus(&ngroup->id);
    }

    node->id = &ngroup->id;
  }
}

static bool rna_NodeGroup_node_tree_poll(PointerRNA *ptr, const PointerRNA value)
{
  bNodeTree *ntree = reinterpret_cast<bNodeTree *>(ptr->owner_id);
  bNodeTree *ngroup = static_cast<bNodeTree *>(value.data);

  /* only allow node trees of the same type as the group node's tree */
  if (ngroup->type != ntree->type) {
    return false;
  }

  const char *disabled_hint = nullptr;
  return nodeGroupPoll(ntree, ngroup, &disabled_hint);
}

static void rna_distance_matte_t1_set(PointerRNA *ptr, float value)
{
  bNode *node = static_cast<bNode *>(ptr->data);
  NodeChroma *chroma = static_cast<NodeChroma *>(node->storage);

  chroma->t1 = value;
}

static void rna_distance_matte_t2_set(PointerRNA *ptr, float value)
{
  bNode *node = static_cast<bNode *>(ptr->data);
  NodeChroma *chroma = static_cast<NodeChroma *>(node->storage);

  chroma->t2 = value;
}

static void rna_difference_matte_t1_set(PointerRNA *ptr, float value)
{
  bNode *node = static_cast<bNode *>(ptr->data);
  NodeChroma *chroma = static_cast<NodeChroma *>(node->storage);

  chroma->t1 = value;
}

static void rna_difference_matte_t2_set(PointerRNA *ptr, float value)
{
  bNode *node = static_cast<bNode *>(ptr->data);
  NodeChroma *chroma = static_cast<NodeChroma *>(node->storage);

  chroma->t2 = value;
}

/* Button Set Functions for Matte Nodes */
static void rna_Matte_t1_set(PointerRNA *ptr, float value)
{
  bNode *node = static_cast<bNode *>(ptr->data);
  NodeChroma *chroma = static_cast<NodeChroma *>(node->storage);

  chroma->t1 = value;

  if (value < chroma->t2) {
    chroma->t2 = value;
  }
}

static void rna_Matte_t2_set(PointerRNA *ptr, float value)
{
  bNode *node = static_cast<bNode *>(ptr->data);
  NodeChroma *chroma = static_cast<NodeChroma *>(node->storage);

  if (value > chroma->t1) {
    value = chroma->t1;
  }

  chroma->t2 = value;
}

static void rna_Node_scene_set(PointerRNA *ptr, PointerRNA value, ReportList * /*reports*/)
{
  bNode *node = static_cast<bNode *>(ptr->data);

  if (node->id) {
    id_us_min(node->id);
    node->id = nullptr;
  }

  node->id = static_cast<ID *>(value.data);

  id_us_plus(node->id);
}

static void rna_Node_image_layer_update(Main *bmain, Scene *scene, PointerRNA *ptr)
{
  bNode *node = static_cast<bNode *>(ptr->data);
  Image *ima = reinterpret_cast<Image *>(node->id);
  ImageUser *iuser = static_cast<ImageUser *>(node->storage);

  if (node->type == CMP_NODE_CRYPTOMATTE && node->custom1 != CMP_CRYPTOMATTE_SRC_IMAGE) {
    return;
  }

  BKE_image_multilayer_index(ima->rr, iuser);
  BKE_image_signal(bmain, ima, iuser, IMA_SIGNAL_SRC_CHANGE);

  rna_Node_update(bmain, scene, ptr);

  if (scene != nullptr && scene->nodetree != nullptr) {
    ntreeCompositUpdateRLayers(scene->nodetree);
  }
}

static const EnumPropertyItem *renderresult_layers_add_enum(RenderLayer *rl)
{
  EnumPropertyItem *item = nullptr;
  EnumPropertyItem tmp = {0};
  int i = 0, totitem = 0;

  while (rl) {
    tmp.identifier = rl->name;
    /* Little trick: using space char instead empty string
     * makes the item selectable in the drop-down. */
    if (rl->name[0] == '\0') {
      tmp.name = " ";
    }
    else {
      tmp.name = rl->name;
    }
    tmp.value = i++;
    RNA_enum_item_add(&item, &totitem, &tmp);
    rl = rl->next;
  }

  RNA_enum_item_end(&item, &totitem);

  return item;
}

static const EnumPropertyItem *rna_ShaderNodeMix_data_type_itemf(bContext * /*C*/,
                                                                 PointerRNA *ptr,
                                                                 PropertyRNA * /*prop*/,
                                                                 bool *r_free)
{
  *r_free = true;

  const auto rotation_supported_mix = [&](const EnumPropertyItem *item) -> bool {
    const eNodeSocketDatatype data_type = eNodeSocketDatatype(item->value);
    if (data_type == SOCK_ROTATION) {
      const bNodeTree *tree = reinterpret_cast<const bNodeTree *>(ptr->owner_id);
      if (tree->type == NTREE_GEOMETRY) {
        return true;
      }
    }
    return ELEM(data_type, SOCK_FLOAT, SOCK_VECTOR, SOCK_RGBA);
  };

  return itemf_function_check(rna_enum_mix_data_type_items, rotation_supported_mix);
}

static const EnumPropertyItem *rna_Node_image_layer_itemf(bContext * /*C*/,
                                                          PointerRNA *ptr,
                                                          PropertyRNA * /*prop*/,
                                                          bool *r_free)
{
  bNode *node = static_cast<bNode *>(ptr->data);
  Image *ima = reinterpret_cast<Image *>(node->id);
  const EnumPropertyItem *item = nullptr;
  RenderLayer *rl;

  if (node->type == CMP_NODE_CRYPTOMATTE && node->custom1 != CMP_CRYPTOMATTE_SRC_IMAGE) {
    return rna_enum_dummy_NULL_items;
  }

  if (ima == nullptr || ima->rr == nullptr) {
    *r_free = false;
    return rna_enum_dummy_NULL_items;
  }

  rl = static_cast<RenderLayer *>(ima->rr->layers.first);
  item = renderresult_layers_add_enum(rl);

  *r_free = true;

  return item;
}

static bool rna_Node_image_has_layers_get(PointerRNA *ptr)
{
  bNode *node = static_cast<bNode *>(ptr->data);
  Image *ima = reinterpret_cast<Image *>(node->id);

  if (node->type == CMP_NODE_CRYPTOMATTE && node->custom1 != CMP_CRYPTOMATTE_SRC_IMAGE) {
    return false;
  }

  if (!ima || !(ima->rr)) {
    return false;
  }

  return RE_layers_have_name(ima->rr);
}

static bool rna_Node_image_has_views_get(PointerRNA *ptr)
{
  bNode *node = static_cast<bNode *>(ptr->data);
  Image *ima = reinterpret_cast<Image *>(node->id);

  if (node->type == CMP_NODE_CRYPTOMATTE && node->custom1 != CMP_CRYPTOMATTE_SRC_IMAGE) {
    return false;
  }

  if (!ima || !(ima->rr)) {
    return false;
  }

  return BLI_listbase_count_at_most(&ima->rr->views, 2) > 1;
}

static const EnumPropertyItem *renderresult_views_add_enum(RenderView *rv)
{
  EnumPropertyItem *item = nullptr;
  EnumPropertyItem tmp = {0, "ALL", 0, "All", ""};
  int i = 1, totitem = 0;

  /* option to use all views */
  RNA_enum_item_add(&item, &totitem, &tmp);

  while (rv) {
    tmp.identifier = rv->name;
    /* Little trick: using space char instead empty string
     * makes the item selectable in the drop-down. */
    if (rv->name[0] == '\0') {
      tmp.name = " ";
    }
    else {
      tmp.name = rv->name;
    }
    tmp.value = i++;
    RNA_enum_item_add(&item, &totitem, &tmp);
    rv = rv->next;
  }

  RNA_enum_item_end(&item, &totitem);

  return item;
}

static const EnumPropertyItem *rna_Node_image_view_itemf(bContext * /*C*/,
                                                         PointerRNA *ptr,
                                                         PropertyRNA * /*prop*/,
                                                         bool *r_free)
{
  bNode *node = static_cast<bNode *>(ptr->data);
  Image *ima = reinterpret_cast<Image *>(node->id);
  const EnumPropertyItem *item = nullptr;
  RenderView *rv;

  if (node->type == CMP_NODE_CRYPTOMATTE && node->custom1 != CMP_CRYPTOMATTE_SRC_IMAGE) {
    return rna_enum_dummy_NULL_items;
  }

  if (ima == nullptr || ima->rr == nullptr) {
    *r_free = false;
    return rna_enum_dummy_NULL_items;
  }

  rv = static_cast<RenderView *>(ima->rr->views.first);
  item = renderresult_views_add_enum(rv);

  *r_free = true;

  return item;
}

static const EnumPropertyItem *rna_Node_view_layer_itemf(bContext * /*C*/,
                                                         PointerRNA *ptr,
                                                         PropertyRNA * /*prop*/,
                                                         bool *r_free)
{
  bNode *node = static_cast<bNode *>(ptr->data);
  Scene *sce = reinterpret_cast<Scene *>(node->id);
  const EnumPropertyItem *item = nullptr;
  RenderLayer *rl;

  if (sce == nullptr) {
    *r_free = false;
    return rna_enum_dummy_NULL_items;
  }

  rl = static_cast<RenderLayer *>(sce->view_layers.first);
  item = renderresult_layers_add_enum(rl);

  *r_free = true;

  return item;
}

static void rna_Node_view_layer_update(Main *bmain, Scene *scene, PointerRNA *ptr)
{
  rna_Node_update(bmain, scene, ptr);
  if (scene != nullptr && scene->nodetree != nullptr) {
    ntreeCompositUpdateRLayers(scene->nodetree);
  }
}

static const EnumPropertyItem *rna_Node_channel_itemf(bContext * /*C*/,
                                                      PointerRNA *ptr,
                                                      PropertyRNA * /*prop*/,
                                                      bool *r_free)
{
  bNode *node = static_cast<bNode *>(ptr->data);
  EnumPropertyItem *item = nullptr;
  EnumPropertyItem tmp = {0};
  int totitem = 0;

  switch (node->custom1) {
    case CMP_NODE_CHANNEL_MATTE_CS_RGB:
      tmp.identifier = "R";
      tmp.name = "R";
      tmp.value = 1;
      RNA_enum_item_add(&item, &totitem, &tmp);
      tmp.identifier = "G";
      tmp.name = "G";
      tmp.value = 2;
      RNA_enum_item_add(&item, &totitem, &tmp);
      tmp.identifier = "B";
      tmp.name = "B";
      tmp.value = 3;
      RNA_enum_item_add(&item, &totitem, &tmp);
      break;
    case CMP_NODE_CHANNEL_MATTE_CS_HSV:
      tmp.identifier = "H";
      tmp.name = "H";
      tmp.value = 1;
      RNA_enum_item_add(&item, &totitem, &tmp);
      tmp.identifier = "S";
      tmp.name = "S";
      tmp.value = 2;
      RNA_enum_item_add(&item, &totitem, &tmp);
      tmp.identifier = "V";
      tmp.name = "V";
      tmp.value = 3;
      RNA_enum_item_add(&item, &totitem, &tmp);
      break;
    case CMP_NODE_CHANNEL_MATTE_CS_YUV:
      tmp.identifier = "Y";
      tmp.name = "Y";
      tmp.value = 1;
      RNA_enum_item_add(&item, &totitem, &tmp);
      tmp.identifier = "G";
      tmp.name = "U";
      tmp.value = 2;
      RNA_enum_item_add(&item, &totitem, &tmp);
      tmp.identifier = "V";
      tmp.name = "V";
      tmp.value = 3;
      RNA_enum_item_add(&item, &totitem, &tmp);
      break;
    case CMP_NODE_CHANNEL_MATTE_CS_YCC:
      tmp.identifier = "Y";
      tmp.name = "Y";
      tmp.value = 1;
      RNA_enum_item_add(&item, &totitem, &tmp);
      tmp.identifier = "CB";
      tmp.name = "Cr";
      tmp.value = 2;
      RNA_enum_item_add(&item, &totitem, &tmp);
      tmp.identifier = "CR";
      tmp.name = "Cb";
      tmp.value = 3;
      RNA_enum_item_add(&item, &totitem, &tmp);
      break;
    default:
      return rna_enum_dummy_NULL_items;
  }

  RNA_enum_item_end(&item, &totitem);
  *r_free = true;

  return item;
}

static void rna_Image_Node_update_id(Main *bmain, Scene *scene, PointerRNA *ptr)
{
  bNode *node = static_cast<bNode *>(ptr->data);

  nodeTagUpdateID(node);
  rna_Node_update(bmain, scene, ptr);
}

static void rna_NodeOutputFile_slots_begin(CollectionPropertyIterator *iter, PointerRNA *ptr)
{
  bNode *node = static_cast<bNode *>(ptr->data);
  rna_iterator_listbase_begin(iter, &node->inputs, nullptr);
}

static PointerRNA rna_NodeOutputFile_slot_file_get(CollectionPropertyIterator *iter)
{
  bNodeSocket *sock = static_cast<bNodeSocket *>(rna_iterator_listbase_get(iter));
  PointerRNA ptr = RNA_pointer_create(
      iter->parent.owner_id, &RNA_NodeOutputFileSlotFile, sock->storage);
  return ptr;
}

static void rna_NodeColorBalance_update_lgg(Main *bmain, Scene *scene, PointerRNA *ptr)
{
  ntreeCompositColorBalanceSyncFromLGG(reinterpret_cast<bNodeTree *>(ptr->owner_id),
                                       static_cast<bNode *>(ptr->data));
  rna_Node_update(bmain, scene, ptr);
}

static void rna_NodeColorBalance_update_cdl(Main *bmain, Scene *scene, PointerRNA *ptr)
{
  ntreeCompositColorBalanceSyncFromCDL(reinterpret_cast<bNodeTree *>(ptr->owner_id),
                                       static_cast<bNode *>(ptr->data));
  rna_Node_update(bmain, scene, ptr);
}

static void rna_NodeCryptomatte_source_set(PointerRNA *ptr, int value)
{
  bNode *node = static_cast<bNode *>(ptr->data);
  if (node->id && node->custom1 != value) {
    id_us_min(node->id);
    node->id = nullptr;
  }
  node->custom1 = value;
}

static int rna_NodeCryptomatte_layer_name_get(PointerRNA *ptr)
{
  int index = 0;
  bNode *node = static_cast<bNode *>(ptr->data);
  NodeCryptomatte *storage = static_cast<NodeCryptomatte *>(node->storage);
  LISTBASE_FOREACH_INDEX (CryptomatteLayer *, layer, &storage->runtime.layers, index) {
    if (STREQLEN(storage->layer_name, layer->name, sizeof(storage->layer_name))) {
      return index;
    }
  }
  return 0;
}

static void rna_NodeCryptomatte_layer_name_set(PointerRNA *ptr, int new_value)
{
  bNode *node = static_cast<bNode *>(ptr->data);
  NodeCryptomatte *storage = static_cast<NodeCryptomatte *>(node->storage);

  CryptomatteLayer *layer = static_cast<CryptomatteLayer *>(
      BLI_findlink(&storage->runtime.layers, new_value));
  if (layer) {
    STRNCPY(storage->layer_name, layer->name);
  }
}

static const EnumPropertyItem *rna_NodeCryptomatte_layer_name_itemf(bContext *C,
                                                                    PointerRNA *ptr,
                                                                    PropertyRNA * /*prop*/,
                                                                    bool *r_free)
{
  bNode *node = static_cast<bNode *>(ptr->data);
  NodeCryptomatte *storage = static_cast<NodeCryptomatte *>(node->storage);
  EnumPropertyItem *item = nullptr;
  EnumPropertyItem temp = {0, "", 0, "", ""};
  int totitem = 0;

  ntreeCompositCryptomatteUpdateLayerNames(CTX_data_scene(C), node);
  int layer_index;
  LISTBASE_FOREACH_INDEX (CryptomatteLayer *, layer, &storage->runtime.layers, layer_index) {
    temp.value = layer_index;
    temp.identifier = layer->name;
    temp.name = layer->name;
    RNA_enum_item_add(&item, &totitem, &temp);
  }

  RNA_enum_item_end(&item, &totitem);
  *r_free = true;

  return item;
}

static PointerRNA rna_NodeCryptomatte_scene_get(PointerRNA *ptr)
{
  bNode *node = static_cast<bNode *>(ptr->data);

  Scene *scene = (node->custom1 == CMP_CRYPTOMATTE_SRC_RENDER) ?
                     reinterpret_cast<Scene *>(node->id) :
                     nullptr;
  return rna_pointer_inherit_refine(ptr, &RNA_Scene, scene);
}

static void rna_NodeCryptomatte_scene_set(PointerRNA *ptr, PointerRNA value, ReportList *reports)
{
  bNode *node = static_cast<bNode *>(ptr->data);

  if (node->custom1 == CMP_CRYPTOMATTE_SRC_RENDER) {
    rna_Node_scene_set(ptr, value, reports);
  }
}

static PointerRNA rna_NodeCryptomatte_image_get(PointerRNA *ptr)
{
  bNode *node = static_cast<bNode *>(ptr->data);

  Image *image = (node->custom1 == CMP_CRYPTOMATTE_SRC_IMAGE) ?
                     reinterpret_cast<Image *>(node->id) :
                     nullptr;
  return rna_pointer_inherit_refine(ptr, &RNA_Image, image);
}

static void rna_NodeCryptomatte_image_set(PointerRNA *ptr,
                                          PointerRNA value,
                                          ReportList * /*reports*/)
{
  bNode *node = static_cast<bNode *>(ptr->data);

  if (node->custom1 == CMP_CRYPTOMATTE_SRC_IMAGE) {
    if (node->id)
      id_us_min(node->id);
    if (value.data)
      id_us_plus(static_cast<ID *>(value.data));

    node->id = static_cast<ID *>(value.data);
  }
}

static bool rna_NodeCryptomatte_image_poll(PointerRNA * /*ptr*/, PointerRNA value)
{
  Image *image = reinterpret_cast<Image *>(value.owner_id);
  return image->type == IMA_TYPE_MULTILAYER;
}

static void rna_NodeCryptomatte_matte_get(PointerRNA *ptr, char *value)
{
  bNode *node = static_cast<bNode *>(ptr->data);
  NodeCryptomatte *nc = static_cast<NodeCryptomatte *>(node->storage);
  char *matte_id = BKE_cryptomatte_entries_to_matte_id(nc);
  strcpy(value, matte_id);
  MEM_freeN(matte_id);
}

static int rna_NodeCryptomatte_matte_length(PointerRNA *ptr)
{
  bNode *node = static_cast<bNode *>(ptr->data);
  NodeCryptomatte *nc = static_cast<NodeCryptomatte *>(node->storage);
  char *matte_id = BKE_cryptomatte_entries_to_matte_id(nc);
  int result = strlen(matte_id);
  MEM_freeN(matte_id);
  return result;
}

static void rna_NodeCryptomatte_matte_set(PointerRNA *ptr, const char *value)
{
  bNode *node = static_cast<bNode *>(ptr->data);
  NodeCryptomatte *nc = static_cast<NodeCryptomatte *>(node->storage);
  BKE_cryptomatte_matte_id_to_entries(nc, value);
}

static void rna_NodeCryptomatte_update_add(Main *bmain, Scene *scene, PointerRNA *ptr)
{
  ntreeCompositCryptomatteSyncFromAdd(scene, static_cast<bNode *>(ptr->data));
  rna_Node_update(bmain, scene, ptr);
}

static void rna_NodeCryptomatte_update_remove(Main *bmain, Scene *scene, PointerRNA *ptr)
{
  ntreeCompositCryptomatteSyncFromRemove(static_cast<bNode *>(ptr->data));
  rna_Node_update(bmain, scene, ptr);
}

static void rna_SimulationStateItem_update(Main *bmain, Scene * /*scene*/, PointerRNA *ptr)
{
  bNodeTree *ntree = reinterpret_cast<bNodeTree *>(ptr->owner_id);
  NodeSimulationItem *item = static_cast<NodeSimulationItem *>(ptr->data);
  bNode *node = NOD_geometry_simulation_output_find_node_by_item(ntree, item);

  BKE_ntree_update_tag_node_property(ntree, node);
  ED_node_tree_propagate_change(nullptr, bmain, ntree);
}

static bNode *find_node_by_repeat_item(PointerRNA *ptr)
{
  const NodeRepeatItem *item = static_cast<const NodeRepeatItem *>(ptr->data);
  bNodeTree *ntree = reinterpret_cast<bNodeTree *>(ptr->owner_id);
  ntree->ensure_topology_cache();
  for (bNode *node : ntree->nodes_by_type("GeometryNodeRepeatOutput")) {
    NodeGeometryRepeatOutput *storage = static_cast<NodeGeometryRepeatOutput *>(node->storage);
    if (storage->items_span().contains_ptr(item)) {
      return node;
    }
  }
  return nullptr;
}

static void rna_RepeatItem_update(Main *bmain, Scene * /*scene*/, PointerRNA *ptr)
{
  bNodeTree *ntree = reinterpret_cast<bNodeTree *>(ptr->owner_id);
  bNode *node = find_node_by_repeat_item(ptr);

  BKE_ntree_update_tag_node_property(ntree, node);
  ED_node_tree_propagate_change(nullptr, bmain, ntree);
}

static bool rna_SimulationStateItem_socket_type_supported(const EnumPropertyItem *item)
{
  return NOD_geometry_simulation_output_item_socket_type_supported(
      (eNodeSocketDatatype)item->value);
}

static const EnumPropertyItem *rna_SimulationStateItem_socket_type_itemf(bContext * /*C*/,
                                                                         PointerRNA * /*ptr*/,
                                                                         PropertyRNA * /*prop*/,
                                                                         bool *r_free)
{
  *r_free = true;
  return itemf_function_check(rna_enum_node_socket_data_type_items,
                              rna_SimulationStateItem_socket_type_supported);
}

static bool rna_RepeatItem_socket_type_supported(const EnumPropertyItem *item)
{
  return NodeRepeatItem::supports_type(eNodeSocketDatatype(item->value));
}

static const EnumPropertyItem *rna_RepeatItem_socket_type_itemf(bContext * /*C*/,
                                                                PointerRNA * /*ptr*/,
                                                                PropertyRNA * /*prop*/,
                                                                bool *r_free)
{
  *r_free = true;
  return itemf_function_check(rna_enum_node_socket_data_type_items,
                              rna_RepeatItem_socket_type_supported);
}

static void rna_SimulationStateItem_name_set(PointerRNA *ptr, const char *value)
{
  bNodeTree *ntree = reinterpret_cast<bNodeTree *>(ptr->owner_id);
  NodeSimulationItem *item = static_cast<NodeSimulationItem *>(ptr->data);
  bNode *node = NOD_geometry_simulation_output_find_node_by_item(ntree, item);
  NodeGeometrySimulationOutput *sim = static_cast<NodeGeometrySimulationOutput *>(node->storage);

  const char *defname = nodeStaticSocketLabel(item->socket_type, 0);
  NOD_geometry_simulation_output_item_set_unique_name(sim, item, value, defname);
}

static void rna_RepeatItem_name_set(PointerRNA *ptr, const char *value)
{
  bNode *node = find_node_by_repeat_item(ptr);
  NodeRepeatItem *item = static_cast<NodeRepeatItem *>(ptr->data);
  NodeGeometryRepeatOutput *storage = static_cast<NodeGeometryRepeatOutput *>(node->storage);
  storage->set_item_name(*item, value);
}

static void rna_SimulationStateItem_color_get(PointerRNA *ptr, float *values)
{
  NodeSimulationItem *item = static_cast<NodeSimulationItem *>(ptr->data);

  const char *socket_type_idname = nodeStaticSocketType(item->socket_type, 0);
  ED_node_type_draw_color(socket_type_idname, values);
}

static void rna_RepeatItem_color_get(PointerRNA *ptr, float *values)
{
  NodeRepeatItem *item = static_cast<NodeRepeatItem *>(ptr->data);

  const char *socket_type_idname = nodeStaticSocketType(item->socket_type, 0);
  ED_node_type_draw_color(socket_type_idname, values);
}

static PointerRNA rna_Node_paired_output_get(PointerRNA *ptr)
{
  bNodeTree *ntree = reinterpret_cast<bNodeTree *>(ptr->owner_id);
  bNode *node = static_cast<bNode *>(ptr->data);
  const blender::bke::bNodeZoneType &zone_type = *blender::bke::zone_type_by_node_type(node->type);
  bNode *output_node = zone_type.get_corresponding_output(*ntree, *node);
  PointerRNA r_ptr = RNA_pointer_create(&ntree->id, &RNA_Node, output_node);
  return r_ptr;
}

static bool rna_Node_pair_with_output(
    ID *id, bNode *node, bContext *C, ReportList *reports, bNode *output_node)
{
  bNodeTree *ntree = reinterpret_cast<bNodeTree *>(id);
  const blender::bke::bNodeZoneType &zone_type = *blender::bke::zone_type_by_node_type(node->type);
  if (output_node->type != zone_type.output_type) {
    BKE_reportf(
        reports,
        RPT_ERROR,
        "Can't pair zone input node %s with %s because it does not have the same zone type",
        node->name,
        output_node->name);
    return false;
  }
  for (const bNode *other_input_node : ntree->nodes_by_type(zone_type.input_idname)) {
    if (other_input_node != node) {
      if (zone_type.get_corresponding_output(*ntree, *other_input_node) == output_node) {
        BKE_reportf(reports,
                    RPT_ERROR,
                    "The output node %s is already paired with %s",
                    output_node->name,
                    other_input_node->name);
        return false;
      }
    }
  }
  int &output_node_id = zone_type.get_corresponding_output_id(*node);
  output_node_id = output_node->identifier;

  BKE_ntree_update_tag_node_property(ntree, node);
  ED_node_tree_propagate_change(C, CTX_data_main(C), ntree);
  WM_main_add_notifier(NC_NODE | NA_EDITED, ntree);
  return true;
}

static NodeSimulationItem *rna_NodeGeometrySimulationOutput_items_new(
    ID *id, bNode *node, Main *bmain, ReportList *reports, int socket_type, const char *name)
{
  NodeGeometrySimulationOutput *sim = static_cast<NodeGeometrySimulationOutput *>(node->storage);
  NodeSimulationItem *item = NOD_geometry_simulation_output_add_item(
      sim, short(socket_type), name);

  if (item == nullptr) {
    BKE_report(reports, RPT_ERROR, "Unable to create socket");
  }
  else {
    bNodeTree *ntree = reinterpret_cast<bNodeTree *>(id);
    BKE_ntree_update_tag_node_property(ntree, node);
    ED_node_tree_propagate_change(nullptr, bmain, ntree);
    WM_main_add_notifier(NC_NODE | NA_EDITED, ntree);
  }

  return item;
}

static NodeRepeatItem *rna_NodeGeometryRepeatOutput_items_new(
    ID *id, bNode *node, Main *bmain, ReportList *reports, int socket_type, const char *name)
{
  NodeGeometryRepeatOutput *storage = static_cast<NodeGeometryRepeatOutput *>(node->storage);
  NodeRepeatItem *item = storage->add_item(name, eNodeSocketDatatype(socket_type));
  if (item == nullptr) {
    BKE_report(reports, RPT_ERROR, "Unable to create socket");
  }
  else {
    bNodeTree *ntree = reinterpret_cast<bNodeTree *>(id);
    BKE_ntree_update_tag_node_property(ntree, node);
    ED_node_tree_propagate_change(nullptr, bmain, ntree);
    WM_main_add_notifier(NC_NODE | NA_EDITED, ntree);
  }

  return item;
}

static void rna_NodeGeometrySimulationOutput_items_remove(
    ID *id, bNode *node, Main *bmain, ReportList *reports, NodeSimulationItem *item)
{
  NodeGeometrySimulationOutput *sim = static_cast<NodeGeometrySimulationOutput *>(node->storage);
  if (!NOD_geometry_simulation_output_contains_item(sim, item)) {
    BKE_reportf(reports, RPT_ERROR, "Unable to locate item '%s' in node", item->name);
  }
  else {
    NOD_geometry_simulation_output_remove_item(sim, item);

    bNodeTree *ntree = reinterpret_cast<bNodeTree *>(id);
    BKE_ntree_update_tag_node_property(ntree, node);
    ED_node_tree_propagate_change(nullptr, bmain, ntree);
    WM_main_add_notifier(NC_NODE | NA_EDITED, ntree);
  }
}

static void rna_NodeGeometryRepeatOutput_items_remove(
    ID *id, bNode *node, Main *bmain, ReportList *reports, NodeRepeatItem *item)
{
  NodeGeometryRepeatOutput *storage = static_cast<NodeGeometryRepeatOutput *>(node->storage);
  if (!storage->items_span().contains_ptr(item)) {
    BKE_reportf(reports, RPT_ERROR, "Unable to locate item '%s' in node", item->name);
    return;
  }

  const int remove_index = item - storage->items;
  NodeRepeatItem *old_items = storage->items;
  storage->items = MEM_cnew_array<NodeRepeatItem>(storage->items_num - 1, __func__);
  std::copy_n(old_items, remove_index, storage->items);
  std::copy_n(old_items + remove_index + 1,
              storage->items_num - remove_index - 1,
              storage->items + remove_index);

  MEM_SAFE_FREE(old_items[remove_index].name);
  storage->items_num--;
  MEM_SAFE_FREE(old_items);

  bNodeTree *ntree = reinterpret_cast<bNodeTree *>(id);
  BKE_ntree_update_tag_node_property(ntree, node);
  ED_node_tree_propagate_change(nullptr, bmain, ntree);
  WM_main_add_notifier(NC_NODE | NA_EDITED, ntree);
}

static void rna_NodeGeometrySimulationOutput_items_clear(ID *id, bNode *node, Main *bmain)
{
  NodeGeometrySimulationOutput *sim = static_cast<NodeGeometrySimulationOutput *>(node->storage);
  NOD_geometry_simulation_output_clear_items(sim);

  bNodeTree *ntree = reinterpret_cast<bNodeTree *>(id);
  BKE_ntree_update_tag_node_property(ntree, node);
  ED_node_tree_propagate_change(nullptr, bmain, ntree);
  WM_main_add_notifier(NC_NODE | NA_EDITED, ntree);
}

static void rna_NodeGeometryRepeatOutput_items_clear(ID * /*id*/, bNode *node, Main * /*bmain*/)
{
  NodeGeometryRepeatOutput *storage = static_cast<NodeGeometryRepeatOutput *>(node->storage);
  for (NodeRepeatItem &item : storage->items_span()) {
    MEM_SAFE_FREE(item.name);
  }
  MEM_SAFE_FREE(storage->items);
  storage->items_num = 0;
  storage->active_index = 0;
}

static void rna_NodeGeometrySimulationOutput_items_move(
    ID *id, bNode *node, Main *bmain, int from_index, int to_index)
{
  NodeGeometrySimulationOutput *sim = static_cast<NodeGeometrySimulationOutput *>(node->storage);

  if (from_index < 0 || from_index >= sim->items_num || to_index < 0 || to_index >= sim->items_num)
  {
    return;
  }

  NOD_geometry_simulation_output_move_item(sim, from_index, to_index);

  bNodeTree *ntree = reinterpret_cast<bNodeTree *>(id);
  BKE_ntree_update_tag_node_property(ntree, node);
  ED_node_tree_propagate_change(nullptr, bmain, ntree);
  WM_main_add_notifier(NC_NODE | NA_EDITED, ntree);
}

static void rna_NodeGeometryRepeatOutput_items_move(
    ID *id, bNode *node, Main *bmain, int from_index, int to_index)
{
  NodeGeometryRepeatOutput *storage = static_cast<NodeGeometryRepeatOutput *>(node->storage);
  if (from_index < 0 || from_index >= storage->items_num || to_index < 0 ||
      to_index >= storage->items_num)
  {
    return;
  }

  if (from_index < to_index) {
    const NodeRepeatItem tmp = storage->items[from_index];
    for (int i = from_index; i < to_index; i++) {
      storage->items[i] = storage->items[i + 1];
    }
    storage->items[to_index] = tmp;
  }
  else if (from_index > to_index) {
    const NodeRepeatItem tmp = storage->items[from_index];
    for (int i = from_index; i > to_index; i--) {
      storage->items[i] = storage->items[i - 1];
    }
    storage->items[to_index] = tmp;
  }

  bNodeTree *ntree = reinterpret_cast<bNodeTree *>(id);
  BKE_ntree_update_tag_node_property(ntree, node);
  ED_node_tree_propagate_change(nullptr, bmain, ntree);
  WM_main_add_notifier(NC_NODE | NA_EDITED, ntree);
}

static PointerRNA rna_NodeGeometrySimulationOutput_active_item_get(PointerRNA *ptr)
{
  bNode *node = static_cast<bNode *>(ptr->data);
  NodeGeometrySimulationOutput *sim = static_cast<NodeGeometrySimulationOutput *>(node->storage);
  NodeSimulationItem *item = NOD_geometry_simulation_output_get_active_item(sim);
  PointerRNA r_ptr = RNA_pointer_create(ptr->owner_id, &RNA_SimulationStateItem, item);
  return r_ptr;
}

static PointerRNA rna_NodeGeometryRepeatOutput_active_item_get(PointerRNA *ptr)
{
  bNode *node = static_cast<bNode *>(ptr->data);
  NodeGeometryRepeatOutput *storage = static_cast<NodeGeometryRepeatOutput *>(node->storage);
  blender::MutableSpan<NodeRepeatItem> items = storage->items_span();
  PointerRNA r_ptr{};
  if (items.index_range().contains(storage->active_index)) {
    r_ptr = RNA_pointer_create(ptr->owner_id, &RNA_RepeatItem, &items[storage->active_index]);
  }
  return r_ptr;
}

static void rna_NodeGeometrySimulationOutput_active_item_set(PointerRNA *ptr,
                                                             PointerRNA value,
                                                             ReportList * /*reports*/)
{
  bNode *node = static_cast<bNode *>(ptr->data);
  NodeGeometrySimulationOutput *sim = static_cast<NodeGeometrySimulationOutput *>(node->storage);
  NOD_geometry_simulation_output_set_active_item(sim,
                                                 static_cast<NodeSimulationItem *>(value.data));
}

static void rna_NodeGeometryRepeatOutput_active_item_set(PointerRNA *ptr,
                                                         PointerRNA value,
                                                         ReportList * /*reports*/)
{
  bNode *node = static_cast<bNode *>(ptr->data);
  NodeGeometryRepeatOutput *storage = static_cast<NodeGeometryRepeatOutput *>(node->storage);
  NodeRepeatItem *item = static_cast<NodeRepeatItem *>(value.data);
  if (storage->items_span().contains_ptr(item)) {
    storage->active_index = item - storage->items;
  }
}

/* ******** Node Socket Types ******** */

static PointerRNA rna_NodeOutputFile_slot_layer_get(CollectionPropertyIterator *iter)
{
  bNodeSocket *sock = static_cast<bNodeSocket *>(rna_iterator_listbase_get(iter));
  PointerRNA ptr = RNA_pointer_create(
      iter->parent.owner_id, &RNA_NodeOutputFileSlotLayer, sock->storage);
  return ptr;
}

static int rna_NodeOutputFileSocket_find_node(bNodeTree *ntree,
                                              NodeImageMultiFileSocket *data,
                                              bNode **nodep,
                                              bNodeSocket **sockp)
{
  bNode *node;
  bNodeSocket *sock;

  for (node = static_cast<bNode *>(ntree->nodes.first); node; node = node->next) {
    for (sock = static_cast<bNodeSocket *>(node->inputs.first); sock; sock = sock->next) {
      NodeImageMultiFileSocket *sockdata = static_cast<NodeImageMultiFileSocket *>(sock->storage);
      if (sockdata == data) {
        *nodep = node;
        *sockp = sock;
        return 1;
      }
    }
  }

  *nodep = nullptr;
  *sockp = nullptr;
  return 0;
}

static void rna_NodeOutputFileSlotFile_path_set(PointerRNA *ptr, const char *value)
{
  bNodeTree *ntree = reinterpret_cast<bNodeTree *>(ptr->owner_id);
  NodeImageMultiFileSocket *sockdata = static_cast<NodeImageMultiFileSocket *>(ptr->data);
  bNode *node;
  bNodeSocket *sock;

  if (rna_NodeOutputFileSocket_find_node(ntree, sockdata, &node, &sock)) {
    ntreeCompositOutputFileSetPath(node, sock, value);
  }
}

static void rna_NodeOutputFileSlotLayer_name_set(PointerRNA *ptr, const char *value)
{
  bNodeTree *ntree = reinterpret_cast<bNodeTree *>(ptr->owner_id);
  NodeImageMultiFileSocket *sockdata = static_cast<NodeImageMultiFileSocket *>(ptr->data);
  bNode *node;
  bNodeSocket *sock;

  if (rna_NodeOutputFileSocket_find_node(ntree, sockdata, &node, &sock)) {
    ntreeCompositOutputFileSetLayer(node, sock, value);
  }
}

static bNodeSocket *rna_NodeOutputFile_slots_new(
    ID *id, bNode *node, bContext *C, ReportList * /*reports*/, const char *name)
{
  bNodeTree *ntree = reinterpret_cast<bNodeTree *>(id);
  Scene *scene = CTX_data_scene(C);
  ImageFormatData *im_format = nullptr;
  bNodeSocket *sock;
  if (scene) {
    im_format = &scene->r.im_format;
  }

  sock = ntreeCompositOutputFileAddSocket(ntree, node, name, im_format);

  ED_node_tree_propagate_change(C, CTX_data_main(C), ntree);
  WM_main_add_notifier(NC_NODE | NA_EDITED, ntree);

  return sock;
}

static void rna_FrameNode_label_size_update(Main *bmain, Scene *scene, PointerRNA *ptr)
{
  BLF_cache_clear();
  rna_Node_update(bmain, scene, ptr);
}

static void rna_ShaderNodeTexIES_mode_set(PointerRNA *ptr, int value)
{
  bNode *node = static_cast<bNode *>(ptr->data);
  NodeShaderTexIES *nss = static_cast<NodeShaderTexIES *>(node->storage);

  if (nss->mode != value) {
    nss->mode = value;
    nss->filepath[0] = '\0';

    /* replace text datablock by filepath */
    if (node->id) {
      Text *text = reinterpret_cast<Text *>(node->id);

      if (value == NODE_IES_EXTERNAL && text->filepath) {
        STRNCPY(nss->filepath, text->filepath);
        BLI_path_rel(nss->filepath, BKE_main_blendfile_path_from_global());
      }

      id_us_min(node->id);
      node->id = nullptr;
    }
  }
}

static void rna_ShaderNodeScript_mode_set(PointerRNA *ptr, int value)
{
  bNode *node = static_cast<bNode *>(ptr->data);
  NodeShaderScript *nss = static_cast<NodeShaderScript *>(node->storage);

  if (nss->mode != value) {
    nss->mode = value;
    nss->filepath[0] = '\0';
    nss->flag &= ~NODE_SCRIPT_AUTO_UPDATE;

    /* replace text data-block by filepath */
    if (node->id) {
      Text *text = reinterpret_cast<Text *>(node->id);

      if (value == NODE_SCRIPT_EXTERNAL && text->filepath) {
        STRNCPY(nss->filepath, text->filepath);
        BLI_path_rel(nss->filepath, BKE_main_blendfile_path_from_global());
      }

      id_us_min(node->id);
      node->id = nullptr;
    }

    /* remove any bytecode */
    if (nss->bytecode) {
      MEM_freeN(nss->bytecode);
      nss->bytecode = nullptr;
    }

    nss->bytecode_hash[0] = '\0';
  }
}

static void rna_ShaderNodeScript_bytecode_get(PointerRNA *ptr, char *value)
{
  bNode *node = static_cast<bNode *>(ptr->data);
  NodeShaderScript *nss = static_cast<NodeShaderScript *>(node->storage);

  strcpy(value, (nss->bytecode) ? nss->bytecode : "");
}

static int rna_ShaderNodeScript_bytecode_length(PointerRNA *ptr)
{
  bNode *node = static_cast<bNode *>(ptr->data);
  NodeShaderScript *nss = static_cast<NodeShaderScript *>(node->storage);

  return (nss->bytecode) ? strlen(nss->bytecode) : 0;
}

static void rna_ShaderNodeScript_bytecode_set(PointerRNA *ptr, const char *value)
{
  bNode *node = static_cast<bNode *>(ptr->data);
  NodeShaderScript *nss = static_cast<NodeShaderScript *>(node->storage);

  if (nss->bytecode) {
    MEM_freeN(nss->bytecode);
  }

  if (value && value[0]) {
    nss->bytecode = BLI_strdup(value);
  }
  else {
    nss->bytecode = nullptr;
  }
}

static void rna_ShaderNodeScript_update(Main *bmain, Scene *scene, PointerRNA *ptr)
{
  bNodeTree *ntree = reinterpret_cast<bNodeTree *>(ptr->owner_id);
  bNode *node = static_cast<bNode *>(ptr->data);
  RenderEngineType *engine_type = (scene != nullptr) ? RE_engines_find(scene->r.engine) : nullptr;

  if (engine_type && engine_type->update_script_node) {
    /* auto update node */
    RenderEngine *engine = RE_engine_create(engine_type);
    engine_type->update_script_node(engine, ntree, node);
    RE_engine_free(engine);
  }

  BKE_ntree_update_tag_node_property(ntree, node);
  ED_node_tree_propagate_change(nullptr, bmain, ntree);
}

static void rna_ShaderNode_socket_update(Main *bmain, Scene *scene, PointerRNA *ptr)
{
  rna_Node_update(bmain, scene, ptr);
}

void rna_Node_socket_update(Main *bmain, Scene *scene, PointerRNA *ptr)
{
  rna_Node_update(bmain, scene, ptr);
}

static void rna_CompositorNodeScale_update(Main *bmain, Scene *scene, PointerRNA *ptr)
{
  rna_Node_update(bmain, scene, ptr);
}

static void rna_ShaderNode_is_active_output_set(PointerRNA *ptr, bool value)
{
  bNodeTree *ntree = reinterpret_cast<bNodeTree *>(ptr->owner_id);
  bNode *node = static_cast<bNode *>(ptr->data);
  if (value) {
    /* If this node becomes the active output, the others of the same type can't be the active
     * output anymore. */
    LISTBASE_FOREACH (bNode *, other_node, &ntree->nodes) {
      if (other_node->type == node->type) {
        other_node->flag &= ~NODE_DO_OUTPUT;
      }
    }
    node->flag |= NODE_DO_OUTPUT;
  }
  else {
    node->flag &= ~NODE_DO_OUTPUT;
  }
}

static void rna_GroupOutput_is_active_output_set(PointerRNA *ptr, bool value)
{
  bNodeTree *ntree = reinterpret_cast<bNodeTree *>(ptr->owner_id);
  bNode *node = static_cast<bNode *>(ptr->data);
  if (value) {
    /* Make sure that no other group output is active at the same time. */
    LISTBASE_FOREACH (bNode *, other_node, &ntree->nodes) {
      if (other_node->type == NODE_GROUP_OUTPUT) {
        other_node->flag &= ~NODE_DO_OUTPUT;
      }
    }
    node->flag |= NODE_DO_OUTPUT;
  }
  else {
    node->flag &= ~NODE_DO_OUTPUT;
  }
}

static PointerRNA rna_ShaderNodePointDensity_psys_get(PointerRNA *ptr)
{
  bNode *node = static_cast<bNode *>(ptr->data);
  NodeShaderTexPointDensity *shader_point_density = static_cast<NodeShaderTexPointDensity *>(
      node->storage);
  Object *ob = reinterpret_cast<Object *>(node->id);
  ParticleSystem *psys = nullptr;

  if (ob && shader_point_density->particle_system) {
    psys = static_cast<ParticleSystem *>(
        BLI_findlink(&ob->particlesystem, shader_point_density->particle_system - 1));
  }

  PointerRNA value = RNA_pointer_create(&ob->id, &RNA_ParticleSystem, psys);
  return value;
}

static void rna_ShaderNodePointDensity_psys_set(PointerRNA *ptr,
                                                PointerRNA value,
                                                ReportList * /*reports*/)
{
  bNode *node = static_cast<bNode *>(ptr->data);
  NodeShaderTexPointDensity *shader_point_density = static_cast<NodeShaderTexPointDensity *>(
      node->storage);
  Object *ob = reinterpret_cast<Object *>(node->id);

  if (ob && value.owner_id == &ob->id) {
    shader_point_density->particle_system = BLI_findindex(&ob->particlesystem, value.data) + 1;
  }
  else {
    shader_point_density->particle_system = 0;
  }
}

static int point_density_particle_color_source_from_shader(
    NodeShaderTexPointDensity *shader_point_density)
{
  switch (shader_point_density->color_source) {
    case SHD_POINTDENSITY_COLOR_PARTAGE:
      return TEX_PD_COLOR_PARTAGE;
    case SHD_POINTDENSITY_COLOR_PARTSPEED:
      return TEX_PD_COLOR_PARTSPEED;
    case SHD_POINTDENSITY_COLOR_PARTVEL:
      return TEX_PD_COLOR_PARTVEL;
    default:
      BLI_assert_msg(0, "Unknown color source");
      return TEX_PD_COLOR_CONSTANT;
  }
}

static int point_density_vertex_color_source_from_shader(
    NodeShaderTexPointDensity *shader_point_density)
{
  switch (shader_point_density->ob_color_source) {
    case SHD_POINTDENSITY_COLOR_VERTCOL:
      return TEX_PD_COLOR_VERTCOL;
    case SHD_POINTDENSITY_COLOR_VERTWEIGHT:
      return TEX_PD_COLOR_VERTWEIGHT;
    case SHD_POINTDENSITY_COLOR_VERTNOR:
      return TEX_PD_COLOR_VERTNOR;
    default:
      BLI_assert_msg(0, "Unknown color source");
      return TEX_PD_COLOR_CONSTANT;
  }
}

void rna_ShaderNodePointDensity_density_cache(bNode *self, Depsgraph *depsgraph)
{
  NodeShaderTexPointDensity *shader_point_density = static_cast<NodeShaderTexPointDensity *>(
      self->storage);
  PointDensity *pd = &shader_point_density->pd;

  if (depsgraph == nullptr) {
    return;
  }

  /* Make sure there's no cached data. */
  BKE_texture_pointdensity_free_data(pd);
  RE_point_density_free(pd);

  /* Create PointDensity structure from node for sampling. */
  BKE_texture_pointdensity_init_data(pd);
  pd->object = reinterpret_cast<Object *>(self->id);
  pd->radius = shader_point_density->radius;
  if (shader_point_density->point_source == SHD_POINTDENSITY_SOURCE_PSYS) {
    pd->source = TEX_PD_PSYS;
    pd->psys = shader_point_density->particle_system;
    pd->psys_cache_space = TEX_PD_OBJECTSPACE;
    pd->color_source = point_density_particle_color_source_from_shader(shader_point_density);
  }
  else {
    BLI_assert(shader_point_density->point_source == SHD_POINTDENSITY_SOURCE_OBJECT);
    pd->source = TEX_PD_OBJECT;
    pd->ob_cache_space = TEX_PD_OBJECTSPACE;
    pd->ob_color_source = point_density_vertex_color_source_from_shader(shader_point_density);
    STRNCPY(pd->vertex_attribute_name, shader_point_density->vertex_attribute_name);
  }

  /* Store resolution, so it can be changed in the UI. */
  shader_point_density->cached_resolution = shader_point_density->resolution;

  /* Single-threaded sampling of the voxel domain. */
  RE_point_density_cache(depsgraph, pd);
}

void rna_ShaderNodePointDensity_density_calc(bNode *self,
                                             Depsgraph *depsgraph,
                                             float **values,
                                             int *values_num)
{
  NodeShaderTexPointDensity *shader_point_density = static_cast<NodeShaderTexPointDensity *>(
      self->storage);
  PointDensity *pd = &shader_point_density->pd;
  const int resolution = shader_point_density->cached_resolution;

  if (depsgraph == nullptr) {
    *values_num = 0;
    return;
  }

  /* TODO(sergey): Will likely overflow, but how to pass size_t via RNA? */
  *values_num = 4 * resolution * resolution * resolution;

  if (*values == nullptr) {
    *values = static_cast<float *>(
        MEM_mallocN(sizeof(float) * (*values_num), "point density dynamic array"));
  }

  /* Single-threaded sampling of the voxel domain. */
  RE_point_density_sample(depsgraph, pd, resolution, *values);

  /* We're done, time to clean up. */
  BKE_texture_pointdensity_free_data(pd);
  *pd = blender::dna::shallow_zero_initialize();

  shader_point_density->cached_resolution = 0.0f;
}

void rna_ShaderNodePointDensity_density_minmax(bNode *self,
                                               Depsgraph *depsgraph,
                                               float r_min[3],
                                               float r_max[3])
{
  NodeShaderTexPointDensity *shader_point_density = static_cast<NodeShaderTexPointDensity *>(
      self->storage);
  PointDensity *pd = &shader_point_density->pd;

  if (depsgraph == nullptr) {
    zero_v3(r_min);
    zero_v3(r_max);
    return;
  }

  RE_point_density_minmax(depsgraph, pd, r_min, r_max);
}

static int rna_NodeConvertColorSpace_from_color_space_get(PointerRNA *ptr)
{
  bNode *node = static_cast<bNode *>(ptr->data);
  NodeConvertColorSpace *node_storage = static_cast<NodeConvertColorSpace *>(node->storage);
  return IMB_colormanagement_colorspace_get_named_index(node_storage->from_color_space);
}

static void rna_NodeConvertColorSpace_from_color_space_set(PointerRNA *ptr, int value)
{
  bNode *node = static_cast<bNode *>(ptr->data);
  NodeConvertColorSpace *node_storage = static_cast<NodeConvertColorSpace *>(node->storage);
  const char *name = IMB_colormanagement_colorspace_get_indexed_name(value);

  if (name && name[0]) {
    STRNCPY(node_storage->from_color_space, name);
  }
}
static int rna_NodeConvertColorSpace_to_color_space_get(PointerRNA *ptr)
{
  bNode *node = static_cast<bNode *>(ptr->data);
  NodeConvertColorSpace *node_storage = static_cast<NodeConvertColorSpace *>(node->storage);
  return IMB_colormanagement_colorspace_get_named_index(node_storage->to_color_space);
}

static void rna_NodeConvertColorSpace_to_color_space_set(PointerRNA *ptr, int value)
{
  bNode *node = static_cast<bNode *>(ptr->data);
  NodeConvertColorSpace *node_storage = static_cast<NodeConvertColorSpace *>(node->storage);
  const char *name = IMB_colormanagement_colorspace_get_indexed_name(value);

  if (name && name[0]) {
    STRNCPY(node_storage->to_color_space, name);
  }
}

static const EnumPropertyItem *rna_NodeConvertColorSpace_color_space_itemf(bContext * /*C*/,
                                                                           PointerRNA * /*ptr*/,
                                                                           PropertyRNA * /*prop*/,
                                                                           bool *r_free)
{
  EnumPropertyItem *items = nullptr;
  int totitem = 0;

  IMB_colormanagement_colorspace_items_add(&items, &totitem);
  RNA_enum_item_end(&items, &totitem);

  *r_free = true;

  return items;
}

#else

static const EnumPropertyItem prop_image_layer_items[] = {
    {0, "PLACEHOLDER", 0, "Placeholder", ""},
    {0, nullptr, 0, nullptr, nullptr},
};

static const EnumPropertyItem prop_image_view_items[] = {
    {0, "ALL", 0, "All", ""},
    {0, nullptr, 0, nullptr, nullptr},
};

static const EnumPropertyItem prop_view_layer_items[] = {
    {0, "PLACEHOLDER", 0, "Placeholder", ""},
    {0, nullptr, 0, nullptr, nullptr},
};

static const EnumPropertyItem prop_tri_channel_items[] = {
    {1, "R", 0, "R", "Red"},
    {2, "G", 0, "G", "Green"},
    {3, "B", 0, "B", "Blue"},
    {0, nullptr, 0, nullptr, nullptr},
};

static const EnumPropertyItem node_flip_items[] = {
    {0, "X", 0, "Flip X", ""},
    {1, "Y", 0, "Flip Y", ""},
    {2, "XY", 0, "Flip X & Y", ""},
    {0, nullptr, 0, nullptr, nullptr},
};

static const EnumPropertyItem node_ycc_items[] = {
    {0, "ITUBT601", 0, "ITU 601", ""},
    {1, "ITUBT709", 0, "ITU 709", ""},
    {2, "JFIF", 0, "JPEG", ""},
    {0, nullptr, 0, nullptr, nullptr},
};

static const EnumPropertyItem node_glossy_items[] = {
    {SHD_GLOSSY_BECKMANN, "BECKMANN", 0, "Beckmann", ""},
    {SHD_GLOSSY_GGX, "GGX", 0, "GGX", ""},
    {SHD_GLOSSY_ASHIKHMIN_SHIRLEY, "ASHIKHMIN_SHIRLEY", 0, "Ashikhmin-Shirley", ""},
    {SHD_GLOSSY_MULTI_GGX,
     "MULTI_GGX",
     0,
     "Multiscatter GGX",
     "GGX with additional correction to account for multiple scattering, preserve energy and "
     "prevent unexpected darkening at high roughness"},
    {0, nullptr, 0, nullptr, nullptr},
};

static const EnumPropertyItem node_glass_items[] = {
    {SHD_GLOSSY_BECKMANN, "BECKMANN", 0, "Beckmann", ""},
    {SHD_GLOSSY_GGX, "GGX", 0, "GGX", ""},
    {SHD_GLOSSY_MULTI_GGX,
     "MULTI_GGX",
     0,
     "Multiscatter GGX",
     "GGX with additional correction to account for multiple scattering, preserve energy and "
     "prevent unexpected darkening at high roughness"},
    {0, nullptr, 0, nullptr, nullptr},
};

static const EnumPropertyItem node_refraction_items[] = {
    {SHD_GLOSSY_BECKMANN, "BECKMANN", 0, "Beckmann", ""},
    {SHD_GLOSSY_GGX, "GGX", 0, "GGX", ""},
    {0, nullptr, 0, nullptr, nullptr},
};

static const EnumPropertyItem node_sheen_items[] = {
    {SHD_SHEEN_ASHIKHMIN, "ASHIKHMIN", 0, "Ashikhmin", "Classic Ashikhmin velvet (legacy model)"},
    {SHD_SHEEN_MICROFIBER,
     "MICROFIBER",
     0,
     "Microfiber",
     "Microflake-based model of multiple scattering between normal-oriented fibers"},
    {0, nullptr, 0, nullptr, nullptr},
};

static const EnumPropertyItem node_toon_items[] = {
    {SHD_TOON_DIFFUSE, "DIFFUSE", 0, "Diffuse", "Use diffuse BSDF"},
    {SHD_TOON_GLOSSY, "GLOSSY", 0, "Glossy", "Use glossy BSDF"},
    {0, nullptr, 0, nullptr, nullptr},
};

static const EnumPropertyItem node_hair_items[] = {
    {SHD_HAIR_REFLECTION,
     "Reflection",
     0,
     "Reflection",
     "The light that bounces off the surface of the hair"},
    {SHD_HAIR_TRANSMISSION,
     "Transmission",
     0,
     "Transmission",
     "The light that passes through the hair and exits on the other side"},
    {0, nullptr, 0, nullptr, nullptr},
};

static const EnumPropertyItem node_principled_hair_model_items[] = {
    {SHD_PRINCIPLED_HAIR_CHIANG,
     "CHIANG",
     0,
     "Chiang",
     "Near-field hair scattering model by Chiang et al. 2016, suitable for close-up looks, but is "
     "more noisy when viewing from a distance"},
    {SHD_PRINCIPLED_HAIR_HUANG,
     "HUANG",
     0,
     "Huang",
     "Far-field hair scattering model by Huang et al. 2022, suitable for viewing from a distance, "
     "supports elliptical cross-sections and has more precise highlight in forward scattering "
     "directions"},
    {0, nullptr, 0, nullptr, nullptr},
};

static const EnumPropertyItem node_principled_hair_parametrization_items[] = {
    {SHD_PRINCIPLED_HAIR_DIRECT_ABSORPTION,
     "ABSORPTION",
     0,
     "Absorption Coefficient",
     "Directly set the absorption coefficient \"sigma_a\" (this is not the most intuitive way to "
     "color hair)"},
    {SHD_PRINCIPLED_HAIR_PIGMENT_CONCENTRATION,
     "MELANIN",
     0,
     "Melanin Concentration",
     "Define the melanin concentrations below to get the most realistic-looking hair (you can get "
     "the concentrations for different types of hair online)"},
    {SHD_PRINCIPLED_HAIR_REFLECTANCE,
     "COLOR",
     0,
     "Direct Coloring",
     "Choose the color of your preference, and the shader will approximate the absorption "
     "coefficient to render lookalike hair"},
    {0, nullptr, 0, nullptr, nullptr},
};

static const EnumPropertyItem node_script_mode_items[] = {
    {NODE_SCRIPT_INTERNAL, "INTERNAL", 0, "Internal", "Use internal text data-block"},
    {NODE_SCRIPT_EXTERNAL, "EXTERNAL", 0, "External", "Use external .osl or .oso file"},
    {0, nullptr, 0, nullptr, nullptr},
};

static EnumPropertyItem node_ies_mode_items[] = {
    {NODE_IES_INTERNAL, "INTERNAL", 0, "Internal", "Use internal text data-block"},
    {NODE_IES_EXTERNAL, "EXTERNAL", 0, "External", "Use external .ies file"},
    {0, nullptr, 0, nullptr, nullptr},
};

static const EnumPropertyItem node_principled_distribution_items[] = {
    {SHD_GLOSSY_GGX, "GGX", 0, "GGX", ""},
    {SHD_GLOSSY_MULTI_GGX,
     "MULTI_GGX",
     0,
     "Multiscatter GGX",
     "GGX with additional correction to account for multiple scattering, preserve energy and "
     "prevent unexpected darkening at high roughness"},
    {0, nullptr, 0, nullptr, nullptr},
};

static const EnumPropertyItem node_subsurface_method_items[] = {
    {SHD_SUBSURFACE_BURLEY,
     "BURLEY",
     0,
     "Christensen-Burley",
     "Approximation to physically based volume scattering"},
    {SHD_SUBSURFACE_RANDOM_WALK,
     "RANDOM_WALK",
     0,
     "Random Walk",
     "Volumetric approximation to physically based volume scattering, using the scattering radius "
     "as specified"},
    {SHD_SUBSURFACE_RANDOM_WALK_SKIN,
     "RANDOM_WALK_SKIN",
     0,
     "Random Walk (Skin)",
     "Volumetric approximation to physically based volume scattering, with scattering radius "
     "automatically adjusted to match color textures. Designed for skin shading"},
    {0, nullptr, 0, nullptr, nullptr}};

static const EnumPropertyItem prop_image_extension[] = {
    {SHD_IMAGE_EXTENSION_REPEAT,
     "REPEAT",
     0,
     "Repeat",
     "Cause the image to repeat horizontally and vertically"},
    {SHD_IMAGE_EXTENSION_EXTEND,
     "EXTEND",
     0,
     "Extend",
     "Extend by repeating edge pixels of the image"},
    {SHD_IMAGE_EXTENSION_CLIP,
     "CLIP",
     0,
     "Clip",
     "Clip to image size and set exterior pixels as transparent"},
    {SHD_IMAGE_EXTENSION_MIRROR,
     "MIRROR",
     0,
     "Mirror",
     "Repeatedly flip the image horizontally and vertically"},
    {0, nullptr, 0, nullptr, nullptr},
};

/* -- Common nodes ---------------------------------------------------------- */

static void def_group_input(StructRNA * /*srna*/) {}

static void def_group_output(StructRNA *srna)
{
  PropertyRNA *prop;

  prop = RNA_def_property(srna, "is_active_output", PROP_BOOLEAN, PROP_NONE);
  RNA_def_property_boolean_sdna(prop, nullptr, "flag", NODE_DO_OUTPUT);
  RNA_def_property_ui_text(
      prop, "Active Output", "True if this node is used as the active group output");
  RNA_def_property_boolean_funcs(prop, nullptr, "rna_GroupOutput_is_active_output_set");
  RNA_def_property_update(prop, NC_NODE | NA_EDITED, "rna_Node_update");
}

static void def_group(StructRNA *srna)
{
  PropertyRNA *prop;

  prop = RNA_def_property(srna, "node_tree", PROP_POINTER, PROP_NONE);
  RNA_def_property_pointer_sdna(prop, nullptr, "id");
  RNA_def_property_struct_type(prop, "NodeTree");
  RNA_def_property_pointer_funcs(
      prop, nullptr, "rna_NodeGroup_node_tree_set", nullptr, "rna_NodeGroup_node_tree_poll");
  RNA_def_property_flag(prop, PROP_EDITABLE);
  RNA_def_property_override_flag(prop, PROPOVERRIDE_OVERRIDABLE_LIBRARY);
  RNA_def_property_ui_text(prop, "Node Tree", "");
  RNA_def_property_update(prop, NC_NODE | NA_EDITED, "rna_NodeGroup_update");
}

static void def_custom_group(BlenderRNA *brna,
                             const char *struct_name,
                             const char *base_name,
                             const char *ui_name,
                             const char *ui_desc,
                             const char *reg_func)
{
  StructRNA *srna;

  srna = RNA_def_struct(brna, struct_name, base_name);
  RNA_def_struct_ui_text(srna, ui_name, ui_desc);
  RNA_def_struct_sdna(srna, "bNode");

  RNA_def_struct_register_funcs(srna, reg_func, "rna_Node_unregister", nullptr);

  def_group(srna);
}

static void def_frame(StructRNA *srna)
{
  PropertyRNA *prop;

  prop = RNA_def_property(srna, "text", PROP_POINTER, PROP_NONE);
  RNA_def_property_pointer_sdna(prop, nullptr, "id");
  RNA_def_property_struct_type(prop, "Text");
  RNA_def_property_flag(prop, PROP_EDITABLE | PROP_ID_REFCOUNT);
  RNA_def_property_override_flag(prop, PROPOVERRIDE_OVERRIDABLE_LIBRARY);
  RNA_def_property_ui_text(prop, "Text", "");
  RNA_def_property_update(prop, NC_NODE | NA_EDITED, "rna_Node_update");

  RNA_def_struct_sdna_from(srna, "NodeFrame", "storage");
  RNA_def_struct_translation_context(srna, BLT_I18NCONTEXT_ID_NODETREE);

  prop = RNA_def_property(srna, "shrink", PROP_BOOLEAN, PROP_NONE);
  RNA_def_property_boolean_sdna(prop, nullptr, "flag", NODE_FRAME_SHRINK);
  RNA_def_property_ui_text(prop, "Shrink", "Shrink the frame to minimal bounding box");
  RNA_def_property_update(prop, NC_NODE | ND_DISPLAY, nullptr);

  prop = RNA_def_property(srna, "label_size", PROP_INT, PROP_NONE);
  RNA_def_property_int_sdna(prop, nullptr, "label_size");
  RNA_def_property_range(prop, 8, 64);
  RNA_def_property_ui_text(prop, "Label Font Size", "Font size to use for displaying the label");
  RNA_def_property_update(prop, NC_NODE | ND_DISPLAY, "rna_FrameNode_label_size_update");
}

static void def_clamp(StructRNA *srna)
{
  PropertyRNA *prop;

  prop = RNA_def_property(srna, "clamp_type", PROP_ENUM, PROP_NONE);
  RNA_def_property_enum_sdna(prop, nullptr, "custom1");
  RNA_def_property_enum_items(prop, rna_enum_node_clamp_items);
  RNA_def_property_ui_text(prop, "Clamp Type", "");
  RNA_def_property_update(prop, NC_NODE | NA_EDITED, "rna_ShaderNode_socket_update");
}

static void def_map_range(StructRNA *srna)
{
  static const EnumPropertyItem rna_enum_data_type_items[] = {
      {CD_PROP_FLOAT, "FLOAT", 0, "Float", "Floating-point value"},
      {CD_PROP_FLOAT3, "FLOAT_VECTOR", 0, "Vector", "3D vector with floating-point values"},
      {0, nullptr, 0, nullptr, nullptr},
  };

  RNA_def_struct_sdna_from(srna, "NodeMapRange", "storage");

  PropertyRNA *prop;

  prop = RNA_def_property(srna, "clamp", PROP_BOOLEAN, PROP_NONE);
  RNA_def_property_boolean_sdna(prop, nullptr, "clamp", 1);
  RNA_def_property_ui_text(prop, "Clamp", "Clamp the result to the target range [To Min, To Max]");
  RNA_def_property_update(prop, NC_NODE | NA_EDITED, "rna_Node_update");

  prop = RNA_def_property(srna, "interpolation_type", PROP_ENUM, PROP_NONE);
  RNA_def_property_enum_sdna(prop, nullptr, "interpolation_type");
  RNA_def_property_enum_items(prop, rna_enum_node_map_range_items);
  RNA_def_property_ui_text(prop, "Interpolation Type", "");
  RNA_def_property_update(prop, NC_NODE | NA_EDITED, "rna_ShaderNode_socket_update");

  prop = RNA_def_property(srna, "data_type", PROP_ENUM, PROP_NONE);
  RNA_def_property_enum_bitflag_sdna(prop, nullptr, "data_type");
  RNA_def_property_enum_items(prop, rna_enum_data_type_items);
  RNA_def_property_ui_text(prop, "Data Type", "");
  RNA_def_property_update(prop, NC_NODE | NA_EDITED, "rna_ShaderNode_socket_update");
}

static void def_math(StructRNA *srna)
{
  PropertyRNA *prop;

  prop = RNA_def_property(srna, "operation", PROP_ENUM, PROP_NONE);
  RNA_def_property_enum_sdna(prop, nullptr, "custom1");
  RNA_def_property_enum_items(prop, rna_enum_node_math_items);
  RNA_def_property_ui_text(prop, "Operation", "");
  RNA_def_property_translation_context(prop, BLT_I18NCONTEXT_ID_NODETREE);
  RNA_def_property_update(prop, NC_NODE | NA_EDITED, "rna_ShaderNode_socket_update");

  prop = RNA_def_property(srna, "use_clamp", PROP_BOOLEAN, PROP_NONE);
  RNA_def_property_boolean_sdna(prop, nullptr, "custom2", SHD_MATH_CLAMP);
  RNA_def_property_ui_text(prop, "Clamp", "Clamp result of the node to 0.0 to 1.0 range");
  RNA_def_property_update(prop, NC_NODE | NA_EDITED, "rna_Node_update");
}

static void def_sh_mix(StructRNA *srna)
{
  static const EnumPropertyItem rna_enum_mix_mode_items[] = {
      {NODE_MIX_MODE_UNIFORM, "UNIFORM", 0, "Uniform", "Use a single factor for all components"},
      {NODE_MIX_MODE_NON_UNIFORM, "NON_UNIFORM", 0, "Non-Uniform", "Per component factor"},
      {0, nullptr, 0, nullptr, nullptr},
  };

  PropertyRNA *prop;

  RNA_def_struct_sdna_from(srna, "NodeShaderMix", "storage");

  prop = RNA_def_property(srna, "data_type", PROP_ENUM, PROP_NONE);
  RNA_def_property_enum_funcs(prop, nullptr, nullptr, "rna_ShaderNodeMix_data_type_itemf");
  RNA_def_property_enum_items(prop, rna_enum_mix_data_type_items);
  RNA_def_property_enum_default(prop, SOCK_FLOAT);
  RNA_def_property_ui_text(prop, "Data Type", "");
  RNA_def_property_update(prop, NC_NODE | NA_EDITED, "rna_Node_socket_update");

  prop = RNA_def_property(srna, "factor_mode", PROP_ENUM, PROP_NONE);
  RNA_def_property_enum_items(prop, rna_enum_mix_mode_items);
  RNA_def_property_enum_default(prop, NODE_MIX_MODE_UNIFORM);
  RNA_def_property_ui_text(prop, "Factor Mode", "");
  RNA_def_property_update(prop, NC_NODE | NA_EDITED, "rna_Node_socket_update");

  prop = RNA_def_property(srna, "blend_type", PROP_ENUM, PROP_NONE);
  RNA_def_property_enum_sdna(prop, nullptr, "blend_type");
  RNA_def_property_enum_items(prop, rna_enum_ramp_blend_items);
  RNA_def_property_ui_text(prop, "Blending Mode", "");
  RNA_def_property_update(prop, NC_NODE | NA_EDITED, "rna_Node_update");

  prop = RNA_def_property(srna, "clamp_factor", PROP_BOOLEAN, PROP_NONE);
  RNA_def_property_boolean_sdna(prop, nullptr, "clamp_factor", 1);
  RNA_def_property_ui_text(prop, "Clamp Factor", "Clamp the factor to [0,1] range");
  RNA_def_property_update(prop, NC_NODE | NA_EDITED, "rna_Node_update");

  prop = RNA_def_property(srna, "clamp_result", PROP_BOOLEAN, PROP_NONE);
  RNA_def_property_boolean_sdna(prop, nullptr, "clamp_result", 1);
  RNA_def_property_ui_text(prop, "Clamp Result", "Clamp the result to [0,1] range");
  RNA_def_property_update(prop, NC_NODE | NA_EDITED, "rna_Node_update");
}

static void def_float_to_int(StructRNA *srna)
{
  PropertyRNA *prop;

  prop = RNA_def_property(srna, "rounding_mode", PROP_ENUM, PROP_NONE);
  RNA_def_property_enum_sdna(prop, nullptr, "custom1");
  RNA_def_property_enum_items(prop, rna_enum_node_float_to_int_items);
  RNA_def_property_ui_text(
      prop, "Rounding Mode", "Method used to convert the float to an integer");
  RNA_def_property_translation_context(prop, BLT_I18NCONTEXT_ID_NODETREE);
  RNA_def_property_update(prop, NC_NODE | NA_EDITED, "rna_Node_update");
}

static void def_hash_value(StructRNA *srna)
{
  PropertyRNA *prop;

  prop = RNA_def_property(srna, "data_type", PROP_ENUM, PROP_NONE);
  RNA_def_property_enum_sdna(prop, NULL, "custom1");
  RNA_def_property_enum_items(prop, rna_enum_attribute_type_items);
  RNA_def_property_enum_funcs(prop, NULL, NULL, "rna_FunctionNodeHashValue_type_itemf");
  RNA_def_property_enum_default(prop, CD_PROP_INT32);
  RNA_def_property_ui_text(prop, "Data Type", "Input data type");
  RNA_def_property_update(prop, NC_NODE | NA_EDITED, "rna_Node_socket_update");
}

static void def_vector_math(StructRNA *srna)
{
  PropertyRNA *prop;

  prop = RNA_def_property(srna, "operation", PROP_ENUM, PROP_NONE);
  RNA_def_property_enum_sdna(prop, nullptr, "custom1");
  RNA_def_property_enum_items(prop, rna_enum_node_vec_math_items);
  RNA_def_property_ui_text(prop, "Operation", "");
  RNA_def_property_translation_context(prop, BLT_I18NCONTEXT_ID_NODETREE);
  RNA_def_property_update(prop, NC_NODE | NA_EDITED, "rna_ShaderNode_socket_update");
}

static void def_rgb_curve(StructRNA *srna)
{
  PropertyRNA *prop;

  prop = RNA_def_property(srna, "mapping", PROP_POINTER, PROP_NONE);
  RNA_def_property_pointer_sdna(prop, nullptr, "storage");
  RNA_def_property_struct_type(prop, "CurveMapping");
  RNA_def_property_ui_text(prop, "Mapping", "");
  RNA_def_property_update(prop, NC_NODE | NA_EDITED, "rna_Node_update");
}

static void def_vector_curve(StructRNA *srna)
{
  PropertyRNA *prop;

  prop = RNA_def_property(srna, "mapping", PROP_POINTER, PROP_NONE);
  RNA_def_property_pointer_sdna(prop, nullptr, "storage");
  RNA_def_property_struct_type(prop, "CurveMapping");
  RNA_def_property_ui_text(prop, "Mapping", "");
  RNA_def_property_update(prop, NC_NODE | NA_EDITED, "rna_Node_update");
}

static void def_float_curve(StructRNA *srna)
{
  PropertyRNA *prop;

  prop = RNA_def_property(srna, "mapping", PROP_POINTER, PROP_NONE);
  RNA_def_property_pointer_sdna(prop, nullptr, "storage");
  RNA_def_property_struct_type(prop, "CurveMapping");
  RNA_def_property_ui_text(prop, "Mapping", "");
  RNA_def_property_update(prop, NC_NODE | NA_EDITED, "rna_Node_update");
}

static void def_time(StructRNA *srna)
{
  PropertyRNA *prop;

  prop = RNA_def_property(srna, "curve", PROP_POINTER, PROP_NONE);
  RNA_def_property_pointer_sdna(prop, nullptr, "storage");
  RNA_def_property_struct_type(prop, "CurveMapping");
  RNA_def_property_ui_text(prop, "Curve", "");
  RNA_def_property_update(prop, NC_NODE | NA_EDITED, "rna_Node_update");

  prop = RNA_def_property(srna, "frame_start", PROP_INT, PROP_NONE);
  RNA_def_property_int_sdna(prop, nullptr, "custom1");
  RNA_def_property_ui_text(prop, "Start Frame", "");
  RNA_def_property_update(prop, NC_NODE | NA_EDITED, "rna_Node_update");

  prop = RNA_def_property(srna, "frame_end", PROP_INT, PROP_NONE);
  RNA_def_property_int_sdna(prop, nullptr, "custom2");
  RNA_def_property_ui_text(prop, "End Frame", "");
  RNA_def_property_update(prop, NC_NODE | NA_EDITED, "rna_Node_update");
}

static void def_colorramp(StructRNA *srna)
{
  PropertyRNA *prop;

  prop = RNA_def_property(srna, "color_ramp", PROP_POINTER, PROP_NONE);
  RNA_def_property_pointer_sdna(prop, nullptr, "storage");
  RNA_def_property_struct_type(prop, "ColorRamp");
  RNA_def_property_ui_text(prop, "Color Ramp", "");
  RNA_def_property_update(prop, NC_NODE | NA_EDITED, "rna_Node_update");
}

static void def_mix_rgb(StructRNA *srna)
{
  PropertyRNA *prop;

  prop = RNA_def_property(srna, "blend_type", PROP_ENUM, PROP_NONE);
  RNA_def_property_enum_sdna(prop, nullptr, "custom1");
  RNA_def_property_enum_items(prop, rna_enum_ramp_blend_items);
  RNA_def_property_ui_text(prop, "Blending Mode", "");
  RNA_def_property_update(prop, NC_NODE | NA_EDITED, "rna_Node_update");

  prop = RNA_def_property(srna, "use_alpha", PROP_BOOLEAN, PROP_NONE);
  RNA_def_property_boolean_sdna(prop, nullptr, "custom2", SHD_MIXRGB_USE_ALPHA);
  RNA_def_property_ui_text(prop, "Alpha", "Include alpha of second input in this operation");
  RNA_def_property_update(prop, NC_NODE | NA_EDITED, "rna_Node_update");

  prop = RNA_def_property(srna, "use_clamp", PROP_BOOLEAN, PROP_NONE);
  RNA_def_property_boolean_sdna(prop, nullptr, "custom2", SHD_MIXRGB_CLAMP);
  RNA_def_property_ui_text(prop, "Clamp", "Clamp result of the node to 0.0 to 1.0 range");
  RNA_def_property_update(prop, NC_NODE | NA_EDITED, "rna_Node_update");
}

static void def_texture(StructRNA *srna)
{
  PropertyRNA *prop;

  prop = RNA_def_property(srna, "texture", PROP_POINTER, PROP_NONE);
  RNA_def_property_pointer_sdna(prop, nullptr, "id");
  RNA_def_property_struct_type(prop, "Texture");
  RNA_def_property_flag(prop, PROP_EDITABLE);
  RNA_def_property_override_flag(prop, PROPOVERRIDE_OVERRIDABLE_LIBRARY);
  RNA_def_property_ui_text(prop, "Texture", "");
  RNA_def_property_update(prop, NC_NODE | NA_EDITED, "rna_Node_update");

  prop = RNA_def_property(srna, "node_output", PROP_INT, PROP_NONE);
  RNA_def_property_int_sdna(prop, nullptr, "custom1");
  RNA_def_property_ui_text(
      prop, "Node Output", "For node-based textures, which output node to use");
  RNA_def_property_update(prop, NC_NODE | NA_EDITED, "rna_Node_update");
}

static void def_fn_input_color(StructRNA *srna)
{
  PropertyRNA *prop;

  RNA_def_struct_sdna_from(srna, "NodeInputColor", "storage");

  prop = RNA_def_property(srna, "color", PROP_FLOAT, PROP_COLOR);
  RNA_def_property_array(prop, 4);
  RNA_def_property_float_sdna(prop, nullptr, "color");
  RNA_def_property_ui_text(prop, "Color", "");
  RNA_def_property_update(prop, NC_NODE | NA_EDITED, "rna_Node_update");
}

static void def_fn_input_bool(StructRNA *srna)
{
  PropertyRNA *prop;

  RNA_def_struct_sdna_from(srna, "NodeInputBool", "storage");

  prop = RNA_def_property(srna, "boolean", PROP_BOOLEAN, PROP_NONE);
  RNA_def_property_boolean_sdna(prop, nullptr, "boolean", 1);
  RNA_def_property_ui_text(prop, "Boolean", "Input value used for unconnected socket");
  RNA_def_property_update(prop, NC_NODE | NA_EDITED, "rna_Node_update");
}

static void def_fn_input_int(StructRNA *srna)
{
  PropertyRNA *prop;

  RNA_def_struct_sdna_from(srna, "NodeInputInt", "storage");

  prop = RNA_def_property(srna, "integer", PROP_INT, PROP_NONE);
  RNA_def_property_int_sdna(prop, nullptr, "integer");
  RNA_def_property_int_default(prop, 1);
  RNA_def_property_ui_text(prop, "Integer", "Input value used for unconnected socket");
  RNA_def_property_update(prop, NC_NODE | NA_EDITED, "rna_Node_update");
}

static void def_fn_input_vector(StructRNA *srna)
{
  PropertyRNA *prop;

  RNA_def_struct_sdna_from(srna, "NodeInputVector", "storage");

  prop = RNA_def_property(srna, "vector", PROP_FLOAT, PROP_XYZ);
  RNA_def_property_array(prop, 3);
  RNA_def_property_float_sdna(prop, nullptr, "vector");
  RNA_def_property_ui_text(prop, "Vector", "");
  RNA_def_property_update(prop, NC_NODE | NA_EDITED, "rna_Node_update");
}

static void def_fn_input_string(StructRNA *srna)
{
  PropertyRNA *prop;

  RNA_def_struct_sdna_from(srna, "NodeInputString", "storage");

  prop = RNA_def_property(srna, "string", PROP_STRING, PROP_NONE);
  RNA_def_property_ui_text(prop, "String", "");
  RNA_def_property_update(prop, NC_NODE | NA_EDITED, "rna_Node_update");
}

/* -- Shader Nodes ---------------------------------------------------------- */

static void def_sh_output(StructRNA *srna)
{
  PropertyRNA *prop;

  prop = RNA_def_property(srna, "is_active_output", PROP_BOOLEAN, PROP_NONE);
  RNA_def_property_boolean_sdna(prop, nullptr, "flag", NODE_DO_OUTPUT);
  RNA_def_property_ui_text(
      prop, "Active Output", "True if this node is used as the active output");
  RNA_def_property_boolean_funcs(prop, nullptr, "rna_ShaderNode_is_active_output_set");
  RNA_def_property_update(prop, NC_NODE | NA_EDITED, "rna_Node_update");

  prop = RNA_def_property(srna, "target", PROP_ENUM, PROP_NONE);
  RNA_def_property_enum_sdna(prop, nullptr, "custom1");
  RNA_def_property_enum_items(prop, prop_shader_output_target_items);
  RNA_def_property_ui_text(
      prop, "Target", "Which renderer and viewport shading types to use the shaders for");
  RNA_def_property_update(prop, NC_NODE | NA_EDITED, "rna_Node_update");
}

static void def_sh_output_linestyle(StructRNA *srna)
{
  def_sh_output(srna);
  def_mix_rgb(srna);
}

static void def_sh_mapping(StructRNA *srna)
{
  PropertyRNA *prop;

  prop = RNA_def_property(srna, "vector_type", PROP_ENUM, PROP_NONE);
  RNA_def_property_enum_sdna(prop, nullptr, "custom1");
  RNA_def_property_enum_items(prop, rna_enum_mapping_type_items);
  RNA_def_property_ui_text(prop, "Type", "Type of vector that the mapping transforms");
  RNA_def_property_update(prop, NC_NODE | NA_EDITED, "rna_ShaderNode_socket_update");
}

static void def_sh_vector_rotate(StructRNA *srna)
{
  PropertyRNA *prop;

  prop = RNA_def_property(srna, "rotation_type", PROP_ENUM, PROP_NONE);
  RNA_def_property_enum_sdna(prop, nullptr, "custom1");
  RNA_def_property_enum_items(prop, rna_enum_vector_rotate_type_items);
  RNA_def_property_ui_text(prop, "Type", "Type of rotation");
  RNA_def_property_update(prop, NC_NODE | NA_EDITED, "rna_ShaderNode_socket_update");

  prop = RNA_def_property(srna, "invert", PROP_BOOLEAN, PROP_NONE);
  RNA_def_property_boolean_sdna(prop, nullptr, "custom2", 0);
  RNA_def_property_ui_text(prop, "Invert", "Invert angle");
  RNA_def_property_update(prop, NC_NODE | NA_EDITED, "rna_Node_update");
}

static void def_sh_attribute(StructRNA *srna)
{
  static const EnumPropertyItem prop_attribute_type[] = {
      {SHD_ATTRIBUTE_GEOMETRY,
       "GEOMETRY",
       0,
       "Geometry",
       "The attribute is associated with the object geometry, and its value "
       "varies from vertex to vertex, or within the object volume"},
      {SHD_ATTRIBUTE_OBJECT,
       "OBJECT",
       0,
       "Object",
       "The attribute is associated with the object or mesh data-block itself, "
       "and its value is uniform"},
      {SHD_ATTRIBUTE_INSTANCER,
       "INSTANCER",
       0,
       "Instancer",
       "The attribute is associated with the instancer particle system or object, "
       "falling back to the Object mode if the attribute isn't found, or the object "
       "is not instanced"},
      {SHD_ATTRIBUTE_VIEW_LAYER,
       "VIEW_LAYER",
       0,
       "View Layer",
       "The attribute is associated with the View Layer, Scene or World that is being rendered"},
      {0, nullptr, 0, nullptr, nullptr},
  };
  PropertyRNA *prop;

  RNA_def_struct_sdna_from(srna, "NodeShaderAttribute", "storage");

  prop = RNA_def_property(srna, "attribute_type", PROP_ENUM, PROP_NONE);
  RNA_def_property_enum_sdna(prop, nullptr, "type");
  RNA_def_property_enum_items(prop, prop_attribute_type);
  RNA_def_property_ui_text(prop, "Attribute Type", "General type of the attribute");
  RNA_def_property_update(prop, NC_NODE | NA_EDITED, "rna_Node_update");

  prop = RNA_def_property(srna, "attribute_name", PROP_STRING, PROP_NONE);
  RNA_def_property_string_sdna(prop, nullptr, "name");
  RNA_def_property_ui_text(prop, "Attribute Name", "");
  RNA_def_property_update(prop, NC_NODE | NA_EDITED, "rna_Node_update");
}

static void def_sh_tex(StructRNA *srna)
{
  PropertyRNA *prop;

  prop = RNA_def_property(srna, "texture_mapping", PROP_POINTER, PROP_NONE);
  RNA_def_property_pointer_sdna(prop, nullptr, "base.tex_mapping");
  RNA_def_property_flag(prop, PROP_NEVER_NULL);
  RNA_def_property_ui_text(prop, "Texture Mapping", "Texture coordinate mapping settings");

  prop = RNA_def_property(srna, "color_mapping", PROP_POINTER, PROP_NONE);
  RNA_def_property_pointer_sdna(prop, nullptr, "base.color_mapping");
  RNA_def_property_flag(prop, PROP_NEVER_NULL);
  RNA_def_property_ui_text(prop, "Color Mapping", "Color mapping settings");
}

static void def_sh_tex_sky(StructRNA *srna)
{
  static const EnumPropertyItem prop_sky_type[] = {
      {SHD_SKY_PREETHAM, "PREETHAM", 0, "Preetham", "Preetham 1999"},
      {SHD_SKY_HOSEK, "HOSEK_WILKIE", 0, "Hosek / Wilkie", "Hosek / Wilkie 2012"},
      {SHD_SKY_NISHITA, "NISHITA", 0, "Nishita", "Nishita 1993 improved"},
      {0, nullptr, 0, nullptr, nullptr},
  };
  static float default_dir[3] = {0.0f, 0.0f, 1.0f};

  PropertyRNA *prop;

  RNA_def_struct_sdna_from(srna, "NodeTexSky", "storage");
  def_sh_tex(srna);

  prop = RNA_def_property(srna, "sky_type", PROP_ENUM, PROP_NONE);
  RNA_def_property_enum_sdna(prop, nullptr, "sky_model");
  RNA_def_property_enum_items(prop, prop_sky_type);
  RNA_def_property_ui_text(prop, "Sky Type", "Which sky model should be used");
  RNA_def_property_update(prop, 0, "rna_ShaderNode_socket_update");

  prop = RNA_def_property(srna, "sun_direction", PROP_FLOAT, PROP_DIRECTION);
  RNA_def_property_ui_text(prop, "Sun Direction", "Direction from where the sun is shining");
  RNA_def_property_array(prop, 3);
  RNA_def_property_float_array_default(prop, default_dir);
  RNA_def_property_update(prop, NC_NODE | NA_EDITED, "rna_Node_update");

  prop = RNA_def_property(srna, "turbidity", PROP_FLOAT, PROP_NONE);
  RNA_def_property_range(prop, 1.0f, 10.0f);
  RNA_def_property_ui_range(prop, 1.0f, 10.0f, 10, 3);
  RNA_def_property_ui_text(prop, "Turbidity", "Atmospheric turbidity");
  RNA_def_property_update(prop, NC_NODE | NA_EDITED, "rna_Node_update");

  prop = RNA_def_property(srna, "ground_albedo", PROP_FLOAT, PROP_FACTOR);
  RNA_def_property_range(prop, 0.0f, 1.0f);
  RNA_def_property_ui_text(
      prop, "Ground Albedo", "Ground color that is subtly reflected in the sky");
  RNA_def_property_update(prop, NC_NODE | NA_EDITED, "rna_Node_update");

  prop = RNA_def_property(srna, "sun_disc", PROP_BOOLEAN, PROP_NONE);
  RNA_def_property_ui_text(prop, "Sun Disc", "Include the sun itself in the output");
  RNA_def_property_boolean_sdna(prop, nullptr, "sun_disc", 1);
  RNA_def_property_boolean_default(prop, true);
  RNA_def_property_update(prop, 0, "rna_ShaderNode_socket_update");

  prop = RNA_def_property(srna, "sun_size", PROP_FLOAT, PROP_ANGLE);
  RNA_def_property_ui_text(prop, "Sun Size", "Size of sun disc");
  RNA_def_property_range(prop, 0.0f, M_PI_2);
  RNA_def_property_float_default(prop, DEG2RADF(0.545));
  RNA_def_property_update(prop, NC_NODE | NA_EDITED, "rna_Node_update");

  prop = RNA_def_property(srna, "sun_intensity", PROP_FLOAT, PROP_NONE);
  RNA_def_property_ui_text(prop, "Sun Intensity", "Strength of sun");
  RNA_def_property_range(prop, 0.0f, 1000.0f);
  RNA_def_property_float_default(prop, 1.0f);
  RNA_def_property_update(prop, NC_NODE | NA_EDITED, "rna_Node_update");

  prop = RNA_def_property(srna, "sun_elevation", PROP_FLOAT, PROP_ANGLE);
  RNA_def_property_ui_text(prop, "Sun Elevation", "Sun angle from horizon");
  RNA_def_property_float_default(prop, M_PI_2);
  RNA_def_property_update(prop, NC_NODE | NA_EDITED, "rna_Node_update");

  prop = RNA_def_property(srna, "sun_rotation", PROP_FLOAT, PROP_ANGLE);
  RNA_def_property_ui_text(prop, "Sun Rotation", "Rotation of sun around zenith");
  RNA_def_property_float_default(prop, 0.0f);
  RNA_def_property_update(prop, NC_NODE | NA_EDITED, "rna_Node_update");

  prop = RNA_def_property(srna, "altitude", PROP_FLOAT, PROP_DISTANCE);
  RNA_def_property_ui_text(prop, "Altitude", "Height from sea level");
  RNA_def_property_range(prop, 0.0f, 60000.0f);
  RNA_def_property_ui_range(prop, 0.0f, 60000.0f, 10, 1);
  RNA_def_property_float_default(prop, 0.0f);
  RNA_def_property_update(prop, NC_NODE | NA_EDITED, "rna_Node_update");

  prop = RNA_def_property(srna, "air_density", PROP_FLOAT, PROP_FACTOR);
  RNA_def_property_ui_text(prop, "Air", "Density of air molecules");
  RNA_def_property_range(prop, 0.0f, 10.0f);
  RNA_def_property_float_default(prop, 1.0f);
  RNA_def_property_update(prop, NC_NODE | NA_EDITED, "rna_Node_update");

  prop = RNA_def_property(srna, "dust_density", PROP_FLOAT, PROP_FACTOR);
  RNA_def_property_ui_text(prop, "Dust", "Density of dust molecules and water droplets");
  RNA_def_property_range(prop, 0.0f, 10.0f);
  RNA_def_property_float_default(prop, 1.0f);
  RNA_def_property_update(prop, NC_NODE | NA_EDITED, "rna_Node_update");

  prop = RNA_def_property(srna, "ozone_density", PROP_FLOAT, PROP_FACTOR);
  RNA_def_property_ui_text(prop, "Ozone", "Density of ozone layer");
  RNA_def_property_range(prop, 0.0f, 10.0f);
  RNA_def_property_float_default(prop, 1.0f);
  RNA_def_property_update(prop, NC_NODE | NA_EDITED, "rna_Node_update");
}

static const EnumPropertyItem sh_tex_prop_interpolation_items[] = {
    {SHD_INTERP_LINEAR, "Linear", 0, "Linear", "Linear interpolation"},
    {SHD_INTERP_CLOSEST, "Closest", 0, "Closest", "No interpolation (sample closest texel)"},
    {SHD_INTERP_CUBIC, "Cubic", 0, "Cubic", "Cubic interpolation"},
    {SHD_INTERP_SMART, "Smart", 0, "Smart", "Bicubic when magnifying, else bilinear (OSL only)"},
    {0, nullptr, 0, nullptr, nullptr},
};

static void def_sh_tex_environment(StructRNA *srna)
{
  static const EnumPropertyItem prop_projection_items[] = {
      {SHD_PROJ_EQUIRECTANGULAR,
       "EQUIRECTANGULAR",
       0,
       "Equirectangular",
       "Equirectangular or latitude-longitude projection"},
      {SHD_PROJ_MIRROR_BALL,
       "MIRROR_BALL",
       0,
       "Mirror Ball",
       "Projection from an orthographic photo of a mirror ball"},
      {0, nullptr, 0, nullptr, nullptr},
  };

  PropertyRNA *prop;

  prop = RNA_def_property(srna, "image", PROP_POINTER, PROP_NONE);
  RNA_def_property_pointer_sdna(prop, nullptr, "id");
  RNA_def_property_struct_type(prop, "Image");
  RNA_def_property_flag(prop, PROP_EDITABLE);
  RNA_def_property_override_flag(prop, PROPOVERRIDE_OVERRIDABLE_LIBRARY);
  RNA_def_property_ui_text(prop, "Image", "");
  RNA_def_property_update(prop, NC_NODE | NA_EDITED, "rna_Node_tex_image_update");

  RNA_def_struct_sdna_from(srna, "NodeTexEnvironment", "storage");
  def_sh_tex(srna);

  prop = RNA_def_property(srna, "projection", PROP_ENUM, PROP_NONE);
  RNA_def_property_enum_items(prop, prop_projection_items);
  RNA_def_property_ui_text(prop, "Projection", "Projection of the input image");
  RNA_def_property_update(prop, 0, "rna_Node_update");

  prop = RNA_def_property(srna, "interpolation", PROP_ENUM, PROP_NONE);
  RNA_def_property_enum_items(prop, sh_tex_prop_interpolation_items);
  RNA_def_property_ui_text(prop, "Interpolation", "Texture interpolation");
  RNA_def_property_update(prop, 0, "rna_Node_update");

  prop = RNA_def_property(srna, "image_user", PROP_POINTER, PROP_NONE);
  RNA_def_property_flag(prop, PROP_NEVER_NULL);
  RNA_def_property_pointer_sdna(prop, nullptr, "iuser");
  RNA_def_property_ui_text(
      prop,
      "Image User",
      "Parameters defining which layer, pass and frame of the image is displayed");
  RNA_def_property_update(prop, 0, "rna_Node_update");
}

static void def_sh_tex_image(StructRNA *srna)
{
  static const EnumPropertyItem prop_projection_items[] = {
      {SHD_PROJ_FLAT,
       "FLAT",
       0,
       "Flat",
       "Image is projected flat using the X and Y coordinates of the texture vector"},
      {SHD_PROJ_BOX,
       "BOX",
       0,
       "Box",
       "Image is projected using different components for each side of the object space bounding "
       "box"},
      {SHD_PROJ_SPHERE,
       "SPHERE",
       0,
       "Sphere",
       "Image is projected spherically using the Z axis as central"},
      {SHD_PROJ_TUBE,
       "TUBE",
       0,
       "Tube",
       "Image is projected from the tube using the Z axis as central"},
      {0, nullptr, 0, nullptr, nullptr},
  };

  PropertyRNA *prop;

  prop = RNA_def_property(srna, "image", PROP_POINTER, PROP_NONE);
  RNA_def_property_pointer_sdna(prop, nullptr, "id");
  RNA_def_property_struct_type(prop, "Image");
  RNA_def_property_flag(prop, PROP_EDITABLE);
  RNA_def_property_override_flag(prop, PROPOVERRIDE_OVERRIDABLE_LIBRARY);
  RNA_def_property_ui_text(prop, "Image", "");
  RNA_def_property_update(prop, NC_NODE | NA_EDITED, "rna_Node_tex_image_update");

  RNA_def_struct_sdna_from(srna, "NodeTexImage", "storage");
  def_sh_tex(srna);

  prop = RNA_def_property(srna, "projection", PROP_ENUM, PROP_NONE);
  RNA_def_property_enum_items(prop, prop_projection_items);
  RNA_def_property_ui_text(
      prop, "Projection", "Method to project 2D image on object with a 3D texture vector");
  RNA_def_property_translation_context(prop, BLT_I18NCONTEXT_ID_IMAGE);
  RNA_def_property_update(prop, 0, "rna_Node_update");

  prop = RNA_def_property(srna, "interpolation", PROP_ENUM, PROP_NONE);
  RNA_def_property_enum_items(prop, sh_tex_prop_interpolation_items);
  RNA_def_property_ui_text(prop, "Interpolation", "Texture interpolation");
  RNA_def_property_update(prop, 0, "rna_Node_update");

  prop = RNA_def_property(srna, "projection_blend", PROP_FLOAT, PROP_FACTOR);
  RNA_def_property_ui_text(
      prop, "Projection Blend", "For box projection, amount of blend to use between sides");
  RNA_def_property_update(prop, 0, "rna_Node_update");

  prop = RNA_def_property(srna, "extension", PROP_ENUM, PROP_NONE);
  RNA_def_property_enum_items(prop, prop_image_extension);
  RNA_def_property_ui_text(
      prop, "Extension", "How the image is extrapolated past its original bounds");
  RNA_def_property_translation_context(prop, BLT_I18NCONTEXT_ID_IMAGE);
  RNA_def_property_update(prop, 0, "rna_Node_update");

  prop = RNA_def_property(srna, "image_user", PROP_POINTER, PROP_NONE);
  RNA_def_property_flag(prop, PROP_NEVER_NULL);
  RNA_def_property_pointer_sdna(prop, nullptr, "iuser");
  RNA_def_property_ui_text(
      prop,
      "Image User",
      "Parameters defining which layer, pass and frame of the image is displayed");
  RNA_def_property_update(prop, 0, "rna_Node_update");
}

static void def_tex_combsep_color(StructRNA *srna)
{
  PropertyRNA *prop;

  prop = RNA_def_property(srna, "mode", PROP_ENUM, PROP_NONE);
  RNA_def_property_enum_sdna(prop, nullptr, "custom1");
  RNA_def_property_enum_items(prop, rna_enum_node_combsep_color_items);
  RNA_def_property_ui_text(prop, "Mode", "Mode of color processing");
  RNA_def_property_update(prop, NC_NODE | NA_EDITED, "rna_Node_socket_update");
}

static void def_geo_image_texture(StructRNA *srna)
{
  static const EnumPropertyItem fn_tex_prop_interpolation_items[] = {
      {SHD_INTERP_LINEAR, "Linear", 0, "Linear", "Linear interpolation"},
      {SHD_INTERP_CLOSEST, "Closest", 0, "Closest", "No interpolation (sample closest texel)"},
      {SHD_INTERP_CUBIC, "Cubic", 0, "Cubic", "Cubic interpolation"},
      {0, nullptr, 0, nullptr, nullptr},
  };

  PropertyRNA *prop;

  RNA_def_struct_sdna_from(srna, "NodeGeometryImageTexture", "storage");

  prop = RNA_def_property(srna, "interpolation", PROP_ENUM, PROP_NONE);
  RNA_def_property_enum_items(prop, fn_tex_prop_interpolation_items);
  RNA_def_property_ui_text(prop, "Interpolation", "Method for smoothing values between pixels");
  RNA_def_property_update(prop, 0, "rna_Node_update");

  prop = RNA_def_property(srna, "extension", PROP_ENUM, PROP_NONE);
  RNA_def_property_enum_items(prop, prop_image_extension);
  RNA_def_property_ui_text(
      prop, "Extension", "How the image is extrapolated past its original bounds");
  RNA_def_property_translation_context(prop, BLT_I18NCONTEXT_ID_IMAGE);
  RNA_def_property_update(prop, 0, "rna_Node_update");
}

static void def_sh_tex_gradient(StructRNA *srna)
{
  static const EnumPropertyItem prop_gradient_type[] = {
      {SHD_BLEND_LINEAR, "LINEAR", 0, "Linear", "Create a linear progression"},
      {SHD_BLEND_QUADRATIC, "QUADRATIC", 0, "Quadratic", "Create a quadratic progression"},
      {SHD_BLEND_EASING,
       "EASING",
       0,
       "Easing",
       "Create a progression easing from one step to the next"},
      {SHD_BLEND_DIAGONAL, "DIAGONAL", 0, "Diagonal", "Create a diagonal progression"},
      {SHD_BLEND_SPHERICAL, "SPHERICAL", 0, "Spherical", "Create a spherical progression"},
      {SHD_BLEND_QUADRATIC_SPHERE,
       "QUADRATIC_SPHERE",
       0,
       "Quadratic Sphere",
       "Create a quadratic progression in the shape of a sphere"},
      {SHD_BLEND_RADIAL, "RADIAL", 0, "Radial", "Create a radial progression"},
      {0, nullptr, 0, nullptr, nullptr},
  };

  PropertyRNA *prop;

  RNA_def_struct_sdna_from(srna, "NodeTexGradient", "storage");
  def_sh_tex(srna);

  prop = RNA_def_property(srna, "gradient_type", PROP_ENUM, PROP_NONE);
  RNA_def_property_enum_items(prop, prop_gradient_type);
  RNA_def_property_ui_text(prop, "Gradient Type", "Style of the color blending");
  RNA_def_property_update(prop, 0, "rna_Node_update");
}

static void def_sh_tex_noise(StructRNA *srna)
{
  PropertyRNA *prop;

  RNA_def_struct_sdna_from(srna, "NodeTexNoise", "storage");
  def_sh_tex(srna);

  prop = RNA_def_property(srna, "noise_dimensions", PROP_ENUM, PROP_NONE);
  RNA_def_property_enum_sdna(prop, nullptr, "dimensions");
  RNA_def_property_enum_items(prop, rna_enum_node_tex_dimensions_items);
  RNA_def_property_ui_text(prop, "Dimensions", "Number of dimensions to output noise for");
  RNA_def_property_update(prop, 0, "rna_ShaderNode_socket_update");

  prop = RNA_def_property(srna, "normalize", PROP_BOOLEAN, PROP_NONE);
  RNA_def_property_boolean_sdna(prop, nullptr, "normalize", 0);
  RNA_def_property_ui_text(prop, "Normalize", "Normalize outputs to 0.0 to 1.0 range");
  RNA_def_property_update(prop, NC_NODE | NA_EDITED, "rna_Node_update");
}

static void def_sh_tex_checker(StructRNA *srna)
{
  RNA_def_struct_sdna_from(srna, "NodeTexChecker", "storage");
  def_sh_tex(srna);
}

static void def_sh_tex_brick(StructRNA *srna)
{
  PropertyRNA *prop;

  RNA_def_struct_sdna_from(srna, "NodeTexBrick", "storage");
  def_sh_tex(srna);

  prop = RNA_def_property(srna, "offset_frequency", PROP_INT, PROP_NONE);
  RNA_def_property_int_sdna(prop, nullptr, "offset_freq");
  RNA_def_property_int_default(prop, 2);
  RNA_def_property_range(prop, 1, 99);
  RNA_def_property_ui_text(prop, "Offset Frequency", "");
  RNA_def_property_update(prop, 0, "rna_Node_update");

  prop = RNA_def_property(srna, "squash_frequency", PROP_INT, PROP_NONE);
  RNA_def_property_int_sdna(prop, nullptr, "squash_freq");
  RNA_def_property_int_default(prop, 2);
  RNA_def_property_range(prop, 1, 99);
  RNA_def_property_ui_text(prop, "Squash Frequency", "");
  RNA_def_property_update(prop, 0, "rna_Node_update");

  prop = RNA_def_property(srna, "offset", PROP_FLOAT, PROP_NONE);
  RNA_def_property_float_sdna(prop, nullptr, "offset");
  RNA_def_property_float_default(prop, 0.5f);
  RNA_def_property_range(prop, 0.0f, 1.0f);
  RNA_def_property_ui_text(prop, "Offset Amount", "");
  RNA_def_property_update(prop, 0, "rna_Node_update");

  prop = RNA_def_property(srna, "squash", PROP_FLOAT, PROP_NONE);
  RNA_def_property_float_sdna(prop, nullptr, "squash");
  RNA_def_property_float_default(prop, 1.0f);
  RNA_def_property_range(prop, 0.0f, 99.0f);
  RNA_def_property_ui_text(prop, "Squash Amount", "");
  RNA_def_property_update(prop, 0, "rna_Node_update");
}

static void def_sh_tex_magic(StructRNA *srna)
{
  PropertyRNA *prop;

  RNA_def_struct_sdna_from(srna, "NodeTexMagic", "storage");
  def_sh_tex(srna);

  prop = RNA_def_property(srna, "turbulence_depth", PROP_INT, PROP_NONE);
  RNA_def_property_int_sdna(prop, nullptr, "depth");
  RNA_def_property_range(prop, 0, 10);
  RNA_def_property_ui_text(prop, "Depth", "Level of detail in the added turbulent noise");
  RNA_def_property_update(prop, 0, "rna_Node_update");
}

static void def_sh_tex_musgrave(StructRNA *srna)
{
  static const EnumPropertyItem prop_musgrave_type[] = {
      {SHD_MUSGRAVE_MULTIFRACTAL,
       "MULTIFRACTAL",
       0,
       "Multifractal",
       "More uneven result (varies with location), more similar to a real terrain"},
      {SHD_MUSGRAVE_RIDGED_MULTIFRACTAL,
       "RIDGED_MULTIFRACTAL",
       0,
       "Ridged Multifractal",
       "Create sharp peaks"},
      {SHD_MUSGRAVE_HYBRID_MULTIFRACTAL,
       "HYBRID_MULTIFRACTAL",
       0,
       "Hybrid Multifractal",
       "Create peaks and valleys with different roughness values"},
      {SHD_MUSGRAVE_FBM, "FBM", 0, "fBM", "Produce an unnatural homogeneous and isotropic result"},
      {SHD_MUSGRAVE_HETERO_TERRAIN,
       "HETERO_TERRAIN",
       0,
       "Hetero Terrain",
       "Similar to Hybrid Multifractal creates a heterogeneous terrain, but with the likeness of "
       "river channels"},
      {0, nullptr, 0, nullptr, nullptr},
  };

  PropertyRNA *prop;

  RNA_def_struct_sdna_from(srna, "NodeTexMusgrave", "storage");
  def_sh_tex(srna);

  prop = RNA_def_property(srna, "musgrave_dimensions", PROP_ENUM, PROP_NONE);
  RNA_def_property_enum_sdna(prop, nullptr, "dimensions");
  RNA_def_property_enum_items(prop, rna_enum_node_tex_dimensions_items);
  RNA_def_property_ui_text(prop, "Dimensions", "Number of dimensions to output noise for");
  RNA_def_property_update(prop, 0, "rna_ShaderNode_socket_update");

  prop = RNA_def_property(srna, "musgrave_type", PROP_ENUM, PROP_NONE);
  RNA_def_property_enum_sdna(prop, nullptr, "musgrave_type");
  RNA_def_property_enum_items(prop, prop_musgrave_type);
  RNA_def_property_ui_text(prop, "Type", "Type of the Musgrave texture");
  RNA_def_property_update(prop, 0, "rna_ShaderNode_socket_update");
}

static void def_sh_tex_voronoi(StructRNA *srna)
{
  static EnumPropertyItem prop_distance_items[] = {
      {SHD_VORONOI_EUCLIDEAN, "EUCLIDEAN", 0, "Euclidean", "Euclidean distance"},
      {SHD_VORONOI_MANHATTAN, "MANHATTAN", 0, "Manhattan", "Manhattan distance"},
      {SHD_VORONOI_CHEBYCHEV, "CHEBYCHEV", 0, "Chebychev", "Chebychev distance"},
      {SHD_VORONOI_MINKOWSKI, "MINKOWSKI", 0, "Minkowski", "Minkowski distance"},
      {0, nullptr, 0, nullptr, nullptr}};

  static EnumPropertyItem prop_feature_items[] = {
      {SHD_VORONOI_F1,
       "F1",
       0,
       "F1",
       "Computes the distance to the closest point as well as its position and color"},
      {SHD_VORONOI_F2,
       "F2",
       0,
       "F2",
       "Computes the distance to the second closest point as well as its position and color"},
      {SHD_VORONOI_SMOOTH_F1,
       "SMOOTH_F1",
       0,
       "Smooth F1",
       "Smoothed version of F1. Weighted sum of neighbor voronoi cells"},
      {SHD_VORONOI_DISTANCE_TO_EDGE,
       "DISTANCE_TO_EDGE",
       0,
       "Distance to Edge",
       "Computes the distance to the edge of the voronoi cell"},
      {SHD_VORONOI_N_SPHERE_RADIUS,
       "N_SPHERE_RADIUS",
       0,
       "N-Sphere Radius",
       "Computes the radius of the n-sphere inscribed in the voronoi cell"},
      {0, nullptr, 0, nullptr, nullptr}};

  PropertyRNA *prop;

  RNA_def_struct_sdna_from(srna, "NodeTexVoronoi", "storage");
  def_sh_tex(srna);

  prop = RNA_def_property(srna, "voronoi_dimensions", PROP_ENUM, PROP_NONE);
  RNA_def_property_enum_sdna(prop, nullptr, "dimensions");
  RNA_def_property_enum_items(prop, rna_enum_node_tex_dimensions_items);
  RNA_def_property_ui_text(prop, "Dimensions", "Number of dimensions to output noise for");
  RNA_def_property_update(prop, 0, "rna_ShaderNode_socket_update");

  prop = RNA_def_property(srna, "distance", PROP_ENUM, PROP_NONE);
  RNA_def_property_enum_sdna(prop, nullptr, "distance");
  RNA_def_property_enum_items(prop, prop_distance_items);
  RNA_def_property_ui_text(
      prop, "Distance Metric", "The distance metric used to compute the texture");
  RNA_def_property_update(prop, 0, "rna_ShaderNode_socket_update");

  prop = RNA_def_property(srna, "feature", PROP_ENUM, PROP_NONE);
  RNA_def_property_enum_sdna(prop, nullptr, "feature");
  RNA_def_property_enum_items(prop, prop_feature_items);
  RNA_def_property_ui_text(
      prop, "Feature Output", "The Voronoi feature that the node will compute");
  RNA_def_property_update(prop, 0, "rna_ShaderNode_socket_update");

  prop = RNA_def_property(srna, "normalize", PROP_BOOLEAN, PROP_NONE);
  RNA_def_property_boolean_sdna(prop, nullptr, "normalize", 0);
  RNA_def_property_ui_text(prop, "Normalize", "Normalize output Distance to 0.0 to 1.0 range");
  RNA_def_property_update(prop, NC_NODE | NA_EDITED, "rna_Node_update");
}

static void def_sh_tex_wave(StructRNA *srna)
{
  static const EnumPropertyItem prop_wave_type_items[] = {
      {SHD_WAVE_BANDS, "BANDS", 0, "Bands", "Use standard wave texture in bands"},
      {SHD_WAVE_RINGS, "RINGS", 0, "Rings", "Use wave texture in rings"},
      {0, nullptr, 0, nullptr, nullptr},
  };

  static EnumPropertyItem prop_wave_bands_direction_items[] = {
      {SHD_WAVE_BANDS_DIRECTION_X, "X", 0, "X", "Bands across X axis"},
      {SHD_WAVE_BANDS_DIRECTION_Y, "Y", 0, "Y", "Bands across Y axis"},
      {SHD_WAVE_BANDS_DIRECTION_Z, "Z", 0, "Z", "Bands across Z axis"},
      {SHD_WAVE_BANDS_DIRECTION_DIAGONAL, "DIAGONAL", 0, "Diagonal", "Bands across diagonal axis"},
      {0, nullptr, 0, nullptr, nullptr},
  };

  static EnumPropertyItem prop_wave_rings_direction_items[] = {
      {SHD_WAVE_RINGS_DIRECTION_X, "X", 0, "X", "Rings along X axis"},
      {SHD_WAVE_RINGS_DIRECTION_Y, "Y", 0, "Y", "Rings along Y axis"},
      {SHD_WAVE_RINGS_DIRECTION_Z, "Z", 0, "Z", "Rings along Z axis"},
      {SHD_WAVE_RINGS_DIRECTION_SPHERICAL,
       "SPHERICAL",
       0,
       "Spherical",
       "Rings along spherical distance"},
      {0, nullptr, 0, nullptr, nullptr},
  };

  static const EnumPropertyItem prop_wave_profile_items[] = {
      {SHD_WAVE_PROFILE_SIN, "SIN", 0, "Sine", "Use a standard sine profile"},
      {SHD_WAVE_PROFILE_SAW, "SAW", 0, "Saw", "Use a sawtooth profile"},
      {SHD_WAVE_PROFILE_TRI, "TRI", 0, "Triangle", "Use a triangle profile"},
      {0, nullptr, 0, nullptr, nullptr},
  };

  PropertyRNA *prop;

  RNA_def_struct_sdna_from(srna, "NodeTexWave", "storage");
  def_sh_tex(srna);

  prop = RNA_def_property(srna, "wave_type", PROP_ENUM, PROP_NONE);
  RNA_def_property_enum_sdna(prop, nullptr, "wave_type");
  RNA_def_property_enum_items(prop, prop_wave_type_items);
  RNA_def_property_ui_text(prop, "Wave Type", "");
  RNA_def_property_update(prop, 0, "rna_Node_update");

  prop = RNA_def_property(srna, "bands_direction", PROP_ENUM, PROP_NONE);
  RNA_def_property_enum_sdna(prop, nullptr, "bands_direction");
  RNA_def_property_enum_items(prop, prop_wave_bands_direction_items);
  RNA_def_property_ui_text(prop, "Bands Direction", "");
  RNA_def_property_update(prop, 0, "rna_Node_update");

  prop = RNA_def_property(srna, "rings_direction", PROP_ENUM, PROP_NONE);
  RNA_def_property_enum_sdna(prop, nullptr, "rings_direction");
  RNA_def_property_enum_items(prop, prop_wave_rings_direction_items);
  RNA_def_property_ui_text(prop, "Rings Direction", "");
  RNA_def_property_update(prop, 0, "rna_Node_update");

  prop = RNA_def_property(srna, "wave_profile", PROP_ENUM, PROP_NONE);
  RNA_def_property_enum_sdna(prop, nullptr, "wave_profile");
  RNA_def_property_enum_items(prop, prop_wave_profile_items);
  RNA_def_property_ui_text(prop, "Wave Profile", "");
  RNA_def_property_update(prop, 0, "rna_Node_update");
}

static void def_sh_tex_white_noise(StructRNA *srna)
{
  PropertyRNA *prop;

  prop = RNA_def_property(srna, "noise_dimensions", PROP_ENUM, PROP_NONE);
  RNA_def_property_enum_sdna(prop, nullptr, "custom1");
  RNA_def_property_enum_items(prop, rna_enum_node_tex_dimensions_items);
  RNA_def_property_ui_text(prop, "Dimensions", "Number of dimensions to output noise for");
  RNA_def_property_update(prop, NC_NODE | NA_EDITED, "rna_ShaderNode_socket_update");
}

static void def_sh_tex_coord(StructRNA *srna)
{
  PropertyRNA *prop;

  prop = RNA_def_property(srna, "object", PROP_POINTER, PROP_NONE);
  RNA_def_property_pointer_sdna(prop, nullptr, "id");
  RNA_def_property_struct_type(prop, "Object");
  RNA_def_property_flag(prop, PROP_EDITABLE | PROP_ID_REFCOUNT);
  RNA_def_property_override_flag(prop, PROPOVERRIDE_OVERRIDABLE_LIBRARY);
  RNA_def_property_ui_text(
      prop, "Object", "Use coordinates from this object (for object texture coordinates output)");
  RNA_def_property_update(prop, NC_NODE | NA_EDITED, "rna_Node_update_relations");

  prop = RNA_def_property(srna, "from_instancer", PROP_BOOLEAN, PROP_NONE);
  RNA_def_property_boolean_sdna(prop, nullptr, "custom1", 1);
  RNA_def_property_ui_text(
      prop, "From Instancer", "Use the parent of the instance object if possible");
  RNA_def_property_update(prop, NC_NODE | NA_EDITED, "rna_Node_update");
}

static void def_sh_vect_transform(StructRNA *srna)
{
  static const EnumPropertyItem prop_vect_type_items[] = {
      {SHD_VECT_TRANSFORM_TYPE_POINT, "POINT", 0, "Point", "Transform a point"},
      {SHD_VECT_TRANSFORM_TYPE_VECTOR, "VECTOR", 0, "Vector", "Transform a direction vector"},
      {SHD_VECT_TRANSFORM_TYPE_NORMAL,
       "NORMAL",
       0,
       "Normal",
       "Transform a normal vector with unit length"},
      {0, nullptr, 0, nullptr, nullptr},
  };

  static const EnumPropertyItem prop_vect_space_items[] = {
      {SHD_VECT_TRANSFORM_SPACE_WORLD, "WORLD", 0, "World", ""},
      {SHD_VECT_TRANSFORM_SPACE_OBJECT, "OBJECT", 0, "Object", ""},
      {SHD_VECT_TRANSFORM_SPACE_CAMERA, "CAMERA", 0, "Camera", ""},
      {0, nullptr, 0, nullptr, nullptr},
  };

  PropertyRNA *prop;

  RNA_def_struct_sdna_from(srna, "NodeShaderVectTransform", "storage");

  prop = RNA_def_property(srna, "vector_type", PROP_ENUM, PROP_NONE);
  RNA_def_property_enum_sdna(prop, nullptr, "type");
  RNA_def_property_enum_items(prop, prop_vect_type_items);
  RNA_def_property_ui_text(prop, "Type", "");
  RNA_def_property_update(prop, 0, "rna_Node_update");

  prop = RNA_def_property(srna, "convert_from", PROP_ENUM, PROP_NONE);
  RNA_def_property_enum_items(prop, prop_vect_space_items);
  RNA_def_property_ui_text(prop, "Convert From", "Space to convert from");
  RNA_def_property_update(prop, 0, "rna_Node_update");

  prop = RNA_def_property(srna, "convert_to", PROP_ENUM, PROP_NONE);
  RNA_def_property_enum_items(prop, prop_vect_space_items);
  RNA_def_property_ui_text(prop, "Convert To", "Space to convert to");
  RNA_def_property_update(prop, 0, "rna_Node_update");
}

static void def_sh_tex_wireframe(StructRNA *srna)
{
  PropertyRNA *prop;

  prop = RNA_def_property(srna, "use_pixel_size", PROP_BOOLEAN, PROP_NONE);
  RNA_def_property_boolean_sdna(prop, nullptr, "custom1", 1);
  RNA_def_property_ui_text(prop, "Pixel Size", "Use screen pixel size instead of world units");
  RNA_def_property_translation_context(prop, BLT_I18NCONTEXT_UNIT);
  RNA_def_property_update(prop, NC_NODE | NA_EDITED, "rna_Node_update");
}

static void def_sh_tex_pointdensity(StructRNA *srna)
{
  PropertyRNA *prop;

  FunctionRNA *func;
  PropertyRNA *parm;

  static const EnumPropertyItem point_source_items[] = {
      {SHD_POINTDENSITY_SOURCE_PSYS,
       "PARTICLE_SYSTEM",
       0,
       "Particle System",
       "Generate point density from a particle system"},
      {SHD_POINTDENSITY_SOURCE_OBJECT,
       "OBJECT",
       0,
       "Object Vertices",
       "Generate point density from an object's vertices"},
      {0, nullptr, 0, nullptr, nullptr},
  };

  static const EnumPropertyItem prop_interpolation_items[] = {
      {SHD_INTERP_CLOSEST, "Closest", 0, "Closest", "No interpolation (sample closest texel)"},
      {SHD_INTERP_LINEAR, "Linear", 0, "Linear", "Linear interpolation"},
      {SHD_INTERP_CUBIC, "Cubic", 0, "Cubic", "Cubic interpolation"},
      {0, nullptr, 0, nullptr, nullptr},
  };

  static const EnumPropertyItem space_items[] = {
      {SHD_POINTDENSITY_SPACE_OBJECT, "OBJECT", 0, "Object Space", ""},
      {SHD_POINTDENSITY_SPACE_WORLD, "WORLD", 0, "World Space", ""},
      {0, nullptr, 0, nullptr, nullptr},
  };

  static const EnumPropertyItem particle_color_source_items[] = {
      {SHD_POINTDENSITY_COLOR_PARTAGE,
       "PARTICLE_AGE",
       0,
       "Particle Age",
       "Lifetime mapped as 0.0 to 1.0 intensity"},
      {SHD_POINTDENSITY_COLOR_PARTSPEED,
       "PARTICLE_SPEED",
       0,
       "Particle Speed",
       "Particle speed (absolute magnitude of velocity) mapped as 0.0 to 1.0 intensity"},
      {SHD_POINTDENSITY_COLOR_PARTVEL,
       "PARTICLE_VELOCITY",
       0,
       "Particle Velocity",
       "XYZ velocity mapped to RGB colors"},
      {0, nullptr, 0, nullptr, nullptr},
  };

  static const EnumPropertyItem vertex_color_source_items[] = {
      {SHD_POINTDENSITY_COLOR_VERTCOL, "VERTEX_COLOR", 0, "Vertex Color", "Vertex color layer"},
      {SHD_POINTDENSITY_COLOR_VERTWEIGHT,
       "VERTEX_WEIGHT",
       0,
       "Vertex Weight",
       "Vertex group weight"},
      {SHD_POINTDENSITY_COLOR_VERTNOR,
       "VERTEX_NORMAL",
       0,
       "Vertex Normal",
       "XYZ normal vector mapped to RGB colors"},
      {0, nullptr, 0, nullptr, nullptr},
  };

  prop = RNA_def_property(srna, "object", PROP_POINTER, PROP_NONE);
  RNA_def_property_pointer_sdna(prop, nullptr, "id");
  RNA_def_property_struct_type(prop, "Object");
  RNA_def_property_flag(prop, PROP_EDITABLE | PROP_ID_REFCOUNT);
  RNA_def_property_override_flag(prop, PROPOVERRIDE_OVERRIDABLE_LIBRARY);
  RNA_def_property_ui_text(prop, "Object", "Object to take point data from");
  RNA_def_property_update(prop, NC_NODE | NA_EDITED, "rna_Node_update");

  RNA_def_struct_sdna_from(srna, "NodeShaderTexPointDensity", "storage");

  prop = RNA_def_property(srna, "point_source", PROP_ENUM, PROP_NONE);
  RNA_def_property_enum_items(prop, point_source_items);
  RNA_def_property_ui_text(prop, "Point Source", "Point data to use as renderable point density");
  RNA_def_property_update(prop, NC_NODE | NA_EDITED, "rna_Node_update");

  prop = RNA_def_property(srna, "particle_system", PROP_POINTER, PROP_NONE);
  RNA_def_property_ui_text(prop, "Particle System", "Particle System to render as points");
  RNA_def_property_struct_type(prop, "ParticleSystem");
  RNA_def_property_pointer_funcs(prop,
                                 "rna_ShaderNodePointDensity_psys_get",
                                 "rna_ShaderNodePointDensity_psys_set",
                                 nullptr,
                                 nullptr);
  RNA_def_property_flag(prop, PROP_EDITABLE);
  RNA_def_property_override_flag(prop, PROPOVERRIDE_OVERRIDABLE_LIBRARY);
  RNA_def_property_update(prop, NC_NODE | NA_EDITED, "rna_Node_update");

  prop = RNA_def_property(srna, "resolution", PROP_INT, PROP_NONE);
  RNA_def_property_range(prop, 1, 32768);
  RNA_def_property_ui_text(
      prop, "Resolution", "Resolution used by the texture holding the point density");
  RNA_def_property_update(prop, NC_NODE | NA_EDITED, "rna_Node_update");

  prop = RNA_def_property(srna, "radius", PROP_FLOAT, PROP_NONE);
  RNA_def_property_float_sdna(prop, nullptr, "radius");
  RNA_def_property_range(prop, 0.001, FLT_MAX);
  RNA_def_property_ui_text(
      prop, "Radius", "Radius from the shaded sample to look for points within");
  RNA_def_property_update(prop, NC_NODE | NA_EDITED, "rna_Node_update");

  prop = RNA_def_property(srna, "space", PROP_ENUM, PROP_NONE);
  RNA_def_property_enum_items(prop, space_items);
  RNA_def_property_ui_text(prop, "Space", "Coordinate system to calculate voxels in");
  RNA_def_property_update(prop, 0, "rna_Node_update");

  prop = RNA_def_property(srna, "interpolation", PROP_ENUM, PROP_NONE);
  RNA_def_property_enum_items(prop, prop_interpolation_items);
  RNA_def_property_ui_text(prop, "Interpolation", "Texture interpolation");
  RNA_def_property_update(prop, 0, "rna_Node_update");

  prop = RNA_def_property(srna, "particle_color_source", PROP_ENUM, PROP_NONE);
  RNA_def_property_enum_sdna(prop, nullptr, "color_source");
  RNA_def_property_enum_items(prop, particle_color_source_items);
  RNA_def_property_ui_text(prop, "Color Source", "Data to derive color results from");
  RNA_def_property_update(prop, 0, "rna_Node_update");

  prop = RNA_def_property(srna, "vertex_color_source", PROP_ENUM, PROP_NONE);
  RNA_def_property_enum_sdna(prop, nullptr, "ob_color_source");
  RNA_def_property_enum_items(prop, vertex_color_source_items);
  RNA_def_property_ui_text(prop, "Color Source", "Data to derive color results from");
  RNA_def_property_update(prop, 0, "rna_Node_update");

  prop = RNA_def_property(srna, "vertex_attribute_name", PROP_STRING, PROP_NONE);
  RNA_def_property_ui_text(prop, "Vertex Attribute Name", "Vertex attribute to use for color");
  RNA_def_property_update(prop, NC_NODE | NA_EDITED, "rna_Node_update");

  func = RNA_def_function(srna, "cache_point_density", "rna_ShaderNodePointDensity_density_cache");
  RNA_def_function_ui_description(func, "Cache point density data for later calculation");
  RNA_def_pointer(func, "depsgraph", "Depsgraph", "", "");

  func = RNA_def_function(srna, "calc_point_density", "rna_ShaderNodePointDensity_density_calc");
  RNA_def_function_ui_description(func, "Calculate point density");
  RNA_def_pointer(func, "depsgraph", "Depsgraph", "", "");
  /* TODO: See how array size of 0 works, this shouldn't be used. */
  parm = RNA_def_float_array(func, "rgba_values", 1, nullptr, 0, 0, "", "RGBA Values", 0, 0);
  RNA_def_parameter_flags(parm, PROP_DYNAMIC, ParameterFlag(0));
  RNA_def_function_output(func, parm);

  func = RNA_def_function(
      srna, "calc_point_density_minmax", "rna_ShaderNodePointDensity_density_minmax");
  RNA_def_function_ui_description(func, "Calculate point density");
  RNA_def_pointer(func, "depsgraph", "Depsgraph", "", "");
  parm = RNA_def_property(func, "min", PROP_FLOAT, PROP_COORDS);
  RNA_def_property_array(parm, 3);
  RNA_def_parameter_flags(parm, PROP_THICK_WRAP, ParameterFlag(0));
  RNA_def_function_output(func, parm);
  parm = RNA_def_property(func, "max", PROP_FLOAT, PROP_COORDS);
  RNA_def_property_array(parm, 3);
  RNA_def_parameter_flags(parm, PROP_THICK_WRAP, ParameterFlag(0));
  RNA_def_function_output(func, parm);
}

static void def_glossy(StructRNA *srna)
{
  PropertyRNA *prop;

  prop = RNA_def_property(srna, "distribution", PROP_ENUM, PROP_NONE);
  RNA_def_property_enum_sdna(prop, nullptr, "custom1");
  RNA_def_property_enum_items(prop, node_glossy_items);
  RNA_def_property_ui_text(prop, "Distribution", "Light scattering distribution on rough surface");
  RNA_def_property_update(prop, NC_NODE | NA_EDITED, "rna_Node_update");
}

static void def_glass(StructRNA *srna)
{
  PropertyRNA *prop;

  prop = RNA_def_property(srna, "distribution", PROP_ENUM, PROP_NONE);
  RNA_def_property_enum_sdna(prop, nullptr, "custom1");
  RNA_def_property_enum_items(prop, node_glass_items);
  RNA_def_property_ui_text(prop, "Distribution", "Light scattering distribution on rough surface");
  RNA_def_property_update(prop, NC_NODE | NA_EDITED, "rna_Node_update");
}

static void def_sheen(StructRNA *srna)
{
  PropertyRNA *prop;

  prop = RNA_def_property(srna, "distribution", PROP_ENUM, PROP_NONE);
  RNA_def_property_enum_sdna(prop, nullptr, "custom1");
  RNA_def_property_enum_items(prop, node_sheen_items);
  RNA_def_property_ui_text(prop, "Distribution", "Sheen shading model");
  RNA_def_property_update(prop, NC_NODE | NA_EDITED, "rna_Node_update");
}

static void def_principled(StructRNA *srna)
{
  PropertyRNA *prop;

  prop = RNA_def_property(srna, "distribution", PROP_ENUM, PROP_NONE);
  RNA_def_property_enum_sdna(prop, nullptr, "custom1");
  RNA_def_property_enum_items(prop, node_principled_distribution_items);
  RNA_def_property_ui_text(prop, "Distribution", "Light scattering distribution on rough surface");
  RNA_def_property_update(prop, NC_NODE | NA_EDITED, "rna_ShaderNode_socket_update");

  prop = RNA_def_property(srna, "subsurface_method", PROP_ENUM, PROP_NONE);
  RNA_def_property_enum_sdna(prop, nullptr, "custom2");
  RNA_def_property_enum_items(prop, node_subsurface_method_items);
  RNA_def_property_ui_text(
      prop, "Subsurface Method", "Method for rendering subsurface scattering");
  RNA_def_property_update(prop, NC_NODE | NA_EDITED, "rna_ShaderNode_socket_update");
}

static void def_refraction(StructRNA *srna)
{
  PropertyRNA *prop;

  prop = RNA_def_property(srna, "distribution", PROP_ENUM, PROP_NONE);
  RNA_def_property_enum_sdna(prop, nullptr, "custom1");
  RNA_def_property_enum_items(prop, node_refraction_items);
  RNA_def_property_ui_text(prop, "Distribution", "Light scattering distribution on rough surface");
  RNA_def_property_update(prop, NC_NODE | NA_EDITED, "rna_Node_update");
}

static void def_toon(StructRNA *srna)
{
  PropertyRNA *prop;

  prop = RNA_def_property(srna, "component", PROP_ENUM, PROP_NONE);
  RNA_def_property_enum_sdna(prop, nullptr, "custom1");
  RNA_def_property_enum_items(prop, node_toon_items);
  RNA_def_property_ui_text(prop, "Component", "Toon BSDF component to use");
  RNA_def_property_update(prop, NC_NODE | NA_EDITED, "rna_Node_update");
}

static void def_sh_bump(StructRNA *srna)
{
  PropertyRNA *prop;

  prop = RNA_def_property(srna, "invert", PROP_BOOLEAN, PROP_NONE);
  RNA_def_property_boolean_sdna(prop, nullptr, "custom1", 1);
  RNA_def_property_ui_text(
      prop, "Invert", "Invert the bump mapping direction to push into the surface instead of out");
  RNA_def_property_update(prop, NC_NODE | NA_EDITED, "rna_Node_update");
}

static void def_hair(StructRNA *srna)
{
  PropertyRNA *prop;

  prop = RNA_def_property(srna, "component", PROP_ENUM, PROP_NONE);
  RNA_def_property_enum_sdna(prop, nullptr, "custom1");
  RNA_def_property_enum_items(prop, node_hair_items);
  RNA_def_property_ui_text(prop, "Component", "Hair BSDF component to use");
  RNA_def_property_update(prop, NC_NODE | NA_EDITED, "rna_Node_update");
}

/* RNA initialization for the custom properties. */
static void def_hair_principled(StructRNA *srna)
{
  PropertyRNA *prop;

  RNA_def_struct_sdna_from(srna, "NodeShaderHairPrincipled", "storage");

  prop = RNA_def_property(srna, "model", PROP_ENUM, PROP_NONE);
  RNA_def_property_enum_sdna(prop, nullptr, "model");
  RNA_def_property_ui_text(prop, "Scattering model", "Select from Chiang or Huang model");
  RNA_def_property_enum_items(prop, node_principled_hair_model_items);
  RNA_def_property_enum_default(prop, SHD_PRINCIPLED_HAIR_HUANG);
  /* Upon editing, update both the node data AND the UI representation */
  /* (This effectively shows/hides the relevant sockets) */
  RNA_def_property_update(prop, NC_NODE | NA_EDITED, "rna_ShaderNode_socket_update");

  prop = RNA_def_property(srna, "parametrization", PROP_ENUM, PROP_NONE);
  RNA_def_property_enum_sdna(prop, nullptr, "parametrization");
  RNA_def_property_ui_text(
      prop, "Color Parametrization", "Select the shader's color parametrization");
  RNA_def_property_enum_items(prop, node_principled_hair_parametrization_items);
  RNA_def_property_enum_default(prop, SHD_PRINCIPLED_HAIR_REFLECTANCE);
  RNA_def_property_update(prop, NC_NODE | NA_EDITED, "rna_ShaderNode_socket_update");
}

static void def_sh_uvmap(StructRNA *srna)
{
  PropertyRNA *prop;

  prop = RNA_def_property(srna, "from_instancer", PROP_BOOLEAN, PROP_NONE);
  RNA_def_property_boolean_sdna(prop, nullptr, "custom1", 1);
  RNA_def_property_ui_text(
      prop, "From Instancer", "Use the parent of the instance object if possible");
  RNA_def_property_update(prop, NC_NODE | NA_EDITED, "rna_Node_update");

  RNA_def_struct_sdna_from(srna, "NodeShaderUVMap", "storage");

  prop = RNA_def_property(srna, "uv_map", PROP_STRING, PROP_NONE);
  RNA_def_property_ui_text(prop, "UV Map", "UV coordinates to be used for mapping");
  RNA_def_property_update(prop, NC_NODE | NA_EDITED, "rna_Node_update");

  RNA_def_struct_sdna_from(srna, "bNode", nullptr);
}

static void def_sh_vertex_color(StructRNA *srna)
{
  PropertyRNA *prop;

  RNA_def_struct_sdna_from(srna, "NodeShaderVertexColor", "storage");

  prop = RNA_def_property(srna, "layer_name", PROP_STRING, PROP_NONE);
  RNA_def_property_ui_text(prop, "Color Attribute", "Color Attribute");
  RNA_def_property_update(prop, NC_NODE | NA_EDITED, "rna_Node_update");

  RNA_def_struct_sdna_from(srna, "bNode", nullptr);
}

static void def_sh_uvalongstroke(StructRNA *srna)
{
  PropertyRNA *prop;

  prop = RNA_def_property(srna, "use_tips", PROP_BOOLEAN, PROP_NONE);
  RNA_def_property_boolean_sdna(prop, nullptr, "custom1", 1);
  RNA_def_property_ui_text(
      prop, "Use Tips", "Lower half of the texture is for tips of the stroke");
  RNA_def_property_update(prop, NC_NODE | NA_EDITED, "rna_Node_update");
}

static void def_sh_normal_map(StructRNA *srna)
{
  static const EnumPropertyItem prop_space_items[] = {
      {SHD_SPACE_TANGENT, "TANGENT", 0, "Tangent Space", "Tangent space normal mapping"},
      {SHD_SPACE_OBJECT, "OBJECT", 0, "Object Space", "Object space normal mapping"},
      {SHD_SPACE_WORLD, "WORLD", 0, "World Space", "World space normal mapping"},
      {SHD_SPACE_BLENDER_OBJECT,
       "BLENDER_OBJECT",
       0,
       "Blender Object Space",
       "Object space normal mapping, compatible with Blender render baking"},
      {SHD_SPACE_BLENDER_WORLD,
       "BLENDER_WORLD",
       0,
       "Blender World Space",
       "World space normal mapping, compatible with Blender render baking"},
      {0, nullptr, 0, nullptr, nullptr},
  };

  PropertyRNA *prop;

  RNA_def_struct_sdna_from(srna, "NodeShaderNormalMap", "storage");

  prop = RNA_def_property(srna, "space", PROP_ENUM, PROP_NONE);
  RNA_def_property_enum_items(prop, prop_space_items);
  RNA_def_property_ui_text(prop, "Space", "Space of the input normal");
  RNA_def_property_update(prop, 0, "rna_Node_update");

  prop = RNA_def_property(srna, "uv_map", PROP_STRING, PROP_NONE);
  RNA_def_property_ui_text(prop, "UV Map", "UV Map for tangent space maps");
  RNA_def_property_update(prop, NC_NODE | NA_EDITED, "rna_Node_update");

  RNA_def_struct_sdna_from(srna, "bNode", nullptr);
}

static void def_sh_displacement(StructRNA *srna)
{
  static const EnumPropertyItem prop_space_items[] = {
      {SHD_SPACE_OBJECT,
       "OBJECT",
       0,
       "Object Space",
       "Displacement is in object space, affected by object scale"},
      {SHD_SPACE_WORLD,
       "WORLD",
       0,
       "World Space",
       "Displacement is in world space, not affected by object scale"},
      {0, nullptr, 0, nullptr, nullptr},
  };

  PropertyRNA *prop;

  prop = RNA_def_property(srna, "space", PROP_ENUM, PROP_NONE);
  RNA_def_property_enum_sdna(prop, nullptr, "custom1");
  RNA_def_property_enum_items(prop, prop_space_items);
  RNA_def_property_ui_text(prop, "Space", "Space of the input height");
  RNA_def_property_update(prop, 0, "rna_Node_update");

  RNA_def_struct_sdna_from(srna, "bNode", nullptr);
}

static void def_sh_vector_displacement(StructRNA *srna)
{
  static const EnumPropertyItem prop_space_items[] = {
      {SHD_SPACE_TANGENT,
       "TANGENT",
       0,
       "Tangent Space",
       "Tangent space vector displacement mapping"},
      {SHD_SPACE_OBJECT, "OBJECT", 0, "Object Space", "Object space vector displacement mapping"},
      {SHD_SPACE_WORLD, "WORLD", 0, "World Space", "World space vector displacement mapping"},
      {0, nullptr, 0, nullptr, nullptr},
  };

  PropertyRNA *prop;

  prop = RNA_def_property(srna, "space", PROP_ENUM, PROP_NONE);
  RNA_def_property_enum_sdna(prop, nullptr, "custom1");
  RNA_def_property_enum_items(prop, prop_space_items);
  RNA_def_property_ui_text(prop, "Space", "Space of the input height");
  RNA_def_property_update(prop, 0, "rna_Node_update");

  RNA_def_struct_sdna_from(srna, "bNode", nullptr);
}

static void def_sh_tangent(StructRNA *srna)
{
  static const EnumPropertyItem prop_direction_type_items[] = {
      {SHD_TANGENT_RADIAL, "RADIAL", 0, "Radial", "Radial tangent around the X, Y or Z axis"},
      {SHD_TANGENT_UVMAP, "UV_MAP", 0, "UV Map", "Tangent from UV map"},
      {0, nullptr, 0, nullptr, nullptr},
  };

  static const EnumPropertyItem prop_axis_items[] = {
      {SHD_TANGENT_AXIS_X, "X", 0, "X", "X axis"},
      {SHD_TANGENT_AXIS_Y, "Y", 0, "Y", "Y axis"},
      {SHD_TANGENT_AXIS_Z, "Z", 0, "Z", "Z axis"},
      {0, nullptr, 0, nullptr, nullptr},
  };

  PropertyRNA *prop;

  RNA_def_struct_sdna_from(srna, "NodeShaderTangent", "storage");

  prop = RNA_def_property(srna, "direction_type", PROP_ENUM, PROP_NONE);
  RNA_def_property_enum_items(prop, prop_direction_type_items);
  RNA_def_property_ui_text(prop, "Direction", "Method to use for the tangent");
  RNA_def_property_update(prop, 0, "rna_Node_update");

  prop = RNA_def_property(srna, "axis", PROP_ENUM, PROP_NONE);
  RNA_def_property_enum_items(prop, prop_axis_items);
  RNA_def_property_ui_text(prop, "Axis", "Axis for radial tangents");
  RNA_def_property_update(prop, 0, "rna_Node_update");

  prop = RNA_def_property(srna, "uv_map", PROP_STRING, PROP_NONE);
  RNA_def_property_ui_text(prop, "UV Map", "UV Map for tangent generated from UV");
  RNA_def_property_update(prop, NC_NODE | NA_EDITED, "rna_Node_update");

  RNA_def_struct_sdna_from(srna, "bNode", nullptr);
}

static void def_sh_bevel(StructRNA *srna)
{
  PropertyRNA *prop;

  prop = RNA_def_property(srna, "samples", PROP_INT, PROP_UNSIGNED);
  RNA_def_property_int_sdna(prop, nullptr, "custom1");
  RNA_def_property_range(prop, 2, 128);
  RNA_def_property_ui_range(prop, 2, 16, 1, 1);
  RNA_def_property_ui_text(prop, "Samples", "Number of rays to trace per shader evaluation");
  RNA_def_property_update(prop, 0, "rna_Node_update");
}

static void def_sh_ambient_occlusion(StructRNA *srna)
{
  PropertyRNA *prop;

  prop = RNA_def_property(srna, "samples", PROP_INT, PROP_UNSIGNED);
  RNA_def_property_int_sdna(prop, nullptr, "custom1");
  RNA_def_property_range(prop, 1, 128);
  RNA_def_property_ui_text(prop, "Samples", "Number of rays to trace per shader evaluation");
  RNA_def_property_update(prop, 0, "rna_Node_update");

  prop = RNA_def_property(srna, "inside", PROP_BOOLEAN, PROP_NONE);
  RNA_def_property_boolean_sdna(prop, nullptr, "custom2", SHD_AO_INSIDE);
  RNA_def_property_ui_text(prop, "Inside", "Trace rays towards the inside of the object");
  RNA_def_property_update(prop, NC_NODE | NA_EDITED, "rna_Node_update");

  prop = RNA_def_property(srna, "only_local", PROP_BOOLEAN, PROP_NONE);
  RNA_def_property_boolean_sdna(prop, nullptr, "custom2", SHD_AO_LOCAL);
  RNA_def_property_ui_text(
      prop, "Only Local", "Only consider the object itself when computing AO");
  RNA_def_property_update(prop, NC_NODE | NA_EDITED, "rna_Node_update");
}

static void def_sh_subsurface(StructRNA *srna)
{
  PropertyRNA *prop;

  prop = RNA_def_property(srna, "falloff", PROP_ENUM, PROP_NONE);
  RNA_def_property_enum_sdna(prop, nullptr, "custom1");
  RNA_def_property_enum_items(prop, node_subsurface_method_items);
  RNA_def_property_ui_text(prop, "Method", "Method for rendering subsurface scattering");
  RNA_def_property_update(prop, NC_NODE | NA_EDITED, "rna_ShaderNode_socket_update");
}

static void def_sh_tex_ies(StructRNA *srna)
{
  PropertyRNA *prop;

  prop = RNA_def_property(srna, "ies", PROP_POINTER, PROP_NONE);
  RNA_def_property_pointer_sdna(prop, nullptr, "id");
  RNA_def_property_struct_type(prop, "Text");
  RNA_def_property_flag(prop, PROP_EDITABLE | PROP_ID_REFCOUNT);
  RNA_def_property_override_flag(prop, PROPOVERRIDE_OVERRIDABLE_LIBRARY);
  RNA_def_property_ui_text(prop, "IES Text", "Internal IES file");
  RNA_def_property_update(prop, NC_NODE | NA_EDITED, "rna_Node_update");

  RNA_def_struct_sdna_from(srna, "NodeShaderTexIES", "storage");

  prop = RNA_def_property(srna, "filepath", PROP_STRING, PROP_FILEPATH);
  RNA_def_property_ui_text(prop, "File Path", "IES light path");
  RNA_def_property_update(prop, NC_NODE | NA_EDITED, "rna_Node_update");

  prop = RNA_def_property(srna, "mode", PROP_ENUM, PROP_NONE);
  RNA_def_property_enum_funcs(prop, nullptr, "rna_ShaderNodeTexIES_mode_set", nullptr);
  RNA_def_property_enum_items(prop, node_ies_mode_items);
  RNA_def_property_ui_text(
      prop, "Source", "Whether the IES file is loaded from disk or from a text data-block");
  RNA_def_property_update(prop, NC_NODE | NA_EDITED, "rna_Node_update");

  RNA_def_struct_sdna_from(srna, "bNode", nullptr);
}

static void def_sh_output_aov(StructRNA *srna)
{
  PropertyRNA *prop;

  RNA_def_struct_sdna_from(srna, "NodeShaderOutputAOV", "storage");

  prop = RNA_def_property(srna, "name", PROP_STRING, PROP_NONE);
  RNA_def_property_ui_text(prop, "Name", "Name of the AOV that this output writes to");
  RNA_def_property_update(prop, NC_NODE | NA_EDITED, "rna_Node_update");

  RNA_def_struct_sdna_from(srna, "bNode", nullptr);
}

static void def_sh_combsep_color(StructRNA *srna)
{
  static const EnumPropertyItem type_items[] = {
      {NODE_COMBSEP_COLOR_RGB, "RGB", ICON_NONE, "RGB", "Use RGB color processing"},
      {NODE_COMBSEP_COLOR_HSV, "HSV", ICON_NONE, "HSV", "Use HSV color processing"},
      {NODE_COMBSEP_COLOR_HSL, "HSL", ICON_NONE, "HSL", "Use HSL color processing"},
      {0, nullptr, 0, nullptr, nullptr},
  };

  PropertyRNA *prop;

  RNA_def_struct_sdna_from(srna, "NodeCombSepColor", "storage");

  prop = RNA_def_property(srna, "mode", PROP_ENUM, PROP_NONE);
  RNA_def_property_enum_items(prop, type_items);
  RNA_def_property_ui_text(prop, "Mode", "Mode of color processing");
  RNA_def_property_update(prop, NC_NODE | NA_EDITED, "rna_Node_socket_update");
}

static void def_sh_script(StructRNA *srna)
{
  PropertyRNA *prop;

  prop = RNA_def_property(srna, "script", PROP_POINTER, PROP_NONE);
  RNA_def_property_pointer_sdna(prop, nullptr, "id");
  RNA_def_property_struct_type(prop, "Text");
  RNA_def_property_flag(prop, PROP_EDITABLE | PROP_ID_REFCOUNT);
  RNA_def_property_override_flag(prop, PROPOVERRIDE_OVERRIDABLE_LIBRARY);
  RNA_def_property_ui_text(prop, "Script", "Internal shader script to define the shader");
  RNA_def_property_update(prop, NC_NODE | NA_EDITED, "rna_ShaderNodeScript_update");

  RNA_def_struct_sdna_from(srna, "NodeShaderScript", "storage");

  prop = RNA_def_property(srna, "filepath", PROP_STRING, PROP_FILEPATH);
  RNA_def_property_ui_text(prop, "File Path", "Shader script path");
  RNA_def_property_update(prop, NC_NODE | NA_EDITED, "rna_ShaderNodeScript_update");

  prop = RNA_def_property(srna, "mode", PROP_ENUM, PROP_NONE);
  RNA_def_property_enum_funcs(prop, nullptr, "rna_ShaderNodeScript_mode_set", nullptr);
  RNA_def_property_enum_items(prop, node_script_mode_items);
  RNA_def_property_ui_text(prop, "Script Source", "");
  RNA_def_property_update(prop, NC_NODE | NA_EDITED, "rna_Node_update");

  prop = RNA_def_property(srna, "use_auto_update", PROP_BOOLEAN, PROP_NONE);
  RNA_def_property_boolean_sdna(prop, nullptr, "flag", NODE_SCRIPT_AUTO_UPDATE);
  RNA_def_property_ui_text(
      prop,
      "Auto Update",
      "Automatically update the shader when the .osl file changes (external scripts only)");

  prop = RNA_def_property(srna, "bytecode", PROP_STRING, PROP_NONE);
  RNA_def_property_string_funcs(prop,
                                "rna_ShaderNodeScript_bytecode_get",
                                "rna_ShaderNodeScript_bytecode_length",
                                "rna_ShaderNodeScript_bytecode_set");
  RNA_def_property_ui_text(prop, "Bytecode", "Compile bytecode for shader script node");
  RNA_def_property_update(prop, NC_NODE | NA_EDITED, "rna_Node_update");

  prop = RNA_def_property(srna, "bytecode_hash", PROP_STRING, PROP_NONE);
  RNA_def_property_ui_text(
      prop, "Bytecode Hash", "Hash of compile bytecode, for quick equality checking");
  RNA_def_property_update(prop, NC_NODE | NA_EDITED, "rna_Node_update");

  /* needs to be reset to avoid bad pointer type in API functions below */
  RNA_def_struct_sdna_from(srna, "bNode", nullptr);

  /* API functions */

#  if 0 /* XXX TODO: use general node api for this. */
  func = RNA_def_function(srna, "find_socket", "rna_ShaderNodeScript_find_socket");
  RNA_def_function_ui_description(func, "Find a socket by name");
  parm = RNA_def_string(func, "name", nullptr, 0, "Socket name", "");
  RNA_def_parameter_flags(parm, 0, PARM_REQUIRED);
  /*parm =*/RNA_def_boolean(func, "is_output", false, "Output", "Whether the socket is an output");
  parm = RNA_def_pointer(func, "result", "NodeSocket", "", "");
  RNA_def_function_return(func, parm);

  func = RNA_def_function(srna, "add_socket", "rna_ShaderNodeScript_add_socket");
  RNA_def_function_ui_description(func, "Add a socket");
  RNA_def_function_flag(func, FUNC_USE_SELF_ID);
  parm = RNA_def_string(func, "name", nullptr, 0, "Name", "");
  RNA_def_parameter_flags(parm, 0, PARM_REQUIRED);
  parm = RNA_def_enum(func, "type", rna_enum_node_socket_type_items, SOCK_FLOAT, "Type", "");
  RNA_def_parameter_flags(parm, 0, PARM_REQUIRED);
  /*parm =*/RNA_def_boolean(func, "is_output", false, "Output", "Whether the socket is an output");
  parm = RNA_def_pointer(func, "result", "NodeSocket", "", "");
  RNA_def_function_return(func, parm);

  func = RNA_def_function(srna, "remove_socket", "rna_ShaderNodeScript_remove_socket");
  RNA_def_function_ui_description(func, "Remove a socket");
  RNA_def_function_flag(func, FUNC_USE_SELF_ID);
  parm = RNA_def_pointer(func, "sock", "NodeSocket", "Socket", "");
  RNA_def_parameter_flags(parm, PROP_NEVER_NULL, PARM_REQUIRED);
#  endif
}

/* -- Compositor Nodes ------------------------------------------------------ */

static void def_cmp_alpha_over(StructRNA *srna)
{
  PropertyRNA *prop;

  /* XXX: Tooltip */
  prop = RNA_def_property(srna, "use_premultiply", PROP_BOOLEAN, PROP_NONE);
  RNA_def_property_boolean_sdna(prop, nullptr, "custom1", 1);
  RNA_def_property_ui_text(prop, "Convert Premultiplied", "");
  RNA_def_property_update(prop, NC_NODE | NA_EDITED, "rna_Node_update");

  RNA_def_struct_sdna_from(srna, "NodeTwoFloats", "storage");

  prop = RNA_def_property(srna, "premul", PROP_FLOAT, PROP_FACTOR);
  RNA_def_property_float_sdna(prop, nullptr, "x");
  RNA_def_property_range(prop, 0.0f, 1.0f);
  RNA_def_property_ui_text(prop, "Premultiplied", "Mix Factor");
  RNA_def_property_update(prop, NC_NODE | NA_EDITED, "rna_Node_update");
}

static void def_cmp_blur(StructRNA *srna)
{
  PropertyRNA *prop;

  static const EnumPropertyItem filter_type_items[] = {
      {R_FILTER_BOX, "FLAT", 0, "Flat", ""},
      {R_FILTER_TENT, "TENT", 0, "Tent", ""},
      {R_FILTER_QUAD, "QUAD", 0, "Quadratic", ""},
      {R_FILTER_CUBIC, "CUBIC", 0, "Cubic", ""},
      {R_FILTER_GAUSS, "GAUSS", 0, "Gaussian", ""},
      {R_FILTER_FAST_GAUSS, "FAST_GAUSS", 0, "Fast Gaussian", ""},
      {R_FILTER_CATROM, "CATROM", 0, "Catrom", ""},
      {R_FILTER_MITCH, "MITCH", 0, "Mitch", ""},
      {0, nullptr, 0, nullptr, nullptr},
  };

  static const EnumPropertyItem aspect_correction_type_items[] = {
      {CMP_NODE_BLUR_ASPECT_NONE, "NONE", 0, "None", ""},
      {CMP_NODE_BLUR_ASPECT_Y, "Y", 0, "Y", ""},
      {CMP_NODE_BLUR_ASPECT_X, "X", 0, "X", ""},
      {0, nullptr, 0, nullptr, nullptr},
  };

  /* duplicated in def_cmp_bokehblur */
  prop = RNA_def_property(srna, "use_variable_size", PROP_BOOLEAN, PROP_NONE);
  RNA_def_property_boolean_sdna(prop, nullptr, "custom1", CMP_NODEFLAG_BLUR_VARIABLE_SIZE);
  RNA_def_property_ui_text(
      prop, "Variable Size", "Support variable blur per pixel when using an image for size input");
  RNA_def_property_update(prop, NC_NODE | NA_EDITED, "rna_Node_update");

  prop = RNA_def_property(srna, "use_extended_bounds", PROP_BOOLEAN, PROP_NONE);
  RNA_def_property_boolean_sdna(prop, nullptr, "custom1", CMP_NODEFLAG_BLUR_EXTEND_BOUNDS);
  RNA_def_property_ui_text(
      prop, "Extend Bounds", "Extend bounds of the input image to fully fit blurred image");
  RNA_def_property_update(prop, NC_NODE | NA_EDITED, "rna_Node_update");

  RNA_def_struct_sdna_from(srna, "NodeBlurData", "storage");

  prop = RNA_def_property(srna, "size_x", PROP_INT, PROP_NONE);
  RNA_def_property_int_sdna(prop, nullptr, "sizex");
  RNA_def_property_range(prop, 0, 2048);
  RNA_def_property_ui_text(prop, "Size X", "");
  RNA_def_property_update(prop, NC_NODE | NA_EDITED, "rna_Node_update");

  prop = RNA_def_property(srna, "size_y", PROP_INT, PROP_NONE);
  RNA_def_property_int_sdna(prop, nullptr, "sizey");
  RNA_def_property_range(prop, 0, 2048);
  RNA_def_property_ui_text(prop, "Size Y", "");
  RNA_def_property_update(prop, NC_NODE | NA_EDITED, "rna_Node_update");

  prop = RNA_def_property(srna, "use_relative", PROP_BOOLEAN, PROP_NONE);
  RNA_def_property_boolean_sdna(prop, nullptr, "relative", 1);
  RNA_def_property_ui_text(
      prop, "Relative", "Use relative (percent) values to define blur radius");
  RNA_def_property_update(prop, NC_NODE | NA_EDITED, "rna_Node_update");

  prop = RNA_def_property(srna, "aspect_correction", PROP_ENUM, PROP_NONE);
  RNA_def_property_enum_sdna(prop, nullptr, "aspect");
  RNA_def_property_enum_items(prop, aspect_correction_type_items);
  RNA_def_property_ui_text(prop, "Aspect Correction", "Type of aspect correction to use");
  RNA_def_property_update(prop, NC_NODE | NA_EDITED, "rna_Node_update");

  prop = RNA_def_property(srna, "factor", PROP_FLOAT, PROP_NONE);
  RNA_def_property_float_sdna(prop, nullptr, "fac");
  RNA_def_property_range(prop, 0.0f, 2.0f);
  RNA_def_property_ui_text(prop, "Factor", "");
  RNA_def_property_update(prop, NC_NODE | NA_EDITED, "rna_Node_update");

  prop = RNA_def_property(srna, "factor_x", PROP_FLOAT, PROP_PERCENTAGE);
  RNA_def_property_float_sdna(prop, nullptr, "percentx");
  RNA_def_property_range(prop, 0.0f, 100.0f);
  RNA_def_property_ui_text(prop, "Relative Size X", "");
  RNA_def_property_update(prop, NC_NODE | NA_EDITED, "rna_Node_update");

  prop = RNA_def_property(srna, "factor_y", PROP_FLOAT, PROP_PERCENTAGE);
  RNA_def_property_float_sdna(prop, nullptr, "percenty");
  RNA_def_property_range(prop, 0.0f, 100.0f);
  RNA_def_property_ui_text(prop, "Relative Size Y", "");
  RNA_def_property_update(prop, NC_NODE | NA_EDITED, "rna_Node_update");

  prop = RNA_def_property(srna, "filter_type", PROP_ENUM, PROP_NONE);
  RNA_def_property_enum_sdna(prop, nullptr, "filtertype");
  RNA_def_property_enum_items(prop, filter_type_items);
  RNA_def_property_ui_text(prop, "Filter Type", "");
  RNA_def_property_translation_context(prop, BLT_I18NCONTEXT_ID_NODETREE);
  RNA_def_property_update(prop, NC_NODE | NA_EDITED, "rna_Node_update");

  prop = RNA_def_property(srna, "use_bokeh", PROP_BOOLEAN, PROP_NONE);
  RNA_def_property_boolean_sdna(prop, nullptr, "bokeh", 1);
  RNA_def_property_ui_text(prop, "Bokeh", "Use circular filter (slower)");
  RNA_def_property_update(prop, NC_NODE | NA_EDITED, "rna_Node_update");

  prop = RNA_def_property(srna, "use_gamma_correction", PROP_BOOLEAN, PROP_NONE);
  RNA_def_property_boolean_sdna(prop, nullptr, "gamma", 1);
  RNA_def_property_ui_text(prop, "Gamma", "Apply filter on gamma corrected values");
  RNA_def_property_update(prop, NC_NODE | NA_EDITED, "rna_Node_update");
}

static void def_cmp_filter(StructRNA *srna)
{
  PropertyRNA *prop;

  prop = RNA_def_property(srna, "filter_type", PROP_ENUM, PROP_NONE);
  RNA_def_property_enum_sdna(prop, nullptr, "custom1");
  RNA_def_property_enum_items(prop, rna_enum_node_filter_items);
  RNA_def_property_ui_text(prop, "Filter Type", "");
  RNA_def_property_update(prop, NC_NODE | NA_EDITED, "rna_Node_update");
}

static void def_cmp_map_value(StructRNA *srna)
{
  PropertyRNA *prop;

  RNA_def_struct_sdna_from(srna, "TexMapping", "storage");

  prop = RNA_def_property(srna, "offset", PROP_FLOAT, PROP_NONE);
  RNA_def_property_float_sdna(prop, nullptr, "loc");
  RNA_def_property_array(prop, 1);
  RNA_def_property_range(prop, -1000.0f, 1000.0f);
  RNA_def_property_ui_text(prop, "Offset", "");
  RNA_def_property_update(prop, NC_NODE | NA_EDITED, "rna_Node_update");

  prop = RNA_def_property(srna, "size", PROP_FLOAT, PROP_NONE);
  RNA_def_property_float_sdna(prop, nullptr, "size");
  RNA_def_property_array(prop, 1);
  RNA_def_property_range(prop, -1000.0f, 1000.0f);
  RNA_def_property_ui_text(prop, "Size", "");
  RNA_def_property_update(prop, NC_NODE | NA_EDITED, "rna_Node_update");

  prop = RNA_def_property(srna, "use_min", PROP_BOOLEAN, PROP_NONE);
  RNA_def_property_boolean_sdna(prop, nullptr, "flag", TEXMAP_CLIP_MIN);
  RNA_def_property_ui_text(prop, "Use Minimum", "");
  RNA_def_property_update(prop, NC_NODE | NA_EDITED, "rna_Node_update");

  prop = RNA_def_property(srna, "use_max", PROP_BOOLEAN, PROP_NONE);
  RNA_def_property_boolean_sdna(prop, nullptr, "flag", TEXMAP_CLIP_MAX);
  RNA_def_property_ui_text(prop, "Use Maximum", "");
  RNA_def_property_update(prop, NC_NODE | NA_EDITED, "rna_Node_update");

  prop = RNA_def_property(srna, "min", PROP_FLOAT, PROP_NONE);
  RNA_def_property_float_sdna(prop, nullptr, "min");
  RNA_def_property_array(prop, 1);
  RNA_def_property_range(prop, -1000.0f, 1000.0f);
  RNA_def_property_ui_text(prop, "Minimum", "");
  RNA_def_property_update(prop, NC_NODE | NA_EDITED, "rna_Node_update");

  prop = RNA_def_property(srna, "max", PROP_FLOAT, PROP_NONE);
  RNA_def_property_float_sdna(prop, nullptr, "max");
  RNA_def_property_array(prop, 1);
  RNA_def_property_range(prop, -1000.0f, 1000.0f);
  RNA_def_property_ui_text(prop, "Maximum", "");
  RNA_def_property_update(prop, NC_NODE | NA_EDITED, "rna_Node_update");
}

static void def_cmp_map_range(StructRNA *srna)
{
  PropertyRNA *prop;

  prop = RNA_def_property(srna, "use_clamp", PROP_BOOLEAN, PROP_NONE);
  RNA_def_property_boolean_sdna(prop, nullptr, "custom1", 1);
  RNA_def_property_ui_text(prop, "Clamp", "Clamp the result of the node to the target range");
  RNA_def_property_update(prop, NC_NODE | NA_EDITED, "rna_Node_update");
}

static void def_cmp_vector_blur(StructRNA *srna)
{
  PropertyRNA *prop;

  RNA_def_struct_sdna_from(srna, "NodeBlurData", "storage");

  prop = RNA_def_property(srna, "samples", PROP_INT, PROP_NONE);
  RNA_def_property_int_sdna(prop, nullptr, "samples");
  RNA_def_property_range(prop, 1, 256);
  RNA_def_property_ui_text(prop, "Samples", "");
  RNA_def_property_update(prop, NC_NODE | NA_EDITED, "rna_Node_update");

  prop = RNA_def_property(srna, "speed_min", PROP_INT, PROP_NONE);
  RNA_def_property_int_sdna(prop, nullptr, "minspeed");
  RNA_def_property_range(prop, 0, 1024);
  RNA_def_property_ui_text(
      prop,
      "Min Speed",
      "Minimum speed for a pixel to be blurred (used to separate background from foreground)");
  RNA_def_property_update(prop, NC_NODE | NA_EDITED, "rna_Node_update");

  prop = RNA_def_property(srna, "speed_max", PROP_INT, PROP_NONE);
  RNA_def_property_int_sdna(prop, nullptr, "maxspeed");
  RNA_def_property_range(prop, 0, 1024);
  RNA_def_property_ui_text(prop, "Max Speed", "Maximum speed, or zero for none");
  RNA_def_property_update(prop, NC_NODE | NA_EDITED, "rna_Node_update");

  prop = RNA_def_property(srna, "factor", PROP_FLOAT, PROP_NONE);
  RNA_def_property_float_sdna(prop, nullptr, "fac");
  RNA_def_property_range(prop, 0.0, 20.0);
  RNA_def_property_ui_range(prop, 0.0, 2.0, 1.0, 2);
  RNA_def_property_ui_text(
      prop,
      "Blur Factor",
      "Scaling factor for motion vectors (actually, 'shutter speed', in frames)");
  RNA_def_property_update(prop, NC_NODE | NA_EDITED, "rna_Node_update");

  prop = RNA_def_property(srna, "use_curved", PROP_BOOLEAN, PROP_NONE);
  RNA_def_property_boolean_sdna(prop, nullptr, "curved", 1);
  RNA_def_property_ui_text(
      prop, "Curved", "Interpolate between frames in a Bezier curve, rather than linearly");
  RNA_def_property_update(prop, NC_NODE | NA_EDITED, "rna_Node_update");
}

static void def_cmp_set_alpha(StructRNA *srna)
{
  PropertyRNA *prop;

  static const EnumPropertyItem mode_items[] = {
      {CMP_NODE_SETALPHA_MODE_APPLY,
       "APPLY",
       0,
       "Apply Mask",
       "Multiply the input image's RGBA channels by the alpha input value"},
      {CMP_NODE_SETALPHA_MODE_REPLACE_ALPHA,
       "REPLACE_ALPHA",
       0,
       "Replace Alpha",
       "Replace the input image's alpha channel by the alpha input value"},
      {0, nullptr, 0, nullptr, nullptr},
  };

  RNA_def_struct_sdna_from(srna, "NodeSetAlpha", "storage");

  prop = RNA_def_property(srna, "mode", PROP_ENUM, PROP_NONE);
  RNA_def_property_enum_items(prop, mode_items);
  RNA_def_property_ui_text(prop, "Mode", "");
  RNA_def_property_update(prop, NC_NODE | NA_EDITED, "rna_Node_update");
}

static void def_cmp_levels(StructRNA *srna)
{
  PropertyRNA *prop;

  static const EnumPropertyItem channel_items[] = {
      {CMP_NODE_LEVLES_LUMINANCE, "COMBINED_RGB", 0, "Combined", "Combined RGB"},
      {CMP_NODE_LEVLES_RED, "RED", 0, "Red", "Red Channel"},
      {CMP_NODE_LEVLES_GREEN, "GREEN", 0, "Green", "Green Channel"},
      {CMP_NODE_LEVLES_BLUE, "BLUE", 0, "Blue", "Blue Channel"},
      {CMP_NODE_LEVLES_LUMINANCE_BT709, "LUMINANCE", 0, "Luminance", "Luminance Channel"},
      {0, nullptr, 0, nullptr, nullptr},
  };

  prop = RNA_def_property(srna, "channel", PROP_ENUM, PROP_NONE);
  RNA_def_property_enum_sdna(prop, nullptr, "custom1");
  RNA_def_property_enum_items(prop, channel_items);
  RNA_def_property_ui_text(prop, "Channel", "");
  RNA_def_property_update(prop, NC_NODE | NA_EDITED, "rna_Node_update");
}

static void def_node_image_user(StructRNA *srna)
{
  PropertyRNA *prop;

  prop = RNA_def_property(srna, "frame_duration", PROP_INT, PROP_NONE);
  RNA_def_property_int_sdna(prop, nullptr, "frames");
  RNA_def_property_range(prop, 0, MAXFRAMEF);
  RNA_def_property_ui_text(
      prop, "Frames", "Number of images of a movie to use"); /* copied from the rna_image.cc */
  RNA_def_property_update(prop, NC_NODE | NA_EDITED, "rna_Node_update");

  prop = RNA_def_property(srna, "frame_start", PROP_INT, PROP_NONE);
  RNA_def_property_int_sdna(prop, nullptr, "sfra");
  RNA_def_property_range(prop, MINAFRAMEF, MAXFRAMEF);
  /* copied from the rna_image.cc */
  RNA_def_property_ui_text(
      prop,
      "Start Frame",
      "Global starting frame of the movie/sequence, assuming first picture has a #1");
  RNA_def_property_update(prop, NC_NODE | NA_EDITED, "rna_Node_update");

  prop = RNA_def_property(srna, "frame_offset", PROP_INT, PROP_NONE);
  RNA_def_property_int_sdna(prop, nullptr, "offset");
  RNA_def_property_range(prop, MINAFRAMEF, MAXFRAMEF);
  /* copied from the rna_image.cc */
  RNA_def_property_ui_text(
      prop, "Offset", "Offset the number of the frame to use in the animation");
  RNA_def_property_update(prop, NC_NODE | NA_EDITED, "rna_Node_update");

  prop = RNA_def_property(srna, "use_cyclic", PROP_BOOLEAN, PROP_NONE);
  RNA_def_property_boolean_sdna(prop, nullptr, "cycl", 1);
  RNA_def_property_ui_text(
      prop, "Cyclic", "Cycle the images in the movie"); /* copied from the rna_image.cc */
  RNA_def_property_update(prop, NC_NODE | NA_EDITED, "rna_Node_update");

  prop = RNA_def_property(srna, "use_auto_refresh", PROP_BOOLEAN, PROP_NONE);
  RNA_def_property_boolean_sdna(prop, nullptr, "flag", IMA_ANIM_ALWAYS);
  /* copied from the rna_image.cc */
  RNA_def_property_ui_text(prop, "Auto-Refresh", "Always refresh image on frame changes");
  RNA_def_property_update(prop, NC_NODE | NA_EDITED, "rna_Node_update");

  prop = RNA_def_property(srna, "layer", PROP_ENUM, PROP_NONE);
  RNA_def_property_enum_sdna(prop, nullptr, "layer");
  RNA_def_property_enum_items(prop, prop_image_layer_items);
  RNA_def_property_enum_funcs(prop, nullptr, nullptr, "rna_Node_image_layer_itemf");
  RNA_def_property_flag(prop, PROP_ENUM_NO_TRANSLATE);
  RNA_def_property_ui_text(prop, "Layer", "");
  RNA_def_property_update(prop, NC_NODE | NA_EDITED, "rna_Node_image_layer_update");

  prop = RNA_def_property(srna, "has_layers", PROP_BOOLEAN, PROP_NONE);
  RNA_def_property_boolean_funcs(prop, "rna_Node_image_has_layers_get", nullptr);
  RNA_def_property_clear_flag(prop, PROP_EDITABLE);
  RNA_def_property_ui_text(prop, "Has Layers", "True if this image has any named layer");

  prop = RNA_def_property(srna, "view", PROP_ENUM, PROP_NONE);
  RNA_def_property_enum_sdna(prop, nullptr, "view");
  RNA_def_property_enum_items(prop, prop_image_view_items);
  RNA_def_property_enum_funcs(prop, nullptr, nullptr, "rna_Node_image_view_itemf");
  RNA_def_property_flag(prop, PROP_ENUM_NO_TRANSLATE);
  RNA_def_property_ui_text(prop, "View", "");
  RNA_def_property_update(prop, NC_NODE | NA_EDITED, "rna_Node_update");

  prop = RNA_def_property(srna, "has_views", PROP_BOOLEAN, PROP_NONE);
  RNA_def_property_boolean_funcs(prop, "rna_Node_image_has_views_get", nullptr);
  RNA_def_property_clear_flag(prop, PROP_EDITABLE);
  RNA_def_property_ui_text(prop, "Has View", "True if this image has multiple views");
}

static void def_cmp_image(StructRNA *srna)
{
  PropertyRNA *prop;

#  if 0
  static const EnumPropertyItem type_items[] = {
      {IMA_SRC_FILE, "IMAGE", 0, "Image", ""},
      {IMA_SRC_MOVIE, "MOVIE", "Movie", ""},
      {IMA_SRC_SEQUENCE, "SEQUENCE", "Sequence", ""},
      {IMA_SRC_GENERATED, "GENERATED", "Generated", ""},
      {0, nullptr, 0, nullptr, nullptr},
  };
#  endif

  prop = RNA_def_property(srna, "image", PROP_POINTER, PROP_NONE);
  RNA_def_property_pointer_sdna(prop, nullptr, "id");
  RNA_def_property_struct_type(prop, "Image");
  RNA_def_property_flag(prop, PROP_EDITABLE);
  RNA_def_property_override_flag(prop, PROPOVERRIDE_OVERRIDABLE_LIBRARY);
  RNA_def_property_ui_text(prop, "Image", "");
  RNA_def_property_update(prop, NC_NODE | NA_EDITED, "rna_Image_Node_update_id");

  prop = RNA_def_property(srna, "use_straight_alpha_output", PROP_BOOLEAN, PROP_NONE);
  RNA_def_property_boolean_sdna(prop, nullptr, "custom1", CMP_NODE_IMAGE_USE_STRAIGHT_OUTPUT);
  RNA_def_property_ui_text(prop,
                           "Straight Alpha Output",
                           "Put node output buffer to straight alpha instead of premultiplied");
  RNA_def_property_update(prop, NC_NODE | NA_EDITED, "rna_Node_update");

  /* NOTE: Image user properties used in the UI are redefined in def_node_image_user,
   * to trigger correct updates of the node editor. RNA design problem that prevents
   * updates from nested structs. */
  RNA_def_struct_sdna_from(srna, "ImageUser", "storage");
  def_node_image_user(srna);
}

static void def_cmp_render_layers(StructRNA *srna)
{
  PropertyRNA *prop;

  prop = RNA_def_property(srna, "scene", PROP_POINTER, PROP_NONE);
  RNA_def_property_pointer_sdna(prop, nullptr, "id");
  RNA_def_property_pointer_funcs(prop, nullptr, "rna_Node_scene_set", nullptr, nullptr);
  RNA_def_property_struct_type(prop, "Scene");
  RNA_def_property_flag(prop, PROP_EDITABLE | PROP_ID_REFCOUNT);
  RNA_def_property_override_flag(prop, PROPOVERRIDE_OVERRIDABLE_LIBRARY);
  RNA_def_property_ui_text(prop, "Scene", "");
  RNA_def_property_update(prop, NC_NODE | NA_EDITED, "rna_Node_view_layer_update");

  prop = RNA_def_property(srna, "layer", PROP_ENUM, PROP_NONE);
  RNA_def_property_enum_sdna(prop, nullptr, "custom1");
  RNA_def_property_enum_items(prop, prop_view_layer_items);
  RNA_def_property_enum_funcs(prop, nullptr, nullptr, "rna_Node_view_layer_itemf");
  RNA_def_property_flag(prop, PROP_ENUM_NO_TRANSLATE);
  RNA_def_property_ui_text(prop, "Layer", "");
  RNA_def_property_update(prop, NC_NODE | NA_EDITED, "rna_Node_view_layer_update");
}

static void rna_def_cmp_output_file_slot_file(BlenderRNA *brna)
{
  StructRNA *srna;
  PropertyRNA *prop;

  srna = RNA_def_struct(brna, "NodeOutputFileSlotFile", nullptr);
  RNA_def_struct_sdna(srna, "NodeImageMultiFileSocket");
  RNA_def_struct_ui_text(
      srna, "Output File Slot", "Single layer file slot of the file output node");

  prop = RNA_def_property(srna, "use_node_format", PROP_BOOLEAN, PROP_NONE);
  RNA_def_property_boolean_sdna(prop, nullptr, "use_node_format", 1);
  RNA_def_property_ui_text(prop, "Use Node Format", "");
  RNA_def_property_update(prop, NC_NODE | NA_EDITED, nullptr);

  prop = RNA_def_property(srna, "save_as_render", PROP_BOOLEAN, PROP_NONE);
  RNA_def_property_boolean_sdna(prop, nullptr, "save_as_render", 1);
  RNA_def_property_ui_text(
      prop, "Save as Render", "Apply render part of display transform when saving byte image");
  RNA_def_property_update(prop, NC_NODE | NA_EDITED, nullptr);

  prop = RNA_def_property(srna, "format", PROP_POINTER, PROP_NONE);
  RNA_def_property_struct_type(prop, "ImageFormatSettings");

  prop = RNA_def_property(srna, "path", PROP_STRING, PROP_NONE);
  RNA_def_property_string_sdna(prop, nullptr, "path");
  RNA_def_property_string_funcs(prop, nullptr, nullptr, "rna_NodeOutputFileSlotFile_path_set");
  RNA_def_struct_name_property(srna, prop);
  RNA_def_property_ui_text(prop, "Path", "Subpath used for this slot");
  RNA_def_property_translation_context(prop, BLT_I18NCONTEXT_EDITOR_FILEBROWSER);
  RNA_def_property_update(prop, NC_NODE | NA_EDITED, nullptr);
}
static void rna_def_cmp_output_file_slot_layer(BlenderRNA *brna)
{
  StructRNA *srna;
  PropertyRNA *prop;

  srna = RNA_def_struct(brna, "NodeOutputFileSlotLayer", nullptr);
  RNA_def_struct_sdna(srna, "NodeImageMultiFileSocket");
  RNA_def_struct_ui_text(
      srna, "Output File Layer Slot", "Multilayer slot of the file output node");

  prop = RNA_def_property(srna, "name", PROP_STRING, PROP_NONE);
  RNA_def_property_string_sdna(prop, nullptr, "layer");
  RNA_def_property_string_funcs(prop, nullptr, nullptr, "rna_NodeOutputFileSlotLayer_name_set");
  RNA_def_struct_name_property(srna, prop);
  RNA_def_property_ui_text(prop, "Name", "OpenEXR layer name used for this slot");
  RNA_def_property_update(prop, NC_NODE | NA_EDITED, nullptr);
}
static void rna_def_cmp_output_file_slots_api(BlenderRNA *brna,
                                              PropertyRNA *cprop,
                                              const char *struct_name)
{
  StructRNA *srna;
  PropertyRNA *parm;
  FunctionRNA *func;

  RNA_def_property_srna(cprop, struct_name);
  srna = RNA_def_struct(brna, struct_name, nullptr);
  RNA_def_struct_sdna(srna, "bNode");
  RNA_def_struct_ui_text(srna, "File Output Slots", "Collection of File Output node slots");

  func = RNA_def_function(srna, "new", "rna_NodeOutputFile_slots_new");
  RNA_def_function_ui_description(func, "Add a file slot to this node");
  RNA_def_function_flag(func, FUNC_USE_SELF_ID | FUNC_USE_REPORTS | FUNC_USE_CONTEXT);
  parm = RNA_def_string(func, "name", nullptr, MAX_NAME, "Name", "");
  RNA_def_parameter_flags(parm, PropertyFlag(0), PARM_REQUIRED);
  /* return value */
  parm = RNA_def_pointer(func, "socket", "NodeSocket", "", "New socket");
  RNA_def_function_return(func, parm);

  /* NOTE: methods below can use the standard node socket API functions,
   * included here for completeness. */

  func = RNA_def_function(srna, "remove", "rna_Node_socket_remove");
  RNA_def_function_ui_description(func, "Remove a file slot from this node");
  RNA_def_function_flag(func, FUNC_USE_SELF_ID | FUNC_USE_MAIN | FUNC_USE_REPORTS);
  parm = RNA_def_pointer(func, "socket", "NodeSocket", "", "The socket to remove");
  RNA_def_parameter_flags(parm, PropertyFlag(0), PARM_REQUIRED);

  func = RNA_def_function(srna, "clear", "rna_Node_inputs_clear");
  RNA_def_function_ui_description(func, "Remove all file slots from this node");
  RNA_def_function_flag(func, FUNC_USE_SELF_ID | FUNC_USE_MAIN | FUNC_USE_REPORTS);

  func = RNA_def_function(srna, "move", "rna_Node_inputs_move");
  RNA_def_function_ui_description(func, "Move a file slot to another position");
  RNA_def_function_flag(func, FUNC_USE_SELF_ID | FUNC_USE_MAIN | FUNC_USE_REPORTS);
  parm = RNA_def_int(
      func, "from_index", -1, 0, INT_MAX, "From Index", "Index of the socket to move", 0, 10000);
  RNA_def_parameter_flags(parm, PropertyFlag(0), PARM_REQUIRED);
  parm = RNA_def_int(
      func, "to_index", -1, 0, INT_MAX, "To Index", "Target index for the socket", 0, 10000);
  RNA_def_parameter_flags(parm, PropertyFlag(0), PARM_REQUIRED);
}
static void def_cmp_output_file(BlenderRNA *brna, StructRNA *srna)
{
  PropertyRNA *prop;

  RNA_def_struct_sdna_from(srna, "NodeImageMultiFile", "storage");

  prop = RNA_def_property(srna, "base_path", PROP_STRING, PROP_FILEPATH);
  RNA_def_property_string_sdna(prop, nullptr, "base_path");
  RNA_def_property_ui_text(prop, "Base Path", "Base output path for the image");
  RNA_def_property_flag(prop, PROP_PATH_OUTPUT);
  RNA_def_property_update(prop, NC_NODE | NA_EDITED, "rna_Node_update");

  prop = RNA_def_property(srna, "active_input_index", PROP_INT, PROP_NONE);
  RNA_def_property_int_sdna(prop, nullptr, "active_input");
  RNA_def_property_ui_text(prop, "Active Input Index", "Active input index in details view list");
  RNA_def_property_update(prop, NC_NODE | NA_EDITED, "rna_Node_update");

  prop = RNA_def_property(srna, "format", PROP_POINTER, PROP_NONE);
  RNA_def_property_struct_type(prop, "ImageFormatSettings");

  /* XXX using two different collections here for the same basic DNA list!
   * Details of the output slots depend on whether the node is in Multilayer EXR mode.
   */

  prop = RNA_def_property(srna, "file_slots", PROP_COLLECTION, PROP_NONE);
  RNA_def_property_collection_funcs(prop,
                                    "rna_NodeOutputFile_slots_begin",
                                    "rna_iterator_listbase_next",
                                    "rna_iterator_listbase_end",
                                    "rna_NodeOutputFile_slot_file_get",
                                    nullptr,
                                    nullptr,
                                    nullptr,
                                    nullptr);
  RNA_def_property_struct_type(prop, "NodeOutputFileSlotFile");
  RNA_def_property_ui_text(prop, "File Slots", "");
  rna_def_cmp_output_file_slots_api(brna, prop, "CompositorNodeOutputFileFileSlots");

  prop = RNA_def_property(srna, "layer_slots", PROP_COLLECTION, PROP_NONE);
  RNA_def_property_collection_funcs(prop,
                                    "rna_NodeOutputFile_slots_begin",
                                    "rna_iterator_listbase_next",
                                    "rna_iterator_listbase_end",
                                    "rna_NodeOutputFile_slot_layer_get",
                                    nullptr,
                                    nullptr,
                                    nullptr,
                                    nullptr);
  RNA_def_property_struct_type(prop, "NodeOutputFileSlotLayer");
  RNA_def_property_ui_text(prop, "EXR Layer Slots", "");
  rna_def_cmp_output_file_slots_api(brna, prop, "CompositorNodeOutputFileLayerSlots");
}

static void def_cmp_dilate_erode(StructRNA *srna)
{
  PropertyRNA *prop;

  static const EnumPropertyItem mode_items[] = {
      {CMP_NODE_DILATE_ERODE_STEP, "STEP", 0, "Steps", ""},
      {CMP_NODE_DILATE_ERODE_DISTANCE_THRESHOLD, "THRESHOLD", 0, "Threshold", ""},
      {CMP_NODE_DILATE_ERODE_DISTANCE, "DISTANCE", 0, "Distance", ""},
      {CMP_NODE_DILATE_ERODE_DISTANCE_FEATHER, "FEATHER", 0, "Feather", ""},
      {0, nullptr, 0, nullptr, nullptr},
  };

  prop = RNA_def_property(srna, "mode", PROP_ENUM, PROP_NONE);
  RNA_def_property_enum_sdna(prop, nullptr, "custom1");
  RNA_def_property_enum_items(prop, mode_items);
  RNA_def_property_ui_text(prop, "Mode", "Growing/shrinking mode");
  RNA_def_property_update(prop, NC_NODE | NA_EDITED, "rna_Node_update");

  prop = RNA_def_property(srna, "distance", PROP_INT, PROP_NONE);
  RNA_def_property_int_sdna(prop, nullptr, "custom2");
  RNA_def_property_range(prop, -5000, 5000);
  RNA_def_property_ui_range(prop, -100, 100, 1, -1);
  RNA_def_property_ui_text(prop, "Distance", "Distance to grow/shrink (number of iterations)");
  RNA_def_property_update(prop, NC_NODE | NA_EDITED, "rna_Node_update");

  /* CMP_NODE_DILATE_ERODE_DISTANCE_THRESH only */
  prop = RNA_def_property(srna, "edge", PROP_FLOAT, PROP_NONE);
  RNA_def_property_float_sdna(prop, nullptr, "custom3");
  RNA_def_property_range(prop, -100, 100);
  RNA_def_property_ui_text(prop, "Edge", "Edge to inset");
  RNA_def_property_translation_context(prop, BLT_I18NCONTEXT_ID_IMAGE);
  RNA_def_property_update(prop, NC_NODE | NA_EDITED, "rna_Node_update");

  RNA_def_struct_sdna_from(srna, "NodeDilateErode", "storage");

  /* CMP_NODE_DILATE_ERODE_DISTANCE_FEATHER only */
  prop = RNA_def_property(srna, "falloff", PROP_ENUM, PROP_NONE);
  RNA_def_property_enum_sdna(prop, nullptr, "falloff");
  RNA_def_property_enum_items(prop, rna_enum_proportional_falloff_curve_only_items);
  RNA_def_property_ui_text(prop, "Falloff", "Falloff type the feather");
  RNA_def_property_translation_context(prop,
                                       BLT_I18NCONTEXT_ID_CURVE_LEGACY); /* Abusing id_curve :/ */
  RNA_def_property_update(prop, NC_NODE | NA_EDITED, "rna_Node_update");
}

static void def_cmp_inpaint(StructRNA *srna)
{
  PropertyRNA *prop;

#  if 0
  prop = RNA_def_property(srna, "type", PROP_ENUM, PROP_NONE);

  RNA_def_property_enum_sdna(prop, nullptr, "custom1");
  RNA_def_property_enum_items(prop, type_items);
  RNA_def_property_ui_text(prop, "Type", "Type of inpaint algorithm");
  RNA_def_property_update(prop, NC_NODE | NA_EDITED, "rna_Node_update");
#  endif

  prop = RNA_def_property(srna, "distance", PROP_INT, PROP_NONE);
  RNA_def_property_int_sdna(prop, nullptr, "custom2");
  RNA_def_property_range(prop, 0, 10000);
  RNA_def_property_ui_text(prop, "Distance", "Distance to inpaint (number of iterations)");
  RNA_def_property_update(prop, NC_NODE | NA_EDITED, "rna_Node_update");
}

static void def_cmp_despeckle(StructRNA *srna)
{
  PropertyRNA *prop;

  prop = RNA_def_property(srna, "threshold", PROP_FLOAT, PROP_NONE);
  RNA_def_property_float_sdna(prop, nullptr, "custom3");
  RNA_def_property_range(prop, 0.0, 1.0f);
  RNA_def_property_ui_text(prop, "Threshold", "Threshold for detecting pixels to despeckle");
  RNA_def_property_update(prop, NC_NODE | NA_EDITED, "rna_Node_update");

  prop = RNA_def_property(srna, "threshold_neighbor", PROP_FLOAT, PROP_NONE);
  RNA_def_property_float_sdna(prop, nullptr, "custom4");
  RNA_def_property_range(prop, 0.0, 1.0f);
  RNA_def_property_ui_text(
      prop, "Neighbor", "Threshold for the number of neighbor pixels that must match");
  RNA_def_property_update(prop, NC_NODE | NA_EDITED, "rna_Node_update");
}

static void def_cmp_scale(StructRNA *srna)
{
  PropertyRNA *prop;

  static const EnumPropertyItem space_items[] = {
      {CMP_NODE_SCALE_RELATIVE, "RELATIVE", 0, "Relative", ""},
      {CMP_NODE_SCALE_ABSOLUTE, "ABSOLUTE", 0, "Absolute", ""},
      {CMP_NODE_SCALE_RENDER_PERCENT, "SCENE_SIZE", 0, "Scene Size", ""},
      {CMP_NODE_SCALE_RENDER_SIZE, "RENDER_SIZE", 0, "Render Size", ""},
      {0, nullptr, 0, nullptr, nullptr},
  };

  /* matching bgpic_camera_frame_items[] */
  static const EnumPropertyItem space_frame_items[] = {
      {CMP_NODE_SCALE_RENDER_SIZE_STRETCH, "STRETCH", 0, "Stretch", ""},
      {CMP_NODE_SCALE_RENDER_SIZE_FIT, "FIT", 0, "Fit", ""},
      {CMP_NODE_SCALE_RENDER_SIZE_CROP, "CROP", 0, "Crop", ""},
      {0, nullptr, 0, nullptr, nullptr},
  };

  prop = RNA_def_property(srna, "space", PROP_ENUM, PROP_NONE);
  RNA_def_property_enum_sdna(prop, nullptr, "custom1");
  RNA_def_property_enum_items(prop, space_items);
  RNA_def_property_ui_text(prop, "Space", "Coordinate space to scale relative to");
  RNA_def_property_update(prop, NC_NODE | NA_EDITED, "rna_CompositorNodeScale_update");

  /* expose 2 flags as a enum of 3 items */
  prop = RNA_def_property(srna, "frame_method", PROP_ENUM, PROP_NONE);
  RNA_def_property_enum_bitflag_sdna(prop, nullptr, "custom2");
  RNA_def_property_enum_items(prop, space_frame_items);
  RNA_def_property_ui_text(prop, "Frame Method", "How the image fits in the camera frame");
  RNA_def_property_update(prop, NC_NODE | NA_EDITED, "rna_Node_update");

  prop = RNA_def_property(srna, "offset_x", PROP_FLOAT, PROP_NONE);
  RNA_def_property_float_sdna(prop, nullptr, "custom3");
  RNA_def_property_ui_text(prop, "X Offset", "Offset image horizontally (factor of image size)");
  RNA_def_property_update(prop, NC_NODE | NA_EDITED, "rna_Node_update");

  prop = RNA_def_property(srna, "offset_y", PROP_FLOAT, PROP_NONE);
  RNA_def_property_float_sdna(prop, nullptr, "custom4");
  RNA_def_property_ui_text(prop, "Y Offset", "Offset image vertically (factor of image size)");
  RNA_def_property_update(prop, NC_NODE | NA_EDITED, "rna_Node_update");
}

static void def_cmp_rotate(StructRNA *srna)
{
  PropertyRNA *prop;

  prop = RNA_def_property(srna, "filter_type", PROP_ENUM, PROP_NONE);
  RNA_def_property_enum_sdna(prop, nullptr, "custom1");
  RNA_def_property_enum_items(prop, node_sampler_type_items);
  RNA_def_property_ui_text(prop, "Filter", "Method to use to filter rotation");
  RNA_def_property_update(prop, NC_NODE | NA_EDITED, "rna_Node_update");
}

static void def_cmp_diff_matte(StructRNA *srna)
{
  PropertyRNA *prop;

  RNA_def_struct_sdna_from(srna, "NodeChroma", "storage");

  prop = RNA_def_property(srna, "tolerance", PROP_FLOAT, PROP_NONE);
  RNA_def_property_float_sdna(prop, nullptr, "t1");
  RNA_def_property_float_funcs(prop, nullptr, "rna_difference_matte_t1_set", nullptr);
  RNA_def_property_range(prop, 0.0f, 1.0f);
  RNA_def_property_ui_text(prop, "Tolerance", "Color distances below this threshold are keyed");
  RNA_def_property_update(prop, NC_NODE | NA_EDITED, "rna_Node_update");

  prop = RNA_def_property(srna, "falloff", PROP_FLOAT, PROP_NONE);
  RNA_def_property_float_sdna(prop, nullptr, "t2");
  RNA_def_property_float_funcs(prop, nullptr, "rna_difference_matte_t2_set", nullptr);
  RNA_def_property_range(prop, 0.0f, 1.0f);
  RNA_def_property_ui_text(
      prop, "Falloff", "Color distances below this additional threshold are partially keyed");
  RNA_def_property_update(prop, NC_NODE | NA_EDITED, "rna_Node_update");
}

static void def_cmp_color_matte(StructRNA *srna)
{
  PropertyRNA *prop;

  RNA_def_struct_sdna_from(srna, "NodeChroma", "storage");

  prop = RNA_def_property(srna, "color_hue", PROP_FLOAT, PROP_NONE);
  RNA_def_property_float_sdna(prop, nullptr, "t1");
  RNA_def_property_range(prop, 0.0f, 1.0f);
  RNA_def_property_ui_text(prop, "H", "Hue tolerance for colors to be considered a keying color");
  RNA_def_property_update(prop, NC_NODE | NA_EDITED, "rna_Node_update");

  prop = RNA_def_property(srna, "color_saturation", PROP_FLOAT, PROP_NONE);
  RNA_def_property_float_sdna(prop, nullptr, "t2");
  RNA_def_property_range(prop, 0.0f, 1.0f);
  RNA_def_property_ui_text(prop, "S", "Saturation tolerance for the color");
  RNA_def_property_update(prop, NC_NODE | NA_EDITED, "rna_Node_update");

  prop = RNA_def_property(srna, "color_value", PROP_FLOAT, PROP_NONE);
  RNA_def_property_float_sdna(prop, nullptr, "t3");
  RNA_def_property_range(prop, 0.0f, 1.0f);
  RNA_def_property_ui_text(prop, "V", "Value tolerance for the color");
  RNA_def_property_update(prop, NC_NODE | NA_EDITED, "rna_Node_update");
}

static void def_cmp_distance_matte(StructRNA *srna)
{
  PropertyRNA *prop;

  static const EnumPropertyItem color_space_items[] = {
      {1, "RGB", 0, "RGB", "RGB color space"},
      {2, "YCC", 0, "YCC", "YCbCr suppression"},
      {0, nullptr, 0, nullptr, nullptr},
  };

  RNA_def_struct_sdna_from(srna, "NodeChroma", "storage");

  prop = RNA_def_property(srna, "channel", PROP_ENUM, PROP_NONE);
  RNA_def_property_enum_sdna(prop, nullptr, "channel");
  RNA_def_property_enum_items(prop, color_space_items);
  RNA_def_property_ui_text(prop, "Channel", "");
  RNA_def_property_update(prop, NC_NODE | NA_EDITED, "rna_Node_update");

  prop = RNA_def_property(srna, "tolerance", PROP_FLOAT, PROP_NONE);
  RNA_def_property_float_sdna(prop, nullptr, "t1");
  RNA_def_property_float_funcs(prop, nullptr, "rna_distance_matte_t1_set", nullptr);
  RNA_def_property_range(prop, 0.0f, 1.0f);
  RNA_def_property_ui_text(prop, "Tolerance", "Color distances below this threshold are keyed");
  RNA_def_property_update(prop, NC_NODE | NA_EDITED, "rna_Node_update");

  prop = RNA_def_property(srna, "falloff", PROP_FLOAT, PROP_NONE);
  RNA_def_property_float_sdna(prop, nullptr, "t2");
  RNA_def_property_float_funcs(prop, nullptr, "rna_distance_matte_t2_set", nullptr);
  RNA_def_property_range(prop, 0.0f, 1.0f);
  RNA_def_property_ui_text(
      prop, "Falloff", "Color distances below this additional threshold are partially keyed");
  RNA_def_property_update(prop, NC_NODE | NA_EDITED, "rna_Node_update");
}

static void def_cmp_convert_color_space(StructRNA *srna)
{
  PropertyRNA *prop;
  RNA_def_struct_sdna_from(srna, "NodeConvertColorSpace", "storage");

  prop = RNA_def_property(srna, "from_color_space", PROP_ENUM, PROP_NONE);
  RNA_def_property_flag(prop, PROP_ENUM_NO_CONTEXT);
  RNA_def_property_enum_items(prop, rna_enum_color_space_convert_default_items);
  RNA_def_property_enum_funcs(prop,
                              "rna_NodeConvertColorSpace_from_color_space_get",
                              "rna_NodeConvertColorSpace_from_color_space_set",
                              "rna_NodeConvertColorSpace_color_space_itemf");
  RNA_def_property_ui_text(prop, "From", "Color space of the input image");
  RNA_def_property_update(prop, NC_NODE | NA_EDITED, "rna_Node_update");

  prop = RNA_def_property(srna, "to_color_space", PROP_ENUM, PROP_NONE);
  RNA_def_property_flag(prop, PROP_ENUM_NO_CONTEXT);
  RNA_def_property_enum_items(prop, rna_enum_color_space_convert_default_items);
  RNA_def_property_enum_funcs(prop,
                              "rna_NodeConvertColorSpace_to_color_space_get",
                              "rna_NodeConvertColorSpace_to_color_space_set",
                              "rna_NodeConvertColorSpace_color_space_itemf");
  RNA_def_property_ui_text(prop, "To", "Color space of the output image");
  RNA_def_property_update(prop, NC_NODE | NA_EDITED, "rna_Node_update");
}

static void def_cmp_color_spill(StructRNA *srna)
{
  PropertyRNA *prop;

  static const EnumPropertyItem channel_items[] = {
      {1, "R", 0, "R", "Red spill suppression"},
      {2, "G", 0, "G", "Green spill suppression"},
      {3, "B", 0, "B", "Blue spill suppression"},
      {0, nullptr, 0, nullptr, nullptr},
  };

  static const EnumPropertyItem limit_channel_items[] = {
      {0, "R", 0, "R", "Limit by red"},
      {1, "G", 0, "G", "Limit by green"},
      {2, "B", 0, "B", "Limit by blue"},
      {0, nullptr, 0, nullptr, nullptr},
  };

  static const EnumPropertyItem algorithm_items[] = {
      {0, "SIMPLE", 0, "Simple", "Simple limit algorithm"},
      {1, "AVERAGE", 0, "Average", "Average limit algorithm"},
      {0, nullptr, 0, nullptr, nullptr},
  };

  prop = RNA_def_property(srna, "channel", PROP_ENUM, PROP_NONE);
  RNA_def_property_enum_sdna(prop, nullptr, "custom1");
  RNA_def_property_enum_items(prop, channel_items);
  RNA_def_property_ui_text(prop, "Channel", "");
  RNA_def_property_update(prop, NC_NODE | NA_EDITED, "rna_Node_update");

  prop = RNA_def_property(srna, "limit_method", PROP_ENUM, PROP_NONE);
  RNA_def_property_enum_sdna(prop, nullptr, "custom2");
  RNA_def_property_enum_items(prop, algorithm_items);
  RNA_def_property_ui_text(prop, "Algorithm", "");
  RNA_def_property_update(prop, NC_NODE | NA_EDITED, "rna_Node_update");

  RNA_def_struct_sdna_from(srna, "NodeColorspill", "storage");

  prop = RNA_def_property(srna, "limit_channel", PROP_ENUM, PROP_NONE);
  RNA_def_property_enum_sdna(prop, nullptr, "limchan");
  RNA_def_property_enum_items(prop, limit_channel_items);
  RNA_def_property_ui_text(prop, "Limit Channel", "");
  RNA_def_property_update(prop, NC_NODE | NA_EDITED, "rna_Node_update");

  prop = RNA_def_property(srna, "ratio", PROP_FLOAT, PROP_NONE);
  RNA_def_property_float_sdna(prop, nullptr, "limscale");
  RNA_def_property_range(prop, 0.5f, 1.5f);
  RNA_def_property_ui_text(prop, "Ratio", "Scale limit by value");
  RNA_def_property_update(prop, NC_NODE | NA_EDITED, "rna_Node_update");

  prop = RNA_def_property(srna, "use_unspill", PROP_BOOLEAN, PROP_NONE);
  RNA_def_property_boolean_sdna(prop, nullptr, "unspill", 0);
  RNA_def_property_ui_text(prop, "Unspill", "Compensate all channels (differently) by hand");
  RNA_def_property_update(prop, NC_NODE | NA_EDITED, "rna_Node_update");

  prop = RNA_def_property(srna, "unspill_red", PROP_FLOAT, PROP_NONE);
  RNA_def_property_float_sdna(prop, nullptr, "uspillr");
  RNA_def_property_range(prop, 0.0f, 1.5f);
  RNA_def_property_ui_text(prop, "R", "Red spillmap scale");
  RNA_def_property_update(prop, NC_NODE | NA_EDITED, "rna_Node_update");

  prop = RNA_def_property(srna, "unspill_green", PROP_FLOAT, PROP_NONE);
  RNA_def_property_float_sdna(prop, nullptr, "uspillg");
  RNA_def_property_range(prop, 0.0f, 1.5f);
  RNA_def_property_ui_text(prop, "G", "Green spillmap scale");
  RNA_def_property_update(prop, NC_NODE | NA_EDITED, "rna_Node_update");

  prop = RNA_def_property(srna, "unspill_blue", PROP_FLOAT, PROP_NONE);
  RNA_def_property_float_sdna(prop, nullptr, "uspillb");
  RNA_def_property_range(prop, 0.0f, 1.5f);
  RNA_def_property_ui_text(prop, "B", "Blue spillmap scale");
  RNA_def_property_update(prop, NC_NODE | NA_EDITED, "rna_Node_update");
}

static void def_cmp_luma_matte(StructRNA *srna)
{
  PropertyRNA *prop;

  RNA_def_struct_sdna_from(srna, "NodeChroma", "storage");

  prop = RNA_def_property(srna, "limit_max", PROP_FLOAT, PROP_NONE);
  RNA_def_property_float_sdna(prop, nullptr, "t1");
  RNA_def_property_float_funcs(prop, nullptr, "rna_Matte_t1_set", nullptr);
  RNA_def_property_ui_range(prop, 0, 1, 0.1f, 3);
  RNA_def_property_ui_text(prop, "High", "Values higher than this setting are 100% opaque");
  RNA_def_property_update(prop, NC_NODE | NA_EDITED, "rna_Node_update");

  prop = RNA_def_property(srna, "limit_min", PROP_FLOAT, PROP_NONE);
  RNA_def_property_float_sdna(prop, nullptr, "t2");
  RNA_def_property_float_funcs(prop, nullptr, "rna_Matte_t2_set", nullptr);
  RNA_def_property_ui_range(prop, 0, 1, 0.1f, 3);
  RNA_def_property_ui_text(prop, "Low", "Values lower than this setting are 100% keyed");
  RNA_def_property_update(prop, NC_NODE | NA_EDITED, "rna_Node_update");
}

static void def_cmp_brightcontrast(StructRNA *srna)
{
  PropertyRNA *prop;

  prop = RNA_def_property(srna, "use_premultiply", PROP_BOOLEAN, PROP_NONE);
  RNA_def_property_boolean_sdna(prop, nullptr, "custom1", 1);
  RNA_def_property_ui_text(prop, "Convert Premultiplied", "Keep output image premultiplied alpha");
  RNA_def_property_update(prop, NC_NODE | NA_EDITED, "rna_Node_update");
}

static void def_cmp_chroma_matte(StructRNA *srna)
{
  PropertyRNA *prop;

  RNA_def_struct_sdna_from(srna, "NodeChroma", "storage");

  prop = RNA_def_property(srna, "tolerance", PROP_FLOAT, PROP_ANGLE);
  RNA_def_property_float_sdna(prop, nullptr, "t1");
  RNA_def_property_float_funcs(prop, nullptr, "rna_Matte_t1_set", nullptr);
  RNA_def_property_range(prop, DEG2RADF(1.0f), DEG2RADF(80.0f));
  RNA_def_property_ui_text(
      prop, "Acceptance", "Tolerance for a color to be considered a keying color");
  RNA_def_property_update(prop, NC_NODE | NA_EDITED, "rna_Node_update");

  prop = RNA_def_property(srna, "threshold", PROP_FLOAT, PROP_ANGLE);
  RNA_def_property_float_sdna(prop, nullptr, "t2");
  RNA_def_property_float_funcs(prop, nullptr, "rna_Matte_t2_set", nullptr);
  RNA_def_property_range(prop, 0.0f, DEG2RADF(30.0f));
  RNA_def_property_ui_text(
      prop, "Cutoff", "Tolerance below which colors will be considered as exact matches");
  RNA_def_property_update(prop, NC_NODE | NA_EDITED, "rna_Node_update");

  prop = RNA_def_property(srna, "lift", PROP_FLOAT, PROP_NONE);
  RNA_def_property_float_sdna(prop, nullptr, "fsize");
  RNA_def_property_range(prop, 0.0f, 1.0f);
  RNA_def_property_ui_text(prop, "Lift", "Alpha lift");
  RNA_def_property_update(prop, NC_NODE | NA_EDITED, "rna_Node_update");

  prop = RNA_def_property(srna, "gain", PROP_FLOAT, PROP_NONE);
  RNA_def_property_float_sdna(prop, nullptr, "fstrength");
  RNA_def_property_range(prop, 0.0f, 1.0f);
  RNA_def_property_ui_text(prop, "Falloff", "Alpha falloff");
  RNA_def_property_update(prop, NC_NODE | NA_EDITED, "rna_Node_update");

  prop = RNA_def_property(srna, "shadow_adjust", PROP_FLOAT, PROP_NONE);
  RNA_def_property_float_sdna(prop, nullptr, "t3");
  RNA_def_property_range(prop, 0.0f, 1.0f);
  RNA_def_property_ui_text(
      prop, "Shadow Adjust", "Adjusts the brightness of any shadows captured");
  RNA_def_property_update(prop, NC_NODE | NA_EDITED, "rna_Node_update");
}

static void def_cmp_channel_matte(StructRNA *srna)
{
  PropertyRNA *prop;

  static const EnumPropertyItem color_space_items[] = {
      {CMP_NODE_CHANNEL_MATTE_CS_RGB, "RGB", 0, "RGB", "RGB color space"},
      {CMP_NODE_CHANNEL_MATTE_CS_HSV, "HSV", 0, "HSV", "HSV color space"},
      {CMP_NODE_CHANNEL_MATTE_CS_YUV, "YUV", 0, "YUV", "YUV color space"},
      {CMP_NODE_CHANNEL_MATTE_CS_YCC, "YCC", 0, "YCbCr", "YCbCr color space"},
      {0, nullptr, 0, nullptr, nullptr},
  };

  static const EnumPropertyItem algorithm_items[] = {
      {0, "SINGLE", 0, "Single", "Limit by single channel"},
      {1, "MAX", 0, "Max", "Limit by maximum of other channels"},
      {0, nullptr, 0, nullptr, nullptr},
  };

  prop = RNA_def_property(srna, "color_space", PROP_ENUM, PROP_NONE);
  RNA_def_property_enum_sdna(prop, nullptr, "custom1");
  RNA_def_property_enum_items(prop, color_space_items);
  RNA_def_property_ui_text(prop, "Color Space", "");
  RNA_def_property_update(prop, NC_NODE | NA_EDITED, "rna_Node_update");

  prop = RNA_def_property(srna, "matte_channel", PROP_ENUM, PROP_NONE);
  RNA_def_property_enum_sdna(prop, nullptr, "custom2");
  RNA_def_property_enum_items(prop, prop_tri_channel_items);
  RNA_def_property_enum_funcs(prop, nullptr, nullptr, "rna_Node_channel_itemf");
  RNA_def_property_ui_text(prop, "Channel", "Channel used to determine matte");
  RNA_def_property_update(prop, NC_NODE | NA_EDITED, "rna_Node_update");

  RNA_def_struct_sdna_from(srna, "NodeChroma", "storage");

  prop = RNA_def_property(srna, "limit_method", PROP_ENUM, PROP_NONE);
  RNA_def_property_enum_sdna(prop, nullptr, "algorithm");
  RNA_def_property_enum_items(prop, algorithm_items);
  RNA_def_property_ui_text(prop, "Algorithm", "Algorithm to use to limit channel");
  RNA_def_property_update(prop, NC_NODE | NA_EDITED, "rna_Node_update");

  prop = RNA_def_property(srna, "limit_channel", PROP_ENUM, PROP_NONE);
  RNA_def_property_enum_sdna(prop, nullptr, "channel");
  RNA_def_property_enum_items(prop, prop_tri_channel_items);
  RNA_def_property_enum_funcs(prop, nullptr, nullptr, "rna_Node_channel_itemf");
  RNA_def_property_ui_text(prop, "Limit Channel", "Limit by this channel's value");
  RNA_def_property_update(prop, NC_NODE | NA_EDITED, "rna_Node_update");

  prop = RNA_def_property(srna, "limit_max", PROP_FLOAT, PROP_NONE);
  RNA_def_property_float_sdna(prop, nullptr, "t1");
  RNA_def_property_float_funcs(prop, nullptr, "rna_Matte_t1_set", nullptr);
  RNA_def_property_ui_range(prop, 0, 1, 0.1f, 3);
  RNA_def_property_ui_text(prop, "High", "Values higher than this setting are 100% opaque");
  RNA_def_property_update(prop, NC_NODE | NA_EDITED, "rna_Node_update");

  prop = RNA_def_property(srna, "limit_min", PROP_FLOAT, PROP_NONE);
  RNA_def_property_float_sdna(prop, nullptr, "t2");
  RNA_def_property_float_funcs(prop, nullptr, "rna_Matte_t2_set", nullptr);
  RNA_def_property_ui_range(prop, 0, 1, 0.1f, 3);
  RNA_def_property_ui_text(prop, "Low", "Values lower than this setting are 100% keyed");
  RNA_def_property_update(prop, NC_NODE | NA_EDITED, "rna_Node_update");
}

static void def_cmp_flip(StructRNA *srna)
{
  PropertyRNA *prop;

  prop = RNA_def_property(srna, "axis", PROP_ENUM, PROP_NONE);
  RNA_def_property_enum_sdna(prop, nullptr, "custom1");
  RNA_def_property_enum_items(prop, node_flip_items);
  RNA_def_property_ui_text(prop, "Axis", "");
  RNA_def_property_update(prop, NC_NODE | NA_EDITED, "rna_Node_update");
}

static void def_cmp_splitviewer(StructRNA *srna)
{
  PropertyRNA *prop;

  prop = RNA_def_property(srna, "axis", PROP_ENUM, PROP_NONE);
  RNA_def_property_enum_sdna(prop, nullptr, "custom2");
  RNA_def_property_enum_items(prop, rna_enum_axis_xy_items);
  RNA_def_property_ui_text(prop, "Axis", "");
  RNA_def_property_update(prop, NC_NODE | NA_EDITED, "rna_Node_update");

  prop = RNA_def_property(srna, "factor", PROP_INT, PROP_FACTOR);
  RNA_def_property_int_sdna(prop, nullptr, "custom1");
  RNA_def_property_range(prop, 0, 100);
  RNA_def_property_ui_text(prop, "Factor", "");
  RNA_def_property_update(prop, NC_NODE | NA_EDITED, "rna_Node_update");
}

static void def_cmp_id_mask(StructRNA *srna)
{
  PropertyRNA *prop;

  prop = RNA_def_property(srna, "index", PROP_INT, PROP_NONE);
  RNA_def_property_int_sdna(prop, nullptr, "custom1");
  RNA_def_property_range(prop, 0, 32767);
  RNA_def_property_ui_text(prop, "Index", "Pass index number to convert to alpha");
  RNA_def_property_update(prop, NC_NODE | NA_EDITED, "rna_Node_update");

  prop = RNA_def_property(srna, "use_antialiasing", PROP_BOOLEAN, PROP_NONE);
  RNA_def_property_boolean_sdna(prop, nullptr, "custom2", 0);
  RNA_def_property_ui_text(prop, "Anti-Aliasing", "Apply an anti-aliasing filter to the mask");
  RNA_def_property_update(prop, NC_NODE | NA_EDITED, "rna_Node_update");
}

static void def_cmp_double_edge_mask(StructRNA *srna)
{
  PropertyRNA *prop;

  static const EnumPropertyItem BufEdgeMode_items[] = {
      {0, "BLEED_OUT", 0, "Bleed Out", "Allow mask pixels to bleed along edges"},
      {1, "KEEP_IN", 0, "Keep In", "Restrict mask pixels from touching edges"},
      {0, nullptr, 0, nullptr, nullptr},
  };

  static const EnumPropertyItem InnerEdgeMode_items[] = {
      {0, "ALL", 0, "All", "All pixels on inner mask edge are considered during mask calculation"},
      {1,
       "ADJACENT_ONLY",
       0,
       "Adjacent Only",
       "Only inner mask pixels adjacent to outer mask pixels are considered during mask "
       "calculation"},
      {0, nullptr, 0, nullptr, nullptr},
  };

  prop = RNA_def_property(srna, "inner_mode", PROP_ENUM, PROP_NONE);
  RNA_def_property_enum_sdna(prop, nullptr, "custom1");
  RNA_def_property_enum_items(prop, InnerEdgeMode_items);
  RNA_def_property_ui_text(prop, "Inner Edge Mode", "");
  RNA_def_property_update(prop, NC_NODE | NA_EDITED, "rna_Node_update");

  prop = RNA_def_property(srna, "edge_mode", PROP_ENUM, PROP_NONE);
  RNA_def_property_enum_sdna(prop, nullptr, "custom2");
  RNA_def_property_enum_items(prop, BufEdgeMode_items);
  RNA_def_property_ui_text(prop, "Buffer Edge Mode", "");
  RNA_def_property_update(prop, NC_NODE | NA_EDITED, "rna_Node_update");
}

static void def_cmp_map_uv(StructRNA *srna)
{
  PropertyRNA *prop;

  prop = RNA_def_property(srna, "alpha", PROP_INT, PROP_FACTOR);
  RNA_def_property_int_sdna(prop, nullptr, "custom1");
  RNA_def_property_range(prop, 0, 100);
  RNA_def_property_ui_text(prop, "Alpha", "");
  RNA_def_property_update(prop, NC_NODE | NA_EDITED, "rna_Node_update");
}

static void def_cmp_defocus(StructRNA *srna)
{
  PropertyRNA *prop;

  static const EnumPropertyItem bokeh_items[] = {
      {8, "OCTAGON", 0, "Octagonal", "8 sides"},
      {7, "HEPTAGON", 0, "Heptagonal", "7 sides"},
      {6, "HEXAGON", 0, "Hexagonal", "6 sides"},
      {5, "PENTAGON", 0, "Pentagonal", "5 sides"},
      {4, "SQUARE", 0, "Square", "4 sides"},
      {3, "TRIANGLE", 0, "Triangular", "3 sides"},
      {0, "CIRCLE", 0, "Circular", ""},
      {0, nullptr, 0, nullptr, nullptr},
  };

  prop = RNA_def_property(srna, "scene", PROP_POINTER, PROP_NONE);
  RNA_def_property_pointer_sdna(prop, nullptr, "id");
  RNA_def_property_pointer_funcs(prop, nullptr, "rna_Node_scene_set", nullptr, nullptr);
  RNA_def_property_struct_type(prop, "Scene");
  RNA_def_property_flag(prop, PROP_EDITABLE | PROP_ID_REFCOUNT);
  RNA_def_property_override_flag(prop, PROPOVERRIDE_OVERRIDABLE_LIBRARY);
  RNA_def_property_ui_text(
      prop, "Scene", "Scene from which to select the active camera (render scene if undefined)");
  RNA_def_property_update(prop, NC_NODE | NA_EDITED, "rna_Node_update");

  RNA_def_struct_sdna_from(srna, "NodeDefocus", "storage");

  prop = RNA_def_property(srna, "bokeh", PROP_ENUM, PROP_NONE);
  RNA_def_property_enum_sdna(prop, nullptr, "bktype");
  RNA_def_property_enum_items(prop, bokeh_items);
  RNA_def_property_ui_text(prop, "Bokeh Type", "");
  RNA_def_property_update(prop, NC_NODE | NA_EDITED, "rna_Node_update");

  prop = RNA_def_property(srna, "angle", PROP_FLOAT, PROP_ANGLE);
  RNA_def_property_float_sdna(prop, nullptr, "rotation");
  RNA_def_property_range(prop, 0.0f, DEG2RADF(90.0f));
  RNA_def_property_ui_text(prop, "Angle", "Bokeh shape rotation offset");
  RNA_def_property_update(prop, NC_NODE | NA_EDITED, "rna_Node_update");

  prop = RNA_def_property(srna, "use_gamma_correction", PROP_BOOLEAN, PROP_NONE);
  RNA_def_property_boolean_sdna(prop, nullptr, "gamco", 1);
  RNA_def_property_ui_text(
      prop, "Gamma Correction", "Enable gamma correction before and after main process");
  RNA_def_property_update(prop, NC_NODE | NA_EDITED, "rna_Node_update");

  /* TODO */
  prop = RNA_def_property(srna, "f_stop", PROP_FLOAT, PROP_NONE);
  RNA_def_property_float_sdna(prop, nullptr, "fstop");
  RNA_def_property_range(prop, 0.0f, 128.0f);
  RNA_def_property_ui_text(
      prop,
      "F-Stop",
      "Amount of focal blur, 128 (infinity) is perfect focus, half the value doubles "
      "the blur radius");
  RNA_def_property_update(prop, NC_NODE | NA_EDITED, "rna_Node_update");

  prop = RNA_def_property(srna, "blur_max", PROP_FLOAT, PROP_NONE);
  RNA_def_property_float_sdna(prop, nullptr, "maxblur");
  RNA_def_property_range(prop, 0.0f, 10000.0f);
  RNA_def_property_ui_text(prop, "Max Blur", "Blur limit, maximum CoC radius");
  RNA_def_property_update(prop, NC_NODE | NA_EDITED, "rna_Node_update");

  prop = RNA_def_property(srna, "threshold", PROP_FLOAT, PROP_NONE);
  RNA_def_property_float_sdna(prop, nullptr, "bthresh");
  RNA_def_property_range(prop, 0.0f, 100.0f);
  RNA_def_property_ui_text(
      prop,
      "Threshold",
      "CoC radius threshold, prevents background bleed on in-focus midground, 0 is disabled");
  RNA_def_property_update(prop, NC_NODE | NA_EDITED, "rna_Node_update");

  prop = RNA_def_property(srna, "use_preview", PROP_BOOLEAN, PROP_NONE);
  RNA_def_property_boolean_sdna(prop, nullptr, "preview", 1);
  RNA_def_property_ui_text(prop, "Preview", "Enable low quality mode, useful for preview");
  RNA_def_property_update(prop, NC_NODE | NA_EDITED, "rna_Node_update");

  prop = RNA_def_property(srna, "use_zbuffer", PROP_BOOLEAN, PROP_NONE);
  RNA_def_property_boolean_negative_sdna(prop, nullptr, "no_zbuf", 1);
  RNA_def_property_ui_text(prop,
                           "Use Z-Buffer",
                           "Disable when using an image as input instead of actual z-buffer "
                           "(auto enabled if node not image based, eg. time node)");
  RNA_def_property_update(prop, NC_NODE | NA_EDITED, "rna_Node_update");

  prop = RNA_def_property(srna, "z_scale", PROP_FLOAT, PROP_NONE);
  RNA_def_property_float_sdna(prop, nullptr, "scale");
  RNA_def_property_range(prop, 0.0f, 1000.0f);
  RNA_def_property_ui_text(
      prop,
      "Z-Scale",
      "Scale the Z input when not using a z-buffer, controls maximum blur designated "
      "by the color white or input value 1");
  RNA_def_property_update(prop, NC_NODE | NA_EDITED, "rna_Node_update");
}

static void def_cmp_invert(StructRNA *srna)
{
  PropertyRNA *prop;

  prop = RNA_def_property(srna, "invert_rgb", PROP_BOOLEAN, PROP_NONE);
  RNA_def_property_boolean_sdna(prop, nullptr, "custom1", CMP_CHAN_RGB);
  RNA_def_property_ui_text(prop, "RGB", "");
  RNA_def_property_update(prop, NC_NODE | NA_EDITED, "rna_Node_update");

  prop = RNA_def_property(srna, "invert_alpha", PROP_BOOLEAN, PROP_NONE);
  RNA_def_property_boolean_sdna(prop, nullptr, "custom1", CMP_CHAN_A);
  RNA_def_property_ui_text(prop, "Alpha", "");
  RNA_def_property_update(prop, NC_NODE | NA_EDITED, "rna_Node_update");
}

static void def_cmp_crop(StructRNA *srna)
{
  PropertyRNA *prop;

  prop = RNA_def_property(srna, "use_crop_size", PROP_BOOLEAN, PROP_NONE);
  RNA_def_property_boolean_sdna(prop, nullptr, "custom1", 1);
  RNA_def_property_ui_text(prop, "Crop Image Size", "Whether to crop the size of the input image");
  RNA_def_property_update(prop, NC_NODE | NA_EDITED, "rna_Node_update");

  prop = RNA_def_property(srna, "relative", PROP_BOOLEAN, PROP_NONE);
  RNA_def_property_boolean_sdna(prop, nullptr, "custom2", 1);
  RNA_def_property_ui_text(prop, "Relative", "Use relative values to crop image");
  RNA_def_property_update(prop, NC_NODE | NA_EDITED, "rna_Node_update");

  RNA_def_struct_sdna_from(srna, "NodeTwoXYs", "storage");

  prop = RNA_def_property(srna, "min_x", PROP_INT, PROP_NONE);
  RNA_def_property_int_sdna(prop, nullptr, "x1");
  RNA_def_property_range(prop, 0, 10000);
  RNA_def_property_ui_text(prop, "X1", "");
  RNA_def_property_update(prop, NC_NODE | NA_EDITED, "rna_Node_update");

  prop = RNA_def_property(srna, "max_x", PROP_INT, PROP_NONE);
  RNA_def_property_int_sdna(prop, nullptr, "x2");
  RNA_def_property_range(prop, 0, 10000);
  RNA_def_property_ui_text(prop, "X2", "");
  RNA_def_property_update(prop, NC_NODE | NA_EDITED, "rna_Node_update");

  prop = RNA_def_property(srna, "min_y", PROP_INT, PROP_NONE);
  RNA_def_property_int_sdna(prop, nullptr, "y1");
  RNA_def_property_range(prop, 0, 10000);
  RNA_def_property_ui_text(prop, "Y1", "");
  RNA_def_property_update(prop, NC_NODE | NA_EDITED, "rna_Node_update");

  prop = RNA_def_property(srna, "max_y", PROP_INT, PROP_NONE);
  RNA_def_property_int_sdna(prop, nullptr, "y2");
  RNA_def_property_range(prop, 0, 10000);
  RNA_def_property_ui_text(prop, "Y2", "");
  RNA_def_property_update(prop, NC_NODE | NA_EDITED, "rna_Node_update");

  prop = RNA_def_property(srna, "rel_min_x", PROP_FLOAT, PROP_NONE);
  RNA_def_property_float_sdna(prop, nullptr, "fac_x1");
  RNA_def_property_range(prop, 0.0, 1.0);
  RNA_def_property_ui_text(prop, "X1", "");
  RNA_def_property_update(prop, NC_NODE | NA_EDITED, "rna_Node_update");

  prop = RNA_def_property(srna, "rel_max_x", PROP_FLOAT, PROP_NONE);
  RNA_def_property_float_sdna(prop, nullptr, "fac_x2");
  RNA_def_property_range(prop, 0.0, 1.0);
  RNA_def_property_ui_text(prop, "X2", "");
  RNA_def_property_update(prop, NC_NODE | NA_EDITED, "rna_Node_update");

  prop = RNA_def_property(srna, "rel_min_y", PROP_FLOAT, PROP_NONE);
  RNA_def_property_float_sdna(prop, nullptr, "fac_y1");
  RNA_def_property_range(prop, 0.0, 1.0);
  RNA_def_property_ui_text(prop, "Y1", "");
  RNA_def_property_update(prop, NC_NODE | NA_EDITED, "rna_Node_update");

  prop = RNA_def_property(srna, "rel_max_y", PROP_FLOAT, PROP_NONE);
  RNA_def_property_float_sdna(prop, nullptr, "fac_y2");
  RNA_def_property_range(prop, 0.0, 1.0);
  RNA_def_property_ui_text(prop, "Y2", "");
  RNA_def_property_update(prop, NC_NODE | NA_EDITED, "rna_Node_update");
}

static void def_cmp_dblur(StructRNA *srna)
{
  PropertyRNA *prop;

  RNA_def_struct_sdna_from(srna, "NodeDBlurData", "storage");

  prop = RNA_def_property(srna, "iterations", PROP_INT, PROP_NONE);
  RNA_def_property_int_sdna(prop, nullptr, "iter");
  RNA_def_property_range(prop, 1, 32);
  RNA_def_property_ui_text(prop, "Iterations", "");
  RNA_def_property_update(prop, NC_NODE | NA_EDITED, "rna_Node_update");

  prop = RNA_def_property(srna, "center_x", PROP_FLOAT, PROP_NONE);
  RNA_def_property_float_sdna(prop, nullptr, "center_x");
  RNA_def_property_range(prop, 0.0f, 1.0f);
  RNA_def_property_ui_text(prop, "Center X", "");
  RNA_def_property_update(prop, NC_NODE | NA_EDITED, "rna_Node_update");

  prop = RNA_def_property(srna, "center_y", PROP_FLOAT, PROP_NONE);
  RNA_def_property_float_sdna(prop, nullptr, "center_y");
  RNA_def_property_range(prop, 0.0f, 1.0f);
  RNA_def_property_ui_text(prop, "Center Y", "");
  RNA_def_property_update(prop, NC_NODE | NA_EDITED, "rna_Node_update");

  prop = RNA_def_property(srna, "distance", PROP_FLOAT, PROP_NONE);
  RNA_def_property_float_sdna(prop, nullptr, "distance");
  RNA_def_property_range(prop, -1.0f, 1.0f);
  RNA_def_property_ui_text(prop, "Distance", "");
  RNA_def_property_update(prop, NC_NODE | NA_EDITED, "rna_Node_update");

  prop = RNA_def_property(srna, "angle", PROP_FLOAT, PROP_ANGLE);
  RNA_def_property_float_sdna(prop, nullptr, "angle");
  RNA_def_property_range(prop, 0.0f, DEG2RADF(360.0f));
  RNA_def_property_ui_text(prop, "Angle", "");
  RNA_def_property_update(prop, NC_NODE | NA_EDITED, "rna_Node_update");

  prop = RNA_def_property(srna, "spin", PROP_FLOAT, PROP_ANGLE);
  RNA_def_property_float_sdna(prop, nullptr, "spin");
  RNA_def_property_range(prop, DEG2RADF(-360.0f), DEG2RADF(360.0f));
  RNA_def_property_ui_text(prop, "Spin", "");
  RNA_def_property_update(prop, NC_NODE | NA_EDITED, "rna_Node_update");

  prop = RNA_def_property(srna, "zoom", PROP_FLOAT, PROP_NONE);
  RNA_def_property_float_sdna(prop, nullptr, "zoom");
  RNA_def_property_range(prop, 0.0f, 100.0f);
  RNA_def_property_ui_text(prop, "Zoom", "");
  RNA_def_property_update(prop, NC_NODE | NA_EDITED, "rna_Node_update");
}

static void def_cmp_bilateral_blur(StructRNA *srna)
{
  PropertyRNA *prop;

  RNA_def_struct_sdna_from(srna, "NodeBilateralBlurData", "storage");

  prop = RNA_def_property(srna, "iterations", PROP_INT, PROP_NONE);
  RNA_def_property_int_sdna(prop, nullptr, "iter");
  RNA_def_property_range(prop, 1, 128);
  RNA_def_property_ui_text(prop, "Iterations", "");
  RNA_def_property_update(prop, NC_NODE | NA_EDITED, "rna_Node_update");

  prop = RNA_def_property(srna, "sigma_color", PROP_FLOAT, PROP_NONE);
  RNA_def_property_float_sdna(prop, nullptr, "sigma_color");
  RNA_def_property_range(prop, 0.01f, 3.0f);
  RNA_def_property_ui_text(prop, "Color Sigma", "");
  RNA_def_property_update(prop, NC_NODE | NA_EDITED, "rna_Node_update");

  prop = RNA_def_property(srna, "sigma_space", PROP_FLOAT, PROP_NONE);
  RNA_def_property_float_sdna(prop, nullptr, "sigma_space");
  RNA_def_property_range(prop, 0.01f, 30.0f);
  RNA_def_property_ui_text(prop, "Space Sigma", "");
  RNA_def_property_update(prop, NC_NODE | NA_EDITED, "rna_Node_update");
}

static void def_cmp_premul_key(StructRNA *srna)
{
  PropertyRNA *prop;

  static const EnumPropertyItem type_items[] = {
      {0, "STRAIGHT_TO_PREMUL", 0, "To Premultiplied", "Convert straight to premultiplied"},
      {1, "PREMUL_TO_STRAIGHT", 0, "To Straight", "Convert premultiplied to straight"},
      {0, nullptr, 0, nullptr, nullptr},
  };

  prop = RNA_def_property(srna, "mapping", PROP_ENUM, PROP_NONE);
  RNA_def_property_enum_sdna(prop, nullptr, "custom1");
  RNA_def_property_enum_items(prop, type_items);
  RNA_def_property_ui_text(
      prop, "Mapping", "Conversion between premultiplied alpha and key alpha");
  RNA_def_property_update(prop, NC_NODE | NA_EDITED, "rna_Node_update");
}

static void def_cmp_glare(StructRNA *srna)
{
  PropertyRNA *prop;

  static const EnumPropertyItem type_items[] = {
      {3, "GHOSTS", 0, "Ghosts", ""},
      {2, "STREAKS", 0, "Streaks", ""},
      {1, "FOG_GLOW", 0, "Fog Glow", ""},
      {0, "SIMPLE_STAR", 0, "Simple Star", ""},
      {0, nullptr, 0, nullptr, nullptr},
  };

  static const EnumPropertyItem quality_items[] = {
      {0, "HIGH", 0, "High", ""},
      {1, "MEDIUM", 0, "Medium", ""},
      {2, "LOW", 0, "Low", ""},
      {0, nullptr, 0, nullptr, nullptr},
  };

  RNA_def_struct_sdna_from(srna, "NodeGlare", "storage");

  prop = RNA_def_property(srna, "glare_type", PROP_ENUM, PROP_NONE);
  RNA_def_property_enum_sdna(prop, nullptr, "type");
  RNA_def_property_enum_items(prop, type_items);
  RNA_def_property_ui_text(prop, "Glare Type", "");
  RNA_def_property_update(prop, NC_NODE | NA_EDITED, "rna_Node_update");

  prop = RNA_def_property(srna, "quality", PROP_ENUM, PROP_NONE);
  RNA_def_property_enum_sdna(prop, nullptr, "quality");
  RNA_def_property_enum_items(prop, quality_items);
  RNA_def_property_ui_text(
      prop,
      "Quality",
      "If not set to high quality, the effect will be applied to a low-res copy "
      "of the source image");
  RNA_def_property_update(prop, NC_NODE | NA_EDITED, "rna_Node_update");

  prop = RNA_def_property(srna, "iterations", PROP_INT, PROP_NONE);
  RNA_def_property_int_sdna(prop, nullptr, "iter");
  RNA_def_property_range(prop, 2, 5);
  RNA_def_property_ui_text(prop, "Iterations", "");
  RNA_def_property_update(prop, NC_NODE | NA_EDITED, "rna_Node_update");

  prop = RNA_def_property(srna, "color_modulation", PROP_FLOAT, PROP_NONE);
  RNA_def_property_float_sdna(prop, nullptr, "colmod");
  RNA_def_property_range(prop, 0.0f, 1.0f);
  RNA_def_property_ui_text(
      prop,
      "Color Modulation",
      "Amount of Color Modulation, modulates colors of streaks and ghosts for "
      "a spectral dispersion effect");
  RNA_def_property_update(prop, NC_NODE | NA_EDITED, "rna_Node_update");

  prop = RNA_def_property(srna, "mix", PROP_FLOAT, PROP_NONE);
  RNA_def_property_float_sdna(prop, nullptr, "mix");
  RNA_def_property_range(prop, -1.0f, 1.0f);
  RNA_def_property_ui_text(
      prop, "Mix", "-1 is original image only, 0 is exact 50/50 mix, 1 is processed image only");
  RNA_def_property_update(prop, NC_NODE | NA_EDITED, "rna_Node_update");

  prop = RNA_def_property(srna, "threshold", PROP_FLOAT, PROP_NONE);
  RNA_def_property_float_sdna(prop, nullptr, "threshold");
  RNA_def_property_range(prop, 0.0f, 1000.0f);
  RNA_def_property_ui_text(
      prop,
      "Threshold",
      "The glare filter will only be applied to pixels brighter than this value");
  RNA_def_property_update(prop, NC_NODE | NA_EDITED, "rna_Node_update");

  prop = RNA_def_property(srna, "streaks", PROP_INT, PROP_NONE);
  RNA_def_property_int_sdna(prop, nullptr, "streaks");
  RNA_def_property_range(prop, 1, 16);
  RNA_def_property_ui_text(prop, "Streaks", "Total number of streaks");
  RNA_def_property_update(prop, NC_NODE | NA_EDITED, "rna_Node_update");

  prop = RNA_def_property(srna, "angle_offset", PROP_FLOAT, PROP_ANGLE);
  RNA_def_property_float_sdna(prop, nullptr, "angle_ofs");
  RNA_def_property_range(prop, 0.0f, DEG2RADF(180.0f));
  RNA_def_property_ui_text(prop, "Angle Offset", "Streak angle offset");
  RNA_def_property_update(prop, NC_NODE | NA_EDITED, "rna_Node_update");

  prop = RNA_def_property(srna, "fade", PROP_FLOAT, PROP_NONE);
  RNA_def_property_float_sdna(prop, nullptr, "fade");
  RNA_def_property_range(prop, 0.75f, 1.0f);
  RNA_def_property_ui_text(prop, "Fade", "Streak fade-out factor");
  RNA_def_property_update(prop, NC_NODE | NA_EDITED, "rna_Node_update");

  prop = RNA_def_property(srna, "use_rotate_45", PROP_BOOLEAN, PROP_NONE);
  RNA_def_property_boolean_sdna(prop, nullptr, "star_45", 0);
  RNA_def_property_ui_text(prop, "Rotate 45", "Simple star filter: add 45 degree rotation offset");
  RNA_def_property_update(prop, NC_NODE | NA_EDITED, "rna_Node_update");

  prop = RNA_def_property(srna, "size", PROP_INT, PROP_NONE);
  RNA_def_property_int_sdna(prop, nullptr, "size");
  RNA_def_property_range(prop, 6, 9);
  RNA_def_property_ui_text(
      prop,
      "Size",
      "Glow/glare size (not actual size; relative to initial size of bright area of pixels)");
  RNA_def_property_update(prop, NC_NODE | NA_EDITED, "rna_Node_update");

  /* TODO */
}

static void def_cmp_tonemap(StructRNA *srna)
{
  PropertyRNA *prop;

  static const EnumPropertyItem type_items[] = {
      {1,
       "RD_PHOTORECEPTOR",
       0,
       "R/D Photoreceptor",
       "More advanced algorithm based on eye physiology, by Reinhard and Devlin"},
      {0, "RH_SIMPLE", 0, "Rh Simple", "Simpler photographic algorithm by Reinhard"},
      {0, nullptr, 0, nullptr, nullptr},
  };

  RNA_def_struct_sdna_from(srna, "NodeTonemap", "storage");

  prop = RNA_def_property(srna, "tonemap_type", PROP_ENUM, PROP_NONE);
  RNA_def_property_enum_sdna(prop, nullptr, "type");
  RNA_def_property_enum_items(prop, type_items);
  RNA_def_property_ui_text(prop, "Tonemap Type", "");
  RNA_def_property_update(prop, NC_NODE | NA_EDITED, "rna_Node_update");

  prop = RNA_def_property(srna, "key", PROP_FLOAT, PROP_NONE);
  RNA_def_property_float_sdna(prop, nullptr, "key");
  RNA_def_property_range(prop, 0.0f, 1.0f);
  RNA_def_property_ui_text(prop, "Key", "The value the average luminance is mapped to");
  RNA_def_property_update(prop, NC_NODE | NA_EDITED, "rna_Node_update");

  prop = RNA_def_property(srna, "offset", PROP_FLOAT, PROP_NONE);
  RNA_def_property_float_sdna(prop, nullptr, "offset");
  RNA_def_property_range(prop, 0.001f, 10.0f);
  RNA_def_property_ui_text(
      prop,
      "Offset",
      "Normally always 1, but can be used as an extra control to alter the brightness curve");
  RNA_def_property_update(prop, NC_NODE | NA_EDITED, "rna_Node_update");

  prop = RNA_def_property(srna, "gamma", PROP_FLOAT, PROP_NONE);
  RNA_def_property_float_sdna(prop, nullptr, "gamma");
  RNA_def_property_range(prop, 0.001f, 3.0f);
  RNA_def_property_ui_text(prop, "Gamma", "If not used, set to 1");
  RNA_def_property_update(prop, NC_NODE | NA_EDITED, "rna_Node_update");

  prop = RNA_def_property(srna, "intensity", PROP_FLOAT, PROP_NONE);
  RNA_def_property_float_sdna(prop, nullptr, "f");
  RNA_def_property_range(prop, -8.0f, 8.0f);
  RNA_def_property_ui_text(
      prop, "Intensity", "If less than zero, darkens image; otherwise, makes it brighter");
  RNA_def_property_update(prop, NC_NODE | NA_EDITED, "rna_Node_update");

  prop = RNA_def_property(srna, "contrast", PROP_FLOAT, PROP_NONE);
  RNA_def_property_float_sdna(prop, nullptr, "m");
  RNA_def_property_range(prop, 0.0f, 1.0f);
  RNA_def_property_ui_text(prop, "Contrast", "Set to 0 to use estimate from input image");
  RNA_def_property_update(prop, NC_NODE | NA_EDITED, "rna_Node_update");

  prop = RNA_def_property(srna, "adaptation", PROP_FLOAT, PROP_NONE);
  RNA_def_property_float_sdna(prop, nullptr, "a");
  RNA_def_property_range(prop, 0.0f, 1.0f);
  RNA_def_property_ui_text(prop, "Adaptation", "If 0, global; if 1, based on pixel intensity");
  RNA_def_property_update(prop, NC_NODE | NA_EDITED, "rna_Node_update");

  prop = RNA_def_property(srna, "correction", PROP_FLOAT, PROP_NONE);
  RNA_def_property_float_sdna(prop, nullptr, "c");
  RNA_def_property_range(prop, 0.0f, 1.0f);
  RNA_def_property_ui_text(
      prop, "Color Correction", "If 0, same for all channels; if 1, each independent");
  RNA_def_property_update(prop, NC_NODE | NA_EDITED, "rna_Node_update");
}

static void def_cmp_lensdist(StructRNA *srna)
{
  PropertyRNA *prop;

  RNA_def_struct_sdna_from(srna, "NodeLensDist", "storage");

  prop = RNA_def_property(srna, "use_projector", PROP_BOOLEAN, PROP_NONE);
  RNA_def_property_boolean_sdna(prop, nullptr, "proj", 1);
  RNA_def_property_ui_text(
      prop,
      "Projector",
      "Enable/disable projector mode (the effect is applied in horizontal direction only)");
  RNA_def_property_update(prop, NC_NODE | NA_EDITED, "rna_Node_update");

  prop = RNA_def_property(srna, "use_jitter", PROP_BOOLEAN, PROP_NONE);
  RNA_def_property_boolean_sdna(prop, nullptr, "jit", 1);
  RNA_def_property_ui_text(prop, "Jitter", "Enable/disable jittering (faster, but also noisier)");
  RNA_def_property_translation_context(prop, BLT_I18NCONTEXT_ID_NODETREE);
  RNA_def_property_update(prop, NC_NODE | NA_EDITED, "rna_Node_update");

  prop = RNA_def_property(srna, "use_fit", PROP_BOOLEAN, PROP_NONE);
  RNA_def_property_boolean_sdna(prop, nullptr, "fit", 1);
  RNA_def_property_ui_text(
      prop,
      "Fit",
      "For positive distortion factor only: scale image such that black areas are not visible");
  RNA_def_property_update(prop, NC_NODE | NA_EDITED, "rna_Node_update");
}

static void def_cmp_colorbalance(StructRNA *srna)
{
  PropertyRNA *prop;
  static float default_1[3] = {1.0f, 1.0f, 1.0f};

  static const EnumPropertyItem type_items[] = {
      {0, "LIFT_GAMMA_GAIN", 0, "Lift/Gamma/Gain", ""},
      {1,
       "OFFSET_POWER_SLOPE",
       0,
       "Offset/Power/Slope (ASC-CDL)",
       "ASC-CDL standard color correction"},
      {0, nullptr, 0, nullptr, nullptr},
  };

  prop = RNA_def_property(srna, "correction_method", PROP_ENUM, PROP_NONE);
  RNA_def_property_enum_sdna(prop, nullptr, "custom1");
  RNA_def_property_enum_items(prop, type_items);
  RNA_def_property_ui_text(prop, "Correction Formula", "");
  RNA_def_property_update(prop, NC_NODE | NA_EDITED, "rna_Node_update");

  RNA_def_struct_sdna_from(srna, "NodeColorBalance", "storage");

  prop = RNA_def_property(srna, "lift", PROP_FLOAT, PROP_COLOR_GAMMA);
  RNA_def_property_float_sdna(prop, nullptr, "lift");
  RNA_def_property_array(prop, 3);
  RNA_def_property_float_array_default(prop, default_1);
  RNA_def_property_ui_range(prop, 0, 2, 0.1, 3);
  RNA_def_property_ui_text(prop, "Lift", "Correction for shadows");
  RNA_def_property_update(prop, NC_NODE | NA_EDITED, "rna_NodeColorBalance_update_lgg");

  prop = RNA_def_property(srna, "gamma", PROP_FLOAT, PROP_COLOR_GAMMA);
  RNA_def_property_float_sdna(prop, nullptr, "gamma");
  RNA_def_property_array(prop, 3);
  RNA_def_property_float_array_default(prop, default_1);
  RNA_def_property_ui_range(prop, 0, 2, 0.1, 3);
  RNA_def_property_ui_text(prop, "Gamma", "Correction for midtones");
  RNA_def_property_update(prop, NC_NODE | NA_EDITED, "rna_NodeColorBalance_update_lgg");

  prop = RNA_def_property(srna, "gain", PROP_FLOAT, PROP_COLOR_GAMMA);
  RNA_def_property_float_sdna(prop, nullptr, "gain");
  RNA_def_property_array(prop, 3);
  RNA_def_property_float_array_default(prop, default_1);
  RNA_def_property_ui_range(prop, 0, 2, 0.1, 3);
  RNA_def_property_ui_text(prop, "Gain", "Correction for highlights");
  RNA_def_property_update(prop, NC_NODE | NA_EDITED, "rna_NodeColorBalance_update_lgg");

  prop = RNA_def_property(srna, "offset", PROP_FLOAT, PROP_COLOR_GAMMA);
  RNA_def_property_float_sdna(prop, nullptr, "offset");
  RNA_def_property_array(prop, 3);
  RNA_def_property_ui_range(prop, 0, 1, 0.1, 3);
  RNA_def_property_ui_text(prop, "Offset", "Correction for entire tonal range");
  RNA_def_property_update(prop, NC_NODE | NA_EDITED, "rna_NodeColorBalance_update_cdl");

  prop = RNA_def_property(srna, "power", PROP_FLOAT, PROP_COLOR_GAMMA);
  RNA_def_property_float_sdna(prop, nullptr, "power");
  RNA_def_property_array(prop, 3);
  RNA_def_property_float_array_default(prop, default_1);
  RNA_def_property_range(prop, 0.0f, FLT_MAX);
  RNA_def_property_ui_range(prop, 0, 2, 0.1, 3);
  RNA_def_property_ui_text(prop, "Power", "Correction for midtones");
  RNA_def_property_update(prop, NC_NODE | NA_EDITED, "rna_NodeColorBalance_update_cdl");

  prop = RNA_def_property(srna, "slope", PROP_FLOAT, PROP_COLOR_GAMMA);
  RNA_def_property_float_sdna(prop, nullptr, "slope");
  RNA_def_property_array(prop, 3);
  RNA_def_property_float_array_default(prop, default_1);
  RNA_def_property_range(prop, 0.0f, FLT_MAX);
  RNA_def_property_ui_range(prop, 0, 2, 0.1, 3);
  RNA_def_property_ui_text(prop, "Slope", "Correction for highlights");
  RNA_def_property_update(prop, NC_NODE | NA_EDITED, "rna_NodeColorBalance_update_cdl");

  prop = RNA_def_property(srna, "offset_basis", PROP_FLOAT, PROP_NONE);
  RNA_def_property_range(prop, -FLT_MAX, FLT_MAX);
  RNA_def_property_ui_range(prop, -1.0, 1.0, 1.0, 2);
  RNA_def_property_ui_text(prop, "Basis", "Support negative color by using this as the RGB basis");
  RNA_def_property_update(prop, NC_NODE | NA_EDITED, "rna_NodeColorBalance_update_cdl");
}

static void def_cmp_huecorrect(StructRNA *srna)
{
  PropertyRNA *prop;

  prop = RNA_def_property(srna, "mapping", PROP_POINTER, PROP_NONE);
  RNA_def_property_pointer_sdna(prop, nullptr, "storage");
  RNA_def_property_struct_type(prop, "CurveMapping");
  RNA_def_property_ui_text(prop, "Mapping", "");
  RNA_def_property_update(prop, NC_NODE | NA_EDITED, "rna_Node_update");
}

static void def_cmp_zcombine(StructRNA *srna)
{
  PropertyRNA *prop;

  prop = RNA_def_property(srna, "use_alpha", PROP_BOOLEAN, PROP_NONE);
  RNA_def_property_boolean_sdna(prop, nullptr, "custom1", 0);
  RNA_def_property_ui_text(
      prop, "Use Alpha", "Take alpha channel into account when doing the Z operation");
  RNA_def_property_update(prop, NC_NODE | NA_EDITED, "rna_Node_update");

  prop = RNA_def_property(srna, "use_antialias_z", PROP_BOOLEAN, PROP_NONE);
  RNA_def_property_boolean_negative_sdna(prop, nullptr, "custom2", 0);
  RNA_def_property_ui_text(
      prop,
      "Anti-Alias Z",
      "Anti-alias the z-buffer to try to avoid artifacts, mostly useful for Blender renders");
  RNA_def_property_update(prop, NC_NODE | NA_EDITED, "rna_Node_update");
}

static void def_cmp_ycc(StructRNA *srna)
{
  PropertyRNA *prop;

  prop = RNA_def_property(srna, "mode", PROP_ENUM, PROP_NONE);
  RNA_def_property_enum_sdna(prop, nullptr, "custom1");
  RNA_def_property_enum_items(prop, node_ycc_items);
  RNA_def_property_ui_text(prop, "Mode", "");
  RNA_def_property_update(prop, NC_NODE | NA_EDITED, "rna_Node_update");
}

static void def_cmp_combsep_color(StructRNA *srna)
{
  static const EnumPropertyItem mode_items[] = {
      {CMP_NODE_COMBSEP_COLOR_RGB, "RGB", ICON_NONE, "RGB", "Use RGB color processing"},
      {CMP_NODE_COMBSEP_COLOR_HSV, "HSV", ICON_NONE, "HSV", "Use HSV color processing"},
      {CMP_NODE_COMBSEP_COLOR_HSL, "HSL", ICON_NONE, "HSL", "Use HSL color processing"},
      {CMP_NODE_COMBSEP_COLOR_YCC, "YCC", ICON_NONE, "YCbCr", "Use YCbCr color processing"},
      {CMP_NODE_COMBSEP_COLOR_YUV, "YUV", ICON_NONE, "YUV", "Use YUV color processing"},
      {0, nullptr, 0, nullptr, nullptr},
  };

  PropertyRNA *prop;

  RNA_def_struct_sdna_from(srna, "NodeCMPCombSepColor", "storage");

  prop = RNA_def_property(srna, "mode", PROP_ENUM, PROP_NONE);
  RNA_def_property_enum_items(prop, mode_items);
  RNA_def_property_ui_text(prop, "Mode", "Mode of color processing");
  RNA_def_property_update(prop, NC_NODE | NA_EDITED, "rna_Node_socket_update");

  prop = RNA_def_property(srna, "ycc_mode", PROP_ENUM, PROP_NONE);
  RNA_def_property_enum_items(prop, node_ycc_items);
  RNA_def_property_ui_text(prop, "Color Space", "Color space used for YCbCrA processing");
  RNA_def_property_update(prop, NC_NODE | NA_EDITED, "rna_Node_update");
}

static void def_cmp_movieclip(StructRNA *srna)
{
  PropertyRNA *prop;

  prop = RNA_def_property(srna, "clip", PROP_POINTER, PROP_NONE);
  RNA_def_property_pointer_sdna(prop, nullptr, "id");
  RNA_def_property_struct_type(prop, "MovieClip");
  RNA_def_property_flag(prop, PROP_EDITABLE);
  RNA_def_property_override_flag(prop, PROPOVERRIDE_OVERRIDABLE_LIBRARY);
  RNA_def_property_ui_text(prop, "Movie Clip", "");
  RNA_def_property_update(prop, NC_NODE | NA_EDITED, "rna_Node_update");

  RNA_def_struct_sdna_from(srna, "MovieClipUser", "storage");
}

static void def_cmp_stabilize2d(StructRNA *srna)
{
  PropertyRNA *prop;

  prop = RNA_def_property(srna, "clip", PROP_POINTER, PROP_NONE);
  RNA_def_property_pointer_sdna(prop, nullptr, "id");
  RNA_def_property_struct_type(prop, "MovieClip");
  RNA_def_property_flag(prop, PROP_EDITABLE);
  RNA_def_property_override_flag(prop, PROPOVERRIDE_OVERRIDABLE_LIBRARY);
  RNA_def_property_ui_text(prop, "Movie Clip", "");
  RNA_def_property_update(prop, NC_NODE | NA_EDITED, "rna_Node_update");

  prop = RNA_def_property(srna, "filter_type", PROP_ENUM, PROP_NONE);
  RNA_def_property_enum_sdna(prop, nullptr, "custom1");
  RNA_def_property_enum_items(prop, node_sampler_type_items);
  RNA_def_property_ui_text(prop, "Filter", "Method to use to filter stabilization");
  RNA_def_property_update(prop, NC_NODE | NA_EDITED, "rna_Node_update");

  prop = RNA_def_property(srna, "invert", PROP_BOOLEAN, PROP_NONE);
  RNA_def_property_boolean_sdna(prop, nullptr, "custom2", CMP_NODE_STABILIZE_FLAG_INVERSE);
  RNA_def_property_ui_text(
      prop, "Invert", "Invert stabilization to re-introduce motion to the frame");
  RNA_def_property_update(prop, NC_NODE | NA_EDITED, "rna_Node_update");
}

static void def_cmp_moviedistortion(StructRNA *srna)
{
  PropertyRNA *prop;

  static const EnumPropertyItem distortion_type_items[] = {
      {0, "UNDISTORT", 0, "Undistort", ""},
      {1, "DISTORT", 0, "Distort", ""},
      {0, nullptr, 0, nullptr, nullptr},
  };

  prop = RNA_def_property(srna, "clip", PROP_POINTER, PROP_NONE);
  RNA_def_property_pointer_sdna(prop, nullptr, "id");
  RNA_def_property_struct_type(prop, "MovieClip");
  RNA_def_property_flag(prop, PROP_EDITABLE);
  RNA_def_property_override_flag(prop, PROPOVERRIDE_OVERRIDABLE_LIBRARY);
  RNA_def_property_ui_text(prop, "Movie Clip", "");
  RNA_def_property_update(prop, NC_NODE | NA_EDITED, "rna_Node_update");

  prop = RNA_def_property(srna, "distortion_type", PROP_ENUM, PROP_NONE);
  RNA_def_property_enum_sdna(prop, nullptr, "custom1");
  RNA_def_property_enum_items(prop, distortion_type_items);
  RNA_def_property_ui_text(prop, "Distortion", "Distortion to use to filter image");
  RNA_def_property_update(prop, NC_NODE | NA_EDITED, "rna_Node_update");
}

static void def_cmp_mask(StructRNA *srna)
{
  PropertyRNA *prop;

  static const EnumPropertyItem aspect_type_items[] = {
      {0, "SCENE", 0, "Scene Size", ""},
      {CMP_NODE_MASK_FLAG_SIZE_FIXED, "FIXED", 0, "Fixed", "Use pixel size for the buffer"},
      {CMP_NODE_MASK_FLAG_SIZE_FIXED_SCENE,
       "FIXED_SCENE",
       0,
       "Fixed/Scene",
       "Pixel size scaled by scene percentage"},
      {0, nullptr, 0, nullptr, nullptr},
  };

  prop = RNA_def_property(srna, "mask", PROP_POINTER, PROP_NONE);
  RNA_def_property_pointer_sdna(prop, nullptr, "id");
  RNA_def_property_struct_type(prop, "Mask");
  RNA_def_property_flag(prop, PROP_EDITABLE);
  RNA_def_property_override_flag(prop, PROPOVERRIDE_OVERRIDABLE_LIBRARY);
  RNA_def_property_ui_text(prop, "Mask", "");

  prop = RNA_def_property(srna, "use_feather", PROP_BOOLEAN, PROP_NONE);
  RNA_def_property_boolean_negative_sdna(prop, nullptr, "custom1", CMP_NODE_MASK_FLAG_NO_FEATHER);
  RNA_def_property_ui_text(prop, "Feather", "Use feather information from the mask");
  RNA_def_property_update(prop, NC_NODE | NA_EDITED, "rna_Node_update");

  prop = RNA_def_property(srna, "use_motion_blur", PROP_BOOLEAN, PROP_NONE);
  RNA_def_property_boolean_sdna(prop, nullptr, "custom1", CMP_NODE_MASK_FLAG_MOTION_BLUR);
  RNA_def_property_ui_text(prop, "Motion Blur", "Use multi-sampled motion blur of the mask");
  RNA_def_property_update(prop, NC_NODE | NA_EDITED, "rna_Node_update");

  prop = RNA_def_property(srna, "motion_blur_samples", PROP_INT, PROP_NONE);
  RNA_def_property_int_sdna(prop, nullptr, "custom2");
  RNA_def_property_range(prop, 1, CMP_NODE_MASK_MBLUR_SAMPLES_MAX);
  RNA_def_property_ui_text(prop, "Samples", "Number of motion blur samples");
  RNA_def_property_update(prop, NC_NODE | NA_EDITED, "rna_Node_update");

  prop = RNA_def_property(srna, "motion_blur_shutter", PROP_FLOAT, PROP_NONE);
  RNA_def_property_float_sdna(prop, nullptr, "custom3");
  RNA_def_property_range(prop, 0.0, 1.0f);
  RNA_def_property_ui_text(prop, "Shutter", "Exposure for motion blur as a factor of FPS");
  RNA_def_property_update(prop, NC_NODE | NA_EDITED, "rna_Node_update");

  prop = RNA_def_property(srna, "size_source", PROP_ENUM, PROP_NONE);
  RNA_def_property_enum_bitflag_sdna(prop, nullptr, "custom1");
  RNA_def_property_enum_items(prop, aspect_type_items);
  RNA_def_property_ui_text(
      prop, "Size Source", "Where to get the mask size from for aspect/size information");
  RNA_def_property_update(prop, NC_NODE | NA_EDITED, "rna_Node_update");

  RNA_def_struct_sdna_from(srna, "NodeMask", "storage");

  prop = RNA_def_property(srna, "size_x", PROP_INT, PROP_NONE);
  RNA_def_property_range(prop, 1.0f, 10000.0f);
  RNA_def_property_ui_text(prop, "X", "");
  RNA_def_property_update(prop, NC_NODE | NA_EDITED, "rna_Node_update");

  prop = RNA_def_property(srna, "size_y", PROP_INT, PROP_NONE);
  RNA_def_property_range(prop, 1.0f, 10000.0f);
  RNA_def_property_ui_text(prop, "Y", "");
  RNA_def_property_update(prop, NC_NODE | NA_EDITED, "rna_Node_update");
}

static void dev_cmd_transform(StructRNA *srna)
{
  PropertyRNA *prop;

  prop = RNA_def_property(srna, "filter_type", PROP_ENUM, PROP_NONE);
  RNA_def_property_enum_sdna(prop, nullptr, "custom1");
  RNA_def_property_enum_items(prop, node_sampler_type_items);
  RNA_def_property_ui_text(prop, "Filter", "Method to use to filter transform");
  RNA_def_property_update(prop, NC_NODE | NA_EDITED, "rna_Node_update");
}

/* -- Compositor Nodes ------------------------------------------------------ */

static const EnumPropertyItem node_masktype_items[] = {
    {0, "ADD", 0, "Add", ""},
    {1, "SUBTRACT", 0, "Subtract", ""},
    {2, "MULTIPLY", 0, "Multiply", ""},
    {3, "NOT", 0, "Not", ""},
    {0, nullptr, 0, nullptr, nullptr},
};

static void def_cmp_boxmask(StructRNA *srna)
{
  PropertyRNA *prop;

  prop = RNA_def_property(srna, "mask_type", PROP_ENUM, PROP_NONE);
  RNA_def_property_enum_sdna(prop, nullptr, "custom1");
  RNA_def_property_enum_items(prop, node_masktype_items);
  RNA_def_property_ui_text(prop, "Mask Type", "");
  RNA_def_property_update(prop, NC_NODE | NA_EDITED, "rna_Node_update");

  RNA_def_struct_sdna_from(srna, "NodeBoxMask", "storage");

  prop = RNA_def_property(srna, "x", PROP_FLOAT, PROP_NONE);
  RNA_def_property_float_sdna(prop, nullptr, "x");
  RNA_def_property_float_default(prop, 0.5f);
  RNA_def_property_range(prop, -1.0f, 2.0f);
  RNA_def_property_ui_text(prop, "X", "X position of the middle of the box");
  RNA_def_property_update(prop, NC_NODE | NA_EDITED, "rna_Node_update");

  prop = RNA_def_property(srna, "y", PROP_FLOAT, PROP_NONE);
  RNA_def_property_float_sdna(prop, nullptr, "y");
  RNA_def_property_float_default(prop, 0.5f);
  RNA_def_property_range(prop, -1.0f, 2.0f);
  RNA_def_property_ui_text(prop, "Y", "Y position of the middle of the box");
  RNA_def_property_update(prop, NC_NODE | NA_EDITED, "rna_Node_update");

  prop = RNA_def_property(srna, "width", PROP_FLOAT, PROP_NONE);
  RNA_def_property_float_sdna(prop, nullptr, "width");
  RNA_def_property_float_default(prop, 0.3f);
  RNA_def_property_range(prop, 0.0f, 2.0f);
  RNA_def_property_ui_text(prop, "Width", "Width of the box");
  RNA_def_property_update(prop, NC_NODE | NA_EDITED, "rna_Node_update");

  prop = RNA_def_property(srna, "height", PROP_FLOAT, PROP_NONE);
  RNA_def_property_float_sdna(prop, nullptr, "height");
  RNA_def_property_float_default(prop, 0.2f);
  RNA_def_property_range(prop, 0.0f, 2.0f);
  RNA_def_property_ui_text(prop, "Height", "Height of the box");
  RNA_def_property_update(prop, NC_NODE | NA_EDITED, "rna_Node_update");

  prop = RNA_def_property(srna, "rotation", PROP_FLOAT, PROP_ANGLE);
  RNA_def_property_float_sdna(prop, nullptr, "rotation");
  RNA_def_property_float_default(prop, 0.0f);
  RNA_def_property_range(prop, DEG2RADF(-1800.0f), DEG2RADF(1800.0f));
  RNA_def_property_ui_text(prop, "Rotation", "Rotation angle of the box");
  RNA_def_property_update(prop, NC_NODE | NA_EDITED, "rna_Node_update");
}

static void def_cmp_ellipsemask(StructRNA *srna)
{
  PropertyRNA *prop;
  prop = RNA_def_property(srna, "mask_type", PROP_ENUM, PROP_NONE);
  RNA_def_property_enum_sdna(prop, nullptr, "custom1");
  RNA_def_property_enum_items(prop, node_masktype_items);
  RNA_def_property_ui_text(prop, "Mask Type", "");
  RNA_def_property_update(prop, NC_NODE | NA_EDITED, "rna_Node_update");

  RNA_def_struct_sdna_from(srna, "NodeEllipseMask", "storage");

  prop = RNA_def_property(srna, "x", PROP_FLOAT, PROP_NONE);
  RNA_def_property_float_sdna(prop, nullptr, "x");
  RNA_def_property_float_default(prop, 0.5f);
  RNA_def_property_range(prop, -1.0f, 2.0f);
  RNA_def_property_ui_text(prop, "X", "X position of the middle of the ellipse");
  RNA_def_property_update(prop, NC_NODE | NA_EDITED, "rna_Node_update");

  prop = RNA_def_property(srna, "y", PROP_FLOAT, PROP_NONE);
  RNA_def_property_float_sdna(prop, nullptr, "y");
  RNA_def_property_float_default(prop, 0.5f);
  RNA_def_property_range(prop, -1.0f, 2.0f);
  RNA_def_property_ui_text(prop, "Y", "Y position of the middle of the ellipse");
  RNA_def_property_update(prop, NC_NODE | NA_EDITED, "rna_Node_update");

  prop = RNA_def_property(srna, "width", PROP_FLOAT, PROP_NONE);
  RNA_def_property_float_sdna(prop, nullptr, "width");
  RNA_def_property_float_default(prop, 0.3f);
  RNA_def_property_range(prop, 0.0f, 2.0f);
  RNA_def_property_ui_text(prop, "Width", "Width of the ellipse");
  RNA_def_property_update(prop, NC_NODE | NA_EDITED, "rna_Node_update");

  prop = RNA_def_property(srna, "height", PROP_FLOAT, PROP_NONE);
  RNA_def_property_float_sdna(prop, nullptr, "height");
  RNA_def_property_float_default(prop, 0.2f);
  RNA_def_property_range(prop, 0.0f, 2.0f);
  RNA_def_property_ui_text(prop, "Height", "Height of the ellipse");
  RNA_def_property_update(prop, NC_NODE | NA_EDITED, "rna_Node_update");

  prop = RNA_def_property(srna, "rotation", PROP_FLOAT, PROP_ANGLE);
  RNA_def_property_float_sdna(prop, nullptr, "rotation");
  RNA_def_property_float_default(prop, 0.0f);
  RNA_def_property_range(prop, DEG2RADF(-1800.0f), DEG2RADF(1800.0f));
  RNA_def_property_ui_text(prop, "Rotation", "Rotation angle of the ellipse");
  RNA_def_property_update(prop, NC_NODE | NA_EDITED, "rna_Node_update");
}

static void def_cmp_bokehblur(StructRNA *srna)
{
  PropertyRNA *prop;

  /* duplicated in def_cmp_blur */
  prop = RNA_def_property(srna, "use_variable_size", PROP_BOOLEAN, PROP_NONE);
  RNA_def_property_boolean_sdna(prop, nullptr, "custom1", CMP_NODEFLAG_BLUR_VARIABLE_SIZE);
  RNA_def_property_ui_text(
      prop, "Variable Size", "Support variable blur per pixel when using an image for size input");
  RNA_def_property_update(prop, NC_NODE | NA_EDITED, "rna_Node_update");

  prop = RNA_def_property(srna, "use_extended_bounds", PROP_BOOLEAN, PROP_NONE);
  RNA_def_property_boolean_sdna(prop, nullptr, "custom1", CMP_NODEFLAG_BLUR_EXTEND_BOUNDS);
  RNA_def_property_ui_text(
      prop, "Extend Bounds", "Extend bounds of the input image to fully fit blurred image");
  RNA_def_property_update(prop, NC_NODE | NA_EDITED, "rna_Node_update");

#  if 0
  prop = RNA_def_property(srna, "f_stop", PROP_FLOAT, PROP_NONE);
  RNA_def_property_float_sdna(prop, nullptr, "custom3");
  RNA_def_property_range(prop, 0.0f, 128.0f);
  RNA_def_property_ui_text(
      prop,
      "F-Stop",
      "Amount of focal blur, 128 (infinity) is perfect focus, half the value doubles "
      "the blur radius");
  RNA_def_property_update(prop, NC_NODE | NA_EDITED, "rna_Node_update");
#  endif

  prop = RNA_def_property(srna, "blur_max", PROP_FLOAT, PROP_NONE);
  RNA_def_property_float_sdna(prop, nullptr, "custom4");
  RNA_def_property_range(prop, 0.0f, 10000.0f);
  RNA_def_property_ui_text(prop, "Max Blur", "Blur limit, maximum CoC radius");
  RNA_def_property_update(prop, NC_NODE | NA_EDITED, "rna_Node_update");
}

static void def_cmp_bokehimage(StructRNA *srna)
{
  PropertyRNA *prop;

  RNA_def_struct_sdna_from(srna, "NodeBokehImage", "storage");

  prop = RNA_def_property(srna, "angle", PROP_FLOAT, PROP_ANGLE);
  RNA_def_property_float_sdna(prop, nullptr, "angle");
  RNA_def_property_float_default(prop, 0.0f);
  RNA_def_property_range(prop, DEG2RADF(-720.0f), DEG2RADF(720.0f));
  RNA_def_property_ui_text(prop, "Angle", "Angle of the bokeh");
  RNA_def_property_update(prop, NC_NODE | NA_EDITED, "rna_Node_update");

  prop = RNA_def_property(srna, "flaps", PROP_INT, PROP_NONE);
  RNA_def_property_int_sdna(prop, nullptr, "flaps");
  RNA_def_property_int_default(prop, 5);
  RNA_def_property_range(prop, 3, 24);
  RNA_def_property_ui_text(prop, "Flaps", "Number of flaps");
  RNA_def_property_update(prop, NC_NODE | NA_EDITED, "rna_Node_update");

  prop = RNA_def_property(srna, "rounding", PROP_FLOAT, PROP_NONE);
  RNA_def_property_float_sdna(prop, nullptr, "rounding");
  RNA_def_property_float_default(prop, 0.0f);
  RNA_def_property_range(prop, -0.0f, 1.0f);
  RNA_def_property_ui_text(prop, "Rounding", "Level of rounding of the bokeh");
  RNA_def_property_update(prop, NC_NODE | NA_EDITED, "rna_Node_update");

  prop = RNA_def_property(srna, "catadioptric", PROP_FLOAT, PROP_NONE);
  RNA_def_property_float_sdna(prop, nullptr, "catadioptric");
  RNA_def_property_float_default(prop, 0.0f);
  RNA_def_property_range(prop, -0.0f, 1.0f);
  RNA_def_property_ui_text(prop, "Catadioptric", "Level of catadioptric of the bokeh");
  RNA_def_property_update(prop, NC_NODE | NA_EDITED, "rna_Node_update");

  prop = RNA_def_property(srna, "shift", PROP_FLOAT, PROP_NONE);
  RNA_def_property_float_sdna(prop, nullptr, "lensshift");
  RNA_def_property_float_default(prop, 0.0f);
  RNA_def_property_range(prop, -1.0f, 1.0f);
  RNA_def_property_ui_text(prop, "Lens Shift", "Shift of the lens components");
  RNA_def_property_update(prop, NC_NODE | NA_EDITED, "rna_Node_update");
}

static void def_cmp_switch(StructRNA *srna)
{
  PropertyRNA *prop;

  prop = RNA_def_property(srna, "check", PROP_BOOLEAN, PROP_NONE);
  RNA_def_property_boolean_sdna(prop, nullptr, "custom1", 0);
  RNA_def_property_ui_text(prop, "Switch", "Off: first socket, On: second socket");
  RNA_def_property_update(prop, NC_NODE | NA_EDITED, "rna_Node_update");
}

static void def_cmp_switch_view(StructRNA * /*srna*/) {}

static void def_cmp_colorcorrection(StructRNA *srna)
{
  PropertyRNA *prop;
  prop = RNA_def_property(srna, "red", PROP_BOOLEAN, PROP_NONE);
  RNA_def_property_boolean_sdna(prop, nullptr, "custom1", 1);
  RNA_def_property_boolean_default(prop, true);
  RNA_def_property_ui_text(prop, "Red", "Red channel active");
  RNA_def_property_update(prop, NC_NODE | NA_EDITED, "rna_Node_update");

  prop = RNA_def_property(srna, "green", PROP_BOOLEAN, PROP_NONE);
  RNA_def_property_boolean_sdna(prop, nullptr, "custom1", 2);
  RNA_def_property_boolean_default(prop, true);
  RNA_def_property_ui_text(prop, "Green", "Green channel active");
  RNA_def_property_update(prop, NC_NODE | NA_EDITED, "rna_Node_update");

  prop = RNA_def_property(srna, "blue", PROP_BOOLEAN, PROP_NONE);
  RNA_def_property_boolean_sdna(prop, nullptr, "custom1", 4);
  RNA_def_property_boolean_default(prop, true);
  RNA_def_property_ui_text(prop, "Blue", "Blue channel active");
  RNA_def_property_update(prop, NC_NODE | NA_EDITED, "rna_Node_update");

  RNA_def_struct_sdna_from(srna, "NodeColorCorrection", "storage");

  prop = RNA_def_property(srna, "midtones_start", PROP_FLOAT, PROP_NONE);
  RNA_def_property_float_sdna(prop, nullptr, "startmidtones");
  RNA_def_property_float_default(prop, 0.2f);
  RNA_def_property_range(prop, 0, 1);
  RNA_def_property_ui_text(prop, "Midtones Start", "Start of midtones");
  RNA_def_property_update(prop, NC_NODE | NA_EDITED, "rna_Node_update");

  prop = RNA_def_property(srna, "midtones_end", PROP_FLOAT, PROP_NONE);
  RNA_def_property_float_sdna(prop, nullptr, "endmidtones");
  RNA_def_property_float_default(prop, 0.7f);
  RNA_def_property_range(prop, 0, 1);
  RNA_def_property_ui_text(prop, "Midtones End", "End of midtones");
  RNA_def_property_update(prop, NC_NODE | NA_EDITED, "rna_Node_update");

  prop = RNA_def_property(srna, "master_saturation", PROP_FLOAT, PROP_NONE);
  RNA_def_property_float_sdna(prop, nullptr, "master.saturation");
  RNA_def_property_float_default(prop, 1.0f);
  RNA_def_property_range(prop, 0, 4);
  RNA_def_property_ui_text(prop, "Master Saturation", "Master saturation");
  RNA_def_property_update(prop, NC_NODE | NA_EDITED, "rna_Node_update");

  prop = RNA_def_property(srna, "master_contrast", PROP_FLOAT, PROP_NONE);
  RNA_def_property_float_sdna(prop, nullptr, "master.contrast");
  RNA_def_property_float_default(prop, 1.0f);
  RNA_def_property_range(prop, 0, 4);
  RNA_def_property_ui_text(prop, "Master Contrast", "Master contrast");
  RNA_def_property_update(prop, NC_NODE | NA_EDITED, "rna_Node_update");

  prop = RNA_def_property(srna, "master_gamma", PROP_FLOAT, PROP_NONE);
  RNA_def_property_float_sdna(prop, nullptr, "master.gamma");
  RNA_def_property_float_default(prop, 1.0f);
  RNA_def_property_range(prop, 0, 4);
  RNA_def_property_ui_text(prop, "Master Gamma", "Master gamma");
  RNA_def_property_update(prop, NC_NODE | NA_EDITED, "rna_Node_update");

  prop = RNA_def_property(srna, "master_gain", PROP_FLOAT, PROP_NONE);
  RNA_def_property_float_sdna(prop, nullptr, "master.gain");
  RNA_def_property_float_default(prop, 1.0f);
  RNA_def_property_range(prop, 0, 4);
  RNA_def_property_ui_text(prop, "Master Gain", "Master gain");
  RNA_def_property_update(prop, NC_NODE | NA_EDITED, "rna_Node_update");

  prop = RNA_def_property(srna, "master_lift", PROP_FLOAT, PROP_NONE);
  RNA_def_property_float_sdna(prop, nullptr, "master.lift");
  RNA_def_property_float_default(prop, 0.0f);
  RNA_def_property_range(prop, -1, 1);
  RNA_def_property_ui_text(prop, "Master Lift", "Master lift");
  RNA_def_property_update(prop, NC_NODE | NA_EDITED, "rna_Node_update");

  //
  prop = RNA_def_property(srna, "shadows_saturation", PROP_FLOAT, PROP_NONE);
  RNA_def_property_float_sdna(prop, nullptr, "shadows.saturation");
  RNA_def_property_float_default(prop, 1.0f);
  RNA_def_property_range(prop, 0, 4);
  RNA_def_property_ui_text(prop, "Shadows Saturation", "Shadows saturation");
  RNA_def_property_update(prop, NC_NODE | NA_EDITED, "rna_Node_update");

  prop = RNA_def_property(srna, "shadows_contrast", PROP_FLOAT, PROP_NONE);
  RNA_def_property_float_sdna(prop, nullptr, "shadows.contrast");
  RNA_def_property_float_default(prop, 1.0f);
  RNA_def_property_range(prop, 0, 4);
  RNA_def_property_ui_text(prop, "Shadows Contrast", "Shadows contrast");
  RNA_def_property_update(prop, NC_NODE | NA_EDITED, "rna_Node_update");

  prop = RNA_def_property(srna, "shadows_gamma", PROP_FLOAT, PROP_NONE);
  RNA_def_property_float_sdna(prop, nullptr, "shadows.gamma");
  RNA_def_property_float_default(prop, 1.0f);
  RNA_def_property_range(prop, 0, 4);
  RNA_def_property_ui_text(prop, "Shadows Gamma", "Shadows gamma");
  RNA_def_property_update(prop, NC_NODE | NA_EDITED, "rna_Node_update");

  prop = RNA_def_property(srna, "shadows_gain", PROP_FLOAT, PROP_NONE);
  RNA_def_property_float_sdna(prop, nullptr, "shadows.gain");
  RNA_def_property_float_default(prop, 1.0f);
  RNA_def_property_range(prop, 0, 4);
  RNA_def_property_ui_text(prop, "Shadows Gain", "Shadows gain");
  RNA_def_property_update(prop, NC_NODE | NA_EDITED, "rna_Node_update");

  prop = RNA_def_property(srna, "shadows_lift", PROP_FLOAT, PROP_NONE);
  RNA_def_property_float_sdna(prop, nullptr, "shadows.lift");
  RNA_def_property_float_default(prop, 0.0f);
  RNA_def_property_range(prop, -1, 1);
  RNA_def_property_ui_text(prop, "Shadows Lift", "Shadows lift");
  RNA_def_property_update(prop, NC_NODE | NA_EDITED, "rna_Node_update");
  //
  prop = RNA_def_property(srna, "midtones_saturation", PROP_FLOAT, PROP_NONE);
  RNA_def_property_float_sdna(prop, nullptr, "midtones.saturation");
  RNA_def_property_float_default(prop, 1.0f);
  RNA_def_property_range(prop, 0, 4);
  RNA_def_property_ui_text(prop, "Midtones Saturation", "Midtones saturation");
  RNA_def_property_update(prop, NC_NODE | NA_EDITED, "rna_Node_update");

  prop = RNA_def_property(srna, "midtones_contrast", PROP_FLOAT, PROP_NONE);
  RNA_def_property_float_sdna(prop, nullptr, "midtones.contrast");
  RNA_def_property_float_default(prop, 1.0f);
  RNA_def_property_range(prop, 0, 4);
  RNA_def_property_ui_text(prop, "Midtones Contrast", "Midtones contrast");
  RNA_def_property_update(prop, NC_NODE | NA_EDITED, "rna_Node_update");

  prop = RNA_def_property(srna, "midtones_gamma", PROP_FLOAT, PROP_NONE);
  RNA_def_property_float_sdna(prop, nullptr, "midtones.gamma");
  RNA_def_property_float_default(prop, 1.0f);
  RNA_def_property_range(prop, 0, 4);
  RNA_def_property_ui_text(prop, "Midtones Gamma", "Midtones gamma");
  RNA_def_property_update(prop, NC_NODE | NA_EDITED, "rna_Node_update");

  prop = RNA_def_property(srna, "midtones_gain", PROP_FLOAT, PROP_NONE);
  RNA_def_property_float_sdna(prop, nullptr, "midtones.gain");
  RNA_def_property_float_default(prop, 1.0f);
  RNA_def_property_range(prop, 0, 4);
  RNA_def_property_ui_text(prop, "Midtones Gain", "Midtones gain");
  RNA_def_property_update(prop, NC_NODE | NA_EDITED, "rna_Node_update");

  prop = RNA_def_property(srna, "midtones_lift", PROP_FLOAT, PROP_NONE);
  RNA_def_property_float_sdna(prop, nullptr, "midtones.lift");
  RNA_def_property_float_default(prop, 0.0f);
  RNA_def_property_range(prop, -1, 1);
  RNA_def_property_ui_text(prop, "Midtones Lift", "Midtones lift");
  RNA_def_property_update(prop, NC_NODE | NA_EDITED, "rna_Node_update");
  //
  prop = RNA_def_property(srna, "highlights_saturation", PROP_FLOAT, PROP_NONE);
  RNA_def_property_float_sdna(prop, nullptr, "highlights.saturation");
  RNA_def_property_float_default(prop, 1.0f);
  RNA_def_property_range(prop, 0, 4);
  RNA_def_property_ui_text(prop, "Highlights Saturation", "Highlights saturation");
  RNA_def_property_update(prop, NC_NODE | NA_EDITED, "rna_Node_update");

  prop = RNA_def_property(srna, "highlights_contrast", PROP_FLOAT, PROP_NONE);
  RNA_def_property_float_sdna(prop, nullptr, "highlights.contrast");
  RNA_def_property_float_default(prop, 1.0f);
  RNA_def_property_range(prop, 0, 4);
  RNA_def_property_ui_text(prop, "Highlights Contrast", "Highlights contrast");
  RNA_def_property_update(prop, NC_NODE | NA_EDITED, "rna_Node_update");

  prop = RNA_def_property(srna, "highlights_gamma", PROP_FLOAT, PROP_NONE);
  RNA_def_property_float_sdna(prop, nullptr, "highlights.gamma");
  RNA_def_property_float_default(prop, 1.0f);
  RNA_def_property_range(prop, 0, 4);
  RNA_def_property_ui_text(prop, "Highlights Gamma", "Highlights gamma");
  RNA_def_property_update(prop, NC_NODE | NA_EDITED, "rna_Node_update");

  prop = RNA_def_property(srna, "highlights_gain", PROP_FLOAT, PROP_NONE);
  RNA_def_property_float_sdna(prop, nullptr, "highlights.gain");
  RNA_def_property_float_default(prop, 1.0f);
  RNA_def_property_range(prop, 0, 4);
  RNA_def_property_ui_text(prop, "Highlights Gain", "Highlights gain");
  RNA_def_property_update(prop, NC_NODE | NA_EDITED, "rna_Node_update");

  prop = RNA_def_property(srna, "highlights_lift", PROP_FLOAT, PROP_NONE);
  RNA_def_property_float_sdna(prop, nullptr, "highlights.lift");
  RNA_def_property_float_default(prop, 0.0f);
  RNA_def_property_range(prop, -1, 1);
  RNA_def_property_ui_text(prop, "Highlights Lift", "Highlights lift");
  RNA_def_property_update(prop, NC_NODE | NA_EDITED, "rna_Node_update");
}

static void def_cmp_viewer(StructRNA *srna)
{
  PropertyRNA *prop;
  static const EnumPropertyItem tileorder_items[] = {
      {0, "CENTEROUT", 0, "Center", "Expand from center"},
      {1, "RANDOM", 0, "Random", "Random tiles"},
      {2, "BOTTOMUP", 0, "Bottom Up", "Expand from bottom"},
      {3, "RULE_OF_THIRDS", 0, "Rule of Thirds", "Expand from 9 places"},
      {0, nullptr, 0, nullptr, nullptr},
  };

  prop = RNA_def_property(srna, "tile_order", PROP_ENUM, PROP_NONE);
  RNA_def_property_enum_sdna(prop, nullptr, "custom1");
  RNA_def_property_enum_items(prop, tileorder_items);
  RNA_def_property_ui_text(prop, "Tile Order", "Tile order");
  RNA_def_property_update(prop, NC_NODE | NA_EDITED, "rna_Node_update");

  prop = RNA_def_property(srna, "center_x", PROP_FLOAT, PROP_NONE);
  RNA_def_property_float_sdna(prop, nullptr, "custom3");
  RNA_def_property_float_default(prop, 0.5f);
  RNA_def_property_range(prop, 0.0f, 1.0f);
  RNA_def_property_ui_text(prop, "X", "");
  RNA_def_property_update(prop, NC_NODE | NA_EDITED, "rna_Node_update");

  prop = RNA_def_property(srna, "center_y", PROP_FLOAT, PROP_NONE);
  RNA_def_property_float_sdna(prop, nullptr, "custom4");
  RNA_def_property_float_default(prop, 0.5f);
  RNA_def_property_range(prop, 0.0f, 1.0f);
  RNA_def_property_ui_text(prop, "Y", "");
  RNA_def_property_update(prop, NC_NODE | NA_EDITED, "rna_Node_update");

  prop = RNA_def_property(srna, "use_alpha", PROP_BOOLEAN, PROP_NONE);
  RNA_def_property_boolean_negative_sdna(prop, nullptr, "custom2", CMP_NODE_OUTPUT_IGNORE_ALPHA);
  RNA_def_property_ui_text(
      prop,
      "Use Alpha",
      "Colors are treated alpha premultiplied, or colors output straight (alpha gets set to 1)");
  RNA_def_property_update(prop, NC_NODE | NA_EDITED, "rna_Node_update");
}

static void def_cmp_composite(StructRNA *srna)
{
  PropertyRNA *prop;

  prop = RNA_def_property(srna, "use_alpha", PROP_BOOLEAN, PROP_NONE);
  RNA_def_property_boolean_negative_sdna(prop, nullptr, "custom2", CMP_NODE_OUTPUT_IGNORE_ALPHA);
  RNA_def_property_ui_text(
      prop,
      "Use Alpha",
      "Colors are treated alpha premultiplied, or colors output straight (alpha gets set to 1)");
  RNA_def_property_update(prop, NC_NODE | NA_EDITED, "rna_Node_update");
}

static void def_cmp_keyingscreen(StructRNA *srna)
{
  PropertyRNA *prop;

  prop = RNA_def_property(srna, "clip", PROP_POINTER, PROP_NONE);
  RNA_def_property_pointer_sdna(prop, nullptr, "id");
  RNA_def_property_struct_type(prop, "MovieClip");
  RNA_def_property_flag(prop, PROP_EDITABLE);
  RNA_def_property_override_flag(prop, PROPOVERRIDE_OVERRIDABLE_LIBRARY);
  RNA_def_property_ui_text(prop, "Movie Clip", "");
  RNA_def_property_update(prop, NC_NODE | NA_EDITED, "rna_Node_update");

  RNA_def_struct_sdna_from(srna, "NodeKeyingScreenData", "storage");

  prop = RNA_def_property(srna, "tracking_object", PROP_STRING, PROP_NONE);
  RNA_def_property_string_sdna(prop, nullptr, "tracking_object");
  RNA_def_property_ui_text(prop, "Tracking Object", "");
  RNA_def_property_update(prop, NC_NODE | NA_EDITED, "rna_Node_update");
}

static void def_cmp_keying(StructRNA *srna)
{
  PropertyRNA *prop;

  RNA_def_struct_sdna_from(srna, "NodeKeyingData", "storage");

  prop = RNA_def_property(srna, "screen_balance", PROP_FLOAT, PROP_FACTOR);
  RNA_def_property_float_sdna(prop, nullptr, "screen_balance");
  RNA_def_property_range(prop, 0.0f, 1.0f);
  RNA_def_property_ui_text(
      prop,
      "Screen Balance",
      "Balance between two non-primary channels primary channel is comparing against");
  RNA_def_property_update(prop, NC_NODE | NA_EDITED, "rna_Node_update");

  prop = RNA_def_property(srna, "despill_factor", PROP_FLOAT, PROP_FACTOR);
  RNA_def_property_float_sdna(prop, nullptr, "despill_factor");
  RNA_def_property_range(prop, 0.0f, 1.0f);
  RNA_def_property_ui_text(prop, "Despill Factor", "Factor of despilling screen color from image");
  RNA_def_property_update(prop, NC_NODE | NA_EDITED, "rna_Node_update");

  prop = RNA_def_property(srna, "despill_balance", PROP_FLOAT, PROP_FACTOR);
  RNA_def_property_float_sdna(prop, nullptr, "despill_balance");
  RNA_def_property_range(prop, 0.0f, 1.0f);
  RNA_def_property_ui_text(
      prop,
      "Despill Balance",
      "Balance between non-key colors used to detect amount of key color to be removed");
  RNA_def_property_update(prop, NC_NODE | NA_EDITED, "rna_Node_update");

  prop = RNA_def_property(srna, "clip_black", PROP_FLOAT, PROP_FACTOR);
  RNA_def_property_float_sdna(prop, nullptr, "clip_black");
  RNA_def_property_range(prop, 0.0f, 1.0f);
  RNA_def_property_ui_text(
      prop,
      "Clip Black",
      "Value of non-scaled matte pixel which considers as fully background pixel");
  RNA_def_property_update(prop, NC_NODE | NA_EDITED, "rna_Node_update");

  prop = RNA_def_property(srna, "clip_white", PROP_FLOAT, PROP_FACTOR);
  RNA_def_property_float_sdna(prop, nullptr, "clip_white");
  RNA_def_property_range(prop, 0.0f, 1.0f);
  RNA_def_property_ui_text(
      prop,
      "Clip White",
      "Value of non-scaled matte pixel which considers as fully foreground pixel");
  RNA_def_property_update(prop, NC_NODE | NA_EDITED, "rna_Node_update");

  prop = RNA_def_property(srna, "blur_pre", PROP_INT, PROP_NONE);
  RNA_def_property_int_sdna(prop, nullptr, "blur_pre");
  RNA_def_property_range(prop, 0, 2048);
  RNA_def_property_ui_text(
      prop, "Pre Blur", "Chroma pre-blur size which applies before running keyer");
  RNA_def_property_update(prop, NC_NODE | NA_EDITED, "rna_Node_update");

  prop = RNA_def_property(srna, "blur_post", PROP_INT, PROP_NONE);
  RNA_def_property_int_sdna(prop, nullptr, "blur_post");
  RNA_def_property_range(prop, 0, 2048);
  RNA_def_property_ui_text(
      prop, "Post Blur", "Matte blur size which applies after clipping and dilate/eroding");
  RNA_def_property_update(prop, NC_NODE | NA_EDITED, "rna_Node_update");

  prop = RNA_def_property(srna, "dilate_distance", PROP_INT, PROP_NONE);
  RNA_def_property_int_sdna(prop, nullptr, "dilate_distance");
  RNA_def_property_range(prop, -100, 100);
  RNA_def_property_ui_text(prop, "Dilate/Erode", "Distance to grow/shrink the matte");
  RNA_def_property_update(prop, NC_NODE | NA_EDITED, "rna_Node_update");

  prop = RNA_def_property(srna, "edge_kernel_radius", PROP_INT, PROP_NONE);
  RNA_def_property_int_sdna(prop, nullptr, "edge_kernel_radius");
  RNA_def_property_range(prop, 0, 100);
  RNA_def_property_ui_text(
      prop, "Edge Kernel Radius", "Radius of kernel used to detect whether pixel belongs to edge");
  RNA_def_property_update(prop, NC_NODE | NA_EDITED, "rna_Node_update");

  prop = RNA_def_property(srna, "edge_kernel_tolerance", PROP_FLOAT, PROP_FACTOR);
  RNA_def_property_float_sdna(prop, nullptr, "edge_kernel_tolerance");
  RNA_def_property_range(prop, 0.0f, 1.0f);
  RNA_def_property_ui_text(
      prop,
      "Edge Kernel Tolerance",
      "Tolerance to pixels inside kernel which are treating as belonging to the same plane");
  RNA_def_property_update(prop, NC_NODE | NA_EDITED, "rna_Node_update");

  prop = RNA_def_property(srna, "feather_falloff", PROP_ENUM, PROP_NONE);
  RNA_def_property_enum_sdna(prop, nullptr, "feather_falloff");
  RNA_def_property_enum_items(prop, rna_enum_proportional_falloff_curve_only_items);
  RNA_def_property_ui_text(prop, "Feather Falloff", "Falloff type the feather");
  RNA_def_property_translation_context(prop,
                                       BLT_I18NCONTEXT_ID_CURVE_LEGACY); /* Abusing id_curve :/ */
  RNA_def_property_update(prop, NC_NODE | NA_EDITED, "rna_Node_update");

  prop = RNA_def_property(srna, "feather_distance", PROP_INT, PROP_NONE);
  RNA_def_property_int_sdna(prop, nullptr, "feather_distance");
  RNA_def_property_range(prop, -100, 100);
  RNA_def_property_ui_text(prop, "Feather Distance", "Distance to grow/shrink the feather");
  RNA_def_property_update(prop, NC_NODE | NA_EDITED, "rna_Node_update");
}

static void def_cmp_trackpos(StructRNA *srna)
{
  PropertyRNA *prop;

  static const EnumPropertyItem position_items[] = {
      {CMP_NODE_TRACK_POSITION_ABSOLUTE,
       "ABSOLUTE",
       0,
       "Absolute",
       "Output absolute position of a marker"},
      {CMP_NODE_TRACK_POSITION_RELATIVE_START,
       "RELATIVE_START",
       0,
       "Relative Start",
       "Output position of a marker relative to first marker of a track"},
      {CMP_NODE_TRACK_POSITION_RELATIVE_FRAME,
       "RELATIVE_FRAME",
       0,
       "Relative Frame",
       "Output position of a marker relative to marker at given frame number"},
      {CMP_NODE_TRACK_POSITION_ABSOLUTE_FRAME,
       "ABSOLUTE_FRAME",
       0,
       "Absolute Frame",
       "Output absolute position of a marker at given frame number"},
      {0, nullptr, 0, nullptr, nullptr},
  };

  prop = RNA_def_property(srna, "clip", PROP_POINTER, PROP_NONE);
  RNA_def_property_pointer_sdna(prop, nullptr, "id");
  RNA_def_property_struct_type(prop, "MovieClip");
  RNA_def_property_flag(prop, PROP_EDITABLE);
  RNA_def_property_override_flag(prop, PROPOVERRIDE_OVERRIDABLE_LIBRARY);
  RNA_def_property_ui_text(prop, "Movie Clip", "");
  RNA_def_property_update(prop, NC_NODE | NA_EDITED, "rna_Node_update");

  prop = RNA_def_property(srna, "position", PROP_ENUM, PROP_NONE);
  RNA_def_property_enum_sdna(prop, nullptr, "custom1");
  RNA_def_property_enum_items(prop, position_items);
  RNA_def_property_ui_text(prop, "Position", "Which marker position to use for output");
  RNA_def_property_update(prop, NC_NODE | NA_EDITED, "rna_Node_update");

  prop = RNA_def_property(srna, "frame_relative", PROP_INT, PROP_NONE);
  RNA_def_property_int_sdna(prop, nullptr, "custom2");
  RNA_def_property_ui_text(prop, "Frame", "Frame to be used for relative position");
  RNA_def_property_update(prop, NC_NODE | NA_EDITED, "rna_Node_update");

  RNA_def_struct_sdna_from(srna, "NodeTrackPosData", "storage");

  prop = RNA_def_property(srna, "tracking_object", PROP_STRING, PROP_NONE);
  RNA_def_property_string_sdna(prop, nullptr, "tracking_object");
  RNA_def_property_ui_text(prop, "Tracking Object", "");
  RNA_def_property_update(prop, NC_NODE | NA_EDITED, "rna_Node_update");

  prop = RNA_def_property(srna, "track_name", PROP_STRING, PROP_NONE);
  RNA_def_property_string_sdna(prop, nullptr, "track_name");
  RNA_def_property_ui_text(prop, "Track", "");
  RNA_def_property_update(prop, NC_NODE | NA_EDITED, "rna_Node_update");
}

static void def_cmp_translate(StructRNA *srna)
{
  static const EnumPropertyItem translate_items[] = {
      {CMP_NODE_WRAP_NONE, "NONE", 0, "None", "No wrapping on X and Y"},
      {CMP_NODE_WRAP_X, "XAXIS", 0, "X Axis", "Wrap all pixels on the X axis"},
      {CMP_NODE_WRAP_Y, "YAXIS", 0, "Y Axis", "Wrap all pixels on the Y axis"},
      {CMP_NODE_WRAP_XY, "BOTH", 0, "Both Axes", "Wrap all pixels on both axes"},
      {0, nullptr, 0, nullptr, nullptr},
  };

  PropertyRNA *prop;

  RNA_def_struct_sdna_from(srna, "NodeTranslateData", "storage");

  prop = RNA_def_property(srna, "use_relative", PROP_BOOLEAN, PROP_NONE);
  RNA_def_property_boolean_sdna(prop, nullptr, "relative", 1);
  RNA_def_property_ui_text(
      prop,
      "Relative",
      "Use relative (fraction of input image size) values to define translation");
  RNA_def_property_update(prop, NC_NODE | NA_EDITED, "rna_Node_update");

  prop = RNA_def_property(srna, "wrap_axis", PROP_ENUM, PROP_NONE);
  RNA_def_property_enum_sdna(prop, nullptr, "wrap_axis");
  RNA_def_property_enum_items(prop, translate_items);
  RNA_def_property_ui_text(prop, "Wrapping", "Wrap image on a specific axis");
  RNA_def_property_update(prop, NC_NODE | NA_EDITED, "rna_Node_update");
}

static void def_cmp_planetrackdeform(StructRNA *srna)
{
  PropertyRNA *prop;

  prop = RNA_def_property(srna, "clip", PROP_POINTER, PROP_NONE);
  RNA_def_property_pointer_sdna(prop, nullptr, "id");
  RNA_def_property_struct_type(prop, "MovieClip");
  RNA_def_property_flag(prop, PROP_EDITABLE);
  RNA_def_property_override_flag(prop, PROPOVERRIDE_OVERRIDABLE_LIBRARY);
  RNA_def_property_ui_text(prop, "Movie Clip", "");
  RNA_def_property_update(prop, NC_NODE | NA_EDITED, "rna_Node_update");

  RNA_def_struct_sdna_from(srna, "NodePlaneTrackDeformData", "storage");

  prop = RNA_def_property(srna, "tracking_object", PROP_STRING, PROP_NONE);
  RNA_def_property_string_sdna(prop, nullptr, "tracking_object");
  RNA_def_property_ui_text(prop, "Tracking Object", "");
  RNA_def_property_update(prop, NC_NODE | NA_EDITED, "rna_Node_update");

  prop = RNA_def_property(srna, "plane_track_name", PROP_STRING, PROP_NONE);
  RNA_def_property_string_sdna(prop, nullptr, "plane_track_name");
  RNA_def_property_ui_text(prop, "Plane Track", "");
  RNA_def_property_update(prop, NC_NODE | NA_EDITED, "rna_Node_update");

  prop = RNA_def_property(srna, "use_motion_blur", PROP_BOOLEAN, PROP_NONE);
  RNA_def_property_boolean_sdna(
      prop, nullptr, "flag", CMP_NODE_PLANE_TRACK_DEFORM_FLAG_MOTION_BLUR);
  RNA_def_property_ui_text(prop, "Motion Blur", "Use multi-sampled motion blur of the mask");
  RNA_def_property_update(prop, NC_NODE | NA_EDITED, "rna_Node_update");

  prop = RNA_def_property(srna, "motion_blur_samples", PROP_INT, PROP_NONE);
  RNA_def_property_range(prop, 1, CMP_NODE_PLANE_TRACK_DEFORM_MOTION_BLUR_SAMPLES_MAX);
  RNA_def_property_ui_text(prop, "Samples", "Number of motion blur samples");
  RNA_def_property_update(prop, NC_NODE | NA_EDITED, "rna_Node_update");

  prop = RNA_def_property(srna, "motion_blur_shutter", PROP_FLOAT, PROP_NONE);
  RNA_def_property_range(prop, 0.0, 1.0f);
  RNA_def_property_ui_text(prop, "Shutter", "Exposure for motion blur as a factor of FPS");
  RNA_def_property_update(prop, NC_NODE | NA_EDITED, "rna_Node_update");
}

static void def_cmp_sunbeams(StructRNA *srna)
{
  PropertyRNA *prop;

  RNA_def_struct_sdna_from(srna, "NodeSunBeams", "storage");

  prop = RNA_def_property(srna, "source", PROP_FLOAT, PROP_NONE);
  RNA_def_property_float_sdna(prop, nullptr, "source");
  RNA_def_property_range(prop, -100.0f, 100.0f);
  RNA_def_property_ui_range(prop, -10.0f, 10.0f, 10, 3);
  RNA_def_property_ui_text(
      prop, "Source", "Source point of rays as a factor of the image width and height");
  RNA_def_property_update(prop, NC_NODE | NA_EDITED, "rna_Node_update");

  prop = RNA_def_property(srna, "ray_length", PROP_FLOAT, PROP_UNSIGNED);
  RNA_def_property_float_sdna(prop, nullptr, "ray_length");
  RNA_def_property_range(prop, 0.0f, 100.0f);
  RNA_def_property_ui_range(prop, 0.0f, 1.0f, 10, 3);
  RNA_def_property_ui_text(prop, "Ray Length", "Length of rays as a factor of the image size");
  RNA_def_property_update(prop, NC_NODE | NA_EDITED, "rna_Node_update");
}

static void def_cmp_cryptomatte_entry(BlenderRNA *brna)
{
  StructRNA *srna;
  PropertyRNA *prop;

  srna = RNA_def_struct(brna, "CryptomatteEntry", nullptr);
  RNA_def_struct_sdna(srna, "CryptomatteEntry");

  prop = RNA_def_property(srna, "encoded_hash", PROP_FLOAT, PROP_NONE);
  RNA_def_property_clear_flag(prop, PROP_EDITABLE);
  RNA_def_property_float_sdna(prop, nullptr, "encoded_hash");

  prop = RNA_def_property(srna, "name", PROP_STRING, PROP_NONE);
  RNA_def_property_clear_flag(prop, PROP_EDITABLE);
  RNA_def_property_ui_text(prop, "Name", "");
  RNA_def_struct_name_property(srna, prop);
}

static void def_cmp_cryptomatte_common(StructRNA *srna)
{
  PropertyRNA *prop;
  static float default_1[3] = {1.0f, 1.0f, 1.0f};

  prop = RNA_def_property(srna, "matte_id", PROP_STRING, PROP_NONE);
  RNA_def_property_string_funcs(prop,
                                "rna_NodeCryptomatte_matte_get",
                                "rna_NodeCryptomatte_matte_length",
                                "rna_NodeCryptomatte_matte_set");
  RNA_def_property_ui_text(
      prop, "Matte Objects", "List of object and material crypto IDs to include in matte");
  RNA_def_property_update(prop, NC_NODE | NA_EDITED, "rna_Node_update");

  prop = RNA_def_property(srna, "add", PROP_FLOAT, PROP_COLOR);
  RNA_def_property_float_sdna(prop, nullptr, "runtime.add");
  RNA_def_property_float_array_default(prop, default_1);
  RNA_def_property_range(prop, -FLT_MAX, FLT_MAX);
  RNA_def_property_ui_text(
      prop, "Add", "Add object or material to matte, by picking a color from the Pick output");
  RNA_def_property_update(prop, NC_NODE | NA_EDITED, "rna_NodeCryptomatte_update_add");

  prop = RNA_def_property(srna, "remove", PROP_FLOAT, PROP_COLOR);
  RNA_def_property_float_sdna(prop, nullptr, "runtime.remove");
  RNA_def_property_float_array_default(prop, default_1);
  RNA_def_property_range(prop, -FLT_MAX, FLT_MAX);
  RNA_def_property_ui_text(
      prop,
      "Remove",
      "Remove object or material from matte, by picking a color from the Pick output");
  RNA_def_property_update(prop, NC_NODE | NA_EDITED, "rna_NodeCryptomatte_update_remove");
}

static void def_cmp_cryptomatte_legacy(StructRNA *srna)
{
  RNA_def_struct_sdna_from(srna, "NodeCryptomatte", "storage");
  def_cmp_cryptomatte_common(srna);
}

static void def_cmp_cryptomatte(StructRNA *srna)
{
  PropertyRNA *prop;

  static const EnumPropertyItem cryptomatte_source_items[] = {
      {CMP_CRYPTOMATTE_SRC_RENDER, "RENDER", 0, "Render", "Use Cryptomatte passes from a render"},
      {CMP_CRYPTOMATTE_SRC_IMAGE, "IMAGE", 0, "Image", "Use Cryptomatte passes from an image"},
      {0, nullptr, 0, nullptr, nullptr}};

  prop = RNA_def_property(srna, "source", PROP_ENUM, PROP_NONE);
  RNA_def_property_enum_sdna(prop, nullptr, "custom1");
  RNA_def_property_enum_items(prop, cryptomatte_source_items);
  RNA_def_property_enum_funcs(prop, nullptr, "rna_NodeCryptomatte_source_set", nullptr);
  RNA_def_property_ui_text(prop, "Source", "Where the Cryptomatte passes are loaded from");

  prop = RNA_def_property(srna, "scene", PROP_POINTER, PROP_NONE);
  RNA_def_property_pointer_funcs(
      prop, "rna_NodeCryptomatte_scene_get", "rna_NodeCryptomatte_scene_set", nullptr, nullptr);
  RNA_def_property_struct_type(prop, "Scene");
  RNA_def_property_flag(prop, PROP_EDITABLE | PROP_ID_REFCOUNT);
  RNA_def_property_override_flag(prop, PROPOVERRIDE_OVERRIDABLE_LIBRARY);
  RNA_def_property_ui_text(prop, "Scene", "");
  RNA_def_property_update(prop, NC_NODE | NA_EDITED, "rna_Node_update");

  prop = RNA_def_property(srna, "image", PROP_POINTER, PROP_NONE);
  RNA_def_property_pointer_funcs(prop,
                                 "rna_NodeCryptomatte_image_get",
                                 "rna_NodeCryptomatte_image_set",
                                 nullptr,
                                 "rna_NodeCryptomatte_image_poll");
  RNA_def_property_struct_type(prop, "Image");
  RNA_def_property_flag(prop, PROP_EDITABLE);
  RNA_def_property_override_flag(prop, PROPOVERRIDE_OVERRIDABLE_LIBRARY);
  RNA_def_property_ui_text(prop, "Image", "");
  RNA_def_property_update(prop, NC_NODE | NA_EDITED, "rna_Node_update");

  RNA_def_struct_sdna_from(srna, "NodeCryptomatte", "storage");
  def_cmp_cryptomatte_common(srna);

  prop = RNA_def_property(srna, "layer_name", PROP_ENUM, PROP_NONE);
  RNA_def_property_enum_items(prop, node_cryptomatte_layer_name_items);
  RNA_def_property_enum_funcs(prop,
                              "rna_NodeCryptomatte_layer_name_get",
                              "rna_NodeCryptomatte_layer_name_set",
                              "rna_NodeCryptomatte_layer_name_itemf");
  RNA_def_property_ui_text(prop, "Cryptomatte Layer", "What Cryptomatte layer is used");
  RNA_def_property_update(prop, NC_NODE | NA_EDITED, "rna_Node_update");

  prop = RNA_def_property(srna, "entries", PROP_COLLECTION, PROP_NONE);
  RNA_def_property_collection_sdna(prop, nullptr, "entries", nullptr);
  RNA_def_property_struct_type(prop, "CryptomatteEntry");
  RNA_def_property_ui_text(prop, "Mattes", "");
  RNA_def_property_clear_flag(prop, PROP_EDITABLE);

  /* Included here instead of defining image_user as a property of the node,
   * see def_cmp_image for details.
   * As mentioned in DNA_node_types.h, iuser is the first member of the Cryptomatte
   * storage type, so we can cast node->storage to ImageUser.
   * That is required since we can't define the properties from storage->iuser directly... */
  RNA_def_struct_sdna_from(srna, "ImageUser", "storage");
  def_node_image_user(srna);
}

static void def_cmp_denoise(StructRNA *srna)
{
  PropertyRNA *prop;

  static const EnumPropertyItem prefilter_items[] = {
      {CMP_NODE_DENOISE_PREFILTER_NONE,
       "NONE",
       0,
       "None",
       "No prefiltering, use when guiding passes are noise-free"},
      {CMP_NODE_DENOISE_PREFILTER_FAST,
       "FAST",
       0,
       "Fast",
       "Denoise image and guiding passes together. Improves quality when guiding passes are noisy "
       "using least amount of extra processing time"},
      {CMP_NODE_DENOISE_PREFILTER_ACCURATE,
       "ACCURATE",
       0,
       "Accurate",
       "Prefilter noisy guiding passes before denoising image. Improves quality when guiding "
       "passes are noisy using extra processing time"},
      {0, nullptr, 0, nullptr, nullptr}};

  RNA_def_struct_sdna_from(srna, "NodeDenoise", "storage");

  prop = RNA_def_property(srna, "use_hdr", PROP_BOOLEAN, PROP_NONE);
  RNA_def_property_boolean_sdna(prop, nullptr, "hdr", 0);
  RNA_def_property_boolean_default(prop, true);
  RNA_def_property_ui_text(prop, "HDR", "Process HDR images");
  RNA_def_property_update(prop, NC_NODE | NA_EDITED, "rna_Node_update");

  prop = RNA_def_property(srna, "prefilter", PROP_ENUM, PROP_NONE);
  RNA_def_property_enum_items(prop, prefilter_items);
  RNA_def_property_enum_default(prop, CMP_NODE_DENOISE_PREFILTER_ACCURATE);
  RNA_def_property_ui_text(prop, "", "Denoising prefilter");
  RNA_def_property_update(prop, NC_NODE | NA_EDITED, "rna_Node_update");
}

static void def_cmp_kuwahara(StructRNA *srna)
{
  PropertyRNA *prop;

  RNA_def_struct_sdna_from(srna, "NodeKuwaharaData", "storage");

  static const EnumPropertyItem variation_items[] = {
      {0, "CLASSIC", 0, "Classic", "Fast but less accurate variation"},
      {1, "ANISOTROPIC", 0, "Anisotropic", "Accurate but slower variation"},
      {0, nullptr, 0, nullptr, nullptr},
  };

  prop = RNA_def_property(srna, "size", PROP_INT, PROP_NONE);
  RNA_def_property_int_sdna(prop, nullptr, "size");
  RNA_def_property_range(prop, 1.0, 100.0);
  RNA_def_property_ui_range(prop, 1, 100, 1, -1);
  RNA_def_property_ui_text(
      prop, "Size", "Size of filter. Larger values give stronger stylized effect");
  RNA_def_property_update(prop, NC_NODE | NA_EDITED, "rna_Node_update");

  prop = RNA_def_property(srna, "variation", PROP_ENUM, PROP_NONE);
  RNA_def_property_enum_sdna(prop, nullptr, "variation");
  RNA_def_property_enum_items(prop, variation_items);
  RNA_def_property_ui_text(prop, "", "Variation of Kuwahara filter to use");
  RNA_def_property_update(prop, NC_NODE | NA_EDITED, "rna_Node_update");

  prop = RNA_def_property(srna, "uniformity", PROP_INT, PROP_NONE);
  RNA_def_property_int_sdna(prop, nullptr, "uniformity");
  RNA_def_property_range(prop, 0.0, 50.0);
  RNA_def_property_ui_range(prop, 0, 50, 1, -1);
  RNA_def_property_ui_text(prop,
                           "Uniformity",
                           "Controls the uniformity of the direction of the filter. Higher values "
                           "produces more uniform directions");
  RNA_def_property_update(prop, NC_NODE | NA_EDITED, "rna_Node_update");

  prop = RNA_def_property(srna, "sharpness", PROP_FLOAT, PROP_FACTOR);
  RNA_def_property_float_sdna(prop, nullptr, "sharpness");
  RNA_def_property_range(prop, 0.0f, 1.0f);
  RNA_def_property_ui_range(prop, 0.0f, 1.0f, 0.1, 3);
  RNA_def_property_ui_text(prop,
                           "Sharpness",
                           "Controls the sharpness of the filter. 0 means completely smooth while "
                           "1 means completely sharp");
  RNA_def_property_update(prop, NC_NODE | NA_EDITED, "rna_Node_update");

  prop = RNA_def_property(srna, "eccentricity", PROP_FLOAT, PROP_FACTOR);
  RNA_def_property_float_sdna(prop, nullptr, "eccentricity");
  RNA_def_property_range(prop, 0.0f, 2.0f);
  RNA_def_property_ui_range(prop, 0.0f, 2.0f, 0.1, 3);
  RNA_def_property_ui_text(
      prop,
      "Eccentricity",
      "Controls how directional the filter is. 0 means the filter is completely omnidirectional "
      "while 2 means it is maximally directed along the edges of the image");
  RNA_def_property_update(prop, NC_NODE | NA_EDITED, "rna_Node_update");
}

static void def_cmp_antialiasing(StructRNA *srna)
{
  PropertyRNA *prop;

  RNA_def_struct_sdna_from(srna, "NodeAntiAliasingData", "storage");

  prop = RNA_def_property(srna, "threshold", PROP_FLOAT, PROP_FACTOR);
  RNA_def_property_float_sdna(prop, nullptr, "threshold");
  RNA_def_property_ui_range(prop, 0.0f, 1.0f, 0.1, 3);
  RNA_def_property_ui_text(
      prop,
      "Threshold",
      "Threshold to detect edges (smaller threshold makes more sensitive detection)");
  RNA_def_property_update(prop, NC_NODE | NA_EDITED, "rna_Node_update");

  prop = RNA_def_property(srna, "contrast_limit", PROP_FLOAT, PROP_FACTOR);
  RNA_def_property_float_sdna(prop, nullptr, "contrast_limit");
  RNA_def_property_range(prop, 0.0f, 1.0f);
  RNA_def_property_ui_range(prop, 0.0f, 1.0f, 0.1, 3);
  RNA_def_property_ui_text(
      prop,
      "Contrast Limit",
      "How much to eliminate spurious edges to avoid artifacts (the larger value makes less "
      "active; the value 2.0, for example, means discard a detected edge if there is a "
      "neighboring edge that has 2.0 times bigger contrast than the current one)");
  RNA_def_property_update(prop, NC_NODE | NA_EDITED, "rna_Node_update");

  prop = RNA_def_property(srna, "corner_rounding", PROP_FLOAT, PROP_FACTOR);
  RNA_def_property_float_sdna(prop, nullptr, "corner_rounding");
  RNA_def_property_range(prop, 0.0f, 1.0f);
  RNA_def_property_ui_range(prop, 0.0f, 1.0f, 0.1, 3);
  RNA_def_property_ui_text(prop, "Corner Rounding", "How much sharp corners will be rounded");
  RNA_def_property_update(prop, NC_NODE | NA_EDITED, "rna_Node_update");
}

/* -- Texture Nodes --------------------------------------------------------- */

static void def_tex_output(StructRNA *srna)
{
  PropertyRNA *prop;

  RNA_def_struct_sdna_from(srna, "TexNodeOutput", "storage");

  prop = RNA_def_property(srna, "filepath", PROP_STRING, PROP_NONE);
  RNA_def_property_string_sdna(prop, nullptr, "name");
  RNA_def_property_ui_text(prop, "Output Name", "");
  RNA_def_property_update(prop, NC_NODE | NA_EDITED, "rna_Node_update");
}

static void def_tex_image(StructRNA *srna)
{
  PropertyRNA *prop;

  prop = RNA_def_property(srna, "image", PROP_POINTER, PROP_NONE);
  RNA_def_property_pointer_sdna(prop, nullptr, "id");
  RNA_def_property_struct_type(prop, "Image");
  RNA_def_property_flag(prop, PROP_EDITABLE);
  RNA_def_property_override_flag(prop, PROPOVERRIDE_OVERRIDABLE_LIBRARY);
  RNA_def_property_ui_text(prop, "Image", "");
  RNA_def_property_update(prop, NC_NODE | NA_EDITED, "rna_Node_update");

  prop = RNA_def_property(srna, "image_user", PROP_POINTER, PROP_NONE);
  RNA_def_property_pointer_sdna(prop, nullptr, "storage");
  RNA_def_property_struct_type(prop, "ImageUser");
  RNA_def_property_ui_text(
      prop, "Image User", "Parameters defining the image duration, offset and related settings");
  RNA_def_property_update(prop, NC_NODE | NA_EDITED, "rna_Node_update");
}

static void def_tex_bricks(StructRNA *srna)
{
  PropertyRNA *prop;

  prop = RNA_def_property(srna, "offset", PROP_FLOAT, PROP_NONE);
  RNA_def_property_float_sdna(prop, nullptr, "custom3");
  RNA_def_property_range(prop, 0.0f, 1.0f);
  RNA_def_property_ui_text(prop, "Offset Amount", "");
  RNA_def_property_update(prop, NC_NODE | NA_EDITED, "rna_Node_update");

  prop = RNA_def_property(srna, "offset_frequency", PROP_INT, PROP_NONE);
  RNA_def_property_int_sdna(prop, nullptr, "custom1");
  RNA_def_property_range(prop, 2, 99);
  RNA_def_property_ui_text(prop, "Offset Frequency", "Offset every N rows");
  RNA_def_property_update(prop, NC_NODE | NA_EDITED, "rna_Node_update");

  prop = RNA_def_property(srna, "squash", PROP_FLOAT, PROP_NONE);
  RNA_def_property_float_sdna(prop, nullptr, "custom4");
  RNA_def_property_range(prop, 0.0f, 99.0f);
  RNA_def_property_ui_text(prop, "Squash Amount", "");
  RNA_def_property_update(prop, NC_NODE | NA_EDITED, "rna_Node_update");

  prop = RNA_def_property(srna, "squash_frequency", PROP_INT, PROP_NONE);
  RNA_def_property_int_sdna(prop, nullptr, "custom2");
  RNA_def_property_range(prop, 2, 99);
  RNA_def_property_ui_text(prop, "Squash Frequency", "Squash every N rows");
  RNA_def_property_update(prop, NC_NODE | NA_EDITED, "rna_Node_update");
}

/* -- Geometry Nodes --------------------------------------------------------- */

static void def_geo_curve_sample(StructRNA *srna)
{
  static EnumPropertyItem mode_items[] = {
      {GEO_NODE_CURVE_SAMPLE_FACTOR,
       "FACTOR",
       0,
       "Factor",
       "Find sample positions on the curve using a factor of its total length"},
      {GEO_NODE_CURVE_SAMPLE_LENGTH,
       "LENGTH",
       0,
       "Length",
       "Find sample positions on the curve using a distance from its beginning"},
      {0, nullptr, 0, nullptr, nullptr},
  };

  RNA_def_struct_sdna_from(srna, "NodeGeometryCurveSample", "storage");

  PropertyRNA *prop;
  prop = RNA_def_property(srna, "mode", PROP_ENUM, PROP_NONE);
  RNA_def_property_enum_items(prop, mode_items);
  RNA_def_property_ui_text(prop, "Mode", "Method for sampling input");
  RNA_def_property_update(prop, NC_NODE | NA_EDITED, "rna_Node_socket_update");

  prop = RNA_def_property(srna, "use_all_curves", PROP_BOOLEAN, PROP_NONE);
  RNA_def_property_ui_text(prop,
                           "All Curves",
                           "Sample lengths based on the total length of all curves, rather than "
                           "using a length inside each selected curve");
  RNA_def_property_update(prop, NC_NODE | NA_EDITED, "rna_Node_socket_update");

  prop = RNA_def_property(srna, "data_type", PROP_ENUM, PROP_NONE);
  RNA_def_property_enum_items(prop, rna_enum_attribute_type_items);
  RNA_def_property_enum_funcs(
      prop, nullptr, nullptr, "rna_GeometryNodeAttributeType_type_with_socket_itemf");
  RNA_def_property_enum_default(prop, CD_PROP_FLOAT);
  RNA_def_property_ui_text(prop, "Data Type", "");
  RNA_def_property_update(prop, NC_NODE | NA_EDITED, "rna_Node_socket_update");
}

static void def_fn_random_value(StructRNA *srna)
{
  PropertyRNA *prop;

  RNA_def_struct_sdna_from(srna, "NodeRandomValue", "storage");

  prop = RNA_def_property(srna, "data_type", PROP_ENUM, PROP_NONE);
  RNA_def_property_enum_sdna(prop, nullptr, "data_type");
  RNA_def_property_enum_items(prop, rna_enum_attribute_type_items);
  RNA_def_property_enum_funcs(prop, nullptr, nullptr, "rna_FunctionNodeRandomValue_type_itemf");
  RNA_def_property_enum_default(prop, CD_PROP_FLOAT);
  RNA_def_property_ui_text(prop, "Data Type", "Type of data stored in attribute");
  RNA_def_property_update(prop, NC_NODE | NA_EDITED, "rna_Node_socket_update");
}

static void def_geo_distribute_points_on_faces(StructRNA *srna)
{
  PropertyRNA *prop;

  static const EnumPropertyItem rna_node_geometry_distribute_points_on_faces_mode_items[] = {
      {GEO_NODE_POINT_DISTRIBUTE_POINTS_ON_FACES_RANDOM,
       "RANDOM",
       0,
       "Random",
       "Distribute points randomly on the surface"},
      {GEO_NODE_POINT_DISTRIBUTE_POINTS_ON_FACES_POISSON,
       "POISSON",
       0,
       "Poisson Disk",
       "Distribute the points randomly on the surface while taking a minimum distance between "
       "points into account"},
      {0, nullptr, 0, nullptr, nullptr},
  };

  prop = RNA_def_property(srna, "distribute_method", PROP_ENUM, PROP_NONE);
  RNA_def_property_enum_sdna(prop, nullptr, "custom1");
  RNA_def_property_enum_items(prop, rna_node_geometry_distribute_points_on_faces_mode_items);
  RNA_def_property_enum_default(prop, GEO_NODE_POINT_DISTRIBUTE_POINTS_ON_FACES_RANDOM);
  RNA_def_property_ui_text(prop, "Distribution Method", "Method to use for scattering points");
  RNA_def_property_update(prop, NC_NODE | NA_EDITED, "rna_Node_socket_update");

  prop = RNA_def_property(srna, "use_legacy_normal", PROP_BOOLEAN, PROP_NONE);
  RNA_def_property_boolean_sdna(prop, nullptr, "custom2", 1);
  RNA_def_property_ui_text(prop,
                           "Legacy Normal",
                           "Output the normal and rotation values that have been output "
                           "before the node started taking smooth normals into account");
  RNA_def_property_update(prop, NC_NODE | NA_EDITED, "rna_Node_socket_update");
}

static void def_geo_curve_set_handle_type(StructRNA *srna)
{
  PropertyRNA *prop;

  RNA_def_struct_sdna_from(srna, "NodeGeometryCurveSetHandles", "storage");

  prop = RNA_def_property(srna, "handle_type", PROP_ENUM, PROP_NONE);
  RNA_def_property_enum_sdna(prop, nullptr, "handle_type");
  RNA_def_property_enum_items(prop, rna_node_geometry_curve_handle_type_items);
  RNA_def_property_update(prop, NC_NODE | NA_EDITED, "rna_Node_socket_update");

  prop = RNA_def_property(srna, "mode", PROP_ENUM, PROP_NONE);
  RNA_def_property_enum_items(prop, rna_enum_node_geometry_curve_handle_side_items);
  RNA_def_property_ui_text(prop, "Mode", "Whether to update left and right handles");
  RNA_def_property_flag(prop, PROP_ENUM_FLAG);
  RNA_def_property_update(prop, NC_NODE | NA_EDITED, "rna_Node_socket_update");
}

static void def_common_zone_input(StructRNA *srna)
{
  PropertyRNA *prop;
  FunctionRNA *func;
  PropertyRNA *parm;

  prop = RNA_def_property(srna, "paired_output", PROP_POINTER, PROP_NONE);
  RNA_def_property_struct_type(prop, "Node");
  RNA_def_property_clear_flag(prop, PROP_EDITABLE);
  RNA_def_property_pointer_funcs(prop, "rna_Node_paired_output_get", nullptr, nullptr, nullptr);
  RNA_def_property_ui_text(
      prop, "Paired Output", "Zone output node that this input node is paired with");

  func = RNA_def_function(srna, "pair_with_output", "rna_Node_pair_with_output");
  RNA_def_function_ui_description(func, "Pair a zone input node with an output node.");
  RNA_def_function_flag(func, FUNC_USE_SELF_ID | FUNC_USE_REPORTS | FUNC_USE_CONTEXT);
  parm = RNA_def_pointer(
      func, "output_node", "GeometryNode", "Output Node", "Zone output node to pair with");
  RNA_def_parameter_flags(parm, PropertyFlag(0), PARM_REQUIRED);
  /* return value */
  parm = RNA_def_boolean(
      func, "result", false, "Result", "True if pairing the node was successful");
  RNA_def_function_return(func, parm);
}

static void def_geo_simulation_input(StructRNA *srna)
{
  RNA_def_struct_sdna_from(srna, "NodeGeometrySimulationInput", "storage");

  def_common_zone_input(srna);
}

static void def_geo_repeat_input(StructRNA *srna)
{
  RNA_def_struct_sdna_from(srna, "NodeGeometryRepeatInput", "storage");

  def_common_zone_input(srna);
}

static void rna_def_simulation_state_item(BlenderRNA *brna)
{
  PropertyRNA *prop;

  StructRNA *srna = RNA_def_struct(brna, "SimulationStateItem", nullptr);
  RNA_def_struct_ui_text(srna, "Simulation Item", "");
  RNA_def_struct_sdna(srna, "NodeSimulationItem");

  prop = RNA_def_property(srna, "name", PROP_STRING, PROP_NONE);
  RNA_def_property_string_funcs(prop, nullptr, nullptr, "rna_SimulationStateItem_name_set");
  RNA_def_property_ui_text(prop, "Name", "");
  RNA_def_struct_name_property(srna, prop);
  RNA_def_property_update(prop, NC_NODE | NA_EDITED, "rna_SimulationStateItem_update");

  prop = RNA_def_property(srna, "socket_type", PROP_ENUM, PROP_NONE);
  RNA_def_property_enum_items(prop, rna_enum_node_socket_data_type_items);
  RNA_def_property_enum_funcs(prop, nullptr, nullptr, "rna_SimulationStateItem_socket_type_itemf");
  RNA_def_property_ui_text(prop, "Socket Type", "");
  RNA_def_property_clear_flag(prop, PROP_ANIMATABLE);
  RNA_def_property_update(prop, NC_NODE | NA_EDITED, "rna_SimulationStateItem_update");

  prop = RNA_def_property(srna, "attribute_domain", PROP_ENUM, PROP_NONE);
  RNA_def_property_enum_items(prop, rna_enum_attribute_domain_items);
  RNA_def_property_ui_text(
      prop,
      "Attribute Domain",
      "Attribute domain where the attribute is stored in the simulation state");
  RNA_def_property_clear_flag(prop, PROP_ANIMATABLE);
  RNA_def_property_update(prop, NC_NODE | NA_EDITED, "rna_SimulationStateItem_update");

  prop = RNA_def_property(srna, "color", PROP_FLOAT, PROP_COLOR_GAMMA);
  RNA_def_property_array(prop, 4);
  RNA_def_property_float_funcs(prop, "rna_SimulationStateItem_color_get", nullptr, nullptr);
  RNA_def_property_clear_flag(prop, PROP_EDITABLE);
  RNA_def_property_ui_text(
      prop, "Color", "Color of the corresponding socket type in the node editor");
}

static void rna_def_geo_simulation_output_items(BlenderRNA *brna)
{
  StructRNA *srna;
  PropertyRNA *parm;
  FunctionRNA *func;

  srna = RNA_def_struct(brna, "NodeGeometrySimulationOutputItems", nullptr);
  RNA_def_struct_sdna(srna, "bNode");
  RNA_def_struct_ui_text(srna, "Items", "Collection of simulation items");

  func = RNA_def_function(srna, "new", "rna_NodeGeometrySimulationOutput_items_new");
  RNA_def_function_ui_description(func, "Add a item to this simulation zone");
  RNA_def_function_flag(func, FUNC_USE_SELF_ID | FUNC_USE_MAIN | FUNC_USE_REPORTS);
  parm = RNA_def_enum(func,
                      "socket_type",
                      rna_enum_node_socket_data_type_items,
                      SOCK_GEOMETRY,
                      "Socket Type",
                      "Socket type of the item");
  RNA_def_parameter_flags(parm, PropertyFlag(0), PARM_REQUIRED);
  parm = RNA_def_string(func, "name", nullptr, MAX_NAME, "Name", "");
  RNA_def_parameter_flags(parm, PropertyFlag(0), PARM_REQUIRED);
  /* return value */
  parm = RNA_def_pointer(func, "item", "SimulationStateItem", "Item", "New item");
  RNA_def_function_return(func, parm);

  func = RNA_def_function(srna, "remove", "rna_NodeGeometrySimulationOutput_items_remove");
  RNA_def_function_ui_description(func, "Remove an item from this simulation zone");
  RNA_def_function_flag(func, FUNC_USE_SELF_ID | FUNC_USE_MAIN | FUNC_USE_REPORTS);
  parm = RNA_def_pointer(func, "item", "SimulationStateItem", "Item", "The item to remove");
  RNA_def_parameter_flags(parm, PROP_NEVER_NULL, PARM_REQUIRED);

  func = RNA_def_function(srna, "clear", "rna_NodeGeometrySimulationOutput_items_clear");
  RNA_def_function_ui_description(func, "Remove all items from this simulation zone");
  RNA_def_function_flag(func, FUNC_USE_SELF_ID | FUNC_USE_MAIN);

  func = RNA_def_function(srna, "move", "rna_NodeGeometrySimulationOutput_items_move");
  RNA_def_function_ui_description(func, "Move an item to another position");
  RNA_def_function_flag(func, FUNC_USE_SELF_ID | FUNC_USE_MAIN);
  parm = RNA_def_int(
      func, "from_index", -1, 0, INT_MAX, "From Index", "Index of the item to move", 0, 10000);
  RNA_def_parameter_flags(parm, PropertyFlag(0), PARM_REQUIRED);
  parm = RNA_def_int(
      func, "to_index", -1, 0, INT_MAX, "To Index", "Target index for the item", 0, 10000);
  RNA_def_parameter_flags(parm, PropertyFlag(0), PARM_REQUIRED);
}

static void def_geo_simulation_output(StructRNA *srna)
{
  PropertyRNA *prop;

  RNA_def_struct_sdna_from(srna, "NodeGeometrySimulationOutput", "storage");

  prop = RNA_def_property(srna, "state_items", PROP_COLLECTION, PROP_NONE);
  RNA_def_property_collection_sdna(prop, nullptr, "items", "items_num");
  RNA_def_property_struct_type(prop, "SimulationStateItem");
  RNA_def_property_ui_text(prop, "Items", "");
  RNA_def_property_srna(prop, "NodeGeometrySimulationOutputItems");

  prop = RNA_def_property(srna, "active_index", PROP_INT, PROP_UNSIGNED);
  RNA_def_property_int_sdna(prop, nullptr, "active_index");
  RNA_def_property_ui_text(prop, "Active Item Index", "Index of the active item");
  RNA_def_property_flag(prop, PROP_NO_DEG_UPDATE);
  RNA_def_property_clear_flag(prop, PROP_ANIMATABLE);
  RNA_def_property_update(prop, NC_NODE, nullptr);

  prop = RNA_def_property(srna, "active_item", PROP_POINTER, PROP_NONE);
  RNA_def_property_struct_type(prop, "SimulationStateItem");
  RNA_def_property_pointer_funcs(prop,
                                 "rna_NodeGeometrySimulationOutput_active_item_get",
                                 "rna_NodeGeometrySimulationOutput_active_item_set",
                                 nullptr,
                                 nullptr);
  RNA_def_property_flag(prop, PROP_EDITABLE | PROP_NO_DEG_UPDATE);
  RNA_def_property_ui_text(prop, "Active Item Index", "Index of the active item");
  RNA_def_property_update(prop, NC_NODE, nullptr);
}

static void rna_def_repeat_item(BlenderRNA *brna)
{
  PropertyRNA *prop;

  StructRNA *srna = RNA_def_struct(brna, "RepeatItem", nullptr);
  RNA_def_struct_ui_text(srna, "Repeat Item", "");
  RNA_def_struct_sdna(srna, "NodeRepeatItem");

  prop = RNA_def_property(srna, "name", PROP_STRING, PROP_NONE);
  RNA_def_property_string_funcs(prop, nullptr, nullptr, "rna_RepeatItem_name_set");
  RNA_def_property_ui_text(prop, "Name", "");
  RNA_def_struct_name_property(srna, prop);
  RNA_def_property_update(prop, NC_NODE | NA_EDITED, "rna_RepeatItem_update");

  prop = RNA_def_property(srna, "socket_type", PROP_ENUM, PROP_NONE);
  RNA_def_property_enum_items(prop, rna_enum_node_socket_data_type_items);
  RNA_def_property_enum_funcs(prop, nullptr, nullptr, "rna_RepeatItem_socket_type_itemf");
  RNA_def_property_ui_text(prop, "Socket Type", "");
  RNA_def_property_clear_flag(prop, PROP_ANIMATABLE);
  RNA_def_property_update(prop, NC_NODE | NA_EDITED, "rna_RepeatItem_update");

  prop = RNA_def_property(srna, "color", PROP_FLOAT, PROP_COLOR_GAMMA);
  RNA_def_property_array(prop, 4);
  RNA_def_property_float_funcs(prop, "rna_RepeatItem_color_get", nullptr, nullptr);
  RNA_def_property_clear_flag(prop, PROP_EDITABLE);
  RNA_def_property_ui_text(
      prop, "Color", "Color of the corresponding socket type in the node editor");
}

static void rna_def_geo_repeat_output_items(BlenderRNA *brna)
{
  StructRNA *srna;
  PropertyRNA *parm;
  FunctionRNA *func;

  srna = RNA_def_struct(brna, "NodeGeometryRepeatOutputItems", nullptr);
  RNA_def_struct_sdna(srna, "bNode");
  RNA_def_struct_ui_text(srna, "Items", "Collection of repeat items");

  func = RNA_def_function(srna, "new", "rna_NodeGeometryRepeatOutput_items_new");
  RNA_def_function_ui_description(func, "Add a item to this repeat zone");
  RNA_def_function_flag(func, FUNC_USE_SELF_ID | FUNC_USE_MAIN | FUNC_USE_REPORTS);
  parm = RNA_def_enum(func,
                      "socket_type",
                      rna_enum_node_socket_data_type_items,
                      SOCK_GEOMETRY,
                      "Socket Type",
                      "Socket type of the item");
  RNA_def_parameter_flags(parm, PropertyFlag(0), PARM_REQUIRED);
  parm = RNA_def_string(func, "name", nullptr, MAX_NAME, "Name", "");
  RNA_def_parameter_flags(parm, PropertyFlag(0), PARM_REQUIRED);
  /* return value */
  parm = RNA_def_pointer(func, "item", "RepeatItem", "Item", "New item");
  RNA_def_function_return(func, parm);

  func = RNA_def_function(srna, "remove", "rna_NodeGeometryRepeatOutput_items_remove");
  RNA_def_function_ui_description(func, "Remove an item from this repeat zone");
  RNA_def_function_flag(func, FUNC_USE_SELF_ID | FUNC_USE_MAIN | FUNC_USE_REPORTS);
  parm = RNA_def_pointer(func, "item", "RepeatItem", "Item", "The item to remove");
  RNA_def_parameter_flags(parm, PROP_NEVER_NULL, PARM_REQUIRED);

  func = RNA_def_function(srna, "clear", "rna_NodeGeometryRepeatOutput_items_clear");
  RNA_def_function_ui_description(func, "Remove all items from this repeat zone");
  RNA_def_function_flag(func, FUNC_USE_SELF_ID | FUNC_USE_MAIN);

  func = RNA_def_function(srna, "move", "rna_NodeGeometryRepeatOutput_items_move");
  RNA_def_function_ui_description(func, "Move an item to another position");
  RNA_def_function_flag(func, FUNC_USE_SELF_ID | FUNC_USE_MAIN);
  parm = RNA_def_int(
      func, "from_index", -1, 0, INT_MAX, "From Index", "Index of the item to move", 0, 10000);
  RNA_def_parameter_flags(parm, PropertyFlag(0), PARM_REQUIRED);
  parm = RNA_def_int(
      func, "to_index", -1, 0, INT_MAX, "To Index", "Target index for the item", 0, 10000);
  RNA_def_parameter_flags(parm, PropertyFlag(0), PARM_REQUIRED);
}

static void def_geo_repeat_output(StructRNA *srna)
{
  PropertyRNA *prop;

  RNA_def_struct_sdna_from(srna, "NodeGeometryRepeatOutput", "storage");

  prop = RNA_def_property(srna, "repeat_items", PROP_COLLECTION, PROP_NONE);
  RNA_def_property_collection_sdna(prop, nullptr, "items", "items_num");
  RNA_def_property_struct_type(prop, "RepeatItem");
  RNA_def_property_ui_text(prop, "Items", "");
  RNA_def_property_srna(prop, "NodeGeometryRepeatOutputItems");

  prop = RNA_def_property(srna, "active_index", PROP_INT, PROP_UNSIGNED);
  RNA_def_property_int_sdna(prop, nullptr, "active_index");
  RNA_def_property_ui_text(prop, "Active Item Index", "Index of the active item");
  RNA_def_property_clear_flag(prop, PROP_ANIMATABLE);
  RNA_def_property_flag(prop, PROP_NO_DEG_UPDATE);
  RNA_def_property_update(prop, NC_NODE, nullptr);

  prop = RNA_def_property(srna, "active_item", PROP_POINTER, PROP_NONE);
  RNA_def_property_struct_type(prop, "RepeatItem");
  RNA_def_property_pointer_funcs(prop,
                                 "rna_NodeGeometryRepeatOutput_active_item_get",
                                 "rna_NodeGeometryRepeatOutput_active_item_set",
                                 nullptr,
                                 nullptr);
  RNA_def_property_flag(prop, PROP_EDITABLE | PROP_NO_DEG_UPDATE);
  RNA_def_property_ui_text(prop, "Active Item Index", "Index of the active item");
  RNA_def_property_update(prop, NC_NODE, nullptr);

  prop = RNA_def_property(srna, "inspection_index", PROP_INT, PROP_NONE);
  RNA_def_property_ui_range(prop, 0, INT32_MAX, 1, -1);
  RNA_def_property_ui_text(prop,
                           "Inspection Index",
                           "Iteration index that is used by inspection features like the viewer "
                           "node or socket inspection");
  RNA_def_property_update(prop, NC_NODE, "rna_Node_update");
}

static void def_geo_curve_handle_type_selection(StructRNA *srna)
{
  PropertyRNA *prop;

  RNA_def_struct_sdna_from(srna, "NodeGeometryCurveSelectHandles", "storage");

  prop = RNA_def_property(srna, "handle_type", PROP_ENUM, PROP_NONE);
  RNA_def_property_enum_sdna(prop, nullptr, "handle_type");
  RNA_def_property_enum_items(prop, rna_node_geometry_curve_handle_type_items);
  RNA_def_property_update(prop, NC_NODE | NA_EDITED, "rna_Node_socket_update");

  prop = RNA_def_property(srna, "mode", PROP_ENUM, PROP_NONE);
  RNA_def_property_enum_items(prop, rna_enum_node_geometry_curve_handle_side_items);
  RNA_def_property_ui_text(prop, "Mode", "Whether to check the type of left and right handles");
  RNA_def_property_flag(prop, PROP_ENUM_FLAG);
  RNA_def_property_update(prop, NC_NODE | NA_EDITED, "rna_Node_socket_update");
}

static void def_fn_rotate_euler(StructRNA *srna)
{
  static const EnumPropertyItem type_items[] = {
      {FN_NODE_ROTATE_EULER_TYPE_AXIS_ANGLE,
       "AXIS_ANGLE",
       ICON_NONE,
       "Axis Angle",
       "Rotate around an axis by an angle"},
      {FN_NODE_ROTATE_EULER_TYPE_EULER,
       "EULER",
       ICON_NONE,
       "Euler",
       "Rotate around the X, Y, and Z axes"},
      {0, nullptr, 0, nullptr, nullptr},
  };

  static const EnumPropertyItem space_items[] = {
      {FN_NODE_ROTATE_EULER_SPACE_OBJECT,
       "OBJECT",
       ICON_NONE,
       "Object",
       "Rotate the input rotation in the local space of the object"},
      {FN_NODE_ROTATE_EULER_SPACE_LOCAL,
       "LOCAL",
       ICON_NONE,
       "Local",
       "Rotate the input rotation in its local space"},
      {0, nullptr, 0, nullptr, nullptr},
  };

  PropertyRNA *prop;

  prop = RNA_def_property(srna, "type", PROP_ENUM, PROP_NONE);
  RNA_def_property_enum_sdna(prop, nullptr, "custom1");
  RNA_def_property_enum_items(prop, type_items);
  RNA_def_property_ui_text(prop, "Type", "Method used to describe the rotation");
  RNA_def_property_update(prop, NC_NODE | NA_EDITED, "rna_Node_socket_update");

  prop = RNA_def_property(srna, "space", PROP_ENUM, PROP_NONE);
  RNA_def_property_enum_sdna(prop, nullptr, "custom2");
  RNA_def_property_enum_items(prop, space_items);
  RNA_def_property_ui_text(prop, "Space", "Base orientation for rotation");
  RNA_def_property_update(prop, NC_NODE | NA_EDITED, "rna_Node_update");
}

static void def_geo_sample_index(StructRNA *srna)
{
  PropertyRNA *prop;

  RNA_def_struct_sdna_from(srna, "NodeGeometrySampleIndex", "storage");

  prop = RNA_def_property(srna, "data_type", PROP_ENUM, PROP_NONE);
  RNA_def_property_enum_items(prop, rna_enum_attribute_type_items);
  RNA_def_property_enum_funcs(
      prop, nullptr, nullptr, "rna_GeometryNodeAttributeType_type_with_socket_itemf");
  RNA_def_property_enum_default(prop, CD_PROP_FLOAT);
  RNA_def_property_ui_text(prop, "Data Type", "");
  RNA_def_property_update(prop, NC_NODE | NA_EDITED, "rna_Node_socket_update");

  prop = RNA_def_property(srna, "domain", PROP_ENUM, PROP_NONE);
  RNA_def_property_enum_items(prop, rna_enum_attribute_domain_items);
  RNA_def_property_enum_default(prop, ATTR_DOMAIN_POINT);
  RNA_def_property_ui_text(prop, "Domain", "");
  RNA_def_property_update(prop, NC_NODE | NA_EDITED, "rna_Node_update");

  prop = RNA_def_property(srna, "clamp", PROP_BOOLEAN, PROP_NONE);
  RNA_def_property_ui_text(prop,
                           "Clamp",
                           "Clamp the indices to the size of the attribute domain instead of "
                           "outputting a default value for invalid indices");
  RNA_def_property_update(prop, NC_NODE | NA_EDITED, "rna_Node_update");
}

static void def_geo_input_material(StructRNA *srna)
{
  PropertyRNA *prop;

  prop = RNA_def_property(srna, "material", PROP_POINTER, PROP_NONE);
  RNA_def_property_pointer_sdna(prop, nullptr, "id");
  RNA_def_property_struct_type(prop, "Material");
  RNA_def_property_flag(prop, PROP_EDITABLE);
  RNA_def_property_override_flag(prop, PROPOVERRIDE_OVERRIDABLE_LIBRARY);
  RNA_def_property_ui_text(prop, "Material", "");
  RNA_def_property_update(prop, NC_NODE | NA_EDITED, "rna_Node_update");
}

static void def_geo_image(StructRNA *srna)
{
  PropertyRNA *prop;

  prop = RNA_def_property(srna, "image", PROP_POINTER, PROP_NONE);
  RNA_def_property_pointer_sdna(prop, nullptr, "id");
  RNA_def_property_struct_type(prop, "Image");
  RNA_def_property_flag(prop, PROP_EDITABLE | PROP_ID_REFCOUNT);
  RNA_def_property_ui_text(prop, "Image", "");
  RNA_def_property_update(prop, NC_NODE | NA_EDITED, "rna_Node_update");
}

static void def_geo_string_to_curves(StructRNA *srna)
{
  static const EnumPropertyItem rna_node_geometry_string_to_curves_overflow_items[] = {
      {GEO_NODE_STRING_TO_CURVES_MODE_OVERFLOW,
       "OVERFLOW",
       ICON_NONE,
       "Overflow",
       "Let the text use more space than the specified height"},
      {GEO_NODE_STRING_TO_CURVES_MODE_SCALE_TO_FIT,
       "SCALE_TO_FIT",
       ICON_NONE,
       "Scale To Fit",
       "Scale the text size to fit inside the width and height"},
      {GEO_NODE_STRING_TO_CURVES_MODE_TRUNCATE,
       "TRUNCATE",
       ICON_NONE,
       "Truncate",
       "Only output curves that fit within the width and height. Output the remainder to the "
       "\"Remainder\" output"},
      {0, nullptr, 0, nullptr, nullptr},
  };

  static const EnumPropertyItem rna_node_geometry_string_to_curves_align_x_items[] = {
      {GEO_NODE_STRING_TO_CURVES_ALIGN_X_LEFT,
       "LEFT",
       ICON_ALIGN_LEFT,
       "Left",
       "Align text to the left"},
      {GEO_NODE_STRING_TO_CURVES_ALIGN_X_CENTER,
       "CENTER",
       ICON_ALIGN_CENTER,
       "Center",
       "Align text to the center"},
      {GEO_NODE_STRING_TO_CURVES_ALIGN_X_RIGHT,
       "RIGHT",
       ICON_ALIGN_RIGHT,
       "Right",
       "Align text to the right"},
      {GEO_NODE_STRING_TO_CURVES_ALIGN_X_JUSTIFY,
       "JUSTIFY",
       ICON_ALIGN_JUSTIFY,
       "Justify",
       "Align text to the left and the right"},
      {GEO_NODE_STRING_TO_CURVES_ALIGN_X_FLUSH,
       "FLUSH",
       ICON_ALIGN_FLUSH,
       "Flush",
       "Align text to the left and the right, with equal character spacing"},
      {0, nullptr, 0, nullptr, nullptr},
  };

  static const EnumPropertyItem rna_node_geometry_string_to_curves_align_y_items[] = {
      {GEO_NODE_STRING_TO_CURVES_ALIGN_Y_TOP,
       "TOP",
       ICON_ALIGN_TOP,
       "Top",
       "Align text to the top"},
      {GEO_NODE_STRING_TO_CURVES_ALIGN_Y_TOP_BASELINE,
       "TOP_BASELINE",
       ICON_ALIGN_TOP,
       "Top Baseline",
       "Align text to the top line's baseline"},
      {GEO_NODE_STRING_TO_CURVES_ALIGN_Y_MIDDLE,
       "MIDDLE",
       ICON_ALIGN_MIDDLE,
       "Middle",
       "Align text to the middle"},
      {GEO_NODE_STRING_TO_CURVES_ALIGN_Y_BOTTOM_BASELINE,
       "BOTTOM_BASELINE",
       ICON_ALIGN_BOTTOM,
       "Bottom Baseline",
       "Align text to the bottom line's baseline"},
      {GEO_NODE_STRING_TO_CURVES_ALIGN_Y_BOTTOM,
       "BOTTOM",
       ICON_ALIGN_BOTTOM,
       "Bottom",
       "Align text to the bottom"},
      {0, nullptr, 0, nullptr, nullptr},
  };

  static const EnumPropertyItem rna_node_geometry_string_to_curves_pivot_mode[] = {
      {GEO_NODE_STRING_TO_CURVES_PIVOT_MODE_MIDPOINT, "MIDPOINT", 0, "Midpoint", "Midpoint"},
      {GEO_NODE_STRING_TO_CURVES_PIVOT_MODE_TOP_LEFT, "TOP_LEFT", 0, "Top Left", "Top Left"},
      {GEO_NODE_STRING_TO_CURVES_PIVOT_MODE_TOP_CENTER,
       "TOP_CENTER",
       0,
       "Top Center",
       "Top Center"},
      {GEO_NODE_STRING_TO_CURVES_PIVOT_MODE_TOP_RIGHT, "TOP_RIGHT", 0, "Top Right", "Top Right"},
      {GEO_NODE_STRING_TO_CURVES_PIVOT_MODE_BOTTOM_LEFT,
       "BOTTOM_LEFT",
       0,
       "Bottom Left",
       "Bottom Left"},
      {GEO_NODE_STRING_TO_CURVES_PIVOT_MODE_BOTTOM_CENTER,
       "BOTTOM_CENTER",
       0,
       "Bottom Center",
       "Bottom Center"},
      {GEO_NODE_STRING_TO_CURVES_PIVOT_MODE_BOTTOM_RIGHT,
       "BOTTOM_RIGHT",
       0,
       "Bottom Right",
       "Bottom Right"},
      {0, nullptr, 0, nullptr, nullptr},
  };

  PropertyRNA *prop;

  prop = RNA_def_property(srna, "font", PROP_POINTER, PROP_NONE);
  RNA_def_property_pointer_sdna(prop, nullptr, "id");
  RNA_def_property_struct_type(prop, "VectorFont");
  RNA_def_property_ui_text(prop, "Font", "Font of the text. Falls back to the UI font by default");
  RNA_def_property_flag(prop, PROP_EDITABLE);
  RNA_def_property_override_flag(prop, PROPOVERRIDE_OVERRIDABLE_LIBRARY);
  RNA_def_property_update(prop, NC_NODE | NA_EDITED, "rna_Node_update");

  RNA_def_struct_sdna_from(srna, "NodeGeometryStringToCurves", "storage");

  prop = RNA_def_property(srna, "overflow", PROP_ENUM, PROP_NONE);
  RNA_def_property_enum_sdna(prop, nullptr, "overflow");
  RNA_def_property_enum_items(prop, rna_node_geometry_string_to_curves_overflow_items);
  RNA_def_property_enum_default(prop, GEO_NODE_STRING_TO_CURVES_MODE_OVERFLOW);
  RNA_def_property_ui_text(
      prop, "Textbox Overflow", "Handle the text behavior when it doesn't fit in the text boxes");
  RNA_def_property_update(prop, NC_NODE | NA_EDITED, "rna_Node_socket_update");

  prop = RNA_def_property(srna, "align_x", PROP_ENUM, PROP_NONE);
  RNA_def_property_enum_sdna(prop, nullptr, "align_x");
  RNA_def_property_enum_items(prop, rna_node_geometry_string_to_curves_align_x_items);
  RNA_def_property_enum_default(prop, GEO_NODE_STRING_TO_CURVES_ALIGN_X_LEFT);
  RNA_def_property_ui_text(
      prop, "Horizontal Alignment", "Text horizontal alignment from the object center");
  RNA_def_property_update(prop, NC_NODE | NA_EDITED, "rna_Node_update");

  prop = RNA_def_property(srna, "align_y", PROP_ENUM, PROP_NONE);
  RNA_def_property_enum_sdna(prop, nullptr, "align_y");
  RNA_def_property_enum_items(prop, rna_node_geometry_string_to_curves_align_y_items);
  RNA_def_property_enum_default(prop, GEO_NODE_STRING_TO_CURVES_ALIGN_Y_TOP_BASELINE);
  RNA_def_property_ui_text(
      prop, "Vertical Alignment", "Text vertical alignment from the object center");
  RNA_def_property_update(prop, NC_NODE | NA_EDITED, "rna_Node_update");

  prop = RNA_def_property(srna, "pivot_mode", PROP_ENUM, PROP_NONE);
  RNA_def_property_enum_sdna(prop, nullptr, "pivot_mode");
  RNA_def_property_enum_items(prop, rna_node_geometry_string_to_curves_pivot_mode);
  RNA_def_property_enum_default(prop, GEO_NODE_STRING_TO_CURVES_PIVOT_MODE_BOTTOM_LEFT);
  RNA_def_property_ui_text(prop, "Pivot Point", "Pivot point position relative to character");
  RNA_def_property_update(prop, NC_NODE | NA_EDITED, "rna_Node_update");
}

static void rna_def_shader_node(BlenderRNA *brna)
{
  StructRNA *srna;

  srna = RNA_def_struct(brna, "ShaderNode", "NodeInternal");
  RNA_def_struct_ui_text(srna, "Shader Node", "Material shader node");
  RNA_def_struct_sdna(srna, "bNode");
  RNA_def_struct_register_funcs(srna, "rna_ShaderNode_register", "rna_Node_unregister", nullptr);
}

static void rna_def_compositor_node(BlenderRNA *brna)
{
  StructRNA *srna;
  FunctionRNA *func;

  srna = RNA_def_struct(brna, "CompositorNode", "NodeInternal");
  RNA_def_struct_ui_text(srna, "Compositor Node", "");
  RNA_def_struct_sdna(srna, "bNode");
  RNA_def_struct_register_funcs(
      srna, "rna_CompositorNode_register", "rna_Node_unregister", nullptr);

  /* compositor node need_exec flag */
  func = RNA_def_function(srna, "tag_need_exec", "rna_CompositorNode_tag_need_exec");
  RNA_def_function_ui_description(func, "Tag the node for compositor update");

  def_cmp_cryptomatte_entry(brna);
}

static void rna_def_texture_node(BlenderRNA *brna)
{
  StructRNA *srna;

  srna = RNA_def_struct(brna, "TextureNode", "NodeInternal");
  RNA_def_struct_ui_text(srna, "Texture Node", "");
  RNA_def_struct_sdna(srna, "bNode");
  RNA_def_struct_register_funcs(srna, "rna_TextureNode_register", "rna_Node_unregister", nullptr);
}

static void rna_def_geometry_node(BlenderRNA *brna)
{
  StructRNA *srna;

  srna = RNA_def_struct(brna, "GeometryNode", "NodeInternal");
  RNA_def_struct_ui_text(srna, "Geometry Node", "");
  RNA_def_struct_sdna(srna, "bNode");
  RNA_def_struct_register_funcs(srna, "rna_GeometryNode_register", "rna_Node_unregister", nullptr);
}

static void rna_def_function_node(BlenderRNA *brna)
{
  StructRNA *srna;

  srna = RNA_def_struct(brna, "FunctionNode", "NodeInternal");
  RNA_def_struct_ui_text(srna, "Function Node", "");
  RNA_def_struct_sdna(srna, "bNode");
  RNA_def_struct_register_funcs(srna, "rna_FunctionNode_register", "rna_Node_unregister", nullptr);
}

/* -------------------------------------------------------------------------- */

static void rna_def_internal_node(BlenderRNA *brna)
{
  StructRNA *srna;
  PropertyRNA *prop, *parm;
  FunctionRNA *func;

  srna = RNA_def_struct(brna, "NodeInternalSocketTemplate", nullptr);
  RNA_def_struct_ui_text(srna, "Socket Template", "Type and default value of a node socket");

  prop = RNA_def_property(srna, "name", PROP_STRING, PROP_NONE);
  RNA_def_property_string_funcs(prop,
                                "rna_NodeInternalSocketTemplate_name_get",
                                "rna_NodeInternalSocketTemplate_name_length",
                                nullptr);
  RNA_def_property_ui_text(prop, "Name", "Name of the socket");
  RNA_def_property_clear_flag(prop, PROP_EDITABLE);

  prop = RNA_def_property(srna, "identifier", PROP_STRING, PROP_NONE);
  RNA_def_property_string_funcs(prop,
                                "rna_NodeInternalSocketTemplate_identifier_get",
                                "rna_NodeInternalSocketTemplate_identifier_length",
                                nullptr);
  RNA_def_property_ui_text(prop, "Identifier", "Identifier of the socket");
  RNA_def_property_clear_flag(prop, PROP_EDITABLE);

  prop = RNA_def_property(srna, "type", PROP_ENUM, PROP_NONE);
  RNA_def_property_enum_funcs(prop, "rna_NodeInternalSocketTemplate_type_get", nullptr, nullptr);
  RNA_def_property_enum_items(prop, rna_enum_node_socket_type_items);
  RNA_def_property_ui_text(prop, "Type", "Data type of the socket");
  RNA_def_property_clear_flag(prop, PROP_EDITABLE);

  /* XXX Workaround: Registered functions are not exposed in python by bpy,
   * it expects them to be registered from python and use the native implementation.
   *
   * However, the standard node types are not registering these functions from python,
   * so in order to call them in py scripts we need to overload and
   * replace them with plain C callbacks.
   * This type provides a usable basis for node types defined in C.
   */

  srna = RNA_def_struct(brna, "NodeInternal", "Node");
  RNA_def_struct_sdna(srna, "bNode");

  /* poll */
  func = RNA_def_function(srna, "poll", "rna_NodeInternal_poll");
  RNA_def_function_ui_description(
      func, "If non-null output is returned, the node type can be added to the tree");
  RNA_def_function_flag(func, FUNC_NO_SELF | FUNC_USE_SELF_TYPE);
  RNA_def_function_return(func, RNA_def_boolean(func, "visible", false, "", ""));
  parm = RNA_def_pointer(func, "node_tree", "NodeTree", "Node Tree", "");
  RNA_def_parameter_flags(parm, PropertyFlag(0), PARM_REQUIRED);

  func = RNA_def_function(srna, "poll_instance", "rna_NodeInternal_poll_instance");
  RNA_def_function_ui_description(
      func, "If non-null output is returned, the node can be added to the tree");
  RNA_def_function_return(func, RNA_def_boolean(func, "visible", false, "", ""));
  parm = RNA_def_pointer(func, "node_tree", "NodeTree", "Node Tree", "");
  RNA_def_parameter_flags(parm, PropertyFlag(0), PARM_REQUIRED);

  /* update */
  func = RNA_def_function(srna, "update", "rna_NodeInternal_update");
  RNA_def_function_ui_description(
      func, "Update on node graph topology changes (adding or removing nodes and links)");
  RNA_def_function_flag(func, FUNC_USE_SELF_ID | FUNC_USE_MAIN | FUNC_ALLOW_WRITE);

  /* draw buttons */
  func = RNA_def_function(srna, "draw_buttons", "rna_NodeInternal_draw_buttons");
  RNA_def_function_ui_description(func, "Draw node buttons");
  RNA_def_function_flag(func, FUNC_USE_SELF_ID);
  parm = RNA_def_pointer(func, "context", "Context", "", "");
  RNA_def_parameter_flags(parm, PROP_NEVER_NULL, PARM_REQUIRED);
  parm = RNA_def_property(func, "layout", PROP_POINTER, PROP_NONE);
  RNA_def_property_struct_type(parm, "UILayout");
  RNA_def_property_ui_text(parm, "Layout", "Layout in the UI");
  RNA_def_parameter_flags(parm, PROP_NEVER_NULL, PARM_REQUIRED);

  /* draw buttons extended */
  func = RNA_def_function(srna, "draw_buttons_ext", "rna_NodeInternal_draw_buttons_ext");
  RNA_def_function_ui_description(func, "Draw node buttons in the sidebar");
  RNA_def_function_flag(func, FUNC_USE_SELF_ID);
  parm = RNA_def_pointer(func, "context", "Context", "", "");
  RNA_def_parameter_flags(parm, PROP_NEVER_NULL, PARM_REQUIRED);
  parm = RNA_def_property(func, "layout", PROP_POINTER, PROP_NONE);
  RNA_def_property_struct_type(parm, "UILayout");
  RNA_def_property_ui_text(parm, "Layout", "Layout in the UI");
  RNA_def_parameter_flags(parm, PROP_NEVER_NULL, PARM_REQUIRED);
}

static void rna_def_node_sockets_api(BlenderRNA *brna, PropertyRNA *cprop, int in_out)
{
  StructRNA *srna;
  PropertyRNA *parm;
  FunctionRNA *func;
  const char *structtype = (in_out == SOCK_IN ? "NodeInputs" : "NodeOutputs");
  const char *uiname = (in_out == SOCK_IN ? "Node Inputs" : "Node Outputs");
  const char *newfunc = (in_out == SOCK_IN ? "rna_Node_inputs_new" : "rna_Node_outputs_new");
  const char *clearfunc = (in_out == SOCK_IN ? "rna_Node_inputs_clear" : "rna_Node_outputs_clear");
  const char *movefunc = (in_out == SOCK_IN ? "rna_Node_inputs_move" : "rna_Node_outputs_move");

  RNA_def_property_srna(cprop, structtype);
  srna = RNA_def_struct(brna, structtype, nullptr);
  RNA_def_struct_sdna(srna, "bNode");
  RNA_def_struct_ui_text(srna, uiname, "Collection of Node Sockets");

  func = RNA_def_function(srna, "new", newfunc);
  RNA_def_function_ui_description(func, "Add a socket to this node");
  RNA_def_function_flag(func, FUNC_USE_SELF_ID | FUNC_USE_MAIN | FUNC_USE_REPORTS);
  parm = RNA_def_string(func, "type", nullptr, MAX_NAME, "Type", "Data type");
  RNA_def_parameter_flags(parm, PropertyFlag(0), PARM_REQUIRED);
  parm = RNA_def_string(func, "name", nullptr, MAX_NAME, "Name", "");
  RNA_def_parameter_flags(parm, PropertyFlag(0), PARM_REQUIRED);
  RNA_def_string(func, "identifier", nullptr, MAX_NAME, "Identifier", "Unique socket identifier");
  /* return value */
  parm = RNA_def_pointer(func, "socket", "NodeSocket", "", "New socket");
  RNA_def_function_return(func, parm);

  func = RNA_def_function(srna, "remove", "rna_Node_socket_remove");
  RNA_def_function_ui_description(func, "Remove a socket from this node");
  RNA_def_function_flag(func, FUNC_USE_SELF_ID | FUNC_USE_MAIN | FUNC_USE_REPORTS);
  parm = RNA_def_pointer(func, "socket", "NodeSocket", "", "The socket to remove");
  RNA_def_parameter_flags(parm, PropertyFlag(0), PARM_REQUIRED);

  func = RNA_def_function(srna, "clear", clearfunc);
  RNA_def_function_ui_description(func, "Remove all sockets from this node");
  RNA_def_function_flag(func, FUNC_USE_SELF_ID | FUNC_USE_MAIN | FUNC_USE_REPORTS);

  func = RNA_def_function(srna, "move", movefunc);
  RNA_def_function_ui_description(func, "Move a socket to another position");
  RNA_def_function_flag(func, FUNC_USE_SELF_ID | FUNC_USE_MAIN | FUNC_USE_REPORTS);
  parm = RNA_def_int(
      func, "from_index", -1, 0, INT_MAX, "From Index", "Index of the socket to move", 0, 10000);
  RNA_def_parameter_flags(parm, PropertyFlag(0), PARM_REQUIRED);
  parm = RNA_def_int(
      func, "to_index", -1, 0, INT_MAX, "To Index", "Target index for the socket", 0, 10000);
  RNA_def_parameter_flags(parm, PropertyFlag(0), PARM_REQUIRED);
}

static void rna_def_node(BlenderRNA *brna)
{
  StructRNA *srna;
  PropertyRNA *prop;
  FunctionRNA *func;
  PropertyRNA *parm;

  static const EnumPropertyItem dummy_static_type_items[] = {
      {NODE_CUSTOM, "CUSTOM", 0, "Custom", "Custom Node"},
      {0, nullptr, 0, nullptr, nullptr},
  };

  srna = RNA_def_struct(brna, "Node", nullptr);
  RNA_def_struct_ui_text(srna, "Node", "Node in a node tree");
  RNA_def_struct_sdna(srna, "bNode");
  RNA_def_struct_ui_icon(srna, ICON_NODE);
  RNA_def_struct_refine_func(srna, "rna_Node_refine");
  RNA_def_struct_path_func(srna, "rna_Node_path");
  RNA_def_struct_register_funcs(srna, "rna_Node_register", "rna_Node_unregister", nullptr);
  RNA_def_struct_idprops_func(srna, "rna_Node_idprops");

  prop = RNA_def_property(srna, "type", PROP_ENUM, PROP_NONE);
  RNA_def_property_enum_sdna(prop, nullptr, "type");
  RNA_def_property_enum_items(prop, dummy_static_type_items);
  RNA_def_property_enum_funcs(prop, nullptr, nullptr, "rna_node_static_type_itemf");
  RNA_def_property_enum_default(prop, NODE_CUSTOM);
  RNA_def_property_clear_flag(prop, PROP_EDITABLE);
  RNA_def_property_ui_text(
      prop,
      "Type",
      "Node type (deprecated, use bl_static_type or bl_idname for the actual identifier string)");

  prop = RNA_def_property(srna, "location", PROP_FLOAT, PROP_XYZ);
  RNA_def_property_float_sdna(prop, nullptr, "locx");
  RNA_def_property_array(prop, 2);
  RNA_def_property_range(prop, -100000.0f, 100000.0f);
  RNA_def_property_ui_text(prop, "Location", "");
  RNA_def_property_update(prop, NC_NODE, "rna_Node_update");

  prop = RNA_def_property(srna, "width", PROP_FLOAT, PROP_XYZ);
  RNA_def_property_float_sdna(prop, nullptr, "width");
  RNA_def_property_float_funcs(prop, nullptr, nullptr, "rna_Node_width_range");
  RNA_def_property_ui_text(prop, "Width", "Width of the node");
  RNA_def_property_update(prop, NC_NODE | ND_DISPLAY, nullptr);

  prop = RNA_def_property(srna, "height", PROP_FLOAT, PROP_XYZ);
  RNA_def_property_float_sdna(prop, nullptr, "height");
  RNA_def_property_float_funcs(prop, nullptr, nullptr, "rna_Node_height_range");
  RNA_def_property_ui_text(prop, "Height", "Height of the node");
  RNA_def_property_update(prop, NC_NODE | ND_DISPLAY, nullptr);

  prop = RNA_def_property(srna, "dimensions", PROP_FLOAT, PROP_XYZ_LENGTH);
  RNA_def_property_array(prop, 2);
  RNA_def_property_float_funcs(prop, "rna_Node_dimensions_get", nullptr, nullptr);
  RNA_def_property_ui_text(prop, "Dimensions", "Absolute bounding box dimensions of the node");
  RNA_def_property_clear_flag(prop, PROP_EDITABLE);

  prop = RNA_def_property(srna, "name", PROP_STRING, PROP_NONE);
  RNA_def_property_ui_text(prop, "Name", "Unique node identifier");
  RNA_def_struct_name_property(srna, prop);
  RNA_def_property_string_funcs(prop, nullptr, nullptr, "rna_Node_name_set");
  RNA_def_property_update(prop, NC_NODE | NA_EDITED, "rna_Node_update");

  prop = RNA_def_property(srna, "label", PROP_STRING, PROP_NONE);
  RNA_def_property_string_sdna(prop, nullptr, "label");
  RNA_def_property_ui_text(prop, "Label", "Optional custom node label");
  RNA_def_property_update(prop, NC_NODE | ND_DISPLAY, nullptr);

  prop = RNA_def_property(srna, "inputs", PROP_COLLECTION, PROP_NONE);
  RNA_def_property_collection_sdna(prop, nullptr, "inputs", nullptr);
  RNA_def_property_struct_type(prop, "NodeSocket");
  RNA_def_property_override_flag(prop, PROPOVERRIDE_OVERRIDABLE_LIBRARY);
  RNA_def_property_ui_text(prop, "Inputs", "");
  rna_def_node_sockets_api(brna, prop, SOCK_IN);

  prop = RNA_def_property(srna, "outputs", PROP_COLLECTION, PROP_NONE);
  RNA_def_property_collection_sdna(prop, nullptr, "outputs", nullptr);
  RNA_def_property_struct_type(prop, "NodeSocket");
  RNA_def_property_override_flag(prop, PROPOVERRIDE_OVERRIDABLE_LIBRARY);
  RNA_def_property_ui_text(prop, "Outputs", "");
  rna_def_node_sockets_api(brna, prop, SOCK_OUT);

  prop = RNA_def_property(srna, "internal_links", PROP_COLLECTION, PROP_NONE);
  RNA_def_property_collection_funcs(prop,
                                    "rna_Node_internal_links_begin",
                                    "rna_iterator_array_next",
                                    "rna_iterator_array_end",
                                    "rna_iterator_array_get",
                                    nullptr,
                                    nullptr,
                                    nullptr,
                                    nullptr);
  RNA_def_property_struct_type(prop, "NodeLink");
  RNA_def_property_ui_text(
      prop, "Internal Links", "Internal input-to-output connections for muting");

  prop = RNA_def_property(srna, "parent", PROP_POINTER, PROP_NONE);
  RNA_def_property_pointer_sdna(prop, nullptr, "parent");
  RNA_def_property_pointer_funcs(
      prop, nullptr, "rna_Node_parent_set", nullptr, "rna_Node_parent_poll");
  RNA_def_property_flag(prop, PROP_EDITABLE);
  RNA_def_property_flag(prop, PROP_PTR_NO_OWNERSHIP);
  RNA_def_property_override_flag(prop, PROPOVERRIDE_NO_COMPARISON);
  RNA_def_property_struct_type(prop, "Node");
  RNA_def_property_ui_text(prop, "Parent", "Parent this node is attached to");

  prop = RNA_def_property(srna, "use_custom_color", PROP_BOOLEAN, PROP_NONE);
  RNA_def_property_boolean_sdna(prop, nullptr, "flag", NODE_CUSTOM_COLOR);
  RNA_def_property_clear_flag(prop, PROP_ANIMATABLE);
  RNA_def_property_ui_text(prop, "Custom Color", "Use custom color for the node");
  RNA_def_property_update(prop, NC_NODE | ND_DISPLAY, nullptr);

  prop = RNA_def_property(srna, "color", PROP_FLOAT, PROP_COLOR_GAMMA);
  RNA_def_property_array(prop, 3);
  RNA_def_property_range(prop, 0.0f, 1.0f);
  RNA_def_property_ui_text(prop, "Color", "Custom color of the node body");
  RNA_def_property_update(prop, NC_NODE | ND_DISPLAY, nullptr);

  prop = RNA_def_property(srna, "select", PROP_BOOLEAN, PROP_NONE);
  RNA_def_property_boolean_sdna(prop, nullptr, "flag", SELECT);
  RNA_def_property_boolean_funcs(prop, nullptr, "rna_Node_select_set");
  RNA_def_property_ui_text(prop, "Select", "Node selection state");
  RNA_def_property_update(prop, NC_NODE | NA_SELECTED, nullptr);

  prop = RNA_def_property(srna, "show_options", PROP_BOOLEAN, PROP_NONE);
  RNA_def_property_boolean_sdna(prop, nullptr, "flag", NODE_OPTIONS);
  RNA_def_property_ui_text(prop, "Show Options", "");
  RNA_def_property_update(prop, NC_NODE | ND_DISPLAY, nullptr);

  prop = RNA_def_property(srna, "show_preview", PROP_BOOLEAN, PROP_NONE);
  RNA_def_property_boolean_sdna(prop, nullptr, "flag", NODE_PREVIEW);
  RNA_def_property_ui_text(prop, "Show Preview", "");
  RNA_def_property_update(prop, NC_NODE | ND_DISPLAY, nullptr);

  prop = RNA_def_property(srna, "hide", PROP_BOOLEAN, PROP_NONE);
  RNA_def_property_boolean_sdna(prop, nullptr, "flag", NODE_HIDDEN);
  RNA_def_property_ui_text(prop, "Hide", "");
  RNA_def_property_update(prop, NC_NODE | ND_DISPLAY, nullptr);

  prop = RNA_def_property(srna, "mute", PROP_BOOLEAN, PROP_NONE);
  RNA_def_property_boolean_sdna(prop, nullptr, "flag", NODE_MUTED);
  RNA_def_property_clear_flag(prop, PROP_ANIMATABLE);
  RNA_def_property_ui_text(prop, "Mute", "");
  RNA_def_property_update(prop, 0, "rna_Node_update");

  prop = RNA_def_property(srna, "show_texture", PROP_BOOLEAN, PROP_NONE);
  RNA_def_property_boolean_sdna(prop, nullptr, "flag", NODE_ACTIVE_TEXTURE);
  RNA_def_property_ui_text(prop, "Show Texture", "Display node in viewport textured shading mode");
  RNA_def_property_update(prop, 0, "rna_Node_update");

  /* generic property update function */
  func = RNA_def_function(srna, "socket_value_update", "rna_Node_socket_value_update");
  RNA_def_function_ui_description(func, "Update after property changes");
  RNA_def_function_flag(func, FUNC_USE_SELF_ID);
  parm = RNA_def_pointer(func, "context", "Context", "", "");
  RNA_def_parameter_flags(parm, PROP_NEVER_NULL, PARM_REQUIRED);

  func = RNA_def_function(srna, "is_registered_node_type", "rna_Node_is_registered_node_type");
  RNA_def_function_ui_description(func, "True if a registered node type");
  RNA_def_function_flag(func, FUNC_NO_SELF | FUNC_USE_SELF_TYPE);
  parm = RNA_def_boolean(func, "result", false, "Result", "");
  RNA_def_function_return(func, parm);

  /* registration */
  prop = RNA_def_property(srna, "bl_idname", PROP_STRING, PROP_NONE);
  RNA_def_property_string_sdna(prop, nullptr, "typeinfo->idname");
  RNA_def_property_flag(prop, PROP_REGISTER);
  RNA_def_property_ui_text(prop, "ID Name", "");

  prop = RNA_def_property(srna, "bl_label", PROP_STRING, PROP_NONE);
  RNA_def_property_string_sdna(prop, nullptr, "typeinfo->ui_name");
  RNA_def_property_flag(prop, PROP_REGISTER);
  RNA_def_property_ui_text(prop, "Label", "The node label");

  prop = RNA_def_property(srna, "bl_description", PROP_STRING, PROP_TRANSLATION);
  RNA_def_property_string_sdna(prop, nullptr, "typeinfo->ui_description");
  RNA_def_property_flag(prop, PROP_REGISTER_OPTIONAL);

  prop = RNA_def_property(srna, "bl_icon", PROP_ENUM, PROP_NONE);
  RNA_def_property_enum_sdna(prop, nullptr, "typeinfo->ui_icon");
  RNA_def_property_enum_items(prop, rna_enum_icon_items);
  RNA_def_property_enum_default(prop, ICON_NODE);
  RNA_def_property_flag(prop, PROP_REGISTER_OPTIONAL);
  RNA_def_property_ui_text(prop, "Icon", "The node icon");

  prop = RNA_def_property(srna, "bl_static_type", PROP_ENUM, PROP_NONE);
  RNA_def_property_enum_sdna(prop, nullptr, "typeinfo->type");
  RNA_def_property_enum_items(prop, dummy_static_type_items);
  RNA_def_property_enum_funcs(prop, nullptr, nullptr, "rna_node_static_type_itemf");
  RNA_def_property_enum_default(prop, NODE_CUSTOM);
  RNA_def_property_flag(prop, PROP_REGISTER_OPTIONAL);
  RNA_def_property_ui_text(prop, "Static Type", "Node type (deprecated, use with care)");

  /* type-based size properties */
  prop = RNA_def_property(srna, "bl_width_default", PROP_FLOAT, PROP_UNSIGNED);
  RNA_def_property_float_sdna(prop, nullptr, "typeinfo->width");
  RNA_def_property_flag(prop, PROP_REGISTER_OPTIONAL);

  prop = RNA_def_property(srna, "bl_width_min", PROP_FLOAT, PROP_UNSIGNED);
  RNA_def_property_float_sdna(prop, nullptr, "typeinfo->minwidth");
  RNA_def_property_flag(prop, PROP_REGISTER_OPTIONAL);

  prop = RNA_def_property(srna, "bl_width_max", PROP_FLOAT, PROP_UNSIGNED);
  RNA_def_property_float_sdna(prop, nullptr, "typeinfo->maxwidth");
  RNA_def_property_flag(prop, PROP_REGISTER_OPTIONAL);

  prop = RNA_def_property(srna, "bl_height_default", PROP_FLOAT, PROP_UNSIGNED);
  RNA_def_property_float_sdna(prop, nullptr, "typeinfo->height");
  RNA_def_property_flag(prop, PROP_REGISTER_OPTIONAL);

  prop = RNA_def_property(srna, "bl_height_min", PROP_FLOAT, PROP_UNSIGNED);
  RNA_def_property_float_sdna(prop, nullptr, "typeinfo->minheight");
  RNA_def_property_flag(prop, PROP_REGISTER_OPTIONAL);

  prop = RNA_def_property(srna, "bl_height_max", PROP_FLOAT, PROP_UNSIGNED);
  RNA_def_property_float_sdna(prop, nullptr, "typeinfo->minheight");
  RNA_def_property_flag(prop, PROP_REGISTER_OPTIONAL);

  /* poll */
  func = RNA_def_function(srna, "poll", nullptr);
  RNA_def_function_ui_description(
      func, "If non-null output is returned, the node type can be added to the tree");
  RNA_def_function_flag(func, FUNC_NO_SELF | FUNC_REGISTER);
  RNA_def_function_return(func, RNA_def_boolean(func, "visible", false, "", ""));
  parm = RNA_def_pointer(func, "node_tree", "NodeTree", "Node Tree", "");
  RNA_def_parameter_flags(parm, PropertyFlag(0), PARM_REQUIRED);

  func = RNA_def_function(srna, "poll_instance", nullptr);
  RNA_def_function_ui_description(
      func, "If non-null output is returned, the node can be added to the tree");
  RNA_def_function_flag(func, FUNC_REGISTER_OPTIONAL);
  RNA_def_function_return(func, RNA_def_boolean(func, "visible", false, "", ""));
  parm = RNA_def_pointer(func, "node_tree", "NodeTree", "Node Tree", "");
  RNA_def_parameter_flags(parm, PropertyFlag(0), PARM_REQUIRED);

  /* update */
  func = RNA_def_function(srna, "update", nullptr);
  RNA_def_function_ui_description(
      func, "Update on node graph topology changes (adding or removing nodes and links)");
  RNA_def_function_flag(func, FUNC_USE_SELF_ID | FUNC_REGISTER_OPTIONAL | FUNC_ALLOW_WRITE);

  /* insert_link */
  func = RNA_def_function(srna, "insert_link", nullptr);
  RNA_def_function_ui_description(func, "Handle creation of a link to or from the node");
  RNA_def_function_flag(func, FUNC_USE_SELF_ID | FUNC_REGISTER_OPTIONAL | FUNC_ALLOW_WRITE);
  parm = RNA_def_pointer(func, "link", "NodeLink", "Link", "Node link that will be inserted");
  RNA_def_parameter_flags(parm, PROP_NEVER_NULL, PARM_REQUIRED);

  /* init */
  func = RNA_def_function(srna, "init", nullptr);
  RNA_def_function_ui_description(func, "Initialize a new instance of this node");
  RNA_def_function_flag(func, FUNC_REGISTER_OPTIONAL | FUNC_ALLOW_WRITE);
  parm = RNA_def_pointer(func, "context", "Context", "", "");
  RNA_def_parameter_flags(parm, PROP_NEVER_NULL, PARM_REQUIRED);

  /* copy */
  func = RNA_def_function(srna, "copy", nullptr);
  RNA_def_function_ui_description(func,
                                  "Initialize a new instance of this node from an existing node");
  RNA_def_function_flag(func, FUNC_REGISTER_OPTIONAL | FUNC_ALLOW_WRITE);
  parm = RNA_def_pointer(func, "node", "Node", "Node", "Existing node to copy");
  RNA_def_parameter_flags(parm, PROP_NEVER_NULL, PARM_REQUIRED);

  /* free */
  func = RNA_def_function(srna, "free", nullptr);
  RNA_def_function_ui_description(func, "Clean up node on removal");
  RNA_def_function_flag(func, FUNC_REGISTER_OPTIONAL | FUNC_ALLOW_WRITE);

  /* draw buttons */
  func = RNA_def_function(srna, "draw_buttons", nullptr);
  RNA_def_function_ui_description(func, "Draw node buttons");
  RNA_def_function_flag(func, FUNC_REGISTER_OPTIONAL);
  parm = RNA_def_pointer(func, "context", "Context", "", "");
  RNA_def_parameter_flags(parm, PROP_NEVER_NULL, PARM_REQUIRED);
  parm = RNA_def_property(func, "layout", PROP_POINTER, PROP_NONE);
  RNA_def_property_struct_type(parm, "UILayout");
  RNA_def_property_ui_text(parm, "Layout", "Layout in the UI");
  RNA_def_parameter_flags(parm, PROP_NEVER_NULL, PARM_REQUIRED);

  /* draw buttons extended */
  func = RNA_def_function(srna, "draw_buttons_ext", nullptr);
  RNA_def_function_ui_description(func, "Draw node buttons in the sidebar");
  RNA_def_function_flag(func, FUNC_REGISTER_OPTIONAL);
  parm = RNA_def_pointer(func, "context", "Context", "", "");
  RNA_def_parameter_flags(parm, PROP_NEVER_NULL, PARM_REQUIRED);
  parm = RNA_def_property(func, "layout", PROP_POINTER, PROP_NONE);
  RNA_def_property_struct_type(parm, "UILayout");
  RNA_def_property_ui_text(parm, "Layout", "Layout in the UI");
  RNA_def_parameter_flags(parm, PROP_NEVER_NULL, PARM_REQUIRED);

  /* dynamic label */
  func = RNA_def_function(srna, "draw_label", nullptr);
  RNA_def_function_ui_description(func, "Returns a dynamic label string");
  RNA_def_function_flag(func, FUNC_REGISTER_OPTIONAL);
  parm = RNA_def_string(func, "label", nullptr, MAX_NAME, "Label", "");
  RNA_def_parameter_flags(
      parm, PROP_THICK_WRAP, ParameterFlag(0)); /* needed for string return value */
  RNA_def_function_output(func, parm);
}

static void rna_def_node_link(BlenderRNA *brna)
{
  StructRNA *srna;
  PropertyRNA *prop;

  srna = RNA_def_struct(brna, "NodeLink", nullptr);
  RNA_def_struct_ui_text(srna, "NodeLink", "Link between nodes in a node tree");
  RNA_def_struct_sdna(srna, "bNodeLink");
  RNA_def_struct_ui_icon(srna, ICON_NODE);

  prop = RNA_def_property(srna, "is_valid", PROP_BOOLEAN, PROP_NONE);
  RNA_def_property_boolean_sdna(prop, nullptr, "flag", NODE_LINK_VALID);
  RNA_def_property_ui_text(prop, "Valid", "Link is valid");
  RNA_def_property_update(prop, NC_NODE | NA_EDITED, nullptr);

  prop = RNA_def_property(srna, "is_muted", PROP_BOOLEAN, PROP_NONE);
  RNA_def_property_boolean_sdna(prop, nullptr, "flag", NODE_LINK_MUTED);
  RNA_def_property_ui_text(prop, "Muted", "Link is muted and can be ignored");
  RNA_def_property_update(prop, NC_NODE | NA_EDITED, nullptr);

  prop = RNA_def_property(srna, "from_node", PROP_POINTER, PROP_NONE);
  RNA_def_property_pointer_sdna(prop, nullptr, "fromnode");
  RNA_def_property_struct_type(prop, "Node");
  RNA_def_property_clear_flag(prop, PROP_EDITABLE);
  RNA_def_property_flag(prop, PROP_PTR_NO_OWNERSHIP);
  RNA_def_property_override_flag(prop, PROPOVERRIDE_NO_COMPARISON);
  RNA_def_property_ui_text(prop, "From node", "");

  prop = RNA_def_property(srna, "to_node", PROP_POINTER, PROP_NONE);
  RNA_def_property_pointer_sdna(prop, nullptr, "tonode");
  RNA_def_property_struct_type(prop, "Node");
  RNA_def_property_clear_flag(prop, PROP_EDITABLE);
  RNA_def_property_flag(prop, PROP_PTR_NO_OWNERSHIP);
  RNA_def_property_override_flag(prop, PROPOVERRIDE_NO_COMPARISON);
  RNA_def_property_ui_text(prop, "To node", "");

  prop = RNA_def_property(srna, "from_socket", PROP_POINTER, PROP_NONE);
  RNA_def_property_pointer_sdna(prop, nullptr, "fromsock");
  RNA_def_property_struct_type(prop, "NodeSocket");
  RNA_def_property_clear_flag(prop, PROP_EDITABLE);
  RNA_def_property_flag(prop, PROP_PTR_NO_OWNERSHIP);
  RNA_def_property_override_flag(prop, PROPOVERRIDE_NO_COMPARISON);
  RNA_def_property_ui_text(prop, "From socket", "");

  prop = RNA_def_property(srna, "to_socket", PROP_POINTER, PROP_NONE);
  RNA_def_property_pointer_sdna(prop, nullptr, "tosock");
  RNA_def_property_struct_type(prop, "NodeSocket");
  RNA_def_property_clear_flag(prop, PROP_EDITABLE);
  RNA_def_property_flag(prop, PROP_PTR_NO_OWNERSHIP);
  RNA_def_property_override_flag(prop, PROPOVERRIDE_NO_COMPARISON);
  RNA_def_property_ui_text(prop, "To socket", "");

  prop = RNA_def_property(srna, "is_hidden", PROP_BOOLEAN, PROP_NONE);
  RNA_def_property_boolean_funcs(prop, "rna_NodeLink_is_hidden_get", nullptr);
  RNA_def_property_clear_flag(prop, PROP_EDITABLE);
  RNA_def_property_flag(prop, PROP_PTR_NO_OWNERSHIP);
  RNA_def_property_override_flag(prop, PROPOVERRIDE_NO_COMPARISON);
  RNA_def_property_ui_text(prop, "Is Hidden", "Link is hidden due to invisible sockets");
}

static void rna_def_nodetree_nodes_api(BlenderRNA *brna, PropertyRNA *cprop)
{
  StructRNA *srna;
  PropertyRNA *parm, *prop;
  FunctionRNA *func;

  RNA_def_property_srna(cprop, "Nodes");
  srna = RNA_def_struct(brna, "Nodes", nullptr);
  RNA_def_struct_sdna(srna, "bNodeTree");
  RNA_def_struct_ui_text(srna, "Nodes", "Collection of Nodes");

  func = RNA_def_function(srna, "new", "rna_NodeTree_node_new");
  RNA_def_function_ui_description(func, "Add a node to this node tree");
  RNA_def_function_flag(func, FUNC_USE_CONTEXT | FUNC_USE_REPORTS);
  /* XXX warning note should eventually be removed,
   * added this here to avoid frequent confusion with API changes from "type" to "bl_idname"
   */
  parm = RNA_def_string(
      func,
      "type",
      nullptr,
      MAX_NAME,
      "Type",
      "Type of node to add (Warning: should be same as node.bl_idname, not node.type!)");
  RNA_def_parameter_flags(parm, PropertyFlag(0), PARM_REQUIRED);
  /* return value */
  parm = RNA_def_pointer(func, "node", "Node", "", "New node");
  RNA_def_function_return(func, parm);

  func = RNA_def_function(srna, "remove", "rna_NodeTree_node_remove");
  RNA_def_function_ui_description(func, "Remove a node from this node tree");
  RNA_def_function_flag(func, FUNC_USE_MAIN | FUNC_USE_REPORTS);
  parm = RNA_def_pointer(func, "node", "Node", "", "The node to remove");
  RNA_def_parameter_flags(parm, PROP_NEVER_NULL, PARM_REQUIRED | PARM_RNAPTR);
  RNA_def_parameter_clear_flags(parm, PROP_THICK_WRAP, ParameterFlag(0));

  func = RNA_def_function(srna, "clear", "rna_NodeTree_node_clear");
  RNA_def_function_ui_description(func, "Remove all nodes from this node tree");
  RNA_def_function_flag(func, FUNC_USE_MAIN | FUNC_USE_REPORTS);

  prop = RNA_def_property(srna, "active", PROP_POINTER, PROP_NONE);
  RNA_def_property_struct_type(prop, "Node");
  RNA_def_property_pointer_funcs(
      prop, "rna_NodeTree_active_node_get", "rna_NodeTree_active_node_set", nullptr, nullptr);
  RNA_def_property_flag(prop, PROP_EDITABLE | PROP_NEVER_UNLINK);
  RNA_def_property_ui_text(prop, "Active Node", "Active node in this tree");
  RNA_def_property_update(prop, NC_SCENE | ND_OB_ACTIVE, "rna_NodeTree_update");
}

static void rna_def_nodetree_link_api(BlenderRNA *brna, PropertyRNA *cprop)
{
  StructRNA *srna;
  PropertyRNA *parm;
  FunctionRNA *func;

  RNA_def_property_srna(cprop, "NodeLinks");
  srna = RNA_def_struct(brna, "NodeLinks", nullptr);
  RNA_def_struct_sdna(srna, "bNodeTree");
  RNA_def_struct_ui_text(srna, "Node Links", "Collection of Node Links");

  func = RNA_def_function(srna, "new", "rna_NodeTree_link_new");
  RNA_def_function_ui_description(func, "Add a node link to this node tree");
  RNA_def_function_flag(func, FUNC_USE_MAIN | FUNC_USE_REPORTS);
  parm = RNA_def_pointer(func, "input", "NodeSocket", "", "The input socket");
  RNA_def_parameter_flags(parm, PROP_NEVER_NULL, PARM_REQUIRED);
  parm = RNA_def_pointer(func, "output", "NodeSocket", "", "The output socket");
  RNA_def_parameter_flags(parm, PROP_NEVER_NULL, PARM_REQUIRED);
  RNA_def_boolean(func,
                  "verify_limits",
                  true,
                  "Verify Limits",
                  "Remove existing links if connection limit is exceeded");
  /* return */
  parm = RNA_def_pointer(func, "link", "NodeLink", "", "New node link");
  RNA_def_function_return(func, parm);

  func = RNA_def_function(srna, "remove", "rna_NodeTree_link_remove");
  RNA_def_function_ui_description(func, "remove a node link from the node tree");
  RNA_def_function_flag(func, FUNC_USE_MAIN | FUNC_USE_REPORTS);
  parm = RNA_def_pointer(func, "link", "NodeLink", "", "The node link to remove");
  RNA_def_parameter_flags(parm, PROP_NEVER_NULL, PARM_REQUIRED | PARM_RNAPTR);
  RNA_def_parameter_clear_flags(parm, PROP_THICK_WRAP, ParameterFlag(0));

  func = RNA_def_function(srna, "clear", "rna_NodeTree_link_clear");
  RNA_def_function_ui_description(func, "remove all node links from the node tree");
  RNA_def_function_flag(func, FUNC_USE_MAIN | FUNC_USE_REPORTS);
}

static void rna_def_nodetree(BlenderRNA *brna)
{
  StructRNA *srna;
  PropertyRNA *prop;
  FunctionRNA *func;
  PropertyRNA *parm;

  static const EnumPropertyItem static_type_items[] = {
      {NTREE_UNDEFINED,
       "UNDEFINED",
       ICON_QUESTION,
       "Undefined",
       "Undefined type of nodes (can happen e.g. when a linked node tree goes missing)"},
      {NTREE_CUSTOM, "CUSTOM", ICON_NONE, "Custom", "Custom nodes"},
      {NTREE_SHADER, "SHADER", ICON_MATERIAL, "Shader", "Shader nodes"},
      {NTREE_TEXTURE, "TEXTURE", ICON_TEXTURE, "Texture", "Texture nodes"},
      {NTREE_COMPOSIT, "COMPOSITING", ICON_RENDERLAYERS, "Compositing", "Compositing nodes"},
      {NTREE_GEOMETRY, "GEOMETRY", ICON_GEOMETRY_NODES, "Geometry", "Geometry nodes"},
      {0, nullptr, 0, nullptr, nullptr},
  };

  srna = RNA_def_struct(brna, "NodeTree", "ID");
  RNA_def_struct_ui_text(
      srna,
      "Node Tree",
      "Node tree consisting of linked nodes used for shading, textures and compositing");
  RNA_def_struct_sdna(srna, "bNodeTree");
  RNA_def_struct_ui_icon(srna, ICON_NODETREE);
  RNA_def_struct_refine_func(srna, "rna_NodeTree_refine");
  RNA_def_struct_register_funcs(srna, "rna_NodeTree_register", "rna_NodeTree_unregister", nullptr);

  prop = RNA_def_property(srna, "view_center", PROP_FLOAT, PROP_XYZ);
  RNA_def_property_array(prop, 2);
  RNA_def_property_float_sdna(prop, nullptr, "view_center");
  RNA_def_property_ui_text(
      prop, "", "The current location (offset) of the view for this Node Tree");
  RNA_def_property_clear_flag(prop, PROP_EDITABLE);

  /* AnimData */
  rna_def_animdata_common(srna);

  /* Nodes Collection */
  prop = RNA_def_property(srna, "nodes", PROP_COLLECTION, PROP_NONE);
  RNA_def_property_collection_sdna(prop, nullptr, "nodes", nullptr);
  RNA_def_property_struct_type(prop, "Node");
  RNA_def_property_override_flag(prop, PROPOVERRIDE_OVERRIDABLE_LIBRARY);
  RNA_def_property_ui_text(prop, "Nodes", "");
  rna_def_nodetree_nodes_api(brna, prop);

  /* NodeLinks Collection */
  prop = RNA_def_property(srna, "links", PROP_COLLECTION, PROP_NONE);
  RNA_def_property_collection_sdna(prop, nullptr, "links", nullptr);
  RNA_def_property_struct_type(prop, "NodeLink");
  RNA_def_property_ui_text(prop, "Links", "");
  rna_def_nodetree_link_api(brna, prop);

  /* Grease Pencil */
  prop = RNA_def_property(srna, "grease_pencil", PROP_POINTER, PROP_NONE);
  RNA_def_property_pointer_sdna(prop, nullptr, "gpd");
  RNA_def_property_struct_type(prop, "GreasePencil");
  RNA_def_property_pointer_funcs(
      prop, nullptr, nullptr, nullptr, "rna_GPencil_datablocks_annotations_poll");
  RNA_def_property_flag(prop, PROP_EDITABLE | PROP_ID_REFCOUNT);
  RNA_def_property_override_flag(prop, PROPOVERRIDE_OVERRIDABLE_LIBRARY);
  RNA_def_property_ui_text(prop, "Grease Pencil Data", "Grease Pencil data-block");
  RNA_def_property_update(prop, NC_NODE, nullptr);

  prop = RNA_def_property(srna, "type", PROP_ENUM, PROP_NONE);
  RNA_def_property_clear_flag(prop, PROP_EDITABLE);
  RNA_def_property_enum_items(prop, static_type_items);
  RNA_def_property_ui_text(
      prop,
      "Type",
      "Node Tree type (deprecated, bl_idname is the actual node tree type identifier)");

  prop = RNA_def_property(srna, "interface", PROP_POINTER, PROP_NONE);
  RNA_def_property_pointer_sdna(prop, nullptr, "tree_interface");
  RNA_def_property_struct_type(prop, "NodeTreeInterface");
  RNA_def_property_clear_flag(prop, PROP_EDITABLE);
  RNA_def_property_ui_text(prop, "Interface", "Interface declaration for this node tree");
  /* exposed as a function for runtime interface type properties */
  func = RNA_def_function(srna, "interface_update", "rna_NodeTree_interface_update");
  RNA_def_function_ui_description(func, "Updated node group interface");
  parm = RNA_def_pointer(func, "context", "Context", "", "");
  RNA_def_parameter_flags(parm, PROP_NEVER_NULL, PARM_REQUIRED);

  func = RNA_def_function(srna, "contains_tree", "rna_NodeTree_contains_tree");
  RNA_def_function_ui_description(
      func,
      "Check if the node tree contains another. Used to avoid creating recursive node groups");
  parm = RNA_def_pointer(
      func, "sub_tree", "NodeTree", "Node Tree", "Node tree for recursive check");
  RNA_def_parameter_flags(parm, PROP_NEVER_NULL, PARM_REQUIRED);
  parm = RNA_def_property(func, "contained", PROP_BOOLEAN, PROP_NONE);
  RNA_def_function_return(func, parm);

  /* registration */
  prop = RNA_def_property(srna, "bl_idname", PROP_STRING, PROP_NONE);
  RNA_def_property_string_sdna(prop, nullptr, "typeinfo->idname");
  RNA_def_property_flag(prop, PROP_REGISTER);
  RNA_def_property_ui_text(prop, "ID Name", "");

  prop = RNA_def_property(srna, "bl_label", PROP_STRING, PROP_NONE);
  RNA_def_property_string_sdna(prop, nullptr, "typeinfo->ui_name");
  RNA_def_property_flag(prop, PROP_REGISTER);
  RNA_def_property_ui_text(prop, "Label", "The node tree label");

  prop = RNA_def_property(srna, "bl_description", PROP_STRING, PROP_TRANSLATION);
  RNA_def_property_string_sdna(prop, nullptr, "typeinfo->ui_description");
  RNA_def_property_flag(prop, PROP_REGISTER_OPTIONAL);

  prop = RNA_def_property(srna, "bl_icon", PROP_ENUM, PROP_NONE);
  RNA_def_property_enum_sdna(prop, nullptr, "typeinfo->ui_icon");
  RNA_def_property_enum_items(prop, rna_enum_icon_items);
  RNA_def_property_enum_default(prop, ICON_NODETREE);
  RNA_def_property_flag(prop, PROP_REGISTER);
  RNA_def_property_ui_text(prop, "Icon", "The node tree icon");

  /* poll */
  func = RNA_def_function(srna, "poll", nullptr);
  RNA_def_function_ui_description(func, "Check visibility in the editor");
  RNA_def_function_flag(func, FUNC_NO_SELF | FUNC_REGISTER_OPTIONAL);
  parm = RNA_def_pointer(func, "context", "Context", "", "");
  RNA_def_parameter_flags(parm, PROP_NEVER_NULL, PARM_REQUIRED);
  RNA_def_function_return(func, RNA_def_boolean(func, "visible", false, "", ""));

  /* update */
  func = RNA_def_function(srna, "update", nullptr);
  RNA_def_function_ui_description(func, "Update on editor changes");
  RNA_def_function_flag(func, FUNC_REGISTER_OPTIONAL | FUNC_ALLOW_WRITE);

  /* get a node tree from context */
  func = RNA_def_function(srna, "get_from_context", nullptr);
  RNA_def_function_ui_description(func, "Get a node tree from the context");
  RNA_def_function_flag(func, FUNC_NO_SELF | FUNC_REGISTER_OPTIONAL);
  parm = RNA_def_pointer(func, "context", "Context", "", "");
  RNA_def_parameter_flags(parm, PROP_NEVER_NULL, PARM_REQUIRED);
  parm = RNA_def_pointer(
      func, "result_1", "NodeTree", "Node Tree", "Active node tree from context");
  RNA_def_function_output(func, parm);
  parm = RNA_def_pointer(
      func, "result_2", "ID", "Owner ID", "ID data-block that owns the node tree");
  RNA_def_function_output(func, parm);
  parm = RNA_def_pointer(
      func, "result_3", "ID", "From ID", "Original ID data-block selected from the context");
  RNA_def_function_output(func, parm);

  /* Check for support of a socket type with a type identifier. */
  func = RNA_def_function(srna, "valid_socket_type", nullptr);
  RNA_def_function_ui_description(func, "Check if the socket type is valid for the node tree");
  RNA_def_function_flag(func, FUNC_NO_SELF | FUNC_REGISTER_OPTIONAL);
  parm = RNA_def_string(
      func, "idname", "NodeSocket", MAX_NAME, "Socket Type", "Identifier of the socket type");
  RNA_def_parameter_flags(parm, PROP_NEVER_NULL | PROP_THICK_WRAP, PARM_REQUIRED);
  RNA_def_function_return(func, RNA_def_boolean(func, "valid", false, "", ""));
}

static void rna_def_composite_nodetree(BlenderRNA *brna)
{
  StructRNA *srna;
  PropertyRNA *prop;

  srna = RNA_def_struct(brna, "CompositorNodeTree", "NodeTree");
  RNA_def_struct_ui_text(
      srna, "Compositor Node Tree", "Node tree consisting of linked nodes used for compositing");
  RNA_def_struct_sdna(srna, "bNodeTree");
  RNA_def_struct_ui_icon(srna, ICON_RENDERLAYERS);

  prop = RNA_def_property(srna, "execution_mode", PROP_ENUM, PROP_NONE);
  RNA_def_property_enum_sdna(prop, nullptr, "execution_mode");
  RNA_def_property_enum_items(prop, rna_enum_execution_mode_items);
  RNA_def_property_ui_text(prop, "Execution Mode", "Set how compositing is executed");
  RNA_def_property_update(prop, NC_NODE | ND_DISPLAY, "rna_NodeTree_update");

  prop = RNA_def_property(srna, "render_quality", PROP_ENUM, PROP_NONE);
  RNA_def_property_enum_sdna(prop, nullptr, "render_quality");
  RNA_def_property_enum_items(prop, node_quality_items);
  RNA_def_property_ui_text(prop, "Render Quality", "Quality when rendering");

  prop = RNA_def_property(srna, "edit_quality", PROP_ENUM, PROP_NONE);
  RNA_def_property_enum_sdna(prop, nullptr, "edit_quality");
  RNA_def_property_enum_items(prop, node_quality_items);
  RNA_def_property_ui_text(prop, "Edit Quality", "Quality when editing");

  prop = RNA_def_property(srna, "chunk_size", PROP_ENUM, PROP_NONE);
  RNA_def_property_enum_sdna(prop, nullptr, "chunksize");
  RNA_def_property_enum_items(prop, node_chunksize_items);
  RNA_def_property_ui_text(prop,
                           "Chunksize",
                           "Max size of a tile (smaller values gives better distribution "
                           "of multiple threads, but more overhead)");

  prop = RNA_def_property(srna, "use_opencl", PROP_BOOLEAN, PROP_NONE);
  RNA_def_property_boolean_sdna(prop, nullptr, "flag", NTREE_COM_OPENCL);
  RNA_def_property_ui_text(prop, "OpenCL", "Enable GPU calculations");

  prop = RNA_def_property(srna, "use_groupnode_buffer", PROP_BOOLEAN, PROP_NONE);
  RNA_def_property_boolean_sdna(prop, nullptr, "flag", NTREE_COM_GROUPNODE_BUFFER);
  RNA_def_property_ui_text(prop, "Buffer Groups", "Enable buffering of group nodes");

  prop = RNA_def_property(srna, "use_two_pass", PROP_BOOLEAN, PROP_NONE);
  RNA_def_property_boolean_sdna(prop, nullptr, "flag", NTREE_TWO_PASS);
  RNA_def_property_ui_text(prop,
                           "Two Pass",
                           "Use two pass execution during editing: first calculate fast nodes, "
                           "second pass calculate all nodes");

  prop = RNA_def_property(srna, "use_viewer_border", PROP_BOOLEAN, PROP_NONE);
  RNA_def_property_boolean_sdna(prop, nullptr, "flag", NTREE_VIEWER_BORDER);
  RNA_def_property_ui_text(
      prop, "Viewer Region", "Use boundaries for viewer nodes and composite backdrop");
  RNA_def_property_update(prop, NC_NODE | ND_DISPLAY, "rna_NodeTree_update");
}

static void rna_def_shader_nodetree(BlenderRNA *brna)
{
  StructRNA *srna;
  FunctionRNA *func;
  PropertyRNA *parm;

  srna = RNA_def_struct(brna, "ShaderNodeTree", "NodeTree");
  RNA_def_struct_ui_text(
      srna,
      "Shader Node Tree",
      "Node tree consisting of linked nodes used for materials (and other shading data-blocks)");
  RNA_def_struct_sdna(srna, "bNodeTree");
  RNA_def_struct_ui_icon(srna, ICON_MATERIAL);

  func = RNA_def_function(srna, "get_output_node", "ntreeShaderOutputNode");
  RNA_def_function_ui_description(func,
                                  "Return active shader output node for the specified target");
  parm = RNA_def_enum(
      func, "target", prop_shader_output_target_items, SHD_OUTPUT_ALL, "Target", "");
  RNA_def_parameter_flags(parm, PropertyFlag(0), PARM_REQUIRED);
  parm = RNA_def_pointer(func, "node", "ShaderNode", "Node", "");
  RNA_def_function_return(func, parm);
}

static void rna_def_texture_nodetree(BlenderRNA *brna)
{
  StructRNA *srna;

  srna = RNA_def_struct(brna, "TextureNodeTree", "NodeTree");
  RNA_def_struct_ui_text(
      srna, "Texture Node Tree", "Node tree consisting of linked nodes used for textures");
  RNA_def_struct_sdna(srna, "bNodeTree");
  RNA_def_struct_ui_icon(srna, ICON_TEXTURE);
}

static void rna_def_geometry_nodetree(BlenderRNA *brna)
{
  StructRNA *srna;
  PropertyRNA *prop;

  srna = RNA_def_struct(brna, "GeometryNodeTree", "NodeTree");
  RNA_def_struct_ui_text(
      srna, "Geometry Node Tree", "Node tree consisting of linked nodes used for geometries");
  RNA_def_struct_sdna(srna, "bNodeTree");
  RNA_def_struct_ui_icon(srna, ICON_NODETREE);

  prop = RNA_def_property(srna, "is_tool", PROP_BOOLEAN, PROP_NONE);
  RNA_def_property_boolean_sdna(prop, nullptr, "flag", GEO_NODE_ASSET_TOOL);
  RNA_def_property_clear_flag(prop, PROP_ANIMATABLE);
  RNA_def_property_ui_text(prop, "Tool", "The node group is used as a tool");
  RNA_def_property_boolean_funcs(
      prop, "rna_GeometryNodeTree_is_tool_get", "rna_GeometryNodeTree_is_tool_set");
  RNA_def_property_update(prop, NC_NODE | ND_DISPLAY, "rna_NodeTree_update_asset");

  prop = RNA_def_property(srna, "is_modifier", PROP_BOOLEAN, PROP_NONE);
  RNA_def_property_boolean_sdna(prop, nullptr, "flag", GEO_NODE_ASSET_MODIFIER);
  RNA_def_property_clear_flag(prop, PROP_ANIMATABLE);
  RNA_def_property_ui_text(prop, "Modifier", "The node group is used as a geometry modifier");
  RNA_def_property_boolean_funcs(
      prop, "rna_GeometryNodeTree_is_modifier_get", "rna_GeometryNodeTree_is_modifier_set");
  RNA_def_property_update(prop, NC_NODE | ND_DISPLAY, "rna_NodeTree_update_asset");

  prop = RNA_def_property(srna, "is_mode_edit", PROP_BOOLEAN, PROP_NONE);
  RNA_def_property_boolean_sdna(prop, nullptr, "flag", GEO_NODE_ASSET_EDIT);
  RNA_def_property_clear_flag(prop, PROP_ANIMATABLE);
  RNA_def_property_ui_text(prop, "Edit", "The node group is used in edit mode");
  RNA_def_property_boolean_funcs(
      prop, "rna_GeometryNodeTree_is_mode_edit_get", "rna_GeometryNodeTree_is_mode_edit_set");
  RNA_def_property_update(prop, NC_NODE | ND_DISPLAY, "rna_NodeTree_update_asset");

  prop = RNA_def_property(srna, "is_mode_sculpt", PROP_BOOLEAN, PROP_NONE);
  RNA_def_property_boolean_sdna(prop, nullptr, "flag", GEO_NODE_ASSET_SCULPT);
  RNA_def_property_clear_flag(prop, PROP_ANIMATABLE);
  RNA_def_property_ui_text(prop, "Sculpt", "The node group is used in sculpt mode");
  RNA_def_property_boolean_funcs(
      prop, "rna_GeometryNodeTree_is_mode_sculpt_get", "rna_GeometryNodeTree_is_mode_sculpt_set");
  RNA_def_property_update(prop, NC_NODE | ND_DISPLAY, "rna_NodeTree_update_asset");

  prop = RNA_def_property(srna, "is_type_mesh", PROP_BOOLEAN, PROP_NONE);
  RNA_def_property_boolean_sdna(prop, nullptr, "flag", GEO_NODE_ASSET_MESH);
  RNA_def_property_clear_flag(prop, PROP_ANIMATABLE);
  RNA_def_property_ui_text(prop, "Mesh", "The node group is used for meshes");
  RNA_def_property_boolean_funcs(
      prop, "rna_GeometryNodeTree_is_type_mesh_get", "rna_GeometryNodeTree_is_type_mesh_set");
  RNA_def_property_update(prop, NC_NODE | ND_DISPLAY, "rna_NodeTree_update_asset");

  prop = RNA_def_property(srna, "is_type_curve", PROP_BOOLEAN, PROP_NONE);
  RNA_def_property_boolean_sdna(prop, nullptr, "flag", GEO_NODE_ASSET_CURVE);
  RNA_def_property_clear_flag(prop, PROP_ANIMATABLE);
  RNA_def_property_ui_text(prop, "Curves", "The node group is used for curves");
  RNA_def_property_boolean_funcs(
      prop, "rna_GeometryNodeTree_is_type_curve_get", "rna_GeometryNodeTree_is_type_curve_set");
  RNA_def_property_update(prop, NC_NODE | ND_DISPLAY, "rna_NodeTree_update_asset");

  prop = RNA_def_property(srna, "is_type_point_cloud", PROP_BOOLEAN, PROP_NONE);
  RNA_def_property_boolean_sdna(prop, nullptr, "flag", GEO_NODE_ASSET_POINT_CLOUD);
  RNA_def_property_clear_flag(prop, PROP_ANIMATABLE);
  RNA_def_property_ui_text(prop, "Point Cloud", "The node group is used for point clouds");
  RNA_def_property_boolean_funcs(prop,
                                 "rna_GeometryNodeTree_is_type_point_cloud_get",
                                 "rna_GeometryNodeTree_is_type_point_cloud_set");
  RNA_def_property_update(prop, NC_NODE | ND_DISPLAY, "rna_NodeTree_update_asset");
}

static StructRNA *define_specific_node(BlenderRNA *brna,
                                       const char *struct_name,
                                       const char *base_name,
                                       void (*def_func)(StructRNA *))
{
  StructRNA *srna;
  FunctionRNA *func;
  PropertyRNA *parm;

  /* XXX hack, want to avoid "NodeInternal" prefix,
   * so use "Node" in NOD_static_types.h and replace here */
  if (STREQ(base_name, "Node")) {
    base_name = "NodeInternal";
  }

  srna = RNA_def_struct(brna, struct_name, base_name);
  RNA_def_struct_sdna(srna, "bNode");

  func = RNA_def_function(srna, "is_registered_node_type", "rna_Node_is_registered_node_type");
  RNA_def_function_ui_description(func, "True if a registered node type");
  RNA_def_function_flag(func, FUNC_NO_SELF | FUNC_USE_SELF_TYPE);
  parm = RNA_def_boolean(func, "result", false, "Result", "");
  RNA_def_function_return(func, parm);

  /* Exposes the socket template type lists in RNA for use in scripts
   * Only used in the C nodes and not exposed in the base class to
   * keep the namespace clean for py-nodes. */
  func = RNA_def_function(srna, "input_template", "rna_NodeInternal_input_template");
  RNA_def_function_ui_description(func, "Input socket template");
  RNA_def_function_flag(func, FUNC_NO_SELF | FUNC_USE_SELF_TYPE);
  parm = RNA_def_property(func, "index", PROP_INT, PROP_UNSIGNED);
  RNA_def_property_ui_text(parm, "Index", "");
  RNA_def_parameter_flags(parm, PropertyFlag(0), PARM_REQUIRED);
  parm = RNA_def_property(func, "result", PROP_POINTER, PROP_NONE);
  RNA_def_property_struct_type(parm, "NodeInternalSocketTemplate");
  RNA_def_parameter_flags(parm, PropertyFlag(0), PARM_RNAPTR);
  RNA_def_function_return(func, parm);

  func = RNA_def_function(srna, "output_template", "rna_NodeInternal_output_template");
  RNA_def_function_ui_description(func, "Output socket template");
  RNA_def_function_flag(func, FUNC_NO_SELF | FUNC_USE_SELF_TYPE);
  parm = RNA_def_property(func, "index", PROP_INT, PROP_UNSIGNED);
  RNA_def_property_ui_text(parm, "Index", "");
  RNA_def_parameter_flags(parm, PropertyFlag(0), PARM_REQUIRED);
  parm = RNA_def_property(func, "result", PROP_POINTER, PROP_NONE);
  RNA_def_property_struct_type(parm, "NodeInternalSocketTemplate");
  RNA_def_parameter_flags(parm, PropertyFlag(0), PARM_RNAPTR);
  RNA_def_function_return(func, parm);

  if (def_func) {
    def_func(srna);
  }

  return srna;
}

static void rna_def_node_instance_hash(BlenderRNA *brna)
{
  StructRNA *srna;

  srna = RNA_def_struct(brna, "NodeInstanceHash", nullptr);
  RNA_def_struct_ui_text(srna, "Node Instance Hash", "Hash table containing node instance data");

  /* XXX This type is a stub for now, only used to store instance hash in the context.
   * Eventually could use a StructRNA pointer to define a specific data type
   * and expose lookup functions.
   */
}

void RNA_def_nodetree(BlenderRNA *brna)
{
  StructRNA *srna;

  rna_def_node(brna);
  rna_def_node_link(brna);

  rna_def_internal_node(brna);
  rna_def_shader_node(brna);
  rna_def_compositor_node(brna);
  rna_def_texture_node(brna);
  rna_def_geometry_node(brna);
  rna_def_function_node(brna);

  rna_def_nodetree(brna);

  rna_def_composite_nodetree(brna);
  rna_def_shader_nodetree(brna);
  rna_def_texture_nodetree(brna);
  rna_def_geometry_nodetree(brna);

  rna_def_simulation_state_item(brna);
  rna_def_repeat_item(brna);

#  define DefNode(Category, ID, DefFunc, EnumName, StructName, UIName, UIDesc) \
    { \
      srna = define_specific_node(brna, #Category #StructName, #Category, DefFunc); \
      if (ID == CMP_NODE_OUTPUT_FILE) { \
        /* needs brna argument, can't use NOD_static_types.h */ \
        def_cmp_output_file(brna, srna); \
      } \
    }

  /* hack, don't want to add include path to RNA just for this, since in the future RNA types
   * for nodes should be defined locally at runtime anyway ...
   */
#  include "../../nodes/NOD_static_types.h"

  /* Node group types need to be defined for shader, compositor, texture, geometry nodes
   * individually. Cannot use the static types header for this, since they share the same int id.
   */
  define_specific_node(brna, "ShaderNodeGroup", "ShaderNode", def_group);
  define_specific_node(brna, "CompositorNodeGroup", "CompositorNode", def_group);
  define_specific_node(brna, "TextureNodeGroup", "TextureNode", def_group);
  define_specific_node(brna, "GeometryNodeGroup", "GeometryNode", def_group);
  def_custom_group(brna,
                   "ShaderNodeCustomGroup",
                   "ShaderNode",
                   "Shader Custom Group",
                   "Custom Shader Group Node for Python nodes",
                   "rna_ShaderNodeCustomGroup_register");
  def_custom_group(brna,
                   "CompositorNodeCustomGroup",
                   "CompositorNode",
                   "Compositor Custom Group",
                   "Custom Compositor Group Node for Python nodes",
                   "rna_CompositorNodeCustomGroup_register");
  def_custom_group(brna,
                   "NodeCustomGroup",
                   "Node",
                   "Custom Group",
                   "Base node type for custom registered node group types",
                   "rna_NodeCustomGroup_register");
  def_custom_group(brna,
                   "GeometryNodeCustomGroup",
                   "GeometryNode",
                   "Geometry Custom Group",
                   "Custom Geometry Group Node for Python nodes",
                   "rna_GeometryNodeCustomGroup_register");

  /* special socket types */
  rna_def_cmp_output_file_slot_file(brna);
  rna_def_cmp_output_file_slot_layer(brna);
  rna_def_geo_simulation_output_items(brna);
  rna_def_geo_repeat_output_items(brna);

  rna_def_node_instance_hash(brna);
}

/* clean up macro definition */
#  undef NODE_DEFINE_SUBTYPES

#endif<|MERGE_RESOLUTION|>--- conflicted
+++ resolved
@@ -1843,7 +1843,6 @@
   return itemf_function_check(rna_enum_attribute_type_items, random_value_type_supported);
 }
 
-<<<<<<< HEAD
 static bool hash_value_type_supported(const EnumPropertyItem *item)
 {
   return ELEM(item->value,
@@ -1904,9 +1903,6 @@
 
   rna_Node_socket_update(bmain, scene, ptr);
 }
-
-=======
->>>>>>> ecb7562c
 static bool generic_attribute_type_supported(const EnumPropertyItem *item)
 {
   return ELEM(item->value,
@@ -4381,7 +4377,6 @@
   RNA_def_property_ui_text(prop, "Data Type", "Input data type");
   RNA_def_property_update(prop, NC_NODE | NA_EDITED, "rna_Node_socket_update");
 }
-
 static void def_vector_math(StructRNA *srna)
 {
   PropertyRNA *prop;
