--- conflicted
+++ resolved
@@ -290,17 +290,9 @@
 void rna_ID_name_set(PointerRNA *ptr, const char *value)
 {
   ID *id = (ID *)ptr->data;
-<<<<<<< HEAD
   Main *id_main = BKE_main_from_id(G_MAIN, id);
-  BKE_main_namemap_remove_name(id_main, id, id->name + 2);
-  BLI_strncpy_utf8(id->name + 2, value, sizeof(id->name) - 2);
-  BKE_libblock_ensure_unique_name(id_main, id);
-=======
-  BLI_assert(BKE_id_is_in_global_main(id));
-  BLI_assert(!ID_IS_LINKED(id));
-
-  BKE_libblock_rename(G_MAIN, id, value);
->>>>>>> 55cbb9f2
+
+  BKE_libblock_rename(id_main, id, value);
 
   if (GS(id->name) == ID_OB) {
     Object *ob = (Object *)id;
